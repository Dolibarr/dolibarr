<?php
<<<<<<< HEAD
/* Copyright (C) 2001-2006	Rodolphe Quiedeville	<rodolphe@quiedeville.org>
 * Copyright (C) 2004-2011	Laurent Destailleur		<eldy@users.sourceforge.net>
 * Copyright (C) 2005-2009	Regis Houssin			<regis.houssin@inodbox.com>
 * Copyright (C) 2013		Cédric Salvador			<csalvador@gpcsolutions.fr>
 * Copyright (C) 2015		Jean-François Ferry		<jfefe@aternatik.fr>
 * Copyright (C) 2015		Juanjo Menent			<jmenent@2byte.es>
 * Copyright (C) 2017-2023	Alexandre Spangaro		<aspangaro@easya.solutions>
 * Copyright (C) 2018-2021	Ferran Marcet			<fmarcet@2byte.es>
 * Copyright (C) 2018		Charlene Benke			<charlie@patas-monkey.com>
 * Copyright (C) 2020		Tobias Sekan			<tobias.sekan@startmail.com>
=======
/* Copyright (C) 2001-2006	Rodolphe Quiedeville		<rodolphe@quiedeville.org>
 * Copyright (C) 2004-2011	Laurent Destailleur			<eldy@users.sourceforge.net>
 * Copyright (C) 2005-2009	Regis Houssin				<regis.houssin@inodbox.com>
 * Copyright (C) 2013		Cédric Salvador				<csalvador@gpcsolutions.fr>
 * Copyright (C) 2015		Jean-François Ferry			<jfefe@aternatik.fr>
 * Copyright (C) 2015		Juanjo Menent				<jmenent@2byte.es>
 * Copyright (C) 2017-2024	Alexandre Spangaro			<alexandre@inovea-conseil.com>
 * Copyright (C) 2018-2021	Ferran Marcet				<fmarcet@2byte.es>
 * Copyright (C) 2018		Charlene Benke				<charlie@patas-monkey.com>
 * Copyright (C) 2020		Tobias Sekan				<tobias.sekan@startmail.com>
>>>>>>> 263c1e54
 * Copyright (C) 2024		MDW							<mdeweerd@users.noreply.github.com>
 *
 * This program is free software; you can redistribute it and/or modify
 * it under the terms of the GNU General Public License as published by
 * the Free Software Foundation; either version 3 of the License, or
 * (at your option) any later version.
 *
 * This program is distributed in the hope that it will be useful,
 * but WITHOUT ANY WARRANTY; without even the implied warranty of
 * MERCHANTABILITY or FITNESS FOR A PARTICULAR PURPOSE.  See the
 * GNU General Public License for more details.
 *
 * You should have received a copy of the GNU General Public License
 * along with this program. If not, see <https://www.gnu.org/licenses/>.
 */

/**
 *	\file       htdocs/compta/paiement/list.php
 *  \ingroup    compta
 *  \brief      Payment page for customer invoices
 */

// Load Dolibarr environment
require '../../main.inc.php';
require_once DOL_DOCUMENT_ROOT.'/compta/paiement/class/paiement.class.php';
require_once DOL_DOCUMENT_ROOT.'/compta/bank/class/account.class.php';
require_once DOL_DOCUMENT_ROOT.'/core/class/html.formother.class.php';
require_once DOL_DOCUMENT_ROOT.'/core/lib/date.lib.php';
require_once DOL_DOCUMENT_ROOT.'/accountancy/class/accountingjournal.class.php';

// Load translation files required by the page
$langs->loadLangs(array('bills', 'banks', 'compta', 'companies'));

$action = GETPOST('action', 'alpha');
$massaction = GETPOST('massaction', 'alpha');
$confirm = GETPOST('confirm', 'alpha');
$optioncss = GETPOST('optioncss', 'alpha');
$contextpage = GETPOST('contextpage', 'aZ') ? GETPOST('contextpage', 'aZ') : 'paymentlist';
$mode = GETPOST('mode', 'alpha');

$facid = GETPOST('facid', 'int');
$socid = GETPOST('socid', 'int');
$userid = GETPOST('userid', 'int');

$search_ref = GETPOST("search_ref", "alpha");
$search_date_startday = GETPOSTINT('search_date_startday');
$search_date_startmonth = GETPOSTINT('search_date_startmonth');
$search_date_startyear = GETPOSTINT('search_date_startyear');
$search_date_endday = GETPOSTINT('search_date_endday');
$search_date_endmonth = GETPOSTINT('search_date_endmonth');
$search_date_endyear = GETPOSTINT('search_date_endyear');
$search_date_start = dol_mktime(0, 0, 0, $search_date_startmonth, $search_date_startday, $search_date_startyear);	// Use tzserver
$search_date_end = dol_mktime(23, 59, 59, $search_date_endmonth, $search_date_endday, $search_date_endyear);
$search_company = GETPOST("search_company", 'alpha');
$search_paymenttype = GETPOST("search_paymenttype");
$search_account = GETPOST("search_account", 'alpha');
$search_payment_num = GETPOST('search_payment_num', 'alpha');
$search_amount = GETPOST("search_amount", 'alpha'); // alpha because we must be able to search on "< x"
$search_noteprivate = GETPOST("search_noteprivate");
$search_status = GETPOST('search_status', 'intcomma');
$search_sale = GETPOSTINT('search_sale');


$limit = GETPOSTINT('limit') ? GETPOSTINT('limit') : $conf->liste_limit;
$sortfield = GETPOST('sortfield', 'aZ09comma');
$sortorder = GETPOST('sortorder', 'aZ09comma');
$page = GETPOSTISSET('pageplusone') ? (GETPOSTINT('pageplusone') - 1) : GETPOSTINT("page");

if (empty($page) || $page == -1) {
	$page = 0; // If $page is not defined, or '' or -1
}
$offset = $limit * $page;
$pageprev = $page - 1;
$pagenext = $page + 1;

if (!$sortorder) {
	$sortorder = "DESC";
}
if (!$sortfield) {
	$sortfield = "p.ref";
}

$search_all = trim(GETPOSTISSET("search_all") ? GETPOST("search_all", 'alpha') : GETPOST('sall'));

// List of fields to search into when doing a "search in all"
$fieldstosearchall = array(
	'p.ref' => "RefPayment",
	's.nom' => "ThirdParty",
	'p.num_paiement' => "Numero",
	'p.amount' => "Amount",
);

$arrayfields = array(
	'p.ref'				=> array('label' => "RefPayment", 'checked' => 1, 'position' => 10),
	'p.datep'			=> array('label' => "Date", 'checked' => 1, 'position' => 20),
	's.nom'				=> array('label' => "ThirdParty", 'checked' => 1, 'position' => 30),
	'c.libelle'			=> array('label' => "Type", 'checked' => 1, 'position' => 40),
	'transaction'		=> array('label' => "BankTransactionLine", 'checked' => 1, 'position' => 50, 'enabled' => (isModEnabled("bank"))),
	'ba.label'			=> array('label' => "BankAccount", 'checked' => 1, 'position' => 60, 'enabled' => (isModEnabled("bank"))),
	'p.num_paiement'	=> array('label' => "Numero", 'checked' => 1, 'position' => 70, 'tooltip' => "ChequeOrTransferNumber"),
	'p.amount'			=> array('label' => "Amount", 'checked' => 1, 'position' => 80),
<<<<<<< HEAD
	'p.note'			=> array('label' => "Comment", 'checked' => -1, 'position' => 85),
=======
>>>>>>> 263c1e54
	'p.statut'			=> array('label' => "Status", 'checked' => 1, 'position' => 90, 'enabled' => (getDolGlobalString('BILL_ADD_PAYMENT_VALIDATION'))),
);
$arrayfields = dol_sort_array($arrayfields, 'position');
'@phan-var-force array<string,array{label:string,checked?:int<0,1>,position?:int,help?:string}> $arrayfields';  // dol_sort_array looses type for Phan

// Initialize a technical object to manage hooks of page. Note that conf->hooks_modules contains an array of hook context
$hookmanager->initHooks(array('paymentlist'));
$object = new Paiement($db);

if (!$user->hasRight('societe', 'client', 'voir')) {
	$search_sale = $user->id;
}

// Security check
if ($user->socid) {
	$socid = $user->socid;
}
$result = restrictedArea($user, 'facture', $facid, '');


/*
 * Actions
 */

$parameters = array('socid' => $socid);
$reshook = $hookmanager->executeHooks('doActions', $parameters, $object, $action); // Note that $action and $object may have been modified by some hooks
if ($reshook < 0) {
	setEventMessages($hookmanager->error, $hookmanager->errors, 'errors');
}


if (empty($reshook)) {
	include DOL_DOCUMENT_ROOT.'/core/actions_changeselectedfields.inc.php';

	// All tests are required to be compatible with all browsers
	if (GETPOST('button_removefilter_x', 'alpha') || GETPOST('button_removefilter.x', 'alpha') || GETPOST('button_removefilter', 'alpha')) {
		$search_ref = '';
		$search_date_startday = '';
		$search_date_startmonth = '';
		$search_date_startyear = '';
		$search_date_endday = '';
		$search_date_endmonth = '';
		$search_date_endyear = '';
		$search_date_start = '';
		$search_date_end = '';
		$search_account = '';
		$search_amount = '';
		$search_paymenttype = '';
		$search_payment_num = '';
		$search_company = '';
		$search_noteprivate = '';
		$search_status = '';
		$option = '';
		$toselect = array();
		$search_array_options = array();
	}
}


/*
 * View
 */

$form = new Form($db);
$formother = new FormOther($db);
$accountstatic = new Account($db);
$companystatic = new Societe($db);
$bankline = new AccountLine($db);

llxHeader('', $langs->trans('ListPayment'), '', 0, 0, '', '', '', 'bodyforlist');

if (GETPOST("orphelins", "alpha")) {
	// Payments not linked to an invoice. Should not happen. For debug only.
<<<<<<< HEAD
	$sql = "SELECT p.rowid, p.ref, p.datep, p.fk_bank, p.statut, p.num_paiement as num_payment, p.amount, p.note as private_note";
	$sql .= ", c.code as paiement_code";
=======
	$sql = "SELECT p.rowid, p.ref, p.datep, p.amount, p.statut, p.num_paiement as num_payment,";
	$sql .= " c.code as paiement_code";
>>>>>>> 263c1e54

	$sqlfields = $sql; // $sql fields to remove for count total

	// Add fields from hooks
	$parameters = array();
	$reshook = $hookmanager->executeHooks('printFieldListSelect', $parameters); // Note that $action and $object may have been modified by hook
	$sql .= $hookmanager->resPrint;
	$sql .= " FROM ".MAIN_DB_PREFIX."paiement as p LEFT JOIN ".MAIN_DB_PREFIX."c_paiement as c ON p.fk_paiement = c.id";
	$sql .= " LEFT JOIN ".MAIN_DB_PREFIX."paiement_facture as pf ON p.rowid = pf.fk_paiement";
	$sql .= " WHERE p.entity IN (".getEntity('invoice').")";
	$sql .= " AND pf.fk_facture IS NULL";

	// Add where from hooks
	$parameters = array();
	$reshook = $hookmanager->executeHooks('printFieldListWhere', $parameters); // Note that $action and $object may have been modified by hook
	$sql .= $hookmanager->resPrint;
} else {
	$sql = "SELECT p.rowid, p.ref, p.datep, p.fk_bank, p.statut, p.num_paiement as num_payment, p.amount, p.note as note_private";
	$sql .= ", c.code as paiement_code";
	$sql .= ", ba.rowid as bid, ba.ref as bref, ba.label as blabel, ba.number, ba.account_number as account_number, ba.fk_accountancy_journal as accountancy_journal";
	$sql .= ", s.rowid as socid, s.nom as name, s.email";
	// We need an aggregate because we added a left join to get the thirdparty. In real world, it should be the same thirdparty if payment is same (but not in database structure)
	// so SUM(pf.amount) should be equal to p.amount but if we filter on $socid, it may differ
	$sql .= ", SUM(pf.amount) as totalamount, COUNT(f.rowid) as nbinvoices";

	// Add fields from hooks
	$parameters = array();
	$reshook = $hookmanager->executeHooks('printFieldListSelect', $parameters); // Note that $action and $object may have been modified by hook
	$sql .= $hookmanager->resPrint;

	$sqlfields = $sql; // $sql fields to remove for count total

	$sql .= " FROM ".MAIN_DB_PREFIX."paiement as p";
	$sql .= " LEFT JOIN ".MAIN_DB_PREFIX."c_paiement as c ON p.fk_paiement = c.id";
	$sql .= " LEFT JOIN ".MAIN_DB_PREFIX."bank as b ON p.fk_bank = b.rowid";
	$sql .= " LEFT JOIN ".MAIN_DB_PREFIX."bank_account as ba ON b.fk_account = ba.rowid";

	$sql .= " LEFT JOIN ".MAIN_DB_PREFIX."paiement_facture as pf ON p.rowid = pf.fk_paiement";
	$sql .= " LEFT JOIN ".MAIN_DB_PREFIX."facture as f ON pf.fk_facture = f.rowid";
	$sql .= " LEFT JOIN ".MAIN_DB_PREFIX."societe as s ON f.fk_soc = s.rowid";

	$sql .= " WHERE p.entity IN (".getEntity('invoice').")";
	if ($socid > 0) {
		$sql .= " AND EXISTS (SELECT f.fk_soc FROM ".MAIN_DB_PREFIX."facture as f, ".MAIN_DB_PREFIX."paiement_facture as pf";
		$sql .= " WHERE p.rowid = pf.fk_paiement AND pf.fk_facture = f.rowid AND f.fk_soc = ".((int) $socid).")";
	}
	if ($userid) {
		if ($userid == -1) {
			$sql .= " AND p.fk_user_creat IS NULL";
		} else {
			$sql .= " AND p.fk_user_creat = ".((int) $userid);
		}
	}

	// Search criteria
	if ($search_ref) {
		$sql .= natural_search('p.ref', $search_ref);
	}
	if ($search_date_start) {
		$sql .= " AND p.datep >= '" . $db->idate($search_date_start) . "'";
	}
	if ($search_date_end) {
		$sql .= " AND p.datep <= '" . $db->idate($search_date_end) . "'";
	}
	if ($search_account > 0) {
		$sql .= " AND b.fk_account=".((int) $search_account);
	}
	if ($search_paymenttype != '') {
		$sql .= " AND c.code='".$db->escape($search_paymenttype)."'";
	}
	if ($search_payment_num != '') {
		$sql .= natural_search('p.num_paiement', $search_payment_num);
	}
	if ($search_amount) {
		$sql .= " AND (".natural_search('p.amount', $search_amount, 1, 1);
		$sql .= " OR ";
		$sql .= natural_search('pf.amount', $search_amount, 1, 1);
		$sql .= ")";
	}
	if ($search_company) {
		$sql .= natural_search('s.nom', $search_company);
	}
	if ($search_noteprivate) {
		$sql .= natural_search('p.note', $search_noteprivate);
	}
	// Search on sale representative
	if ($search_sale && $search_sale != -1) {
		if ($search_sale == -2) {
			$sql .= " AND NOT EXISTS (SELECT sc.fk_soc FROM ".MAIN_DB_PREFIX."societe_commerciaux as sc WHERE sc.fk_soc = f.fk_soc)";
		} elseif ($search_sale > 0) {
			$sql .= " AND EXISTS (SELECT sc.fk_soc FROM ".MAIN_DB_PREFIX."societe_commerciaux as sc WHERE sc.fk_soc = f.fk_soc AND sc.fk_user = ".((int) $search_sale).")";
		}
	}

	if ($search_all) {
		$sql .= natural_search(array_keys($fieldstosearchall), $search_all);
	}

	// Add where from hooks
	$parameters = array();
	$reshook = $hookmanager->executeHooks('printFieldListWhere', $parameters); // Note that $action and $object may have been modified by hook
	$sql .= $hookmanager->resPrint;

	$sql .= " GROUP BY p.rowid, p.ref, p.datep, p.fk_bank, p.statut, p.num_paiement, p.amount, p.note";
	$sql .= ", c.code";
	$sql .= ", ba.rowid, ba.ref, ba.label, ba.number, ba.account_number, ba.fk_accountancy_journal";
	$sql .= ", s.rowid, s.nom, s.email";
}

// Count total nb of records
$nbtotalofrecords = '';
if (!getDolGlobalInt('MAIN_DISABLE_FULL_SCANLIST')) {
	/* The fast and low memory method to get and count full list converts the sql into a sql count */
	$sqlforcount = preg_replace('/^'.preg_quote($sqlfields, '/').'/', 'SELECT COUNT(DISTINCT p.rowid) as nbtotalofrecords', $sql);
	$sqlforcount = preg_replace('/GROUP BY .*$/', '', $sqlforcount);
	$resql = $db->query($sqlforcount);
	if ($resql) {
		$objforcount = $db->fetch_object($resql);
		$nbtotalofrecords = $objforcount->nbtotalofrecords;
	} else {
		dol_print_error($db);
	}

	if (($page * $limit) > $nbtotalofrecords) {	// if total resultset is smaller then paging size (filtering), goto and load page 0
		$page = 0;
		$offset = 0;
	}
	$db->free($resql);
}

// Complete request and execute it with limit
$sql .= $db->order($sortfield, $sortorder);
if ($limit) {
	$sql .= $db->plimit($limit + 1, $offset);
}
//print $sql;

$resql = $db->query($sql);
if (!$resql) {
	dol_print_error($db);
	llxFooter();
	$db->close();
	exit;
}

$num = $db->num_rows($resql);

$param = '';
if (!empty($contextpage) && $contextpage != $_SERVER["PHP_SELF"]) {
	$param .= '&contextpage='.urlencode($contextpage);
}
if ($limit > 0 && $limit != $conf->liste_limit) {
	$param .= '&limit='.((int) $limit);
}
if ($optioncss != '') {
	$param .= '&optioncss='.urlencode($optioncss);
}

if (GETPOST("orphelins")) {
	$param .= '&orphelins=1';
}
if ($search_ref) {
	$param .= '&search_ref='.urlencode($search_ref);
}
if ($search_date_startday) {
	$param .= '&search_date_startday='.urlencode((string) ($search_date_startday));
}
if ($search_date_startmonth) {
	$param .= '&search_date_startmonth='.urlencode((string) ($search_date_startmonth));
}
if ($search_date_startyear) {
	$param .= '&search_date_startyear='.urlencode((string) ($search_date_startyear));
}
if ($search_date_endday) {
	$param .= '&search_date_endday='.urlencode((string) ($search_date_endday));
}
if ($search_date_endmonth) {
	$param .= '&search_date_endmonth='.urlencode((string) ($search_date_endmonth));
}
if ($search_date_endyear) {
	$param .= '&search_date_endyear='.urlencode((string) ($search_date_endyear));
}
if ($search_company) {
	$param .= '&search_company='.urlencode($search_company);
}
if ($search_amount != '') {
	$param .= '&search_amount='.urlencode($search_amount);
}
if ($search_paymenttype) {
	$param .= '&search_paymenttype='.urlencode($search_paymenttype);
}
if ($search_account) {
	$param .= '&search_account='.urlencode((string) ($search_account));
}
if ($search_payment_num) {
	$param .= '&search_payment_num='.urlencode($search_payment_num);
}
if ($search_noteprivate) {
	$param .= '&search_noteprivate='.urlencode($search_noteprivate);
}

print '<form method="POST" action="'.$_SERVER["PHP_SELF"].'">';
if ($optioncss != '') {
	print '<input type="hidden" name="optioncss" value="'.$optioncss.'">';
}
print '<input type="hidden" name="token" value="'.newToken().'">';
print '<input type="hidden" name="action" value="list">';
print '<input type="hidden" name="formfilteraction" id="formfilteraction" value="list">';
print '<input type="hidden" name="sortfield" value="'.$sortfield.'">';
print '<input type="hidden" name="sortorder" value="'.$sortorder.'">';
print '<input type="hidden" name="contextpage" value="'.$contextpage.'">';

// @phan-suppress-next-line PhanPluginSuspiciousParamOrder
print_barre_liste($langs->trans("ReceivedCustomersPayments"), $page, $_SERVER["PHP_SELF"], $param, $sortfield, $sortorder, '', $num, $nbtotalofrecords, 'bill', 0, '', '', $limit, 0, 0, 1);

if ($search_all) {
	foreach ($fieldstosearchall as $key => $val) {
		$fieldstosearchall[$key] = $langs->trans($val);
	}
	print '<div class="divsearchfieldfilter">'.$langs->trans("FilterOnInto", $search_all).implode(', ', $fieldstosearchall).'</div>';
}

$varpage = empty($contextpage) ? $_SERVER["PHP_SELF"] : $contextpage;
$selectedfields = $form->multiSelectArrayWithCheckbox('selectedfields', $arrayfields, $varpage, getDolGlobalString('MAIN_CHECKBOX_LEFT_COLUMN')); // This also change content of $arrayfields
$massactionbutton = '';
if ($massactionbutton) {
	$selectedfields .= $form->showCheckAddButtons('checkforselect', 1);
}

$moreforfilter = '';
print '<div class="div-table-responsive">';
print '<table class="tagtable nobottomiftotal liste'.($moreforfilter ? " listwithfilterbefore" : '').'">';

// Fields title search
// --------------------------------------------------------------------
print '<tr class="liste_titre_filter">';

// Action column
if (getDolGlobalString('MAIN_CHECKBOX_LEFT_COLUMN')) {
	print '<td class="liste_titre center maxwidthsearch">';
	$searchpicto = $form->showFilterButtons('left');
	print $searchpicto;
	print '</td>';
}

// #
if (getDolGlobalString('MAIN_VIEW_LINE_NUMBER_IN_LIST')) {
	print '<td class="liste_titre">';
	print '</td>';
}

// Filter: Ref
if (!empty($arrayfields['p.ref']['checked'])) {
	print '<td class="liste_titre left">';
	print '<input class="flat" type="text" size="4" name="search_ref" value="'.dol_escape_htmltag($search_ref).'">';
	print '</td>';
}

// Filter: Date
if (!empty($arrayfields['p.datep']['checked'])) {
	print '<td class="liste_titre center">';
	print '<div class="nowrapfordate">';
	print $form->selectDate($search_date_start ? $search_date_start : -1, 'search_date_start', 0, 0, 1, '', 1, 0, 0, '', '', '', '', 1, '', $langs->trans('From'));
	print '</div>';
	print '<div class="nowrapfordate">';
	print $form->selectDate($search_date_end ? $search_date_end : -1, 'search_date_end', 0, 0, 1, '', 1, 0, 0, '', '', '', '', 1, '', $langs->trans('to'));
	print '</div>';
	print '</td>';
}

// Filter: Thirdparty
if (!empty($arrayfields['s.nom']['checked'])) {
	print '<td class="liste_titre">';
	print '<input class="flat" type="text" size="6" name="search_company" value="'.dol_escape_htmltag($search_company).'">';
	print '</td>';
}

// Filter: Payment type
if (!empty($arrayfields['c.libelle']['checked'])) {
	print '<td class="liste_titre">';
	print $form->select_types_paiements($search_paymenttype, 'search_paymenttype', '', 2, 1, 1, 0, 1, 'maxwidth100', 1);
	print '</td>';
}

// Filter: Bank transaction number
if (!empty($arrayfields['transaction']['checked'])) {
	print '<td class="liste_titre">';
	print '<input class="flat" type="text" size="4" name="search_payment_num" value="'.dol_escape_htmltag($search_payment_num).'">';
	print '</td>';
}

// Filter: Cheque number (fund transfer)
if (!empty($arrayfields['p.num_paiement']['checked'])) {
	print '<td class="liste_titre">';
	print '</td>';
}

// Filter: Bank account
if (!empty($arrayfields['ba.label']['checked'])) {
	print '<td class="liste_titre">';
	$form->select_comptes($search_account, 'search_account', 0, '', 1, '', 0, 'maxwidth125');
	print '</td>';
}

// Filter: Amount
if (!empty($arrayfields['p.amount']['checked'])) {
	print '<td class="liste_titre right">';
	print '<input class="flat" type="text" size="4" name="search_amount" value="'.dol_escape_htmltag($search_amount).'">';
	print '</td>';
}

// Filter: Note
if (!empty($arrayfields['p.note']['checked'])) {
	print '<td class="liste_titre">';
	print '<input class="flat maxwidth150" type="text" name="search_noteprivate" value="'.dol_escape_htmltag($search_noteprivate).'">';
	print '</td>';
}

// Filter: Status (only placeholder)
if (!empty($arrayfields['p.statut']['checked'])) {
	print '<td class="liste_titre right">';
	print '</td>';
}

// Fields from hook
$parameters = array('arrayfields' => $arrayfields);
$reshook = $hookmanager->executeHooks('printFieldListOption', $parameters, $object, $action); // Note that $action and $object may have been modified by hook
print $hookmanager->resPrint;

// Action column
if (!getDolGlobalString('MAIN_CHECKBOX_LEFT_COLUMN')) {
	print '<td class="liste_titre center maxwidthsearch">';
	$searchpicto = $form->showFilterButtons();
	print $searchpicto;
	print '</td>';
}

print '</tr>'."\n";

$totalarray = array();
$totalarray['nbfield'] = 0;

// Fields title label
// --------------------------------------------------------------------
print '<tr class="liste_titre">';
// Action column
if (getDolGlobalString('MAIN_CHECKBOX_LEFT_COLUMN')) {
	print_liste_field_titre($selectedfields, $_SERVER["PHP_SELF"], "", '', '', 'align="center"', $sortfield, $sortorder, 'maxwidthsearch ');
	$totalarray['nbfield']++;
}
if (getDolGlobalString('MAIN_VIEW_LINE_NUMBER_IN_LIST')) {
	print_liste_field_titre('#', $_SERVER['PHP_SELF'], '', '', $param, '', $sortfield, $sortorder);
	$totalarray['nbfield']++;
}
if (!empty($arrayfields['p.ref']['checked'])) {
	print_liste_field_titre($arrayfields['p.ref']['label'], $_SERVER["PHP_SELF"], "p.ref", '', $param, '', $sortfield, $sortorder);
	$totalarray['nbfield']++;
}
if (!empty($arrayfields['p.datep']['checked'])) {
	print_liste_field_titre($arrayfields['p.datep']['label'], $_SERVER["PHP_SELF"], "p.datep", '', $param, '', $sortfield, $sortorder, 'center ');
	$totalarray['nbfield']++;
}
if (!empty($arrayfields['s.nom']['checked'])) {
	print_liste_field_titre($arrayfields['s.nom']['label'], $_SERVER["PHP_SELF"], "s.nom", '', $param, '', $sortfield, $sortorder);
	$totalarray['nbfield']++;
}
if (!empty($arrayfields['c.libelle']['checked'])) {
	print_liste_field_titre($arrayfields['c.libelle']['label'], $_SERVER["PHP_SELF"], "c.libelle", '', $param, '', $sortfield, $sortorder);
	$totalarray['nbfield']++;
}
if (!empty($arrayfields['p.num_paiement']['checked'])) {
	print_liste_field_titre($arrayfields['p.num_paiement']['label'], $_SERVER["PHP_SELF"], "p.num_paiement", '', $param, '', $sortfield, $sortorder, '', $arrayfields['p.num_paiement']['tooltip']);
	$totalarray['nbfield']++;
}
if (!empty($arrayfields['transaction']['checked'])) {
	print_liste_field_titre($arrayfields['transaction']['label'], $_SERVER["PHP_SELF"], '', '', $param, '', $sortfield, $sortorder);
	$totalarray['nbfield']++;
}
if (!empty($arrayfields['ba.label']['checked'])) {
	print_liste_field_titre($arrayfields['ba.label']['label'], $_SERVER["PHP_SELF"], "ba.label", '', $param, '', $sortfield, $sortorder);
	$totalarray['nbfield']++;
}
if (!empty($arrayfields['p.amount']['checked'])) {
	print_liste_field_titre($arrayfields['p.amount']['label'], $_SERVER["PHP_SELF"], "p.amount", '', $param, 'class="right"', $sortfield, $sortorder);
	$totalarray['nbfield']++;
}
if (!empty($arrayfields['p.note']['checked'])) {
	print_liste_field_titre($arrayfields['p.note']['label'], $_SERVER["PHP_SELF"], "p.note", '', $param, '', $sortfield, $sortorder);
	$totalarray['nbfield']++;
}
if (!empty($arrayfields['p.statut']['checked'])) {
	print_liste_field_titre($arrayfields['p.statut']['label'], $_SERVER["PHP_SELF"], "p.statut", '', $param, 'class="right"', $sortfield, $sortorder);
	$totalarray['nbfield']++;
}
// Extra fields
include DOL_DOCUMENT_ROOT.'/core/tpl/extrafields_list_search_title.tpl.php';
// Hook fields
$parameters = array('arrayfields' => $arrayfields, 'param' => $param, 'sortfield' => $sortfield, 'sortorder' => $sortorder);
$reshook = $hookmanager->executeHooks('printFieldListTitle', $parameters); // Note that $action and $object may have been modified by hook
print $hookmanager->resPrint;
// Action column
if (!getDolGlobalString('MAIN_CHECKBOX_LEFT_COLUMN')) {
	print_liste_field_titre($selectedfields, $_SERVER["PHP_SELF"], "", '', '', 'align="center"', $sortfield, $sortorder, 'maxwidthsearch ');
	$totalarray['nbfield']++;
}

print '</tr>'."\n";

// Detect if we need a fetch on each output line
$needToFetchEachLine = 0;
if (isset($extrafields->attributes[$object->table_element]['computed']) && is_array($extrafields->attributes[$object->table_element]['computed']) && count($extrafields->attributes[$object->table_element]['computed']) > 0) {
	foreach ($extrafields->attributes[$object->table_element]['computed'] as $key => $val) {
		if (!is_null($val) && preg_match('/\$object/', $val)) {
			$needToFetchEachLine++; // There is at least one compute field that use $object
		}
	}
}


// Loop on record
// --------------------------------------------------------------------
$i = 0;
$savnbfield = $totalarray['nbfield'];
$totalarray = array();
$totalarray['nbfield'] = 0;
$imaxinloop = ($limit ? min($num, $limit) : $num);
while ($i < $imaxinloop) {
	$objp = $db->fetch_object($resql);
	if (empty($objp)) {
		break; // Should not happen
	}

	$object->id = $objp->rowid;
	$object->ref = ($objp->ref ? $objp->ref : $objp->rowid);
	$object->date = $db->jdate($objp->datep);
	$object->amount = $objp->amount;
	$object->note_private = $objp->note_private;

	$companystatic->id = $objp->socid;
	$companystatic->name = $objp->name;
	$companystatic->email = $objp->email;

	if ($mode == 'kanban') {
		if ($i == 0) {
			print '<tr class="trkanban"><td colspan="'.$savnbfield.'">';
			print '<div class="box-flex-container kanban">';
		}
		// Output Kanban
		$selected = -1;
		if ($massactionbutton || $massaction) { // If we are in select mode (massactionbutton defined) or if we have already selected and sent an action ($massaction) defined
			$selected = 0;
			if (in_array($object->id, $arrayofselected)) {
				$selected = 1;
			}
		}
		//print $object->getKanbanView('', array('thirdparty'=>$object->thirdparty, 'selected' => $selected));
		print $object->getKanbanView('', array('selected' => $selected));
		if ($i == ($imaxinloop - 1)) {
			print '</div>';
			print '</td></tr>';
		}
	} else {
		// Show line of result
		$j = 0;
		print '<tr data-rowid="'.$object->id.'" class="oddeven">';

		// Action column
		if (getDolGlobalString('MAIN_CHECKBOX_LEFT_COLUMN')) {
			print '<td class="nowrap center">';
			if ($massactionbutton || $massaction) { // If we are in select mode (massactionbutton defined) or if we have already selected and sent an action ($massaction) defined
				$selected = 0;
				if (in_array($object->id, $arrayofselected)) {
					$selected = 1;
				}
				print '<input id="cb'.$object->id.'" class="flat checkforselect" type="checkbox" name="toselect[]" value="'.$object->id.'"'.($selected ? ' checked="checked"' : '').'>';
			}
			print '</td>';
			if (!$i) {
				$totalarray['nbfield']++;
			}
		}

		// No
		if (getDolGlobalString('MAIN_VIEW_LINE_NUMBER_IN_LIST')) {
			print '<td class="nowraponall">'.(($offset * $limit) + $i).'</td>';
			if (!$i) {
				$totalarray['nbfield']++;
			}
		}

		// Ref
		if (!empty($arrayfields['p.ref']['checked'])) {
			print '<td class="nowraponall">'.$object->getNomUrl(1).'</td>';
			if (!$i) {
				$totalarray['nbfield']++;
			}
		}

		// Date
		if (!empty($arrayfields['p.datep']['checked'])) {
			$dateformatforpayment = 'dayhour';
			print '<td class="nowraponall center">'.dol_print_date($db->jdate($objp->datep), $dateformatforpayment, 'tzuser').'</td>';
			if (!$i) {
				$totalarray['nbfield']++;
			}
		}

		// Thirdparty
		if (!empty($arrayfields['s.nom']['checked'])) {
			print '<td class="tdoverflowmax125">';
			if ($objp->socid > 0) {
				print $companystatic->getNomUrl(1, '', 24);
			}
			print '</td>';
			if (!$i) {
				$totalarray['nbfield']++;
			}
		}

		// Payment type
		if (!empty($arrayfields['c.libelle']['checked'])) {
			print '<td>'.$langs->trans("PaymentTypeShort".$objp->paiement_code).'</td>';
			if (!$i) {
				$totalarray['nbfield']++;
			}
		}

		// Filter: Cheque number (fund transfer)
		if (!empty($arrayfields['p.num_paiement']['checked'])) {
			print '<td>'.$objp->num_payment.'</td>';
			if (!$i) {
				$totalarray['nbfield']++;
			}
		}

		// Bank transaction
		if (!empty($arrayfields['transaction']['checked'])) {
			print '<td class="tdoverflowmax125">';
			if ($objp->fk_bank > 0) {
				$bankline->fetch($objp->fk_bank);
				print $bankline->getNomUrl(1, 0);
			}
			print '</td>';
			if (!$i) {
				$totalarray['nbfield']++;
			}
		}

		// Bank account
		if (!empty($arrayfields['ba.label']['checked'])) {
			print '<td>';
			if ($objp->bid > 0) {
				$accountstatic->id = $objp->bid;
				$accountstatic->ref = $objp->bref;
				$accountstatic->label = $objp->blabel;
				$accountstatic->number = $objp->number;
				$accountstatic->account_number = $objp->account_number;

				$accountingjournal = new AccountingJournal($db);
				$accountingjournal->fetch($objp->accountancy_journal);
				$accountstatic->accountancy_journal = $accountingjournal->code;

				print $accountstatic->getNomUrl(1);
			}
			print '</td>';
			if (!$i) {
				$totalarray['nbfield']++;
			}
		}

		// Amount
		if (!empty($arrayfields['p.amount']['checked'])) {
			print '<td class="right">';
			if ($objp->nbinvoices > 1 || ($objp->totalamount && $objp->amount != $objp->totalamount)) {
				print $form->textwithpicto('', $langs->trans("PaymentMadeForSeveralInvoices"));
			}
			print '<span class="amount">'.price($objp->amount).'</span>';
			print '</td>';
			if (!$i) {
				$totalarray['nbfield']++;
				$totalarray['pos'][$totalarray['nbfield']] = 'amount';
			}
			if (empty($totalarray['val']['amount'])) {
				$totalarray['val']['amount'] = $objp->amount;
			} else {
				$totalarray['val']['amount'] += $objp->amount;
			}
		}

		// Note
		if (!empty($arrayfields['p.note']['checked'])) {
			$firstline = dolGetFirstLineOfText($objp->note_private, 1);
			print '<td class="tdoverflowmax200" title="'.dolPrintHTMLForAttribute($firstline).'">';
			print dolPrintHTML($firstline).'</span>';
			print '</td>';
			if (!$i) {
				$totalarray['nbfield']++;
			}
		}

		// Status
		if (!empty($arrayfields['p.statut']['checked'])) {
			print '<td class="right">';
			if ($objp->statut == 0) {
				print '<a href="card.php?id='.$objp->rowid.'&amp;action=valide">';
			}
			print $object->LibStatut($objp->statut, 5);
			if ($objp->statut == 0) {
				print '</a>';
			}
			print '</td>';
			if (!$i) {
				$totalarray['nbfield']++;
			}
		}

		// Action column
		if (!getDolGlobalString('MAIN_CHECKBOX_LEFT_COLUMN')) {
			print '<td class="nowrap center">';
			if ($massactionbutton || $massaction) { // If we are in select mode (massactionbutton defined) or if we have already selected and sent an action ($massaction) defined
				$selected = 0;
				if (in_array($object->id, $arrayofselected)) {
					$selected = 1;
				}
				print '<input id="cb'.$object->id.'" class="flat checkforselect" type="checkbox" name="toselect[]" value="'.$object->id.'"'.($selected ? ' checked="checked"' : '').'>';
			}
			print '</td>';
			if (!$i) {
				$totalarray['nbfield']++;
			}
		}

		print '</tr>'."\n";
	}

	$i++;
}

// Show total line
include DOL_DOCUMENT_ROOT.'/core/tpl/list_print_total.tpl.php';

// If no record found
if ($num == 0) {
	$colspan = 1;
	foreach ($arrayfields as $key => $val) {
		if (!empty($val['checked'])) {
			$colspan++;
		}
	}
	print '<tr><td colspan="'.$colspan.'"><span class="opacitymedium">'.$langs->trans("NoRecordFound").'</span></td></tr>';
}

$db->free($resql);

$parameters = array('arrayfields' => $arrayfields, 'sql' => $sql);
$reshook = $hookmanager->executeHooks('printFieldListFooter', $parameters, $object, $action); // Note that $action and $object may have been modified by hook
print $hookmanager->resPrint;

print '</table>'."\n";
print '</div>'."\n";

print '</form>'."\n";

// End of page
llxFooter();
$db->close();<|MERGE_RESOLUTION|>--- conflicted
+++ resolved
@@ -1,16 +1,4 @@
 <?php
-<<<<<<< HEAD
-/* Copyright (C) 2001-2006	Rodolphe Quiedeville	<rodolphe@quiedeville.org>
- * Copyright (C) 2004-2011	Laurent Destailleur		<eldy@users.sourceforge.net>
- * Copyright (C) 2005-2009	Regis Houssin			<regis.houssin@inodbox.com>
- * Copyright (C) 2013		Cédric Salvador			<csalvador@gpcsolutions.fr>
- * Copyright (C) 2015		Jean-François Ferry		<jfefe@aternatik.fr>
- * Copyright (C) 2015		Juanjo Menent			<jmenent@2byte.es>
- * Copyright (C) 2017-2023	Alexandre Spangaro		<aspangaro@easya.solutions>
- * Copyright (C) 2018-2021	Ferran Marcet			<fmarcet@2byte.es>
- * Copyright (C) 2018		Charlene Benke			<charlie@patas-monkey.com>
- * Copyright (C) 2020		Tobias Sekan			<tobias.sekan@startmail.com>
-=======
 /* Copyright (C) 2001-2006	Rodolphe Quiedeville		<rodolphe@quiedeville.org>
  * Copyright (C) 2004-2011	Laurent Destailleur			<eldy@users.sourceforge.net>
  * Copyright (C) 2005-2009	Regis Houssin				<regis.houssin@inodbox.com>
@@ -21,7 +9,6 @@
  * Copyright (C) 2018-2021	Ferran Marcet				<fmarcet@2byte.es>
  * Copyright (C) 2018		Charlene Benke				<charlie@patas-monkey.com>
  * Copyright (C) 2020		Tobias Sekan				<tobias.sekan@startmail.com>
->>>>>>> 263c1e54
  * Copyright (C) 2024		MDW							<mdeweerd@users.noreply.github.com>
  *
  * This program is free software; you can redistribute it and/or modify
@@ -123,10 +110,7 @@
 	'ba.label'			=> array('label' => "BankAccount", 'checked' => 1, 'position' => 60, 'enabled' => (isModEnabled("bank"))),
 	'p.num_paiement'	=> array('label' => "Numero", 'checked' => 1, 'position' => 70, 'tooltip' => "ChequeOrTransferNumber"),
 	'p.amount'			=> array('label' => "Amount", 'checked' => 1, 'position' => 80),
-<<<<<<< HEAD
 	'p.note'			=> array('label' => "Comment", 'checked' => -1, 'position' => 85),
-=======
->>>>>>> 263c1e54
 	'p.statut'			=> array('label' => "Status", 'checked' => 1, 'position' => 90, 'enabled' => (getDolGlobalString('BILL_ADD_PAYMENT_VALIDATION'))),
 );
 $arrayfields = dol_sort_array($arrayfields, 'position');
@@ -200,13 +184,8 @@
 
 if (GETPOST("orphelins", "alpha")) {
 	// Payments not linked to an invoice. Should not happen. For debug only.
-<<<<<<< HEAD
 	$sql = "SELECT p.rowid, p.ref, p.datep, p.fk_bank, p.statut, p.num_paiement as num_payment, p.amount, p.note as private_note";
 	$sql .= ", c.code as paiement_code";
-=======
-	$sql = "SELECT p.rowid, p.ref, p.datep, p.amount, p.statut, p.num_paiement as num_payment,";
-	$sql .= " c.code as paiement_code";
->>>>>>> 263c1e54
 
 	$sqlfields = $sql; // $sql fields to remove for count total
 
