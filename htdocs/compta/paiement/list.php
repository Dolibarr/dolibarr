<?php
/* Copyright (C) 2001-2006	Rodolphe Quiedeville	<rodolphe@quiedeville.org>
 * Copyright (C) 2004-2011	Laurent Destailleur		<eldy@users.sourceforge.net>
 * Copyright (C) 2005-2009	Regis Houssin			<regis.houssin@inodbox.com>
 * Copyright (C) 2013		Cédric Salvador			<csalvador@gpcsolutions.fr>
 * Copyright (C) 2015		Jean-François Ferry		<jfefe@aternatik.fr>
 * Copyright (C) 2015		Juanjo Menent			<jmenent@2byte.es>
 * Copyright (C) 2017-2023	Alexandre Spangaro		<aspangaro@easya.solutions>
 * Copyright (C) 2018-2021	Ferran Marcet			<fmarcet@2byte.es>
 * Copyright (C) 2018		Charlene Benke			<charlie@patas-monkey.com>
 * Copyright (C) 2020		Tobias Sekan			<tobias.sekan@startmail.com>
 *
 * This program is free software; you can redistribute it and/or modify
 * it under the terms of the GNU General Public License as published by
 * the Free Software Foundation; either version 3 of the License, or
 * (at your option) any later version.
 *
 * This program is distributed in the hope that it will be useful,
 * but WITHOUT ANY WARRANTY; without even the implied warranty of
 * MERCHANTABILITY or FITNESS FOR A PARTICULAR PURPOSE.  See the
 * GNU General Public License for more details.
 *
 * You should have received a copy of the GNU General Public License
 * along with this program. If not, see <https://www.gnu.org/licenses/>.
 */

/**
 *	\file       htdocs/compta/paiement/list.php
 *  \ingroup    compta
 *  \brief      Payment page for customer invoices
 */

// Load Dolibarr environment
require '../../main.inc.php';
require_once DOL_DOCUMENT_ROOT.'/compta/paiement/class/paiement.class.php';
require_once DOL_DOCUMENT_ROOT.'/compta/bank/class/account.class.php';
require_once DOL_DOCUMENT_ROOT.'/core/class/html.formother.class.php';
require_once DOL_DOCUMENT_ROOT.'/core/lib/date.lib.php';
require_once DOL_DOCUMENT_ROOT.'/accountancy/class/accountingjournal.class.php';

// Load translation files required by the page
$langs->loadLangs(array('bills', 'banks', 'compta', 'companies'));

$action				= GETPOST('action', 'alpha');
$massaction			= GETPOST('massaction', 'alpha');
$confirm			= GETPOST('confirm', 'alpha');
$optioncss = GETPOST('optioncss', 'alpha');
$contextpage		= GETPOST('contextpage', 'aZ') ? GETPOST('contextpage', 'aZ') : 'paymentlist';

$facid				= GETPOST('facid', 'int');
$socid				= GETPOST('socid', 'int');
$userid = GETPOST('userid', 'int');

$search_ref = GETPOST("search_ref", "alpha");
$search_date_startday = GETPOST('search_date_startday', 'int');
$search_date_startmonth = GETPOST('search_date_startmonth', 'int');
$search_date_startyear = GETPOST('search_date_startyear', 'int');
$search_date_endday = GETPOST('search_date_endday', 'int');
$search_date_endmonth = GETPOST('search_date_endmonth', 'int');
$search_date_endyear = GETPOST('search_date_endyear', 'int');
$search_date_start = dol_mktime(0, 0, 0, $search_date_startmonth, $search_date_startday, $search_date_startyear);	// Use tzserver
$search_date_end = dol_mktime(23, 59, 59, $search_date_endmonth, $search_date_endday, $search_date_endyear);
$search_company = GETPOST("search_company", 'alpha');
$search_paymenttype = GETPOST("search_paymenttype");
$search_account = GETPOST("search_account", "int");
$search_payment_num = GETPOST('search_payment_num', 'alpha');
$search_amount = GETPOST("search_amount", 'alpha'); // alpha because we must be able to search on "< x"
$search_status = GETPOST('search_status', 'intcomma');
$search_sale = GETPOST('search_sale', 'int');

$limit = GETPOST('limit', 'int') ? GETPOST('limit', 'int') : $conf->liste_limit;
$sortfield			= GETPOST('sortfield', 'aZ09comma');
$sortorder			= GETPOST('sortorder', 'aZ09comma');
$page = GETPOSTISSET('pageplusone') ? (GETPOST('pageplusone') - 1) : GETPOST("page", 'int');

if (empty($page) || $page == -1) {
	$page = 0; // If $page is not defined, or '' or -1
}
$offset = $limit * $page;
$pageprev = $page - 1;
$pagenext = $page + 1;

if (!$sortorder) {
	$sortorder = "DESC";
}
if (!$sortfield) {
	$sortfield = "p.ref";
}

$search_all = trim(GETPOSTISSET("search_all") ? GETPOST("search_all", 'alpha') : GETPOST('sall'));

// List of fields to search into when doing a "search in all"
$fieldstosearchall = array(
	'p.ref'=>"RefPayment",
	's.nom'=>"ThirdParty",
	'p.num_paiement'=>"Numero",
	'p.amount'=>"Amount",
);

$arrayfields = array(
	'p.ref'				=> array('label'=>"RefPayment", 'checked'=>1, 'position'=>10),
	'p.datep'			=> array('label'=>"Date", 'checked'=>1, 'position'=>20),
	's.nom'				=> array('label'=>"ThirdParty", 'checked'=>1, 'position'=>30),
	'c.libelle'			=> array('label'=>"Type", 'checked'=>1, 'position'=>40),
	'transaction'		=> array('label'=>"BankTransactionLine", 'checked'=>1, 'position'=>50, 'enabled'=>(isModEnabled("banque"))),
	'ba.label'			=> array('label'=>"Account", 'checked'=>1, 'position'=>60, 'enabled'=>(isModEnabled("banque"))),
	'p.num_paiement'	=> array('label'=>"Numero", 'checked'=>1, 'position'=>70, 'tooltip'=>"ChequeOrTransferNumber"),
	'p.amount'			=> array('label'=>"Amount", 'checked'=>1, 'position'=>80),
	'p.statut'			=> array('label'=>"Status", 'checked'=>1, 'position'=>90, 'enabled'=>(getDolGlobalString('BILL_ADD_PAYMENT_VALIDATION'))),
);
$arrayfields = dol_sort_array($arrayfields, 'position');

// Initialize technical object to manage hooks of page. Note that conf->hooks_modules contains array of hook context
$hookmanager->initHooks(array('paymentlist'));
$object = new Paiement($db);

if (!$user->hasRight('societe', 'client', 'voir')) {
	$search_sale = $user->id;
}

// Security check
if ($user->socid) {
	$socid = $user->socid;
}
$result = restrictedArea($user, 'facture', $facid, '');


/*
 * Actions
 */

$parameters = array('socid'=>$socid);
$reshook = $hookmanager->executeHooks('doActions', $parameters, $object, $action); // Note that $action and $object may have been modified by some hooks
if ($reshook < 0) {
	setEventMessages($hookmanager->error, $hookmanager->errors, 'errors');
}


if (empty($reshook)) {
	include DOL_DOCUMENT_ROOT.'/core/actions_changeselectedfields.inc.php';

	// All tests are required to be compatible with all browsers
	if (GETPOST('button_removefilter_x', 'alpha') || GETPOST('button_removefilter.x', 'alpha') || GETPOST('button_removefilter', 'alpha')) {
		$search_ref = '';
		$search_date_startday = '';
		$search_date_startmonth = '';
		$search_date_startyear = '';
		$search_date_endday = '';
		$search_date_endmonth = '';
		$search_date_endyear = '';
		$search_date_start = '';
		$search_date_end = '';
		$search_account = '';
		$search_amount = '';
		$search_paymenttype = '';
		$search_payment_num = '';
		$search_company = '';
		$search_status = '';
		$option = '';
		$toselect = array();
		$search_array_options = array();
	}
}


/*
 * View
 */

$form = new Form($db);
$formother = new FormOther($db);
$accountstatic = new Account($db);
$companystatic = new Societe($db);
$bankline = new AccountLine($db);

llxHeader('', $langs->trans('ListPayment'));

if (GETPOST("orphelins", "alpha")) {
	// Payments not linked to an invoice. Should not happend. For debug only.
	$sql = "SELECT p.rowid, p.ref, p.datep, p.amount, p.statut, p.num_paiement as num_payment,";
	$sql .= " c.code as paiement_code";

	// Add fields from hooks
	$parameters = array();
	$reshook = $hookmanager->executeHooks('printFieldListSelect', $parameters); // Note that $action and $object may have been modified by hook
	$sql .= $hookmanager->resPrint;
	$sql .= " FROM ".MAIN_DB_PREFIX."paiement as p LEFT JOIN ".MAIN_DB_PREFIX."c_paiement as c ON p.fk_paiement = c.id";
	$sql .= " LEFT JOIN ".MAIN_DB_PREFIX."paiement_facture as pf ON p.rowid = pf.fk_paiement";
	$sql .= " WHERE p.entity IN (".getEntity('invoice').")";
	$sql .= " AND pf.fk_facture IS NULL";

	// Add where from hooks
	$parameters = array();
	$reshook = $hookmanager->executeHooks('printFieldListWhere', $parameters); // Note that $action and $object may have been modified by hook
	$sql .= $hookmanager->resPrint;
} else {
	$sql = "SELECT p.rowid, p.ref, p.datep, p.fk_bank, p.amount, p.statut, p.num_paiement as num_payment";
	$sql .= ", c.code as paiement_code";
	$sql .= ", ba.rowid as bid, ba.ref as bref, ba.label as blabel, ba.number, ba.account_number as account_number, ba.fk_accountancy_journal as accountancy_journal";
	$sql .= ", s.rowid as socid, s.nom as name, s.email";

	// Add fields from hooks
	$parameters = array();
	$reshook = $hookmanager->executeHooks('printFieldListSelect', $parameters); // Note that $action and $object may have been modified by hook
	$sql .= $hookmanager->resPrint;

	$sqlfields = $sql; // $sql fields to remove for count total

	$sql .= " FROM ".MAIN_DB_PREFIX."paiement as p";
	$sql .= " LEFT JOIN ".MAIN_DB_PREFIX."c_paiement as c ON p.fk_paiement = c.id";
	$sql .= " LEFT JOIN ".MAIN_DB_PREFIX."bank as b ON p.fk_bank = b.rowid";
	$sql .= " LEFT JOIN ".MAIN_DB_PREFIX."bank_account as ba ON b.fk_account = ba.rowid";
	$sql .= " LEFT JOIN ".MAIN_DB_PREFIX."paiement_facture as pf ON p.rowid = pf.fk_paiement";
	$sql .= " LEFT JOIN ".MAIN_DB_PREFIX."facture as f ON pf.fk_facture = f.rowid";
	$sql .= " LEFT JOIN ".MAIN_DB_PREFIX."societe as s ON f.fk_soc = s.rowid";
<<<<<<< HEAD
	if (!$user->hasRight('societe', 'client', 'voir') && !$socid) {
		$sql .= " LEFT JOIN ".MAIN_DB_PREFIX."societe_commerciaux as sc ON s.rowid = sc.fk_soc";
	}
	$sql .= " WHERE p.entity IN (".getEntity('invoice').")";
	if (!$user->hasRight('societe', 'client', 'voir') && !$socid) {
		$sql .= " AND sc.fk_user = ".((int) $user->id);
	}
=======
	$sql .= " WHERE p.entity IN (".getEntity('invoice').")";
>>>>>>> 729451fa
	if ($socid > 0) {
		$sql .= " AND f.fk_soc = ".((int) $socid);
	}
	if ($userid) {
		if ($userid == -1) {
			$sql .= " AND f.fk_user_author IS NULL";
		} else {
			$sql .= " AND f.fk_user_author = ".((int) $userid);
		}
	}

	// Search criteria
	if ($search_ref) {
		$sql .= natural_search('p.ref', $search_ref);
	}
	if ($search_date_start) {
		$sql .= " AND p.datep >= '" . $db->idate($search_date_start) . "'";
	}
	if ($search_date_end) {
		$sql .= " AND p.datep <= '" . $db->idate($search_date_end) . "'";
	}
	if ($search_account > 0) {
		$sql .= " AND b.fk_account=".((int) $search_account);
	}
	if ($search_paymenttype != '') {
		$sql .= " AND c.code='".$db->escape($search_paymenttype)."'";
	}
	if ($search_payment_num != '') {
		$sql .= natural_search('p.num_paiement', $search_payment_num);
	}
	if ($search_amount) {
		$sql .= natural_search('p.amount', $search_amount, 1);
	}
	if ($search_company) {
		$sql .= natural_search('s.nom', $search_company);
	}
	// Search on sale representative
	if ($search_sale && $search_sale != '-1') {
		if ($search_sale == -2) {
			$sql .= " AND NOT EXISTS (SELECT sc.fk_soc FROM ".MAIN_DB_PREFIX."societe_commerciaux as sc WHERE sc.fk_soc = f.fk_soc)";
		} elseif ($search_sale > 0) {
			$sql .= " AND EXISTS (SELECT sc.fk_soc FROM ".MAIN_DB_PREFIX."societe_commerciaux as sc WHERE sc.fk_soc = f.fk_soc AND sc.fk_user = ".((int) $search_sale).")";
		}
	}

	if ($search_all) {
		$sql .= natural_search(array_keys($fieldstosearchall), $search_all);
	}

	// Add where from hooks
	$parameters = array();
	$reshook = $hookmanager->executeHooks('printFieldListWhere', $parameters); // Note that $action and $object may have been modified by hook
	$sql .= $hookmanager->resPrint;
}

// Count total nb of records
$nbtotalofrecords = '';
if (!getDolGlobalInt('MAIN_DISABLE_FULL_SCANLIST')) {
	/* The fast and low memory method to get and count full list converts the sql into a sql count */
	$sqlforcount = preg_replace('/^'.preg_quote($sqlfields, '/').'/', 'SELECT COUNT(*) as nbtotalofrecords', $sql);
	$sqlforcount = preg_replace('/GROUP BY .*$/', '', $sqlforcount);
	$resql = $db->query($sqlforcount);
	if ($resql) {
		$objforcount = $db->fetch_object($resql);
		$nbtotalofrecords = $objforcount->nbtotalofrecords;
	} else {
		dol_print_error($db);
	}

	if (($page * $limit) > $nbtotalofrecords) {	// if total resultset is smaller then paging size (filtering), goto and load page 0
		$page = 0;
		$offset = 0;
	}
	$db->free($resql);
}

// Complete request and execute it with limit
$sql .= $db->order($sortfield, $sortorder);
if ($limit) {
	$sql .= $db->plimit($limit + 1, $offset);
}

$resql = $db->query($sql);
if (!$resql) {
	dol_print_error($db);
	llxFooter();
	$db->close();
	exit;
}

$num = $db->num_rows($resql);

$param = '';
if (!empty($contextpage) && $contextpage != $_SERVER["PHP_SELF"]) {
	$param .= '&contextpage='.urlencode($contextpage);
}
if ($limit > 0 && $limit != $conf->liste_limit) {
	$param .= '&limit='.((int) $limit);
}

if (GETPOST("orphelins")) {
	$param .= '&orphelins=1';
}
if ($search_ref) {
	$param .= '&search_ref='.urlencode($search_ref);
}
if ($search_date_startday) {
	$param .= '&search_date_startday='.urlencode($search_date_startday);
}
if ($search_date_startmonth) {
	$param .= '&search_date_startmonth='.urlencode($search_date_startmonth);
}
if ($search_date_startyear) {
	$param .= '&search_date_startyear='.urlencode($search_date_startyear);
}
if ($search_date_endday) {
	$param .= '&search_date_endday='.urlencode($search_date_endday);
}
if ($search_date_endmonth) {
	$param .= '&search_date_endmonth='.urlencode($search_date_endmonth);
}
if ($search_date_endyear) {
	$param .= '&search_date_endyear='.urlencode($search_date_endyear);
}
if ($search_company) {
	$param .= '&search_company='.urlencode($search_company);
}
if ($search_amount != '') {
	$param .= '&search_amount='.urlencode($search_amount);
}
if ($search_paymenttype) {
	$param .= '&search_paymenttype='.urlencode($search_paymenttype);
}
if ($search_account) {
	$param .= '&search_account='.urlencode($search_account);
}
if ($search_payment_num) {
	$param .= '&search_payment_num='.urlencode($search_payment_num);
}
if ($optioncss != '') {
	$param .= '&optioncss='.urlencode($optioncss);
}

print '<form method="POST" action="'.$_SERVER["PHP_SELF"].'">';
if ($optioncss != '') {
	print '<input type="hidden" name="optioncss" value="'.$optioncss.'">';
}
print '<input type="hidden" name="token" value="'.newToken().'">';
print '<input type="hidden" name="action" value="list">';
print '<input type="hidden" name="formfilteraction" id="formfilteraction" value="list">';
print '<input type="hidden" name="sortfield" value="'.$sortfield.'">';
print '<input type="hidden" name="sortorder" value="'.$sortorder.'">';
print '<input type="hidden" name="contextpage" value="'.$contextpage.'">';

print_barre_liste($langs->trans("ReceivedCustomersPayments"), $page, $_SERVER["PHP_SELF"], $param, $sortfield, $sortorder, '', $num, $nbtotalofrecords, 'bill', 0, '', '', $limit, 0, 0, 1);

if ($search_all) {
	foreach ($fieldstosearchall as $key => $val) {
		$fieldstosearchall[$key] = $langs->trans($val);
	}
	print '<div class="divsearchfieldfilter">'.$langs->trans("FilterOnInto", $search_all).join(', ', $fieldstosearchall).'</div>';
}

$varpage = empty($contextpage) ? $_SERVER["PHP_SELF"] : $contextpage;
$selectedfields = $form->multiSelectArrayWithCheckbox('selectedfields', $arrayfields, $varpage, getDolGlobalString('MAIN_CHECKBOX_LEFT_COLUMN', '')); // This also change content of $arrayfields
$massactionbutton = '';
if ($massactionbutton) {
	$selectedfields .= $form->showCheckAddButtons('checkforselect', 1);
}

$moreforfilter = '';
print '<div class="div-table-responsive">';
print '<table class="tagtable nobottomiftotal liste'.($moreforfilter ? " listwithfilterbefore" : '').'">';

// Fields title search
// --------------------------------------------------------------------
print '<tr class="liste_titre_filter">';

// Action column
if (getDolGlobalString('MAIN_CHECKBOX_LEFT_COLUMN')) {
<<<<<<< HEAD
	print '<td class="liste_titre center maxwidthsearch actioncolumn">';
=======
	print '<td class="liste_titre center maxwidthsearch">';
>>>>>>> 729451fa
	$searchpicto = $form->showFilterButtons('left');
	print $searchpicto;
	print '</td>';
}

<<<<<<< HEAD
// Filters: Lines (placeholder)
if (!empty($conf->global->MAIN_VIEW_LINE_NUMBER_IN_LIST)) {
=======
// #
if (getDolGlobalString('MAIN_VIEW_LINE_NUMBER_IN_LIST')) {
>>>>>>> 729451fa
	print '<td class="liste_titre">';
	print '</td>';
}

// Filter: Ref
if (!empty($arrayfields['p.ref']['checked'])) {
	print '<td class="liste_titre left">';
	print '<input class="flat" type="text" size="4" name="search_ref" value="'.dol_escape_htmltag($search_ref).'">';
	print '</td>';
}

// Filter: Date
if (!empty($arrayfields['p.datep']['checked'])) {
	print '<td class="liste_titre center">';
	print '<div class="nowrapfordate">';
	print $form->selectDate($search_date_start ? $search_date_start : -1, 'search_date_start', 0, 0, 1, '', 1, 0, 0, '', '', '', '', 1, '', $langs->trans('From'));
	print '</div>';
	print '<div class="nowrapfordate">';
	print $form->selectDate($search_date_end ? $search_date_end : -1, 'search_date_end', 0, 0, 1, '', 1, 0, 0, '', '', '', '', 1, '', $langs->trans('to'));
	print '</div>';
	print '</td>';
}

// Filter: Thirdparty
if (!empty($arrayfields['s.nom']['checked'])) {
	print '<td class="liste_titre">';
	print '<input class="flat" type="text" size="6" name="search_company" value="'.dol_escape_htmltag($search_company).'">';
	print '</td>';
}

// Filter: Payment type
if (!empty($arrayfields['c.libelle']['checked'])) {
	print '<td class="liste_titre">';
	print $form->select_types_paiements($search_paymenttype, 'search_paymenttype', '', 2, 1, 1, 0, 1, 'maxwidth100', 1);
	print '</td>';
}

// Filter: Bank transaction number
if (!empty($arrayfields['transaction']['checked'])) {
	print '<td class="liste_titre">';
	print '<input class="flat" type="text" size="4" name="search_payment_num" value="'.dol_escape_htmltag($search_payment_num).'">';
	print '</td>';
}

// Filter: Cheque number (fund transfer)
if (!empty($arrayfields['p.num_paiement']['checked'])) {
	print '<td class="liste_titre">';
	print '</td>';
}

// Filter: Bank account
if (!empty($arrayfields['ba.label']['checked'])) {
	print '<td class="liste_titre">';
	$form->select_comptes($search_account, 'search_account', 0, '', 1);
	print '</td>';
}

// Filter: Amount
if (!empty($arrayfields['p.amount']['checked'])) {
	print '<td class="liste_titre right">';
	print '<input class="flat" type="text" size="4" name="search_amount" value="'.dol_escape_htmltag($search_amount).'">';
	print '</td>';
}

// Filter: Status (only placeholder)
if (!empty($arrayfields['p.statut']['checked'])) {
	print '<td class="liste_titre right">';
	print '</td>';
}

// Fields from hook
$parameters = array('arrayfields'=>$arrayfields);
$reshook = $hookmanager->executeHooks('printFieldListOption', $parameters, $object, $action); // Note that $action and $object may have been modified by hook
print $hookmanager->resPrint;

// Action column
<<<<<<< HEAD
if (empty($conf->global->MAIN_CHECKBOX_LEFT_COLUMN)) {
	print '<td class="liste_titre center maxwidthsearch actioncolumn">';
=======
if (!getDolGlobalString('MAIN_CHECKBOX_LEFT_COLUMN')) {
	print '<td class="liste_titre center maxwidthsearch">';
>>>>>>> 729451fa
	$searchpicto = $form->showFilterButtons();
	print $searchpicto;
	print '</td>';
}
<<<<<<< HEAD
=======

print '</tr>'."\n";
>>>>>>> 729451fa

$totalarray = array();
$totalarray['nbfield'] = 0;

// Fields title label
// --------------------------------------------------------------------
print '<tr class="liste_titre">';
<<<<<<< HEAD
if (getDolGlobalString('MAIN_CHECKBOX_LEFT_COLUMN')) {
	print_liste_field_titre($selectedfields, $_SERVER["PHP_SELF"], "", '', '', 'align="center"', $sortfield, $sortorder, 'maxwidthsearch ');
}
if (!empty($conf->global->MAIN_VIEW_LINE_NUMBER_IN_LIST)) {
=======
// Action column
if (getDolGlobalString('MAIN_CHECKBOX_LEFT_COLUMN')) {
	print_liste_field_titre($selectedfields, $_SERVER["PHP_SELF"], "", '', '', 'align="center"', $sortfield, $sortorder, 'maxwidthsearch ');
	$totalarray['nbfield']++;
}
if (getDolGlobalString('MAIN_VIEW_LINE_NUMBER_IN_LIST')) {
>>>>>>> 729451fa
	print_liste_field_titre('#', $_SERVER['PHP_SELF'], '', '', $param, '', $sortfield, $sortorder);
	$totalarray['nbfield']++;
}
if (!empty($arrayfields['p.ref']['checked'])) {
	print_liste_field_titre($arrayfields['p.ref']['label'], $_SERVER["PHP_SELF"], "p.ref", '', $param, '', $sortfield, $sortorder);
	$totalarray['nbfield']++;
}
if (!empty($arrayfields['p.datep']['checked'])) {
	print_liste_field_titre($arrayfields['p.datep']['label'], $_SERVER["PHP_SELF"], "p.datep", '', $param, '', $sortfield, $sortorder, 'center ');
	$totalarray['nbfield']++;
}
if (!empty($arrayfields['s.nom']['checked'])) {
	print_liste_field_titre($arrayfields['s.nom']['label'], $_SERVER["PHP_SELF"], "s.nom", '', $param, '', $sortfield, $sortorder);
	$totalarray['nbfield']++;
}
if (!empty($arrayfields['c.libelle']['checked'])) {
	print_liste_field_titre($arrayfields['c.libelle']['label'], $_SERVER["PHP_SELF"], "c.libelle", '', $param, '', $sortfield, $sortorder);
	$totalarray['nbfield']++;
}
if (!empty($arrayfields['p.num_paiement']['checked'])) {
	print_liste_field_titre($arrayfields['p.num_paiement']['label'], $_SERVER["PHP_SELF"], "p.num_paiement", '', $param, '', $sortfield, $sortorder, '', $arrayfields['p.num_paiement']['tooltip']);
	$totalarray['nbfield']++;
}
if (!empty($arrayfields['transaction']['checked'])) {
	print_liste_field_titre($arrayfields['transaction']['label'], $_SERVER["PHP_SELF"], '', '', $param, '', $sortfield, $sortorder);
	$totalarray['nbfield']++;
}
if (!empty($arrayfields['ba.label']['checked'])) {
	print_liste_field_titre($arrayfields['ba.label']['label'], $_SERVER["PHP_SELF"], "ba.label", '', $param, '', $sortfield, $sortorder);
	$totalarray['nbfield']++;
}
if (!empty($arrayfields['p.amount']['checked'])) {
	print_liste_field_titre($arrayfields['p.amount']['label'], $_SERVER["PHP_SELF"], "p.amount", '', $param, 'class="right"', $sortfield, $sortorder);
	$totalarray['nbfield']++;
}
if (!empty($arrayfields['p.statut']['checked'])) {
	print_liste_field_titre($arrayfields['p.statut']['label'], $_SERVER["PHP_SELF"], "p.statut", '', $param, 'class="right"', $sortfield, $sortorder);
	$totalarray['nbfield']++;
}
// Extra fields
include DOL_DOCUMENT_ROOT.'/core/tpl/extrafields_list_search_title.tpl.php';
// Hook fields
$parameters = array('arrayfields'=>$arrayfields, 'param'=>$param, 'sortfield'=>$sortfield, 'sortorder'=>$sortorder);
$reshook = $hookmanager->executeHooks('printFieldListTitle', $parameters); // Note that $action and $object may have been modified by hook
print $hookmanager->resPrint;
// Action column
if (!getDolGlobalString('MAIN_CHECKBOX_LEFT_COLUMN')) {
	print_liste_field_titre($selectedfields, $_SERVER["PHP_SELF"], "", '', '', 'align="center"', $sortfield, $sortorder, 'maxwidthsearch ');
	$totalarray['nbfield']++;
}

<<<<<<< HEAD
if (!getDolGlobalString('MAIN_CHECKBOX_LEFT_COLUMN')) {
	print_liste_field_titre($selectedfields, $_SERVER["PHP_SELF"], "", '', '', 'align="center"', $sortfield, $sortorder, 'maxwidthsearch ');
}

print "</tr>";
=======
print '</tr>'."\n";
>>>>>>> 729451fa

// Detect if we need a fetch on each output line
$needToFetchEachLine = 0;
if (isset($extrafields->attributes[$object->table_element]['computed']) && is_array($extrafields->attributes[$object->table_element]['computed']) && count($extrafields->attributes[$object->table_element]['computed']) > 0) {
	foreach ($extrafields->attributes[$object->table_element]['computed'] as $key => $val) {
		if (!is_null($val) && preg_match('/\$object/', $val)) {
			$needToFetchEachLine++; // There is at least one compute field that use $object
		}
	}
}


// Loop on record
// --------------------------------------------------------------------
$i = 0;
$savnbfield = $totalarray['nbfield'];
$totalarray = array();
$totalarray['nbfield'] = 0;
$imaxinloop = ($limit ? min($num, $limit) : $num);
while ($i < $imaxinloop) {
	$objp = $db->fetch_object($resql);
	if (empty($objp)) {
		break; // Should not happen
	}

	$object->id = $objp->rowid;
	$object->ref = ($objp->ref ? $objp->ref : $objp->rowid);

	$companystatic->id = $objp->socid;
	$companystatic->name = $objp->name;
	$companystatic->email = $objp->email;

<<<<<<< HEAD
	print '<tr class="oddeven">';

	// Action column
	if (getDolGlobalString('MAIN_CHECKBOX_LEFT_COLUMN')) {
		print '<td class="nowrap center"></td>';
		if (!$i) {
			$totalarray['nbfield']++;
		}
	}

	// No
	if (!empty($conf->global->MAIN_VIEW_LINE_NUMBER_IN_LIST)) {
		print '<td>'.(($offset * $limit) + $i).'</td>';
		if (!$i) {
			$totalarray['nbfield']++;
=======
	if ($mode == 'kanban') {
		if ($i == 0) {
			print '<tr class="trkanban"><td colspan="'.$savnbfield.'">';
			print '<div class="box-flex-container kanban">';
>>>>>>> 729451fa
		}
		// Output Kanban
		$selected = -1;
		if ($massactionbutton || $massaction) { // If we are in select mode (massactionbutton defined) or if we have already selected and sent an action ($massaction) defined
			$selected = 0;
			if (in_array($object->id, $arrayofselected)) {
				$selected = 1;
			}
		}
		//print $object->getKanbanView('', array('thirdparty'=>$object->thirdparty, 'selected' => $selected));
		print $object->getKanbanView('', array('selected' => $selected));
		if ($i == ($imaxinloop - 1)) {
			print '</div>';
			print '</td></tr>';
		}
	} else {
		// Show line of result
		$j = 0;
		print '<tr data-rowid="'.$object->id.'" class="oddeven">';

		// Action column
		if (getDolGlobalString('MAIN_CHECKBOX_LEFT_COLUMN')) {
			print '<td class="nowrap center">';
			if ($massactionbutton || $massaction) { // If we are in select mode (massactionbutton defined) or if we have already selected and sent an action ($massaction) defined
				$selected = 0;
				if (in_array($object->id, $arrayofselected)) {
					$selected = 1;
				}
				print '<input id="cb'.$object->id.'" class="flat checkforselect" type="checkbox" name="toselect[]" value="'.$object->id.'"'.($selected ? ' checked="checked"' : '').'>';
			}
			print '</td>';
			if (!$i) {
				$totalarray['nbfield']++;
			}
		}

		// No
		if (getDolGlobalString('MAIN_VIEW_LINE_NUMBER_IN_LIST')) {
			print '<td class="nowraponall">'.(($offset * $limit) + $i).'</td>';
			if (!$i) {
				$totalarray['nbfield']++;
			}
		}

		// Ref
		if (!empty($arrayfields['p.ref']['checked'])) {
			print '<td class="nowraponall">'.$object->getNomUrl(1).'</td>';
			if (!$i) {
				$totalarray['nbfield']++;
			}
		}

		// Date
		if (!empty($arrayfields['p.datep']['checked'])) {
			$dateformatforpayment = 'dayhour';
			print '<td class="nowraponall center">'.dol_print_date($db->jdate($objp->datep), $dateformatforpayment, 'tzuser').'</td>';
			if (!$i) {
				$totalarray['nbfield']++;
			}
		}

		// Thirdparty
		if (!empty($arrayfields['s.nom']['checked'])) {
			print '<td class="tdoverflowmax125">';
			if ($objp->socid > 0) {
				print $companystatic->getNomUrl(1, '', 24);
			}
			print '</td>';
			if (!$i) {
				$totalarray['nbfield']++;
			}
		}

		// Payment type
		if (!empty($arrayfields['c.libelle']['checked'])) {
			print '<td>'.$langs->trans("PaymentTypeShort".$objp->paiement_code).'</td>';
			if (!$i) {
				$totalarray['nbfield']++;
			}
		}

		// Filter: Cheque number (fund transfer)
		if (!empty($arrayfields['p.num_paiement']['checked'])) {
			print '<td>'.$objp->num_payment.'</td>';
			if (!$i) {
				$totalarray['nbfield']++;
			}
		}

		// Bank transaction
		if (!empty($arrayfields['transaction']['checked'])) {
			print '<td class="tdoverflowmax125">';
			if ($objp->fk_bank > 0) {
				$bankline->fetch($objp->fk_bank);
				print $bankline->getNomUrl(1, 0);
			}
			print '</td>';
			if (!$i) {
				$totalarray['nbfield']++;
			}
		}

		// Bank account
		if (!empty($arrayfields['ba.label']['checked'])) {
			print '<td>';
			if ($objp->bid > 0) {
				$accountstatic->id = $objp->bid;
				$accountstatic->ref = $objp->bref;
				$accountstatic->label = $objp->blabel;
				$accountstatic->number = $objp->number;
				$accountstatic->account_number = $objp->account_number;

				$accountingjournal = new AccountingJournal($db);
				$accountingjournal->fetch($objp->accountancy_journal);
				$accountstatic->accountancy_journal = $accountingjournal->code;

				print $accountstatic->getNomUrl(1);
			}
			print '</td>';
			if (!$i) {
				$totalarray['nbfield']++;
			}
		}

		// Amount
		if (!empty($arrayfields['p.amount']['checked'])) {
			print '<td class="right"><span class="amount">'.price($objp->amount).'</span></td>';
			if (!$i) {
				$totalarray['nbfield']++;
				$totalarray['pos'][$totalarray['nbfield']] = 'amount';
			}
			if (empty($totalarray['val']['amount'])) {
				$totalarray['val']['amount'] = $objp->amount;
			} else {
				$totalarray['val']['amount'] += $objp->amount;
			}
		}

		// Status
		if (!empty($arrayfields['p.statut']['checked'])) {
			print '<td class="right">';
			if ($objp->statut == 0) {
				print '<a href="card.php?id='.$objp->rowid.'&amp;action=valide">';
			}
			print $object->LibStatut($objp->statut, 5);
			if ($objp->statut == 0) {
				print '</a>';
			}
			print '</td>';
			if (!$i) {
				$totalarray['nbfield']++;
			}
		}

		// Action column
		if (!getDolGlobalString('MAIN_CHECKBOX_LEFT_COLUMN')) {
			print '<td class="nowrap center">';
			if ($massactionbutton || $massaction) { // If we are in select mode (massactionbutton defined) or if we have already selected and sent an action ($massaction) defined
				$selected = 0;
				if (in_array($object->id, $arrayofselected)) {
					$selected = 1;
				}
				print '<input id="cb'.$object->id.'" class="flat checkforselect" type="checkbox" name="toselect[]" value="'.$object->id.'"'.($selected ? ' checked="checked"' : '').'>';
			}
			print '</td>';
			if (!$i) {
				$totalarray['nbfield']++;
			}
		}

<<<<<<< HEAD
	// Action column
	if (!getDolGlobalString('MAIN_CHECKBOX_LEFT_COLUMN')) {
		print '<td class="nowrap center"></td>';
		if (!$i) {
			$totalarray['nbfield']++;
		}
=======
		print '</tr>'."\n";
>>>>>>> 729451fa
	}

	$i++;
}

// Show total line
include DOL_DOCUMENT_ROOT.'/core/tpl/list_print_total.tpl.php';

// If no record found
if ($num == 0) {
	$colspan = 1;
	foreach ($arrayfields as $key => $val) {
		if (!empty($val['checked'])) {
			$colspan++;
		}
	}
	print '<tr><td colspan="'.$colspan.'"><span class="opacitymedium">'.$langs->trans("NoRecordFound").'</span></td></tr>';
}

$db->free($resql);

$parameters = array('arrayfields' => $arrayfields, 'sql' => $sql);
$reshook = $hookmanager->executeHooks('printFieldListFooter', $parameters, $object, $action); // Note that $action and $object may have been modified by hook
print $hookmanager->resPrint;

print '</table>'."\n";
print '</div>'."\n";

print '</form>'."\n";

// End of page
llxFooter();
$db->close();<|MERGE_RESOLUTION|>--- conflicted
+++ resolved
@@ -213,17 +213,7 @@
 	$sql .= " LEFT JOIN ".MAIN_DB_PREFIX."paiement_facture as pf ON p.rowid = pf.fk_paiement";
 	$sql .= " LEFT JOIN ".MAIN_DB_PREFIX."facture as f ON pf.fk_facture = f.rowid";
 	$sql .= " LEFT JOIN ".MAIN_DB_PREFIX."societe as s ON f.fk_soc = s.rowid";
-<<<<<<< HEAD
-	if (!$user->hasRight('societe', 'client', 'voir') && !$socid) {
-		$sql .= " LEFT JOIN ".MAIN_DB_PREFIX."societe_commerciaux as sc ON s.rowid = sc.fk_soc";
-	}
 	$sql .= " WHERE p.entity IN (".getEntity('invoice').")";
-	if (!$user->hasRight('societe', 'client', 'voir') && !$socid) {
-		$sql .= " AND sc.fk_user = ".((int) $user->id);
-	}
-=======
-	$sql .= " WHERE p.entity IN (".getEntity('invoice').")";
->>>>>>> 729451fa
 	if ($socid > 0) {
 		$sql .= " AND f.fk_soc = ".((int) $socid);
 	}
@@ -404,23 +394,14 @@
 
 // Action column
 if (getDolGlobalString('MAIN_CHECKBOX_LEFT_COLUMN')) {
-<<<<<<< HEAD
-	print '<td class="liste_titre center maxwidthsearch actioncolumn">';
-=======
 	print '<td class="liste_titre center maxwidthsearch">';
->>>>>>> 729451fa
 	$searchpicto = $form->showFilterButtons('left');
 	print $searchpicto;
 	print '</td>';
 }
 
-<<<<<<< HEAD
-// Filters: Lines (placeholder)
-if (!empty($conf->global->MAIN_VIEW_LINE_NUMBER_IN_LIST)) {
-=======
 // #
 if (getDolGlobalString('MAIN_VIEW_LINE_NUMBER_IN_LIST')) {
->>>>>>> 729451fa
 	print '<td class="liste_titre">';
 	print '</td>';
 }
@@ -497,22 +478,14 @@
 print $hookmanager->resPrint;
 
 // Action column
-<<<<<<< HEAD
-if (empty($conf->global->MAIN_CHECKBOX_LEFT_COLUMN)) {
-	print '<td class="liste_titre center maxwidthsearch actioncolumn">';
-=======
 if (!getDolGlobalString('MAIN_CHECKBOX_LEFT_COLUMN')) {
 	print '<td class="liste_titre center maxwidthsearch">';
->>>>>>> 729451fa
 	$searchpicto = $form->showFilterButtons();
 	print $searchpicto;
 	print '</td>';
 }
-<<<<<<< HEAD
-=======
 
 print '</tr>'."\n";
->>>>>>> 729451fa
 
 $totalarray = array();
 $totalarray['nbfield'] = 0;
@@ -520,19 +493,12 @@
 // Fields title label
 // --------------------------------------------------------------------
 print '<tr class="liste_titre">';
-<<<<<<< HEAD
-if (getDolGlobalString('MAIN_CHECKBOX_LEFT_COLUMN')) {
-	print_liste_field_titre($selectedfields, $_SERVER["PHP_SELF"], "", '', '', 'align="center"', $sortfield, $sortorder, 'maxwidthsearch ');
-}
-if (!empty($conf->global->MAIN_VIEW_LINE_NUMBER_IN_LIST)) {
-=======
 // Action column
 if (getDolGlobalString('MAIN_CHECKBOX_LEFT_COLUMN')) {
 	print_liste_field_titre($selectedfields, $_SERVER["PHP_SELF"], "", '', '', 'align="center"', $sortfield, $sortorder, 'maxwidthsearch ');
 	$totalarray['nbfield']++;
 }
 if (getDolGlobalString('MAIN_VIEW_LINE_NUMBER_IN_LIST')) {
->>>>>>> 729451fa
 	print_liste_field_titre('#', $_SERVER['PHP_SELF'], '', '', $param, '', $sortfield, $sortorder);
 	$totalarray['nbfield']++;
 }
@@ -584,15 +550,7 @@
 	$totalarray['nbfield']++;
 }
 
-<<<<<<< HEAD
-if (!getDolGlobalString('MAIN_CHECKBOX_LEFT_COLUMN')) {
-	print_liste_field_titre($selectedfields, $_SERVER["PHP_SELF"], "", '', '', 'align="center"', $sortfield, $sortorder, 'maxwidthsearch ');
-}
-
-print "</tr>";
-=======
 print '</tr>'."\n";
->>>>>>> 729451fa
 
 // Detect if we need a fetch on each output line
 $needToFetchEachLine = 0;
@@ -625,28 +583,10 @@
 	$companystatic->name = $objp->name;
 	$companystatic->email = $objp->email;
 
-<<<<<<< HEAD
-	print '<tr class="oddeven">';
-
-	// Action column
-	if (getDolGlobalString('MAIN_CHECKBOX_LEFT_COLUMN')) {
-		print '<td class="nowrap center"></td>';
-		if (!$i) {
-			$totalarray['nbfield']++;
-		}
-	}
-
-	// No
-	if (!empty($conf->global->MAIN_VIEW_LINE_NUMBER_IN_LIST)) {
-		print '<td>'.(($offset * $limit) + $i).'</td>';
-		if (!$i) {
-			$totalarray['nbfield']++;
-=======
 	if ($mode == 'kanban') {
 		if ($i == 0) {
 			print '<tr class="trkanban"><td colspan="'.$savnbfield.'">';
 			print '<div class="box-flex-container kanban">';
->>>>>>> 729451fa
 		}
 		// Output Kanban
 		$selected = -1;
@@ -817,16 +757,7 @@
 			}
 		}
 
-<<<<<<< HEAD
-	// Action column
-	if (!getDolGlobalString('MAIN_CHECKBOX_LEFT_COLUMN')) {
-		print '<td class="nowrap center"></td>';
-		if (!$i) {
-			$totalarray['nbfield']++;
-		}
-=======
 		print '</tr>'."\n";
->>>>>>> 729451fa
 	}
 
 	$i++;
