--- conflicted
+++ resolved
@@ -32,11 +32,7 @@
 require_once DOL_DOCUMENT_ROOT.'/compta/bank/class/account.class.php';
 require_once DOL_DOCUMENT_ROOT.'/core/class/html.formother.class.php';
 require_once DOL_DOCUMENT_ROOT.'/core/lib/date.lib.php';
-<<<<<<< HEAD
-if (! empty($conf->accounting->enabled)) require_once DOL_DOCUMENT_ROOT . '/accountancy/class/accountingjournal.class.php';
-=======
 require_once DOL_DOCUMENT_ROOT.'/accountancy/class/accountingjournal.class.php';
->>>>>>> 06e35149
 
 $langs->load("bills");
 $langs->load("compta");
@@ -335,17 +331,10 @@
 	            $accountstatic->label=$objp->blabel;
 	            $accountstatic->number=$objp->number;
 	            $accountstatic->account_number=$objp->account_number;
-<<<<<<< HEAD
-
-				$accountingjournal = new AccountingJournal($db);
-				$accountingjournal->fetch($objp->accountancy_journal);
-				$accountstatic->accountancy_journal = $accountingjournal->getNomUrl(0,1,1,'',1);
-=======
-            
+
 				$accountingjournal = new AccountingJournal($db);
 				$accountingjournal->fetch($objp->accountancy_journal);
 				$accountstatic->accountancy_journal = $accountingjournal->code;
->>>>>>> 06e35149
 
 	            print $accountstatic->getNomUrl(1);
 	        }
