<?php
/* Copyright (C) 2001-2006	Rodolphe Quiedeville	<rodolphe@quiedeville.org>
 * Copyright (C) 2004-2011	Laurent Destailleur		<eldy@users.sourceforge.net>
 * Copyright (C) 2005-2009	Regis Houssin			<regis.houssin@inodbox.com>
 * Copyright (C) 2013		Cédric Salvador			<csalvador@gpcsolutions.fr>
 * Copyright (C) 2015		Jean-François Ferry		<jfefe@aternatik.fr>
 * Copyright (C) 2015		Juanjo Menent			<jmenent@2byte.es>
 * Copyright (C) 2017		Alexandre Spangaro		<aspangaro@open-dsi.fr>
<<<<<<< HEAD
 * Copyright (C) 2018		Ferran Marcet			<fmarcet@2byte.es>
=======
 * Copyright (C) 2018-2021	Ferran Marcet			<fmarcet@2byte.es>
>>>>>>> a3c8f2ed
 * Copyright (C) 2018		Charlene Benke			<charlie@patas-monkey.com>
 * Copyright (C) 2020		Tobias Sekan			<tobias.sekan@startmail.com>
 *
 * This program is free software; you can redistribute it and/or modify
 * it under the terms of the GNU General Public License as published by
 * the Free Software Foundation; either version 3 of the License, or
 * (at your option) any later version.
 *
 * This program is distributed in the hope that it will be useful,
 * but WITHOUT ANY WARRANTY; without even the implied warranty of
 * MERCHANTABILITY or FITNESS FOR A PARTICULAR PURPOSE.  See the
 * GNU General Public License for more details.
 *
 * You should have received a copy of the GNU General Public License
 * along with this program. If not, see <https://www.gnu.org/licenses/>.
 */

/**
 *	\file       htdocs/compta/paiement/list.php
 *  \ingroup    compta
 *  \brief      Payment page for customer invoices
 */

require '../../main.inc.php';

// Security check
if ($user->socid) $socid = $user->socid;
$result = restrictedArea($user, 'facture', $facid, '');

require_once DOL_DOCUMENT_ROOT.'/compta/paiement/class/paiement.class.php';
require_once DOL_DOCUMENT_ROOT.'/compta/bank/class/account.class.php';
require_once DOL_DOCUMENT_ROOT.'/core/class/html.formother.class.php';
require_once DOL_DOCUMENT_ROOT.'/core/lib/date.lib.php';
require_once DOL_DOCUMENT_ROOT.'/accountancy/class/accountingjournal.class.php';

// Load translation files required by the page
$langs->loadLangs(array('bills', 'banks', 'compta', 'companies'));

$action				= GETPOST('action', 'alpha');
$massaction			= GETPOST('massaction', 'alpha');
$confirm			= GETPOST('confirm', 'alpha');
$optioncss = GETPOST('optioncss', 'alpha');
$contextpage		= GETPOST('contextpage', 'aZ') ? GETPOST('contextpage', 'aZ') : 'paymentlist';

$facid				= GETPOST('facid', 'int');
$socid				= GETPOST('socid', 'int');
$userid = GETPOST('userid', 'int');
$day = GETPOST('day', 'int');
$month				= GETPOST('month', 'int');
$year = GETPOST('year', 'int');

<<<<<<< HEAD
=======
// Security check
if ($user->socid) $socid = $user->socid;
$result = restrictedArea($user, 'facture', $facid, '');

>>>>>>> a3c8f2ed
$search_ref = GETPOST("search_ref", "alpha");
$search_company		= GETPOST("search_company", 'alpha');
$search_paymenttype	= GETPOST("search_paymenttype");
$search_account		= GETPOST("search_account", "int");
$search_payment_num	= GETPOST('search_payment_num', 'alpha');
$search_amount = GETPOST("search_amount", 'alpha'); // alpha because we must be able to search on "< x"

$limit = GETPOST('limit', 'int') ? GETPOST('limit', 'int') : $conf->liste_limit;
$sortfield			= GETPOST("sortfield", 'alpha');
$sortorder			= GETPOST("sortorder", 'alpha');
$page = GETPOSTISSET('pageplusone') ? (GETPOST('pageplusone') - 1) : GETPOST("page", 'int');

if (empty($page) || $page == -1) $page = 0; // If $page is not defined, or '' or -1
$offset = $limit * $page;
$pageprev = $page - 1;
$pagenext = $page + 1;

if (!$sortorder) $sortorder = "DESC";
if (!$sortfield) $sortfield = "p.ref";

$search_all = trim(GETPOSTISSET("search_all") ? GETPOST("search_all", 'alpha') : GETPOST('sall'));

// List of fields to search into when doing a "search in all"
$fieldstosearchall = array(
	'p.ref'=>"RefPayment",
	's.nom'=>"ThirdParty",
	'p.num_paiement'=>"Numero",
	'p.amount'=>"Amount",
);

$arrayfields = array(
	'p.ref'				=> array('label'=>"RefPayment", 'checked'=>1, 'position'=>10),
	'p.datep'			=> array('label'=>"Date", 'checked'=>1, 'position'=>20),
	's.nom'				=> array('label'=>"ThirdParty", 'checked'=>1, 'position'=>30),
	'c.libelle'			=> array('label'=>"Type", 'checked'=>1, 'position'=>40),
	'transaction'		=> array('label'=>"BankTransactionLine", 'checked'=>1, 'position'=>50, 'enabled'=>(!empty($conf->banque->enabled))),
	'ba.label'			=> array('label'=>"Account", 'checked'=>1, 'position'=>60, 'enabled'=>(!empty($conf->banque->enabled))),
	'p.num_paiement'	=> array('label'=>"Numero", 'checked'=>1, 'position'=>70, 'tooltip'=>"ChequeOrTransferNumber"),
	'p.amount'			=> array('label'=>"Amount", 'checked'=>1, 'position'=>80),
	'p.statut'			=> array('label'=>"Status", 'checked'=>1, 'position'=>90, 'enabled'=>(!empty($conf->global->BILL_ADD_PAYMENT_VALIDATION))),
);
$arrayfields = dol_sort_array($arrayfields, 'position');

// Initialize technical object to manage hooks of page. Note that conf->hooks_modules contains array of hook context
$hookmanager->initHooks(array('paymentlist'));
$object = new Paiement($db);

/*
 * Actions
 */

$parameters = array('socid'=>$socid);
$reshook = $hookmanager->executeHooks('doActions', $parameters, $object, $action); // Note that $action and $object may have been modified by some hooks
if ($reshook < 0) setEventMessages($hookmanager->error, $hookmanager->errors, 'errors');


if (empty($reshook)) {
	include DOL_DOCUMENT_ROOT.'/core/actions_changeselectedfields.inc.php';

	// All tests are required to be compatible with all browsers
	if (GETPOST('button_removefilter_x', 'alpha') || GETPOST('button_removefilter.x', 'alpha') || GETPOST('button_removefilter', 'alpha')) {
		$search_ref = '';
		$search_account = '';
		$search_amount = '';
		$search_paymenttype = '';
		$search_payment_num = '';
		$search_company = '';
		$day = '';
		$year = '';
		$month = '';
		$option = '';
		$toselect = '';
		$search_array_options = array();
	}
}

/*
 * View
 */

$form = new Form($db);
$formother = new FormOther($db);
$accountstatic = new Account($db);
$companystatic = new Societe($db);
$bankline = new AccountLine($db);

llxHeader('', $langs->trans('ListPayment'));

if (GETPOST("orphelins", "alpha")) {
	// Payments not linked to an invoice. Should not happend. For debug only.
	$sql = "SELECT p.rowid, p.ref, p.datep, p.amount, p.statut, p.num_paiement";
	$sql .= ", c.code as paiement_code";

	// Add fields from hooks
	$parameters = array();
	$reshook = $hookmanager->executeHooks('printFieldListSelect', $parameters); // Note that $action and $object may have been modified by hook
	$sql .= $hookmanager->resPrint;
	$sql .= " FROM ".MAIN_DB_PREFIX."paiement as p LEFT JOIN ".MAIN_DB_PREFIX."c_paiement as c ON p.fk_paiement = c.id";
	$sql .= " LEFT JOIN ".MAIN_DB_PREFIX."paiement_facture as pf ON p.rowid = pf.fk_paiement";
	$sql .= " WHERE p.entity IN (".getEntity('invoice').")";
	$sql .= " AND pf.fk_facture IS NULL";

	// Add where from hooks
	$parameters = array();
	$reshook = $hookmanager->executeHooks('printFieldListWhere', $parameters); // Note that $action and $object may have been modified by hook
	$sql .= $hookmanager->resPrint;
} else {
	// DISTINCT is to avoid duplicate when there is a link to sales representatives
	$sql = "SELECT DISTINCT p.rowid, p.ref, p.datep, p.fk_bank, p.amount, p.statut, p.num_paiement";
	$sql .= ", c.code as paiement_code";
	$sql .= ", ba.rowid as bid, ba.ref as bref, ba.label as blabel, ba.number, ba.account_number as account_number, ba.fk_accountancy_journal as accountancy_journal";
	$sql .= ", s.rowid as socid, s.nom as name, s.email";

	// Add fields from hooks
	$parameters = array();
	$reshook = $hookmanager->executeHooks('printFieldListSelect', $parameters); // Note that $action and $object may have been modified by hook
	$sql .= $hookmanager->resPrint;
	$sql .= " FROM ".MAIN_DB_PREFIX."paiement as p";
	$sql .= " LEFT JOIN ".MAIN_DB_PREFIX."c_paiement as c ON p.fk_paiement = c.id";
	$sql .= " LEFT JOIN ".MAIN_DB_PREFIX."bank as b ON p.fk_bank = b.rowid";
	$sql .= " LEFT JOIN ".MAIN_DB_PREFIX."bank_account as ba ON b.fk_account = ba.rowid";
	$sql .= " LEFT JOIN ".MAIN_DB_PREFIX."paiement_facture as pf ON p.rowid = pf.fk_paiement";
	$sql .= " LEFT JOIN ".MAIN_DB_PREFIX."facture as f ON pf.fk_facture = f.rowid";
	$sql .= " LEFT JOIN ".MAIN_DB_PREFIX."societe as s ON f.fk_soc = s.rowid";
	if (!$user->rights->societe->client->voir && !$socid) {
		$sql .= " LEFT JOIN ".MAIN_DB_PREFIX."societe_commerciaux as sc ON s.rowid = sc.fk_soc";
	}
	$sql .= " WHERE p.entity IN (".getEntity('invoice').")";
	if (!$user->rights->societe->client->voir && !$socid) {
		$sql .= " AND sc.fk_user = ".$user->id;
	}
	if ($socid > 0) {
		$sql .= " AND f.fk_soc = ".$socid;
	}
	if ($userid) {
		if ($userid == -1) $sql .= " AND f.fk_user_author IS NULL";
		else $sql .= " AND f.fk_user_author = ".$userid;
	}

	// Search criteria
	$sql .= dolSqlDateFilter("p.datep", $day, $month, $year);
	if ($search_ref)       		    $sql .= natural_search('p.ref', $search_ref);
	if ($search_account > 0)      	$sql .= " AND b.fk_account=".$search_account;
	if ($search_paymenttype != '')  $sql .= " AND c.code='".$db->escape($search_paymenttype)."'";
	if ($search_payment_num != '')  $sql .= natural_search('p.num_paiement', $search_payment_num);
	if ($search_amount)      		$sql .= natural_search('p.amount', $search_amount, 1);
	if ($search_company)     		$sql .= natural_search('s.nom', $search_company);

	if ($search_all) $sql .= natural_search(array_keys($fieldstosearchall), $search_all);

	// Add where from hooks
	$parameters = array();
	$reshook = $hookmanager->executeHooks('printFieldListWhere', $parameters); // Note that $action and $object may have been modified by hook
	$sql .= $hookmanager->resPrint;
}
$sql .= $db->order($sortfield, $sortorder);

$nbtotalofrecords = '';
if (empty($conf->global->MAIN_DISABLE_FULL_SCANLIST)) {
	$result = $db->query($sql);
	$nbtotalofrecords = $db->num_rows($result);

	// if total resultset is smaller then paging size (filtering), goto and load page 0
	if (($page * $limit) > $nbtotalofrecords) {
		$page = 0;
		$offset = 0;
	}
}

$sql .= $db->plimit($limit + 1, $offset);

$resql = $db->query($sql);
if (!$resql) {
	dol_print_error($db);
	llxFooter();
	$db->close();
	exit;
}

$num = $db->num_rows($resql);

$param = '';
if (!empty($contextpage) && $contextpage != $_SERVER["PHP_SELF"]) $param .= '&contextpage='.urlencode($contextpage);
if ($limit > 0 && $limit != $conf->liste_limit) $param .= '&limit='.urlencode($limit);
$param .= (GETPOST("orphelins") ? "&orphelins=1" : '');
$param .= ($search_ref ? "&search_ref=".urlencode($search_ref) : '');
$param .= ($search_company ? "&search_company=".urlencode($search_company) : '');
$param .= ($search_amount ? "&search_amount=".urlencode($search_amount) : '');
$param .= ($search_payment_num ? "&search_payment_num=".urlencode($search_payment_num) : '');
if ($optioncss != '') $param .= '&optioncss='.urlencode($optioncss);

print '<form method="POST" action="'.$_SERVER["PHP_SELF"].'">';
if ($optioncss != '') print '<input type="hidden" name="optioncss" value="'.$optioncss.'">';
print '<input type="hidden" name="token" value="'.newToken().'">';
print '<input type="hidden" name="action" value="list">';
print '<input type="hidden" name="formfilteraction" id="formfilteraction" value="list">';
print '<input type="hidden" name="sortfield" value="'.$sortfield.'">';
print '<input type="hidden" name="sortorder" value="'.$sortorder.'">';
print '<input type="hidden" name="search_status" value="'.$search_status.'">';
print '<input type="hidden" name="contextpage" value="'.$contextpage.'">';

print_barre_liste($langs->trans("ReceivedCustomersPayments"), $page, $_SERVER["PHP_SELF"], $param, $sortfield, $sortorder, '', $num, $nbtotalofrecords, 'bill', 0, '', '', $limit, 0, 0, 1);

if ($search_all)
{
	foreach ($fieldstosearchall as $key => $val) $fieldstosearchall[$key] = $langs->trans($val);
	print '<div class="divsearchfieldfilter">'.$langs->trans("FilterOnInto", $search_all).join(', ', $fieldstosearchall).'</div>';
}

$varpage = empty($contextpage) ? $_SERVER["PHP_SELF"] : $contextpage;
$selectedfields = $form->multiSelectArrayWithCheckbox('selectedfields', $arrayfields, $varpage); // This also change content of $arrayfields
if ($massactionbutton) $selectedfields .= $form->showCheckAddButtons('checkforselect', 1);

print '<div class="div-table-responsive">';
print '<table class="tagtable liste'.($moreforfilter ? " listwithfilterbefore" : '').'">';

print '<tr class="liste_titre_filter">';

// Filters: Lines (placeholder)
print '<tr class="liste_titre_filter">';
if (!empty($conf->global->MAIN_VIEW_LINE_NUMBER_IN_LIST)) {
	print '<td class="liste_titre">';
	print '</td>';
}

// Filter: Ref
if (!empty($arrayfields['p.ref']['checked'])) {
	print '<td class="liste_titre left">';
	print '<input class="flat" type="text" size="4" name="search_ref" value="'.dol_escape_htmltag($search_ref).'">';
<<<<<<< HEAD
	print '</td>';
}

// Filter: Date
if (!empty($arrayfields['p.datep']['checked'])) {
	print '<td class="liste_titre center">';
	if (!empty($conf->global->MAIN_LIST_FILTER_ON_DAY)) print '<input class="flat width25 valignmiddle" type="text" maxlength="2" name="day" value="'.dol_escape_htmltag($day).'">';
	print '<input class="flat width25 valignmiddle" type="text" maxlength="2" name="month" value="'.dol_escape_htmltag($month).'">';
	$formother->select_year($year ? $year : -1, 'year', 1, 20, 5);
	print '</td>';
}

// Filter: Thirdparty
if (!empty($arrayfields['s.nom']['checked'])) {
	print '<td class="liste_titre">';
	print '<input class="flat" type="text" size="6" name="search_company" value="'.dol_escape_htmltag($search_company).'">';
	print '</td>';
}

// Filter: Payment type
if (!empty($arrayfields['c.libelle']['checked'])) {
	print '<td class="liste_titre">';
	$form->select_types_paiements($search_paymenttype, 'search_paymenttype', '', 2, 1, 1);
	print '</td>';
}

// Filter: Bank transaction number
if (!empty($arrayfields['transaction']['checked'])) {
	print '<td class="liste_titre">';
	print '<input class="flat" type="text" size="4" name="search_payment_num" value="'.dol_escape_htmltag($search_payment_num).'">';
	print '</td>';
}

// Filter: Cheque number (fund transfer)
if (!empty($arrayfields['p.num_paiement']['checked'])) {
	print '<td class="liste_titre">';
	print '</td>';
}

=======
	print '</td>';
}

// Filter: Date
if (!empty($arrayfields['p.datep']['checked'])) {
	print '<td class="liste_titre center">';
	if (!empty($conf->global->MAIN_LIST_FILTER_ON_DAY)) print '<input class="flat width25 valignmiddle" type="text" maxlength="2" name="day" value="'.dol_escape_htmltag($day).'">';
	print '<input class="flat width25 valignmiddle" type="text" maxlength="2" name="month" value="'.dol_escape_htmltag($month).'">';
	$formother->select_year($year ? $year : -1, 'year', 1, 20, 5);
	print '</td>';
}

// Filter: Thirdparty
if (!empty($arrayfields['s.nom']['checked'])) {
	print '<td class="liste_titre">';
	print '<input class="flat" type="text" size="6" name="search_company" value="'.dol_escape_htmltag($search_company).'">';
	print '</td>';
}

// Filter: Payment type
if (!empty($arrayfields['c.libelle']['checked'])) {
	print '<td class="liste_titre">';
	$form->select_types_paiements($search_paymenttype, 'search_paymenttype', '', 2, 1, 1);
	print '</td>';
}

// Filter: Bank transaction number
if (!empty($arrayfields['transaction']['checked'])) {
	print '<td class="liste_titre">';
	print '<input class="flat" type="text" size="4" name="search_payment_num" value="'.dol_escape_htmltag($search_payment_num).'">';
	print '</td>';
}

// Filter: Cheque number (fund transfer)
if (!empty($arrayfields['p.num_paiement']['checked'])) {
	print '<td class="liste_titre">';
	print '</td>';
}

>>>>>>> a3c8f2ed
// Filter: Bank account
if (!empty($arrayfields['ba.label']['checked'])) {
	print '<td class="liste_titre">';
	$form->select_comptes($search_account, 'search_account', 0, '', 1);
	print '</td>';
}

// Filter: Amount
if (!empty($arrayfields['p.amount']['checked'])) {
	print '<td class="liste_titre right">';
	print '<input class="flat" type="text" size="4" name="search_amount" value="'.dol_escape_htmltag($search_amount).'">';
	print '</td>';
}

// Filter: Status (only placeholder)
if (!empty($arrayfields['p.statut']['checked'])) {
	print '<td class="liste_titre right">';
	print '</td>';
}

// Fields from hook
$parameters = array('arrayfields'=>$arrayfields);
$reshook = $hookmanager->executeHooks('printFieldListOption', $parameters); // Note that $action and $object may have been modified by hook
print $hookmanager->resPrint;

print '<td class="liste_titre maxwidthsearch">';
print $form->showFilterAndCheckAddButtons(0);
print '</td>';

print "</tr>";

print '<tr class="liste_titre">';
if (!empty($conf->global->MAIN_VIEW_LINE_NUMBER_IN_LIST))	print_liste_field_titre('#', $_SERVER['PHP_SELF'], '', '', $param, '', $sortfield, $sortorder);
if (!empty($arrayfields['p.ref']['checked']))				print_liste_field_titre($arrayfields['p.ref']['label'], $_SERVER["PHP_SELF"], "p.ref", '', $param, '', $sortfield, $sortorder);
if (!empty($arrayfields['p.datep']['checked']))				print_liste_field_titre($arrayfields['p.datep']['label'], $_SERVER["PHP_SELF"], "p.datep", '', $param, '', $sortfield, $sortorder, 'center ');
if (!empty($arrayfields['s.nom']['checked']))				print_liste_field_titre($arrayfields['s.nom']['label'], $_SERVER["PHP_SELF"], "s.nom", '', $param, '', $sortfield, $sortorder);
if (!empty($arrayfields['c.libelle']['checked']))			print_liste_field_titre($arrayfields['c.libelle']['label'], $_SERVER["PHP_SELF"], "c.libelle", '', $param, '', $sortfield, $sortorder);
if (!empty($arrayfields['p.num_paiement']['checked']))		print_liste_field_titre($arrayfields['p.num_paiement']['label'], $_SERVER["PHP_SELF"], "p.num_paiement", '', $param, '', $sortfield, $sortorder, '', $arrayfields['p.num_paiement']['tooltip']);
if (!empty($arrayfields['transaction']['checked']))			print_liste_field_titre($arrayfields['transaction']['label'], $_SERVER["PHP_SELF"], '', '', $param, '', $sortfield, $sortorder);
if (!empty($arrayfields['ba.label']['checked']))			print_liste_field_titre($arrayfields['ba.label']['label'], $_SERVER["PHP_SELF"], "ba.label", '', $param, '', $sortfield, $sortorder);
if (!empty($arrayfields['p.amount']['checked']))			print_liste_field_titre($arrayfields['p.amount']['label'], $_SERVER["PHP_SELF"], "p.amount", '', $param, 'class="right"', $sortfield, $sortorder);
if (!empty($arrayfields['p.statut']['checked']))			print_liste_field_titre($arrayfields['p.statut']['label'], $_SERVER["PHP_SELF"], "p.statut", '', $param, 'class="right"', $sortfield, $sortorder);

// Hook fields
$parameters = array('arrayfields'=>$arrayfields, 'param'=>$param, 'sortfield'=>$sortfield, 'sortorder'=>$sortorder);
$reshook = $hookmanager->executeHooks('printFieldListTitle', $parameters); // Note that $action and $object may have been modified by hook
print $hookmanager->resPrint;

print_liste_field_titre($selectedfields, $_SERVER["PHP_SELF"], '', '', '', 'align="center"', $sortfield, $sortorder, 'maxwidthsearch ');
print "</tr>";

$checkedCount = 0;
foreach ($arrayfields as $column) {
	if ($column['checked']) {
		$checkedCount++;
	}
}

$i = 0;
$totalarray = array();
while ($i < min($num, $limit)) {
	$objp = $db->fetch_object($resql);

	$object->id = $objp->rowid;
	$object->ref = ($objp->ref ? $objp->ref : $objp->rowid);

	$companystatic->id = $objp->socid;
	$companystatic->name = $objp->name;
	$companystatic->email = $objp->email;

	print '<tr class="oddeven">';

	// No
	if (!empty($conf->global->MAIN_VIEW_LINE_NUMBER_IN_LIST)) {
		print '<td>'.(($offset * $limit) + $i).'</td>';
<<<<<<< HEAD
		if (!$i) $totalarray['nbfield']++;
	}

	// Ref
	if (!empty($arrayfields['p.ref']['checked'])) {
		print '<td>'.$object->getNomUrl(1).'</td>';
		if (!$i) $totalarray['nbfield']++;
	}

	// Date
	if (!empty($arrayfields['p.datep']['checked'])) {
		$dateformatforpayment = 'day';
		if (!empty($conf->global->INVOICE_USE_HOURS_FOR_PAYMENT)) $dateformatforpayment = 'dayhour';
		print '<td class="center">'.dol_print_date($db->jdate($objp->datep), $dateformatforpayment).'</td>';
		if (!$i) $totalarray['nbfield']++;
	}

	// Thirdparty
	if (!empty($arrayfields['s.nom']['checked'])) {
		print '<td>';
		if ($objp->socid > 0) {
			print $companystatic->getNomUrl(1, '', 24);
		}
		print '</td>';
		if (!$i) $totalarray['nbfield']++;
	}

	// Payment type
	if (!empty($arrayfields['c.libelle']['checked'])) {
		print '<td>'.$langs->trans("PaymentTypeShort".$objp->paiement_code).'</td>';
		if (!$i) $totalarray['nbfield']++;
	}

=======
		if (!$i) $totalarray['nbfield']++;
	}

	// Ref
	if (!empty($arrayfields['p.ref']['checked'])) {
		print '<td>'.$object->getNomUrl(1).'</td>';
		if (!$i) $totalarray['nbfield']++;
	}

	// Date
	if (!empty($arrayfields['p.datep']['checked'])) {
		$dateformatforpayment = 'day';
		if (!empty($conf->global->INVOICE_USE_HOURS_FOR_PAYMENT)) $dateformatforpayment = 'dayhour';
		print '<td class="center">'.dol_print_date($db->jdate($objp->datep), $dateformatforpayment).'</td>';
		if (!$i) $totalarray['nbfield']++;
	}

	// Thirdparty
	if (!empty($arrayfields['s.nom']['checked'])) {
		print '<td>';
		if ($objp->socid > 0) {
			print $companystatic->getNomUrl(1, '', 24);
		}
		print '</td>';
		if (!$i) $totalarray['nbfield']++;
	}

	// Payment type
	if (!empty($arrayfields['c.libelle']['checked'])) {
		print '<td>'.$langs->trans("PaymentTypeShort".$objp->paiement_code).'</td>';
		if (!$i) $totalarray['nbfield']++;
	}

>>>>>>> a3c8f2ed
	// Filter: Cheque number (fund transfer)
	if (!empty($arrayfields['p.num_paiement']['checked'])) {
		print '<td>'.$objp->num_paiement.'</td>';
		if (!$i) $totalarray['nbfield']++;
	}
<<<<<<< HEAD

	// Bank transaction
	if (!empty($arrayfields['transaction']['checked'])) {
		$bankline->fetch($objp->fk_bank);
		print '<td>'.$bankline->getNomUrl(1, 0).'</td>';
		if (!$i) $totalarray['nbfield']++;
	}

	// Bank account
	if (!empty($arrayfields['ba.label']['checked'])) {
		print '<td>';
		if ($objp->bid > 0) {
			$accountstatic->id = $objp->bid;
			$accountstatic->ref = $objp->bref;
			$accountstatic->label = $objp->blabel;
			$accountstatic->number = $objp->number;
			$accountstatic->account_number = $objp->account_number;

			$accountingjournal = new AccountingJournal($db);
			$accountingjournal->fetch($objp->accountancy_journal);
			$accountstatic->accountancy_journal = $accountingjournal->code;

			print $accountstatic->getNomUrl(1);
		}
		print '</td>';
		if (!$i) $totalarray['nbfield']++;
	}

	// Amount
	if (!empty($arrayfields['p.amount']['checked'])) {
		print '<td class="right">'.price($objp->amount).'</td>';
		if (!$i) $totalarray['nbfield']++;
		$totalarray['pos'][$checkedCount] = 'amount';
		$totalarray['val']['amount'] += $objp->amount;
	}

	// Status
	if (!empty($arrayfields['p.statut']['checked'])) {
		print '<td class="right">';
		if ($objp->statut == 0) print '<a href="card.php?id='.$objp->rowid.'&amp;action=valide">';
		print $object->LibStatut($objp->statut, 5);
		if ($objp->statut == 0) print '</a>';
		print '</td>';
		if (!$i) $totalarray['nbfield']++;
	}

	// Buttons
	print '<td></td>';
	if (!$i) $totalarray['nbfield']++;

	print '</tr>';

=======

	// Bank transaction
	if (!empty($arrayfields['transaction']['checked'])) {
		$bankline->fetch($objp->fk_bank);
		print '<td>'.$bankline->getNomUrl(1, 0).'</td>';
		if (!$i) $totalarray['nbfield']++;
	}

	// Bank account
	if (!empty($arrayfields['ba.label']['checked'])) {
		print '<td>';
		if ($objp->bid > 0) {
			$accountstatic->id = $objp->bid;
			$accountstatic->ref = $objp->bref;
			$accountstatic->label = $objp->blabel;
			$accountstatic->number = $objp->number;
			$accountstatic->account_number = $objp->account_number;

			$accountingjournal = new AccountingJournal($db);
			$accountingjournal->fetch($objp->accountancy_journal);
			$accountstatic->accountancy_journal = $accountingjournal->code;

			print $accountstatic->getNomUrl(1);
		}
		print '</td>';
		if (!$i) $totalarray['nbfield']++;
	}

	// Amount
	if (!empty($arrayfields['p.amount']['checked'])) {
		print '<td class="right">'.price($objp->amount).'</td>';
		if (!$i) $totalarray['nbfield']++;
		$totalarray['pos'][$checkedCount] = 'amount';
		$totalarray['val']['amount'] += $objp->amount;
	}

	// Status
	if (!empty($arrayfields['p.statut']['checked'])) {
		print '<td class="right">';
		if ($objp->statut == 0) print '<a href="card.php?id='.$objp->rowid.'&amp;action=valide">';
		print $object->LibStatut($objp->statut, 5);
		if ($objp->statut == 0) print '</a>';
		print '</td>';
		if (!$i) $totalarray['nbfield']++;
	}

	// Buttons
	print '<td></td>';
	if (!$i) $totalarray['nbfield']++;

	print '</tr>';

>>>>>>> a3c8f2ed
	$i++;
}

// Show total line
include DOL_DOCUMENT_ROOT.'/core/tpl/list_print_total.tpl.php';

// If no record found
if ($num == 0)
{
	$colspan = 1;
	foreach ($arrayfields as $key => $val) { if (!empty($val['checked'])) $colspan++; }
	print '<tr><td colspan="'.$colspan.'" class="opacitymedium">'.$langs->trans("NoRecordFound").'</td></tr>';
}

print "</table>";
print "</div>";
print "</form>";

// End of page
llxFooter();
$db->close();<|MERGE_RESOLUTION|>--- conflicted
+++ resolved
@@ -6,11 +6,7 @@
  * Copyright (C) 2015		Jean-François Ferry		<jfefe@aternatik.fr>
  * Copyright (C) 2015		Juanjo Menent			<jmenent@2byte.es>
  * Copyright (C) 2017		Alexandre Spangaro		<aspangaro@open-dsi.fr>
-<<<<<<< HEAD
- * Copyright (C) 2018		Ferran Marcet			<fmarcet@2byte.es>
-=======
  * Copyright (C) 2018-2021	Ferran Marcet			<fmarcet@2byte.es>
->>>>>>> a3c8f2ed
  * Copyright (C) 2018		Charlene Benke			<charlie@patas-monkey.com>
  * Copyright (C) 2020		Tobias Sekan			<tobias.sekan@startmail.com>
  *
@@ -35,11 +31,6 @@
  */
 
 require '../../main.inc.php';
-
-// Security check
-if ($user->socid) $socid = $user->socid;
-$result = restrictedArea($user, 'facture', $facid, '');
-
 require_once DOL_DOCUMENT_ROOT.'/compta/paiement/class/paiement.class.php';
 require_once DOL_DOCUMENT_ROOT.'/compta/bank/class/account.class.php';
 require_once DOL_DOCUMENT_ROOT.'/core/class/html.formother.class.php';
@@ -62,13 +53,10 @@
 $month				= GETPOST('month', 'int');
 $year = GETPOST('year', 'int');
 
-<<<<<<< HEAD
-=======
 // Security check
 if ($user->socid) $socid = $user->socid;
 $result = restrictedArea($user, 'facture', $facid, '');
 
->>>>>>> a3c8f2ed
 $search_ref = GETPOST("search_ref", "alpha");
 $search_company		= GETPOST("search_company", 'alpha');
 $search_paymenttype	= GETPOST("search_paymenttype");
@@ -298,7 +286,6 @@
 if (!empty($arrayfields['p.ref']['checked'])) {
 	print '<td class="liste_titre left">';
 	print '<input class="flat" type="text" size="4" name="search_ref" value="'.dol_escape_htmltag($search_ref).'">';
-<<<<<<< HEAD
 	print '</td>';
 }
 
@@ -338,47 +325,6 @@
 	print '</td>';
 }
 
-=======
-	print '</td>';
-}
-
-// Filter: Date
-if (!empty($arrayfields['p.datep']['checked'])) {
-	print '<td class="liste_titre center">';
-	if (!empty($conf->global->MAIN_LIST_FILTER_ON_DAY)) print '<input class="flat width25 valignmiddle" type="text" maxlength="2" name="day" value="'.dol_escape_htmltag($day).'">';
-	print '<input class="flat width25 valignmiddle" type="text" maxlength="2" name="month" value="'.dol_escape_htmltag($month).'">';
-	$formother->select_year($year ? $year : -1, 'year', 1, 20, 5);
-	print '</td>';
-}
-
-// Filter: Thirdparty
-if (!empty($arrayfields['s.nom']['checked'])) {
-	print '<td class="liste_titre">';
-	print '<input class="flat" type="text" size="6" name="search_company" value="'.dol_escape_htmltag($search_company).'">';
-	print '</td>';
-}
-
-// Filter: Payment type
-if (!empty($arrayfields['c.libelle']['checked'])) {
-	print '<td class="liste_titre">';
-	$form->select_types_paiements($search_paymenttype, 'search_paymenttype', '', 2, 1, 1);
-	print '</td>';
-}
-
-// Filter: Bank transaction number
-if (!empty($arrayfields['transaction']['checked'])) {
-	print '<td class="liste_titre">';
-	print '<input class="flat" type="text" size="4" name="search_payment_num" value="'.dol_escape_htmltag($search_payment_num).'">';
-	print '</td>';
-}
-
-// Filter: Cheque number (fund transfer)
-if (!empty($arrayfields['p.num_paiement']['checked'])) {
-	print '<td class="liste_titre">';
-	print '</td>';
-}
-
->>>>>>> a3c8f2ed
 // Filter: Bank account
 if (!empty($arrayfields['ba.label']['checked'])) {
 	print '<td class="liste_titre">';
@@ -454,7 +400,6 @@
 	// No
 	if (!empty($conf->global->MAIN_VIEW_LINE_NUMBER_IN_LIST)) {
 		print '<td>'.(($offset * $limit) + $i).'</td>';
-<<<<<<< HEAD
 		if (!$i) $totalarray['nbfield']++;
 	}
 
@@ -488,47 +433,11 @@
 		if (!$i) $totalarray['nbfield']++;
 	}
 
-=======
-		if (!$i) $totalarray['nbfield']++;
-	}
-
-	// Ref
-	if (!empty($arrayfields['p.ref']['checked'])) {
-		print '<td>'.$object->getNomUrl(1).'</td>';
-		if (!$i) $totalarray['nbfield']++;
-	}
-
-	// Date
-	if (!empty($arrayfields['p.datep']['checked'])) {
-		$dateformatforpayment = 'day';
-		if (!empty($conf->global->INVOICE_USE_HOURS_FOR_PAYMENT)) $dateformatforpayment = 'dayhour';
-		print '<td class="center">'.dol_print_date($db->jdate($objp->datep), $dateformatforpayment).'</td>';
-		if (!$i) $totalarray['nbfield']++;
-	}
-
-	// Thirdparty
-	if (!empty($arrayfields['s.nom']['checked'])) {
-		print '<td>';
-		if ($objp->socid > 0) {
-			print $companystatic->getNomUrl(1, '', 24);
-		}
-		print '</td>';
-		if (!$i) $totalarray['nbfield']++;
-	}
-
-	// Payment type
-	if (!empty($arrayfields['c.libelle']['checked'])) {
-		print '<td>'.$langs->trans("PaymentTypeShort".$objp->paiement_code).'</td>';
-		if (!$i) $totalarray['nbfield']++;
-	}
-
->>>>>>> a3c8f2ed
 	// Filter: Cheque number (fund transfer)
 	if (!empty($arrayfields['p.num_paiement']['checked'])) {
 		print '<td>'.$objp->num_paiement.'</td>';
 		if (!$i) $totalarray['nbfield']++;
 	}
-<<<<<<< HEAD
 
 	// Bank transaction
 	if (!empty($arrayfields['transaction']['checked'])) {
@@ -581,60 +490,6 @@
 
 	print '</tr>';
 
-=======
-
-	// Bank transaction
-	if (!empty($arrayfields['transaction']['checked'])) {
-		$bankline->fetch($objp->fk_bank);
-		print '<td>'.$bankline->getNomUrl(1, 0).'</td>';
-		if (!$i) $totalarray['nbfield']++;
-	}
-
-	// Bank account
-	if (!empty($arrayfields['ba.label']['checked'])) {
-		print '<td>';
-		if ($objp->bid > 0) {
-			$accountstatic->id = $objp->bid;
-			$accountstatic->ref = $objp->bref;
-			$accountstatic->label = $objp->blabel;
-			$accountstatic->number = $objp->number;
-			$accountstatic->account_number = $objp->account_number;
-
-			$accountingjournal = new AccountingJournal($db);
-			$accountingjournal->fetch($objp->accountancy_journal);
-			$accountstatic->accountancy_journal = $accountingjournal->code;
-
-			print $accountstatic->getNomUrl(1);
-		}
-		print '</td>';
-		if (!$i) $totalarray['nbfield']++;
-	}
-
-	// Amount
-	if (!empty($arrayfields['p.amount']['checked'])) {
-		print '<td class="right">'.price($objp->amount).'</td>';
-		if (!$i) $totalarray['nbfield']++;
-		$totalarray['pos'][$checkedCount] = 'amount';
-		$totalarray['val']['amount'] += $objp->amount;
-	}
-
-	// Status
-	if (!empty($arrayfields['p.statut']['checked'])) {
-		print '<td class="right">';
-		if ($objp->statut == 0) print '<a href="card.php?id='.$objp->rowid.'&amp;action=valide">';
-		print $object->LibStatut($objp->statut, 5);
-		if ($objp->statut == 0) print '</a>';
-		print '</td>';
-		if (!$i) $totalarray['nbfield']++;
-	}
-
-	// Buttons
-	print '<td></td>';
-	if (!$i) $totalarray['nbfield']++;
-
-	print '</tr>';
-
->>>>>>> a3c8f2ed
 	$i++;
 }
 
