<?php
/* Copyright (C) 2001-2006 Rodolphe Quiedeville <rodolphe@quiedeville.org>
 * Copyright (C) 2004-2011 Laurent Destailleur  <eldy@users.sourceforge.net>
 * Copyright (C) 2005-2009 Regis Houssin        <regis.houssin@capnetworks.com>
 * Copyright (C) 2013      Cédric Salvador      <csalvador@gpcsolutions.fr>
 *
 * This program is free software; you can redistribute it and/or modify
 * it under the terms of the GNU General Public License as published by
 * the Free Software Foundation; either version 3 of the License, or
 * (at your option) any later version.
 *
 * This program is distributed in the hope that it will be useful,
 * but WITHOUT ANY WARRANTY; without even the implied warranty of
 * MERCHANTABILITY or FITNESS FOR A PARTICULAR PURPOSE.  See the
 * GNU General Public License for more details.
 *
 * You should have received a copy of the GNU General Public License
 * along with this program. If not, see <http://www.gnu.org/licenses/>.
 */

/**
 *	\file       htdocs/compta/paiement/list.php
 *  \ingroup    compta
 *  \brief      Page liste des paiements des factures clients
 */

require '../../main.inc.php';
require_once DOL_DOCUMENT_ROOT.'/compta/paiement/class/paiement.class.php';
require_once DOL_DOCUMENT_ROOT.'/compta/bank/class/account.class.php';

$langs->load("bills");
$langs->load("compta");

// Security check
$facid =GETPOST('facid','int');
$socid =GETPOST('socid','int');
$userid=GETPOST('userid','int');
if ($user->societe_id) $socid=$user->societe_id;
$result = restrictedArea($user, 'facture',$facid,'');

$paymentstatic=new Paiement($db);
$accountstatic=new Account($db);
$companystatic=new Societe($db);

$sortfield = GETPOST("sortfield",'alpha');
$sortorder = GETPOST("sortorder",'alpha');
$page = GETPOST("page",'int');
if ($page == -1) { $page = 0; }
$offset = $conf->liste_limit * $page;
$pageprev = $page - 1;
$pagenext = $page + 1;
$limit = $conf->liste_limit;
if (! $sortorder) $sortorder="DESC";
if (! $sortfield) $sortfield="p.rowid";




/*
 * 	View
 */

llxHeader('', $langs->trans('ListPayment'));

$form=new Form($db);

if (GETPOST("orphelins"))
{
    // Paiements lies a aucune facture (pour aide au diagnostic)
    $sql = "SELECT p.rowid, p.datep as dp, p.amount,";
    $sql.= " p.statut, p.num_paiement,";
    //$sql.= " c.libelle as paiement_type";
    $sql.= " c.code as paiement_code";
    $sql.= " FROM (".MAIN_DB_PREFIX."paiement as p,";
    $sql.= " ".MAIN_DB_PREFIX."c_paiement as c)";
    $sql.= " LEFT JOIN ".MAIN_DB_PREFIX."paiement_facture as pf ON p.rowid = pf.fk_paiement";
    $sql.= " WHERE p.fk_paiement = c.id";
    $sql.= " AND p.entity = ".$conf->entity;
    $sql.= " AND pf.fk_facture IS NULL";
}
else
{
    $sql = "SELECT DISTINCT p.rowid, p.datep as dp, p.amount,"; // DISTINCT is to avoid duplicate when there is a link to sales representatives
    $sql.= " p.statut, p.num_paiement,";
    //$sql.= " c.libelle as paiement_type,";
    $sql.= " c.code as paiement_code,";
    $sql.= " ba.rowid as bid, ba.label,";
    $sql.= " s.rowid as socid, s.nom as name";
    //$sql.= " f.facnumber";
    $sql.= " FROM (".MAIN_DB_PREFIX."c_paiement as c, ".MAIN_DB_PREFIX."paiement as p)";
    $sql.= " LEFT JOIN ".MAIN_DB_PREFIX."bank as b ON p.fk_bank = b.rowid";
    $sql.= " LEFT JOIN ".MAIN_DB_PREFIX."bank_account as ba ON b.fk_account = ba.rowid";
    $sql.= " LEFT JOIN ".MAIN_DB_PREFIX."paiement_facture as pf ON p.rowid = pf.fk_paiement";
    $sql.= " LEFT JOIN ".MAIN_DB_PREFIX."facture as f ON pf.fk_facture = f.rowid";
    $sql.= " LEFT JOIN ".MAIN_DB_PREFIX."societe as s ON f.fk_soc = s.rowid";
    if (!$user->rights->societe->client->voir && !$socid)
    {
        $sql.= " LEFT JOIN ".MAIN_DB_PREFIX."societe_commerciaux as sc ON s.rowid = sc.fk_soc";
    }
    $sql.= " WHERE p.fk_paiement = c.id";
    $sql.= " AND p.entity = ".$conf->entity;
    if (! $user->rights->societe->client->voir && ! $socid)
    {
        $sql.= " AND sc.fk_user = " .$user->id;
    }
    if ($socid > 0) $sql.= " AND f.fk_soc = ".$socid;
    if ($userid)
    {
        if ($userid == -1) $sql.= " AND f.fk_user_author IS NULL";
        else  $sql.= " AND f.fk_user_author = ".$userid;
    }
    // Search criteria
    if (GETPOST("search_ref"))         		$sql .=" AND p.rowid=".GETPOST("search_ref",'int');
    if (GETPOST("search_account") > 0)      $sql .=" AND b.fk_account=".GETPOST("search_account",'int');
    if (GETPOST("search_paymenttype") != "")  $sql .=" AND c.code='".GETPOST("search_paymenttype")."'";
    if (GETPOST("search_amount"))      		$sql .=" AND p.amount=".price2num(GETPOST("search_amount"));
    if (GETPOST("search_company"))     		$sql .= natural_search('s.nom', GETPOST('search_company'));
}
$sql.= $db->order($sortfield,$sortorder);
$sql.= $db->plimit($limit+1, $offset);
//print "$sql";

$resql = $db->query($sql);

if ($resql)
{
    $num = $db->num_rows($resql);
    $i = 0;

    $paramlist='';
    $paramlist.=(GETPOST("orphelins")?"&orphelins=1":"");
    $paramlist.=($_REQUEST["search_ref"]?"&search_ref=".$_REQUEST["search_ref"]:"");
    $paramlist.=($_REQUEST["search_company"]?"&search_company=".$_REQUEST["search_company"]:"");
    $paramlist.=($_REQUEST["search_amount"]?"&search_amount=".$_REQUEST["search_amount"]:"");

    print_barre_liste($langs->trans("ReceivedCustomersPayments"), $page, $_SERVER["PHP_SELF"],$paramlist,$sortfield,$sortorder,'',$num);

    print '<form method="GET" action="'.$_SERVER["PHP_SELF"].'">';
    print '<table class="noborder" width="100%">';
    print '<tr class="liste_titre">';
    print_liste_field_titre($langs->trans("RefPayment"),$_SERVER["PHP_SELF"],"p.rowid","",$paramlist,"",$sortfield,$sortorder);
    print_liste_field_titre($langs->trans("Date"),$_SERVER["PHP_SELF"],"dp","",$paramlist,'align="center"',$sortfield,$sortorder);
    print_liste_field_titre($langs->trans("ThirdParty"),$_SERVER["PHP_SELF"],"s.nom","",$paramlist,"",$sortfield,$sortorder);
    print_liste_field_titre($langs->trans("Type"),$_SERVER["PHP_SELF"],"c.libelle","",$paramlist,"",$sortfield,$sortorder);
    print_liste_field_titre($langs->trans("Account"),$_SERVER["PHP_SELF"],"ba.label","",$paramlist,"",$sortfield,$sortorder);
    print_liste_field_titre($langs->trans("Amount"),$_SERVER["PHP_SELF"],"p.amount","",$paramlist,'align="right"',$sortfield,$sortorder);
    //print_liste_field_titre($langs->trans("Invoices"),"","","",$paramlist,'align="left"',$sortfield,$sortorder);
    if (! empty($conf->global->BILL_ADD_PAYMENT_VALIDATION))
    {
        print_liste_field_titre($langs->trans("Status"),$_SERVER["PHP_SELF"],"p.statut","",$paramlist,'align="right"',$sortfield,$sortorder);
    }
    print "</tr>\n";

    // Lines for filters fields
    print '<tr class="liste_titre">';
    print '<td align="left">';
    print '<input class="fat" type="text" size="4" name="search_ref" value="'.$_REQUEST["search_ref"].'">';
    print '</td>';
    print '<td>&nbsp;</td>';
    print '<td align="left">';
    print '<input class="fat" type="text" size="6" name="search_company" value="'.$_REQUEST["search_company"].'">';
    print '</td>';
    print '<td>';
    $form->select_types_paiements($_REQUEST["search_paymenttype"],'search_paymenttype','',2,1,1);
    print '</td>';
    print '<td>';
    $form->select_comptes($_REQUEST["search_account"],'search_account',0,'',1);
    print '</td>';
    print '<td align="right">';
    print '<input class="fat" type="text" size="4" name="search_amount" value="'.$_REQUEST["search_amount"].'">';
    print '<input type="image" class="liste_titre" name="button_search" src="'.img_picto($langs->trans("Search"),'search.png','','',1).'" value="'.dol_escape_htmltag($langs->trans("Search")).'" title="'.dol_escape_htmltag($langs->trans("Search")).'">';
    print '</td>';
    if (! empty($conf->global->BILL_ADD_PAYMENT_VALIDATION))
    {
        print '<td align="right">';
        print '</td>';
    }
    print "</tr>\n";

    $var=true;
    while ($i < min($num,$limit))
    {
        $objp = $db->fetch_object($resql);
        $var=!$var;
        print "<tr ".$bc[$var].">";

        print '<td width="40">';
        $paymentstatic->id=$objp->rowid;
        $paymentstatic->ref=$objp->rowid;
        print $paymentstatic->getNameUrl(1);
        print '</td>';

        print '<td align="center">'.dol_print_date($db->jdate($objp->dp),'day').'</td>';

        // Company
        print '<td>';
        if ($objp->socid)
        {
            $companystatic->id=$objp->socid;
<<<<<<< HEAD
            $companystatic->nom=$objp->nom;
            print $companystatic->getNameUrl(1,'',24);
=======
            $companystatic->name=$objp->name;
            print $companystatic->getNomUrl(1,'',24);
>>>>>>> 968b0219
        }
        else print '&nbsp;';
        print '</td>';

        print '<td>'.$langs->trans("PaymentTypeShort".$objp->paiement_code).' '.$objp->num_paiement.'</td>';
        print '<td>';
        if ($objp->bid)
        {
            $accountstatic->id=$objp->bid;
            $accountstatic->label=$objp->label;
            print $accountstatic->getNameUrl(1);
        }
        else print '&nbsp;';
        print '</td>';
        print '<td align="right">'.price($objp->amount).'</td>';

        if (! empty($conf->global->BILL_ADD_PAYMENT_VALIDATION))
        {
            print '<td align="right">';
            if ($objp->statut == 0) print '<a href="card.php?id='.$objp->rowid.'&amp;action=valide">';
            print $paymentstatic->LibStatut($objp->statut,5);
            if ($objp->statut == 0) print '</a>';
            print '</td>';
        }

        print '</tr>';

        $i++;
    }
    print "</table>\n";
    print "</form>\n";
}
else
{
    dol_print_error($db);
}

$db->close();

llxFooter();<|MERGE_RESOLUTION|>--- conflicted
+++ resolved
@@ -197,13 +197,8 @@
         if ($objp->socid)
         {
             $companystatic->id=$objp->socid;
-<<<<<<< HEAD
-            $companystatic->nom=$objp->nom;
+            $companystatic->name=$objp->name;
             print $companystatic->getNameUrl(1,'',24);
-=======
-            $companystatic->name=$objp->name;
-            print $companystatic->getNomUrl(1,'',24);
->>>>>>> 968b0219
         }
         else print '&nbsp;';
         print '</td>';
