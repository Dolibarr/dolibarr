<?php
/* Copyright (C) 2001-2006	Rodolphe Quiedeville	<rodolphe@quiedeville.org>
 * Copyright (C) 2004-2011	Laurent Destailleur		<eldy@users.sourceforge.net>
 * Copyright (C) 2005-2009	Regis Houssin			<regis.houssin@inodbox.com>
 * Copyright (C) 2013		Cédric Salvador			<csalvador@gpcsolutions.fr>
 * Copyright (C) 2015		Jean-François Ferry		<jfefe@aternatik.fr>
 * Copyright (C) 2015		Juanjo Menent			<jmenent@2byte.es>
 * Copyright (C) 2017-2021	Alexandre Spangaro		<aspangaro@open-dsi.fr>
 * Copyright (C) 2018-2021	Ferran Marcet			<fmarcet@2byte.es>
 * Copyright (C) 2018		Charlene Benke			<charlie@patas-monkey.com>
 * Copyright (C) 2020		Tobias Sekan			<tobias.sekan@startmail.com>
 *
 * This program is free software; you can redistribute it and/or modify
 * it under the terms of the GNU General Public License as published by
 * the Free Software Foundation; either version 3 of the License, or
 * (at your option) any later version.
 *
 * This program is distributed in the hope that it will be useful,
 * but WITHOUT ANY WARRANTY; without even the implied warranty of
 * MERCHANTABILITY or FITNESS FOR A PARTICULAR PURPOSE.  See the
 * GNU General Public License for more details.
 *
 * You should have received a copy of the GNU General Public License
 * along with this program. If not, see <https://www.gnu.org/licenses/>.
 */

/**
 *	\file       htdocs/compta/paiement/list.php
 *  \ingroup    compta
 *  \brief      Payment page for customer invoices
 */

require '../../main.inc.php';
require_once DOL_DOCUMENT_ROOT.'/compta/paiement/class/paiement.class.php';
require_once DOL_DOCUMENT_ROOT.'/compta/bank/class/account.class.php';
require_once DOL_DOCUMENT_ROOT.'/core/class/html.formother.class.php';
require_once DOL_DOCUMENT_ROOT.'/core/lib/date.lib.php';
require_once DOL_DOCUMENT_ROOT.'/accountancy/class/accountingjournal.class.php';

// Load translation files required by the page
$langs->loadLangs(array('bills', 'banks', 'compta', 'companies'));

$action				= GETPOST('action', 'alpha');
$massaction			= GETPOST('massaction', 'alpha');
$confirm			= GETPOST('confirm', 'alpha');
$optioncss = GETPOST('optioncss', 'alpha');
$contextpage		= GETPOST('contextpage', 'aZ') ? GETPOST('contextpage', 'aZ') : 'paymentlist';

$facid				= GETPOST('facid', 'int');
$socid				= GETPOST('socid', 'int');
$userid = GETPOST('userid', 'int');

// Security check
if ($user->socid) $socid = $user->socid;
$result = restrictedArea($user, 'facture', $facid, '');

$search_ref = GETPOST("search_ref", "alpha");
$search_date_startday = GETPOST('search_date_startday', 'int');
$search_date_startmonth = GETPOST('search_date_startmonth', 'int');
$search_date_startyear = GETPOST('search_date_startyear', 'int');
$search_date_endday = GETPOST('search_date_endday', 'int');
$search_date_endmonth = GETPOST('search_date_endmonth', 'int');
$search_date_endyear = GETPOST('search_date_endyear', 'int');
$search_date_start = dol_mktime(0, 0, 0, $search_date_startmonth, $search_date_startday, $search_date_startyear);	// Use tzserver
$search_date_end = dol_mktime(23, 59, 59, $search_date_endmonth, $search_date_endday, $search_date_endyear);
$search_company = GETPOST("search_company", 'alpha');
$search_paymenttype = GETPOST("search_paymenttype");
$search_account = GETPOST("search_account", "int");
$search_payment_num = GETPOST('search_payment_num', 'alpha');
$search_amount = GETPOST("search_amount", 'alpha'); // alpha because we must be able to search on "< x"
$search_status = GETPOST('search_status', 'intcomma');

$limit = GETPOST('limit', 'int') ? GETPOST('limit', 'int') : $conf->liste_limit;
$sortfield			= GETPOST('sortfield', 'aZ09comma');
$sortorder			= GETPOST('sortorder', 'aZ09comma');
$page = GETPOSTISSET('pageplusone') ? (GETPOST('pageplusone') - 1) : GETPOST("page", 'int');

if (empty($page) || $page == -1) {
	$page = 0; // If $page is not defined, or '' or -1
}
$offset = $limit * $page;
$pageprev = $page - 1;
$pagenext = $page + 1;

if (!$sortorder) {
	$sortorder = "DESC";
}
if (!$sortfield) {
	$sortfield = "p.ref";
}

$search_all = trim(GETPOSTISSET("search_all") ? GETPOST("search_all", 'alpha') : GETPOST('sall'));

// List of fields to search into when doing a "search in all"
$fieldstosearchall = array(
	'p.ref'=>"RefPayment",
	's.nom'=>"ThirdParty",
	'p.num_paiement'=>"Numero",
	'p.amount'=>"Amount",
);

$arrayfields = array(
	'p.ref'				=> array('label'=>"RefPayment", 'checked'=>1, 'position'=>10),
	'p.datep'			=> array('label'=>"Date", 'checked'=>1, 'position'=>20),
	's.nom'				=> array('label'=>"ThirdParty", 'checked'=>1, 'position'=>30),
	'c.libelle'			=> array('label'=>"Type", 'checked'=>1, 'position'=>40),
	'transaction'		=> array('label'=>"BankTransactionLine", 'checked'=>1, 'position'=>50, 'enabled'=>(!empty($conf->banque->enabled))),
	'ba.label'			=> array('label'=>"Account", 'checked'=>1, 'position'=>60, 'enabled'=>(!empty($conf->banque->enabled))),
	'p.num_paiement'	=> array('label'=>"Numero", 'checked'=>1, 'position'=>70, 'tooltip'=>"ChequeOrTransferNumber"),
	'p.amount'			=> array('label'=>"Amount", 'checked'=>1, 'position'=>80),
	'p.statut'			=> array('label'=>"Status", 'checked'=>1, 'position'=>90, 'enabled'=>(!empty($conf->global->BILL_ADD_PAYMENT_VALIDATION))),
);
$arrayfields = dol_sort_array($arrayfields, 'position');

// Initialize technical object to manage hooks of page. Note that conf->hooks_modules contains array of hook context
$hookmanager->initHooks(array('paymentlist'));
$object = new Paiement($db);

/*
 * Actions
 */

$parameters = array('socid'=>$socid);
$reshook = $hookmanager->executeHooks('doActions', $parameters, $object, $action); // Note that $action and $object may have been modified by some hooks
if ($reshook < 0) {
	setEventMessages($hookmanager->error, $hookmanager->errors, 'errors');
}


if (empty($reshook)) {
	include DOL_DOCUMENT_ROOT.'/core/actions_changeselectedfields.inc.php';

	// All tests are required to be compatible with all browsers
	if (GETPOST('button_removefilter_x', 'alpha') || GETPOST('button_removefilter.x', 'alpha') || GETPOST('button_removefilter', 'alpha')) {
		$search_ref = '';
		$search_date_startday = '';
		$search_date_startmonth = '';
		$search_date_startyear = '';
		$search_date_endday = '';
		$search_date_endmonth = '';
		$search_date_endyear = '';
		$search_date_start = '';
		$search_date_end = '';
		$search_account = '';
		$search_amount = '';
		$search_paymenttype = '';
		$search_payment_num = '';
		$search_company = '';
		$search_status = '';
		$option = '';
		$toselect = array();
		$search_array_options = array();
	}
}

/*
 * View
 */

$form = new Form($db);
$formother = new FormOther($db);
$accountstatic = new Account($db);
$companystatic = new Societe($db);
$bankline = new AccountLine($db);

llxHeader('', $langs->trans('ListPayment'));

if (GETPOST("orphelins", "alpha")) {
	// Payments not linked to an invoice. Should not happend. For debug only.
	$sql = "SELECT p.rowid, p.ref, p.datep, p.amount, p.statut, p.num_paiement";
	$sql .= ", c.code as paiement_code";

	// Add fields from hooks
	$parameters = array();
	$reshook = $hookmanager->executeHooks('printFieldListSelect', $parameters); // Note that $action and $object may have been modified by hook
	$sql .= $hookmanager->resPrint;
	$sql .= " FROM ".MAIN_DB_PREFIX."paiement as p LEFT JOIN ".MAIN_DB_PREFIX."c_paiement as c ON p.fk_paiement = c.id";
	$sql .= " LEFT JOIN ".MAIN_DB_PREFIX."paiement_facture as pf ON p.rowid = pf.fk_paiement";
	$sql .= " WHERE p.entity IN (".getEntity('invoice').")";
	$sql .= " AND pf.fk_facture IS NULL";

	// Add where from hooks
	$parameters = array();
	$reshook = $hookmanager->executeHooks('printFieldListWhere', $parameters); // Note that $action and $object may have been modified by hook
	$sql .= $hookmanager->resPrint;
} else {
	// DISTINCT is to avoid duplicate when there is a link to sales representatives
	$sql = "SELECT DISTINCT p.rowid, p.ref, p.datep, p.fk_bank, p.amount, p.statut, p.num_paiement";
	$sql .= ", c.code as paiement_code";
	$sql .= ", ba.rowid as bid, ba.ref as bref, ba.label as blabel, ba.number, ba.account_number as account_number, ba.fk_accountancy_journal as accountancy_journal";
	$sql .= ", s.rowid as socid, s.nom as name, s.email";

	// Add fields from hooks
	$parameters = array();
	$reshook = $hookmanager->executeHooks('printFieldListSelect', $parameters); // Note that $action and $object may have been modified by hook
	$sql .= $hookmanager->resPrint;
	$sql .= " FROM ".MAIN_DB_PREFIX."paiement as p";
	$sql .= " LEFT JOIN ".MAIN_DB_PREFIX."c_paiement as c ON p.fk_paiement = c.id";
	$sql .= " LEFT JOIN ".MAIN_DB_PREFIX."bank as b ON p.fk_bank = b.rowid";
	$sql .= " LEFT JOIN ".MAIN_DB_PREFIX."bank_account as ba ON b.fk_account = ba.rowid";
	$sql .= " LEFT JOIN ".MAIN_DB_PREFIX."paiement_facture as pf ON p.rowid = pf.fk_paiement";
	$sql .= " LEFT JOIN ".MAIN_DB_PREFIX."facture as f ON pf.fk_facture = f.rowid";
	$sql .= " LEFT JOIN ".MAIN_DB_PREFIX."societe as s ON f.fk_soc = s.rowid";
	if (empty($user->rights->societe->client->voir) && !$socid) {
		$sql .= " LEFT JOIN ".MAIN_DB_PREFIX."societe_commerciaux as sc ON s.rowid = sc.fk_soc";
	}
	$sql .= " WHERE p.entity IN (".getEntity('invoice').")";
	if (empty($user->rights->societe->client->voir) && !$socid) {
		$sql .= " AND sc.fk_user = ".((int) $user->id);
	}
	if ($socid > 0) {
		$sql .= " AND f.fk_soc = ".((int) $socid);
	}
	if ($userid) {
		if ($userid == -1) {
			$sql .= " AND f.fk_user_author IS NULL";
		} else {
			$sql .= " AND f.fk_user_author = ".((int) $userid);
		}
	}

	// Search criteria
	if ($search_ref) {
		$sql .= natural_search('p.ref', $search_ref);
	}
	if ($search_date_start) {
		$sql .= " AND p.datep >= '" . $db->idate($search_date_start) . "'";
	}
	if ($search_date_end) {
		$sql .= " AND p.datep <= '" . $db->idate($search_date_end) . "'";
	}
	if ($search_account > 0) {
		$sql .= " AND b.fk_account=".((int) $search_account);
	}
	if ($search_paymenttype != '') {
		$sql .= " AND c.code='".$db->escape($search_paymenttype)."'";
	}
	if ($search_payment_num != '') {
		$sql .= natural_search('p.num_paiement', $search_payment_num);
	}
	if ($search_amount) {
		$sql .= natural_search('p.amount', $search_amount, 1);
	}
	if ($search_company) {
		$sql .= natural_search('s.nom', $search_company);
	}

	if ($search_all) {
		$sql .= natural_search(array_keys($fieldstosearchall), $search_all);
	}

	// Add where from hooks
	$parameters = array();
	$reshook = $hookmanager->executeHooks('printFieldListWhere', $parameters); // Note that $action and $object may have been modified by hook
	$sql .= $hookmanager->resPrint;
}
$sql .= $db->order($sortfield, $sortorder);

$nbtotalofrecords = '';
if (empty($conf->global->MAIN_DISABLE_FULL_SCANLIST)) {
	$result = $db->query($sql);
	$nbtotalofrecords = $db->num_rows($result);

	// if total resultset is smaller then paging size (filtering), goto and load page 0
	if (($page * $limit) > $nbtotalofrecords) {
		$page = 0;
		$offset = 0;
	}
}

$sql .= $db->plimit($limit + 1, $offset);

$resql = $db->query($sql);
if (!$resql) {
	dol_print_error($db);
	llxFooter();
	$db->close();
	exit;
}

$num = $db->num_rows($resql);

$param = '';
if (!empty($contextpage) && $contextpage != $_SERVER["PHP_SELF"]) {
	$param .= '&contextpage='.urlencode($contextpage);
}
if ($limit > 0 && $limit != $conf->liste_limit) {
	$param .= '&limit='.urlencode($limit);
}

if (GETPOST("orphelins")) {
	$param .= '&orphelins=1';
}
if ($search_ref) {
	$param .= '&search_ref='.urlencode($search_ref);
}
if ($search_date_startday) {
	$param .= '&search_date_startday='.urlencode($search_date_startday);
}
if ($search_date_startmonth) {
	$param .= '&search_date_startmonth='.urlencode($search_date_startmonth);
}
if ($search_date_startyear) {
	$param .= '&search_date_startyear='.urlencode($search_date_startyear);
}
if ($search_date_endday) {
	$param .= '&search_date_endday='.urlencode($search_date_endday);
}
if ($search_date_endmonth) {
	$param .= '&search_date_endmonth='.urlencode($search_date_endmonth);
}
if ($search_date_endyear) {
	$param .= '&search_date_endyear='.urlencode($search_date_endyear);
}
if ($search_company) {
	$param .= '&search_company='.urlencode($search_company);
}
if ($search_amount != '') {
	$param .= '&search_amount='.urlencode($search_amount);
}
if ($search_paymenttype) {
	$param .= '&search_paymenttype='.urlencode($search_paymenttype);
}
if ($search_account) {
	$param .= '&search_account='.urlencode($search_account);
}
if ($search_payment_num) {
	$param .= '&search_payment_num='.urlencode($search_payment_num);
}
if ($optioncss != '') {
	$param .= '&optioncss='.urlencode($optioncss);
}

print '<form method="POST" action="'.$_SERVER["PHP_SELF"].'">';
if ($optioncss != '') {
	print '<input type="hidden" name="optioncss" value="'.$optioncss.'">';
}
print '<input type="hidden" name="token" value="'.newToken().'">';
print '<input type="hidden" name="action" value="list">';
print '<input type="hidden" name="formfilteraction" id="formfilteraction" value="list">';
print '<input type="hidden" name="sortfield" value="'.$sortfield.'">';
print '<input type="hidden" name="sortorder" value="'.$sortorder.'">';
print '<input type="hidden" name="contextpage" value="'.$contextpage.'">';

print_barre_liste($langs->trans("ReceivedCustomersPayments"), $page, $_SERVER["PHP_SELF"], $param, $sortfield, $sortorder, '', $num, $nbtotalofrecords, 'bill', 0, '', '', $limit, 0, 0, 1);

if ($search_all) {
	foreach ($fieldstosearchall as $key => $val) {
		$fieldstosearchall[$key] = $langs->trans($val);
	}
	print '<div class="divsearchfieldfilter">'.$langs->trans("FilterOnInto", $search_all).join(', ', $fieldstosearchall).'</div>';
}

$varpage = empty($contextpage) ? $_SERVER["PHP_SELF"] : $contextpage;
$selectedfields = $form->multiSelectArrayWithCheckbox('selectedfields', $arrayfields, $varpage); // This also change content of $arrayfields
$massactionbutton = '';
if ($massactionbutton) {
	$selectedfields .= $form->showCheckAddButtons('checkforselect', 1);
}

$moreforfilter = '';
print '<div class="div-table-responsive">';
print '<table class="tagtable liste'.($moreforfilter ? " listwithfilterbefore" : '').'">';

print '<tr class="liste_titre_filter">';

// Filters: Lines (placeholder)
print '<tr class="liste_titre_filter">';
if (!empty($conf->global->MAIN_VIEW_LINE_NUMBER_IN_LIST)) {
	print '<td class="liste_titre">';
	print '</td>';
}

// Filter: Ref
if (!empty($arrayfields['p.ref']['checked'])) {
	print '<td class="liste_titre left">';
	print '<input class="flat" type="text" size="4" name="search_ref" value="'.dol_escape_htmltag($search_ref).'">';
	print '</td>';
}

// Filter: Date
if (!empty($arrayfields['p.datep']['checked'])) {
	print '<td class="liste_titre center">';
	print '<div class="nowrap">';
	print $form->selectDate($search_date_start ? $search_date_start : -1, 'search_date_start', 0, 0, 1, '', 1, 0, 0, '', '', '', '', 1, '', $langs->trans('From'));
	print '</div>';
	print '<div class="nowrap">';
	print $form->selectDate($search_date_end ? $search_date_end : -1, 'search_date_end', 0, 0, 1, '', 1, 0, 0, '', '', '', '', 1, '', $langs->trans('to'));
	print '</div>';
	print '</td>';
}

// Filter: Thirdparty
if (!empty($arrayfields['s.nom']['checked'])) {
	print '<td class="liste_titre">';
	print '<input class="flat" type="text" size="6" name="search_company" value="'.dol_escape_htmltag($search_company).'">';
	print '</td>';
}

// Filter: Payment type
if (!empty($arrayfields['c.libelle']['checked'])) {
	print '<td class="liste_titre">';
	$form->select_types_paiements($search_paymenttype, 'search_paymenttype', '', 2, 1, 1);
	print '</td>';
}

// Filter: Bank transaction number
if (!empty($arrayfields['transaction']['checked'])) {
	print '<td class="liste_titre">';
	print '<input class="flat" type="text" size="4" name="search_payment_num" value="'.dol_escape_htmltag($search_payment_num).'">';
	print '</td>';
}

// Filter: Cheque number (fund transfer)
if (!empty($arrayfields['p.num_paiement']['checked'])) {
	print '<td class="liste_titre">';
	print '</td>';
}

// Filter: Bank account
if (!empty($arrayfields['ba.label']['checked'])) {
	print '<td class="liste_titre">';
	$form->select_comptes($search_account, 'search_account', 0, '', 1);
	print '</td>';
}

// Filter: Amount
if (!empty($arrayfields['p.amount']['checked'])) {
	print '<td class="liste_titre right">';
	print '<input class="flat" type="text" size="4" name="search_amount" value="'.dol_escape_htmltag($search_amount).'">';
	print '</td>';
}

// Filter: Status (only placeholder)
if (!empty($arrayfields['p.statut']['checked'])) {
	print '<td class="liste_titre right">';
	print '</td>';
}

// Fields from hook
$parameters = array('arrayfields'=>$arrayfields);
$reshook = $hookmanager->executeHooks('printFieldListOption', $parameters); // Note that $action and $object may have been modified by hook
print $hookmanager->resPrint;

print '<td class="liste_titre maxwidthsearch">';
print $form->showFilterAndCheckAddButtons(0);
print '</td>';

print "</tr>";

print '<tr class="liste_titre">';
if (!empty($conf->global->MAIN_VIEW_LINE_NUMBER_IN_LIST)) {
	print_liste_field_titre('#', $_SERVER['PHP_SELF'], '', '', $param, '', $sortfield, $sortorder);
}
if (!empty($arrayfields['p.ref']['checked'])) {
	print_liste_field_titre($arrayfields['p.ref']['label'], $_SERVER["PHP_SELF"], "p.ref", '', $param, '', $sortfield, $sortorder);
}
if (!empty($arrayfields['p.datep']['checked'])) {
	print_liste_field_titre($arrayfields['p.datep']['label'], $_SERVER["PHP_SELF"], "p.datep", '', $param, '', $sortfield, $sortorder, 'center ');
}
if (!empty($arrayfields['s.nom']['checked'])) {
	print_liste_field_titre($arrayfields['s.nom']['label'], $_SERVER["PHP_SELF"], "s.nom", '', $param, '', $sortfield, $sortorder);
}
if (!empty($arrayfields['c.libelle']['checked'])) {
	print_liste_field_titre($arrayfields['c.libelle']['label'], $_SERVER["PHP_SELF"], "c.libelle", '', $param, '', $sortfield, $sortorder);
}
if (!empty($arrayfields['p.num_paiement']['checked'])) {
	print_liste_field_titre($arrayfields['p.num_paiement']['label'], $_SERVER["PHP_SELF"], "p.num_paiement", '', $param, '', $sortfield, $sortorder, '', $arrayfields['p.num_paiement']['tooltip']);
}
if (!empty($arrayfields['transaction']['checked'])) {
	print_liste_field_titre($arrayfields['transaction']['label'], $_SERVER["PHP_SELF"], '', '', $param, '', $sortfield, $sortorder);
}
if (!empty($arrayfields['ba.label']['checked'])) {
	print_liste_field_titre($arrayfields['ba.label']['label'], $_SERVER["PHP_SELF"], "ba.label", '', $param, '', $sortfield, $sortorder);
}
if (!empty($arrayfields['p.amount']['checked'])) {
	print_liste_field_titre($arrayfields['p.amount']['label'], $_SERVER["PHP_SELF"], "p.amount", '', $param, 'class="right"', $sortfield, $sortorder);
}
if (!empty($arrayfields['p.statut']['checked'])) {
	print_liste_field_titre($arrayfields['p.statut']['label'], $_SERVER["PHP_SELF"], "p.statut", '', $param, 'class="right"', $sortfield, $sortorder);
}

// Hook fields
$parameters = array('arrayfields'=>$arrayfields, 'param'=>$param, 'sortfield'=>$sortfield, 'sortorder'=>$sortorder);
$reshook = $hookmanager->executeHooks('printFieldListTitle', $parameters); // Note that $action and $object may have been modified by hook
print $hookmanager->resPrint;

print_liste_field_titre($selectedfields, $_SERVER["PHP_SELF"], '', '', '', 'align="center"', $sortfield, $sortorder, 'maxwidthsearch ');
print "</tr>";

$checkedCount = 0;
foreach ($arrayfields as $column) {
	if ($column['checked']) {
		$checkedCount++;
	}
}

$i = 0;
$totalarray = array();
while ($i < min($num, $limit)) {
	$objp = $db->fetch_object($resql);

	$object->id = $objp->rowid;
	$object->ref = ($objp->ref ? $objp->ref : $objp->rowid);

	$companystatic->id = $objp->socid;
	$companystatic->name = $objp->name;
	$companystatic->email = $objp->email;

	print '<tr class="oddeven">';

	// No
	if (!empty($conf->global->MAIN_VIEW_LINE_NUMBER_IN_LIST)) {
		print '<td>'.(($offset * $limit) + $i).'</td>';
		if (!$i) {
			$totalarray['nbfield']++;
		}
	}

	// Ref
	if (!empty($arrayfields['p.ref']['checked'])) {
		print '<td>'.$object->getNomUrl(1).'</td>';
		if (!$i) {
			$totalarray['nbfield']++;
		}
	}

	// Date
	if (!empty($arrayfields['p.datep']['checked'])) {
		$dateformatforpayment = 'dayhour';
<<<<<<< HEAD
		print '<td class="center">'.dol_print_date($db->jdate($objp->datep), $dateformatforpayment).'</td>';
=======
		print '<td class="center">'.dol_print_date($db->jdate($objp->datep), $dateformatforpayment, 'tzuser').'</td>';
>>>>>>> 503d1a04
		if (!$i) {
			$totalarray['nbfield']++;
		}
	}

	// Thirdparty
	if (!empty($arrayfields['s.nom']['checked'])) {
		print '<td>';
		if ($objp->socid > 0) {
			print $companystatic->getNomUrl(1, '', 24);
		}
		print '</td>';
		if (!$i) {
			$totalarray['nbfield']++;
		}
	}

	// Payment type
	if (!empty($arrayfields['c.libelle']['checked'])) {
		print '<td>'.$langs->trans("PaymentTypeShort".$objp->paiement_code).'</td>';
		if (!$i) {
			$totalarray['nbfield']++;
		}
	}

	// Filter: Cheque number (fund transfer)
	if (!empty($arrayfields['p.num_paiement']['checked'])) {
		print '<td>'.$objp->num_paiement.'</td>';
		if (!$i) {
			$totalarray['nbfield']++;
		}
	}

	// Bank transaction
	if (!empty($arrayfields['transaction']['checked'])) {
		$bankline->fetch($objp->fk_bank);
		print '<td>'.$bankline->getNomUrl(1, 0).'</td>';
		if (!$i) {
			$totalarray['nbfield']++;
		}
	}

	// Bank account
	if (!empty($arrayfields['ba.label']['checked'])) {
		print '<td>';
		if ($objp->bid > 0) {
			$accountstatic->id = $objp->bid;
			$accountstatic->ref = $objp->bref;
			$accountstatic->label = $objp->blabel;
			$accountstatic->number = $objp->number;
			$accountstatic->account_number = $objp->account_number;

			$accountingjournal = new AccountingJournal($db);
			$accountingjournal->fetch($objp->accountancy_journal);
			$accountstatic->accountancy_journal = $accountingjournal->code;

			print $accountstatic->getNomUrl(1);
		}
		print '</td>';
		if (!$i) {
			$totalarray['nbfield']++;
		}
	}

	// Amount
	if (!empty($arrayfields['p.amount']['checked'])) {
		print '<td class="right"><span class="amount">'.price($objp->amount).'</span></td>';
		if (!$i) {
			$totalarray['nbfield']++;
		}
		$totalarray['pos'][$checkedCount] = 'amount';
		$totalarray['val']['amount'] += $objp->amount;
	}

	// Status
	if (!empty($arrayfields['p.statut']['checked'])) {
		print '<td class="right">';
		if ($objp->statut == 0) {
			print '<a href="card.php?id='.$objp->rowid.'&amp;action=valide">';
		}
		print $object->LibStatut($objp->statut, 5);
		if ($objp->statut == 0) {
			print '</a>';
		}
		print '</td>';
		if (!$i) {
			$totalarray['nbfield']++;
		}
	}

	// Buttons
	print '<td></td>';
	if (!$i) {
		$totalarray['nbfield']++;
	}

	print '</tr>';

	$i++;
}

// Show total line
include DOL_DOCUMENT_ROOT.'/core/tpl/list_print_total.tpl.php';

// If no record found
if ($num == 0) {
	$colspan = 1;
	foreach ($arrayfields as $key => $val) {
		if (!empty($val['checked'])) {
			$colspan++;
		}
	}
	print '<tr><td colspan="'.$colspan.'" class="opacitymedium">'.$langs->trans("NoRecordFound").'</td></tr>';
}

print "</table>";
print "</div>";
print "</form>";

// End of page
llxFooter();
$db->close();<|MERGE_RESOLUTION|>--- conflicted
+++ resolved
@@ -528,11 +528,7 @@
 	// Date
 	if (!empty($arrayfields['p.datep']['checked'])) {
 		$dateformatforpayment = 'dayhour';
-<<<<<<< HEAD
-		print '<td class="center">'.dol_print_date($db->jdate($objp->datep), $dateformatforpayment).'</td>';
-=======
 		print '<td class="center">'.dol_print_date($db->jdate($objp->datep), $dateformatforpayment, 'tzuser').'</td>';
->>>>>>> 503d1a04
 		if (!$i) {
 			$totalarray['nbfield']++;
 		}
