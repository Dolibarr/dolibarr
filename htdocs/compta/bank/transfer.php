--- conflicted
+++ resolved
@@ -62,7 +62,6 @@
 	setEventMessages($hookmanager->error, $hookmanager->errors, 'errors');
 }
 if ($action == 'add') {
-<<<<<<< HEAD
 	$langs->load('errors');
 	$i = 1;
 
@@ -79,51 +78,6 @@
 		$tabnum[$i] = 0;
 		if (!empty($label[$i]) || !($amount[$i] <= 0) || !($accountfrom[$i] < 0) || !($accountto[$i]  < 0)) {
 			$tabnum[$i] = 1;
-=======
-	$langs->load("errors");
-
-	$dateo = dol_mktime(12, 0, 0, GETPOST('remonth', 'int'), GETPOST('reday', 'int'), GETPOST('reyear', 'int'));
-	$label = GETPOST('label', 'alpha');
-	$amount = price2num(GETPOST('amount', 'alpha'), 'MT', 2);
-	$amountto = price2num(GETPOST('amountto', 'alpha'), 'MT', 2);
-
-	if (!$label) {
-		$error++;
-		setEventMessages($langs->trans("ErrorFieldRequired", $langs->transnoentities("Description")), null, 'errors');
-	}
-	if (!$amount) {
-		$error++;
-		setEventMessages($langs->trans("ErrorFieldRequired", $langs->transnoentities("Amount")), null, 'errors');
-	}
-	if (!GETPOST('account_from', 'int')) {
-		$error++;
-		setEventMessages($langs->trans("ErrorFieldRequired", $langs->transnoentities("TransferFrom")), null, 'errors');
-	}
-	if (!GETPOST('account_to', 'int')) {
-		$error++;
-		setEventMessages($langs->trans("ErrorFieldRequired", $langs->transnoentities("TransferTo")), null, 'errors');
-	}
-	if (!$error) {
-		require_once DOL_DOCUMENT_ROOT.'/compta/bank/class/account.class.php';
-
-		$accountfrom = new Account($db);
-		$accountfrom->fetch(GETPOST('account_from', 'int'));
-
-		$accountto = new Account($db);
-		$accountto->fetch(GETPOST('account_to', 'int'));
-
-		if ($accountto->currency_code == $accountfrom->currency_code) {
-			$amountto = $amount;
-		} else {
-			if (!$amountto) {
-				$error++;
-				setEventMessages($langs->trans("ErrorFieldRequired", $langs->transnoentities("AmountToOthercurrency")), null, 'errors');
-			}
-		}
-		if ($amountto < 0) {
-			$error++;
-			setEventMessages($langs->trans("AmountMustBePositive"), null, 'errors');
->>>>>>> 5e4edac9
 		}
 		$i++;
 	}
@@ -171,7 +125,7 @@
 				} else {
 					if (!$amountto[$n]) {
 						$errori[$n]++;
-						setEventMessages($langs->trans("ErrorFieldRequired", $langs->transnoentities("AmountTo")).' #'.$n, null, 'errors');
+						setEventMessages($langs->trans("ErrorFieldRequired", $langs->transnoentities("AmountToOthercurrency")).' #'.$n, null, 'errors');
 					}
 				}
 				if ($amountto[$n] < 0) {
@@ -258,21 +212,28 @@
         	$(document).ready(function () {
     	  		$(".selectbankaccount").change(function() {
 						console.log("We change bank account. We check if currency differs. If yes, we show multicurrency field");
-<<<<<<< HEAD
 						i = $(this).attr("name").replace("_account_to", "").replace("_account_from", "");
 						console.log(i);
 						init_page(i);
 				});
 
 				function init_page(i) {
-					// TODO Scan all line i and set atleast2differentcurrency if there is 2 different values among all lines
-        			var account1 = $("#select"+i+"_account_from").val();
-        			var account2 = $("#select"+i+"_account_to").val();
-					var currencycode1 = $("#select"+i+"_account_from option:selected").attr("data-currency-code");
-					var currencycode2 = $("#select"+i+"_account_to option:selected").attr("data-currency-code");
-					console.log("Set fields according to currencycode found currencycode1="+currencycode1+" currencycode2="+currencycode2);
-
-					var atleast2differentcurrency = (currencycode2!==currencycode1 && currencycode1 !== undefined && currencycode2 !== undefined && currencycode2!=="" && currencycode1!=="");
+					var atleast2differentcurrency = false;
+
+					$(".selectbankaccount").each(function( index ) {
+						// Scan all line i and set atleast2differentcurrency if there is 2 different values among all lines
+	        			var account1 = $("#select"+index+"_account_from").val();
+	        			var account2 = $("#select"+index+"_account_to").val();
+						var currencycode1 = $("#select"+index+"_account_from option:selected").attr("data-currency-code");
+						var currencycode2 = $("#select"+index+"_account_to option:selected").attr("data-currency-code");
+						console.log("Set atleast2differentcurrency according to currencycode found for index="+index+" currencycode1="+currencycode1+" currencycode2="+currencycode2);
+
+						atleast2differentcurrency = (currencycode2!==currencycode1 && currencycode1 !== undefined && currencycode2 !== undefined && currencycode2!=="" && currencycode1!=="");
+						if (atleast2differentcurrency) {
+							return false;
+						}
+					});
+
 
 					if (atleast2differentcurrency) {
 						console.log("We show multicurrency field");
@@ -286,61 +247,6 @@
 						if( $(this).attr("view")){
 							$(this).closest("tr").removeClass("hidejs").removeClass("hideobject");
 						}
-=======
-						init_page();
-				});
-
-				function init_page() {
-					console.log("Set fields according to currency");
-        			var account1 = $("#selectaccount_from").val();
-        			var account2 = $("#selectaccount_to").val();
-        			var currencycode1="";
-        			var currencycode2="";
-
-					$.get("'.DOL_URL_ROOT.'/core/ajax/getaccountcurrency.php", {id: account1})
-						.done(function( data ) {
-							if (data != null)
-							{
-								var item= $.parseJSON(data);
-								if (item.num==-1) {
-									console.error("Error: "+item.error);
-								} else if (item.num!==0) {
-									currencycode1 = item.value;
-								}
-								console.log(currencycode1);
-
-								$.get("'.DOL_URL_ROOT.'/core/ajax/getaccountcurrency.php", {id: account2})
-									.done(function( data ) {
-										if (data != null)
-										{
-											var item=$.parseJSON(data);
-											if (item.num==-1) {
-												console.error("Error: "+item.error);
-											} else if (item.num!==0) {
-												currencycode2 = item.value;
-											}
-											console.log(currencycode2);
-
-											if (currencycode2!==currencycode1 && currencycode2!=="" && currencycode1!=="") {
-												console.log("We show multicurrency fields");
-						        				$(".multicurrency").show();
-						        			} else {
-												$(".multicurrency").hide();
-											}
-										}
-									else {
-										console.error("Error: Ajax url has returned an empty page. Should be an empty json array.");
-									}
-			        			}).fail(function( data ) {
-									console.error("Error: has returned an empty page. Should be an empty json array.");
-								});
-							}
-							else {
-								console.error("Error: has returned an empty page. Should be an empty json array.");
-							}
-    	        	}).fail(function( data ) {
-						console.error("Error: has returned an empty page. Should be an empty json array.");
->>>>>>> 5e4edac9
 					});
         		}
 
@@ -419,15 +325,11 @@
 	// Amount
 	print '<td class="right"><input name="'.$i.'_amount" class="flat right selectjs" type="text" size="6" value="'.dol_escape_htmltag($amount).'"></td>';
 
-<<<<<<< HEAD
 	// AmountToOthercurrency
 	print '<td class="hideobject multicurrency right"><input name="'.$i.'_amountto" class="flat" type="text" size="6" value="'.dol_escape_htmltag($amountto).'"></td>';
 
 	print '</tr>';
 }
-=======
-print '<td class="hideobject multicurrency right"><input name="amountto" class="flat" type="text" size="6" value="'.dol_escape_htmltag($amountto).'"></td>';
->>>>>>> 5e4edac9
 
 print '</table>';
 print '</div>';
