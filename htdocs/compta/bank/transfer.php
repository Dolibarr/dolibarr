--- conflicted
+++ resolved
@@ -27,10 +27,6 @@
  *    \brief      Page for entering a bank transfer
  */
 
-<<<<<<< HEAD
-=======
-
->>>>>>> 2b412af5
 // Load Dolibarr environment
 require '../../main.inc.php';
 require_once DOL_DOCUMENT_ROOT.'/core/lib/bank.lib.php';
