--- conflicted
+++ resolved
@@ -82,10 +82,12 @@
 		$accountto=new Account($db);
 		$accountto->fetch(GETPOST('account_to','int'));
 
-<<<<<<< HEAD
-		if ($accountto->currency_code == $accountfrom->currency_code) {
+		if ($accountto->currency_code == $accountfrom->currency_code)
+		{
 			$amountto=$amount;
-		} else {
+		}
+		else
+		{
 			if (! $amountto)
 			{
 				$error++;
@@ -94,14 +96,6 @@
 		}
 
 		if (($accountto->id != $accountfrom->id) && empty($error))
-=======
-		if ($accountto->currency_code != $accountfrom->currency_code) {
-			$error++;
-			setEventMessages($langs->trans("ErrorTransferBetweenDifferentCurrencyNotPossible"), null, 'errors');
-		}
-
-		if ($accountto->id != $accountfrom->id)
->>>>>>> 6eb2204c
 		{
 			$db->begin();
 
