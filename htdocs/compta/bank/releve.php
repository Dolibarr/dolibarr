--- conflicted
+++ resolved
@@ -180,13 +180,8 @@
 
 if ($action == 'confirm_editbankreceipt' && !empty($oldbankreceipt) && !empty($newbankreceipt)) {
 	// TODO Add a test to check newbankreceipt does not exists yet
-<<<<<<< HEAD
-	$sqlupdate = 'UPDATE '.MAIN_DB_PREFIX.'bank';
-	$sqlupdate .= ' SET num_releve = "'.$db->escape($newbankreceipt).'" WHERE num_releve = "'.$db->escape($oldbankreceipt).'" AND fk_account = '.((int) $id);
-=======
 	$sqlupdate = "UPDATE ".MAIN_DB_PREFIX."bank SET num_releve = '".$db->escape($newbankreceipt)."'";
 	$sqlupdate .= " WHERE num_releve = '".$db->escape($oldbankreceipt)."' AND fk_account = ".((int) $id);
->>>>>>> 95dc2558
 	$result = $db->query($sqlupdate);
 	if ($result < 0) {
 		dol_print_error($db);
@@ -353,11 +348,7 @@
 					$balancestart[$objp->numr] = $obj->amount;
 					$db->free($resql);
 				}
-<<<<<<< HEAD
-				print '<td class="right"><span class="amount">'.price($balancestart[$objp->numr], '', $langs, 1, -1, -1, $conf->currency).'</span></td>';
-=======
 				print '<td class="right"><span class="amount">'.price($balancestart[$objp->numr], '', $langs, 1, -1, -1, empty($object->currency_code)?$conf->currency:$object->currency_code).'</span></td>';
->>>>>>> 95dc2558
 
 				// Calculate end amount
 				$sql = "SELECT sum(b.amount) as amount";
@@ -370,11 +361,7 @@
 					$content[$objp->numr] = $obj->amount;
 					$db->free($resql);
 				}
-<<<<<<< HEAD
-				print '<td class="right"><span class="amount">'.price(($balancestart[$objp->numr] + $content[$objp->numr]), '', $langs, 1, -1, -1, $conf->currency).'</span></td>';
-=======
 				print '<td class="right"><span class="amount">'.price(($balancestart[$objp->numr] + $content[$objp->numr]), '', $langs, 1, -1, -1, empty($object->currency_code)?$conf->currency:$object->currency_code).'</span></td>';
->>>>>>> 95dc2558
 
 				print '<td class="center">';
 				if ($user->rights->banque->consolidate && $action != 'editbankreceipt') {
@@ -683,10 +670,7 @@
     		var current = $(this);
     		current.click(function()
     		{
-<<<<<<< HEAD
-=======
 				console.log("We click on ajaxforbankoperationchange");
->>>>>>> 95dc2558
 				var url = "'.$urlajax.'&"+current.attr("href").split("?")[1];
     			$.get(url, function(data)
     			{
