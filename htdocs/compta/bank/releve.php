--- conflicted
+++ resolved
@@ -528,13 +528,9 @@
 			print '<td valign="center">';
 			print '<a href="'.DOL_URL_ROOT.'/compta/bank/line.php?rowid='.$objp->rowid.'&account='.$object->id.'">';
 			$reg = array();
-<<<<<<< HEAD
-			preg_match('/\((.+)\)/i', $objp->label, $reg); // Si texte entoure de parentheses on tente recherche de traduction
-			if ($reg[1] && $langs->trans($reg[1]) != $reg[1]) {
-=======
-			preg_match('/\((.+)\)/i', $objp->label, $reg); // Si texte entoure de parenthese on tente recherche de traduction
+
+			preg_match('/\((.+)\)/i', $objp->label, $reg); // If text rounded by parenthesis, we try to search translation
 			if (!empty($reg[1]) && $langs->trans($reg[1]) != $reg[1]) {
->>>>>>> b658bde8
 				print $langs->trans($reg[1]);
 			} else {
 				print dol_escape_htmltag($objp->label);
