<?php
/* Copyright (C) 2001-2003  Rodolphe Quiedeville    <rodolphe@quiedeville.org>
 * Copyright (C) 2004-2019  Laurent Destailleur     <eldy@users.sourceforge.net>
 * Copyright (C) 2005-2013  Regis Houssin           <regis.houssin@inodbox.com>
 * Copyright (C) 2015       Jean-François Ferry     <jfefe@aternatik.fr>
 * Copyright (C) 2017       Patrick Delcroix        <pmpdelcroix@gmail.com>
 * Copyright (C) 2019       Nicolas ZABOURI         <info@inovea-conseil.com>
 * Copyright (C) 2022       Alexandre Spangaro      <aspangaro@open-dsi.fr>
<<<<<<< HEAD
=======
 * Copyright (C) 2024       Frédéric France             <frederic.france@free.fr>
 * Copyright (C) 2024		MDW							<mdeweerd@users.noreply.github.com>
>>>>>>> cc80841a
 *
 * This program is free software; you can redistribute it and/or modify
 * it under the terms of the GNU General Public License as published by
 * the Free Software Foundation; either version 3 of the License, or
 * (at your option) any later version.
 *
 * This program is distributed in the hope that it will be useful,
 * but WITHOUT ANY WARRANTY; without even the implied warranty of
 * MERCHANTABILITY or FITNESS FOR A PARTICULAR PURPOSE.  See the
 * GNU General Public License for more details.
 *
 * You should have received a copy of the GNU General Public License
 * along with this program. If not, see <https://www.gnu.org/licenses/>.
 */

/**
 *	    \file       htdocs/compta/bank/releve.php
 *      \ingroup    banque
 *		\brief      Page to show a bank statement report
 */

// Load Dolibarr environment
require '../../main.inc.php';
require_once DOL_DOCUMENT_ROOT.'/core/lib/bank.lib.php';
require_once DOL_DOCUMENT_ROOT.'/societe/class/societe.class.php';
require_once DOL_DOCUMENT_ROOT.'/adherents/class/adherent.class.php';
require_once DOL_DOCUMENT_ROOT.'/compta/sociales/class/chargesociales.class.php';
require_once DOL_DOCUMENT_ROOT.'/compta/paiement/class/paiement.class.php';
require_once DOL_DOCUMENT_ROOT.'/compta/tva/class/tva.class.php';
require_once DOL_DOCUMENT_ROOT.'/fourn/class/paiementfourn.class.php';
require_once DOL_DOCUMENT_ROOT.'/compta/bank/class/account.class.php';
require_once DOL_DOCUMENT_ROOT.'/compta/paiement/cheque/class/remisecheque.class.php';
require_once DOL_DOCUMENT_ROOT.'/compta/facture/class/facture.class.php';
require_once DOL_DOCUMENT_ROOT.'/fourn/class/fournisseur.facture.class.php';
require_once DOL_DOCUMENT_ROOT.'/don/class/paymentdonation.class.php';
require_once DOL_DOCUMENT_ROOT.'/loan/class/paymentloan.class.php';
require_once DOL_DOCUMENT_ROOT.'/compta/bank/class/paymentvarious.class.php';
//show files
require_once DOL_DOCUMENT_ROOT.'/core/lib/files.lib.php';
require_once DOL_DOCUMENT_ROOT.'/core/lib/functions.lib.php';

// Load translation files required by the page
$langs->loadLangs(array("banks", "categories", "companies", "bills", "trips", "donations", "loan", "salaries"));

$action = GETPOST('action', 'aZ09');
$id = GETPOSTINT('account') ? GETPOSTINT('account') : GETPOSTINT('id');
$ref = GETPOST('ref', 'alpha');
$dvid = GETPOST('dvid', 'alpha');
$numref = GETPOST('num', 'alpha');
$ve = GETPOST("ve", 'alpha');
$brref = GETPOST('brref', 'alpha');
$oldbankreceipt = GETPOST('oldbankreceipt', 'alpha');
$newbankreceipt = GETPOST('newbankreceipt', 'alpha');
$rel = GETPOST("rel", 'alphanohtml');
$backtopage = GETPOST('backtopage', 'alpha');

<<<<<<< HEAD
// Initialize technical object to manage hooks of page. Note that conf->hooks_modules contains array of hook context
=======
// Initialize a technical object to manage hooks of page. Note that conf->hooks_modules contains an array of hook context
>>>>>>> cc80841a
$hookmanager->initHooks(array('bankaccountstatement', 'globalcard'));

if ($user->hasRight('banque', 'consolidate') && $action == 'dvnext' && !empty($dvid)) {
	$al = new AccountLine($db);
	$al->datev_next($dvid);
}

if ($user->hasRight('banque', 'consolidate') && $action == 'dvprev' && !empty($dvid)) {
	$al = new AccountLine($db);
	$al->datev_previous($dvid);
}


$limit = GETPOSTINT('limit') ? GETPOSTINT('limit') : $conf->liste_limit;
$sortfield = GETPOST('sortfield', 'aZ09comma');
$sortorder = GETPOST('sortorder', 'aZ09comma');
$page = GETPOSTISSET('pageplusone') ? (GETPOSTINT('pageplusone') - 1) : GETPOSTINT('page');
if (empty($page) || $page < 0 || GETPOST('button_search', 'alpha') || GETPOST('button_removefilter', 'alpha')) {
	// If $page is not defined, or '' or -1 or if we click on clear filters
	$page = 0;
}
$offset = $limit * $page;
$pageprev = $page - 1;
$pagenext = $page + 1;
if (!$sortorder) {
	$sortorder = "ASC";
}
if (!$sortfield) {
	$sortfield = "s.nom";
}

$object = new Account($db);
if ($id > 0 || !empty($ref)) {
	$result = $object->fetch($id, $ref);
	// if fetch from ref, $id may be empty
	$id = $object->id; // Force the search field on id of account
}

<<<<<<< HEAD
// Initialize technical object to manage context to save list fields
=======
// Initialize a technical object to manage context to save list fields
>>>>>>> cc80841a
$contextpage = 'banktransactionlist'.(empty($object->ref) ? '' : '-'.$object->id);

// Security check
$fieldid = (!empty($ref) ? $ref : $id);
$fieldname = (!empty($ref) ? 'ref' : 'rowid');
if ($user->socid) {
	$socid = $user->socid;
}

$result = restrictedArea($user, 'banque', $fieldid, 'bank_account', '', '', $fieldname);

$error = 0;

// Define number of receipt to show (current, previous or next one ?)
$foundprevious = '';
$foundnext = '';
// Search previous receipt number
$sql = "SELECT b.num_releve as num";
$sql .= " FROM ".MAIN_DB_PREFIX."bank as b";
$sql .= " WHERE b.num_releve < '".$db->escape($numref)."'";
$sql .= " AND b.num_releve <> ''";
$sql .= " AND b.fk_account = ".((int) $object->id);
$sql .= " ORDER BY b.num_releve DESC";
$sql .= $db->plimit(1);

dol_syslog("htdocs/compta/bank/releve.php", LOG_DEBUG);
$resql = $db->query($sql);
if ($resql) {
	$numrows = $db->num_rows($resql);
	if ($numrows > 0) {
		$obj = $db->fetch_object($resql);
		if ($rel == 'prev') {
			$numref = $obj->num;
		}
		$foundprevious = $obj->num;
	}
} else {
	dol_print_error($db);
}
// Search next receipt
$sql = "SELECT b.num_releve as num";
$sql .= " FROM ".MAIN_DB_PREFIX."bank as b";
$sql .= " WHERE b.num_releve > '".$db->escape($numref)."'";
$sql .= " AND b.fk_account = ".((int) $object->id);
$sql .= " ORDER BY b.num_releve ASC";
$sql .= $db->plimit(1);

dol_syslog("htdocs/compta/bank/releve.php", LOG_DEBUG);
$resql = $db->query($sql);
if ($resql) {
	$numrows = $db->num_rows($resql);
	if ($numrows > 0) {
		$obj = $db->fetch_object($resql);
		if ($rel == 'next') {
			$numref = $obj->num;
		}
		$foundnext = $obj->num;
	}
} else {
	dol_print_error($db);
}

$sql = "SELECT b.rowid, b.dateo as do, b.datev as dv,";
$sql .= " b.amount, b.label, b.rappro, b.num_releve, b.num_chq, b.fk_type,";
$sql .= " b.fk_bordereau,";
$sql .= " bc.ref,";
$sql .= " ba.rowid as bankid, ba.ref as bankref, ba.label as banklabel";
$sql .= " FROM ".MAIN_DB_PREFIX."bank_account as ba,";
$sql .= " ".MAIN_DB_PREFIX."bank as b";
$sql .= ' LEFT JOIN '.MAIN_DB_PREFIX.'bordereau_cheque as bc ON bc.rowid=b.fk_bordereau';
$sql .= " WHERE b.num_releve = '".$db->escape($numref)."'";
if (empty($numref)) {
	$sql .= " OR b.num_releve is null";
}
$sql .= " AND b.fk_account = ".((int) $object->id);
$sql .= " AND b.fk_account = ba.rowid";
$sql .= " AND ba.entity IN (".getEntity($object->element).")";
$sql .= $db->order("b.datev, b.datec", "ASC"); // We add date of creation to have correct order when everything is done the same day

$sqlrequestforbankline = $sql;


/*
 * Actions
 */

if ($action == 'confirm_editbankreceipt' && !empty($oldbankreceipt) && !empty($newbankreceipt)) {
	// Test to check newbankreceipt does not exists yet
	$sqltest = "SELECT b.rowid FROM ".MAIN_DB_PREFIX."bank as b, ".MAIN_DB_PREFIX."bank_account as ba";
	$sqltest .= " WHERE b.fk_account = ba.rowid AND ba.entity = ".((int) $conf->entity);
	$sqltest .= " AND num_releve = '".$db->escape($newbankreceipt)."'";
	$sqltest .= $db->plimit(1);	// Need the first one only

	$resql = $db->query($sqltest);
	if ($resql) {
		$obj = $db->fetch_object($resql);
		if ($obj && $obj->rowid) {
			setEventMessages('ErrorBankReceiptAlreadyExists', null, 'errors');
			$error++;
		}
	} else {
		dol_print_error($db);
	}

	// Update bank receipt name
	if (!$error) {
		$sqlupdate = "UPDATE ".MAIN_DB_PREFIX."bank SET num_releve = '".$db->escape($newbankreceipt)."'";
		$sqlupdate .= " WHERE num_releve = '".$db->escape($oldbankreceipt)."' AND fk_account = ".((int) $id);

		$resql = $db->query($sqlupdate);
		if (!$resql) {
			dol_print_error($db);
		}
	}

	$action = 'view';
}


/*
 * View
 */

$form = new Form($db);
$societestatic = new Societe($db);
$chargestatic = new ChargeSociales($db);
$memberstatic = new Adherent($db);
$paymentstatic = new Paiement($db);
$paymentsupplierstatic = new PaiementFourn($db);
$paymentvatstatic = new Tva($db);
$bankstatic = new Account($db);
$banklinestatic = new AccountLine($db);
$remisestatic = new RemiseCheque($db);
$paymentdonationstatic = new PaymentDonation($db);
$paymentloanstatic = new PaymentLoan($db);
$paymentvariousstatic = new PaymentVarious($db);

// Must be before button action
$param = '';
if (!empty($contextpage) && $contextpage != $_SERVER["PHP_SELF"]) {
	$param .= '&contextpage='.$contextpage;
}
if ($limit > 0 && $limit != $conf->liste_limit) {
	$param .= '&limit='.$limit;
}
if ($id > 0) {
	$param .= '&id='.urlencode((string) ($id));
}

if (empty($numref)) {
	$title = $object->ref.' - '.$langs->trans("AccountStatements");
	$helpurl = "";
} else {
	$title = $langs->trans("FinancialAccount").' - '.$langs->trans("AccountStatements");
	$helpurl = "";
}


llxHeader('', $title, $helpurl);


if (empty($numref)) {
	$sortfield = 'numr';
	$sortorder = 'DESC';

	// List of all standing receipts
	$sql = "SELECT DISTINCT(b.num_releve) as numr";
	$sql .= " FROM ".MAIN_DB_PREFIX."bank as b";
	$sql .= " WHERE b.fk_account = ".((int) $object->id);
	$sql .= " AND b.num_releve IS NOT NULL AND b.num_releve <> '' AND b.num_releve <> '0'";
	$sql .= $db->order($sortfield, $sortorder);

	// Count total nb of records
	$totalnboflines = 0;
	if (!getDolGlobalInt('MAIN_DISABLE_FULL_SCANLIST')) {
		$result = $db->query($sql);
		$totalnboflines = $db->num_rows($result);
	}

	$sql .= $db->plimit($limit + 1, $offset);

	$resql = $db->query($sql);
	if ($resql) {
		$num = $db->num_rows($resql);
		$i = 0;

		// Onglets
		$head = bank_prepare_head($object);
		print dol_get_fiche_head($head, 'statement', $langs->trans("FinancialAccount"), 0, 'account');

		$linkback = '<a href="'.DOL_URL_ROOT.'/compta/bank/list.php?restore_lastsearch_values=1">'.$langs->trans("BackToList").'</a>';

		$morehtmlref = '';

		dol_banner_tab($object, 'ref', $linkback, 1, 'ref', 'ref', $morehtmlref, '', 0, '', '', 1);

		print dol_get_fiche_end();


		if ($object->canBeConciliated() > 0) {
			$allowautomaticconciliation = false; // TODO
			$titletoconciliatemanual = $langs->trans("Conciliate");
			$titletoconciliateauto = $langs->trans("Conciliate");
			if ($allowautomaticconciliation) {
				$titletoconciliatemanual .= ' ('.$langs->trans("Manual").')';
				$titletoconciliateauto .= ' ('.$langs->trans("Auto").')';
			}

			// If not cash account and can be reconciliate
			if ($user->hasRight('banque', 'consolidate')) {
				$buttonreconcile = '<a class="butAction" href="'.DOL_URL_ROOT.'/compta/bank/bankentries_list.php?action=reconcile&sortfield=b.datev,b.dateo,b.rowid&sortorder=asc,asc,asc&search_conciliated=0&search_account='.$id.$param.'">'.$titletoconciliatemanual.'</a>';
			} else {
				$buttonreconcile = '<a class="butActionRefused classfortooltip" title="'.$langs->trans("NotEnoughPermissions").'" href="#">'.$titletoconciliatemanual.'</a>';
			}


			if ($allowautomaticconciliation) {
				// If not cash account and can be reconciliate
				if ($user->hasRight('banque', 'consolidate')) {
					$newparam = $param;
					$newparam = preg_replace('/search_conciliated=\d+/i', '', $newparam);
					$buttonreconcile .= ' <a class="butAction" style="margin-bottom: 5px !important; margin-top: 5px !important" href="'.DOL_URL_ROOT.'/compta/bank/bankentries_list.php?action=reconcile&sortfield=b.datev,b.dateo,b.rowid&sortorder=asc,asc,asc&search_conciliated=0'.$newparam.'">'.$titletoconciliateauto.'</a>';
				} else {
					$buttonreconcile .= ' <a class="butActionRefused" style="margin-bottom: 5px !important; margin-top: 5px !important" title="'.$langs->trans("NotEnoughPermissions").'" href="#">'.$titletoconciliateauto.'</a>';
				}
			}
		}

		// List of mass actions available
		$arrayofmassactions = array(
			//'presend'=>img_picto('', 'email', 'class="pictofixedwidth"').$langs->trans("SendByMail"),
			//'builddoc'=>img_picto('', 'pdf', 'class="pictofixedwidth"').$langs->trans("PDFMerge"),
		);
		//if (in_array($massaction, array('presend', 'predelete'))) {
		//	$arrayofmassactions = array();
		//}
		$massactionbutton = $form->selectMassAction('', $arrayofmassactions);

		$morehtml = '';
		if ($action != 'addline' && $action != 'reconcile') {
			$morehtml .= $buttonreconcile;
		}

		print '<form name="aaa" action="'.$_SERVER["PHP_SELF"].'" method="POST">';
		print '<input type="hidden" name="token" value="'.newToken().'">';
		print '<input type="hidden" name="action" value="confirm_editbankreceipt">';
		print '<input type="hidden" name="backtopage" value="'.$backtopage.'">';
		print '<input type="hidden" name="account" value="'.$object->id.'">';
		print '<input type="hidden" name="page" value="'.$page.'">';

		$param = "&account=".$object->id.($limit ? '&limit='.$limit : '');
		print_barre_liste($langs->trans("AccountStatements"), $page, $_SERVER["PHP_SELF"], $param, $sortfield, $sortorder, $massactionbutton.$morehtml, $num, $totalnboflines, '', 0, '', '', $limit, 0, 0, 1);

		print '<table class="noborder centpercent">';
		print '<tr class="liste_titre">';
		print '<td>'.$langs->trans("Ref").'</td>';
		print '<td class="right">'.$langs->trans("InitialBankBalance").'</td>';
		print '<td class="right">'.$langs->trans("EndBankBalance").'</td>';
		print '<td></td>';
		print '</tr>';

		$balancestart = array();
		$content = array();

		$imaxinloop = ($limit ? min($num, $limit) : $num);
		while ($i < $imaxinloop) {
			$objp = $db->fetch_object($resql);

			print '<tr class="oddeven">';
			print '<td>';
			if ($action != 'editbankreceipt' || $objp->numr != $brref) {
				print '<a href="releve.php?num='.$objp->numr.'&account='.$object->id.'">'.$objp->numr.'</a>';
			} else {
				print '<input type="hidden" name="oldbankreceipt" value="'.$objp->numr.'">';
				print '<input type="text" name="newbankreceipt" value="'.$objp->numr.'">';
				print '<input type="submit" class="button smallpaddingimp" name="actionnewbankreceipt" value="'.$langs->trans("Save").'">';
				print '<input type="submit" class="button button-cancel smallpaddingimp" name="cancel" value="'.$langs->trans("Cancel").'">';
			}
			print '</td>';

			// Calculate start amount
			$sql = "SELECT sum(b.amount) as amount";
			$sql .= " FROM ".MAIN_DB_PREFIX."bank as b";
			$sql .= " WHERE b.num_releve < '".$db->escape($objp->numr)."'";
			$sql .= " AND b.num_releve <> ''";
			$sql .= " AND b.fk_account = ".((int) $object->id);
			$resqlstart = $db->query($sql);
			if ($resqlstart) {
				$obj = $db->fetch_object($resqlstart);
				$balancestart[$objp->numr] = $obj->amount;
				$db->free($resqlstart);
			}
			print '<td class="right"><span class="amount">'.price($balancestart[$objp->numr], 0, $langs, 1, -1, -1, empty($object->currency_code) ? $conf->currency : $object->currency_code).'</span></td>';

			// Calculate end amount
			$sql = "SELECT sum(b.amount) as amount";
			$sql .= " FROM ".MAIN_DB_PREFIX."bank as b";
			$sql .= " WHERE b.num_releve = '".$db->escape($objp->numr)."'";
			$sql .= " AND b.fk_account = ".((int) $object->id);
			$resqlend = $db->query($sql);
			if ($resqlend) {
				$obj = $db->fetch_object($resqlend);
				$content[$objp->numr] = $obj->amount;
				$db->free($resqlend);
			}
			print '<td class="right"><span class="amount">'.price(($balancestart[$objp->numr] + $content[$objp->numr]), 0, $langs, 1, -1, -1, empty($object->currency_code) ? $conf->currency : $object->currency_code).'</span></td>';

			print '<td class="center">';
			if ($user->hasRight('banque', 'consolidate') && $action != 'editbankreceipt') {
				print '<a class="editfielda" href="'.$_SERVER["PHP_SELF"].'?account='.$object->id.($page > 0 ? '&page='.$page : '').'&action=editbankreceipt&token='.newToken().'&brref='.urlencode($objp->numr).'">'.img_edit().'</a>';
			}
			print '</td>';

			print '</tr>'."\n";


			$i++;
		}

		if (empty($num)) {
			print '<tr><td colspan="5"><span class="opacitymedium">'.$langs->trans("None").'</span></td></tr>';
		}

		print "</table>\n";
		print '</form>';

		print "\n</div>\n";
	} else {
		dol_print_error($db);
	}
} else {
	/**
	 *   Show list of record into a bank statement
	 */

	// Onglets
	$head = account_statement_prepare_head($object, $numref);
	print dol_get_fiche_head($head, 'statement', $langs->trans("AccountStatement"), -1, 'account');


	$morehtmlright = '';
	$morehtmlright .= '<div class="pagination"><ul>';
	if ($foundprevious) {
		$morehtmlright .= '<li class="pagination"><a class="paginationnext" href="'.$_SERVER["PHP_SELF"].'?num='.urlencode($foundprevious).'&amp;ve='.urlencode($ve).'&amp;account='.((int) $object->id).'"><i class="fa fa-chevron-left" title="'.dol_escape_htmltag($langs->trans("Previous")).'"></i></a></li>';
	}
	$morehtmlright .= '<li class="pagination"><span class="active">'.$langs->trans("AccountStatement")." ".$numref.'</span></li>';
	if ($foundnext) {
		$morehtmlright .= '<li class="pagination"><a class="paginationnext" href="'.$_SERVER["PHP_SELF"].'?num='.urlencode($foundnext).'&amp;ve='.urlencode($ve).'&amp;account='.((int) $object->id).'"><i class="fa fa-chevron-right" title="'.dol_escape_htmltag($langs->trans("Next")).'"></i></a></li>';
	}
	$morehtmlright .= '</ul></div>';

	$title = $langs->trans("AccountStatement").' '.$numref.' - '.$langs->trans("BankAccount").' '.$object->getNomUrl(1, 'receipts');
	print load_fiche_titre($title, $morehtmlright, '');

	print '<form method="POST" action="'.$_SERVER["PHP_SELF"].'">';
	print '<input type="hidden" name="token" value="'.newToken().'">';
	print '<input type="hidden" name="action" value="add">';

	print '<div class="div-table-responsive">';
	print '<table class="noborder centpercent">';
	print '<tr class="liste_titre">';
	print '<td class="center">'.$langs->trans("DateOperationShort").'</td>';
	print '<td class="center">'.$langs->trans("DateValueShort").'</td>';
	print '<td>'.$langs->trans("Type").'</td>';
	print '<td>'.$langs->trans("Description").'</td>';
	print '<td class="right" width="60">'.$langs->trans("Debit").'</td>';
	print '<td class="right" width="60">'.$langs->trans("Credit").'</td>';
	print '<td class="right">'.$langs->trans("Balance").'</td>';
	print '<td>&nbsp;</td>';
	print "</tr>\n";

	// Calcul du solde de depart du releve
	$sql = "SELECT sum(b.amount) as amount";
	$sql .= " FROM ".MAIN_DB_PREFIX."bank as b";
	$sql .= " WHERE b.num_releve < '".$db->escape($numref)."'";
	$sql .= " AND b.num_releve <> ''";
	$sql .= " AND b.fk_account = ".((int) $object->id);

	$resql = $db->query($sql);
	if ($resql) {
		$obj = $db->fetch_object($resql);
		$total = $obj->amount;
		$db->free($resql);
	}

	$totalc = $totald = 0;

	// Recherche les ecritures pour le releve
	$sql = $sqlrequestforbankline;

	$resql = $db->query($sql);
	if ($resql) {
		$num = $db->num_rows($resql);
		$i = 0;

		// Ligne Solde debut releve
		print '<tr class="oddeven"><td colspan="3"></td>';
		print '<td colspan="3"><b>'.$langs->trans("InitialBankBalance")." :</b></td>";
		print '<td class="right"><b>'.price($total).'</b></td><td>&nbsp;</td>';
		print "</tr>\n";

		while ($i < $num) {
			$objp = $db->fetch_object($resql);
<<<<<<< HEAD
			$total = $total + $objp->amount;
=======
			$total += $objp->amount;
>>>>>>> cc80841a

			print '<tr class="oddeven">';

			// Date operation
			print '<td class="nowrap center">'.dol_print_date($db->jdate($objp->do), "day").'</td>';

			// Date de valeur
			print '<td valign="center" class="center nowrap">';
			print '<span class="spanforajaxedit">'.dol_print_date($db->jdate($objp->dv), "day").'</span>';
			print '&nbsp;';
			print '<span class="inline-block">';
			print '<a class="ajaxforbankoperationchange reposition" href="'.$_SERVER['PHP_SELF'].'?action=dvprev&amp;num='.urlencode($numref).'&amp;account='.$object->id.'&amp;rowid='.$objp->rowid.'&amp;dvid='.$objp->rowid.'">';
			print img_edit_remove()."</a> ";
			print '<a class="ajaxforbankoperationchange reposition" href="'.$_SERVER['PHP_SELF'].'?action=dvnext&amp;num='.urlencode($numref).'&amp;account='.$object->id.'&amp;rowid='.$objp->rowid.'&amp;dvid='.$objp->rowid.'">';
			print img_edit_add()."</a>";
			print '</span>';
			print "</td>\n";

			// Type and num
			if ($objp->fk_type == 'SOLD') {
				$type_label = '&nbsp;';
			} else {
				$type_label = ($langs->trans("PaymentTypeShort".$objp->fk_type) != "PaymentTypeShort".$objp->fk_type) ? $langs->trans("PaymentTypeShort".$objp->fk_type) : $objp->fk_type;
			}
			$link = '';
			if ($objp->fk_bordereau > 0) {
				$remisestatic->id = $objp->fk_bordereau;
				$remisestatic->ref = $objp->ref;
				$link = ' '.$remisestatic->getNomUrl(1);
			}
			print '<td class="nowrap">'.$type_label.' '.($objp->num_chq ? $objp->num_chq : '').$link.'</td>';

			// Description
			print '<td valign="center">';
			print '<a href="'.DOL_URL_ROOT.'/compta/bank/line.php?rowid='.$objp->rowid.'&account='.$object->id.'">';
			$reg = array();

			preg_match('/\((.+)\)/i', $objp->label, $reg); // If text rounded by parenthesis, we try to search translation
			if (!empty($reg[1]) && $langs->trans($reg[1]) != $reg[1]) {
				print $langs->trans($reg[1]);
			} else {
				print dol_escape_htmltag($objp->label);
			}
			print '</a>';

			/*
			 * Add links under the label (link to payment, company, user, social contribution...)
			 */
			$newline = 1;
			$links = $object->get_url($objp->rowid);
			foreach ($links as $key => $val) {
				if (!$newline) {
					print ' - ';
				} else {
					print '<br>';
				}
				if ($links[$key]['type'] == 'payment') {
					$paymentstatic->id = $links[$key]['url_id'];
					$paymentstatic->ref = $langs->trans("Payment");
					print ' '.$paymentstatic->getNomUrl(1);
					$newline = 0;
				} elseif ($links[$key]['type'] == 'payment_supplier') {
					$paymentsupplierstatic->id = $links[$key]['url_id'];
					$paymentsupplierstatic->ref = $langs->trans("Payment");
					print ' '.$paymentsupplierstatic->getNomUrl(1);
					$newline = 0;
				} elseif ($links[$key]['type'] == 'payment_sc') {
					print '<a href="'.DOL_URL_ROOT.'/compta/payment_sc/card.php?id='.$links[$key]['url_id'].'">';
					print ' '.img_object($langs->trans('ShowPayment'), 'payment').' ';
					print $langs->trans("SocialContributionPayment");
					print '</a>';
					$newline = 0;
				} elseif ($links[$key]['type'] == 'payment_vat') {
					$paymentvatstatic->id = $links[$key]['url_id'];
					$paymentvatstatic->ref = $langs->trans("Payment");
					print ' '.$paymentvatstatic->getNomUrl(1);
				} elseif ($links[$key]['type'] == 'payment_salary') {
					print '<a href="'.DOL_URL_ROOT.'/salaries/card.php?id='.$links[$key]['url_id'].'">';
					print ' '.img_object($langs->trans('ShowPayment'), 'payment').' ';
					print $langs->trans("Payment");
					print '</a>';
					$newline = 0;
				} elseif ($links[$key]['type'] == 'payment_donation') {
					$paymentdonationstatic->id = $links[$key]['url_id'];
					$paymentdonationstatic->ref = $langs->trans("Payment");
					print ' '.$paymentdonationstatic->getNomUrl(1);
					$newline = 0;
				} elseif ($links[$key]['type'] == 'payment_loan') {
					$paymentloanstatic->id = $links[$key]['url_id'];
					$paymentloanstatic->ref = $langs->trans("Payment");
					print ' '.$paymentloanstatic->getNomUrl(1);
					$newline = 0;
				} elseif ($links[$key]['type'] == 'payment_various') {
					$paymentvariousstatic->id = $links[$key]['url_id'];
					$paymentvariousstatic->ref = $langs->trans("Payment");
					print ' '.$paymentvariousstatic->getNomUrl(1);
					$newline = 0;
				} elseif ($links[$key]['type'] == 'banktransfert') {
					// Do not show link to transfer since there is no transfer card (avoid confusion). Can already be accessed from transaction detail.
					if ($objp->amount > 0) {
						$banklinestatic->fetch($links[$key]['url_id']);
						$bankstatic->id = $banklinestatic->fk_account;
						$bankstatic->label = $banklinestatic->bank_account_label;
						print ' ('.$langs->trans("from").' ';
						print $bankstatic->getNomUrl(1, 'transactions');
						print ' '.$langs->trans("toward").' ';
						$bankstatic->id = $objp->bankid;
						$bankstatic->label = $objp->bankref;
						print $bankstatic->getNomUrl(1, '');
						print ')';
					} else {
						$bankstatic->id = $objp->bankid;
						$bankstatic->label = $objp->bankref;
						print ' ('.$langs->trans("from").' ';
						print $bankstatic->getNomUrl(1, '');
						print ' '.$langs->trans("toward").' ';
						$banklinestatic->fetch($links[$key]['url_id']);
						$bankstatic->id = $banklinestatic->fk_account;
						$bankstatic->label = $banklinestatic->bank_account_label;
						print $bankstatic->getNomUrl(1, 'transactions');
						print ')';
					}
				} elseif ($links[$key]['type'] == 'company') {
					$societestatic->id = $links[$key]['url_id'];
					$societestatic->name = $links[$key]['label'];
					print $societestatic->getNomUrl(1, 'company', 24);
					$newline = 0;
				} elseif ($links[$key]['type'] == 'member') {
					print '<a href="'.DOL_URL_ROOT.'/adherents/card.php?rowid='.$links[$key]['url_id'].'">';
					print img_object($langs->trans('ShowMember'), 'user').' ';
					print $links[$key]['label'];
					print '</a>';
					$newline = 0;
				} elseif ($links[$key]['type'] == 'user') {
					print '<a href="'.DOL_URL_ROOT.'/user/card.php?id='.$links[$key]['url_id'].'">';
					print img_object($langs->trans('ShowUser'), 'user').' ';
					print $links[$key]['label'];
					print '</a>';
					$newline = 0;
				} elseif ($links[$key]['type'] == 'sc') {
					print '<a href="'.DOL_URL_ROOT.'/compta/sociales/card.php?id='.$links[$key]['url_id'].'">';
					print img_object($langs->trans('ShowBill'), 'bill').' ';
					print $langs->trans("SocialContribution");
					print '</a>';
					$newline = 0;
				} else {
					print '<a href="'.$links[$key]['url'].$links[$key]['url_id'].'">';
					print $links[$key]['label'];
					print '</a>';
					$newline = 0;
				}
			}

			// Categories
			if ($ve) {
				$sql = "SELECT label";
				$sql .= " FROM ".MAIN_DB_PREFIX."category_bank as ct";
				$sql .= ", ".MAIN_DB_PREFIX."category_bankline as cl";
				$sql .= " WHERE ct.rowid = cl.fk_categ";
				$sql .= " AND ct.entity = ".((int) $conf->entity);
				$sql .= " AND cl.lineid = ".((int) $objp->rowid);

				$resc = $db->query($sql);
				if ($resc) {
					$numc = $db->num_rows($resc);
					$ii = 0;
					if ($numc && !$newline) {
						print '<br>';
					}
					while ($ii < $numc) {
						$objc = $db->fetch_object($resc);
						print "<br>-&nbsp;<i>".$objc->label."</i>";
						$ii++;
					}
				} else {
					dol_print_error($db);
				}
			}

			print "</td>";

			if ($objp->amount < 0) {
				$totald += abs($objp->amount);
				print '<td class="nowrap right">'.price($objp->amount * -1)."</td><td>&nbsp;</td>\n";
			} else {
				$totalc += abs($objp->amount);
				print '<td>&nbsp;</td><td class="nowrap right">'.price($objp->amount)."</td>\n";
			}

			print '<td class="nowrap right">'.price(price2num($total, 'MT'))."</td>\n";

			if ($user->hasRight('banque', 'modifier') || $user->hasRight('banque', 'consolidate')) {
				print '<td class="center"><a class="editfielda reposition" href="'.DOL_URL_ROOT.'/compta/bank/line.php?rowid='.$objp->rowid.'&account='.$object->id.'&backtopage='.urlencode($_SERVER["PHP_SELF"].'?account='.$object->id.'&num='.urlencode($numref)).'">';
				print img_edit();
				print "</a></td>";
			} else {
				print "<td class=\"center\">&nbsp;</td>";
			}
			print "</tr>";
			$i++;
		}
		$db->free($resql);
	} else {
		dol_print_error($db);
	}

	// Line Total
	print "\n".'<tr class="liste_total"><td class="right" colspan="4">'.$langs->trans("Total").' :</td><td class="right">'.price($totald).'</td><td class="right">'.price($totalc)."</td><td>&nbsp;</td><td>&nbsp;</td></tr>";

	// Line Balance
	print "\n<tr>";
	print "<td class=\"right\" colspan=\"3\">&nbsp;</td><td colspan=\"3\"><b>".$langs->trans("EndBankBalance")." :</b></td>";
	print '<td class="right"><b>'.price(price2num($total, 'MT'))."</b></td><td>&nbsp;</td>";
	print "</tr>\n";
	print "</table>";

	// Code to adjust value date with plus and less picto using an Ajax call instead of a full reload of page
	$urlajax = DOL_URL_ROOT.'/core/ajax/bankconciliate.php?token='.currentToken();
	print '
    <script type="text/javascript">
    $(function() {
    	$("a.ajaxforbankoperationchange").each(function(){
    		var current = $(this);
    		current.click(function()
    		{
				console.log("We click on ajaxforbankoperationchange");
				var url = "'.$urlajax.'&"+current.attr("href").split("?")[1];
    			$.get(url, function(data)
    			{
    			    console.log(url)
					console.log(data)
    				current.parent().parent().find(".spanforajaxedit").replaceWith(data);
    			});
    			return false;
    		});
    	});
    });
    </script>
    ';

	print "</div>";

	print "</form>\n";
}

// End of page
llxFooter();
$db->close();<|MERGE_RESOLUTION|>--- conflicted
+++ resolved
@@ -6,11 +6,8 @@
  * Copyright (C) 2017       Patrick Delcroix        <pmpdelcroix@gmail.com>
  * Copyright (C) 2019       Nicolas ZABOURI         <info@inovea-conseil.com>
  * Copyright (C) 2022       Alexandre Spangaro      <aspangaro@open-dsi.fr>
-<<<<<<< HEAD
-=======
  * Copyright (C) 2024       Frédéric France             <frederic.france@free.fr>
  * Copyright (C) 2024		MDW							<mdeweerd@users.noreply.github.com>
->>>>>>> cc80841a
  *
  * This program is free software; you can redistribute it and/or modify
  * it under the terms of the GNU General Public License as published by
@@ -67,11 +64,7 @@
 $rel = GETPOST("rel", 'alphanohtml');
 $backtopage = GETPOST('backtopage', 'alpha');
 
-<<<<<<< HEAD
-// Initialize technical object to manage hooks of page. Note that conf->hooks_modules contains array of hook context
-=======
 // Initialize a technical object to manage hooks of page. Note that conf->hooks_modules contains an array of hook context
->>>>>>> cc80841a
 $hookmanager->initHooks(array('bankaccountstatement', 'globalcard'));
 
 if ($user->hasRight('banque', 'consolidate') && $action == 'dvnext' && !empty($dvid)) {
@@ -110,11 +103,7 @@
 	$id = $object->id; // Force the search field on id of account
 }
 
-<<<<<<< HEAD
-// Initialize technical object to manage context to save list fields
-=======
 // Initialize a technical object to manage context to save list fields
->>>>>>> cc80841a
 $contextpage = 'banktransactionlist'.(empty($object->ref) ? '' : '-'.$object->id);
 
 // Security check
@@ -518,11 +507,7 @@
 
 		while ($i < $num) {
 			$objp = $db->fetch_object($resql);
-<<<<<<< HEAD
-			$total = $total + $objp->amount;
-=======
 			$total += $objp->amount;
->>>>>>> cc80841a
 
 			print '<tr class="oddeven">';
 
