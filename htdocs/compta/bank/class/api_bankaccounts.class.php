<?php
/*
 * Copyright (C) 2016 Xebax Christy <xebax@wanadoo.fr>
 *
 * This program is free software; you can redistribute it and/or modify
 * it under the terms of the GNU General Public License as published by
 * the Free Software Foundation; either version 3 of the License, or
 * (at your option) any later version.
 *
 * This program is distributed in the hope that it will be useful,
 * but WITHOUT ANY WARRANTY; without even the implied warranty of
 * MERCHANTABILITY or FITNESS FOR A PARTICULAR PURPOSE. See the
 * GNU General Public License for more details.
 *
 * You should have received a copy of the GNU General Public License
 * along with this program. If not, see <https://www.gnu.org/licenses/>.
 */

use Luracast\Restler\RestException;

require_once DOL_DOCUMENT_ROOT . '/compta/bank/class/account.class.php';

/**
 * API class for accounts
 *
 * @property DoliDB db
 * @access protected
 * @class DolibarrApiAccess {@requires user,external}
 */
class BankAccounts extends DolibarrApi
{
	/**
	 * array $FIELDS Mandatory fields, checked when creating an object
	 */
	static $FIELDS = array(
		'ref',
		'label',
		'type',
		'currency_code',
		'country_id'
	);

	/**
	 * Constructor
	 */
	public function __construct()
	{
		global $db;
		$this->db = $db;
	}

	/**
	 * Get the list of accounts.
	 *
	 * @param string    $sortfield  Sort field
	 * @param string    $sortorder  Sort order
	 * @param int       $limit      Limit for list
	 * @param int       $page       Page number
	 * @param  int    	$category   Use this param to filter list by category
	 * @param string    $sqlfilters Other criteria to filter answers separated by a comma. Syntax example "(t.ref:like:'SO-%') and (t.import_key:<:'20160101')"
	 * @return array                List of account objects
	 *
	 * @throws RestException
	 */
	public function index($sortfield = "t.rowid", $sortorder = 'ASC', $limit = 100, $page = 0, $category = 0, $sqlfilters = '')
	{
		$list = array();

		if (!DolibarrApiAccess::$user->rights->banque->lire) {
			throw new RestException(401);
		}

		$sql = "SELECT t.rowid FROM ".MAIN_DB_PREFIX."bank_account AS t LEFT JOIN ".MAIN_DB_PREFIX."bank_account_extrafields AS ef ON (ef.fk_object = t.rowid)"; // Modification VMR Global Solutions to include extrafields as search parameters in the API GET call, so we will be able to filter on extrafields
		if ($category > 0) {
			$sql .= ", " . MAIN_DB_PREFIX . "categorie_account as c";
		}
		$sql .= ' WHERE t.entity IN (' . getEntity('bank_account') . ')';
		// Select accounts of given category
		if ($category > 0) {
			$sql .= " AND c.fk_categorie = " . ((int) $category) . " AND c.fk_account = t.rowid";
		}
		// Add sql filters
		if ($sqlfilters) {
			$errormessage = '';
			$sql .= forgeSQLFromUniversalSearchCriteria($sqlfilters, $errormessage);
			if ($errormessage) {
				throw new RestException(400, 'Error when validating parameter sqlfilters -> '.$errormessage);
			}
		}

		$sql .= $this->db->order($sortfield, $sortorder);
		if ($limit) {
			if ($page < 0) {
				$page = 0;
			}
			$offset = $limit * $page;

			$sql .= $this->db->plimit($limit + 1, $offset);
		}

		dol_syslog("API Rest request");
		$result = $this->db->query($sql);

		if ($result) {
			$num = $this->db->num_rows($result);
			$min = min($num, ($limit <= 0 ? $num : $limit));
			for ($i = 0; $i < $min; $i++) {
				$obj = $this->db->fetch_object($result);
				$account = new Account($this->db);
				if ($account->fetch($obj->rowid) > 0) {
					$list[] = $this->_cleanObjectDatas($account);
				}
			}
		} else {
			throw new RestException(503, 'Error when retrieving list of accounts: ' . $this->db->lasterror());
		}

		return $list;
	}

	/**
	 * Get account by ID.
	 *
<<<<<<< HEAD
	 * @param int    $id    ID of account
	 * @return array Account object
=======
	 * @param 	int			$id				ID of account
	 * @return  Object              		Object with cleaned properties
>>>>>>> 655804d1
	 *
	 * @throws RestException
	 */
	public function get($id)
	{
		if (!DolibarrApiAccess::$user->rights->banque->lire) {
			throw new RestException(401);
		}

		$account = new Account($this->db);
		$result = $account->fetch($id);
		if (!$result) {
			throw new RestException(404, 'account not found');
		}

		return $this->_cleanObjectDatas($account);
	}

	/**
	 * Create account object
	 *
	 * @param 	array $request_data    	Request data
	 * @return 	int 					ID of account
	 */
	public function post($request_data = null)
	{
		if (!DolibarrApiAccess::$user->rights->banque->configurer) {
			throw new RestException(401);
		}
		// Check mandatory fields
		$result = $this->_validate($request_data);

		$account = new Account($this->db);
		foreach ($request_data as $field => $value) {
			$account->$field = $this->_checkValForAPI($field, $value, $account);
		}
		// Date of the initial balance (required to create an account).
		$account->date_solde = time();
		// courant and type are the same thing but the one used when
		// creating an account is courant
		$account->courant = $account->type;

		if ($account->create(DolibarrApiAccess::$user) < 0) {
			throw new RestException(500, 'Error creating bank account', array_merge(array($account->error), $account->errors));
		}
		return $account->id;
	}

	/**
	 * Create an internal wire transfer between two bank accounts
	 *
	 * @param int     $bankaccount_from_id  BankAccount ID to use as the source of the internal wire transfer		{@from body}{@required true}
	 * @param int     $bankaccount_to_id    BankAccount ID to use as the destination of the internal wire transfer  {@from body}{@required true}
	 * @param string  $date					Date of the internal wire transfer (UNIX timestamp)						{@from body}{@required true}{@type timestamp}
	 * @param string  $description			Description of the internal wire transfer								{@from body}{@required true}
	 * @param float	  $amount				Amount to transfer from the source to the destination BankAccount		{@from body}{@required true}
	 * @param float	  $amount_to			Amount to transfer to the destination BankAccount (only when accounts does not share the same currency)		{@from body}{@required false}
	 *
	 * @url POST    /transfer
	 *
	 * @return array
	 *
	 * @status 201
	 *
	 * @throws RestException 401 Unauthorized: User does not have permission to configure bank accounts
	 * @throws RestException 404 Not Found: Either the source or the destination bankaccount for the provided id does not exist
	 * @throws RestException 422 Unprocessable Entity: Refer to detailed exception message for the cause
	 * @throws RestException 500 Internal Server Error: Error(s) returned by the RDBMS
	 */
	public function transfer($bankaccount_from_id = 0, $bankaccount_to_id = 0, $date = null, $description = "", $amount = 0.0, $amount_to = 0.0)
	{
		if (!DolibarrApiAccess::$user->rights->banque->configurer) {
			throw new RestException(401);
		}

		require_once DOL_DOCUMENT_ROOT . '/compta/bank/class/account.class.php';

		$accountfrom = new Account($this->db);
		$resultAccountFrom = $accountfrom->fetch($bankaccount_from_id);

		if ($resultAccountFrom === 0) {
			throw new RestException(404, 'The BankAccount for bankaccount_from_id provided does not exist.');
		}

		$accountto = new Account($this->db);
		$resultAccountTo = $accountto->fetch($bankaccount_to_id);

		if ($resultAccountTo === 0) {
			throw new RestException(404, 'The BankAccount for bankaccount_to_id provided does not exist.');
		}

		if ($accountto->currency_code == $accountfrom->currency_code) {
			$amount_to = $amount;
		} else {
			if (!$amount_to || empty($amount_to)) {
				throw new RestException(422, 'You must provide amount_to value since bankaccount_from and bankaccount_to does not share the same currency.');
			}
		}

		if ($amount_to < 0) {
			throw new RestException(422, 'You must provide a positive value for amount.');
		}

		if ($accountto->id == $accountfrom->id) {
			throw new RestException(422, 'bankaccount_from_id and bankaccount_to_id must be different !');
		}

		$this->db->begin();

		$error = 0;
		$bank_line_id_from = 0;
		$bank_line_id_to = 0;
		$result = 0;
		$user = DolibarrApiAccess::$user;

		// By default, electronic transfert from bank to bank
		$typefrom = 'PRE';
		$typeto = 'VIR';

		if ($accountto->courant == Account::TYPE_CASH || $accountfrom->courant == Account::TYPE_CASH) {
			// This is transfer of change
			$typefrom = 'LIQ';
			$typeto = 'LIQ';
		}

		// Clean data
		$description = sanitizeVal($description, 'alphanohtml');


		/**
		 * Creating bank line records
		 */

		if (!$error) {
			$bank_line_id_from = $accountfrom->addline($date, $typefrom, $description, -1 * price2num($amount), '', '', $user);
		}
		if (!($bank_line_id_from > 0)) {
			$error++;
		}

		if (!$error) {
			$bank_line_id_to = $accountto->addline($date, $typeto, $description, price2num($amount_to), '', '', $user);
		}
		if (!($bank_line_id_to > 0)) {
			$error++;
		}

		/**
		 * Creating links between bank line record and its source
		 */

		$url = DOL_URL_ROOT . '/compta/bank/line.php?rowid=';
		$label = '(banktransfert)';
		$type = 'banktransfert';

		if (!$error) {
			$result = $accountfrom->add_url_line($bank_line_id_from, $bank_line_id_to, $url, $label, $type);
		}
		if (!($result > 0)) {
			$error++;
		}

		if (!$error) {
			$result = $accountto->add_url_line($bank_line_id_to, $bank_line_id_from, $url, $label, $type);
		}
		if (!($result > 0)) {
			$error++;
		}

		if (!$error) {
			$this->db->commit();

			return array(
				'success' => array(
					'code' => 201,
					'message' => 'Internal wire transfer created successfully.',
					'bank_id_from' => $bank_line_id_from,
					'bank_id_to' => $bank_line_id_to,
				)
			);
		} else {
			$this->db->rollback();
			throw new RestException(500, $accountfrom->error . ' ' . $accountto->error);
		}
	}

	/**
	 * Update account
	 *
	 * @param int    $id              ID of account
	 * @param array  $request_data    data
	 * @return int
	 */
	public function put($id, $request_data = null)
	{
		if (!DolibarrApiAccess::$user->rights->banque->configurer) {
			throw new RestException(401);
		}

		$account = new Account($this->db);
		$result = $account->fetch($id);
		if (!$result) {
			throw new RestException(404, 'account not found');
		}

		foreach ($request_data as $field => $value) {
			if ($field == 'id') {
				continue;
			}
			$account->$field = $this->_checkValForAPI($field, $value, $account);
		}

		if ($account->update(DolibarrApiAccess::$user) > 0) {
			return $this->get($id);
		} else {
			throw new RestException(500, $account->error);
		}
	}

	/**
	 * Delete account
	 *
	 * @param int    $id    ID of account
	 * @return array
	 */
	public function delete($id)
	{
		if (!DolibarrApiAccess::$user->rights->banque->configurer) {
			throw new RestException(401);
		}
		$account = new Account($this->db);
		$result = $account->fetch($id);
		if (!$result) {
			throw new RestException(404, 'account not found');
		}

		if ($account->delete(DolibarrApiAccess::$user) < 0) {
			throw new RestException(401, 'error when deleting account');
		}

		return array(
			'success' => array(
				'code' => 200,
				'message' => 'account deleted'
			)
		);
	}

	/**
	 * Validate fields before creating an object
	 *
	 * @param array|null    $data    Data to validate
	 * @return array
	 *
	 * @throws RestException
	 */
	private function _validate($data)
	{
		$account = array();
		foreach (BankAccounts::$FIELDS as $field) {
			if (!isset($data[$field])) {
				throw new RestException(400, "$field field missing");
			}
			$account[$field] = $data[$field];
		}
		return $account;
	}

	// phpcs:disable PEAR.NamingConventions.ValidFunctionName.PublicUnderscore
	/**
	 * Clean sensible object datas
	 *
	 * @param   Object  $object     Object to clean
	 * @return  Object              Object with cleaned properties
	 */
	protected function _cleanObjectDatas($object)
	{
		// phpcs:enable
		$object = parent::_cleanObjectDatas($object);

		unset($object->rowid);

		return $object;
	}

	/**
	 * Get the list of lines of the account.
	 *
	 * @param int $id ID of account
	 * @return array Array of AccountLine objects
	 *
	 * @throws RestException
	 *
	 * @url GET {id}/lines
	 * @param string    $sqlfilters Other criteria to filter answers separated by a comma. Syntax example "(t.ref:like:'SO-%') and (t.import_key:<:'20160101')"
	 */
	public function getLines($id, $sqlfilters = '')
	{
		$list = array();

		if (!DolibarrApiAccess::$user->rights->banque->lire) {
			throw new RestException(401);
		}

		$account = new Account($this->db);
		$result = $account->fetch($id);
		if (!$result) {
			throw new RestException(404, 'account not found');
		}

		$sql = "SELECT rowid FROM " . MAIN_DB_PREFIX . "bank ";
		$sql .= " WHERE fk_account = " . ((int) $id);

		// Add sql filters
		if ($sqlfilters) {
			$errormessage = '';
			$sql .= forgeSQLFromUniversalSearchCriteria($sqlfilters, $errormessage);
			if ($errormessage) {
				throw new RestException(400, 'Error when validating parameter sqlfilters -> '.$errormessage);
			}
		}

		$sql .= " ORDER BY rowid";

		$result = $this->db->query($sql);

		if ($result) {
			$num = $this->db->num_rows($result);
			for ($i = 0; $i < $num; $i++) {
				$obj = $this->db->fetch_object($result);
				$accountLine = new AccountLine($this->db);
				if ($accountLine->fetch($obj->rowid) > 0) {
					$list[] = $this->_cleanObjectDatas($accountLine);
				}
			}
		} else {
			throw new RestException(503, 'Error when retrieving list of account lines: ' . $this->db->lasterror());
		}

		return $list;
	}

	/**
	 * Add a line to an account
	 *
	 * @param int    $id               ID of account
	 * @param string $date             Payment date (timestamp) {@from body} {@type timestamp}
	 * @param string $type             Payment mode (TYP,VIR,PRE,LIQ,VAD,CB,CHQ...) {@from body}
	 * @param string $label            Label {@from body}
	 * @param float  $amount           Amount (may be 0) {@from body}
	 * @param int    $category         Category
	 * @param string $cheque_number    Cheque numero {@from body}
	 * @param string $cheque_writer    Name of cheque writer {@from body}
	 * @param string $cheque_bank      Bank of cheque writer {@from body}
	 * @param string $accountancycode  Accountancy code {@from body}
	 * @param string $datev            Payment date value (timestamp) {@from body} {@type timestamp}
	 * @param string $num_releve       Bank statement numero {@from body}
	 * @return int  				   ID of line
	 *
	 * @url POST {id}/lines
	 */
	public function addLine($id, $date, $type, $label, $amount, $category = 0, $cheque_number = '', $cheque_writer = '', $cheque_bank = '', $accountancycode = '', $datev = null, $num_releve = '')
	{
		if (!DolibarrApiAccess::$user->rights->banque->modifier) {
			throw new RestException(401);
		}

		$account = new Account($this->db);
		$result = $account->fetch($id);
		if (!$result) {
			throw new RestException(404, 'account not found');
		}

		$type = sanitizeVal($type);
		$label = sanitizeVal($label);
		$cheque_number = sanitizeVal($cheque_number);
		$cheque_writer = sanitizeVal($cheque_writer);
		$cheque_bank = sanitizeVal($cheque_bank);
		$accountancycode = sanitizeVal($accountancycode);
		$num_releve = sanitizeVal($num_releve);

		$result = $account->addline(
			$date,
			$type,
			$label,
			$amount,
			$cheque_number,
			$category,
			DolibarrApiAccess::$user,
			$cheque_writer,
			$cheque_bank,
			$accountancycode,
			$datev,
			$num_releve
		);
		if ($result < 0) {
			throw new RestException(503, 'Error when adding line to account: ' . $account->error);
		}
		return $result;
	}

	/**
	 * Add a link to an account line
	 *
	 * @param int    $id    		ID of account
	 * @param int    $line_id       ID of account line
	 * @param int    $url_id        ID to set in the URL {@from body}
	 * @param string $url           URL of the link {@from body}
	 * @param string $label         Label {@from body}
	 * @param string $type          Type of link ('payment', 'company', 'member', ...) {@from body}
	 * @return int  ID of link
	 *
	 * @url POST {id}/lines/{line_id}/links
	 */
	public function addLink($id, $line_id, $url_id, $url, $label, $type)
	{
		if (!DolibarrApiAccess::$user->rights->banque->modifier) {
			throw new RestException(401);
		}

		$account = new Account($this->db);
		$result = $account->fetch($id);
		if (!$result) {
			throw new RestException(404, 'account not found');
		}

		$accountLine = new AccountLine($this->db);
		$result = $accountLine->fetch($line_id);
		if (!$result) {
			throw new RestException(404, 'account line not found');
		}

		$url = sanitizeVal($url);
		$label = sanitizeVal($label);
		$type = sanitizeVal($type);

		$result = $account->add_url_line($line_id, $url_id, $url, $label, $type);
		if ($result < 0) {
			throw new RestException(503, 'Error when adding link to account line: ' . $account->error);
		}
		return $result;
	}

	/**
	 * Update an account line
	 *
	 * @param int    $id    		ID of account
	 * @param int    $line_id       ID of account line
	 * @param string $label         Label {@from body}
	 * @return int  ID of link
	 *
	 * @url PUT {id}/lines/{line_id}
	 */
	public function updateLine($id, $line_id, $label)
	{
		if (!DolibarrApiAccess::$user->rights->banque->modifier) {
			throw new RestException(401);
		}

		$account = new Account($this->db);
		$result = $account->fetch($id);
		if (!$result) {
			throw new RestException(404, 'account not found');
		}

		$accountLine = new AccountLine($this->db);
		$result = $accountLine->fetch($line_id);
		if (!$result) {
			throw new RestException(404, 'account line not found');
		}

		$accountLine->label = sanitizeVal($label);

		$result = $accountLine->update_label();
		if ($result < 0) {
			throw new RestException(503, 'Error when updating link to account line: ' . $accountLine->error);
		}
		return $accountLine->id;
	}

	/**
	 * Delete an account line
	 *
	 * @param int    $id    		ID of account
	 * @param int    $line_id       ID of account line
	 * @return array
	 *
	 * @url DELETE {id}/lines/{line_id}
	 */
	public function deleteLine($id, $line_id)
	{
		if (!DolibarrApiAccess::$user->rights->banque->modifier) {
			throw new RestException(401);
		}

		$account = new Account($this->db);
		$result = $account->fetch($id);
		if (!$result) {
			throw new RestException(404, 'account not found');
		}

		$accountLine = new AccountLine($this->db);
		$result = $accountLine->fetch($line_id);
		if (!$result) {
			throw new RestException(404, 'account line not found');
		}

		if ($accountLine->delete(DolibarrApiAccess::$user) < 0) {
			throw new RestException(401, 'error when deleting account line');
		}

		return array(
			'success' => array(
				'code' => 200,
				'message' => "account line $line_id deleted"
			)
		);
	}
}<|MERGE_RESOLUTION|>--- conflicted
+++ resolved
@@ -121,13 +121,8 @@
 	/**
 	 * Get account by ID.
 	 *
-<<<<<<< HEAD
-	 * @param int    $id    ID of account
-	 * @return array Account object
-=======
 	 * @param 	int			$id				ID of account
 	 * @return  Object              		Object with cleaned properties
->>>>>>> 655804d1
 	 *
 	 * @throws RestException
 	 */
