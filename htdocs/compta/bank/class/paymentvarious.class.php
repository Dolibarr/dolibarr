<?php
/* Copyright (C) 2017-2021  Alexandre Spangaro      <aspangaro@open-dsi.fr>
 * Copyright (C) 2018-2020  Frédéric France         <frederic.france@netlogic.fr>
 *
 * This program is free software; you can redistribute it and/or modify
 * it under the terms of the GNU General Public License as published by
 * the Free Software Foundation; either version 3 of the License, or
 * (at your option) any later version.
 *
 * This program is distributed in the hope that it will be useful,
 * but WITHOUT ANY WARRANTY; without even the implied warranty of
 * MERCHANTABILITY or FITNESS FOR A PARTICULAR PURPOSE.  See the
 * GNU General Public License for more details.
 *
 * You should have received a copy of the GNU General Public License
 * along with this program. If not, see <https://www.gnu.org/licenses/>.
 */

/**
 *  \file		htdocs/compta/bank/class/paymentvarious.class.php
 *  \ingroup	bank
 *  \brief		Class for various payment
 */

// Put here all includes required by your class file
require_once DOL_DOCUMENT_ROOT.'/core/class/commonobject.class.php';


/**
 *  Class to manage various payments
 */
class PaymentVarious extends CommonObject
{
	/**
	 * @var string ID to identify managed object
	 */
	public $element = 'variouspayment';

	/**
	 * @var string Name of table without prefix where object is stored
	 */
	public $table_element = 'payment_various';

	/**
	 * @var string String with name of icon for myobject. Must be the part after the 'object_' into object_myobject.png
	 */
	public $picto = 'payment';

	/**
	 * @var int ID
	 */
	public $id;

	/**
	 * @var string Ref
	 */
	public $ref;

	/**
	 * @var int timestamp
	 */
	public $tms;
	public $datep;
	public $datev;

	/**
	 * @var int sens of operation
	 */
	public $sens;
	public $amount;
	public $type_payment;
	public $num_payment;
	public $chqemetteur;
	public $chqbank;
	public $category_transaction;

	/**
	 * @var string various payments label
	 */
	public $label;

	/**
	 * @var string accountancy code
	 */
	public $accountancy_code;

	/**
	 * @var string subledger account
	 */
	public $subledger_account;

	/**
	 * @var int ID
	 */
	public $fk_project;

	/**
	 * @var int Bank account ID
	 */
	public $fk_account;

	/**
	 * @var int Bank account ID
	 * @deprecated See fk_account
	 */
	public $accountid;

	/**
	 * @var int ID record into llx_bank
	 */
	public $fk_bank;

	/**
	 * @var int transaction category
	 */
	public $categorie_transaction;

	/**
	 * @var int ID
	 */
	public $fk_user_author;

	/**
	 * @var int ID
	 */
	public $fk_user_modif;


	/**
	 *  'type' if the field format ('integer', 'integer:ObjectClass:PathToClass[:AddCreateButtonOrNot[:Filter]]', 'varchar(x)', 'double(24,8)', 'real', 'price', 'text', 'html', 'date', 'datetime', 'timestamp', 'duration', 'mail', 'phone', 'url', 'password')
	 *         Note: Filter can be a string like "(t.ref:like:'SO-%') or (t.date_creation:<:'20160101') or (t.nature:is:NULL)"
	 *  'label' the translation key.
	 *  'enabled' is a condition when the field must be managed (Example: 1 or '$conf->global->MY_SETUP_PARAM)
	 *  'position' is the sort order of field.
	 *  'notnull' is set to 1 if not null in database. Set to -1 if we must set data to null if empty ('' or 0).
	 *  'visible' says if field is visible in list (Examples: 0=Not visible, 1=Visible on list and create/update/view forms, 2=Visible on list only, 3=Visible on create/update/view form only (not list), 4=Visible on list and update/view form only (not create). 5=Visible on list and view only (not create/not update). Using a negative value means field is not shown by default on list but can be selected for viewing)
	 *  'noteditable' says if field is not editable (1 or 0)
	 *  'default' is a default value for creation (can still be overwrote by the Setup of Default Values if field is editable in creation form). Note: If default is set to '(PROV)' and field is 'ref', the default value will be set to '(PROVid)' where id is rowid when a new record is created.
	 *  'index' if we want an index in database.
	 *  'foreignkey'=>'tablename.field' if the field is a foreign key (it is recommanded to name the field fk_...).
	 *  'searchall' is 1 if we want to search in this field when making a search from the quick search button.
	 *  'isameasure' must be set to 1 if you want to have a total on list for this field. Field type must be summable like integer or double(24,8).
	 *  'css' is the CSS style to use on field. For example: 'maxwidth200'
	 *  'help' is a string visible as a tooltip on field
	 *  'showoncombobox' if value of the field must be visible into the label of the combobox that list record
	 *  'disabled' is 1 if we want to have the field locked by a 'disabled' attribute. In most cases, this is never set into the definition of $fields into class, but is set dynamically by some part of code.
	 *  'arraykeyval' to set list of value if type is a list of predefined values. For example: array("0"=>"Draft","1"=>"Active","-1"=>"Cancel")
	 *  'autofocusoncreate' to have field having the focus on a create form. Only 1 field should have this property set to 1.
	 *  'comment' is not used. You can store here any text of your choice. It is not used by application.
	 *
	 *  Note: To have value dynamic, you can set value to 0 in definition and edit the value on the fly into the constructor.
	 */

	// BEGIN MODULEBUILDER PROPERTIES
	/**
	 * @var array fields definition
	 */
	public $fields = array(
		// TODO: fill this array
	);
	// END MODULEBUILDER PROPERTIES

	/**
	 *	Constructor
	 *
	 *  @param		DoliDB		$db      Database handler
	 */
	public function __construct($db)
	{
		$this->db = $db;
		$this->element = 'payment_various';
		$this->table_element = 'payment_various';
	}

	/**
	 * Update database
	 *
	 * @param   User	$user        	User that modify
	 * @param   int		$notrigger      0=no, 1=yes (no update trigger)
	 * @return  int         			<0 if KO, >0 if OK
	 */
	public function update($user = null, $notrigger = 0)
	{
		global $conf, $langs;

		$error = 0;

		// Clean parameters
		$this->amount = trim($this->amount);
		$this->label = trim($this->label);
		$this->note = trim($this->note);
		$this->fk_bank = (int) $this->fk_bank;
		$this->fk_user_author = (int) $this->fk_user_author;
		$this->fk_user_modif = (int) $this->fk_user_modif;

		$this->db->begin();

		// Update request
		$sql = "UPDATE ".MAIN_DB_PREFIX."payment_various SET";
		if ($this->tms) {
			$sql .= " tms='".$this->db->idate($this->tms)."',";
		}
		$sql .= " datep='".$this->db->idate($this->datep)."',";
		$sql .= " datev='".$this->db->idate($this->datev)."',";
		$sql .= " sens=".(int) $this->sens.",";
		$sql .= " amount=".price2num($this->amount).",";
		$sql .= " fk_typepayment=".(int) $this->type_payment.",";
		$sql .= " num_payment='".$this->db->escape($this->num_payment)."',";
		$sql .= " label='".$this->db->escape($this->label)."',";
		$sql .= " note='".$this->db->escape($this->note)."',";
		$sql .= " accountancy_code='".$this->db->escape($this->accountancy_code)."',";
		$sql .= " subledger_account='".$this->db->escape($this->subledger_account)."',";
		$sql .= " fk_projet='".$this->db->escape($this->fk_project)."',";
		$sql .= " fk_bank=".($this->fk_bank > 0 ? $this->fk_bank : "null").",";
		$sql .= " fk_user_author=".(int) $this->fk_user_author.",";
		$sql .= " fk_user_modif=".(int) $this->fk_user_modif;
		$sql .= " WHERE rowid=".$this->id;

		dol_syslog(get_class($this)."::update", LOG_DEBUG);
		$resql = $this->db->query($sql);
		if (!$resql) {
			$this->error = "Error ".$this->db->lasterror();
			return -1;
		}

		if (!$notrigger) {
			// Call trigger
			$result = $this->call_trigger('PAYMENT_VARIOUS_MODIFY', $user);
			if ($result < 0) {
				$error++;
			}
			// End call triggers
		}

		if (!$error) {
			$this->db->commit();
			return 1;
		} else {
			$this->db->rollback();
			return -1;
		}
	}


	/**
	 *  Load object in memory from database
	 *
	 *  @param	int		$id         id object
	 *  @param  User	$user       User that load
	 *  @return int         		<0 if KO, >0 if OK
	 */
	public function fetch($id, $user = null)
	{
		global $langs;
		$sql = "SELECT";
		$sql .= " v.rowid,";
		$sql .= " v.tms,";
		$sql .= " v.datep,";
		$sql .= " v.datev,";
		$sql .= " v.sens,";
		$sql .= " v.amount,";
		$sql .= " v.fk_typepayment,";
		$sql .= " v.num_payment,";
		$sql .= " v.label,";
		$sql .= " v.note,";
		$sql .= " v.accountancy_code,";
		$sql .= " v.subledger_account,";
		$sql .= " v.fk_projet as fk_project,";
		$sql .= " v.fk_bank,";
		$sql .= " v.fk_user_author,";
		$sql .= " v.fk_user_modif,";
		$sql .= " b.fk_account,";
		$sql .= " b.fk_type,";
		$sql .= " b.rappro";
		$sql .= " FROM ".MAIN_DB_PREFIX."payment_various as v";
		$sql .= " LEFT JOIN ".MAIN_DB_PREFIX."bank as b ON v.fk_bank = b.rowid";
		$sql .= " WHERE v.rowid = ".$id;

		dol_syslog(get_class($this)."::fetch", LOG_DEBUG);
		$resql = $this->db->query($sql);
		if ($resql) {
			if ($this->db->num_rows($resql)) {
				$obj = $this->db->fetch_object($resql);

				$this->id                   = $obj->rowid;
				$this->ref                  = $obj->rowid;
				$this->tms                  = $this->db->jdate($obj->tms);
				$this->datep                = $this->db->jdate($obj->datep);
				$this->datev                = $this->db->jdate($obj->datev);
				$this->sens                 = $obj->sens;
				$this->amount               = $obj->amount;
				$this->type_payment         = $obj->fk_typepayment;
				$this->num_payment          = $obj->num_payment;
				$this->label                = $obj->label;
				$this->note                 = $obj->note;
				$this->subledger_account    = $obj->subledger_account;
				$this->accountancy_code     = $obj->accountancy_code;
				$this->fk_project           = $obj->fk_project;
				$this->fk_bank              = $obj->fk_bank;
				$this->fk_user_author       = $obj->fk_user_author;
				$this->fk_user_modif        = $obj->fk_user_modif;
				$this->fk_account           = $obj->fk_account;
				$this->fk_type              = $obj->fk_type;
				$this->rappro               = $obj->rappro;
			}
			$this->db->free($resql);

			return 1;
		} else {
			$this->error = "Error ".$this->db->lasterror();
			return -1;
		}
	}


	/**
	 *  Delete object in database
	 *
	 *	@param	User	$user       User that delete
	 *	@return	int					<0 if KO, >0 if OK
	 */
	public function delete($user)
	{
		global $conf, $langs;

		$error = 0;

		// Call trigger
		$result = $this->call_trigger('PAYMENT_VARIOUS_DELETE', $user);
		if ($result < 0) {
			return -1;
		}
		// End call triggers


		$sql = "DELETE FROM ".MAIN_DB_PREFIX."payment_various";
		$sql .= " WHERE rowid=".$this->id;

		dol_syslog(get_class($this)."::delete", LOG_DEBUG);
		$resql = $this->db->query($sql);
		if (!$resql) {
			$this->error = "Error ".$this->db->lasterror();
			return -1;
		}

		return 1;
	}


	/**
	 *  Initialise an instance with random values.
	 *  Used to build previews or test instances.
	 *	id must be 0 if object instance is a specimen.
	 *
	 *  @return	void
	 */
	public function initAsSpecimen()
	{
		$this->id = 0;

		$this->tms = '';
		$this->datep = '';
		$this->datev = '';
		$this->sens = '';
		$this->amount = '';
		$this->label = '';
		$this->accountancy_code = '';
		$this->subledger_account = '';
		$this->note = '';
		$this->fk_bank = '';
		$this->fk_user_author = '';
		$this->fk_user_modif = '';
	}

	/**
	 * Check if a miscellaneous payment can be created into database
	 *
	 * @return	boolean		True or false
	 */
	public function check()
	{
		$newamount = price2num($this->amount, 'MT');

		// Validation of parameters
		if (!($newamount) > 0 || empty($this->datep)) {
			return false;
		}

		return true;
	}

	/**
	 *  Create in database
	 *
	 *  @param   User   $user   User that create
	 *  @return  int            <0 if KO, >0 if OK
	 */
	public function create($user)
	{
		global $conf, $langs;

		$error = 0;
		$now = dol_now();

		// Clean parameters
		$this->amount = price2num(trim($this->amount));
		$this->label = trim($this->label);
		$this->note = trim($this->note);
		$this->fk_bank = (int) $this->fk_bank;
		$this->fk_user_author = (int) $this->fk_user_author;
		$this->fk_user_modif = (int) $this->fk_user_modif;
		$this->fk_account = (int) $this->fk_account;
		if (empty($this->fk_account) && isset($this->accountid)) {	// For compatibility
			$this->fk_account = $this->accountid;
		}

		// Check parameters
		if (!$this->label) {
			$this->error = $langs->trans("ErrorFieldRequired", $langs->transnoentities("Label"));
			return -3;
		}
		if ($this->amount < 0 || $this->amount == '') {
			$this->error = $langs->trans("ErrorFieldRequired", $langs->transnoentities("Amount"));
			return -5;
		}
		if (!empty($conf->banque->enabled) && (empty($this->fk_account) || $this->fk_account <= 0)) {
			$this->error = $langs->trans("ErrorFieldRequired", $langs->transnoentities("BankAccount"));
			return -6;
		}
<<<<<<< HEAD
		if (!empty($conf->banque->enabled) && (empty($this->type_payment) || $this->type_payment <= 0)) {
=======
		if (!empty($conf->banque->enabled) && (empty($this->type_payment)))
		{
>>>>>>> 8a602ad1
			$this->error = $langs->trans("ErrorFieldRequired", $langs->transnoentities("PaymentMode"));
			return -7;
		}

		$this->db->begin();

		// Insert into llx_payment_various
		$sql = "INSERT INTO ".MAIN_DB_PREFIX."payment_various (";
		$sql .= " datep";
		$sql .= ", datev";
		$sql .= ", sens";
		$sql .= ", amount";
		$sql .= ", fk_typepayment";
		$sql .= ", num_payment";
		if ($this->note) {
			$sql .= ", note";
		}
		$sql .= ", label";
		$sql .= ", accountancy_code";
		$sql .= ", subledger_account";
		$sql .= ", fk_projet";
		$sql .= ", fk_user_author";
		$sql .= ", datec";
		$sql .= ", fk_bank";
		$sql .= ", entity";
		$sql .= ")";
		$sql .= " VALUES (";
		$sql .= "'".$this->db->idate($this->datep)."'";
		$sql .= ", '".$this->db->idate($this->datev)."'";
		$sql .= ", '".$this->db->escape($this->sens)."'";
		$sql .= ", ".price2num($this->amount);
		$sql .= ", '".$this->db->escape($this->type_payment)."'";
		$sql .= ", '".$this->db->escape($this->num_payment)."'";
		if ($this->note) {
			$sql .= ", '".$this->db->escape($this->note)."'";
		}
		$sql .= ", '".$this->db->escape($this->label)."'";
		$sql .= ", '".$this->db->escape($this->accountancy_code)."'";
		$sql .= ", '".$this->db->escape($this->subledger_account)."'";
		$sql .= ", ".($this->fk_project > 0 ? $this->fk_project : 0);
		$sql .= ", ".$user->id;
		$sql .= ", '".$this->db->idate($now)."'";
		$sql .= ", NULL";	// Filled later
		$sql .= ", ".$conf->entity;
		$sql .= ")";

		dol_syslog(get_class($this)."::create", LOG_DEBUG);
		$result = $this->db->query($sql);
		if ($result) {
			$this->id = $this->db->last_insert_id(MAIN_DB_PREFIX."payment_various");
			$this->ref = $this->id;

			if ($this->id > 0) {
				if (!empty($conf->banque->enabled) && !empty($this->amount)) {
					// Insert into llx_bank
					require_once DOL_DOCUMENT_ROOT.'/compta/bank/class/account.class.php';

					$acc = new Account($this->db);
					$result = $acc->fetch($this->fk_account);
					if ($result <= 0) {
						dol_print_error($this->db);
					}

					// Insert payment into llx_bank
					// Add link 'payment_various' in bank_url between payment and bank transaction
					$sign = 1;
					if ($this->sens == '0') {
						$sign = -1;
					}

					$bank_line_id = $acc->addline(
						$this->datep,
						$this->type_payment,
						$this->label,
						$sign * abs($this->amount),
						$this->num_payment,
						($this->category_transaction > 0 ? $this->category_transaction : 0),
						$user,
						$this->chqemetteur,
						$this->chqbank,
						'',
						$this->datev
					);

					// Update fk_bank into llx_payment_various
					// So we know the payment which has generate the banking ecriture
					if ($bank_line_id > 0) {
						$this->update_fk_bank($bank_line_id);
					} else {
						$this->error = $acc->error;
						$error++;
					}

					if (!$error) {
						// Add link 'payment_various' in bank_url between payment and bank transaction
						$url = DOL_URL_ROOT.'/compta/bank/various_payment/card.php?id=';

						$result = $acc->add_url_line($bank_line_id, $this->id, $url, "(VariousPayment)", "payment_various");
						if ($result <= 0) {
							$this->error = $acc->error;
							$error++;
						}
					}

					if ($result <= 0) {
						$this->error = $acc->error;
						$error++;
					}
				}

				// Call trigger
				$result = $this->call_trigger('PAYMENT_VARIOUS_CREATE', $user);
				if ($result < 0) {
					$error++;
				}
				// End call triggers
			} else {
				$error++;
			}

			if (!$error) {
				$this->db->commit();
				return $this->id;
			} else {
				$this->db->rollback();
				return -2;
			}
		} else {
			$this->error = $this->db->error();
			$this->db->rollback();
			return -1;
		}
	}

	// phpcs:disable PEAR.NamingConventions.ValidFunctionName.ScopeNotCamelCaps
	/**
	 *  Update link between payment various and line generate into llx_bank
	 *
	 *  @param  int     $id_bank    Id bank account
	 *	@return int                 <0 if KO, >0 if OK
	 */
	public function update_fk_bank($id_bank)
	{
		// phpcs:enable
		$sql = 'UPDATE '.MAIN_DB_PREFIX.'payment_various SET fk_bank = '.$id_bank;
		$sql .= ' WHERE rowid = '.$this->id;
		$result = $this->db->query($sql);
		if ($result) {
			return 1;
		} else {
			dol_print_error($this->db);
			return -1;
		}
	}


	/**
	 * Retourne le libelle du statut
	 *
	 * @param	int		$mode   	0=long label, 1=short label, 2=Picto + short label, 3=Picto, 4=Picto + long label, 5=Short label + Picto
	 * @return  string   		   	Libelle
	 */
	public function getLibStatut($mode = 0)
	{
		return $this->LibStatut($this->statut, $mode);
	}

	// phpcs:disable PEAR.NamingConventions.ValidFunctionName.ScopeNotCamelCaps
	/**
	 *  Renvoi le libelle d'un statut donne
	 *
	 *  @param	int		$status     Id status
	 *  @param  int		$mode       0=long label, 1=short label, 2=Picto + short label, 3=Picto, 4=Picto + long label, 5=Short label + Picto
	 *  @return string      		Libelle
	 */
	public function LibStatut($status, $mode = 0)
	{
		// phpcs:enable
		global $langs;

		if ($mode == 0) {
			return $langs->trans($this->statuts[$status]);
		} elseif ($mode == 1) {
			return $langs->trans($this->statuts_short[$status]);
		} elseif ($mode == 2) {
			if ($status == 0) {
				return img_picto($langs->trans($this->statuts_short[$status]), 'statut0').' '.$langs->trans($this->statuts_short[$status]);
			} elseif ($status == 1) {
				return img_picto($langs->trans($this->statuts_short[$status]), 'statut4').' '.$langs->trans($this->statuts_short[$status]);
			} elseif ($status == 2) {
				return img_picto($langs->trans($this->statuts_short[$status]), 'statut6').' '.$langs->trans($this->statuts_short[$status]);
			}
		} elseif ($mode == 3) {
			if ($status == 0 && !empty($this->statuts_short[$status])) {
				return img_picto($langs->trans($this->statuts_short[$status]), 'statut0');
			} elseif ($status == 1 && !empty($this->statuts_short[$status])) {
				return img_picto($langs->trans($this->statuts_short[$status]), 'statut4');
			} elseif ($status == 2 && !empty($this->statuts_short[$status])) {
				return img_picto($langs->trans($this->statuts_short[$status]), 'statut6');
			}
		} elseif ($mode == 4) {
			if ($status == 0 && !empty($this->statuts_short[$status])) {
				return img_picto($langs->trans($this->statuts_short[$status]), 'statut0').' '.$langs->trans($this->statuts[$status]);
			} elseif ($status == 1 && !empty($this->statuts_short[$status])) {
				return img_picto($langs->trans($this->statuts_short[$status]), 'statut4').' '.$langs->trans($this->statuts[$status]);
			} elseif ($status == 2 && !empty($this->statuts_short[$status])) {
				return img_picto($langs->trans($this->statuts_short[$status]), 'statut6').' '.$langs->trans($this->statuts[$status]);
			}
		} elseif ($mode == 5) {
			if ($status == 0 && !empty($this->statuts_short[$status])) {
				return $langs->trans($this->statuts_short[$status]).' '.img_picto($langs->trans($this->statuts_short[$status]), 'statut0');
			} elseif ($status == 1 && !empty($this->statuts_short[$status])) {
				return $langs->trans($this->statuts_short[$status]).' '.img_picto($langs->trans($this->statuts_short[$status]), 'statut4');
			} elseif ($status == 2 && !empty($this->statuts_short[$status])) {
				return $langs->trans($this->statuts_short[$status]).' '.img_picto($langs->trans($this->statuts_short[$status]), 'statut6');
			}
		}
	}


	/**
	 *	Send name clicable (with possibly the picto)
	 *
	 *	@param  int		$withpicto					0=No picto, 1=Include picto into link, 2=Only picto
	 *	@param  string	$option						link option
	 *  @param  int     $save_lastsearch_value	 	-1=Auto, 0=No save of lastsearch_values when clicking, 1=Save lastsearch_values whenclicking
	 *  @param	int  	$notooltip		 			1=Disable tooltip
	 *  @param	string  $morecss                    morecss string
	 *	@return string								String with URL
	 */
	public function getNomUrl($withpicto = 0, $option = '', $save_lastsearch_value = -1, $notooltip = 0, $morecss = '')
	{
		global $db, $conf, $langs, $hookmanager;
		global $langs;

		if (!empty($conf->dol_no_mouse_hover)) {
			$notooltip = 1; // Force disable tooltips
		}

		$result = '';

		$label = '<u>'.$langs->trans("ShowVariousPayment").'</u>';
		$label .= '<br>';
		$label .= '<b>'.$langs->trans('Ref').':</b> '.$this->ref;

		$url = DOL_URL_ROOT.'/compta/bank/various_payment/card.php?id='.$this->id;

		if ($option != 'nolink') {
			// Add param to save lastsearch_values or not
			$add_save_lastsearch_values = ($save_lastsearch_value == 1 ? 1 : 0);
			if ($save_lastsearch_value == -1 && preg_match('/list\.php/', $_SERVER["PHP_SELF"])) {
				$add_save_lastsearch_values = 1;
			}
			if ($add_save_lastsearch_values) {
				$url .= '&save_lastsearch_values=1';
			}
		}

		$linkclose = '';
		if (empty($notooltip)) {
			if (!empty($conf->global->MAIN_OPTIMIZEFORTEXTBROWSER)) {
				$label = $langs->trans("ShowMyObject");
				$linkclose .= ' alt="'.dol_escape_htmltag($label, 1).'"';
			}
			$linkclose .= ' title="'.dol_escape_htmltag($label, 1).'"';
			$linkclose .= ' class="classfortooltip'.($morecss ? ' '.$morecss : '').'"';

			/*
			 $hookmanager->initHooks(array('myobjectdao'));
			 $parameters=array('id'=>$this->id);
			 $reshook=$hookmanager->executeHooks('getnomurltooltip',$parameters,$this,$action);    // Note that $action and $object may have been modified by some hooks
			 if ($reshook > 0) $linkclose = $hookmanager->resPrint;
			 */
		} else {
			$linkclose = ($morecss ? ' class="'.$morecss.'"' : '');
		}

		$linkstart = '<a href="'.$url.'"';
		$linkstart .= $linkclose.'>';
		$linkend = '</a>';

		$result .= $linkstart;
		if ($withpicto) {
			$result .= img_object(($notooltip ? '' : $label), ($this->picto ? $this->picto : 'generic'), ($notooltip ? (($withpicto != 2) ? 'class="paddingright"' : '') : 'class="'.(($withpicto != 2) ? 'paddingright ' : '').'classfortooltip"'), 0, 0, $notooltip ? 0 : 1);
		}
		if ($withpicto != 2) {
			$result .= $this->ref;
		}
		$result .= $linkend;
		//if ($withpicto != 2) $result.=(($addlabel && $this->label) ? $sep . dol_trunc($this->label, ($addlabel > 1 ? $addlabel : 0)) : '');

		global $action;
		$hookmanager->initHooks(array('variouspayment'));
		$parameters = array('id'=>$this->id, 'getnomurl'=>$result);
		$reshook = $hookmanager->executeHooks('getNomUrl', $parameters, $this, $action); // Note that $action and $object may have been modified by some hooks
		if ($reshook > 0) {
			$result = $hookmanager->resPrint;
		} else {
			$result .= $hookmanager->resPrint;
		}

		return $result;
	}

	/**
	 * Information on record
	 *
	 * @param  int      $id      Id of record
	 * @return void
	 */
	public function info($id)
	{
		$sql = 'SELECT v.rowid, v.datec, v.fk_user_author';
		$sql .= ' FROM '.MAIN_DB_PREFIX.'payment_various as v';
		$sql .= ' WHERE v.rowid = '.$id;

		dol_syslog(get_class($this).'::info', LOG_DEBUG);
		$result = $this->db->query($sql);

		if ($result) {
			if ($this->db->num_rows($result)) {
				$obj = $this->db->fetch_object($result);
				$this->id = $obj->rowid;
				if ($obj->fk_user_author) {
					$cuser = new User($this->db);
					$cuser->fetch($obj->fk_user_author);
					$this->user_creation = $cuser;
				}
				$this->date_creation = $this->db->jdate($obj->datec);
				if ($obj->fk_user_modif) {
					$muser = new User($this->db);
					$muser->fetch($obj->fk_user_modif);
					$this->user_modif = $muser;
				}
				$this->date_modif = $this->db->jdate($obj->tms);
			}
			$this->db->free($result);
		} else {
			dol_print_error($this->db);
		}
	}

	/**
	 *	Return if a various payment linked to a bank line id was dispatched into bookkeeping
	 *
	 *	@return     int         <0 if KO, 0=no, 1=yes
	 */
	public function getVentilExportCompta()
	{
		$banklineid = $this->fk_bank;

		$alreadydispatched = 0;

		$type = 'bank';

		$sql = " SELECT COUNT(ab.rowid) as nb FROM ".MAIN_DB_PREFIX."accounting_bookkeeping as ab WHERE ab.doc_type='".$this->db->escape($type)."' AND ab.fk_doc = ".$banklineid;
		$resql = $this->db->query($sql);
		if ($resql) {
			$obj = $this->db->fetch_object($resql);
			if ($obj) {
				$alreadydispatched = $obj->nb;
			}
		} else {
			$this->error = $this->db->lasterror();
			return -1;
		}

		if ($alreadydispatched) {
			return 1;
		}
		return 0;
	}
}<|MERGE_RESOLUTION|>--- conflicted
+++ resolved
@@ -427,12 +427,7 @@
 			$this->error = $langs->trans("ErrorFieldRequired", $langs->transnoentities("BankAccount"));
 			return -6;
 		}
-<<<<<<< HEAD
 		if (!empty($conf->banque->enabled) && (empty($this->type_payment) || $this->type_payment <= 0)) {
-=======
-		if (!empty($conf->banque->enabled) && (empty($this->type_payment)))
-		{
->>>>>>> 8a602ad1
 			$this->error = $langs->trans("ErrorFieldRequired", $langs->transnoentities("PaymentMode"));
 			return -7;
 		}
