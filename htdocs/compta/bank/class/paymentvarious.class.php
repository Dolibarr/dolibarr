<?php
/* Copyright (C) 2017-2019  Alexandre Spangaro      <aspangaro@open-dsi.fr>
 * Copyright (C) 2018-2020  Frédéric France         <frederic.france@netlogic.fr>
 *
 * This program is free software; you can redistribute it and/or modify
 * it under the terms of the GNU General Public License as published by
 * the Free Software Foundation; either version 3 of the License, or
 * (at your option) any later version.
 *
 * This program is distributed in the hope that it will be useful,
 * but WITHOUT ANY WARRANTY; without even the implied warranty of
 * MERCHANTABILITY or FITNESS FOR A PARTICULAR PURPOSE.  See the
 * GNU General Public License for more details.
 *
 * You should have received a copy of the GNU General Public License
 * along with this program. If not, see <https://www.gnu.org/licenses/>.
 */

/**
 *  \file		htdocs/compta/bank/class/paymentvarious.class.php
 *  \ingroup	bank
 *  \brief		Class for various payment
 */

// Put here all includes required by your class file
require_once DOL_DOCUMENT_ROOT.'/core/class/commonobject.class.php';


/**
 *  Class to manage various payments
 */
class PaymentVarious extends CommonObject
{
	/**
	 * @var string ID to identify managed object
	 */
	public $element = 'variouspayment';

	/**
	 * @var string Name of table without prefix where object is stored
	 */
	public $table_element = 'payment_various';

	/**
	 * @var string String with name of icon for myobject. Must be the part after the 'object_' into object_myobject.png
	 */
	public $picto = 'payment';

	/**
	 * @var int ID
	 */
	public $id;

	/**
	 * @var string Ref
	 */
	public $ref;

	/**
	 * @var int timestamp
	 */
	public $tms;
	public $datep;
	public $datev;

	/**
	 * @var int sens of operation
	 */
	public $sens;
	public $amount;
	public $type_payment;
	public $num_payment;
	public $chqemetteur;
	public $chqbank;
	public $category_transaction;

	/**
	 * @var string various payments label
	 */
	public $label;

	/**
	 * @var string accountancy code
	 */
	public $accountancy_code;

	/**
	 * @var string subledger account
	 */
	public $subledger_account;

	/**
	 * @var int ID
	 */
	public $fk_project;

	/**
	 * @var int Bank account ID
	 */
	public $fk_account;

	/**
	 * @var int Bank account ID
	 * @deprecated See fk_account
	 */
	public $accountid;

	/**
	 * @var int ID record into llx_bank
	 */
	public $fk_bank;

	/**
	 * @var int transaction category
	 */
	public $categorie_transaction;

	/**
	 * @var int ID
	 */
	public $fk_user_author;

	/**
	 * @var int ID
	 */
	public $fk_user_modif;


	/**
	 *  'type' if the field format ('integer', 'integer:ObjectClass:PathToClass[:AddCreateButtonOrNot[:Filter]]', 'varchar(x)', 'double(24,8)', 'real', 'price', 'text', 'html', 'date', 'datetime', 'timestamp', 'duration', 'mail', 'phone', 'url', 'password')
	 *         Note: Filter can be a string like "(t.ref:like:'SO-%') or (t.date_creation:<:'20160101') or (t.nature:is:NULL)"
	 *  'label' the translation key.
	 *  'enabled' is a condition when the field must be managed (Example: 1 or '$conf->global->MY_SETUP_PARAM)
	 *  'position' is the sort order of field.
	 *  'notnull' is set to 1 if not null in database. Set to -1 if we must set data to null if empty ('' or 0).
	 *  'visible' says if field is visible in list (Examples: 0=Not visible, 1=Visible on list and create/update/view forms, 2=Visible on list only, 3=Visible on create/update/view form only (not list), 4=Visible on list and update/view form only (not create). 5=Visible on list and view only (not create/not update). Using a negative value means field is not shown by default on list but can be selected for viewing)
	 *  'noteditable' says if field is not editable (1 or 0)
	 *  'default' is a default value for creation (can still be overwrote by the Setup of Default Values if field is editable in creation form). Note: If default is set to '(PROV)' and field is 'ref', the default value will be set to '(PROVid)' where id is rowid when a new record is created.
	 *  'index' if we want an index in database.
	 *  'foreignkey'=>'tablename.field' if the field is a foreign key (it is recommanded to name the field fk_...).
	 *  'searchall' is 1 if we want to search in this field when making a search from the quick search button.
	 *  'isameasure' must be set to 1 if you want to have a total on list for this field. Field type must be summable like integer or double(24,8).
	 *  'css' is the CSS style to use on field. For example: 'maxwidth200'
	 *  'help' is a string visible as a tooltip on field
	 *  'showoncombobox' if value of the field must be visible into the label of the combobox that list record
	 *  'disabled' is 1 if we want to have the field locked by a 'disabled' attribute. In most cases, this is never set into the definition of $fields into class, but is set dynamically by some part of code.
	 *  'arraykeyval' to set list of value if type is a list of predefined values. For example: array("0"=>"Draft","1"=>"Active","-1"=>"Cancel")
	 *  'autofocusoncreate' to have field having the focus on a create form. Only 1 field should have this property set to 1.
	 *  'comment' is not used. You can store here any text of your choice. It is not used by application.
	 *
	 *  Note: To have value dynamic, you can set value to 0 in definition and edit the value on the fly into the constructor.
	 */

	// BEGIN MODULEBUILDER PROPERTIES
	/**
	 * @var array fields definition
	 */
	public $fields = array(
		// TODO: fill this array
	);
	// END MODULEBUILDER PROPERTIES

	/**
	 *	Constructor
	 *
	 *  @param		DoliDB		$db      Database handler
	 */
	public function __construct($db)
	{
		$this->db = $db;
		$this->element = 'payment_various';
		$this->table_element = 'payment_various';
	}

	/**
	 * Update database
	 *
	 * @param   User	$user        	User that modify
	 * @param   int		$notrigger      0=no, 1=yes (no update trigger)
	 * @return  int         			<0 if KO, >0 if OK
	 */
	public function update($user = null, $notrigger = 0)
	{
		global $conf, $langs;

		$error = 0;

		// Clean parameters
		$this->amount = trim($this->amount);
		$this->label = trim($this->label);
		$this->note = trim($this->note);
		$this->fk_bank = (int) $this->fk_bank;
		$this->fk_user_author = (int) $this->fk_user_author;
		$this->fk_user_modif = (int) $this->fk_user_modif;

		$this->db->begin();

		// Update request
		$sql = "UPDATE ".MAIN_DB_PREFIX."payment_various SET";
		if ($this->tms) {
			$sql .= " tms='".$this->db->idate($this->tms)."',";
		}
		$sql .= " datep='".$this->db->idate($this->datep)."',";
		$sql .= " datev='".$this->db->idate($this->datev)."',";
		$sql .= " sens=".(int) $this->sens.",";
		$sql .= " amount=".price2num($this->amount).",";
		$sql .= " fk_typepayment=".(int) $this->type_payment.",";
		$sql .= " num_payment='".$this->db->escape($this->num_payment)."',";
		$sql .= " label='".$this->db->escape($this->label)."',";
		$sql .= " note='".$this->db->escape($this->note)."',";
		$sql .= " accountancy_code='".$this->db->escape($this->accountancy_code)."',";
		$sql .= " subledger_account='".$this->db->escape($this->subledger_account)."',";
		$sql .= " fk_projet='".$this->db->escape($this->fk_project)."',";
		$sql .= " fk_bank=".($this->fk_bank > 0 ? $this->fk_bank : "null").",";
		$sql .= " fk_user_author=".(int) $this->fk_user_author.",";
		$sql .= " fk_user_modif=".(int) $this->fk_user_modif;
		$sql .= " WHERE rowid=".$this->id;

		dol_syslog(get_class($this)."::update", LOG_DEBUG);
		$resql = $this->db->query($sql);
		if (!$resql) {
			$this->error = "Error ".$this->db->lasterror();
			return -1;
		}

		if (!$notrigger) {
			// Call trigger
			$result = $this->call_trigger('PAYMENT_VARIOUS_MODIFY', $user);
			if ($result < 0) {
				$error++;
			}
			// End call triggers
		}

		if (!$error) {
			$this->db->commit();
			return 1;
		} else {
			$this->db->rollback();
			return -1;
		}
	}


	/**
	 *  Load object in memory from database
	 *
	 *  @param	int		$id         id object
	 *  @param  User	$user       User that load
	 *  @return int         		<0 if KO, >0 if OK
	 */
	public function fetch($id, $user = null)
	{
		global $langs;
		$sql = "SELECT";
		$sql .= " v.rowid,";
		$sql .= " v.tms,";
		$sql .= " v.datep,";
		$sql .= " v.datev,";
		$sql .= " v.sens,";
		$sql .= " v.amount,";
		$sql .= " v.fk_typepayment,";
		$sql .= " v.num_payment,";
		$sql .= " v.label,";
		$sql .= " v.note,";
		$sql .= " v.accountancy_code,";
		$sql .= " v.subledger_account,";
		$sql .= " v.fk_projet as fk_project,";
		$sql .= " v.fk_bank,";
		$sql .= " v.fk_user_author,";
		$sql .= " v.fk_user_modif,";
		$sql .= " b.fk_account,";
		$sql .= " b.fk_type,";
		$sql .= " b.rappro";
		$sql .= " FROM ".MAIN_DB_PREFIX."payment_various as v";
		$sql .= " LEFT JOIN ".MAIN_DB_PREFIX."bank as b ON v.fk_bank = b.rowid";
		$sql .= " WHERE v.rowid = ".$id;

		dol_syslog(get_class($this)."::fetch", LOG_DEBUG);
		$resql = $this->db->query($sql);
		if ($resql) {
			if ($this->db->num_rows($resql)) {
				$obj = $this->db->fetch_object($resql);

				$this->id                   = $obj->rowid;
				$this->ref                  = $obj->rowid;
				$this->tms                  = $this->db->jdate($obj->tms);
				$this->datep                = $this->db->jdate($obj->datep);
				$this->datev                = $this->db->jdate($obj->datev);
				$this->sens                 = $obj->sens;
				$this->amount               = $obj->amount;
				$this->type_payment         = $obj->fk_typepayment;
				$this->num_payment          = $obj->num_payment;
				$this->label                = $obj->label;
				$this->note                 = $obj->note;
				$this->subledger_account    = $obj->subledger_account;
				$this->accountancy_code     = $obj->accountancy_code;
				$this->fk_project           = $obj->fk_project;
				$this->fk_bank              = $obj->fk_bank;
				$this->fk_user_author       = $obj->fk_user_author;
				$this->fk_user_modif        = $obj->fk_user_modif;
				$this->fk_account           = $obj->fk_account;
				$this->fk_type              = $obj->fk_type;
				$this->rappro               = $obj->rappro;
			}
			$this->db->free($resql);

			return 1;
		} else {
			$this->error = "Error ".$this->db->lasterror();
			return -1;
		}
	}


	/**
	 *  Delete object in database
	 *
	 *	@param	User	$user       User that delete
	 *	@return	int					<0 if KO, >0 if OK
	 */
	public function delete($user)
	{
		global $conf, $langs;

		$error = 0;

		// Call trigger
		$result = $this->call_trigger('PAYMENT_VARIOUS_DELETE', $user);
		if ($result < 0) {
			return -1;
		}
		// End call triggers


		$sql = "DELETE FROM ".MAIN_DB_PREFIX."payment_various";
		$sql .= " WHERE rowid=".$this->id;

		dol_syslog(get_class($this)."::delete", LOG_DEBUG);
		$resql = $this->db->query($sql);
		if (!$resql) {
			$this->error = "Error ".$this->db->lasterror();
			return -1;
		}

		return 1;
	}


	/**
	 *  Initialise an instance with random values.
	 *  Used to build previews or test instances.
	 *	id must be 0 if object instance is a specimen.
	 *
	 *  @return	void
	 */
	public function initAsSpecimen()
	{
		$this->id = 0;

		$this->tms = '';
		$this->datep = '';
		$this->datev = '';
		$this->sens = '';
		$this->amount = '';
		$this->label = '';
		$this->accountancy_code = '';
		$this->subledger_account = '';
		$this->note = '';
		$this->fk_bank = '';
		$this->fk_user_author = '';
		$this->fk_user_modif = '';
	}

	/**
	 * Check if a miscellaneous payment can be created into database
	 *
	 * @return	boolean		True or false
	 */
	public function check()
	{
		$newamount = price2num($this->amount, 'MT');

		// Validation of parameters
		if (!($newamount) > 0 || empty($this->datep)) {
			return false;
		}

		return true;
	}

	/**
	 *  Create in database
	 *
	 *  @param   User   $user   User that create
	 *  @return  int            <0 if KO, >0 if OK
	 */
	public function create($user)
	{
		global $conf, $langs;

		$error = 0;
		$now = dol_now();

		// Clean parameters
		$this->amount = price2num(trim($this->amount));
		$this->label = trim($this->label);
		$this->note = trim($this->note);
		$this->fk_bank = (int) $this->fk_bank;
		$this->fk_user_author = (int) $this->fk_user_author;
		$this->fk_user_modif = (int) $this->fk_user_modif;
		$this->fk_account = (int) $this->fk_account;
		if (empty($this->fk_account) && isset($this->accountid)) {	// For compatibility
			$this->fk_account = $this->accountid;
		}

		// Check parameters
		if (!$this->label) {
			$this->error = $langs->trans("ErrorFieldRequired", $langs->transnoentities("Label"));
			return -3;
		}
		if ($this->amount < 0 || $this->amount == '') {
			$this->error = $langs->trans("ErrorFieldRequired", $langs->transnoentities("Amount"));
			return -5;
		}
		if (!empty($conf->banque->enabled) && (empty($this->fk_account) || $this->fk_account <= 0)) {
			$this->error = $langs->trans("ErrorFieldRequired", $langs->transnoentities("BankAccount"));
			return -6;
		}
<<<<<<< HEAD
		if (!empty($conf->banque->enabled) && (empty($this->type_payment)))
		{
=======
		if (!empty($conf->banque->enabled) && (empty($this->type_payment) || $this->type_payment <= 0)) {
>>>>>>> f7933a68
			$this->error = $langs->trans("ErrorFieldRequired", $langs->transnoentities("PaymentMode"));
			return -7;
		}

		$this->db->begin();

		// Insert into llx_payment_various
		$sql = "INSERT INTO ".MAIN_DB_PREFIX."payment_various (";
		$sql .= " datep";
		$sql .= ", datev";
		$sql .= ", sens";
		$sql .= ", amount";
		$sql .= ", fk_typepayment";
		$sql .= ", num_payment";
		if ($this->note) {
			$sql .= ", note";
		}
		$sql .= ", label";
		$sql .= ", accountancy_code";
		$sql .= ", subledger_account";
		$sql .= ", fk_projet";
		$sql .= ", fk_user_author";
		$sql .= ", datec";
		$sql .= ", fk_bank";
		$sql .= ", entity";
		$sql .= ")";
		$sql .= " VALUES (";
		$sql .= "'".$this->db->idate($this->datep)."'";
		$sql .= ", '".$this->db->idate($this->datev)."'";
		$sql .= ", '".$this->db->escape($this->sens)."'";
		$sql .= ", ".price2num($this->amount);
		$sql .= ", '".$this->db->escape($this->type_payment)."'";
		$sql .= ", '".$this->db->escape($this->num_payment)."'";
		if ($this->note) {
			$sql .= ", '".$this->db->escape($this->note)."'";
		}
		$sql .= ", '".$this->db->escape($this->label)."'";
		$sql .= ", '".$this->db->escape($this->accountancy_code)."'";
		$sql .= ", '".$this->db->escape($this->subledger_account)."'";
		$sql .= ", ".($this->fk_project > 0 ? $this->fk_project : 0);
		$sql .= ", ".$user->id;
		$sql .= ", '".$this->db->idate($now)."'";
		$sql .= ", NULL";	// Filled later
		$sql .= ", ".$conf->entity;
		$sql .= ")";

		dol_syslog(get_class($this)."::create", LOG_DEBUG);
		$result = $this->db->query($sql);
		if ($result) {
			$this->id = $this->db->last_insert_id(MAIN_DB_PREFIX."payment_various");
			$this->ref = $this->id;

			if ($this->id > 0) {
				if (!empty($conf->banque->enabled) && !empty($this->amount)) {
					// Insert into llx_bank
					require_once DOL_DOCUMENT_ROOT.'/compta/bank/class/account.class.php';

					$acc = new Account($this->db);
					$result = $acc->fetch($this->fk_account);
					if ($result <= 0) {
						dol_print_error($this->db);
					}

					// Insert payment into llx_bank
					// Add link 'payment_various' in bank_url between payment and bank transaction
					$sign = 1;
					if ($this->sens == '0') {
						$sign = -1;
					}

					$bank_line_id = $acc->addline(
						$this->datep,
						$this->type_payment,
						$this->label,
						$sign * abs($this->amount),
						$this->num_payment,
						($this->category_transaction > 0 ? $this->category_transaction : 0),
						$user,
						$this->chqemetteur,
						$this->chqbank,
						'',
						$this->datev
					);

					// Update fk_bank into llx_payment_various
					// So we know the payment which has generate the banking ecriture
					if ($bank_line_id > 0) {
						$this->update_fk_bank($bank_line_id);
					} else {
						$this->error = $acc->error;
						$error++;
					}

					if (!$error) {
						// Add link 'payment_various' in bank_url between payment and bank transaction
						$url = DOL_URL_ROOT.'/compta/bank/various_payment/card.php?id=';

						$result = $acc->add_url_line($bank_line_id, $this->id, $url, "(VariousPayment)", "payment_various");
						if ($result <= 0) {
							$this->error = $acc->error;
							$error++;
						}
					}

					if ($result <= 0) {
						$this->error = $acc->error;
						$error++;
					}
				}

				// Call trigger
				$result = $this->call_trigger('PAYMENT_VARIOUS_CREATE', $user);
				if ($result < 0) {
					$error++;
				}
				// End call triggers
			} else {
				$error++;
			}

			if (!$error) {
				$this->db->commit();
				return $this->id;
			} else {
				$this->db->rollback();
				return -2;
			}
		} else {
			$this->error = $this->db->error();
			$this->db->rollback();
			return -1;
		}
	}

	// phpcs:disable PEAR.NamingConventions.ValidFunctionName.ScopeNotCamelCaps
	/**
	 *  Update link between payment various and line generate into llx_bank
	 *
	 *  @param  int     $id_bank    Id bank account
	 *	@return int                 <0 if KO, >0 if OK
	 */
	public function update_fk_bank($id_bank)
	{
		// phpcs:enable
		$sql = 'UPDATE '.MAIN_DB_PREFIX.'payment_various SET fk_bank = '.$id_bank;
		$sql .= ' WHERE rowid = '.$this->id;
		$result = $this->db->query($sql);
		if ($result) {
			return 1;
		} else {
			dol_print_error($this->db);
			return -1;
		}
	}


	/**
	 * Retourne le libelle du statut
	 *
	 * @param	int		$mode   	0=long label, 1=short label, 2=Picto + short label, 3=Picto, 4=Picto + long label, 5=Short label + Picto
	 * @return  string   		   	Libelle
	 */
	public function getLibStatut($mode = 0)
	{
		return $this->LibStatut($this->statut, $mode);
	}

	// phpcs:disable PEAR.NamingConventions.ValidFunctionName.ScopeNotCamelCaps
	/**
	 *  Renvoi le libelle d'un statut donne
	 *
	 *  @param	int		$status     Id status
	 *  @param  int		$mode       0=long label, 1=short label, 2=Picto + short label, 3=Picto, 4=Picto + long label, 5=Short label + Picto
	 *  @return string      		Libelle
	 */
	public function LibStatut($status, $mode = 0)
	{
		// phpcs:enable
		global $langs;

		if ($mode == 0) {
			return $langs->trans($this->statuts[$status]);
		} elseif ($mode == 1) {
			return $langs->trans($this->statuts_short[$status]);
		} elseif ($mode == 2) {
			if ($status == 0) {
				return img_picto($langs->trans($this->statuts_short[$status]), 'statut0').' '.$langs->trans($this->statuts_short[$status]);
			} elseif ($status == 1) {
				return img_picto($langs->trans($this->statuts_short[$status]), 'statut4').' '.$langs->trans($this->statuts_short[$status]);
			} elseif ($status == 2) {
				return img_picto($langs->trans($this->statuts_short[$status]), 'statut6').' '.$langs->trans($this->statuts_short[$status]);
			}
		} elseif ($mode == 3) {
			if ($status == 0 && !empty($this->statuts_short[$status])) {
				return img_picto($langs->trans($this->statuts_short[$status]), 'statut0');
			} elseif ($status == 1 && !empty($this->statuts_short[$status])) {
				return img_picto($langs->trans($this->statuts_short[$status]), 'statut4');
			} elseif ($status == 2 && !empty($this->statuts_short[$status])) {
				return img_picto($langs->trans($this->statuts_short[$status]), 'statut6');
			}
		} elseif ($mode == 4) {
			if ($status == 0 && !empty($this->statuts_short[$status])) {
				return img_picto($langs->trans($this->statuts_short[$status]), 'statut0').' '.$langs->trans($this->statuts[$status]);
			} elseif ($status == 1 && !empty($this->statuts_short[$status])) {
				return img_picto($langs->trans($this->statuts_short[$status]), 'statut4').' '.$langs->trans($this->statuts[$status]);
			} elseif ($status == 2 && !empty($this->statuts_short[$status])) {
				return img_picto($langs->trans($this->statuts_short[$status]), 'statut6').' '.$langs->trans($this->statuts[$status]);
			}
		} elseif ($mode == 5) {
			if ($status == 0 && !empty($this->statuts_short[$status])) {
				return $langs->trans($this->statuts_short[$status]).' '.img_picto($langs->trans($this->statuts_short[$status]), 'statut0');
			} elseif ($status == 1 && !empty($this->statuts_short[$status])) {
				return $langs->trans($this->statuts_short[$status]).' '.img_picto($langs->trans($this->statuts_short[$status]), 'statut4');
			} elseif ($status == 2 && !empty($this->statuts_short[$status])) {
				return $langs->trans($this->statuts_short[$status]).' '.img_picto($langs->trans($this->statuts_short[$status]), 'statut6');
			}
		}
	}


	/**
	 *	Send name clicable (with possibly the picto)
	 *
	 *	@param  int		$withpicto					0=No picto, 1=Include picto into link, 2=Only picto
	 *	@param  string	$option						link option
	 *  @param  int     $save_lastsearch_value	 	-1=Auto, 0=No save of lastsearch_values when clicking, 1=Save lastsearch_values whenclicking
	 *  @param	int  	$notooltip		 			1=Disable tooltip
	 *  @param	string  $morecss                    morecss string
	 *	@return string								String with URL
	 */
	public function getNomUrl($withpicto = 0, $option = '', $save_lastsearch_value = -1, $notooltip = 0, $morecss = '')
	{
		global $db, $conf, $langs, $hookmanager;
		global $langs;

		if (!empty($conf->dol_no_mouse_hover)) {
			$notooltip = 1; // Force disable tooltips
		}

		$result = '';

		$label = '<u>'.$langs->trans("ShowVariousPayment").'</u>';
		$label .= '<br>';
		$label .= '<b>'.$langs->trans('Ref').':</b> '.$this->ref;

		$url = DOL_URL_ROOT.'/compta/bank/various_payment/card.php?id='.$this->id;

		if ($option != 'nolink') {
			// Add param to save lastsearch_values or not
			$add_save_lastsearch_values = ($save_lastsearch_value == 1 ? 1 : 0);
			if ($save_lastsearch_value == -1 && preg_match('/list\.php/', $_SERVER["PHP_SELF"])) {
				$add_save_lastsearch_values = 1;
			}
			if ($add_save_lastsearch_values) {
				$url .= '&save_lastsearch_values=1';
			}
		}

		$linkclose = '';
		if (empty($notooltip)) {
			if (!empty($conf->global->MAIN_OPTIMIZEFORTEXTBROWSER)) {
				$label = $langs->trans("ShowMyObject");
				$linkclose .= ' alt="'.dol_escape_htmltag($label, 1).'"';
			}
			$linkclose .= ' title="'.dol_escape_htmltag($label, 1).'"';
			$linkclose .= ' class="classfortooltip'.($morecss ? ' '.$morecss : '').'"';

			/*
			 $hookmanager->initHooks(array('myobjectdao'));
			 $parameters=array('id'=>$this->id);
			 $reshook=$hookmanager->executeHooks('getnomurltooltip',$parameters,$this,$action);    // Note that $action and $object may have been modified by some hooks
			 if ($reshook > 0) $linkclose = $hookmanager->resPrint;
			 */
		} else {
			$linkclose = ($morecss ? ' class="'.$morecss.'"' : '');
		}

		$linkstart = '<a href="'.$url.'"';
		$linkstart .= $linkclose.'>';
		$linkend = '</a>';

		$result .= $linkstart;
		if ($withpicto) {
			$result .= img_object(($notooltip ? '' : $label), ($this->picto ? $this->picto : 'generic'), ($notooltip ? (($withpicto != 2) ? 'class="paddingright"' : '') : 'class="'.(($withpicto != 2) ? 'paddingright ' : '').'classfortooltip"'), 0, 0, $notooltip ? 0 : 1);
		}
		if ($withpicto != 2) {
			$result .= $this->ref;
		}
		$result .= $linkend;
		//if ($withpicto != 2) $result.=(($addlabel && $this->label) ? $sep . dol_trunc($this->label, ($addlabel > 1 ? $addlabel : 0)) : '');

		global $action;
		$hookmanager->initHooks(array('variouspayment'));
		$parameters = array('id'=>$this->id, 'getnomurl'=>$result);
		$reshook = $hookmanager->executeHooks('getNomUrl', $parameters, $this, $action); // Note that $action and $object may have been modified by some hooks
		if ($reshook > 0) {
			$result = $hookmanager->resPrint;
		} else {
			$result .= $hookmanager->resPrint;
		}

		return $result;
	}

	/**
	 * Information on record
	 *
	 * @param  int      $id      Id of record
	 * @return void
	 */
	public function info($id)
	{
		$sql = 'SELECT v.rowid, v.datec, v.fk_user_author';
		$sql .= ' FROM '.MAIN_DB_PREFIX.'payment_various as v';
		$sql .= ' WHERE v.rowid = '.$id;

		dol_syslog(get_class($this).'::info', LOG_DEBUG);
		$result = $this->db->query($sql);

		if ($result) {
			if ($this->db->num_rows($result)) {
				$obj = $this->db->fetch_object($result);
				$this->id = $obj->rowid;
				if ($obj->fk_user_author) {
					$cuser = new User($this->db);
					$cuser->fetch($obj->fk_user_author);
					$this->user_creation = $cuser;
				}
				$this->date_creation = $this->db->jdate($obj->datec);
				if ($obj->fk_user_modif) {
					$muser = new User($this->db);
					$muser->fetch($obj->fk_user_modif);
					$this->user_modif = $muser;
				}
				$this->date_modif = $this->db->jdate($obj->tms);
			}
			$this->db->free($result);
		} else {
			dol_print_error($this->db);
		}
	}

	/**
	 *	Return if a various payment linked to a bank line id was dispatched into bookkeeping
	 *
	 *	@return     int         <0 if KO, 0=no, 1=yes
	 */
	public function getVentilExportCompta()
	{
		$banklineid = $this->fk_bank;

		$alreadydispatched = 0;

		$type = 'bank';

		$sql = " SELECT COUNT(ab.rowid) as nb FROM ".MAIN_DB_PREFIX."accounting_bookkeeping as ab WHERE ab.doc_type='".$this->db->escape($type)."' AND ab.fk_doc = ".$banklineid;
		$resql = $this->db->query($sql);
		if ($resql) {
			$obj = $this->db->fetch_object($resql);
			if ($obj) {
				$alreadydispatched = $obj->nb;
			}
		} else {
			$this->error = $this->db->lasterror();
			return -1;
		}

		if ($alreadydispatched) {
			return 1;
		}
		return 0;
	}
}<|MERGE_RESOLUTION|>--- conflicted
+++ resolved
@@ -1,5 +1,5 @@
 <?php
-/* Copyright (C) 2017-2019  Alexandre Spangaro      <aspangaro@open-dsi.fr>
+/* Copyright (C) 2017-2021  Alexandre Spangaro      <aspangaro@open-dsi.fr>
  * Copyright (C) 2018-2020  Frédéric France         <frederic.france@netlogic.fr>
  *
  * This program is free software; you can redistribute it and/or modify
@@ -427,12 +427,7 @@
 			$this->error = $langs->trans("ErrorFieldRequired", $langs->transnoentities("BankAccount"));
 			return -6;
 		}
-<<<<<<< HEAD
-		if (!empty($conf->banque->enabled) && (empty($this->type_payment)))
-		{
-=======
-		if (!empty($conf->banque->enabled) && (empty($this->type_payment) || $this->type_payment <= 0)) {
->>>>>>> f7933a68
+		if (!empty($conf->banque->enabled) && (empty($this->type_payment))) {
 			$this->error = $langs->trans("ErrorFieldRequired", $langs->transnoentities("PaymentMode"));
 			return -7;
 		}
