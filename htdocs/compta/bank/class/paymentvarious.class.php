--- conflicted
+++ resolved
@@ -573,11 +573,7 @@
 	{
 		// phpcs:enable
 		$sql = 'UPDATE '.MAIN_DB_PREFIX.'payment_various SET fk_bank = '.((int) $id_bank);
-<<<<<<< HEAD
-		$sql .= ' WHERE rowid = '.$this->id;
-=======
 		$sql .= " WHERE rowid = ".((int) $this->id);
->>>>>>> 95dc2558
 		$result = $this->db->query($sql);
 		if ($result) {
 			return 1;
