--- conflicted
+++ resolved
@@ -184,12 +184,7 @@
 	public function __construct(DoliDB $db)
 	{
 		$this->db = $db;
-<<<<<<< HEAD
-		$this->element = 'payment_various';
-		$this->table_element = 'payment_various';
 		parent::getConstructorHook();
-=======
->>>>>>> da85ee44
 	}
 
 	/**
