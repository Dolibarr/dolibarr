--- conflicted
+++ resolved
@@ -146,15 +146,12 @@
 	public $iban_prefix;
 
 	/**
-<<<<<<< HEAD
-=======
 	 * XML SEPA format: place Payment Type Information (PmtTpInf) in Credit Transfer Transaction Information (CdtTrfTxInf)
 	 * @var int
 	 */
 	public $pti_in_ctti = 0;
 
 	/**
->>>>>>> 503d1a04
 	 * Name of account holder
 	 * @var string
 	 */
@@ -1459,19 +1456,11 @@
 		// Call function to check BAN
 
 		if (!checkIbanForAccount($this)) {
-<<<<<<< HEAD
 			$this->error_number = 12;
 			$this->error_message = 'IBANNotValid';
 		}
 		if (!checkSwiftForAccount($this)) {
 			$this->error_number = 12;
-=======
-			$this->error_number = 12;
-			$this->error_message = 'IBANNotValid';
-		}
-		if (!checkSwiftForAccount($this)) {
-			$this->error_number = 12;
->>>>>>> 503d1a04
 			$this->error_message = 'SwiftNotValid';
 		}
 		/*if (! checkBanForAccount($this))
@@ -1540,7 +1529,7 @@
 	{
 		$country_code = $this->getCountryCode();
 
-		if (in_array($country_code, array('AD', 'FR', 'ES', 'GA', 'IT', 'NC'))) {
+		if (in_array($country_code, array('FR', 'ES', 'GA', 'IT', 'NC'))) {
 			return 1; // France, Spain, Gabon, ... - Not valid for CH
 		}
 		if (in_array($country_code, array('AD', 'AU', 'BE', 'CA', 'DE', 'DK', 'GR', 'GB', 'ID', 'IE', 'IR', 'KR', 'NL', 'NZ', 'UK', 'US'))) {
@@ -1745,11 +1734,7 @@
 		if ($dbs->query($sql)) {
 			return true;
 		} else {
-<<<<<<< HEAD
-			//if ($ignoreerrors) return true; // TODO Not enough. If there is A-B on kept thirdarty and B-C on old one, we must get A-B-C after merge. Not A-B.
-=======
 			//if ($ignoreerrors) return true; // TODO Not enough. If there is A-B on kept thirdparty and B-C on old one, we must get A-B-C after merge. Not A-B.
->>>>>>> 503d1a04
 			//$this->errors = $dbs->lasterror();
 			return false;
 		}
