<?php
/* Copyright (C) 2001-2007	Rodolphe Quiedeville	<rodolphe@quiedeville.org>
 * Copyright (C) 2003		Jean-Louis Bergamo		<jlb@j1b.org>
 * Copyright (C) 2004-2012	Laurent Destailleur		<eldy@users.sourceforge.net>
 * Copyright (C) 2004		Christophe Combelles	<ccomb@free.fr>
 * Copyright (C) 2005-2010	Regis Houssin			<regis.houssin@capnetworks.com>
 * Copyright (C) 2013		Florian Henry			<florian.henry@open-concept.pro>
 * Copyright (C) 2015-2016	Marcos García			<marcosgdf@gmail.com>
 * Copyright (C) 2015		Alexandre Spangaro		<aspangaro.dolibarr@gmail.com>
 * Copyright (C) 2016		Ferran Marcet   		<fmarcet@2byte.es>
 *
 * This program is free software; you can redistribute it and/or modify
 * it under the terms of the GNU General Public License as published by
 * the Free Software Foundation; either version 3 of the License, or
 * (at your option) any later version.
 *
 * This program is distributed in the hope that it will be useful,
 * but WITHOUT ANY WARRANTY; without even the implied warranty of
 * MERCHANTABILITY or FITNESS FOR A PARTICULAR PURPOSE.  See the
 * GNU General Public License for more details.
 *
 * You should have received a copy of the GNU General Public License
 * along with this program. If not, see <http://www.gnu.org/licenses/>.
 */

/**
 *	\file       htdocs/compta/bank/class/account.class.php
 *	\ingroup    bank
 *	\brief      File of class to manage bank accounts
 */
require_once DOL_DOCUMENT_ROOT .'/core/class/commonobject.class.php';


/**
 *	Class to manage bank accounts
 */
class Account extends CommonObject
{
    public $element = 'bank_account';
    public $table_element = 'bank_account';

    /**
     * @var	int		Use id instead of rowid
     * @deprecated
     * @see id
     */
<<<<<<< HEAD
    var $rowid;

    var $label;
    //! 1=Compte courant/check/carte, 2=Compte liquide, 0=Compte épargne
    var $courant;
    var $type;      // same as courant
    //! Name
    var $bank;
    var $clos;
    var $rappro=1;    // If bank need to be conciliated
    var $url;
    //! BBAN field for French Code banque
    var $code_banque;
    //! BBAN field for French Code guichet
    var $code_guichet;
    //! BBAN main account number
    var $number;
    //! BBAN field for French Cle de controle
    var $cle_rib;
    //! BIC/SWIFT number
    var $bic;
    //! IBAN number (International Bank Account Number)
    var $iban;			// stored into iban_prefix field into database
    var $proprio;
    var $owner_address;

    var $state_id;
    var $state_code;
    var $state;

    var $type_lib=array();

    var $account_number;
	var $accountancy_journal;

    var $currency_code;
    var $min_allowed;
    var $min_desired;
    var $comment;
=======
    public $rowid;

    /**
     * Label
     * @var string
     */
    public $label;

    /**
     * Bank account type. Check TYPE_ constants
     * @var int
     */
    public $courant;

    /**
     * Bank account type. Check TYPE_ constants
     * @var int
     */
    public $type;

    /**
     * Bank name
     * @var string
     */
    public $bank;

    /**
     * Status
     * @var int
     */
    public $clos = self::STATUS_OPEN;

    /**
     * Does it need to be conciliated?
     * @var int
     */
    public $rappro=1;

    /**
     * Webpage
     * @var string
     */
    public $url;

    /**
     * Bank number. If in SEPA area, you should move to IBAN field
     * @var string
     */
    public $code_banque;

    /**
     * Branch number. If in SEPA area, you should move to IBAN field
     * @var string
     */
    public $code_guichet;

    /**
     * Account number. If in SEPA area, you should move to IBAN field
     * @var string
     */
    public $number;

    /**
     * Bank account number control digit. If in SEPA area, you should move to IBAN field
     * @var string
     */
    public $cle_rib;

    /**
     * BIC/Swift code
     * @var string
     */
    public $bic;

    /**
     * IBAN number (International Bank Account Number). Stored into iban_prefix field into database
     * @var
     */
    public $iban;
>>>>>>> 3f5d67d4

    /**
     * Name of account holder
     * @var string
     */
    public $proprio;

    /**
     * Address of account holder
     * @var string
     */
    public $owner_address;

    public $state_id;
    public $state_code;
    public $state;

	/**
	 * Variable containing all account types with their respective translated label.
	 * Defined in __construct
	 * @var array
	 */
    public $type_lib = array();

	/**
	 * Variable containing all account statuses with their respective translated label.
	 * Defined in __construct
	 * @var array
	 */
	public $status = array();

    /**
     * Accountancy code
     * @var string
     */
    public $account_number;
	public $accountancy_journal;

    /**
     * Currency code
     * @var string
     */
    public $currency_code;

    /**
     * Currency code
     * @var string
     * @deprecated Use currency_code instead
     */
    public $account_currency_code;

    /**
     * Authorized minimum balance
     * @var float
     */
    public $min_allowed;

    /**
     * Desired minimum balance
     * @var float
     */
    public $min_desired;

    /**
     * Notes
     * @var string
     */
    public $comment;

    /**
     * Date of the initial balance. Used in Account::create
     * @var int
     */
    public $date_solde;

    /**
     * Current account
     */
    const TYPE_CURRENT = 1;
    /**
     * Cash account
     */
    const TYPE_CASH = 2;
    /**
     * Savings account
     */
    const TYPE_SAVINGS = 0;

    const STATUS_OPEN = 0;
    const STATUS_CLOSED = 1;

    /**
     *  Constructor
     *
     *  @param	DoliDB		$db		Database handler
     */
    function __construct(DoliDB $db)
    {
        global $langs;

        $this->db = $db;

        $this->solde = 0;

        $this->type_lib = array(
            self::TYPE_SAVINGS => $langs->trans("BankType0"),
            self::TYPE_CURRENT => $langs->trans("BankType1"),
            self::TYPE_CASH => $langs->trans("BankType2"),
        );

        $this->status = array(
            self::STATUS_OPEN => $langs->trans("StatusAccountOpened"),
            self::STATUS_CLOSED => $langs->trans("StatusAccountClosed")
        );
    }

	/**
	 * Shows the account number in the appropiate format
	 *
	 * @return string
	 */
	public function __toString()
	{
		$string = '';

		foreach ($this->getFieldsToShow() as $val) {

			if ($val == 'BankCode') {
				$string .= $this->code_banque.' ';
			} elseif ($val == 'BankAccountNumber') {
				$string .= $this->number.' ';
			} elseif ($val == 'DeskCode') {
				$string .= $this->code_guichet.' ';
			} elseif ($val == 'BankAccountNumberKey') {
				$string .= $this->cle_rib.' ';
			}
		}

		return trim($string);
	}


    /**
     *  Return if a bank account need to be conciliated
     *
     *  @return     int         1 if need to be concialiated, < 0 otherwise.
     */
    function canBeConciliated()
    {
        global $conf;

        if (empty($this->rappro)) return -1;
        if ($this->courant == Account::TYPE_CASH && empty($conf->global->BANK_CAN_RECONCILIATE_CASHACCOUNT)) return -2;
        if ($this->clos) return -3;
        return 1;
    }


    /**
     *      Add a link between bank line record and its source
     *
     *      @param	int		$line_id    Id ecriture bancaire
     *      @param  int		$url_id     Id parametre url
     *      @param  string	$url        Url
     *      @param  string	$label      Link label
     *      @param  string	$type       Type of link ('payment', 'company', 'member', ...)
     *      @return int         		<0 if KO, id line if OK
     */
    function add_url_line($line_id, $url_id, $url, $label, $type)
    {
        $sql = "INSERT INTO ".MAIN_DB_PREFIX."bank_url (";
        $sql.= "fk_bank";
        $sql.= ", url_id";
        $sql.= ", url";
        $sql.= ", label";
        $sql.= ", type";
        $sql.= ") VALUES (";
        $sql.= "'".$line_id."'";
        $sql.= ", '".$url_id."'";
        $sql.= ", '".$url."'";
        $sql.= ", '".$this->db->escape($label)."'";
        $sql.= ", '".$type."'";
        $sql.= ")";

        dol_syslog(get_class($this)."::add_url_line", LOG_DEBUG);
        if ($this->db->query($sql))
        {
            $rowid = $this->db->last_insert_id(MAIN_DB_PREFIX."bank_url");
            return $rowid;
        }
        else
        {
            $this->error=$this->db->lasterror();
            return -1;
        }
    }

    /**
     * 		TODO Move this into AccountLine
     *      Return array with links from llx_bank_url
     *
     *      @param  int         $fk_bank    To search using bank transaction id
     *      @param  int         $url_id     To search using link to
     *      @param  string      $type       To search using type
     *      @return array|-1                Array of links or -1 on error
     */
    function get_url($fk_bank='', $url_id='', $type='')
    {
        $lines = array();

        // Check parameters
        if (! empty($fk_bank) && (! empty($url_id) || ! empty($type)))
        {
            $this->error="ErrorBadParameter";
            return -1;
        }

        $sql = "SELECT fk_bank, url_id, url, label, type";
        $sql.= " FROM ".MAIN_DB_PREFIX."bank_url";
        if ($fk_bank > 0) {
            $sql.= " WHERE fk_bank = ".$fk_bank;
        }
        else { $sql.= " WHERE url_id = ".$url_id." AND type = '".$type."'";
        }
        $sql.= " ORDER BY type, label";

        dol_syslog(get_class($this)."::get_url", LOG_DEBUG);
        $result = $this->db->query($sql);
        if ($result)
        {
            $i = 0;
            $num = $this->db->num_rows($result);
            while ($i < $num)
            {
                $obj = $this->db->fetch_object($result);
                // Anciens liens (pour compatibilite)
                $lines[$i][0] = $obj->url;
                $lines[$i][1] = $obj->url_id;
                $lines[$i][2] = $obj->label;
                $lines[$i][3] = $obj->type;
                // Nouveaux liens
                $lines[$i]['url'] = $obj->url;
                $lines[$i]['url_id'] = $obj->url_id;
                $lines[$i]['label'] = $obj->label;
                $lines[$i]['type'] = $obj->type;
                $lines[$i]['fk_bank'] = $obj->fk_bank;
                $i++;
            }
        }
        else dol_print_error($this->db);

        return $lines;
    }

    /**
     *  Add an entry into table ".MAIN_DB_PREFIX."bank
     *
     *  @param	int	$date			Date operation
     *  @param	string		$oper			1,2,3,4... (deprecated) or TYP,VIR,PRE,LIQ,VAD,CB,CHQ...
     *  @param	string		$label			Descripton
     *  @param	float		$amount			Amount
     *  @param	string		$num_chq		Numero cheque ou virement
     *  @param	string		$categorie		Categorie optionnelle
     *  @param	User		$user			User that create
     *  @param	string		$emetteur		Name of cheque writer
     *  @param	string		$banque			Bank of cheque writer
     *  @return	int							Rowid of added entry, <0 if KO
     */
    function addline($date, $oper, $label, $amount, $num_chq, $categorie, User $user, $emetteur='',$banque='')
    {
	    // Deprecatîon warning
	    if (is_numeric($oper)) {
		    dol_syslog(__METHOD__ . ": using numeric operations is deprecated", LOG_WARNING);
	    }

        // Clean parameters
        $emetteur=trim($emetteur);
        $banque=trim($banque);

        $now=dol_now();

        if (is_numeric($oper))    // Clean oper to have a code instead of a rowid
        {
            $sql ="SELECT code FROM ".MAIN_DB_PREFIX."c_paiement";
            $sql.=" WHERE id=".$oper;
            $resql=$this->db->query($sql);
            if ($resql)
            {
                $obj=$this->db->fetch_object($resql);
                $oper=$obj->code;
            }
            else
            {
                dol_print_error($this->db,'Failed to get payment type code');
                return -1;
            }
        }

        // Check parameters
        if (! $oper)
        {
            $this->error="oper not defined";
            return -1;
        }
        if (! $this->rowid)
        {
            $this->error="this->rowid not defined";
            return -2;
        }
        if ($this->courant == Account::TYPE_CASH && $oper != 'LIQ')
        {
            $this->error="ErrorCashAccountAcceptsOnlyCashMoney";
            return -3;
        }

        $this->db->begin();

        $datev = $date;

		$accline = new AccountLine($this->db);
		$accline->datec = $now;
		$accline->dateo = $date;
		$accline->datev = $datev;
		$accline->label = $label;
		$accline->amount = $amount;
		$accline->fk_user_author = $user->id;
		$accline->fk_account = $this->rowid;
		$accline->fk_type = $oper;

		if ($num_chq) {
			$accline->num_chq = $num_chq;
		}

		if ($emetteur) {
			$accline->emetteur = $emetteur;
		}

		if ($banque) {
			$accline->bank_chq = $banque;
		}

		if ($accline->insert() > 0) {

			if ($categorie) {
				$sql = "INSERT INTO ".MAIN_DB_PREFIX."bank_class (";
				$sql .= "lineid";
				$sql .= ", fk_categ";
				$sql .= ") VALUES (";
				$sql .= "'".$accline->id."'";
				$sql .= ", '".$categorie."'";
				$sql .= ")";

				$result = $this->db->query($sql);
				if (!$result) {
					$this->db->rollback();
					$this->error = $this->db->error();
					return -3;
				}
			}

			$this->db->commit();
			return $accline->id;
		} else {
			$this->error = $this->db->lasterror();
			$this->db->rollback();
			return -2;
		}
	}

    /**
     *  Create bank account into database
     *
     *  @param	User	$user		Object user making creation
     *  @return int        			< 0 if KO, > 0 if OK
     */
    function create(User $user = null)
    {
        global $langs,$conf, $hookmanager;

        // Clean parameters
        if (! $this->min_allowed) $this->min_allowed=0;
        if (! $this->min_desired) $this->min_desired=0;
        $this->state_id = ($this->state_id?$this->state_id:$this->state_id);
        $this->country_id = ($this->country_id?$this->country_id:$this->country_id);

        // Check parameters
        if (empty($this->country_id))
        {
            $this->error=$langs->transnoentitiesnoconv("ErrorFieldRequired",$langs->transnoentitiesnoconv("Country"));
            dol_syslog(get_class($this)."::create ".$this->error, LOG_ERR);
            return -1;
        }
        if (empty($this->ref))
        {
            $this->error=$langs->transnoentitiesnoconv("ErrorFieldRequired",$langs->transnoentitiesnoconv("Ref"));
            dol_syslog(get_class($this)."::create ".$this->error, LOG_ERR);
            return -1;
        }
        if (empty($this->date_solde))
        {
            $this->error=$langs->transnoentitiesnoconv("ErrorFieldRequired",$langs->transnoentitiesnoconv("DateInitialBalance"));
            dol_syslog(get_class($this)."::create ".$this->error, LOG_ERR);
            return -1;
        }

        // Chargement librairie pour acces fonction controle RIB
        require_once DOL_DOCUMENT_ROOT.'/core/lib/bank.lib.php';

        $now=dol_now();

        $sql = "INSERT INTO ".MAIN_DB_PREFIX."bank_account (";
        $sql.= "datec";
        $sql.= ", ref";
        $sql.= ", label";
        $sql.= ", entity";
        $sql.= ", account_number";
		$sql.= ", accountancy_journal";
		$sql.= ", bank";
        $sql.= ", code_banque";
        $sql.= ", code_guichet";
        $sql.= ", number";
        $sql.= ", cle_rib";
        $sql.= ", bic";
        $sql.= ", iban_prefix";
        $sql.= ", domiciliation";
        $sql.= ", proprio";
        $sql.= ", owner_address";
		$sql.= ", currency_code";
        $sql.= ", rappro";
        $sql.= ", min_allowed";
        $sql.= ", min_desired";
        $sql.= ", comment";
        $sql.= ", state_id";
        $sql.= ", fk_pays";
        $sql.= ") VALUES (";
        $sql.= "'".$this->db->idate($now)."'";
        $sql.= ", '".$this->db->escape($this->ref)."'";
        $sql.= ", '".$this->db->escape($this->label)."'";
        $sql.= ", ".$conf->entity;
        $sql.= ", '".$this->db->escape($this->account_number)."'";
		$sql.= ", '".$this->db->escape($this->accountancy_journal)."'";
		$sql.= ", '".$this->db->escape($this->bank)."'";
        $sql.= ", '".$this->code_banque."'";
        $sql.= ", '".$this->code_guichet."'";
        $sql.= ", '".$this->number."'";
        $sql.= ", '".$this->cle_rib."'";
        $sql.= ", '".$this->bic."'";
        $sql.= ", '".$this->iban."'";
        $sql.= ", '".$this->db->escape($this->domiciliation)."'";
        $sql.= ", '".$this->db->escape($this->proprio)."'";
        $sql.= ", '".$this->db->escape($this->owner_address)."'";
        $sql.= ", '".$this->currency_code."'";
        $sql.= ", ".$this->rappro;
        $sql.= ", ".price2num($this->min_allowed);
        $sql.= ", ".price2num($this->min_desired);
        $sql.= ", '".$this->db->escape($this->comment)."'";
        $sql.= ", ".($this->state_id>0?"'".$this->state_id."'":"null");
        $sql.= ", ".$this->country_id;
        $sql.= ")";

        dol_syslog(get_class($this)."::create", LOG_DEBUG);
        $resql=$this->db->query($sql);
        if ($resql)
        {
            $this->id = $this->db->last_insert_id(MAIN_DB_PREFIX."bank_account");

            $result=$this->update($user);
            if ($result > 0)
            {
				$accline = new AccountLine($this->db);
				$accline->datec = $this->db->idate($now);
				$accline->label = '('.$langs->trans("InitialBankBalance").')';
				$accline->amount = price2num($this->solde);
				$accline->fk_account = $this->id;
				$accline->datev = $this->db->idate($this->date_solde);
				$accline->dateo = $this->db->idate($this->date_solde);
				$accline->fk_type = 'SOLD';

				if ($accline->insert() < 0) {
					return -3;
				}

                // Actions on extra fields (by external module or standard code)
                $hookmanager->initHooks(array('bankdao'));
                $parameters=array('id'=>$this->id);
                $reshook=$hookmanager->executeHooks('insertExtraFields',$parameters,$this,$action);    // Note that $action and $object may have been modified by some hooks
                if (empty($reshook))
                {
                	if (empty($conf->global->MAIN_EXTRAFIELDS_DISABLED)) // For avoid conflicts if trigger used
                	{
                		$result=$this->insertExtraFields();
                		if ($result < 0)
                		{
                			return -4;
                		}
                	}
                }
                else if ($reshook < 0) return -5;
            }
            return $this->id;
        }
        else
        {
            if ($this->db->errno() == 'DB_ERROR_RECORD_ALREADY_EXISTS')
            {
                $this->error=$langs->trans("ErrorBankLabelAlreadyExists");
                return -1;
            }
            else {
                $this->error=$this->db->error()." sql=".$sql;
                return -2;
            }
        }
    }

    /**
     *    	Update bank account card
     *
     *    	@param	User	$user       Object user making action
     *		@return	int					<0 si ko, >0 si ok
     */
    function update(User $user = null)
    {
        global $langs,$conf, $hookmanager;

        // Clean parameters
        $this->state_id = ($this->state_id?$this->state_id:$this->state_id);
        $this->country_id = ($this->country_id?$this->country_id:$this->country_id);

        // Check parameters
        if (empty($this->country_id))
        {
            $this->error=$langs->transnoentitiesnoconv("ErrorFieldRequired",$langs->transnoentitiesnoconv("Country"));
            dol_syslog(get_class($this)."::update ".$this->error, LOG_ERR);
            return -1;
        }
        if (empty($this->ref))
        {
            $this->error=$langs->transnoentitiesnoconv("ErrorFieldRequired",$langs->transnoentitiesnoconv("Ref"));
            dol_syslog(get_class($this)."::update ".$this->error, LOG_ERR);
            return -1;
        }
        if (! $this->label) $this->label = "???";

        $sql = "UPDATE ".MAIN_DB_PREFIX."bank_account SET ";

        $sql.= " ref   = '".$this->db->escape($this->ref)."'";
        $sql.= ",label = '".$this->db->escape($this->label)."'";

        $sql.= ",courant = ".$this->courant;
        $sql.= ",clos = ".$this->clos;
        $sql.= ",rappro = ".$this->rappro;
        $sql.= ",url = ".($this->url?"'".$this->url."'":"null");
        $sql.= ",account_number = '".$this->account_number."'";
		$sql.= ",accountancy_journal = '".$this->accountancy_journal."'";

		$sql.= ",bank  = '".$this->db->escape($this->bank)."'";
        $sql.= ",code_banque='".$this->code_banque."'";
        $sql.= ",code_guichet='".$this->code_guichet."'";
        $sql.= ",number='".$this->number."'";
        $sql.= ",cle_rib='".$this->cle_rib."'";
        $sql.= ",bic='".$this->bic."'";
        $sql.= ",iban_prefix = '".$this->iban."'";
        $sql.= ",domiciliation='".$this->db->escape($this->domiciliation)."'";
        $sql.= ",proprio = '".$this->db->escape($this->proprio)."'";
        $sql.= ",owner_address = '".$this->db->escape($this->owner_address)."'";

        $sql.= ",currency_code = '".$this->currency_code."'";

        $sql.= ",min_allowed = ".($this->min_allowed != '' ? price2num($this->min_allowed) : "null");
        $sql.= ",min_desired = ".($this->min_desired != '' ? price2num($this->min_desired) : "null");
        $sql.= ",comment     = '".$this->db->escape($this->comment)."'";

        $sql.= ",state_id = ".($this->state_id>0?"'".$this->state_id."'":"null");
        $sql.= ",fk_pays = ".$this->country_id;

        $sql.= " WHERE rowid = ".$this->id;
        $sql.= " AND entity = ".$conf->entity;

        dol_syslog(get_class($this)."::update", LOG_DEBUG);
        $result = $this->db->query($sql);
        if ($result)
        {

        	// Actions on extra fields (by external module or standard code)
        	$hookmanager->initHooks(array('bankdao'));
        	$parameters=array('id'=>$this->id);
        	$reshook=$hookmanager->executeHooks('insertExtraFields',$parameters,$this,$action);    // Note that $action and $object may have been modified by some hooks
        	if (empty($reshook))
        	{
        		if (empty($conf->global->MAIN_EXTRAFIELDS_DISABLED)) // For avoid conflicts if trigger used
        		{
        			$result=$this->insertExtraFields();
        			if ($result < 0)
        			{
        				return -1;
        			}
        		}
        	}
        	else if ($reshook < 0) return -1;


            return 1;
        }
        else
        {
            $this->error=$this->db->lasterror();
            dol_print_error($this->db);
            return -1;
        }
    }


    /**
     *    	Update BBAN (RIB) account fields
     *
     *    	@param	User	$user       Object user making update
     *		@return	int					<0 if KO, >0 if OK
     */
    function update_bban(User $user = null)
    {
        global $conf,$langs;

        // Clean parameters
        $this->state_id = ($this->state_id?$this->state_id:$this->state_id);
        $this->country_id = ($this->country_id?$this->country_id:$this->country_id);

        // Chargement librairie pour acces fonction controle RIB
        require_once DOL_DOCUMENT_ROOT.'/core/lib/bank.lib.php';

        dol_syslog(get_class($this)."::update_bban $this->code_banque,$this->code_guichet,$this->number,$this->cle_rib,$this->iban");

        // Check parameters
        if (! $this->ref)
        {
            $this->error=$langs->transnoentitiesnoconv("ErrorFieldRequired",$langs->trans("Ref"));
            return -2;
        }

        $sql = "UPDATE ".MAIN_DB_PREFIX."bank_account SET ";
        $sql.= " bank  = '".$this->db->escape($this->bank)."'";
        $sql.= ",code_banque='".$this->code_banque."'";
        $sql.= ",code_guichet='".$this->code_guichet."'";
        $sql.= ",number='".$this->number."'";
        $sql.= ",cle_rib='".$this->cle_rib."'";
        $sql.= ",bic='".$this->bic."'";
        $sql.= ",iban_prefix = '".$this->iban."'";
        $sql.= ",domiciliation='".$this->db->escape($this->domiciliation)."'";
        $sql.= ",proprio = '".$this->db->escape($this->proprio)."'";
        $sql.= ",owner_address = '".$this->db->escape($this->owner_address)."'";
        $sql.= ",state_id = ".($this->state_id>0?"'".$this->state_id."'":"null");
        $sql.= ",fk_pays = ".$this->country_id;
        $sql.= " WHERE rowid = ".$this->id;
        $sql.= " AND entity = ".$conf->entity;

        dol_syslog(get_class($this)."::update_bban", LOG_DEBUG);

        $result = $this->db->query($sql);
        if ($result)
        {
            return 1;
        }
        else
        {
            $this->error=$this->db->lasterror();
            dol_print_error($this->db);
            return -1;
        }
    }


    /**
     *      Load a bank account into memory from database
     *
     *      @param	int		$id      	Id of bank account to get
     *      @param  string	$ref     	Ref of bank account to get
     *      @return	int					<0 if KO, >0 if OK
     */
    function fetch($id,$ref='')
    {
        global $conf;

        if (empty($id) && empty($ref))
        {
            $this->error="ErrorBadParameters";
            return -1;
        }

        $sql = "SELECT ba.rowid, ba.ref, ba.label, ba.bank, ba.number, ba.courant, ba.clos, ba.rappro, ba.url,";
        $sql.= " ba.code_banque, ba.code_guichet, ba.cle_rib, ba.bic, ba.iban_prefix as iban,";
        $sql.= " ba.domiciliation, ba.proprio, ba.owner_address, ba.state_id, ba.fk_pays as country_id,";
        $sql.= " ba.account_number, ba.accountancy_journal, ba.currency_code,";
        $sql.= " ba.min_allowed, ba.min_desired, ba.comment,";
        $sql.= ' c.code as country_code, c.label as country,';
        $sql.= ' d.code_departement as state_code, d.nom as state';
        $sql.= " FROM ".MAIN_DB_PREFIX."bank_account as ba";
        $sql.= ' LEFT JOIN '.MAIN_DB_PREFIX.'c_country as c ON ba.fk_pays = c.rowid';
        $sql.= ' LEFT JOIN '.MAIN_DB_PREFIX.'c_departements as d ON ba.state_id = d.rowid';
        $sql.= " WHERE entity IN (".getEntity($this->element, 1).")";
        if ($id)  $sql.= " AND ba.rowid  = ".$id;
        if ($ref) $sql.= " AND ba.ref = '".$this->db->escape($ref)."'";

        dol_syslog(get_class($this)."::fetch", LOG_DEBUG);
        $result = $this->db->query($sql);
        if ($result)
        {
            if ($this->db->num_rows($result))
            {
                $obj = $this->db->fetch_object($result);

                $this->id            = $obj->rowid;
                $this->rowid         = $obj->rowid;
                $this->ref           = $obj->ref;
                $this->label         = $obj->label;
                $this->type          = $obj->courant;
                $this->courant       = $obj->courant;
                $this->bank          = $obj->bank;
                $this->clos          = $obj->clos;
                $this->rappro        = $obj->rappro;
                $this->url           = $obj->url;

                $this->code_banque   = $obj->code_banque;
                $this->code_guichet  = $obj->code_guichet;
                $this->number        = $obj->number;
                $this->cle_rib       = $obj->cle_rib;
                $this->bic           = $obj->bic;
                $this->iban          = $obj->iban;
                $this->domiciliation = $obj->domiciliation;
                $this->proprio       = $obj->proprio;
                $this->owner_address = $obj->owner_address;

                $this->state_id        = $obj->state_id;
                $this->state_code      = $obj->state_code;
                $this->state           = $obj->state;

                $this->country_id    = $obj->country_id;
                $this->country_code  = $obj->country_code;
                $this->country       = $obj->country;

                $this->account_number = $obj->account_number;
				$this->accountancy_journal = $obj->accountancy_journal;

                $this->currency_code  = $obj->currency_code;
                $this->account_currency_code  = $obj->currency_code;
                $this->min_allowed    = $obj->min_allowed;
                $this->min_desired    = $obj->min_desired;
                $this->comment        = $obj->comment;

                // Retreive all extrafield for thirdparty
                // fetch optionals attributes and labels
                require_once(DOL_DOCUMENT_ROOT.'/core/class/extrafields.class.php');
                $extrafields=new ExtraFields($this->db);
                $extralabels=$extrafields->fetch_name_optionals_label($this->table_element,true);
                $this->fetch_optionals($this->id,$extralabels);


                return 1;
            }
            else
			{
                return 0;
            }
        }
        else
        {
            dol_print_error($this->db);
            return -1;
        }
    }

    /**
     * Sets object to supplied categories.
     *
     * Deletes object from existing categories not supplied.
     * Adds it to non existing supplied categories.
     * Existing categories are left untouch.
     *
     * @param int[]|int $categories Category or categories IDs
     */
    public function setCategories($categories) {
        // Handle single category
        if (! is_array($categories)) {
            $categories = array($categories);
        }

        // Get current categories
        require_once DOL_DOCUMENT_ROOT . '/categories/class/categorie.class.php';
        $c = new Categorie($this->db);
        $existing = $c->containing($this->id, Categorie::TYPE_ACCOUNT, 'id');

        // Diff
        if (is_array($existing)) {
            $to_del = array_diff($existing, $categories);
            $to_add = array_diff($categories, $existing);
        } else {
            $to_del = array(); // Nothing to delete
            $to_add = $categories;
        }

        // Process
        foreach($to_del as $del) {
            if ($c->fetch($del) > 0) {
                $c->del_type($this, 'account');
            }
        }
        foreach ($to_add as $add) {
            if ($c->fetch($add) > 0) {
                $c->add_type($this, 'account');
            }
        }

        return;
    }

    /**
     *  Delete bank account from database
     *
     *	@param	User	$user	User deleting
     *  @return int             <0 if KO, >0 if OK
     */
<<<<<<< HEAD
    function delete($user='')
=======
    function delete(User $user = null)
>>>>>>> 3f5d67d4
    {
        global $conf;

        $sql = "DELETE FROM ".MAIN_DB_PREFIX."bank_account";
        $sql.= " WHERE rowid  = ".$this->rowid;
        $sql.= " AND entity = ".$conf->entity;

        dol_syslog(get_class($this)."::delete", LOG_DEBUG);
        $result = $this->db->query($sql);
        if ($result) {

        	// Remove extrafields
        	if ((empty($conf->global->MAIN_EXTRAFIELDS_DISABLED))) // For avoid conflicts if trigger used
        	{
        		$result=$this->deleteExtraFields();
        		if ($result < 0)
        		{
        			dol_syslog(get_class($this)."::delete error -4 ".$this->error, LOG_ERR);
        			return -1;
        		}
        	}

            return 1;
        }
        else {
            dol_print_error($this->db);
            return -1;
        }
    }


    /**
     *    Retourne le libelle du statut d'une facture (brouillon, validee, abandonnee, payee)
     *
     *    @param	int		$mode       0=libelle long, 1=libelle court, 2=Picto + Libelle court, 3=Picto, 4=Picto + Libelle long
     *    @return   string        		Libelle
     */
    function getLibStatut($mode=0)
    {
        return $this->LibStatut($this->clos,$mode);
    }

    /**
     *    Renvoi le libelle d'un statut donne
     *
     *    @param	int		$statut        	Id statut
     *    @param    int		$mode          	0=libelle long, 1=libelle court, 2=Picto + Libelle court, 3=Picto, 4=Picto + Libelle long, 5=Libelle court + Picto
     *    @return   string        			Libelle du statut
     */
	function LibStatut($statut, $mode = 0)
	{
		global $langs;
		$langs->load('banks');

		if ($statut == self::STATUS_OPEN) {
			$label = $langs->trans("StatusAccountOpened");
			$picto = img_picto($label, 'statut4');
		} else {
			$label = $langs->trans("StatusAccountClosed");
			$picto = img_picto($label, 'statut5');
		}

		if ($mode == 2) {
			return $picto.' '.$label;
		} elseif ($mode == 3) {
			return $picto;
		} elseif ($mode == 4) {
			return $picto.' '.$label;
		} elseif ($mode == 5) {
			return $label.' '.$picto;
		}

		//There is no short mode for this label
		return $label;
	}


    /**
     *    Renvoi si un compte peut etre supprimer ou non (sans mouvements)
     *
     *    @return     boolean     vrai si peut etre supprime, faux sinon
     */
    function can_be_deleted()
    {
        $can_be_deleted=false;

        $sql = "SELECT COUNT(rowid) as nb";
        $sql.= " FROM ".MAIN_DB_PREFIX."bank";
        $sql.= " WHERE fk_account=".$this->id;

        $resql = $this->db->query($sql);
        if ($resql) {
            $obj=$this->db->fetch_object($resql);
            if ($obj->nb <= 1) $can_be_deleted=true;    // Juste le solde
        }
        else {
            dol_print_error($this->db);
        }
        return $can_be_deleted;
    }


    /**
     *   Return error
     *
     *   @return	string		Error string
     */
    function error()
    {
        return $this->error;
    }

    /**
     * 	Return current sold
     *
     * 	@param	int		$option		1=Exclude future operation date (this is to exclude input made in advance and have real account sold)
     *	@return	int					Current sold (value date <= today)
     */
    function solde($option=0)
    {
        $sql = "SELECT sum(amount) as amount";
        $sql.= " FROM ".MAIN_DB_PREFIX."bank";
        $sql.= " WHERE fk_account = ".$this->id;
        if ($option == 1) $sql.= " AND dateo <= '".$this->db->idate(dol_now())."'";

        $resql = $this->db->query($sql);
        if ($resql)
        {
            if ($this->db->num_rows($resql))
            {
                $obj=$this->db->fetch_object($resql);
                $solde = $obj->amount;
            }
            $this->db->free($resql);
            return $solde;
        }
    }

    /**
     *      Load indicators for dashboard (this->nbtodo and this->nbtodolate)
     *
     *      @param	User	$user        		Objet user
     *		@param	int		$filteraccountid	To get info for a particular account id
     *      @return WorkboardResponse|int 		<0 if KO, WorkboardResponse if OK
     */
    function load_board(User $user, $filteraccountid = 0)
    {
        global $conf, $langs;

        if ($user->societe_id) return -1;   // protection pour eviter appel par utilisateur externe

        $sql = "SELECT b.rowid, b.datev as datefin";
        $sql.= " FROM ".MAIN_DB_PREFIX."bank as b,";
        $sql.= " ".MAIN_DB_PREFIX."bank_account as ba";
        $sql.= " WHERE b.rappro=0";
        $sql.= " AND b.fk_account = ba.rowid";
        $sql.= " AND ba.entity IN (".getEntity('bank_account', 1).")";
        $sql.= " AND (ba.rappro = 1 AND ba.courant != 2)";	// Compte rapprochable
        $sql.= " AND clos = 0";
        if ($filteraccountid) $sql.=" AND ba.rowid = ".$filteraccountid;

        $resql=$this->db->query($sql);
        if ($resql)
        {
	        $langs->load("banks");
	        $now=dol_now();

            require_once DOL_DOCUMENT_ROOT.'/core/class/workboardresponse.class.php';

	        $response = new WorkboardResponse();
	        $response->warning_delay=$conf->bank->rappro->warning_delay/60/60/24;
	        $response->label=$langs->trans("TransactionsToConciliate");
	        $response->url=DOL_URL_ROOT.'/compta/bank/index.php?leftmenu=bank&amp;mainmenu=bank';
	        $response->img=img_object($langs->trans("TransactionsToConciliate"),"payment");

            while ($obj=$this->db->fetch_object($resql))
            {
                $response->nbtodo++;
                if ($this->db->jdate($obj->datefin) < ($now - $conf->bank->rappro->warning_delay)) {
	                $response->nbtodolate++;
                }
            }

            return $response;
        }
        else
        {
            dol_print_error($this->db);
            $this->error=$this->db->error();
            return -1;
        }
    }


    /**
     *      Load indicators for dashboard (this->nbtodo and this->nbtodolate)
     *
     *      @return int     Nb of account we can reconciliate
     */
    public static function countAccountToReconcile()
    {
<<<<<<< HEAD
        global $db, $conf, $langs;
    
        if ($user->societe_id) return 0;   // protection pour eviter appel par utilisateur externe
=======
        global $db, $conf, $user;

        //Protection against external users
        if ($user->societe_id) {
            return 0;
        }
>>>>>>> 3f5d67d4
    
        $nb=0;
        
        $sql = "SELECT COUNT(ba.rowid) as nb";
        $sql.= " FROM ".MAIN_DB_PREFIX."bank_account as ba";
        $sql.= " WHERE ba.rappro > 0 and ba.clos = 0";
        $sql.= " AND ba.entity IN (".getEntity('bank_account', 1).")";
        if (empty($conf->global->BANK_CAN_RECONCILIATE_CASHACCOUNT)) $sql.= " AND ba.courant != 2";
        $resql=$db->query($sql);
        if ($resql)
        {
            $obj = $db->fetch_object($resql);
            $nb = $obj->nb;
        }
        else dol_print_error($db);

        return $nb;
    }
        
    /**
     *    	Return clicable name (with picto eventually)
     *
     *		@param	int		$withpicto		Include picto into link
     *      @param  string	$mode           ''=Link to card, 'transactions'=Link to transactions card
     *		@return	string					Chaine avec URL
     */
    function getNomUrl($withpicto=0, $mode='')
    {
        global $langs;

        $result='';
        $label = '<u>' . $langs->trans("ShowAccount") . '</u>';
        if (! empty($this->label))
            $label .= '<br><b>' . $langs->trans('Account') . ':</b> ' . $this->label;
        if (! empty($this->number))
            $label .= '<br><b>' . $langs->trans('AccountNumber') . ':</b> ' . $this->number;
        $linkclose = '" title="'.dol_escape_htmltag($label, 1).'" class="classfortooltip">';

        if (empty($mode))
        {
            $link = '<a href="'.DOL_URL_ROOT.'/compta/bank/card.php?id='.$this->id.$linkclose;
            $linkend='</a>';
        }
        else if ($mode == 'transactions')
        {
            $link = '<a href="'.DOL_URL_ROOT.'/compta/bank/account.php?account='.$this->id.$linkclose;
            $linkend='</a>';
        }
        else if ($mode == 'receipts')
        {
            $link = '<a href="'.DOL_URL_ROOT.'/compta/bank/releve.php?account='.$this->id.$linkclose;
            $linkend='</a>';
        }
        
        if ($withpicto) $result.=($link.img_object($label, 'account', 'class="classfortooltip"').$linkend.' ');
        $result.=$link.$this->label.$linkend;
        return $result;
    }


    // Method after here are common to Account and CompanyBankAccount


    /**
     *     Return if an account has valid information
     *
     *     @return     int         1 if correct, <=0 if wrong
     */
    function verif()
    {
        require_once DOL_DOCUMENT_ROOT . '/core/lib/bank.lib.php';

        // Call function to check BAN
        if (! checkBanForAccount($this))
        {
            $this->error_number = 12;
            $this->error_message = 'RIBControlError';
        }

        if ($this->error_number == 0)
        {
            return 1;
        }
        else
        {
            return 0;
        }
    }

    /**
     * 	Return account country code
     *
     *	@return		string		country code
     */
    function getCountryCode()
    {
        global $mysoc;

        // We return country code of bank account
        if (! empty($this->country_code)) return $this->country_code;

        // For backward compatibility, we try to guess country from other information
        if (! empty($this->iban))
        {
            if ($mysoc->country_code === 'IN') return $mysoc->country_code;	// Test to know if we can trust IBAN

            // If IBAN defined, we can know country of account from it
            if (preg_match("/^([a-zA-Z][a-zA-Z])/i",$this->iban,$reg)) return $reg[1];
        }

        // If this class is linked to a third party
        if (! empty($this->socid))
        {
            require_once DOL_DOCUMENT_ROOT .'/societe/class/societe.class.php';
            $company=new Societe($this->db);
            $result=$company->fetch($this->socid);
            if (! empty($company->country_code)) return $company->country_code;
        }

        // We return country code of managed company
        if (! empty($mysoc->country_code)) return $mysoc->country_code;

        return '';
    }

    /**
     * Return if a bank account is defined with detailed information (bank code, desk code, number and key).
     * More information on codes used by countries on page http://en.wikipedia.org/wiki/Bank_code
     *
     * @return		int        0=No bank code need + Account number is enough
     *                         1=Need 2 fields for bank code: Bank, Desk (France, Spain, ...) + Account number and key
     *                         2=Need 1 field for bank code:  Bank only (Sort code for Great Britain, BSB for Australia) + Account number
     */
    function useDetailedBBAN()
    {
        $country_code=$this->getCountryCode();

        if (in_array($country_code,array('CH','FR','ES','GA','IT'))) return 1; // France, Spain, Gabon, ...
        if (in_array($country_code,array('AU','BE','CA','DE','DK','GR','GB','ID','IE','IR','KR','NL','NZ','UK','US'))) return 2;      // Australia, England...
        return 0;
    }

    /**
     *	Load miscellaneous information for tab "Info"
     *
     *	@param  int		$id		Id of object to load
     *	@return	void
     */
    function info($id)
    {

    }

	/**
	 * Returns the fields in order that this bank account should show to the user
	 * Will return an array with the following values:
	 * - BankAccountNumber
	 * - BankCode
	 * - BankAccountNumberKey
	 * - DeskCode
	 *
	 * Some countries show less or more bank account properties to the user
	 *
	 * @return array
	 * @see useDetailedBBAN
	 */
	public function getFieldsToShow()
	{
		//Get the required properties depending on the country
		$detailedBBAN = $this->useDetailedBBAN();

		if ($detailedBBAN == 0) {
			return array(
				'BankAccountNumber'
			);
		} elseif ($detailedBBAN == 2) {
			return array(
				'BankCode',
				'BankAccountNumber'
			);
		}

		//Get the order the properties are shown
		return self::getAccountNumberOrder();
	}

	/**
	 * Returns the components of the bank account in order.
	 * Will return an array with the following values:
	 * - BankAccountNumber
	 * - BankCode
	 * - BankAccountNumberKey
	 * - DeskCode
	 *
	 * @return array
	 */
	public static function getAccountNumberOrder()
	{
		global $conf;

		$fieldlists = array(
			'BankCode',
			'DeskCode',
			'BankAccountNumber',
			'BankAccountNumberKey'
		);

		if (!empty($conf->global->BANK_SHOW_ORDER_OPTION)) {
			if (is_numeric($conf->global->BANK_SHOW_ORDER_OPTION)) {
				if ($conf->global->BANK_SHOW_ORDER_OPTION == '1') {
					$fieldlists = array(
						'BankCode',
						'DeskCode',
						'BankAccountNumberKey',
						'BankAccountNumber'
					);
				}
			} else {
				//Replace the old AccountNumber key with the new BankAccountNumber key
				$fieldlists = explode(
					' ',
					preg_replace('/ ?[^Bank]AccountNumber ?/', 'BankAccountNumber',
						$conf->global->BANK_SHOW_ORDER_OPTION)
				);
			}
		}

		return $fieldlists;
	}


    /**
     *  Initialise an instance with random values.
     *  Used to build previews or test instances.
     *	id must be 0 if object instance is a specimen.
     *
     *  @return	void
     */
    function initAsSpecimen()
    {
        $this->ref             = 'MBA';
        $this->label           = 'My Bank account';
        $this->bank            = 'MyBank';
        $this->courant         = Account::TYPE_CURRENT;
        $this->clos            = Account::STATUS_OPEN;
        $this->code_banque     = '123';
        $this->code_guichet    = '456';
        $this->number          = 'ABC12345';
        $this->cle_rib         = 50;
        $this->bic             = 'AA12';
        $this->iban            = 'FR999999999';
        $this->domiciliation   = 'The bank addresse';
        $this->proprio         = 'Owner';
        $this->owner_address   = 'Owner address';
        $this->country_id      = 1;
    }

}


/**
 *	Class to manage bank transaction lines
 */
class AccountLine extends CommonObject
{
    var $error;
    var $db;
    var $element='bank';
    var $table_element='bank';

    var $id;
    var $ref;
    var $datec;
    var $dateo;

    /**
     * Value date
     */
    var $datev;
    var $amount;
    var $label;
    var $note;
    var $fk_user_author;
    var $fk_user_rappro;
    var $fk_type;
    var $rappro;        // Is it conciliated
    var $num_releve;    // If conciliated, what is bank receipt
    var $num_chq;       // Num of cheque
    var $bank_chq;      // Bank of cheque
    var $fk_bordereau;  // Id of cheque receipt

    var $fk_account;            // Id of bank account
    var $bank_account_label;    // Label of bank account

    public $emetteur;

    /**
     *  Constructor
     *
     *  @param	DoliDB	$db		Database handler
     */
    function __construct(DoliDB $db)
    {
        $this->db = $db;
    }

    /**
     *  Load into memory content of a bank transaction line
     *
     *  @param		int		$rowid   	Id of bank transaction to load
     *  @param      string	$ref     	Ref of bank transaction to load
     *  @param      string	$num     	External num to load (ex: num of transaction for paypal fee)
     *	@return		int					<0 if KO, 0 if OK but not found, >0 if OK and found
     */
    function fetch($rowid,$ref='',$num='')
    {
        global $conf;

        // Check parameters
        if (empty($rowid) && empty($ref) && empty($num)) return -1;

        $sql = "SELECT b.rowid, b.datec, b.datev, b.dateo, b.amount, b.label as label, b.fk_account,";
        $sql.= " b.fk_user_author, b.fk_user_rappro,";
        $sql.= " b.fk_type, b.num_releve, b.num_chq, b.rappro, b.note,";
        $sql.= " b.fk_bordereau, b.banque, b.emetteur,";
        //$sql.= " b.author"; // Is this used ?
        $sql.= " ba.ref as bank_account_ref, ba.label as bank_account_label";
        $sql.= " FROM ".MAIN_DB_PREFIX."bank as b,";
        $sql.= " ".MAIN_DB_PREFIX."bank_account as ba";
        $sql.= " WHERE b.fk_account = ba.rowid";
        $sql.= " AND ba.entity IN (".getEntity('bank_account', 1).")";
        if ($num) $sql.= " AND b.num_chq='".$this->db->escape($num)."'";
        else if ($ref) $sql.= " AND b.rowid='".$this->db->escape($ref)."'";
        else $sql.= " AND b.rowid=".$rowid;

        dol_syslog(get_class($this)."::fetch", LOG_DEBUG);
        $result = $this->db->query($sql);
        if ($result)
        {
            $ret=0;

            $obj = $this->db->fetch_object($result);
            if ($obj)
            {
                $this->id				= $obj->rowid;
                $this->rowid			= $obj->rowid;
                $this->ref				= $obj->rowid;

                $this->datec			= $obj->datec;
                $this->datev			= $obj->datev;
                $this->dateo			= $obj->dateo;
                $this->amount			= $obj->amount;
                $this->label			= $obj->label;
                $this->note				= $obj->note;

                $this->fk_user_author	= $obj->fk_user_author;
                $this->fk_user_rappro	= $obj->fk_user_rappro;

                $this->fk_type			= $obj->fk_type;      // Type of transaction
                $this->rappro			= $obj->rappro;
                $this->num_releve		= $obj->num_releve;

                $this->num_chq			= $obj->num_chq;
                $this->bank_chq			= $obj->banque;
                $this->fk_bordereau		= $obj->fk_bordereau;

                $this->fk_account		= $obj->fk_account;
                $this->bank_account_ref   = $obj->bank_account_ref;
                $this->bank_account_label = $obj->bank_account_label;

                $ret=1;
            }
            $this->db->free($result);
            return $ret;
        }
        else
        {
            return -1;
        }
    }

	/**
	 * Inserts a transaction to a bank account
	 *
	 * @return int <0 if KO, rowid of the line if OK
	 */
	public function insert()
	{
		$sql = "INSERT INTO ".MAIN_DB_PREFIX."bank (";
		$sql .= "datec";
		$sql .= ", dateo";
		$sql .= ", datev";
		$sql .= ", label";
		$sql .= ", amount";
		$sql .= ", fk_user_author";
		$sql .= ", num_chq";
		$sql .= ", fk_account";
		$sql .= ", fk_type";
		$sql .= ",emetteur,banque";
		$sql .= ", rappro";
		$sql .= ") VALUES (";
		$sql .= "'".$this->db->idate($this->datec)."'";
		$sql .= ", '".$this->db->idate($this->dateo)."'";
		$sql .= ", '".$this->db->idate($this->datev)."'";
		$sql .= ", '".$this->db->escape($this->label)."'";
		$sql .= ", ".price2num($this->amount);
		$sql .= ", '".$this->fk_user_author."'";
		$sql .= ", ".($this->num_chq ? "'".$this->num_chq."'" : "null");
		$sql .= ", '".$this->fk_account."'";
		$sql .= ", '".$this->db->escape($this->fk_type)."'";
		$sql .= ", ".($this->emetteur ? "'".$this->db->escape($this->emetteur)."'" : "null");
		$sql .= ", ".($this->bank_chq ? "'".$this->db->escape($this->bank_chq)."'" : "null");
		$sql .= ", ".(int) $this->rappro;
		$sql .= ")";

		dol_syslog(get_class($this)."::insert", LOG_DEBUG);
		$resql = $this->db->query($sql);

		if (!$resql) {
			$this->error = $this->db->lasterror();
			return -1;
		}

		$this->id = $this->db->last_insert_id(MAIN_DB_PREFIX.'bank');

		return $this->id;
	}

    /**
     *      Delete transaction bank line record
     *
     *		@param	User	$user	User object that delete
     *      @return	int 			<0 if KO, >0 if OK
     */
    function delete(User $user = null)
    {
        $nbko=0;

        if ($this->rappro)
        {
            // Protection to avoid any delete of consolidated lines
            $this->error="ErrorDeleteNotPossibleLineIsConsolidated";
            return -1;
        }

        $this->db->begin();

        // Delete urls
        $result=$this->delete_urls($user);
        if ($result < 0)
        {
            $nbko++;
        }

        $sql = "DELETE FROM ".MAIN_DB_PREFIX."bank_class WHERE lineid=".(int) $this->rowid;
        dol_syslog(get_class($this)."::delete", LOG_DEBUG);
        $result = $this->db->query($sql);
        if (! $result) $nbko++;

        $sql = "DELETE FROM ".MAIN_DB_PREFIX."bank WHERE rowid=".(int) $this->rowid;
        dol_syslog(get_class($this)."::delete", LOG_DEBUG);
        $result = $this->db->query($sql);
        if (! $result) $nbko++;

        if (! $nbko)
        {
            $this->db->commit();
            return 1;
        }
        else
        {
            $this->db->rollback();
            return -$nbko;
        }
    }


    /**
     *      Delete bank line records
     *
     *		@param	User	$user	User object that delete
     *      @return	int 			<0 if KO, >0 if OK
     */
    function delete_urls(User $user = null)
    {
        $nbko=0;

        if ($this->rappro)
        {
            // Protection to avoid any delete of consolidated lines
            $this->error="ErrorDeleteNotPossibleLineIsConsolidated";
            return -1;
        }

        $this->db->begin();

        $sql = "DELETE FROM ".MAIN_DB_PREFIX."bank_url WHERE fk_bank=".(int) $this->rowid;
        dol_syslog(get_class($this)."::delete_urls", LOG_DEBUG);
        $result = $this->db->query($sql);
        if (! $result) $nbko++;

        if (! $nbko)
        {
            $this->db->commit();
            return 1;
        }
        else
        {
            $this->db->rollback();
            return -$nbko;
        }
    }


    /**
     *		Update bank account record in database
     *
     *		@param	User	$user			Object user making update
     *		@param 	int		$notrigger		0=Disable all triggers
     *		@return	int						<0 if KO, >0 if OK
     */
    function update(User $user, $notrigger = 0)
    {
        $this->db->begin();

        $sql = "UPDATE ".MAIN_DB_PREFIX."bank SET";
        $sql.= " amount = ".price2num($this->amount).",";
        $sql.= " datev='".$this->db->idate($this->datev)."',";
        $sql.= " dateo='".$this->db->idate($this->dateo)."'";
        $sql.= " WHERE rowid = ".$this->rowid;

        dol_syslog(get_class($this)."::update", LOG_DEBUG);
        $resql = $this->db->query($sql);
        if ($resql)
        {
            $this->db->commit();
            return 1;
        }
        else
        {
            $this->db->rollback();
            $this->error=$this->db->error();
            return -1;
        }
    }


    /**
     *		Update conciliation field
     *
     *		@param	User	$user		Objet user making update
     *		@param 	int		$cat		Category id
     *		@return	int					<0 if KO, >0 if OK
     */
    function update_conciliation(User $user, $cat)
    {
        $this->db->begin();

        $sql = "UPDATE ".MAIN_DB_PREFIX."bank SET";
        $sql.= " rappro = 1";
        $sql.= ", num_releve = '".$this->num_releve."'";
        $sql.= ", fk_user_rappro = ".$user->id;
        $sql.= " WHERE rowid = ".$this->id;

        dol_syslog(get_class($this)."::update_conciliation", LOG_DEBUG);
        $resql = $this->db->query($sql);
        if ($resql)
        {
            if (! empty($cat))
            {
                $sql = "INSERT INTO ".MAIN_DB_PREFIX."bank_class (";
                $sql.= "lineid";
                $sql.= ", fk_categ";
                $sql.= ") VALUES (";
                $sql.= $this->id;
                $sql.= ", ".$cat;
                $sql.= ")";

                dol_syslog(get_class($this)."::update_conciliation", LOG_DEBUG);
                $this->db->query($sql);

                // No error check. Can fail if category already affected
            }

            $this->rappro=1;

            $this->db->commit();
            return 1;
        }
        else
        {
            $this->db->rollback();
            return -1;
        }
    }


    /**
     * 	Increase/decrease value date of a rowid
     *
     *	@param	int		$rowid		Id of line
     *	@param	int		$sign		1 or -1
     *	@return	int					>0 if OK, 0 if KO
     */
    function datev_change($rowid,$sign=1)
    {
        $sql = "SELECT datev FROM ".MAIN_DB_PREFIX."bank WHERE rowid = ".$rowid;
        $resql = $this->db->query($sql);
        if ($resql)
        {
            $obj=$this->db->fetch_object($resql);
            $newdate=$this->db->jdate($obj->datev)+(3600*24*$sign);

            $sql = "UPDATE ".MAIN_DB_PREFIX."bank SET";
            $sql.= " datev = '".$this->db->idate($newdate)."'";
            $sql.= " WHERE rowid = ".$rowid;

            $result = $this->db->query($sql);
            if ($result)
            {
                if ($this->db->affected_rows($result))
                {
                    return 1;
                }
            }
            else
            {
                dol_print_error($this->db);
                return 0;
            }
        }
        else dol_print_error($this->db);
        return 0;
    }

    /**
     * 	Increase value date of a rowid
     *
     *	@param	int		$id		Id of line to change
     *	@return	int				>0 if OK, 0 if KO
     */
    function datev_next($id)
    {
        return $this->datev_change($id,1);
    }

    /**
     * 	Decrease value date of a rowid
     *
     *	@param	int		$id		Id of line to change
     *	@return	int				>0 if OK, 0 if KO
     */
    function datev_previous($id)
    {
        return $this->datev_change($id,-1);
    }


    /**
     *	Load miscellaneous information for tab "Info"
     *
     *	@param  int		$id		Id of object to load
     *	@return	void
     */
    function info($id)
    {
        $sql = 'SELECT b.rowid, b.datec,';
        $sql.= ' b.fk_user_author, b.fk_user_rappro';
        $sql.= ' FROM '.MAIN_DB_PREFIX.'bank as b';
        $sql.= ' WHERE b.rowid = '.$id;

        $result=$this->db->query($sql);
        if ($result)
        {
            if ($this->db->num_rows($result))
            {
                $obj = $this->db->fetch_object($result);
                $this->id = $obj->rowid;

                if ($obj->fk_user_author)
                {
                    $cuser = new User($this->db);
                    $cuser->fetch($obj->fk_user_author);
                    $this->user_creation     = $cuser;
                }
                if ($obj->fk_user_rappro)
                {
                    $ruser = new User($this->db);
                    $ruser->fetch($obj->fk_user_rappro);
                    $this->user_rappro = $ruser;
                }

                $this->date_creation     = $this->db->jdate($obj->datec);
                //$this->date_rappro       = $obj->daterappro;    // Not yet managed
            }
            $this->db->free($result);
        }
        else
        {
            dol_print_error($this->db);
        }
    }


    /**
     *    	Return clicable name (with picto eventually)
     *
     *		@param	int		$withpicto		0=No picto, 1=Include picto into link, 2=Only picto
     *		@param	int		$maxlen			Longueur max libelle
     *		@param	string	$option			Option ('showall')
     *		@return	string					Chaine avec URL
     */
    function getNomUrl($withpicto=0,$maxlen=0,$option='')
    {
        global $langs;

        $result='';
        $label=$langs->trans("ShowTransaction").': '.$this->rowid;
        $link = '<a href="'.DOL_URL_ROOT.'/compta/bank/ligne.php?rowid='.$this->rowid.'" title="'.dol_escape_htmltag($label, 1).'" class="classfortooltip">';
        $linkend='</a>';

        if ($withpicto) $result.=($link.img_object($label, 'account', 'class="classfortooltip"').$linkend.' ');
        $result.=$link.$this->rowid.$linkend;

        if ($option == 'showall' || $option == 'showconciliated') $result.=' (';
        if ($option == 'showall')
        {
            $result.=$langs->trans("BankAccount").': ';
            $accountstatic=new Account($this->db);
            $accountstatic->id=$this->fk_account;
            $accountstatic->label=$this->bank_account_label;
            $result.=$accountstatic->getNomUrl(0).', ';
        }
        if ($option == 'showall' || $option == 'showconciliated')
        {
            $result.=$langs->trans("BankLineConciliated").': ';
            $result.=yn($this->rappro);
        }
        if ($option == 'showall' || $option == 'showconciliated') $result.=')';

        return $result;
    }

}
<|MERGE_RESOLUTION|>--- conflicted
+++ resolved
@@ -44,47 +44,6 @@
      * @deprecated
      * @see id
      */
-<<<<<<< HEAD
-    var $rowid;
-
-    var $label;
-    //! 1=Compte courant/check/carte, 2=Compte liquide, 0=Compte épargne
-    var $courant;
-    var $type;      // same as courant
-    //! Name
-    var $bank;
-    var $clos;
-    var $rappro=1;    // If bank need to be conciliated
-    var $url;
-    //! BBAN field for French Code banque
-    var $code_banque;
-    //! BBAN field for French Code guichet
-    var $code_guichet;
-    //! BBAN main account number
-    var $number;
-    //! BBAN field for French Cle de controle
-    var $cle_rib;
-    //! BIC/SWIFT number
-    var $bic;
-    //! IBAN number (International Bank Account Number)
-    var $iban;			// stored into iban_prefix field into database
-    var $proprio;
-    var $owner_address;
-
-    var $state_id;
-    var $state_code;
-    var $state;
-
-    var $type_lib=array();
-
-    var $account_number;
-	var $accountancy_journal;
-
-    var $currency_code;
-    var $min_allowed;
-    var $min_desired;
-    var $comment;
-=======
     public $rowid;
 
     /**
@@ -164,7 +123,6 @@
      * @var
      */
     public $iban;
->>>>>>> 3f5d67d4
 
     /**
      * Name of account holder
@@ -985,11 +943,7 @@
      *	@param	User	$user	User deleting
      *  @return int             <0 if KO, >0 if OK
      */
-<<<<<<< HEAD
-    function delete($user='')
-=======
     function delete(User $user = null)
->>>>>>> 3f5d67d4
     {
         global $conf;
 
@@ -1191,18 +1145,12 @@
      */
     public static function countAccountToReconcile()
     {
-<<<<<<< HEAD
-        global $db, $conf, $langs;
-    
-        if ($user->societe_id) return 0;   // protection pour eviter appel par utilisateur externe
-=======
         global $db, $conf, $user;
 
         //Protection against external users
         if ($user->societe_id) {
             return 0;
         }
->>>>>>> 3f5d67d4
     
         $nb=0;
         
