<?php
/* Copyright (C) 2001-2007	Rodolphe Quiedeville	<rodolphe@quiedeville.org>
 * Copyright (C) 2003		Jean-Louis Bergamo		<jlb@j1b.org>
 * Copyright (C) 2004-2012	Laurent Destailleur		<eldy@users.sourceforge.net>
 * Copyright (C) 2004		Christophe Combelles	<ccomb@free.fr>
 * Copyright (C) 2005-2010	Regis Houssin			<regis.houssin@capnetworks.com>
 * Copyright (C) 2013		Florian Henry			<florian.henry@open-concept.pro>
 * Copyright (C) 2015		Marcos García			<marcosgdf@gmail.com>
 * Copyright (C) 2015		Alexandre Spangaro		<aspangaro.dolibarr@gmail.com>
 * Copyright (C) 2016		Ferran Marcet   		<fmarcet@2byte.es>
 *
 * This program is free software; you can redistribute it and/or modify
 * it under the terms of the GNU General Public License as published by
 * the Free Software Foundation; either version 3 of the License, or
 * (at your option) any later version.
 *
 * This program is distributed in the hope that it will be useful,
 * but WITHOUT ANY WARRANTY; without even the implied warranty of
 * MERCHANTABILITY or FITNESS FOR A PARTICULAR PURPOSE.  See the
 * GNU General Public License for more details.
 *
 * You should have received a copy of the GNU General Public License
 * along with this program. If not, see <http://www.gnu.org/licenses/>.
 */

/**
 *	\file       htdocs/compta/bank/class/account.class.php
 *	\ingroup    bank
 *	\brief      File of class to manage bank accounts
 */
require_once DOL_DOCUMENT_ROOT .'/core/class/commonobject.class.php';


/**
 *	Class to manage bank accounts
 */
class Account extends CommonObject
{
    public $element='bank_account';
    public $table_element='bank_account';

    /**
     * @var	int		Use id instead of rowid
     * @deprecated
     * @see id
     */
    var $rowid;

    var $label;
    //! 1=Compte courant/check/carte, 2=Compte liquide, 0=Compte épargne
    var $courant;
    var $type;      // same as courant
    //! Name
    var $bank;
    var $clos;
    var $rappro=1;    // If bank need to be conciliated
    var $url;
    //! BBAN field for French Code banque
    var $code_banque;
    //! BBAN field for French Code guichet
    var $code_guichet;
    //! BBAN main account number
    var $number;
    //! BBAN field for French Cle de controle
    var $cle_rib;
    //! BIC/SWIFT number
    var $bic;
    //! IBAN number (International Bank Account Number)
    var $iban;			// stored into iban_prefix field into database
    var $proprio;
    var $owner_address;

    var $state_id;
    var $state_code;
    var $state;

    var $type_lib=array();

    var $account_number;
	var $accountancy_journal;

    var $currency_code;
    var $min_allowed;
    var $min_desired;
    var $comment;


    /**
     *  Constructor
     *
     *  @param	DoliDB		$db		Database handler
     */
    function __construct($db)
    {
        global $langs;

        $this->db = $db;

        $this->clos = 0;
        $this->solde = 0;

        $this->type_lib[0]=$langs->trans("BankType0");
        $this->type_lib[1]=$langs->trans("BankType1");
        $this->type_lib[2]=$langs->trans("BankType2");

        $this->status[0]=$langs->trans("StatusAccountOpened");
        $this->status[1]=$langs->trans("StatusAccountClosed");

        return 1;
    }


    /**
     *  Return if a bank account need to be conciliated
     *
     *  @return     int         1 if need to be concialiated, < 0 otherwise.
     */
    function canBeConciliated()
    {
        global $conf;

        if (empty($this->rappro)) return -1;
        if ($this->courant == 2 && empty($conf->global->BANK_CAN_RECONCILIATE_CASHACCOUNT)) return -2;
        if ($this->clos) return -3;
        return 1;
    }


    /**
     *      Add a link between bank line record and its source
     *
     *      @param	int		$line_id    Id ecriture bancaire
     *      @param  int		$url_id     Id parametre url
     *      @param  string	$url        Url
     *      @param  string	$label      Link label
     *      @param  string	$type       Type of link ('payment', 'company', 'member', ...)
     *      @return int         		<0 if KO, id line if OK
     */
    function add_url_line($line_id, $url_id, $url, $label, $type)
    {
        $sql = "INSERT INTO ".MAIN_DB_PREFIX."bank_url (";
        $sql.= "fk_bank";
        $sql.= ", url_id";
        $sql.= ", url";
        $sql.= ", label";
        $sql.= ", type";
        $sql.= ") VALUES (";
        $sql.= "'".$line_id."'";
        $sql.= ", '".$url_id."'";
        $sql.= ", '".$url."'";
        $sql.= ", '".$this->db->escape($label)."'";
        $sql.= ", '".$type."'";
        $sql.= ")";

        dol_syslog(get_class($this)."::add_url_line", LOG_DEBUG);
        if ($this->db->query($sql))
        {
            $rowid = $this->db->last_insert_id(MAIN_DB_PREFIX."bank_url");
            return $rowid;
        }
        else
        {
            $this->error=$this->db->lasterror();
            return -1;
        }
    }

    /**
     * 		TODO Move this into AccountLine
     *      Return array with links from llx_bank_url
     *
     *      @param  int         $fk_bank    To search using bank transaction id
     *      @param  int         $url_id     To search using link to
     *      @param  string      $type       To search using type
     *      @return array|-1                Array of links or -1 on error
     */
    function get_url($fk_bank='', $url_id='', $type='')
    {
        $lines = array();

        // Check parameters
        if (! empty($fk_bank) && (! empty($url_id) || ! empty($type)))
        {
            $this->error="ErrorBadParameter";
            return -1;
        }

        $sql = "SELECT fk_bank, url_id, url, label, type";
        $sql.= " FROM ".MAIN_DB_PREFIX."bank_url";
        if ($fk_bank > 0) {
            $sql.= " WHERE fk_bank = ".$fk_bank;
        }
        else { $sql.= " WHERE url_id = ".$url_id." AND type = '".$type."'";
        }
        $sql.= " ORDER BY type, label";

        dol_syslog(get_class($this)."::get_url", LOG_DEBUG);
        $result = $this->db->query($sql);
        if ($result)
        {
            $i = 0;
            $num = $this->db->num_rows($result);
            while ($i < $num)
            {
                $obj = $this->db->fetch_object($result);
                // Anciens liens (pour compatibilite)
                $lines[$i][0] = $obj->url;
                $lines[$i][1] = $obj->url_id;
                $lines[$i][2] = $obj->label;
                $lines[$i][3] = $obj->type;
                // Nouveaux liens
                $lines[$i]['url'] = $obj->url;
                $lines[$i]['url_id'] = $obj->url_id;
                $lines[$i]['label'] = $obj->label;
                $lines[$i]['type'] = $obj->type;
                $lines[$i]['fk_bank'] = $obj->fk_bank;
                $i++;
            }
        }
        else dol_print_error($this->db);

        return $lines;
    }

    /**
     *  Add an entry into table ".MAIN_DB_PREFIX."bank
     *
     *  @param	int	$date			Date operation
     *  @param	string		$oper			1,2,3,4... (deprecated) or TYP,VIR,PRE,LIQ,VAD,CB,CHQ...
     *  @param	string		$label			Descripton
     *  @param	float		$amount			Amount
     *  @param	string		$num_chq		Numero cheque ou virement
     *  @param	string		$categorie		Categorie optionnelle
     *  @param	User		$user			User that create
     *  @param	string		$emetteur		Name of cheque writer
     *  @param	string		$banque			Bank of cheque writer
     *  @return	int							Rowid of added entry, <0 if KO
     */
    function addline($date, $oper, $label, $amount, $num_chq, $categorie, $user, $emetteur='',$banque='')
    {
	    // Deprecatîon warning
	    if (is_numeric($oper)) {
		    dol_syslog(__METHOD__ . ": using numeric operations is deprecated", LOG_WARNING);
	    }

        // Clean parameters
        $emetteur=trim($emetteur);
        $banque=trim($banque);

        $now=dol_now();

        if (is_numeric($oper))    // Clean oper to have a code instead of a rowid
        {
            $sql ="SELECT code FROM ".MAIN_DB_PREFIX."c_paiement";
            $sql.=" WHERE id=".$oper;
            $resql=$this->db->query($sql);
            if ($resql)
            {
                $obj=$this->db->fetch_object($resql);
                $oper=$obj->code;
            }
            else
            {
                dol_print_error($this->db,'Failed to get payment type code');
                return -1;
            }
        }

        // Check parameters
        if (! $oper)
        {
            $this->error="oper not defined";
            return -1;
        }
        if (! $this->rowid)
        {
            $this->error="this->rowid not defined";
            return -2;
        }
        if ($this->courant == 2 && $oper != 'LIQ')
        {
            $this->error="ErrorCashAccountAcceptsOnlyCashMoney";
            return -3;
        }

        $this->db->begin();

        $datev = $date;

        $sql = "INSERT INTO ".MAIN_DB_PREFIX."bank (";
        $sql.= "datec";
        $sql.= ", dateo";
        $sql.= ", datev";
        $sql.= ", label";
        $sql.= ", amount";
        $sql.= ", fk_user_author";
        $sql.= ", num_chq";
        $sql.= ", fk_account";
        $sql.= ", fk_type";
        $sql.= ",emetteur,banque";
        $sql.= ") VALUES (";
        $sql.= "'".$this->db->idate($now)."'";
        $sql.= ", '".$this->db->idate($date)."'";
        $sql.= ", '".$this->db->idate($datev)."'";
        $sql.= ", '".$this->db->escape($label)."'";
        $sql.= ", ".price2num($amount);
        $sql.= ", '".$user->id."'";
        $sql.= ", ".($num_chq?"'".$num_chq."'":"null");
        $sql.= ", '".$this->rowid."'";
        $sql.= ", '".$oper."'";
        $sql.= ", ".($emetteur?"'".$this->db->escape($emetteur)."'":"null");
        $sql.= ", ".($banque?"'".$this->db->escape($banque)."'":"null");
        $sql.= ")";

        dol_syslog(get_class($this)."::addline", LOG_DEBUG);
        if ($this->db->query($sql))
        {
            $rowid = $this->db->last_insert_id(MAIN_DB_PREFIX."bank");
            if ($categorie)
            {
                $sql = "INSERT INTO ".MAIN_DB_PREFIX."bank_class (";
                $sql.= "lineid";
                $sql.= ", fk_categ";
                $sql.= ") VALUES (";
                $sql.= "'".$rowid."'";
                $sql.= ", '".$categorie."'";
                $sql.= ")";

                $result = $this->db->query($sql);
                if (! $result)
                {
                    $this->db->rollback();
                    $this->error=$this->db->error();
                    return -3;
                }
            }
            $this->db->commit();
            return $rowid;
        }
        else
        {
            $this->error=$this->db->lasterror();
            $this->db->rollback();
            return -2;
        }
    }

    /**
     *  Create bank account into database
     *
     *  @param	User	$user		Object user making creation
     *  @return int        			< 0 if KO, > 0 if OK
     */
    function create($user='')
    {
        global $langs,$conf, $hookmanager;

        // Clean parameters
        if (! $this->min_allowed) $this->min_allowed=0;
        if (! $this->min_desired) $this->min_desired=0;
        $this->state_id = ($this->state_id?$this->state_id:$this->state_id);
        $this->country_id = ($this->country_id?$this->country_id:$this->country_id);

        // Check parameters
        if (empty($this->country_id))
        {
            $this->error=$langs->transnoentitiesnoconv("ErrorFieldRequired",$langs->transnoentitiesnoconv("Country"));
            dol_syslog(get_class($this)."::create ".$this->error, LOG_ERR);
            return -1;
        }
        if (empty($this->ref))
        {
            $this->error=$langs->transnoentitiesnoconv("ErrorFieldRequired",$langs->transnoentitiesnoconv("Ref"));
            dol_syslog(get_class($this)."::create ".$this->error, LOG_ERR);
            return -1;
        }
        if (empty($this->date_solde))
        {
            $this->error=$langs->transnoentitiesnoconv("ErrorFieldRequired",$langs->transnoentitiesnoconv("DateInitialBalance"));
            dol_syslog(get_class($this)."::create ".$this->error, LOG_ERR);
            return -1;
        }

        // Chargement librairie pour acces fonction controle RIB
        require_once DOL_DOCUMENT_ROOT.'/core/lib/bank.lib.php';

        $now=dol_now();

        $sql = "INSERT INTO ".MAIN_DB_PREFIX."bank_account (";
        $sql.= "datec";
        $sql.= ", ref";
        $sql.= ", label";
        $sql.= ", entity";
        $sql.= ", account_number";
		$sql.= ", accountancy_journal";
		$sql.= ", bank";
        $sql.= ", code_banque";
        $sql.= ", code_guichet";
        $sql.= ", number";
        $sql.= ", cle_rib";
        $sql.= ", bic";
        $sql.= ", iban_prefix";
        $sql.= ", domiciliation";
        $sql.= ", proprio";
        $sql.= ", owner_address";
		$sql.= ", currency_code";
        $sql.= ", rappro";
        $sql.= ", min_allowed";
        $sql.= ", min_desired";
        $sql.= ", comment";
        $sql.= ", state_id";
        $sql.= ", fk_pays";
        $sql.= ") VALUES (";
        $sql.= "'".$this->db->idate($now)."'";
        $sql.= ", '".$this->db->escape($this->ref)."'";
        $sql.= ", '".$this->db->escape($this->label)."'";
        $sql.= ", ".$conf->entity;
        $sql.= ", '".$this->db->escape($this->account_number)."'";
		$sql.= ", '".$this->db->escape($this->accountancy_journal)."'";
		$sql.= ", '".$this->db->escape($this->bank)."'";
        $sql.= ", '".$this->code_banque."'";
        $sql.= ", '".$this->code_guichet."'";
        $sql.= ", '".$this->number."'";
        $sql.= ", '".$this->cle_rib."'";
        $sql.= ", '".$this->bic."'";
        $sql.= ", '".$this->iban."'";
        $sql.= ", '".$this->db->escape($this->domiciliation)."'";
        $sql.= ", '".$this->db->escape($this->proprio)."'";
        $sql.= ", '".$this->db->escape($this->owner_address)."'";
        $sql.= ", '".$this->currency_code."'";
        $sql.= ", ".$this->rappro;
        $sql.= ", ".price2num($this->min_allowed);
        $sql.= ", ".price2num($this->min_desired);
        $sql.= ", '".$this->db->escape($this->comment)."'";
        $sql.= ", ".($this->state_id>0?"'".$this->state_id."'":"null");
        $sql.= ", ".$this->country_id;
        $sql.= ")";

        dol_syslog(get_class($this)."::create", LOG_DEBUG);
        $resql=$this->db->query($sql);
        if ($resql)
        {
            $this->id = $this->db->last_insert_id(MAIN_DB_PREFIX."bank_account");

            $result=$this->update();
            if ($result > 0)
            {
                $sql = "INSERT INTO ".MAIN_DB_PREFIX."bank (";
                $sql.= "datec";
                $sql.= ", label";
                $sql.= ", amount";
                $sql.= ", fk_account";
                $sql.= ", datev";
                $sql.= ", dateo";
                $sql.= ", fk_type";
                $sql.= ", rappro";
                $sql.= ") VALUES (";
                $sql.= "'".$this->db->idate($now)."'";
                $sql.= ", '(".$langs->trans("InitialBankBalance").")'";
                $sql.= ", ".price2num($this->solde);
                $sql.= ", '".$this->id."'";
                $sql.= ", '".$this->db->idate($this->date_solde)."'";
                $sql.= ", '".$this->db->idate($this->date_solde)."'";
                $sql.= ", 'SOLD'";
                $sql.= ", 0";		// Not conciliated by default
                $sql.= ")";

                $resql=$this->db->query($sql);
                if (! $resql)
                {
                    $this->error=$this->db->lasterror();
                    return -3;
                }

                // Actions on extra fields (by external module or standard code)
                $hookmanager->initHooks(array('bankdao'));
                $parameters=array('id'=>$this->id);
                $reshook=$hookmanager->executeHooks('insertExtraFields',$parameters,$this,$action);    // Note that $action and $object may have been modified by some hooks
                if (empty($reshook))
                {
                	if (empty($conf->global->MAIN_EXTRAFIELDS_DISABLED)) // For avoid conflicts if trigger used
                	{
                		$result=$this->insertExtraFields();
                		if ($result < 0)
                		{
                			return -4;
                		}
                	}
                }
                else if ($reshook < 0) return -5;
            }
            return $this->id;
        }
        else
        {
            if ($this->db->errno() == 'DB_ERROR_RECORD_ALREADY_EXISTS')
            {
                $this->error=$langs->trans("ErrorBankLabelAlreadyExists");
                return -1;
            }
            else {
                $this->error=$this->db->error()." sql=".$sql;
                return -2;
            }
        }
    }

    /**
     *    	Update bank account card
     *
     *    	@param	User	$user       Object user making action
     *		@return	int					<0 si ko, >0 si ok
     */
    function update($user='')
    {
        global $langs,$conf, $hookmanager;

        // Clean parameters
        $this->state_id = ($this->state_id?$this->state_id:$this->state_id);
        $this->country_id = ($this->country_id?$this->country_id:$this->country_id);

        // Check parameters
        if (empty($this->country_id))
        {
            $this->error=$langs->transnoentitiesnoconv("ErrorFieldRequired",$langs->transnoentitiesnoconv("Country"));
            dol_syslog(get_class($this)."::update ".$this->error, LOG_ERR);
            return -1;
        }
        if (empty($this->ref))
        {
            $this->error=$langs->transnoentitiesnoconv("ErrorFieldRequired",$langs->transnoentitiesnoconv("Ref"));
            dol_syslog(get_class($this)."::update ".$this->error, LOG_ERR);
            return -1;
        }
        if (! $this->label) $this->label = "???";

        $sql = "UPDATE ".MAIN_DB_PREFIX."bank_account SET ";

        $sql.= " ref   = '".$this->db->escape($this->ref)."'";
        $sql.= ",label = '".$this->db->escape($this->label)."'";

        $sql.= ",courant = ".$this->courant;
        $sql.= ",clos = ".$this->clos;
        $sql.= ",rappro = ".$this->rappro;
        $sql.= ",url = ".($this->url?"'".$this->url."'":"null");
        $sql.= ",account_number = '".$this->account_number."'";
		$sql.= ",accountancy_journal = '".$this->accountancy_journal."'";

		$sql.= ",bank  = '".$this->db->escape($this->bank)."'";
        $sql.= ",code_banque='".$this->code_banque."'";
        $sql.= ",code_guichet='".$this->code_guichet."'";
        $sql.= ",number='".$this->number."'";
        $sql.= ",cle_rib='".$this->cle_rib."'";
        $sql.= ",bic='".$this->bic."'";
        $sql.= ",iban_prefix = '".$this->iban."'";
        $sql.= ",domiciliation='".$this->db->escape($this->domiciliation)."'";
        $sql.= ",proprio = '".$this->db->escape($this->proprio)."'";
        $sql.= ",owner_address = '".$this->db->escape($this->owner_address)."'";

        $sql.= ",currency_code = '".$this->currency_code."'";

        $sql.= ",min_allowed = ".($this->min_allowed != '' ? price2num($this->min_allowed) : "null");
        $sql.= ",min_desired = ".($this->min_desired != '' ? price2num($this->min_desired) : "null");
        $sql.= ",comment     = '".$this->db->escape($this->comment)."'";

        $sql.= ",state_id = ".($this->state_id>0?"'".$this->state_id."'":"null");
        $sql.= ",fk_pays = ".$this->country_id;

        $sql.= " WHERE rowid = ".$this->id;
        $sql.= " AND entity = ".$conf->entity;

        dol_syslog(get_class($this)."::update", LOG_DEBUG);
        $result = $this->db->query($sql);
        if ($result)
        {

        	// Actions on extra fields (by external module or standard code)
        	$hookmanager->initHooks(array('bankdao'));
        	$parameters=array('id'=>$this->id);
        	$reshook=$hookmanager->executeHooks('insertExtraFields',$parameters,$this,$action);    // Note that $action and $object may have been modified by some hooks
        	if (empty($reshook))
        	{
        		if (empty($conf->global->MAIN_EXTRAFIELDS_DISABLED)) // For avoid conflicts if trigger used
        		{
        			$result=$this->insertExtraFields();
        			if ($result < 0)
        			{
        				return -1;
        			}
        		}
        	}
        	else if ($reshook < 0) return -1;


            return 1;
        }
        else
        {
            $this->error=$this->db->lasterror();
            dol_print_error($this->db);
            return -1;
        }
    }


    /**
     *    	Update BBAN (RIB) account fields
     *
     *    	@param	User	$user       Object user making update
     *		@return	int					<0 if KO, >0 if OK
     */
    function update_bban($user='')
    {
        global $conf,$langs;

        // Clean parameters
        $this->state_id = ($this->state_id?$this->state_id:$this->state_id);
        $this->country_id = ($this->country_id?$this->country_id:$this->country_id);

        // Chargement librairie pour acces fonction controle RIB
        require_once DOL_DOCUMENT_ROOT.'/core/lib/bank.lib.php';

        dol_syslog(get_class($this)."::update_bban $this->code_banque,$this->code_guichet,$this->number,$this->cle_rib,$this->iban");

        // Check parameters
        if (! $this->ref)
        {
            $this->error=$langs->transnoentitiesnoconv("ErrorFieldRequired",$langs->trans("Ref"));
            return -2;
        }

        $sql = "UPDATE ".MAIN_DB_PREFIX."bank_account SET ";
        $sql.= " bank  = '".$this->db->escape($this->bank)."'";
        $sql.= ",code_banque='".$this->code_banque."'";
        $sql.= ",code_guichet='".$this->code_guichet."'";
        $sql.= ",number='".$this->number."'";
        $sql.= ",cle_rib='".$this->cle_rib."'";
        $sql.= ",bic='".$this->bic."'";
        $sql.= ",iban_prefix = '".$this->iban."'";
        $sql.= ",domiciliation='".$this->db->escape($this->domiciliation)."'";
        $sql.= ",proprio = '".$this->db->escape($this->proprio)."'";
        $sql.= ",owner_address = '".$this->db->escape($this->owner_address)."'";
        $sql.= ",state_id = ".($this->state_id>0?"'".$this->state_id."'":"null");
        $sql.= ",fk_pays = ".$this->country_id;
        $sql.= " WHERE rowid = ".$this->id;
        $sql.= " AND entity = ".$conf->entity;

        dol_syslog(get_class($this)."::update_bban", LOG_DEBUG);

        $result = $this->db->query($sql);
        if ($result)
        {
            return 1;
        }
        else
        {
            $this->error=$this->db->lasterror();
            dol_print_error($this->db);
            return -1;
        }
    }


    /**
     *      Load a bank account into memory from database
     *
     *      @param	int		$id      	Id of bank account to get
     *      @param  string	$ref     	Ref of bank account to get
     *      @return	int					<0 if KO, >0 if OK
     */
    function fetch($id,$ref='')
    {
        global $conf;

        if (empty($id) && empty($ref))
        {
            $this->error="ErrorBadParameters";
            return -1;
        }

        $sql = "SELECT ba.rowid, ba.ref, ba.label, ba.bank, ba.number, ba.courant, ba.clos, ba.rappro, ba.url,";
        $sql.= " ba.code_banque, ba.code_guichet, ba.cle_rib, ba.bic, ba.iban_prefix as iban,";
        $sql.= " ba.domiciliation, ba.proprio, ba.owner_address, ba.state_id, ba.fk_pays as country_id,";
        $sql.= " ba.account_number, ba.accountancy_journal, ba.currency_code,";
        $sql.= " ba.min_allowed, ba.min_desired, ba.comment,";
        $sql.= ' c.code as country_code, c.label as country,';
        $sql.= ' d.code_departement as state_code, d.nom as state';
        $sql.= " FROM ".MAIN_DB_PREFIX."bank_account as ba";
        $sql.= ' LEFT JOIN '.MAIN_DB_PREFIX.'c_country as c ON ba.fk_pays = c.rowid';
        $sql.= ' LEFT JOIN '.MAIN_DB_PREFIX.'c_departements as d ON ba.state_id = d.rowid';
        $sql.= " WHERE entity IN (".getEntity($this->element, 1).")";
        if ($id)  $sql.= " AND ba.rowid  = ".$id;
        if ($ref) $sql.= " AND ba.ref = '".$this->db->escape($ref)."'";

        dol_syslog(get_class($this)."::fetch", LOG_DEBUG);
        $result = $this->db->query($sql);
        if ($result)
        {
            if ($this->db->num_rows($result))
            {
                $obj = $this->db->fetch_object($result);

                $this->id            = $obj->rowid;
                $this->rowid         = $obj->rowid;		// deprecated
                $this->ref           = $obj->ref;
                $this->label         = $obj->label;
                $this->type          = $obj->courant;
                $this->courant       = $obj->courant;
                $this->bank          = $obj->bank;
                $this->clos          = $obj->clos;
                $this->rappro        = $obj->rappro;
                $this->url           = $obj->url;

                $this->code_banque   = $obj->code_banque;
                $this->code_guichet  = $obj->code_guichet;
                $this->number        = $obj->number;
                $this->cle_rib       = $obj->cle_rib;
                $this->bic           = $obj->bic;
                $this->iban          = $obj->iban;
                $this->domiciliation = $obj->domiciliation;
                $this->proprio       = $obj->proprio;
                $this->owner_address = $obj->owner_address;

                $this->state_id        = $obj->state_id;
                $this->state_code      = $obj->state_code;
                $this->state           = $obj->state;

                $this->country_id    = $obj->country_id;
                $this->country_code  = $obj->country_code;
                $this->country       = $obj->country;

                $this->account_number = $obj->account_number;
				$this->accountancy_journal = $obj->accountancy_journal;

                $this->currency_code  = $obj->currency_code;
                $this->account_currency_code  = $obj->currency_code;
                $this->min_allowed    = $obj->min_allowed;
                $this->min_desired    = $obj->min_desired;
                $this->comment        = $obj->comment;

                // Retreive all extrafield for thirdparty
                // fetch optionals attributes and labels
                require_once(DOL_DOCUMENT_ROOT.'/core/class/extrafields.class.php');
                $extrafields=new ExtraFields($this->db);
                $extralabels=$extrafields->fetch_name_optionals_label($this->table_element,true);
                $this->fetch_optionals($this->id,$extralabels);


                return 1;
            }
            else
			{
                return 0;
            }
        }
        else
        {
            dol_print_error($this->db);
            return -1;
        }
    }


    /**
     *  Delete bank account from database
     *
     *	@param	User	$user	User deleting
     *  @return int             <0 if KO, >0 if OK
     */
    function delete($user='')
    {
        global $conf;

        $sql = "DELETE FROM ".MAIN_DB_PREFIX."bank_account";
        $sql.= " WHERE rowid  = ".$this->rowid;
        $sql.= " AND entity = ".$conf->entity;

        dol_syslog(get_class($this)."::delete", LOG_DEBUG);
        $result = $this->db->query($sql);
        if ($result) {

        	// Remove extrafields
        	if ((empty($conf->global->MAIN_EXTRAFIELDS_DISABLED))) // For avoid conflicts if trigger used
        	{
        		$result=$this->deleteExtraFields();
        		if ($result < 0)
        		{
        			dol_syslog(get_class($this)."::delete error -4 ".$this->error, LOG_ERR);
        			return -1;
        		}
        	}

            return 1;
        }
        else {
            dol_print_error($this->db);
            return -1;
        }
    }


    /**
     *    Retourne le libelle du statut d'une facture (brouillon, validee, abandonnee, payee)
     *
     *    @param	int		$mode       0=libelle long, 1=libelle court, 2=Picto + Libelle court, 3=Picto, 4=Picto + Libelle long
     *    @return   string        		Libelle
     */
    function getLibStatut($mode=0)
    {
        return $this->LibStatut($this->clos,$mode);
    }

    /**
     *    Renvoi le libelle d'un statut donne
     *
     *    @param	int		$statut        	Id statut
     *    @param    int		$mode          	0=libelle long, 1=libelle court, 2=Picto + Libelle court, 3=Picto, 4=Picto + Libelle long, 5=Libelle court + Picto
     *    @return   string        			Libelle du statut
     */
    function LibStatut($statut,$mode=0)
    {
        global $langs;
        $langs->load('banks');

        if ($mode == 0)
        {
            if ($statut==0) return $langs->trans("StatusAccountOpened");
            if ($statut==1) return $langs->trans("StatusAccountClosed");
        }
        if ($mode == 1)
        {
            if ($statut==0) return $langs->trans("StatusAccountOpened");
            if ($statut==1) return $langs->trans("StatusAccountClosed");
        }
        if ($mode == 2)
        {
            if ($statut==0) return img_picto($langs->trans("StatusAccountOpened"),'statut4').' '.$langs->trans("StatusAccountOpened");
            if ($statut==1) return img_picto($langs->trans("StatusAccountClosed"),'statut5').' '.$langs->trans("StatusAccountClosed");
        }
        if ($mode == 3)
        {
            if ($statut==0) return img_picto($langs->trans("StatusAccountOpened"),'statut4');
            if ($statut==1) return img_picto($langs->trans("StatusAccountClosed"),'statut5');
        }
        if ($mode == 4)
        {
            if ($statut==0) return img_picto($langs->trans("StatusAccountOpened"),'statut4').' '.$langs->trans("StatusAccountOpened");
            if ($statut==1) return img_picto($langs->trans("StatusAccountClosed"),'statut5').' '.$langs->trans("StatusAccountClosed");
        }
        if ($mode == 5)
        {
            if ($statut==0) return $langs->trans("StatusAccountOpened").' '.img_picto($langs->trans("StatusAccountOpened"),'statut4');
            if ($statut==1) return $langs->trans("StatusAccountClosed").' '.img_picto($langs->trans("StatusAccountClosed"),'statut5');
        }
    }


    /**
     *    Renvoi si un compte peut etre supprimer ou non (sans mouvements)
     *
     *    @return     boolean     vrai si peut etre supprime, faux sinon
     */
    function can_be_deleted()
    {
        $can_be_deleted=false;

        $sql = "SELECT COUNT(rowid) as nb";
        $sql.= " FROM ".MAIN_DB_PREFIX."bank";
        $sql.= " WHERE fk_account=".$this->id;

        $resql = $this->db->query($sql);
        if ($resql) {
            $obj=$this->db->fetch_object($resql);
            if ($obj->nb <= 1) $can_be_deleted=true;    // Juste le solde
        }
        else {
            dol_print_error($this->db);
        }
        return $can_be_deleted;
    }


    /**
     *   Return error
     *
     *   @return	string		Error string
     */
    function error()
    {
        return $this->error;
    }

    /**
     * 	Return current sold
     *
     * 	@param	int		$option		1=Exclude future operation date (this is to exclude input made in advance and have real account sold)
     *	@return	int					Current sold (value date <= today)
     */
    function solde($option=0)
    {
        $sql = "SELECT sum(amount) as amount";
        $sql.= " FROM ".MAIN_DB_PREFIX."bank";
        $sql.= " WHERE fk_account = ".$this->id;
        if ($option == 1) $sql.= " AND dateo <= '".$this->db->idate(dol_now())."'";

        $resql = $this->db->query($sql);
        if ($resql)
        {
            if ($this->db->num_rows($resql))
            {
                $obj=$this->db->fetch_object($resql);
                $solde = $obj->amount;
            }
            $this->db->free($resql);
            return $solde;
        }
    }

    /**
     *      Load indicators for dashboard (this->nbtodo and this->nbtodolate)
     *
     *      @param	User	$user        		Objet user
     *		@param	int		$filteraccountid	To get info for a particular account id
     *      @return WorkboardResponse|int 		<0 if KO, WorkboardResponse if OK
     */
    function load_board($user,$filteraccountid=0)
    {
        global $conf, $langs;

        if ($user->societe_id) return -1;   // protection pour eviter appel par utilisateur externe

        $sql = "SELECT b.rowid, b.datev as datefin";
        $sql.= " FROM ".MAIN_DB_PREFIX."bank as b,";
        $sql.= " ".MAIN_DB_PREFIX."bank_account as ba";
        $sql.= " WHERE b.rappro=0";
        $sql.= " AND b.fk_account = ba.rowid";
        $sql.= " AND ba.entity IN (".getEntity('bank_account', 1).")";
        $sql.= " AND (ba.rappro = 1 AND ba.courant != 2)";	// Compte rapprochable
        if ($filteraccountid) $sql.=" AND ba.rowid = ".$filteraccountid;

        $resql=$this->db->query($sql);
        if ($resql)
        {
	        $langs->load("banks");
	        $now=dol_now();

            require_once DOL_DOCUMENT_ROOT.'/core/class/workboardresponse.class.php';

	        $response = new WorkboardResponse();
	        $response->warning_delay=$conf->bank->rappro->warning_delay/60/60/24;
	        $response->label=$langs->trans("TransactionsToConciliate");
	        $response->url=DOL_URL_ROOT.'/compta/bank/index.php?leftmenu=bank&amp;mainmenu=bank';
	        $response->img=img_object($langs->trans("TransactionsToConciliate"),"payment");

            while ($obj=$this->db->fetch_object($resql))
            {
                $response->nbtodo++;
                if ($this->db->jdate($obj->datefin) < ($now - $conf->bank->rappro->warning_delay)) {
	                $response->nbtodolate++;
                }
            }

            return $response;
        }
        else
        {
            dol_print_error($this->db);
            $this->error=$this->db->error();
            return -1;
        }
    }


    /**
     *      Load indicators for dashboard (this->nbtodo and this->nbtodolate)
     *
     *      @return int     Nb of account we can reconciliate
     */
    public static function countAccountToReconcile()
    {
        global $db, $conf, $langs;
    
        if ($user->societe_id) return 0;   // protection pour eviter appel par utilisateur externe
    
        $nb=0;
        
        $sql = "SELECT COUNT(ba.rowid) as nb";
        $sql.= " FROM ".MAIN_DB_PREFIX."bank_account as ba";
        $sql.= " WHERE ba.rappro > 0 and ba.clos = 0";
<<<<<<< HEAD
=======
        $sql.= " AND ba.entity IN (".getEntity('bank_account', 1).")";
>>>>>>> 9b5dc9da
        if (empty($conf->global->BANK_CAN_RECONCILIATE_CASHACCOUNT)) $sql.= " AND ba.courant != 2";
        $resql=$db->query($sql);
        if ($resql)
        {
            $obj = $db->fetch_object($resql);
            $nb = $obj->nb;
        }
        else dol_print_error($db);

        return $nb;
    }
        
    /**
     *    	Return clicable name (with picto eventually)
     *
     *		@param	int		$withpicto		Include picto into link
     *      @param  string	$mode           ''=Link to card, 'transactions'=Link to transactions card
     *		@return	string					Chaine avec URL
     */
    function getNomUrl($withpicto=0, $mode='')
    {
        global $langs;

        $result='';
        $label = '<u>' . $langs->trans("ShowAccount") . '</u>';
        if (! empty($this->label))
            $label .= '<br><b>' . $langs->trans('Account') . ':</b> ' . $this->label;
        if (! empty($this->number))
            $label .= '<br><b>' . $langs->trans('AccountNumber') . ':</b> ' . $this->number;
        $linkclose = '" title="'.dol_escape_htmltag($label, 1).'" class="classfortooltip">';

        if (empty($mode))
        {
            $link = '<a href="'.DOL_URL_ROOT.'/compta/bank/card.php?id='.$this->id.$linkclose;
            $linkend='</a>';
        }
        else if ($mode == 'transactions')
        {
            $link = '<a href="'.DOL_URL_ROOT.'/compta/bank/account.php?account='.$this->id.$linkclose;
            $linkend='</a>';
        }
        else if ($mode == 'receipts')
        {
            $link = '<a href="'.DOL_URL_ROOT.'/compta/bank/releve.php?account='.$this->id.$linkclose;
            $linkend='</a>';
        }
        
        if ($withpicto) $result.=($link.img_object($label, 'account', 'class="classfortooltip"').$linkend.' ');
        $result.=$link.$this->label.$linkend;
        return $result;
    }


    // Method after here are common to Account and CompanyBankAccount


    /**
     *     Return if an account has valid information
     *
     *     @return     int         1 if correct, <=0 if wrong
     */
    function verif()
    {
        require_once DOL_DOCUMENT_ROOT . '/core/lib/bank.lib.php';

        // Call function to check BAN
        if (! checkBanForAccount($this))
        {
            $this->error_number = 12;
            $this->error_message = 'RIBControlError';
        }

        if ($this->error_number == 0)
        {
            return 1;
        }
        else
        {
            return 0;
        }
    }

    /**
     * 	Return account country code
     *
     *	@return		string		country code
     */
    function getCountryCode()
    {
        global $mysoc;

        // We return country code of bank account
        if (! empty($this->country_code)) return $this->country_code;

        // For backward compatibility, we try to guess country from other information
        if (! empty($this->iban))
        {
            if ($mysoc->country_code === 'IN') return $mysoc->country_code;	// Test to know if we can trust IBAN

            // If IBAN defined, we can know country of account from it
            if (preg_match("/^([a-zA-Z][a-zA-Z])/i",$this->iban,$reg)) return $reg[1];
        }

        // If this class is linked to a third party
        if (! empty($this->socid))
        {
            require_once DOL_DOCUMENT_ROOT .'/societe/class/societe.class.php';
            $company=new Societe($this->db);
            $result=$company->fetch($this->socid);
            if (! empty($company->country_code)) return $company->country_code;
        }

        // We return country code of managed company
        if (! empty($mysoc->country_code)) return $mysoc->country_code;

        return '';
    }

    /**
     * Return if a bank account is defined with detailed information (bank code, desk code, number and key).
     * More information on codes used by countries on page http://en.wikipedia.org/wiki/Bank_code
     *
     * @return		int        0=No bank code need + Account number is enough
     *                         1=Need 2 fields for bank code: Bank, Desk (France, Spain, ...) + Account number and key
     *                         2=Need 1 field for bank code:  Bank only (Sort code for Great Britain, BSB for Australia) + Account number
     */
    function useDetailedBBAN()
    {
        $country_code=$this->getCountryCode();

        if (in_array($country_code,array('CH','FR','ES','GA','IT'))) return 1; // France, Spain, Gabon, ...
        if (in_array($country_code,array('AU','BE','CA','DE','DK','GR','GB','ID','IE','IR','KR','NL','NZ','UK','US'))) return 2;      // Australia, England...
        return 0;
    }

    /**
     *	Load miscellaneous information for tab "Info"
     *
     *	@param  int		$id		Id of object to load
     *	@return	void
     */
    function info($id)
    {

    }


    /**
     *  Initialise an instance with random values.
     *  Used to build previews or test instances.
     *	id must be 0 if object instance is a specimen.
     *
     *  @return	void
     */
    function initAsSpecimen()
    {
        $this->ref             = 'MBA';
        $this->label           = 'My Bank account';
        $this->bank            = 'MyBank';
        $this->courant         = 1;
        $this->clos            = 0;
        $this->code_banque     = '123';
        $this->code_guichet    = '456';
        $this->number          = 'ABC12345';
        $this->cle_rib         = 50;
        $this->bic             = 'AA12';
        $this->iban            = 'FR999999999';
        $this->domiciliation   = 'The bank addresse';
        $this->proprio         = 'Owner';
        $this->owner_address   = 'Owner address';
        $this->country_id      = 1;
    }

}


/**
 *	Class to manage bank transaction lines
 */
class AccountLine extends CommonObject
{
    var $error;
    var $db;
    var $element='bank';
    var $table_element='bank';

    var $id;
    var $ref;
    var $datec;
    var $dateo;

    /**
     * Value date
     */
    var $datev;
    var $amount;
    var $label;
    var $note;
    var $fk_user_author;
    var $fk_user_rappro;
    var $fk_type;
    var $rappro;        // Is it conciliated
    var $num_releve;    // If conciliated, what is bank receipt
    var $num_chq;       // Num of cheque
    var $bank_chq;      // Bank of cheque
    var $fk_bordereau;  // Id of cheque receipt

    var $fk_account;            // Id of bank account
    var $bank_account_label;    // Label of bank account


    /**
     *  Constructor
     *
     *  @param	DoliDB	$db		Database handler
     */
    function __construct($db)
    {
        $this->db = $db;
    }

    /**
     *  Load into memory content of a bank transaction line
     *
     *  @param		int		$rowid   	Id of bank transaction to load
     *  @param      string	$ref     	Ref of bank transaction to load
     *  @param      string	$num     	External num to load (ex: num of transaction for paypal fee)
     *	@return		int					<0 if KO, 0 if OK but not found, >0 if OK and found
     */
    function fetch($rowid,$ref='',$num='')
    {
        global $conf;

        // Check parameters
        if (empty($rowid) && empty($ref) && empty($num)) return -1;

        $sql = "SELECT b.rowid, b.datec, b.datev, b.dateo, b.amount, b.label as label, b.fk_account,";
        $sql.= " b.fk_user_author, b.fk_user_rappro,";
        $sql.= " b.fk_type, b.num_releve, b.num_chq, b.rappro, b.note,";
        $sql.= " b.fk_bordereau, b.banque, b.emetteur,";
        //$sql.= " b.author"; // Is this used ?
        $sql.= " ba.ref as bank_account_ref, ba.label as bank_account_label";
        $sql.= " FROM ".MAIN_DB_PREFIX."bank as b,";
        $sql.= " ".MAIN_DB_PREFIX."bank_account as ba";
        $sql.= " WHERE b.fk_account = ba.rowid";
        $sql.= " AND ba.entity IN (".getEntity('bank_account', 1).")";
        if ($num) $sql.= " AND b.num_chq='".$this->db->escape($num)."'";
        else if ($ref) $sql.= " AND b.rowid='".$this->db->escape($ref)."'";
        else $sql.= " AND b.rowid=".$rowid;

        dol_syslog(get_class($this)."::fetch", LOG_DEBUG);
        $result = $this->db->query($sql);
        if ($result)
        {
            $ret=0;

            $obj = $this->db->fetch_object($result);
            if ($obj)
            {
                $this->id				= $obj->rowid;
                $this->rowid			= $obj->rowid;
                $this->ref				= $obj->rowid;

                $this->datec			= $obj->datec;
                $this->datev			= $obj->datev;
                $this->dateo			= $obj->dateo;
                $this->amount			= $obj->amount;
                $this->label			= $obj->label;
                $this->note				= $obj->note;

                $this->fk_user_author	= $obj->fk_user_author;
                $this->fk_user_rappro	= $obj->fk_user_rappro;

                $this->fk_type			= $obj->fk_type;      // Type of transaction
                $this->rappro			= $obj->rappro;
                $this->num_releve		= $obj->num_releve;

                $this->num_chq			= $obj->num_chq;
                $this->bank_chq			= $obj->bank_chq;
                $this->fk_bordereau		= $obj->fk_bordereau;

                $this->fk_account		= $obj->fk_account;
                $this->bank_account_ref   = $obj->bank_account_ref;
                $this->bank_account_label = $obj->bank_account_label;

                $ret=1;
            }
            $this->db->free($result);
            return $ret;
        }
        else
        {
            return -1;
        }
    }


    /**
     *      Delete transaction bank line record
     *
     *		@param	User	$user	User object that delete
     *      @return	int 			<0 if KO, >0 if OK
     */
    function delete($user=null)
    {
        $nbko=0;

        if ($this->rappro)
        {
            // Protection to avoid any delete of consolidated lines
            $this->error="ErrorDeleteNotPossibleLineIsConsolidated";
            return -1;
        }

        $this->db->begin();

        // Delete urls
        $result=$this->delete_urls($user);
        if ($result < 0)
        {
            $nbko++;
        }

        $sql = "DELETE FROM ".MAIN_DB_PREFIX."bank_class WHERE lineid=".(int) $this->rowid;
        dol_syslog(get_class($this)."::delete", LOG_DEBUG);
        $result = $this->db->query($sql);
        if (! $result) $nbko++;

        $sql = "DELETE FROM ".MAIN_DB_PREFIX."bank WHERE rowid=".(int) $this->rowid;
        dol_syslog(get_class($this)."::delete", LOG_DEBUG);
        $result = $this->db->query($sql);
        if (! $result) $nbko++;

        if (! $nbko)
        {
            $this->db->commit();
            return 1;
        }
        else
        {
            $this->db->rollback();
            return -$nbko;
        }
    }


    /**
     *      Delete bank line records
     *
     *		@param	User	$user	User object that delete
     *      @return	int 			<0 if KO, >0 if OK
     */
    function delete_urls($user=null)
    {
        $nbko=0;

        if ($this->rappro)
        {
            // Protection to avoid any delete of consolidated lines
            $this->error="ErrorDeleteNotPossibleLineIsConsolidated";
            return -1;
        }

        $this->db->begin();

        $sql = "DELETE FROM ".MAIN_DB_PREFIX."bank_url WHERE fk_bank=".(int) $this->rowid;
        dol_syslog(get_class($this)."::delete_urls", LOG_DEBUG);
        $result = $this->db->query($sql);
        if (! $result) $nbko++;

        if (! $nbko)
        {
            $this->db->commit();
            return 1;
        }
        else
        {
            $this->db->rollback();
            return -$nbko;
        }
    }


    /**
     *		Update bank account record in database
     *
     *		@param	User	$user			Object user making update
     *		@param 	int		$notrigger		0=Disable all triggers
     *		@return	int						<0 if KO, >0 if OK
     */
    function update($user,$notrigger=0)
    {
        $this->db->begin();

        $sql = "UPDATE ".MAIN_DB_PREFIX."bank SET";
        $sql.= " amount = ".price2num($this->amount).",";
        $sql.= " datev='".$this->db->idate($this->datev)."',";
        $sql.= " dateo='".$this->db->idate($this->dateo)."'";
        $sql.= " WHERE rowid = ".$this->rowid;

        dol_syslog(get_class($this)."::update", LOG_DEBUG);
        $resql = $this->db->query($sql);
        if ($resql)
        {
            $this->db->commit();
            return 1;
        }
        else
        {
            $this->db->rollback();
            $this->error=$this->db->error();
            return -1;
        }
    }


    /**
     *		Update conciliation field
     *
     *		@param	User	$user		Objet user making update
     *		@param 	int		$cat		Category id
     *		@return	int					<0 if KO, >0 if OK
     */
    function update_conciliation($user,$cat)
    {
        $this->db->begin();

        $sql = "UPDATE ".MAIN_DB_PREFIX."bank SET";
        $sql.= " rappro = 1";
        $sql.= ", num_releve = '".$this->num_releve."'";
        $sql.= ", fk_user_rappro = ".$user->id;
        $sql.= " WHERE rowid = ".$this->id;

        dol_syslog(get_class($this)."::update_conciliation", LOG_DEBUG);
        $resql = $this->db->query($sql);
        if ($resql)
        {
            if (! empty($cat))
            {
                $sql = "INSERT INTO ".MAIN_DB_PREFIX."bank_class (";
                $sql.= "lineid";
                $sql.= ", fk_categ";
                $sql.= ") VALUES (";
                $sql.= $this->id;
                $sql.= ", ".$cat;
                $sql.= ")";

                dol_syslog(get_class($this)."::update_conciliation", LOG_DEBUG);
                $this->db->query($sql);

                // No error check. Can fail if category already affected
            }

            $this->rappro=1;

            $this->db->commit();
            return 1;
        }
        else
        {
            $this->db->rollback();
            return -1;
        }
    }


    /**
     * 	Increase/decrease value date of a rowid
     *
     *	@param	int		$rowid		Id of line
     *	@param	int		$sign		1 or -1
     *	@return	int					>0 if OK, 0 if KO
     */
    function datev_change($rowid,$sign=1)
    {
        $sql = "SELECT datev FROM ".MAIN_DB_PREFIX."bank WHERE rowid = ".$rowid;
        $resql = $this->db->query($sql);
        if ($resql)
        {
            $obj=$this->db->fetch_object($resql);
            $newdate=$this->db->jdate($obj->datev)+(3600*24*$sign);

            $sql = "UPDATE ".MAIN_DB_PREFIX."bank SET";
            $sql.= " datev = '".$this->db->idate($newdate)."'";
            $sql.= " WHERE rowid = ".$rowid;

            $result = $this->db->query($sql);
            if ($result)
            {
                if ($this->db->affected_rows($result))
                {
                    return 1;
                }
            }
            else
            {
                dol_print_error($this->db);
                return 0;
            }
        }
        else dol_print_error($this->db);
        return 0;
    }

    /**
     * 	Increase value date of a rowid
     *
     *	@param	int		$id		Id of line to change
     *	@return	int				>0 if OK, 0 if KO
     */
    function datev_next($id)
    {
        return $this->datev_change($id,1);
    }

    /**
     * 	Decrease value date of a rowid
     *
     *	@param	int		$id		Id of line to change
     *	@return	int				>0 if OK, 0 if KO
     */
    function datev_previous($id)
    {
        return $this->datev_change($id,-1);
    }


    /**
     *	Load miscellaneous information for tab "Info"
     *
     *	@param  int		$id		Id of object to load
     *	@return	void
     */
    function info($id)
    {
        $sql = 'SELECT b.rowid, b.datec,';
        $sql.= ' b.fk_user_author, b.fk_user_rappro';
        $sql.= ' FROM '.MAIN_DB_PREFIX.'bank as b';
        $sql.= ' WHERE b.rowid = '.$id;

        $result=$this->db->query($sql);
        if ($result)
        {
            if ($this->db->num_rows($result))
            {
                $obj = $this->db->fetch_object($result);
                $this->id = $obj->rowid;

                if ($obj->fk_user_author)
                {
                    $cuser = new User($this->db);
                    $cuser->fetch($obj->fk_user_author);
                    $this->user_creation     = $cuser;
                }
                if ($obj->fk_user_rappro)
                {
                    $ruser = new User($this->db);
                    $ruser->fetch($obj->fk_user_rappro);
                    $this->user_rappro = $ruser;
                }

                $this->date_creation     = $this->db->jdate($obj->datec);
                //$this->date_rappro       = $obj->daterappro;    // Not yet managed
            }
            $this->db->free($result);
        }
        else
        {
            dol_print_error($this->db);
        }
    }


    /**
     *    	Return clicable name (with picto eventually)
     *
     *		@param	int		$withpicto		0=No picto, 1=Include picto into link, 2=Only picto
     *		@param	int		$maxlen			Longueur max libelle
     *		@param	string	$option			Option ('showall')
     *		@return	string					Chaine avec URL
     */
    function getNomUrl($withpicto=0,$maxlen=0,$option='')
    {
        global $langs;

        $result='';
        $label=$langs->trans("ShowTransaction").': '.$this->rowid;
        $link = '<a href="'.DOL_URL_ROOT.'/compta/bank/ligne.php?rowid='.$this->rowid.'" title="'.dol_escape_htmltag($label, 1).'" class="classfortooltip">';
        $linkend='</a>';

        if ($withpicto) $result.=($link.img_object($label, 'account', 'class="classfortooltip"').$linkend.' ');
        $result.=$link.$this->rowid.$linkend;

        if ($option == 'showall' || $option == 'showconciliated') $result.=' (';
        if ($option == 'showall')
        {
            $result.=$langs->trans("BankAccount").': ';
            $accountstatic=new Account($this->db);
            $accountstatic->id=$this->fk_account;
            $accountstatic->label=$this->bank_account_label;
            $result.=$accountstatic->getNomUrl(0).', ';
        }
        if ($option == 'showall' || $option == 'showconciliated')
        {
            $result.=$langs->trans("BankLineConciliated").': ';
            $result.=yn($this->rappro);
        }
        if ($option == 'showall' || $option == 'showconciliated') $result.=')';

        return $result;
    }

}
<|MERGE_RESOLUTION|>--- conflicted
+++ resolved
@@ -987,10 +987,7 @@
         $sql = "SELECT COUNT(ba.rowid) as nb";
         $sql.= " FROM ".MAIN_DB_PREFIX."bank_account as ba";
         $sql.= " WHERE ba.rappro > 0 and ba.clos = 0";
-<<<<<<< HEAD
-=======
         $sql.= " AND ba.entity IN (".getEntity('bank_account', 1).")";
->>>>>>> 9b5dc9da
         if (empty($conf->global->BANK_CAN_RECONCILIATE_CASHACCOUNT)) $sql.= " AND ba.courant != 2";
         $resql=$db->query($sql);
         if ($resql)
