<?php
/* Copyright (C) 2001-2007 Rodolphe Quiedeville <rodolphe@quiedeville.org>
 * Copyright (C) 2003      Jean-Louis Bergamo   <jlb@j1b.org>
 * Copyright (C) 2004-2010 Laurent Destailleur  <eldy@users.sourceforge.net>
 * Copyright (C) 2004      Christophe Combelles <ccomb@free.fr>
 * Copyright (C) 2005-2010 Regis Houssin        <regis@dolibarr.fr>
 *
 * This program is free software; you can redistribute it and/or modify
 * it under the terms of the GNU General Public License as published by
 * the Free Software Foundation; either version 2 of the License, or
 * (at your option) any later version.
 *
 * This program is distributed in the hope that it will be useful,
 * but WITHOUT ANY WARRANTY; without even the implied warranty of
 * MERCHANTABILITY or FITNESS FOR A PARTICULAR PURPOSE.  See the
 * GNU General Public License for more details.
 *
 * You should have received a copy of the GNU General Public License
 * along with this program. If not, see <http://www.gnu.org/licenses/>.
 */

/**
 *	\file       htdocs/compta/bank/class/account.class.php
 *	\ingroup    banque
 *	\brief      File of class to manage bank accounts
<<<<<<< HEAD
 *	\version    $Id: account.class.php,v 1.34 2011/08/05 21:05:19 eldy Exp $
=======
 *	\version    $Id: account.class.php,v 1.35 2011/08/13 00:48:00 eldy Exp $
>>>>>>> 19bde3ab
 */

require_once(DOL_DOCUMENT_ROOT ."/core/class/commonobject.class.php");


/**
 *	\class      Account
 *	\brief      Class to manage bank accounts
 */
class Account extends CommonObject
{
    var $db;
    var $error;
    var $element='bank_account';
    var $table_element='bank_account';

    var $rowid;
    var $ref;
    var $label;
    //! 1=Compte courant/check/carte, 2=Compte liquide, 0=Compte épargne
    var $courant;
    var $type;      // same as courant
    //! Name
    var $bank;
    var $clos;
    var $rappro;    // If bank need to be conciliated
    var $url;
    //! BBAN field for French Code banque
    var $code_banque;
    //! BBAN field for French Code guichet
    var $code_guichet;
    //! BBAN main account number
    var $number;
    //! BBAN field for French Cle de controle
    var $cle_rib;
    //! BIC/SWIFT number
    var $bic;
    //! IBAN number (International Bank Account Number)
    var $iban_prefix;
    var $proprio;
    var $adresse_proprio;


    var $fk_departement;
    var $departement_code;
    var $departement;

    var $fk_pays;
    var $pays_code;
    var $pays;

    var $type_lib=array();

    var $account_number;

    var $currency_code;
    var $min_allowed;
    var $min_desired;
    var $comment;


    /**
     *  Constructeur
     */
    function Account($DB)
    {
        global $langs;

        $this->db = $DB;

        $this->clos = 0;
        $this->solde = 0;

        $this->type_lib[0]=$langs->trans("BankType0");
        $this->type_lib[1]=$langs->trans("BankType1");
        $this->type_lib[2]=$langs->trans("BankType2");

        $this->status[0]=$langs->trans("StatusAccountOpened");
        $this->status[1]=$langs->trans("StatusAccountClosed");

        return 1;
    }


    /**
     *  Return if a bank account need to be conciliated
     *  @return     int         1 if need to be concialiated, < 0 otherwise.
     */
    function canBeConciliated()
    {
        if (empty($this->rappro)) return -1;
        if ($this->courant == 2) return -2;
        if ($this->clos) return -3;
        return 1;
    }


    /**
     *      Add a link between bank line record and its source
     *      @param      line_id     Id ecriture bancaire
     *      @param      url_id      Id parametre url
     *      @param      url         Url
     *      @param      label       Link label
     *      @param      type        Type of link ('payment', 'company', 'member', ...)
     *      @return     int         <0 if KO, id line if OK
     */
    function add_url_line($line_id, $url_id, $url, $label, $type)
    {
        $sql = "INSERT INTO ".MAIN_DB_PREFIX."bank_url (";
        $sql.= "fk_bank";
        $sql.= ", url_id";
        $sql.= ", url";
        $sql.= ", label";
        $sql.= ", type";
        $sql.= ") VALUES (";
        $sql.= "'".$line_id."'";
        $sql.= ", '".$url_id."'";
        $sql.= ", '".$url."'";
        $sql.= ", '".$this->db->escape($label)."'";
        $sql.= ", '".$type."'";
        $sql.= ")";

        dol_syslog(get_class($this)."::add_url_line sql=".$sql);
        if ($this->db->query($sql))
        {
            $rowid = $this->db->last_insert_id(MAIN_DB_PREFIX."bank_url");
            return $rowid;
        }
        else
        {
            $this->error=$this->db->lasterror();
            dol_syslog(get_class($this)."::add_url_line ".$this->error, LOG_ERR);
            return -1;
        }
    }

    /**
     * 		TODO Move this into AccountLine
     *      Return array with links from llx_bank_url
     *      @param      fk_bank         To search using bank transaction id
     *      @param		url_id          To search using link to
     *      @param      type            To search using type
     *      @return     array           Array of links
     */
    function get_url($fk_bank='', $url_id='', $type='')
    {
        $lines = array();

        // Check parameters
        if (! empty($fk_bank) && (! empty($url_id) || ! empty($type)))
        {
            $this->error="ErrorBadParameter";
            return -1;
        }

        $sql = "SELECT fk_bank, url_id, url, label, type";
        $sql.= " FROM ".MAIN_DB_PREFIX."bank_url";
        if ($fk_bank > 0) { $sql.= " WHERE fk_bank = ".$fk_bank; }
        else { $sql.= " WHERE url_id = ".$url_id." AND type = '".$type."'"; }
        $sql.= " ORDER BY type, label";

        dol_syslog(get_class($this)."::get_url sql=".$sql);
        $result = $this->db->query($sql);
        if ($result)
        {
            $i = 0;
            $num = $this->db->num_rows($result);
            while ($i < $num)
            {
                $obj = $this->db->fetch_object($result);
                // Anciens liens (pour compatibilite)
                $lines[$i][0] = $obj->url;
                $lines[$i][1] = $obj->url_id;
                $lines[$i][2] = $obj->label;
                $lines[$i][3] = $obj->type;
                // Nouveaux liens
                $lines[$i]['url'] = $obj->url;
                $lines[$i]['url_id'] = $obj->url_id;
                $lines[$i]['label'] = $obj->label;
                $lines[$i]['type'] = $obj->type;
                $lines[$i]['fk_bank'] = $obj->fk_bank;
                $i++;
            }
        }
        else dol_print_error($this->db);

        return $lines;
    }

    /**
     *  Add an entry into table ".MAIN_DB_PREFIX."bank
     *  @param		$date			Date operation
     *  @param		$oper			1,2,3,4... (deprecated) or TYP,VIR,PRE,LIQ,VAD,CB,CHQ...
     *  @param		$label			Descripton
     *  @param		$amount			Amount
     *  @param		$num_chq		Numero cheque ou virement
     *  @param		$categorie		Categorie optionnelle
     *  @param		$user			User that create
     *  @param		$emetteur		Name of cheque writer
     *  @param		$banque			Bank of cheque writer
     *  @return		int				Rowid of added entry, <0 if KO
     */
    function addline($date, $oper, $label, $amount, $num_chq='', $categorie='', $user, $emetteur='',$banque='')
    {
        // Clean parameters
        $emetteur=trim($emetteur);
        $banque=trim($banque);

        $now=dol_now();

        if (is_numeric($oper))    // Clean oper to have a code instead of a rowid
        {
            $sql ="SELECT code FROM ".MAIN_DB_PREFIX."c_paiement";
            $sql.=" WHERE id=".$oper;
            $resql=$this->db->query($sql);
            if ($resql)
            {
                $obj=$this->db->fetch_object($resql);
                $oper=$obj->code;
            }
            else
            {
                dol_print_error($this->db,'Failed to get payment type code');
                return -1;
            }
        }

        // Check parameters
        if (! $oper)
        {
            $this->error="Account::addline oper not defined";
            return -1;
        }
        if (! $this->rowid)
        {
            $this->error="Account::addline this->rowid not defined";
            return -2;
        }
        if ($this->courant == 2 && $oper != 'LIQ')
        {
            $this->error="ErrorCashAccountAcceptsOnlyCashMoney";
            return -3;
        }

        $this->db->begin();

        $datev = $date;

        $sql = "INSERT INTO ".MAIN_DB_PREFIX."bank (";
        $sql.= "datec";
        $sql.= ", dateo";
        $sql.= ", datev";
        $sql.= ", label";
        $sql.= ", amount";
        $sql.= ", fk_user_author";
        $sql.= ", num_chq";
        $sql.= ", fk_account";
        $sql.= ", fk_type";
        $sql.= ",emetteur,banque";
        $sql.= ") VALUES (";
        $sql.= "'".$this->db->idate($now)."'";
        $sql.= ", '".$this->db->idate($date)."'";
        $sql.= ", '".$this->db->idate($datev)."'";
        $sql.= ", '".$this->db->escape($label)."'";
        $sql.= ", ".price2num($amount);
        $sql.= ", '".$user->id."'";
        $sql.= ", ".($num_chq?"'".$num_chq."'":"null");
        $sql.= ", '".$this->rowid."'";
        $sql.= ", '".$oper."'";
        $sql.= ", ".($emetteur?"'".$this->db->escape($emetteur)."'":"null");
        $sql.= ", ".($banque?"'".$this->db->escape($banque)."'":"null");
        $sql.= ")";

        dol_syslog("Account::addline sql=".$sql);
        if ($this->db->query($sql))
        {
            $rowid = $this->db->last_insert_id(MAIN_DB_PREFIX."bank");
            if ($categorie)
            {
                $sql = "INSERT INTO ".MAIN_DB_PREFIX."bank_class (";
                $sql.= "lineid";
                $sql.= ", fk_categ";
                $sql.= ") VALUES (";
                $sql.= "'".$rowid."'";
                $sql.= ", '".$categorie."'";
                $sql.= ")";

                $result = $this->db->query($sql);
                if (! $result)
                {
                    $this->db->rollback();
                    $this->error=$this->db->error();
                    return -3;
                }
            }
            $this->db->commit();
            return $rowid;
        }
        else
        {
            $this->error=$this->db->lasterror();
            dol_syslog("Account::addline ".$this->error, LOG_ERR);
            $this->db->rollback();
            return -2;
        }
    }

    /**
     *      Create bank account into database
     *      @param      user        Object user making action
     *      @return     int        < 0 if KO, > 0 if OK
     */
    function create($user='')
    {
        global $langs,$conf;

        // Check parameters
        if (! $this->min_allowed) $this->min_allowed=0;
        if (! $this->min_desired) $this->min_desired=0;
        if (empty($this->fk_pays))
        {
            $this->error=$langs->trans("ErrorFieldRequired",$langs->transnoentities("Country"));
            dol_syslog("Account::update ".$this->error, LOG_ERR);
            return -1;
        }
        if (empty($this->ref))
        {
            $this->error=$langs->trans("ErrorFieldRequired",$langs->transnoentities("Ref"));
            dol_syslog("Account::update ".$this->error, LOG_ERR);
            return -1;
        }

        // Chargement librairie pour acces fonction controle RIB
        require_once DOL_DOCUMENT_ROOT.'/lib/bank.lib.php';

        $now=dol_now();

        $sql = "INSERT INTO ".MAIN_DB_PREFIX."bank_account (";
        $sql.= "datec";
        $sql.= ", ref";
        $sql.= ", label";
        $sql.= ", entity";
        $sql.= ", account_number";
        $sql.= ", currency_code";
        $sql.= ", rappro";
        $sql.= ", min_allowed";
        $sql.= ", min_desired";
        $sql.= ", comment";
        $sql.= ", fk_departement";
        $sql.= ", fk_pays";
        $sql.= ") VALUES (";
        $sql.= "'".$this->db->idate($now)."'";
        $sql.= ", '".$this->db->escape($this->ref)."'";
        $sql.= ", '".$this->db->escape($this->label)."'";
        $sql.= ", ".$conf->entity;
        $sql.= ", '".$this->db->escape($this->account_number)."'";
        $sql.= ", '".$this->currency_code."'";
        $sql.= ", ".$this->rappro;
        $sql.= ", ".price2num($this->min_allowed);
        $sql.= ", ".price2num($this->min_desired);
        $sql.= ", '".$this->db->escape($this->comment)."'";
        $sql.= ", ".($this->fk_departement>0?"'".$this->fk_departement."'":"null");
        $sql.= ", ".$this->fk_pays;
        $sql.= ")";

        dol_syslog("Account::create sql=".$sql);
        $resql=$this->db->query($sql);
        if ($resql)
        {
            if ($this->db->affected_rows($resql))
            {
                $this->id = $this->db->last_insert_id(MAIN_DB_PREFIX."bank_account");
                if ( $this->update() )
                {
                    $sql = "INSERT INTO ".MAIN_DB_PREFIX."bank (";
                    $sql.= "datec";
                    $sql.= ", label";
                    $sql.= ", amount";
                    $sql.= ", fk_account";
                    $sql.= ", datev";
                    $sql.= ", dateo";
                    $sql.= ", fk_type";
                    $sql.= ", rappro";
                    $sql.= ") VALUES (";
                    $sql.= $this->db->idate($now);
                    $sql.= ", '(".$langs->trans("InitialBankBalance").")'";
                    $sql.= ", ".price2num($this->solde);
                    $sql.= ", '".$this->id."'";
                    $sql.= ", '".$this->db->idate($this->date_solde)."'";
                    $sql.= ", '".$this->db->idate($this->date_solde)."'";
                    $sql.= ", 'SOLD'";
                    $sql.= ", 0";		// Not conciliated by default
                    $sql.= ")";

                    $this->db->query($sql);
                }
                return $this->id;
            }
        }
        else
        {
            if ($this->db->errno() == 'DB_ERROR_RECORD_ALREADY_EXISTS')
            {
                $this->error=$langs->trans("ErrorBankLabelAlreadyExists");
                dol_syslog($this->error, LOG_ERR);
                return -1;
            }
            else {
                $this->error=$this->db->error()." sql=".$sql;
                dol_syslog($this->error, LOG_ERR);
                return -2;
            }
        }
    }

    /**
     *    	Update bank account card
     *    	@param      user        Object user making action
     *		@return		int			<0 si ko, >0 si ok
     */
    function update($user='')
    {
        global $langs,$conf;

        // Check parameters
        if (! $this->min_allowed) $this->min_allowed=0;
        if (! $this->min_desired) $this->min_desired=0;
        if (empty($this->fk_pays))
        {
            $this->error=$langs->trans("ErrorFieldRequired",$langs->transnoentities("Country"));
            dol_syslog("Account::update ".$this->error, LOG_ERR);
            return -1;
        }
        if (empty($this->ref))
        {
            $this->error=$langs->trans("ErrorFieldRequired",$langs->transnoentities("Ref"));
            dol_syslog("Account::update ".$this->error, LOG_ERR);
            return -1;
        }
        if (! $this->label) $this->label = "???";

        $sql = "UPDATE ".MAIN_DB_PREFIX."bank_account SET ";

        $sql.= " ref   = '".$this->db->escape($this->ref)."'";
        $sql.= ",label = '".$this->db->escape($this->label)."'";

        $sql.= ",courant = ".$this->courant;
        $sql.= ",clos = ".$this->clos;
        $sql.= ",rappro = ".$this->rappro;
        $sql.= ",url = ".($this->url?"'".$this->url."'":"null");
        $sql.= ",account_number = '".$this->account_number."'";

        $sql.= ",currency_code = '".$this->currency_code."'";

        $sql.= ",min_allowed = '".price2num($this->min_allowed)."'";
        $sql.= ",min_desired = '".price2num($this->min_desired)."'";
        $sql.= ",comment     = '".$this->db->escape($this->comment)."'";

        $sql.= ",fk_departement = ".($this->fk_departement>0?"'".$this->fk_departement."'":"null");
        $sql.= ",fk_pays = ".$this->fk_pays;

        $sql.= " WHERE rowid = ".$this->id;
        $sql.= " AND entity = ".$conf->entity;

        dol_syslog("Account::update sql=".$sql);
        $result = $this->db->query($sql);
        if ($result)
        {
            return 1;
        }
        else
        {
            $this->error=$this->db->lasterror();
            dol_print_error($this->db);
            return -1;
        }
    }


    /**
     *    	Update BBAN (RIB) account fields
     *    	@param      user        Object user making update
     *		@return		int			<0 if KO, >0 if OK
     */
    function update_bban($user='')
    {
        global $conf,$langs;

        // Chargement librairie pour acces fonction controle RIB
        require_once(DOL_DOCUMENT_ROOT.'/lib/bank.lib.php');

        dol_syslog("Account::update_bban $this->code_banque,$this->code_guichet,$this->number,$this->cle_rib,$this->iban");

        // Check parameters
        if (! $this->ref)
        {
            $this->error=$langs->trans("ErrorFieldRequired",$langs->trans("Ref"));
            return -2;
        }

        $sql = "UPDATE ".MAIN_DB_PREFIX."bank_account SET ";
        $sql.= " bank  = '".$this->db->escape($this->bank)."'";
        $sql.= ",code_banque='".$this->code_banque."'";
        $sql.= ",code_guichet='".$this->code_guichet."'";
        $sql.= ",number='".$this->number."'";
        $sql.= ",cle_rib='".$this->cle_rib."'";
        $sql.= ",bic='".$this->bic."'";
        $sql.= ",iban_prefix = '".$this->iban."'";
        $sql.= ",domiciliation='".$this->db->escape($this->domiciliation)."'";
        $sql.= ",proprio = '".$this->db->escape($this->proprio)."'";
        $sql.= ",adresse_proprio = '".$this->db->escape($this->adresse_proprio)."'";
        $sql.= ",fk_departement = ".($this->fk_departement>0?"'".$this->fk_departement."'":"null");
        $sql.= ",fk_pays = ".$this->fk_pays;
        $sql.= " WHERE rowid = ".$this->id;
        $sql.= " AND entity = ".$conf->entity;

        dol_syslog("Account::update_bban sql=$sql");

        $result = $this->db->query($sql);
        if ($result)
        {
            return 1;
        }
        else
        {
            $this->error=$this->db->lasterror();
            dol_print_error($this->db);
            return -1;
        }
    }


    /**
     *      Load a bank account into memory from database
     *      @param      id      	Id of bank account to get
     *      @param      ref     	Ref of bank account to get
     *      @param		ref_ext		External ref of bank account to get
     */
    function fetch($id,$ref='',$ref_ext='')
    {
        global $conf;

        if (empty($id) && empty($ref) && empty($ref_ext))
        {
        	$this->error="ErrorBadParameters";
        	return -1;
        }

        $sql = "SELECT ba.rowid, ba.ref, ba.label, ba.bank, ba.number, ba.courant, ba.clos, ba.rappro, ba.url,";
        $sql.= " ba.code_banque, ba.code_guichet, ba.cle_rib, ba.bic, ba.iban_prefix as iban,";
        $sql.= " ba.domiciliation, ba.proprio, ba.adresse_proprio, ba.fk_departement, ba.fk_pays,";
        $sql.= " ba.account_number, ba.currency_code,";
        $sql.= " ba.min_allowed, ba.min_desired, ba.comment,";
        $sql.= ' p.code as pays_code, p.libelle as pays,';
        $sql.= ' d.code_departement as departement_code, d.nom as departement';
        $sql.= " FROM ".MAIN_DB_PREFIX."bank_account as ba";
        $sql.= ' LEFT JOIN '.MAIN_DB_PREFIX.'c_pays as p ON ba.fk_pays = p.rowid';
        $sql.= ' LEFT JOIN '.MAIN_DB_PREFIX.'c_departements as d ON ba.fk_departement = d.rowid';
        $sql.= " WHERE entity = ".$conf->entity;
        if ($id)  $sql.= " AND ba.rowid  = ".$id;
        if ($ref) $sql.= " AND ba.ref = '".$this->db->escape($ref)."'";

        dol_syslog("Account::fetch sql=".$sql);
        $result = $this->db->query($sql);
        if ($result)
        {
            if ($this->db->num_rows($result))
            {
                $obj = $this->db->fetch_object($result);

                $this->id            = $obj->rowid;		// deprecated
                $this->rowid         = $obj->rowid;
                $this->ref           = $obj->ref;
                $this->label         = $obj->label;
                $this->type          = $obj->courant;
                $this->courant       = $obj->courant;
                $this->bank          = $obj->bank;
                $this->clos          = $obj->clos;
                $this->rappro        = $obj->rappro;
                $this->url           = $obj->url;

                $this->code_banque   = $obj->code_banque;
                $this->code_guichet  = $obj->code_guichet;
                $this->number        = $obj->number;
                $this->cle_rib       = $obj->cle_rib;
                $this->bic           = $obj->bic;
                $this->iban          = $obj->iban;
                $this->iban_prefix   = $obj->iban;	// deprecated
                $this->domiciliation = $obj->domiciliation;
                $this->proprio       = $obj->proprio;
                $this->adresse_proprio = $obj->adresse_proprio;

                $this->fk_departement  = $obj->fk_departement;
                $this->departement_code= $obj->departement_code;
                $this->departement     = $obj->departement;

                $this->fk_pays       = $obj->fk_pays;
                $this->pays_code     = $obj->pays_code;
                $this->pays          = $obj->pays;

                $this->account_number = $obj->account_number;

                $this->currency_code  = $obj->currency_code;
                $this->account_currency_code  = $obj->currency_code;
                $this->min_allowed    = $obj->min_allowed;
                $this->min_desired    = $obj->min_desired;
                $this->comment        = $obj->comment;
                return 1;
            }
            else
            {
                return 0;
            }
            $this->db->free($result);
        }
        else
        {
            dol_print_error($this->db);
            return -1;
        }
    }


    /**
     *    Delete bank account from database
     *    @return      int         <0 if KO, >0 if OK
     */
    function delete()
    {
        global $conf;

        $sql = "DELETE FROM ".MAIN_DB_PREFIX."bank_account";
        $sql.= " WHERE rowid  = ".$this->rowid;
        $sql.= " AND entity = ".$conf->entity;

        dol_syslog("Account::delete sql=".$sql);
        $result = $this->db->query($sql);
        if ($result) {
            return 1;
        }
        else {
            dol_print_error($this->db);
            return -1;
        }
    }


    /**
     *    Retourne le libelle du statut d'une facture (brouillon, validee, abandonnee, payee)
     *    @param      mode          0=libelle long, 1=libelle court, 2=Picto + Libelle court, 3=Picto, 4=Picto + Libelle long
     *    @return     string        Libelle
     */
    function getLibStatut($mode=0)
    {
        return $this->LibStatut($this->clos,$mode);
    }

    /**
     *    	Renvoi le libelle d'un statut donne
     *    	@param      statut        	Id statut
     *    	@param      mode          	0=libelle long, 1=libelle court, 2=Picto + Libelle court, 3=Picto, 4=Picto + Libelle long, 5=Libelle court + Picto
     *    	@return     string        	Libelle du statut
     */
    function LibStatut($statut,$mode=0)
    {
        global $langs;
        $langs->load('banks');

        if ($mode == 0)
        {
            if ($statut==0) return $langs->trans("StatusAccountOpened");
            if ($statut==1) return $langs->trans("StatusAccountClosed");
        }
        if ($mode == 1)
        {
            if ($statut==0) return $langs->trans("StatusAccountOpened");
            if ($statut==1) return $langs->trans("StatusAccountClosed");
        }
        if ($mode == 2)
        {
            if ($statut==0) return img_picto($langs->trans("StatusAccountOpened"),'statut4').' '.$langs->trans("StatusAccountOpened");
            if ($statut==1) return img_picto($langs->trans("StatusAccountClosed"),'statut5').' '.$langs->trans("StatusAccountClosed");
        }
        if ($mode == 3)
        {
            if ($statut==0) return img_picto($langs->trans("StatusAccountOpened"),'statut4');
            if ($statut==1) return img_picto($langs->trans("StatusAccountClosed"),'statut5');
        }
        if ($mode == 4)
        {
            if ($statut==0) return img_picto($langs->trans("StatusAccountOpened"),'statut4').' '.$langs->trans("StatusAccountOpened");
            if ($statut==1) return img_picto($langs->trans("StatusAccountClosed"),'statut5').' '.$langs->trans("StatusAccountClosed");
        }
        if ($mode == 5)
        {
            if ($statut==0) return $langs->trans("StatusAccountOpened").' '.img_picto($langs->trans("StatusAccountOpened"),'statut4');
            if ($statut==1) return $langs->trans("StatusAccountClosed").' '.img_picto($langs->trans("StatusAccountClosed"),'statut5');
        }
    }


    /**
     *    Renvoi si un compte peut etre supprimer ou non (sans mouvements)
     *    @return     boolean     vrai si peut etre supprime, faux sinon
     */
    function can_be_deleted()
    {
        $can_be_deleted=false;

        $sql = "SELECT COUNT(rowid) as nb";
        $sql.= " FROM ".MAIN_DB_PREFIX."bank";
        $sql.= " WHERE fk_account=".$this->id;

        $resql = $this->db->query($sql);
        if ($resql) {
            $obj=$this->db->fetch_object($resql);
            if ($obj->nb <= 1) $can_be_deleted=true;    // Juste le solde
        }
        else {
            dol_print_error($this->db);
        }
        return $can_be_deleted;
    }


    /**
     *   Return error
     */
    function error()
    {
        return $this->error;
    }

    /**
     * 	Return current sold
     * 	@param		option		1=Exclude future operation date (this is to exclude input made in advance and have real account sold)
     *	@return		int			Current sold (value date <= today)
     */
    function solde($option=0)
    {
        $sql = "SELECT sum(amount) as amount";
        $sql.= " FROM ".MAIN_DB_PREFIX."bank";
        $sql.= " WHERE fk_account = ".$this->id;
        if ($option == 1) $sql.= " AND dateo <= ".$this->db->idate(time());

        $resql = $this->db->query($sql);
        if ($resql)
        {
            if ($this->db->num_rows($resql))
            {
                $obj=$this->db->fetch_object($resql);
                $solde = $obj->amount;
            }
            $this->db->free($resql);
            return $solde;
        }
    }

    /**
     *	@param	rowid
     *	@param	sign	1 or -1
     */
    function datev_change($rowid,$sign=1)
    {
        $sql = "SELECT datev FROM ".MAIN_DB_PREFIX."bank WHERE rowid = ".$rowid;
        $resql = $this->db->query($sql);
        if ($resql)
        {
        	$obj=$this->db->fetch_object($resql);
        	$newdate=$this->db->jdate($obj->datev)+(3600*24*$sign);

	    	$sql = "UPDATE ".MAIN_DB_PREFIX."bank SET ";
	        $sql.= " datev = '".$this->db->idate($newdate)."'";
	        $sql.= " WHERE rowid = ".$rowid;

	        $result = $this->db->query($sql);
	        if ($result)
	        {
	            if ($this->db->affected_rows($result))
	            {
	                return 1;
	            }
	        }
	        else
	        {
	            dol_print_error($this->db);
	            return 0;
	        }
        }
        else dol_print_error($this->db);
		return 0;
    }

    /**
     *	@param	rowid
     */
    function datev_next($rowid)
    {
    	return $this->datev_change($rowid,1);
    }

    /**
     *	@param	rowid
     */
    function datev_previous($rowid)
    {
    	return $this->datev_change($rowid,-1);
    }

    /**
     *      Load indicators for dashboard (this->nbtodo and this->nbtodolate)
     *      @param      user        		Objet user
     *		@param		filteraccountid		To get info for a particular account id
     *      @return     int         		<0 if KO, 0=Nothing to show, >0 if OK
     */
    function load_board($user,$filteraccountid=0)
    {
        global $conf;

        if ($user->societe_id) return -1;   // protection pour eviter appel par utilisateur externe

        $now=dol_now();

        $this->nbtodo=$this->nbtodolate=0;

        $sql = "SELECT b.rowid, b.datev as datefin";
        $sql.= " FROM ".MAIN_DB_PREFIX."bank as b,";
        $sql.= " ".MAIN_DB_PREFIX."bank_account as ba";
        $sql.= " WHERE b.rappro=0";
        $sql.= " AND b.fk_account = ba.rowid";
        $sql.= " AND ba.entity = ".$conf->entity;
        $sql.= " AND (ba.rappro = 1 AND ba.courant != 2)";	// Compte rapprochable
        if ($filteraccountid) $sql.=" AND ba.rowid = ".$filteraccountid;

        //print $sql;
        $resql=$this->db->query($sql);
        if ($resql)
        {
            $num=$this->db->num_rows($resql);
            while ($obj=$this->db->fetch_object($resql))
            {
                $this->nbtodo++;
                if ($this->db->jdate($obj->datefin) < ($now - $conf->bank->rappro->warning_delay)) $this->nbtodolate++;
                if ($obj->rappro) $foundaccounttoconciliate++;
            }
            return $num;
        }
        else
        {
            dol_print_error($this->db);
            $this->error=$this->db->error();
            return -1;
        }
    }


    /**
     *    	Renvoie nom clicable (avec eventuellement le picto)
     *		@param		withpicto		Inclut le picto dans le lien
     *      @param      mode            ''=Link to card, 'transactions'=Link to transactions card
     *		@return		string			Chaine avec URL
     */
    function getNomUrl($withpicto=0, $mode='')
    {
        global $langs;

        $result='';

        if (empty($mode))
        {
            $lien = '<a href="'.DOL_URL_ROOT.'/compta/bank/fiche.php?id='.$this->id.'">';
            $lienfin='</a>';
        }
        else if ($mode == 'transactions')
        {
            $lien = '<a href="'.DOL_URL_ROOT.'/compta/bank/account.php?account='.$this->id.'">';
            $lienfin='</a>';
        }

        if ($withpicto) $result.=($lien.img_object($langs->trans("ShowAccount"),'account').$lienfin.' ');
        $result.=$lien.$this->label.$lienfin;
        return $result;
    }


    // Method after here are common to Account and CompanyBankAccount


    /**
     *     Return if an account has valid information
     *     @return     int         1 if correct, <=0 if wrong
     */
    function verif()
    {
        require_once DOL_DOCUMENT_ROOT . '/lib/bank.lib.php';

        // Call function to check BAN
        if (! checkBanForAccount($this))
        {
            $this->error_number = 12;
            $this->error_message = 'RIBControlError';
        }

        if ($this->error_number == 0)
        {
            return 1;
        }
        else
        {
            return 0;
        }
    }

    /**
     * 	Return account country code
     *	@return		String		country code
     */
    function getCountryCode()
    {
        global $mysoc;

        // We return country code of bank account
        if (! empty($this->pays_code)) return $this->pays_code;

        // For backward compatibility, we try to guess country from other information
        if (! empty($this->iban))
        {
            if ($mysoc->pays_code === 'IN') return $mysoc->pays_code;	// Test to know if we can trust IBAN

            // If IBAN defined, we can know country of account from it
            if (preg_match("/^([a-zA-Z][a-zA-Z])/i",$this->iban,$reg)) return $reg[1];
        }

        // If this class is linked to a third party
        if (! empty($this->socid))
        {
            require_once(DOL_DOCUMENT_ROOT ."/societe/class/societe.class.php");
            $company=new Societe($this->db);
            $result=$company->fetch($this->socid);
            if (! empty($company->pays_code)) return $company->pays_code;
        }

        // We return country code of managed company
        if (! empty($mysoc->pays_code)) return $mysoc->pays_code;

        return '';
    }

    /**
     * 	Return if a bank account is defined with detailed information (bank code, desk code, number and key)
     * 	@return		int        0=Use only an account number
     *                         1=Need Bank, Desk, Number and Key (France, Spain, ...)
     *                         2=Neek Bank only (BSB for Australia)
     */
    function useDetailedBBAN()
    {
        $country_code=$this->getCountryCode();

        if (in_array($country_code,array('FR','ES','GA'))) return 1; // France, Spain, Gabon
        if (in_array($country_code,array('AU'))) return 2;           // Australia
        return 0;
    }

    /**
     * Initialize properties with test values
     */
    function initAsSpecimen()
    {
        $this->bank            = 'MyBank';
        $this->courant         = 1;
        $this->clos            = 0;
        $this->code_banque     = '123';
        $this->code_guichet    = '456';
        $this->number          = 'ABC12345';
        $this->cle_rib         = 50;
        $this->bic             = 'AA12';
        $this->iban            = 'FR999999999';
        $this->iban_prefix     = 'FR';  // deprecated
        $this->domiciliation   = 'The bank addresse';
        $this->proprio         = 'Owner';
        $this->adresse_proprio = 'Owner address';
    }

}


/**
 *	\class      AccountLine
 *	\brief      Class to manage bank transaction lines
 */
class AccountLine extends CommonObject
{
    var $error;
    var $db;
    var $element='bank';
    var $table_element='bank';

    var $id;
    var $ref;
    var $datec;
    var $dateo;
    var $datev;
    var $amount;
    var $label;
    var $note;
    var $fk_user_author;
    var $fk_user_rappro;
    var $fk_type;
    var $rappro;        // Is it conciliated
    var $num_releve;    // If conciliated, what is bank receipt
    var $num_chq;       // Num of cheque
    var $bank_chq;      // Bank of cheque
    var $fk_bordereau;  // Id of cheque receipt

    var $fk_account;            // Id of bank account
    var $bank_account_label;    // Label of bank account


    /**
     *  Constructeur
     */
    function AccountLine($DB, $rowid=0)
    {
        global $langs;

        $this->db = $DB;
        $this->rowid = $rowid;

        return 1;
    }

    /**
     *  Load into memory content of a bank transaction line
     *  @param      rowid   Id of bank transaction to load
     *  @param      ref     Ref of bank transaction to load
     *  @param      num     External num to load (ex: num of transaction for paypal fee)
     *	@return		int		<0 if KO, >0 if OK
     */
    function fetch($rowid,$ref='',$num='')
    {
        global $conf;

        // Check parameters
        if (empty($rowid) && empty($ref) && empty($num)) return -1;

        $sql = "SELECT b.rowid, b.datec, b.datev, b.dateo, b.amount, b.label as label, b.fk_account,";
        $sql.= " b.fk_user_author, b.fk_user_rappro,";
        $sql.= " b.fk_type, b.num_releve, b.num_chq, b.rappro, b.note,";
        $sql.= " b.fk_bordereau, b.banque, b.emetteur,";
        //$sql.= " b.author"; // Is this used ?
        $sql.= " ba.label as bank_account_label";
        $sql.= " FROM ".MAIN_DB_PREFIX."bank as b";
        $sql.= ", ".MAIN_DB_PREFIX."bank_account as ba";
        $sql.= " WHERE b.fk_account = ba.rowid";
        $sql.= " AND ba.entity = ".$conf->entity;
        if ($num) $sql.= " AND b.num_chq='".$num."'";
        else if ($ref) $sql.= " AND b.rowid='".$ref."'";
        else $sql.= " AND b.rowid=".$rowid;

        dol_syslog("AccountLine::fetch sql=".$sql);
        $result = $this->db->query($sql);
        if ($result)
        {
            $obj = $this->db->fetch_object($result);
            if ($obj)
            {
                $this->id				= $obj->rowid;
                $this->rowid			= $obj->rowid;
                $this->ref				= $obj->rowid;

                $this->datec			= $obj->datec;
                $this->datev			= $obj->datev;
                $this->dateo			= $obj->dateo;
                $this->amount			= $obj->amount;
                $this->label			= $obj->label;
                $this->note				= $obj->note;

                $this->fk_user_author	= $obj->fk_user_author;
                $this->fk_user_rappro	= $obj->fk_user_rappro;

                $this->fk_type			= $obj->fk_type;      // Type of transaction
                $this->rappro			= $obj->rappro;
                $this->num_releve		= $obj->num_releve;

                $this->num_chq			= $obj->num_chq;
                $this->bank_chq			= $obj->bank_chq;
                $this->fk_bordereau		= $obj->fk_bordereau;

                $this->fk_account		= $obj->fk_account;
                $this->bank_account_label = $obj->bank_account_label;
            }
            $this->db->free($result);
            return 1;
        }
        else
        {
            dol_print_error($this->db);
            return -1;
        }
    }


    /**
     *      Delete transaction bank line record
     *		@param		user	User object that delete
     *      @return		int 	<0 if KO, >0 if OK
     */
    function delete($user=0)
    {
        $nbko=0;

        if ($this->rappro)
        {
            // Protection to avoid any delete of consolidated lines
            $this->error="DeleteNotPossibleLineIsConsolidated";
            return -1;
        }

        $this->db->begin();

        // Delete urls
        $result=$this->delete_urls();
        if ($result < 0)
        {
             $nbko++;
        }

        $sql = "DELETE FROM ".MAIN_DB_PREFIX."bank_class WHERE lineid=".$this->rowid;
        dol_syslog("AccountLine::delete sql=".$sql);
        $result = $this->db->query($sql);
        if (! $result) $nbko++;

        $sql = "DELETE FROM ".MAIN_DB_PREFIX."bank WHERE rowid=".$this->rowid;
        dol_syslog("AccountLine::delete sql=".$sql);
        $result = $this->db->query($sql);
        if (! $result) $nbko++;

        if (! $nbko)
        {
            $this->db->commit();
            return 1;
        }
        else
        {
            $this->db->rollback();
            return -$nbko;
        }
    }


    /**
     *      Delete bank line records
     *		@param		user	User object that delete
     *      @return		int 	<0 if KO, >0 if OK
     */
    function delete_urls($user=0)
    {
        $nbko=0;

        if ($this->rappro)
        {
            // Protection to avoid any delete of consolidated lines
            $this->error="ErrorDeleteNotPossibleLineIsConsolidated";
            return -1;
        }

        $this->db->begin();

        $sql = "DELETE FROM ".MAIN_DB_PREFIX."bank_url WHERE fk_bank=".$this->rowid;
        dol_syslog("AccountLine::delete_urls sql=".$sql);
        $result = $this->db->query($sql);
        if (! $result) $nbko++;

        if (! $nbko)
        {
            $this->db->commit();
            return 1;
        }
        else
        {
            $this->db->rollback();
            return -$nbko;
        }
    }


    /**
     *		Update bank account record in database
     *		@param 		user			Object user making update
     *		@param 		notrigger		0=Disable all triggers
     *		@return		int				<0 if KO, >0 if OK
     */
    function update($user,$notrigger=0)
    {
        $this->db->begin();

        $sql = "UPDATE ".MAIN_DB_PREFIX."bank SET";
        $sql.= " amount = ".price2num($this->amount).",";
        $sql.= " datev='".$this->db->idate($this->datev)."',";
        $sql.= " dateo='".$this->db->idate($this->dateo)."'";
        $sql.= " WHERE rowid = ".$this->rowid;

        dol_syslog("AccountLine::update sql=".$sql);
        $resql = $this->db->query($sql);
        if ($resql)
        {
            $this->db->commit();
            return 1;
        }
        else
        {
            $this->db->rollback();
            $this->error=$this->db->error();
            dol_syslog("AccountLine::update ".$this->error, LOG_ERR);
            return -1;
        }
    }


    /**
     *		Update conciliation field
     *		@param 		user			Objet user making update
     *		@param 		cat				Category id
     *		@return		int				<0 if KO, >0 if OK
     */
    function update_conciliation($user,$cat)
    {
        $this->db->begin();

        $sql = "UPDATE ".MAIN_DB_PREFIX."bank SET";
        $sql.= " rappro = 1";
        $sql.= ", num_releve = '".$this->num_releve."'";
        $sql.= ", fk_user_rappro = ".$user->id;
        $sql.= " WHERE rowid = ".$this->id;

        dol_syslog("AccountLine::update_conciliation sql=".$sql, LOG_DEBUG);
        $resql = $this->db->query($sql);
        if ($resql)
        {
            if (! empty($cat))
            {
                $sql = "INSERT INTO ".MAIN_DB_PREFIX."bank_class (";
                $sql.= "lineid";
                $sql.= ", fk_categ";
                $sql.= ") VALUES (";
                $sql.= $this->id;
                $sql.= ", ".$cat;
                $sql.= ")";

                dol_syslog("AccountLine::update_conciliation sql=".$sql, LOG_DEBUG);
                $resql = $this->db->query($sql);

                // No error check. Can fail if category already affected
            }

            $bankline->rappro=1;

            $this->db->commit();
            return 1;
        }
        else
        {
            $this->db->rollback();
            return -1;
        }
    }

    /**
     *      Charge les informations d'ordre info dans l'objet
     *      @param     rowid       Id of object
     */
    function info($rowid)
    {
        $sql = 'SELECT b.rowid, b.datec,';
        $sql.= ' b.fk_user_author, b.fk_user_rappro';
        $sql.= ' FROM '.MAIN_DB_PREFIX.'bank as b';
        $sql.= ' WHERE b.rowid = '.$rowid;

        $result=$this->db->query($sql);
        if ($result)
        {
            if ($this->db->num_rows($result))
            {
                $obj = $this->db->fetch_object($result);
                $this->id = $obj->rowid;

                if ($obj->fk_user_author)
                {
                    $cuser = new User($this->db);
                    $cuser->fetch($obj->fk_user_author);
                    $this->user_creation     = $cuser;
                }
                if ($obj->fk_user_rappro)
                {
                    $ruser = new User($this->db);
                    $ruser->fetch($obj->fk_user_rappro);
                    $this->user_rappro = $ruser;
                }

                $this->date_creation     = $this->db->jdate($obj->datec);
                //$this->date_rappro       = $obj->daterappro;    // Not yet managed
            }
            $this->db->free($result);
        }
        else
        {
            dol_print_error($this->db);
        }
    }


    /**
     *    	Renvoie nom clicable (avec eventuellement le picto)
     *		@param		withpicto		0=Pas de picto, 1=Inclut le picto dans le lien, 2=Picto seul
     *		@param		maxlen			Longueur max libelle
     *		@param		option			Option ('showall')
     *		@return		string			Chaine avec URL
     */
    function getNomUrl($withpicto=0,$maxlen=0,$option='')
    {
        global $langs;

        $result='';

        $lien = '<a href="'.DOL_URL_ROOT.'/compta/bank/ligne.php?rowid='.$this->rowid.'">';
        $lienfin='</a>';

        if ($withpicto) $result.=($lien.img_object($langs->trans("ShowTransaction"),'account').$lienfin.' ');
        $result.=$lien.$this->rowid.$lienfin;

        if ($option == 'showall')
        {
            $result.=' (';
            $result.=$langs->trans("BankAccount").': ';
            $accountstatic=new Account($this->db);
            $accountstatic->id=$this->fk_account;
            $accountstatic->label=$this->bank_account_label;
            $result.=$accountstatic->getNomUrl(0).', ';
            $result.=$langs->trans("BankLineConciliated").': ';
            $result.=yn($this->rappro);
            $result.=')';
        }

        return $result;
    }

}

?><|MERGE_RESOLUTION|>--- conflicted
+++ resolved
@@ -23,11 +23,7 @@
  *	\file       htdocs/compta/bank/class/account.class.php
  *	\ingroup    banque
  *	\brief      File of class to manage bank accounts
-<<<<<<< HEAD
- *	\version    $Id: account.class.php,v 1.34 2011/08/05 21:05:19 eldy Exp $
-=======
  *	\version    $Id: account.class.php,v 1.35 2011/08/13 00:48:00 eldy Exp $
->>>>>>> 19bde3ab
  */
 
 require_once(DOL_DOCUMENT_ROOT ."/core/class/commonobject.class.php");
