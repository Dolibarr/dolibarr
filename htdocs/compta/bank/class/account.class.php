<?php
/* Copyright (C) 2001-2007	Rodolphe Quiedeville	<rodolphe@quiedeville.org>
 * Copyright (C) 2003		Jean-Louis Bergamo		<jlb@j1b.org>
 * Copyright (C) 2004-2012	Laurent Destailleur		<eldy@users.sourceforge.net>
 * Copyright (C) 2004		Christophe Combelles	<ccomb@free.fr>
 * Copyright (C) 2005-2010	Regis Houssin			<regis.houssin@capnetworks.com>
 * Copyright (C) 2013		Florian Henry			<florian.henry@open-concept.pro>
 * Copyright (C) 2015-2016	Marcos García			<marcosgdf@gmail.com>
 * Copyright (C) 2015-2017	Alexandre Spangaro		<aspangaro@zendsi.com>
 * Copyright (C) 2016		Ferran Marcet   		<fmarcet@2byte.es>
 *
 * This program is free software; you can redistribute it and/or modify
 * it under the terms of the GNU General Public License as published by
 * the Free Software Foundation; either version 3 of the License, or
 * (at your option) any later version.
 *
 * This program is distributed in the hope that it will be useful,
 * but WITHOUT ANY WARRANTY; without even the implied warranty of
 * MERCHANTABILITY or FITNESS FOR A PARTICULAR PURPOSE.  See the
 * GNU General Public License for more details.
 *
 * You should have received a copy of the GNU General Public License
 * along with this program. If not, see <http://www.gnu.org/licenses/>.
 */

/**
 *	\file       htdocs/compta/bank/class/account.class.php
 *	\ingroup    bank
 *	\brief      File of class to manage bank accounts
 */
require_once DOL_DOCUMENT_ROOT .'/core/class/commonobject.class.php';


/**
 *	Class to manage bank accounts
 */
class Account extends CommonObject
{
	/**
	 * @var string ID to identify managed object
	 */
	public $element = 'bank_account';

	/**
	 * @var string Name of table without prefix where object is stored
	 */
	public $table_element = 'bank_account';

	/**
	 * @var string String with name of icon for myobject. Must be the part after the 'object_' into object_myobject.png
	 */
	public $picto = 'account';

	/**
	 * @var	int		Use id instead of rowid
	 * @deprecated
	 * @see $id
	 */
	public $rowid;

	/**
	 * Account Label
	 * @var string
	 */
	public $label;

	/**
	 * Bank account type. Check TYPE_ constants
	 * @var int
	 */
	public $courant;

	/**
	 * Bank account type. Check TYPE_ constants
	 * @var int
	 */
	public $type;

	/**
	 * Bank name
	 * @var string
	 */
	public $bank;

	/**
	 * Status
	 * @var int
	 */
	public $clos = self::STATUS_OPEN;

	/**
	 * Does it need to be conciliated?
	 * @var int
	 */
	public $rappro=1;

	/**
	 * Webpage
	 * @var string
	 */
	public $url;

	/**
	 * Bank number. If in SEPA area, you should move to IBAN field
	 * @var string
	 */
	public $code_banque;

	/**
	 * Branch number. If in SEPA area, you should move to IBAN field
	 * @var string
	 */
	public $code_guichet;

	/**
	 * Account number. If in SEPA area, you should move to IBAN field
	 * @var string
	 */
	public $number;

	/**
	 * Bank account number control digit. If in SEPA area, you should move to IBAN field
	 * @var string
	 */
	public $cle_rib;

	/**
	 * BIC/Swift code
	 * @var string
	 */
	public $bic;

	/**
	 * IBAN number (International Bank Account Number). Stored into iban_prefix field into database
	 * @var
	 */
	public $iban;

	/**
	 * Name of account holder
	 * @var string
	 */
	public $proprio;

	/**
	 * Address of account holder
	 * @var string
	 */
	public $owner_address;

	public $state_id;
	public $state_code;
	public $state;

	/**
	 * Variable containing all account types with their respective translated label.
	 * Defined in __construct
	 * @var array
	 */
	public $type_lib = array();

	/**
	 * Variable containing all account statuses with their respective translated label.
	 * Defined in __construct
	 * @var array
	 */
	public $status = array();

	/**
	 * Accountancy code
	 * @var string
	 */
	public $account_number;

	/**
     * @var int ID
     */
	public $fk_accountancy_journal;

	/**
	 * Currency code
	 * @var string
	 */
	public $currency_code;

	/**
	 * Currency code
	 * @var string
	 * @deprecated Use currency_code instead
	 */
	public $account_currency_code;

	/**
	 * Authorized minimum balance
	 * @var float
	 */
	public $min_allowed;

	/**
	 * Desired minimum balance
	 * @var float
	 */
	public $min_desired;

	/**
	 * Notes
	 * @var string
	 */
	public $comment;

	/**
	 * Date of the initial balance. Used in Account::create
	 * @var int
	 */
	public $date_solde;

	/**
	 * Current account
	 */
	const TYPE_CURRENT = 1;
	/**
	 * Cash account
	 */
	const TYPE_CASH = 2;
	/**
	 * Savings account
	 */
	const TYPE_SAVINGS = 0;

	const STATUS_OPEN = 0;
	const STATUS_CLOSED = 1;

	/**
	 *  Constructor
	 *
	 *  @param	DoliDB		$db		Database handler
	 */
	function __construct(DoliDB $db)
	{
		global $langs;

		$this->db = $db;

		$this->solde = 0;

		$this->type_lib = array(
			self::TYPE_SAVINGS => $langs->trans("BankType0"),
			self::TYPE_CURRENT => $langs->trans("BankType1"),
			self::TYPE_CASH => $langs->trans("BankType2"),
		);

		$this->status = array(
			self::STATUS_OPEN => $langs->trans("StatusAccountOpened"),
			self::STATUS_CLOSED => $langs->trans("StatusAccountClosed")
		);
	}

	/**
	 * Shows the account number in the appropiate format
	 *
	 * @return string
	 */
	public function __toString()
	{
		$string = '';

		foreach ($this->getFieldsToShow() as $val) {

			if ($val == 'BankCode') {
				$string .= $this->code_banque.' ';
			} elseif ($val == 'BankAccountNumber') {
				$string .= $this->number.' ';
			} elseif ($val == 'DeskCode') {
				$string .= $this->code_guichet.' ';
			} elseif ($val == 'BankAccountNumberKey') {
				$string .= $this->cle_rib.' ';
			}elseif ($val == 'BIC') {
				$string .= $this->bic.' ';
			}elseif ($val == 'IBAN') {
				$string .= $this->iban.' ';
			}
		}

		return trim($string);
	}


	/**
	 *  Return if a bank account need to be conciliated
	 *
	 *  @return     int         1 if need to be concialiated, < 0 otherwise.
	 */
	function canBeConciliated()
	{
		global $conf;

		if (empty($this->rappro)) return -1;
		if ($this->courant == Account::TYPE_CASH && empty($conf->global->BANK_CAN_RECONCILIATE_CASHACCOUNT)) return -2;
		if ($this->clos) return -3;
		return 1;
	}


    // phpcs:disable PEAR.NamingConventions.ValidFunctionName.NotCamelCaps
	/**
	 *      Add a link between bank line record and its source
	 *
	 *      @param	int		$line_id    Id ecriture bancaire
	 *      @param  int		$url_id     Id parametre url
	 *      @param  string	$url        Url
	 *      @param  string	$label      Link label
	 *      @param  string	$type       Type of link ('payment', 'company', 'member', ...)
	 *      @return int         		<0 if KO, id line if OK
	 */
	function add_url_line($line_id, $url_id, $url, $label, $type)
	{
        // phpcs:enable
		$sql = "INSERT INTO ".MAIN_DB_PREFIX."bank_url (";
		$sql.= "fk_bank";
		$sql.= ", url_id";
		$sql.= ", url";
		$sql.= ", label";
		$sql.= ", type";
		$sql.= ") VALUES (";
		$sql.= "'".$line_id."'";
		$sql.= ", '".$url_id."'";
		$sql.= ", '".$url."'";
		$sql.= ", '".$this->db->escape($label)."'";
		$sql.= ", '".$type."'";
		$sql.= ")";

		dol_syslog(get_class($this)."::add_url_line", LOG_DEBUG);
		if ($this->db->query($sql))
		{
			$rowid = $this->db->last_insert_id(MAIN_DB_PREFIX."bank_url");
			return $rowid;
		}
		else
		{
			$this->error=$this->db->lasterror();
			return -1;
		}
	}

    // phpcs:disable PEAR.NamingConventions.ValidFunctionName.NotCamelCaps
	/**
	 * 		TODO Move this into AccountLine
	 *      Return array with links from llx_bank_url
	 *
	 *      @param  int         $fk_bank    To search using bank transaction id
	 *      @param  int         $url_id     To search using link to
	 *      @param  string      $type       To search using type
	 *      @return array|int               Array of links array('url'=>, 'url_id'=>, 'label'=>, 'type'=> 'fk_bank'=> ) or -1 on error
	 */
	function get_url($fk_bank='', $url_id='', $type='')
	{
        // phpcs:enable
		$lines = array();

		// Check parameters
		if (! empty($fk_bank) && (! empty($url_id) || ! empty($type)))
		{
			$this->error="ErrorBadParameter";
			return -1;
		}

		$sql = "SELECT fk_bank, url_id, url, label, type";
		$sql.= " FROM ".MAIN_DB_PREFIX."bank_url";
		if ($fk_bank > 0) {
			$sql.= " WHERE fk_bank = ".$fk_bank;
		}
		else { $sql.= " WHERE url_id = ".$url_id." AND type = '".$type."'";
		}
		$sql.= " ORDER BY type, label";

		dol_syslog(get_class($this)."::get_url", LOG_DEBUG);
		$result = $this->db->query($sql);
		if ($result)
		{
			$i = 0;
			$num = $this->db->num_rows($result);
			while ($i < $num)
			{
				$obj = $this->db->fetch_object($result);
				// Anciens liens (pour compatibilite)
				$lines[$i][0] = $obj->url;
				$lines[$i][1] = $obj->url_id;
				$lines[$i][2] = $obj->label;
				$lines[$i][3] = $obj->type;
				// Nouveaux liens
				$lines[$i]['url'] = $obj->url;
				$lines[$i]['url_id'] = $obj->url_id;
				$lines[$i]['label'] = $obj->label;
				$lines[$i]['type'] = $obj->type;
				$lines[$i]['fk_bank'] = $obj->fk_bank;
				$i++;
			}
		}
		else dol_print_error($this->db);

		return $lines;
	}

	/**
	 *  Add an entry into table ".MAIN_DB_PREFIX."bank
	 *
	 *  @param	int	        $date			Date operation
	 *  @param	string		$oper			1,2,3,4... (deprecated) or 'TYP','VIR','PRE','LIQ','VAD','CB','CHQ'...
	 *  @param	string		$label			Descripton
	 *  @param	float		$amount			Amount
	 *  @param	string		$num_chq		Numero cheque ou virement
	 *  @param	int  		$categorie		Category id (optionnal)
	 *  @param	User		$user			User that create
	 *  @param	string		$emetteur		Name of cheque writer
	 *  @param	string		$banque			Bank of cheque writer
	 *  @param	string		$accountancycode	When we record a free bank entry, we must provide accounting account if accountancy module is on.
	 *  @param	int			$datev			Date value
	 *  @return	int							Rowid of added entry, <0 if KO
	 */
	function addline($date, $oper, $label, $amount, $num_chq, $categorie, User $user, $emetteur='',$banque='', $accountancycode='', $datev=null)
	{
		// Deprecatîon warning
		if (is_numeric($oper)) {
			dol_syslog(__METHOD__ . ": using numeric operations is deprecated", LOG_WARNING);
		}

		// Clean parameters
		$emetteur=trim($emetteur);
		$banque=trim($banque);

		$now=dol_now();

		if (is_numeric($oper))    // Clean oper to have a code instead of a rowid
		{
			$sql = "SELECT code FROM ".MAIN_DB_PREFIX."c_paiement";
			$sql.= " WHERE id=".$oper;
			$sql.= " AND entity IN (".getEntity('c_paiement').")";
			$resql=$this->db->query($sql);
			if ($resql)
			{
				$obj=$this->db->fetch_object($resql);
				$oper=$obj->code;
			}
			else
			{
				dol_print_error($this->db,'Failed to get payment type code');
				return -1;
			}
		}

		// Check parameters
		if (! $oper)
		{
			$this->error="oper not defined";
			return -1;
		}
		if (! $this->rowid)
		{
			$this->error="this->rowid not defined";
			return -2;
		}
		if ($this->courant == Account::TYPE_CASH && $oper != 'LIQ')
		{
			$this->error="ErrorCashAccountAcceptsOnlyCashMoney";
			return -3;
		}

		$this->db->begin();

		if (is_null($datev) || empty($datev)) $datev = $date;

		$accline = new AccountLine($this->db);
		$accline->datec = $now;
		$accline->dateo = $date;
		$accline->datev = $datev;
		$accline->label = $label;
		$accline->amount = $amount;
		$accline->fk_user_author = $user->id;
		$accline->fk_account = $this->rowid;
		$accline->fk_type = $oper;
		$accline->numero_compte = $accountancycode;

		if ($num_chq) {
			$accline->num_chq = $num_chq;
		}

		if ($emetteur) {
			$accline->emetteur = $emetteur;
		}

		if ($banque) {
			$accline->bank_chq = $banque;
		}

		if ($accline->insert() > 0) {

			if ($categorie>0) {
				$sql = "INSERT INTO ".MAIN_DB_PREFIX."bank_class (";
				$sql .= "lineid, fk_categ";
				$sql .= ") VALUES (";
				$sql .= $accline->id.", ".$categorie;
				$sql .= ")";

				$result = $this->db->query($sql);
				if (!$result) {
					$this->error = $this->db->lasterror();
					$this->db->rollback();
					return -3;
				}
			}

			$this->db->commit();
			return $accline->id;
		} else {
			$this->error = $this->db->lasterror();
			$this->db->rollback();
			return -2;
		}
	}

	/**
	 *  Create bank account into database
	 *
	 *  @param	User	$user		Object user making creation
	 *  @param  int     $notrigger  1=Disable triggers
	 *  @return int        			< 0 if KO, > 0 if OK
	 */
	function create(User $user, $notrigger=0)
	{
		global $langs,$conf, $hookmanager;

		$error=0;

		// Clean parameters
		if (! $this->min_allowed) $this->min_allowed=0;
		if (! $this->min_desired) $this->min_desired=0;
		$this->state_id = ($this->state_id?$this->state_id:$this->state_id);
		$this->country_id = ($this->country_id?$this->country_id:$this->country_id);

		// Check parameters
		if (empty($this->country_id))
		{
			$this->error=$langs->transnoentitiesnoconv("ErrorFieldRequired",$langs->transnoentitiesnoconv("Country"));
			dol_syslog(get_class($this)."::create ".$this->error, LOG_ERR);
			return -1;
		}
		if (empty($this->ref))
		{
			$this->error=$langs->transnoentitiesnoconv("ErrorFieldRequired",$langs->transnoentitiesnoconv("Ref"));
			dol_syslog(get_class($this)."::create ".$this->error, LOG_ERR);
			return -1;
		}
		if (empty($this->date_solde))
		{
			$this->error=$langs->transnoentitiesnoconv("ErrorFieldRequired",$langs->transnoentitiesnoconv("DateInitialBalance"));
			dol_syslog(get_class($this)."::create ".$this->error, LOG_ERR);
			return -1;
		}

		// Chargement librairie pour acces fonction controle RIB
		require_once DOL_DOCUMENT_ROOT.'/core/lib/bank.lib.php';

		$now=dol_now();

		$this->db->begin();

		$sql = "INSERT INTO ".MAIN_DB_PREFIX."bank_account (";
		$sql.= "datec";
		$sql.= ", ref";
		$sql.= ", label";
		$sql.= ", entity";
		$sql.= ", account_number";
		$sql.= ", fk_accountancy_journal";
		$sql.= ", bank";
		$sql.= ", code_banque";
		$sql.= ", code_guichet";
		$sql.= ", number";
		$sql.= ", cle_rib";
		$sql.= ", bic";
		$sql.= ", iban_prefix";
		$sql.= ", domiciliation";
		$sql.= ", proprio";
		$sql.= ", owner_address";
		$sql.= ", currency_code";
		$sql.= ", rappro";
		$sql.= ", min_allowed";
		$sql.= ", min_desired";
		$sql.= ", comment";
		$sql.= ", state_id";
		$sql.= ", fk_pays";
		$sql.= ") VALUES (";
		$sql.= "'".$this->db->idate($now)."'";
		$sql.= ", '".$this->db->escape($this->ref)."'";
		$sql.= ", '".$this->db->escape($this->label)."'";
		$sql.= ", ".$conf->entity;
		$sql.= ", '".$this->db->escape($this->account_number)."'";
		$sql.= ", ".($this->fk_accountancy_journal > 0 ? $this->db->escape($this->fk_accountancy_journal) : "null");
		$sql.= ", '".$this->db->escape($this->bank)."'";
		$sql.= ", '".$this->db->escape($this->code_banque)."'";
		$sql.= ", '".$this->db->escape($this->code_guichet)."'";
		$sql.= ", '".$this->db->escape($this->number)."'";
		$sql.= ", '".$this->db->escape($this->cle_rib)."'";
		$sql.= ", '".$this->db->escape($this->bic)."'";
		$sql.= ", '".$this->db->escape($this->iban)."'";
		$sql.= ", '".$this->db->escape($this->domiciliation)."'";
		$sql.= ", '".$this->db->escape($this->proprio)."'";
		$sql.= ", '".$this->db->escape($this->owner_address)."'";
		$sql.= ", '".$this->db->escape($this->currency_code)."'";
		$sql.= ", ".$this->rappro;
		$sql.= ", ".price2num($this->min_allowed);
		$sql.= ", ".price2num($this->min_desired);
		$sql.= ", '".$this->db->escape($this->comment)."'";
		$sql.= ", ".($this->state_id>0?$this->state_id:"null");
		$sql.= ", ".$this->country_id;
		$sql.= ")";

		dol_syslog(get_class($this)."::create", LOG_DEBUG);
		$resql=$this->db->query($sql);
		if ($resql)
		{
			$this->id = $this->db->last_insert_id(MAIN_DB_PREFIX."bank_account");

			$result=$this->update($user, 1);
			if ($result > 0)
			{
				$accline = new AccountLine($this->db);
				$accline->datec = $this->db->idate($now);
				$accline->label = '('.$langs->trans("InitialBankBalance").')';
				$accline->amount = price2num($this->solde);
				$accline->fk_user_author = $user->id;
				$accline->fk_account = $this->id;
				$accline->datev = $this->db->idate($this->date_solde);
				$accline->dateo = $this->db->idate($this->date_solde);
				$accline->fk_type = 'SOLD';

				if ($accline->insert() < 0) {
					$error++;
					$this->error = $accline->error;
					$this->errors = $accline->errors;
				}

				if (! $error)
				{
					$result=$this->insertExtraFields();
					if ($result < 0) $error++;
				}

				if (! $error && ! $notrigger)
				{
					// Call trigger
					$result=$this->call_trigger('BANKACCOUNT_CREATE',$user);
					if ($result < 0) $error++;
					// End call triggers
				}
			}
			else
			{
				$error++;
			}
		}
		else
		{
			if ($this->db->errno() == 'DB_ERROR_RECORD_ALREADY_EXISTS')
			{
				$this->error=$langs->trans("ErrorBankLabelAlreadyExists");
				$error++;
			}
			else {
				$this->error=$this->db->error()." sql=".$sql;
				$error++;
			}
		}

		if (! $error)
		{
			$this->db->commit();
			return $this->id;
		}
		else
		{
			$this->db->rollback();
			return -1*$error;
		}
	}

	/**
	 *    	Update bank account card
	 *
	 *    	@param	User	$user       Object user making action
	 *      @param  int     $notrigger  1=Disable triggers
	 *		@return	int					<0 if KO, >0 if OK
	 */
	function update(User $user, $notrigger = 0)
	{
		global $langs,$conf, $hookmanager;

		$error=0;

		$this->db->begin();

		// Clean parameters
		$this->state_id = ($this->state_id?$this->state_id:$this->state_id);
		$this->country_id = ($this->country_id?$this->country_id:$this->country_id);

		// Check parameters
		if (empty($this->country_id))
		{
			$this->error=$langs->transnoentitiesnoconv("ErrorFieldRequired",$langs->transnoentitiesnoconv("Country"));
			dol_syslog(get_class($this)."::update ".$this->error, LOG_ERR);
			return -1;
		}
		if (empty($this->ref))
		{
			$this->error=$langs->transnoentitiesnoconv("ErrorFieldRequired",$langs->transnoentitiesnoconv("Ref"));
			dol_syslog(get_class($this)."::update ".$this->error, LOG_ERR);
			return -1;
		}
		if (! $this->label) $this->label = "???";

		$sql = "UPDATE ".MAIN_DB_PREFIX."bank_account SET ";

		$sql.= " ref   = '".$this->db->escape($this->ref)."'";
		$sql.= ",label = '".$this->db->escape($this->label)."'";

		$sql.= ",courant = ".$this->courant;
		$sql.= ",clos = ".$this->clos;
		$sql.= ",rappro = ".$this->rappro;
		$sql.= ",url = ".($this->url?"'".$this->db->escape($this->url)."'":"null");
		$sql.= ",account_number = '".$this->db->escape($this->account_number)."'";
		$sql.= ",fk_accountancy_journal = ".($this->fk_accountancy_journal > 0 ? $this->db->escape($this->fk_accountancy_journal) : "null");
		$sql.= ",bank  = '".$this->db->escape($this->bank)."'";
		$sql.= ",code_banque='".$this->db->escape($this->code_banque)."'";
		$sql.= ",code_guichet='".$this->db->escape($this->code_guichet)."'";
		$sql.= ",number='".$this->db->escape($this->number)."'";
		$sql.= ",cle_rib='".$this->db->escape($this->cle_rib)."'";
		$sql.= ",bic='".$this->db->escape($this->bic)."'";
		$sql.= ",iban_prefix = '".$this->db->escape($this->iban)."'";
		$sql.= ",domiciliation='".$this->db->escape($this->domiciliation)."'";
		$sql.= ",proprio = '".$this->db->escape($this->proprio)."'";
		$sql.= ",owner_address = '".$this->db->escape($this->owner_address)."'";

		$sql.= ",currency_code = '".$this->db->escape($this->currency_code)."'";

		$sql.= ",min_allowed = ".($this->min_allowed != '' ? price2num($this->min_allowed) : "null");
		$sql.= ",min_desired = ".($this->min_desired != '' ? price2num($this->min_desired) : "null");
		$sql.= ",comment     = '".$this->db->escape($this->comment)."'";

		$sql.= ",state_id = ".($this->state_id>0?$this->state_id:"null");
		$sql.= ",fk_pays = ".$this->country_id;

		$sql.= " WHERE rowid = ".$this->id;
		$sql.= " AND entity = ".$conf->entity;

		dol_syslog(get_class($this)."::update", LOG_DEBUG);
		$result = $this->db->query($sql);
		if ($result)
		{
			// Actions on extra fields (by external module or standard code)
			if (empty($conf->global->MAIN_EXTRAFIELDS_DISABLED)) // For avoid conflicts if trigger used
			{
				if (! $error)
				{
					$result=$this->insertExtraFields();
					if ($result < 0) $error++;
				}
			}

			if (! $error && ! $notrigger)
			{
				// Call trigger
				$result=$this->call_trigger('BANKACCOUNT_UPDATE',$user);
				if ($result < 0) $error++;
				// End call triggers
			}
		}
		else
		{
			$error++;
			$this->error=$this->db->lasterror();
			dol_print_error($this->db);
		}

		if (! $error)
		{
			$this->db->commit();
			return $this->id;
		}
		else
		{
			$this->db->rollback();
			return -1*$error;
		}
	}


    // phpcs:disable PEAR.NamingConventions.ValidFunctionName.NotCamelCaps
	/**
	 *  Update BBAN (RIB) account fields
	 *
	 *  @param	User	$user       Object user making update
	 *	@return	int					<0 if KO, >0 if OK
	 */
	function update_bban(User $user = null)
	{
        // phpcs:enable
		global $conf,$langs;

		// Clean parameters
		$this->state_id = ($this->state_id?$this->state_id:$this->state_id);
		$this->country_id = ($this->country_id?$this->country_id:$this->country_id);

		// Chargement librairie pour acces fonction controle RIB
		require_once DOL_DOCUMENT_ROOT.'/core/lib/bank.lib.php';

		dol_syslog(get_class($this)."::update_bban $this->code_banque,$this->code_guichet,$this->number,$this->cle_rib,$this->iban");

		// Check parameters
		if (! $this->ref)
		{
			$this->error=$langs->transnoentitiesnoconv("ErrorFieldRequired",$langs->trans("Ref"));
			return -2;
		}

		$sql = "UPDATE ".MAIN_DB_PREFIX."bank_account SET ";
		$sql.= " bank  = '".$this->db->escape($this->bank)."'";
		$sql.= ",code_banque='".$this->db->escape($this->code_banque)."'";
		$sql.= ",code_guichet='".$this->db->escape($this->code_guichet)."'";
		$sql.= ",number='".$this->db->escape($this->number)."'";
		$sql.= ",cle_rib='".$this->db->escape($this->cle_rib)."'";
		$sql.= ",bic='".$this->db->escape($this->bic)."'";
		$sql.= ",iban_prefix = '".$this->db->escape($this->iban)."'";
		$sql.= ",domiciliation='".$this->db->escape($this->domiciliation)."'";
		$sql.= ",proprio = '".$this->db->escape($this->proprio)."'";
		$sql.= ",owner_address = '".$this->db->escape($this->owner_address)."'";
		$sql.= ",state_id = ".($this->state_id>0?$this->state_id:"null");
		$sql.= ",fk_pays = ".$this->country_id;
		$sql.= " WHERE rowid = ".$this->id;
		$sql.= " AND entity = ".$conf->entity;

		dol_syslog(get_class($this)."::update_bban", LOG_DEBUG);

		$result = $this->db->query($sql);
		if ($result)
		{
			return 1;
		}
		else
		{
			$this->error=$this->db->lasterror();
			dol_print_error($this->db);
			return -1;
		}
	}


	/**
	 *      Load a bank account into memory from database
	 *
	 *      @param	int		$id      	Id of bank account to get
	 *      @param  string	$ref     	Ref of bank account to get
	 *      @return	int					<0 if KO, >0 if OK
	 */
	function fetch($id, $ref='')
	{
		global $conf;

		if (empty($id) && empty($ref))
		{
			$this->error="ErrorBadParameters";
			return -1;
		}

		$sql = "SELECT ba.rowid, ba.ref, ba.label, ba.bank, ba.number, ba.courant, ba.clos, ba.rappro, ba.url,";
		$sql.= " ba.code_banque, ba.code_guichet, ba.cle_rib, ba.bic, ba.iban_prefix as iban,";
		$sql.= " ba.domiciliation, ba.proprio, ba.owner_address, ba.state_id, ba.fk_pays as country_id,";
		$sql.= " ba.account_number, ba.fk_accountancy_journal, ba.currency_code,";
		$sql.= " ba.min_allowed, ba.min_desired, ba.comment,";
		$sql.= " ba.datec as date_creation, ba.tms as date_update,";
		$sql.= ' c.code as country_code, c.label as country,';
		$sql.= ' d.code_departement as state_code, d.nom as state';
        $sql.= ' , aj.code as accountancy_journal';
		$sql.= " FROM ".MAIN_DB_PREFIX."bank_account as ba";
		$sql.= ' LEFT JOIN '.MAIN_DB_PREFIX.'c_country as c ON ba.fk_pays = c.rowid';
		$sql.= ' LEFT JOIN '.MAIN_DB_PREFIX.'c_departements as d ON ba.state_id = d.rowid';
        $sql.= ' LEFT JOIN ' . MAIN_DB_PREFIX . 'accounting_journal as aj ON aj.rowid=ba.fk_accountancy_journal';
		$sql.= " WHERE ba.entity IN (".getEntity($this->element).")";
		if ($id)  $sql.= " AND ba.rowid  = ".$id;
		if ($ref) $sql.= " AND ba.ref = '".$this->db->escape($ref)."'";

		dol_syslog(get_class($this)."::fetch", LOG_DEBUG);
		$result = $this->db->query($sql);
		if ($result)
		{
			if ($this->db->num_rows($result))
			{
				$obj = $this->db->fetch_object($result);

				$this->id            = $obj->rowid;
				$this->rowid         = $obj->rowid;
				$this->ref           = $obj->ref;
				$this->label         = $obj->label;
				$this->type          = $obj->courant;
				$this->courant       = $obj->courant;
				$this->bank          = $obj->bank;
				$this->clos          = $obj->clos;
				$this->rappro        = $obj->rappro;
				$this->url           = $obj->url;

				$this->code_banque   = $obj->code_banque;
				$this->code_guichet  = $obj->code_guichet;
				$this->number        = $obj->number;
				$this->cle_rib       = $obj->cle_rib;
				$this->bic           = $obj->bic;
				$this->iban          = $obj->iban;
				$this->domiciliation = $obj->domiciliation;
				$this->proprio       = $obj->proprio;
				$this->owner_address = $obj->owner_address;

				$this->state_id        = $obj->state_id;
				$this->state_code      = $obj->state_code;
				$this->state           = $obj->state;

				$this->country_id    = $obj->country_id;
				$this->country_code  = $obj->country_code;
				$this->country       = $obj->country;

				$this->account_number = $obj->account_number;
				$this->fk_accountancy_journal = $obj->fk_accountancy_journal;
				$this->accountancy_journal = $obj->accountancy_journal;

				$this->currency_code  = $obj->currency_code;
				$this->account_currency_code  = $obj->currency_code;
				$this->min_allowed    = $obj->min_allowed;
				$this->min_desired    = $obj->min_desired;
				$this->comment        = $obj->comment;

				$this->date_creation  = $this->db->jdate($obj->date_creation);
				$this->date_update    = $this->db->jdate($obj->date_update);

				// Retreive all extrafield
				// fetch optionals attributes and labels
				$this->fetch_optionals();

				return 1;
			}
			else
			{
				return 0;
			}
		}
		else
		{
			$this->error=$this->db->lasterror;
			$this->errors[]=$this->error;
			return -1;
		}
	}

	/**
	 * Sets object to supplied categories.
	 *
	 * Deletes object from existing categories not supplied.
	 * Adds it to non existing supplied categories.
	 * Existing categories are left untouch.
	 *
	 * @param int[]|int $categories Category or categories IDs
     * @return void
	 */
    public function setCategories($categories)
    {
		// Handle single category
		if (! is_array($categories)) {
			$categories = array($categories);
		}

		// Get current categories
		require_once DOL_DOCUMENT_ROOT . '/categories/class/categorie.class.php';
		$c = new Categorie($this->db);
		$existing = $c->containing($this->id, Categorie::TYPE_ACCOUNT, 'id');

		// Diff
		if (is_array($existing)) {
			$to_del = array_diff($existing, $categories);
			$to_add = array_diff($categories, $existing);
		} else {
			$to_del = array(); // Nothing to delete
			$to_add = $categories;
		}

		// Process
		foreach($to_del as $del) {
			if ($c->fetch($del) > 0) {
				$c->del_type($this, 'account');
			}
		}
		foreach ($to_add as $add) {
			if ($c->fetch($add) > 0) {
				$c->add_type($this, 'account');
			}
		}

		return;
	}

	/**
	 *  Delete bank account from database
	 *
	 *	@param	User	$user	User deleting
	 *  @return int             <0 if KO, >0 if OK
	 */
	function delete(User $user = null)
	{
		global $conf;

		$error=0;

		$this->db->begin();

		// Delete link between tag and bank account
		if (! $error)
		{
			$sql = "DELETE FROM ".MAIN_DB_PREFIX."categorie_account";
			$sql.= " WHERE fk_account = ".$this->id;

			$resql = $this->db->query($sql);
			if (!$resql)
			{
				$error++;
				$this->error = "Error ".$this->db->lasterror();
			}
		}

		if (! $error)
		{
			$sql = "DELETE FROM ".MAIN_DB_PREFIX."bank_account";
			$sql.= " WHERE rowid = ".$this->rowid;

			dol_syslog(get_class($this)."::delete", LOG_DEBUG);
			$result = $this->db->query($sql);
			if ($result)
			{
				// Remove extrafields
				if ((empty($conf->global->MAIN_EXTRAFIELDS_DISABLED))) // For avoid conflicts if trigger used
				{
					$result=$this->deleteExtraFields();
					if ($result < 0)
					{
						$error++;
						dol_syslog(get_class($this)."::delete error -4 ".$this->error, LOG_ERR);
					}
				}
			}
			else
			{
				$error++;
				$this->error = "Error ".$this->db->lasterror();
			}
		}

		if (! $error)
		{
			$this->db->commit();
			return 1;
		}
		else
		{
			$this->db->rollback();
			return -1;
		}
	}


	/**
	 *  Return label of object status
	 *
	 *  @param      int		$mode			0=long label, 1=short label, 2=Picto + short label, 3=Picto, 4=Picto + long label, 5=short label + picto, 6=Long label + picto
	 *  @return     string        		    Label
	 */
	function getLibStatut($mode=0)
	{
		return $this->LibStatut($this->clos,$mode);
	}

    // phpcs:disable PEAR.NamingConventions.ValidFunctionName.NotCamelCaps
	/**
	 *  Return label of given object status
	 *
	 *  @param	 int		$statut        	Id statut
	 *  @param   int		$mode			0=long label, 1=short label, 2=Picto + short label, 3=Picto, 4=Picto + long label, 5=short label + picto, 6=Long label + picto
	 *  @return  string        			    Label
	 */
	function LibStatut($statut, $mode = 0)
	{
        // phpcs:enable
		global $langs;
		$langs->load('banks');

		if ($statut == self::STATUS_OPEN) {
			$label = $langs->trans("StatusAccountOpened");
			$picto = img_picto($label, 'statut4');
		} else {
			$label = $langs->trans("StatusAccountClosed");
			$picto = img_picto($label, 'statut5');
		}

		if ($mode == 2) {
			return $picto.' '.$label;
		} elseif ($mode == 3) {
			return $picto;
		} elseif ($mode == 4) {
			return $picto.' '.$label;
		} elseif ($mode == 5) {
			return $label.' '.$picto;
		} elseif ($mode == 6) {
			return $label.' '.$picto;
		}

		//There is no short mode for this label
		return $label;
	}


    // phpcs:disable PEAR.NamingConventions.ValidFunctionName.NotCamelCaps
	/**
	 *    Renvoi si un compte peut etre supprimer ou non (sans mouvements)
	 *
	 *    @return     boolean     vrai si peut etre supprime, faux sinon
	 */
	function can_be_deleted()
	{
        // phpcs:enable
		$can_be_deleted=false;

		$sql = "SELECT COUNT(rowid) as nb";
		$sql.= " FROM ".MAIN_DB_PREFIX."bank";
		$sql.= " WHERE fk_account=".$this->id;

		$resql = $this->db->query($sql);
		if ($resql) {
			$obj=$this->db->fetch_object($resql);
			if ($obj->nb <= 1) $can_be_deleted=true;    // Juste le solde
		}
		else {
			dol_print_error($this->db);
		}
		return $can_be_deleted;
	}


	/**
	 *   Return error
	 *
	 *   @return	string		Error string
	 */
	function error()
	{
		return $this->error;
	}

	/**
	 * 	Return current sold
	 *
	 * 	@param	int		$option		1=Exclude future operation date (this is to exclude input made in advance and have real account sold)
	 *	@return	int					Current sold (value date <= today)
	 */
	function solde($option=0)
	{
		$solde=0;

		$sql = "SELECT sum(amount) as amount";
		$sql.= " FROM ".MAIN_DB_PREFIX."bank";
		$sql.= " WHERE fk_account = ".$this->id;
		if ($option == 1) $sql.= " AND dateo <= '".$this->db->idate(dol_now())."'";

		$resql = $this->db->query($sql);
		if ($resql)
		{
			if ($this->db->num_rows($resql))
			{
				$obj=$this->db->fetch_object($resql);
				$solde = $obj->amount;
			}
			$this->db->free($resql);
		} else {
			$this->errors[]=$this->db->lasterror;
			return -1;
		}

<<<<<<< HEAD
		return $solde;
=======
		return price2num($solde, 'MU');
>>>>>>> f0dc2df5
	}

    // phpcs:disable PEAR.NamingConventions.ValidFunctionName.NotCamelCaps
	/**
	 *      Load indicators for dashboard (this->nbtodo and this->nbtodolate)
	 *
	 *      @param	User	$user        		Objet user
	 *		@param	int		$filteraccountid	To get info for a particular account id
	 *      @return WorkboardResponse|int 		<0 if KO, WorkboardResponse if OK
	 */
	function load_board(User $user, $filteraccountid = 0)
	{
        // phpcs:enable
		global $conf, $langs;

		if ($user->societe_id) return -1;   // protection pour eviter appel par utilisateur externe

		$sql = "SELECT b.rowid, b.datev as datefin";
		$sql.= " FROM ".MAIN_DB_PREFIX."bank as b,";
		$sql.= " ".MAIN_DB_PREFIX."bank_account as ba";
		$sql.= " WHERE b.rappro=0";
		$sql.= " AND b.fk_account = ba.rowid";
		$sql.= " AND ba.entity IN (".getEntity('bank_account').")";
		$sql.= " AND (ba.rappro = 1 AND ba.courant != 2)";	// Compte rapprochable
		$sql.= " AND clos = 0";
		if ($filteraccountid) $sql.=" AND ba.rowid = ".$filteraccountid;

		$resql=$this->db->query($sql);
		if ($resql)
		{
			$langs->load("banks");
			$now=dol_now();

			require_once DOL_DOCUMENT_ROOT.'/core/class/workboardresponse.class.php';

			$response = new WorkboardResponse();
			$response->warning_delay=$conf->bank->rappro->warning_delay/60/60/24;
			$response->label=$langs->trans("TransactionsToConciliate");
			$response->url=DOL_URL_ROOT.'/compta/bank/list.php?leftmenu=bank&amp;mainmenu=bank';
			$response->img=img_object('',"payment");

			while ($obj=$this->db->fetch_object($resql))
			{
				$response->nbtodo++;
				if ($this->db->jdate($obj->datefin) < ($now - $conf->bank->rappro->warning_delay)) {
					$response->nbtodolate++;
				}
			}

			return $response;
		}
		else
		{
			dol_print_error($this->db);
			$this->error=$this->db->error();
			return -1;
		}
	}

    // phpcs:disable PEAR.NamingConventions.ValidFunctionName.NotCamelCaps
	/**
	 *      Charge indicateurs this->nb de tableau de bord
	 *		@param		int			$filteraccountid	To get info for a particular account id
	 *      @return     int         <0 if ko, >0 if ok
	 */
	function load_state_board($filteraccountid = 0)
	{
        // phpcs:enable
		global $user;

		if ($user->societe_id) return -1;   // protection pour eviter appel par utilisateur externe

		$sql = "SELECT count(b.rowid) as nb";
		$sql.= " FROM ".MAIN_DB_PREFIX."bank as b,";
		$sql.= " ".MAIN_DB_PREFIX."bank_account as ba";
		$sql.= " WHERE b.fk_account = ba.rowid";
		$sql.= " AND ba.entity IN (".getEntity('bank_account').")";
		$sql.= " AND (ba.rappro = 1 AND ba.courant != 2)";	// Compte rapprochable
		$sql.= " AND clos = 0";
		if ($filteraccountid) $sql.=" AND ba.rowid = ".$filteraccountid;

		$resql=$this->db->query($sql);
		if ($resql)
		{
			while ($obj=$this->db->fetch_object($resql))
			{
				$this->nb["banklines"]=$obj->nb;
			}
			$this->db->free($resql);
			return 1;
		}
		else
		{
			dol_print_error($this->db);
			$this->error=$this->db->error();
			return -1;
		}
	}


	/**
	 *      Load indicators for dashboard (this->nbtodo and this->nbtodolate)
	 *
	 *      @return int     Nb of account we can reconciliate
	 */
	public static function countAccountToReconcile()
	{
		global $db, $conf, $user;

		//Protection against external users
		if ($user->societe_id) {
			return 0;
		}

		$nb=0;

		$sql = "SELECT COUNT(ba.rowid) as nb";
		$sql.= " FROM ".MAIN_DB_PREFIX."bank_account as ba";
		$sql.= " WHERE ba.rappro > 0 and ba.clos = 0";
		$sql.= " AND ba.entity IN (".getEntity('bank_account').")";
		if (empty($conf->global->BANK_CAN_RECONCILIATE_CASHACCOUNT)) $sql.= " AND ba.courant != 2";
		$resql=$db->query($sql);
		if ($resql)
		{
			$obj = $db->fetch_object($resql);
			$nb = $obj->nb;
		}
		else dol_print_error($db);

		return $nb;
	}

	/**
	 *  Return clicable name (with picto eventually)
	 *
	 *	@param	int		$withpicto					Include picto into link
	 *  @param  string	$mode           			''=Link to card, 'transactions'=Link to transactions card
	 *  @param  string  $option         			''=Show ref, 'reflabel'=Show ref+label
	 *  @param  int     $save_lastsearch_value    	-1=Auto, 0=No save of lastsearch_values when clicking, 1=Save lastsearch_values whenclicking
     *  @param	int  	$notooltip		 			1=Disable tooltip
	 *	@return	string								Chaine avec URL
	 */
	function getNomUrl($withpicto=0, $mode='', $option='', $save_lastsearch_value=-1, $notooltip=0)
	{
		global $conf, $langs, $user;

		$result='';
		$label = '<u>' . $langs->trans("ShowAccount") . '</u>';
		$label .= '<br><b>' . $langs->trans('BankAccount') . ':</b> ' . $this->label;
		$label .= '<br><b>' . $langs->trans('AccountNumber') . ':</b> ' . $this->number;
		$label .= '<br><b>' . $langs->trans("AccountCurrency") . ':</b> ' . $this->currency_code;

		if (empty($user->rights->banque->lire) || !empty($user->socid))
		{
			$option = 'nolink';
		}

		if (! empty($conf->accounting->enabled))
		{
			include_once DOL_DOCUMENT_ROOT.'/core/lib/accounting.lib.php';
			$langs->load("accountancy");
			$label .= '<br><b>' . $langs->trans('AccountAccounting') . ':</b> ' . length_accountg($this->account_number);
			$label .= '<br><b>' . $langs->trans('AccountancyJournal') . ':</b> ' . $this->accountancy_journal;
		}
		$linkclose = '" title="'.dol_escape_htmltag($label, 1).'" class="classfortooltip">';

		$url = DOL_URL_ROOT.'/compta/bank/card.php?id='.$this->id;
		if ($mode == 'transactions')
		{
			$url = DOL_URL_ROOT.'/compta/bank/bankentries_list.php?id='.$this->id;
		}
		else if ($mode == 'receipts')
		{
			$url = DOL_URL_ROOT.'/compta/bank/releve.php?account='.$this->id;
		}

		if ($option != 'nolink')
		{
			// Add param to save lastsearch_values or not
			$add_save_lastsearch_values=($save_lastsearch_value == 1 ? 1 : 0);
			if ($save_lastsearch_value == -1 && preg_match('/list\.php/',$_SERVER["PHP_SELF"])) $add_save_lastsearch_values=1;
			if ($add_save_lastsearch_values) $url.='&save_lastsearch_values=1';
		}

		$linkstart = '<a href="'.$url.$linkclose;
		$linkend = '</a>';

                if ($option == 'nolink') {
                    $linkstart = '';
                    $linkend = '';
                }

		$result .= $linkstart;
		if ($withpicto) $result.=img_object(($notooltip?'':$label), $this->picto, ($notooltip?(($withpicto != 2) ? 'class="paddingright"' : ''):'class="'.(($withpicto != 2) ? 'paddingright ' : '').'classfortooltip"'), 0, 0, $notooltip?0:1);
		if ($withpicto != 2) $result.= $this->ref.($option == 'reflabel' && $this->label ? ' - '.$this->label : '');
		$result .= $linkend;

		return $result;
	}


	// Method after here are common to Account and CompanyBankAccount


	/**
	 *     Return if an account has valid information for Direct debit payment
	 *
	 *     @return     int         1 if correct, <=0 if wrong
	 */
	function verif()
	{
		require_once DOL_DOCUMENT_ROOT . '/core/lib/bank.lib.php';

		$this->error_number = 0;

		// Call function to check BAN

		if (! checkIbanForAccount($this) || ! checkSwiftForAccount($this))
		{
			$this->error_number = 12;
			$this->error_message = 'IBANSWIFTControlError';
		}
		/*if (! checkBanForAccount($this))
        {
            $this->error_number = 12;
            $this->error_message = 'BANControlError';
        }*/

		if ($this->error_number == 0)
		{
			return 1;
		}
		else
		{
			return 0;
		}
	}

	/**
	 * 	Return account country code
	 *
	 *	@return		string		country code
	 */
	function getCountryCode()
	{
		global $mysoc;

		// We return country code of bank account
		if (! empty($this->country_code)) return $this->country_code;

		// For backward compatibility, we try to guess country from other information
		if (! empty($this->iban))
		{
			// If IBAN defined, we can know country of account from it
			if (preg_match("/^([a-zA-Z][a-zA-Z])/i",$this->iban,$reg)) return $reg[1];
		}

		// If this class is linked to a third party
		if (! empty($this->socid))
		{
			require_once DOL_DOCUMENT_ROOT .'/societe/class/societe.class.php';
			$company=new Societe($this->db);
			$result=$company->fetch($this->socid);
			if (! empty($company->country_code)) return $company->country_code;
		}

		// We return country code of managed company
		if (! empty($mysoc->country_code)) return $mysoc->country_code;

		return '';
	}

	/**
	 * Return if a bank account is defined with detailed information (bank code, desk code, number and key).
	 * More information on codes used by countries on page http://en.wikipedia.org/wiki/Bank_code
	 *
	 * @return		int        0=No bank code need + Account number is enough
	 *                         1=Need 2 fields for bank code: Bank, Desk (France, Spain, ...) + Account number and key
	 *                         2=Need 1 field for bank code:  Bank only (Sort code for Great Britain, BSB for Australia) + Account number
	 */
	function useDetailedBBAN()
	{
		$country_code=$this->getCountryCode();

		if (in_array($country_code,array('CH','FR','ES','GA','IT','NC'))) return 1; // France, Spain, Gabon, ...
		if (in_array($country_code,array('AU','BE','CA','DE','DK','GR','GB','ID','IE','IR','KR','NL','NZ','UK','US'))) return 2;      // Australia, England...
		return 0;
	}

	/**
	 * Return 1 if IBAN / BIC is mandatory (otherwise option)
	 *
	 * @return		int        1 = mandatory / 0 = Not mandatory
	 */
	function needIBAN()
	{
		$country_code=$this->getCountryCode();

		$country_code_in_EEC=array(
				'AT',	// Austria
				'BE',	// Belgium
				'BG',	// Bulgaria
				'CY',	// Cyprus
				'CZ',	// Czech republic
				'DE',	// Germany
				'DK',	// Danemark
				'EE',	// Estonia
				'ES',	// Spain
				'FI',	// Finland
				'FR',	// France
				'GB',	// United Kingdom
				'GR',	// Greece
				'HR',   // Croatia
				'NL',	// Holland
				'HU',	// Hungary
				'IE',	// Ireland
				'IM',	// Isle of Man - Included in UK
				'IT',	// Italy
				'LT',	// Lithuania
				'LU',	// Luxembourg
				'LV',	// Latvia
				'MC',	// Monaco - Included in France
				'MT',	// Malta
				//'NO',	// Norway
				'PL',	// Poland
				'PT',	// Portugal
				'RO',	// Romania
				'SE',	// Sweden
				'SK',	// Slovakia
				'SI',	// Slovenia
				'UK',	// United Kingdom
				//'CH',	// Switzerland - No. Swizerland in not in EEC
		);

		if (in_array($country_code,$country_code_in_EEC)) return 1; // France, Spain, ...
		return 0;
	}

	/**
	 *	Load miscellaneous information for tab "Info"
	 *
	 *	@param  int		$id		Id of object to load
	 *	@return	void
	 */
	function info($id)
	{
	}

	/**
	 * Returns the fields in order that this bank account should show to the user
	 * Will return an array with the following values:
	 * - BankAccountNumber
	 * - BankCode
	 * - BankAccountNumberKey
	 * - DeskCode
	 *
	 * Some countries show less or more bank account properties to the user
	 *
	 * @param  int     $includeibanbic         1=Return also key for IBAN and BIC
	 * @return array
	 * @see useDetailedBBAN
	 */
	public function getFieldsToShow($includeibanbic=0)
	{
		//Get the required properties depending on the country
		$detailedBBAN = $this->useDetailedBBAN();

		if ($detailedBBAN == 0) {
			$fieldarray= array(
					'BankAccountNumber'
			);
		} elseif ($detailedBBAN == 2) {
			$fieldarray= array(
					'BankCode',
					'BankAccountNumber'
			);
		} else {
			$fieldarray=self::getAccountNumberOrder();
		}

		//if ($this->needIBAN()) {    // return always IBAN and BIC (this was old behaviour)
		if ($includeibanbic)
		{
			$fieldarray[]='IBAN';
			$fieldarray[]='BIC';
		}
		//}

		//Get the order the properties are shown
		return $fieldarray;
	}

	/**
	 * Returns the components of the bank account in order.
	 * Will return an array with the following values:
	 * - BankAccountNumber
	 * - BankCode
	 * - BankAccountNumberKey
	 * - DeskCode
	 *
	 * @return array
	 */
	public static function getAccountNumberOrder()
	{
		global $conf;

		$fieldlists = array(
				'BankCode',
				'DeskCode',
				'BankAccountNumber',
				'BankAccountNumberKey'
		);

		if (!empty($conf->global->BANK_SHOW_ORDER_OPTION)) {
			if (is_numeric($conf->global->BANK_SHOW_ORDER_OPTION)) {
				if ($conf->global->BANK_SHOW_ORDER_OPTION == '1') {
					$fieldlists = array(
						'BankCode',
						'DeskCode',
						'BankAccountNumberKey',
						'BankAccountNumber'
					);
				}
			} else {
				//Replace the old AccountNumber key with the new BankAccountNumber key
				$fieldlists = explode(
					' ',
					preg_replace('/ ?[^Bank]AccountNumber ?/', 'BankAccountNumber',
						$conf->global->BANK_SHOW_ORDER_OPTION)
				);
			}
		}

		return $fieldlists;
	}


	/**
	 *  Initialise an instance with random values.
	 *  Used to build previews or test instances.
	 *	id must be 0 if object instance is a specimen.
	 *
	 *  @return	void
	 */
	function initAsSpecimen()
	{
		$this->specimen        = 1;
		$this->ref             = 'MBA';
		$this->label           = 'My Big Company Bank account';
		$this->bank            = 'MyBank';
		$this->courant         = Account::TYPE_CURRENT;
		$this->clos            = Account::STATUS_OPEN;
		$this->code_banque     = '123';
		$this->code_guichet    = '456';
		$this->number          = 'ABC12345';
		$this->cle_rib         = '50';
		$this->bic             = 'AA12';
		$this->iban            = 'FR999999999';
		$this->domiciliation   = 'My bank address';
		$this->proprio         = 'Owner';
		$this->owner_address   = 'Owner address';
		$this->country_id      = 1;
	}
}


/**
 *	Class to manage bank transaction lines
 */
class AccountLine extends CommonObject
{
	/**
	 * @var string Error code (or message)
	 */
	public $error='';

    /**
     * @var DoliDB Database handler.
     */
    public $db;

	/**
	 * @var string ID to identify managed object
	 */
	public $element='bank';

	/**
	 * @var string Name of table without prefix where object is stored
	 */
	public $table_element='bank';

	/**
	 * @var string String with name of icon for myobject. Must be the part after the 'object_' into object_myobject.png
	 */
	public $picto = 'generic';

	/**
	 * @var int ID
	 */
	public $id;

    /**
     * @var string Ref
     */
    public $ref;

	public $datec;
	public $dateo;

	/**
	 * Value date
	 */
	public $datev;
	public $amount;

    /**
     * @var string bank transaction lines label
     */
    public $label;

    public $note;

    /**
     * @var int ID
     */
	public $fk_user_author;

	/**
     * @var int ID
     */
	public $fk_user_rappro;

	/**
     * @var int ID
     */
	public $fk_type;

	public $rappro;        // Is it conciliated
	public $num_releve;    // If conciliated, what is bank statement
	public $num_chq;       // Num of cheque
	public $bank_chq;      // Bank of cheque

	/**
     * @var int ID of cheque receipt
     */
	public $fk_bordereau;

	/**
     * @var int ID of bank account
     */
	public $fk_account;

	public $bank_account_label;    // Label of bank account

    /**
	 * Issuer
	 * @var Societe
	 */
	public $emetteur;

	/**
	 *  Constructor
	 *
	 *  @param	DoliDB	$db		Database handler
	 */
	function __construct(DoliDB $db)
	{
		$this->db = $db;
	}

	/**
	 *  Load into memory content of a bank transaction line
	 *
	 *  @param		int		$rowid   	Id of bank transaction to load
	 *  @param      string	$ref     	Ref of bank transaction to load
	 *  @param      string	$num     	External num to load (ex: num of transaction for paypal fee)
	 *	@return		int					<0 if KO, 0 if OK but not found, >0 if OK and found
	 */
	function fetch($rowid,$ref='',$num='')
	{
		global $conf;

		// Check parameters
		if (empty($rowid) && empty($ref) && empty($num)) return -1;

		$sql = "SELECT b.rowid, b.datec, b.datev, b.dateo, b.amount, b.label as label, b.fk_account,";
		$sql.= " b.fk_user_author, b.fk_user_rappro,";
		$sql.= " b.fk_type, b.num_releve, b.num_chq, b.rappro, b.note,";
		$sql.= " b.fk_bordereau, b.banque, b.emetteur,";
		//$sql.= " b.author"; // Is this used ?
		$sql.= " ba.ref as bank_account_ref, ba.label as bank_account_label";
		$sql.= " FROM ".MAIN_DB_PREFIX."bank as b,";
		$sql.= " ".MAIN_DB_PREFIX."bank_account as ba";
		$sql.= " WHERE b.fk_account = ba.rowid";
		$sql.= " AND ba.entity IN (".getEntity('bank_account').")";
		if ($num) $sql.= " AND b.num_chq='".$this->db->escape($num)."'";
		else if ($ref) $sql.= " AND b.rowid='".$this->db->escape($ref)."'";
		else $sql.= " AND b.rowid=".$rowid;

		dol_syslog(get_class($this)."::fetch", LOG_DEBUG);
		$result = $this->db->query($sql);
		if ($result)
		{
			$ret=0;

			$obj = $this->db->fetch_object($result);
			if ($obj)
			{
				$this->id				= $obj->rowid;
				$this->rowid			= $obj->rowid;
				$this->ref				= $obj->rowid;

				$this->datec			= $obj->datec;
				$this->datev			= $obj->datev;
				$this->dateo			= $obj->dateo;
				$this->amount			= $obj->amount;
				$this->label			= $obj->label;
				$this->note				= $obj->note;

				$this->fk_user_author	= $obj->fk_user_author;
				$this->fk_user_rappro	= $obj->fk_user_rappro;

				$this->fk_type			= $obj->fk_type;      // Type of transaction
				$this->rappro			= $obj->rappro;
				$this->num_releve		= $obj->num_releve;

				$this->num_chq			= $obj->num_chq;
				$this->bank_chq			= $obj->banque;
				$this->fk_bordereau		= $obj->fk_bordereau;

				$this->fk_account		= $obj->fk_account;
				$this->bank_account_ref   = $obj->bank_account_ref;
				$this->bank_account_label = $obj->bank_account_label;

				$ret=1;
			}
			$this->db->free($result);
			return $ret;
		}
		else
		{
			return -1;
		}
	}

	/**
	 * Inserts a transaction to a bank account
	 *
	 * @return int <0 if KO, rowid of the line if OK
	 */
	public function insert()
	{
		$sql = "INSERT INTO ".MAIN_DB_PREFIX."bank (";
		$sql .= "datec";
		$sql .= ", dateo";
		$sql .= ", datev";
		$sql .= ", label";
		$sql .= ", amount";
		$sql .= ", fk_user_author";
		$sql .= ", num_chq";
		$sql .= ", fk_account";
		$sql .= ", fk_type";
		$sql .= ", emetteur,banque";
		$sql .= ", rappro";
		$sql .= ", numero_compte";
		$sql .= ") VALUES (";
		$sql .= "'".$this->db->idate($this->datec)."'";
		$sql .= ", '".$this->db->idate($this->dateo)."'";
		$sql .= ", '".$this->db->idate($this->datev)."'";
		$sql .= ", '".$this->db->escape($this->label)."'";
		$sql .= ", ".price2num($this->amount);
		$sql .= ", ".($this->fk_user_author > 0 ? $this->fk_user_author :"null");
		$sql .= ", ".($this->num_chq ? "'".$this->db->escape($this->num_chq)."'" : "null");
		$sql .= ", '".$this->db->escape($this->fk_account)."'";
		$sql .= ", '".$this->db->escape($this->fk_type)."'";
		$sql .= ", ".($this->emetteur ? "'".$this->db->escape($this->emetteur)."'" : "null");
		$sql .= ", ".($this->bank_chq ? "'".$this->db->escape($this->bank_chq)."'" : "null");
		$sql .= ", ".(int) $this->rappro;
		$sql .= ", ".($this->numero_compte ? "'".$this->db->escape($this->numero_compte)."'" : "''");
		$sql .= ")";

		dol_syslog(get_class($this)."::insert", LOG_DEBUG);
		$resql = $this->db->query($sql);

		if (!$resql) {
			$this->error = $this->db->lasterror();
			return -1;
		}

		$this->id = $this->db->last_insert_id(MAIN_DB_PREFIX.'bank');

		return $this->id;
	}

	/**
	 *      Delete transaction bank line record
	 *
	 *		@param	User	$user	User object that delete
	 *      @return	int 			<0 if KO, >0 if OK
	 */
	function delete(User $user = null)
	{
		$nbko=0;

		if ($this->rappro)
		{
			// Protection to avoid any delete of consolidated lines
			$this->error="ErrorDeleteNotPossibleLineIsConsolidated";
			return -1;
		}

		$this->db->begin();

		// Delete urls
		$result=$this->delete_urls($user);
		if ($result < 0)
		{
			$nbko++;
		}

		$sql = "DELETE FROM ".MAIN_DB_PREFIX."bank_class WHERE lineid=".(int) $this->rowid;
		dol_syslog(get_class($this)."::delete", LOG_DEBUG);
		$result = $this->db->query($sql);
		if (! $result) $nbko++;

		$sql = "DELETE FROM ".MAIN_DB_PREFIX."bank WHERE rowid=".(int) $this->rowid;
		dol_syslog(get_class($this)."::delete", LOG_DEBUG);
		$result = $this->db->query($sql);
		if (! $result) $nbko++;

		if (! $nbko)
		{
			$this->db->commit();
			return 1;
		}
		else
		{
			$this->db->rollback();
			return -$nbko;
		}
	}


    // phpcs:disable PEAR.NamingConventions.ValidFunctionName.NotCamelCaps
	/**
	 *      Delete bank line records
	 *
	 *		@param	User	$user	User object that delete
	 *      @return	int 			<0 if KO, >0 if OK
	 */
	function delete_urls(User $user = null)
	{
        // phpcs:enable
		$nbko=0;

		if ($this->rappro)
		{
			// Protection to avoid any delete of consolidated lines
			$this->error="ErrorDeleteNotPossibleLineIsConsolidated";
			return -1;
		}

		$this->db->begin();

		$sql = "DELETE FROM ".MAIN_DB_PREFIX."bank_url WHERE fk_bank=".(int) $this->rowid;
		dol_syslog(get_class($this)."::delete_urls", LOG_DEBUG);
		$result = $this->db->query($sql);
		if (! $result) $nbko++;

		if (! $nbko)
		{
			$this->db->commit();
			return 1;
		}
		else
		{
			$this->db->rollback();
			return -$nbko;
		}
	}


	/**
	 *		Update bank account record in database
	 *
	 *		@param	User	$user			Object user making update
	 *		@param 	int		$notrigger		0=Disable all triggers
	 *		@return	int						<0 if KO, >0 if OK
	 */
	function update(User $user, $notrigger = 0)
	{
		$this->db->begin();

		$sql = "UPDATE ".MAIN_DB_PREFIX."bank SET";
		$sql.= " amount = ".price2num($this->amount).",";
		$sql.= " datev='".$this->db->idate($this->datev)."',";
		$sql.= " dateo='".$this->db->idate($this->dateo)."'";
		$sql.= " WHERE rowid = ".$this->rowid;

		dol_syslog(get_class($this)."::update", LOG_DEBUG);
		$resql = $this->db->query($sql);
		if ($resql)
		{
			$this->db->commit();
			return 1;
		}
		else
		{
			$this->db->rollback();
			$this->error=$this->db->error();
			return -1;
		}
	}


    // phpcs:disable PEAR.NamingConventions.ValidFunctionName.NotCamelCaps
	/**
	 *	Update conciliation field
	 *
	 *	@param	User	$user			Objet user making update
	 *	@param 	int		$cat			Category id
	 *	@param	int		$conciliated	1=Set transaction to conciliated, 0=Keep transaction non conciliated
	 *	@return	int						<0 if KO, >0 if OK
	 */
	function update_conciliation(User $user, $cat, $conciliated=1)
	{
        // phpcs:enable
		global $conf,$langs;

		$this->db->begin();

		// Check statement field
		if (! empty($conf->global->BANK_STATEMENT_REGEX_RULE))
		{
			if (! preg_match('/'.$conf->global->BANK_STATEMENT_REGEX_RULE.'/', $this->num_releve))
			{
				$this->errors[]=$langs->trans("ErrorBankStatementNameMustFollowRegex", $conf->global->BANK_STATEMENT_REGEX_RULE);
				return -1;
			}
		}

		$sql = "UPDATE ".MAIN_DB_PREFIX."bank SET";
		$sql.= " rappro = ".$conciliated;
		$sql.= ", num_releve = '".$this->db->escape($this->num_releve)."'";
		if ($conciliated) $sql.= ", fk_user_rappro = ".$user->id;
		$sql.= " WHERE rowid = ".$this->id;

		dol_syslog(get_class($this)."::update_conciliation", LOG_DEBUG);
		$resql = $this->db->query($sql);
		if ($resql)
		{
			if (! empty($cat))
			{
				$sql = "INSERT INTO ".MAIN_DB_PREFIX."bank_class (";
				$sql.= "lineid";
				$sql.= ", fk_categ";
				$sql.= ") VALUES (";
				$sql.= $this->id;
				$sql.= ", ".$cat;
				$sql.= ")";

				dol_syslog(get_class($this)."::update_conciliation", LOG_DEBUG);
				$this->db->query($sql);

				// No error check. Can fail if category already affected
			}

			$this->rappro=1;

			$this->db->commit();
			return 1;
		}
		else
		{
			$this->db->rollback();
			return -1;
		}
	}


    // phpcs:disable PEAR.NamingConventions.ValidFunctionName.NotCamelCaps
	/**
	 * 	Increase/decrease value date of a rowid
	 *
	 *	@param	int		$rowid		Id of line
	 *	@param	int		$sign		1 or -1
	 *	@return	int					>0 if OK, 0 if KO
	 */
	function datev_change($rowid,$sign=1)
	{
        // phpcs:enable
		$sql = "SELECT datev FROM ".MAIN_DB_PREFIX."bank WHERE rowid = ".$rowid;
		$resql = $this->db->query($sql);
		if ($resql)
		{
			$obj=$this->db->fetch_object($resql);
			$newdate=$this->db->jdate($obj->datev)+(3600*24*$sign);

			$sql = "UPDATE ".MAIN_DB_PREFIX."bank SET";
			$sql.= " datev = '".$this->db->idate($newdate)."'";
			$sql.= " WHERE rowid = ".$rowid;

			$result = $this->db->query($sql);
			if ($result)
			{
				if ($this->db->affected_rows($result))
				{
					return 1;
				}
			}
			else
			{
				dol_print_error($this->db);
				return 0;
			}
		}
		else dol_print_error($this->db);
		return 0;
	}

    // phpcs:disable PEAR.NamingConventions.ValidFunctionName.NotCamelCaps
	/**
	 * 	Increase value date of a rowid
	 *
	 *	@param	int		$id		Id of line to change
	 *	@return	int				>0 if OK, 0 if KO
	 */
	function datev_next($id)
	{
        // phpcs:enable
		return $this->datev_change($id,1);
	}

    // phpcs:disable PEAR.NamingConventions.ValidFunctionName.NotCamelCaps
	/**
	 * 	Decrease value date of a rowid
	 *
	 *	@param	int		$id		Id of line to change
	 *	@return	int				>0 if OK, 0 if KO
	 */
	function datev_previous($id)
	{
        // phpcs:enable
		return $this->datev_change($id,-1);
	}


    // phpcs:disable PEAR.NamingConventions.ValidFunctionName.NotCamelCaps
	/**
	 * 	Increase/decrease operation date of a rowid
	 *
	 *	@param	int		$rowid		Id of line
	 *	@param	int		$sign		1 or -1
	 *	@return	int					>0 if OK, 0 if KO
	 */
	function dateo_change($rowid,$sign=1)
	{
        // phpcs:enable
		$sql = "SELECT dateo FROM ".MAIN_DB_PREFIX."bank WHERE rowid = ".$rowid;
		$resql = $this->db->query($sql);
		if ($resql)
		{
			$obj=$this->db->fetch_object($resql);
			$newdate=$this->db->jdate($obj->dateo)+(3600*24*$sign);

			$sql = "UPDATE ".MAIN_DB_PREFIX."bank SET";
			$sql.= " dateo = '".$this->db->idate($newdate)."'";
			$sql.= " WHERE rowid = ".$rowid;

			$result = $this->db->query($sql);
			if ($result)
			{
				if ($this->db->affected_rows($result))
				{
					return 1;
				}
			}
			else
			{
				dol_print_error($this->db);
				return 0;
			}
		}
		else dol_print_error($this->db);
		return 0;
	}

    // phpcs:disable PEAR.NamingConventions.ValidFunctionName.NotCamelCaps
	/**
	 * 	Increase operation date of a rowid
	 *
	 *	@param	int		$id		Id of line to change
	 *	@return	int				>0 if OK, 0 if KO
	 */
	function dateo_next($id)
	{
        // phpcs:enable
		return $this->dateo_change($id,1);
	}

    // phpcs:disable PEAR.NamingConventions.ValidFunctionName.NotCamelCaps
	/**
	 * 	Decrease operation date of a rowid
	 *
	 *	@param	int		$id		Id of line to change
	 *	@return	int				>0 if OK, 0 if KO
	 */
	function dateo_previous($id)
	{
        // phpcs:enable
		return $this->dateo_change($id,-1);
	}


	/**
	 *	Load miscellaneous information for tab "Info"
	 *
	 *	@param  int		$id		Id of object to load
	 *	@return	void
	 */
	function info($id)
	{
		$sql = 'SELECT b.rowid, b.datec, b.tms as datem,';
		$sql.= ' b.fk_user_author, b.fk_user_rappro';
		$sql.= ' FROM '.MAIN_DB_PREFIX.'bank as b';
		$sql.= ' WHERE b.rowid = '.$id;

		$result=$this->db->query($sql);
		if ($result)
		{
			if ($this->db->num_rows($result))
			{
				$obj = $this->db->fetch_object($result);
				$this->id = $obj->rowid;

				if ($obj->fk_user_author)
				{
					$cuser = new User($this->db);
					$cuser->fetch($obj->fk_user_author);
					$this->user_creation     = $cuser;
				}
				if ($obj->fk_user_rappro)
				{
					$ruser = new User($this->db);
					$ruser->fetch($obj->fk_user_rappro);
					$this->user_rappro = $ruser;
				}

				$this->date_creation     = $this->db->jdate($obj->datec);
				$this->date_modification = $this->db->jdate($obj->datem);
				//$this->date_rappro       = $obj->daterappro;    // Not yet managed
			}
			$this->db->free($result);
		}
		else
		{
			dol_print_error($this->db);
		}
	}


	/**
	 *    	Return clicable name (with picto eventually)
	 *
	 *		@param	int		$withpicto		0=No picto, 1=Include picto into link, 2=Only picto
	 *		@param	int		$maxlen			Longueur max libelle
	 *		@param	string	$option			Option ('showall')
	 * 		@param	int     $notooltip		1=Disable tooltip
	 *		@return	string					Chaine avec URL
	 */
	function getNomUrl($withpicto=0,$maxlen=0,$option='',$notooltip=0)
	{
		global $langs;

		$result='';
		$label=$langs->trans("ShowTransaction").': '.$this->rowid;
		$linkstart = '<a href="'.DOL_URL_ROOT.'/compta/bank/ligne.php?rowid='.$this->rowid.'" title="'.dol_escape_htmltag($label, 1).'" class="classfortooltip">';
		$linkend='</a>';

		$result .= $linkstart;
		if ($withpicto) $result.=img_object(($notooltip?'':$label), ($this->picto?$this->picto:'account'), ($notooltip?(($withpicto != 2) ? 'class="paddingright"' : ''):'class="'.(($withpicto != 2) ? 'paddingright ' : '').'classfortooltip"'), 0, 0, $notooltip?0:1);
		if ($withpicto != 2) $result.=($this->ref?$this->ref:$this->rowid);
		$result .= $linkend;

		if ($option == 'showall' || $option == 'showconciliated') $result.=' (';
		if ($option == 'showall')
		{
			$result.=$langs->trans("BankAccount").': ';
			$accountstatic=new Account($this->db);
			$accountstatic->id=$this->fk_account;
			$accountstatic->ref=$this->bank_account_ref;
			$accountstatic->label=$this->bank_account_label;
			$result.=$accountstatic->getNomUrl(0).', ';
		}
		if ($option == 'showall' || $option == 'showconciliated')
		{
			$result.=$langs->trans("BankLineConciliated").': ';
			$result.=yn($this->rappro);
		}
		if ($option == 'showall' || $option == 'showconciliated') $result.=')';

		return $result;
	}


	/**
	 *    Return label of status (activity, closed)
	 *
	 *    @param	int		$mode       0=libelle long, 1=libelle court, 2=Picto + Libelle court, 3=Picto, 4=Picto + Libelle long
	 *    @return   string        		Libelle
	 */
	function getLibStatut($mode=0)
	{
		return $this->LibStatut($this->status,$mode);
	}

    // phpcs:disable PEAR.NamingConventions.ValidFunctionName.NotCamelCaps
	/**
	 *  Renvoi le libelle d'un statut donne
	 *
	 *  @param	int		$statut         Id statut
	 *  @param	int		$mode           0=libelle long, 1=libelle court, 2=Picto + Libelle court, 3=Picto, 4=Picto + Libelle long, 5=Libelle court + Picto
	 *  @return	string          		Libelle du statut
	 */
	function LibStatut($statut,$mode=0)
	{
        // phpcs:enable
		global $langs;
		//$langs->load('companies');
		/*
        if ($mode == 0)
        {
            if ($statut==0) return $langs->trans("ActivityCeased");
            if ($statut==1) return $langs->trans("InActivity");
        }
        if ($mode == 1)
        {
            if ($statut==0) return $langs->trans("ActivityCeased");
            if ($statut==1) return $langs->trans("InActivity");
        }
        if ($mode == 2)
        {
            if ($statut==0) return img_picto($langs->trans("ActivityCeased"),'statut5', 'class="pictostatus"').' '.$langs->trans("ActivityCeased");
            if ($statut==1) return img_picto($langs->trans("InActivity"),'statut4', 'class="pictostatus"').' '.$langs->trans("InActivity");
        }
        if ($mode == 3)
        {
            if ($statut==0) return img_picto($langs->trans("ActivityCeased"),'statut5', 'class="pictostatus"');
            if ($statut==1) return img_picto($langs->trans("InActivity"),'statut4', 'class="pictostatus"');
        }
        if ($mode == 4)
        {
            if ($statut==0) return img_picto($langs->trans("ActivityCeased"),'statut5', 'class="pictostatus"').' '.$langs->trans("ActivityCeased");
            if ($statut==1) return img_picto($langs->trans("InActivity"),'statut4', 'class="pictostatus"').' '.$langs->trans("InActivity");
        }
        if ($mode == 5)
        {
            if ($statut==0) return $langs->trans("ActivityCeased").' '.img_picto($langs->trans("ActivityCeased"),'statut5', 'class="pictostatus"');
            if ($statut==1) return $langs->trans("InActivity").' '.img_picto($langs->trans("InActivity"),'statut4', 'class="pictostatus"');
        }*/
	}


	/**
	 *	Return if a bank line was dispatched into bookkeeping
	 *
	 *	@return     int         <0 if KO, 0=no, 1=yes
	 */
	public function getVentilExportCompta()
	{
		$alreadydispatched = 0;

		$type = 'bank';

		$sql = " SELECT COUNT(ab.rowid) as nb FROM ".MAIN_DB_PREFIX."accounting_bookkeeping as ab WHERE ab.doc_type='".$type."' AND ab.fk_doc = ".$this->id;
		$resql = $this->db->query($sql);
		if ($resql)
		{
			$obj = $this->db->fetch_object($resql);
			if ($obj)
			{
				$alreadydispatched = $obj->nb;
			}
		}
		else
		{
			$this->error = $this->db->lasterror();
			return -1;
		}

		if ($alreadydispatched)
		{
			return 1;
		}
		return 0;
	}
}<|MERGE_RESOLUTION|>--- conflicted
+++ resolved
@@ -1186,11 +1186,7 @@
 			return -1;
 		}
 
-<<<<<<< HEAD
-		return $solde;
-=======
 		return price2num($solde, 'MU');
->>>>>>> f0dc2df5
 	}
 
     // phpcs:disable PEAR.NamingConventions.ValidFunctionName.NotCamelCaps
