--- conflicted
+++ resolved
@@ -2603,15 +2603,9 @@
 	/**
 	 *  Return the label of a given status
 	 *
-<<<<<<< HEAD
-	 *  @param	int		$status         Id statut
-	 *  @param	int		$mode           0=libelle long, 1=libelle court, 2=Picto + Libelle court, 3=Picto, 4=Picto + Libelle long, 5=Libelle court + Picto
-	 *  @return	void          		Libelle du statut
-=======
 	 *  @param	int		$status        Id status
 	 *  @param  int		$mode          0=long label, 1=short label, 2=Picto + short label, 3=Picto, 4=Picto + long label, 5=Short label + Picto, 6=Long label + Picto
 	 *  @return string 			       Label of status
->>>>>>> 06f8291e
 	 */
 	public function LibStatut($status, $mode = 0)
 	{
