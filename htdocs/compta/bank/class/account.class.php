<?php
/* Copyright (C) 2001-2007	Rodolphe Quiedeville	<rodolphe@quiedeville.org>
 * Copyright (C) 2003		Jean-Louis Bergamo		<jlb@j1b.org>
 * Copyright (C) 2004-2012	Laurent Destailleur		<eldy@users.sourceforge.net>
 * Copyright (C) 2004		Christophe Combelles	<ccomb@free.fr>
 * Copyright (C) 2005-2010	Regis Houssin			<regis.houssin@inodbox.com>
 * Copyright (C) 2013		Florian Henry			<florian.henry@open-concept.pro>
 * Copyright (C) 2015-2016	Marcos García			<marcosgdf@gmail.com>
 * Copyright (C) 2015-2017	Alexandre Spangaro		<aspangaro@open-dsi.fr>
 * Copyright (C) 2016		Ferran Marcet   		<fmarcet@2byte.es>
 * Copyright (C) 2019		JC Prieto				<jcprieto@virtual20.com><prietojc@gmail.com>
 * Copyright (C) 2022-2023  Frédéric France         <frederic.france@netlogic.fr>
 *
 * This program is free software; you can redistribute it and/or modify
 * it under the terms of the GNU General Public License as published by
 * the Free Software Foundation; either version 3 of the License, or
 * (at your option) any later version.
 *
 * This program is distributed in the hope that it will be useful,
 * but WITHOUT ANY WARRANTY; without even the implied warranty of
 * MERCHANTABILITY or FITNESS FOR A PARTICULAR PURPOSE.  See the
 * GNU General Public License for more details.
 *
 * You should have received a copy of the GNU General Public License
 * along with this program. If not, see <https://www.gnu.org/licenses/>.
 */

/**
 *	\file       htdocs/compta/bank/class/account.class.php
 *	\ingroup    bank
 *	\brief      File of class to manage bank accounts
 */

require_once DOL_DOCUMENT_ROOT.'/core/class/commonobject.class.php';


/**
 *	Class to manage bank accounts
 */
class Account extends CommonObject
{
	/**
	 * @var string ID to identify managed object
	 */
	public $element = 'bank_account';

	/**
	 * @var string Name of table without prefix where object is stored
	 */
	public $table_element = 'bank_account';

	/**
	 * @var int  Does this object support multicompany module ?
	 * 0=No test on entity, 1=Test with field entity, 'field@table'=Test with link by field@table
	 */
	public $ismultientitymanaged = 1;

	/**
	 * @var string String with name of icon for myobject. Must be the part after the 'object_' into object_myobject.png
	 */
	public $picto = 'account';

	/**
	 * @var	int		Use id instead of rowid
	 * @deprecated
	 * @see $id
	 */
	public $rowid;

	/**
	 * Account Label
	 * @var string
	 */
	public $label;

	/**
	 * Bank account type. Check TYPE_ constants
	 * @var int
	 */
	public $courant;

	/**
	 * Bank account type. Check TYPE_ constants
	 * @var int
	 */
	public $type;

	/**
	 * Bank name
	 * @var string
	 */
	public $bank;

	/**
	 * Status
	 * @var int
	 */
	public $clos = self::STATUS_OPEN;

	/**
	 * Does it need to be conciliated?
	 * @var int
	 */
	public $rappro = 1;

	/**
	 * Webpage
	 * @var string
	 */
	public $url;

	/**
	 * Bank number. If in SEPA area, you should move to IBAN field
	 * @var string
	 */
	public $code_banque;

	/**
	 * Branch number. If in SEPA area, you should move to IBAN field
	 * @var string
	 */
	public $code_guichet;

	/**
	 * Account number. If in SEPA area, you should move to IBAN field
	 * @var string
	 */
	public $number;

	/**
	 * Bank account number control digit. If in SEPA area, you should move to IBAN field
	 * @var string
	 */
	public $cle_rib;

	/**
	 * BIC/Swift code
	 * @var string
	 */
	public $bic;

	/**
	 * IBAN number (International Bank Account Number). Stored into iban_prefix field into database (TODO Rename field in database)
	 * @var string
	 */
	public $iban;

	/**
	 * IBAN number
	 *
	 * @var string
	 * @deprecated see $iban
	 */
	public $iban_prefix;

	/**
	 * XML SEPA format: place Payment Type Information (PmtTpInf) in Credit Transfer Transaction Information (CdtTrfTxInf)
	 * @var int
	 */
	public $pti_in_ctti = 0;

	/**
	 * Name of account holder
	 * @var string
	 */
	public $proprio;

	/**
	 * Address of account holder
	 * @var string
	 */
	public $owner_address;
	public $owner_zip;
	public $owner_town;
	public $owner_country_id;
	public $owner_country_code;

	/**
	 * Address of the bank account
	 * @var string
	 */
	public $domiciliation;		// deprecated, use now address
	public $address;
	public $state_id;
	public $state_code;
	public $state;

	/**
	 * Variable containing all account types with their respective translated label.
	 * Defined in __construct
	 * @var array
	 */
	public $type_lib = array();

	/**
	 * Variable containing all account statuses with their respective translated label.
	 * Defined in __construct
	 * @var array
	 */
	public $status = array();

	/**
	 * Accountancy code
	 * @var string
	 */
	public $account_number;

	/**
	 * @var int ID
	 */
	public $fk_accountancy_journal;
	/**
	 * @var string	Label of journal
	 */
	public $accountancy_journal;

	/**
	 * Currency code
	 * @var string
	 */
	public $currency_code;

	/**
	 * Currency code
	 * @var string
	 * @deprecated Use currency_code instead
	 */
	public $account_currency_code;

	/**
	 * Authorized minimum balance
	 * @var float
	 */
	public $min_allowed;

	/**
	 * Desired minimum balance
	 * @var float
	 */
	public $min_desired;

	/**
	 * Notes
	 * @var string
	 */
	public $comment;

	/**
	 * Date of the initial balance. Used in Account::create
	 * @var int
	 */
	public $date_solde;

	/**
	 * Balance. Used in Account::create
	 * @var float
	 * @deprecated
	 * @see $balance
	 */
	public $solde;

	/**
	 * Balance. Used in Account::create
	 * @var float
	 */
	public $balance;

	/**
	 * Creditor Identifier CI. Some banks use different ICS for direct debit and bank tranfer
	 * @var string
	 */
	public $ics;

	/**
	 * Creditor Identifier for Bank Transfer.
	 * @var string
	 */
	public $ics_transfer;


	/**
	 *  'type' if the field format ('integer', 'integer:ObjectClass:PathToClass[:AddCreateButtonOrNot[:Filter]]', 'varchar(x)', 'double(24,8)', 'real', 'price', 'text', 'html', 'date', 'datetime', 'timestamp', 'duration', 'mail', 'phone', 'url', 'password')
	 *         Note: Filter can be a string like "(t.ref:like:'SO-%') or (t.date_creation:<:'20160101') or (t.nature:is:NULL)"
	 *  'label' the translation key.
	 *  'enabled' is a condition when the field must be managed.
	 *  'position' is the sort order of field.
	 *  'notnull' is set to 1 if not null in database. Set to -1 if we must set data to null if empty ('' or 0).
	 *  'visible' says if field is visible in list (Examples: 0=Not visible, 1=Visible on list and create/update/view forms, 2=Visible on list only, 3=Visible on create/update/view form only (not list), 4=Visible on list and update/view form only (not create). 5=Visible on list and view only (not create/not update). Using a negative value means field is not shown by default on list but can be selected for viewing)
	 *  'noteditable' says if field is not editable (1 or 0)
	 *  'default' is a default value for creation (can still be overwrote by the Setup of Default Values if field is editable in creation form). Note: If default is set to '(PROV)' and field is 'ref', the default value will be set to '(PROVid)' where id is rowid when a new record is created.
	 *  'index' if we want an index in database.
	 *  'foreignkey'=>'tablename.field' if the field is a foreign key (it is recommanded to name the field fk_...).
	 *  'searchall' is 1 if we want to search in this field when making a search from the quick search button.
	 *  'isameasure' must be set to 1 if you want to have a total on list for this field. Field type must be summable like integer or double(24,8).
	 *  'css' is the CSS style to use on field. For example: 'maxwidth200'
	 *  'help' is a string visible as a tooltip on field
	 *  'showoncombobox' if value of the field must be visible into the label of the combobox that list record
	 *  'disabled' is 1 if we want to have the field locked by a 'disabled' attribute. In most cases, this is never set into the definition of $fields into class, but is set dynamically by some part of code.
	 *  'arrayofkeyval' to set list of value if type is a list of predefined values. For example: array("0"=>"Draft","1"=>"Active","-1"=>"Cancel")
	 *  'comment' is not used. You can store here any text of your choice. It is not used by application.
	 *
	 *  Note: To have value dynamic, you can set value to 0 in definition and edit the value on the fly into the constructor.
	 */

	// BEGIN MODULEBUILDER PROPERTIES
	/**
	 * @var array  Array with all fields and their property. Do not use it as a static var. It may be modified by constructor.
	 */
	public $fields = array(
		'rowid' =>array('type'=>'integer', 'label'=>'TechnicalID', 'enabled'=>1, 'visible'=>-1, 'notnull'=>1, 'position'=>10),
		'ref' =>array('type'=>'varchar(12)', 'label'=>'Ref', 'enabled'=>1, 'visible'=>-1, 'notnull'=>1, 'showoncombobox'=>1, 'position'=>25),
		'label' =>array('type'=>'varchar(30)', 'label'=>'Label', 'enabled'=>1, 'visible'=>-1, 'notnull'=>1, 'position'=>30),
		'entity' =>array('type'=>'integer', 'label'=>'Entity', 'default'=>1, 'enabled'=>1, 'visible'=>-2, 'notnull'=>1, 'position'=>35, 'index'=>1),
		'bank' =>array('type'=>'varchar(60)', 'label'=>'Bank', 'enabled'=>1, 'visible'=>-1, 'position'=>40),
		'code_banque' =>array('type'=>'varchar(128)', 'label'=>'Code banque', 'enabled'=>1, 'visible'=>-1, 'position'=>45),
		'code_guichet' =>array('type'=>'varchar(6)', 'label'=>'Code guichet', 'enabled'=>1, 'visible'=>-1, 'position'=>50),
		'number' =>array('type'=>'varchar(255)', 'label'=>'Number', 'enabled'=>1, 'visible'=>-1, 'position'=>55),
		'cle_rib' =>array('type'=>'varchar(5)', 'label'=>'Cle rib', 'enabled'=>1, 'visible'=>-1, 'position'=>60),
		'bic' =>array('type'=>'varchar(11)', 'label'=>'Bic', 'enabled'=>1, 'visible'=>-1, 'position'=>65),
		'iban_prefix' =>array('type'=>'varchar(34)', 'label'=>'Iban prefix', 'enabled'=>1, 'visible'=>-1, 'position'=>70),
		'country_iban' =>array('type'=>'varchar(2)', 'label'=>'Country iban', 'enabled'=>1, 'visible'=>-1, 'position'=>75),
		'cle_iban' =>array('type'=>'varchar(2)', 'label'=>'Cle iban', 'enabled'=>1, 'visible'=>-1, 'position'=>80),
		'domiciliation' =>array('type'=>'varchar(255)', 'label'=>'Domiciliation', 'enabled'=>1, 'visible'=>-1, 'position'=>85),
		'state_id' =>array('type'=>'integer', 'label'=>'StateId', 'enabled'=>1, 'visible'=>-1, 'position'=>90),
		'fk_pays' =>array('type'=>'integer', 'label'=>'Country', 'enabled'=>1, 'visible'=>-1, 'notnull'=>1, 'position'=>95),
		'proprio' =>array('type'=>'varchar(60)', 'label'=>'Proprio', 'enabled'=>1, 'visible'=>-1, 'position'=>100),
		'owner_address' =>array('type'=>'varchar(255)', 'label'=>'Owner address', 'enabled'=>1, 'visible'=>-1, 'position'=>105),
		'owner_zip' =>array('type'=>'varchar(25)', 'label'=>'Owner zip', 'enabled'=>1, 'visible'=>-1, 'position'=>106),
		'owner_town' =>array('type'=>'varchar(50)', 'label'=>'Owner town', 'enabled'=>1, 'visible'=>-1, 'position'=>107),
		'owner_country_id' =>array('type'=>'integer', 'label'=>'Owner country', 'enabled'=>1, 'visible'=>-1, 'position'=>108),
		'courant' =>array('type'=>'smallint(6)', 'label'=>'Courant', 'enabled'=>1, 'visible'=>-1, 'notnull'=>1, 'position'=>110),
		'clos' =>array('type'=>'smallint(6)', 'label'=>'Clos', 'enabled'=>1, 'visible'=>-1, 'notnull'=>1, 'position'=>115),
		'rappro' =>array('type'=>'smallint(6)', 'label'=>'Rappro', 'enabled'=>1, 'visible'=>-1, 'position'=>120),
		'url' =>array('type'=>'varchar(128)', 'label'=>'Url', 'enabled'=>1, 'visible'=>-1, 'position'=>125),
		'account_number' =>array('type'=>'varchar(32)', 'label'=>'Account number', 'enabled'=>1, 'visible'=>-1, 'position'=>130),
		'fk_accountancy_journal' =>array('type'=>'integer', 'label'=>'Accountancy journal ID', 'enabled'=>1, 'visible'=>-1, 'position'=>132),
		'accountancy_journal' =>array('type'=>'varchar(20)', 'label'=>'Accountancy journal', 'enabled'=>1, 'visible'=>-1, 'position'=>135),
		'currency_code' =>array('type'=>'varchar(3)', 'label'=>'Currency code', 'enabled'=>1, 'visible'=>-1, 'notnull'=>1, 'position'=>140),
		'min_allowed' =>array('type'=>'integer', 'label'=>'Min allowed', 'enabled'=>1, 'visible'=>-1, 'position'=>145),
		'min_desired' =>array('type'=>'integer', 'label'=>'Min desired', 'enabled'=>1, 'visible'=>-1, 'position'=>150),
		'comment' =>array('type'=>'text', 'label'=>'Comment', 'enabled'=>1, 'visible'=>-1, 'position'=>155),
		'datec' =>array('type'=>'datetime', 'label'=>'DateCreation', 'enabled'=>1, 'visible'=>-1, 'position'=>156),
		'tms' =>array('type'=>'timestamp', 'label'=>'DateModification', 'enabled'=>1, 'visible'=>-1, 'notnull'=>1, 'position'=>157),
		'fk_user_author' =>array('type'=>'integer:User:user/class/user.class.php', 'label'=>'Fk user author', 'enabled'=>1, 'visible'=>-1, 'position'=>160),
		'fk_user_modif' =>array('type'=>'integer:User:user/class/user.class.php', 'label'=>'UserModif', 'enabled'=>1, 'visible'=>-2, 'notnull'=>-1, 'position'=>165),
		'note_public' =>array('type'=>'html', 'label'=>'NotePublic', 'enabled'=>1, 'visible'=>0, 'position'=>170),
		'model_pdf' =>array('type'=>'varchar(255)', 'label'=>'Model pdf', 'enabled'=>1, 'visible'=>0, 'position'=>175),
		'import_key' =>array('type'=>'varchar(14)', 'label'=>'ImportId', 'enabled'=>1, 'visible'=>-2, 'position'=>180),
		'extraparams' =>array('type'=>'varchar(255)', 'label'=>'Extraparams', 'enabled'=>1, 'visible'=>-1, 'position'=>185),
	);
	// END MODULEBUILDER PROPERTIES

	/**
	 * Current account
	 */
	const TYPE_CURRENT = 1;
	/**
	 * Cash account
	 */
	const TYPE_CASH = 2;
	/**
	 * Savings account
	 */
	const TYPE_SAVINGS = 0;


	const STATUS_OPEN = 0;
	const STATUS_CLOSED = 1;


	/**
	 *  Constructor
	 *
	 *  @param	DoliDB		$db		Database handler
	 */
	public function __construct(DoliDB $db)
	{
		global $langs;

		$this->db = $db;

		$this->solde = 0;

		$this->type_lib = array(
			self::TYPE_SAVINGS => $langs->trans("BankType0"),
			self::TYPE_CURRENT => $langs->trans("BankType1"),
			self::TYPE_CASH => $langs->trans("BankType2"),
		);

		$this->status = array(
			self::STATUS_OPEN => $langs->trans("StatusAccountOpened"),
			self::STATUS_CLOSED => $langs->trans("StatusAccountClosed")
		);
	}

	/**
	 * Shows the account number in the appropriate format
	 *
	 * @return string
	 */
	public function __toString()
	{
		$string = '';
		foreach ($this->getFieldsToShow() as $val) {
			if ($val == 'BankCode') {
				$string .= $this->code_banque.' ';
			} elseif ($val == 'BankAccountNumber') {
				$string .= $this->number.' ';
			} elseif ($val == 'DeskCode') {
				$string .= $this->code_guichet.' ';
			} elseif ($val == 'BankAccountNumberKey') {
				$string .= $this->cle_rib.' ';
			} elseif ($val == 'BIC') {
				$string .= $this->bic.' ';
			} elseif ($val == 'IBAN') {
				$string .= $this->iban.' ';
			}
		}

		return trim($string);
	}


	/**
	 *  Return if a bank account need to be conciliated
	 *
	 *  @return     int         1 if need to be concialiated, < 0 otherwise.
	 */
	public function canBeConciliated()
	{
		global $conf;

		if (empty($this->rappro)) {
			return -1;
		}
		if ($this->courant == Account::TYPE_CASH && !getDolGlobalString('BANK_CAN_RECONCILIATE_CASHACCOUNT')) {
			return -2;
		}
		if ($this->clos) {
			return -3;
		}
		return 1;
	}


	// phpcs:disable PEAR.NamingConventions.ValidFunctionName.ScopeNotCamelCaps
	/**
	 *      Add a link between bank line record and its source
	 *
	 *      @param	int		$line_id    Id of bank entry
	 *      @param  int		$url_id     Id of object related to link
	 *      @param  string	$url        Url (deprecated, we use now 'url_id' and 'type' instead)
	 *      @param  string	$label      Link label
	 *      @param  string	$type       Type of link ('payment', 'company', 'member', ...)
	 *      @return int         		Return integer <0 if KO, id line if OK
	 */
	public function add_url_line($line_id, $url_id, $url, $label, $type)
	{
		// phpcs:enable
		$sql = "INSERT INTO ".MAIN_DB_PREFIX."bank_url (";
		$sql .= "fk_bank";
		$sql .= ", url_id";
		$sql .= ", url";		// deprecated
		$sql .= ", label";
		$sql .= ", type";
		$sql .= ") VALUES (";
		$sql .= " ".((int) $line_id);
		$sql .= ", ".((int) $url_id);
		$sql .= ", '".$this->db->escape($url)."'";		// dperecated
		$sql .= ", '".$this->db->escape($label)."'";
		$sql .= ", '".$this->db->escape($type)."'";
		$sql .= ")";

		dol_syslog(get_class($this)."::add_url_line", LOG_DEBUG);
		if ($this->db->query($sql)) {
			$rowid = $this->db->last_insert_id(MAIN_DB_PREFIX."bank_url");
			return $rowid;
		} else {
			$this->error = $this->db->lasterror();
			return -1;
		}
	}

	// phpcs:disable PEAR.NamingConventions.ValidFunctionName.ScopeNotCamelCaps
	/**
	 * 		TODO Move this into AccountLine
	 *      Return array with links from llx_bank_url
	 *
	 *      @param  int         $fk_bank    To search using bank transaction id
	 *      @param  int         $url_id     To search using link to
	 *      @param  string      $type       To search using type
	 *      @return array|int               Array of links array('url'=>, 'url_id'=>, 'label'=>, 'type'=> 'fk_bank'=> ) or -1 on error
	 */
	public function get_url($fk_bank = 0, $url_id = 0, $type = '')
	{
		// phpcs:enable
		$lines = array();

		// Check parameters
		if (!empty($fk_bank) && (!empty($url_id) || !empty($type))) {
			$this->error = "ErrorBadParameter";
			return -1;
		}

		$sql = "SELECT fk_bank, url_id, url, label, type";
		$sql .= " FROM ".MAIN_DB_PREFIX."bank_url";
		if ($fk_bank > 0) {
			$sql .= " WHERE fk_bank = ".((int) $fk_bank);
		} else {
			$sql .= " WHERE url_id = ".((int) $url_id)." AND type = '".$this->db->escape($type)."'";
		}
		$sql .= " ORDER BY type, label";

		dol_syslog(get_class($this)."::get_url", LOG_DEBUG);
		$result = $this->db->query($sql);
		if ($result) {
			$i = 0;
			$num = $this->db->num_rows($result);
			while ($i < $num) {
				$obj = $this->db->fetch_object($result);
				// Anciens liens (pour compatibilite)
				$lines[$i][0] = $obj->url;
				$lines[$i][1] = $obj->url_id;
				$lines[$i][2] = $obj->label;
				$lines[$i][3] = $obj->type;
				// Nouveaux liens
				$lines[$i]['url'] = $obj->url;
				$lines[$i]['url_id'] = $obj->url_id;
				$lines[$i]['label'] = $obj->label;
				$lines[$i]['type'] = $obj->type;
				$lines[$i]['fk_bank'] = $obj->fk_bank;
				$i++;
			}
		} else {
			dol_print_error($this->db);
		}

		return $lines;
	}

	/**
	 *  Add an entry into table ".MAIN_DB_PREFIX."bank
	 *
	 *  @param	int	        $date			Date operation
	 *  @param	string		$oper			'VIR','PRE','LIQ','VAD','CB','CHQ'...
	 *  @param	string		$label			Descripton
	 *  @param	float		$amount			Amount
	 *  @param	string		$num_chq		Numero cheque or transfer
	 *  @param	int  		$categorie		Category id (optionnal)
	 *  @param	User		$user			User that create
	 *  @param	string		$emetteur		Name of cheque writer
	 *  @param	string		$banque			Bank of cheque writer
	 *  @param	string		$accountancycode	When we record a free bank entry, we must provide accounting account if accountancy module is on.
	 *  @param	int			$datev			Date value
	 *  @param  string      $num_releve     Label of bank receipt for reconciliation
	 *  @param	float		$amount_main_currency	Amount
	 *  @return	int							Rowid of added entry, <0 if KO
	 */
	public function addline($date, $oper, $label, $amount, $num_chq, $categorie, User $user, $emetteur = '', $banque = '', $accountancycode = '', $datev = null, $num_releve = '', $amount_main_currency = null)
	{
		global $langs;

		// Deprecation warning
		if (is_numeric($oper)) {
			dol_syslog(__METHOD__.": using numeric operations is deprecated", LOG_WARNING);
		}

		if (empty($this->id) && !empty($this->rowid)) {	// For backward compatibility
			$this->id = $this->rowid;
		}

		// Clean parameters
		$emetteur = trim($emetteur);
		$banque = trim($banque);
		$label = trim($label);

		$now = dol_now();

		if (is_numeric($oper)) {    // Clean operation to have a code instead of a rowid
			$sql = "SELECT code FROM ".MAIN_DB_PREFIX."c_paiement";
			$sql .= " WHERE id = ".((int) $oper);
			$sql .= " AND entity IN (".getEntity('c_paiement').")";
			$resql = $this->db->query($sql);
			if ($resql) {
				$obj = $this->db->fetch_object($resql);
				$oper = $obj->code;
			} else {
				dol_print_error($this->db, 'Failed to get payment type code');
				return -1;
			}
		}

		// Check parameters
		if (!$oper) {
<<<<<<< HEAD
			$this->error = "Operation code not defined";
=======
			$this->error = $langs->trans("OperNotDefined");
>>>>>>> b05d1c5f
			return -1;
		}
		if (!$this->id) {
			$this->error = $langs->trans("ThisIdNotDefined");
			return -2;
		}
		if ($this->courant == Account::TYPE_CASH && $oper != 'LIQ') {
			$this->error = "ErrorCashAccountAcceptsOnlyCashMoney";
			return -3;
		}

		$this->db->begin();

		if (is_null($datev) || empty($datev)) {
			$datev = $date;
		}

		$accline = new AccountLine($this->db);
		$accline->datec = $now;
		$accline->dateo = $date;
		$accline->datev = $datev;
		$accline->label = $label;
		$accline->amount = $amount;
		$accline->amount_main_currency = $amount_main_currency;
		$accline->fk_user_author = $user->id;
		$accline->fk_account = $this->id;
		$accline->fk_type = $oper;
		$accline->numero_compte = $accountancycode;
		$accline->num_releve = $num_releve;

		if ($num_chq) {
			$accline->num_chq = $num_chq;
		}

		if ($emetteur) {
			$accline->emetteur = $emetteur;
		}

		if ($banque) {
			$accline->bank_chq = $banque;
		}

		if ($accline->insert() > 0) {
			if ($categorie > 0) {
				$sql = "INSERT INTO ".MAIN_DB_PREFIX."bank_class(";
				$sql .= "lineid, fk_categ";
				$sql .= ") VALUES (";
				$sql .= ((int) $accline->id).", '".$this->db->escape($categorie)."'";
				$sql .= ")";

				$result = $this->db->query($sql);
				if (!$result) {
					$this->error = $this->db->lasterror();
					$this->db->rollback();

					return -4;
				}
			}

			$this->db->commit();

			return $accline->id;
		} else {
			$this->error = $accline->error;
			$this->errors = $accline->errors;
			$this->db->rollback();

			return -5;
		}
	}

	/**
	 *  Create bank account into database
	 *
	 *  @param	User	$user		Object user making creation
	 *  @param  int     $notrigger  1=Disable triggers
	 *  @return int        			Return integer < 0 if KO, > 0 if OK
	 */
	public function create(User $user, $notrigger = 0)
	{
		global $langs, $conf;

		$error = 0;

		// Clean parameters
		if (!$this->min_allowed) {
			$this->min_allowed = 0;
		}
		if (!$this->min_desired) {
			$this->min_desired = 0;
		}

		// Check parameters
		if (empty($this->country_id)) {
			$this->error = $langs->transnoentitiesnoconv("ErrorFieldRequired", $langs->transnoentitiesnoconv("Country"));
			dol_syslog(get_class($this)."::create ".$this->error, LOG_ERR);
			return -1;
		}
		if (empty($this->ref)) {
			$this->error = $langs->transnoentitiesnoconv("ErrorFieldRequired", $langs->transnoentitiesnoconv("Ref"));
			dol_syslog(get_class($this)."::create ".$this->error, LOG_ERR);
			return -1;
		}
		if (empty($this->date_solde)) {
			$this->error = $langs->transnoentitiesnoconv("ErrorFieldRequired", $langs->transnoentitiesnoconv("DateInitialBalance"));
			dol_syslog(get_class($this)."::create ".$this->error, LOG_ERR);
			return -1;
		}

		// Load librairies to check BAN
		$balance = $this->balance;
		if (empty($balance) && !empty($this->solde)) {
			$balance = $this->solde;
		}
		if (empty($balance)) {
			$balance = 0;
		}

		// Load the library to validate/check a BAN account
		require_once DOL_DOCUMENT_ROOT.'/core/lib/bank.lib.php';

		$now = dol_now();

		$this->db->begin();

		$sql = "INSERT INTO ".MAIN_DB_PREFIX."bank_account (";
		$sql .= "datec";
		$sql .= ", ref";
		$sql .= ", label";
		$sql .= ", entity";
		$sql .= ", account_number";
		$sql .= ", fk_accountancy_journal";
		$sql .= ", bank";
		$sql .= ", code_banque";
		$sql .= ", code_guichet";
		$sql .= ", number";
		$sql .= ", cle_rib";
		$sql .= ", bic";
		$sql .= ", iban_prefix";
		$sql .= ", domiciliation";
		$sql .= ", pti_in_ctti";
		$sql .= ", proprio";
		$sql .= ", owner_address";
		$sql .= ", owner_zip";
		$sql .= ", owner_town";
		$sql .= ", owner_country_id";
		$sql .= ", currency_code";
		$sql .= ", rappro";
		$sql .= ", min_allowed";
		$sql .= ", min_desired";
		$sql .= ", comment";
		$sql .= ", state_id";
		$sql .= ", fk_pays";
		$sql .= ", ics";
		$sql .= ", ics_transfer";
		$sql .= ") VALUES (";
		$sql .= "'".$this->db->idate($now)."'";
		$sql .= ", '".$this->db->escape($this->ref)."'";
		$sql .= ", '".$this->db->escape($this->label)."'";
		$sql .= ", ".((int) $conf->entity);
		$sql .= ", '".$this->db->escape($this->account_number)."'";
		$sql .= ", ".($this->fk_accountancy_journal > 0 ? ((int) $this->fk_accountancy_journal) : "null");
		$sql .= ", '".$this->db->escape($this->bank)."'";
		$sql .= ", '".$this->db->escape($this->code_banque)."'";
		$sql .= ", '".$this->db->escape($this->code_guichet)."'";
		$sql .= ", '".$this->db->escape($this->number)."'";
		$sql .= ", '".$this->db->escape($this->cle_rib)."'";
		$sql .= ", '".$this->db->escape($this->bic)."'";
		$sql .= ", '".$this->db->escape($this->iban)."'";
		$sql .= ", '".$this->db->escape($this->domiciliation)."'";
		$sql .= ", ".((int) $this->pti_in_ctti);
		$sql .= ", '".$this->db->escape($this->proprio)."'";
		$sql .= ", '".$this->db->escape($this->owner_address)."'";
		$sql .= ", '".$this->db->escape($this->owner_zip)."'";
		$sql .= ", '".$this->db->escape($this->owner_town)."'";
		$sql .= ", ".($this->owner_country_id > 0 ? ((int) $this->owner_country_id) : "null");
		$sql .= ", '".$this->db->escape($this->currency_code)."'";
		$sql .= ", ".((int) $this->rappro);
		$sql .= ", ".price2num($this->min_allowed, 'MT');
		$sql .= ", ".price2num($this->min_desired, 'MT');
		$sql .= ", '".$this->db->escape($this->comment)."'";
		$sql .= ", ".($this->state_id > 0 ? ((int) $this->state_id) : "null");
		$sql .= ", ".($this->country_id > 0 ? ((int) $this->country_id) : "null");
		$sql .= ", '".$this->db->escape($this->ics)."'";
		$sql .= ", '".$this->db->escape($this->ics_transfer)."'";
		$sql .= ")";

		dol_syslog(get_class($this)."::create", LOG_DEBUG);
		$resql = $this->db->query($sql);
		if ($resql) {
			$this->id = $this->db->last_insert_id(MAIN_DB_PREFIX."bank_account");

			$result = $this->update($user, 1);
			if ($result > 0) {
				$accline = new AccountLine($this->db);
				$accline->datec = $now;
				$accline->label = '('.$langs->trans("InitialBankBalance").')';
				$accline->amount = price2num($balance);
				$accline->fk_user_author = $user->id;
				$accline->fk_account = $this->id;
				$accline->datev = $this->date_solde;
				$accline->dateo = $this->date_solde;
				$accline->fk_type = 'SOLD';

				if ($accline->insert() < 0) {
					$error++;
					$this->error = $accline->error;
					$this->errors = $accline->errors;
				}

				if (!$error) {
					$result = $this->insertExtraFields();
					if ($result < 0) {
						$error++;
					}
				}

				if (!$error && !$notrigger) {
					// Call trigger
					$result = $this->call_trigger('BANKACCOUNT_CREATE', $user);
					if ($result < 0) {
						$error++;
					}
					// End call triggers
				}
			} else {
				$error++;
			}
		} else {
			if ($this->db->errno() == 'DB_ERROR_RECORD_ALREADY_EXISTS') {
				$this->error = $langs->trans("ErrorBankLabelAlreadyExists");
				$error++;
			} else {
				$this->error = $this->db->error()." sql=".$sql;
				$error++;
			}
		}

		if (!$error) {
			$this->db->commit();
			return $this->id;
		} else {
			$this->db->rollback();
			return -1 * $error;
		}
	}

	/**
	 *    	Update bank account card
	 *
	 *    	@param	User	$user       Object user making action
	 *      @param  int     $notrigger  1=Disable triggers
	 *		@return	int					Return integer <0 if KO, >0 if OK
	 */
	public function update(User $user, $notrigger = 0)
	{
		global $langs, $conf;

		$error = 0;

		$this->db->begin();

		// Check parameters
		if (empty($this->country_id)) {
			$this->error = $langs->transnoentitiesnoconv("ErrorFieldRequired", $langs->transnoentitiesnoconv("Country"));
			dol_syslog(get_class($this)."::update ".$this->error, LOG_ERR);
			return -1;
		}
		if (empty($this->ref)) {
			$this->error = $langs->transnoentitiesnoconv("ErrorFieldRequired", $langs->transnoentitiesnoconv("Ref"));
			dol_syslog(get_class($this)."::update ".$this->error, LOG_ERR);
			return -1;
		}
		if (!$this->label) {
			$this->label = "???";
		}

		$sql = "UPDATE ".MAIN_DB_PREFIX."bank_account SET ";

		$sql .= " ref   = '".$this->db->escape($this->ref)."'";
		$sql .= ",label = '".$this->db->escape($this->label)."'";

		$sql .= ",courant = ".((int) $this->courant);
		$sql .= ",clos = ".((int) $this->clos);
		$sql .= ",rappro = ".((int) $this->rappro);
		$sql .= ",url = ".($this->url ? "'".$this->db->escape($this->url)."'" : "null");
		$sql .= ",account_number = '".$this->db->escape($this->account_number)."'";
		$sql .= ",fk_accountancy_journal = ".($this->fk_accountancy_journal > 0 ? ((int) $this->fk_accountancy_journal) : "null");
		$sql .= ",bank  = '".$this->db->escape($this->bank)."'";
		$sql .= ",code_banque='".$this->db->escape($this->code_banque)."'";
		$sql .= ",code_guichet='".$this->db->escape($this->code_guichet)."'";
		$sql .= ",number='".$this->db->escape($this->number)."'";
		$sql .= ",cle_rib='".$this->db->escape($this->cle_rib)."'";
		$sql .= ",bic='".$this->db->escape($this->bic)."'";
		$sql .= ",iban_prefix = '".$this->db->escape($this->iban)."'";
		$sql .= ",domiciliation='".$this->db->escape($this->domiciliation)."'";
		$sql .= ",pti_in_ctti=".((int) $this->pti_in_ctti);
		$sql .= ",proprio = '".$this->db->escape($this->proprio)."'";
		$sql .= ",owner_address = '".$this->db->escape($this->owner_address)."'";
		$sql .= ",owner_zip = '".$this->db->escape($this->owner_zip)."'";
		$sql .= ",owner_town = '".$this->db->escape($this->owner_town)."'";
		$sql .= ",owner_country_id = ".($this->owner_country_id > 0 ? ((int) $this->owner_country_id) : "null");

		$sql .= ",currency_code = '".$this->db->escape($this->currency_code)."'";

		$sql .= ",min_allowed = ".($this->min_allowed != '' ? price2num($this->min_allowed) : "null");
		$sql .= ",min_desired = ".($this->min_desired != '' ? price2num($this->min_desired) : "null");
		$sql .= ",comment = '".$this->db->escape($this->comment)."'";

		$sql .= ",state_id = ".($this->state_id > 0 ? ((int) $this->state_id) : "null");
		$sql .= ",fk_pays = ".($this->country_id > 0 ? ((int) $this->country_id) : "null");
		$sql .= ",ics = '".$this->db->escape($this->ics)."'";
		$sql .= ",ics_transfer = '".$this->db->escape($this->ics_transfer)."'";

		$sql .= " WHERE rowid = ".((int) $this->id);

		dol_syslog(get_class($this)."::update", LOG_DEBUG);
		$result = $this->db->query($sql);
		if ($result) {
			// Actions on extra fields (by external module or standard code)
			if (!$error) {
				$result = $this->insertExtraFields();
				if ($result < 0) {
					$error++;
				}
			}

			if (!$error && !$notrigger) {
				// Call trigger
				$result = $this->call_trigger('BANKACCOUNT_MODIFY', $user);
				if ($result < 0) {
					$error++;
				}
				// End call triggers
			}
		} else {
			$error++;
			$this->error = $this->db->lasterror();
			dol_print_error($this->db);
		}

		if (!$error) {
			$this->db->commit();
			return $this->id;
		} else {
			$this->db->rollback();
			return -1 * $error;
		}
	}


	// phpcs:disable PEAR.NamingConventions.ValidFunctionName.ScopeNotCamelCaps
	/**
	 *  Update BBAN (RIB) account fields
	 *
	 *  @param	User|null	$user       Object user making update
	 *  @return	int						Return integer <0 if KO, >0 if OK
	 */
	public function update_bban(User $user = null)
	{
		// phpcs:enable
		global $conf, $langs;

		// Load library to get BAN control function
		require_once DOL_DOCUMENT_ROOT.'/core/lib/bank.lib.php';

		dol_syslog(get_class($this)."::update_bban $this->code_banque,$this->code_guichet,$this->number,$this->cle_rib,$this->iban");

		// Check parameters
		if (!$this->ref) {
			$this->error = $langs->transnoentitiesnoconv("ErrorFieldRequired", $langs->trans("Ref"));
			return -2;
		}

		$sql = "UPDATE ".MAIN_DB_PREFIX."bank_account SET ";
		$sql .= " bank  = '".$this->db->escape($this->bank)."'";
		$sql .= ",code_banque='".$this->db->escape($this->code_banque)."'";
		$sql .= ",code_guichet='".$this->db->escape($this->code_guichet)."'";
		$sql .= ",number='".$this->db->escape($this->number)."'";
		$sql .= ",cle_rib='".$this->db->escape($this->cle_rib)."'";
		$sql .= ",bic='".$this->db->escape($this->bic)."'";
		$sql .= ",iban_prefix = '".$this->db->escape($this->iban)."'";
		$sql .= ",domiciliation='".$this->db->escape($this->domiciliation)."'";
		$sql .= ",proprio = '".$this->db->escape($this->proprio)."'";
		$sql .= ",owner_address = '".$this->db->escape($this->owner_address)."'";
		$sql .= ",owner_zip = '".$this->db->escape($this->owner_zip)."'";
		$sql .= ",owner_town = '".$this->db->escape($this->owner_town)."'";
		$sql .= ",owner_country_id = ".($this->owner_country_id > 0 ? ((int) $this->owner_country_id) : "null");
		$sql .= ",state_id = ".($this->state_id > 0 ? $this->state_id : "null");
		$sql .= ",fk_pays = ".($this->country_id > 0 ? $this->country_id : "null");
		$sql .= " WHERE rowid = ".((int) $this->id);
		$sql .= " AND entity = ".((int) $conf->entity);

		dol_syslog(get_class($this)."::update_bban", LOG_DEBUG);

		$result = $this->db->query($sql);
		if ($result) {
			return 1;
		} else {
			$this->error = $this->db->lasterror();
			dol_print_error($this->db);
			return -1;
		}
	}


	/**
	 *      Load a bank account into memory from database
	 *
	 *      @param	int		$id      	Id of bank account to get
	 *      @param  string	$ref     	Ref of bank account to get
	 *      @return	int					Return integer <0 if KO, >0 if OK
	 */
	public function fetch($id, $ref = '')
	{
		if (empty($id) && empty($ref)) {
			$this->error = "ErrorBadParameters";
			return -1;
		}

		$sql = "SELECT ba.rowid, ba.ref, ba.label, ba.bank, ba.number, ba.courant, ba.clos, ba.rappro, ba.url,";
		$sql .= " ba.code_banque, ba.code_guichet, ba.cle_rib, ba.bic, ba.iban_prefix as iban,";
		$sql .= " ba.domiciliation as address, ba.pti_in_ctti, ba.proprio, ba.owner_address, ba.owner_zip, ba.owner_town, ba.owner_country_id, ba.state_id, ba.fk_pays as country_id,";
		$sql .= " ba.account_number, ba.fk_accountancy_journal, ba.currency_code,";
		$sql .= " ba.min_allowed, ba.min_desired, ba.comment,";
		$sql .= " ba.datec as date_creation, ba.tms as date_modification, ba.ics, ba.ics_transfer,";
		$sql .= ' c.code as country_code, c.label as country,';
		$sql .= ' d.code_departement as state_code, d.nom as state,';
		$sql .= ' aj.code as accountancy_journal';
		$sql .= " FROM ".MAIN_DB_PREFIX."bank_account as ba";
		$sql .= ' LEFT JOIN '.MAIN_DB_PREFIX.'c_country as c ON ba.fk_pays = c.rowid';
		$sql .= ' LEFT JOIN '.MAIN_DB_PREFIX.'c_departements as d ON ba.state_id = d.rowid';
		$sql .= ' LEFT JOIN '.MAIN_DB_PREFIX.'accounting_journal as aj ON aj.rowid=ba.fk_accountancy_journal';
		$sql .= " WHERE ba.entity IN (".getEntity($this->element).")";
		if ($id) {
			$sql .= " AND ba.rowid = ".((int) $id);
		}
		if ($ref) {
			$sql .= " AND ba.ref = '".$this->db->escape($ref)."'";
		}

		dol_syslog(get_class($this)."::fetch", LOG_DEBUG);
		$result = $this->db->query($sql);
		if ($result) {
			if ($this->db->num_rows($result)) {
				$obj = $this->db->fetch_object($result);

				$this->id            = $obj->rowid;
				$this->rowid         = $obj->rowid;
				$this->ref           = $obj->ref;
				$this->label         = $obj->label;
				$this->type          = $obj->courant;
				$this->courant       = $obj->courant;
				$this->bank          = $obj->bank;
				$this->clos          = $obj->clos;
				$this->rappro        = $obj->rappro;
				$this->url           = $obj->url;

				$this->code_banque   = $obj->code_banque;
				$this->code_guichet  = $obj->code_guichet;
				$this->number        = $obj->number;
				$this->cle_rib       = $obj->cle_rib;
				$this->bic           = $obj->bic;
				$this->iban          = $obj->iban;
				$this->domiciliation = $obj->address;
				$this->address       = $obj->address;
				$this->pti_in_ctti   = $obj->pti_in_ctti;
				$this->proprio       = $obj->proprio;
				$this->owner_address = $obj->owner_address;
				$this->owner_zip     = $obj->owner_zip;
				$this->owner_town    = $obj->owner_town;
				$this->owner_country_id = $obj->owner_country_id;

				$this->state_id        = $obj->state_id;
				$this->state_code      = $obj->state_code;
				$this->state           = $obj->state;

				$this->country_id    = $obj->country_id;
				$this->country_code  = $obj->country_code;
				$this->country       = $obj->country;

				$this->account_number = $obj->account_number;
				$this->fk_accountancy_journal = $obj->fk_accountancy_journal;
				$this->accountancy_journal = $obj->accountancy_journal;

				$this->currency_code  = $obj->currency_code;
				$this->account_currency_code = $obj->currency_code;
				$this->min_allowed    = $obj->min_allowed;
				$this->min_desired    = $obj->min_desired;
				$this->comment        = $obj->comment;

				$this->date_creation  = $this->db->jdate($obj->date_creation);
				$this->date_modification = $this->db->jdate($obj->date_modification);
				$this->date_update    = $this->date_modification;	// For compatibility

				$this->ics           = $obj->ics;
				$this->ics_transfer  = $obj->ics_transfer;

				// Retrieve all extrafield
				// fetch optionals attributes and labels
				$this->fetch_optionals();

				return 1;
			} else {
				return 0;
			}
		} else {
			$this->error = $this->db->lasterror();
			$this->errors[] = $this->error;
			return -1;
		}
	}

	/**
	 * Sets object to supplied categories.
	 *
	 * Deletes object from existing categories not supplied.
	 * Adds it to non existing supplied categories.
	 * Existing categories are left untouch.
	 *
	 * @param 	int[]|int 	$categories 	Category or categories IDs
	 * @return 	int							Return integer <0 if KO, >0 if OK
	 */
	public function setCategories($categories)
	{
		require_once DOL_DOCUMENT_ROOT.'/categories/class/categorie.class.php';
		return parent::setCategoriesCommon($categories, Categorie::TYPE_ACCOUNT);
	}

	/**
	 *  Delete bank account from database
	 *
	 *  @param	User|null	$user	User deleting
	 *  @return int      	       	Return integer <0 if KO, >0 if OK
	 */
	public function delete(User $user = null)
	{
		$error = 0;

		$this->db->begin();

		// @TODO Check there is no child into llx_payment_various, ... to allow deletion ?

		// Delete link between tag and bank account
		if (!$error) {
			$sql = "DELETE FROM ".MAIN_DB_PREFIX."categorie_account";
			$sql .= " WHERE fk_account = ".((int) $this->id);

			$resql = $this->db->query($sql);
			if (!$resql) {
				$error++;
				$this->error = "Error ".$this->db->lasterror();
			}
		}

		if (!$error) {
			$sql = "DELETE FROM ".MAIN_DB_PREFIX.$this->table_element;
			$sql .= " WHERE rowid = ".((int) $this->id);

			dol_syslog(get_class($this)."::delete", LOG_DEBUG);
			$result = $this->db->query($sql);
			if ($result) {
				// Remove extrafields
				if (!$error) {
					$result = $this->deleteExtraFields();
					if ($result < 0) {
						$error++;
						dol_syslog(get_class($this)."::delete error -4 ".$this->error, LOG_ERR);
					}
				}
			} else {
				$error++;
				$this->error = "Error ".$this->db->lasterror();
			}
		}

		if (!$error) {
			$this->db->commit();
			return 1;
		} else {
			$this->db->rollback();
			return -1;
		}
	}


	/**
	 *  Return label of object status
	 *
	 *  @param      int		$mode			0=long label, 1=short label, 2=Picto + short label, 3=Picto, 4=Picto + long label, 5=short label + picto, 6=Long label + picto
	 *  @return     string        		    Label
	 */
	public function getLibStatut($mode = 0)
	{
		return $this->LibStatut($this->clos, $mode);
	}

	// phpcs:disable PEAR.NamingConventions.ValidFunctionName.ScopeNotCamelCaps
	/**
	 *  Return label of given object status
	 *
	 *  @param	 int		$status        	Id status
	 *  @param   int		$mode			0=long label, 1=short label, 2=Picto + short label, 3=Picto, 4=Picto + long label, 5=short label + picto, 6=Long label + picto
	 *  @return  string        			    Label
	 */
	public function LibStatut($status, $mode = 0)
	{
		// phpcs:enable
		global $langs;
		$langs->load('banks');

		if ($status == self::STATUS_OPEN) {
			$label = $langs->transnoentitiesnoconv("StatusAccountOpened");
			$labelshort = $langs->transnoentitiesnoconv("StatusAccountOpened");
			$statusType = 'status4';
		} else {
			$label = $langs->transnoentitiesnoconv("StatusAccountClosed");
			$labelshort = $langs->transnoentitiesnoconv("StatusAccountClosed");
			$statusType = 'status5';
		}

		return dolGetStatus($label, $labelshort, '', $statusType, $mode);
	}


	// phpcs:disable PEAR.NamingConventions.ValidFunctionName.ScopeNotCamelCaps
	/**
	 *    Renvoi si un compte peut etre supprimer ou non (sans mouvements)
	 *
	 *    @return     boolean     vrai si peut etre supprime, faux sinon
	 */
	public function can_be_deleted()
	{
		// phpcs:enable
		$can_be_deleted = false;

		$sql = "SELECT COUNT(rowid) as nb";
		$sql .= " FROM ".MAIN_DB_PREFIX."bank";
		$sql .= " WHERE fk_account = ".((int) $this->id);

		$resql = $this->db->query($sql);
		if ($resql) {
			$obj = $this->db->fetch_object($resql);
			if ($obj->nb <= 1) {
				$can_be_deleted = true; // Juste le solde
			}
		} else {
			dol_print_error($this->db);
		}
		return $can_be_deleted;
	}


	/**
	 *   Return error
	 *
	 *   @return	string		Error string
	 */
	public function error()
	{
		return $this->error;
	}

	/**
	 * 	Return current sold
	 *
	 * 	@param	int		$option		1=Exclude future operation date (this is to exclude input made in advance and have real account sold)
	 *	@param	int|string		$date_end	Date until we want to get bank account sold
	 *	@param	string	$field		dateo or datev
	 *	@return	int		current sold (value date <= today)
	 */
	public function solde($option = 0, $date_end = '', $field = 'dateo')
	{
		$solde = 0;

		$sql = "SELECT sum(amount) as amount";
		$sql .= " FROM ".MAIN_DB_PREFIX."bank";
		$sql .= " WHERE fk_account = ".((int) $this->id);
		if ($option == 1) {
			$sql .= " AND ".$this->db->escape($field)." <= '".(!empty($date_end) ? $this->db->idate($date_end) : $this->db->idate(dol_now()))."'";
		}

		$resql = $this->db->query($sql);
		if ($resql) {
			if ($this->db->num_rows($resql)) {
				$obj = $this->db->fetch_object($resql);
				$solde = $obj->amount;
			}
			$this->db->free($resql);
		} else {
			$this->errors[] = $this->db->lasterror;
			return -1;
		}

		return price2num($solde, 'MU');
	}

	// phpcs:disable PEAR.NamingConventions.ValidFunctionName.ScopeNotCamelCaps
	/**
	 *      Load indicators for dashboard (this->nbtodo and this->nbtodolate)
	 *
	 *      @param	User	$user        		Objet user
	 *		@param	int		$filteraccountid	To get info for a particular account id
	 *      @return WorkboardResponse|int 		Return integer <0 if KO, WorkboardResponse if OK
	 */
	public function load_board(User $user, $filteraccountid = 0)
	{
		// phpcs:enable
		global $conf, $langs;

		if ($user->socid) {
			return -1; // protection pour eviter appel par utilisateur externe
		}

		$sql = "SELECT b.rowid, b.datev as datefin";
		$sql .= " FROM ".MAIN_DB_PREFIX."bank as b,";
		$sql .= " ".MAIN_DB_PREFIX."bank_account as ba";
		$sql .= " WHERE b.rappro=0";
		$sql .= " AND b.fk_account = ba.rowid";
		$sql .= " AND ba.entity IN (".getEntity('bank_account').")";
		$sql .= " AND (ba.rappro = 1 AND ba.courant != 2)"; // Compte rapprochable
		$sql .= " AND clos = 0";
		if ($filteraccountid) {
			$sql .= " AND ba.rowid = ".((int) $filteraccountid);
		}

		$resql = $this->db->query($sql);
		if ($resql) {
			$langs->load("banks");
			$now = dol_now();

			require_once DOL_DOCUMENT_ROOT.'/core/class/workboardresponse.class.php';

			$response = new WorkboardResponse();
			$response->warning_delay = $conf->bank->rappro->warning_delay / 60 / 60 / 24;
			$response->label = $langs->trans("TransactionsToConciliate");
			$response->labelShort = $langs->trans("TransactionsToConciliateShort");
			$response->url = DOL_URL_ROOT.'/compta/bank/list.php?leftmenu=bank&amp;mainmenu=bank';
			$response->img = img_object('', "payment");

			while ($obj = $this->db->fetch_object($resql)) {
				$response->nbtodo++;
				if ($this->db->jdate($obj->datefin) < ($now - $conf->bank->rappro->warning_delay)) {
					$response->nbtodolate++;
				}
			}

			return $response;
		} else {
			dol_print_error($this->db);
			$this->error = $this->db->error();
			return -1;
		}
	}

	// phpcs:disable PEAR.NamingConventions.ValidFunctionName.ScopeNotCamelCaps
	/**
	 *      Charge indicateurs this->nb de tableau de bord
	 *
	 *		@param		int			$filteraccountid	To get info for a particular account id
	 *      @return     int         Return integer <0 if KO, >0 if OK
	 */
	public function load_state_board($filteraccountid = 0)
	{
		// phpcs:enable
		global $user;

		if ($user->socid) {
			return -1; // protection pour eviter appel par utilisateur externe
		}

		$sql = "SELECT count(b.rowid) as nb";
		$sql .= " FROM ".MAIN_DB_PREFIX."bank as b,";
		$sql .= " ".MAIN_DB_PREFIX."bank_account as ba";
		$sql .= " WHERE b.fk_account = ba.rowid";
		$sql .= " AND ba.entity IN (".getEntity('bank_account').")";
		$sql .= " AND (ba.rappro = 1 AND ba.courant != 2)"; // Compte rapprochable
		$sql .= " AND clos = 0";
		if ($filteraccountid) {
			$sql .= " AND ba.rowid = ".((int) $filteraccountid);
		}

		$resql = $this->db->query($sql);
		if ($resql) {
			while ($obj = $this->db->fetch_object($resql)) {
				$this->nb["banklines"] = $obj->nb;
			}
			$this->db->free($resql);
			return 1;
		} else {
			dol_print_error($this->db);
			$this->error = $this->db->error();
			return -1;
		}
	}


	/**
	 *      Load indicators for dashboard (this->nbtodo and this->nbtodolate)
	 *
	 *      @return int     Nb of account we can reconciliate
	 */
	public function countAccountToReconcile()
	{
		global $db, $conf, $user;

		//Protection against external users
		if ($user->socid) {
			return 0;
		}

		$nb = 0;

		$sql = "SELECT COUNT(ba.rowid) as nb";
		$sql .= " FROM ".MAIN_DB_PREFIX."bank_account as ba";
		$sql .= " WHERE ba.rappro > 0 and ba.clos = 0";
		$sql .= " AND ba.entity IN (".getEntity('bank_account').")";
		if (!getDolGlobalString('BANK_CAN_RECONCILIATE_CASHACCOUNT')) {
			$sql .= " AND ba.courant != 2";
		}
		$resql = $this->db->query($sql);
		if ($resql) {
			$obj = $this->db->fetch_object($resql);
			$nb = $obj->nb;
		} else {
			dol_print_error($this->db);
		}

		return $nb;
	}

	/**
	 * getTooltipContentArray
	 *
	 * @param 	array 	$params 	Params to construct tooltip data
	 * @since 	v18
	 * @return 	array
	 */
	public function getTooltipContentArray($params)
	{
		global $langs;
		$langs->loadLangs(['banks', 'compta']);
		include_once DOL_DOCUMENT_ROOT.'/core/lib/bank.lib.php';

		$datas = array();

		$nofetch = !empty($params['nofetch']);
		$pictos = img_picto('', $this->picto).' <u class="paddingrightnow">'.$langs->trans("BankAccount").'</u>';
		if (isset($this->status)) {
			$pictos .= ' '.$this->getLibStatut(5);
		}
		$datas['picto'] = $pictos;
		$datas['label'] = '<br><b>'.$langs->trans('Label').':</b> '.$this->label;
		$datas['accountnumber'] = '<br><b>'.$langs->trans('AccountNumber').':</b> '.$this->number;
		$datas['iban'] = '<br><b>'.$langs->trans('IBAN').':</b> '.getIbanHumanReadable($this);
		$datas['bic'] = '<br><b>'.$langs->trans('BIC').':</b> '.$this->bic;
		$datas['accountcurrency'] = '<br><b>'.$langs->trans("AccountCurrency").':</b> '.$this->currency_code;

		if (isModEnabled('accounting')) {
			include_once DOL_DOCUMENT_ROOT.'/core/lib/accounting.lib.php';
			$langs->load("accountancy");
			$datas['accountaccounting'] = '<br><b>'.$langs->trans('AccountAccounting').':</b> '.length_accountg($this->account_number);
			$datas['accountancyjournal'] = '<br><b>'.$langs->trans('AccountancyJournal').':</b> '.$this->accountancy_journal;
		}
		// show categories for this record only in ajax to not overload lists
		if (isModEnabled('categorie') && !$nofetch) {
			require_once DOL_DOCUMENT_ROOT . '/categories/class/categorie.class.php';
			$form = new Form($this->db);
			$datas['categories'] = '<br>' . $form->showCategories($this->id, Categorie::TYPE_ACCOUNT, 1);
		}

		return $datas;
	}

	/**
	 *  Return clicable name (with picto eventually)
	 *
	 *	@param	int		$withpicto					Include picto into link
	 *  @param  string	$mode           			''=Link to card, 'transactions'=Link to transactions card
	 *  @param  string  $option         			''=Show ref, 'reflabel'=Show ref+label
	 *  @param  int     $save_lastsearch_value    	-1=Auto, 0=No save of lastsearch_values when clicking, 1=Save lastsearch_values whenclicking
	 *  @param	int  	$notooltip		 			1=Disable tooltip
	 *  @param  string  $morecss                    Add more css on link
	 *	@return	string								Chaine avec URL
	 */
	public function getNomUrl($withpicto = 0, $mode = '', $option = '', $save_lastsearch_value = -1, $notooltip = 0, $morecss = '')
	{
		global $conf, $langs;

		if (!empty($conf->dol_no_mouse_hover)) {
			$notooltip = 1; // Force disable tooltips
		}

		include_once DOL_DOCUMENT_ROOT.'/core/lib/bank.lib.php';

		$result = '';
		$classfortooltip = 'classfortooltip';
		$dataparams = '';
		$params = [
			'id' => $this->id,
			'objecttype' => $this->element,
			'option' => $option,
			'nofetch' => 1,
		];
		if (getDolGlobalInt('MAIN_ENABLE_AJAX_TOOLTIP')) {
			$classfortooltip = 'classforajaxtooltip';
			$dataparams = ' data-params="'.dol_escape_htmltag(json_encode($params)).'"';
			$label = '';
		} else {
			$label = implode($this->getTooltipContentArray($params));
		}

		$url = DOL_URL_ROOT.'/compta/bank/card.php?id='.$this->id;
		if ($mode == 'transactions') {
			$url = DOL_URL_ROOT.'/compta/bank/bankentries_list.php?id='.$this->id;
		} elseif ($mode == 'receipts') {
			$url = DOL_URL_ROOT.'/compta/bank/releve.php?account='.$this->id;
		}

		if ($option != 'nolink') {
			// Add param to save lastsearch_values or not
			$add_save_lastsearch_values = ($save_lastsearch_value == 1 ? 1 : 0);
			if ($save_lastsearch_value == -1 && isset($_SERVER["PHP_SELF"]) && preg_match('/list\.php/', $_SERVER["PHP_SELF"])) {
				$add_save_lastsearch_values = 1;
			}
			if ($add_save_lastsearch_values) {
				$url .= '&save_lastsearch_values=1';
			}
		}

		$linkclose = '';
		if (empty($notooltip)) {
			if (getDolGlobalInt('MAIN_OPTIMIZEFORTEXTBROWSER')) {
				$label = $langs->trans("BankAccount");
				$linkclose .= ' alt="'.dol_escape_htmltag($label, 1).'"';
			}
			$linkclose .= ($label ? ' title="'.dol_escape_htmltag($label, 1).'"' : ' title="tocomplete"');
			$linkclose .= $dataparams.' class="'.$classfortooltip.($morecss ? ' '.$morecss : '').'"';
		} else {
			$linkclose = ($morecss ? ' class="'.$morecss.'"' : '');
		}

		if ($option == 'nolink' || empty($url)) {
			$linkstart = '<span';
		} else {
			$linkstart = '<a href="'.$url.'"';
		}
		$linkstart .= $linkclose.'>';
		if ($option == 'nolink' || empty($url)) {
			$linkend = '</span>';
		} else {
			$linkend = '</a>';
		}

		$result .= $linkstart;

		if ($withpicto) {
			$result .= img_object(($notooltip ? '' : $label), ($this->picto ? $this->picto : 'generic'), ($notooltip ? (($withpicto != 2) ? 'class="paddingright"' : '') : 'class="'.(($withpicto != 2) ? 'paddingright ' : '').'"'), 0, 0, $notooltip ? 0 : 1);
		}
		if ($withpicto != 2) {
			$result .= $this->ref.($option == 'reflabel' && $this->label ? ' - '.$this->label : '');
		}
		$result .= $linkend;

		return $result;
	}


	// Method after here are common to Account and CompanyBankAccount


	/**
	 *     Return if an account has valid information for Direct debit payment
	 *
	 *     @return     int         1 if correct, <=0 if wrong
	 */
	public function verif()
	{
		require_once DOL_DOCUMENT_ROOT.'/core/lib/bank.lib.php';

		$error = 0;

		// Call functions to check BAN
		if (!checkIbanForAccount($this)) {
			$error++;
			$this->error = 'IBANNotValid';
		}
		if (!checkSwiftForAccount($this)) {
			$error++;
			$this->error = 'SwiftNotValid';
		}

		if (! $error) {
			return 1;
		} else {
			return 0;
		}
	}

	/**
	 * 	Return account country code
	 *
	 *	@return		string		country code
	 */
	public function getCountryCode()
	{
		global $mysoc;

		// We return country code of bank account
		if (!empty($this->country_code)) {
			return $this->country_code;
		}

		// For backward compatibility, we try to guess country from other information
		if (!empty($this->iban)) {
			// If IBAN defined, we can know country of account from it
			$reg = array();
			if (preg_match("/^([a-zA-Z][a-zA-Z])/i", $this->iban, $reg)) {
				return $reg[1];
			}
		}

		// If this class is linked to a third party
		if (!empty($this->socid)) {
			require_once DOL_DOCUMENT_ROOT.'/societe/class/societe.class.php';
			$company = new Societe($this->db);
			$result = $company->fetch($this->socid);
			if (!empty($company->country_code)) {
				return $company->country_code;
			}
		}

		// We return country code of managed company
		if (!empty($mysoc->country_code)) {
			return $mysoc->country_code;
		}

		return '';
	}

	/**
	 * Return if a bank account is defined with detailed information (bank code, desk code, number and key).
	 * More information on codes used by countries on page http://en.wikipedia.org/wiki/Bank_code
	 *
	 * @return		int        0=No bank code need + Account number is enough
	 *                         1=Need 2 fields for bank code: Bank, Desk (France, Spain, ...) + Account number and key
	 *                         2=Need 1 field for bank code:  Bank only (Sort code for Great Britain, BSB for Australia) + Account number
	 */
	public function useDetailedBBAN()
	{
		$country_code = $this->getCountryCode();

		if (in_array($country_code, array('FR', 'ES', 'GA', 'IT', 'NC'))) {
			return 1; // France, Spain, Gabon, ... - Not valid for CH
		}
		if (in_array($country_code, array('AD', 'AU', 'BE', 'CA', 'DE', 'DK', 'GR', 'GB', 'ID', 'IE', 'IR', 'KR', 'NL', 'NZ', 'UK', 'US'))) {
			return 2; // Australia, England...
		}
		return 0;
	}

	/**
	 * Return 1 if IBAN / BIC is mandatory (otherwise option)
	 *
	 * @return		int        1 = mandatory / 0 = Not mandatory
	 */
	public function needIBAN()
	{
		global $conf;

		if (getDolGlobalString('MAIN_IBAN_IS_NEVER_MANDATORY')) {
			return 0;
		}

		$country_code = $this->getCountryCode();

		$country_code_in_EEC = array(
				'AT', // Austria
				'BE', // Belgium
				'BG', // Bulgaria
				'CY', // Cyprus
				'CZ', // Czech republic
				'DE', // Germany
				'DK', // Danemark
				'EE', // Estonia
				'ES', // Spain
				'FI', // Finland
				'FR', // France
				'GB', // United Kingdom
				'GR', // Greece
				'HR', // Croatia
				'NL', // Holland
				'HU', // Hungary
				'IE', // Ireland
				'IM', // Isle of Man - Included in UK
				'IT', // Italy
				'LT', // Lithuania
				'LU', // Luxembourg
				'LV', // Latvia
				'MC', // Monaco - Included in France
				'MT', // Malta
				//'NO',	// Norway
				'PL', // Poland
				'PT', // Portugal
				'RO', // Romania
				'SE', // Sweden
				'SK', // Slovakia
				'SI', // Slovenia
				'UK', // United Kingdom
				//'CH',	// Switzerland - No. Swizerland in not in EEC
		);

		if (in_array($country_code, $country_code_in_EEC)) {
			return 1; // France, Spain, ...
		}
		return 0;
	}

	/**
	 *	Load miscellaneous information for tab "Info"
	 *
	 *	@param  int		$id		Id of object to load
	 *	@return	void
	 */
	public function info($id)
	{
	}

	/**
	 * Returns the fields in order that this bank account should show to the user
	 * Will return an array with the following values:
	 * - BankAccountNumber
	 * - BankCode
	 * - BankAccountNumberKey
	 * - DeskCode
	 *
	 * Some countries show less or more bank account properties to the user
	 *
	 * @param  int     $includeibanbic         1=Return also key for IBAN and BIC
	 * @return array                           Array of fields to show
	 * @see useDetailedBBAN()
	 */
	public function getFieldsToShow($includeibanbic = 0)
	{
		//Get the required properties depending on the country
		$detailedBBAN = $this->useDetailedBBAN();

		if ($detailedBBAN == 0) {
			$fieldarray = array(
					'BankAccountNumber'
			);
		} elseif ($detailedBBAN == 2) {
			$fieldarray = array(
					'BankCode',
					'BankAccountNumber'
			);
		} else {
			$fieldarray = self::getAccountNumberOrder();
		}

		//if ($this->needIBAN()) {    // return always IBAN and BIC (this was old behaviour)
		if ($includeibanbic) {
			$fieldarray[] = 'IBAN';
			$fieldarray[] = 'BIC';
		}
		//}

		//Get the order the properties are shown
		return $fieldarray;
	}

	/**
	 * Returns the components of the bank account in order.
	 * Will return an array with the following values:
	 * - BankAccountNumber
	 * - BankCode
	 * - BankAccountNumberKey
	 * - DeskCode
	 *
	 * @return array
	 */
	public static function getAccountNumberOrder()
	{
		global $conf;

		$fieldlists = array(
				'BankCode',
				'DeskCode',
				'BankAccountNumber',
				'BankAccountNumberKey'
		);

		if (getDolGlobalString('BANK_SHOW_ORDER_OPTION')) {
			if (is_numeric($conf->global->BANK_SHOW_ORDER_OPTION)) {
				if (getDolGlobalString('BANK_SHOW_ORDER_OPTION') == '1') {
					$fieldlists = array(
						'BankCode',
						'DeskCode',
						'BankAccountNumberKey',
						'BankAccountNumber'
					);
				}
			} else {
				//Replace the old AccountNumber key with the new BankAccountNumber key
				$fieldlists = explode(
					' ',
					preg_replace('/ ?[^Bank]AccountNumber ?/', 'BankAccountNumber', $conf->global->BANK_SHOW_ORDER_OPTION)
				);
			}
		}

		return $fieldlists;
	}


	/**
	 *  Initialise an instance with random values.
	 *  Used to build previews or test instances.
	 *	id must be 0 if object instance is a specimen.
	 *
	 *  @return	void
	 */
	public function initAsSpecimen()
	{
		// Example of IBAN FR7630001007941234567890185
		$this->specimen        = 1;
		$this->ref             = 'MBA';
		$this->label           = 'My Big Company Bank account';
		$this->bank            = 'MyBank';
		$this->courant         = Account::TYPE_CURRENT;
		$this->clos            = Account::STATUS_OPEN;
		$this->code_banque     = '30001';
		$this->code_guichet    = '00794';
		$this->number          = '12345678901';
		$this->cle_rib         = '85';
		$this->bic             = 'AA12';
		$this->iban            = 'FR7630001007941234567890185';
		$this->domiciliation   = 'Banque de France';
		$this->proprio         = 'Owner';
		$this->owner_address   = 'Owner address';
		$this->owner_zip       = 'Owner zip';
		$this->owner_town      = 'Owner town';
		$this->owner_country_id = 'Owner country_id';
		$this->country_id      = 1;
	}

	/**
	 * Function used to replace a thirdparty id with another one.
	 *
	 * @param DoliDB 	$dbs 			Database handler
	 * @param int 		$origin_id 		Old thirdparty id
	 * @param int 		$dest_id 		New thirdparty id
	 * @return bool						True=SQL success, False=SQL error
	 */
	public static function replaceThirdparty($dbs, $origin_id, $dest_id)
	{
		$sql = "UPDATE ".MAIN_DB_PREFIX."bank_url SET url_id = ".((int) $dest_id)." WHERE url_id = ".((int) $origin_id)." AND type='company'";

		if ($dbs->query($sql)) {
			return true;
		} else {
			//if ($ignoreerrors) return true; // TODO Not enough. If there is A-B on kept thirdparty and B-C on old one, we must get A-B-C after merge. Not A-B.
			//$this->errors = $dbs->lasterror();
			return false;
		}
	}

	/**
	 *	Return clicable link of object (with eventually picto)
	 *
	 *	@param      string	    $option                 Where point the link (0=> main card, 1,2 => shipment, 'nolink'=>No link)
	 *  @param		array		$arraydata				Array of data
	 *  @return		string								HTML Code for Kanban thumb.
	 */
	public function getKanbanView($option = '', $arraydata = null)
	{
		global $langs;

		$selected = (empty($arraydata['selected']) ? 0 : $arraydata['selected']);

		$return = '<div class="box-flex-item box-flex-grow-zero">';
		$return .= '<div class="info-box info-box-sm">';
		$return .= '<span class="info-box-icon bg-infobox-action">';
		$return .= img_picto('', $this->picto);
		$return .= '</span>';
		$return .= '<div class="info-box-content">';
		$return .= '<span class="info-box-ref inline-block tdoverflowmax150 valignmiddle">'.(method_exists($this, 'getNomUrl') ? $this->getNomUrl() : $this->ref).'</span>';
		if ($selected >= 0) {
			$return .= '<input id="cb'.$this->id.'" class="flat checkforselect fright" type="checkbox" name="toselect[]" value="'.$this->id.'"'.($selected ? ' checked="checked"' : '').'>';
		}
		if (property_exists($this, 'type_lib')) {
			$return .= '<br><span class="info-box-label opacitymedium" title="'.$this->type_lib[$this->type].'">'.substr($this->type_lib[$this->type], 0, 24).'...</span>';
		}
		if (method_exists($this, 'solde')) {
			$return .= '<br><a href="'.DOL_URL_ROOT.'/compta/bank/bankentries_list.php?id='.$this->id.'">';
			$return .= '<span class="opacitymedium">'.$langs->trans("Balance").'</span> : <span class="amount">'.price(price2num($this->solde(1), 'MT'), 0, $langs, 1, -1, -1, $this->currency_code).'</span>';
		}
		if (method_exists($this, 'getLibStatut')) {
			$return .= '<br><div class="info-box-status">'.$this->getLibStatut(3).'</div>';
		}
		$return .= '</div>';
		$return .= '</div>';
		$return .= '</div>';
		return $return;
	}
}


require_once DOL_DOCUMENT_ROOT.'/core/class/commonobjectline.class.php';

/**
 *	Class to manage bank transaction lines
 */
class AccountLine extends CommonObjectLine
{
	/**
	 * @var string Error code (or message)
	 */
	public $error = '';

	/**
	 * @var DoliDB Database handler.
	 */
	public $db;

	/**
	 * @var string ID to identify managed object
	 */
	public $element = 'bank';

	/**
	 * @var string Name of table without prefix where object is stored
	 */
	public $table_element = 'bank';

	/**
	 * @var string String with name of icon for myobject. Must be the part after the 'object_' into object_myobject.png
	 */
	public $picto = 'accountline';

	/**
	 * @var int ID
	 */
	public $id;

	/**
	 * @var string Ref
	 */
	public $ref;

	/**
	 * Date creation record (datec)
	 *
	 * @var integer
	 */
	public $datec;

	/**
	 * Date (dateo)
	 *
	 * @var integer
	 */
	public $dateo;

	/**
	 * Date value (datev)
	 *
	 * @var integer
	 */
	public $datev;

	public $amount;					/* Amount of payment in the bank account currency */
	public $amount_main_currency;	/* Amount in the currency of company if bank account use another currency */

	/**
	 * @var int ID
	 */
	public $fk_user_author;

	/**
	 * @var int ID
	 */
	public $fk_user_rappro;

	/**
	 * @var int ID
	 */
	public $fk_type;

	/**
	 * @var int ID of cheque receipt
	 */
	public $fk_bordereau;

	/**
	 * @var int ID of bank account
	 */
	public $fk_account;

	/**
	 * @var string		Ref of bank account
	 */
	public $bank_account_ref;

	/**
	 * @var string		Label of bank account
	 */
	public $bank_account_label;

	/**
	 * @var string		Bank account numero
	 */
	public $numero_compte;

	/**
	 * @var string		Name of check issuer
	 */
	public $emetteur;

	public $rappro; // Is it conciliated
	public $num_releve; // If conciliated, what is bank statement
	public $num_chq; // Num of cheque
	public $bank_chq; // Bank of cheque

	/**
	 * @var string bank transaction lines label
	 */
	public $label;

	public $note;

	/**
	 * User author of the rapprochement.
	 */
	public $user_rappro;


	/**
	 *  Constructor
	 *
	 *  @param	DoliDB	$db		Database handler
	 */
	public function __construct(DoliDB $db)
	{
		$this->db = $db;
	}

	/**
	 *  Load into memory content of a bank transaction line
	 *
	 *  @param		int		$rowid   	Id of bank transaction to load
	 *  @param      string	$ref     	Ref of bank transaction to load
	 *  @param      string	$num     	External num to load (ex: num of transaction for paypal fee)
	 *	@return		int					Return integer <0 if KO, 0 if OK but not found, >0 if OK and found
	 */
	public function fetch($rowid, $ref = '', $num = '')
	{
		// Check parameters
		if (empty($rowid) && empty($ref) && empty($num)) {
			return -1;
		}

		$sql = "SELECT b.rowid, b.datec, b.datev, b.dateo, b.amount, b.label as label, b.fk_account,";
		$sql .= " b.fk_user_author, b.fk_user_rappro,";
		$sql .= " b.fk_type, b.num_releve, b.num_chq, b.rappro, b.note,";
		$sql .= " b.fk_bordereau, b.banque, b.emetteur,";
		$sql .= " ba.ref as bank_account_ref, ba.label as bank_account_label";
		$sql .= " FROM ".MAIN_DB_PREFIX."bank as b,";
		$sql .= " ".MAIN_DB_PREFIX."bank_account as ba";
		$sql .= " WHERE b.fk_account = ba.rowid";
		$sql .= " AND ba.entity IN (".getEntity('bank_account').")";
		if ($num) {
			$sql .= " AND b.num_chq = '".$this->db->escape($num)."'";
		} elseif ($ref) {
			$sql .= " AND b.rowid = '".$this->db->escape($ref)."'";
		} else {
			$sql .= " AND b.rowid = ".((int) $rowid);
		}

		dol_syslog(get_class($this)."::fetch", LOG_DEBUG);
		$result = $this->db->query($sql);
		if ($result) {
			$ret = 0;

			$obj = $this->db->fetch_object($result);
			if ($obj) {
				$this->id = $obj->rowid;
				$this->rowid = $obj->rowid;
				$this->ref = $obj->rowid;

				$this->datec = $this->db->jdate($obj->datec);
				$this->datev = $this->db->jdate($obj->datev);
				$this->dateo = $this->db->jdate($obj->dateo);
				$this->amount = $obj->amount;
				$this->label = $obj->label;
				$this->note = $obj->note;

				$this->fk_user_author = $obj->fk_user_author;
				$this->fk_user_rappro = $obj->fk_user_rappro;

				$this->fk_type = $obj->fk_type; // Type of transaction
				$this->rappro = (int) $obj->rappro;
				$this->num_releve = $obj->num_releve;

				$this->num_chq = $obj->num_chq;
				$this->bank_chq = $obj->banque;
				$this->fk_bordereau = $obj->fk_bordereau;

				$this->fk_account = $obj->fk_account;
				$this->bank_account_ref = $obj->bank_account_ref;
				$this->bank_account_label = $obj->bank_account_label;

				// Retrieve all extrafield
				// fetch optionals attributes and labels
				$this->fetch_optionals();

				$ret = 1;
			}
			$this->db->free($result);
			return $ret;
		} else {
			return -1;
		}
	}

	/**
	 * Inserts a transaction to a bank account
	 *
	 * @return int Return integer <0 if KO, rowid of the line if OK
	 */
	public function insert()
	{
		$error = 0;

		$this->db->begin();

		$sql = "INSERT INTO ".MAIN_DB_PREFIX."bank (";
		$sql .= "datec";
		$sql .= ", dateo";
		$sql .= ", datev";
		$sql .= ", label";
		$sql .= ", amount";
		$sql .= ", amount_main_currency";
		$sql .= ", fk_user_author";
		$sql .= ", num_chq";
		$sql .= ", fk_account";
		$sql .= ", fk_type";
		$sql .= ", emetteur,banque";
		$sql .= ", rappro";
		$sql .= ", numero_compte";
		$sql .= ", num_releve";
		$sql .= ") VALUES (";
		$sql .= "'".$this->db->idate($this->datec)."'";
		$sql .= ", '".$this->db->idate($this->dateo)."'";
		$sql .= ", '".$this->db->idate($this->datev)."'";
		$sql .= ", '".$this->db->escape($this->label)."'";
		$sql .= ", ".price2num($this->amount);
		$sql .= ", ".(empty($this->amount_main_currency) ? "NULL" : price2num($this->amount_main_currency));
		$sql .= ", ".($this->fk_user_author > 0 ? ((int) $this->fk_user_author) : "null");
		$sql .= ", ".($this->num_chq ? "'".$this->db->escape($this->num_chq)."'" : "null");
		$sql .= ", '".$this->db->escape($this->fk_account)."'";
		$sql .= ", '".$this->db->escape($this->fk_type)."'";
		$sql .= ", ".($this->emetteur ? "'".$this->db->escape($this->emetteur)."'" : "null");
		$sql .= ", ".($this->bank_chq ? "'".$this->db->escape($this->bank_chq)."'" : "null");
		$sql .= ", ".(int) $this->rappro;
		$sql .= ", ".($this->numero_compte ? "'".$this->db->escape($this->numero_compte)."'" : "''");
		$sql .= ", ".($this->num_releve ? "'".$this->db->escape($this->num_releve)."'" : "null");
		$sql .= ")";


		dol_syslog(get_class($this)."::insert", LOG_DEBUG);
		$resql = $this->db->query($sql);
		if ($resql) {
			$this->id = $this->db->last_insert_id(MAIN_DB_PREFIX.'bank');
			// Actions on extra fields (by external module or standard code)
			$result = $this->insertExtraFields();
			if ($result < 0) {
				$error++;
			}
		} else {
			$error++;
			$this->error = $this->db->lasterror();
			dol_print_error($this->db);
		}

		if (!$error) {
			$this->db->commit();
			return $this->id;
		} else {
			$this->db->rollback();
			return -1 * $error;
		}
	}

	/**
	 * Delete bank transaction record
	 *
	 * @param	User|null	$user		User object that delete
	 * @param	int			$notrigger	1=Does not execute triggers, 0= execute triggers
	 * @return	int 					Return integer <0 if KO, >0 if OK
	 */
	public function delete(User $user = null, $notrigger = 0)
	{
		$nbko = 0;

		if ($this->rappro) {
			// Protection to avoid any delete of consolidated lines
			$this->error = "ErrorDeleteNotPossibleLineIsConsolidated";
			return -1;
		}

		$this->db->begin();

		if (!$notrigger) {
			// Call trigger
			$result = $this->call_trigger('BANKACCOUNTLINE_DELETE', $user);
			if ($result < 0) {
				$this->db->rollback();
				return -1;
			}
			// End call triggers
		}

		// Protection to avoid any delete of accounted lines. Protection on by default
		if (!getDolGlobalString('BANK_ALLOW_TRANSACTION_DELETION_EVEN_IF_IN_ACCOUNTING')) {
			$sql = "SELECT COUNT(rowid) as nb FROM ".MAIN_DB_PREFIX."accounting_bookkeeping WHERE doc_type = 'bank' AND fk_doc = ".((int) $this->id);
			$resql = $this->db->query($sql);
			if ($resql) {
				$obj = $this->db->fetch_object($resql);
				if ($obj && $obj->nb) {
					$this->error = 'ErrorRecordAlreadyInAccountingDeletionNotPossible';
					$this->db->rollback();
					return -1;
				}
			} else {
				$this->error = $this->db->lasterror();
				$this->db->rollback();
				return -1;
			}
		}

		// Delete urls
		$result = $this->delete_urls($user);
		if ($result < 0) {
			$nbko++;
		}

		$sql = "DELETE FROM ".MAIN_DB_PREFIX."bank_class WHERE lineid=".(int) $this->rowid;
		dol_syslog(get_class($this)."::delete", LOG_DEBUG);
		$result = $this->db->query($sql);
		if (!$result) {
			$nbko++;
		}

		$sql = "DELETE FROM ".MAIN_DB_PREFIX."bank_extrafields WHERE fk_object=".(int) $this->rowid;
		$result = $this->db->query($sql);
		if (!$result) {
			$nbko++;
		}

		$sql = "DELETE FROM ".MAIN_DB_PREFIX."bank WHERE rowid=".(int) $this->rowid;
		dol_syslog(get_class($this)."::delete", LOG_DEBUG);
		$result = $this->db->query($sql);
		if (!$result) {
			$nbko++;
		}

		if (!$nbko) {
			$this->db->commit();
			return 1;
		} else {
			$this->db->rollback();
			return -$nbko;
		}
	}


	// phpcs:disable PEAR.NamingConventions.ValidFunctionName.ScopeNotCamelCaps
	/**
	 * 	Delete bank line records
	 *
	 *	@param	User|null	$user	User object that delete
	 *  @return	int 				Return integer <0 if KO, >0 if OK
	 */
	public function delete_urls(User $user = null)
	{
		// phpcs:enable
		$nbko = 0;

		if ($this->rappro) {
			// Protection to avoid any delete of consolidated lines
			$this->error = "ErrorDeleteNotPossibleLineIsConsolidated";
			return -1;
		}

		$this->db->begin();

		$sql = "DELETE FROM ".MAIN_DB_PREFIX."bank_url WHERE fk_bank=".(int) $this->rowid;
		dol_syslog(get_class($this)."::delete_urls", LOG_DEBUG);
		$result = $this->db->query($sql);
		if (!$result) {
			$nbko++;
		}

		if (!$nbko) {
			$this->db->commit();
			return 1;
		} else {
			$this->db->rollback();
			return -$nbko;
		}
	}


	/**
	 *		Update bank account record in database
	 *
	 *		@param	User	$user			Object user making update
	 *		@param 	int		$notrigger		0=Disable all triggers
	 *		@return	int						Return integer <0 if KO, >0 if OK
	 */
	public function update(User $user, $notrigger = 0)
	{
		$this->db->begin();

		$sql = "UPDATE ".MAIN_DB_PREFIX."bank SET";
		$sql .= " amount = ".price2num($this->amount).",";
		$sql .= " datev='".$this->db->idate($this->datev)."',";
		$sql .= " dateo='".$this->db->idate($this->dateo)."'";
		$sql .= " WHERE rowid = ".((int) $this->rowid);

		dol_syslog(get_class($this)."::update", LOG_DEBUG);
		$resql = $this->db->query($sql);
		if ($resql) {
			$this->db->commit();
			return 1;
		} else {
			$this->db->rollback();
			$this->error = $this->db->error();
			return -1;
		}
	}


	// phpcs:disable PEAR.NamingConventions.ValidFunctionName.ScopeNotCamelCaps
	/**
	 *	Update conciliation field
	 *
	 *	@param	User	$user			Objet user making update
	 *	@param 	int		$cat			Category id
	 *	@param	int		$conciliated	1=Set transaction to conciliated, 0=Keep transaction non conciliated
	 *	@return	int						Return integer <0 if KO, >0 if OK
	 */
	public function update_conciliation(User $user, $cat, $conciliated = 1)
	{
		// phpcs:enable
		global $conf, $langs;

		$this->db->begin();

		// Check statement field
		if (getDolGlobalString('BANK_STATEMENT_REGEX_RULE')) {
			if (!preg_match('/' . getDolGlobalString('BANK_STATEMENT_REGEX_RULE').'/', $this->num_releve)) {
				$this->errors[] = $langs->trans("ErrorBankStatementNameMustFollowRegex", $conf->global->BANK_STATEMENT_REGEX_RULE);
				return -1;
			}
		}

		$sql = "UPDATE ".MAIN_DB_PREFIX."bank SET";
		$sql .= " rappro = ".((int) $conciliated);
		$sql .= ", num_releve = '".$this->db->escape($this->num_releve)."'";
		if ($conciliated) {
			$sql .= ", fk_user_rappro = ".$user->id;
		}
		$sql .= " WHERE rowid = ".((int) $this->id);

		dol_syslog(get_class($this)."::update_conciliation", LOG_DEBUG);
		$resql = $this->db->query($sql);
		if ($resql) {
			if (!empty($cat) && $cat > 0) {
				$sql = "INSERT INTO ".MAIN_DB_PREFIX."bank_class (";
				$sql .= "lineid";
				$sql .= ", fk_categ";
				$sql .= ") VALUES (";
				$sql .= $this->id;
				$sql .= ", ".((int) $cat);
				$sql .= ")";

				dol_syslog(get_class($this)."::update_conciliation", LOG_DEBUG);
				$this->db->query($sql);

				// No error check. Can fail if category already affected
				// TODO Do no try the insert if link already exists
			}

			$this->rappro = 1;

			$this->db->commit();
			return 1;
		} else {
			$this->db->rollback();
			return -1;
		}
	}


	// phpcs:disable PEAR.NamingConventions.ValidFunctionName.ScopeNotCamelCaps
	/**
	 * 	Increase/decrease value date of a rowid
	 *
	 *	@param	int		$rowid		Id of line
	 *	@param	int		$sign		1 or -1
	 *	@return	int					>0 if OK, 0 if KO
	 */
	public function datev_change($rowid, $sign = 1)
	{
		// phpcs:enable
		$sql = "SELECT datev FROM ".MAIN_DB_PREFIX."bank WHERE rowid = ".((int) $rowid);
		$resql = $this->db->query($sql);
		if ($resql) {
			$obj = $this->db->fetch_object($resql);
			$newdate = $this->db->jdate($obj->datev) + (3600 * 24 * $sign);

			$sql = "UPDATE ".MAIN_DB_PREFIX."bank SET";
			$sql .= " datev = '".$this->db->idate($newdate)."'";
			$sql .= " WHERE rowid = ".((int) $rowid);

			$result = $this->db->query($sql);
			if ($result) {
				if ($this->db->affected_rows($result)) {
					return 1;
				}
			} else {
				dol_print_error($this->db);
				return 0;
			}
		} else {
			dol_print_error($this->db);
		}
		return 0;
	}

	// phpcs:disable PEAR.NamingConventions.ValidFunctionName.ScopeNotCamelCaps
	/**
	 * 	Increase value date of a rowid
	 *
	 *	@param	int		$id		Id of line to change
	 *	@return	int				>0 if OK, 0 if KO
	 */
	public function datev_next($id)
	{
		// phpcs:enable
		return $this->datev_change($id, 1);
	}

	// phpcs:disable PEAR.NamingConventions.ValidFunctionName.ScopeNotCamelCaps
	/**
	 * 	Decrease value date of a rowid
	 *
	 *	@param	int		$id		Id of line to change
	 *	@return	int				>0 if OK, 0 if KO
	 */
	public function datev_previous($id)
	{
		// phpcs:enable
		return $this->datev_change($id, -1);
	}


	// phpcs:disable PEAR.NamingConventions.ValidFunctionName.ScopeNotCamelCaps
	/**
	 * 	Increase/decrease operation date of a rowid
	 *
	 *	@param	int		$rowid		Id of line
	 *	@param	int		$sign		1 or -1
	 *	@return	int					>0 if OK, 0 if KO
	 */
	public function dateo_change($rowid, $sign = 1)
	{
		// phpcs:enable
		$sql = "SELECT dateo FROM ".MAIN_DB_PREFIX."bank WHERE rowid = ".((int) $rowid);
		$resql = $this->db->query($sql);
		if ($resql) {
			$obj = $this->db->fetch_object($resql);
			$newdate = $this->db->jdate($obj->dateo) + (3600 * 24 * $sign);

			$sql = "UPDATE ".MAIN_DB_PREFIX."bank SET";
			$sql .= " dateo = '".$this->db->idate($newdate)."'";
			$sql .= " WHERE rowid = ".((int) $rowid);

			$result = $this->db->query($sql);
			if ($result) {
				if ($this->db->affected_rows($result)) {
					return 1;
				}
			} else {
				dol_print_error($this->db);
				return 0;
			}
		} else {
			dol_print_error($this->db);
		}
		return 0;
	}

	// phpcs:disable PEAR.NamingConventions.ValidFunctionName.ScopeNotCamelCaps
	/**
	 * 	Increase operation date of a rowid
	 *
	 *	@param	int		$id		Id of line to change
	 *	@return	int				>0 if OK, 0 if KO
	 */
	public function dateo_next($id)
	{
		// phpcs:enable
		return $this->dateo_change($id, 1);
	}

	// phpcs:disable PEAR.NamingConventions.ValidFunctionName.ScopeNotCamelCaps
	/**
	 * 	Decrease operation date of a rowid
	 *
	 *	@param	int		$id		Id of line to change
	 *	@return	int				>0 if OK, 0 if KO
	 */
	public function dateo_previous($id)
	{
		// phpcs:enable
		return $this->dateo_change($id, -1);
	}


	/**
	 *	Load miscellaneous information for tab "Info"
	 *
	 *	@param  int		$id		Id of object to load
	 *	@return	void
	 */
	public function info($id)
	{
		$sql = 'SELECT b.rowid, b.datec, b.tms as datem,';
		$sql .= ' b.fk_user_author, b.fk_user_rappro';
		$sql .= ' FROM '.MAIN_DB_PREFIX.'bank as b';
		$sql .= ' WHERE b.rowid = '.((int) $id);

		$result = $this->db->query($sql);
		if ($result) {
			if ($this->db->num_rows($result)) {
				$obj = $this->db->fetch_object($result);

				$this->id = $obj->rowid;

				$this->user_creation_id = $obj->fk_user_author;
				$this->user_rappro = $obj->fk_user_rappro;
				$this->date_creation     = $this->db->jdate($obj->datec);
				$this->date_modification = $this->db->jdate($obj->datem);
				//$this->date_rappro       = $obj->daterappro;    // Not yet managed
			}
			$this->db->free($result);
		} else {
			dol_print_error($this->db);
		}
	}


	/**
	 *    	Return clickable name (with picto eventually)
	 *
	 *		@param	int		$withpicto		0=No picto, 1=Include picto into link, 2=Only picto
	 *		@param	int		$maxlen			Longueur max libelle
	 *		@param	string	$option			Option ('', 'showall', 'showconciliated', 'showconciliatedandaccounted'). Options may be slow.
	 * 		@param	int     $notooltip		1=Disable tooltip
	 *		@return	string					Chaine avec URL
	 */
	public function getNomUrl($withpicto = 0, $maxlen = 0, $option = '', $notooltip = 0)
	{
		global $langs;

		$result = '';

		$label = img_picto('', $this->picto).' <u>'.$langs->trans("BankTransactionLine").'</u>:<br>';
		$label .= '<b>'.$langs->trans("Ref").':</b> '.$this->ref;

		$linkstart = '<a href="'.DOL_URL_ROOT.'/compta/bank/line.php?rowid='.((int) $this->id).'&save_lastsearch_values=1" title="'.dol_escape_htmltag($label, 1).'" class="classfortooltip">';
		$linkend = '</a>';

		$result .= $linkstart;
		if ($withpicto) {
			$result .= img_object(($notooltip ? '' : $label), ($this->picto ? $this->picto : 'account'), ($notooltip ? (($withpicto != 2) ? 'class="paddingright"' : '') : 'class="'.(($withpicto != 2) ? 'paddingright ' : '').'classfortooltip"'), 0, 0, $notooltip ? 0 : 1);
		}
		if ($withpicto != 2) {
			$result .= ($this->ref ? $this->ref : $this->id);
		}
		$result .= $linkend;

		if ($option == 'showall' || $option == 'showconciliated' || $option == 'showconciliatedandaccounted') {
			$result .= ' <span class="opacitymedium">(';
		}
		if ($option == 'showall') {
			$result .= $langs->trans("BankAccount").': ';
			$accountstatic = new Account($this->db);
			$accountstatic->id = $this->fk_account;
			$accountstatic->ref = $this->bank_account_ref;
			$accountstatic->label = $this->bank_account_label;
			$result .= $accountstatic->getNomUrl(0).', ';
		}
		if ($option == 'showall' || $option == 'showconciliated' || $option == 'showconciliatedandaccounted') {
			$result .= $langs->trans("BankLineConciliated").': ';
			$result .= yn($this->rappro);
		}
		if (isModEnabled('accounting') && ($option == 'showall' || $option == 'showconciliatedandaccounted')) {
			$sql = "SELECT COUNT(rowid) as nb FROM ".MAIN_DB_PREFIX."accounting_bookkeeping";
			$sql .= " WHERE doc_type = 'bank' AND fk_doc = ".((int) $this->id);
			$resql = $this->db->query($sql);
			if ($resql) {
				$obj = $this->db->fetch_object($resql);
				if ($obj && $obj->nb) {
					$result .= ' - '.$langs->trans("Accounted").': '.yn(1);
				} else {
					$result .= ' - '.$langs->trans("Accounted").': '.yn(0);
				}
			}
		}
		if ($option == 'showall' || $option == 'showconciliated' || $option == 'showconciliatedandaccounted') {
			$result .= ')</span>';
		}

		return $result;
	}


	/**
	 *  Return the label of the status
	 *
	 *  @param  int		$mode          0=long label, 1=short label, 2=Picto + short label, 3=Picto, 4=Picto + long label, 5=Short label + Picto, 6=Long label + Picto
	 *  @return	string 			       Label of status
	 */
	public function getLibStatut($mode = 0)
	{
		return $this->LibStatut($this->status, $mode);
	}

	// phpcs:disable PEAR.NamingConventions.ValidFunctionName.ScopeNotCamelCaps
	/**
	 *  Return the label of a given status
	 *
	 *  @param	int		$status        Id status
	 *  @param  int		$mode          0=long label, 1=short label, 2=Picto + short label, 3=Picto, 4=Picto + long label, 5=Short label + Picto, 6=Long label + Picto
	 *  @return string 			       Label of status
	 */
	public function LibStatut($status, $mode = 0)
	{
		// phpcs:enable
		//global $langs;

		//$langs->load('companies');
		/*
		if ($mode == 0)
		{
			if ($status==0) return $langs->trans("ActivityCeased");
			if ($status==1) return $langs->trans("InActivity");
		}
		if ($mode == 1)
		{
			if ($status==0) return $langs->trans("ActivityCeased");
			if ($status==1) return $langs->trans("InActivity");
		}
		if ($mode == 2)
		{
			if ($status==0) return img_picto($langs->trans("ActivityCeased"),'statut5', 'class="pictostatus"').' '.$langs->trans("ActivityCeased");
			if ($status==1) return img_picto($langs->trans("InActivity"),'statut4', 'class="pictostatus"').' '.$langs->trans("InActivity");
		}
		if ($mode == 3)
		{
			if ($status==0) return img_picto($langs->trans("ActivityCeased"),'statut5', 'class="pictostatus"');
			if ($status==1) return img_picto($langs->trans("InActivity"),'statut4', 'class="pictostatus"');
		}
		if ($mode == 4)
		{
			if ($status==0) return img_picto($langs->trans("ActivityCeased"),'statut5', 'class="pictostatus"').' '.$langs->trans("ActivityCeased");
			if ($status==1) return img_picto($langs->trans("InActivity"),'statut4', 'class="pictostatus"').' '.$langs->trans("InActivity");
		}
		if ($mode == 5)
		{
			if ($status==0) return $langs->trans("ActivityCeased").' '.img_picto($langs->trans("ActivityCeased"),'statut5', 'class="pictostatus"');
			if ($status==1) return $langs->trans("InActivity").' '.img_picto($langs->trans("InActivity"),'statut4', 'class="pictostatus"');
		}*/

		return '';
	}


	/**
	 *	Return if a bank line was dispatched into bookkeeping
	 *
	 *	@return     int         Return integer <0 if KO, 0=no, 1=yes
	 */
	public function getVentilExportCompta()
	{
		$alreadydispatched = 0;

		$type = 'bank';

		$sql = " SELECT COUNT(ab.rowid) as nb FROM ".MAIN_DB_PREFIX."accounting_bookkeeping as ab WHERE ab.doc_type='".$this->db->escape($type)."' AND ab.fk_doc = ".((int) $this->id);
		$resql = $this->db->query($sql);
		if ($resql) {
			$obj = $this->db->fetch_object($resql);
			if ($obj) {
				$alreadydispatched = $obj->nb;
			}
		} else {
			$this->error = $this->db->lasterror();
			return -1;
		}

		if ($alreadydispatched) {
			return 1;
		}
		return 0;
	}
}<|MERGE_RESOLUTION|>--- conflicted
+++ resolved
@@ -592,11 +592,7 @@
 
 		// Check parameters
 		if (!$oper) {
-<<<<<<< HEAD
-			$this->error = "Operation code not defined";
-=======
 			$this->error = $langs->trans("OperNotDefined");
->>>>>>> b05d1c5f
 			return -1;
 		}
 		if (!$this->id) {
