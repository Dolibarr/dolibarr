<?php
/* Copyright (C) 2001-2007	Rodolphe Quiedeville	<rodolphe@quiedeville.org>
 * Copyright (C) 2003		Jean-Louis Bergamo		<jlb@j1b.org>
 * Copyright (C) 2004-2012	Laurent Destailleur		<eldy@users.sourceforge.net>
 * Copyright (C) 2004		Christophe Combelles	<ccomb@free.fr>
 * Copyright (C) 2005-2010	Regis Houssin			<regis.houssin@inodbox.com>
 * Copyright (C) 2013		Florian Henry			<florian.henry@open-concept.pro>
 * Copyright (C) 2015-2016	Marcos García			<marcosgdf@gmail.com>
 * Copyright (C) 2015-2017	Alexandre Spangaro		<aspangaro@open-dsi.fr>
 * Copyright (C) 2016		Ferran Marcet   		<fmarcet@2byte.es>
 * Copyright (C) 2019		JC Prieto				<jcprieto@virtual20.com><prietojc@gmail.com>
 * Copyright (C) 2022-2023  Frédéric France         <frederic.france@netlogic.fr>
 *
 * This program is free software; you can redistribute it and/or modify
 * it under the terms of the GNU General Public License as published by
 * the Free Software Foundation; either version 3 of the License, or
 * (at your option) any later version.
 *
 * This program is distributed in the hope that it will be useful,
 * but WITHOUT ANY WARRANTY; without even the implied warranty of
 * MERCHANTABILITY or FITNESS FOR A PARTICULAR PURPOSE.  See the
 * GNU General Public License for more details.
 *
 * You should have received a copy of the GNU General Public License
 * along with this program. If not, see <https://www.gnu.org/licenses/>.
 */

/**
 *	\file       htdocs/compta/bank/class/account.class.php
 *	\ingroup    bank
 *	\brief      File of class to manage bank accounts
 */

require_once DOL_DOCUMENT_ROOT.'/core/class/commonobject.class.php';


/**
 *	Class to manage bank accounts
 */
class Account extends CommonObject
{
	/**
	 * @var string ID to identify managed object
	 */
	public $element = 'bank_account';

	/**
	 * @var string Name of table without prefix where object is stored
	 */
	public $table_element = 'bank_account';

	/**
	 * @var int  Does this object support multicompany module ?
	 * 0=No test on entity, 1=Test with field entity, 'field@table'=Test with link by field@table
	 */
	public $ismultientitymanaged = 1;

	/**
	 * @var string String with name of icon for myobject. Must be the part after the 'object_' into object_myobject.png
	 */
	public $picto = 'account';

	/**
	 * @var	int		Use id instead of rowid
	 * @deprecated
	 * @see $id
	 */
	public $rowid;

	/**
	 * Account Label
	 * @var string
	 */
	public $label;

	/**
	 * Bank account type. Check TYPE_ constants
	 * @var int
	 */
	public $courant;

	/**
	 * Bank account type. Check TYPE_ constants
	 * @var int
	 */
	public $type;

	/**
	 * Bank name
	 * @var string
	 */
	public $bank;

	/**
	 * Status
	 * @var int
	 */
	public $clos = self::STATUS_OPEN;

	/**
	 * Does it need to be conciliated?
	 * @var int
	 */
	public $rappro = 1;

	/**
	 * Webpage
	 * @var string
	 */
	public $url;

	/**
	 * Bank number. If in SEPA area, you should move to IBAN field
	 * @var string
	 */
	public $code_banque;

	/**
	 * Branch number. If in SEPA area, you should move to IBAN field
	 * @var string
	 */
	public $code_guichet;

	/**
	 * Account number. If in SEPA area, you should move to IBAN field
	 * @var string
	 */
	public $number;

	/**
	 * Bank account number control digit. If in SEPA area, you should move to IBAN field
	 * @var string
	 */
	public $cle_rib;

	/**
	 * BIC/Swift code
	 * @var string
	 */
	public $bic;

	/**
	 * IBAN number (International Bank Account Number). Stored into iban_prefix field into database (TODO Rename field in database)
	 * @var string
	 */
	public $iban;

	/**
	 * IBAN number
	 *
	 * @var string
	 * @deprecated see $iban
	 */
	public $iban_prefix;

	/**
	 * XML SEPA format: place Payment Type Information (PmtTpInf) in Credit Transfer Transaction Information (CdtTrfTxInf)
	 * @var int
	 */
	public $pti_in_ctti = 0;

	/**
	 * Name of account holder
	 * @var string
	 */
	public $proprio;

	/**
	 * Address of account holder
	 * @var string
	 */
	public $owner_address;
	public $owner_zip;
	public $owner_town;
	public $owner_country_id;
	public $owner_country_code;

	/**
	 * Address of the bank account
	 * @var string
	 */
	public $domiciliation;		// deprecated, use now address
	public $address;
	public $state_id;
	public $state_code;
	public $state;

	/**
	 * Variable containing all account types with their respective translated label.
	 * Defined in __construct
	 * @var array
	 */
	public $type_lib = array();

	/**
	 * Variable containing all account statuses with their respective translated label.
	 * Defined in __construct
	 * @var array
	 */
	public $status = array();

	/**
	 * Accountancy code
	 * @var string
	 */
	public $account_number;

	/**
	 * @var int ID
	 */
	public $fk_accountancy_journal;
	/**
	 * @var string	Label of journal
	 */
	public $accountancy_journal;

	/**
	 * Currency code
	 * @var string
	 */
	public $currency_code;

	/**
	 * Currency code
	 * @var string
	 * @deprecated Use currency_code instead
	 */
	public $account_currency_code;

	/**
	 * Authorized minimum balance
	 * @var float
	 */
	public $min_allowed;

	/**
	 * Desired minimum balance
	 * @var float
	 */
	public $min_desired;

	/**
	 * Notes
	 * @var string
	 */
	public $comment;

	/**
	 * Date of the initial balance. Used in Account::create
	 * @var int
	 */
	public $date_solde;

	/**
	 * Balance. Used in Account::create
	 * @var float
	 * @deprecated
	 * @see $balance
	 */
	public $solde;

	/**
	 * Balance. Used in Account::create
	 * @var float
	 */
	public $balance;

	/**
	 * Creditor Identifier CI. Some banks use different ICS for direct debit and bank tranfer
	 * @var string
	 */
	public $ics;

	/**
	 * Creditor Identifier for Bank Transfer.
	 * @var string
	 */
	public $ics_transfer;


	/**
	 *  'type' if the field format ('integer', 'integer:ObjectClass:PathToClass[:AddCreateButtonOrNot[:Filter]]', 'varchar(x)', 'double(24,8)', 'real', 'price', 'text', 'html', 'date', 'datetime', 'timestamp', 'duration', 'mail', 'phone', 'url', 'password')
	 *         Note: Filter can be a string like "(t.ref:like:'SO-%') or (t.date_creation:<:'20160101') or (t.nature:is:NULL)"
	 *  'label' the translation key.
	 *  'enabled' is a condition when the field must be managed.
	 *  'position' is the sort order of field.
	 *  'notnull' is set to 1 if not null in database. Set to -1 if we must set data to null if empty ('' or 0).
	 *  'visible' says if field is visible in list (Examples: 0=Not visible, 1=Visible on list and create/update/view forms, 2=Visible on list only, 3=Visible on create/update/view form only (not list), 4=Visible on list and update/view form only (not create). 5=Visible on list and view only (not create/not update). Using a negative value means field is not shown by default on list but can be selected for viewing)
	 *  'noteditable' says if field is not editable (1 or 0)
	 *  'default' is a default value for creation (can still be overwrote by the Setup of Default Values if field is editable in creation form). Note: If default is set to '(PROV)' and field is 'ref', the default value will be set to '(PROVid)' where id is rowid when a new record is created.
	 *  'index' if we want an index in database.
	 *  'foreignkey'=>'tablename.field' if the field is a foreign key (it is recommanded to name the field fk_...).
	 *  'searchall' is 1 if we want to search in this field when making a search from the quick search button.
	 *  'isameasure' must be set to 1 if you want to have a total on list for this field. Field type must be summable like integer or double(24,8).
	 *  'css' is the CSS style to use on field. For example: 'maxwidth200'
	 *  'help' is a string visible as a tooltip on field
	 *  'showoncombobox' if value of the field must be visible into the label of the combobox that list record
	 *  'disabled' is 1 if we want to have the field locked by a 'disabled' attribute. In most cases, this is never set into the definition of $fields into class, but is set dynamically by some part of code.
	 *  'arrayofkeyval' to set list of value if type is a list of predefined values. For example: array("0"=>"Draft","1"=>"Active","-1"=>"Cancel")
	 *  'comment' is not used. You can store here any text of your choice. It is not used by application.
	 *
	 *  Note: To have value dynamic, you can set value to 0 in definition and edit the value on the fly into the constructor.
	 */

	// BEGIN MODULEBUILDER PROPERTIES
	/**
	 * @var array  Array with all fields and their property. Do not use it as a static var. It may be modified by constructor.
	 */
	public $fields = array(
		'rowid' =>array('type'=>'integer', 'label'=>'TechnicalID', 'enabled'=>1, 'visible'=>-1, 'notnull'=>1, 'position'=>10),
		'ref' =>array('type'=>'varchar(12)', 'label'=>'Ref', 'enabled'=>1, 'visible'=>-1, 'notnull'=>1, 'showoncombobox'=>1, 'position'=>25),
		'label' =>array('type'=>'varchar(30)', 'label'=>'Label', 'enabled'=>1, 'visible'=>-1, 'notnull'=>1, 'position'=>30),
		'entity' =>array('type'=>'integer', 'label'=>'Entity', 'default'=>1, 'enabled'=>1, 'visible'=>-2, 'notnull'=>1, 'position'=>35, 'index'=>1),
		'bank' =>array('type'=>'varchar(60)', 'label'=>'Bank', 'enabled'=>1, 'visible'=>-1, 'position'=>40),
		'code_banque' =>array('type'=>'varchar(128)', 'label'=>'Code banque', 'enabled'=>1, 'visible'=>-1, 'position'=>45),
		'code_guichet' =>array('type'=>'varchar(6)', 'label'=>'Code guichet', 'enabled'=>1, 'visible'=>-1, 'position'=>50),
		'number' =>array('type'=>'varchar(255)', 'label'=>'Number', 'enabled'=>1, 'visible'=>-1, 'position'=>55),
		'cle_rib' =>array('type'=>'varchar(5)', 'label'=>'Cle rib', 'enabled'=>1, 'visible'=>-1, 'position'=>60),
		'bic' =>array('type'=>'varchar(11)', 'label'=>'Bic', 'enabled'=>1, 'visible'=>-1, 'position'=>65),
		'iban_prefix' =>array('type'=>'varchar(34)', 'label'=>'Iban prefix', 'enabled'=>1, 'visible'=>-1, 'position'=>70),
		'country_iban' =>array('type'=>'varchar(2)', 'label'=>'Country iban', 'enabled'=>1, 'visible'=>-1, 'position'=>75),
		'cle_iban' =>array('type'=>'varchar(2)', 'label'=>'Cle iban', 'enabled'=>1, 'visible'=>-1, 'position'=>80),
		'domiciliation' =>array('type'=>'varchar(255)', 'label'=>'Domiciliation', 'enabled'=>1, 'visible'=>-1, 'position'=>85),
		'state_id' =>array('type'=>'integer', 'label'=>'StateId', 'enabled'=>1, 'visible'=>-1, 'position'=>90),
		'fk_pays' =>array('type'=>'integer', 'label'=>'Country', 'enabled'=>1, 'visible'=>-1, 'notnull'=>1, 'position'=>95),
		'proprio' =>array('type'=>'varchar(60)', 'label'=>'Proprio', 'enabled'=>1, 'visible'=>-1, 'position'=>100),
		'owner_address' =>array('type'=>'varchar(255)', 'label'=>'Owner address', 'enabled'=>1, 'visible'=>-1, 'position'=>105),
		'owner_zip' =>array('type'=>'varchar(25)', 'label'=>'Owner zip', 'enabled'=>1, 'visible'=>-1, 'position'=>106),
		'owner_town' =>array('type'=>'varchar(50)', 'label'=>'Owner town', 'enabled'=>1, 'visible'=>-1, 'position'=>107),
		'owner_country_id' =>array('type'=>'integer', 'label'=>'Owner country', 'enabled'=>1, 'visible'=>-1, 'position'=>108),
		'courant' =>array('type'=>'smallint(6)', 'label'=>'Courant', 'enabled'=>1, 'visible'=>-1, 'notnull'=>1, 'position'=>110),
		'clos' =>array('type'=>'smallint(6)', 'label'=>'Clos', 'enabled'=>1, 'visible'=>-1, 'notnull'=>1, 'position'=>115),
		'rappro' =>array('type'=>'smallint(6)', 'label'=>'Rappro', 'enabled'=>1, 'visible'=>-1, 'position'=>120),
		'url' =>array('type'=>'varchar(128)', 'label'=>'Url', 'enabled'=>1, 'visible'=>-1, 'position'=>125),
		'account_number' =>array('type'=>'varchar(32)', 'label'=>'Account number', 'enabled'=>1, 'visible'=>-1, 'position'=>130),
		'fk_accountancy_journal' =>array('type'=>'integer', 'label'=>'Accountancy journal ID', 'enabled'=>1, 'visible'=>-1, 'position'=>132),
		'accountancy_journal' =>array('type'=>'varchar(20)', 'label'=>'Accountancy journal', 'enabled'=>1, 'visible'=>-1, 'position'=>135),
		'currency_code' =>array('type'=>'varchar(3)', 'label'=>'Currency code', 'enabled'=>1, 'visible'=>-1, 'notnull'=>1, 'position'=>140),
		'min_allowed' =>array('type'=>'integer', 'label'=>'Min allowed', 'enabled'=>1, 'visible'=>-1, 'position'=>145),
		'min_desired' =>array('type'=>'integer', 'label'=>'Min desired', 'enabled'=>1, 'visible'=>-1, 'position'=>150),
		'comment' =>array('type'=>'text', 'label'=>'Comment', 'enabled'=>1, 'visible'=>-1, 'position'=>155),
		'datec' =>array('type'=>'datetime', 'label'=>'DateCreation', 'enabled'=>1, 'visible'=>-1, 'position'=>156),
		'tms' =>array('type'=>'timestamp', 'label'=>'DateModification', 'enabled'=>1, 'visible'=>-1, 'notnull'=>1, 'position'=>157),
		'fk_user_author' =>array('type'=>'integer:User:user/class/user.class.php', 'label'=>'Fk user author', 'enabled'=>1, 'visible'=>-1, 'position'=>160),
		'fk_user_modif' =>array('type'=>'integer:User:user/class/user.class.php', 'label'=>'UserModif', 'enabled'=>1, 'visible'=>-2, 'notnull'=>-1, 'position'=>165),
		'note_public' =>array('type'=>'html', 'label'=>'NotePublic', 'enabled'=>1, 'visible'=>0, 'position'=>170),
		'model_pdf' =>array('type'=>'varchar(255)', 'label'=>'Model pdf', 'enabled'=>1, 'visible'=>0, 'position'=>175),
		'import_key' =>array('type'=>'varchar(14)', 'label'=>'ImportId', 'enabled'=>1, 'visible'=>-2, 'position'=>180),
		'extraparams' =>array('type'=>'varchar(255)', 'label'=>'Extraparams', 'enabled'=>1, 'visible'=>-1, 'position'=>185),
	);
	// END MODULEBUILDER PROPERTIES

	/**
	 * Current account
	 */
	const TYPE_CURRENT = 1;
	/**
	 * Cash account
	 */
	const TYPE_CASH = 2;
	/**
	 * Savings account
	 */
	const TYPE_SAVINGS = 0;


	const STATUS_OPEN = 0;
	const STATUS_CLOSED = 1;


	/**
	 *  Constructor
	 *
	 *  @param	DoliDB		$db		Database handler
	 */
	public function __construct(DoliDB $db)
	{
		global $langs;

		$this->db = $db;

		$this->solde = 0;

		$this->type_lib = array(
			self::TYPE_SAVINGS => $langs->trans("BankType0"),
			self::TYPE_CURRENT => $langs->trans("BankType1"),
			self::TYPE_CASH => $langs->trans("BankType2"),
		);

		$this->status = array(
			self::STATUS_OPEN => $langs->trans("StatusAccountOpened"),
			self::STATUS_CLOSED => $langs->trans("StatusAccountClosed")
		);
	}

	/**
	 * Shows the account number in the appropriate format
	 *
	 * @return string
	 */
	public function __toString()
	{
		$string = '';
		foreach ($this->getFieldsToShow() as $val) {
			if ($val == 'BankCode') {
				$string .= $this->code_banque.' ';
			} elseif ($val == 'BankAccountNumber') {
				$string .= $this->number.' ';
			} elseif ($val == 'DeskCode') {
				$string .= $this->code_guichet.' ';
			} elseif ($val == 'BankAccountNumberKey') {
				$string .= $this->cle_rib.' ';
			} elseif ($val == 'BIC') {
				$string .= $this->bic.' ';
			} elseif ($val == 'IBAN') {
				$string .= $this->iban.' ';
			}
		}

		return trim($string);
	}


	/**
	 *  Return if a bank account need to be conciliated
	 *
	 *  @return     int         1 if need to be concialiated, < 0 otherwise.
	 */
	public function canBeConciliated()
	{
		global $conf;

		if (empty($this->rappro)) {
			return -1;
		}
		if ($this->courant == Account::TYPE_CASH && !getDolGlobalString('BANK_CAN_RECONCILIATE_CASHACCOUNT')) {
			return -2;
		}
		if ($this->clos) {
			return -3;
		}
		return 1;
	}


	// phpcs:disable PEAR.NamingConventions.ValidFunctionName.ScopeNotCamelCaps
	/**
	 *      Add a link between bank line record and its source
	 *
	 *      @param	int		$line_id    Id of bank entry
	 *      @param  int		$url_id     Id of object related to link
	 *      @param  string	$url        Url (deprecated, we use now 'url_id' and 'type' instead)
	 *      @param  string	$label      Link label
	 *      @param  string	$type       Type of link ('payment', 'company', 'member', ...)
	 *      @return int         		Return integer <0 if KO, id line if OK
	 */
	public function add_url_line($line_id, $url_id, $url, $label, $type)
	{
		// phpcs:enable
		$sql = "INSERT INTO ".MAIN_DB_PREFIX."bank_url (";
		$sql .= "fk_bank";
		$sql .= ", url_id";
		$sql .= ", url";		// deprecated
		$sql .= ", label";
		$sql .= ", type";
		$sql .= ") VALUES (";
		$sql .= " ".((int) $line_id);
		$sql .= ", ".((int) $url_id);
		$sql .= ", '".$this->db->escape($url)."'";		// dperecated
		$sql .= ", '".$this->db->escape($label)."'";
		$sql .= ", '".$this->db->escape($type)."'";
		$sql .= ")";

		dol_syslog(get_class($this)."::add_url_line", LOG_DEBUG);
		if ($this->db->query($sql)) {
			$rowid = $this->db->last_insert_id(MAIN_DB_PREFIX."bank_url");
			return $rowid;
		} else {
			$this->error = $this->db->lasterror();
			return -1;
		}
	}

	// phpcs:disable PEAR.NamingConventions.ValidFunctionName.ScopeNotCamelCaps
	/**
	 * 		TODO Move this into AccountLine
	 *      Return array with links from llx_bank_url
	 *
	 *      @param  int         $fk_bank    To search using bank transaction id
	 *      @param  int         $url_id     To search using link to
	 *      @param  string      $type       To search using type
	 *      @return array|int               Array of links array('url'=>, 'url_id'=>, 'label'=>, 'type'=> 'fk_bank'=> ) or -1 on error
	 */
	public function get_url($fk_bank = '', $url_id = '', $type = '')
	{
		// phpcs:enable
		$lines = array();

		// Check parameters
		if (!empty($fk_bank) && (!empty($url_id) || !empty($type))) {
			$this->error = "ErrorBadParameter";
			return -1;
		}

		$sql = "SELECT fk_bank, url_id, url, label, type";
		$sql .= " FROM ".MAIN_DB_PREFIX."bank_url";
		if ($fk_bank > 0) {
			$sql .= " WHERE fk_bank = ".((int) $fk_bank);
		} else {
			$sql .= " WHERE url_id = ".((int) $url_id)." AND type = '".$this->db->escape($type)."'";
		}
		$sql .= " ORDER BY type, label";

		dol_syslog(get_class($this)."::get_url", LOG_DEBUG);
		$result = $this->db->query($sql);
		if ($result) {
			$i = 0;
			$num = $this->db->num_rows($result);
			while ($i < $num) {
				$obj = $this->db->fetch_object($result);
				// Anciens liens (pour compatibilite)
				$lines[$i][0] = $obj->url;
				$lines[$i][1] = $obj->url_id;
				$lines[$i][2] = $obj->label;
				$lines[$i][3] = $obj->type;
				// Nouveaux liens
				$lines[$i]['url'] = $obj->url;
				$lines[$i]['url_id'] = $obj->url_id;
				$lines[$i]['label'] = $obj->label;
				$lines[$i]['type'] = $obj->type;
				$lines[$i]['fk_bank'] = $obj->fk_bank;
				$i++;
			}
		} else {
			dol_print_error($this->db);
		}

		return $lines;
	}

	/**
	 *  Add an entry into table ".MAIN_DB_PREFIX."bank
	 *
	 *  @param	int	        $date			Date operation
	 *  @param	string		$oper			'VIR','PRE','LIQ','VAD','CB','CHQ'...
	 *  @param	string		$label			Descripton
	 *  @param	float		$amount			Amount
	 *  @param	string		$num_chq		Numero cheque or transfer
	 *  @param	int  		$categorie		Category id (optionnal)
	 *  @param	User		$user			User that create
	 *  @param	string		$emetteur		Name of cheque writer
	 *  @param	string		$banque			Bank of cheque writer
	 *  @param	string		$accountancycode	When we record a free bank entry, we must provide accounting account if accountancy module is on.
	 *  @param	int			$datev			Date value
	 *  @param  string      $num_releve     Label of bank receipt for reconciliation
	 *  @param	float		$amount_main_currency	Amount
	 *  @return	int							Rowid of added entry, <0 if KO
	 */
	public function addline($date, $oper, $label, $amount, $num_chq, $categorie, User $user, $emetteur = '', $banque = '', $accountancycode = '', $datev = null, $num_releve = '', $amount_main_currency = null)
	{
		// Deprecation warning
		if (is_numeric($oper)) {
			dol_syslog(__METHOD__.": using numeric operations is deprecated", LOG_WARNING);
		}

		if (empty($this->id) && !empty($this->rowid)) {	// For backward compatibility
			$this->id = $this->rowid;
		}

		// Clean parameters
		$emetteur = trim($emetteur);
		$banque = trim($banque);
		$label = trim($label);

		$now = dol_now();

		if (is_numeric($oper)) {    // Clean operation to have a code instead of a rowid
			$sql = "SELECT code FROM ".MAIN_DB_PREFIX."c_paiement";
			$sql .= " WHERE id = ".((int) $oper);
			$sql .= " AND entity IN (".getEntity('c_paiement').")";
			$resql = $this->db->query($sql);
			if ($resql) {
				$obj = $this->db->fetch_object($resql);
				$oper = $obj->code;
			} else {
				dol_print_error($this->db, 'Failed to get payment type code');
				return -1;
			}
		}

		// Check parameters
		if (!$oper) {
			$this->error = "Operation code not defined";
			return -1;
		}
		if (!$this->id) {
			$this->error = "this->id not defined";
			return -2;
		}
		if ($this->courant == Account::TYPE_CASH && $oper != 'LIQ') {
			$this->error = "ErrorCashAccountAcceptsOnlyCashMoney";
			return -3;
		}

		$this->db->begin();

		if (is_null($datev) || empty($datev)) {
			$datev = $date;
		}

		$accline = new AccountLine($this->db);
		$accline->datec = $now;
		$accline->dateo = $date;
		$accline->datev = $datev;
		$accline->label = $label;
		$accline->amount = $amount;
		$accline->amount_main_currency = $amount_main_currency;
		$accline->fk_user_author = $user->id;
		$accline->fk_account = $this->id;
		$accline->fk_type = $oper;
		$accline->numero_compte = $accountancycode;
		$accline->num_releve = $num_releve;

		if ($num_chq) {
			$accline->num_chq = $num_chq;
		}

		if ($emetteur) {
			$accline->emetteur = $emetteur;
		}

		if ($banque) {
			$accline->bank_chq = $banque;
		}

		if ($accline->insert() > 0) {
			if ($categorie > 0) {
				$sql = "INSERT INTO ".MAIN_DB_PREFIX."bank_class(";
				$sql .= "lineid, fk_categ";
				$sql .= ") VALUES (";
				$sql .= ((int) $accline->id).", '".$this->db->escape($categorie)."'";
				$sql .= ")";

				$result = $this->db->query($sql);
				if (!$result) {
					$this->error = $this->db->lasterror();
					$this->db->rollback();

					return -4;
				}
			}

			$this->db->commit();

			return $accline->id;
		} else {
			$this->error = $accline->error;
			$this->errors = $accline->errors;
			$this->db->rollback();

			return -5;
		}
	}

	/**
	 *  Create bank account into database
	 *
	 *  @param	User	$user		Object user making creation
	 *  @param  int     $notrigger  1=Disable triggers
	 *  @return int        			Return integer < 0 if KO, > 0 if OK
	 */
	public function create(User $user, $notrigger = 0)
	{
		global $langs, $conf;

		$error = 0;

		// Clean parameters
		if (!$this->min_allowed) {
			$this->min_allowed = 0;
		}
		if (!$this->min_desired) {
			$this->min_desired = 0;
		}

		// Check parameters
		if (empty($this->country_id)) {
			$this->error = $langs->transnoentitiesnoconv("ErrorFieldRequired", $langs->transnoentitiesnoconv("Country"));
			dol_syslog(get_class($this)."::create ".$this->error, LOG_ERR);
			return -1;
		}
		if (empty($this->ref)) {
			$this->error = $langs->transnoentitiesnoconv("ErrorFieldRequired", $langs->transnoentitiesnoconv("Ref"));
			dol_syslog(get_class($this)."::create ".$this->error, LOG_ERR);
			return -1;
		}
		if (empty($this->date_solde)) {
			$this->error = $langs->transnoentitiesnoconv("ErrorFieldRequired", $langs->transnoentitiesnoconv("DateInitialBalance"));
			dol_syslog(get_class($this)."::create ".$this->error, LOG_ERR);
			return -1;
		}

<<<<<<< HEAD
		// Load librairies to check BAN
=======
		$balance = $this->balance;
		if (empty($balance) && !empty($this->solde)) {
			$balance = $this->solde;
		}
		if (empty($balance)) {
			$balance = 0;
		}

		// Chargement librairie pour acces fonction controle RIB
>>>>>>> 64b94142
		require_once DOL_DOCUMENT_ROOT.'/core/lib/bank.lib.php';

		$now = dol_now();

		$this->db->begin();

		$sql = "INSERT INTO ".MAIN_DB_PREFIX."bank_account (";
		$sql .= "datec";
		$sql .= ", ref";
		$sql .= ", label";
		$sql .= ", entity";
		$sql .= ", account_number";
		$sql .= ", fk_accountancy_journal";
		$sql .= ", bank";
		$sql .= ", code_banque";
		$sql .= ", code_guichet";
		$sql .= ", number";
		$sql .= ", cle_rib";
		$sql .= ", bic";
		$sql .= ", iban_prefix";
		$sql .= ", domiciliation";
		$sql .= ", pti_in_ctti";
		$sql .= ", proprio";
		$sql .= ", owner_address";
		$sql .= ", owner_zip";
		$sql .= ", owner_town";
		$sql .= ", owner_country_id";
		$sql .= ", currency_code";
		$sql .= ", rappro";
		$sql .= ", min_allowed";
		$sql .= ", min_desired";
		$sql .= ", comment";
		$sql .= ", state_id";
		$sql .= ", fk_pays";
		$sql .= ", ics";
		$sql .= ", ics_transfer";
		$sql .= ") VALUES (";
		$sql .= "'".$this->db->idate($now)."'";
		$sql .= ", '".$this->db->escape($this->ref)."'";
		$sql .= ", '".$this->db->escape($this->label)."'";
		$sql .= ", ".((int) $conf->entity);
		$sql .= ", '".$this->db->escape($this->account_number)."'";
		$sql .= ", ".($this->fk_accountancy_journal > 0 ? ((int) $this->fk_accountancy_journal) : "null");
		$sql .= ", '".$this->db->escape($this->bank)."'";
		$sql .= ", '".$this->db->escape($this->code_banque)."'";
		$sql .= ", '".$this->db->escape($this->code_guichet)."'";
		$sql .= ", '".$this->db->escape($this->number)."'";
		$sql .= ", '".$this->db->escape($this->cle_rib)."'";
		$sql .= ", '".$this->db->escape($this->bic)."'";
		$sql .= ", '".$this->db->escape($this->iban)."'";
		$sql .= ", '".$this->db->escape($this->domiciliation)."'";
		$sql .= ", ".((int) $this->pti_in_ctti);
		$sql .= ", '".$this->db->escape($this->proprio)."'";
		$sql .= ", '".$this->db->escape($this->owner_address)."'";
		$sql .= ", '".$this->db->escape($this->owner_zip)."'";
		$sql .= ", '".$this->db->escape($this->owner_town)."'";
		$sql .= ", ".($this->owner_country_id > 0 ? ((int) $this->owner_country_id) : "null");
		$sql .= ", '".$this->db->escape($this->currency_code)."'";
		$sql .= ", ".((int) $this->rappro);
		$sql .= ", ".price2num($this->min_allowed, 'MT');
		$sql .= ", ".price2num($this->min_desired, 'MT');
		$sql .= ", '".$this->db->escape($this->comment)."'";
		$sql .= ", ".($this->state_id > 0 ? ((int) $this->state_id) : "null");
		$sql .= ", ".($this->country_id > 0 ? ((int) $this->country_id) : "null");
		$sql .= ", '".$this->db->escape($this->ics)."'";
		$sql .= ", '".$this->db->escape($this->ics_transfer)."'";
		$sql .= ")";

		dol_syslog(get_class($this)."::create", LOG_DEBUG);
		$resql = $this->db->query($sql);
		if ($resql) {
			$this->id = $this->db->last_insert_id(MAIN_DB_PREFIX."bank_account");

			$result = $this->update($user, 1);
			if ($result > 0) {
				$accline = new AccountLine($this->db);
				$accline->datec = $now;
				$accline->label = '('.$langs->trans("InitialBankBalance").')';
				$accline->amount = price2num($balance);
				$accline->fk_user_author = $user->id;
				$accline->fk_account = $this->id;
				$accline->datev = $this->date_solde;
				$accline->dateo = $this->date_solde;
				$accline->fk_type = 'SOLD';

				if ($accline->insert() < 0) {
					$error++;
					$this->error = $accline->error;
					$this->errors = $accline->errors;
				}

				if (!$error) {
					$result = $this->insertExtraFields();
					if ($result < 0) {
						$error++;
					}
				}

				if (!$error && !$notrigger) {
					// Call trigger
					$result = $this->call_trigger('BANKACCOUNT_CREATE', $user);
					if ($result < 0) {
						$error++;
					}
					// End call triggers
				}
			} else {
				$error++;
			}
		} else {
			if ($this->db->errno() == 'DB_ERROR_RECORD_ALREADY_EXISTS') {
				$this->error = $langs->trans("ErrorBankLabelAlreadyExists");
				$error++;
			} else {
				$this->error = $this->db->error()." sql=".$sql;
				$error++;
			}
		}

		if (!$error) {
			$this->db->commit();
			return $this->id;
		} else {
			$this->db->rollback();
			return -1 * $error;
		}
	}

	/**
	 *    	Update bank account card
	 *
	 *    	@param	User	$user       Object user making action
	 *      @param  int     $notrigger  1=Disable triggers
	 *		@return	int					Return integer <0 if KO, >0 if OK
	 */
	public function update(User $user, $notrigger = 0)
	{
		global $langs, $conf;

		$error = 0;

		$this->db->begin();

		// Check parameters
		if (empty($this->country_id)) {
			$this->error = $langs->transnoentitiesnoconv("ErrorFieldRequired", $langs->transnoentitiesnoconv("Country"));
			dol_syslog(get_class($this)."::update ".$this->error, LOG_ERR);
			return -1;
		}
		if (empty($this->ref)) {
			$this->error = $langs->transnoentitiesnoconv("ErrorFieldRequired", $langs->transnoentitiesnoconv("Ref"));
			dol_syslog(get_class($this)."::update ".$this->error, LOG_ERR);
			return -1;
		}
		if (!$this->label) {
			$this->label = "???";
		}

		$sql = "UPDATE ".MAIN_DB_PREFIX."bank_account SET ";

		$sql .= " ref   = '".$this->db->escape($this->ref)."'";
		$sql .= ",label = '".$this->db->escape($this->label)."'";

		$sql .= ",courant = ".((int) $this->courant);
		$sql .= ",clos = ".((int) $this->clos);
		$sql .= ",rappro = ".((int) $this->rappro);
		$sql .= ",url = ".($this->url ? "'".$this->db->escape($this->url)."'" : "null");
		$sql .= ",account_number = '".$this->db->escape($this->account_number)."'";
		$sql .= ",fk_accountancy_journal = ".($this->fk_accountancy_journal > 0 ? ((int) $this->fk_accountancy_journal) : "null");
		$sql .= ",bank  = '".$this->db->escape($this->bank)."'";
		$sql .= ",code_banque='".$this->db->escape($this->code_banque)."'";
		$sql .= ",code_guichet='".$this->db->escape($this->code_guichet)."'";
		$sql .= ",number='".$this->db->escape($this->number)."'";
		$sql .= ",cle_rib='".$this->db->escape($this->cle_rib)."'";
		$sql .= ",bic='".$this->db->escape($this->bic)."'";
		$sql .= ",iban_prefix = '".$this->db->escape($this->iban)."'";
		$sql .= ",domiciliation='".$this->db->escape($this->domiciliation)."'";
		$sql .= ",pti_in_ctti=".((int) $this->pti_in_ctti);
		$sql .= ",proprio = '".$this->db->escape($this->proprio)."'";
		$sql .= ",owner_address = '".$this->db->escape($this->owner_address)."'";
		$sql .= ",owner_zip = '".$this->db->escape($this->owner_zip)."'";
		$sql .= ",owner_town = '".$this->db->escape($this->owner_town)."'";
		$sql .= ",owner_country_id = ".($this->owner_country_id > 0 ? ((int) $this->owner_country_id) : "null");

		$sql .= ",currency_code = '".$this->db->escape($this->currency_code)."'";

		$sql .= ",min_allowed = ".($this->min_allowed != '' ? price2num($this->min_allowed) : "null");
		$sql .= ",min_desired = ".($this->min_desired != '' ? price2num($this->min_desired) : "null");
		$sql .= ",comment = '".$this->db->escape($this->comment)."'";

		$sql .= ",state_id = ".($this->state_id > 0 ? ((int) $this->state_id) : "null");
		$sql .= ",fk_pays = ".($this->country_id > 0 ? ((int) $this->country_id) : "null");
		$sql .= ",ics = '".$this->db->escape($this->ics)."'";
		$sql .= ",ics_transfer = '".$this->db->escape($this->ics_transfer)."'";

		$sql .= " WHERE rowid = ".((int) $this->id);

		dol_syslog(get_class($this)."::update", LOG_DEBUG);
		$result = $this->db->query($sql);
		if ($result) {
			// Actions on extra fields (by external module or standard code)
			if (!$error) {
				$result = $this->insertExtraFields();
				if ($result < 0) {
					$error++;
				}
			}

			if (!$error && !$notrigger) {
				// Call trigger
				$result = $this->call_trigger('BANKACCOUNT_MODIFY', $user);
				if ($result < 0) {
					$error++;
				}
				// End call triggers
			}
		} else {
			$error++;
			$this->error = $this->db->lasterror();
			dol_print_error($this->db);
		}

		if (!$error) {
			$this->db->commit();
			return $this->id;
		} else {
			$this->db->rollback();
			return -1 * $error;
		}
	}


	// phpcs:disable PEAR.NamingConventions.ValidFunctionName.ScopeNotCamelCaps
	/**
	 *  Update BBAN (RIB) account fields
	 *
	 *  @param	User|null	$user       Object user making update
	 *  @return	int						Return integer <0 if KO, >0 if OK
	 */
	public function update_bban(User $user = null)
	{
		// phpcs:enable
		global $conf, $langs;

		// Load library to get BAN control function
		require_once DOL_DOCUMENT_ROOT.'/core/lib/bank.lib.php';

		dol_syslog(get_class($this)."::update_bban $this->code_banque,$this->code_guichet,$this->number,$this->cle_rib,$this->iban");

		// Check parameters
		if (!$this->ref) {
			$this->error = $langs->transnoentitiesnoconv("ErrorFieldRequired", $langs->trans("Ref"));
			return -2;
		}

		$sql = "UPDATE ".MAIN_DB_PREFIX."bank_account SET ";
		$sql .= " bank  = '".$this->db->escape($this->bank)."'";
		$sql .= ",code_banque='".$this->db->escape($this->code_banque)."'";
		$sql .= ",code_guichet='".$this->db->escape($this->code_guichet)."'";
		$sql .= ",number='".$this->db->escape($this->number)."'";
		$sql .= ",cle_rib='".$this->db->escape($this->cle_rib)."'";
		$sql .= ",bic='".$this->db->escape($this->bic)."'";
		$sql .= ",iban_prefix = '".$this->db->escape($this->iban)."'";
		$sql .= ",domiciliation='".$this->db->escape($this->domiciliation)."'";
		$sql .= ",proprio = '".$this->db->escape($this->proprio)."'";
		$sql .= ",owner_address = '".$this->db->escape($this->owner_address)."'";
		$sql .= ",owner_zip = '".$this->db->escape($this->owner_zip)."'";
		$sql .= ",owner_town = '".$this->db->escape($this->owner_town)."'";
		$sql .= ",owner_country_id = ".($this->owner_country_id > 0 ? ((int) $this->owner_country_id) : "null");
		$sql .= ",state_id = ".($this->state_id > 0 ? $this->state_id : "null");
		$sql .= ",fk_pays = ".($this->country_id > 0 ? $this->country_id : "null");
		$sql .= " WHERE rowid = ".((int) $this->id);
		$sql .= " AND entity = ".((int) $conf->entity);

		dol_syslog(get_class($this)."::update_bban", LOG_DEBUG);

		$result = $this->db->query($sql);
		if ($result) {
			return 1;
		} else {
			$this->error = $this->db->lasterror();
			dol_print_error($this->db);
			return -1;
		}
	}


	/**
	 *      Load a bank account into memory from database
	 *
	 *      @param	int		$id      	Id of bank account to get
	 *      @param  string	$ref     	Ref of bank account to get
	 *      @return	int					Return integer <0 if KO, >0 if OK
	 */
	public function fetch($id, $ref = '')
	{
		if (empty($id) && empty($ref)) {
			$this->error = "ErrorBadParameters";
			return -1;
		}

		$sql = "SELECT ba.rowid, ba.ref, ba.label, ba.bank, ba.number, ba.courant, ba.clos, ba.rappro, ba.url,";
		$sql .= " ba.code_banque, ba.code_guichet, ba.cle_rib, ba.bic, ba.iban_prefix as iban,";
		$sql .= " ba.domiciliation as address, ba.pti_in_ctti, ba.proprio, ba.owner_address, ba.owner_zip, ba.owner_town, ba.owner_country_id, ba.state_id, ba.fk_pays as country_id,";
		$sql .= " ba.account_number, ba.fk_accountancy_journal, ba.currency_code,";
		$sql .= " ba.min_allowed, ba.min_desired, ba.comment,";
		$sql .= " ba.datec as date_creation, ba.tms as date_modification, ba.ics, ba.ics_transfer,";
		$sql .= ' c.code as country_code, c.label as country,';
		$sql .= ' d.code_departement as state_code, d.nom as state,';
		$sql .= ' aj.code as accountancy_journal';
		$sql .= " FROM ".MAIN_DB_PREFIX."bank_account as ba";
		$sql .= ' LEFT JOIN '.MAIN_DB_PREFIX.'c_country as c ON ba.fk_pays = c.rowid';
		$sql .= ' LEFT JOIN '.MAIN_DB_PREFIX.'c_departements as d ON ba.state_id = d.rowid';
		$sql .= ' LEFT JOIN '.MAIN_DB_PREFIX.'accounting_journal as aj ON aj.rowid=ba.fk_accountancy_journal';
		$sql .= " WHERE ba.entity IN (".getEntity($this->element).")";
		if ($id) {
			$sql .= " AND ba.rowid = ".((int) $id);
		}
		if ($ref) {
			$sql .= " AND ba.ref = '".$this->db->escape($ref)."'";
		}

		dol_syslog(get_class($this)."::fetch", LOG_DEBUG);
		$result = $this->db->query($sql);
		if ($result) {
			if ($this->db->num_rows($result)) {
				$obj = $this->db->fetch_object($result);

				$this->id            = $obj->rowid;
				$this->rowid         = $obj->rowid;
				$this->ref           = $obj->ref;
				$this->label         = $obj->label;
				$this->type          = $obj->courant;
				$this->courant       = $obj->courant;
				$this->bank          = $obj->bank;
				$this->clos          = $obj->clos;
				$this->rappro        = $obj->rappro;
				$this->url           = $obj->url;

				$this->code_banque   = $obj->code_banque;
				$this->code_guichet  = $obj->code_guichet;
				$this->number        = $obj->number;
				$this->cle_rib       = $obj->cle_rib;
				$this->bic           = $obj->bic;
				$this->iban          = $obj->iban;
				$this->domiciliation = $obj->address;
				$this->address       = $obj->address;
				$this->pti_in_ctti   = $obj->pti_in_ctti;
				$this->proprio       = $obj->proprio;
				$this->owner_address = $obj->owner_address;
				$this->owner_zip     = $obj->owner_zip;
				$this->owner_town    = $obj->owner_town;
				$this->owner_country_id = $obj->owner_country_id;

				$this->state_id        = $obj->state_id;
				$this->state_code      = $obj->state_code;
				$this->state           = $obj->state;

				$this->country_id    = $obj->country_id;
				$this->country_code  = $obj->country_code;
				$this->country       = $obj->country;

				$this->account_number = $obj->account_number;
				$this->fk_accountancy_journal = $obj->fk_accountancy_journal;
				$this->accountancy_journal = $obj->accountancy_journal;

				$this->currency_code  = $obj->currency_code;
				$this->account_currency_code = $obj->currency_code;
				$this->min_allowed    = $obj->min_allowed;
				$this->min_desired    = $obj->min_desired;
				$this->comment        = $obj->comment;

				$this->date_creation  = $this->db->jdate($obj->date_creation);
				$this->date_modification = $this->db->jdate($obj->date_modification);
				$this->date_update    = $this->date_modification;	// For compatibility

				$this->ics           = $obj->ics;
				$this->ics_transfer  = $obj->ics_transfer;

				// Retrieve all extrafield
				// fetch optionals attributes and labels
				$this->fetch_optionals();

				return 1;
			} else {
				return 0;
			}
		} else {
			$this->error = $this->db->lasterror();
			$this->errors[] = $this->error;
			return -1;
		}
	}

	/**
	 * Sets object to supplied categories.
	 *
	 * Deletes object from existing categories not supplied.
	 * Adds it to non existing supplied categories.
	 * Existing categories are left untouch.
	 *
	 * @param 	int[]|int 	$categories 	Category or categories IDs
	 * @return 	int							Return integer <0 if KO, >0 if OK
	 */
	public function setCategories($categories)
	{
		require_once DOL_DOCUMENT_ROOT.'/categories/class/categorie.class.php';
		return parent::setCategoriesCommon($categories, Categorie::TYPE_ACCOUNT);
	}

	/**
	 *  Delete bank account from database
	 *
	 *  @param	User|null	$user	User deleting
	 *  @return int      	       	Return integer <0 if KO, >0 if OK
	 */
	public function delete(User $user = null)
	{
		$error = 0;

		$this->db->begin();

		// @TODO Check there is no child into llx_payment_various, ... to allow deletion ?

		// Delete link between tag and bank account
		if (!$error) {
			$sql = "DELETE FROM ".MAIN_DB_PREFIX."categorie_account";
			$sql .= " WHERE fk_account = ".((int) $this->id);

			$resql = $this->db->query($sql);
			if (!$resql) {
				$error++;
				$this->error = "Error ".$this->db->lasterror();
			}
		}

		if (!$error) {
			$sql = "DELETE FROM ".MAIN_DB_PREFIX.$this->table_element;
			$sql .= " WHERE rowid = ".((int) $this->id);

			dol_syslog(get_class($this)."::delete", LOG_DEBUG);
			$result = $this->db->query($sql);
			if ($result) {
				// Remove extrafields
				if (!$error) {
					$result = $this->deleteExtraFields();
					if ($result < 0) {
						$error++;
						dol_syslog(get_class($this)."::delete error -4 ".$this->error, LOG_ERR);
					}
				}
			} else {
				$error++;
				$this->error = "Error ".$this->db->lasterror();
			}
		}

		if (!$error) {
			$this->db->commit();
			return 1;
		} else {
			$this->db->rollback();
			return -1;
		}
	}


	/**
	 *  Return label of object status
	 *
	 *  @param      int		$mode			0=long label, 1=short label, 2=Picto + short label, 3=Picto, 4=Picto + long label, 5=short label + picto, 6=Long label + picto
	 *  @return     string        		    Label
	 */
	public function getLibStatut($mode = 0)
	{
		return $this->LibStatut($this->clos, $mode);
	}

	// phpcs:disable PEAR.NamingConventions.ValidFunctionName.ScopeNotCamelCaps
	/**
	 *  Return label of given object status
	 *
	 *  @param	 int		$status        	Id status
	 *  @param   int		$mode			0=long label, 1=short label, 2=Picto + short label, 3=Picto, 4=Picto + long label, 5=short label + picto, 6=Long label + picto
	 *  @return  string        			    Label
	 */
	public function LibStatut($status, $mode = 0)
	{
		// phpcs:enable
		global $langs;
		$langs->load('banks');

		if ($status == self::STATUS_OPEN) {
			$label = $langs->transnoentitiesnoconv("StatusAccountOpened");
			$labelshort = $langs->transnoentitiesnoconv("StatusAccountOpened");
			$statusType = 'status4';
		} else {
			$label = $langs->transnoentitiesnoconv("StatusAccountClosed");
			$labelshort = $langs->transnoentitiesnoconv("StatusAccountClosed");
			$statusType = 'status5';
		}

		return dolGetStatus($label, $labelshort, '', $statusType, $mode);
	}


	// phpcs:disable PEAR.NamingConventions.ValidFunctionName.ScopeNotCamelCaps
	/**
	 *    Renvoi si un compte peut etre supprimer ou non (sans mouvements)
	 *
	 *    @return     boolean     vrai si peut etre supprime, faux sinon
	 */
	public function can_be_deleted()
	{
		// phpcs:enable
		$can_be_deleted = false;

		$sql = "SELECT COUNT(rowid) as nb";
		$sql .= " FROM ".MAIN_DB_PREFIX."bank";
		$sql .= " WHERE fk_account = ".((int) $this->id);

		$resql = $this->db->query($sql);
		if ($resql) {
			$obj = $this->db->fetch_object($resql);
			if ($obj->nb <= 1) {
				$can_be_deleted = true; // Juste le solde
			}
		} else {
			dol_print_error($this->db);
		}
		return $can_be_deleted;
	}


	/**
	 *   Return error
	 *
	 *   @return	string		Error string
	 */
	public function error()
	{
		return $this->error;
	}

	/**
	 * 	Return current sold
	 *
	 * 	@param	int		$option		1=Exclude future operation date (this is to exclude input made in advance and have real account sold)
	 *	@param	int		$date_end	Date until we want to get bank account sold
	 *	@param	string	$field		dateo or datev
	 *	@return	int		current sold (value date <= today)
	 */
	public function solde($option = 0, $date_end = '', $field = 'dateo')
	{
		$solde = 0;

		$sql = "SELECT sum(amount) as amount";
		$sql .= " FROM ".MAIN_DB_PREFIX."bank";
		$sql .= " WHERE fk_account = ".((int) $this->id);
		if ($option == 1) {
			$sql .= " AND ".$this->db->escape($field)." <= '".(!empty($date_end) ? $this->db->idate($date_end) : $this->db->idate(dol_now()))."'";
		}

		$resql = $this->db->query($sql);
		if ($resql) {
			if ($this->db->num_rows($resql)) {
				$obj = $this->db->fetch_object($resql);
				$solde = $obj->amount;
			}
			$this->db->free($resql);
		} else {
			$this->errors[] = $this->db->lasterror;
			return -1;
		}

		return price2num($solde, 'MU');
	}

	// phpcs:disable PEAR.NamingConventions.ValidFunctionName.ScopeNotCamelCaps
	/**
	 *      Load indicators for dashboard (this->nbtodo and this->nbtodolate)
	 *
	 *      @param	User	$user        		Objet user
	 *		@param	int		$filteraccountid	To get info for a particular account id
	 *      @return WorkboardResponse|int 		Return integer <0 if KO, WorkboardResponse if OK
	 */
	public function load_board(User $user, $filteraccountid = 0)
	{
		// phpcs:enable
		global $conf, $langs;

		if ($user->socid) {
			return -1; // protection pour eviter appel par utilisateur externe
		}

		$sql = "SELECT b.rowid, b.datev as datefin";
		$sql .= " FROM ".MAIN_DB_PREFIX."bank as b,";
		$sql .= " ".MAIN_DB_PREFIX."bank_account as ba";
		$sql .= " WHERE b.rappro=0";
		$sql .= " AND b.fk_account = ba.rowid";
		$sql .= " AND ba.entity IN (".getEntity('bank_account').")";
		$sql .= " AND (ba.rappro = 1 AND ba.courant != 2)"; // Compte rapprochable
		$sql .= " AND clos = 0";
		if ($filteraccountid) {
			$sql .= " AND ba.rowid = ".((int) $filteraccountid);
		}

		$resql = $this->db->query($sql);
		if ($resql) {
			$langs->load("banks");
			$now = dol_now();

			require_once DOL_DOCUMENT_ROOT.'/core/class/workboardresponse.class.php';

			$response = new WorkboardResponse();
			$response->warning_delay = $conf->bank->rappro->warning_delay / 60 / 60 / 24;
			$response->label = $langs->trans("TransactionsToConciliate");
			$response->labelShort = $langs->trans("TransactionsToConciliateShort");
			$response->url = DOL_URL_ROOT.'/compta/bank/list.php?leftmenu=bank&amp;mainmenu=bank';
			$response->img = img_object('', "payment");

			while ($obj = $this->db->fetch_object($resql)) {
				$response->nbtodo++;
				if ($this->db->jdate($obj->datefin) < ($now - $conf->bank->rappro->warning_delay)) {
					$response->nbtodolate++;
				}
			}

			return $response;
		} else {
			dol_print_error($this->db);
			$this->error = $this->db->error();
			return -1;
		}
	}

	// phpcs:disable PEAR.NamingConventions.ValidFunctionName.ScopeNotCamelCaps
	/**
	 *      Charge indicateurs this->nb de tableau de bord
	 *
	 *		@param		int			$filteraccountid	To get info for a particular account id
	 *      @return     int         Return integer <0 if KO, >0 if OK
	 */
	public function load_state_board($filteraccountid = 0)
	{
		// phpcs:enable
		global $user;

		if ($user->socid) {
			return -1; // protection pour eviter appel par utilisateur externe
		}

		$sql = "SELECT count(b.rowid) as nb";
		$sql .= " FROM ".MAIN_DB_PREFIX."bank as b,";
		$sql .= " ".MAIN_DB_PREFIX."bank_account as ba";
		$sql .= " WHERE b.fk_account = ba.rowid";
		$sql .= " AND ba.entity IN (".getEntity('bank_account').")";
		$sql .= " AND (ba.rappro = 1 AND ba.courant != 2)"; // Compte rapprochable
		$sql .= " AND clos = 0";
		if ($filteraccountid) {
			$sql .= " AND ba.rowid = ".((int) $filteraccountid);
		}

		$resql = $this->db->query($sql);
		if ($resql) {
			while ($obj = $this->db->fetch_object($resql)) {
				$this->nb["banklines"] = $obj->nb;
			}
			$this->db->free($resql);
			return 1;
		} else {
			dol_print_error($this->db);
			$this->error = $this->db->error();
			return -1;
		}
	}


	/**
	 *      Load indicators for dashboard (this->nbtodo and this->nbtodolate)
	 *
	 *      @return int     Nb of account we can reconciliate
	 */
	public function countAccountToReconcile()
	{
		global $db, $conf, $user;

		//Protection against external users
		if ($user->socid) {
			return 0;
		}

		$nb = 0;

		$sql = "SELECT COUNT(ba.rowid) as nb";
		$sql .= " FROM ".MAIN_DB_PREFIX."bank_account as ba";
		$sql .= " WHERE ba.rappro > 0 and ba.clos = 0";
		$sql .= " AND ba.entity IN (".getEntity('bank_account').")";
		if (!getDolGlobalString('BANK_CAN_RECONCILIATE_CASHACCOUNT')) {
			$sql .= " AND ba.courant != 2";
		}
		$resql = $this->db->query($sql);
		if ($resql) {
			$obj = $this->db->fetch_object($resql);
			$nb = $obj->nb;
		} else {
			dol_print_error($this->db);
		}

		return $nb;
	}

	/**
	 * getTooltipContentArray
	 *
	 * @param 	array 	$params 	Params to construct tooltip data
	 * @since 	v18
	 * @return 	array
	 */
	public function getTooltipContentArray($params)
	{
		global $langs;
		$langs->loadLangs(['banks', 'compta']);
		include_once DOL_DOCUMENT_ROOT.'/core/lib/bank.lib.php';

		$datas = array();

		$nofetch = !empty($params['nofetch']);
		$pictos = img_picto('', $this->picto).' <u class="paddingrightnow">'.$langs->trans("BankAccount").'</u>';
		if (isset($this->status)) {
			$pictos .= ' '.$this->getLibStatut(5);
		}
		$datas['picto'] = $pictos;
		$datas['label'] = '<br><b>'.$langs->trans('Label').':</b> '.$this->label;
		$datas['accountnumber'] = '<br><b>'.$langs->trans('AccountNumber').':</b> '.$this->number;
		$datas['iban'] = '<br><b>'.$langs->trans('IBAN').':</b> '.getIbanHumanReadable($this);
		$datas['bic'] = '<br><b>'.$langs->trans('BIC').':</b> '.$this->bic;
		$datas['accountcurrency'] = '<br><b>'.$langs->trans("AccountCurrency").':</b> '.$this->currency_code;

		if (isModEnabled('accounting')) {
			include_once DOL_DOCUMENT_ROOT.'/core/lib/accounting.lib.php';
			$langs->load("accountancy");
			$datas['accountaccounting'] = '<br><b>'.$langs->trans('AccountAccounting').':</b> '.length_accountg($this->account_number);
			$datas['accountancyjournal'] = '<br><b>'.$langs->trans('AccountancyJournal').':</b> '.$this->accountancy_journal;
		}
		// show categories for this record only in ajax to not overload lists
		if (isModEnabled('categorie') && !$nofetch) {
			require_once DOL_DOCUMENT_ROOT . '/categories/class/categorie.class.php';
			$form = new Form($this->db);
			$datas['categories'] = '<br>' . $form->showCategories($this->id, Categorie::TYPE_ACCOUNT, 1);
		}

		return $datas;
	}

	/**
	 *  Return clicable name (with picto eventually)
	 *
	 *	@param	int		$withpicto					Include picto into link
	 *  @param  string	$mode           			''=Link to card, 'transactions'=Link to transactions card
	 *  @param  string  $option         			''=Show ref, 'reflabel'=Show ref+label
	 *  @param  int     $save_lastsearch_value    	-1=Auto, 0=No save of lastsearch_values when clicking, 1=Save lastsearch_values whenclicking
	 *  @param	int  	$notooltip		 			1=Disable tooltip
	 *  @param  string  $morecss                    Add more css on link
	 *	@return	string								Chaine avec URL
	 */
	public function getNomUrl($withpicto = 0, $mode = '', $option = '', $save_lastsearch_value = -1, $notooltip = 0, $morecss = '')
	{
		global $conf, $langs;

		if (!empty($conf->dol_no_mouse_hover)) {
			$notooltip = 1; // Force disable tooltips
		}

		include_once DOL_DOCUMENT_ROOT.'/core/lib/bank.lib.php';

		$result = '';
		$classfortooltip = 'classfortooltip';
		$dataparams = '';
		$params = [
			'id' => $this->id,
			'objecttype' => $this->element,
			'option' => $option,
			'nofetch' => 1,
		];
		if (getDolGlobalInt('MAIN_ENABLE_AJAX_TOOLTIP')) {
			$classfortooltip = 'classforajaxtooltip';
			$dataparams = ' data-params="'.dol_escape_htmltag(json_encode($params)).'"';
			$label = '';
		} else {
			$label = implode($this->getTooltipContentArray($params));
		}

		$url = DOL_URL_ROOT.'/compta/bank/card.php?id='.$this->id;
		if ($mode == 'transactions') {
			$url = DOL_URL_ROOT.'/compta/bank/bankentries_list.php?id='.$this->id;
		} elseif ($mode == 'receipts') {
			$url = DOL_URL_ROOT.'/compta/bank/releve.php?account='.$this->id;
		}

		if ($option != 'nolink') {
			// Add param to save lastsearch_values or not
			$add_save_lastsearch_values = ($save_lastsearch_value == 1 ? 1 : 0);
			if ($save_lastsearch_value == -1 && isset($_SERVER["PHP_SELF"]) && preg_match('/list\.php/', $_SERVER["PHP_SELF"])) {
				$add_save_lastsearch_values = 1;
			}
			if ($add_save_lastsearch_values) {
				$url .= '&save_lastsearch_values=1';
			}
		}

		$linkclose = '';
		if (empty($notooltip)) {
			if (getDolGlobalInt('MAIN_OPTIMIZEFORTEXTBROWSER')) {
				$label = $langs->trans("BankAccount");
				$linkclose .= ' alt="'.dol_escape_htmltag($label, 1).'"';
			}
			$linkclose .= ($label ? ' title="'.dol_escape_htmltag($label, 1).'"' : ' title="tocomplete"');
			$linkclose .= $dataparams.' class="'.$classfortooltip.($morecss ? ' '.$morecss : '').'"';
		} else {
			$linkclose = ($morecss ? ' class="'.$morecss.'"' : '');
		}

		if ($option == 'nolink' || empty($url)) {
			$linkstart = '<span';
		} else {
			$linkstart = '<a href="'.$url.'"';
		}
		$linkstart .= $linkclose.'>';
		if ($option == 'nolink' || empty($url)) {
			$linkend = '</span>';
		} else {
			$linkend = '</a>';
		}

		$result .= $linkstart;

		if ($withpicto) {
			$result .= img_object(($notooltip ? '' : $label), ($this->picto ? $this->picto : 'generic'), ($notooltip ? (($withpicto != 2) ? 'class="paddingright"' : '') : 'class="'.(($withpicto != 2) ? 'paddingright ' : '').'"'), 0, 0, $notooltip ? 0 : 1);
		}
		if ($withpicto != 2) {
			$result .= $this->ref.($option == 'reflabel' && $this->label ? ' - '.$this->label : '');
		}
		$result .= $linkend;

		return $result;
	}


	// Method after here are common to Account and CompanyBankAccount


	/**
	 *     Return if an account has valid information for Direct debit payment
	 *
	 *     @return     int         1 if correct, <=0 if wrong
	 */
	public function verif()
	{
		require_once DOL_DOCUMENT_ROOT.'/core/lib/bank.lib.php';

		$error = 0;

		// Call functions to check BAN
		if (!checkIbanForAccount($this)) {
			$error++;
			$this->error = 'IBANNotValid';
		}
		if (!checkSwiftForAccount($this)) {
			$error++;
			$this->error = 'SwiftNotValid';
		}

		if (! $error) {
			return 1;
		} else {
			return 0;
		}
	}

	/**
	 * 	Return account country code
	 *
	 *	@return		string		country code
	 */
	public function getCountryCode()
	{
		global $mysoc;

		// We return country code of bank account
		if (!empty($this->country_code)) {
			return $this->country_code;
		}

		// For backward compatibility, we try to guess country from other information
		if (!empty($this->iban)) {
			// If IBAN defined, we can know country of account from it
			$reg = array();
			if (preg_match("/^([a-zA-Z][a-zA-Z])/i", $this->iban, $reg)) {
				return $reg[1];
			}
		}

		// If this class is linked to a third party
		if (!empty($this->socid)) {
			require_once DOL_DOCUMENT_ROOT.'/societe/class/societe.class.php';
			$company = new Societe($this->db);
			$result = $company->fetch($this->socid);
			if (!empty($company->country_code)) {
				return $company->country_code;
			}
		}

		// We return country code of managed company
		if (!empty($mysoc->country_code)) {
			return $mysoc->country_code;
		}

		return '';
	}

	/**
	 * Return if a bank account is defined with detailed information (bank code, desk code, number and key).
	 * More information on codes used by countries on page http://en.wikipedia.org/wiki/Bank_code
	 *
	 * @return		int        0=No bank code need + Account number is enough
	 *                         1=Need 2 fields for bank code: Bank, Desk (France, Spain, ...) + Account number and key
	 *                         2=Need 1 field for bank code:  Bank only (Sort code for Great Britain, BSB for Australia) + Account number
	 */
	public function useDetailedBBAN()
	{
		$country_code = $this->getCountryCode();

		if (in_array($country_code, array('FR', 'ES', 'GA', 'IT', 'NC'))) {
			return 1; // France, Spain, Gabon, ... - Not valid for CH
		}
		if (in_array($country_code, array('AD', 'AU', 'BE', 'CA', 'DE', 'DK', 'GR', 'GB', 'ID', 'IE', 'IR', 'KR', 'NL', 'NZ', 'UK', 'US'))) {
			return 2; // Australia, England...
		}
		return 0;
	}

	/**
	 * Return 1 if IBAN / BIC is mandatory (otherwise option)
	 *
	 * @return		int        1 = mandatory / 0 = Not mandatory
	 */
	public function needIBAN()
	{
		global $conf;

		if (getDolGlobalString('MAIN_IBAN_IS_NEVER_MANDATORY')) {
			return 0;
		}

		$country_code = $this->getCountryCode();

		$country_code_in_EEC = array(
				'AT', // Austria
				'BE', // Belgium
				'BG', // Bulgaria
				'CY', // Cyprus
				'CZ', // Czech republic
				'DE', // Germany
				'DK', // Danemark
				'EE', // Estonia
				'ES', // Spain
				'FI', // Finland
				'FR', // France
				'GB', // United Kingdom
				'GR', // Greece
				'HR', // Croatia
				'NL', // Holland
				'HU', // Hungary
				'IE', // Ireland
				'IM', // Isle of Man - Included in UK
				'IT', // Italy
				'LT', // Lithuania
				'LU', // Luxembourg
				'LV', // Latvia
				'MC', // Monaco - Included in France
				'MT', // Malta
				//'NO',	// Norway
				'PL', // Poland
				'PT', // Portugal
				'RO', // Romania
				'SE', // Sweden
				'SK', // Slovakia
				'SI', // Slovenia
				'UK', // United Kingdom
				//'CH',	// Switzerland - No. Swizerland in not in EEC
		);

		if (in_array($country_code, $country_code_in_EEC)) {
			return 1; // France, Spain, ...
		}
		return 0;
	}

	/**
	 *	Load miscellaneous information for tab "Info"
	 *
	 *	@param  int		$id		Id of object to load
	 *	@return	void
	 */
	public function info($id)
	{
	}

	/**
	 * Returns the fields in order that this bank account should show to the user
	 * Will return an array with the following values:
	 * - BankAccountNumber
	 * - BankCode
	 * - BankAccountNumberKey
	 * - DeskCode
	 *
	 * Some countries show less or more bank account properties to the user
	 *
	 * @param  int     $includeibanbic         1=Return also key for IBAN and BIC
	 * @return array                           Array of fields to show
	 * @see useDetailedBBAN()
	 */
	public function getFieldsToShow($includeibanbic = 0)
	{
		//Get the required properties depending on the country
		$detailedBBAN = $this->useDetailedBBAN();

		if ($detailedBBAN == 0) {
			$fieldarray = array(
					'BankAccountNumber'
			);
		} elseif ($detailedBBAN == 2) {
			$fieldarray = array(
					'BankCode',
					'BankAccountNumber'
			);
		} else {
			$fieldarray = self::getAccountNumberOrder();
		}

		//if ($this->needIBAN()) {    // return always IBAN and BIC (this was old behaviour)
		if ($includeibanbic) {
			$fieldarray[] = 'IBAN';
			$fieldarray[] = 'BIC';
		}
		//}

		//Get the order the properties are shown
		return $fieldarray;
	}

	/**
	 * Returns the components of the bank account in order.
	 * Will return an array with the following values:
	 * - BankAccountNumber
	 * - BankCode
	 * - BankAccountNumberKey
	 * - DeskCode
	 *
	 * @return array
	 */
	public static function getAccountNumberOrder()
	{
		global $conf;

		$fieldlists = array(
				'BankCode',
				'DeskCode',
				'BankAccountNumber',
				'BankAccountNumberKey'
		);

		if (getDolGlobalString('BANK_SHOW_ORDER_OPTION')) {
			if (is_numeric($conf->global->BANK_SHOW_ORDER_OPTION)) {
				if (getDolGlobalString('BANK_SHOW_ORDER_OPTION') == '1') {
					$fieldlists = array(
						'BankCode',
						'DeskCode',
						'BankAccountNumberKey',
						'BankAccountNumber'
					);
				}
			} else {
				//Replace the old AccountNumber key with the new BankAccountNumber key
				$fieldlists = explode(
					' ',
					preg_replace('/ ?[^Bank]AccountNumber ?/', 'BankAccountNumber', $conf->global->BANK_SHOW_ORDER_OPTION)
				);
			}
		}

		return $fieldlists;
	}


	/**
	 *  Initialise an instance with random values.
	 *  Used to build previews or test instances.
	 *	id must be 0 if object instance is a specimen.
	 *
	 *  @return	void
	 */
	public function initAsSpecimen()
	{
		// Example of IBAN FR7630001007941234567890185
		$this->specimen        = 1;
		$this->ref             = 'MBA';
		$this->label           = 'My Big Company Bank account';
		$this->bank            = 'MyBank';
		$this->courant         = Account::TYPE_CURRENT;
		$this->clos            = Account::STATUS_OPEN;
		$this->code_banque     = '30001';
		$this->code_guichet    = '00794';
		$this->number          = '12345678901';
		$this->cle_rib         = '85';
		$this->bic             = 'AA12';
		$this->iban            = 'FR7630001007941234567890185';
		$this->domiciliation   = 'Banque de France';
		$this->proprio         = 'Owner';
		$this->owner_address   = 'Owner address';
		$this->owner_zip       = 'Owner zip';
		$this->owner_town      = 'Owner town';
		$this->owner_country_id = 'Owner country_id';
		$this->country_id      = 1;
	}

	/**
	 * Function used to replace a thirdparty id with another one.
	 *
	 * @param DoliDB 	$dbs 			Database handler
	 * @param int 		$origin_id 		Old thirdparty id
	 * @param int 		$dest_id 		New thirdparty id
	 * @return bool						True=SQL success, False=SQL error
	 */
	public static function replaceThirdparty($dbs, $origin_id, $dest_id)
	{
		$sql = "UPDATE ".MAIN_DB_PREFIX."bank_url SET url_id = ".((int) $dest_id)." WHERE url_id = ".((int) $origin_id)." AND type='company'";

		if ($dbs->query($sql)) {
			return true;
		} else {
			//if ($ignoreerrors) return true; // TODO Not enough. If there is A-B on kept thirdparty and B-C on old one, we must get A-B-C after merge. Not A-B.
			//$this->errors = $dbs->lasterror();
			return false;
		}
	}

	/**
	 *	Return clicable link of object (with eventually picto)
	 *
	 *	@param      string	    $option                 Where point the link (0=> main card, 1,2 => shipment, 'nolink'=>No link)
	 *  @param		array		$arraydata				Array of data
	 *  @return		string								HTML Code for Kanban thumb.
	 */
	public function getKanbanView($option = '', $arraydata = null)
	{
		global $langs;

		$selected = (empty($arraydata['selected']) ? 0 : $arraydata['selected']);

		$return = '<div class="box-flex-item box-flex-grow-zero">';
		$return .= '<div class="info-box info-box-sm">';
		$return .= '<span class="info-box-icon bg-infobox-action">';
		$return .= img_picto('', $this->picto);
		$return .= '</span>';
		$return .= '<div class="info-box-content">';
		$return .= '<span class="info-box-ref inline-block tdoverflowmax150 valignmiddle">'.(method_exists($this, 'getNomUrl') ? $this->getNomUrl() : $this->ref).'</span>';
		if ($selected >= 0) {
			$return .= '<input id="cb'.$this->id.'" class="flat checkforselect fright" type="checkbox" name="toselect[]" value="'.$this->id.'"'.($selected ? ' checked="checked"' : '').'>';
		}
		if (property_exists($this, 'type_lib')) {
			$return .= '<br><span class="info-box-label opacitymedium" title="'.$this->type_lib[$this->type].'">'.substr($this->type_lib[$this->type], 0, 24).'...</span>';
		}
		if (method_exists($this, 'solde')) {
			$return .= '<br><a href="'.DOL_URL_ROOT.'/compta/bank/bankentries_list.php?id='.$this->id.'">';
			$return .= '<span class="opacitymedium">'.$langs->trans("Balance").'</span> : <span class="amount">'.price(price2num($this->solde(1), 'MT'), 0, $langs, 1, -1, -1, $this->currency_code).'</span>';
		}
		if (method_exists($this, 'getLibStatut')) {
			$return .= '<br><div class="info-box-status margintoponly">'.$this->getLibStatut(3).'</div>';
		}
		$return .= '</div>';
		$return .= '</div>';
		$return .= '</div>';
		return $return;
	}
}


require_once DOL_DOCUMENT_ROOT.'/core/class/commonobjectline.class.php';

/**
 *	Class to manage bank transaction lines
 */
class AccountLine extends CommonObjectLine
{
	/**
	 * @var string Error code (or message)
	 */
	public $error = '';

	/**
	 * @var DoliDB Database handler.
	 */
	public $db;

	/**
	 * @var string ID to identify managed object
	 */
	public $element = 'bank';

	/**
	 * @var string Name of table without prefix where object is stored
	 */
	public $table_element = 'bank';

	/**
	 * @var string String with name of icon for myobject. Must be the part after the 'object_' into object_myobject.png
	 */
	public $picto = 'accountline';

	/**
	 * @var int ID
	 */
	public $id;

	/**
	 * @var string Ref
	 */
	public $ref;

	/**
	 * Date creation record (datec)
	 *
	 * @var integer
	 */
	public $datec;

	/**
	 * Date (dateo)
	 *
	 * @var integer
	 */
	public $dateo;

	/**
	 * Date value (datev)
	 *
	 * @var integer
	 */
	public $datev;

	public $amount;					/* Amount of payment in the bank account currency */
	public $amount_main_currency;	/* Amount in the currency of company if bank account use another currency */

	/**
	 * @var int ID
	 */
	public $fk_user_author;

	/**
	 * @var int ID
	 */
	public $fk_user_rappro;

	/**
	 * @var int ID
	 */
	public $fk_type;

	/**
	 * @var int ID of cheque receipt
	 */
	public $fk_bordereau;

	/**
	 * @var int ID of bank account
	 */
	public $fk_account;

	/**
	 * @var string		Ref of bank account
	 */
	public $bank_account_ref;

	/**
	 * @var string		Label of bank account
	 */
	public $bank_account_label;

	/**
	 * @var string		Bank account numero
	 */
	public $numero_compte;

	/**
	 * @var string		Name of check issuer
	 */
	public $emetteur;

	public $rappro; // Is it conciliated
	public $num_releve; // If conciliated, what is bank statement
	public $num_chq; // Num of cheque
	public $bank_chq; // Bank of cheque

	/**
	 * @var string bank transaction lines label
	 */
	public $label;

	public $note;

	/**
	 * User author of the rapprochement.
	 */
	public $user_rappro;


	/**
	 *  Constructor
	 *
	 *  @param	DoliDB	$db		Database handler
	 */
	public function __construct(DoliDB $db)
	{
		$this->db = $db;
	}

	/**
	 *  Load into memory content of a bank transaction line
	 *
	 *  @param		int		$rowid   	Id of bank transaction to load
	 *  @param      string	$ref     	Ref of bank transaction to load
	 *  @param      string	$num     	External num to load (ex: num of transaction for paypal fee)
	 *	@return		int					Return integer <0 if KO, 0 if OK but not found, >0 if OK and found
	 */
	public function fetch($rowid, $ref = '', $num = '')
	{
		// Check parameters
		if (empty($rowid) && empty($ref) && empty($num)) {
			return -1;
		}

		$sql = "SELECT b.rowid, b.datec, b.datev, b.dateo, b.amount, b.label as label, b.fk_account,";
		$sql .= " b.fk_user_author, b.fk_user_rappro,";
		$sql .= " b.fk_type, b.num_releve, b.num_chq, b.rappro, b.note,";
		$sql .= " b.fk_bordereau, b.banque, b.emetteur,";
		$sql .= " ba.ref as bank_account_ref, ba.label as bank_account_label";
		$sql .= " FROM ".MAIN_DB_PREFIX."bank as b,";
		$sql .= " ".MAIN_DB_PREFIX."bank_account as ba";
		$sql .= " WHERE b.fk_account = ba.rowid";
		$sql .= " AND ba.entity IN (".getEntity('bank_account').")";
		if ($num) {
			$sql .= " AND b.num_chq = '".$this->db->escape($num)."'";
		} elseif ($ref) {
			$sql .= " AND b.rowid = '".$this->db->escape($ref)."'";
		} else {
			$sql .= " AND b.rowid = ".((int) $rowid);
		}

		dol_syslog(get_class($this)."::fetch", LOG_DEBUG);
		$result = $this->db->query($sql);
		if ($result) {
			$ret = 0;

			$obj = $this->db->fetch_object($result);
			if ($obj) {
				$this->id = $obj->rowid;
				$this->rowid = $obj->rowid;
				$this->ref = $obj->rowid;

				$this->datec = $this->db->jdate($obj->datec);
				$this->datev = $this->db->jdate($obj->datev);
				$this->dateo = $this->db->jdate($obj->dateo);
				$this->amount = $obj->amount;
				$this->label = $obj->label;
				$this->note = $obj->note;

				$this->fk_user_author = $obj->fk_user_author;
				$this->fk_user_rappro = $obj->fk_user_rappro;

				$this->fk_type = $obj->fk_type; // Type of transaction
				$this->rappro = $obj->rappro;
				$this->num_releve = $obj->num_releve;

				$this->num_chq = $obj->num_chq;
				$this->bank_chq = $obj->banque;
				$this->fk_bordereau = $obj->fk_bordereau;

				$this->fk_account = $obj->fk_account;
				$this->bank_account_ref = $obj->bank_account_ref;
				$this->bank_account_label = $obj->bank_account_label;

				// Retrieve all extrafield
				// fetch optionals attributes and labels
				$this->fetch_optionals();

				$ret = 1;
			}
			$this->db->free($result);
			return $ret;
		} else {
			return -1;
		}
	}

	/**
	 * Inserts a transaction to a bank account
	 *
	 * @return int Return integer <0 if KO, rowid of the line if OK
	 */
	public function insert()
	{
		$error = 0;

		$this->db->begin();

		$sql = "INSERT INTO ".MAIN_DB_PREFIX."bank (";
		$sql .= "datec";
		$sql .= ", dateo";
		$sql .= ", datev";
		$sql .= ", label";
		$sql .= ", amount";
		$sql .= ", amount_main_currency";
		$sql .= ", fk_user_author";
		$sql .= ", num_chq";
		$sql .= ", fk_account";
		$sql .= ", fk_type";
		$sql .= ", emetteur,banque";
		$sql .= ", rappro";
		$sql .= ", numero_compte";
		$sql .= ", num_releve";
		$sql .= ") VALUES (";
		$sql .= "'".$this->db->idate($this->datec)."'";
		$sql .= ", '".$this->db->idate($this->dateo)."'";
		$sql .= ", '".$this->db->idate($this->datev)."'";
		$sql .= ", '".$this->db->escape($this->label)."'";
		$sql .= ", ".price2num($this->amount);
		$sql .= ", ".(empty($this->amount_main_currency) ? "NULL" : price2num($this->amount_main_currency));
		$sql .= ", ".($this->fk_user_author > 0 ? ((int) $this->fk_user_author) : "null");
		$sql .= ", ".($this->num_chq ? "'".$this->db->escape($this->num_chq)."'" : "null");
		$sql .= ", '".$this->db->escape($this->fk_account)."'";
		$sql .= ", '".$this->db->escape($this->fk_type)."'";
		$sql .= ", ".($this->emetteur ? "'".$this->db->escape($this->emetteur)."'" : "null");
		$sql .= ", ".($this->bank_chq ? "'".$this->db->escape($this->bank_chq)."'" : "null");
		$sql .= ", ".(int) $this->rappro;
		$sql .= ", ".($this->numero_compte ? "'".$this->db->escape($this->numero_compte)."'" : "''");
		$sql .= ", ".($this->num_releve ? "'".$this->db->escape($this->num_releve)."'" : "null");
		$sql .= ")";


		dol_syslog(get_class($this)."::insert", LOG_DEBUG);
		$resql = $this->db->query($sql);
		if ($resql) {
			$this->id = $this->db->last_insert_id(MAIN_DB_PREFIX.'bank');
			// Actions on extra fields (by external module or standard code)
			$result = $this->insertExtraFields();
			if ($result < 0) {
				$error++;
			}
		} else {
			$error++;
			$this->error = $this->db->lasterror();
			dol_print_error($this->db);
		}

		if (!$error) {
			$this->db->commit();
			return $this->id;
		} else {
			$this->db->rollback();
			return -1 * $error;
		}
	}

	/**
	 * Delete bank transaction record
	 *
	 * @param	User|null	$user		User object that delete
	 * @param	int			$notrigger	1=Does not execute triggers, 0= execute triggers
	 * @return	int 					Return integer <0 if KO, >0 if OK
	 */
	public function delete(User $user = null, $notrigger = 0)
	{
		$nbko = 0;

		if ($this->rappro) {
			// Protection to avoid any delete of consolidated lines
			$this->error = "ErrorDeleteNotPossibleLineIsConsolidated";
			return -1;
		}

		$this->db->begin();

		if (!$notrigger) {
			// Call trigger
			$result = $this->call_trigger('BANKACCOUNTLINE_DELETE', $user);
			if ($result < 0) {
				$this->db->rollback();
				return -1;
			}
			// End call triggers
		}

		// Protection to avoid any delete of accounted lines. Protection on by default
		if (!getDolGlobalString('BANK_ALLOW_TRANSACTION_DELETION_EVEN_IF_IN_ACCOUNTING')) {
			$sql = "SELECT COUNT(rowid) as nb FROM ".MAIN_DB_PREFIX."accounting_bookkeeping WHERE doc_type = 'bank' AND fk_doc = ".((int) $this->id);
			$resql = $this->db->query($sql);
			if ($resql) {
				$obj = $this->db->fetch_object($resql);
				if ($obj && $obj->nb) {
					$this->error = 'ErrorRecordAlreadyInAccountingDeletionNotPossible';
					$this->db->rollback();
					return -1;
				}
			} else {
				$this->error = $this->db->lasterror();
				$this->db->rollback();
				return -1;
			}
		}

		// Delete urls
		$result = $this->delete_urls($user);
		if ($result < 0) {
			$nbko++;
		}

		$sql = "DELETE FROM ".MAIN_DB_PREFIX."bank_class WHERE lineid=".(int) $this->rowid;
		dol_syslog(get_class($this)."::delete", LOG_DEBUG);
		$result = $this->db->query($sql);
		if (!$result) {
			$nbko++;
		}

		$sql = "DELETE FROM ".MAIN_DB_PREFIX."bank_extrafields WHERE fk_object=".(int) $this->rowid;
		$result = $this->db->query($sql);
		if (!$result) {
			$nbko++;
		}

		$sql = "DELETE FROM ".MAIN_DB_PREFIX."bank WHERE rowid=".(int) $this->rowid;
		dol_syslog(get_class($this)."::delete", LOG_DEBUG);
		$result = $this->db->query($sql);
		if (!$result) {
			$nbko++;
		}

		if (!$nbko) {
			$this->db->commit();
			return 1;
		} else {
			$this->db->rollback();
			return -$nbko;
		}
	}


	// phpcs:disable PEAR.NamingConventions.ValidFunctionName.ScopeNotCamelCaps
	/**
	 * 	Delete bank line records
	 *
	 *	@param	User|null	$user	User object that delete
	 *  @return	int 				Return integer <0 if KO, >0 if OK
	 */
	public function delete_urls(User $user = null)
	{
		// phpcs:enable
		$nbko = 0;

		if ($this->rappro) {
			// Protection to avoid any delete of consolidated lines
			$this->error = "ErrorDeleteNotPossibleLineIsConsolidated";
			return -1;
		}

		$this->db->begin();

		$sql = "DELETE FROM ".MAIN_DB_PREFIX."bank_url WHERE fk_bank=".(int) $this->rowid;
		dol_syslog(get_class($this)."::delete_urls", LOG_DEBUG);
		$result = $this->db->query($sql);
		if (!$result) {
			$nbko++;
		}

		if (!$nbko) {
			$this->db->commit();
			return 1;
		} else {
			$this->db->rollback();
			return -$nbko;
		}
	}


	/**
	 *		Update bank account record in database
	 *
	 *		@param	User	$user			Object user making update
	 *		@param 	int		$notrigger		0=Disable all triggers
	 *		@return	int						Return integer <0 if KO, >0 if OK
	 */
	public function update(User $user, $notrigger = 0)
	{
		$this->db->begin();

		$sql = "UPDATE ".MAIN_DB_PREFIX."bank SET";
		$sql .= " amount = ".price2num($this->amount).",";
		$sql .= " datev='".$this->db->idate($this->datev)."',";
		$sql .= " dateo='".$this->db->idate($this->dateo)."'";
		$sql .= " WHERE rowid = ".((int) $this->rowid);

		dol_syslog(get_class($this)."::update", LOG_DEBUG);
		$resql = $this->db->query($sql);
		if ($resql) {
			$this->db->commit();
			return 1;
		} else {
			$this->db->rollback();
			$this->error = $this->db->error();
			return -1;
		}
	}


	// phpcs:disable PEAR.NamingConventions.ValidFunctionName.ScopeNotCamelCaps
	/**
	 *	Update conciliation field
	 *
	 *	@param	User	$user			Objet user making update
	 *	@param 	int		$cat			Category id
	 *	@param	int		$conciliated	1=Set transaction to conciliated, 0=Keep transaction non conciliated
	 *	@return	int						Return integer <0 if KO, >0 if OK
	 */
	public function update_conciliation(User $user, $cat, $conciliated = 1)
	{
		// phpcs:enable
		global $conf, $langs;

		$this->db->begin();

		// Check statement field
		if (getDolGlobalString('BANK_STATEMENT_REGEX_RULE')) {
			if (!preg_match('/' . getDolGlobalString('BANK_STATEMENT_REGEX_RULE').'/', $this->num_releve)) {
				$this->errors[] = $langs->trans("ErrorBankStatementNameMustFollowRegex", $conf->global->BANK_STATEMENT_REGEX_RULE);
				return -1;
			}
		}

		$sql = "UPDATE ".MAIN_DB_PREFIX."bank SET";
		$sql .= " rappro = ".((int) $conciliated);
		$sql .= ", num_releve = '".$this->db->escape($this->num_releve)."'";
		if ($conciliated) {
			$sql .= ", fk_user_rappro = ".$user->id;
		}
		$sql .= " WHERE rowid = ".((int) $this->id);

		dol_syslog(get_class($this)."::update_conciliation", LOG_DEBUG);
		$resql = $this->db->query($sql);
		if ($resql) {
			if (!empty($cat) && $cat > 0) {
				$sql = "INSERT INTO ".MAIN_DB_PREFIX."bank_class (";
				$sql .= "lineid";
				$sql .= ", fk_categ";
				$sql .= ") VALUES (";
				$sql .= $this->id;
				$sql .= ", ".((int) $cat);
				$sql .= ")";

				dol_syslog(get_class($this)."::update_conciliation", LOG_DEBUG);
				$this->db->query($sql);

				// No error check. Can fail if category already affected
				// TODO Do no try the insert if link already exists
			}

			$this->rappro = 1;

			$this->db->commit();
			return 1;
		} else {
			$this->db->rollback();
			return -1;
		}
	}


	// phpcs:disable PEAR.NamingConventions.ValidFunctionName.ScopeNotCamelCaps
	/**
	 * 	Increase/decrease value date of a rowid
	 *
	 *	@param	int		$rowid		Id of line
	 *	@param	int		$sign		1 or -1
	 *	@return	int					>0 if OK, 0 if KO
	 */
	public function datev_change($rowid, $sign = 1)
	{
		// phpcs:enable
		$sql = "SELECT datev FROM ".MAIN_DB_PREFIX."bank WHERE rowid = ".((int) $rowid);
		$resql = $this->db->query($sql);
		if ($resql) {
			$obj = $this->db->fetch_object($resql);
			$newdate = $this->db->jdate($obj->datev) + (3600 * 24 * $sign);

			$sql = "UPDATE ".MAIN_DB_PREFIX."bank SET";
			$sql .= " datev = '".$this->db->idate($newdate)."'";
			$sql .= " WHERE rowid = ".((int) $rowid);

			$result = $this->db->query($sql);
			if ($result) {
				if ($this->db->affected_rows($result)) {
					return 1;
				}
			} else {
				dol_print_error($this->db);
				return 0;
			}
		} else {
			dol_print_error($this->db);
		}
		return 0;
	}

	// phpcs:disable PEAR.NamingConventions.ValidFunctionName.ScopeNotCamelCaps
	/**
	 * 	Increase value date of a rowid
	 *
	 *	@param	int		$id		Id of line to change
	 *	@return	int				>0 if OK, 0 if KO
	 */
	public function datev_next($id)
	{
		// phpcs:enable
		return $this->datev_change($id, 1);
	}

	// phpcs:disable PEAR.NamingConventions.ValidFunctionName.ScopeNotCamelCaps
	/**
	 * 	Decrease value date of a rowid
	 *
	 *	@param	int		$id		Id of line to change
	 *	@return	int				>0 if OK, 0 if KO
	 */
	public function datev_previous($id)
	{
		// phpcs:enable
		return $this->datev_change($id, -1);
	}


	// phpcs:disable PEAR.NamingConventions.ValidFunctionName.ScopeNotCamelCaps
	/**
	 * 	Increase/decrease operation date of a rowid
	 *
	 *	@param	int		$rowid		Id of line
	 *	@param	int		$sign		1 or -1
	 *	@return	int					>0 if OK, 0 if KO
	 */
	public function dateo_change($rowid, $sign = 1)
	{
		// phpcs:enable
		$sql = "SELECT dateo FROM ".MAIN_DB_PREFIX."bank WHERE rowid = ".((int) $rowid);
		$resql = $this->db->query($sql);
		if ($resql) {
			$obj = $this->db->fetch_object($resql);
			$newdate = $this->db->jdate($obj->dateo) + (3600 * 24 * $sign);

			$sql = "UPDATE ".MAIN_DB_PREFIX."bank SET";
			$sql .= " dateo = '".$this->db->idate($newdate)."'";
			$sql .= " WHERE rowid = ".((int) $rowid);

			$result = $this->db->query($sql);
			if ($result) {
				if ($this->db->affected_rows($result)) {
					return 1;
				}
			} else {
				dol_print_error($this->db);
				return 0;
			}
		} else {
			dol_print_error($this->db);
		}
		return 0;
	}

	// phpcs:disable PEAR.NamingConventions.ValidFunctionName.ScopeNotCamelCaps
	/**
	 * 	Increase operation date of a rowid
	 *
	 *	@param	int		$id		Id of line to change
	 *	@return	int				>0 if OK, 0 if KO
	 */
	public function dateo_next($id)
	{
		// phpcs:enable
		return $this->dateo_change($id, 1);
	}

	// phpcs:disable PEAR.NamingConventions.ValidFunctionName.ScopeNotCamelCaps
	/**
	 * 	Decrease operation date of a rowid
	 *
	 *	@param	int		$id		Id of line to change
	 *	@return	int				>0 if OK, 0 if KO
	 */
	public function dateo_previous($id)
	{
		// phpcs:enable
		return $this->dateo_change($id, -1);
	}


	/**
	 *	Load miscellaneous information for tab "Info"
	 *
	 *	@param  int		$id		Id of object to load
	 *	@return	void
	 */
	public function info($id)
	{
		$sql = 'SELECT b.rowid, b.datec, b.tms as datem,';
		$sql .= ' b.fk_user_author, b.fk_user_rappro';
		$sql .= ' FROM '.MAIN_DB_PREFIX.'bank as b';
		$sql .= ' WHERE b.rowid = '.((int) $id);

		$result = $this->db->query($sql);
		if ($result) {
			if ($this->db->num_rows($result)) {
				$obj = $this->db->fetch_object($result);

				$this->id = $obj->rowid;

				$this->user_creation_id = $obj->fk_user_author;
				$this->user_rappro = $obj->fk_user_rappro;
				$this->date_creation     = $this->db->jdate($obj->datec);
				$this->date_modification = $this->db->jdate($obj->datem);
				//$this->date_rappro       = $obj->daterappro;    // Not yet managed
			}
			$this->db->free($result);
		} else {
			dol_print_error($this->db);
		}
	}


	/**
	 *    	Return clickable name (with picto eventually)
	 *
	 *		@param	int		$withpicto		0=No picto, 1=Include picto into link, 2=Only picto
	 *		@param	int		$maxlen			Longueur max libelle
	 *		@param	string	$option			Option ('', 'showall', 'showconciliated', 'showconciliatedandaccounted'). Options may be slow.
	 * 		@param	int     $notooltip		1=Disable tooltip
	 *		@return	string					Chaine avec URL
	 */
	public function getNomUrl($withpicto = 0, $maxlen = 0, $option = '', $notooltip = 0)
	{
		global $langs;

		$result = '';

		$label = img_picto('', $this->picto).' <u>'.$langs->trans("BankTransactionLine").'</u>:<br>';
		$label .= '<b>'.$langs->trans("Ref").':</b> '.$this->ref;

		$linkstart = '<a href="'.DOL_URL_ROOT.'/compta/bank/line.php?rowid='.((int) $this->id).'&save_lastsearch_values=1" title="'.dol_escape_htmltag($label, 1).'" class="classfortooltip">';
		$linkend = '</a>';

		$result .= $linkstart;
		if ($withpicto) {
			$result .= img_object(($notooltip ? '' : $label), ($this->picto ? $this->picto : 'account'), ($notooltip ? (($withpicto != 2) ? 'class="paddingright"' : '') : 'class="'.(($withpicto != 2) ? 'paddingright ' : '').'classfortooltip"'), 0, 0, $notooltip ? 0 : 1);
		}
		if ($withpicto != 2) {
			$result .= ($this->ref ? $this->ref : $this->id);
		}
		$result .= $linkend;

		if ($option == 'showall' || $option == 'showconciliated' || $option == 'showconciliatedandaccounted') {
			$result .= ' <span class="opacitymedium">(';
		}
		if ($option == 'showall') {
			$result .= $langs->trans("BankAccount").': ';
			$accountstatic = new Account($this->db);
			$accountstatic->id = $this->fk_account;
			$accountstatic->ref = $this->bank_account_ref;
			$accountstatic->label = $this->bank_account_label;
			$result .= $accountstatic->getNomUrl(0).', ';
		}
		if ($option == 'showall' || $option == 'showconciliated' || $option == 'showconciliatedandaccounted') {
			$result .= $langs->trans("BankLineConciliated").': ';
			$result .= yn($this->rappro);
		}
		if (isModEnabled('accounting') && ($option == 'showall' || $option == 'showconciliatedandaccounted')) {
			$sql = "SELECT COUNT(rowid) as nb FROM ".MAIN_DB_PREFIX."accounting_bookkeeping";
			$sql .= " WHERE doc_type = 'bank' AND fk_doc = ".((int) $this->id);
			$resql = $this->db->query($sql);
			if ($resql) {
				$obj = $this->db->fetch_object($resql);
				if ($obj && $obj->nb) {
					$result .= ' - '.$langs->trans("Accounted").': '.yn(1);
				} else {
					$result .= ' - '.$langs->trans("Accounted").': '.yn(0);
				}
			}
		}
		if ($option == 'showall' || $option == 'showconciliated' || $option == 'showconciliatedandaccounted') {
			$result .= ')</span>';
		}

		return $result;
	}


	/**
	 *  Return the label of the status
	 *
	 *  @param  int		$mode          0=long label, 1=short label, 2=Picto + short label, 3=Picto, 4=Picto + long label, 5=Short label + Picto, 6=Long label + Picto
	 *  @return	string 			       Label of status
	 */
	public function getLibStatut($mode = 0)
	{
		return $this->LibStatut($this->status, $mode);
	}

	// phpcs:disable PEAR.NamingConventions.ValidFunctionName.ScopeNotCamelCaps
	/**
	 *  Return the label of a given status
	 *
	 *  @param	int		$status        Id status
	 *  @param  int		$mode          0=long label, 1=short label, 2=Picto + short label, 3=Picto, 4=Picto + long label, 5=Short label + Picto, 6=Long label + Picto
	 *  @return string 			       Label of status
	 */
	public function LibStatut($status, $mode = 0)
	{
		// phpcs:enable
		//global $langs;

		//$langs->load('companies');
		/*
		if ($mode == 0)
		{
			if ($status==0) return $langs->trans("ActivityCeased");
			if ($status==1) return $langs->trans("InActivity");
		}
		if ($mode == 1)
		{
			if ($status==0) return $langs->trans("ActivityCeased");
			if ($status==1) return $langs->trans("InActivity");
		}
		if ($mode == 2)
		{
			if ($status==0) return img_picto($langs->trans("ActivityCeased"),'statut5', 'class="pictostatus"').' '.$langs->trans("ActivityCeased");
			if ($status==1) return img_picto($langs->trans("InActivity"),'statut4', 'class="pictostatus"').' '.$langs->trans("InActivity");
		}
		if ($mode == 3)
		{
			if ($status==0) return img_picto($langs->trans("ActivityCeased"),'statut5', 'class="pictostatus"');
			if ($status==1) return img_picto($langs->trans("InActivity"),'statut4', 'class="pictostatus"');
		}
		if ($mode == 4)
		{
			if ($status==0) return img_picto($langs->trans("ActivityCeased"),'statut5', 'class="pictostatus"').' '.$langs->trans("ActivityCeased");
			if ($status==1) return img_picto($langs->trans("InActivity"),'statut4', 'class="pictostatus"').' '.$langs->trans("InActivity");
		}
		if ($mode == 5)
		{
			if ($status==0) return $langs->trans("ActivityCeased").' '.img_picto($langs->trans("ActivityCeased"),'statut5', 'class="pictostatus"');
			if ($status==1) return $langs->trans("InActivity").' '.img_picto($langs->trans("InActivity"),'statut4', 'class="pictostatus"');
		}*/

		return '';
	}


	/**
	 *	Return if a bank line was dispatched into bookkeeping
	 *
	 *	@return     int         Return integer <0 if KO, 0=no, 1=yes
	 */
	public function getVentilExportCompta()
	{
		$alreadydispatched = 0;

		$type = 'bank';

		$sql = " SELECT COUNT(ab.rowid) as nb FROM ".MAIN_DB_PREFIX."accounting_bookkeeping as ab WHERE ab.doc_type='".$this->db->escape($type)."' AND ab.fk_doc = ".((int) $this->id);
		$resql = $this->db->query($sql);
		if ($resql) {
			$obj = $this->db->fetch_object($resql);
			if ($obj) {
				$alreadydispatched = $obj->nb;
			}
		} else {
			$this->error = $this->db->lasterror();
			return -1;
		}

		if ($alreadydispatched) {
			return 1;
		}
		return 0;
	}
}<|MERGE_RESOLUTION|>--- conflicted
+++ resolved
@@ -700,9 +700,7 @@
 			return -1;
 		}
 
-<<<<<<< HEAD
 		// Load librairies to check BAN
-=======
 		$balance = $this->balance;
 		if (empty($balance) && !empty($this->solde)) {
 			$balance = $this->solde;
@@ -711,8 +709,7 @@
 			$balance = 0;
 		}
 
-		// Chargement librairie pour acces fonction controle RIB
->>>>>>> 64b94142
+		// Load the library to validate/check a BAN account
 		require_once DOL_DOCUMENT_ROOT.'/core/lib/bank.lib.php';
 
 		$now = dol_now();
