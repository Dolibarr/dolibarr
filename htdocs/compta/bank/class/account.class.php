<?php
/* Copyright (C) 2001-2007	Rodolphe Quiedeville	<rodolphe@quiedeville.org>
 * Copyright (C) 2003		Jean-Louis Bergamo		<jlb@j1b.org>
 * Copyright (C) 2004-2012	Laurent Destailleur		<eldy@users.sourceforge.net>
 * Copyright (C) 2004		Christophe Combelles	<ccomb@free.fr>
 * Copyright (C) 2005-2010	Regis Houssin			<regis.houssin@inodbox.com>
 * Copyright (C) 2013		Florian Henry			<florian.henry@open-concept.pro>
 * Copyright (C) 2015-2016	Marcos García			<marcosgdf@gmail.com>
 * Copyright (C) 2015-2017	Alexandre Spangaro		<aspangaro@open-dsi.fr>
 * Copyright (C) 2016		Ferran Marcet   		<fmarcet@2byte.es>
 * Copyright (C) 2019		JC Prieto				<jcprieto@virtual20.com><prietojc@gmail.com>
 * Copyright (C) 2022-2023  Frédéric France         <frederic.france@netlogic.fr>
 *
 * This program is free software; you can redistribute it and/or modify
 * it under the terms of the GNU General Public License as published by
 * the Free Software Foundation; either version 3 of the License, or
 * (at your option) any later version.
 *
 * This program is distributed in the hope that it will be useful,
 * but WITHOUT ANY WARRANTY; without even the implied warranty of
 * MERCHANTABILITY or FITNESS FOR A PARTICULAR PURPOSE.  See the
 * GNU General Public License for more details.
 *
 * You should have received a copy of the GNU General Public License
 * along with this program. If not, see <https://www.gnu.org/licenses/>.
 */

/**
 *	\file       htdocs/compta/bank/class/account.class.php
 *	\ingroup    bank
 *	\brief      File of class to manage bank accounts
 */

require_once DOL_DOCUMENT_ROOT.'/core/class/commonobject.class.php';


/**
 *	Class to manage bank accounts
 */
class Account extends CommonObject
{
	/**
	 * @var string ID to identify managed object
	 */
	public $element = 'bank_account';

	/**
	 * @var string Name of table without prefix where object is stored
	 */
	public $table_element = 'bank_account';

	/**
	 * @var int  Does this object support multicompany module ?
	 * 0=No test on entity, 1=Test with field entity, 'field@table'=Test with link by field@table
	 */
	public $ismultientitymanaged = 1;

	/**
	 * @var string String with name of icon for myobject. Must be the part after the 'object_' into object_myobject.png
	 */
	public $picto = 'account';

	/**
	 * @var	int		Use id instead of rowid
	 * @deprecated
	 * @see $id
	 */
	public $rowid;

	/**
	 * Account Label
	 * @var string
	 */
	public $label;

	/**
	 * Bank account type. Check TYPE_ constants
	 * @var int
	 */
	public $courant;

	/**
	 * Bank account type. Check TYPE_ constants
	 * @var int
	 */
	public $type;

	/**
	 * Bank name
	 * @var string
	 */
	public $bank;

	/**
	 * Status
	 * @var int
	 */
	public $clos = self::STATUS_OPEN;

	/**
	 * Does it need to be conciliated?
	 * @var int
	 */
	public $rappro = 1;

	/**
	 * Webpage
	 * @var string
	 */
	public $url;

	/**
	 * Bank number. If in SEPA area, you should move to IBAN field
	 * @var string
	 */
	public $code_banque;

	/**
	 * Branch number. If in SEPA area, you should move to IBAN field
	 * @var string
	 */
	public $code_guichet;

	/**
	 * Account number. If in SEPA area, you should move to IBAN field
	 * @var string
	 */
	public $number;

	/**
	 * Bank account number control digit. If in SEPA area, you should move to IBAN field
	 * @var string
	 */
	public $cle_rib;

	/**
	 * BIC/Swift code
	 * @var string
	 */
	public $bic;

	/**
	 * IBAN number (International Bank Account Number). Stored into iban_prefix field into database (TODO Rename field in database)
	 * @var string
	 */
	public $iban;

	/**
	 * IBAN number
	 *
	 * @var string
	 * @deprecated see $iban
	 */
	public $iban_prefix;

	/**
	 * XML SEPA format: place Payment Type Information (PmtTpInf) in Credit Transfer Transaction Information (CdtTrfTxInf)
	 * @var int
	 */
	public $pti_in_ctti = 0;

	/**
	 * Name of account holder
	 * @var string
	 */
	public $proprio;

	/**
	 * Address of account holder
	 * @var string
	 */
	public $owner_address;
	public $owner_zip;
	public $owner_town;
	public $owner_country_id;
	public $owner_country_code;

	/**
	 * Address of the bank account
	 * @var string
	 */
	public $domiciliation;		// deprecated, use now address
	public $address;
	public $state_id;
	public $state_code;
	public $state;

	/**
	 * Variable containing all account types with their respective translated label.
	 * Defined in __construct
	 * @var array
	 */
	public $type_lib = array();

	/**
	 * Variable containing all account statuses with their respective translated label.
	 * Defined in __construct
	 * @var array
	 */
	public $status = array();

	/**
	 * Accountancy code
	 * @var string
	 */
	public $account_number;

	/**
	 * @var int ID
	 */
	public $fk_accountancy_journal;
	/**
	 * @var string	Label of journal
	 */
	public $accountancy_journal;

	/**
	 * Currency code
	 * @var string
	 */
	public $currency_code;

	/**
	 * Currency code
	 * @var string
	 * @deprecated Use currency_code instead
	 */
	public $account_currency_code;

	/**
	 * Authorized minimum balance
	 * @var float
	 */
	public $min_allowed;

	/**
	 * Desired minimum balance
	 * @var float
	 */
	public $min_desired;

	/**
	 * Notes
	 * @var string
	 */
	public $comment;

	/**
	 * Date of the initial balance. Used in Account::create
	 * @var int
	 */
	public $date_solde;

	/**
	 * Balance. Used in Account::create
	 * @var float
	 * @deprecated
	 * @see $balance
	 */
	public $solde;

	/**
	 * Balance. Used in Account::create
	 * @var float
	 */
	public $balance;

	/**
	 * Creditor Identifier CI. Some banks use different ICS for direct debit and bank tranfer
	 * @var string
	 */
	public $ics;

	/**
	 * Creditor Identifier for Bank Transfer.
	 * @var string
	 */
	public $ics_transfer;


	/**
	 *  'type' if the field format ('integer', 'integer:ObjectClass:PathToClass[:AddCreateButtonOrNot[:Filter]]', 'varchar(x)', 'double(24,8)', 'real', 'price', 'text', 'html', 'date', 'datetime', 'timestamp', 'duration', 'mail', 'phone', 'url', 'password')
	 *         Note: Filter can be a string like "(t.ref:like:'SO-%') or (t.date_creation:<:'20160101') or (t.nature:is:NULL)"
	 *  'label' the translation key.
	 *  'enabled' is a condition when the field must be managed.
	 *  'position' is the sort order of field.
	 *  'notnull' is set to 1 if not null in database. Set to -1 if we must set data to null if empty ('' or 0).
	 *  'visible' says if field is visible in list (Examples: 0=Not visible, 1=Visible on list and create/update/view forms, 2=Visible on list only, 3=Visible on create/update/view form only (not list), 4=Visible on list and update/view form only (not create). 5=Visible on list and view only (not create/not update). Using a negative value means field is not shown by default on list but can be selected for viewing)
	 *  'noteditable' says if field is not editable (1 or 0)
	 *  'default' is a default value for creation (can still be overwrote by the Setup of Default Values if field is editable in creation form). Note: If default is set to '(PROV)' and field is 'ref', the default value will be set to '(PROVid)' where id is rowid when a new record is created.
	 *  'index' if we want an index in database.
	 *  'foreignkey'=>'tablename.field' if the field is a foreign key (it is recommanded to name the field fk_...).
	 *  'searchall' is 1 if we want to search in this field when making a search from the quick search button.
	 *  'isameasure' must be set to 1 if you want to have a total on list for this field. Field type must be summable like integer or double(24,8).
	 *  'css' is the CSS style to use on field. For example: 'maxwidth200'
	 *  'help' is a string visible as a tooltip on field
	 *  'showoncombobox' if value of the field must be visible into the label of the combobox that list record
	 *  'disabled' is 1 if we want to have the field locked by a 'disabled' attribute. In most cases, this is never set into the definition of $fields into class, but is set dynamically by some part of code.
	 *  'arrayofkeyval' to set list of value if type is a list of predefined values. For example: array("0"=>"Draft","1"=>"Active","-1"=>"Cancel")
	 *  'comment' is not used. You can store here any text of your choice. It is not used by application.
	 *
	 *  Note: To have value dynamic, you can set value to 0 in definition and edit the value on the fly into the constructor.
	 */

	// BEGIN MODULEBUILDER PROPERTIES
	/**
	 * @var array  Array with all fields and their property. Do not use it as a static var. It may be modified by constructor.
	 */
	public $fields = array(
		'rowid' =>array('type'=>'integer', 'label'=>'TechnicalID', 'enabled'=>1, 'visible'=>-1, 'notnull'=>1, 'position'=>10),
		'ref' =>array('type'=>'varchar(12)', 'label'=>'Ref', 'enabled'=>1, 'visible'=>-1, 'notnull'=>1, 'showoncombobox'=>1, 'position'=>25),
		'label' =>array('type'=>'varchar(30)', 'label'=>'Label', 'enabled'=>1, 'visible'=>-1, 'notnull'=>1, 'position'=>30),
		'entity' =>array('type'=>'integer', 'label'=>'Entity', 'default'=>1, 'enabled'=>1, 'visible'=>-2, 'notnull'=>1, 'position'=>35, 'index'=>1),
		'bank' =>array('type'=>'varchar(60)', 'label'=>'Bank', 'enabled'=>1, 'visible'=>-1, 'position'=>40),
		'code_banque' =>array('type'=>'varchar(128)', 'label'=>'Code banque', 'enabled'=>1, 'visible'=>-1, 'position'=>45),
		'code_guichet' =>array('type'=>'varchar(6)', 'label'=>'Code guichet', 'enabled'=>1, 'visible'=>-1, 'position'=>50),
		'number' =>array('type'=>'varchar(255)', 'label'=>'Number', 'enabled'=>1, 'visible'=>-1, 'position'=>55),
		'cle_rib' =>array('type'=>'varchar(5)', 'label'=>'Cle rib', 'enabled'=>1, 'visible'=>-1, 'position'=>60),
		'bic' =>array('type'=>'varchar(11)', 'label'=>'Bic', 'enabled'=>1, 'visible'=>-1, 'position'=>65),
		'iban_prefix' =>array('type'=>'varchar(34)', 'label'=>'Iban prefix', 'enabled'=>1, 'visible'=>-1, 'position'=>70),
		'country_iban' =>array('type'=>'varchar(2)', 'label'=>'Country iban', 'enabled'=>1, 'visible'=>-1, 'position'=>75),
		'cle_iban' =>array('type'=>'varchar(2)', 'label'=>'Cle iban', 'enabled'=>1, 'visible'=>-1, 'position'=>80),
		'domiciliation' =>array('type'=>'varchar(255)', 'label'=>'Domiciliation', 'enabled'=>1, 'visible'=>-1, 'position'=>85),
		'state_id' =>array('type'=>'integer', 'label'=>'StateId', 'enabled'=>1, 'visible'=>-1, 'position'=>90),
		'fk_pays' =>array('type'=>'integer', 'label'=>'Country', 'enabled'=>1, 'visible'=>-1, 'notnull'=>1, 'position'=>95),
		'proprio' =>array('type'=>'varchar(60)', 'label'=>'Proprio', 'enabled'=>1, 'visible'=>-1, 'position'=>100),
		'owner_address' =>array('type'=>'varchar(255)', 'label'=>'Owner address', 'enabled'=>1, 'visible'=>-1, 'position'=>105),
		'owner_zip' =>array('type'=>'varchar(25)', 'label'=>'Owner zip', 'enabled'=>1, 'visible'=>-1, 'position'=>106),
		'owner_town' =>array('type'=>'varchar(50)', 'label'=>'Owner town', 'enabled'=>1, 'visible'=>-1, 'position'=>107),
		'owner_country_id' =>array('type'=>'integer', 'label'=>'Owner country', 'enabled'=>1, 'visible'=>-1, 'position'=>108),
		'courant' =>array('type'=>'smallint(6)', 'label'=>'Courant', 'enabled'=>1, 'visible'=>-1, 'notnull'=>1, 'position'=>110),
		'clos' =>array('type'=>'smallint(6)', 'label'=>'Clos', 'enabled'=>1, 'visible'=>-1, 'notnull'=>1, 'position'=>115),
		'rappro' =>array('type'=>'smallint(6)', 'label'=>'Rappro', 'enabled'=>1, 'visible'=>-1, 'position'=>120),
		'url' =>array('type'=>'varchar(128)', 'label'=>'Url', 'enabled'=>1, 'visible'=>-1, 'position'=>125),
		'account_number' =>array('type'=>'varchar(32)', 'label'=>'Account number', 'enabled'=>1, 'visible'=>-1, 'position'=>130),
		'fk_accountancy_journal' =>array('type'=>'integer', 'label'=>'Accountancy journal ID', 'enabled'=>1, 'visible'=>-1, 'position'=>132),
		'accountancy_journal' =>array('type'=>'varchar(20)', 'label'=>'Accountancy journal', 'enabled'=>1, 'visible'=>-1, 'position'=>135),
		'currency_code' =>array('type'=>'varchar(3)', 'label'=>'Currency code', 'enabled'=>1, 'visible'=>-1, 'notnull'=>1, 'position'=>140),
		'min_allowed' =>array('type'=>'integer', 'label'=>'Min allowed', 'enabled'=>1, 'visible'=>-1, 'position'=>145),
		'min_desired' =>array('type'=>'integer', 'label'=>'Min desired', 'enabled'=>1, 'visible'=>-1, 'position'=>150),
		'comment' =>array('type'=>'text', 'label'=>'Comment', 'enabled'=>1, 'visible'=>-1, 'position'=>155),
		'datec' =>array('type'=>'datetime', 'label'=>'DateCreation', 'enabled'=>1, 'visible'=>-1, 'position'=>156),
		'tms' =>array('type'=>'timestamp', 'label'=>'DateModification', 'enabled'=>1, 'visible'=>-1, 'notnull'=>1, 'position'=>157),
		'fk_user_author' =>array('type'=>'integer:User:user/class/user.class.php', 'label'=>'Fk user author', 'enabled'=>1, 'visible'=>-1, 'position'=>160),
		'fk_user_modif' =>array('type'=>'integer:User:user/class/user.class.php', 'label'=>'UserModif', 'enabled'=>1, 'visible'=>-2, 'notnull'=>-1, 'position'=>165),
		'note_public' =>array('type'=>'html', 'label'=>'NotePublic', 'enabled'=>1, 'visible'=>0, 'position'=>170),
		'model_pdf' =>array('type'=>'varchar(255)', 'label'=>'Model pdf', 'enabled'=>1, 'visible'=>0, 'position'=>175),
		'import_key' =>array('type'=>'varchar(14)', 'label'=>'ImportId', 'enabled'=>1, 'visible'=>-2, 'position'=>180),
		'extraparams' =>array('type'=>'varchar(255)', 'label'=>'Extraparams', 'enabled'=>1, 'visible'=>-1, 'position'=>185),
	);
	// END MODULEBUILDER PROPERTIES

	/**
	 * Current account
	 */
	const TYPE_CURRENT = 1;
	/**
	 * Cash account
	 */
	const TYPE_CASH = 2;
	/**
	 * Savings account
	 */
	const TYPE_SAVINGS = 0;


	const STATUS_OPEN = 0;
	const STATUS_CLOSED = 1;


	/**
	 *  Constructor
	 *
	 *  @param	DoliDB		$db		Database handler
	 */
	public function __construct(DoliDB $db)
	{
		global $langs;

		$this->db = $db;

		$this->solde = 0;

		$this->type_lib = array(
			self::TYPE_SAVINGS => $langs->trans("BankType0"),
			self::TYPE_CURRENT => $langs->trans("BankType1"),
			self::TYPE_CASH => $langs->trans("BankType2"),
		);

		$this->status = array(
			self::STATUS_OPEN => $langs->trans("StatusAccountOpened"),
			self::STATUS_CLOSED => $langs->trans("StatusAccountClosed")
		);
	}

	/**
	 * Shows the account number in the appropriate format
	 *
	 * @return string
	 */
	public function __toString()
	{
		$string = '';
		foreach ($this->getFieldsToShow() as $val) {
			if ($val == 'BankCode') {
				$string .= $this->code_banque.' ';
			} elseif ($val == 'BankAccountNumber') {
				$string .= $this->number.' ';
			} elseif ($val == 'DeskCode') {
				$string .= $this->code_guichet.' ';
			} elseif ($val == 'BankAccountNumberKey') {
				$string .= $this->cle_rib.' ';
			} elseif ($val == 'BIC') {
				$string .= $this->bic.' ';
			} elseif ($val == 'IBAN') {
				$string .= $this->iban.' ';
			}
		}

		return trim($string);
	}


	/**
	 *  Return if a bank account need to be conciliated
	 *
	 *  @return     int         1 if need to be concialiated, < 0 otherwise.
	 */
	public function canBeConciliated()
	{
		global $conf;

		if (empty($this->rappro)) {
			return -1;
		}
		if ($this->courant == Account::TYPE_CASH && !getDolGlobalString('BANK_CAN_RECONCILIATE_CASHACCOUNT')) {
			return -2;
		}
		if ($this->clos) {
			return -3;
		}
		return 1;
	}


	// phpcs:disable PEAR.NamingConventions.ValidFunctionName.ScopeNotCamelCaps
	/**
	 *      Add a link between bank line record and its source
	 *
	 *      @param	int		$line_id    Id of bank entry
	 *      @param  int		$url_id     Id of object related to link
	 *      @param  string	$url        Url (deprecated, we use now 'url_id' and 'type' instead)
	 *      @param  string	$label      Link label
	 *      @param  string	$type       Type of link ('payment', 'company', 'member', ...)
	 *      @return int         		<0 if KO, id line if OK
	 */
	public function add_url_line($line_id, $url_id, $url, $label, $type)
	{
		// phpcs:enable
		$sql = "INSERT INTO ".MAIN_DB_PREFIX."bank_url (";
		$sql .= "fk_bank";
		$sql .= ", url_id";
		$sql .= ", url";		// deprecated
		$sql .= ", label";
		$sql .= ", type";
		$sql .= ") VALUES (";
		$sql .= " ".((int) $line_id);
		$sql .= ", ".((int) $url_id);
		$sql .= ", '".$this->db->escape($url)."'";		// dperecated
		$sql .= ", '".$this->db->escape($label)."'";
		$sql .= ", '".$this->db->escape($type)."'";
		$sql .= ")";

		dol_syslog(get_class($this)."::add_url_line", LOG_DEBUG);
		if ($this->db->query($sql)) {
			$rowid = $this->db->last_insert_id(MAIN_DB_PREFIX."bank_url");
			return $rowid;
		} else {
			$this->error = $this->db->lasterror();
			return -1;
		}
	}

	// phpcs:disable PEAR.NamingConventions.ValidFunctionName.ScopeNotCamelCaps
	/**
	 * 		TODO Move this into AccountLine
	 *      Return array with links from llx_bank_url
	 *
	 *      @param  int         $fk_bank    To search using bank transaction id
	 *      @param  int         $url_id     To search using link to
	 *      @param  string      $type       To search using type
	 *      @return array|int               Array of links array('url'=>, 'url_id'=>, 'label'=>, 'type'=> 'fk_bank'=> ) or -1 on error
	 */
	public function get_url($fk_bank = '', $url_id = '', $type = '')
	{
		// phpcs:enable
		$lines = array();

		// Check parameters
		if (!empty($fk_bank) && (!empty($url_id) || !empty($type))) {
			$this->error = "ErrorBadParameter";
			return -1;
		}

		$sql = "SELECT fk_bank, url_id, url, label, type";
		$sql .= " FROM ".MAIN_DB_PREFIX."bank_url";
		if ($fk_bank > 0) {
			$sql .= " WHERE fk_bank = ".((int) $fk_bank);
		} else {
			$sql .= " WHERE url_id = ".((int) $url_id)." AND type = '".$this->db->escape($type)."'";
		}
		$sql .= " ORDER BY type, label";

		dol_syslog(get_class($this)."::get_url", LOG_DEBUG);
		$result = $this->db->query($sql);
		if ($result) {
			$i = 0;
			$num = $this->db->num_rows($result);
			while ($i < $num) {
				$obj = $this->db->fetch_object($result);
				// Anciens liens (pour compatibilite)
				$lines[$i][0] = $obj->url;
				$lines[$i][1] = $obj->url_id;
				$lines[$i][2] = $obj->label;
				$lines[$i][3] = $obj->type;
				// Nouveaux liens
				$lines[$i]['url'] = $obj->url;
				$lines[$i]['url_id'] = $obj->url_id;
				$lines[$i]['label'] = $obj->label;
				$lines[$i]['type'] = $obj->type;
				$lines[$i]['fk_bank'] = $obj->fk_bank;
				$i++;
			}
		} else {
			dol_print_error($this->db);
		}

		return $lines;
	}

	/**
	 *  Add an entry into table ".MAIN_DB_PREFIX."bank
	 *
	 *  @param	int	        $date			Date operation
	 *  @param	string		$oper			'VIR','PRE','LIQ','VAD','CB','CHQ'...
	 *  @param	string		$label			Descripton
	 *  @param	float		$amount			Amount
	 *  @param	string		$num_chq		Numero cheque or transfer
	 *  @param	int  		$categorie		Category id (optionnal)
	 *  @param	User		$user			User that create
	 *  @param	string		$emetteur		Name of cheque writer
	 *  @param	string		$banque			Bank of cheque writer
	 *  @param	string		$accountancycode	When we record a free bank entry, we must provide accounting account if accountancy module is on.
	 *  @param	int			$datev			Date value
	 *  @param  string      $num_releve     Label of bank receipt for reconciliation
	 *  @param	float		$amount_main_currency	Amount
	 *  @return	int							Rowid of added entry, <0 if KO
	 */
	public function addline($date, $oper, $label, $amount, $num_chq, $categorie, User $user, $emetteur = '', $banque = '', $accountancycode = '', $datev = null, $num_releve = '', $amount_main_currency = null)
	{
		// Deprecation warning
		if (is_numeric($oper)) {
			dol_syslog(__METHOD__.": using numeric operations is deprecated", LOG_WARNING);
		}

		if (empty($this->id) && !empty($this->rowid)) {	// For backward compatibility
			$this->id = $this->rowid;
		}

		// Clean parameters
		$emetteur = trim($emetteur);
		$banque = trim($banque);
		$label = trim($label);

		$now = dol_now();

		if (is_numeric($oper)) {    // Clean operation to have a code instead of a rowid
			$sql = "SELECT code FROM ".MAIN_DB_PREFIX."c_paiement";
			$sql .= " WHERE id = ".((int) $oper);
			$sql .= " AND entity IN (".getEntity('c_paiement').")";
			$resql = $this->db->query($sql);
			if ($resql) {
				$obj = $this->db->fetch_object($resql);
				$oper = $obj->code;
			} else {
				dol_print_error($this->db, 'Failed to get payment type code');
				return -1;
			}
		}

		// Check parameters
		if (!$oper) {
			$this->error = "oper not defined";
			return -1;
		}
		if (!$this->id) {
			$this->error = "this->id not defined";
			return -2;
		}
		if ($this->courant == Account::TYPE_CASH && $oper != 'LIQ') {
			$this->error = "ErrorCashAccountAcceptsOnlyCashMoney";
			return -3;
		}

		$this->db->begin();

		if (is_null($datev) || empty($datev)) {
			$datev = $date;
		}

		$accline = new AccountLine($this->db);
		$accline->datec = $now;
		$accline->dateo = $date;
		$accline->datev = $datev;
		$accline->label = $label;
		$accline->amount = $amount;
		$accline->amount_main_currency = $amount_main_currency;
		$accline->fk_user_author = $user->id;
		$accline->fk_account = $this->id;
		$accline->fk_type = $oper;
		$accline->numero_compte = $accountancycode;
		$accline->num_releve = $num_releve;

		if ($num_chq) {
			$accline->num_chq = $num_chq;
		}

		if ($emetteur) {
			$accline->emetteur = $emetteur;
		}

		if ($banque) {
			$accline->bank_chq = $banque;
		}

		if ($accline->insert() > 0) {
			if ($categorie > 0) {
				$sql = "INSERT INTO ".MAIN_DB_PREFIX."bank_class(";
				$sql .= "lineid, fk_categ";
				$sql .= ") VALUES (";
				$sql .= ((int) $accline->id).", '".$this->db->escape($categorie)."'";
				$sql .= ")";

				$result = $this->db->query($sql);
				if (!$result) {
					$this->error = $this->db->lasterror();
					$this->db->rollback();

					return -4;
				}
			}

			$this->db->commit();

			return $accline->id;
		} else {
			$this->error = $accline->error;
			$this->errors = $accline->errors;
			$this->db->rollback();

			return -5;
		}
	}

	/**
	 *  Create bank account into database
	 *
	 *  @param	User	$user		Object user making creation
	 *  @param  int     $notrigger  1=Disable triggers
	 *  @return int        			< 0 if KO, > 0 if OK
	 */
	public function create(User $user, $notrigger = 0)
	{
		global $langs, $conf;

		$error = 0;

		// Clean parameters
		if (!$this->min_allowed) {
			$this->min_allowed = 0;
		}
		if (!$this->min_desired) {
			$this->min_desired = 0;
		}

		// Check parameters
		if (empty($this->country_id)) {
			$this->error = $langs->transnoentitiesnoconv("ErrorFieldRequired", $langs->transnoentitiesnoconv("Country"));
			dol_syslog(get_class($this)."::create ".$this->error, LOG_ERR);
			return -1;
		}
		if (empty($this->ref)) {
			$this->error = $langs->transnoentitiesnoconv("ErrorFieldRequired", $langs->transnoentitiesnoconv("Ref"));
			dol_syslog(get_class($this)."::create ".$this->error, LOG_ERR);
			return -1;
		}
		if (empty($this->date_solde)) {
			$this->error = $langs->transnoentitiesnoconv("ErrorFieldRequired", $langs->transnoentitiesnoconv("DateInitialBalance"));
			dol_syslog(get_class($this)."::create ".$this->error, LOG_ERR);
			return -1;
		}

		// Load librairies to check BAN
		require_once DOL_DOCUMENT_ROOT.'/core/lib/bank.lib.php';

		$now = dol_now();

		$this->db->begin();

		$sql = "INSERT INTO ".MAIN_DB_PREFIX."bank_account (";
		$sql .= "datec";
		$sql .= ", ref";
		$sql .= ", label";
		$sql .= ", entity";
		$sql .= ", account_number";
		$sql .= ", fk_accountancy_journal";
		$sql .= ", bank";
		$sql .= ", code_banque";
		$sql .= ", code_guichet";
		$sql .= ", number";
		$sql .= ", cle_rib";
		$sql .= ", bic";
		$sql .= ", iban_prefix";
		$sql .= ", domiciliation";
		$sql .= ", pti_in_ctti";
		$sql .= ", proprio";
		$sql .= ", owner_address";
		$sql .= ", owner_zip";
		$sql .= ", owner_town";
		$sql .= ", owner_country_id";
		$sql .= ", currency_code";
		$sql .= ", rappro";
		$sql .= ", min_allowed";
		$sql .= ", min_desired";
		$sql .= ", comment";
		$sql .= ", state_id";
		$sql .= ", fk_pays";
		$sql .= ", ics";
		$sql .= ", ics_transfer";
		$sql .= ") VALUES (";
		$sql .= "'".$this->db->idate($now)."'";
		$sql .= ", '".$this->db->escape($this->ref)."'";
		$sql .= ", '".$this->db->escape($this->label)."'";
		$sql .= ", ".((int) $conf->entity);
		$sql .= ", '".$this->db->escape($this->account_number)."'";
		$sql .= ", ".($this->fk_accountancy_journal > 0 ? ((int) $this->fk_accountancy_journal) : "null");
		$sql .= ", '".$this->db->escape($this->bank)."'";
		$sql .= ", '".$this->db->escape($this->code_banque)."'";
		$sql .= ", '".$this->db->escape($this->code_guichet)."'";
		$sql .= ", '".$this->db->escape($this->number)."'";
		$sql .= ", '".$this->db->escape($this->cle_rib)."'";
		$sql .= ", '".$this->db->escape($this->bic)."'";
		$sql .= ", '".$this->db->escape($this->iban)."'";
		$sql .= ", '".$this->db->escape($this->domiciliation)."'";
		$sql .= ", ".((int) $this->pti_in_ctti);
		$sql .= ", '".$this->db->escape($this->proprio)."'";
		$sql .= ", '".$this->db->escape($this->owner_address)."'";
		$sql .= ", '".$this->db->escape($this->owner_zip)."'";
		$sql .= ", '".$this->db->escape($this->owner_town)."'";
		$sql .= ", ".($this->owner_country_id > 0 ? ((int) $this->owner_country_id) : "null");
		$sql .= ", '".$this->db->escape($this->currency_code)."'";
		$sql .= ", ".((int) $this->rappro);
		$sql .= ", ".price2num($this->min_allowed, 'MT');
		$sql .= ", ".price2num($this->min_desired, 'MT');
		$sql .= ", '".$this->db->escape($this->comment)."'";
		$sql .= ", ".($this->state_id > 0 ? ((int) $this->state_id) : "null");
		$sql .= ", ".($this->country_id > 0 ? ((int) $this->country_id) : "null");
		$sql .= ", '".$this->db->escape($this->ics)."'";
		$sql .= ", '".$this->db->escape($this->ics_transfer)."'";
		$sql .= ")";

		dol_syslog(get_class($this)."::create", LOG_DEBUG);
		$resql = $this->db->query($sql);
		if ($resql) {
			$this->id = $this->db->last_insert_id(MAIN_DB_PREFIX."bank_account");

			$result = $this->update($user, 1);
			if ($result > 0) {
				$accline = new AccountLine($this->db);
				$accline->datec = $now;
				$accline->label = '('.$langs->trans("InitialBankBalance").')';
				$accline->amount = price2num($this->solde);
				$accline->fk_user_author = $user->id;
				$accline->fk_account = $this->id;
				$accline->datev = $this->date_solde;
				$accline->dateo = $this->date_solde;
				$accline->fk_type = 'SOLD';

				if ($accline->insert() < 0) {
					$error++;
					$this->error = $accline->error;
					$this->errors = $accline->errors;
				}

				if (!$error) {
					$result = $this->insertExtraFields();
					if ($result < 0) {
						$error++;
					}
				}

				if (!$error && !$notrigger) {
					// Call trigger
					$result = $this->call_trigger('BANKACCOUNT_CREATE', $user);
					if ($result < 0) {
						$error++;
					}
					// End call triggers
				}
			} else {
				$error++;
			}
		} else {
			if ($this->db->errno() == 'DB_ERROR_RECORD_ALREADY_EXISTS') {
				$this->error = $langs->trans("ErrorBankLabelAlreadyExists");
				$error++;
			} else {
				$this->error = $this->db->error()." sql=".$sql;
				$error++;
			}
		}

		if (!$error) {
			$this->db->commit();
			return $this->id;
		} else {
			$this->db->rollback();
			return -1 * $error;
		}
	}

	/**
	 *    	Update bank account card
	 *
	 *    	@param	User	$user       Object user making action
	 *      @param  int     $notrigger  1=Disable triggers
	 *		@return	int					Return integer <0 if KO, >0 if OK
	 */
	public function update(User $user, $notrigger = 0)
	{
		global $langs, $conf;

		$error = 0;

		$this->db->begin();

		// Check parameters
		if (empty($this->country_id)) {
			$this->error = $langs->transnoentitiesnoconv("ErrorFieldRequired", $langs->transnoentitiesnoconv("Country"));
			dol_syslog(get_class($this)."::update ".$this->error, LOG_ERR);
			return -1;
		}
		if (empty($this->ref)) {
			$this->error = $langs->transnoentitiesnoconv("ErrorFieldRequired", $langs->transnoentitiesnoconv("Ref"));
			dol_syslog(get_class($this)."::update ".$this->error, LOG_ERR);
			return -1;
		}
		if (!$this->label) {
			$this->label = "???";
		}

		$sql = "UPDATE ".MAIN_DB_PREFIX."bank_account SET ";

		$sql .= " ref   = '".$this->db->escape($this->ref)."'";
		$sql .= ",label = '".$this->db->escape($this->label)."'";

		$sql .= ",courant = ".((int) $this->courant);
		$sql .= ",clos = ".((int) $this->clos);
		$sql .= ",rappro = ".((int) $this->rappro);
		$sql .= ",url = ".($this->url ? "'".$this->db->escape($this->url)."'" : "null");
		$sql .= ",account_number = '".$this->db->escape($this->account_number)."'";
		$sql .= ",fk_accountancy_journal = ".($this->fk_accountancy_journal > 0 ? ((int) $this->fk_accountancy_journal) : "null");
		$sql .= ",bank  = '".$this->db->escape($this->bank)."'";
		$sql .= ",code_banque='".$this->db->escape($this->code_banque)."'";
		$sql .= ",code_guichet='".$this->db->escape($this->code_guichet)."'";
		$sql .= ",number='".$this->db->escape($this->number)."'";
		$sql .= ",cle_rib='".$this->db->escape($this->cle_rib)."'";
		$sql .= ",bic='".$this->db->escape($this->bic)."'";
		$sql .= ",iban_prefix = '".$this->db->escape($this->iban)."'";
		$sql .= ",domiciliation='".$this->db->escape($this->domiciliation)."'";
		$sql .= ",pti_in_ctti=".((int) $this->pti_in_ctti);
		$sql .= ",proprio = '".$this->db->escape($this->proprio)."'";
		$sql .= ",owner_address = '".$this->db->escape($this->owner_address)."'";
		$sql .= ",owner_zip = '".$this->db->escape($this->owner_zip)."'";
		$sql .= ",owner_town = '".$this->db->escape($this->owner_town)."'";
		$sql .= ",owner_country_id = ".($this->owner_country_id > 0 ? ((int) $this->owner_country_id) : "null");

		$sql .= ",currency_code = '".$this->db->escape($this->currency_code)."'";

		$sql .= ",min_allowed = ".($this->min_allowed != '' ? price2num($this->min_allowed) : "null");
		$sql .= ",min_desired = ".($this->min_desired != '' ? price2num($this->min_desired) : "null");
		$sql .= ",comment = '".$this->db->escape($this->comment)."'";

		$sql .= ",state_id = ".($this->state_id > 0 ? ((int) $this->state_id) : "null");
		$sql .= ",fk_pays = ".($this->country_id > 0 ? ((int) $this->country_id) : "null");
		$sql .= ",ics = '".$this->db->escape($this->ics)."'";
		$sql .= ",ics_transfer = '".$this->db->escape($this->ics_transfer)."'";

		$sql .= " WHERE rowid = ".((int) $this->id);

		dol_syslog(get_class($this)."::update", LOG_DEBUG);
		$result = $this->db->query($sql);
		if ($result) {
			// Actions on extra fields (by external module or standard code)
			if (!$error) {
				$result = $this->insertExtraFields();
				if ($result < 0) {
					$error++;
				}
			}

			if (!$error && !$notrigger) {
				// Call trigger
				$result = $this->call_trigger('BANKACCOUNT_MODIFY', $user);
				if ($result < 0) {
					$error++;
				}
				// End call triggers
			}
		} else {
			$error++;
			$this->error = $this->db->lasterror();
			dol_print_error($this->db);
		}

		if (!$error) {
			$this->db->commit();
			return $this->id;
		} else {
			$this->db->rollback();
			return -1 * $error;
		}
	}


	// phpcs:disable PEAR.NamingConventions.ValidFunctionName.ScopeNotCamelCaps
	/**
	 *  Update BBAN (RIB) account fields
	 *
	 *  @param	User|null	$user       Object user making update
	 *  @return	int						Return integer <0 if KO, >0 if OK
	 */
	public function update_bban(User $user = null)
	{
		// phpcs:enable
		global $conf, $langs;

		// Load library to get BAN control function
		require_once DOL_DOCUMENT_ROOT.'/core/lib/bank.lib.php';

		dol_syslog(get_class($this)."::update_bban $this->code_banque,$this->code_guichet,$this->number,$this->cle_rib,$this->iban");

		// Check parameters
		if (!$this->ref) {
			$this->error = $langs->transnoentitiesnoconv("ErrorFieldRequired", $langs->trans("Ref"));
			return -2;
		}

		$sql = "UPDATE ".MAIN_DB_PREFIX."bank_account SET ";
		$sql .= " bank  = '".$this->db->escape($this->bank)."'";
		$sql .= ",code_banque='".$this->db->escape($this->code_banque)."'";
		$sql .= ",code_guichet='".$this->db->escape($this->code_guichet)."'";
		$sql .= ",number='".$this->db->escape($this->number)."'";
		$sql .= ",cle_rib='".$this->db->escape($this->cle_rib)."'";
		$sql .= ",bic='".$this->db->escape($this->bic)."'";
		$sql .= ",iban_prefix = '".$this->db->escape($this->iban)."'";
		$sql .= ",domiciliation='".$this->db->escape($this->domiciliation)."'";
		$sql .= ",proprio = '".$this->db->escape($this->proprio)."'";
		$sql .= ",owner_address = '".$this->db->escape($this->owner_address)."'";
		$sql .= ",owner_zip = '".$this->db->escape($this->owner_zip)."'";
		$sql .= ",owner_town = '".$this->db->escape($this->owner_town)."'";
		$sql .= ",owner_country_id = ".($this->owner_country_id > 0 ? ((int) $this->owner_country_id) : "null");
		$sql .= ",state_id = ".($this->state_id > 0 ? $this->state_id : "null");
		$sql .= ",fk_pays = ".($this->country_id > 0 ? $this->country_id : "null");
		$sql .= " WHERE rowid = ".((int) $this->id);
		$sql .= " AND entity = ".((int) $conf->entity);

		dol_syslog(get_class($this)."::update_bban", LOG_DEBUG);

		$result = $this->db->query($sql);
		if ($result) {
			return 1;
		} else {
			$this->error = $this->db->lasterror();
			dol_print_error($this->db);
			return -1;
		}
	}


	/**
	 *      Load a bank account into memory from database
	 *
	 *      @param	int		$id      	Id of bank account to get
	 *      @param  string	$ref     	Ref of bank account to get
	 *      @return	int					Return integer <0 if KO, >0 if OK
	 */
	public function fetch($id, $ref = '')
	{
		if (empty($id) && empty($ref)) {
			$this->error = "ErrorBadParameters";
			return -1;
		}

		$sql = "SELECT ba.rowid, ba.ref, ba.label, ba.bank, ba.number, ba.courant, ba.clos, ba.rappro, ba.url,";
		$sql .= " ba.code_banque, ba.code_guichet, ba.cle_rib, ba.bic, ba.iban_prefix as iban,";
		$sql .= " ba.domiciliation as address, ba.pti_in_ctti, ba.proprio, ba.owner_address, ba.owner_zip, ba.owner_town, ba.owner_country_id, ba.state_id, ba.fk_pays as country_id,";
		$sql .= " ba.account_number, ba.fk_accountancy_journal, ba.currency_code,";
		$sql .= " ba.min_allowed, ba.min_desired, ba.comment,";
		$sql .= " ba.datec as date_creation, ba.tms as date_modification, ba.ics, ba.ics_transfer,";
		$sql .= ' c.code as country_code, c.label as country,';
		$sql .= ' d.code_departement as state_code, d.nom as state,';
		$sql .= ' aj.code as accountancy_journal';
		$sql .= " FROM ".MAIN_DB_PREFIX."bank_account as ba";
		$sql .= ' LEFT JOIN '.MAIN_DB_PREFIX.'c_country as c ON ba.fk_pays = c.rowid';
		$sql .= ' LEFT JOIN '.MAIN_DB_PREFIX.'c_departements as d ON ba.state_id = d.rowid';
		$sql .= ' LEFT JOIN '.MAIN_DB_PREFIX.'accounting_journal as aj ON aj.rowid=ba.fk_accountancy_journal';
		$sql .= " WHERE ba.entity IN (".getEntity($this->element).")";
		if ($id) {
			$sql .= " AND ba.rowid = ".((int) $id);
		}
		if ($ref) {
			$sql .= " AND ba.ref = '".$this->db->escape($ref)."'";
		}

		dol_syslog(get_class($this)."::fetch", LOG_DEBUG);
		$result = $this->db->query($sql);
		if ($result) {
			if ($this->db->num_rows($result)) {
				$obj = $this->db->fetch_object($result);

				$this->id            = $obj->rowid;
				$this->rowid         = $obj->rowid;
				$this->ref           = $obj->ref;
				$this->label         = $obj->label;
				$this->type          = $obj->courant;
				$this->courant       = $obj->courant;
				$this->bank          = $obj->bank;
				$this->clos          = $obj->clos;
				$this->rappro        = $obj->rappro;
				$this->url           = $obj->url;

				$this->code_banque   = $obj->code_banque;
				$this->code_guichet  = $obj->code_guichet;
				$this->number        = $obj->number;
				$this->cle_rib       = $obj->cle_rib;
				$this->bic           = $obj->bic;
				$this->iban          = $obj->iban;
				$this->domiciliation = $obj->address;
				$this->address       = $obj->address;
				$this->pti_in_ctti   = $obj->pti_in_ctti;
				$this->proprio       = $obj->proprio;
				$this->owner_address = $obj->owner_address;
				$this->owner_zip     = $obj->owner_zip;
				$this->owner_town    = $obj->owner_town;
				$this->owner_country_id = $obj->owner_country_id;

				$this->state_id        = $obj->state_id;
				$this->state_code      = $obj->state_code;
				$this->state           = $obj->state;

				$this->country_id    = $obj->country_id;
				$this->country_code  = $obj->country_code;
				$this->country       = $obj->country;

				$this->account_number = $obj->account_number;
				$this->fk_accountancy_journal = $obj->fk_accountancy_journal;
				$this->accountancy_journal = $obj->accountancy_journal;

				$this->currency_code  = $obj->currency_code;
				$this->account_currency_code = $obj->currency_code;
				$this->min_allowed    = $obj->min_allowed;
				$this->min_desired    = $obj->min_desired;
				$this->comment        = $obj->comment;

				$this->date_creation  = $this->db->jdate($obj->date_creation);
				$this->date_modification = $this->db->jdate($obj->date_modification);
				$this->date_update    = $this->date_modification;	// For compatibility

				$this->ics           = $obj->ics;
				$this->ics_transfer  = $obj->ics_transfer;

				// Retrieve all extrafield
				// fetch optionals attributes and labels
				$this->fetch_optionals();

				return 1;
			} else {
				return 0;
			}
		} else {
			$this->error = $this->db->lasterror();
			$this->errors[] = $this->error;
			return -1;
		}
	}

	/**
	 * Sets object to supplied categories.
	 *
	 * Deletes object from existing categories not supplied.
	 * Adds it to non existing supplied categories.
	 * Existing categories are left untouch.
	 *
	 * @param 	int[]|int 	$categories 	Category or categories IDs
	 * @return 	int							Return integer <0 if KO, >0 if OK
	 */
	public function setCategories($categories)
	{
		require_once DOL_DOCUMENT_ROOT.'/categories/class/categorie.class.php';
		return parent::setCategoriesCommon($categories, Categorie::TYPE_ACCOUNT);
	}

	/**
	 *  Delete bank account from database
	 *
	 *  @param	User|null	$user	User deleting
	 *  @return int      	       	Return integer <0 if KO, >0 if OK
	 */
	public function delete(User $user = null)
	{
		$error = 0;

		$this->db->begin();

		// @TODO Check there is no child into llx_payment_various, ... to allow deletion ?

		// Delete link between tag and bank account
		if (!$error) {
			$sql = "DELETE FROM ".MAIN_DB_PREFIX."categorie_account";
			$sql .= " WHERE fk_account = ".((int) $this->id);

			$resql = $this->db->query($sql);
			if (!$resql) {
				$error++;
				$this->error = "Error ".$this->db->lasterror();
			}
		}

		if (!$error) {
			$sql = "DELETE FROM ".MAIN_DB_PREFIX.$this->table_element;
			$sql .= " WHERE rowid = ".((int) $this->id);

			dol_syslog(get_class($this)."::delete", LOG_DEBUG);
			$result = $this->db->query($sql);
			if ($result) {
				// Remove extrafields
				if (!$error) {
					$result = $this->deleteExtraFields();
					if ($result < 0) {
						$error++;
						dol_syslog(get_class($this)."::delete error -4 ".$this->error, LOG_ERR);
					}
				}
			} else {
				$error++;
				$this->error = "Error ".$this->db->lasterror();
			}
		}

		if (!$error) {
			$this->db->commit();
			return 1;
		} else {
			$this->db->rollback();
			return -1;
		}
	}


	/**
	 *  Return label of object status
	 *
	 *  @param      int		$mode			0=long label, 1=short label, 2=Picto + short label, 3=Picto, 4=Picto + long label, 5=short label + picto, 6=Long label + picto
	 *  @return     string        		    Label
	 */
	public function getLibStatut($mode = 0)
	{
		return $this->LibStatut($this->clos, $mode);
	}

	// phpcs:disable PEAR.NamingConventions.ValidFunctionName.ScopeNotCamelCaps
	/**
	 *  Return label of given object status
	 *
	 *  @param	 int		$status        	Id status
	 *  @param   int		$mode			0=long label, 1=short label, 2=Picto + short label, 3=Picto, 4=Picto + long label, 5=short label + picto, 6=Long label + picto
	 *  @return  string        			    Label
	 */
	public function LibStatut($status, $mode = 0)
	{
		// phpcs:enable
		global $langs;
		$langs->load('banks');

		if ($status == self::STATUS_OPEN) {
			$label = $langs->transnoentitiesnoconv("StatusAccountOpened");
			$labelshort = $langs->transnoentitiesnoconv("StatusAccountOpened");
			$statusType = 'status4';
		} else {
			$label = $langs->transnoentitiesnoconv("StatusAccountClosed");
			$labelshort = $langs->transnoentitiesnoconv("StatusAccountClosed");
			$statusType = 'status5';
		}

		return dolGetStatus($label, $labelshort, '', $statusType, $mode);
	}


	// phpcs:disable PEAR.NamingConventions.ValidFunctionName.ScopeNotCamelCaps
	/**
	 *    Renvoi si un compte peut etre supprimer ou non (sans mouvements)
	 *
	 *    @return     boolean     vrai si peut etre supprime, faux sinon
	 */
	public function can_be_deleted()
	{
		// phpcs:enable
		$can_be_deleted = false;

		$sql = "SELECT COUNT(rowid) as nb";
		$sql .= " FROM ".MAIN_DB_PREFIX."bank";
		$sql .= " WHERE fk_account = ".((int) $this->id);

		$resql = $this->db->query($sql);
		if ($resql) {
			$obj = $this->db->fetch_object($resql);
			if ($obj->nb <= 1) {
				$can_be_deleted = true; // Juste le solde
			}
		} else {
			dol_print_error($this->db);
		}
		return $can_be_deleted;
	}


	/**
	 *   Return error
	 *
	 *   @return	string		Error string
	 */
	public function error()
	{
		return $this->error;
	}

	/**
	 * 	Return current sold
	 *
	 * 	@param	int		$option		1=Exclude future operation date (this is to exclude input made in advance and have real account sold)
	 *	@param	int		$date_end	Date until we want to get bank account sold
	 *	@param	string	$field		dateo or datev
	 *	@return	int		current sold (value date <= today)
	 */
	public function solde($option = 0, $date_end = '', $field = 'dateo')
	{
		$solde = 0;

		$sql = "SELECT sum(amount) as amount";
		$sql .= " FROM ".MAIN_DB_PREFIX."bank";
		$sql .= " WHERE fk_account = ".((int) $this->id);
		if ($option == 1) {
			$sql .= " AND ".$this->db->escape($field)." <= '".(!empty($date_end) ? $this->db->idate($date_end) : $this->db->idate(dol_now()))."'";
		}

		$resql = $this->db->query($sql);
		if ($resql) {
			if ($this->db->num_rows($resql)) {
				$obj = $this->db->fetch_object($resql);
				$solde = $obj->amount;
			}
			$this->db->free($resql);
		} else {
			$this->errors[] = $this->db->lasterror;
			return -1;
		}

		return price2num($solde, 'MU');
	}

	// phpcs:disable PEAR.NamingConventions.ValidFunctionName.ScopeNotCamelCaps
	/**
	 *      Load indicators for dashboard (this->nbtodo and this->nbtodolate)
	 *
	 *      @param	User	$user        		Objet user
	 *		@param	int		$filteraccountid	To get info for a particular account id
	 *      @return WorkboardResponse|int 		<0 if KO, WorkboardResponse if OK
	 */
	public function load_board(User $user, $filteraccountid = 0)
	{
		// phpcs:enable
		global $conf, $langs;

		if ($user->socid) {
			return -1; // protection pour eviter appel par utilisateur externe
		}

		$sql = "SELECT b.rowid, b.datev as datefin";
		$sql .= " FROM ".MAIN_DB_PREFIX."bank as b,";
		$sql .= " ".MAIN_DB_PREFIX."bank_account as ba";
		$sql .= " WHERE b.rappro=0";
		$sql .= " AND b.fk_account = ba.rowid";
		$sql .= " AND ba.entity IN (".getEntity('bank_account').")";
		$sql .= " AND (ba.rappro = 1 AND ba.courant != 2)"; // Compte rapprochable
		$sql .= " AND clos = 0";
		if ($filteraccountid) {
			$sql .= " AND ba.rowid = ".((int) $filteraccountid);
		}

		$resql = $this->db->query($sql);
		if ($resql) {
			$langs->load("banks");
			$now = dol_now();

			require_once DOL_DOCUMENT_ROOT.'/core/class/workboardresponse.class.php';

			$response = new WorkboardResponse();
			$response->warning_delay = $conf->bank->rappro->warning_delay / 60 / 60 / 24;
			$response->label = $langs->trans("TransactionsToConciliate");
			$response->labelShort = $langs->trans("TransactionsToConciliateShort");
			$response->url = DOL_URL_ROOT.'/compta/bank/list.php?leftmenu=bank&amp;mainmenu=bank';
			$response->img = img_object('', "payment");

			while ($obj = $this->db->fetch_object($resql)) {
				$response->nbtodo++;
				if ($this->db->jdate($obj->datefin) < ($now - $conf->bank->rappro->warning_delay)) {
					$response->nbtodolate++;
				}
			}

			return $response;
		} else {
			dol_print_error($this->db);
			$this->error = $this->db->error();
			return -1;
		}
	}

	// phpcs:disable PEAR.NamingConventions.ValidFunctionName.ScopeNotCamelCaps
	/**
	 *      Charge indicateurs this->nb de tableau de bord
	 *
	 *		@param		int			$filteraccountid	To get info for a particular account id
	 *      @return     int         Return integer <0 if KO, >0 if OK
	 */
	public function load_state_board($filteraccountid = 0)
	{
		// phpcs:enable
		global $user;

		if ($user->socid) {
			return -1; // protection pour eviter appel par utilisateur externe
		}

		$sql = "SELECT count(b.rowid) as nb";
		$sql .= " FROM ".MAIN_DB_PREFIX."bank as b,";
		$sql .= " ".MAIN_DB_PREFIX."bank_account as ba";
		$sql .= " WHERE b.fk_account = ba.rowid";
		$sql .= " AND ba.entity IN (".getEntity('bank_account').")";
		$sql .= " AND (ba.rappro = 1 AND ba.courant != 2)"; // Compte rapprochable
		$sql .= " AND clos = 0";
		if ($filteraccountid) {
			$sql .= " AND ba.rowid = ".((int) $filteraccountid);
		}

		$resql = $this->db->query($sql);
		if ($resql) {
			while ($obj = $this->db->fetch_object($resql)) {
				$this->nb["banklines"] = $obj->nb;
			}
			$this->db->free($resql);
			return 1;
		} else {
			dol_print_error($this->db);
			$this->error = $this->db->error();
			return -1;
		}
	}


	/**
	 *      Load indicators for dashboard (this->nbtodo and this->nbtodolate)
	 *
	 *      @return int     Nb of account we can reconciliate
	 */
	public function countAccountToReconcile()
	{
		global $db, $conf, $user;

		//Protection against external users
		if ($user->socid) {
			return 0;
		}

		$nb = 0;

		$sql = "SELECT COUNT(ba.rowid) as nb";
		$sql .= " FROM ".MAIN_DB_PREFIX."bank_account as ba";
		$sql .= " WHERE ba.rappro > 0 and ba.clos = 0";
		$sql .= " AND ba.entity IN (".getEntity('bank_account').")";
		if (!getDolGlobalString('BANK_CAN_RECONCILIATE_CASHACCOUNT')) {
			$sql .= " AND ba.courant != 2";
		}
		$resql = $this->db->query($sql);
		if ($resql) {
			$obj = $this->db->fetch_object($resql);
			$nb = $obj->nb;
		} else {
			dol_print_error($this->db);
		}

		return $nb;
	}

	/**
	 * getTooltipContentArray
	 *
	 * @param 	array 	$params 	Params to construct tooltip data
	 * @since 	v18
	 * @return 	array
	 */
	public function getTooltipContentArray($params)
	{
		global $langs;
		$langs->loadLangs(['banks', 'compta']);
		include_once DOL_DOCUMENT_ROOT.'/core/lib/bank.lib.php';

		$datas = array();

		$nofetch = !empty($params['nofetch']);
		$pictos = img_picto('', $this->picto).' <u class="paddingrightnow">'.$langs->trans("BankAccount").'</u>';
		if (isset($this->status)) {
			$pictos .= ' '.$this->getLibStatut(5);
		}
		$datas['picto'] = $pictos;
		$datas['label'] = '<br><b>'.$langs->trans('Label').':</b> '.$this->label;
		$datas['accountnumber'] = '<br><b>'.$langs->trans('AccountNumber').':</b> '.$this->number;
		$datas['iban'] = '<br><b>'.$langs->trans('IBAN').':</b> '.getIbanHumanReadable($this);
		$datas['bic'] = '<br><b>'.$langs->trans('BIC').':</b> '.$this->bic;
		$datas['accountcurrency'] = '<br><b>'.$langs->trans("AccountCurrency").':</b> '.$this->currency_code;

		if (isModEnabled('accounting')) {
			include_once DOL_DOCUMENT_ROOT.'/core/lib/accounting.lib.php';
			$langs->load("accountancy");
			$datas['accountaccounting'] = '<br><b>'.$langs->trans('AccountAccounting').':</b> '.length_accountg($this->account_number);
			$datas['accountancyjournal'] = '<br><b>'.$langs->trans('AccountancyJournal').':</b> '.$this->accountancy_journal;
		}
		// show categories for this record only in ajax to not overload lists
		if (isModEnabled('categorie') && !$nofetch) {
			require_once DOL_DOCUMENT_ROOT . '/categories/class/categorie.class.php';
			$form = new Form($this->db);
			$datas['categories'] = '<br>' . $form->showCategories($this->id, Categorie::TYPE_ACCOUNT, 1);
		}

		return $datas;
	}

	/**
	 *  Return clicable name (with picto eventually)
	 *
	 *	@param	int		$withpicto					Include picto into link
	 *  @param  string	$mode           			''=Link to card, 'transactions'=Link to transactions card
	 *  @param  string  $option         			''=Show ref, 'reflabel'=Show ref+label
	 *  @param  int     $save_lastsearch_value    	-1=Auto, 0=No save of lastsearch_values when clicking, 1=Save lastsearch_values whenclicking
	 *  @param	int  	$notooltip		 			1=Disable tooltip
	 *  @param  string  $morecss                    Add more css on link
	 *	@return	string								Chaine avec URL
	 */
	public function getNomUrl($withpicto = 0, $mode = '', $option = '', $save_lastsearch_value = -1, $notooltip = 0, $morecss = '')
	{
		global $conf, $langs;

		if (!empty($conf->dol_no_mouse_hover)) {
			$notooltip = 1; // Force disable tooltips
		}

		include_once DOL_DOCUMENT_ROOT.'/core/lib/bank.lib.php';

		$result = '';
		$classfortooltip = 'classfortooltip';
		$dataparams = '';
		$params = [
			'id' => $this->id,
			'objecttype' => $this->element,
			'option' => $option,
			'nofetch' => 1,
		];
		if (getDolGlobalInt('MAIN_ENABLE_AJAX_TOOLTIP')) {
			$classfortooltip = 'classforajaxtooltip';
			$dataparams = ' data-params="'.dol_escape_htmltag(json_encode($params)).'"';
			$label = '';
		} else {
			$label = implode($this->getTooltipContentArray($params));
		}

		$url = DOL_URL_ROOT.'/compta/bank/card.php?id='.$this->id;
		if ($mode == 'transactions') {
			$url = DOL_URL_ROOT.'/compta/bank/bankentries_list.php?id='.$this->id;
		} elseif ($mode == 'receipts') {
			$url = DOL_URL_ROOT.'/compta/bank/releve.php?account='.$this->id;
		}

		if ($option != 'nolink') {
			// Add param to save lastsearch_values or not
			$add_save_lastsearch_values = ($save_lastsearch_value == 1 ? 1 : 0);
			if ($save_lastsearch_value == -1 && isset($_SERVER["PHP_SELF"]) && preg_match('/list\.php/', $_SERVER["PHP_SELF"])) {
				$add_save_lastsearch_values = 1;
			}
			if ($add_save_lastsearch_values) {
				$url .= '&save_lastsearch_values=1';
			}
		}

		$linkclose = '';
		if (empty($notooltip)) {
			if (getDolGlobalInt('MAIN_OPTIMIZEFORTEXTBROWSER')) {
				$label = $langs->trans("BankAccount");
				$linkclose .= ' alt="'.dol_escape_htmltag($label, 1).'"';
			}
			$linkclose .= ($label ? ' title="'.dol_escape_htmltag($label, 1).'"' : ' title="tocomplete"');
			$linkclose .= $dataparams.' class="'.$classfortooltip.($morecss ? ' '.$morecss : '').'"';
		} else {
			$linkclose = ($morecss ? ' class="'.$morecss.'"' : '');
		}

		if ($option == 'nolink' || empty($url)) {
			$linkstart = '<span';
		} else {
			$linkstart = '<a href="'.$url.'"';
		}
		$linkstart .= $linkclose.'>';
		if ($option == 'nolink' || empty($url)) {
			$linkend = '</span>';
		} else {
			$linkend = '</a>';
		}

		$result .= $linkstart;

		if ($withpicto) {
			$result .= img_object(($notooltip ? '' : $label), ($this->picto ? $this->picto : 'generic'), ($notooltip ? (($withpicto != 2) ? 'class="paddingright"' : '') : 'class="'.(($withpicto != 2) ? 'paddingright ' : '').'"'), 0, 0, $notooltip ? 0 : 1);
		}
		if ($withpicto != 2) {
			$result .= $this->ref.($option == 'reflabel' && $this->label ? ' - '.$this->label : '');
		}
		$result .= $linkend;

		return $result;
	}


	// Method after here are common to Account and CompanyBankAccount


	/**
	 *     Return if an account has valid information for Direct debit payment
	 *
	 *     @return     int         1 if correct, <=0 if wrong
	 */
	public function verif()
	{
		require_once DOL_DOCUMENT_ROOT.'/core/lib/bank.lib.php';

		$error = 0;

		// Call functions to check BAN
		if (!checkIbanForAccount($this)) {
			$error++;
			$this->error = 'IBANNotValid';
		}
		if (!checkSwiftForAccount($this)) {
			$error++;
			$this->error = 'SwiftNotValid';
		}

		if (! $error) {
			return 1;
		} else {
			return 0;
		}
	}

	/**
	 * 	Return account country code
	 *
	 *	@return		string		country code
	 */
	public function getCountryCode()
	{
		global $mysoc;

		// We return country code of bank account
		if (!empty($this->country_code)) {
			return $this->country_code;
		}

		// For backward compatibility, we try to guess country from other information
		if (!empty($this->iban)) {
			// If IBAN defined, we can know country of account from it
			$reg = array();
			if (preg_match("/^([a-zA-Z][a-zA-Z])/i", $this->iban, $reg)) {
				return $reg[1];
			}
		}

		// If this class is linked to a third party
		if (!empty($this->socid)) {
			require_once DOL_DOCUMENT_ROOT.'/societe/class/societe.class.php';
			$company = new Societe($this->db);
			$result = $company->fetch($this->socid);
			if (!empty($company->country_code)) {
				return $company->country_code;
			}
		}

		// We return country code of managed company
		if (!empty($mysoc->country_code)) {
			return $mysoc->country_code;
		}

		return '';
	}

	/**
	 * Return if a bank account is defined with detailed information (bank code, desk code, number and key).
	 * More information on codes used by countries on page http://en.wikipedia.org/wiki/Bank_code
	 *
	 * @return		int        0=No bank code need + Account number is enough
	 *                         1=Need 2 fields for bank code: Bank, Desk (France, Spain, ...) + Account number and key
	 *                         2=Need 1 field for bank code:  Bank only (Sort code for Great Britain, BSB for Australia) + Account number
	 */
	public function useDetailedBBAN()
	{
		$country_code = $this->getCountryCode();

		if (in_array($country_code, array('FR', 'ES', 'GA', 'IT', 'NC'))) {
			return 1; // France, Spain, Gabon, ... - Not valid for CH
		}
		if (in_array($country_code, array('AD', 'AU', 'BE', 'CA', 'DE', 'DK', 'GR', 'GB', 'ID', 'IE', 'IR', 'KR', 'NL', 'NZ', 'UK', 'US'))) {
			return 2; // Australia, England...
		}
		return 0;
	}

	/**
	 * Return 1 if IBAN / BIC is mandatory (otherwise option)
	 *
	 * @return		int        1 = mandatory / 0 = Not mandatory
	 */
	public function needIBAN()
	{
		global $conf;

		if (getDolGlobalString('MAIN_IBAN_IS_NEVER_MANDATORY')) {
			return 0;
		}

		$country_code = $this->getCountryCode();

		$country_code_in_EEC = array(
				'AT', // Austria
				'BE', // Belgium
				'BG', // Bulgaria
				'CY', // Cyprus
				'CZ', // Czech republic
				'DE', // Germany
				'DK', // Danemark
				'EE', // Estonia
				'ES', // Spain
				'FI', // Finland
				'FR', // France
				'GB', // United Kingdom
				'GR', // Greece
				'HR', // Croatia
				'NL', // Holland
				'HU', // Hungary
				'IE', // Ireland
				'IM', // Isle of Man - Included in UK
				'IT', // Italy
				'LT', // Lithuania
				'LU', // Luxembourg
				'LV', // Latvia
				'MC', // Monaco - Included in France
				'MT', // Malta
				//'NO',	// Norway
				'PL', // Poland
				'PT', // Portugal
				'RO', // Romania
				'SE', // Sweden
				'SK', // Slovakia
				'SI', // Slovenia
				'UK', // United Kingdom
				//'CH',	// Switzerland - No. Swizerland in not in EEC
		);

		if (in_array($country_code, $country_code_in_EEC)) {
			return 1; // France, Spain, ...
		}
		return 0;
	}

	/**
	 *	Load miscellaneous information for tab "Info"
	 *
	 *	@param  int		$id		Id of object to load
	 *	@return	void
	 */
	public function info($id)
	{
	}

	/**
	 * Returns the fields in order that this bank account should show to the user
	 * Will return an array with the following values:
	 * - BankAccountNumber
	 * - BankCode
	 * - BankAccountNumberKey
	 * - DeskCode
	 *
	 * Some countries show less or more bank account properties to the user
	 *
	 * @param  int     $includeibanbic         1=Return also key for IBAN and BIC
	 * @return array                           Array of fields to show
	 * @see useDetailedBBAN()
	 */
	public function getFieldsToShow($includeibanbic = 0)
	{
		//Get the required properties depending on the country
		$detailedBBAN = $this->useDetailedBBAN();

		if ($detailedBBAN == 0) {
			$fieldarray = array(
					'BankAccountNumber'
			);
		} elseif ($detailedBBAN == 2) {
			$fieldarray = array(
					'BankCode',
					'BankAccountNumber'
			);
		} else {
			$fieldarray = self::getAccountNumberOrder();
		}

		//if ($this->needIBAN()) {    // return always IBAN and BIC (this was old behaviour)
		if ($includeibanbic) {
			$fieldarray[] = 'IBAN';
			$fieldarray[] = 'BIC';
		}
		//}

		//Get the order the properties are shown
		return $fieldarray;
	}

	/**
	 * Returns the components of the bank account in order.
	 * Will return an array with the following values:
	 * - BankAccountNumber
	 * - BankCode
	 * - BankAccountNumberKey
	 * - DeskCode
	 *
	 * @return array
	 */
	public static function getAccountNumberOrder()
	{
		global $conf;

		$fieldlists = array(
				'BankCode',
				'DeskCode',
				'BankAccountNumber',
				'BankAccountNumberKey'
		);

		if (getDolGlobalString('BANK_SHOW_ORDER_OPTION')) {
			if (is_numeric($conf->global->BANK_SHOW_ORDER_OPTION)) {
				if (getDolGlobalString('BANK_SHOW_ORDER_OPTION') == '1') {
					$fieldlists = array(
						'BankCode',
						'DeskCode',
						'BankAccountNumberKey',
						'BankAccountNumber'
					);
				}
			} else {
				//Replace the old AccountNumber key with the new BankAccountNumber key
				$fieldlists = explode(
					' ',
					preg_replace('/ ?[^Bank]AccountNumber ?/', 'BankAccountNumber', $conf->global->BANK_SHOW_ORDER_OPTION)
				);
			}
		}

		return $fieldlists;
	}


	/**
	 *  Initialise an instance with random values.
	 *  Used to build previews or test instances.
	 *	id must be 0 if object instance is a specimen.
	 *
	 *  @return	void
	 */
	public function initAsSpecimen()
	{
		// Example of IBAN FR7630001007941234567890185
		$this->specimen        = 1;
		$this->ref             = 'MBA';
		$this->label           = 'My Big Company Bank account';
		$this->bank            = 'MyBank';
		$this->courant         = Account::TYPE_CURRENT;
		$this->clos            = Account::STATUS_OPEN;
		$this->code_banque     = '30001';
		$this->code_guichet    = '00794';
		$this->number          = '12345678901';
		$this->cle_rib         = '85';
		$this->bic             = 'AA12';
		$this->iban            = 'FR7630001007941234567890185';
		$this->domiciliation   = 'Banque de France';
		$this->proprio         = 'Owner';
		$this->owner_address   = 'Owner address';
		$this->owner_zip       = 'Owner zip';
		$this->owner_town      = 'Owner town';
		$this->owner_country_id = 'Owner country_id';
		$this->country_id      = 1;
	}

	/**
	 * Function used to replace a thirdparty id with another one.
	 *
	 * @param DoliDB 	$dbs 			Database handler
	 * @param int 		$origin_id 		Old thirdparty id
	 * @param int 		$dest_id 		New thirdparty id
	 * @return bool						True=SQL success, False=SQL error
	 */
	public static function replaceThirdparty($dbs, $origin_id, $dest_id)
	{
		$sql = "UPDATE ".MAIN_DB_PREFIX."bank_url SET url_id = ".((int) $dest_id)." WHERE url_id = ".((int) $origin_id)." AND type='company'";

		if ($dbs->query($sql)) {
			return true;
		} else {
			//if ($ignoreerrors) return true; // TODO Not enough. If there is A-B on kept thirdparty and B-C on old one, we must get A-B-C after merge. Not A-B.
			//$this->errors = $dbs->lasterror();
			return false;
		}
	}

	/**
	 *	Return clicable link of object (with eventually picto)
	 *
	 *	@param      string	    $option                 Where point the link (0=> main card, 1,2 => shipment, 'nolink'=>No link)
	 *  @param		array		$arraydata				Array of data
	 *  @return		string								HTML Code for Kanban thumb.
	 */
	public function getKanbanView($option = '', $arraydata = null)
	{
		global $langs;

		$selected = (empty($arraydata['selected']) ? 0 : $arraydata['selected']);

		$return = '<div class="box-flex-item box-flex-grow-zero">';
		$return .= '<div class="info-box info-box-sm">';
		$return .= '<span class="info-box-icon bg-infobox-action">';
		$return .= img_picto('', $this->picto);
		$return .= '</span>';
		$return .= '<div class="info-box-content">';
		$return .= '<span class="info-box-ref inline-block tdoverflowmax150 valignmiddle">'.(method_exists($this, 'getNomUrl') ? $this->getNomUrl() : $this->ref).'</span>';
		if ($selected >= 0) {
			$return .= '<input id="cb'.$this->id.'" class="flat checkforselect fright" type="checkbox" name="toselect[]" value="'.$this->id.'"'.($selected ? ' checked="checked"' : '').'>';
		}
		if (property_exists($this, 'type_lib')) {
			$return .= '<br><span class="info-box-label opacitymedium" title="'.$this->type_lib[$this->type].'">'.substr($this->type_lib[$this->type], 0, 24).'...</span>';
		}
		if (method_exists($this, 'solde')) {
			$return .= '<br><a href="'.DOL_URL_ROOT.'/compta/bank/bankentries_list.php?id='.$this->id.'">';
			$return .= '<span class="opacitymedium">'.$langs->trans("Balance").'</span> : <span class="amount">'.price(price2num($this->solde(1), 'MT'), 0, $langs, 1, -1, -1, $this->currency_code).'</span>';
		}
		if (method_exists($this, 'getLibStatut')) {
			$return .= '<br><div class="info-box-status margintoponly">'.$this->getLibStatut(3).'</div>';
		}
		$return .= '</div>';
		$return .= '</div>';
		$return .= '</div>';
		return $return;
	}
}


require_once DOL_DOCUMENT_ROOT.'/core/class/commonobjectline.class.php';

/**
 *	Class to manage bank transaction lines
 */
class AccountLine extends CommonObjectLine
{
	/**
	 * @var string Error code (or message)
	 */
	public $error = '';

	/**
	 * @var DoliDB Database handler.
	 */
	public $db;

	/**
	 * @var string ID to identify managed object
	 */
	public $element = 'bank';

	/**
	 * @var string Name of table without prefix where object is stored
	 */
	public $table_element = 'bank';

	/**
	 * @var string String with name of icon for myobject. Must be the part after the 'object_' into object_myobject.png
	 */
	public $picto = 'accountline';

	/**
	 * @var int ID
	 */
	public $id;

	/**
	 * @var string Ref
	 */
	public $ref;

	/**
	 * Date creation record (datec)
	 *
	 * @var integer
	 */
	public $datec;

	/**
	 * Date (dateo)
	 *
	 * @var integer
	 */
	public $dateo;

	/**
	 * Date value (datev)
	 *
	 * @var integer
	 */
	public $datev;

	public $amount;					/* Amount of payment in the bank account currency */
	public $amount_main_currency;	/* Amount in the currency of company if bank account use another currency */

	/**
	 * @var int ID
	 */
	public $fk_user_author;

	/**
	 * @var int ID
	 */
	public $fk_user_rappro;

	/**
	 * @var int ID
	 */
	public $fk_type;

	/**
	 * @var int ID of cheque receipt
	 */
	public $fk_bordereau;

	/**
	 * @var int ID of bank account
	 */
	public $fk_account;

	/**
	 * @var string		Ref of bank account
	 */
	public $bank_account_ref;

	/**
	 * @var string		Label of bank account
	 */
	public $bank_account_label;

	/**
	 * @var string		Bank account numero
	 */
	public $numero_compte;

	/**
	 * @var string		Name of check issuer
	 */
	public $emetteur;

	public $rappro; // Is it conciliated
	public $num_releve; // If conciliated, what is bank statement
	public $num_chq; // Num of cheque
	public $bank_chq; // Bank of cheque

	/**
	 * @var string bank transaction lines label
	 */
	public $label;

	public $note;

	/**
	 * User author of the rapprochement.
	 */
	public $user_rappro;


	/**
	 *  Constructor
	 *
	 *  @param	DoliDB	$db		Database handler
	 */
	public function __construct(DoliDB $db)
	{
		$this->db = $db;
	}

	/**
	 *  Load into memory content of a bank transaction line
	 *
	 *  @param		int		$rowid   	Id of bank transaction to load
	 *  @param      string	$ref     	Ref of bank transaction to load
	 *  @param      string	$num     	External num to load (ex: num of transaction for paypal fee)
	 *	@return		int					<0 if KO, 0 if OK but not found, >0 if OK and found
	 */
	public function fetch($rowid, $ref = '', $num = '')
	{
		// Check parameters
		if (empty($rowid) && empty($ref) && empty($num)) {
			return -1;
		}

		$sql = "SELECT b.rowid, b.datec, b.datev, b.dateo, b.amount, b.label as label, b.fk_account,";
		$sql .= " b.fk_user_author, b.fk_user_rappro,";
		$sql .= " b.fk_type, b.num_releve, b.num_chq, b.rappro, b.note,";
		$sql .= " b.fk_bordereau, b.banque, b.emetteur,";
		$sql .= " ba.ref as bank_account_ref, ba.label as bank_account_label";
		$sql .= " FROM ".MAIN_DB_PREFIX."bank as b,";
		$sql .= " ".MAIN_DB_PREFIX."bank_account as ba";
		$sql .= " WHERE b.fk_account = ba.rowid";
		$sql .= " AND ba.entity IN (".getEntity('bank_account').")";
		if ($num) {
			$sql .= " AND b.num_chq = '".$this->db->escape($num)."'";
		} elseif ($ref) {
			$sql .= " AND b.rowid = '".$this->db->escape($ref)."'";
		} else {
			$sql .= " AND b.rowid = ".((int) $rowid);
		}

		dol_syslog(get_class($this)."::fetch", LOG_DEBUG);
		$result = $this->db->query($sql);
		if ($result) {
			$ret = 0;

			$obj = $this->db->fetch_object($result);
			if ($obj) {
				$this->id = $obj->rowid;
				$this->rowid = $obj->rowid;
				$this->ref = $obj->rowid;

				$this->datec = $this->db->jdate($obj->datec);
				$this->datev = $this->db->jdate($obj->datev);
				$this->dateo = $this->db->jdate($obj->dateo);
				$this->amount = $obj->amount;
				$this->label = $obj->label;
				$this->note = $obj->note;

				$this->fk_user_author = $obj->fk_user_author;
				$this->fk_user_rappro = $obj->fk_user_rappro;

				$this->fk_type = $obj->fk_type; // Type of transaction
				$this->rappro = $obj->rappro;
				$this->num_releve = $obj->num_releve;

				$this->num_chq = $obj->num_chq;
				$this->bank_chq = $obj->banque;
				$this->fk_bordereau = $obj->fk_bordereau;

				$this->fk_account = $obj->fk_account;
				$this->bank_account_ref = $obj->bank_account_ref;
				$this->bank_account_label = $obj->bank_account_label;

				// Retrieve all extrafield
				// fetch optionals attributes and labels
				$this->fetch_optionals();

				$ret = 1;
			}
			$this->db->free($result);
			return $ret;
		} else {
			return -1;
		}
	}

	/**
	 * Inserts a transaction to a bank account
	 *
	 * @return int <0 if KO, rowid of the line if OK
	 */
	public function insert()
	{
		$error = 0;

		$this->db->begin();

		$sql = "INSERT INTO ".MAIN_DB_PREFIX."bank (";
		$sql .= "datec";
		$sql .= ", dateo";
		$sql .= ", datev";
		$sql .= ", label";
		$sql .= ", amount";
		$sql .= ", amount_main_currency";
		$sql .= ", fk_user_author";
		$sql .= ", num_chq";
		$sql .= ", fk_account";
		$sql .= ", fk_type";
		$sql .= ", emetteur,banque";
		$sql .= ", rappro";
		$sql .= ", numero_compte";
		$sql .= ", num_releve";
		$sql .= ") VALUES (";
		$sql .= "'".$this->db->idate($this->datec)."'";
		$sql .= ", '".$this->db->idate($this->dateo)."'";
		$sql .= ", '".$this->db->idate($this->datev)."'";
		$sql .= ", '".$this->db->escape($this->label)."'";
		$sql .= ", ".price2num($this->amount);
		$sql .= ", ".(empty($this->amount_main_currency) ? "NULL" : price2num($this->amount_main_currency));
		$sql .= ", ".($this->fk_user_author > 0 ? ((int) $this->fk_user_author) : "null");
		$sql .= ", ".($this->num_chq ? "'".$this->db->escape($this->num_chq)."'" : "null");
		$sql .= ", '".$this->db->escape($this->fk_account)."'";
		$sql .= ", '".$this->db->escape($this->fk_type)."'";
		$sql .= ", ".($this->emetteur ? "'".$this->db->escape($this->emetteur)."'" : "null");
		$sql .= ", ".($this->bank_chq ? "'".$this->db->escape($this->bank_chq)."'" : "null");
		$sql .= ", ".(int) $this->rappro;
		$sql .= ", ".($this->numero_compte ? "'".$this->db->escape($this->numero_compte)."'" : "''");
		$sql .= ", ".($this->num_releve ? "'".$this->db->escape($this->num_releve)."'" : "null");
		$sql .= ")";


		dol_syslog(get_class($this)."::insert", LOG_DEBUG);
		$resql = $this->db->query($sql);
		if ($resql) {
			$this->id = $this->db->last_insert_id(MAIN_DB_PREFIX.'bank');
			// Actions on extra fields (by external module or standard code)
			$result = $this->insertExtraFields();
			if ($result < 0) {
				$error++;
			}
		} else {
			$error++;
			$this->error = $this->db->lasterror();
			dol_print_error($this->db);
		}

		if (!$error) {
			$this->db->commit();
			return $this->id;
		} else {
			$this->db->rollback();
			return -1 * $error;
		}
	}

	/**
	 * Delete bank transaction record
	 *
	 * @param	User|null	$user		User object that delete
	 * @param	int			$notrigger	1=Does not execute triggers, 0= execute triggers
<<<<<<< HEAD
	 * @return	int 					<0 if KO, >0 if OK
=======
	 * @return	int 					Return integer <0 if KO, >0 if OK
>>>>>>> 729451fa
	 */
	public function delete(User $user = null, $notrigger = 0)
	{
		$nbko = 0;

		if ($this->rappro) {
			// Protection to avoid any delete of consolidated lines
			$this->error = "ErrorDeleteNotPossibleLineIsConsolidated";
			return -1;
		}

		$this->db->begin();

		if (!$notrigger) {
			// Call trigger
			$result = $this->call_trigger('BANKACCOUNTLINE_DELETE', $user);
			if ($result < 0) {
				$this->db->rollback();
				return -1;
			}
			// End call triggers
		}

		// Protection to avoid any delete of accounted lines. Protection on by default
		if (!getDolGlobalString('BANK_ALLOW_TRANSACTION_DELETION_EVEN_IF_IN_ACCOUNTING')) {
			$sql = "SELECT COUNT(rowid) as nb FROM ".MAIN_DB_PREFIX."accounting_bookkeeping WHERE doc_type = 'bank' AND fk_doc = ".((int) $this->id);
			$resql = $this->db->query($sql);
			if ($resql) {
				$obj = $this->db->fetch_object($resql);
				if ($obj && $obj->nb) {
					$this->error = 'ErrorRecordAlreadyInAccountingDeletionNotPossible';
					$this->db->rollback();
					return -1;
				}
			} else {
				$this->error = $this->db->lasterror();
				$this->db->rollback();
				return -1;
			}
		}

		// Delete urls
		$result = $this->delete_urls($user);
		if ($result < 0) {
			$nbko++;
		}

		$sql = "DELETE FROM ".MAIN_DB_PREFIX."bank_class WHERE lineid=".(int) $this->rowid;
		dol_syslog(get_class($this)."::delete", LOG_DEBUG);
		$result = $this->db->query($sql);
		if (!$result) {
			$nbko++;
		}

		$sql = "DELETE FROM ".MAIN_DB_PREFIX."bank_extrafields WHERE fk_object=".(int) $this->rowid;
		$result = $this->db->query($sql);
		if (!$result) {
			$nbko++;
		}

		$sql = "DELETE FROM ".MAIN_DB_PREFIX."bank WHERE rowid=".(int) $this->rowid;
		dol_syslog(get_class($this)."::delete", LOG_DEBUG);
		$result = $this->db->query($sql);
		if (!$result) {
			$nbko++;
		}

		if (!$nbko) {
			$this->db->commit();
			return 1;
		} else {
			$this->db->rollback();
			return -$nbko;
		}
	}


	// phpcs:disable PEAR.NamingConventions.ValidFunctionName.ScopeNotCamelCaps
	/**
	 * 	Delete bank line records
	 *
	 *	@param	User|null	$user	User object that delete
	 *  @return	int 				Return integer <0 if KO, >0 if OK
	 */
	public function delete_urls(User $user = null)
	{
		// phpcs:enable
		$nbko = 0;

		if ($this->rappro) {
			// Protection to avoid any delete of consolidated lines
			$this->error = "ErrorDeleteNotPossibleLineIsConsolidated";
			return -1;
		}

		$this->db->begin();

		$sql = "DELETE FROM ".MAIN_DB_PREFIX."bank_url WHERE fk_bank=".(int) $this->rowid;
		dol_syslog(get_class($this)."::delete_urls", LOG_DEBUG);
		$result = $this->db->query($sql);
		if (!$result) {
			$nbko++;
		}

		if (!$nbko) {
			$this->db->commit();
			return 1;
		} else {
			$this->db->rollback();
			return -$nbko;
		}
	}


	/**
	 *		Update bank account record in database
	 *
	 *		@param	User	$user			Object user making update
	 *		@param 	int		$notrigger		0=Disable all triggers
	 *		@return	int						Return integer <0 if KO, >0 if OK
	 */
	public function update(User $user, $notrigger = 0)
	{
		$this->db->begin();

		$sql = "UPDATE ".MAIN_DB_PREFIX."bank SET";
		$sql .= " amount = ".price2num($this->amount).",";
		$sql .= " datev='".$this->db->idate($this->datev)."',";
		$sql .= " dateo='".$this->db->idate($this->dateo)."'";
		$sql .= " WHERE rowid = ".((int) $this->rowid);

		dol_syslog(get_class($this)."::update", LOG_DEBUG);
		$resql = $this->db->query($sql);
		if ($resql) {
			$this->db->commit();
			return 1;
		} else {
			$this->db->rollback();
			$this->error = $this->db->error();
			return -1;
		}
	}


	// phpcs:disable PEAR.NamingConventions.ValidFunctionName.ScopeNotCamelCaps
	/**
	 *	Update conciliation field
	 *
	 *	@param	User	$user			Objet user making update
	 *	@param 	int		$cat			Category id
	 *	@param	int		$conciliated	1=Set transaction to conciliated, 0=Keep transaction non conciliated
	 *	@return	int						Return integer <0 if KO, >0 if OK
	 */
	public function update_conciliation(User $user, $cat, $conciliated = 1)
	{
		// phpcs:enable
		global $conf, $langs;

		$this->db->begin();

		// Check statement field
<<<<<<< HEAD
		if (!empty($conf->global->BANK_STATEMENT_REGEX_RULE)) {
=======
		if (getDolGlobalString('BANK_STATEMENT_REGEX_RULE')) {
>>>>>>> 729451fa
			if (!preg_match('/' . getDolGlobalString('BANK_STATEMENT_REGEX_RULE').'/', $this->num_releve)) {
				$this->errors[] = $langs->trans("ErrorBankStatementNameMustFollowRegex", $conf->global->BANK_STATEMENT_REGEX_RULE);
				return -1;
			}
		}

		$sql = "UPDATE ".MAIN_DB_PREFIX."bank SET";
		$sql .= " rappro = ".((int) $conciliated);
		$sql .= ", num_releve = '".$this->db->escape($this->num_releve)."'";
		if ($conciliated) {
			$sql .= ", fk_user_rappro = ".$user->id;
		}
		$sql .= " WHERE rowid = ".((int) $this->id);

		dol_syslog(get_class($this)."::update_conciliation", LOG_DEBUG);
		$resql = $this->db->query($sql);
		if ($resql) {
			if (!empty($cat) && $cat > 0) {
				$sql = "INSERT INTO ".MAIN_DB_PREFIX."bank_class (";
				$sql .= "lineid";
				$sql .= ", fk_categ";
				$sql .= ") VALUES (";
				$sql .= $this->id;
				$sql .= ", ".((int) $cat);
				$sql .= ")";

				dol_syslog(get_class($this)."::update_conciliation", LOG_DEBUG);
				$this->db->query($sql);

				// No error check. Can fail if category already affected
				// TODO Do no try the insert if link already exists
			}

			$this->rappro = 1;

			$this->db->commit();
			return 1;
		} else {
			$this->db->rollback();
			return -1;
		}
	}


	// phpcs:disable PEAR.NamingConventions.ValidFunctionName.ScopeNotCamelCaps
	/**
	 * 	Increase/decrease value date of a rowid
	 *
	 *	@param	int		$rowid		Id of line
	 *	@param	int		$sign		1 or -1
	 *	@return	int					>0 if OK, 0 if KO
	 */
	public function datev_change($rowid, $sign = 1)
	{
		// phpcs:enable
		$sql = "SELECT datev FROM ".MAIN_DB_PREFIX."bank WHERE rowid = ".((int) $rowid);
		$resql = $this->db->query($sql);
		if ($resql) {
			$obj = $this->db->fetch_object($resql);
			$newdate = $this->db->jdate($obj->datev) + (3600 * 24 * $sign);

			$sql = "UPDATE ".MAIN_DB_PREFIX."bank SET";
			$sql .= " datev = '".$this->db->idate($newdate)."'";
			$sql .= " WHERE rowid = ".((int) $rowid);

			$result = $this->db->query($sql);
			if ($result) {
				if ($this->db->affected_rows($result)) {
					return 1;
				}
			} else {
				dol_print_error($this->db);
				return 0;
			}
		} else {
			dol_print_error($this->db);
		}
		return 0;
	}

	// phpcs:disable PEAR.NamingConventions.ValidFunctionName.ScopeNotCamelCaps
	/**
	 * 	Increase value date of a rowid
	 *
	 *	@param	int		$id		Id of line to change
	 *	@return	int				>0 if OK, 0 if KO
	 */
	public function datev_next($id)
	{
		// phpcs:enable
		return $this->datev_change($id, 1);
	}

	// phpcs:disable PEAR.NamingConventions.ValidFunctionName.ScopeNotCamelCaps
	/**
	 * 	Decrease value date of a rowid
	 *
	 *	@param	int		$id		Id of line to change
	 *	@return	int				>0 if OK, 0 if KO
	 */
	public function datev_previous($id)
	{
		// phpcs:enable
		return $this->datev_change($id, -1);
	}


	// phpcs:disable PEAR.NamingConventions.ValidFunctionName.ScopeNotCamelCaps
	/**
	 * 	Increase/decrease operation date of a rowid
	 *
	 *	@param	int		$rowid		Id of line
	 *	@param	int		$sign		1 or -1
	 *	@return	int					>0 if OK, 0 if KO
	 */
	public function dateo_change($rowid, $sign = 1)
	{
		// phpcs:enable
		$sql = "SELECT dateo FROM ".MAIN_DB_PREFIX."bank WHERE rowid = ".((int) $rowid);
		$resql = $this->db->query($sql);
		if ($resql) {
			$obj = $this->db->fetch_object($resql);
			$newdate = $this->db->jdate($obj->dateo) + (3600 * 24 * $sign);

			$sql = "UPDATE ".MAIN_DB_PREFIX."bank SET";
			$sql .= " dateo = '".$this->db->idate($newdate)."'";
			$sql .= " WHERE rowid = ".((int) $rowid);

			$result = $this->db->query($sql);
			if ($result) {
				if ($this->db->affected_rows($result)) {
					return 1;
				}
			} else {
				dol_print_error($this->db);
				return 0;
			}
		} else {
			dol_print_error($this->db);
		}
		return 0;
	}

	// phpcs:disable PEAR.NamingConventions.ValidFunctionName.ScopeNotCamelCaps
	/**
	 * 	Increase operation date of a rowid
	 *
	 *	@param	int		$id		Id of line to change
	 *	@return	int				>0 if OK, 0 if KO
	 */
	public function dateo_next($id)
	{
		// phpcs:enable
		return $this->dateo_change($id, 1);
	}

	// phpcs:disable PEAR.NamingConventions.ValidFunctionName.ScopeNotCamelCaps
	/**
	 * 	Decrease operation date of a rowid
	 *
	 *	@param	int		$id		Id of line to change
	 *	@return	int				>0 if OK, 0 if KO
	 */
	public function dateo_previous($id)
	{
		// phpcs:enable
		return $this->dateo_change($id, -1);
	}


	/**
	 *	Load miscellaneous information for tab "Info"
	 *
	 *	@param  int		$id		Id of object to load
	 *	@return	void
	 */
	public function info($id)
	{
		$sql = 'SELECT b.rowid, b.datec, b.tms as datem,';
		$sql .= ' b.fk_user_author, b.fk_user_rappro';
		$sql .= ' FROM '.MAIN_DB_PREFIX.'bank as b';
		$sql .= ' WHERE b.rowid = '.((int) $id);

		$result = $this->db->query($sql);
		if ($result) {
			if ($this->db->num_rows($result)) {
				$obj = $this->db->fetch_object($result);

				$this->id = $obj->rowid;

				$this->user_creation_id = $obj->fk_user_author;
				$this->user_rappro = $obj->fk_user_rappro;
				$this->date_creation     = $this->db->jdate($obj->datec);
				$this->date_modification = $this->db->jdate($obj->datem);
				//$this->date_rappro       = $obj->daterappro;    // Not yet managed
			}
			$this->db->free($result);
		} else {
			dol_print_error($this->db);
		}
	}


	/**
	 *    	Return clickable name (with picto eventually)
	 *
	 *		@param	int		$withpicto		0=No picto, 1=Include picto into link, 2=Only picto
	 *		@param	int		$maxlen			Longueur max libelle
	 *		@param	string	$option			Option ('', 'showall', 'showconciliated', 'showconciliatedandaccounted'). Options may be slow.
	 * 		@param	int     $notooltip		1=Disable tooltip
	 *		@return	string					Chaine avec URL
	 */
	public function getNomUrl($withpicto = 0, $maxlen = 0, $option = '', $notooltip = 0)
	{
		global $langs;

		$result = '';

		$label = img_picto('', $this->picto).' <u>'.$langs->trans("BankTransactionLine").'</u>:<br>';
		$label .= '<b>'.$langs->trans("Ref").':</b> '.$this->ref;

		$linkstart = '<a href="'.DOL_URL_ROOT.'/compta/bank/line.php?rowid='.((int) $this->id).'&save_lastsearch_values=1" title="'.dol_escape_htmltag($label, 1).'" class="classfortooltip">';
		$linkend = '</a>';

		$result .= $linkstart;
		if ($withpicto) {
			$result .= img_object(($notooltip ? '' : $label), ($this->picto ? $this->picto : 'account'), ($notooltip ? (($withpicto != 2) ? 'class="paddingright"' : '') : 'class="'.(($withpicto != 2) ? 'paddingright ' : '').'classfortooltip"'), 0, 0, $notooltip ? 0 : 1);
		}
		if ($withpicto != 2) {
			$result .= ($this->ref ? $this->ref : $this->id);
		}
		$result .= $linkend;

		if ($option == 'showall' || $option == 'showconciliated' || $option == 'showconciliatedandaccounted') {
			$result .= ' <span class="opacitymedium">(';
		}
		if ($option == 'showall') {
			$result .= $langs->trans("BankAccount").': ';
			$accountstatic = new Account($this->db);
			$accountstatic->id = $this->fk_account;
			$accountstatic->ref = $this->bank_account_ref;
			$accountstatic->label = $this->bank_account_label;
			$result .= $accountstatic->getNomUrl(0).', ';
		}
		if ($option == 'showall' || $option == 'showconciliated' || $option == 'showconciliatedandaccounted') {
			$result .= $langs->trans("BankLineConciliated").': ';
			$result .= yn($this->rappro);
		}
		if (isModEnabled('accounting') && ($option == 'showall' || $option == 'showconciliatedandaccounted')) {
			$sql = "SELECT COUNT(rowid) as nb FROM ".MAIN_DB_PREFIX."accounting_bookkeeping";
			$sql .= " WHERE doc_type = 'bank' AND fk_doc = ".((int) $this->id);
			$resql = $this->db->query($sql);
			if ($resql) {
				$obj = $this->db->fetch_object($resql);
				if ($obj && $obj->nb) {
					$result .= ' - '.$langs->trans("Accounted").': '.yn(1);
				} else {
					$result .= ' - '.$langs->trans("Accounted").': '.yn(0);
				}
			}
		}
		if ($option == 'showall' || $option == 'showconciliated' || $option == 'showconciliatedandaccounted') {
			$result .= ')</span>';
		}

		return $result;
	}


	/**
	 *  Return the label of the status
	 *
	 *  @param  int		$mode          0=long label, 1=short label, 2=Picto + short label, 3=Picto, 4=Picto + long label, 5=Short label + Picto, 6=Long label + Picto
	 *  @return	string 			       Label of status
	 */
	public function getLibStatut($mode = 0)
	{
		return $this->LibStatut($this->status, $mode);
	}

	// phpcs:disable PEAR.NamingConventions.ValidFunctionName.ScopeNotCamelCaps
	/**
	 *  Return the label of a given status
	 *
	 *  @param	int		$status        Id status
	 *  @param  int		$mode          0=long label, 1=short label, 2=Picto + short label, 3=Picto, 4=Picto + long label, 5=Short label + Picto, 6=Long label + Picto
	 *  @return string 			       Label of status
	 */
	public function LibStatut($status, $mode = 0)
	{
		// phpcs:enable
		//global $langs;

		//$langs->load('companies');
		/*
		if ($mode == 0)
		{
			if ($status==0) return $langs->trans("ActivityCeased");
			if ($status==1) return $langs->trans("InActivity");
		}
		if ($mode == 1)
		{
			if ($status==0) return $langs->trans("ActivityCeased");
			if ($status==1) return $langs->trans("InActivity");
		}
		if ($mode == 2)
		{
			if ($status==0) return img_picto($langs->trans("ActivityCeased"),'statut5', 'class="pictostatus"').' '.$langs->trans("ActivityCeased");
			if ($status==1) return img_picto($langs->trans("InActivity"),'statut4', 'class="pictostatus"').' '.$langs->trans("InActivity");
		}
		if ($mode == 3)
		{
			if ($status==0) return img_picto($langs->trans("ActivityCeased"),'statut5', 'class="pictostatus"');
			if ($status==1) return img_picto($langs->trans("InActivity"),'statut4', 'class="pictostatus"');
		}
		if ($mode == 4)
		{
			if ($status==0) return img_picto($langs->trans("ActivityCeased"),'statut5', 'class="pictostatus"').' '.$langs->trans("ActivityCeased");
			if ($status==1) return img_picto($langs->trans("InActivity"),'statut4', 'class="pictostatus"').' '.$langs->trans("InActivity");
		}
		if ($mode == 5)
		{
			if ($status==0) return $langs->trans("ActivityCeased").' '.img_picto($langs->trans("ActivityCeased"),'statut5', 'class="pictostatus"');
			if ($status==1) return $langs->trans("InActivity").' '.img_picto($langs->trans("InActivity"),'statut4', 'class="pictostatus"');
		}*/

		return '';
	}


	/**
	 *	Return if a bank line was dispatched into bookkeeping
	 *
	 *	@return     int         <0 if KO, 0=no, 1=yes
	 */
	public function getVentilExportCompta()
	{
		$alreadydispatched = 0;

		$type = 'bank';

		$sql = " SELECT COUNT(ab.rowid) as nb FROM ".MAIN_DB_PREFIX."accounting_bookkeeping as ab WHERE ab.doc_type='".$this->db->escape($type)."' AND ab.fk_doc = ".((int) $this->id);
		$resql = $this->db->query($sql);
		if ($resql) {
			$obj = $this->db->fetch_object($resql);
			if ($obj) {
				$alreadydispatched = $obj->nb;
			}
		} else {
			$this->error = $this->db->lasterror();
			return -1;
		}

		if ($alreadydispatched) {
			return 1;
		}
		return 0;
	}
}<|MERGE_RESOLUTION|>--- conflicted
+++ resolved
@@ -2181,11 +2181,7 @@
 	 *
 	 * @param	User|null	$user		User object that delete
 	 * @param	int			$notrigger	1=Does not execute triggers, 0= execute triggers
-<<<<<<< HEAD
-	 * @return	int 					<0 if KO, >0 if OK
-=======
 	 * @return	int 					Return integer <0 if KO, >0 if OK
->>>>>>> 729451fa
 	 */
 	public function delete(User $user = null, $notrigger = 0)
 	{
@@ -2347,11 +2343,7 @@
 		$this->db->begin();
 
 		// Check statement field
-<<<<<<< HEAD
-		if (!empty($conf->global->BANK_STATEMENT_REGEX_RULE)) {
-=======
 		if (getDolGlobalString('BANK_STATEMENT_REGEX_RULE')) {
->>>>>>> 729451fa
 			if (!preg_match('/' . getDolGlobalString('BANK_STATEMENT_REGEX_RULE').'/', $this->num_releve)) {
 				$this->errors[] = $langs->trans("ErrorBankStatementNameMustFollowRegex", $conf->global->BANK_STATEMENT_REGEX_RULE);
 				return -1;
