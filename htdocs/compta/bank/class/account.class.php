--- conflicted
+++ resolved
@@ -473,11 +473,7 @@
 
 			if ($categorie>0) {
 				$sql = "INSERT INTO ".MAIN_DB_PREFIX."bank_class (";
-<<<<<<< HEAD
 				$sql .= "lineid, fk_categ";
-=======
-				$sql .= "lineid, fk_categ;
->>>>>>> 922fa088
 				$sql .= ") VALUES (";
 				$sql .= $accline->id.", ".$categorie;
 				$sql .= ")";
