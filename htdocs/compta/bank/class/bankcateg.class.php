--- conflicted
+++ resolved
@@ -34,21 +34,14 @@
     public $picto='generic';
 
 	/**
-<<<<<<< HEAD
      * @var int ID
      */
     public $id;
 
-=======
-   * @var int ID
-   */
-   public $id;
-	
->>>>>>> 5c06e744
-	/**
-   * @var string proper name for given parameter
-   */
-  public $label;
+	/**
+     * @var string proper name for given parameter
+     */
+    public $label;
 
 
 	/**
