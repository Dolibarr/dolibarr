--- conflicted
+++ resolved
@@ -30,22 +30,14 @@
 {
 	//public $element='bank_categ';			//!< Id that identify managed objects
 	//public $table_element='bank_categ';	//!< Name of table without prefix where object is stored
-    public $picto='generic';
+  public $picto='generic';
 
 	public $id;
-<<<<<<< HEAD
-	
-	/**
-     	 * @var string proper name for given parameter
-     	 */
-    	public $label;
-=======
-
-	/**
-     * @var string proper name for given parameter
-     */
-    public $label;
->>>>>>> 08bc81a7
+
+	/**
+   * @var string proper name for given parameter
+   */
+  public $label;
 
 
 	/**
