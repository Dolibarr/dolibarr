--- conflicted
+++ resolved
@@ -32,20 +32,15 @@
 	//public $table_element='bank_categ';	//!< Name of table without prefix where object is stored
     public $picto='generic';
 
-<<<<<<< HEAD
-	/**
-     * @var int ID
-     */
-    public $id;
+	/**
+   * @var int ID
+   */
+   public $id;
 	
-=======
-	public $id;
-
->>>>>>> 23f4e7cc
-	/**
-     * @var string proper name for given parameter
-     */
-    public $label;
+	/**
+   * @var string proper name for given parameter
+   */
+  public $label;
 
 
 	/**
