<?php
/* Copyright (C) 2005-2010 Laurent Destailleur  <eldy@users.sourceforge.net>
 *
 * This program is free software; you can redistribute it and/or modify
 * it under the terms of the GNU General Public License as published by
 * the Free Software Foundation; either version 3 of the License, or
 * (at your option) any later version.
 *
 * This program is distributed in the hope that it will be useful,
 * but WITHOUT ANY WARRANTY; without even the implied warranty of
 * MERCHANTABILITY or FITNESS FOR A PARTICULAR PURPOSE.  See the
 * GNU General Public License for more details.
 *
 * You should have received a copy of the GNU General Public License
 * along with this program. If not, see <https://www.gnu.org/licenses/>.
 */

/**
 *     \file       htdocs/compta/bank/info.php
 *     \ingroup    banque
 *     \brief      Onglet info d'une ecriture bancaire
 */

require '../../main.inc.php';
require_once DOL_DOCUMENT_ROOT.'/core/lib/functions2.lib.php';
require_once DOL_DOCUMENT_ROOT.'/compta/paiement/class/paiement.class.php';
require_once DOL_DOCUMENT_ROOT.'/compta/bank/class/account.class.php';

// Load translation files required by the page
$langs->loadLangs(array('banks', 'categories', 'companies'));

$id = GETPOST("rowid", 'int');
<<<<<<< HEAD
=======
$accountid = (GETPOST('id', 'int') ? GETPOST('id', 'int') : GETPOST('account', 'int'));
>>>>>>> 95dc2558
$ref = GETPOST('ref', 'alpha');

// Security check
$fieldvalue = (!empty($id) ? $id : (!empty($ref) ? $ref : ''));
<<<<<<< HEAD
=======

>>>>>>> 95dc2558
$fieldtype = (!empty($ref) ? 'ref' : 'rowid');
if ($user->socid) {
	$socid = $user->socid;
}
<<<<<<< HEAD
$result = restrictedArea($user, 'banque', $fieldvalue, 'bank_account', '', '', $fieldtype);
if (!$user->rights->banque->lire && !$user->rights->banque->consolidate) {
=======

$result = restrictedArea($user, 'banque', $accountid, 'bank_account');
if (empty($user->rights->banque->lire) && empty($user->rights->banque->consolidate)) {
>>>>>>> 95dc2558
	accessforbidden();
}


/*
 * View
 */

llxHeader();

$object = new AccountLine($db);
$object->fetch($id);
$object->info($id);


$h = 0;

$head[$h][0] = DOL_URL_ROOT.'/compta/bank/line.php?rowid='.$id;
$head[$h][1] = $langs->trans("BankTransaction");
$h++;

$head[$h][0] = DOL_URL_ROOT.'/compta/bank/info.php?rowid='.$id;
$head[$h][1] = $langs->trans("Info");
$hselected = $h;
$h++;


print dol_get_fiche_head($head, $hselected, $langs->trans("LineRecord"), -1, 'accountline');

$linkback = '<a href="'.DOL_URL_ROOT.'/compta/bank/bankentries_list.php?restore_lastsearch_values=1">'.$langs->trans("BackToList").'</a>';


dol_banner_tab($object, 'rowid', $linkback);

print '<div class="underbanner clearboth"></div>';
print '<br>';

print '<table width="100%"><tr><td>';
dol_print_object_info($object);
print '</td></tr></table>';

print '</div>';

// End of page
llxFooter();
$db->close();<|MERGE_RESOLUTION|>--- conflicted
+++ resolved
@@ -30,30 +30,19 @@
 $langs->loadLangs(array('banks', 'categories', 'companies'));
 
 $id = GETPOST("rowid", 'int');
-<<<<<<< HEAD
-=======
 $accountid = (GETPOST('id', 'int') ? GETPOST('id', 'int') : GETPOST('account', 'int'));
->>>>>>> 95dc2558
 $ref = GETPOST('ref', 'alpha');
 
 // Security check
 $fieldvalue = (!empty($id) ? $id : (!empty($ref) ? $ref : ''));
-<<<<<<< HEAD
-=======
 
->>>>>>> 95dc2558
 $fieldtype = (!empty($ref) ? 'ref' : 'rowid');
 if ($user->socid) {
 	$socid = $user->socid;
 }
-<<<<<<< HEAD
-$result = restrictedArea($user, 'banque', $fieldvalue, 'bank_account', '', '', $fieldtype);
-if (!$user->rights->banque->lire && !$user->rights->banque->consolidate) {
-=======
 
 $result = restrictedArea($user, 'banque', $accountid, 'bank_account');
 if (empty($user->rights->banque->lire) && empty($user->rights->banque->consolidate)) {
->>>>>>> 95dc2558
 	accessforbidden();
 }
 
