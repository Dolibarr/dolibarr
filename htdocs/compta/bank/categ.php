<?php
/* Copyright (C) 2001-2005 Rodolphe Quiedeville <rodolphe@quiedeville.org>
 * Copyright (C) 2004-2013 Laurent Destailleur  <eldy@users.sourceforge.net>
 * Copyright (C) 2005-2009 Regis Houssin        <regis.houssin@inodbox.com>
 * Copyright (C) 2013      Charles-Fr BENKE     <charles.fr@benke.fr>
 * Copyright (C) 2015      Jean-François Ferry	<jfefe@aternatik.fr>
 * Copyright (C) 2016      Marcos García        <marcosgdf@gmail.com>
 *
 * This program is free software; you can redistribute it and/or modify
 * it under the terms of the GNU General Public License as published by
 * the Free Software Foundation; either version 3 of the License, or
 * (at your option) any later version.
 *
 * This program is distributed in the hope that it will be useful,
 * but WITHOUT ANY WARRANTY; without even the implied warranty of
 * MERCHANTABILITY or FITNESS FOR A PARTICULAR PURPOSE.  See the
 * GNU General Public License for more details.
 *
 * You should have received a copy of the GNU General Public License
 * along with this program. If not, see <https://www.gnu.org/licenses/>.
 */

/**
 *    \file       htdocs/compta/bank/categ.php
 *    \ingroup    compta/bank
 *    \brief      Page to manage Bank Categories
 */


// Load Dolibarr environment
require '../../main.inc.php';
require_once DOL_DOCUMENT_ROOT.'/compta/bank/class/account.class.php';
require_once DOL_DOCUMENT_ROOT.'/compta/bank/class/bankcateg.class.php';


// Load translation files required by the page
$langs->loadLangs(array('banks', 'categories'));


// Get Parameters
$action = GETPOST('action', 'aZ09');
$optioncss = GETPOST('optioncss', 'aZ'); // Option for the css output (always '' except when 'print')
$categid = GETPOST('categid');
$label = GETPOST("label");


<<<<<<< HEAD
// Initialize technical objects
=======
// Initialize a technical objects
>>>>>>> cc80841a
$bankcateg = new BankCateg($db);


// Security Check  Access Control
if (!$user->hasRight('banque', 'configurer')) {
	accessforbidden();
}



/*
 * Actions
 */

if (GETPOST('add')) {
	if ($label) {
		$bankcateg = new BankCateg($db);
		$bankcateg->label = GETPOST('label');
		$bankcateg->create($user);
	}
}

if ($categid) {
	$bankcateg = new BankCateg($db);

	if ($bankcateg->fetch($categid) > 0) {
		//Update category
		if (GETPOST('update') && $label) {
			$bankcateg->label = $label;
			$bankcateg->update($user);
		}
		//Delete category
		if ($action == 'delete' && $user->hasRight('banque', 'configurer')) {
			$bankcateg->delete($user);
		}
	}
}


/*
 * View
 */

$title = $langs->trans('RubriquesTransactions');
$help_url = 'EN:Module_Banks_and_Cash|FR:Module_Banques_et_Caisses|ES:M&oacute;dulo_Bancos_y_Cajas';

llxHeader('', $title, $help_url);


print load_fiche_titre($langs->trans("RubriquesTransactions"), '', 'object_category');

print '<form method="POST" action="'.$_SERVER["PHP_SELF"].'">';
if ($optioncss != '') {
	print '<input type="hidden" name="optioncss" value="'.$optioncss.'">';
}
print '<input type="hidden" name="token" value="'.newToken().'">';
print '<input type="hidden" name="formfilteraction" id="formfilteraction" value="list">';
print '<input type="hidden" name="action" value="list">';
/*print '<input type="hidden" name="sortfield" value="'.$sortfield.'">';
print '<input type="hidden" name="sortorder" value="'.$sortorder.'">';
print '<input type="hidden" name="page" value="'.$page.'">';
print '<input type="hidden" name="contextpage" value="'.$contextpage.'">';
*/

print '<div class="div-table-responsive">'; // You can use div-table-responsive-no-min if you don't need reserved height for your table
print '<table class="noborder centpercent">';
print '<tr class="liste_titre">';
print '<td>'.$langs->trans("Ref").'</td><td>'.$langs->trans("Label").'</td>';
print '<td></td>';
print '<td></td>';
print "</tr>\n";

// Line to add category
if ($action != 'edit') {
	print '<tr class="oddeven">';
	print '<td>&nbsp;</td><td><input name="label" type="text" class="maxwidth100"></td>';
	print '<td></td>';
	print '<td class="center"><input type="submit" name="add" class="button button-add small" value="'.$langs->trans("Add").'"></td>';
	print '</tr>';
}


$sql = "SELECT rowid, label";
$sql .= " FROM ".MAIN_DB_PREFIX."category_bank";
$sql .= " WHERE entity = ".$conf->entity;
$sql .= " ORDER BY rowid";

$result = $db->query($sql);
if ($result) {
	$num = $db->num_rows($result);
	$i = 0;
	$total = 0;

	while ($i < $num) {
		$objp = $db->fetch_object($result);

		print '<tr class="oddeven">';
		print '<td>'.$objp->rowid.'</td>';
		if (GETPOST('action', 'aZ09') == 'edit' && GETPOST("categid") == $objp->rowid) {
			print '<td colspan="3">';
			print '<input type="hidden" name="categid" value="'.$objp->rowid.'">';
			print '<input name="label" type="text" size=45 value="'.$objp->label.'">';
			print '<input type="submit" name="update" class="button" value="'.$langs->trans("Edit").'">';
			print "</td>";
		} else {
			print "<td>".$objp->label."</td>";
			print '<td>';
			//print '<a href="'.DOL_URL_ROOT.'/compta/bank/budget.php?bid='.$objp->rowid.'">'.$langs->trans("List").'</a>';
			print '</td>';
			print '<td class="center">';
			print '<a class="editfielda reposition marginleftonly marginrightonly" href="'.$_SERVER["PHP_SELF"].'?categid='.$objp->rowid.'&action=edit&token='.newToken().'">'.img_edit().'</a>';
			print '<a class="marginleftonly" href="'.$_SERVER["PHP_SELF"].'?categid='.$objp->rowid.'&action=delete&token='.newToken().'">'.img_delete().'</a>';
			print '</td>';
		}
		print "</tr>";
		$i++;
	}
	$db->free($result);
}

print '</table>';
print '</div>';

print '</form>';

// End of page
llxFooter();
$db->close();<|MERGE_RESOLUTION|>--- conflicted
+++ resolved
@@ -44,11 +44,7 @@
 $label = GETPOST("label");
 
 
-<<<<<<< HEAD
-// Initialize technical objects
-=======
 // Initialize a technical objects
->>>>>>> cc80841a
 $bankcateg = new BankCateg($db);
 
 
