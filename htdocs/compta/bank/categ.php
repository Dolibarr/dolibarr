<?php
/* Copyright (C) 2001-2005 Rodolphe Quiedeville <rodolphe@quiedeville.org>
 * Copyright (C) 2004-2013 Laurent Destailleur  <eldy@users.sourceforge.net>
 * Copyright (C) 2005-2009 Regis Houssin        <regis.houssin@capnetworks.com>
 * Copyright (C) 2013      Charles-Fr BENKE     <charles.fr@benke.fr>
 * Copyright (C) 2015      Jean-François Ferry	<jfefe@aternatik.fr>
 * Copyright (C) 2016      Marcos García        <marcosgdf@gmail.com>
 *
 * This program is free software; you can redistribute it and/or modify
 * it under the terms of the GNU General Public License as published by
 * the Free Software Foundation; either version 3 of the License, or
 * (at your option) any later version.
 *
 * This program is distributed in the hope that it will be useful,
 * but WITHOUT ANY WARRANTY; without even the implied warranty of
 * MERCHANTABILITY or FITNESS FOR A PARTICULAR PURPOSE.  See the
 * GNU General Public License for more details.
 *
 * You should have received a copy of the GNU General Public License
 * along with this program. If not, see <http://www.gnu.org/licenses/>.
 */

/**
 *      \file       htdocs/compta/bank/categ.php
 *      \ingroup    compta
 *      \brief      Page ajout de categories bancaires
 */

require('../../main.inc.php');
require_once DOL_DOCUMENT_ROOT.'/compta/bank/class/account.class.php';
require_once DOL_DOCUMENT_ROOT.'/compta/bank/class/bankcateg.class.php';

$langs->load("banks");
$langs->load("categories");

$action=GETPOST('action');

if (!$user->rights->banque->configurer)
  accessforbidden();

$bankcateg = new BankCateg($db);
$categid = GETPOST('categid');
$label = GETPOST("label");

/*
 * Add category
 */
if (GETPOST('add'))
{
	if ($label) {
		$bankcateg = new BankCateg($db);
		$bankcateg->label = GETPOST('label');
		$bankcateg->create($user);
	}
}

if ($categid) {
	$bankcateg = new BankCateg($db);

<<<<<<< HEAD
	if ($bankcateg->fetch($categid) > 0) {
=======
		$result = $db->query($sql);
		if (!$result)
		{
			dol_print_error($db);
		}
	}
}
/*
* Action suppression catégorie
*/
if ($action == 'delete')
{
	if (GETPOST('categid'))
	{
		// Delete bank class
		$sql = "DELETE FROM ".MAIN_DB_PREFIX."bank_class";
		$sql.= " WHERE fk_categ = '".GETPOST('categid')."'";

		$result = $db->query($sql);
		if (!$result)
		{
			dol_print_error($db);
		}
		
		// Delete bank categ
		$sql = "DELETE FROM ".MAIN_DB_PREFIX."bank_categ";
		$sql.= " WHERE rowid = '".GETPOST('categid')."'";
		$sql.= " AND entity = ".$conf->entity;
>>>>>>> 9ecc56ad

		//Update category
		if (GETPOST('update') && $label) {

			$bankcateg->label = $label;
			$bankcateg->update($user);
		}
		//Delete category
		if ($action == 'delete') {
			$bankcateg->delete($user);
		}
	}
}

/*
 * View
 */

llxHeader();


print load_fiche_titre($langs->trans("Rubriques"), '', 'title_bank.png');

print '<form method="POST" action="'.$_SERVER["PHP_SELF"].'">';
print '<input type="hidden" name="token" value="'.$_SESSION['newtoken'].'">';

print '<table class="noborder" width="100%">';
print '<tr class="liste_titre">';
print '<td>'.$langs->trans("Ref").'</td><td colspan="2">'.$langs->trans("Label").'</td>';
print "</tr>\n";

$sql = "SELECT rowid, label";
$sql.= " FROM ".MAIN_DB_PREFIX."bank_categ";
$sql.= " WHERE entity = ".$conf->entity;
$sql.= " ORDER BY label";

$result = $db->query($sql);
if ($result)
{
	$num = $db->num_rows($result);
	$i = 0; $total = 0;

	$var=True;
	while ($i < $num)
	{
		$objp = $db->fetch_object($result);
		$var=!$var;
		print "<tr ".$bc[$var].">";
		print '<td><a href="'.DOL_URL_ROOT.'/compta/bank/budget.php?bid='.$objp->rowid.'">'.$objp->rowid.'</a></td>';
		if (GETPOST("action") == 'edit' && GETPOST("categid")== $objp->rowid)
		{
			print "<td colspan=2>";
			print '<input type="hidden" name="categid" value="'.$objp->rowid.'">';
			print '<input name="label" type="text" size=45 value="'.$objp->label.'">';
			print '<input type="submit" name="update" class="button" value="'.$langs->trans("Edit").'">';

			print "</td>";
		}
		else
		{
			print "<td >".$objp->label."</td>";
			print '<td style="text-align: center;">';
			print '<a href="'.$_SERVER["PHP_SELF"].'?categid='.$objp->rowid.'&amp;action=edit">'.img_edit().'</a>&nbsp;&nbsp;';
			print '<a href="'.$_SERVER["PHP_SELF"].'?categid='.$objp->rowid.'&amp;action=delete">'.img_delete().'</a></td>';
		}
		print "</tr>";
		$i++;
	}
	$db->free($result);
}


/*
 * Line to add category
 */
if ($action != 'edit')
{
	$var=!$var;
	print '<tr '.$bc[$var].'>';
	print '<td>&nbsp;</td><td><input name="label" type="text" size="45"></td>';
	print '<td align="center"><input type="submit" name="add" class="button" value="'.$langs->trans("Add").'"></td>';
	print '</tr>';
}

print '</table></form>';

llxFooter();<|MERGE_RESOLUTION|>--- conflicted
+++ resolved
@@ -57,38 +57,7 @@
 if ($categid) {
 	$bankcateg = new BankCateg($db);
 
-<<<<<<< HEAD
 	if ($bankcateg->fetch($categid) > 0) {
-=======
-		$result = $db->query($sql);
-		if (!$result)
-		{
-			dol_print_error($db);
-		}
-	}
-}
-/*
-* Action suppression catégorie
-*/
-if ($action == 'delete')
-{
-	if (GETPOST('categid'))
-	{
-		// Delete bank class
-		$sql = "DELETE FROM ".MAIN_DB_PREFIX."bank_class";
-		$sql.= " WHERE fk_categ = '".GETPOST('categid')."'";
-
-		$result = $db->query($sql);
-		if (!$result)
-		{
-			dol_print_error($db);
-		}
-		
-		// Delete bank categ
-		$sql = "DELETE FROM ".MAIN_DB_PREFIX."bank_categ";
-		$sql.= " WHERE rowid = '".GETPOST('categid')."'";
-		$sql.= " AND entity = ".$conf->entity;
->>>>>>> 9ecc56ad
 
 		//Update category
 		if (GETPOST('update') && $label) {
@@ -102,6 +71,7 @@
 		}
 	}
 }
+
 
 /*
  * View
