<?php
/* Copyright (C) 2002-2003	Rodolphe Quiedeville	<rodolphe@quiedeville.org>
 * Copyright (C) 2003		Jean-Louis Bergamo	<jlb@j1b.org>
 * Copyright (C) 2004-2015	Laurent Destailleur	<eldy@users.sourceforge.net>
 * Copyright (C) 2005-2009	Regis Houssin		<regis.houssin@capnetworks.com>
 * Copyright (C) 2014-2015	Alexandre Spangaro	<aspangaro.dolibarr@gmail.com>
 * Copyright (C) 2015       Jean-François Ferry	<jfefe@aternatik.fr>
 *
 * This program is free software; you can redistribute it and/or modify
 * it under the terms of the GNU General Public License as published by
 * the Free Software Foundation; either version 3 of the License, or
 * (at your option) any later version.
 *
 * This program is distributed in the hope that it will be useful,
 * but WITHOUT ANY WARRANTY; without even the implied warranty of
 * MERCHANTABILITY or FITNESS FOR A PARTICULAR PURPOSE.  See the
 * GNU General Public License for more details.
 *
 * You should have received a copy of the GNU General Public License
 * along with this program. If not, see <http://www.gnu.org/licenses/>.
 */

/**
 *	    \file       htdocs/compta/bank/card.php
 *      \ingroup    bank
 *		\brief      Page to create/view a bank account
 */

require('../../main.inc.php');
require_once DOL_DOCUMENT_ROOT . '/core/lib/bank.lib.php';
require_once DOL_DOCUMENT_ROOT . '/core/lib/company.lib.php';
require_once DOL_DOCUMENT_ROOT . '/core/class/html.formcompany.class.php';
require_once DOL_DOCUMENT_ROOT . '/core/class/html.formbank.class.php';
require_once DOL_DOCUMENT_ROOT . '/compta/bank/class/account.class.php';
require_once DOL_DOCUMENT_ROOT . '/core/class/extrafields.class.php';
if (! empty($conf->accounting->enabled)) require_once DOL_DOCUMENT_ROOT.'/core/lib/accounting.lib.php';
if (! empty($conf->accounting->enabled)) require_once DOL_DOCUMENT_ROOT.'/accountancy/class/html.formventilation.class.php';

$langs->load("banks");
$langs->load("bills");
$langs->load("categories");
$langs->load("companies");
$langs->load("compta");

$action=GETPOST("action");

// Security check
if (isset($_GET["id"]) || isset($_GET["ref"]))
{
	$id = isset($_GET["id"])?$_GET["id"]:(isset($_GET["ref"])?$_GET["ref"]:'');
}
$fieldid = isset($_GET["ref"])?'ref':'rowid';
if ($user->societe_id) $socid=$user->societe_id;
$result=restrictedArea($user,'banque',$id,'bank_account&bank_account','','',$fieldid);

$account = new Account($db);
$extrafields = new ExtraFields($db);
// fetch optionals attributes and labels
$extralabels=$extrafields->fetch_name_optionals_label($account->table_element);

/*
 * Actions
 */
if ($_POST["action"] == 'add')
{
    $error=0;

    // Create account
    $account = new Account($db);

    $account->ref           = dol_sanitizeFileName(trim($_POST["ref"]));
    $account->label         = trim($_POST["label"]);
    $account->courant       = $_POST["type"];
    $account->clos          = $_POST["clos"];
    $account->rappro        = (isset($_POST["norappro"]) && $_POST["norappro"])?0:1;
    $account->url           = $_POST["url"];

	$account->bank            = trim($_POST["bank"]);
    $account->code_banque     = trim($_POST["code_banque"]);
    $account->code_guichet    = trim($_POST["code_guichet"]);
    $account->number          = trim($_POST["number"]);
    $account->cle_rib         = trim($_POST["cle_rib"]);
    $account->bic             = trim($_POST["bic"]);
    $account->iban            = trim($_POST["iban"]);
    $account->domiciliation   = trim($_POST["domiciliation"]);

    $account->proprio 	      = trim($_POST["proprio"]);
    $account->owner_address   = trim($_POST["owner_address"]);

	if (GETPOST('account_number') <= 0) { $accountancy_code_number = ''; } else { $accountancy_code_number = GETPOST('account_number'); }
    $account->account_number  = $accountancy_code_number;
	$account->accountancy_journal  = trim($_POST["accountancy_journal"]);

    $account->solde           = $_POST["solde"];
    $account->date_solde      = dol_mktime(12,0,0,$_POST["remonth"],$_POST["reday"],$_POST["reyear"]);

    $account->currency_code   = trim($_POST["account_currency_code"]);

    $account->state_id  	  = $_POST["account_state_id"];
    $account->country_id      = $_POST["account_country_id"];

    $account->min_allowed     = GETPOST("account_min_allowed",'int');
    $account->min_desired     = GETPOST("account_min_desired",'int');
    $account->comment         = trim($_POST["account_comment"]);

    if ($conf->global->MAIN_BANK_ACCOUNTANCY_CODE_ALWAYS_REQUIRED && empty($account->account_number))
    {
        setEventMessages($langs->transnoentitiesnoconv("ErrorFieldRequired",$langs->transnoentitiesnoconv("AccountancyCode")), null, 'error');
        $action='create';       // Force chargement page en mode creation
        $error++;
    }
    if (empty($account->ref))
    {
        setEventMessages($langs->transnoentitiesnoconv("ErrorFieldRequired",$langs->transnoentitiesnoconv("Ref")), null, 'errors');
        $action='create';       // Force chargement page en mode creation
        $error++;
    }
    if (empty($account->label))
    {
    	setEventMessages($langs->transnoentitiesnoconv("ErrorFieldRequired",$langs->transnoentitiesnoconv("LabelBankCashAccount")), null, 'errors');
    	$action='create';       // Force chargement page en mode creation
    	$error++;
    }

    // Fill array 'array_options' with data from add form
    $ret = $extrafields->setOptionalsFromPost($extralabels,$account);

    if (! $error)
    {
        $id = $account->create($user);
        if ($id > 0)
        {
            $_GET["id"]=$id;            // Force chargement page en mode visu
        }
        else {
            setEventMessages($account->error, $account->errors, 'errors');
            $action='create';   // Force chargement page en mode creation
        }
    }
}

if ($_POST["action"] == 'update' && ! $_POST["cancel"])
{
    $error=0;

    // Update account
    $account = new Account($db);
    $account->fetch($_POST["id"]);

    $account->ref             = dol_string_nospecial(trim($_POST["ref"]));
    $account->label           = trim($_POST["label"]);
    $account->courant         = $_POST["type"];
    $account->clos            = $_POST["clos"];
    $account->rappro          = (isset($_POST["norappro"]) && $_POST["norappro"])?0:1;
    $account->url             = trim($_POST["url"]);

    $account->bank            = trim($_POST["bank"]);
    $account->code_banque     = trim($_POST["code_banque"]);
    $account->code_guichet    = trim($_POST["code_guichet"]);
    $account->number          = trim($_POST["number"]);
    $account->cle_rib         = trim($_POST["cle_rib"]);
    $account->bic             = trim($_POST["bic"]);
    $account->iban            = trim($_POST["iban"]);
    $account->domiciliation   = trim($_POST["domiciliation"]);

    $account->proprio 	      = trim($_POST["proprio"]);
    $account->owner_address   = trim($_POST["owner_address"]);

    if (GETPOST('account_number') <= 0) { $accountancy_code_number = ''; } else { $accountancy_code_number = GETPOST('account_number'); }
    $account->account_number  = $accountancy_code_number;
	$account->accountancy_journal = trim($_POST["accountancy_journal"]);

    $account->currency_code   = trim($_POST["account_currency_code"]);

    $account->state_id        = $_POST["account_state_id"];
    $account->country_id      = $_POST["account_country_id"];

    $account->min_allowed     = GETPOST("account_min_allowed",'int');
    $account->min_desired     = GETPOST("account_min_desired",'int');
    $account->comment         = trim($_POST["account_comment"]);

    if ($conf->global->MAIN_BANK_ACCOUNTANCY_CODE_ALWAYS_REQUIRED && empty($account->account_number))
    {
        setEventMessages($langs->transnoentitiesnoconv("ErrorFieldRequired",$langs->transnoentitiesnoconv("AccountancyCode")), null, 'error');
        $action='edit';       // Force chargement page en mode creation
        $error++;
    }
    if (empty($account->ref))
    {
        setEventMessages($langs->transnoentitiesnoconv("ErrorFieldRequired",$langs->transnoentitiesnoconv("Ref")), null, 'errors');
        $action='edit';       // Force chargement page en mode creation
        $error++;
    }
    if (empty($account->label))
    {
    	setEventMessages($langs->transnoentitiesnoconv("ErrorFieldRequired",$langs->transnoentitiesnoconv("LabelBankCashAccount")), null, 'errors');
    	$action='edit';       // Force chargement page en mode creation
    	$error++;
    }

    // Fill array 'array_options' with data from add form
    $ret = $extrafields->setOptionalsFromPost($extralabels,$account);

    if (! $error)
    {
        $result = $account->update($user);
        if ($result >= 0)
        {
            $_GET["id"]=$_POST["id"];   // Force chargement page en mode visu
        }
        else
        {
	        setEventMessages($account->error, $account->errors, 'errors');
            $action='edit';     // Force chargement page edition
        }
    }
}

if ($_POST["action"] == 'confirm_delete' && $_POST["confirm"] == "yes" && $user->rights->banque->configurer)
{
    // Delete
    $account = new Account($db);
    $account->fetch($_GET["id"]);
    $account->delete();

    header("Location: ".DOL_URL_ROOT."/compta/bank/index.php");
    exit;
}


/*
 * View
 */

$form = new Form($db);
$formbank = new FormBank($db);
$formcompany = new FormCompany($db);
if (! empty($conf->accounting->enabled)) $formaccountancy = New FormVentilation($db);

$countrynotdefined=$langs->trans("ErrorSetACountryFirst").' ('.$langs->trans("SeeAbove").')';

llxHeader();


// Creation

if ($action == 'create')
{
	$account=new Account($db);

	print load_fiche_titre($langs->trans("NewFinancialAccount"), '', 'title_bank.png');

    if ($conf->use_javascript_ajax)
    {
		print "\n".'<script type="text/javascript" language="javascript">';
        print 'jQuery(document).ready(function () {
                    jQuery("#selecttype").change(function() {
                        document.formsoc.action.value="create";
                        document.formsoc.submit();
                    });
                    jQuery("#selectaccount_country_id").change(function() {
                        document.formsoc.action.value="create";
                        document.formsoc.submit();
                    });
               })';
        print '</script>'."\n";
    }

	print '<form action="'.$_SERVER["PHP_SELF"].'" name="formsoc" method="post">';
	print '<input type="hidden" name="token" value="'.$_SESSION['newtoken'].'">';
	print '<input type="hidden" name="action" value="add">';
	print '<input type="hidden" name="clos" value="0">';

	dol_fiche_head('');

	print '<table class="border" width="100%">';

	// Ref
	print '<tr><td class="fieldrequired" width="25%">'.$langs->trans("Ref").'</td>';
	print '<td colspan="3"><input size="8" type="text" class="flat" name="ref" value="'.($_POST["ref"]?$_POST["ref"]:$account->ref).'" maxlength="12"></td></tr>';

	// Label
	print '<tr><td class="fieldrequired">'.$langs->trans("LabelBankCashAccount").'</td>';
	print '<td colspan="3"><input size="30" type="text" class="flat" name="label" value="'.GETPOST("label", 'alpha').'"></td></tr>';

	// Type
	print '<tr><td class="fieldrequired">'.$langs->trans("AccountType").'</td>';
	print '<td colspan="3">';
	$formbank->select_type_comptes_financiers(isset($_POST["type"])?$_POST["type"]:1,"type");
	print '</td></tr>';

	// Currency
	print '<tr><td class="fieldrequired">'.$langs->trans("Currency").'</td>';
	print '<td colspan="3">';
	$selectedcode=$account->account_currency_code;
	if (! $selectedcode) $selectedcode=$conf->currency;
	print $form->selectCurrency((isset($_POST["account_currency_code"])?$_POST["account_currency_code"]:$selectedcode), 'account_currency_code');
	//print $langs->trans("Currency".$conf->currency);
	//print '<input type="hidden" name="account_currency_code" value="'.$conf->currency.'">';
	print '</td></tr>';

	// Status
    print '<tr><td class="fieldrequired">'.$langs->trans("Status").'</td>';
    print '<td colspan="3">';
    print $form->selectarray("clos",array(0=>$account->status[0],1=>$account->status[1]),(isset($_POST["clos"])?$_POST["clos"]:$account->clos));
    print '</td></tr>';

    // Country
	$selectedcode='';
	if (isset($_POST["account_country_id"]))
	{
		$selectedcode=$_POST["account_country_id"]?$_POST["account_country_id"]:$account->country_code;
	}
	else if (empty($selectedcode)) $selectedcode=$mysoc->country_code;
	$account->country_code = getCountry($selectedcode, 2);	// Force country code on account to have following field on bank fields matching country rules

	print '<tr><td class="fieldrequired">'.$langs->trans("BankAccountCountry").'</td>';
	print '<td colspan="3">';
	print $form->select_country($selectedcode,'account_country_id');
	if ($user->admin) print info_admin($langs->trans("YouCanChangeValuesForThisListFromDictionarySetup"),1);
	print '</td></tr>';

	// State
	print '<tr><td>'.$langs->trans('State').'</td><td colspan="3">';
	if ($selectedcode)
	{
		$formcompany->select_departement(isset($_POST["account_state_id"])?$_POST["account_state_id"]:'',$selectedcode,'account_state_id');
	}
	else
	{
		print $countrynotdefined;
	}
	print '</td></tr>';

	// Web
	print '<tr><td>'.$langs->trans("Web").'</td>';
	print '<td colspan="3"><input size="50" type="text" class="flat" name="url" value="'.$_POST["url"].'"></td></tr>';

	// Comment
	print '<tr><td class="tdtop">'.$langs->trans("Comment").'</td>';
	print '<td colspan="3">';
    // Editor wysiwyg
	require_once DOL_DOCUMENT_ROOT.'/core/class/doleditor.class.php';
	$doleditor=new DolEditor('account_comment',(GETPOST("account_comment")?GETPOST("account_comment"):$account->comment),'',90,'dolibarr_notes','',false,true,$conf->global->FCKEDITOR_ENABLE_SOCIETE,4,70);
	$doleditor->Create();
	print '</td></tr>';

 	// Other attributes
	$parameters=array('colspan' => 3);
	$reshook=$hookmanager->executeHooks('formObjectOptions',$parameters,$account,$action);    // Note that $action and $object may have been modified by hook
	if (empty($reshook) && ! empty($extrafields->attribute_label))
	{
		print $account->showOptionals($extrafields,'edit',$parameters);
	}

	print '</table>';

	print '<br>';

	print '<table class="border" width="100%">';

	// Sold
	print '<tr><td width="25%">'.$langs->trans("InitialBankBalance").'</td>';
	print '<td colspan="3"><input size="12" type="text" class="flat" name="solde" value="'.(GETPOST("solde")?GETPOST("solde"):price2num($account->solde)).'"></td></tr>';

	print '<tr><td>'.$langs->trans("Date").'</td>';
	print '<td colspan="3">';
	$form->select_date('', 're', 0, 0, 0, 'formsoc');
	print '</td></tr>';

	print '<tr><td>'.$langs->trans("BalanceMinimalAllowed").'</td>';
	print '<td colspan="3"><input size="12" type="text" class="flat" name="account_min_allowed" value="'.($_POST["account_min_allowed"]?$_POST["account_min_allowed"]:$account->account_min_allowed).'"></td></tr>';

	print '<tr><td>'.$langs->trans("BalanceMinimalDesired").'</td>';
	print '<td colspan="3"><input size="12" type="text" class="flat" name="account_min_desired" value="'.($_POST["account_min_desired"]?$_POST["account_min_desired"]:$account->account_min_desired).'"></td></tr>';

	print '</table>';
	print '<br>';

	if ($_POST["type"] == 0 || $_POST["type"] == 1)
	{
		print '<table class="border" width="100%">';

		// If bank account
		print '<tr><td width="25%">'.$langs->trans("BankName").'</td>';
		print '<td colspan="3"><input size="30" type="text" class="flat" name="bank" value="'.$account->bank.'"></td>';
		print '</tr>';

		// Show fields of bank account
		$fieldlists='BankCode DeskCode AccountNumber BankAccountNumberKey';
		if (! empty($conf->global->BANK_SHOW_ORDER_OPTION))
		{
			if (is_numeric($conf->global->BANK_SHOW_ORDER_OPTION))
			{
				if ($conf->global->BANK_SHOW_ORDER_OPTION == '1') $fieldlists='BankCode DeskCode BankAccountNumberKey AccountNumber';
			}
			else $fieldlists=$conf->global->BANK_SHOW_ORDER_OPTION;
		}
		$fieldlistsarray=explode(' ',$fieldlists);

		foreach($fieldlistsarray as $val)
		{
			if ($val == 'BankCode')
			{
				if ($account->useDetailedBBAN()  == 1)
				{
					print '<tr><td>'.$langs->trans("BankCode").'</td>';
					print '<td><input size="8" type="text" class="flat" name="code_banque" value="'.$account->code_banque.'"></td>';
					print '</tr>';
				}
			}

			if ($val == 'DeskCode')
			{
				if ($account->useDetailedBBAN()  == 1)
				{
					print '<tr><td>'.$langs->trans("DeskCode").'</td>';
					print '<td><input size="8" type="text" class="flat" name="code_guichet" value="'.$account->code_guichet.'"></td>';
					print '</tr>';
				}
			}

			if ($val == 'BankCode')
			{
				if ($account->useDetailedBBAN()  == 2)
				{
					print '<tr><td>'.$langs->trans("BankCode").'</td>';
					print '<td><input size="8" type="text" class="flat" name="code_banque" value="'.$account->code_banque.'"></td>';
					print '</tr>';
				}
			}

			if ($val == 'AccountNumber')
			{
				print '<td>'.$langs->trans("BankAccountNumber").'</td>';
				print '<td><input size="18" type="text" class="flat" name="number" value="'.$account->number.'"></td>';
				print '</tr>';
			}

			if ($val == 'BankAccountNumberKey')
			{
				if ($account->useDetailedBBAN() == 1)
				{
					print '<td>'.$langs->trans("BankAccountNumberKey").'</td>';
					print '<td><input size="3" type="text" class="flat" name="cle_rib" value="'.$account->cle_rib.'"></td>';
					print '</tr>';
				}
			}
		}
		$ibankey="IBANNumber";
		$bickey="BICNumber";
		if ($account->getCountryCode() == 'IN') $ibankey="IFSC";
		if ($account->getCountryCode() == 'IN') $bickey="SWIFT";

		// IBAN
		print '<tr><td>'.$langs->trans($ibankey).'</td>';
		print '<td colspan="3"><input size="34" maxlength="34" type="text" class="flat" name="iban" value="'.$account->iban.'"></td></tr>';

		print '<tr><td>'.$langs->trans($bickey).'</td>';
		print '<td colspan="3"><input size="11" maxlength="11" type="text" class="flat" name="bic" value="'.$account->bic.'"></td></tr>';

		print '<tr><td>'.$langs->trans("BankAccountDomiciliation").'</td><td colspan="3">';
		print "<textarea class=\"flat\" name=\"domiciliation\" rows=\"2\" cols=\"40\">";
		print $account->domiciliation;
		print "</textarea></td></tr>";

		print '<tr><td>'.$langs->trans("BankAccountOwner").'</td>';
		print '<td colspan="3"><input size="30" type="text" class="flat" name="proprio" value="'.$account->proprio.'">';
		print '</td></tr>';

		print '<tr><td class="tdtop">'.$langs->trans("BankAccountOwnerAddress").'</td><td colspan="3">';
		print "<textarea class=\"flat\" name=\"owner_address\" rows=\"2\" cols=\"40\">";
		print $account->owner_address;
		print "</textarea></td></tr>";

		print '</table>';
		print '<br>';
	}

	print '<table class="border" width="100%">';
	// Accountancy code
    if (! empty($conf->global->MAIN_BANK_ACCOUNTANCY_CODE_ALWAYS_REQUIRED))
    {
<<<<<<< HEAD
		if (! empty($conf->accounting->enabled))
		{
			print '<tr><td class="fieldrequired" width="25%">'.$langs->trans("AccountancyCode").'</td>';
			print '<td>';
			print $formaccountancy->select_account($account->account_number, 'account_number', 1, '', 1, 1);
			print '</td></tr>';
		}
		else
		{
			print '<tr><td class="fieldrequired" width="25%">'.$langs->trans("AccountancyCode").'</td>';
			print '<td colspan="3"><input type="text" name="account_number" value="'.(GETPOST("account_number")?GETPOST('account_number'):$account->account_number).'"></td></tr>';
		}
	}
    else
    {
		if (! empty($conf->accounting->enabled))
		{
			print '<tr><td width="25%">'.$langs->trans("AccountancyCode").'</td>';
			print '<td>';
			print $formaccountancy->select_account($account->account_number, 'account_number', 1, '', 1, 1);
			print '</td></tr>';
		}
		else
		{
			print '<tr><td width="25%">'.$langs->trans("AccountancyCode").'</td>';
			print '<td colspan="3"><input type="text" name="account_number" value="'.(GETPOST("account_number")?GETPOST('account_number'):$account->account_number).'"></td></tr>';
		}
	}
=======
        print '<tr><td class="fieldrequired"  width="25%">'.$langs->trans("AccountancyCode").'</td>';
        print '<td colspan="3"><input type="text" name="account_number" value="'.(GETPOST("account_number")?GETPOST('account_number', 'alpha'):$account->account_number).'"></td></tr>';
    }
    else
    {
        print '<tr><td width="25%">'.$langs->trans("AccountancyCode").'</td>';
        print '<td colspan="3"><input type="text" name="account_number" value="'.(GETPOST("account_number")?GETPOST('account_number', 'alpha'):$account->account_number).'"></td></tr>';
    }
>>>>>>> cceeefb7

	// Accountancy journal
	if (! empty($conf->accounting->enabled))
	{
		print '<tr><td>'.$langs->trans("AccountancyJournal").'</td>';
	    print '<td colspan="3"><input type="text" name="accountancy_journal" value="'.(GETPOST("accountancy_journal")?GETPOST('accountancy_journal', 'alpha'):$account->accountancy_journal).'"></td></tr>';
	}

	print '</table>';

	dol_fiche_end();

	print '<div class="center"><input value="'.$langs->trans("CreateAccount").'" type="submit" class="button"></div>';

	print '</form>';
}
/* ************************************************************************** */
/*                                                                            */
/* Visu et edition                                                            */
/*                                                                            */
/* ************************************************************************** */
else
{
    if (($_GET["id"] || $_GET["ref"]) && $action != 'edit')
	{
		$account = new Account($db);
		if ($_GET["id"])
		{
			$account->fetch($_GET["id"]);
		}
		if ($_GET["ref"])
		{
			$account->fetch(0,$_GET["ref"]);
			$_GET["id"]=$account->id;
		}

		/*
		* Affichage onglets
		*/

		// Onglets
		$head=bank_prepare_head($account);
		dol_fiche_head($head, 'bankname', $langs->trans("FinancialAccount"),0,'account');

		/*
		* Confirmation to delete
		*/
		if ($action == 'delete')
		{
			print $form->formconfirm($_SERVER["PHP_SELF"].'?id='.$account->id,$langs->trans("DeleteAccount"),$langs->trans("ConfirmDeleteAccount"),"confirm_delete");

		}

		print '<table class="border" width="100%">';

		$linkback = '<a href="'.DOL_URL_ROOT.'/compta/bank/index.php">'.$langs->trans("BackToList").'</a>';

		// Ref
		print '<tr><td width="25%">'.$langs->trans("Ref").'</td>';
		print '<td colspan="3">';
		print $form->showrefnav($account, 'ref', $linkback, 1, 'ref');
		print '</td></tr>';

		// Label
		print '<tr><td>'.$langs->trans("Label").'</td>';
		print '<td colspan="3">'.$account->label.'</td></tr>';

		// Type
		print '<tr><td>'.$langs->trans("AccountType").'</td>';
		print '<td colspan="3">'.$account->type_lib[$account->type].'</td></tr>';

		// Currency
		print '<tr><td>'.$langs->trans("Currency").'</td>';
		print '<td colspan="3">';
		$selectedcode=$account->account_currency_code;
		if (! $selectedcode) $selectedcode=$conf->currency;
		print $langs->trans("Currency".$selectedcode);
		print '</td></tr>';

		// Status
		print '<tr><td>'.$langs->trans("Status").'</td>';
		print '<td colspan="3">'.$account->getLibStatut(4).'</td></tr>';

		// Country
		print '<tr><td>'.$langs->trans("BankAccountCountry").'</td><td>';
		if ($account->country_id > 0)
		{
			$img=picto_from_langcode($account->country_code);
			print $img?$img.' ':'';
			print getCountry($account->getCountryCode(),0,$db);
		}
		print '</td></tr>';

		// State
		print '<tr><td>'.$langs->trans('State').'</td><td>';
		if ($account->state_id > 0) print getState($account->state_id);
		print '</td></tr>';

		// Conciliate
		print '<tr><td>'.$langs->trans("Conciliable").'</td>';
		print '<td colspan="3">';
		$conciliate=$account->canBeConciliated();
		if ($conciliate == -2) print $langs->trans("No").' ('.$langs->trans("CashAccount").')';
        else if ($conciliate == -3) print $langs->trans("No").' ('.$langs->trans("Closed").')';
		else print ($account->rappro==1 ? $langs->trans("Yes") : ($langs->trans("No").' ('.$langs->trans("ConciliationDisabled").')'));
		print '</td></tr>';

		print '<tr><td>'.$langs->trans("BalanceMinimalAllowed").'</td>';
		print '<td colspan="3">'.$account->min_allowed.'</td></tr>';

		print '<tr><td>'.$langs->trans("BalanceMinimalDesired").'</td>';
		print '<td colspan="3">'.$account->min_desired.'</td></tr>';

		print '<tr><td>'.$langs->trans("Web").'</td><td colspan="3">';
		if ($account->url) print '<a href="'.$account->url.'" target="_gobank">';
		print $account->url;
		if ($account->url) print '</a>';
		print "</td></tr>\n";

		print '<tr><td class="tdtop">'.$langs->trans("Comment").'</td>';
		print '<td colspan="3">'.dol_htmlentitiesbr($account->comment).'</td></tr>';

		// Other attributes
		$parameters=array('colspan' => 3);
		$reshook=$hookmanager->executeHooks('formObjectOptions',$parameters,$account,$action);    // Note that $action and $object may have been modified by hook
		if (empty($reshook) && ! empty($extrafields->attribute_label))
		{
			print $account->showOptionals($extrafields);
		}

		print '</table>';

		print '<br>';

		if ($account->type == 0 || $account->type == 1)
		{
			print '<table class="border" width="100%">';

			print '<tr><td valign="top" width="25%">'.$langs->trans("BankName").'</td>';
			print '<td colspan="3">'.$account->bank.'</td></tr>';

			// Show fields of bank account
			$fieldlists='BankCode DeskCode AccountNumber BankAccountNumberKey';
			if (! empty($conf->global->BANK_SHOW_ORDER_OPTION))
			{
				if (is_numeric($conf->global->BANK_SHOW_ORDER_OPTION))
				{
					if ($conf->global->BANK_SHOW_ORDER_OPTION == '1') $fieldlists='BankCode DeskCode BankAccountNumberKey AccountNumber';
				}
				else $fieldlists=$conf->global->BANK_SHOW_ORDER_OPTION;
			}
			$fieldlistsarray=explode(' ',$fieldlists);

			foreach($fieldlistsarray as $val)
			{
				if ($val == 'BankCode')
				{
					if ($account->useDetailedBBAN() == 1)
					{
						print '<tr><td>'.$langs->trans("BankCode").'</td>';
						print '<td colspan="3">'.$account->code_banque.'</td>';
						print '</tr>';
					}
				}
				if ($val == 'DeskCode')
				{
					if ($account->useDetailedBBAN() == 1)
					{
						print '<tr><td>'.$langs->trans("DeskCode").'</td>';
						print '<td colspan="3">'.$account->code_guichet.'</td>';
						print '</tr>';
					}
				}

				if ($val == 'BankCode')
				{
					if ($account->useDetailedBBAN() == 2)
					{
						print '<tr><td>'.$langs->trans("BankCode").'</td>';
						print '<td colspan="3">'.$account->code_banque.'</td>';
						print '</tr>';
					}
				}

				if ($val == 'AccountNumber')
				{
					print '<tr><td>'.$langs->trans("BankAccountNumber").'</td>';
					print '<td colspan="3">'.$account->number.'</td>';
					print '</tr>';
				}

				if ($val == 'BankAccountNumberKey')
				{
					if ($account->useDetailedBBAN() == 1)
					{
						print '<tr><td>'.$langs->trans("BankAccountNumberKey").'</td>';
						print '<td colspan="3">'.$account->cle_rib.'</td>';
						print '</tr>';
					}
				}
			}

			$ibankey="IBANNumber";
			$bickey="BICNumber";
			if ($account->getCountryCode() == 'IN') $ibankey="IFSC";
			if ($account->getCountryCode() == 'IN') $bickey="SWIFT";

			print '<tr><td>'.$langs->trans($ibankey).'</td>';
			print '<td colspan="3">'.$account->iban.'&nbsp;';
			if (! empty($account->iban)) {
				if (! checkIbanForAccount($account)) {
					print img_picto($langs->trans("IbanNotValid"),'warning');
				} else {
					print img_picto($langs->trans("IbanValid"),'info');
				}
			}
			print '</td></tr>';

			print '<tr><td>'.$langs->trans($bickey).'</td>';
			print '<td colspan="3">'.$account->bic.'&nbsp;';
			if (! empty($account->bic)) {
				if (! checkSwiftForAccount($account)) {
					print img_picto($langs->trans("SwiftNotValid"),'warning');
				} else {
					print img_picto($langs->trans("SwiftValid"),'info');
				}
			}
			print '</td></tr>';

			print '<tr><td>'.$langs->trans("BankAccountDomiciliation").'</td><td colspan="3">';
			print nl2br($account->domiciliation);
			print "</td></tr>\n";

			print '<tr><td>'.$langs->trans("BankAccountOwner").'</td><td colspan="3">';
			print $account->proprio;
			print "</td></tr>\n";

			print '<tr><td>'.$langs->trans("BankAccountOwnerAddress").'</td><td colspan="3">';
			print nl2br($account->owner_address);
			print "</td></tr>\n";

			print '</table>';
			print '<br>';
		}

		print '<table class="border" width="100%">';
		// Accountancy code
		print '<tr><td width="25%">'.$langs->trans("AccountancyCode").'</td>';
		print '<td colspan="3">'.length_accountg($account->account_number).'</td></tr>';

		// Accountancy journal
		if (! empty($conf->accounting->enabled))
		{
			print '<tr><td>'.$langs->trans("AccountancyJournal").'</td>';
			print '<td colspan="3">'.$account->accountancy_journal.'</td></tr>';
		}

		print '</table>';

		print '</div>';


		/*
		 * Barre d'actions
		 */
		print '<div class="tabsAction">';

		if ($user->rights->banque->configurer)
		{
			print '<a class="butAction" href="'.$_SERVER["PHP_SELF"].'?action=edit&id='.$account->id.'">'.$langs->trans("Modify").'</a>';
		}

		$canbedeleted=$account->can_be_deleted();   // Renvoi vrai si compte sans mouvements
		if ($user->rights->banque->configurer && $canbedeleted)
		{
			print '<a class="butActionDelete" href="'.$_SERVER["PHP_SELF"].'?action=delete&id='.$account->id.'">'.$langs->trans("Delete").'</a>';
		}

		print '</div>';

	}

    /* ************************************************************************** */
    /*                                                                            */
    /* Edition                                                                    */
    /*                                                                            */
    /* ************************************************************************** */

    if (GETPOST('id','int') && $action == 'edit' && $user->rights->banque->configurer)
    {
        $account = new Account($db);
        $account->fetch(GETPOST('id','int'));

        print load_fiche_titre($langs->trans("EditFinancialAccount"), '', 'title_bank.png');

        if ($conf->use_javascript_ajax)
        {
            print "\n".'<script type="text/javascript" language="javascript">';
            print 'jQuery(document).ready(function () {
                        jQuery("#selecttype").change(function() {
                            document.formsoc.action.value="edit";
                            document.formsoc.submit();
                        });
                   })'."\n";

			print 'jQuery(document).ready(function () {
                        jQuery("#selectaccount_country_id").change(function() {
                            document.formsoc.action.value="edit";
                            document.formsoc.submit();
                        });
                   })';
            print '</script>'."\n";
        }

        print '<form action="'.$_SERVER["PHP_SELF"].'?id='.$account->id.'" method="post" name="formsoc">';
        print '<input type="hidden" name="token" value="'.$_SESSION['newtoken'].'">';
        print '<input type="hidden" name="action" value="update">';
        print '<input type="hidden" name="id" value="'.$_REQUEST["id"].'">'."\n\n";

        dol_fiche_head('');

        print '<table class="border" width="100%">';

		// Ref
		print '<tr><td class="fieldrequired" width="25%">'.$langs->trans("Ref").'</td>';
		print '<td colspan="3"><input size="8" type="text" class="flat" name="ref" value="'.(isset($_POST["ref"])?$_POST["ref"]:$account->ref).'"></td></tr>';

		// Label
        print '<tr><td class="fieldrequired">'.$langs->trans("Label").'</td>';
        print '<td colspan="3"><input size="30" type="text" class="flat" name="label" value="'.(isset($_POST["label"])?$_POST["label"]:$account->label).'"></td></tr>';

        // Type
        print '<tr><td class="fieldrequired">'.$langs->trans("AccountType").'</td>';
        print '<td colspan="3">';
		$formbank->select_type_comptes_financiers((isset($_POST["type"])?$_POST["type"]:$account->type),"type");
        print '</td></tr>';

		// Currency
		print '<tr><td class="fieldrequired">'.$langs->trans("Currency");
		print '<input type="hidden" value="'.$account->currency_code.'">';
		print '</td>';
		print '<td colspan="3">';
		$selectedcode=$account->account_currency_code;
		if (! $selectedcode) $selectedcode=$conf->currency;
		print $form->selectCurrency((isset($_POST["account_currency_code"])?$_POST["account_currency_code"]:$selectedcode), 'account_currency_code');
		//print $langs->trans("Currency".$conf->currency);
		//print '<input type="hidden" name="account_currency_code" value="'.$conf->currency.'">';
		print '</td></tr>';

		// Status
        print '<tr><td class="fieldrequired">'.$langs->trans("Status").'</td>';
        print '<td colspan="3">';
        print $form->selectarray("clos",array(0=>$account->status[0],1=>$account->status[1]),(isset($_POST["clos"])?$_POST["clos"]:$account->clos));
        print '</td></tr>';

		// Country
		$account->country_id=$account->country_id?$account->country_id:$mysoc->country_id;
		$selectedcode=$account->country_code;
		if (isset($_POST["account_country_id"])) $selectedcode=$_POST["account_country_id"];
		else if (empty($selectedcode)) $selectedcode=$mysoc->country_code;
		$account->country_code = getCountry($selectedcode, 2);	// Force country code on account to have following field on bank fields matching country rules

		print '<tr><td class="fieldrequired">'.$langs->trans("Country").'</td>';
		print '<td colspan="3">';
		print $form->select_country($selectedcode,'account_country_id');
		if ($user->admin) print info_admin($langs->trans("YouCanChangeValuesForThisListFromDictionarySetup"),1);
		print '</td></tr>';

		// State
		print '<tr><td>'.$langs->trans('State').'</td><td colspan="3">';
		if ($selectedcode)
		{
			print $formcompany->select_state(isset($_POST["account_state_id"])?$_POST["account_state_id"]:$account->state_id,$selectedcode,'account_state_id');
		}
		else
		{
			print $countrynotdefined;
		}
		print '</td></tr>';

		// Conciliable
        print '<tr><td>'.$langs->trans("Conciliable").'</td>';
        print '<td colspan="3">';
        $conciliate=$account->canBeConciliated();
        if ($conciliate == -2) print $langs->trans("No").' ('.$langs->trans("CashAccount").')';
        else if ($conciliate == -3) print $langs->trans("No").' ('.$langs->trans("Closed").')';
        else print '<input type="checkbox" class="flat" name="norappro"'.($account->rappro?'':' checked').'"> '.$langs->trans("DisableConciliation");
        print '</td></tr>';

        // Balance
		print '<tr><td>'.$langs->trans("BalanceMinimalAllowed").'</td>';
		print '<td colspan="3"><input size="12" type="text" class="flat" name="account_min_allowed" value="'.(isset($_POST["account_min_allowed"])?$_POST["account_min_allowed"]:$account->min_allowed).'"></td></tr>';

		print '<tr><td>'.$langs->trans("BalanceMinimalDesired").'</td>';
		print '<td colspan="3"><input size="12" type="text" class="flat" name="account_min_desired" value="'.(isset($_POST["account_min_desired"])?$_POST["account_min_desired"]:$account->min_desired).'"></td></tr>';

		// Web
        print '<tr><td>'.$langs->trans("Web").'</td>';
        print '<td colspan="3"><input size="50" type="text" class="flat" name="url" value="'.(isset($_POST["url"])?$_POST["url"]:$account->url).'">';
        print '</td></tr>';

		// Comment
		print '<tr><td class="tdtop">'.$langs->trans("Comment").'</td>';
		print '<td colspan="3">';
	    // Editor wysiwyg
		require_once DOL_DOCUMENT_ROOT.'/core/class/doleditor.class.php';
		$doleditor=new DolEditor('account_comment',(GETPOST("account_comment")?GETPOST("account_comment"):$account->comment),'',90,'dolibarr_notes','',false,true,$conf->global->FCKEDITOR_ENABLE_SOCIETE,4,70);
		$doleditor->Create();
		print '</td></tr>';

		// Other attributes
		$parameters=array('colspan' => 3);
		$reshook=$hookmanager->executeHooks('formObjectOptions',$parameters,$account,$action);    // Note that $action and $object may have been modified by hook
		if (empty($reshook) && ! empty($extrafields->attribute_label))
		{
			print $account->showOptionals($extrafields,'edit');
		}
		print '</table>';
		print '<br>';

		if ($_POST["type"] == 0 || $_POST["type"] == 1)
		{
			print '<table class="border" width="100%">';

			// If bank account
			print '<tr><td width="25%">'.$langs->trans("BankName").'</td>';
			print '<td colspan="3"><input size="30" type="text" class="flat" name="bank" value="'.$account->bank.'"></td>';
			print '</tr>';

			// Show fields of bank account
			$fieldlists='BankCode DeskCode AccountNumber BankAccountNumberKey';
			if (! empty($conf->global->BANK_SHOW_ORDER_OPTION))
			{
				if (is_numeric($conf->global->BANK_SHOW_ORDER_OPTION))
				{
					if ($conf->global->BANK_SHOW_ORDER_OPTION == '1') $fieldlists='BankCode DeskCode BankAccountNumberKey AccountNumber';
				}
				else $fieldlists=$conf->global->BANK_SHOW_ORDER_OPTION;
			}
			$fieldlistsarray=explode(' ',$fieldlists);

			foreach($fieldlistsarray as $val)
			{
				if ($val == 'BankCode')
				{
					if ($account->useDetailedBBAN()  == 1)
					{
						print '<tr><td>'.$langs->trans("BankCode").'</td>';
						print '<td><input size="8" type="text" class="flat" name="code_banque" value="'.$account->code_banque.'"></td>';
						print '</tr>';
					}
				}

				if ($val == 'DeskCode')
				{
					if ($account->useDetailedBBAN()  == 1)
					{
						print '<tr><td>'.$langs->trans("DeskCode").'</td>';
						print '<td><input size="8" type="text" class="flat" name="code_guichet" value="'.$account->code_guichet.'"></td>';
						print '</tr>';
					}
				}

				if ($val == 'BankCode')
				{
					if ($account->useDetailedBBAN()  == 2)
					{
						print '<tr><td>'.$langs->trans("BankCode").'</td>';
						print '<td><input size="8" type="text" class="flat" name="code_banque" value="'.$account->code_banque.'"></td>';
						print '</tr>';
					}
				}

				if ($val == 'AccountNumber')
				{
					print '<td>'.$langs->trans("BankAccountNumber").'</td>';
					print '<td><input size="18" type="text" class="flat" name="number" value="'.$account->number.'"></td>';
					print '</tr>';
				}

				if ($val == 'BankAccountNumberKey')
				{
					if ($account->useDetailedBBAN() == 1)
					{
						print '<td>'.$langs->trans("BankAccountNumberKey").'</td>';
						print '<td><input size="3" type="text" class="flat" name="cle_rib" value="'.$account->cle_rib.'"></td>';
						print '</tr>';
					}
				}
			}

			$ibankey="IBANNumber";
			$bickey="BICNumber";
			if ($account->getCountryCode() == 'IN') $ibankey="IFSC";
			if ($account->getCountryCode() == 'IN') $bickey="SWIFT";

			// IBAN
			print '<tr><td>'.$langs->trans($ibankey).'</td>';
			print '<td colspan="3"><input size="34" maxlength="34" type="text" class="flat" name="iban" value="'.$account->iban.'"></td></tr>';

			print '<tr><td>'.$langs->trans($bickey).'</td>';
			print '<td colspan="3"><input size="11" maxlength="11" type="text" class="flat" name="bic" value="'.$account->bic.'"></td></tr>';

			print '<tr><td>'.$langs->trans("BankAccountDomiciliation").'</td><td colspan="3">';
			print "<textarea class=\"flat\" name=\"domiciliation\" rows=\"2\" cols=\"40\">";
			print $account->domiciliation;
			print "</textarea></td></tr>";

			print '<tr><td>'.$langs->trans("BankAccountOwner").'</td>';
			print '<td colspan="3"><input size="30" type="text" class="flat" name="proprio" value="'.$account->proprio.'">';
			print '</td></tr>';

			print '<tr><td>'.$langs->trans("BankAccountOwnerAddress").'</td><td colspan="3">';
			print "<textarea class=\"flat\" name=\"owner_address\" rows=\"2\" cols=\"40\">";
			print $account->owner_address;
			print "</textarea></td></tr>";

			print '</table>';
			print '<br>';
		}

		print '<table class="border" width="100%">';

		// Accountancy code
		if (! empty($conf->global->MAIN_BANK_ACCOUNTANCY_CODE_ALWAYS_REQUIRED))
		{
			if (! empty($conf->accounting->enabled))
			{
				print '<tr><td class="fieldrequired" width="25%">'.$langs->trans("AccountancyCode").'</td>';
				print '<td>';
				print $formaccountancy->select_account($account->account_number, 'account_number', 1, '', 1, 1);
				print '</td></tr>';
			}
			else
			{
				print '<tr><td class="fieldrequired" width="25%">'.$langs->trans("AccountancyCode").'</td>';
				print '<td colspan="3"><input type="text" name="account_number" value="'.(GETPOST("account_number")?GETPOST("account_number"):$account->account_number).'"></td></tr>';
			}
		}
		else
		{
			if (! empty($conf->accounting->enabled))
			{
				print '<tr><td width="25%">'.$langs->trans("AccountancyCode").'</td>';
				print '<td>';
				print $formaccountancy->select_account($account->account_number, 'account_number', 1, '', 1, 1);
				print '</td></tr>';
			}
			else
			{
				print '<tr><td width="25%">'.$langs->trans("AccountancyCode").'</td>';
				print '<td colspan="3"><input type="text" name="account_number" value="'.(GETPOST("account_number")?GETPOST("account_number"):$account->account_number).'"></td></tr>';
			}
		}

		// Accountancy journal
		if (! empty($conf->accounting->enabled))
		{
	        print '<tr><td>'.$langs->trans("AccountancyJournal").'</td>';
	        print '<td colspan="3"><input type="text" name="accountancy_journal" value="'.(isset($_POST["accountancy_journal"])?$_POST["accountancy_journal"]:$account->accountancy_journal).'"></td></tr>';
		}

		print '</table>';

		dol_fiche_end();

		print '<div class="center">';
		print '<input value="'.$langs->trans("Modify").'" type="submit" class="button">';
		print '&nbsp;&nbsp;&nbsp;&nbsp;&nbsp;';
		print '<input name="cancel" value="'.$langs->trans("Cancel").'" type="submit" class="button">';
		print '</div>';

		print '</form>';
	}

}

llxFooter();
$db->close();<|MERGE_RESOLUTION|>--- conflicted
+++ resolved
@@ -481,7 +481,6 @@
 	// Accountancy code
     if (! empty($conf->global->MAIN_BANK_ACCOUNTANCY_CODE_ALWAYS_REQUIRED))
     {
-<<<<<<< HEAD
 		if (! empty($conf->accounting->enabled))
 		{
 			print '<tr><td class="fieldrequired" width="25%">'.$langs->trans("AccountancyCode").'</td>';
@@ -492,7 +491,7 @@
 		else
 		{
 			print '<tr><td class="fieldrequired" width="25%">'.$langs->trans("AccountancyCode").'</td>';
-			print '<td colspan="3"><input type="text" name="account_number" value="'.(GETPOST("account_number")?GETPOST('account_number'):$account->account_number).'"></td></tr>';
+			print '<td colspan="3"><input type="text" name="account_number" value="'.(GETPOST("account_number")?GETPOST('account_number', 'alpha'):$account->account_number).'"></td></tr>';
 		}
 	}
     else
@@ -507,19 +506,9 @@
 		else
 		{
 			print '<tr><td width="25%">'.$langs->trans("AccountancyCode").'</td>';
-			print '<td colspan="3"><input type="text" name="account_number" value="'.(GETPOST("account_number")?GETPOST('account_number'):$account->account_number).'"></td></tr>';
+			print '<td colspan="3"><input type="text" name="account_number" value="'.(GETPOST("account_number")?GETPOST('account_number', 'alpha'):$account->account_number).'"></td></tr>';
 		}
 	}
-=======
-        print '<tr><td class="fieldrequired"  width="25%">'.$langs->trans("AccountancyCode").'</td>';
-        print '<td colspan="3"><input type="text" name="account_number" value="'.(GETPOST("account_number")?GETPOST('account_number', 'alpha'):$account->account_number).'"></td></tr>';
-    }
-    else
-    {
-        print '<tr><td width="25%">'.$langs->trans("AccountancyCode").'</td>';
-        print '<td colspan="3"><input type="text" name="account_number" value="'.(GETPOST("account_number")?GETPOST('account_number', 'alpha'):$account->account_number).'"></td></tr>';
-    }
->>>>>>> cceeefb7
 
 	// Accountancy journal
 	if (! empty($conf->accounting->enabled))
