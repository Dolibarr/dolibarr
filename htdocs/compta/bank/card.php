--- conflicted
+++ resolved
@@ -1,27 +1,14 @@
 <?php
-<<<<<<< HEAD
 /* Copyright (C) 2002-2003	Rodolphe Quiedeville	<rodolphe@quiedeville.org>
  * Copyright (C) 2003		Jean-Louis Bergamo		<jlb@j1b.org>
  * Copyright (C) 2004-2016	Laurent Destailleur		<eldy@users.sourceforge.net>
  * Copyright (C) 2005-2009	Regis Houssin			<regis.houssin@inodbox.com>
- * Copyright (C) 2014-2017	Alexandre Spangaro		<aspangaro@open-dsi.fr>
+ * Copyright (C) 2014-2024	Alexandre Spangaro			<alexandre@inovea-conseil.com>
  * Copyright (C) 2015		Jean-François Ferry		<jfefe@aternatik.fr>
  * Copyright (C) 2016		Marcos García			<marcosgdf@gmail.com>
  * Copyright (C) 2018-2024  Frédéric France         <frederic.france@free.fr>
  * Copyright (C) 2022       Charlene Benke          <charlene@patas-monkey.com>
  * Copyright (C) 2024		MDW						<mdeweerd@users.noreply.github.com>
-=======
-/* Copyright (C) 2002-2003	Rodolphe Quiedeville		<rodolphe@quiedeville.org>
- * Copyright (C) 2003		Jean-Louis Bergamo			<jlb@j1b.org>
- * Copyright (C) 2004-2016	Laurent Destailleur			<eldy@users.sourceforge.net>
- * Copyright (C) 2005-2009	Regis Houssin				<regis.houssin@inodbox.com>
- * Copyright (C) 2014-2024	Alexandre Spangaro			<alexandre@inovea-conseil.com>
- * Copyright (C) 2015		Jean-François Ferry			<jfefe@aternatik.fr>
- * Copyright (C) 2016		Marcos García				<marcosgdf@gmail.com>
- * Copyright (C) 2018-2024	Frédéric France				<frederic.france@free.fr>
- * Copyright (C) 2022		Charlene Benke				<charlene@patas-monkey.com>
- * Copyright (C) 2024		MDW							<mdeweerd@users.noreply.github.com>
->>>>>>> a17d2666
  *
  * This program is free software; you can redistribute it and/or modify
  * it under the terms of the GNU General Public License as published by
