<?php
/* Copyright (C) 2002-2003	Rodolphe Quiedeville	<rodolphe@quiedeville.org>
 * Copyright (C) 2003		Jean-Louis Bergamo		<jlb@j1b.org>
 * Copyright (C) 2004-2016	Laurent Destailleur		<eldy@users.sourceforge.net>
 * Copyright (C) 2005-2009	Regis Houssin			<regis.houssin@inodbox.com>
 * Copyright (C) 2014-2017	Alexandre Spangaro		<aspangaro@open-dsi.fr>
 * Copyright (C) 2015		Jean-François Ferry		<jfefe@aternatik.fr>
 * Copyright (C) 2016		Marcos García			<marcosgdf@gmail.com>
 * Copyright (C) 2018       Frédéric France         <frederic.france@netlogic.fr>
 *
 * This program is free software; you can redistribute it and/or modify
 * it under the terms of the GNU General Public License as published by
 * the Free Software Foundation; either version 3 of the License, or
 * (at your option) any later version.
 *
 * This program is distributed in the hope that it will be useful,
 * but WITHOUT ANY WARRANTY; without even the implied warranty of
 * MERCHANTABILITY or FITNESS FOR A PARTICULAR PURPOSE.  See the
 * GNU General Public License for more details.
 *
 * You should have received a copy of the GNU General Public License
 * along with this program. If not, see <https://www.gnu.org/licenses/>.
 */

/**
 *	    \file       htdocs/compta/bank/card.php
 *      \ingroup    bank
 *		\brief      Page to create/view a bank account
 */

require '../../main.inc.php';
require_once DOL_DOCUMENT_ROOT.'/core/lib/bank.lib.php';
require_once DOL_DOCUMENT_ROOT.'/core/lib/company.lib.php';
require_once DOL_DOCUMENT_ROOT.'/core/class/html.formcompany.class.php';
require_once DOL_DOCUMENT_ROOT.'/core/class/html.formbank.class.php';
require_once DOL_DOCUMENT_ROOT.'/compta/bank/class/account.class.php';
require_once DOL_DOCUMENT_ROOT.'/core/class/extrafields.class.php';
if (!empty($conf->categorie->enabled)) {
	require_once DOL_DOCUMENT_ROOT.'/categories/class/categorie.class.php';
}
if (!empty($conf->accounting->enabled)) {
	require_once DOL_DOCUMENT_ROOT.'/core/class/html.formaccounting.class.php';
}
if (!empty($conf->accounting->enabled)) {
	require_once DOL_DOCUMENT_ROOT.'/accountancy/class/accountingaccount.class.php';
}
if (!empty($conf->accounting->enabled)) {
	require_once DOL_DOCUMENT_ROOT.'/accountancy/class/accountingjournal.class.php';
}

// Load translation files required by the page
$langs->loadLangs(array("banks", "bills", "categories", "companies", "compta"));

$action = GETPOST('action', 'aZ09');
$cancel = GETPOST('cancel', 'alpha');

$object = new Account($db);
$extrafields = new ExtraFields($db);

// fetch optionals attributes and labels
$extrafields->fetch_name_optionals_label($object->table_element);

// Initialize technical object to manage hooks of page. Note that conf->hooks_modules contains array of hook context
$hookmanager->initHooks(array('bankcard', 'globalcard'));

// Security check
$id = GETPOST("id", 'int') ? GETPOST("id", 'int') : GETPOST('ref', 'alpha');
$fieldid = GETPOSTISSET("ref") ? 'ref' : 'rowid';
$result = restrictedArea($user, 'banque', $id, 'bank_account&bank_account', '', '', $fieldid);


/*
 * Actions
 */

$parameters = array();
$reshook = $hookmanager->executeHooks('doActions', $parameters, $object, $action); // Note that $action and $object may have been modified by some hooks
if ($reshook < 0) setEventMessages($hookmanager->error, $hookmanager->errors, 'errors');

if (empty($reshook)) {
	if ($cancel) {
		$action = '';
	}

	if ($action == 'add') {
		$error = 0;

		$db->begin();

		// Create account
		$object = new Account($db);

		$object->ref = dol_string_nospecial(trim(GETPOST('ref', 'alpha')));
		$object->label = trim(GETPOST("label", 'alphanohtml'));
		$object->courant = GETPOST("type");
		$object->clos = GETPOST("clos");
		$object->rappro = (GETPOST("norappro", 'alpha') ? 0 : 1);
		$object->url = trim(GETPOST("url", 'alpha'));

		$object->bank = trim(GETPOST("bank"));
		$object->code_banque = trim(GETPOST("code_banque"));
		$object->code_guichet = trim(GETPOST("code_guichet"));
		$object->number = trim(GETPOST("number"));
		$object->cle_rib = trim(GETPOST("cle_rib"));
		$object->bic = trim(GETPOST("bic"));
		$object->iban = trim(GETPOST("iban"));
		$object->domiciliation = trim(GETPOST("domiciliation", "nohtml"));

		$object->proprio = trim(GETPOST("proprio", 'alphanohtml'));
		$object->owner_address = trim(GETPOST("owner_address", 'nohtml'));

		$object->ics = trim(GETPOST("ics", 'alpha'));
		$object->ics_transfer = trim(GETPOST("ics_transfer", 'alpha'));

		$account_number = GETPOST('account_number', 'alphanohtml');
		if (empty($account_number) || $account_number == '-1') {
			$object->account_number = '';
		} else {
			$object->account_number = $account_number;
		}
		$fk_accountancy_journal = GETPOST('fk_accountancy_journal', 'int');
		if ($fk_accountancy_journal <= 0) {
			$object->fk_accountancy_journal = '';
		} else {
			$object->fk_accountancy_journal = $fk_accountancy_journal;
		}

		$object->solde = price2num(GETPOST("solde"));
		$object->date_solde = dol_mktime(12, 0, 0, GETPOST("remonth", 'int'), GETPOST('reday', 'int'), GETPOST("reyear", 'int'));

		$object->currency_code = trim(GETPOST("account_currency_code"));

		$object->state_id = GETPOST("account_state_id", 'int');
		$object->country_id = GETPOST("account_country_id", 'int');

		$object->min_allowed = GETPOST("account_min_allowed", 'int');
		$object->min_desired = GETPOST("account_min_desired", 'int');
		$object->comment = trim(GETPOST("account_comment", 'restricthtml'));

		$object->fk_user_author = $user->id;

		if ($conf->global->MAIN_BANK_ACCOUNTANCY_CODE_ALWAYS_REQUIRED && empty($object->account_number)) {
			setEventMessages($langs->transnoentitiesnoconv("ErrorFieldRequired", $langs->transnoentitiesnoconv("AccountancyCode")), null, 'errors');
			$action = 'create'; // Force chargement page en mode creation
			$error++;
		}
		if (empty($object->ref)) {
			setEventMessages($langs->transnoentitiesnoconv("ErrorFieldRequired", $langs->transnoentitiesnoconv("Ref")), null, 'errors');
			$action = 'create'; // Force chargement page en mode creation
			$error++;
		}
		if (empty($object->label)) {
			setEventMessages($langs->transnoentitiesnoconv("ErrorFieldRequired", $langs->transnoentitiesnoconv("LabelBankCashAccount")), null, 'errors');
			$action = 'create'; // Force chargement page en mode creation
			$error++;
		}

		// Fill array 'array_options' with data from add form
		$ret = $extrafields->setOptionalsFromPost(null, $object);

		if (!$error) {
			$id = $object->create($user);
			if ($id > 0) {
				// Category association
				$categories = GETPOST('categories', 'array');
				$object->setCategories($categories);

				$_GET["id"] = $id; // Force chargement page en mode visu

				$action = '';
			} else {
				$error++;
				setEventMessages($object->error, $object->errors, 'errors');

				$action = 'create'; // Force chargement page en mode creation
			}
		}

		if (!$error) {
			$db->commit();
		} else {
			$db->rollback();
		}
	}

	if ($action == 'update') {
		$error = 0;

		// Update account
		$object = new Account($db);
		$object->fetch(GETPOST("id", 'int'));

		$object->ref = dol_string_nospecial(trim(GETPOST('ref', 'alpha')));
		$object->label = trim(GETPOST("label", 'alphanohtml'));
		$object->courant = GETPOST("type");
		$object->clos = GETPOST("clos");
		$object->rappro = (GETPOST("norappro", 'alpha') ? 0 : 1);
		$object->url = trim(GETPOST("url", 'alpha'));

		$object->bank = trim(GETPOST("bank"));
		$object->code_banque = trim(GETPOST("code_banque"));
		$object->code_guichet = trim(GETPOST("code_guichet"));
		$object->number = trim(GETPOST("number"));
		$object->cle_rib = trim(GETPOST("cle_rib"));
		$object->bic = trim(GETPOST("bic"));
		$object->iban = trim(GETPOST("iban"));
		$object->domiciliation = trim(GETPOST("domiciliation", "nohtml"));

		$object->proprio = trim(GETPOST("proprio", 'alphanohtml'));
		$object->owner_address = trim(GETPOST("owner_address", 'nohtml'));

		$object->ics = trim(GETPOST("ics", 'alpha'));
		$object->ics_transfer = trim(GETPOST("ics_transfer", 'alpha'));

		$account_number = GETPOST('account_number', 'alphanohtml');
		if (empty($account_number) || $account_number == '-1') {
			$object->account_number = '';
		} else {
			$object->account_number = $account_number;
		}
		$fk_accountancy_journal = GETPOST('fk_accountancy_journal', 'int');
		if ($fk_accountancy_journal <= 0) {
			$object->fk_accountancy_journal = '';
		} else {
			$object->fk_accountancy_journal = $fk_accountancy_journal;
		}

		$object->currency_code = trim(GETPOST("account_currency_code"));

		$object->state_id = GETPOST("account_state_id", 'int');
		$object->country_id = GETPOST("account_country_id", 'int');

		$object->min_allowed = GETPOST("account_min_allowed", 'int');
		$object->min_desired = GETPOST("account_min_desired", 'int');
		$object->comment = trim(GETPOST("account_comment", 'restricthtml'));

		if ($conf->global->MAIN_BANK_ACCOUNTANCY_CODE_ALWAYS_REQUIRED && empty($object->account_number)) {
			setEventMessages($langs->transnoentitiesnoconv("ErrorFieldRequired", $langs->transnoentitiesnoconv("AccountancyCode")), null, 'errors');
			$action = 'edit'; // Force chargement page en mode creation
			$error++;
		}
		if (empty($object->ref)) {
			setEventMessages($langs->transnoentitiesnoconv("ErrorFieldRequired", $langs->transnoentitiesnoconv("Ref")), null, 'errors');
			$action = 'edit'; // Force chargement page en mode creation
			$error++;
		}
		if (empty($object->label)) {
			setEventMessages($langs->transnoentitiesnoconv("ErrorFieldRequired", $langs->transnoentitiesnoconv("LabelBankCashAccount")), null, 'errors');
			$action = 'edit'; // Force chargement page en mode creation
			$error++;
		}

		$db->begin();

<<<<<<< HEAD
		if (!$error) {
			// Fill array 'array_options' with data from add form
			$ret = $extrafields->setOptionalsFromPost(null, $object);
		}
=======
	if (!$error)
	{
		// Fill array 'array_options' with data from add form
		$ret = $extrafields->setOptionalsFromPost(null, $object, '@GETPOSTISSET');
	}
>>>>>>> e47e3b97

		if (!$error) {
			$result = $object->update($user);
			if ($result >= 0) {
				// Category association
				$categories = GETPOST('categories', 'array');
				$object->setCategories($categories);

				$_GET["id"] = $_POST["id"]; // Force chargement page en mode visu
			} else {
				$error++;
				setEventMessages($object->error, $object->errors, 'errors');
				$action = 'edit'; // Force chargement page edition
			}
		}

		if (!$error) {
			$db->commit();
		} else {
			$db->rollback();
		}
	}

	if ($action == 'confirm_delete' && GETPOST("confirm") == "yes" && $user->rights->banque->configurer) {
		// Delete
		$object = new Account($db);
		$object->fetch(GETPOST("id", "int"));
		$result = $object->delete($user);

		if ($result > 0) {
			setEventMessages($langs->trans("RecordDeleted"), null, 'mesgs');
			header("Location: " . DOL_URL_ROOT . "/compta/bank/list.php");
			exit;
		} else {
			setEventMessages($object->error, $object->errors, 'errors');
			$action = '';
		}
	}
}

/*
 * View
 */

$form = new Form($db);
$formbank = new FormBank($db);
$formcompany = new FormCompany($db);
if (!empty($conf->accounting->enabled)) {
	$formaccounting = new FormAccounting($db);
}

$countrynotdefined = $langs->trans("ErrorSetACountryFirst").' ('.$langs->trans("SeeAbove").')';

$title = $langs->trans("FinancialAccount")." - ".$langs->trans("Card");

$help_url = 'EN:Module_Banks_and_Cash|FR:Module_Banques_et_Caisses|ES:Módulo_Bancos_y_Cajas|DE:Modul_Banken_und_Barbestände';

llxHeader("", $title, $help_url);


// Creation

if ($action == 'create') {
	$object = new Account($db);

	print load_fiche_titre($langs->trans("NewFinancialAccount"), '', 'bank_account');

	if ($conf->use_javascript_ajax) {
		print "\n".'<script type="text/javascript" language="javascript">';
		print 'jQuery(document).ready(function () {
                    jQuery("#selecttype").change(function() {
                        document.formsoc.action.value="create";
                        document.formsoc.submit();
                    });
                    jQuery("#selectaccount_country_id").change(function() {
                        document.formsoc.action.value="create";
                        document.formsoc.submit();
                    });
               })';
		print '</script>'."\n";
	}

	print '<form action="'.$_SERVER["PHP_SELF"].'" name="formsoc" method="post">';
	print '<input type="hidden" name="token" value="'.newToken().'">';
	print '<input type="hidden" name="action" value="add">';
	print '<input type="hidden" name="clos" value="0">';

	print dol_get_fiche_head('');

	print '<table class="border centpercent tableforfieldcreate">';

	// Ref
	print '<tr><td class="fieldrequired titlefieldcreate">'.$langs->trans("Ref").'</td>';
	print '<td><input size="8" type="text" class="flat" name="ref" value="'.dol_escape_htmltag(GETPOST("ref") ?GETPOST("ref", 'alpha') : $object->ref).'" maxlength="12" autofocus></td></tr>';

	// Label
	print '<tr><td class="fieldrequired">'.$langs->trans("LabelBankCashAccount").'</td>';
	print '<td><input type="text" class="flat maxwidth150onsmartphone" name="label" value="'.dol_escape_htmltag(GETPOST("label", 'alpha')).'"></td></tr>';

	// Type
	print '<tr><td class="fieldrequired">'.$langs->trans("AccountType").'</td>';
	print '<td>';
	$formbank->selectTypeOfBankAccount(GETPOSTISSET("type") ? GETPOST("type") : Account::TYPE_CURRENT, "type");
	print '</td></tr>';

	// Currency
	print '<tr><td class="fieldrequired">'.$langs->trans("Currency").'</td>';
	print '<td>';
	$selectedcode = $object->currency_code;
	if (!$selectedcode) {
		$selectedcode = $conf->currency;
	}
	print $form->selectCurrency((GETPOSTISSET("account_currency_code") ? GETPOST("account_currency_code") : $selectedcode), 'account_currency_code');
	//print $langs->trans("Currency".$conf->currency);
	//print '<input type="hidden" name="account_currency_code" value="'.$conf->currency.'">';
	print '</td></tr>';

	// Status
	print '<tr><td class="fieldrequired">'.$langs->trans("Status").'</td>';
	print '<td>';
	print $form->selectarray("clos", $object->status, (GETPOST("clos", 'int') != '' ?GETPOST("clos", 'int') : $object->clos), 0, 0, 0, '', 0, 0, 0, '', 'maxwidth150onsmartphone');
	print '</td></tr>';

	// Country
	$selectedcode = '';
	if (GETPOSTISSET("account_country_id")) {
		$selectedcode = GETPOST("account_country_id") ? GETPOST("account_country_id") : $object->country_code;
	} elseif (empty($selectedcode)) {
		$selectedcode = $mysoc->country_code;
	}
	$object->country_code = getCountry($selectedcode, 2); // Force country code on account to have following field on bank fields matching country rules

	print '<tr><td class="fieldrequired">'.$langs->trans("BankAccountCountry").'</td>';
	print '<td>';
	print img_picto('', 'country', 'class="pictofixedwidth"').$form->select_country($selectedcode, 'account_country_id');
	if ($user->admin) {
		print info_admin($langs->trans("YouCanChangeValuesForThisListFromDictionarySetup"), 1);
	}
	print '</td></tr>';

	// State
	print '<tr><td>'.$langs->trans('State').'</td><td>';
	if ($selectedcode) {
		print img_picto('', 'state', 'class="pictofixedwidth"');
		print $formcompany->select_state(GETPOSTISSET("account_state_id") ? GETPOST("account_state_id") : '', $selectedcode, 'account_state_id');
	} else {
		print $countrynotdefined;
	}
	print '</td></tr>';

	// Web
	print '<tr><td>'.$langs->trans("Web").'</td>';
	print '<td>';
	print img_picto('', 'globe', 'class="pictofixedwidth"');
	print '<input class="minwidth300" type="text" class="flat" name="url" value="'.GETPOST("url").'">';
	print '</td></tr>';

	// Tags-Categories
	if ($conf->categorie->enabled) {
		print '<tr><td>'.$langs->trans("Categories").'</td><td>';
		$cate_arbo = $form->select_all_categories(Categorie::TYPE_ACCOUNT, '', 'parent', 64, 0, 1);

		$arrayselected = array();
		$c = new Categorie($db);
		$cats = $c->containing($object->id, Categorie::TYPE_ACCOUNT);
		if (is_array($cats)) {
			foreach ($cats as $cat) {
				$arrayselected[] = $cat->id;
			}
		}
		print img_picto('', 'category').$form->multiselectarray('categories', $cate_arbo, $arrayselected, '', 0, 'quatrevingtpercent widthcentpercentminusx', 0, 0);
		print "</td></tr>";
	}

	// Comment
	print '<tr><td>'.$langs->trans("Comment").'</td>';
	print '<td>';
	// Editor wysiwyg
	require_once DOL_DOCUMENT_ROOT.'/core/class/doleditor.class.php';
	$doleditor = new DolEditor('account_comment', (GETPOST("account_comment") ?GETPOST("account_comment") : $object->comment), '', 90, 'dolibarr_notes', '', false, true, $conf->global->FCKEDITOR_ENABLE_SOCIETE, ROWS_4, '90%');
	$doleditor->Create();
	print '</td></tr>';

	// Other attributes
	$parameters = array();
	$reshook = $hookmanager->executeHooks('formObjectOptions', $parameters, $object, $action); // Note that $action and $object may have been modified by hook
	print $hookmanager->resPrint;
	if (empty($reshook)) {
		print $object->showOptionals($extrafields, 'create', $parameters);
	}

	print '</table>';

	print '<br>';

	print '<table class="border centpercent">';

	// Sold
	print '<tr><td class="titlefieldcreate">'.$langs->trans("InitialBankBalance").'</td>';
	print '<td><input size="12" type="text" class="flat" name="solde" value="'.(GETPOST("solde") ?GETPOST("solde") : price2num($object->solde)).'"></td></tr>';

	print '<tr><td>'.$langs->trans("Date").'</td>';
	print '<td>';
	print $form->selectDate('', 're', 0, 0, 0, 'formsoc');
	print '</td></tr>';

	print '<tr><td>'.$langs->trans("BalanceMinimalAllowed").'</td>';
	print '<td><input size="12" type="text" class="flat" name="account_min_allowed" value="'.(GETPOST("account_min_allowed") ?GETPOST("account_min_allowed") : $object->min_allowed).'"></td></tr>';

	print '<tr><td>'.$langs->trans("BalanceMinimalDesired").'</td>';
	print '<td><input size="12" type="text" class="flat" name="account_min_desired" value="'.(GETPOST("account_min_desired") ?GETPOST("account_min_desired") : $object->min_desired).'"></td></tr>';

	print '</table>';
	print '<br>';

	$type = GETPOST('type');
	if ($type == Account::TYPE_SAVINGS || $type == Account::TYPE_CURRENT) {
		print '<table class="border centpercent">';

		// If bank account
		print '<tr><td class="titlefieldcreate">'.$langs->trans("BankName").'</td>';
		print '<td><input type="text" class="flat minwidth150" name="bank" value="'.(GETPOST('bank') ?GETPOST('bank', 'alpha') : $object->bank).'"></td>';
		print '</tr>';

		// Show fields of bank account
		$sizecss = '';
		foreach ($object->getFieldsToShow() as $val) {
			if ($val == 'BankCode') {
				$name = 'code_banque';
				$sizecss = 'minwidth100';
				$content = $object->code_banque;
			} elseif ($val == 'DeskCode') {
				$name = 'code_guichet';
				$sizecss = 'minwidth100';
				$content = $object->code_guichet;
			} elseif ($val == 'BankAccountNumber') {
				$name = 'number';
				$sizecss = 'minwidth200';
				$content = $object->number;
			} elseif ($val == 'BankAccountNumberKey') {
				$name = 'cle_rib';
				$sizecss = 'minwidth50';
				$content = $object->cle_rib;
			}

			print '<td>'.$langs->trans($val).'</td>';
			print '<td><input type="text" class="flat '.$sizecss.'" name="'.$name.'" value="'.(GETPOST($name) ?GETPOST($name, 'alpha') : $content).'"></td>';
			print '</tr>';
		}
		$ibankey = FormBank::getIBANLabel($object);
		$bickey = "BICNumber";
		if ($object->getCountryCode() == 'IN') {
			$bickey = "SWIFT";
		}

		// IBAN
		print '<tr><td>'.$langs->trans($ibankey).'</td>';
		print '<td><input maxlength="34" type="text" class="flat minwidth300" name="iban" value="'.(GETPOST('iban') ?GETPOST('iban', 'alpha') : $object->iban).'"></td></tr>';

		print '<tr><td>'.$langs->trans($bickey).'</td>';
		print '<td><input maxlength="11" type="text" class="flat minwidth150" name="bic" value="'.(GETPOST('bic') ?GETPOST('bic', 'alpha') : $object->bic).'"></td></tr>';

		print '<tr><td>'.$langs->trans("BankAccountDomiciliation").'</td><td>';
		print '<textarea class="flat quatrevingtpercent" name="domiciliation" rows="'.ROWS_2.'">';
		print (GETPOST('domiciliation') ?GETPOST('domiciliation') : $object->domiciliation);
		print "</textarea></td></tr>";

		print '<tr><td>'.$langs->trans("BankAccountOwner").'</td>';
		print '<td><input type="text" class="flat minwidth300" name="proprio" value="'.(GETPOST('proprio') ?GETPOST('proprio', 'alpha') : $object->proprio).'">';
		print '</td></tr>';

		print '<tr><td class="tdtop">'.$langs->trans("BankAccountOwnerAddress").'</td><td>';
		print '<textarea class="flat quatrevingtpercent" name="owner_address" rows="'.ROWS_2.'">';
		print (GETPOST('owner_address') ?GETPOST('owner_address', 'alpha') : $object->owner_address);
		print "</textarea></td></tr>";

		print '</table>';
		print '<br>';
	}

	print '<table class="border centpercent">';
	// Accountancy code
	$fieldrequired = '';
	if (!empty($conf->global->MAIN_BANK_ACCOUNTANCY_CODE_ALWAYS_REQUIRED)) {
		$fieldrequired = 'fieldrequired ';
	}

	if (!empty($conf->accounting->enabled)) {
		print '<tr><td class="'.$fieldrequired.'titlefieldcreate">'.$langs->trans("AccountancyCode").'</td>';
		print '<td>';
		print $formaccounting->select_account($object->account_number, 'account_number', 1, '', 1, 1);
		print '</td></tr>';
	} else {
		print '<tr><td class="'.$fieldrequired.'titlefieldcreate">'.$langs->trans("AccountancyCode").'</td>';
		print '<td><input type="text" name="account_number" value="'.(GETPOST("account_number") ?GETPOST('account_number', 'alpha') : $object->account_number).'"></td></tr>';
	}

	// Accountancy journal
	if (!empty($conf->accounting->enabled)) {
		print '<tr><td>'.$langs->trans("AccountancyJournal").'</td>';
		print '<td>';
		print $formaccounting->select_journal($object->fk_accountancy_journal, 'fk_accountancy_journal', 4, 1, 0, 0);
		print '</td></tr>';
	}

	print '</table>';

	print dol_get_fiche_end();

	print '<div class="center">';
	print '<input type="submit" class="button" value="'.$langs->trans("CreateAccount").'">';
	print '&nbsp;&nbsp;&nbsp;&nbsp;&nbsp;';
	print '<input type="button" class="button button-cancel" value="'.$langs->trans("Cancel").'" onClick="javascript:history.go(-1)">';
	print '</div>';

	print '</form>';
} else {
	/* ************************************************************************** */
	/*                                                                            */
	/* Visu et edition                                                            */
	/*                                                                            */
	/* ************************************************************************** */

	if ((GETPOST("id", 'int') || GETPOST("ref")) && $action != 'edit') {
		$object = new Account($db);
		if (GETPOST("id", 'int')) {
			$object->fetch(GETPOST("id", 'int'));
		}
		if (GETPOST("ref")) {
			$object->fetch(0, GETPOST("ref"));
			$_GET["id"] = $object->id;
		}

		// Show tabs
		$head = bank_prepare_head($object);
		print dol_get_fiche_head($head, 'bankname', $langs->trans("FinancialAccount"), -1, 'account');

		$formconfirm = '';

		// Confirmation to delete
		if ($action == 'delete') {
			$formconfirm = $form->formconfirm($_SERVER["PHP_SELF"].'?id='.$object->id, $langs->trans("DeleteAccount"), $langs->trans("ConfirmDeleteAccount"), "confirm_delete");
		}

		// Print form confirm
		print $formconfirm;

		$linkback = '<a href="'.DOL_URL_ROOT.'/compta/bank/list.php?restore_lastsearch_values=1">'.$langs->trans("BackToList").'</a>';

		$morehtmlref = '';
		dol_banner_tab($object, 'ref', $linkback, 1, 'ref', 'ref', $morehtmlref);


		print '<div class="fichecenter">';
		print '<div class="fichehalfleft">';
		print '<div class="underbanner clearboth"></div>';

		print '<table class="border tableforfield" width="100%">';

		// Type
		print '<tr><td class="titlefield">'.$langs->trans("AccountType").'</td>';
		print '<td>'.$object->type_lib[$object->type].'</td></tr>';

		// Currency
		print '<tr><td>'.$langs->trans("Currency").'</td>';
		print '<td>';
		$selectedcode = $object->currency_code;
		if (!$selectedcode) {
			$selectedcode = $conf->currency;
		}
		print $langs->trans("Currency".$selectedcode);
		print '</td></tr>';

		// Conciliate
		print '<tr><td>'.$langs->trans("Conciliable").'</td>';
		print '<td>';
		$conciliate = $object->canBeConciliated();
		if ($conciliate == -2) {
			print $langs->trans("No").' <span class="opacitymedium">('.$langs->trans("CashAccount").')</span>';
		} elseif ($conciliate == -3) {
			print $langs->trans("No").' <span class="opacitymedium">('.$langs->trans("Closed").')</span>';
		} else {
			print ($object->rappro == 1 ? $langs->trans("Yes") : ($langs->trans("No").' <span class="opacitymedium">('.$langs->trans("ConciliationDisabled").')</span>'));
		}
		print '</td></tr>';

		print '<tr><td>'.$langs->trans("BalanceMinimalAllowed").'</td>';
		print '<td>'.$object->min_allowed.'</td></tr>';

		print '<tr><td>'.$langs->trans("BalanceMinimalDesired").'</td>';
		print '<td>'.$object->min_desired.'</td></tr>';

		// Accountancy code
		print '<tr class="liste_titre_add"><td class="titlefield">'.$langs->trans("AccountancyCode").'</td>';
		print '<td>';
		if (!empty($conf->accounting->enabled)) {
			$accountingaccount = new AccountingAccount($db);
			$accountingaccount->fetch('', $object->account_number, 1);

			print $accountingaccount->getNomUrl(0, 1, 1, '', 1);
		} else {
			print $object->account_number;
		}
		print '</td></tr>';

		// Accountancy journal
		if (!empty($conf->accounting->enabled)) {
			print '<tr><td>'.$langs->trans("AccountancyJournal").'</td>';
			print '<td>';

			if ($object->fk_accountancy_journal > 0) {
				$accountingjournal = new AccountingJournal($db);
				$accountingjournal->fetch($object->fk_accountancy_journal);

				print $accountingjournal->getNomUrl(0, 1, 1, '', 1);
			}
			print '</td></tr>';
		}

		// Other attributes
		$cols = 2;
		include DOL_DOCUMENT_ROOT.'/core/tpl/extrafields_view.tpl.php';

		print '</table>';

		print '</div>';
		print '<div class="fichehalfright">';
		print '<div class="ficheaddleft">';
		print '<div class="underbanner clearboth"></div>';

		print '<table class="border tableforfield centpercent">';

		// Categories
		if ($conf->categorie->enabled) {
			print '<tr><td class="titlefield">'.$langs->trans("Categories").'</td><td>';
			print $form->showCategories($object->id, Categorie::TYPE_ACCOUNT, 1);
			print "</td></tr>";
		}

		print '<tr><td class="tdtop titlefield">'.$langs->trans("Comment").'</td>';
		print '<td>'.dol_htmlentitiesbr($object->comment).'</td></tr>';

		print '</table>';

		if ($object->type == Account::TYPE_SAVINGS || $object->type == Account::TYPE_CURRENT) {
			print '<div class="underbanner clearboth"></div>';

			print '<table class="border tableforfield centpercent">';

			print '<tr class="liste_titre"><td class="titlefield">'.$langs->trans("BankName").'</td>';
			print '<td>'.$object->bank.'</td></tr>';

			// Show fields of bank account
			foreach ($object->getFieldsToShow() as $val) {
				if ($val == 'BankCode') {
					$content = $object->code_banque;
				} elseif ($val == 'DeskCode') {
					$content = $object->code_guichet;
				} elseif ($val == 'BankAccountNumber') {
					$content = $object->number;
				} elseif ($val == 'BankAccountNumberKey') {
					$content = $object->cle_rib;
				}

				print '<tr><td>'.$langs->trans($val).'</td>';
				print '<td>'.$content.'</td>';
				print '</tr>';
			}

			$ibankey = FormBank::getIBANLabel($object);
			$bickey = "BICNumber";
			if ($object->getCountryCode() == 'IN') {
				$bickey = "SWIFT";
			}

			print '<tr><td>'.$langs->trans($ibankey).'</td>';
			print '<td>'.$object->iban.'&nbsp;';
			if (!empty($object->iban)) {
				if (!checkIbanForAccount($object)) {
					print img_picto($langs->trans("IbanNotValid"), 'warning');
				} else {
					print img_picto($langs->trans("IbanValid"), 'info');
				}
			}
			print '</td></tr>';

			print '<tr><td>'.$langs->trans($bickey).'</td>';
			print '<td>'.$object->bic.'&nbsp;';
			if (!empty($object->bic)) {
				if (!checkSwiftForAccount($object)) {
					print img_picto($langs->trans("SwiftNotValid"), 'warning');
				} else {
					print img_picto($langs->trans("SwiftValid"), 'info');
				}
			}
			print '</td></tr>';

			if ($conf->prelevement->enabled) {
				print '<tr><td>'.$langs->trans("ICS").' ('.$langs->trans("StandingOrder").')</td>';
				print '<td>'.$object->ics.'</td>';
				print '</tr>';
			}

			if ($conf->paymentbybanktransfer->enabled) {
				print '<tr><td>'.$langs->trans("ICS").' ('.$langs->trans("BankTransfer").')</td>';
				print '<td>'.$object->ics_transfer.'</td>';
				print '</tr>';
			}

			print '<tr><td>'.$langs->trans("BankAccountDomiciliation").'</td><td>';
			print nl2br($object->domiciliation);
			print "</td></tr>\n";

			print '<tr><td>'.$langs->trans("BankAccountOwner").'</td><td>';
			print $object->proprio;
			print "</td></tr>\n";

			print '<tr><td>'.$langs->trans("BankAccountOwnerAddress").'</td><td>';
			print nl2br($object->owner_address);
			print "</td></tr>\n";

			print '</table>';
		}

		print '</div>';
		print '</div>';
		print '</div>';

		print '<div class="clearboth"></div>';

		print dol_get_fiche_end();

		/*
		 * Action bar
		 */
		print '<div class="tabsAction">';

		if ($user->rights->banque->configurer) {
			print '<a class="butAction" href="'.$_SERVER["PHP_SELF"].'?action=edit&token='.newToken().'&id='.$object->id.'">'.$langs->trans("Modify").'</a>';
		}

		$canbedeleted = $object->can_be_deleted(); // Renvoi vrai si compte sans mouvements
		if ($user->rights->banque->configurer && $canbedeleted) {
			print '<a class="butActionDelete" href="'.$_SERVER["PHP_SELF"].'?action=delete&token='.newToken().'&id='.$object->id.'">'.$langs->trans("Delete").'</a>';
		}

		print '</div>';
	}

	/* ************************************************************************** */
	/*                                                                            */
	/* Edition                                                                    */
	/*                                                                            */
	/* ************************************************************************** */

	if (GETPOST('id', 'int') && $action == 'edit' && $user->rights->banque->configurer) {
		$object = new Account($db);
		$object->fetch(GETPOST('id', 'int'));

		print load_fiche_titre($langs->trans("EditFinancialAccount"), '', 'bank_account');

		if ($conf->use_javascript_ajax) {
			print "\n".'<script type="text/javascript" language="javascript">';
			print 'jQuery(document).ready(function () {
                        jQuery("#selecttype").change(function() {
                            document.formsoc.action.value="edit";
                            document.formsoc.submit();
                        });
                   })'."\n";

			print 'jQuery(document).ready(function () {
                        jQuery("#selectaccount_country_id").change(function() {
                            document.formsoc.action.value="edit";
                            document.formsoc.submit();
                        });
                   })';
			print '</script>'."\n";
		}

		print '<form action="'.$_SERVER["PHP_SELF"].'?id='.$object->id.'" method="post" name="formsoc">';
		print '<input type="hidden" name="token" value="'.newToken().'">';
		print '<input type="hidden" name="action" value="update">';
		print '<input type="hidden" name="id" value="'.GETPOST("id", 'int').'">'."\n\n";

		print dol_get_fiche_head(array(), 0, '', 0);

		//print '<div class="underbanner clearboth"></div>';

		print '<table class="border centpercent tableforfieldcreate">';

		// Ref
		print '<tr><td class="fieldrequired titlefieldcreate">'.$langs->trans("Ref").'</td>';
		print '<td><input type="text" class="flat maxwidth200" name="ref" value="'.dol_escape_htmltag(GETPOSTISSET("ref") ? GETPOST("ref") : $object->ref).'"></td></tr>';

		// Label
		print '<tr><td class="fieldrequired">'.$langs->trans("Label").'</td>';
		print '<td><input type="text" class="flat minwidth300" name="label" value="'.dol_escape_htmltag(GETPOSTISSET("label") ? GETPOST("label") : $object->label).'"></td></tr>';

		// Type
		print '<tr><td class="fieldrequired">'.$langs->trans("AccountType").'</td>';
		print '<td class="maxwidth200onsmartphone">';
		$formbank->selectTypeOfBankAccount((GETPOSTISSET("type") ? GETPOST("type") : $object->type), "type");
		print '</td></tr>';

		// Currency
		print '<tr><td class="fieldrequired">'.$langs->trans("Currency");
		print '<input type="hidden" value="'.$object->currency_code.'">';
		print '</td>';
		print '<td class="maxwidth200onsmartphone">';
		$selectedcode = $object->currency_code;
		if (!$selectedcode) {
			$selectedcode = $conf->currency;
		}
		print img_picto('', 'multicurrency', 'class="pictofixedwidth"');
		print $form->selectCurrency((GETPOSTISSET("account_currency_code") ? GETPOST("account_currency_code") : $selectedcode), 'account_currency_code');
		//print $langs->trans("Currency".$conf->currency);
		//print '<input type="hidden" name="account_currency_code" value="'.$conf->currency.'">';
		print '</td></tr>';

		// Status
		print '<tr><td class="fieldrequired">'.$langs->trans("Status").'</td>';
		print '<td class="maxwidth200onsmartphone">';
		print $form->selectarray("clos", $object->status, (GETPOSTISSET("clos") ? GETPOST("clos") : $object->clos));
		print '</td></tr>';

		// Country
		$object->country_id = $object->country_id ? $object->country_id : $mysoc->country_id;
		$selectedcode = $object->country_code;
		if (GETPOSTISSET("account_country_id")) {
			$selectedcode = GETPOST("account_country_id");
		} elseif (empty($selectedcode)) {
			$selectedcode = $mysoc->country_code;
		}
		$object->country_code = getCountry($selectedcode, 2); // Force country code on account to have following field on bank fields matching country rules

		print '<tr><td class="fieldrequired">'.$langs->trans("Country").'</td>';
		print '<td class="maxwidth200onsmartphone">';
		print img_picto('', 'country', 'class="pictofixedwidth"').$form->select_country($selectedcode, 'account_country_id');
		if ($user->admin) {
			print info_admin($langs->trans("YouCanChangeValuesForThisListFromDictionarySetup"), 1);
		}
		print '</td></tr>';

		// State
		print '<tr><td>'.$langs->trans('State').'</td><td class="maxwidth200onsmartphone">';
		if ($selectedcode) {
			print img_picto('', 'state', 'class="pictofixedwidth"');
			print $formcompany->select_state(GETPOSTISSET("account_state_id") ? GETPOST("account_state_id") : $object->state_id, $selectedcode, 'account_state_id');
		} else {
			print $countrynotdefined;
		}
		print '</td></tr>';

		// Conciliable
		print '<tr><td>'.$langs->trans("Conciliable").'</td>';
		print '<td>';
		$conciliate = $object->canBeConciliated();
		if ($conciliate == -2) {
			print $langs->trans("No").' ('.$langs->trans("CashAccount").')';
		} elseif ($conciliate == -3) {
			print $langs->trans("No").' ('.$langs->trans("Closed").')';
		} else {
			print '<input type="checkbox" class="flat" id="norappro" name="norappro"'.(($conciliate > 0) ? '' : ' checked="checked"').'"> <label for="norappro">'.$langs->trans("DisableConciliation").'</label>';
		}
		print '</td></tr>';

		// Balance
		print '<tr><td>'.$langs->trans("BalanceMinimalAllowed").'</td>';
		print '<td><input size="12" type="text" class="flat" name="account_min_allowed" value="'.(GETPOSTISSET("account_min_allowed") ? GETPOST("account_min_allowed") : $object->min_allowed).'"></td></tr>';

		print '<tr><td>'.$langs->trans("BalanceMinimalDesired").'</td>';
		print '<td><input size="12" type="text" class="flat" name="account_min_desired" value="'.(GETPOSTISSET("account_min_desired") ? GETPOST("account_min_desired") : $object->min_desired).'"></td></tr>';

		// Web
		print '<tr><td>'.$langs->trans("Web").'</td>';
		print '<td>';
		print img_picto('', 'globe', 'class="pictofixedwidth"');
		print '<input class="maxwidth200onsmartphone" type="text" class="flat" name="url" value="'.(GETPOSTISSET("url") ? GETPOST("url") : $object->url).'">';
		print '</td></tr>';

		// Tags-Categories
		if ($conf->categorie->enabled) {
			print '<tr><td>'.$langs->trans("Categories").'</td><td>';
			$cate_arbo = $form->select_all_categories(Categorie::TYPE_ACCOUNT, '', 'parent', 64, 0, 1);
			$c = new Categorie($db);
			$cats = $c->containing($object->id, Categorie::TYPE_ACCOUNT);
			if (is_array($cats)) {
				foreach ($cats as $cat) {
					$arrayselected[] = $cat->id;
				}
			}
			print img_picto('', 'category').$form->multiselectarray('categories', $cate_arbo, $arrayselected, '', 0, 'quatrevingtpercent widthcentpercentminusx', 0, 0);
			print "</td></tr>";
		}

		// Comment
		print '<tr><td class="tdtop">'.$langs->trans("Comment").'</td>';
		print '<td>';
		// Editor wysiwyg
		require_once DOL_DOCUMENT_ROOT.'/core/class/doleditor.class.php';
		$doleditor = new DolEditor('account_comment', (GETPOST("account_comment") ?GETPOST("account_comment") : $object->comment), '', 90, 'dolibarr_notes', '', false, true, $conf->global->FCKEDITOR_ENABLE_SOCIETE, ROWS_4, '95%');
		$doleditor->Create();
		print '</td></tr>';

		// Other attributes
		$parameters = array();
		$reshook = $hookmanager->executeHooks('formObjectOptions', $parameters, $object, $action); // Note that $action and $object may have been modified by hook
		print $hookmanager->resPrint;
		if (empty($reshook)) {
			print $object->showOptionals($extrafields, 'edit', $parameters);
		}

		print '</table>';
		print '<br>';


		//print '<div class="underbanner clearboth"></div>';

		print '<table class="border centpercent">';

		// Accountancy code
		$tdextra = ' class="titlefieldcreate"';

		if (!empty($conf->global->MAIN_BANK_ACCOUNTANCY_CODE_ALWAYS_REQUIRED)) {
			$tdextra = ' class="fieldrequired titlefieldcreate"';
		}

		print '<tr class="liste_titre_add"><td'.$tdextra.'>'.$langs->trans("AccountancyCode").'</td>';
		print '<td>';
		if (!empty($conf->accounting->enabled)) {
			print $formaccounting->select_account($object->account_number, 'account_number', 1, '', 1, 1);
		} else {
			print '<input type="text" name="account_number" value="'.(GETPOST("account_number") ? GETPOST("account_number") : $object->account_number).'">';
		}
		print '</td></tr>';

		// Accountancy journal
		if (!empty($conf->accounting->enabled)) {
			print '<tr><td class="fieldrequired">'.$langs->trans("AccountancyJournal").'</td>';
			print '<td>';
			print $formaccounting->select_journal($object->fk_accountancy_journal, 'fk_accountancy_journal', 4, 1, 0, 0);
			print '</td></tr>';
		}

		print '</table>';

		if (GETPOST("type") == Account::TYPE_SAVINGS || GETPOST("type") == Account::TYPE_CURRENT) {
			print '<br>';

			//print '<div class="underbanner clearboth"></div>';

			print '<table class="border centpercent">';

			// If bank account
			print '<tr class="liste_titre_add"><td class="titlefieldcreate">'.$langs->trans("BankName").'</td>';
			print '<td><input size="30" type="text" class="flat" name="bank" value="'.$object->bank.'"></td>';
			print '</tr>';

			// Show fields of bank account
			foreach ($object->getFieldsToShow() as $val) {
				if ($val == 'BankCode') {
					$name = 'code_banque';
					$size = 8;
					$content = $object->code_banque;
				} elseif ($val == 'DeskCode') {
					$name = 'code_guichet';
					$size = 8;
					$content = $object->code_guichet;
				} elseif ($val == 'BankAccountNumber') {
					$name = 'number';
					$size = 18;
					$content = $object->number;
				} elseif ($val == 'BankAccountNumberKey') {
					$name = 'cle_rib';
					$size = 3;
					$content = $object->cle_rib;
				}

				print '<tr><td>'.$langs->trans($val).'</td>';
				print '<td><input size="'.$size.'" type="text" class="flat" name="'.$name.'" value="'.$content.'"></td>';
				print '</tr>';
			}

			$ibankey = FormBank::getIBANLabel($object);
			$bickey = "BICNumber";
			if ($object->getCountryCode() == 'IN') {
				$bickey = "SWIFT";
			}

			// IBAN
			print '<tr><td>'.$langs->trans($ibankey).'</td>';
			print '<td><input class="minwidth300 maxwidth200onsmartphone" maxlength="34" type="text" class="flat" name="iban" value="'.$object->iban.'"></td></tr>';

			print '<tr><td>'.$langs->trans($bickey).'</td>';
			print '<td><input class="minwidth150 maxwidth200onsmartphone" maxlength="11" type="text" class="flat" name="bic" value="'.$object->bic.'"></td></tr>';

			if ($conf->prelevement->enabled) {
				print '<tr><td>'.$langs->trans("ICS").' ('.$langs->trans("StandingOrder").')</td>';
				print '<td><input class="minwidth150 maxwidth200onsmartphone" maxlength="32" type="text" class="flat" name="ics" value="'.$object->ics.'"></td></tr>';
			}

			if ($conf->paymentbybanktransfer->enabled) {
				print '<tr><td>'.$langs->trans("ICS").' ('.$langs->trans("BankTransfer").')</td>';
				print '<td><input class="minwidth150 maxwidth200onsmartphone" maxlength="32" type="text" class="flat" name="ics_transfer" value="'.$object->ics_transfer.'"></td></tr>';
			}

			print '<tr><td>'.$langs->trans("BankAccountDomiciliation").'</td><td>';
			print '<textarea class="flat quatrevingtpercent" name="domiciliation" rows="'.ROWS_2.'">';
			print $object->domiciliation;
			print "</textarea></td></tr>";

			print '<tr><td>'.$langs->trans("BankAccountOwner").'</td>';
			print '<td><input class="maxwidth200onsmartphone" type="text" class="flat" name="proprio" value="'.$object->proprio.'"></td>';
			print '</tr>';

			print '<tr><td>'.$langs->trans("BankAccountOwnerAddress").'</td><td>';
			print '<textarea class="flat quatrevingtpercent" name="owner_address" rows="'.ROWS_2.'">';
			print $object->owner_address;
			print "</textarea></td></tr>";

			print '</table>';
		}

		print dol_get_fiche_end();

		print '<div class="center">';
		print '<input value="'.$langs->trans("Modify").'" type="submit" class="button">';
		print '&nbsp;&nbsp;&nbsp;&nbsp;&nbsp;';
		print '<input name="cancel" value="'.$langs->trans("Cancel").'" type="submit" class="button button-cancel">';
		print '</div>';

		print '</form>';
	}
}

// End of page
llxFooter();
$db->close();<|MERGE_RESOLUTION|>--- conflicted
+++ resolved
@@ -156,7 +156,7 @@
 		}
 
 		// Fill array 'array_options' with data from add form
-		$ret = $extrafields->setOptionalsFromPost(null, $object);
+		$ret = $extrafields->setOptionalsFromPost(null, $object, '@GETPOSTISSET');
 
 		if (!$error) {
 			$id = $object->create($user);
@@ -252,18 +252,10 @@
 
 		$db->begin();
 
-<<<<<<< HEAD
 		if (!$error) {
 			// Fill array 'array_options' with data from add form
 			$ret = $extrafields->setOptionalsFromPost(null, $object);
 		}
-=======
-	if (!$error)
-	{
-		// Fill array 'array_options' with data from add form
-		$ret = $extrafields->setOptionalsFromPost(null, $object, '@GETPOSTISSET');
-	}
->>>>>>> e47e3b97
 
 		if (!$error) {
 			$result = $object->update($user);
