<?php
/* Copyright (C) 2002-2003	Rodolphe Quiedeville	<rodolphe@quiedeville.org>
 * Copyright (C) 2003		Jean-Louis Bergamo		<jlb@j1b.org>
 * Copyright (C) 2004-2016	Laurent Destailleur		<eldy@users.sourceforge.net>
 * Copyright (C) 2005-2009	Regis Houssin			<regis.houssin@inodbox.com>
 * Copyright (C) 2014-2017	Alexandre Spangaro		<aspangaro@open-dsi.fr>
 * Copyright (C) 2015		Jean-François Ferry		<jfefe@aternatik.fr>
 * Copyright (C) 2016		Marcos García			<marcosgdf@gmail.com>
 * Copyright (C) 2018       Frédéric France         <frederic.france@netlogic.fr>
 *
 * This program is free software; you can redistribute it and/or modify
 * it under the terms of the GNU General Public License as published by
 * the Free Software Foundation; either version 3 of the License, or
 * (at your option) any later version.
 *
 * This program is distributed in the hope that it will be useful,
 * but WITHOUT ANY WARRANTY; without even the implied warranty of
 * MERCHANTABILITY or FITNESS FOR A PARTICULAR PURPOSE.  See the
 * GNU General Public License for more details.
 *
 * You should have received a copy of the GNU General Public License
 * along with this program. If not, see <http://www.gnu.org/licenses/>.
 */

/**
 *	    \file       htdocs/compta/bank/card.php
 *      \ingroup    bank
 *		\brief      Page to create/view a bank account
 */

require '../../main.inc.php';
require_once DOL_DOCUMENT_ROOT . '/core/lib/bank.lib.php';
require_once DOL_DOCUMENT_ROOT . '/core/lib/company.lib.php';
require_once DOL_DOCUMENT_ROOT . '/core/class/html.formcompany.class.php';
require_once DOL_DOCUMENT_ROOT . '/core/class/html.formbank.class.php';
require_once DOL_DOCUMENT_ROOT . '/compta/bank/class/account.class.php';
require_once DOL_DOCUMENT_ROOT . '/core/class/extrafields.class.php';
if (! empty($conf->categorie->enabled)) require_once DOL_DOCUMENT_ROOT . '/categories/class/categorie.class.php';
if (! empty($conf->accounting->enabled)) require_once DOL_DOCUMENT_ROOT . '/core/class/html.formaccounting.class.php';
if (! empty($conf->accounting->enabled)) require_once DOL_DOCUMENT_ROOT . '/accountancy/class/accountingaccount.class.php';
if (! empty($conf->accounting->enabled)) require_once DOL_DOCUMENT_ROOT . '/accountancy/class/accountingjournal.class.php';

// Load translation files required by the page
$langs->loadLangs(array("banks","bills","categories","companies","compta"));

$action = GETPOST('action', 'aZ09');
$cancel = GETPOST('cancel', 'alpha');

// Security check
if (isset($_GET["id"]) || isset($_GET["ref"]))
{
	$id = isset($_GET["id"])?GETPOST("id"):(isset($_GET["ref"])?GETPOST("ref"):'');
}
$fieldid = isset($_GET["ref"])?'ref':'rowid';
if ($user->societe_id) $socid=$user->societe_id;
$result=restrictedArea($user, 'banque', $id, 'bank_account&bank_account', '', '', $fieldid);

$object = new Account($db);
$extrafields = new ExtraFields($db);
// fetch optionals attributes and labels
$extralabels=$extrafields->fetch_name_optionals_label($object->table_element);

// Initialize technical object to manage hooks of page. Note that conf->hooks_modules contains array of hook context
$hookmanager->initHooks(array('bankcard','globalcard'));

/*
 * Actions
 */

if ($cancel) $action='';

if ($action == 'add')
{
	$error=0;

	$db->begin();

	// Create account
	$object = new Account($db);

	$object->ref           = dol_sanitizeFileName(trim($_POST["ref"]));
	$object->label         = trim($_POST["label"]);
	$object->courant       = $_POST["type"];
	$object->clos          = $_POST["clos"];
	$object->rappro        = (isset($_POST["norappro"]) && $_POST["norappro"])?0:1;
	$object->url           = $_POST["url"];

	$object->bank            = trim($_POST["bank"]);
	$object->code_banque     = trim($_POST["code_banque"]);
	$object->code_guichet    = trim($_POST["code_guichet"]);
	$object->number          = trim($_POST["number"]);
	$object->cle_rib         = trim($_POST["cle_rib"]);
	$object->bic             = trim($_POST["bic"]);
	$object->iban            = trim($_POST["iban"]);
	$object->domiciliation   = trim($_POST["domiciliation"]);

	$object->proprio 	     = trim($_POST["proprio"]);
	$object->owner_address   = trim($_POST["owner_address"]);

	$account_number 		 = GETPOST('account_number', 'alpha');
	if (empty($account_number) || $account_number == '-1') { $object->account_number = ''; } else { $object->account_number = $account_number; }
	$fk_accountancy_journal  = GETPOST('fk_accountancy_journal', 'int');
	if ($fk_accountancy_journal <= 0) { $object->fk_accountancy_journal = ''; } else { $object->fk_accountancy_journal = $fk_accountancy_journal; }

	$object->solde           = $_POST["solde"];
	$object->date_solde      = dol_mktime(12, 0, 0, $_POST["remonth"], $_POST["reday"], $_POST["reyear"]);

	$object->currency_code   = trim($_POST["account_currency_code"]);

	$object->state_id  	     = $_POST["account_state_id"];
	$object->country_id      = $_POST["account_country_id"];

	$object->min_allowed     = GETPOST("account_min_allowed", 'int');
	$object->min_desired     = GETPOST("account_min_desired", 'int');
	$object->comment         = trim(GETPOST("account_comment"));

	$object->fk_user_author  = $user->id;

	if ($conf->global->MAIN_BANK_ACCOUNTANCY_CODE_ALWAYS_REQUIRED && empty($object->account_number))
	{
		setEventMessages($langs->transnoentitiesnoconv("ErrorFieldRequired", $langs->transnoentitiesnoconv("AccountancyCode")), null, 'errors');
		$action='create';       // Force chargement page en mode creation
		$error++;
	}
	if (empty($object->ref))
	{
		setEventMessages($langs->transnoentitiesnoconv("ErrorFieldRequired", $langs->transnoentitiesnoconv("Ref")), null, 'errors');
		$action='create';       // Force chargement page en mode creation
		$error++;
	}
	if (empty($object->label))
	{
		setEventMessages($langs->transnoentitiesnoconv("ErrorFieldRequired", $langs->transnoentitiesnoconv("LabelBankCashAccount")), null, 'errors');
		$action='create';       // Force chargement page en mode creation
		$error++;
	}

	// Fill array 'array_options' with data from add form
	$ret = $extrafields->setOptionalsFromPost($extralabels, $object);

	if (! $error)
	{
		$id = $object->create($user);
		if ($id > 0)
		{
			// Category association
			$categories = GETPOST('categories', 'array');
			$object->setCategories($categories);

			$_GET["id"]=$id;            // Force chargement page en mode visu

			$action='';
		}
		else {
			$error++;
			setEventMessages($object->error, $object->errors, 'errors');

			$action='create';   // Force chargement page en mode creation
		}
	}

	if (! $error)
	{
		$db->commit();
	}
	else
	{
		$db->rollback();
	}
}

if ($action == 'update')
{
	$error=0;

	// Update account
	$object = new Account($db);
	$object->fetch(GETPOST("id"));

	$object->ref             = dol_string_nospecial(trim($_POST["ref"]));
	$object->label           = trim($_POST["label"]);
	$object->courant         = $_POST["type"];
	$object->clos            = $_POST["clos"];
	$object->rappro          = (isset($_POST["norappro"]) && $_POST["norappro"])?0:1;
	$object->url             = trim($_POST["url"]);

	$object->bank            = trim($_POST["bank"]);
	$object->code_banque     = trim($_POST["code_banque"]);
	$object->code_guichet    = trim($_POST["code_guichet"]);
	$object->number          = trim($_POST["number"]);
	$object->cle_rib         = trim($_POST["cle_rib"]);
	$object->bic             = trim($_POST["bic"]);
	$object->iban            = trim($_POST["iban"]);
	$object->domiciliation   = trim($_POST["domiciliation"]);

	$object->proprio 	     = trim($_POST["proprio"]);
	$object->owner_address   = trim($_POST["owner_address"]);

	$account_number 		 = GETPOST('account_number', 'alpha');
	if (empty($account_number) || $account_number == '-1')
	{
		$object->account_number = '';
	}
	else
	{
		$object->account_number = $account_number;
	}
	$fk_accountancy_journal  = GETPOST('fk_accountancy_journal', 'int');
	if ($fk_accountancy_journal <= 0) { $object->fk_accountancy_journal = ''; } else { $object->fk_accountancy_journal = $fk_accountancy_journal; }

	$object->currency_code   = trim($_POST["account_currency_code"]);

	$object->state_id        = $_POST["account_state_id"];
	$object->country_id      = $_POST["account_country_id"];

	$object->min_allowed     = GETPOST("account_min_allowed", 'int');
	$object->min_desired     = GETPOST("account_min_desired", 'int');
	$object->comment         = trim(GETPOST("account_comment"));

	if ($conf->global->MAIN_BANK_ACCOUNTANCY_CODE_ALWAYS_REQUIRED && empty($object->account_number))
	{
		setEventMessages($langs->transnoentitiesnoconv("ErrorFieldRequired", $langs->transnoentitiesnoconv("AccountancyCode")), null, 'errors');
		$action='edit';       // Force chargement page en mode creation
		$error++;
	}
	if (empty($object->ref))
	{
		setEventMessages($langs->transnoentitiesnoconv("ErrorFieldRequired", $langs->transnoentitiesnoconv("Ref")), null, 'errors');
		$action='edit';       // Force chargement page en mode creation
		$error++;
	}
	if (empty($object->label))
	{
		setEventMessages($langs->transnoentitiesnoconv("ErrorFieldRequired", $langs->transnoentitiesnoconv("LabelBankCashAccount")), null, 'errors');
		$action='edit';       // Force chargement page en mode creation
		$error++;
	}

	// Fill array 'array_options' with data from add form
	$ret = $extrafields->setOptionalsFromPost($extralabels, $object);

	if (! $error)
	{
		$result = $object->update($user);
		if ($result >= 0)
		{
			// Category association
			$categories = GETPOST('categories', 'array');
			$object->setCategories($categories);

			$_GET["id"]=$_POST["id"];   // Force chargement page en mode visu
		}
		else
		{
			setEventMessages($object->error, $object->errors, 'errors');
			$action='edit';     // Force chargement page edition
		}
	}
}

if ($action == 'confirm_delete' && $_POST["confirm"] == "yes" && $user->rights->banque->configurer)
{
	// Delete
	$object = new Account($db);
	$object->fetch(GETPOST("id", "int"));
	$result = $object->delete($user);

	if ($result > 0)
	{
		setEventMessages($langs->trans("RecordDeleted"), null, 'mesgs');
		header("Location: ".DOL_URL_ROOT."/compta/bank/list.php");
		exit;
	}
	else
	{
		setEventMessages($account->error, $account->errors, 'errors');
		$action='';
	}
}


/*
 * View
 */

$form = new Form($db);
$formbank = new FormBank($db);
$formcompany = new FormCompany($db);
if (! empty($conf->accounting->enabled)) $formaccounting = new FormAccounting($db);

$countrynotdefined=$langs->trans("ErrorSetACountryFirst").' ('.$langs->trans("SeeAbove").')';

$title = $langs->trans("FinancialAccount") . " - " . $langs->trans("Card");
$helpurl = "";
llxHeader("", $title, $helpurl);


// Creation

if ($action == 'create')
{
	$object=new Account($db);

	print load_fiche_titre($langs->trans("NewFinancialAccount"), '', 'title_bank.png');

	if ($conf->use_javascript_ajax)
	{
		print "\n".'<script type="text/javascript" language="javascript">';
		print 'jQuery(document).ready(function () {
                    jQuery("#selecttype").change(function() {
                        document.formsoc.action.value="create";
                        document.formsoc.submit();
                    });
                    jQuery("#selectaccount_country_id").change(function() {
                        document.formsoc.action.value="create";
                        document.formsoc.submit();
                    });
               })';
		print '</script>'."\n";
	}

	print '<form action="'.$_SERVER["PHP_SELF"].'" name="formsoc" method="post">';
	print '<input type="hidden" name="token" value="'.$_SESSION['newtoken'].'">';
	print '<input type="hidden" name="action" value="add">';
	print '<input type="hidden" name="clos" value="0">';

	dol_fiche_head('');

	print '<table class="border" width="100%">';

	// Ref
	print '<tr><td class="fieldrequired titlefieldcreate">'.$langs->trans("Ref").'</td>';
	print '<td><input size="8" type="text" class="flat" name="ref" value="'.dol_escape_htmltag(GETPOST("ref")?GETPOST("ref", 'alpha'):$object->ref).'" maxlength="12" autofocus></td></tr>';

	// Label
	print '<tr><td class="fieldrequired">'.$langs->trans("LabelBankCashAccount").'</td>';
	print '<td><input size="30" type="text" class="flat" name="label" value="'.dol_escape_htmltag(GETPOST("label", 'alpha')).'"></td></tr>';

	// Type
	print '<tr><td class="fieldrequired">'.$langs->trans("AccountType").'</td>';
	print '<td>';
	$formbank->selectTypeOfBankAccount(isset($_POST["type"])?$_POST["type"]: Account::TYPE_CURRENT, "type");
	print '</td></tr>';

	// Currency
	print '<tr><td class="fieldrequired">'.$langs->trans("Currency").'</td>';
	print '<td>';
	$selectedcode=$object->currency_code;
	if (! $selectedcode) $selectedcode=$conf->currency;
	print $form->selectCurrency((isset($_POST["account_currency_code"])?$_POST["account_currency_code"]:$selectedcode), 'account_currency_code');
	//print $langs->trans("Currency".$conf->currency);
	//print '<input type="hidden" name="account_currency_code" value="'.$conf->currency.'">';
	print '</td></tr>';

	// Status
	print '<tr><td class="fieldrequired">'.$langs->trans("Status").'</td>';
	print '<td>';
	print $form->selectarray("clos", $object->status, (GETPOST("clos", 'int')!=''?GETPOST("clos", 'int'):$object->clos));
	print '</td></tr>';

	// Country
	$selectedcode='';
	if (isset($_POST["account_country_id"]))
	{
		$selectedcode=$_POST["account_country_id"]?$_POST["account_country_id"]:$object->country_code;
	}
	elseif (empty($selectedcode)) $selectedcode=$mysoc->country_code;
	$object->country_code = getCountry($selectedcode, 2);	// Force country code on account to have following field on bank fields matching country rules

	print '<tr><td class="fieldrequired">'.$langs->trans("BankAccountCountry").'</td>';
	print '<td>';
	print $form->select_country($selectedcode, 'account_country_id');
	if ($user->admin) print info_admin($langs->trans("YouCanChangeValuesForThisListFromDictionarySetup"), 1);
	print '</td></tr>';

	// State
	print '<tr><td>'.$langs->trans('State').'</td><td>';
	if ($selectedcode)
	{
		$formcompany->select_departement(isset($_POST["account_state_id"])?$_POST["account_state_id"]:'', $selectedcode, 'account_state_id');
	}
	else
	{
		print $countrynotdefined;
	}
	print '</td></tr>';

	// Web
	print '<tr><td>'.$langs->trans("Web").'</td>';
	print '<td><input class="minwidth300" type="text" class="flat" name="url" value="'.GETPOST("url").'"></td></tr>';

	// Tags-Categories
	if ($conf->categorie->enabled)
	{
		print '<tr><td class="tdtop">'.$langs->trans("Categories").'</td><td>';
		$cate_arbo = $form->select_all_categories(Categorie::TYPE_ACCOUNT, '', 'parent', 64, 0, 1);
		$c = new Categorie($db);
		$cats = $c->containing($object->id, Categorie::TYPE_ACCOUNT);
		foreach($cats as $cat) {
			$arrayselected[] = $cat->id;
		}
		print $form->multiselectarray('categories', $cate_arbo, $arrayselected, '', 0, '', 0, '100%');
		print "</td></tr>";
	}

	// Comment
	print '<tr><td class="tdtop">'.$langs->trans("Comment").'</td>';
	print '<td>';
	// Editor wysiwyg
	require_once DOL_DOCUMENT_ROOT.'/core/class/doleditor.class.php';
	$doleditor=new DolEditor('account_comment', (GETPOST("account_comment")?GETPOST("account_comment"):$object->comment), '', 90, 'dolibarr_notes', '', false, true, $conf->global->FCKEDITOR_ENABLE_SOCIETE, ROWS_4, '90%');
	$doleditor->Create();
	print '</td></tr>';

 	// Other attributes
	$parameters=array();
	$reshook=$hookmanager->executeHooks('formObjectOptions', $parameters, $object, $action);    // Note that $action and $object may have been modified by hook
	print $hookmanager->resPrint;
	if (empty($reshook))
	{
		print $object->showOptionals($extrafields, 'edit', $parameters);
	}

	print '</table>';

	print '<br>';

	print '<table class="border" width="100%">';

	// Sold
	print '<tr><td class="titlefieldcreate">'.$langs->trans("InitialBankBalance").'</td>';
	print '<td><input size="12" type="text" class="flat" name="solde" value="'.(GETPOST("solde")?GETPOST("solde"):price2num($object->solde)).'"></td></tr>';

	print '<tr><td>'.$langs->trans("Date").'</td>';
	print '<td>';
	print $form->selectDate('', 're', 0, 0, 0, 'formsoc');
	print '</td></tr>';

	print '<tr><td>'.$langs->trans("BalanceMinimalAllowed").'</td>';
	print '<td><input size="12" type="text" class="flat" name="account_min_allowed" value="'.(GETPOST("account_min_allowed")?GETPOST("account_min_allowed"):$object->min_allowed).'"></td></tr>';

	print '<tr><td>'.$langs->trans("BalanceMinimalDesired").'</td>';
	print '<td><input size="12" type="text" class="flat" name="account_min_desired" value="'.(GETPOST("account_min_desired")?GETPOST("account_min_desired"):$object->min_desired).'"></td></tr>';

	print '</table>';
	print '<br>';

	if ($_POST["type"] == Account::TYPE_SAVINGS || $_POST["type"] == Account::TYPE_CURRENT)
	{
		print '<table class="border" width="100%">';

		// If bank account
		print '<tr><td class="titlefieldcreate">'.$langs->trans("BankName").'</td>';
		print '<td><input size="30" type="text" class="flat" name="bank" value="'.(GETPOST('bank')?GETPOST('bank', 'alpha'):$object->bank).'"></td>';
		print '</tr>';

		// Show fields of bank account
		foreach ($object->getFieldsToShow() as $val) {
			if ($val == 'BankCode') {
				$name = 'code_banque';
				$size = 8;
				$content = $object->code_banque;
			} elseif ($val == 'DeskCode') {
				$name = 'code_guichet';
				$size = 8;
				$content = $object->code_guichet;
			} elseif ($val == 'BankAccountNumber') {
				$name = 'number';
				$size = 18;
				$content = $object->number;
			} elseif ($val == 'BankAccountNumberKey') {
				$name = 'cle_rib';
				$size = 3;
				$content = $object->cle_rib;
			}

			print '<td>'.$langs->trans($val).'</td>';
			print '<td><input size="'.$size.'" type="text" class="flat" name="'.$name.'" value="'.(GETPOST($name)?GETPOST($name, 'alpha'):$content).'"></td>';
			print '</tr>';
		}
		$ibankey = FormBank::getIBANLabel($object);
		$bickey="BICNumber";
		if ($object->getCountryCode() == 'IN') $bickey="SWIFT";

		// IBAN
		print '<tr><td>'.$langs->trans($ibankey).'</td>';
		print '<td><input size="34" maxlength="34" type="text" class="flat" name="iban" value="'.(GETPOST('iban')?GETPOST('iban', 'alpha'):$object->iban).'"></td></tr>';

		print '<tr><td>'.$langs->trans($bickey).'</td>';
		print '<td><input size="11" maxlength="11" type="text" class="flat" name="bic" value="'.(GETPOST('bic')?GETPOST('bic', 'alpha'):$object->bic).'"></td></tr>';

		print '<tr><td>'.$langs->trans("BankAccountDomiciliation").'</td><td>';
		print "<textarea class=\"flat\" name=\"domiciliation\" rows=\"2\" cols=\"40\">";
		print (GETPOST('domiciliation')?GETPOST('domiciliation'):$object->domiciliation);
		print "</textarea></td></tr>";

		print '<tr><td>'.$langs->trans("BankAccountOwner").'</td>';
		print '<td><input size="30" type="text" class="flat" name="proprio" value="'.(GETPOST('proprio')?GETPOST('proprio', 'alpha'):$object->proprio).'">';
		print '</td></tr>';

		print '<tr><td class="tdtop">'.$langs->trans("BankAccountOwnerAddress").'</td><td>';
		print "<textarea class=\"flat\" name=\"owner_address\" rows=\"2\" cols=\"40\">";
		print (GETPOST('owner_address')?GETPOST('owner_address', 'alpha'):$object->owner_address);
		print "</textarea></td></tr>";

		print '</table>';
		print '<br>';
	}

	print '<table class="border" width="100%">';
	// Accountancy code
	$fieldrequired='';
	if (! empty($conf->global->MAIN_BANK_ACCOUNTANCY_CODE_ALWAYS_REQUIRED)) $fieldrequired='fieldrequired ';

	if (! empty($conf->accounting->enabled))
	{
		print '<tr><td class="'.$fieldrequired.'titlefieldcreate">'.$langs->trans("AccountancyCode").'</td>';
		print '<td>';
		print $formaccounting->select_account($object->account_number, 'account_number', 1, '', 1, 1);
		print '</td></tr>';
	}
	else
	{
		print '<tr><td class="'.$fieldrequired.'titlefieldcreate">'.$langs->trans("AccountancyCode").'</td>';
		print '<td><input type="text" name="account_number" value="'.(GETPOST("account_number")?GETPOST('account_number', 'alpha'):$object->account_number).'"></td></tr>';
	}

	// Accountancy journal
	if (! empty($conf->accounting->enabled))
	{
		print '<tr><td>'.$langs->trans("AccountancyJournal").'</td>';
		print '<td>';
		print $formaccounting->select_journal($object->fk_accountancy_journal, 'fk_accountancy_journal', 4, 1, 0, 0);
		print '</td></tr>';
	}

	print '</table>';

	dol_fiche_end();

	print '<div class="center">';
	print '<input type="submit" class="button" value="' . $langs->trans("CreateAccount") . '">';
	print '&nbsp;&nbsp;&nbsp;&nbsp;&nbsp;';
	print '<input type="button" class="button" value="' . $langs->trans("Cancel") . '" onClick="javascript:history.go(-1)">';
	print '</div>';

	print '</form>';
}
/* ************************************************************************** */
/*                                                                            */
/* Visu et edition                                                            */
/*                                                                            */
/* ************************************************************************** */
else
{
	if (($_GET["id"] || $_GET["ref"]) && $action != 'edit')
	{
		$object = new Account($db);
		if ($_GET["id"])
		{
			$object->fetch($_GET["id"]);
		}
		if ($_GET["ref"])
		{
			$object->fetch(0, $_GET["ref"]);
			$_GET["id"]=$object->id;
		}

		// Show tabs
		$head=bank_prepare_head($object);
		dol_fiche_head($head, 'bankname', $langs->trans("FinancialAccount"), -1, 'account');

		$formconfirm = '';

		// Confirmation to delete
		if ($action == 'delete')
		{
			$formconfirm = $form->formconfirm($_SERVER["PHP_SELF"].'?id='.$object->id, $langs->trans("DeleteAccount"), $langs->trans("ConfirmDeleteAccount"), "confirm_delete");
		}

		// Print form confirm
		print $formconfirm;

		$linkback = '<a href="'.DOL_URL_ROOT.'/compta/bank/list.php?restore_lastsearch_values=1">'.$langs->trans("BackToList").'</a>';

		$morehtmlref='';
		dol_banner_tab($object, 'ref', $linkback, 1, 'ref', 'ref', $morehtmlref);


		print '<div class="fichecenter">';
		print '<div class="fichehalfleft">';
		print '<div class="underbanner clearboth"></div>';

		print '<table class="border tableforfield" width="100%">';

		// Type
		print '<tr><td class="titlefield">'.$langs->trans("AccountType").'</td>';
		print '<td>'.$object->type_lib[$object->type].'</td></tr>';

		// Currency
		print '<tr><td>'.$langs->trans("Currency").'</td>';
		print '<td>';
		$selectedcode=$object->currency_code;
		if (! $selectedcode) $selectedcode=$conf->currency;
		print $langs->trans("Currency".$selectedcode);
		print '</td></tr>';

		// Conciliate
		print '<tr><td>'.$langs->trans("Conciliable").'</td>';
		print '<td>';
		$conciliate=$object->canBeConciliated();
		if ($conciliate == -2) print $langs->trans("No").' ('.$langs->trans("CashAccount").')';
		elseif ($conciliate == -3) print $langs->trans("No").' ('.$langs->trans("Closed").')';
		else print ($object->rappro==1 ? $langs->trans("Yes") : ($langs->trans("No").' ('.$langs->trans("ConciliationDisabled").')'));
		print '</td></tr>';

		print '<tr><td>'.$langs->trans("BalanceMinimalAllowed").'</td>';
		print '<td>'.$object->min_allowed.'</td></tr>';

		print '<tr><td>'.$langs->trans("BalanceMinimalDesired").'</td>';
		print '<td>'.$object->min_desired.'</td></tr>';

		// Accountancy code
		print '<tr class="liste_titre_add"><td class="titlefield">'.$langs->trans("AccountancyCode").'</td>';
		print '<td>';
		if (! empty($conf->accounting->enabled)) {
			$accountingaccount = new AccountingAccount($db);
			$accountingaccount->fetch('', $object->account_number, 1);

			print $accountingaccount->getNomUrl(0, 1, 1, '', 1);
		} else {
			print $object->account_number;
		}
		print '</td></tr>';

		// Accountancy journal
		if (! empty($conf->accounting->enabled))
		{
			print '<tr><td>'.$langs->trans("AccountancyJournal").'</td>';
			print '<td>';

<<<<<<< HEAD
			$accountingjournal = new AccountingJournal($db);
			$accountingjournal->fetch($object->fk_accountancy_journal);

			print $accountingjournal->getNomUrl(0, 1, 1, '', 1);
=======
            if ($object->fk_accountancy_journal > 0) {
                $accountingjournal = new AccountingJournal($db);
                $accountingjournal->fetch($object->fk_accountancy_journal);
>>>>>>> c5348be3

                print $accountingjournal->getNomUrl(0, 1, 1, '', 1);
            }
			print '</td></tr>';
		}

		// Other attributes
		$cols = 2;
		include DOL_DOCUMENT_ROOT . '/core/tpl/extrafields_view.tpl.php';

		print '</table>';

		print '</div>';
		print '<div class="fichehalfright">';
		print '<div class="ficheaddleft">';
		print '<div class="underbanner clearboth"></div>';

		print '<table class="border tableforfield centpercent">';

		// Categories
		if ($conf->categorie->enabled) {
			print '<tr><td class="titlefield">'.$langs->trans("Categories").'</td><td>';
			print $form->showCategories($object->id, 'bank_account', 1);
			print "</td></tr>";
		}

		print '<tr><td class="tdtop titlefield">'.$langs->trans("Comment").'</td>';
		print '<td>'.dol_htmlentitiesbr($object->comment).'</td></tr>';

		print '</table>';

		if ($object->type == Account::TYPE_SAVINGS || $object->type == Account::TYPE_CURRENT)
		{

			print '<div class="underbanner clearboth"></div>';

			print '<table class="border tableforfield centpercent">';

			print '<tr class="liste_titre"><td class="titlefield">'.$langs->trans("BankName").'</td>';
			print '<td>'.$object->bank.'</td></tr>';

			// Show fields of bank account
			foreach ($object->getFieldsToShow() as $val) {
				if ($val == 'BankCode') {
					$content = $object->code_banque;
				} elseif ($val == 'DeskCode') {
					$content = $object->code_guichet;
				} elseif ($val == 'BankAccountNumber') {
					$content = $object->number;
				} elseif ($val == 'BankAccountNumberKey') {
					$content = $object->cle_rib;
				}

				print '<tr><td>'.$langs->trans($val).'</td>';
				print '<td>'.$content.'</td>';
				print '</tr>';
			}

			$ibankey = FormBank::getIBANLabel($object);
			$bickey="BICNumber";
			if ($object->getCountryCode() == 'IN') $bickey="SWIFT";

			print '<tr><td>'.$langs->trans($ibankey).'</td>';
			print '<td>'.$object->iban.'&nbsp;';
			if (! empty($object->iban)) {
				if (! checkIbanForAccount($object)) {
					print img_picto($langs->trans("IbanNotValid"), 'warning');
				} else {
					print img_picto($langs->trans("IbanValid"), 'info');
				}
			}
			print '</td></tr>';

			print '<tr><td>'.$langs->trans($bickey).'</td>';
			print '<td>'.$object->bic.'&nbsp;';
			if (! empty($object->bic)) {
				if (! checkSwiftForAccount($object)) {
					print img_picto($langs->trans("SwiftNotValid"), 'warning');
				} else {
					print img_picto($langs->trans("SwiftValid"), 'info');
				}
			}
			print '</td></tr>';

			print '<tr><td>'.$langs->trans("BankAccountDomiciliation").'</td><td>';
			print nl2br($object->domiciliation);
			print "</td></tr>\n";

			print '<tr><td>'.$langs->trans("BankAccountOwner").'</td><td>';
			print $object->proprio;
			print "</td></tr>\n";

			print '<tr><td>'.$langs->trans("BankAccountOwnerAddress").'</td><td>';
			print nl2br($object->owner_address);
			print "</td></tr>\n";

			print '</table>';
		}

		print '</div>';
		print '</div>';
		print '</div>';

		print '<div class="clearboth"></div>';

		dol_fiche_end();

		/*
		 * Barre d'actions
		 */
		print '<div class="tabsAction">';

		if ($user->rights->banque->configurer)
		{
			print '<a class="butAction" href="'.$_SERVER["PHP_SELF"].'?action=edit&id='.$object->id.'">'.$langs->trans("Modify").'</a>';
		}

		$canbedeleted=$object->can_be_deleted();   // Renvoi vrai si compte sans mouvements
		if ($user->rights->banque->configurer && $canbedeleted)
		{
			print '<a class="butActionDelete" href="'.$_SERVER["PHP_SELF"].'?action=delete&id='.$object->id.'">'.$langs->trans("Delete").'</a>';
		}

		print '</div>';
	}

	/* ************************************************************************** */
	/*                                                                            */
	/* Edition                                                                    */
	/*                                                                            */
	/* ************************************************************************** */

	if (GETPOST('id', 'int') && $action == 'edit' && $user->rights->banque->configurer)
	{
		$object = new Account($db);
		$object->fetch(GETPOST('id', 'int'));

		print load_fiche_titre($langs->trans("EditFinancialAccount"), '', 'title_bank.png');

		if ($conf->use_javascript_ajax)
		{
			print "\n".'<script type="text/javascript" language="javascript">';
			print 'jQuery(document).ready(function () {
                        jQuery("#selecttype").change(function() {
                            document.formsoc.action.value="edit";
                            document.formsoc.submit();
                        });
                   })'."\n";

			print 'jQuery(document).ready(function () {
                        jQuery("#selectaccount_country_id").change(function() {
                            document.formsoc.action.value="edit";
                            document.formsoc.submit();
                        });
                   })';
			print '</script>'."\n";
		}

		print '<form action="'.$_SERVER["PHP_SELF"].'?id='.$object->id.'" method="post" name="formsoc">';
		print '<input type="hidden" name="token" value="'.$_SESSION['newtoken'].'">';
		print '<input type="hidden" name="action" value="update">';
		print '<input type="hidden" name="id" value="'.$_REQUEST["id"].'">'."\n\n";

		dol_fiche_head(array(), 0, '', 0);

		//print '<div class="underbanner clearboth"></div>';

		print '<table class="border" width="100%">';

		// Ref
		print '<tr><td class="fieldrequired titlefieldcreate">'.$langs->trans("Ref").'</td>';
		print '<td><input type="text" class="flat maxwidth200" name="ref" value="'.dol_escape_htmltag(isset($_POST["ref"])?GETPOST("ref"):$object->ref).'"></td></tr>';

		// Label
		print '<tr><td class="fieldrequired">'.$langs->trans("Label").'</td>';
		print '<td><input type="text" class="flat minwidth300" name="label" value="'.dol_escape_htmltag(isset($_POST["label"])?GETPOST("label"):$object->label).'"></td></tr>';

		// Type
		print '<tr><td class="fieldrequired">'.$langs->trans("AccountType").'</td>';
		print '<td class="maxwidth200onsmartphone">';
		$formbank->selectTypeOfBankAccount((isset($_POST["type"])?$_POST["type"]:$object->type), "type");
		print '</td></tr>';

		// Currency
		print '<tr><td class="fieldrequired">'.$langs->trans("Currency");
		print '<input type="hidden" value="'.$object->currency_code.'">';
		print '</td>';
		print '<td class="maxwidth200onsmartphone">';
		$selectedcode=$object->currency_code;
		if (! $selectedcode) $selectedcode=$conf->currency;
		print $form->selectCurrency((isset($_POST["account_currency_code"])?$_POST["account_currency_code"]:$selectedcode), 'account_currency_code');
		//print $langs->trans("Currency".$conf->currency);
		//print '<input type="hidden" name="account_currency_code" value="'.$conf->currency.'">';
		print '</td></tr>';

		// Status
		print '<tr><td class="fieldrequired">'.$langs->trans("Status").'</td>';
		print '<td class="maxwidth200onsmartphone">';
		print $form->selectarray("clos", $object->status, (isset($_POST["clos"])?$_POST["clos"]:$object->clos));
		print '</td></tr>';

		// Country
		$object->country_id=$object->country_id?$object->country_id:$mysoc->country_id;
		$selectedcode=$object->country_code;
		if (isset($_POST["account_country_id"])) $selectedcode=$_POST["account_country_id"];
		elseif (empty($selectedcode)) $selectedcode=$mysoc->country_code;
		$object->country_code = getCountry($selectedcode, 2);	// Force country code on account to have following field on bank fields matching country rules

		print '<tr><td class="fieldrequired">'.$langs->trans("Country").'</td>';
		print '<td class="maxwidth200onsmartphone">';
		print $form->select_country($selectedcode, 'account_country_id');
		if ($user->admin) print info_admin($langs->trans("YouCanChangeValuesForThisListFromDictionarySetup"), 1);
		print '</td></tr>';

		// State
		print '<tr><td>'.$langs->trans('State').'</td><td class="maxwidth200onsmartphone">';
		if ($selectedcode)
		{
			print $formcompany->select_state(isset($_POST["account_state_id"])?$_POST["account_state_id"]:$object->state_id, $selectedcode, 'account_state_id');
		}
		else
		{
			print $countrynotdefined;
		}
		print '</td></tr>';

		// Conciliable
		print '<tr><td>'.$langs->trans("Conciliable").'</td>';
		print '<td>';
		$conciliate=$object->canBeConciliated();
		if ($conciliate == -2) print $langs->trans("No").' ('.$langs->trans("CashAccount").')';
		elseif ($conciliate == -3) print $langs->trans("No").' ('.$langs->trans("Closed").')';
		else print '<input type="checkbox" class="flat" name="norappro"'.(($conciliate > 0)?'':' checked="checked"').'"> '.$langs->trans("DisableConciliation");
		print '</td></tr>';

		// Balance
		print '<tr><td>'.$langs->trans("BalanceMinimalAllowed").'</td>';
		print '<td><input size="12" type="text" class="flat" name="account_min_allowed" value="'.(isset($_POST["account_min_allowed"])?GETPOST("account_min_allowed"):$object->min_allowed).'"></td></tr>';

		print '<tr><td>'.$langs->trans("BalanceMinimalDesired").'</td>';
		print '<td ><input size="12" type="text" class="flat" name="account_min_desired" value="'.(isset($_POST["account_min_desired"])?GETPOST("account_min_desired"):$object->min_desired).'"></td></tr>';

		// Web
		print '<tr><td>'.$langs->trans("Web").'</td>';
		print '<td><input class="maxwidth200onsmartphone" type="text" class="flat" name="url" value="'.(isset($_POST["url"])?GETPOST("url"):$object->url).'">';
		print '</td></tr>';

		// Tags-Categories
		if ($conf->categorie->enabled)
		{
			print '<tr><td class="tdtop">'.$langs->trans("Categories").'</td><td>';
			$cate_arbo = $form->select_all_categories(Categorie::TYPE_ACCOUNT, '', 'parent', 64, 0, 1);
			$c = new Categorie($db);
			$cats = $c->containing($object->id, Categorie::TYPE_ACCOUNT);
			foreach($cats as $cat) {
				$arrayselected[] = $cat->id;
			}
			print $form->multiselectarray('categories', $cate_arbo, $arrayselected, '', 0, '', 0, '100%');
			print "</td></tr>";
		}

		// Comment
		print '<tr><td class="tdtop">'.$langs->trans("Comment").'</td>';
		print '<td>';
		// Editor wysiwyg
		require_once DOL_DOCUMENT_ROOT.'/core/class/doleditor.class.php';
		$doleditor=new DolEditor('account_comment', (GETPOST("account_comment")?GETPOST("account_comment"):$object->comment), '', 90, 'dolibarr_notes', '', false, true, $conf->global->FCKEDITOR_ENABLE_SOCIETE, ROWS_4, '95%');
		$doleditor->Create();
		print '</td></tr>';

		// Other attributes
		$parameters=array();
		$reshook=$hookmanager->executeHooks('formObjectOptions', $parameters, $object, $action);    // Note that $action and $object may have been modified by hook
		print $hookmanager->resPrint;
		if (empty($reshook))
		{
			print $object->showOptionals($extrafields, 'edit');
		}

		print '</table>';
		print '<br>';


		//print '<div class="underbanner clearboth"></div>';

		print '<table class="border" width="100%">';

		// Accountancy code
		$tdextra = ' class="titlefieldcreate"';

		if (!empty($conf->global->MAIN_BANK_ACCOUNTANCY_CODE_ALWAYS_REQUIRED)) {
			$tdextra = ' class="fieldrequired titlefieldcreate"';
		}

		print '<tr class="liste_titre_add"><td'.$tdextra.'>'.$langs->trans("AccountancyCode").'</td>';
		print '<td>';
		if (!empty($conf->accounting->enabled)) {
			print $formaccounting->select_account($object->account_number, 'account_number', 1, '', 1, 1);
		} else {
			print '<input type="text" name="account_number" value="'.(GETPOST("account_number") ? GETPOST("account_number") : $object->account_number).'">';
		}
		print '</td></tr>';

		// Accountancy journal
		if (! empty($conf->accounting->enabled))
		{
			print '<tr><td class="fieldrequired">'.$langs->trans("AccountancyJournal").'</td>';
			print '<td>';
			print $formaccounting->select_journal($object->fk_accountancy_journal, 'fk_accountancy_journal', 4, 1, 0, 0);
			print '</td></tr>';
		}

		print '</table>';

		if ($_POST["type"] == Account::TYPE_SAVINGS || $_POST["type"] == Account::TYPE_CURRENT)
		{
			print '<br>';

			//print '<div class="underbanner clearboth"></div>';

			print '<table class="border" width="100%">';

			// If bank account
			print '<tr class="liste_titre_add"><td class="titlefieldcreate">'.$langs->trans("BankName").'</td>';
			print '<td><input size="30" type="text" class="flat" name="bank" value="'.$object->bank.'"></td>';
			print '</tr>';

			// Show fields of bank account
			foreach ($object->getFieldsToShow() as $val) {
				if ($val == 'BankCode') {
					$name = 'code_banque';
					$size = 8;
					$content = $object->code_banque;
				} elseif ($val == 'DeskCode') {
					$name = 'code_guichet';
					$size = 8;
					$content = $object->code_guichet;
				} elseif ($val == 'BankAccountNumber') {
					$name = 'number';
					$size = 18;
					$content = $object->number;
				} elseif ($val == 'BankAccountNumberKey') {
					$name = 'cle_rib';
					$size = 3;
					$content = $object->cle_rib;
				}

				print '<tr><td>'.$langs->trans($val).'</td>';
				print '<td><input size="'.$size.'" type="text" class="flat" name="'.$name.'" value="'.$content.'"></td>';
				print '</tr>';
			}

			$ibankey = FormBank::getIBANLabel($object);
			$bickey="BICNumber";
			if ($object->getCountryCode() == 'IN') $bickey="SWIFT";

			// IBAN
			print '<tr><td>'.$langs->trans($ibankey).'</td>';
			print '<td><input class="minwidth300 maxwidth200onsmartphone" maxlength="34" type="text" class="flat" name="iban" value="'.$object->iban.'"></td></tr>';

			print '<tr><td>'.$langs->trans($bickey).'</td>';
			print '<td><input class="minwidth150 maxwidth200onsmartphone" maxlength="11" type="text" class="flat" name="bic" value="'.$object->bic.'"></td></tr>';

			print '<tr><td>'.$langs->trans("BankAccountDomiciliation").'</td><td>';
			print '<textarea class="flat quatrevingtpercent" name="domiciliation" rows="'.ROWS_2.'">';
			print $object->domiciliation;
			print "</textarea></td></tr>";

			print '<tr><td>'.$langs->trans("BankAccountOwner").'</td>';
			print '<td><input class="maxwidth200onsmartphone" type="text" class="flat" name="proprio" value="'.$object->proprio.'"></td>';
			print '</tr>';

			print '<tr><td>'.$langs->trans("BankAccountOwnerAddress").'</td><td>';
			print '<textarea class="flat quatrevingtpercent" name="owner_address" rows="'.ROWS_2.'">';
			print $object->owner_address;
			print "</textarea></td></tr>";

			print '</table>';
		}

		dol_fiche_end();

		print '<div class="center">';
		print '<input value="'.$langs->trans("Modify").'" type="submit" class="button">';
		print '&nbsp;&nbsp;&nbsp;&nbsp;&nbsp;';
		print '<input name="cancel" value="'.$langs->trans("Cancel").'" type="submit" class="button">';
		print '</div>';

		print '</form>';
	}
}

// End of page
llxFooter();
$db->close();<|MERGE_RESOLUTION|>--- conflicted
+++ resolved
@@ -639,16 +639,9 @@
 			print '<tr><td>'.$langs->trans("AccountancyJournal").'</td>';
 			print '<td>';
 
-<<<<<<< HEAD
-			$accountingjournal = new AccountingJournal($db);
-			$accountingjournal->fetch($object->fk_accountancy_journal);
-
-			print $accountingjournal->getNomUrl(0, 1, 1, '', 1);
-=======
             if ($object->fk_accountancy_journal > 0) {
                 $accountingjournal = new AccountingJournal($db);
                 $accountingjournal->fetch($object->fk_accountancy_journal);
->>>>>>> c5348be3
 
                 print $accountingjournal->getNomUrl(0, 1, 1, '', 1);
             }
