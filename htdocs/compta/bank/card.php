--- conflicted
+++ resolved
@@ -3,14 +3,9 @@
  * Copyright (C) 2003		Jean-Louis Bergamo	<jlb@j1b.org>
  * Copyright (C) 2004-2015	Laurent Destailleur	<eldy@users.sourceforge.net>
  * Copyright (C) 2005-2009	Regis Houssin		<regis.houssin@capnetworks.com>
-<<<<<<< HEAD
- * Copyright (C) 2014-2015	Alexandre Spangaro	<aspangaro.dolibarr@gmail.com>
- * Copyright (C) 2015       Jean-François Ferry	<jfefe@aternatik.fr>
-=======
  * Copyright (C) 2014-2016	Alexandre Spangaro	<aspangaro.dolibarr@gmail.com>
  * Copyright (C) 2015       Jean-François Ferry	<jfefe@aternatik.fr>
  * Copyright (C) 2016       Marcos García       <marcosgdf@gmail.com>
->>>>>>> 3f5d67d4
  *
  * This program is free software; you can redistribute it and/or modify
  * it under the terms of the GNU General Public License as published by
