<?php
/* Copyright (C) 2002-2003	Rodolphe Quiedeville	<rodolphe@quiedeville.org>
 * Copyright (C) 2003		Jean-Louis Bergamo	<jlb@j1b.org>
 * Copyright (C) 2004-2016	Laurent Destailleur	<eldy@users.sourceforge.net>
 * Copyright (C) 2005-2009	Regis Houssin		<regis.houssin@capnetworks.com>
 * Copyright (C) 2014-2016	Alexandre Spangaro	<aspangaro.dolibarr@gmail.com>
 * Copyright (C) 2015       Jean-François Ferry	<jfefe@aternatik.fr>
 * Copyright (C) 2016       Marcos García       <marcosgdf@gmail.com>
 *
 * This program is free software; you can redistribute it and/or modify
 * it under the terms of the GNU General Public License as published by
 * the Free Software Foundation; either version 3 of the License, or
 * (at your option) any later version.
 *
 * This program is distributed in the hope that it will be useful,
 * but WITHOUT ANY WARRANTY; without even the implied warranty of
 * MERCHANTABILITY or FITNESS FOR A PARTICULAR PURPOSE.  See the
 * GNU General Public License for more details.
 *
 * You should have received a copy of the GNU General Public License
 * along with this program. If not, see <http://www.gnu.org/licenses/>.
 */

/**
 *	    \file       htdocs/compta/bank/card.php
 *      \ingroup    bank
 *		\brief      Page to create/view a bank account
 */

require('../../main.inc.php');
require_once DOL_DOCUMENT_ROOT . '/core/lib/bank.lib.php';
require_once DOL_DOCUMENT_ROOT . '/core/lib/company.lib.php';
require_once DOL_DOCUMENT_ROOT . '/core/class/html.formcompany.class.php';
require_once DOL_DOCUMENT_ROOT . '/core/class/html.formbank.class.php';
require_once DOL_DOCUMENT_ROOT . '/compta/bank/class/account.class.php';
require_once DOL_DOCUMENT_ROOT . '/core/class/extrafields.class.php';
if (! empty($conf->categorie->enabled)) require_once DOL_DOCUMENT_ROOT . '/categories/class/categorie.class.php';
if (! empty($conf->accounting->enabled)) require_once DOL_DOCUMENT_ROOT . '/core/lib/accounting.lib.php';
if (! empty($conf->accounting->enabled)) require_once DOL_DOCUMENT_ROOT . '/accountancy/class/html.formventilation.class.php';

$langs->load("banks");
$langs->load("bills");
$langs->load("categories");
$langs->load("companies");
$langs->load("compta");

$action=GETPOST("action");
$cancel = GETPOST('cancel', 'alpha');

// Security check
if (isset($_GET["id"]) || isset($_GET["ref"]))
{
	$id = isset($_GET["id"])?GETPOST("id"):(isset($_GET["ref"])?GETPOST("ref"):'');
}
$fieldid = isset($_GET["ref"])?'ref':'rowid';
if ($user->societe_id) $socid=$user->societe_id;
$result=restrictedArea($user,'banque',$id,'bank_account&bank_account','','',$fieldid);

$object = new Account($db);
$extrafields = new ExtraFields($db);
// fetch optionals attributes and labels
$extralabels=$extrafields->fetch_name_optionals_label($object->table_element);



/*
 * Actions
 */

<<<<<<< HEAD
if ($cancel) $action='';

=======
>>>>>>> 10838983
if ($action == 'add')
{
    $error=0;

    $db->begin();
    
    // Create account
    $object = new Account($db);

    $object->ref           = dol_sanitizeFileName(trim($_POST["ref"]));
    $object->label         = trim($_POST["label"]);
    $object->courant       = $_POST["type"];
    $object->clos          = $_POST["clos"];
    $object->rappro        = (isset($_POST["norappro"]) && $_POST["norappro"])?0:1;
    $object->url           = $_POST["url"];

	$object->bank            = trim($_POST["bank"]);
    $object->code_banque     = trim($_POST["code_banque"]);
    $object->code_guichet    = trim($_POST["code_guichet"]);
    $object->number          = trim($_POST["number"]);
    $object->cle_rib         = trim($_POST["cle_rib"]);
    $object->bic             = trim($_POST["bic"]);
    $object->iban            = trim($_POST["iban"]);
    $object->domiciliation   = trim($_POST["domiciliation"]);

    $object->proprio 	     = trim($_POST["proprio"]);
    $object->owner_address   = trim($_POST["owner_address"]);

	$account_number 		 = GETPOST('account_number','alpha');
	if ($account_number <= 0) { $object->account_number = ''; } else { $object->account_number = $account_number; }
	$object->accountancy_journal  = trim($_POST["accountancy_journal"]);

    $object->solde           = $_POST["solde"];
    $object->date_solde      = dol_mktime(12,0,0,$_POST["remonth"],$_POST["reday"],$_POST["reyear"]);

    $object->currency_code   = trim($_POST["account_currency_code"]);

    $object->state_id  	     = $_POST["account_state_id"];
    $object->country_id      = $_POST["account_country_id"];

    $object->min_allowed     = GETPOST("account_min_allowed",'int');
    $object->min_desired     = GETPOST("account_min_desired",'int');
    $object->comment         = trim(GETPOST("account_comment"));

    $object->fk_user_author  = $user->id;
    
    if ($conf->global->MAIN_BANK_ACCOUNTANCY_CODE_ALWAYS_REQUIRED && empty($object->account_number))
    {
        setEventMessages($langs->transnoentitiesnoconv("ErrorFieldRequired",$langs->transnoentitiesnoconv("AccountancyCode")), null, 'error');
        $action='create';       // Force chargement page en mode creation
        $error++;
    }
    if (empty($object->ref))
    {
        setEventMessages($langs->transnoentitiesnoconv("ErrorFieldRequired",$langs->transnoentitiesnoconv("Ref")), null, 'errors');
        $action='create';       // Force chargement page en mode creation
        $error++;
    }
    if (empty($object->label))
    {
    	setEventMessages($langs->transnoentitiesnoconv("ErrorFieldRequired",$langs->transnoentitiesnoconv("LabelBankCashAccount")), null, 'errors');
    	$action='create';       // Force chargement page en mode creation
    	$error++;
    }

    // Fill array 'array_options' with data from add form
    $ret = $extrafields->setOptionalsFromPost($extralabels,$object);

    if (! $error)
    {
<<<<<<< HEAD
        $id = $object->create($user);
=======
        $db->begin();
        
        $id = $account->create($user);
>>>>>>> 10838983
        if ($id > 0)
        {
            // Category association
            $categories = GETPOST('categories');
            $object->setCategories($categories);

            $_GET["id"]=$id;            // Force chargement page en mode visu
<<<<<<< HEAD
            
            $action='';
        }
        else {
            $error++;
            setEventMessages($object->error, $object->errors, 'errors');
=======
            $action='';
            
            $db->commit();
        }
        else {
            $db->rollback();
            
            setEventMessages($account->error, $account->errors, 'errors');
>>>>>>> 10838983
            $action='create';   // Force chargement page en mode creation
        }
    }
    
    if (! $error)
    {
        $db->commit();
    }
    else
    {
        $db->rollback();
    }
}

<<<<<<< HEAD
if ($action == 'update')
=======
if ($action == 'update' && ! $_POST["cancel"])
>>>>>>> 10838983
{
    $error=0;

    // Update account
    $object = new Account($db);
    $object->fetch(GETPOST("id"));

    $object->ref             = dol_string_nospecial(trim($_POST["ref"]));
    $object->label           = trim($_POST["label"]);
    $object->courant         = $_POST["type"];
    $object->clos            = $_POST["clos"];
    $object->rappro          = (isset($_POST["norappro"]) && $_POST["norappro"])?0:1;
    $object->url             = trim($_POST["url"]);

    $object->bank            = trim($_POST["bank"]);
    $object->code_banque     = trim($_POST["code_banque"]);
    $object->code_guichet    = trim($_POST["code_guichet"]);
    $object->number          = trim($_POST["number"]);
    $object->cle_rib         = trim($_POST["cle_rib"]);
    $object->bic             = trim($_POST["bic"]);
    $object->iban            = trim($_POST["iban"]);
    $object->domiciliation   = trim($_POST["domiciliation"]);

    $object->proprio 	     = trim($_POST["proprio"]);
    $object->owner_address   = trim($_POST["owner_address"]);

	$account_number 		 = GETPOST('account_number', 'int');
	if ($account_number <= 0) { $object->account_number = ''; } else { $object->account_number = $account_number; }
	$object->accountancy_journal = trim($_POST["accountancy_journal"]);

    $object->currency_code   = trim($_POST["account_currency_code"]);

    $object->state_id        = $_POST["account_state_id"];
    $object->country_id      = $_POST["account_country_id"];

    $object->min_allowed     = GETPOST("account_min_allowed",'int');
    $object->min_desired     = GETPOST("account_min_desired",'int');
    $object->comment         = trim(GETPOST("account_comment"));

    if ($conf->global->MAIN_BANK_ACCOUNTANCY_CODE_ALWAYS_REQUIRED && empty($object->account_number))
    {
        setEventMessages($langs->transnoentitiesnoconv("ErrorFieldRequired",$langs->transnoentitiesnoconv("AccountancyCode")), null, 'error');
        $action='edit';       // Force chargement page en mode creation
        $error++;
    }
    if (empty($object->ref))
    {
        setEventMessages($langs->transnoentitiesnoconv("ErrorFieldRequired",$langs->transnoentitiesnoconv("Ref")), null, 'errors');
        $action='edit';       // Force chargement page en mode creation
        $error++;
    }
    if (empty($object->label))
    {
    	setEventMessages($langs->transnoentitiesnoconv("ErrorFieldRequired",$langs->transnoentitiesnoconv("LabelBankCashAccount")), null, 'errors');
    	$action='edit';       // Force chargement page en mode creation
    	$error++;
    }

    // Fill array 'array_options' with data from add form
    $ret = $extrafields->setOptionalsFromPost($extralabels,$object);

    if (! $error)
    {
        $result = $object->update($user);
        if ($result >= 0)
        {
            // Category association
            $categories = GETPOST('categories');
            $object->setCategories($categories);

            $_GET["id"]=$_POST["id"];   // Force chargement page en mode visu
        }
        else
        {
	        setEventMessages($object->error, $object->errors, 'errors');
            $action='edit';     // Force chargement page edition
        }
    }
}

if ($action == 'confirm_delete' && $_POST["confirm"] == "yes" && $user->rights->banque->configurer)
{
    // Delete
<<<<<<< HEAD
    $object = new Account($db);
    $object->fetch(GETPOST("id","int"));
    $object->delete();
=======
    $account = new Account($db);
    $account->fetch($_GET["id"]);
    $result = $account->delete($user);
>>>>>>> 10838983

    if ($result > 0)
    {
        setEventMessages($langs->trans("RecordDeleted"), null, 'mesgs');
        header("Location: ".DOL_URL_ROOT."/compta/bank/index.php");
        exit;
    }
    else
    {
        setEventMessages($account->error, $account->errors, 'errors');
        $action='';
    }
}


/*
 * View
 */

$form = new Form($db);
$formbank = new FormBank($db);
$formcompany = new FormCompany($db);
if (! empty($conf->accounting->enabled)) $formaccountancy = New FormVentilation($db);

$countrynotdefined=$langs->trans("ErrorSetACountryFirst").' ('.$langs->trans("SeeAbove").')';

$title = $langs->trans("FinancialAccount") . " - " . $langs->trans("Card");
$helpurl = "";
llxHeader("",$title,$helpurl);


// Creation

if ($action == 'create')
{
	$object=new Account($db);

	print load_fiche_titre($langs->trans("NewFinancialAccount"), '', 'title_bank.png');

    if ($conf->use_javascript_ajax)
    {
		print "\n".'<script type="text/javascript" language="javascript">';
        print 'jQuery(document).ready(function () {
                    jQuery("#selecttype").change(function() {
                        document.formsoc.action.value="create";
                        document.formsoc.submit();
                    });
                    jQuery("#selectaccount_country_id").change(function() {
                        document.formsoc.action.value="create";
                        document.formsoc.submit();
                    });
               })';
        print '</script>'."\n";
    }

	print '<form action="'.$_SERVER["PHP_SELF"].'" name="formsoc" method="post">';
	print '<input type="hidden" name="token" value="'.$_SESSION['newtoken'].'">';
	print '<input type="hidden" name="action" value="add">';
	print '<input type="hidden" name="clos" value="0">';

	dol_fiche_head('');

	print '<table class="border" width="100%">';

	// Ref
	print '<tr><td class="fieldrequired titlefieldcreate">'.$langs->trans("Ref").'</td>';
	print '<td colspan="3"><input size="8" type="text" class="flat" name="ref" value="'.(GETPOST("ref")?GETPOST("ref",'alpha'):$object->ref).'" maxlength="12"></td></tr>';

	// Label
	print '<tr><td class="fieldrequired">'.$langs->trans("LabelBankCashAccount").'</td>';
	print '<td colspan="3"><input size="30" type="text" class="flat" name="label" value="'.GETPOST("label", 'alpha').'"></td></tr>';

	// Type
	print '<tr><td class="fieldrequired">'.$langs->trans("AccountType").'</td>';
	print '<td colspan="3">';
	$formbank->selectTypeOfBankAccount(isset($_POST["type"])?$_POST["type"]: Account::TYPE_CURRENT,"type");
	print '</td></tr>';

	// Currency
	print '<tr><td class="fieldrequired">'.$langs->trans("Currency").'</td>';
	print '<td colspan="3">';
	$selectedcode=$object->currency_code;
	if (! $selectedcode) $selectedcode=$conf->currency;
	print $form->selectCurrency((isset($_POST["account_currency_code"])?$_POST["account_currency_code"]:$selectedcode), 'account_currency_code');
	//print $langs->trans("Currency".$conf->currency);
	//print '<input type="hidden" name="account_currency_code" value="'.$conf->currency.'">';
	print '</td></tr>';

	// Status
    print '<tr><td class="fieldrequired">'.$langs->trans("Status").'</td>';
    print '<td colspan="3">';
    print $form->selectarray("clos", $object->status,(isset($_POST["clos"])?$_POST["clos"]:$object->clos));
    print '</td></tr>';

    // Country
	$selectedcode='';
	if (isset($_POST["account_country_id"]))
	{
		$selectedcode=$_POST["account_country_id"]?$_POST["account_country_id"]:$object->country_code;
	}
	else if (empty($selectedcode)) $selectedcode=$mysoc->country_code;
	$object->country_code = getCountry($selectedcode, 2);	// Force country code on account to have following field on bank fields matching country rules

	print '<tr><td class="fieldrequired">'.$langs->trans("BankAccountCountry").'</td>';
	print '<td colspan="3">';
	print $form->select_country($selectedcode,'account_country_id');
	if ($user->admin) print info_admin($langs->trans("YouCanChangeValuesForThisListFromDictionarySetup"),1);
	print '</td></tr>';

	// State
	print '<tr><td>'.$langs->trans('State').'</td><td colspan="3">';
	if ($selectedcode)
	{
		$formcompany->select_departement(isset($_POST["account_state_id"])?$_POST["account_state_id"]:'',$selectedcode,'account_state_id');
	}
	else
	{
		print $countrynotdefined;
	}
	print '</td></tr>';

	// Web
	print '<tr><td>'.$langs->trans("Web").'</td>';
	print '<td colspan="3"><input class="minwidth300" type="text" class="flat" name="url" value="'.GETPOST("url").'"></td></tr>';

    // Tags-Categories
    if ($conf->categorie->enabled) 
    {
        print '<tr><td class="tdtop">'.$langs->trans("Categories").'</td><td colspan="3">';
        $cate_arbo = $form->select_all_categories(Categorie::TYPE_ACCOUNT, '', 'parent', 64, 0, 1);
        $c = new Categorie($db);
        $cats = $c->containing($object->id,Categorie::TYPE_ACCOUNT);
        foreach($cats as $cat) {
            $arrayselected[] = $cat->id;
        }
        print $form->multiselectarray('categories', $cate_arbo, $arrayselected, '', 0, '', 0, '100%');
        print "</td></tr>";
    }

	// Comment
	print '<tr><td class="tdtop">'.$langs->trans("Comment").'</td>';
	print '<td colspan="3">';
    // Editor wysiwyg
	require_once DOL_DOCUMENT_ROOT.'/core/class/doleditor.class.php';
	$doleditor=new DolEditor('account_comment',(GETPOST("account_comment")?GETPOST("account_comment"):$object->comment),'',90,'dolibarr_notes','',false,true,$conf->global->FCKEDITOR_ENABLE_SOCIETE,ROWS_4,'90%');
	$doleditor->Create();
	print '</td></tr>';

 	// Other attributes
	$parameters=array('colspan' => 3);
	$reshook=$hookmanager->executeHooks('formObjectOptions',$parameters,$object,$action);    // Note that $action and $object may have been modified by hook
	if (empty($reshook) && ! empty($extrafields->attribute_label))
	{
		print $object->showOptionals($extrafields,'edit',$parameters);
	}

	print '</table>';

	print '<br>';

	print '<table class="border" width="100%">';

	// Sold
	print '<tr><td class="titlefieldcreate">'.$langs->trans("InitialBankBalance").'</td>';
	print '<td colspan="3"><input size="12" type="text" class="flat" name="solde" value="'.(GETPOST("solde")?GETPOST("solde"):price2num($object->solde)).'"></td></tr>';

	print '<tr><td>'.$langs->trans("Date").'</td>';
	print '<td colspan="3">';
	$form->select_date('', 're', 0, 0, 0, 'formsoc');
	print '</td></tr>';

	print '<tr><td>'.$langs->trans("BalanceMinimalAllowed").'</td>';
	print '<td colspan="3"><input size="12" type="text" class="flat" name="account_min_allowed" value="'.(GETPOST("account_min_allowed")?GETPOST("account_min_allowed"):$object->min_allowed).'"></td></tr>';

	print '<tr><td>'.$langs->trans("BalanceMinimalDesired").'</td>';
	print '<td colspan="3"><input size="12" type="text" class="flat" name="account_min_desired" value="'.(GETPOST("account_min_desired")?GETPOST("account_min_desired"):$object->min_desired).'"></td></tr>';

	print '</table>';
	print '<br>';

	if ($_POST["type"] == Account::TYPE_SAVINGS || $_POST["type"] == Account::TYPE_CURRENT)
	{
		print '<table class="border" width="100%">';

		// If bank account
		print '<tr><td class="titlefieldcreate">'.$langs->trans("BankName").'</td>';
		print '<td colspan="3"><input size="30" type="text" class="flat" name="bank" value="'.(GETPOST('bank')?GETPOST('bank','alpha'):$object->bank).'"></td>';
		print '</tr>';

		// Show fields of bank account
		foreach ($object->getFieldsToShow() as $val) {
			if ($val == 'BankCode') {
				$name = 'code_banque';
				$size = 8;
				$content = $object->code_banque;
			} elseif ($val == 'DeskCode') {
				$name = 'code_guichet';
				$size = 8;
				$content = $object->code_guichet;
			} elseif ($val == 'BankAccountNumber') {
				$name = 'number';
				$size = 18;
				$content = $object->number;
			} elseif ($val == 'BankAccountNumberKey') {
				$name = 'cle_rib';
				$size = 3;
				$content = $object->cle_rib;
			}

			print '<td>'.$langs->trans($val).'</td>';
			print '<td><input size="'.$size.'" type="text" class="flat" name="'.$name.'" value="'.(GETPOST($name)?GETPOST($name,'alpha'):$content).'"></td>';
			print '</tr>';
		}
		$ibankey = FormBank::getIBANLabel($object);
		$bickey="BICNumber";
		if ($object->getCountryCode() == 'IN') $bickey="SWIFT";

		// IBAN
		print '<tr><td>'.$langs->trans($ibankey).'</td>';
		print '<td colspan="3"><input size="34" maxlength="34" type="text" class="flat" name="iban" value="'.(GETPOST('iban')?GETPOST('iban','alpha'):$object->iban).'"></td></tr>';

		print '<tr><td>'.$langs->trans($bickey).'</td>';
		print '<td colspan="3"><input size="11" maxlength="11" type="text" class="flat" name="bic" value="'.(GETPOST('bic')?GETPOST('bic','alpha'):$object->bic).'"></td></tr>';

		print '<tr><td>'.$langs->trans("BankAccountDomiciliation").'</td><td colspan="3">';
		print "<textarea class=\"flat\" name=\"domiciliation\" rows=\"2\" cols=\"40\">";
		print (GETPOST('domiciliation')?GETPOST('domiciliation'):$object->domiciliation);
		print "</textarea></td></tr>";

		print '<tr><td>'.$langs->trans("BankAccountOwner").'</td>';
		print '<td colspan="3"><input size="30" type="text" class="flat" name="proprio" value="'.(GETPOST('proprio')?GETPOST('proprio','alpha'):$object->proprio).'">';
		print '</td></tr>';

		print '<tr><td class="tdtop">'.$langs->trans("BankAccountOwnerAddress").'</td><td colspan="3">';
		print "<textarea class=\"flat\" name=\"owner_address\" rows=\"2\" cols=\"40\">";
		print (GETPOST('owner_address')?GETPOST('owner_address','alpha'):$object->owner_address);
		print "</textarea></td></tr>";

		print '</table>';
		print '<br>';
	}

	print '<table class="border" width="100%">';
	// Accountancy code
    if (! empty($conf->global->MAIN_BANK_ACCOUNTANCY_CODE_ALWAYS_REQUIRED))
    {
		if (! empty($conf->accounting->enabled))
		{
			print '<tr><td class="fieldrequired titlefieldcreate">'.$langs->trans("AccountancyCode").'</td>';
			print '<td>';
			print $formaccountancy->select_account($object->account_number, 'account_number', 1, '', 1, 1);
			print '</td></tr>';
		}
		else
		{
			print '<tr><td class="fieldrequired titlefieldcreate">'.$langs->trans("AccountancyCode").'</td>';
			print '<td colspan="3"><input type="text" name="account_number" value="'.(GETPOST("account_number")?GETPOST('account_number', 'alpha'):$object->account_number).'"></td></tr>';
		}
	}
    else
    {
		if (! empty($conf->accounting->enabled))
		{
			print '<tr><td class="titlefieldcreate">'.$langs->trans("AccountancyCode").'</td>';
			print '<td>';
			print $formaccountancy->select_account($object->account_number, 'account_number', 1, '', 1, 1);
			print '</td></tr>';
		}
		else
		{
			print '<tr><td class="titlefieldcreate">'.$langs->trans("AccountancyCode").'</td>';
			print '<td colspan="3"><input type="text" name="account_number" value="'.(GETPOST("account_number")?GETPOST('account_number', 'alpha'):$object->account_number).'"></td></tr>';
		}
	}

	// Accountancy journal
	if (! empty($conf->accounting->enabled))
	{
		print '<tr><td>'.$langs->trans("AccountancyJournal").'</td>';
	    print '<td colspan="3"><input type="text" name="accountancy_journal" value="'.(GETPOST("accountancy_journal")?GETPOST('accountancy_journal', 'alpha'):$object->accountancy_journal).'"></td></tr>';
	}

	print '</table>';

	dol_fiche_end();

	print '<div class="center">';
	print '<input type="submit" class="button" value="' . $langs->trans("CreateAccount") . '">';
	print '&nbsp;&nbsp;&nbsp;&nbsp;&nbsp;';
	print '<input type="button" class="button" value="' . $langs->trans("Cancel") . '" onClick="javascript:history.go(-1)">';
	print '</div>';

	print '</form>';
}
/* ************************************************************************** */
/*                                                                            */
/* Visu et edition                                                            */
/*                                                                            */
/* ************************************************************************** */
else
{
    if (($_GET["id"] || $_GET["ref"]) && $action != 'edit')
	{
		$object = new Account($db);
		if ($_GET["id"])
		{
			$object->fetch($_GET["id"]);
		}
		if ($_GET["ref"])
		{
			$object->fetch(0,$_GET["ref"]);
			$_GET["id"]=$object->id;
		}

		/*
		* Affichage onglets
		*/

		// Onglets
		$head=bank_prepare_head($object);
		dol_fiche_head($head, 'bankname', $langs->trans("FinancialAccount"),0,'account');

		$formconfirm = '';
		
		// Confirmation to delete
		if ($action == 'delete')
		{
			$formconfirm = $form->formconfirm($_SERVER["PHP_SELF"].'?id='.$object->id,$langs->trans("DeleteAccount"),$langs->trans("ConfirmDeleteAccount"),"confirm_delete");

		}

		// Print form confirm
		print $formconfirm;
		
		$linkback = '<a href="'.DOL_URL_ROOT.'/compta/bank/index.php">'.$langs->trans("BackToList").'</a>';
		
		$morehtmlref='';
		dol_banner_tab($object, 'ref', $linkback, 1, 'ref', 'ref', $morehtmlref);
		
		
		print '<div class="fichecenter">';
		print '<div class="fichehalfleft">';
		print '<div class="underbanner clearboth"></div>';
		
		print '<table class="border" width="100%">';


		// Ref
		/*
		print '<tr><td class="titlefield">'.$langs->trans("Ref").'</td>';
		print '<td colspan="3">';
		print $form->showrefnav($object, 'ref', $linkback, 1, 'ref');
		print '</td></tr>';*/

		// Label
		/*print '<tr><td class="titlefield">'.$langs->trans("Label").'</td>';
		print '<td>'.$object->label.'</td></tr>';*/

		// Type
		print '<tr><td class="titlefield">'.$langs->trans("AccountType").'</td>';
		print '<td>'.$object->type_lib[$object->type].'</td></tr>';

		// Currency
		print '<tr><td>'.$langs->trans("Currency").'</td>';
		print '<td>';
		$selectedcode=$object->currency_code;
		if (! $selectedcode) $selectedcode=$conf->currency;
		print $langs->trans("Currency".$selectedcode);
		print '</td></tr>';

		// Status
		/*print '<tr><td>'.$langs->trans("Status").'</td>';
		print '<td>'.$object->getLibStatut(4).'</td></tr>';*/

		// Country
		/*
		print '<tr><td>'.$langs->trans("BankAccountCountry").'</td><td>';
		if ($object->country_id > 0)
		{
			$img=picto_from_langcode($object->country_code);
			print $img?$img.' ':'';
			print getCountry($object->getCountryCode(),0,$db);
		}
		print '</td></tr>';

		// State
		print '<tr><td>'.$langs->trans('State').'</td><td>';
		if ($object->state_id > 0) print getState($object->state_id);
		print '</td></tr>';*/

		// Conciliate
		print '<tr><td>'.$langs->trans("Conciliable").'</td>';
		print '<td>';
		$conciliate=$object->canBeConciliated();
		if ($conciliate == -2) print $langs->trans("No").' ('.$langs->trans("CashAccount").')';
        else if ($conciliate == -3) print $langs->trans("No").' ('.$langs->trans("Closed").')';
		else print ($object->rappro==1 ? $langs->trans("Yes") : ($langs->trans("No").' ('.$langs->trans("ConciliationDisabled").')'));
		print '</td></tr>';

		print '<tr><td>'.$langs->trans("BalanceMinimalAllowed").'</td>';
		print '<td>'.$object->min_allowed.'</td></tr>';

		print '<tr><td>'.$langs->trans("BalanceMinimalDesired").'</td>';
		print '<td>'.$object->min_desired.'</td></tr>';

		// Accountancy code
		print '<tr class="liste_titre_add"><td class="titlefield">'.$langs->trans("AccountancyCode").'</td>';
		print '<td>';
		if (! empty($conf->accounting->enabled)) {
		    print length_accountg($object->account_number).'</td></tr>';
		} else {
		    print $object->account_number;
		}
		print '</td></tr>';
		
		// Accountancy journal
		if (! empty($conf->accounting->enabled))
		{
		    print '<tr><td>'.$langs->trans("AccountancyJournal").'</td>';
		    print '<td>'.$object->accountancy_journal.'</td></tr>';
		}
		
		// Other attributes
		$cols = 2;
		include DOL_DOCUMENT_ROOT . '/core/tpl/extrafields_view.tpl.php';
		
		print '</table>';

		
		print '</div>';
		print '<div class="fichehalfright">';
		print '<div class="ficheaddleft">';
		print '<div class="underbanner clearboth"></div>';


		print '<table class="border centpercent">';
		
        // Categories
        if ($conf->categorie->enabled) {
            print '<tr><td class="titlefield">'.$langs->trans("Categories").'</td><td>';
            print $form->showCategories($object->id,'account',1);
            print "</td></tr>";
        }

		print '<tr><td class="tdtop titlefield">'.$langs->trans("Comment").'</td>';
		print '<td>'.dol_htmlentitiesbr($object->comment).'</td></tr>';

		print '</table>';
		
		
		if ($object->type == Account::TYPE_SAVINGS || $object->type == Account::TYPE_CURRENT)
		{
		    print '<br>';
		
		    print '<div class="underbanner clearboth"></div>';
		    
		    print '<table class="border centpercent">';

			print '<tr class="liste_titre_add"><td class="titlefield">'.$langs->trans("BankName").'</td>';
			print '<td>'.$object->bank.'</td></tr>';

			// Show fields of bank account
			foreach ($object->getFieldsToShow() as $val) {
				if ($val == 'BankCode') {
					$content = $object->code_banque;
				} elseif ($val == 'DeskCode') {
					$content = $object->code_guichet;
				} elseif ($val == 'BankAccountNumber') {
					$content = $object->number;
				} elseif ($val == 'BankAccountNumberKey') {
					$content = $object->cle_rib;
				}

				print '<tr><td>'.$langs->trans($val).'</td>';
				print '<td colspan="3">'.$content.'</td>';
				print '</tr>';
			}

			$ibankey = FormBank::getIBANLabel($object);
			$bickey="BICNumber";
			if ($object->getCountryCode() == 'IN') $bickey="SWIFT";

			print '<tr><td>'.$langs->trans($ibankey).'</td>';
			print '<td>'.$object->iban.'&nbsp;';
			if (! empty($object->iban)) {
				if (! checkIbanForAccount($object)) {
					print img_picto($langs->trans("IbanNotValid"),'warning');
				} else {
					print img_picto($langs->trans("IbanValid"),'info');
				}
			}
			print '</td></tr>';

			print '<tr><td>'.$langs->trans($bickey).'</td>';
			print '<td>'.$object->bic.'&nbsp;';
			if (! empty($object->bic)) {
				if (! checkSwiftForAccount($object)) {
					print img_picto($langs->trans("SwiftNotValid"),'warning');
				} else {
					print img_picto($langs->trans("SwiftValid"),'info');
				}
			}
			print '</td></tr>';

			print '<tr><td>'.$langs->trans("BankAccountDomiciliation").'</td><td>';
			print nl2br($object->domiciliation);
			print "</td></tr>\n";

			print '<tr><td>'.$langs->trans("BankAccountOwner").'</td><td>';
			print $object->proprio;
			print "</td></tr>\n";

			print '<tr><td>'.$langs->trans("BankAccountOwnerAddress").'</td><td>';
			print nl2br($object->owner_address);
			print "</td></tr>\n";

			print '</table>';
		}

		print '</div>';
		print '</div>';
		print '</div>';

		print '<div class="clearboth"></div>';
		
		dol_fiche_end();

		/*
		 * Barre d'actions
		 */
		print '<div class="tabsAction">';

		if ($user->rights->banque->configurer)
		{
			print '<a class="butAction" href="'.$_SERVER["PHP_SELF"].'?action=edit&id='.$object->id.'">'.$langs->trans("Modify").'</a>';
		}

		$canbedeleted=$object->can_be_deleted();   // Renvoi vrai si compte sans mouvements
		if ($user->rights->banque->configurer && $canbedeleted)
		{
			print '<a class="butActionDelete" href="'.$_SERVER["PHP_SELF"].'?action=delete&id='.$object->id.'">'.$langs->trans("Delete").'</a>';
		}

		print '</div>';

	}

    /* ************************************************************************** */
    /*                                                                            */
    /* Edition                                                                    */
    /*                                                                            */
    /* ************************************************************************** */

    if (GETPOST('id','int') && $action == 'edit' && $user->rights->banque->configurer)
    {
        $object = new Account($db);
        $object->fetch(GETPOST('id','int'));

        print load_fiche_titre($langs->trans("EditFinancialAccount"), '', 'title_bank.png');

        if ($conf->use_javascript_ajax)
        {
            print "\n".'<script type="text/javascript" language="javascript">';
            print 'jQuery(document).ready(function () {
                        jQuery("#selecttype").change(function() {
                            document.formsoc.action.value="edit";
                            document.formsoc.submit();
                        });
                   })'."\n";

			print 'jQuery(document).ready(function () {
                        jQuery("#selectaccount_country_id").change(function() {
                            document.formsoc.action.value="edit";
                            document.formsoc.submit();
                        });
                   })';
            print '</script>'."\n";
        }

        print '<form action="'.$_SERVER["PHP_SELF"].'?id='.$object->id.'" method="post" name="formsoc">';
        print '<input type="hidden" name="token" value="'.$_SESSION['newtoken'].'">';
        print '<input type="hidden" name="action" value="update">';
        print '<input type="hidden" name="id" value="'.$_REQUEST["id"].'">'."\n\n";

        dol_fiche_head('');

        print '<div class="underbanner clearboth"></div>';
        
        print '<table class="border" width="100%">';

		// Ref
		print '<tr><td class="fieldrequired titlefieldcreate">'.$langs->trans("Ref").'</td>';
		print '<td><input size="8" type="text" class="flat" name="ref" value="'.(isset($_POST["ref"])?GETPOST("ref"):$object->ref).'"></td></tr>';

		// Label
        print '<tr><td class="fieldrequired">'.$langs->trans("Label").'</td>';
        print '<td><input type="text" class="flat minwidth300" name="label" value="'.(isset($_POST["label"])?GETPOST("label"):$object->label).'"></td></tr>';

        // Type
        print '<tr><td class="fieldrequired">'.$langs->trans("AccountType").'</td>';
        print '<td class="maxwidth200onsmartphone">';
		$formbank->selectTypeOfBankAccount((isset($_POST["type"])?$_POST["type"]:$object->type),"type");
        print '</td></tr>';

		// Currency
		print '<tr><td class="fieldrequired">'.$langs->trans("Currency");
		print '<input type="hidden" value="'.$object->currency_code.'">';
		print '</td>';
		print '<td class="maxwidth200onsmartphone">';
		$selectedcode=$object->currency_code;
		if (! $selectedcode) $selectedcode=$conf->currency;
		print $form->selectCurrency((isset($_POST["account_currency_code"])?$_POST["account_currency_code"]:$selectedcode), 'account_currency_code');
		//print $langs->trans("Currency".$conf->currency);
		//print '<input type="hidden" name="account_currency_code" value="'.$conf->currency.'">';
		print '</td></tr>';

		// Status
        print '<tr><td class="fieldrequired">'.$langs->trans("Status").'</td>';
        print '<td class="maxwidth200onsmartphone">';
        print $form->selectarray("clos", $object->status, (isset($_POST["clos"])?$_POST["clos"]:$object->clos));
        print '</td></tr>';

		// Country
		$object->country_id=$object->country_id?$object->country_id:$mysoc->country_id;
		$selectedcode=$object->country_code;
		if (isset($_POST["account_country_id"])) $selectedcode=$_POST["account_country_id"];
		else if (empty($selectedcode)) $selectedcode=$mysoc->country_code;
		$object->country_code = getCountry($selectedcode, 2);	// Force country code on account to have following field on bank fields matching country rules

		print '<tr><td class="fieldrequired">'.$langs->trans("Country").'</td>';
		print '<td class="maxwidth200onsmartphone">';
		print $form->select_country($selectedcode,'account_country_id');
		if ($user->admin) print info_admin($langs->trans("YouCanChangeValuesForThisListFromDictionarySetup"),1);
		print '</td></tr>';

		// State
		print '<tr><td>'.$langs->trans('State').'</td><td class="maxwidth200onsmartphone">';
		if ($selectedcode)
		{
			print $formcompany->select_state(isset($_POST["account_state_id"])?$_POST["account_state_id"]:$object->state_id,$selectedcode,'account_state_id');
		}
		else
		{
			print $countrynotdefined;
		}
		print '</td></tr>';

		// Conciliable
        print '<tr><td>'.$langs->trans("Conciliable").'</td>';
        print '<td>';
        $conciliate=$object->canBeConciliated();
        if ($conciliate == -2) print $langs->trans("No").' ('.$langs->trans("CashAccount").')';
        else if ($conciliate == -3) print $langs->trans("No").' ('.$langs->trans("Closed").')';
        else print '<input type="checkbox" class="flat" name="norappro"'.(($conciliate > 0)?'':' checked="checked"').'"> '.$langs->trans("DisableConciliation");
        print '</td></tr>';

        // Balance
		print '<tr><td>'.$langs->trans("BalanceMinimalAllowed").'</td>';
		print '<td><input size="12" type="text" class="flat" name="account_min_allowed" value="'.(isset($_POST["account_min_allowed"])?GETPOST("account_min_allowed"):$object->min_allowed).'"></td></tr>';

		print '<tr><td>'.$langs->trans("BalanceMinimalDesired").'</td>';
		print '<td ><input size="12" type="text" class="flat" name="account_min_desired" value="'.(isset($_POST["account_min_desired"])?GETPOST("account_min_desired"):$object->min_desired).'"></td></tr>';

		// Web
        print '<tr><td>'.$langs->trans("Web").'</td>';
        print '<td><input class="maxwidth200onsmartphone" type="text" class="flat" name="url" value="'.(isset($_POST["url"])?GETPOST("url"):$object->url).'">';
        print '</td></tr>';

        // Tags-Categories
        if ($conf->categorie->enabled) 
        {
            print '<tr><td class="tdtop">'.$langs->trans("Categories").'</td><td>';
            $cate_arbo = $form->select_all_categories(Categorie::TYPE_ACCOUNT, '', 'parent', 64, 0, 1);
            $c = new Categorie($db);
            $cats = $c->containing($object->id,Categorie::TYPE_ACCOUNT);
            foreach($cats as $cat) {
                $arrayselected[] = $cat->id;
            }
            print $form->multiselectarray('categories', $cate_arbo, $arrayselected, '', 0, '', 0, '100%');
            print "</td></tr>";
        }

		// Comment
		print '<tr><td class="tdtop">'.$langs->trans("Comment").'</td>';
		print '<td>';
	    // Editor wysiwyg
		require_once DOL_DOCUMENT_ROOT.'/core/class/doleditor.class.php';
		$doleditor=new DolEditor('account_comment',(GETPOST("account_comment")?GETPOST("account_comment"):$object->comment),'',90,'dolibarr_notes','',false,true,$conf->global->FCKEDITOR_ENABLE_SOCIETE,ROWS_4,'95%');
		$doleditor->Create();
		print '</td></tr>';

		// Other attributes
		$parameters=array('colspan' => 3);
		$reshook=$hookmanager->executeHooks('formObjectOptions',$parameters,$object,$action);    // Note that $action and $object may have been modified by hook
		if (empty($reshook) && ! empty($extrafields->attribute_label))
		{
			print $object->showOptionals($extrafields,'edit');
		}
		print '</table>';
		print '<br>';


		print '<div class="underbanner clearboth"></div>';
		
		print '<table class="border" width="100%">';
		
		// Accountancy code
		$tdextra = ' class="titlefieldcreate"';
		
		if (!empty($conf->global->MAIN_BANK_ACCOUNTANCY_CODE_ALWAYS_REQUIRED)) {
		    $tdextra = ' class="fieldrequired titlefieldcreate"';
		}
		
		print '<tr class="liste_titre_add"><td'.$tdextra.'>'.$langs->trans("AccountancyCode").'</td>';
		print '<td>';
		if (!empty($conf->accounting->enabled)) {
		    print $formaccountancy->select_account($object->account_number, 'account_number', 1, '', 1, 1);
		} else {
		    print '<input type="text" name="account_number" value="'.(GETPOST("account_number") ? GETPOST("account_number") : $object->account_number).'">';
		}
		print '</td></tr>';
		
		// Accountancy journal
		if (! empty($conf->accounting->enabled))
		{
		    print '<tr><td>'.$langs->trans("AccountancyJournal").'</td>';
		    print '<td><input type="text" name="accountancy_journal" value="'.(isset($_POST["accountancy_journal"])?GETPOST("accountancy_journal"):$object->accountancy_journal).'"></td></tr>';
		}
		
		print '</table>';
		
		
		if ($_POST["type"] == Account::TYPE_SAVINGS || $_POST["type"] == Account::TYPE_CURRENT)
		{
		    print '<br>';
		    
		    print '<div class="underbanner clearboth"></div>';
		    
			print '<table class="border" width="100%">';

			// If bank account
			print '<tr class="liste_titre_add"><td class="titlefieldcreate">'.$langs->trans("BankName").'</td>';
			print '<td><input size="30" type="text" class="flat" name="bank" value="'.$object->bank.'"></td>';
			print '</tr>';

			// Show fields of bank account
			foreach ($object->getFieldsToShow() as $val) {
				if ($val == 'BankCode') {
					$name = 'code_banque';
					$size = 8;
					$content = $object->code_banque;
				} elseif ($val == 'DeskCode') {
					$name = 'code_guichet';
					$size = 8;
					$content = $object->code_guichet;
				} elseif ($val == 'BankAccountNumber') {
					$name = 'number';
					$size = 18;
					$content = $object->number;
				} elseif ($val == 'BankAccountNumberKey') {
					$name = 'cle_rib';
					$size = 3;
					$content = $object->cle_rib;
				}

				print '<tr><td>'.$langs->trans($val).'</td>';
				print '<td><input size="'.$size.'" type="text" class="flat" name="'.$name.'" value="'.$content.'"></td>';
				print '</tr>';
			}

			$ibankey = FormBank::getIBANLabel($object);
			$bickey="BICNumber";
			if ($object->getCountryCode() == 'IN') $bickey="SWIFT";

			// IBAN
			print '<tr><td>'.$langs->trans($ibankey).'</td>';
			print '<td><input class="minwidth300 maxwidth200onsmartphone" maxlength="34" type="text" class="flat" name="iban" value="'.$object->iban.'"></td></tr>';

			print '<tr><td>'.$langs->trans($bickey).'</td>';
			print '<td><input class="minwidth150 maxwidth200onsmartphone" maxlength="11" type="text" class="flat" name="bic" value="'.$object->bic.'"></td></tr>';

			print '<tr><td>'.$langs->trans("BankAccountDomiciliation").'</td><td>';
			print '<textarea class="flat quatrevingtpercent" name="domiciliation" rows="'.ROWS_2.'">';
			print $object->domiciliation;
			print "</textarea></td></tr>";

			print '<tr><td>'.$langs->trans("BankAccountOwner").'</td>';
			print '<td><input class="maxwidth200onsmartphone" type="text" class="flat" name="proprio" value="'.$object->proprio.'"></td>';
			print '</tr>';

			print '<tr><td>'.$langs->trans("BankAccountOwnerAddress").'</td><td>';
			print '<textarea class="flat quatrevingtpercent" name="owner_address" rows="'.ROWS_2.'">';
			print $object->owner_address;
			print "</textarea></td></tr>";

			print '</table>';
		}

		dol_fiche_end();

		print '<div class="center">';
		print '<input value="'.$langs->trans("Modify").'" type="submit" class="button">';
		print '&nbsp;&nbsp;&nbsp;&nbsp;&nbsp;';
		print '<input name="cancel" value="'.$langs->trans("Cancel").'" type="submit" class="button">';
		print '</div>';

		print '</form>';
	}

}

llxFooter();
$db->close();<|MERGE_RESOLUTION|>--- conflicted
+++ resolved
@@ -67,11 +67,8 @@
  * Actions
  */
 
-<<<<<<< HEAD
 if ($cancel) $action='';
 
-=======
->>>>>>> 10838983
 if ($action == 'add')
 {
     $error=0;
@@ -142,13 +139,7 @@
 
     if (! $error)
     {
-<<<<<<< HEAD
         $id = $object->create($user);
-=======
-        $db->begin();
-        
-        $id = $account->create($user);
->>>>>>> 10838983
         if ($id > 0)
         {
             // Category association
@@ -156,23 +147,13 @@
             $object->setCategories($categories);
 
             $_GET["id"]=$id;            // Force chargement page en mode visu
-<<<<<<< HEAD
             
             $action='';
         }
         else {
             $error++;
             setEventMessages($object->error, $object->errors, 'errors');
-=======
-            $action='';
-            
-            $db->commit();
-        }
-        else {
-            $db->rollback();
-            
-            setEventMessages($account->error, $account->errors, 'errors');
->>>>>>> 10838983
+
             $action='create';   // Force chargement page en mode creation
         }
     }
@@ -187,11 +168,7 @@
     }
 }
 
-<<<<<<< HEAD
 if ($action == 'update')
-=======
-if ($action == 'update' && ! $_POST["cancel"])
->>>>>>> 10838983
 {
     $error=0;
 
@@ -275,15 +252,9 @@
 if ($action == 'confirm_delete' && $_POST["confirm"] == "yes" && $user->rights->banque->configurer)
 {
     // Delete
-<<<<<<< HEAD
     $object = new Account($db);
     $object->fetch(GETPOST("id","int"));
-    $object->delete();
-=======
-    $account = new Account($db);
-    $account->fetch($_GET["id"]);
-    $result = $account->delete($user);
->>>>>>> 10838983
+    $result = $object->delete($user);
 
     if ($result > 0)
     {
