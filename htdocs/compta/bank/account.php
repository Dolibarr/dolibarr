--- conflicted
+++ resolved
@@ -35,10 +35,10 @@
 require_once DOL_DOCUMENT_ROOT.'/compta/paiement/class/paiement.class.php';
 require_once DOL_DOCUMENT_ROOT.'/compta/tva/class/tva.class.php';
 require_once DOL_DOCUMENT_ROOT.'/fourn/class/paiementfourn.class.php';
-require_once DOL_DOCUMENT_ROOT.'/compta/bank/class/account.class.php';
-
-$langs->load("banks");
-$langs->load("categories");
+require_once DOL_DOCUMENT_ROOT.'/compta/bank/class/account.class.php';
+
+$langs->load("banks");
+$langs->load("categories");
 $langs->load("bills");
 
 $id = (GETPOST('id','int') ? GETPOST('id','int') : GETPOST('account','int'));
@@ -574,7 +574,6 @@
 						// Do not show link to transfer ince there is no transfer card (avoid confusion). Can already be accessed from transaction detail.
 						if ($objp->amount > 0)
 						{
-<<<<<<< HEAD
 							$banklinestatic->fetch($links[$key]['url_id']);
 							$bankstatic->id=$banklinestatic->fk_account;
 							$bankstatic->label=$banklinestatic->bank_account_label;
@@ -584,17 +583,6 @@
 							$bankstatic->id=$objp->bankid;
 							$bankstatic->label=$objp->bankref;
 							print $bankstatic->getNomUrl(1,'');
-=======
-							$bankstatic->id=$objp->bankid;
-							$bankstatic->label=$objp->bankref;
-							print ' ('.$langs->trans("From ");
-							print $bankstatic->getNomUrl(1,'');
-							print ' '.$langs->trans("toward").' ';
-							$banklinestatic->fetch($links[$key]['url_id']);
-							$bankstatic->id=$banklinestatic->fk_account;
-							$bankstatic->label=$banklinestatic->bank_account_label;
-							print $bankstatic->getNomUrl(1,'transactions');
->>>>>>> 43d64cca
 							print ')';
 						}
 						else
