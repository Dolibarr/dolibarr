<?php
/* Copyright (C) 2001-2005 Rodolphe Quiedeville <rodolphe@quiedeville.org>
 * Copyright (C) 2003      Jean-Louis Bergamo   <jlb@j1b.org>
 * Copyright (C) 2004-2011 Laurent Destailleur  <eldy@users.sourceforge.net>
 * Copyright (C) 2004      Christophe Combelles <ccomb@free.fr>
 * Copyright (C) 2005-2012 Regis Houssin        <regis.houssin@capnetworks.com>
 * Copyright (C) 2010-2011 Juanjo Menent        <jmenent@@2byte.es>
 * Copyright (C) 2012-2016 Marcos García        <marcosgdf@gmail.com>
 * Copyright (C) 2011-2015 Alexandre Spangaro   <aspangaro.dolibarr@gmail.com>
 * Copyright (C) 2015      Florian Henry	    <florian.henry@open-concept.pro>
 *
 * This program is free software; you can redistribute it and/or modify
 * it under the terms of the GNU General Public License as published by
 * the Free Software Foundation; either version 3 of the License, or
 * (at your option) any later version.
 *
 * This program is distributed in the hope that it will be useful,
 * but WITHOUT ANY WARRANTY; without even the implied warranty of
 * MERCHANTABILITY or FITNESS FOR A PARTICULAR PURPOSE.  See the
 * GNU General Public License for more details.
 *
 * You should have received a copy of the GNU General Public License
 * along with this program. If not, see <http://www.gnu.org/licenses/>.
 */

/**
 *	    \file       htdocs/compta/bank/account.php
 *		\ingroup    banque
 *		\brief      List of details of bank transactions for an account
 */

require('../../main.inc.php');
require_once DOL_DOCUMENT_ROOT.'/core/lib/bank.lib.php';
require_once DOL_DOCUMENT_ROOT.'/societe/class/societe.class.php';
require_once DOL_DOCUMENT_ROOT.'/user/class/user.class.php';
require_once DOL_DOCUMENT_ROOT.'/adherents/class/adherent.class.php';
require_once DOL_DOCUMENT_ROOT.'/compta/sociales/class/chargesociales.class.php';
require_once DOL_DOCUMENT_ROOT.'/compta/paiement/class/paiement.class.php';
require_once DOL_DOCUMENT_ROOT.'/compta/tva/class/tva.class.php';
require_once DOL_DOCUMENT_ROOT.'/compta/salaries/class/paymentsalary.class.php';
require_once DOL_DOCUMENT_ROOT.'/don/class/don.class.php';
require_once DOL_DOCUMENT_ROOT.'/expensereport/class/expensereport.class.php';
require_once DOL_DOCUMENT_ROOT.'/loan/class/loan.class.php';
require_once DOL_DOCUMENT_ROOT.'/fourn/class/paiementfourn.class.php';
require_once DOL_DOCUMENT_ROOT.'/compta/bank/class/account.class.php';

$langs->load("banks");
$langs->load("categories");
$langs->load("bills");
$langs->load("companies");
$langs->load("salaries");
$langs->load("loan");
$langs->load("donations");
$langs->load("trips");

$id = (GETPOST('id','int') ? GETPOST('id','int') : GETPOST('account','int'));
$ref = GETPOST('ref','alpha');
$action=GETPOST('action','alpha');
$confirm=GETPOST('confirm','alpha');

// Security check
$fieldvalue = (! empty($id) ? $id : (! empty($ref) ? $ref :''));
$fieldtype = (! empty($ref) ? 'ref' :'rowid');
if ($user->societe_id) $socid=$user->societe_id;
$result=restrictedArea($user,'banque',$fieldvalue,'bank_account&bank_account','','',$fieldtype);

$paiementtype=GETPOST('paiementtype','alpha',3);
$req_nb=GETPOST("req_nb",'',3);
$thirdparty=GETPOST("thirdparty",'',3);
$req_desc=GETPOST("req_desc",'',3);
$req_debit=GETPOST("req_debit",'',3);
$req_credit=GETPOST("req_credit",'',3);

$req_stdtmonth=GETPOST('req_stdtmonth', 'int');
$req_stdtday=GETPOST('req_stdtday', 'int');
$req_stdtyear=GETPOST('req_stdtyear', 'int');
$req_stdt = dol_mktime(0, 0, 0, $req_stdtmonth, $req_stdtday, $req_stdtyear);
$req_enddtmonth=GETPOST('req_enddtmonth', 'int');
$req_enddtday=GETPOST('req_enddtday', 'int');
$req_enddtyear=GETPOST('req_enddtyear', 'int');
$req_enddt = dol_mktime(23, 59, 59, $req_enddtmonth, $req_enddtday, $req_enddtyear);

$vline=GETPOST("vline");
$page=GETPOST('page','int');
$negpage=GETPOST('negpage','int');
if ($negpage)
{
    $page=GETPOST("nbpage") - $negpage;
    if ($page > GETPOST("nbpage")) $page = GETPOST("nbpage");
}

$object = new Account($db);

if (GETPOST("button_removefilter_x") || GETPOST("button_removefilter")) // Both test are required to be compatible with all browsers
{
	$paiementtype="";
	$req_nb="";
	$thirdparty="";
	$req_desc="";
    $req_debit="";
	$req_credit="";
	$req_stdtmonth="";
	$req_stdtday="";
	$req_stdtyear="";
	$req_stdt = "";
	$req_enddtmonth="";
	$req_enddtday="";
	$req_enddtyear="";
	$req_enddt = "";
}

/*
 * Action
 */
$dateop=-1;

if ($action == 'add' && $id && ! isset($_POST["cancel"]) && $user->rights->banque->modifier)
{
	$error = 0;

	if (price2num($_POST["credit"]) > 0)
	{
		$amount = price2num($_POST["credit"]);
	}
	else
	{
		$amount = - price2num($_POST["debit"]);
	}

	$dateop = dol_mktime(12,0,0,$_POST["opmonth"],$_POST["opday"],$_POST["opyear"]);
	$operation=$_POST["operation"];
	$num_chq=$_POST["num_chq"];
	$label=$_POST["label"];
	$cat1=$_POST["cat1"];

	if (! $dateop) {
		$error++;
		setEventMessages($langs->trans("ErrorFieldRequired", $langs->trans("Date")), null, 'errors');
	}
	if (! $operation) {
		$error++;
		setEventMessages($langs->trans("ErrorFieldRequired", $langs->trans("Type")), null, 'errors');
	}
	if (! $amount) {
		$error++;
		setEventMessages($langs->trans("ErrorFieldRequired", $langs->trans("Amount")), null, 'errors');
	}

	if (! $error)
	{
		$object->fetch($id);
		$insertid = $object->addline($dateop, $operation, $label, $amount, $num_chq, $cat1, $user);
		if ($insertid > 0)
		{
			setEventMessages($langs->trans("RecordSaved"), null, 'mesgs');
			header("Location: ".$_SERVER['PHP_SELF']."?id=".$id."&action=addline");
			exit;
		}
		else
		{
			setEventMessages($object->error, $object->errors, 'errors');
		}
	}
	else
	{
		$action='addline';
	}
}
if ($action == 'confirm_delete' && $confirm == 'yes' && $user->rights->banque->modifier)
{
	$accline=new AccountLine($db);
	$result=$accline->fetch(GETPOST("rowid"));
	$result=$accline->delete();
}


/*
 * View
 */

llxHeader('',$langs->trans("FinancialAccount").'-'.$langs->trans("Transactions"));

$societestatic=new Societe($db);
$userstatic=new User($db);
$chargestatic=new ChargeSociales($db);
$loanstatic=new Loan($db);
$memberstatic=new Adherent($db);
$paymentstatic=new Paiement($db);
$paymentsupplierstatic=new PaiementFourn($db);
$paymentvatstatic=new TVA($db);
$paymentsalstatic=new PaymentSalary($db);
$donstatic=new Don($db);
$expensereportstatic=new ExpenseReport($db);
$bankstatic=new Account($db);
$banklinestatic=new AccountLine($db);

$form = new Form($db);

if ($id > 0 || ! empty($ref))
{
	if ($vline)
	{
		$viewline = $vline;
	}
	else
	{
		$viewline = empty($conf->global->MAIN_SIZE_LISTE_LIMIT)?20:$conf->global->MAIN_SIZE_LISTE_LIMIT;
	}

	$result=$object->fetch($id, $ref);

	// Load bank groups
	require_once DOL_DOCUMENT_ROOT.'/compta/bank/class/bankcateg.class.php';
	$bankcateg = new BankCateg($db);
	$options = array();

	foreach ($bankcateg->fetchAll() as $bankcategory) {
		$options[$bankcategory->id] = $bankcategory->label;
	}

	// Definition de sql_rech et param
	$param='';
	$sql_rech='';
	$mode_search = 0;
	if ($req_nb)
	{
		$sql_rech.= " AND b.num_chq LIKE '%".$db->escape($req_nb)."%'";
		$param.='&amp;req_nb='.urlencode($req_nb);
		$mode_search = 1;
	}
	if ($req_desc)
	{
		$sql_rech.= " AND b.label LIKE '%".$db->escape($req_desc)."%'";
		$param.='&amp;req_desc='.urlencode($req_desc);
		$mode_search = 1;
	}
	if ($req_debit != '')
	{
		$sql_rech.=" AND b.amount = -".price2num($req_debit);
		$param.='&amp;req_debit='.urlencode($req_debit);
		$mode_search = 1;
	}
	if ($req_credit != '')
	{
		$sql_rech.=" AND b.amount = ".price2num($req_credit);
		$param.='&amp;req_credit='.urlencode($req_credit);
		$mode_search = 1;
	}
	if ($thirdparty)
	{
		$sql_rech.=" AND s.nom LIKE '%".$db->escape($thirdparty)."%'";
		$param.='&amp;thirdparty='.urlencode($thirdparty);
		$mode_search = 1;
	}
	if ($paiementtype)
	{
		$sql_rech.=" AND b.fk_type = '".$db->escape($paiementtype)."'";
		$param.='&amp;paiementtype='.urlencode($paiementtype);
		$mode_search = 1;
	}
	
	if ($req_stdt && $req_enddt)
	{
		$sql_rech.=" AND (b.datev BETWEEN '".$db->escape($db->idate($req_stdt))."' AND '".$db->escape($db->idate($req_enddt))."')";
		$param.='&amp;req_stdtmonth='.$req_stdtmonth.'&amp;req_stdtyear='.$req_stdtyear.'&amp;req_stdtday='.$req_stdtday;
		$param.='&amp;req_enddtmonth='.$req_enddtmonth.'&amp;req_enddtday='.$req_enddtday.'&amp;req_enddtyear='.$req_enddtyear;
		$mode_search = 1;
	} 
	elseif ($req_stdt) 
	{
			$sql_rech.=" AND b.datev >= '".$db->escape($db->idate($req_stdt))."'";
			$param.='&amp;req_stdtmonth='.$req_stdtmonth.'&amp;req_stdtyear='.$req_stdtyear.'&amp;req_stdtday='.$req_stdtday;
			$mode_search = 1;
	}
	elseif ($req_enddt) 
	{
			$sql_rech.=" AND b.datev <= '".$db->escape($db->idate($req_enddt))."'";
			$param.='&amp;req_enddtmonth='.$req_enddtmonth.'&amp;req_enddtday='.$req_enddtday.'&amp;req_enddtyear='.$req_enddtyear;
			$mode_search = 1;
	}
	

	$sql = "SELECT count(*) as total";
	$sql.= " FROM ".MAIN_DB_PREFIX."bank_account as ba";
	$sql.= ", ".MAIN_DB_PREFIX."bank as b";
	if ($mode_search)
	{
		$sql.= " LEFT JOIN ".MAIN_DB_PREFIX."bank_url as bu ON bu.fk_bank = b.rowid AND bu.type='company'";
		$sql.= " LEFT JOIN ".MAIN_DB_PREFIX."societe as s ON bu.url_id = s.rowid";
	}
	$sql.= " WHERE b.fk_account = ".$object->id;
	$sql.= " AND b.fk_account = ba.rowid";
	$sql.= " AND ba.entity IN (".getEntity('bank_account', 1).")";
	$sql.= $sql_rech;

	dol_syslog("account.php count transactions -", LOG_DEBUG);
	$result=$db->query($sql);
	if ($result)
	{
		$obj = $db->fetch_object($result);
		$nbline = $obj->total;
		$total_lines = $nbline;

		$db->free($result);
	}
	else
	{
		dol_print_error($db);
	}

	//Total pages
	$totalPages = ceil($total_lines/$viewline);

	if ($totalPages == 0) {
		$page = 0;
	} else {

		if ($page > 0) {
			$limitsql = ($totalPages - $page) * $viewline;
			if ($limitsql < $viewline) {
				$limitsql = $viewline;
			}
			$nbline = $limitsql;
		} else {
			$page = 0;
			$limitsql = $nbline;
		}
	}

	//print $limitsql.'-'.$page.'-'.$viewline;

	// Onglets
	$head=bank_prepare_head($object);
	dol_fiche_head($head,'journal',$langs->trans("FinancialAccount"),0,'account');


	print '<table class="border" width="100%">';

	$linkback = '<a href="'.DOL_URL_ROOT.'/compta/bank/index.php">'.$langs->trans("BackToList").'</a>';

	// Ref
	print '<tr><td width="25%">'.$langs->trans("Ref").'</td>';
	print '<td colspan="3">';
	print $form->showrefnav($object, 'ref', $linkback, 1, 'ref');
	print '</td></tr>';

	// Label
	print '<tr><td>'.$langs->trans("Label").'</td>';
	print '<td colspan="3">'.$object->label.'</td></tr>';

	print '</table>';

	dol_fiche_end();
	


	/*
	 * Buttons actions
	 */

	if ($action != 'delete')
	{
		print '<div class="tabsAction">';

		if ($action != 'addline') 
		{
			if (empty($conf->global->BANK_DISABLE_DIRECT_INPUT)) 
			{
				if ($user->rights->banque->modifier) {
					print '<a class="butAction" href="'.$_SERVER["PHP_SELF"].'?action=addline&amp;id='.$object->id.'&amp;page='.$page.($vline?'&amp;vline='.$vline:'').'">'.$langs->trans("AddBankRecord").'</a>';
				} else {
					print '<a class="butActionRefused" title="'.$langs->trans("NotEnoughPermissions").'" href="#">'.$langs->trans("AddBankRecord").'</a>';
				}
			} else {
                print '<a class="butActionRefused" title="'.$langs->trans("FeatureDisabled").'" href="#">'.$langs->trans("AddBankRecord").'</a>';
            }
        }

<<<<<<< HEAD
		if ($object->type != 2 && $object->rappro) 
		{ 
			// If not cash account and can be reconciliate
			if ($user->rights->banque->consolidate) 
			{
				print '<a class="butAction" href="'.DOL_URL_ROOT.'/compta/bank/rappro.php?account='.$object->id.($vline?'&amp;vline='.$vline:'').'">'.$langs->trans("Conciliate").'</a>';
			}
			else
			{
=======
		if ($object->canBeConciliated() > 0) {
			// If not cash account and can be reconciliate
			if ($user->rights->banque->consolidate) {
				print '<a class="butAction" href="'.DOL_URL_ROOT.'/compta/bank/rappro.php?account='.$object->id.($vline ? '&amp;vline='.$vline : '').'">'.$langs->trans("Conciliate").'</a>';
			} else {
>>>>>>> 3f5d67d4
				print '<a class="butActionRefused" title="'.$langs->trans("NotEnoughPermissions").'" href="#">'.$langs->trans("Conciliate").'</a>';
			}
		}

        print '</div>';
    }
	
	print '<br>';
		
	/**
	 * Search form
	 */
	$param.='&amp;account='.$object->id.'&amp;vline='.$vline;

	// Confirmation delete
	if ($action == 'delete')
	{
		$text=$langs->trans('ConfirmDeleteTransaction');
		print $form->formconfirm($_SERVER['PHP_SELF'].'?id='.$object->id.'&amp;rowid='.GETPOST("rowid"),$langs->trans('DeleteTransaction'),$text,'confirm_delete');

	}

	// Define transaction list navigation string
	print '<form action="'.$_SERVER["PHP_SELF"].'" name="newpage" method="POST">';
	print '<input type="hidden" name="token"        value="'.$_SESSION['newtoken'].'">';
	print '<input type="hidden" name="action"       value="add">';
	print '<input type="hidden" name="vline"        value="'.$vline.'">';
	print '<input type="hidden" name="paiementtype" value="'.$paiementtype.'">';
	print '<input type="hidden" name="req_nb"       value="'.$req_nb.'">';
	print '<input type="hidden" name="req_desc"     value="'.$req_desc.'">';
	print '<input type="hidden" name="req_debit"    value="'.$req_debit.'">';
	print '<input type="hidden" name="req_credit"   value="'.$req_credit.'">';
	print '<input type="hidden" name="thirdparty"   value="'.$thirdparty.'">';
	print '<input type="hidden" name="nbpage"       value="'.$totalPages.'">';
	print '<input type="hidden" name="id"           value="'.$object->id.'">';
	print '<input type="hidden" name="req_stdtmonth"     value="'.$req_stdtmonth.'">';
	print '<input type="hidden" name="req_stdtyear"     value="'.$req_stdtyear.'">';
	print '<input type="hidden" name="req_stdtday"     value="'.$req_stdtday.'">';
	print '<input type="hidden" name="req_enddtmonth"     value="'.$req_enddtmonth.'">';
	print '<input type="hidden" name="req_enddtday"     value="'.$req_enddtday.'">';
	print '<input type="hidden" name="req_enddtyear"     value="'.$req_enddtyear.'">';
	
	$navig ='<div data-role="fieldcontain">';
	if ($limitsql > $viewline) $navig.='<a href="account.php?'.$param.'&amp;page='.($page+1).'">'.img_previous().'</a>';
	$navig.= '<label for="negpage">'.$langs->trans("Page")."</label> "; // ' Page ';
	$navig.='<input type="text" name="negpage" id="negpage" size="1" class="flat" value="'.($totalPages-$page).'">';
	$navig.='/'.$totalPages.' ';
	if ($total_lines > $limitsql )
	{
		$navig.= '<a href="'.$_SERVER["PHP_SELF"].'?'.$param.'&amp;page='.($page-1).'">'.img_next().'</a>';
	}
	$navig.='</div>';

	
	//var_dump($navig);

	if ($action != 'addline' && $action != 'delete')
	{
		print '<div class="floatright">'.$navig.'</div>';
	}
	
	// Form to add a transaction with no invoice
	if ($user->rights->banque->modifier && $action == 'addline')
	{
        print load_fiche_titre($langs->trans("AddBankRecordLong"),'','');

		print '<table class="noborder" width="100%">';
		print '<tr class="liste_titre">';
		print '<td>'.$langs->trans("Date").'</td>';
		print '<td>&nbsp;</td>';
		print '<td>'.$langs->trans("Type").'</td>';
		print '<td>'.$langs->trans("Numero").'</td>';
		print '<td colspan="2">'.$langs->trans("Description").'</td>';
		print '<td align=right>'.$langs->trans("Debit").'</td>';
		print '<td align=right>'.$langs->trans("Credit").'</td>';
		print '<td colspan="2" align="center">&nbsp;</td>';
		print '</tr>';

		print '<tr '.$bc[false].'>';
		print '<td class="nowrap" colspan="2">';
		$form->select_date($dateop,'op',0,0,0,'transaction');
		print '</td>';
		print '<td class="nowrap">';
		$form->select_types_paiements((GETPOST('operation')?GETPOST('operation'):($object->courant == Account::TYPE_CASH ? 'LIQ' : '')),'operation','1,2',2,1);
		print '</td><td>';
		print '<input name="num_chq" class="flat" type="text" size="4" value="'.GETPOST("num_chq").'"></td>';
		print '<td colspan="2">';
		print '<input name="label" class="flat" type="text" size="24"  value="'.GETPOST("label").'">';
		if ($options) {
			print '<br>'.$langs->trans("Rubrique").': ';
			print Form::selectarray('cat1', $options, GETPOST('cat1'), 1);
		}
		print '</td>';
		print '<td align=right><input name="debit" class="flat" type="text" size="4" value="'.GETPOST("debit").'"></td>';
		print '<td align=right><input name="credit" class="flat" type="text" size="4" value="'.GETPOST("credit").'"></td>';
		print '<td colspan="2" align="center">';
		print '<input type="submit" name="save" class="button" value="'.$langs->trans("Add").'"><br>';
		print '<input type="submit" name="cancel" class="button" value="'.$langs->trans("Cancel").'">';
		print '</td></tr>';
		print '</table>';
		print '</form>';
		print '<br>';
	}

	
	/*
	 * Show list of bank transactions
	 */

	print '<table class="noborder" width="100%">';

	// Ligne de titre tableau des ecritures
	print '<tr class="liste_titre">';
	print '<td>'.$langs->trans("Date").'</td>';
	print '<td>'.$langs->trans("Value").'</td>';
	print '<td>'.$langs->trans("Type").'</td>';
	print '<td>'.$langs->trans("Numero").'</td>';
	print '<td>'.$langs->trans("Description").'</td>';
	print '<td>'.$langs->trans("ThirdParty").'</td>';
	print '<td align="right">'.$langs->trans("Debit").'</td>';
	print '<td align="right">'.$langs->trans("Credit").'</td>';
	print '<td align="right" width="80">'.$langs->trans("BankBalance").'</td>';
	print '<td align="center" width="60">';
	if ($object->canBeConciliated() > 0) {
		print $langs->trans("AccountStatementShort");
	} else {
		print '&nbsp;';
	}
	print '</td></tr>';

	print '<form action="'.$_SERVER["PHP_SELF"].'?'.$param.'" name="search" method="POST">';
	print '<input type="hidden" name="token" value="'.$_SESSION['newtoken'].'">';
	print '<input type="hidden" name="action" value="search">';
	print '<input type="hidden" name="id" value="'.$object->id.'">';

	$period_filter .= $langs->trans('From').'&nbsp;'.$form->select_date($req_stdt,'req_stdt',0,0,1,null,1,0,1);
	$period_filter .= '&nbsp;';
	$period_filter .= $langs->trans('to').'&nbsp;'.$form->select_date($req_enddt,'req_enddt',0,0,1,null,1,0,1);
	
	print '<tr class="liste_titre">';
	print '<td colspan="2">'.$period_filter.'</td>';
	print '<td>';
	//$filtertype=array('TIP'=>'TIP','PRE'=>'PRE',...)
	$filtertype='';
	$form->select_types_paiements($paiementtype,'paiementtype',$filtertype,2,1,1,8);
	print '</td>';
	print '<td><input type="text" class="flat" name="req_nb" value="'.$req_nb.'" size="2"></td>';
	print '<td><input type="text" class="flat" name="req_desc" value="'.$req_desc.'" size="24"></td>';
	print '<td><input type="text" class="flat" name="thirdparty" value="'.$thirdparty.'" size="14"></td>';
	print '<td align="right"><input type="text" class="flat" name="req_debit" value="'.$req_debit.'" size="4"></td>';
	print '<td align="right"><input type="text" class="flat" name="req_credit" value="'.$req_credit.'" size="4"></td>';
	print '<td align="center">&nbsp;</td>';
    print '<td class="liste_titre" align="right">';
    $searchpitco=$form->showFilterAndCheckAddButtons(0);
    print $searchpitco;
    print '</td>';
	print "</tr>\n";


	/*
	 * Another solution
	 * create temporary table solde type=heap select amount from llx_bank limit 100 ;
	 * select sum(amount) from solde ;
     */

	$sql = "SELECT b.rowid, b.dateo as do, b.datev as dv,";
	$sql.= " b.amount, b.label, b.rappro, b.num_releve, b.num_chq, b.fk_type, b.fk_bordereau,";
	$sql.= " ba.rowid as bankid, ba.ref as bankref, ba.label as banklabel";
	if ($mode_search)
	{
		$sql.= ", s.rowid as socid, s.nom as thirdparty";
	}
	/*
	if ($mode_search && ! empty($conf->adherent->enabled))
	{

	}
	if ($mode_search && ! empty($conf->tax->enabled))
	{

	}
	*/
	$sql.= " FROM ".MAIN_DB_PREFIX."bank_account as ba";
	$sql.= ", ".MAIN_DB_PREFIX."bank as b";
	if ($mode_search)
	{
		$sql.= " LEFT JOIN ".MAIN_DB_PREFIX."bank_url as bu1 ON bu1.fk_bank = b.rowid AND bu1.type='company'";
		$sql.= " LEFT JOIN ".MAIN_DB_PREFIX."societe as s ON bu1.url_id = s.rowid";
	}
	if ($mode_search && ! empty($conf->tax->enabled))
	{
		// VAT
		$sql.= " LEFT JOIN ".MAIN_DB_PREFIX."bank_url as bu2 ON bu2.fk_bank = b.rowid AND bu2.type='payment_vat'";
		$sql.= " LEFT JOIN ".MAIN_DB_PREFIX."tva as t ON bu2.url_id = t.rowid";

		// Salary payment
		$sql.= " LEFT JOIN ".MAIN_DB_PREFIX."bank_url as bu3 ON bu3.fk_bank = b.rowid AND bu3.type='payment_salary'";
		$sql.= " LEFT JOIN ".MAIN_DB_PREFIX."payment_salary as sal ON bu3.url_id = sal.rowid";
	}
	if ($mode_search && ! empty($conf->adherent->enabled))
	{
		// TODO Mettre jointure sur adherent pour recherche sur un adherent
		//$sql.= " LEFT JOIN ".MAIN_DB_PREFIX."bank_url as bu3 ON bu3.fk_bank = b.rowid AND bu3.type='company'";
		//$sql.= " LEFT JOIN ".MAIN_DB_PREFIX."societe as s ON bu3.url_id = s.rowid";
	}
	$sql.= " WHERE b.fk_account=".$object->id;
	$sql.= " AND b.fk_account = ba.rowid";
	$sql.= " AND ba.entity IN (".getEntity('bank_account', 1).")";
	$sql.= $sql_rech;
	$sql.= $db->order("b.datev, b.datec", "ASC");  // We add date of creation to have correct order when everything is done the same day
	$sql.= $db->plimit($limitsql, 0);

	dol_syslog("account.php get transactions -", LOG_DEBUG);
	$result = $db->query($sql);
	if ($result)
	{
		$now=dol_now();
		$nows=dol_print_date($now,'%Y%m%d');

		//$form->load_cache_types_paiements();
		//$form->cache_types_paiements

		$var=true;

		$num = $db->num_rows($result);
		$i = 0; $total = 0; $sep = -1; $total_deb=0; $total_cred=0;

		while ($i < $num)
		{
			$objp = $db->fetch_object($result);
			$total = price2num($total + $objp->amount,'MT');
			if ($i >= ($viewline * (($totalPages-$page)-1)))
			{
				$var=!$var;

				// Is it a transaction in future ?
				$dos=dol_print_date($db->jdate($objp->do),'%Y%m%d');
				//print "dos=".$dos." nows=".$nows;
				if ($dos < $nows) $sep=0;		// 0 means there was at least one line before current date
				if ($dos > $nows && ! $sep)		// We have found a line in future and we already found on line before current date
				{
					$sep = 1 ;
					print '<tr class="liste_total"><td colspan="8">';
					print $langs->trans("CurrentBalance");
					print '</td>';
					print '<td align="right" class="nowrap"><b>'.price($total - $objp->amount).'</b></td>';
					print "<td>&nbsp;</td>";
					print '</tr>';
				}

				print '<tr '.$bc[$var].'>';

				print '<td class="nowrap">'.dol_print_date($db->jdate($objp->do),"day")."</td>\n";

				print '<td class="nowrap">'.dol_print_date($db->jdate($objp->dv),"day");
				print "</td>\n";

				// Payment type
				print '<td class="nowrap">';
				$label=($langs->trans("PaymentTypeShort".$objp->fk_type)!="PaymentTypeShort".$objp->fk_type)?$langs->trans("PaymentTypeShort".$objp->fk_type):$objp->fk_type;

				if ($objp->fk_type == 'SOLD') $label='&nbsp;';
				if ($objp->fk_type == 'CHQ' && $objp->fk_bordereau > 0) 
				{
					dol_include_once('/compta/paiement/cheque/class/remisecheque.class.php');
					$bordereaustatic = new RemiseCheque($db);
					$bordereaustatic->id = $objp->fk_bordereau;
					$label .= ' '.$bordereaustatic->getNomUrl(2);
				}
				print $label;
				print "</td>\n";

				// Num
				print '<td class="nowrap">'.($objp->num_chq?$objp->num_chq:"")."</td>\n";

				// Description
				print '<td>';
				// Show generic description
				if (preg_match('/^\((.*)\)$/i',$objp->label,$reg))
				{
					// Generic description because between (). We show it after translating.
					print $langs->trans($reg[1]);
				}
				else
				{
					print dol_trunc($objp->label,60);
				}
				
				// Add links after description
				$links = $object->get_url($objp->rowid);
				foreach($links as $key=>$val)
				{
					if ($links[$key]['type']=='payment')
					{
						$paymentstatic->id=$links[$key]['url_id'];
						$paymentstatic->ref=$links[$key]['url_id'];
						print ' '.$paymentstatic->getNomUrl(2);
					}
					elseif ($links[$key]['type']=='payment_supplier')
					{
						$paymentsupplierstatic->id=$links[$key]['url_id'];
						$paymentsupplierstatic->ref=$links[$key]['url_id'];
						print ' '.$paymentsupplierstatic->getNomUrl(2);
					}
					elseif ($links[$key]['type']=='payment_sc')
					{
						print '<a href="'.DOL_URL_ROOT.'/compta/payment_sc/card.php?id='.$links[$key]['url_id'].'">';
						print ' '.img_object($langs->trans('ShowPayment'),'payment').' ';
						//print $langs->trans("SocialContributionPayment");
						print '</a>';
					}
					elseif ($links[$key]['type']=='payment_vat')
					{
						$paymentvatstatic->id=$links[$key]['url_id'];
						$paymentvatstatic->ref=$links[$key]['url_id'];
						print ' '.$paymentvatstatic->getNomUrl(2);
					}
					elseif ($links[$key]['type']=='payment_salary')
					{
						$paymentsalstatic->id=$links[$key]['url_id'];
						$paymentsalstatic->ref=$links[$key]['url_id'];
						print ' '.$paymentsalstatic->getNomUrl(2);
					}
					elseif ($links[$key]['type']=='payment_loan')
					{
						print '<a href="'.DOL_URL_ROOT.'/loan/payment/card.php?id='.$links[$key]['url_id'].'">';
						print ' '.img_object($langs->trans('ShowPayment'),'payment').' ';
						print '</a>';
					}
					elseif ($links[$key]['type']=='payment_donation')
					{
						print '<a href="'.DOL_URL_ROOT.'/don/payment/card.php?id='.$links[$key]['url_id'].'">';
						print ' '.img_object($langs->trans('ShowPayment'),'payment').' ';
						print '</a>';
					}
					elseif ($links[$key]['type']=='payment_expensereport')
					{
						print '<a href="'.DOL_URL_ROOT.'/expensereport/payment/card.php?id='.$links[$key]['url_id'].'">';
						print ' '.img_object($langs->trans('ShowPayment'),'payment').' ';
						print '</a>';
					}
					elseif ($links[$key]['type']=='banktransfert')
					{
						// Do not show link to transfer since there is no transfer card (avoid confusion). Can already be accessed from transaction detail.
						if ($objp->amount > 0)
						{
							$banklinestatic->fetch($links[$key]['url_id']);
							$bankstatic->id=$banklinestatic->fk_account;
							$bankstatic->label=$banklinestatic->bank_account_ref;
							print ' ('.$langs->trans("TransferFrom").' ';
							print $bankstatic->getNomUrl(1,'transactions');
							print ' '.$langs->trans("toward").' ';
							$bankstatic->id=$objp->bankid;
							$bankstatic->label=$objp->bankref;
							print $bankstatic->getNomUrl(1,'');
							print ')';
						}
						else
						{
							$bankstatic->id=$objp->bankid;
							$bankstatic->label=$objp->bankref;
							print ' ('.$langs->trans("TransferFrom").' ';
							print $bankstatic->getNomUrl(1,'');
							print ' '.$langs->trans("toward").' ';
							$banklinestatic->fetch($links[$key]['url_id']);
							$bankstatic->id=$banklinestatic->fk_account;
							$bankstatic->label=$banklinestatic->bank_account_ref;
							print $bankstatic->getNomUrl(1,'transactions');
							print ')';
						}
						//var_dump($links);
					}
					elseif ($links[$key]['type']=='company')
					{

					}
					elseif ($links[$key]['type']=='user')
					{

					}
					elseif ($links[$key]['type']=='member')
					{

					}
					elseif ($links[$key]['type']=='sc')
					{

					}
					else
					{
						// Show link with label $links[$key]['label']
						if (! empty($objp->label) && ! empty($links[$key]['label'])) print ' - ';
						print '<a href="'.$links[$key]['url'].$links[$key]['url_id'].'">';
						if (preg_match('/^\((.*)\)$/i',$links[$key]['label'],$reg))
						{
							// Label generique car entre parentheses. On l'affiche en le traduisant
							if ($reg[1]=='paiement') $reg[1]='Payment';
							print ' '.$langs->trans($reg[1]);
						}
						else
						{
							print ' '.$links[$key]['label'];
						}
						print '</a>';
					}
				}
				print '</td>';

				// Add third party column
				print '<td>';
				foreach($links as $key=>$val)
				{
					if ($links[$key]['type']=='company')
					{
						$societestatic->id=$links[$key]['url_id'];
						$societestatic->name=$links[$key]['label'];
						print $societestatic->getNomUrl(1,'',16);
					}
					else if ($links[$key]['type']=='user')
					{
						$userstatic->id=$links[$key]['url_id'];
						$userstatic->lastname=$links[$key]['label'];
						print $userstatic->getNomUrl(1,'');
					}
					else if ($links[$key]['type']=='sc')
					{
						// sc=old value
						$chargestatic->id=$links[$key]['url_id'];
						if (preg_match('/^\((.*)\)$/i',$links[$key]['label'],$reg))
						{
							if ($reg[1]=='socialcontribution') $reg[1]='SocialContribution';
							$chargestatic->lib=$langs->trans($reg[1]);
						}
						else
						{
							$chargestatic->lib=$links[$key]['label'];
						}
						$chargestatic->ref=$chargestatic->lib;
						print $chargestatic->getNomUrl(1,16);
					}
					else if ($links[$key]['type']=='loan')
					{
						$loanstatic->id=$links[$key]['url_id'];
						if (preg_match('/^\((.*)\)$/i',$links[$key]['label'],$reg))
						{
							if ($reg[1]=='loan') $reg[1]='Loan';
							$loanstatic->label=$langs->trans($reg[1]);
						}
						else
						{
							$loanstatic->label=$links[$key]['label'];
						}
						$loanstatic->ref=$links[$key]['url_id'];
						print $loanstatic->getLinkUrl(1,16);
					}
					else if ($links[$key]['type']=='member')
					{
						$memberstatic->id=$links[$key]['url_id'];
						$memberstatic->ref=$links[$key]['label'];
						print $memberstatic->getNomUrl(1,16,'card');
					}
				}
				print '</td>';

				// Amount
				if ($objp->amount < 0)
				{
					print '<td align="right" class="nowrap">'.price($objp->amount * -1).'</td><td>&nbsp;</td>'."\n";
					$total_deb +=$objp->amount;
				}
				else
				{
					print '<td>&nbsp;</td><td align="right" class="nowrap">&nbsp;'.price($objp->amount).'</td>'."\n";
					$total_cred +=$objp->amount;
				}

				// Balance
				if (! $mode_search)
				{
					if ($total >= 0)
					{
						print '<td align="right" class="nowrap">&nbsp;'.price($total).'</td>';
					}
					else
					{
						print '<td align="right" class="error nowrap">&nbsp;'.price($total).'</td>';
					}
				}
				else
				{
					print '<td align="right">-</td>';
				}

				// Transaction reconciliated or edit link
				if ($objp->rappro && $object->canBeConciliated() > 0)  // If line not conciliated and account can be conciliated
				{
					print '<td align="center" class="nowrap">';
					print '<a href="'.DOL_URL_ROOT.'/compta/bank/ligne.php?rowid='.$objp->rowid.'&amp;account='.$object->id.'&amp;page='.$page.'">';
					print img_edit();
					print '</a>';
					print "&nbsp; ";
					print '<a href="releve.php?num='.$objp->num_releve.'&amp;account='.$object->id.'">'.$objp->num_releve.'</a>';
					print "</td>";
				}
				else
				{
					print '<td align="center">';
					if ($user->rights->banque->modifier || $user->rights->banque->consolidate)
					{
						print '<a href="'.DOL_URL_ROOT.'/compta/bank/ligne.php?rowid='.$objp->rowid.'&amp;account='.$object->id.'&amp;page='.$page.'">';
						print img_edit();
						print '</a>';
					}
					else
					{
						print '<a href="'.DOL_URL_ROOT.'/compta/bank/ligne.php?rowid='.$objp->rowid.'&amp;account='.$object->id.'&amp;page='.$page.'">';
						print img_view();
						print '</a>';
					}
					if ($object->canBeConciliated() > 0 && empty($objp->rappro))
					{
						if ($db->jdate($objp->dv) < ($now - $conf->bank->rappro->warning_delay))
						{
							print ' '.img_warning($langs->trans("Late"));
						}
					}
					print '&nbsp;';
					if ($user->rights->banque->modifier)
					{
						print '<a href="'.$_SERVER["PHP_SELF"].'?action=delete&amp;rowid='.$objp->rowid.'&amp;id='.$object->id.'&amp;page='.$page.'">';
						print img_delete();
						print '</a>';
					}
					print '</td>';
				}

				print "</tr>";
			}

			$i++;
		}

		// Show total
		if ($page == 0 && ! $mode_search)
		{
			//Real account situation
			print '<tr class="liste_total"><td align="left" colspan="8">';
			if ($sep > 0) print '&nbsp;';	// If we had at least one line in future
			else print $langs->trans("CurrentBalance");
			print ' '.$object->currency_code.'</td>';
			print '<td align="right" class="nowrap"><b>'.price($total).'</b></td>';
			print '<td>&nbsp;</td>';
			print '</tr>';
		} else {
			// Only total according row displays
			print '<tr class="liste_total"><td align="left" colspan="6">';
			if ($sep > 0) print '&nbsp;';	// If we had at least one line in future
			else print $langs->trans("Total");
			print ' '.$object->currency_code.'</td>';
			print '<td align="right" class="nowrap"><b>'.price($total_deb*-1).'</b></td>';
			print '<td align="right" class="nowrap"><b>'.price($total_cred).'</b></td>';
			print '<td align="right" class="nowrap"><b>'.price($total_cred-($total_deb*-1)).'</b></td>';
			print '<td>&nbsp;</td>';
			print '</tr>';
		}
		$db->free($result);
	}
	else
	{
		dol_print_error($db);
	}

	print "</table>";

	print "</form>\n";

	print '<br>';
}
else
{
	print $langs->trans("ErrorBankAccountNotFound");
}

llxFooter();

$db->close();<|MERGE_RESOLUTION|>--- conflicted
+++ resolved
@@ -376,23 +376,11 @@
             }
         }
 
-<<<<<<< HEAD
-		if ($object->type != 2 && $object->rappro) 
-		{ 
-			// If not cash account and can be reconciliate
-			if ($user->rights->banque->consolidate) 
-			{
-				print '<a class="butAction" href="'.DOL_URL_ROOT.'/compta/bank/rappro.php?account='.$object->id.($vline?'&amp;vline='.$vline:'').'">'.$langs->trans("Conciliate").'</a>';
-			}
-			else
-			{
-=======
 		if ($object->canBeConciliated() > 0) {
 			// If not cash account and can be reconciliate
 			if ($user->rights->banque->consolidate) {
 				print '<a class="butAction" href="'.DOL_URL_ROOT.'/compta/bank/rappro.php?account='.$object->id.($vline ? '&amp;vline='.$vline : '').'">'.$langs->trans("Conciliate").'</a>';
 			} else {
->>>>>>> 3f5d67d4
 				print '<a class="butActionRefused" title="'.$langs->trans("NotEnoughPermissions").'" href="#">'.$langs->trans("Conciliate").'</a>';
 			}
 		}
