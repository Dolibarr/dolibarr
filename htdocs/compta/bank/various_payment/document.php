--- conflicted
+++ resolved
@@ -120,47 +120,6 @@
 
 	dol_banner_tab($object, 'id', $linkback, 1, 'rowid', 'ref', $morehtmlref, '', 0, '', $morehtmlright);
 
-<<<<<<< HEAD
-	$morehtmlref='<div class="refidno">';
-	// Project
-	if (! empty($conf->projet->enabled))
-	{
-		$langs->load("projects");
-		$morehtmlref.=$langs->trans('Project') . ' ';
-		if ($user->rights->tax->charges->creer)
-		{
-			if ($action != 'classify')
-				$morehtmlref.='<a href="' . $_SERVER['PHP_SELF'] . '?action=classify&amp;id=' . $object->id . '">' . img_edit($langs->transnoentitiesnoconv('SetProject')) . '</a> : ';
-				if ($action == 'classify') {
-					//$morehtmlref.=$form->form_project($_SERVER['PHP_SELF'] . '?id=' . $object->id, $object->socid, $object->fk_project, 'projectid', 0, 0, 1, 1);
-					$morehtmlref.='<form method="post" action="'.$_SERVER['PHP_SELF'].'?id='.$object->id.'">';
-					$morehtmlref.='<input type="hidden" name="action" value="classin">';
-					$morehtmlref.='<input type="hidden" name="token" value="'.$_SESSION['newtoken'].'">';
-					$morehtmlref.=$formproject->select_projects(0, $object->fk_project, 'projectid', $maxlength, 0, 1, 0, 1, 0, 0, '', 1);
-					$morehtmlref.='<input type="submit" class="button valignmiddle" value="'.$langs->trans("Modify").'">';
-					$morehtmlref.='</form>';
-				} else {
-					$morehtmlref.=$form->form_project($_SERVER['PHP_SELF'] . '?id=' . $object->id, $object->socid, $object->fk_project, 'none', 0, 0, 0, 1);
-				}
-		} else {
-			if (! empty($object->fk_project)) {
-				$proj = new Project($db);
-				$proj->fetch($object->fk_project);
-				$morehtmlref.='<a href="'.DOL_URL_ROOT.'/projet/card.php?id=' . $object->fk_project . '" title="' . $langs->trans('ShowProject') . '">';
-				$morehtmlref.=$proj->ref;
-				$morehtmlref.='</a>';
-			} else {
-				$morehtmlref.='';
-			}
-		}
-	}
-	$morehtmlref.='</div>';
-	$linkback = '<a href="'.DOL_URL_ROOT.'/compta/bank/various_payment/index.php'.(! empty($socid)?'?socid='.$socid:'').'">'.$langs->trans("BackToList").'</a>';
-
-	dol_banner_tab($object, 'id', $linkback, 1, 'rowid', 'ref', $morehtmlref, '', 0, '', $morehtmlright);
-
-=======
->>>>>>> d9b8a8c8
 	print '<div class="fichecenter">';
 	print '<div class="underbanner clearboth"></div>';
 
@@ -177,19 +136,11 @@
 	print '<tr><td>'.$langs->trans("NbOfAttachedFiles").'</td><td colspan="3">'.count($filearray).'</td></tr>';
 	print '<tr><td>'.$langs->trans("TotalSizeOfAttachedFiles").'</td><td colspan="3">'.$totalsize.' '.$langs->trans("bytes").'</td></tr>';
 	print '</table>';
-<<<<<<< HEAD
 
 	print '</div>';
 
 	print '<div class="clearboth"></div>';
 
-=======
-
-	print '</div>';
-
-	print '<div class="clearboth"></div>';
-
->>>>>>> d9b8a8c8
 	dol_fiche_end();
 
 	$modulepart = 'banque';
