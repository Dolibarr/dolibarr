--- conflicted
+++ resolved
@@ -1,10 +1,7 @@
 <?php
 /* Copyright (C) 2017       Alexandre Spangaro  <aspangaro@open-dsi.fr>
  * Copyright (C) 2024		MDW							<mdeweerd@users.noreply.github.com>
-<<<<<<< HEAD
-=======
  * Copyright (C) 2024		Frédéric France			<frederic.france@free.fr>
->>>>>>> cc80841a
  *
  * This program is free software; you can redistribute it and/or modify
  * it under the terms of the GNU General Public License as published by
