<?php
/* Copyright (C) 2017-2019	Alexandre Spangaro      <aspangaro@open-dsi.fr>
 * Copyright (C) 2017       Laurent Destailleur     <eldy@users.sourceforge.net>
 * Copyright (C) 2018       Frédéric France         <frederic.france@netlogic.fr>
 *
 * This program is free software; you can redistribute it and/or modify
 * it under the terms of the GNU General Public License as published by
 * the Free Software Foundation; either version 3 of the License, or
 * (at your option) any later version.
 *
 * This program is distributed in the hope that it will be useful,
 * but WITHOUT ANY WARRANTY; without even the implied warranty of
 * MERCHANTABILITY or FITNESS FOR A PARTICULAR PURPOSE.  See the
 * GNU General Public License for more details.
 *
 * You should have received a copy of the GNU General Public License
 * along with this program. If not, see <https://www.gnu.org/licenses/>.
 */

/**
 *  \file       htdocs/compta/bank/various_payment/list.php
 *  \ingroup    bank
 *  \brief      List of various payments
 */

require '../../../main.inc.php';
require_once DOL_DOCUMENT_ROOT.'/compta/bank/class/paymentvarious.class.php';
require_once DOL_DOCUMENT_ROOT.'/compta/bank/class/account.class.php';
require_once DOL_DOCUMENT_ROOT.'/core/class/html.formaccounting.class.php';
require_once DOL_DOCUMENT_ROOT.'/accountancy/class/accountingaccount.class.php';
require_once DOL_DOCUMENT_ROOT.'/accountancy/class/accountingjournal.class.php';

// Load translation files required by the page
$langs->loadLangs(array("compta","banks","bills","accountancy"));

// Security check
$socid = GETPOST("socid", "int");
if ($user->socid) $socid=$user->socid;
$result = restrictedArea($user, 'banque', '', '', '');

$optioncss = GETPOST('optioncss', 'alpha');

$limit = GETPOST('limit', 'int')?GETPOST('limit', 'int'):$conf->liste_limit;
$search_ref = GETPOST('search_ref', 'int');
$search_user = GETPOST('search_user', 'alpha');
$search_label = GETPOST('search_label', 'alpha');
$search_date_start = dol_mktime(0, 0, 0, GETPOST('search_date_startmonth', 'int'), GETPOST('search_date_startday', 'int'), GETPOST('search_date_startyear', 'int'));
$search_date_end = dol_mktime(23, 59, 59, GETPOST('search_date_endmonth', 'int'), GETPOST('search_date_endday', 'int'), GETPOST('search_date_endyear', 'int'));
$search_amount_deb = GETPOST('search_amount_deb', 'alpha');
$search_amount_cred = GETPOST('search_amount_cred', 'alpha');
$search_account = GETPOST('search_account', 'int');
$search_accountancy_account = GETPOST("search_accountancy_account");
if ($search_accountancy_account == - 1) $search_accountancy_account = '';
$search_accountancy_subledger = GETPOST("search_accountancy_subledger");
if ($search_accountancy_subledger == - 1) $search_accountancy_subledger = '';

$sortfield = GETPOST("sortfield", 'alpha');
$sortorder = GETPOST("sortorder", 'alpha');
$page = GETPOST("page", 'int');
if (empty($page) || $page == -1) { $page = 0; }	 // If $page is not defined, or '' or -1
$offset = $conf->liste_limit * $page;
$pageprev = $page - 1;
$pagenext = $page + 1;
if (! $sortfield) $sortfield="v.datep,v.rowid";
if (! $sortorder) $sortorder="DESC";

$filtre=GETPOST("filtre", 'alpha');

if (! GETPOST('typeid'))
{
	$newfiltre=str_replace('filtre=', '', $filtre);
	$filterarray=explode('-', $newfiltre);
	foreach($filterarray as $val)
	{
		$part=explode(':', $val);
		if ($part[0] == 'v.fk_typepayment') $typeid=$part[1];
	}
}
else
{
	$typeid=GETPOST('typeid');
}

if (GETPOST('button_removefilter_x', 'alpha') || GETPOST('button_removefilter.x', 'alpha') || GETPOST('button_removefilter', 'alpha')) // All test are required to be compatible with all browsers
{
	$search_ref="";
	$search_label="";
	$search_date_start='';
	$search_date_end='';
	$search_amount_deb="";
	$search_amount_cred="";
	$search_account='';
	$search_accountancy_account = '';
	$search_accountancy_subledger = '';
	$typeid="";
}

/*
 * View
 */

llxHeader();

$form = new Form($db);
$formaccounting = new FormAccounting($db);
$variousstatic = new PaymentVarious($db);
$accountstatic = new Account($db);

$sql = "SELECT v.rowid, v.sens, v.amount, v.label, v.datep as datep, v.datev as datev, v.fk_typepayment as type, v.num_payment, v.fk_bank, v.accountancy_code, v.subledger_account,";
$sql.= " ba.rowid as bid, ba.ref as bref, ba.number as bnumber, ba.account_number as bank_account_number, ba.fk_accountancy_journal as accountancy_journal, ba.label as blabel,";
$sql.= " pst.code as payment_code";
$sql.= " FROM ".MAIN_DB_PREFIX."payment_various as v";
$sql.= " LEFT JOIN ".MAIN_DB_PREFIX."c_paiement as pst ON v.fk_typepayment = pst.id";
$sql.= " LEFT JOIN ".MAIN_DB_PREFIX."bank as b ON v.fk_bank = b.rowid";
$sql.= " LEFT JOIN ".MAIN_DB_PREFIX."bank_account as ba ON b.fk_account = ba.rowid";
$sql.= " WHERE v.entity IN (".getEntity('payment_various').")";

// Search criteria
if ($search_ref)						$sql.= " AND v.rowid=".$db->escape($search_ref);
if ($search_label)						$sql.= natural_search(array('v.label'), $search_label);
if ($search_date_start)					$sql.= " AND v.datep >= '" . $db->idate($search_date_start) . "'";
if ($search_date_end)           	    $sql.= " AND v.datep <= '" . $db->idate($search_date_end) . "'";
if ($search_amount_deb)					$sql.= natural_search("v.amount", $search_amount_deb, 1);
if ($search_amount_cred)				$sql.= natural_search("v.amount", $search_amount_cred, 1);
if ($search_account > 0)				$sql.= " AND b.fk_account=".$db->escape($search_account);
if ($search_accountancy_account > 0)	$sql.= " AND v.accountancy_code=".$db->escape($search_accountancy_account);
if ($search_accountancy_subledger > 0)	$sql.= " AND v.subledger_account=".$db->escape($search_accountancy_subledger);
if ($typeid > 0)						$sql.= " AND v.fk_typepayment=".$typeid;
if ($filtre) {
	$filtre=str_replace(":", "=", $filtre);
	$sql .= " AND ".$filtre;
}

$sql.= $db->order($sortfield, $sortorder);

$totalnboflines=0;
$result=$db->query($sql);
if ($result)
{
	$totalnboflines = $db->num_rows($result);
}
$sql.= $db->plimit($limit+1, $offset);

$result = $db->query($sql);
if ($result)
{
	$num = $db->num_rows($result);
	$i = 0;
	$total = 0 ;

	$param='';
	if (! empty($contextpage) && $contextpage != $_SERVER["PHP_SELF"]) $param.='&contextpage='.urlencode($contextpage);
	if ($limit > 0 && $limit != $conf->liste_limit) $param.='&limit='.urlencode($limit);
	if ($search_ref)						$param.='&search_ref='.urlencode($search_ref);
	if ($search_label)						$param.='&search_label='.urlencode($search_label);
	if ($search_date_start)					$param.='&search_date_start='.urlencode($search_date_start);
	if ($search_date_end)					$param.='&search_date_end='.urlencode($search_date_end);
	if ($typeid > 0)            			$param.='&typeid='.urlencode($typeid);
	if ($search_amount_deb)     			$param.='&search_amount_deb='.urlencode($search_amount_deb);
	if ($search_amount_cred)    			$param.='&search_amount_cred='.urlencode($search_amount_cred);
	if ($search_account > 0)				$param.='&search_amount='.urlencode($search_account);
	if ($search_accountancy_account > 0)	$param.='&search_accountancy_account='.urlencode($search_accountancy_account);
	if ($search_accountancy_subledger > 0)	$param.='&search_accountancy_subledger='.urlencode($search_accountancy_subledger);

	if ($optioncss != '') $param.='&amp;optioncss='.urlencode($optioncss);

	$newcardbutton = '';
	if ($user->rights->banque->modifier)
	{
		$newcardbutton .= dolGetButtonTitle($langs->trans('MenuNewVariousPayment'), '', 'fa fa-plus-circle', DOL_URL_ROOT.'/compta/bank/various_payment/card.php?action=create');
	}

	print '<form method="POST" action="'.$_SERVER["PHP_SELF"].'">';

	if ($optioncss != '') print '<input type="hidden" name="optioncss" value="'.$optioncss.'">';
	print '<input type="hidden" name="token" value="'.newToken().'">';
	print '<input type="hidden" name="formfilteraction" id="formfilteraction" value="list">';
	print '<input type="hidden" name="action" value="list">';
	print '<input type="hidden" name="sortfield" value="'.$sortfield.'">';
	print '<input type="hidden" name="sortorder" value="'.$sortorder.'">';
	print '<input type="hidden" name="page" value="'.$page.'">';

	print_barre_liste($langs->trans("VariousPayments"), $page, $_SERVER["PHP_SELF"], $param, $sortfield, $sortorder, '', $num, $totalnboflines, 'invoicing', 0, $newcardbutton, '', $limit);

	print '<div class="div-table-responsive">';
	print '<table class="tagtable liste'.($moreforfilter ? " listwithfilterbefore" : "").'">'."\n";

	print '<tr class="liste_titre">';

	// Ref
	print '<td class="liste_titre left">';
	print '<input class="flat" type="text" size="3" name="search_ref" value="'.dol_escape_htmltag($search_ref).'">';
	print '</td>';

	// Label
	print '<td class="liste_titre"><input type="text" class="flat" size="10" name="search_label" value="'.dol_escape_htmltag($search_label).'"></td>';

	// Date
	print '<td class="liste_titre center">';
	print '<div class="nowrap">';
	print $langs->trans('From') . ' ';
	print $form->selectDate($search_date_start?$search_date_start:-1, 'search_date_start', 0, 0, 1);
	print '</div>';
	print '<div class="nowrap">';
	print $langs->trans('to') . ' ';
	print $form->selectDate($search_date_end?$search_date_end:-1, 'search_date_end', 0, 0, 1);

	print '</div>';
	print '</td>';

	// Type
	print '<td class="liste_titre left">';
	$form->select_types_paiements($typeid, 'typeid', '', 0, 1, 1, 16);
	print '</td>';

	// Account
	if (!empty($conf->banque->enabled))
	{
		print '<td class="liste_titre">';
		$form->select_comptes($search_account, 'search_account', 0, '', 1);
		print '</td>';
	}

	// Accounting account
	if (!empty($conf->accounting->enabled))
	{
		// Accounting account
		print '<td class="liste_titre">';
		print '<div class="nowrap">';
		print $formaccounting->select_account($search_accountancy_account, 'search_accountancy_account', 1, array (), 1, 1, 'maxwidth200');
		print '</div>';
		print '</td>';

		// Subledger account
		print '<td class="liste_titre">';
		print '<div class="nowrap">';
		print $formaccounting->select_auxaccount($search_accountancy_subledger, 'search_accountancy_subledger', 1, array (), 1, 1, 'maxwidth200');
		print '</div>';
		print '</td>';
	}

	// Debit
	print '<td class="liste_titre right"><input name="search_amount_deb" class="flat" type="text" size="8" value="'.$search_amount_deb.'"></td>';

	// Credit
	print '<td class="liste_titre right"><input name="search_amount_cred" class="flat" type="text" size="8" value="'.$search_amount_cred.'"></td>';

	print '<td class="liste_titre maxwidthsearch">';
	$searchpicto=$form->showFilterAndCheckAddButtons(0);
	print $searchpicto;
	print '</td>';

	print "</tr>\n";


	print '<tr class="liste_titre">';
	print_liste_field_titre("Ref", $_SERVER["PHP_SELF"], "v.rowid", "", $param, "", $sortfield, $sortorder);
	print_liste_field_titre("Label", $_SERVER["PHP_SELF"], "v.label", "", $param, '', $sortfield, $sortorder, 'left ');
	print_liste_field_titre("DatePayment", $_SERVER["PHP_SELF"], "v.datep,v.rowid", "", $param, '', $sortfield, $sortorder, 'center ');
	print_liste_field_titre("PaymentMode", $_SERVER["PHP_SELF"], "type", "", $param, '', $sortfield, $sortorder, 'left ');
	if (! empty($conf->banque->enabled))     print_liste_field_titre("BankAccount", $_SERVER["PHP_SELF"], "ba.label", "", $param, "", $sortfield, $sortorder);
	if (! empty($conf->accounting->enabled)) print_liste_field_titre("AccountAccountingShort", $_SERVER["PHP_SELF"], "v.accountancy_code", "", $param, '', $sortfield, $sortorder, 'left ');
	if (! empty($conf->accounting->enabled)) print_liste_field_titre("SubledgerAccount", $_SERVER["PHP_SELF"], "v.subledger_account", "", $param, '', $sortfield, $sortorder, 'left ');
	print_liste_field_titre("Debit", $_SERVER["PHP_SELF"], "v.amount", "", $param, '', $sortfield, $sortorder, 'right ');
	print_liste_field_titre("Credit", $_SERVER["PHP_SELF"], "v.amount", "", $param, '', $sortfield, $sortorder, 'right ');
	print_liste_field_titre('', $_SERVER["PHP_SELF"], "", '', '', '', $sortfield, $sortorder, 'maxwidthsearch ');
	print "</tr>\n";


	$totalarray = array();
	while ($i < min($num, $limit))
	{
		$obj = $db->fetch_object($result);

		print '<tr class="oddeven">';

		$variousstatic->id = $obj->rowid;
		$variousstatic->ref = $obj->rowid;

		// Ref
		print "<td>".$variousstatic->getNomUrl(1)."</td>\n";
		if (! $i) $totalarray['nbfield']++;

		// Label payment
		print "<td>".dol_trunc($obj->label, 40)."</td>\n";
		if (! $i) $totalarray['nbfield']++;

		// Date payment
		print '<td class="center">'.dol_print_date($db->jdate($obj->datep), 'day')."</td>\n";
		if (! $i) $totalarray['nbfield']++;

		// Type
		print '<td>'.$langs->trans("PaymentTypeShort".$obj->payment_code).' '.$obj->num_payment.'</td>';
		if (! $i) $totalarray['nbfield']++;

		// Account
		if (!empty($conf->banque->enabled))
		{
			print '<td>';
			if ($obj->bid > 0)
			{
				$accountstatic->id = $obj->bid;
				$accountstatic->ref = $obj->bref;
				$accountstatic->number = $obj->bnumber;

				if (!empty($conf->accounting->enabled)) {
					$accountstatic->account_number = $obj->bank_account_number;

					$accountingjournal = new AccountingJournal($db);
					$accountingjournal->fetch($obj->accountancy_journal);
					$accountstatic->accountancy_journal = $accountingjournal->getNomUrl(0, 1, 1, '', 1);
				}

				$accountstatic->label = $obj->blabel;
				print $accountstatic->getNomUrl(1);
			}
			else print '&nbsp;';
			print '</td>';
			if (! $i) $totalarray['nbfield']++;
		}

		// Accounting account
		if (!empty($conf->accounting->enabled)) {
			$accountingaccount = new AccountingAccount($db);
			$accountingaccount->fetch('', $obj->accountancy_code, 1);

			print '<td>'.$accountingaccount->getNomUrl(0, 1, 1, '', 1).'</td>';
			if (! $i) $totalarray['nbfield']++;
		}

		// Accounting subledger account
		if (! empty($conf->accounting->enabled))
		{
			print '<td>' . length_accounta($obj->subledger_account) . '</td>';
			if (! $i) $totalarray['nbfield']++;
		}

		// Debit
		print '<td class="nowrap right">';
		if ($obj->sens == 0)
		{
			print price($obj->amount);
			$totalarray['val']['total_deb'] += $obj->amount;
		}
		if (! $i) $totalarray['nbfield']++;
		if (! $i) $totalarray['pos'][$totalarray['nbfield']]='total_deb';
		print '</td>';

		// Credit
		print '<td class="nowrap right">';
		if ($obj->sens == 1)
		{
			print price($obj->amount);
			$totalarray['val']['total_cred'] += $obj->amount;
		}
		if (! $i) $totalarray['nbfield']++;
		if (! $i) $totalarray['pos'][$totalarray['nbfield']]='total_cred';
<<<<<<< HEAD
		print '</td>';
=======
		print '</td>' ;
		print '<td></td>';

		if (! $i) $totalarray['nbfield']++;
>>>>>>> 85f3f553

		print "</tr>\n";

		$i++;
	}

<<<<<<< HEAD
	$colspan = 4;
	if (!empty($conf->banque->enabled)) $colspan++;
	if (!empty($conf->accounting->enabled)) $colspan+=2;

=======
>>>>>>> 85f3f553
	// Show total line
	include DOL_DOCUMENT_ROOT.'/core/tpl/list_print_total.tpl.php';

	print "</table>";
	print '</div>';
	print '</form>';

	$db->free($result);
}
else
{
	dol_print_error($db);
}


// End of page
llxFooter();
$db->close();<|MERGE_RESOLUTION|>--- conflicted
+++ resolved
@@ -355,27 +355,16 @@
 		}
 		if (! $i) $totalarray['nbfield']++;
 		if (! $i) $totalarray['pos'][$totalarray['nbfield']]='total_cred';
-<<<<<<< HEAD
-		print '</td>';
-=======
 		print '</td>' ;
 		print '<td></td>';
 
 		if (! $i) $totalarray['nbfield']++;
->>>>>>> 85f3f553
 
 		print "</tr>\n";
 
 		$i++;
 	}
 
-<<<<<<< HEAD
-	$colspan = 4;
-	if (!empty($conf->banque->enabled)) $colspan++;
-	if (!empty($conf->accounting->enabled)) $colspan+=2;
-
-=======
->>>>>>> 85f3f553
 	// Show total line
 	include DOL_DOCUMENT_ROOT.'/core/tpl/list_print_total.tpl.php';
 
