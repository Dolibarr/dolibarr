<?php
/* Copyright (C) 2017-2019	Alexandre Spangaro      <aspangaro@open-dsi.fr>
 * Copyright (C) 2017       Laurent Destailleur     <eldy@users.sourceforge.net>
 * Copyright (C) 2018       Frédéric France         <frederic.france@netlogic.fr>
 * Copyright (C) 2020       Tobias Sekan            <tobias.sekan@startmail.com>
 *
 * This program is free software; you can redistribute it and/or modify
 * it under the terms of the GNU General Public License as published by
 * the Free Software Foundation; either version 3 of the License, or
 * (at your option) any later version.
 *
 * This program is distributed in the hope that it will be useful,
 * but WITHOUT ANY WARRANTY; without even the implied warranty of
 * MERCHANTABILITY or FITNESS FOR A PARTICULAR PURPOSE.  See the
 * GNU General Public License for more details.
 *
 * You should have received a copy of the GNU General Public License
 * along with this program. If not, see <https://www.gnu.org/licenses/>.
 */

/**
 *  \file       htdocs/compta/bank/various_payment/list.php
 *  \ingroup    bank
 *  \brief      List of various payments
 */

require '../../../main.inc.php';
require_once DOL_DOCUMENT_ROOT.'/compta/bank/class/paymentvarious.class.php';
require_once DOL_DOCUMENT_ROOT.'/compta/bank/class/account.class.php';
require_once DOL_DOCUMENT_ROOT.'/core/class/html.formaccounting.class.php';
require_once DOL_DOCUMENT_ROOT.'/accountancy/class/accountingaccount.class.php';
require_once DOL_DOCUMENT_ROOT.'/accountancy/class/accountingjournal.class.php';
require_once DOL_DOCUMENT_ROOT.'/projet/class/project.class.php';

// Load translation files required by the page
$langs->loadLangs(array("compta", "banks", "bills", "accountancy"));

// Security check
$socid = GETPOST("socid", "int");
if ($user->socid) $socid = $user->socid;
$result = restrictedArea($user, 'banque', '', '', '');

$optioncss = GETPOST('optioncss', 'alpha');

$limit = GETPOST('limit', 'int') ?GETPOST('limit', 'int') : $conf->liste_limit;
$search_ref = GETPOST('search_ref', 'int');
$search_user = GETPOST('search_user', 'alpha');
$search_label = GETPOST('search_label', 'alpha');
$search_datep_start = dol_mktime(0, 0, 0, GETPOST('search_date_startmonth', 'int'), GETPOST('search_date_startday', 'int'), GETPOST('search_date_startyear', 'int'));
$search_datep_end = dol_mktime(23, 59, 59, GETPOST('search_date_endmonth', 'int'), GETPOST('search_date_endday', 'int'), GETPOST('search_date_endyear', 'int'));
$search_datev_start = dol_mktime(0, 0, 0, GETPOST('search_date_value_startmonth', 'int'), GETPOST('search_date_value_startday', 'int'), GETPOST('search_date_value_startyear', 'int'));
$search_datev_end = dol_mktime(23, 59, 59, GETPOST('search_date_value_endmonth', 'int'), GETPOST('search_date_value_endday', 'int'), GETPOST('search_date_value_endyear', 'int'));
$search_amount_deb = GETPOST('search_amount_deb', 'alpha');
$search_amount_cred = GETPOST('search_amount_cred', 'alpha');
$search_bank_account = GETPOST('search_account', 'int');
$search_bank_entry = GETPOST('search_bank_entry', 'int');
$search_accountancy_account = GETPOST("search_accountancy_account");
if ($search_accountancy_account == - 1) $search_accountancy_account = '';
$search_accountancy_subledger = GETPOST("search_accountancy_subledger");
if ($search_accountancy_subledger == - 1) $search_accountancy_subledger = '';
if (empty($search_datep_start))  $search_datep_start = GETPOST("search_datep_start", 'int');
if (empty($search_datep_end)) $search_datep_end = GETPOST("search_datep_end", 'int');
if (empty($search_datev_start)) $search_datev_start = GETPOST("search_datev_start", 'int');
if (empty($search_datev_end)) $search_datev_end = GETPOST("search_datev_end", 'int');

$sortfield = GETPOST("sortfield", 'alpha');
$sortorder = GETPOST("sortorder", 'alpha');
$page = GETPOSTISSET('pageplusone') ? (GETPOST('pageplusone') - 1) : GETPOST("page", 'int');
if (empty($page) || $page == -1) { $page = 0; }	 // If $page is not defined, or '' or -1
$offset = $limit * $page;
$pageprev = $page - 1;
$pagenext = $page + 1;
if (!$sortfield) $sortfield = "v.datep,v.rowid";
if (!$sortorder) $sortorder = "DESC,DESC";

$filtre = GETPOST("filtre", 'alpha');

if (!GETPOST('typeid'))
{
	$newfiltre = str_replace('filtre=', '', $filtre);
	$filterarray = explode('-', $newfiltre);
	foreach ($filterarray as $val)
	{
		$part = explode(':', $val);
		if ($part[0] == 'v.fk_typepayment') $typeid = $part[1];
	}
} else {
	$typeid = GETPOST('typeid');
}

if (GETPOST('button_removefilter_x', 'alpha') || GETPOST('button_removefilter.x', 'alpha') || GETPOST('button_removefilter', 'alpha')) // All test are required to be compatible with all browsers
{
	$search_ref = '';
	$search_label = '';
	$search_datep_start = '';
	$search_datep_end = '';
	$search_datev_start = '';
	$search_datev_end = '';
	$search_amount_deb = '';
	$search_amount_cred = '';
	$search_bank_account = '';
	$search_bank_entry = '';
	$search_accountancy_account = '';
	$search_accountancy_subledger = '';
	$typeid = '';
}

$search_all = GETPOSTISSET("search_all") ? trim(GETPOST("search_all", 'alpha')) : trim(GETPOST('sall'));

/*
* TODO: fill array "$fields" in "/compta/bank/class/paymentvarious.class.php" and use
*
*
* $object = new PaymentVarious($db);
*
* $search = array();
* foreach ($object->fields as $key => $val)
* {
*	if (GETPOST('search_'.$key, 'alpha')) $search[$key] = GETPOST('search_'.$key, 'alpha');
* }

* $fieldstosearchall = array();
* foreach ($object->fields as $key => $val)
* {
*	if ($val['searchall']) $fieldstosearchall['t.'.$key] = $val['label'];
* }
*
*/

// List of fields to search into when doing a "search in all"
$fieldstosearchall = array(
	'v.rowid'=>"Ref",
	'v.label'=>"Label",
	'v.datep'=>"DatePayment",
	'v.datev'=>"DateValue",
	'v.amount'=>$langs->trans("Debit").", ".$langs->trans("Credit"),
);

// Definition of fields for lists
$arrayfields = array(
	'ref'			=>array('label'=>"Ref", 'checked'=>1, 'position'=>100),
	'label'			=>array('label'=>"Label", 'checked'=>1, 'position'=>110),
	'datep'			=>array('label'=>"DatePayment", 'checked'=>1, 'position'=>120),
	'datev'			=>array('label'=>"DateValue", 'checked'=>1, 'position'=>130),
	'type'			=>array('label'=>"PaymentMode", 'checked'=>1, 'position'=>140),
	'project'		=>array('label'=>"Project", 'checked'=>1, 'position'=>200, "enabled"=>!empty($conf->projet->enabled)),
	'bank'			=>array('label'=>"BankAccount", 'checked'=>1, 'position'=>300, "enabled"=>!empty($conf->banque->enabled)),
	'entry'			=>array('label'=>"BankTransactionLine", 'checked'=>1, 'position'=>310, "enabled"=>!empty($conf->banque->enabled)),
	'account'		=>array('label'=>"AccountAccountingShort", 'checked'=>1, 'position'=>400, "enabled"=>!empty($conf->accounting->enabled)),
	'subledger'		=>array('label'=>"SubledgerAccount", 'checked'=>1, 'position'=>410, "enabled"=>!empty($conf->accounting->enabled)),
	'debit'			=>array('label'=>"Debit", 'checked'=>1, 'position'=>500),
	'credit'		=>array('label'=>"Credit", 'checked'=>1, 'position'=>510),
);

$arrayfields = dol_sort_array($arrayfields, 'position');

/*
 * Actions
 */

$parameters = array();
$reshook = $hookmanager->executeHooks('doActions', $parameters, $object, $action); // Note that $action and $object may have been modified by some hooks
if ($reshook < 0) setEventMessages($hookmanager->error, $hookmanager->errors, 'errors');

if (empty($reshook)) {
	// Selection of new fields
	include DOL_DOCUMENT_ROOT.'/core/actions_changeselectedfields.inc.php';
}

/*
 * View
 */

$form = new Form($db);
if ($arrayfields['account']['checked'] || $arrayfields['subledger']['checked'])	$formaccounting = new FormAccounting($db);
if ($arrayfields['bank']['checked'] && !empty($conf->accounting->enabled))		$accountingjournal = new AccountingJournal($db);
if ($arrayfields['ref']['checked'])		$variousstatic		= new PaymentVarious($db);
if ($arrayfields['bank']['checked'])	$accountstatic		= new Account($db);
if ($arrayfields['project']['checked'])	$proj = new Project($db);
if ($arrayfields['entry']['checked'])	$bankline = new AccountLine($db);
if ($arrayfields['account']['checked']) $accountingaccount = new AccountingAccount($db);

$sql = "SELECT v.rowid, v.sens, v.amount, v.label, v.datep as datep, v.datev as datev, v.fk_typepayment as type, v.num_payment, v.fk_bank, v.accountancy_code, v.subledger_account, v.fk_projet as fk_project,";
$sql .= " ba.rowid as bid, ba.ref as bref, ba.number as bnumber, ba.account_number as bank_account_number, ba.fk_accountancy_journal as accountancy_journal, ba.label as blabel,";
$sql .= " pst.code as payment_code";
$sql .= " FROM ".MAIN_DB_PREFIX."payment_various as v";
$sql .= " LEFT JOIN ".MAIN_DB_PREFIX."c_paiement as pst ON v.fk_typepayment = pst.id";
$sql .= " LEFT JOIN ".MAIN_DB_PREFIX."bank as b ON v.fk_bank = b.rowid";
$sql .= " LEFT JOIN ".MAIN_DB_PREFIX."bank_account as ba ON b.fk_account = ba.rowid";
$sql .= " WHERE v.entity IN (".getEntity('payment_various').")";

// Search criteria
if ($search_ref)						$sql .= " AND v.rowid=".$db->escape($search_ref);
if ($search_label)						$sql .= natural_search(array('v.label'), $search_label);
if ($search_datep_start)				$sql .= " AND v.datep >= '".$db->idate($search_datep_start)."'";
if ($search_datep_end)					$sql .= " AND v.datep <= '".$db->idate($search_datep_end)."'";
if ($search_datev_start)				$sql .= " AND v.datev >= '".$db->idate($search_datev_start)."'";
if ($search_datev_end)					$sql .= " AND v.datev <= '".$db->idate($search_datev_end)."'";
if ($search_amount_deb)					$sql .= natural_search("v.amount", $search_amount_deb, 1);
if ($search_amount_cred)				$sql .= natural_search("v.amount", $search_amount_cred, 1);
if ($search_bank_account > 0)			$sql .= " AND b.fk_account=".$db->escape($search_bank_account);
if ($search_bank_entry > 0)				$sql .= " AND b.fk_account=".$db->escape($search_bank_account);
if ($search_accountancy_account > 0)	$sql .= " AND v.accountancy_code=".$db->escape($search_accountancy_account);
if ($search_accountancy_subledger > 0)	$sql .= " AND v.subledger_account=".$db->escape($search_accountancy_subledger);
if ($typeid > 0)						$sql .= " AND v.fk_typepayment=".$typeid;
if ($filtre) {
	$filtre = str_replace(":", "=", $filtre);
	$sql .= " AND ".$filtre;
}
if ($search_all) $sql .= natural_search(array_keys($fieldstosearchall), $search_all);

$sql .= $db->order($sortfield, $sortorder);

$totalnboflines = 0;
$result = $db->query($sql);
if ($result)
{
	$totalnboflines = $db->num_rows($result);
}
$sql .= $db->plimit($limit + 1, $offset);

$result = $db->query($sql);
if ($result)
{
	$num = $db->num_rows($result);

	// Direct jump if only one record found
	if ($num == 1 && !empty($conf->global->MAIN_SEARCH_DIRECT_OPEN_IF_ONLY_ONE) && $search_all)
	{
		$obj = $db->fetch_object($result);
		$id = $obj->rowid;
		header("Location: ".DOL_URL_ROOT.'/compta/bank/various_payment/card.php?id='.$id);
		exit;
	}

	// must be place behind the last "header(...)" call
	llxHeader();

	$i = 0;
	$total = 0;

	$param = '';
	if (!empty($contextpage) && $contextpage != $_SERVER["PHP_SELF"]) $param .= '&contextpage='.urlencode($contextpage);
	if ($limit > 0 && $limit != $conf->liste_limit) $param .= '&limit='.urlencode($limit);
	if ($search_ref)						$param .= '&search_ref='.urlencode($search_ref);
	if ($search_label)						$param .= '&search_label='.urlencode($search_label);
<<<<<<< HEAD
	if ($search_datep_start)				$param .= '&search_datep_start='.urlencode($search_datep_start);
	if ($search_datep_end)					$param .= '&search_datep_end='.urlencode($search_datep_end);
	if ($search_datev_start)				$param .= '&search_datev_start='.urlencode($search_datev_start);
	if ($search_datev_end)					$param .= '&search_datev_end='.urlencode($search_datev_end);
	if ($typeid > 0)						$param .= '&typeid='.urlencode($typeid);
	if ($search_amount_deb)					$param .= '&search_amount_deb='.urlencode($search_amount_deb);
	if ($search_amount_cred)				$param .= '&search_amount_cred='.urlencode($search_amount_cred);
	if ($search_bank_account > 0)			$param .= '&search_amount='.urlencode($search_bank_account);
=======
	if ($search_date_start)					$param .= '&search_date_start='.urlencode($search_date_start);
	if ($search_date_end)					$param .= '&search_date_end='.urlencode($search_date_end);
	if ($typeid > 0)            			$param .= '&typeid='.urlencode($typeid);
	if ($search_amount_deb)     			$param .= '&search_amount_deb='.urlencode($search_amount_deb);
	if ($search_amount_cred)    			$param .= '&search_amount_cred='.urlencode($search_amount_cred);
	if ($search_account > 0)				$param .= '&search_account='.urlencode($search_account);
>>>>>>> 45fda63a
	if ($search_accountancy_account > 0)	$param .= '&search_accountancy_account='.urlencode($search_accountancy_account);
	if ($search_accountancy_subledger > 0)	$param .= '&search_accountancy_subledger='.urlencode($search_accountancy_subledger);

	if ($optioncss != '') $param .= '&amp;optioncss='.urlencode($optioncss);

	$url = DOL_URL_ROOT.'/compta/bank/various_payment/card.php?action=create';
	if (!empty($socid)) $url .= '&socid='.$socid;
	$newcardbutton = dolGetButtonTitle($langs->trans('MenuNewVariousPayment'), '', 'fa fa-plus-circle', $url, '', $user->rights->banque->modifier);

	print '<form method="POST" action="'.$_SERVER["PHP_SELF"].'">';

	if ($optioncss != '') print '<input type="hidden" name="optioncss" value="'.$optioncss.'">';
	print '<input type="hidden" name="token" value="'.newToken().'">';
	print '<input type="hidden" name="formfilteraction" id="formfilteraction" value="list">';
	print '<input type="hidden" name="action" value="list">';
	print '<input type="hidden" name="sortfield" value="'.$sortfield.'">';
	print '<input type="hidden" name="sortorder" value="'.$sortorder.'">';
	print '<input type="hidden" name="contextpage" value="'.$contextpage.'">';

	print_barre_liste($langs->trans("MenuVariousPayment"), $page, $_SERVER["PHP_SELF"], $param, $sortfield, $sortorder, '', $num, $totalnboflines, 'object_payment', 0, $newcardbutton, '', $limit, 0, 0, 1);

	if ($search_all)
	{
		foreach ($fieldstosearchall as $key => $val) $fieldstosearchall[$key] = $langs->trans($val);
		print '<div class="divsearchfieldfilter">'.$langs->trans("FilterOnInto", $search_all).join(', ', $fieldstosearchall).'</div>';
	}

	$varpage = empty($contextpage) ? $_SERVER["PHP_SELF"] : $contextpage;
	$selectedfields = $form->multiSelectArrayWithCheckbox('selectedfields', $arrayfields, $varpage); // This also change content of $arrayfields

	print '<div class="div-table-responsive">';
	print '<table class="tagtable liste'.($moreforfilter ? " listwithfilterbefore" : "").'">';

	print '<tr class="liste_titre">';

	if (!empty($conf->global->MAIN_VIEW_LINE_NUMBER_IN_LIST)) {
		print '<td class="liste_titre">';
		print '</td>';
	}

	// Ref
	if ($arrayfields['ref']['checked']) {
		print '<td class="liste_titre left">';
		print '<input class="flat" type="text" size="3" name="search_ref" value="'.dol_escape_htmltag($search_ref).'">';
		print '</td>';
	}

	// Label
	if ($arrayfields['label']['checked']) {
		print '<td class="liste_titre">';
		print '<input type="text" class="flat" size="10" name="search_label" value="'.dol_escape_htmltag($search_label).'">';
		print '</td>';
	}

	// Payment date
	if ($arrayfields['datep']['checked']) {
		print '<td class="liste_titre center">';
		print '<div class="nowrap">';
		print $form->selectDate($search_datep_start ? $search_datep_start : -1, 'search_date_start', 0, 0, 1, '', 1, 0, 0, '', '', '', '', 1, '', $langs->trans('From'));
		print '</div>';
		print '<div class="nowrap">';
		print $form->selectDate($search_datep_end ? $search_datep_end : -1, 'search_date_end', 0, 0, 1, '', 1, 0, 0, '', '', '', '', 1, '', $langs->trans('to'));
		print '</div>';
		print '</td>';
	}

	// Value date
	if ($arrayfields['datev']['checked']) {
		print '<td class="liste_titre center">';
		print '<div class="nowrap">';
		print $form->selectDate($search_datev_start ? $search_datev_start : -1, 'search_date_value_start', 0, 0, 1, '', 1, 0, 0, '', '', '', '', 1, '', $langs->trans('From'));
		print '</div>';
		print '<div class="nowrap">';
		print $form->selectDate($search_datev_end ? $search_datev_end : -1, 'search_date_value_end', 0, 0, 1, '', 1, 0, 0, '', '', '', '', 1, '', $langs->trans('to'));
		print '</div>';
		print '</td>';
	}

	// Payment type
	if ($arrayfields['type']['checked']) {
		print '<td class="liste_titre left">';
		$form->select_types_paiements($typeid, 'typeid', '', 0, 1, 1, 16, 1, 'maxwidth100');
		print '</td>';
	}

	// Project
	if ($arrayfields['project']['checked']) {
		print '<td class="liste_titre">';
		// TODO
		print '</td>';
	}

	// Bank account
	if ($arrayfields['bank']['checked']) {
		print '<td class="liste_titre">';
		$form->select_comptes($search_bank_account, 'search_account', 0, '', 1, '', 0, 'maxwidth100');
		print '</td>';
	}

	// Bank entry
	if ($arrayfields['entry']['checked']) {
		print '<td class="liste_titre left">';
		print '<input name="search_bank_entry" class="flat maxwidth50" type="text" value="'.dol_escape_htmltag($search_bank_entry).'">';
		print '</td>';
	}

	// Accounting account
	if ($arrayfields['account']['checked']) {
		print '<td class="liste_titre">';
		print '<div class="nowrap">';
		print $formaccounting->select_account($search_accountancy_account, 'search_accountancy_account', 1, array(), 1, 1, 'maxwidth200');
		print '</div>';
		print '</td>';
	}

	// Subledger account
	if ($arrayfields['subledger']['checked']) {
		print '<td class="liste_titre">';
		print '<div class="nowrap">';
		print $formaccounting->select_auxaccount($search_accountancy_subledger, 'search_accountancy_subledger', 1, 'maxwidth200');
		print '</div>';
		print '</td>';
	}

	// Debit
	if ($arrayfields['debit']['checked']) {
		print '<td class="liste_titre right">';
		print '<input name="search_amount_deb" class="flat maxwidth50" type="text" value="'.dol_escape_htmltag($search_amount_deb).'">';
		print '</td>';
	}

	// Credit
	if ($arrayfields['credit']['checked']) {
		print '<td class="liste_titre right">';
		print '<input name="search_amount_cred" class="flat maxwidth50" type="text" size="8" value="'.dol_escape_htmltag($search_amount_cred).'">';
		print '</td>';
	}

	print '<td class="liste_titre maxwidthsearch">';
	$searchpicto = $form->showFilterAndCheckAddButtons(0);
	print $searchpicto;
	print '</td>';

	print '</tr>';

	print '<tr class="liste_titre">';

	if (!empty($conf->global->MAIN_VIEW_LINE_NUMBER_IN_LIST)) print_liste_field_titre('#', $_SERVER['PHP_SELF'], '', '', $param, '', $sortfield, $sortorder);

	if ($arrayfields['ref']['checked'])			print_liste_field_titre($arrayfields['ref']['label'], $_SERVER["PHP_SELF"], 'v.rowid', '', $param, '', $sortfield, $sortorder);
	if ($arrayfields['label']['checked'])		print_liste_field_titre($arrayfields['label']['label'], $_SERVER["PHP_SELF"], 'v.label', '', $param, '', $sortfield, $sortorder, 'left ');
	if ($arrayfields['datep']['checked'])		print_liste_field_titre($arrayfields['datep']['label'], $_SERVER["PHP_SELF"], 'v.datep,v.rowid', '', $param, '', $sortfield, $sortorder, 'center ');
	if ($arrayfields['datev']['checked'])		print_liste_field_titre($arrayfields['datev']['label'], $_SERVER["PHP_SELF"], 'v.datev,v.rowid', '', $param, '', $sortfield, $sortorder, 'center ');
	if ($arrayfields['type']['checked'])		print_liste_field_titre($arrayfields['type']['label'], $_SERVER["PHP_SELF"], 'type', '', $param, '', $sortfield, $sortorder, 'left ');
	if ($arrayfields['project']['checked'])		print_liste_field_titre($arrayfields['project']['label'], $_SERVER["PHP_SELF"], 'fk_project', '', $param, '', $sortfield, $sortorder);
	if ($arrayfields['bank']['checked'])		print_liste_field_titre($arrayfields['bank']['label'], $_SERVER["PHP_SELF"], 'ba.label', '', $param, '', $sortfield, $sortorder);
	if ($arrayfields['entry']['checked'])		print_liste_field_titre($arrayfields['entry']['label'], $_SERVER["PHP_SELF"], 'ba.label', '', $param, '', $sortfield, $sortorder);
	if ($arrayfields['account']['checked'])		print_liste_field_titre($arrayfields['account']['label'], $_SERVER["PHP_SELF"], 'v.accountancy_code', '', $param, '', $sortfield, $sortorder, 'left ');
	if ($arrayfields['subledger']['checked'])	print_liste_field_titre($arrayfields['subledger']['label'], $_SERVER["PHP_SELF"], 'v.subledger_account', '', $param, '', $sortfield, $sortorder, 'left ');
	if ($arrayfields['debit']['checked'])		print_liste_field_titre($arrayfields['debit']['label'], $_SERVER["PHP_SELF"], 'v.amount', '', $param, '', $sortfield, $sortorder, 'right ');
	if ($arrayfields['credit']['checked'])		print_liste_field_titre($arrayfields['credit']['label'], $_SERVER["PHP_SELF"], 'v.amount', '', $param, '', $sortfield, $sortorder, 'right ');

	// Fields from hook
	$parameters = array('arrayfields'=>$arrayfields, 'param'=>$param, 'sortfield'=>$sortfield, 'sortorder'=>$sortorder);
	$reshook = $hookmanager->executeHooks('printFieldListOption', $parameters); // Note that $action and $object may have been modified by hook
	print $hookmanager->resPrint;

	print_liste_field_titre($selectedfields, $_SERVER["PHP_SELF"], '', '', '', '', $sortfield, $sortorder, 'maxwidthsearch ');
	print '</tr>';


	$totalarray = array();
	while ($i < min($num, $limit))
	{
		$obj = $db->fetch_object($result);

		$variousstatic->id = $obj->rowid;
		$variousstatic->ref = $obj->rowid;
		$variousstatic->label = $obj->label;

		print '<tr class="oddeven">';

		// No
		if (!empty($conf->global->MAIN_VIEW_LINE_NUMBER_IN_LIST)) {
			print '<td>'.(($offset * $limit) + $i).'</td>';
		}

		// Ref
		if ($arrayfields['ref']['checked']) {
			print '<td>'.$variousstatic->getNomUrl(1)."</td>";
			if (!$i) $totalarray['nbfield']++;
		}

		// Label payment
		if ($arrayfields['label']['checked']) {
			print '<td class="tdoverflowmax150" title="'.$variousstatic->label.'">'.$variousstatic->label."</td>";
			if (!$i) $totalarray['nbfield']++;
		}

		// Date payment
		if ($arrayfields['datep']['checked']) {
			print '<td class="center">'.dol_print_date($obj->datep, 'day')."</td>";
			if (!$i) $totalarray['nbfield']++;
		}


		// Date value
		if ($arrayfields['datev']['checked']) {
			print '<td class="center">'.dol_print_date($obj->datev, 'day')."</td>";
			if (!$i) $totalarray['nbfield']++;
		}

		// Type
		if ($arrayfields['type']['checked']) {
			print '<td>';
			if ($obj->payment_code) {
				print $langs->trans("PaymentTypeShort".$obj->payment_code);
				print ' ';
			}
			print $obj->num_payment;
			print '</td>';
			if (!$i) $totalarray['nbfield']++;
		}

		// Project
		if ($arrayfields['project']['checked']) {
			print '<td class="nowraponall">';
			if ($obj->fk_project > 0) {
				$proj->fetch($obj->fk_project);
				print $proj->getNomUrl(1);
			}
			print '</td>';
			if (!$i) $totalarray['nbfield']++;
		}

		// Bank account
		if ($arrayfields['bank']['checked']) {
			print '<td class="nowraponall">';
			if ($obj->bid > 0)
			{
				$accountstatic->id = $obj->bid;
				$accountstatic->ref = $obj->bref;
				$accountstatic->number = $obj->bnumber;

				if (!empty($conf->accounting->enabled)) {
					$accountstatic->account_number = $obj->bank_account_number;
					$accountingjournal->fetch($obj->accountancy_journal);
					$accountstatic->accountancy_journal = $accountingjournal->getNomUrl(0, 1, 1, '', 1);
				}

				$accountstatic->label = $obj->blabel;
				print $accountstatic->getNomUrl(1);
			} else {
				print '&nbsp;';
			}
			print '</td>';
			if (!$i) $totalarray['nbfield']++;
		}

		// Bank entry
		if ($arrayfields['entry']['checked']) {
			$bankline->fetch($obj->fk_bank);
			print '<td>'.$bankline->getNomUrl(1).'</td>';
			if (!$i) $totalarray['nbfield']++;
		}

		// Accounting account
		if ($arrayfields['account']['checked']) {
			$accountingaccount->fetch('', $obj->accountancy_code, 1);

			print '<td>'.$accountingaccount->getNomUrl(0, 1, 1, '', 1).'</td>';
			if (!$i) $totalarray['nbfield']++;
		}

		// Accounting subledger account
		if ($arrayfields['subledger']['checked']) {
			print '<td>'.length_accounta($obj->subledger_account).'</td>';
			if (!$i) $totalarray['nbfield']++;
		}

		// Debit
		if ($arrayfields['debit']['checked']) {
			print '<td class="nowrap right">';
			if ($obj->sens == 0)
			{
				print price($obj->amount);
				$totalarray['val']['total_deb'] += $obj->amount;
			}
			if (!$i) $totalarray['nbfield']++;
			if (!$i) $totalarray['pos'][$totalarray['nbfield']] = 'total_deb';
			print '</td>';
		}

		// Credit
		if ($arrayfields['credit']['checked']) {
			print '<td class="nowrap right">';
			if ($obj->sens == 1)
			{
				print price($obj->amount);
				$totalarray['val']['total_cred'] += $obj->amount;
			}
			if (!$i) $totalarray['nbfield']++;
			if (!$i) $totalarray['pos'][$totalarray['nbfield']] = 'total_cred';
			print '</td>';
		}

		print '<td></td>';

		if (!$i) $totalarray['nbfield']++;

		print "</tr>";

		$i++;
	}

	// Show total line
	include DOL_DOCUMENT_ROOT.'/core/tpl/list_print_total.tpl.php';

	print "</table>";
	print '</div>';
	print '</form>';

	$db->free($result);
} else {
	dol_print_error($db);
}


// End of page
llxFooter();
$db->close();<|MERGE_RESOLUTION|>--- conflicted
+++ resolved
@@ -244,7 +244,6 @@
 	if ($limit > 0 && $limit != $conf->liste_limit) $param .= '&limit='.urlencode($limit);
 	if ($search_ref)						$param .= '&search_ref='.urlencode($search_ref);
 	if ($search_label)						$param .= '&search_label='.urlencode($search_label);
-<<<<<<< HEAD
 	if ($search_datep_start)				$param .= '&search_datep_start='.urlencode($search_datep_start);
 	if ($search_datep_end)					$param .= '&search_datep_end='.urlencode($search_datep_end);
 	if ($search_datev_start)				$param .= '&search_datev_start='.urlencode($search_datev_start);
@@ -252,15 +251,7 @@
 	if ($typeid > 0)						$param .= '&typeid='.urlencode($typeid);
 	if ($search_amount_deb)					$param .= '&search_amount_deb='.urlencode($search_amount_deb);
 	if ($search_amount_cred)				$param .= '&search_amount_cred='.urlencode($search_amount_cred);
-	if ($search_bank_account > 0)			$param .= '&search_amount='.urlencode($search_bank_account);
-=======
-	if ($search_date_start)					$param .= '&search_date_start='.urlencode($search_date_start);
-	if ($search_date_end)					$param .= '&search_date_end='.urlencode($search_date_end);
-	if ($typeid > 0)            			$param .= '&typeid='.urlencode($typeid);
-	if ($search_amount_deb)     			$param .= '&search_amount_deb='.urlencode($search_amount_deb);
-	if ($search_amount_cred)    			$param .= '&search_amount_cred='.urlencode($search_amount_cred);
-	if ($search_account > 0)				$param .= '&search_account='.urlencode($search_account);
->>>>>>> 45fda63a
+	if ($search_bank_account > 0)			$param .= '&search_account='.urlencode($search_bank_account);
 	if ($search_accountancy_account > 0)	$param .= '&search_accountancy_account='.urlencode($search_accountancy_account);
 	if ($search_accountancy_subledger > 0)	$param .= '&search_accountancy_subledger='.urlencode($search_accountancy_subledger);
 
