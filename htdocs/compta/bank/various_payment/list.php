<?php
/* Copyright (C) 2017-2024	Alexandre Spangaro			<alexandre@inovea-conseil.com>
 * Copyright (C) 2017       Laurent Destailleur			<eldy@users.sourceforge.net>
<<<<<<< HEAD
 * Copyright (C) 2018       Frédéric France				<frederic.france@netlogic.fr>
=======
 * Copyright (C) 2018-2024  Frédéric France				<frederic.france@free.fr>
>>>>>>> cc80841a
 * Copyright (C) 2020       Tobias Sekan				<tobias.sekan@startmail.com>
 * Copyright (C) 2024		MDW							<mdeweerd@users.noreply.github.com>
 *
 * This program is free software; you can redistribute it and/or modify
 * it under the terms of the GNU General Public License as published by
 * the Free Software Foundation; either version 3 of the License, or
 * (at your option) any later version.
 *
 * This program is distributed in the hope that it will be useful,
 * but WITHOUT ANY WARRANTY; without even the implied warranty of
 * MERCHANTABILITY or FITNESS FOR A PARTICULAR PURPOSE.  See the
 * GNU General Public License for more details.
 *
 * You should have received a copy of the GNU General Public License
 * along with this program. If not, see <https://www.gnu.org/licenses/>.
 */

/**
 *  \file       htdocs/compta/bank/various_payment/list.php
 *  \ingroup    bank
 *  \brief      List of various payments
 */

// Load Dolibarr environment
require '../../../main.inc.php';
require_once DOL_DOCUMENT_ROOT.'/compta/bank/class/paymentvarious.class.php';
require_once DOL_DOCUMENT_ROOT.'/compta/bank/class/account.class.php';
require_once DOL_DOCUMENT_ROOT.'/core/class/html.formaccounting.class.php';
require_once DOL_DOCUMENT_ROOT.'/core/lib/accounting.lib.php';
require_once DOL_DOCUMENT_ROOT.'/accountancy/class/accountingaccount.class.php';
require_once DOL_DOCUMENT_ROOT.'/accountancy/class/accountingjournal.class.php';
require_once DOL_DOCUMENT_ROOT.'/projet/class/project.class.php';

// Load translation files required by the page
$langs->loadLangs(array("compta", "banks", "bills", "accountancy"));

$optioncss = GETPOST('optioncss', 'alpha');
$mode      = GETPOST('mode', 'alpha');
$massaction = GETPOST('massaction', 'aZ09');
$toselect   = GETPOST('toselect', 'array'); // Array of ids of elements selected into a list
$contextpage = GETPOST('contextpage', 'aZ') ? GETPOST('contextpage', 'aZ') : 'directdebitcredittransferlist'; // To manage different context of search

$limit = GETPOSTINT('limit') ? GETPOSTINT('limit') : $conf->liste_limit;
$search_ref = GETPOST('search_ref', 'alpha');
$search_user = GETPOST('search_user', 'alpha');
$search_label = GETPOST('search_label', 'alpha');
$search_datep_start = dol_mktime(0, 0, 0, GETPOSTINT('search_date_startmonth'), GETPOSTINT('search_date_startday'), GETPOSTINT('search_date_startyear'));
$search_datep_end = dol_mktime(23, 59, 59, GETPOSTINT('search_date_endmonth'), GETPOSTINT('search_date_endday'), GETPOSTINT('search_date_endyear'));
$search_datev_start = dol_mktime(0, 0, 0, GETPOSTINT('search_date_value_startmonth'), GETPOSTINT('search_date_value_startday'), GETPOSTINT('search_date_value_startyear'));
$search_datev_end = dol_mktime(23, 59, 59, GETPOSTINT('search_date_value_endmonth'), GETPOSTINT('search_date_value_endday'), GETPOSTINT('search_date_value_endyear'));
$search_amount_deb = GETPOST('search_amount_deb', 'alpha');
$search_amount_cred = GETPOST('search_amount_cred', 'alpha');
$search_bank_account = GETPOST('search_account', "intcomma");
$search_bank_entry = GETPOST('search_bank_entry', 'alpha');
$search_accountancy_account = GETPOST("search_accountancy_account");
if ($search_accountancy_account == - 1) {
	$search_accountancy_account = '';
}
$search_accountancy_subledger = GETPOST("search_accountancy_subledger");
if ($search_accountancy_subledger == - 1) {
	$search_accountancy_subledger = '';
}
if (empty($search_datep_start)) {
	$search_datep_start = GETPOSTINT("search_datep_start");
}
if (empty($search_datep_end)) {
	$search_datep_end = GETPOSTINT("search_datep_end");
}
if (empty($search_datev_start)) {
	$search_datev_start = GETPOSTINT("search_datev_start");
}
if (empty($search_datev_end)) {
	$search_datev_end = GETPOSTINT("search_datev_end");
}
$search_type_id = GETPOST('search_type_id', 'int');

$sortfield = GETPOST('sortfield', 'aZ09comma');
$sortorder = GETPOST('sortorder', 'aZ09comma');
$page = GETPOSTISSET('pageplusone') ? (GETPOSTINT('pageplusone') - 1) : GETPOSTINT("page");
if (empty($page) || $page < 0 || GETPOST('button_search', 'alpha') || GETPOST('button_removefilter', 'alpha')) {
	// If $page is not defined, or '' or -1 or if we click on clear filters
	$page = 0;
}
$offset = $limit * $page;
$pageprev = $page - 1;
$pagenext = $page + 1;

<<<<<<< HEAD
// Initialize technical objects
=======
// Initialize a technical objects
>>>>>>> cc80841a
$object = new PaymentVarious($db);
$extrafields = new ExtraFields($db);
//$diroutputmassaction = $conf->mymodule->dir_output.'/temp/massgeneration/'.$user->id;
$hookmanager->initHooks(array($contextpage)); 	// Note that conf->hooks_modules contains array of activated contexes

// Fetch optionals attributes and labels
$extrafields->fetch_name_optionals_label($object->table_element);

$search_array_options = $extrafields->getOptionalsFromPost($object->table_element, '', 'search_');

// Default sort order (if not yet defined by previous GETPOST)
if (!$sortfield) {
	$sortfield = "v.datep,v.rowid";
}
if (!$sortorder) {
	$sortorder = "DESC,DESC";
}

$filtre = GETPOST("filtre", 'alpha');

if (GETPOST('button_removefilter_x', 'alpha') || GETPOST('button_removefilter.x', 'alpha') || GETPOST('button_removefilter', 'alpha')) { // All test are required to be compatible with all browsers
	$search_ref = '';
	$search_label = '';
	$search_datep_start = '';
	$search_datep_end = '';
	$search_datev_start = '';
	$search_datev_end = '';
	$search_amount_deb = '';
	$search_amount_cred = '';
	$search_bank_account = '';
	$search_bank_entry = '';
	$search_accountancy_account = '';
	$search_accountancy_subledger = '';
	$search_type_id = '';
}

$search_all = GETPOSTISSET("search_all") ? trim(GETPOST("search_all", 'alpha')) : trim(GETPOST('sall'));

/*
* TODO: fill array "$fields" in "/compta/bank/class/paymentvarious.class.php" and use
*
*
* $object = new PaymentVarious($db);
*
* $search = array();
* foreach ($object->fields as $key => $val)
* {
*	if (GETPOST('search_'.$key, 'alpha')) $search[$key] = GETPOST('search_'.$key, 'alpha');
* }

* $fieldstosearchall = array();
* foreach ($object->fields as $key => $val)
* {
*	if ($val['searchall']) $fieldstosearchall['t.'.$key] = $val['label'];
* }
*
*/

// List of fields to search into when doing a "search in all"
$fieldstosearchall = array(
	'v.rowid' => "Ref",
	'v.label' => "Label",
	'v.datep' => "DatePayment",
	'v.datev' => "DateValue",
	'v.amount' => $langs->trans("Debit").", ".$langs->trans("Credit"),
);

// Definition of fields for lists
$arrayfields = array(
	'ref'			=> array('label' => "Ref", 'checked' => 1, 'position' => 100),
	'label'			=> array('label' => "Label", 'checked' => 1, 'position' => 110),
	'datep'			=> array('label' => "DatePayment", 'checked' => 1, 'position' => 120),
	'datev'			=> array('label' => "DateValue", 'checked' => -1, 'position' => 130),
	'type'			=> array('label' => "PaymentMode", 'checked' => 1, 'position' => 140),
	'project'		=> array('label' => "Project", 'checked' => 1, 'position' => 200, "enabled" => isModEnabled('project')),
	'bank'			=> array('label' => "BankAccount", 'checked' => 1, 'position' => 300, "enabled" => isModEnabled("bank")),
	'entry'			=> array('label' => "BankTransactionLine", 'checked' => 1, 'position' => 310, "enabled" => isModEnabled("bank")),
	'account'		=> array('label' => "AccountAccountingShort", 'checked' => 1, 'position' => 400, "enabled" => isModEnabled('accounting')),
	'subledger'		=> array('label' => "SubledgerAccount", 'checked' => 1, 'position' => 410, "enabled" => isModEnabled('accounting')),
	'debit'			=> array('label' => "Debit", 'checked' => 1, 'position' => 500),
	'credit'		=> array('label' => "Credit", 'checked' => 1, 'position' => 510),
);

$arrayfields = dol_sort_array($arrayfields, 'position');
'@phan-var-force array<string,array{label:string,checked?:int<0,1>,position?:int,help?:string}> $arrayfields';  // dol_sort_array looses type for Phan

// Security check
$socid = GETPOSTINT("socid");
if ($user->socid) {
	$socid = $user->socid;
}

$result = restrictedArea($user, 'banque', '', '', '');


/*
 * Actions
 */

if (GETPOST('cancel', 'alpha')) {
	$action = 'list';
	$massaction = '';
}
if (!GETPOST('confirmmassaction', 'alpha') && $massaction != 'presend' && $massaction != 'confirm_presend') {
	$massaction = '';
}

$parameters = array();
$reshook = $hookmanager->executeHooks('doActions', $parameters, $object, $action); // Note that $action and $object may have been modified by some hooks
if ($reshook < 0) {
	setEventMessages($hookmanager->error, $hookmanager->errors, 'errors');
}

if (empty($reshook)) {
	// Selection of new fields
	include DOL_DOCUMENT_ROOT.'/core/actions_changeselectedfields.inc.php';

	// Purge search criteria
	if (GETPOST('button_removefilter_x', 'alpha') || GETPOST('button_removefilter.x', 'alpha') || GETPOST('button_removefilter', 'alpha')) { // All tests are required to be compatible with all browsers
		foreach ($object->fields as $key => $val) {
			$search[$key] = '';
			if (preg_match('/^(date|timestamp|datetime)/', $val['type'])) {
				$search[$key.'_dtstart'] = '';
				$search[$key.'_dtend'] = '';
			}
		}
		$toselect = array();
		$search_array_options = array();
	}
	if (GETPOST('button_removefilter_x', 'alpha') || GETPOST('button_removefilter.x', 'alpha') || GETPOST('button_removefilter', 'alpha')
		|| GETPOST('button_search_x', 'alpha') || GETPOST('button_search.x', 'alpha') || GETPOST('button_search', 'alpha')) {
		$massaction = ''; // Protection to avoid mass action if we force a new search during a mass action confirmation
	}
}

/*
 * View
 */

$form = new Form($db);
if ($arrayfields['account']['checked'] || $arrayfields['subledger']['checked']) {
	$formaccounting = new FormAccounting($db);
}
if ($arrayfields['bank']['checked'] && isModEnabled('accounting')) {
	$accountingjournal = new AccountingJournal($db);
}
if ($arrayfields['ref']['checked']) {
	$variousstatic		= new PaymentVarious($db);
}
if ($arrayfields['bank']['checked']) {
	$accountstatic		= new Account($db);
}
if ($arrayfields['project']['checked']) {
	$proj = new Project($db);
}
if ($arrayfields['entry']['checked']) {
	$bankline = new AccountLine($db);
}
if ($arrayfields['account']['checked']) {
	$accountingaccount = new AccountingAccount($db);
}

$title = $langs->trans("VariousPayments");
//$help_url = "EN:Module_MyObject|FR:Module_MyObject_FR|ES:Módulo_MyObject";
$help_url = '';


// Build and execute select
// --------------------------------------------------------------------
$sql = "SELECT v.rowid, v.sens, v.amount, v.label, v.datep as datep, v.datev as datev, v.fk_typepayment as type, v.num_payment, v.fk_bank, v.accountancy_code, v.subledger_account, v.fk_projet as fk_project,";
$sql .= " ba.rowid as bid, ba.ref as bref, ba.number as bnumber, ba.account_number as bank_account_number, ba.fk_accountancy_journal as accountancy_journal, ba.label as blabel,";
$sql .= " pst.code as payment_code";

$sqlfields = $sql; // $sql fields to remove for count total

$sql .= " FROM ".MAIN_DB_PREFIX."payment_various as v";
$sql .= " LEFT JOIN ".MAIN_DB_PREFIX."c_paiement as pst ON v.fk_typepayment = pst.id";
$sql .= " LEFT JOIN ".MAIN_DB_PREFIX."bank as b ON v.fk_bank = b.rowid";
$sql .= " LEFT JOIN ".MAIN_DB_PREFIX."bank_account as ba ON b.fk_account = ba.rowid";
$sql .= " WHERE v.entity IN (".getEntity('payment_various').")";

// Search criteria
if ($search_ref) {
	$sql .= " AND v.rowid = ".((int) $search_ref);
}
if ($search_label) {
	$sql .= natural_search(array('v.label'), $search_label);
}
if ($search_datep_start) {
	$sql .= " AND v.datep >= '".$db->idate($search_datep_start)."'";
}
if ($search_datep_end) {
	$sql .= " AND v.datep <= '".$db->idate($search_datep_end)."'";
}
if ($search_datev_start) {
	$sql .= " AND v.datev >= '".$db->idate($search_datev_start)."'";
}
if ($search_datev_end) {
	$sql .= " AND v.datev <= '".$db->idate($search_datev_end)."'";
}
if ($search_amount_deb) {
	$sql .= natural_search("v.amount", $search_amount_deb, 1);
}
if ($search_amount_cred) {
	$sql .= natural_search("v.amount", $search_amount_cred, 1);
}
if ($search_bank_account > 0) {
	$sql .= " AND b.fk_account = ".((int) $search_bank_account);
}
if ($search_bank_entry > 0) {
	$sql .= " AND b.fk_account = ".((int) $search_bank_account);
}
if ($search_accountancy_account > 0) {
	$sql .= " AND v.accountancy_code = ".((int) $search_accountancy_account);
}
if ($search_accountancy_subledger > 0) {
	$sql .= " AND v.subledger_account = ".((int) $search_accountancy_subledger);
}
if ($search_type_id > 0) {
	$sql .= " AND v.fk_typepayment=".((int) $search_type_id);
}
if ($search_all) {
	$sql .= natural_search(array_keys($fieldstosearchall), $search_all);
}
//$sql.= dolSqlDateFilter("t.field", $search_xxxday, $search_xxxmonth, $search_xxxyear);
// Add where from extra fields
include DOL_DOCUMENT_ROOT.'/core/tpl/extrafields_list_search_sql.tpl.php';
// Add where from hooks
$parameters = array();
$reshook = $hookmanager->executeHooks('printFieldListWhere', $parameters, $object, $action); // Note that $action and $object may have been modified by hook
$sql .= $hookmanager->resPrint;

// Count total nb of records
$nbtotalofrecords = '';
if (!getDolGlobalInt('MAIN_DISABLE_FULL_SCANLIST')) {
	/* The fast and low memory method to get and count full list converts the sql into a sql count */
	$sqlforcount = preg_replace('/^'.preg_quote($sqlfields, '/').'/', 'SELECT COUNT(*) as nbtotalofrecords', $sql);
	$sqlforcount = preg_replace('/GROUP BY .*$/', '', $sqlforcount);
	$resql = $db->query($sqlforcount);
	if ($resql) {
		$objforcount = $db->fetch_object($resql);
		$nbtotalofrecords = $objforcount->nbtotalofrecords;
	} else {
		dol_print_error($db);
	}

	if (($page * $limit) > $nbtotalofrecords) {	// if total resultset is smaller than the paging size (filtering), goto and load page 0
		$page = 0;
		$offset = 0;
	}
	$db->free($resql);
}

// Complete request and execute it with limit
$sql .= $db->order($sortfield, $sortorder);
if ($limit) {
	$sql .= $db->plimit($limit + 1, $offset);
}

$resql = $db->query($sql);
if (!$resql) {
	dol_print_error($db);
	exit;
}

$num = $db->num_rows($resql);

// Direct jump if only one record found
if ($num == 1 && getDolGlobalInt('MAIN_SEARCH_DIRECT_OPEN_IF_ONLY_ONE') && $search_all && !$page) {
	$obj = $db->fetch_object($resql);
	$id = $obj->rowid;
	header("Location: ".DOL_URL_ROOT.'/compta/bank/various_payment/card.php?id='.$id);
	exit;
}

// Output page
// --------------------------------------------------------------------

<<<<<<< HEAD
llxHeader('', $title, $help_url, 0, 0, '', '', '', 'bodyforlist');
=======
llxHeader('', $title, $help_url, '', 0, 0, '', '', '', 'bodyforlist');
>>>>>>> cc80841a

$arrayofselected = is_array($toselect) ? $toselect : array();

$param = '';
if (!empty($mode)) {
	$param .= '&mode='.urlencode($mode);
}
if (!empty($contextpage) && $contextpage != $_SERVER["PHP_SELF"]) {
	$param .= '&contextpage='.urlencode($contextpage);
}
if ($limit > 0 && $limit != $conf->liste_limit) {
	$param .= '&limit='.((int) $limit);
}
if ($optioncss != '') {
	$param .= '&optioncss='.urlencode($optioncss);
}
if ($search_ref) {
	$param .= '&search_ref='.urlencode($search_ref);
}
if ($search_label) {
	$param .= '&search_label='.urlencode($search_label);
}
if ($search_datep_start) {
	$param .= '&search_datep_start='.urlencode($search_datep_start);
}
if ($search_datep_end) {
	$param .= '&search_datep_end='.urlencode($search_datep_end);
}
if ($search_datev_start) {
	$param .= '&search_datev_start='.urlencode($search_datev_start);
}
if ($search_datev_end) {
	$param .= '&search_datev_end='.urlencode($search_datev_end);
}
if ($search_type_id > 0) {
	$param .= '&search_type_id='.urlencode((string) ($search_type_id));
}
if ($search_amount_deb) {
	$param .= '&search_amount_deb='.urlencode($search_amount_deb);
}
if ($search_amount_cred) {
	$param .= '&search_amount_cred='.urlencode($search_amount_cred);
}
if ($search_bank_account > 0) {
	$param .= '&search_account='.urlencode((string) ($search_bank_account));
}
if ($search_accountancy_account > 0) {
	$param .= '&search_accountancy_account='.urlencode($search_accountancy_account);
}
if ($search_accountancy_subledger > 0) {
	$param .= '&search_accountancy_subledger='.urlencode($search_accountancy_subledger);
}

$url = DOL_URL_ROOT.'/compta/bank/various_payment/card.php?action=create';
if (!empty($socid)) {
	$url .= '&socid='.urlencode((string) ($socid));
}

// List of mass actions available
$arrayofmassactions = array();
$massactionbutton = $form->selectMassAction('', $arrayofmassactions);

print '<form method="POST" id="searchFormList" action="'.$_SERVER["PHP_SELF"].'">'."\n";
if ($optioncss != '') {
	print '<input type="hidden" name="optioncss" value="'.$optioncss.'">';
}
print '<input type="hidden" name="token" value="'.newToken().'">';
print '<input type="hidden" name="formfilteraction" id="formfilteraction" value="list">';
print '<input type="hidden" name="action" value="list">';
print '<input type="hidden" name="sortfield" value="'.$sortfield.'">';
print '<input type="hidden" name="sortorder" value="'.$sortorder.'">';
print '<input type="hidden" name="page" value="'.$page.'">';
print '<input type="hidden" name="contextpage" value="'.$contextpage.'">';
print '<input type="hidden" name="page_y" value="">';
print '<input type="hidden" name="mode" value="'.$mode.'">';

$newcardbutton  = '';
$newcardbutton .= dolGetButtonTitle($langs->trans('ViewList'), '', 'fa fa-bars imgforviewmode', $_SERVER["PHP_SELF"].'?mode=common'.preg_replace('/(&|\?)*mode=[^&]+/', '', $param), '', ((empty($mode) || $mode == 'common') ? 2 : 1), array('morecss' => 'reposition'));
$newcardbutton .= dolGetButtonTitle($langs->trans('ViewKanban'), '', 'fa fa-th-list imgforviewmode', $_SERVER["PHP_SELF"].'?mode=kanban'.preg_replace('/(&|\?)*mode=[^&]+/', '', $param), '', ($mode == 'kanban' ? 2 : 1), array('morecss' => 'reposition'));
$newcardbutton .= dolGetButtonTitleSeparator();
$newcardbutton .= dolGetButtonTitle($langs->trans('MenuNewVariousPayment'), '', 'fa fa-plus-circle', $url, '', $user->hasRight('banque', 'modifier'));

print_barre_liste($title, $page, $_SERVER["PHP_SELF"], $param, $sortfield, $sortorder, '', $num, $nbtotalofrecords, 'object_payment', 0, $newcardbutton, '', $limit, 0, 0, 1);

if ($search_all) {
	$setupstring = '';
	foreach ($fieldstosearchall as $key => $val) {
		$fieldstosearchall[$key] = $langs->trans($val);
		$setupstring .= $key."=".$val.";";
	}
	print '<!-- Search done like if VARIOUSPAYMENT_QUICKSEARCH_ON_FIELDS = '.$setupstring.' -->'."\n";
	print '<div class="divsearchfieldfilter">'.$langs->trans("FilterOnInto", $search_all).implode(', ', $fieldstosearchall).'</div>';
}

$arrayofmassactions = array();

$moreforfilter = '';

$varpage = empty($contextpage) ? $_SERVER["PHP_SELF"] : $contextpage;
$htmlofselectarray = $form->multiSelectArrayWithCheckbox('selectedfields', $arrayfields, $varpage, getDolGlobalString('MAIN_CHECKBOX_LEFT_COLUMN'));  // This also change content of $arrayfields with user setup
$selectedfields = ($mode != 'kanban' ? $htmlofselectarray : '');
$selectedfields .= (count($arrayofmassactions) ? $form->showCheckAddButtons('checkforselect', 1) : '');


print '<div class="div-table-responsive">'; // You can use div-table-responsive-no-min if you don't need reserved height for your table
print '<table class="tagtable nobottomiftotal liste'.($moreforfilter ? " listwithfilterbefore" : "").'">'."\n";

// Fields title search
// --------------------------------------------------------------------
print '<tr class="liste_titre_filter">';
// Action column
if (getDolGlobalString('MAIN_CHECKBOX_LEFT_COLUMN')) {
	print '<td class="liste_titre center maxwidthsearch">';
	$searchpicto = $form->showFilterButtons('left');
	print $searchpicto;
	print '</td>';
}

if (getDolGlobalString('MAIN_VIEW_LINE_NUMBER_IN_LIST')) {
	print '<td class="liste_titre">';
	print '</td>';
}

// Ref
if ($arrayfields['ref']['checked']) {
	print '<td class="liste_titre left">';
	print '<input class="flat" type="text" size="3" name="search_ref" value="'.dol_escape_htmltag($search_ref).'">';
	print '</td>';
}

// Label
if ($arrayfields['label']['checked']) {
	print '<td class="liste_titre">';
	print '<input type="text" class="flat" size="10" name="search_label" value="'.dol_escape_htmltag($search_label).'">';
	print '</td>';
}

// Payment date
if ($arrayfields['datep']['checked']) {
	print '<td class="liste_titre center">';
	print '<div class="nowrapfordate">';
	print $form->selectDate($search_datep_start ? $search_datep_start : -1, 'search_date_start', 0, 0, 1, '', 1, 0, 0, '', '', '', '', 1, '', $langs->trans('From'));
	print '</div>';
	print '<div class="nowrapfordate">';
	print $form->selectDate($search_datep_end ? $search_datep_end : -1, 'search_date_end', 0, 0, 1, '', 1, 0, 0, '', '', '', '', 1, '', $langs->trans('to'));
	print '</div>';
	print '</td>';
}

// Value date
if ($arrayfields['datev']['checked']) {
	print '<td class="liste_titre center">';
	print '<div class="nowrapfordate">';
	print $form->selectDate($search_datev_start ? $search_datev_start : -1, 'search_date_value_start', 0, 0, 1, '', 1, 0, 0, '', '', '', '', 1, '', $langs->trans('From'));
	print '</div>';
	print '<div class="nowrapfordate">';
	print $form->selectDate($search_datev_end ? $search_datev_end : -1, 'search_date_value_end', 0, 0, 1, '', 1, 0, 0, '', '', '', '', 1, '', $langs->trans('to'));
	print '</div>';
	print '</td>';
}

// Payment type
if ($arrayfields['type']['checked']) {
	print '<td class="liste_titre center">';
	print $form->select_types_paiements($search_type_id, 'search_type_id', '', 0, 1, 1, 16, 1, 'maxwidth100', 1);
	print '</td>';
}

// Project
if ($arrayfields['project']['checked']) {
	print '<td class="liste_titre">';
	// TODO
	print '</td>';
}

// Bank account
if ($arrayfields['bank']['checked']) {
	print '<td class="liste_titre">';
	$form->select_comptes($search_bank_account, 'search_account', 0, '', 1, '', 0, 'maxwidth100');
	print '</td>';
}

// Bank entry
if ($arrayfields['entry']['checked']) {
	print '<td class="liste_titre left">';
	print '<input name="search_bank_entry" class="flat maxwidth50" type="text" value="'.dol_escape_htmltag($search_bank_entry).'">';
	print '</td>';
}

// Accounting account
if (!empty($arrayfields['account']['checked'])) {
	print '<td class="liste_titre">';
	print '<div class="nowrap">';
	print $formaccounting->select_account($search_accountancy_account, 'search_accountancy_account', 1, array(), 1, 1, 'maxwidth200');
	print '</div>';
	print '</td>';
}

// Subledger account
if (!empty($arrayfields['subledger']['checked'])) {
	print '<td class="liste_titre">';
	print '<div class="nowrap">';
	print $formaccounting->select_auxaccount($search_accountancy_subledger, 'search_accountancy_subledger', 1, 'maxwidth200');
	print '</div>';
	print '</td>';
}

// Debit
if (!empty($arrayfields['debit']['checked'])) {
	print '<td class="liste_titre right">';
	print '<input name="search_amount_deb" class="flat maxwidth50" type="text" value="'.dol_escape_htmltag($search_amount_deb).'">';
	print '</td>';
}

// Credit
if ($arrayfields['credit']['checked']) {
	print '<td class="liste_titre right">';
	print '<input name="search_amount_cred" class="flat maxwidth50" type="text" size="8" value="'.dol_escape_htmltag($search_amount_cred).'">';
	print '</td>';
}

if (!getDolGlobalString('MAIN_CHECKBOX_LEFT_COLUMN')) {
	print '<td class="liste_titre center maxwidthsearch">';
	$searchpicto = $form->showFilterButtons();
	print $searchpicto;
	print '</td>';
}

print '</tr>'."\n";

$totalarray = array();
$totalarray['nbfield'] = 0;

// Fields title label
// --------------------------------------------------------------------
print '<tr class="liste_titre">';
// Action column
if (getDolGlobalString('MAIN_CHECKBOX_LEFT_COLUMN')) {
	print getTitleFieldOfList($selectedfields, 0, $_SERVER["PHP_SELF"], '', '', '', '', $sortfield, $sortorder, 'center maxwidthsearch ')."\n";
	$totalarray['nbfield']++;
}
if (getDolGlobalString('MAIN_VIEW_LINE_NUMBER_IN_LIST')) {
	print_liste_field_titre('#', $_SERVER['PHP_SELF'], '', '', $param, '', $sortfield, $sortorder);
	$totalarray['nbfield']++;
}

if ($arrayfields['ref']['checked']) {
	print_liste_field_titre($arrayfields['ref']['label'], $_SERVER["PHP_SELF"], 'v.rowid', '', $param, '', $sortfield, $sortorder);
	$totalarray['nbfield']++;
}
if ($arrayfields['label']['checked']) {
	print_liste_field_titre($arrayfields['label']['label'], $_SERVER["PHP_SELF"], 'v.label', '', $param, '', $sortfield, $sortorder);
	$totalarray['nbfield']++;
}
if ($arrayfields['datep']['checked']) {
	print_liste_field_titre($arrayfields['datep']['label'], $_SERVER["PHP_SELF"], 'v.datep,v.rowid', '', $param, '', $sortfield, $sortorder, 'center ');
	$totalarray['nbfield']++;
}
if ($arrayfields['datev']['checked']) {
	print_liste_field_titre($arrayfields['datev']['label'], $_SERVER["PHP_SELF"], 'v.datev,v.rowid', '', $param, '', $sortfield, $sortorder, 'center ');
	$totalarray['nbfield']++;
}
if ($arrayfields['type']['checked']) {
	print_liste_field_titre($arrayfields['type']['label'], $_SERVER["PHP_SELF"], 'type', '', $param, '', $sortfield, $sortorder, 'center ');
	$totalarray['nbfield']++;
}
if ($arrayfields['project']['checked']) {
	print_liste_field_titre($arrayfields['project']['label'], $_SERVER["PHP_SELF"], 'fk_project', '', $param, '', $sortfield, $sortorder);
	$totalarray['nbfield']++;
}
if ($arrayfields['bank']['checked']) {
	print_liste_field_titre($arrayfields['bank']['label'], $_SERVER["PHP_SELF"], 'ba.label', '', $param, '', $sortfield, $sortorder);
	$totalarray['nbfield']++;
}
if ($arrayfields['entry']['checked']) {
	print_liste_field_titre($arrayfields['entry']['label'], $_SERVER["PHP_SELF"], 'ba.label', '', $param, '', $sortfield, $sortorder);
	$totalarray['nbfield']++;
}
if (!empty($arrayfields['account']['checked'])) {
	print_liste_field_titre($arrayfields['account']['label'], $_SERVER["PHP_SELF"], 'v.accountancy_code', '', $param, '', $sortfield, $sortorder, 'left ');
	$totalarray['nbfield']++;
}
if (!empty($arrayfields['subledger']['checked'])) {
	print_liste_field_titre($arrayfields['subledger']['label'], $_SERVER["PHP_SELF"], 'v.subledger_account', '', $param, '', $sortfield, $sortorder, 'left ');
	$totalarray['nbfield']++;
}
if ($arrayfields['debit']['checked']) {
	print_liste_field_titre($arrayfields['debit']['label'], $_SERVER["PHP_SELF"], 'v.amount', '', $param, '', $sortfield, $sortorder, 'right ');
	$totalarray['nbfield']++;
}
if ($arrayfields['credit']['checked']) {
	print_liste_field_titre($arrayfields['credit']['label'], $_SERVER["PHP_SELF"], 'v.amount', '', $param, '', $sortfield, $sortorder, 'right ');
	$totalarray['nbfield']++;
}
// Extra fields
include DOL_DOCUMENT_ROOT.'/core/tpl/extrafields_list_search_title.tpl.php';
// Hook fields
$parameters = array('arrayfields' => $arrayfields, 'param' => $param, 'sortfield' => $sortfield, 'sortorder' => $sortorder, 'totalarray' => &$totalarray);
$reshook = $hookmanager->executeHooks('printFieldListTitle', $parameters, $object, $action); // Note that $action and $object may have been modified by hook
print $hookmanager->resPrint;
// Action column
if (!getDolGlobalString('MAIN_CHECKBOX_LEFT_COLUMN')) {
	print getTitleFieldOfList($selectedfields, 0, $_SERVER["PHP_SELF"], '', '', '', '', $sortfield, $sortorder, 'center maxwidthsearch ')."\n";
	$totalarray['nbfield']++;
}
print '</tr>'."\n";


// Loop on record
// --------------------------------------------------------------------
$i = 0;
$savnbfield = $totalarray['nbfield'];
$totalarray = array();
$totalarray['nbfield'] = 0;
$totalarray['val']['total_cred'] = 0;
$totalarray['val']['total_deb'] = 0;
$imaxinloop = ($limit ? min($num, $limit) : $num);
while ($i < $imaxinloop) {
	$obj = $db->fetch_object($resql);
	if (empty($obj)) {
		break; // Should not happen
	}

	$variousstatic->id = $obj->rowid;
	$variousstatic->ref = $obj->rowid;
	$variousstatic->label = $obj->label;
	$variousstatic->datep = $obj->datep;
	$variousstatic->type_payment = $obj->payment_code;
	$bankline->fetch($obj->fk_bank);
	$variousstatic->fk_bank = $bankline->getNomUrl(1);
	$variousstatic->amount = $obj->amount;

<<<<<<< HEAD
	$accountingaccount->fetch('', $obj->accountancy_code, 1);
=======
	$accountingaccount->fetch(0, $obj->accountancy_code, 1);
>>>>>>> cc80841a
	$variousstatic->accountancy_code = $accountingaccount->getNomUrl(0, 0, 1, $obj->accountingaccount, 1);

	if ($mode == 'kanban') {
		if ($i == 0) {
			print '<tr class="trkanban"><td colspan="'.$savnbfield.'">';
			print '<div class="box-flex-container kanban">';
		}
		// Output Kanban
		print $variousstatic->getKanbanView('', array('selected' => in_array($object->id, $arrayofselected)));
		if ($i == ($imaxinloop) - 1) {
			print '</div>';
			print '</td></tr>';
		}
	} else {
		// Show here line of result
		$j = 0;
		print '<tr data-rowid="'.$object->id.'" class="oddeven">';
		// Action column
		if (getDolGlobalString('MAIN_CHECKBOX_LEFT_COLUMN')) {
			print '<td></td>';
			if (!$i) {
				$totalarray['nbfield']++;
			}
		}

		// No
		if (getDolGlobalString('MAIN_VIEW_LINE_NUMBER_IN_LIST')) {
			print '<td>'.(($offset * $limit) + $i).'</td>';
		}

		// Ref
		if ($arrayfields['ref']['checked']) {
			print '<td>'.$variousstatic->getNomUrl(1)."</td>";
			if (!$i) {
				$totalarray['nbfield']++;
			}
		}

		// Label payment
		if ($arrayfields['label']['checked']) {
			print '<td class="tdoverflowmax150" title="'.$variousstatic->label.'">'.$variousstatic->label."</td>";
			if (!$i) {
				$totalarray['nbfield']++;
			}
		}

		// Date payment
		if ($arrayfields['datep']['checked']) {
			print '<td class="center">'.dol_print_date($db->jdate($obj->datep), 'day')."</td>";
			if (!$i) {
				$totalarray['nbfield']++;
			}
		}


		// Date value
		if ($arrayfields['datev']['checked']) {
			print '<td class="center">'.dol_print_date($db->jdate($obj->datev), 'day')."</td>";
			if (!$i) {
				$totalarray['nbfield']++;
			}
		}

		// Type
		if ($arrayfields['type']['checked']) {
			print '<td class="center">';
			if ($obj->payment_code) {
				print $langs->trans("PaymentTypeShort".$obj->payment_code);
				print ' ';
			}
			print $obj->num_payment;
			print '</td>';
			if (!$i) {
				$totalarray['nbfield']++;
			}
		}

		// Project
		if ($arrayfields['project']['checked']) {
			print '<td class="nowraponall">';
			if ($obj->fk_project > 0) {
				$proj->fetch($obj->fk_project);
				print $proj->getNomUrl(1);
			}
			print '</td>';
			if (!$i) {
				$totalarray['nbfield']++;
			}
		}

		// Bank account
		if ($arrayfields['bank']['checked']) {
			print '<td class="nowraponall">';
			if ($obj->bid > 0) {
				$accountstatic->id = $obj->bid;
				$accountstatic->ref = $obj->bref;
				$accountstatic->number = $obj->bnumber;

				if (isModEnabled('accounting')) {
					$accountstatic->account_number = $obj->bank_account_number;
					$accountingjournal->fetch($obj->accountancy_journal);
					$accountstatic->accountancy_journal = $accountingjournal->getNomUrl(0, 1, 1, '', 1);
				}

				$accountstatic->label = $obj->blabel;
				print $accountstatic->getNomUrl(1);
			} else {
				print '&nbsp;';
			}
			print '</td>';
			if (!$i) {
				$totalarray['nbfield']++;
			}
		}

		// Bank entry
		if ($arrayfields['entry']['checked']) {
			$bankline->fetch($obj->fk_bank);
			print '<td>'.$bankline->getNomUrl(1).'</td>';
			if (!$i) {
				$totalarray['nbfield']++;
			}
		}

		// Accounting account
		if (!empty($arrayfields['account']['checked'])) {
			require_once DOL_DOCUMENT_ROOT.'/core/lib/accounting.lib.php';
<<<<<<< HEAD
			$result = $accountingaccount->fetch('', $obj->accountancy_code, 1);
=======
			$result = $accountingaccount->fetch(0, $obj->accountancy_code, 1);
>>>>>>> cc80841a
			if ($result > 0) {
				print '<td class="tdoverflowmax150" title="'.dol_escape_htmltag($obj->accountancy_code.' '.$accountingaccount->label).'">'.$accountingaccount->getNomUrl(0, 1, 1, '', 1).'</td>';
			} else {
				print '<td></td>';
			}
			if (!$i) {
				$totalarray['nbfield']++;
			}
		}

		// Accounting subledger account
		if (!empty($arrayfields['subledger']['checked'])) {
			print '<td class="tdoverflowmax150">'.length_accounta($obj->subledger_account).'</td>';
			if (!$i) {
				$totalarray['nbfield']++;
			}
		}

		// Debit
		if ($arrayfields['debit']['checked']) {
			print '<td class="nowrap right">';
			if ($obj->sens == 0) {
				print '<span class="amount">'.price($obj->amount).'</span>';
				$totalarray['val']['total_deb'] += $obj->amount;
			}
			if (!$i) {
				$totalarray['nbfield']++;
			}
			if (!$i) {
				$totalarray['pos'][$totalarray['nbfield']] = 'total_deb';
			}
			print '</td>';
		}

		// Credit
		if ($arrayfields['credit']['checked']) {
			print '<td class="nowrap right">';
			if ($obj->sens == 1) {
				print '<span class="amount">'.price($obj->amount).'</span>';
				$totalarray['val']['total_cred'] += $obj->amount;
			}
			if (!$i) {
				$totalarray['nbfield']++;
			}
			if (!$i) {
				$totalarray['pos'][$totalarray['nbfield']] = 'total_cred';
			}
			print '</td>';
		}

		if (!getDolGlobalString('MAIN_CHECKBOX_LEFT_COLUMN')) {
			print '<td></td>';
			if (!$i) {
				$totalarray['nbfield']++;
			}
		}

		print '</tr>'."\n";
	}
	$i++;
}

// Show total line
include DOL_DOCUMENT_ROOT.'/core/tpl/list_print_total.tpl.php';

// If no record found
if ($num == 0) {
	$colspan = 1;
	foreach ($arrayfields as $key => $val) {
		if (!empty($val['checked'])) {
			$colspan++;
		}
	}
	print '<tr><td colspan="'.$colspan.'"><span class="opacitymedium">'.$langs->trans("NoRecordFound").'</span></td></tr>';
}

$db->free($resql);

$parameters = array('arrayfields' => $arrayfields, 'sql' => $sql);
$reshook = $hookmanager->executeHooks('printFieldListFooter', $parameters, $object); // Note that $action and $object may have been modified by hook
print $hookmanager->resPrint;

print '</table>'."\n";
print '</div>'."\n";

print '</form>'."\n";


// End of page
llxFooter();
$db->close();<|MERGE_RESOLUTION|>--- conflicted
+++ resolved
@@ -1,11 +1,7 @@
 <?php
 /* Copyright (C) 2017-2024	Alexandre Spangaro			<alexandre@inovea-conseil.com>
  * Copyright (C) 2017       Laurent Destailleur			<eldy@users.sourceforge.net>
-<<<<<<< HEAD
- * Copyright (C) 2018       Frédéric France				<frederic.france@netlogic.fr>
-=======
  * Copyright (C) 2018-2024  Frédéric France				<frederic.france@free.fr>
->>>>>>> cc80841a
  * Copyright (C) 2020       Tobias Sekan				<tobias.sekan@startmail.com>
  * Copyright (C) 2024		MDW							<mdeweerd@users.noreply.github.com>
  *
@@ -93,11 +89,7 @@
 $pageprev = $page - 1;
 $pagenext = $page + 1;
 
-<<<<<<< HEAD
-// Initialize technical objects
-=======
 // Initialize a technical objects
->>>>>>> cc80841a
 $object = new PaymentVarious($db);
 $extrafields = new ExtraFields($db);
 //$diroutputmassaction = $conf->mymodule->dir_output.'/temp/massgeneration/'.$user->id;
@@ -376,11 +368,7 @@
 // Output page
 // --------------------------------------------------------------------
 
-<<<<<<< HEAD
-llxHeader('', $title, $help_url, 0, 0, '', '', '', 'bodyforlist');
-=======
 llxHeader('', $title, $help_url, '', 0, 0, '', '', '', 'bodyforlist');
->>>>>>> cc80841a
 
 $arrayofselected = is_array($toselect) ? $toselect : array();
 
@@ -713,11 +701,7 @@
 	$variousstatic->fk_bank = $bankline->getNomUrl(1);
 	$variousstatic->amount = $obj->amount;
 
-<<<<<<< HEAD
-	$accountingaccount->fetch('', $obj->accountancy_code, 1);
-=======
 	$accountingaccount->fetch(0, $obj->accountancy_code, 1);
->>>>>>> cc80841a
 	$variousstatic->accountancy_code = $accountingaccount->getNomUrl(0, 0, 1, $obj->accountingaccount, 1);
 
 	if ($mode == 'kanban') {
@@ -845,11 +829,7 @@
 		// Accounting account
 		if (!empty($arrayfields['account']['checked'])) {
 			require_once DOL_DOCUMENT_ROOT.'/core/lib/accounting.lib.php';
-<<<<<<< HEAD
-			$result = $accountingaccount->fetch('', $obj->accountancy_code, 1);
-=======
 			$result = $accountingaccount->fetch(0, $obj->accountancy_code, 1);
->>>>>>> cc80841a
 			if ($result > 0) {
 				print '<td class="tdoverflowmax150" title="'.dol_escape_htmltag($obj->accountancy_code.' '.$accountingaccount->label).'">'.$accountingaccount->getNomUrl(0, 1, 1, '', 1).'</td>';
 			} else {
