--- conflicted
+++ resolved
@@ -116,16 +116,10 @@
 if ($search_label)					$sql.=natural_search(array('v.label'), $search_label);
 if ($search_amount_deb)				$sql.=natural_search("v.amount", $search_amount_deb, 1);
 if ($search_amount_cred)			$sql.=natural_search("v.amount", $search_amount_cred, 1);
-<<<<<<< HEAD
-if ($search_account > 0)			$sql.=" AND b.fk_account=".$search_account;
-if ($search_date)					$sql.=" AND v.datep=".$search_date;
-if ($search_accountancy_code > 0)	$sql.=" AND v.accountancy_code=".$search_accountancy_code;
-if ($search_subledger_account > 0)	$sql.=" AND v.subledger_account=".$search_subledger_account;
-=======
 if ($search_account > 0)			$sql.=" AND b.fk_account=".$db->escape($search_account);
-if ($search_date)					$sql.=" AND v.datep = '".$db->idate($search_date)."'";
-if ($search_accountancy_code > 0)	$sql.=" AND v.accountancy_code=".$db->escape($search_accountancy_code);
->>>>>>> 65b702d8
+if ($search_date)					$sql.=" AND v.datep=  '".$db->idate($search_date)."'";
+if ($search_accountancy_code > 0)	$sql.=" AND v.accountancy_code= ".$db->escape($search_accountancy_code);
+if ($search_subledger_account > 0)	$sql.=" AND v.subledger_account= ".$db->escape($search_subledger_account);
 if ($typeid > 0) $sql .= " AND v.fk_typepayment=".$typeid;
 if ($filtre) {
 	$filtre=str_replace(":", "=", $filtre);
