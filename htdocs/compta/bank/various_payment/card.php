<?php
/* Copyright (C) 2017-2019  Alexandre Spangaro      <aspangaro@open-dsi.fr>
 * Copyright (C) 2018       Frédéric France         <frederic.france@netlogic.fr>
 *
 * This program is free software; you can redistribute it and/or modify
 * it under the terms of the GNU General Public License as published by
 * the Free Software Foundation; either version 3 of the License, or
 * (at your option) any later version.
 *
 * This program is distributed in the hope that it will be useful,
 * but WITHOUT ANY WARRANTY; without even the implied warranty of
 * MERCHANTABILITY or FITNESS FOR A PARTICULAR PURPOSE.  See the
 * GNU General Public License for more details.
 *
 * You should have received a copy of the GNU General Public License
 * along with this program. If not, see <http://www.gnu.org/licenses/>.
 */

/**
 *  \file       htdocs/compta/bank/various_expenses/card.php
 *  \ingroup    bank
 *  \brief      Page of various expenses
 */

require '../../../main.inc.php';
require_once DOL_DOCUMENT_ROOT.'/core/lib/bank.lib.php';
require_once DOL_DOCUMENT_ROOT.'/core/lib/date.lib.php';
require_once DOL_DOCUMENT_ROOT.'/compta/bank/class/paymentvarious.class.php';
require_once DOL_DOCUMENT_ROOT.'/compta/bank/class/account.class.php';
require_once DOL_DOCUMENT_ROOT.'/core/class/html.formaccounting.class.php';
require_once DOL_DOCUMENT_ROOT.'/accountancy/class/accountingaccount.class.php';
require_once DOL_DOCUMENT_ROOT.'/accountancy/class/accountingjournal.class.php';
if (! empty($conf->projet->enabled))
{
	require_once DOL_DOCUMENT_ROOT.'/projet/class/project.class.php';
	require_once DOL_DOCUMENT_ROOT.'/core/class/html.formprojet.class.php';
}

// Load translation files required by the page
$langs->loadLangs(array("compta", "banks", "bills", "users", "accountancy"));

// Get parameters
$id			= GETPOST('id', 'int');
$action		= GETPOST('action', 'alpha');
$cancel		= GETPOST('cancel', 'aZ09');
$backtopage	= GETPOST('backtopage', 'alpha');

<<<<<<< HEAD
$accountid=GETPOST("accountid",'int') > 0 ? GETPOST("accountid",'int') : 0;
$label=GETPOST("label",'alpha');
$sens=GETPOST("sens",'int');
$amount=GETPOST("amount",'alpha');
$paymenttype=GETPOST("paymenttype",'int');
$accountancy_code=GETPOST("accountancy_code",'int');
$subledger_account=GETPOST("subledger_account",'int');
$projectid = (GETPOST('projectid','int') ? GETPOST('projectid', 'int') : GETPOST('fk_project','int'));
=======
$accountid=GETPOST("accountid") > 0 ? GETPOST("accountid", "int") : 0;
$label=GETPOST("label", "alpha");
$sens=GETPOST("sens", "int");
$amount=GETPOST("amount");
$paymenttype=GETPOST("paymenttype");
$accountancy_code=GETPOST("accountancy_code", "int");
$projectid = (GETPOST('projectid', 'int') ? GETPOST('projectid', 'int') : GETPOST('fk_project', 'int'));
>>>>>>> 5516cb06

// Security check
$socid = GETPOST("socid", "int");
if ($user->societe_id) $socid=$user->societe_id;
$result = restrictedArea($user, 'banque', '', '', '');

$object = new PaymentVarious($db);

// Initialize technical object to manage hooks of page. Note that conf->hooks_modules contains array of hook context
$hookmanager->initHooks(array('variouscard','globalcard'));



/**
 * Actions
 */

$parameters=array();
$reshook=$hookmanager->executeHooks('doActions', $parameters, $object, $action);    // Note that $action and $object may have been modified by some hooks
if ($reshook < 0) setEventMessages($hookmanager->error, $hookmanager->errors, 'errors');

if (empty($reshook))
{
	// Link to a project
	if ($action == 'classin' && $user->rights->banque->modifier)
	{
		$object->fetch($id);
		$object->setProject(GETPOST('projectid'));
	}

	if ($cancel)
	{
		if ($action != 'addlink')
		{
			$urltogo=$backtopage?$backtopage:dol_buildpath('/compta/bank/various_payment/list.php', 1);
			header("Location: ".$urltogo);
			exit;
		}
		if ($id > 0 || ! empty($ref)) $ret = $object->fetch($id, $ref);
		$action='';
	}

	if ($action == 'add')
	{
		$error=0;

		$datep=dol_mktime(12, 0, 0, GETPOST("datepmonth", 'int'), GETPOST("datepday", 'int'), GETPOST("datepyear", 'int'));
		$datev=dol_mktime(12, 0, 0, GETPOST("datevmonth", 'int'), GETPOST("datevday", 'int'), GETPOST("datevyear", 'int'));
		if (empty($datev)) $datev=$datep;

		$object->ref='';	// TODO
		$object->accountid=GETPOST("accountid", 'int') > 0 ? GETPOST("accountid", "int") : 0;
		$object->datev=$datev;
		$object->datep=$datep;
		$object->amount=price2num(GETPOST("amount", 'alpha'));
		$object->label=GETPOST("label", 'none');
		$object->note=GETPOST("note", 'none');
		$object->type_payment=GETPOST("paymenttype", 'int') > 0 ? GETPOST("paymenttype", "int") : 0;
		$object->num_payment=GETPOST("num_payment", 'alpha');
		$object->fk_user_author=$user->id;
<<<<<<< HEAD
		$object->accountancy_code=GETPOST("accountancy_code") > 0 ? GETPOST("accountancy_code","int") : "";
        $object->subledger_account=GETPOST("subledger_account") > 0 ? GETPOST("subledger_account","int") : "";
=======
		$object->accountancy_code=GETPOST("accountancy_code") > 0 ? GETPOST("accountancy_code", "int") : "";
>>>>>>> 5516cb06
		$object->sens=GETPOST('sens');
		$object->fk_project= GETPOST('fk_project', 'int');

		if (empty($datep) || empty($datev))
		{
			$langs->load('errors');
			setEventMessages($langs->trans("ErrorFieldRequired", $langs->transnoentitiesnoconv("Date")), null, 'errors');
			$error++;
		}
		if (empty($object->type_payment) || $object->type_payment < 0)
		{
			$langs->load('errors');
			setEventMessages($langs->trans("ErrorFieldRequired", $langs->transnoentitiesnoconv("PaymentMode")), null, 'errors');
			$error++;
		}
		if (empty($object->amount))
		{
			$langs->load('errors');
			setEventMessages($langs->trans("ErrorFieldRequired", $langs->transnoentitiesnoconv("Amount")), null, 'errors');
			$error++;
		}
		if (! empty($conf->banque->enabled) && ! $object->accountid > 0)
		{
			$langs->load('errors');
			setEventMessages($langs->trans("ErrorFieldRequired", $langs->transnoentitiesnoconv("BankAccount")), null, 'errors');
			$error++;
		}
		if (! empty($conf->accounting->enabled) && ! $object->accountancy_code)
		{
			$langs->load('errors');
			setEventMessages($langs->trans("ErrorFieldRequired", $langs->transnoentitiesnoconv("AccountAccounting")), null, 'errors');
			$error++;
		}

		if (! $error)
		{
			$db->begin();

			$ret=$object->create($user);
			if ($ret > 0)
			{
				$db->commit();
				$urltogo=($backtopage ? $backtopage : DOL_URL_ROOT.'/compta/bank/various_payment/list.php');
				header("Location: ".$urltogo);
				exit;
			}
			else
			{
				$db->rollback();
				setEventMessages($object->error, $object->errors, 'errors');
				$action="create";
			}
		}

		$action='create';
	}

	if ($action == 'delete')
	{
		$result=$object->fetch($id);

		if ($object->rappro == 0)
		{
			$db->begin();

			$ret=$object->delete($user);
			if ($ret > 0)
			{
				if ($object->fk_bank)
				{
					$accountline=new AccountLine($db);
					$result=$accountline->fetch($object->fk_bank);
					if ($result > 0) $result=$accountline->delete($user);	// $result may be 0 if not found (when bank entry was deleted manually and fk_bank point to nothing)
				}

				if ($result >= 0)
				{
					$db->commit();
					header("Location: ".DOL_URL_ROOT.'/compta/bank/various_payment/list.php');
					exit;
				}
				else
				{
					$object->error=$accountline->error;
					$db->rollback();
					setEventMessages($object->error, $object->errors, 'errors');
				}
			}
			else
			{
				$db->rollback();
				setEventMessages($object->error, $object->errors, 'errors');
			}
		}
		else
		{
			setEventMessages('Error try do delete a line linked to a conciliated bank transaction', null, 'errors');
		}
	}
}


/*
 *	View
 */

llxHeader("", $langs->trans("VariousPayment"));

$form = new Form($db);
if (! empty($conf->accounting->enabled)) $formaccounting = new FormAccounting($db);
if (! empty($conf->projet->enabled)) $formproject = new FormProjets($db);

if ($id)
{
	$object = new PaymentVarious($db);
	$result = $object->fetch($id);
	if ($result <= 0)
	{
		dol_print_error($db);
		exit;
	}
}

/* ************************************************************************** */
/*                                                                            */
/* Create mode                                                                */
/*                                                                            */
/* ************************************************************************** */
if ($action == 'create')
{
	print '<form action="'.$_SERVER["PHP_SELF"].'" method="POST">';
	print '<input type="hidden" name="token" value="'.$_SESSION['newtoken'].'">';
	print '<input type="hidden" name="backtopage" value="'.$backtopage.'">';
	print '<input type="hidden" name="action" value="add">';

	print load_fiche_titre($langs->trans("NewVariousPayment"), '', 'title_accountancy.png');

	dol_fiche_head('', '');

	print '<table class="border" width="100%">';

	// Date payment
	print '<tr><td>';
	print $form->editfieldkey('DatePayment', 'datep', '', $object, 0, 'string', '', 1).'</td><td>';
	print $form->selectDate((empty($datep)?-1:$datep), "datep", '', '', '', 'add', 1, 1);
	print '</td></tr>';

	// Date value for bank
	print '<tr><td>';
	print $form->editfieldkey('DateValue', 'datev', '', $object, 0).'</td><td>';
	print $form->selectDate((empty($datev)?-1:$datev), "datev", '', '', '', 'add', 1, 1);
	print '</td></tr>';

	// Label
	print '<tr><td>';
	print $form->editfieldkey('Label', 'label', '', $object, 0, 'string', '', 1).'</td><td>';
	print '<input name="label" id="label" class="minwidth300" value="'.($label?$label:$langs->trans("VariousPayment")).'">';
	print '</td></tr>';

	// Sens
	print '<tr><td>';
	print $form->editfieldkey('Sens', 'sens', '', $object, 0, 'string', '', 1).'</td><td>';
    $sensarray=array( '0' => $langs->trans("Debit"), '1' => $langs->trans("Credit"));
    print $form->selectarray('sens', $sensarray, $sens);
	print '</td></tr>';

	// Amount
	print '<tr><td>';
	print $form->editfieldkey('Amount', 'amount', '', $object, 0, 'string', '', 1).'</td><td>';
	print '<input name="amount" id="amount" class="minwidth100" value="'.$amount.'">';
	print '</td></tr>';

	// Bank
	if (! empty($conf->banque->enabled))
	{
		print '<tr><td>';
		print $form->editfieldkey('BankAccount', 'selectaccountid', '', $object, 0, 'string', '', 1).'</td><td>';
		$form->select_comptes($accountid, "accountid", 0, '', 1);  // Affiche liste des comptes courant
		print '</td></tr>';
	}

	// Type payment
	print '<tr><td>';
	print $form->editfieldkey('PaymentMode', 'selectpaymenttype', '', $object, 0, 'string', '', 1).'</td><td>';
	$form->select_types_paiements($paymenttype, "paymenttype");
	print '</td></tr>';

	// Number
	if (! empty($conf->banque->enabled))
	{
		// Number
		print '<tr><td><label for="num_payment">'.$langs->trans('Numero');
		print ' <em>('.$langs->trans("ChequeOrTransferNumber").')</em>';
		print '</label></td>';
		print '<td><input name="num_payment" id="num_payment" type="text" value="'.GETPOST("num_payment").'"></td></tr>'."\n";
	}

	// Accountancy account
	if (! empty($conf->accounting->enabled))
	{
		print '<tr><td class="fieldrequired">'.$langs->trans("AccountAccounting").'</td>';
        print '<td>';
		print $formaccounting->select_account($accountancy_code, 'accountancy_code', 1, null, 1, 1, '');
        print '</td></tr>';
	}
	else // For external software
	{
		print '<tr><td>'.$langs->trans("AccountAccounting").'</td>';
		print '<td class="maxwidthonsmartphone"><input class="minwidth100" name="accountancy_code" value="'.$accountancy_code.'">';
		print '</td></tr>';
	}

    // Subledger account
    if (! empty($conf->accounting->enabled))
    {
        print '<tr><td>'.$langs->trans("SubledgerAccount").'</td>';
        print '<td>';
        if (! empty($conf->global->ACCOUNTANCY_COMBO_FOR_AUX))
        {
            print $formaccounting->select_auxaccount($subledger_account, 'subledger_account', 1, '');
        }
        else
        {
            print '<input type="text" name="subledger_account" value="'.$subledger_account.'">';
        }
        print '</td></tr>';
    }
    else // For external software
    {
        print '<tr><td>'.$langs->trans("SubledgerAccount").'</td>';
        print '<td class="maxwidthonsmartphone"><input class="minwidth100" name="subledger_account" value="'.$subledger_account.'">';
        print '</td></tr>';
    }

	// Project
	if (! empty($conf->projet->enabled))
	{
		$formproject=new FormProjets($db);

		// Associated project
		$langs->load("projects");

		print '<tr><td>'.$langs->trans("Project").'</td><td>';

		$numproject=$formproject->select_projects(-1, $projectid, 'fk_project', 0, 0, 1, 1);

		print '</td></tr>';
	}

	// Other attributes
	$parameters=array();
	$reshook=$hookmanager->executeHooks('formObjectOptions', $parameters, $object, $action);    // Note that $action and $object may have been modified by hook
	print $hookmanager->resPrint;

	print '</table>';

	dol_fiche_end();

	print '<div class="center">';
	print '<input type="submit" class="button" value="'.$langs->trans("Save").'">';
	print ' &nbsp; ';
	print '<input type="button" class="button" value="'.$langs->trans("Cancel").'" onclick="javascript:history.go(-1)">';
	print '</div>';

	print '</form>';
}


/* ************************************************************************** */
/*                                                                            */
/* View mode                                                                  */
/*                                                                            */
/* ************************************************************************** */

if ($id)
{
	$head=various_payment_prepare_head($object);

	dol_fiche_head($head, 'card', $langs->trans("VariousPayment"), -1, 'payment');

	$morehtmlref='<div class="refidno">';
	// Project
	if (! empty($conf->projet->enabled))
	{
		$langs->load("projects");
		$morehtmlref.=$langs->trans('Project') . ' ';
		if ($user->rights->banque->modifier)
		{
			if ($action != 'classify')
				$morehtmlref.='<a href="' . $_SERVER['PHP_SELF'] . '?action=classify&amp;id=' . $object->id . '">' . img_edit($langs->transnoentitiesnoconv('SetProject')) . '</a> : ';
				if ($action == 'classify') {
					//$morehtmlref.=$form->form_project($_SERVER['PHP_SELF'] . '?id=' . $object->id, $object->socid, $object->fk_project, 'projectid', 0, 0, 1, 1);
					$morehtmlref.='<form method="post" action="'.$_SERVER['PHP_SELF'].'?id='.$object->id.'">';
					$morehtmlref.='<input type="hidden" name="action" value="classin">';
					$morehtmlref.='<input type="hidden" name="token" value="'.$_SESSION['newtoken'].'">';
					$morehtmlref.=$formproject->select_projects(0, $object->fk_project, 'projectid', $maxlength, 0, 1, 0, 1, 0, 0, '', 1);
					$morehtmlref.='<input type="submit" class="button valignmiddle" value="'.$langs->trans("Modify").'">';
					$morehtmlref.='</form>';
				} else {
					$morehtmlref.=$form->form_project($_SERVER['PHP_SELF'] . '?id=' . $object->id, $object->socid, $object->fk_project, 'none', 0, 0, 0, 1);
				}
		} else {
			if (! empty($object->fk_project)) {
				$proj = new Project($db);
				$proj->fetch($object->fk_project);
				$morehtmlref.=$proj->getNomUrl(1);
			} else {
				$morehtmlref.='';
			}
		}
	}
	$morehtmlref.='</div>';
	$linkback = '<a href="'.DOL_URL_ROOT.'/compta/bank/various_payment/list.php?restore_lastsearch_values=1'.(! empty($socid)?'&socid='.$socid:'').'">'.$langs->trans("BackToList").'</a>';

	dol_banner_tab($object, 'id', $linkback, 1, 'rowid', 'ref', $morehtmlref, '', 0, '', $morehtmlright);

	print '<div class="fichecenter">';
	print '<div class="underbanner clearboth"></div>';

	print '<table class="border" width="100%">';

	// Label
	print '<tr><td class="titlefield">'.$langs->trans("Label").'</td><td>'.$object->label.'</td></tr>';

	// Payment date
	print "<tr>";
	print '<td>'.$langs->trans("DatePayment").'</td><td>';
	print dol_print_date($object->datep, 'day');
	print '</td></tr>';

	// Value date
	print '<tr><td>'.$langs->trans("DateValue").'</td><td>';
	print dol_print_date($object->datev, 'day');
	print '</td></tr>';

	// Debit / Credit
	if ($object->sens == '1') $sens = $langs->trans("Credit"); else $sens = $langs->trans("Debit");
	print '<tr><td>'.$langs->trans("Sens").'</td><td>'.$sens.'</td></tr>';

	print '<tr><td>'.$langs->trans("Amount").'</td><td>'.price($object->amount, 0, $outputlangs, 1, -1, -1, $conf->currency).'</td></tr>';

	// Accountancy code
<<<<<<< HEAD
    print '<tr><td class="nowrap">';
    print $langs->trans("AccountAccounting");
    print '</td><td>';
    if (! empty($conf->accounting->enabled))
    {
        $accountingaccount = new AccountingAccount($db);
        $accountingaccount->fetch('',$object->accountancy_code, 1);

        print $accountingaccount->getNomUrl(0,1,1,'',1);
    } else {
        print $object->accountancy_code;
    }
    print '</td></tr>';

    // Subledger account
    print '<tr><td class="nowrap">';
    print $langs->trans("SubledgerAccount");
    print '</td><td>';
    print $object->subledger_account;
    print '</td></tr>';
=======
	print '<tr><td class="nowrap">';
	print $langs->trans("AccountAccounting");
	print '</td><td>';
	if (! empty($conf->accounting->enabled))
	{
		$accountingaccount = new AccountingAccount($db);
		$accountingaccount->fetch('', $object->accountancy_code, 1);

		print $accountingaccount->getNomUrl(0, 1, 1, '', 1);
	} else {
		print $object->accountancy_code;
	}
	print '</td></tr>';
>>>>>>> 5516cb06

	if (! empty($conf->banque->enabled))
	{
		if ($object->fk_account > 0)
		{
			$bankline=new AccountLine($db);
			$bankline->fetch($object->fk_bank);

			print '<tr>';
			print '<td>'.$langs->trans('BankTransactionLine').'</td>';
			print '<td colspan="3">';
			print $bankline->getNomUrl(1, 0, 'showall');
			print '</td>';
			print '</tr>';
		}
	}

	// Other attributes
	$parameters=array('socid'=>$object->id);
	include DOL_DOCUMENT_ROOT . '/core/tpl/extrafields_view.tpl.php';

	print '</table>';

	print '</div>';
	print '</div>';

	print '<div class="clearboth"></div>';

	dol_fiche_end();


	/*
	 * Action buttons
	 */
	print '<div class="tabsAction">'."\n";
	if ($object->rappro == 0)
	{
		if (! empty($user->rights->banque->modifier))
		{
			print '<a class="butActionDelete" href="card.php?id='.$object->id.'&action=delete">'.$langs->trans("Delete").'</a>';
		}
		else
		{
			print '<a class="butActionRefused classfortooltip" href="#" title="'.(dol_escape_htmltag($langs->trans("NotAllowed"))).'">'.$langs->trans("Delete").'</a>';
		}
	}
	else
	{
		print '<a class="butActionRefused classfortooltip" href="#" title="'.$langs->trans("LinkedToAConciliatedTransaction").'">'.$langs->trans("Delete").'</a>';
	}
	print "</div>";
}

// End of page
llxFooter();
$db->close();<|MERGE_RESOLUTION|>--- conflicted
+++ resolved
@@ -45,24 +45,14 @@
 $cancel		= GETPOST('cancel', 'aZ09');
 $backtopage	= GETPOST('backtopage', 'alpha');
 
-<<<<<<< HEAD
-$accountid=GETPOST("accountid",'int') > 0 ? GETPOST("accountid",'int') : 0;
-$label=GETPOST("label",'alpha');
-$sens=GETPOST("sens",'int');
-$amount=GETPOST("amount",'alpha');
-$paymenttype=GETPOST("paymenttype",'int');
-$accountancy_code=GETPOST("accountancy_code",'int');
-$subledger_account=GETPOST("subledger_account",'int');
-$projectid = (GETPOST('projectid','int') ? GETPOST('projectid', 'int') : GETPOST('fk_project','int'));
-=======
 $accountid=GETPOST("accountid") > 0 ? GETPOST("accountid", "int") : 0;
 $label=GETPOST("label", "alpha");
 $sens=GETPOST("sens", "int");
-$amount=GETPOST("amount");
-$paymenttype=GETPOST("paymenttype");
+$amount=GETPOST("amount", "alpha");
+$paymenttype=GETPOST("paymenttype", "int");
 $accountancy_code=GETPOST("accountancy_code", "int");
+$subledger_account=GETPOST("subledger_account", "int");
 $projectid = (GETPOST('projectid', 'int') ? GETPOST('projectid', 'int') : GETPOST('fk_project', 'int'));
->>>>>>> 5516cb06
 
 // Security check
 $socid = GETPOST("socid", "int");
@@ -123,12 +113,10 @@
 		$object->type_payment=GETPOST("paymenttype", 'int') > 0 ? GETPOST("paymenttype", "int") : 0;
 		$object->num_payment=GETPOST("num_payment", 'alpha');
 		$object->fk_user_author=$user->id;
-<<<<<<< HEAD
-		$object->accountancy_code=GETPOST("accountancy_code") > 0 ? GETPOST("accountancy_code","int") : "";
-        $object->subledger_account=GETPOST("subledger_account") > 0 ? GETPOST("subledger_account","int") : "";
-=======
+
 		$object->accountancy_code=GETPOST("accountancy_code") > 0 ? GETPOST("accountancy_code", "int") : "";
->>>>>>> 5516cb06
+        $object->subledger_account=GETPOST("subledger_account") > 0 ? GETPOST("subledger_account", "int") : "";
+
 		$object->sens=GETPOST('sens');
 		$object->fk_project= GETPOST('fk_project', 'int');
 
@@ -471,20 +459,19 @@
 	print '<tr><td>'.$langs->trans("Amount").'</td><td>'.price($object->amount, 0, $outputlangs, 1, -1, -1, $conf->currency).'</td></tr>';
 
 	// Accountancy code
-<<<<<<< HEAD
-    print '<tr><td class="nowrap">';
-    print $langs->trans("AccountAccounting");
-    print '</td><td>';
-    if (! empty($conf->accounting->enabled))
-    {
-        $accountingaccount = new AccountingAccount($db);
-        $accountingaccount->fetch('',$object->accountancy_code, 1);
-
-        print $accountingaccount->getNomUrl(0,1,1,'',1);
-    } else {
-        print $object->accountancy_code;
-    }
-    print '</td></tr>';
+	print '<tr><td class="nowrap">';
+	print $langs->trans("AccountAccounting");
+	print '</td><td>';
+	if (! empty($conf->accounting->enabled))
+	{
+		$accountingaccount = new AccountingAccount($db);
+		$accountingaccount->fetch('', $object->accountancy_code, 1);
+
+		print $accountingaccount->getNomUrl(0, 1, 1, '', 1);
+	} else {
+		print $object->accountancy_code;
+	}
+	print '</td></tr>';
 
     // Subledger account
     print '<tr><td class="nowrap">';
@@ -492,22 +479,7 @@
     print '</td><td>';
     print $object->subledger_account;
     print '</td></tr>';
-=======
-	print '<tr><td class="nowrap">';
-	print $langs->trans("AccountAccounting");
-	print '</td><td>';
-	if (! empty($conf->accounting->enabled))
-	{
-		$accountingaccount = new AccountingAccount($db);
-		$accountingaccount->fetch('', $object->accountancy_code, 1);
-
-		print $accountingaccount->getNomUrl(0, 1, 1, '', 1);
-	} else {
-		print $object->accountancy_code;
-	}
-	print '</td></tr>';
->>>>>>> 5516cb06
-
+    
 	if (! empty($conf->banque->enabled))
 	{
 		if ($object->fk_account > 0)
