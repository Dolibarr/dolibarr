<?php
/* Copyright (C) 2017-2021  Alexandre Spangaro      <aspangaro@open-dsi.fr>
 * Copyright (C) 2018-2020  Frédéric France         <frederic.france@netlogic.fr>
 *
 * This program is free software; you can redistribute it and/or modify
 * it under the terms of the GNU General Public License as published by
 * the Free Software Foundation; either version 3 of the License, or
 * (at your option) any later version.
 *
 * This program is distributed in the hope that it will be useful,
 * but WITHOUT ANY WARRANTY; without even the implied warranty of
 * MERCHANTABILITY or FITNESS FOR A PARTICULAR PURPOSE.  See the
 * GNU General Public License for more details.
 *
 * You should have received a copy of the GNU General Public License
 * along with this program. If not, see <https://www.gnu.org/licenses/>.
 */

/**
 *  \file       htdocs/compta/bank/various_payment/card.php
 *  \ingroup    bank
 *  \brief      Page of various expenses
 */

require '../../../main.inc.php';
require_once DOL_DOCUMENT_ROOT.'/core/lib/bank.lib.php';
require_once DOL_DOCUMENT_ROOT.'/core/lib/date.lib.php';
require_once DOL_DOCUMENT_ROOT.'/compta/bank/class/paymentvarious.class.php';
require_once DOL_DOCUMENT_ROOT.'/compta/bank/class/account.class.php';
require_once DOL_DOCUMENT_ROOT.'/core/class/html.formaccounting.class.php';
require_once DOL_DOCUMENT_ROOT.'/accountancy/class/accountingaccount.class.php';
require_once DOL_DOCUMENT_ROOT.'/accountancy/class/accountingjournal.class.php';
if (!empty($conf->projet->enabled)) {
	require_once DOL_DOCUMENT_ROOT.'/projet/class/project.class.php';
	require_once DOL_DOCUMENT_ROOT.'/core/class/html.formprojet.class.php';
}

// Load translation files required by the page
$langs->loadLangs(array("compta", "banks", "bills", "users", "accountancy", "categories"));

// Get parameters
$id = GETPOST('id', 'int');
$action = GETPOST('action', 'alpha');
$confirm = GETPOST('confirm');
$cancel = GETPOST('cancel', 'aZ09');
$backtopage = GETPOST('backtopage', 'alpha');

$accountid = GETPOST("accountid") > 0 ? GETPOST("accountid", "int") : 0;
$label = GETPOST("label", "alpha");
$sens = GETPOST("sens", "int");
$amount = price2num(GETPOST("amount", "alpha"));
$paymenttype = GETPOST("paymenttype", "aZ09");
$accountancy_code = GETPOST("accountancy_code", "alpha");
$projectid = (GETPOST('projectid', 'int') ? GETPOST('projectid', 'int') : GETPOST('fk_project', 'int'));
if (!empty($conf->accounting->enabled) && !empty($conf->global->ACCOUNTANCY_COMBO_FOR_AUX)) {
	$subledger_account = GETPOST("subledger_account", "alpha") > 0 ? GETPOST("subledger_account", "alpha") : '';
} else {
	$subledger_account = GETPOST("subledger_account", "alpha");
}

// Security check
$socid = GETPOST("socid", "int");
if ($user->socid) {
	$socid = $user->socid;
}
$result = restrictedArea($user, 'banque', '', '', '');

$object = new PaymentVarious($db);

// Initialize technical object to manage hooks of page. Note that conf->hooks_modules contains array of hook context
$hookmanager->initHooks(array('variouscard', 'globalcard'));


/**
 * Actions
 */

$parameters = array();
$reshook = $hookmanager->executeHooks('doActions', $parameters, $object, $action); // Note that $action and $object may have been modified by some hooks
if ($reshook < 0) {
	setEventMessages($hookmanager->error, $hookmanager->errors, 'errors');
}

if (empty($reshook)) {
	// Link to a project
	if ($action == 'classin' && $user->rights->banque->modifier) {
		$object->fetch($id);
		$object->setProject(GETPOST('projectid'));
	}

	if ($cancel) {
		if ($action != 'addlink') {
			$urltogo = $backtopage ? $backtopage : dol_buildpath('/compta/bank/various_payment/list.php', 1);
			header("Location: ".$urltogo);
			exit;
		}
		if ($id > 0 || !empty($ref)) {
			$ret = $object->fetch($id, $ref);
		}
		$action = '';
	}

	if ($action == 'add') {
		$error = 0;

		$datep = dol_mktime(12, 0, 0, GETPOST("datepmonth", 'int'), GETPOST("datepday", 'int'), GETPOST("datepyear", 'int'));
		$datev = dol_mktime(12, 0, 0, GETPOST("datevmonth", 'int'), GETPOST("datevday", 'int'), GETPOST("datevyear", 'int'));
		if (empty($datev)) {
			$datev = $datep;
		}

		$object->ref = ''; // TODO
		$object->accountid = GETPOST("accountid", 'int') > 0 ? GETPOST("accountid", "int") : 0;
		$object->datev = $datev;
		$object->datep = $datep;
		$object->amount = price2num(GETPOST("amount", 'alpha'));
		$object->label = GETPOST("label", 'restricthtml');
		$object->note = GETPOST("note", 'restricthtml');
		$object->type_payment = dol_getIdFromCode($db, GETPOST('paymenttype'), 'c_paiement', 'code', 'id', 1);
		$object->num_payment = GETPOST("num_payment", 'alpha');
		$object->chqemetteur = GETPOST("chqemetteur", 'alpha');
		$object->chqbank = GETPOST("chqbank", 'alpha');
		$object->fk_user_author = $user->id;
		$object->category_transaction = GETPOST("category_transaction", 'alpha');

		$object->accountancy_code = GETPOST("accountancy_code") > 0 ? GETPOST("accountancy_code", "alpha") : "";
		$object->subledger_account = $subledger_account;

		$object->sens = GETPOSTINT('sens');
		$object->fk_project = GETPOSTINT('fk_project');

		if (empty($datep) || empty($datev)) {
			$langs->load('errors');
			setEventMessages($langs->trans("ErrorFieldRequired", $langs->transnoentitiesnoconv("Date")), null, 'errors');
			$error++;
		}
		if (empty($object->amount)) {
			$langs->load('errors');
			setEventMessages($langs->trans("ErrorFieldRequired", $langs->transnoentitiesnoconv("Amount")), null, 'errors');
			$error++;
		}
		if (!empty($conf->banque->enabled) && !$object->accountid > 0) {
			$langs->load('errors');
			setEventMessages($langs->trans("ErrorFieldRequired", $langs->transnoentitiesnoconv("BankAccount")), null, 'errors');
			$error++;
		}
		if (empty($object->type_payment) || $object->type_payment < 0) {
			$langs->load('errors');
			setEventMessages($langs->trans("ErrorFieldRequired", $langs->transnoentitiesnoconv("PaymentMode")), null, 'errors');
			$error++;
		}
		if (!empty($conf->accounting->enabled) && !$object->accountancy_code) {
			$langs->load('errors');
			setEventMessages($langs->trans("ErrorFieldRequired", $langs->transnoentitiesnoconv("AccountAccounting")), null, 'errors');
			$error++;
		}
		if ($object->sens < 0) {
			$langs->load('errors');
			setEventMessages($langs->trans("ErrorFieldRequired", $langs->transnoentitiesnoconv("Sens")), null, 'errors');
			$error++;
		}

		if (!$error) {
			$db->begin();

			$ret = $object->create($user);
			if ($ret > 0) {
				$db->commit();
				$urltogo = ($backtopage ? $backtopage : DOL_URL_ROOT.'/compta/bank/various_payment/list.php');
				header("Location: ".$urltogo);
				exit;
			} else {
				$db->rollback();
				setEventMessages($object->error, $object->errors, 'errors');
				$action = "create";
			}
		}

		$action = 'create';
	}

	if ($action == 'delete') {
		$result = $object->fetch($id);

		if ($object->rappro == 0) {
			$db->begin();

			$ret = $object->delete($user);
			if ($ret > 0) {
				if ($object->fk_bank) {
					$accountline = new AccountLine($db);
					$result = $accountline->fetch($object->fk_bank);
					if ($result > 0) {
						$result = $accountline->delete($user); // $result may be 0 if not found (when bank entry was deleted manually and fk_bank point to nothing)
					}
				}

				if ($result >= 0) {
					$db->commit();
					header("Location: ".DOL_URL_ROOT.'/compta/bank/various_payment/list.php');
					exit;
				} else {
					$object->error = $accountline->error;
					$db->rollback();
					setEventMessages($object->error, $object->errors, 'errors');
				}
			} else {
				$db->rollback();
				setEventMessages($object->error, $object->errors, 'errors');
			}
		} else {
			setEventMessages('Error try do delete a line linked to a conciliated bank transaction', null, 'errors');
		}
	}

	if ($action == 'setsubledger_account') {
		$db->begin();

		$result = $object->fetch($id);

		$object->subledger_account = $subledger_account;

		$res = $object->update($user);
		if ($res > 0) {
			$db->commit();
		} else {
			$db->rollback();
			setEventMessages($object->error, $object->errors, 'errors');
		}
	}
}

// Action clone object
if ($action == 'confirm_clone' && $confirm != 'yes') {
	$action = '';
}

if ($action == 'confirm_clone' && $confirm == 'yes' && ($user->rights->banque->modifier)) {
	$db->begin();

	$originalId = $id;

	$object->fetch($id);

	if ($object->id > 0) {
		$object->id = $object->ref = null;

		if (GETPOST('clone_label', 'alphanohtml')) {
			$object->label = GETPOST('clone_label', 'alphanohtml');
		} else {
			$object->label = $langs->trans("CopyOf").' '.$object->label;
		}

		$newdatepayment = dol_mktime(0, 0, 0, GETPOST('clone_date_paymentmonth', 'int'), GETPOST('clone_date_paymentday', 'int'), GETPOST('clone_date_paymentyear', 'int'));
		$newdatevalue = dol_mktime(0, 0, 0, GETPOST('clone_date_valuemonth', 'int'), GETPOST('clone_date_valueday', 'int'), GETPOST('clone_date_valueyear', 'int'));
		if ($newdatepayment) {
			$object->datep = $newdatepayment;
		}
		if (!empty($newdatevalue)) {
			$object->datev = $newdatevalue;
		} else {
			$object->datev = $newdatepayment;
		}

		if (GETPOSTISSET("clone_sens")) {
			$object->sens = GETPOST("clone_sens", 'int');
		} else {
			$object->sens = $object->sens;
		}

		if (GETPOST("clone_amount", "alpha")) {
			$object->amount = price2num(GETPOST("clone_amount", "alpha"));
		} else {
			$object->amount = price2num($object->amount);
		}

		if ($object->check()) {
			$id = $object->create($user);
			if ($id > 0) {
				$db->commit();
				$db->close();

				header("Location: ".$_SERVER["PHP_SELF"]."?id=".$id);
				exit;
			} else {
				$id = $originalId;
				$db->rollback();

				setEventMessages($object->error, $object->errors, 'errors');
			}
		} else {
			$id = $originalId;
			$db->rollback();

			setEventMessages($object->error, $object->errors, 'errors');
		}
	} else {
		$db->rollback();
		dol_print_error($db, $object->error);
	}
}


/*
 *	View
 */

llxHeader("", $langs->trans("VariousPayment"));

$form = new Form($db);
if (!empty($conf->accounting->enabled)) {
	$formaccounting = new FormAccounting($db);
}
if (!empty($conf->projet->enabled)) {
	$formproject = new FormProjets($db);
}

if ($id) {
	$object = new PaymentVarious($db);
	$result = $object->fetch($id);
	if ($result <= 0) {
		dol_print_error($db);
		exit;
	}
}

$options = array();

// Load bank groups
require_once DOL_DOCUMENT_ROOT.'/compta/bank/class/bankcateg.class.php';
$bankcateg = new BankCateg($db);

foreach ($bankcateg->fetchAll() as $bankcategory) {
	$options[$bankcategory->id] = $bankcategory->label;
}

/* ************************************************************************** */
/*                                                                            */
/* Create mode                                                                */
/*                                                                            */
/* ************************************************************************** */
<<<<<<< HEAD
if ($action == 'create') {
=======
if ($action == 'create')
{
	// Update fields properties in realtime
	if (!empty($conf->use_javascript_ajax))
	{
		print "\n".'<script type="text/javascript" language="javascript">';
		print '$(document).ready(function () {
            			setPaymentType();
            			$("#selectpaymenttype").change(function() {
            				setPaymentType();
            			});
            			function setPaymentType()
            			{
            				var code = $("#selectpaymenttype option:selected").val();
                            if (code == \'CHQ\' || code == \'VIR\')
            				{
            					if (code == \'CHQ\')
			                    {
			                        $(\'.fieldrequireddyn\').addClass(\'fieldrequired\');
			                    }
            					if ($(\'#fieldchqemetteur\').val() == \'\')
            					{
            						var emetteur = jQuery(\'#thirdpartylabel\').val();
            						$(\'#fieldchqemetteur\').val(emetteur);
            					}
            				}
            				else
            				{
            					$(\'.fieldrequireddyn\').removeClass(\'fieldrequired\');
            					$(\'#fieldchqemetteur\').val(\'\');
            				}
            			}
			';

		print '	});'."\n";

		print '	</script>'."\n";
	}

>>>>>>> 8a602ad1
	print '<form action="'.$_SERVER["PHP_SELF"].'" method="POST">';
	print '<input type="hidden" name="token" value="'.newToken().'">';
	print '<input type="hidden" name="backtopage" value="'.$backtopage.'">';
	print '<input type="hidden" name="action" value="add">';

	print load_fiche_titre($langs->trans("NewVariousPayment"), '', 'object_payment');

	print dol_get_fiche_head('', '');

	print '<table class="border centpercent">';

	// Date payment
	print '<tr><td class="titlefieldcreate">';
	print $form->editfieldkey('DatePayment', 'datep', '', $object, 0, 'string', '', 1).'</td><td>';
	print $form->selectDate((empty($datep) ?-1 : $datep), "datep", '', '', '', 'add', 1, 1);
	print '</td></tr>';

	// Date value for bank
	print '<tr><td>';
	print $form->editfieldkey('DateValue', 'datev', '', $object, 0).'</td><td>';
	print $form->selectDate((empty($datev) ?-1 : $datev), "datev", '', '', '', 'add', 1, 1);
	print '</td></tr>';

	// Label
	print '<tr><td>';
	print $form->editfieldkey('Label', 'label', '', $object, 0, 'string', '', 1).'</td><td>';
	print '<input name="label" id="label" class="minwidth300 maxwidth150onsmartphone" value="'.($label ? $label : $langs->trans("VariousPayment")).'">';
	print '</td></tr>';

	// Amount
	print '<tr><td>';
	print $form->editfieldkey('Amount', 'amount', '', $object, 0, 'string', '', 1).'</td><td>';
	print '<input name="amount" id="amount" class="minwidth100 maxwidth150onsmartphone" value="'.$amount.'">';
	print '</td></tr>';

	// Bank
	if (!empty($conf->banque->enabled)) {
		print '<tr><td>';
		print $form->editfieldkey('BankAccount', 'selectaccountid', '', $object, 0, 'string', '', 1).'</td><td>';
		$form->select_comptes($accountid, "accountid", 0, '', 2); // Affiche liste des comptes courant
		print '</td></tr>';
	}

	// Type payment
	print '<tr><td><span class="fieldrequired">'.$langs->trans('PaymentMode').'</span></td><td>';
	$form->select_types_paiements($paymenttype, 'paymenttype', '', 2);
	print "</td>\n";
	print '</tr>';

	// Number
<<<<<<< HEAD
	if (!empty($conf->banque->enabled)) {
		// Number
		print '<tr><td><label for="num_payment">'.$langs->trans('Numero');
		print ' <em>('.$langs->trans("ChequeOrTransferNumber").')</em>';
		print '</label></td>';
		print '<td><input name="num_payment" class="maxwidth150onsmartphone" id="num_payment" type="text" value="'.GETPOST("num_payment").'"></td></tr>'."\n";
	}
=======
	print '<tr><td><label for="num_payment">'.$langs->trans('Numero');
	print ' <em>('.$langs->trans("ChequeOrTransferNumber").')</em>';
	print '</label></td>';
	print '<td><input name="num_payment" class="maxwidth150onsmartphone" id="num_payment" type="text" value="'.GETPOST("num_payment").'"></td></tr>'."\n";

	// Check transmitter
	print '<tr><td class="'.(GETPOST('paymenttype') == 'CHQ' ? 'fieldrequired ' : '').'fieldrequireddyn"><label for="fieldchqemetteur">'.$langs->trans('CheckTransmitter');
	print ' <em>('.$langs->trans("ChequeMaker").')</em>';
	print '</label></td>';
	print '<td><input id="fieldchqemetteur" name="chqemetteur" size="30" type="text" value="'.GETPOST('chqemetteur', 'alphanohtml').'"></td></tr>';

	// Bank name
	print '<tr><td><label for="chqbank">'.$langs->trans('Bank');
	print ' <em>('.$langs->trans("ChequeBank").')</em>';
	print '</label></td>';
	print '<td><input id="chqbank" name="chqbank" size="30" type="text" value="'.GETPOST('chqbank', 'alphanohtml').'"></td></tr>';
>>>>>>> 8a602ad1

	// Accountancy account
	if (!empty($conf->accounting->enabled)) {
		// TODO Remove the fieldrequired and allow instead to edit a various payment to enter accounting code
		print '<tr><td class="titlefieldcreate fieldrequired">'.$langs->trans("AccountAccounting").'</td>';
		print '<td>';
		print $formaccounting->select_account($accountancy_code, 'accountancy_code', 1, null, 1, 1);
		print '</td></tr>';
	} else { // For external software
		print '<tr><td class="titlefieldcreate">'.$langs->trans("AccountAccounting").'</td>';
		print '<td><input class="minwidth100 maxwidthonsmartphone" name="accountancy_code" value="'.$accountancy_code.'">';
		print '</td></tr>';
	}

	// Subledger account
	if (!empty($conf->accounting->enabled)) {
		print '<tr><td>'.$langs->trans("SubledgerAccount").'</td>';
		print '<td>';
		if (!empty($conf->global->ACCOUNTANCY_COMBO_FOR_AUX)) {
			print $formaccounting->select_auxaccount($subledger_account, 'subledger_account', 1, '');
		} else {
			print '<input type="text" class="maxwidth200 maxwidthonsmartphone" name="subledger_account" value="'.$subledger_account.'">';
		}
		print '</td></tr>';
	} else { // For external software
		print '<tr><td>'.$langs->trans("SubledgerAccount").'</td>';
		print '<td><input class="minwidth100 maxwidthonsmartphone" name="subledger_account" value="'.$subledger_account.'">';
		print '</td></tr>';
	}

	// Sens
	print '<tr><td>';
	$labelsens = $form->textwithpicto('Sens', $langs->trans("AccountingDirectionHelp"));
	print $form->editfieldkey($labelsens, 'sens', '', $object, 0, 'string', '', 1).'</td><td>';
	$sensarray = array('0' => $langs->trans("Debit"), '1' => $langs->trans("Credit"));
	print $form->selectarray('sens', $sensarray, $sens, 1, 0, 0, '', 0, 0, 0, '', 'minwidth100', 1);
	print '</td></tr>';

	// Project
	if (!empty($conf->projet->enabled)) {
		$formproject = new FormProjets($db);

		// Associated project
		$langs->load("projects");

		print '<tr><td>'.$langs->trans("Project").'</td><td>';

		$numproject = $formproject->select_projects(-1, $projectid, 'fk_project', 0, 0, 1, 1);

		print '</td></tr>';
	}

	// Other attributes
	$parameters = array();
	$reshook = $hookmanager->executeHooks('formObjectOptions', $parameters, $object, $action); // Note that $action and $object may have been modified by hook
	print $hookmanager->resPrint;

	// Category
	if (is_array($options) && count($options) && $conf->categorie->enabled) {
		print '<tr><td>'.$langs->trans("RubriquesTransactions").'</td><td>';
		print img_picto('', 'category').Form::selectarray('category_transaction', $options, GETPOST('category_transaction'), 1, 0, 0, '', 0, 0, 0, '', 'minwidth300', 1);
		print '</td></tr>';
	}

	print '</table>';

	print dol_get_fiche_end();

	print '<div class="center">';
	print '<input type="submit" class="button button-save" value="'.$langs->trans("Save").'">';
	print ' &nbsp; ';
	print '<input type="button" class="button button-cancel" value="'.$langs->trans("Cancel").'" onclick="javascript:history.go(-1)">';
	print '</div>';

	print '</form>';
}


/* ************************************************************************** */
/*                                                                            */
/* View mode                                                                  */
/*                                                                            */
/* ************************************************************************** */

if ($id) {
	$alreadyaccounted = $object->getVentilExportCompta();

	$head = various_payment_prepare_head($object);

	// Clone confirmation
	if ($action === 'clone') {
		$set_value_help = $form->textwithpicto('', $langs->trans($langs->trans("AccountingDirectionHelp")));
		$sensarray = array('0' => $langs->trans("Debit"), '1' => $langs->trans("Credit"));

		$formquestion = array(
			array('type' => 'text', 'name' => 'clone_label', 'label' => $langs->trans("Label"), 'value' => $langs->trans("CopyOf").' '.$object->label),
			array('type' => 'date', 'tdclass'=>'fieldrequired', 'name' => 'clone_date_payment', 'label' => $langs->trans("DatePayment"), 'value' => -1),
			array('type' => 'date', 'name' => 'clone_date_value', 'label' => $langs->trans("DateValue"), 'value' => -1),
			array('type' => 'other', 'tdclass'=>'fieldrequired', 'name' => 'clone_accountid', 'label' => $langs->trans("BankAccount"), 'value' => $form->select_comptes($object->fk_account, "accountid", 0, '', 1, '', 0, 'minwidth200', 1)),
			array('type' => 'text', 'name' => 'clone_amount', 'label' => $langs->trans("Amount"), 'value' => price($object->amount)),
			array('type' => 'select', 'name' => 'clone_sens', 'label' => $langs->trans("Sens") . ' ' . $set_value_help, 'values' => $sensarray, 'default' => $object->sens),
		);

		print $form->formconfirm($_SERVER["PHP_SELF"].'?id='.$object->id, $langs->trans('ToClone'), $langs->trans('ConfirmCloneVariousPayment', $object->ref), 'confirm_clone', $formquestion, 'yes', 1, 350);
	}

	print dol_get_fiche_head($head, 'card', $langs->trans("VariousPayment"), -1, $object->picto);

	$morehtmlref = '<div class="refidno">';
	// Project
	if (!empty($conf->projet->enabled)) {
		$langs->load("projects");
		$morehtmlref .= $langs->trans('Project').' ';
		if ($user->rights->banque->modifier) {
			if ($action != 'classify') {
				$morehtmlref .= '<a class="editfielda" href="'.$_SERVER['PHP_SELF'].'?action=classify&amp;id='.$object->id.'">'.img_edit($langs->transnoentitiesnoconv('SetProject')).'</a> : ';
			}
			if ($action == 'classify') {
				//$morehtmlref.=$form->form_project($_SERVER['PHP_SELF'] . '?id=' . $object->id, $object->socid, $object->fk_project, 'projectid', 0, 0, 1, 1);
				$morehtmlref .= '<form method="post" action="'.$_SERVER['PHP_SELF'].'?id='.$object->id.'">';
				$morehtmlref .= '<input type="hidden" name="action" value="classin">';
				$morehtmlref .= '<input type="hidden" name="token" value="'.newToken().'">';
				$morehtmlref .= $formproject->select_projects(0, $object->fk_project, 'projectid', $maxlength, 0, 1, 0, 1, 0, 0, '', 1);
				$morehtmlref .= '<input type="submit" class="button valignmiddle" value="'.$langs->trans("Modify").'">';
				$morehtmlref .= '</form>';
			} else {
				$morehtmlref .= $form->form_project($_SERVER['PHP_SELF'].'?id='.$object->id, $object->socid, $object->fk_project, 'none', 0, 0, 0, 1);
			}
		} else {
			if (!empty($object->fk_project)) {
				$proj = new Project($db);
				$proj->fetch($object->fk_project);
				$morehtmlref .= $proj->getNomUrl(1);
			} else {
				$morehtmlref .= '';
			}
		}
	}
	$morehtmlref .= '</div>';
	$linkback = '<a href="'.DOL_URL_ROOT.'/compta/bank/various_payment/list.php?restore_lastsearch_values=1'.(!empty($socid) ? '&socid='.$socid : '').'">'.$langs->trans("BackToList").'</a>';

	dol_banner_tab($object, 'id', $linkback, 1, 'rowid', 'ref', $morehtmlref, '', 0, '', $morehtmlright);

	print '<div class="fichecenter">';
	print '<div class="underbanner clearboth"></div>';

	print '<table class="border centpercent tableforfield">';

	// Label
	print '<tr><td class="titlefield">'.$langs->trans("Label").'</td><td>'.$object->label.'</td></tr>';

	// Payment date
	print "<tr>";
	print '<td>'.$langs->trans("DatePayment").'</td><td>';
	print dol_print_date($object->datep, 'day');
	print '</td></tr>';

	// Value date
	print '<tr><td>'.$langs->trans("DateValue").'</td><td>';
	print dol_print_date($object->datev, 'day');
	print '</td></tr>';

	// Debit / Credit
	if ($object->sens == '1') {
		$sens = $langs->trans("Credit");
	} else {
		$sens = $langs->trans("Debit");
	}
	print '<tr><td>'.$langs->trans("Sens").'</td><td>'.$sens.'</td></tr>';

	print '<tr><td>'.$langs->trans("Amount").'</td><td>'.price($object->amount, 0, $outputlangs, 1, -1, -1, $conf->currency).'</td></tr>';

	// Accountancy code
	print '<tr><td class="nowrap">';
	print $langs->trans("AccountAccounting");
	print '</td><td>';
	if (!empty($conf->accounting->enabled)) {
		$accountingaccount = new AccountingAccount($db);
		$accountingaccount->fetch('', $object->accountancy_code, 1);

		print $accountingaccount->getNomUrl(0, 1, 1, '', 1);
	} else {
		print $object->accountancy_code;
	}
	print '</td></tr>';

	// Subledger account
	print '<tr><td class="nowrap">';
	print $form->editfieldkey('SubledgerAccount', 'subledger_account', $object->subledger_account, $object, (!$alreadyaccounted && $user->rights->banque->modifier), 'string', '', 0);
	print '</td><td>';
	print $form->editfieldval('SubledgerAccount', 'subledger_account', $object->subledger_account, $object, (!$alreadyaccounted && $user->rights->banque->modifier), 'string', '', 0);
	print '</td></tr>';

	if (!empty($conf->banque->enabled)) {
		if ($object->fk_account > 0) {
			$bankline = new AccountLine($db);
			$bankline->fetch($object->fk_bank);

			print '<tr>';
			print '<td>'.$langs->trans('BankTransactionLine').'</td>';
			print '<td colspan="3">';
			print $bankline->getNomUrl(1, 0, 'showall');
			print '</td>';
			print '</tr>';
		}
	}

	// Other attributes
	$parameters = array('socid'=>$object->id);
	include DOL_DOCUMENT_ROOT.'/core/tpl/extrafields_view.tpl.php';

	print '</table>';

	print '</div>';

	print '<div class="clearboth"></div>';

	print dol_get_fiche_end();


	/*
	 * Action buttons
	 */
	print '<div class="tabsAction">'."\n";

	// TODO
	// Add button modify

	// Clone
	if ($user->rights->banque->modifier) {
		print '<div class="inline-block divButAction"><a class="butAction" href="'.dol_buildpath("/compta/bank/various_payment/card.php", 1).'?id='.$object->id.'&amp;action=clone">'.$langs->trans("ToClone")."</a></div>";
	}

	// Delete
	if (empty($object->rappro)) {
		if (!empty($user->rights->banque->modifier)) {
			if ($alreadyaccounted) {
				print '<div class="inline-block divButAction"><a class="butActionRefused classfortooltip" href="#" title="'.$langs->trans("Accounted").'">'.$langs->trans("Delete").'</a></div>';
			} else {
				print '<div class="inline-block divButAction"><a class="butActionDelete" href="card.php?id='.$object->id.'&action=delete&token='.newToken().'">'.$langs->trans("Delete").'</a></div>';
			}
		} else {
			print '<div class="inline-block divButAction"><a class="butActionRefused classfortooltip" href="#" title="'.(dol_escape_htmltag($langs->trans("NotAllowed"))).'">'.$langs->trans("Delete").'</a></div>';
		}
	} else {
		print '<div class="inline-block divButAction"><a class="butActionRefused classfortooltip" href="#" title="'.$langs->trans("LinkedToAConciliatedTransaction").'">'.$langs->trans("Delete").'</a></div>';
	}

	print "</div>";
}

// End of page
llxFooter();
$db->close();<|MERGE_RESOLUTION|>--- conflicted
+++ resolved
@@ -339,11 +339,7 @@
 /* Create mode                                                                */
 /*                                                                            */
 /* ************************************************************************** */
-<<<<<<< HEAD
 if ($action == 'create') {
-=======
-if ($action == 'create')
-{
 	// Update fields properties in realtime
 	if (!empty($conf->use_javascript_ajax))
 	{
@@ -381,7 +377,6 @@
 		print '	</script>'."\n";
 	}
 
->>>>>>> 8a602ad1
 	print '<form action="'.$_SERVER["PHP_SELF"].'" method="POST">';
 	print '<input type="hidden" name="token" value="'.newToken().'">';
 	print '<input type="hidden" name="backtopage" value="'.$backtopage.'">';
@@ -432,32 +427,24 @@
 	print '</tr>';
 
 	// Number
-<<<<<<< HEAD
 	if (!empty($conf->banque->enabled)) {
-		// Number
 		print '<tr><td><label for="num_payment">'.$langs->trans('Numero');
 		print ' <em>('.$langs->trans("ChequeOrTransferNumber").')</em>';
 		print '</label></td>';
 		print '<td><input name="num_payment" class="maxwidth150onsmartphone" id="num_payment" type="text" value="'.GETPOST("num_payment").'"></td></tr>'."\n";
-	}
-=======
-	print '<tr><td><label for="num_payment">'.$langs->trans('Numero');
-	print ' <em>('.$langs->trans("ChequeOrTransferNumber").')</em>';
-	print '</label></td>';
-	print '<td><input name="num_payment" class="maxwidth150onsmartphone" id="num_payment" type="text" value="'.GETPOST("num_payment").'"></td></tr>'."\n";
-
-	// Check transmitter
-	print '<tr><td class="'.(GETPOST('paymenttype') == 'CHQ' ? 'fieldrequired ' : '').'fieldrequireddyn"><label for="fieldchqemetteur">'.$langs->trans('CheckTransmitter');
-	print ' <em>('.$langs->trans("ChequeMaker").')</em>';
-	print '</label></td>';
-	print '<td><input id="fieldchqemetteur" name="chqemetteur" size="30" type="text" value="'.GETPOST('chqemetteur', 'alphanohtml').'"></td></tr>';
-
-	// Bank name
-	print '<tr><td><label for="chqbank">'.$langs->trans('Bank');
-	print ' <em>('.$langs->trans("ChequeBank").')</em>';
-	print '</label></td>';
-	print '<td><input id="chqbank" name="chqbank" size="30" type="text" value="'.GETPOST('chqbank', 'alphanohtml').'"></td></tr>';
->>>>>>> 8a602ad1
+
+		// Check transmitter
+		print '<tr><td class="'.(GETPOST('paymenttype') == 'CHQ' ? 'fieldrequired ' : '').'fieldrequireddyn"><label for="fieldchqemetteur">'.$langs->trans('CheckTransmitter');
+		print ' <em>('.$langs->trans("ChequeMaker").')</em>';
+		print '</label></td>';
+		print '<td><input id="fieldchqemetteur" name="chqemetteur" size="30" type="text" value="'.GETPOST('chqemetteur', 'alphanohtml').'"></td></tr>';
+
+		// Bank name
+		print '<tr><td><label for="chqbank">'.$langs->trans('Bank');
+		print ' <em>('.$langs->trans("ChequeBank").')</em>';
+		print '</label></td>';
+		print '<td><input id="chqbank" name="chqbank" size="30" type="text" value="'.GETPOST('chqbank', 'alphanohtml').'"></td></tr>';
+	}
 
 	// Accountancy account
 	if (!empty($conf->accounting->enabled)) {
