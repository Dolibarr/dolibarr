<?php
/* Copyright (C) 2017-2021  Alexandre Spangaro      <aspangaro@open-dsi.fr>
 * Copyright (C) 2018-2020  Frédéric France         <frederic.france@netlogic.fr>
 *
 * This program is free software; you can redistribute it and/or modify
 * it under the terms of the GNU General Public License as published by
 * the Free Software Foundation; either version 3 of the License, or
 * (at your option) any later version.
 *
 * This program is distributed in the hope that it will be useful,
 * but WITHOUT ANY WARRANTY; without even the implied warranty of
 * MERCHANTABILITY or FITNESS FOR A PARTICULAR PURPOSE.  See the
 * GNU General Public License for more details.
 *
 * You should have received a copy of the GNU General Public License
 * along with this program. If not, see <https://www.gnu.org/licenses/>.
 */

/**
 *  \file       htdocs/compta/bank/various_payment/card.php
 *  \ingroup    bank
 *  \brief      Page of various expenses
 */

// Load Dolibarr environment
require '../../../main.inc.php';
require_once DOL_DOCUMENT_ROOT.'/core/lib/bank.lib.php';
require_once DOL_DOCUMENT_ROOT.'/core/lib/date.lib.php';
require_once DOL_DOCUMENT_ROOT.'/compta/bank/class/paymentvarious.class.php';
require_once DOL_DOCUMENT_ROOT.'/compta/bank/class/account.class.php';
require_once DOL_DOCUMENT_ROOT.'/core/class/html.formaccounting.class.php';
require_once DOL_DOCUMENT_ROOT.'/accountancy/class/accountingaccount.class.php';
require_once DOL_DOCUMENT_ROOT.'/accountancy/class/accountingjournal.class.php';
if (isModEnabled('project')) {
	require_once DOL_DOCUMENT_ROOT.'/projet/class/project.class.php';
	require_once DOL_DOCUMENT_ROOT.'/core/class/html.formprojet.class.php';
}

// Load translation files required by the page
$langs->loadLangs(array("compta", "banks", "bills", "users", "accountancy", "categories"));

// Get parameters
$id = GETPOST('id', 'int');
$action = GETPOST('action', 'alpha');
$confirm = GETPOST('confirm');
$cancel = GETPOST('cancel', 'aZ09');
$backtopage = GETPOST('backtopage', 'alpha');

$accountid = GETPOST("accountid") > 0 ? GETPOST("accountid", "int") : 0;
$label = GETPOST("label", "alpha");
$sens = GETPOST("sens", "int");
$amount = price2num(GETPOST("amount", "alpha"));
$paymenttype = GETPOST("paymenttype", "aZ09");
$accountancy_code = GETPOST("accountancy_code", "alpha");
$projectid = (GETPOST('projectid', 'int') ? GETPOST('projectid', 'int') : GETPOST('fk_project', 'int'));
if (isModEnabled('accounting') && !empty($conf->global->ACCOUNTANCY_COMBO_FOR_AUX)) {
	$subledger_account = GETPOST("subledger_account", "alpha") > 0 ? GETPOST("subledger_account", "alpha") : '';
} else {
	$subledger_account = GETPOST("subledger_account", "alpha");
}

// Security check
$socid = GETPOST("socid", "int");
if ($user->socid) {
	$socid = $user->socid;
}
$result = restrictedArea($user, 'banque', '', '', '');

$object = new PaymentVarious($db);

// Initialize technical object to manage hooks of page. Note that conf->hooks_modules contains array of hook context
$hookmanager->initHooks(array('variouscard', 'globalcard'));


/**
 * Actions
 */

$parameters = array();
$reshook = $hookmanager->executeHooks('doActions', $parameters, $object, $action); // Note that $action and $object may have been modified by some hooks
if ($reshook < 0) {
	setEventMessages($hookmanager->error, $hookmanager->errors, 'errors');
}

if (empty($reshook)) {
	// Link to a project
	if ($action == 'classin' && $user->rights->banque->modifier) {
		$object->fetch($id);
		$object->setProject(GETPOST('projectid'));
	}

	if ($cancel) {
		if ($action != 'addlink') {
			$urltogo = $backtopage ? $backtopage : dol_buildpath('/compta/bank/various_payment/list.php', 1);
			header("Location: ".$urltogo);
			exit;
		}
		if ($id > 0 || !empty($ref)) {
			$ret = $object->fetch($id, $ref);
		}
		$action = '';
	}

	if ($action == 'add') {
		$error = 0;

		$datep = dol_mktime(12, 0, 0, GETPOST("datepmonth", 'int'), GETPOST("datepday", 'int'), GETPOST("datepyear", 'int'));
		$datev = dol_mktime(12, 0, 0, GETPOST("datevmonth", 'int'), GETPOST("datevday", 'int'), GETPOST("datevyear", 'int'));
		if (empty($datev)) {
			$datev = $datep;
		}

		$object->ref = ''; // TODO
		$object->accountid = GETPOST("accountid", 'int') > 0 ? GETPOST("accountid", "int") : 0;
		$object->datev = $datev;
		$object->datep = $datep;
		$object->amount = price2num(GETPOST("amount", 'alpha'));
		$object->label = GETPOST("label", 'restricthtml');
		$object->note = GETPOST("note", 'restricthtml');
		$object->type_payment = dol_getIdFromCode($db, GETPOST('paymenttype'), 'c_paiement', 'code', 'id', 1);
		$object->num_payment = GETPOST("num_payment", 'alpha');
		$object->chqemetteur = GETPOST("chqemetteur", 'alpha');
		$object->chqbank = GETPOST("chqbank", 'alpha');
		$object->fk_user_author = $user->id;
		$object->category_transaction = GETPOST("category_transaction", 'alpha');

		$object->accountancy_code = GETPOST("accountancy_code") > 0 ? GETPOST("accountancy_code", "alpha") : "";
		$object->subledger_account = $subledger_account;

		$object->sens = GETPOSTINT('sens');
		$object->fk_project = GETPOSTINT('fk_project');

		if (empty($datep) || empty($datev)) {
			$langs->load('errors');
			setEventMessages($langs->trans("ErrorFieldRequired", $langs->transnoentitiesnoconv("Date")), null, 'errors');
			$error++;
		}
		if (empty($object->amount)) {
			$langs->load('errors');
			setEventMessages($langs->trans("ErrorFieldRequired", $langs->transnoentitiesnoconv("Amount")), null, 'errors');
			$error++;
		}
		if (isModEnabled("banque") && !$object->accountid > 0) {
			$langs->load('errors');
			setEventMessages($langs->trans("ErrorFieldRequired", $langs->transnoentitiesnoconv("BankAccount")), null, 'errors');
			$error++;
		}
		if (empty($object->type_payment) || $object->type_payment < 0) {
			$langs->load('errors');
			setEventMessages($langs->trans("ErrorFieldRequired", $langs->transnoentitiesnoconv("PaymentMode")), null, 'errors');
			$error++;
		}
		if (isModEnabled('accounting') && !$object->accountancy_code) {
			$langs->load('errors');
			setEventMessages($langs->trans("ErrorFieldRequired", $langs->transnoentitiesnoconv("AccountAccounting")), null, 'errors');
			$error++;
		}
		if ($object->sens < 0) {
			$langs->load('errors');
			setEventMessages($langs->trans("ErrorFieldRequired", $langs->transnoentitiesnoconv("Sens")), null, 'errors');
			$error++;
		}

		if (!$error) {
			$db->begin();

			$ret = $object->create($user);
			if ($ret > 0) {
				$db->commit();
				$urltogo = ($backtopage ? $backtopage : DOL_URL_ROOT.'/compta/bank/various_payment/list.php');
				header("Location: ".$urltogo);
				exit;
			} else {
				$db->rollback();
				setEventMessages($object->error, $object->errors, 'errors');
				$action = "create";
			}
		}

		$action = 'create';
	}

	if ($action == 'confirm_delete' && $confirm == 'yes') {
		$result = $object->fetch($id);

		if ($object->rappro == 0) {
			$db->begin();

			$ret = $object->delete($user);
			if ($ret > 0) {
				if ($object->fk_bank) {
					$accountline = new AccountLine($db);
					$result = $accountline->fetch($object->fk_bank);
					if ($result > 0) {
						$result = $accountline->delete($user); // $result may be 0 if not found (when bank entry was deleted manually and fk_bank point to nothing)
					}
				}

				if ($result >= 0) {
					$db->commit();
					header("Location: ".DOL_URL_ROOT.'/compta/bank/various_payment/list.php');
					exit;
				} else {
					$object->error = $accountline->error;
					$db->rollback();
					setEventMessages($object->error, $object->errors, 'errors');
				}
			} else {
				$db->rollback();
				setEventMessages($object->error, $object->errors, 'errors');
			}
		} else {
			setEventMessages('Error try do delete a line linked to a conciliated bank transaction', null, 'errors');
		}
	}

	if ($action == 'setsubledger_account') {
		$db->begin();

		$result = $object->fetch($id);

		$object->subledger_account = $subledger_account;

		$res = $object->update($user);
		if ($res > 0) {
			$db->commit();
		} else {
			$db->rollback();
			setEventMessages($object->error, $object->errors, 'errors');
		}
	}
}

// Action clone object
if ($action == 'confirm_clone' && $confirm != 'yes') {
	$action = '';
}

if ($action == 'confirm_clone' && $confirm == 'yes' && ($user->rights->banque->modifier)) {
	$db->begin();

	$originalId = $id;

	$object->fetch($id);

	if ($object->id > 0) {
		$object->id = $object->ref = null;

		if (GETPOST('clone_label', 'alphanohtml')) {
			$object->label = GETPOST('clone_label', 'alphanohtml');
		} else {
			$object->label = $langs->trans("CopyOf").' '.$object->label;
		}

		$newdatepayment = dol_mktime(0, 0, 0, GETPOST('clone_date_paymentmonth', 'int'), GETPOST('clone_date_paymentday', 'int'), GETPOST('clone_date_paymentyear', 'int'));
		$newdatevalue = dol_mktime(0, 0, 0, GETPOST('clone_date_valuemonth', 'int'), GETPOST('clone_date_valueday', 'int'), GETPOST('clone_date_valueyear', 'int'));
		if ($newdatepayment) {
			$object->datep = $newdatepayment;
		}
		if (!empty($newdatevalue)) {
			$object->datev = $newdatevalue;
		} else {
			$object->datev = $newdatepayment;
		}

		if (GETPOSTISSET("clone_sens")) {
			$object->sens = GETPOST("clone_sens", 'int');
		} else {
			$object->sens = $object->sens;
		}

		if (GETPOST("clone_amount", "alpha")) {
			$object->amount = price2num(GETPOST("clone_amount", "alpha"));
		} else {
			$object->amount = price2num($object->amount);
		}

		if ($object->check()) {
			$id = $object->create($user);
			if ($id > 0) {
				$db->commit();
				$db->close();

				header("Location: ".$_SERVER["PHP_SELF"]."?id=".$id);
				exit;
			} else {
				$id = $originalId;
				$db->rollback();

				setEventMessages($object->error, $object->errors, 'errors');
			}
		} else {
			$id = $originalId;
			$db->rollback();

			setEventMessages($object->error, $object->errors, 'errors');
		}
	} else {
		$db->rollback();
		dol_print_error($db, $object->error);
	}
}


/*
 *	View
 */
$form = new Form($db);
if (isModEnabled('accounting')) {
	$formaccounting = new FormAccounting($db);
}
if (isModEnabled('project')) {
	$formproject = new FormProjets($db);
}

if ($id) {
	$object = new PaymentVarious($db);
	$result = $object->fetch($id);
	if ($result <= 0) {
		dol_print_error($db);
		exit;
	}
}

$title = $object->ref." - ".$langs->trans('Card');
if ($action == 'create') {
	$title = $langs->trans("NewVariousPayment");
}
$help_url = 'EN:Module_Suppliers_Invoices|FR:Module_Fournisseurs_Factures|ES:Módulo_Facturas_de_proveedores|DE:Modul_Lieferantenrechnungen';
llxHeader('', $title, $help_url);

$options = array();

// Load bank groups
require_once DOL_DOCUMENT_ROOT.'/compta/bank/class/bankcateg.class.php';
$bankcateg = new BankCateg($db);

foreach ($bankcateg->fetchAll() as $bankcategory) {
	$options[$bankcategory->id] = $bankcategory->label;
}

// Create mode
if ($action == 'create') {
	// Update fields properties in realtime
	if (!empty($conf->use_javascript_ajax)) {
		print "\n".'<script type="text/javascript">';
		print '$(document).ready(function () {
            			setPaymentType();
            			$("#selectpaymenttype").change(function() {
            				setPaymentType();
            			});
            			function setPaymentType()
            			{
							console.log("setPaymentType");
            				var code = $("#selectpaymenttype option:selected").val();
                            if (code == \'CHQ\' || code == \'VIR\')
            				{
            					if (code == \'CHQ\')
			                    {
			                        $(\'.fieldrequireddyn\').addClass(\'fieldrequired\');
			                    }
            					if ($(\'#fieldchqemetteur\').val() == \'\')
            					{
            						var emetteur = jQuery(\'#thirdpartylabel\').val();
            						$(\'#fieldchqemetteur\').val(emetteur);
            					}
            				}
            				else
            				{
            					$(\'.fieldrequireddyn\').removeClass(\'fieldrequired\');
            					$(\'#fieldchqemetteur\').val(\'\');
            				}
            			}
			';

		print '	});'."\n";

		print '	</script>'."\n";
	}

	print '<form action="'.$_SERVER["PHP_SELF"].'" method="POST">';
	print '<input type="hidden" name="token" value="'.newToken().'">';
	print '<input type="hidden" name="backtopage" value="'.$backtopage.'">';
	print '<input type="hidden" name="action" value="add">';

	print load_fiche_titre($langs->trans("NewVariousPayment"), '', 'object_payment');

	print dol_get_fiche_head('', '');

	print '<table class="border centpercent">';

	// Date payment
	print '<tr><td class="titlefieldcreate">';
	print $form->editfieldkey('DatePayment', 'datep', '', $object, 0, 'string', '', 1).'</td><td>';
	print $form->selectDate((empty($datep) ?-1 : $datep), "datep", '', '', '', 'add', 1, 1);
	print '</td></tr>';

	// Date value for bank
	print '<tr><td>';
	print $form->editfieldkey('DateValue', 'datev', '', $object, 0).'</td><td>';
	print $form->selectDate((empty($datev) ?-1 : $datev), "datev", '', '', '', 'add', 1, 1);
	print '</td></tr>';

	// Label
	print '<tr><td>';
	print $form->editfieldkey('Label', 'label', '', $object, 0, 'string', '', 1).'</td><td>';
	print '<input name="label" id="label" class="minwidth300 maxwidth150onsmartphone" value="'.($label ? $label : $langs->trans("VariousPayment")).'">';
	print '</td></tr>';

	// Amount
	print '<tr><td>';
	print $form->editfieldkey('Amount', 'amount', '', $object, 0, 'string', '', 1).'</td><td>';
	print '<input name="amount" id="amount" class="minwidth50 maxwidth100" value="'.$amount.'">';
	print '</td></tr>';

	// Bank
	if (isModEnabled("banque")) {
		print '<tr><td>';
		print $form->editfieldkey('BankAccount', 'selectaccountid', '', $object, 0, 'string', '', 1).'</td><td>';
		print img_picto('', 'bank_account', 'class="pictofixedwidth"');
		print $form->select_comptes($accountid, "accountid", 0, '', 2, '', 0, '', 1); // Show list of main accounts (comptes courants)
		print '</td></tr>';
	}

	// Type payment
	print '<tr><td><span class="fieldrequired">'.$langs->trans('PaymentMode').'</span></td><td>';
	$form->select_types_paiements($paymenttype, 'paymenttype', '', 2);
	print "</td>\n";
	print '</tr>';

	// Number
	if (isModEnabled("banque")) {
		print '<tr><td><label for="num_payment">'.$langs->trans('Numero');
		print ' <em>('.$langs->trans("ChequeOrTransferNumber").')</em>';
		print '</label></td>';
		print '<td><input name="num_payment" class="maxwidth150onsmartphone" id="num_payment" type="text" value="'.GETPOST("num_payment").'"></td></tr>'."\n";

		// Check transmitter
		print '<tr><td class="'.(GETPOST('paymenttype') == 'CHQ' ? 'fieldrequired ' : '').'fieldrequireddyn"><label for="fieldchqemetteur">'.$langs->trans('CheckTransmitter');
		print ' <em>('.$langs->trans("ChequeMaker").')</em>';
		print '</label></td>';
		print '<td><input id="fieldchqemetteur" name="chqemetteur" size="30" type="text" value="'.GETPOST('chqemetteur', 'alphanohtml').'"></td></tr>';

		// Bank name
		print '<tr><td><label for="chqbank">'.$langs->trans('Bank');
		print ' <em>('.$langs->trans("ChequeBank").')</em>';
		print '</label></td>';
		print '<td><input id="chqbank" name="chqbank" size="30" type="text" value="'.GETPOST('chqbank', 'alphanohtml').'"></td></tr>';
	}

	// Accountancy account
	if (isModEnabled('accounting')) {
		// TODO Remove the fieldrequired and allow instead to edit a various payment to enter accounting code
		print '<tr><td class="titlefieldcreate fieldrequired">'.$langs->trans("AccountAccounting").'</td>';
		print '<td>';
		print $formaccounting->select_account($accountancy_code, 'accountancy_code', 1, null, 1, 1);
		print '</td></tr>';
	} else { // For external software
		print '<tr><td class="titlefieldcreate">'.$langs->trans("AccountAccounting").'</td>';
		print '<td><input class="minwidth100 maxwidthonsmartphone" name="accountancy_code" value="'.$accountancy_code.'">';
		print '</td></tr>';
	}

	// Subledger account
	if (isModEnabled('accounting')) {
		print '<tr><td>'.$langs->trans("SubledgerAccount").'</td>';
		print '<td>';
		if (!empty($conf->global->ACCOUNTANCY_COMBO_FOR_AUX)) {
			print $formaccounting->select_auxaccount($subledger_account, 'subledger_account', 1, '');
		} else {
			print '<input type="text" class="maxwidth200 maxwidthonsmartphone" name="subledger_account" value="'.$subledger_account.'">';
		}
		print '</td></tr>';
	} else { // For external software
		print '<tr><td>'.$langs->trans("SubledgerAccount").'</td>';
		print '<td><input class="minwidth100 maxwidthonsmartphone" name="subledger_account" value="'.$subledger_account.'">';
		print '</td></tr>';
	}

	// Sens
	print '<tr><td>';
	$labelsens = $form->textwithpicto('Sens', $langs->trans("AccountingDirectionHelp"));
	print $form->editfieldkey($labelsens, 'sens', '', $object, 0, 'string', '', 1).'</td><td>';
	$sensarray = array('0' => $langs->trans("Debit"), '1' => $langs->trans("Credit"));
	print $form->selectarray('sens', $sensarray, $sens, 1, 0, 0, '', 0, 0, 0, '', 'minwidth100', 1);
	print '</td></tr>';

	// Project
	if (isModEnabled('project')) {
		$formproject = new FormProjets($db);

		// Associated project
		$langs->load("projects");

		print '<tr><td>'.$langs->trans("Project").'</td><td>';
		print img_picto('', 'bank_account', 'class="pictofixedwidth"');
		print $formproject->select_projects(-1, $projectid, 'fk_project', 0, 0, 1, 1, 0, 0, 0, '', 1);
		print '</td></tr>';
	}

	// Other attributes
	$parameters = array();
	$reshook = $hookmanager->executeHooks('formObjectOptions', $parameters, $object, $action); // Note that $action and $object may have been modified by hook
	print $hookmanager->resPrint;

	// Category
	if (is_array($options) && count($options) && $conf->categorie->enabled) {
		print '<tr><td>'.$langs->trans("RubriquesTransactions").'</td><td>';
		print img_picto('', 'category').Form::selectarray('category_transaction', $options, GETPOST('category_transaction'), 1, 0, 0, '', 0, 0, 0, '', 'minwidth300', 1);
		print '</td></tr>';
	}

	print '</table>';

	print dol_get_fiche_end();

	print $form->buttonsSaveCancel();

	print '</form>';
}


/* ************************************************************************** */
/*                                                                            */
/* View mode                                                                  */
/*                                                                            */
/* ************************************************************************** */

if ($id) {
	$alreadyaccounted = $object->getVentilExportCompta();

	$head = various_payment_prepare_head($object);

	// Clone confirmation
	if ($action === 'clone') {
		$set_value_help = $form->textwithpicto('', $langs->trans($langs->trans("AccountingDirectionHelp")));
		$sensarray = array('0' => $langs->trans("Debit"), '1' => $langs->trans("Credit"));

		$formquestion = array(
			array('type' => 'text', 'name' => 'clone_label', 'label' => $langs->trans("Label"), 'value' => $langs->trans("CopyOf").' '.$object->label),
			array('type' => 'date', 'tdclass'=>'fieldrequired', 'name' => 'clone_date_payment', 'label' => $langs->trans("DatePayment"), 'value' => -1),
			array('type' => 'date', 'name' => 'clone_date_value', 'label' => $langs->trans("DateValue"), 'value' => -1),
			array('type' => 'other', 'tdclass'=>'fieldrequired', 'name' => 'clone_accountid', 'label' => $langs->trans("BankAccount"), 'value' => $form->select_comptes($object->fk_account, "accountid", 0, '', 1, '', 0, 'minwidth200', 1)),
			array('type' => 'text', 'name' => 'clone_amount', 'label' => $langs->trans("Amount"), 'value' => price($object->amount)),
			array('type' => 'select', 'name' => 'clone_sens', 'label' => $langs->trans("Sens").' '.$set_value_help, 'values' => $sensarray, 'default' => $object->sens),
		);

		print $form->formconfirm($_SERVER["PHP_SELF"].'?id='.$object->id, $langs->trans('ToClone'), $langs->trans('ConfirmCloneVariousPayment', $object->ref), 'confirm_clone', $formquestion, 'yes', 1, 350);
	}

	// Confirmation of the removal of the Various Payment
	if ($action == 'delete') {
		$text = $langs->trans('ConfirmDeleteVariousPayment');
		print $form->formconfirm($_SERVER['PHP_SELF'].'?id='.$object->id, $langs->trans('DeleteVariousPayment'), $text, 'confirm_delete', '', '', 2);
	}

	print dol_get_fiche_head($head, 'card', $langs->trans("VariousPayment"), -1, $object->picto);

	$morehtmlref = '<div class="refidno">';
	// Project
	if (isModEnabled('project')) {
		$langs->load("projects");
		$morehtmlref .= $langs->trans('Project').' ';
		if ($user->rights->banque->modifier) {
			if ($action != 'classify') {
				$morehtmlref .= '<a class="editfielda" href="'.$_SERVER['PHP_SELF'].'?action=classify&token='.newToken().'&id='.$object->id.'">'.img_edit($langs->transnoentitiesnoconv('SetProject')).'</a> : ';
			}
			if ($action == 'classify') {
				//$morehtmlref.=$form->form_project($_SERVER['PHP_SELF'] . '?id=' . $object->id, $object->socid, $object->fk_project, 'projectid', 0, 0, 1, 1);
				$morehtmlref .= '<form method="post" action="'.$_SERVER['PHP_SELF'].'?id='.$object->id.'">';
				$morehtmlref .= '<input type="hidden" name="action" value="classin">';
				$morehtmlref .= '<input type="hidden" name="token" value="'.newToken().'">';
				$morehtmlref .= $formproject->select_projects(0, $object->fk_project, 'projectid', $maxlength, 0, 1, 0, 1, 0, 0, '', 1);
				$morehtmlref .= '<input type="submit" class="button valignmiddle" value="'.$langs->trans("Modify").'">';
				$morehtmlref .= '</form>';
			} else {
				$morehtmlref .= $form->form_project($_SERVER['PHP_SELF'].'?id='.$object->id, $object->socid, $object->fk_project, 'none', 0, 0, 0, 1, '', 'maxwidth300');
			}
		} else {
			if (!empty($object->fk_project)) {
				$proj = new Project($db);
				$proj->fetch($object->fk_project);
				$morehtmlref .= $proj->getNomUrl(1);
			} else {
				$morehtmlref .= '';
			}
		}
	}
	$morehtmlref .= '</div>';
	$linkback = '<a href="'.DOL_URL_ROOT.'/compta/bank/various_payment/list.php?restore_lastsearch_values=1'.(!empty($socid) ? '&socid='.$socid : '').'">'.$langs->trans("BackToList").'</a>';

	$morehtmlright = '';

	dol_banner_tab($object, 'id', $linkback, 1, 'rowid', 'ref', $morehtmlref, '', 0, '', $morehtmlright);

	print '<div class="fichecenter">';
	print '<div class="underbanner clearboth"></div>';

	print '<table class="border centpercent tableforfield">';

	// Label
	print '<tr><td class="titlefield">'.$langs->trans("Label").'</td><td>'.$object->label.'</td></tr>';

	// Payment date
	print "<tr>";
	print '<td>'.$langs->trans("DatePayment").'</td><td>';
	print dol_print_date($object->datep, 'day');
	print '</td></tr>';

	// Value date
	print '<tr><td>'.$langs->trans("DateValue").'</td><td>';
	print dol_print_date($object->datev, 'day');
	print '</td></tr>';

	// Debit / Credit
	if ($object->sens == '1') {
		$sens = $langs->trans("Credit");
	} else {
		$sens = $langs->trans("Debit");
	}
	print '<tr><td>'.$langs->trans("Sens").'</td><td>'.$sens.'</td></tr>';

	print '<tr><td>'.$langs->trans("Amount").'</td><td><span class="amount">'.price($object->amount, 0, $langs, 1, -1, -1, $conf->currency).'</span></td></tr>';

	// Accountancy code
	print '<tr><td class="nowrap">';
	print $langs->trans("AccountAccounting");
	print '</td><td>';
	if (isModEnabled('accounting')) {
		$accountingaccount = new AccountingAccount($db);
		$accountingaccount->fetch('', $object->accountancy_code, 1);

		print $accountingaccount->getNomUrl(0, 1, 1, '', 1);
	} else {
		print $object->accountancy_code;
	}
	print '</td></tr>';

	// Subledger account
	print '<tr><td class="nowrap">';
	print $form->editfieldkey('SubledgerAccount', 'subledger_account', $object->subledger_account, $object, (!$alreadyaccounted && $user->rights->banque->modifier), 'string', '', 0);
	print '</td><td>';
	print $form->editfieldval('SubledgerAccount', 'subledger_account', $object->subledger_account, $object, (!$alreadyaccounted && $user->rights->banque->modifier), 'string', '', 0);
	print '</td></tr>';

<<<<<<< HEAD
	if (isModEnabled("banque")) {
		if ($object->fk_account > 0) {
=======
	$bankaccountnotfound = 0;

	if (isModEnabled('banque')) {
		print '<tr>';
		print '<td>'.$langs->trans('BankTransactionLine').'</td>';
		print '<td colspan="3">';
		if ($object->fk_bank > 0) {
>>>>>>> 5e49ed17
			$bankline = new AccountLine($db);
			$result = $bankline->fetch($object->fk_bank);

			if ($result <= 0) {
				$bankaccountnotfound = 1;
			} else {
				print $bankline->getNomUrl(1, 0, 'showall');
			}
		} else {
			$bankaccountnotfound = 1;

			print '<span class="opacitymedium">'.$langs->trans("NoRecordfound").'</span>';
		}
		print '</td>';
		print '</tr>';
	}

	// Other attributes
	$parameters = array('socid'=>$object->id);
	include DOL_DOCUMENT_ROOT.'/core/tpl/extrafields_view.tpl.php';

	print '</table>';

	print '</div>';

	print '<div class="clearboth"></div>';

	print dol_get_fiche_end();


	/*
	 * Action bar
	 */
	print '<div class="tabsAction">'."\n";

	// TODO
	// Add button modify

	// Clone
	if ($user->rights->banque->modifier) {
		print '<div class="inline-block divButAction"><a class="butAction" href="'.dol_buildpath("/compta/bank/various_payment/card.php", 1).'?id='.$object->id.'&amp;action=clone">'.$langs->trans("ToClone")."</a></div>";
	}

	// Delete
	if (empty($object->rappro) || $bankaccountnotfound) {
		if (!empty($user->rights->banque->modifier)) {
			if ($alreadyaccounted) {
				print '<div class="inline-block divButAction"><a class="butActionRefused classfortooltip" href="#" title="'.$langs->trans("Accounted").'">'.$langs->trans("Delete").'</a></div>';
			} else {
				print '<div class="inline-block divButAction"><a class="butActionDelete" href="card.php?id='.$object->id.'&action=delete&token='.newToken().'">'.$langs->trans("Delete").'</a></div>';
			}
		} else {
			print '<div class="inline-block divButAction"><a class="butActionRefused classfortooltip" href="#" title="'.(dol_escape_htmltag($langs->trans("NotAllowed"))).'">'.$langs->trans("Delete").'</a></div>';
		}
	} else {
		print '<div class="inline-block divButAction"><a class="butActionRefused classfortooltip" href="#" title="'.$langs->trans("LinkedToAConciliatedTransaction").'">'.$langs->trans("Delete").'</a></div>';
	}

	print "</div>";
}

// End of page
llxFooter();
$db->close();<|MERGE_RESOLUTION|>--- conflicted
+++ resolved
@@ -643,10 +643,6 @@
 	print $form->editfieldval('SubledgerAccount', 'subledger_account', $object->subledger_account, $object, (!$alreadyaccounted && $user->rights->banque->modifier), 'string', '', 0);
 	print '</td></tr>';
 
-<<<<<<< HEAD
-	if (isModEnabled("banque")) {
-		if ($object->fk_account > 0) {
-=======
 	$bankaccountnotfound = 0;
 
 	if (isModEnabled('banque')) {
@@ -654,7 +650,6 @@
 		print '<td>'.$langs->trans('BankTransactionLine').'</td>';
 		print '<td colspan="3">';
 		if ($object->fk_bank > 0) {
->>>>>>> 5e49ed17
 			$bankline = new AccountLine($db);
 			$result = $bankline->fetch($object->fk_bank);
 
