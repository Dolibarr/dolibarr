<?php
/* Copyright (C) 2017-2021  Alexandre Spangaro      <aspangaro@open-dsi.fr>
 * Copyright (C) 2018-2020  Frédéric France         <frederic.france@netlogic.fr>
 *
 * This program is free software; you can redistribute it and/or modify
 * it under the terms of the GNU General Public License as published by
 * the Free Software Foundation; either version 3 of the License, or
 * (at your option) any later version.
 *
 * This program is distributed in the hope that it will be useful,
 * but WITHOUT ANY WARRANTY; without even the implied warranty of
 * MERCHANTABILITY or FITNESS FOR A PARTICULAR PURPOSE.  See the
 * GNU General Public License for more details.
 *
 * You should have received a copy of the GNU General Public License
 * along with this program. If not, see <https://www.gnu.org/licenses/>.
 */

/**
 *  \file       htdocs/compta/bank/various_payment/card.php
 *  \ingroup    bank
 *  \brief      Page of various expenses
 */

require '../../../main.inc.php';
require_once DOL_DOCUMENT_ROOT.'/core/lib/bank.lib.php';
require_once DOL_DOCUMENT_ROOT.'/core/lib/date.lib.php';
require_once DOL_DOCUMENT_ROOT.'/compta/bank/class/paymentvarious.class.php';
require_once DOL_DOCUMENT_ROOT.'/compta/bank/class/account.class.php';
require_once DOL_DOCUMENT_ROOT.'/core/class/html.formaccounting.class.php';
require_once DOL_DOCUMENT_ROOT.'/accountancy/class/accountingaccount.class.php';
require_once DOL_DOCUMENT_ROOT.'/accountancy/class/accountingjournal.class.php';
if (isModEnabled('project')) {
	require_once DOL_DOCUMENT_ROOT.'/projet/class/project.class.php';
	require_once DOL_DOCUMENT_ROOT.'/core/class/html.formprojet.class.php';
}

// Load translation files required by the page
$langs->loadLangs(array("compta", "banks", "bills", "users", "accountancy", "categories"));

// Get parameters
$id = GETPOST('id', 'int');
$action = GETPOST('action', 'alpha');
$confirm = GETPOST('confirm');
$cancel = GETPOST('cancel', 'aZ09');
$backtopage = GETPOST('backtopage', 'alpha');

$accountid = GETPOST("accountid") > 0 ? GETPOST("accountid", "int") : 0;
$label = GETPOST("label", "alpha");
$sens = GETPOST("sens", "int");
$amount = price2num(GETPOST("amount", "alpha"));
$paymenttype = GETPOST("paymenttype", "aZ09");
$accountancy_code = GETPOST("accountancy_code", "alpha");
$projectid = (GETPOST('projectid', 'int') ? GETPOST('projectid', 'int') : GETPOST('fk_project', 'int'));
if (isModEnabled('accounting') && !empty($conf->global->ACCOUNTANCY_COMBO_FOR_AUX)) {
	$subledger_account = GETPOST("subledger_account", "alpha") > 0 ? GETPOST("subledger_account", "alpha") : '';
} else {
	$subledger_account = GETPOST("subledger_account", "alpha");
}

// Security check
$socid = GETPOST("socid", "int");
if ($user->socid) {
	$socid = $user->socid;
}
$result = restrictedArea($user, 'banque', '', '', '');

$object = new PaymentVarious($db);

// Initialize technical object to manage hooks of page. Note that conf->hooks_modules contains array of hook context
$hookmanager->initHooks(array('variouscard', 'globalcard'));


/**
 * Actions
 */

$parameters = array();
$reshook = $hookmanager->executeHooks('doActions', $parameters, $object, $action); // Note that $action and $object may have been modified by some hooks
if ($reshook < 0) {
	setEventMessages($hookmanager->error, $hookmanager->errors, 'errors');
}

if (empty($reshook)) {
	// Link to a project
	if ($action == 'classin' && $user->rights->banque->modifier) {
		$object->fetch($id);
		$object->setProject(GETPOST('projectid'));
	}

	if ($cancel) {
		if ($action != 'addlink') {
			$urltogo = $backtopage ? $backtopage : dol_buildpath('/compta/bank/various_payment/list.php', 1);
			header("Location: ".$urltogo);
			exit;
		}
		if ($id > 0 || !empty($ref)) {
			$ret = $object->fetch($id, $ref);
		}
		$action = '';
	}

	if ($action == 'add') {
		$error = 0;

		$datep = dol_mktime(12, 0, 0, GETPOST("datepmonth", 'int'), GETPOST("datepday", 'int'), GETPOST("datepyear", 'int'));
		$datev = dol_mktime(12, 0, 0, GETPOST("datevmonth", 'int'), GETPOST("datevday", 'int'), GETPOST("datevyear", 'int'));
		if (empty($datev)) {
			$datev = $datep;
		}

		$object->ref = ''; // TODO
		$object->accountid = GETPOST("accountid", 'int') > 0 ? GETPOST("accountid", "int") : 0;
		$object->datev = $datev;
		$object->datep = $datep;
		$object->amount = price2num(GETPOST("amount", 'alpha'));
		$object->label = GETPOST("label", 'restricthtml');
		$object->note = GETPOST("note", 'restricthtml');
		$object->type_payment = dol_getIdFromCode($db, GETPOST('paymenttype'), 'c_paiement', 'code', 'id', 1);
		$object->num_payment = GETPOST("num_payment", 'alpha');
		$object->chqemetteur = GETPOST("chqemetteur", 'alpha');
		$object->chqbank = GETPOST("chqbank", 'alpha');
		$object->fk_user_author = $user->id;
		$object->category_transaction = GETPOST("category_transaction", 'alpha');

		$object->accountancy_code = GETPOST("accountancy_code") > 0 ? GETPOST("accountancy_code", "alpha") : "";
		$object->subledger_account = $subledger_account;

		$object->sens = GETPOSTINT('sens');
		$object->fk_project = GETPOSTINT('fk_project');

		if (empty($datep) || empty($datev)) {
			$langs->load('errors');
			setEventMessages($langs->trans("ErrorFieldRequired", $langs->transnoentitiesnoconv("Date")), null, 'errors');
			$error++;
		}
		if (empty($object->amount)) {
			$langs->load('errors');
			setEventMessages($langs->trans("ErrorFieldRequired", $langs->transnoentitiesnoconv("Amount")), null, 'errors');
			$error++;
		}
<<<<<<< HEAD
		if (isModEnabled("banque") && !$object->accountid > 0) {
=======
		if (isModEnabled('banque') && !$object->accountid > 0) {
>>>>>>> 4d46da95
			$langs->load('errors');
			setEventMessages($langs->trans("ErrorFieldRequired", $langs->transnoentitiesnoconv("BankAccount")), null, 'errors');
			$error++;
		}
		if (empty($object->type_payment) || $object->type_payment < 0) {
			$langs->load('errors');
			setEventMessages($langs->trans("ErrorFieldRequired", $langs->transnoentitiesnoconv("PaymentMode")), null, 'errors');
			$error++;
		}
		if (isModEnabled('accounting') && !$object->accountancy_code) {
			$langs->load('errors');
			setEventMessages($langs->trans("ErrorFieldRequired", $langs->transnoentitiesnoconv("AccountAccounting")), null, 'errors');
			$error++;
		}
		if ($object->sens < 0) {
			$langs->load('errors');
			setEventMessages($langs->trans("ErrorFieldRequired", $langs->transnoentitiesnoconv("Sens")), null, 'errors');
			$error++;
		}

		if (!$error) {
			$db->begin();

			$ret = $object->create($user);
			if ($ret > 0) {
				$db->commit();
				$urltogo = ($backtopage ? $backtopage : DOL_URL_ROOT.'/compta/bank/various_payment/list.php');
				header("Location: ".$urltogo);
				exit;
			} else {
				$db->rollback();
				setEventMessages($object->error, $object->errors, 'errors');
				$action = "create";
			}
		}

		$action = 'create';
	}

	if ($action == 'confirm_delete' && $confirm == 'yes') {
		$result = $object->fetch($id);

		if ($object->rappro == 0) {
			$db->begin();

			$ret = $object->delete($user);
			if ($ret > 0) {
				if ($object->fk_bank) {
					$accountline = new AccountLine($db);
					$result = $accountline->fetch($object->fk_bank);
					if ($result > 0) {
						$result = $accountline->delete($user); // $result may be 0 if not found (when bank entry was deleted manually and fk_bank point to nothing)
					}
				}

				if ($result >= 0) {
					$db->commit();
					header("Location: ".DOL_URL_ROOT.'/compta/bank/various_payment/list.php');
					exit;
				} else {
					$object->error = $accountline->error;
					$db->rollback();
					setEventMessages($object->error, $object->errors, 'errors');
				}
			} else {
				$db->rollback();
				setEventMessages($object->error, $object->errors, 'errors');
			}
		} else {
			setEventMessages('Error try do delete a line linked to a conciliated bank transaction', null, 'errors');
		}
	}

	if ($action == 'setsubledger_account') {
		$db->begin();

		$result = $object->fetch($id);

		$object->subledger_account = $subledger_account;

		$res = $object->update($user);
		if ($res > 0) {
			$db->commit();
		} else {
			$db->rollback();
			setEventMessages($object->error, $object->errors, 'errors');
		}
	}
}

// Action clone object
if ($action == 'confirm_clone' && $confirm != 'yes') {
	$action = '';
}

if ($action == 'confirm_clone' && $confirm == 'yes' && ($user->rights->banque->modifier)) {
	$db->begin();

	$originalId = $id;

	$object->fetch($id);

	if ($object->id > 0) {
		$object->id = $object->ref = null;

		if (GETPOST('clone_label', 'alphanohtml')) {
			$object->label = GETPOST('clone_label', 'alphanohtml');
		} else {
			$object->label = $langs->trans("CopyOf").' '.$object->label;
		}

		$newdatepayment = dol_mktime(0, 0, 0, GETPOST('clone_date_paymentmonth', 'int'), GETPOST('clone_date_paymentday', 'int'), GETPOST('clone_date_paymentyear', 'int'));
		$newdatevalue = dol_mktime(0, 0, 0, GETPOST('clone_date_valuemonth', 'int'), GETPOST('clone_date_valueday', 'int'), GETPOST('clone_date_valueyear', 'int'));
		if ($newdatepayment) {
			$object->datep = $newdatepayment;
		}
		if (!empty($newdatevalue)) {
			$object->datev = $newdatevalue;
		} else {
			$object->datev = $newdatepayment;
		}

		if (GETPOSTISSET("clone_sens")) {
			$object->sens = GETPOST("clone_sens", 'int');
		} else {
			$object->sens = $object->sens;
		}

		if (GETPOST("clone_amount", "alpha")) {
			$object->amount = price2num(GETPOST("clone_amount", "alpha"));
		} else {
			$object->amount = price2num($object->amount);
		}

		if ($object->check()) {
			$id = $object->create($user);
			if ($id > 0) {
				$db->commit();
				$db->close();

				header("Location: ".$_SERVER["PHP_SELF"]."?id=".$id);
				exit;
			} else {
				$id = $originalId;
				$db->rollback();

				setEventMessages($object->error, $object->errors, 'errors');
			}
		} else {
			$id = $originalId;
			$db->rollback();

			setEventMessages($object->error, $object->errors, 'errors');
		}
	} else {
		$db->rollback();
		dol_print_error($db, $object->error);
	}
}


/*
 *	View
 */
$form = new Form($db);
if (isModEnabled('accounting')) {
	$formaccounting = new FormAccounting($db);
}
if (isModEnabled('project')) {
	$formproject = new FormProjets($db);
}

if ($id) {
	$object = new PaymentVarious($db);
	$result = $object->fetch($id);
	if ($result <= 0) {
		dol_print_error($db);
		exit;
	}
}

$title = $object->ref." - ".$langs->trans('Card');
if ($action == 'create') {
	$title = $langs->trans("NewVariousPayment");
}
$help_url = 'EN:Module_Suppliers_Invoices|FR:Module_Fournisseurs_Factures|ES:Módulo_Facturas_de_proveedores|DE:Modul_Lieferantenrechnungen';
llxHeader('', $title, $help_url);

$options = array();

// Load bank groups
require_once DOL_DOCUMENT_ROOT.'/compta/bank/class/bankcateg.class.php';
$bankcateg = new BankCateg($db);

foreach ($bankcateg->fetchAll() as $bankcategory) {
	$options[$bankcategory->id] = $bankcategory->label;
}

// Create mode
if ($action == 'create') {
	// Update fields properties in realtime
	if (!empty($conf->use_javascript_ajax)) {
		print "\n".'<script type="text/javascript">';
		print '$(document).ready(function () {
            			setPaymentType();
            			$("#selectpaymenttype").change(function() {
            				setPaymentType();
            			});
            			function setPaymentType()
            			{
							console.log("setPaymentType");
            				var code = $("#selectpaymenttype option:selected").val();
                            if (code == \'CHQ\' || code == \'VIR\')
            				{
            					if (code == \'CHQ\')
			                    {
			                        $(\'.fieldrequireddyn\').addClass(\'fieldrequired\');
			                    }
            					if ($(\'#fieldchqemetteur\').val() == \'\')
            					{
            						var emetteur = jQuery(\'#thirdpartylabel\').val();
            						$(\'#fieldchqemetteur\').val(emetteur);
            					}
            				}
            				else
            				{
            					$(\'.fieldrequireddyn\').removeClass(\'fieldrequired\');
            					$(\'#fieldchqemetteur\').val(\'\');
            				}
            			}
			';

		print '	});'."\n";

		print '	</script>'."\n";
	}

	print '<form action="'.$_SERVER["PHP_SELF"].'" method="POST">';
	print '<input type="hidden" name="token" value="'.newToken().'">';
	print '<input type="hidden" name="backtopage" value="'.$backtopage.'">';
	print '<input type="hidden" name="action" value="add">';

	print load_fiche_titre($langs->trans("NewVariousPayment"), '', 'object_payment');

	print dol_get_fiche_head('', '');

	print '<table class="border centpercent">';

	// Date payment
	print '<tr><td class="titlefieldcreate">';
	print $form->editfieldkey('DatePayment', 'datep', '', $object, 0, 'string', '', 1).'</td><td>';
	print $form->selectDate((empty($datep) ?-1 : $datep), "datep", '', '', '', 'add', 1, 1);
	print '</td></tr>';

	// Date value for bank
	print '<tr><td>';
	print $form->editfieldkey('DateValue', 'datev', '', $object, 0).'</td><td>';
	print $form->selectDate((empty($datev) ?-1 : $datev), "datev", '', '', '', 'add', 1, 1);
	print '</td></tr>';

	// Label
	print '<tr><td>';
	print $form->editfieldkey('Label', 'label', '', $object, 0, 'string', '', 1).'</td><td>';
	print '<input name="label" id="label" class="minwidth300 maxwidth150onsmartphone" value="'.($label ? $label : $langs->trans("VariousPayment")).'">';
	print '</td></tr>';

	// Amount
	print '<tr><td>';
	print $form->editfieldkey('Amount', 'amount', '', $object, 0, 'string', '', 1).'</td><td>';
	print '<input name="amount" id="amount" class="minwidth100 maxwidth150onsmartphone" value="'.$amount.'">';
	print '</td></tr>';

	// Bank
<<<<<<< HEAD
	if (isModEnabled("banque")) {
=======
	if (isModEnabled('banque')) {
>>>>>>> 4d46da95
		print '<tr><td>';
		print $form->editfieldkey('BankAccount', 'selectaccountid', '', $object, 0, 'string', '', 1).'</td><td>';
		print img_picto('', 'bank_account', 'class="pictofixedwidth"');
		print $form->select_comptes($accountid, "accountid", 0, '', 2, '', 0, '', 1); // Show list of main accounts (comptes courants)
		print '</td></tr>';
	}

	// Type payment
	print '<tr><td><span class="fieldrequired">'.$langs->trans('PaymentMode').'</span></td><td>';
	$form->select_types_paiements($paymenttype, 'paymenttype', '', 2);
	print "</td>\n";
	print '</tr>';

	// Number
<<<<<<< HEAD
	if (isModEnabled("banque")) {
=======
	if (isModEnabled('banque')) {
>>>>>>> 4d46da95
		print '<tr><td><label for="num_payment">'.$langs->trans('Numero');
		print ' <em>('.$langs->trans("ChequeOrTransferNumber").')</em>';
		print '</label></td>';
		print '<td><input name="num_payment" class="maxwidth150onsmartphone" id="num_payment" type="text" value="'.GETPOST("num_payment").'"></td></tr>'."\n";

		// Check transmitter
		print '<tr><td class="'.(GETPOST('paymenttype') == 'CHQ' ? 'fieldrequired ' : '').'fieldrequireddyn"><label for="fieldchqemetteur">'.$langs->trans('CheckTransmitter');
		print ' <em>('.$langs->trans("ChequeMaker").')</em>';
		print '</label></td>';
		print '<td><input id="fieldchqemetteur" name="chqemetteur" size="30" type="text" value="'.GETPOST('chqemetteur', 'alphanohtml').'"></td></tr>';

		// Bank name
		print '<tr><td><label for="chqbank">'.$langs->trans('Bank');
		print ' <em>('.$langs->trans("ChequeBank").')</em>';
		print '</label></td>';
		print '<td><input id="chqbank" name="chqbank" size="30" type="text" value="'.GETPOST('chqbank', 'alphanohtml').'"></td></tr>';
	}

	// Accountancy account
	if (isModEnabled('accounting')) {
		// TODO Remove the fieldrequired and allow instead to edit a various payment to enter accounting code
		print '<tr><td class="titlefieldcreate fieldrequired">'.$langs->trans("AccountAccounting").'</td>';
		print '<td>';
		print $formaccounting->select_account($accountancy_code, 'accountancy_code', 1, null, 1, 1);
		print '</td></tr>';
	} else { // For external software
		print '<tr><td class="titlefieldcreate">'.$langs->trans("AccountAccounting").'</td>';
		print '<td><input class="minwidth100 maxwidthonsmartphone" name="accountancy_code" value="'.$accountancy_code.'">';
		print '</td></tr>';
	}

	// Subledger account
	if (isModEnabled('accounting')) {
		print '<tr><td>'.$langs->trans("SubledgerAccount").'</td>';
		print '<td>';
		if (!empty($conf->global->ACCOUNTANCY_COMBO_FOR_AUX)) {
			print $formaccounting->select_auxaccount($subledger_account, 'subledger_account', 1, '');
		} else {
			print '<input type="text" class="maxwidth200 maxwidthonsmartphone" name="subledger_account" value="'.$subledger_account.'">';
		}
		print '</td></tr>';
	} else { // For external software
		print '<tr><td>'.$langs->trans("SubledgerAccount").'</td>';
		print '<td><input class="minwidth100 maxwidthonsmartphone" name="subledger_account" value="'.$subledger_account.'">';
		print '</td></tr>';
	}

	// Sens
	print '<tr><td>';
	$labelsens = $form->textwithpicto('Sens', $langs->trans("AccountingDirectionHelp"));
	print $form->editfieldkey($labelsens, 'sens', '', $object, 0, 'string', '', 1).'</td><td>';
	$sensarray = array('0' => $langs->trans("Debit"), '1' => $langs->trans("Credit"));
	print $form->selectarray('sens', $sensarray, $sens, 1, 0, 0, '', 0, 0, 0, '', 'minwidth100', 1);
	print '</td></tr>';

	// Project
	if (isModEnabled('project')) {
		$formproject = new FormProjets($db);

		// Associated project
		$langs->load("projects");

		print '<tr><td>'.$langs->trans("Project").'</td><td>';
		print img_picto('', 'bank_account', 'class="pictofixedwidth"');
		print $formproject->select_projects(-1, $projectid, 'fk_project', 0, 0, 1, 1, 0, 0, 0, '', 1);
		print '</td></tr>';
	}

	// Other attributes
	$parameters = array();
	$reshook = $hookmanager->executeHooks('formObjectOptions', $parameters, $object, $action); // Note that $action and $object may have been modified by hook
	print $hookmanager->resPrint;

	// Category
	if (is_array($options) && count($options) && $conf->categorie->enabled) {
		print '<tr><td>'.$langs->trans("RubriquesTransactions").'</td><td>';
		print img_picto('', 'category').Form::selectarray('category_transaction', $options, GETPOST('category_transaction'), 1, 0, 0, '', 0, 0, 0, '', 'minwidth300', 1);
		print '</td></tr>';
	}

	print '</table>';

	print dol_get_fiche_end();

	print $form->buttonsSaveCancel();

	print '</form>';
}


/* ************************************************************************** */
/*                                                                            */
/* View mode                                                                  */
/*                                                                            */
/* ************************************************************************** */

if ($id) {
	$alreadyaccounted = $object->getVentilExportCompta();

	$head = various_payment_prepare_head($object);

	// Clone confirmation
	if ($action === 'clone') {
		$set_value_help = $form->textwithpicto('', $langs->trans($langs->trans("AccountingDirectionHelp")));
		$sensarray = array('0' => $langs->trans("Debit"), '1' => $langs->trans("Credit"));

		$formquestion = array(
			array('type' => 'text', 'name' => 'clone_label', 'label' => $langs->trans("Label"), 'value' => $langs->trans("CopyOf").' '.$object->label),
			array('type' => 'date', 'tdclass'=>'fieldrequired', 'name' => 'clone_date_payment', 'label' => $langs->trans("DatePayment"), 'value' => -1),
			array('type' => 'date', 'name' => 'clone_date_value', 'label' => $langs->trans("DateValue"), 'value' => -1),
			array('type' => 'other', 'tdclass'=>'fieldrequired', 'name' => 'clone_accountid', 'label' => $langs->trans("BankAccount"), 'value' => $form->select_comptes($object->fk_account, "accountid", 0, '', 1, '', 0, 'minwidth200', 1)),
			array('type' => 'text', 'name' => 'clone_amount', 'label' => $langs->trans("Amount"), 'value' => price($object->amount)),
			array('type' => 'select', 'name' => 'clone_sens', 'label' => $langs->trans("Sens").' '.$set_value_help, 'values' => $sensarray, 'default' => $object->sens),
		);

		print $form->formconfirm($_SERVER["PHP_SELF"].'?id='.$object->id, $langs->trans('ToClone'), $langs->trans('ConfirmCloneVariousPayment', $object->ref), 'confirm_clone', $formquestion, 'yes', 1, 350);
	}

	// Confirmation of the removal of the Various Payment
	if ($action == 'delete') {
		$text = $langs->trans('ConfirmDeleteVariousPayment');
		print $form->formconfirm($_SERVER['PHP_SELF'].'?id='.$object->id, $langs->trans('DeleteVariousPayment'), $text, 'confirm_delete', '', '', 2);
	}

	print dol_get_fiche_head($head, 'card', $langs->trans("VariousPayment"), -1, $object->picto);

	$morehtmlref = '<div class="refidno">';
	// Project
	if (isModEnabled('project')) {
		$langs->load("projects");
		$morehtmlref .= $langs->trans('Project').' ';
		if ($user->rights->banque->modifier) {
			if ($action != 'classify') {
				$morehtmlref .= '<a class="editfielda" href="'.$_SERVER['PHP_SELF'].'?action=classify&token='.newToken().'&id='.$object->id.'">'.img_edit($langs->transnoentitiesnoconv('SetProject')).'</a> : ';
			}
			if ($action == 'classify') {
				//$morehtmlref.=$form->form_project($_SERVER['PHP_SELF'] . '?id=' . $object->id, $object->socid, $object->fk_project, 'projectid', 0, 0, 1, 1);
				$morehtmlref .= '<form method="post" action="'.$_SERVER['PHP_SELF'].'?id='.$object->id.'">';
				$morehtmlref .= '<input type="hidden" name="action" value="classin">';
				$morehtmlref .= '<input type="hidden" name="token" value="'.newToken().'">';
				$morehtmlref .= $formproject->select_projects(0, $object->fk_project, 'projectid', $maxlength, 0, 1, 0, 1, 0, 0, '', 1);
				$morehtmlref .= '<input type="submit" class="button valignmiddle" value="'.$langs->trans("Modify").'">';
				$morehtmlref .= '</form>';
			} else {
				$morehtmlref .= $form->form_project($_SERVER['PHP_SELF'].'?id='.$object->id, $object->socid, $object->fk_project, 'none', 0, 0, 0, 1);
			}
		} else {
			if (!empty($object->fk_project)) {
				$proj = new Project($db);
				$proj->fetch($object->fk_project);
				$morehtmlref .= $proj->getNomUrl(1);
			} else {
				$morehtmlref .= '';
			}
		}
	}
	$morehtmlref .= '</div>';
	$linkback = '<a href="'.DOL_URL_ROOT.'/compta/bank/various_payment/list.php?restore_lastsearch_values=1'.(!empty($socid) ? '&socid='.$socid : '').'">'.$langs->trans("BackToList").'</a>';

	$morehtmlright = '';

	dol_banner_tab($object, 'id', $linkback, 1, 'rowid', 'ref', $morehtmlref, '', 0, '', $morehtmlright);

	print '<div class="fichecenter">';
	print '<div class="underbanner clearboth"></div>';

	print '<table class="border centpercent tableforfield">';

	// Label
	print '<tr><td class="titlefield">'.$langs->trans("Label").'</td><td>'.$object->label.'</td></tr>';

	// Payment date
	print "<tr>";
	print '<td>'.$langs->trans("DatePayment").'</td><td>';
	print dol_print_date($object->datep, 'day');
	print '</td></tr>';

	// Value date
	print '<tr><td>'.$langs->trans("DateValue").'</td><td>';
	print dol_print_date($object->datev, 'day');
	print '</td></tr>';

	// Debit / Credit
	if ($object->sens == '1') {
		$sens = $langs->trans("Credit");
	} else {
		$sens = $langs->trans("Debit");
	}
	print '<tr><td>'.$langs->trans("Sens").'</td><td>'.$sens.'</td></tr>';

	print '<tr><td>'.$langs->trans("Amount").'</td><td><span class="amount">'.price($object->amount, 0, $langs, 1, -1, -1, $conf->currency).'</span></td></tr>';

	// Accountancy code
	print '<tr><td class="nowrap">';
	print $langs->trans("AccountAccounting");
	print '</td><td>';
	if (isModEnabled('accounting')) {
		$accountingaccount = new AccountingAccount($db);
		$accountingaccount->fetch('', $object->accountancy_code, 1);

		print $accountingaccount->getNomUrl(0, 1, 1, '', 1);
	} else {
		print $object->accountancy_code;
	}
	print '</td></tr>';

	// Subledger account
	print '<tr><td class="nowrap">';
	print $form->editfieldkey('SubledgerAccount', 'subledger_account', $object->subledger_account, $object, (!$alreadyaccounted && $user->rights->banque->modifier), 'string', '', 0);
	print '</td><td>';
	print $form->editfieldval('SubledgerAccount', 'subledger_account', $object->subledger_account, $object, (!$alreadyaccounted && $user->rights->banque->modifier), 'string', '', 0);
	print '</td></tr>';

<<<<<<< HEAD
	if (isModEnabled("banque")) {
=======
	if (isModEnabled('banque')) {
>>>>>>> 4d46da95
		if ($object->fk_account > 0) {
			$bankline = new AccountLine($db);
			$bankline->fetch($object->fk_bank);

			print '<tr>';
			print '<td>'.$langs->trans('BankTransactionLine').'</td>';
			print '<td colspan="3">';
			print $bankline->getNomUrl(1, 0, 'showall');
			print '</td>';
			print '</tr>';
		}
	}

	// Other attributes
	$parameters = array('socid'=>$object->id);
	include DOL_DOCUMENT_ROOT.'/core/tpl/extrafields_view.tpl.php';

	print '</table>';

	print '</div>';

	print '<div class="clearboth"></div>';

	print dol_get_fiche_end();


	/*
	 * Action bar
	 */
	print '<div class="tabsAction">'."\n";

	// TODO
	// Add button modify

	// Clone
	if ($user->rights->banque->modifier) {
		print '<div class="inline-block divButAction"><a class="butAction" href="'.dol_buildpath("/compta/bank/various_payment/card.php", 1).'?id='.$object->id.'&amp;action=clone">'.$langs->trans("ToClone")."</a></div>";
	}

	// Delete
	if (empty($object->rappro)) {
		if (!empty($user->rights->banque->modifier)) {
			if ($alreadyaccounted) {
				print '<div class="inline-block divButAction"><a class="butActionRefused classfortooltip" href="#" title="'.$langs->trans("Accounted").'">'.$langs->trans("Delete").'</a></div>';
			} else {
				print '<div class="inline-block divButAction"><a class="butActionDelete" href="card.php?id='.$object->id.'&action=delete&token='.newToken().'">'.$langs->trans("Delete").'</a></div>';
			}
		} else {
			print '<div class="inline-block divButAction"><a class="butActionRefused classfortooltip" href="#" title="'.(dol_escape_htmltag($langs->trans("NotAllowed"))).'">'.$langs->trans("Delete").'</a></div>';
		}
	} else {
		print '<div class="inline-block divButAction"><a class="butActionRefused classfortooltip" href="#" title="'.$langs->trans("LinkedToAConciliatedTransaction").'">'.$langs->trans("Delete").'</a></div>';
	}

	print "</div>";
}

// End of page
llxFooter();
$db->close();<|MERGE_RESOLUTION|>--- conflicted
+++ resolved
@@ -139,11 +139,7 @@
 			setEventMessages($langs->trans("ErrorFieldRequired", $langs->transnoentitiesnoconv("Amount")), null, 'errors');
 			$error++;
 		}
-<<<<<<< HEAD
 		if (isModEnabled("banque") && !$object->accountid > 0) {
-=======
-		if (isModEnabled('banque') && !$object->accountid > 0) {
->>>>>>> 4d46da95
 			$langs->load('errors');
 			setEventMessages($langs->trans("ErrorFieldRequired", $langs->transnoentitiesnoconv("BankAccount")), null, 'errors');
 			$error++;
@@ -417,11 +413,7 @@
 	print '</td></tr>';
 
 	// Bank
-<<<<<<< HEAD
 	if (isModEnabled("banque")) {
-=======
-	if (isModEnabled('banque')) {
->>>>>>> 4d46da95
 		print '<tr><td>';
 		print $form->editfieldkey('BankAccount', 'selectaccountid', '', $object, 0, 'string', '', 1).'</td><td>';
 		print img_picto('', 'bank_account', 'class="pictofixedwidth"');
@@ -436,11 +428,7 @@
 	print '</tr>';
 
 	// Number
-<<<<<<< HEAD
 	if (isModEnabled("banque")) {
-=======
-	if (isModEnabled('banque')) {
->>>>>>> 4d46da95
 		print '<tr><td><label for="num_payment">'.$langs->trans('Numero');
 		print ' <em>('.$langs->trans("ChequeOrTransferNumber").')</em>';
 		print '</label></td>';
@@ -654,11 +642,7 @@
 	print $form->editfieldval('SubledgerAccount', 'subledger_account', $object->subledger_account, $object, (!$alreadyaccounted && $user->rights->banque->modifier), 'string', '', 0);
 	print '</td></tr>';
 
-<<<<<<< HEAD
 	if (isModEnabled("banque")) {
-=======
-	if (isModEnabled('banque')) {
->>>>>>> 4d46da95
 		if ($object->fk_account > 0) {
 			$bankline = new AccountLine($db);
 			$bankline->fetch($object->fk_bank);
