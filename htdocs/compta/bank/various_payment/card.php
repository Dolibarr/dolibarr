--- conflicted
+++ resolved
@@ -408,7 +408,7 @@
 
 	// Subledger account
 	if (!empty($conf->accounting->enabled)) {
-		print '<tr><td>'.$langs->trans("SubledgerAccount").'aaaa</td>';
+		print '<tr><td>'.$langs->trans("SubledgerAccount").'</td>';
 		print '<td>';
 		if (!empty($conf->global->ACCOUNTANCY_COMBO_FOR_AUX)) {
 			print $formaccounting->select_auxaccount($subledger_account, 'subledger_account', 1, '');
@@ -445,7 +445,6 @@
 		print '</td></tr>';
 	}
 
-<<<<<<< HEAD
 	// Other attributes
 	$parameters = array();
 	$reshook = $hookmanager->executeHooks('formObjectOptions', $parameters, $object, $action); // Note that $action and $object may have been modified by hook
@@ -457,29 +456,6 @@
 		print img_picto('', 'category').Form::selectarray('category_transaction', $options, GETPOST('category_transaction'), 1, 0, 0, '', 0, 0, 0, '', 'minwidth300', 1);
 		print '</td></tr>';
 	}
-=======
-    // Subledger account
-    if (!empty($conf->accounting->enabled))
-    {
-        print '<tr><td>'.$langs->trans("SubledgerAccount").'</td>';
-        print '<td>';
-        if (!empty($conf->global->ACCOUNTANCY_COMBO_FOR_AUX))
-        {
-            print $formaccounting->select_auxaccount($subledger_account, 'subledger_account', 1, '');
-        }
-        else
-        {
-            print '<input type="text" class="maxwidth200 maxwidthonsmartphone" name="subledger_account" value="'.$subledger_account.'">';
-        }
-        print '</td></tr>';
-    }
-    else // For external software
-    {
-        print '<tr><td>'.$langs->trans("SubledgerAccount").'</td>';
-        print '<td><input class="minwidth100 maxwidthonsmartphone" name="subledger_account" value="'.$subledger_account.'">';
-        print '</td></tr>';
-    }
->>>>>>> c6c697cb
 
 	print '</table>';
 
