<?php
/* Copyright (C) 2017-2021  Alexandre Spangaro      <aspangaro@open-dsi.fr>
 * Copyright (C) 2018-2020  Frédéric France         <frederic.france@netlogic.fr>
 * Copyright (C) 2023       Laurent Destailleur     <eldy@users.sourceforge.net>
 * Copyright (C) 2023       Joachim Kueter     		<git-jk@bloxera.com>
 *
 * This program is free software; you can redistribute it and/or modify
 * it under the terms of the GNU General Public License as published by
 * the Free Software Foundation; either version 3 of the License, or
 * (at your option) any later version.
 *
 * This program is distributed in the hope that it will be useful,
 * but WITHOUT ANY WARRANTY; without even the implied warranty of
 * MERCHANTABILITY or FITNESS FOR A PARTICULAR PURPOSE.  See the
 * GNU General Public License for more details.
 *
 * You should have received a copy of the GNU General Public License
 * along with this program. If not, see <https://www.gnu.org/licenses/>.
 */

/**
 *  \file       htdocs/compta/bank/various_payment/card.php
 *  \ingroup    bank
 *  \brief      Page of various expenses
 */

// Load Dolibarr environment
require '../../../main.inc.php';
require_once DOL_DOCUMENT_ROOT.'/core/lib/bank.lib.php';
require_once DOL_DOCUMENT_ROOT.'/core/lib/date.lib.php';
require_once DOL_DOCUMENT_ROOT.'/compta/bank/class/paymentvarious.class.php';
require_once DOL_DOCUMENT_ROOT.'/compta/bank/class/account.class.php';
require_once DOL_DOCUMENT_ROOT.'/core/class/html.formaccounting.class.php';
require_once DOL_DOCUMENT_ROOT.'/accountancy/class/accountingaccount.class.php';
require_once DOL_DOCUMENT_ROOT.'/accountancy/class/accountingjournal.class.php';
if (isModEnabled('project')) {
	require_once DOL_DOCUMENT_ROOT.'/projet/class/project.class.php';
	require_once DOL_DOCUMENT_ROOT.'/core/class/html.formprojet.class.php';
}

// Load translation files required by the page
$langs->loadLangs(array("compta", "banks", "bills", "users", "accountancy", "categories"));

// Get parameters
$id = GETPOST('id', 'int');
$action = GETPOST('action', 'alpha');
$confirm = GETPOST('confirm');
$cancel = GETPOST('cancel', 'aZ09');
$backtopage = GETPOST('backtopage', 'alpha');

$accountid = GETPOST("accountid") > 0 ? GETPOST("accountid", "int") : 0;
$label = GETPOST("label", "alpha");
$sens = GETPOST("sens", "int");
$amount = price2num(GETPOST("amount", "alpha"));
$paymenttype = GETPOST("paymenttype", "aZ09");
$accountancy_code = GETPOST("accountancy_code", "alpha");
$projectid = (GETPOST('projectid', 'int') ? GETPOST('projectid', 'int') : GETPOST('fk_project', 'int'));
if (isModEnabled('accounting') && !empty($conf->global->ACCOUNTANCY_COMBO_FOR_AUX)) {
	$subledger_account = GETPOST("subledger_account", "alpha") > 0 ? GETPOST("subledger_account", "alpha") : '';
} else {
	$subledger_account = GETPOST("subledger_account", "alpha");
}

// Security check
$socid = GETPOST("socid", "int");
if ($user->socid) {
	$socid = $user->socid;
}
$result = restrictedArea($user, 'banque', '', '', '');

$object = new PaymentVarious($db);

// Initialize technical object to manage hooks of page. Note that conf->hooks_modules contains array of hook context
$hookmanager->initHooks(array('variouscard', 'globalcard'));

$permissiontoadd = $user->hasRight('banque', 'modifier');


/**
 * Actions
 */

$parameters = array();
$reshook = $hookmanager->executeHooks('doActions', $parameters, $object, $action); // Note that $action and $object may have been modified by some hooks
if ($reshook < 0) {
	setEventMessages($hookmanager->error, $hookmanager->errors, 'errors');
}

if (empty($reshook)) {
	if ($cancel) {
		if ($action != 'addlink' && $action != 'setaccountancy_code' && $action != 'setsubledger_account') {
			$urltogo = $backtopage ? $backtopage : dol_buildpath('/compta/bank/various_payment/list.php', 1);
			header("Location: ".$urltogo);
			exit;
		}
		if ($id > 0 || !empty($ref)) {
			$ret = $object->fetch($id, $ref);
		}
		$action = '';
	}

	// Link to a project
	if ($action == 'classin' && $permissiontoadd) {
		$object->fetch($id);
		$object->setProject(GETPOST('projectid', 'int'));
	}

	if ($action == 'add') {
		$error = 0;

		$datep = dol_mktime(12, 0, 0, GETPOST("datepmonth", 'int'), GETPOST("datepday", 'int'), GETPOST("datepyear", 'int'));
		$datev = dol_mktime(12, 0, 0, GETPOST("datevmonth", 'int'), GETPOST("datevday", 'int'), GETPOST("datevyear", 'int'));
		if (empty($datev)) {
			$datev = $datep;
		}

		$object->ref = ''; // TODO
		$object->accountid = GETPOST("accountid", 'int') > 0 ? GETPOST("accountid", "int") : 0;
		$object->datev = $datev;
		$object->datep = $datep;
		$object->amount = price2num(GETPOST("amount", 'alpha'));
		$object->label = GETPOST("label", 'restricthtml');
		$object->note = GETPOST("note", 'restricthtml');
		$object->type_payment = dol_getIdFromCode($db, GETPOST('paymenttype'), 'c_paiement', 'code', 'id', 1);
		$object->num_payment = GETPOST("num_payment", 'alpha');
		$object->chqemetteur = GETPOST("chqemetteur", 'alpha');
		$object->chqbank = GETPOST("chqbank", 'alpha');
		$object->fk_user_author = $user->id;
		$object->category_transaction = GETPOST("category_transaction", 'alpha');

		$object->accountancy_code = GETPOST("accountancy_code") > 0 ? GETPOST("accountancy_code", "alpha") : "";
		$object->subledger_account = $subledger_account;

		$object->sens = GETPOSTINT('sens');
		$object->fk_project = GETPOSTINT('fk_project');

		if (empty($datep) || empty($datev)) {
			$langs->load('errors');
			setEventMessages($langs->trans("ErrorFieldRequired", $langs->transnoentitiesnoconv("Date")), null, 'errors');
			$error++;
		}
		if (empty($object->amount)) {
			$langs->load('errors');
			setEventMessages($langs->trans("ErrorFieldRequired", $langs->transnoentitiesnoconv("Amount")), null, 'errors');
			$error++;
		}
		if (isModEnabled("banque") && !$object->accountid > 0) {
			$langs->load('errors');
			setEventMessages($langs->trans("ErrorFieldRequired", $langs->transnoentitiesnoconv("BankAccount")), null, 'errors');
			$error++;
		}
		if (empty($object->type_payment) || $object->type_payment < 0) {
			$langs->load('errors');
			setEventMessages($langs->trans("ErrorFieldRequired", $langs->transnoentitiesnoconv("PaymentMode")), null, 'errors');
			$error++;
		}
		if (isModEnabled('accounting') && !$object->accountancy_code) {
			$langs->load('errors');
			setEventMessages($langs->trans("ErrorFieldRequired", $langs->transnoentitiesnoconv("AccountAccounting")), null, 'errors');
			$error++;
		}
		if ($object->sens < 0) {
			$langs->load('errors');
			setEventMessages($langs->trans("ErrorFieldRequired", $langs->transnoentitiesnoconv("Sens")), null, 'errors');
			$error++;
		}

		if (!$error) {
			$db->begin();

			$ret = $object->create($user);
			if ($ret > 0) {
				$db->commit();
				$urltogo = ($backtopage ? $backtopage : DOL_URL_ROOT.'/compta/bank/various_payment/list.php');
				header("Location: ".$urltogo);
				exit;
			} else {
				$db->rollback();
				setEventMessages($object->error, $object->errors, 'errors');
				$action = "create";
			}
		}

		$action = 'create';
	}

	if ($action == 'confirm_delete' && $confirm == 'yes') {
		$result = $object->fetch($id);

		if ($object->rappro == 0) {
			$db->begin();

			$ret = $object->delete($user);
			if ($ret > 0) {
				if ($object->fk_bank) {
					$accountline = new AccountLine($db);
					$result = $accountline->fetch($object->fk_bank);
					if ($result > 0) {
						$result = $accountline->delete($user); // $result may be 0 if not found (when bank entry was deleted manually and fk_bank point to nothing)
					}
				}

				if ($result >= 0) {
					$db->commit();
					header("Location: ".DOL_URL_ROOT.'/compta/bank/various_payment/list.php');
					exit;
				} else {
					$object->error = $accountline->error;
					$db->rollback();
					setEventMessages($object->error, $object->errors, 'errors');
				}
			} else {
				$db->rollback();
				setEventMessages($object->error, $object->errors, 'errors');
			}
		} else {
			setEventMessages('Error try do delete a line linked to a conciliated bank transaction', null, 'errors');
		}
	}

	if ($action == 'setaccountancy_code') {
		$db->begin();

		$result = $object->fetch($id);

		$object->accountancy_code = GETPOST('accountancy_code', 'alphanohtml');

		$res = $object->update($user);
		if ($res > 0) {
			$db->commit();
		} else {
			$db->rollback();
			setEventMessages($object->error, $object->errors, 'errors');
		}
	}

	if ($action == 'setsubledger_account') {
		$db->begin();

		$result = $object->fetch($id);

		$object->subledger_account = $subledger_account;

		$res = $object->update($user);
		if ($res > 0) {
			$db->commit();
		} else {
			$db->rollback();
			setEventMessages($object->error, $object->errors, 'errors');
		}
	}
}

// Action clone object
if ($action == 'confirm_clone' && $confirm != 'yes') {
	$action = '';
}

if ($action == 'confirm_clone' && $confirm == 'yes' && $permissiontoadd) {
	$db->begin();

	$originalId = $id;

	$object->fetch($id);

	if ($object->id > 0) {
		$object->id = $object->ref = null;

		if (GETPOST('clone_label', 'alphanohtml')) {
			$object->label = GETPOST('clone_label', 'alphanohtml');
		} else {
			$object->label = $langs->trans("CopyOf").' '.$object->label;
		}

		$newdatepayment = dol_mktime(0, 0, 0, GETPOST('clone_date_paymentmonth', 'int'), GETPOST('clone_date_paymentday', 'int'), GETPOST('clone_date_paymentyear', 'int'));
		$newdatevalue = dol_mktime(0, 0, 0, GETPOST('clone_date_valuemonth', 'int'), GETPOST('clone_date_valueday', 'int'), GETPOST('clone_date_valueyear', 'int'));
		if ($newdatepayment) {
			$object->datep = $newdatepayment;
		}
		if (!empty($newdatevalue)) {
			$object->datev = $newdatevalue;
		} else {
			$object->datev = $newdatepayment;
		}

		if (GETPOSTISSET("clone_sens")) {
			$object->sens = GETPOST("clone_sens", 'int');
		} else {
			$object->sens = $object->sens;
		}

		if (GETPOST("clone_amount", "alpha")) {
			$object->amount = price2num(GETPOST("clone_amount", "alpha"));
		} else {
			$object->amount = price2num($object->amount);
		}

		if ($object->check()) {
			$id = $object->create($user);
			if ($id > 0) {
				$db->commit();
				$db->close();

				header("Location: ".$_SERVER["PHP_SELF"]."?id=".$id);
				exit;
			} else {
				$id = $originalId;
				$db->rollback();

				setEventMessages($object->error, $object->errors, 'errors');
			}
		} else {
			$id = $originalId;
			$db->rollback();

			setEventMessages($object->error, $object->errors, 'errors');
		}
	} else {
		$db->rollback();
		dol_print_error($db, $object->error);
	}
}


/*
 *	View
 */
$form = new Form($db);
if (isModEnabled('accounting')) {
	$formaccounting = new FormAccounting($db);
}
if (isModEnabled('project')) {
	$formproject = new FormProjets($db);
}

if ($id) {
	$object = new PaymentVarious($db);
	$result = $object->fetch($id);
	if ($result <= 0) {
		dol_print_error($db);
		exit;
	}
}

$title = $object->ref." - ".$langs->trans('Card');
if ($action == 'create') {
	$title = $langs->trans("NewVariousPayment");
}
$help_url = 'EN:Module_Suppliers_Invoices|FR:Module_Fournisseurs_Factures|ES:Módulo_Facturas_de_proveedores|DE:Modul_Lieferantenrechnungen';
llxHeader('', $title, $help_url);

$options = array();

// Load bank groups
require_once DOL_DOCUMENT_ROOT.'/compta/bank/class/bankcateg.class.php';
$bankcateg = new BankCateg($db);

foreach ($bankcateg->fetchAll() as $bankcategory) {
	$options[$bankcategory->id] = $bankcategory->label;
}

// Create mode
if ($action == 'create') {
	// Update fields properties in realtime
	if (!empty($conf->use_javascript_ajax)) {
		print "\n".'<script type="text/javascript">';
		print '$(document).ready(function () {
            			setPaymentType();
            			$("#selectpaymenttype").change(function() {
            				setPaymentType();
            			});
            			function setPaymentType()
            			{
							console.log("setPaymentType");
            				var code = $("#selectpaymenttype option:selected").val();
                            if (code == \'CHQ\' || code == \'VIR\')
            				{
            					if (code == \'CHQ\')
			                    {
			                        $(\'.fieldrequireddyn\').addClass(\'fieldrequired\');
			                    }
            					if ($(\'#fieldchqemetteur\').val() == \'\')
            					{
            						var emetteur = jQuery(\'#thirdpartylabel\').val();
            						$(\'#fieldchqemetteur\').val(emetteur);
            					}
            				}
            				else
            				{
            					$(\'.fieldrequireddyn\').removeClass(\'fieldrequired\');
            					$(\'#fieldchqemetteur\').val(\'\');
            				}
            			}
			';

		print '	});'."\n";

		print '	</script>'."\n";
	}

	print '<form action="'.$_SERVER["PHP_SELF"].'" method="POST">';
	print '<input type="hidden" name="token" value="'.newToken().'">';
	print '<input type="hidden" name="backtopage" value="'.$backtopage.'">';
	print '<input type="hidden" name="action" value="add">';

	print load_fiche_titre($langs->trans("NewVariousPayment"), '', 'object_payment');

	print dol_get_fiche_head('', '');

	print '<table class="border centpercent">';

	// Date payment
	print '<tr><td class="titlefieldcreate">';
	print $form->editfieldkey('DatePayment', 'datep', '', $object, 0, 'string', '', 1).'</td><td>';
	print $form->selectDate((empty($datep) ?-1 : $datep), "datep", '', '', '', 'add', 1, 1);
	print '</td></tr>';

	// Date value for bank
	print '<tr><td>';
	print $form->editfieldkey('DateValue', 'datev', '', $object, 0).'</td><td>';
	print $form->selectDate((empty($datev) ?-1 : $datev), "datev", '', '', '', 'add', 1, 1);
	print '</td></tr>';

	// Label
	print '<tr><td>';
	print $form->editfieldkey('Label', 'label', '', $object, 0, 'string', '', 1).'</td><td>';
	print '<input name="label" id="label" class="minwidth300 maxwidth150onsmartphone" value="'.($label ? $label : $langs->trans("VariousPayment")).'">';
	print '</td></tr>';

	// Amount
	print '<tr><td>';
	print $form->editfieldkey('Amount', 'amount', '', $object, 0, 'string', '', 1).'</td><td>';
	print '<input name="amount" id="amount" class="minwidth50 maxwidth100" value="'.$amount.'">';
	print '</td></tr>';

	// Bank
	if (isModEnabled("banque")) {
		print '<tr><td>';
		print $form->editfieldkey('BankAccount', 'selectaccountid', '', $object, 0, 'string', '', 1).'</td><td>';
		print img_picto('', 'bank_account', 'class="pictofixedwidth"');
		print $form->select_comptes($accountid, "accountid", 0, '', 2, '', 0, '', 1); // Show list of main accounts (comptes courants)
		print '</td></tr>';
	}

	// Type payment
	print '<tr><td><span class="fieldrequired">'.$langs->trans('PaymentMode').'</span></td><td>';
	$form->select_types_paiements($paymenttype, 'paymenttype', '', 2);
	print "</td>\n";
	print '</tr>';

	// Number
	if (isModEnabled("banque")) {
		print '<tr><td><label for="num_payment">'.$langs->trans('Numero');
		print ' <em>('.$langs->trans("ChequeOrTransferNumber").')</em>';
		print '</label></td>';
		print '<td><input name="num_payment" class="maxwidth150onsmartphone" id="num_payment" type="text" value="'.GETPOST("num_payment").'"></td></tr>'."\n";

		// Check transmitter
		print '<tr><td class="'.(GETPOST('paymenttype') == 'CHQ' ? 'fieldrequired ' : '').'fieldrequireddyn"><label for="fieldchqemetteur">'.$langs->trans('CheckTransmitter');
		print ' <em>('.$langs->trans("ChequeMaker").')</em>';
		print '</label></td>';
		print '<td><input id="fieldchqemetteur" name="chqemetteur" size="30" type="text" value="'.GETPOST('chqemetteur', 'alphanohtml').'"></td></tr>';

		// Bank name
		print '<tr><td><label for="chqbank">'.$langs->trans('Bank');
		print ' <em>('.$langs->trans("ChequeBank").')</em>';
		print '</label></td>';
		print '<td><input id="chqbank" name="chqbank" size="30" type="text" value="'.GETPOST('chqbank', 'alphanohtml').'"></td></tr>';
	}

	// Accountancy account
	if (isModEnabled('accounting')) {
		// TODO Remove the fieldrequired and allow instead to edit a various payment to enter accounting code
		print '<tr><td class="titlefieldcreate fieldrequired">'.$langs->trans("AccountAccounting").'</td>';
		print '<td>';
		print $formaccounting->select_account($accountancy_code, 'accountancy_code', 1, null, 1, 1);
		print '</td></tr>';
	} else { // For external software
		print '<tr><td class="titlefieldcreate">'.$langs->trans("AccountAccounting").'</td>';
		print '<td><input class="minwidth100 maxwidthonsmartphone" name="accountancy_code" value="'.$accountancy_code.'">';
		print '</td></tr>';
	}

	// Subledger account
	if (isModEnabled('accounting')) {
		print '<tr><td>'.$langs->trans("SubledgerAccount").'</td>';
		print '<td>';
		if (!empty($conf->global->ACCOUNTANCY_COMBO_FOR_AUX)) {
			print $formaccounting->select_auxaccount($subledger_account, 'subledger_account', 1, '');
		} else {
			print '<input type="text" class="maxwidth200 maxwidthonsmartphone" name="subledger_account" value="'.$subledger_account.'">';
		}
		print '</td></tr>';
	} else { // For external software
		print '<tr><td>'.$langs->trans("SubledgerAccount").'</td>';
		print '<td><input class="minwidth100 maxwidthonsmartphone" name="subledger_account" value="'.$subledger_account.'">';
		print '</td></tr>';
	}

	// Sens
	print '<tr><td>';
	$labelsens = $form->textwithpicto($langs->trans('Sens'), $langs->trans("AccountingDirectionHelp"));
	print $form->editfieldkey($labelsens, 'sens', '', $object, 0, 'string', '', 1).'</td><td>';
	$sensarray = array('0' => $langs->trans("Debit"), '1' => $langs->trans("Credit"));
	print $form->selectarray('sens', $sensarray, $sens, 1, 0, 0, '', 0, 0, 0, '', 'minwidth100', 1);
	print '</td></tr>';

	// Project
	if (isModEnabled('project')) {
		$formproject = new FormProjets($db);

		// Associated project
		$langs->load("projects");

		print '<tr><td>'.$langs->trans("Project").'</td><td>';
		print img_picto('', 'bank_account', 'class="pictofixedwidth"');
		print $formproject->select_projects(-1, $projectid, 'fk_project', 0, 0, 1, 1, 0, 0, 0, '', 1);
		print '</td></tr>';
	}

	// Other attributes
	$parameters = array();
	$reshook = $hookmanager->executeHooks('formObjectOptions', $parameters, $object, $action); // Note that $action and $object may have been modified by hook
	print $hookmanager->resPrint;

	// Category
	if (is_array($options) && count($options) && $conf->categorie->enabled) {
		print '<tr><td>'.$langs->trans("RubriquesTransactions").'</td><td>';
		print img_picto('', 'category').Form::selectarray('category_transaction', $options, GETPOST('category_transaction'), 1, 0, 0, '', 0, 0, 0, '', 'minwidth300', 1);
		print '</td></tr>';
	}

	print '</table>';

	print dol_get_fiche_end();

	print $form->buttonsSaveCancel();

	print '</form>';
}


/* ************************************************************************** */
/*                                                                            */
/* View mode                                                                  */
/*                                                                            */
/* ************************************************************************** */

if ($id) {
	$alreadyaccounted = $object->getVentilExportCompta();

	$head = various_payment_prepare_head($object);

	// Clone confirmation
	if ($action === 'clone') {
		$set_value_help = $form->textwithpicto('', $langs->trans($langs->trans("AccountingDirectionHelp")));
		$sensarray = array('0' => $langs->trans("Debit"), '1' => $langs->trans("Credit"));

		$formquestion = array(
			array('type' => 'text', 'name' => 'clone_label', 'label' => $langs->trans("Label"), 'value' => $langs->trans("CopyOf").' '.$object->label),
			array('type' => 'date', 'tdclass'=>'fieldrequired', 'name' => 'clone_date_payment', 'label' => $langs->trans("DatePayment"), 'value' => -1),
			array('type' => 'date', 'name' => 'clone_date_value', 'label' => $langs->trans("DateValue"), 'value' => -1),
			array('type' => 'other', 'tdclass'=>'fieldrequired', 'name' => 'clone_accountid', 'label' => $langs->trans("BankAccount"), 'value' => $form->select_comptes($object->fk_account, "accountid", 0, '', 1, '', 0, 'minwidth200', 1)),
			array('type' => 'text', 'name' => 'clone_amount', 'label' => $langs->trans("Amount"), 'value' => price($object->amount)),
			array('type' => 'select', 'name' => 'clone_sens', 'label' => $langs->trans("Sens").' '.$set_value_help, 'values' => $sensarray, 'default' => $object->sens),
		);

		print $form->formconfirm($_SERVER["PHP_SELF"].'?id='.$object->id, $langs->trans('ToClone'), $langs->trans('ConfirmCloneVariousPayment', $object->ref), 'confirm_clone', $formquestion, 'yes', 1, 350);
	}

	// Confirmation of the removal of the Various Payment
	if ($action == 'delete') {
		$text = $langs->trans('ConfirmDeleteVariousPayment');
		print $form->formconfirm($_SERVER['PHP_SELF'].'?id='.$object->id, $langs->trans('DeleteVariousPayment'), $text, 'confirm_delete', '', '', 2);
	}

	print dol_get_fiche_head($head, 'card', $langs->trans("VariousPayment"), -1, $object->picto);

	$morehtmlref = '<div class="refidno">';
	// Project
	if (isModEnabled('project')) {
		$langs->load("projects");
		//$morehtmlref .= '<br>';
		if ($permissiontoadd) {
			$morehtmlref .= img_picto($langs->trans("Project"), 'project', 'class="pictofixedwidth"');
			if ($action != 'classify') {
<<<<<<< HEAD
				$morehtmlref .= '<a class="editfielda" href="'.$_SERVER['PHP_SELF'].'?action=classify&token='.newToken().'&id='.$object->id.'">'.img_edit($langs->transnoentitiesnoconv('SetProject')).'</a> : ';
			}
			if ($action == 'classify') {
				//$morehtmlref.=$form->form_project($_SERVER['PHP_SELF'] . '?id=' . $object->id, $object->socid, $object->fk_project, 'projectid', 0, 0, 1, 1);
				$morehtmlref .= '<form method="post" action="'.$_SERVER['PHP_SELF'].'?id='.$object->id.'">';
				$morehtmlref .= '<input type="hidden" name="action" value="classin">';
				$morehtmlref .= '<input type="hidden" name="token" value="'.newToken().'">';
				$morehtmlref .= $formproject->select_projects(-1, $object->fk_project, 'projectid', 0, 0, 1, 0, 1, 0, 0, '', 1);
				$morehtmlref .= '<input type="submit" class="button valignmiddle" value="'.$langs->trans("Modify").'">';
				$morehtmlref .= '</form>';
			} else {
				$morehtmlref .= $form->form_project($_SERVER['PHP_SELF'].'?id='.$object->id, (property_exists($object, 'socid') ? $object->socid : 0), $object->fk_project, 'none', 0, 0, 0, 1, '', 'maxwidth300');
=======
				$morehtmlref .= '<a class="editfielda" href="'.$_SERVER['PHP_SELF'].'?action=classify&token='.newToken().'&id='.$object->id.'">'.img_edit($langs->transnoentitiesnoconv('SetProject')).'</a> ';
>>>>>>> 3700b047
			}
			$morehtmlref .= $form->form_project($_SERVER['PHP_SELF'].'?id='.$object->id, (property_exists($object, 'socid') ? $object->socid : 0), $object->fk_project, ($action == 'classify' ? 'projectid' : 'none'), 0, 0, 0, 1, '', 'maxwidth300');
		} else {
			if (!empty($object->fk_project)) {
				$proj = new Project($db);
				$proj->fetch($object->fk_project);
				$morehtmlref .= $proj->getNomUrl(1);
				if ($proj->title) {
					$morehtmlref .= '<span class="opacitymedium"> - '.dol_escape_htmltag($proj->title).'</span>';
				}
			}
		}
	}

	$morehtmlref .= '</div>';
	$linkback = '<a href="'.DOL_URL_ROOT.'/compta/bank/various_payment/list.php?restore_lastsearch_values=1'.(!empty($socid) ? '&socid='.$socid : '').'">'.$langs->trans("BackToList").'</a>';

	$morehtmlright = '';

	dol_banner_tab($object, 'id', $linkback, 1, 'rowid', 'ref', $morehtmlref, '', 0, '', $morehtmlright);

	print '<div class="fichecenter">';
	print '<div class="underbanner clearboth"></div>';

	print '<table class="border centpercent tableforfield">';

	// Label
	print '<tr><td class="titlefield">'.$langs->trans("Label").'</td><td>'.$object->label.'</td></tr>';

	// Payment date
	print "<tr>";
	print '<td>'.$langs->trans("DatePayment").'</td><td>';
	print dol_print_date($object->datep, 'day');
	print '</td></tr>';

	// Value date
	print '<tr><td>'.$langs->trans("DateValue").'</td><td>';
	print dol_print_date($object->datev, 'day');
	print '</td></tr>';

	// Debit / Credit
	if ($object->sens == '1') {
		$sens = $langs->trans("Credit");
	} else {
		$sens = $langs->trans("Debit");
	}
	print '<tr><td>'.$langs->trans("Sens").'</td><td>'.$sens.'</td></tr>';

	print '<tr><td>'.$langs->trans("Amount").'</td><td><span class="amount">'.price($object->amount, 0, $langs, 1, -1, -1, $conf->currency).'</span></td></tr>';

	// Account of Chart of account
	$editvalue = '';
	if (isModEnabled('accounting')) {
		print '<tr><td class="nowrap">';
		print $form->editfieldkey('AccountAccounting', 'accountancy_code', $object->accountancy_code, $object, (!$alreadyaccounted && $user->rights->banque->modifier), 'string', '', 0);
		print '</td><td>';
		if ($action == 'editaccountancy_code') {
			print $form->editfieldval('AccountAccounting', 'accountancy_code', $object->accountancy_code, $object, (!$alreadyaccounted && $user->rights->banque->modifier), 'string', '', 0);
		} else {
			$accountingaccount = new AccountingAccount($db);
			$accountingaccount->fetch('', $object->accountancy_code, 1);

			print $accountingaccount->getNomUrl(0, 1, 1, '', 1);
		}
		print '</td></tr>';
	} else {
		print '<tr><td class="nowrap">';
		print $langs->trans("AccountAccounting");
		print '</td><td>';
		print $object->accountancy_code;
		print '</td></tr>';
	}

	// Subledger account
	print '<tr><td class="nowrap">';
	print $form->editfieldkey('SubledgerAccount', 'subledger_account', $object->subledger_account, $object, (!$alreadyaccounted && $permissiontoadd), 'string', '', 0);
	print '</td><td>';
	print $form->editfieldval('SubledgerAccount', 'subledger_account', $object->subledger_account, $object, (!$alreadyaccounted && $permissiontoadd), 'string', '', 0, null, '', 1, 'lengthAccounta');
	print '</td></tr>';

	$bankaccountnotfound = 0;

	if (isModEnabled('banque')) {
		print '<tr>';
		print '<td>'.$langs->trans('BankTransactionLine').'</td>';
		print '<td colspan="3">';
		if ($object->fk_bank > 0) {
			$bankline = new AccountLine($db);
			$result = $bankline->fetch($object->fk_bank);

			if ($result <= 0) {
				$bankaccountnotfound = 1;
			} else {
				print $bankline->getNomUrl(1, 0, 'showall');
			}
		} else {
			$bankaccountnotfound = 1;

			print '<span class="opacitymedium">'.$langs->trans("NoRecordfound").'</span>';
		}
		print '</td>';
		print '</tr>';
	}

	// Other attributes
	$parameters = array('socid'=>$object->id);
	include DOL_DOCUMENT_ROOT.'/core/tpl/extrafields_view.tpl.php';

	print '</table>';

	print '</div>';

	print '<div class="clearboth"></div>';

	print dol_get_fiche_end();


	/*
	 * Action bar
	 */
	print '<div class="tabsAction">'."\n";

	// TODO
	// Add button modify

	// Clone
	if ($permissiontoadd) {
		print '<div class="inline-block divButAction"><a class="butAction" href="'.dol_buildpath("/compta/bank/various_payment/card.php", 1).'?id='.$object->id.'&amp;action=clone">'.$langs->trans("ToClone")."</a></div>";
	}

	// Delete
	if (empty($object->rappro) || $bankaccountnotfound) {
		if ($permissiontoadd) {
			if ($alreadyaccounted) {
				print '<div class="inline-block divButAction"><a class="butActionRefused classfortooltip" href="#" title="'.$langs->trans("Accounted").'">'.$langs->trans("Delete").'</a></div>';
			} else {
				print '<div class="inline-block divButAction"><a class="butActionDelete" href="card.php?id='.$object->id.'&action=delete&token='.newToken().'">'.$langs->trans("Delete").'</a></div>';
			}
		} else {
			print '<div class="inline-block divButAction"><a class="butActionRefused classfortooltip" href="#" title="'.(dol_escape_htmltag($langs->trans("NotAllowed"))).'">'.$langs->trans("Delete").'</a></div>';
		}
	} else {
		print '<div class="inline-block divButAction"><a class="butActionRefused classfortooltip" href="#" title="'.$langs->trans("LinkedToAConciliatedTransaction").'">'.$langs->trans("Delete").'</a></div>';
	}

	print "</div>";
}

// End of page
llxFooter();
$db->close();<|MERGE_RESOLUTION|>--- conflicted
+++ resolved
@@ -584,22 +584,7 @@
 		if ($permissiontoadd) {
 			$morehtmlref .= img_picto($langs->trans("Project"), 'project', 'class="pictofixedwidth"');
 			if ($action != 'classify') {
-<<<<<<< HEAD
-				$morehtmlref .= '<a class="editfielda" href="'.$_SERVER['PHP_SELF'].'?action=classify&token='.newToken().'&id='.$object->id.'">'.img_edit($langs->transnoentitiesnoconv('SetProject')).'</a> : ';
-			}
-			if ($action == 'classify') {
-				//$morehtmlref.=$form->form_project($_SERVER['PHP_SELF'] . '?id=' . $object->id, $object->socid, $object->fk_project, 'projectid', 0, 0, 1, 1);
-				$morehtmlref .= '<form method="post" action="'.$_SERVER['PHP_SELF'].'?id='.$object->id.'">';
-				$morehtmlref .= '<input type="hidden" name="action" value="classin">';
-				$morehtmlref .= '<input type="hidden" name="token" value="'.newToken().'">';
-				$morehtmlref .= $formproject->select_projects(-1, $object->fk_project, 'projectid', 0, 0, 1, 0, 1, 0, 0, '', 1);
-				$morehtmlref .= '<input type="submit" class="button valignmiddle" value="'.$langs->trans("Modify").'">';
-				$morehtmlref .= '</form>';
-			} else {
-				$morehtmlref .= $form->form_project($_SERVER['PHP_SELF'].'?id='.$object->id, (property_exists($object, 'socid') ? $object->socid : 0), $object->fk_project, 'none', 0, 0, 0, 1, '', 'maxwidth300');
-=======
 				$morehtmlref .= '<a class="editfielda" href="'.$_SERVER['PHP_SELF'].'?action=classify&token='.newToken().'&id='.$object->id.'">'.img_edit($langs->transnoentitiesnoconv('SetProject')).'</a> ';
->>>>>>> 3700b047
 			}
 			$morehtmlref .= $form->form_project($_SERVER['PHP_SELF'].'?id='.$object->id, (property_exists($object, 'socid') ? $object->socid : 0), $object->fk_project, ($action == 'classify' ? 'projectid' : 'none'), 0, 0, 0, 1, '', 'maxwidth300');
 		} else {
