<?php
/* Copyright (C) 2005      Rodolphe Quiedeville <rodolphe@quiedeville.org>
 * Copyright (C) 2004-2010 Laurent Destailleur  <eldy@users.sourceforge.net>
 * Copyright (C) 2005-2009 Regis Houssin        <regis.houssin@inodbox.com>
 * Copyright (C) 2024		MDW							<mdeweerd@users.noreply.github.com>
<<<<<<< HEAD
=======
 * Copyright (C) 2024		Frédéric France			<frederic.france@free.fr>
>>>>>>> cc80841a
 *
 * This program is free software; you can redistribute it and/or modify
 * it under the terms of the GNU General Public License as published by
 * the Free Software Foundation; either version 3 of the License, or
 * (at your option) any later version.
 *
 * This program is distributed in the hope that it will be useful,
 * but WITHOUT ANY WARRANTY; without even the implied warranty of
 * MERCHANTABILITY or FITNESS FOR A PARTICULAR PURPOSE.  See the
 * GNU General Public License for more details.
 *
 * You should have received a copy of the GNU General Public License
 * along with this program. If not, see <https://www.gnu.org/licenses/>.
 */

/**
 *	\file       htdocs/compta/bank/graph.php
 *	\ingroup    banque
 *	\brief      Page graph des transactions bancaires
 */

// Load Dolibarr environment
require '../../main.inc.php';
require_once DOL_DOCUMENT_ROOT.'/core/lib/bank.lib.php';
require_once DOL_DOCUMENT_ROOT.'/compta/bank/class/account.class.php';
require_once DOL_DOCUMENT_ROOT.'/core/class/dolgraph.class.php';

// Load translation files required by the page
$langs->loadLangs(array('banks', 'categories'));

$WIDTH = DolGraph::getDefaultGraphSizeForStats('width', '768');
$HEIGHT = DolGraph::getDefaultGraphSizeForStats('height', '200');

// Initialize a technical object to manage hooks of page. Note that conf->hooks_modules contains an array of hook context
$hookmanager->initHooks(array('bankstats', 'globalcard'));

// Initialize technical object to manage hooks of page. Note that conf->hooks_modules contains array of hook context
$hookmanager->initHooks(array('bankstats', 'globalcard'));

// Security check
if (GETPOST('account') || GETPOST('ref')) {
	$id = GETPOST('account') ? GETPOST('account') : GETPOST('ref');
}
$fieldid = GETPOST('ref') ? 'ref' : 'rowid';
if ($user->socid) {
	$socid = $user->socid;
}
$result = restrictedArea($user, 'banque', $id, 'bank_account&bank_account', '', '', $fieldid);

$account = GETPOST("account");
$mode = 'standard';
if (GETPOST("mode") == 'showalltime') {
	$mode = 'showalltime';
}
$error = 0;


/*
 * View
 */
$form = new Form($db);

$datetime = dol_now();
$year = dol_print_date($datetime, "%Y");
$month = dol_print_date($datetime, "%m");
$day = dol_print_date($datetime, "%d");
if (GETPOSTINT("year")) {
	$year = sprintf("%04d", GETPOSTINT("year"));
}
if (GETPOSTINT("month")) {
	$month = sprintf("%02d", GETPOSTINT("month"));
}


$object = new Account($db);
if (GETPOST('account') && !preg_match('/,/', GETPOST('account'))) {	// if for a particular account and not a list
	$result = $object->fetch(GETPOSTINT('account'));
}
if (GETPOST("ref")) {
	$result = $object->fetch(0, GETPOST("ref"));
	$account = $object->id;
}

$title = $object->ref.' - '.$langs->trans("Graph");
$helpurl = "";
llxHeader('', $title, $helpurl);

$result = dol_mkdir($conf->bank->dir_temp);
if ($result < 0) {
	$langs->load("errors");
	$error++;
	setEventMessages($langs->trans("ErrorFailedToCreateDir"), null, 'errors');
} else {
	// Calcul $min and $max
	$sql = "SELECT MIN(b.datev) as min, MAX(b.datev) as max";
	$sql .= " FROM ".MAIN_DB_PREFIX."bank as b";
	$sql .= ", ".MAIN_DB_PREFIX."bank_account as ba";
	$sql .= " WHERE b.fk_account = ba.rowid";
	$sql .= " AND ba.entity IN (".getEntity('bank_account').")";
	if ($account && GETPOST("option") != 'all') {
		$sql .= " AND b.fk_account IN (".$db->sanitize($account).")";
	}

	$resql = $db->query($sql);
	if ($resql) {
		$num = $db->num_rows($resql);
		$obj = $db->fetch_object($resql);
		$min = $db->jdate($obj->min);
		$max = $db->jdate($obj->max);
	} else {
		dol_print_error($db);
	}
	if (empty($min)) {
		$min = dol_now() - 3600 * 24;
	}

	$log = "graph.php: min=".$min." max=".$max;
	dol_syslog($log);


	// Tableau 1

	if ($mode == 'standard') {
		// Loading table $amounts
		$amounts = array();

		$monthnext = (int) $month + 1;
		$yearnext = (int) $year;
		if ($monthnext > 12) {
			$monthnext = 1;
			$yearnext++;
		}
		$monthnext = sprintf('%02d', $monthnext);
		$yearnext = sprintf('%04d', $yearnext);

		$sql = "SELECT date_format(b.datev,'%Y%m%d')";
		$sql .= ", SUM(b.amount)";
		$sql .= " FROM ".MAIN_DB_PREFIX."bank as b";
		$sql .= ", ".MAIN_DB_PREFIX."bank_account as ba";
		$sql .= " WHERE b.fk_account = ba.rowid";
		$sql .= " AND ba.entity IN (".getEntity('bank_account').")";
		$sql .= " AND b.datev >= '".$db->escape($year)."-".$db->escape($month)."-01 00:00:00'";
		$sql .= " AND b.datev < '".$db->escape($yearnext)."-".$db->escape($monthnext)."-01 00:00:00'";
		if ($account && GETPOST("option") != 'all') {
			$sql .= " AND b.fk_account IN (".$db->sanitize($account).")";
		}
		$sql .= " GROUP BY date_format(b.datev,'%Y%m%d')";

		$resql = $db->query($sql);
		if ($resql) {
			$num = $db->num_rows($resql);
			$i = 0;
			while ($i < $num) {
				$row = $db->fetch_row($resql);
				$amounts[$row[0]] = $row[1];
				$i++;
			}
			$db->free($resql);
		} else {
			dol_print_error($db);
		}

		// Calculation of $solde before the start of the graph
		$solde = 0;

		$sql = "SELECT SUM(b.amount)";
		$sql .= " FROM ".MAIN_DB_PREFIX."bank as b";
		$sql .= ", ".MAIN_DB_PREFIX."bank_account as ba";
		$sql .= " WHERE b.fk_account = ba.rowid";
		$sql .= " AND ba.entity IN (".getEntity('bank_account').")";
		$sql .= " AND b.datev < '".$db->escape($year)."-".sprintf("%02s", $month)."-01'";
		if ($account && GETPOST("option") != 'all') {
			$sql .= " AND b.fk_account IN (".$db->sanitize($account).")";
		}

		$resql = $db->query($sql);
		if ($resql) {
			$row = $db->fetch_row($resql);
			$solde = $row[0];
			$db->free($resql);
		} else {
			dol_print_error($db);
		}

		// Chargement de labels et datas pour tableau 1
		$labels = array();
		$datas = array();
		$datamin = array();

		$subtotal = 0;
<<<<<<< HEAD
		$day = dol_mktime(12, 0, 0, $month, 1, $year);
=======
		$day = dol_mktime(12, 0, 0, (int) $month, 1, (int) $year);
>>>>>>> cc80841a
		//$textdate = strftime("%Y%m%d", $day);
		$textdate = dol_print_date($day, "%Y%m%d");
		$xyear = substr($textdate, 0, 4);
		$xday = substr($textdate, 6, 2);
		$xmonth = substr($textdate, 4, 2);

		$i = 0;
		$dataall = array();
		while ($xmonth == $month) {
			$subtotal += (isset($amounts[$textdate]) ? $amounts[$textdate] : 0);
			if ($day > time()) {
				$datas[$i] = ''; // Valeur speciale permettant de ne pas tracer le graph
			} else {
				$datas[$i] = $solde + $subtotal;
			}
			$datamin[$i] = $object->min_desired;
			$dataall[$i] = $object->min_allowed;
			//$labels[$i] = strftime("%d",$day);
			$labels[$i] = $xday;

			$day += 86400;
			//$textdate = strftime("%Y%m%d", $day);
			$textdate = dol_print_date($day, "%Y%m%d");
			$xyear = substr($textdate, 0, 4);
			$xday = substr($textdate, 6, 2);
			$xmonth = substr($textdate, 4, 2);

			$i++;
		}
		// If we are the first of month, only $datas[0] is defined to an int value, others are defined to ""
		// and this may make graph lib report a warning.
		//$datas[0]=100; KO
		//$datas[0]=100; $datas[1]=90; OK
		//var_dump($datas);
		//exit;

		// Fabrication tableau 1
		$file = $conf->bank->dir_temp."/balance".$account."-".$year.$month.".png";
		$fileurl = DOL_URL_ROOT.'/viewimage.php?modulepart=banque_temp&file='."/balance".$account."-".$year.$month.".png";
		$title = $langs->transnoentities("Balance").' - '.$langs->transnoentities("Month").': '.$month.' '.$langs->transnoentities("Year").': '.$year;
		$graph_datas = array();
		foreach ($datas as $i => $val) {
			$graph_datas[$i] = array(isset($labels[$i]) ? $labels[$i] : '', $datas[$i]);
			if ($object->min_desired) {
				array_push($graph_datas[$i], $datamin[$i]);
			}
			if ($object->min_allowed) {
				array_push($graph_datas[$i], $dataall[$i]);
			}
		}

		$px1 = new DolGraph();
		$px1->SetData($graph_datas);
		$arraylegends = array($langs->transnoentities("Balance"));
		if ($object->min_desired) {
			array_push($arraylegends, $langs->transnoentities("BalanceMinimalDesired"));
		}
		if ($object->min_allowed) {
			array_push($arraylegends, $langs->transnoentities("BalanceMinimalAllowed"));
		}
		$px1->SetLegend($arraylegends);
		$px1->SetLegendWidthMin(180);
		$px1->SetMaxValue($px1->GetCeilMaxValue() < 0 ? 0 : $px1->GetCeilMaxValue());
		$px1->SetMinValue($px1->GetFloorMinValue() > 0 ? 0 : $px1->GetFloorMinValue());
		$px1->SetTitle($title);
		$px1->SetWidth($WIDTH);
		$px1->SetHeight($HEIGHT);
		$px1->SetType(array('lines', 'lines', 'lines'));
		$px1->setBgColor('onglet');
		$px1->setBgColorGrid(array(255, 255, 255));
		$px1->SetHorizTickIncrement(1);
		$px1->draw($file, $fileurl);

		$show1 = $px1->show();

		$px1 = null;
		$graph_datas = null;
		$datas = null;
		$datamin = array();
		$dataall = null;
		$labels = null;
		$amounts = null;
	}

	// Graph Balance for the year

	if ($mode == 'standard') {
		// Loading table $amounts
		$amounts = array();
		$sql = "SELECT date_format(b.datev,'%Y%m%d')";
		$sql .= ", SUM(b.amount)";
		$sql .= " FROM ".MAIN_DB_PREFIX."bank as b";
		$sql .= ", ".MAIN_DB_PREFIX."bank_account as ba";
		$sql .= " WHERE b.fk_account = ba.rowid";
		$sql .= " AND ba.entity IN (".getEntity('bank_account').")";
		$sql .= " AND b.datev >= '".$db->escape($year)."-01-01 00:00:00'";
		$sql .= " AND b.datev <= '".$db->escape($year)."-12-31 23:59:59'";
		if ($account && GETPOST("option") != 'all') {
			$sql .= " AND b.fk_account IN (".$db->sanitize($account).")";
		}
		$sql .= " GROUP BY date_format(b.datev,'%Y%m%d')";

		$resql = $db->query($sql);
		if ($resql) {
			$num = $db->num_rows($resql);
			$i = 0;
			while ($i < $num) {
				$row = $db->fetch_row($resql);
				$amounts[$row[0]] = $row[1];
				$i++;
			}
			$db->free($resql);
		} else {
			dol_print_error($db);
		}

		// Calculation of $solde before the start of the graph
		$solde = 0;

		$sql = "SELECT SUM(b.amount)";
		$sql .= " FROM ".MAIN_DB_PREFIX."bank as b";
		$sql .= ", ".MAIN_DB_PREFIX."bank_account as ba";
		$sql .= " WHERE b.fk_account = ba.rowid";
		$sql .= " AND ba.entity IN (".getEntity('bank_account').")";
		$sql .= " AND b.datev < '".$db->escape($year)."-01-01'";
		if ($account && GETPOST("option") != 'all') {
			$sql .= " AND b.fk_account IN (".$db->sanitize($account).")";
		}

		$resql = $db->query($sql);
		if ($resql) {
			$row = $db->fetch_row($resql);
			$solde = $row[0];
			$db->free($resql);
		} else {
			dol_print_error($db);
		}

		// Chargement de labels et datas pour tableau 2
		$labels = array();
		$datas = array();
		$datamin = array();
		$dataall = array();

		$subtotal = 0;
		$now = time();
<<<<<<< HEAD
		$day = dol_mktime(12, 0, 0, 1, 1, $year);
=======
		$day = dol_mktime(12, 0, 0, 1, 1, (int) $year);
>>>>>>> cc80841a
		//$textdate = strftime("%Y%m%d", $day);
		$textdate = dol_print_date($day, "%Y%m%d");
		$xyear = substr($textdate, 0, 4);
		$xday = substr($textdate, 6, 2);

		$i = 0;
		while ($xyear == $year && $day <= $datetime) {
			$subtotal += (isset($amounts[$textdate]) ? $amounts[$textdate] : 0);
			if ($day > $now) {
				$datas[$i] = ''; // Valeur speciale permettant de ne pas tracer le graph
			} else {
				$datas[$i] = $solde + $subtotal;
			}
			$datamin[$i] = $object->min_desired;
			$dataall[$i] = $object->min_allowed;
			/*if ($xday == '15')	// Set only some label for jflot
			{
				$labels[$i] = dol_print_date($day, "%b");
			}*/
			$labels[$i] = dol_print_date($day, "%Y%m");
			$day += 86400;
			//$textdate = strftime("%Y%m%d", $day);
			$textdate = dol_print_date($day, "%Y%m%d");
			$xyear = substr($textdate, 0, 4);
			$xday = substr($textdate, 6, 2);
			$i++;
		}

		// Fabrication tableau 2
		$file = $conf->bank->dir_temp."/balance".$account."-".$year.".png";
		$fileurl = DOL_URL_ROOT.'/viewimage.php?modulepart=banque_temp&file='."/balance".$account."-".$year.".png";
		$title = $langs->transnoentities("Balance").' - '.$langs->transnoentities("Year").': '.$year;
		$graph_datas = array();
		foreach ($datas as $i => $val) {
			$graph_datas[$i] = array(isset($labels[$i]) ? $labels[$i] : '', $datas[$i]);
			if ($object->min_desired) {
				array_push($graph_datas[$i], $datamin[$i]);
			}
			if ($object->min_allowed) {
				array_push($graph_datas[$i], $dataall[$i]);
			}
		}
		$px2 = new DolGraph();
		$px2->SetData($graph_datas);
		$arraylegends = array($langs->transnoentities("Balance"));
		if ($object->min_desired) {
			array_push($arraylegends, $langs->transnoentities("BalanceMinimalDesired"));
		}
		if ($object->min_allowed) {
			array_push($arraylegends, $langs->transnoentities("BalanceMinimalAllowed"));
		}
		$px2->SetLegend($arraylegends);
		$px2->SetLegendWidthMin(180);
		$px2->SetMaxValue($px2->GetCeilMaxValue() < 0 ? 0 : $px2->GetCeilMaxValue());
		$px2->SetMinValue($px2->GetFloorMinValue() > 0 ? 0 : $px2->GetFloorMinValue());
		$px2->SetTitle($title);
		$px2->SetWidth($WIDTH);
		$px2->SetHeight($HEIGHT);
		$px2->SetType(array('linesnopoint', 'linesnopoint', 'linesnopoint'));
		$px2->setBgColor('onglet');
		$px2->setBgColorGrid(array(255, 255, 255));
		$px2->SetHideXGrid(true);
		//$px2->SetHorizTickIncrement(30.41);	// 30.41 jours/mois en moyenne
		$px2->draw($file, $fileurl);

		$show2 = $px2->show();

		$px2 = null;
		$graph_datas = null;
		$datas = null;
		$datamin = null;
		$dataall = null;
		$labels = null;
		$amounts = null;
	}

	// Graph 3 - Balance for all time line

	if ($mode == 'showalltime') {
		// Loading table $amounts
		$amounts = array();

		$sql = "SELECT date_format(b.datev,'%Y%m%d')";
		$sql .= ", SUM(b.amount)";
		$sql .= " FROM ".MAIN_DB_PREFIX."bank as b";
		$sql .= ", ".MAIN_DB_PREFIX."bank_account as ba";
		$sql .= " WHERE b.fk_account = ba.rowid";
		$sql .= " AND ba.entity IN (".getEntity('bank_account').")";
		if ($account && GETPOST("option") != 'all') {
			$sql .= " AND b.fk_account IN (".$db->sanitize($account).")";
		}
		$sql .= " GROUP BY date_format(b.datev,'%Y%m%d')";

		$resql = $db->query($sql);
		if ($resql) {
			$num = $db->num_rows($resql);
			$i = 0;

			while ($i < $num) {
				$row = $db->fetch_row($resql);
				$amounts[$row[0]] = $row[1];
				$i++;
			}
		} else {
			dol_print_error($db);
		}

		// Calcul de $solde avant le debut du graphe
		$solde = 0;

		// Chargement de labels et datas pour tableau 3
		$labels = array();
		$datas = array();
		$datamin = array();
		$dataall = array();

		$subtotal = 0;

		$day = $min;
		//$textdate = strftime("%Y%m%d", $day);
		$textdate = dol_print_date($day, "%Y%m%d");
		//print "x".$textdate;
		$i = 0;
		while ($day <= ($max + 86400)) {	// On va au dela du dernier jour
			$subtotal += (isset($amounts[$textdate]) ? $amounts[$textdate] : 0);
			//print strftime ("%e %d %m %y",$day)." ".$subtotal."\n<br>";
			if ($day > ($max + 86400)) {
				$datas[$i] = ''; // Valeur speciale permettant de ne pas tracer le graph
			} else {
				$datas[$i] = $solde + $subtotal;
			}
			$datamin[$i] = $object->min_desired;
			$dataall[$i] = $object->min_allowed;
			/*if (substr($textdate, 6, 2) == '01' || $i == 0)	// Set only few label for jflot
			{
				$labels[$i] = substr($textdate, 0, 6);
			}*/
			$labels[$i] = substr($textdate, 0, 6);

			$day += 86400;
			//$textdate = strftime("%Y%m%d", $day);
			$textdate = dol_print_date($day, "%Y%m%d");
			$i++;
		}

		// Fabrication tableau 3
		$file = $conf->bank->dir_temp."/balance".$account.".png";
		$fileurl = DOL_URL_ROOT.'/viewimage.php?modulepart=banque_temp&file='."/balance".$account.".png";
		$title = $langs->transnoentities("Balance")." - ".$langs->transnoentities("AllTime");
		$graph_datas = array();
		foreach ($datas as $i => $val) {
			$graph_datas[$i] = array(isset($labels[$i]) ? $labels[$i] : '', $datas[$i]);
			if ($object->min_desired) {
				array_push($graph_datas[$i], $datamin[$i]);
			}
			if ($object->min_allowed) {
				array_push($graph_datas[$i], $dataall[$i]);
			}
		}

		$px3 = new DolGraph();
		$px3->SetData($graph_datas);
		$arraylegends = array($langs->transnoentities("Balance"));
		if ($object->min_desired) {
			array_push($arraylegends, $langs->transnoentities("BalanceMinimalDesired"));
		}
		if ($object->min_allowed) {
			array_push($arraylegends, $langs->transnoentities("BalanceMinimalAllowed"));
		}
		$px3->SetLegend($arraylegends);
		$px3->SetLegendWidthMin(180);
		$px3->SetMaxValue($px3->GetCeilMaxValue() < 0 ? 0 : $px3->GetCeilMaxValue());
		$px3->SetMinValue($px3->GetFloorMinValue() > 0 ? 0 : $px3->GetFloorMinValue());
		$px3->SetTitle($title);
		$px3->SetWidth($WIDTH);
		$px3->SetHeight($HEIGHT);
		$px3->SetType(array('linesnopoint', 'linesnopoint', 'linesnopoint'));
		$px3->setBgColor('onglet');
		$px3->setBgColorGrid(array(255, 255, 255));
		$px3->draw($file, $fileurl);

		$show3 = $px3->show();

		$px3 = null;
		$graph_datas = null;
		$datas = null;
		$datamin = null;
		$dataall = null;
		$labels = null;
		$amounts = null;
	}

	// Tableau 4a - Credit/Debit

	if ($mode == 'standard') {
		// Chargement du tableau $credits, $debits
		$credits = array();
		$debits = array();

		$monthnext = (int) $month + 1;
		$yearnext = (int) $year;
		if ($monthnext > 12) {
			$monthnext = 1;
			$yearnext++;
		}
		$monthnext = sprintf('%02d', $monthnext);
		$yearnext = sprintf('%04d', $yearnext);

		$sql = "SELECT date_format(b.datev,'%d')";
		$sql .= ", SUM(b.amount)";
		$sql .= " FROM ".MAIN_DB_PREFIX."bank as b";
		$sql .= ", ".MAIN_DB_PREFIX."bank_account as ba";
		$sql .= " WHERE b.fk_account = ba.rowid";
		$sql .= " AND ba.entity IN (".getEntity('bank_account').")";
		$sql .= " AND b.datev >= '".$db->escape($year)."-".$db->escape($month)."-01 00:00:00'";
		$sql .= " AND b.datev < '".$db->escape($yearnext)."-".$db->escape($monthnext)."-01 00:00:00'";
		$sql .= " AND b.amount > 0";
		if ($account && GETPOST("option") != 'all') {
			$sql .= " AND b.fk_account IN (".$db->sanitize($account).")";
		}
		$sql .= " GROUP BY date_format(b.datev,'%d')";

		$resql = $db->query($sql);
		if ($resql) {
			$num = $db->num_rows($resql);
			$i = 0;
			while ($i < $num) {
				$row = $db->fetch_row($resql);
				$credits[$row[0]] = $row[1];
				$i++;
			}
			$db->free($resql);
		} else {
			dol_print_error($db);
		}

		$monthnext = (int) $month + 1;
		$yearnext = (int) $year;
		if ($monthnext > 12) {
			$monthnext = 1;
			$yearnext++;
		}
		$monthnext = sprintf('%02d', $monthnext);
		$yearnext = sprintf('%04d', $yearnext);

		$sql = "SELECT date_format(b.datev,'%d')";
		$sql .= ", SUM(b.amount)";
		$sql .= " FROM ".MAIN_DB_PREFIX."bank as b";
		$sql .= ", ".MAIN_DB_PREFIX."bank_account as ba";
		$sql .= " WHERE b.fk_account = ba.rowid";
		$sql .= " AND ba.entity IN (".getEntity('bank_account').")";
		$sql .= " AND b.datev >= '".$db->escape($year)."-".$db->escape($month)."-01 00:00:00'";
		$sql .= " AND b.datev < '".$db->escape($yearnext)."-".$db->escape($monthnext)."-01 00:00:00'";
		$sql .= " AND b.amount < 0";
		if ($account && GETPOST("option") != 'all') {
			$sql .= " AND b.fk_account IN (".$db->sanitize($account).")";
		}
		$sql .= " GROUP BY date_format(b.datev,'%d')";

		$resql = $db->query($sql);
		if ($resql) {
			while ($row = $db->fetch_row($resql)) {
				$debits[$row[0]] = abs($row[1]);
			}
			$db->free($resql);
		} else {
			dol_print_error($db);
		}


		// Chargement de labels et data_xxx pour tableau 4 Movements
		$labels = array();
		$data_credit = array();
		$data_debit = array();
		for ($i = 0; $i < 31; $i++) {
			$data_credit[$i] = isset($credits[substr("0".($i + 1), -2)]) ? $credits[substr("0".($i + 1), -2)] : 0;
			$data_debit[$i] = isset($debits[substr("0".($i + 1), -2)]) ? $debits[substr("0".($i + 1), -2)] : 0;
			$labels[$i] = sprintf("%02d", $i + 1);
			$datamin[$i] = $object->min_desired;
		}

		// Fabrication tableau 4a
		$file = $conf->bank->dir_temp."/movement".$account."-".$year.$month.".png";
		$fileurl = DOL_URL_ROOT.'/viewimage.php?modulepart=banque_temp&file='."/movement".$account."-".$year.$month.".png";
		$title = $langs->transnoentities("BankMovements").' - '.$langs->transnoentities("Month").': '.$month.' '.$langs->transnoentities("Year").': '.$year;
		$graph_datas = array();
		foreach ($data_credit as $i => $val) {
			$graph_datas[$i] = array($labels[$i], $data_credit[$i], $data_debit[$i]);
		}
		$px4 = new DolGraph();
		$px4->SetData($graph_datas);
		$px4->SetLegend(array($langs->transnoentities("Credit"), $langs->transnoentities("Debit")));
		$px4->SetLegendWidthMin(180);
		$px4->SetMaxValue($px4->GetCeilMaxValue() < 0 ? 0 : $px4->GetCeilMaxValue());
		$px4->SetMinValue($px4->GetFloorMinValue() > 0 ? 0 : $px4->GetFloorMinValue());
		$px4->SetTitle($title);
		$px4->SetWidth($WIDTH);
		$px4->SetHeight($HEIGHT);
		$px4->SetType(array('bars', 'bars'));
		$px4->SetShading(3);
		$px4->setBgColor('onglet');
		$px4->setBgColorGrid(array(255, 255, 255));
		$px4->SetHorizTickIncrement(1);
		$px4->draw($file, $fileurl);

		$show4 = $px4->show();

		$px4 = null;
		$graph_datas = null;
		$debits = null;
		$credits = null;
	}

	// Tableau 4b - Credit/Debit

	if ($mode == 'standard') {
		// Chargement du tableau $credits, $debits
		$credits = array();
		$debits = array();
		$sql = "SELECT date_format(b.datev,'%m')";
		$sql .= ", SUM(b.amount)";
		$sql .= " FROM ".MAIN_DB_PREFIX."bank as b";
		$sql .= ", ".MAIN_DB_PREFIX."bank_account as ba";
		$sql .= " WHERE b.fk_account = ba.rowid";
		$sql .= " AND ba.entity IN (".getEntity('bank_account').")";
		$sql .= " AND b.datev >= '".$db->escape($year)."-01-01 00:00:00'";
		$sql .= " AND b.datev <= '".$db->escape($year)."-12-31 23:59:59'";
		$sql .= " AND b.amount > 0";
		if ($account && GETPOST("option") != 'all') {
			$sql .= " AND b.fk_account IN (".$db->sanitize($account).")";
		}
		$sql .= " GROUP BY date_format(b.datev,'%m');";

		$resql = $db->query($sql);
		if ($resql) {
			$num = $db->num_rows($resql);
			$i = 0;
			while ($i < $num) {
				$row = $db->fetch_row($resql);
				$credits[$row[0]] = $row[1];
				$i++;
			}
			$db->free($resql);
		} else {
			dol_print_error($db);
		}
		$sql = "SELECT date_format(b.datev,'%m')";
		$sql .= ", SUM(b.amount)";
		$sql .= " FROM ".MAIN_DB_PREFIX."bank as b";
		$sql .= ", ".MAIN_DB_PREFIX."bank_account as ba";
		$sql .= " WHERE b.fk_account = ba.rowid";
		$sql .= " AND ba.entity IN (".getEntity('bank_account').")";
		$sql .= " AND b.datev >= '".$db->escape($year)."-01-01 00:00:00'";
		$sql .= " AND b.datev <= '".$db->escape($year)."-12-31 23:59:59'";
		$sql .= " AND b.amount < 0";
		if ($account && GETPOST("option") != 'all') {
			$sql .= " AND b.fk_account IN (".$db->sanitize($account).")";
		}
		$sql .= " GROUP BY date_format(b.datev,'%m')";

		$resql = $db->query($sql);
		if ($resql) {
			while ($row = $db->fetch_row($resql)) {
				$debits[$row[0]] = abs($row[1]);
			}
			$db->free($resql);
		} else {
			dol_print_error($db);
		}


		// Chargement de labels et data_xxx pour tableau 4 Movements
		$labels = array();
		$data_credit = array();
		$data_debit = array();
		for ($i = 0; $i < 12; $i++) {
			$data_credit[$i] = isset($credits[substr("0".($i + 1), -2)]) ? $credits[substr("0".($i + 1), -2)] : 0;
			$data_debit[$i] = isset($debits[substr("0".($i + 1), -2)]) ? $debits[substr("0".($i + 1), -2)] : 0;
			$labels[$i] = dol_print_date(dol_mktime(12, 0, 0, $i + 1, 1, 2000), "%b");
			$datamin[$i] = $object->min_desired;
		}

		// Fabrication tableau 4b
		$file = $conf->bank->dir_temp."/movement".$account."-".$year.".png";
		$fileurl = DOL_URL_ROOT.'/viewimage.php?modulepart=banque_temp&file='."/movement".$account."-".$year.".png";
		$title = $langs->transnoentities("BankMovements").' - '.$langs->transnoentities("Year").': '.$year;
		$graph_datas = array();
		foreach ($data_credit as $i => $val) {
			$graph_datas[$i] = array($labels[$i], $data_credit[$i], $data_debit[$i]);
		}
		$px5 = new DolGraph();
		$px5->SetData($graph_datas);
		$px5->SetLegend(array($langs->transnoentities("Credit"), $langs->transnoentities("Debit")));
		$px5->SetLegendWidthMin(180);
		$px5->SetMaxValue($px5->GetCeilMaxValue() < 0 ? 0 : $px5->GetCeilMaxValue());
		$px5->SetMinValue($px5->GetFloorMinValue() > 0 ? 0 : $px5->GetFloorMinValue());
		$px5->SetTitle($title);
		$px5->SetWidth($WIDTH);
		$px5->SetHeight($HEIGHT);
		$px5->SetType(array('bars', 'bars'));
		$px5->SetShading(3);
		$px5->setBgColor('onglet');
		$px5->setBgColorGrid(array(255, 255, 255));
		$px5->SetHorizTickIncrement(1);
		$px5->draw($file, $fileurl);

		$show5 = $px5->show();

		$px5 = null;
		$graph_datas = null;
		$debits = null;
		$credits = null;
	}
}


// Onglets
$head = bank_prepare_head($object);
print dol_get_fiche_head($head, 'graph', $langs->trans("FinancialAccount"), 0, 'account');


$linkback = '<a href="'.DOL_URL_ROOT.'/compta/bank/list.php?restore_lastsearch_values=1">'.$langs->trans("BackToList").'</a>';

if ($account) {
	if (!preg_match('/,/', $account)) {
		$moreparam = '&month='.$month.'&year='.$year.($mode == 'showalltime' ? '&mode=showalltime' : '');

		if (GETPOST("option") != 'all') {
			$morehtml = '<a href="'.$_SERVER["PHP_SELF"].'?account='.$account.'&option=all'.$moreparam.'">'.$langs->trans("ShowAllAccounts").'</a>';
			dol_banner_tab($object, 'ref', $linkback, 1, 'ref', 'ref', '', $moreparam, 0, '', '', 1);
		} else {
			$morehtml = '<a href="'.$_SERVER["PHP_SELF"].'?account='.$account.$moreparam.'">'.$langs->trans("BackToAccount").'</a>';
			print $langs->trans("AllAccounts");
			//print $morehtml;
		}
	} else {
		$bankaccount = new Account($db);
		$listid = explode(',', $account);
		foreach ($listid as $key => $id) {
			$bankaccount->fetch($id);
			$bankaccount->label = $bankaccount->ref;
			print $bankaccount->getNomUrl(1);
			if ($key < (count($listid) - 1)) {
				print ', ';
			}
		}
	}
} else {
	print $langs->trans("AllAccounts");
}

print dol_get_fiche_end();


print '<table class="notopnoleftnoright" width="100%">';

// Navigation links
print '<tr><td class="right">'.$morehtml.' &nbsp; &nbsp; ';
if ($mode == 'showalltime') {
	print '<a href="'.$_SERVER["PHP_SELF"].'?account='.$account.(GETPOST("option") != 'all' ? '' : '&option=all').'">';
	print $langs->trans("GoBack");
	print '</a>';
} else {
	print '<a href="'.$_SERVER["PHP_SELF"].'?mode=showalltime&account='.$account.(GETPOST("option") != 'all' ? '' : '&option=all').'">';
	print $langs->trans("ShowAllTimeBalance");
	print '</a>';
}
print '<br><br></td></tr>';

print '</table>';


// Graphs
if ($mode == 'standard') {
	$prevyear = (int) $year;
	$nextyear = (int) $year;
	$prevmonth = (int) $month - 1;
	$nextmonth = (int) $month + 1;
	if ($prevmonth < 1) {
		$prevmonth = 12;
		$prevyear--;
	}
	if ($nextmonth > 12) {
		$nextmonth = 1;
		$nextyear++;
	}
	$nextmonth = sprintf('%02d', $nextmonth);
	$prevmonth = sprintf('%02d', $prevmonth);
	$nextyear = sprintf('%04d', $nextyear);
	$prevyear = sprintf('%04d', $prevyear);

	// For month
	$link = "<a href='".$_SERVER["PHP_SELF"]."?account=".$account.(GETPOST("option") != 'all' ? '' : '&option=all')."&year=".$prevyear."&month=".$prevmonth."'>".img_previous('', 'class="valignbottom"')."</a> ".$langs->trans("Month")." <a href='".$_SERVER["PHP_SELF"]."?account=".$account.(GETPOST("option") != 'all' ? '' : '&option=all')."&year=".$nextyear."&month=".$nextmonth."'>".img_next('', 'class="valignbottom"')."</a>";
	print '<div class="right clearboth">'.$link.'</div>';

	print '<div class="center clearboth margintoponly">';
	$file = "movement".$account."-".$year.$month.".png";
	print $show4;
	print '</div>';

	print '<div class="center clearboth margintoponly">';
	print $show1;
	print '</div>';

	// For year
	$prevyear = (int) $year - 1;
	$nextyear = (int) $year + 1;
	$nextyear = sprintf('%04d', $nextyear);
	$prevyear = sprintf('%04d', $prevyear);
	$link = "<a href='".$_SERVER["PHP_SELF"]."?account=".$account.(GETPOST("option") != 'all' ? '' : '&option=all')."&year=".($prevyear)."'>".img_previous('', 'class="valignbottom"')."</a> ".$langs->trans("Year")." <a href='".$_SERVER["PHP_SELF"]."?account=".$account.(GETPOST("option") != 'all' ? '' : '&option=all')."&year=".($nextyear)."'>".img_next('', 'class="valignbottom"')."</a>";

	print '<div class="right clearboth margintoponly">'.$link.'</div>';

	print '<div class="center clearboth margintoponly">';
	print $show5;
	print '</div>';

	print '<div class="center clearboth margintoponly">';
	print $show2;
	print '</div>';
}

if ($mode == 'showalltime') {
	print '<div class="center clearboth margintoponly">';
	print $show3;
	print '</div>';
}


// End of page
llxFooter();
$db->close();<|MERGE_RESOLUTION|>--- conflicted
+++ resolved
@@ -3,10 +3,7 @@
  * Copyright (C) 2004-2010 Laurent Destailleur  <eldy@users.sourceforge.net>
  * Copyright (C) 2005-2009 Regis Houssin        <regis.houssin@inodbox.com>
  * Copyright (C) 2024		MDW							<mdeweerd@users.noreply.github.com>
-<<<<<<< HEAD
-=======
  * Copyright (C) 2024		Frédéric France			<frederic.france@free.fr>
->>>>>>> cc80841a
  *
  * This program is free software; you can redistribute it and/or modify
  * it under the terms of the GNU General Public License as published by
@@ -43,9 +40,6 @@
 // Initialize a technical object to manage hooks of page. Note that conf->hooks_modules contains an array of hook context
 $hookmanager->initHooks(array('bankstats', 'globalcard'));
 
-// Initialize technical object to manage hooks of page. Note that conf->hooks_modules contains array of hook context
-$hookmanager->initHooks(array('bankstats', 'globalcard'));
-
 // Security check
 if (GETPOST('account') || GETPOST('ref')) {
 	$id = GETPOST('account') ? GETPOST('account') : GETPOST('ref');
@@ -197,11 +191,7 @@
 		$datamin = array();
 
 		$subtotal = 0;
-<<<<<<< HEAD
-		$day = dol_mktime(12, 0, 0, $month, 1, $year);
-=======
 		$day = dol_mktime(12, 0, 0, (int) $month, 1, (int) $year);
->>>>>>> cc80841a
 		//$textdate = strftime("%Y%m%d", $day);
 		$textdate = dol_print_date($day, "%Y%m%d");
 		$xyear = substr($textdate, 0, 4);
@@ -348,11 +338,7 @@
 
 		$subtotal = 0;
 		$now = time();
-<<<<<<< HEAD
-		$day = dol_mktime(12, 0, 0, 1, 1, $year);
-=======
 		$day = dol_mktime(12, 0, 0, 1, 1, (int) $year);
->>>>>>> cc80841a
 		//$textdate = strftime("%Y%m%d", $day);
 		$textdate = dol_print_date($day, "%Y%m%d");
 		$xyear = substr($textdate, 0, 4);
