--- conflicted
+++ resolved
@@ -24,11 +24,7 @@
  * 	\ingroup    banque
  * 	\brief      Page de gestion des documents attaches a un compte bancaire
  */
-<<<<<<< HEAD
-require('../../main.inc.php');
-=======
 require '../../main.inc.php';
->>>>>>> d9b8a8c8
 require_once DOL_DOCUMENT_ROOT . "/core/lib/bank.lib.php";
 require_once DOL_DOCUMENT_ROOT . "/core/lib/files.lib.php";
 require_once DOL_DOCUMENT_ROOT . "/core/lib/images.lib.php";
