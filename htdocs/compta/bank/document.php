--- conflicted
+++ resolved
@@ -38,11 +38,7 @@
 $action = GETPOST('action', 'aZ09');
 $confirm = GETPOST('confirm', 'alpha');
 
-<<<<<<< HEAD
-// Initialize technical object to manage hooks of page. Note that conf->hooks_modules contains array of hook context
-=======
 // Initialize a technical object to manage hooks of page. Note that conf->hooks_modules contains an array of hook context
->>>>>>> cc80841a
 $hookmanager->initHooks(array('bankaccountdocuments', 'globalcard'));
 
 // Security check
