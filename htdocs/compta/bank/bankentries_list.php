<?php
/* Copyright (C) 2001-2002  Rodolphe Quiedeville <rodolphe@quiedeville.org>
 * Copyright (C) 2004-2024  Laurent Destailleur  <eldy@users.sourceforge.net>
 * Copyright (C) 2005-2010  Regis Houssin        <regis.houssin@inodbox.com>
 * Copyright (C) 2012       Vinícius Nogueira    <viniciusvgn@gmail.com>
 * Copyright (C) 2014       Florian Henry        <florian.henry@open-cooncept.pro>
 * Copyright (C) 2015       Jean-François Ferry  <jfefe@aternatik.fr>
 * Copyright (C) 2016       Juanjo Menent        <jmenent@2byte.es>
 * Copyright (C) 2017-2019  Alexandre Spangaro   <aspangaro@open-dsi.fr>
 * Copyright (C) 2018       Ferran Marcet        <fmarcet@2byte.es>
 * Copyright (C) 2018-2024  Frédéric France      <frederic.france@free.fr>
 * Copyright (C) 2021       Gauthier VERDOL      <gauthier.verdol@atm-consulting.fr>
 *
 * This program is free software; you can redistribute it and/or modify
 * it under the terms of the GNU General Public License as published by
 * the Free Software Foundation; either version 3 of the License, or
 * (at your option) any later version.
 *
 * This program is distributed in the hope that it will be useful,
 * but WITHOUT ANY WARRANTY; without even the implied warranty of
 * MERCHANTABILITY or FITNESS FOR A PARTICULAR PURPOSE.  See the
 * GNU General Public License for more details.
 *
 * You should have received a copy of the GNU General Public License
 * along with this program. If not, see <https://www.gnu.org/licenses/>.
 */

/**
 *	\file       htdocs/compta/bank/bankentries_list.php
 *	\ingroup    banque
 *	\brief      List of bank transactions
 */

// Load Dolibarr environment
require '../../main.inc.php';

require_once DOL_DOCUMENT_ROOT.'/core/class/html.formother.class.php';
require_once DOL_DOCUMENT_ROOT.'/core/class/html.formaccounting.class.php';
require_once DOL_DOCUMENT_ROOT.'/core/lib/bank.lib.php';

require_once DOL_DOCUMENT_ROOT.'/societe/class/societe.class.php';
require_once DOL_DOCUMENT_ROOT.'/user/class/user.class.php';
require_once DOL_DOCUMENT_ROOT.'/compta/bank/class/account.class.php';
require_once DOL_DOCUMENT_ROOT.'/compta/bank/class/bankcateg.class.php';
require_once DOL_DOCUMENT_ROOT.'/adherents/class/adherent.class.php';
require_once DOL_DOCUMENT_ROOT.'/compta/sociales/class/chargesociales.class.php';
require_once DOL_DOCUMENT_ROOT.'/compta/tva/class/paymentvat.class.php';
require_once DOL_DOCUMENT_ROOT.'/compta/paiement/class/paiement.class.php';
require_once DOL_DOCUMENT_ROOT.'/compta/sociales/class/paymentsocialcontribution.class.php';
require_once DOL_DOCUMENT_ROOT.'/compta/tva/class/tva.class.php';
require_once DOL_DOCUMENT_ROOT.'/salaries/class/paymentsalary.class.php';
require_once DOL_DOCUMENT_ROOT.'/compta/bank/class/paymentvarious.class.php';
require_once DOL_DOCUMENT_ROOT.'/compta/prelevement/class/bonprelevement.class.php';
require_once DOL_DOCUMENT_ROOT.'/don/class/don.class.php';
require_once DOL_DOCUMENT_ROOT.'/don/class/paymentdonation.class.php';
require_once DOL_DOCUMENT_ROOT.'/expensereport/class/paymentexpensereport.class.php';
require_once DOL_DOCUMENT_ROOT.'/loan/class/loan.class.php';
require_once DOL_DOCUMENT_ROOT.'/fourn/class/paiementfourn.class.php';
require_once DOL_DOCUMENT_ROOT.'/compta/paiement/cheque/class/remisecheque.class.php';

// Load translation files required by the page
$langs->loadLangs(array("banks", "bills", "categories", "companies", "margins", "salaries", "loan", "donations", "trips", "members", "compta", "accountancy"));

$id = GETPOSTINT('id');
$ref = GETPOST('ref', 'alpha');
$action = GETPOST('action', 'aZ09');
$cancel = GETPOST('cancel', 'alpha');
$confirm = GETPOST('confirm', 'alpha');
$contextpage = 'bankentrieslist';
$massaction = GETPOST('massaction', 'alpha');
$optioncss = GETPOST('optioncss', 'aZ09');
$mode = GETPOST('mode', 'aZ');

$dateop = dol_mktime(12, 0, 0, GETPOSTINT("opmonth"), GETPOSTINT("opday"), GETPOSTINT("opyear"));
$search_debit = GETPOST("search_debit", 'alpha');
$search_credit = GETPOST("search_credit", 'alpha');
$search_type = GETPOST("search_type", 'alpha');
$search_account = GETPOST("search_account", 'int') ? GETPOST("search_account", 'int') : GETPOST("account", 'int');
$search_accountancy_code = GETPOST('search_accountancy_code', 'alpha') ? GETPOST('search_accountancy_code', 'alpha') : GETPOST('accountancy_code', 'alpha');
$search_bid = GETPOST("search_bid", 'int') ? GETPOST("search_bid", 'int') : GETPOST("bid", 'int');		// Category id
$search_ref = GETPOST('search_ref', 'alpha');
$search_description = GETPOST("search_description", 'alpha');
$search_dt_start = dol_mktime(0, 0, 0, GETPOSTINT('search_start_dtmonth'), GETPOSTINT('search_start_dtday'), GETPOSTINT('search_start_dtyear'));
$search_dt_end = dol_mktime(0, 0, 0, GETPOSTINT('search_end_dtmonth'), GETPOSTINT('search_end_dtday'), GETPOSTINT('search_end_dtyear'));
$search_dv_start = dol_mktime(0, 0, 0, GETPOSTINT('search_start_dvmonth'), GETPOSTINT('search_start_dvday'), GETPOSTINT('search_start_dvyear'));
$search_dv_end = dol_mktime(0, 0, 0, GETPOSTINT('search_end_dvmonth'), GETPOSTINT('search_end_dvday'), GETPOSTINT('search_end_dvyear'));
$search_thirdparty_user = GETPOST("search_thirdparty", 'alpha') ? GETPOST("search_thirdparty", 'alpha') : GETPOST("thirdparty", 'alpha');
$search_req_nb = GETPOST("req_nb", 'alpha');
$search_num_releve = GETPOST("search_num_releve", 'alpha');
$search_conciliated = GETPOST("search_conciliated", 'int');
$search_fk_bordereau = GETPOST("search_fk_bordereau", 'int');
$optioncss = GETPOST('optioncss', 'alpha');
$toselect = GETPOST('toselect', 'array');
$num_releve = GETPOST("num_releve", "alpha");
if (empty($dateop)) {
	$dateop = -1;
}

$limit = GETPOSTINT('limit') ? GETPOSTINT('limit') : $conf->liste_limit;
$sortfield = GETPOST('sortfield', 'aZ09comma');
$sortorder = GETPOST('sortorder', 'aZ09comma');
$page = GETPOSTISSET('pageplusone') ? (GETPOSTINT('pageplusone') - 1) : GETPOSTINT("page");
$pageplusone = GETPOSTINT("pageplusone");
if ($pageplusone) {
	$page = $pageplusone - 1;
}
if (empty($page) || $page == -1) {
	$page = 0;
}     // If $page is not defined, or '' or -1
$offset = $limit * $page;
$pageprev = $page - 1;
$pagenext = $page + 1;
if (!$sortorder) {
	$sortorder = 'desc,desc,desc';
}
if (!$sortfield) {
	$sortfield = 'b.datev,b.dateo,b.rowid';
}

$object = new Account($db);
if ($id > 0 || !empty($ref)) {
	$result = $object->fetch($id, $ref);
	$search_account = $object->id; // Force the search field on id of account

	if (!($object->id > 0)) {
		$langs->load("errors");
		print($langs->trans('ErrorRecordNotFound'));
		exit;
	}
}

// redefine contextpage to depend on bank account
$contextpage = 'banktransactionlist'.(empty($object->id) ? '' : '-'.$object->id);

$mode_balance_ok = false;
//if (($sortfield == 'b.datev' || $sortfield == 'b.datev,b.dateo,b.rowid'))    // TODO Manage balance when account not selected
if (($sortfield == 'b.datev' || $sortfield == 'b.datev,b.dateo,b.rowid')) {
	$sortfield = 'b.datev,b.dateo,b.rowid';
	if ($id > 0 || !empty($ref) || $search_account > 0) {
		$mode_balance_ok = true;
	}
}

// Initialize technical object to manage hooks of page. Note that conf->hooks_modules contains array of hook context
$hookmanager->initHooks(array('banktransactionlist', $contextpage));
$extrafields = new ExtraFields($db);

$extrafieldsobjectkey = 'bank';	// Used by extrafields_..._tpl.php

// fetch optionals attributes and labels
$extrafields->fetch_name_optionals_label($extrafieldsobjectkey);
$search_array_options = $extrafields->getOptionalsFromPost($extrafieldsobjectkey, '', 'search_');

$arrayfields = array(
	'b.rowid' => array('label' => $langs->trans("Ref"), 'checked' => 1,'position' => 10),
	'b.label' => array('label' => $langs->trans("Description"), 'checked' => 1,'position' => 20),
	'b.dateo' => array('label' => $langs->trans("DateOperationShort"), 'checked' => -1,'position' => 30),
	'b.datev' => array('label' => $langs->trans("DateValueShort"), 'checked' => 1,'position' => 40),
	'type' => array('label' => $langs->trans("Type"), 'checked' => 1,'position' => 50),
	'b.num_chq' => array('label' => $langs->trans("Numero"), 'checked' => 1,'position' => 60),
	'bu.label' => array('label' => $langs->trans("ThirdParty").'/'.$langs->trans("User"), 'checked' => 1, 'position' => 70),
	'ba.ref' => array('label' => $langs->trans("BankAccount"), 'checked' => (($id > 0 || !empty($ref)) ? 0 : 1), 'position' => 80),
	'b.debit' => array('label' => $langs->trans("Debit"), 'checked' => 1, 'position' => 90),
	'b.credit' => array('label' => $langs->trans("Credit"), 'checked' => 1, 'position' => 100),
	'balancebefore' => array('label' => $langs->trans("BalanceBefore"), 'checked' => 0, 'position' => 110),
	'balance' => array('label' => $langs->trans("Balance"), 'checked' => 1, 'position' => 120),
	'b.num_releve' => array('label' => $langs->trans("AccountStatement"), 'checked' => 1, 'position' => 130),
	'b.conciliated' => array('label' => $langs->trans("BankLineReconciled"), 'enabled' => $object->rappro, 'checked' => ($action == 'reconcile' ? 1 : 0), 'position' => 140),
	'b.fk_bordereau' => array('label' => $langs->trans("ChequeNumber"), 'checked' => 0, 'position' => 150),
);
// Extra fields
include DOL_DOCUMENT_ROOT.'/core/tpl/extrafields_list_array_fields.tpl.php';

$object->fields = dol_sort_array($object->fields, 'position');
$arrayfields = dol_sort_array($arrayfields, 'position');

// Security check
$fieldvalue = (!empty($id) ? $id : (!empty($ref) ? $ref : ''));
$fieldtype = (!empty($ref) ? 'ref' : 'rowid');
if ($fieldvalue) {
	if ($user->socid) {
		$socid = $user->socid;
	}
	$result = restrictedArea($user, 'banque', $fieldvalue, 'bank_account&bank_account', '', '', $fieldtype);
} else {
	if ($user->socid) {
		$socid = $user->socid;
	}
	$result = restrictedArea($user, 'banque');
}


/*
 * Actions
 */

if (GETPOST('cancel', 'alpha')) {
	$action = 'list';
	$massaction = '';
}
if (!GETPOST('confirmmassaction', 'alpha') && $massaction != 'presend' && $massaction != 'confirm_presend') {
	$massaction = '';
}

$parameters = array();
$reshook = $hookmanager->executeHooks('doActions', $parameters, $object, $action); // Note that $action and $object may have been modified by some hooks
if ($reshook < 0) {
	setEventMessages($hookmanager->error, $hookmanager->errors, 'errors');
}

include DOL_DOCUMENT_ROOT.'/core/actions_changeselectedfields.inc.php';

if (GETPOST('button_removefilter_x', 'alpha') || GETPOST('button_removefilter.x', 'alpha') || GETPOST('button_removefilter', 'alpha')) { // All tests are required to be compatible with all browsers
	$search_dt_start = '';
	$search_dt_end = '';
	$search_dv_start = '';
	$search_dv_end = '';
	$search_type = "";
	$search_debit = "";
	$search_credit = "";
	$search_bid = "";
	$search_ref = "";
	$search_req_nb = '';
	$search_description = '';
	$search_thirdparty_user = '';
	$search_num_releve = '';
	$search_conciliated = '';
	$search_fk_bordereau = '';
	$toselect = array();

	$search_account = "";
	if ($id > 0 || !empty($ref)) {
		$search_account = $object->id;
	}
}

if (empty($reshook)) {
	$objectclass = 'Account';
	$objectlabel = 'BankTransaction';
	$permissiontoread = $user->hasRight('banque', 'lire');
	$permissiontodelete = $user->hasRight('banque', 'modifier');
	$uploaddir = $conf->bank->dir_output;
	include DOL_DOCUMENT_ROOT.'/core/actions_massactions.inc.php';
}

$rowids = GETPOST('rowid', 'array');

// Conciliation
if ((GETPOST('confirm_savestatement', 'alpha') || GETPOST('confirm_reconcile', 'alpha'))
	&& (GETPOST("num_releve", "alpha") || !empty($rowids))
	&& $user->hasRight('banque', 'consolidate')
	&& (!GETPOSTISSET('pageplusone') || (GETPOST('pageplusone') == GETPOST('pageplusoneold')))) {
	$error = 0;

	// Definition, nettoyage parameters
	$num_releve = GETPOST("num_releve", "alpha");

	if ($num_releve) {
		$bankline = new AccountLine($db);

		$rowids = GETPOST('rowid', 'array');

		if (!empty($rowids) && is_array($rowids)) {
			foreach ($rowids as $row) {
				if ($row > 0) {
					$result = $bankline->fetch($row);
					$bankline->num_releve = $num_releve; // GETPOST("num_releve");
					$result = $bankline->update_conciliation($user, GETPOST("cat"), GETPOST('confirm_reconcile', 'alpha') ? 1 : 0); // If we confirm_reconcile, we set flag 'rappro' to 1.
					if ($result < 0) {
						setEventMessages($bankline->error, $bankline->errors, 'errors');
						$error++;
						break;
					}
				}
			}
			if (!$error && count($rowids) > 0) {
				setEventMessages($langs->trans("XNewLinesConciliated", count($rowids)), null);
			}
		} else {
			$error++;
			$langs->load("errors");
			setEventMessages($langs->trans("NoRecordSelected"), null, 'errors');
		}
	} else {
		$error++;
		$langs->load("errors");
		setEventMessages($langs->trans("ErrorPleaseTypeBankTransactionReportName"), null, 'errors');
	}

	if (!$error) {
		$param = 'action=reconcile&contextpage=banktransactionlist&id='.((int) $object->id).'&search_account='.((int) $object->id);
		if ($page) {
			$param .= '&page='.urlencode((string) ($page));
		}
		if ($offset) {
			$param .= '&offset='.urlencode((string) ($offset));
		}
		if ($limit) {
			$param .= '&limit='.((int) $limit);
		}
		if ($search_conciliated != '' && $search_conciliated != '-1') {
			$param .= '&search_conciliated='.urlencode((string) ($search_conciliated));
		}
		if ($search_thirdparty_user) {
			$param .= '&search_thirdparty='.urlencode($search_thirdparty_user);
		}
		if ($search_num_releve) {
			$param .= '&search_num_releve='.urlencode($search_num_releve);
		}
		if ($search_description) {
			$param .= '&search_description='.urlencode($search_description);
		}
		if (dol_strlen($search_dt_start) > 0) {
			$param .= '&search_start_dtmonth='.GETPOSTINT('search_start_dtmonth').'&search_start_dtday='.GETPOSTINT('search_start_dtday').'&search_start_dtyear='.GETPOSTINT('search_start_dtyear');
		}
		if (dol_strlen($search_dt_end) > 0) {
			$param .= '&search_end_dtmonth='.GETPOSTINT('search_end_dtmonth').'&search_end_dtday='.GETPOSTINT('search_end_dtday').'&search_end_dtyear='.GETPOSTINT('search_end_dtyear');
		}
		if (dol_strlen($search_dv_start) > 0) {
			$param .= '&search_start_dvmonth='.GETPOSTINT('search_start_dvmonth').'&search_start_dvday='.GETPOSTINT('search_start_dvday').'&search_start_dvyear='.GETPOSTINT('search_start_dvyear');
		}
		if (dol_strlen($search_dv_end) > 0) {
			$param .= '&search_end_dvmonth='.GETPOSTINT('search_end_dvmonth').'&search_end_dvday='.GETPOSTINT('search_end_dvday').'&search_end_dvyear='.GETPOSTINT('search_end_dvyear');
		}
		if ($search_type) {
			$param .= '&search_type='.urlencode($search_type);
		}
		if ($search_debit) {
			$param .= '&search_debit='.urlencode($search_debit);
		}
		if ($search_credit) {
			$param .= '&search_credit='.urlencode($search_credit);
		}
		$param .= '&sortfield='.urlencode($sortfield).'&sortorder='.urlencode($sortorder);
		header('Location: '.$_SERVER["PHP_SELF"].'?'.$param); // To avoid to submit twice and allow the back button
		exit;
	}
}


if (GETPOST('save') && !$cancel && $user->hasRight('banque', 'modifier')) {
	$error = 0;

	if (price2num(GETPOST("addcredit")) > 0) {
		$amount = price2num(GETPOST("addcredit"));
	} else {
		$amount = price2num(-1 * (float) price2num(GETPOST("adddebit")));
	}

	$operation = GETPOST("operation", 'alpha');
	$num_chq   = GETPOST("num_chq", 'alpha');
	$label     = GETPOST("label", 'alpha');
	$cat1      = GETPOST("cat1", 'alpha');

	$bankaccountid = $id;
	if (GETPOSTINT('add_account') > 0) {
		$bankaccountid = GETPOSTINT('add_account');
	}
	if (!$dateop) {
		$error++;
		setEventMessages($langs->trans("ErrorFieldRequired", $langs->transnoentitiesnoconv("Date")), null, 'errors');
	}
	if (!$operation) {
		$error++;
		setEventMessages($langs->trans("ErrorFieldRequired", $langs->transnoentitiesnoconv("Type")), null, 'errors');
	}
	if (!$label) {
		$error++;
		setEventMessages($langs->trans("ErrorFieldRequired", $langs->transnoentitiesnoconv("Label")), null, 'errors');
	}
	if (!$amount) {
		$error++;
		setEventMessages($langs->trans("ErrorFieldRequired", $langs->transnoentitiesnoconv("Amount")), null, 'errors');
	}
	if (!($bankaccountid > 0)) {
		$error++;
		setEventMessages($langs->trans("ErrorFieldRequired", $langs->transnoentitiesnoconv("BankAccount")), null, 'errors');
	}
	/*if (isModEnabled('accounting') && (empty($search_accountancy_code) || $search_accountancy_code == '-1'))
	{
		setEventMessages($langs->trans("ErrorFieldRequired", $langs->transnoentitiesnoconv("AccountAccounting")), null, 'errors');
		$error++;
	}*/

	if (!$error && getDolGlobalString('BANK_USE_OLD_VARIOUS_PAYMENT')) {
		$objecttmp = new Account($db);
		$objecttmp->fetch($bankaccountid);
		$insertid = $objecttmp->addline($dateop, $operation, $label, $amount, $num_chq, ($cat1 > 0 ? $cat1 : 0), $user, '', '', $search_accountancy_code);
		if ($insertid > 0) {
			setEventMessages($langs->trans("RecordSaved"), null, 'mesgs');
			header("Location: ".$_SERVER['PHP_SELF'].($id ? "?id=".$id : ''));
			exit;
		} else {
			setEventMessages($object->error, $object->errors, 'errors');
		}
	} else {
		$action = 'addline';
	}
}

if ($action == 'confirm_delete' && $confirm == 'yes' && $user->hasRight('banque', 'modifier')) {
	$accline = new AccountLine($db);
	$result = $accline->fetch(GETPOSTINT("rowid"));
	$result = $accline->delete($user);
	if ($result <= 0) {
		setEventMessages($accline->error, $accline->errors, 'errors');
	} else {
		setEventMessages('RecordDeleted', null, 'mesgs');
	}
}

/*
 * View
 */

$form = new Form($db);
$formother = new FormOther($db);
$formaccounting = new FormAccounting($db);

$companystatic = new Societe($db);
$bankaccountstatic = new Account($db);
$userstatic = new User($db);

$banktransferstatic = new BonPrelevement($db);
$societestatic = new Societe($db);
$userstatic = new User($db);
$chargestatic = new ChargeSociales($db);
$loanstatic = new Loan($db);
$memberstatic = new Adherent($db);
$donstatic = new Don($db);
$paymentstatic = new Paiement($db);
$paymentsupplierstatic = new PaiementFourn($db);
$paymentscstatic = new PaymentSocialContribution($db);
$paymentvatstatic = new PaymentVAT($db);
$paymentsalstatic = new PaymentSalary($db);
$paymentdonationstatic = new PaymentDonation($db);
$paymentvariousstatic = new PaymentVarious($db);
$paymentexpensereportstatic = new PaymentExpenseReport($db);
$bankstatic = new Account($db);
$banklinestatic = new AccountLine($db);
$bordereaustatic = new RemiseCheque($db);

$now = dol_now();

// Must be before button action
$param = '';
if (!empty($contextpage) && $contextpage != $_SERVER["PHP_SELF"]) {
	$param .= '&contextpage='.urlencode($contextpage);
}
if ($limit > 0 && $limit != $conf->liste_limit) {
	$param .= '&limit='.((int) $limit);
}
if ($id > 0) {
	$param .= '&id='.urlencode((string) ($id));
}
if (!empty($ref)) {
	$param .= '&ref='.urlencode($ref);
}
if (!empty($search_ref)) {
	$param .= '&search_ref='.urlencode($search_ref);
}
if (!empty($search_description)) {
	$param .= '&search_description='.urlencode($search_description);
}
if (!empty($search_type)) {
	$param .= '&type='.urlencode($search_type);
}
if (!empty($search_thirdparty_user)) {
	$param .= '&search_thirdparty='.urlencode($search_thirdparty_user);
}
if (!empty($search_debit)) {
	$param .= '&search_debit='.urlencode($search_debit);
}
if (!empty($search_credit)) {
	$param .= '&search_credit='.urlencode($search_credit);
}
if ($search_account > 0) {
	$param .= '&search_account='.((int) $search_account);
}
if (!empty($search_num_releve)) {
	$param .= '&search_num_releve='.urlencode($search_num_releve);
}
if ($search_conciliated != '' && $search_conciliated != '-1') {
	$param .= '&search_conciliated='.urlencode((string) ($search_conciliated));
}
if ($search_fk_bordereau > 0) {
	$param .= '$&search_fk_bordereau='.urlencode((string) ($search_fk_bordereau));
}
if ($search_bid > 0) {	// Category id
	$param .= '&search_bid='.((int) $search_bid);
}
if (dol_strlen($search_dt_start) > 0) {
	$param .= '&search_start_dtmonth='.GETPOSTINT('search_start_dtmonth').'&search_start_dtday='.GETPOSTINT('search_start_dtday').'&search_start_dtyear='.GETPOSTINT('search_start_dtyear');
}
if (dol_strlen($search_dt_end) > 0) {
	$param .= '&search_end_dtmonth='.GETPOSTINT('search_end_dtmonth').'&search_end_dtday='.GETPOSTINT('search_end_dtday').'&search_end_dtyear='.GETPOSTINT('search_end_dtyear');
}
if (dol_strlen($search_dv_start) > 0) {
	$param .= '&search_start_dvmonth='.GETPOSTINT('search_start_dvmonth').'&search_start_dvday='.GETPOSTINT('search_start_dvday').'&search_start_dvyear='.GETPOSTINT('search_start_dvyear');
}
if (dol_strlen($search_dv_end) > 0) {
	$param .= '&search_end_dvmonth='.GETPOSTINT('search_end_dvmonth').'&search_end_dvday='.GETPOSTINT('search_end_dvday').'&search_end_dvyear='.GETPOSTINT('search_end_dvyear');
}
if ($search_req_nb) {
	$param .= '&req_nb='.urlencode($search_req_nb);
}
if (GETPOSTINT("search_thirdparty")) {
	$param .= '&thirdparty='.urlencode((string) (GETPOSTINT("search_thirdparty")));
}
if ($optioncss != '') {
	$param .= '&optioncss='.urlencode($optioncss);
}
if ($action == 'reconcile') {
	$param .= '&action=reconcile';
}
$totalarray = array(
	'nbfield' => 0,
	'totalcred' => 0,
	'totaldeb' => 0,
);
// Add $param from extra fields
include DOL_DOCUMENT_ROOT.'/core/tpl/extrafields_list_search_param.tpl.php';

$options = array();

$buttonreconcile = '';
$morehtmlref = '';

if ($id > 0 || !empty($ref)) {
	$title = $object->ref.' - '.$langs->trans("Transactions");
} else {
	$title = $langs->trans("BankTransactions");
}
$help_url = '';

llxHeader('', $title, $help_url, '', 0, 0, array(), array(), $param);


if ($id > 0 || !empty($ref)) {
	// Load bank groups
	require_once DOL_DOCUMENT_ROOT.'/compta/bank/class/bankcateg.class.php';
	$bankcateg = new BankCateg($db);

	$arrayofbankcateg = $bankcateg->fetchAll();
	foreach ($arrayofbankcateg as $bankcategory) {
		$options[$bankcategory->id] = $bankcategory->label;
	}

	// Bank card
	$head = bank_prepare_head($object);
	print dol_get_fiche_head($head, 'journal', $langs->trans("FinancialAccount"), 0, 'account');

	$linkback = '<a href="'.DOL_URL_ROOT.'/compta/bank/list.php?restore_lastsearch_values=1">'.$langs->trans("BackToList").'</a>';

	dol_banner_tab($object, 'ref', $linkback, 1, 'ref', 'ref', $morehtmlref, '', 0, '', '', 1);

	print dol_get_fiche_end();


	/*
	 * Buttons actions
	 */

	if ($action != 'reconcile') {
		if ($object->canBeConciliated() > 0) {
			$allowautomaticconciliation = false; // TODO
			$titletoconciliatemanual = $langs->trans("Conciliate");
			$titletoconciliateauto = $langs->trans("Conciliate");
			if ($allowautomaticconciliation) {
				$titletoconciliatemanual .= ' ('.$langs->trans("Manual").')';
				$titletoconciliateauto .= ' ('.$langs->trans("Auto").')';
			}

			// If not cash account and can be reconciliate
			if ($user->hasRight('banque', 'consolidate')) {
				$newparam = $param;
				$newparam = preg_replace('/search_conciliated=\d+/i', '', $newparam);
				$buttonreconcile = '<a class="butAction" style="margin-bottom: 5px !important; margin-top: 5px !important" href="'.DOL_URL_ROOT.'/compta/bank/bankentries_list.php?action=reconcile&sortfield=b.datev,b.dateo,b.rowid&sortorder=asc,asc,asc&search_conciliated=0'.$newparam.'">'.$titletoconciliatemanual.'</a>';
			} else {
				$buttonreconcile = '<a class="butActionRefused" style="margin-bottom: 5px !important; margin-top: 5px !important" title="'.$langs->trans("NotEnoughPermissions").'" href="#">'.$titletoconciliatemanual.'</a>';
			}

			if ($allowautomaticconciliation) {
				// If not cash account and can be reconciliate
				if ($user->hasRight('banque', 'consolidate')) {
					$newparam = $param;
					$newparam = preg_replace('/search_conciliated=\d+/i', '', $newparam);
					$buttonreconcile .= ' <a class="butAction" style="margin-bottom: 5px !important; margin-top: 5px !important" href="'.DOL_URL_ROOT.'/compta/bank/bankentries_list.php?action=reconcile&sortfield=b.datev,b.dateo,b.rowid&sortorder=asc,asc,asc&search_conciliated=0'.$newparam.'">'.$titletoconciliateauto.'</a>';
				} else {
					$buttonreconcile .= ' <a class="butActionRefused" style="margin-bottom: 5px !important; margin-top: 5px !important" title="'.$langs->trans("NotEnoughPermissions").'" href="#">'.$titletoconciliateauto.'</a>';
				}
			}
		}
	}
}

$sql = "SELECT b.rowid, b.dateo as do, b.datev as dv, b.amount, b.label, b.rappro as conciliated, b.num_releve, b.num_chq,";
$sql .= " b.fk_account, b.fk_type, b.fk_bordereau,";
$sql .= " ba.rowid as bankid, ba.ref as bankref";
// Add fields from extrafields
if (!empty($extrafields->attributes[$object->table_element]['label'])) {
	foreach ($extrafields->attributes[$object->table_element]['label'] as $key => $val) {
		$sql .= ($extrafields->attributes[$object->table_element]['type'][$key] != 'separate' ? ", ef.".$key." as options_".$key : '');
	}
}
// Add fields from hooks
$parameters = array();
$reshook = $hookmanager->executeHooks('printFieldListSelect', $parameters, $object, $action); // Note that $action and $object may have been modified by hook
$sql .= $hookmanager->resPrint;
$sql .= " FROM ";
if ($search_bid > 0) {
	$sql .= MAIN_DB_PREFIX."bank_class as l,";
}
$sql .= " ".MAIN_DB_PREFIX."bank_account as ba,";
$sql .= " ".MAIN_DB_PREFIX."bank as b";
if (!empty($extrafields->attributes[$object->table_element]['label']) && is_array($extrafields->attributes[$object->table_element]['label']) && count($extrafields->attributes[$object->table_element]['label'])) {
	$sql .= " LEFT JOIN ".MAIN_DB_PREFIX.$object->table_element."_extrafields as ef on (b.rowid = ef.fk_object)";
}

// Add fields from hooks
$parameters = array();
$reshook = $hookmanager->executeHooks('printFieldListJoin', $parameters, $object, $action); // Note that $action and $object may have been modified by hook
$sql .= $hookmanager->resPrint;

$sql .= " WHERE b.fk_account = ba.rowid";
$sql .= " AND ba.entity IN (".getEntity('bank_account').")";
if ($search_account > 0) {
	$sql .= " AND b.fk_account = ".((int) $search_account);
}
// Search period criteria
if (dol_strlen($search_dt_start) > 0) {
	$sql .= " AND b.dateo >= '".$db->idate($search_dt_start)."'";
}
if (dol_strlen($search_dt_end) > 0) {
	$sql .= " AND b.dateo <= '".$db->idate($search_dt_end)."'";
}
// Search period criteria
if (dol_strlen($search_dv_start) > 0) {
	$sql .= " AND b.datev >= '".$db->idate($search_dv_start)."'";
}
if (dol_strlen($search_dv_end) > 0) {
	$sql .= " AND b.datev <= '".$db->idate($search_dv_end)."'";
}
if ($search_ref) {
	$sql .= natural_search("b.rowid", $search_ref, 1);
}
if ($search_req_nb) {
	$sql .= natural_search("b.num_chq", $search_req_nb);
}
if ($search_num_releve) {
	$sql .= natural_search("b.num_releve", $search_num_releve);
}
if ($search_conciliated != '' && $search_conciliated != '-1') {
	$sql .= " AND b.rappro = ".((int) $search_conciliated);
}
if ($search_fk_bordereau > 0) {
	$sql .= " AND b.fk_bordereau = " . ((int) $search_fk_bordereau);
}
if ($search_thirdparty_user) {
	$sql .= " AND (b.rowid IN ";
	$sql .= " 	( SELECT bu.fk_bank FROM ".MAIN_DB_PREFIX."bank_url AS bu";
	$sql .= "	 JOIN ".MAIN_DB_PREFIX."bank AS b2 ON b2.rowid = bu.fk_bank";
	$sql .= "	 JOIN ".MAIN_DB_PREFIX."user AS subUser ON (bu.type = 'user' AND bu.url_id = subUser.rowid)";
	$sql .= "	  WHERE ". natural_search(array("subUser.firstname", "subUser.lastname"), $search_thirdparty_user, '', 1).")";

	$sql .= " OR b.rowid IN ";
	$sql .= " 	( SELECT bu.fk_bank FROM ".MAIN_DB_PREFIX."bank_url AS bu";
	$sql .= "	 JOIN ".MAIN_DB_PREFIX."bank AS b2 ON b2.rowid = bu.fk_bank";
	$sql .= "	 JOIN ".MAIN_DB_PREFIX."societe AS subSoc ON (bu.type = 'company' AND bu.url_id = subSoc.rowid)";
	$sql .= "	  WHERE ". natural_search(array("subSoc.nom"), $search_thirdparty_user, '', 1);
	$sql .= "))";
}
if ($search_description) {
	$search_description_to_use = $search_description;
	$arrayoffixedlabels = array(
		'payment_salary',
		'CustomerInvoicePayment', 'CustomerInvoicePaymentBack',
		'SupplierInvoicePayment', 'SupplierInvoicePaymentBack',
		'DonationPayment',
		'ExpenseReportPayment',
		'SocialContributionPayment',
		'SubscriptionPayment',
		'WithdrawalPayment'
	);
	foreach ($arrayoffixedlabels as $keyforlabel) {
		$translatedlabel = $langs->transnoentitiesnoconv($keyforlabel);
		if (preg_match('/'.$search_description.'/i', $translatedlabel)) {
			$search_description_to_use .= "|".$keyforlabel;
		}
	}
	$sql .= natural_search("b.label", $search_description_to_use); // Warning some text are just translation keys, not translated strings
}

if ($search_bid > 0) {
	$sql .= " AND b.rowid = l.lineid AND l.fk_categ = ".((int) $search_bid);
}
if (!empty($search_type)) {
	$sql .= " AND b.fk_type = '".$db->escape($search_type)."'";
}
// Search criteria amount
if ($search_debit) {
	$sql .= natural_search('ABS(b.amount)', $search_debit, 1);
	$sql .= ' AND b.amount <= 0';
}
if ($search_credit) {
	$sql .= natural_search('b.amount', $search_credit, 1);
	$sql .= ' AND b.amount >= 0';
}
// Add where from extra fields
include DOL_DOCUMENT_ROOT.'/core/tpl/extrafields_list_search_sql.tpl.php';

// Add where from hooks
$parameters = array();
$reshook = $hookmanager->executeHooks('printFieldListWhere', $parameters, $object, $action); // Note that $action and $object may have been modified by hook
$sql .= $hookmanager->resPrint;

$sql .= $db->order($sortfield, $sortorder);

$nbtotalofrecords = '';
$nbtotalofpages = 0;
if (!getDolGlobalInt('MAIN_DISABLE_FULL_SCANLIST')) {
	$result = $db->query($sql);
	$nbtotalofrecords = $db->num_rows($result);
	$nbtotalofpages = ceil($nbtotalofrecords / $limit);
}

if (($id > 0 || !empty($ref)) && ((string) $page == '')) {
	// We open a list of transaction of a dedicated account and no page was set by default
	// We force on last page.
	$page = ($nbtotalofpages - 1);
	$offset = $limit * $page;
	if ($page < 0) {
		$page = 0;
	}
}
if ($page >= $nbtotalofpages) {
	// If we made a search and result has low page than the page number we were on
	$page = ($nbtotalofpages - 1);
	$offset = $limit * $page;
	if ($page < 0) {
		$page = 0;
	}
}


// If not account defined $mode_balance_ok=false
if (empty($search_account)) {
	$mode_balance_ok = false;
}
// If a search is done $mode_balance_ok=false
if (!empty($search_ref)) {
	$mode_balance_ok = false;
}
if (!empty($search_description)) {
	$mode_balance_ok = false;
}
if (!empty($search_type)) {
	$mode_balance_ok = false;
}
if (!empty($search_debit)) {
	$mode_balance_ok = false;
}
if (!empty($search_credit)) {
	$mode_balance_ok = false;
}
if (!empty($search_thirdparty_user)) {
	$mode_balance_ok = false;
}
if ($search_conciliated != '' && $search_conciliated != '-1') {
	$mode_balance_ok = false;
}
if (!empty($search_num_releve)) {
	$mode_balance_ok = false;
}
if (!empty($search_fk_bordereau)) {
	$mode_balance_ok = false;
}

$sql .= $db->plimit($limit + 1, $offset);
//print $sql;
dol_syslog('compta/bank/bankentries_list.php', LOG_DEBUG);
$resql = $db->query($sql);
if ($resql) {
	$num = $db->num_rows($resql);

	$arrayofselected = (!empty($toselect) && is_array($toselect)) ? $toselect : array();

	// List of mass actions available
	$arrayofmassactions = array(
		//'presend'=>img_picto('', 'email', 'class="pictofixedwidth"').$langs->trans("SendByMail"),
		//'builddoc'=>img_picto('', 'pdf', 'class="pictofixedwidth"').$langs->trans("PDFMerge"),
	);
	if (in_array($massaction, array('presend', 'predelete'))) {
		$arrayofmassactions = array();
	}
	$massactionbutton = $form->selectMassAction('', $arrayofmassactions);

	// Confirmation delete
	if ($action == 'delete') {
		$text = $langs->trans('ConfirmDeleteTransaction');
		print $form->formconfirm($_SERVER['PHP_SELF'].'?id='.$object->id.'&rowid='.GETPOSTINT("rowid"), $langs->trans('DeleteTransaction'), $text, 'confirm_delete', null, '', 1);
	}

	// Lines of title fields
	print '<form method="POST" action="'.$_SERVER["PHP_SELF"].'" name="search_form">'."\n";
	if ($optioncss != '') {
		print '<input type="hidden" name="optioncss" value="'.$optioncss.'">';
	}
	print '<input type="hidden" name="token" value="'.newToken().'">';
	print '<input type="hidden" name="formfilteraction" id="formfilteraction" value="list">';
	print '<input type="hidden" name="action" value="'.($action != 'delete' ? $action : 'search').'">';
	if (!empty($view)) {
		print '<input type="hidden" name="view" value="'.dol_escape_htmltag($view).'">';
	}
	print '<input type="hidden" name="sortfield" value="'.$sortfield.'">';
	print '<input type="hidden" name="sortorder" value="'.$sortorder.'">';
	print '<input type="hidden" name="page" value="'.$page.'">';
	print '<input type="hidden" name="id" value="'.$id.'">';
	print '<input type="hidden" name="ref" value="'.$ref.'">';
	if (GETPOSTINT('bid')) {
		print '<input type="hidden" name="bid" value="'.GETPOSTINT("bid").'">';
	}

	// Form to add a transaction with no invoice
	if ($user->hasRight('banque', 'modifier') && $action == 'addline' && getDolGlobalString('BANK_USE_OLD_VARIOUS_PAYMENT')) {
		print load_fiche_titre($langs->trans("AddBankRecordLong"), '', '');

		print '<table class="noborder centpercent">';

		print '<tr class="liste_titre">';
		print '<td>'.$langs->trans("Description").'</td>';
		print '<td>'.$langs->trans("Date").'</td>';
		print '<td>&nbsp;</td>';
		print '<td>'.$langs->trans("Type").'</td>';
		print '<td>'.$langs->trans("Numero").'</td>';
		print '<td class=right>'.$langs->trans("BankAccount").'</td>';
		print '<td class=right>'.$langs->trans("Debit").'</td>';
		print '<td class=right>'.$langs->trans("Credit").'</td>';
		/*if (isModEnabled('accounting'))
		{
			print '<td class="center">';
			print $langs->trans("AccountAccounting");
			print '</td>';
		}*/
		print '<td class="center">&nbsp;</td>';
		print '</tr>';

		print '<tr>';
		print '<td>';
		print '<input name="label" class="flat minwidth200" type="text" value="'.GETPOST("label", "alpha").'">';
		if (is_array($options) && count($options)) {
			print '<br>'.$langs->trans("Rubrique").': ';
			print Form::selectarray('cat1', $options, GETPOST('cat1'), 1);
		}
		print '</td>';
		print '<td class="nowrap">';
		print $form->selectDate(empty($dateop) ? -1 : $dateop, 'op', 0, 0, 0, 'transaction');
		print '</td>';
		print '<td>&nbsp;</td>';
		print '<td class="nowrap">';
		$form->select_types_paiements((GETPOST('operation') ? GETPOST('operation') : ($object->type == Account::TYPE_CASH ? 'LIQ' : '')), 'operation', '1,2', 2, 1);
		print '</td>';
		print '<td>';
		print '<input name="num_chq" class="flat" type="text" size="4" value="'.GETPOST("num_chq", "alpha").'">';
		print '</td>';
		//if (! $search_account > 0)
		//{
		print '<td class=right>';
		$form->select_comptes(GETPOSTINT('add_account') ? GETPOSTINT('add_account') : $search_account, 'add_account', 0, '', 1, ($id > 0 || !empty($ref) ? ' disabled="disabled"' : ''));
		print '</td>';
		//}
		print '<td class="right"><input name="adddebit" class="flat" type="text" size="4" value="'.GETPOST("adddebit", "alpha").'"></td>';
		print '<td class="right"><input name="addcredit" class="flat" type="text" size="4" value="'.GETPOST("addcredit", "alpha").'"></td>';
		/*if (isModEnabled('accounting'))
		{
			print '<td class="center">';
			print $formaccounting->select_account($search_accountancy_code, 'search_accountancy_code', 1, null, 1, 1, '');
			print '</td>';
		}*/
		print '<td class="center">';
		print '<input type="submit" name="save" class="button buttongen marginbottomonly button-add" value="'.$langs->trans("Add").'"><br>';
		print '<input type="submit" name="cancel" class="button buttongen marginbottomonly button-cancel" value="'.$langs->trans("Cancel").'">';
		print '</td></tr>';

		print '</table>';
		print '<br>';
	}

	// Code to adjust value date with plus and less picto using an Ajax call instead of a full reload of page
	$urlajax = DOL_URL_ROOT.'/core/ajax/bankconciliate.php?token='.currentToken();
	print '
    <script type="text/javascript">
    $(function() {
    	$("a.ajaxforbankoperationchange").each(function(){
    		var current = $(this);
    		current.click(function()
    		{
				var url = "'.$urlajax.'&"+current.attr("href").split("?")[1];
    			$.get(url, function(data)
    			{
    			    console.log(url)
					console.log(data)
					current.parent().parent().find(".spanforajaxedit").replaceWith(data);
    			});
    			return false;
    		});
    	});
    });
    </script>
    ';

	$i = 0;

	// Title
	$bankcateg = new BankCateg($db);

	$newcardbutton = '';
	if ($action != 'addline') {
		if (!getDolGlobalString('BANK_DISABLE_DIRECT_INPUT')) {
			if (!getDolGlobalString('BANK_USE_OLD_VARIOUS_PAYMENT')) {	// Default is to record miscellaneous direct entries using miscellaneous payments
				$newcardbutton = dolGetButtonTitle($langs->trans('AddBankRecord'), '', 'fa fa-plus-circle', DOL_URL_ROOT.'/compta/bank/various_payment/card.php?action=create&accountid='.urlencode($search_account).'&backtopage='.urlencode($_SERVER['PHP_SELF'].'?id='.urlencode($search_account)), '', $user->rights->banque->modifier);
			} else { // If direct entries is not done using miscellaneous payments
				$newcardbutton = dolGetButtonTitle($langs->trans('AddBankRecord'), '', 'fa fa-plus-circle', $_SERVER["PHP_SELF"].'?action=addline&token='.newToken().'&page='.$page.$param, '', $user->rights->banque->modifier);
			}
		} else {
			$newcardbutton = dolGetButtonTitle($langs->trans('AddBankRecord'), '', 'fa fa-plus-circle', $_SERVER["PHP_SELF"].'?action=addline&token='.newToken().'&page='.$page.$param, '', -1);
		}
	}

	$morehtml = '';
	/*$morehtml = '<div class="inline-block '.(($buttonreconcile || $newcardbutton) ? 'marginrightonly' : '').'">';
	$morehtml .= '<label for="pageplusone">'.$langs->trans("Page")."</label> "; // ' Page ';
	$morehtml .= '<input type="text" name="pageplusone" id="pageplusone" class="flat right width25 pageplusone" value="'.($page + 1).'">';
	$morehtml .= '/'.$nbtotalofpages.' ';
	$morehtml .= '</div>';
	*/

	if ($action != 'addline' && $action != 'reconcile') {
		$morehtml .= $buttonreconcile;
	}

	$morehtmlright = '<!-- Add New button -->'.$newcardbutton;

	$picto = 'bank_account';
	if ($id > 0 || !empty($ref)) {
		$picto = '';
	}

	// @phan-suppress-next-line PhanPluginSuspiciousParamOrder
	print_barre_liste($langs->trans("BankTransactions"), $page, $_SERVER["PHP_SELF"], $param, $sortfield, $sortorder, $massactionbutton.$morehtml, $num, $nbtotalofrecords, $picto, 0, $morehtmlright, '', $limit, 0, 0, 1);

	// Form to reconcile
	if ($user->hasRight('banque', 'consolidate') && $action == 'reconcile') {
		print '<!-- form with reconciliation input -->'."\n";
		print '<div class="valignmiddle inline-block" style="padding-right: 20px;">';
		if (getDolGlobalInt('NW_RECEIPTNUMBERFORMAT')) {
			print '<strong>'.$langs->trans("InputReceiptNumber").'</strong>: ';
			print '<input class="flat width175" id="num_releve" name="num_releve" type="text" value="'.(GETPOST('num_releve') ? GETPOST('num_releve') : '').'">';
		} else {
			$texttoshow = $langs->trans("InputReceiptNumber").': ';
			$yyyy = dol_substr($langs->transnoentitiesnoconv("Year"), 0, 1).substr($langs->transnoentitiesnoconv("Year"), 0, 1).substr($langs->transnoentitiesnoconv("Year"), 0, 1).substr($langs->transnoentitiesnoconv("Year"), 0, 1);
			$mm = dol_substr($langs->transnoentitiesnoconv("Month"), 0, 1).substr($langs->transnoentitiesnoconv("Month"), 0, 1);
			$dd = dol_substr($langs->transnoentitiesnoconv("Day"), 0, 1).substr($langs->transnoentitiesnoconv("Day"), 0, 1);
			$placeholder = $yyyy.$mm;
			$placeholder .= ' '.$langs->trans("or").' ';
			$placeholder .= $yyyy.$mm.$dd;
			if (!$placeholder) {
				$texttoshow .= $langs->trans("InputReceiptNumberBis");
			}
			print $texttoshow;
			print '<input class="flat width175" pattern="[0-9]+" title="'.dol_escape_htmltag($texttoshow.($placeholder ? ': '.$placeholder : '')).'" id="num_releve" name="num_releve" placeholder="'.dol_escape_htmltag($placeholder).'" type="text" value="'.(GETPOSTINT('num_releve') ? GETPOSTINT('num_releve') : '').'">'; // The only default value is value we just entered
		}
		print '</div>';
		if (is_array($options) && count($options)) {
			print $langs->trans("EventualyAddCategory").': ';
			print Form::selectarray('cat', $options, GETPOST('cat'), 1);
		}
		print '<br><div style="margin-top: 5px;"><span class="opacitymedium">'.$langs->trans("ThenCheckLinesAndConciliate").'</span> ';
		print '<input type="submit" class="button" name="confirm_reconcile" value="'.$langs->trans("Conciliate").'">';
		print ' <span class="opacitymedium">'.$langs->trans("otherwise").'</span> ';
		print '<input type="submit" class="button small" name="confirm_savestatement" value="'.$langs->trans("SaveStatementOnly").'">';
		print ' <span class="opacitymedium">'.$langs->trans("or").'</span> ';
		print '<input type="submit" name="cancel" class="button button-cancel small" value="'.$langs->trans("Cancel").'">';
		print '</div>';

		// Show last bank statements
		$nbmax = 12; // We show last 12 receipts (so we can have more than one year)
		$listoflastreceipts = '';
		$sql = "SELECT DISTINCT num_releve FROM ".MAIN_DB_PREFIX."bank";
		$sql .= " WHERE fk_account = ".((int) $object->id)." AND num_releve IS NOT NULL";
		$sql .= $db->order("num_releve", "DESC");
		$sql .= $db->plimit($nbmax + 1);

		print '<br>';
		print $langs->trans("LastAccountStatements").' : ';
		$resqlr = $db->query($sql);
		if ($resqlr) {
			$numr = $db->num_rows($resqlr);
			$i = 0;
			$last_ok = 0;
			while (($i < $numr) && ($i < $nbmax)) {
				$objr = $db->fetch_object($resqlr);
				if (!$last_ok) {
					$last_releve = $objr->num_releve;
					$last_ok = 1;
				}
				$i++;
				$newentreyinlist = '<a target="_blank" href="'.DOL_URL_ROOT.'/compta/bank/releve.php?account='.((int) $id).'&num='.urlencode($objr->num_releve).'">';
				$newentreyinlist .= img_picto($objr->num_releve, 'generic', 'class="paddingright"');
				$newentreyinlist .= dol_escape_htmltag($objr->num_releve).'</a> &nbsp; ';
				$listoflastreceipts = $newentreyinlist.$listoflastreceipts;
			}
			if ($numr >= $nbmax) {
				$listoflastreceipts = "... &nbsp; ".$listoflastreceipts;
			}
			print $listoflastreceipts;
			if ($numr <= 0) {
				print '<b>'.$langs->trans("None").'</b>';
			}
		} else {
			dol_print_error($db);
		}

		// Using BANK_REPORT_LAST_NUM_RELEVE to automatically report last num (or not)
		if (getDolGlobalString('BANK_REPORT_LAST_NUM_RELEVE')) {
			print '
			    <script type="text/javascript">
			    	$("#num_releve").val("' . $last_releve.'");
			    </script>
			';
		}
		print '<br><br>';
	}

	// We can add page now to param
	if ($page != '') {
		$param .= '&page='.urlencode((string) ($page));
	}

	$moreforfilter = '';
	$moreforfilter .= '<div class="divsearchfield">';
	$moreforfilter .= $langs->trans('DateOperationShort');
	$moreforfilter .= ($conf->browser->layout == 'phone' ? '<br>' : ' ');
	$moreforfilter .= '<div class="nowrap inline-block">';
	$moreforfilter .= $form->selectDate($search_dt_start, 'search_start_dt', 0, 0, 1, "search_form", 1, 0, 0, '', '', '', '', 1, '', $langs->trans('From'));
	$moreforfilter .= '</div>';
	$moreforfilter .= ($conf->browser->layout == 'phone' ? '' : ' ');
	$moreforfilter .= '<div class="nowrap inline-block">';
	$moreforfilter .= $form->selectDate($search_dt_end, 'search_end_dt', 0, 0, 1, "search_form", 1, 0, 0, '', '', '', '', 1, '', $langs->trans('to'));
	$moreforfilter .= '</div>';
	$moreforfilter .= '</div>';

	$moreforfilter .= '<div class="divsearchfield">';
	$moreforfilter .= $langs->trans('DateValueShort');
	$moreforfilter .= ($conf->browser->layout == 'phone' ? '<br>' : ' ');
	$moreforfilter .= '<div class="nowrap inline-block">';
	$moreforfilter .= $form->selectDate($search_dv_start, 'search_start_dv', 0, 0, 1, "search_form", 1, 0, 0, '', '', '', '', 1, '', $langs->trans('From'));
	$moreforfilter .= '</div>';
	$moreforfilter .= ($conf->browser->layout == 'phone' ? '' : ' ');
	$moreforfilter .= '<div class="nowrap inline-block">';
	$moreforfilter .= $form->selectDate($search_dv_end, 'search_end_dv', 0, 0, 1, "search_form", 1, 0, 0, '', '', '', '', 1, '', $langs->trans('to'));
	$moreforfilter .= '</div>';
	$moreforfilter .= '</div>';

	if (isModEnabled('category')) {
		// Categories
		if (isModEnabled('category') && $user->hasRight('categorie', 'lire')) {
			$langs->load('categories');

			// Bank line
			$moreforfilter .= '<div class="divsearchfield">';
			$tmptitle = $langs->trans('RubriquesTransactions');
			$cate_arbo = $form->select_all_categories(Categorie::TYPE_BANK_LINE, $search_bid, 'parent', null, null, 1);
			$moreforfilter .= img_picto($tmptitle, 'category', 'class="pictofixedwidth"').$form->selectarray('search_bid', $cate_arbo, $search_bid, $tmptitle, 0, 0, '', 0, 0, 0, '', '', 1);
			$moreforfilter .= '</div>';
		}
	}

	$parameters = array();
	$reshook = $hookmanager->executeHooks('printFieldPreListTitle', $parameters, $object, $action); // Note that $action and $object may have been modified by hook
	if (empty($reshook)) {
		$moreforfilter .= $hookmanager->resPrint;
	} else {
		$moreforfilter = $hookmanager->resPrint;
	}

	if ($moreforfilter) {
		print '<div class="liste_titre liste_titre_bydiv centpercent">';
		print $moreforfilter;
		print '</div>'."\n";
	}

	$varpage = empty($contextpage) ? $_SERVER["PHP_SELF"] : $contextpage;
	$htmlofselectarray = $form->multiSelectArrayWithCheckbox('selectedfields', $arrayfields, $varpage, getDolGlobalString('MAIN_CHECKBOX_LEFT_COLUMN'));  // This also change content of $arrayfields with user setup
	$selectedfields = ($mode != 'kanban' ? $htmlofselectarray : '');
	$selectedfields .= ($action == 'reconcile' ? $form->showCheckAddButtons('checkforselect', 1) : '');

	// When action is 'reconcile', we force to have the column num_releve always enabled (otherwise we can't make reconciliation).
	if ($action == 'reconcile') {
		$arrayfields['b.num_releve']['checked'] = 1;
	}

	print '<div class="div-table-responsive">';
	print '<table class="tagtable liste'.($moreforfilter ? " listwithfilterbefore" : "").'">'."\n";

	// Fields title search
	// --------------------------------------------------------------------
	print '<tr class="liste_titre_filter">';
	// Actions and select
	if (getDolGlobalString('MAIN_CHECKBOX_LEFT_COLUMN')) {
		print '<td class="liste_titre valignmiddle center">';
		$searchpicto = $form->showFilterButtons('left');
		print $searchpicto;
		//$searchpicto = $form->showFilterAndCheckAddButtons($massactionbutton ? 1 : 0, 'checkforselect', 1);
		//print $searchpicto;
		print '</td>';
	}
	if (!empty($arrayfields['b.rowid']['checked'])) {
		print '<td class="liste_titre">';
		print '<input type="text" class="flat" name="search_ref" size="2" value="'.dol_escape_htmltag($search_ref).'">';
		print '</td>';
	}
	if (!empty($arrayfields['b.label']['checked'])) {
		print '<td class="liste_titre">';
		print '<input type="text" class="flat maxwidth100" name="search_description" value="'.dol_escape_htmltag($search_description).'">';
		print '</td>';
	}
	if (!empty($arrayfields['b.dateo']['checked'])) {
		print '<td class="liste_titre">&nbsp;</td>';
	}
	if (!empty($arrayfields['b.datev']['checked'])) {
		print '<td class="liste_titre">&nbsp;</td>';
	}
	if (!empty($arrayfields['type']['checked'])) {
		print '<td class="liste_titre center">';
		print $form->select_types_paiements(empty($search_type) ? '' : $search_type, 'search_type', '', 2, 1, 1, 0, 1, 'maxwidth100', 1);
		print '</td>';
	}
	// Numero
	if (!empty($arrayfields['b.num_chq']['checked'])) {
		print '<td class="liste_titre center"><input type="text" class="flat" name="req_nb" value="'.dol_escape_htmltag($search_req_nb).'" size="2"></td>';
	}
	// Checked
	if (!empty($arrayfields['bu.label']['checked'])) {
		print '<td class="liste_titre"><input type="text" class="flat maxwidth75" name="search_thirdparty" value="'.dol_escape_htmltag($search_thirdparty_user).'"></td>';
	}
	// Ref
	if (!empty($arrayfields['ba.ref']['checked'])) {
		print '<td class="liste_titre">';
		$form->select_comptes($search_account, 'search_account', 0, '', 1, ($id > 0 || !empty($ref) ? ' disabled="disabled"' : ''), 0, 'maxwidth100');
		print '</td>';
	}
	// Debit
	if (!empty($arrayfields['b.debit']['checked'])) {
		print '<td class="liste_titre right">';
		print '<input type="text" class="flat width50" name="search_debit" value="'.dol_escape_htmltag($search_debit).'">';
		print '</td>';
	}
	// Credit
	if (!empty($arrayfields['b.credit']['checked'])) {
		print '<td class="liste_titre right">';
		print '<input type="text" class="flat width50" name="search_credit" value="'.dol_escape_htmltag($search_credit).'">';
		print '</td>';
	}
	// Balance before
	if (!empty($arrayfields['balancebefore']['checked'])) {
		print '<td class="liste_titre right">';
		$htmltext = $langs->trans("BalanceVisibilityDependsOnSortAndFilters", $langs->transnoentitiesnoconv("DateValue"));
		print $form->textwithpicto('', $htmltext, 1);
		print '</td>';
	}
	// Balance
	if (!empty($arrayfields['balance']['checked'])) {
		print '<td class="liste_titre right">';
		$htmltext = $langs->trans("BalanceVisibilityDependsOnSortAndFilters", $langs->transnoentitiesnoconv("DateValue"));
		print $form->textwithpicto('', $htmltext, 1);
		print '</td>';
	}
	// Numero statement
	if (!empty($arrayfields['b.num_releve']['checked'])) {
		print '<td class="liste_titre center"><input type="text" class="flat" name="search_num_releve" value="'.dol_escape_htmltag($search_num_releve).'" size="3"></td>';
	}
	// Conciliated
	if (!empty($arrayfields['b.conciliated']['checked'])) {
		print '<td class="liste_titre center parentonrightofpage">';
		print $form->selectyesno('search_conciliated', $search_conciliated, 1, false, 1, 1, 'search_status onrightofpage maxwidth75');
		print '</td>';
	}
	// Bordereau
	if (!empty($arrayfields['b.fk_bordereau']['checked'])) {
		print '<td class="liste_titre center"><input type="text" class="flat" name="search_fk_bordereau" value="'.dol_escape_htmltag($search_fk_bordereau).'" size="3"></td>';
	}
	// Extra fields
	include DOL_DOCUMENT_ROOT.'/core/tpl/extrafields_list_search_input.tpl.php';
	// Action edit/delete and select
	print '<td class="nowraponall center"></td>';

	// Actions and select
	if (!getDolGlobalString('MAIN_CHECKBOX_LEFT_COLUMN')) {
		print '<td class="liste_titre valignmiddle center">';
		//$searchpicto = $form->showFilterAndCheckAddButtons($massactionbutton ? 1 : 0, 'checkforselect', 1);
		//print $searchpicto;
		$searchpicto = $form->showFilterButtons();
		print $searchpicto;
		print '</td>';
	}
	print "</tr>\n";

	$totalarray = array();
	$totalarray['nbfield'] = 0;

	// Fields title
	print '<tr class="liste_titre">';
	// Actions and select
	if (getDolGlobalString('MAIN_CHECKBOX_LEFT_COLUMN')) {
		print getTitleFieldOfList($selectedfields, 0, $_SERVER["PHP_SELF"], '', '', '', '', $sortfield, $sortorder, 'center maxwidthsearch ')."\n";
		$totalarray['nbfield']++;
	}
	if (!empty($arrayfields['b.rowid']['checked'])) {
		print_liste_field_titre($arrayfields['b.rowid']['label'], $_SERVER['PHP_SELF'], 'b.rowid', '', $param, '', $sortfield, $sortorder);
		$totalarray['nbfield']++;
	}
	if (!empty($arrayfields['b.label']['checked'])) {
		print_liste_field_titre($arrayfields['b.label']['label'], $_SERVER['PHP_SELF'], 'b.label', '', $param, '', $sortfield, $sortorder);
		$totalarray['nbfield']++;
	}
	if (!empty($arrayfields['b.dateo']['checked'])) {
		print_liste_field_titre($arrayfields['b.dateo']['label'], $_SERVER['PHP_SELF'], 'b.dateo', '', $param, '', $sortfield, $sortorder, "center ");
		$totalarray['nbfield']++;
	}
	if (!empty($arrayfields['b.datev']['checked'])) {
		print_liste_field_titre($arrayfields['b.datev']['label'], $_SERVER['PHP_SELF'], 'b.datev,b.dateo,b.rowid', '', $param, '', $sortfield, $sortorder, 'center ');
		$totalarray['nbfield']++;
	}
	if (!empty($arrayfields['type']['checked'])) {
		print_liste_field_titre($arrayfields['type']['label'], $_SERVER['PHP_SELF'], '', '', $param, '', $sortfield, $sortorder, 'center ');
		$totalarray['nbfield']++;
	}
	if (!empty($arrayfields['b.num_chq']['checked'])) {
		print_liste_field_titre($arrayfields['b.num_chq']['label'], $_SERVER['PHP_SELF'], 'b.num_chq', '', $param, '', $sortfield, $sortorder, "center ");
		$totalarray['nbfield']++;
	}
	if (!empty($arrayfields['bu.label']['checked'])) {
		print_liste_field_titre($arrayfields['bu.label']['label'], $_SERVER['PHP_SELF'], '', '', $param, '', $sortfield, $sortorder);
		$totalarray['nbfield']++;
	}
	if (!empty($arrayfields['ba.ref']['checked'])) {
		print_liste_field_titre($arrayfields['ba.ref']['label'], $_SERVER['PHP_SELF'], 'ba.ref', '', $param, '', $sortfield, $sortorder);
		$totalarray['nbfield']++;
	}
	if (!empty($arrayfields['b.debit']['checked'])) {
		print_liste_field_titre($arrayfields['b.debit']['label'], $_SERVER['PHP_SELF'], 'b.amount', '', $param, '', $sortfield, $sortorder, "right ");
		$totalarray['nbfield']++;
	}
	if (!empty($arrayfields['b.credit']['checked'])) {
		print_liste_field_titre($arrayfields['b.credit']['label'], $_SERVER['PHP_SELF'], 'b.amount', '', $param, '', $sortfield, $sortorder, "right ");
		$totalarray['nbfield']++;
	}
	if (!empty($arrayfields['balancebefore']['checked'])) {
		print_liste_field_titre($arrayfields['balancebefore']['label'], $_SERVER['PHP_SELF'], '', '', $param, '', $sortfield, $sortorder, "right ");
		$totalarray['nbfield']++;
	}
	if (!empty($arrayfields['balance']['checked'])) {
		print_liste_field_titre($arrayfields['balance']['label'], $_SERVER['PHP_SELF'], '', '', $param, '', $sortfield, $sortorder, "right ");
		$totalarray['nbfield']++;
	}
	if (!empty($arrayfields['b.num_releve']['checked'])) {
		print_liste_field_titre($arrayfields['b.num_releve']['label'], $_SERVER['PHP_SELF'], 'b.num_releve', '', $param, '', $sortfield, $sortorder, "center ");
		$totalarray['nbfield']++;
	}
	if (!empty($arrayfields['b.conciliated']['checked'])) {
		print_liste_field_titre($arrayfields['b.conciliated']['label'], $_SERVER['PHP_SELF'], 'b.rappro', '', $param, '', $sortfield, $sortorder, "center ");
		$totalarray['nbfield']++;
	}
	if (!empty($arrayfields['b.fk_bordereau']['checked'])) {
		print_liste_field_titre($arrayfields['b.fk_bordereau']['label'], $_SERVER['PHP_SELF'], 'b.fk_bordereau', '', $param, '', $sortfield, $sortorder, "center ");
		$totalarray['nbfield']++;
	}

	// Extra fields
	include DOL_DOCUMENT_ROOT.'/core/tpl/extrafields_list_search_title.tpl.php';
	// Hook fields
	$parameters = array('arrayfields' => $arrayfields, 'param' => $param, 'sortfield' => $sortfield, 'sortorder' => $sortorder, 'totalarray' => &$totalarray);
	$reshook = $hookmanager->executeHooks('printFieldListTitle', $parameters, $object, $action); // Note that $action and $object may have been modified by hook
	print $hookmanager->resPrint;
	// Action edit/delete and select
	print '<td class="nowraponall center"></td>';
	$totalarray['nbfield']++;
	// Actions and select
	if (!getDolGlobalString('MAIN_CHECKBOX_LEFT_COLUMN')) {
		//print getTitleFieldOfList($selectedfields, 0, $_SERVER["PHP_SELF"], '', '', '', '', $sortfield, $sortorder, 'center maxwidthsearch ')."\n";
		print_liste_field_titre($selectedfields, $_SERVER["PHP_SELF"], "", '', '', '', $sortfield, $sortorder, 'maxwidthsearch center ');
		$totalarray['nbfield']++;
	}
	print "</tr>\n";

	$balance = 0; // For balance
	$balancebefore = 0; // For balance
	$balancecalculated = false;
	$posconciliatecol = 0;
	$cachebankaccount = array();

	$sign = 1;

	// Loop on each record
	$i = 0;
	$savnbfield = $totalarray['nbfield'];
	$totalarray = array();
	$totalarray['nbfield'] = 0;
	$totalarray['totaldeb'] = 0;
	$totalarray['totalcred'] = 0;

	$imaxinloop = ($limit ? min($num, $limit) : $num);
	while ($i < $imaxinloop) {
		$objp = $db->fetch_object($resql);
		$links = $bankaccountstatic->get_url($objp->rowid);

		// If we are in a situation where we need/can show balance, we calculate the start of balance
		if (!$balancecalculated && (!empty($arrayfields['balancebefore']['checked']) || !empty($arrayfields['balance']['checked'])) && ($mode_balance_ok || $search_conciliated === '0')) {
			if (!$search_account) {
				dol_print_error(null, 'account is not defined but $mode_balance_ok is true');
				exit;
			}

			// Loop on each record before
			$sign = 1;
			$i = 0;
			$sqlforbalance = 'SELECT SUM(b.amount) as previoustotal';
			$sqlforbalance .= " FROM ";
			$sqlforbalance .= " ".MAIN_DB_PREFIX."bank_account as ba,";
			$sqlforbalance .= " ".MAIN_DB_PREFIX."bank as b";
			$sqlforbalance .= " WHERE b.fk_account = ba.rowid";
			$sqlforbalance .= " AND ba.entity IN (".getEntity('bank_account').")";
			$sqlforbalance .= " AND b.fk_account = ".((int) $search_account);
			// To limit record on the page
			$sqlforbalance .= " AND (b.datev < '".$db->idate($db->jdate($objp->dv))."' OR (b.datev = '".$db->idate($db->jdate($objp->dv))."' AND (b.dateo < '".$db->idate($db->jdate($objp->do))."' OR (b.dateo = '".$db->idate($db->jdate($objp->do))."' AND b.rowid < ".$objp->rowid."))))";
			$resqlforbalance = $db->query($sqlforbalance);

			//print $sqlforbalance;
			if ($resqlforbalance) {
				$objforbalance = $db->fetch_object($resqlforbalance);
				if ($objforbalance) {
					// If sort is desc,desc,desc then total of previous date + amount is the balancebefore of the previous line before the line to show
					if ($sortfield == 'b.datev,b.dateo,b.rowid' && ($sortorder == 'desc' || $sortorder == 'desc,desc' || $sortorder == 'desc,desc,desc')) {
						$balancebefore = $objforbalance->previoustotal + ($sign * $objp->amount);
					} else {
						// If sort is asc,asc,asc then total of previous date is balance of line before the next line to show
						$balance = $objforbalance->previoustotal;
					}
				}
			} else {
				dol_print_error($db);
			}

			$balancecalculated = true;

			// Output a line with start balance
			if ($user->hasRight('banque', 'consolidate') && $action == 'reconcile') {
				$tmpnbfieldbeforebalance = 0;
				$tmpnbfieldafterbalance = 0;
				$balancefieldfound = 0;
				foreach ($arrayfields as $key => $val) {
					if ($key == 'balancebefore' || $key == 'balance') {
						$balancefieldfound++;
						continue;
					}
					if (!empty($arrayfields[$key]['checked'])) {
						if (!$balancefieldfound) {
							$tmpnbfieldbeforebalance++;
						} else {
							$tmpnbfieldafterbalance++;
						}
					}
				}
				// Extra
				$element = $extrafieldsobjectkey;
				if (!empty($extrafields->attributes[$element]['label']) && is_array($extrafields->attributes[$element]['label']) && count($extrafields->attributes[$element]['label'])) {
					foreach ($extrafields->attributes[$element]['label'] as $key => $val) {
						if (!empty($arrayfields["ef.".$key]['checked'])) {
							if (!empty($arrayfields[$key]['checked'])) {
								if (!$balancefieldfound) {
									$tmpnbfieldbeforebalance++;
								} else {
									$tmpnbfieldafterbalance++;
								}
							}
						}
					}
				}

				print '<tr class="oddeven trforbreak">';
				// Action column
				if (getDolGlobalString('MAIN_CHECKBOX_LEFT_COLUMN')) {
					print '<td></td>';
				}
				if ($tmpnbfieldbeforebalance) {
					print '<td colspan="'.$tmpnbfieldbeforebalance.'">';
					print '&nbsp;';
					print '</td>';
				}

				if (!empty($arrayfields['balancebefore']['checked'])) {
					print '<td class="right">';
					if ($search_conciliated !== '0') {
						if ($sortfield == 'b.datev,b.dateo,b.rowid' && ($sortorder == 'desc' || $sortorder == 'desc,desc' || $sortorder == 'desc,desc,desc')) {
							print price(price2num($balancebefore, 'MT'), 1, $langs);
						} else {
							print price(price2num($balance, 'MT'), 1, $langs);
						}
					}
					print '</td>';
				}
				if (!empty($arrayfields['balance']['checked'])) {
					print '<td class="right">';
					if ($search_conciliated !== '0') {	// If not filter of filter on "conciliated"
						if ($sortfield == 'b.datev,b.dateo,b.rowid' && ($sortorder == 'desc' || $sortorder == 'desc,desc' || $sortorder == 'desc,desc,desc')) {
							print price(price2num($balancebefore, 'MT'), 1, $langs);
						} else {
							print price(price2num($balance, 'MT'), 1, $langs);
						}
					}
					print '</td>';
				}
				if (!empty($arrayfields['b.num_releve']['checked'])) {
					print '<td></td>';
				}

				// conciliate
				print '<td colspan="'.($tmpnbfieldafterbalance).'">';
				print '&nbsp;';
				print '</td>';

				// Action column
				if (!getDolGlobalString('MAIN_CHECKBOX_LEFT_COLUMN')) {
					print '<td></td>';
				}

				print '</tr>';
			}
		}

		if ($sortfield == 'b.datev,b.dateo,b.rowid' && ($sortorder == 'desc' || $sortorder == 'desc,desc' || $sortorder == 'desc,desc,desc')) {
			$balance = price2num($balancebefore, 'MT'); // balance = balancebefore of previous line (sort is desc)
			$balancebefore = price2num($balancebefore - ($sign * $objp->amount), 'MT');
		} else {
			$balancebefore = price2num($balance, 'MT'); // balancebefore = balance of previous line (sort is asc)
			$balance = price2num($balance + ($sign * $objp->amount), 'MT');
		}

		if (empty($cachebankaccount[$objp->bankid])) {
			$bankaccounttmp = new Account($db);
			$bankaccounttmp->fetch($objp->bankid);
			$cachebankaccount[$objp->bankid] = $bankaccounttmp;
			$bankaccount = $bankaccounttmp;
		} else {
			$bankaccount = $cachebankaccount[$objp->bankid];
		}

		if (!getDolGlobalString('BANK_COLORIZE_MOVEMENT')) {
			$backgroundcolor = "class='oddeven'";
		} else {
			if ($objp->amount < 0) {
				$color = '#' . getDolGlobalString('BANK_COLORIZE_MOVEMENT_COLOR1', 'fca955');
				$backgroundcolor = 'style="background: '.$color.';"';
			} else {
				$color = '#' . getDolGlobalString('BANK_COLORIZE_MOVEMENT_COLOR2', '7fdb86');
				$backgroundcolor = 'style="background: '.$color.';"';
			}
		}

		$banklinestatic->id = $objp->rowid;
		$banklinestatic->ref = $objp->rowid;

		print '<tr class="oddeven" '.$backgroundcolor.'>';

		// Action column
		if (getDolGlobalString('MAIN_CHECKBOX_LEFT_COLUMN')) {
			print '<td class="center">';
			if (!$objp->conciliated && $action == 'reconcile') {
				print '<input class="flat checkforselect" name="rowid['.$objp->rowid.']" type="checkbox" name="toselect[]" value="'.$objp->rowid.'" size="1"'.(!empty($tmparray[$objp->rowid]) ? ' checked' : '').'>';
			}
			print '</td>';
			if (!$i) {
				$totalarray['nbfield']++;
			}
		}

		// Ref
		if (!empty($arrayfields['b.rowid']['checked'])) {
			print '<td class="nowrap left">';
			print $banklinestatic->getNomUrl(1);
			print '</td>';
			if (!$i) {
				$totalarray['nbfield']++;
			}
		}

		// Description
		if (!empty($arrayfields['b.label']['checked'])) {
			$labeltoshow = '';
			$titletoshow = '';
			$reg = array();
			preg_match('/\((.+)\)/i', $objp->label, $reg); // Si texte entoure de parenthee on tente recherche de traduction
			if (!empty($reg[1]) && $langs->trans($reg[1]) != $reg[1]) {
				// Example: $reg[1] = 'CustomerInvoicePayment', 'SupplierInvoicePayment', ... (or on old version: 'WithdrawalPayment', 'BankTransferPayment')
				$labeltoshow = $langs->trans($reg[1]);
			} else {
				if ($objp->label == '(payment_salary)') {
					$labeltoshow = $langs->trans("SalaryPayment");
				} else {
					$labeltoshow = dol_escape_htmltag($objp->label);
					$titletoshow = $objp->label;
				}
			}


			print '<td class="tdoverflowmax250"'.($titletoshow ? ' title="'.dol_escape_htmltag($titletoshow).'"' : '').'>';

			// Add info about links after description
			$cachebankaccount = array();
			foreach ($links as $key => $val) {
				print '<!-- '.$links[$key]['type'].' -->';
				if ($links[$key]['type'] == 'withdraw') {
					$banktransferstatic->id = $links[$key]['url_id'];
					$banktransferstatic->ref = $links[$key]['label'];
					print $banktransferstatic->getNomUrl(0).($labeltoshow ? ' ' : '');
				} elseif ($links[$key]['type'] == 'payment') {
					$paymentstatic->id = $links[$key]['url_id'];
					$paymentstatic->ref = $links[$key]['url_id']; // FIXME This is id, not ref of payment
					$paymentstatic->date = $db->jdate($objp->do);
					print $paymentstatic->getNomUrl(2).($labeltoshow ? ' ' : '');
				} elseif ($links[$key]['type'] == 'payment_supplier') {
					$paymentsupplierstatic->id = $links[$key]['url_id'];
					$paymentsupplierstatic->ref = $links[$key]['url_id']; // FIXME This is id, not ref of payment
					print $paymentsupplierstatic->getNomUrl(2).($labeltoshow ? ' ' : '');
				} elseif ($links[$key]['type'] == 'payment_sc') {
					$paymentscstatic->id = $links[$key]['url_id'];
					$paymentscstatic->ref = $links[$key]['url_id'];
					$paymentscstatic->label = $links[$key]['label'];
					print $paymentscstatic->getNomUrl(2).($labeltoshow ? ' ' : '');
				} elseif ($links[$key]['type'] == 'payment_vat') {
					$paymentvatstatic->id = $links[$key]['url_id'];
					$paymentvatstatic->ref = $links[$key]['url_id'];
					print $paymentvatstatic->getNomUrl(2).($labeltoshow ? ' ' : '');
				} elseif ($links[$key]['type'] == 'payment_salary') {
					$paymentsalstatic->id = $links[$key]['url_id'];
					$paymentsalstatic->ref = $links[$key]['url_id'];
					$paymentsalstatic->label = $links[$key]['label'];
					print $paymentsalstatic->getNomUrl(2).($labeltoshow ? ' ' : '');
				} elseif ($links[$key]['type'] == 'payment_loan') {
					print '<a href="'.DOL_URL_ROOT.'/loan/payment/card.php?id='.$links[$key]['url_id'].'">';
					print ' '.img_object($langs->trans('ShowPayment'), 'payment').' ';
					print '</a>'.($labeltoshow ? ' ' : '');
				} elseif ($links[$key]['type'] == 'payment_donation') {
					$paymentdonationstatic->id = $links[$key]['url_id'];
					$paymentdonationstatic->ref = $links[$key]['url_id'];
					print $paymentdonationstatic->getNomUrl(2).($labeltoshow ? ' ' : '');
				} elseif ($links[$key]['type'] == 'payment_expensereport') {
					$paymentexpensereportstatic->id = $links[$key]['url_id'];
					$paymentexpensereportstatic->ref = $links[$key]['url_id'];
					print $paymentexpensereportstatic->getNomUrl(2).($labeltoshow ? ' ' : '');
				} elseif ($links[$key]['type'] == 'payment_various') {
					$paymentvariousstatic->id = $links[$key]['url_id'];
					$paymentvariousstatic->ref = $links[$key]['url_id'];
					print $paymentvariousstatic->getNomUrl(2).($labeltoshow ? ' ' : '');
				} elseif ($links[$key]['type'] == 'banktransfert') {
					// Do not show link to transfer since there is no transfer card (avoid confusion). Can already be accessed from transaction detail.
					if ($objp->amount > 0) {
						$banklinestatic->fetch($links[$key]['url_id']);
						$bankstatic->id = $banklinestatic->fk_account;
						$bankstatic->label = $banklinestatic->bank_account_ref;
						print $langs->trans("TransferFrom").' ';
						print $bankstatic->getNomUrl(1, 'transactions');
						print ' '.$langs->trans("toward").' ';
						$bankstatic->id = $objp->bankid;
						$bankstatic->label = $objp->bankref;
						print $bankstatic->getNomUrl(1, '');
						print($labeltoshow ? ' - ' : '');
					} else {
						$bankstatic->id = $objp->bankid;
						$bankstatic->label = $objp->bankref;
						print $langs->trans("TransferFrom").' ';
						print $bankstatic->getNomUrl(1, '');
						print ' '.$langs->trans("toward").' ';
						$banklinestatic->fetch($links[$key]['url_id']);
						$bankstatic->id = $banklinestatic->fk_account;
						$bankstatic->label = $banklinestatic->bank_account_ref;
						print $bankstatic->getNomUrl(1, 'transactions');
						print($labeltoshow ? ' - ' : '');
					}
					//var_dump($links);
				} elseif ($links[$key]['type'] == 'company') {
				} elseif ($links[$key]['type'] == 'user') {
				} elseif ($links[$key]['type'] == 'member') {
				} elseif ($links[$key]['type'] == 'sc') {
				} elseif ($links[$key]['type'] == 'vat') {
				} elseif ($links[$key]['type'] == 'salary') {
					// Information is already shown using the payment_salary link. No need of this link.
				} else {
					// Show link with label $links[$key]['label']
					print '<a href="'.$links[$key]['url'].$links[$key]['url_id'].'">';
					if (preg_match('/^\((.*)\)$/i', $links[$key]['label'], $reg)) {
						// Label generique car entre parentheses. On l'affiche en le traduisant
						if ($reg[1] == 'paiement') {
							$reg[1] = 'Payment';
						}
						print $langs->trans($reg[1]);
					} else {
						print $links[$key]['label'];
					}
					print '</a>'.($labeltoshow ? ' - ' : '');
				}
			}

			print $labeltoshow;	// Already escaped

			print '</td>';
			if (!$i) {
				$totalarray['nbfield']++;
			}
		}

		// Date ope
		if (!empty($arrayfields['b.dateo']['checked'])) {
			print '<td class="nowrap center">';
			print '<span class="spanforajaxedit" id="dateoperation_'.$objp->rowid.'">'.dol_print_date($db->jdate($objp->do), "day")."</span>";
			print '&nbsp;';
			print '<span class="inline-block">';
			print '<a class="ajaxforbankoperationchange" href="'.$_SERVER['PHP_SELF'].'?action=doprev&amp;account='.$objp->bankid.'&amp;rowid='.$objp->rowid.'">';
			print img_edit_remove()."</a> ";
			print '<a class="ajaxforbankoperationchange" href="'.$_SERVER['PHP_SELF'].'?action=donext&amp;account='.$objp->bankid.'&amp;rowid='.$objp->rowid.'">';
			print img_edit_add()."</a>";
			print '</span>';
			print "</td>\n";
			if (!$i) {
				$totalarray['nbfield']++;
			}
		}

		// Date value
		if (!empty($arrayfields['b.datev']['checked'])) {
			print '<td class="nowrap center">';
			print '<span class="spanforajaxedit" id="datevalue_'.$objp->rowid.'">'.dol_print_date($db->jdate($objp->dv), "day")."</span>";
			print '&nbsp;';
			print '<span class="inline-block">';
			print '<a class="ajaxforbankoperationchange" href="'.$_SERVER['PHP_SELF'].'?action=dvprev&amp;account='.$objp->bankid.'&amp;rowid='.$objp->rowid.'">';
			print img_edit_remove()."</a> ";
			print '<a class="ajaxforbankoperationchange" href="'.$_SERVER['PHP_SELF'].'?action=dvnext&amp;account='.$objp->bankid.'&amp;rowid='.$objp->rowid.'">';
			print img_edit_add()."</a>";
			print '</span>';
			print "</td>\n";
			if (!$i) {
				$totalarray['nbfield']++;
			}
		}

		// Payment type
		if (!empty($arrayfields['type']['checked'])) {
			print '<td class="tdoverflowmax100">';
			$labeltype = ($langs->trans("PaymentTypeShort".$objp->fk_type) != "PaymentTypeShort".$objp->fk_type) ? $langs->trans("PaymentTypeShort".$objp->fk_type) : $langs->getLabelFromKey($db, $objp->fk_type, 'c_paiement', 'code', 'libelle', '', 1);
			if ($labeltype == 'SOLD') {
				print '&nbsp;'; //$langs->trans("InitialBankBalance");
			} else {
				print $labeltype;
			}
			print "</td>\n";
			if (!$i) {
				$totalarray['nbfield']++;
			}
		}

		// Num cheque
		if (!empty($arrayfields['b.num_chq']['checked'])) {
			print '<td class="nowrap center">'.($objp->num_chq ? dol_escape_htmltag($objp->num_chq) : "")."</td>\n";
			if (!$i) {
				$totalarray['nbfield']++;
			}
		}

		// Third party
		if (!empty($arrayfields['bu.label']['checked'])) {
			print '<td class="tdoverflowmax150">';

			$companylinked_id = 0;
			$userlinked_id = 0;
			$type_link = "";

			//payment line type to define user display and user or company linked
			foreach ($links as $key => $value) {
				if ($links[$key]['type'] == 'payment_sc') {
					$type_link = 'payment_sc';
				}
				if ($links[$key]['type'] == 'payment_salary') {
					$type_link = 'payment_salary';
				}
				if ($links[$key]['type'] == 'payment_expensereport') {
					$type_link = 'payment_expensereport';
				}

				if ($links[$key]['type'] == 'company') {
					$companylinked_id = $links[$key]['url_id'];
				}
				if ($links[$key]['type'] == 'user') {
					$userlinked_id = $links[$key]['url_id'];
				}
			}

			if ($companylinked_id) {
				// TODO Add a cache of loaded companies here ?
				$companystatic->fetch($companylinked_id);
				print $companystatic->getNomUrl(1);
			} elseif ($userlinked_id &&
					(($type_link == 'payment_salary' && $user->hasRight('salaries', 'read'))
						|| ($type_link == 'payment_sc' && $user->hasRight('tax', 'charges', 'lire'))
						|| ($type_link == 'payment_expensereport' && $user->hasRight('expensereport', 'lire')))) {
				// Get object user from cache or load it
				if (!empty($conf->cache['user'][$userlinked_id])) {
					$tmpuser = $conf->cache['user'][$userlinked_id];
				} else {
					$tmpuser = new User($db);
					$tmpuser->fetch($userlinked_id);
					$conf->cache['user'][$userlinked_id] = $tmpuser;
				}
				print $tmpuser->getNomUrl(-1);
			} else {
				print '&nbsp;';
			}

			print '</td>';
			if (!$i) {
				$totalarray['nbfield']++;
			}
		}

		// Bank account
		if (!empty($arrayfields['ba.ref']['checked'])) {
			print '<td class="nowrap">';
			print $bankaccount->getNomUrl(1);
			print "</td>\n";
			if (!$i) {
				$totalarray['nbfield']++;
			}
		}

		// Debit
		if (!empty($arrayfields['b.debit']['checked'])) {
			print '<td class="nowrap right"><span class="amount">';
			if ($objp->amount < 0) {
				print price($objp->amount * -1);
				$totalarray['totaldeb'] += $objp->amount;
			}
			print "</span></td>\n";
			if (!$i) {
				$totalarray['nbfield']++;
			}
			if (!$i) {
				$totalarray['totaldebfield'] = $totalarray['nbfield'];
			}
		}

		// Credit
		if (!empty($arrayfields['b.credit']['checked'])) {
			print '<td class="nowrap right"><span class="amount">';
			if ($objp->amount > 0) {
				print price($objp->amount);
				$totalarray['totalcred'] += $objp->amount;
			}
			print "</span></td>\n";
			if (!$i) {
				$totalarray['nbfield']++;
			}
			if (!$i) {
				$totalarray['totalcredfield'] = $totalarray['nbfield'];
			}
		}

		// Balance before
		if (!empty($arrayfields['balancebefore']['checked'])) {
			if ($mode_balance_ok) {
				if ($balancebefore >= 0) {
					print '<td class="nowrap right">&nbsp;'.price($balancebefore).'</td>';
				} else {
					print '<td class="error nowrap right">&nbsp;'.price($balancebefore).'</td>';
				}
			} else {
				print '<td class="right">-</td>';
			}
			if (!$i) {
				$totalarray['nbfield']++;
			}
		}

		// Balance after
		if (!empty($arrayfields['balance']['checked'])) {
			if ($mode_balance_ok) {
				if ($balance >= 0) {
					print '<td class="nowrap right">&nbsp;'.price($balance).'</td>';
				} else {
					print '<td class="error nowrap right">&nbsp;'.price($balance).'</td>';
				}
			} else {
				print '<td class="right">-</td>';
			}
			if (!$i) {
				$totalarray['nbfield']++;
			}
		}

		if (!empty($arrayfields['b.num_releve']['checked'])) {
			print '<td class="nowraponall center">';
			// Transaction reconciliated or edit link
			if ($bankaccount->canBeConciliated() > 0) {
				if ($objp->num_releve) {
					print '<a href="releve.php?num='.urlencode($objp->num_releve).'&account='.urlencode($objp->bankid).'&save_lastsearch_values=1">'.dol_escape_htmltag($objp->num_releve).'</a>';
				}
			}
			print '</td>';
			if (!$i) {
				$totalarray['nbfield']++;
				$posconciliatecol = $totalarray['nbfield'];
			}
		}

		if (!empty($arrayfields['b.conciliated']['checked'])) {
			print '<td class="nowraponall center">';
			print yn($objp->conciliated);
			print '</td>';
			if (!$i) {
				$totalarray['nbfield']++;
			}
		}

		if (!empty($arrayfields['b.fk_bordereau']['checked'])) {
			$bordereaustatic->fetch($objp->fk_bordereau);
			print '<td class="nowraponall center">';
			print $bordereaustatic->getNomUrl();
			print '</td>';
			if (!$i) {
				$totalarray['nbfield']++;
			}
		}

		// Extra fields
		include DOL_DOCUMENT_ROOT.'/core/tpl/extrafields_list_print_fields.tpl.php';
		// Fields from hook
<<<<<<< HEAD
		$parameters = array('arrayfields' => $arrayfields, 'obj' => $objp, 'i' => $i, 'totalarray' => &$totalarray);
=======
		$parameters=array('arrayfields'=>$arrayfields, 'object'=>$object, 'obj'=>$objp, 'i'=>$i, 'totalarray'=>&$totalarray);
>>>>>>> 4a2e001f
		$reshook=$hookmanager->executeHooks('printFieldListValue', $parameters, $object, $action);    // Note that $action and $objecttmpect may have been modified by hook
		print $hookmanager->resPrint;

		// Action edit/delete and select
		print '<td class="nowraponall center">';
		// Transaction reconciliated or edit link
		if ($objp->conciliated && $bankaccount->canBeConciliated() > 0) {  // If line not conciliated and account can be conciliated
			print '<a class="editfielda" href="'.DOL_URL_ROOT.'/compta/bank/line.php?save_lastsearch_values=1&rowid='.$objp->rowid.($object->id > 0 ? '&account='.$object->id : '').'&page='.$page.'">';
			print img_edit();
			print '</a>';
		} else {
			if ($user->hasRight('banque', 'modifier') || $user->hasRight('banque', 'consolidate')) {
				print '<a class="editfielda" href="'.DOL_URL_ROOT.'/compta/bank/line.php?save_lastsearch_values=1&rowid='.$objp->rowid.($object->id > 0 ? '&account='.$object->id : '').'&page='.$page.'">';
				print img_edit();
				print '</a>';
			} else {
				print '<a class="editfielda" href="'.DOL_URL_ROOT.'/compta/bank/line.php?save_lastsearch_values=1&rowid='.$objp->rowid.($object->id > 0 ? '&account='.$object->id : '').'&page='.$page.'">';
				print img_view();
				print '</a>';
			}
			if ($bankaccount->canBeConciliated() > 0 && empty($objp->conciliated)) {
				if ($db->jdate($objp->dv) < ($now - $conf->bank->rappro->warning_delay)) {
					print ' '.img_warning($langs->trans("ReconciliationLate"));
				}
			}
			if ($user->hasRight('banque', 'modifier')) {
				print '<a href="'.$_SERVER["PHP_SELF"].'?action=delete&token='.newToken().'&rowid='.$objp->rowid.'&page='.$page.$param.($sortfield ? '&sortfield='.$sortfield : '').($sortorder ? '&sortorder='.$sortorder : '').'">';
				print img_delete('', 'class="marginleftonly"');
				print '</a>';
			}
		}
		print '</td>';
		if (!$i) {
			$totalarray['nbfield']++;
		}

		// Action column
		if (!getDolGlobalString('MAIN_CHECKBOX_LEFT_COLUMN')) {
			print '<td class="center">';
			if (!$objp->conciliated && $action == 'reconcile') {
				print '<input class="flat checkforselect" name="rowid['.$objp->rowid.']" type="checkbox" value="'.$objp->rowid.'" size="1"'.(!empty($tmparray[$objp->rowid]) ? ' checked' : '').'>';
			}
			print '</td>';
			if (!$i) {
				$totalarray['nbfield']++;
			}
		}

		print "</tr>\n";

		$i++;
	}

	// Show total line
	if (isset($totalarray['totaldebfield']) || isset($totalarray['totalcredfield'])) {
		print '<tr class="liste_total">';
		$i = 0;
		while ($i < $totalarray['nbfield']) {
			$i++;
			if ($i == 1) {
				if ($num < $limit && empty($offset)) {
					print '<td class="left">'.$langs->trans("Total").'</td>';
				} else {
					print '<td class="left tdoverflowmax50" title="'.$langs->trans("Totalforthispage").'">'.$langs->trans("Totalforthispage").'</td>';
				}
			} elseif ($totalarray['totaldebfield'] == $i) {
				print '<td class="right"><span class="amount">'.price(-1 * $totalarray['totaldeb']).'</span></td>';
			} elseif ($totalarray['totalcredfield'] == $i) {
				print '<td class="right"><span class="amount">'.price($totalarray['totalcred']).'</span></td>';
			} elseif ($i == $posconciliatecol) {
				print '<td class="center">';
				if ($user->hasRight('banque', 'consolidate') && $action == 'reconcile') {
					print '<input class="button smallpaddingimp" name="confirm_reconcile" type="submit" value="'.$langs->trans("Conciliate").'">';
				}
				print '</td>';
			} else {
				print '<td></td>';
			}
		}
		print '</tr>';
	}

	// If no record found
	if ($num == 0) {
		$colspan = 1;
		foreach ($arrayfields as $key => $val) {
			if (!empty($val['checked'])) {
				$colspan++;
			}
		}
		print '<tr><td colspan="'.($colspan + 1).'"><span class="opacitymedium">'.$langs->trans("NoRecordFound").'</span></td></tr>';
	}

	print "</table>";
	print "</div>";

	print '</form>';
	$db->free($resql);
} else {
	dol_print_error($db);
}

// End of page
llxFooter();
$db->close();<|MERGE_RESOLUTION|>--- conflicted
+++ resolved
@@ -1843,11 +1843,7 @@
 		// Extra fields
 		include DOL_DOCUMENT_ROOT.'/core/tpl/extrafields_list_print_fields.tpl.php';
 		// Fields from hook
-<<<<<<< HEAD
-		$parameters = array('arrayfields' => $arrayfields, 'obj' => $objp, 'i' => $i, 'totalarray' => &$totalarray);
-=======
-		$parameters=array('arrayfields'=>$arrayfields, 'object'=>$object, 'obj'=>$objp, 'i'=>$i, 'totalarray'=>&$totalarray);
->>>>>>> 4a2e001f
+		$parameters = array('arrayfields' => $arrayfields, 'object'=>$object, 'obj' => $objp, 'i' => $i, 'totalarray' => &$totalarray);
 		$reshook=$hookmanager->executeHooks('printFieldListValue', $parameters, $object, $action);    // Note that $action and $objecttmpect may have been modified by hook
 		print $hookmanager->resPrint;
 
