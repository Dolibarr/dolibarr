--- conflicted
+++ resolved
@@ -508,11 +508,7 @@
 if ($search_ref) $sql .= natural_search("b.rowid", $search_ref, 1);
 if ($search_req_nb) $sql .= natural_search("b.num_chq", $search_req_nb);
 if ($search_num_releve) $sql .= natural_search("b.num_releve", $search_num_releve);
-<<<<<<< HEAD
 if ($search_conciliated != '' && $search_conciliated != '-1') $sql .= " AND b.rappro = ".urlencode($search_conciliated);
-if ($search_thirdparty_user) $sql .= natural_search(array("s.nom", "u.firstname", "u.lastname"), $search_thirdparty_user);
-=======
-if ($search_conciliated != '' && $search_conciliated != '-1') $sql .= " AND b.rappro = ".$search_conciliated;
 if ($search_thirdparty_user) {
 
 	$sql.= " AND (b.rowid IN ";
@@ -529,7 +525,6 @@
 	$sql.= ")";
 
 }
->>>>>>> 687d0556
 if ($search_description)
 {
 	$search_description_to_use = $search_description;
@@ -1389,43 +1384,7 @@
 		// Third party
     	if (!empty($arrayfields['bu.label']['checked']))
     	{
-    		print '<td class="tdoverflowmax150">';
-<<<<<<< HEAD
-			if ($objp->url_id)
-			{
-				if ($objp->type_url == 'company') {
-					$companystatic->id = $objp->url_id;
-					$companystatic->name = $objp->nom;
-					$companystatic->name_alias = $objp->name_alias;
-					$companystatic->client = $objp->client;
-					$companystatic->email = $objp->email;
-					$companystatic->fournisseur = $objp->fournisseur;
-					$companystatic->code_client = $objp->code_client;
-					$companystatic->code_fournisseur = $objp->code_fournisseur;
-					$companystatic->code_compta = $objp->code_compta;
-					$companystatic->code_compta_fournisseur = $objp->code_compta_fournisseur;
-					print $companystatic->getNomUrl(1);
-				}
-			}
-			else //display user or nothing
-			{
-				//payment line type to define user display
-				foreach ($links as $key=>$value){
-					if ($links[$key]['type'] == 'payment_sc') $type_link = 'payment_sc';
-					if ($links[$key]['type'] == 'payment_salary') $type_link = 'payment_salary';
-				}
-
-				$sqlu = "SELECT url_id FROM ".MAIN_DB_PREFIX."bank_url WHERE fk_bank=".$objp->rowid." AND (type='user' OR type='salary')";
-				$resqlu = $db->query($sqlu);
-
-				if ($resqlu) {
-					if ($db->num_rows($resqlu) > 0 &&
-						(($type_link == 'payment_salary' && !empty($user->rights->salaries->read))
-							|| ($type_link == 'payment_sc' && !empty($user->rights->tax->charges->lire)))) {
-						$obj = $db->fetch_object($resqlu);
-						$userstatic->fetch($obj->url_id);
-						print $userstatic->getNomUrl(1);
-=======
+		print '<td class="tdoverflowmax150">';
 
 				$companylinked_id = 0;
 				$userlinked_id = 0;
@@ -1437,17 +1396,10 @@
 
 					if($links[$key]['type'] == 'company') {
 						$companylinked_id = $links[$key]['url_id'];
->>>>>>> 687d0556
 					}
 					if($links[$key]['type'] == 'user') {
 						$userlinked_id = $links[$key]['url_id'];
 					}
-<<<<<<< HEAD
-				} else {
-					dol_print_error($db);
-				}
-			}
-=======
 				}
 
 				if($companylinked_id) {
@@ -1462,10 +1414,9 @@
 					print '&nbsp;';
 				}
 
->>>>>>> 687d0556
 			print '</td>';
-			if (!$i) $totalarray['nbfield']++;
-		}
+           	if (!$i) $totalarray['nbfield']++;
+	}
 
 		// Bank account
 		if (!empty($arrayfields['ba.ref']['checked']))
