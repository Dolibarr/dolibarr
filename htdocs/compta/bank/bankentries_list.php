--- conflicted
+++ resolved
@@ -64,11 +64,8 @@
 $cancel = GETPOST('cancel', 'alpha');
 $confirm = GETPOST('confirm', 'alpha');
 $contextpage = 'banktransactionlist'.(empty($object->ref) ? '' : '-'.$object->id);
-<<<<<<< HEAD
 $massaction = GETPOST('massaction', 'alpha');
-=======
 $optioncss = GETPOST('optioncss', 'aZ09');
->>>>>>> 8d164842
 
 // Security check
 $fieldvalue = (!empty($id) ? $id : (!empty($ref) ? $ref : ''));
@@ -771,15 +768,10 @@
 	}
 	print '<input type="hidden" name="token" value="'.newToken().'">';
 	print '<input type="hidden" name="formfilteraction" id="formfilteraction" value="list">';
-<<<<<<< HEAD
-	print '<input type="hidden" name="action" value="'.($action ? $action : 'search').'">';
+	print '<input type="hidden" name="action" value="'.($action != 'delete' ? $action : 'search').'">';
 	if (!empty($view)) {
 		print '<input type="hidden" name="view" value="'.dol_escape_htmltag($view).'">';
 	}
-=======
-	print '<input type="hidden" name="action" value="'.($action != 'delete' ? $action : 'search').'">';
-	print '<input type="hidden" name="view" value="'.dol_escape_htmltag($view).'">';
->>>>>>> 8d164842
 	print '<input type="hidden" name="sortfield" value="'.$sortfield.'">';
 	print '<input type="hidden" name="sortorder" value="'.$sortorder.'">';
 	print '<input type="hidden" name="page" value="'.$page.'">';
@@ -1695,11 +1687,7 @@
 				}
 			}
 			if ($user->rights->banque->modifier) {
-<<<<<<< HEAD
-				print '<a href="'.$_SERVER["PHP_SELF"].'?action=delete&token='.newToken().'&rowid='.$objp->rowid.'&id='.$objp->bankid.'&page='.$page.'">';
-=======
 				print '<a href="'.$_SERVER["PHP_SELF"].'?action=delete&token='.newToken().'&rowid='.$objp->rowid.'&page='.$page.$param.($sortfield ? '&sortfield='.$sortfield : '').($sortorder ? '&sortorder='.$sortorder : '').'">';
->>>>>>> 8d164842
 				print img_delete('', 'class="marginleftonly"');
 				print '</a>';
 			}
