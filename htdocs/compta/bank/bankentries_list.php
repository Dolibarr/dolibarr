<?php
/* Copyright (C) 2001-2002  Rodolphe Quiedeville <rodolphe@quiedeville.org>
 * Copyright (C) 2004-2024  Laurent Destailleur  <eldy@users.sourceforge.net>
 * Copyright (C) 2005-2010  Regis Houssin        <regis.houssin@inodbox.com>
 * Copyright (C) 2012       Vinícius Nogueira    <viniciusvgn@gmail.com>
 * Copyright (C) 2014       Florian Henry        <florian.henry@open-cooncept.pro>
 * Copyright (C) 2015       Jean-François Ferry  <jfefe@aternatik.fr>
 * Copyright (C) 2016       Juanjo Menent        <jmenent@2byte.es>
 * Copyright (C) 2017-2019  Alexandre Spangaro   <aspangaro@open-dsi.fr>
 * Copyright (C) 2018       Ferran Marcet        <fmarcet@2byte.es>
 * Copyright (C) 2018-2024  Frédéric France      <frederic.france@free.fr>
 * Copyright (C) 2021       Gauthier VERDOL      <gauthier.verdol@atm-consulting.fr>
 *
 * This program is free software; you can redistribute it and/or modify
 * it under the terms of the GNU General Public License as published by
 * the Free Software Foundation; either version 3 of the License, or
 * (at your option) any later version.
 *
 * This program is distributed in the hope that it will be useful,
 * but WITHOUT ANY WARRANTY; without even the implied warranty of
 * MERCHANTABILITY or FITNESS FOR A PARTICULAR PURPOSE.  See the
 * GNU General Public License for more details.
 *
 * You should have received a copy of the GNU General Public License
 * along with this program. If not, see <https://www.gnu.org/licenses/>.
 */

/**
 *	\file       htdocs/compta/bank/bankentries_list.php
 *	\ingroup    banque
 *	\brief      List of bank transactions
 */

// Load Dolibarr environment
require '../../main.inc.php';

require_once DOL_DOCUMENT_ROOT.'/core/class/html.formother.class.php';
require_once DOL_DOCUMENT_ROOT.'/core/class/html.formaccounting.class.php';
require_once DOL_DOCUMENT_ROOT.'/core/lib/bank.lib.php';

require_once DOL_DOCUMENT_ROOT.'/societe/class/societe.class.php';
require_once DOL_DOCUMENT_ROOT.'/user/class/user.class.php';
require_once DOL_DOCUMENT_ROOT.'/compta/bank/class/account.class.php';
require_once DOL_DOCUMENT_ROOT.'/compta/bank/class/bankcateg.class.php';
require_once DOL_DOCUMENT_ROOT.'/adherents/class/adherent.class.php';
require_once DOL_DOCUMENT_ROOT.'/compta/sociales/class/chargesociales.class.php';
require_once DOL_DOCUMENT_ROOT.'/compta/tva/class/paymentvat.class.php';
require_once DOL_DOCUMENT_ROOT.'/compta/paiement/class/paiement.class.php';
require_once DOL_DOCUMENT_ROOT.'/compta/sociales/class/paymentsocialcontribution.class.php';
require_once DOL_DOCUMENT_ROOT.'/compta/tva/class/tva.class.php';
require_once DOL_DOCUMENT_ROOT.'/salaries/class/paymentsalary.class.php';
require_once DOL_DOCUMENT_ROOT.'/compta/bank/class/paymentvarious.class.php';
require_once DOL_DOCUMENT_ROOT.'/compta/prelevement/class/bonprelevement.class.php';
require_once DOL_DOCUMENT_ROOT.'/don/class/don.class.php';
require_once DOL_DOCUMENT_ROOT.'/don/class/paymentdonation.class.php';
require_once DOL_DOCUMENT_ROOT.'/expensereport/class/paymentexpensereport.class.php';
require_once DOL_DOCUMENT_ROOT.'/loan/class/loan.class.php';
require_once DOL_DOCUMENT_ROOT.'/fourn/class/paiementfourn.class.php';
require_once DOL_DOCUMENT_ROOT.'/compta/paiement/cheque/class/remisecheque.class.php';

// Load translation files required by the page
$langs->loadLangs(array("banks", "bills", "categories", "companies", "margins", "salaries", "loan", "donations", "trips", "members", "compta", "accountancy"));

$id = GETPOSTINT('id');
$ref = GETPOST('ref', 'alpha');
$action = GETPOST('action', 'aZ09');
$cancel = GETPOST('cancel', 'alpha');
$confirm = GETPOST('confirm', 'alpha');
$contextpage = 'bankentrieslist';
$massaction = GETPOST('massaction', 'alpha');
$optioncss = GETPOST('optioncss', 'aZ09');
$mode = GETPOST('mode', 'aZ');

$dateop = dol_mktime(12, 0, 0, GETPOSTINT("opmonth"), GETPOSTINT("opday"), GETPOSTINT("opyear"));
$search_debit = GETPOST("search_debit", 'alpha');
$search_credit = GETPOST("search_credit", 'alpha');
$search_type = GETPOST("search_type", 'alpha');
$search_account = GETPOST("search_account", 'int') ? GETPOST("search_account", 'int') : GETPOST("account", 'int');
$search_accountancy_code = GETPOST('search_accountancy_code', 'alpha') ? GETPOST('search_accountancy_code', 'alpha') : GETPOST('accountancy_code', 'alpha');
$search_bid = GETPOST("search_bid", 'int') ? GETPOST("search_bid", 'int') : GETPOST("bid", 'int');		// Category id
$search_ref = GETPOST('search_ref', 'alpha');
$search_description = GETPOST("search_description", 'alpha');
$search_dt_start = dol_mktime(0, 0, 0, GETPOSTINT('search_start_dtmonth'), GETPOSTINT('search_start_dtday'), GETPOSTINT('search_start_dtyear'));
$search_dt_end = dol_mktime(0, 0, 0, GETPOSTINT('search_end_dtmonth'), GETPOSTINT('search_end_dtday'), GETPOSTINT('search_end_dtyear'));
$search_dv_start = dol_mktime(0, 0, 0, GETPOSTINT('search_start_dvmonth'), GETPOSTINT('search_start_dvday'), GETPOSTINT('search_start_dvyear'));
$search_dv_end = dol_mktime(0, 0, 0, GETPOSTINT('search_end_dvmonth'), GETPOSTINT('search_end_dvday'), GETPOSTINT('search_end_dvyear'));
$search_thirdparty_user = GETPOST("search_thirdparty", 'alpha') ? GETPOST("search_thirdparty", 'alpha') : GETPOST("thirdparty", 'alpha');
$search_req_nb = GETPOST("req_nb", 'alpha');
$search_num_releve = GETPOST("search_num_releve", 'alpha');
$search_conciliated = GETPOST("search_conciliated", 'int');
$search_fk_bordereau = GETPOST("search_fk_bordereau", 'int');
$optioncss = GETPOST('optioncss', 'alpha');
$toselect = GETPOST('toselect', 'array');
$num_releve = GETPOST("num_releve", "alpha");
if (empty($dateop)) {
	$dateop = -1;
}

$limit = GETPOSTINT('limit') ? GETPOSTINT('limit') : $conf->liste_limit;
$sortfield = GETPOST('sortfield', 'aZ09comma');
$sortorder = GETPOST('sortorder', 'aZ09comma');
$page = GETPOSTISSET('pageplusone') ? (GETPOSTINT('pageplusone') - 1) : GETPOSTINT("page");
$pageplusone = GETPOSTINT("pageplusone");
if ($pageplusone) {
	$page = $pageplusone - 1;
}
if (empty($page) || $page == -1) {
	$page = 0;
}     // If $page is not defined, or '' or -1
$offset = $limit * $page;
$pageprev = $page - 1;
$pagenext = $page + 1;
if (!$sortorder) {
	$sortorder = 'desc,desc,desc';
}
if (!$sortfield) {
	$sortfield = 'b.datev,b.dateo,b.rowid';
}

$object = new Account($db);
if ($id > 0 || !empty($ref)) {
	$result = $object->fetch($id, $ref);
	$search_account = $object->id; // Force the search field on id of account

	if (!($object->id > 0)) {
		$langs->load("errors");
		print($langs->trans('ErrorRecordNotFound'));
		exit;
	}
}

// redefine contextpage to depend on bank account
$contextpage = 'banktransactionlist'.(empty($object->id) ? '' : '-'.$object->id);

$mode_balance_ok = false;
//if (($sortfield == 'b.datev' || $sortfield == 'b.datev,b.dateo,b.rowid'))    // TODO Manage balance when account not selected
if (($sortfield == 'b.datev' || $sortfield == 'b.datev,b.dateo,b.rowid')) {
	$sortfield = 'b.datev,b.dateo,b.rowid';
	if ($id > 0 || !empty($ref) || $search_account > 0) {
		$mode_balance_ok = true;
	}
}

// Initialize a technical object to manage hooks of page. Note that conf->hooks_modules contains an array of hook context
$hookmanager->initHooks(array('banktransactionlist', $contextpage));
$extrafields = new ExtraFields($db);

$extrafieldsobjectkey = 'bank';	// Used by extrafields_..._tpl.php

// fetch optionals attributes and labels
$extrafields->fetch_name_optionals_label($extrafieldsobjectkey);
$search_array_options = $extrafields->getOptionalsFromPost($extrafieldsobjectkey, '', 'search_');

$arrayfields = array(
	'b.rowid' => array('label' => $langs->trans("Ref"), 'checked' => 1,'position' => 10),
	'b.label' => array('label' => $langs->trans("Description"), 'checked' => 1,'position' => 20),
	'b.dateo' => array('label' => $langs->trans("DateOperationShort"), 'checked' => -1,'position' => 30),
	'b.datev' => array('label' => $langs->trans("DateValueShort"), 'checked' => 1,'position' => 40),
	'type' => array('label' => $langs->trans("Type"), 'checked' => 1,'position' => 50),
<<<<<<< HEAD
	'b.num_chq' => array('label' => $langs->trans("Numero"), 'checked' => 1,'position' => 60),
=======
	'b.num_chq' => array('label' => $langs->trans("Numero"), 'checked' => 0,'position' => 60),
	'b.fk_bordereau' => array('label' => $langs->trans("ChequeNumber"), 'checked' => 0, 'position' => 65),
>>>>>>> cc80841a
	'bu.label' => array('label' => $langs->trans("ThirdParty").'/'.$langs->trans("User"), 'checked' => 1, 'position' => 70),
	'ba.ref' => array('label' => $langs->trans("BankAccount"), 'checked' => (($id > 0 || !empty($ref)) ? 0 : 1), 'position' => 80),
	'b.debit' => array('label' => $langs->trans("Debit"), 'checked' => 1, 'position' => 90),
	'b.credit' => array('label' => $langs->trans("Credit"), 'checked' => 1, 'position' => 100),
	'balancebefore' => array('label' => $langs->trans("BalanceBefore"), 'checked' => 0, 'position' => 110),
	'balance' => array('label' => $langs->trans("Balance"), 'checked' => 1, 'position' => 120),
	'b.num_releve' => array('label' => $langs->trans("AccountStatement"), 'checked' => 1, 'position' => 130),
	'b.conciliated' => array('label' => $langs->trans("BankLineReconciled"), 'enabled' => $object->rappro, 'checked' => ($action == 'reconcile' ? 1 : 0), 'position' => 140),
<<<<<<< HEAD
	'b.fk_bordereau' => array('label' => $langs->trans("ChequeNumber"), 'checked' => 0, 'position' => 150),
=======
>>>>>>> cc80841a
);
// Extra fields
include DOL_DOCUMENT_ROOT.'/core/tpl/extrafields_list_array_fields.tpl.php';

$object->fields = dol_sort_array($object->fields, 'position');
$arrayfields = dol_sort_array($arrayfields, 'position');

// Security check
$fieldvalue = (!empty($id) ? $id : (!empty($ref) ? $ref : ''));
$fieldtype = (!empty($ref) ? 'ref' : 'rowid');
if ($fieldvalue) {
	if ($user->socid) {
		$socid = $user->socid;
	}
	$result = restrictedArea($user, 'banque', $fieldvalue, 'bank_account&bank_account', '', '', $fieldtype);
} else {
	if ($user->socid) {
		$socid = $user->socid;
	}
	$result = restrictedArea($user, 'banque');
}


/*
 * Actions
 */

if (GETPOST('cancel', 'alpha')) {
	$action = 'list';
	$massaction = '';
}
if (!GETPOST('confirmmassaction', 'alpha') && $massaction != 'presend' && $massaction != 'confirm_presend') {
	$massaction = '';
}

$parameters = array();
$reshook = $hookmanager->executeHooks('doActions', $parameters, $object, $action); // Note that $action and $object may have been modified by some hooks
if ($reshook < 0) {
	setEventMessages($hookmanager->error, $hookmanager->errors, 'errors');
}

include DOL_DOCUMENT_ROOT.'/core/actions_changeselectedfields.inc.php';

if (GETPOST('button_removefilter_x', 'alpha') || GETPOST('button_removefilter.x', 'alpha') || GETPOST('button_removefilter', 'alpha')) { // All tests are required to be compatible with all browsers
	$search_dt_start = '';
	$search_dt_end = '';
	$search_dv_start = '';
	$search_dv_end = '';
	$search_type = "";
	$search_debit = "";
	$search_credit = "";
	$search_bid = "";
	$search_ref = "";
	$search_req_nb = '';
	$search_description = '';
	$search_thirdparty_user = '';
	$search_num_releve = '';
	$search_conciliated = '';
	$search_fk_bordereau = '';
	$toselect = array();

	$search_account = "";
	if ($id > 0 || !empty($ref)) {
		$search_account = $object->id;
	}
}

if (empty($reshook)) {
	$objectclass = 'Account';
	$objectlabel = 'BankTransaction';
	$permissiontoread = $user->hasRight('banque', 'lire');
	$permissiontodelete = $user->hasRight('banque', 'modifier');
	$uploaddir = $conf->bank->dir_output;
	include DOL_DOCUMENT_ROOT.'/core/actions_massactions.inc.php';
}

$rowids = GETPOST('rowid', 'array');

// Conciliation
if ((GETPOST('confirm_savestatement', 'alpha') || GETPOST('confirm_reconcile', 'alpha'))
	&& (GETPOST("num_releve", "alpha") || !empty($rowids))
	&& $user->hasRight('banque', 'consolidate')
	&& (!GETPOSTISSET('pageplusone') || (GETPOST('pageplusone') == GETPOST('pageplusoneold')))) {
	$error = 0;

	// Definition, nettoyage parameters
	$num_releve = GETPOST("num_releve", "alpha");

	if ($num_releve) {
		$bankline = new AccountLine($db);

		$rowids = GETPOST('rowid', 'array');

		if (!empty($rowids) && is_array($rowids)) {
			foreach ($rowids as $row) {
				if ($row > 0) {
					$result = $bankline->fetch($row);
					$bankline->num_releve = $num_releve; // GETPOST("num_releve");
					$result = $bankline->update_conciliation($user, GETPOST("cat"), GETPOST('confirm_reconcile', 'alpha') ? 1 : 0); // If we confirm_reconcile, we set flag 'rappro' to 1.
					if ($result < 0) {
						setEventMessages($bankline->error, $bankline->errors, 'errors');
						$error++;
						break;
					}
				}
			}
			if (!$error && count($rowids) > 0) {
				setEventMessages($langs->trans("XNewLinesConciliated", count($rowids)), null);
			}
		} else {
			$error++;
			$langs->load("errors");
			setEventMessages($langs->trans("NoRecordSelected"), null, 'errors');
		}
	} else {
		$error++;
		$langs->load("errors");
		setEventMessages($langs->trans("ErrorPleaseTypeBankTransactionReportName"), null, 'errors');
	}

	if (!$error) {
		$param = 'action=reconcile&contextpage=banktransactionlist&id='.((int) $object->id).'&search_account='.((int) $object->id);
		if ($page) {
			$param .= '&page='.urlencode((string) ($page));
		}
		if ($offset) {
			$param .= '&offset='.urlencode((string) ($offset));
		}
		if ($limit) {
			$param .= '&limit='.((int) $limit);
		}
		if ($search_conciliated != '' && $search_conciliated != '-1') {
			$param .= '&search_conciliated='.urlencode((string) ($search_conciliated));
		}
		if ($search_thirdparty_user) {
			$param .= '&search_thirdparty='.urlencode($search_thirdparty_user);
		}
		if ($search_num_releve) {
			$param .= '&search_num_releve='.urlencode($search_num_releve);
		}
		if ($search_description) {
			$param .= '&search_description='.urlencode($search_description);
		}
		if (dol_strlen($search_dt_start) > 0) {
			$param .= '&search_start_dtmonth='.GETPOSTINT('search_start_dtmonth').'&search_start_dtday='.GETPOSTINT('search_start_dtday').'&search_start_dtyear='.GETPOSTINT('search_start_dtyear');
		}
		if (dol_strlen($search_dt_end) > 0) {
			$param .= '&search_end_dtmonth='.GETPOSTINT('search_end_dtmonth').'&search_end_dtday='.GETPOSTINT('search_end_dtday').'&search_end_dtyear='.GETPOSTINT('search_end_dtyear');
		}
		if (dol_strlen($search_dv_start) > 0) {
			$param .= '&search_start_dvmonth='.GETPOSTINT('search_start_dvmonth').'&search_start_dvday='.GETPOSTINT('search_start_dvday').'&search_start_dvyear='.GETPOSTINT('search_start_dvyear');
		}
		if (dol_strlen($search_dv_end) > 0) {
			$param .= '&search_end_dvmonth='.GETPOSTINT('search_end_dvmonth').'&search_end_dvday='.GETPOSTINT('search_end_dvday').'&search_end_dvyear='.GETPOSTINT('search_end_dvyear');
		}
		if ($search_type) {
			$param .= '&search_type='.urlencode($search_type);
		}
		if ($search_debit) {
			$param .= '&search_debit='.urlencode($search_debit);
		}
		if ($search_credit) {
			$param .= '&search_credit='.urlencode($search_credit);
		}
		$param .= '&sortfield='.urlencode($sortfield).'&sortorder='.urlencode($sortorder);
		header('Location: '.$_SERVER["PHP_SELF"].'?'.$param); // To avoid to submit twice and allow the back button
		exit;
	}
}


if (GETPOST('save') && !$cancel && $user->hasRight('banque', 'modifier')) {
	$error = 0;

	if (price2num(GETPOST("addcredit")) > 0) {
		$amount = price2num(GETPOST("addcredit"));
	} else {
		$amount = price2num(-1 * (float) price2num(GETPOST("adddebit")));
	}

	$operation = GETPOST("operation", 'alpha');
	$num_chq   = GETPOST("num_chq", 'alpha');
	$label     = GETPOST("label", 'alpha');
	$cat1      = GETPOST("cat1", 'alpha');

	$bankaccountid = $id;
	if (GETPOSTINT('add_account') > 0) {
		$bankaccountid = GETPOSTINT('add_account');
	}
	if (!$dateop) {
		$error++;
		setEventMessages($langs->trans("ErrorFieldRequired", $langs->transnoentitiesnoconv("Date")), null, 'errors');
	}
	if (!$operation) {
		$error++;
		setEventMessages($langs->trans("ErrorFieldRequired", $langs->transnoentitiesnoconv("Type")), null, 'errors');
	}
	if (!$label) {
		$error++;
		setEventMessages($langs->trans("ErrorFieldRequired", $langs->transnoentitiesnoconv("Label")), null, 'errors');
	}
	if (!$amount) {
		$error++;
		setEventMessages($langs->trans("ErrorFieldRequired", $langs->transnoentitiesnoconv("Amount")), null, 'errors');
	}
	if (!($bankaccountid > 0)) {
		$error++;
		setEventMessages($langs->trans("ErrorFieldRequired", $langs->transnoentitiesnoconv("BankAccount")), null, 'errors');
	}
	/*if (isModEnabled('accounting') && (empty($search_accountancy_code) || $search_accountancy_code == '-1'))
	{
		setEventMessages($langs->trans("ErrorFieldRequired", $langs->transnoentitiesnoconv("AccountAccounting")), null, 'errors');
		$error++;
	}*/

	if (!$error && getDolGlobalString('BANK_USE_OLD_VARIOUS_PAYMENT')) {
		$objecttmp = new Account($db);
		$objecttmp->fetch($bankaccountid);
		$insertid = $objecttmp->addline($dateop, $operation, $label, $amount, $num_chq, ($cat1 > 0 ? $cat1 : 0), $user, '', '', $search_accountancy_code);
		if ($insertid > 0) {
			setEventMessages($langs->trans("RecordSaved"), null, 'mesgs');
			header("Location: ".$_SERVER['PHP_SELF'].($id ? "?id=".$id : ''));
			exit;
		} else {
			setEventMessages($object->error, $object->errors, 'errors');
		}
	} else {
		$action = 'addline';
	}
}

if ($action == 'confirm_delete' && $confirm == 'yes' && $user->hasRight('banque', 'modifier')) {
	$accline = new AccountLine($db);
	$result = $accline->fetch(GETPOSTINT("rowid"));
	$result = $accline->delete($user);
	if ($result <= 0) {
		setEventMessages($accline->error, $accline->errors, 'errors');
	} else {
		setEventMessages('RecordDeleted', null, 'mesgs');
	}
}

/*
 * View
 */

$form = new Form($db);
$formother = new FormOther($db);
$formaccounting = new FormAccounting($db);

$companystatic = new Societe($db);
$bankaccountstatic = new Account($db);
$userstatic = new User($db);

$banktransferstatic = new BonPrelevement($db);
$societestatic = new Societe($db);
$userstatic = new User($db);
$chargestatic = new ChargeSociales($db);
$loanstatic = new Loan($db);
$memberstatic = new Adherent($db);
$donstatic = new Don($db);
$paymentstatic = new Paiement($db);
$paymentsupplierstatic = new PaiementFourn($db);
$paymentscstatic = new PaymentSocialContribution($db);
$paymentvatstatic = new PaymentVAT($db);
$paymentsalstatic = new PaymentSalary($db);
$paymentdonationstatic = new PaymentDonation($db);
$paymentvariousstatic = new PaymentVarious($db);
$paymentexpensereportstatic = new PaymentExpenseReport($db);
$bankstatic = new Account($db);
$banklinestatic = new AccountLine($db);
$bordereaustatic = new RemiseCheque($db);

$now = dol_now();

// Must be before button action
$param = '';
if (!empty($contextpage) && $contextpage != $_SERVER["PHP_SELF"]) {
	$param .= '&contextpage='.urlencode($contextpage);
}
if ($limit > 0 && $limit != $conf->liste_limit) {
	$param .= '&limit='.((int) $limit);
}
if ($id > 0) {
	$param .= '&id='.urlencode((string) ($id));
}
if (!empty($ref)) {
	$param .= '&ref='.urlencode($ref);
}
if (!empty($search_ref)) {
	$param .= '&search_ref='.urlencode($search_ref);
}
if (!empty($search_description)) {
	$param .= '&search_description='.urlencode($search_description);
}
if (!empty($search_type)) {
	$param .= '&type='.urlencode($search_type);
}
if (!empty($search_thirdparty_user)) {
	$param .= '&search_thirdparty='.urlencode($search_thirdparty_user);
}
if (!empty($search_debit)) {
	$param .= '&search_debit='.urlencode($search_debit);
}
if (!empty($search_credit)) {
	$param .= '&search_credit='.urlencode($search_credit);
}
if ($search_account > 0) {
	$param .= '&search_account='.((int) $search_account);
}
if (!empty($search_num_releve)) {
	$param .= '&search_num_releve='.urlencode($search_num_releve);
}
if ($search_conciliated != '' && $search_conciliated != '-1') {
	$param .= '&search_conciliated='.urlencode((string) ($search_conciliated));
}
if ($search_fk_bordereau > 0) {
	$param .= '$&search_fk_bordereau='.urlencode((string) ($search_fk_bordereau));
}
if ($search_bid > 0) {	// Category id
	$param .= '&search_bid='.((int) $search_bid);
}
if (dol_strlen($search_dt_start) > 0) {
	$param .= '&search_start_dtmonth='.GETPOSTINT('search_start_dtmonth').'&search_start_dtday='.GETPOSTINT('search_start_dtday').'&search_start_dtyear='.GETPOSTINT('search_start_dtyear');
}
if (dol_strlen($search_dt_end) > 0) {
	$param .= '&search_end_dtmonth='.GETPOSTINT('search_end_dtmonth').'&search_end_dtday='.GETPOSTINT('search_end_dtday').'&search_end_dtyear='.GETPOSTINT('search_end_dtyear');
}
if (dol_strlen($search_dv_start) > 0) {
	$param .= '&search_start_dvmonth='.GETPOSTINT('search_start_dvmonth').'&search_start_dvday='.GETPOSTINT('search_start_dvday').'&search_start_dvyear='.GETPOSTINT('search_start_dvyear');
}
if (dol_strlen($search_dv_end) > 0) {
	$param .= '&search_end_dvmonth='.GETPOSTINT('search_end_dvmonth').'&search_end_dvday='.GETPOSTINT('search_end_dvday').'&search_end_dvyear='.GETPOSTINT('search_end_dvyear');
}
if ($search_req_nb) {
	$param .= '&req_nb='.urlencode($search_req_nb);
}
if (GETPOSTINT("search_thirdparty")) {
	$param .= '&thirdparty='.urlencode((string) (GETPOSTINT("search_thirdparty")));
}
if ($optioncss != '') {
	$param .= '&optioncss='.urlencode($optioncss);
}
if ($action == 'reconcile') {
	$param .= '&action=reconcile';
}
$totalarray = array(
	'nbfield' => 0,
	'totalcred' => 0,
	'totaldeb' => 0,
);
// Add $param from extra fields
include DOL_DOCUMENT_ROOT.'/core/tpl/extrafields_list_search_param.tpl.php';

$options = array();

$buttonreconcile = '';
$morehtmlref = '';

if ($id > 0 || !empty($ref)) {
	$title = $object->ref.' - '.$langs->trans("Transactions");
} else {
	$title = $langs->trans("BankTransactions");
}
$help_url = '';

llxHeader('', $title, $help_url, '', 0, 0, array(), array(), $param);


if ($id > 0 || !empty($ref)) {
	// Load bank groups
	require_once DOL_DOCUMENT_ROOT.'/compta/bank/class/bankcateg.class.php';
	$bankcateg = new BankCateg($db);

	$arrayofbankcateg = $bankcateg->fetchAll();
	foreach ($arrayofbankcateg as $bankcategory) {
		$options[$bankcategory->id] = $bankcategory->label;
	}

	// Bank card
	$head = bank_prepare_head($object);
	print dol_get_fiche_head($head, 'journal', $langs->trans("FinancialAccount"), 0, 'account');

	$linkback = '<a href="'.DOL_URL_ROOT.'/compta/bank/list.php?restore_lastsearch_values=1">'.$langs->trans("BackToList").'</a>';

	dol_banner_tab($object, 'ref', $linkback, 1, 'ref', 'ref', $morehtmlref, '', 0, '', '', 1);

	print dol_get_fiche_end();


	/*
	 * Buttons actions
	 */

	if ($action != 'reconcile') {
		if ($object->canBeConciliated() > 0) {
			$allowautomaticconciliation = false; // TODO
			$titletoconciliatemanual = $langs->trans("Conciliate");
			$titletoconciliateauto = $langs->trans("Conciliate");
			if ($allowautomaticconciliation) {
				$titletoconciliatemanual .= ' ('.$langs->trans("Manual").')';
				$titletoconciliateauto .= ' ('.$langs->trans("Auto").')';
			}

			// If not cash account and can be reconciliate
			if ($user->hasRight('banque', 'consolidate')) {
				$newparam = $param;
				$newparam = preg_replace('/search_conciliated=\d+/i', '', $newparam);
				$buttonreconcile = '<a class="butAction" style="margin-bottom: 5px !important; margin-top: 5px !important" href="'.DOL_URL_ROOT.'/compta/bank/bankentries_list.php?action=reconcile&sortfield=b.datev,b.dateo,b.rowid&sortorder=asc,asc,asc&search_conciliated=0'.$newparam.'">'.$titletoconciliatemanual.'</a>';
			} else {
				$buttonreconcile = '<a class="butActionRefused" style="margin-bottom: 5px !important; margin-top: 5px !important" title="'.$langs->trans("NotEnoughPermissions").'" href="#">'.$titletoconciliatemanual.'</a>';
			}

			if ($allowautomaticconciliation) {
				// If not cash account and can be reconciliate
				if ($user->hasRight('banque', 'consolidate')) {
					$newparam = $param;
					$newparam = preg_replace('/search_conciliated=\d+/i', '', $newparam);
					$buttonreconcile .= ' <a class="butAction" style="margin-bottom: 5px !important; margin-top: 5px !important" href="'.DOL_URL_ROOT.'/compta/bank/bankentries_list.php?action=reconcile&sortfield=b.datev,b.dateo,b.rowid&sortorder=asc,asc,asc&search_conciliated=0'.$newparam.'">'.$titletoconciliateauto.'</a>';
				} else {
					$buttonreconcile .= ' <a class="butActionRefused" style="margin-bottom: 5px !important; margin-top: 5px !important" title="'.$langs->trans("NotEnoughPermissions").'" href="#">'.$titletoconciliateauto.'</a>';
				}
			}
		}
	}
}

$sql = "SELECT b.rowid, b.dateo as do, b.datev as dv, b.amount, b.label, b.rappro as conciliated, b.num_releve, b.num_chq,";
$sql .= " b.fk_account, b.fk_type, b.fk_bordereau,";
$sql .= " ba.rowid as bankid, ba.ref as bankref";
// Add fields from extrafields
if (!empty($extrafields->attributes[$object->table_element]['label'])) {
	foreach ($extrafields->attributes[$object->table_element]['label'] as $key => $val) {
		$sql .= ($extrafields->attributes[$object->table_element]['type'][$key] != 'separate' ? ", ef.".$key." as options_".$key : '');
	}
}
// Add fields from hooks
$parameters = array();
$reshook = $hookmanager->executeHooks('printFieldListSelect', $parameters, $object, $action); // Note that $action and $object may have been modified by hook
$sql .= $hookmanager->resPrint;
$sql .= " FROM ";
if ($search_bid > 0) {
	$sql .= MAIN_DB_PREFIX."category_bankline as l,";
}
$sql .= " ".MAIN_DB_PREFIX."bank_account as ba,";
$sql .= " ".MAIN_DB_PREFIX."bank as b";
if (!empty($extrafields->attributes[$object->table_element]['label']) && is_array($extrafields->attributes[$object->table_element]['label']) && count($extrafields->attributes[$object->table_element]['label'])) {
	$sql .= " LEFT JOIN ".MAIN_DB_PREFIX.$object->table_element."_extrafields as ef on (b.rowid = ef.fk_object)";
}

// Add fields from hooks
$parameters = array();
$reshook = $hookmanager->executeHooks('printFieldListJoin', $parameters, $object, $action); // Note that $action and $object may have been modified by hook
$sql .= $hookmanager->resPrint;

$sql .= " WHERE b.fk_account = ba.rowid";
$sql .= " AND ba.entity IN (".getEntity('bank_account').")";
if ($search_account > 0) {
	$sql .= " AND b.fk_account = ".((int) $search_account);
}
// Search period criteria
if (dol_strlen($search_dt_start) > 0) {
	$sql .= " AND b.dateo >= '".$db->idate($search_dt_start)."'";
}
if (dol_strlen($search_dt_end) > 0) {
	$sql .= " AND b.dateo <= '".$db->idate($search_dt_end)."'";
}
// Search period criteria
if (dol_strlen($search_dv_start) > 0) {
	$sql .= " AND b.datev >= '".$db->idate($search_dv_start)."'";
}
if (dol_strlen($search_dv_end) > 0) {
	$sql .= " AND b.datev <= '".$db->idate($search_dv_end)."'";
}
if ($search_ref) {
	$sql .= natural_search("b.rowid", $search_ref, 1);
}
if ($search_req_nb) {
	$sql .= natural_search("b.num_chq", $search_req_nb);
}
if ($search_num_releve) {
	$sql .= natural_search("b.num_releve", $search_num_releve);
}
if ($search_conciliated != '' && $search_conciliated != '-1') {
	$sql .= " AND b.rappro = ".((int) $search_conciliated);
}
if ($search_fk_bordereau > 0) {
	$sql .= " AND b.fk_bordereau = " . ((int) $search_fk_bordereau);
}
if ($search_thirdparty_user) {
	$sql .= " AND (b.rowid IN ";
	$sql .= " 	( SELECT bu.fk_bank FROM ".MAIN_DB_PREFIX."bank_url AS bu";
	$sql .= "	 JOIN ".MAIN_DB_PREFIX."bank AS b2 ON b2.rowid = bu.fk_bank";
	$sql .= "	 JOIN ".MAIN_DB_PREFIX."user AS subUser ON (bu.type = 'user' AND bu.url_id = subUser.rowid)";
<<<<<<< HEAD
	$sql .= "	  WHERE ". natural_search(array("subUser.firstname", "subUser.lastname"), $search_thirdparty_user, '', 1).")";
=======
	$sql .= "	  WHERE ". natural_search(array("subUser.firstname", "subUser.lastname"), $search_thirdparty_user, 0, 1).")";
>>>>>>> cc80841a

	$sql .= " OR b.rowid IN ";
	$sql .= " 	( SELECT bu.fk_bank FROM ".MAIN_DB_PREFIX."bank_url AS bu";
	$sql .= "	 JOIN ".MAIN_DB_PREFIX."bank AS b2 ON b2.rowid = bu.fk_bank";
	$sql .= "	 JOIN ".MAIN_DB_PREFIX."societe AS subSoc ON (bu.type = 'company' AND bu.url_id = subSoc.rowid)";
<<<<<<< HEAD
	$sql .= "	  WHERE ". natural_search(array("subSoc.nom"), $search_thirdparty_user, '', 1);
=======
	$sql .= "	  WHERE ". natural_search(array("subSoc.nom"), $search_thirdparty_user, 0, 1);
>>>>>>> cc80841a
	$sql .= "))";
}
if ($search_description) {
	$search_description_to_use = $search_description;
	$arrayoffixedlabels = array(
		'payment_salary',
		'CustomerInvoicePayment',
		'CustomerInvoicePaymentBack',
		'SupplierInvoicePayment',
		'SupplierInvoicePaymentBack',
		'DonationPayment',
		'ExpenseReportPayment',
		'SocialContributionPayment',
		'SubscriptionPayment',
		'WithdrawalPayment'
	);
	foreach ($arrayoffixedlabels as $keyforlabel) {
		$translatedlabel = $langs->transnoentitiesnoconv($keyforlabel);
		if (preg_match('/'.$search_description.'/i', $translatedlabel)) {
			$search_description_to_use .= "|".$keyforlabel;
		}
	}
	$sql .= natural_search("b.label", $search_description_to_use); // Warning some text are just translation keys, not translated strings
}

if ($search_bid > 0) {
	$sql .= " AND b.rowid = l.lineid AND l.fk_categ = ".((int) $search_bid);
}
if (!empty($search_type)) {
	$sql .= " AND b.fk_type = '".$db->escape($search_type)."'";
}
// Search criteria amount
if ($search_debit) {
	$sql .= natural_search('ABS(b.amount)', $search_debit, 1);
	$sql .= ' AND b.amount <= 0';
}
if ($search_credit) {
	$sql .= natural_search('b.amount', $search_credit, 1);
	$sql .= ' AND b.amount >= 0';
}
// Add where from extra fields
include DOL_DOCUMENT_ROOT.'/core/tpl/extrafields_list_search_sql.tpl.php';

// Add where from hooks
$parameters = array();
$reshook = $hookmanager->executeHooks('printFieldListWhere', $parameters, $object, $action); // Note that $action and $object may have been modified by hook
$sql .= $hookmanager->resPrint;

$sql .= $db->order($sortfield, $sortorder);

$nbtotalofrecords = '';
$nbtotalofpages = 0;
if (!getDolGlobalInt('MAIN_DISABLE_FULL_SCANLIST')) {
	$result = $db->query($sql);
	$nbtotalofrecords = $db->num_rows($result);
	$nbtotalofpages = ceil($nbtotalofrecords / $limit);
}

if (($id > 0 || !empty($ref)) && ((string) $page == '')) {
	// We open a list of transaction of a dedicated account and no page was set by default
	// We force on last page.
	$page = ($nbtotalofpages - 1);
	$offset = $limit * $page;
	if ($page < 0) {
		$page = 0;
	}
}
if ($page >= $nbtotalofpages) {
	// If we made a search and result has low page than the page number we were on
	$page = ($nbtotalofpages - 1);
	$offset = $limit * $page;
	if ($page < 0) {
		$page = 0;
	}
}


// If not account defined $mode_balance_ok=false
if (empty($search_account)) {
	$mode_balance_ok = false;
}
// If a search is done $mode_balance_ok=false
if (!empty($search_ref)) {
	$mode_balance_ok = false;
}
if (!empty($search_description)) {
	$mode_balance_ok = false;
}
if (!empty($search_type)) {
	$mode_balance_ok = false;
}
if (!empty($search_debit)) {
	$mode_balance_ok = false;
}
if (!empty($search_credit)) {
	$mode_balance_ok = false;
}
if (!empty($search_thirdparty_user)) {
	$mode_balance_ok = false;
}
if ($search_conciliated != '' && $search_conciliated != '-1') {
	$mode_balance_ok = false;
}
if (!empty($search_num_releve)) {
	$mode_balance_ok = false;
}
if (!empty($search_fk_bordereau)) {
	$mode_balance_ok = false;
}

$sql .= $db->plimit($limit + 1, $offset);
//print $sql;
dol_syslog('compta/bank/bankentries_list.php', LOG_DEBUG);
$resql = $db->query($sql);
if ($resql) {
	$num = $db->num_rows($resql);

	$arrayofselected = (!empty($toselect) && is_array($toselect)) ? $toselect : array();

	// List of mass actions available
	$arrayofmassactions = array(
		//'presend'=>img_picto('', 'email', 'class="pictofixedwidth"').$langs->trans("SendByMail"),
		//'builddoc'=>img_picto('', 'pdf', 'class="pictofixedwidth"').$langs->trans("PDFMerge"),
	);
	if (in_array($massaction, array('presend', 'predelete'))) {
		$arrayofmassactions = array();
	}
	$massactionbutton = $form->selectMassAction('', $arrayofmassactions);

	// Confirmation delete
	if ($action == 'delete') {
		$text = $langs->trans('ConfirmDeleteTransaction');
		print $form->formconfirm($_SERVER['PHP_SELF'].'?id='.$object->id.'&rowid='.GETPOSTINT("rowid"), $langs->trans('DeleteTransaction'), $text, 'confirm_delete', null, '', 1);
	}

	// Lines of title fields
	print '<form method="POST" action="'.$_SERVER["PHP_SELF"].'" name="search_form">'."\n";
	if ($optioncss != '') {
		print '<input type="hidden" name="optioncss" value="'.$optioncss.'">';
	}
	print '<input type="hidden" name="token" value="'.newToken().'">';
	print '<input type="hidden" name="formfilteraction" id="formfilteraction" value="list">';
	print '<input type="hidden" name="action" value="'.($action != 'delete' ? $action : 'search').'">';
	if (!empty($view)) {
		print '<input type="hidden" name="view" value="'.dol_escape_htmltag($view).'">';
	}
	print '<input type="hidden" name="sortfield" value="'.$sortfield.'">';
	print '<input type="hidden" name="sortorder" value="'.$sortorder.'">';
	print '<input type="hidden" name="page" value="'.$page.'">';
	print '<input type="hidden" name="id" value="'.$id.'">';
	print '<input type="hidden" name="ref" value="'.$ref.'">';
	if (GETPOSTINT('bid')) {
		print '<input type="hidden" name="bid" value="'.GETPOSTINT("bid").'">';
	}

	// Form to add a transaction with no invoice
	if ($user->hasRight('banque', 'modifier') && $action == 'addline' && getDolGlobalString('BANK_USE_OLD_VARIOUS_PAYMENT')) {
		print load_fiche_titre($langs->trans("AddBankRecordLong"), '', '');

		print '<table class="noborder centpercent">';

		print '<tr class="liste_titre">';
		print '<td>'.$langs->trans("Description").'</td>';
		print '<td>'.$langs->trans("Date").'</td>';
		print '<td>&nbsp;</td>';
		print '<td>'.$langs->trans("Type").'</td>';
		print '<td>'.$langs->trans("Numero").'</td>';
		print '<td class=right>'.$langs->trans("BankAccount").'</td>';
		print '<td class=right>'.$langs->trans("Debit").'</td>';
		print '<td class=right>'.$langs->trans("Credit").'</td>';
		/*if (isModEnabled('accounting'))
		{
			print '<td class="center">';
			print $langs->trans("AccountAccounting");
			print '</td>';
		}*/
		print '<td class="center">&nbsp;</td>';
		print '</tr>';

		print '<tr>';
		print '<td>';
		print '<input name="label" class="flat minwidth200" type="text" value="'.GETPOST("label", "alpha").'">';
		if (is_array($options) && count($options)) {
			print '<br>'.$langs->trans("Rubrique").': ';
			print Form::selectarray('cat1', $options, GETPOST('cat1'), 1);
		}
		print '</td>';
		print '<td class="nowrap">';
		print $form->selectDate(empty($dateop) ? -1 : $dateop, 'op', 0, 0, 0, 'transaction');
		print '</td>';
		print '<td>&nbsp;</td>';
		print '<td class="nowrap">';
		$form->select_types_paiements((GETPOST('operation') ? GETPOST('operation') : ($object->type == Account::TYPE_CASH ? 'LIQ' : '')), 'operation', '1,2', 2, 1);
		print '</td>';
		print '<td>';
		print '<input name="num_chq" class="flat" type="text" size="4" value="'.GETPOST("num_chq", "alpha").'">';
		print '</td>';
		//if (! $search_account > 0)
		//{
		print '<td class=right>';
		$form->select_comptes(GETPOSTINT('add_account') ? GETPOSTINT('add_account') : $search_account, 'add_account', 0, '', 1, ($id > 0 || !empty($ref) ? ' disabled="disabled"' : ''));
		print '</td>';
		//}
		print '<td class="right"><input name="adddebit" class="flat" type="text" size="4" value="'.GETPOST("adddebit", "alpha").'"></td>';
		print '<td class="right"><input name="addcredit" class="flat" type="text" size="4" value="'.GETPOST("addcredit", "alpha").'"></td>';
		/*if (isModEnabled('accounting'))
		{
			print '<td class="center">';
			print $formaccounting->select_account($search_accountancy_code, 'search_accountancy_code', 1, null, 1, 1, '');
			print '</td>';
		}*/
		print '<td class="center">';
		print '<input type="submit" name="save" class="button buttongen marginbottomonly button-add" value="'.$langs->trans("Add").'"><br>';
		print '<input type="submit" name="cancel" class="button buttongen marginbottomonly button-cancel" value="'.$langs->trans("Cancel").'">';
		print '</td></tr>';

		print '</table>';
		print '<br>';
	}

	// Code to adjust value date with plus and less picto using an Ajax call instead of a full reload of page
	$urlajax = DOL_URL_ROOT.'/core/ajax/bankconciliate.php?token='.currentToken();
	print '
    <script type="text/javascript">
    $(function() {
    	$("a.ajaxforbankoperationchange").each(function(){
    		var current = $(this);
    		current.click(function()
    		{
				var url = "'.$urlajax.'&"+current.attr("href").split("?")[1];
    			$.get(url, function(data)
    			{
    			    console.log(url)
					console.log(data)
					current.parent().parent().find(".spanforajaxedit").replaceWith(data);
    			});
    			return false;
    		});
    	});
    });
    </script>
    ';

	$i = 0;

	// Title
	$bankcateg = new BankCateg($db);

	$newcardbutton = '';
	if ($action != 'addline') {
		if (!getDolGlobalString('BANK_DISABLE_DIRECT_INPUT')) {
			if (!getDolGlobalString('BANK_USE_OLD_VARIOUS_PAYMENT')) {	// Default is to record miscellaneous direct entries using miscellaneous payments
				$newcardbutton = dolGetButtonTitle($langs->trans('AddBankRecord'), '', 'fa fa-plus-circle', DOL_URL_ROOT.'/compta/bank/various_payment/card.php?action=create&accountid='.urlencode($search_account).'&backtopage='.urlencode($_SERVER['PHP_SELF'].'?id='.urlencode($search_account)), '', $user->rights->banque->modifier);
			} else { // If direct entries is not done using miscellaneous payments
				$newcardbutton = dolGetButtonTitle($langs->trans('AddBankRecord'), '', 'fa fa-plus-circle', $_SERVER["PHP_SELF"].'?action=addline&token='.newToken().'&page='.$page.$param, '', $user->rights->banque->modifier);
			}
		} else {
			$newcardbutton = dolGetButtonTitle($langs->trans('AddBankRecord'), '', 'fa fa-plus-circle', $_SERVER["PHP_SELF"].'?action=addline&token='.newToken().'&page='.$page.$param, '', -1);
		}
	}

	$morehtml = '';
	/*$morehtml = '<div class="inline-block '.(($buttonreconcile || $newcardbutton) ? 'marginrightonly' : '').'">';
	$morehtml .= '<label for="pageplusone">'.$langs->trans("Page")."</label> "; // ' Page ';
	$morehtml .= '<input type="text" name="pageplusone" id="pageplusone" class="flat right width25 pageplusone" value="'.($page + 1).'">';
	$morehtml .= '/'.$nbtotalofpages.' ';
	$morehtml .= '</div>';
	*/

	if ($action != 'addline' && $action != 'reconcile') {
		$morehtml .= $buttonreconcile;
	}

	$morehtmlright = '<!-- Add New button -->'.$newcardbutton;

	$picto = 'bank_account';
	if ($id > 0 || !empty($ref)) {
		$picto = '';
	}

	// @phan-suppress-next-line PhanPluginSuspiciousParamOrder
	print_barre_liste($langs->trans("BankTransactions"), $page, $_SERVER["PHP_SELF"], $param, $sortfield, $sortorder, $massactionbutton.$morehtml, $num, $nbtotalofrecords, $picto, 0, $morehtmlright, '', $limit, 0, 0, 1);

	// Form to reconcile
	if ($user->hasRight('banque', 'consolidate') && $action == 'reconcile') {
<<<<<<< HEAD
=======
		// Show last bank statements
		$nbmax = 12; // We show last 12 receipts (so we can have more than one year)
		$listoflastreceipts = '';
		$sql = "SELECT DISTINCT num_releve FROM ".MAIN_DB_PREFIX."bank";
		$sql .= " WHERE fk_account = ".((int) $object->id)." AND num_releve IS NOT NULL";
		$sql .= $db->order("num_releve", "DESC");
		$sql .= $db->plimit($nbmax + 1);

		$last_receipts = array();
		$last_releve = '';
		$last_ok = 0;

		$resqlr = $db->query($sql);
		if ($resqlr) {
			$i = 0;
			$numr = $db->num_rows($resqlr);
			while (($i < $numr) && ($i < $nbmax)) {
				$objr = $db->fetch_object($resqlr);
				if ($objr) {
					$last_receipts[] = $objr->num_releve;
					if (!$last_ok) {
						$last_releve = $objr->num_releve;
						$last_ok = 1;
					}
				}
				$i++;
			}
		}

>>>>>>> cc80841a
		print '<!-- form with reconciliation input -->'."\n";
		print '<div class="valignmiddle inline-block" style="padding-right: 20px;">';
		if (getDolGlobalInt('NW_RECEIPTNUMBERFORMAT')) {
			print '<strong>'.$langs->trans("InputReceiptNumber").'</strong>: ';
<<<<<<< HEAD
			print '<input class="flat width100" id="num_releve" list="num_releve_list" name="num_releve" type="text" value="'.(GETPOST('num_releve') ? GETPOST('num_releve') : '').'">';
=======
			print '<input class="flat width100 center" id="num_releve" list="num_releve_list" name="num_releve" type="text" value="'.(GETPOST('num_releve') ? GETPOST('num_releve') : '').'">';
>>>>>>> cc80841a
		} else {
			$texttoshow = $langs->trans("InputReceiptNumber").': ';
			$yyyy = dol_substr($langs->transnoentitiesnoconv("Year"), 0, 1).substr($langs->transnoentitiesnoconv("Year"), 0, 1).substr($langs->transnoentitiesnoconv("Year"), 0, 1).substr($langs->transnoentitiesnoconv("Year"), 0, 1);
			$mm = dol_substr($langs->transnoentitiesnoconv("Month"), 0, 1).substr($langs->transnoentitiesnoconv("Month"), 0, 1);
			$dd = dol_substr($langs->transnoentitiesnoconv("Day"), 0, 1).substr($langs->transnoentitiesnoconv("Day"), 0, 1);
			$placeholder = $yyyy.$mm;
			$placeholder2 = $yyyy.$mm;
			$placeholder2 .= ' '.$langs->trans("or").' ';
			$placeholder2 .= $yyyy.$mm.$dd;
			if (!$placeholder) {
				$texttoshow .= $langs->trans("InputReceiptNumberBis");
			}
			print $texttoshow;
<<<<<<< HEAD
			print '<input class="flat width100" pattern="[0-9]+" title="'.dol_escape_htmltag($texttoshow.': '.$placeholder2).'" id="num_releve" name="num_releve" placeholder="'.dol_escape_htmltag($placeholder).'" type="text" value="'.(GETPOSTINT('num_releve') ? GETPOSTINT('num_releve') : '').'">'; // The only default value is value we just entered
		}
=======
			print '<input class="flat width100 center" pattern="[0-9]+" title="'.dol_escape_htmltag($texttoshow.': '.$placeholder2).'" id="num_releve" list="num_releve_list" name="num_releve" placeholder="'.dol_escape_htmltag($placeholder).'" type="text" value="'.(GETPOSTINT('num_releve') ? GETPOSTINT('num_releve') : '').'">'; // The only default value is value we just entered
		}

		// Output last values into combo list.
		if (!empty($last_receipts)) {
			print '<datalist id="num_releve_list">';
			foreach ($last_receipts as $num_releve) {
				print '<option value="'.$num_releve.'"></option>';	// TODO We can add some info into option
			}
			print '</datalist>';
		}

>>>>>>> cc80841a
		print '</div>';
		if (is_array($options) && count($options)) {
			print $langs->trans("EventualyAddCategory").': ';
			print Form::selectarray('cat', $options, GETPOST('cat'), 1);
		}
		print '<br><div style="margin-top: 5px;"><span class="opacitymedium">'.$langs->trans("ThenCheckLinesAndConciliate").'</span> ';
		print '<input type="submit" class="button" name="confirm_reconcile" value="'.$langs->trans("Conciliate").'">';
		print ' <span class="opacitymedium">'.$langs->trans("otherwise").'</span> ';
		print '<input type="submit" class="button small" name="confirm_savestatement" value="'.$langs->trans("SaveStatementOnly").'">';
		print ' <span class="opacitymedium">'.$langs->trans("or").'</span> ';
		print '<input type="submit" name="cancel" class="button button-cancel small" value="'.$langs->trans("Cancel").'">';
		print '</div>';

<<<<<<< HEAD
		// Show last bank statements
		$nbmax = 12; // We show last 12 receipts (so we can have more than one year)
		$listoflastreceipts = '';
		$sql = "SELECT DISTINCT num_releve FROM ".MAIN_DB_PREFIX."bank";
		$sql .= " WHERE fk_account = ".((int) $object->id)." AND num_releve IS NOT NULL";
		$sql .= $db->order("num_releve", "DESC");
		$sql .= $db->plimit($nbmax + 1);

		print '<br>';
		print $langs->trans("LastAccountStatements").' : ';
		$resqlr = $db->query($sql);
		if ($resqlr) {
			$numr = $db->num_rows($resqlr);
			$i = 0;
			$last_ok = 0;
			while (($i < $numr) && ($i < $nbmax)) {
				$objr = $db->fetch_object($resqlr);
				if (!$last_ok) {
					$last_releve = $objr->num_releve;
					$last_ok = 1;
				}
				$i++;
				$newentreyinlist = '<a target="_blank" href="'.DOL_URL_ROOT.'/compta/bank/releve.php?account='.((int) $id).'&num='.urlencode($objr->num_releve).'">';
				$newentreyinlist .= img_picto($objr->num_releve, 'generic', 'class="paddingright"');
				$newentreyinlist .= dol_escape_htmltag($objr->num_releve).'</a> &nbsp; ';
				$listoflastreceipts = $newentreyinlist.$listoflastreceipts;
			}
			if ($numr >= $nbmax) {
				$listoflastreceipts = "... &nbsp; ".$listoflastreceipts;
			}
			print $listoflastreceipts;
			if ($numr <= 0) {
				print '<b>'.$langs->trans("None").'</b>';
			}
		} else {
			dol_print_error($db);
=======
		print '<br>';
		print $langs->trans("LastAccountStatements").' : ';

		foreach ($last_receipts as $num_releve) {
			$newentreyinlist = '<a target="_blank" href="'.DOL_URL_ROOT.'/compta/bank/releve.php?account='.((int) $id).'&num='.urlencode($num_releve).'">';
			$newentreyinlist .= img_picto($num_releve, 'generic', 'class="paddingright"');
			$newentreyinlist .= dol_escape_htmltag($num_releve).'</a> &nbsp; ';
			$listoflastreceipts = $newentreyinlist.$listoflastreceipts;
		}
		if ($numr >= $nbmax) {
			$listoflastreceipts = "... &nbsp; ".$listoflastreceipts;
		}
		print $listoflastreceipts;
		if ($numr <= 0) {
			print '<b>'.$langs->trans("None").'</b>';
>>>>>>> cc80841a
		}

		// Using BANK_REPORT_LAST_NUM_RELEVE to automatically report last num (or not)
		if (getDolGlobalString('BANK_REPORT_LAST_NUM_RELEVE')) {
			print '
			    <script type="text/javascript">
			    	$("#num_releve").val("' . $last_releve.'");
			    </script>
			';
		}
		print '<br><br>';
	}

	// We can add page now to param
	if ($page != '') {
		$param .= '&page='.urlencode((string) ($page));
	}

	$moreforfilter = '';
	$moreforfilter .= '<div class="divsearchfield">';
	$moreforfilter .= $langs->trans('DateOperationShort');
	$moreforfilter .= ($conf->browser->layout == 'phone' ? '<br>' : ' ');
	$moreforfilter .= '<div class="nowrap inline-block">';
	$moreforfilter .= $form->selectDate($search_dt_start, 'search_start_dt', 0, 0, 1, "search_form", 1, 0, 0, '', '', '', '', 1, '', $langs->trans('From'));
	$moreforfilter .= '</div>';
	$moreforfilter .= ($conf->browser->layout == 'phone' ? '' : ' ');
	$moreforfilter .= '<div class="nowrap inline-block">';
	$moreforfilter .= $form->selectDate($search_dt_end, 'search_end_dt', 0, 0, 1, "search_form", 1, 0, 0, '', '', '', '', 1, '', $langs->trans('to'));
	$moreforfilter .= '</div>';
	$moreforfilter .= '</div>';

	$moreforfilter .= '<div class="divsearchfield">';
	$moreforfilter .= $langs->trans('DateValueShort');
	$moreforfilter .= ($conf->browser->layout == 'phone' ? '<br>' : ' ');
	$moreforfilter .= '<div class="nowrap inline-block">';
	$moreforfilter .= $form->selectDate($search_dv_start, 'search_start_dv', 0, 0, 1, "search_form", 1, 0, 0, '', '', '', '', 1, '', $langs->trans('From'));
	$moreforfilter .= '</div>';
	$moreforfilter .= ($conf->browser->layout == 'phone' ? '' : ' ');
	$moreforfilter .= '<div class="nowrap inline-block">';
	$moreforfilter .= $form->selectDate($search_dv_end, 'search_end_dv', 0, 0, 1, "search_form", 1, 0, 0, '', '', '', '', 1, '', $langs->trans('to'));
	$moreforfilter .= '</div>';
	$moreforfilter .= '</div>';

	if (isModEnabled('category')) {
		// Categories
		if (isModEnabled('category') && $user->hasRight('categorie', 'lire')) {
			$langs->load('categories');

			// Bank line
			$moreforfilter .= '<div class="divsearchfield">';
			$tmptitle = $langs->trans('RubriquesTransactions');
			$cate_arbo = $form->select_all_categories(Categorie::TYPE_BANK_LINE, $search_bid, 'parent', null, null, 1);
			$moreforfilter .= img_picto($tmptitle, 'category', 'class="pictofixedwidth"').$form->selectarray('search_bid', $cate_arbo, $search_bid, $tmptitle, 0, 0, '', 0, 0, 0, '', '', 1);
			$moreforfilter .= '</div>';
		}
	}

	$parameters = array();
	$reshook = $hookmanager->executeHooks('printFieldPreListTitle', $parameters, $object, $action); // Note that $action and $object may have been modified by hook
	if (empty($reshook)) {
		$moreforfilter .= $hookmanager->resPrint;
	} else {
		$moreforfilter = $hookmanager->resPrint;
	}

	if ($moreforfilter) {
		print '<div class="liste_titre liste_titre_bydiv centpercent">';
		print $moreforfilter;
		print '</div>'."\n";
	}

	$varpage = empty($contextpage) ? $_SERVER["PHP_SELF"] : $contextpage;
	$htmlofselectarray = $form->multiSelectArrayWithCheckbox('selectedfields', $arrayfields, $varpage, getDolGlobalString('MAIN_CHECKBOX_LEFT_COLUMN'));  // This also change content of $arrayfields with user setup
	$selectedfields = ($mode != 'kanban' ? $htmlofselectarray : '');
	$selectedfields .= ($action == 'reconcile' ? $form->showCheckAddButtons('checkforselect', 1) : '');

	// When action is 'reconcile', we force to have the column num_releve always enabled (otherwise we can't make reconciliation).
	if ($action == 'reconcile') {
		$arrayfields['b.num_releve']['checked'] = 1;
	}

	print '<div class="div-table-responsive">';
	print '<table class="tagtable liste'.($moreforfilter ? " listwithfilterbefore" : "").'">'."\n";

	// Fields title search
	// --------------------------------------------------------------------
	print '<tr class="liste_titre_filter">';
	// Actions and select
	if (getDolGlobalString('MAIN_CHECKBOX_LEFT_COLUMN')) {
		print '<td class="liste_titre valignmiddle center">';
		$searchpicto = $form->showFilterButtons('left');
		print $searchpicto;
		//$searchpicto = $form->showFilterAndCheckAddButtons($massactionbutton ? 1 : 0, 'checkforselect', 1);
		//print $searchpicto;
		print '</td>';
	}
	if (!empty($arrayfields['b.rowid']['checked'])) {
		print '<td class="liste_titre">';
		print '<input type="text" class="flat" name="search_ref" size="2" value="'.dol_escape_htmltag($search_ref).'">';
		print '</td>';
	}
	if (!empty($arrayfields['b.label']['checked'])) {
		print '<td class="liste_titre">';
		print '<input type="text" class="flat maxwidth100" name="search_description" value="'.dol_escape_htmltag($search_description).'">';
		print '</td>';
	}
	if (!empty($arrayfields['b.dateo']['checked'])) {
		print '<td class="liste_titre">&nbsp;</td>';
	}
	if (!empty($arrayfields['b.datev']['checked'])) {
		print '<td class="liste_titre">&nbsp;</td>';
	}
	// Type
	if (!empty($arrayfields['type']['checked'])) {
		print '<td class="liste_titre center">';
		print $form->select_types_paiements(empty($search_type) ? '' : $search_type, 'search_type', '', 2, 1, 1, 0, 1, 'maxwidth100', 1);
		print '</td>';
	}
	// Numero
	if (!empty($arrayfields['b.num_chq']['checked'])) {
		print '<td class="liste_titre center"><input type="text" class="flat" name="req_nb" value="'.dol_escape_htmltag($search_req_nb).'" size="2"></td>';
<<<<<<< HEAD
	}
	// Checked
=======
	}
	// Bordereau
	if (!empty($arrayfields['b.fk_bordereau']['checked'])) {
		print '<td class="liste_titre center"><input type="text" class="flat width50" name="search_fk_bordereau" value="'.dol_escape_htmltag($search_fk_bordereau).'"></td>';
	}
	// Thirdparty
>>>>>>> cc80841a
	if (!empty($arrayfields['bu.label']['checked'])) {
		print '<td class="liste_titre"><input type="text" class="flat maxwidth75" name="search_thirdparty" value="'.dol_escape_htmltag($search_thirdparty_user).'"></td>';
	}
	// Ref
	if (!empty($arrayfields['ba.ref']['checked'])) {
		print '<td class="liste_titre">';
		$form->select_comptes($search_account, 'search_account', 0, '', 1, ($id > 0 || !empty($ref) ? ' disabled="disabled"' : ''), 0, 'maxwidth100');
		print '</td>';
	}
	// Debit
	if (!empty($arrayfields['b.debit']['checked'])) {
		print '<td class="liste_titre right">';
		print '<input type="text" class="flat width50" name="search_debit" value="'.dol_escape_htmltag($search_debit).'">';
		print '</td>';
	}
	// Credit
	if (!empty($arrayfields['b.credit']['checked'])) {
		print '<td class="liste_titre right">';
		print '<input type="text" class="flat width50" name="search_credit" value="'.dol_escape_htmltag($search_credit).'">';
		print '</td>';
	}
	// Balance before
	if (!empty($arrayfields['balancebefore']['checked'])) {
		print '<td class="liste_titre right">';
		$htmltext = $langs->trans("BalanceVisibilityDependsOnSortAndFilters", $langs->transnoentitiesnoconv("DateValue"));
		print $form->textwithpicto('', $htmltext, 1);
		print '</td>';
	}
	// Balance
	if (!empty($arrayfields['balance']['checked'])) {
		print '<td class="liste_titre right">';
		$htmltext = $langs->trans("BalanceVisibilityDependsOnSortAndFilters", $langs->transnoentitiesnoconv("DateValue"));
		print $form->textwithpicto('', $htmltext, 1);
		print '</td>';
	}
	// Numero statement
	if (!empty($arrayfields['b.num_releve']['checked'])) {
<<<<<<< HEAD
		print '<td class="liste_titre center"><input type="text" class="flat" name="search_num_releve" value="'.dol_escape_htmltag($search_num_releve).'" size="3"></td>';
=======
		print '<td class="liste_titre center"><input type="text" class="flat width50" name="search_num_releve" value="'.dol_escape_htmltag($search_num_releve).'"></td>';
>>>>>>> cc80841a
	}
	// Conciliated
	if (!empty($arrayfields['b.conciliated']['checked'])) {
		print '<td class="liste_titre center parentonrightofpage">';
<<<<<<< HEAD
		print $form->selectyesno('search_conciliated', $search_conciliated, 1, false, 1, 1, 'search_status onrightofpage maxwidth75');
		print '</td>';
	}
	// Bordereau
	if (!empty($arrayfields['b.fk_bordereau']['checked'])) {
		print '<td class="liste_titre center"><input type="text" class="flat" name="search_fk_bordereau" value="'.dol_escape_htmltag($search_fk_bordereau).'" size="3"></td>';
	}
=======
		print $form->selectyesno('search_conciliated', $search_conciliated, 1, false, 1, 1, 'search_status onrightofpage width75');
		print '</td>';
	}
>>>>>>> cc80841a
	// Extra fields
	include DOL_DOCUMENT_ROOT.'/core/tpl/extrafields_list_search_input.tpl.php';
	// Action edit/delete and select
	print '<td class="nowraponall center"></td>';

	// Actions and select
	if (!getDolGlobalString('MAIN_CHECKBOX_LEFT_COLUMN')) {
		print '<td class="liste_titre valignmiddle center">';
		//$searchpicto = $form->showFilterAndCheckAddButtons($massactionbutton ? 1 : 0, 'checkforselect', 1);
		//print $searchpicto;
		$searchpicto = $form->showFilterButtons();
		print $searchpicto;
		print '</td>';
	}
	print "</tr>\n";

	$totalarray = array();
	$totalarray['nbfield'] = 0;

	// Fields title
	print '<tr class="liste_titre">';
	// Actions and select
	if (getDolGlobalString('MAIN_CHECKBOX_LEFT_COLUMN')) {
		print getTitleFieldOfList($selectedfields, 0, $_SERVER["PHP_SELF"], '', '', '', '', $sortfield, $sortorder, 'center maxwidthsearch ')."\n";
		$totalarray['nbfield']++;
	}
	if (!empty($arrayfields['b.rowid']['checked'])) {
		print_liste_field_titre($arrayfields['b.rowid']['label'], $_SERVER['PHP_SELF'], 'b.rowid', '', $param, '', $sortfield, $sortorder);
		$totalarray['nbfield']++;
	}
	if (!empty($arrayfields['b.label']['checked'])) {
		print_liste_field_titre($arrayfields['b.label']['label'], $_SERVER['PHP_SELF'], 'b.label', '', $param, '', $sortfield, $sortorder);
		$totalarray['nbfield']++;
	}
	if (!empty($arrayfields['b.dateo']['checked'])) {
		print_liste_field_titre($arrayfields['b.dateo']['label'], $_SERVER['PHP_SELF'], 'b.dateo', '', $param, '', $sortfield, $sortorder, "center ");
		$totalarray['nbfield']++;
	}
	if (!empty($arrayfields['b.datev']['checked'])) {
		print_liste_field_titre($arrayfields['b.datev']['label'], $_SERVER['PHP_SELF'], 'b.datev,b.dateo,b.rowid', '', $param, '', $sortfield, $sortorder, 'center ');
		$totalarray['nbfield']++;
	}
	if (!empty($arrayfields['type']['checked'])) {
		print_liste_field_titre($arrayfields['type']['label'], $_SERVER['PHP_SELF'], '', '', $param, '', $sortfield, $sortorder, 'center ');
		$totalarray['nbfield']++;
	}
	if (!empty($arrayfields['b.num_chq']['checked'])) {
		print_liste_field_titre($arrayfields['b.num_chq']['label'], $_SERVER['PHP_SELF'], 'b.num_chq', '', $param, '', $sortfield, $sortorder, "center ");
		$totalarray['nbfield']++;
<<<<<<< HEAD
=======
	}
	if (!empty($arrayfields['b.fk_bordereau']['checked'])) {
		print_liste_field_titre($arrayfields['b.fk_bordereau']['label'], $_SERVER['PHP_SELF'], 'b.fk_bordereau', '', $param, '', $sortfield, $sortorder, "center ");
		$totalarray['nbfield']++;
>>>>>>> cc80841a
	}
	if (!empty($arrayfields['bu.label']['checked'])) {
		print_liste_field_titre($arrayfields['bu.label']['label'], $_SERVER['PHP_SELF'], '', '', $param, '', $sortfield, $sortorder);
		$totalarray['nbfield']++;
	}
	if (!empty($arrayfields['ba.ref']['checked'])) {
		print_liste_field_titre($arrayfields['ba.ref']['label'], $_SERVER['PHP_SELF'], 'ba.ref', '', $param, '', $sortfield, $sortorder);
		$totalarray['nbfield']++;
	}
	if (!empty($arrayfields['b.debit']['checked'])) {
		print_liste_field_titre($arrayfields['b.debit']['label'], $_SERVER['PHP_SELF'], 'b.amount', '', $param, '', $sortfield, $sortorder, "right ");
		$totalarray['nbfield']++;
	}
	if (!empty($arrayfields['b.credit']['checked'])) {
		print_liste_field_titre($arrayfields['b.credit']['label'], $_SERVER['PHP_SELF'], 'b.amount', '', $param, '', $sortfield, $sortorder, "right ");
		$totalarray['nbfield']++;
	}
	if (!empty($arrayfields['balancebefore']['checked'])) {
		print_liste_field_titre($arrayfields['balancebefore']['label'], $_SERVER['PHP_SELF'], '', '', $param, '', $sortfield, $sortorder, "right ");
		$totalarray['nbfield']++;
	}
	if (!empty($arrayfields['balance']['checked'])) {
		print_liste_field_titre($arrayfields['balance']['label'], $_SERVER['PHP_SELF'], '', '', $param, '', $sortfield, $sortorder, "right ");
		$totalarray['nbfield']++;
	}
	if (!empty($arrayfields['b.num_releve']['checked'])) {
		print_liste_field_titre($arrayfields['b.num_releve']['label'], $_SERVER['PHP_SELF'], 'b.num_releve', '', $param, '', $sortfield, $sortorder, "center ");
		$totalarray['nbfield']++;
	}
	if (!empty($arrayfields['b.conciliated']['checked'])) {
		print_liste_field_titre($arrayfields['b.conciliated']['label'], $_SERVER['PHP_SELF'], 'b.rappro', '', $param, '', $sortfield, $sortorder, "center ");
		$totalarray['nbfield']++;
	}
<<<<<<< HEAD
	if (!empty($arrayfields['b.fk_bordereau']['checked'])) {
		print_liste_field_titre($arrayfields['b.fk_bordereau']['label'], $_SERVER['PHP_SELF'], 'b.fk_bordereau', '', $param, '', $sortfield, $sortorder, "center ");
		$totalarray['nbfield']++;
	}
=======
>>>>>>> cc80841a

	// Extra fields
	include DOL_DOCUMENT_ROOT.'/core/tpl/extrafields_list_search_title.tpl.php';
	// Hook fields
	$parameters = array('arrayfields' => $arrayfields, 'param' => $param, 'sortfield' => $sortfield, 'sortorder' => $sortorder, 'totalarray' => &$totalarray);
	$reshook = $hookmanager->executeHooks('printFieldListTitle', $parameters, $object, $action); // Note that $action and $object may have been modified by hook
	print $hookmanager->resPrint;
	// Action edit/delete and select
	print '<td class="nowraponall center"></td>';
	$totalarray['nbfield']++;
	// Actions and select
	if (!getDolGlobalString('MAIN_CHECKBOX_LEFT_COLUMN')) {
		//print getTitleFieldOfList($selectedfields, 0, $_SERVER["PHP_SELF"], '', '', '', '', $sortfield, $sortorder, 'center maxwidthsearch ')."\n";
		print_liste_field_titre($selectedfields, $_SERVER["PHP_SELF"], "", '', '', '', $sortfield, $sortorder, 'maxwidthsearch center ');
		$totalarray['nbfield']++;
	}
	print "</tr>\n";

	$balance = 0; // For balance
	$balancebefore = 0; // For balance
	$balancecalculated = false;
	$posconciliatecol = 0;
	$cachebankaccount = array();

	$sign = 1;

	// Loop on each record
	$i = 0;
	$savnbfield = $totalarray['nbfield'];
	$totalarray = array();
	$totalarray['nbfield'] = 0;
	$totalarray['totaldeb'] = 0;
	$totalarray['totalcred'] = 0;

	$imaxinloop = ($limit ? min($num, $limit) : $num);
	while ($i < $imaxinloop) {
		$objp = $db->fetch_object($resql);
		$links = $bankaccountstatic->get_url($objp->rowid);
		// If we are in a situation where we need/can show balance, we calculate the start of balance
		if (!$balancecalculated && (!empty($arrayfields['balancebefore']['checked']) || !empty($arrayfields['balance']['checked'])) && ($mode_balance_ok || $search_conciliated === '0')) {
			if (!$search_account) {
				dol_print_error(null, 'account is not defined but $mode_balance_ok is true');
				exit;
			}

			// Loop on each record before
			$sign = 1;
			$i = 0;
			$sqlforbalance = 'SELECT SUM(b.amount) as previoustotal';
			$sqlforbalance .= " FROM ";
			$sqlforbalance .= " ".MAIN_DB_PREFIX."bank_account as ba,";
			$sqlforbalance .= " ".MAIN_DB_PREFIX."bank as b";
			$sqlforbalance .= " WHERE b.fk_account = ba.rowid";
			$sqlforbalance .= " AND ba.entity IN (".getEntity('bank_account').")";
			$sqlforbalance .= " AND b.fk_account = ".((int) $search_account);
			// To limit record on the page
			$sqlforbalance .= " AND (b.datev < '".$db->idate($db->jdate($objp->dv))."' OR (b.datev = '".$db->idate($db->jdate($objp->dv))."' AND (b.dateo < '".$db->idate($db->jdate($objp->do))."' OR (b.dateo = '".$db->idate($db->jdate($objp->do))."' AND b.rowid < ".$objp->rowid."))))";
			$resqlforbalance = $db->query($sqlforbalance);

			//print $sqlforbalance;
			if ($resqlforbalance) {
				$objforbalance = $db->fetch_object($resqlforbalance);
				if ($objforbalance) {
					// If sort is desc,desc,desc then total of previous date + amount is the balancebefore of the previous line before the line to show
					if ($sortfield == 'b.datev,b.dateo,b.rowid' && ($sortorder == 'desc' || $sortorder == 'desc,desc' || $sortorder == 'desc,desc,desc')) {
						$balancebefore = $objforbalance->previoustotal + ($sign * $objp->amount);
					} else {
						// If sort is asc,asc,asc then total of previous date is balance of line before the next line to show
						$balance = $objforbalance->previoustotal;
					}
				}
			} else {
				dol_print_error($db);
			}

			$balancecalculated = true;

			// Output a line with start balance
			if ($user->hasRight('banque', 'consolidate') && $action == 'reconcile') {
				$tmpnbfieldbeforebalance = 0;
				$tmpnbfieldafterbalance = 0;
				$balancefieldfound = 0;
				foreach ($arrayfields as $key => $val) {
					if ($key == 'balancebefore' || $key == 'balance') {
						$balancefieldfound++;
						continue;
					}
					if (!empty($arrayfields[$key]['checked'])) {
						if (!$balancefieldfound) {
							$tmpnbfieldbeforebalance++;
						} else {
							$tmpnbfieldafterbalance++;
						}
					}
				}
				// Extra
				$element = $extrafieldsobjectkey;
				if (!empty($extrafields->attributes[$element]['label']) && is_array($extrafields->attributes[$element]['label']) && count($extrafields->attributes[$element]['label'])) {
					foreach ($extrafields->attributes[$element]['label'] as $key => $val) {
						if (!empty($arrayfields["ef.".$key]['checked'])) {
							if (!empty($arrayfields[$key]['checked'])) {
								if (!$balancefieldfound) {
									$tmpnbfieldbeforebalance++;
								} else {
									$tmpnbfieldafterbalance++;
								}
							}
						}
					}
				}

				print '<tr class="oddeven trforbreak">';
				// Action column
				if (getDolGlobalString('MAIN_CHECKBOX_LEFT_COLUMN')) {
					print '<td></td>';
				}
				if ($tmpnbfieldbeforebalance) {
					print '<td colspan="'.$tmpnbfieldbeforebalance.'">';
					print '&nbsp;';
					print '</td>';
				}

				if (!empty($arrayfields['balancebefore']['checked'])) {
					print '<td class="right">';
					if ($search_conciliated !== '0') {
						if ($sortfield == 'b.datev,b.dateo,b.rowid' && ($sortorder == 'desc' || $sortorder == 'desc,desc' || $sortorder == 'desc,desc,desc')) {
							print price(price2num($balancebefore, 'MT'), 1, $langs);
						} else {
							print price(price2num($balance, 'MT'), 1, $langs);
						}
					}
					print '</td>';
				}
				if (!empty($arrayfields['balance']['checked'])) {
					print '<td class="right">';
					if ($search_conciliated !== '0') {	// If not filter of filter on "conciliated"
						if ($sortfield == 'b.datev,b.dateo,b.rowid' && ($sortorder == 'desc' || $sortorder == 'desc,desc' || $sortorder == 'desc,desc,desc')) {
							print price(price2num($balancebefore, 'MT'), 1, $langs);
						} else {
							print price(price2num($balance, 'MT'), 1, $langs);
						}
					}
					print '</td>';
				}

				if (!empty($arrayfields['b.num_releve']['checked'])) {
					print '<td></td>';
				}

				// conciliate
				print '<td colspan="'.($tmpnbfieldafterbalance).'">';
				print '&nbsp;';
				print '</td>';

				// Action column
				if (!getDolGlobalString('MAIN_CHECKBOX_LEFT_COLUMN')) {
					print '<td></td>';
				}

				print '</tr>';
			}
		}

		if ($sortfield == 'b.datev,b.dateo,b.rowid' && ($sortorder == 'desc' || $sortorder == 'desc,desc' || $sortorder == 'desc,desc,desc')) {
			$balance = price2num($balancebefore, 'MT'); // balance = balancebefore of previous line (sort is desc)
			$balancebefore = price2num($balancebefore - ($sign * $objp->amount), 'MT');
		} else {
			$balancebefore = price2num($balance, 'MT'); // balancebefore = balance of previous line (sort is asc)
			$balance = price2num($balance + ($sign * $objp->amount), 'MT');
		}

		if (empty($cachebankaccount[$objp->bankid])) {
			$bankaccounttmp = new Account($db);
			$bankaccounttmp->fetch($objp->bankid);
			$cachebankaccount[$objp->bankid] = $bankaccounttmp;
			$bankaccount = $bankaccounttmp;
		} else {
			$bankaccount = $cachebankaccount[$objp->bankid];
		}

		if (!getDolGlobalString('BANK_COLORIZE_MOVEMENT')) {
			$backgroundcolor = "class='oddeven'";
		} else {
			if ($objp->amount < 0) {
				$color = '#' . getDolGlobalString('BANK_COLORIZE_MOVEMENT_COLOR1', 'fca955');
				$backgroundcolor = 'style="background: '.$color.';"';
			} else {
				$color = '#' . getDolGlobalString('BANK_COLORIZE_MOVEMENT_COLOR2', '7fdb86');
				$backgroundcolor = 'style="background: '.$color.';"';
			}
		}

		$banklinestatic->id = $objp->rowid;
		$banklinestatic->ref = $objp->rowid;

		print '<tr class="oddeven" '.$backgroundcolor.'>';

		// Action column
		if (getDolGlobalString('MAIN_CHECKBOX_LEFT_COLUMN')) {
			print '<td class="center">';
			if (!$objp->conciliated && $action == 'reconcile') {
				print '<input class="flat checkforselect" name="rowid['.$objp->rowid.']" type="checkbox" name="toselect[]" value="'.$objp->rowid.'" size="1"'.(!empty($tmparray[$objp->rowid]) ? ' checked' : '').'>';
			}
			print '</td>';
			if (!$i) {
				$totalarray['nbfield']++;
			}
		}

		// Ref
		if (!empty($arrayfields['b.rowid']['checked'])) {
			print '<td class="nowrap left">';
			print $banklinestatic->getNomUrl(1);
			print '</td>';
			if (!$i) {
				$totalarray['nbfield']++;
			}
		}

		// Description
		if (!empty($arrayfields['b.label']['checked'])) {
			$labeltoshow = '';
			$titletoshow = '';
			$reg = array();
			preg_match('/\((.+)\)/i', $objp->label, $reg); // Si texte entoure de parenthee on tente recherche de traduction
			if (!empty($reg[1]) && $langs->trans($reg[1]) != $reg[1]) {
				// Example: $reg[1] = 'CustomerInvoicePayment', 'SupplierInvoicePayment', ... (or on old version: 'WithdrawalPayment', 'BankTransferPayment')
				$labeltoshow = $langs->trans($reg[1]);
			} else {
				if ($objp->label == '(payment_salary)') {
					$labeltoshow = $langs->trans("SalaryPayment");
				} else {
					$labeltoshow = dol_escape_htmltag($objp->label);
					$titletoshow = $objp->label;
				}
			}


			print '<td class="tdoverflowmax250"'.($titletoshow ? ' title="'.dol_escape_htmltag($titletoshow).'"' : '').'>';

			// Add info about links after description
			$cachebankaccount = array();
			foreach ($links as $key => $val) {
				print '<!-- '.$links[$key]['type'].' -->';
				if ($links[$key]['type'] == 'withdraw') {
					$banktransferstatic->id = $links[$key]['url_id'];
					$banktransferstatic->ref = $links[$key]['label'];
					print $banktransferstatic->getNomUrl(0).($labeltoshow ? ' ' : '');
				} elseif ($links[$key]['type'] == 'payment') {
					$paymentstatic->id = $links[$key]['url_id'];
					$paymentstatic->ref = $links[$key]['url_id']; // FIXME This is id, not ref of payment
					$paymentstatic->date = $db->jdate($objp->do);
					print $paymentstatic->getNomUrl(2).($labeltoshow ? ' ' : '');
				} elseif ($links[$key]['type'] == 'payment_supplier') {
					$paymentsupplierstatic->id = $links[$key]['url_id'];
					$paymentsupplierstatic->ref = $links[$key]['url_id']; // FIXME This is id, not ref of payment
					print $paymentsupplierstatic->getNomUrl(2).($labeltoshow ? ' ' : '');
				} elseif ($links[$key]['type'] == 'payment_sc') {
					$paymentscstatic->id = $links[$key]['url_id'];
					$paymentscstatic->ref = $links[$key]['url_id'];
					$paymentscstatic->label = $links[$key]['label'];
					print $paymentscstatic->getNomUrl(2).($labeltoshow ? ' ' : '');
				} elseif ($links[$key]['type'] == 'payment_vat') {
					$paymentvatstatic->id = $links[$key]['url_id'];
					$paymentvatstatic->ref = $links[$key]['url_id'];
					print $paymentvatstatic->getNomUrl(2).($labeltoshow ? ' ' : '');
				} elseif ($links[$key]['type'] == 'payment_salary') {
					$paymentsalstatic->id = $links[$key]['url_id'];
					$paymentsalstatic->ref = $links[$key]['url_id'];
					$paymentsalstatic->label = $links[$key]['label'];
					print $paymentsalstatic->getNomUrl(2).($labeltoshow ? ' ' : '');
				} elseif ($links[$key]['type'] == 'payment_loan') {
					print '<a href="'.DOL_URL_ROOT.'/loan/payment/card.php?id='.$links[$key]['url_id'].'">';
					print ' '.img_object($langs->trans('ShowPayment'), 'payment').' ';
					print '</a>'.($labeltoshow ? ' ' : '');
				} elseif ($links[$key]['type'] == 'payment_donation') {
					$paymentdonationstatic->id = $links[$key]['url_id'];
					$paymentdonationstatic->ref = $links[$key]['url_id'];
					print $paymentdonationstatic->getNomUrl(2).($labeltoshow ? ' ' : '');
				} elseif ($links[$key]['type'] == 'payment_expensereport') {
					$paymentexpensereportstatic->id = $links[$key]['url_id'];
					$paymentexpensereportstatic->ref = $links[$key]['url_id'];
					print $paymentexpensereportstatic->getNomUrl(2).($labeltoshow ? ' ' : '');
				} elseif ($links[$key]['type'] == 'payment_various') {
					$paymentvariousstatic->id = $links[$key]['url_id'];
					$paymentvariousstatic->ref = $links[$key]['url_id'];
					print $paymentvariousstatic->getNomUrl(2).($labeltoshow ? ' ' : '');
				} elseif ($links[$key]['type'] == 'banktransfert') {
					// Do not show link to transfer since there is no transfer card (avoid confusion). Can already be accessed from transaction detail.
					if ($objp->amount > 0) {
						$banklinestatic->fetch($links[$key]['url_id']);
						$bankstatic->id = $banklinestatic->fk_account;
						$bankstatic->label = $banklinestatic->bank_account_ref;
						print $langs->trans("TransferFrom").' ';
						print $bankstatic->getNomUrl(1, 'transactions');
						print ' '.$langs->trans("toward").' ';
						$bankstatic->id = $objp->bankid;
						$bankstatic->label = $objp->bankref;
						print $bankstatic->getNomUrl(1, '');
						print($labeltoshow ? ' - ' : '');
					} else {
						$bankstatic->id = $objp->bankid;
						$bankstatic->label = $objp->bankref;
						print $langs->trans("TransferFrom").' ';
						print $bankstatic->getNomUrl(1, '');
						print ' '.$langs->trans("toward").' ';
						$banklinestatic->fetch($links[$key]['url_id']);
						$bankstatic->id = $banklinestatic->fk_account;
						$bankstatic->label = $banklinestatic->bank_account_ref;
						print $bankstatic->getNomUrl(1, 'transactions');
						print($labeltoshow ? ' - ' : '');
					}
					//var_dump($links);
				} elseif ($links[$key]['type'] == 'company') {
				} elseif ($links[$key]['type'] == 'user') {
				} elseif ($links[$key]['type'] == 'member') {
				} elseif ($links[$key]['type'] == 'sc') {
				} elseif ($links[$key]['type'] == 'vat') {
				} elseif ($links[$key]['type'] == 'salary') {
					// Information is already shown using the payment_salary link. No need of this link.
				} else {
					// Show link with label $links[$key]['label']
					print '<a href="'.$links[$key]['url'].$links[$key]['url_id'].'">';
					if (preg_match('/^\((.*)\)$/i', $links[$key]['label'], $reg)) {
						// Label generique car entre parentheses. On l'affiche en le traduisant
						if ($reg[1] == 'paiement') {
							$reg[1] = 'Payment';
						}
						print $langs->trans($reg[1]);
					} else {
						print $links[$key]['label'];
					}
					print '</a>'.($labeltoshow ? ' - ' : '');
				}
			}

			print $labeltoshow;	// Already escaped

			print '</td>';
			if (!$i) {
				$totalarray['nbfield']++;
			}
		}

		// Date ope
		if (!empty($arrayfields['b.dateo']['checked'])) {
<<<<<<< HEAD
			print '<td class="nowrap center">';
			print '<span class="spanforajaxedit" id="dateoperation_'.$objp->rowid.'">'.dol_print_date($db->jdate($objp->do), "day")."</span>";
=======
			print '<td class="nowraponall center">';
			print '<span class="spanforajaxedit" id="dateoperation_'.$objp->rowid.'" title="'.dol_print_date($db->jdate($objp->do), "day").'">'.dol_print_date($db->jdate($objp->do), "dayreduceformat")."</span>";
>>>>>>> cc80841a
			print '&nbsp;';
			print '<span class="inline-block">';
			print '<a class="ajaxforbankoperationchange" href="'.$_SERVER['PHP_SELF'].'?action=doprev&amp;account='.$objp->bankid.'&amp;rowid='.$objp->rowid.'">';
			print img_edit_remove()."</a> ";
			print '<a class="ajaxforbankoperationchange" href="'.$_SERVER['PHP_SELF'].'?action=donext&amp;account='.$objp->bankid.'&amp;rowid='.$objp->rowid.'">';
			print img_edit_add()."</a>";
			print '</span>';
			print "</td>\n";
			if (!$i) {
				$totalarray['nbfield']++;
			}
		}

		// Date value
		if (!empty($arrayfields['b.datev']['checked'])) {
<<<<<<< HEAD
			print '<td class="nowrap center">';
			print '<span class="spanforajaxedit" id="datevalue_'.$objp->rowid.'">'.dol_print_date($db->jdate($objp->dv), "day")."</span>";
=======
			print '<td class="nowraponall center">';
			print '<span class="spanforajaxedit" id="datevalue_'.$objp->rowid.'" title="'.dol_print_date($db->jdate($objp->dv), "day").'">'.dol_print_date($db->jdate($objp->dv), "dayreduceformat")."</span>";
>>>>>>> cc80841a
			print '&nbsp;';
			print '<span class="inline-block">';
			print '<a class="ajaxforbankoperationchange" href="'.$_SERVER['PHP_SELF'].'?action=dvprev&amp;account='.$objp->bankid.'&amp;rowid='.$objp->rowid.'">';
			print img_edit_remove()."</a> ";
			print '<a class="ajaxforbankoperationchange" href="'.$_SERVER['PHP_SELF'].'?action=dvnext&amp;account='.$objp->bankid.'&amp;rowid='.$objp->rowid.'">';
			print img_edit_add()."</a>";
			print '</span>';
			print "</td>\n";
			if (!$i) {
				$totalarray['nbfield']++;
			}
		}

		// Payment type
		if (!empty($arrayfields['type']['checked'])) {
<<<<<<< HEAD
			print '<td class="tdoverflowmax100">';
			$labeltype = ($langs->trans("PaymentTypeShort".$objp->fk_type) != "PaymentTypeShort".$objp->fk_type) ? $langs->trans("PaymentTypeShort".$objp->fk_type) : $langs->getLabelFromKey($db, $objp->fk_type, 'c_paiement', 'code', 'libelle', '', 1);
=======
			$labeltype = ($langs->transnoentitiesnoconv("PaymentTypeShort".$objp->fk_type) != "PaymentTypeShort".$objp->fk_type) ? $langs->transnoentitiesnoconv("PaymentTypeShort".$objp->fk_type) : $langs->getLabelFromKey($db, $objp->fk_type, 'c_paiement', 'code', 'libelle', '', 1);
			if (empty($arrayfields['b.num_chq']['checked'])) {
				$labeltype .= ($objp->num_chq ? ' - '.$objp->num_chq : '');
			}
			print '<td class="tdoverflowmax100" title="'.dolPrintLabel($labeltype).'">';
>>>>>>> cc80841a
			if ($labeltype == 'SOLD') {
				print '&nbsp;'; //$langs->trans("InitialBankBalance");
			} else {
				print dolPrintLabel($labeltype);
			}
			print "</td>\n";
			if (!$i) {
				$totalarray['nbfield']++;
			}
		}

		// Num cheque
		if (!empty($arrayfields['b.num_chq']['checked'])) {
<<<<<<< HEAD
			print '<td class="nowrap center">'.($objp->num_chq ? dol_escape_htmltag($objp->num_chq) : "")."</td>\n";
=======
			print '<td class="tdoverflowmax100 center" title="'.($objp->num_chq ? dolPrintLabel($objp->num_chq) : "").'">'.($objp->num_chq ? dolPrintLabel($objp->num_chq) : "")."</td>\n";
			if (!$i) {
				$totalarray['nbfield']++;
			}
		}

		// Cheque
		if (!empty($arrayfields['b.fk_bordereau']['checked'])) {
			$bordereaustatic->fetch($objp->fk_bordereau);
			print '<td class="nowraponall center">';
			print $bordereaustatic->getNomUrl();
			print '</td>';
>>>>>>> cc80841a
			if (!$i) {
				$totalarray['nbfield']++;
			}
		}

		// Third party
		if (!empty($arrayfields['bu.label']['checked'])) {
			print '<td class="tdoverflowmax125">';

			$companylinked_id = 0;
			$userlinked_id = 0;
			$type_link = "";
<<<<<<< HEAD
=======
			$thirdstr = "";
>>>>>>> cc80841a

			//payment line type to define user display and user or company linked
			foreach ($links as $key => $value) {
				if ($links[$key]['type'] == 'payment_sc') {
					$type_link = 'payment_sc';
				}
				if ($links[$key]['type'] == 'payment_salary') {
					$type_link = 'payment_salary';
				}
<<<<<<< HEAD
=======
				if ($links[$key]['type'] == 'payment_donation') {
					$paymentdonationstatic->fetch($links[$key]['url_id']);
					$donstatic->fetch($paymentdonationstatic->fk_donation);
					$companylinked_id = $donstatic->socid;
					if (!$companylinked_id) {
						$thirdstr = ($donstatic->societe !== "" ?
									$donstatic->societe :
									$donstatic->firstname." ".$donstatic->lastname);
					}
				}
>>>>>>> cc80841a
				if ($links[$key]['type'] == 'payment_expensereport') {
					$type_link = 'payment_expensereport';
				}

				if ($links[$key]['type'] == 'company') {
					$companylinked_id = $links[$key]['url_id'];
				}
				if ($links[$key]['type'] == 'user') {
					$userlinked_id = $links[$key]['url_id'];
				}
			}

			// Show more information in the column thirdparty.
			if ($companylinked_id) {
				// TODO Add a cache of loaded companies here ?
				$companystatic->fetch($companylinked_id);
				print $companystatic->getNomUrl(1);
			} elseif ($userlinked_id &&
					(($type_link == 'payment_salary' && $user->hasRight('salaries', 'read'))
						|| ($type_link == 'payment_sc' && $user->hasRight('tax', 'charges', 'lire'))
						|| ($type_link == 'payment_expensereport' && $user->hasRight('expensereport', 'lire')))) {
				// Get object user from cache or load it
				if (!empty($conf->cache['user'][$userlinked_id])) {
					$tmpuser = $conf->cache['user'][$userlinked_id];
				} else {
					$tmpuser = new User($db);
					$tmpuser->fetch($userlinked_id);
					$conf->cache['user'][$userlinked_id] = $tmpuser;
				}
				print $tmpuser->getNomUrl(-1);
<<<<<<< HEAD
=======
			} elseif ($thirdstr) {
				print $thirdstr;
>>>>>>> cc80841a
			} else {
				print '&nbsp;';
			}

			print '</td>';
			if (!$i) {
				$totalarray['nbfield']++;
			}
		}

		// Bank account
		if (!empty($arrayfields['ba.ref']['checked'])) {
			print '<td class="nowrap">';
			print $bankaccount->getNomUrl(1);
			print "</td>\n";
			if (!$i) {
				$totalarray['nbfield']++;
			}
		}

		// Debit
		if (!empty($arrayfields['b.debit']['checked'])) {
			print '<td class="nowraponall right"><span class="amount">';
			if ($objp->amount < 0) {
				print price($objp->amount * -1);
				$totalarray['totaldeb'] += $objp->amount;
			}
			print "</span></td>\n";
			if (!$i) {
				$totalarray['nbfield']++;
			}
			if (!$i) {
				$totalarray['totaldebfield'] = $totalarray['nbfield'];
			}
		}

		// Credit
		if (!empty($arrayfields['b.credit']['checked'])) {
			print '<td class="nowraponall right"><span class="amount">';
			if ($objp->amount > 0) {
				print price($objp->amount);
				$totalarray['totalcred'] += $objp->amount;
			}
			print "</span></td>\n";
			if (!$i) {
				$totalarray['nbfield']++;
			}
			if (!$i) {
				$totalarray['totalcredfield'] = $totalarray['nbfield'];
			}
		}

		// Balance before
		if (!empty($arrayfields['balancebefore']['checked'])) {
			if ($mode_balance_ok) {
				if ($balancebefore >= 0) {
					print '<td class="nowrap right">&nbsp;'.price($balancebefore).'</td>';
				} else {
					print '<td class="error nowrap right">&nbsp;'.price($balancebefore).'</td>';
				}
			} else {
				print '<td class="right">-</td>';
			}
			if (!$i) {
				$totalarray['nbfield']++;
			}
		}

		// Balance after
		if (!empty($arrayfields['balance']['checked'])) {
			if ($mode_balance_ok) {
				if ($balance >= 0) {
					print '<td class="nowrap right">&nbsp;'.price($balance).'</td>';
				} else {
					print '<td class="error nowrap right">&nbsp;'.price($balance).'</td>';
				}
			} else {
				print '<td class="right">-</td>';
			}
			if (!$i) {
				$totalarray['nbfield']++;
			}
		}

		if (!empty($arrayfields['b.num_releve']['checked'])) {
			print '<td class="nowraponall center">';
			// Transaction reconciliated or edit link
			if ($bankaccount->canBeConciliated() > 0) {
				if ($objp->num_releve) {
					print '<a href="releve.php?num='.urlencode($objp->num_releve).'&account='.urlencode($objp->bankid).'&save_lastsearch_values=1">'.dol_escape_htmltag($objp->num_releve).'</a>';
				}
			}
			print '</td>';
			if (!$i) {
				$totalarray['nbfield']++;
				$posconciliatecol = $totalarray['nbfield'];
			}
		}

		// Conciliated
		if (!empty($arrayfields['b.conciliated']['checked'])) {
			print '<td class="nowraponall center">';
			print yn($objp->conciliated);
			print '</td>';
			if (!$i) {
				$totalarray['nbfield']++;
			}
		}

		if (!empty($arrayfields['b.fk_bordereau']['checked'])) {
			$bordereaustatic->fetch($objp->fk_bordereau);
			print '<td class="nowraponall center">';
			print $bordereaustatic->getNomUrl();
			print '</td>';
			if (!$i) {
				$totalarray['nbfield']++;
			}
		}

		// Extra fields
		include DOL_DOCUMENT_ROOT.'/core/tpl/extrafields_list_print_fields.tpl.php';
		// Fields from hook
		$parameters = array('arrayfields' => $arrayfields, 'object'=>$object, 'obj' => $objp, 'i' => $i, 'totalarray' => &$totalarray);
		$reshook=$hookmanager->executeHooks('printFieldListValue', $parameters, $object, $action);    // Note that $action and $objecttmpect may have been modified by hook
		print $hookmanager->resPrint;

		// Action edit/delete and select
		print '<td class="nowraponall center">';
		// Transaction reconciliated or edit link
		if ($objp->conciliated && $bankaccount->canBeConciliated() > 0) {  // If line not conciliated and account can be conciliated
			print '<a class="editfielda" href="'.DOL_URL_ROOT.'/compta/bank/line.php?save_lastsearch_values=1&rowid='.$objp->rowid.($object->id > 0 ? '&account='.$object->id : '').'&page='.$page.'">';
			print img_edit();
			print '</a>';
		} else {
			if ($user->hasRight('banque', 'modifier') || $user->hasRight('banque', 'consolidate')) {
				print '<a class="editfielda" href="'.DOL_URL_ROOT.'/compta/bank/line.php?save_lastsearch_values=1&rowid='.$objp->rowid.($object->id > 0 ? '&account='.$object->id : '').'&page='.$page.'">';
				print img_edit();
				print '</a>';
			} else {
				print '<a class="editfielda" href="'.DOL_URL_ROOT.'/compta/bank/line.php?save_lastsearch_values=1&rowid='.$objp->rowid.($object->id > 0 ? '&account='.$object->id : '').'&page='.$page.'">';
				print img_view();
				print '</a>';
			}
			if ($bankaccount->canBeConciliated() > 0 && empty($objp->conciliated)) {
				if ($db->jdate($objp->dv) < ($now - $conf->bank->rappro->warning_delay)) {
					print ' '.img_warning($langs->trans("ReconciliationLate"));
				}
			}
			if ($user->hasRight('banque', 'modifier')) {
				print '<a href="'.$_SERVER["PHP_SELF"].'?action=delete&token='.newToken().'&rowid='.$objp->rowid.'&page='.$page.$param.($sortfield ? '&sortfield='.$sortfield : '').($sortorder ? '&sortorder='.$sortorder : '').'">';
				print img_delete('', 'class="marginleftonly"');
				print '</a>';
			}
		}
		print '</td>';
		if (!$i) {
			$totalarray['nbfield']++;
		}

		// Action column
		if (!getDolGlobalString('MAIN_CHECKBOX_LEFT_COLUMN')) {
			print '<td class="center">';
			if (!$objp->conciliated && $action == 'reconcile') {
				print '<input class="flat checkforselect" name="rowid['.$objp->rowid.']" type="checkbox" value="'.$objp->rowid.'" size="1"'.(!empty($tmparray[$objp->rowid]) ? ' checked' : '').'>';
			}
			print '</td>';
			if (!$i) {
				$totalarray['nbfield']++;
			}
		}

		print "</tr>\n";

		$i++;
	}

	// Show total line
	if (isset($totalarray['totaldebfield']) || isset($totalarray['totalcredfield'])) {
		print '<tr class="liste_total">';
		$i = 0;
		while ($i < $totalarray['nbfield']) {
			$i++;
			if ($i == 1) {
				if ($num < $limit && empty($offset)) {
					print '<td class="left">'.$langs->trans("Total").'</td>';
				} else {
					print '<td class="left tdoverflowmax50" title="'.$langs->trans("Totalforthispage").'">'.$langs->trans("Totalforthispage").'</td>';
				}
			} elseif ($totalarray['totaldebfield'] == $i) {
				print '<td class="right"><span class="amount">'.price(-1 * $totalarray['totaldeb']).'</span></td>';
			} elseif ($totalarray['totalcredfield'] == $i) {
				print '<td class="right"><span class="amount">'.price($totalarray['totalcred']).'</span></td>';
			} elseif ($i == $posconciliatecol) {
				print '<td class="center">';
				/*if ($user->hasRight('banque', 'consolidate') && $action == 'reconcile') {
					print '<input class="button smallpaddingimp" name="confirm_reconcile" type="submit" value="'.$langs->trans("Conciliate").'">';
				}*/
				print '</td>';
			} else {
				print '<td></td>';
			}
		}
		print '</tr>';
	}

	// If no record found
	if ($num == 0) {
		$colspan = 1;
		foreach ($arrayfields as $key => $val) {
			if (!empty($val['checked'])) {
				$colspan++;
			}
		}
		print '<tr><td colspan="'.($colspan + 1).'"><span class="opacitymedium">'.$langs->trans("NoRecordFound").'</span></td></tr>';
	}

	print "</table>";
	print "</div>";

	print '</form>';
	$db->free($resql);
} else {
	dol_print_error($db);
}

// End of page
llxFooter();
$db->close();<|MERGE_RESOLUTION|>--- conflicted
+++ resolved
@@ -157,12 +157,8 @@
 	'b.dateo' => array('label' => $langs->trans("DateOperationShort"), 'checked' => -1,'position' => 30),
 	'b.datev' => array('label' => $langs->trans("DateValueShort"), 'checked' => 1,'position' => 40),
 	'type' => array('label' => $langs->trans("Type"), 'checked' => 1,'position' => 50),
-<<<<<<< HEAD
-	'b.num_chq' => array('label' => $langs->trans("Numero"), 'checked' => 1,'position' => 60),
-=======
 	'b.num_chq' => array('label' => $langs->trans("Numero"), 'checked' => 0,'position' => 60),
 	'b.fk_bordereau' => array('label' => $langs->trans("ChequeNumber"), 'checked' => 0, 'position' => 65),
->>>>>>> cc80841a
 	'bu.label' => array('label' => $langs->trans("ThirdParty").'/'.$langs->trans("User"), 'checked' => 1, 'position' => 70),
 	'ba.ref' => array('label' => $langs->trans("BankAccount"), 'checked' => (($id > 0 || !empty($ref)) ? 0 : 1), 'position' => 80),
 	'b.debit' => array('label' => $langs->trans("Debit"), 'checked' => 1, 'position' => 90),
@@ -171,10 +167,6 @@
 	'balance' => array('label' => $langs->trans("Balance"), 'checked' => 1, 'position' => 120),
 	'b.num_releve' => array('label' => $langs->trans("AccountStatement"), 'checked' => 1, 'position' => 130),
 	'b.conciliated' => array('label' => $langs->trans("BankLineReconciled"), 'enabled' => $object->rappro, 'checked' => ($action == 'reconcile' ? 1 : 0), 'position' => 140),
-<<<<<<< HEAD
-	'b.fk_bordereau' => array('label' => $langs->trans("ChequeNumber"), 'checked' => 0, 'position' => 150),
-=======
->>>>>>> cc80841a
 );
 // Extra fields
 include DOL_DOCUMENT_ROOT.'/core/tpl/extrafields_list_array_fields.tpl.php';
@@ -669,21 +661,13 @@
 	$sql .= " 	( SELECT bu.fk_bank FROM ".MAIN_DB_PREFIX."bank_url AS bu";
 	$sql .= "	 JOIN ".MAIN_DB_PREFIX."bank AS b2 ON b2.rowid = bu.fk_bank";
 	$sql .= "	 JOIN ".MAIN_DB_PREFIX."user AS subUser ON (bu.type = 'user' AND bu.url_id = subUser.rowid)";
-<<<<<<< HEAD
-	$sql .= "	  WHERE ". natural_search(array("subUser.firstname", "subUser.lastname"), $search_thirdparty_user, '', 1).")";
-=======
 	$sql .= "	  WHERE ". natural_search(array("subUser.firstname", "subUser.lastname"), $search_thirdparty_user, 0, 1).")";
->>>>>>> cc80841a
 
 	$sql .= " OR b.rowid IN ";
 	$sql .= " 	( SELECT bu.fk_bank FROM ".MAIN_DB_PREFIX."bank_url AS bu";
 	$sql .= "	 JOIN ".MAIN_DB_PREFIX."bank AS b2 ON b2.rowid = bu.fk_bank";
 	$sql .= "	 JOIN ".MAIN_DB_PREFIX."societe AS subSoc ON (bu.type = 'company' AND bu.url_id = subSoc.rowid)";
-<<<<<<< HEAD
-	$sql .= "	  WHERE ". natural_search(array("subSoc.nom"), $search_thirdparty_user, '', 1);
-=======
 	$sql .= "	  WHERE ". natural_search(array("subSoc.nom"), $search_thirdparty_user, 0, 1);
->>>>>>> cc80841a
 	$sql .= "))";
 }
 if ($search_description) {
@@ -969,8 +953,6 @@
 
 	// Form to reconcile
 	if ($user->hasRight('banque', 'consolidate') && $action == 'reconcile') {
-<<<<<<< HEAD
-=======
 		// Show last bank statements
 		$nbmax = 12; // We show last 12 receipts (so we can have more than one year)
 		$listoflastreceipts = '';
@@ -1000,16 +982,11 @@
 			}
 		}
 
->>>>>>> cc80841a
 		print '<!-- form with reconciliation input -->'."\n";
 		print '<div class="valignmiddle inline-block" style="padding-right: 20px;">';
 		if (getDolGlobalInt('NW_RECEIPTNUMBERFORMAT')) {
 			print '<strong>'.$langs->trans("InputReceiptNumber").'</strong>: ';
-<<<<<<< HEAD
-			print '<input class="flat width100" id="num_releve" list="num_releve_list" name="num_releve" type="text" value="'.(GETPOST('num_releve') ? GETPOST('num_releve') : '').'">';
-=======
 			print '<input class="flat width100 center" id="num_releve" list="num_releve_list" name="num_releve" type="text" value="'.(GETPOST('num_releve') ? GETPOST('num_releve') : '').'">';
->>>>>>> cc80841a
 		} else {
 			$texttoshow = $langs->trans("InputReceiptNumber").': ';
 			$yyyy = dol_substr($langs->transnoentitiesnoconv("Year"), 0, 1).substr($langs->transnoentitiesnoconv("Year"), 0, 1).substr($langs->transnoentitiesnoconv("Year"), 0, 1).substr($langs->transnoentitiesnoconv("Year"), 0, 1);
@@ -1023,10 +1000,6 @@
 				$texttoshow .= $langs->trans("InputReceiptNumberBis");
 			}
 			print $texttoshow;
-<<<<<<< HEAD
-			print '<input class="flat width100" pattern="[0-9]+" title="'.dol_escape_htmltag($texttoshow.': '.$placeholder2).'" id="num_releve" name="num_releve" placeholder="'.dol_escape_htmltag($placeholder).'" type="text" value="'.(GETPOSTINT('num_releve') ? GETPOSTINT('num_releve') : '').'">'; // The only default value is value we just entered
-		}
-=======
 			print '<input class="flat width100 center" pattern="[0-9]+" title="'.dol_escape_htmltag($texttoshow.': '.$placeholder2).'" id="num_releve" list="num_releve_list" name="num_releve" placeholder="'.dol_escape_htmltag($placeholder).'" type="text" value="'.(GETPOSTINT('num_releve') ? GETPOSTINT('num_releve') : '').'">'; // The only default value is value we just entered
 		}
 
@@ -1039,7 +1012,6 @@
 			print '</datalist>';
 		}
 
->>>>>>> cc80841a
 		print '</div>';
 		if (is_array($options) && count($options)) {
 			print $langs->trans("EventualyAddCategory").': ';
@@ -1053,44 +1025,6 @@
 		print '<input type="submit" name="cancel" class="button button-cancel small" value="'.$langs->trans("Cancel").'">';
 		print '</div>';
 
-<<<<<<< HEAD
-		// Show last bank statements
-		$nbmax = 12; // We show last 12 receipts (so we can have more than one year)
-		$listoflastreceipts = '';
-		$sql = "SELECT DISTINCT num_releve FROM ".MAIN_DB_PREFIX."bank";
-		$sql .= " WHERE fk_account = ".((int) $object->id)." AND num_releve IS NOT NULL";
-		$sql .= $db->order("num_releve", "DESC");
-		$sql .= $db->plimit($nbmax + 1);
-
-		print '<br>';
-		print $langs->trans("LastAccountStatements").' : ';
-		$resqlr = $db->query($sql);
-		if ($resqlr) {
-			$numr = $db->num_rows($resqlr);
-			$i = 0;
-			$last_ok = 0;
-			while (($i < $numr) && ($i < $nbmax)) {
-				$objr = $db->fetch_object($resqlr);
-				if (!$last_ok) {
-					$last_releve = $objr->num_releve;
-					$last_ok = 1;
-				}
-				$i++;
-				$newentreyinlist = '<a target="_blank" href="'.DOL_URL_ROOT.'/compta/bank/releve.php?account='.((int) $id).'&num='.urlencode($objr->num_releve).'">';
-				$newentreyinlist .= img_picto($objr->num_releve, 'generic', 'class="paddingright"');
-				$newentreyinlist .= dol_escape_htmltag($objr->num_releve).'</a> &nbsp; ';
-				$listoflastreceipts = $newentreyinlist.$listoflastreceipts;
-			}
-			if ($numr >= $nbmax) {
-				$listoflastreceipts = "... &nbsp; ".$listoflastreceipts;
-			}
-			print $listoflastreceipts;
-			if ($numr <= 0) {
-				print '<b>'.$langs->trans("None").'</b>';
-			}
-		} else {
-			dol_print_error($db);
-=======
 		print '<br>';
 		print $langs->trans("LastAccountStatements").' : ';
 
@@ -1106,7 +1040,6 @@
 		print $listoflastreceipts;
 		if ($numr <= 0) {
 			print '<b>'.$langs->trans("None").'</b>';
->>>>>>> cc80841a
 		}
 
 		// Using BANK_REPORT_LAST_NUM_RELEVE to automatically report last num (or not)
@@ -1228,17 +1161,12 @@
 	// Numero
 	if (!empty($arrayfields['b.num_chq']['checked'])) {
 		print '<td class="liste_titre center"><input type="text" class="flat" name="req_nb" value="'.dol_escape_htmltag($search_req_nb).'" size="2"></td>';
-<<<<<<< HEAD
-	}
-	// Checked
-=======
 	}
 	// Bordereau
 	if (!empty($arrayfields['b.fk_bordereau']['checked'])) {
 		print '<td class="liste_titre center"><input type="text" class="flat width50" name="search_fk_bordereau" value="'.dol_escape_htmltag($search_fk_bordereau).'"></td>';
 	}
 	// Thirdparty
->>>>>>> cc80841a
 	if (!empty($arrayfields['bu.label']['checked'])) {
 		print '<td class="liste_titre"><input type="text" class="flat maxwidth75" name="search_thirdparty" value="'.dol_escape_htmltag($search_thirdparty_user).'"></td>';
 	}
@@ -1276,28 +1204,14 @@
 	}
 	// Numero statement
 	if (!empty($arrayfields['b.num_releve']['checked'])) {
-<<<<<<< HEAD
-		print '<td class="liste_titre center"><input type="text" class="flat" name="search_num_releve" value="'.dol_escape_htmltag($search_num_releve).'" size="3"></td>';
-=======
 		print '<td class="liste_titre center"><input type="text" class="flat width50" name="search_num_releve" value="'.dol_escape_htmltag($search_num_releve).'"></td>';
->>>>>>> cc80841a
 	}
 	// Conciliated
 	if (!empty($arrayfields['b.conciliated']['checked'])) {
 		print '<td class="liste_titre center parentonrightofpage">';
-<<<<<<< HEAD
-		print $form->selectyesno('search_conciliated', $search_conciliated, 1, false, 1, 1, 'search_status onrightofpage maxwidth75');
-		print '</td>';
-	}
-	// Bordereau
-	if (!empty($arrayfields['b.fk_bordereau']['checked'])) {
-		print '<td class="liste_titre center"><input type="text" class="flat" name="search_fk_bordereau" value="'.dol_escape_htmltag($search_fk_bordereau).'" size="3"></td>';
-	}
-=======
 		print $form->selectyesno('search_conciliated', $search_conciliated, 1, false, 1, 1, 'search_status onrightofpage width75');
 		print '</td>';
 	}
->>>>>>> cc80841a
 	// Extra fields
 	include DOL_DOCUMENT_ROOT.'/core/tpl/extrafields_list_search_input.tpl.php';
 	// Action edit/delete and select
@@ -1347,13 +1261,10 @@
 	if (!empty($arrayfields['b.num_chq']['checked'])) {
 		print_liste_field_titre($arrayfields['b.num_chq']['label'], $_SERVER['PHP_SELF'], 'b.num_chq', '', $param, '', $sortfield, $sortorder, "center ");
 		$totalarray['nbfield']++;
-<<<<<<< HEAD
-=======
 	}
 	if (!empty($arrayfields['b.fk_bordereau']['checked'])) {
 		print_liste_field_titre($arrayfields['b.fk_bordereau']['label'], $_SERVER['PHP_SELF'], 'b.fk_bordereau', '', $param, '', $sortfield, $sortorder, "center ");
 		$totalarray['nbfield']++;
->>>>>>> cc80841a
 	}
 	if (!empty($arrayfields['bu.label']['checked'])) {
 		print_liste_field_titre($arrayfields['bu.label']['label'], $_SERVER['PHP_SELF'], '', '', $param, '', $sortfield, $sortorder);
@@ -1387,13 +1298,6 @@
 		print_liste_field_titre($arrayfields['b.conciliated']['label'], $_SERVER['PHP_SELF'], 'b.rappro', '', $param, '', $sortfield, $sortorder, "center ");
 		$totalarray['nbfield']++;
 	}
-<<<<<<< HEAD
-	if (!empty($arrayfields['b.fk_bordereau']['checked'])) {
-		print_liste_field_titre($arrayfields['b.fk_bordereau']['label'], $_SERVER['PHP_SELF'], 'b.fk_bordereau', '', $param, '', $sortfield, $sortorder, "center ");
-		$totalarray['nbfield']++;
-	}
-=======
->>>>>>> cc80841a
 
 	// Extra fields
 	include DOL_DOCUMENT_ROOT.'/core/tpl/extrafields_list_search_title.tpl.php';
@@ -1740,13 +1644,8 @@
 
 		// Date ope
 		if (!empty($arrayfields['b.dateo']['checked'])) {
-<<<<<<< HEAD
-			print '<td class="nowrap center">';
-			print '<span class="spanforajaxedit" id="dateoperation_'.$objp->rowid.'">'.dol_print_date($db->jdate($objp->do), "day")."</span>";
-=======
 			print '<td class="nowraponall center">';
 			print '<span class="spanforajaxedit" id="dateoperation_'.$objp->rowid.'" title="'.dol_print_date($db->jdate($objp->do), "day").'">'.dol_print_date($db->jdate($objp->do), "dayreduceformat")."</span>";
->>>>>>> cc80841a
 			print '&nbsp;';
 			print '<span class="inline-block">';
 			print '<a class="ajaxforbankoperationchange" href="'.$_SERVER['PHP_SELF'].'?action=doprev&amp;account='.$objp->bankid.'&amp;rowid='.$objp->rowid.'">';
@@ -1762,13 +1661,8 @@
 
 		// Date value
 		if (!empty($arrayfields['b.datev']['checked'])) {
-<<<<<<< HEAD
-			print '<td class="nowrap center">';
-			print '<span class="spanforajaxedit" id="datevalue_'.$objp->rowid.'">'.dol_print_date($db->jdate($objp->dv), "day")."</span>";
-=======
 			print '<td class="nowraponall center">';
 			print '<span class="spanforajaxedit" id="datevalue_'.$objp->rowid.'" title="'.dol_print_date($db->jdate($objp->dv), "day").'">'.dol_print_date($db->jdate($objp->dv), "dayreduceformat")."</span>";
->>>>>>> cc80841a
 			print '&nbsp;';
 			print '<span class="inline-block">';
 			print '<a class="ajaxforbankoperationchange" href="'.$_SERVER['PHP_SELF'].'?action=dvprev&amp;account='.$objp->bankid.'&amp;rowid='.$objp->rowid.'">';
@@ -1784,16 +1678,11 @@
 
 		// Payment type
 		if (!empty($arrayfields['type']['checked'])) {
-<<<<<<< HEAD
-			print '<td class="tdoverflowmax100">';
-			$labeltype = ($langs->trans("PaymentTypeShort".$objp->fk_type) != "PaymentTypeShort".$objp->fk_type) ? $langs->trans("PaymentTypeShort".$objp->fk_type) : $langs->getLabelFromKey($db, $objp->fk_type, 'c_paiement', 'code', 'libelle', '', 1);
-=======
 			$labeltype = ($langs->transnoentitiesnoconv("PaymentTypeShort".$objp->fk_type) != "PaymentTypeShort".$objp->fk_type) ? $langs->transnoentitiesnoconv("PaymentTypeShort".$objp->fk_type) : $langs->getLabelFromKey($db, $objp->fk_type, 'c_paiement', 'code', 'libelle', '', 1);
 			if (empty($arrayfields['b.num_chq']['checked'])) {
 				$labeltype .= ($objp->num_chq ? ' - '.$objp->num_chq : '');
 			}
 			print '<td class="tdoverflowmax100" title="'.dolPrintLabel($labeltype).'">';
->>>>>>> cc80841a
 			if ($labeltype == 'SOLD') {
 				print '&nbsp;'; //$langs->trans("InitialBankBalance");
 			} else {
@@ -1807,9 +1696,6 @@
 
 		// Num cheque
 		if (!empty($arrayfields['b.num_chq']['checked'])) {
-<<<<<<< HEAD
-			print '<td class="nowrap center">'.($objp->num_chq ? dol_escape_htmltag($objp->num_chq) : "")."</td>\n";
-=======
 			print '<td class="tdoverflowmax100 center" title="'.($objp->num_chq ? dolPrintLabel($objp->num_chq) : "").'">'.($objp->num_chq ? dolPrintLabel($objp->num_chq) : "")."</td>\n";
 			if (!$i) {
 				$totalarray['nbfield']++;
@@ -1822,7 +1708,6 @@
 			print '<td class="nowraponall center">';
 			print $bordereaustatic->getNomUrl();
 			print '</td>';
->>>>>>> cc80841a
 			if (!$i) {
 				$totalarray['nbfield']++;
 			}
@@ -1835,10 +1720,7 @@
 			$companylinked_id = 0;
 			$userlinked_id = 0;
 			$type_link = "";
-<<<<<<< HEAD
-=======
 			$thirdstr = "";
->>>>>>> cc80841a
 
 			//payment line type to define user display and user or company linked
 			foreach ($links as $key => $value) {
@@ -1848,8 +1730,6 @@
 				if ($links[$key]['type'] == 'payment_salary') {
 					$type_link = 'payment_salary';
 				}
-<<<<<<< HEAD
-=======
 				if ($links[$key]['type'] == 'payment_donation') {
 					$paymentdonationstatic->fetch($links[$key]['url_id']);
 					$donstatic->fetch($paymentdonationstatic->fk_donation);
@@ -1860,7 +1740,6 @@
 									$donstatic->firstname." ".$donstatic->lastname);
 					}
 				}
->>>>>>> cc80841a
 				if ($links[$key]['type'] == 'payment_expensereport') {
 					$type_link = 'payment_expensereport';
 				}
@@ -1891,11 +1770,8 @@
 					$conf->cache['user'][$userlinked_id] = $tmpuser;
 				}
 				print $tmpuser->getNomUrl(-1);
-<<<<<<< HEAD
-=======
 			} elseif ($thirdstr) {
 				print $thirdstr;
->>>>>>> cc80841a
 			} else {
 				print '&nbsp;';
 			}
