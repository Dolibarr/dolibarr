--- conflicted
+++ resolved
@@ -1025,10 +1025,7 @@
             		print '<td colspan="'.$tmpnbfieldbeforebalance.'">';
             		print '</td>';
             	}
-<<<<<<< HEAD
-
-=======
->>>>>>> 304adff9
+
             	if (! empty($arrayfields['balancebefore']['checked']))
             	{
 	            	print '<td align="right">';
@@ -1043,15 +1040,12 @@
             	}
 
 				print '<td align="center">';
-<<<<<<< HEAD
 				print '<input type="checkbox" id="selectAll" />';
 				print ' <script type="text/javascript">
 						$("input#selectAll").change(function() {
 							$("input[type=checkbox][name^=rowid]").prop("checked", $(this).is(":checked"));
 						});
 						</script>';
-=======
->>>>>>> 304adff9
 				print '</td>';
 				print '<td colspan="'.($tmpnbfieldafterbalance+2).'">';
 				print '</td>';
