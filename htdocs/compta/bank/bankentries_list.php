--- conflicted
+++ resolved
@@ -9,7 +9,7 @@
  * Copyright (C) 2017-2019  Alexandre Spangaro   <aspangaro@open-dsi.fr>
  * Copyright (C) 2018       Ferran Marcet        <fmarcet@2byte.es>
  * Copyright (C) 2018-2021  Frédéric France         <frederic.france@netlogic.fr>
- * Copyright (C) 2023       Gauthier VERDOL         <gauthier.verdol@atm-consulting.fr>
+ * Copyright (C) 2021       Gauthier VERDOL         <gauthier.verdol@atm-consulting.fr>
  *
  * This program is free software; you can redistribute it and/or modify
  * it under the terms of the GNU General Public License as published by
@@ -1649,14 +1649,9 @@
 				$companystatic->fetch($companylinked_id);
 				print $companystatic->getNomUrl(1);
 			} elseif ($userlinked_id &&
-<<<<<<< HEAD
-					(($type_link == 'payment_salary' && !empty($user->rights->salaries->read))
-						|| ($type_link == 'payment_sc' && !empty($user->rights->tax->charges->lire))
+					(($type_link == 'payment_salary' && $user->hasRight('salaries', 'read'))
+						|| ($type_link == 'payment_sc' && $user->hasRight('tax', 'charges', 'lire'))
 						|| ($type_link == 'payment_expensereport' && !empty($user->rights->expensereport->lire)))) {
-=======
-					(($type_link == 'payment_salary' && $user->hasRight('salaries', 'read'))
-						|| ($type_link == 'payment_sc' && $user->hasRight('tax', 'charges', 'lire')))) {
->>>>>>> 3c874233
 				// Get object user from cache or load it
 				if (!empty($conf->cache['user'][$userlinked_id])) {
 					$tmpuser = $conf->cache['user'][$userlinked_id];
