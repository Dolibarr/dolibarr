--- conflicted
+++ resolved
@@ -1276,13 +1276,8 @@
 	// Extra fields
 	include DOL_DOCUMENT_ROOT.'/core/tpl/extrafields_list_search_title.tpl.php';
 	// Hook fields
-<<<<<<< HEAD
 	$parameters = array('arrayfields' => $arrayfields, 'param' => $param, 'sortfield' => $sortfield, 'sortorder' => $sortorder, 'totalarray' => &$totalarray);
-	$reshook = $hookmanager->executeHooks('printFieldListTitle', $parameters); // Note that $action and $object may have been modified by hook
-=======
-	$parameters = array('arrayfields'=>$arrayfields, 'param'=>$param, 'sortfield'=>$sortfield, 'sortorder'=>$sortorder, 'totalarray'=>&$totalarray);
 	$reshook = $hookmanager->executeHooks('printFieldListTitle', $parameters, $object, $action); // Note that $action and $object may have been modified by hook
->>>>>>> ff65e0fe
 	print $hookmanager->resPrint;
 	// Action edit/delete and select
 	print '<td class="nowraponall center"></td>';
@@ -1842,13 +1837,8 @@
 		}
 
 		// Fields from hook
-<<<<<<< HEAD
 		$parameters = array('arrayfields' => $arrayfields, 'obj' => $objp, 'i' => $i, 'totalarray' => &$totalarray);
-		$reshook = $hookmanager->executeHooks('printFieldListValue', $parameters, $objecttmp);    // Note that $action and $objecttmpect may have been modified by hook
-=======
-		$parameters=array('arrayfields'=>$arrayfields, 'obj'=>$objp, 'i'=>$i, 'totalarray'=>&$totalarray);
 		$reshook=$hookmanager->executeHooks('printFieldListValue', $parameters, $object, $action);    // Note that $action and $objecttmpect may have been modified by hook
->>>>>>> ff65e0fe
 		print $hookmanager->resPrint;
 
 		// Action edit/delete and select
