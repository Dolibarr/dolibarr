<?php
/* Copyright (C) 2001-2002  Rodolphe Quiedeville <rodolphe@quiedeville.org>
 * Copyright (C) 2004-2019  Laurent Destailleur  <eldy@users.sourceforge.net>
 * Copyright (C) 2005-2010  Regis Houssin        <regis.houssin@inodbox.com>
 * Copyright (C) 2012       Vinícius Nogueira    <viniciusvgn@gmail.com>
 * Copyright (C) 2014       Florian Henry        <florian.henry@open-cooncept.pro>
 * Copyright (C) 2015       Jean-François Ferry  <jfefe@aternatik.fr>
 * Copyright (C) 2016       Juanjo Menent        <jmenent@2byte.es>
 * Copyright (C) 2017-2019  Alexandre Spangaro   <aspangaro@open-dsi.fr>
 * Copyright (C) 2018       Ferran Marcet        <fmarcet@2byte.es>
 * Copyright (C) 2018-2021  Frédéric France         <frederic.france@netlogic.fr>
 * Copyright (C) 2021       Gauthier VERDOL         <gauthier.verdol@atm-consulting.fr>
 *
 * This program is free software; you can redistribute it and/or modify
 * it under the terms of the GNU General Public License as published by
 * the Free Software Foundation; either version 3 of the License, or
 * (at your option) any later version.
 *
 * This program is distributed in the hope that it will be useful,
 * but WITHOUT ANY WARRANTY; without even the implied warranty of
 * MERCHANTABILITY or FITNESS FOR A PARTICULAR PURPOSE.  See the
 * GNU General Public License for more details.
 *
 * You should have received a copy of the GNU General Public License
 * along with this program. If not, see <https://www.gnu.org/licenses/>.
 */

/**
 *	\file       htdocs/compta/bank/bankentries_list.php
 *	\ingroup    banque
 *	\brief      List of bank transactions
 */

require '../../main.inc.php';

require_once DOL_DOCUMENT_ROOT.'/core/class/html.formother.class.php';
require_once DOL_DOCUMENT_ROOT.'/core/class/html.formaccounting.class.php';
require_once DOL_DOCUMENT_ROOT.'/core/lib/bank.lib.php';

require_once DOL_DOCUMENT_ROOT.'/societe/class/societe.class.php';
require_once DOL_DOCUMENT_ROOT.'/user/class/user.class.php';
require_once DOL_DOCUMENT_ROOT.'/compta/bank/class/account.class.php';
require_once DOL_DOCUMENT_ROOT.'/compta/bank/class/bankcateg.class.php';
require_once DOL_DOCUMENT_ROOT.'/adherents/class/adherent.class.php';
require_once DOL_DOCUMENT_ROOT.'/compta/sociales/class/chargesociales.class.php';
require_once DOL_DOCUMENT_ROOT.'/compta/tva/class/paymentvat.class.php';
require_once DOL_DOCUMENT_ROOT.'/compta/paiement/class/paiement.class.php';
require_once DOL_DOCUMENT_ROOT.'/compta/sociales/class/paymentsocialcontribution.class.php';
require_once DOL_DOCUMENT_ROOT.'/compta/tva/class/tva.class.php';
require_once DOL_DOCUMENT_ROOT.'/salaries/class/paymentsalary.class.php';
require_once DOL_DOCUMENT_ROOT.'/compta/bank/class/paymentvarious.class.php';
require_once DOL_DOCUMENT_ROOT.'/compta/prelevement/class/bonprelevement.class.php';
require_once DOL_DOCUMENT_ROOT.'/don/class/don.class.php';
require_once DOL_DOCUMENT_ROOT.'/don/class/paymentdonation.class.php';
require_once DOL_DOCUMENT_ROOT.'/expensereport/class/paymentexpensereport.class.php';
require_once DOL_DOCUMENT_ROOT.'/loan/class/loan.class.php';
require_once DOL_DOCUMENT_ROOT.'/fourn/class/paiementfourn.class.php';
require_once DOL_DOCUMENT_ROOT.'/compta/paiement/cheque/class/remisecheque.class.php';

// Load translation files required by the page
$langs->loadLangs(array("banks", "bills", "categories", "companies", "margins", "salaries", "loan", "donations", "trips", "members", "compta", "accountancy"));

$id = GETPOST('id', 'int');
$ref = GETPOST('ref', 'alpha');
$action = GETPOST('action', 'aZ09');
$cancel = GETPOST('cancel', 'alpha');
$confirm = GETPOST('confirm', 'alpha');
$contextpage = 'banktransactionlist'.(empty($object->ref) ? '' : '-'.$object->id);
$massaction = GETPOST('massaction', 'alpha');
$optioncss = GETPOST('optioncss', 'aZ09');

// Security check
$fieldvalue = (!empty($id) ? $id : (!empty($ref) ? $ref : ''));
$fieldtype = (!empty($ref) ? 'ref' : 'rowid');
if ($fieldvalue) {
	if ($user->socid) {
		$socid = $user->socid;
	}
	$result = restrictedArea($user, 'banque', $fieldvalue, 'bank_account&bank_account', '', '', $fieldtype);
} else {
	if ($user->socid) {
		$socid = $user->socid;
	}
	$result = restrictedArea($user, 'banque');
}

$dateop = dol_mktime(12, 0, 0, GETPOST("opmonth", 'int'), GETPOST("opday", 'int'), GETPOST("opyear", 'int'));
$search_debit = GETPOST("search_debit", 'alpha');
$search_credit = GETPOST("search_credit", 'alpha');
$search_type = GETPOST("search_type", 'alpha');
$search_account = GETPOST("search_account", 'int') ?GETPOST("search_account", 'int') : GETPOST("account", 'int');
$search_accountancy_code = GETPOST('search_accountancy_code', 'alpha') ?GETPOST('search_accountancy_code', 'alpha') : GETPOST('accountancy_code', 'alpha');
$search_bid = GETPOST("search_bid", "int") ?GETPOST("search_bid", "int") : GETPOST("bid", "int");
$search_ref = GETPOST('search_ref', 'alpha');
$search_description = GETPOST("search_description", 'alpha');
$search_dt_start = dol_mktime(0, 0, 0, GETPOST('search_start_dtmonth', 'int'), GETPOST('search_start_dtday', 'int'), GETPOST('search_start_dtyear', 'int'));
$search_dt_end = dol_mktime(0, 0, 0, GETPOST('search_end_dtmonth', 'int'), GETPOST('search_end_dtday', 'int'), GETPOST('search_end_dtyear', 'int'));
$search_dv_start = dol_mktime(0, 0, 0, GETPOST('search_start_dvmonth', 'int'), GETPOST('search_start_dvday', 'int'), GETPOST('search_start_dvyear', 'int'));
$search_dv_end = dol_mktime(0, 0, 0, GETPOST('search_end_dvmonth', 'int'), GETPOST('search_end_dvday', 'int'), GETPOST('search_end_dvyear', 'int'));
$search_thirdparty_user = GETPOST("search_thirdparty", 'alpha') ?GETPOST("search_thirdparty", 'alpha') : GETPOST("thirdparty", 'alpha');
$search_req_nb = GETPOST("req_nb", 'alpha');
$search_num_releve = GETPOST("search_num_releve", 'alpha');
$search_conciliated = GETPOST("search_conciliated", 'int');
<<<<<<< HEAD
=======
$search_fk_bordereau = GETPOST("search_fk_bordereau", 'int');
>>>>>>> 503d1a04
$optioncss = GETPOST('optioncss', 'alpha');
$toselect = GETPOST('toselect', 'array');
$num_releve = GETPOST("num_releve", "alpha");
if (empty($dateop)) {
	$dateop = -1;
}

$limit = GETPOST('limit', 'int') ?GETPOST('limit', 'int') : $conf->liste_limit;
$sortfield = GETPOST('sortfield', 'aZ09comma');
$sortorder = GETPOST('sortorder', 'aZ09comma');
$page = GETPOSTISSET('pageplusone') ? (GETPOST('pageplusone') - 1) : GETPOST("page", 'int');
$pageplusone = GETPOST("pageplusone", 'int');
if ($pageplusone) {
	$page = $pageplusone - 1;
}
if (empty($page) || $page == -1) {
	$page = 0;
}     // If $page is not defined, or '' or -1
$offset = $limit * $page;
$pageprev = $page - 1;
$pagenext = $page + 1;
if (!$sortorder) {
	$sortorder = 'desc,desc,desc';
}
if (!$sortfield) {
	$sortfield = 'b.datev,b.dateo,b.rowid';
}

$object = new Account($db);
if ($id > 0 || !empty($ref)) {
	$result = $object->fetch($id, $ref);
	$search_account = $object->id; // Force the search field on id of account

	if (!($object->id > 0)) {
		$langs->load("errors");
		print($langs->trans('ErrorRecordNotFound'));
		exit;
	}
}

$mode_balance_ok = false;
//if (($sortfield == 'b.datev' || $sortfield == 'b.datev,b.dateo,b.rowid'))    // TODO Manage balance when account not selected
if (($sortfield == 'b.datev' || $sortfield == 'b.datev,b.dateo,b.rowid')) {
	$sortfield = 'b.datev,b.dateo,b.rowid';
	if ($id > 0 || !empty($ref) || $search_account > 0) {
		$mode_balance_ok = true;
	}
}

// Initialize technical object to manage hooks of page. Note that conf->hooks_modules contains array of hook context
$hookmanager->initHooks(array('banktransactionlist', $contextpage));
$extrafields = new ExtraFields($db);

// fetch optionals attributes and labels
$extrafields->fetch_name_optionals_label('banktransaction');
$search_array_options = $extrafields->getOptionalsFromPost('banktransaction', '', 'search_');

$arrayfields = array(
	'b.rowid'=>array('label'=>$langs->trans("Ref"), 'checked'=>1,'position'=>10),
	'b.label'=>array('label'=>$langs->trans("Description"), 'checked'=>1,'position'=>20),
	'b.dateo'=>array('label'=>$langs->trans("DateOperationShort"), 'checked'=>1,'position'=>30),
	'b.datev'=>array('label'=>$langs->trans("DateValueShort"), 'checked'=>1,'position'=>40),
	'type'=>array('label'=>$langs->trans("Type"), 'checked'=>1,'position'=>50),
	'b.num_chq'=>array('label'=>$langs->trans("Numero"), 'checked'=>1,'position'=>60),
	'bu.label'=>array('label'=>$langs->trans("ThirdParty").'/'.$langs->trans("User"), 'checked'=>1, 'position'=>70),
	'ba.ref'=>array('label'=>$langs->trans("BankAccount"), 'checked'=>(($id > 0 || !empty($ref)) ? 0 : 1), 'position'=>80),
	'b.debit'=>array('label'=>$langs->trans("Debit"), 'checked'=>1, 'position'=>90),
	'b.credit'=>array('label'=>$langs->trans("Credit"), 'checked'=>1, 'position'=>100),
	'balancebefore'=>array('label'=>$langs->trans("BalanceBefore"), 'checked'=>0, 'position'=>110),
	'balance'=>array('label'=>$langs->trans("Balance"), 'checked'=>1, 'position'=>120),
	'b.num_releve'=>array('label'=>$langs->trans("AccountStatement"), 'checked'=>1, 'position'=>130),
	'b.conciliated'=>array('label'=>$langs->trans("BankLineReconciled"), 'enabled'=> $object->rappro, 'checked'=>($action == 'reconcile' ? 1 : 0), 'position'=>140),
	'b.fk_bordereau'=>array('label'=>$langs->trans("ChequeReceipt"), 'checked'=>0, 'position'=>150),
);
// Extra fields
include DOL_DOCUMENT_ROOT.'/core/tpl/extrafields_list_array_fields.tpl.php';

$object->fields = dol_sort_array($object->fields, 'position');
$arrayfields = dol_sort_array($arrayfields, 'position');

/*
 * Actions
 */

if (GETPOST('cancel', 'alpha')) {
	$action = 'list';
	$massaction = '';
}
if (!GETPOST('confirmmassaction', 'alpha') && $massaction != 'presend' && $massaction != 'confirm_presend') {
	$massaction = '';
}

$parameters = array();
$reshook = $hookmanager->executeHooks('doActions', $parameters, $object, $action); // Note that $action and $object may have been modified by some hooks
if ($reshook < 0) {
	setEventMessages($hookmanager->error, $hookmanager->errors, 'errors');
}

include DOL_DOCUMENT_ROOT.'/core/actions_changeselectedfields.inc.php';

if (GETPOST('button_removefilter_x', 'alpha') || GETPOST('button_removefilter.x', 'alpha') || GETPOST('button_removefilter', 'alpha')) { // All tests are required to be compatible with all browsers
	$search_dt_start = '';
	$search_dt_end = '';
	$search_dv_start = '';
	$search_dv_end = '';
	$search_type = "";
	$search_debit = "";
	$search_credit = "";
	$search_bid = "";
	$search_ref = "";
	$search_req_nb = '';
	$search_description = '';
	$search_thirdparty_user = '';
	$search_num_releve = '';
	$search_conciliated = '';
<<<<<<< HEAD
	$toselect = '';
=======
	$search_fk_bordereau = '';
	$toselect = array();
>>>>>>> 503d1a04

	$search_account = "";
	if ($id > 0 || !empty($ref)) {
		$search_account = $object->id;
	}
}

if (empty($reshook)) {
	$objectclass = 'Account';
	$objectlabel = 'BankTransaction';
	$permissiontoread = !empty($user->rights->banque->lire);
	$permissiontodelete = !empty($user->rights->banque->modifier);
	$uploaddir = $conf->bank->dir_output;
	include DOL_DOCUMENT_ROOT.'/core/actions_massactions.inc.php';
}

// Conciliation
if ((GETPOST('confirm_savestatement', 'alpha') || GETPOST('confirm_reconcile', 'alpha')) && !empty($user->rights->banque->consolidate)
	&& (!GETPOSTISSET('pageplusone') || (GETPOST('pageplusone') == GETPOST('pageplusoneold')))) {
	$error = 0;

	// Definition, nettoyage parametres
	$num_releve = GETPOST("num_releve", "alpha");

	if ($num_releve) {
		$bankline = new AccountLine($db);

		$rowids = GETPOST('rowid', 'array');

		if (!empty($rowids) && is_array($rowids)) {
			foreach ($rowids as $row) {
				if ($row > 0) {
					$result = $bankline->fetch($row);
					$bankline->num_releve = $num_releve; // GETPOST("num_releve");
					$result = $bankline->update_conciliation($user, GETPOST("cat"), GETPOST('confirm_reconcile', 'alpha') ? 1 : 0); // If we confirm_reconcile, we set flag 'rappro' to 1.
					if ($result < 0) {
						setEventMessages($bankline->error, $bankline->errors, 'errors');
						$error++;
						break;
					}
				}
			}
		} else {
			$error++;
			$langs->load("errors");
			setEventMessages($langs->trans("NoRecordSelected"), null, 'errors');
		}
	} else {
		$error++;
		$langs->load("errors");
		setEventMessages($langs->trans("ErrorPleaseTypeBankTransactionReportName"), null, 'errors');
	}

	if (!$error) {
		$param = 'action=reconcile&contextpage=banktransactionlist&id='.((int) $id).'&search_account='.((int) $id);
		if ($page) {
			$param .= '&page='.urlencode($page);
		}
		if ($offset) {
			$param .= '&offset='.urlencode($offset);
		}
		if ($limit) {
			$param .= '&limit='.urlencode($limit);
		}
		if ($search_conciliated != '' && $search_conciliated != '-1') {
			$param .= '&search_conciliated='.urlencode($search_conciliated);
		}
		if ($search_thirdparty_user) {
			$param .= '&search_thirdparty='.urlencode($search_thirdparty_user);
		}
		if ($search_num_releve) {
			$param .= '&search_num_releve='.urlencode($search_num_releve);
		}
		if ($search_description) {
			$param .= '&search_description='.urlencode($search_description);
		}
		if (dol_strlen($search_dt_start) > 0) {
			$param .= '&search_start_dtmonth='.GETPOST('search_start_dtmonth', 'int').'&search_start_dtday='.GETPOST('search_start_dtday', 'int').'&search_start_dtyear='.GETPOST('search_start_dtyear', 'int');
		}
		if (dol_strlen($search_dt_end) > 0) {
			$param .= '&search_end_dtmonth='.GETPOST('search_end_dtmonth', 'int').'&search_end_dtday='.GETPOST('search_end_dtday', 'int').'&search_end_dtyear='.GETPOST('search_end_dtyear', 'int');
		}
		if (dol_strlen($search_dv_start) > 0) {
			$param .= '&search_start_dvmonth='.GETPOST('search_start_dvmonth', 'int').'&search_start_dvday='.GETPOST('search_start_dvday', 'int').'&search_start_dvyear='.GETPOST('search_start_dvyear', 'int');
		}
		if (dol_strlen($search_dv_end) > 0) {
			$param .= '&search_end_dvmonth='.GETPOST('search_end_dvmonth', 'int').'&search_end_dvday='.GETPOST('search_end_dvday', 'int').'&search_end_dvyear='.GETPOST('search_end_dvyear', 'int');
		}
		if ($search_type) {
			$param .= '&search_type='.urlencode($search_type);
		}
		if ($search_debit) {
			$param .= '&search_debit='.urlencode($search_debit);
		}
		if ($search_credit) {
			$param .= '&search_credit='.urlencode($search_credit);
		}
		$param .= '&sortfield='.urlencode($sortfield).'&sortorder='.urlencode($sortorder);
		header('Location: '.$_SERVER["PHP_SELF"].'?'.$param); // To avoid to submit twice and allow the back button
		exit;
	}
}


if (GETPOST('save') && !$cancel && !empty($user->rights->banque->modifier)) {
	$error = 0;

	if (price2num(GETPOST("addcredit")) > 0) {
		$amount = price2num(GETPOST("addcredit"));
	} else {
		$amount = - price2num(GETPOST("adddebit"));
	}

	$operation = GETPOST("operation", 'alpha');
	$num_chq   = GETPOST("num_chq", 'alpha');
	$label     = GETPOST("label", 'alpha');
	$cat1      = GETPOST("cat1", 'alpha');

	$bankaccountid = $id;
	if (GETPOST('add_account', 'int') > 0) {
		$bankaccountid = GETPOST('add_account', 'int');
	}
	if (!$dateop) {
		$error++;
		setEventMessages($langs->trans("ErrorFieldRequired", $langs->transnoentitiesnoconv("Date")), null, 'errors');
	}
	if (!$operation) {
		$error++;
		setEventMessages($langs->trans("ErrorFieldRequired", $langs->transnoentitiesnoconv("Type")), null, 'errors');
	}
	if (!$label) {
		$error++;
		setEventMessages($langs->trans("ErrorFieldRequired", $langs->transnoentitiesnoconv("Label")), null, 'errors');
	}
	if (!$amount) {
		$error++;
		setEventMessages($langs->trans("ErrorFieldRequired", $langs->transnoentitiesnoconv("Amount")), null, 'errors');
	}
	if (!$bankaccountid > 0) {
		$error++;
		setEventMessages($langs->trans("ErrorFieldRequired", $langs->transnoentitiesnoconv("BankAccount")), null, 'errors');
	}
	/*if (! empty($conf->accounting->enabled) && (empty($search_accountancy_code) || $search_accountancy_code == '-1'))
	{
		setEventMessages($langs->trans("ErrorFieldRequired", $langs->transnoentitiesnoconv("AccountAccounting")), null, 'errors');
		$error++;
	}*/

	if (!$error && !empty($conf->global->BANK_USE_OLD_VARIOUS_PAYMENT)) {
		$objecttmp = new Account($db);
		$objecttmp->fetch($bankaccountid);
		$insertid = $objecttmp->addline($dateop, $operation, $label, $amount, $num_chq, ($cat1 > 0 ? $cat1 : 0), $user, '', '', $search_accountancy_code);
		if ($insertid > 0) {
			setEventMessages($langs->trans("RecordSaved"), null, 'mesgs');
			header("Location: ".$_SERVER['PHP_SELF'].($id ? "?id=".$id : ''));
			exit;
		} else {
			setEventMessages($object->error, $object->errors, 'errors');
		}
	} else {
		$action = 'addline';
	}
}

if ($action == 'confirm_delete' && $confirm == 'yes' && !empty($user->rights->banque->modifier)) {
	$accline = new AccountLine($db);
	$result = $accline->fetch(GETPOST("rowid", "int"));
	$result = $accline->delete($user);
	if ($result <= 0) {
		setEventMessages($accline->error, $accline->errors, 'errors');
	} else {
		setEventMessages('RecordDeleted', null, 'mesgs');
	}
}

/*
 * View
 */

$form = new Form($db);
$formother = new FormOther($db);
$formaccounting = new FormAccounting($db);

$companystatic = new Societe($db);
$bankaccountstatic = new Account($db);
$userstatic= new User($db);

$banktransferstatic = new BonPrelevement($db);
$societestatic = new Societe($db);
$userstatic = new User($db);
$chargestatic = new ChargeSociales($db);
$loanstatic = new Loan($db);
$memberstatic = new Adherent($db);
$donstatic = new Don($db);
$paymentstatic = new Paiement($db);
$paymentsupplierstatic = new PaiementFourn($db);
$paymentscstatic = new PaymentSocialContribution($db);
$paymentvatstatic = new PaymentVAT($db);
$paymentsalstatic = new PaymentSalary($db);
$paymentdonationstatic = new PaymentDonation($db);
$paymentvariousstatic = new PaymentVarious($db);
$paymentexpensereportstatic = new PaymentExpenseReport($db);
$bankstatic = new Account($db);
$banklinestatic = new AccountLine($db);
$bordereaustatic = new RemiseCheque($db);

$now = dol_now();

// Must be before button action
$param = '';
if (!empty($contextpage) && $contextpage != $_SERVER["PHP_SELF"]) {
	$param .= '&contextpage='.urlencode($contextpage);
}
if ($limit > 0 && $limit != $conf->liste_limit) {
	$param .= '&limit='.urlencode($limit);
}
if ($id > 0) {
	$param .= '&id='.urlencode($id);
}
if (!empty($ref)) {
	$param .= '&ref='.urlencode($ref);
}
if (!empty($search_ref)) {
	$param .= '&search_ref='.urlencode($search_ref);
}
if (!empty($search_description)) {
	$param .= '&search_description='.urlencode($search_description);
}
if (!empty($search_type)) {
	$param .= '&type='.urlencode($search_type);
}
if (!empty($search_thirdparty_user)) {
	$param .= '&search_thirdparty='.urlencode($search_thirdparty_user);
}
if (!empty($search_debit)) {
	$param .= '&search_debit='.urlencode($search_debit);
}
if (!empty($search_credit)) {
	$param .= '&search_credit='.urlencode($search_credit);
}
if ($search_account > 0) {
	$param .= '&search_account='.urlencode($search_account);
}
if (!empty($search_num_releve)) {
	$param .= '&search_num_releve='.urlencode($search_num_releve);
}
if ($search_conciliated != '' && $search_conciliated != '-1') {
	$param .= '&search_conciliated='.urlencode($search_conciliated);
}
if ($search_fk_bordereau > 0) {
	$param .= '$&search_fk_bordereau='.urlencode($search_fk_bordereau);
}
if ($search_bid > 0) {
	$param .= '&search_bid='.urlencode($search_bid);
}
if (dol_strlen($search_dt_start) > 0) {
	$param .= '&search_start_dtmonth='.GETPOST('search_start_dtmonth', 'int').'&search_start_dtday='.GETPOST('search_start_dtday', 'int').'&search_start_dtyear='.GETPOST('search_start_dtyear', 'int');
}
if (dol_strlen($search_dt_end) > 0) {
	$param .= '&search_end_dtmonth='.GETPOST('search_end_dtmonth', 'int').'&search_end_dtday='.GETPOST('search_end_dtday', 'int').'&search_end_dtyear='.GETPOST('search_end_dtyear', 'int');
}
if (dol_strlen($search_dv_start) > 0) {
	$param .= '&search_start_dvmonth='.GETPOST('search_start_dvmonth', 'int').'&search_start_dvday='.GETPOST('search_start_dvday', 'int').'&search_start_dvyear='.GETPOST('search_start_dvyear', 'int');
}
if (dol_strlen($search_dv_end) > 0) {
	$param .= '&search_end_dvmonth='.GETPOST('search_end_dvmonth', 'int').'&search_end_dvday='.GETPOST('search_end_dvday', 'int').'&search_end_dvyear='.GETPOST('search_end_dvyear', 'int');
}
if ($search_req_nb) {
	$param .= '&req_nb='.urlencode($search_req_nb);
}
if (GETPOST("search_thirdparty", 'int')) {
	$param .= '&thirdparty='.urlencode(GETPOST("search_thirdparty", 'int'));
}
if ($optioncss != '') {
	$param .= '&optioncss='.urlencode($optioncss);
}
if ($action == 'reconcile') {
	$param .= '&action=reconcile';
}
$totalarray = array(
	'nbfield' => 0,
	'totalcred' => 0,
	'totaldeb' => 0,
);
// Add $param from extra fields
include DOL_DOCUMENT_ROOT.'/core/tpl/extrafields_list_search_param.tpl.php';

$options = array();

$buttonreconcile = '';
$morehtmlref = '';

if ($id > 0 || !empty($ref)) {
	$title = $langs->trans("FinancialAccount").' - '.$langs->trans("Transactions");
	$helpurl = "";
	llxHeader('', $title, $helpurl);

	// Load bank groups
	require_once DOL_DOCUMENT_ROOT.'/compta/bank/class/bankcateg.class.php';
	$bankcateg = new BankCateg($db);

	foreach ($bankcateg->fetchAll() as $bankcategory) {
		$options[$bankcategory->id] = $bankcategory->label;
	}

	// Bank card
	$head = bank_prepare_head($object);
	print dol_get_fiche_head($head, 'journal', $langs->trans("FinancialAccount"), 0, 'account');

	$linkback = '<a href="'.DOL_URL_ROOT.'/compta/bank/list.php?restore_lastsearch_values=1">'.$langs->trans("BackToList").'</a>';

	dol_banner_tab($object, 'ref', $linkback, 1, 'ref', 'ref', $morehtmlref, '', 0, '', '', 1);

	print dol_get_fiche_end();


	/*
	 * Buttons actions
	 */

	if ($action != 'reconcile') {
		if ($object->canBeConciliated() > 0) {
			$allowautomaticconciliation = false; // TODO
			$titletoconciliatemanual = $langs->trans("Conciliate");
			$titletoconciliateauto = $langs->trans("Conciliate");
			if ($allowautomaticconciliation) {
				$titletoconciliatemanual .= ' ('.$langs->trans("Manual").')';
				$titletoconciliateauto .= ' ('.$langs->trans("Auto").')';
			}

			// If not cash account and can be reconciliate
			if ($user->rights->banque->consolidate) {
				$newparam = $param;
				$newparam = preg_replace('/search_conciliated=\d+/i', '', $newparam);
<<<<<<< HEAD
				$buttonreconcile = '<a class="butAction" style="margin-bottom: 5px !important; margin-top: 5px !important" href="'.DOL_URL_ROOT.'/compta/bank/bankentries_list.php?action=reconcile&sortfield=b.datev,b.dateo,b.rowid&sortorder=desc,desc,desc&search_conciliated=0'.$newparam.'">'.$titletoconciliatemanual.'</a>';
=======
				$buttonreconcile = '<a class="butAction" style="margin-bottom: 5px !important; margin-top: 5px !important" href="'.DOL_URL_ROOT.'/compta/bank/bankentries_list.php?action=reconcile&sortfield=b.datev,b.dateo,b.rowid&sortorder=asc,asc,asc&search_conciliated=0'.$newparam.'">'.$titletoconciliatemanual.'</a>';
>>>>>>> 503d1a04
			} else {
				$buttonreconcile = '<a class="butActionRefused" style="margin-bottom: 5px !important; margin-top: 5px !important" title="'.$langs->trans("NotEnoughPermissions").'" href="#">'.$titletoconciliatemanual.'</a>';
			}

			if ($allowautomaticconciliation) {
				// If not cash account and can be reconciliate
				if ($user->rights->banque->consolidate) {
					$newparam = $param;
					$newparam = preg_replace('/search_conciliated=\d+/i', '', $newparam);
<<<<<<< HEAD
					$buttonreconcile .= ' <a class="butAction" style="margin-bottom: 5px !important; margin-top: 5px !important" href="'.DOL_URL_ROOT.'/compta/bank/bankentries_list.php?action=reconcile&sortfield=b.datev,b.dateo,b.rowid&sortorder=desc,desc,desc&search_conciliated=0'.$newparam.'">'.$titletoconciliateauto.'</a>';
=======
					$buttonreconcile .= ' <a class="butAction" style="margin-bottom: 5px !important; margin-top: 5px !important" href="'.DOL_URL_ROOT.'/compta/bank/bankentries_list.php?action=reconcile&sortfield=b.datev,b.dateo,b.rowid&sortorder=asc,asc,asc&search_conciliated=0'.$newparam.'">'.$titletoconciliateauto.'</a>';
>>>>>>> 503d1a04
				} else {
					$buttonreconcile .= ' <a class="butActionRefused" style="margin-bottom: 5px !important; margin-top: 5px !important" title="'.$langs->trans("NotEnoughPermissions").'" href="#">'.$titletoconciliateauto.'</a>';
				}
			}
		}
	}
} else {
	llxHeader('', $langs->trans("BankTransactions"), '', '', 0, 0, array(), array(), $param);
}


$sql = "SELECT b.rowid, b.dateo as do, b.datev as dv, b.amount, b.label, b.rappro as conciliated, b.num_releve, b.num_chq,";
$sql .= " b.fk_account, b.fk_type, b.fk_bordereau,";
$sql .= " ba.rowid as bankid, ba.ref as bankref";
// Add fields from extrafields
if (!empty($extrafields->attributes[$object->table_element]['label'])) {
	foreach ($extrafields->attributes[$object->table_element]['label'] as $key => $val) {
		$sql .= ($extrafields->attributes[$object->table_element]['type'][$key] != 'separate' ? ", ef.".$key." as options_".$key : '');
	}
}
// Add fields from hooks
$parameters = array();
$reshook = $hookmanager->executeHooks('printFieldListSelect', $parameters); // Note that $action and $object may have been modified by hook
$sql .= $hookmanager->resPrint;
$sql .= " FROM ";
if ($search_bid > 0) {
	$sql .= MAIN_DB_PREFIX."bank_class as l,";
}
$sql .= " ".MAIN_DB_PREFIX."bank_account as ba,";
$sql .= " ".MAIN_DB_PREFIX."bank as b";
if (!empty($extrafields->attributes[$object->table_element]['label']) && is_array($extrafields->attributes[$object->table_element]['label']) && count($extrafields->attributes[$object->table_element]['label'])) {
	$sql .= " LEFT JOIN ".MAIN_DB_PREFIX.$object->table_element."_extrafields as ef on (b.rowid = ef.fk_object)";
}
$sql .= " WHERE b.fk_account = ba.rowid";
$sql .= " AND ba.entity IN (".getEntity('bank_account').")";
if ($search_account > 0) {
	$sql .= " AND b.fk_account = ".((int) $search_account);
}
// Search period criteria
if (dol_strlen($search_dt_start) > 0) {
	$sql .= " AND b.dateo >= '".$db->idate($search_dt_start)."'";
}
if (dol_strlen($search_dt_end) > 0) {
	$sql .= " AND b.dateo <= '".$db->idate($search_dt_end)."'";
}
// Search period criteria
if (dol_strlen($search_dv_start) > 0) {
	$sql .= " AND b.datev >= '".$db->idate($search_dv_start)."'";
}
if (dol_strlen($search_dv_end) > 0) {
	$sql .= " AND b.datev <= '".$db->idate($search_dv_end)."'";
}
if ($search_ref) {
	$sql .= natural_search("b.rowid", $search_ref, 1);
}
if ($search_req_nb) {
	$sql .= natural_search("b.num_chq", $search_req_nb);
}
if ($search_num_releve) {
	$sql .= natural_search("b.num_releve", $search_num_releve);
}
if ($search_conciliated != '' && $search_conciliated != '-1') {
	$sql .= " AND b.rappro = ".((int) $search_conciliated);
}
if ($search_fk_bordereau > 0) {
	$sql .= " AND b.fk_bordereau = " . ((int) $search_fk_bordereau);
}
if ($search_thirdparty_user) {
	$sql.= " AND (b.rowid IN ";
	$sql.= " 	( SELECT bu.fk_bank FROM ".MAIN_DB_PREFIX."bank_url AS bu";
	$sql.= "	 JOIN ".MAIN_DB_PREFIX."bank AS b2 ON b2.rowid = bu.fk_bank";
	$sql.= "	 JOIN ".MAIN_DB_PREFIX."user AS subUser ON (bu.type = 'user' AND bu.url_id = subUser.rowid)";
	$sql.= "	  WHERE ". natural_search(array("subUser.firstname", "subUser.lastname"), $search_thirdparty_user, '', 1).")";

	$sql.= " OR b.rowid IN ";
	$sql.= " 	( SELECT bu.fk_bank FROM ".MAIN_DB_PREFIX."bank_url AS bu";
	$sql.= "	 JOIN ".MAIN_DB_PREFIX."bank AS b2 ON b2.rowid = bu.fk_bank";
	$sql.= "	 JOIN ".MAIN_DB_PREFIX."societe AS subSoc ON (bu.type = 'company' AND bu.url_id = subSoc.rowid)";
	$sql.= "	  WHERE ". natural_search(array("subSoc.nom"), $search_thirdparty_user, '', 1);
	$sql.= "))";
}
if ($search_description) {
	$search_description_to_use = $search_description;
	$arrayoffixedlabels = array(
		'payment_salary',
		'CustomerInvoicePayment', 'CustomerInvoicePaymentBack',
		'SupplierInvoicePayment', 'SupplierInvoicePaymentBack',
		'DonationPayment',
		'ExpenseReportPayment',
		'SocialContributionPayment',
		'SubscriptionPayment',
		'WithdrawalPayment'
	);
	foreach ($arrayoffixedlabels as $keyforlabel) {
		$translatedlabel = $langs->transnoentitiesnoconv($keyforlabel);
		if (preg_match('/'.$search_description.'/i', $translatedlabel)) {
			$search_description_to_use .= "|".$keyforlabel;
		}
	}
	$sql .= natural_search("b.label", $search_description_to_use); // Warning some text are just translation keys, not translated strings
}

if ($search_bid > 0) {
	$sql .= " AND b.rowid = l.lineid AND l.fk_categ = ".((int) $search_bid);
}
if (!empty($search_type)) {
	$sql .= " AND b.fk_type = '".$db->escape($search_type)."'";
}
// Search criteria amount
if ($search_debit) {
	$sql .= natural_search('ABS(b.amount)', $search_debit, 1);
	$sql .= ' AND b.amount <= 0';
}
if ($search_credit) {
	$sql .= natural_search('b.amount', $search_credit, 1);
	$sql .= ' AND b.amount >= 0';
}
// Add where from extra fields
include DOL_DOCUMENT_ROOT.'/core/tpl/extrafields_list_search_sql.tpl.php';

// Add where from hooks
$parameters = array();
$reshook = $hookmanager->executeHooks('printFieldListWhere', $parameters); // Note that $action and $object may have been modified by hook
$sql .= $hookmanager->resPrint;

$sql .= $db->order($sortfield, $sortorder);

$nbtotalofrecords = '';
$nbtotalofpages = 0;
if (empty($conf->global->MAIN_DISABLE_FULL_SCANLIST)) {
	$result = $db->query($sql);
	$nbtotalofrecords = $db->num_rows($result);
	$nbtotalofpages = ceil($nbtotalofrecords / $limit);
}

if (($id > 0 || !empty($ref)) && ((string) $page == '')) {
	// We open a list of transaction of a dedicated account and no page was set by defaut
	// We force on last page.
	$page = ($nbtotalofpages - 1);
	$offset = $limit * $page;
	if ($page < 0) {
		$page = 0;
	}
}
if ($page >= $nbtotalofpages) {
	// If we made a search and result has low page than the page number we were on
	$page = ($nbtotalofpages - 1);
	$offset = $limit * $page;
	if ($page < 0) {
		$page = 0;
	}
}


// If not account defined $mode_balance_ok=false
if (empty($search_account)) {
	$mode_balance_ok = false;
}
// If a search is done $mode_balance_ok=false
if (!empty($search_ref)) {
	$mode_balance_ok = false;
}
if (!empty($search_description)) {
	$mode_balance_ok = false;
}
if (!empty($search_type)) {
	$mode_balance_ok = false;
}
if (!empty($search_debit)) {
	$mode_balance_ok = false;
}
if (!empty($search_credit)) {
	$mode_balance_ok = false;
}
if (!empty($search_thirdparty_user)) {
	$mode_balance_ok = false;
}
if ($search_conciliated != '' && $search_conciliated != '-1') {
	$mode_balance_ok = false;
}
if (!empty($search_num_releve)) {
	$mode_balance_ok = false;
}
if (!empty($search_fk_bordereau)) {
	$mode_balance_ok = false;
}

$sql .= $db->plimit($limit + 1, $offset);
//print $sql;
dol_syslog('compta/bank/bankentries_list.php', LOG_DEBUG);
$resql = $db->query($sql);
if ($resql) {
	$num = $db->num_rows($resql);

	$arrayofselected = (!empty($toselect) && is_array($toselect)) ? $toselect : array();

	// List of mass actions available
	$arrayofmassactions = array(
		//'presend'=>img_picto('', 'email', 'class="pictofixedwidth"').$langs->trans("SendByMail"),
		//'builddoc'=>img_picto('', 'pdf', 'class="pictofixedwidth"').$langs->trans("PDFMerge"),
	);
	//if ($user->rights->bank->supprimer) $arrayofmassactions['predelete'] = img_picto('', 'delete', 'class="pictofixedwidth"').$langs->trans("Delete");
	if (in_array($massaction, array('presend', 'predelete'))) {
		$arrayofmassactions = array();
	}
	$massactionbutton = $form->selectMassAction('', $arrayofmassactions);

	// Confirmation delete
	if ($action == 'delete') {
		$text = $langs->trans('ConfirmDeleteTransaction');
		print $form->formconfirm($_SERVER['PHP_SELF'].'?id='.$object->id.'&rowid='.GETPOST("rowid", 'int'), $langs->trans('DeleteTransaction'), $text, 'confirm_delete', null, '', 1);
	}

	// Lines of title fields
	print '<form method="post" action="'.$_SERVER["PHP_SELF"].'" name="search_form">'."\n";
	if ($optioncss != '') {
		print '<input type="hidden" name="optioncss" value="'.$optioncss.'">';
	}
	print '<input type="hidden" name="token" value="'.newToken().'">';
	print '<input type="hidden" name="formfilteraction" id="formfilteraction" value="list">';
	print '<input type="hidden" name="action" value="'.($action != 'delete' ? $action : 'search').'">';
	if (!empty($view)) {
		print '<input type="hidden" name="view" value="'.dol_escape_htmltag($view).'">';
	}
	print '<input type="hidden" name="sortfield" value="'.$sortfield.'">';
	print '<input type="hidden" name="sortorder" value="'.$sortorder.'">';
	print '<input type="hidden" name="page" value="'.$page.'">';
	print '<input type="hidden" name="id" value="'.$id.'">';
	print '<input type="hidden" name="ref" value="'.$ref.'">';
	if (GETPOST('bid')) {
		print '<input type="hidden" name="bid" value="'.GETPOST("bid", 'int').'">';
	}

	// Form to reconcile
	if ($user->rights->banque->consolidate && $action == 'reconcile') {
		print '<div class="valignmiddle inline-block" style="padding-right: 20px;">';
		print '<strong>'.$langs->trans("InputReceiptNumber").'</strong>: ';
		print '<input class="flat" id="num_releve" name="num_releve" type="text" value="'.(GETPOST('num_releve') ?GETPOST('num_releve') : '').'" size="10">'; // The only default value is value we just entered
		print '</div>';
		if (is_array($options) && count($options)) {
			print $langs->trans("EventualyAddCategory").': ';
			print Form::selectarray('cat', $options, GETPOST('cat'), 1);
		}
		print '<br><div style="margin-top: 5px;"><span class="opacitymedium">'.$langs->trans("ThenCheckLinesAndConciliate").'</span> ';
		print '<input class="button" name="confirm_savestatement" type="submit" value="'.$langs->trans("SaveStatementOnly").'">';
		print ' '.$langs->trans("or").' ';
		print '<input class="button" name="confirm_reconcile" type="submit" value="'.$langs->trans("Conciliate").'">';
		print ' '.$langs->trans("or").' ';
		print '<input type="submit" name="cancel" class="button button-cancel" value="'.$langs->trans("Cancel").'">';
		print '</div>';

		// Show last bank statements
		$nbmax = 12; // We show last 12 receipts (so we can have more than one year)
		$liste = "";
		$sql = "SELECT DISTINCT num_releve FROM ".MAIN_DB_PREFIX."bank";
		$sql .= " WHERE fk_account = ".((int) $object->id)." AND num_releve IS NOT NULL";
		$sql .= $db->order("num_releve", "DESC");
		$sql .= $db->plimit($nbmax + 1);
		print '<br>';
		print $langs->trans("LastAccountStatements").' : ';
		$resqlr = $db->query($sql);
		if ($resqlr) {
			$numr = $db->num_rows($resqlr);
			$i = 0;
			$last_ok = 0;
			while (($i < $numr) && ($i < $nbmax)) {
				$objr = $db->fetch_object($resqlr);
				if (!$last_ok) {
					$last_releve = $objr->num_releve;
					$last_ok = 1;
				}
				$i++;
				$liste = '<a href="'.DOL_URL_ROOT.'/compta/bank/releve.php?account='.$id.'&amp;num='.$objr->num_releve.'">'.$objr->num_releve.'</a> &nbsp; '.$liste;
			}
			if ($numr >= $nbmax) {
				$liste = "... &nbsp; ".$liste;
			}
			print $liste;
			if ($numr <= 0) {
				print '<b>'.$langs->trans("None").'</b>';
			}
		} else {
			dol_print_error($db);
		}

		// Using BANK_REPORT_LAST_NUM_RELEVE to automatically report last num (or not)
		if (!empty($conf->global->BANK_REPORT_LAST_NUM_RELEVE)) {
			print '
			    <script type="text/javascript">
			    	$("#num_releve").val("' . $last_releve.'");
			    </script>
			';
		}
		print '<br><br>';
	}

	// Form to add a transaction with no invoice
	if (!empty($user->rights->banque->modifier) && $action == 'addline' && !empty($conf->global->BANK_USE_OLD_VARIOUS_PAYMENT)) {
		print load_fiche_titre($langs->trans("AddBankRecordLong"), '', '');

		print '<table class="noborder centpercent">';

		print '<tr class="liste_titre">';
		print '<td>'.$langs->trans("Description").'</td>';
		print '<td>'.$langs->trans("Date").'</td>';
		print '<td>&nbsp;</td>';
		print '<td>'.$langs->trans("Type").'</td>';
		print '<td>'.$langs->trans("Numero").'</td>';
		print '<td class=right>'.$langs->trans("BankAccount").'</td>';
		print '<td class=right>'.$langs->trans("Debit").'</td>';
		print '<td class=right>'.$langs->trans("Credit").'</td>';
		/*if (! empty($conf->accounting->enabled))
		{
			print '<td class="center">';
			print $langs->trans("AccountAccounting");
			print '</td>';
		}*/
		print '<td align="center">&nbsp;</td>';
		print '</tr>';

		print '<tr>';
		print '<td>';
		print '<input name="label" class="flat minwidth200" type="text" value="'.GETPOST("label", "alpha").'">';
		if (is_array($options) && count($options)) {
			print '<br>'.$langs->trans("Rubrique").': ';
			print Form::selectarray('cat1', $options, GETPOST('cat1'), 1);
		}
		print '</td>';
		print '<td class="nowrap">';
		print $form->selectDate(empty($dateop) ?-1 : $dateop, 'op', 0, 0, 0, 'transaction');
		print '</td>';
		print '<td>&nbsp;</td>';
		print '<td class="nowrap">';
		$form->select_types_paiements((GETPOST('operation') ?GETPOST('operation') : ($object->courant == Account::TYPE_CASH ? 'LIQ' : '')), 'operation', '1,2', 2, 1);
		print '</td>';
		print '<td>';
		print '<input name="num_chq" class="flat" type="text" size="4" value="'.GETPOST("num_chq", "alpha").'">';
		print '</td>';
		//if (! $search_account > 0)
		//{
			print '<td class=right>';
			$form->select_comptes(GETPOST('add_account', 'int') ?GETPOST('add_account', 'int') : $search_account, 'add_account', 0, '', 1, ($id > 0 || !empty($ref) ? ' disabled="disabled"' : ''));
			print '</td>';
		//}
		print '<td class="right"><input name="adddebit" class="flat" type="text" size="4" value="'.GETPOST("adddebit", "alpha").'"></td>';
		print '<td class="right"><input name="addcredit" class="flat" type="text" size="4" value="'.GETPOST("addcredit", "alpha").'"></td>';
		/*if (! empty($conf->accounting->enabled))
		{
			print '<td class="center">';
			print $formaccounting->select_account($search_accountancy_code, 'search_accountancy_code', 1, null, 1, 1, '');
			print '</td>';
		}*/
		print '<td class="center">';
		print '<input type="submit" name="save" class="button buttongen marginbottomonly button-add" value="'.$langs->trans("Add").'"><br>';
		print '<input type="submit" name="cancel" class="button buttongen marginbottomonly button-cancel" value="'.$langs->trans("Cancel").'">';
		print '</td></tr>';

		print '</table>';
		print '<br>';
	}

	// Code to adjust value date with plus and less picto using an Ajax call instead of a full reload of page
	$urlajax = DOL_URL_ROOT.'/core/ajax/bankconciliate.php?token='.currentToken();
	print '
    <script type="text/javascript">
    $(function() {
    	$("a.ajaxforbankoperationchange").each(function(){
    		var current = $(this);
    		current.click(function()
    		{
				var url = "'.$urlajax.'&"+current.attr("href").split("?")[1];
    			$.get(url, function(data)
    			{
    			    console.log(url)
					console.log(data)
					current.parent().parent().find(".spanforajaxedit").replaceWith(data);
    			});
    			return false;
    		});
    	});
    });
    </script>
    ';

	$i = 0;

	// Title
	$bankcateg = new BankCateg($db);

	$newcardbutton = '';
	if ($action != 'addline' && $action != 'reconcile') {
		if (empty($conf->global->BANK_DISABLE_DIRECT_INPUT)) {
			if (empty($conf->global->BANK_USE_OLD_VARIOUS_PAYMENT)) {	// Default is to record miscellaneous direct entries using miscellaneous payments
				$newcardbutton = dolGetButtonTitle($langs->trans('AddBankRecord'), '', 'fa fa-plus-circle', DOL_URL_ROOT.'/compta/bank/various_payment/card.php?action=create&accountid='.urlencode($search_account).'&backtopage='.urlencode($_SERVER['PHP_SELF'].'?id='.urlencode($search_account)), '', $user->rights->banque->modifier);
			} else // If direct entries is not done using miscellaneous payments
			{
				$newcardbutton = dolGetButtonTitle($langs->trans('AddBankRecord'), '', 'fa fa-plus-circle', $_SERVER["PHP_SELF"].'?action=addline&token='.newToken().'&page='.$page.$param, '', $user->rights->banque->modifier);
			}
		} else {
			$newcardbutton = dolGetButtonTitle($langs->trans('AddBankRecord'), '', 'fa fa-plus-circle', $_SERVER["PHP_SELF"].'?action=addline&token='.newToken().'&page='.$page.$param, '', -1);
		}
	}

	$morehtml = '';
	/*$morehtml = '<div class="inline-block '.(($buttonreconcile || $newcardbutton) ? 'marginrightonly' : '').'">';
	$morehtml .= '<label for="pageplusone">'.$langs->trans("Page")."</label> "; // ' Page ';
	$morehtml .= '<input type="text" name="pageplusone" id="pageplusone" class="flat right width25 pageplusone" value="'.($page + 1).'">';
	$morehtml .= '/'.$nbtotalofpages.' ';
	$morehtml .= '</div>';
	*/

	if ($action != 'addline' && $action != 'reconcile') {
		$morehtml .= $buttonreconcile;
	}

	$morehtml .= '<!-- Add New button -->'.$newcardbutton;

	$picto = 'bank_account';
	if ($id > 0 || !empty($ref)) {
		$picto = '';
	}

	print_barre_liste($langs->trans("BankTransactions"), $page, $_SERVER["PHP_SELF"], $param, $sortfield, $sortorder, $massactionbutton, $num, $nbtotalofrecords, $picto, 0, $morehtml, '', $limit, 0, 0, 1);

	// We can add page now to param
	if ($page != '') {
		$param .= '&page='.urlencode($page);
	}

	$moreforfilter = '';

	$moreforfilter .= '<div class="divsearchfield">';
	$moreforfilter .= $langs->trans('DateOperationShort');
	$moreforfilter .= ($conf->browser->layout == 'phone' ? '<br>' : ' ');
	$moreforfilter .= '<div class="nowrap inline-block">';
	$moreforfilter .= $form->selectDate($search_dt_start, 'search_start_dt', 0, 0, 1, "search_form", 1, 0, 0, '', '', '', '', 1, '', $langs->trans('From'));
	$moreforfilter .= '</div>';
	$moreforfilter .= ($conf->browser->layout == 'phone' ? '' : ' ');
	$moreforfilter .= '<div class="nowrap inline-block">';
	$moreforfilter .= $form->selectDate($search_dt_end, 'search_end_dt', 0, 0, 1, "search_form", 1, 0, 0, '', '', '', '', 1, '', $langs->trans('to'));
	$moreforfilter .= '</div>';
	$moreforfilter .= '</div>';

	$moreforfilter .= '<div class="divsearchfield">';
	$moreforfilter .= $langs->trans('DateValueShort');
	$moreforfilter .= ($conf->browser->layout == 'phone' ? '<br>' : ' ');
	$moreforfilter .= '<div class="nowrap inline-block">';
	$moreforfilter .= $form->selectDate($search_dv_start, 'search_start_dv', 0, 0, 1, "search_form", 1, 0, 0, '', '', '', '', 1, '', $langs->trans('From'));
	$moreforfilter .= '</div>';
	$moreforfilter .= ($conf->browser->layout == 'phone' ? '' : ' ');
	$moreforfilter .= '<div class="nowrap inline-block">';
	$moreforfilter .= $form->selectDate($search_dv_end, 'search_end_dv', 0, 0, 1, "search_form", 1, 0, 0, '', '', '', '', 1, '', $langs->trans('to'));
	$moreforfilter .= '</div>';
	$moreforfilter .= '</div>';

	if (!empty($conf->categorie->enabled)) {
		// Categories
		if (!empty($conf->categorie->enabled) && !empty($user->rights->categorie->lire)) {
			$langs->load('categories');

			// Bank line
			$moreforfilter .= '<div class="divsearchfield">';
			$tmptitle = $langs->trans('RubriquesTransactions');
			$cate_arbo = $form->select_all_categories(Categorie::TYPE_BANK_LINE, $search_bid, 'parent', null, null, 1);
			$moreforfilter .= img_picto($tmptitle, 'category', 'class="pictofixedwidth"').$form->selectarray('search_bid', $cate_arbo, $search_bid, $tmptitle, 0, 0, '', 0, 0, 0, '', '', 1);
			$moreforfilter .= '</div>';
		}
	}

	$parameters = array();
	$reshook = $hookmanager->executeHooks('printFieldPreListTitle', $parameters); // Note that $action and $object may have been modified by hook
	if (empty($reshook)) {
		$moreforfilter .= $hookmanager->resPrint;
	} else {
		$moreforfilter = $hookmanager->resPrint;
	}

	if ($moreforfilter) {
		print '<div class="liste_titre liste_titre_bydiv centpercent">';
		print $moreforfilter;
		print '</div>'."\n";
	}

	$varpage = empty($contextpage) ? $_SERVER["PHP_SELF"] : $contextpage;
	$selectedfields = $form->multiSelectArrayWithCheckbox('selectedfields', $arrayfields, $varpage); // This also change content of $arrayfields
	// When action is 'reconcile', we force to have the column num_releve always enabled (otherwise we can't make reconciliation).
	if ($action == 'reconcile') {
		$arrayfields['b.num_releve']['checked'] = 1;
	}

	print '<div class="div-table-responsive">';
	print '<table class="tagtable liste'.($moreforfilter ? " listwithfilterbefore" : "").'">'."\n";


	print '<tr class="liste_titre_filter">';
	if (!empty($arrayfields['b.rowid']['checked'])) {
		print '<td class="liste_titre">';
		print '<input type="text" class="flat" name="search_ref" size="2" value="'.dol_escape_htmltag($search_ref).'">';
		print '</td>';
	}
	if (!empty($arrayfields['b.label']['checked'])) {
		print '<td class="liste_titre">';
		print '<input type="text" class="flat maxwidth100" name="search_description" value="'.dol_escape_htmltag($search_description).'">';
		print '</td>';
	}
	if (!empty($arrayfields['b.dateo']['checked'])) {
		print '<td class="liste_titre">&nbsp;</td>';
	}
	if (!empty($arrayfields['b.datev']['checked'])) {
		print '<td class="liste_titre">&nbsp;</td>';
	}
	if (!empty($arrayfields['type']['checked'])) {
		print '<td class="liste_titre" align="center">';
		$form->select_types_paiements(empty($search_type) ? '' : $search_type, 'search_type', '', 2, 1, 1, 0, 1, 'maxwidth100');
		print '</td>';
	}
	// Numero
	if (!empty($arrayfields['b.num_chq']['checked'])) {
		print '<td class="liste_titre" align="center"><input type="text" class="flat" name="req_nb" value="'.dol_escape_htmltag($search_req_nb).'" size="2"></td>';
	}
	// Checked
	if (!empty($arrayfields['bu.label']['checked'])) {
		print '<td class="liste_titre"><input type="text" class="flat maxwidth75" name="search_thirdparty" value="'.dol_escape_htmltag($search_thirdparty_user).'"></td>';
	}
	// Ref
	if (!empty($arrayfields['ba.ref']['checked'])) {
		print '<td class="liste_titre">';
		$form->select_comptes($search_account, 'search_account', 0, '', 1, ($id > 0 || !empty($ref) ? ' disabled="disabled"' : ''), 0, 'maxwidth100');
		print '</td>';
	}
	// Debit
	if (!empty($arrayfields['b.debit']['checked'])) {
		print '<td class="liste_titre right">';
		print '<input type="text" class="flat width50" name="search_debit" value="'.dol_escape_htmltag($search_debit).'">';
		print '</td>';
	}
	// Credit
	if (!empty($arrayfields['b.credit']['checked'])) {
		print '<td class="liste_titre right">';
		print '<input type="text" class="flat width50" name="search_credit" value="'.dol_escape_htmltag($search_credit).'">';
		print '</td>';
	}
	// Balance before
	if (!empty($arrayfields['balancebefore']['checked'])) {
		print '<td class="liste_titre right">';
		$htmltext = $langs->trans("BalanceVisibilityDependsOnSortAndFilters", $langs->transnoentitiesnoconv("DateValue"));
		print $form->textwithpicto('', $htmltext, 1);
		print '</td>';
	}
	// Balance
	if (!empty($arrayfields['balance']['checked'])) {
		print '<td class="liste_titre right">';
		$htmltext = $langs->trans("BalanceVisibilityDependsOnSortAndFilters", $langs->transnoentitiesnoconv("DateValue"));
		print $form->textwithpicto('', $htmltext, 1);
		print '</td>';
	}
	// Numero statement
	if (!empty($arrayfields['b.num_releve']['checked'])) {
		print '<td class="liste_titre" align="center"><input type="text" class="flat" name="search_num_releve" value="'.dol_escape_htmltag($search_num_releve).'" size="3"></td>';
	}
	// Conciliated
	if (!empty($arrayfields['b.conciliated']['checked'])) {
		print '<td class="liste_titre" align="center">';
		print $form->selectyesno('search_conciliated', $search_conciliated, 1, false, 1, 1);
		print '</td>';
	}
<<<<<<< HEAD
=======
	// Bordereau
	if (!empty($arrayfields['b.fk_bordereau']['checked'])) {
		print '<td class="liste_titre" align="center"><input type="text" class="flat" name="search_fk_bordereau" value="'.dol_escape_htmltag($search_fk_bordereau).'" size="3"></td>';
	}

>>>>>>> 503d1a04
	// Actions and select
	print '<td class="liste_titre" align="middle">';
	$searchpicto = $form->showFilterAndCheckAddButtons($massactionbutton ? 1 : 0, 'checkforselect', 1);
	print $searchpicto;
	print '</td>';
	print "</tr>\n";

	// Fields title
	print '<tr class="liste_titre">';
	if (!empty($arrayfields['b.rowid']['checked'])) {
		print_liste_field_titre($arrayfields['b.rowid']['label'], $_SERVER['PHP_SELF'], 'b.rowid', '', $param, '', $sortfield, $sortorder);
	}
	if (!empty($arrayfields['b.label']['checked'])) {
		print_liste_field_titre($arrayfields['b.label']['label'], $_SERVER['PHP_SELF'], 'b.label', '', $param, '', $sortfield, $sortorder);
	}
	if (!empty($arrayfields['b.dateo']['checked'])) {
		print_liste_field_titre($arrayfields['b.dateo']['label'], $_SERVER['PHP_SELF'], 'b.dateo', '', $param, '', $sortfield, $sortorder, "center ");
	}
	if (!empty($arrayfields['b.datev']['checked'])) {
		print_liste_field_titre($arrayfields['b.datev']['label'], $_SERVER['PHP_SELF'], 'b.datev,b.dateo,b.rowid', '', $param, 'align="center"', $sortfield, $sortorder);
	}
	if (!empty($arrayfields['type']['checked'])) {
		print_liste_field_titre($arrayfields['type']['label'], $_SERVER['PHP_SELF'], '', '', $param, 'align="center"', $sortfield, $sortorder);
	}
	if (!empty($arrayfields['b.num_chq']['checked'])) {
		print_liste_field_titre($arrayfields['b.num_chq']['label'], $_SERVER['PHP_SELF'], 'b.num_chq', '', $param, '', $sortfield, $sortorder, "center ");
	}
	if (!empty($arrayfields['bu.label']['checked'])) {
		print_liste_field_titre($arrayfields['bu.label']['label'], $_SERVER['PHP_SELF'], '', '', $param, '', $sortfield, $sortorder);
	}
	if (!empty($arrayfields['ba.ref']['checked'])) {
		print_liste_field_titre($arrayfields['ba.ref']['label'], $_SERVER['PHP_SELF'], 'ba.ref', '', $param, '', $sortfield, $sortorder);
	}
	if (!empty($arrayfields['b.debit']['checked'])) {
		print_liste_field_titre($arrayfields['b.debit']['label'], $_SERVER['PHP_SELF'], 'b.amount', '', $param, '', $sortfield, $sortorder, "right ");
	}
	if (!empty($arrayfields['b.credit']['checked'])) {
		print_liste_field_titre($arrayfields['b.credit']['label'], $_SERVER['PHP_SELF'], 'b.amount', '', $param, '', $sortfield, $sortorder, "right ");
	}
	if (!empty($arrayfields['balancebefore']['checked'])) {
		print_liste_field_titre($arrayfields['balancebefore']['label'], $_SERVER['PHP_SELF'], '', '', $param, '', $sortfield, $sortorder, "right ");
	}
	if (!empty($arrayfields['balance']['checked'])) {
		print_liste_field_titre($arrayfields['balance']['label'], $_SERVER['PHP_SELF'], '', '', $param, '', $sortfield, $sortorder, "right ");
	}
	if (!empty($arrayfields['b.num_releve']['checked'])) {
		print_liste_field_titre($arrayfields['b.num_releve']['label'], $_SERVER['PHP_SELF'], 'b.num_releve', '', $param, '', $sortfield, $sortorder, "center ");
	}
	if (!empty($arrayfields['b.conciliated']['checked'])) {
		print_liste_field_titre($arrayfields['b.conciliated']['label'], $_SERVER['PHP_SELF'], 'b.rappro', '', $param, '', $sortfield, $sortorder, "center ");
	}
	if (!empty($arrayfields['b.fk_bordereau']['checked'])) {
		print_liste_field_titre($arrayfields['b.fk_bordereau']['label'], $_SERVER['PHP_SELF'], 'b.fk_bordereau', '', $param, '', $sortfield, $sortorder, "center ");
	}

	// Extra fields
	include DOL_DOCUMENT_ROOT.'/core/tpl/extrafields_list_search_title.tpl.php';
	// Hook fields
	$parameters = array('arrayfields'=>$arrayfields, 'param'=>$param, 'sortfield'=>$sortfield, 'sortorder'=>$sortorder);
	$reshook = $hookmanager->executeHooks('printFieldListTitle', $parameters); // Note that $action and $object may have been modified by hook
	print $hookmanager->resPrint;
	// Actions and select
	print_liste_field_titre($selectedfields, $_SERVER["PHP_SELF"], "", '', '', 'align="center"', $sortfield, $sortorder, 'maxwidthsearch ');
	print "</tr>\n";

	$balance = 0; // For balance
	$balancebefore = 0; // For balance
	$balancecalculated = false;
	$posconciliatecol = 0;
	$cachebankaccount = array();

	// Loop on each record
	$sign = 1;

	while ($i < min($num, $limit)) {
		$objp = $db->fetch_object($resql);
		$links = $bankaccountstatic->get_url($objp->rowid);

		// If we are in a situation where we need/can show balance, we calculate the start of balance
		if (!$balancecalculated && (!empty($arrayfields['balancebefore']['checked']) || !empty($arrayfields['balance']['checked'])) && ($mode_balance_ok || $search_conciliated === '0')) {
			if (!$search_account) {
				dol_print_error('', 'account is not defined but $mode_balance_ok is true');
				exit;
			}

			// Loop on each record before
			$sign = 1;
			$i = 0;
			$sqlforbalance = 'SELECT SUM(b.amount) as previoustotal';
			$sqlforbalance .= " FROM ";
			$sqlforbalance .= " ".MAIN_DB_PREFIX."bank_account as ba,";
			$sqlforbalance .= " ".MAIN_DB_PREFIX."bank as b";
			$sqlforbalance .= " WHERE b.fk_account = ba.rowid";
			$sqlforbalance .= " AND ba.entity IN (".getEntity('bank_account').")";
			$sqlforbalance .= " AND b.fk_account = ".((int) $search_account);
			$sqlforbalance .= " AND (b.datev < '".$db->idate($db->jdate($objp->dv))."' OR (b.datev = '".$db->idate($db->jdate($objp->dv))."' AND (b.dateo < '".$db->idate($db->jdate($objp->do))."' OR (b.dateo = '".$db->idate($db->jdate($objp->do))."' AND b.rowid < ".$objp->rowid."))))";
			$resqlforbalance = $db->query($sqlforbalance);
			//print $sqlforbalance;
			if ($resqlforbalance) {
				$objforbalance = $db->fetch_object($resqlforbalance);
				if ($objforbalance) {
					// If sort is desc,desc,desc then total of previous date + amount is the balancebefore of the previous line before the line to show
					if ($sortfield == 'b.datev,b.dateo,b.rowid' && ($sortorder == 'desc' || $sortorder == 'desc,desc' || $sortorder == 'desc,desc,desc')) {
						$balancebefore = $objforbalance->previoustotal + ($sign * $objp->amount);
					} else {
						// If sort is asc,asc,asc then total of previous date is balance of line before the next line to show
						$balance = $objforbalance->previoustotal;
					}
				}
			} else {
				dol_print_error($db);
			}

			$balancecalculated = true;

			// Output a line with start balance
			if ($user->rights->banque->consolidate && $action == 'reconcile') {
				$tmpnbfieldbeforebalance = 0;
				$tmpnbfieldafterbalance = 0;
				$balancefieldfound = 0;
				foreach ($arrayfields as $key => $val) {
					if ($key == 'balancebefore' || $key == 'balance') {
						$balancefieldfound++;
						continue;
					}
					if (!empty($arrayfields[$key]['checked'])) {
						if (!$balancefieldfound) {
							$tmpnbfieldbeforebalance++;
						} else {
							$tmpnbfieldafterbalance++;
						}
					}
				}
				// Extra fields
				$element = 'banktransaction';
				if (is_array($extrafields->attributes[$element]['label']) && count($extrafields->attributes[$element]['label'])) {
					foreach ($extrafields->attributes[$element]['label'] as $key => $val) {
						if (!empty($arrayfields["ef.".$key]['checked'])) {
							if (!empty($arrayfields[$key]['checked'])) {
								if (!$balancefieldfound) {
									$tmpnbfieldbeforebalance++;
								} else {
									$tmpnbfieldafterbalance++;
								}
							}
						}
					}
				}

				print '<tr class="oddeven trforbreak">';
				if ($tmpnbfieldbeforebalance) {
					print '<td colspan="'.$tmpnbfieldbeforebalance.'">';
					print '&nbsp;';
					print '</td>';
				}

				if (!empty($arrayfields['balancebefore']['checked'])) {
					print '<td class="right">';
					if ($search_conciliated !== '0') {
						print price(price2num($balance, 'MT'), 1, $langs);
					}
					print '</td>';
				}
				if (!empty($arrayfields['balance']['checked'])) {
					print '<td class="right">';
					if ($search_conciliated !== '0') {
						print price(price2num($balance, 'MT'), 1, $langs);
					}
					print '</td>';
				}
				if (!empty($arrayfields['b.num_releve']['checked'])) {
					print '<td class="center">';
					print '<input type="checkbox" id="selectAll" title="'.dol_escape_htmltag($langs->trans("SelectAll")).'" />';
					print ' <script type="text/javascript">
							$("input#selectAll").change(function() {
								$("input[type=checkbox][name^=rowid]").prop("checked", $(this).is(":checked"));
							});
							</script>';
					print '</td>';
				}
				print '<td colspan="'.($tmpnbfieldafterbalance + 1).'">';
				print '&nbsp;';
				print '</td>';
				print '</tr>';
			}
		}

		if ($sortfield == 'b.datev,b.dateo,b.rowid' && ($sortorder == 'desc' || $sortorder == 'desc,desc' || $sortorder == 'desc,desc,desc')) {
			$balance = price2num($balancebefore, 'MT'); // balance = balancebefore of previous line (sort is desc)
			$balancebefore = price2num($balancebefore - ($sign * $objp->amount), 'MT');
		} else {
			$balancebefore = price2num($balance, 'MT'); // balancebefore = balance of previous line (sort is asc)
			$balance = price2num($balance + ($sign * $objp->amount), 'MT');
		}

		if (empty($cachebankaccount[$objp->bankid])) {
			$bankaccounttmp = new Account($db);
			$bankaccounttmp->fetch($objp->bankid);
			$cachebankaccount[$objp->bankid] = $bankaccounttmp;
			$bankaccount = $bankaccounttmp;
		} else {
			$bankaccount = $cachebankaccount[$objp->bankid];
		}

		if (empty($conf->global->BANK_COLORIZE_MOVEMENT)) {
			$backgroundcolor = "class='oddeven'";
		} else {
			if ($objp->amount < 0) {
				$color = '#' . getDolGlobalString('BANK_COLORIZE_MOVEMENT_COLOR1', 'fca955');
				$backgroundcolor = 'style="background: '.$color.';"';
			} else {
				$color = '#' . getDolGlobalString('BANK_COLORIZE_MOVEMENT_COLOR2', '7fdb86');
				$backgroundcolor = 'style="background: '.$color.';"';
			}
		}

		$banklinestatic->id = $objp->rowid;
		$banklinestatic->ref = $objp->rowid;

		print '<tr class="oddeven" '.$backgroundcolor.'>';

		// Ref
		if (!empty($arrayfields['b.rowid']['checked'])) {
				print '<td class="nowrap left">';
				print $banklinestatic->getNomUrl(1);
				print '</td>';
			if (!$i) {
				$totalarray['nbfield']++;
			}
		}

		// Description
		if (!empty($arrayfields['b.label']['checked'])) {
			$labeltoshow = '';
			$titletoshow = '';
			$reg = array();
			preg_match('/\((.+)\)/i', $objp->label, $reg); // Si texte entoure de parenthee on tente recherche de traduction
			if (!empty($reg[1]) && $langs->trans($reg[1]) != $reg[1]) {
				$labeltoshow = $langs->trans($reg[1]);
			} else {
				if ($objp->label == '(payment_salary)') {
					$labeltoshow = $langs->trans("SalaryPayment");
				} else {
					$labeltoshow = dol_escape_htmltag($objp->label);
					$titletoshow = $objp->label;
				}
			}


			print '<td class="tdoverflowmax250"'.($titletoshow ? ' title="'.dol_escape_htmltag($titletoshow).'"' : '').'>';

			// Add info about links after description
			$cachebankaccount = array();
			foreach ($links as $key => $val) {
				print '<!-- '.$links[$key]['type'].' -->';
				if ($links[$key]['type'] == 'withdraw') {
					$banktransferstatic->id = $links[$key]['url_id'];
					$banktransferstatic->ref = $links[$key]['label'];
					print $banktransferstatic->getNomUrl(0).' ';
				} elseif ($links[$key]['type'] == 'payment') {
					$paymentstatic->id = $links[$key]['url_id'];
					$paymentstatic->ref = $links[$key]['url_id']; // FIXME This is id, not ref of payment
					$paymentstatic->date = $db->jdate($objp->do);
<<<<<<< HEAD
					print ' '.$paymentstatic->getNomUrl(2);
=======
					print $paymentstatic->getNomUrl(2).' ';
>>>>>>> 503d1a04
				} elseif ($links[$key]['type'] == 'payment_supplier') {
					$paymentsupplierstatic->id = $links[$key]['url_id'];
					$paymentsupplierstatic->ref = $links[$key]['url_id']; // FIXME This is id, not ref of payment
					print $paymentsupplierstatic->getNomUrl(2).' ';
				} elseif ($links[$key]['type'] == 'payment_sc') {
					$paymentscstatic->id = $links[$key]['url_id'];
					$paymentscstatic->ref = $links[$key]['url_id'];
					$paymentscstatic->label = $links[$key]['label'];
					print $paymentscstatic->getNomUrl(2).' ';
				} elseif ($links[$key]['type'] == 'payment_vat') {
					$paymentvatstatic->id = $links[$key]['url_id'];
					$paymentvatstatic->ref = $links[$key]['url_id'];
					print $paymentvatstatic->getNomUrl(2).' ';
				} elseif ($links[$key]['type'] == 'payment_salary') {
					$paymentsalstatic->id = $links[$key]['url_id'];
					$paymentsalstatic->ref = $links[$key]['url_id'];
					$paymentsalstatic->label = $links[$key]['label'];
					print $paymentsalstatic->getNomUrl(2).' ';
				} elseif ($links[$key]['type'] == 'payment_loan') {
					print '<a href="'.DOL_URL_ROOT.'/loan/payment/card.php?id='.$links[$key]['url_id'].'">';
					print ' '.img_object($langs->trans('ShowPayment'), 'payment').' ';
					print '</a> ';
				} elseif ($links[$key]['type'] == 'payment_donation') {
					$paymentdonationstatic->id = $links[$key]['url_id'];
					$paymentdonationstatic->ref = $links[$key]['url_id'];
					print $paymentdonationstatic->getNomUrl(2).' ';
				} elseif ($links[$key]['type'] == 'payment_expensereport') {
					$paymentexpensereportstatic->id = $links[$key]['url_id'];
					$paymentexpensereportstatic->ref = $links[$key]['url_id'];
					print $paymentexpensereportstatic->getNomUrl(2).' ';
				} elseif ($links[$key]['type'] == 'payment_various') {
					$paymentvariousstatic->id = $links[$key]['url_id'];
					$paymentvariousstatic->ref = $links[$key]['url_id'];
					print $paymentvariousstatic->getNomUrl(2).' ';
				} elseif ($links[$key]['type'] == 'banktransfert') {
					// Do not show link to transfer since there is no transfer card (avoid confusion). Can already be accessed from transaction detail.
					if ($objp->amount > 0) {
						$banklinestatic->fetch($links[$key]['url_id']);
						$bankstatic->id = $banklinestatic->fk_account;
						$bankstatic->label = $banklinestatic->bank_account_ref;
						print $langs->trans("TransferFrom").' ';
						print $bankstatic->getNomUrl(1, 'transactions');
						print ' '.$langs->trans("toward").' ';
						$bankstatic->id = $objp->bankid;
						$bankstatic->label = $objp->bankref;
						print $bankstatic->getNomUrl(1, '');
						print ' - ';
					} else {
						$bankstatic->id = $objp->bankid;
						$bankstatic->label = $objp->bankref;
						print $langs->trans("TransferFrom").' ';
						print $bankstatic->getNomUrl(1, '');
						print ' '.$langs->trans("toward").' ';
						$banklinestatic->fetch($links[$key]['url_id']);
						$bankstatic->id = $banklinestatic->fk_account;
						$bankstatic->label = $banklinestatic->bank_account_ref;
						print $bankstatic->getNomUrl(1, 'transactions');
						print ' - ';
					}
					//var_dump($links);
				} elseif ($links[$key]['type'] == 'company') {
				} elseif ($links[$key]['type'] == 'user') {
				} elseif ($links[$key]['type'] == 'member') {
				} elseif ($links[$key]['type'] == 'sc') {
				} elseif ($links[$key]['type'] == 'vat') {
				} elseif ($links[$key]['type'] == 'salary') {
					// Information is already shown using the payment_salary link. No need of this link.
				} else {
					// Show link with label $links[$key]['label']
					print '<a href="'.$links[$key]['url'].$links[$key]['url_id'].'">';
					if (preg_match('/^\((.*)\)$/i', $links[$key]['label'], $reg)) {
						// Label generique car entre parentheses. On l'affiche en le traduisant
						if ($reg[1] == 'paiement') {
							$reg[1] = 'Payment';
						}
						print $langs->trans($reg[1]);
					} else {
						print $links[$key]['label'];
					}
					print '</a>'.($labeltoshow ? ' - ' : '');
				}
			}

			print $labeltoshow;	// Already escaped

			print '</td>';
			if (!$i) {
				$totalarray['nbfield']++;
			}
		}

		// Date ope
		if (!empty($arrayfields['b.dateo']['checked'])) {
			print '<td align="center" class="nowrap">';
			print '<span class="spanforajaxedit" id="dateoperation_'.$objp->rowid.'">'.dol_print_date($db->jdate($objp->do), "day")."</span>";
			print '&nbsp;';
			print '<span class="inline-block">';
			print '<a class="ajaxforbankoperationchange" href="'.$_SERVER['PHP_SELF'].'?action=doprev&amp;account='.$objp->bankid.'&amp;rowid='.$objp->rowid.'">';
			print img_edit_remove()."</a> ";
			print '<a class="ajaxforbankoperationchange" href="'.$_SERVER['PHP_SELF'].'?action=donext&amp;account='.$objp->bankid.'&amp;rowid='.$objp->rowid.'">';
			print img_edit_add()."</a>";
			print '</span>';
			print "</td>\n";
			if (!$i) {
				$totalarray['nbfield']++;
			}
		}

		// Date value
		if (!empty($arrayfields['b.datev']['checked'])) {
			print '<td align="center" class="nowrap">';
			print '<span class="spanforajaxedit" id="datevalue_'.$objp->rowid.'">'.dol_print_date($db->jdate($objp->dv), "day")."</span>";
			print '&nbsp;';
			print '<span class="inline-block">';
			print '<a class="ajaxforbankoperationchange" href="'.$_SERVER['PHP_SELF'].'?action=dvprev&amp;account='.$objp->bankid.'&amp;rowid='.$objp->rowid.'">';
			print img_edit_remove()."</a> ";
			print '<a class="ajaxforbankoperationchange" href="'.$_SERVER['PHP_SELF'].'?action=dvnext&amp;account='.$objp->bankid.'&amp;rowid='.$objp->rowid.'">';
			print img_edit_add()."</a>";
			print '</span>';
			print "</td>\n";
			if (!$i) {
				$totalarray['nbfield']++;
			}
		}

		// Payment type
		if (!empty($arrayfields['type']['checked'])) {
			print '<td class="tdoverflowmax100 center">';
			$labeltype = ($langs->trans("PaymentTypeShort".$objp->fk_type) != "PaymentTypeShort".$objp->fk_type) ? $langs->trans("PaymentTypeShort".$objp->fk_type) : $langs->getLabelFromKey($db, $objp->fk_type, 'c_paiement', 'code', 'libelle', '', 1);
			if ($labeltype == 'SOLD') {
				print '&nbsp;'; //$langs->trans("InitialBankBalance");
			} else {
				print $labeltype;
			}
			print "</td>\n";
			if (!$i) {
				$totalarray['nbfield']++;
			}
		}

		// Num cheque
		if (!empty($arrayfields['b.num_chq']['checked'])) {
			print '<td class="nowrap" align="center">'.($objp->num_chq ? dol_escape_htmltag($objp->num_chq) : "")."</td>\n";
			if (!$i) {
				$totalarray['nbfield']++;
			}
		}

		// Third party
		if (!empty($arrayfields['bu.label']['checked'])) {
			print '<td class="tdoverflowmax150">';

			$companylinked_id = 0;
			$userlinked_id = 0;

			//payment line type to define user display and user or company linked
			foreach ($links as $key => $value) {
				if ($links[$key]['type'] == 'payment_sc') {
					$type_link = 'payment_sc';
				}
				if ($links[$key]['type'] == 'payment_salary') {
					$type_link = 'payment_salary';
				}

				if ($links[$key]['type'] == 'company') {
					$companylinked_id = $links[$key]['url_id'];
				}
				if ($links[$key]['type'] == 'user') {
					$userlinked_id = $links[$key]['url_id'];
				}
			}

			if ($companylinked_id) {
				// TODO Add a cache of loaded companies here ?
				$companystatic->fetch($companylinked_id);
				print $companystatic->getNomUrl(1);
			} elseif ($userlinked_id &&
					(($type_link == 'payment_salary' && !empty($user->rights->salaries->read))
						|| ($type_link == 'payment_sc' && !empty($user->rights->tax->charges->lire)))) {
				// Get object user from cache or load it
				if (!empty($conf->cache['user'][$userlinked_id])) {
					$tmpuser = $conf->cache['user'][$userlinked_id];
				} else {
					$tmpuser = new User($db);
					$tmpuser->fetch($userlinked_id);
					$conf->cache['user'][$userlinked_id] = $tmpuser;
				}
				print $tmpuser->getNomUrl(1);
			} else {
				print '&nbsp;';
			}

			print '</td>';
			if (!$i) {
				$totalarray['nbfield']++;
			}
		}

		// Bank account
		if (!empty($arrayfields['ba.ref']['checked'])) {
			print '<td class="nowrap">';
			print $bankaccount->getNomUrl(1);
			print "</td>\n";
			if (!$i) {
				$totalarray['nbfield']++;
			}
		}

		// Debit
		if (!empty($arrayfields['b.debit']['checked'])) {
			print '<td class="nowrap right"><span class="amount">';
			if ($objp->amount < 0) {
				print price($objp->amount * -1);
				$totalarray['totaldeb'] += $objp->amount;
			}
			print "</span></td>\n";
			if (!$i) {
				$totalarray['nbfield']++;
			}
			if (!$i) {
				$totalarray['totaldebfield'] = $totalarray['nbfield'];
			}
		}

		// Credit
		if (!empty($arrayfields['b.credit']['checked'])) {
			print '<td class="nowrap right"><span class="amount">';
			if ($objp->amount > 0) {
				print price($objp->amount);
				$totalarray['totalcred'] += $objp->amount;
			}
			print "</span></td>\n";
			if (!$i) {
				$totalarray['nbfield']++;
			}
			if (!$i) {
				$totalarray['totalcredfield'] = $totalarray['nbfield'];
			}
		}

		// Balance before
		if (!empty($arrayfields['balancebefore']['checked'])) {
			if ($mode_balance_ok) {
				if ($balancebefore >= 0) {
					print '<td class="nowrap right">&nbsp;'.price($balancebefore).'</td>';
				} else {
					print '<td class="error nowrap right">&nbsp;'.price($balancebefore).'</td>';
				}
			} else {
				print '<td class="right">-</td>';
			}
			if (!$i) {
				$totalarray['nbfield']++;
			}
		}

		// Balance after
		if (!empty($arrayfields['balance']['checked'])) {
			if ($mode_balance_ok) {
				if ($balance >= 0) {
					print '<td class="nowrap right">&nbsp;'.price($balance).'</td>';
				} else {
					print '<td class="error nowrap right">&nbsp;'.price($balance).'</td>';
				}
			} else {
				print '<td class="right">-</td>';
			}
			if (!$i) {
				$totalarray['nbfield']++;
			}
		}

		if (!empty($arrayfields['b.num_releve']['checked'])) {
			print '<td class="nowraponall" align="center">';
			// Transaction reconciliated or edit link
			if ($bankaccount->canBeConciliated() > 0) {
				if ($objp->num_releve) {
					print '<a href="releve.php?num='.urlencode($objp->num_releve).'&account='.urlencode($objp->bankid).'&save_lastsearch_values=1">'.dol_escape_htmltag($objp->num_releve).'</a>';
				}
				if (!$objp->conciliated && $action == 'reconcile') {
					if ($objp->num_releve) {
						print '&nbsp;';
					}
					print '<input class="flat" name="rowid['.$objp->rowid.']" type="checkbox" value="'.$objp->rowid.'" size="1"'.(!empty($_POST['rowid'][$objp->rowid]) ? ' checked' : '').'>';
				}
			}
			print '</td>';
			if (!$i) {
				$totalarray['nbfield']++;
				$posconciliatecol = $totalarray['nbfield'];
			}
		}

		if (!empty($arrayfields['b.conciliated']['checked'])) {
			print '<td class="nowraponall" align="center">';
			print yn($objp->conciliated);
			print '</td>';
			if (!$i) {
				$totalarray['nbfield']++;
			}
		}

<<<<<<< HEAD
=======
		if (!empty($arrayfields['b.fk_bordereau']['checked'])) {
			$bordereaustatic->fetch($objp->fk_bordereau);
			print '<td class="nowraponall" align="center">';
			print $bordereaustatic->getNomUrl();
			print '</td>';
			if (!$i) {
				$totalarray['nbfield']++;
			}
		}

>>>>>>> 503d1a04
		// Action edit/delete and select
		print '<td class="nowraponall" align="center">';
		// Transaction reconciliated or edit link
		if ($objp->conciliated && $bankaccount->canBeConciliated() > 0) {  // If line not conciliated and account can be conciliated
			print '<a class="editfielda" href="'.DOL_URL_ROOT.'/compta/bank/line.php?save_lastsearch_values=1&rowid='.$objp->rowid.($object->id > 0 ? '&account='.$object->id : '').'&page='.$page.'">';
			print img_edit();
			print '</a>';
		} else {
			if ($user->rights->banque->modifier || $user->rights->banque->consolidate) {
				print '<a class="editfielda" href="'.DOL_URL_ROOT.'/compta/bank/line.php?save_lastsearch_values=1&rowid='.$objp->rowid.($object->id > 0 ? '&account='.$object->id : '').'&page='.$page.'">';
				print img_edit();
				print '</a>';
			} else {
				print '<a class="editfielda" href="'.DOL_URL_ROOT.'/compta/bank/line.php?save_lastsearch_values=1&rowid='.$objp->rowid.($object->id > 0 ? '&account='.$object->id : '').'&page='.$page.'">';
				print img_view();
				print '</a>';
			}
			if ($bankaccount->canBeConciliated() > 0 && empty($objp->conciliated)) {
				if ($db->jdate($objp->dv) < ($now - $conf->bank->rappro->warning_delay)) {
					print ' '.img_warning($langs->trans("ReconciliationLate"));
				}
			}
			if ($user->rights->banque->modifier) {
				print '<a href="'.$_SERVER["PHP_SELF"].'?action=delete&token='.newToken().'&rowid='.$objp->rowid.'&page='.$page.$param.($sortfield ? '&sortfield='.$sortfield : '').($sortorder ? '&sortorder='.$sortorder : '').'">';
				print img_delete('', 'class="marginleftonly"');
				print '</a>';
			}
		}

		// Action column
		if ($massactionbutton || $massaction) {   // If we are in select mode (massactionbutton defined) or if we have already selected and sent an action ($massaction) defined
			$selected = 0;
			if (in_array($obj->rowid, $arrayofselected)) {
				$selected = 1;
			}
			print '<input id="cb'.$obj->rowid.'" class="flat checkforselect marginleftonly" type="checkbox" name="toselect[]" value="'.$obj->rowid.'"'.($selected ? ' checked="checked"' : '').'>';
		}
		print '</td>';
		if (!$i) {
			$totalarray['nbfield']++;
		}

		print "</tr>";

		$i++;
	}

	// Show total line
	if (isset($totalarray['totaldebfield']) || isset($totalarray['totalcredfield'])) {
		print '<tr class="liste_total">';
		$i = 0;
		while ($i < $totalarray['nbfield']) {
			$i++;
			if ($i == 1) {
				if ($num < $limit && empty($offset)) {
					print '<td class="left">'.$langs->trans("Total").'</td>';
				} else {
					print '<td class="left tdoverflowmax50" title="'.$langs->trans("Totalforthispage").'">'.$langs->trans("Totalforthispage").'</td>';
				}
			} elseif ($totalarray['totaldebfield'] == $i) {
				print '<td class="right"><span class="amount">'.price(-1 * $totalarray['totaldeb']).'</span></td>';
			} elseif ($totalarray['totalcredfield'] == $i) {
				print '<td class="right"><span class="amount">'.price($totalarray['totalcred']).'</span></td>';
			} elseif ($i == $posconciliatecol) {
				print '<td class="center">';
				if ($user->rights->banque->consolidate && $action == 'reconcile') {
					print '<input class="button" name="confirm_reconcile" type="submit" value="'.$langs->trans("Conciliate").'">';
				}
				print '</td>';
			} else {
				print '<td></td>';
			}
		}
		print '</tr>';
	}

	// If no record found
	if ($num == 0) {
		$colspan = 1;
		foreach ($arrayfields as $key => $val) {
			if (!empty($val['checked'])) {
				$colspan++;
			}
		}
		print '<tr><td colspan="'.($colspan + 1).'" class="opacitymedium">'.$langs->trans("NoRecordFound").'</td></tr>';
	}

	print "</table>";
	print "</div>";

	print '</form>';
	$db->free($resql);
} else {
	dol_print_error($db);
}

// End of page
llxFooter();
$db->close();<|MERGE_RESOLUTION|>--- conflicted
+++ resolved
@@ -101,10 +101,7 @@
 $search_req_nb = GETPOST("req_nb", 'alpha');
 $search_num_releve = GETPOST("search_num_releve", 'alpha');
 $search_conciliated = GETPOST("search_conciliated", 'int');
-<<<<<<< HEAD
-=======
 $search_fk_bordereau = GETPOST("search_fk_bordereau", 'int');
->>>>>>> 503d1a04
 $optioncss = GETPOST('optioncss', 'alpha');
 $toselect = GETPOST('toselect', 'array');
 $num_releve = GETPOST("num_releve", "alpha");
@@ -220,12 +217,8 @@
 	$search_thirdparty_user = '';
 	$search_num_releve = '';
 	$search_conciliated = '';
-<<<<<<< HEAD
-	$toselect = '';
-=======
 	$search_fk_bordereau = '';
 	$toselect = array();
->>>>>>> 503d1a04
 
 	$search_account = "";
 	if ($id > 0 || !empty($ref)) {
@@ -560,11 +553,7 @@
 			if ($user->rights->banque->consolidate) {
 				$newparam = $param;
 				$newparam = preg_replace('/search_conciliated=\d+/i', '', $newparam);
-<<<<<<< HEAD
-				$buttonreconcile = '<a class="butAction" style="margin-bottom: 5px !important; margin-top: 5px !important" href="'.DOL_URL_ROOT.'/compta/bank/bankentries_list.php?action=reconcile&sortfield=b.datev,b.dateo,b.rowid&sortorder=desc,desc,desc&search_conciliated=0'.$newparam.'">'.$titletoconciliatemanual.'</a>';
-=======
 				$buttonreconcile = '<a class="butAction" style="margin-bottom: 5px !important; margin-top: 5px !important" href="'.DOL_URL_ROOT.'/compta/bank/bankentries_list.php?action=reconcile&sortfield=b.datev,b.dateo,b.rowid&sortorder=asc,asc,asc&search_conciliated=0'.$newparam.'">'.$titletoconciliatemanual.'</a>';
->>>>>>> 503d1a04
 			} else {
 				$buttonreconcile = '<a class="butActionRefused" style="margin-bottom: 5px !important; margin-top: 5px !important" title="'.$langs->trans("NotEnoughPermissions").'" href="#">'.$titletoconciliatemanual.'</a>';
 			}
@@ -574,11 +563,7 @@
 				if ($user->rights->banque->consolidate) {
 					$newparam = $param;
 					$newparam = preg_replace('/search_conciliated=\d+/i', '', $newparam);
-<<<<<<< HEAD
-					$buttonreconcile .= ' <a class="butAction" style="margin-bottom: 5px !important; margin-top: 5px !important" href="'.DOL_URL_ROOT.'/compta/bank/bankentries_list.php?action=reconcile&sortfield=b.datev,b.dateo,b.rowid&sortorder=desc,desc,desc&search_conciliated=0'.$newparam.'">'.$titletoconciliateauto.'</a>';
-=======
 					$buttonreconcile .= ' <a class="butAction" style="margin-bottom: 5px !important; margin-top: 5px !important" href="'.DOL_URL_ROOT.'/compta/bank/bankentries_list.php?action=reconcile&sortfield=b.datev,b.dateo,b.rowid&sortorder=asc,asc,asc&search_conciliated=0'.$newparam.'">'.$titletoconciliateauto.'</a>';
->>>>>>> 503d1a04
 				} else {
 					$buttonreconcile .= ' <a class="butActionRefused" style="margin-bottom: 5px !important; margin-top: 5px !important" title="'.$langs->trans("NotEnoughPermissions").'" href="#">'.$titletoconciliateauto.'</a>';
 				}
@@ -1145,14 +1130,11 @@
 		print $form->selectyesno('search_conciliated', $search_conciliated, 1, false, 1, 1);
 		print '</td>';
 	}
-<<<<<<< HEAD
-=======
 	// Bordereau
 	if (!empty($arrayfields['b.fk_bordereau']['checked'])) {
 		print '<td class="liste_titre" align="center"><input type="text" class="flat" name="search_fk_bordereau" value="'.dol_escape_htmltag($search_fk_bordereau).'" size="3"></td>';
 	}
 
->>>>>>> 503d1a04
 	// Actions and select
 	print '<td class="liste_titre" align="middle">';
 	$searchpicto = $form->showFilterAndCheckAddButtons($massactionbutton ? 1 : 0, 'checkforselect', 1);
@@ -1416,11 +1398,7 @@
 					$paymentstatic->id = $links[$key]['url_id'];
 					$paymentstatic->ref = $links[$key]['url_id']; // FIXME This is id, not ref of payment
 					$paymentstatic->date = $db->jdate($objp->do);
-<<<<<<< HEAD
-					print ' '.$paymentstatic->getNomUrl(2);
-=======
 					print $paymentstatic->getNomUrl(2).' ';
->>>>>>> 503d1a04
 				} elseif ($links[$key]['type'] == 'payment_supplier') {
 					$paymentsupplierstatic->id = $links[$key]['url_id'];
 					$paymentsupplierstatic->ref = $links[$key]['url_id']; // FIXME This is id, not ref of payment
@@ -1723,8 +1701,6 @@
 			}
 		}
 
-<<<<<<< HEAD
-=======
 		if (!empty($arrayfields['b.fk_bordereau']['checked'])) {
 			$bordereaustatic->fetch($objp->fk_bordereau);
 			print '<td class="nowraponall" align="center">';
@@ -1735,7 +1711,6 @@
 			}
 		}
 
->>>>>>> 503d1a04
 		// Action edit/delete and select
 		print '<td class="nowraponall" align="center">';
 		// Transaction reconciliated or edit link
