<?php
/* Copyright (C) 2001-2002  Rodolphe Quiedeville <rodolphe@quiedeville.org>
 * Copyright (C) 2004-2024  Laurent Destailleur  <eldy@users.sourceforge.net>
 * Copyright (C) 2005-2010  Regis Houssin        <regis.houssin@inodbox.com>
 * Copyright (C) 2012       Vinícius Nogueira    <viniciusvgn@gmail.com>
 * Copyright (C) 2014       Florian Henry        <florian.henry@open-cooncept.pro>
 * Copyright (C) 2015       Jean-François Ferry  <jfefe@aternatik.fr>
 * Copyright (C) 2016       Juanjo Menent        <jmenent@2byte.es>
 * Copyright (C) 2017-2019  Alexandre Spangaro   <aspangaro@open-dsi.fr>
 * Copyright (C) 2018       Ferran Marcet        <fmarcet@2byte.es>
 * Copyright (C) 2018-2024  Frédéric France      <frederic.france@free.fr>
 * Copyright (C) 2021       Gauthier VERDOL      <gauthier.verdol@atm-consulting.fr>
 *
 * This program is free software; you can redistribute it and/or modify
 * it under the terms of the GNU General Public License as published by
 * the Free Software Foundation; either version 3 of the License, or
 * (at your option) any later version.
 *
 * This program is distributed in the hope that it will be useful,
 * but WITHOUT ANY WARRANTY; without even the implied warranty of
 * MERCHANTABILITY or FITNESS FOR A PARTICULAR PURPOSE.  See the
 * GNU General Public License for more details.
 *
 * You should have received a copy of the GNU General Public License
 * along with this program. If not, see <https://www.gnu.org/licenses/>.
 */

/**
 *	\file       htdocs/compta/bank/bankentries_list.php
 *	\ingroup    banque
 *	\brief      List of bank transactions
 */

// Load Dolibarr environment
require '../../main.inc.php';

require_once DOL_DOCUMENT_ROOT.'/core/class/html.formother.class.php';
require_once DOL_DOCUMENT_ROOT.'/core/class/html.formaccounting.class.php';
require_once DOL_DOCUMENT_ROOT.'/core/lib/bank.lib.php';

require_once DOL_DOCUMENT_ROOT.'/societe/class/societe.class.php';
require_once DOL_DOCUMENT_ROOT.'/user/class/user.class.php';
require_once DOL_DOCUMENT_ROOT.'/compta/bank/class/account.class.php';
require_once DOL_DOCUMENT_ROOT.'/compta/bank/class/bankcateg.class.php';
require_once DOL_DOCUMENT_ROOT.'/adherents/class/adherent.class.php';
require_once DOL_DOCUMENT_ROOT.'/compta/sociales/class/chargesociales.class.php';
require_once DOL_DOCUMENT_ROOT.'/compta/tva/class/paymentvat.class.php';
require_once DOL_DOCUMENT_ROOT.'/compta/paiement/class/paiement.class.php';
require_once DOL_DOCUMENT_ROOT.'/compta/sociales/class/paymentsocialcontribution.class.php';
require_once DOL_DOCUMENT_ROOT.'/compta/tva/class/tva.class.php';
require_once DOL_DOCUMENT_ROOT.'/salaries/class/paymentsalary.class.php';
require_once DOL_DOCUMENT_ROOT.'/compta/bank/class/paymentvarious.class.php';
require_once DOL_DOCUMENT_ROOT.'/compta/prelevement/class/bonprelevement.class.php';
require_once DOL_DOCUMENT_ROOT.'/don/class/don.class.php';
require_once DOL_DOCUMENT_ROOT.'/don/class/paymentdonation.class.php';
require_once DOL_DOCUMENT_ROOT.'/expensereport/class/paymentexpensereport.class.php';
require_once DOL_DOCUMENT_ROOT.'/loan/class/loan.class.php';
require_once DOL_DOCUMENT_ROOT.'/fourn/class/paiementfourn.class.php';
require_once DOL_DOCUMENT_ROOT.'/compta/paiement/cheque/class/remisecheque.class.php';

// Load translation files required by the page
$langs->loadLangs(array("banks", "bills", "categories", "companies", "margins", "salaries", "loan", "donations", "trips", "members", "compta", "accountancy"));

$id = GETPOSTINT('id');
$ref = GETPOST('ref', 'alpha');
$action = GETPOST('action', 'aZ09');
$cancel = GETPOST('cancel', 'alpha');
$confirm = GETPOST('confirm', 'alpha');
$contextpage = 'bankentrieslist';
$massaction = GETPOST('massaction', 'alpha');
$optioncss = GETPOST('optioncss', 'aZ09');
$mode = GETPOST('mode', 'aZ');

$dateop = dol_mktime(12, 0, 0, GETPOSTINT("opmonth"), GETPOSTINT("opday"), GETPOSTINT("opyear"));
$search_debit = GETPOST("search_debit", 'alpha');
$search_credit = GETPOST("search_credit", 'alpha');
$search_type = GETPOST("search_type", 'alpha');
$search_account = GETPOST("search_account", 'int') ? GETPOST("search_account", 'int') : GETPOST("account", 'int');
$search_accountancy_code = GETPOST('search_accountancy_code', 'alpha') ? GETPOST('search_accountancy_code', 'alpha') : GETPOST('accountancy_code', 'alpha');
$search_bid = GETPOST("search_bid", 'int') ? GETPOST("search_bid", 'int') : GETPOST("bid", 'int');		// Category id
$search_ref = GETPOST('search_ref', 'alpha');
$search_description = GETPOST("search_description", 'alpha');
$search_dt_start = dol_mktime(0, 0, 0, GETPOSTINT('search_start_dtmonth'), GETPOSTINT('search_start_dtday'), GETPOSTINT('search_start_dtyear'));
$search_dt_end = dol_mktime(0, 0, 0, GETPOSTINT('search_end_dtmonth'), GETPOSTINT('search_end_dtday'), GETPOSTINT('search_end_dtyear'));
$search_dv_start = dol_mktime(0, 0, 0, GETPOSTINT('search_start_dvmonth'), GETPOSTINT('search_start_dvday'), GETPOSTINT('search_start_dvyear'));
$search_dv_end = dol_mktime(0, 0, 0, GETPOSTINT('search_end_dvmonth'), GETPOSTINT('search_end_dvday'), GETPOSTINT('search_end_dvyear'));
$search_thirdparty_user = GETPOST("search_thirdparty", 'alpha') ? GETPOST("search_thirdparty", 'alpha') : GETPOST("thirdparty", 'alpha');
$search_req_nb = GETPOST("req_nb", 'alpha');
$search_num_releve = GETPOST("search_num_releve", 'alpha');
$search_conciliated = GETPOST("search_conciliated", 'int');
$search_fk_bordereau = GETPOST("search_fk_bordereau", 'int');
$optioncss = GETPOST('optioncss', 'alpha');
$toselect = GETPOST('toselect', 'array');
$num_releve = GETPOST("num_releve", "alpha");
if (empty($dateop)) {
	$dateop = -1;
}

$limit = GETPOSTINT('limit') ? GETPOSTINT('limit') : $conf->liste_limit;
$sortfield = GETPOST('sortfield', 'aZ09comma');
$sortorder = GETPOST('sortorder', 'aZ09comma');
$page = GETPOSTISSET('pageplusone') ? (GETPOSTINT('pageplusone') - 1) : GETPOSTINT("page");
$pageplusone = GETPOSTINT("pageplusone");
if ($pageplusone) {
	$page = $pageplusone - 1;
}
if (empty($page) || $page == -1) {
	$page = 0;
}     // If $page is not defined, or '' or -1
$offset = $limit * $page;
$pageprev = $page - 1;
$pagenext = $page + 1;
if (!$sortorder) {
	$sortorder = 'desc,desc,desc';
}
if (!$sortfield) {
	$sortfield = 'b.datev,b.dateo,b.rowid';
}

$object = new Account($db);
if ($id > 0 || !empty($ref)) {
	$result = $object->fetch($id, $ref);
	$search_account = $object->id; // Force the search field on id of account

	if (!($object->id > 0)) {
		$langs->load("errors");
		print($langs->trans('ErrorRecordNotFound'));
		exit;
	}
}

// redefine contextpage to depend on bank account
$contextpage = 'banktransactionlist'.(empty($object->id) ? '' : '-'.$object->id);

$mode_balance_ok = false;
//if (($sortfield == 'b.datev' || $sortfield == 'b.datev,b.dateo,b.rowid'))    // TODO Manage balance when account not selected
if (($sortfield == 'b.datev' || $sortfield == 'b.datev,b.dateo,b.rowid')) {
	$sortfield = 'b.datev,b.dateo,b.rowid';
	if ($id > 0 || !empty($ref) || $search_account > 0) {
		$mode_balance_ok = true;
	}
}

// Initialize a technical object to manage hooks of page. Note that conf->hooks_modules contains an array of hook context
$hookmanager->initHooks(array('banktransactionlist', $contextpage));
$extrafields = new ExtraFields($db);

$extrafieldsobjectkey = 'bank';	// Used by extrafields_..._tpl.php

// fetch optionals attributes and labels
$extrafields->fetch_name_optionals_label($extrafieldsobjectkey);
$search_array_options = $extrafields->getOptionalsFromPost($extrafieldsobjectkey, '', 'search_');

$arrayfields = array(
	'b.rowid' => array('label' => $langs->trans("Ref"), 'checked' => 1,'position' => 10),
	'b.label' => array('label' => $langs->trans("Description"), 'checked' => 1,'position' => 20),
	'b.dateo' => array('label' => $langs->trans("DateOperationShort"), 'checked' => -1,'position' => 30),
	'b.datev' => array('label' => $langs->trans("DateValueShort"), 'checked' => 1,'position' => 40),
	'type' => array('label' => $langs->trans("Type"), 'checked' => 1,'position' => 50),
	'b.num_chq' => array('label' => $langs->trans("Numero"), 'checked' => 0,'position' => 60),
	'b.fk_bordereau' => array('label' => $langs->trans("ChequeNumber"), 'checked' => 0, 'position' => 65),
	'bu.label' => array('label' => $langs->trans("ThirdParty").'/'.$langs->trans("User"), 'checked' => 1, 'position' => 70),
	'ba.ref' => array('label' => $langs->trans("BankAccount"), 'checked' => (($id > 0 || !empty($ref)) ? 0 : 1), 'position' => 80),
	'b.debit' => array('label' => $langs->trans("Debit"), 'checked' => 1, 'position' => 90),
	'b.credit' => array('label' => $langs->trans("Credit"), 'checked' => 1, 'position' => 100),
	'balancebefore' => array('label' => $langs->trans("BalanceBefore"), 'checked' => 0, 'position' => 110),
	'balance' => array('label' => $langs->trans("Balance"), 'checked' => 1, 'position' => 120),
	'b.num_releve' => array('label' => $langs->trans("AccountStatement"), 'checked' => 1, 'position' => 130),
	'b.conciliated' => array('label' => $langs->trans("BankLineReconciled"), 'enabled' => $object->rappro, 'checked' => ($action == 'reconcile' ? 1 : 0), 'position' => 140),
);
// Extra fields
include DOL_DOCUMENT_ROOT.'/core/tpl/extrafields_list_array_fields.tpl.php';

$object->fields = dol_sort_array($object->fields, 'position');
$arrayfields = dol_sort_array($arrayfields, 'position');

// Security check
$fieldvalue = (!empty($id) ? $id : (!empty($ref) ? $ref : ''));
$fieldtype = (!empty($ref) ? 'ref' : 'rowid');
if ($fieldvalue) {
	if ($user->socid) {
		$socid = $user->socid;
	}
	$result = restrictedArea($user, 'banque', $fieldvalue, 'bank_account&bank_account', '', '', $fieldtype);
} else {
	if ($user->socid) {
		$socid = $user->socid;
	}
	$result = restrictedArea($user, 'banque');
}


/*
 * Actions
 */

if (GETPOST('cancel', 'alpha')) {
	$action = 'list';
	$massaction = '';
}
if (!GETPOST('confirmmassaction', 'alpha') && $massaction != 'presend' && $massaction != 'confirm_presend') {
	$massaction = '';
}

$parameters = array();
$reshook = $hookmanager->executeHooks('doActions', $parameters, $object, $action); // Note that $action and $object may have been modified by some hooks
if ($reshook < 0) {
	setEventMessages($hookmanager->error, $hookmanager->errors, 'errors');
}

include DOL_DOCUMENT_ROOT.'/core/actions_changeselectedfields.inc.php';

if (GETPOST('button_removefilter_x', 'alpha') || GETPOST('button_removefilter.x', 'alpha') || GETPOST('button_removefilter', 'alpha')) { // All tests are required to be compatible with all browsers
	$search_dt_start = '';
	$search_dt_end = '';
	$search_dv_start = '';
	$search_dv_end = '';
	$search_type = "";
	$search_debit = "";
	$search_credit = "";
	$search_bid = "";
	$search_ref = "";
	$search_req_nb = '';
	$search_description = '';
	$search_thirdparty_user = '';
	$search_num_releve = '';
	$search_conciliated = '';
	$search_fk_bordereau = '';
	$toselect = array();

	$search_account = "";
	if ($id > 0 || !empty($ref)) {
		$search_account = $object->id;
	}
}

if (empty($reshook)) {
	$objectclass = 'Account';
	$objectlabel = 'BankTransaction';
	$permissiontoread = $user->hasRight('banque', 'lire');
	$permissiontodelete = $user->hasRight('banque', 'modifier');
	$uploaddir = $conf->bank->dir_output;
	include DOL_DOCUMENT_ROOT.'/core/actions_massactions.inc.php';
}

$rowids = GETPOST('rowid', 'array');

// Conciliation
if ((GETPOST('confirm_savestatement', 'alpha') || GETPOST('confirm_reconcile', 'alpha'))
	&& (GETPOST("num_releve", "alpha") || !empty($rowids))
	&& $user->hasRight('banque', 'consolidate')
	&& (!GETPOSTISSET('pageplusone') || (GETPOST('pageplusone') == GETPOST('pageplusoneold')))) {
	$error = 0;

	// Definition, nettoyage parameters
	$num_releve = GETPOST("num_releve", "alpha");

	if ($num_releve) {
		$bankline = new AccountLine($db);

		$rowids = GETPOST('rowid', 'array');

		if (!empty($rowids) && is_array($rowids)) {
			foreach ($rowids as $row) {
				if ($row > 0) {
					$result = $bankline->fetch($row);
					$bankline->num_releve = $num_releve; // GETPOST("num_releve");
					$result = $bankline->update_conciliation($user, GETPOST("cat"), GETPOST('confirm_reconcile', 'alpha') ? 1 : 0); // If we confirm_reconcile, we set flag 'rappro' to 1.
					if ($result < 0) {
						setEventMessages($bankline->error, $bankline->errors, 'errors');
						$error++;
						break;
					}
				}
			}
			if (!$error && count($rowids) > 0) {
				setEventMessages($langs->trans("XNewLinesConciliated", count($rowids)), null);
			}
		} else {
			$error++;
			$langs->load("errors");
			setEventMessages($langs->trans("NoRecordSelected"), null, 'errors');
		}
	} else {
		$error++;
		$langs->load("errors");
		setEventMessages($langs->trans("ErrorPleaseTypeBankTransactionReportName"), null, 'errors');
	}

	if (!$error) {
		$param = 'action=reconcile&contextpage=banktransactionlist&id='.((int) $object->id).'&search_account='.((int) $object->id);
		if ($page) {
			$param .= '&page='.urlencode((string) ($page));
		}
		if ($offset) {
			$param .= '&offset='.urlencode((string) ($offset));
		}
		if ($limit) {
			$param .= '&limit='.((int) $limit);
		}
		if ($search_conciliated != '' && $search_conciliated != '-1') {
			$param .= '&search_conciliated='.urlencode((string) ($search_conciliated));
		}
		if ($search_thirdparty_user) {
			$param .= '&search_thirdparty='.urlencode($search_thirdparty_user);
		}
		if ($search_num_releve) {
			$param .= '&search_num_releve='.urlencode($search_num_releve);
		}
		if ($search_description) {
			$param .= '&search_description='.urlencode($search_description);
		}
		if (dol_strlen($search_dt_start) > 0) {
			$param .= '&search_start_dtmonth='.GETPOSTINT('search_start_dtmonth').'&search_start_dtday='.GETPOSTINT('search_start_dtday').'&search_start_dtyear='.GETPOSTINT('search_start_dtyear');
		}
		if (dol_strlen($search_dt_end) > 0) {
			$param .= '&search_end_dtmonth='.GETPOSTINT('search_end_dtmonth').'&search_end_dtday='.GETPOSTINT('search_end_dtday').'&search_end_dtyear='.GETPOSTINT('search_end_dtyear');
		}
		if (dol_strlen($search_dv_start) > 0) {
			$param .= '&search_start_dvmonth='.GETPOSTINT('search_start_dvmonth').'&search_start_dvday='.GETPOSTINT('search_start_dvday').'&search_start_dvyear='.GETPOSTINT('search_start_dvyear');
		}
		if (dol_strlen($search_dv_end) > 0) {
			$param .= '&search_end_dvmonth='.GETPOSTINT('search_end_dvmonth').'&search_end_dvday='.GETPOSTINT('search_end_dvday').'&search_end_dvyear='.GETPOSTINT('search_end_dvyear');
		}
		if ($search_type) {
			$param .= '&search_type='.urlencode($search_type);
		}
		if ($search_debit) {
			$param .= '&search_debit='.urlencode($search_debit);
		}
		if ($search_credit) {
			$param .= '&search_credit='.urlencode($search_credit);
		}
		$param .= '&sortfield='.urlencode($sortfield).'&sortorder='.urlencode($sortorder);
		header('Location: '.$_SERVER["PHP_SELF"].'?'.$param); // To avoid to submit twice and allow the back button
		exit;
	}
}


if (GETPOST('save') && !$cancel && $user->hasRight('banque', 'modifier')) {
	$error = 0;

	if (price2num(GETPOST("addcredit")) > 0) {
		$amount = price2num(GETPOST("addcredit"));
	} else {
		$amount = price2num(-1 * (float) price2num(GETPOST("adddebit")));
	}

	$operation = GETPOST("operation", 'alpha');
	$num_chq   = GETPOST("num_chq", 'alpha');
	$label     = GETPOST("label", 'alpha');
	$cat1      = GETPOST("cat1", 'alpha');

	$bankaccountid = $id;
	if (GETPOSTINT('add_account') > 0) {
		$bankaccountid = GETPOSTINT('add_account');
	}
	if (!$dateop) {
		$error++;
		setEventMessages($langs->trans("ErrorFieldRequired", $langs->transnoentitiesnoconv("Date")), null, 'errors');
	}
	if (!$operation) {
		$error++;
		setEventMessages($langs->trans("ErrorFieldRequired", $langs->transnoentitiesnoconv("Type")), null, 'errors');
	}
	if (!$label) {
		$error++;
		setEventMessages($langs->trans("ErrorFieldRequired", $langs->transnoentitiesnoconv("Label")), null, 'errors');
	}
	if (!$amount) {
		$error++;
		setEventMessages($langs->trans("ErrorFieldRequired", $langs->transnoentitiesnoconv("Amount")), null, 'errors');
	}
	if (!($bankaccountid > 0)) {
		$error++;
		setEventMessages($langs->trans("ErrorFieldRequired", $langs->transnoentitiesnoconv("BankAccount")), null, 'errors');
	}
	/*if (isModEnabled('accounting') && (empty($search_accountancy_code) || $search_accountancy_code == '-1'))
	{
		setEventMessages($langs->trans("ErrorFieldRequired", $langs->transnoentitiesnoconv("AccountAccounting")), null, 'errors');
		$error++;
	}*/

	if (!$error && getDolGlobalString('BANK_USE_OLD_VARIOUS_PAYMENT')) {
		$objecttmp = new Account($db);
		$objecttmp->fetch($bankaccountid);
		$insertid = $objecttmp->addline($dateop, $operation, $label, $amount, $num_chq, ($cat1 > 0 ? $cat1 : 0), $user, '', '', $search_accountancy_code);
		if ($insertid > 0) {
			setEventMessages($langs->trans("RecordSaved"), null, 'mesgs');
			header("Location: ".$_SERVER['PHP_SELF'].($id ? "?id=".$id : ''));
			exit;
		} else {
			setEventMessages($object->error, $object->errors, 'errors');
		}
	} else {
		$action = 'addline';
	}
}

if ($action == 'confirm_delete' && $confirm == 'yes' && $user->hasRight('banque', 'modifier')) {
	$accline = new AccountLine($db);
	$result = $accline->fetch(GETPOSTINT("rowid"));
	$result = $accline->delete($user);
	if ($result <= 0) {
		setEventMessages($accline->error, $accline->errors, 'errors');
	} else {
		setEventMessages('RecordDeleted', null, 'mesgs');
	}
}

/*
 * View
 */

$form = new Form($db);
$formother = new FormOther($db);
$formaccounting = new FormAccounting($db);

$companystatic = new Societe($db);
$bankaccountstatic = new Account($db);
$userstatic = new User($db);

$banktransferstatic = new BonPrelevement($db);
$societestatic = new Societe($db);
$userstatic = new User($db);
$chargestatic = new ChargeSociales($db);
$loanstatic = new Loan($db);
$memberstatic = new Adherent($db);
$donstatic = new Don($db);
$paymentstatic = new Paiement($db);
$paymentsupplierstatic = new PaiementFourn($db);
$paymentscstatic = new PaymentSocialContribution($db);
$paymentvatstatic = new PaymentVAT($db);
$paymentsalstatic = new PaymentSalary($db);
$paymentdonationstatic = new PaymentDonation($db);
$paymentvariousstatic = new PaymentVarious($db);
$paymentexpensereportstatic = new PaymentExpenseReport($db);
$bankstatic = new Account($db);
$banklinestatic = new AccountLine($db);
$bordereaustatic = new RemiseCheque($db);

$now = dol_now();

// Must be before button action
$param = '';
if (!empty($contextpage) && $contextpage != $_SERVER["PHP_SELF"]) {
	$param .= '&contextpage='.urlencode($contextpage);
}
if ($limit > 0 && $limit != $conf->liste_limit) {
	$param .= '&limit='.((int) $limit);
}
if ($id > 0) {
	$param .= '&id='.urlencode((string) ($id));
}
if (!empty($ref)) {
	$param .= '&ref='.urlencode($ref);
}
if (!empty($search_ref)) {
	$param .= '&search_ref='.urlencode($search_ref);
}
if (!empty($search_description)) {
	$param .= '&search_description='.urlencode($search_description);
}
if (!empty($search_type)) {
	$param .= '&type='.urlencode($search_type);
}
if (!empty($search_thirdparty_user)) {
	$param .= '&search_thirdparty='.urlencode($search_thirdparty_user);
}
if (!empty($search_debit)) {
	$param .= '&search_debit='.urlencode($search_debit);
}
if (!empty($search_credit)) {
	$param .= '&search_credit='.urlencode($search_credit);
}
if ($search_account > 0) {
	$param .= '&search_account='.((int) $search_account);
}
if (!empty($search_num_releve)) {
	$param .= '&search_num_releve='.urlencode($search_num_releve);
}
if ($search_conciliated != '' && $search_conciliated != '-1') {
	$param .= '&search_conciliated='.urlencode((string) ($search_conciliated));
}
if ($search_fk_bordereau > 0) {
	$param .= '$&search_fk_bordereau='.urlencode((string) ($search_fk_bordereau));
}
if ($search_bid > 0) {	// Category id
	$param .= '&search_bid='.((int) $search_bid);
}
if (dol_strlen($search_dt_start) > 0) {
	$param .= '&search_start_dtmonth='.GETPOSTINT('search_start_dtmonth').'&search_start_dtday='.GETPOSTINT('search_start_dtday').'&search_start_dtyear='.GETPOSTINT('search_start_dtyear');
}
if (dol_strlen($search_dt_end) > 0) {
	$param .= '&search_end_dtmonth='.GETPOSTINT('search_end_dtmonth').'&search_end_dtday='.GETPOSTINT('search_end_dtday').'&search_end_dtyear='.GETPOSTINT('search_end_dtyear');
}
if (dol_strlen($search_dv_start) > 0) {
	$param .= '&search_start_dvmonth='.GETPOSTINT('search_start_dvmonth').'&search_start_dvday='.GETPOSTINT('search_start_dvday').'&search_start_dvyear='.GETPOSTINT('search_start_dvyear');
}
if (dol_strlen($search_dv_end) > 0) {
	$param .= '&search_end_dvmonth='.GETPOSTINT('search_end_dvmonth').'&search_end_dvday='.GETPOSTINT('search_end_dvday').'&search_end_dvyear='.GETPOSTINT('search_end_dvyear');
}
if ($search_req_nb) {
	$param .= '&req_nb='.urlencode($search_req_nb);
}
if (GETPOSTINT("search_thirdparty")) {
	$param .= '&thirdparty='.urlencode((string) (GETPOSTINT("search_thirdparty")));
}
if ($optioncss != '') {
	$param .= '&optioncss='.urlencode($optioncss);
}
if ($action == 'reconcile') {
	$param .= '&action=reconcile';
}
$totalarray = array(
	'nbfield' => 0,
	'totalcred' => 0,
	'totaldeb' => 0,
);
// Add $param from extra fields
include DOL_DOCUMENT_ROOT.'/core/tpl/extrafields_list_search_param.tpl.php';

$options = array();

$buttonreconcile = '';
$morehtmlref = '';

if ($id > 0 || !empty($ref)) {
	$title = $object->ref.' - '.$langs->trans("Transactions");
} else {
	$title = $langs->trans("BankTransactions");
}
$help_url = '';

llxHeader('', $title, $help_url, '', 0, 0, array(), array(), $param);


if ($id > 0 || !empty($ref)) {
	// Load bank groups
	require_once DOL_DOCUMENT_ROOT.'/compta/bank/class/bankcateg.class.php';
	$bankcateg = new BankCateg($db);

	$arrayofbankcateg = $bankcateg->fetchAll();
	foreach ($arrayofbankcateg as $bankcategory) {
		$options[$bankcategory->id] = $bankcategory->label;
	}

	// Bank card
	$head = bank_prepare_head($object);
	print dol_get_fiche_head($head, 'journal', $langs->trans("FinancialAccount"), 0, 'account');

	$linkback = '<a href="'.DOL_URL_ROOT.'/compta/bank/list.php?restore_lastsearch_values=1">'.$langs->trans("BackToList").'</a>';

	dol_banner_tab($object, 'ref', $linkback, 1, 'ref', 'ref', $morehtmlref, '', 0, '', '', 1);

	print dol_get_fiche_end();


	/*
	 * Buttons actions
	 */

	if ($action != 'reconcile') {
		if ($object->canBeConciliated() > 0) {
			$allowautomaticconciliation = false; // TODO
			$titletoconciliatemanual = $langs->trans("Conciliate");
			$titletoconciliateauto = $langs->trans("Conciliate");
			if ($allowautomaticconciliation) {
				$titletoconciliatemanual .= ' ('.$langs->trans("Manual").')';
				$titletoconciliateauto .= ' ('.$langs->trans("Auto").')';
			}

			// If not cash account and can be reconciliate
			if ($user->hasRight('banque', 'consolidate')) {
				$newparam = $param;
				$newparam = preg_replace('/search_conciliated=\d+/i', '', $newparam);
				$buttonreconcile = '<a class="butAction" style="margin-bottom: 5px !important; margin-top: 5px !important" href="'.DOL_URL_ROOT.'/compta/bank/bankentries_list.php?action=reconcile&sortfield=b.datev,b.dateo,b.rowid&sortorder=asc,asc,asc&search_conciliated=0'.$newparam.'">'.$titletoconciliatemanual.'</a>';
			} else {
				$buttonreconcile = '<a class="butActionRefused" style="margin-bottom: 5px !important; margin-top: 5px !important" title="'.$langs->trans("NotEnoughPermissions").'" href="#">'.$titletoconciliatemanual.'</a>';
			}

			if ($allowautomaticconciliation) {
				// If not cash account and can be reconciliate
				if ($user->hasRight('banque', 'consolidate')) {
					$newparam = $param;
					$newparam = preg_replace('/search_conciliated=\d+/i', '', $newparam);
					$buttonreconcile .= ' <a class="butAction" style="margin-bottom: 5px !important; margin-top: 5px !important" href="'.DOL_URL_ROOT.'/compta/bank/bankentries_list.php?action=reconcile&sortfield=b.datev,b.dateo,b.rowid&sortorder=asc,asc,asc&search_conciliated=0'.$newparam.'">'.$titletoconciliateauto.'</a>';
				} else {
					$buttonreconcile .= ' <a class="butActionRefused" style="margin-bottom: 5px !important; margin-top: 5px !important" title="'.$langs->trans("NotEnoughPermissions").'" href="#">'.$titletoconciliateauto.'</a>';
				}
			}
		}
	}
}

$sql = "SELECT b.rowid, b.dateo as do, b.datev as dv, b.amount, b.label, b.rappro as conciliated, b.num_releve, b.num_chq,";
$sql .= " b.fk_account, b.fk_type, b.fk_bordereau,";
$sql .= " ba.rowid as bankid, ba.ref as bankref";
// Add fields from extrafields
if (!empty($extrafields->attributes[$object->table_element]['label'])) {
	foreach ($extrafields->attributes[$object->table_element]['label'] as $key => $val) {
		$sql .= ($extrafields->attributes[$object->table_element]['type'][$key] != 'separate' ? ", ef.".$key." as options_".$key : '');
	}
}
// Add fields from hooks
$parameters = array();
$reshook = $hookmanager->executeHooks('printFieldListSelect', $parameters, $object, $action); // Note that $action and $object may have been modified by hook
$sql .= $hookmanager->resPrint;
$sql .= " FROM ";
if ($search_bid > 0) {
	$sql .= MAIN_DB_PREFIX."category_bankline as l,";
}
$sql .= " ".MAIN_DB_PREFIX."bank_account as ba,";
$sql .= " ".MAIN_DB_PREFIX."bank as b";
if (!empty($extrafields->attributes[$object->table_element]['label']) && is_array($extrafields->attributes[$object->table_element]['label']) && count($extrafields->attributes[$object->table_element]['label'])) {
	$sql .= " LEFT JOIN ".MAIN_DB_PREFIX.$object->table_element."_extrafields as ef on (b.rowid = ef.fk_object)";
}

// Add fields from hooks
$parameters = array();
$reshook = $hookmanager->executeHooks('printFieldListJoin', $parameters, $object, $action); // Note that $action and $object may have been modified by hook
$sql .= $hookmanager->resPrint;

$sql .= " WHERE b.fk_account = ba.rowid";
$sql .= " AND ba.entity IN (".getEntity('bank_account').")";
if ($search_account > 0) {
	$sql .= " AND b.fk_account = ".((int) $search_account);
}
// Search period criteria
if (dol_strlen($search_dt_start) > 0) {
	$sql .= " AND b.dateo >= '".$db->idate($search_dt_start)."'";
}
if (dol_strlen($search_dt_end) > 0) {
	$sql .= " AND b.dateo <= '".$db->idate($search_dt_end)."'";
}
// Search period criteria
if (dol_strlen($search_dv_start) > 0) {
	$sql .= " AND b.datev >= '".$db->idate($search_dv_start)."'";
}
if (dol_strlen($search_dv_end) > 0) {
	$sql .= " AND b.datev <= '".$db->idate($search_dv_end)."'";
}
if ($search_ref) {
	$sql .= natural_search("b.rowid", $search_ref, 1);
}
if ($search_req_nb) {
	$sql .= natural_search("b.num_chq", $search_req_nb);
}
if ($search_num_releve) {
	$sql .= natural_search("b.num_releve", $search_num_releve);
}
if ($search_conciliated != '' && $search_conciliated != '-1') {
	$sql .= " AND b.rappro = ".((int) $search_conciliated);
}
if ($search_fk_bordereau > 0) {
	$sql .= " AND b.fk_bordereau = " . ((int) $search_fk_bordereau);
}
if ($search_thirdparty_user) {
	$sql .= " AND (b.rowid IN ";
	$sql .= " 	( SELECT bu.fk_bank FROM ".MAIN_DB_PREFIX."bank_url AS bu";
	$sql .= "	 JOIN ".MAIN_DB_PREFIX."bank AS b2 ON b2.rowid = bu.fk_bank";
	$sql .= "	 JOIN ".MAIN_DB_PREFIX."user AS subUser ON (bu.type = 'user' AND bu.url_id = subUser.rowid)";
	$sql .= "	  WHERE ". natural_search(array("subUser.firstname", "subUser.lastname"), $search_thirdparty_user, 0, 1).")";

	$sql .= " OR b.rowid IN ";
	$sql .= " 	( SELECT bu.fk_bank FROM ".MAIN_DB_PREFIX."bank_url AS bu";
	$sql .= "	 JOIN ".MAIN_DB_PREFIX."bank AS b2 ON b2.rowid = bu.fk_bank";
	$sql .= "	 JOIN ".MAIN_DB_PREFIX."societe AS subSoc ON (bu.type = 'company' AND bu.url_id = subSoc.rowid)";
	$sql .= "	  WHERE ". natural_search(array("subSoc.nom"), $search_thirdparty_user, 0, 1);
	$sql .= "))";
}
if ($search_description) {
	$search_description_to_use = $search_description;
	$arrayoffixedlabels = array(
		'payment_salary',
		'CustomerInvoicePayment',
		'CustomerInvoicePaymentBack',
		'SupplierInvoicePayment',
		'SupplierInvoicePaymentBack',
		'DonationPayment',
		'ExpenseReportPayment',
		'SocialContributionPayment',
		'SubscriptionPayment',
		'WithdrawalPayment'
	);
	foreach ($arrayoffixedlabels as $keyforlabel) {
		$translatedlabel = $langs->transnoentitiesnoconv($keyforlabel);
		if (preg_match('/'.$search_description.'/i', $translatedlabel)) {
			$search_description_to_use .= "|".$keyforlabel;
		}
	}
	$sql .= natural_search("b.label", $search_description_to_use); // Warning some text are just translation keys, not translated strings
}

if ($search_bid > 0) {
	$sql .= " AND b.rowid = l.lineid AND l.fk_categ = ".((int) $search_bid);
}
if (!empty($search_type)) {
	$sql .= " AND b.fk_type = '".$db->escape($search_type)."'";
}
// Search criteria amount
if ($search_debit) {
	$sql .= natural_search('ABS(b.amount)', $search_debit, 1);
	$sql .= ' AND b.amount <= 0';
}
if ($search_credit) {
	$sql .= natural_search('b.amount', $search_credit, 1);
	$sql .= ' AND b.amount >= 0';
}
// Add where from extra fields
include DOL_DOCUMENT_ROOT.'/core/tpl/extrafields_list_search_sql.tpl.php';

// Add where from hooks
$parameters = array();
$reshook = $hookmanager->executeHooks('printFieldListWhere', $parameters, $object, $action); // Note that $action and $object may have been modified by hook
$sql .= $hookmanager->resPrint;

$sql .= $db->order($sortfield, $sortorder);

$nbtotalofrecords = '';
$nbtotalofpages = 0;
if (!getDolGlobalInt('MAIN_DISABLE_FULL_SCANLIST')) {
	$result = $db->query($sql);
	$nbtotalofrecords = $db->num_rows($result);
	$nbtotalofpages = ceil($nbtotalofrecords / $limit);
}

if (($id > 0 || !empty($ref)) && ((string) $page == '')) {
	// We open a list of transaction of a dedicated account and no page was set by default
	// We force on last page.
	$page = ($nbtotalofpages - 1);
	$offset = $limit * $page;
	if ($page < 0) {
		$page = 0;
	}
}
if ($page >= $nbtotalofpages) {
	// If we made a search and result has low page than the page number we were on
	$page = ($nbtotalofpages - 1);
	$offset = $limit * $page;
	if ($page < 0) {
		$page = 0;
	}
}


// If not account defined $mode_balance_ok=false
if (empty($search_account)) {
	$mode_balance_ok = false;
}
// If a search is done $mode_balance_ok=false
if (!empty($search_ref)) {
	$mode_balance_ok = false;
}
if (!empty($search_description)) {
	$mode_balance_ok = false;
}
if (!empty($search_type)) {
	$mode_balance_ok = false;
}
if (!empty($search_debit)) {
	$mode_balance_ok = false;
}
if (!empty($search_credit)) {
	$mode_balance_ok = false;
}
if (!empty($search_thirdparty_user)) {
	$mode_balance_ok = false;
}
if ($search_conciliated != '' && $search_conciliated != '-1') {
	$mode_balance_ok = false;
}
if (!empty($search_num_releve)) {
	$mode_balance_ok = false;
}
if (!empty($search_fk_bordereau)) {
	$mode_balance_ok = false;
}

$sql .= $db->plimit($limit + 1, $offset);
//print $sql;
dol_syslog('compta/bank/bankentries_list.php', LOG_DEBUG);
$resql = $db->query($sql);
if ($resql) {
	$num = $db->num_rows($resql);

	$arrayofselected = (!empty($toselect) && is_array($toselect)) ? $toselect : array();

	// List of mass actions available
	$arrayofmassactions = array(
		//'presend'=>img_picto('', 'email', 'class="pictofixedwidth"').$langs->trans("SendByMail"),
		//'builddoc'=>img_picto('', 'pdf', 'class="pictofixedwidth"').$langs->trans("PDFMerge"),
	);
	if (in_array($massaction, array('presend', 'predelete'))) {
		$arrayofmassactions = array();
	}
	$massactionbutton = $form->selectMassAction('', $arrayofmassactions);

	// Confirmation delete
	if ($action == 'delete') {
		$text = $langs->trans('ConfirmDeleteTransaction');
		print $form->formconfirm($_SERVER['PHP_SELF'].'?id='.$object->id.'&rowid='.GETPOSTINT("rowid"), $langs->trans('DeleteTransaction'), $text, 'confirm_delete', null, '', 1);
	}

	// Lines of title fields
	print '<form method="POST" action="'.$_SERVER["PHP_SELF"].'" name="search_form">'."\n";
	if ($optioncss != '') {
		print '<input type="hidden" name="optioncss" value="'.$optioncss.'">';
	}
	print '<input type="hidden" name="token" value="'.newToken().'">';
	print '<input type="hidden" name="formfilteraction" id="formfilteraction" value="list">';
	print '<input type="hidden" name="action" value="'.($action != 'delete' ? $action : 'search').'">';
	if (!empty($view)) {
		print '<input type="hidden" name="view" value="'.dol_escape_htmltag($view).'">';
	}
	print '<input type="hidden" name="sortfield" value="'.$sortfield.'">';
	print '<input type="hidden" name="sortorder" value="'.$sortorder.'">';
	print '<input type="hidden" name="page" value="'.$page.'">';
	print '<input type="hidden" name="id" value="'.$id.'">';
	print '<input type="hidden" name="ref" value="'.$ref.'">';
	if (GETPOSTINT('bid')) {
		print '<input type="hidden" name="bid" value="'.GETPOSTINT("bid").'">';
	}

	// Form to add a transaction with no invoice
	if ($user->hasRight('banque', 'modifier') && $action == 'addline' && getDolGlobalString('BANK_USE_OLD_VARIOUS_PAYMENT')) {
		print load_fiche_titre($langs->trans("AddBankRecordLong"), '', '');

		print '<table class="noborder centpercent">';

		print '<tr class="liste_titre">';
		print '<td>'.$langs->trans("Description").'</td>';
		print '<td>'.$langs->trans("Date").'</td>';
		print '<td>&nbsp;</td>';
		print '<td>'.$langs->trans("Type").'</td>';
		print '<td>'.$langs->trans("Numero").'</td>';
		print '<td class=right>'.$langs->trans("BankAccount").'</td>';
		print '<td class=right>'.$langs->trans("Debit").'</td>';
		print '<td class=right>'.$langs->trans("Credit").'</td>';
		/*if (isModEnabled('accounting'))
		{
			print '<td class="center">';
			print $langs->trans("AccountAccounting");
			print '</td>';
		}*/
		print '<td class="center">&nbsp;</td>';
		print '</tr>';

		print '<tr>';
		print '<td>';
		print '<input name="label" class="flat minwidth200" type="text" value="'.GETPOST("label", "alpha").'">';
		if (is_array($options) && count($options)) {
			print '<br>'.$langs->trans("Rubrique").': ';
			print Form::selectarray('cat1', $options, GETPOST('cat1'), 1);
		}
		print '</td>';
		print '<td class="nowrap">';
		print $form->selectDate(empty($dateop) ? -1 : $dateop, 'op', 0, 0, 0, 'transaction');
		print '</td>';
		print '<td>&nbsp;</td>';
		print '<td class="nowrap">';
		$form->select_types_paiements((GETPOST('operation') ? GETPOST('operation') : ($object->type == Account::TYPE_CASH ? 'LIQ' : '')), 'operation', '1,2', 2, 1);
		print '</td>';
		print '<td>';
		print '<input name="num_chq" class="flat" type="text" size="4" value="'.GETPOST("num_chq", "alpha").'">';
		print '</td>';
		//if (! $search_account > 0)
		//{
		print '<td class=right>';
		$form->select_comptes(GETPOSTINT('add_account') ? GETPOSTINT('add_account') : $search_account, 'add_account', 0, '', 1, ($id > 0 || !empty($ref) ? ' disabled="disabled"' : ''));
		print '</td>';
		//}
		print '<td class="right"><input name="adddebit" class="flat" type="text" size="4" value="'.GETPOST("adddebit", "alpha").'"></td>';
		print '<td class="right"><input name="addcredit" class="flat" type="text" size="4" value="'.GETPOST("addcredit", "alpha").'"></td>';
		/*if (isModEnabled('accounting'))
		{
			print '<td class="center">';
			print $formaccounting->select_account($search_accountancy_code, 'search_accountancy_code', 1, null, 1, 1, '');
			print '</td>';
		}*/
		print '<td class="center">';
		print '<input type="submit" name="save" class="button buttongen marginbottomonly button-add" value="'.$langs->trans("Add").'"><br>';
		print '<input type="submit" name="cancel" class="button buttongen marginbottomonly button-cancel" value="'.$langs->trans("Cancel").'">';
		print '</td></tr>';

		print '</table>';
		print '<br>';
	}

	// Code to adjust value date with plus and less picto using an Ajax call instead of a full reload of page
	$urlajax = DOL_URL_ROOT.'/core/ajax/bankconciliate.php?token='.currentToken();
	print '
    <script type="text/javascript">
    $(function() {
    	$("a.ajaxforbankoperationchange").each(function(){
    		var current = $(this);
    		current.click(function()
    		{
				var url = "'.$urlajax.'&"+current.attr("href").split("?")[1];
    			$.get(url, function(data)
    			{
    			    console.log(url)
					console.log(data)
					current.parent().parent().find(".spanforajaxedit").replaceWith(data);
    			});
    			return false;
    		});
    	});
    });
    </script>
    ';

	$i = 0;

	// Title
	$bankcateg = new BankCateg($db);

	$newcardbutton = '';
	if ($action != 'addline') {
		if (!getDolGlobalString('BANK_DISABLE_DIRECT_INPUT')) {
			if (!getDolGlobalString('BANK_USE_OLD_VARIOUS_PAYMENT')) {	// Default is to record miscellaneous direct entries using miscellaneous payments
				$newcardbutton = dolGetButtonTitle($langs->trans('AddBankRecord'), '', 'fa fa-plus-circle', DOL_URL_ROOT.'/compta/bank/various_payment/card.php?action=create&accountid='.urlencode($search_account).'&backtopage='.urlencode($_SERVER['PHP_SELF'].'?id='.urlencode($search_account)), '', $user->rights->banque->modifier);
			} else { // If direct entries is not done using miscellaneous payments
				$newcardbutton = dolGetButtonTitle($langs->trans('AddBankRecord'), '', 'fa fa-plus-circle', $_SERVER["PHP_SELF"].'?action=addline&token='.newToken().'&page='.$page.$param, '', $user->rights->banque->modifier);
			}
		} else {
			$newcardbutton = dolGetButtonTitle($langs->trans('AddBankRecord'), '', 'fa fa-plus-circle', $_SERVER["PHP_SELF"].'?action=addline&token='.newToken().'&page='.$page.$param, '', -1);
		}
	}

	$morehtml = '';
	/*$morehtml = '<div class="inline-block '.(($buttonreconcile || $newcardbutton) ? 'marginrightonly' : '').'">';
	$morehtml .= '<label for="pageplusone">'.$langs->trans("Page")."</label> "; // ' Page ';
	$morehtml .= '<input type="text" name="pageplusone" id="pageplusone" class="flat right width25 pageplusone" value="'.($page + 1).'">';
	$morehtml .= '/'.$nbtotalofpages.' ';
	$morehtml .= '</div>';
	*/

	if ($action != 'addline' && $action != 'reconcile') {
		$morehtml .= $buttonreconcile;
	}

	$morehtmlright = '<!-- Add New button -->'.$newcardbutton;

	$picto = 'bank_account';
	if ($id > 0 || !empty($ref)) {
		$picto = '';
	}

	// @phan-suppress-next-line PhanPluginSuspiciousParamOrder
	print_barre_liste($langs->trans("BankTransactions"), $page, $_SERVER["PHP_SELF"], $param, $sortfield, $sortorder, $massactionbutton.$morehtml, $num, $nbtotalofrecords, $picto, 0, $morehtmlright, '', $limit, 0, 0, 1);

	// Form to reconcile
	if ($user->hasRight('banque', 'consolidate') && $action == 'reconcile') {
		print '<!-- form with reconciliation input -->'."\n";
		print '<div class="valignmiddle inline-block" style="padding-right: 20px;">';
		if (getDolGlobalInt('NW_RECEIPTNUMBERFORMAT')) {
			print '<strong>'.$langs->trans("InputReceiptNumber").'</strong>: ';
			print '<input class="flat width175" id="num_releve" name="num_releve" type="text" value="'.(GETPOST('num_releve') ? GETPOST('num_releve') : '').'">';
		} else {
			$texttoshow = $langs->trans("InputReceiptNumber").': ';
			$yyyy = dol_substr($langs->transnoentitiesnoconv("Year"), 0, 1).substr($langs->transnoentitiesnoconv("Year"), 0, 1).substr($langs->transnoentitiesnoconv("Year"), 0, 1).substr($langs->transnoentitiesnoconv("Year"), 0, 1);
			$mm = dol_substr($langs->transnoentitiesnoconv("Month"), 0, 1).substr($langs->transnoentitiesnoconv("Month"), 0, 1);
			$dd = dol_substr($langs->transnoentitiesnoconv("Day"), 0, 1).substr($langs->transnoentitiesnoconv("Day"), 0, 1);
			$placeholder = $yyyy.$mm;
			$placeholder .= ' '.$langs->trans("or").' ';
			$placeholder .= $yyyy.$mm.$dd;
			if (!$placeholder) {
				$texttoshow .= $langs->trans("InputReceiptNumberBis");
			}
			print $texttoshow;
			print '<input class="flat width175" pattern="[0-9]+" title="'.dol_escape_htmltag($texttoshow.($placeholder ? ': '.$placeholder : '')).'" id="num_releve" name="num_releve" placeholder="'.dol_escape_htmltag($placeholder).'" type="text" value="'.(GETPOSTINT('num_releve') ? GETPOSTINT('num_releve') : '').'">'; // The only default value is value we just entered
		}
		print '</div>';
		if (is_array($options) && count($options)) {
			print $langs->trans("EventualyAddCategory").': ';
			print Form::selectarray('cat', $options, GETPOST('cat'), 1);
		}
		print '<br><div style="margin-top: 5px;"><span class="opacitymedium">'.$langs->trans("ThenCheckLinesAndConciliate").'</span> ';
		print '<input type="submit" class="button" name="confirm_reconcile" value="'.$langs->trans("Conciliate").'">';
		print ' <span class="opacitymedium">'.$langs->trans("otherwise").'</span> ';
		print '<input type="submit" class="button small" name="confirm_savestatement" value="'.$langs->trans("SaveStatementOnly").'">';
		print ' <span class="opacitymedium">'.$langs->trans("or").'</span> ';
		print '<input type="submit" name="cancel" class="button button-cancel small" value="'.$langs->trans("Cancel").'">';
		print '</div>';

		// Show last bank statements
		$nbmax = 12; // We show last 12 receipts (so we can have more than one year)
		$listoflastreceipts = '';
		$sql = "SELECT DISTINCT num_releve FROM ".MAIN_DB_PREFIX."bank";
		$sql .= " WHERE fk_account = ".((int) $object->id)." AND num_releve IS NOT NULL";
		$sql .= $db->order("num_releve", "DESC");
		$sql .= $db->plimit($nbmax + 1);

		print '<br>';
		print $langs->trans("LastAccountStatements").' : ';
		$resqlr = $db->query($sql);
		if ($resqlr) {
			$numr = $db->num_rows($resqlr);
			$i = 0;
			$last_ok = 0;
			while (($i < $numr) && ($i < $nbmax)) {
				$objr = $db->fetch_object($resqlr);
				if (!$last_ok) {
					$last_releve = $objr->num_releve;
					$last_ok = 1;
				}
				$i++;
				$newentreyinlist = '<a target="_blank" href="'.DOL_URL_ROOT.'/compta/bank/releve.php?account='.((int) $id).'&num='.urlencode($objr->num_releve).'">';
				$newentreyinlist .= img_picto($objr->num_releve, 'generic', 'class="paddingright"');
				$newentreyinlist .= dol_escape_htmltag($objr->num_releve).'</a> &nbsp; ';
				$listoflastreceipts = $newentreyinlist.$listoflastreceipts;
			}
			if ($numr >= $nbmax) {
				$listoflastreceipts = "... &nbsp; ".$listoflastreceipts;
			}
			print $listoflastreceipts;
			if ($numr <= 0) {
				print '<b>'.$langs->trans("None").'</b>';
			}
		} else {
			dol_print_error($db);
		}

		// Using BANK_REPORT_LAST_NUM_RELEVE to automatically report last num (or not)
		if (getDolGlobalString('BANK_REPORT_LAST_NUM_RELEVE')) {
			print '
			    <script type="text/javascript">
			    	$("#num_releve").val("' . $last_releve.'");
			    </script>
			';
		}
		print '<br><br>';
	}

	// We can add page now to param
	if ($page != '') {
		$param .= '&page='.urlencode((string) ($page));
	}

	$moreforfilter = '';
	$moreforfilter .= '<div class="divsearchfield">';
	$moreforfilter .= $langs->trans('DateOperationShort');
	$moreforfilter .= ($conf->browser->layout == 'phone' ? '<br>' : ' ');
	$moreforfilter .= '<div class="nowrap inline-block">';
	$moreforfilter .= $form->selectDate($search_dt_start, 'search_start_dt', 0, 0, 1, "search_form", 1, 0, 0, '', '', '', '', 1, '', $langs->trans('From'));
	$moreforfilter .= '</div>';
	$moreforfilter .= ($conf->browser->layout == 'phone' ? '' : ' ');
	$moreforfilter .= '<div class="nowrap inline-block">';
	$moreforfilter .= $form->selectDate($search_dt_end, 'search_end_dt', 0, 0, 1, "search_form", 1, 0, 0, '', '', '', '', 1, '', $langs->trans('to'));
	$moreforfilter .= '</div>';
	$moreforfilter .= '</div>';

	$moreforfilter .= '<div class="divsearchfield">';
	$moreforfilter .= $langs->trans('DateValueShort');
	$moreforfilter .= ($conf->browser->layout == 'phone' ? '<br>' : ' ');
	$moreforfilter .= '<div class="nowrap inline-block">';
	$moreforfilter .= $form->selectDate($search_dv_start, 'search_start_dv', 0, 0, 1, "search_form", 1, 0, 0, '', '', '', '', 1, '', $langs->trans('From'));
	$moreforfilter .= '</div>';
	$moreforfilter .= ($conf->browser->layout == 'phone' ? '' : ' ');
	$moreforfilter .= '<div class="nowrap inline-block">';
	$moreforfilter .= $form->selectDate($search_dv_end, 'search_end_dv', 0, 0, 1, "search_form", 1, 0, 0, '', '', '', '', 1, '', $langs->trans('to'));
	$moreforfilter .= '</div>';
	$moreforfilter .= '</div>';

	if (isModEnabled('category')) {
		// Categories
		if (isModEnabled('category') && $user->hasRight('categorie', 'lire')) {
			$langs->load('categories');

			// Bank line
			$moreforfilter .= '<div class="divsearchfield">';
			$tmptitle = $langs->trans('RubriquesTransactions');
			$cate_arbo = $form->select_all_categories(Categorie::TYPE_BANK_LINE, $search_bid, 'parent', null, null, 1);
			$moreforfilter .= img_picto($tmptitle, 'category', 'class="pictofixedwidth"').$form->selectarray('search_bid', $cate_arbo, $search_bid, $tmptitle, 0, 0, '', 0, 0, 0, '', '', 1);
			$moreforfilter .= '</div>';
		}
	}

	$parameters = array();
	$reshook = $hookmanager->executeHooks('printFieldPreListTitle', $parameters, $object, $action); // Note that $action and $object may have been modified by hook
	if (empty($reshook)) {
		$moreforfilter .= $hookmanager->resPrint;
	} else {
		$moreforfilter = $hookmanager->resPrint;
	}

	if ($moreforfilter) {
		print '<div class="liste_titre liste_titre_bydiv centpercent">';
		print $moreforfilter;
		print '</div>'."\n";
	}

	$varpage = empty($contextpage) ? $_SERVER["PHP_SELF"] : $contextpage;
	$htmlofselectarray = $form->multiSelectArrayWithCheckbox('selectedfields', $arrayfields, $varpage, getDolGlobalString('MAIN_CHECKBOX_LEFT_COLUMN'));  // This also change content of $arrayfields with user setup
	$selectedfields = ($mode != 'kanban' ? $htmlofselectarray : '');
	$selectedfields .= ($action == 'reconcile' ? $form->showCheckAddButtons('checkforselect', 1) : '');

	// When action is 'reconcile', we force to have the column num_releve always enabled (otherwise we can't make reconciliation).
	if ($action == 'reconcile') {
		$arrayfields['b.num_releve']['checked'] = 1;
	}

	print '<div class="div-table-responsive">';
	print '<table class="tagtable liste'.($moreforfilter ? " listwithfilterbefore" : "").'">'."\n";

	// Fields title search
	// --------------------------------------------------------------------
	print '<tr class="liste_titre_filter">';
	// Actions and select
	if (getDolGlobalString('MAIN_CHECKBOX_LEFT_COLUMN')) {
		print '<td class="liste_titre valignmiddle center">';
		$searchpicto = $form->showFilterButtons('left');
		print $searchpicto;
		//$searchpicto = $form->showFilterAndCheckAddButtons($massactionbutton ? 1 : 0, 'checkforselect', 1);
		//print $searchpicto;
		print '</td>';
	}
	if (!empty($arrayfields['b.rowid']['checked'])) {
		print '<td class="liste_titre">';
		print '<input type="text" class="flat" name="search_ref" size="2" value="'.dol_escape_htmltag($search_ref).'">';
		print '</td>';
	}
	if (!empty($arrayfields['b.label']['checked'])) {
		print '<td class="liste_titre">';
		print '<input type="text" class="flat maxwidth100" name="search_description" value="'.dol_escape_htmltag($search_description).'">';
		print '</td>';
	}
	if (!empty($arrayfields['b.dateo']['checked'])) {
		print '<td class="liste_titre">&nbsp;</td>';
	}
	if (!empty($arrayfields['b.datev']['checked'])) {
		print '<td class="liste_titre">&nbsp;</td>';
	}
	// Type
	if (!empty($arrayfields['type']['checked'])) {
		print '<td class="liste_titre center">';
		print $form->select_types_paiements(empty($search_type) ? '' : $search_type, 'search_type', '', 2, 1, 1, 0, 1, 'maxwidth100', 1);
		print '</td>';
	}
	// Numero
	if (!empty($arrayfields['b.num_chq']['checked'])) {
		print '<td class="liste_titre center"><input type="text" class="flat" name="req_nb" value="'.dol_escape_htmltag($search_req_nb).'" size="2"></td>';
	}
	// Bordereau
	if (!empty($arrayfields['b.fk_bordereau']['checked'])) {
		print '<td class="liste_titre center"><input type="text" class="flat width50" name="search_fk_bordereau" value="'.dol_escape_htmltag($search_fk_bordereau).'"></td>';
	}
	// Thirdparty
	if (!empty($arrayfields['bu.label']['checked'])) {
		print '<td class="liste_titre"><input type="text" class="flat maxwidth75" name="search_thirdparty" value="'.dol_escape_htmltag($search_thirdparty_user).'"></td>';
	}
	// Ref
	if (!empty($arrayfields['ba.ref']['checked'])) {
		print '<td class="liste_titre">';
		$form->select_comptes($search_account, 'search_account', 0, '', 1, ($id > 0 || !empty($ref) ? ' disabled="disabled"' : ''), 0, 'maxwidth100');
		print '</td>';
	}
	// Debit
	if (!empty($arrayfields['b.debit']['checked'])) {
		print '<td class="liste_titre right">';
		print '<input type="text" class="flat width50" name="search_debit" value="'.dol_escape_htmltag($search_debit).'">';
		print '</td>';
	}
	// Credit
	if (!empty($arrayfields['b.credit']['checked'])) {
		print '<td class="liste_titre right">';
		print '<input type="text" class="flat width50" name="search_credit" value="'.dol_escape_htmltag($search_credit).'">';
		print '</td>';
	}
	// Balance before
	if (!empty($arrayfields['balancebefore']['checked'])) {
		print '<td class="liste_titre right">';
		$htmltext = $langs->trans("BalanceVisibilityDependsOnSortAndFilters", $langs->transnoentitiesnoconv("DateValue"));
		print $form->textwithpicto('', $htmltext, 1);
		print '</td>';
	}
	// Balance
	if (!empty($arrayfields['balance']['checked'])) {
		print '<td class="liste_titre right">';
		$htmltext = $langs->trans("BalanceVisibilityDependsOnSortAndFilters", $langs->transnoentitiesnoconv("DateValue"));
		print $form->textwithpicto('', $htmltext, 1);
		print '</td>';
	}
	// Numero statement
	if (!empty($arrayfields['b.num_releve']['checked'])) {
		print '<td class="liste_titre center"><input type="text" class="flat width50" name="search_num_releve" value="'.dol_escape_htmltag($search_num_releve).'"></td>';
	}
	// Conciliated
	if (!empty($arrayfields['b.conciliated']['checked'])) {
		print '<td class="liste_titre center parentonrightofpage">';
		print $form->selectyesno('search_conciliated', $search_conciliated, 1, false, 1, 1, 'search_status onrightofpage width75');
		print '</td>';
	}
<<<<<<< HEAD
=======
	// Bordereau
	if (!empty($arrayfields['b.fk_bordereau']['checked'])) {
		print '<td class="liste_titre center"><input type="text" class="flat" name="search_fk_bordereau" value="'.dol_escape_htmltag($search_fk_bordereau).'" size="3"></td>';
	}
	// Extra fields
	include DOL_DOCUMENT_ROOT.'/core/tpl/extrafields_list_search_input.tpl.php';
>>>>>>> e783a2da
	// Action edit/delete and select
	print '<td class="nowraponall center"></td>';

	// Actions and select
	if (!getDolGlobalString('MAIN_CHECKBOX_LEFT_COLUMN')) {
		print '<td class="liste_titre valignmiddle center">';
		//$searchpicto = $form->showFilterAndCheckAddButtons($massactionbutton ? 1 : 0, 'checkforselect', 1);
		//print $searchpicto;
		$searchpicto = $form->showFilterButtons();
		print $searchpicto;
		print '</td>';
	}
	print "</tr>\n";

	$totalarray = array();
	$totalarray['nbfield'] = 0;

	// Fields title
	print '<tr class="liste_titre">';
	// Actions and select
	if (getDolGlobalString('MAIN_CHECKBOX_LEFT_COLUMN')) {
		print getTitleFieldOfList($selectedfields, 0, $_SERVER["PHP_SELF"], '', '', '', '', $sortfield, $sortorder, 'center maxwidthsearch ')."\n";
		$totalarray['nbfield']++;
	}
	if (!empty($arrayfields['b.rowid']['checked'])) {
		print_liste_field_titre($arrayfields['b.rowid']['label'], $_SERVER['PHP_SELF'], 'b.rowid', '', $param, '', $sortfield, $sortorder);
		$totalarray['nbfield']++;
	}
	if (!empty($arrayfields['b.label']['checked'])) {
		print_liste_field_titre($arrayfields['b.label']['label'], $_SERVER['PHP_SELF'], 'b.label', '', $param, '', $sortfield, $sortorder);
		$totalarray['nbfield']++;
	}
	if (!empty($arrayfields['b.dateo']['checked'])) {
		print_liste_field_titre($arrayfields['b.dateo']['label'], $_SERVER['PHP_SELF'], 'b.dateo', '', $param, '', $sortfield, $sortorder, "center ");
		$totalarray['nbfield']++;
	}
	if (!empty($arrayfields['b.datev']['checked'])) {
		print_liste_field_titre($arrayfields['b.datev']['label'], $_SERVER['PHP_SELF'], 'b.datev,b.dateo,b.rowid', '', $param, '', $sortfield, $sortorder, 'center ');
		$totalarray['nbfield']++;
	}
	if (!empty($arrayfields['type']['checked'])) {
		print_liste_field_titre($arrayfields['type']['label'], $_SERVER['PHP_SELF'], '', '', $param, '', $sortfield, $sortorder, 'center ');
		$totalarray['nbfield']++;
	}
	if (!empty($arrayfields['b.num_chq']['checked'])) {
		print_liste_field_titre($arrayfields['b.num_chq']['label'], $_SERVER['PHP_SELF'], 'b.num_chq', '', $param, '', $sortfield, $sortorder, "center ");
		$totalarray['nbfield']++;
	}
	if (!empty($arrayfields['b.fk_bordereau']['checked'])) {
		print_liste_field_titre($arrayfields['b.fk_bordereau']['label'], $_SERVER['PHP_SELF'], 'b.fk_bordereau', '', $param, '', $sortfield, $sortorder, "center ");
		$totalarray['nbfield']++;
	}
	if (!empty($arrayfields['bu.label']['checked'])) {
		print_liste_field_titre($arrayfields['bu.label']['label'], $_SERVER['PHP_SELF'], '', '', $param, '', $sortfield, $sortorder);
		$totalarray['nbfield']++;
	}
	if (!empty($arrayfields['ba.ref']['checked'])) {
		print_liste_field_titre($arrayfields['ba.ref']['label'], $_SERVER['PHP_SELF'], 'ba.ref', '', $param, '', $sortfield, $sortorder);
		$totalarray['nbfield']++;
	}
	if (!empty($arrayfields['b.debit']['checked'])) {
		print_liste_field_titre($arrayfields['b.debit']['label'], $_SERVER['PHP_SELF'], 'b.amount', '', $param, '', $sortfield, $sortorder, "right ");
		$totalarray['nbfield']++;
	}
	if (!empty($arrayfields['b.credit']['checked'])) {
		print_liste_field_titre($arrayfields['b.credit']['label'], $_SERVER['PHP_SELF'], 'b.amount', '', $param, '', $sortfield, $sortorder, "right ");
		$totalarray['nbfield']++;
	}
	if (!empty($arrayfields['balancebefore']['checked'])) {
		print_liste_field_titre($arrayfields['balancebefore']['label'], $_SERVER['PHP_SELF'], '', '', $param, '', $sortfield, $sortorder, "right ");
		$totalarray['nbfield']++;
	}
	if (!empty($arrayfields['balance']['checked'])) {
		print_liste_field_titre($arrayfields['balance']['label'], $_SERVER['PHP_SELF'], '', '', $param, '', $sortfield, $sortorder, "right ");
		$totalarray['nbfield']++;
	}
	if (!empty($arrayfields['b.num_releve']['checked'])) {
		print_liste_field_titre($arrayfields['b.num_releve']['label'], $_SERVER['PHP_SELF'], 'b.num_releve', '', $param, '', $sortfield, $sortorder, "center ");
		$totalarray['nbfield']++;
	}
	if (!empty($arrayfields['b.conciliated']['checked'])) {
		print_liste_field_titre($arrayfields['b.conciliated']['label'], $_SERVER['PHP_SELF'], 'b.rappro', '', $param, '', $sortfield, $sortorder, "center ");
		$totalarray['nbfield']++;
	}

	// Extra fields
	include DOL_DOCUMENT_ROOT.'/core/tpl/extrafields_list_search_title.tpl.php';
	// Hook fields
	$parameters = array('arrayfields' => $arrayfields, 'param' => $param, 'sortfield' => $sortfield, 'sortorder' => $sortorder, 'totalarray' => &$totalarray);
	$reshook = $hookmanager->executeHooks('printFieldListTitle', $parameters, $object, $action); // Note that $action and $object may have been modified by hook
	print $hookmanager->resPrint;
	// Action edit/delete and select
	print '<td class="nowraponall center"></td>';
	$totalarray['nbfield']++;
	// Actions and select
	if (!getDolGlobalString('MAIN_CHECKBOX_LEFT_COLUMN')) {
		//print getTitleFieldOfList($selectedfields, 0, $_SERVER["PHP_SELF"], '', '', '', '', $sortfield, $sortorder, 'center maxwidthsearch ')."\n";
		print_liste_field_titre($selectedfields, $_SERVER["PHP_SELF"], "", '', '', '', $sortfield, $sortorder, 'maxwidthsearch center ');
		$totalarray['nbfield']++;
	}
	print "</tr>\n";

	$balance = 0; // For balance
	$balancebefore = 0; // For balance
	$balancecalculated = false;
	$posconciliatecol = 0;
	$cachebankaccount = array();

	$sign = 1;

	// Loop on each record
	$i = 0;
	$savnbfield = $totalarray['nbfield'];
	$totalarray = array();
	$totalarray['nbfield'] = 0;
	$totalarray['totaldeb'] = 0;
	$totalarray['totalcred'] = 0;

	$imaxinloop = ($limit ? min($num, $limit) : $num);
	while ($i < $imaxinloop) {
		$objp = $db->fetch_object($resql);
		$links = $bankaccountstatic->get_url($objp->rowid);
		// If we are in a situation where we need/can show balance, we calculate the start of balance
		if (!$balancecalculated && (!empty($arrayfields['balancebefore']['checked']) || !empty($arrayfields['balance']['checked'])) && ($mode_balance_ok || $search_conciliated === '0')) {
			if (!$search_account) {
				dol_print_error(null, 'account is not defined but $mode_balance_ok is true');
				exit;
			}

			// Loop on each record before
			$sign = 1;
			$i = 0;
			$sqlforbalance = 'SELECT SUM(b.amount) as previoustotal';
			$sqlforbalance .= " FROM ";
			$sqlforbalance .= " ".MAIN_DB_PREFIX."bank_account as ba,";
			$sqlforbalance .= " ".MAIN_DB_PREFIX."bank as b";
			$sqlforbalance .= " WHERE b.fk_account = ba.rowid";
			$sqlforbalance .= " AND ba.entity IN (".getEntity('bank_account').")";
			$sqlforbalance .= " AND b.fk_account = ".((int) $search_account);
			// To limit record on the page
			$sqlforbalance .= " AND (b.datev < '".$db->idate($db->jdate($objp->dv))."' OR (b.datev = '".$db->idate($db->jdate($objp->dv))."' AND (b.dateo < '".$db->idate($db->jdate($objp->do))."' OR (b.dateo = '".$db->idate($db->jdate($objp->do))."' AND b.rowid < ".$objp->rowid."))))";
			$resqlforbalance = $db->query($sqlforbalance);

			//print $sqlforbalance;
			if ($resqlforbalance) {
				$objforbalance = $db->fetch_object($resqlforbalance);
				if ($objforbalance) {
					// If sort is desc,desc,desc then total of previous date + amount is the balancebefore of the previous line before the line to show
					if ($sortfield == 'b.datev,b.dateo,b.rowid' && ($sortorder == 'desc' || $sortorder == 'desc,desc' || $sortorder == 'desc,desc,desc')) {
						$balancebefore = $objforbalance->previoustotal + ($sign * $objp->amount);
					} else {
						// If sort is asc,asc,asc then total of previous date is balance of line before the next line to show
						$balance = $objforbalance->previoustotal;
					}
				}
			} else {
				dol_print_error($db);
			}

			$balancecalculated = true;

			// Output a line with start balance
			if ($user->hasRight('banque', 'consolidate') && $action == 'reconcile') {
				$tmpnbfieldbeforebalance = 0;
				$tmpnbfieldafterbalance = 0;
				$balancefieldfound = 0;
				foreach ($arrayfields as $key => $val) {
					if ($key == 'balancebefore' || $key == 'balance') {
						$balancefieldfound++;
						continue;
					}
					if (!empty($arrayfields[$key]['checked'])) {
						if (!$balancefieldfound) {
							$tmpnbfieldbeforebalance++;
						} else {
							$tmpnbfieldafterbalance++;
						}
					}
				}
				// Extra
				$element = $extrafieldsobjectkey;
				if (!empty($extrafields->attributes[$element]['label']) && is_array($extrafields->attributes[$element]['label']) && count($extrafields->attributes[$element]['label'])) {
					foreach ($extrafields->attributes[$element]['label'] as $key => $val) {
						if (!empty($arrayfields["ef.".$key]['checked'])) {
							if (!empty($arrayfields[$key]['checked'])) {
								if (!$balancefieldfound) {
									$tmpnbfieldbeforebalance++;
								} else {
									$tmpnbfieldafterbalance++;
								}
							}
						}
					}
				}

				print '<tr class="oddeven trforbreak">';
				// Action column
				if (getDolGlobalString('MAIN_CHECKBOX_LEFT_COLUMN')) {
					print '<td></td>';
				}
				if ($tmpnbfieldbeforebalance) {
					print '<td colspan="'.$tmpnbfieldbeforebalance.'">';
					print '&nbsp;';
					print '</td>';
				}

				if (!empty($arrayfields['balancebefore']['checked'])) {
					print '<td class="right">';
					if ($search_conciliated !== '0') {
						if ($sortfield == 'b.datev,b.dateo,b.rowid' && ($sortorder == 'desc' || $sortorder == 'desc,desc' || $sortorder == 'desc,desc,desc')) {
							print price(price2num($balancebefore, 'MT'), 1, $langs);
						} else {
							print price(price2num($balance, 'MT'), 1, $langs);
						}
					}
					print '</td>';
				}
				if (!empty($arrayfields['balance']['checked'])) {
					print '<td class="right">';
					if ($search_conciliated !== '0') {	// If not filter of filter on "conciliated"
						if ($sortfield == 'b.datev,b.dateo,b.rowid' && ($sortorder == 'desc' || $sortorder == 'desc,desc' || $sortorder == 'desc,desc,desc')) {
							print price(price2num($balancebefore, 'MT'), 1, $langs);
						} else {
							print price(price2num($balance, 'MT'), 1, $langs);
						}
					}
					print '</td>';
				}

				if (!empty($arrayfields['b.num_releve']['checked'])) {
					print '<td></td>';
				}

				// conciliate
				print '<td colspan="'.($tmpnbfieldafterbalance).'">';
				print '&nbsp;';
				print '</td>';

				// Action column
				if (!getDolGlobalString('MAIN_CHECKBOX_LEFT_COLUMN')) {
					print '<td></td>';
				}

				print '</tr>';
			}
		}

		if ($sortfield == 'b.datev,b.dateo,b.rowid' && ($sortorder == 'desc' || $sortorder == 'desc,desc' || $sortorder == 'desc,desc,desc')) {
			$balance = price2num($balancebefore, 'MT'); // balance = balancebefore of previous line (sort is desc)
			$balancebefore = price2num($balancebefore - ($sign * $objp->amount), 'MT');
		} else {
			$balancebefore = price2num($balance, 'MT'); // balancebefore = balance of previous line (sort is asc)
			$balance = price2num($balance + ($sign * $objp->amount), 'MT');
		}

		if (empty($cachebankaccount[$objp->bankid])) {
			$bankaccounttmp = new Account($db);
			$bankaccounttmp->fetch($objp->bankid);
			$cachebankaccount[$objp->bankid] = $bankaccounttmp;
			$bankaccount = $bankaccounttmp;
		} else {
			$bankaccount = $cachebankaccount[$objp->bankid];
		}

		if (!getDolGlobalString('BANK_COLORIZE_MOVEMENT')) {
			$backgroundcolor = "class='oddeven'";
		} else {
			if ($objp->amount < 0) {
				$color = '#' . getDolGlobalString('BANK_COLORIZE_MOVEMENT_COLOR1', 'fca955');
				$backgroundcolor = 'style="background: '.$color.';"';
			} else {
				$color = '#' . getDolGlobalString('BANK_COLORIZE_MOVEMENT_COLOR2', '7fdb86');
				$backgroundcolor = 'style="background: '.$color.';"';
			}
		}

		$banklinestatic->id = $objp->rowid;
		$banklinestatic->ref = $objp->rowid;

		print '<tr class="oddeven" '.$backgroundcolor.'>';

		// Action column
		if (getDolGlobalString('MAIN_CHECKBOX_LEFT_COLUMN')) {
			print '<td class="center">';
			if (!$objp->conciliated && $action == 'reconcile') {
				print '<input class="flat checkforselect" name="rowid['.$objp->rowid.']" type="checkbox" name="toselect[]" value="'.$objp->rowid.'" size="1"'.(!empty($tmparray[$objp->rowid]) ? ' checked' : '').'>';
			}
			print '</td>';
			if (!$i) {
				$totalarray['nbfield']++;
			}
		}

		// Ref
		if (!empty($arrayfields['b.rowid']['checked'])) {
			print '<td class="nowrap left">';
			print $banklinestatic->getNomUrl(1);
			print '</td>';
			if (!$i) {
				$totalarray['nbfield']++;
			}
		}

		// Description
		if (!empty($arrayfields['b.label']['checked'])) {
			$labeltoshow = '';
			$titletoshow = '';
			$reg = array();
			preg_match('/\((.+)\)/i', $objp->label, $reg); // Si texte entoure de parenthee on tente recherche de traduction
			if (!empty($reg[1]) && $langs->trans($reg[1]) != $reg[1]) {
				// Example: $reg[1] = 'CustomerInvoicePayment', 'SupplierInvoicePayment', ... (or on old version: 'WithdrawalPayment', 'BankTransferPayment')
				$labeltoshow = $langs->trans($reg[1]);
			} else {
				if ($objp->label == '(payment_salary)') {
					$labeltoshow = $langs->trans("SalaryPayment");
				} else {
					$labeltoshow = dol_escape_htmltag($objp->label);
					$titletoshow = $objp->label;
				}
			}


			print '<td class="tdoverflowmax250"'.($titletoshow ? ' title="'.dol_escape_htmltag($titletoshow).'"' : '').'>';

			// Add info about links after description
			$cachebankaccount = array();
			foreach ($links as $key => $val) {
				print '<!-- '.$links[$key]['type'].' -->';
				if ($links[$key]['type'] == 'withdraw') {
					$banktransferstatic->id = $links[$key]['url_id'];
					$banktransferstatic->ref = $links[$key]['label'];
					print $banktransferstatic->getNomUrl(0).($labeltoshow ? ' ' : '');
				} elseif ($links[$key]['type'] == 'payment') {
					$paymentstatic->id = $links[$key]['url_id'];
					$paymentstatic->ref = $links[$key]['url_id']; // FIXME This is id, not ref of payment
					$paymentstatic->date = $db->jdate($objp->do);
					print $paymentstatic->getNomUrl(2).($labeltoshow ? ' ' : '');
				} elseif ($links[$key]['type'] == 'payment_supplier') {
					$paymentsupplierstatic->id = $links[$key]['url_id'];
					$paymentsupplierstatic->ref = $links[$key]['url_id']; // FIXME This is id, not ref of payment
					print $paymentsupplierstatic->getNomUrl(2).($labeltoshow ? ' ' : '');
				} elseif ($links[$key]['type'] == 'payment_sc') {
					$paymentscstatic->id = $links[$key]['url_id'];
					$paymentscstatic->ref = $links[$key]['url_id'];
					$paymentscstatic->label = $links[$key]['label'];
					print $paymentscstatic->getNomUrl(2).($labeltoshow ? ' ' : '');
				} elseif ($links[$key]['type'] == 'payment_vat') {
					$paymentvatstatic->id = $links[$key]['url_id'];
					$paymentvatstatic->ref = $links[$key]['url_id'];
					print $paymentvatstatic->getNomUrl(2).($labeltoshow ? ' ' : '');
				} elseif ($links[$key]['type'] == 'payment_salary') {
					$paymentsalstatic->id = $links[$key]['url_id'];
					$paymentsalstatic->ref = $links[$key]['url_id'];
					$paymentsalstatic->label = $links[$key]['label'];
					print $paymentsalstatic->getNomUrl(2).($labeltoshow ? ' ' : '');
				} elseif ($links[$key]['type'] == 'payment_loan') {
					print '<a href="'.DOL_URL_ROOT.'/loan/payment/card.php?id='.$links[$key]['url_id'].'">';
					print ' '.img_object($langs->trans('ShowPayment'), 'payment').' ';
					print '</a>'.($labeltoshow ? ' ' : '');
				} elseif ($links[$key]['type'] == 'payment_donation') {
					$paymentdonationstatic->id = $links[$key]['url_id'];
					$paymentdonationstatic->ref = $links[$key]['url_id'];
					print $paymentdonationstatic->getNomUrl(2).($labeltoshow ? ' ' : '');
				} elseif ($links[$key]['type'] == 'payment_expensereport') {
					$paymentexpensereportstatic->id = $links[$key]['url_id'];
					$paymentexpensereportstatic->ref = $links[$key]['url_id'];
					print $paymentexpensereportstatic->getNomUrl(2).($labeltoshow ? ' ' : '');
				} elseif ($links[$key]['type'] == 'payment_various') {
					$paymentvariousstatic->id = $links[$key]['url_id'];
					$paymentvariousstatic->ref = $links[$key]['url_id'];
					print $paymentvariousstatic->getNomUrl(2).($labeltoshow ? ' ' : '');
				} elseif ($links[$key]['type'] == 'banktransfert') {
					// Do not show link to transfer since there is no transfer card (avoid confusion). Can already be accessed from transaction detail.
					if ($objp->amount > 0) {
						$banklinestatic->fetch($links[$key]['url_id']);
						$bankstatic->id = $banklinestatic->fk_account;
						$bankstatic->label = $banklinestatic->bank_account_ref;
						print $langs->trans("TransferFrom").' ';
						print $bankstatic->getNomUrl(1, 'transactions');
						print ' '.$langs->trans("toward").' ';
						$bankstatic->id = $objp->bankid;
						$bankstatic->label = $objp->bankref;
						print $bankstatic->getNomUrl(1, '');
						print($labeltoshow ? ' - ' : '');
					} else {
						$bankstatic->id = $objp->bankid;
						$bankstatic->label = $objp->bankref;
						print $langs->trans("TransferFrom").' ';
						print $bankstatic->getNomUrl(1, '');
						print ' '.$langs->trans("toward").' ';
						$banklinestatic->fetch($links[$key]['url_id']);
						$bankstatic->id = $banklinestatic->fk_account;
						$bankstatic->label = $banklinestatic->bank_account_ref;
						print $bankstatic->getNomUrl(1, 'transactions');
						print($labeltoshow ? ' - ' : '');
					}
					//var_dump($links);
				} elseif ($links[$key]['type'] == 'company') {
				} elseif ($links[$key]['type'] == 'user') {
				} elseif ($links[$key]['type'] == 'member') {
				} elseif ($links[$key]['type'] == 'sc') {
				} elseif ($links[$key]['type'] == 'vat') {
				} elseif ($links[$key]['type'] == 'salary') {
					// Information is already shown using the payment_salary link. No need of this link.
				} else {
					// Show link with label $links[$key]['label']
					print '<a href="'.$links[$key]['url'].$links[$key]['url_id'].'">';
					if (preg_match('/^\((.*)\)$/i', $links[$key]['label'], $reg)) {
						// Label generique car entre parentheses. On l'affiche en le traduisant
						if ($reg[1] == 'paiement') {
							$reg[1] = 'Payment';
						}
						print $langs->trans($reg[1]);
					} else {
						print $links[$key]['label'];
					}
					print '</a>'.($labeltoshow ? ' - ' : '');
				}
			}

			print $labeltoshow;	// Already escaped

			print '</td>';
			if (!$i) {
				$totalarray['nbfield']++;
			}
		}

		// Date ope
		if (!empty($arrayfields['b.dateo']['checked'])) {
			print '<td class="nowraponall center">';
			print '<span class="spanforajaxedit" id="dateoperation_'.$objp->rowid.'" title="'.dol_print_date($db->jdate($objp->do), "day").'">'.dol_print_date($db->jdate($objp->do), "dayreduceformat")."</span>";
			print '&nbsp;';
			print '<span class="inline-block">';
			print '<a class="ajaxforbankoperationchange" href="'.$_SERVER['PHP_SELF'].'?action=doprev&amp;account='.$objp->bankid.'&amp;rowid='.$objp->rowid.'">';
			print img_edit_remove()."</a> ";
			print '<a class="ajaxforbankoperationchange" href="'.$_SERVER['PHP_SELF'].'?action=donext&amp;account='.$objp->bankid.'&amp;rowid='.$objp->rowid.'">';
			print img_edit_add()."</a>";
			print '</span>';
			print "</td>\n";
			if (!$i) {
				$totalarray['nbfield']++;
			}
		}

		// Date value
		if (!empty($arrayfields['b.datev']['checked'])) {
			print '<td class="nowraponall center">';
			print '<span class="spanforajaxedit" id="datevalue_'.$objp->rowid.'" title="'.dol_print_date($db->jdate($objp->dv), "day").'">'.dol_print_date($db->jdate($objp->dv), "dayreduceformat")."</span>";
			print '&nbsp;';
			print '<span class="inline-block">';
			print '<a class="ajaxforbankoperationchange" href="'.$_SERVER['PHP_SELF'].'?action=dvprev&amp;account='.$objp->bankid.'&amp;rowid='.$objp->rowid.'">';
			print img_edit_remove()."</a> ";
			print '<a class="ajaxforbankoperationchange" href="'.$_SERVER['PHP_SELF'].'?action=dvnext&amp;account='.$objp->bankid.'&amp;rowid='.$objp->rowid.'">';
			print img_edit_add()."</a>";
			print '</span>';
			print "</td>\n";
			if (!$i) {
				$totalarray['nbfield']++;
			}
		}

		// Payment type
		if (!empty($arrayfields['type']['checked'])) {
			$labeltype = ($langs->transnoentitiesnoconv("PaymentTypeShort".$objp->fk_type) != "PaymentTypeShort".$objp->fk_type) ? $langs->transnoentitiesnoconv("PaymentTypeShort".$objp->fk_type) : $langs->getLabelFromKey($db, $objp->fk_type, 'c_paiement', 'code', 'libelle', '', 1);
			if (empty($arrayfields['b.num_chq']['checked'])) {
				$labeltype .= ($objp->num_chq ? ' - '.$objp->num_chq : '');
			}
			print '<td class="tdoverflowmax100" title="'.dolPrintLabel($labeltype).'">';
			if ($labeltype == 'SOLD') {
				print '&nbsp;'; //$langs->trans("InitialBankBalance");
			} else {
				print dolPrintLabel($labeltype);
			}
			print "</td>\n";
			if (!$i) {
				$totalarray['nbfield']++;
			}
		}

		// Num cheque
		if (!empty($arrayfields['b.num_chq']['checked'])) {
			print '<td class="tdoverflowmax100 center" title="'.($objp->num_chq ? dolPrintLabel($objp->num_chq) : "").'">'.($objp->num_chq ? dolPrintLabel($objp->num_chq) : "")."</td>\n";
			if (!$i) {
				$totalarray['nbfield']++;
			}
		}

		// Cheque
		if (!empty($arrayfields['b.fk_bordereau']['checked'])) {
			$bordereaustatic->fetch($objp->fk_bordereau);
			print '<td class="nowraponall center">';
			print $bordereaustatic->getNomUrl();
			print '</td>';
			if (!$i) {
				$totalarray['nbfield']++;
			}
		}

		// Third party
		if (!empty($arrayfields['bu.label']['checked'])) {
			print '<td class="tdoverflowmax125">';

			$companylinked_id = 0;
			$userlinked_id = 0;
			$type_link = "";
			$thirdstr = "";

			//payment line type to define user display and user or company linked
			foreach ($links as $key => $value) {
				if ($links[$key]['type'] == 'payment_sc') {
					$type_link = 'payment_sc';
				}
				if ($links[$key]['type'] == 'payment_salary') {
					$type_link = 'payment_salary';
				}
				if ($links[$key]['type'] == 'payment_donation') {
					$paymentdonationstatic->fetch($links[$key]['url_id']);
					$donstatic->fetch($paymentdonationstatic->fk_donation);
					$companylinked_id = $donstatic->socid;
					if (!$companylinked_id) {
						$thirdstr = ($donstatic->societe !== "" ?
									$donstatic->societe :
									$donstatic->firstname." ".$donstatic->lastname);
					}
				}
				if ($links[$key]['type'] == 'payment_expensereport') {
					$type_link = 'payment_expensereport';
				}

				if ($links[$key]['type'] == 'company') {
					$companylinked_id = $links[$key]['url_id'];
				}
				if ($links[$key]['type'] == 'user') {
					$userlinked_id = $links[$key]['url_id'];
				}
			}

			// Show more information in the column thirdparty.
			if ($companylinked_id) {
				// TODO Add a cache of loaded companies here ?
				$companystatic->fetch($companylinked_id);
				print $companystatic->getNomUrl(1);
			} elseif ($userlinked_id &&
					(($type_link == 'payment_salary' && $user->hasRight('salaries', 'read'))
						|| ($type_link == 'payment_sc' && $user->hasRight('tax', 'charges', 'lire'))
						|| ($type_link == 'payment_expensereport' && $user->hasRight('expensereport', 'lire')))) {
				// Get object user from cache or load it
				if (!empty($conf->cache['user'][$userlinked_id])) {
					$tmpuser = $conf->cache['user'][$userlinked_id];
				} else {
					$tmpuser = new User($db);
					$tmpuser->fetch($userlinked_id);
					$conf->cache['user'][$userlinked_id] = $tmpuser;
				}
				print $tmpuser->getNomUrl(-1);
			} elseif ($thirdstr) {
				print $thirdstr;
			} else {
				print '&nbsp;';
			}

			print '</td>';
			if (!$i) {
				$totalarray['nbfield']++;
			}
		}

		// Bank account
		if (!empty($arrayfields['ba.ref']['checked'])) {
			print '<td class="nowrap">';
			print $bankaccount->getNomUrl(1);
			print "</td>\n";
			if (!$i) {
				$totalarray['nbfield']++;
			}
		}

		// Debit
		if (!empty($arrayfields['b.debit']['checked'])) {
			print '<td class="nowraponall right"><span class="amount">';
			if ($objp->amount < 0) {
				print price($objp->amount * -1);
				$totalarray['totaldeb'] += $objp->amount;
			}
			print "</span></td>\n";
			if (!$i) {
				$totalarray['nbfield']++;
			}
			if (!$i) {
				$totalarray['totaldebfield'] = $totalarray['nbfield'];
			}
		}

		// Credit
		if (!empty($arrayfields['b.credit']['checked'])) {
			print '<td class="nowraponall right"><span class="amount">';
			if ($objp->amount > 0) {
				print price($objp->amount);
				$totalarray['totalcred'] += $objp->amount;
			}
			print "</span></td>\n";
			if (!$i) {
				$totalarray['nbfield']++;
			}
			if (!$i) {
				$totalarray['totalcredfield'] = $totalarray['nbfield'];
			}
		}

		// Balance before
		if (!empty($arrayfields['balancebefore']['checked'])) {
			if ($mode_balance_ok) {
				if ($balancebefore >= 0) {
					print '<td class="nowrap right">&nbsp;'.price($balancebefore).'</td>';
				} else {
					print '<td class="error nowrap right">&nbsp;'.price($balancebefore).'</td>';
				}
			} else {
				print '<td class="right">-</td>';
			}
			if (!$i) {
				$totalarray['nbfield']++;
			}
		}

		// Balance after
		if (!empty($arrayfields['balance']['checked'])) {
			if ($mode_balance_ok) {
				if ($balance >= 0) {
					print '<td class="nowrap right">&nbsp;'.price($balance).'</td>';
				} else {
					print '<td class="error nowrap right">&nbsp;'.price($balance).'</td>';
				}
			} else {
				print '<td class="right">-</td>';
			}
			if (!$i) {
				$totalarray['nbfield']++;
			}
		}

		if (!empty($arrayfields['b.num_releve']['checked'])) {
			print '<td class="nowraponall center">';
			// Transaction reconciliated or edit link
			if ($bankaccount->canBeConciliated() > 0) {
				if ($objp->num_releve) {
					print '<a href="releve.php?num='.urlencode($objp->num_releve).'&account='.urlencode($objp->bankid).'&save_lastsearch_values=1">'.dol_escape_htmltag($objp->num_releve).'</a>';
				}
			}
			print '</td>';
			if (!$i) {
				$totalarray['nbfield']++;
				$posconciliatecol = $totalarray['nbfield'];
			}
		}

		// Conciliated
		if (!empty($arrayfields['b.conciliated']['checked'])) {
			print '<td class="nowraponall center">';
			print yn($objp->conciliated);
			print '</td>';
			if (!$i) {
				$totalarray['nbfield']++;
			}
		}

		// Fields from hook
		$parameters = array('arrayfields' => $arrayfields, 'obj' => $objp, 'i' => $i, 'totalarray' => &$totalarray);
		$reshook=$hookmanager->executeHooks('printFieldListValue', $parameters, $object, $action);    // Note that $action and $objecttmpect may have been modified by hook
		print $hookmanager->resPrint;

		// Action edit/delete and select
		print '<td class="nowraponall center">';
		// Transaction reconciliated or edit link
		if ($objp->conciliated && $bankaccount->canBeConciliated() > 0) {  // If line not conciliated and account can be conciliated
			print '<a class="editfielda" href="'.DOL_URL_ROOT.'/compta/bank/line.php?save_lastsearch_values=1&rowid='.$objp->rowid.($object->id > 0 ? '&account='.$object->id : '').'&page='.$page.'">';
			print img_edit();
			print '</a>';
		} else {
			if ($user->hasRight('banque', 'modifier') || $user->hasRight('banque', 'consolidate')) {
				print '<a class="editfielda" href="'.DOL_URL_ROOT.'/compta/bank/line.php?save_lastsearch_values=1&rowid='.$objp->rowid.($object->id > 0 ? '&account='.$object->id : '').'&page='.$page.'">';
				print img_edit();
				print '</a>';
			} else {
				print '<a class="editfielda" href="'.DOL_URL_ROOT.'/compta/bank/line.php?save_lastsearch_values=1&rowid='.$objp->rowid.($object->id > 0 ? '&account='.$object->id : '').'&page='.$page.'">';
				print img_view();
				print '</a>';
			}
			if ($bankaccount->canBeConciliated() > 0 && empty($objp->conciliated)) {
				if ($db->jdate($objp->dv) < ($now - $conf->bank->rappro->warning_delay)) {
					print ' '.img_warning($langs->trans("ReconciliationLate"));
				}
			}
			if ($user->hasRight('banque', 'modifier')) {
				print '<a href="'.$_SERVER["PHP_SELF"].'?action=delete&token='.newToken().'&rowid='.$objp->rowid.'&page='.$page.$param.($sortfield ? '&sortfield='.$sortfield : '').($sortorder ? '&sortorder='.$sortorder : '').'">';
				print img_delete('', 'class="marginleftonly"');
				print '</a>';
			}
		}
		print '</td>';
		if (!$i) {
			$totalarray['nbfield']++;
		}

		// Action column
		if (!getDolGlobalString('MAIN_CHECKBOX_LEFT_COLUMN')) {
			print '<td class="center">';
			if (!$objp->conciliated && $action == 'reconcile') {
				print '<input class="flat checkforselect" name="rowid['.$objp->rowid.']" type="checkbox" value="'.$objp->rowid.'" size="1"'.(!empty($tmparray[$objp->rowid]) ? ' checked' : '').'>';
			}
			print '</td>';
			if (!$i) {
				$totalarray['nbfield']++;
			}
		}

		print "</tr>\n";

		$i++;
	}

	// Show total line
	if (isset($totalarray['totaldebfield']) || isset($totalarray['totalcredfield'])) {
		print '<tr class="liste_total">';
		$i = 0;
		while ($i < $totalarray['nbfield']) {
			$i++;
			if ($i == 1) {
				if ($num < $limit && empty($offset)) {
					print '<td class="left">'.$langs->trans("Total").'</td>';
				} else {
					print '<td class="left tdoverflowmax50" title="'.$langs->trans("Totalforthispage").'">'.$langs->trans("Totalforthispage").'</td>';
				}
			} elseif ($totalarray['totaldebfield'] == $i) {
				print '<td class="right"><span class="amount">'.price(-1 * $totalarray['totaldeb']).'</span></td>';
			} elseif ($totalarray['totalcredfield'] == $i) {
				print '<td class="right"><span class="amount">'.price($totalarray['totalcred']).'</span></td>';
			} elseif ($i == $posconciliatecol) {
				print '<td class="center">';
				if ($user->hasRight('banque', 'consolidate') && $action == 'reconcile') {
					print '<input class="button smallpaddingimp" name="confirm_reconcile" type="submit" value="'.$langs->trans("Conciliate").'">';
				}
				print '</td>';
			} else {
				print '<td></td>';
			}
		}
		print '</tr>';
	}

	// If no record found
	if ($num == 0) {
		$colspan = 1;
		foreach ($arrayfields as $key => $val) {
			if (!empty($val['checked'])) {
				$colspan++;
			}
		}
		print '<tr><td colspan="'.($colspan + 1).'"><span class="opacitymedium">'.$langs->trans("NoRecordFound").'</span></td></tr>';
	}

	print "</table>";
	print "</div>";

	print '</form>';
	$db->free($resql);
} else {
	dol_print_error($db);
}

// End of page
llxFooter();
$db->close();<|MERGE_RESOLUTION|>--- conflicted
+++ resolved
@@ -1193,15 +1193,12 @@
 		print $form->selectyesno('search_conciliated', $search_conciliated, 1, false, 1, 1, 'search_status onrightofpage width75');
 		print '</td>';
 	}
-<<<<<<< HEAD
-=======
 	// Bordereau
 	if (!empty($arrayfields['b.fk_bordereau']['checked'])) {
 		print '<td class="liste_titre center"><input type="text" class="flat" name="search_fk_bordereau" value="'.dol_escape_htmltag($search_fk_bordereau).'" size="3"></td>';
 	}
 	// Extra fields
 	include DOL_DOCUMENT_ROOT.'/core/tpl/extrafields_list_search_input.tpl.php';
->>>>>>> e783a2da
 	// Action edit/delete and select
 	print '<td class="nowraponall center"></td>';
 
