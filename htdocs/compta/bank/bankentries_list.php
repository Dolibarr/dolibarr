<?php
/* Copyright (C) 2001-2002  Rodolphe Quiedeville <rodolphe@quiedeville.org>
 * Copyright (C) 2004-2019  Laurent Destailleur  <eldy@users.sourceforge.net>
 * Copyright (C) 2005-2010  Regis Houssin        <regis.houssin@inodbox.com>
 * Copyright (C) 2012       Vinícius Nogueira    <viniciusvgn@gmail.com>
 * Copyright (C) 2014       Florian Henry        <florian.henry@open-cooncept.pro>
 * Copyright (C) 2015       Jean-François Ferry  <jfefe@aternatik.fr>
 * Copyright (C) 2016       Juanjo Menent        <jmenent@2byte.es>
 * Copyright (C) 2017-2019  Alexandre Spangaro   <aspangaro@open-dsi.fr>
 * Copyright (C) 2018       Ferran Marcet        <fmarcet@2byte.es>
 * Copyright (C) 2018       Frédéric France         <frederic.france@netlogic.fr>
<<<<<<< HEAD
 * Copyright (C) 2021		Gauthier VERDOL         <gauthier.verdol@atm-consulting.fr>
=======
 * Copyright (C) 2021       Gauthier VERDOL         <gauthier.verdol@atm-consulting.fr>

>>>>>>> c9f34cc0
 *
 * This program is free software; you can redistribute it and/or modify
 * it under the terms of the GNU General Public License as published by
 * the Free Software Foundation; either version 3 of the License, or
 * (at your option) any later version.
 *
 * This program is distributed in the hope that it will be useful,
 * but WITHOUT ANY WARRANTY; without even the implied warranty of
 * MERCHANTABILITY or FITNESS FOR A PARTICULAR PURPOSE.  See the
 * GNU General Public License for more details.
 *
 * You should have received a copy of the GNU General Public License
 * along with this program. If not, see <https://www.gnu.org/licenses/>.
 */

/**
 *	\file       htdocs/compta/bank/bankentries_list.php
 *	\ingroup    banque
 *	\brief      List of bank transactions
 */

require '../../main.inc.php';
require_once DOL_DOCUMENT_ROOT.'/core/lib/bank.lib.php';
require_once DOL_DOCUMENT_ROOT.'/societe/class/societe.class.php';
require_once DOL_DOCUMENT_ROOT.'/user/class/user.class.php';
require_once DOL_DOCUMENT_ROOT.'/compta/bank/class/account.class.php';
require_once DOL_DOCUMENT_ROOT.'/compta/bank/class/bankcateg.class.php';
require_once DOL_DOCUMENT_ROOT.'/core/class/html.formother.class.php';
require_once DOL_DOCUMENT_ROOT.'/core/class/html.formaccounting.class.php';

require_once DOL_DOCUMENT_ROOT.'/adherents/class/adherent.class.php';
require_once DOL_DOCUMENT_ROOT.'/compta/sociales/class/chargesociales.class.php';
require_once DOL_DOCUMENT_ROOT.'/compta/tva/class/paymentvat.class.php';
require_once DOL_DOCUMENT_ROOT.'/compta/paiement/class/paiement.class.php';
require_once DOL_DOCUMENT_ROOT.'/compta/tva/class/tva.class.php';
require_once DOL_DOCUMENT_ROOT.'/salaries/class/paymentsalary.class.php';
require_once DOL_DOCUMENT_ROOT.'/compta/bank/class/paymentvarious.class.php';
require_once DOL_DOCUMENT_ROOT.'/compta/prelevement/class/bonprelevement.class.php';
require_once DOL_DOCUMENT_ROOT.'/don/class/don.class.php';
require_once DOL_DOCUMENT_ROOT.'/expensereport/class/paymentexpensereport.class.php';
require_once DOL_DOCUMENT_ROOT.'/loan/class/loan.class.php';
require_once DOL_DOCUMENT_ROOT.'/fourn/class/paiementfourn.class.php';

// Load translation files required by the page
$langs->loadLangs(array("banks", "bills", "categories", "companies", "margins", "salaries", "loan", "donations", "trips", "members", "compta", "accountancy"));

$id = GETPOST('id', 'int');
$ref = GETPOST('ref', 'alpha');
$action = GETPOST('action', 'alpha');
$cancel = GETPOST('cancel', 'alpha');
$confirm = GETPOST('confirm', 'alpha');
$contextpage = 'banktransactionlist'.(empty($object->ref) ? '' : '-'.$object->id);

// Security check
$fieldvalue = (!empty($id) ? $id : (!empty($ref) ? $ref : ''));
$fieldtype = (!empty($ref) ? 'ref' : 'rowid');
if ($fielvalue)
{
	if ($user->socid) $socid = $user->socid;
	$result = restrictedArea($user, 'banque', $fieldvalue, 'bank_account&bank_account', '', '', $fieldtype);
}
else {
	if ($user->socid) $socid = $user->socid;
	$result = restrictedArea($user, 'banque');
}

$dateop = dol_mktime(12, 0, 0, GETPOST("opmonth", 'int'), GETPOST("opday", 'int'), GETPOST("opyear", 'int'));
$search_debit = GETPOST("search_debit", 'alpha');
$search_credit = GETPOST("search_credit", 'alpha');
$search_type = GETPOST("search_type", 'alpha');
$search_account = GETPOST("search_account", 'int') ?GETPOST("search_account", 'int') : GETPOST("account", 'int');
$search_accountancy_code = GETPOST('search_accountancy_code', 'alpha') ?GETPOST('search_accountancy_code', 'alpha') : GETPOST('accountancy_code', 'alpha');
$search_bid = GETPOST("search_bid", "int") ?GETPOST("search_bid", "int") : GETPOST("bid", "int");
$search_ref = GETPOST('search_ref', 'alpha');
$search_description = GETPOST("search_description", 'alpha');
$search_dt_start = dol_mktime(0, 0, 0, GETPOST('search_start_dtmonth', 'int'), GETPOST('search_start_dtday', 'int'), GETPOST('search_start_dtyear', 'int'));
$search_dt_end = dol_mktime(0, 0, 0, GETPOST('search_end_dtmonth', 'int'), GETPOST('search_end_dtday', 'int'), GETPOST('search_end_dtyear', 'int'));
$search_dv_start = dol_mktime(0, 0, 0, GETPOST('search_start_dvmonth', 'int'), GETPOST('search_start_dvday', 'int'), GETPOST('search_start_dvyear', 'int'));
$search_dv_end = dol_mktime(0, 0, 0, GETPOST('search_end_dvmonth', 'int'), GETPOST('search_end_dvday', 'int'), GETPOST('search_end_dvyear', 'int'));
$search_thirdparty = GETPOST("search_thirdparty", 'alpha') ?GETPOST("search_thirdparty", 'alpha') : GETPOST("thirdparty", 'alpha');
$search_req_nb = GETPOST("req_nb", 'alpha');
$search_num_releve = GETPOST("search_num_releve", 'alpha');
$search_conciliated = GETPOST("search_conciliated", 'int');
$num_releve = GETPOST("num_releve", "alpha");
if (empty($dateop)) $dateop = -1;

$limit = GETPOST('limit', 'int') ?GETPOST('limit', 'int') : $conf->liste_limit;
$sortfield = GETPOST("sortfield", 'alpha');
$sortorder = GETPOST("sortorder", 'alpha');
$page = GETPOSTISSET('pageplusone') ? (GETPOST('pageplusone') - 1) : GETPOST("page", 'int');
$pageplusone = GETPOST("pageplusone", 'int');
if ($pageplusone) $page = $pageplusone - 1;
if (empty($page) || $page == -1) { $page = 0; }     // If $page is not defined, or '' or -1
$offset = $limit * $page;
$pageprev = $page - 1;
$pagenext = $page + 1;
if (!$sortorder) $sortorder = 'desc,desc,desc';
if (!$sortfield) $sortfield = 'b.datev,b.dateo,b.rowid';

$object = new Account($db);
if ($id > 0 || !empty($ref))
{
    $result = $object->fetch($id, $ref);
    $search_account = $object->id; // Force the search field on id of account

    if (!($object->id > 0))
    {
    	$langs->load("errors");
    	print($langs->trans('ErrorRecordNotFound'));
    	exit;
    }
}

$mode_balance_ok = false;
//if (($sortfield == 'b.datev' || $sortfield == 'b.datev,b.dateo,b.rowid'))    // TODO Manage balance when account not selected
if (($sortfield == 'b.datev' || $sortfield == 'b.datev,b.dateo,b.rowid'))
{
	$sortfield = 'b.datev,b.dateo,b.rowid';
	if ($id > 0 || !empty($ref) || $search_account > 0) $mode_balance_ok = true;
}

// Initialize technical object to manage hooks of page. Note that conf->hooks_modules contains array of hook context
$hookmanager->initHooks(array('banktransactionlist', $contextpage));
$extrafields = new ExtraFields($db);

// fetch optionals attributes and labels
$extrafields->fetch_name_optionals_label('banktransaction');
$search_array_options = $extrafields->getOptionalsFromPost('banktransaction', '', 'search_');

$arrayfields = array(
    'b.rowid'=>array('label'=>$langs->trans("Ref"), 'checked'=>1),
    'b.label'=>array('label'=>$langs->trans("Description"), 'checked'=>1),
    'b.dateo'=>array('label'=>$langs->trans("DateOperationShort"), 'checked'=>1),
    'b.datev'=>array('label'=>$langs->trans("DateValueShort"), 'checked'=>1),
    'type'=>array('label'=>$langs->trans("Type"), 'checked'=>1),
    'b.num_chq'=>array('label'=>$langs->trans("Numero"), 'checked'=>1),
    'bu.label'=>array('label'=>$langs->trans("ThirdParty"), 'checked'=>1, 'position'=>500),
    'ba.ref'=>array('label'=>$langs->trans("BankAccount"), 'checked'=>(($id > 0 || !empty($ref)) ? 0 : 1), 'position'=>1000),
    'b.debit'=>array('label'=>$langs->trans("Debit"), 'checked'=>1, 'position'=>600),
    'b.credit'=>array('label'=>$langs->trans("Credit"), 'checked'=>1, 'position'=>605),
	'balancebefore'=>array('label'=>$langs->trans("BalanceBefore"), 'checked'=>0, 'position'=>1000),
	'balance'=>array('label'=>$langs->trans("Balance"), 'checked'=>1, 'position'=>1001),
	'b.num_releve'=>array('label'=>$langs->trans("AccountStatement"), 'checked'=>1, 'position'=>1010),
    'b.conciliated'=>array('label'=>$langs->trans("Conciliated"), 'enabled'=> $object->rappro, 'checked'=>($action == 'reconcile' ? 1 : 0), 'position'=>1020),
);
// Extra fields
if (is_array($extrafields->attributes[$object->table_element]['label']) && count($extrafields->attributes[$object->table_element]['label']) > 0)
{
	foreach ($extrafields->attributes[$object->table_element]['label'] as $key => $val)
	{
		if (!empty($extrafields->attributes[$object->table_element]['list'][$key]))
			$arrayfields["ef.".$key] = array('label'=>$extrafields->attributes[$object->table_element]['label'][$key], 'checked'=>(($extrafields->attributes[$object->table_element]['list'][$key] < 0) ? 0 : 1), 'position'=>$extrafields->attributes[$object->table_element]['pos'][$key], 'enabled'=>(abs($extrafields->attributes[$object->table_element]['list'][$key]) != 3 && $extrafields->attributes[$object->table_element]['perms'][$key]));
	}
}
$object->fields = dol_sort_array($object->fields, 'position');
$arrayfields = dol_sort_array($arrayfields, 'position');



/*
 * Actions
 */

if (GETPOST('cancel', 'alpha')) { $action = 'list'; $massaction = ''; }
if (!GETPOST('confirmmassaction', 'alpha') && $massaction != 'presend' && $massaction != 'confirm_presend') { $massaction = ''; }

$parameters = array();
$reshook = $hookmanager->executeHooks('doActions', $parameters, $object, $action); // Note that $action and $object may have been modified by some hooks
if ($reshook < 0) setEventMessages($hookmanager->error, $hookmanager->errors, 'errors');

include DOL_DOCUMENT_ROOT.'/core/actions_changeselectedfields.inc.php';

if (GETPOST('button_removefilter_x', 'alpha') || GETPOST('button_removefilter.x', 'alpha') || GETPOST('button_removefilter', 'alpha')) // All tests are required to be compatible with all browsers
{
    $search_dt_start = '';
    $search_dt_end = '';
    $search_dv_start = '';
    $search_dv_end = '';
	$search_type = "";
	$search_debit = "";
	$search_credit = "";
	$search_bid = "";
	$search_ref = "";
	$search_req_nb = '';
	$search_description = '';
	$search_thirdparty = '';
	$search_num_releve = '';
	$search_conciliated = '';
	$thirdparty = '';

	$search_account = "";
	if ($id > 0 || !empty($ref)) $search_account = $object->id;
}

if (empty($reshook))
{
    $objectclass = 'Account';
    $objectlabel = 'BankTransaction';
    $permissiontoread = $user->rights->banque->lire;
    $permissiontodelete = $user->rights->banque->supprimer;
    $uploaddir = $conf->bank->dir_output;
    include DOL_DOCUMENT_ROOT.'/core/actions_massactions.inc.php';
}

// Conciliation
if ((GETPOST('confirm_savestatement', 'alpha') || GETPOST('confirm_reconcile', 'alpha')) && $user->rights->banque->consolidate)
{
    $error = 0;

    // Definition, nettoyage parametres
    $num_releve = trim(GETPOST("num_releve", "alpha"));

    if ($num_releve)
    {
        $bankline = new AccountLine($db);
        if (isset($_POST['rowid']) && is_array($_POST['rowid']))
        {
            foreach ($_POST['rowid'] as $row)
            {
                if ($row > 0)
                {
                    $result = $bankline->fetch($row);
                    $bankline->num_releve = $num_releve; //$_POST["num_releve"];
                    $result = $bankline->update_conciliation($user, GETPOST("cat"), GETPOST('confirm_reconcile', 'alpha') ? 1 : 0); // If we confirm_reconcile, we set flag 'rappro' to 1.
                    if ($result < 0)
                    {
                        setEventMessages($bankline->error, $bankline->errors, 'errors');
                        $error++;
                        break;
                    }
                }
            }
        }
        else {
            $error++;
            $langs->load("errors");
            setEventMessages($langs->trans("NoRecordSelected"), null, 'errors');
        }
    }
    else {
        $error++;
        $langs->load("errors");
        setEventMessages($langs->trans("ErrorPleaseTypeBankTransactionReportName"), null, 'errors');
    }

    if (!$error)
    {
    	$param = 'action=reconcile&contextpage=banktransactionlist&id='.$id.'&search_account='.$id;
		$param .= '&search_conciliated='.urlencode($search_conciliated);
		if ($page) $param .= '&page='.urlencode($page);
		if ($offset) $param .= '&offset='.urlencode($offset);
		if ($search_thirdparty) $param .= '&search_thirdparty='.urlencode($search_thirdparty);
		if ($search_num_releve) $param .= '&search_num_releve='.urlencode($search_num_releve);
		if ($search_description) $param .= '&search_description='.urlencode($search_description);
		if ($search_start_dt) $param .= '&search_start_dt='.urlencode($search_start_dt);
		if ($search_end_dt) $param .= '&search_end_dt='.urlencode($search_end_dt);
		if ($search_start_dv) $param .= '&search_start_dv='.urlencode($search_start_dv);
		if ($search_end_dv) $param .= '&search_end_dv='.urlencode($search_end_dv);
		if ($search_type) $param .= '&search_type='.urlencode($search_type);
		if ($search_debit) $param .= '&search_debit='.urlencode($search_debit);
		if ($search_credit) $param .= '&search_credit='.urlencode($search_credit);
		$param .= '&sortfield='.urlencode($sortfield).'&sortorder='.urlencode($sortorder);
		header('Location: '.$_SERVER["PHP_SELF"].'?'.$param); // To avoid to submit twice and allow the back button
        exit;
    }
}


if (GETPOST('save') && !$cancel && $user->rights->banque->modifier)
{
    $error = 0;

    if (price2num($_POST["addcredit"]) > 0)
    {
        $amount = price2num($_POST["addcredit"]);
    }
    else {
        $amount = - price2num($_POST["adddebit"]);
    }

    $operation = GETPOST("operation", 'alpha');
    $num_chq   = GETPOST("num_chq", 'alpha');
    $label     = GETPOST("label", 'alpha');
    $cat1      = GETPOST("cat1", 'alpha');

    $bankaccountid = $id;
    if (GETPOST('add_account', 'int') > 0) $bankaccountid = GETPOST('add_account', 'int');

    if (!$dateop) {
        $error++;
        setEventMessages($langs->trans("ErrorFieldRequired", $langs->transnoentitiesnoconv("Date")), null, 'errors');
    }
    if (!$operation) {
        $error++;
        setEventMessages($langs->trans("ErrorFieldRequired", $langs->transnoentitiesnoconv("Type")), null, 'errors');
    }
    if (!$label) {
        $error++;
        setEventMessages($langs->trans("ErrorFieldRequired", $langs->transnoentitiesnoconv("Label")), null, 'errors');
    }
    if (!$amount) {
        $error++;
        setEventMessages($langs->trans("ErrorFieldRequired", $langs->transnoentitiesnoconv("Amount")), null, 'errors');
    }
    if (!$bankaccountid > 0)
    {
    	$error++;
    	setEventMessages($langs->trans("ErrorFieldRequired", $langs->transnoentitiesnoconv("BankAccount")), null, 'errors');
    }
    /*if (! empty($conf->accounting->enabled) && (empty($search_accountancy_code) || $search_accountancy_code == '-1'))
    {
    	setEventMessages($langs->trans("ErrorFieldRequired", $langs->transnoentitiesnoconv("AccountAccounting")), null, 'errors');
    	$error++;
    }*/

    if (!$error && !empty($conf->global->BANK_USE_OLD_VARIOUS_PAYMENT))
    {
    	$objecttmp = new Account($db);
    	$objecttmp->fetch($bankaccountid);
        $insertid = $objecttmp->addline($dateop, $operation, $label, $amount, $num_chq, ($cat1 > 0 ? $cat1 : 0), $user, '', '', $search_accountancy_code);
        if ($insertid > 0)
        {
            setEventMessages($langs->trans("RecordSaved"), null, 'mesgs');
            header("Location: ".$_SERVER['PHP_SELF'].($id ? "?id=".$id : ''));
            exit;
        }
        else {
            setEventMessages($object->error, $object->errors, 'errors');
        }
    }
    else {
        $action = 'addline';
    }
}

if ($action == 'confirm_delete' && $confirm == 'yes' && $user->rights->banque->modifier)
{
    $accline = new AccountLine($db);
    $result = $accline->fetch(GETPOST("rowid", "int"));
    $result = $accline->delete($user);
    if ($result <= 0) {
    	setEventMessages($accline->error, $accline->errors, 'errors');
    } else {
    	setEventMessages('RecordDeleted', null, 'mesgs');
    }
}



/*
 * View
 */

$form = new Form($db);
$formother = new FormOther($db);
$formaccounting = new FormAccounting($db);

$companystatic = new Societe($db);
$bankaccountstatic = new Account($db);

$banktransferstatic = new BonPrelevement($db);
$societestatic = new Societe($db);
$userstatic = new User($db);
$chargestatic = new ChargeSociales($db);
$loanstatic = new Loan($db);
$memberstatic = new Adherent($db);
$paymentstatic = new Paiement($db);
$paymentsupplierstatic = new PaiementFourn($db);
<<<<<<< HEAD
$paymentvatstatic = new TVA($db);
=======
$paymentscstatic = new PaymentSocialContribution($db);
$paymentvatstatic = new PaymentVAT($db);
>>>>>>> c9f34cc0
$paymentsalstatic = new PaymentSalary($db);
$paymentvariousstatic = new PaymentVarious($db);
$donstatic = new Don($db);
$paymentexpensereportstatic = new PaymentExpenseReport($db);
$bankstatic = new Account($db);
$banklinestatic = new AccountLine($db);

$now = dol_now();


// Must be before button action
$param = '';
if (!empty($contextpage) && $contextpage != $_SERVER["PHP_SELF"]) $param .= '&contextpage='.urlencode($contextpage);
if ($limit > 0 && $limit != $conf->liste_limit) $param .= '&limit='.urlencode($limit);
if ($id > 0) $param .= '&id='.urlencode($id);
if (!empty($ref)) $param .= '&ref='.urlencode($ref);
if (!empty($search_ref)) $param .= '&search_ref='.urlencode($search_ref);
if (!empty($search_description)) $param .= '&search_description='.urlencode($search_description);
if (!empty($search_type)) $param .= '&type='.urlencode($search_type);
if (!empty($search_thirdparty)) $param .= '&search_thirdparty='.urlencode($search_thirdparty);
if (!empty($search_debit)) $param .= '&search_debit='.urlencode($search_debit);
if (!empty($search_credit)) $param .= '&search_credit='.urlencode($search_credit);
if (!empty($search_account)) $param .= '&search_account='.urlencode($search_account);
if (!empty($search_num_releve)) $param .= '&search_num_releve='.urlencode($search_num_releve);
if ($search_conciliated != '' && $search_conciliated != '-1')  $param .= '&search_conciliated='.urlencode($search_conciliated);
if ($search_bid > 0)  $param .= '&search_bid='.urlencode($search_bid);
if (dol_strlen($search_dt_start) > 0) $param .= '&search_start_dtmonth='.GETPOST('search_start_dtmonth', 'int').'&search_start_dtday='.GETPOST('search_start_dtday', 'int').'&search_start_dtyear='.GETPOST('search_start_dtyear', 'int');
if (dol_strlen($search_dt_end) > 0)   $param .= '&search_end_dtmonth='.GETPOST('search_end_dtmonth', 'int').'&search_end_dtday='.GETPOST('search_end_dtday', 'int').'&search_end_dtyear='.GETPOST('search_end_dtyear', 'int');
if (dol_strlen($search_dv_start) > 0) $param .= '&search_start_dvmonth='.GETPOST('search_start_dvmonth', 'int').'&search_start_dvday='.GETPOST('search_start_dvday', 'int').'&search_start_dvyear='.GETPOST('search_start_dvyear', 'int');
if (dol_strlen($search_dv_end) > 0)   $param .= '&search_end_dvmonth='.GETPOST('search_end_dvmonth', 'int').'&search_end_dvday='.GETPOST('search_end_dvday', 'int').'&search_end_dvyear='.GETPOST('search_end_dvyear', 'int');
if ($search_req_nb) $param .= '&req_nb='.urlencode($search_req_nb);
if (GETPOST("search_thirdparty", 'int')) $param .= '&thirdparty='.urlencode(GETPOST("search_thirdparty", 'int'));
if ($optioncss != '')       $param .= '&optioncss='.urlencode($optioncss);
if ($action == 'reconcile') $param .= '&action=reconcile';
// Add $param from extra fields
include DOL_DOCUMENT_ROOT.'/core/tpl/extrafields_list_search_param.tpl.php';

$options = array();

$buttonreconcile = '';
$morehtmlref = '';

if ($id > 0 || !empty($ref))
{
	$title = $langs->trans("FinancialAccount").' - '.$langs->trans("Transactions");
	$helpurl = "";
	llxHeader('', $title, $helpurl);

    // Load bank groups
    require_once DOL_DOCUMENT_ROOT.'/compta/bank/class/bankcateg.class.php';
    $bankcateg = new BankCateg($db);

    foreach ($bankcateg->fetchAll() as $bankcategory) {
        $options[$bankcategory->id] = $bankcategory->label;
    }

    // Bank card
    $head = bank_prepare_head($object);
    dol_fiche_head($head, 'journal', $langs->trans("FinancialAccount"), 0, 'account');

    $linkback = '<a href="'.DOL_URL_ROOT.'/compta/bank/list.php?restore_lastsearch_values=1">'.$langs->trans("BackToList").'</a>';

    dol_banner_tab($object, 'ref', $linkback, 1, 'ref', 'ref', $morehtmlref, '', 0, '', '', 1);

    dol_fiche_end();


    /*
     * Buttons actions
     */

<<<<<<< HEAD
    if ($action != 'reconcile')
    {
        if ($object->canBeConciliated() > 0)
        {
            // If not cash account and can be reconciliate
            if ($user->rights->banque->consolidate) {
            	$newparam = $param;
            	$newparam = preg_replace('/search_conciliated=\d+/i', '', $newparam);
            	$buttonreconcile = '<a class="butAction" style="margin-bottom: 5px !important; margin-top: 5px !important" href="'.DOL_URL_ROOT.'/compta/bank/bankentries_list.php?action=reconcile&sortfield=b.datev,b.dateo,b.rowid&amp;sortorder=asc,asc,asc&search_conciliated=0'.$newparam.'">'.$langs->trans("Conciliate").'</a>';
            } else {
            	$buttonreconcile = '<a class="butActionRefused" style="margin-bottom: 5px !important; margin-top: 5px !important" title="'.$langs->trans("NotEnoughPermissions").'" href="#">'.$langs->trans("Conciliate").'</a>';
            }
        }
    }
}
else {
=======
	if ($action != 'reconcile')
	{
		if ($object->canBeConciliated() > 0)
		{
			$allowautomaticconciliation = false; // TODO
			$titletoconciliatemanual = $langs->trans("Conciliate");
			$titletoconciliateauto = $langs->trans("Conciliate");
			if ($allowautomaticconciliation) {
				$titletoconciliatemanual .= ' ('.$langs->trans("Manual").')';
				$titletoconciliateauto .= ' ('.$langs->trans("Auto").')';
			}

			// If not cash account and can be reconciliate
			if ($user->rights->banque->consolidate) {
				$newparam = $param;
				$newparam = preg_replace('/search_conciliated=\d+/i', '', $newparam);
				$buttonreconcile = '<a class="butAction" style="margin-bottom: 5px !important; margin-top: 5px !important" href="'.DOL_URL_ROOT.'/compta/bank/bankentries_list.php?action=reconcile&sortfield=b.datev,b.dateo,b.rowid&amp;sortorder=asc,asc,asc&search_conciliated=0'.$newparam.'">'.$titletoconciliatemanual.'</a>';
			} else {
				$buttonreconcile = '<a class="butActionRefused" style="margin-bottom: 5px !important; margin-top: 5px !important" title="'.$langs->trans("NotEnoughPermissions").'" href="#">'.$titletoconciliatemanual.'</a>';
			}

			if ($allowautomaticconciliation) {
				// If not cash account and can be reconciliate
				if ($user->rights->banque->consolidate) {
					$newparam = $param;
					$newparam = preg_replace('/search_conciliated=\d+/i', '', $newparam);
					$buttonreconcile .= ' <a class="butAction" style="margin-bottom: 5px !important; margin-top: 5px !important" href="'.DOL_URL_ROOT.'/compta/bank/bankentries_list.php?action=reconcile&sortfield=b.datev,b.dateo,b.rowid&amp;sortorder=asc,asc,asc&search_conciliated=0'.$newparam.'">'.$titletoconciliateauto.'</a>';
				} else {
					$buttonreconcile .= ' <a class="butActionRefused" style="margin-bottom: 5px !important; margin-top: 5px !important" title="'.$langs->trans("NotEnoughPermissions").'" href="#">'.$titletoconciliateauto.'</a>';
				}
			}
		}
	}
} else {
>>>>>>> c9f34cc0
	llxHeader('', $langs->trans("BankTransactions"), '', '', 0, 0, array(), array(), $param);
}

$sql = "SELECT b.rowid, b.dateo as do, b.datev as dv, b.amount, b.label, b.rappro as conciliated, b.num_releve, b.num_chq,";
$sql .= " b.fk_account, b.fk_type,";
$sql .= " ba.rowid as bankid, ba.ref as bankref,";
$sql .= " bu.url_id,";
$sql .= " s.nom, s.name_alias, s.client, s.fournisseur, s.email, s.code_client, s.code_fournisseur, s.code_compta, s.code_compta_fournisseur";
// Add fields from extrafields
if (!empty($extrafields->attributes[$object->table_element]['label'])) {
	foreach ($extrafields->attributes[$object->table_element]['label'] as $key => $val) $sql .= ($extrafields->attributes[$object->table_element]['type'][$key] != 'separate' ? ", ef.".$key.' as options_'.$key : '');
}
// Add fields from hooks
$parameters = array();
$reshook = $hookmanager->executeHooks('printFieldListSelect', $parameters); // Note that $action and $object may have been modified by hook
$sql .= $hookmanager->resPrint;
$sql .= " FROM ";
if ($search_bid > 0) $sql .= MAIN_DB_PREFIX."bank_class as l,";
$sql .= " ".MAIN_DB_PREFIX."bank_account as ba,";
$sql .= " ".MAIN_DB_PREFIX."bank as b";
if (is_array($extrafields->attributes[$object->table_element]['label']) && count($extrafields->attributes[$object->table_element]['label'])) $sql .= " LEFT JOIN ".MAIN_DB_PREFIX.$object->table_element."_extrafields as ef on (b.rowid = ef.fk_object)";
$sql .= " LEFT JOIN ".MAIN_DB_PREFIX."bank_url as bu ON bu.fk_bank = b.rowid AND type = 'company'";
$sql .= " LEFT JOIN ".MAIN_DB_PREFIX."societe as s ON bu.url_id = s.rowid";
$sql .= " WHERE b.fk_account = ba.rowid";
$sql .= " AND ba.entity IN (".getEntity('bank_account').")";
if ($search_account > 0) $sql .= " AND b.fk_account = ".$search_account;
// Search period criteria
if (dol_strlen($search_dt_start) > 0) $sql .= " AND b.dateo >= '".$db->idate($search_dt_start)."'";
if (dol_strlen($search_dt_end) > 0) $sql .= " AND b.dateo <= '".$db->idate($search_dt_end)."'";
// Search period criteria
if (dol_strlen($search_dv_start) > 0) $sql .= " AND b.datev >= '".$db->idate($search_dv_start)."'";
if (dol_strlen($search_dv_end) > 0) $sql .= " AND b.datev <= '".$db->idate($search_dv_end)."'";
if ($search_ref) $sql .= natural_search("b.rowid", $search_ref, 1);
if ($search_req_nb) $sql .= natural_search("b.num_chq", $search_req_nb);
if ($search_num_releve) $sql .= natural_search("b.num_releve", $search_num_releve);
if ($search_conciliated != '' && $search_conciliated != '-1') $sql .= " AND b.rappro = ".$search_conciliated;
if ($search_thirdparty) $sql .= natural_search("s.nom", $search_thirdparty);
if ($search_description)
{
	$search_description_to_use = $search_description;
	$arrayoffixedlabels = array(
		'payment_salary',
		'CustomerInvoicePayment', 'CustomerInvoicePaymentBack',
		'SupplierInvoicePayment', 'SupplierInvoicePaymentBack',
		'DonationPayment',
		'ExpenseReportPayment',
		'SocialContributionPayment',
		'SubscriptionPayment',
		'WithdrawalPayment'
	);
	foreach ($arrayoffixedlabels as $keyforlabel)
	{
		$translatedlabel = $langs->transnoentitiesnoconv($keyforlabel);
		if (preg_match('/'.$search_description.'/i', $translatedlabel))
		{
			$search_description_to_use .= "|".$keyforlabel;
		}
	}
	$sql .= natural_search("b.label", $search_description_to_use); // Warning some text are just translation keys, not translated strings
}
if ($search_bid > 0) $sql .= " AND b.rowid=l.lineid AND l.fk_categ=".$search_bid;
if (!empty($search_type)) $sql .= " AND b.fk_type = '".$db->escape($search_type)."' ";
// Search criteria amount
$search_debit = price2num(str_replace('-', '', $search_debit));
$search_credit = price2num(str_replace('-', '', $search_credit));
if ($search_debit) $sql .= natural_search('- b.amount', $search_debit, 1);
if ($search_credit) $sql .= natural_search('b.amount', $search_credit, 1);
// Add where from extra fields
include DOL_DOCUMENT_ROOT.'/core/tpl/extrafields_list_search_sql.tpl.php';

// Add where from hooks
$parameters = array();
$reshook = $hookmanager->executeHooks('printFieldListWhere', $parameters); // Note that $action and $object may have been modified by hook
$sql .= $hookmanager->resPrint;

$sql .= $db->order($sortfield, $sortorder);

$nbtotalofrecords = '';
$nbtotalofpages = 0;
if (empty($conf->global->MAIN_DISABLE_FULL_SCANLIST))
{
    $result = $db->query($sql);
    $nbtotalofrecords = $db->num_rows($result);
    $nbtotalofpages = ceil($nbtotalofrecords / $limit);
}

if (($id > 0 || !empty($ref)) && ((string) $page == ''))
{
    // We open a list of transaction of a dedicated account and no page was set by defaut
    // We force on last page.
    $page = ($nbtotalofpages - 1);
    $offset = $limit * $page;
    if ($page < 0) $page = 0;
}
if ($page >= $nbtotalofpages)
{
    // If we made a search and result has low page than the page number we were on
    $page = ($nbtotalofpages - 1);
    $offset = $limit * $page;
    if ($page < 0) $page = 0;
}


// If not account defined $mode_balance_ok=false
if (empty($search_account)) $mode_balance_ok = false;
// If a search is done $mode_balance_ok=false
if (!empty($search_ref)) $mode_balance_ok = false;
if (!empty($search_description)) $mode_balance_ok = false;
if (!empty($search_type)) $mode_balance_ok = false;
if (!empty($search_debit)) $mode_balance_ok = false;
if (!empty($search_credit)) $mode_balance_ok = false;
if (!empty($search_thirdparty)) $mode_balance_ok = false;
if ($search_conciliated != '' && $search_conciliated != '-1') $mode_balance_ok = false;
if (!empty($search_num_releve)) $mode_balance_ok = false;

$sql .= $db->plimit($limit + 1, $offset);
//print $sql;
dol_syslog('compta/bank/bankentries_list.php', LOG_DEBUG);
$resql = $db->query($sql);
if ($resql)
{
	$num = $db->num_rows($resql);

	$arrayofselected = is_array($toselect) ? $toselect : array();

    // List of mass actions available
    $arrayofmassactions = array(
        //'presend'=>$langs->trans("SendByMail"),
        //'builddoc'=>$langs->trans("PDFMerge"),
    );
    //if ($user->rights->bank->supprimer) $arrayofmassactions['predelete']='<span class="fa fa-trash paddingrightonly"></span>'.$langs->trans("Delete");
    if (in_array($massaction, array('presend', 'predelete'))) $arrayofmassactions = array();
    $massactionbutton = $form->selectMassAction('', $arrayofmassactions);

    // Confirmation delete
    if ($action == 'delete')
    {
        $text = $langs->trans('ConfirmDeleteTransaction');
        print $form->formconfirm($_SERVER['PHP_SELF'].'?id='.$object->id.'&rowid='.GETPOST("rowid"), $langs->trans('DeleteTransaction'), $text, 'confirm_delete', null, '', 1);
    }

    // Lines of title fields
	print '<form method="post" action="'.$_SERVER["PHP_SELF"].'" name="search_form">'."\n";
	if ($optioncss != '') print '<input type="hidden" name="optioncss" value="'.$optioncss.'">';
	print '<input type="hidden" name="token" value="'.newToken().'">';
	print '<input type="hidden" name="formfilteraction" id="formfilteraction" value="list">';
	print '<input type="hidden" name="action" value="'.($action ? $action : 'search').'">';
	print '<input type="hidden" name="view" value="'.dol_escape_htmltag($view).'">';
	print '<input type="hidden" name="sortfield" value="'.$sortfield.'">';
	print '<input type="hidden" name="sortorder" value="'.$sortorder.'">';
    print '<input type="hidden" name="page" value="'.$page.'">';
	print '<input type="hidden" name="id" value="'.$id.'">';
	print '<input type="hidden" name="ref" value="'.$ref.'">';
	if (GETPOST('bid')) print '<input type="hidden" name="bid" value="'.GETPOST("bid").'">';

	// Form to reconcile
	if ($user->rights->banque->consolidate && $action == 'reconcile')
	{
	    print '<div class="valignmiddle inline-block" style="padding-right: 20px;">';
	    print '<strong>'.$langs->trans("InputReceiptNumber").'</strong>: ';
	    print '<input class="flat" id="num_releve" name="num_releve" type="text" value="'.(GETPOST('num_releve') ?GETPOST('num_releve') : '').'" size="10">'; // The only default value is value we just entered
	    print '</div>';
	    if (is_array($options) && count($options))
	    {
	        print $langs->trans("EventualyAddCategory").': ';
	        print Form::selectarray('cat', $options, GETPOST('cat'), 1);
	    }
	    print '<br><div style="margin-top: 5px;"><span class="opacitymedium">'.$langs->trans("ThenCheckLinesAndConciliate").'</span> ';
	    print '<input class="button" name="confirm_savestatement" type="submit" value="'.$langs->trans("SaveStatementOnly").'">';
	    print ' '.$langs->trans("or").' ';
	    print '<input class="button" name="confirm_reconcile" type="submit" value="'.$langs->trans("Conciliate").'">';
	    print ' '.$langs->trans("or").' ';
	    print '<input type="submit" name="cancel" class="button" value="'.$langs->trans("Cancel").'">';
		print '</div>';

	    // Show last bank statements
	    $nbmax = 15; // We accept to show last 15 receipts (so we can have more than one year)
	    $liste = "";
	    $sql = "SELECT DISTINCT num_releve FROM ".MAIN_DB_PREFIX."bank";
	    $sql .= " WHERE fk_account=".$object->id." AND num_releve IS NOT NULL";
	    $sql .= $db->order("num_releve", "DESC");
	    $sql .= $db->plimit($nbmax + 1);
	    print '<br>';
	    print $langs->trans("LastAccountStatements").' : ';
	    $resqlr = $db->query($sql);
	    if ($resqlr)
	    {
	        $numr = $db->num_rows($resqlr);
	        $i = 0;
	        $last_ok = 0;
	        while (($i < $numr) && ($i < $nbmax))
	        {
	            $objr = $db->fetch_object($resqlr);
	            if (!$last_ok) {
	                $last_releve = $objr->num_releve;
	                $last_ok = 1;
	            }
	            $i++;
	            $liste = '<a href="'.DOL_URL_ROOT.'/compta/bank/releve.php?account='.$id.'&amp;num='.$objr->num_releve.'">'.$objr->num_releve.'</a> &nbsp; '.$liste;
	        }
	        if ($numr >= $nbmax) $liste = "... &nbsp; ".$liste;
	        print $liste;
	        if ($numr <= 0) print '<b>'.$langs->trans("None").'</b>';
	    }
	    else {
	        dol_print_error($db);
	    }

		// Using BANK_REPORT_LAST_NUM_RELEVE to automatically report last num (or not)
		if (!empty($conf->global->BANK_REPORT_LAST_NUM_RELEVE))
		{
			print '
			    <script type="text/javascript">
			    	$("#num_releve").val("' . $last_releve.'");
			    </script>
			';
		}
		print '<br><br>';
	}

	// Form to add a transaction with no invoice
	if ($user->rights->banque->modifier && $action == 'addline' && !empty($conf->global->BANK_USE_OLD_VARIOUS_PAYMENT))
	{
		print load_fiche_titre($langs->trans("AddBankRecordLong"), '', '');

		print '<table class="noborder centpercent">';

		print '<tr class="liste_titre">';
		print '<td>'.$langs->trans("Description").'</td>';
		print '<td>'.$langs->trans("Date").'</td>';
		print '<td>&nbsp;</td>';
		print '<td>'.$langs->trans("Type").'</td>';
		print '<td>'.$langs->trans("Numero").'</td>';
		print '<td class=right>'.$langs->trans("BankAccount").'</td>';
		print '<td class=right>'.$langs->trans("Debit").'</td>';
		print '<td class=right>'.$langs->trans("Credit").'</td>';
		/*if (! empty($conf->accounting->enabled))
		{
			print '<td class="center">';
			print $langs->trans("AccountAccounting");
			print '</td>';
		}*/
		print '<td align="center">&nbsp;</td>';
		print '</tr>';

		print '<tr>';
		print '<td>';
		print '<input name="label" class="flat minwidth200" type="text" value="'.GETPOST("label", "alpha").'">';
		if (is_array($options) && count($options))
		{
			print '<br>'.$langs->trans("Rubrique").': ';
			print Form::selectarray('cat1', $options, GETPOST('cat1'), 1);
		}
		print '</td>';
		print '<td class="nowrap">';
		print $form->selectDate(empty($dateop) ?-1 : $dateop, 'op', 0, 0, 0, 'transaction');
		print '</td>';
		print '<td>&nbsp;</td>';
		print '<td class="nowrap">';
		$form->select_types_paiements((GETPOST('operation') ?GETPOST('operation') : ($object->courant == Account::TYPE_CASH ? 'LIQ' : '')), 'operation', '1,2', 2, 1);
		print '</td>';
		print '<td>';
		print '<input name="num_chq" class="flat" type="text" size="4" value="'.GETPOST("num_chq", "alpha").'">';
		print '</td>';
		//if (! $search_account > 0)
		//{
			print '<td class=right>';
			$form->select_comptes(GETPOST('add_account', 'int') ?GETPOST('add_account', 'int') : $search_account, 'add_account', 0, '', 1, ($id > 0 || !empty($ref) ? ' disabled="disabled"' : ''));
			print '</td>';
		//}
		print '<td class="right"><input name="adddebit" class="flat" type="text" size="4" value="'.GETPOST("adddebit", "alpha").'"></td>';
		print '<td class="right"><input name="addcredit" class="flat" type="text" size="4" value="'.GETPOST("addcredit", "alpha").'"></td>';
		/*if (! empty($conf->accounting->enabled))
		{
			print '<td class="center">';
			print $formaccounting->select_account($search_accountancy_code, 'search_accountancy_code', 1, null, 1, 1, '');
			print '</td>';
		}*/
		print '<td class="center">';
		print '<input type="submit" name="save" class="button buttongen marginbottomonly" value="'.$langs->trans("Add").'"><br>';
		print '<input type="submit" name="cancel" class="button buttongen marginbottomonly" value="'.$langs->trans("Cancel").'">';
		print '</td></tr>';

		print '</table>';
		print '<br>';
	}

	/// ajax to adjust value date with plus and less picto
	print '
    <script type="text/javascript">
    $(function() {
    	$("a.ajax").each(function(){
    		var current = $(this);
    		current.click(function()
    		{
    			$.get("'.DOL_URL_ROOT.'/core/ajax/bankconciliate.php?"+current.attr("href").split("?")[1], function(data)
    			{
    			    console.log(data)
    				current.parent().prev().replaceWith(data);
    			});
    			return false;
    		});
    	});
    });
    </script>
    ';

	$i = 0;

	// Title
	$bankcateg = new BankCateg($db);

	$newcardbutton = '';
	if ($action != 'addline' && $action != 'reconcile')
	{
		if (empty($conf->global->BANK_DISABLE_DIRECT_INPUT))
		{
			if (empty($conf->global->BANK_USE_OLD_VARIOUS_PAYMENT))	// If direct entries is done using miscellaneous payments
			{
			    $newcardbutton = dolGetButtonTitle($langs->trans('AddBankRecord'), '', 'fa fa-plus-circle', DOL_URL_ROOT.'/compta/bank/various_payment/card.php?action=create&accountid='.$search_account.'&backtopage='.urlencode($_SERVER['PHP_SELF'].'?id='.urlencode($search_account)), '', $user->rights->banque->modifier);
			}
			else // If direct entries is not done using miscellaneous payments
			{
                $newcardbutton = dolGetButtonTitle($langs->trans('AddBankRecord'), '', 'fa fa-plus-circle', $_SERVER["PHP_SELF"].'?action=addline&page='.$page.$param, '', $user->rights->banque->modifier);
			}
		}
		else {
            $newcardbutton = dolGetButtonTitle($langs->trans('AddBankRecord'), '', 'fa fa-plus-circle', $_SERVER["PHP_SELF"].'?action=addline&page='.$page.$param, '', -1);
		}
	}

	$morehtml = '<div class="inline-block '.(($buttonreconcile || $newcardbutton) ? 'marginrightonly' : '').'">';
	$morehtml .= '<label for="pageplusone">'.$langs->trans("Page")."</label> "; // ' Page ';
	$morehtml .= '<input type="text" name="pageplusone" id="pageplusone" class="flat right width25 pageplusone" value="'.($page + 1).'">';
	$morehtml .= '/'.$nbtotalofpages.' ';
	$morehtml .= '</div>';

	if ($action != 'addline' && $action != 'reconcile')
	{
		$morehtml .= $buttonreconcile;
	}

	$morehtml .= '<!-- Add New button -->'.$newcardbutton;

	$picto = 'bank_account';
	if ($id > 0 || !empty($ref)) $picto = '';

	print_barre_liste($langs->trans("BankTransactions"), $page, $_SERVER["PHP_SELF"], $param, $sortfield, $sortorder, $massactionbutton, $num, $nbtotalofrecords, $picto, 0, $morehtml, '', $limit);

	// We can add page now to param
	if ($page != '') $param .= '&page='.urlencode($page);

	$moreforfilter = '';

	$moreforfilter .= '<div class="divsearchfield">';
	$moreforfilter .= $langs->trans('DateOperationShort').' :';
	$moreforfilter .= ($conf->browser->layout == 'phone' ? '<br>' : ' ');
	$moreforfilter .= '<div class="nowrap inline-block">'.$langs->trans('From').' ';
	$moreforfilter .= $form->selectDate($search_dt_start, 'search_start_dt', 0, 0, 1, "search_form", 1, 0).'</div>';
	//$moreforfilter .= ' - ';
	$moreforfilter .= '<div class="nowrap inline-block">'.$langs->trans('to').' '.$form->selectDate($search_dt_end, 'search_end_dt', 0, 0, 1, "search_form", 1, 0).'</div>';
	$moreforfilter .= '</div>';

	$moreforfilter .= '<div class="divsearchfield">';
	$moreforfilter .= $langs->trans('DateValueShort').' : ';
	$moreforfilter .= ($conf->browser->layout == 'phone' ? '<br>' : ' ');
	$moreforfilter .= '<div class="nowrap inline-block">'.$langs->trans('From').' ';
	$moreforfilter .= $form->selectDate($search_dv_start, 'search_start_dv', 0, 0, 1, "search_form", 1, 0).'</div>';
	//$moreforfilter .= ' - ';
	$moreforfilter .= '<div class="nowrap inline-block">'.$langs->trans('to').' '.$form->selectDate($search_dv_end, 'search_end_dv', 0, 0, 1, "search_form", 1, 0).'</div>';
	$moreforfilter .= '</div>';

	if (!empty($conf->categorie->enabled))
	{
		// Categories
		if (!empty($conf->categorie->enabled) && !empty($user->rights->categorie->lire))
		{
			$langs->load('categories');

			// Bank line
			$moreforfilter .= '<div class="divsearchfield">';
			$moreforfilter .= $langs->trans('RubriquesTransactions').' : ';
			$cate_arbo = $form->select_all_categories(Categorie::TYPE_BANK_LINE, $search_bid, 'parent', null, null, 1);
			$moreforfilter .= $form->selectarray('search_bid', $cate_arbo, $search_bid, 1);
			$moreforfilter .= '</div>';
		}
	}

	$parameters = array();
	$reshook = $hookmanager->executeHooks('printFieldPreListTitle', $parameters); // Note that $action and $object may have been modified by hook
	if (empty($reshook)) $moreforfilter .= $hookmanager->resPrint;
	else $moreforfilter = $hookmanager->resPrint;

	if ($moreforfilter)
	{
		print '<div class="liste_titre liste_titre_bydiv centpercent">';
		print $moreforfilter;
		print '</div>'."\n";
	}

    $varpage = empty($contextpage) ? $_SERVER["PHP_SELF"] : $contextpage;
    $selectedfields = $form->multiSelectArrayWithCheckbox('selectedfields', $arrayfields, $varpage); // This also change content of $arrayfields

    print '<div class="div-table-responsive">';
    print '<table class="tagtable liste'.($moreforfilter ? " listwithfilterbefore" : "").'">'."\n";


	print '<tr class="liste_titre_filter">';
	if (!empty($arrayfields['b.rowid']['checked']))
	{
	    print '<td class="liste_titre">';
    	print '<input type="text" class="flat" name="search_ref" size="2" value="'.dol_escape_htmltag($search_ref).'">';
	    print '</td>';
	}
	if (!empty($arrayfields['b.label']['checked']))
	{
	    print '<td class="liste_titre">';
    	print '<input type="text" class="flat maxwidth100" name="search_description" value="'.dol_escape_htmltag($search_description).'">';
    	print '</td>';
	}
	if (!empty($arrayfields['b.dateo']['checked']))
	{
        print '<td class="liste_titre">&nbsp;</td>';
	}
	if (!empty($arrayfields['b.datev']['checked']))
	{
        print '<td class="liste_titre">&nbsp;</td>';
	}
	if (!empty($arrayfields['type']['checked']))
	{
        print '<td class="liste_titre" align="center">';
        $form->select_types_paiements(empty($search_type) ? '' : $search_type, 'search_type', '', 2, 1, 1, 0, 1, 'maxwidth100');
        print '</td>';
	}
	if (!empty($arrayfields['b.num_chq']['checked']))
	{
        // Numero
        print '<td class="liste_titre" align="center"><input type="text" class="flat" name="req_nb" value="'.dol_escape_htmltag($search_req_nb).'" size="2"></td>';
	}
	if (!empty($arrayfields['bu.label']['checked']))
	{
	    print '<td class="liste_titre"><input type="text" class="flat maxwidth75" name="search_thirdparty" value="'.dol_escape_htmltag($search_thirdparty).'"></td>';
	}
	if (!empty($arrayfields['ba.ref']['checked']))
	{
    	print '<td class="liste_titre">';
    	$form->select_comptes($search_account, 'search_account', 0, '', 1, ($id > 0 || !empty($ref) ? ' disabled="disabled"' : ''), 0, 'maxwidth100');
    	print '</td>';
	}
	if (!empty($arrayfields['b.debit']['checked']))
	{
    	print '<td class="liste_titre right">';
    	print '<input type="text" class="flat width50" name="search_debit" value="'.dol_escape_htmltag($search_debit).'">';
    	print '</td>';
	}
	if (!empty($arrayfields['b.credit']['checked']))
	{
    	print '<td class="liste_titre right">';
    	print '<input type="text" class="flat width50" name="search_credit" value="'.dol_escape_htmltag($search_credit).'">';
    	print '</td>';
	}
	if (!empty($arrayfields['balancebefore']['checked']))
	{
		print '<td class="liste_titre right">';
		$htmltext = $langs->trans("BalanceVisibilityDependsOnSortAndFilters", $langs->transnoentitiesnoconv("DateValue"));
		print $form->textwithpicto('', $htmltext, 1);
		print '</td>';
	}
	if (!empty($arrayfields['balance']['checked']))
	{
		print '<td class="liste_titre right">';
		$htmltext = $langs->trans("BalanceVisibilityDependsOnSortAndFilters", $langs->transnoentitiesnoconv("DateValue"));
		print $form->textwithpicto('', $htmltext, 1);
		print '</td>';
	}
	// Numero statement
	if (!empty($arrayfields['b.num_releve']['checked']))
	{
        print '<td class="liste_titre" align="center"><input type="text" class="flat" name="search_num_releve" value="'.dol_escape_htmltag($search_num_releve).'" size="3"></td>';
	}
	// Conciliated
	if (!empty($arrayfields['b.conciliated']['checked']))
	{
        print '<td class="liste_titre" align="center">';
        print $form->selectyesno('search_conciliated', $search_conciliated, 1, false, 1);
        print '</td>';
	}
	print '<td class="liste_titre" align="middle">';
	print '</td>';
	print '<td class="liste_titre" align="middle">';
	$searchpicto = $form->showFilterAndCheckAddButtons($massactionbutton ? 1 : 0, 'checkforselect', 1);
	print $searchpicto;
    print '</td>';
	print "</tr>\n";

	// Fields title
	print '<tr class="liste_titre">';
	if (!empty($arrayfields['b.rowid']['checked']))            print_liste_field_titre($arrayfields['b.rowid']['label'], $_SERVER['PHP_SELF'], 'b.rowid', '', $param, '', $sortfield, $sortorder);
	if (!empty($arrayfields['b.label']['checked']))            print_liste_field_titre($arrayfields['b.label']['label'], $_SERVER['PHP_SELF'], 'b.label', '', $param, '', $sortfield, $sortorder);
	if (!empty($arrayfields['b.dateo']['checked']))            print_liste_field_titre($arrayfields['b.dateo']['label'], $_SERVER['PHP_SELF'], 'b.dateo', '', $param, '', $sortfield, $sortorder, "center ");
	if (!empty($arrayfields['b.datev']['checked']))            print_liste_field_titre($arrayfields['b.datev']['label'], $_SERVER['PHP_SELF'], 'b.datev,b.dateo,b.rowid', '', $param, 'align="center"', $sortfield, $sortorder);
	if (!empty($arrayfields['type']['checked']))               print_liste_field_titre($arrayfields['type']['label'], $_SERVER['PHP_SELF'], '', '', $param, 'align="center"', $sortfield, $sortorder);
	if (!empty($arrayfields['b.num_chq']['checked']))          print_liste_field_titre($arrayfields['b.num_chq']['label'], $_SERVER['PHP_SELF'], 'b.num_chq', '', $param, '', $sortfield, $sortorder, "center ");
	if (!empty($arrayfields['bu.label']['checked']))           print_liste_field_titre($arrayfields['bu.label']['label'], $_SERVER['PHP_SELF'], 'bu.label', '', $param, '', $sortfield, $sortorder);
	if (!empty($arrayfields['ba.ref']['checked']))             print_liste_field_titre($arrayfields['ba.ref']['label'], $_SERVER['PHP_SELF'], 'ba.ref', '', $param, '', $sortfield, $sortorder);
	if (!empty($arrayfields['b.debit']['checked']))            print_liste_field_titre($arrayfields['b.debit']['label'], $_SERVER['PHP_SELF'], 'b.amount', '', $param, '', $sortfield, $sortorder, "right ");
	if (!empty($arrayfields['b.credit']['checked']))           print_liste_field_titre($arrayfields['b.credit']['label'], $_SERVER['PHP_SELF'], 'b.amount', '', $param, '', $sortfield, $sortorder, "right ");
	if (!empty($arrayfields['balancebefore']['checked']))      print_liste_field_titre($arrayfields['balancebefore']['label'], $_SERVER['PHP_SELF'], '', '', $param, '', $sortfield, $sortorder, "right ");
	if (!empty($arrayfields['balance']['checked']))            print_liste_field_titre($arrayfields['balance']['label'], $_SERVER['PHP_SELF'], '', '', $param, '', $sortfield, $sortorder, "right ");
	if (!empty($arrayfields['b.num_releve']['checked']))       print_liste_field_titre($arrayfields['b.num_releve']['label'], $_SERVER['PHP_SELF'], 'b.num_releve', '', $param, '', $sortfield, $sortorder, "center ");
	if (!empty($arrayfields['b.conciliated']['checked']))      print_liste_field_titre($arrayfields['b.conciliated']['label'], $_SERVER['PHP_SELF'], 'b.rappro', '', $param, '', $sortfield, $sortorder, "center ");
	// Extra fields
	include DOL_DOCUMENT_ROOT.'/core/tpl/extrafields_list_search_title.tpl.php';
	// Hook fields
	$parameters = array('arrayfields'=>$arrayfields, 'param'=>$param, 'sortfield'=>$sortfield, 'sortorder'=>$sortorder);
	$reshook = $hookmanager->executeHooks('printFieldListTitle', $parameters); // Note that $action and $object may have been modified by hook
	print $hookmanager->resPrint;
	print_liste_field_titre('', $_SERVER["PHP_SELF"], "", '', '', 'class="right"', $sortfield, $sortorder, 'maxwidthsearch ');
	print_liste_field_titre($selectedfields, $_SERVER["PHP_SELF"], "", '', '', 'align="center"', $sortfield, $sortorder, 'maxwidthsearch ');
	print "</tr>\n";

	$balance = 0; // For balance
	$balancebefore = 0; // For balance
	$balancecalculated = false;
	$posconciliatecol = 0;
	$cachebankaccount = array();

	// Loop on each record
	$sign = 1;

    $totalarray = array();
    while ($i < min($num, $limit))
    {
        $objp = $db->fetch_object($resql);

        // If we are in a situation where we need/can show balance, we calculate the start of balance
        if (!$balancecalculated && (!empty($arrayfields['balancebefore']['checked']) || !empty($arrayfields['balance']['checked'])) && $mode_balance_ok)
        {
            if (!$search_account)
            {
                dol_print_error('', 'account is not defined but $mode_balance_ok is true');
                exit;
            }

            // Loop on each record before
            $sign = 1;
            $i = 0;
            $sqlforbalance = 'SELECT SUM(b.amount) as previoustotal';
            $sqlforbalance .= " FROM ";
            $sqlforbalance .= " ".MAIN_DB_PREFIX."bank_account as ba,";
            $sqlforbalance .= " ".MAIN_DB_PREFIX."bank as b";
            $sqlforbalance .= " WHERE b.fk_account = ba.rowid";
            $sqlforbalance .= " AND ba.entity IN (".getEntity('bank_account').")";
            $sqlforbalance .= " AND b.fk_account = ".$search_account;
            $sqlforbalance .= " AND (b.datev < '".$db->idate($db->jdate($objp->dv))."' OR (b.datev = '".$db->idate($db->jdate($objp->dv))."' AND (b.dateo < '".$db->idate($db->jdate($objp->do))."' OR (b.dateo = '".$db->idate($db->jdate($objp->do))."' AND b.rowid < ".$objp->rowid."))))";
            $resqlforbalance = $db->query($sqlforbalance);
            //print $sqlforbalance;
            if ($resqlforbalance)
            {
                $objforbalance = $db->fetch_object($resqlforbalance);
                if ($objforbalance)
                {
                	// If sort is desc,desc,desc then total of previous date + amount is the balancebefore of the previous line before the line to show
                	if ($sortfield == 'b.datev,b.dateo,b.rowid' && $sortorder == 'desc,desc,desc')
                	{
                		$balancebefore = $objforbalance->previoustotal + ($sign * $objp->amount);
                	}
                	// If sort is asc,asc,asc then total of previous date is balance of line before the next line to show
                	else {
                		$balance = $objforbalance->previoustotal;
                	}
                }
            }
            else dol_print_error($db);

            $balancecalculated = true;

            // Output a line with start balance
            if ($user->rights->banque->consolidate && $action == 'reconcile')
            {
            	$tmpnbfieldbeforebalance = 0;
            	$tmpnbfieldafterbalance = 0;
            	$balancefieldfound = 0;
            	foreach ($arrayfields as $key => $val)
            	{
            		if ($key == 'balancebefore' || $key == 'balance')
            		{
            			$balancefieldfound++;
            			continue;
            		}
           			if (!empty($arrayfields[$key]['checked']))
           			{
           				if (!$balancefieldfound) $tmpnbfieldbeforebalance++;
           				else $tmpnbfieldafterbalance++;
           			}
            	}
            	// Extra fields
            	$element = 'banktransaction';
            	if (is_array($extrafields->attributes[$element]['label']) && count($extrafields->attributes[$element]['label']))
            	{
            		foreach ($extrafields->attributes[$element]['label'] as $key => $val)
            		{
            			if (!empty($arrayfields["ef.".$key]['checked']))
            			{
		           			if (!empty($arrayfields[$key]['checked']))
		           			{
		           				if (!$balancefieldfound) $tmpnbfieldbeforebalance++;
		           				else $tmpnbfieldafterbalance++;
		           			}
            			}
            		}
            	}

            	print '<tr class="oddeven trforbreak">';
            	if ($tmpnbfieldbeforebalance)
            	{
            		print '<td colspan="'.$tmpnbfieldbeforebalance.'">';
            		print '&nbsp;';
            		print '</td>';
            	}

            	if (!empty($arrayfields['balancebefore']['checked']))
            	{
	            	print '<td class="right">';
	            	print price(price2num($balance, 'MT'), 1, $langs);
	            	print '</td>';
            	}
            	if (!empty($arrayfields['balance']['checked']))
            	{
            		print '<td class="right">';
					print price(price2num($balance, 'MT'), 1, $langs);
					print '</td>';
            	}

				print '<td class="center">';
				print '<input type="checkbox" id="selectAll" />';
				print ' <script type="text/javascript">
						$("input#selectAll").change(function() {
							$("input[type=checkbox][name^=rowid]").prop("checked", $(this).is(":checked"));
						});
						</script>';
				print '</td>';
				print '<td colspan="'.($tmpnbfieldafterbalance + 2).'">';
				print '&nbsp;';
				print '</td>';
            	print '</tr>';
            }
        }


        if ($sortfield == 'b.datev,b.dateo,b.rowid' && $sortorder == 'desc,desc,desc')
        {
        	$balance = price2num($balancebefore, 'MT'); // balance = balancebefore of previous line (sort is desc)
        	$balancebefore = price2num($balancebefore - ($sign * $objp->amount), 'MT');
        }
		else {
			$balancebefore = price2num($balance, 'MT'); // balancebefore = balance of previous line (sort is asc)
			$balance = price2num($balance + ($sign * $objp->amount), 'MT');
		}

        if (empty($cachebankaccount[$objp->bankid]))
        {
            $bankaccounttmp = new Account($db);
            $bankaccounttmp->fetch($objp->bankid);
            $cachebankaccount[$objp->bankid] = $bankaccounttmp;
            $bankaccount = $bankaccounttmp;
        }
        else {
            $bankaccount = $cachebankaccount[$objp->bankid];
        }

        if (empty($conf->global->BANK_COLORIZE_MOVEMENT)) {
            $backgroundcolor = "class='oddeven'";
        } else {
            if ($objp->amount < 0)
            {
                if (empty($conf->global->BANK_COLORIZE_MOVEMENT_COLOR1)) {
                    $color = '#fca955';
                } else {
                    $color = '#'.$conf->global->BANK_COLORIZE_MOVEMENT_COLOR1;
                }
                $backgroundcolor = 'style="background: '.$color.';"';
            } else {
                if (empty($conf->global->BANK_COLORIZE_MOVEMENT_COLOR2)) {
                    $color = '#7fdb86';
                } else {
                    $color = '#'.$conf->global->BANK_COLORIZE_MOVEMENT_COLOR2;
                }
                $backgroundcolor = 'style="background: '.$color.';"';
            }
        }
        print '<tr class="oddeven" '.$backgroundcolor.'>';

        // Ref
    	if (!empty($arrayfields['b.rowid']['checked']))
    	{
                print '<td class="nowrap left">';
                print "<a href=\"line.php?rowid=".$objp->rowid.'&save_lastsearch_values=1">'.img_object($langs->trans("ShowPayment").': '.$objp->rowid, 'account', 'class="classfortooltip"').' '.$objp->rowid."</a> &nbsp; ";
                print '</td>';
                if (!$i) $totalarray['nbfield']++;
    	}

    	// Description
    	if (!empty($arrayfields['b.label']['checked']))
    	{
    	    print "<td>";

    	    //print "<a href=\"line.php?rowid=".$objp->rowid."&amp;account=".$objp->fk_account."\">";
    	    $reg = array();
    	    preg_match('/\((.+)\)/i', $objp->label, $reg); // Si texte entoure de parenthee on tente recherche de traduction
    	    if ($reg[1] && $langs->trans($reg[1]) != $reg[1]) print $langs->trans($reg[1]);
    	    else {
    	    	if ($objp->label == '(payment_salary)') {
    	    		print dol_trunc($langs->trans("SalaryPayment", 40));
    	    	} else {
    	    		print dol_trunc($objp->label, 40);
    	    	}
    	    }
    	    //print "</a>&nbsp;";

    	    // Add links after description
    	    $links = $bankaccountstatic->get_url($objp->rowid);
    	    $cachebankaccount = array();
    	    foreach ($links as $key=>$val)
    	    {
    	    	print '<!-- '.$links[$key]['type'].' -->';
    	    	if ($links[$key]['type'] == 'withdraw')
    	    	{
    	    		$banktransferstatic->id = $links[$key]['url_id'];
    	    		$banktransferstatic->ref = $links[$key]['label'];
    	    		print ' '.$banktransferstatic->getNomUrl(0);
    	    	}
    	    	elseif ($links[$key]['type'] == 'payment')
    	        {
    	            $paymentstatic->id = $links[$key]['url_id'];
    	            $paymentstatic->ref = $links[$key]['url_id']; // FIXME This is id, not ref of payment
    	            print ' '.$paymentstatic->getNomUrl(2);
    	        }
    	        elseif ($links[$key]['type'] == 'payment_supplier')
    	        {
    	            $paymentsupplierstatic->id = $links[$key]['url_id'];
    	            $paymentsupplierstatic->ref = $links[$key]['url_id']; // FIXME This is id, not ref of payment
    	            print ' '.$paymentsupplierstatic->getNomUrl(2);
    	        }
    	        elseif ($links[$key]['type'] == 'payment_sc')
    	        {
    	            print '<a href="'.DOL_URL_ROOT.'/compta/payment_sc/card.php?id='.$links[$key]['url_id'].'">';
    	            print ' '.img_object($langs->trans('ShowPayment'), 'payment').' ';
    	            //print $langs->trans("SocialContributionPayment");
    	            print '</a>';
    	        }
    	        elseif ($links[$key]['type'] == 'payment_vat')
    	        {
    	            $paymentvatstatic->id = $links[$key]['url_id'];
    	            $paymentvatstatic->ref = $links[$key]['url_id'];
    	            print ' '.$paymentvatstatic->getNomUrl(2);
    	        }
    	        elseif ($links[$key]['type'] == 'payment_salary')
    	        {
    	            $paymentsalstatic->id = $links[$key]['url_id'];
    	            $paymentsalstatic->ref = $links[$key]['url_id'];
    	            print ' '.$paymentsalstatic->getNomUrl(2);
    	        }
    	        elseif ($links[$key]['type'] == 'payment_loan')
    	        {
    	            print '<a href="'.DOL_URL_ROOT.'/loan/payment/card.php?id='.$links[$key]['url_id'].'">';
    	            print ' '.img_object($langs->trans('ShowPayment'), 'payment').' ';
    	            print '</a>';
    	        }
    	        elseif ($links[$key]['type'] == 'payment_donation')
    	        {
    	            print '<a href="'.DOL_URL_ROOT.'/don/payment/card.php?id='.$links[$key]['url_id'].'">';
    	            print ' '.img_object($langs->trans('ShowPayment'), 'payment').' ';
    	            print '</a>';
    	        }
    	        elseif ($links[$key]['type'] == 'payment_expensereport')
    	        {
    	            $paymentexpensereportstatic->id = $links[$key]['url_id'];
    	            $paymentexpensereportstatic->ref = $links[$key]['url_id'];
    	            print ' '.$paymentexpensereportstatic->getNomUrl(2);
    	        }
    	        elseif ($links[$key]['type'] == 'payment_various')
    	        {
    	            $paymentvariousstatic->id = $links[$key]['url_id'];
    	            $paymentvariousstatic->ref = $links[$key]['url_id'];
    	            print ' '.$paymentvariousstatic->getNomUrl(2);
    	        }
    	        elseif ($links[$key]['type'] == 'banktransfert')
    	        {
    	            // Do not show link to transfer since there is no transfer card (avoid confusion). Can already be accessed from transaction detail.
    	            if ($objp->amount > 0)
    	            {
    	                $banklinestatic->fetch($links[$key]['url_id']);
    	                $bankstatic->id = $banklinestatic->fk_account;
    	                $bankstatic->label = $banklinestatic->bank_account_ref;
    	                print ' ('.$langs->trans("TransferFrom").' ';
    	                print $bankstatic->getNomUrl(1, 'transactions');
    	                print ' '.$langs->trans("toward").' ';
    	                $bankstatic->id = $objp->bankid;
    	                $bankstatic->label = $objp->bankref;
    	                print $bankstatic->getNomUrl(1, '');
    	                print ')';
    	            }
    	            else {
    	                $bankstatic->id = $objp->bankid;
    	                $bankstatic->label = $objp->bankref;
    	                print ' ('.$langs->trans("TransferFrom").' ';
    	                print $bankstatic->getNomUrl(1, '');
    	                print ' '.$langs->trans("toward").' ';
    	                $banklinestatic->fetch($links[$key]['url_id']);
    	                $bankstatic->id = $banklinestatic->fk_account;
    	                $bankstatic->label = $banklinestatic->bank_account_ref;
    	                print $bankstatic->getNomUrl(1, 'transactions');
    	                print ')';
    	            }
    	            //var_dump($links);
    	        }
    	        elseif ($links[$key]['type'] == 'company')
    	        {
    	        }
    	        elseif ($links[$key]['type'] == 'user')
    	        {
    	        }
    	        elseif ($links[$key]['type'] == 'member')
    	        {
    	        }
    	        elseif ($links[$key]['type'] == 'sc')
    	        {
    	        }
				elseif ($links[$key]['type'] == 'salary')
                {
				}
<<<<<<< HEAD
    	        else {
    	            // Show link with label $links[$key]['label']
    	            if (!empty($objp->label) && !empty($links[$key]['label'])) print ' - ';
    	            print '<a href="'.$links[$key]['url'].$links[$key]['url_id'].'">';
    	            if (preg_match('/^\((.*)\)$/i', $links[$key]['label'], $reg))
    	            {
    	                // Label generique car entre parentheses. On l'affiche en le traduisant
    	                if ($reg[1] == 'paiement') $reg[1] = 'Payment';
    	                print ' '.$langs->trans($reg[1]);
    	            }
    	            else {
    	                print ' '.$links[$key]['label'];
    	            }
    	            print '</a>';
    	        }
    	    }
    	    print '</td>';
    	    if (!$i) $totalarray['nbfield']++;
    	}

        // Date ope
    	if (!empty($arrayfields['b.dateo']['checked']))
    	{
    	    print '<td align="center" class="nowrap">';
    	    print '<span id="dateoperation_'.$objp->rowid.'">'.dol_print_date($db->jdate($objp->do), "day")."</span>";
    	    print '&nbsp;';
    	    print '<span class="inline-block">';
    	    print '<a class="ajax" href="'.$_SERVER['PHP_SELF'].'?action=doprev&amp;account='.$objp->bankid.'&amp;rowid='.$objp->rowid.'">';
    	    print img_edit_remove()."</a> ";
    	    print '<a class="ajax" href="'.$_SERVER['PHP_SELF'].'?action=donext&amp;account='.$objp->bankid.'&amp;rowid='.$objp->rowid.'">';
    	    print img_edit_add()."</a>";
    	    print '</span>';
    	    print "</td>\n";
                if (!$i) $totalarray['nbfield']++;
    	}

        // Date value
    	if (!empty($arrayfields['b.datev']['checked']))
    	{
    	    print '<td align="center" class="nowrap">';
    	    print '<span id="datevalue_'.$objp->rowid.'">'.dol_print_date($db->jdate($objp->dv), "day")."</span>";
    	    print '&nbsp;';
    	    print '<span class="inline-block">';
    	    print '<a class="ajax" href="'.$_SERVER['PHP_SELF'].'?action=dvprev&amp;account='.$objp->bankid.'&amp;rowid='.$objp->rowid.'">';
    	    print img_edit_remove()."</a> ";
    	    print '<a class="ajax" href="'.$_SERVER['PHP_SELF'].'?action=dvnext&amp;account='.$objp->bankid.'&amp;rowid='.$objp->rowid.'">';
    	    print img_edit_add()."</a>";
    	    print '</span>';
    	    print "</td>\n";
            if (!$i) $totalarray['nbfield']++;
    	}

        // Payment type
    	if (!empty($arrayfields['type']['checked']))
    	{
        	print '<td align="center" class="nowrap">';
	        $labeltype = ($langs->trans("PaymentTypeShort".$objp->fk_type) != "PaymentTypeShort".$objp->fk_type) ? $langs->trans("PaymentTypeShort".$objp->fk_type) : $langs->getLabelFromKey($db, $objp->fk_type, 'c_paiement', 'code', 'libelle', '', 1);
	        if ($labeltype == 'SOLD') print '&nbsp;'; //$langs->trans("InitialBankBalance");
	        else print $labeltype;
	        print "</td>\n";
            if (!$i) $totalarray['nbfield']++;
    	}

        // Num cheque
    	if (!empty($arrayfields['b.num_chq']['checked']))
    	{
    	    print '<td class="nowrap" align="center">'.($objp->num_chq ? $objp->num_chq : "")."</td>\n";
    	    if (!$i) $totalarray['nbfield']++;
    	}
=======
				$backgroundcolor = 'style="background: '.$color.';"';
			}
		}

		$banklinestatic->id = $objp->rowid;
		$banklinestatic->ref = $objp->rowid;

		print '<tr class="oddeven" '.$backgroundcolor.'>';

		// Ref
		if (!empty($arrayfields['b.rowid']['checked']))
		{
				print '<td class="nowrap left">';
				print $banklinestatic->getNomUrl(1);
				print '</td>';
				if (!$i) $totalarray['nbfield']++;
		}

		// Description
		if (!empty($arrayfields['b.label']['checked']))
		{
			print "<td>";

			//print "<a href=\"line.php?rowid=".$objp->rowid."&amp;account=".$objp->fk_account."\">";
			$reg = array();
			preg_match('/\((.+)\)/i', $objp->label, $reg); // Si texte entoure de parenthee on tente recherche de traduction
			if ($reg[1] && $langs->trans($reg[1]) != $reg[1]) print $langs->trans($reg[1]);
			else {
				if ($objp->label == '(payment_salary)') {
					print dol_trunc($langs->trans("SalaryPayment", 40));
				} else {
					print dol_trunc($objp->label, 40);
				}
			}
			//print "</a>&nbsp;";

			// Add links after description
			$links = $bankaccountstatic->get_url($objp->rowid);
			$cachebankaccount = array();
			foreach ($links as $key=>$val)
			{
				print '<!-- '.$links[$key]['type'].' -->';
				if ($links[$key]['type'] == 'withdraw')
				{
					$banktransferstatic->id = $links[$key]['url_id'];
					$banktransferstatic->ref = $links[$key]['label'];
					print ' '.$banktransferstatic->getNomUrl(0);
				} elseif ($links[$key]['type'] == 'payment')
				{
					$paymentstatic->id = $links[$key]['url_id'];
					$paymentstatic->ref = $links[$key]['url_id']; // FIXME This is id, not ref of payment
					print ' '.$paymentstatic->getNomUrl(2);
				} elseif ($links[$key]['type'] == 'payment_supplier')
				{
					$paymentsupplierstatic->id = $links[$key]['url_id'];
					$paymentsupplierstatic->ref = $links[$key]['url_id']; // FIXME This is id, not ref of payment
					print ' '.$paymentsupplierstatic->getNomUrl(2);
				} elseif ($links[$key]['type'] == 'payment_sc')
				{
					$paymentscstatic->id = $links[$key]['url_id'];
					$paymentscstatic->ref = $links[$key]['url_id'];
					$paymentscstatic->label = $links[$key]['label'];
					print ' '.$paymentscstatic->getNomUrl(2);
				} elseif ($links[$key]['type'] == 'payment_vat')
				{
					$paymentvatstatic->id = $links[$key]['url_id'];
					$paymentvatstatic->ref = $links[$key]['url_id'];
					print ' '.$paymentvatstatic->getNomUrl(2);
    	        }
    	        elseif ($links[$key]['type'] == 'payment_salary')
				{
					$paymentsalstatic->id = $links[$key]['url_id'];
					$paymentsalstatic->ref = $links[$key]['url_id'];
					$paymentsalstatic->label = $links[$key]['label'];
					print ' '.$paymentsalstatic->getNomUrl(2);
				} elseif ($links[$key]['type'] == 'payment_loan')
				{
					print '<a href="'.DOL_URL_ROOT.'/loan/payment/card.php?id='.$links[$key]['url_id'].'">';
					print ' '.img_object($langs->trans('ShowPayment'), 'payment').' ';
					print '</a>';
				} elseif ($links[$key]['type'] == 'payment_donation')
				{
					$paymentdonationstatic->id = $links[$key]['url_id'];
					$paymentdonationstatic->ref = $links[$key]['url_id'];
					print ' '.$paymentdonationstatic->getNomUrl(2);
				} elseif ($links[$key]['type'] == 'payment_expensereport')
				{
					$paymentexpensereportstatic->id = $links[$key]['url_id'];
					$paymentexpensereportstatic->ref = $links[$key]['url_id'];
					print ' '.$paymentexpensereportstatic->getNomUrl(2);
				} elseif ($links[$key]['type'] == 'payment_various')
				{
					$paymentvariousstatic->id = $links[$key]['url_id'];
					$paymentvariousstatic->ref = $links[$key]['url_id'];
					print ' '.$paymentvariousstatic->getNomUrl(2);
				} elseif ($links[$key]['type'] == 'banktransfert')
				{
					// Do not show link to transfer since there is no transfer card (avoid confusion). Can already be accessed from transaction detail.
					if ($objp->amount > 0)
					{
						$banklinestatic->fetch($links[$key]['url_id']);
						$bankstatic->id = $banklinestatic->fk_account;
						$bankstatic->label = $banklinestatic->bank_account_ref;
						print ' ('.$langs->trans("TransferFrom").' ';
						print $bankstatic->getNomUrl(1, 'transactions');
						print ' '.$langs->trans("toward").' ';
						$bankstatic->id = $objp->bankid;
						$bankstatic->label = $objp->bankref;
						print $bankstatic->getNomUrl(1, '');
						print ')';
					} else {
						$bankstatic->id = $objp->bankid;
						$bankstatic->label = $objp->bankref;
						print ' ('.$langs->trans("TransferFrom").' ';
						print $bankstatic->getNomUrl(1, '');
						print ' '.$langs->trans("toward").' ';
						$banklinestatic->fetch($links[$key]['url_id']);
						$bankstatic->id = $banklinestatic->fk_account;
						$bankstatic->label = $banklinestatic->bank_account_ref;
						print $bankstatic->getNomUrl(1, 'transactions');
						print ')';
					}
					//var_dump($links);
				} elseif ($links[$key]['type'] == 'company')
				{
				} elseif ($links[$key]['type'] == 'user')
				{
				} elseif ($links[$key]['type'] == 'member')
				{
				} elseif ($links[$key]['type'] == 'sc')
				{
				}
                elseif ($links[$key]['type'] == 'vat')
                {
                } else {
					// Show link with label $links[$key]['label']
					if (!empty($objp->label) && !empty($links[$key]['label'])) print ' - ';
					print '<a href="'.$links[$key]['url'].$links[$key]['url_id'].'">';
					if (preg_match('/^\((.*)\)$/i', $links[$key]['label'], $reg))
					{
						// Label generique car entre parentheses. On l'affiche en le traduisant
						if ($reg[1] == 'paiement') $reg[1] = 'Payment';
						print ' '.$langs->trans($reg[1]);
					} else {
						print ' '.$links[$key]['label'];
					}
					print '</a>';
				}
			}
			print '</td>';
			if (!$i) $totalarray['nbfield']++;
		}

		// Date ope
		if (!empty($arrayfields['b.dateo']['checked']))
		{
			print '<td align="center" class="nowrap">';
			print '<span id="dateoperation_'.$objp->rowid.'">'.dol_print_date($db->jdate($objp->do), "day")."</span>";
			print '&nbsp;';
			print '<span class="inline-block">';
			print '<a class="ajax" href="'.$_SERVER['PHP_SELF'].'?action=doprev&amp;account='.$objp->bankid.'&amp;rowid='.$objp->rowid.'">';
			print img_edit_remove()."</a> ";
			print '<a class="ajax" href="'.$_SERVER['PHP_SELF'].'?action=donext&amp;account='.$objp->bankid.'&amp;rowid='.$objp->rowid.'">';
			print img_edit_add()."</a>";
			print '</span>';
			print "</td>\n";
				if (!$i) $totalarray['nbfield']++;
		}

		// Date value
		if (!empty($arrayfields['b.datev']['checked']))
		{
			print '<td align="center" class="nowrap">';
			print '<span id="datevalue_'.$objp->rowid.'">'.dol_print_date($db->jdate($objp->dv), "day")."</span>";
			print '&nbsp;';
			print '<span class="inline-block">';
			print '<a class="ajax" href="'.$_SERVER['PHP_SELF'].'?action=dvprev&amp;account='.$objp->bankid.'&amp;rowid='.$objp->rowid.'">';
			print img_edit_remove()."</a> ";
			print '<a class="ajax" href="'.$_SERVER['PHP_SELF'].'?action=dvnext&amp;account='.$objp->bankid.'&amp;rowid='.$objp->rowid.'">';
			print img_edit_add()."</a>";
			print '</span>';
			print "</td>\n";
			if (!$i) $totalarray['nbfield']++;
		}

		// Payment type
		if (!empty($arrayfields['type']['checked']))
		{
			print '<td align="center" class="nowrap">';
			$labeltype = ($langs->trans("PaymentTypeShort".$objp->fk_type) != "PaymentTypeShort".$objp->fk_type) ? $langs->trans("PaymentTypeShort".$objp->fk_type) : $langs->getLabelFromKey($db, $objp->fk_type, 'c_paiement', 'code', 'libelle', '', 1);
			if ($labeltype == 'SOLD') print '&nbsp;'; //$langs->trans("InitialBankBalance");
			else print $labeltype;
			print "</td>\n";
			if (!$i) $totalarray['nbfield']++;
		}

		// Num cheque
		if (!empty($arrayfields['b.num_chq']['checked']))
		{
			print '<td class="nowrap" align="center">'.($objp->num_chq ? $objp->num_chq : "")."</td>\n";
			if (!$i) $totalarray['nbfield']++;
		}
>>>>>>> c9f34cc0

		// Third party
    	if (!empty($arrayfields['bu.label']['checked']))
    	{
        	print '<td class="tdoverflowmax150">';
			if ($objp->url_id)
			{
				$companystatic->id = $objp->url_id;
				$companystatic->name = $objp->nom;
				$companystatic->name_alias = $objp->name_alias;
				$companystatic->client = $objp->client;
				$companystatic->email = $objp->email;
				$companystatic->fournisseur = $objp->fournisseur;
				$companystatic->code_client = $objp->code_client;
				$companystatic->code_fournisseur = $objp->code_fournisseur;
				$companystatic->code_compta = $objp->code_compta;
				$companystatic->code_compta_fournisseur = $objp->code_compta_fournisseur;
				print $companystatic->getNomUrl(1);
			}
			else {
				print '&nbsp;';
			}
			print '</td>';
            if (!$i) $totalarray['nbfield']++;
    	}

    	// Bank account
    	if (!empty($arrayfields['ba.ref']['checked']))
    	{
        	print '<td class="nowrap">';
			print $bankaccount->getNomUrl(1);
			print "</td>\n";
            if (!$i) $totalarray['nbfield']++;
    	}

    	// Debit
    	if (!empty($arrayfields['b.debit']['checked']))
    	{
    	    print '<td class="nowrap right">';
    	    if ($objp->amount < 0)
    	    {
    	    	print price($objp->amount * -1);
    	        $totalarray['totaldeb'] += $objp->amount;
    	    }
    	    print "</td>\n";
    	    if (!$i) $totalarray['nbfield']++;
    	    if (!$i) $totalarray['totaldebfield'] = $totalarray['nbfield'];
    	}

    	// Credit
    	if (!empty($arrayfields['b.credit']['checked']))
    	{
    	    print '<td class="nowrap right">';
    	    if ($objp->amount > 0)
    	    {
				print price($objp->amount);
    	        $totalarray['totalcred'] += $objp->amount;
    	    }
    	    print "</td>\n";
    	    if (!$i) $totalarray['nbfield']++;
    	    if (!$i) $totalarray['totalcredfield'] = $totalarray['nbfield'];
    	}

    	// Balance before
    	if (!empty($arrayfields['balancebefore']['checked']))
    	{
    		if ($mode_balance_ok)
    		{
    			if ($balancebefore >= 0)
    			{
    				print '<td class="nowrap right">&nbsp;'.price($balancebefore).'</td>';
    			}
    			else {
    				print '<td class="error nowrap right">&nbsp;'.price($balancebefore).'</td>';
    			}
    		}
    		else {
    			print '<td class="right">-</td>';
    		}
    		if (!$i) $totalarray['nbfield']++;
    	}
    	// Balance
    	if (!empty($arrayfields['balance']['checked']))
    	{
    		if ($mode_balance_ok)
    		{
    			if ($balance >= 0)
    			{
    				print '<td class="nowrap right">&nbsp;'.price($balance).'</td>';
    			}
    			else {
    				print '<td class="error nowrap right">&nbsp;'.price($balance).'</td>';
    			}
    		}
    		else {
    			print '<td class="right">-</td>';
    		}
    		if (!$i) $totalarray['nbfield']++;
    	}

    	if (!empty($arrayfields['b.num_releve']['checked']))
    	{
            print '<td class="nowraponall" align="center">';
        	// Transaction reconciliated or edit link
        	if ($bankaccount->canBeConciliated() > 0)
        	{
        		if ($objp->num_releve)
            	{
            	    print '<a href="releve.php?num='.$objp->num_releve.'&account='.$objp->bankid.'&save_lastsearch_values=1">'.$objp->num_releve.'</a>';
            	}
            	if (!$objp->conciliated && $action == 'reconcile')
            	{
            		if ($objp->num_releve) print '&nbsp;';
            	    print '<input class="flat" name="rowid['.$objp->rowid.']" type="checkbox" value="'.$objp->rowid.'" size="1"'.(!empty($_POST['rowid'][$objp->rowid]) ? ' checked' : '').'>';
            	}
        	}
        	print '</td>';
            if (!$i)
            {
            	$totalarray['nbfield']++;
            	$posconciliatecol = $totalarray['nbfield'];
            }
    	}

        if (!empty($arrayfields['b.conciliated']['checked']))
    	{
            print '<td class="nowraponall" align="center">';
            print $objp->conciliated ? $langs->trans("Yes") : $langs->trans("No");
        	print '</td>';
            if (!$i) $totalarray['nbfield']++;
    	}

    	// Action edit/delete
    	print '<td class="nowraponall" align="center">';
    	// Transaction reconciliated or edit link
    	if ($objp->conciliated && $bankaccount->canBeConciliated() > 0)  // If line not conciliated and account can be conciliated
    	{
    	    print '<a class="editfielda" href="'.DOL_URL_ROOT.'/compta/bank/line.php?save_lastsearch_values=1&amp;rowid='.$objp->rowid.'&amp;account='.$objp->bankid.'&amp;page='.$page.'">';
    	    print img_edit();
    	    print '</a>';
    	}
    	else {
    	    if ($user->rights->banque->modifier || $user->rights->banque->consolidate)
    	    {
    	        print '<a class="editfielda" href="'.DOL_URL_ROOT.'/compta/bank/line.php?save_lastsearch_values=1&amp;rowid='.$objp->rowid.'&amp;account='.$objp->bankid.'&amp;page='.$page.'">';
    	        print img_edit();
    	        print '</a>';
    	    }
    	    else {
    	        print '<a class="editfielda" href="'.DOL_URL_ROOT.'/compta/bank/line.php?save_lastsearch_values=1&amp;rowid='.$objp->rowid.'&amp;account='.$objp->bankid.'&amp;page='.$page.'">';
    	        print img_view();
    	        print '</a>';
    	    }
    	    if ($bankaccount->canBeConciliated() > 0 && empty($objp->conciliated))
    	    {
    	        if ($db->jdate($objp->dv) < ($now - $conf->bank->rappro->warning_delay))
    	        {
    	            print ' '.img_warning($langs->trans("ReconciliationLate"));
    	        }
    	    }
    	    if ($user->rights->banque->modifier)
    	    {
    	        print '<a href="'.$_SERVER["PHP_SELF"].'?action=delete&amp;rowid='.$objp->rowid.'&amp;id='.$objp->bankid.'&amp;page='.$page.'">';
    	        print img_delete('', 'class="marginleftonly"');
    	        print '</a>';
    	    }
    	}
    	print '</td>';
    	if (!$i) $totalarray['nbfield']++;

    	// Action column
    	print '<td class="nowrap" align="center">';
    	if ($massactionbutton || $massaction)   // If we are in select mode (massactionbutton defined) or if we have already selected and sent an action ($massaction) defined
    	{
    	    $selected = 0;
    	    if (in_array($obj->rowid, $arrayofselected)) $selected = 1;
    	    print '<input id="cb'.$obj->rowid.'" class="flat checkforselect" type="checkbox" name="toselect[]" value="'.$obj->rowid.'"'.($selected ? ' checked="checked"' : '').'>';
    	}
    	print '</td>';
    	if (!$i) $totalarray['nbfield']++;

		print "</tr>";

		$i++;
	}

	// Show total line
	if (isset($totalarray['totaldebfield']) || isset($totalarray['totalcredfield']))
	{
	    print '<tr class="liste_total">';
	    $i = 0;
	    while ($i < $totalarray['nbfield'])
	    {
	        $i++;
	        if ($i == 1)
	        {
	            if ($num < $limit && empty($offset)) print '<td class="left">'.$langs->trans("Total").'</td>';
	            else print '<td class="left tdoverflowmax50" title="'.$langs->trans("Totalforthispage").'">'.$langs->trans("Totalforthispage").'</td>';
	        }
	        elseif ($totalarray['totaldebfield'] == $i) print '<td class="right">'.price(-1 * $totalarray['totaldeb']).'</td>';
	        elseif ($totalarray['totalcredfield'] == $i) print '<td class="right">'.price($totalarray['totalcred']).'</td>';
	        elseif ($i == $posconciliatecol)
	        {
	        	print '<td class="center">';
	        	if ($user->rights->banque->consolidate && $action == 'reconcile') print '<input class="button" name="confirm_reconcile" type="submit" value="'.$langs->trans("Conciliate").'">';
	        	print '</td>';
	        }
	        else print '<td></td>';
	    }
	    print '</tr>';
	}

	// If no record found
	if ($num == 0)
	{
		$colspan = 1;
		foreach ($arrayfields as $key => $val) { if (!empty($val['checked'])) $colspan++; }
		print '<tr><td colspan="'.($colspan + 1).'" class="opacitymedium">'.$langs->trans("NoRecordFound").'</td></tr>';
	}

	print "</table>";
	print "</div>";

    print '</form>';
	$db->free($resql);
}
else {
	dol_print_error($db);
}

// End of page
llxFooter();
$db->close();<|MERGE_RESOLUTION|>--- conflicted
+++ resolved
@@ -9,12 +9,8 @@
  * Copyright (C) 2017-2019  Alexandre Spangaro   <aspangaro@open-dsi.fr>
  * Copyright (C) 2018       Ferran Marcet        <fmarcet@2byte.es>
  * Copyright (C) 2018       Frédéric France         <frederic.france@netlogic.fr>
-<<<<<<< HEAD
- * Copyright (C) 2021		Gauthier VERDOL         <gauthier.verdol@atm-consulting.fr>
-=======
  * Copyright (C) 2021       Gauthier VERDOL         <gauthier.verdol@atm-consulting.fr>
 
->>>>>>> c9f34cc0
  *
  * This program is free software; you can redistribute it and/or modify
  * it under the terms of the GNU General Public License as published by
@@ -49,11 +45,13 @@
 require_once DOL_DOCUMENT_ROOT.'/compta/sociales/class/chargesociales.class.php';
 require_once DOL_DOCUMENT_ROOT.'/compta/tva/class/paymentvat.class.php';
 require_once DOL_DOCUMENT_ROOT.'/compta/paiement/class/paiement.class.php';
+require_once DOL_DOCUMENT_ROOT.'/compta/sociales/class/paymentsocialcontribution.class.php';
 require_once DOL_DOCUMENT_ROOT.'/compta/tva/class/tva.class.php';
 require_once DOL_DOCUMENT_ROOT.'/salaries/class/paymentsalary.class.php';
 require_once DOL_DOCUMENT_ROOT.'/compta/bank/class/paymentvarious.class.php';
 require_once DOL_DOCUMENT_ROOT.'/compta/prelevement/class/bonprelevement.class.php';
 require_once DOL_DOCUMENT_ROOT.'/don/class/don.class.php';
+require_once DOL_DOCUMENT_ROOT.'/don/class/paymentdonation.class.php';
 require_once DOL_DOCUMENT_ROOT.'/expensereport/class/paymentexpensereport.class.php';
 require_once DOL_DOCUMENT_ROOT.'/loan/class/loan.class.php';
 require_once DOL_DOCUMENT_ROOT.'/fourn/class/paiementfourn.class.php';
@@ -63,7 +61,7 @@
 
 $id = GETPOST('id', 'int');
 $ref = GETPOST('ref', 'alpha');
-$action = GETPOST('action', 'alpha');
+$action = GETPOST('action', 'aZ09');
 $cancel = GETPOST('cancel', 'alpha');
 $confirm = GETPOST('confirm', 'alpha');
 $contextpage = 'banktransactionlist'.(empty($object->ref) ? '' : '-'.$object->id);
@@ -75,8 +73,7 @@
 {
 	if ($user->socid) $socid = $user->socid;
 	$result = restrictedArea($user, 'banque', $fieldvalue, 'bank_account&bank_account', '', '', $fieldtype);
-}
-else {
+} else {
 	if ($user->socid) $socid = $user->socid;
 	$result = restrictedArea($user, 'banque');
 }
@@ -117,15 +114,15 @@
 $object = new Account($db);
 if ($id > 0 || !empty($ref))
 {
-    $result = $object->fetch($id, $ref);
-    $search_account = $object->id; // Force the search field on id of account
-
-    if (!($object->id > 0))
-    {
-    	$langs->load("errors");
-    	print($langs->trans('ErrorRecordNotFound'));
-    	exit;
-    }
+	$result = $object->fetch($id, $ref);
+	$search_account = $object->id; // Force the search field on id of account
+
+	if (!($object->id > 0))
+	{
+		$langs->load("errors");
+		print($langs->trans('ErrorRecordNotFound'));
+		exit;
+	}
 }
 
 $mode_balance_ok = false;
@@ -145,30 +142,24 @@
 $search_array_options = $extrafields->getOptionalsFromPost('banktransaction', '', 'search_');
 
 $arrayfields = array(
-    'b.rowid'=>array('label'=>$langs->trans("Ref"), 'checked'=>1),
-    'b.label'=>array('label'=>$langs->trans("Description"), 'checked'=>1),
-    'b.dateo'=>array('label'=>$langs->trans("DateOperationShort"), 'checked'=>1),
-    'b.datev'=>array('label'=>$langs->trans("DateValueShort"), 'checked'=>1),
-    'type'=>array('label'=>$langs->trans("Type"), 'checked'=>1),
-    'b.num_chq'=>array('label'=>$langs->trans("Numero"), 'checked'=>1),
-    'bu.label'=>array('label'=>$langs->trans("ThirdParty"), 'checked'=>1, 'position'=>500),
-    'ba.ref'=>array('label'=>$langs->trans("BankAccount"), 'checked'=>(($id > 0 || !empty($ref)) ? 0 : 1), 'position'=>1000),
-    'b.debit'=>array('label'=>$langs->trans("Debit"), 'checked'=>1, 'position'=>600),
-    'b.credit'=>array('label'=>$langs->trans("Credit"), 'checked'=>1, 'position'=>605),
+	'b.rowid'=>array('label'=>$langs->trans("Ref"), 'checked'=>1),
+	'b.label'=>array('label'=>$langs->trans("Description"), 'checked'=>1),
+	'b.dateo'=>array('label'=>$langs->trans("DateOperationShort"), 'checked'=>1),
+	'b.datev'=>array('label'=>$langs->trans("DateValueShort"), 'checked'=>1),
+	'type'=>array('label'=>$langs->trans("Type"), 'checked'=>1),
+	'b.num_chq'=>array('label'=>$langs->trans("Numero"), 'checked'=>1),
+	'bu.label'=>array('label'=>$langs->trans("ThirdParty"), 'checked'=>1, 'position'=>500),
+	'ba.ref'=>array('label'=>$langs->trans("BankAccount"), 'checked'=>(($id > 0 || !empty($ref)) ? 0 : 1), 'position'=>1000),
+	'b.debit'=>array('label'=>$langs->trans("Debit"), 'checked'=>1, 'position'=>600),
+	'b.credit'=>array('label'=>$langs->trans("Credit"), 'checked'=>1, 'position'=>605),
 	'balancebefore'=>array('label'=>$langs->trans("BalanceBefore"), 'checked'=>0, 'position'=>1000),
 	'balance'=>array('label'=>$langs->trans("Balance"), 'checked'=>1, 'position'=>1001),
 	'b.num_releve'=>array('label'=>$langs->trans("AccountStatement"), 'checked'=>1, 'position'=>1010),
-    'b.conciliated'=>array('label'=>$langs->trans("Conciliated"), 'enabled'=> $object->rappro, 'checked'=>($action == 'reconcile' ? 1 : 0), 'position'=>1020),
+	'b.conciliated'=>array('label'=>$langs->trans("Conciliated"), 'enabled'=> $object->rappro, 'checked'=>($action == 'reconcile' ? 1 : 0), 'position'=>1020),
 );
 // Extra fields
-if (is_array($extrafields->attributes[$object->table_element]['label']) && count($extrafields->attributes[$object->table_element]['label']) > 0)
-{
-	foreach ($extrafields->attributes[$object->table_element]['label'] as $key => $val)
-	{
-		if (!empty($extrafields->attributes[$object->table_element]['list'][$key]))
-			$arrayfields["ef.".$key] = array('label'=>$extrafields->attributes[$object->table_element]['label'][$key], 'checked'=>(($extrafields->attributes[$object->table_element]['list'][$key] < 0) ? 0 : 1), 'position'=>$extrafields->attributes[$object->table_element]['pos'][$key], 'enabled'=>(abs($extrafields->attributes[$object->table_element]['list'][$key]) != 3 && $extrafields->attributes[$object->table_element]['perms'][$key]));
-	}
-}
+include DOL_DOCUMENT_ROOT.'/core/tpl/extrafields_list_array_fields.tpl.php';
+
 $object->fields = dol_sort_array($object->fields, 'position');
 $arrayfields = dol_sort_array($arrayfields, 'position');
 
@@ -189,10 +180,10 @@
 
 if (GETPOST('button_removefilter_x', 'alpha') || GETPOST('button_removefilter.x', 'alpha') || GETPOST('button_removefilter', 'alpha')) // All tests are required to be compatible with all browsers
 {
-    $search_dt_start = '';
-    $search_dt_end = '';
-    $search_dv_start = '';
-    $search_dv_end = '';
+	$search_dt_start = '';
+	$search_dt_end = '';
+	$search_dv_start = '';
+	$search_dv_end = '';
 	$search_type = "";
 	$search_debit = "";
 	$search_credit = "";
@@ -211,58 +202,56 @@
 
 if (empty($reshook))
 {
-    $objectclass = 'Account';
-    $objectlabel = 'BankTransaction';
-    $permissiontoread = $user->rights->banque->lire;
-    $permissiontodelete = $user->rights->banque->supprimer;
-    $uploaddir = $conf->bank->dir_output;
-    include DOL_DOCUMENT_ROOT.'/core/actions_massactions.inc.php';
+	$objectclass = 'Account';
+	$objectlabel = 'BankTransaction';
+	$permissiontoread = $user->rights->banque->lire;
+	$permissiontodelete = $user->rights->banque->supprimer;
+	$uploaddir = $conf->bank->dir_output;
+	include DOL_DOCUMENT_ROOT.'/core/actions_massactions.inc.php';
 }
 
 // Conciliation
-if ((GETPOST('confirm_savestatement', 'alpha') || GETPOST('confirm_reconcile', 'alpha')) && $user->rights->banque->consolidate)
+if ((GETPOST('confirm_savestatement', 'alpha') || GETPOST('confirm_reconcile', 'alpha')) && $user->rights->banque->consolidate
+	&& (!GETPOSTISSET('pageplusone') || (GETPOST('pageplusone') == GETPOST('pageplusoneold'))))
 {
-    $error = 0;
-
-    // Definition, nettoyage parametres
-    $num_releve = trim(GETPOST("num_releve", "alpha"));
-
-    if ($num_releve)
-    {
-        $bankline = new AccountLine($db);
-        if (isset($_POST['rowid']) && is_array($_POST['rowid']))
-        {
-            foreach ($_POST['rowid'] as $row)
-            {
-                if ($row > 0)
-                {
-                    $result = $bankline->fetch($row);
-                    $bankline->num_releve = $num_releve; //$_POST["num_releve"];
-                    $result = $bankline->update_conciliation($user, GETPOST("cat"), GETPOST('confirm_reconcile', 'alpha') ? 1 : 0); // If we confirm_reconcile, we set flag 'rappro' to 1.
-                    if ($result < 0)
-                    {
-                        setEventMessages($bankline->error, $bankline->errors, 'errors');
-                        $error++;
-                        break;
-                    }
-                }
-            }
-        }
-        else {
-            $error++;
-            $langs->load("errors");
-            setEventMessages($langs->trans("NoRecordSelected"), null, 'errors');
-        }
-    }
-    else {
-        $error++;
-        $langs->load("errors");
-        setEventMessages($langs->trans("ErrorPleaseTypeBankTransactionReportName"), null, 'errors');
-    }
-
-    if (!$error)
-    {
-    	$param = 'action=reconcile&contextpage=banktransactionlist&id='.$id.'&search_account='.$id;
+	$error = 0;
+
+	// Definition, nettoyage parametres
+	$num_releve = GETPOST("num_releve", "alpha");
+
+	if ($num_releve)
+	{
+		$bankline = new AccountLine($db);
+
+		$rowids = GETPOST('rowid', 'array');
+
+		if (!empty($rowids) && is_array($rowids)) {
+			foreach ($rowids as $row) {
+				if ($row > 0) {
+					$result = $bankline->fetch($row);
+					$bankline->num_releve = $num_releve; //$_POST["num_releve"];
+					$result = $bankline->update_conciliation($user, GETPOST("cat"), GETPOST('confirm_reconcile', 'alpha') ? 1 : 0); // If we confirm_reconcile, we set flag 'rappro' to 1.
+					if ($result < 0) {
+						setEventMessages($bankline->error, $bankline->errors, 'errors');
+						$error++;
+						break;
+					}
+				}
+			}
+		} else {
+			$error++;
+			$langs->load("errors");
+			setEventMessages($langs->trans("NoRecordSelected"), null, 'errors');
+		}
+	} else {
+		$error++;
+		$langs->load("errors");
+		setEventMessages($langs->trans("ErrorPleaseTypeBankTransactionReportName"), null, 'errors');
+	}
+
+	if (!$error)
+	{
+		$param = 'action=reconcile&contextpage=banktransactionlist&id='.$id.'&search_account='.$id;
 		$param .= '&search_conciliated='.urlencode($search_conciliated);
 		if ($page) $param .= '&page='.urlencode($page);
 		if ($offset) $param .= '&offset='.urlencode($offset);
@@ -278,88 +267,84 @@
 		if ($search_credit) $param .= '&search_credit='.urlencode($search_credit);
 		$param .= '&sortfield='.urlencode($sortfield).'&sortorder='.urlencode($sortorder);
 		header('Location: '.$_SERVER["PHP_SELF"].'?'.$param); // To avoid to submit twice and allow the back button
-        exit;
-    }
+		exit;
+	}
 }
 
 
 if (GETPOST('save') && !$cancel && $user->rights->banque->modifier)
 {
-    $error = 0;
-
-    if (price2num($_POST["addcredit"]) > 0)
-    {
-        $amount = price2num($_POST["addcredit"]);
-    }
-    else {
-        $amount = - price2num($_POST["adddebit"]);
-    }
-
-    $operation = GETPOST("operation", 'alpha');
-    $num_chq   = GETPOST("num_chq", 'alpha');
-    $label     = GETPOST("label", 'alpha');
-    $cat1      = GETPOST("cat1", 'alpha');
-
-    $bankaccountid = $id;
-    if (GETPOST('add_account', 'int') > 0) $bankaccountid = GETPOST('add_account', 'int');
-
-    if (!$dateop) {
-        $error++;
-        setEventMessages($langs->trans("ErrorFieldRequired", $langs->transnoentitiesnoconv("Date")), null, 'errors');
-    }
-    if (!$operation) {
-        $error++;
-        setEventMessages($langs->trans("ErrorFieldRequired", $langs->transnoentitiesnoconv("Type")), null, 'errors');
-    }
-    if (!$label) {
-        $error++;
-        setEventMessages($langs->trans("ErrorFieldRequired", $langs->transnoentitiesnoconv("Label")), null, 'errors');
-    }
-    if (!$amount) {
-        $error++;
-        setEventMessages($langs->trans("ErrorFieldRequired", $langs->transnoentitiesnoconv("Amount")), null, 'errors');
-    }
-    if (!$bankaccountid > 0)
-    {
-    	$error++;
-    	setEventMessages($langs->trans("ErrorFieldRequired", $langs->transnoentitiesnoconv("BankAccount")), null, 'errors');
-    }
-    /*if (! empty($conf->accounting->enabled) && (empty($search_accountancy_code) || $search_accountancy_code == '-1'))
+	$error = 0;
+
+	if (price2num(GETPOST("addcredit")) > 0)
+	{
+		$amount = price2num(GETPOST("addcredit"));
+	} else {
+		$amount = - price2num(GETPOST("adddebit"));
+	}
+
+	$operation = GETPOST("operation", 'alpha');
+	$num_chq   = GETPOST("num_chq", 'alpha');
+	$label     = GETPOST("label", 'alpha');
+	$cat1      = GETPOST("cat1", 'alpha');
+
+	$bankaccountid = $id;
+	if (GETPOST('add_account', 'int') > 0) {
+		$bankaccountid = GETPOST('add_account', 'int');
+	}
+	if (!$dateop) {
+		$error++;
+		setEventMessages($langs->trans("ErrorFieldRequired", $langs->transnoentitiesnoconv("Date")), null, 'errors');
+	}
+	if (!$operation) {
+		$error++;
+		setEventMessages($langs->trans("ErrorFieldRequired", $langs->transnoentitiesnoconv("Type")), null, 'errors');
+	}
+	if (!$label) {
+		$error++;
+		setEventMessages($langs->trans("ErrorFieldRequired", $langs->transnoentitiesnoconv("Label")), null, 'errors');
+	}
+	if (!$amount) {
+		$error++;
+		setEventMessages($langs->trans("ErrorFieldRequired", $langs->transnoentitiesnoconv("Amount")), null, 'errors');
+	}
+	if (!$bankaccountid > 0) {
+		$error++;
+		setEventMessages($langs->trans("ErrorFieldRequired", $langs->transnoentitiesnoconv("BankAccount")), null, 'errors');
+	}
+	/*if (! empty($conf->accounting->enabled) && (empty($search_accountancy_code) || $search_accountancy_code == '-1'))
     {
     	setEventMessages($langs->trans("ErrorFieldRequired", $langs->transnoentitiesnoconv("AccountAccounting")), null, 'errors');
     	$error++;
     }*/
 
-    if (!$error && !empty($conf->global->BANK_USE_OLD_VARIOUS_PAYMENT))
-    {
-    	$objecttmp = new Account($db);
-    	$objecttmp->fetch($bankaccountid);
-        $insertid = $objecttmp->addline($dateop, $operation, $label, $amount, $num_chq, ($cat1 > 0 ? $cat1 : 0), $user, '', '', $search_accountancy_code);
-        if ($insertid > 0)
-        {
-            setEventMessages($langs->trans("RecordSaved"), null, 'mesgs');
-            header("Location: ".$_SERVER['PHP_SELF'].($id ? "?id=".$id : ''));
-            exit;
-        }
-        else {
-            setEventMessages($object->error, $object->errors, 'errors');
-        }
-    }
-    else {
-        $action = 'addline';
-    }
+	if (!$error && !empty($conf->global->BANK_USE_OLD_VARIOUS_PAYMENT)) {
+		$objecttmp = new Account($db);
+		$objecttmp->fetch($bankaccountid);
+		$insertid = $objecttmp->addline($dateop, $operation, $label, $amount, $num_chq, ($cat1 > 0 ? $cat1 : 0), $user, '', '', $search_accountancy_code);
+		if ($insertid > 0)
+		{
+			setEventMessages($langs->trans("RecordSaved"), null, 'mesgs');
+			header("Location: ".$_SERVER['PHP_SELF'].($id ? "?id=".$id : ''));
+			exit;
+		} else {
+			setEventMessages($object->error, $object->errors, 'errors');
+		}
+	} else {
+		$action = 'addline';
+	}
 }
 
 if ($action == 'confirm_delete' && $confirm == 'yes' && $user->rights->banque->modifier)
 {
-    $accline = new AccountLine($db);
-    $result = $accline->fetch(GETPOST("rowid", "int"));
-    $result = $accline->delete($user);
-    if ($result <= 0) {
-    	setEventMessages($accline->error, $accline->errors, 'errors');
-    } else {
-    	setEventMessages('RecordDeleted', null, 'mesgs');
-    }
+	$accline = new AccountLine($db);
+	$result = $accline->fetch(GETPOST("rowid", "int"));
+	$result = $accline->delete($user);
+	if ($result <= 0) {
+		setEventMessages($accline->error, $accline->errors, 'errors');
+	} else {
+		setEventMessages('RecordDeleted', null, 'mesgs');
+	}
 }
 
 
@@ -381,17 +366,14 @@
 $chargestatic = new ChargeSociales($db);
 $loanstatic = new Loan($db);
 $memberstatic = new Adherent($db);
+$donstatic = new Don($db);
 $paymentstatic = new Paiement($db);
 $paymentsupplierstatic = new PaiementFourn($db);
-<<<<<<< HEAD
-$paymentvatstatic = new TVA($db);
-=======
 $paymentscstatic = new PaymentSocialContribution($db);
 $paymentvatstatic = new PaymentVAT($db);
->>>>>>> c9f34cc0
 $paymentsalstatic = new PaymentSalary($db);
+$paymentdonationstatic = new PaymentDonation($db);
 $paymentvariousstatic = new PaymentVarious($db);
-$donstatic = new Don($db);
 $paymentexpensereportstatic = new PaymentExpenseReport($db);
 $bankstatic = new Account($db);
 $banklinestatic = new AccountLine($db);
@@ -437,47 +419,29 @@
 	$helpurl = "";
 	llxHeader('', $title, $helpurl);
 
-    // Load bank groups
-    require_once DOL_DOCUMENT_ROOT.'/compta/bank/class/bankcateg.class.php';
-    $bankcateg = new BankCateg($db);
-
-    foreach ($bankcateg->fetchAll() as $bankcategory) {
-        $options[$bankcategory->id] = $bankcategory->label;
-    }
-
-    // Bank card
-    $head = bank_prepare_head($object);
-    dol_fiche_head($head, 'journal', $langs->trans("FinancialAccount"), 0, 'account');
-
-    $linkback = '<a href="'.DOL_URL_ROOT.'/compta/bank/list.php?restore_lastsearch_values=1">'.$langs->trans("BackToList").'</a>';
-
-    dol_banner_tab($object, 'ref', $linkback, 1, 'ref', 'ref', $morehtmlref, '', 0, '', '', 1);
-
-    dol_fiche_end();
-
-
-    /*
+	// Load bank groups
+	require_once DOL_DOCUMENT_ROOT.'/compta/bank/class/bankcateg.class.php';
+	$bankcateg = new BankCateg($db);
+
+	foreach ($bankcateg->fetchAll() as $bankcategory) {
+		$options[$bankcategory->id] = $bankcategory->label;
+	}
+
+	// Bank card
+	$head = bank_prepare_head($object);
+	print dol_get_fiche_head($head, 'journal', $langs->trans("FinancialAccount"), 0, 'account');
+
+	$linkback = '<a href="'.DOL_URL_ROOT.'/compta/bank/list.php?restore_lastsearch_values=1">'.$langs->trans("BackToList").'</a>';
+
+	dol_banner_tab($object, 'ref', $linkback, 1, 'ref', 'ref', $morehtmlref, '', 0, '', '', 1);
+
+	print dol_get_fiche_end();
+
+
+	/*
      * Buttons actions
      */
 
-<<<<<<< HEAD
-    if ($action != 'reconcile')
-    {
-        if ($object->canBeConciliated() > 0)
-        {
-            // If not cash account and can be reconciliate
-            if ($user->rights->banque->consolidate) {
-            	$newparam = $param;
-            	$newparam = preg_replace('/search_conciliated=\d+/i', '', $newparam);
-            	$buttonreconcile = '<a class="butAction" style="margin-bottom: 5px !important; margin-top: 5px !important" href="'.DOL_URL_ROOT.'/compta/bank/bankentries_list.php?action=reconcile&sortfield=b.datev,b.dateo,b.rowid&amp;sortorder=asc,asc,asc&search_conciliated=0'.$newparam.'">'.$langs->trans("Conciliate").'</a>';
-            } else {
-            	$buttonreconcile = '<a class="butActionRefused" style="margin-bottom: 5px !important; margin-top: 5px !important" title="'.$langs->trans("NotEnoughPermissions").'" href="#">'.$langs->trans("Conciliate").'</a>';
-            }
-        }
-    }
-}
-else {
-=======
 	if ($action != 'reconcile')
 	{
 		if ($object->canBeConciliated() > 0)
@@ -512,7 +476,6 @@
 		}
 	}
 } else {
->>>>>>> c9f34cc0
 	llxHeader('', $langs->trans("BankTransactions"), '', '', 0, 0, array(), array(), $param);
 }
 
@@ -548,7 +511,7 @@
 if ($search_ref) $sql .= natural_search("b.rowid", $search_ref, 1);
 if ($search_req_nb) $sql .= natural_search("b.num_chq", $search_req_nb);
 if ($search_num_releve) $sql .= natural_search("b.num_releve", $search_num_releve);
-if ($search_conciliated != '' && $search_conciliated != '-1') $sql .= " AND b.rappro = ".$search_conciliated;
+if ($search_conciliated != '' && $search_conciliated != '-1') $sql .= " AND b.rappro = ".urlencode($search_conciliated);
 if ($search_thirdparty) $sql .= natural_search("s.nom", $search_thirdparty);
 if ($search_description)
 {
@@ -594,25 +557,25 @@
 $nbtotalofpages = 0;
 if (empty($conf->global->MAIN_DISABLE_FULL_SCANLIST))
 {
-    $result = $db->query($sql);
-    $nbtotalofrecords = $db->num_rows($result);
-    $nbtotalofpages = ceil($nbtotalofrecords / $limit);
+	$result = $db->query($sql);
+	$nbtotalofrecords = $db->num_rows($result);
+	$nbtotalofpages = ceil($nbtotalofrecords / $limit);
 }
 
 if (($id > 0 || !empty($ref)) && ((string) $page == ''))
 {
-    // We open a list of transaction of a dedicated account and no page was set by defaut
-    // We force on last page.
-    $page = ($nbtotalofpages - 1);
-    $offset = $limit * $page;
-    if ($page < 0) $page = 0;
+	// We open a list of transaction of a dedicated account and no page was set by defaut
+	// We force on last page.
+	$page = ($nbtotalofpages - 1);
+	$offset = $limit * $page;
+	if ($page < 0) $page = 0;
 }
 if ($page >= $nbtotalofpages)
 {
-    // If we made a search and result has low page than the page number we were on
-    $page = ($nbtotalofpages - 1);
-    $offset = $limit * $page;
-    if ($page < 0) $page = 0;
+	// If we made a search and result has low page than the page number we were on
+	$page = ($nbtotalofpages - 1);
+	$offset = $limit * $page;
+	if ($page < 0) $page = 0;
 }
 
 
@@ -638,23 +601,23 @@
 
 	$arrayofselected = is_array($toselect) ? $toselect : array();
 
-    // List of mass actions available
-    $arrayofmassactions = array(
-        //'presend'=>$langs->trans("SendByMail"),
-        //'builddoc'=>$langs->trans("PDFMerge"),
-    );
-    //if ($user->rights->bank->supprimer) $arrayofmassactions['predelete']='<span class="fa fa-trash paddingrightonly"></span>'.$langs->trans("Delete");
-    if (in_array($massaction, array('presend', 'predelete'))) $arrayofmassactions = array();
-    $massactionbutton = $form->selectMassAction('', $arrayofmassactions);
-
-    // Confirmation delete
-    if ($action == 'delete')
-    {
-        $text = $langs->trans('ConfirmDeleteTransaction');
-        print $form->formconfirm($_SERVER['PHP_SELF'].'?id='.$object->id.'&rowid='.GETPOST("rowid"), $langs->trans('DeleteTransaction'), $text, 'confirm_delete', null, '', 1);
-    }
-
-    // Lines of title fields
+	// List of mass actions available
+	$arrayofmassactions = array(
+		//'presend'=>$langs->trans("SendByMail"),
+		//'builddoc'=>$langs->trans("PDFMerge"),
+	);
+	//if ($user->rights->bank->supprimer) $arrayofmassactions['predelete']='<span class="fa fa-trash paddingrightonly"></span>'.$langs->trans("Delete");
+	if (in_array($massaction, array('presend', 'predelete'))) $arrayofmassactions = array();
+	$massactionbutton = $form->selectMassAction('', $arrayofmassactions);
+
+	// Confirmation delete
+	if ($action == 'delete')
+	{
+		$text = $langs->trans('ConfirmDeleteTransaction');
+		print $form->formconfirm($_SERVER['PHP_SELF'].'?id='.$object->id.'&rowid='.GETPOST("rowid"), $langs->trans('DeleteTransaction'), $text, 'confirm_delete', null, '', 1);
+	}
+
+	// Lines of title fields
 	print '<form method="post" action="'.$_SERVER["PHP_SELF"].'" name="search_form">'."\n";
 	if ($optioncss != '') print '<input type="hidden" name="optioncss" value="'.$optioncss.'">';
 	print '<input type="hidden" name="token" value="'.newToken().'">';
@@ -663,7 +626,7 @@
 	print '<input type="hidden" name="view" value="'.dol_escape_htmltag($view).'">';
 	print '<input type="hidden" name="sortfield" value="'.$sortfield.'">';
 	print '<input type="hidden" name="sortorder" value="'.$sortorder.'">';
-    print '<input type="hidden" name="page" value="'.$page.'">';
+	print '<input type="hidden" name="page" value="'.$page.'">';
 	print '<input type="hidden" name="id" value="'.$id.'">';
 	print '<input type="hidden" name="ref" value="'.$ref.'">';
 	if (GETPOST('bid')) print '<input type="hidden" name="bid" value="'.GETPOST("bid").'">';
@@ -671,55 +634,54 @@
 	// Form to reconcile
 	if ($user->rights->banque->consolidate && $action == 'reconcile')
 	{
-	    print '<div class="valignmiddle inline-block" style="padding-right: 20px;">';
-	    print '<strong>'.$langs->trans("InputReceiptNumber").'</strong>: ';
-	    print '<input class="flat" id="num_releve" name="num_releve" type="text" value="'.(GETPOST('num_releve') ?GETPOST('num_releve') : '').'" size="10">'; // The only default value is value we just entered
-	    print '</div>';
-	    if (is_array($options) && count($options))
-	    {
-	        print $langs->trans("EventualyAddCategory").': ';
-	        print Form::selectarray('cat', $options, GETPOST('cat'), 1);
-	    }
-	    print '<br><div style="margin-top: 5px;"><span class="opacitymedium">'.$langs->trans("ThenCheckLinesAndConciliate").'</span> ';
-	    print '<input class="button" name="confirm_savestatement" type="submit" value="'.$langs->trans("SaveStatementOnly").'">';
-	    print ' '.$langs->trans("or").' ';
-	    print '<input class="button" name="confirm_reconcile" type="submit" value="'.$langs->trans("Conciliate").'">';
-	    print ' '.$langs->trans("or").' ';
-	    print '<input type="submit" name="cancel" class="button" value="'.$langs->trans("Cancel").'">';
+		print '<div class="valignmiddle inline-block" style="padding-right: 20px;">';
+		print '<strong>'.$langs->trans("InputReceiptNumber").'</strong>: ';
+		print '<input class="flat" id="num_releve" name="num_releve" type="text" value="'.(GETPOST('num_releve') ?GETPOST('num_releve') : '').'" size="10">'; // The only default value is value we just entered
 		print '</div>';
-
-	    // Show last bank statements
-	    $nbmax = 15; // We accept to show last 15 receipts (so we can have more than one year)
-	    $liste = "";
-	    $sql = "SELECT DISTINCT num_releve FROM ".MAIN_DB_PREFIX."bank";
-	    $sql .= " WHERE fk_account=".$object->id." AND num_releve IS NOT NULL";
-	    $sql .= $db->order("num_releve", "DESC");
-	    $sql .= $db->plimit($nbmax + 1);
-	    print '<br>';
-	    print $langs->trans("LastAccountStatements").' : ';
-	    $resqlr = $db->query($sql);
-	    if ($resqlr)
-	    {
-	        $numr = $db->num_rows($resqlr);
-	        $i = 0;
-	        $last_ok = 0;
-	        while (($i < $numr) && ($i < $nbmax))
-	        {
-	            $objr = $db->fetch_object($resqlr);
-	            if (!$last_ok) {
-	                $last_releve = $objr->num_releve;
-	                $last_ok = 1;
-	            }
-	            $i++;
-	            $liste = '<a href="'.DOL_URL_ROOT.'/compta/bank/releve.php?account='.$id.'&amp;num='.$objr->num_releve.'">'.$objr->num_releve.'</a> &nbsp; '.$liste;
-	        }
-	        if ($numr >= $nbmax) $liste = "... &nbsp; ".$liste;
-	        print $liste;
-	        if ($numr <= 0) print '<b>'.$langs->trans("None").'</b>';
-	    }
-	    else {
-	        dol_print_error($db);
-	    }
+		if (is_array($options) && count($options))
+		{
+			print $langs->trans("EventualyAddCategory").': ';
+			print Form::selectarray('cat', $options, GETPOST('cat'), 1);
+		}
+		print '<br><div style="margin-top: 5px;"><span class="opacitymedium">'.$langs->trans("ThenCheckLinesAndConciliate").'</span> ';
+		print '<input class="button" name="confirm_savestatement" type="submit" value="'.$langs->trans("SaveStatementOnly").'">';
+		print ' '.$langs->trans("or").' ';
+		print '<input class="button" name="confirm_reconcile" type="submit" value="'.$langs->trans("Conciliate").'">';
+		print ' '.$langs->trans("or").' ';
+		print '<input type="submit" name="cancel" class="button button-cancel" value="'.$langs->trans("Cancel").'">';
+		print '</div>';
+
+		// Show last bank statements
+		$nbmax = 12; // We show last 12 receipts (so we can have more than one year)
+		$liste = "";
+		$sql = "SELECT DISTINCT num_releve FROM ".MAIN_DB_PREFIX."bank";
+		$sql .= " WHERE fk_account=".$object->id." AND num_releve IS NOT NULL";
+		$sql .= $db->order("num_releve", "DESC");
+		$sql .= $db->plimit($nbmax + 1);
+		print '<br>';
+		print $langs->trans("LastAccountStatements").' : ';
+		$resqlr = $db->query($sql);
+		if ($resqlr)
+		{
+			$numr = $db->num_rows($resqlr);
+			$i = 0;
+			$last_ok = 0;
+			while (($i < $numr) && ($i < $nbmax))
+			{
+				$objr = $db->fetch_object($resqlr);
+				if (!$last_ok) {
+					$last_releve = $objr->num_releve;
+					$last_ok = 1;
+				}
+				$i++;
+				$liste = '<a href="'.DOL_URL_ROOT.'/compta/bank/releve.php?account='.$id.'&amp;num='.$objr->num_releve.'">'.$objr->num_releve.'</a> &nbsp; '.$liste;
+			}
+			if ($numr >= $nbmax) $liste = "... &nbsp; ".$liste;
+			print $liste;
+			if ($numr <= 0) print '<b>'.$langs->trans("None").'</b>';
+		} else {
+			dol_print_error($db);
+		}
 
 		// Using BANK_REPORT_LAST_NUM_RELEVE to automatically report last num (or not)
 		if (!empty($conf->global->BANK_REPORT_LAST_NUM_RELEVE))
@@ -793,7 +755,7 @@
 		}*/
 		print '<td class="center">';
 		print '<input type="submit" name="save" class="button buttongen marginbottomonly" value="'.$langs->trans("Add").'"><br>';
-		print '<input type="submit" name="cancel" class="button buttongen marginbottomonly" value="'.$langs->trans("Cancel").'">';
+		print '<input type="submit" name="cancel" class="button buttongen marginbottomonly button-cancel" value="'.$langs->trans("Cancel").'">';
 		print '</td></tr>';
 
 		print '</table>';
@@ -830,25 +792,24 @@
 	{
 		if (empty($conf->global->BANK_DISABLE_DIRECT_INPUT))
 		{
-			if (empty($conf->global->BANK_USE_OLD_VARIOUS_PAYMENT))	// If direct entries is done using miscellaneous payments
-			{
-			    $newcardbutton = dolGetButtonTitle($langs->trans('AddBankRecord'), '', 'fa fa-plus-circle', DOL_URL_ROOT.'/compta/bank/various_payment/card.php?action=create&accountid='.$search_account.'&backtopage='.urlencode($_SERVER['PHP_SELF'].'?id='.urlencode($search_account)), '', $user->rights->banque->modifier);
-			}
-			else // If direct entries is not done using miscellaneous payments
-			{
-                $newcardbutton = dolGetButtonTitle($langs->trans('AddBankRecord'), '', 'fa fa-plus-circle', $_SERVER["PHP_SELF"].'?action=addline&page='.$page.$param, '', $user->rights->banque->modifier);
-			}
-		}
-		else {
-            $newcardbutton = dolGetButtonTitle($langs->trans('AddBankRecord'), '', 'fa fa-plus-circle', $_SERVER["PHP_SELF"].'?action=addline&page='.$page.$param, '', -1);
-		}
-	}
-
-	$morehtml = '<div class="inline-block '.(($buttonreconcile || $newcardbutton) ? 'marginrightonly' : '').'">';
+			if (empty($conf->global->BANK_USE_OLD_VARIOUS_PAYMENT))	// Default is to record miscellaneous direct entries using miscellaneous payments
+			{
+				$newcardbutton = dolGetButtonTitle($langs->trans('AddBankRecord'), '', 'fa fa-plus-circle', DOL_URL_ROOT.'/compta/bank/various_payment/card.php?action=create&accountid='.$search_account.'&backtopage='.urlencode($_SERVER['PHP_SELF'].'?id='.urlencode($search_account)), '', $user->rights->banque->modifier);
+			} else // If direct entries is not done using miscellaneous payments
+			{
+				$newcardbutton = dolGetButtonTitle($langs->trans('AddBankRecord'), '', 'fa fa-plus-circle', $_SERVER["PHP_SELF"].'?action=addline&page='.$page.$param, '', $user->rights->banque->modifier);
+			}
+		} else {
+			$newcardbutton = dolGetButtonTitle($langs->trans('AddBankRecord'), '', 'fa fa-plus-circle', $_SERVER["PHP_SELF"].'?action=addline&page='.$page.$param, '', -1);
+		}
+	}
+
+	/*$morehtml = '<div class="inline-block '.(($buttonreconcile || $newcardbutton) ? 'marginrightonly' : '').'">';
 	$morehtml .= '<label for="pageplusone">'.$langs->trans("Page")."</label> "; // ' Page ';
 	$morehtml .= '<input type="text" name="pageplusone" id="pageplusone" class="flat right width25 pageplusone" value="'.($page + 1).'">';
 	$morehtml .= '/'.$nbtotalofpages.' ';
 	$morehtml .= '</div>';
+	*/
 
 	if ($action != 'addline' && $action != 'reconcile')
 	{
@@ -860,7 +821,7 @@
 	$picto = 'bank_account';
 	if ($id > 0 || !empty($ref)) $picto = '';
 
-	print_barre_liste($langs->trans("BankTransactions"), $page, $_SERVER["PHP_SELF"], $param, $sortfield, $sortorder, $massactionbutton, $num, $nbtotalofrecords, $picto, 0, $morehtml, '', $limit);
+	print_barre_liste($langs->trans("BankTransactions"), $page, $_SERVER["PHP_SELF"], $param, $sortfield, $sortorder, $massactionbutton, $num, $nbtotalofrecords, $picto, 0, $morehtml, '', $limit, 0, 0, 1);
 
 	// We can add page now to param
 	if ($page != '') $param .= '&page='.urlencode($page);
@@ -870,19 +831,19 @@
 	$moreforfilter .= '<div class="divsearchfield">';
 	$moreforfilter .= $langs->trans('DateOperationShort').' :';
 	$moreforfilter .= ($conf->browser->layout == 'phone' ? '<br>' : ' ');
-	$moreforfilter .= '<div class="nowrap inline-block">'.$langs->trans('From').' ';
-	$moreforfilter .= $form->selectDate($search_dt_start, 'search_start_dt', 0, 0, 1, "search_form", 1, 0).'</div>';
+	$moreforfilter .= '<div class="nowrap inline-block">';
+	$moreforfilter .= $form->selectDate($search_dt_start, 'search_start_dt', 0, 0, 1, "search_form", 1, 0, 0, '', '', '', '', 1, '', $langs->trans('From')).'</div>';
 	//$moreforfilter .= ' - ';
-	$moreforfilter .= '<div class="nowrap inline-block">'.$langs->trans('to').' '.$form->selectDate($search_dt_end, 'search_end_dt', 0, 0, 1, "search_form", 1, 0).'</div>';
+	$moreforfilter .= '<div class="nowrap inline-block">'.$form->selectDate($search_dt_end, 'search_end_dt', 0, 0, 1, "search_form", 1, 0, 0, '', '', '', '', 1, '', $langs->trans('to')).'</div>';
 	$moreforfilter .= '</div>';
 
 	$moreforfilter .= '<div class="divsearchfield">';
 	$moreforfilter .= $langs->trans('DateValueShort').' : ';
 	$moreforfilter .= ($conf->browser->layout == 'phone' ? '<br>' : ' ');
-	$moreforfilter .= '<div class="nowrap inline-block">'.$langs->trans('From').' ';
-	$moreforfilter .= $form->selectDate($search_dv_start, 'search_start_dv', 0, 0, 1, "search_form", 1, 0).'</div>';
+	$moreforfilter .= '<div class="nowrap inline-block">';
+	$moreforfilter .= $form->selectDate($search_dv_start, 'search_start_dv', 0, 0, 1, "search_form", 1, 0, 0, '', '', '', '', 1, '', $langs->trans('From')).'</div>';
 	//$moreforfilter .= ' - ';
-	$moreforfilter .= '<div class="nowrap inline-block">'.$langs->trans('to').' '.$form->selectDate($search_dv_end, 'search_end_dv', 0, 0, 1, "search_form", 1, 0).'</div>';
+	$moreforfilter .= '<div class="nowrap inline-block">'.$form->selectDate($search_dv_end, 'search_end_dv', 0, 0, 1, "search_form", 1, 0, 0, '', '', '', '', 1, '', $langs->trans('to')).'</div>';
 	$moreforfilter .= '</div>';
 
 	if (!empty($conf->categorie->enabled))
@@ -896,7 +857,7 @@
 			$moreforfilter .= '<div class="divsearchfield">';
 			$moreforfilter .= $langs->trans('RubriquesTransactions').' : ';
 			$cate_arbo = $form->select_all_categories(Categorie::TYPE_BANK_LINE, $search_bid, 'parent', null, null, 1);
-			$moreforfilter .= $form->selectarray('search_bid', $cate_arbo, $search_bid, 1);
+			$moreforfilter .= $form->selectarray('search_bid', $cate_arbo, $search_bid, 1, 0, 0, '', 0, 0, 0, '', '', 1);
 			$moreforfilter .= '</div>';
 		}
 	}
@@ -913,66 +874,70 @@
 		print '</div>'."\n";
 	}
 
-    $varpage = empty($contextpage) ? $_SERVER["PHP_SELF"] : $contextpage;
-    $selectedfields = $form->multiSelectArrayWithCheckbox('selectedfields', $arrayfields, $varpage); // This also change content of $arrayfields
-
-    print '<div class="div-table-responsive">';
-    print '<table class="tagtable liste'.($moreforfilter ? " listwithfilterbefore" : "").'">'."\n";
+	$varpage = empty($contextpage) ? $_SERVER["PHP_SELF"] : $contextpage;
+	$selectedfields = $form->multiSelectArrayWithCheckbox('selectedfields', $arrayfields, $varpage); // This also change content of $arrayfields
+	// When action is 'reconcile', we force to have the column num_releve always enabled (otherwise we can't make reconciliation).
+	if ($action == 'reconcile') {
+		$arrayfields['b.num_releve']['checked'] = 1;
+	}
+
+	print '<div class="div-table-responsive">';
+	print '<table class="tagtable liste'.($moreforfilter ? " listwithfilterbefore" : "").'">'."\n";
 
 
 	print '<tr class="liste_titre_filter">';
 	if (!empty($arrayfields['b.rowid']['checked']))
 	{
-	    print '<td class="liste_titre">';
-    	print '<input type="text" class="flat" name="search_ref" size="2" value="'.dol_escape_htmltag($search_ref).'">';
-	    print '</td>';
+		print '<td class="liste_titre">';
+		print '<input type="text" class="flat" name="search_ref" size="2" value="'.dol_escape_htmltag($search_ref).'">';
+		print '</td>';
 	}
 	if (!empty($arrayfields['b.label']['checked']))
 	{
-	    print '<td class="liste_titre">';
-    	print '<input type="text" class="flat maxwidth100" name="search_description" value="'.dol_escape_htmltag($search_description).'">';
-    	print '</td>';
+		print '<td class="liste_titre">';
+		print '<input type="text" class="flat maxwidth100" name="search_description" value="'.dol_escape_htmltag($search_description).'">';
+		print '</td>';
 	}
 	if (!empty($arrayfields['b.dateo']['checked']))
 	{
-        print '<td class="liste_titre">&nbsp;</td>';
+		print '<td class="liste_titre">&nbsp;</td>';
 	}
 	if (!empty($arrayfields['b.datev']['checked']))
 	{
-        print '<td class="liste_titre">&nbsp;</td>';
+		print '<td class="liste_titre">&nbsp;</td>';
 	}
 	if (!empty($arrayfields['type']['checked']))
 	{
-        print '<td class="liste_titre" align="center">';
-        $form->select_types_paiements(empty($search_type) ? '' : $search_type, 'search_type', '', 2, 1, 1, 0, 1, 'maxwidth100');
-        print '</td>';
+		print '<td class="liste_titre" align="center">';
+		$form->select_types_paiements(empty($search_type) ? '' : $search_type, 'search_type', '', 2, 1, 1, 0, 1, 'maxwidth100');
+		print '</td>';
 	}
 	if (!empty($arrayfields['b.num_chq']['checked']))
 	{
-        // Numero
-        print '<td class="liste_titre" align="center"><input type="text" class="flat" name="req_nb" value="'.dol_escape_htmltag($search_req_nb).'" size="2"></td>';
+		// Numero
+		print '<td class="liste_titre" align="center"><input type="text" class="flat" name="req_nb" value="'.dol_escape_htmltag($search_req_nb).'" size="2"></td>';
 	}
 	if (!empty($arrayfields['bu.label']['checked']))
 	{
-	    print '<td class="liste_titre"><input type="text" class="flat maxwidth75" name="search_thirdparty" value="'.dol_escape_htmltag($search_thirdparty).'"></td>';
+		print '<td class="liste_titre"><input type="text" class="flat maxwidth75" name="search_thirdparty" value="'.dol_escape_htmltag($search_thirdparty).'"></td>';
 	}
 	if (!empty($arrayfields['ba.ref']['checked']))
 	{
-    	print '<td class="liste_titre">';
-    	$form->select_comptes($search_account, 'search_account', 0, '', 1, ($id > 0 || !empty($ref) ? ' disabled="disabled"' : ''), 0, 'maxwidth100');
-    	print '</td>';
+		print '<td class="liste_titre">';
+		$form->select_comptes($search_account, 'search_account', 0, '', 1, ($id > 0 || !empty($ref) ? ' disabled="disabled"' : ''), 0, 'maxwidth100');
+		print '</td>';
 	}
 	if (!empty($arrayfields['b.debit']['checked']))
 	{
-    	print '<td class="liste_titre right">';
-    	print '<input type="text" class="flat width50" name="search_debit" value="'.dol_escape_htmltag($search_debit).'">';
-    	print '</td>';
+		print '<td class="liste_titre right">';
+		print '<input type="text" class="flat width50" name="search_debit" value="'.dol_escape_htmltag($search_debit).'">';
+		print '</td>';
 	}
 	if (!empty($arrayfields['b.credit']['checked']))
 	{
-    	print '<td class="liste_titre right">';
-    	print '<input type="text" class="flat width50" name="search_credit" value="'.dol_escape_htmltag($search_credit).'">';
-    	print '</td>';
+		print '<td class="liste_titre right">';
+		print '<input type="text" class="flat width50" name="search_credit" value="'.dol_escape_htmltag($search_credit).'">';
+		print '</td>';
 	}
 	if (!empty($arrayfields['balancebefore']['checked']))
 	{
@@ -991,21 +956,21 @@
 	// Numero statement
 	if (!empty($arrayfields['b.num_releve']['checked']))
 	{
-        print '<td class="liste_titre" align="center"><input type="text" class="flat" name="search_num_releve" value="'.dol_escape_htmltag($search_num_releve).'" size="3"></td>';
+		print '<td class="liste_titre" align="center"><input type="text" class="flat" name="search_num_releve" value="'.dol_escape_htmltag($search_num_releve).'" size="3"></td>';
 	}
 	// Conciliated
 	if (!empty($arrayfields['b.conciliated']['checked']))
 	{
-        print '<td class="liste_titre" align="center">';
-        print $form->selectyesno('search_conciliated', $search_conciliated, 1, false, 1);
-        print '</td>';
+		print '<td class="liste_titre" align="center">';
+		print $form->selectyesno('search_conciliated', $search_conciliated, 1, false, 1, 1);
+		print '</td>';
 	}
 	print '<td class="liste_titre" align="middle">';
 	print '</td>';
 	print '<td class="liste_titre" align="middle">';
 	$searchpicto = $form->showFilterAndCheckAddButtons($massactionbutton ? 1 : 0, 'checkforselect', 1);
 	print $searchpicto;
-    print '</td>';
+	print '</td>';
 	print "</tr>\n";
 
 	// Fields title
@@ -1043,379 +1008,163 @@
 	// Loop on each record
 	$sign = 1;
 
-    $totalarray = array();
-    while ($i < min($num, $limit))
-    {
-        $objp = $db->fetch_object($resql);
-
-        // If we are in a situation where we need/can show balance, we calculate the start of balance
-        if (!$balancecalculated && (!empty($arrayfields['balancebefore']['checked']) || !empty($arrayfields['balance']['checked'])) && $mode_balance_ok)
-        {
-            if (!$search_account)
-            {
-                dol_print_error('', 'account is not defined but $mode_balance_ok is true');
-                exit;
-            }
-
-            // Loop on each record before
-            $sign = 1;
-            $i = 0;
-            $sqlforbalance = 'SELECT SUM(b.amount) as previoustotal';
-            $sqlforbalance .= " FROM ";
-            $sqlforbalance .= " ".MAIN_DB_PREFIX."bank_account as ba,";
-            $sqlforbalance .= " ".MAIN_DB_PREFIX."bank as b";
-            $sqlforbalance .= " WHERE b.fk_account = ba.rowid";
-            $sqlforbalance .= " AND ba.entity IN (".getEntity('bank_account').")";
-            $sqlforbalance .= " AND b.fk_account = ".$search_account;
-            $sqlforbalance .= " AND (b.datev < '".$db->idate($db->jdate($objp->dv))."' OR (b.datev = '".$db->idate($db->jdate($objp->dv))."' AND (b.dateo < '".$db->idate($db->jdate($objp->do))."' OR (b.dateo = '".$db->idate($db->jdate($objp->do))."' AND b.rowid < ".$objp->rowid."))))";
-            $resqlforbalance = $db->query($sqlforbalance);
-            //print $sqlforbalance;
-            if ($resqlforbalance)
-            {
-                $objforbalance = $db->fetch_object($resqlforbalance);
-                if ($objforbalance)
-                {
-                	// If sort is desc,desc,desc then total of previous date + amount is the balancebefore of the previous line before the line to show
-                	if ($sortfield == 'b.datev,b.dateo,b.rowid' && $sortorder == 'desc,desc,desc')
-                	{
-                		$balancebefore = $objforbalance->previoustotal + ($sign * $objp->amount);
-                	}
-                	// If sort is asc,asc,asc then total of previous date is balance of line before the next line to show
-                	else {
-                		$balance = $objforbalance->previoustotal;
-                	}
-                }
-            }
-            else dol_print_error($db);
-
-            $balancecalculated = true;
-
-            // Output a line with start balance
-            if ($user->rights->banque->consolidate && $action == 'reconcile')
-            {
-            	$tmpnbfieldbeforebalance = 0;
-            	$tmpnbfieldafterbalance = 0;
-            	$balancefieldfound = 0;
-            	foreach ($arrayfields as $key => $val)
-            	{
-            		if ($key == 'balancebefore' || $key == 'balance')
-            		{
-            			$balancefieldfound++;
-            			continue;
-            		}
-           			if (!empty($arrayfields[$key]['checked']))
-           			{
-           				if (!$balancefieldfound) $tmpnbfieldbeforebalance++;
-           				else $tmpnbfieldafterbalance++;
-           			}
-            	}
-            	// Extra fields
-            	$element = 'banktransaction';
-            	if (is_array($extrafields->attributes[$element]['label']) && count($extrafields->attributes[$element]['label']))
-            	{
-            		foreach ($extrafields->attributes[$element]['label'] as $key => $val)
-            		{
-            			if (!empty($arrayfields["ef.".$key]['checked']))
-            			{
-		           			if (!empty($arrayfields[$key]['checked']))
-		           			{
-		           				if (!$balancefieldfound) $tmpnbfieldbeforebalance++;
-		           				else $tmpnbfieldafterbalance++;
-		           			}
-            			}
-            		}
-            	}
-
-            	print '<tr class="oddeven trforbreak">';
-            	if ($tmpnbfieldbeforebalance)
-            	{
-            		print '<td colspan="'.$tmpnbfieldbeforebalance.'">';
-            		print '&nbsp;';
-            		print '</td>';
-            	}
-
-            	if (!empty($arrayfields['balancebefore']['checked']))
-            	{
-	            	print '<td class="right">';
-	            	print price(price2num($balance, 'MT'), 1, $langs);
-	            	print '</td>';
-            	}
-            	if (!empty($arrayfields['balance']['checked']))
-            	{
-            		print '<td class="right">';
-					print price(price2num($balance, 'MT'), 1, $langs);
+	$totalarray = array();
+	while ($i < min($num, $limit))
+	{
+		$objp = $db->fetch_object($resql);
+		// If we are in a situation where we need/can show balance, we calculate the start of balance
+		if (!$balancecalculated && (!empty($arrayfields['balancebefore']['checked']) || !empty($arrayfields['balance']['checked'])) && ($mode_balance_ok || $search_conciliated === '0'))
+		{
+			if (!$search_account)
+			{
+				dol_print_error('', 'account is not defined but $mode_balance_ok is true');
+				exit;
+			}
+
+			// Loop on each record before
+			$sign = 1;
+			$i = 0;
+			$sqlforbalance = 'SELECT SUM(b.amount) as previoustotal';
+			$sqlforbalance .= " FROM ";
+			$sqlforbalance .= " ".MAIN_DB_PREFIX."bank_account as ba,";
+			$sqlforbalance .= " ".MAIN_DB_PREFIX."bank as b";
+			$sqlforbalance .= " WHERE b.fk_account = ba.rowid";
+			$sqlforbalance .= " AND ba.entity IN (".getEntity('bank_account').")";
+			$sqlforbalance .= " AND b.fk_account = ".$search_account;
+			$sqlforbalance .= " AND (b.datev < '".$db->idate($db->jdate($objp->dv))."' OR (b.datev = '".$db->idate($db->jdate($objp->dv))."' AND (b.dateo < '".$db->idate($db->jdate($objp->do))."' OR (b.dateo = '".$db->idate($db->jdate($objp->do))."' AND b.rowid < ".$objp->rowid."))))";
+			$resqlforbalance = $db->query($sqlforbalance);
+			//print $sqlforbalance;
+			if ($resqlforbalance) {
+				$objforbalance = $db->fetch_object($resqlforbalance);
+				if ($objforbalance) {
+					// If sort is desc,desc,desc then total of previous date + amount is the balancebefore of the previous line before the line to show
+					if ($sortfield == 'b.datev,b.dateo,b.rowid' && $sortorder == 'desc,desc,desc')
+					{
+						$balancebefore = $objforbalance->previoustotal + ($sign * $objp->amount);
+					} // If sort is asc,asc,asc then total of previous date is balance of line before the next line to show
+					else {
+						$balance = $objforbalance->previoustotal;
+					}
+				}
+			} else dol_print_error($db);
+
+			$balancecalculated = true;
+
+			// Output a line with start balance
+			if ($user->rights->banque->consolidate && $action == 'reconcile')
+			{
+				$tmpnbfieldbeforebalance = 0;
+				$tmpnbfieldafterbalance = 0;
+				$balancefieldfound = 0;
+				foreach ($arrayfields as $key => $val)
+				{
+					if ($key == 'balancebefore' || $key == 'balance')
+					{
+						$balancefieldfound++;
+						continue;
+					}
+		   			if (!empty($arrayfields[$key]['checked']))
+		   			{
+		   				if (!$balancefieldfound) $tmpnbfieldbeforebalance++;
+		   				else $tmpnbfieldafterbalance++;
+		   			}
+				}
+				// Extra fields
+				$element = 'banktransaction';
+				if (is_array($extrafields->attributes[$element]['label']) && count($extrafields->attributes[$element]['label']))
+				{
+					foreach ($extrafields->attributes[$element]['label'] as $key => $val)
+					{
+						if (!empty($arrayfields["ef.".$key]['checked']))
+						{
+				   			if (!empty($arrayfields[$key]['checked']))
+				   			{
+				   				if (!$balancefieldfound) $tmpnbfieldbeforebalance++;
+				   				else $tmpnbfieldafterbalance++;
+				   			}
+						}
+					}
+				}
+
+				print '<tr class="oddeven trforbreak">';
+				if ($tmpnbfieldbeforebalance)
+				{
+					print '<td colspan="'.$tmpnbfieldbeforebalance.'">';
+					print '&nbsp;';
 					print '</td>';
-            	}
-
-				print '<td class="center">';
-				print '<input type="checkbox" id="selectAll" />';
-				print ' <script type="text/javascript">
-						$("input#selectAll").change(function() {
-							$("input[type=checkbox][name^=rowid]").prop("checked", $(this).is(":checked"));
-						});
-						</script>';
-				print '</td>';
+				}
+
+				if (!empty($arrayfields['balancebefore']['checked']))
+				{
+					print '<td class="right">';
+					if ($search_conciliated !== '0') {
+						print price(price2num($balance, 'MT'), 1, $langs);
+					}
+					print '</td>';
+				}
+				if (!empty($arrayfields['balance']['checked']))
+				{
+					print '<td class="right">';
+					if ($search_conciliated !== '0') {
+						print price(price2num($balance, 'MT'), 1, $langs);
+					}
+					print '</td>';
+				}
+				if (!empty($arrayfields['b.num_releve']['checked']))
+				{
+					print '<td class="center">';
+					print '<input type="checkbox" id="selectAll" title="'.dol_escape_htmltag($langs->trans("SelectAll")).'" />';
+					print ' <script type="text/javascript">
+							$("input#selectAll").change(function() {
+								$("input[type=checkbox][name^=rowid]").prop("checked", $(this).is(":checked"));
+							});
+							</script>';
+					print '</td>';
+				}
 				print '<td colspan="'.($tmpnbfieldafterbalance + 2).'">';
 				print '&nbsp;';
 				print '</td>';
-            	print '</tr>';
-            }
-        }
-
-
-        if ($sortfield == 'b.datev,b.dateo,b.rowid' && $sortorder == 'desc,desc,desc')
-        {
-        	$balance = price2num($balancebefore, 'MT'); // balance = balancebefore of previous line (sort is desc)
-        	$balancebefore = price2num($balancebefore - ($sign * $objp->amount), 'MT');
-        }
-		else {
+				print '</tr>';
+			}
+		}
+
+
+		if ($sortfield == 'b.datev,b.dateo,b.rowid' && $sortorder == 'desc,desc,desc')
+		{
+			$balance = price2num($balancebefore, 'MT'); // balance = balancebefore of previous line (sort is desc)
+			$balancebefore = price2num($balancebefore - ($sign * $objp->amount), 'MT');
+		} else {
 			$balancebefore = price2num($balance, 'MT'); // balancebefore = balance of previous line (sort is asc)
 			$balance = price2num($balance + ($sign * $objp->amount), 'MT');
 		}
 
-        if (empty($cachebankaccount[$objp->bankid]))
-        {
-            $bankaccounttmp = new Account($db);
-            $bankaccounttmp->fetch($objp->bankid);
-            $cachebankaccount[$objp->bankid] = $bankaccounttmp;
-            $bankaccount = $bankaccounttmp;
-        }
-        else {
-            $bankaccount = $cachebankaccount[$objp->bankid];
-        }
-
-        if (empty($conf->global->BANK_COLORIZE_MOVEMENT)) {
-            $backgroundcolor = "class='oddeven'";
-        } else {
-            if ($objp->amount < 0)
-            {
-                if (empty($conf->global->BANK_COLORIZE_MOVEMENT_COLOR1)) {
-                    $color = '#fca955';
-                } else {
-                    $color = '#'.$conf->global->BANK_COLORIZE_MOVEMENT_COLOR1;
-                }
-                $backgroundcolor = 'style="background: '.$color.';"';
-            } else {
-                if (empty($conf->global->BANK_COLORIZE_MOVEMENT_COLOR2)) {
-                    $color = '#7fdb86';
-                } else {
-                    $color = '#'.$conf->global->BANK_COLORIZE_MOVEMENT_COLOR2;
-                }
-                $backgroundcolor = 'style="background: '.$color.';"';
-            }
-        }
-        print '<tr class="oddeven" '.$backgroundcolor.'>';
-
-        // Ref
-    	if (!empty($arrayfields['b.rowid']['checked']))
-    	{
-                print '<td class="nowrap left">';
-                print "<a href=\"line.php?rowid=".$objp->rowid.'&save_lastsearch_values=1">'.img_object($langs->trans("ShowPayment").': '.$objp->rowid, 'account', 'class="classfortooltip"').' '.$objp->rowid."</a> &nbsp; ";
-                print '</td>';
-                if (!$i) $totalarray['nbfield']++;
-    	}
-
-    	// Description
-    	if (!empty($arrayfields['b.label']['checked']))
-    	{
-    	    print "<td>";
-
-    	    //print "<a href=\"line.php?rowid=".$objp->rowid."&amp;account=".$objp->fk_account."\">";
-    	    $reg = array();
-    	    preg_match('/\((.+)\)/i', $objp->label, $reg); // Si texte entoure de parenthee on tente recherche de traduction
-    	    if ($reg[1] && $langs->trans($reg[1]) != $reg[1]) print $langs->trans($reg[1]);
-    	    else {
-    	    	if ($objp->label == '(payment_salary)') {
-    	    		print dol_trunc($langs->trans("SalaryPayment", 40));
-    	    	} else {
-    	    		print dol_trunc($objp->label, 40);
-    	    	}
-    	    }
-    	    //print "</a>&nbsp;";
-
-    	    // Add links after description
-    	    $links = $bankaccountstatic->get_url($objp->rowid);
-    	    $cachebankaccount = array();
-    	    foreach ($links as $key=>$val)
-    	    {
-    	    	print '<!-- '.$links[$key]['type'].' -->';
-    	    	if ($links[$key]['type'] == 'withdraw')
-    	    	{
-    	    		$banktransferstatic->id = $links[$key]['url_id'];
-    	    		$banktransferstatic->ref = $links[$key]['label'];
-    	    		print ' '.$banktransferstatic->getNomUrl(0);
-    	    	}
-    	    	elseif ($links[$key]['type'] == 'payment')
-    	        {
-    	            $paymentstatic->id = $links[$key]['url_id'];
-    	            $paymentstatic->ref = $links[$key]['url_id']; // FIXME This is id, not ref of payment
-    	            print ' '.$paymentstatic->getNomUrl(2);
-    	        }
-    	        elseif ($links[$key]['type'] == 'payment_supplier')
-    	        {
-    	            $paymentsupplierstatic->id = $links[$key]['url_id'];
-    	            $paymentsupplierstatic->ref = $links[$key]['url_id']; // FIXME This is id, not ref of payment
-    	            print ' '.$paymentsupplierstatic->getNomUrl(2);
-    	        }
-    	        elseif ($links[$key]['type'] == 'payment_sc')
-    	        {
-    	            print '<a href="'.DOL_URL_ROOT.'/compta/payment_sc/card.php?id='.$links[$key]['url_id'].'">';
-    	            print ' '.img_object($langs->trans('ShowPayment'), 'payment').' ';
-    	            //print $langs->trans("SocialContributionPayment");
-    	            print '</a>';
-    	        }
-    	        elseif ($links[$key]['type'] == 'payment_vat')
-    	        {
-    	            $paymentvatstatic->id = $links[$key]['url_id'];
-    	            $paymentvatstatic->ref = $links[$key]['url_id'];
-    	            print ' '.$paymentvatstatic->getNomUrl(2);
-    	        }
-    	        elseif ($links[$key]['type'] == 'payment_salary')
-    	        {
-    	            $paymentsalstatic->id = $links[$key]['url_id'];
-    	            $paymentsalstatic->ref = $links[$key]['url_id'];
-    	            print ' '.$paymentsalstatic->getNomUrl(2);
-    	        }
-    	        elseif ($links[$key]['type'] == 'payment_loan')
-    	        {
-    	            print '<a href="'.DOL_URL_ROOT.'/loan/payment/card.php?id='.$links[$key]['url_id'].'">';
-    	            print ' '.img_object($langs->trans('ShowPayment'), 'payment').' ';
-    	            print '</a>';
-    	        }
-    	        elseif ($links[$key]['type'] == 'payment_donation')
-    	        {
-    	            print '<a href="'.DOL_URL_ROOT.'/don/payment/card.php?id='.$links[$key]['url_id'].'">';
-    	            print ' '.img_object($langs->trans('ShowPayment'), 'payment').' ';
-    	            print '</a>';
-    	        }
-    	        elseif ($links[$key]['type'] == 'payment_expensereport')
-    	        {
-    	            $paymentexpensereportstatic->id = $links[$key]['url_id'];
-    	            $paymentexpensereportstatic->ref = $links[$key]['url_id'];
-    	            print ' '.$paymentexpensereportstatic->getNomUrl(2);
-    	        }
-    	        elseif ($links[$key]['type'] == 'payment_various')
-    	        {
-    	            $paymentvariousstatic->id = $links[$key]['url_id'];
-    	            $paymentvariousstatic->ref = $links[$key]['url_id'];
-    	            print ' '.$paymentvariousstatic->getNomUrl(2);
-    	        }
-    	        elseif ($links[$key]['type'] == 'banktransfert')
-    	        {
-    	            // Do not show link to transfer since there is no transfer card (avoid confusion). Can already be accessed from transaction detail.
-    	            if ($objp->amount > 0)
-    	            {
-    	                $banklinestatic->fetch($links[$key]['url_id']);
-    	                $bankstatic->id = $banklinestatic->fk_account;
-    	                $bankstatic->label = $banklinestatic->bank_account_ref;
-    	                print ' ('.$langs->trans("TransferFrom").' ';
-    	                print $bankstatic->getNomUrl(1, 'transactions');
-    	                print ' '.$langs->trans("toward").' ';
-    	                $bankstatic->id = $objp->bankid;
-    	                $bankstatic->label = $objp->bankref;
-    	                print $bankstatic->getNomUrl(1, '');
-    	                print ')';
-    	            }
-    	            else {
-    	                $bankstatic->id = $objp->bankid;
-    	                $bankstatic->label = $objp->bankref;
-    	                print ' ('.$langs->trans("TransferFrom").' ';
-    	                print $bankstatic->getNomUrl(1, '');
-    	                print ' '.$langs->trans("toward").' ';
-    	                $banklinestatic->fetch($links[$key]['url_id']);
-    	                $bankstatic->id = $banklinestatic->fk_account;
-    	                $bankstatic->label = $banklinestatic->bank_account_ref;
-    	                print $bankstatic->getNomUrl(1, 'transactions');
-    	                print ')';
-    	            }
-    	            //var_dump($links);
-    	        }
-    	        elseif ($links[$key]['type'] == 'company')
-    	        {
-    	        }
-    	        elseif ($links[$key]['type'] == 'user')
-    	        {
-    	        }
-    	        elseif ($links[$key]['type'] == 'member')
-    	        {
-    	        }
-    	        elseif ($links[$key]['type'] == 'sc')
-    	        {
-    	        }
-				elseif ($links[$key]['type'] == 'salary')
-                {
-				}
-<<<<<<< HEAD
-    	        else {
-    	            // Show link with label $links[$key]['label']
-    	            if (!empty($objp->label) && !empty($links[$key]['label'])) print ' - ';
-    	            print '<a href="'.$links[$key]['url'].$links[$key]['url_id'].'">';
-    	            if (preg_match('/^\((.*)\)$/i', $links[$key]['label'], $reg))
-    	            {
-    	                // Label generique car entre parentheses. On l'affiche en le traduisant
-    	                if ($reg[1] == 'paiement') $reg[1] = 'Payment';
-    	                print ' '.$langs->trans($reg[1]);
-    	            }
-    	            else {
-    	                print ' '.$links[$key]['label'];
-    	            }
-    	            print '</a>';
-    	        }
-    	    }
-    	    print '</td>';
-    	    if (!$i) $totalarray['nbfield']++;
-    	}
-
-        // Date ope
-    	if (!empty($arrayfields['b.dateo']['checked']))
-    	{
-    	    print '<td align="center" class="nowrap">';
-    	    print '<span id="dateoperation_'.$objp->rowid.'">'.dol_print_date($db->jdate($objp->do), "day")."</span>";
-    	    print '&nbsp;';
-    	    print '<span class="inline-block">';
-    	    print '<a class="ajax" href="'.$_SERVER['PHP_SELF'].'?action=doprev&amp;account='.$objp->bankid.'&amp;rowid='.$objp->rowid.'">';
-    	    print img_edit_remove()."</a> ";
-    	    print '<a class="ajax" href="'.$_SERVER['PHP_SELF'].'?action=donext&amp;account='.$objp->bankid.'&amp;rowid='.$objp->rowid.'">';
-    	    print img_edit_add()."</a>";
-    	    print '</span>';
-    	    print "</td>\n";
-                if (!$i) $totalarray['nbfield']++;
-    	}
-
-        // Date value
-    	if (!empty($arrayfields['b.datev']['checked']))
-    	{
-    	    print '<td align="center" class="nowrap">';
-    	    print '<span id="datevalue_'.$objp->rowid.'">'.dol_print_date($db->jdate($objp->dv), "day")."</span>";
-    	    print '&nbsp;';
-    	    print '<span class="inline-block">';
-    	    print '<a class="ajax" href="'.$_SERVER['PHP_SELF'].'?action=dvprev&amp;account='.$objp->bankid.'&amp;rowid='.$objp->rowid.'">';
-    	    print img_edit_remove()."</a> ";
-    	    print '<a class="ajax" href="'.$_SERVER['PHP_SELF'].'?action=dvnext&amp;account='.$objp->bankid.'&amp;rowid='.$objp->rowid.'">';
-    	    print img_edit_add()."</a>";
-    	    print '</span>';
-    	    print "</td>\n";
-            if (!$i) $totalarray['nbfield']++;
-    	}
-
-        // Payment type
-    	if (!empty($arrayfields['type']['checked']))
-    	{
-        	print '<td align="center" class="nowrap">';
-	        $labeltype = ($langs->trans("PaymentTypeShort".$objp->fk_type) != "PaymentTypeShort".$objp->fk_type) ? $langs->trans("PaymentTypeShort".$objp->fk_type) : $langs->getLabelFromKey($db, $objp->fk_type, 'c_paiement', 'code', 'libelle', '', 1);
-	        if ($labeltype == 'SOLD') print '&nbsp;'; //$langs->trans("InitialBankBalance");
-	        else print $labeltype;
-	        print "</td>\n";
-            if (!$i) $totalarray['nbfield']++;
-    	}
-
-        // Num cheque
-    	if (!empty($arrayfields['b.num_chq']['checked']))
-    	{
-    	    print '<td class="nowrap" align="center">'.($objp->num_chq ? $objp->num_chq : "")."</td>\n";
-    	    if (!$i) $totalarray['nbfield']++;
-    	}
-=======
+		if (empty($cachebankaccount[$objp->bankid]))
+		{
+			$bankaccounttmp = new Account($db);
+			$bankaccounttmp->fetch($objp->bankid);
+			$cachebankaccount[$objp->bankid] = $bankaccounttmp;
+			$bankaccount = $bankaccounttmp;
+		} else {
+			$bankaccount = $cachebankaccount[$objp->bankid];
+		}
+
+		if (empty($conf->global->BANK_COLORIZE_MOVEMENT)) {
+			$backgroundcolor = "class='oddeven'";
+		} else {
+			if ($objp->amount < 0)
+			{
+				if (empty($conf->global->BANK_COLORIZE_MOVEMENT_COLOR1)) {
+					$color = '#fca955';
+				} else {
+					$color = '#'.$conf->global->BANK_COLORIZE_MOVEMENT_COLOR1;
+				}
+				$backgroundcolor = 'style="background: '.$color.';"';
+			} else {
+				if (empty($conf->global->BANK_COLORIZE_MOVEMENT_COLOR2)) {
+					$color = '#7fdb86';
+				} else {
+					$color = '#'.$conf->global->BANK_COLORIZE_MOVEMENT_COLOR2;
+				}
 				$backgroundcolor = 'style="background: '.$color.';"';
 			}
 		}
@@ -1550,7 +1299,10 @@
 				}
                 elseif ($links[$key]['type'] == 'vat')
                 {
-                } else {
+                }
+				elseif ($links[$key]['type'] == 'salary')
+                {
+				} else {
 					// Show link with label $links[$key]['label']
 					if (!empty($objp->label) && !empty($links[$key]['label'])) print ' - ';
 					print '<a href="'.$links[$key]['url'].$links[$key]['url_id'].'">';
@@ -1618,12 +1370,11 @@
 			print '<td class="nowrap" align="center">'.($objp->num_chq ? $objp->num_chq : "")."</td>\n";
 			if (!$i) $totalarray['nbfield']++;
 		}
->>>>>>> c9f34cc0
 
 		// Third party
-    	if (!empty($arrayfields['bu.label']['checked']))
-    	{
-        	print '<td class="tdoverflowmax150">';
+		if (!empty($arrayfields['bu.label']['checked']))
+		{
+			print '<td class="tdoverflowmax150">';
 			if ($objp->url_id)
 			{
 				$companystatic->id = $objp->url_id;
@@ -1637,168 +1388,161 @@
 				$companystatic->code_compta = $objp->code_compta;
 				$companystatic->code_compta_fournisseur = $objp->code_compta_fournisseur;
 				print $companystatic->getNomUrl(1);
-			}
-			else {
+			} else {
 				print '&nbsp;';
 			}
 			print '</td>';
-            if (!$i) $totalarray['nbfield']++;
-    	}
-
-    	// Bank account
-    	if (!empty($arrayfields['ba.ref']['checked']))
-    	{
-        	print '<td class="nowrap">';
+			if (!$i) $totalarray['nbfield']++;
+		}
+
+		// Bank account
+		if (!empty($arrayfields['ba.ref']['checked']))
+		{
+			print '<td class="nowrap">';
 			print $bankaccount->getNomUrl(1);
 			print "</td>\n";
-            if (!$i) $totalarray['nbfield']++;
-    	}
-
-    	// Debit
-    	if (!empty($arrayfields['b.debit']['checked']))
-    	{
-    	    print '<td class="nowrap right">';
-    	    if ($objp->amount < 0)
-    	    {
-    	    	print price($objp->amount * -1);
-    	        $totalarray['totaldeb'] += $objp->amount;
-    	    }
-    	    print "</td>\n";
-    	    if (!$i) $totalarray['nbfield']++;
-    	    if (!$i) $totalarray['totaldebfield'] = $totalarray['nbfield'];
-    	}
-
-    	// Credit
-    	if (!empty($arrayfields['b.credit']['checked']))
-    	{
-    	    print '<td class="nowrap right">';
-    	    if ($objp->amount > 0)
-    	    {
+			if (!$i) $totalarray['nbfield']++;
+		}
+
+		// Debit
+		if (!empty($arrayfields['b.debit']['checked']))
+		{
+			print '<td class="nowrap right">';
+			if ($objp->amount < 0)
+			{
+				print price($objp->amount * -1);
+				$totalarray['totaldeb'] += $objp->amount;
+			}
+			print "</td>\n";
+			if (!$i) $totalarray['nbfield']++;
+			if (!$i) $totalarray['totaldebfield'] = $totalarray['nbfield'];
+		}
+
+		// Credit
+		if (!empty($arrayfields['b.credit']['checked']))
+		{
+			print '<td class="nowrap right">';
+			if ($objp->amount > 0)
+			{
 				print price($objp->amount);
-    	        $totalarray['totalcred'] += $objp->amount;
-    	    }
-    	    print "</td>\n";
-    	    if (!$i) $totalarray['nbfield']++;
-    	    if (!$i) $totalarray['totalcredfield'] = $totalarray['nbfield'];
-    	}
-
-    	// Balance before
-    	if (!empty($arrayfields['balancebefore']['checked']))
-    	{
-    		if ($mode_balance_ok)
-    		{
-    			if ($balancebefore >= 0)
-    			{
-    				print '<td class="nowrap right">&nbsp;'.price($balancebefore).'</td>';
-    			}
-    			else {
-    				print '<td class="error nowrap right">&nbsp;'.price($balancebefore).'</td>';
-    			}
-    		}
-    		else {
-    			print '<td class="right">-</td>';
-    		}
-    		if (!$i) $totalarray['nbfield']++;
-    	}
-    	// Balance
-    	if (!empty($arrayfields['balance']['checked']))
-    	{
-    		if ($mode_balance_ok)
-    		{
-    			if ($balance >= 0)
-    			{
-    				print '<td class="nowrap right">&nbsp;'.price($balance).'</td>';
-    			}
-    			else {
-    				print '<td class="error nowrap right">&nbsp;'.price($balance).'</td>';
-    			}
-    		}
-    		else {
-    			print '<td class="right">-</td>';
-    		}
-    		if (!$i) $totalarray['nbfield']++;
-    	}
-
-    	if (!empty($arrayfields['b.num_releve']['checked']))
-    	{
-            print '<td class="nowraponall" align="center">';
-        	// Transaction reconciliated or edit link
-        	if ($bankaccount->canBeConciliated() > 0)
-        	{
-        		if ($objp->num_releve)
-            	{
-            	    print '<a href="releve.php?num='.$objp->num_releve.'&account='.$objp->bankid.'&save_lastsearch_values=1">'.$objp->num_releve.'</a>';
-            	}
-            	if (!$objp->conciliated && $action == 'reconcile')
-            	{
-            		if ($objp->num_releve) print '&nbsp;';
-            	    print '<input class="flat" name="rowid['.$objp->rowid.']" type="checkbox" value="'.$objp->rowid.'" size="1"'.(!empty($_POST['rowid'][$objp->rowid]) ? ' checked' : '').'>';
-            	}
-        	}
-        	print '</td>';
-            if (!$i)
-            {
-            	$totalarray['nbfield']++;
-            	$posconciliatecol = $totalarray['nbfield'];
-            }
-    	}
-
-        if (!empty($arrayfields['b.conciliated']['checked']))
-    	{
-            print '<td class="nowraponall" align="center">';
-            print $objp->conciliated ? $langs->trans("Yes") : $langs->trans("No");
-        	print '</td>';
-            if (!$i) $totalarray['nbfield']++;
-    	}
-
-    	// Action edit/delete
-    	print '<td class="nowraponall" align="center">';
-    	// Transaction reconciliated or edit link
-    	if ($objp->conciliated && $bankaccount->canBeConciliated() > 0)  // If line not conciliated and account can be conciliated
-    	{
-    	    print '<a class="editfielda" href="'.DOL_URL_ROOT.'/compta/bank/line.php?save_lastsearch_values=1&amp;rowid='.$objp->rowid.'&amp;account='.$objp->bankid.'&amp;page='.$page.'">';
-    	    print img_edit();
-    	    print '</a>';
-    	}
-    	else {
-    	    if ($user->rights->banque->modifier || $user->rights->banque->consolidate)
-    	    {
-    	        print '<a class="editfielda" href="'.DOL_URL_ROOT.'/compta/bank/line.php?save_lastsearch_values=1&amp;rowid='.$objp->rowid.'&amp;account='.$objp->bankid.'&amp;page='.$page.'">';
-    	        print img_edit();
-    	        print '</a>';
-    	    }
-    	    else {
-    	        print '<a class="editfielda" href="'.DOL_URL_ROOT.'/compta/bank/line.php?save_lastsearch_values=1&amp;rowid='.$objp->rowid.'&amp;account='.$objp->bankid.'&amp;page='.$page.'">';
-    	        print img_view();
-    	        print '</a>';
-    	    }
-    	    if ($bankaccount->canBeConciliated() > 0 && empty($objp->conciliated))
-    	    {
-    	        if ($db->jdate($objp->dv) < ($now - $conf->bank->rappro->warning_delay))
-    	        {
-    	            print ' '.img_warning($langs->trans("ReconciliationLate"));
-    	        }
-    	    }
-    	    if ($user->rights->banque->modifier)
-    	    {
-    	        print '<a href="'.$_SERVER["PHP_SELF"].'?action=delete&amp;rowid='.$objp->rowid.'&amp;id='.$objp->bankid.'&amp;page='.$page.'">';
-    	        print img_delete('', 'class="marginleftonly"');
-    	        print '</a>';
-    	    }
-    	}
-    	print '</td>';
-    	if (!$i) $totalarray['nbfield']++;
-
-    	// Action column
-    	print '<td class="nowrap" align="center">';
-    	if ($massactionbutton || $massaction)   // If we are in select mode (massactionbutton defined) or if we have already selected and sent an action ($massaction) defined
-    	{
-    	    $selected = 0;
-    	    if (in_array($obj->rowid, $arrayofselected)) $selected = 1;
-    	    print '<input id="cb'.$obj->rowid.'" class="flat checkforselect" type="checkbox" name="toselect[]" value="'.$obj->rowid.'"'.($selected ? ' checked="checked"' : '').'>';
-    	}
-    	print '</td>';
-    	if (!$i) $totalarray['nbfield']++;
+				$totalarray['totalcred'] += $objp->amount;
+			}
+			print "</td>\n";
+			if (!$i) $totalarray['nbfield']++;
+			if (!$i) $totalarray['totalcredfield'] = $totalarray['nbfield'];
+		}
+
+		// Balance before
+		if (!empty($arrayfields['balancebefore']['checked']))
+		{
+			if ($mode_balance_ok)
+			{
+				if ($balancebefore >= 0)
+				{
+					print '<td class="nowrap right">&nbsp;'.price($balancebefore).'</td>';
+				} else {
+					print '<td class="error nowrap right">&nbsp;'.price($balancebefore).'</td>';
+				}
+			} else {
+				print '<td class="right">-</td>';
+			}
+			if (!$i) $totalarray['nbfield']++;
+		}
+		// Balance
+		if (!empty($arrayfields['balance']['checked']))
+		{
+			if ($mode_balance_ok)
+			{
+				if ($balance >= 0)
+				{
+					print '<td class="nowrap right">&nbsp;'.price($balance).'</td>';
+				} else {
+					print '<td class="error nowrap right">&nbsp;'.price($balance).'</td>';
+				}
+			} else {
+				print '<td class="right">-</td>';
+			}
+			if (!$i) $totalarray['nbfield']++;
+		}
+
+		if (!empty($arrayfields['b.num_releve']['checked']))
+		{
+			print '<td class="nowraponall" align="center">';
+			// Transaction reconciliated or edit link
+			if ($bankaccount->canBeConciliated() > 0)
+			{
+				if ($objp->num_releve)
+				{
+					print '<a href="releve.php?num='.$objp->num_releve.'&account='.$objp->bankid.'&save_lastsearch_values=1">'.$objp->num_releve.'</a>';
+				}
+				if (!$objp->conciliated && $action == 'reconcile')
+				{
+					if ($objp->num_releve) print '&nbsp;';
+					print '<input class="flat" name="rowid['.$objp->rowid.']" type="checkbox" value="'.$objp->rowid.'" size="1"'.(!empty($_POST['rowid'][$objp->rowid]) ? ' checked' : '').'>';
+				}
+			}
+			print '</td>';
+			if (!$i)
+			{
+				$totalarray['nbfield']++;
+				$posconciliatecol = $totalarray['nbfield'];
+			}
+		}
+
+		if (!empty($arrayfields['b.conciliated']['checked']))
+		{
+			print '<td class="nowraponall" align="center">';
+			print $objp->conciliated ? $langs->trans("Yes") : $langs->trans("No");
+			print '</td>';
+			if (!$i) $totalarray['nbfield']++;
+		}
+
+		// Action edit/delete
+		print '<td class="nowraponall" align="center">';
+		// Transaction reconciliated or edit link
+		if ($objp->conciliated && $bankaccount->canBeConciliated() > 0)  // If line not conciliated and account can be conciliated
+		{
+			print '<a class="editfielda" href="'.DOL_URL_ROOT.'/compta/bank/line.php?save_lastsearch_values=1&amp;rowid='.$objp->rowid.'&amp;account='.$objp->bankid.'&amp;page='.$page.'">';
+			print img_edit();
+			print '</a>';
+		} else {
+			if ($user->rights->banque->modifier || $user->rights->banque->consolidate)
+			{
+				print '<a class="editfielda" href="'.DOL_URL_ROOT.'/compta/bank/line.php?save_lastsearch_values=1&amp;rowid='.$objp->rowid.'&amp;account='.$objp->bankid.'&amp;page='.$page.'">';
+				print img_edit();
+				print '</a>';
+			} else {
+				print '<a class="editfielda" href="'.DOL_URL_ROOT.'/compta/bank/line.php?save_lastsearch_values=1&amp;rowid='.$objp->rowid.'&amp;account='.$objp->bankid.'&amp;page='.$page.'">';
+				print img_view();
+				print '</a>';
+			}
+			if ($bankaccount->canBeConciliated() > 0 && empty($objp->conciliated))
+			{
+				if ($db->jdate($objp->dv) < ($now - $conf->bank->rappro->warning_delay))
+				{
+					print ' '.img_warning($langs->trans("ReconciliationLate"));
+				}
+			}
+			if ($user->rights->banque->modifier)
+			{
+				print '<a href="'.$_SERVER["PHP_SELF"].'?action=delete&amp;token='.newToken().'&amp;rowid='.$objp->rowid.'&amp;id='.$objp->bankid.'&amp;page='.$page.'">';
+				print img_delete('', 'class="marginleftonly"');
+				print '</a>';
+			}
+		}
+		print '</td>';
+		if (!$i) $totalarray['nbfield']++;
+
+		// Action column
+		print '<td class="nowrap" align="center">';
+		if ($massactionbutton || $massaction)   // If we are in select mode (massactionbutton defined) or if we have already selected and sent an action ($massaction) defined
+		{
+			$selected = 0;
+			if (in_array($obj->rowid, $arrayofselected)) $selected = 1;
+			print '<input id="cb'.$obj->rowid.'" class="flat checkforselect" type="checkbox" name="toselect[]" value="'.$obj->rowid.'"'.($selected ? ' checked="checked"' : '').'>';
+		}
+		print '</td>';
+		if (!$i) $totalarray['nbfield']++;
 
 		print "</tr>";
 
@@ -1808,27 +1552,25 @@
 	// Show total line
 	if (isset($totalarray['totaldebfield']) || isset($totalarray['totalcredfield']))
 	{
-	    print '<tr class="liste_total">';
-	    $i = 0;
-	    while ($i < $totalarray['nbfield'])
-	    {
-	        $i++;
-	        if ($i == 1)
-	        {
-	            if ($num < $limit && empty($offset)) print '<td class="left">'.$langs->trans("Total").'</td>';
-	            else print '<td class="left tdoverflowmax50" title="'.$langs->trans("Totalforthispage").'">'.$langs->trans("Totalforthispage").'</td>';
-	        }
-	        elseif ($totalarray['totaldebfield'] == $i) print '<td class="right">'.price(-1 * $totalarray['totaldeb']).'</td>';
-	        elseif ($totalarray['totalcredfield'] == $i) print '<td class="right">'.price($totalarray['totalcred']).'</td>';
-	        elseif ($i == $posconciliatecol)
-	        {
-	        	print '<td class="center">';
-	        	if ($user->rights->banque->consolidate && $action == 'reconcile') print '<input class="button" name="confirm_reconcile" type="submit" value="'.$langs->trans("Conciliate").'">';
-	        	print '</td>';
-	        }
-	        else print '<td></td>';
-	    }
-	    print '</tr>';
+		print '<tr class="liste_total">';
+		$i = 0;
+		while ($i < $totalarray['nbfield'])
+		{
+			$i++;
+			if ($i == 1)
+			{
+				if ($num < $limit && empty($offset)) print '<td class="left">'.$langs->trans("Total").'</td>';
+				else print '<td class="left tdoverflowmax50" title="'.$langs->trans("Totalforthispage").'">'.$langs->trans("Totalforthispage").'</td>';
+			} elseif ($totalarray['totaldebfield'] == $i) print '<td class="right">'.price(-1 * $totalarray['totaldeb']).'</td>';
+			elseif ($totalarray['totalcredfield'] == $i) print '<td class="right">'.price($totalarray['totalcred']).'</td>';
+			elseif ($i == $posconciliatecol)
+			{
+				print '<td class="center">';
+				if ($user->rights->banque->consolidate && $action == 'reconcile') print '<input class="button" name="confirm_reconcile" type="submit" value="'.$langs->trans("Conciliate").'">';
+				print '</td>';
+			} else print '<td></td>';
+		}
+		print '</tr>';
 	}
 
 	// If no record found
@@ -1842,10 +1584,9 @@
 	print "</table>";
 	print "</div>";
 
-    print '</form>';
+	print '</form>';
 	$db->free($resql);
-}
-else {
+} else {
 	dol_print_error($db);
 }
 
