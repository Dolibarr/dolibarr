<?php
/* Copyright (C) 2001-2002  Rodolphe Quiedeville <rodolphe@quiedeville.org>
 * Copyright (C) 2004-2024  Laurent Destailleur  <eldy@users.sourceforge.net>
 * Copyright (C) 2005-2010  Regis Houssin        <regis.houssin@inodbox.com>
 * Copyright (C) 2012       Vinícius Nogueira    <viniciusvgn@gmail.com>
 * Copyright (C) 2014       Florian Henry        <florian.henry@open-cooncept.pro>
 * Copyright (C) 2015       Jean-François Ferry  <jfefe@aternatik.fr>
 * Copyright (C) 2016       Juanjo Menent        <jmenent@2byte.es>
 * Copyright (C) 2017-2019  Alexandre Spangaro   <aspangaro@open-dsi.fr>
 * Copyright (C) 2018       Ferran Marcet        <fmarcet@2byte.es>
 * Copyright (C) 2018-2024  Frédéric France      <frederic.france@free.fr>
 * Copyright (C) 2021       Gauthier VERDOL      <gauthier.verdol@atm-consulting.fr>
 *
 * This program is free software; you can redistribute it and/or modify
 * it under the terms of the GNU General Public License as published by
 * the Free Software Foundation; either version 3 of the License, or
 * (at your option) any later version.
 *
 * This program is distributed in the hope that it will be useful,
 * but WITHOUT ANY WARRANTY; without even the implied warranty of
 * MERCHANTABILITY or FITNESS FOR A PARTICULAR PURPOSE.  See the
 * GNU General Public License for more details.
 *
 * You should have received a copy of the GNU General Public License
 * along with this program. If not, see <https://www.gnu.org/licenses/>.
 */

/**
 *	\file       htdocs/compta/bank/bankentries_list.php
 *	\ingroup    banque
 *	\brief      List of bank transactions
 */

// Load Dolibarr environment
require '../../main.inc.php';

require_once DOL_DOCUMENT_ROOT.'/core/class/html.formother.class.php';
require_once DOL_DOCUMENT_ROOT.'/core/class/html.formaccounting.class.php';
require_once DOL_DOCUMENT_ROOT.'/core/lib/bank.lib.php';

require_once DOL_DOCUMENT_ROOT.'/societe/class/societe.class.php';
require_once DOL_DOCUMENT_ROOT.'/user/class/user.class.php';
require_once DOL_DOCUMENT_ROOT.'/compta/bank/class/account.class.php';
require_once DOL_DOCUMENT_ROOT.'/compta/bank/class/bankcateg.class.php';
require_once DOL_DOCUMENT_ROOT.'/adherents/class/adherent.class.php';
require_once DOL_DOCUMENT_ROOT.'/compta/sociales/class/chargesociales.class.php';
require_once DOL_DOCUMENT_ROOT.'/compta/tva/class/paymentvat.class.php';
require_once DOL_DOCUMENT_ROOT.'/compta/paiement/class/paiement.class.php';
require_once DOL_DOCUMENT_ROOT.'/compta/sociales/class/paymentsocialcontribution.class.php';
require_once DOL_DOCUMENT_ROOT.'/compta/tva/class/tva.class.php';
require_once DOL_DOCUMENT_ROOT.'/salaries/class/paymentsalary.class.php';
require_once DOL_DOCUMENT_ROOT.'/compta/bank/class/paymentvarious.class.php';
require_once DOL_DOCUMENT_ROOT.'/compta/prelevement/class/bonprelevement.class.php';
require_once DOL_DOCUMENT_ROOT.'/don/class/don.class.php';
require_once DOL_DOCUMENT_ROOT.'/don/class/paymentdonation.class.php';
require_once DOL_DOCUMENT_ROOT.'/expensereport/class/paymentexpensereport.class.php';
require_once DOL_DOCUMENT_ROOT.'/loan/class/loan.class.php';
require_once DOL_DOCUMENT_ROOT.'/fourn/class/paiementfourn.class.php';
require_once DOL_DOCUMENT_ROOT.'/compta/paiement/cheque/class/remisecheque.class.php';

// Load translation files required by the page
$langs->loadLangs(array("banks", "bills", "categories", "companies", "margins", "salaries", "loan", "donations", "trips", "members", "compta", "accountancy"));

$id = GETPOSTINT('id');
$ref = GETPOST('ref', 'alpha');
$action = GETPOST('action', 'aZ09');
$cancel = GETPOST('cancel', 'alpha');
$confirm = GETPOST('confirm', 'alpha');
$contextpage = 'bankentrieslist';
$massaction = GETPOST('massaction', 'alpha');
$optioncss = GETPOST('optioncss', 'aZ09');
$mode = GETPOST('mode', 'aZ');

$dateop = dol_mktime(12, 0, 0, GETPOSTINT("opmonth"), GETPOSTINT("opday"), GETPOSTINT("opyear"));
$search_debit = GETPOST("search_debit", 'alpha');
$search_credit = GETPOST("search_credit", 'alpha');
$search_type = GETPOST("search_type", 'alpha');
$search_account = GETPOST("search_account", 'int') ? GETPOST("search_account", 'int') : GETPOST("account", 'int');
$search_accountancy_code = GETPOST('search_accountancy_code', 'alpha') ? GETPOST('search_accountancy_code', 'alpha') : GETPOST('accountancy_code', 'alpha');
$search_bid = GETPOST("search_bid", 'int') ? GETPOST("search_bid", 'int') : GETPOST("bid", 'int');		// Category id
$search_ref = GETPOST('search_ref', 'alpha');
$search_description = GETPOST("search_description", 'alpha');
$search_dt_start = dol_mktime(0, 0, 0, GETPOSTINT('search_start_dtmonth'), GETPOSTINT('search_start_dtday'), GETPOSTINT('search_start_dtyear'));
$search_dt_end = dol_mktime(0, 0, 0, GETPOSTINT('search_end_dtmonth'), GETPOSTINT('search_end_dtday'), GETPOSTINT('search_end_dtyear'));
$search_dv_start = dol_mktime(0, 0, 0, GETPOSTINT('search_start_dvmonth'), GETPOSTINT('search_start_dvday'), GETPOSTINT('search_start_dvyear'));
$search_dv_end = dol_mktime(0, 0, 0, GETPOSTINT('search_end_dvmonth'), GETPOSTINT('search_end_dvday'), GETPOSTINT('search_end_dvyear'));
$search_thirdparty_user = GETPOST("search_thirdparty", 'alpha') ? GETPOST("search_thirdparty", 'alpha') : GETPOST("thirdparty", 'alpha');
$search_req_nb = GETPOST("req_nb", 'alpha');
$search_num_releve = GETPOST("search_num_releve", 'alpha');
$search_conciliated = GETPOST("search_conciliated", 'int');
$search_fk_bordereau = GETPOST("search_fk_bordereau", 'int');
$optioncss = GETPOST('optioncss', 'alpha');
$toselect = GETPOST('toselect', 'array');
$num_releve = GETPOST("num_releve", "alpha");
if (empty($dateop)) {
	$dateop = -1;
}

$limit = GETPOSTINT('limit') ? GETPOSTINT('limit') : $conf->liste_limit;
$sortfield = GETPOST('sortfield', 'aZ09comma');
$sortorder = GETPOST('sortorder', 'aZ09comma');
$page = GETPOSTISSET('pageplusone') ? (GETPOSTINT('pageplusone') - 1) : GETPOSTINT("page");
$pageplusone = GETPOSTINT("pageplusone");
if ($pageplusone) {
	$page = $pageplusone - 1;
}
if (empty($page) || $page == -1) {
	$page = 0;
}     // If $page is not defined, or '' or -1
$offset = $limit * $page;
$pageprev = $page - 1;
$pagenext = $page + 1;
if (!$sortorder) {
	$sortorder = 'desc,desc,desc';
}
if (!$sortfield) {
	$sortfield = 'b.datev,b.dateo,b.rowid';
}

$object = new Account($db);
if ($id > 0 || !empty($ref)) {
	$result = $object->fetch($id, $ref);
	$search_account = $object->id; // Force the search field on id of account

	if (!($object->id > 0)) {
		$langs->load("errors");
		print($langs->trans('ErrorRecordNotFound'));
		exit;
	}
}

// redefine contextpage to depend on bank account
$contextpage = 'banktransactionlist'.(empty($object->id) ? '' : '-'.$object->id);

$mode_balance_ok = false;
//if (($sortfield == 'b.datev' || $sortfield == 'b.datev,b.dateo,b.rowid'))    // TODO Manage balance when account not selected
if (($sortfield == 'b.datev' || $sortfield == 'b.datev,b.dateo,b.rowid')) {
	$sortfield = 'b.datev,b.dateo,b.rowid';
	if ($id > 0 || !empty($ref) || $search_account > 0) {
		$mode_balance_ok = true;
	}
}

// Initialize a technical object to manage hooks of page. Note that conf->hooks_modules contains an array of hook context
$hookmanager->initHooks(array('banktransactionlist', $contextpage));
$extrafields = new ExtraFields($db);

$extrafieldsobjectkey = 'bank';	// Used by extrafields_..._tpl.php

// fetch optionals attributes and labels
$extrafields->fetch_name_optionals_label($extrafieldsobjectkey);
$search_array_options = $extrafields->getOptionalsFromPost($extrafieldsobjectkey, '', 'search_');

$arrayfields = array(
	'b.rowid' => array('label' => $langs->trans("Ref"), 'checked' => 1,'position' => 10),
	'b.label' => array('label' => $langs->trans("Description"), 'checked' => 1,'position' => 20),
	'b.dateo' => array('label' => $langs->trans("DateOperationShort"), 'checked' => -1,'position' => 30),
	'b.datev' => array('label' => $langs->trans("DateValueShort"), 'checked' => 1,'position' => 40),
	'type' => array('label' => $langs->trans("Type"), 'checked' => 1,'position' => 50),
	'b.num_chq' => array('label' => $langs->trans("Numero"), 'checked' => 0,'position' => 60),
	'b.fk_bordereau' => array('label' => $langs->trans("ChequeNumber"), 'checked' => 0, 'position' => 65),
	'bu.label' => array('label' => $langs->trans("ThirdParty").'/'.$langs->trans("User"), 'checked' => 1, 'position' => 70),
	'ba.ref' => array('label' => $langs->trans("BankAccount"), 'checked' => (($id > 0 || !empty($ref)) ? 0 : 1), 'position' => 80),
	'b.debit' => array('label' => $langs->trans("Debit"), 'checked' => 1, 'position' => 90),
	'b.credit' => array('label' => $langs->trans("Credit"), 'checked' => 1, 'position' => 100),
	'balancebefore' => array('label' => $langs->trans("BalanceBefore"), 'checked' => 0, 'position' => 110),
	'balance' => array('label' => $langs->trans("Balance"), 'checked' => 1, 'position' => 120),
	'b.num_releve' => array('label' => $langs->trans("AccountStatement"), 'checked' => 1, 'position' => 130),
	'b.conciliated' => array('label' => $langs->trans("BankLineReconciled"), 'enabled' => $object->rappro, 'checked' => ($action == 'reconcile' ? 1 : 0), 'position' => 140),
);
// Extra fields
include DOL_DOCUMENT_ROOT.'/core/tpl/extrafields_list_array_fields.tpl.php';

$object->fields = dol_sort_array($object->fields, 'position');
$arrayfields = dol_sort_array($arrayfields, 'position');

// Security check
$fieldvalue = (!empty($id) ? $id : (!empty($ref) ? $ref : ''));
$fieldtype = (!empty($ref) ? 'ref' : 'rowid');
if ($fieldvalue) {
	if ($user->socid) {
		$socid = $user->socid;
	}
	$result = restrictedArea($user, 'banque', $fieldvalue, 'bank_account&bank_account', '', '', $fieldtype);
} else {
	if ($user->socid) {
		$socid = $user->socid;
	}
	$result = restrictedArea($user, 'banque');
}


/*
 * Actions
 */

if (GETPOST('cancel', 'alpha')) {
	$action = 'list';
	$massaction = '';
}
if (!GETPOST('confirmmassaction', 'alpha') && $massaction != 'presend' && $massaction != 'confirm_presend') {
	$massaction = '';
}

$parameters = array();
$reshook = $hookmanager->executeHooks('doActions', $parameters, $object, $action); // Note that $action and $object may have been modified by some hooks
if ($reshook < 0) {
	setEventMessages($hookmanager->error, $hookmanager->errors, 'errors');
}

include DOL_DOCUMENT_ROOT.'/core/actions_changeselectedfields.inc.php';

if (GETPOST('button_removefilter_x', 'alpha') || GETPOST('button_removefilter.x', 'alpha') || GETPOST('button_removefilter', 'alpha')) { // All tests are required to be compatible with all browsers
	$search_dt_start = '';
	$search_dt_end = '';
	$search_dv_start = '';
	$search_dv_end = '';
	$search_type = "";
	$search_debit = "";
	$search_credit = "";
	$search_bid = "";
	$search_ref = "";
	$search_req_nb = '';
	$search_description = '';
	$search_thirdparty_user = '';
	$search_num_releve = '';
	$search_conciliated = '';
	$search_fk_bordereau = '';
	$toselect = array();

	$search_account = "";
	if ($id > 0 || !empty($ref)) {
		$search_account = $object->id;
	}
}

if (empty($reshook)) {
	$objectclass = 'Account';
	$objectlabel = 'BankTransaction';
	$permissiontoread = $user->hasRight('banque', 'lire');
	$permissiontodelete = $user->hasRight('banque', 'modifier');
	$uploaddir = $conf->bank->dir_output;
	include DOL_DOCUMENT_ROOT.'/core/actions_massactions.inc.php';
}

$rowids = GETPOST('rowid', 'array');

// Conciliation
if ((GETPOST('confirm_savestatement', 'alpha') || GETPOST('confirm_reconcile', 'alpha'))
	&& (GETPOST("num_releve", "alpha") || !empty($rowids))
	&& $user->hasRight('banque', 'consolidate')
	&& (!GETPOSTISSET('pageplusone') || (GETPOST('pageplusone') == GETPOST('pageplusoneold')))) {
	$error = 0;

	// Definition, nettoyage parameters
	$num_releve = GETPOST("num_releve", "alpha");

	if ($num_releve) {
		$bankline = new AccountLine($db);

		$rowids = GETPOST('rowid', 'array');

		if (!empty($rowids) && is_array($rowids)) {
			foreach ($rowids as $row) {
				if ($row > 0) {
					$result = $bankline->fetch($row);
					$bankline->num_releve = $num_releve; // GETPOST("num_releve");
					$result = $bankline->update_conciliation($user, GETPOST("cat"), GETPOST('confirm_reconcile', 'alpha') ? 1 : 0); // If we confirm_reconcile, we set flag 'rappro' to 1.
					if ($result < 0) {
						setEventMessages($bankline->error, $bankline->errors, 'errors');
						$error++;
						break;
					}
				}
			}
			if (!$error && count($rowids) > 0) {
				setEventMessages($langs->trans("XNewLinesConciliated", count($rowids)), null);
			}
		} else {
			$error++;
			$langs->load("errors");
			setEventMessages($langs->trans("NoRecordSelected"), null, 'errors');
		}
	} else {
		$error++;
		$langs->load("errors");
		setEventMessages($langs->trans("ErrorPleaseTypeBankTransactionReportName"), null, 'errors');
	}

	if (!$error) {
		$param = 'action=reconcile&contextpage=banktransactionlist&id='.((int) $object->id).'&search_account='.((int) $object->id);
		if ($page) {
			$param .= '&page='.urlencode((string) ($page));
		}
		if ($offset) {
			$param .= '&offset='.urlencode((string) ($offset));
		}
		if ($limit) {
			$param .= '&limit='.((int) $limit);
		}
		if ($search_conciliated != '' && $search_conciliated != '-1') {
			$param .= '&search_conciliated='.urlencode((string) ($search_conciliated));
		}
		if ($search_thirdparty_user) {
			$param .= '&search_thirdparty='.urlencode($search_thirdparty_user);
		}
		if ($search_num_releve) {
			$param .= '&search_num_releve='.urlencode($search_num_releve);
		}
		if ($search_description) {
			$param .= '&search_description='.urlencode($search_description);
		}
		if (dol_strlen($search_dt_start) > 0) {
			$param .= '&search_start_dtmonth='.GETPOSTINT('search_start_dtmonth').'&search_start_dtday='.GETPOSTINT('search_start_dtday').'&search_start_dtyear='.GETPOSTINT('search_start_dtyear');
		}
		if (dol_strlen($search_dt_end) > 0) {
			$param .= '&search_end_dtmonth='.GETPOSTINT('search_end_dtmonth').'&search_end_dtday='.GETPOSTINT('search_end_dtday').'&search_end_dtyear='.GETPOSTINT('search_end_dtyear');
		}
		if (dol_strlen($search_dv_start) > 0) {
			$param .= '&search_start_dvmonth='.GETPOSTINT('search_start_dvmonth').'&search_start_dvday='.GETPOSTINT('search_start_dvday').'&search_start_dvyear='.GETPOSTINT('search_start_dvyear');
		}
		if (dol_strlen($search_dv_end) > 0) {
			$param .= '&search_end_dvmonth='.GETPOSTINT('search_end_dvmonth').'&search_end_dvday='.GETPOSTINT('search_end_dvday').'&search_end_dvyear='.GETPOSTINT('search_end_dvyear');
		}
		if ($search_type) {
			$param .= '&search_type='.urlencode($search_type);
		}
		if ($search_debit) {
			$param .= '&search_debit='.urlencode($search_debit);
		}
		if ($search_credit) {
			$param .= '&search_credit='.urlencode($search_credit);
		}
		$param .= '&sortfield='.urlencode($sortfield).'&sortorder='.urlencode($sortorder);
		header('Location: '.$_SERVER["PHP_SELF"].'?'.$param); // To avoid to submit twice and allow the back button
		exit;
	}
}


if (GETPOST('save') && !$cancel && $user->hasRight('banque', 'modifier')) {
	$error = 0;

	if (price2num(GETPOST("addcredit")) > 0) {
		$amount = price2num(GETPOST("addcredit"));
	} else {
		$amount = price2num(-1 * (float) price2num(GETPOST("adddebit")));
	}

	$operation = GETPOST("operation", 'alpha');
	$num_chq   = GETPOST("num_chq", 'alpha');
	$label     = GETPOST("label", 'alpha');
	$cat1      = GETPOST("cat1", 'alpha');

	$bankaccountid = $id;
	if (GETPOSTINT('add_account') > 0) {
		$bankaccountid = GETPOSTINT('add_account');
	}
	if (!$dateop) {
		$error++;
		setEventMessages($langs->trans("ErrorFieldRequired", $langs->transnoentitiesnoconv("Date")), null, 'errors');
	}
	if (!$operation) {
		$error++;
		setEventMessages($langs->trans("ErrorFieldRequired", $langs->transnoentitiesnoconv("Type")), null, 'errors');
	}
	if (!$label) {
		$error++;
		setEventMessages($langs->trans("ErrorFieldRequired", $langs->transnoentitiesnoconv("Label")), null, 'errors');
	}
	if (!$amount) {
		$error++;
		setEventMessages($langs->trans("ErrorFieldRequired", $langs->transnoentitiesnoconv("Amount")), null, 'errors');
	}
	if (!($bankaccountid > 0)) {
		$error++;
		setEventMessages($langs->trans("ErrorFieldRequired", $langs->transnoentitiesnoconv("BankAccount")), null, 'errors');
	}
	/*if (isModEnabled('accounting') && (empty($search_accountancy_code) || $search_accountancy_code == '-1'))
	{
		setEventMessages($langs->trans("ErrorFieldRequired", $langs->transnoentitiesnoconv("AccountAccounting")), null, 'errors');
		$error++;
	}*/

	if (!$error && getDolGlobalString('BANK_USE_OLD_VARIOUS_PAYMENT')) {
		$objecttmp = new Account($db);
		$objecttmp->fetch($bankaccountid);
		$insertid = $objecttmp->addline($dateop, $operation, $label, $amount, $num_chq, ($cat1 > 0 ? $cat1 : 0), $user, '', '', $search_accountancy_code);
		if ($insertid > 0) {
			setEventMessages($langs->trans("RecordSaved"), null, 'mesgs');
			header("Location: ".$_SERVER['PHP_SELF'].($id ? "?id=".$id : ''));
			exit;
		} else {
			setEventMessages($object->error, $object->errors, 'errors');
		}
	} else {
		$action = 'addline';
	}
}

if ($action == 'confirm_delete' && $confirm == 'yes' && $user->hasRight('banque', 'modifier')) {
	$accline = new AccountLine($db);
	$result = $accline->fetch(GETPOSTINT("rowid"));
	$result = $accline->delete($user);
	if ($result <= 0) {
		setEventMessages($accline->error, $accline->errors, 'errors');
	} else {
		setEventMessages('RecordDeleted', null, 'mesgs');
	}
}

/*
 * View
 */

$form = new Form($db);
$formother = new FormOther($db);
$formaccounting = new FormAccounting($db);

$companystatic = new Societe($db);
$bankaccountstatic = new Account($db);
$userstatic = new User($db);

$banktransferstatic = new BonPrelevement($db);
$societestatic = new Societe($db);
$userstatic = new User($db);
$chargestatic = new ChargeSociales($db);
$loanstatic = new Loan($db);
$memberstatic = new Adherent($db);
$donstatic = new Don($db);
$paymentstatic = new Paiement($db);
$paymentsupplierstatic = new PaiementFourn($db);
$paymentscstatic = new PaymentSocialContribution($db);
$paymentvatstatic = new PaymentVAT($db);
$paymentsalstatic = new PaymentSalary($db);
$paymentdonationstatic = new PaymentDonation($db);
$paymentvariousstatic = new PaymentVarious($db);
$paymentexpensereportstatic = new PaymentExpenseReport($db);
$bankstatic = new Account($db);
$banklinestatic = new AccountLine($db);
$bordereaustatic = new RemiseCheque($db);

$now = dol_now();

// Must be before button action
$param = '';
if (!empty($contextpage) && $contextpage != $_SERVER["PHP_SELF"]) {
	$param .= '&contextpage='.urlencode($contextpage);
}
if ($limit > 0 && $limit != $conf->liste_limit) {
	$param .= '&limit='.((int) $limit);
}
if ($id > 0) {
	$param .= '&id='.urlencode((string) ($id));
}
if (!empty($ref)) {
	$param .= '&ref='.urlencode($ref);
}
if (!empty($search_ref)) {
	$param .= '&search_ref='.urlencode($search_ref);
}
if (!empty($search_description)) {
	$param .= '&search_description='.urlencode($search_description);
}
if (!empty($search_type)) {
	$param .= '&type='.urlencode($search_type);
}
if (!empty($search_thirdparty_user)) {
	$param .= '&search_thirdparty='.urlencode($search_thirdparty_user);
}
if (!empty($search_debit)) {
	$param .= '&search_debit='.urlencode($search_debit);
}
if (!empty($search_credit)) {
	$param .= '&search_credit='.urlencode($search_credit);
}
if ($search_account > 0) {
	$param .= '&search_account='.((int) $search_account);
}
if (!empty($search_num_releve)) {
	$param .= '&search_num_releve='.urlencode($search_num_releve);
}
if ($search_conciliated != '' && $search_conciliated != '-1') {
	$param .= '&search_conciliated='.urlencode((string) ($search_conciliated));
}
if ($search_fk_bordereau > 0) {
	$param .= '$&search_fk_bordereau='.urlencode((string) ($search_fk_bordereau));
}
if ($search_bid > 0) {	// Category id
	$param .= '&search_bid='.((int) $search_bid);
}
if (dol_strlen($search_dt_start) > 0) {
	$param .= '&search_start_dtmonth='.GETPOSTINT('search_start_dtmonth').'&search_start_dtday='.GETPOSTINT('search_start_dtday').'&search_start_dtyear='.GETPOSTINT('search_start_dtyear');
}
if (dol_strlen($search_dt_end) > 0) {
	$param .= '&search_end_dtmonth='.GETPOSTINT('search_end_dtmonth').'&search_end_dtday='.GETPOSTINT('search_end_dtday').'&search_end_dtyear='.GETPOSTINT('search_end_dtyear');
}
if (dol_strlen($search_dv_start) > 0) {
	$param .= '&search_start_dvmonth='.GETPOSTINT('search_start_dvmonth').'&search_start_dvday='.GETPOSTINT('search_start_dvday').'&search_start_dvyear='.GETPOSTINT('search_start_dvyear');
}
if (dol_strlen($search_dv_end) > 0) {
	$param .= '&search_end_dvmonth='.GETPOSTINT('search_end_dvmonth').'&search_end_dvday='.GETPOSTINT('search_end_dvday').'&search_end_dvyear='.GETPOSTINT('search_end_dvyear');
}
if ($search_req_nb) {
	$param .= '&req_nb='.urlencode($search_req_nb);
}
if (GETPOSTINT("search_thirdparty")) {
	$param .= '&thirdparty='.urlencode((string) (GETPOSTINT("search_thirdparty")));
}
if ($optioncss != '') {
	$param .= '&optioncss='.urlencode($optioncss);
}
if ($action == 'reconcile') {
	$param .= '&action=reconcile';
}
$totalarray = array(
	'nbfield' => 0,
	'totalcred' => 0,
	'totaldeb' => 0,
);
// Add $param from extra fields
include DOL_DOCUMENT_ROOT.'/core/tpl/extrafields_list_search_param.tpl.php';

$options = array();

$buttonreconcile = '';
$morehtmlref = '';

if ($id > 0 || !empty($ref)) {
	$title = $object->ref.' - '.$langs->trans("Transactions");
} else {
	$title = $langs->trans("BankTransactions");
}
$help_url = '';

llxHeader('', $title, $help_url, '', 0, 0, array(), array(), $param);


if ($id > 0 || !empty($ref)) {
	// Load bank groups
	require_once DOL_DOCUMENT_ROOT.'/compta/bank/class/bankcateg.class.php';
	$bankcateg = new BankCateg($db);

	$arrayofbankcateg = $bankcateg->fetchAll();
	foreach ($arrayofbankcateg as $bankcategory) {
		$options[$bankcategory->id] = $bankcategory->label;
	}

	// Bank card
	$head = bank_prepare_head($object);
	print dol_get_fiche_head($head, 'journal', $langs->trans("FinancialAccount"), 0, 'account');

	$linkback = '<a href="'.DOL_URL_ROOT.'/compta/bank/list.php?restore_lastsearch_values=1">'.$langs->trans("BackToList").'</a>';

	dol_banner_tab($object, 'ref', $linkback, 1, 'ref', 'ref', $morehtmlref, '', 0, '', '', 1);

	print dol_get_fiche_end();


	/*
	 * Buttons actions
	 */

	if ($action != 'reconcile') {
		if ($object->canBeConciliated() > 0) {
			$allowautomaticconciliation = false; // TODO
			$titletoconciliatemanual = $langs->trans("Conciliate");
			$titletoconciliateauto = $langs->trans("Conciliate");
			if ($allowautomaticconciliation) {
				$titletoconciliatemanual .= ' ('.$langs->trans("Manual").')';
				$titletoconciliateauto .= ' ('.$langs->trans("Auto").')';
			}

			// If not cash account and can be reconciliate
			if ($user->hasRight('banque', 'consolidate')) {
				$newparam = $param;
				$newparam = preg_replace('/search_conciliated=\d+/i', '', $newparam);
				$buttonreconcile = '<a class="butAction" style="margin-bottom: 5px !important; margin-top: 5px !important" href="'.DOL_URL_ROOT.'/compta/bank/bankentries_list.php?action=reconcile&sortfield=b.datev,b.dateo,b.rowid&sortorder=asc,asc,asc&search_conciliated=0'.$newparam.'">'.$titletoconciliatemanual.'</a>';
			} else {
				$buttonreconcile = '<a class="butActionRefused" style="margin-bottom: 5px !important; margin-top: 5px !important" title="'.$langs->trans("NotEnoughPermissions").'" href="#">'.$titletoconciliatemanual.'</a>';
			}

			if ($allowautomaticconciliation) {
				// If not cash account and can be reconciliate
				if ($user->hasRight('banque', 'consolidate')) {
					$newparam = $param;
					$newparam = preg_replace('/search_conciliated=\d+/i', '', $newparam);
					$buttonreconcile .= ' <a class="butAction" style="margin-bottom: 5px !important; margin-top: 5px !important" href="'.DOL_URL_ROOT.'/compta/bank/bankentries_list.php?action=reconcile&sortfield=b.datev,b.dateo,b.rowid&sortorder=asc,asc,asc&search_conciliated=0'.$newparam.'">'.$titletoconciliateauto.'</a>';
				} else {
					$buttonreconcile .= ' <a class="butActionRefused" style="margin-bottom: 5px !important; margin-top: 5px !important" title="'.$langs->trans("NotEnoughPermissions").'" href="#">'.$titletoconciliateauto.'</a>';
				}
			}
		}
	}
}

$sql = "SELECT b.rowid, b.dateo as do, b.datev as dv, b.amount, b.label, b.rappro as conciliated, b.num_releve, b.num_chq,";
$sql .= " b.fk_account, b.fk_type, b.fk_bordereau,";
$sql .= " ba.rowid as bankid, ba.ref as bankref";
// Add fields from extrafields
if (!empty($extrafields->attributes[$object->table_element]['label'])) {
	foreach ($extrafields->attributes[$object->table_element]['label'] as $key => $val) {
		$sql .= ($extrafields->attributes[$object->table_element]['type'][$key] != 'separate' ? ", ef.".$key." as options_".$key : '');
	}
}
// Add fields from hooks
$parameters = array();
$reshook = $hookmanager->executeHooks('printFieldListSelect', $parameters, $object, $action); // Note that $action and $object may have been modified by hook
$sql .= $hookmanager->resPrint;
$sql .= " FROM ";
if ($search_bid > 0) {
	$sql .= MAIN_DB_PREFIX."category_bankline as l,";
}
$sql .= " ".MAIN_DB_PREFIX."bank_account as ba,";
$sql .= " ".MAIN_DB_PREFIX."bank as b";
if (!empty($extrafields->attributes[$object->table_element]['label']) && is_array($extrafields->attributes[$object->table_element]['label']) && count($extrafields->attributes[$object->table_element]['label'])) {
	$sql .= " LEFT JOIN ".MAIN_DB_PREFIX.$object->table_element."_extrafields as ef on (b.rowid = ef.fk_object)";
}

// Add fields from hooks
$parameters = array();
$reshook = $hookmanager->executeHooks('printFieldListJoin', $parameters, $object, $action); // Note that $action and $object may have been modified by hook
$sql .= $hookmanager->resPrint;

$sql .= " WHERE b.fk_account = ba.rowid";
$sql .= " AND ba.entity IN (".getEntity('bank_account').")";
if ($search_account > 0) {
	$sql .= " AND b.fk_account = ".((int) $search_account);
}
// Search period criteria
if (dol_strlen($search_dt_start) > 0) {
	$sql .= " AND b.dateo >= '".$db->idate($search_dt_start)."'";
}
if (dol_strlen($search_dt_end) > 0) {
	$sql .= " AND b.dateo <= '".$db->idate($search_dt_end)."'";
}
// Search period criteria
if (dol_strlen($search_dv_start) > 0) {
	$sql .= " AND b.datev >= '".$db->idate($search_dv_start)."'";
}
if (dol_strlen($search_dv_end) > 0) {
	$sql .= " AND b.datev <= '".$db->idate($search_dv_end)."'";
}
if ($search_ref) {
	$sql .= natural_search("b.rowid", $search_ref, 1);
}
if ($search_req_nb) {
	$sql .= natural_search("b.num_chq", $search_req_nb);
}
if ($search_num_releve) {
	$sql .= natural_search("b.num_releve", $search_num_releve);
}
if ($search_conciliated != '' && $search_conciliated != '-1') {
	$sql .= " AND b.rappro = ".((int) $search_conciliated);
}
if ($search_fk_bordereau > 0) {
	$sql .= " AND b.fk_bordereau = " . ((int) $search_fk_bordereau);
}
if ($search_thirdparty_user) {
	$sql .= " AND (b.rowid IN ";
	$sql .= " 	( SELECT bu.fk_bank FROM ".MAIN_DB_PREFIX."bank_url AS bu";
	$sql .= "	 JOIN ".MAIN_DB_PREFIX."bank AS b2 ON b2.rowid = bu.fk_bank";
	$sql .= "	 JOIN ".MAIN_DB_PREFIX."user AS subUser ON (bu.type = 'user' AND bu.url_id = subUser.rowid)";
	$sql .= "	  WHERE ". natural_search(array("subUser.firstname", "subUser.lastname"), $search_thirdparty_user, 0, 1).")";

	$sql .= " OR b.rowid IN ";
	$sql .= " 	( SELECT bu.fk_bank FROM ".MAIN_DB_PREFIX."bank_url AS bu";
	$sql .= "	 JOIN ".MAIN_DB_PREFIX."bank AS b2 ON b2.rowid = bu.fk_bank";
	$sql .= "	 JOIN ".MAIN_DB_PREFIX."societe AS subSoc ON (bu.type = 'company' AND bu.url_id = subSoc.rowid)";
	$sql .= "	  WHERE ". natural_search(array("subSoc.nom"), $search_thirdparty_user, 0, 1);
	$sql .= "))";
}
if ($search_description) {
	$search_description_to_use = $search_description;
	$arrayoffixedlabels = array(
		'payment_salary',
		'CustomerInvoicePayment',
		'CustomerInvoicePaymentBack',
		'SupplierInvoicePayment',
		'SupplierInvoicePaymentBack',
		'DonationPayment',
		'ExpenseReportPayment',
		'SocialContributionPayment',
		'SubscriptionPayment',
		'WithdrawalPayment'
	);
	foreach ($arrayoffixedlabels as $keyforlabel) {
		$translatedlabel = $langs->transnoentitiesnoconv($keyforlabel);
		if (preg_match('/'.$search_description.'/i', $translatedlabel)) {
			$search_description_to_use .= "|".$keyforlabel;
		}
	}
	$sql .= natural_search("b.label", $search_description_to_use); // Warning some text are just translation keys, not translated strings
}

if ($search_bid > 0) {
	$sql .= " AND b.rowid = l.lineid AND l.fk_categ = ".((int) $search_bid);
}
if (!empty($search_type)) {
	$sql .= " AND b.fk_type = '".$db->escape($search_type)."'";
}
// Search criteria amount
if ($search_debit) {
	$sql .= natural_search('ABS(b.amount)', $search_debit, 1);
	$sql .= ' AND b.amount <= 0';
}
if ($search_credit) {
	$sql .= natural_search('b.amount', $search_credit, 1);
	$sql .= ' AND b.amount >= 0';
}
// Add where from extra fields
include DOL_DOCUMENT_ROOT.'/core/tpl/extrafields_list_search_sql.tpl.php';

// Add where from hooks
$parameters = array();
$reshook = $hookmanager->executeHooks('printFieldListWhere', $parameters, $object, $action); // Note that $action and $object may have been modified by hook
$sql .= $hookmanager->resPrint;

$sql .= $db->order($sortfield, $sortorder);

$nbtotalofrecords = '';
$nbtotalofpages = 0;
if (!getDolGlobalInt('MAIN_DISABLE_FULL_SCANLIST')) {
	$result = $db->query($sql);
	$nbtotalofrecords = $db->num_rows($result);
	$nbtotalofpages = ceil($nbtotalofrecords / $limit);
}

if (($id > 0 || !empty($ref)) && ((string) $page == '')) {
	// We open a list of transaction of a dedicated account and no page was set by default
	// We force on last page.
	$page = ($nbtotalofpages - 1);
	$offset = $limit * $page;
	if ($page < 0) {
		$page = 0;
	}
}
if ($page >= $nbtotalofpages) {
	// If we made a search and result has low page than the page number we were on
	$page = ($nbtotalofpages - 1);
	$offset = $limit * $page;
	if ($page < 0) {
		$page = 0;
	}
}


// If not account defined $mode_balance_ok=false
if (empty($search_account)) {
	$mode_balance_ok = false;
}
// If a search is done $mode_balance_ok=false
if (!empty($search_ref)) {
	$mode_balance_ok = false;
}
if (!empty($search_description)) {
	$mode_balance_ok = false;
}
if (!empty($search_type)) {
	$mode_balance_ok = false;
}
if (!empty($search_debit)) {
	$mode_balance_ok = false;
}
if (!empty($search_credit)) {
	$mode_balance_ok = false;
}
if (!empty($search_thirdparty_user)) {
	$mode_balance_ok = false;
}
if ($search_conciliated != '' && $search_conciliated != '-1') {
	$mode_balance_ok = false;
}
if (!empty($search_num_releve)) {
	$mode_balance_ok = false;
}
if (!empty($search_fk_bordereau)) {
	$mode_balance_ok = false;
}

$sql .= $db->plimit($limit + 1, $offset);
//print $sql;
dol_syslog('compta/bank/bankentries_list.php', LOG_DEBUG);
$resql = $db->query($sql);
if ($resql) {
	$num = $db->num_rows($resql);

	$arrayofselected = (!empty($toselect) && is_array($toselect)) ? $toselect : array();

	// List of mass actions available
	$arrayofmassactions = array(
		//'presend'=>img_picto('', 'email', 'class="pictofixedwidth"').$langs->trans("SendByMail"),
		//'builddoc'=>img_picto('', 'pdf', 'class="pictofixedwidth"').$langs->trans("PDFMerge"),
	);
	if (in_array($massaction, array('presend', 'predelete'))) {
		$arrayofmassactions = array();
	}
	$massactionbutton = $form->selectMassAction('', $arrayofmassactions);

	// Confirmation delete
	if ($action == 'delete') {
		$text = $langs->trans('ConfirmDeleteTransaction');
		print $form->formconfirm($_SERVER['PHP_SELF'].'?id='.$object->id.'&rowid='.GETPOSTINT("rowid"), $langs->trans('DeleteTransaction'), $text, 'confirm_delete', null, '', 1);
	}

	// Lines of title fields
	print '<form method="POST" action="'.$_SERVER["PHP_SELF"].'" name="search_form">'."\n";
	if ($optioncss != '') {
		print '<input type="hidden" name="optioncss" value="'.$optioncss.'">';
	}
	print '<input type="hidden" name="token" value="'.newToken().'">';
	print '<input type="hidden" name="formfilteraction" id="formfilteraction" value="list">';
	print '<input type="hidden" name="action" value="'.($action != 'delete' ? $action : 'search').'">';
	if (!empty($view)) {
		print '<input type="hidden" name="view" value="'.dol_escape_htmltag($view).'">';
	}
	print '<input type="hidden" name="sortfield" value="'.$sortfield.'">';
	print '<input type="hidden" name="sortorder" value="'.$sortorder.'">';
	print '<input type="hidden" name="page" value="'.$page.'">';
	print '<input type="hidden" name="id" value="'.$id.'">';
	print '<input type="hidden" name="ref" value="'.$ref.'">';
	if (GETPOSTINT('bid')) {
		print '<input type="hidden" name="bid" value="'.GETPOSTINT("bid").'">';
	}

	// Form to add a transaction with no invoice
	if ($user->hasRight('banque', 'modifier') && $action == 'addline' && getDolGlobalString('BANK_USE_OLD_VARIOUS_PAYMENT')) {
		print load_fiche_titre($langs->trans("AddBankRecordLong"), '', '');

		print '<table class="noborder centpercent">';

		print '<tr class="liste_titre">';
		print '<td>'.$langs->trans("Description").'</td>';
		print '<td>'.$langs->trans("Date").'</td>';
		print '<td>&nbsp;</td>';
		print '<td>'.$langs->trans("Type").'</td>';
		print '<td>'.$langs->trans("Numero").'</td>';
		print '<td class=right>'.$langs->trans("BankAccount").'</td>';
		print '<td class=right>'.$langs->trans("Debit").'</td>';
		print '<td class=right>'.$langs->trans("Credit").'</td>';
		/*if (isModEnabled('accounting'))
		{
			print '<td class="center">';
			print $langs->trans("AccountAccounting");
			print '</td>';
		}*/
		print '<td class="center">&nbsp;</td>';
		print '</tr>';

		print '<tr>';
		print '<td>';
		print '<input name="label" class="flat minwidth200" type="text" value="'.GETPOST("label", "alpha").'">';
		if (is_array($options) && count($options)) {
			print '<br>'.$langs->trans("Rubrique").': ';
			print Form::selectarray('cat1', $options, GETPOST('cat1'), 1);
		}
		print '</td>';
		print '<td class="nowrap">';
		print $form->selectDate(empty($dateop) ? -1 : $dateop, 'op', 0, 0, 0, 'transaction');
		print '</td>';
		print '<td>&nbsp;</td>';
		print '<td class="nowrap">';
		$form->select_types_paiements((GETPOST('operation') ? GETPOST('operation') : ($object->type == Account::TYPE_CASH ? 'LIQ' : '')), 'operation', '1,2', 2, 1);
		print '</td>';
		print '<td>';
		print '<input name="num_chq" class="flat" type="text" size="4" value="'.GETPOST("num_chq", "alpha").'">';
		print '</td>';
		//if (! $search_account > 0)
		//{
		print '<td class=right>';
		$form->select_comptes(GETPOSTINT('add_account') ? GETPOSTINT('add_account') : $search_account, 'add_account', 0, '', 1, ($id > 0 || !empty($ref) ? ' disabled="disabled"' : ''));
		print '</td>';
		//}
		print '<td class="right"><input name="adddebit" class="flat" type="text" size="4" value="'.GETPOST("adddebit", "alpha").'"></td>';
		print '<td class="right"><input name="addcredit" class="flat" type="text" size="4" value="'.GETPOST("addcredit", "alpha").'"></td>';
		/*if (isModEnabled('accounting'))
		{
			print '<td class="center">';
			print $formaccounting->select_account($search_accountancy_code, 'search_accountancy_code', 1, null, 1, 1, '');
			print '</td>';
		}*/
		print '<td class="center">';
		print '<input type="submit" name="save" class="button buttongen marginbottomonly button-add" value="'.$langs->trans("Add").'"><br>';
		print '<input type="submit" name="cancel" class="button buttongen marginbottomonly button-cancel" value="'.$langs->trans("Cancel").'">';
		print '</td></tr>';

		print '</table>';
		print '<br>';
	}

	// Code to adjust value date with plus and less picto using an Ajax call instead of a full reload of page
	$urlajax = DOL_URL_ROOT.'/core/ajax/bankconciliate.php?token='.currentToken();
	print '
    <script type="text/javascript">
    $(function() {
    	$("a.ajaxforbankoperationchange").each(function(){
    		var current = $(this);
    		current.click(function()
    		{
				var url = "'.$urlajax.'&"+current.attr("href").split("?")[1];
    			$.get(url, function(data)
    			{
    			    console.log(url)
					console.log(data)
					current.parent().parent().find(".spanforajaxedit").replaceWith(data);
    			});
    			return false;
    		});
    	});
    });
    </script>
    ';

	$i = 0;

	// Title
	$bankcateg = new BankCateg($db);

	$newcardbutton = '';
	if ($action != 'addline') {
		if (!getDolGlobalString('BANK_DISABLE_DIRECT_INPUT')) {
			if (!getDolGlobalString('BANK_USE_OLD_VARIOUS_PAYMENT')) {	// Default is to record miscellaneous direct entries using miscellaneous payments
				$newcardbutton = dolGetButtonTitle($langs->trans('AddBankRecord'), '', 'fa fa-plus-circle', DOL_URL_ROOT.'/compta/bank/various_payment/card.php?action=create&accountid='.urlencode($search_account).'&backtopage='.urlencode($_SERVER['PHP_SELF'].'?id='.urlencode($search_account)), '', $user->rights->banque->modifier);
			} else { // If direct entries is not done using miscellaneous payments
				$newcardbutton = dolGetButtonTitle($langs->trans('AddBankRecord'), '', 'fa fa-plus-circle', $_SERVER["PHP_SELF"].'?action=addline&token='.newToken().'&page='.$page.$param, '', $user->rights->banque->modifier);
			}
		} else {
			$newcardbutton = dolGetButtonTitle($langs->trans('AddBankRecord'), '', 'fa fa-plus-circle', $_SERVER["PHP_SELF"].'?action=addline&token='.newToken().'&page='.$page.$param, '', -1);
		}
	}

	$morehtml = '';
	/*$morehtml = '<div class="inline-block '.(($buttonreconcile || $newcardbutton) ? 'marginrightonly' : '').'">';
	$morehtml .= '<label for="pageplusone">'.$langs->trans("Page")."</label> "; // ' Page ';
	$morehtml .= '<input type="text" name="pageplusone" id="pageplusone" class="flat right width25 pageplusone" value="'.($page + 1).'">';
	$morehtml .= '/'.$nbtotalofpages.' ';
	$morehtml .= '</div>';
	*/

	if ($action != 'addline' && $action != 'reconcile') {
		$morehtml .= $buttonreconcile;
	}

	$morehtmlright = '<!-- Add New button -->'.$newcardbutton;

	$picto = 'bank_account';
	if ($id > 0 || !empty($ref)) {
		$picto = '';
	}

	// @phan-suppress-next-line PhanPluginSuspiciousParamOrder
	print_barre_liste($langs->trans("BankTransactions"), $page, $_SERVER["PHP_SELF"], $param, $sortfield, $sortorder, $massactionbutton.$morehtml, $num, $nbtotalofrecords, $picto, 0, $morehtmlright, '', $limit, 0, 0, 1);

	// Form to reconcile
	if ($user->hasRight('banque', 'consolidate') && $action == 'reconcile') {
		print '<!-- form with reconciliation input -->'."\n";
		print '<div class="valignmiddle inline-block" style="padding-right: 20px;">';
		if (getDolGlobalInt('NW_RECEIPTNUMBERFORMAT')) {
			print '<strong>'.$langs->trans("InputReceiptNumber").'</strong>: ';
			print '<input class="flat width175" id="num_releve" name="num_releve" type="text" value="'.(GETPOST('num_releve') ? GETPOST('num_releve') : '').'">';
		} else {
			$texttoshow = $langs->trans("InputReceiptNumber").': ';
			$yyyy = dol_substr($langs->transnoentitiesnoconv("Year"), 0, 1).substr($langs->transnoentitiesnoconv("Year"), 0, 1).substr($langs->transnoentitiesnoconv("Year"), 0, 1).substr($langs->transnoentitiesnoconv("Year"), 0, 1);
			$mm = dol_substr($langs->transnoentitiesnoconv("Month"), 0, 1).substr($langs->transnoentitiesnoconv("Month"), 0, 1);
			$dd = dol_substr($langs->transnoentitiesnoconv("Day"), 0, 1).substr($langs->transnoentitiesnoconv("Day"), 0, 1);
			$placeholder = $yyyy.$mm;
			$placeholder .= ' '.$langs->trans("or").' ';
			$placeholder .= $yyyy.$mm.$dd;
			if (!$placeholder) {
				$texttoshow .= $langs->trans("InputReceiptNumberBis");
			}
			print $texttoshow;
			print '<input class="flat width175" pattern="[0-9]+" title="'.dol_escape_htmltag($texttoshow.($placeholder ? ': '.$placeholder : '')).'" id="num_releve" name="num_releve" placeholder="'.dol_escape_htmltag($placeholder).'" type="text" value="'.(GETPOSTINT('num_releve') ? GETPOSTINT('num_releve') : '').'">'; // The only default value is value we just entered
		}
		print '</div>';
		if (is_array($options) && count($options)) {
			print $langs->trans("EventualyAddCategory").': ';
			print Form::selectarray('cat', $options, GETPOST('cat'), 1);
		}
		print '<br><div style="margin-top: 5px;"><span class="opacitymedium">'.$langs->trans("ThenCheckLinesAndConciliate").'</span> ';
		print '<input type="submit" class="button" name="confirm_reconcile" value="'.$langs->trans("Conciliate").'">';
		print ' <span class="opacitymedium">'.$langs->trans("otherwise").'</span> ';
		print '<input type="submit" class="button small" name="confirm_savestatement" value="'.$langs->trans("SaveStatementOnly").'">';
		print ' <span class="opacitymedium">'.$langs->trans("or").'</span> ';
		print '<input type="submit" name="cancel" class="button button-cancel small" value="'.$langs->trans("Cancel").'">';
		print '</div>';

		// Show last bank statements
		$nbmax = 12; // We show last 12 receipts (so we can have more than one year)
		$listoflastreceipts = '';
		$sql = "SELECT DISTINCT num_releve FROM ".MAIN_DB_PREFIX."bank";
		$sql .= " WHERE fk_account = ".((int) $object->id)." AND num_releve IS NOT NULL";
		$sql .= $db->order("num_releve", "DESC");
		$sql .= $db->plimit($nbmax + 1);

		print '<br>';
		print $langs->trans("LastAccountStatements").' : ';
		$resqlr = $db->query($sql);
		if ($resqlr) {
			$numr = $db->num_rows($resqlr);
			$i = 0;
			$last_ok = 0;
			while (($i < $numr) && ($i < $nbmax)) {
				$objr = $db->fetch_object($resqlr);
				if (!$last_ok) {
					$last_releve = $objr->num_releve;
					$last_ok = 1;
				}
				$i++;
				$newentreyinlist = '<a target="_blank" href="'.DOL_URL_ROOT.'/compta/bank/releve.php?account='.((int) $id).'&num='.urlencode($objr->num_releve).'">';
				$newentreyinlist .= img_picto($objr->num_releve, 'generic', 'class="paddingright"');
				$newentreyinlist .= dol_escape_htmltag($objr->num_releve).'</a> &nbsp; ';
				$listoflastreceipts = $newentreyinlist.$listoflastreceipts;
			}
			if ($numr >= $nbmax) {
				$listoflastreceipts = "... &nbsp; ".$listoflastreceipts;
			}
			print $listoflastreceipts;
			if ($numr <= 0) {
				print '<b>'.$langs->trans("None").'</b>';
			}
		} else {
			dol_print_error($db);
		}

		// Using BANK_REPORT_LAST_NUM_RELEVE to automatically report last num (or not)
		if (getDolGlobalString('BANK_REPORT_LAST_NUM_RELEVE')) {
			print '
			    <script type="text/javascript">
			    	$("#num_releve").val("' . $last_releve.'");
			    </script>
			';
		}
		print '<br><br>';
	}

	// We can add page now to param
	if ($page != '') {
		$param .= '&page='.urlencode((string) ($page));
	}

	$moreforfilter = '';
	$moreforfilter .= '<div class="divsearchfield">';
	$moreforfilter .= $langs->trans('DateOperationShort');
	$moreforfilter .= ($conf->browser->layout == 'phone' ? '<br>' : ' ');
	$moreforfilter .= '<div class="nowrap inline-block">';
	$moreforfilter .= $form->selectDate($search_dt_start, 'search_start_dt', 0, 0, 1, "search_form", 1, 0, 0, '', '', '', '', 1, '', $langs->trans('From'));
	$moreforfilter .= '</div>';
	$moreforfilter .= ($conf->browser->layout == 'phone' ? '' : ' ');
	$moreforfilter .= '<div class="nowrap inline-block">';
	$moreforfilter .= $form->selectDate($search_dt_end, 'search_end_dt', 0, 0, 1, "search_form", 1, 0, 0, '', '', '', '', 1, '', $langs->trans('to'));
	$moreforfilter .= '</div>';
	$moreforfilter .= '</div>';

	$moreforfilter .= '<div class="divsearchfield">';
	$moreforfilter .= $langs->trans('DateValueShort');
	$moreforfilter .= ($conf->browser->layout == 'phone' ? '<br>' : ' ');
	$moreforfilter .= '<div class="nowrap inline-block">';
	$moreforfilter .= $form->selectDate($search_dv_start, 'search_start_dv', 0, 0, 1, "search_form", 1, 0, 0, '', '', '', '', 1, '', $langs->trans('From'));
	$moreforfilter .= '</div>';
	$moreforfilter .= ($conf->browser->layout == 'phone' ? '' : ' ');
	$moreforfilter .= '<div class="nowrap inline-block">';
	$moreforfilter .= $form->selectDate($search_dv_end, 'search_end_dv', 0, 0, 1, "search_form", 1, 0, 0, '', '', '', '', 1, '', $langs->trans('to'));
	$moreforfilter .= '</div>';
	$moreforfilter .= '</div>';

	if (isModEnabled('category')) {
		// Categories
		if (isModEnabled('category') && $user->hasRight('categorie', 'lire')) {
			$langs->load('categories');

			// Bank line
			$moreforfilter .= '<div class="divsearchfield">';
			$tmptitle = $langs->trans('RubriquesTransactions');
			$cate_arbo = $form->select_all_categories(Categorie::TYPE_BANK_LINE, $search_bid, 'parent', null, null, 1);
			$moreforfilter .= img_picto($tmptitle, 'category', 'class="pictofixedwidth"').$form->selectarray('search_bid', $cate_arbo, $search_bid, $tmptitle, 0, 0, '', 0, 0, 0, '', '', 1);
			$moreforfilter .= '</div>';
		}
	}

	$parameters = array();
	$reshook = $hookmanager->executeHooks('printFieldPreListTitle', $parameters, $object, $action); // Note that $action and $object may have been modified by hook
	if (empty($reshook)) {
		$moreforfilter .= $hookmanager->resPrint;
	} else {
		$moreforfilter = $hookmanager->resPrint;
	}

	if ($moreforfilter) {
		print '<div class="liste_titre liste_titre_bydiv centpercent">';
		print $moreforfilter;
		print '</div>'."\n";
	}

	$varpage = empty($contextpage) ? $_SERVER["PHP_SELF"] : $contextpage;
	$htmlofselectarray = $form->multiSelectArrayWithCheckbox('selectedfields', $arrayfields, $varpage, getDolGlobalString('MAIN_CHECKBOX_LEFT_COLUMN'));  // This also change content of $arrayfields with user setup
	$selectedfields = ($mode != 'kanban' ? $htmlofselectarray : '');
	$selectedfields .= ($action == 'reconcile' ? $form->showCheckAddButtons('checkforselect', 1) : '');

	// When action is 'reconcile', we force to have the column num_releve always enabled (otherwise we can't make reconciliation).
	if ($action == 'reconcile') {
		$arrayfields['b.num_releve']['checked'] = 1;
	}

	print '<div class="div-table-responsive">';
	print '<table class="tagtable liste'.($moreforfilter ? " listwithfilterbefore" : "").'">'."\n";

	// Fields title search
	// --------------------------------------------------------------------
	print '<tr class="liste_titre_filter">';
	// Actions and select
	if (getDolGlobalString('MAIN_CHECKBOX_LEFT_COLUMN')) {
		print '<td class="liste_titre valignmiddle center">';
		$searchpicto = $form->showFilterButtons('left');
		print $searchpicto;
		//$searchpicto = $form->showFilterAndCheckAddButtons($massactionbutton ? 1 : 0, 'checkforselect', 1);
		//print $searchpicto;
		print '</td>';
	}
	if (!empty($arrayfields['b.rowid']['checked'])) {
		print '<td class="liste_titre">';
		print '<input type="text" class="flat" name="search_ref" size="2" value="'.dol_escape_htmltag($search_ref).'">';
		print '</td>';
	}
	if (!empty($arrayfields['b.label']['checked'])) {
		print '<td class="liste_titre">';
		print '<input type="text" class="flat maxwidth100" name="search_description" value="'.dol_escape_htmltag($search_description).'">';
		print '</td>';
	}
	if (!empty($arrayfields['b.dateo']['checked'])) {
		print '<td class="liste_titre">&nbsp;</td>';
	}
	if (!empty($arrayfields['b.datev']['checked'])) {
		print '<td class="liste_titre">&nbsp;</td>';
	}
	// Type
	if (!empty($arrayfields['type']['checked'])) {
		print '<td class="liste_titre center">';
		print $form->select_types_paiements(empty($search_type) ? '' : $search_type, 'search_type', '', 2, 1, 1, 0, 1, 'maxwidth100', 1);
		print '</td>';
	}
	// Numero
	if (!empty($arrayfields['b.num_chq']['checked'])) {
		print '<td class="liste_titre center"><input type="text" class="flat" name="req_nb" value="'.dol_escape_htmltag($search_req_nb).'" size="2"></td>';
	}
	// Bordereau
	if (!empty($arrayfields['b.fk_bordereau']['checked'])) {
		print '<td class="liste_titre center"><input type="text" class="flat width50" name="search_fk_bordereau" value="'.dol_escape_htmltag($search_fk_bordereau).'"></td>';
	}
	// Thirdparty
	if (!empty($arrayfields['bu.label']['checked'])) {
		print '<td class="liste_titre"><input type="text" class="flat maxwidth75" name="search_thirdparty" value="'.dol_escape_htmltag($search_thirdparty_user).'"></td>';
	}
	// Ref
	if (!empty($arrayfields['ba.ref']['checked'])) {
		print '<td class="liste_titre">';
		$form->select_comptes($search_account, 'search_account', 0, '', 1, ($id > 0 || !empty($ref) ? ' disabled="disabled"' : ''), 0, 'maxwidth100');
		print '</td>';
	}
	// Debit
	if (!empty($arrayfields['b.debit']['checked'])) {
		print '<td class="liste_titre right">';
		print '<input type="text" class="flat width50" name="search_debit" value="'.dol_escape_htmltag($search_debit).'">';
		print '</td>';
	}
	// Credit
	if (!empty($arrayfields['b.credit']['checked'])) {
		print '<td class="liste_titre right">';
		print '<input type="text" class="flat width50" name="search_credit" value="'.dol_escape_htmltag($search_credit).'">';
		print '</td>';
	}
	// Balance before
	if (!empty($arrayfields['balancebefore']['checked'])) {
		print '<td class="liste_titre right">';
		$htmltext = $langs->trans("BalanceVisibilityDependsOnSortAndFilters", $langs->transnoentitiesnoconv("DateValue"));
		print $form->textwithpicto('', $htmltext, 1);
		print '</td>';
	}
	// Balance
	if (!empty($arrayfields['balance']['checked'])) {
		print '<td class="liste_titre right">';
		$htmltext = $langs->trans("BalanceVisibilityDependsOnSortAndFilters", $langs->transnoentitiesnoconv("DateValue"));
		print $form->textwithpicto('', $htmltext, 1);
		print '</td>';
	}
	// Numero statement
	if (!empty($arrayfields['b.num_releve']['checked'])) {
		print '<td class="liste_titre center"><input type="text" class="flat width50" name="search_num_releve" value="'.dol_escape_htmltag($search_num_releve).'"></td>';
	}
	// Conciliated
	if (!empty($arrayfields['b.conciliated']['checked'])) {
		print '<td class="liste_titre center parentonrightofpage">';
		print $form->selectyesno('search_conciliated', $search_conciliated, 1, false, 1, 1, 'search_status onrightofpage width75');
		print '</td>';
	}
	// Bordereau
	if (!empty($arrayfields['b.fk_bordereau']['checked'])) {
		print '<td class="liste_titre center"><input type="text" class="flat" name="search_fk_bordereau" value="'.dol_escape_htmltag($search_fk_bordereau).'" size="3"></td>';
	}
	// Extra fields
	include DOL_DOCUMENT_ROOT.'/core/tpl/extrafields_list_search_input.tpl.php';
	// Action edit/delete and select
	print '<td class="nowraponall center"></td>';

	// Actions and select
	if (!getDolGlobalString('MAIN_CHECKBOX_LEFT_COLUMN')) {
		print '<td class="liste_titre valignmiddle center">';
		//$searchpicto = $form->showFilterAndCheckAddButtons($massactionbutton ? 1 : 0, 'checkforselect', 1);
		//print $searchpicto;
		$searchpicto = $form->showFilterButtons();
		print $searchpicto;
		print '</td>';
	}
	print "</tr>\n";

	$totalarray = array();
	$totalarray['nbfield'] = 0;

	// Fields title
	print '<tr class="liste_titre">';
	// Actions and select
	if (getDolGlobalString('MAIN_CHECKBOX_LEFT_COLUMN')) {
		print getTitleFieldOfList($selectedfields, 0, $_SERVER["PHP_SELF"], '', '', '', '', $sortfield, $sortorder, 'center maxwidthsearch ')."\n";
		$totalarray['nbfield']++;
	}
	if (!empty($arrayfields['b.rowid']['checked'])) {
		print_liste_field_titre($arrayfields['b.rowid']['label'], $_SERVER['PHP_SELF'], 'b.rowid', '', $param, '', $sortfield, $sortorder);
		$totalarray['nbfield']++;
	}
	if (!empty($arrayfields['b.label']['checked'])) {
		print_liste_field_titre($arrayfields['b.label']['label'], $_SERVER['PHP_SELF'], 'b.label', '', $param, '', $sortfield, $sortorder);
		$totalarray['nbfield']++;
	}
	if (!empty($arrayfields['b.dateo']['checked'])) {
		print_liste_field_titre($arrayfields['b.dateo']['label'], $_SERVER['PHP_SELF'], 'b.dateo', '', $param, '', $sortfield, $sortorder, "center ");
		$totalarray['nbfield']++;
	}
	if (!empty($arrayfields['b.datev']['checked'])) {
		print_liste_field_titre($arrayfields['b.datev']['label'], $_SERVER['PHP_SELF'], 'b.datev,b.dateo,b.rowid', '', $param, '', $sortfield, $sortorder, 'center ');
		$totalarray['nbfield']++;
	}
	if (!empty($arrayfields['type']['checked'])) {
		print_liste_field_titre($arrayfields['type']['label'], $_SERVER['PHP_SELF'], '', '', $param, '', $sortfield, $sortorder, 'center ');
		$totalarray['nbfield']++;
	}
	if (!empty($arrayfields['b.num_chq']['checked'])) {
		print_liste_field_titre($arrayfields['b.num_chq']['label'], $_SERVER['PHP_SELF'], 'b.num_chq', '', $param, '', $sortfield, $sortorder, "center ");
		$totalarray['nbfield']++;
	}
	if (!empty($arrayfields['b.fk_bordereau']['checked'])) {
		print_liste_field_titre($arrayfields['b.fk_bordereau']['label'], $_SERVER['PHP_SELF'], 'b.fk_bordereau', '', $param, '', $sortfield, $sortorder, "center ");
		$totalarray['nbfield']++;
	}
	if (!empty($arrayfields['bu.label']['checked'])) {
		print_liste_field_titre($arrayfields['bu.label']['label'], $_SERVER['PHP_SELF'], '', '', $param, '', $sortfield, $sortorder);
		$totalarray['nbfield']++;
	}
	if (!empty($arrayfields['ba.ref']['checked'])) {
		print_liste_field_titre($arrayfields['ba.ref']['label'], $_SERVER['PHP_SELF'], 'ba.ref', '', $param, '', $sortfield, $sortorder);
		$totalarray['nbfield']++;
	}
	if (!empty($arrayfields['b.debit']['checked'])) {
		print_liste_field_titre($arrayfields['b.debit']['label'], $_SERVER['PHP_SELF'], 'b.amount', '', $param, '', $sortfield, $sortorder, "right ");
		$totalarray['nbfield']++;
	}
	if (!empty($arrayfields['b.credit']['checked'])) {
		print_liste_field_titre($arrayfields['b.credit']['label'], $_SERVER['PHP_SELF'], 'b.amount', '', $param, '', $sortfield, $sortorder, "right ");
		$totalarray['nbfield']++;
	}
	if (!empty($arrayfields['balancebefore']['checked'])) {
		print_liste_field_titre($arrayfields['balancebefore']['label'], $_SERVER['PHP_SELF'], '', '', $param, '', $sortfield, $sortorder, "right ");
		$totalarray['nbfield']++;
	}
	if (!empty($arrayfields['balance']['checked'])) {
		print_liste_field_titre($arrayfields['balance']['label'], $_SERVER['PHP_SELF'], '', '', $param, '', $sortfield, $sortorder, "right ");
		$totalarray['nbfield']++;
	}
	if (!empty($arrayfields['b.num_releve']['checked'])) {
		print_liste_field_titre($arrayfields['b.num_releve']['label'], $_SERVER['PHP_SELF'], 'b.num_releve', '', $param, '', $sortfield, $sortorder, "center ");
		$totalarray['nbfield']++;
	}
	if (!empty($arrayfields['b.conciliated']['checked'])) {
		print_liste_field_titre($arrayfields['b.conciliated']['label'], $_SERVER['PHP_SELF'], 'b.rappro', '', $param, '', $sortfield, $sortorder, "center ");
		$totalarray['nbfield']++;
	}

	// Extra fields
	include DOL_DOCUMENT_ROOT.'/core/tpl/extrafields_list_search_title.tpl.php';
	// Hook fields
	$parameters = array('arrayfields' => $arrayfields, 'param' => $param, 'sortfield' => $sortfield, 'sortorder' => $sortorder, 'totalarray' => &$totalarray);
	$reshook = $hookmanager->executeHooks('printFieldListTitle', $parameters, $object, $action); // Note that $action and $object may have been modified by hook
	print $hookmanager->resPrint;
	// Action edit/delete and select
	print '<td class="nowraponall center"></td>';
	$totalarray['nbfield']++;
	// Actions and select
	if (!getDolGlobalString('MAIN_CHECKBOX_LEFT_COLUMN')) {
		//print getTitleFieldOfList($selectedfields, 0, $_SERVER["PHP_SELF"], '', '', '', '', $sortfield, $sortorder, 'center maxwidthsearch ')."\n";
		print_liste_field_titre($selectedfields, $_SERVER["PHP_SELF"], "", '', '', '', $sortfield, $sortorder, 'maxwidthsearch center ');
		$totalarray['nbfield']++;
	}
	print "</tr>\n";

	$balance = 0; // For balance
	$balancebefore = 0; // For balance
	$balancecalculated = false;
	$posconciliatecol = 0;
	$cachebankaccount = array();

	$sign = 1;

	// Loop on each record
	$i = 0;
	$savnbfield = $totalarray['nbfield'];
	$totalarray = array();
	$totalarray['nbfield'] = 0;
	$totalarray['totaldeb'] = 0;
	$totalarray['totalcred'] = 0;

	$imaxinloop = ($limit ? min($num, $limit) : $num);
	while ($i < $imaxinloop) {
		$objp = $db->fetch_object($resql);
		$links = $bankaccountstatic->get_url($objp->rowid);
		// If we are in a situation where we need/can show balance, we calculate the start of balance
		if (!$balancecalculated && (!empty($arrayfields['balancebefore']['checked']) || !empty($arrayfields['balance']['checked'])) && ($mode_balance_ok || $search_conciliated === '0')) {
			if (!$search_account) {
				dol_print_error(null, 'account is not defined but $mode_balance_ok is true');
				exit;
			}

			// Loop on each record before
			$sign = 1;
			$i = 0;
			$sqlforbalance = 'SELECT SUM(b.amount) as previoustotal';
			$sqlforbalance .= " FROM ";
			$sqlforbalance .= " ".MAIN_DB_PREFIX."bank_account as ba,";
			$sqlforbalance .= " ".MAIN_DB_PREFIX."bank as b";
			$sqlforbalance .= " WHERE b.fk_account = ba.rowid";
			$sqlforbalance .= " AND ba.entity IN (".getEntity('bank_account').")";
			$sqlforbalance .= " AND b.fk_account = ".((int) $search_account);
			// To limit record on the page
			$sqlforbalance .= " AND (b.datev < '".$db->idate($db->jdate($objp->dv))."' OR (b.datev = '".$db->idate($db->jdate($objp->dv))."' AND (b.dateo < '".$db->idate($db->jdate($objp->do))."' OR (b.dateo = '".$db->idate($db->jdate($objp->do))."' AND b.rowid < ".$objp->rowid."))))";
			$resqlforbalance = $db->query($sqlforbalance);

			//print $sqlforbalance;
			if ($resqlforbalance) {
				$objforbalance = $db->fetch_object($resqlforbalance);
				if ($objforbalance) {
					// If sort is desc,desc,desc then total of previous date + amount is the balancebefore of the previous line before the line to show
					if ($sortfield == 'b.datev,b.dateo,b.rowid' && ($sortorder == 'desc' || $sortorder == 'desc,desc' || $sortorder == 'desc,desc,desc')) {
						$balancebefore = $objforbalance->previoustotal + ($sign * $objp->amount);
					} else {
						// If sort is asc,asc,asc then total of previous date is balance of line before the next line to show
						$balance = $objforbalance->previoustotal;
					}
				}
			} else {
				dol_print_error($db);
			}

			$balancecalculated = true;

			// Output a line with start balance
			if ($user->hasRight('banque', 'consolidate') && $action == 'reconcile') {
				$tmpnbfieldbeforebalance = 0;
				$tmpnbfieldafterbalance = 0;
				$balancefieldfound = 0;
				foreach ($arrayfields as $key => $val) {
					if ($key == 'balancebefore' || $key == 'balance') {
						$balancefieldfound++;
						continue;
					}
					if (!empty($arrayfields[$key]['checked'])) {
						if (!$balancefieldfound) {
							$tmpnbfieldbeforebalance++;
						} else {
							$tmpnbfieldafterbalance++;
						}
					}
				}
				// Extra
				$element = $extrafieldsobjectkey;
				if (!empty($extrafields->attributes[$element]['label']) && is_array($extrafields->attributes[$element]['label']) && count($extrafields->attributes[$element]['label'])) {
					foreach ($extrafields->attributes[$element]['label'] as $key => $val) {
						if (!empty($arrayfields["ef.".$key]['checked'])) {
							if (!empty($arrayfields[$key]['checked'])) {
								if (!$balancefieldfound) {
									$tmpnbfieldbeforebalance++;
								} else {
									$tmpnbfieldafterbalance++;
								}
							}
						}
					}
				}

				print '<tr class="oddeven trforbreak">';
				// Action column
				if (getDolGlobalString('MAIN_CHECKBOX_LEFT_COLUMN')) {
					print '<td></td>';
				}
				if ($tmpnbfieldbeforebalance) {
					print '<td colspan="'.$tmpnbfieldbeforebalance.'">';
					print '&nbsp;';
					print '</td>';
				}

				if (!empty($arrayfields['balancebefore']['checked'])) {
					print '<td class="right">';
					if ($search_conciliated !== '0') {
						if ($sortfield == 'b.datev,b.dateo,b.rowid' && ($sortorder == 'desc' || $sortorder == 'desc,desc' || $sortorder == 'desc,desc,desc')) {
							print price(price2num($balancebefore, 'MT'), 1, $langs);
						} else {
							print price(price2num($balance, 'MT'), 1, $langs);
						}
					}
					print '</td>';
				}
				if (!empty($arrayfields['balance']['checked'])) {
					print '<td class="right">';
					if ($search_conciliated !== '0') {	// If not filter of filter on "conciliated"
						if ($sortfield == 'b.datev,b.dateo,b.rowid' && ($sortorder == 'desc' || $sortorder == 'desc,desc' || $sortorder == 'desc,desc,desc')) {
							print price(price2num($balancebefore, 'MT'), 1, $langs);
						} else {
							print price(price2num($balance, 'MT'), 1, $langs);
						}
					}
					print '</td>';
				}

				if (!empty($arrayfields['b.num_releve']['checked'])) {
					print '<td></td>';
				}

				// conciliate
				print '<td colspan="'.($tmpnbfieldafterbalance).'">';
				print '&nbsp;';
				print '</td>';

				// Action column
				if (!getDolGlobalString('MAIN_CHECKBOX_LEFT_COLUMN')) {
					print '<td></td>';
				}

				print '</tr>';
			}
		}

		if ($sortfield == 'b.datev,b.dateo,b.rowid' && ($sortorder == 'desc' || $sortorder == 'desc,desc' || $sortorder == 'desc,desc,desc')) {
			$balance = price2num($balancebefore, 'MT'); // balance = balancebefore of previous line (sort is desc)
			$balancebefore = price2num($balancebefore - ($sign * $objp->amount), 'MT');
		} else {
			$balancebefore = price2num($balance, 'MT'); // balancebefore = balance of previous line (sort is asc)
			$balance = price2num($balance + ($sign * $objp->amount), 'MT');
		}

		if (empty($cachebankaccount[$objp->bankid])) {
			$bankaccounttmp = new Account($db);
			$bankaccounttmp->fetch($objp->bankid);
			$cachebankaccount[$objp->bankid] = $bankaccounttmp;
			$bankaccount = $bankaccounttmp;
		} else {
			$bankaccount = $cachebankaccount[$objp->bankid];
		}

		if (!getDolGlobalString('BANK_COLORIZE_MOVEMENT')) {
			$backgroundcolor = "class='oddeven'";
		} else {
			if ($objp->amount < 0) {
				$color = '#' . getDolGlobalString('BANK_COLORIZE_MOVEMENT_COLOR1', 'fca955');
				$backgroundcolor = 'style="background: '.$color.';"';
			} else {
				$color = '#' . getDolGlobalString('BANK_COLORIZE_MOVEMENT_COLOR2', '7fdb86');
				$backgroundcolor = 'style="background: '.$color.';"';
			}
		}

		$banklinestatic->id = $objp->rowid;
		$banklinestatic->ref = $objp->rowid;

		print '<tr class="oddeven" '.$backgroundcolor.'>';

		// Action column
		if (getDolGlobalString('MAIN_CHECKBOX_LEFT_COLUMN')) {
			print '<td class="center">';
			if (!$objp->conciliated && $action == 'reconcile') {
				print '<input class="flat checkforselect" name="rowid['.$objp->rowid.']" type="checkbox" name="toselect[]" value="'.$objp->rowid.'" size="1"'.(!empty($tmparray[$objp->rowid]) ? ' checked' : '').'>';
			}
			print '</td>';
			if (!$i) {
				$totalarray['nbfield']++;
			}
		}

		// Ref
		if (!empty($arrayfields['b.rowid']['checked'])) {
			print '<td class="nowrap left">';
			print $banklinestatic->getNomUrl(1);
			print '</td>';
			if (!$i) {
				$totalarray['nbfield']++;
			}
		}

		// Description
		if (!empty($arrayfields['b.label']['checked'])) {
			$labeltoshow = '';
			$titletoshow = '';
			$reg = array();
			preg_match('/\((.+)\)/i', $objp->label, $reg); // Si texte entoure de parenthee on tente recherche de traduction
			if (!empty($reg[1]) && $langs->trans($reg[1]) != $reg[1]) {
				// Example: $reg[1] = 'CustomerInvoicePayment', 'SupplierInvoicePayment', ... (or on old version: 'WithdrawalPayment', 'BankTransferPayment')
				$labeltoshow = $langs->trans($reg[1]);
			} else {
				if ($objp->label == '(payment_salary)') {
					$labeltoshow = $langs->trans("SalaryPayment");
				} else {
					$labeltoshow = dol_escape_htmltag($objp->label);
					$titletoshow = $objp->label;
				}
			}


			print '<td class="tdoverflowmax250"'.($titletoshow ? ' title="'.dol_escape_htmltag($titletoshow).'"' : '').'>';

			// Add info about links after description
			$cachebankaccount = array();
			foreach ($links as $key => $val) {
				print '<!-- '.$links[$key]['type'].' -->';
				if ($links[$key]['type'] == 'withdraw') {
					$banktransferstatic->id = $links[$key]['url_id'];
					$banktransferstatic->ref = $links[$key]['label'];
					print $banktransferstatic->getNomUrl(0).($labeltoshow ? ' ' : '');
				} elseif ($links[$key]['type'] == 'payment') {
					$paymentstatic->id = $links[$key]['url_id'];
					$paymentstatic->ref = $links[$key]['url_id']; // FIXME This is id, not ref of payment
					$paymentstatic->date = $db->jdate($objp->do);
					print $paymentstatic->getNomUrl(2).($labeltoshow ? ' ' : '');
				} elseif ($links[$key]['type'] == 'payment_supplier') {
					$paymentsupplierstatic->id = $links[$key]['url_id'];
					$paymentsupplierstatic->ref = $links[$key]['url_id']; // FIXME This is id, not ref of payment
					print $paymentsupplierstatic->getNomUrl(2).($labeltoshow ? ' ' : '');
				} elseif ($links[$key]['type'] == 'payment_sc') {
					$paymentscstatic->id = $links[$key]['url_id'];
					$paymentscstatic->ref = $links[$key]['url_id'];
					$paymentscstatic->label = $links[$key]['label'];
					print $paymentscstatic->getNomUrl(2).($labeltoshow ? ' ' : '');
				} elseif ($links[$key]['type'] == 'payment_vat') {
					$paymentvatstatic->id = $links[$key]['url_id'];
					$paymentvatstatic->ref = $links[$key]['url_id'];
					print $paymentvatstatic->getNomUrl(2).($labeltoshow ? ' ' : '');
				} elseif ($links[$key]['type'] == 'payment_salary') {
					$paymentsalstatic->id = $links[$key]['url_id'];
					$paymentsalstatic->ref = $links[$key]['url_id'];
					$paymentsalstatic->label = $links[$key]['label'];
					print $paymentsalstatic->getNomUrl(2).($labeltoshow ? ' ' : '');
				} elseif ($links[$key]['type'] == 'payment_loan') {
					print '<a href="'.DOL_URL_ROOT.'/loan/payment/card.php?id='.$links[$key]['url_id'].'">';
					print ' '.img_object($langs->trans('ShowPayment'), 'payment').' ';
					print '</a>'.($labeltoshow ? ' ' : '');
				} elseif ($links[$key]['type'] == 'payment_donation') {
					$paymentdonationstatic->id = $links[$key]['url_id'];
					$paymentdonationstatic->ref = $links[$key]['url_id'];
					print $paymentdonationstatic->getNomUrl(2).($labeltoshow ? ' ' : '');
				} elseif ($links[$key]['type'] == 'payment_expensereport') {
					$paymentexpensereportstatic->id = $links[$key]['url_id'];
					$paymentexpensereportstatic->ref = $links[$key]['url_id'];
					print $paymentexpensereportstatic->getNomUrl(2).($labeltoshow ? ' ' : '');
				} elseif ($links[$key]['type'] == 'payment_various') {
					$paymentvariousstatic->id = $links[$key]['url_id'];
					$paymentvariousstatic->ref = $links[$key]['url_id'];
					print $paymentvariousstatic->getNomUrl(2).($labeltoshow ? ' ' : '');
				} elseif ($links[$key]['type'] == 'banktransfert') {
					// Do not show link to transfer since there is no transfer card (avoid confusion). Can already be accessed from transaction detail.
					if ($objp->amount > 0) {
						$banklinestatic->fetch($links[$key]['url_id']);
						$bankstatic->id = $banklinestatic->fk_account;
						$bankstatic->label = $banklinestatic->bank_account_ref;
						print $langs->trans("TransferFrom").' ';
						print $bankstatic->getNomUrl(1, 'transactions');
						print ' '.$langs->trans("toward").' ';
						$bankstatic->id = $objp->bankid;
						$bankstatic->label = $objp->bankref;
						print $bankstatic->getNomUrl(1, '');
						print($labeltoshow ? ' - ' : '');
					} else {
						$bankstatic->id = $objp->bankid;
						$bankstatic->label = $objp->bankref;
						print $langs->trans("TransferFrom").' ';
						print $bankstatic->getNomUrl(1, '');
						print ' '.$langs->trans("toward").' ';
						$banklinestatic->fetch($links[$key]['url_id']);
						$bankstatic->id = $banklinestatic->fk_account;
						$bankstatic->label = $banklinestatic->bank_account_ref;
						print $bankstatic->getNomUrl(1, 'transactions');
						print($labeltoshow ? ' - ' : '');
					}
					//var_dump($links);
				} elseif ($links[$key]['type'] == 'company') {
				} elseif ($links[$key]['type'] == 'user') {
				} elseif ($links[$key]['type'] == 'member') {
				} elseif ($links[$key]['type'] == 'sc') {
				} elseif ($links[$key]['type'] == 'vat') {
				} elseif ($links[$key]['type'] == 'salary') {
					// Information is already shown using the payment_salary link. No need of this link.
				} else {
					// Show link with label $links[$key]['label']
					print '<a href="'.$links[$key]['url'].$links[$key]['url_id'].'">';
					if (preg_match('/^\((.*)\)$/i', $links[$key]['label'], $reg)) {
						// Label generique car entre parentheses. On l'affiche en le traduisant
						if ($reg[1] == 'paiement') {
							$reg[1] = 'Payment';
						}
						print $langs->trans($reg[1]);
					} else {
						print $links[$key]['label'];
					}
					print '</a>'.($labeltoshow ? ' - ' : '');
				}
			}

			print $labeltoshow;	// Already escaped

			print '</td>';
			if (!$i) {
				$totalarray['nbfield']++;
			}
		}

		// Date ope
		if (!empty($arrayfields['b.dateo']['checked'])) {
			print '<td class="nowraponall center">';
			print '<span class="spanforajaxedit" id="dateoperation_'.$objp->rowid.'" title="'.dol_print_date($db->jdate($objp->do), "day").'">'.dol_print_date($db->jdate($objp->do), "dayreduceformat")."</span>";
			print '&nbsp;';
			print '<span class="inline-block">';
			print '<a class="ajaxforbankoperationchange" href="'.$_SERVER['PHP_SELF'].'?action=doprev&amp;account='.$objp->bankid.'&amp;rowid='.$objp->rowid.'">';
			print img_edit_remove()."</a> ";
			print '<a class="ajaxforbankoperationchange" href="'.$_SERVER['PHP_SELF'].'?action=donext&amp;account='.$objp->bankid.'&amp;rowid='.$objp->rowid.'">';
			print img_edit_add()."</a>";
			print '</span>';
			print "</td>\n";
			if (!$i) {
				$totalarray['nbfield']++;
			}
		}

		// Date value
		if (!empty($arrayfields['b.datev']['checked'])) {
			print '<td class="nowraponall center">';
			print '<span class="spanforajaxedit" id="datevalue_'.$objp->rowid.'" title="'.dol_print_date($db->jdate($objp->dv), "day").'">'.dol_print_date($db->jdate($objp->dv), "dayreduceformat")."</span>";
			print '&nbsp;';
			print '<span class="inline-block">';
			print '<a class="ajaxforbankoperationchange" href="'.$_SERVER['PHP_SELF'].'?action=dvprev&amp;account='.$objp->bankid.'&amp;rowid='.$objp->rowid.'">';
			print img_edit_remove()."</a> ";
			print '<a class="ajaxforbankoperationchange" href="'.$_SERVER['PHP_SELF'].'?action=dvnext&amp;account='.$objp->bankid.'&amp;rowid='.$objp->rowid.'">';
			print img_edit_add()."</a>";
			print '</span>';
			print "</td>\n";
			if (!$i) {
				$totalarray['nbfield']++;
			}
		}

		// Payment type
		if (!empty($arrayfields['type']['checked'])) {
			$labeltype = ($langs->transnoentitiesnoconv("PaymentTypeShort".$objp->fk_type) != "PaymentTypeShort".$objp->fk_type) ? $langs->transnoentitiesnoconv("PaymentTypeShort".$objp->fk_type) : $langs->getLabelFromKey($db, $objp->fk_type, 'c_paiement', 'code', 'libelle', '', 1);
			if (empty($arrayfields['b.num_chq']['checked'])) {
				$labeltype .= ($objp->num_chq ? ' - '.$objp->num_chq : '');
			}
			print '<td class="tdoverflowmax100" title="'.dolPrintLabel($labeltype).'">';
			if ($labeltype == 'SOLD') {
				print '&nbsp;'; //$langs->trans("InitialBankBalance");
			} else {
				print dolPrintLabel($labeltype);
			}
			print "</td>\n";
			if (!$i) {
				$totalarray['nbfield']++;
			}
		}

		// Num cheque
		if (!empty($arrayfields['b.num_chq']['checked'])) {
			print '<td class="tdoverflowmax100 center" title="'.($objp->num_chq ? dolPrintLabel($objp->num_chq) : "").'">'.($objp->num_chq ? dolPrintLabel($objp->num_chq) : "")."</td>\n";
			if (!$i) {
				$totalarray['nbfield']++;
			}
		}

		// Cheque
		if (!empty($arrayfields['b.fk_bordereau']['checked'])) {
			$bordereaustatic->fetch($objp->fk_bordereau);
			print '<td class="nowraponall center">';
			print $bordereaustatic->getNomUrl();
			print '</td>';
			if (!$i) {
				$totalarray['nbfield']++;
			}
		}

		// Third party
		if (!empty($arrayfields['bu.label']['checked'])) {
			print '<td class="tdoverflowmax125">';

			$companylinked_id = 0;
			$userlinked_id = 0;
			$type_link = "";
			$thirdstr = "";

			//payment line type to define user display and user or company linked
			foreach ($links as $key => $value) {
				if ($links[$key]['type'] == 'payment_sc') {
					$type_link = 'payment_sc';
				}
				if ($links[$key]['type'] == 'payment_salary') {
					$type_link = 'payment_salary';
				}
				if ($links[$key]['type'] == 'payment_donation') {
					$paymentdonationstatic->fetch($links[$key]['url_id']);
					$donstatic->fetch($paymentdonationstatic->fk_donation);
					$companylinked_id = $donstatic->socid;
					if (!$companylinked_id) {
						$thirdstr = ($donstatic->societe !== "" ?
									$donstatic->societe :
									$donstatic->firstname." ".$donstatic->lastname);
					}
				}
				if ($links[$key]['type'] == 'payment_expensereport') {
					$type_link = 'payment_expensereport';
				}

				if ($links[$key]['type'] == 'company') {
					$companylinked_id = $links[$key]['url_id'];
				}
				if ($links[$key]['type'] == 'user') {
					$userlinked_id = $links[$key]['url_id'];
				}
			}

			// Show more information in the column thirdparty.
			if ($companylinked_id) {
				// TODO Add a cache of loaded companies here ?
				$companystatic->fetch($companylinked_id);
				print $companystatic->getNomUrl(1);
			} elseif ($userlinked_id &&
					(($type_link == 'payment_salary' && $user->hasRight('salaries', 'read'))
						|| ($type_link == 'payment_sc' && $user->hasRight('tax', 'charges', 'lire'))
						|| ($type_link == 'payment_expensereport' && $user->hasRight('expensereport', 'lire')))) {
				// Get object user from cache or load it
				if (!empty($conf->cache['user'][$userlinked_id])) {
					$tmpuser = $conf->cache['user'][$userlinked_id];
				} else {
					$tmpuser = new User($db);
					$tmpuser->fetch($userlinked_id);
					$conf->cache['user'][$userlinked_id] = $tmpuser;
				}
				print $tmpuser->getNomUrl(-1);
			} elseif ($thirdstr) {
				print $thirdstr;
			} else {
				print '&nbsp;';
			}

			print '</td>';
			if (!$i) {
				$totalarray['nbfield']++;
			}
		}

		// Bank account
		if (!empty($arrayfields['ba.ref']['checked'])) {
			print '<td class="nowrap">';
			print $bankaccount->getNomUrl(1);
			print "</td>\n";
			if (!$i) {
				$totalarray['nbfield']++;
			}
		}

		// Debit
		if (!empty($arrayfields['b.debit']['checked'])) {
			print '<td class="nowraponall right"><span class="amount">';
			if ($objp->amount < 0) {
				print price($objp->amount * -1);
				$totalarray['totaldeb'] += $objp->amount;
			}
			print "</span></td>\n";
			if (!$i) {
				$totalarray['nbfield']++;
			}
			if (!$i) {
				$totalarray['totaldebfield'] = $totalarray['nbfield'];
			}
		}

		// Credit
		if (!empty($arrayfields['b.credit']['checked'])) {
			print '<td class="nowraponall right"><span class="amount">';
			if ($objp->amount > 0) {
				print price($objp->amount);
				$totalarray['totalcred'] += $objp->amount;
			}
			print "</span></td>\n";
			if (!$i) {
				$totalarray['nbfield']++;
			}
			if (!$i) {
				$totalarray['totalcredfield'] = $totalarray['nbfield'];
			}
		}

		// Balance before
		if (!empty($arrayfields['balancebefore']['checked'])) {
			if ($mode_balance_ok) {
				if ($balancebefore >= 0) {
					print '<td class="nowrap right">&nbsp;'.price($balancebefore).'</td>';
				} else {
					print '<td class="error nowrap right">&nbsp;'.price($balancebefore).'</td>';
				}
			} else {
				print '<td class="right">-</td>';
			}
			if (!$i) {
				$totalarray['nbfield']++;
			}
		}

		// Balance after
		if (!empty($arrayfields['balance']['checked'])) {
			if ($mode_balance_ok) {
				if ($balance >= 0) {
					print '<td class="nowrap right">&nbsp;'.price($balance).'</td>';
				} else {
					print '<td class="error nowrap right">&nbsp;'.price($balance).'</td>';
				}
			} else {
				print '<td class="right">-</td>';
			}
			if (!$i) {
				$totalarray['nbfield']++;
			}
		}

		if (!empty($arrayfields['b.num_releve']['checked'])) {
			print '<td class="nowraponall center">';
			// Transaction reconciliated or edit link
			if ($bankaccount->canBeConciliated() > 0) {
				if ($objp->num_releve) {
					print '<a href="releve.php?num='.urlencode($objp->num_releve).'&account='.urlencode($objp->bankid).'&save_lastsearch_values=1">'.dol_escape_htmltag($objp->num_releve).'</a>';
				}
			}
			print '</td>';
			if (!$i) {
				$totalarray['nbfield']++;
				$posconciliatecol = $totalarray['nbfield'];
			}
		}

		// Conciliated
		if (!empty($arrayfields['b.conciliated']['checked'])) {
			print '<td class="nowraponall center">';
			print yn($objp->conciliated);
			print '</td>';
			if (!$i) {
				$totalarray['nbfield']++;
			}
		}

<<<<<<< HEAD
=======
		if (!empty($arrayfields['b.fk_bordereau']['checked'])) {
			$bordereaustatic->fetch($objp->fk_bordereau);
			print '<td class="nowraponall center">';
			print $bordereaustatic->getNomUrl();
			print '</td>';
			if (!$i) {
				$totalarray['nbfield']++;
			}
		}

		// Extra fields
		include DOL_DOCUMENT_ROOT.'/core/tpl/extrafields_list_print_fields.tpl.php';
>>>>>>> 2d8f07ff
		// Fields from hook
		$parameters = array('arrayfields' => $arrayfields, 'object'=>$object, 'obj' => $objp, 'i' => $i, 'totalarray' => &$totalarray);
		$reshook=$hookmanager->executeHooks('printFieldListValue', $parameters, $object, $action);    // Note that $action and $objecttmpect may have been modified by hook
		print $hookmanager->resPrint;

		// Action edit/delete and select
		print '<td class="nowraponall center">';
		// Transaction reconciliated or edit link
		if ($objp->conciliated && $bankaccount->canBeConciliated() > 0) {  // If line not conciliated and account can be conciliated
			print '<a class="editfielda" href="'.DOL_URL_ROOT.'/compta/bank/line.php?save_lastsearch_values=1&rowid='.$objp->rowid.($object->id > 0 ? '&account='.$object->id : '').'&page='.$page.'">';
			print img_edit();
			print '</a>';
		} else {
			if ($user->hasRight('banque', 'modifier') || $user->hasRight('banque', 'consolidate')) {
				print '<a class="editfielda" href="'.DOL_URL_ROOT.'/compta/bank/line.php?save_lastsearch_values=1&rowid='.$objp->rowid.($object->id > 0 ? '&account='.$object->id : '').'&page='.$page.'">';
				print img_edit();
				print '</a>';
			} else {
				print '<a class="editfielda" href="'.DOL_URL_ROOT.'/compta/bank/line.php?save_lastsearch_values=1&rowid='.$objp->rowid.($object->id > 0 ? '&account='.$object->id : '').'&page='.$page.'">';
				print img_view();
				print '</a>';
			}
			if ($bankaccount->canBeConciliated() > 0 && empty($objp->conciliated)) {
				if ($db->jdate($objp->dv) < ($now - $conf->bank->rappro->warning_delay)) {
					print ' '.img_warning($langs->trans("ReconciliationLate"));
				}
			}
			if ($user->hasRight('banque', 'modifier')) {
				print '<a href="'.$_SERVER["PHP_SELF"].'?action=delete&token='.newToken().'&rowid='.$objp->rowid.'&page='.$page.$param.($sortfield ? '&sortfield='.$sortfield : '').($sortorder ? '&sortorder='.$sortorder : '').'">';
				print img_delete('', 'class="marginleftonly"');
				print '</a>';
			}
		}
		print '</td>';
		if (!$i) {
			$totalarray['nbfield']++;
		}

		// Action column
		if (!getDolGlobalString('MAIN_CHECKBOX_LEFT_COLUMN')) {
			print '<td class="center">';
			if (!$objp->conciliated && $action == 'reconcile') {
				print '<input class="flat checkforselect" name="rowid['.$objp->rowid.']" type="checkbox" value="'.$objp->rowid.'" size="1"'.(!empty($tmparray[$objp->rowid]) ? ' checked' : '').'>';
			}
			print '</td>';
			if (!$i) {
				$totalarray['nbfield']++;
			}
		}

		print "</tr>\n";

		$i++;
	}

	// Show total line
	if (isset($totalarray['totaldebfield']) || isset($totalarray['totalcredfield'])) {
		print '<tr class="liste_total">';
		$i = 0;
		while ($i < $totalarray['nbfield']) {
			$i++;
			if ($i == 1) {
				if ($num < $limit && empty($offset)) {
					print '<td class="left">'.$langs->trans("Total").'</td>';
				} else {
					print '<td class="left tdoverflowmax50" title="'.$langs->trans("Totalforthispage").'">'.$langs->trans("Totalforthispage").'</td>';
				}
			} elseif ($totalarray['totaldebfield'] == $i) {
				print '<td class="right"><span class="amount">'.price(-1 * $totalarray['totaldeb']).'</span></td>';
			} elseif ($totalarray['totalcredfield'] == $i) {
				print '<td class="right"><span class="amount">'.price($totalarray['totalcred']).'</span></td>';
			} elseif ($i == $posconciliatecol) {
				print '<td class="center">';
				if ($user->hasRight('banque', 'consolidate') && $action == 'reconcile') {
					print '<input class="button smallpaddingimp" name="confirm_reconcile" type="submit" value="'.$langs->trans("Conciliate").'">';
				}
				print '</td>';
			} else {
				print '<td></td>';
			}
		}
		print '</tr>';
	}

	// If no record found
	if ($num == 0) {
		$colspan = 1;
		foreach ($arrayfields as $key => $val) {
			if (!empty($val['checked'])) {
				$colspan++;
			}
		}
		print '<tr><td colspan="'.($colspan + 1).'"><span class="opacitymedium">'.$langs->trans("NoRecordFound").'</span></td></tr>';
	}

	print "</table>";
	print "</div>";

	print '</form>';
	$db->free($resql);
} else {
	dol_print_error($db);
}

// End of page
llxFooter();
$db->close();<|MERGE_RESOLUTION|>--- conflicted
+++ resolved
@@ -1192,10 +1192,6 @@
 		print '<td class="liste_titre center parentonrightofpage">';
 		print $form->selectyesno('search_conciliated', $search_conciliated, 1, false, 1, 1, 'search_status onrightofpage width75');
 		print '</td>';
-	}
-	// Bordereau
-	if (!empty($arrayfields['b.fk_bordereau']['checked'])) {
-		print '<td class="liste_titre center"><input type="text" class="flat" name="search_fk_bordereau" value="'.dol_escape_htmltag($search_fk_bordereau).'" size="3"></td>';
 	}
 	// Extra fields
 	include DOL_DOCUMENT_ROOT.'/core/tpl/extrafields_list_search_input.tpl.php';
@@ -1866,8 +1862,6 @@
 			}
 		}
 
-<<<<<<< HEAD
-=======
 		if (!empty($arrayfields['b.fk_bordereau']['checked'])) {
 			$bordereaustatic->fetch($objp->fk_bordereau);
 			print '<td class="nowraponall center">';
@@ -1880,7 +1874,6 @@
 
 		// Extra fields
 		include DOL_DOCUMENT_ROOT.'/core/tpl/extrafields_list_print_fields.tpl.php';
->>>>>>> 2d8f07ff
 		// Fields from hook
 		$parameters = array('arrayfields' => $arrayfields, 'object'=>$object, 'obj' => $objp, 'i' => $i, 'totalarray' => &$totalarray);
 		$reshook=$hookmanager->executeHooks('printFieldListValue', $parameters, $object, $action);    // Note that $action and $objecttmpect may have been modified by hook
