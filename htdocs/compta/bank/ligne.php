--- conflicted
+++ resolved
@@ -34,11 +34,7 @@
 require_once DOL_DOCUMENT_ROOT.'/categories/class/categorie.class.php';
 
 // Load translation files required by the page
-<<<<<<< HEAD
-$langs->loadLangs(array('banks', 'categories', 'compta', 'bills'));
-=======
 $langs->loadLangs(array('banks', 'categories', 'compta', 'bills', 'other'));
->>>>>>> d9b8a8c8
 if (! empty($conf->adherent->enabled)) $langs->load("members");
 if (! empty($conf->don->enabled)) $langs->load("donations");
 if (! empty($conf->loan->enabled)) $langs->load("loan");
@@ -103,15 +99,10 @@
     	{
         	dol_print_error($db);
     	}
-<<<<<<< HEAD
-	} else {
-		setEventMessage('Missing ids','errors');
-=======
 	}
 	else
 	{
 		setEventMessages($langs->trans("MissingIds"), null, 'errors');
->>>>>>> d9b8a8c8
 	}
 }
 
@@ -124,7 +115,6 @@
 
 	$acsource = new Account($db);
 	$acsource->fetch($id);
-<<<<<<< HEAD
 
 	$actarget = new Account($db);
 	if (GETPOST('accountid','int') > 0 && ! $acline->rappro && ! $acline->getVentilExportCompta())	// We ask to change bank account
@@ -136,19 +126,6 @@
 		$actarget->fetch($id);
 	}
 
-=======
-
-	$actarget = new Account($db);
-	if (GETPOST('accountid','int') > 0 && ! $acline->rappro && ! $acline->getVentilExportCompta())	// We ask to change bank account
-	{
-		$actarget->fetch(GETPOST('accountid','int'));
-	}
-	else
-	{
-		$actarget->fetch($id);
-	}
-
->>>>>>> d9b8a8c8
 	if ($actarget->courant == Account::TYPE_CASH && GETPOST('value','alpha') != 'LIQ')
 	{
 		setEventMessages($langs->trans("ErrorCashAccountAcceptsOnlyCashMoney"), null, 'errors');
@@ -520,11 +497,7 @@
         if ($user->rights->banque->modifier || $user->rights->banque->consolidate)
         {
             print '<td>';
-<<<<<<< HEAD
-            print $form->select_date($db->jdate($objp->do),'dateo','','','','update',1,0,1,$objp->rappro);
-=======
             print $form->selectDate($db->jdate($objp->do), 'dateo', '', '', '', 'update', 1, 0, $objp->rappro);
->>>>>>> d9b8a8c8
             if (! $objp->rappro)
             {
                 print ' &nbsp; ';
