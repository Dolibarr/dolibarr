--- conflicted
+++ resolved
@@ -8,11 +8,7 @@
  * Copyright (C) 2015      Jean-François Ferry	<jfefe@aternatik.fr>
  * Copyright (C) 2016      Marcos García        <marcosgdf@gmail.com>
  * Copyright (C) 2018       Frédéric France         <frederic.france@netlogic.fr>
-<<<<<<< HEAD
- * Copyright (C) 2021		Gauthier VERDOL         <gauthier.verdol@atm-consulting.fr>
-=======
  * Copyright (C) 2021       Gauthier VERDOL         <gauthier.verdol@atm-consulting.fr>
->>>>>>> c9f34cc0
  *
  * This program is free software; you can redistribute it and/or modify
  * it under the terms of the GNU General Public License as published by
@@ -360,14 +356,6 @@
 					print img_object($langs->trans('SocialContribution'), 'bill').' ';
 					print $langs->trans("SocialContribution").($links[$key]['label'] ? ' - '.$links[$key]['label'] : '');
 					print '</a>';
-<<<<<<< HEAD
-				} elseif ($links[$key]['type'] == 'salary') {
-					print '<a href="'.DOL_URL_ROOT.'/salaries/card.php?id='.$links[$key]['url_id'].'">';
-					print img_object($langs->trans('Salary'), 'bill').' ';
-					print $langs->trans("Salary").($links[$key]['label'] ? ' - '.$links[$key]['label'] : '');
-					print '</a>';
-				} elseif ($links[$key]['type'] == 'payment_sc') {
-=======
 				}
 				elseif ($links[$key]['type'] == 'vat') {
 					print '<a href="'.DOL_URL_ROOT.'/compta/tva/card.php?id='.$links[$key]['url_id'].'">';
@@ -375,8 +363,13 @@
 					print $langs->trans("VATDeclaration").($links[$key]['label'] ? '&nbsp;'.$links[$key]['label'] : '');
 					print '</a>';
 				}
+				elseif ($links[$key]['type'] == 'salary') {
+					print '<a href="'.DOL_URL_ROOT.'/salaries/card.php?id='.$links[$key]['url_id'].'">';
+					print img_object($langs->trans('Salary'), 'bill').' ';
+					print $langs->trans("Salary").($links[$key]['label'] ? ' - '.$links[$key]['label'] : '');
+					print '</a>';
+				}
                 elseif ($links[$key]['type'] == 'payment_sc') {
->>>>>>> c9f34cc0
 					print '<a href="'.DOL_URL_ROOT.'/compta/payment_sc/card.php?id='.$links[$key]['url_id'].'">';
 					print img_object($langs->trans('Payment'), 'payment').' ';
 					print $langs->trans("SocialContributionPayment");
