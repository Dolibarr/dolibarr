<?php
/* Copyright (C) 2001-2006 Rodolphe Quiedeville <rodolphe@quiedeville.org>
 * Copyright (C) 2003      Xavier DUTOIT        <doli@sydesy.com>
 * Copyright (C) 2004-2017 Laurent Destailleur  <eldy@users.sourceforge.net>
 * Copyright (C) 2004      Christophe Combelles <ccomb@free.fr>
 * Copyright (C) 2005-2012 Regis Houssin        <regis.houssin@inodbox.com>
 * Copyright (C) 2015-2017 Alexandre Spangaro	<aspangaro@open-dsi.fr>
 * Copyright (C) 2015      Jean-François Ferry	<jfefe@aternatik.fr>
 * Copyright (C) 2016      Marcos García        <marcosgdf@gmail.com>
 * Copyright (C) 2018       Frédéric France         <frederic.france@netlogic.fr>
 * Copyright (C) 2021		Gauthier VERDOL         <gauthier.verdol@atm-consulting.fr>
 *
 * This program is free software; you can redistribute it and/or modify
 * it under the terms of the GNU General Public License as published by
 * the Free Software Foundation; either version 3 of the License, or
 * (at your option) any later version.
 *
 * This program is distributed in the hope that it will be useful,
 * but WITHOUT ANY WARRANTY; without even the implied warranty of
 * MERCHANTABILITY or FITNESS FOR A PARTICULAR PURPOSE.  See the
 * GNU General Public License for more details.
 *
 * You should have received a copy of the GNU General Public License
 * along with this program. If not, see <https://www.gnu.org/licenses/>.
 */

/**
 *	\file       htdocs/compta/bank/line.php
 *	\ingroup    bank
 *	\brief      Page to edit a bank transaction record
 */

require '../../main.inc.php';
require_once DOL_DOCUMENT_ROOT.'/compta/bank/class/account.class.php';
require_once DOL_DOCUMENT_ROOT.'/categories/class/categorie.class.php';
require_once DOL_DOCUMENT_ROOT.'/core/lib/payments.lib.php';

// Load translation files required by the page
$langs->loadLangs(array('banks', 'categories', 'compta', 'bills', 'other'));
if (!empty($conf->adherent->enabled)) $langs->load("members");
if (!empty($conf->don->enabled)) $langs->load("donations");
if (!empty($conf->loan->enabled)) $langs->load("loan");
if (!empty($conf->salaries->enabled)) $langs->load("salaries");


$id = (GETPOST('id', 'int') ? GETPOST('id', 'int') : GETPOST('account', 'int'));
$ref = GETPOST('ref', 'alpha');
$action = GETPOST('action', 'aZ09');
$confirm = GETPOST('confirm', 'alpha');
$rowid = GETPOST("rowid", 'int');
$orig_account = GETPOST("orig_account");
$backtopage = GETPOST('backtopage', 'alpha');
$cancel = GETPOST('cancel', 'alpha');

// Security check
$fieldvalue = (!empty($id) ? $id : (!empty($ref) ? $ref : ''));
$fieldtype = (!empty($ref) ? 'ref' : 'rowid');
if ($user->socid) $socid = $user->socid;
$result = restrictedArea($user, 'banque', $fieldvalue, 'bank_account', '', '', $fieldtype);
if (!$user->rights->banque->lire && !$user->rights->banque->consolidate) accessforbidden();

$hookmanager->initHooks(array('bankline'));


/*
 * Actions
 */
$parameters = array('socid' => $socid);
$reshook = $hookmanager->executeHooks('doActions', $parameters, $object, $action); // Note that $action and $object may have been modified by some hooks
if ($reshook < 0) setEventMessages($hookmanager->error, $hookmanager->errors, 'errors');
if ($cancel)
{
	if ($backtopage)
	{
		header("Location: ".$backtopage);
		exit;
	}
}


if ($user->rights->banque->consolidate && $action == 'donext')
{
	$al = new AccountLine($db);
	$al->dateo_next($_GET["rowid"]);
} elseif ($user->rights->banque->consolidate && $action == 'doprev')
{
	$al = new AccountLine($db);
	$al->dateo_previous($_GET["rowid"]);
} elseif ($user->rights->banque->consolidate && $action == 'dvnext')
{
	$al = new AccountLine($db);
	$al->datev_next($_GET["rowid"]);
} elseif ($user->rights->banque->consolidate && $action == 'dvprev')
{
	$al = new AccountLine($db);
	$al->datev_previous($_GET["rowid"]);
}

if ($action == 'confirm_delete_categ' && $confirm == "yes" && $user->rights->banque->modifier)
{
	$cat1 = GETPOST("cat1", 'int');
	if (!empty($rowid) && !empty($cat1)) {
		$sql = "DELETE FROM ".MAIN_DB_PREFIX."bank_class WHERE lineid = ".$rowid." AND fk_categ = ".$cat1;
		if (!$db->query($sql))
		{
			dol_print_error($db);
		}
	} else {
		setEventMessages($langs->trans("MissingIds"), null, 'errors');
	}
}

if ($user->rights->banque->modifier && $action == "update")
{
	$error = 0;

	$acline = new AccountLine($db);
	$acline->fetch($rowid);

	$acsource = new Account($db);
	$acsource->fetch($id);

	$actarget = new Account($db);
	if (GETPOST('accountid', 'int') > 0 && !$acline->rappro && !$acline->getVentilExportCompta())	// We ask to change bank account
	{
		$actarget->fetch(GETPOST('accountid', 'int'));
	} else {
		$actarget->fetch($id);
	}

	if ($actarget->courant == Account::TYPE_CASH && GETPOST('value', 'alpha') != 'LIQ')
	{
		setEventMessages($langs->trans("ErrorCashAccountAcceptsOnlyCashMoney"), null, 'errors');
		$error++;
	}

	if (!$error)
	{
		$db->begin();

		$amount = price2num($_POST['amount']);
		$dateop = dol_mktime(12, 0, 0, $_POST["dateomonth"], $_POST["dateoday"], $_POST["dateoyear"]);
		$dateval = dol_mktime(12, 0, 0, $_POST["datevmonth"], $_POST["datevday"], $_POST["datevyear"]);
		$sql = "UPDATE ".MAIN_DB_PREFIX."bank";
		$sql .= " SET ";
		// Always opened
		if (GETPOSTISSET('value'))      $sql .= " fk_type='".$db->escape(GETPOST('value'))."',";
		if (GETPOSTISSET('num_chq'))    $sql .= " num_chq='".$db->escape(GETPOST("num_chq"))."',";
		if (GETPOSTISSET('banque'))     $sql .= " banque='".$db->escape(GETPOST("banque"))."',";
		if (GETPOSTISSET('emetteur'))   $sql .= " emetteur='".$db->escape(GETPOST("emetteur"))."',";
		// Blocked when conciliated
		if (!$acline->rappro)
		{
			if (GETPOSTISSET('label'))      $sql .= " label = '".$db->escape(GETPOST("label"))."',";
			if (GETPOSTISSET('amount'))     $sql .= " amount= '".$db->escape($amount)."',";
			if (GETPOSTISSET('dateomonth')) $sql .= " dateo = '".$db->idate($dateop)."',";
			if (GETPOSTISSET('datevmonth')) $sql .= " datev = '".$db->idate($dateval)."',";
		}
		$sql .= " fk_account = ".$actarget->id;
		$sql .= " WHERE rowid = ".$acline->id;

		$result = $db->query($sql);
		if (!$result)
		{
			$error++;
		}

		if (!$error)
		{
			$arrayofcategs = GETPOST('custcats', 'array');
			$sql = "DELETE FROM ".MAIN_DB_PREFIX."bank_class WHERE lineid = ".$rowid;
			if (!$db->query($sql))
			{
				$error++;
				dol_print_error($db);
			}
			if (count($arrayofcategs))
			{
				foreach ($arrayofcategs as $val)
				{
					$sql = "INSERT INTO ".MAIN_DB_PREFIX."bank_class (lineid, fk_categ) VALUES (".$rowid.", ".$val.")";
					if (!$db->query($sql))
					{
						$error++;
						dol_print_error($db);
					}
				}
				// $arrayselected will be loaded after in page output
			}
		}

		if (!$error)
		{
			setEventMessages($langs->trans("RecordSaved"), null, 'mesgs');
			$db->commit();
		} else {
			$db->rollback();
			dol_print_error($db);
		}
	}
}

// Reconcile
if ($user->rights->banque->consolidate && ($action == 'num_releve' || $action == 'setreconcile'))
{
	$num_rel = trim($_POST["num_rel"]);
	$rappro = $_POST['reconciled'] ? 1 : 0;

	// Check parameters
	if ($rappro && empty($num_rel))
	{
		setEventMessages($langs->trans("ErrorFieldRequired", $langs->transnoentitiesnoconv("AccountStatement")), null, 'errors');
		$error++;
	}

	if (!$error)
	{
		$db->begin();

		$sql = "UPDATE ".MAIN_DB_PREFIX."bank";
		$sql .= " SET num_releve=".($num_rel ? "'".$db->escape($num_rel)."'" : "null");
		if (empty($num_rel)) $sql .= ", rappro = 0";
		else $sql .= ", rappro = ".$rappro;
		$sql .= " WHERE rowid = ".$rowid;

		dol_syslog("line.php", LOG_DEBUG);
		$result = $db->query($sql);
		if ($result)
		{
			setEventMessages($langs->trans("RecordSaved"), null, 'mesgs');
			$db->commit();
		} else {
			$db->rollback();
			dol_print_error($db);
		}
	}
}



/*
 * View
 */

$form = new Form($db);

llxHeader('', $langs->trans("BankTransaction"));

$c = new Categorie($db);
$cats = $c->containing($rowid, Categorie::TYPE_BANK_LINE);
foreach ($cats as $cat) {
	$arrayselected[] = $cat->id;
}

$head = bankline_prepare_head($rowid);


$sql = "SELECT b.rowid,b.dateo as do,b.datev as dv, b.amount, b.label, b.rappro,";
$sql .= " b.num_releve, b.fk_user_author, b.num_chq, b.fk_type, b.fk_account, b.fk_bordereau as receiptid,";
$sql .= " b.emetteur,b.banque";
$sql .= " FROM ".MAIN_DB_PREFIX."bank as b";
$sql .= " WHERE rowid=".$rowid;
$sql .= " ORDER BY dateo ASC";
$result = $db->query($sql);
if ($result)
{
	$i = 0; $total = 0;
	if ($db->num_rows($result))
	{
		$objp = $db->fetch_object($result);

		$total = $total + $objp->amount;

		$acct = new Account($db);
		$acct->fetch($objp->fk_account);
		$account = $acct->id;

		$bankline = new AccountLine($db);
		$bankline->fetch($rowid, $ref);

		$links = $acct->get_url($rowid);
		$bankline->load_previous_next_ref('', 'rowid');

		// Confirmations
		if ($action == 'delete_categ')
		{
			print $form->formconfirm($_SERVER['PHP_SELF']."?rowid=".$rowid."&cat1=".GETPOST("fk_categ")."&orig_account=".$orig_account, $langs->trans("RemoveFromRubrique"), $langs->trans("RemoveFromRubriqueConfirm"), "confirm_delete_categ", '', 'yes', 1);
		}

		print '<form name="update" method="POST" action="'.$_SERVER['PHP_SELF'].'?rowid='.$rowid.'">';
		print '<input type="hidden" name="token" value="'.newToken().'">';
		print '<input type="hidden" name="action" value="update">';
		print '<input type="hidden" name="orig_account" value="'.$orig_account.'">';
		print '<input type="hidden" name="id" value="'.$acct->id.'">';

		print dol_get_fiche_head($head, 'bankline', $langs->trans('LineRecord'), 0, 'accountline', 0);

		$linkback = '<a href="'.DOL_URL_ROOT.'/compta/bank/bankentries_list.php?restore_lastsearch_values=1">'.$langs->trans("BackToList").'</a>';


		dol_banner_tab($bankline, 'rowid', $linkback);

		print '<div class="fichecenter2">';

<<<<<<< HEAD
		print '<div class="underbanner clearboth"></div>';
		print '<table class="border centpercent tableforfield">';

		$i++;

		// Bank account
		print '<tr><td class="titlefield">'.$langs->trans("Account").'</td>';
		print '<td>';
		if (!$objp->rappro && !$bankline->getVentilExportCompta())
		{
			$form->select_comptes($acct->id, 'accountid', 0, '', 0);
		} else {
			print $acct->getNomUrl(1, 'transactions', 'reflabel');
		}
		print '</td>';
		print '</tr>';

		// Show links of bank transactions
		if (count($links))
		{
			print '<tr><td class="tdtop">'.$langs->trans("Links").'</td>';
			print '<td>';
			foreach ($links as $key=>$val)
			{
				if ($key) print '<br>';
				if ($links[$key]['type'] == 'payment') {
					require_once DOL_DOCUMENT_ROOT.'/compta/paiement/class/paiement.class.php';
					$paymenttmp = new Paiement($db);
					$paymenttmp->fetch($links[$key]['url_id']);
					$paymenttmp->ref = $langs->trans("Payment").' '.$paymenttmp->ref;
					/*print '<a href="'.DOL_URL_ROOT.'/compta/paiement/card.php?id='.$links[$key]['url_id'].'">';
=======
        print '<div class="underbanner clearboth"></div>';
        print '<table class="border centpercent">';

        $i++;

        // Bank account
        print '<tr><td class="titlefield">'.$langs->trans("Account").'</td>';
        print '<td>';
        if (!$objp->rappro && !$bankline->getVentilExportCompta())
        {
        	$form->select_comptes($acct->id, 'accountid', 0, '', 0);
        }
        else
        {
        	print $acct->getNomUrl(1, 'transactions', 'reflabel');
        }
        print '</td>';
        print '</tr>';

        // Show links of bank transactions
        if (count($links))
        {
            print '<tr><td class="tdtop">'.$langs->trans("Links").'</td>';
            print '<td>';

            foreach ($links as $key=>$val)
            {
                if ($key) print '<br>';
                if ($links[$key]['type'] == 'payment') {
                    require_once DOL_DOCUMENT_ROOT.'/compta/paiement/class/paiement.class.php';
                    $paymenttmp = new Paiement($db);
                    $paymenttmp->fetch($links[$key]['url_id']);
                    $paymenttmp->ref = $langs->trans("Payment").' '.$paymenttmp->ref;
                    /*print '<a href="'.DOL_URL_ROOT.'/compta/paiement/card.php?id='.$links[$key]['url_id'].'">';
>>>>>>> e188ec6c
                    print img_object($langs->trans('Payment'),'payment').' ';
                    print $langs->trans("Payment");
                    print '</a>';*/
					print $paymenttmp->getNomUrl(1);
				} elseif ($links[$key]['type'] == 'payment_supplier') {
					require_once DOL_DOCUMENT_ROOT.'/fourn/class/paiementfourn.class.php';
					$paymenttmp = new PaiementFourn($db);
					$paymenttmp->fetch($links[$key]['url_id']);
					$paymenttmp->ref = $langs->trans("Payment").' '.$paymenttmp->ref;
					/*print '<a href="'.DOL_URL_ROOT.'/fourn/paiement/card.php?id='.$links[$key]['url_id'].'">';
                    print img_object($langs->trans('Payment'),'payment').' ';
                    print $langs->trans("Payment");
                    print '</a>';*/
<<<<<<< HEAD
					print $paymenttmp->getNomUrl(1);
				} elseif ($links[$key]['type'] == 'company') {
					$societe = new Societe($db);
					$societe->fetch($links[$key]['url_id']);
					print $societe->getNomUrl(1);
				} elseif ($links[$key]['type'] == 'sc') {
=======
                    print $paymenttmp->getNomUrl(1);
                }
                elseif ($links[$key]['type'] == 'company') {
                    $societe = new Societe($db);
                    $societe->fetch($links[$key]['url_id']);
                    print $societe->getNomUrl(1);
                }
				elseif ($links[$key]['type'] == 'sc') {
>>>>>>> e188ec6c
					print '<a href="'.DOL_URL_ROOT.'/compta/sociales/card.php?id='.$links[$key]['url_id'].'">';
					print img_object($langs->trans('SocialContribution'), 'bill').' ';
					print $langs->trans("SocialContribution").($links[$key]['label'] ? ' - '.$links[$key]['label'] : '');
					print '</a>';
<<<<<<< HEAD
				} elseif ($links[$key]['type'] == 'payment_sc') {
					print '<a href="'.DOL_URL_ROOT.'/compta/payment_sc/card.php?id='.$links[$key]['url_id'].'">';
					print img_object($langs->trans('Payment'), 'payment').' ';
					print $langs->trans("SocialContributionPayment");
					print '</a>';
				} elseif ($links[$key]['type'] == 'payment_vat') {
=======
				}
				elseif ($links[$key]['type'] == 'salary') {
					print '<a href="'.DOL_URL_ROOT.'/salaries/card.php?id='.$links[$key]['url_id'].'">';
					print img_object($langs->trans('Salary'), 'bill').' ';
					print $langs->trans("Salary").($links[$key]['label'] ? ' - '.$links[$key]['label'] : '');
					print '</a>';
				}
                elseif ($links[$key]['type'] == 'payment_sc') {
                    print '<a href="'.DOL_URL_ROOT.'/compta/payment_sc/card.php?id='.$links[$key]['url_id'].'">';
                    print img_object($langs->trans('Payment'), 'payment').' ';
                    print $langs->trans("SocialContributionPayment");
                    print '</a>';
                }
				elseif ($links[$key]['type'] == 'payment_vat') {
>>>>>>> e188ec6c
					print '<a href="'.DOL_URL_ROOT.'/compta/tva/card.php?id='.$links[$key]['url_id'].'">';
					print img_object($langs->trans('VAT'), 'payment').' ';
					print $langs->trans("VATPayment");
					print '</a>';
<<<<<<< HEAD
				} elseif ($links[$key]['type'] == 'payment_salary') {
					print '<a href="'.DOL_URL_ROOT.'/salaries/card.php?id='.$links[$key]['url_id'].'">';
					print img_object($langs->trans('PaymentSalary'), 'payment').' ';
					print $langs->trans("SalaryPayment");
					print '</a>';
				} elseif ($links[$key]['type'] == 'payment_loan') {
					print '<a href="'.DOL_URL_ROOT.'/loan/payment/card.php?id='.$links[$key]['url_id'].'">';
					print img_object($langs->trans('LoanPayment'), 'payment').' ';
					print $langs->trans("PaymentLoan");
					print '</a>';
				} elseif ($links[$key]['type'] == 'loan') {
					print '<a href="'.DOL_URL_ROOT.'/loan/card.php?id='.$links[$key]['url_id'].'">';
					print img_object($langs->trans('Loan'), 'bill').' ';
					print $langs->trans("Loan");
					print '</a>';
				} elseif ($links[$key]['type'] == 'member') {
					print '<a href="'.DOL_URL_ROOT.'/adherents/card.php?rowid='.$links[$key]['url_id'].'">';
					print img_object($langs->trans('Member'), 'user').' ';
					print $links[$key]['label'];
					print '</a>';
				} elseif ($links[$key]['type'] == 'payment_donation') {
					print '<a href="'.DOL_URL_ROOT.'/don/payment/card.php?id='.$links[$key]['url_id'].'">';
					print img_object($langs->trans('Donation'), 'payment').' ';
					print $langs->trans("DonationPayment");
					print '</a>';
				} elseif ($links[$key]['type'] == 'banktransfert') {
					print '<a href="'.DOL_URL_ROOT.'/compta/bank/line.php?rowid='.$links[$key]['url_id'].'">';
					print img_object($langs->trans('Transaction'), 'payment').' ';
					print $langs->trans("TransactionOnTheOtherAccount");
					print '</a>';
				} elseif ($links[$key]['type'] == 'user') {
					print '<a href="'.DOL_URL_ROOT.'/user/card.php?id='.$links[$key]['url_id'].'">';
					print img_object($langs->trans('User'), 'user').' ';
					print $langs->trans("User");
					print '</a>';
				} elseif ($links[$key]['type'] == 'payment_various') {
					print '<a href="'.DOL_URL_ROOT.'/compta/bank/various_payment/card.php?id='.$links[$key]['url_id'].'">';
					print img_object($langs->trans('VariousPayment'), 'payment').' ';
					print $langs->trans("VariousPayment");
					print '</a>';
				} else {
					print '<a href="'.$links[$key]['url'].$links[$key]['url_id'].'">';
					print img_object('', 'generic').' ';
					print $links[$key]['label'];
					print '</a>';
				}
			}
			print '</td></tr>';
		}

		//$user->rights->banque->modifier=false;
		//$user->rights->banque->consolidate=true;

		// Type of payment / Number
		print "<tr><td>".$langs->trans("Type")." / ".$langs->trans("Numero");
		print ' <em>('.$langs->trans("ChequeOrTransferNumber").')</em>';
		print "</td>";
		if ($user->rights->banque->modifier || $user->rights->banque->consolidate)
		{
			print '<td>';
			$form->select_types_paiements($objp->fk_type, "value", '', 2);
			print '<input type="text" class="flat" name="num_chq" value="'.(empty($objp->num_chq) ? '' : $objp->num_chq).'">';
			if ($objp->receiptid)
			{
				include_once DOL_DOCUMENT_ROOT.'/compta/paiement/cheque/class/remisecheque.class.php';
				$receipt = new RemiseCheque($db);
				$receipt->fetch($objp->receiptid);
				print ' &nbsp; &nbsp; '.$langs->trans("CheckReceipt").': '.$receipt->getNomUrl(2);
			}
			print '</td>';
		} else {
			print '<td>'.$objp->fk_type.' '.$objp->num_chq.'</td>';
		}
		print "</tr>";

		// Transmitter
		print "<tr><td>".$langs->trans("CheckTransmitter");
		print ' <em>('.$langs->trans("ChequeMaker").')</em>';
		print "</td>";
		if ($user->rights->banque->modifier || $user->rights->banque->consolidate)
		{
			print '<td>';
			print '<input type="text" class="flat minwidth200" name="emetteur" value="'.(empty($objp->emetteur) ? '' : stripslashes($objp->emetteur)).'">';
			print '</td>';
		} else {
			print '<td>'.$objp->emetteur.'</td>';
		}
		print "</tr>";

		// Bank of cheque
		print "<tr><td>".$langs->trans("Bank");
		print ' <em>('.$langs->trans("ChequeBank").')</em>';
		print "</td>";
		if ($user->rights->banque->modifier || $user->rights->banque->consolidate)
		{
			print '<td>';
			print '<input type="text" class="flat minwidth200" name="banque" value="'.(empty($objp->banque) ? '' : $objp->banque).'">';
			print '</td>';
		} else {
			print '<td>'.$objp->banque.'</td>';
		}
		print "</tr>";

		// Date ope
		print '<tr><td>'.$langs->trans("DateOperation").'</td>';
		if ($user->rights->banque->modifier || $user->rights->banque->consolidate)
		{
			print '<td>';
			print $form->selectDate($db->jdate($objp->do), 'dateo', '', '', '', 'update', 1, 0, $objp->rappro);
			if (!$objp->rappro)
			{
				print ' &nbsp; ';
				print '<a href="'.$_SERVER['PHP_SELF'].'?action=doprev&amp;id='.$id.'&amp;rowid='.$objp->rowid.'">';
				print img_edit_remove()."</a> ";
				print '<a href="'.$_SERVER['PHP_SELF'].'?action=donext&amp;id='.$id.'&amp;rowid='.$objp->rowid.'">';
				print img_edit_add()."</a>";
			}
			print '</td>';
		} else {
			print '<td>';
			print dol_print_date($db->jdate($objp->do), "day");
			print '</td>';
		}
		print '</tr>';

		// Value date
		print "<tr><td>".$langs->trans("DateValue")."</td>";
		if ($user->rights->banque->modifier || $user->rights->banque->consolidate)
		{
			print '<td>';
			print $form->selectDate($db->jdate($objp->dv), 'datev', '', '', '', 'update', 1, 0, $objp->rappro);
			if (!$objp->rappro)
			{
				print ' &nbsp; ';
				print '<a href="'.$_SERVER['PHP_SELF'].'?action=dvprev&amp;id='.$id.'&amp;rowid='.$objp->rowid.'">';
				print img_edit_remove()."</a> ";
				print '<a href="'.$_SERVER['PHP_SELF'].'?action=dvnext&amp;id='.$id.'&amp;rowid='.$objp->rowid.'">';
				print img_edit_add()."</a>";
			}
			print '</td>';
		} else {
			print '<td>';
			print dol_print_date($db->jdate($objp->dv), "day");
			print '</td>';
		}
		print "</tr>";

		// Description
		print "<tr><td>".$langs->trans("Label")."</td>";
		if ($user->rights->banque->modifier || $user->rights->banque->consolidate)
		{
			print '<td>';
			print '<input name="label" class="flat minwidth300" '.($objp->rappro ? ' disabled' : '').' value="';
			if (preg_match('/^\((.*)\)$/i', $objp->label, $reg))
			{
				// Label generique car entre parentheses. On l'affiche en le traduisant
				print $langs->trans($reg[1]);
			} else {
				print $objp->label;
			}
			print '">';
			print '</td>';
		} else {
			print '<td>';
			if (preg_match('/^\((.*)\)$/i', $objp->label, $reg))
			{
				// Label generique car entre parentheses. On l'affiche en le traduisant
				print $langs->trans($reg[1]);
			} else {
				print $objp->label;
			}
			print '</td>';
		}
		print '</tr>';

		// Amount
		print "<tr><td>".$langs->trans("Amount")."</td>";
		if ($user->rights->banque->modifier)
		{
			print '<td>';
			print '<input name="amount" class="flat maxwidth100" '.($objp->rappro ? ' disabled' : '').' value="'.price($objp->amount).'"> '.$langs->trans("Currency".$acct->currency_code);
			print '</td>';
		} else {
			print '<td>';
			print price($objp->amount);
			print '</td>';
		}
		print "</tr>";

		// Categories
		if (!empty($conf->categorie->enabled) && !empty($user->rights->categorie->lire))
		{
			$langs->load('categories');

			// Bank line
			print '<tr><td class="toptd">'.$form->editfieldkey('RubriquesTransactions', 'custcats', '', $object, 0).'</td><td>';
			$cate_arbo = $form->select_all_categories(Categorie::TYPE_BANK_LINE, null, 'parent', null, null, 1);
			print $form->multiselectarray('custcats', $cate_arbo, $arrayselected, null, null, null, null, "90%");
			print "</td></tr>";
		}

		print "</table>";

		print '</div>';

		print dol_get_fiche_end();


		print '<div class="center"><input type="submit" class="button" value="'.$langs->trans("Update").'"></div><br>';

		print "</form>";



		// Releve rappro
		if ($acct->canBeConciliated() > 0)  // Si compte rapprochable
		{
			print load_fiche_titre($langs->trans("Reconciliation"), '', 'bank_account');
			print '<hr>'."\n";

			print '<form method="POST" action="'.$_SERVER['PHP_SELF'].'?rowid='.$objp->rowid.'">';
			print '<input type="hidden" name="token" value="'.newToken().'">';
			print '<input type="hidden" name="action" value="setreconcile">';
			print '<input type="hidden" name="orig_account" value="'.$orig_account.'">';
			print '<input type="hidden" name="backtopage" value="'.$backtopage.'">';

			print '<div class="fichecenter">';

			print '<table class="border centpercent">';

			print '<tr><td class="titlefield">'.$langs->trans("Conciliation")."</td>";
			if ($user->rights->banque->consolidate)
			{
				print '<td>';
				if ($objp->rappro)
				{
					print $langs->trans("AccountStatement").' <input name="num_rel_bis" class="flat" value="'.$objp->num_releve.'"'.($objp->rappro ? ' disabled' : '').'>';
					print '<input name="num_rel" type="hidden" value="'.$objp->num_releve.'">';
				} else {
					print $langs->trans("AccountStatement").' <input name="num_rel" class="flat" value="'.$objp->num_releve.'"'.($objp->rappro ? ' disabled' : '').'>';
				}
				if ($objp->num_releve) print ' &nbsp; (<a href="'.DOL_URL_ROOT.'/compta/bank/releve.php?num='.$objp->num_releve.'&account='.$acct->id.'">'.$langs->trans("AccountStatement").' '.$objp->num_releve.')</a>';
				print '</td>';
			} else {
				print '<td>'.$objp->num_releve.'&nbsp;</td>';
			}
			print '</tr>';

			print "<tr><td>".$langs->trans("BankLineConciliated")."</td>";
			if ($user->rights->banque->consolidate)
			{
				print '<td>';
				print '<input type="checkbox" name="reconciled" class="flat" '.(GETPOSTISSET("reconciled") ? (GETPOST("reconciled") ? ' checked="checked"' : '') : ($objp->rappro ? ' checked="checked"' : '')).'">';
				print '</td>';
			} else {
				print '<td>'.yn($objp->rappro).'</td>';
			}
			print '</tr>';
			print '</table>';

			print '</div>';

			print '<div class="center">';

			print '<input type="submit" class="button" value="'.$langs->trans("Update").'">';
			if ($backtopage)
			{
				print ' &nbsp; ';
				print '<input type="submit" name="cancel" class="button button-cancel" value="'.$langs->trans("Cancel").'">';
			}
			print '</div>';
=======
				}
                elseif ($links[$key]['type'] == 'payment_salary') {
                    print '<a href="'.DOL_URL_ROOT.'/salaries/payment_salary/card.php?id='.$links[$key]['url_id'].'">';
                    print img_object($langs->trans('PaymentSalary'), 'payment').' ';
                    print $langs->trans("SalaryPayment");
                    print '</a>';
                }
                elseif ($links[$key]['type'] == 'payment_loan') {
                    print '<a href="'.DOL_URL_ROOT.'/loan/payment/card.php?id='.$links[$key]['url_id'].'">';
                    print img_object($langs->trans('LoanPayment'), 'payment').' ';
                    print $langs->trans("PaymentLoan");
                    print '</a>';
                }
                elseif ($links[$key]['type'] == 'loan') {
                    print '<a href="'.DOL_URL_ROOT.'/loan/card.php?id='.$links[$key]['url_id'].'">';
                    print img_object($langs->trans('Loan'), 'bill').' ';
                    print $langs->trans("Loan");
                    print '</a>';
                }
                elseif ($links[$key]['type'] == 'member') {
                    print '<a href="'.DOL_URL_ROOT.'/adherents/card.php?rowid='.$links[$key]['url_id'].'">';
                    print img_object($langs->trans('Member'), 'user').' ';
                    print $links[$key]['label'];
                    print '</a>';
                }
				elseif ($links[$key]['type'] == 'payment_donation') {
                    print '<a href="'.DOL_URL_ROOT.'/don/payment/card.php?id='.$links[$key]['url_id'].'">';
                    print img_object($langs->trans('Donation'), 'payment').' ';
                    print $langs->trans("DonationPayment");
                    print '</a>';
                }
                elseif ($links[$key]['type'] == 'banktransfert') {
                    print '<a href="'.DOL_URL_ROOT.'/compta/bank/line.php?rowid='.$links[$key]['url_id'].'">';
                    print img_object($langs->trans('Transaction'), 'payment').' ';
                    print $langs->trans("TransactionOnTheOtherAccount");
                    print '</a>';
                }
                elseif ($links[$key]['type'] == 'user') {
                    print '<a href="'.DOL_URL_ROOT.'/user/card.php?id='.$links[$key]['url_id'].'">';
                    print img_object($langs->trans('User'), 'user').' ';
                    print $langs->trans("User");
                    print '</a>';
                }
				elseif ($links[$key]['type'] == 'payment_various') {
                    print '<a href="'.DOL_URL_ROOT.'/compta/bank/various_payment/card.php?id='.$links[$key]['url_id'].'">';
                    print img_object($langs->trans('VariousPayment'), 'payment').' ';
                    print $langs->trans("VariousPayment");
                    print '</a>';
                }
                else {
                    print '<a href="'.$links[$key]['url'].$links[$key]['url_id'].'">';
                    print img_object('', 'generic').' ';
                    print $links[$key]['label'];
                    print '</a>';
                }
            }
            print '</td></tr>';
        }

        //$user->rights->banque->modifier=false;
        //$user->rights->banque->consolidate=true;

        // Type of payment / Number
        print "<tr><td>".$langs->trans("Type")." / ".$langs->trans("Numero");
        print ' <em>('.$langs->trans("ChequeOrTransferNumber").')</em>';
        print "</td>";
        if ($user->rights->banque->modifier || $user->rights->banque->consolidate)
        {
            print '<td>';
            $form->select_types_paiements($objp->fk_type, "value", '', 2);
            print '<input type="text" class="flat" name="num_chq" value="'.(empty($objp->num_chq) ? '' : $objp->num_chq).'">';
            if ($objp->receiptid)
            {
                include_once DOL_DOCUMENT_ROOT.'/compta/paiement/cheque/class/remisecheque.class.php';
                $receipt = new RemiseCheque($db);
                $receipt->fetch($objp->receiptid);
                print ' &nbsp; &nbsp; '.$langs->trans("CheckReceipt").': '.$receipt->getNomUrl(2);
            }
            print '</td>';
        }
        else
        {
            print '<td>'.$objp->fk_type.' '.$objp->num_chq.'</td>';
        }
        print "</tr>";

        // Transmitter
        print "<tr><td>".$langs->trans("CheckTransmitter");
        print ' <em>('.$langs->trans("ChequeMaker").')</em>';
        print "</td>";
        if ($user->rights->banque->modifier || $user->rights->banque->consolidate)
        {
            print '<td>';
            print '<input type="text" class="flat minwidth200" name="emetteur" value="'.(empty($objp->emetteur) ? '' : stripslashes($objp->emetteur)).'">';
            print '</td>';
        }
        else
        {
            print '<td>'.$objp->emetteur.'</td>';
        }
        print "</tr>";

        // Bank of cheque
        print "<tr><td>".$langs->trans("Bank");
        print ' <em>('.$langs->trans("ChequeBank").')</em>';
        print "</td>";
        if ($user->rights->banque->modifier || $user->rights->banque->consolidate)
        {
        	print '<td>';
        	print '<input type="text" class="flat minwidth200" name="banque" value="'.(empty($objp->banque) ? '' : $objp->banque).'">';
        	print '</td>';
        }
        else
        {
        	print '<td>'.$objp->banque.'</td>';
        }
        print "</tr>";

        // Date ope
        print '<tr><td>'.$langs->trans("DateOperation").'</td>';
        if ($user->rights->banque->modifier || $user->rights->banque->consolidate)
        {
            print '<td>';
            print $form->selectDate($db->jdate($objp->do), 'dateo', '', '', '', 'update', 1, 0, $objp->rappro);
            if (!$objp->rappro)
            {
                print ' &nbsp; ';
                print '<a href="'.$_SERVER['PHP_SELF'].'?action=doprev&amp;id='.$id.'&amp;rowid='.$objp->rowid.'">';
                print img_edit_remove()."</a> ";
                print '<a href="'.$_SERVER['PHP_SELF'].'?action=donext&amp;id='.$id.'&amp;rowid='.$objp->rowid.'">';
                print img_edit_add()."</a>";
            }
            print '</td>';
        }
        else
        {
            print '<td>';
            print dol_print_date($db->jdate($objp->do), "day");
            print '</td>';
        }
        print '</tr>';

        // Value date
        print "<tr><td>".$langs->trans("DateValue")."</td>";
        if ($user->rights->banque->modifier || $user->rights->banque->consolidate)
        {
            print '<td>';
            print $form->selectDate($db->jdate($objp->dv), 'datev', '', '', '', 'update', 1, 0, $objp->rappro);
            if (!$objp->rappro)
            {
                print ' &nbsp; ';
                print '<a href="'.$_SERVER['PHP_SELF'].'?action=dvprev&amp;id='.$id.'&amp;rowid='.$objp->rowid.'">';
                print img_edit_remove()."</a> ";
                print '<a href="'.$_SERVER['PHP_SELF'].'?action=dvnext&amp;id='.$id.'&amp;rowid='.$objp->rowid.'">';
                print img_edit_add()."</a>";
            }
            print '</td>';
        }
        else
        {
            print '<td>';
            print dol_print_date($db->jdate($objp->dv), "day");
            print '</td>';
        }
        print "</tr>";

        // Description
        print "<tr><td>".$langs->trans("Label")."</td>";
        if ($user->rights->banque->modifier || $user->rights->banque->consolidate)
        {
            print '<td>';
            print '<input name="label" class="flat minwidth300" '.($objp->rappro ? ' disabled' : '').' value="';
            if (preg_match('/^\((.*)\)$/i', $objp->label, $reg))
            {
                // Label generique car entre parentheses. On l'affiche en le traduisant
                print $langs->trans($reg[1]);
            }
            else
            {
                print $objp->label;
            }
            print '">';
            print '</td>';
        }
        else
        {
            print '<td>';
            if (preg_match('/^\((.*)\)$/i', $objp->label, $reg))
            {
                // Label generique car entre parentheses. On l'affiche en le traduisant
                print $langs->trans($reg[1]);
            }
            else
            {
                print $objp->label;
            }
            print '</td>';
        }
        print '</tr>';

        // Amount
        print "<tr><td>".$langs->trans("Amount")."</td>";
        if ($user->rights->banque->modifier)
        {
            print '<td>';
            print '<input name="amount" class="flat maxwidth100" '.($objp->rappro ? ' disabled' : '').' value="'.price($objp->amount).'"> '.$langs->trans("Currency".$acct->currency_code);
            print '</td>';
        }
        else
        {
            print '<td>';
            print price($objp->amount);
            print '</td>';
        }
        print "</tr>";

        // Categories
        if (!empty($conf->categorie->enabled) && !empty($user->rights->categorie->lire))
        {
            $langs->load('categories');

            // Bank line
            print '<tr><td class="toptd">'.$form->editfieldkey('RubriquesTransactions', 'custcats', '', $object, 0).'</td><td>';
            $cate_arbo = $form->select_all_categories(Categorie::TYPE_BANK_LINE, null, 'parent', null, null, 1);
            print $form->multiselectarray('custcats', $cate_arbo, $arrayselected, null, null, null, null, "90%");
            print "</td></tr>";
        }

        print "</table>";

        print '</div>';

        dol_fiche_end();


        print '<div class="center"><input type="submit" class="button" value="'.$langs->trans("Update").'"></div><br>';

        print "</form>";



        // Releve rappro
        if ($acct->canBeConciliated() > 0)  // Si compte rapprochable
        {
            print load_fiche_titre($langs->trans("Reconciliation"), '', 'bank_account');
            print '<hr>'."\n";

            print '<form method="POST" action="'.$_SERVER['PHP_SELF'].'?rowid='.$objp->rowid.'">';
            print '<input type="hidden" name="token" value="'.newToken().'">';
            print '<input type="hidden" name="action" value="setreconcile">';
            print '<input type="hidden" name="orig_account" value="'.$orig_account.'">';
            print '<input type="hidden" name="backtopage" value="'.$backtopage.'">';

            print '<div class="fichecenter">';

            print '<table class="border centpercent">';

            print '<tr><td class="titlefield">'.$langs->trans("Conciliation")."</td>";
            if ($user->rights->banque->consolidate)
            {
                print '<td>';
                if ($objp->rappro)
                {
                    print $langs->trans("AccountStatement").' <input name="num_rel_bis" class="flat" value="'.$objp->num_releve.'"'.($objp->rappro ? ' disabled' : '').'>';
                    print '<input name="num_rel" type="hidden" value="'.$objp->num_releve.'">';
                }
                else
                {
                    print $langs->trans("AccountStatement").' <input name="num_rel" class="flat" value="'.$objp->num_releve.'"'.($objp->rappro ? ' disabled' : '').'>';
                }
                if ($objp->num_releve) print ' &nbsp; (<a href="'.DOL_URL_ROOT.'/compta/bank/releve.php?num='.$objp->num_releve.'&account='.$acct->id.'">'.$langs->trans("AccountStatement").' '.$objp->num_releve.')</a>';
                print '</td>';
            }
            else
            {
                print '<td>'.$objp->num_releve.'&nbsp;</td>';
            }
            print '</tr>';

            print "<tr><td>".$langs->trans("BankLineConciliated")."</td>";
            if ($user->rights->banque->consolidate)
            {
                print '<td>';
                print '<input type="checkbox" name="reconciled" class="flat" '.(isset($_POST["reconciled"]) ? ($_POST["reconciled"] ? ' checked="checked"' : '') : ($objp->rappro ? ' checked="checked"' : '')).'">';
                print '</td>';
            }
            else
            {
                print '<td>'.yn($objp->rappro).'</td>';
            }
            print '</tr>';
            print '</table>';

            print '</div>';

            print '<div class="center">';

            print '<input type="submit" class="button" value="'.$langs->trans("Update").'">';
            if ($backtopage)
            {
                print ' &nbsp; ';
                print '<input type="submit" name="cancel" class="button" value="'.$langs->trans("Cancel").'">';
            }
            print '</div>';
>>>>>>> e188ec6c

			print '</form>';
		}
	}

	$db->free($result);
} else dol_print_error($db);

// End of page
llxFooter();
$db->close();<|MERGE_RESOLUTION|>--- conflicted
+++ resolved
@@ -302,7 +302,6 @@
 
 		print '<div class="fichecenter2">';
 
-<<<<<<< HEAD
 		print '<div class="underbanner clearboth"></div>';
 		print '<table class="border centpercent tableforfield">';
 
@@ -334,42 +333,6 @@
 					$paymenttmp->fetch($links[$key]['url_id']);
 					$paymenttmp->ref = $langs->trans("Payment").' '.$paymenttmp->ref;
 					/*print '<a href="'.DOL_URL_ROOT.'/compta/paiement/card.php?id='.$links[$key]['url_id'].'">';
-=======
-        print '<div class="underbanner clearboth"></div>';
-        print '<table class="border centpercent">';
-
-        $i++;
-
-        // Bank account
-        print '<tr><td class="titlefield">'.$langs->trans("Account").'</td>';
-        print '<td>';
-        if (!$objp->rappro && !$bankline->getVentilExportCompta())
-        {
-        	$form->select_comptes($acct->id, 'accountid', 0, '', 0);
-        }
-        else
-        {
-        	print $acct->getNomUrl(1, 'transactions', 'reflabel');
-        }
-        print '</td>';
-        print '</tr>';
-
-        // Show links of bank transactions
-        if (count($links))
-        {
-            print '<tr><td class="tdtop">'.$langs->trans("Links").'</td>';
-            print '<td>';
-
-            foreach ($links as $key=>$val)
-            {
-                if ($key) print '<br>';
-                if ($links[$key]['type'] == 'payment') {
-                    require_once DOL_DOCUMENT_ROOT.'/compta/paiement/class/paiement.class.php';
-                    $paymenttmp = new Paiement($db);
-                    $paymenttmp->fetch($links[$key]['url_id']);
-                    $paymenttmp->ref = $langs->trans("Payment").' '.$paymenttmp->ref;
-                    /*print '<a href="'.DOL_URL_ROOT.'/compta/paiement/card.php?id='.$links[$key]['url_id'].'">';
->>>>>>> e188ec6c
                     print img_object($langs->trans('Payment'),'payment').' ';
                     print $langs->trans("Payment");
                     print '</a>';*/
@@ -383,57 +346,33 @@
                     print img_object($langs->trans('Payment'),'payment').' ';
                     print $langs->trans("Payment");
                     print '</a>';*/
-<<<<<<< HEAD
 					print $paymenttmp->getNomUrl(1);
 				} elseif ($links[$key]['type'] == 'company') {
 					$societe = new Societe($db);
 					$societe->fetch($links[$key]['url_id']);
 					print $societe->getNomUrl(1);
 				} elseif ($links[$key]['type'] == 'sc') {
-=======
-                    print $paymenttmp->getNomUrl(1);
-                }
-                elseif ($links[$key]['type'] == 'company') {
-                    $societe = new Societe($db);
-                    $societe->fetch($links[$key]['url_id']);
-                    print $societe->getNomUrl(1);
-                }
-				elseif ($links[$key]['type'] == 'sc') {
->>>>>>> e188ec6c
 					print '<a href="'.DOL_URL_ROOT.'/compta/sociales/card.php?id='.$links[$key]['url_id'].'">';
 					print img_object($langs->trans('SocialContribution'), 'bill').' ';
 					print $langs->trans("SocialContribution").($links[$key]['label'] ? ' - '.$links[$key]['label'] : '');
 					print '</a>';
-<<<<<<< HEAD
+				} elseif ($links[$key]['type'] == 'salary') {
+					print '<a href="'.DOL_URL_ROOT.'/salaries/card.php?id='.$links[$key]['url_id'].'">';
+					print img_object($langs->trans('Salary'), 'bill').' ';
+					print $langs->trans("Salary").($links[$key]['label'] ? ' - '.$links[$key]['label'] : '');
+					print '</a>';
 				} elseif ($links[$key]['type'] == 'payment_sc') {
 					print '<a href="'.DOL_URL_ROOT.'/compta/payment_sc/card.php?id='.$links[$key]['url_id'].'">';
 					print img_object($langs->trans('Payment'), 'payment').' ';
 					print $langs->trans("SocialContributionPayment");
 					print '</a>';
 				} elseif ($links[$key]['type'] == 'payment_vat') {
-=======
-				}
-				elseif ($links[$key]['type'] == 'salary') {
-					print '<a href="'.DOL_URL_ROOT.'/salaries/card.php?id='.$links[$key]['url_id'].'">';
-					print img_object($langs->trans('Salary'), 'bill').' ';
-					print $langs->trans("Salary").($links[$key]['label'] ? ' - '.$links[$key]['label'] : '');
-					print '</a>';
-				}
-                elseif ($links[$key]['type'] == 'payment_sc') {
-                    print '<a href="'.DOL_URL_ROOT.'/compta/payment_sc/card.php?id='.$links[$key]['url_id'].'">';
-                    print img_object($langs->trans('Payment'), 'payment').' ';
-                    print $langs->trans("SocialContributionPayment");
-                    print '</a>';
-                }
-				elseif ($links[$key]['type'] == 'payment_vat') {
->>>>>>> e188ec6c
 					print '<a href="'.DOL_URL_ROOT.'/compta/tva/card.php?id='.$links[$key]['url_id'].'">';
 					print img_object($langs->trans('VAT'), 'payment').' ';
 					print $langs->trans("VATPayment");
 					print '</a>';
-<<<<<<< HEAD
 				} elseif ($links[$key]['type'] == 'payment_salary') {
-					print '<a href="'.DOL_URL_ROOT.'/salaries/card.php?id='.$links[$key]['url_id'].'">';
+					print '<a href="'.DOL_URL_ROOT.'/salaries/payment_salary/card.php?id='.$links[$key]['url_id'].'">';
 					print img_object($langs->trans('PaymentSalary'), 'payment').' ';
 					print $langs->trans("SalaryPayment");
 					print '</a>';
@@ -703,312 +642,6 @@
 				print '<input type="submit" name="cancel" class="button button-cancel" value="'.$langs->trans("Cancel").'">';
 			}
 			print '</div>';
-=======
-				}
-                elseif ($links[$key]['type'] == 'payment_salary') {
-                    print '<a href="'.DOL_URL_ROOT.'/salaries/payment_salary/card.php?id='.$links[$key]['url_id'].'">';
-                    print img_object($langs->trans('PaymentSalary'), 'payment').' ';
-                    print $langs->trans("SalaryPayment");
-                    print '</a>';
-                }
-                elseif ($links[$key]['type'] == 'payment_loan') {
-                    print '<a href="'.DOL_URL_ROOT.'/loan/payment/card.php?id='.$links[$key]['url_id'].'">';
-                    print img_object($langs->trans('LoanPayment'), 'payment').' ';
-                    print $langs->trans("PaymentLoan");
-                    print '</a>';
-                }
-                elseif ($links[$key]['type'] == 'loan') {
-                    print '<a href="'.DOL_URL_ROOT.'/loan/card.php?id='.$links[$key]['url_id'].'">';
-                    print img_object($langs->trans('Loan'), 'bill').' ';
-                    print $langs->trans("Loan");
-                    print '</a>';
-                }
-                elseif ($links[$key]['type'] == 'member') {
-                    print '<a href="'.DOL_URL_ROOT.'/adherents/card.php?rowid='.$links[$key]['url_id'].'">';
-                    print img_object($langs->trans('Member'), 'user').' ';
-                    print $links[$key]['label'];
-                    print '</a>';
-                }
-				elseif ($links[$key]['type'] == 'payment_donation') {
-                    print '<a href="'.DOL_URL_ROOT.'/don/payment/card.php?id='.$links[$key]['url_id'].'">';
-                    print img_object($langs->trans('Donation'), 'payment').' ';
-                    print $langs->trans("DonationPayment");
-                    print '</a>';
-                }
-                elseif ($links[$key]['type'] == 'banktransfert') {
-                    print '<a href="'.DOL_URL_ROOT.'/compta/bank/line.php?rowid='.$links[$key]['url_id'].'">';
-                    print img_object($langs->trans('Transaction'), 'payment').' ';
-                    print $langs->trans("TransactionOnTheOtherAccount");
-                    print '</a>';
-                }
-                elseif ($links[$key]['type'] == 'user') {
-                    print '<a href="'.DOL_URL_ROOT.'/user/card.php?id='.$links[$key]['url_id'].'">';
-                    print img_object($langs->trans('User'), 'user').' ';
-                    print $langs->trans("User");
-                    print '</a>';
-                }
-				elseif ($links[$key]['type'] == 'payment_various') {
-                    print '<a href="'.DOL_URL_ROOT.'/compta/bank/various_payment/card.php?id='.$links[$key]['url_id'].'">';
-                    print img_object($langs->trans('VariousPayment'), 'payment').' ';
-                    print $langs->trans("VariousPayment");
-                    print '</a>';
-                }
-                else {
-                    print '<a href="'.$links[$key]['url'].$links[$key]['url_id'].'">';
-                    print img_object('', 'generic').' ';
-                    print $links[$key]['label'];
-                    print '</a>';
-                }
-            }
-            print '</td></tr>';
-        }
-
-        //$user->rights->banque->modifier=false;
-        //$user->rights->banque->consolidate=true;
-
-        // Type of payment / Number
-        print "<tr><td>".$langs->trans("Type")." / ".$langs->trans("Numero");
-        print ' <em>('.$langs->trans("ChequeOrTransferNumber").')</em>';
-        print "</td>";
-        if ($user->rights->banque->modifier || $user->rights->banque->consolidate)
-        {
-            print '<td>';
-            $form->select_types_paiements($objp->fk_type, "value", '', 2);
-            print '<input type="text" class="flat" name="num_chq" value="'.(empty($objp->num_chq) ? '' : $objp->num_chq).'">';
-            if ($objp->receiptid)
-            {
-                include_once DOL_DOCUMENT_ROOT.'/compta/paiement/cheque/class/remisecheque.class.php';
-                $receipt = new RemiseCheque($db);
-                $receipt->fetch($objp->receiptid);
-                print ' &nbsp; &nbsp; '.$langs->trans("CheckReceipt").': '.$receipt->getNomUrl(2);
-            }
-            print '</td>';
-        }
-        else
-        {
-            print '<td>'.$objp->fk_type.' '.$objp->num_chq.'</td>';
-        }
-        print "</tr>";
-
-        // Transmitter
-        print "<tr><td>".$langs->trans("CheckTransmitter");
-        print ' <em>('.$langs->trans("ChequeMaker").')</em>';
-        print "</td>";
-        if ($user->rights->banque->modifier || $user->rights->banque->consolidate)
-        {
-            print '<td>';
-            print '<input type="text" class="flat minwidth200" name="emetteur" value="'.(empty($objp->emetteur) ? '' : stripslashes($objp->emetteur)).'">';
-            print '</td>';
-        }
-        else
-        {
-            print '<td>'.$objp->emetteur.'</td>';
-        }
-        print "</tr>";
-
-        // Bank of cheque
-        print "<tr><td>".$langs->trans("Bank");
-        print ' <em>('.$langs->trans("ChequeBank").')</em>';
-        print "</td>";
-        if ($user->rights->banque->modifier || $user->rights->banque->consolidate)
-        {
-        	print '<td>';
-        	print '<input type="text" class="flat minwidth200" name="banque" value="'.(empty($objp->banque) ? '' : $objp->banque).'">';
-        	print '</td>';
-        }
-        else
-        {
-        	print '<td>'.$objp->banque.'</td>';
-        }
-        print "</tr>";
-
-        // Date ope
-        print '<tr><td>'.$langs->trans("DateOperation").'</td>';
-        if ($user->rights->banque->modifier || $user->rights->banque->consolidate)
-        {
-            print '<td>';
-            print $form->selectDate($db->jdate($objp->do), 'dateo', '', '', '', 'update', 1, 0, $objp->rappro);
-            if (!$objp->rappro)
-            {
-                print ' &nbsp; ';
-                print '<a href="'.$_SERVER['PHP_SELF'].'?action=doprev&amp;id='.$id.'&amp;rowid='.$objp->rowid.'">';
-                print img_edit_remove()."</a> ";
-                print '<a href="'.$_SERVER['PHP_SELF'].'?action=donext&amp;id='.$id.'&amp;rowid='.$objp->rowid.'">';
-                print img_edit_add()."</a>";
-            }
-            print '</td>';
-        }
-        else
-        {
-            print '<td>';
-            print dol_print_date($db->jdate($objp->do), "day");
-            print '</td>';
-        }
-        print '</tr>';
-
-        // Value date
-        print "<tr><td>".$langs->trans("DateValue")."</td>";
-        if ($user->rights->banque->modifier || $user->rights->banque->consolidate)
-        {
-            print '<td>';
-            print $form->selectDate($db->jdate($objp->dv), 'datev', '', '', '', 'update', 1, 0, $objp->rappro);
-            if (!$objp->rappro)
-            {
-                print ' &nbsp; ';
-                print '<a href="'.$_SERVER['PHP_SELF'].'?action=dvprev&amp;id='.$id.'&amp;rowid='.$objp->rowid.'">';
-                print img_edit_remove()."</a> ";
-                print '<a href="'.$_SERVER['PHP_SELF'].'?action=dvnext&amp;id='.$id.'&amp;rowid='.$objp->rowid.'">';
-                print img_edit_add()."</a>";
-            }
-            print '</td>';
-        }
-        else
-        {
-            print '<td>';
-            print dol_print_date($db->jdate($objp->dv), "day");
-            print '</td>';
-        }
-        print "</tr>";
-
-        // Description
-        print "<tr><td>".$langs->trans("Label")."</td>";
-        if ($user->rights->banque->modifier || $user->rights->banque->consolidate)
-        {
-            print '<td>';
-            print '<input name="label" class="flat minwidth300" '.($objp->rappro ? ' disabled' : '').' value="';
-            if (preg_match('/^\((.*)\)$/i', $objp->label, $reg))
-            {
-                // Label generique car entre parentheses. On l'affiche en le traduisant
-                print $langs->trans($reg[1]);
-            }
-            else
-            {
-                print $objp->label;
-            }
-            print '">';
-            print '</td>';
-        }
-        else
-        {
-            print '<td>';
-            if (preg_match('/^\((.*)\)$/i', $objp->label, $reg))
-            {
-                // Label generique car entre parentheses. On l'affiche en le traduisant
-                print $langs->trans($reg[1]);
-            }
-            else
-            {
-                print $objp->label;
-            }
-            print '</td>';
-        }
-        print '</tr>';
-
-        // Amount
-        print "<tr><td>".$langs->trans("Amount")."</td>";
-        if ($user->rights->banque->modifier)
-        {
-            print '<td>';
-            print '<input name="amount" class="flat maxwidth100" '.($objp->rappro ? ' disabled' : '').' value="'.price($objp->amount).'"> '.$langs->trans("Currency".$acct->currency_code);
-            print '</td>';
-        }
-        else
-        {
-            print '<td>';
-            print price($objp->amount);
-            print '</td>';
-        }
-        print "</tr>";
-
-        // Categories
-        if (!empty($conf->categorie->enabled) && !empty($user->rights->categorie->lire))
-        {
-            $langs->load('categories');
-
-            // Bank line
-            print '<tr><td class="toptd">'.$form->editfieldkey('RubriquesTransactions', 'custcats', '', $object, 0).'</td><td>';
-            $cate_arbo = $form->select_all_categories(Categorie::TYPE_BANK_LINE, null, 'parent', null, null, 1);
-            print $form->multiselectarray('custcats', $cate_arbo, $arrayselected, null, null, null, null, "90%");
-            print "</td></tr>";
-        }
-
-        print "</table>";
-
-        print '</div>';
-
-        dol_fiche_end();
-
-
-        print '<div class="center"><input type="submit" class="button" value="'.$langs->trans("Update").'"></div><br>';
-
-        print "</form>";
-
-
-
-        // Releve rappro
-        if ($acct->canBeConciliated() > 0)  // Si compte rapprochable
-        {
-            print load_fiche_titre($langs->trans("Reconciliation"), '', 'bank_account');
-            print '<hr>'."\n";
-
-            print '<form method="POST" action="'.$_SERVER['PHP_SELF'].'?rowid='.$objp->rowid.'">';
-            print '<input type="hidden" name="token" value="'.newToken().'">';
-            print '<input type="hidden" name="action" value="setreconcile">';
-            print '<input type="hidden" name="orig_account" value="'.$orig_account.'">';
-            print '<input type="hidden" name="backtopage" value="'.$backtopage.'">';
-
-            print '<div class="fichecenter">';
-
-            print '<table class="border centpercent">';
-
-            print '<tr><td class="titlefield">'.$langs->trans("Conciliation")."</td>";
-            if ($user->rights->banque->consolidate)
-            {
-                print '<td>';
-                if ($objp->rappro)
-                {
-                    print $langs->trans("AccountStatement").' <input name="num_rel_bis" class="flat" value="'.$objp->num_releve.'"'.($objp->rappro ? ' disabled' : '').'>';
-                    print '<input name="num_rel" type="hidden" value="'.$objp->num_releve.'">';
-                }
-                else
-                {
-                    print $langs->trans("AccountStatement").' <input name="num_rel" class="flat" value="'.$objp->num_releve.'"'.($objp->rappro ? ' disabled' : '').'>';
-                }
-                if ($objp->num_releve) print ' &nbsp; (<a href="'.DOL_URL_ROOT.'/compta/bank/releve.php?num='.$objp->num_releve.'&account='.$acct->id.'">'.$langs->trans("AccountStatement").' '.$objp->num_releve.')</a>';
-                print '</td>';
-            }
-            else
-            {
-                print '<td>'.$objp->num_releve.'&nbsp;</td>';
-            }
-            print '</tr>';
-
-            print "<tr><td>".$langs->trans("BankLineConciliated")."</td>";
-            if ($user->rights->banque->consolidate)
-            {
-                print '<td>';
-                print '<input type="checkbox" name="reconciled" class="flat" '.(isset($_POST["reconciled"]) ? ($_POST["reconciled"] ? ' checked="checked"' : '') : ($objp->rappro ? ' checked="checked"' : '')).'">';
-                print '</td>';
-            }
-            else
-            {
-                print '<td>'.yn($objp->rappro).'</td>';
-            }
-            print '</tr>';
-            print '</table>';
-
-            print '</div>';
-
-            print '<div class="center">';
-
-            print '<input type="submit" class="button" value="'.$langs->trans("Update").'">';
-            if ($backtopage)
-            {
-                print ' &nbsp; ';
-                print '<input type="submit" name="cancel" class="button" value="'.$langs->trans("Cancel").'">';
-            }
-            print '</div>';
->>>>>>> e188ec6c
 
 			print '</form>';
 		}
