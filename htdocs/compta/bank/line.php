<?php
/* Copyright (C) 2001-2006 Rodolphe Quiedeville <rodolphe@quiedeville.org>
 * Copyright (C) 2003      Xavier DUTOIT        <doli@sydesy.com>
 * Copyright (C) 2004-2017 Laurent Destailleur  <eldy@users.sourceforge.net>
 * Copyright (C) 2004      Christophe Combelles <ccomb@free.fr>
 * Copyright (C) 2005-2012 Regis Houssin        <regis.houssin@inodbox.com>
 * Copyright (C) 2015-2017 Alexandre Spangaro	<aspangaro@open-dsi.fr>
 * Copyright (C) 2015      Jean-François Ferry	<jfefe@aternatik.fr>
 * Copyright (C) 2016      Marcos García        <marcosgdf@gmail.com>
 * Copyright (C) 2018       Frédéric France         <frederic.france@netlogic.fr>
 * Copyright (C) 2021       Gauthier VERDOL         <gauthier.verdol@atm-consulting.fr>
 *
 * This program is free software; you can redistribute it and/or modify
 * it under the terms of the GNU General Public License as published by
 * the Free Software Foundation; either version 3 of the License, or
 * (at your option) any later version.
 *
 * This program is distributed in the hope that it will be useful,
 * but WITHOUT ANY WARRANTY; without even the implied warranty of
 * MERCHANTABILITY or FITNESS FOR A PARTICULAR PURPOSE.  See the
 * GNU General Public License for more details.
 *
 * You should have received a copy of the GNU General Public License
 * along with this program. If not, see <https://www.gnu.org/licenses/>.
 */

/**
 *	\file       htdocs/compta/bank/line.php
 *	\ingroup    bank
 *	\brief      Page to edit a bank transaction record
 */

require '../../main.inc.php';
require_once DOL_DOCUMENT_ROOT.'/compta/bank/class/account.class.php';
require_once DOL_DOCUMENT_ROOT.'/categories/class/categorie.class.php';
require_once DOL_DOCUMENT_ROOT.'/core/lib/payments.lib.php';

// Load translation files required by the page
$langs->loadLangs(array('banks', 'categories', 'compta', 'bills', 'other'));
if (!empty($conf->adherent->enabled)) {
	$langs->load("members");
}
if (!empty($conf->don->enabled)) {
	$langs->load("donations");
}
if (!empty($conf->loan->enabled)) {
	$langs->load("loan");
}
if (!empty($conf->salaries->enabled)) {
	$langs->load("salaries");
}


$id = (GETPOST('id', 'int') ? GETPOST('id', 'int') : GETPOST('account', 'int'));
$ref = GETPOST('ref', 'alpha');
$action = GETPOST('action', 'aZ09');
$confirm = GETPOST('confirm', 'alpha');
$rowid = GETPOST("rowid", 'int');
$orig_account = GETPOST("orig_account");
$backtopage = GETPOST('backtopage', 'alpha');
$cancel = GETPOST('cancel', 'alpha');

// Security check
$fieldvalue = (!empty($id) ? $id : (!empty($ref) ? $ref : ''));
$fieldtype = (!empty($ref) ? 'ref' : 'rowid');
if ($user->socid) {
	$socid = $user->socid;
}
$result = restrictedArea($user, 'banque', $fieldvalue, 'bank_account', '', '', $fieldtype);
if (!$user->rights->banque->lire && !$user->rights->banque->consolidate) {
	accessforbidden();
}

$hookmanager->initHooks(array('bankline'));


/*
 * Actions
 */
$parameters = array('socid' => $socid);
$reshook = $hookmanager->executeHooks('doActions', $parameters, $object, $action); // Note that $action and $object may have been modified by some hooks
if ($reshook < 0) {
	setEventMessages($hookmanager->error, $hookmanager->errors, 'errors');
}
if ($cancel) {
	if ($backtopage) {
		header("Location: ".$backtopage);
		exit;
	}
}


if ($user->rights->banque->consolidate && $action == 'donext') {
	$al = new AccountLine($db);
	$al->dateo_next($_GET["rowid"]);
} elseif ($user->rights->banque->consolidate && $action == 'doprev') {
	$al = new AccountLine($db);
	$al->dateo_previous($_GET["rowid"]);
} elseif ($user->rights->banque->consolidate && $action == 'dvnext') {
	$al = new AccountLine($db);
	$al->datev_next($_GET["rowid"]);
} elseif ($user->rights->banque->consolidate && $action == 'dvprev') {
	$al = new AccountLine($db);
	$al->datev_previous($_GET["rowid"]);
}

if ($action == 'confirm_delete_categ' && $confirm == "yes" && $user->rights->banque->modifier) {
	$cat1 = GETPOST("cat1", 'int');
	if (!empty($rowid) && !empty($cat1)) {
		$sql = "DELETE FROM ".MAIN_DB_PREFIX."bank_class WHERE lineid = ".$rowid." AND fk_categ = ".$cat1;
		if (!$db->query($sql)) {
			dol_print_error($db);
		}
	} else {
		setEventMessages($langs->trans("MissingIds"), null, 'errors');
	}
}

if ($user->rights->banque->modifier && $action == "update") {
	$error = 0;

	$acline = new AccountLine($db);
	$acline->fetch($rowid);

	$acsource = new Account($db);
	$acsource->fetch($id);

	$actarget = new Account($db);
	if (GETPOST('accountid', 'int') > 0 && !$acline->rappro && !$acline->getVentilExportCompta()) {	// We ask to change bank account
		$actarget->fetch(GETPOST('accountid', 'int'));
	} else {
		$actarget->fetch($id);
	}

	if ($actarget->courant == Account::TYPE_CASH && GETPOST('value', 'alpha') != 'LIQ') {
		setEventMessages($langs->trans("ErrorCashAccountAcceptsOnlyCashMoney"), null, 'errors');
		$error++;
	}

	if (!$error) {
		$db->begin();

		$amount = price2num($_POST['amount']);
		$dateop = dol_mktime(12, 0, 0, $_POST["dateomonth"], $_POST["dateoday"], $_POST["dateoyear"]);
		$dateval = dol_mktime(12, 0, 0, $_POST["datevmonth"], $_POST["datevday"], $_POST["datevyear"]);
		$sql = "UPDATE ".MAIN_DB_PREFIX."bank";
		$sql .= " SET ";
		// Always opened
		if (GETPOSTISSET('value')) {
			$sql .= " fk_type='".$db->escape(GETPOST('value'))."',";
		}
		if (GETPOSTISSET('num_chq')) {
			$sql .= " num_chq='".$db->escape(GETPOST("num_chq"))."',";
		}
		if (GETPOSTISSET('banque')) {
			$sql .= " banque='".$db->escape(GETPOST("banque"))."',";
		}
		if (GETPOSTISSET('emetteur')) {
			$sql .= " emetteur='".$db->escape(GETPOST("emetteur"))."',";
		}
		// Blocked when conciliated
		if (!$acline->rappro) {
			if (GETPOSTISSET('label')) {
				$sql .= " label = '".$db->escape(GETPOST("label"))."',";
			}
			if (GETPOSTISSET('amount')) {
				$sql .= " amount= '".$db->escape($amount)."',";
			}
			if (GETPOSTISSET('dateomonth')) {
				$sql .= " dateo = '".$db->idate($dateop)."',";
			}
			if (GETPOSTISSET('datevmonth')) {
				$sql .= " datev = '".$db->idate($dateval)."',";
			}
		}
		$sql .= " fk_account = ".$actarget->id;
		$sql .= " WHERE rowid = ".$acline->id;

		$result = $db->query($sql);
		if (!$result) {
			$error++;
		}

		if (!$error) {
			$arrayofcategs = GETPOST('custcats', 'array');
			$sql = "DELETE FROM ".MAIN_DB_PREFIX."bank_class WHERE lineid = ".$rowid;
			if (!$db->query($sql)) {
				$error++;
				dol_print_error($db);
			}
			if (count($arrayofcategs)) {
				foreach ($arrayofcategs as $val) {
					$sql = "INSERT INTO ".MAIN_DB_PREFIX."bank_class (lineid, fk_categ) VALUES (".$rowid.", ".$val.")";
					if (!$db->query($sql)) {
						$error++;
						dol_print_error($db);
					}
				}
				// $arrayselected will be loaded after in page output
			}
		}

		if (!$error) {
			setEventMessages($langs->trans("RecordSaved"), null, 'mesgs');
			$db->commit();
		} else {
			$db->rollback();
			dol_print_error($db);
		}
	}
}

// Reconcile
if ($user->rights->banque->consolidate && ($action == 'num_releve' || $action == 'setreconcile')) {
	$num_rel = trim($_POST["num_rel"]);
	$rappro = $_POST['reconciled'] ? 1 : 0;

	// Check parameters
	if ($rappro && empty($num_rel)) {
		setEventMessages($langs->trans("ErrorFieldRequired", $langs->transnoentitiesnoconv("AccountStatement")), null, 'errors');
		$error++;
	}

	if (!$error) {
		$db->begin();

		$sql = "UPDATE ".MAIN_DB_PREFIX."bank";
		$sql .= " SET num_releve=".($num_rel ? "'".$db->escape($num_rel)."'" : "null");
		if (empty($num_rel)) {
			$sql .= ", rappro = 0";
		} else {
			$sql .= ", rappro = ".$rappro;
		}
		$sql .= " WHERE rowid = ".$rowid;

		dol_syslog("line.php", LOG_DEBUG);
		$result = $db->query($sql);
		if ($result) {
			setEventMessages($langs->trans("RecordSaved"), null, 'mesgs');
			$db->commit();
		} else {
			$db->rollback();
			dol_print_error($db);
		}
	}
}



/*
 * View
 */

$form = new Form($db);

llxHeader('', $langs->trans("BankTransaction"));

$c = new Categorie($db);
$cats = $c->containing($rowid, Categorie::TYPE_BANK_LINE);
foreach ($cats as $cat) {
	$arrayselected[] = $cat->id;
}

$head = bankline_prepare_head($rowid);


$sql = "SELECT b.rowid,b.dateo as do,b.datev as dv, b.amount, b.label, b.rappro,";
$sql .= " b.num_releve, b.fk_user_author, b.num_chq, b.fk_type, b.fk_account, b.fk_bordereau as receiptid,";
$sql .= " b.emetteur,b.banque";
$sql .= " FROM ".MAIN_DB_PREFIX."bank as b";
$sql .= " WHERE rowid=".$rowid;
$sql .= " ORDER BY dateo ASC";
$result = $db->query($sql);
if ($result) {
	$i = 0; $total = 0;
	if ($db->num_rows($result)) {
		$objp = $db->fetch_object($result);

		$total = $total + $objp->amount;

		$acct = new Account($db);
		$acct->fetch($objp->fk_account);
		$account = $acct->id;

		$bankline = new AccountLine($db);
		$bankline->fetch($rowid, $ref);

		$links = $acct->get_url($rowid);
		$bankline->load_previous_next_ref('', 'rowid');

		// Confirmations
		if ($action == 'delete_categ') {
			print $form->formconfirm($_SERVER['PHP_SELF']."?rowid=".$rowid."&cat1=".GETPOST("fk_categ")."&orig_account=".$orig_account, $langs->trans("RemoveFromRubrique"), $langs->trans("RemoveFromRubriqueConfirm"), "confirm_delete_categ", '', 'yes', 1);
		}

		print '<form name="update" method="POST" action="'.$_SERVER['PHP_SELF'].'?rowid='.$rowid.'">';
		print '<input type="hidden" name="token" value="'.newToken().'">';
		print '<input type="hidden" name="action" value="update">';
		print '<input type="hidden" name="orig_account" value="'.$orig_account.'">';
		print '<input type="hidden" name="id" value="'.$acct->id.'">';

		print dol_get_fiche_head($head, 'bankline', $langs->trans('LineRecord'), 0, 'accountline', 0);

		$linkback = '<a href="'.DOL_URL_ROOT.'/compta/bank/bankentries_list.php?restore_lastsearch_values=1">'.$langs->trans("BackToList").'</a>';


		dol_banner_tab($bankline, 'rowid', $linkback);

		print '<div class="fichecenter2">';

		print '<div class="underbanner clearboth"></div>';
		print '<table class="border centpercent tableforfield">';

		$i++;

		// Bank account
		print '<tr><td class="titlefield">'.$langs->trans("Account").'</td>';
		print '<td>';
		if (!$objp->rappro && !$bankline->getVentilExportCompta()) {
			$form->select_comptes($acct->id, 'accountid', 0, '', 0);
		} else {
			print $acct->getNomUrl(1, 'transactions', 'reflabel');
		}
		print '</td>';
		print '</tr>';

		// Show links of bank transactions
		if (count($links)) {
			print '<tr><td class="tdtop">'.$langs->trans("Links").'</td>';
			print '<td>';
			foreach ($links as $key => $val) {
				if ($key) {
					print '<br>';
				}
				if ($links[$key]['type'] == 'payment') {
					require_once DOL_DOCUMENT_ROOT.'/compta/paiement/class/paiement.class.php';
					$paymenttmp = new Paiement($db);
					$paymenttmp->fetch($links[$key]['url_id']);
					$paymenttmp->ref = $langs->trans("Payment").' '.$paymenttmp->ref;
					/*print '<a href="'.DOL_URL_ROOT.'/compta/paiement/card.php?id='.$links[$key]['url_id'].'">';
					print img_object($langs->trans('Payment'),'payment').' ';
					print $langs->trans("Payment");
					print '</a>';*/
					print $paymenttmp->getNomUrl(1);
				} elseif ($links[$key]['type'] == 'payment_supplier') {
					require_once DOL_DOCUMENT_ROOT.'/fourn/class/paiementfourn.class.php';
					$paymenttmp = new PaiementFourn($db);
					$paymenttmp->fetch($links[$key]['url_id']);
					$paymenttmp->ref = $langs->trans("Payment").' '.$paymenttmp->ref;
					/*print '<a href="'.DOL_URL_ROOT.'/fourn/paiement/card.php?id='.$links[$key]['url_id'].'">';
					print img_object($langs->trans('Payment'),'payment').' ';
					print $langs->trans("Payment");
					print '</a>';*/
					print $paymenttmp->getNomUrl(1);
				} elseif ($links[$key]['type'] == 'company') {
					$societe = new Societe($db);
					$societe->fetch($links[$key]['url_id']);
					print $societe->getNomUrl(1);
				} elseif ($links[$key]['type'] == 'sc') {
					print '<a href="'.DOL_URL_ROOT.'/compta/sociales/card.php?id='.$links[$key]['url_id'].'">';
					print img_object($langs->trans('SocialContribution'), 'bill').' ';
					print $langs->trans("SocialContribution").($links[$key]['label'] ? ' - '.$links[$key]['label'] : '');
					print '</a>';
				} elseif ($links[$key]['type'] == 'vat') {
					print '<a href="'.DOL_URL_ROOT.'/compta/tva/card.php?id='.$links[$key]['url_id'].'">';
					print img_object($langs->trans('VATDeclaration'), 'bill').' ';
					print $langs->trans("VATDeclaration").($links[$key]['label'] ? '&nbsp;'.$links[$key]['label'] : '');
					print '</a>';
<<<<<<< HEAD
				}
				elseif ($links[$key]['type'] == 'salary') {
					print '<a href="'.DOL_URL_ROOT.'/salaries/card.php?id='.$links[$key]['url_id'].'">';
					print img_object($langs->trans('Salary'), 'bill').' ';
					print $langs->trans("Salary").($links[$key]['label'] ? ' - '.$links[$key]['label'] : '');
					print '</a>';
				}
                elseif ($links[$key]['type'] == 'payment_sc') {
=======
				} elseif ($links[$key]['type'] == 'payment_sc') {
>>>>>>> 60016cc3
					print '<a href="'.DOL_URL_ROOT.'/compta/payment_sc/card.php?id='.$links[$key]['url_id'].'">';
					print img_object($langs->trans('Payment'), 'payment').' ';
					print $langs->trans("SocialContributionPayment");
					print '</a>';
				} elseif ($links[$key]['type'] == 'payment_vat') {
					print '<a href="'.DOL_URL_ROOT.'/compta/payment_vat/card.php?id='.$links[$key]['url_id'].'">';
					print img_object($langs->trans('VATPayment'), 'payment').' ';
					print $langs->trans("VATPayment");
					print '</a>';
				} elseif ($links[$key]['type'] == 'payment_salary') {
					print '<a href="'.DOL_URL_ROOT.'/salaries/payment_salary/card.php?id='.$links[$key]['url_id'].'">';
					print img_object($langs->trans('PaymentSalary'), 'payment').' ';
					print $langs->trans("SalaryPayment");
					print '</a>';
				} elseif ($links[$key]['type'] == 'payment_loan') {
					print '<a href="'.DOL_URL_ROOT.'/loan/payment/card.php?id='.$links[$key]['url_id'].'">';
					print img_object($langs->trans('LoanPayment'), 'payment').' ';
					print $langs->trans("PaymentLoan");
					print '</a>';
				} elseif ($links[$key]['type'] == 'loan') {
					print '<a href="'.DOL_URL_ROOT.'/loan/card.php?id='.$links[$key]['url_id'].'">';
					print img_object($langs->trans('Loan'), 'bill').' ';
					print $langs->trans("Loan");
					print '</a>';
				} elseif ($links[$key]['type'] == 'member') {
					print '<a href="'.DOL_URL_ROOT.'/adherents/card.php?rowid='.$links[$key]['url_id'].'">';
					print img_object($langs->trans('Member'), 'user').' ';
					print $links[$key]['label'];
					print '</a>';
				} elseif ($links[$key]['type'] == 'payment_donation') {
					print '<a href="'.DOL_URL_ROOT.'/don/payment/card.php?id='.$links[$key]['url_id'].'">';
					print img_object($langs->trans('Donation'), 'payment').' ';
					print $langs->trans("DonationPayment");
					print '</a>';
				} elseif ($links[$key]['type'] == 'banktransfert') {
					print '<a href="'.DOL_URL_ROOT.'/compta/bank/line.php?rowid='.$links[$key]['url_id'].'">';
					print img_object($langs->trans('Transaction'), 'payment').' ';
					print $langs->trans("TransactionOnTheOtherAccount");
					print '</a>';
				} elseif ($links[$key]['type'] == 'user') {
					print '<a href="'.DOL_URL_ROOT.'/user/card.php?id='.$links[$key]['url_id'].'">';
					print img_object($langs->trans('User'), 'user').' ';
					print $langs->trans("User");
					print '</a>';
				} elseif ($links[$key]['type'] == 'payment_various') {
					print '<a href="'.DOL_URL_ROOT.'/compta/bank/various_payment/card.php?id='.$links[$key]['url_id'].'">';
					print img_object($langs->trans('VariousPayment'), 'payment').' ';
					print $langs->trans("VariousPayment");
					print '</a>';
				} else {
					print '<a href="'.$links[$key]['url'].$links[$key]['url_id'].'">';
					print img_object('', 'generic').' ';
					print $links[$key]['label'];
					print '</a>';
				}
			}
			print '</td></tr>';
		}

		//$user->rights->banque->modifier=false;
		//$user->rights->banque->consolidate=true;

		// Type of payment / Number
		print "<tr><td>".$langs->trans("Type")." / ".$langs->trans("Numero");
		print ' <em>('.$langs->trans("ChequeOrTransferNumber").')</em>';
		print "</td>";
		if ($user->rights->banque->modifier || $user->rights->banque->consolidate) {
			print '<td>';
			$form->select_types_paiements($objp->fk_type, "value", '', 2);
			print '<input type="text" class="flat" name="num_chq" value="'.(empty($objp->num_chq) ? '' : $objp->num_chq).'">';
			if ($objp->receiptid) {
				include_once DOL_DOCUMENT_ROOT.'/compta/paiement/cheque/class/remisecheque.class.php';
				$receipt = new RemiseCheque($db);
				$receipt->fetch($objp->receiptid);
				print ' &nbsp; &nbsp; '.$langs->trans("CheckReceipt").': '.$receipt->getNomUrl(2);
			}
			print '</td>';
		} else {
			print '<td>'.$objp->fk_type.' '.$objp->num_chq.'</td>';
		}
		print "</tr>";

		// Transmitter
		print "<tr><td>".$langs->trans("CheckTransmitter");
		print ' <em>('.$langs->trans("ChequeMaker").')</em>';
		print "</td>";
		if ($user->rights->banque->modifier || $user->rights->banque->consolidate) {
			print '<td>';
			print '<input type="text" class="flat minwidth200" name="emetteur" value="'.(empty($objp->emetteur) ? '' : stripslashes($objp->emetteur)).'">';
			print '</td>';
		} else {
			print '<td>'.$objp->emetteur.'</td>';
		}
		print "</tr>";

		// Bank of cheque
		print "<tr><td>".$langs->trans("Bank");
		print ' <em>('.$langs->trans("ChequeBank").')</em>';
		print "</td>";
		if ($user->rights->banque->modifier || $user->rights->banque->consolidate) {
			print '<td>';
			print '<input type="text" class="flat minwidth200" name="banque" value="'.(empty($objp->banque) ? '' : $objp->banque).'">';
			print '</td>';
		} else {
			print '<td>'.$objp->banque.'</td>';
		}
		print "</tr>";

		// Date ope
		print '<tr><td>'.$langs->trans("DateOperation").'</td>';
		if ($user->rights->banque->modifier || $user->rights->banque->consolidate) {
			print '<td>';
			print $form->selectDate($db->jdate($objp->do), 'dateo', '', '', '', 'update', 1, 0, $objp->rappro);
			if (!$objp->rappro) {
				print ' &nbsp; ';
				print '<a href="'.$_SERVER['PHP_SELF'].'?action=doprev&amp;id='.$id.'&amp;rowid='.$objp->rowid.'">';
				print img_edit_remove()."</a> ";
				print '<a href="'.$_SERVER['PHP_SELF'].'?action=donext&amp;id='.$id.'&amp;rowid='.$objp->rowid.'">';
				print img_edit_add()."</a>";
			}
			print '</td>';
		} else {
			print '<td>';
			print dol_print_date($db->jdate($objp->do), "day");
			print '</td>';
		}
		print '</tr>';

		// Value date
		print "<tr><td>".$langs->trans("DateValue")."</td>";
		if ($user->rights->banque->modifier || $user->rights->banque->consolidate) {
			print '<td>';
			print $form->selectDate($db->jdate($objp->dv), 'datev', '', '', '', 'update', 1, 0, $objp->rappro);
			if (!$objp->rappro) {
				print ' &nbsp; ';
				print '<a href="'.$_SERVER['PHP_SELF'].'?action=dvprev&amp;id='.$id.'&amp;rowid='.$objp->rowid.'">';
				print img_edit_remove()."</a> ";
				print '<a href="'.$_SERVER['PHP_SELF'].'?action=dvnext&amp;id='.$id.'&amp;rowid='.$objp->rowid.'">';
				print img_edit_add()."</a>";
			}
			print '</td>';
		} else {
			print '<td>';
			print dol_print_date($db->jdate($objp->dv), "day");
			print '</td>';
		}
		print "</tr>";

		// Description
		print "<tr><td>".$langs->trans("Label")."</td>";
		if ($user->rights->banque->modifier || $user->rights->banque->consolidate) {
			print '<td>';
			print '<input name="label" class="flat minwidth300" '.($objp->rappro ? ' disabled' : '').' value="';
			if (preg_match('/^\((.*)\)$/i', $objp->label, $reg)) {
				// Label generique car entre parentheses. On l'affiche en le traduisant
				print $langs->trans($reg[1]);
			} else {
				print $objp->label;
			}
			print '">';
			print '</td>';
		} else {
			print '<td>';
			if (preg_match('/^\((.*)\)$/i', $objp->label, $reg)) {
				// Label generique car entre parentheses. On l'affiche en le traduisant
				print $langs->trans($reg[1]);
			} else {
				print $objp->label;
			}
			print '</td>';
		}
		print '</tr>';

		// Amount
		print "<tr><td>".$langs->trans("Amount")."</td>";
		if ($user->rights->banque->modifier) {
			print '<td>';
			print '<input name="amount" class="flat maxwidth100" '.($objp->rappro ? ' disabled' : '').' value="'.price($objp->amount).'"> '.$langs->trans("Currency".$acct->currency_code);
			print '</td>';
		} else {
			print '<td>';
			print price($objp->amount);
			print '</td>';
		}
		print "</tr>";

		// Categories
		if (!empty($conf->categorie->enabled) && !empty($user->rights->categorie->lire)) {
			$langs->load('categories');

			// Bank line
			print '<tr><td class="toptd">'.$form->editfieldkey('RubriquesTransactions', 'custcats', '', $object, 0).'</td><td>';
			$cate_arbo = $form->select_all_categories(Categorie::TYPE_BANK_LINE, null, 'parent', null, null, 1);
			print $form->multiselectarray('custcats', $cate_arbo, $arrayselected, null, null, null, null, "90%");
			print "</td></tr>";
		}

		print "</table>";

		print '</div>';

		print dol_get_fiche_end();


		print '<div class="center"><input type="submit" class="button" value="'.$langs->trans("Update").'"></div><br>';

		print "</form>";



		// Releve rappro
		if ($acct->canBeConciliated() > 0) {  // Si compte rapprochable
			print load_fiche_titre($langs->trans("Reconciliation"), '', 'bank_account');
			print '<hr>'."\n";

			print '<form method="POST" action="'.$_SERVER['PHP_SELF'].'?rowid='.$objp->rowid.'">';
			print '<input type="hidden" name="token" value="'.newToken().'">';
			print '<input type="hidden" name="action" value="setreconcile">';
			print '<input type="hidden" name="orig_account" value="'.$orig_account.'">';
			print '<input type="hidden" name="backtopage" value="'.$backtopage.'">';

			print '<div class="fichecenter">';

			print '<table class="border centpercent">';

			print '<tr><td class="titlefield">'.$langs->trans("Conciliation")."</td>";
			if ($user->rights->banque->consolidate) {
				print '<td>';
				if ($objp->rappro) {
					print $langs->trans("AccountStatement").' <input name="num_rel_bis" class="flat" value="'.$objp->num_releve.'"'.($objp->rappro ? ' disabled' : '').'>';
					print '<input name="num_rel" type="hidden" value="'.$objp->num_releve.'">';
				} else {
					print $langs->trans("AccountStatement").' <input name="num_rel" class="flat" value="'.$objp->num_releve.'"'.($objp->rappro ? ' disabled' : '').'>';
				}
				if ($objp->num_releve) {
					print ' &nbsp; (<a href="'.DOL_URL_ROOT.'/compta/bank/releve.php?num='.$objp->num_releve.'&account='.$acct->id.'">'.$langs->trans("AccountStatement").' '.$objp->num_releve.')</a>';
				}
				print '</td>';
			} else {
				print '<td>'.$objp->num_releve.'&nbsp;</td>';
			}
			print '</tr>';

			print "<tr><td>".$langs->trans("BankLineConciliated")."</td>";
			if ($user->rights->banque->consolidate) {
				print '<td>';
				print '<input type="checkbox" name="reconciled" class="flat" '.(GETPOSTISSET("reconciled") ? (GETPOST("reconciled") ? ' checked="checked"' : '') : ($objp->rappro ? ' checked="checked"' : '')).'">';
				print '</td>';
			} else {
				print '<td>'.yn($objp->rappro).'</td>';
			}
			print '</tr>';
			print '</table>';

			print '</div>';

			print '<div class="center">';

			print '<input type="submit" class="button" value="'.$langs->trans("Update").'">';
			if ($backtopage) {
				print ' &nbsp; ';
				print '<input type="submit" name="cancel" class="button button-cancel" value="'.$langs->trans("Cancel").'">';
			}
			print '</div>';

			print '</form>';
		}
	}

	$db->free($result);
} else {
	dol_print_error($db);
}

// End of page
llxFooter();
$db->close();<|MERGE_RESOLUTION|>--- conflicted
+++ resolved
@@ -366,18 +366,12 @@
 					print img_object($langs->trans('VATDeclaration'), 'bill').' ';
 					print $langs->trans("VATDeclaration").($links[$key]['label'] ? '&nbsp;'.$links[$key]['label'] : '');
 					print '</a>';
-<<<<<<< HEAD
-				}
-				elseif ($links[$key]['type'] == 'salary') {
+				} elseif ($links[$key]['type'] == 'salary') {
 					print '<a href="'.DOL_URL_ROOT.'/salaries/card.php?id='.$links[$key]['url_id'].'">';
 					print img_object($langs->trans('Salary'), 'bill').' ';
 					print $langs->trans("Salary").($links[$key]['label'] ? ' - '.$links[$key]['label'] : '');
 					print '</a>';
-				}
-                elseif ($links[$key]['type'] == 'payment_sc') {
-=======
 				} elseif ($links[$key]['type'] == 'payment_sc') {
->>>>>>> 60016cc3
 					print '<a href="'.DOL_URL_ROOT.'/compta/payment_sc/card.php?id='.$links[$key]['url_id'].'">';
 					print img_object($langs->trans('Payment'), 'payment').' ';
 					print $langs->trans("SocialContributionPayment");
