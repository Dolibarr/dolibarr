<?php
/* Copyright (C) 2001-2006 Rodolphe Quiedeville <rodolphe@quiedeville.org>
 * Copyright (C) 2003      Xavier DUTOIT        <doli@sydesy.com>
 * Copyright (C) 2004-2017 Laurent Destailleur  <eldy@users.sourceforge.net>
 * Copyright (C) 2004      Christophe Combelles <ccomb@free.fr>
 * Copyright (C) 2005-2012 Regis Houssin        <regis.houssin@inodbox.com>
 * Copyright (C) 2015-2017 Alexandre Spangaro	<aspangaro@open-dsi.fr>
 * Copyright (C) 2015      Jean-François Ferry	<jfefe@aternatik.fr>
 * Copyright (C) 2016      Marcos García        <marcosgdf@gmail.com>
 * Copyright (C) 2018       Frédéric France         <frederic.france@netlogic.fr>
 * Copyright (C) 2021       Gauthier VERDOL         <gauthier.verdol@atm-consulting.fr>
 *
 * This program is free software; you can redistribute it and/or modify
 * it under the terms of the GNU General Public License as published by
 * the Free Software Foundation; either version 3 of the License, or
 * (at your option) any later version.
 *
 * This program is distributed in the hope that it will be useful,
 * but WITHOUT ANY WARRANTY; without even the implied warranty of
 * MERCHANTABILITY or FITNESS FOR A PARTICULAR PURPOSE.  See the
 * GNU General Public License for more details.
 *
 * You should have received a copy of the GNU General Public License
 * along with this program. If not, see <https://www.gnu.org/licenses/>.
 */

/**
 *	\file       htdocs/compta/bank/line.php
 *	\ingroup    bank
 *	\brief      Page to edit a bank transaction record
 */

require '../../main.inc.php';
require_once DOL_DOCUMENT_ROOT.'/compta/bank/class/account.class.php';
require_once DOL_DOCUMENT_ROOT.'/categories/class/categorie.class.php';
require_once DOL_DOCUMENT_ROOT.'/core/lib/payments.lib.php';

// Load translation files required by the page
$langs->loadLangs(array('banks', 'categories', 'compta', 'bills', 'other'));
if (!empty($conf->adherent->enabled)) {
	$langs->load("members");
}
if (!empty($conf->don->enabled)) {
	$langs->load("donations");
}
if (!empty($conf->loan->enabled)) {
	$langs->load("loan");
}
if (!empty($conf->salaries->enabled)) {
	$langs->load("salaries");
}


$id = (GETPOST('id', 'int') ? GETPOST('id', 'int') : GETPOST('account', 'int'));
$ref = GETPOST('ref', 'alpha');
$action = GETPOST('action', 'aZ09');
$confirm = GETPOST('confirm', 'alpha');
$rowid = GETPOST("rowid", 'int');
$orig_account = GETPOST("orig_account");
$backtopage = GETPOST('backtopage', 'alpha');
$cancel = GETPOST('cancel', 'alpha');

// Security check
$fieldvalue = (!empty($id) ? $id : (!empty($ref) ? $ref : ''));
$fieldtype = (!empty($ref) ? 'ref' : 'rowid');
if ($user->socid) {
	$socid = $user->socid;
}
$result = restrictedArea($user, 'banque', $fieldvalue, 'bank_account', '', '', $fieldtype);
if (!$user->rights->banque->lire && !$user->rights->banque->consolidate) {
	accessforbidden();
}

$hookmanager->initHooks(array('bankline'));


/*
 * Actions
 */
$parameters = array('socid' => $socid);
$reshook = $hookmanager->executeHooks('doActions', $parameters, $object, $action); // Note that $action and $object may have been modified by some hooks
if ($reshook < 0) {
	setEventMessages($hookmanager->error, $hookmanager->errors, 'errors');
}
if ($cancel) {
	if ($backtopage) {
		header("Location: ".$backtopage);
		exit;
	}
}


if ($user->rights->banque->consolidate && $action == 'donext') {
	$al = new AccountLine($db);
	$al->dateo_next($_GET["rowid"]);
} elseif ($user->rights->banque->consolidate && $action == 'doprev') {
	$al = new AccountLine($db);
	$al->dateo_previous($_GET["rowid"]);
} elseif ($user->rights->banque->consolidate && $action == 'dvnext') {
	$al = new AccountLine($db);
	$al->datev_next($_GET["rowid"]);
} elseif ($user->rights->banque->consolidate && $action == 'dvprev') {
	$al = new AccountLine($db);
	$al->datev_previous($_GET["rowid"]);
}

if ($action == 'confirm_delete_categ' && $confirm == "yes" && $user->rights->banque->modifier) {
	$cat1 = GETPOST("cat1", 'int');
	if (!empty($rowid) && !empty($cat1)) {
		$sql = "DELETE FROM ".MAIN_DB_PREFIX."bank_class WHERE lineid = ".$rowid." AND fk_categ = ".$cat1;
		if (!$db->query($sql)) {
			dol_print_error($db);
		}
	} else {
		setEventMessages($langs->trans("MissingIds"), null, 'errors');
	}
}

if ($user->rights->banque->modifier && $action == "update") {
	$error = 0;

	$acline = new AccountLine($db);
	$acline->fetch($rowid);

	$acsource = new Account($db);
	$acsource->fetch($id);

	$actarget = new Account($db);
	if (GETPOST('accountid', 'int') > 0 && !$acline->rappro && !$acline->getVentilExportCompta()) {	// We ask to change bank account
		$actarget->fetch(GETPOST('accountid', 'int'));
	} else {
		$actarget->fetch($id);
	}

	if ($actarget->courant == Account::TYPE_CASH && GETPOST('value', 'alpha') != 'LIQ') {
		setEventMessages($langs->trans("ErrorCashAccountAcceptsOnlyCashMoney"), null, 'errors');
		$error++;
	}

	if (!$error) {
		$db->begin();

		$amount = price2num($_POST['amount']);
		$dateop = dol_mktime(12, 0, 0, $_POST["dateomonth"], $_POST["dateoday"], $_POST["dateoyear"]);
		$dateval = dol_mktime(12, 0, 0, $_POST["datevmonth"], $_POST["datevday"], $_POST["datevyear"]);
		$sql = "UPDATE ".MAIN_DB_PREFIX."bank";
		$sql .= " SET ";
		// Always opened
		if (GETPOSTISSET('value')) {
			$sql .= " fk_type='".$db->escape(GETPOST('value'))."',";
		}
		if (GETPOSTISSET('num_chq')) {
			$sql .= " num_chq='".$db->escape(GETPOST("num_chq"))."',";
		}
		if (GETPOSTISSET('banque')) {
			$sql .= " banque='".$db->escape(GETPOST("banque"))."',";
		}
		if (GETPOSTISSET('emetteur')) {
			$sql .= " emetteur='".$db->escape(GETPOST("emetteur"))."',";
		}
		// Blocked when conciliated
		if (!$acline->rappro) {
			if (GETPOSTISSET('label')) {
				$sql .= " label = '".$db->escape(GETPOST("label"))."',";
			}
			if (GETPOSTISSET('amount')) {
				$sql .= " amount= '".$db->escape($amount)."',";
			}
			if (GETPOSTISSET('dateomonth')) {
				$sql .= " dateo = '".$db->idate($dateop)."',";
			}
			if (GETPOSTISSET('datevmonth')) {
				$sql .= " datev = '".$db->idate($dateval)."',";
			}
		}
		$sql .= " fk_account = ".$actarget->id;
		$sql .= " WHERE rowid = ".$acline->id;

		$result = $db->query($sql);
		if (!$result) {
			$error++;
		}

		if (!$error) {
			$arrayofcategs = GETPOST('custcats', 'array');
			$sql = "DELETE FROM ".MAIN_DB_PREFIX."bank_class WHERE lineid = ".$rowid;
			if (!$db->query($sql)) {
				$error++;
				dol_print_error($db);
			}
			if (count($arrayofcategs)) {
				foreach ($arrayofcategs as $val) {
					$sql = "INSERT INTO ".MAIN_DB_PREFIX."bank_class (lineid, fk_categ) VALUES (".$rowid.", ".$val.")";
					if (!$db->query($sql)) {
						$error++;
						dol_print_error($db);
					}
				}
				// $arrayselected will be loaded after in page output
			}
		}

		if (!$error) {
			setEventMessages($langs->trans("RecordSaved"), null, 'mesgs');
			$db->commit();
		} else {
			$db->rollback();
			dol_print_error($db);
		}
	}
}

// Reconcile
if ($user->rights->banque->consolidate && ($action == 'num_releve' || $action == 'setreconcile')) {
	$num_rel = trim($_POST["num_rel"]);
	$rappro = $_POST['reconciled'] ? 1 : 0;

	// Check parameters
	if ($rappro && empty($num_rel)) {
		setEventMessages($langs->trans("ErrorFieldRequired", $langs->transnoentitiesnoconv("AccountStatement")), null, 'errors');
		$error++;
	}

	if (!$error) {
		$db->begin();

		$sql = "UPDATE ".MAIN_DB_PREFIX."bank";
		$sql .= " SET num_releve=".($num_rel ? "'".$db->escape($num_rel)."'" : "null");
		if (empty($num_rel)) {
			$sql .= ", rappro = 0";
		} else {
			$sql .= ", rappro = ".$rappro;
		}
		$sql .= " WHERE rowid = ".$rowid;

		dol_syslog("line.php", LOG_DEBUG);
		$result = $db->query($sql);
		if ($result) {
			setEventMessages($langs->trans("RecordSaved"), null, 'mesgs');
			$db->commit();
		} else {
			$db->rollback();
			dol_print_error($db);
		}
	}
}



/*
 * View
 */

$form = new Form($db);

llxHeader('', $langs->trans("BankTransaction"));

$c = new Categorie($db);
$cats = $c->containing($rowid, Categorie::TYPE_BANK_LINE);
foreach ($cats as $cat) {
	$arrayselected[] = $cat->id;
}

$head = bankline_prepare_head($rowid);


$sql = "SELECT b.rowid,b.dateo as do,b.datev as dv, b.amount, b.label, b.rappro,";
$sql .= " b.num_releve, b.fk_user_author, b.num_chq, b.fk_type, b.fk_account, b.fk_bordereau as receiptid,";
$sql .= " b.emetteur,b.banque";
$sql .= " FROM ".MAIN_DB_PREFIX."bank as b";
$sql .= " WHERE rowid=".$rowid;
$sql .= " ORDER BY dateo ASC";
$result = $db->query($sql);
if ($result) {
	$i = 0;
	$total = 0;
	if ($db->num_rows($result)) {
		$objp = $db->fetch_object($result);

		$total = $total + $objp->amount;

		$acct = new Account($db);
		$acct->fetch($objp->fk_account);
		$account = $acct->id;

		$bankline = new AccountLine($db);
		$bankline->fetch($rowid, $ref);

		$links = $acct->get_url($rowid);
		$bankline->load_previous_next_ref('', 'rowid');

		// Confirmations
		if ($action == 'delete_categ') {
			print $form->formconfirm($_SERVER['PHP_SELF']."?rowid=".$rowid."&cat1=".GETPOST("fk_categ")."&orig_account=".$orig_account, $langs->trans("RemoveFromRubrique"), $langs->trans("RemoveFromRubriqueConfirm"), "confirm_delete_categ", '', 'yes', 1);
		}

		print '<form name="update" method="POST" action="'.$_SERVER['PHP_SELF'].'?rowid='.$rowid.'">';
		print '<input type="hidden" name="token" value="'.newToken().'">';
		print '<input type="hidden" name="action" value="update">';
		print '<input type="hidden" name="orig_account" value="'.$orig_account.'">';
		print '<input type="hidden" name="id" value="'.$acct->id.'">';

		print dol_get_fiche_head($head, 'bankline', $langs->trans('LineRecord'), 0, 'accountline', 0);

		$linkback = '<a href="'.DOL_URL_ROOT.'/compta/bank/bankentries_list.php?restore_lastsearch_values=1">'.$langs->trans("BackToList").'</a>';


		dol_banner_tab($bankline, 'rowid', $linkback);

		print '<div class="fichecenter2">';

		print '<div class="underbanner clearboth"></div>';
		print '<table class="border centpercent tableforfield">';

		$i++;

		// Bank account
		print '<tr><td class="titlefieldcreate">'.$langs->trans("Account").'</td>';
		print '<td>';
<<<<<<< HEAD
		if (!$objp->rappro && !$bankline->getVentilExportCompta()) {
			$form->select_comptes($acct->id, 'accountid', 0, '', 0);
=======
		if (!$objp->rappro && !$bankline->getVentilExportCompta())
		{
			print img_picto('', 'bank_account', 'class="paddingright"');
			print $form->select_comptes($acct->id, 'accountid', 0, '', 0, '', 0, '', 1);
>>>>>>> f328e08b
		} else {
			print $acct->getNomUrl(1, 'transactions', 'reflabel');
		}
		print '</td>';
		print '</tr>';

		// Show links of bank transactions
		if (count($links)) {
			print '<tr><td class="tdtop">'.$langs->trans("Links").'</td>';
			print '<td>';
			foreach ($links as $key => $val) {
				if ($key) {
					print '<br>';
				}
				if ($links[$key]['type'] == 'payment') {
					require_once DOL_DOCUMENT_ROOT.'/compta/paiement/class/paiement.class.php';
					$paymenttmp = new Paiement($db);
					$paymenttmp->fetch($links[$key]['url_id']);
					$paymenttmp->ref = $langs->trans("Payment").' '.$paymenttmp->ref;
					/*print '<a href="'.DOL_URL_ROOT.'/compta/paiement/card.php?id='.$links[$key]['url_id'].'">';
					print img_object($langs->trans('Payment'),'payment').' ';
					print $langs->trans("Payment");
					print '</a>';*/
					print $paymenttmp->getNomUrl(1);
				} elseif ($links[$key]['type'] == 'payment_supplier') {
					require_once DOL_DOCUMENT_ROOT.'/fourn/class/paiementfourn.class.php';
					$paymenttmp = new PaiementFourn($db);
					$paymenttmp->fetch($links[$key]['url_id']);
					$paymenttmp->ref = $langs->trans("Payment").' '.$paymenttmp->ref;
					/*print '<a href="'.DOL_URL_ROOT.'/fourn/paiement/card.php?id='.$links[$key]['url_id'].'">';
					print img_object($langs->trans('Payment'),'payment').' ';
					print $langs->trans("Payment");
					print '</a>';*/
					print $paymenttmp->getNomUrl(1);
				} elseif ($links[$key]['type'] == 'company') {
					$societe = new Societe($db);
					$societe->fetch($links[$key]['url_id']);
					print $societe->getNomUrl(1);
				} elseif ($links[$key]['type'] == 'sc') {
					print '<a href="'.DOL_URL_ROOT.'/compta/sociales/card.php?id='.$links[$key]['url_id'].'">';
					print img_object($langs->trans('SocialContribution'), 'bill').' ';
					print $langs->trans("SocialContribution").($links[$key]['label'] ? ' - '.$links[$key]['label'] : '');
					print '</a>';
				} elseif ($links[$key]['type'] == 'vat') {
					print '<a href="'.DOL_URL_ROOT.'/compta/tva/card.php?id='.$links[$key]['url_id'].'">';
					print img_object($langs->trans('VATDeclaration'), 'bill').' ';
					print $langs->trans("VATDeclaration").($links[$key]['label'] ? '&nbsp;'.$links[$key]['label'] : '');
					print '</a>';
				} elseif ($links[$key]['type'] == 'salary') {
					print '<a href="'.DOL_URL_ROOT.'/salaries/card.php?id='.$links[$key]['url_id'].'">';
					print img_object($langs->trans('Salary'), 'bill').' ';
					print $langs->trans("Salary").($links[$key]['label'] ? ' - '.$links[$key]['label'] : '');
					print '</a>';
				} elseif ($links[$key]['type'] == 'payment_sc') {
					print '<a href="'.DOL_URL_ROOT.'/compta/payment_sc/card.php?id='.$links[$key]['url_id'].'">';
					print img_object($langs->trans('Payment'), 'payment').' ';
					print $langs->trans("SocialContributionPayment");
					print '</a>';
				} elseif ($links[$key]['type'] == 'payment_vat') {
					print '<a href="'.DOL_URL_ROOT.'/compta/payment_vat/card.php?id='.$links[$key]['url_id'].'">';
					print img_object($langs->trans('VATPayment'), 'payment').' ';
					print $langs->trans("VATPayment");
					print '</a>';
				} elseif ($links[$key]['type'] == 'payment_salary') {
					print '<a href="'.DOL_URL_ROOT.'/salaries/payment_salary/card.php?id='.$links[$key]['url_id'].'">';
					print img_object($langs->trans('PaymentSalary'), 'payment').' ';
					print $langs->trans("SalaryPayment");
					print '</a>';
				} elseif ($links[$key]['type'] == 'payment_loan') {
					print '<a href="'.DOL_URL_ROOT.'/loan/payment/card.php?id='.$links[$key]['url_id'].'">';
					print img_object($langs->trans('LoanPayment'), 'payment').' ';
					print $langs->trans("PaymentLoan");
					print '</a>';
				} elseif ($links[$key]['type'] == 'loan') {
					print '<a href="'.DOL_URL_ROOT.'/loan/card.php?id='.$links[$key]['url_id'].'">';
					print img_object($langs->trans('Loan'), 'bill').' ';
					print $langs->trans("Loan");
					print '</a>';
				} elseif ($links[$key]['type'] == 'member') {
					print '<a href="'.DOL_URL_ROOT.'/adherents/card.php?rowid='.$links[$key]['url_id'].'">';
					print img_object($langs->trans('Member'), 'user').' ';
					print $links[$key]['label'];
					print '</a>';
				} elseif ($links[$key]['type'] == 'payment_donation') {
					print '<a href="'.DOL_URL_ROOT.'/don/payment/card.php?id='.$links[$key]['url_id'].'">';
					print img_object($langs->trans('Donation'), 'payment').' ';
					print $langs->trans("DonationPayment");
					print '</a>';
				} elseif ($links[$key]['type'] == 'banktransfert') {
					print '<a href="'.DOL_URL_ROOT.'/compta/bank/line.php?rowid='.$links[$key]['url_id'].'">';
					print img_object($langs->trans('Transaction'), 'payment').' ';
					print $langs->trans("TransactionOnTheOtherAccount");
					print '</a>';
				} elseif ($links[$key]['type'] == 'user') {
					print '<a href="'.DOL_URL_ROOT.'/user/card.php?id='.$links[$key]['url_id'].'">';
					print img_object($langs->trans('User'), 'user').' ';
					print $langs->trans("User");
					print '</a>';
				} elseif ($links[$key]['type'] == 'payment_various') {
					print '<a href="'.DOL_URL_ROOT.'/compta/bank/various_payment/card.php?id='.$links[$key]['url_id'].'">';
					print img_object($langs->trans('VariousPayment'), 'payment').' ';
					print $langs->trans("VariousPayment");
					print '</a>';
				} else {
					print '<a href="'.$links[$key]['url'].$links[$key]['url_id'].'">';
					print img_object('', 'generic').' ';
					print $links[$key]['label'];
					print '</a>';
				}
			}
			print '</td></tr>';
		}

		//$user->rights->banque->modifier=false;
		//$user->rights->banque->consolidate=true;

		// Type of payment / Number
		print "<tr><td>".$langs->trans("Type")." / ".$langs->trans("Numero");
		print ' <em>('.$langs->trans("ChequeOrTransferNumber").')</em>';
		print "</td>";
		if ($user->rights->banque->modifier || $user->rights->banque->consolidate) {
			print '<td>';
			$form->select_types_paiements($objp->fk_type, "value", '', 2);
			print '<input type="text" class="flat" name="num_chq" value="'.(empty($objp->num_chq) ? '' : $objp->num_chq).'">';
			if ($objp->receiptid) {
				include_once DOL_DOCUMENT_ROOT.'/compta/paiement/cheque/class/remisecheque.class.php';
				$receipt = new RemiseCheque($db);
				$receipt->fetch($objp->receiptid);
				print ' &nbsp; &nbsp; '.$langs->trans("CheckReceipt").': '.$receipt->getNomUrl(2);
			}
			print '</td>';
		} else {
			print '<td>'.$objp->fk_type.' '.$objp->num_chq.'</td>';
		}
		print "</tr>";

		// Transmitter
		print "<tr><td>".$langs->trans("CheckTransmitter");
		print ' <em>('.$langs->trans("ChequeMaker").')</em>';
		print "</td>";
		if ($user->rights->banque->modifier || $user->rights->banque->consolidate) {
			print '<td>';
			print '<input type="text" class="flat minwidth200" name="emetteur" value="'.(empty($objp->emetteur) ? '' : stripslashes($objp->emetteur)).'">';
			print '</td>';
		} else {
			print '<td>'.$objp->emetteur.'</td>';
		}
		print "</tr>";

		// Bank of cheque
		print "<tr><td>".$langs->trans("Bank");
		print ' <em>('.$langs->trans("ChequeBank").')</em>';
		print "</td>";
		if ($user->rights->banque->modifier || $user->rights->banque->consolidate) {
			print '<td>';
			print '<input type="text" class="flat minwidth200" name="banque" value="'.(empty($objp->banque) ? '' : $objp->banque).'">';
			print '</td>';
		} else {
			print '<td>'.$objp->banque.'</td>';
		}
		print "</tr>";

		// Date ope
		print '<tr><td>'.$langs->trans("DateOperation").'</td>';
		if ($user->rights->banque->modifier || $user->rights->banque->consolidate) {
			print '<td>';
			print $form->selectDate($db->jdate($objp->do), 'dateo', '', '', '', 'update', 1, 0, $objp->rappro);
			if (!$objp->rappro) {
				print ' &nbsp; ';
				print '<a href="'.$_SERVER['PHP_SELF'].'?action=doprev&amp;id='.$id.'&amp;rowid='.$objp->rowid.'">';
				print img_edit_remove()."</a> ";
				print '<a href="'.$_SERVER['PHP_SELF'].'?action=donext&amp;id='.$id.'&amp;rowid='.$objp->rowid.'">';
				print img_edit_add()."</a>";
			}
			print '</td>';
		} else {
			print '<td>';
			print dol_print_date($db->jdate($objp->do), "day");
			print '</td>';
		}
		print '</tr>';

		// Value date
		print "<tr><td>".$langs->trans("DateValue")."</td>";
		if ($user->rights->banque->modifier || $user->rights->banque->consolidate) {
			print '<td>';
			print $form->selectDate($db->jdate($objp->dv), 'datev', '', '', '', 'update', 1, 0, $objp->rappro);
			if (!$objp->rappro) {
				print ' &nbsp; ';
				print '<a href="'.$_SERVER['PHP_SELF'].'?action=dvprev&amp;id='.$id.'&amp;rowid='.$objp->rowid.'">';
				print img_edit_remove()."</a> ";
				print '<a href="'.$_SERVER['PHP_SELF'].'?action=dvnext&amp;id='.$id.'&amp;rowid='.$objp->rowid.'">';
				print img_edit_add()."</a>";
			}
			print '</td>';
		} else {
			print '<td>';
			print dol_print_date($db->jdate($objp->dv), "day");
			print '</td>';
		}
		print "</tr>";

		// Description
		print "<tr><td>".$langs->trans("Label")."</td>";
		if ($user->rights->banque->modifier || $user->rights->banque->consolidate) {
			print '<td>';
			print '<input name="label" class="flat minwidth300" '.($objp->rappro ? ' disabled' : '').' value="';
			if (preg_match('/^\((.*)\)$/i', $objp->label, $reg)) {
				// Label generique car entre parentheses. On l'affiche en le traduisant
				print $langs->trans($reg[1]);
			} else {
				print $objp->label;
			}
			print '">';
			print '</td>';
		} else {
			print '<td>';
			if (preg_match('/^\((.*)\)$/i', $objp->label, $reg)) {
				// Label generique car entre parentheses. On l'affiche en le traduisant
				print $langs->trans($reg[1]);
			} else {
				print $objp->label;
			}
			print '</td>';
		}
		print '</tr>';

		// Amount
		print "<tr><td>".$langs->trans("Amount")."</td>";
		if ($user->rights->banque->modifier) {
			print '<td>';
			print '<input name="amount" class="flat maxwidth100" '.($objp->rappro ? ' disabled' : '').' value="'.price($objp->amount).'"> '.$langs->trans("Currency".$acct->currency_code);
			print '</td>';
		} else {
			print '<td>';
			print price($objp->amount);
			print '</td>';
		}
		print "</tr>";

		// Categories
		if (!empty($conf->categorie->enabled) && !empty($user->rights->categorie->lire)) {
			$langs->load('categories');

			// Bank line
			print '<tr><td class="toptd">'.$form->editfieldkey('RubriquesTransactions', 'custcats', '', $object, 0).'</td><td>';
			$cate_arbo = $form->select_all_categories(Categorie::TYPE_BANK_LINE, null, 'parent', null, null, 1);
			print img_picto('', 'category', 'class="paddingright"').$form->multiselectarray('custcats', $cate_arbo, $arrayselected, null, null, null, null, "90%");
			print "</td></tr>";
		}

		print "</table>";

		print '</div>';

		print dol_get_fiche_end();


		print '<div class="center"><input type="submit" class="button" value="'.$langs->trans("Update").'"></div><br>';

		print "</form>";



		// Releve rappro
		if ($acct->canBeConciliated() > 0) {  // Si compte rapprochable
			print load_fiche_titre($langs->trans("Reconciliation"), '', 'bank_account');
			print '<hr>'."\n";

			print '<form method="POST" action="'.$_SERVER['PHP_SELF'].'?rowid='.$objp->rowid.'">';
			print '<input type="hidden" name="token" value="'.newToken().'">';
			print '<input type="hidden" name="action" value="setreconcile">';
			print '<input type="hidden" name="orig_account" value="'.$orig_account.'">';
			print '<input type="hidden" name="backtopage" value="'.$backtopage.'">';

			print '<div class="fichecenter">';

			print '<table class="border centpercent">';

			print '<tr><td class="titlefield">'.$langs->trans("Conciliation")."</td>";
			if ($user->rights->banque->consolidate) {
				print '<td>';
				if ($objp->rappro) {
					print $langs->trans("AccountStatement").' <input name="num_rel_bis" class="flat" value="'.$objp->num_releve.'"'.($objp->rappro ? ' disabled' : '').'>';
					print '<input name="num_rel" type="hidden" value="'.$objp->num_releve.'">';
				} else {
					print $langs->trans("AccountStatement").' <input name="num_rel" class="flat" value="'.$objp->num_releve.'"'.($objp->rappro ? ' disabled' : '').'>';
				}
				if ($objp->num_releve) {
					print ' &nbsp; (<a href="'.DOL_URL_ROOT.'/compta/bank/releve.php?num='.$objp->num_releve.'&account='.$acct->id.'">'.$langs->trans("AccountStatement").' '.$objp->num_releve.')</a>';
				}
				print '</td>';
			} else {
				print '<td>'.$objp->num_releve.'&nbsp;</td>';
			}
			print '</tr>';

			print "<tr><td>".$langs->trans("BankLineConciliated")."</td>";
			if ($user->rights->banque->consolidate) {
				print '<td>';
				print '<input type="checkbox" name="reconciled" class="flat" '.(GETPOSTISSET("reconciled") ? (GETPOST("reconciled") ? ' checked="checked"' : '') : ($objp->rappro ? ' checked="checked"' : '')).'">';
				print '</td>';
			} else {
				print '<td>'.yn($objp->rappro).'</td>';
			}
			print '</tr>';
			print '</table>';

			print '</div>';

			print '<div class="center">';

			print '<input type="submit" class="button" value="'.$langs->trans("Update").'">';
			if ($backtopage) {
				print ' &nbsp; ';
				print '<input type="submit" name="cancel" class="button button-cancel" value="'.$langs->trans("Cancel").'">';
			}
			print '</div>';

			print '</form>';
		}
	}

	$db->free($result);
} else {
	dol_print_error($db);
}

// End of page
llxFooter();
$db->close();<|MERGE_RESOLUTION|>--- conflicted
+++ resolved
@@ -317,15 +317,9 @@
 		// Bank account
 		print '<tr><td class="titlefieldcreate">'.$langs->trans("Account").'</td>';
 		print '<td>';
-<<<<<<< HEAD
 		if (!$objp->rappro && !$bankline->getVentilExportCompta()) {
-			$form->select_comptes($acct->id, 'accountid', 0, '', 0);
-=======
-		if (!$objp->rappro && !$bankline->getVentilExportCompta())
-		{
 			print img_picto('', 'bank_account', 'class="paddingright"');
 			print $form->select_comptes($acct->id, 'accountid', 0, '', 0, '', 0, '', 1);
->>>>>>> f328e08b
 		} else {
 			print $acct->getNomUrl(1, 'transactions', 'reflabel');
 		}
