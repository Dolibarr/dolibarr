--- conflicted
+++ resolved
@@ -177,11 +177,7 @@
 				$sql .= " datev = '".$db->idate($dateval)."',";
 			}
 		}
-<<<<<<< HEAD
-		$sql .= " fk_account = ".$actarget->id;
-=======
 		$sql .= " fk_account = ".((int) $actarget->id);
->>>>>>> 95dc2558
 		$sql .= " WHERE rowid = ".((int) $acline->id);
 
 		$result = $db->query($sql);
@@ -502,15 +498,9 @@
 			print $form->selectDate($db->jdate($objp->do), 'dateo', '', '', '', 'update', 1, 0, $objp->rappro);
 			if (!$objp->rappro) {
 				print ' &nbsp; ';
-<<<<<<< HEAD
-				print '<a class="ajaxforbankoperationchange" href="'.$_SERVER['PHP_SELF'].'?action=doprev&amp;id='.$id.'&amp;rowid='.$objp->rowid.'">';
-				print img_edit_remove()."</a> ";
-				print '<a class="ajaxforbankoperationchange" href="'.$_SERVER['PHP_SELF'].'?action=donext&amp;id='.$id.'&amp;rowid='.$objp->rowid.'">';
-=======
 				print '<a class="ajaxforbankoperationchange" href="'.$_SERVER['PHP_SELF'].'?action=doprev&id='.$objp->fk_account.'&rowid='.$objp->rowid.'&token='.newToken().'">';
 				print img_edit_remove()."</a> ";
 				print '<a class="ajaxforbankoperationchange" href="'.$_SERVER['PHP_SELF'].'?action=donext&id='.$objp->fk_account.'&rowid='.$objp->rowid.'&token='.newToken().'">';
->>>>>>> 95dc2558
 				print img_edit_add()."</a>";
 			}
 			print '</td>';
@@ -528,15 +518,9 @@
 			print $form->selectDate($db->jdate($objp->dv), 'datev', '', '', '', 'update', 1, 0, $objp->rappro);
 			if (!$objp->rappro) {
 				print ' &nbsp; ';
-<<<<<<< HEAD
-				print '<a class="ajaxforbankoperationchange" href="'.$_SERVER['PHP_SELF'].'?action=dvprev&amp;id='.$id.'&amp;rowid='.$objp->rowid.'">';
-				print img_edit_remove()."</a> ";
-				print '<a class="ajaxforbankoperationchange" href="'.$_SERVER['PHP_SELF'].'?action=dvnext&amp;id='.$id.'&amp;rowid='.$objp->rowid.'">';
-=======
 				print '<a class="ajaxforbankoperationchange" href="'.$_SERVER['PHP_SELF'].'?action=dvprev&id='.$objp->fk_account.'&rowid='.$objp->rowid.'&token='.newToken().'">';
 				print img_edit_remove()."</a> ";
 				print '<a class="ajaxforbankoperationchange" href="'.$_SERVER['PHP_SELF'].'?action=dvnext&id='.$objp->fk_account.'&rowid='.$objp->rowid.'&token='.newToken().'">';
->>>>>>> 95dc2558
 				print img_edit_add()."</a>";
 			}
 			print '</td>';
