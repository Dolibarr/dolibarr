--- conflicted
+++ resolved
@@ -189,11 +189,6 @@
 	while ($i < min($num,$limit))
 	{
 		$objp = $db->fetch_object($resql);
-<<<<<<< HEAD
-		
-=======
-
->>>>>>> 703c82f9
 		$printline=false;
 		//Search Description
 		if ($description) {
@@ -204,45 +199,45 @@
 				}
 			}elseif ($objp->label==$description) {$printline=true;}
 		}else {$printline=true;}
-		
+
 		if ($printline) {
 			$var=!$var;
-	
+
 			print "<tr $bc[$var]>";
-	
+
 			// Ref
 			print '<td align="left" nowrap="nowrap">';
 			print "<a href=\"ligne.php?rowid=".$objp->rowid.'">'.img_object($langs->trans("ShowPayment"),"payment").' '.$objp->rowid."</a> &nbsp; ";
 			print '</td>';
-	
+
 			// Date ope
 	        print '<td align="center" nowrap="nowrap">'.dol_print_date($db->jdate($objp->do),"day")."</td>\n";
-	
+
 	        // Date value
 	        print '<td align="center" nowrap="nowrap">'.dol_print_date($db->jdate($objp->dv),"day")."</td>\n";
-	
+
 	        // Payment type
 	        print "<td align=\"center\">";
 	        $labeltype=($langs->trans("PaymentTypeShort".$objp->fk_type)!="PaymentTypeShort".$objp->fk_type)?$langs->trans("PaymentTypeShort".$objp->fk_type):$langs->getLabelFromKey($db,$objp->fk_type,'c_paiement','code','libelle');
 	        if ($labeltype == 'SOLD') print '&nbsp;'; //$langs->trans("InitialBankBalance");
 	        else print $labeltype;
 	        print "</td>\n";
-	
+
 	        // Num
 	        print '<td nowrap>'.($objp->num_chq?$objp->num_chq:"")."</td>\n";
-	
+
 	        // Description
 			print "<td>";
-	
+
 			print "<a href=\"ligne.php?rowid=".$objp->rowid."&amp;account=".$objp->fk_account."\">";
 			$reg=array();
 			preg_match('/\((.+)\)/i',$objp->label,$reg);	// Si texte entoure de parenthee on tente recherche de traduction
 			if ($reg[1] && $langs->trans($reg[1])!=$reg[1]) print $langs->trans($reg[1]);
 			else print dol_trunc($objp->label,40);
 			print "</a>&nbsp;";
-	
+
 			print '</td>';
-	
+
 			// Third party
 			print "<td>";
 			if ($objp->url_id)
@@ -256,7 +251,7 @@
 				print '&nbsp;';
 			}
 			print '</td>';
-	
+
 			// Debit/Credit
 			if ($objp->amount < 0)
 			{
@@ -266,7 +261,7 @@
 			{
 				print "<td>&nbsp;</td><td align=\"right\">".price($objp->amount)."</td>\n";
 			}
-	
+
 			// Bank account
 			print '<td align="left" nowrap="nowrap">';
 			$bankaccountstatic->id=$objp->bankid;
