<?php
/* Copyright (C) 2001-2002  Rodolphe Quiedeville <rodolphe@quiedeville.org>
 * Copyright (C) 2004-2015  Laurent Destailleur  <eldy@users.sourceforge.net>
 * Copyright (C) 2005-2010  Regis Houssin        <regis.houssin@capnetworks.com>
 * Copyright (C) 2012       Vinícius Nogueira    <viniciusvgn@gmail.com>
 * Copyright (C) 2014       Florian Henry    	 <florian.henry@open-cooncept.pro>
 * Copyright (C) 2015       Jean-François Ferry	<jfefe@aternatik.fr>
 *
 * This program is free software; you can redistribute it and/or modify
 * it under the terms of the GNU General Public License as published by
 * the Free Software Foundation; either version 3 of the License, or
 * (at your option) any later version.
 *
 * This program is distributed in the hope that it will be useful,
 * but WITHOUT ANY WARRANTY; without even the implied warranty of
 * MERCHANTABILITY or FITNESS FOR A PARTICULAR PURPOSE.  See the
 * GNU General Public License for more details.
 *
 * You should have received a copy of the GNU General Public License
 * along with this program. If not, see <http://www.gnu.org/licenses/>.
 */

/**
 *	\file       htdocs/compta/bank/search.php
 *	\ingroup    banque
 *	\brief      List of bank transactions
 */

require('../../main.inc.php');
require_once DOL_DOCUMENT_ROOT.'/core/lib/bank.lib.php';
require_once DOL_DOCUMENT_ROOT.'/societe/class/societe.class.php';
require_once DOL_DOCUMENT_ROOT.'/compta/bank/class/account.class.php';
require_once DOL_DOCUMENT_ROOT.'/compta/bank/class/bankcateg.class.php';
require_once DOL_DOCUMENT_ROOT.'/core/class/html.formother.class.php';

$langs->load("banks");
$langs->load("categories");
$langs->load("companies");
$langs->load("margins");

// Security check
if ($user->societe_id) $socid=$user->societe_id;
$result=restrictedArea($user,'banque');

$description=GETPOST("description",'alpha');
$debit=GETPOST("debit",'alpha');
$credit=GETPOST("credit",'alpha');
$type=GETPOST("type",'alpha');
$account=GETPOST("account",'alpha');
$bid=GETPOST("bid","int");
$search_dt_start = dol_mktime(0, 0, 0, GETPOST('search_start_dtmonth', 'int'), GETPOST('search_start_dtday', 'int'), GETPOST('search_start_dtyear', 'int'));
$search_dt_end = dol_mktime(0, 0, 0, GETPOST('search_end_dtmonth', 'int'), GETPOST('search_end_dtday', 'int'), GETPOST('search_end_dtyear', 'int'));
$search_thirdparty=GETPOST("thirdparty",'alpha');
$search_req_nb=GETPOST("req_nb",'alpha');

$param='';
if (!empty($description)) $param.='&description='.$description;
if (!empty($type)) $param.='&type='.$type;
if (!empty($debit)) $param.='&debit='.$debit;
if (!empty($credit)) $param.='&credit='.$credit;
if (!empty($account)) $param.='&account='.$account;
if (!empty($bid))  $param.='&bid='.$bid;
if (dol_strlen($search_dt_start) > 0)
	$param .= '&search_start_dtmonth=' . GETPOST('search_start_dtmonth', 'int') . '&search_start_dtday=' . GETPOST('search_start_dtday', 'int') . '&search_start_dtyear=' . GETPOST('search_start_dtyear', 'int');
if (dol_strlen($search_dt_end) > 0)
	$param .= '&search_end_dtmonth=' . GETPOST('search_end_dtmonth', 'int') . '&search_end_dtday=' . GETPOST('search_end_dtday', 'int') . '&search_end_dtyear=' . GETPOST('search_end_dtyear', 'int');
if (GETPOST("req_nb")) $param.='&amp;req_nb='.urlencode(GETPOST("req_nb"));
if (GETPOST("thirdparty")) $param.='&amp;thirdparty='.urlencode(GETPOST("thirdparty"));

$limit = GETPOST('limit')?GETPOST('limit','int'):$conf->liste_limit;
$sortfield = GETPOST("sortfield",'alpha');
$sortorder = GETPOST("sortorder",'alpha');
$page = GETPOST("page",'int');
if ($page == -1) { $page = 0; }
$offset = $limit * $page;
$pageprev = $page - 1;
$pagenext = $page + 1;
if (! $sortorder) $sortorder='DESC';
if (! $sortfield) $sortfield='b.dateo';

if (GETPOST("button_removefilter_x") || GETPOST("button_removefilter")) // Both test are required to be compatible with all browsers
{
	$description="";
	$type="";
	$debit="";
	$credit="";
	$account="";
	$bid="";
	$search_req_nb='';
	$search_thirdparty='';
}

/*
 * View
 */

$companystatic=new Societe($db);
$bankaccountstatic=new Account($db);

llxHeader('', $langs->trans("BankTransactions"), '', '', 0, 0, array(), array(), $param);

$form = new Form($db);
$formother = new FormOther($db);

if ($vline) $viewline = $vline;
else $viewline = 50;

$sql = "SELECT b.rowid, b.dateo as do, b.datev as dv, b.amount, b.label, b.rappro, b.num_releve, b.num_chq,";
$sql.= " b.fk_account, b.fk_type,";
$sql.= " ba.rowid as bankid, ba.ref as bankref,";
$sql.= " bu.label as labelurl, bu.url_id";
$sql.= " FROM ";
if ($bid) $sql.= MAIN_DB_PREFIX."bank_class as l,";
$sql.= " ".MAIN_DB_PREFIX."bank_account as ba,";
$sql.= " ".MAIN_DB_PREFIX."bank as b";
$sql.= " LEFT JOIN ".MAIN_DB_PREFIX."bank_url as bu ON bu.fk_bank = b.rowid AND type = 'company'";
$sql.= " LEFT JOIN ".MAIN_DB_PREFIX."societe as s ON bu.url_id = s.rowid";
$sql.= " WHERE b.fk_account = ba.rowid";
$sql.= " AND ba.entity IN (".getEntity('bank_account', 1).")";
if ($search_req_nb)
{
<<<<<<< HEAD
    $sql.= " AND b.num_chq LIKE '%".$db->escape($search_req_nb)."%'";
    $param.='&amp;req_nb='.urlencode($search_req_nb);
=======
    $sql.= " AND b.num_chq LIKE '%".$db->escape(GETPOST("req_nb"))."%'";
>>>>>>> 227e27bf
}
if ($search_thirdparty)
{
<<<<<<< HEAD
    $sql.=" AND s.nom LIKE '%".$db->escape($search_thirdparty)."%'";
    $param.='&amp;thirdparty='.urlencode($search_thirdparty);
=======
    $sql.=" AND s.nom LIKE '%".$db->escape(GETPOST("thirdparty"))."%'";
>>>>>>> 227e27bf
}
if ($bid)
{
	$sql.= " AND b.rowid=l.lineid AND l.fk_categ=".$bid;
}
if (! empty($type))
{
	$sql.= " AND b.fk_type = '".$db->escape($type)."' ";
}
// Search period criteria
if (dol_strlen($search_dt_start)>0) {
	$sql .= " AND b.dateo >= '" . $db->idate($search_dt_start) . "'";
}
if (dol_strlen($search_dt_end)>0) {
	$sql .= " AND b.dateo <= '" . $db->idate($search_dt_end) . "'";
}
// Search criteria amount
$debit = price2num(str_replace('-','',$debit));
$credit = price2num(str_replace('-','',$credit));
if ($debit) $sql.= natural_search('- b.amount', $debit, 1);
if ($credit) $sql.= natural_search('b.amount', $credit, 1);
$sql.= $db->order($sortfield,$sortorder);

$nbtotalofrecords = 0;
if (empty($conf->global->MAIN_DISABLE_FULL_SCANLIST))
{
    $result = $db->query($sql);
    $nbtotalofrecords = $db->num_rows($result);
}

$sql.= $db->plimit($limit+1,$offset);
//print $sql;

dol_syslog('compta/bank/search.php::', LOG_DEBUG);
$resql = $db->query($sql);
if ($resql)
{
	$var=True;
	$num = $db->num_rows($resql);
	$i = 0;

	print '<form method="post" action="'.$_SERVER["PHP_SELF"].'" name="search_form">'."\n";
	if ($optioncss != '') print '<input type="hidden" name="optioncss" value="'.$optioncss.'">';
	print '<input type="hidden" name="token" value="'.$_SESSION['newtoken'].'">';
	print '<input type="hidden" name="formfilteraction" id="formfilteraction" value="list">';
	print '<input type="hidden" name="view" value="'.dol_escape_htmltag($view).'">';
	print '<input type="hidden" name="sortfield" value="'.$sortfield.'">';
	print '<input type="hidden" name="sortorder" value="'.$sortorder.'">';

	print '<input type="hidden" name="action" value="search">';
	if (! empty($_REQUEST['bid'])) print '<input type="hidden" name="bid" value="'.$_REQUEST["bid"].'">';
	
	// Title
	$bankcateg=new BankCateg($db);
	if (GETPOST("bid"))
	{
		$result=$bankcateg->fetch(GETPOST("bid"));
		print_barre_liste($langs->trans("BankTransactionForCategory",$bankcateg->label).' '.($socid?' '.$soc->name:''), $page, $_SERVER["PHP_SELF"], $param, $sortfield, $sortorder, '', $num, $nbtotalofrecords, 'title_bank.png', 0, '', '', $limit);
	}
	else
	{
		print_barre_liste($langs->trans("BankTransactions"), $page, $_SERVER["PHP_SELF"], $param, $sortfield, $sortorder, '', $num, $nbtotalofrecords, 'title_bank.png', 0, '', '', $limit);
	}
	
	$moreforfilter = '';
	$moreforfilter.='<div class="divsearchfield">';
	$moreforfilter .= $langs->trans('Period') . ' ('.$langs->trans('DateOperationShort').') : ' . $langs->trans('StartDate') . ' ';
	$moreforfilter .= $form->select_date($search_dt_start, 'search_start_dt', 0, 0, 1, "search_form", 1, 0, 1);
	$moreforfilter .= ' - ';
	$moreforfilter .= $langs->trans('EndDate') . ' ' . $form->select_date($search_dt_end, 'search_end_dt', 0, 0, 1, "search_form", 1, 0, 1);
	$moreforfilter .= '</div>';

	if ($moreforfilter) 
	{
		print '<div class="liste_titre liste_titre_bydiv centpercent">';
		print $moreforfilter;
		print '</div>'."\n";
	}

	print '<table class="tagtable liste'.($moreforfilter?" listwithfilterbefore":"").'">'."\n";
	print '<tr class="liste_titre">';
	print_liste_field_titre($langs->trans('Ref'),$_SERVER['PHP_SELF'],'b.rowid','',$param,'',$sortfield,$sortorder);
	print_liste_field_titre($langs->trans('DateOperationShort'),$_SERVER['PHP_SELF'],'b.dateo','',$param,'align="center"',$sortfield,$sortorder);
    print_liste_field_titre($langs->trans('Value'),$_SERVER['PHP_SELF'],'b.datev','',$param,'align="center"',$sortfield,$sortorder);
	print_liste_field_titre($langs->trans("Type"),$_SERVER['PHP_SELF'],'','',$param,'align="center"',$sortfield,$sortorder);
    print_liste_field_titre($langs->trans("Numero"));
	print_liste_field_titre($langs->trans("Description"));
	print_liste_field_titre($langs->trans("ThirdParty"));
	print_liste_field_titre($langs->trans("Debit"),$_SERVER['PHP_SELF'],'','',$param,'align="right"',$sortfield,$sortorder);
	print_liste_field_titre($langs->trans("Credit"),$_SERVER['PHP_SELF'],'','',$param,'align="right"',$sortfield,$sortorder);
	print_liste_field_titre($langs->trans("Account"),$_SERVER['PHP_SELF'],'','',$param,'align="right"',$sortfield,$sortorder);
	print_liste_field_titre('');
	print "</tr>\n";

	print '<tr class="liste_titre">';
	print '<td class="liste_titre">&nbsp;</td>';
    print '<td class="liste_titre">&nbsp;</td>';
    print '<td class="liste_titre">&nbsp;</td>';
    print '<td class="liste_titre" align="center">';
    $form->select_types_paiements(empty($type)?'':$type, 'type', '', 2, 0, 1, 8);
    print '</td>';
    print '<td class="liste_titre"><input type="text" class="flat" name="req_nb" value="'.$search_req_nb.'" size="2"></td>';
    print '<td class="liste_titre">';
	print '<input type="text" class="flat" name="description" size="10" value="'.$description.'">';
	print '</td>';
    print '<td class="liste_titre"><input type="text" class="flat" name="thirdparty" value="'.$search_thirdparty.'" size="10"></td>';
	print '<td class="liste_titre" align="right">';
	print '<input type="text" class="flat" name="debit" size="4" value="'.$debit.'">';
	print '</td>';
	print '<td class="liste_titre" align="right">';
	print '<input type="text" class="flat" name="credit" size="4" value="'.$credit.'">';
	print '</td>';
	print '<td></td>';
    print '<td class="liste_titre" align="right">';
    $searchpitco=$form->showFilterAndCheckAddButtons(0);
    print $searchpitco;
    print '</td>';
	print "</tr>\n";

    // Loop on each record
    $total_debit=0;
    $total_credit=0;
    while ($i < min($num,$limit)) {
        $objp = $db->fetch_object($resql);
        $printline=false;
        //Search Description
        if ($description) {
            preg_match('/\((.+)\)/i',$objp->label,$reg); // Si texte entoure de parenthese on tente recherche de traduction
            if ($reg[1]) {
                if ($langs->transnoentities($reg[1])==$description) {
                    $printline=true;
                }
            } elseif ($objp->label==$description) {
                $printline=true;
            }
        } else {
            $printline=true;
        }

        if ($printline) {
            $var=!$var;

            print "<tr ".$bc[$var].">";

            // Ref
            print '<td align="left" class="nowrap">';
            print "<a href=\"ligne.php?rowid=".$objp->rowid.'">'.img_object($langs->trans("ShowPayment").': '.$objp->rowid, 'payment', 'class="classfortooltip"').' '.$objp->rowid."</a> &nbsp; ";
            print '</td>';

            // Date ope
            print '<td align="center" class="nowrap">'.dol_print_date($db->jdate($objp->do),"day")."</td>\n";

	        // Date value
	        print '<td align="center" class="nowrap">'.dol_print_date($db->jdate($objp->dv),"day")."</td>\n";

	        // Payment type
	        print '<td align="center" class="nowrap">';
	        $labeltype=($langs->trans("PaymentTypeShort".$objp->fk_type)!="PaymentTypeShort".$objp->fk_type)?$langs->trans("PaymentTypeShort".$objp->fk_type):$langs->getLabelFromKey($db,$objp->fk_type,'c_paiement','code','libelle');
	        if ($labeltype == 'SOLD') print '&nbsp;'; //$langs->trans("InitialBankBalance");
	        else print $labeltype;
	        print "</td>\n";

	        // Num
	        print '<td class="nowrap">'.($objp->num_chq?$objp->num_chq:"")."</td>\n";

	        // Description
			print "<td>";

			print "<a href=\"ligne.php?rowid=".$objp->rowid."&amp;account=".$objp->fk_account."\">";
			$reg=array();
			preg_match('/\((.+)\)/i',$objp->label,$reg);	// Si texte entoure de parenthee on tente recherche de traduction
			if ($reg[1] && $langs->trans($reg[1])!=$reg[1]) print $langs->trans($reg[1]);
			else print dol_trunc($objp->label,40);
			print "</a>&nbsp;";

			print '</td>';

			// Third party
			print "<td>";
			if ($objp->url_id)
			{
				$companystatic->id=$objp->url_id;
				$companystatic->name=$objp->labelurl;
				print $companystatic->getNomUrl(1);
			}
			else
			{
				print '&nbsp;';
			}
			print '</td>';

			// Debit/Credit
			if ($objp->amount < 0)
			{
				print '<td align="right">'.price($objp->amount * -1)."</td><td>&nbsp;</td>\n";
				$total_debit+=$objp->amount;
			}
			else
			{
				print "<td>&nbsp;</td><td align=\"right\">".price($objp->amount)."</td>\n";
				$total_credit+=$objp->amount;
			}

			// Bank account
			print '<td align="right" class="nowrap">';
			$bankaccountstatic->id=$objp->bankid;
			$bankaccountstatic->label=$objp->bankref;
			print $bankaccountstatic->getNomUrl(1);
			print "</td>\n";
			
			print '<td></td>';
			
			print "</tr>";
		}
		$i++;
	}
	if ($num>0) {
		print '<tr  class="liste_total">';
		print '<td>' . $langs->trans('Total') . '</td>';
		print '<td colspan="6"></td>';
		print '<td  align="right">' . price($total_debit * - 1) . '</td>';
		print '<td  align="right">' . price($total_credit) . '</td>';
		print '<td></td>';
		print '<td></td>';
		print '</tr>';
	}

	print "</table>";
    print '</form>';
	$db->free($resql);
}
else
{
	dol_print_error($db);
}

// If no data to display after a search
if ($_POST["action"] == "search" && ! $num)
{
	print $langs->trans("NoRecordFound");
}

llxFooter();
$db->close();<|MERGE_RESOLUTION|>--- conflicted
+++ resolved
@@ -119,21 +119,11 @@
 $sql.= " AND ba.entity IN (".getEntity('bank_account', 1).")";
 if ($search_req_nb)
 {
-<<<<<<< HEAD
     $sql.= " AND b.num_chq LIKE '%".$db->escape($search_req_nb)."%'";
-    $param.='&amp;req_nb='.urlencode($search_req_nb);
-=======
-    $sql.= " AND b.num_chq LIKE '%".$db->escape(GETPOST("req_nb"))."%'";
->>>>>>> 227e27bf
 }
 if ($search_thirdparty)
 {
-<<<<<<< HEAD
     $sql.=" AND s.nom LIKE '%".$db->escape($search_thirdparty)."%'";
-    $param.='&amp;thirdparty='.urlencode($search_thirdparty);
-=======
-    $sql.=" AND s.nom LIKE '%".$db->escape(GETPOST("thirdparty"))."%'";
->>>>>>> 227e27bf
 }
 if ($bid)
 {
@@ -235,16 +225,16 @@
     print '<td class="liste_titre" align="center">';
     $form->select_types_paiements(empty($type)?'':$type, 'type', '', 2, 0, 1, 8);
     print '</td>';
-    print '<td class="liste_titre"><input type="text" class="flat" name="req_nb" value="'.$search_req_nb.'" size="2"></td>';
+    print '<td class="liste_titre"><input type="text" class="flat" name="req_nb" value="'.dol_escape_htmltag($search_req_nb).'" size="2"></td>';
     print '<td class="liste_titre">';
-	print '<input type="text" class="flat" name="description" size="10" value="'.$description.'">';
+	print '<input type="text" class="flat" name="description" size="10" value="'.dol_escape_htmltag($description).'">';
 	print '</td>';
-    print '<td class="liste_titre"><input type="text" class="flat" name="thirdparty" value="'.$search_thirdparty.'" size="10"></td>';
+    print '<td class="liste_titre"><input type="text" class="flat" name="thirdparty" value="'.dol_escape_htmltag($search_thirdparty).'" size="10"></td>';
 	print '<td class="liste_titre" align="right">';
-	print '<input type="text" class="flat" name="debit" size="4" value="'.$debit.'">';
+	print '<input type="text" class="flat" name="debit" size="4" value="'.dol_escape_htmltag($debit).'">';
 	print '</td>';
 	print '<td class="liste_titre" align="right">';
-	print '<input type="text" class="flat" name="credit" size="4" value="'.$credit.'">';
+	print '<input type="text" class="flat" name="credit" size="4" value="'.dol_escape_htmltag($credit).'">';
 	print '</td>';
 	print '<td></td>';
     print '<td class="liste_titre" align="right">';
