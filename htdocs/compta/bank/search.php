<?php
/* Copyright (C) 2001-2002  Rodolphe Quiedeville <rodolphe@quiedeville.org>
 * Copyright (C) 2004-2008  Laurent Destailleur  <eldy@users.sourceforge.net>
 * Copyright (C) 2005-2010  Regis Houssin        <regis.houssin@capnetworks.com>
 * Copyright (C) 2012       Vinícius Nogueira    <viniciusvgn@gmail.com>
 * Copyright (C) 2014       Florian Henry    	 <florian.henry@open-cooncept.pro>
 *
 * This program is free software; you can redistribute it and/or modify
 * it under the terms of the GNU General Public License as published by
 * the Free Software Foundation; either version 3 of the License, or
 * (at your option) any later version.
 *
 * This program is distributed in the hope that it will be useful,
 * but WITHOUT ANY WARRANTY; without even the implied warranty of
 * MERCHANTABILITY or FITNESS FOR A PARTICULAR PURPOSE.  See the
 * GNU General Public License for more details.
 *
 * You should have received a copy of the GNU General Public License
 * along with this program. If not, see <http://www.gnu.org/licenses/>.
 */

/**
 *	\file       htdocs/compta/bank/search.php
 *	\ingroup    banque
 *	\brief      List of bank transactions
 */

require('../../main.inc.php');
require_once DOL_DOCUMENT_ROOT.'/core/lib/bank.lib.php';
require_once DOL_DOCUMENT_ROOT.'/societe/class/societe.class.php';
require_once DOL_DOCUMENT_ROOT.'/compta/bank/class/account.class.php';
require_once DOL_DOCUMENT_ROOT.'/compta/bank/class/bankcateg.class.php';
require_once DOL_DOCUMENT_ROOT . '/core/class/html.formother.class.php';

$langs->load("banks");
$langs->load("categories");
$langs->load("companies");

// Security check
if ($user->societe_id) $socid=$user->societe_id;
$result=restrictedArea($user,'banque');

$description=GETPOST("description");
$debit=GETPOST("debit");
$credit=GETPOST("credit");
$type=GETPOST("type");
$account=GETPOST("account");
$bid=GETPOST("bid","int");
$search_dt_start = dol_mktime(0, 0, 0, GETPOST('search_start_dtmonth', 'int'), GETPOST('search_start_dtday', 'int'), GETPOST('search_start_dtyear', 'int'));
$search_dt_end = dol_mktime(0, 0, 0, GETPOST('search_end_dtmonth', 'int'), GETPOST('search_end_dtday', 'int'), GETPOST('search_end_dtyear', 'int'));

$param='';
if (!empty($description)) $param.='&description='.$description;
if (!empty($type)) $param.='&type='.$type;
if (!empty($debit)) $param.='&debit='.$debit;
if (!empty($credit)) $param.='&credit='.$credit;
if (!empty($account)) $param.='&account='.$account;
if (!empty($bid))  $param.='&bid='.$bid;
if (dol_strlen($search_dt_start) > 0)
	$param .= '&search_start_dtmonth=' . GETPOST('search_start_dtmonth', 'int') . '&search_start_dtday=' . GETPOST('search_start_dtday', 'int') . '&search_start_dtyear=' . GETPOST('search_start_dtyear', 'int');
if (dol_strlen($search_dt_end) > 0)
	$param .= '&search_end_dtmonth=' . GETPOST('search_end_dtmonth', 'int') . '&search_end_dtday=' . GETPOST('search_end_dtday', 'int') . '&search_end_dtyear=' . GETPOST('search_end_dtyear', 'int');

$sortfield = GETPOST("sortfield",'alpha');
$sortorder = GETPOST("sortorder",'alpha');
$page = GETPOST("page",'int');
if ($page == -1) { $page = 0; }
$offset = $conf->liste_limit * $page;
$pageprev = $page - 1;
$pagenext = $page + 1;
$limit = $conf->liste_limit;
if (! $sortorder) $sortorder='DESC';
if (! $sortfield) $sortfield='b.dateo';


/*
 * View
 */

$companystatic=new Societe($db);
$bankaccountstatic=new Account($db);

llxHeader();

$form = new Form($db);
$formother = new FormOther($db);

if ($vline) $viewline = $vline;
else $viewline = 50;

$sql = "SELECT b.rowid, b.dateo as do, b.datev as dv, b.amount, b.label, b.rappro, b.num_releve, b.num_chq,";
$sql.= " b.fk_account, b.fk_type,";
$sql.= " ba.rowid as bankid, ba.ref as bankref,";
$sql.= " bu.label as labelurl, bu.url_id";
$sql.= " FROM ";
if ($bid) $sql.= MAIN_DB_PREFIX."bank_class as l,";
$sql.= " ".MAIN_DB_PREFIX."bank_account as ba,";
$sql.= " ".MAIN_DB_PREFIX."bank as b";
$sql.= " LEFT JOIN ".MAIN_DB_PREFIX."bank_url as bu ON bu.fk_bank = b.rowid AND type = 'company'";
$sql.= " LEFT JOIN ".MAIN_DB_PREFIX."societe as s ON bu.url_id = s.rowid";
$sql.= " WHERE b.fk_account = ba.rowid";
$sql.= " AND ba.entity = ".$conf->entity;
if (GETPOST("req_nb"))
{
    $sql.= " AND b.num_chq LIKE '%".$db->escape(GETPOST("req_nb"))."%'";
    $param.='&amp;req_nb='.urlencode(GETPOST("req_nb"));
}
if (GETPOST("thirdparty"))
{
    $sql.=" AND s.nom LIKE '%".$db->escape(GETPOST("thirdparty"))."%'";
    $param.='&amp;thirdparty='.urlencode(GETPOST("thirdparty"));
}
if ($bid)
{
	$sql.= " AND b.rowid=l.lineid AND l.fk_categ=".$bid;
}
if (! empty($type))
{
	$sql.= " AND b.fk_type = '".$db->escape($type)."' ";
}
//Search period criteria
if (dol_strlen($search_dt_start)>0) {
	$sql .= " AND b.dateo >= '" . $db->idate($search_dt_start) . "'";
}
if (dol_strlen($search_dt_end)>0) {
	$sql .= " AND b.dateo <= '" . $db->idate($search_dt_end) . "'";
}
// Search criteria amount
$si=0;
$debit = price2num(str_replace('-','',$debit));
$credit = price2num(str_replace('-','',$credit));
if (is_numeric($debit)) {
	$si++;
	$sqlw[$si] .= " b.amount = -" . $debit;
}
if (is_numeric($credit)) {
	$si++;
	$sqlw[$si] .= " b.amount = " . $credit;
}
// Other search criteria
for ($i = 1 ; $i <= $si; $i++) {
	$sql .= " AND " . $sqlw[$i];
}
$sql.= $db->order($sortfield,$sortorder);
$sql.= $db->plimit($limit+1,$offset);
//print $sql;

dol_syslog('compta/bank/search.php::', LOG_DEBUG);
$resql = $db->query($sql);
if ($resql)
{
	$var=True;
	$num = $db->num_rows($resql);
	$i = 0;

	// Title
	$bankcateg=new BankCateg($db);
	if (GETPOST("bid"))
	{
		$result=$bankcateg->fetch(GETPOST("bid"));
		print_barre_liste($langs->trans("BankTransactionForCategory",$bankcateg->label).' '.($socid?' '.$soc->name:''), $page, $_SERVER["PHP_SELF"], $param, $sortfield, $sortorder, '', $num);
	}
	else
	{
		print_barre_liste($langs->trans("BankTransactions"), $page, $_SERVER["PHP_SELF"], $param, $sortfield, $sortorder, '', $num);
	}

	print '<form method="post" action="search.php" name="search_form">';

	$moreforfilter .= $langs->trans('Period') . ' ' . $langs->trans('StartDate') . ': ';
	$moreforfilter .= $form->select_date($search_dt_start, 'search_start_dt', 0, 0, 1, "search_form", 1, 1, 1);
	$moreforfilter .= $langs->trans('EndDate') . ':' . $form->select_date($search_dt_end, 'search_end_dt', 0, 0, 1, "search_form", 1, 1, 1);


	if ($moreforfilter) {
		print '<div class="liste_titre">';
		print $moreforfilter;
		print '</div>';
	}

	print '<table class="liste" width="100%">';
	print '<tr class="liste_titre">';
	print_liste_field_titre($langs->trans('Ref'),$_SERVER['PHP_SELF'],'b.rowid','',$param,'',$sortfield,$sortorder);
	print_liste_field_titre($langs->trans('DateOperationShort'),$_SERVER['PHP_SELF'],'b.dateo','',$param,'align="center"',$sortfield,$sortorder);
    print_liste_field_titre($langs->trans('Value'),$_SERVER['PHP_SELF'],'b.datev','',$param,'align="center"',$sortfield,$sortorder);
	print '<td class="liste_titre" align="center">'.$langs->trans("Type").'</td>';
    print '<td class="liste_titre">'.$langs->trans("Numero").'</td>';
	print '<td class="liste_titre">'.$langs->trans("Description").'</td>';
	print '<td class="liste_titre">'.$langs->trans("ThirdParty").'</td>';
	print '<td class="liste_titre" align="right">'.$langs->trans("Debit").'</td>';
	print '<td class="liste_titre" align="right">'.$langs->trans("Credit").'</td>';
	print '<td class="liste_titre" align="left"> &nbsp; '.$langs->trans("Account").'</td>';
	print "</tr>\n";

	print '<input type="hidden" name="token" value="'.$_SESSION['newtoken'].'">';
	print '<tr class="liste_titre">';
	print '<td class="liste_titre">&nbsp;</td>';
    print '<td class="liste_titre">&nbsp;</td>';
    print '<td class="liste_titre">&nbsp;</td>';
    print '<td class="liste_titre" align="center">';
    $form->select_types_paiements(empty($_REQUEST["type"])?'':$_REQUEST["type"], 'type', '', 2, 0, 1, 8);
    print '</td>';
    print '<td class="liste_titre"><input type="text" class="flat" name="req_nb" value="'.GETPOST("req_nb").'" size="2"></td>';
    print '<td class="liste_titre">';
	print '<input type="text" class="flat" name="description" size="24" value="'.$description.'">';
	print '</td>';
    print '<td class="liste_titre"><input type="text" class="flat" name="thirdparty" value="'.GETPOST("thirdparty").'" size="14"></td>';
	print '<td class="liste_titre" align="right">';
	print '<input type="text" class="flat" name="debit" size="4" value="'.$debit.'">';
	print '</td>';
	print '<td class="liste_titre" align="right">';
	print '<input type="text" class="flat" name="credit" size="4" value="'.$credit.'">';
	print '</td>';
	print '<td class="liste_titre" align="right">';
	print '<input type="hidden" name="action" value="search">';
	if (! empty($_REQUEST['bid'])) print '<input type="hidden" name="bid" value="'.$_REQUEST["bid"].'">';
	print '<input type="image" class="liste_titre" name="submit" src="'.img_picto($langs->trans("Search"),'search.png','','',1).'" value="'.dol_escape_htmltag($langs->trans("Search")).'" title="'.dol_escape_htmltag($langs->trans("Search")).'">';
	print '</td>';
	print '</tr>';

	// Loop on each record
	$total_debit=0;
	$total_credit=0;
	while ($i < min($num,$limit))
	{
		$objp = $db->fetch_object($resql);
		$printline=false;
		//Search Description
		if ($description) {
			preg_match('/\((.+)\)/i',$objp->label,$reg);	// Si texte entoure de parenthee on tente recherche de traduction
			if ($reg[1]) {
				if ($langs->transnoentities($reg[1])==$description) {
					$printline=true;
				}
			}elseif ($objp->label==$description) {$printline=true;}
		}else {$printline=true;}

		if ($printline) {
			$var=!$var;

			print "<tr ".$bc[$var].">";

			// Ref
			print '<td align="left" class="nowrap">';
			print "<a href=\"ligne.php?rowid=".$objp->rowid.'">'.img_object($langs->trans("ShowPayment"),"payment").' '.$objp->rowid."</a> &nbsp; ";
			print '</td>';

			// Date ope
	        print '<td align="center" class="nowrap">'.dol_print_date($db->jdate($objp->do),"day")."</td>\n";

	        // Date value
	        print '<td align="center" class="nowrap">'.dol_print_date($db->jdate($objp->dv),"day")."</td>\n";

	        // Payment type
	        print '<td class="nowrap">';
	        $labeltype=($langs->trans("PaymentTypeShort".$objp->fk_type)!="PaymentTypeShort".$objp->fk_type)?$langs->trans("PaymentTypeShort".$objp->fk_type):$langs->getLabelFromKey($db,$objp->fk_type,'c_paiement','code','libelle');
	        if ($labeltype == 'SOLD') print '&nbsp;'; //$langs->trans("InitialBankBalance");
	        else print $labeltype;
	        print "</td>\n";

	        // Num
	        print '<td class="nowrap">'.($objp->num_chq?$objp->num_chq:"")."</td>\n";

	        // Description
			print "<td>";

			print "<a href=\"ligne.php?rowid=".$objp->rowid."&amp;account=".$objp->fk_account."\">";
			$reg=array();
			preg_match('/\((.+)\)/i',$objp->label,$reg);	// Si texte entoure de parenthee on tente recherche de traduction
			if ($reg[1] && $langs->trans($reg[1])!=$reg[1]) print $langs->trans($reg[1]);
			else print dol_trunc($objp->label,40);
			print "</a>&nbsp;";

			print '</td>';

			// Third party
			print "<td>";
			if ($objp->url_id)
			{
				$companystatic->id=$objp->url_id;
<<<<<<< HEAD
				$companystatic->nom=$objp->labelurl;
				print $companystatic->getNameUrl(1);
=======
				$companystatic->name=$objp->labelurl;
				print $companystatic->getNomUrl(1);
>>>>>>> 968b0219
			}
			else
			{
				print '&nbsp;';
			}
			print '</td>';

			// Debit/Credit
			if ($objp->amount < 0)
			{
				print "<td align=\"right\">".price($objp->amount * -1)."</td><td>&nbsp;</td>\n";
				$total_debit+=$objp->amount;
			}
			else
			{
				print "<td>&nbsp;</td><td align=\"right\">".price($objp->amount)."</td>\n";
				$total_credit+=$objp->amount;
			}

			// Bank account
			print '<td align="left" class="nowrap">';
			$bankaccountstatic->id=$objp->bankid;
			$bankaccountstatic->label=$objp->bankref;
			print $bankaccountstatic->getNameUrl(1);
			print "</td>\n";
			print "</tr>";
		}
		$i++;
	}
	if ($num>0) {
		print '<tr  class="liste_total">';
		print '<td>' . $langs->trans('Total') . '</td>';
		print '<td colspan="6"></td>';
		print '<td  align="right">' . price($total_debit * - 1) . '</td>';
		print '<td  align="right">' . price($total_credit) . '</td>';
		print '<td></td>';
		print '</tr>';
	}

	print "</table>";

	$db->free($resql);
}
else
{
	dol_print_error($db);
}

// If no data to display after a search
if ($_POST["action"] == "search" && ! $num)
{
	print $langs->trans("NoRecordFound");
}


$db->close();

llxFooter();<|MERGE_RESOLUTION|>--- conflicted
+++ resolved
@@ -278,13 +278,8 @@
 			if ($objp->url_id)
 			{
 				$companystatic->id=$objp->url_id;
-<<<<<<< HEAD
-				$companystatic->nom=$objp->labelurl;
+				$companystatic->name=$objp->labelurl;
 				print $companystatic->getNameUrl(1);
-=======
-				$companystatic->name=$objp->labelurl;
-				print $companystatic->getNomUrl(1);
->>>>>>> 968b0219
 			}
 			else
 			{
