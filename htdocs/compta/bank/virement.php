<?php
/* Copyright (C) 2001-2005 Rodolphe Quiedeville <rodolphe@quiedeville.org>
 * Copyright (C) 2004-2008 Laurent Destailleur  <eldy@users.sourceforge.net>
<<<<<<< HEAD
 * Copyright (C) 2005-2009 Regis Houssin        <regis.houssin@capnetworks.com>
 * Copyright (C) 2012	   Juanjo Menent        <jmenent@2byte.es>
 * Copyright (C) 2015      Jean-François Ferry	<jfefe@aternatik.fr>
=======
 * Copytight (C) 2005-2015 Regis Houssin        <regis.houssin@capnetworks.com>
 * Copytight (C) 2012	   Juanjo Menent        <jmenent@2byte.es>
>>>>>>> a7cec180
 * Copyright (C) 2015      Marcos García        <marcosgdf@gmail.com>
 *
 * This program is free software; you can redistribute it and/or modify
 * it under the terms of the GNU General Public License as published by
 * the Free Software Foundation; either version 3 of the License, or
 * (at your option) any later version.
 *
 * This program is distributed in the hope that it will be useful,
 * but WITHOUT ANY WARRANTY; without even the implied warranty of
 * MERCHANTABILITY or FITNESS FOR A PARTICULAR PURPOSE.  See the
 * GNU General Public License for more details.
 *
 * You should have received a copy of the GNU General Public License
 * along with this program. If not, see <http://www.gnu.org/licenses/>.
 */

/**
 *		\file       htdocs/compta/bank/virement.php
 *		\ingroup    banque
 *		\brief      Page de saisie d'un virement
 */

require('../../main.inc.php');
require_once DOL_DOCUMENT_ROOT.'/core/lib/bank.lib.php';
require_once DOL_DOCUMENT_ROOT.'/compta/bank/class/account.class.php';

$langs->load("banks");
$langs->load("categories");

if (! $user->rights->banque->transfer)
  accessforbidden();

$action = GETPOST('action','alpha');


/*
 * Actions
 */

if ($action == 'add')
{
	$langs->load("errors");

	$dateo = dol_mktime(12,0,0,GETPOST('remonth','int'),GETPOST('reday','int'),GETPOST('reyear','int'));
	$label = GETPOST('label','alpha');
	$amount= GETPOST('amount');

	if (! $label)
	{
		$error=1;
		setEventMessage($langs->trans("ErrorFieldRequired",$langs->transnoentities("Description")), 'errors');
	}
	if (! $amount)
	{
		$error=1;
		setEventMessage($langs->trans("ErrorFieldRequired",$langs->transnoentities("Amount")), 'errors');
	}
	if (! GETPOST('account_from','int'))
	{
		$error=1;
		setEventMessage($langs->trans("ErrorFieldRequired",$langs->transnoentities("TransferFrom")), 'errors');
	}
	if (! GETPOST('account_to','int'))
	{
		$error=1;
		setEventMessage($langs->trans("ErrorFieldRequired",$langs->transnoentities("TransferTo")), 'errors');
	}
	if (! $error)
	{
		require_once DOL_DOCUMENT_ROOT.'/compta/bank/class/account.class.php';

		$accountfrom=new Account($db);
		$accountfrom->fetch(GETPOST('account_from','int'));

		$accountto=new Account($db);
		$accountto->fetch(GETPOST('account_to','int'));

		if (($accountto->id != $accountfrom->id) && ($accountto->currency_code == $accountfrom->currency_code))
		{
			$db->begin();

			$error=0;
			$bank_line_id_from=0;
			$bank_line_id_to=0;
			$result=0;

			// By default, electronic transfert from bank to bank
			$typefrom='PRE';
			$typeto='VIR';
			if ($accountto->courant == 2 || $accountfrom->courant == 2)
			{
				// This is transfert of change
				$typefrom='LIQ';
				$typeto='LIQ';
			}

			if (! $error) $bank_line_id_from = $accountfrom->addline($dateo, $typefrom, $label, -1*price2num($amount), '', '', $user);
			if (! ($bank_line_id_from > 0)) $error++;
			if (! $error) $bank_line_id_to = $accountto->addline($dateo, $typeto, $label, price2num($amount), '', '', $user);
			if (! ($bank_line_id_to > 0)) $error++;

		    if (! $error) $result=$accountfrom->add_url_line($bank_line_id_from, $bank_line_id_to, DOL_URL_ROOT.'/compta/bank/ligne.php?rowid=', '(banktransfert)', 'banktransfert');
			if (! ($result > 0)) $error++;
		    if (! $error) $result=$accountto->add_url_line($bank_line_id_to, $bank_line_id_from, DOL_URL_ROOT.'/compta/bank/ligne.php?rowid=', '(banktransfert)', 'banktransfert');
			if (! ($result > 0)) $error++;

			if (! $error)
			{
				$mesgs = $langs->trans("TransferFromToDone","<a href=\"account.php?account=".$accountfrom->id."\">".$accountfrom->label."</a>","<a href=\"account.php?account=".$accountto->id."\">".$accountto->label."</a>",$amount,$langs->transnoentities("Currency".$conf->currency));
				setEventMessage($mesgs);
				$db->commit();
			}
			else
			{
				setEventMessage($accountfrom->error.' '.$accountto->error, 'errors');
				$db->rollback();
			}
		}
		else
		{
			setEventMessage($langs->trans("ErrorFromToAccountsMustDiffers"), 'errors');
		}
	}
}



/*
 * Affichage
 */

llxHeader();

$form=new Form($db);

$account_from='';
$account_to='';
$label='';
$amount='';

if($error)
{
	$account_from =	GETPOST('account_from','int');
	$account_to	= GETPOST('account_to','int');
	$label = GETPOST('label','alpha');
	$amount = GETPOST('amount','int');
}

print_fiche_titre($langs->trans("BankTransfer"), '', 'title_bank.png');

print $langs->trans("TransferDesc");
print "<br><br>";

print "<form name='add' method=\"post\" action=\"virement.php\">";
print '<input type="hidden" name="token" value="'.$_SESSION['newtoken'].'">';

print '<input type="hidden" name="action" value="add">';

print '<table class="noborder" width="100%">';
print '<tr class="liste_titre">';
print '<td>'.$langs->trans("TransferFrom").'</td><td>'.$langs->trans("TransferTo").'</td><td>'.$langs->trans("Date").'</td><td>'.$langs->trans("Description").'</td><td>'.$langs->trans("Amount").'</td>';
print '</tr>';

$var=false;
print '<tr '.$bc[$var].'><td>';
$form->select_comptes($account_from,'account_from',0,'',1);
print "</td>";

print "<td>\n";
$form->select_comptes($account_to,'account_to',0,'',1);
print "</td>\n";

print "<td>";
$form->select_date((! empty($dateo)?$dateo:''),'','','','','add');
print "</td>\n";
print '<td><input name="label" class="flat" type="text" size="40" value="'.$label.'"></td>';
print '<td><input name="amount" class="flat" type="text" size="8" value="'.$amount.'"></td>';

print "</table>";

print '<br><div class="center"><input type="submit" class="button" value="'.$langs->trans("Add").'"></div>';

print "</form>";

$db->close();

llxFooter();<|MERGE_RESOLUTION|>--- conflicted
+++ resolved
@@ -1,14 +1,9 @@
 <?php
 /* Copyright (C) 2001-2005 Rodolphe Quiedeville <rodolphe@quiedeville.org>
  * Copyright (C) 2004-2008 Laurent Destailleur  <eldy@users.sourceforge.net>
-<<<<<<< HEAD
- * Copyright (C) 2005-2009 Regis Houssin        <regis.houssin@capnetworks.com>
+ * Copyright (C) 2005-2015 Regis Houssin        <regis.houssin@capnetworks.com>
  * Copyright (C) 2012	   Juanjo Menent        <jmenent@2byte.es>
  * Copyright (C) 2015      Jean-François Ferry	<jfefe@aternatik.fr>
-=======
- * Copytight (C) 2005-2015 Regis Houssin        <regis.houssin@capnetworks.com>
- * Copytight (C) 2012	   Juanjo Menent        <jmenent@2byte.es>
->>>>>>> a7cec180
  * Copyright (C) 2015      Marcos García        <marcosgdf@gmail.com>
  *
  * This program is free software; you can redistribute it and/or modify
