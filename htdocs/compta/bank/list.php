--- conflicted
+++ resolved
@@ -52,11 +52,7 @@
 $confirm = GETPOST('confirm', 'alpha');
 $toselect = GETPOST('toselect', 'array');
 $contextpage = GETPOST('contextpage', 'aZ') ? GETPOST('contextpage', 'aZ') : 'bankaccountlist'; // To manage different context of search
-<<<<<<< HEAD
-$mode = GETPOST('mode', 'alpha');
-=======
 $mode = GETPOST('mode', 'aZ');
->>>>>>> 603ec5e6
 
 $search_ref = GETPOST('search_ref', 'alpha');
 $search_label = GETPOST('search_label', 'alpha');
