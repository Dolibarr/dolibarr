<?php
/* Copyright (C) 2001-2005 Rodolphe Quiedeville <rodolphe@quiedeville.org>
 * Copyright (C) 2004-2019 Laurent Destailleur  <eldy@users.sourceforge.net>
 * Copyright (C) 2005-2012 Regis Houssin        <regis.houssin@inodbox.com>
 * Copyright (C) 2015      Jean-François Ferry	<jfefe@aternatik.fr>
 * Copyright (C) 2018      Ferran Marcet		<fmarcet@2byte.es>
 * Copyright (C) 2020      Tobias Sekan			<tobias.sekan@startmail.com>
 *
 * This program is free software; you can redistribute it and/or modify
 * it under the terms of the GNU General Public License as published by
 * the Free Software Foundation; either version 3 of the License, or
 * (at your option) any later version.
 *
 * This program is distributed in the hope that it will be useful,
 * but WITHOUT ANY WARRANTY; without even the implied warranty of
 * MERCHANTABILITY or FITNESS FOR A PARTICULAR PURPOSE.  See the
 * GNU General Public License for more details.
 *
 * You should have received a copy of the GNU General Public License
 * along with this program. If not, see <https://www.gnu.org/licenses/>.
 */

/**
 *       \file       htdocs/compta/bank/list.php
 *       \ingroup    banque
 *       \brief      Home page of bank module
 */

require '../../main.inc.php';
require_once DOL_DOCUMENT_ROOT.'/core/lib/bank.lib.php';
require_once DOL_DOCUMENT_ROOT.'/compta/tva/class/tva.class.php';
require_once DOL_DOCUMENT_ROOT.'/compta/sociales/class/chargesociales.class.php';
require_once DOL_DOCUMENT_ROOT.'/compta/bank/class/account.class.php';
require_once DOL_DOCUMENT_ROOT.'/core/class/html.formcategory.class.php';
if (!empty($conf->accounting->enabled)) {
	require_once DOL_DOCUMENT_ROOT.'/accountancy/class/accountingaccount.class.php';
}
if (!empty($conf->accounting->enabled)) {
	require_once DOL_DOCUMENT_ROOT.'/accountancy/class/accountingjournal.class.php';
}
if (!empty($conf->categorie->enabled)) {
	require_once DOL_DOCUMENT_ROOT.'/categories/class/categorie.class.php';
}

// Load translation files required by the page
$langs->loadLangs(array('banks', 'categories', 'accountancy', 'compta'));

$action = GETPOST('action', 'aZ09');
$massaction = GETPOST('massaction', 'alpha');
$show_files = GETPOST('show_files', 'int');
$confirm = GETPOST('confirm', 'alpha');
$toselect = GETPOST('toselect', 'array');
$contextpage = GETPOST('contextpage', 'aZ') ?GETPOST('contextpage', 'aZ') : 'bankaccountlist'; // To manage different context of search

$search_ref = GETPOST('search_ref', 'alpha');
$search_label = GETPOST('search_label', 'alpha');
$search_number = GETPOST('search_number', 'alpha');
$search_status = GETPOST('search_status') ?GETPOST('search_status', 'alpha') : 'opened'; // 'all' or ''='opened'
$optioncss = GETPOST('optioncss', 'alpha');

if (!empty($conf->categorie->enabled)) {
	$search_category_list = GETPOST("search_category_".Categorie::TYPE_ACCOUNT."_list", "array");
}

$socid = 0;
// Security check
if ($user->socid) {
	$socid = $user->socid;
}

$allowed = 0;
if (!empty($user->rights->accounting->chartofaccount)) {
	$allowed = 1; // Dictionary with list of banks accounting account allowed to manager of chart account
}
if (!$allowed) {
	$result = restrictedArea($user, 'banque');
}

$diroutputmassaction = $conf->bank->dir_output.'/temp/massgeneration/'.$user->id;

$limit = GETPOST('limit', 'int') ?GETPOST('limit', 'int') : $conf->liste_limit;
$sortfield = GETPOST('sortfield', 'aZ09comma');
$sortorder = GETPOST('sortorder', 'aZ09comma');
$page = GETPOSTISSET('pageplusone') ? (GETPOST('pageplusone') - 1) : GETPOST("page", 'int');
if (empty($page) || $page == -1) {
	$page = 0;
}     // If $page is not defined, or '' or -1
$offset = $limit * $page;
$pageprev = $page - 1;
$pagenext = $page + 1;
if (!$sortfield) {
	$sortfield = 'b.label';
}
if (!$sortorder) {
	$sortorder = 'ASC';
}

// Initialize technical object to manage hooks of page. Note that conf->hooks_modules contains array of hook context
$object = new Account($db);
$extrafields = new ExtraFields($db);
$hookmanager->initHooks(array('bankaccountlist'));

// fetch optionals attributes and labels
$extrafields->fetch_name_optionals_label($object->table_element);
$search_array_options = $extrafields->getOptionalsFromPost($object->table_element, '', 'search_');

// List of fields to search into when doing a "search in all"
$fieldstosearchall = array(
	'b.ref'=>'Ref',
	'b.label'=>'Label',
);

$checkedtypetiers = 0;
$arrayfields = array(
	'b.ref'=>array('label'=>$langs->trans("BankAccounts"), 'checked'=>1, 'position'=>10),
	'b.label'=>array('label'=>$langs->trans("Label"), 'checked'=>1, 'position'=>12),
	'accountype'=>array('label'=>$langs->trans("Type"), 'checked'=>1, 'position'=>14),
	'b.number'=>array('label'=>$langs->trans("AccountIdShort"), 'checked'=>1, 'position'=>16),
	'b.account_number'=>array('label'=>$langs->trans("AccountAccounting"), 'checked'=>(!empty($conf->accounting->enabled) || !empty($conf->accounting->enabled)), 'position'=>18),
	'b.fk_accountancy_journal'=>array('label'=>$langs->trans("AccountancyJournal"), 'checked'=>(!empty($conf->accounting->enabled) || !empty($conf->accounting->enabled)), 'position'=>20),
	'toreconcile'=>array('label'=>$langs->trans("TransactionsToConciliate"), 'checked'=>1, 'position'=>50),
	'b.currency_code'=>array('label'=>$langs->trans("Currency"), 'checked'=>0, 'position'=>22),
	'b.datec'=>array('label'=>$langs->trans("DateCreation"), 'checked'=>0, 'position'=>500),
	'b.tms'=>array('label'=>$langs->trans("DateModificationShort"), 'checked'=>0, 'position'=>500),
	'b.clos'=>array('label'=>$langs->trans("Status"), 'checked'=>1, 'position'=>1000),
	'balance'=>array('label'=>$langs->trans("Balance"), 'checked'=>1, 'position'=>1010),
);
// Extra fields
include DOL_DOCUMENT_ROOT.'/core/tpl/extrafields_list_array_fields.tpl.php';

$object->fields = dol_sort_array($object->fields, 'position');
$arrayfields = dol_sort_array($arrayfields, 'position');

$permissiontoadd = $user->rights->banque->modifier;
$permissiontodelete = $user->rights->banque->configurer;

/*
 * Actions
 */

if (GETPOST('cancel', 'alpha')) {
	$action = 'list';
	$massaction = '';
}
if (!GETPOST('confirmmassaction', 'alpha') && $massaction != 'presend' && $massaction != 'confirm_presend') {
	$massaction = '';
}

$parameters = array('socid'=>$socid);
$reshook = $hookmanager->executeHooks('doActions', $parameters, $object, $action); // Note that $action and $object may have been modified by some hooks
if ($reshook < 0) {
	setEventMessages($hookmanager->error, $hookmanager->errors, 'errors');
}

if (empty($reshook)) {
	include DOL_DOCUMENT_ROOT . '/core/actions_changeselectedfields.inc.php';

	// Purge search criteria
	if (GETPOST('button_removefilter_x', 'alpha') || GETPOST('button_removefilter.x', 'alpha') || GETPOST('button_removefilter', 'alpha')) { // All tests are required to be compatible with all browsers
		$search_ref = '';
		$search_label = '';
		$search_number = '';
		$search_status = '';
	}

	// Mass actions
	$objectclass = 'Account';
	$objectlabel = 'FinancialAccount';
	$uploaddir = $conf->banque->dir_output;
	include DOL_DOCUMENT_ROOT . '/core/actions_massactions.inc.php';
}

/*
 * View
 */

$form = new FormCategory($db);

$title = $langs->trans('BankAccounts');

// Load array of financial accounts (opened by default)
$accounts = array();

$sql = "SELECT b.rowid, b.label, b.courant, b.rappro, b.account_number, b.fk_accountancy_journal, b.currency_code, b.datec as date_creation, b.tms as date_update";
// Add fields from extrafields
if (!empty($extrafields->attributes[$object->table_element]['label'])) {
	foreach ($extrafields->attributes[$object->table_element]['label'] as $key => $val) {
		$sql .= ($extrafields->attributes[$object->table_element]['type'][$key] != 'separate' ? ", ef.".$key." as options_".$key : '');
	}
}
// Add fields from hooks
$parameters = array();
$reshook = $hookmanager->executeHooks('printFieldListSelect', $parameters); // Note that $action and $object may have been modified by hook
$sql .= $hookmanager->resPrint;
$sql .= " FROM ".MAIN_DB_PREFIX."bank_account as b";
if (!empty($extrafields->attributes[$object->table_element]['label']) && is_array($extrafields->attributes[$object->table_element]['label']) && count($extrafields->attributes[$object->table_element]['label'])) {
	$sql .= " LEFT JOIN ".MAIN_DB_PREFIX.$object->table_element."_extrafields as ef on (b.rowid = ef.fk_object)";
}

if (!empty($conf->categorie->enabled)) {
	$sql .= Categorie::getFilterJoinQuery(Categorie::TYPE_ACCOUNT, "b.rowid");
}

$sql .= " WHERE b.entity IN (".getEntity('bank_account').")";
if ($search_status == 'opened') {
	$sql .= " AND clos = 0";
}
if ($search_status == 'closed') {
	$sql .= " AND clos = 1";
}

if (!empty($conf->categorie->enabled)) {
	$sql .= Categorie::getFilterSelectQuery(Categorie::TYPE_ACCOUNT, "b.rowid", $search_category_list);
}

if ($search_ref != '') {
	$sql .= natural_search('b.ref', $search_ref);
}
if ($search_label != '') {
	$sql .= natural_search('b.label', $search_label);
}
if ($search_number != '') {
	$sql .= natural_search('b.number', $search_number);
}
// Add where from extra fields
include DOL_DOCUMENT_ROOT.'/core/tpl/extrafields_list_search_sql.tpl.php';
// Add where from hooks
$parameters = array();
$reshook = $hookmanager->executeHooks('printFieldListWhere', $parameters); // Note that $action and $object may have been modified by hook
$sql .= $hookmanager->resPrint;

$sql .= $db->order($sortfield, $sortorder);

// Count total nb of records
$nbtotalofrecords = '';
if (empty($conf->global->MAIN_DISABLE_FULL_SCANLIST)) {
	$result = $db->query($sql);
	$nbtotalofrecords = $db->num_rows($result);
}

$sql .= $db->plimit($limit + 1, $offset);

$resql = $db->query($sql);
if ($resql) {
	$num = $db->num_rows($resql);
	$i = 0;
	while ($i < $num) {
		$objp = $db->fetch_object($resql);
		$accounts[$objp->rowid] = $objp->courant;
		$i++;
	}
	$db->free($resql);
} else {
	dol_print_error($db);
}



$help_url = 'EN:Module_Banks_and_Cash|FR:Module_Banques_et_Caisses|ES:M&oacute;dulo_Bancos_y_Cajas';

llxHeader('', $title, $help_url);


$arrayofselected = is_array($toselect) ? $toselect : array();

$param = '';
if (!empty($contextpage) && $contextpage != $_SERVER["PHP_SELF"]) {
	$param .= '&contextpage='.urlencode($contextpage);
}
if ($limit > 0 && $limit != $conf->liste_limit) {
	$param .= '&limit='.urlencode($limit);
}
if ($search_ref != '') {
	$param .= '&search_ref='.urlencode($search_ref);
}
if ($search_label != '') {
	$param .= '&search_label='.urlencode($search_label);
}
if ($search_number != '') {
	$param .= '&search_number='.urlencode($search_number);
}
if ($search_status != '') {
	$param .= '&search_status='.urlencode($search_status);
}
if ($show_files) {
	$param .= '&show_files='.urlencode($show_files);
}
if ($optioncss != '') {
	$param .= '&optioncss='.urlencode($optioncss);
}
// Add $param from extra fields
include DOL_DOCUMENT_ROOT.'/core/tpl/extrafields_list_search_param.tpl.php';
// Add $param from hooks
$parameters = array();
$reshook = $hookmanager->executeHooks('printFieldListSearchParam', $parameters, $object); // Note that $action and $object may have been modified by hook
$param .= $hookmanager->resPrint;

// List of mass actions available
$arrayofmassactions = array(
//    'presend'=>img_picto('', 'email', 'class="pictofixedwidth"').$langs->trans("SendByMail"),
//    'builddoc'=>img_picto('', 'pdf', 'class="pictofixedwidth"').$langs->trans("PDFMerge"),
);
if ($permissiontodelete) {
	$arrayofmassactions['predelete'] = img_picto('', 'delete', 'class="pictofixedwidth"').$langs->trans("Delete");
}
if ($user->rights->banque->modifier) {
	$arrayofmassactions['preaffecttag'] = img_picto('', 'category', 'class="pictofixedwidth"').$langs->trans("AffectTag");
}
if (in_array($massaction, array('presend', 'predelete','preaffecttag'))) {
	$arrayofmassactions = array();
}
$massactionbutton = $form->selectMassAction('', $arrayofmassactions);

print '<form method="POST" id="searchFormList" action="'.$_SERVER["PHP_SELF"].'">'."\n";
if ($optioncss != '') {
	print '<input type="hidden" name="optioncss" value="'.$optioncss.'">';
}
print '<input type="hidden" name="token" value="'.newToken().'">';
print '<input type="hidden" name="formfilteraction" id="formfilteraction" value="list">';
print '<input type="hidden" name="action" value="list">';
print '<input type="hidden" name="sortfield" value="'.$sortfield.'">';
print '<input type="hidden" name="sortorder" value="'.$sortorder.'">';
print '<input type="hidden" name="contextpage" value="'.$contextpage.'">';

print '<input type="hidden" name="page" value="'.$page.'">';
print '<input type="hidden" name="search_status" value="'.$search_status.'">';

$newcardbutton = dolGetButtonTitle($langs->trans('NewFinancialAccount'), '', 'fa fa-plus-circle', 'card.php?action=create', '', $user->rights->banque->configurer);

print_barre_liste($title, $page, $_SERVER["PHP_SELF"], $param, $sortfield, $sortorder, $massactionbutton, $num, $nbtotalofrecords, 'bank_account', 0, $newcardbutton, '', $limit, 1);

$topicmail = "Information";
//$modelmail="subscription";
$objecttmp = new Account($db);
$trackid = 'bank'.$object->id;
include DOL_DOCUMENT_ROOT.'/core/tpl/massactions_pre.tpl.php';

//if ($sall) {
//	foreach ($fieldstosearchall as $key => $val) {
//		$fieldstosearchall[$key] = $langs->trans($val);
//	}
//	print '<div class="divsearchfieldfilter">'.$langs->trans("FilterOnInto", $sall).join(', ', $fieldstosearchall).'</div>';
//}

$moreforfilter = '';

if (!empty($conf->categorie->enabled) && $user->rights->categorie->lire) {
	$moreforfilter .= $form->getFilterBox(Categorie::TYPE_ACCOUNT, $search_category_list);
}

// Bank accounts
$parameters = array();
$reshook = $hookmanager->executeHooks('printFieldPreListTitle', $parameters, $object); // Note that $action and $object may have been modified by hook
if (empty($reshook)) {
	$moreforfilter .= $hookmanager->resPrint;
} else {
	$moreforfilter = $hookmanager->resPrint;
}

if (!empty($moreforfilter)) {
	print '<div class="liste_titre liste_titre_bydiv centpercent">';
	print $moreforfilter;
	print '</div>';
}

$varpage = empty($contextpage) ? $_SERVER["PHP_SELF"] : $contextpage;
$selectedfields = $form->multiSelectArrayWithCheckbox('selectedfields', $arrayfields, $varpage); // This also change content of $arrayfields
$selectedfields .= (count($arrayofmassactions) ? $form->showCheckAddButtons('checkforselect', 1) : '');

print '<div class="div-table-responsive">'; // You can use div-table-responsive-no-min if you dont need reserved height for your table
print '<table class="tagtable nobottomiftotal liste'.($moreforfilter ? " listwithfilterbefore" : "").'">'."\n";

// Fields title search
// --------------------------------------------------------------------
print '<tr class="liste_titre">';

// Ref
if (!empty($arrayfields['b.ref']['checked'])) {
	print '<td class="liste_titre">';
	print '<input class="flat" size="6" type="text" name="search_ref" value="'.dol_escape_htmltag($search_ref).'">';
	print '</td>';
}
// Label
if (!empty($arrayfields['b.label']['checked'])) {
	print '<td class="liste_titre">';
	print '<input class="flat" size="6" type="text" name="search_label" value="'.dol_escape_htmltag($search_label).'">';
	print '</td>';
}
// Account type
if (!empty($arrayfields['accountype']['checked'])) {
	print '<td class="liste_titre">';
	print '</td>';
}
// Bank number
if (!empty($arrayfields['b.number']['checked'])) {
	print '<td class="liste_titre">';
	print '<input class="flat" size="6" type="text" name="search_number" value="'.dol_escape_htmltag($search_number).'">';
	print '</td>';
}
// Account number
if (!empty($arrayfields['b.account_number']['checked'])) {
	print '<td class="liste_titre">';
	print '</td>';
}
// Accountancy journal
if (!empty($arrayfields['b.fk_accountancy_journal']['checked'])) {
	print '<td class="liste_titre">';
	print '</td>';
}
// Transactions to reconcile
if (!empty($arrayfields['toreconcile']['checked'])) {
	print '<td class="liste_titre">';
	print '</td>';
}
// Currency
if (!empty($arrayfields['b.currency_code']['checked'])) {
	print '<td class="liste_titre">';
	print '</td>';
}
// Extra fields
include DOL_DOCUMENT_ROOT.'/core/tpl/extrafields_list_search_input.tpl.php';

// Fields from hook
$parameters = array('arrayfields'=>$arrayfields);
$reshook = $hookmanager->executeHooks('printFieldListOption', $parameters, $object); // Note that $action and $object may have been modified by hook
print $hookmanager->resPrint;
// Date creation
if (!empty($arrayfields['b.datec']['checked'])) {
	print '<td class="liste_titre">';
	print '</td>';
}
// Date modification
if (!empty($arrayfields['b.tms']['checked'])) {
	print '<td class="liste_titre">';
	print '</td>';
}
// Status
if (!empty($arrayfields['b.clos']['checked'])) {
	print '<td class="liste_titre center">';
	$array = array(
		'opened'=>$langs->trans("Opened"),
		'closed'=>$langs->trans("Closed")
	);
	print $form->selectarray("search_status", $array, $search_status, 1, 0, 0, '', 0, 0, 0, '', '', 1);
	print '</td>';
}
// Balance
if (!empty($arrayfields['balance']['checked'])) {
	print '<td class="liste_titre"></td>';
}
// Action column
print '<td class="liste_titre maxwidthsearch">';
$searchpicto = $form->showFilterButtons();
print $searchpicto;
print '</td>';
print '</tr>'."\n";

// Fields title label
// --------------------------------------------------------------------
print '<tr class="liste_titre">';
if (!empty($arrayfields['b.ref']['checked'])) {
	print_liste_field_titre($arrayfields['b.ref']['label'], $_SERVER["PHP_SELF"], 'b.ref', '', $param, '', $sortfield, $sortorder);
}
if (!empty($arrayfields['b.label']['checked'])) {
	print_liste_field_titre($arrayfields['b.label']['label'], $_SERVER["PHP_SELF"], 'b.label', '', $param, '', $sortfield, $sortorder);
}
if (!empty($arrayfields['accountype']['checked'])) {
	print_liste_field_titre($arrayfields['accountype']['label'], $_SERVER["PHP_SELF"], '', '', $param, '', $sortfield, $sortorder);
}
if (!empty($arrayfields['b.number']['checked'])) {
	print_liste_field_titre($arrayfields['b.number']['label'], $_SERVER["PHP_SELF"], 'b.number', '', $param, '', $sortfield, $sortorder);
}
if (!empty($arrayfields['b.account_number']['checked'])) {
	print_liste_field_titre($arrayfields['b.account_number']['label'], $_SERVER["PHP_SELF"], 'b.account_number', '', $param, '', $sortfield, $sortorder);
}
if (!empty($arrayfields['b.fk_accountancy_journal']['checked'])) {
	print_liste_field_titre($arrayfields['b.fk_accountancy_journal']['label'], $_SERVER["PHP_SELF"], 'b.fk_accountancy_journal', '', $param, '', $sortfield, $sortorder);
}
if (!empty($arrayfields['b.currency_code']['checked'])) {
	print_liste_field_titre($arrayfields['b.currency_code']['label'], $_SERVER["PHP_SELF"], 'b.currency_code', '', $param, '', $sortfield, $sortorder, 'center ');
}
if (!empty($arrayfields['toreconcile']['checked'])) {
	print_liste_field_titre($arrayfields['toreconcile']['label'], $_SERVER["PHP_SELF"], '', '', $param, '', $sortfield, $sortorder, 'center ');
}
// Extra fields
include DOL_DOCUMENT_ROOT.'/core/tpl/extrafields_list_search_title.tpl.php';
// Hook fields
$parameters = array('arrayfields'=>$arrayfields, 'param'=>$param, 'sortfield'=>$sortfield, 'sortorder'=>$sortorder);
$reshook = $hookmanager->executeHooks('printFieldListTitle', $parameters); // Note that $action and $object may have been modified by hook
print $hookmanager->resPrint;
if (!empty($arrayfields['b.datec']['checked'])) {
	print_liste_field_titre($arrayfields['b.datec']['label'], $_SERVER["PHP_SELF"], "b.datec", "", $param, '', $sortfield, $sortorder, 'center nowrap ');
}
if (!empty($arrayfields['b.tms']['checked'])) {
	print_liste_field_titre($arrayfields['b.tms']['label'], $_SERVER["PHP_SELF"], "b.tms", "", $param, '', $sortfield, $sortorder, 'center nowrap ');
}
if (!empty($arrayfields['b.clos']['checked'])) {
	print_liste_field_titre($arrayfields['b.clos']['label'], $_SERVER["PHP_SELF"], 'b.clos', '', $param, '', $sortfield, $sortorder, 'center ');
}
if (!empty($arrayfields['balance']['checked'])) {
	print_liste_field_titre($arrayfields['balance']['label'], $_SERVER["PHP_SELF"], '', '', $param, '', $sortfield, $sortorder, 'right ');
}
print_liste_field_titre($selectedfields, $_SERVER["PHP_SELF"], "", '', '', '', $sortfield, $sortorder, 'center maxwidthsearch ');
print "</tr>\n";


$totalarray = array();
$totalarray['nbfield'] = 0;
$totalarray['val'] = array('balance'=>0);
$total = array();
$found = 0;
$i = 0;
$lastcurrencycode = '';

foreach ($accounts as $key => $type) {
	if ($i >= $limit) {
		break;
	}

	$found++;

	$result = $objecttmp->fetch($key);

	$solde = $objecttmp->solde(1);

	if (!empty($lastcurrencycode) && $lastcurrencycode != $objecttmp->currency_code) {
		$lastcurrencycode = 'various'; // We found several different currencies
	}
	if ($lastcurrencycode != 'various') {
		$lastcurrencycode = $objecttmp->currency_code;
	}

	print '<tr class="oddeven">';

	// Ref
	if (!empty($arrayfields['b.ref']['checked'])) {
		print '<td class="nowraponall">'.$objecttmp->getNomUrl(1).'</td>';
		if (!$i) {
			$totalarray['nbfield']++;
		}
	}

	// Label
	if (!empty($arrayfields['b.label']['checked'])) {
		print '<td class="tdoverflowmax200" title="'.dol_escape_htmltag($objecttmp->label).'">'.dol_escape_htmltag($objecttmp->label).'</td>';
		if (!$i) {
			$totalarray['nbfield']++;
		}
	}

	// Account type
	if (!empty($arrayfields['accountype']['checked'])) {
		print '<td class="tdoverflowmax200" title="'.dol_escape_htmltag($objecttmp->type_lib[$objecttmp->type]).'">';
		print $objecttmp->type_lib[$objecttmp->type];
		print '</td>';
		if (!$i) {
			$totalarray['nbfield']++;
		}
	}

	// Number
	if (!empty($arrayfields['b.number']['checked'])) {
		print '<td>'.dol_escape_htmltag($objecttmp->number).'</td>';
		if (!$i) {
			$totalarray['nbfield']++;
		}
	}

	// Account number
	if (!empty($arrayfields['b.account_number']['checked'])) {
		print '<td class="tdoverflowmax250">';
		if (!empty($conf->accounting->enabled) && !empty($objecttmp->account_number)) {
			$accountingaccount = new AccountingAccount($db);
			$accountingaccount->fetch('', $objecttmp->account_number, 1);
			print '<span title="'.dol_escape_htmltag($accountingaccount->account_number.' - '.$accountingaccount->label).'">';
			print $accountingaccount->getNomUrl(0, 1, 1, '', 0);
			print '</span>';
		} else {
			print '<span title="'.dol_escape_htmltag($objecttmp->account_number).'">'.$objecttmp->account_number.'</span>';
		}
		print '</td>';
		if (!$i) {
			$totalarray['nbfield']++;
		}
	}

	// Accountancy journal
	if (!empty($arrayfields['b.fk_accountancy_journal']['checked'])) {
		print '<td class="tdoverflowmax125">';
		if (!empty($conf->accounting->enabled)) {
			if (empty($objecttmp->fk_accountancy_journal)) {
				print img_warning($langs->trans("Mandatory"));
			} else {
				$accountingjournal = new AccountingJournal($db);
				$accountingjournal->fetch($objecttmp->fk_accountancy_journal);
				print $accountingjournal->getNomUrl(0, 1, 1, '', 1);
			}
		} else {
			print '';
		}
		print '</td>';
		if (!$i) {
			$totalarray['nbfield']++;
		}
	}

	// Currency
	if (!empty($arrayfields['b.currency_code']['checked'])) {
		print '<td class="center nowraponall">';
		print $objecttmp->currency_code;
		print '</td>';
		if (!$i) {
			$totalarray['nbfield']++;
		}
	}

	// Transactions to reconcile
	if (!empty($arrayfields['toreconcile']['checked'])) {
<<<<<<< HEAD
		print '<td class="center tdoverflowmax125">';

=======
>>>>>>> e3fa24fa
		$conciliate = $objecttmp->canBeConciliated();

		$labeltoshow = '';
		if ($conciliate == -2) {
			$labeltoshow = $langs->trans("CashAccount");
		} elseif ($conciliate == -3) {
			$labeltoshow = $langs->trans("Closed");
		} elseif (empty($objecttmp->rappro)) {
			$labeltoshow = $langs->trans("ConciliationDisabled");
		}

		print '<td class="center tdoverflowmax125"'.($labeltoshow ? ' title="'.dol_escape_htmltag($labeltoshow).'"' : '').'>';
		if ($conciliate == -2) {
			print '<span class="opacitymedium">'.$langs->trans("CashAccount").'</span>';
		} elseif ($conciliate == -3) {
			print '<span class="opacitymedium">'.$langs->trans("Closed").'</span>';
		} elseif (empty($objecttmp->rappro)) {
			print '<span class="opacitymedium">'.$langs->trans("ConciliationDisabled").'</span>';
		} else {
			$result = $objecttmp->load_board($user, $objecttmp->id);
			if ($result < 0) {
				setEventMessages($objecttmp->error, $objecttmp->errors, 'errors');
			} else {
				print '<a href="'.DOL_URL_ROOT.'/compta/bank/bankentries_list.php?action=reconcile&sortfield=b.datev,b.dateo,b.rowid&sortorder=desc,desc,desc&id='.$objecttmp->id.'&search_account='.$objecttmp->id.'&search_conciliated=0&contextpage=banktransactionlist">';
				print '<span class="badge badge-info classfortooltip" title="'.dol_htmlentities($langs->trans("TransactionsToConciliate")).'">';
				print $result->nbtodo;
				print '</span>';
				print '</a>';
				if ($result->nbtodolate) {
					print '<span title="'.dol_htmlentities($langs->trans("Late")).'" class="classfortooltip badge badge-danger marginleftonlyshort">';
					print '<i class="fa fa-exclamation-triangle"></i> '.$result->nbtodolate;
					print '</span>';
				}
			}
		}

		print '</td>';
		if (!$i) {
			$totalarray['nbfield']++;
		}
	}

	// Extra fields
	if (is_array($objecttmp->array_options)) {
		$obj = new stdClass();
		foreach ($objecttmp->array_options as $k => $v) {
			$obj->$k = $v;
		}
	}
	include DOL_DOCUMENT_ROOT.'/core/tpl/extrafields_list_print_fields.tpl.php';
	// Fields from hook
	$parameters = array('arrayfields'=>$arrayfields, 'obj'=>$obj, 'i'=>$i, 'totalarray'=>&$totalarray);
	$reshook = $hookmanager->executeHooks('printFieldListValue', $parameters, $objecttmp); // Note that $action and $objecttmpect may have been modified by hook
	print $hookmanager->resPrint;
	// Date creation
	if (!empty($arrayfields['b.datec']['checked'])) {
		print '<td class="center nowraponall">';
		print dol_print_date($objecttmp->date_creation, 'dayhour');
		print '</td>';
		if (!$i) {
			$totalarray['nbfield']++;
		}
	}
	// Date modification
	if (!empty($arrayfields['b.tms']['checked'])) {
		print '<td class="center nowraponall">';
		print dol_print_date($objecttmp->date_update, 'dayhour');
		print '</td>';
		if (!$i) {
			$totalarray['nbfield']++;
		}
	}

	// Status
	if (!empty($arrayfields['b.clos']['checked'])) {
		print '<td class="center">'.$objecttmp->getLibStatut(5).'</td>';
		if (!$i) {
			$totalarray['nbfield']++;
		}
	}

	// Balance
	if (!empty($arrayfields['balance']['checked'])) {
		print '<td class="nowraponall right">';
		print '<a href="'.DOL_URL_ROOT.'/compta/bank/bankentries_list.php?id='.$objecttmp->id.'">';
		print '<span class="amount">'.price($solde, 0, $langs, 1, -1, -1, $objecttmp->currency_code).'</span>';
		print '</a>';
		print '</td>';
		if (!$i) {
			$totalarray['nbfield']++;
		}
		if (!$i) {
			$totalarray['pos'][$totalarray['nbfield']] = 'balance';
		}
		$totalarray['val']['balance'] += $solde;
	}

	// Action column
	print '<td class="nowrap center">';
	if ($massactionbutton || $massaction) {   // If we are in select mode (massactionbutton defined) or if we have already selected and sent an action ($massaction) defined
		$selected = 0;
		if (in_array($objecttmp->id, $arrayofselected)) {
			$selected = 1;
		}
		print '<input id="cb'.$objecttmp->id.'" class="flat checkforselect" type="checkbox" name="toselect[]" value="'.$objecttmp->id.'"'.($selected ? ' checked="checked"' : '').'>';
	}
	print '</td>';
	if (!$i) {
		$totalarray['nbfield']++;
	}

	print '</tr>';

	if (empty($total[$objecttmp->currency_code])) {
		$total[$objecttmp->currency_code] = $solde;
	} else {
		$total[$objecttmp->currency_code] += $solde;
	}

	$i++;
}

// If no record found
if (!$found) {
	$colspan = 1;
	foreach ($arrayfields as $key => $val) {
		if (!empty($val['checked'])) {
			$colspan++;
		}
	}
	print '<tr><td colspan="'.$colspan.'" class="opacitymedium">'.$langs->trans("NoRecordFound").'</td></tr>';
}

// Show total line
if ($lastcurrencycode != 'various') {	// If there is several currency, $lastcurrencycode is set to 'various' before
	// Show total line
	include DOL_DOCUMENT_ROOT.'/core/tpl/list_print_total.tpl.php';
}

print '</table>';
print "</div>";

print "</form>";

// End of page
llxFooter();
$db->close();<|MERGE_RESOLUTION|>--- conflicted
+++ resolved
@@ -616,11 +616,6 @@
 
 	// Transactions to reconcile
 	if (!empty($arrayfields['toreconcile']['checked'])) {
-<<<<<<< HEAD
-		print '<td class="center tdoverflowmax125">';
-
-=======
->>>>>>> e3fa24fa
 		$conciliate = $objecttmp->canBeConciliated();
 
 		$labeltoshow = '';
