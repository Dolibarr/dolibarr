--- conflicted
+++ resolved
@@ -497,11 +497,7 @@
 		'opened'=>$langs->trans("Opened"),
 		'closed'=>$langs->trans("Closed")
 	);
-<<<<<<< HEAD
-	print $form->selectarray("search_status", $array, $search_status, 1, 0, 0, '', 0, 0, 0, '', 'search_status maxwidth125 onrightofpage', 1);
-=======
 	print $form->selectarray("search_status", $array, $search_status, 1, 0, 0, '', 0, 0, 0, '', 'search_status minwidth75 maxwidth125 onrightofpage', 1);
->>>>>>> 6295c9a9
 	print '</td>';
 }
 // Balance
