<?php
/* Copyright (C) 2001-2005 Rodolphe Quiedeville <rodolphe@quiedeville.org>
 * Copyright (C) 2004-2019 Laurent Destailleur  <eldy@users.sourceforge.net>
 * Copyright (C) 2005-2012 Regis Houssin        <regis.houssin@inodbox.com>
 * Copyright (C) 2015      Jean-François Ferry	<jfefe@aternatik.fr>
 * Copyright (C) 2018      Ferran Marcet		<fmarcet@2byte.es>
 * Copyright (C) 2020      Tobias Sekan			<tobias.sekan@startmail.com>
 *
 * This program is free software; you can redistribute it and/or modify
 * it under the terms of the GNU General Public License as published by
 * the Free Software Foundation; either version 3 of the License, or
 * (at your option) any later version.
 *
 * This program is distributed in the hope that it will be useful,
 * but WITHOUT ANY WARRANTY; without even the implied warranty of
 * MERCHANTABILITY or FITNESS FOR A PARTICULAR PURPOSE.  See the
 * GNU General Public License for more details.
 *
 * You should have received a copy of the GNU General Public License
 * along with this program. If not, see <https://www.gnu.org/licenses/>.
 */

/**
 *       \file       htdocs/compta/bank/list.php
 *       \ingroup    banque
 *       \brief      Home page of bank module
 */

// Load Dolibarr environment
require '../../main.inc.php';
require_once DOL_DOCUMENT_ROOT.'/core/lib/bank.lib.php';
require_once DOL_DOCUMENT_ROOT.'/compta/tva/class/tva.class.php';
require_once DOL_DOCUMENT_ROOT.'/compta/sociales/class/chargesociales.class.php';
require_once DOL_DOCUMENT_ROOT.'/compta/bank/class/account.class.php';
require_once DOL_DOCUMENT_ROOT.'/core/class/html.formcategory.class.php';
if (isModEnabled('accounting')) {
	require_once DOL_DOCUMENT_ROOT.'/accountancy/class/accountingaccount.class.php';
}
if (isModEnabled('accounting')) {
	require_once DOL_DOCUMENT_ROOT.'/accountancy/class/accountingjournal.class.php';
}
if (isModEnabled('categorie')) {
	require_once DOL_DOCUMENT_ROOT.'/categories/class/categorie.class.php';
}

// Load translation files required by the page
$langs->loadLangs(array('banks', 'categories', 'accountancy', 'compta'));

$action = GETPOST('action', 'aZ09');
$massaction = GETPOST('massaction', 'alpha');
$show_files = GETPOST('show_files', 'int');
$confirm = GETPOST('confirm', 'alpha');
$toselect = GETPOST('toselect', 'array');
$contextpage = GETPOST('contextpage', 'aZ') ? GETPOST('contextpage', 'aZ') : 'bankaccountlist'; // To manage different context of search
$mode = GETPOST('mode', 'aZ');

$search_ref = GETPOST('search_ref', 'alpha');
$search_label = GETPOST('search_label', 'alpha');
$search_number = GETPOST('search_number', 'alpha');
$search_status = GETPOST('search_status') ? GETPOST('search_status', 'alpha') : 'opened'; // 'all' or ''='opened'
$optioncss = GETPOST('optioncss', 'alpha');

$search_category_list ="";
if (isModEnabled('categorie')) {
	$search_category_list = GETPOST("search_category_".Categorie::TYPE_ACCOUNT."_list", "array");
}

$socid = 0;
// Security check
if ($user->socid) {
	$socid = $user->socid;
}

$diroutputmassaction = $conf->bank->dir_output.'/temp/massgeneration/'.$user->id;

$limit = GETPOST('limit', 'int') ? GETPOST('limit', 'int') : $conf->liste_limit;
$sortfield = GETPOST('sortfield', 'aZ09comma');
$sortorder = GETPOST('sortorder', 'aZ09comma');
$page = GETPOSTISSET('pageplusone') ? (GETPOST('pageplusone') - 1) : GETPOST("page", 'int');
if (empty($page) || $page == -1) {
	$page = 0;
}     // If $page is not defined, or '' or -1
$offset = $limit * $page;
$pageprev = $page - 1;
$pagenext = $page + 1;
if (!$sortfield) {
	$sortfield = 'b.label';
}
if (!$sortorder) {
	$sortorder = 'ASC';
}

// Initialize technical object to manage hooks of page. Note that conf->hooks_modules contains array of hook context
$object = new Account($db);
$extrafields = new ExtraFields($db);
$hookmanager->initHooks(array('bankaccountlist'));

// fetch optionals attributes and labels
$extrafields->fetch_name_optionals_label($object->table_element);
$search_array_options = $extrafields->getOptionalsFromPost($object->table_element, '', 'search_');

// List of fields to search into when doing a "search in all"
$fieldstosearchall = array(
	'b.ref'=>'Ref',
	'b.label'=>'Label',
);

$checkedtypetiers = 0;
$arrayfields = array(
	'b.ref'=>array('label'=>$langs->trans("BankAccounts"), 'checked'=>1, 'position'=>10),
	'b.label'=>array('label'=>$langs->trans("Label"), 'checked'=>1, 'position'=>12),
	'accountype'=>array('label'=>$langs->trans("Type"), 'checked'=>1, 'position'=>14),
	'b.number'=>array('label'=>$langs->trans("AccountIdShort"), 'checked'=>1, 'position'=>16),
	'b.account_number'=>array('label'=>$langs->trans("AccountAccounting"), 'checked'=>(isModEnabled('accounting')), 'position'=>18),
	'b.fk_accountancy_journal'=>array('label'=>$langs->trans("AccountancyJournal"), 'checked'=>(isModEnabled('accounting')), 'position'=>20),
	'toreconcile'=>array('label'=>$langs->trans("TransactionsToConciliate"), 'checked'=>1, 'position'=>50),
	'b.currency_code'=>array('label'=>$langs->trans("Currency"), 'checked'=>0, 'position'=>22),
	'b.datec'=>array('label'=>$langs->trans("DateCreation"), 'checked'=>0, 'position'=>500),
	'b.tms'=>array('label'=>$langs->trans("DateModificationShort"), 'checked'=>0, 'position'=>500),
	'b.clos'=>array('label'=>$langs->trans("Status"), 'checked'=>1, 'position'=>1000),
	'balance'=>array('label'=>$langs->trans("Balance"), 'checked'=>1, 'position'=>1010),
);
// Extra fields
include DOL_DOCUMENT_ROOT.'/core/tpl/extrafields_list_array_fields.tpl.php';

$object->fields = dol_sort_array($object->fields, 'position');
$arrayfields = dol_sort_array($arrayfields, 'position');

$permissiontoadd = $user->rights->banque->modifier;
$permissiontodelete = $user->rights->banque->configurer;

$allowed = 0;
if ($user->hasRight('accounting', 'chartofaccount')) {
	$allowed = 1; // Dictionary with list of banks accounting account allowed to manager of chart account
}
if (!$allowed) {
	$result = restrictedArea($user, 'banque');
}


/*
 * Actions
 */

if (GETPOST('cancel', 'alpha')) {
	$action = 'list';
	$massaction = '';
}
if (!GETPOST('confirmmassaction', 'alpha') && $massaction != 'presend' && $massaction != 'confirm_presend') {
	$massaction = '';
}

$parameters = array('socid'=>$socid);
$reshook = $hookmanager->executeHooks('doActions', $parameters, $object, $action); // Note that $action and $object may have been modified by some hooks
if ($reshook < 0) {
	setEventMessages($hookmanager->error, $hookmanager->errors, 'errors');
}

if (empty($reshook)) {
	include DOL_DOCUMENT_ROOT . '/core/actions_changeselectedfields.inc.php';

	// Purge search criteria
	if (GETPOST('button_removefilter_x', 'alpha') || GETPOST('button_removefilter.x', 'alpha') || GETPOST('button_removefilter', 'alpha')) { // All tests are required to be compatible with all browsers
		$search_ref = '';
		$search_label = '';
		$search_number = '';
		$search_status = '';
		$search_category_list = array();
	}

	// Mass actions
	$objectclass = 'Account';
	$objectlabel = 'FinancialAccount';
	$uploaddir = $conf->banque->dir_output;
	include DOL_DOCUMENT_ROOT . '/core/actions_massactions.inc.php';
}

/*
 * View
 */

$form = new FormCategory($db);

$title = $langs->trans('BankAccounts');
$help_url = 'EN:Module_Banks_and_Cash|FR:Module_Banques_et_Caisses|ES:M&oacute;dulo_Bancos_y_Cajas';

// Load array of financial accounts (opened by default)
$accounts = array();


// Build and execute select
// --------------------------------------------------------------------
$sql = "SELECT b.rowid, b.label, b.courant, b.rappro, b.account_number, b.fk_accountancy_journal, b.currency_code, b.datec as date_creation, b.tms as date_update";
// Add fields from extrafields
if (!empty($extrafields->attributes[$object->table_element]['label'])) {
	foreach ($extrafields->attributes[$object->table_element]['label'] as $key => $val) {
		$sql .= ($extrafields->attributes[$object->table_element]['type'][$key] != 'separate' ? ", ef.".$key." as options_".$key : '');
	}
}
// Add fields from hooks
$parameters = array();
$reshook = $hookmanager->executeHooks('printFieldListSelect', $parameters, $object, $action); // Note that $action and $object may have been modified by hook
$sql .= $hookmanager->resPrint;
$sql = preg_replace('/,\s*$/', '', $sql);

$sqlfields = $sql; // $sql fields to remove for count total

$sql .= " FROM ".MAIN_DB_PREFIX."bank_account as b";
if (!empty($extrafields->attributes[$object->table_element]['label']) && is_array($extrafields->attributes[$object->table_element]['label']) && count($extrafields->attributes[$object->table_element]['label'])) {
	$sql .= " LEFT JOIN ".MAIN_DB_PREFIX.$object->table_element."_extrafields as ef on (b.rowid = ef.fk_object)";
}
$sql .= " WHERE b.entity IN (".getEntity('bank_account').")";
if ($search_status == 'opened') {
	$sql .= " AND clos = 0";
}
if ($search_status == 'closed') {
	$sql .= " AND clos = 1";
}
if ($search_ref != '') {
	$sql .= natural_search('b.ref', $search_ref);
}
if ($search_label != '') {
	$sql .= natural_search('b.label', $search_label);
}
if ($search_number != '') {
	$sql .= natural_search('b.number', $search_number);
}
// Search for tag/category ($searchCategoryBankList is an array of ID)
$searchCategoryBankList = $search_category_list;
$searchCategoryBankOperator = 0;
if (!empty($searchCategoryBankList)) {
	$searchCategoryBankSqlList = array();
	$listofcategoryid = '';
	foreach ($searchCategoryBankList as $searchCategoryBank) {
		if (intval($searchCategoryBank) == -2) {
			$searchCategoryBankSqlList[] = "NOT EXISTS (SELECT ck.fk_account FROM ".MAIN_DB_PREFIX."categorie_account as ck WHERE b.rowid = ck.fk_account)";
		} elseif (intval($searchCategoryBank) > 0) {
			if ($searchCategoryBankOperator == 0) {
				$searchCategoryBankSqlList[] = " EXISTS (SELECT ck.fk_account FROM ".MAIN_DB_PREFIX."categorie_account as ck WHERE b.rowid = ck.fk_account AND ck.fk_categorie = ".((int) $searchCategoryBank).")";
			} else {
				$listofcategoryid .= ($listofcategoryid ? ', ' : '') .((int) $searchCategoryBank);
			}
		}
	}
	if ($listofcategoryid) {
		$searchCategoryBankSqlList[] = " EXISTS (SELECT ck.fk_account FROM ".MAIN_DB_PREFIX."categorie_account as ck WHERE b.rowid = ck.fk_account AND ck.fk_categorie IN (".$db->sanitize($listofcategoryid)."))";
	}
	if ($searchCategoryBankOperator == 1) {
		if (!empty($searchCategoryBankSqlList)) {
			$sql .= " AND (".implode(' OR ', $searchCategoryBankSqlList).")";
		}
	} else {
		if (!empty($searchCategoryBankSqlList)) {
			$sql .= " AND (".implode(' AND ', $searchCategoryBankSqlList).")";
		}
	}
}
// Add where from extra fields
include DOL_DOCUMENT_ROOT.'/core/tpl/extrafields_list_search_sql.tpl.php';
// Add where from hooks
$parameters = array();
$reshook = $hookmanager->executeHooks('printFieldListWhere', $parameters, $object, $action); // Note that $action and $object may have been modified by hook
$sql .= $hookmanager->resPrint;

// Count total nb of records
$nbtotalofrecords = '';
if (!getDolGlobalInt('MAIN_DISABLE_FULL_SCANLIST')) {
	/* The fast and low memory method to get and count full list converts the sql into a sql count */
	$sqlforcount = preg_replace('/^'.preg_quote($sqlfields, '/').'/', 'SELECT COUNT(*) as nbtotalofrecords', $sql);
	$sqlforcount = preg_replace('/GROUP BY .*$/', '', $sqlforcount);
	$resql = $db->query($sqlforcount);
	if ($resql) {
		$objforcount = $db->fetch_object($resql);
		$nbtotalofrecords = $objforcount->nbtotalofrecords;
	} else {
		dol_print_error($db);
	}

	if (($page * $limit) > $nbtotalofrecords) {	// if total resultset is smaller than the paging size (filtering), goto and load page 0
		$page = 0;
		$offset = 0;
	}
	$db->free($resql);
}

// Complete request and execute it with limit
$sql .= $db->order($sortfield, $sortorder);
if ($limit) {
	$sql .= $db->plimit($limit + 1, $offset);
}

$resql = $db->query($sql);
if ($resql) {
	$num = $db->num_rows($resql);
	$i = 0;
	while ($i < $num) {
		$objp = $db->fetch_object($resql);
		$accounts[$objp->rowid] = $objp->courant;
		$i++;
	}
	$db->free($resql);
} else {
	dol_print_error($db);
}



llxHeader('', $title, $help_url);


$arrayofselected = is_array($toselect) ? $toselect : array();

$param = '';
if (!empty($mode)) {
	$param .= '&mode='.urlencode($mode);
}
if (!empty($contextpage) && $contextpage != $_SERVER["PHP_SELF"]) {
	$param .= '&contextpage='.urlencode($contextpage);
}
if ($limit > 0 && $limit != $conf->liste_limit) {
	$param .= '&limit='.((int) $limit);
}
if ($optioncss != '') {
	$param .= '&optioncss='.urlencode($optioncss);
}
if ($search_ref != '') {
	$param .= '&search_ref='.urlencode($search_ref);
}
if ($search_label != '') {
	$param .= '&search_label='.urlencode($search_label);
}
if ($search_number != '') {
	$param .= '&search_number='.urlencode($search_number);
}
if ($search_status != '') {
	$param .= '&search_status='.urlencode($search_status);
}
if ($show_files) {
	$param .= '&show_files='.urlencode($show_files);
}
// Add $param from extra fields
include DOL_DOCUMENT_ROOT.'/core/tpl/extrafields_list_search_param.tpl.php';
// Add $param from hooks
$parameters = array();
$reshook = $hookmanager->executeHooks('printFieldListSearchParam', $parameters, $object, $action); // Note that $action and $object may have been modified by hook
$param .= $hookmanager->resPrint;

// List of mass actions available
$arrayofmassactions = array(
//    'presend'=>img_picto('', 'email', 'class="pictofixedwidth"').$langs->trans("SendByMail"),
//    'builddoc'=>img_picto('', 'pdf', 'class="pictofixedwidth"').$langs->trans("PDFMerge"),
);
if (!empty($permissiontodelete)) {
	$arrayofmassactions['predelete'] = img_picto('', 'delete', 'class="pictofixedwidth"').$langs->trans("Delete");
}
if (isModEnabled('category') && $user->hasRight('banque', 'modifier')) {
	$arrayofmassactions['preaffecttag'] = img_picto('', 'category', 'class="pictofixedwidth"').$langs->trans("AffectTag");
}
if (in_array($massaction, array('presend', 'predelete','preaffecttag'))) {
	$arrayofmassactions = array();
}
$massactionbutton = $form->selectMassAction('', $arrayofmassactions);

print '<form method="POST" id="searchFormList" action="'.$_SERVER["PHP_SELF"].'">'."\n";
if ($optioncss != '') {
	print '<input type="hidden" name="optioncss" value="'.$optioncss.'">';
}
print '<input type="hidden" name="token" value="'.newToken().'">';
print '<input type="hidden" name="formfilteraction" id="formfilteraction" value="list">';
print '<input type="hidden" name="action" value="list">';
print '<input type="hidden" name="sortfield" value="'.$sortfield.'">';
print '<input type="hidden" name="sortorder" value="'.$sortorder.'">';
print '<input type="hidden" name="page" value="'.$page.'">';
print '<input type="hidden" name="contextpage" value="'.$contextpage.'">';
print '<input type="hidden" name="page_y" value="">';
print '<input type="hidden" name="search_status" value="'.$search_status.'">';
print '<input type="hidden" name="mode" value="'.$mode.'">';


$newcardbutton  = '';
$newcardbutton .= dolGetButtonTitle($langs->trans('ViewList'), '', 'fa fa-bars imgforviewmode', $_SERVER["PHP_SELF"].'?mode=common'.preg_replace('/(&|\?)*mode=[^&]+/', '', $param), '', ((empty($mode) || $mode == 'common') ? 2 : 1), array('morecss'=>'reposition'));
$newcardbutton .= dolGetButtonTitle($langs->trans('ViewKanban'), '', 'fa fa-th-list imgforviewmode', $_SERVER["PHP_SELF"].'?mode=kanban'.preg_replace('/(&|\?)*mode=[^&]+/', '', $param), '', ($mode == 'kanban' ? 2 : 1), array('morecss'=>'reposition'));
$newcardbutton .= dolGetButtonTitleSeparator();
$newcardbutton .= dolGetButtonTitle($langs->trans('NewFinancialAccount'), '', 'fa fa-plus-circle', 'card.php?action=create', '', $user->hasRight('banque', 'configurer'));

print_barre_liste($title, $page, $_SERVER["PHP_SELF"], $param, $sortfield, $sortorder, $massactionbutton, $num, $nbtotalofrecords, 'bank_account', 0, $newcardbutton, '', $limit, 1);

$topicmail = "Information";
//$modelmail="subscription";
$objecttmp = new Account($db);
$trackid = 'bank'.$object->id;
include DOL_DOCUMENT_ROOT.'/core/tpl/massactions_pre.tpl.php';

//if ($sall) {
//	foreach ($fieldstosearchall as $key => $val) {
//		$fieldstosearchall[$key] = $langs->trans($val);
//	}
//	print '<div class="divsearchfieldfilter">'.$langs->trans("FilterOnInto", $sall).join(', ', $fieldstosearchall).'</div>';
//}

$moreforfilter = '';

if (isModEnabled('categorie') && $user->hasRight('categorie', 'lire')) {
	$moreforfilter .= $form->getFilterBox(Categorie::TYPE_ACCOUNT, $search_category_list);
}

// Bank accounts
$parameters = array();
$reshook = $hookmanager->executeHooks('printFieldPreListTitle', $parameters, $object, $action); // Note that $action and $object may have been modified by hook
if (empty($reshook)) {
	$moreforfilter .= $hookmanager->resPrint;
} else {
	$moreforfilter = $hookmanager->resPrint;
}

if (!empty($moreforfilter)) {
	print '<div class="liste_titre liste_titre_bydiv centpercent">';
	print $moreforfilter;
	$parameters = array();
	$reshook = $hookmanager->executeHooks('printFieldPreListTitle', $parameters, $object, $action); // Note that $action and $object may have been modified by hook
	print $hookmanager->resPrint;
	print '</div>';
}

$varpage = empty($contextpage) ? $_SERVER["PHP_SELF"] : $contextpage;
$selectedfields = ($mode != 'kanban' ? $form->multiSelectArrayWithCheckbox('selectedfields', $arrayfields, $varpage, getDolGlobalString('MAIN_CHECKBOX_LEFT_COLUMN', '')) : ''); // This also change content of $arrayfields
$selectedfields .= (count($arrayofmassactions) ? $form->showCheckAddButtons('checkforselect', 1) : '');

print '<div class="div-table-responsive">'; // You can use div-table-responsive-no-min if you dont need reserved height for your table
print '<table class="tagtable nobottomiftotal liste'.($moreforfilter ? " listwithfilterbefore" : "").'">'."\n";

// Fields title search
// --------------------------------------------------------------------
print '<tr class="liste_titre_filter">';
// Action column
if (getDolGlobalString('MAIN_CHECKBOX_LEFT_COLUMN')) {
	print '<td class="liste_titre center maxwidthsearch">';
	$searchpicto = $form->showFilterButtons('left');
	print $searchpicto;
	print '</td>';
}
// Ref
if (!empty($arrayfields['b.ref']['checked'])) {
	print '<td class="liste_titre">';
	print '<input class="flat" size="6" type="text" name="search_ref" value="'.dol_escape_htmltag($search_ref).'">';
	print '</td>';
}
// Label
if (!empty($arrayfields['b.label']['checked'])) {
	print '<td class="liste_titre">';
	print '<input class="flat" size="6" type="text" name="search_label" value="'.dol_escape_htmltag($search_label).'">';
	print '</td>';
}
// Account type
if (!empty($arrayfields['accountype']['checked'])) {
	print '<td class="liste_titre">';
	print '</td>';
}
// Bank number
if (!empty($arrayfields['b.number']['checked'])) {
	print '<td class="liste_titre">';
	print '<input class="flat" size="6" type="text" name="search_number" value="'.dol_escape_htmltag($search_number).'">';
	print '</td>';
}
// Account number
if (!empty($arrayfields['b.account_number']['checked'])) {
	print '<td class="liste_titre">';
	print '</td>';
}
// Accountancy journal
if (!empty($arrayfields['b.fk_accountancy_journal']['checked'])) {
	print '<td class="liste_titre">';
	print '</td>';
}
// Transactions to reconcile
if (!empty($arrayfields['toreconcile']['checked'])) {
	print '<td class="liste_titre">';
	print '</td>';
}
// Currency
if (!empty($arrayfields['b.currency_code']['checked'])) {
	print '<td class="liste_titre">';
	print '</td>';
}
// Extra fields
include DOL_DOCUMENT_ROOT.'/core/tpl/extrafields_list_search_input.tpl.php';

// Fields from hook
$parameters = array('arrayfields'=>$arrayfields);
$reshook = $hookmanager->executeHooks('printFieldListOption', $parameters, $object, $action); // Note that $action and $object may have been modified by hook
print $hookmanager->resPrint;
// Date creation
if (!empty($arrayfields['b.datec']['checked'])) {
	print '<td class="liste_titre">';
	print '</td>';
}
// Date modification
if (!empty($arrayfields['b.tms']['checked'])) {
	print '<td class="liste_titre">';
	print '</td>';
}
// Status
if (!empty($arrayfields['b.clos']['checked'])) {
	print '<td class="liste_titre center parentonrightofpage">';
	$array = array(
		'opened'=>$langs->trans("Opened"),
		'closed'=>$langs->trans("Closed")
	);
	print $form->selectarray("search_status", $array, $search_status, 1, 0, 0, '', 0, 0, 0, '', 'search_status minwidth75 maxwidth125 onrightofpage', 1);
	print '</td>';
}
// Balance
if (!empty($arrayfields['balance']['checked'])) {
	print '<td class="liste_titre"></td>';
}
// Action column
if (!getDolGlobalString('MAIN_CHECKBOX_LEFT_COLUMN')) {
	print '<td class="liste_titre center maxwidthsearch">';
	$searchpicto = $form->showFilterButtons();
	print $searchpicto;
	print '</td>';
}
print '</tr>'."\n";

$totalarray = array();
$totalarray['nbfield'] = 0;

// Fields title label
// --------------------------------------------------------------------
print '<tr class="liste_titre">';
// Action column
if (getDolGlobalString('MAIN_CHECKBOX_LEFT_COLUMN')) {
	print_liste_field_titre($selectedfields, $_SERVER["PHP_SELF"], "", '', '', '', $sortfield, $sortorder, 'center maxwidthsearch ');
	$totalarray['nbfield']++;
}
if (!empty($arrayfields['b.ref']['checked'])) {
	print_liste_field_titre($arrayfields['b.ref']['label'], $_SERVER["PHP_SELF"], 'b.ref', '', $param, '', $sortfield, $sortorder);
	$totalarray['nbfield']++;
}
if (!empty($arrayfields['b.label']['checked'])) {
	print_liste_field_titre($arrayfields['b.label']['label'], $_SERVER["PHP_SELF"], 'b.label', '', $param, '', $sortfield, $sortorder);
	$totalarray['nbfield']++;
}
if (!empty($arrayfields['accountype']['checked'])) {
	print_liste_field_titre($arrayfields['accountype']['label'], $_SERVER["PHP_SELF"], '', '', $param, '', $sortfield, $sortorder);
	$totalarray['nbfield']++;
}
if (!empty($arrayfields['b.number']['checked'])) {
	print_liste_field_titre($arrayfields['b.number']['label'], $_SERVER["PHP_SELF"], 'b.number', '', $param, '', $sortfield, $sortorder);
	$totalarray['nbfield']++;
}
if (!empty($arrayfields['b.account_number']['checked'])) {
	print_liste_field_titre($arrayfields['b.account_number']['label'], $_SERVER["PHP_SELF"], 'b.account_number', '', $param, '', $sortfield, $sortorder);
	$totalarray['nbfield']++;
}
if (!empty($arrayfields['b.fk_accountancy_journal']['checked'])) {
	print_liste_field_titre($arrayfields['b.fk_accountancy_journal']['label'], $_SERVER["PHP_SELF"], 'b.fk_accountancy_journal', '', $param, '', $sortfield, $sortorder);
	$totalarray['nbfield']++;
}
if (!empty($arrayfields['b.currency_code']['checked'])) {
	print_liste_field_titre($arrayfields['b.currency_code']['label'], $_SERVER["PHP_SELF"], 'b.currency_code', '', $param, '', $sortfield, $sortorder, 'center ');
	$totalarray['nbfield']++;
}
if (!empty($arrayfields['toreconcile']['checked'])) {
	print_liste_field_titre($arrayfields['toreconcile']['label'], $_SERVER["PHP_SELF"], '', '', $param, '', $sortfield, $sortorder, 'center ');
	$totalarray['nbfield']++;
}
// Extra fields
include DOL_DOCUMENT_ROOT.'/core/tpl/extrafields_list_search_title.tpl.php';
// Hook fields
$parameters = array('arrayfields'=>$arrayfields, 'param'=>$param, 'sortfield'=>$sortfield, 'sortorder'=>$sortorder);
$reshook = $hookmanager->executeHooks('printFieldListTitle', $parameters, $object, $action); // Note that $action and $object may have been modified by hook
print $hookmanager->resPrint;
if (!empty($arrayfields['b.datec']['checked'])) {
	print_liste_field_titre($arrayfields['b.datec']['label'], $_SERVER["PHP_SELF"], "b.datec", "", $param, '', $sortfield, $sortorder, 'center nowrap ');
	$totalarray['nbfield']++;
}
if (!empty($arrayfields['b.tms']['checked'])) {
	print_liste_field_titre($arrayfields['b.tms']['label'], $_SERVER["PHP_SELF"], "b.tms", "", $param, '', $sortfield, $sortorder, 'center nowrap ');
	$totalarray['nbfield']++;
}
if (!empty($arrayfields['b.clos']['checked'])) {
	print_liste_field_titre($arrayfields['b.clos']['label'], $_SERVER["PHP_SELF"], 'b.clos', '', $param, '', $sortfield, $sortorder, 'center ');
	$totalarray['nbfield']++;
}
if (!empty($arrayfields['balance']['checked'])) {
	print_liste_field_titre($arrayfields['balance']['label'], $_SERVER["PHP_SELF"], '', '', $param, '', $sortfield, $sortorder, 'right ');
	$totalarray['nbfield']++;
}
// Action column
if (!getDolGlobalString('MAIN_CHECKBOX_LEFT_COLUMN')) {
	print_liste_field_titre($selectedfields, $_SERVER["PHP_SELF"], "", '', '', '', $sortfield, $sortorder, 'center maxwidthsearch ');
	$totalarray['nbfield']++;
}
print '</tr>'."\n";


// Loop on record
// --------------------------------------------------------------------
$i = 0;
$savnbfield = $totalarray['nbfield'];
$totalarray = array();
$totalarray['nbfield'] = 0;
$totalarray['val'] = array('balance'=>0);
$total = array();
$found = 0;
$lastcurrencycode = '';
$imaxinloop = ($limit ? min($num, $limit) : $num);

foreach ($accounts as $key => $type) {
	if ($i >= $limit) {
		break;
	}

	$found++;

	$result = $objecttmp->fetch($key);

	$solde = $objecttmp->solde(1);

	if (!empty($lastcurrencycode) && $lastcurrencycode != $objecttmp->currency_code) {
		$lastcurrencycode = 'various'; // We found several different currencies
	}
	if ($lastcurrencycode != 'various') {
		$lastcurrencycode = $objecttmp->currency_code;
	}

	if ($mode == 'kanban') {
		if ($i == 0) {
			print '<tr class="trkanban"><td colspan="'.$savnbfield.'">';
			print '<div class="box-flex-container kanban">';
		}
		// Output Kanban
		$selected = -1;
		if ($massactionbutton || $massaction) { // If we are in select mode (massactionbutton defined) or if we have already selected and sent an action ($massaction) defined
			$selected = 0;
			if (in_array($object->id, $arrayofselected)) {
				$selected = 1;
			}
		}
		//print $object->getKanbanView('', array('thirdparty'=>$object->thirdparty, 'selected' => $selected));
<<<<<<< HEAD
		print $object->getKanbanView('', array('selected' => $selected));
=======
		print $objecttmp->getKanbanView('', array('selected' => $selected));
>>>>>>> 32dec98d
		if ($i == ($imaxinloop - 1)) {
			print '</div>';
			print '</td></tr>';
		}
	} else {
		// Show line of result
		$j = 0;
		print '<tr data-rowid="'.$objecttmp->id.'" class="oddeven">';

		// Action column
		if (getDolGlobalString('MAIN_CHECKBOX_LEFT_COLUMN')) {
			print '<td class="nowrap center">';
			if ($massactionbutton || $massaction) {   // If we are in select mode (massactionbutton defined) or if we have already selected and sent an action ($massaction) defined
				$selected = 0;
				if (in_array($objecttmp->id, $arrayofselected)) {
					$selected = 1;
				}
				print '<input id="cb'.$objecttmp->id.'" class="flat checkforselect" type="checkbox" name="toselect[]" value="'.$objecttmp->id.'"'.($selected ? ' checked="checked"' : '').'>';
			}
			print '</td>';
			if (!$i) {
				$totalarray['nbfield']++;
			}
		}
		// Ref
		if (!empty($arrayfields['b.ref']['checked'])) {
			print '<td class="nowraponall">'.$objecttmp->getNomUrl(1).'</td>';
			if (!$i) {
				$totalarray['nbfield']++;
			}
		}

		// Label
		if (!empty($arrayfields['b.label']['checked'])) {
			print '<td class="tdoverflowmax200" title="'.dol_escape_htmltag($objecttmp->label).'">'.dol_escape_htmltag($objecttmp->label).'</td>';
			if (!$i) {
				$totalarray['nbfield']++;
			}
		}

		// Account type
		if (!empty($arrayfields['accountype']['checked'])) {
			print '<td class="tdoverflowmax150" title="'.dol_escape_htmltag($objecttmp->type_lib[$objecttmp->type]).'">';
			print $objecttmp->type_lib[$objecttmp->type];
			print '</td>';
			if (!$i) {
				$totalarray['nbfield']++;
			}
		}

		// Number
		if (!empty($arrayfields['b.number']['checked'])) {
			print '<td>'.dol_escape_htmltag($objecttmp->number).'</td>';
			if (!$i) {
				$totalarray['nbfield']++;
			}
		}

		// Account number
		if (!empty($arrayfields['b.account_number']['checked'])) {
			print '<td class="tdoverflowmax250">';
			if (isModEnabled('accounting') && !empty($objecttmp->account_number)) {
				$accountingaccount = new AccountingAccount($db);
				$accountingaccount->fetch('', $objecttmp->account_number, 1);
				print '<span title="'.dol_escape_htmltag($accountingaccount->account_number.' - '.$accountingaccount->label).'">';
				print $accountingaccount->getNomUrl(0, 1, 1, '', 0);
				print '</span>';
			} else {
				print '<span title="'.dol_escape_htmltag($objecttmp->account_number).'">'.$objecttmp->account_number.'</span>';
			}
			print '</td>';
			if (!$i) {
				$totalarray['nbfield']++;
			}
		}

		// Accountancy journal
		if (!empty($arrayfields['b.fk_accountancy_journal']['checked'])) {
			print '<td class="tdoverflowmax125">';
			if (isModEnabled('accounting')) {
				if (empty($objecttmp->fk_accountancy_journal)) {
					print img_warning($langs->trans("Mandatory"));
				} else {
					$accountingjournal = new AccountingJournal($db);
					$accountingjournal->fetch($objecttmp->fk_accountancy_journal);
					print $accountingjournal->getNomUrl(0, 1, 1, '', 1);
				}
			} else {
				print '';
			}
			print '</td>';
			if (!$i) {
				$totalarray['nbfield']++;
			}
		}

		// Currency
		if (!empty($arrayfields['b.currency_code']['checked'])) {
			print '<td class="center nowraponall">';
			print $objecttmp->currency_code;
			print '</td>';
			if (!$i) {
				$totalarray['nbfield']++;
			}
		}

		// Transactions to reconcile
		if (!empty($arrayfields['toreconcile']['checked'])) {
			$conciliate = $objecttmp->canBeConciliated();

			$labeltoshow = '';
			if ($conciliate == -2) {
				$labeltoshow = $langs->trans("CashAccount");
			} elseif ($conciliate == -3) {
				$labeltoshow = $langs->trans("Closed");
			} elseif (empty($objecttmp->rappro)) {
				$labeltoshow = $langs->trans("ConciliationDisabled");
			}

			print '<td class="center tdoverflowmax125"'.($labeltoshow ? ' title="'.dol_escape_htmltag($labeltoshow).'"' : '').'>';
			if ($conciliate == -2) {
				print '<span class="opacitymedium">'.$langs->trans("CashAccount").'</span>';
			} elseif ($conciliate == -3) {
				print '<span class="opacitymedium">'.$langs->trans("Closed").'</span>';
			} elseif (empty($objecttmp->rappro)) {
				print '<span class="opacitymedium">'.$langs->trans("ConciliationDisabled").'</span>';
			} else {
				$result = $objecttmp->load_board($user, $objecttmp->id);
				if (is_numeric($result) && $result < 0) {
					setEventMessages($objecttmp->error, $objecttmp->errors, 'errors');
				} else {
					print '<a href="'.DOL_URL_ROOT.'/compta/bank/bankentries_list.php?action=reconcile&sortfield=b.datev,b.dateo,b.rowid&sortorder=asc,asc,asc&id='.$objecttmp->id.'&search_account='.$objecttmp->id.'&search_conciliated=0&contextpage=banktransactionlist">';
					print '<span class="badge badge-info classfortooltip" title="'.dol_htmlentities($langs->trans("TransactionsToConciliate")).'">';
					print $result->nbtodo;
					print '</span>';
					print '</a>';
					if ($result->nbtodolate) {
						print '<span title="'.dol_htmlentities($langs->trans("Late")).'" class="classfortooltip badge badge-danger marginleftonlyshort">';
						print '<i class="fa fa-exclamation-triangle"></i> '.$result->nbtodolate;
						print '</span>';
					}
				}
			}

			print '</td>';
			if (!$i) {
				$totalarray['nbfield']++;
			}
		}

		// Extra fields
		if (is_array($objecttmp->array_options)) {
			$obj = new stdClass();
			foreach ($objecttmp->array_options as $k => $v) {
				$obj->$k = $v;
			}
		}
		include DOL_DOCUMENT_ROOT.'/core/tpl/extrafields_list_print_fields.tpl.php';
		// Fields from hook
		$parameters = array('arrayfields'=>$arrayfields, 'obj'=>$obj, 'i'=>$i, 'totalarray'=>&$totalarray);
		$reshook = $hookmanager->executeHooks('printFieldListValue', $parameters, $objecttmp, $action); // Note that $action and $objecttmpect may have been modified by hook
		print $hookmanager->resPrint;
		// Date creation
		if (!empty($arrayfields['b.datec']['checked'])) {
			print '<td class="center nowraponall">';
			print dol_print_date($objecttmp->date_creation, 'dayhour');
			print '</td>';
			if (!$i) {
				$totalarray['nbfield']++;
			}
		}
		// Date modification
		if (!empty($arrayfields['b.tms']['checked'])) {
			print '<td class="center nowraponall">';
			print dol_print_date($objecttmp->date_update, 'dayhour');
			print '</td>';
			if (!$i) {
				$totalarray['nbfield']++;
			}
		}

		// Status
		if (!empty($arrayfields['b.clos']['checked'])) {
			print '<td class="center">'.$objecttmp->getLibStatut(5).'</td>';
			if (!$i) {
				$totalarray['nbfield']++;
			}
		}

		// Balance
		if (!empty($arrayfields['balance']['checked'])) {
			print '<td class="nowraponall right">';
			print '<a href="'.DOL_URL_ROOT.'/compta/bank/bankentries_list.php?id='.$objecttmp->id.'">';
			print '<span class="amount">'.price(price2num($solde, 'MT'), 0, $langs, 1, -1, -1, $objecttmp->currency_code).'</span>';
			print '</a>';
			print '</td>';
			if (!$i) {
				$totalarray['nbfield']++;
			}
			if (!$i) {
				$totalarray['pos'][$totalarray['nbfield']] = 'balance';
			}
			$totalarray['val']['balance'] += $solde;
		}

		// Action column
		if (!getDolGlobalString('MAIN_CHECKBOX_LEFT_COLUMN')) {
			print '<td class="nowrap center">';
			if ($massactionbutton || $massaction) {   // If we are in select mode (massactionbutton defined) or if we have already selected and sent an action ($massaction) defined
				$selected = 0;
				if (in_array($objecttmp->id, $arrayofselected)) {
					$selected = 1;
				}
				print '<input id="cb'.$objecttmp->id.'" class="flat checkforselect" type="checkbox" name="toselect[]" value="'.$objecttmp->id.'"'.($selected ? ' checked="checked"' : '').'>';
			}
			print '</td>';
			if (!$i) {
				$totalarray['nbfield']++;
			}
		}

		print '</tr>'."\n";

		if (empty($total[$objecttmp->currency_code])) {
			$total[$objecttmp->currency_code] = $solde;
		} else {
			$total[$objecttmp->currency_code] += $solde;
		}
	}
	$i++;
}

// If no record found
if (!$found) {
	$colspan = 1;
	foreach ($arrayfields as $key => $val) {
		if (!empty($val['checked'])) {
			$colspan++;
		}
	}
	print '<tr><td colspan="'.$colspan.'"><span class="opacitymedium">'.$langs->trans("NoRecordFound").'</span></td></tr>';
}

// Show total line
if ($lastcurrencycode != 'various') {	// If there is several currency, $lastcurrencycode is set to 'various' before
	// Show total line
	include DOL_DOCUMENT_ROOT.'/core/tpl/list_print_total.tpl.php';
}

print '</table>'."\n";
print '</div>'."\n";

print '</form>'."\n";

// End of page
llxFooter();
$db->close();<|MERGE_RESOLUTION|>--- conflicted
+++ resolved
@@ -639,11 +639,7 @@
 			}
 		}
 		//print $object->getKanbanView('', array('thirdparty'=>$object->thirdparty, 'selected' => $selected));
-<<<<<<< HEAD
-		print $object->getKanbanView('', array('selected' => $selected));
-=======
 		print $objecttmp->getKanbanView('', array('selected' => $selected));
->>>>>>> 32dec98d
 		if ($i == ($imaxinloop - 1)) {
 			print '</div>';
 			print '</td></tr>';
