<?php
/* Copyright (C) 2001-2005 Rodolphe Quiedeville <rodolphe@quiedeville.org>
 * Copyright (C) 2004-2019 Laurent Destailleur  <eldy@users.sourceforge.net>
 * Copyright (C) 2005-2012 Regis Houssin        <regis.houssin@inodbox.com>
 * Copyright (C) 2015      Jean-François Ferry	<jfefe@aternatik.fr>
 * Copyright (C) 2018      Ferran Marcet		<fmarcet@2byte.es>
 * Copyright (C) 2020      Tobias Sekan			<tobias.sekan@startmail.com>
 *
 * This program is free software; you can redistribute it and/or modify
 * it under the terms of the GNU General Public License as published by
 * the Free Software Foundation; either version 3 of the License, or
 * (at your option) any later version.
 *
 * This program is distributed in the hope that it will be useful,
 * but WITHOUT ANY WARRANTY; without even the implied warranty of
 * MERCHANTABILITY or FITNESS FOR A PARTICULAR PURPOSE.  See the
 * GNU General Public License for more details.
 *
 * You should have received a copy of the GNU General Public License
 * along with this program. If not, see <https://www.gnu.org/licenses/>.
 */

/**
 *       \file       htdocs/compta/bank/list.php
 *       \ingroup    banque
 *       \brief      Home page of bank module
 */

require '../../main.inc.php';
require_once DOL_DOCUMENT_ROOT.'/core/lib/bank.lib.php';
require_once DOL_DOCUMENT_ROOT.'/compta/tva/class/tva.class.php';
require_once DOL_DOCUMENT_ROOT.'/compta/sociales/class/chargesociales.class.php';
require_once DOL_DOCUMENT_ROOT.'/compta/bank/class/account.class.php';
require_once DOL_DOCUMENT_ROOT.'/core/class/html.formcategory.class.php';
if (!empty($conf->accounting->enabled)) require_once DOL_DOCUMENT_ROOT.'/accountancy/class/accountingaccount.class.php';
if (!empty($conf->accounting->enabled)) require_once DOL_DOCUMENT_ROOT.'/accountancy/class/accountingjournal.class.php';
if (!empty($conf->categorie->enabled)) require_once DOL_DOCUMENT_ROOT.'/categories/class/categorie.class.php';

// Load translation files required by the page
$langs->loadLangs(array('banks', 'categories', 'accountancy', 'compta'));

$action = GETPOST('action', 'alpha');
$massaction = GETPOST('massaction', 'alpha');
$show_files = GETPOST('show_files', 'int');
$confirm = GETPOST('confirm', 'alpha');
$toselect = GETPOST('toselect', 'array');
$contextpage = GETPOST('contextpage', 'aZ') ?GETPOST('contextpage', 'aZ') : 'bankaccountlist'; // To manage different context of search

$search_ref = GETPOST('search_ref', 'alpha');
$search_label = GETPOST('search_label', 'alpha');
$search_number = GETPOST('search_number', 'alpha');
$search_status = GETPOST('search_status') ?GETPOST('search_status', 'alpha') : 'opened'; // 'all' or ''='opened'
$optioncss = GETPOST('optioncss', 'alpha');

if (!empty($conf->categorie->enabled))
{
	$search_category_list = GETPOST("search_category_".Categorie::TYPE_ACCOUNT."_list", "array");
}

// Security check
if ($user->socid) $socid = $user->socid;
if (!empty($user->rights->accounting->chartofaccount)) $allowed = 1; // Dictionary with list of banks accounting account allowed to manager of chart account
if (!$allowed) $result = restrictedArea($user, 'banque');

$diroutputmassaction = $conf->bank->dir_output.'/temp/massgeneration/'.$user->id;

$limit = GETPOST('limit', 'int') ?GETPOST('limit', 'int') : $conf->liste_limit;
$sortfield = GETPOST("sortfield", 'alpha');
$sortorder = GETPOST("sortorder", 'alpha');
$page = GETPOSTISSET('pageplusone') ? (GETPOST('pageplusone') - 1) : GETPOST("page", 'int');
if (empty($page) || $page == -1) { $page = 0; }     // If $page is not defined, or '' or -1
$offset = $limit * $page;
$pageprev = $page - 1;
$pagenext = $page + 1;
if (!$sortfield) $sortfield = 'b.label';
if (!$sortorder) $sortorder = 'ASC';

// Initialize technical object to manage hooks of page. Note that conf->hooks_modules contains array of hook context
$object = new Account($db);
$hookmanager->initHooks(array('bankaccountlist'));
$extrafields = new ExtraFields($db);

// fetch optionals attributes and labels
$extrafields->fetch_name_optionals_label($object->table_element);
$search_array_options = $extrafields->getOptionalsFromPost($object->table_element, '', 'search_');

// List of fields to search into when doing a "search in all"
$fieldstosearchall = array(
    'b.ref'=>'Ref',
    'b.label'=>'Label',
);

$checkedtypetiers = 0;
$arrayfields = array(
    'b.ref'=>array('label'=>$langs->trans("BankAccounts"), 'checked'=>1),
    'accountype'=>array('label'=>$langs->trans("Type"), 'checked'=>1),
    'b.label'=>array('label'=>$langs->trans("Label"), 'checked'=>1),
    'b.number'=>array('label'=>$langs->trans("AccountIdShort"), 'checked'=>1),
    'b.account_number'=>array('label'=>$langs->trans("AccountAccounting"), 'checked'=>(!empty($conf->accounting->enabled) || !empty($conf->accounting->enabled))),
    'b.fk_accountancy_journal'=>array('label'=>$langs->trans("AccountancyJournal"), 'checked'=>(!empty($conf->accounting->enabled) || !empty($conf->accounting->enabled))),
    'toreconcile'=>array('label'=>$langs->trans("TransactionsToConciliate"), 'checked'=>1),
    'b.currency_code'=>array('label'=>$langs->trans("Currency"), 'checked'=>0),
	'b.datec'=>array('label'=>$langs->trans("DateCreation"), 'checked'=>0, 'position'=>500),
    'b.tms'=>array('label'=>$langs->trans("DateModificationShort"), 'checked'=>0, 'position'=>500),
    'b.clos'=>array('label'=>$langs->trans("Status"), 'checked'=>1, 'position'=>1000),
    'balance'=>array('label'=>$langs->trans("Balance"), 'checked'=>1, 'position'=>1010),
);
// Extra fields
if (is_array($extrafields->attributes[$object->table_element]['label']) && count($extrafields->attributes[$object->table_element]['label']) > 0)
{
	foreach ($extrafields->attributes[$object->table_element]['label'] as $key => $val)
	{
		if (!empty($extrafields->attributes[$object->table_element]['list'][$key]))
			$arrayfields["ef.".$key] = array('label'=>$extrafields->attributes[$object->table_element]['label'][$key], 'checked'=>(($extrafields->attributes[$object->table_element]['list'][$key] < 0) ? 0 : 1), 'position'=>$extrafields->attributes[$object->table_element]['pos'][$key], 'enabled'=>(abs($extrafields->attributes[$object->table_element]['list'][$key]) != 3 && $extrafields->attributes[$object->table_element]['perms'][$key]));
	}
}
$object->fields = dol_sort_array($object->fields, 'position');
$arrayfields = dol_sort_array($arrayfields, 'position');


/*
 * Actions
 */

if (GETPOST('cancel', 'alpha')) { $action = 'list'; $massaction = ''; }
if (!GETPOST('confirmmassaction', 'alpha') && $massaction != 'presend' && $massaction != 'confirm_presend') { $massaction = ''; }

$parameters = array('socid'=>$socid);
$reshook = $hookmanager->executeHooks('doActions', $parameters, $object, $action); // Note that $action and $object may have been modified by some hooks
if ($reshook < 0) setEventMessages($hookmanager->error, $hookmanager->errors, 'errors');

include DOL_DOCUMENT_ROOT.'/core/actions_changeselectedfields.inc.php';

// Purge search criteria
if (GETPOST('button_removefilter_x', 'alpha') || GETPOST('button_removefilter.x', 'alpha') || GETPOST('button_removefilter', 'alpha')) // All tests are required to be compatible with all browsers
{
    $search_ref = '';
    $search_label = '';
    $search_number = '';
    $search_status = '';
}


/*
 * View
 */

$form = new FormCategory($db);

$title = $langs->trans('BankAccounts');

// Load array of financial accounts (opened by default)
$accounts = array();

$sql = "SELECT b.rowid, b.label, b.courant, b.rappro, b.account_number, b.fk_accountancy_journal, b.currency_code, b.datec as date_creation, b.tms as date_update";
// Add fields from extrafields
if (!empty($extrafields->attributes[$object->table_element]['label'])) {
	foreach ($extrafields->attributes[$object->table_element]['label'] as $key => $val) $sql .= ($extrafields->attributes[$object->table_element]['type'][$key] != 'separate' ? ", ef.".$key.' as options_'.$key : '');
}
// Add fields from hooks
$parameters = array();
$reshook = $hookmanager->executeHooks('printFieldListSelect', $parameters); // Note that $action and $object may have been modified by hook
$sql .= $hookmanager->resPrint;
$sql .= " FROM ".MAIN_DB_PREFIX."bank_account as b";
if (is_array($extrafields->attributes[$object->table_element]['label']) && count($extrafields->attributes[$object->table_element]['label'])) $sql .= " LEFT JOIN ".MAIN_DB_PREFIX.$object->table_element."_extrafields as ef on (b.rowid = ef.fk_object)";

if (!empty($conf->categorie->enabled))
{
	$sql .= Categorie::getFilterJoinQuery(Categorie::TYPE_ACCOUNT, "b.rowid");
}

$sql .= " WHERE b.entity IN (".getEntity('bank_account').")";
if ($search_status == 'opened')  $sql .= " AND clos = 0";
if ($search_status == 'closed')  $sql .= " AND clos = 1";

if (!empty($conf->categorie->enabled))
{
	$sql .= Categorie::getFilterSelectQuery(Categorie::TYPE_ACCOUNT, "b.rowid", $search_category_list);
}

if ($search_ref != '')    $sql .= natural_search('b.ref', $search_ref);
if ($search_label != '')  $sql .= natural_search('b.label', $search_label);
if ($search_number != '') $sql .= natural_search('b.number', $search_number);
// Add where from extra fields
include DOL_DOCUMENT_ROOT.'/core/tpl/extrafields_list_search_sql.tpl.php';
// Add where from hooks
$parameters = array();
$reshook = $hookmanager->executeHooks('printFieldListWhere', $parameters); // Note that $action and $object may have been modified by hook
$sql .= $hookmanager->resPrint;

$sql .= $db->order($sortfield, $sortorder);

// Count total nb of records
$nbtotalofrecords = '';
if (empty($conf->global->MAIN_DISABLE_FULL_SCANLIST))
{
    $result = $db->query($sql);
    $nbtotalofrecords = $db->num_rows($result);
}

$sql .= $db->plimit($limit + 1, $offset);

$resql = $db->query($sql);
if ($resql)
{
    $num = $db->num_rows($resql);
    $i = 0;
    while ($i < $num)
    {
        $objp = $db->fetch_object($resql);
        $accounts[$objp->rowid] = $objp->courant;
        $i++;
    }
    $db->free($resql);
}
else dol_print_error($db);



$help_url = 'EN:Module_Banks_and_Cash|FR:Module_Banques_et_Caisses|ES:M&oacute;dulo_Bancos_y_Cajas';
llxHeader('', $title, $help_url);

$link = '';


$num_rows = count($accounts);

$arrayofselected = is_array($toselect) ? $toselect : array();

$param = '';
if (!empty($contextpage) && $contextpage != $_SERVER["PHP_SELF"]) $param .= '&contextpage='.$contextpage;
if ($limit > 0 && $limit != $conf->liste_limit) $param .= '&limit='.$limit;
if ($search_ref != '')      $param .= '&search_ref='.$search_ref;
if ($search_label != '')    $param .= '&search_label='.$search_label;
if ($search_number != '')   $param .= '&search_number='.$search_number;
if ($search_status != '')   $param .= '&search_status='.$search_status;
if ($show_files)            $param .= '&show_files='.$show_files;
if ($optioncss != '')       $param .= '&optioncss='.$optioncss;
// Add $param from extra fields
include DOL_DOCUMENT_ROOT.'/core/tpl/extrafields_list_search_param.tpl.php';

// List of mass actions available
$arrayofmassactions = array(
//    'presend'=>$langs->trans("SendByMail"),
//    'builddoc'=>$langs->trans("PDFMerge"),
);
if ($user->rights->banque->supprimer) $arrayofmassactions['predelete'] = '<span class="fa fa-trash paddingrightonly"></span>'.$langs->trans("Delete");
if (in_array($massaction, array('presend', 'predelete'))) $arrayofmassactions = array();
$massactionbutton = $form->selectMassAction('', $arrayofmassactions);

$newcardbutton = '';
if ($user->rights->banque->configurer)
{
    $newcardbutton .= dolGetButtonTitle($langs->trans('NewFinancialAccount'), '', 'fa fa-plus-circle', 'card.php?action=create');
}


// Lines of title fields
print '<form method="POST" id="searchFormList" action="'.$_SERVER["PHP_SELF"].'">';
if ($optioncss != '') print '<input type="hidden" name="optioncss" value="'.$optioncss.'">';
print '<input type="hidden" name="token" value="'.newToken().'">';
print '<input type="hidden" name="formfilteraction" id="formfilteraction" value="list">';
print '<input type="hidden" name="action" value="list">';
print '<input type="hidden" name="sortfield" value="'.$sortfield.'">';
print '<input type="hidden" name="sortorder" value="'.$sortorder.'">';
print '<input type="hidden" name="page" value="'.$page.'">';
print '<input type="hidden" name="search_status" value="'.$search_status.'">';

print_barre_liste($title, $page, $_SERVER["PHP_SELF"], $param, $sortfield, $sortorder, '', $num, $nbtotalofrecords, 'bank_account', 0, $newcardbutton, '', $limit, 1);

$topicmail = "Information";
//$modelmail="subscription";
$objecttmp = new Account($db);
//$trackid='sub'.$object->id;
include DOL_DOCUMENT_ROOT.'/core/tpl/massactions_pre.tpl.php';

if ($sall)
{
    foreach ($fieldstosearchall as $key => $val) $fieldstosearchall[$key] = $langs->trans($val);
    print '<div class="divsearchfieldfilter">'.$langs->trans("FilterOnInto", $sall).join(', ', $fieldstosearchall).'</div>';
}

$moreforfilter = '';

if (!empty($conf->categorie->enabled))
{
	$moreforfilter .= $form->getFilterBox(Categorie::TYPE_ACCOUNT, $search_category_list);
}

// Bank accounts
$parameters = array();
$reshook = $hookmanager->executeHooks('printFieldPreListTitle', $parameters); // Note that $action and $object may have been modified by hook
if (empty($reshook)) $moreforfilter .= $hookmanager->resPrint;
else $moreforfilter = $hookmanager->resPrint;

if (!empty($moreforfilter))
{
	print '<div class="liste_titre liste_titre_bydiv centpercent">';
	print $moreforfilter;
	print '</div>';
}

$varpage = empty($contextpage) ? $_SERVER["PHP_SELF"] : $contextpage;
$selectedfields = $form->multiSelectArrayWithCheckbox('selectedfields', $arrayfields, $varpage); // This also change content of $arrayfields

print '<div class="div-table-responsive">';
print '<table class="tagtable liste'.($moreforfilter ? " listwithfilterbefore" : "").'">'."\n";

print '<tr class="liste_titre_filter">';

// Ref
if (!empty($arrayfields['b.ref']['checked']))
{
    print '<td class="liste_titre">';
    print '<input class="flat" size="6" type="text" name="search_ref" value="'.dol_escape_htmltag($search_ref).'">';
    print '</td>';
}
// Label
if (!empty($arrayfields['b.label']['checked']))
{
    print '<td class="liste_titre">';
    print '<input class="flat" size="6" type="text" name="search_label" value="'.dol_escape_htmltag($search_label).'">';
    print '</td>';
}
// Account type
if (!empty($arrayfields['accountype']['checked']))
{
    print '<td class="liste_titre">';
    print '</td>';
}
// Bank number
if (!empty($arrayfields['b.number']['checked']))
{
    print '<td class="liste_titre">';
    print '<input class="flat" size="6" type="text" name="search_number" value="'.dol_escape_htmltag($search_number).'">';
    print '</td>';
}
// Account number
if (!empty($arrayfields['b.account_number']['checked']))
{
    print '<td class="liste_titre">';
    print '</td>';
}
// Accountancy journal
if (!empty($arrayfields['b.fk_accountancy_journal']['checked']))
{
    print '<td class="liste_titre">';
    print '</td>';
}
// Transactions to reconcile
if (!empty($arrayfields['toreconcile']['checked']))
{
    print '<td class="liste_titre">';
    print '</td>';
}
// Currency
if (!empty($arrayfields['b.currency_code']['checked']))
{
    print '<td class="liste_titre">';
    print '</td>';
}
// Extra fields
include DOL_DOCUMENT_ROOT.'/core/tpl/extrafields_list_search_input.tpl.php';

// Fields from hook
$parameters = array('arrayfields'=>$arrayfields);
$reshook = $hookmanager->executeHooks('printFieldListOption', $parameters); // Note that $action and $object may have been modified by hook
print $hookmanager->resPrint;
// Date creation
if (!empty($arrayfields['b.datec']['checked']))
{
    print '<td class="liste_titre">';
    print '</td>';
}
// Date modification
if (!empty($arrayfields['b.tms']['checked']))
{
    print '<td class="liste_titre">';
    print '</td>';
}
// Status
if (!empty($arrayfields['b.clos']['checked']))
{
    print '<td class="liste_titre center">';
    $array = array(
        'opened'=>$langs->trans("Opened"),
        'closed'=>$langs->trans("Closed")
    );
    print $form->selectarray("search_status", $array, $search_status, 1);
    print '</td>';
}
// Balance
if (!empty($arrayfields['balance']['checked']))
{
    print '<td class="liste_titre"></td>';
}
// Action column
print '<td class="liste_titre valignmiddle">';
$searchpicto = $form->showFilterAndCheckAddButtons($massactionbutton ? 1 : 0, 'checkforselect', 1);
print $searchpicto;
print '</td>';
print '</tr>';

// Fields title
print '<tr class="liste_titre">';
if (!empty($arrayfields['b.ref']['checked']))            print_liste_field_titre($arrayfields['b.ref']['label'], $_SERVER["PHP_SELF"], 'b.ref', '', $param, '', $sortfield, $sortorder);
if (!empty($arrayfields['b.label']['checked']))          print_liste_field_titre($arrayfields['b.label']['label'], $_SERVER["PHP_SELF"], 'b.label', '', $param, '', $sortfield, $sortorder);
if (!empty($arrayfields['accountype']['checked']))       print_liste_field_titre($arrayfields['accountype']['label'], $_SERVER["PHP_SELF"], '', '', $param, '', $sortfield, $sortorder);
if (!empty($arrayfields['b.number']['checked']))         print_liste_field_titre($arrayfields['b.number']['label'], $_SERVER["PHP_SELF"], 'b.number', '', $param, '', $sortfield, $sortorder);
if (!empty($arrayfields['b.account_number']['checked'])) print_liste_field_titre($arrayfields['b.account_number']['label'], $_SERVER["PHP_SELF"], 'b.account_number', '', $param, '', $sortfield, $sortorder);
if (!empty($arrayfields['b.fk_accountancy_journal']['checked'])) print_liste_field_titre($arrayfields['b.fk_accountancy_journal']['label'], $_SERVER["PHP_SELF"], 'b.fk_accountancy_journal', '', $param, '', $sortfield, $sortorder);
if (!empty($arrayfields['b.currency_code']['checked']))  print_liste_field_titre($arrayfields['b.currency_code']['label'], $_SERVER["PHP_SELF"], 'b.currency_code', '', $param, '', $sortfield, $sortorder, 'center ');
if (!empty($arrayfields['toreconcile']['checked']))      print_liste_field_titre($arrayfields['toreconcile']['label'], $_SERVER["PHP_SELF"], '', '', $param, '', $sortfield, $sortorder, 'center ');
// Extra fields
include DOL_DOCUMENT_ROOT.'/core/tpl/extrafields_list_search_title.tpl.php';
// Hook fields
$parameters = array('arrayfields'=>$arrayfields, 'param'=>$param, 'sortfield'=>$sortfield, 'sortorder'=>$sortorder);
$reshook = $hookmanager->executeHooks('printFieldListTitle', $parameters); // Note that $action and $object may have been modified by hook
print $hookmanager->resPrint;
if (!empty($arrayfields['b.datec']['checked']))          print_liste_field_titre($arrayfields['b.datec']['label'], $_SERVER["PHP_SELF"], "b.datec", "", $param, '', $sortfield, $sortorder, 'center nowrap ');
if (!empty($arrayfields['b.tms']['checked']))            print_liste_field_titre($arrayfields['b.tms']['label'], $_SERVER["PHP_SELF"], "b.tms", "", $param, '', $sortfield, $sortorder, 'center nowrap ');
if (!empty($arrayfields['b.clos']['checked']))           print_liste_field_titre($arrayfields['b.clos']['label'], $_SERVER["PHP_SELF"], 'b.clos', '', $param, '', $sortfield, $sortorder, 'center ');
if (!empty($arrayfields['balance']['checked']))          print_liste_field_titre($arrayfields['balance']['label'], $_SERVER["PHP_SELF"], '', '', $param, '', $sortfield, $sortorder, 'right ');
print_liste_field_titre($selectedfields, $_SERVER["PHP_SELF"], "", '', '', '', $sortfield, $sortorder, 'center maxwidthsearch ');
print "</tr>\n";


$total = array(); $found = 0; $i = 0; $lastcurrencycode = '';

foreach ($accounts as $key=>$type)
{
	if ($i >= $limit) break;

    $found++;

	$result = $objecttmp->fetch($key);

	$solde = $objecttmp->solde(1);

	if (!empty($lastcurrencycode) && $lastcurrencycode != $objecttmp->currency_code)
	{
		$lastcurrencycode = 'various'; // We found several different currencies
	}
	if ($lastcurrencycode != 'various')
	{
		$lastcurrencycode = $objecttmp->currency_code;
	}

	print '<tr class="oddeven">';

    // Ref
    if (!empty($arrayfields['b.ref']['checked']))
    {
        print '<td class="nowrap">'.$objecttmp->getNomUrl(1).'</td>';
	    if (!$i) $totalarray['nbfield']++;
    }

    // Label
    if (!empty($arrayfields['b.label']['checked']))
    {
		print '<td>'.$objecttmp->label.'</td>';
        if (!$i) $totalarray['nbfield']++;
    }

    // Account type
    if (!empty($arrayfields['accountype']['checked']))
    {
        print '<td>';
		print $objecttmp->type_lib[$objecttmp->type];
		print '</td>';
        if (!$i) $totalarray['nbfield']++;
    }

    // Number
    if (!empty($arrayfields['b.number']['checked']))
    {
        print '<td>'.$objecttmp->number.'</td>';
	    if (!$i) $totalarray['nbfield']++;
    }

    // Account number
    if (!empty($arrayfields['b.account_number']['checked']))
    {
    	print '<td>';
    	if (!empty($conf->accounting->enabled) && !empty($objecttmp->account_number))
    	{
    		$accountingaccount = new AccountingAccount($db);
    		$accountingaccount->fetch('', $objecttmp->account_number, 1);
    		print $accountingaccount->getNomUrl(0, 1, 1, '', 1);
    	}
    	else
    	{
    		print $objecttmp->account_number;
    	}
    	print '</td>';
	    if (!$i) $totalarray['nbfield']++;
    }

    // Accountancy journal
    if (!empty($arrayfields['b.fk_accountancy_journal']['checked']))
    {
    	print '<td>';
    	if (!empty($conf->accounting->enabled) && !empty($objecttmp->fk_accountancy_journal))
    	{
    		$accountingjournal = new AccountingJournal($db);
    		$accountingjournal->fetch($objecttmp->fk_accountancy_journal);
    		print $accountingjournal->getNomUrl(0, 1, 1, '', 1);
    	}
    	else
    	{
    		print '';
    	}
    	print '</td>';
		if (!$i) $totalarray['nbfield']++;
    }

    // Currency
    if (!empty($arrayfields['b.currency_code']['checked']))
    {
    	print '<td class="center">';
   		print $objecttmp->currency_code;
    	print '</td>';
    	if (!$i) $totalarray['nbfield']++;
    }

    // Transactions to reconcile
    if (!empty($arrayfields['toreconcile']['checked']))
    {
    	print '<td class="center">';

    	$conciliate = $objecttmp->canBeConciliated();
    	if ($conciliate == -2) print '<span class="opacitymedium">'.$langs->trans("CashAccount").'</span>';
    	elseif ($conciliate == -3) print '<span class="opacitymedium">'.$langs->trans("Closed").'</span>';
    	elseif (empty($objecttmp->rappro)) {
    		print '<span class="opacitymedium">'.$langs->trans("ConciliationDisabled").'</span>';
    	} else {
    		$result = $objecttmp->load_board($user, $objecttmp->id);
    		if ($result < 0) {
    			setEventMessages($objecttmp->error, $objecttmp->errors, 'errors');
    		} else {
    			print '<a href="'.DOL_URL_ROOT.'/compta/bank/bankentries_list.php?id='.$objecttmp->id.'&search_conciliated=0">';
    			print '<span class="badge badge-info classfortooltip" title="'.dol_htmlentities($langs->trans("TransactionsToConciliate")).'">';
    			print $result->nbtodo;
    			print '</span>';
				print '</a>';
    			if ($result->nbtodolate) {
    				print '<span title="'.dol_htmlentities($langs->trans("Late")).'" class="classfortooltip badge badge-danger marginleftonlyshort">';
    				print '<i class="fa fa-exclamation-triangle"></i> '.$result->nbtodolate;
    				print '</span>';
    			}
    		}
    	}

    	print '</td>';
	    if (!$i) $totalarray['nbfield']++;
    }

    // Extra fields
	if (is_array($objecttmp->array_options)) {
		$obj = new stdClass();
		foreach ($objecttmp->array_options as $k => $v) {
			$obj->$k = $v;
		}
	}
    include DOL_DOCUMENT_ROOT.'/core/tpl/extrafields_list_print_fields.tpl.php';
    // Fields from hook
<<<<<<< HEAD
    $parameters = array('arrayfields'=>$arrayfields);
    $reshook = $hookmanager->executeHooks('printFieldListValue', $parameters, $objecttmp); // Note that $action and $objecttmpect may have been modified by hook
=======
    $parameters=array('arrayfields'=>$arrayfields, 'obj'=>$obj, 'i'=>$i, 'totalarray'=>&$totalarray);
    $reshook=$hookmanager->executeHooks('printFieldListValue', $parameters, $objecttmp);    // Note that $action and $objecttmpect may have been modified by hook
>>>>>>> a2f311d2
    print $hookmanager->resPrint;
	// Date creation
    if (!empty($arrayfields['b.datec']['checked']))
    {
        print '<td class="center">';
        print dol_print_date($objecttmp->date_creation, 'dayhour');
        print '</td>';
	    if (!$i) $totalarray['nbfield']++;
    }
    // Date modification
    if (!empty($arrayfields['b.tms']['checked']))
    {
        print '<td class="center">';
        print dol_print_date($objecttmp->date_update, 'dayhour');
        print '</td>';
	    if (!$i) $totalarray['nbfield']++;
    }

    // Status
    if (!empty($arrayfields['b.clos']['checked']))
    {
		print '<td class="center">'.$objecttmp->getLibStatut(5).'</td>';
	    if (!$i) $totalarray['nbfield']++;
    }

    // Balance
    if (!empty($arrayfields['balance']['checked']))
    {
		print '<td class="nowraponall right">';
		print '<a href="'.DOL_URL_ROOT.'/compta/bank/bankentries_list.php?id='.$objecttmp->id.'">'.price($solde, 0, $langs, 0, -1, -1, $objecttmp->currency_code).'</a>';
		print '</td>';
		if (!$i) $totalarray['nbfield']++;
		if (!$i) $totalarray['pos'][$totalarray['nbfield']] = 'balance';
		$totalarray['val']['balance'] += $solde;
    }

	// Action column
	print '<td class="nowrap center">';
	if ($massactionbutton || $massaction)   // If we are in select mode (massactionbutton defined) or if we have already selected and sent an action ($massaction) defined
	{
	    $selected = 0;
	    if (in_array($objecttmp->id, $arrayofselected)) $selected = 1;
	    print '<input id="cb'.$objecttmp->id.'" class="flat checkforselect" type="checkbox" name="toselect[]" value="'.$objecttmp->id.'"'.($selected ? ' checked="checked"' : '').'>';
	}
	print '</td>';
	if (!$i) $totalarray['nbfield']++;

	print '</tr>';

	$total[$objecttmp->currency_code] += $solde;

	$i++;
}

// If no record found
if (!$found)
{
    $colspan = 1;
    foreach ($arrayfields as $key => $val) { if (!empty($val['checked'])) $colspan++; }
    print '<tr><td colspan="'.$colspan.'" class="opacitymedium">'.$langs->trans("NoRecordFound").'</td></tr>';
}

// Show total line
if ($lastcurrencycode != 'various')	// If there is several currency, $lastcurrencycode is set to 'various' before
{
	// Show total line
	include DOL_DOCUMENT_ROOT.'/core/tpl/list_print_total.tpl.php';
}

print '</table>';
print "</div>";

print "</form>";

// End of page
llxFooter();
$db->close();<|MERGE_RESOLUTION|>--- conflicted
+++ resolved
@@ -564,13 +564,8 @@
 	}
     include DOL_DOCUMENT_ROOT.'/core/tpl/extrafields_list_print_fields.tpl.php';
     // Fields from hook
-<<<<<<< HEAD
-    $parameters = array('arrayfields'=>$arrayfields);
+    $parameters = array('arrayfields'=>$arrayfields, 'obj'=>$obj, 'i'=>$i, 'totalarray'=>&$totalarray);
     $reshook = $hookmanager->executeHooks('printFieldListValue', $parameters, $objecttmp); // Note that $action and $objecttmpect may have been modified by hook
-=======
-    $parameters=array('arrayfields'=>$arrayfields, 'obj'=>$obj, 'i'=>$i, 'totalarray'=>&$totalarray);
-    $reshook=$hookmanager->executeHooks('printFieldListValue', $parameters, $objecttmp);    // Note that $action and $objecttmpect may have been modified by hook
->>>>>>> a2f311d2
     print $hookmanager->resPrint;
 	// Date creation
     if (!empty($arrayfields['b.datec']['checked']))
