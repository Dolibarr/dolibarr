--- conflicted
+++ resolved
@@ -498,15 +498,9 @@
 	unset($tblyear[1]);
 	unset($tblyear[2]);
 
-<<<<<<< HEAD
 	print '<div class="fichecenter"><div class="fichehalfleft"><div align="center">';	// do not use class="center" here, it will have no effect for the js graph inside.
 	print $show1;
 	print '</div></div><div class="fichehalfright"><div class="ficheaddleft"><div align="center">';		// do not use class="center" here, it will have no effect for the js graph inside.
-=======
-	print '<div class="fichecenter"><div class="fichehalfleft"><div align="center">';
-	print $show1;
-	print '</div></div><div class="fichehalfright"><div class="ficheaddleft"><div align="center">';
->>>>>>> 976211b7
 	print $show2;
 	print '</div></div></div></div>';
 	print '<div style="clear:both"></div>';
