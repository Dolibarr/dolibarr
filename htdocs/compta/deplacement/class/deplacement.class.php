<?php
/* Copyright (C) 2003		Rodolphe Quiedeville	<rodolphe@quiedeville.org>
 * Copyright (C) 2004-2011	Laurent Destailleur		<eldy@users.sourceforge.net>
 * Copyright (C) 2009-2012	Regis Houssin			<regis.houssin@inodbox.com>
 * Copyright (C) 2013       Florian Henry		  	<florian.henry@open-concept.pro>
 * Copyright (C) 2019-2024	Frédéric France         <frederic.france@free.fr>
<<<<<<< HEAD
=======
 * Copyright (C) 2024		MDW							<mdeweerd@users.noreply.github.com>
>>>>>>> cc80841a
 *
 * This program is free software; you can redistribute it and/or modify
 * it under the terms of the GNU General Public License as published by
 * the Free Software Foundation; either version 3 of the License, or
 * (at your option) any later version.
 *
 * This program is distributed in the hope that it will be useful,
 * but WITHOUT ANY WARRANTY; without even the implied warranty of
 * MERCHANTABILITY or FITNESS FOR A PARTICULAR PURPOSE.  See the
 * GNU General Public License for more details.
 *
 * You should have received a copy of the GNU General Public License
 * along with this program. If not, see <https://www.gnu.org/licenses/>.
 */

/**
 *      \file       htdocs/compta/deplacement/class/deplacement.class.php
 *      \ingroup    deplacement
 *      \brief      File of class to manage trips
 */

require_once DOL_DOCUMENT_ROOT.'/core/class/commonobject.class.php';

/**
 *		Class to manage trips and working credit notes
 */
class Deplacement extends CommonObject
{
	/**
	 * @var string ID to identify managed object
	 */
	public $element = 'deplacement';

	/**
	 * @var string Name of table without prefix where object is stored
	 */
	public $table_element = 'deplacement';

	/**
	 * @var string    Name of subtable line
	 */
	public $table_element_line = '';

	/**
	 * @var string Fieldname with ID of parent key if this field has a parent
	 */
	public $fk_element = '';

	public $fk_soc;
	public $date;
	public $type;

	/**
	 * Date creation record (datec)
	 *
	 * @var integer
	 */
	public $datec;

	/**
	 * Date (dated)
	 *
	 * @var integer
	 */
	public $dated;

	/**
	 * @var int ID
	 */
	public $fk_user_author;

	/**
	 * @var int User ID
	 */
	public $fk_user;

	/**
	 * @var float km value formatted
	 */
	public $km;

	/**
	 * @var int Thirdparty id
	 */
	public $socid;

	/**
	 * @var int Status 0=draft, 1=validated, 2=Refunded
	 */
	public $statut;
	/**
	 * @var array<string,string>  (Encoded as JSON in database)
	 */
	public $extraparams = array();


	/**
	 * Draft status
	 */
	const STATUS_DRAFT = 0;

	/**
	 * Validated status
	 */
	const STATUS_VALIDATED = 1;

	/**
	 * Refunded status
	 */
	const STATUS_REFUNDED = 2;

	/**
	 * Constructor
	 *
	 * @param	DoliDB		$db		Database handler
	 */
	public function __construct(DoliDB $db)
	{
		$this->db = $db;

		$this->ismultientitymanaged = 0;
	}

	/**
	 * Create object in database
	 * TODO Add ref number
	 *
	 * @param	User	$user	User that creates
	 * @return 	int				Return integer <0 if KO, >0 if OK
	 */
	public function create($user)
	{
		global $conf;

		// Check parameters
		if (empty($this->type) || $this->type < 0) {
			$this->error = 'ErrorBadParameter';
			return -1;
		}
		if (empty($this->fk_user) || $this->fk_user < 0) {
			$this->error = 'ErrorBadParameter';
			return -1;
		}

		$now = dol_now();

		$this->db->begin();

		$sql = "INSERT INTO ".MAIN_DB_PREFIX."deplacement (";
		$sql .= "datec";
		//$sql.= ", dated";
		$sql .= ", entity";
		$sql .= ", fk_user_author";
		$sql .= ", fk_user";
		$sql .= ", type";
		$sql .= ", note_private";
		$sql .= ", note_public";
		$sql .= ", fk_projet";
		$sql .= ", fk_soc";
		$sql .= ") VALUES (";
		$sql .= " '".$this->db->idate($now)."'";
		$sql .= ", ".((int) $conf->entity);
		$sql .= ", ".((int) $user->id);
		$sql .= ", ".((int) $this->fk_user);
		$sql .= ", '".$this->db->escape($this->type)."'";
		$sql .= ", ".($this->note_private ? "'".$this->db->escape($this->note_private)."'" : "null");
		$sql .= ", ".($this->note_public ? "'".$this->db->escape($this->note_public)."'" : "null");
		$sql .= ", ".($this->fk_project > 0 ? ((int) $this->fk_project) : 0);
		$sql .= ", ".($this->fk_soc > 0 ? ((int) $this->fk_soc) : "null");
		$sql .= ")";

		dol_syslog(get_class($this)."::create", LOG_DEBUG);
		$result = $this->db->query($sql);
		if ($result) {
			$this->id = $this->db->last_insert_id(MAIN_DB_PREFIX."deplacement");

			// Call trigger
			$result = $this->call_trigger('DEPLACEMENT_CREATE', $user);
			if ($result < 0) {
				$this->db->rollback();
				return -2;
			}
			// End call triggers

			$result = $this->update($user);
			if ($result > 0) {
				$this->db->commit();
				return $this->id;
			} else {
				$this->error = $this->db->error();
				$this->db->rollback();
				return $result;
			}
		} else {
			$this->error = $this->db->error()." sql=".$sql;
			$this->db->rollback();
			return -1;
		}
	}

	/**
	 *	Update record
	 *
	 *	@param	User	$user		User making update
	 *	@return	int					Return integer <0 if KO, >0 if OK
	 */
	public function update($user)
	{
		// Clean parameters
		$this->km = (float) price2num($this->km);

		// Check parameters
		if (!is_numeric($this->km)) {
			$this->km = 0;
		}
		if (empty($this->date)) {
			$this->error = 'ErrorBadParameter';
			return -1;
		}
		if (empty($this->type) || $this->type < 0) {
			$this->error = 'ErrorBadParameter';
			return -1;
		}
		if (empty($this->fk_user) || $this->fk_user < 0) {
			$this->error = 'ErrorBadParameter';
			return -1;
		}

		$this->db->begin();

		$sql = "UPDATE ".MAIN_DB_PREFIX."deplacement ";
		$sql .= " SET km = ".((float) $this->km); // This is a distance or amount
		$sql .= " , dated = '".$this->db->idate($this->date)."'";
		$sql .= " , type = '".$this->db->escape($this->type)."'";
		$sql .= " , fk_statut = '".$this->db->escape($this->statut)."'";
		$sql .= " , fk_user = ".((int) $this->fk_user);
		$sql .= " , fk_user_modif = ".((int) $user->id);
		$sql .= " , fk_soc = ".($this->socid > 0 ? $this->socid : 'null');
		$sql .= " , note_private = ".($this->note_private ? "'".$this->db->escape($this->note_private)."'" : "null");
		$sql .= " , note_public = ".($this->note_public ? "'".$this->db->escape($this->note_public)."'" : "null");
		$sql .= " , fk_projet = ".($this->fk_project > 0 ? $this->fk_project : 0);
		$sql .= " WHERE rowid = ".((int) $this->id);

		dol_syslog(get_class($this)."::update", LOG_DEBUG);
		$result = $this->db->query($sql);
		if ($result) {
			$this->db->commit();
			return 1;
		} else {
			$this->error = $this->db->lasterror();
			$this->db->rollback();
			return -1;
		}
	}

	/**
	 * Load an object from database
	 *
	 * @param	int		$id		Id of record to load
	 * @param	string	$ref	Ref of record
	 * @return	int				Return integer <0 if KO, >0 if OK
	 */
	public function fetch($id, $ref = '')
	{
		$sql = "SELECT rowid, fk_user, type, fk_statut, km, fk_soc, dated, note_private, note_public, fk_projet as fk_project, extraparams";
		$sql .= " FROM ".MAIN_DB_PREFIX."deplacement";
		$sql .= " WHERE entity IN (".getEntity('deplacement').")";
		if ($ref) {
			$sql .= " AND ref ='".$this->db->escape($ref)."'";
		} else {
			$sql .= " AND rowid = ".((int) $id);
		}

		dol_syslog(get_class($this)."::fetch", LOG_DEBUG);
		$result = $this->db->query($sql);
		if ($result) {
			$obj = $this->db->fetch_object($result);

			$this->id = $obj->rowid;
			$this->ref = $obj->rowid;
			$this->date			= $this->db->jdate($obj->dated);
			$this->fk_user = $obj->fk_user;
			$this->socid		= $obj->fk_soc;
			$this->km = $obj->km;
			$this->type			= $obj->type;
			$this->statut	    = $obj->fk_statut;
			$this->note_private = $obj->note_private;
			$this->note_public	= $obj->note_public;
			$this->fk_project	= $obj->fk_project;

			$this->extraparams	= (array) json_decode($obj->extraparams, true);

			return 1;
		} else {
			$this->error = $this->db->error();
			return -1;
		}
	}

	/**
	 *	Delete record
	 *
	 *	@param	User	$user		USer that Delete
	 *	@return	int				Return integer <0 if KO, >0 if OK
	 */
	public function delete($user)
	{
		$this->db->begin();

		$id = $this->id;

		$sql = "DELETE FROM ".MAIN_DB_PREFIX."deplacement WHERE rowid = ".((int) $id);

		dol_syslog(get_class($this)."::delete", LOG_DEBUG);
		$result = $this->db->query($sql);
		if ($result) {
			$this->db->commit();
			return 1;
		} else {
			$this->error = $this->db->error();
			$this->db->rollback();
			return -1;
		}
	}


	/**
	 *  Return the label of the status
	 *
	 *  @param  int		$mode          0=long label, 1=short label, 2=Picto + short label, 3=Picto, 4=Picto + long label, 5=Short label + Picto, 6=Long label + Picto
	 *  @return	string 			       Label of status
	 */
	public function getLibStatut($mode = 0)
	{
		return $this->LibStatut($this->statut, $mode);
	}

	// phpcs:disable PEAR.NamingConventions.ValidFunctionName.ScopeNotCamelCaps
	/**
	 *  Return the label of a given status
	 *
	 *  @param	int		$status        Id status
	 *  @param  int		$mode          0=long label, 1=short label, 2=Picto + short label, 3=Picto, 4=Picto + long label, 5=Short label + Picto, 6=Long label + Picto
	 *  @return string 			       Label of status
	 */
	public function LibStatut($status, $mode = 0)
	{
		// phpcs:enable
		global $langs;

		if (empty($this->labelStatus) || empty($this->labelStatusShort)) {
			global $langs;
			//$langs->load("mymodule@mymodule");
			$this->labelStatus[self::STATUS_DRAFT] = $langs->transnoentitiesnoconv('Draft');
			$this->labelStatus[self::STATUS_VALIDATED] = $langs->transnoentitiesnoconv('Validated');
			$this->labelStatus[self::STATUS_REFUNDED] = $langs->transnoentitiesnoconv('Refunded');
			$this->labelStatusShort[self::STATUS_DRAFT] = $langs->transnoentitiesnoconv('Draft');
			$this->labelStatusShort[self::STATUS_VALIDATED] = $langs->transnoentitiesnoconv('Validated');
			$this->labelStatusShort[self::STATUS_REFUNDED] = $langs->transnoentitiesnoconv('Refunded');
		}

<<<<<<< HEAD
		$status_logo = array(0 => 'status0', 1=>'status4', 2 => 'status1', 4 => 'status6', 5 => 'status4', 6 => 'status6', 99 => 'status5');
=======
		$status_logo = array(0 => 'status0', 1 => 'status4', 2 => 'status1', 4 => 'status6', 5 => 'status4', 6 => 'status6', 99 => 'status5');
>>>>>>> cc80841a
		$statusType = $status_logo[$status];

		return dolGetStatus($this->labelStatus[$status], $this->labelStatusShort[$status], '', $statusType, $mode);
	}

	/**
	 *	Return clickable name (with picto eventually)
	 *
	 *	@param		int		$withpicto		0=No picto, 1=Include picto into link, 2=Only picto
	 *	@return		string					Chaine avec URL
	 */
	public function getNomUrl($withpicto = 0)
	{
		global $langs;

		$result = '';
		$label = $langs->trans("Show").': '.$this->ref;

		$link = '<a href="'.DOL_URL_ROOT.'/compta/deplacement/card.php?id='.$this->id.'" title="'.dol_escape_htmltag($label, 1).'" class="classfortooltip">';
		$linkend = '</a>';

		$picto = 'trip';


		if ($withpicto) {
			$result .= ($link.img_object($label, $picto, 'class="classfortooltip"').$linkend);
		}
		if ($withpicto && $withpicto != 2) {
			$result .= ' ';
		}
		if ($withpicto != 2) {
			$result .= $link.$this->ref.$linkend;
		}
		return $result;
	}


	/**
	 * List of types
	 *
	 * @param	int		$active		Active or not
	 * @return	array
	 */
	public function listOfTypes($active = 1)
	{
		global $langs;

		$ret = array();

		$sql = "SELECT id, code, label";
		$sql .= " FROM ".MAIN_DB_PREFIX."c_type_fees";
		$sql .= " WHERE active = ".((int) $active);

		dol_syslog(get_class($this)."::listOfTypes", LOG_DEBUG);
		$result = $this->db->query($sql);
		if ($result) {
			$num = $this->db->num_rows($result);
			$i = 0;
			while ($i < $num) {
				$obj = $this->db->fetch_object($result);
				$ret[$obj->code] = (($langs->trans($obj->code) != $obj->code) ? $langs->trans($obj->code) : $obj->label);
				$i++;
			}
		} else {
			dol_print_error($this->db);
		}

		return $ret;
	}

	/**
	 * Information on record
	 *
	 * @param	int		$id      Id of record
	 * @return	void
	 */
	public function info($id)
	{
		$sql = 'SELECT c.rowid, c.datec, c.fk_user_author, c.fk_user_modif,';
		$sql .= ' c.tms as datem';
		$sql .= ' FROM '.MAIN_DB_PREFIX.'deplacement as c';
		$sql .= ' WHERE c.rowid = '.((int) $id);

		dol_syslog(get_class($this).'::info', LOG_DEBUG);
		$result = $this->db->query($sql);

		if ($result) {
			if ($this->db->num_rows($result)) {
				$obj = $this->db->fetch_object($result);

				$this->id = $obj->rowid;

				$this->user_creation_id = $obj->fk_user_author;
				$this->user_modification_id = $obj->fk_user_modif;
				$this->date_creation     = $this->db->jdate($obj->datec);
				$this->date_modification = empty($obj->datem) ? '' : $this->db->jdate($obj->datem);
			}
			$this->db->free($result);
		} else {
			dol_print_error($this->db);
		}
	}
}<|MERGE_RESOLUTION|>--- conflicted
+++ resolved
@@ -4,10 +4,7 @@
  * Copyright (C) 2009-2012	Regis Houssin			<regis.houssin@inodbox.com>
  * Copyright (C) 2013       Florian Henry		  	<florian.henry@open-concept.pro>
  * Copyright (C) 2019-2024	Frédéric France         <frederic.france@free.fr>
-<<<<<<< HEAD
-=======
  * Copyright (C) 2024		MDW							<mdeweerd@users.noreply.github.com>
->>>>>>> cc80841a
  *
  * This program is free software; you can redistribute it and/or modify
  * it under the terms of the GNU General Public License as published by
@@ -369,11 +366,7 @@
 			$this->labelStatusShort[self::STATUS_REFUNDED] = $langs->transnoentitiesnoconv('Refunded');
 		}
 
-<<<<<<< HEAD
-		$status_logo = array(0 => 'status0', 1=>'status4', 2 => 'status1', 4 => 'status6', 5 => 'status4', 6 => 'status6', 99 => 'status5');
-=======
 		$status_logo = array(0 => 'status0', 1 => 'status4', 2 => 'status1', 4 => 'status6', 5 => 'status4', 6 => 'status6', 99 => 'status5');
->>>>>>> cc80841a
 		$statusType = $status_logo[$status];
 
 		return dolGetStatus($this->labelStatus[$status], $this->labelStatusShort[$status], '', $statusType, $mode);
