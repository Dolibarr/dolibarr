<?php
/* Copyright (C) 2003      Rodolphe Quiedeville <rodolphe@quiedeville.org>
 * Copyright (C) 2004-2011 Laurent Destailleur  <eldy@users.sourceforge.net>
 * Copyright (C) 2005-2009 Regis Houssin        <regis@dolibarr.fr>
 *
 * This program is free software; you can redistribute it and/or modify
 * it under the terms of the GNU General Public License as published by
 * the Free Software Foundation; either version 2 of the License, or
 * (at your option) any later version.
 *
 * This program is distributed in the hope that it will be useful,
 * but WITHOUT ANY WARRANTY; without even the implied warranty of
 * MERCHANTABILITY or FITNESS FOR A PARTICULAR PURPOSE.  See the
 * GNU General Public License for more details.
 *
 * You should have received a copy of the GNU General Public License
 * along with this program. If not, see <http://www.gnu.org/licenses/>.
 */

/**
 *  \file       	htdocs/compta/deplacement/fiche.php
 *  \brief      	Page to show a trip card
<<<<<<< HEAD
 *  \version		$Id: fiche.php,v 1.56 2011/08/03 00:46:35 eldy Exp $
=======
 *  \version		$Id: fiche.php,v 1.57 2011/08/23 18:40:45 hregis Exp $
>>>>>>> 19bde3ab
 */

require("../../main.inc.php");
require_once(DOL_DOCUMENT_ROOT."/compta/deplacement/class/deplacement.class.php");
require_once(DOL_DOCUMENT_ROOT."/core/class/html.formfile.class.php");
if ($conf->projet->enabled)
{
	require_once(DOL_DOCUMENT_ROOT."/lib/project.lib.php");
	require_once(DOL_DOCUMENT_ROOT."/projet/class/project.class.php");
}

$langs->load("trips");


// Security check
$id=isset($_GET["id"])?$_GET["id"]:$_POST["id"];
if ($user->societe_id) $socid=$user->societe_id;
$result = restrictedArea($user, 'deplacement', $id,'');

$mesg = '';



/*
 * Actions
 */
if ($_POST["action"] == 'confirm_delete' && $_POST["confirm"] == "yes" && $user->rights->deplacement->supprimer)
{
	$deplacement = new Deplacement($db);
	$result=$deplacement->delete($_GET["id"]);
	if ($result >= 0)
	{
		Header("Location: index.php");
		exit;
	}
	else
	{
		$mesg=$deplacement->error;
	}
}

if ($_POST["action"] == 'add' && $user->rights->deplacement->creer)
{
	if (! $_POST["cancel"])
	{
		$error=0;

        $dated=dol_mktime(12, 0, 0,
		$_POST["remonth"],
		$_POST["reday"],
		$_POST["reyear"]);

        $deplacement = new Deplacement($db);
		$deplacement->date = $dated;
		$deplacement->km = $_POST["km"];
		$deplacement->type = $_POST["type"];
		$deplacement->socid = $_POST["socid"];
		$deplacement->fk_user = $_POST["fk_user"];

        if (! $deplacement->date)
        {
            $mesg=$langs->trans("ErrorFieldRequired",$langs->transnoentitiesnoconv("Date"));
            $error++;
        }
		if ($deplacement->type == '-1') 	// Otherwise it is TF_LUNCH,...
		{
			$mesg='<div class="error">'.$langs->trans("ErrorFieldRequired",$langs->transnoentitiesnoconv("Type")).'</div>';
			$error++;
		}
		if (! ($deplacement->fk_user > 0))
		{
			$mesg='<div class="error">'.$langs->trans("ErrorFieldRequired",$langs->transnoentitiesnoconv("Person")).'</div>';
			$error++;
		}

		if (! $error)
		{
			$id = $deplacement->create($user);

			if ($id > 0)
			{
				Header ( "Location: fiche.php?id=".$id);
				exit;
			}
			else
			{
				$mesg=$deplacement->error;
				$_GET["action"]='create';
			}
		}
		else
		{
			$_GET["action"]='create';
		}
	}
	else
	{
		Header ( "Location: index.php");
		exit;
	}
}

if ($_POST["action"] == 'update' && $user->rights->deplacement->creer)
{
	if (empty($_POST["cancel"]))
	{
		$deplacement = new Deplacement($db);
		$result = $deplacement->fetch($_POST["id"]);

		$deplacement->date = dol_mktime(12, 0 , 0,
		$_POST["remonth"],
		$_POST["reday"],
		$_POST["reyear"]);
		$deplacement->km      = $_POST["km"];
		$deplacement->type    = $_POST["type"];
		$deplacement->fk_user = $_POST["fk_user"];
		$deplacement->socid   = $_POST["socid"];
		$result = $deplacement->update($user);

		if ($result > 0)
		{
			Header("Location: fiche.php?id=".$_POST["id"]);
			exit;
		}
		else
		{
			$mesg=$deplacement->error;
		}
	}
	else
	{
		Header("Location: ".$_SERVER["PHP_SELF"]."?id=".$_POST["id"]);
		exit;
	}
}

// Set into a project
if ($_POST['action'] == 'classin')
{
	$trip = new Deplacement($db);
	$trip->fetch($_GET['id']);
	$result=$trip->setProject($_POST['projectid']);
	if ($result < 0) dol_print_error($db,$trip->error);
}



/*
 * View
 */

llxHeader();

$html = new Form($db);

/*
 * Action create
 */
if ($_GET["action"] == 'create')
{
	print_fiche_titre($langs->trans("NewTrip"));

	dol_htmloutput_errors($mesg);

	$datec = dol_mktime(12, 0, 0,
	$_POST["remonth"],
	$_POST["reday"],
	$_POST["reyear"]);

	print "<form name='add' action=\"fiche.php\" method=\"post\">\n";
	print '<input type="hidden" name="token" value="'.$_SESSION['newtoken'].'">';
	print '<input type="hidden" name="action" value="add">';

	print '<table class="border" width="100%">';

	print "<tr>";
	print '<td width="25%" class="fieldrequired">'.$langs->trans("Type").'</td><td>';
	print $html->select_type_fees($_POST["type"]?$_POST["type"]:$_GET["type"],'type',1);
	print '</td></tr>';

	print "<tr>";
	print '<td class="fieldrequired">'.$langs->trans("Person").'</td><td>';
	print $html->select_users($_POST["fk_user"]?$_POST["fk_user"]:$_GET["fk_user"],'fk_user',1);
	print '</td></tr>';

	print "<tr>";
	print '<td class="fieldrequired">'.$langs->trans("Date").'</td><td>';
	print $html->select_date($datec?$datec:-1,'','','','','add',1,1);
	print '</td></tr>';

	// Km
    print '<tr><td class="fieldrequired">'.$langs->trans("FeesKilometersOrAmout").'</td><td><input name="km" size="10" value="'.($_POST["km"]?$_POST["km"]:'').'"></td></tr>';

    // Company
	print "<tr>";
	print '<td>'.$langs->trans("CompanyVisited").'</td><td>';
	print $html->select_societes($_POST["socid"]?$_POST["socid"]:$_GET["socid"],'socid','',1);
	print '</td></tr>';

    print '</table>';

    print '<br><center><input class="button" type="submit" value="'.$langs->trans("Save").'"> &nbsp; &nbsp; ';
	print '<input class="button" type="submit" name="cancel" value="'.$langs->trans("Cancel").'"></center';

	print '</form>';
}
else
{
	if ($id)
	{
		$deplacement = new Deplacement($db);
		$result = $deplacement->fetch($id);
		if ($result > 0)
		{
			if ($mesg) print $mesg."<br>";

			$h=0;

			$head[$h][0] = DOL_URL_ROOT."/compta/deplacement/fiche.php?id=$deplacement->id";
			$head[$h][1] = $langs->trans("Card");
			$head[$h][2] = 'card';
			$h++;

			$head[$h][0] = DOL_URL_ROOT."/compta/deplacement/note.php?id=$deplacement->id";
			$head[$h][1] = $langs->trans("Note");
			$head[$h][2] = 'note';
			$h++;

			dol_fiche_head($head, 'card', $langs->trans("TripCard"), 0, 'trip');

			if ($_GET["action"] == 'edit')
			{
				$soc = new Societe($db);
				if ($deplacement->socid)
				{
					$soc->fetch($deplacement->socid);
				}

				print "<form name='update' action=\"fiche.php\" method=\"post\">\n";
				print '<input type="hidden" name="token" value="'.$_SESSION['newtoken'].'">';
				print '<input type="hidden" name="action" value="update">';
				print '<input type="hidden" name="id" value="'.$id.'">';

				print '<table class="border" width="100%">';

				// Ref
				print "<tr>";
				print '<td width="20%">'.$langs->trans("Ref").'</td><td>';
				print $deplacement->ref;
				print '</td></tr>';

				// Type
				print "<tr>";
				print '<td class="fieldrequired">'.$langs->trans("Type").'</td><td>';
				print $html->select_type_fees($_POST["type"]?$_POST["type"]:$deplacement->type,'type',0);
				print '</td></tr>';

				// Who
				print "<tr>";
				print '<td class="fieldrequired">'.$langs->trans("Person").'</td><td>';
				print $html->select_users($_POST["fk_user"]?$_POST["fk_user"]:$deplacement->fk_user,'fk_user',0);
				print '</td></tr>';

				// Date
				print '<tr><td class="fieldrequired">'.$langs->trans("Date").'</td><td>';
				print $html->select_date($deplacement->date,'','','','','update');
				print '</td></tr>';

                // Km
                print '<tr><td class="fieldrequired">'.$langs->trans("FeesKilometersOrAmout").'</td><td><input name="km" class="flat" size="10" value="'.$deplacement->km.'"></td></tr>';

				// Where
                print "<tr>";
                print '<td>'.$langs->trans("CompanyVisited").'</td><td>';
                print $html->select_societes($soc->id,'socid','',1);
                print '</td></tr>';

				print '</table>';

				print '<br><center><input type="submit" class="button" value="'.$langs->trans("Save").'"> &nbsp; ';
				print '<input type="submit" name="cancel" class="button" value="'.$langs->trans("Cancel").'">';
				print '</center>';

				print '</form>';

				print '</div>';
			}
			else
			{
				/*
				 * Confirmation de la suppression du deplacement
				 */
				if ($_GET["action"] == 'delete')
				{
					$ret=$html->form_confirm("fiche.php?id=".$id,$langs->trans("DeleteTrip"),$langs->trans("ConfirmDeleteTrip"),"confirm_delete");
					if ($ret == 'html') print '<br>';
				}

				$soc = new Societe($db);
				if ($deplacement->socid) $soc->fetch($deplacement->socid);

				print '<table class="border" width="100%">';

				// Ref
				print "<tr>";
				print '<td width="20%">'.$langs->trans("Ref").'</td><td>';
                print $html->showrefnav($deplacement,'id','',1,'rowid','ref','');
				print '</td></tr>';

				// Type
				print '<tr><td>'.$langs->trans("Type").'</td><td>'.$langs->trans($deplacement->type).'</td></tr>';

				// Who
				print '<tr><td>'.$langs->trans("Person").'</td><td>';
				$userfee=new User($db);
				$userfee->fetch($deplacement->fk_user);
				print $userfee->getNomUrl(1);
				print '</td></tr>';

				// Date
				print '<tr><td>'.$langs->trans("Date").'</td><td>';
				print dol_print_date($deplacement->date,'day');
				print '</td></tr>';

				// Km/Price
				print '<tr><td>'.$langs->trans("FeesKilometersOrAmout").'</td><td>'.$deplacement->km.'</td></tr>';

                // Where
                print '<tr><td>'.$langs->trans("CompanyVisited").'</td>';
                print '<td>';
                if ($soc->id) print $soc->getNomUrl(1);
                print '</td></tr>';

				// Project
				if ($conf->projet->enabled)
				{
					$langs->load('projects');
					print '<tr>';
					print '<td>';

					print '<table class="nobordernopadding" width="100%"><tr><td>';
					print $langs->trans('Project');
					print '</td>';
					if ($_GET['action'] != 'classify')
					{
						print '<td align="right"><a href="'.$_SERVER["PHP_SELF"].'?action=classify&amp;id='.$deplacement->id.'">';
						print img_edit($langs->trans('SetProject'),1);
						print '</a></td>';
					}
					print '</tr></table>';
					print '</td><td colspan="3">';
					if ($_GET['action'] == 'classify')
					{
						$html->form_project($_SERVER['PHP_SELF'].'?id='.$deplacement->id, $deplacement->socid, $deplacement->fk_project,'projectid');
					}
					else
					{
						$html->form_project($_SERVER['PHP_SELF'].'?id='.$deplacement->id, $deplacement->socid, $deplacement->fk_project,'none');
					}
					print '</td>';
					print '</tr>';
				}

				// Statut
				print '<tr><td>'.$langs->trans("Status").'</td><td>'.$deplacement->getLibStatut(4).'</td></tr>';

				print "</table>";

				print '</div>';
			}

		}
		else
		{
			dol_print_error($db);
		}
	}
}


/*
 * Barre d'actions
 *
 */

print '<div class="tabsAction">';

if ($_GET["action"] != 'create' && $_GET["action"] != 'edit')
{
	if ($user->rights->deplacement->creer)
	{
		print '<a class="butAction" href="fiche.php?action=edit&id='.$id.'">'.$langs->trans('Modify').'</a>';
	}
	else
	{
		print '<a class="butActionRefused" href="#" title="'.dol_escape_htmltag($langs->trans("NotAllowed")).'">'.$langs->trans('Modify').'</a>';
	}
	if ($user->rights->deplacement->supprimer)
	{
		print '<a class="butActionDelete" href="fiche.php?action=delete&id='.$id.'">'.$langs->trans('Delete').'</a>';
	}
	else
	{
		print '<a class="butActionRefused" href="#" title="'.dol_escape_htmltag($langs->trans("NotAllowed")).'">'.$langs->trans('Delete').'</a>';
	}
}

print '</div>';

$db->close();

<<<<<<< HEAD
llxFooter('$Date: 2011/08/03 00:46:35 $ - $Revision: 1.56 $');
=======
llxFooter('$Date: 2011/08/23 18:40:45 $ - $Revision: 1.57 $');
>>>>>>> 19bde3ab
?><|MERGE_RESOLUTION|>--- conflicted
+++ resolved
@@ -20,11 +20,7 @@
 /**
  *  \file       	htdocs/compta/deplacement/fiche.php
  *  \brief      	Page to show a trip card
-<<<<<<< HEAD
- *  \version		$Id: fiche.php,v 1.56 2011/08/03 00:46:35 eldy Exp $
-=======
  *  \version		$Id: fiche.php,v 1.57 2011/08/23 18:40:45 hregis Exp $
->>>>>>> 19bde3ab
  */
 
 require("../../main.inc.php");
@@ -436,9 +432,5 @@
 
 $db->close();
 
-<<<<<<< HEAD
-llxFooter('$Date: 2011/08/03 00:46:35 $ - $Revision: 1.56 $');
-=======
 llxFooter('$Date: 2011/08/23 18:40:45 $ - $Revision: 1.57 $');
->>>>>>> 19bde3ab
 ?>