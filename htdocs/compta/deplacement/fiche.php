<?php
/* Copyright (C) 2003		Rodolphe Quiedeville <rodolphe@quiedeville.org>
 * Copyright (C) 2004-2011	Laurent Destailleur  <eldy@users.sourceforge.net>
 * Copyright (C) 2005-2011	Regis Houssin        <regis@dolibarr.fr>
 *
 * This program is free software; you can redistribute it and/or modify
 * it under the terms of the GNU General Public License as published by
 * the Free Software Foundation; either version 2 of the License, or
 * (at your option) any later version.
 *
 * This program is distributed in the hope that it will be useful,
 * but WITHOUT ANY WARRANTY; without even the implied warranty of
 * MERCHANTABILITY or FITNESS FOR A PARTICULAR PURPOSE.  See the
 * GNU General Public License for more details.
 *
 * You should have received a copy of the GNU General Public License
 * along with this program. If not, see <http://www.gnu.org/licenses/>.
 */

/**
 *  \file       	htdocs/compta/deplacement/fiche.php
 *  \brief      	Page to show a trip card
 */

require("../../main.inc.php");
require_once(DOL_DOCUMENT_ROOT."/core/lib/trip.lib.php");
require_once(DOL_DOCUMENT_ROOT."/compta/deplacement/class/deplacement.class.php");
require_once(DOL_DOCUMENT_ROOT."/core/class/html.formfile.class.php");
if ($conf->projet->enabled)
{
	require_once(DOL_DOCUMENT_ROOT."/core/lib/project.lib.php");
	require_once(DOL_DOCUMENT_ROOT."/projet/class/project.class.php");
}

$langs->load("trips");


// Security check
$id = GETPOST('id');
if ($user->societe_id) $socid=$user->societe_id;
$result = restrictedArea($user, 'deplacement', $id,'');

$action = GETPOST('action');
$confirm = GETPOST('confirm');

$mesg = '';

$object = new Deplacement($db);

/*
 * Actions
 */
if ($action == 'confirm_delete' && $confirm == "yes" && $user->rights->deplacement->supprimer)
{
	$result=$object->delete($id);
	if ($result >= 0)
	{
		Header("Location: index.php");
		exit;
	}
	else
	{
		$mesg=$object->error;
	}
}

if ($action == 'add' && $user->rights->deplacement->creer)
{
	if (! $_POST["cancel"])
	{
		$error=0;

		$object->date			= dol_mktime(12, 0, 0, $_POST["remonth"], $_POST["reday"], $_POST["reyear"]);
		$object->km				= $_POST["km"];
		$object->type			= $_POST["type"];
		$object->socid			= $_POST["socid"];
		$object->fk_user		= $_POST["fk_user"];
		$object->note_private	= $_POST["note_private"];
		$object->note_public	= $_POST["note_public"];

        if (! $object->date)
        {
            $mesg=$langs->trans("ErrorFieldRequired",$langs->transnoentitiesnoconv("Date"));
            $error++;
        }
		if ($object->type == '-1') 	// Otherwise it is TF_LUNCH,...
		{
			$mesg='<div class="error">'.$langs->trans("ErrorFieldRequired",$langs->transnoentitiesnoconv("Type")).'</div>';
			$error++;
		}
		if (! ($object->fk_user > 0))
		{
			$mesg='<div class="error">'.$langs->trans("ErrorFieldRequired",$langs->transnoentitiesnoconv("Person")).'</div>';
			$error++;
		}

		if (! $error)
		{
			$id = $object->create($user);

			if ($id > 0)
			{
				Header("Location: " . $_SERVER["PHP_SELF"] . "?id=" . $id);
				exit;
			}
			else
			{
				$mesg=$object->error;
				$action='create';
			}
		}
		else
		{
			$action='create';
		}
	}
	else
	{
		Header("Location: index.php");
		exit;
	}
}

// Update record
if ($action == 'update' && $user->rights->deplacement->creer)
{
	if (empty($_POST["cancel"]))
	{
		$result = $object->fetch($id);

		$object->date			= dol_mktime(12, 0 , 0, $_POST["remonth"], $_POST["reday"], $_POST["reyear"]);
		$object->km				= $_POST["km"];
		$object->type			= $_POST["type"];
		$object->fk_user		= $_POST["fk_user"];
		$object->socid			= $_POST["socid"];
		$object->note_private	= $_POST["note_private"];
		$object->note_public	= $_POST["note_public"];

		$result = $object->update($user);

		if ($result > 0)
		{
			Header("Location: " . $_SERVER["PHP_SELF"] . "?id=" . $id);
			exit;
		}
		else
		{
			$mesg=$object->error;
		}
	}
	else
	{
		Header("Location: " . $_SERVER["PHP_SELF"] . "?id=" . $id);
		exit;
	}
}

// Set into a project
if ($action == 'classin')
{
	$object->fetch($id);
	$result=$object->setProject($_POST['projectid']);
	if ($result < 0) dol_print_error($db, $object->error);
}

// Set fields
if ($action == 'setdated')
{
    $dated=dol_mktime($_POST['datedhour'], $_POST['datedmin'], $_POST['datedsec'], $_POST['datedmonth'], $_POST['datedday'], $_POST['datedyear']);
    $object->fetch($id);
    $result=$object->setValueFrom('dated',$dated,'','','date');
    if ($result < 0) dol_print_error($db, $object->error);
}
if ($action == 'setkm')
{
    $object->fetch($id);
    $result=$object->setValueFrom('km',GETPOST('km'));
    if ($result < 0) dol_print_error($db, $object->error);
}
if ($action == 'setnote_public')
{
    $object->fetch($id);
    $result=$object->setValueFrom('note_public',GETPOST('note_public'));
    if ($result < 0) dol_print_error($db, $object->error);
}
if ($action == 'setnote')
{
    $object->fetch($id);
    $result=$object->setValueFrom('note',GETPOST('note'));
    if ($result < 0) dol_print_error($db, $object->error);
}


/*
 * View
 */

llxHeader();

$form = new Form($db);

/*
 * Action create
 */
if ($action == 'create')
{
	print_fiche_titre($langs->trans("NewTrip"));

	dol_htmloutput_errors($mesg);

	$datec = dol_mktime(12, 0, 0, $_POST["remonth"], $_POST["reday"], $_POST["reyear"]);

	print '<form name="add" action="' . $_SERVER["PHP_SELF"] . '" method="POST">' . "\n";
	print '<input type="hidden" name="token" value="'.$_SESSION['newtoken'].'">';
	print '<input type="hidden" name="action" value="add">';

	print '<table class="border" width="100%">';

	print "<tr>";
	print '<td width="25%" class="fieldrequired">'.$langs->trans("Type").'</td><td>';
	print $form->select_type_fees(GETPOST("type"),'type',1);
	print '</td></tr>';

	print "<tr>";
	print '<td class="fieldrequired">'.$langs->trans("Person").'</td><td>';
	print $form->select_users(GETPOST("fk_user"),'fk_user',1);
	print '</td></tr>';

	print "<tr>";
	print '<td class="fieldrequired">'.$langs->trans("Date").'</td><td>';
	print $form->select_date($datec?$datec:-1,'','','','','add',1,1);
	print '</td></tr>';

	// Km
    print '<tr><td class="fieldrequired">'.$langs->trans("FeesKilometersOrAmout").'</td><td><input name="km" size="10" value="' . GETPOST("km") . '"></td></tr>';

    // Company
	print "<tr>";
	print '<td>'.$langs->trans("CompanyVisited").'</td><td>';
	print $form->select_societes(GETPOST("socid"),'socid','',1);
	print '</td></tr>';

	// Public note
	print '<tr>';
	print '<td class="border" valign="top">'.$langs->trans('NotePublic').'</td>';
	print '<td valign="top" colspan="2">';
	require_once(DOL_DOCUMENT_ROOT."/core/class/doleditor.class.php");
	$doleditor=new DolEditor('note_public',GETPOST('note_public'),600,200,'dolibarr_notes','In',false,true,true,ROWS_8,100);
    print $doleditor->Create(1);
	print '</td></tr>';

	// Private note
	if (! $user->societe_id)
	{
	    print '<tr>';
	    print '<td class="border" valign="top">'.$langs->trans('NotePrivate').'</td>';
	    print '<td valign="top" colspan="2">';
    	require_once(DOL_DOCUMENT_ROOT."/core/class/doleditor.class.php");
    	$doleditor=new DolEditor('note_private',GETPOST('note_private'),600,200,'dolibarr_notes','In',false,true,true,ROWS_8,100);
        print $doleditor->Create(1);
	    print '</td></tr>';
	}

    print '</table>';

    print '<br><center><input class="button" type="submit" value="'.$langs->trans("Save").'"> &nbsp; &nbsp; ';
	print '<input class="button" type="submit" name="cancel" value="'.$langs->trans("Cancel").'"></center';

	print '</form>';
}
else if ($id)
{
	$result = $object->fetch($id);
	if ($result > 0)
	{
		dol_htmloutput_mesg($mesg);

		$head = trip_prepare_head($object);

		dol_fiche_head($head, 'card', $langs->trans("TripCard"), 0, 'trip');

		if ($action == 'edit' && $user->rights->deplacement->creer)
		{
			$soc = new Societe($db);
			if ($object->socid)
			{
				$soc->fetch($object->socid);
			}

			print '<form name="update" action="' . $_SERVER["PHP_SELF"] . '" method="POST">' . "\n";
			print '<input type="hidden" name="token" value="'.$_SESSION['newtoken'].'">';
			print '<input type="hidden" name="action" value="update">';
			print '<input type="hidden" name="id" value="'.$id.'">';

			print '<table class="border" width="100%">';

			// Ref
			print "<tr>";
			print '<td width="20%">'.$langs->trans("Ref").'</td><td>';
			print $object->ref;
			print '</td></tr>';

			// Type
			print "<tr>";
			print '<td class="fieldrequired">'.$langs->trans("Type").'</td><td>';
			print $form->select_type_fees($_POST["type"]?$_POST["type"]:$object->type,'type',0);
			print '</td></tr>';

			// Who
			print "<tr>";
			print '<td class="fieldrequired">'.$langs->trans("Person").'</td><td>';
			print $form->select_users($_POST["fk_user"]?$_POST["fk_user"]:$object->fk_user,'fk_user',0);
			print '</td></tr>';

			// Date
			print '<tr><td class="fieldrequired">'.$langs->trans("Date").'</td><td>';
			print $form->select_date($object->date,'','','','','update');
			print '</td></tr>';

			// Km
			print '<tr><td class="fieldrequired">'.$langs->trans("FeesKilometersOrAmout").'</td><td>';
			print '<input name="km" class="flat" size="10" value="'.$object->km.'">';
			print '</td></tr>';

			// Where
			print "<tr>";
			print '<td>'.$langs->trans("CompanyVisited").'</td><td>';
			print $form->select_societes($soc->id,'socid','',1);
			print '</td></tr>';

			// Public note
			print '<tr><td valign="top">'.$langs->trans("NotePublic").'</td>';
			print '<td valign="top" colspan="3">';
			require_once(DOL_DOCUMENT_ROOT."/core/class/doleditor.class.php");
			$doleditor=new DolEditor('note_public',$object->note_public,600,200,'dolibarr_notes','In',false,true,true,ROWS_8,'100');
			print $doleditor->Create(1);
			print "</td></tr>";

			// Private note
			if (! $user->societe_id)
			{
				print '<tr><td valign="top">'.$langs->trans("NotePrivate").'</td>';
				print '<td valign="top" colspan="3">';
    			require_once(DOL_DOCUMENT_ROOT."/core/class/doleditor.class.php");
    			$doleditor=new DolEditor('note_private',$object->note_private,600,200,'dolibarr_notes','In',false,true,true,ROWS_8,'100');
    			print $doleditor->Create(1);
				print "</td></tr>";
			}

			print '</table>';

			print '<br><center><input type="submit" class="button" value="'.$langs->trans("Save").'"> &nbsp; ';
			print '<input type="submit" name="cancel" class="button" value="'.$langs->trans("Cancel").'">';
			print '</center>';

			print '</form>';

			print '</div>';
		}
		else
		{
			/*
			 * Confirmation de la suppression du deplacement
			 */
			if ($action == 'delete')
			{
				$ret=$form->form_confirm($_SERVER["PHP_SELF"]."?id=".$id,$langs->trans("DeleteTrip"),$langs->trans("ConfirmDeleteTrip"),"confirm_delete");
				if ($ret == 'html') print '<br>';
			}

			$soc = new Societe($db);
			if ($object->socid) $soc->fetch($object->socid);

			print '<table class="border" width="100%">';

			// Ref
			print '<tr><td width="20%">'.$langs->trans("Ref").'</td><td>';
			print $form->showrefnav($object,'id','',1,'rowid','ref','');
			print '</td></tr>';

			// Type
			print '<tr><td>';
<<<<<<< HEAD
            print $form->editfieldkey("Type",'type',$langs->trans($object->type),'id',$object->id,$user->rights->deplacement->creer,'select:types_fees');
			print '</td><td>';
            print $form->editfieldval("Type",'type',$langs->trans($object->type),'id',$object->id,$user->rights->deplacement->creer,'select:types_fees');
=======
            print $form->editfieldkey("Type",'type',$langs->trans($object->type),'id',$object->id,$conf->global->MAIN_EDIT_ALSO_INLINE && $user->rights->deplacement->creer,'select:type_fees');
			print '</td><td>';
            print $form->editfieldval("Type",'type',$langs->trans($object->type),'id',$object->id,$conf->global->MAIN_EDIT_ALSO_INLINE && $user->rights->deplacement->creer,'select:type_fees');
>>>>>>> 06c5f342
			print '</td></tr>';

			// Who
			print '<tr><td>'.$langs->trans("Person").'</td><td>';
			$userfee=new User($db);
			$userfee->fetch($object->fk_user);
			print $userfee->getNomUrl(1);
			print '</td></tr>';

			// Date
			print '<tr><td>';
			print $form->editfieldkey("Date",'dated',$object->date,'id',$object->id,$conf->global->MAIN_EDIT_ALSO_INLINE && $user->rights->deplacement->creer,'datepicker');
			print '</td><td>';
			print $form->editfieldval("Date",'dated',$object->date,'id',$object->id,$conf->global->MAIN_EDIT_ALSO_INLINE && $user->rights->deplacement->creer,'datepicker');
			print '</td></tr>';

			// Km/Price
			print '<tr><td valign="top">';
			print $form->editfieldkey("FeesKilometersOrAmout",'km',$object->km,'id',$object->id,$conf->global->MAIN_EDIT_ALSO_INLINE && $user->rights->deplacement->creer,'numeric:6');
			print '</td><td>';
			print $form->editfieldval("FeesKilometersOrAmout",'km',$object->km,'id',$object->id,$conf->global->MAIN_EDIT_ALSO_INLINE && $user->rights->deplacement->creer,'numeric:6');
			print "</td></tr>";

			// Where
			print '<tr><td>'.$langs->trans("CompanyVisited").'</td>';
			print '<td>';
			if ($soc->id) print $soc->getNomUrl(1);
			print '</td></tr>';

			// Project
			if ($conf->projet->enabled)
			{
				$langs->load('projects');
				print '<tr>';
				print '<td>';

				print '<table class="nobordernopadding" width="100%"><tr><td>';
				print $langs->trans('Project');
				print '</td>';
				if ($action != 'classify' && $user->rights->deplacement->creer)
				{
					print '<td align="right"><a href="'.$_SERVER["PHP_SELF"].'?action=classify&amp;id='.$object->id.'">';
					print img_edit($langs->trans('SetProject'),1);
					print '</a></td>';
				}
				print '</tr></table>';
				print '</td><td colspan="3">';
				if ($action == 'classify')
				{
					$form->form_project($_SERVER['PHP_SELF'].'?id='.$object->id, $object->socid, $object->fk_project,'projectid');
				}
				else
				{
					$form->form_project($_SERVER['PHP_SELF'].'?id='.$object->id, $object->socid, $object->fk_project,'none');
				}
				print '</td>';
				print '</tr>';
			}

			// Statut
			print '<tr><td>'.$langs->trans("Status").'</td><td>'.$object->getLibStatut(4).'</td></tr>';

			// Public note
			print '<tr><td valign="top">';
			print $form->editfieldkey("NotePublic",'note_public',$object->note_public,'id',$object->id,$conf->global->MAIN_EDIT_ALSO_INLINE && $user->rights->deplacement->creer,'ckeditor:dolibarr_notes:600:180');
			print '</td><td>';
			print $form->editfieldval("NotePublic",'note_public',$object->note_public,'id',$object->id,$conf->global->MAIN_EDIT_ALSO_INLINE && $user->rights->deplacement->creer,'ckeditor:dolibarr_notes:600:180');
			print "</td></tr>";

			// Private note
			if (! $user->societe_id)
			{
    			print '<tr><td valign="top">';
    			print $form->editfieldkey("NotePrivate",'note',$object->note_private,'id',$object->id,$conf->global->MAIN_EDIT_ALSO_INLINE && $user->rights->deplacement->creer,'ckeditor:dolibarr_notes:600:180');
    			print '</td><td>';
    			print $form->editfieldval("NotePrivate",'note',$object->note_private,'id',$object->id,$conf->global->MAIN_EDIT_ALSO_INLINE && $user->rights->deplacement->creer,'ckeditor:dolibarr_notes:600:180');
    			print "</td></tr>";
			}

			print "</table>";

			print '</div>';

			/*
			 * Barre d'actions
			 */

			print '<div class="tabsAction">';

			if ($user->rights->deplacement->creer)
			{
				print '<a class="butAction" href="'.$_SERVER["PHP_SELF"].'?action=edit&id='.$id.'">'.$langs->trans('Modify').'</a>';
			}
			else
			{
				print '<a class="butActionRefused" href="#" title="'.dol_escape_htmltag($langs->trans("NotAllowed")).'">'.$langs->trans('Modify').'</a>';
			}
			if ($user->rights->deplacement->supprimer)
			{
				print '<a class="butActionDelete" href="'.$_SERVER["PHP_SELF"].'?action=delete&id='.$id.'">'.$langs->trans('Delete').'</a>';
			}
			else
			{
				print '<a class="butActionRefused" href="#" title="'.dol_escape_htmltag($langs->trans("NotAllowed")).'">'.$langs->trans('Delete').'</a>';
			}

			print '</div>';
		}
	}
	else
	{
		dol_print_error($db);
	}
}

$db->close();

llxFooter();
?><|MERGE_RESOLUTION|>--- conflicted
+++ resolved
@@ -47,6 +47,7 @@
 
 $object = new Deplacement($db);
 
+
 /*
  * Actions
  */
@@ -380,15 +381,9 @@
 
 			// Type
 			print '<tr><td>';
-<<<<<<< HEAD
-            print $form->editfieldkey("Type",'type',$langs->trans($object->type),'id',$object->id,$user->rights->deplacement->creer,'select:types_fees');
+            print $form->editfieldkey("Type",'type',$langs->trans($object->type),'id',$object->id,$conf->global->MAIN_EDIT_ALSO_INLINE && $user->rights->deplacement->creer,'select:types_fees');
 			print '</td><td>';
-            print $form->editfieldval("Type",'type',$langs->trans($object->type),'id',$object->id,$user->rights->deplacement->creer,'select:types_fees');
-=======
-            print $form->editfieldkey("Type",'type',$langs->trans($object->type),'id',$object->id,$conf->global->MAIN_EDIT_ALSO_INLINE && $user->rights->deplacement->creer,'select:type_fees');
-			print '</td><td>';
-            print $form->editfieldval("Type",'type',$langs->trans($object->type),'id',$object->id,$conf->global->MAIN_EDIT_ALSO_INLINE && $user->rights->deplacement->creer,'select:type_fees');
->>>>>>> 06c5f342
+            print $form->editfieldval("Type",'type',$langs->trans($object->type),'id',$object->id,$conf->global->MAIN_EDIT_ALSO_INLINE && $user->rights->deplacement->creer,'select:types_fees');
 			print '</td></tr>';
 
 			// Who
