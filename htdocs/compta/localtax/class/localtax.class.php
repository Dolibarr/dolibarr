--- conflicted
+++ resolved
@@ -29,21 +29,6 @@
  */
 class Localtax extends CommonObject
 {
-<<<<<<< HEAD
-	public $element='localtax';			//!< Id that identify managed objects
-	public $table_element='localtax';	//!< Name of table without prefix where object is stored
-	public $picto='payment';
-
-	var $ltt;
-	var $tms;
-	var $datep;
-	var $datev;
-	var $amount;
-	var $label;
-	var $fk_bank;
-	var $fk_user_creat;
-	var $fk_user_modif;
-=======
 	/**
 	 * @var string ID to identify managed object
 	 */
@@ -84,7 +69,6 @@
      * @var int ID
      */
 	public $fk_user_modif;
->>>>>>> d9b8a8c8
 
     /**
 	 *	Constructor
@@ -673,26 +657,12 @@
 		return $this->LibStatut($this->statut,$mode);
 	}
 
-<<<<<<< HEAD
-=======
     // phpcs:disable PEAR.NamingConventions.ValidFunctionName.NotCamelCaps
->>>>>>> d9b8a8c8
 	/**
 	 * Renvoi le libelle d'un statut donne
 	 *
 	 * @param   int		$status     Statut
 	 * @param   int		$mode       0=libelle long, 1=libelle court, 2=Picto + Libelle court, 3=Picto, 4=Picto + Libelle long, 5=Libelle court + Picto
-<<<<<<< HEAD
-	 * @return	string  		    Libelle du statut
-	 */
-	function LibStatut($status,$mode=0)
-	{
-		global $langs;	// TODO Renvoyer le libelle anglais et faire traduction a affichage
-
-		return '';
-	}
-
-=======
 	 * @return	string              Libelle du statut
 	 */
     function LibStatut($status, $mode=0)
@@ -702,5 +672,4 @@
 
         return '';
     }
->>>>>>> d9b8a8c8
 }