--- conflicted
+++ resolved
@@ -164,13 +164,7 @@
     print '<input type="hidden" name="localTaxType" value="'.$lttype.'">';
     print '<input type="hidden" name="action" value="add">';
 
-<<<<<<< HEAD
-    print load_fiche_titre($langs->transcountry($lttype==2?"newLT2Payment":"newLT1Payment",$mysoc->country_code));
-    
-    if ($mesg) print $mesg;
-=======
     dol_fiche_head();
->>>>>>> 3f5d67d4
 
     print '<table class="border" width="100%">';
 
