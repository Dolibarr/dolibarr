--- conflicted
+++ resolved
@@ -173,19 +173,11 @@
 
     print "<tr>";
     print '<td class="titlefieldcreate fieldrequired">'.$langs->trans("DatePayment").'</td><td>';
-<<<<<<< HEAD
-    print $form->select_date($datep,"datep",'','','','add',1,1);
-    print '</td></tr>';
-
-    print '<tr><td class="fieldrequired">'.$form->textwithpicto($langs->trans("PeriodEndDate"), $langs->trans("LastDayTaxIsRelatedTo")).'</td><td>';
-    print $form->select_date($datev,"datev",'','','','add',1,1);
-=======
     print $form->selectDate($datep, "datep", '', '', '', 'add', 1, 1);
     print '</td></tr>';
 
     print '<tr><td class="fieldrequired">'.$form->textwithpicto($langs->trans("PeriodEndDate"), $langs->trans("LastDayTaxIsRelatedTo")).'</td><td>';
     print $form->selectDate($datev, "datev", '', '', '', 'add', 1, 1);
->>>>>>> d9b8a8c8
     print '</td></tr>';
 
 	// Label
