<?php
/* Copyright (C) 2011-2014 Juanjo Menent        <jmenent@2byte.es>
 * Copyright (C) 2014      Ferran Marcet        <fmarcet@2byte.es>
 *
 * This program is free software; you can redistribute it and/or modify
 * it under the terms of the GNU General Public License as published by
 * the Free Software Foundation; either version 3 of the License, or
 * (at your option) any later version.
 *
 * This program is distributed in the hope that it will be useful,
 * but WITHOUT ANY WARRANTY; without even the implied warranty of
 * MERCHANTABILITY or FITNESS FOR A PARTICULAR PURPOSE.  See the
 * GNU General Public License for more details.
 *
 * You should have received a copy of the GNU General Public License
 * along with this program. If not, see <http://www.gnu.org/licenses/>.
 */

/**
 *      \file       htdocs/compta/localtax/index.php
 *      \ingroup    tax
 *      \brief      Index page of IRPF reports
 */
require '../../main.inc.php';
require_once DOL_DOCUMENT_ROOT.'/core/lib/tax.lib.php';
require_once DOL_DOCUMENT_ROOT.'/compta/tva/class/tva.class.php';
require_once DOL_DOCUMENT_ROOT.'/core/lib/date.lib.php';

$langs->load("other");
$langs->load("compta");
$langs->load("banks");
$langs->load("bills");

$localTaxType=GETPOST('localTaxType', 'int');

$year=GETPOST("year","int");
if ($year == 0)
{
    $year_current = strftime("%Y",time());
    $year_start = $year_current;
} else {
    $year_current = $year;
    $year_start = $year;
}

// Security check
$socid = isset($_GET["socid"])?$_GET["socid"]:'';
if ($user->societe_id) 
    $socid=$user->societe_id;
$result = restrictedArea($user, 'tax', '', '', 'charges');

// Define modetax (0 or 1)
// 0=normal, 1=option vat for services is on debit
$modetax = $conf->global->TAX_MODE;
if (isset($_GET["modetax"])) 
    $modetax=$_GET["modetax"];

/**
 * print function
 *
 * @param   DoliDB $db          Database
 * @param   string $sql     sql
 * @param   string $date    date
 * @return  void
 */
function pt ($db, $sql, $date)
{
    global $conf, $bc,$langs;

    $result = $db->query($sql);
    if ($result) {
        $num = $db->num_rows($result);
        $i = 0;
        $total = 0;
        print '<table class="noborder" width="100%">';
        print '<tr class="liste_titre">';
        print '<td class="nowrap" width="60%">'.$date.'</td>';
        print '<td align="right">'.$langs->trans("Amount").'</td>';
        print '<td>&nbsp;</td>'."\n";
        print "</tr>\n";
        $var=True;
        while ($i < $num) {
            $obj = $db->fetch_object($result);
            $var=!$var;
            print '<tr '.$bc[$var].'>';
            print '<td class="nowrap">'.$obj->dm."</td>\n";
            $total = $total + $obj->mm;

            print '<td class="nowrap" align="right">'.price($obj->mm)."</td><td >&nbsp;</td>\n";
            print "</tr>\n";

            $i++;
        }
        print '<tr class="liste_total"><td align="right">'.$langs->trans("Total")." :</td><td class=\"nowrap\" align=\"right\"><b>".price($total)."</b></td><td>&nbsp;</td></tr>";

        print "</table>";
        $db->free($result);
    } else {
        dol_print_error($db);
    }
}


/*
 * View
 */

llxHeader();

if($localTaxType==1) {
	$LT='LT1';
	$LTSummary='LT1Summary';
	$LTPaid='LT1Paid';
	$LTCustomer='LT1Customer';
	$LTSupplier='LT1Supplier';
	$CalcLT= $conf->global->MAIN_INFO_LOCALTAX_CALC1;
} else {
	$LT='LT2';
	$LTSummary='LT2Summary';
	$LTPaid='LT2Paid';
	$LTCustomer='LT2Customer';
	$LTSupplier='LT2Supplier';
	$CalcLT= $conf->global->MAIN_INFO_LOCALTAX_CALC2;
}


$textprevyear="<a href=\"index.php?localTaxType=".$localTaxType."&year=" . ($year_current-1) . "\">".img_previous()."</a>";
$textnextyear=" <a href=\"index.php?localTaxType=".$localTaxType."&year=" . ($year_current+1) . "\">".img_next()."</a>";

print load_fiche_titre($langs->transcountry($LT,$mysoc->country_code),"$textprevyear ".$langs->trans("Year")." $year_start $textnextyear", 'title_accountancy.png');

print $langs->trans("LTReportBuildWithOptionDefinedInModule").'<br>';
print '('.$langs->trans("TaxModuleSetupToModifyRulesLT",DOL_URL_ROOT.'/admin/company.php').')<br>';
print '<br>';

print '<table width="100%" class="notopnoleftnoright">';
print '<tr><td class="notopnoleft width="50%">';
print load_fiche_titre($langs->transcountry($LTSummary,$mysoc->country_code), '', '');
print '</td><td>&nbsp;</td><td>';
print load_fiche_titre($langs->transcountry($LTPaid,$mysoc->country_code), '', '');
print '</td></tr>';

print '<tr><td class="notopnoleft" width="50%" valign="top">';

print '<table class="noborder" width="100%">';
print '<tr class="liste_titre">';
print '<td width="30%">'.$langs->trans("Year")." ".$y."</td>";
if($CalcLT==0) {
    print "<td align=\"right\">".$langs->transcountry($LTCustomer,$mysoc->country_code)."</td>";
    print "<td align=\"right\">".$langs->transcountry($LTSupplier,$mysoc->country_code)."</td>";
}
if($CalcLT==1) {
    print "<td align=\"right\">".$langs->transcountry($LTSupplier,$mysoc->country_code)."</td><td></td>";
}
if($CalcLT==2) {
    print "<td align=\"right\">".$langs->transcountry($LTCustomer,$mysoc->country_code)."</td><td></td>";
}

print "<td align=\"right\">".$langs->trans("TotalToPay")."</td>";
print "<td>&nbsp;</td>\n";
print "</tr>\n";

$y = $year_current ;

$var=True;
$total=0; $subtotalcoll=0; $subtotalpaye=0; $subtotal=0;
$i=0;
for ($m = 1 ; $m < 13 ; $m++ ) {
    $coll_listsell = vat_by_date($db, $y, 0, 0, 0, $modetax, 'sell', $m);
    $coll_listbuy = vat_by_date($db, $y, 0, 0, 0, $modetax, 'buy', $m);
    
    $action = "tva";
    $object = array(&$coll_listsell, &$coll_listbuy);
    $parameters["mode"] = $modetax;
    $parameters["year"] = $y;
    $parameters["month"] = $m;
    $parameters["type"] = 'localtax'.$localTaxType;
    
    // Initialize technical object to manage hooks of expenses. Note that conf->hooks_modules contains array array
    $hookmanager->initHooks(array('externalbalance'));
    $reshook=$hookmanager->executeHooks('addVatLine',$parameters,$object,$action);    // Note that $action and $object may have been modified by some hooks

    if (! is_array($coll_listbuy) && $coll_listbuy == -1) {
        $langs->load("errors");
        print '<tr><td colspan="5">'.$langs->trans("ErrorNoAccountancyModuleLoaded").'</td></tr>';
        break;
    }
    if (! is_array($coll_listbuy) && $coll_listbuy == -2) {
        print '<tr><td colspan="5">'.$langs->trans("FeatureNotYetAvailable").'</td></tr>';
        break;
    }

    $var=!$var;
    print '<tr '.$bc[$var].'>';
    print '<td class="nowrap">'.dol_print_date(dol_mktime(0,0,0,$m,1,$y),"%b %Y").'</td>';
    if($CalcLT==0) {
        $x_coll = 0;
        foreach($coll_listsell as $vatrate=>$val) {
	        $x_coll+=$val[$localTaxType==1?'localtax1':'localtax2'];
	    }
	    $subtotalcoll = $subtotalcoll + $x_coll;
	    print "<td class=\"nowrap\" align=\"right\">".price($x_coll)."</td>";

	    $x_paye = 0;
	    foreach($coll_listbuy as $vatrate=>$val) {
	        $x_paye+=$val[$localTaxType==1?'localtax1':'localtax2'];
	    }
	    $subtotalpaye = $subtotalpaye + $x_paye;
	    print "<td class=\"nowrap\" align=\"right\">".price($x_paye)."</td>";
    } elseif($CalcLT==1) {
    	$x_paye = 0;
    	foreach($coll_listbuy as $vatrate=>$val) {
    		$x_paye+=$val[$localTaxType==1?'localtax1':'localtax2'];
    	}
    	$subtotalpaye = $subtotalpaye + $x_paye;
    	print "<td class=\"nowrap\" align=\"right\">".price($x_paye)."</td><td></td>";
    } elseif($CalcLT==2) {
    	$x_coll = 0;
    	foreach($coll_listsell as $vatrate=>$val) {
    		$x_coll+=$val[$localTaxType==1?'localtax1':'localtax2'];
    	}
    	$subtotalcoll = $subtotalcoll + $x_coll;
    	print "<td class=\"nowrap\" align=\"right\">".price($x_coll)."</td><td></td>";
    
    }

    if($CalcLT==0) {
        $diff= $x_coll - $x_paye;
    } elseif($CalcLT==1) {
        $diff= $x_paye;
    } elseif($CalcLT==2) {
        $diff= $x_coll;
    }
    
    $total = $total + $diff;
    $subtotal = $subtotal + $diff;

    print "<td class=\"nowrap\" align=\"right\">".price($diff)."</td>\n";
    print "<td>&nbsp;</td>\n";
    print "</tr>\n";

    $i++;
    if ($i > 2) {
        print '<tr class="liste_total">';
        print '<td align="right">'.$langs->trans("SubTotal").':</td>';
        if($CalcLT==0) {
        	print '<td class="nowrap" align="right">'.price($subtotalcoll).'</td>';
        	print '<td class="nowrap" align="right">'.price($subtotalpaye).'</td>';
        	print '<td class="nowrap" align="right">'.price($subtotal).'</td>';
        } elseif($CalcLT==1) {
        	print '<td class="nowrap" align="right">'.price($subtotalpaye).'</td><td></td>';
        	print '<td class="nowrap" align="right">'.price($subtotal).'</td>';
        } elseif($CalcLT==2) {
        	print '<td class="nowrap" align="right">'.price($subtotalcoll).'</td><td></td>';
        	print '<td class="nowrap" align="right">'.price($subtotal).'</td>';
        }
        print '<td>&nbsp;</td></tr>';
        $i = 0;
        $subtotalcoll=0; $subtotalpaye=0; $subtotal=0;
    }
}
print '<tr class="liste_total"><td align="right" colspan="3">'.$langs->trans("TotalToPay").':</td><td class="nowrap" align="right">'.price($total).'</td>';
print "<td>&nbsp;</td>\n";
print '</tr>';

print '</table>';

print '</td><td>&nbsp;</td><td valign="top" width="50%">';

/*
 * Payed
 */

$sql = "SELECT SUM(amount) as mm, date_format(f.datev,'%Y-%m') as dm";
$sql.= " FROM ".MAIN_DB_PREFIX."localtax as f";
$sql.= " WHERE f.entity = ".$conf->entity;
$sql.= " AND f.datev >= '".$db->idate(dol_get_first_day($y,1,false))."'";
$sql.= " AND f.datev <= '".$db->idate(dol_get_last_day($y,12,false))."'";
$sql.= " AND localtaxtype=".$localTaxType;
<<<<<<< HEAD
$sql.= " GROUP BY dm ASC ORDER BY dm ASC";
=======
$sql.= " GROUP BY dm";
$sql.= " ORDER BY dm ASC";
>>>>>>> 5d7f182f

pt($db, $sql,$langs->trans("Year")." $y");

print '</td></tr></table>';

print '</td></tr>';
print '</table>';

llxFooter();
$db->close();<|MERGE_RESOLUTION|>--- conflicted
+++ resolved
@@ -277,12 +277,8 @@
 $sql.= " AND f.datev >= '".$db->idate(dol_get_first_day($y,1,false))."'";
 $sql.= " AND f.datev <= '".$db->idate(dol_get_last_day($y,12,false))."'";
 $sql.= " AND localtaxtype=".$localTaxType;
-<<<<<<< HEAD
-$sql.= " GROUP BY dm ASC ORDER BY dm ASC";
-=======
 $sql.= " GROUP BY dm";
 $sql.= " ORDER BY dm ASC";
->>>>>>> 5d7f182f
 
 pt($db, $sql,$langs->trans("Year")." $y");
 
