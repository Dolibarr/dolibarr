--- conflicted
+++ resolved
@@ -1,14 +1,8 @@
 <?php
-<<<<<<< HEAD
-/* Copyright (C) 2011-2014 Juanjo Menent        <jmenent@2byte.es>
- * Copyright (C) 2014      Ferran Marcet        <fmarcet@2byte.es>
- * Copyright (C) 2018      Laurent Destailleur  <eldy@users.sourceforge.net>
-=======
 /* Copyright (C) 2011-2014  Juanjo Menent           <jmenent@2byte.es>
  * Copyright (C) 2014       Ferran Marcet           <fmarcet@2byte.es>
  * Copyright (C) 2018       Laurent Destailleur     <eldy@users.sourceforge.net>
  * Copyright (C) 2018       Frédéric France         <frederic.france@netlogic.fr>
->>>>>>> d9b8a8c8
  *
  * This program is free software; you can redistribute it and/or modify
  * it under the terms of the GNU General Public License as published by
@@ -230,11 +224,7 @@
 
 //if (! empty($conf->global->MAIN_MODULE_ACCOUNTING)) $description.='<br>'.$langs->trans("ThisIsAnEstimatedValue");
 
-<<<<<<< HEAD
-$period=$form->select_date($date_start,'date_start',0,0,0,'',1,0,1).' - '.$form->select_date($date_end,'date_end',0,0,0,'',1,0,1);
-=======
 $period=$form->selectDate($date_start, 'date_start', 0, 0, 0, '', 1, 0).' - '.$form->selectDate($date_end, 'date_end', 0, 0, 0, '', 1, 0);
->>>>>>> d9b8a8c8
 
 $builddate=dol_now();
 
