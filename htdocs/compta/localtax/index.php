<?php
/* Copyright (C) 2011-2014  Juanjo Menent           <jmenent@2byte.es>
 * Copyright (C) 2014       Ferran Marcet           <fmarcet@2byte.es>
 * Copyright (C) 2018       Laurent Destailleur     <eldy@users.sourceforge.net>
 * Copyright (C) 2018       Frédéric France         <frederic.france@netlogic.fr>
 * Copyright (C) 2024		MDW							<mdeweerd@users.noreply.github.com>
 *
 * This program is free software; you can redistribute it and/or modify
 * it under the terms of the GNU General Public License as published by
 * the Free Software Foundation; either version 3 of the License, or
 * (at your option) any later version.
 *
 * This program is distributed in the hope that it will be useful,
 * but WITHOUT ANY WARRANTY; without even the implied warranty of
 * MERCHANTABILITY or FITNESS FOR A PARTICULAR PURPOSE.  See the
 * GNU General Public License for more details.
 *
 * You should have received a copy of the GNU General Public License
 * along with this program. If not, see <https://www.gnu.org/licenses/>.
 */


/**
 *      \file       htdocs/compta/localtax/index.php
 *      \ingroup    tax
 *      \brief      Index page of localtax reports
 */

require '../../main.inc.php';
require_once DOL_DOCUMENT_ROOT.'/core/lib/report.lib.php';
require_once DOL_DOCUMENT_ROOT.'/core/lib/tax.lib.php';
require_once DOL_DOCUMENT_ROOT.'/core/lib/date.lib.php';
require_once DOL_DOCUMENT_ROOT.'/compta/tva/class/tva.class.php';
require_once DOL_DOCUMENT_ROOT.'/compta/localtax/class/localtax.class.php';

// Load translation files required by the page
$langs->loadLangs(array("other", "compta", "banks", "bills", "companies", "product", "trips", "admin"));

$localTaxType = GETPOSTINT('localTaxType');

// Date range
$year = GETPOSTINT("year");
if (empty($year)) {
	$year_current = dol_print_date(dol_now('gmt'), "%Y", 'gmt');
	$year_start = $year_current;
} else {
	$year_current = $year;
	$year_start = $year;
}
$date_start = dol_mktime(0, 0, 0, GETPOST("date_startmonth"), GETPOST("date_startday"), GETPOST("date_startyear"));
$date_end = dol_mktime(23, 59, 59, GETPOST("date_endmonth"), GETPOST("date_endday"), GETPOST("date_endyear"));
if (empty($date_start) || empty($date_end)) { // We define date_start and date_end
	$q = GETPOSTINT("q");
	if (empty($q)) {
		if (GETPOSTINT("month")) {
			$date_start = dol_get_first_day($year_start, GETPOSTINT("month"), false);
			$date_end = dol_get_last_day($year_start, GETPOSTINT("month"), false);
		} else {
			$date_start = dol_get_first_day($year_start, $conf->global->SOCIETE_FISCAL_MONTH_START, false);
			$date_end = dol_time_plus_duree($date_start, 1, 'y') - 1;
		}
	} else {
		if ($q == 1) {
			$date_start = dol_get_first_day($year_start, 1, false);
			$date_end = dol_get_last_day($year_start, 3, false);
		}
		if ($q == 2) {
			$date_start = dol_get_first_day($year_start, 4, false);
			$date_end = dol_get_last_day($year_start, 6, false);
		}
		if ($q == 3) {
			$date_start = dol_get_first_day($year_start, 7, false);
			$date_end = dol_get_last_day($year_start, 9, false);
		}
		if ($q == 4) {
			$date_start = dol_get_first_day($year_start, 10, false);
			$date_end = dol_get_last_day($year_start, 12, false);
		}
	}
}

// Define modetax (0 or 1)
// 0=normal, 1=option vat for services is on debit, 2=option on payments for products
$modetax = getDolGlobalString('TAX_MODE');
if (GETPOSTISSET("modetax")) {
	$modetax = GETPOSTINT("modetax");
}
if (empty($modetax)) {
	$modetax = 0;
}

// Security check
$socid = GETPOSTINT('socid');
if ($user->socid) {
	$socid = $user->socid;
}
$result = restrictedArea($user, 'tax', '', '', 'charges');


/**
 * print function
 *
 * @param		DoliDB	$db		Database handler
 * @param		string	$sql	SQL Request
 * @param		string	$date	Date
 * @return		void
 */
function pt($db, $sql, $date)
{
	global $conf, $bc, $langs;

	$result = $db->query($sql);
	if ($result) {
		$num = $db->num_rows($result);
		$i = 0;
		$total = 0;
		print '<table class="noborder centpercent">';

		print '<tr class="liste_titre">';
		print '<td class="nowrap">'.$date.'</td>';
		print '<td class="right">'.$langs->trans("ClaimedForThisPeriod").'</td>';
		print '<td class="right">'.$langs->trans("PaidDuringThisPeriod").'</td>';
		print "</tr>\n";

		$totalclaimed = 0;
		$totalpaid = 0;
		$amountclaimed = 0;
		$amountpaid = 0;
		$previousmonth = '';
		$previousmode = '';
		$mode = '';

		while ($i < $num) {
			$obj = $db->fetch_object($result);
			$mode = $obj->mode;

			//print $obj->dm.' '.$obj->mode.' '.$previousmonth.' '.$previousmode;
			if ($obj->mode == 'claimed' && !empty($previousmode)) {
				print '<tr class="oddeven">';
				print '<td class="nowrap">'.$previousmonth."</td>\n";
				print '<td class="nowrap right">'.price($amountclaimed)."</td>\n";
				print '<td class="nowrap right">'.price($amountpaid)."</td>\n";
				print "</tr>\n";

				$amountclaimed = 0;
				$amountpaid = 0;
			}

			if ($obj->mode == 'claimed') {
				$amountclaimed = $obj->mm;
				$totalclaimed += $amountclaimed;
			}
			if ($obj->mode == 'paid') {
				$amountpaid = $obj->mm;
				$totalpaid += $amountpaid;
			}

			if ($obj->mode == 'paid') {
				print '<tr class="oddeven">';
				print '<td class="nowrap">'.$obj->dm."</td>\n";
				print '<td class="nowrap right">'.price($amountclaimed)."</td>\n";
				print '<td class="nowrap right">'.price($amountpaid)."</td>\n";
				print "</tr>\n";
				$amountclaimed = 0;
				$amountpaid = 0;
				$previousmode = '';
				$previousmonth = '';
			} else {
				$previousmode = $obj->mode;
				$previousmonth = $obj->dm;
			}

			$i++;
		}

		if ($mode == 'claimed' && !empty($previousmode)) {
			print '<tr class="oddeven">';
			print '<td class="nowrap">'.$previousmonth."</td>\n";
			print '<td class="nowrap right">'.price($amountclaimed)."</td>\n";
			print '<td class="nowrap right">'.price($amountpaid)."</td>\n";
			print "</tr>\n";

			$amountclaimed = 0;
			$amountpaid = 0;
		}

		print '<tr class="liste_total">';
		print '<td class="right">'.$langs->trans("Total").'</td>';
		print '<td class="nowrap right">'.price($totalclaimed).'</td>';
		print '<td class="nowrap right">'.price($totalpaid).'</td>';
		print "</tr>";

		print "</table>";
		$db->free($result);
	} else {
		dol_print_error($db);
	}
}

if (empty($localTaxType)) {
	accessforbidden('Parameter localTaxType is missing');
	exit;
}


/*
 * Actions
 */

// None


/*
 * View
 */

$form = new Form($db);
$company_static = new Societe($db);
$tva = new Tva($db);

if ($localTaxType == 1) {
	$LT = 'LT1';
	$LTSummary = 'LT1Summary';
	$LTPaid = 'LT1Paid';
	$LTCustomer = 'LT1Customer';
	$LTSupplier = 'LT1Supplier';
	$CalcLT = getDolGlobalString('MAIN_INFO_LOCALTAX_CALC1');
} else {
	$LT = 'LT2';
	$LTSummary = 'LT2Summary';
	$LTPaid = 'LT2Paid';
	$LTCustomer = 'LT2Customer';
	$LTSupplier = 'LT2Supplier';
	$CalcLT = getDolGlobalString('MAIN_INFO_LOCALTAX_CALC2');
}

$fsearch = '<!-- hidden fields for form -->';
$fsearch .= '<input type="hidden" name="token" value="'.newToken().'">';
$fsearch .= '<input type="hidden" name="localTaxType" value="'.$localTaxType.'">';
$fsearch .= '<input type="hidden" name="modetax" value="'.$modetax.'">';

$description = $fsearch;

// Show report header
$name = $langs->transcountry($localTaxType == 1 ? "LT1ReportByMonth" : "LT2ReportByMonth", $mysoc->country_code);
$description .= $langs->trans($LT);
$calcmode = $langs->trans("LTReportBuildWithOptionDefinedInModule").' ';
$calcmode .= ' <span class="opacitymedium">('.$langs->trans("TaxModuleSetupToModifyRulesLT", DOL_URL_ROOT.'/admin/company.php').')</span>';

$period = $form->selectDate($date_start, 'date_start', 0, 0, 0, '', 1, 0).' - '.$form->selectDate($date_end, 'date_end', 0, 0, 0, '', 1, 0);

$builddate = dol_now();


llxHeader('', $name);

//$textprevyear="<a href=\"index.php?localTaxType=".$localTaxType."&year=" . ($year_current-1) . "\">".img_previous()."</a>";
//$textnextyear=" <a href=\"index.php?localTaxType=".$localTaxType."&year=" . ($year_current+1) . "\">".img_next()."</a>";
//print load_fiche_titre($langs->transcountry($LT,$mysoc->country_code),"$textprevyear ".$langs->trans("Year")." $year_start $textnextyear", 'bill');

$periodlink = '';
$exportlink = '';

report_header($name, '', $period, $periodlink, $description, $builddate, $exportlink, array(), $calcmode);
//report_header($name,'',$textprevyear.$langs->trans("Year")." ".$year_start.$textnextyear,'',$description,$builddate,$exportlink,array(),$calcmode);


print '<br>';

print '<div class="fichecenter"><div class="fichethirdleft">';

print load_fiche_titre($langs->transcountry($LTSummary, $mysoc->country_code), '', '');

print '<table class="noborder centpercent">';
print '<tr class="liste_titre">';
print '<td>'.$langs->trans("Year")."</td>";
if ($CalcLT == 0) {
	print '<td class="right">'.$langs->transcountry($LTCustomer, $mysoc->country_code).'</td>';
	print '<td class="right">'.$langs->transcountry($LTSupplier, $mysoc->country_code).'</td>';
}
if ($CalcLT == 1) {
	print '<td class="right">'.$langs->transcountry($LTSupplier, $mysoc->country_code).'</td><td></td>';
}
if ($CalcLT == 2) {
	print '<td class="right">'.$langs->transcountry($LTCustomer, $mysoc->country_code).'</td><td></td>';
}
print '<td class="right">'.$langs->trans("TotalToPay").'</td>';
print "<td>&nbsp;</td>\n";
print "</tr>\n";

$tmp = dol_getdate($date_start);
$y = $tmp['year'];
$m = $tmp['mon'];
$tmp = dol_getdate($date_end);
$yend = $tmp['year'];
$mend = $tmp['mon'];

$total = 0;
$subtotalcoll = 0;
$subtotalpaid = 0;
$subtotal = 0;
$i = 0;
$mcursor = 0;
while ((($y < $yend) || ($y == $yend && $m <= $mend)) && $mcursor < 1000) {	// $mcursor is to avoid too large loop
	//$m = $conf->global->SOCIETE_FISCAL_MONTH_START + ($mcursor % 12);
	if ($m == 13) {
		$y++;
	}
	if ($m > 12) {
		$m -= 12;
	}
	$mcursor++;

	// Get array with details of each line
	$x_coll = tax_by_rate(($localTaxType == 1 ? 'localtax1' : 'localtax2'), $db, $y, 0, 0, 0, $modetax, 'sell', $m);
	$x_paye = tax_by_rate(($localTaxType == 1 ? 'localtax1' : 'localtax2'), $db, $y, 0, 0, 0, $modetax, 'buy', $m);

	$x_both = array();
	//now, from these two arrays, get another array with one rate per line
	foreach (array_keys($x_coll) as $my_coll_rate) {
		$x_both[$my_coll_rate]['coll']['totalht'] = $x_coll[$my_coll_rate]['totalht'];
		$x_both[$my_coll_rate]['coll']['vat'] = $x_coll[$my_coll_rate]['vat'];
		$x_both[$my_coll_rate]['coll']['localtax1']	 = $x_coll[$my_coll_rate]['localtax1'];
		$x_both[$my_coll_rate]['coll']['localtax2']	 = $x_coll[$my_coll_rate]['localtax2'];
		$x_both[$my_coll_rate]['paye']['totalht'] = 0;
		$x_both[$my_coll_rate]['paye']['vat'] = 0;
		$x_both[$my_coll_rate]['paye']['localtax1'] = 0;
		$x_both[$my_coll_rate]['paye']['localtax2'] = 0;
		$x_both[$my_coll_rate]['coll']['links'] = '';
		$x_both[$my_coll_rate]['coll']['detail'] = array();
		foreach ($x_coll[$my_coll_rate]['facid'] as $id => $dummy) {
			//$invoice_customer->id=$x_coll[$my_coll_rate]['facid'][$id];
			//$invoice_customer->ref=$x_coll[$my_coll_rate]['facnum'][$id];
			//$invoice_customer->type=$x_coll[$my_coll_rate]['type'][$id];
			//$company_static->fetch($x_coll[$my_coll_rate]['company_id'][$id]);
			$x_both[$my_coll_rate]['coll']['detail'][] = array(
			'id'        => $x_coll[$my_coll_rate]['facid'][$id],
			'descr'     => $x_coll[$my_coll_rate]['descr'][$id],
			'pid'       => $x_coll[$my_coll_rate]['pid'][$id],
			'pref'      => $x_coll[$my_coll_rate]['pref'][$id],
			'ptype'     => $x_coll[$my_coll_rate]['ptype'][$id],
			'payment_id' => $x_coll[$my_coll_rate]['payment_id'][$id],
			'payment_amount' => $x_coll[$my_coll_rate]['payment_amount'][$id],
			'ftotal_ttc' => $x_coll[$my_coll_rate]['ftotal_ttc'][$id],
			'dtotal_ttc' => $x_coll[$my_coll_rate]['dtotal_ttc'][$id],
			'dtype'     => $x_coll[$my_coll_rate]['dtype'][$id],
			'datef'     => $x_coll[$my_coll_rate]['datef'][$id],
			'datep'     => $x_coll[$my_coll_rate]['datep'][$id],
			//'company_link'=>$company_static->getNomUrl(1,'',20),
			'ddate_start' => $x_coll[$my_coll_rate]['ddate_start'][$id],
			'ddate_end'  => $x_coll[$my_coll_rate]['ddate_end'][$id],

			'totalht'   => $x_coll[$my_coll_rate]['totalht_list'][$id],
			'vat'       => $x_coll[$my_coll_rate]['vat_list'][$id],
			'localtax1' => $x_coll[$my_coll_rate]['localtax1_list'][$id],
			'localtax2' => $x_coll[$my_coll_rate]['localtax2_list'][$id],
			//'link'      =>$invoice_customer->getNomUrl(1,'',12)
			);
		}
	}

	// tva paid
	foreach (array_keys($x_paye) as $my_paye_rate) {
		$x_both[$my_paye_rate]['paye']['totalht'] = $x_paye[$my_paye_rate]['totalht'];
		$x_both[$my_paye_rate]['paye']['vat'] = $x_paye[$my_paye_rate]['vat'];
		$x_both[$my_paye_rate]['paye']['localtax1'] = $x_paye[$my_paye_rate]['localtax1'];
		$x_both[$my_paye_rate]['paye']['localtax2'] = $x_paye[$my_paye_rate]['localtax2'];
		if (!isset($x_both[$my_paye_rate]['coll']['totalht'])) {
			$x_both[$my_paye_rate]['coll']['totalht'] = 0;
			$x_both[$my_paye_rate]['coll']['vat'] = 0;
			$x_both[$my_paye_rate]['coll']['localtax1'] = 0;
			$x_both[$my_paye_rate]['coll']['localtax2'] = 0;
		}
		$x_both[$my_paye_rate]['paye']['links'] = '';
		$x_both[$my_paye_rate]['paye']['detail'] = array();

		foreach ($x_paye[$my_paye_rate]['facid'] as $id => $dummy) {
			// ExpenseReport
			if ($x_paye[$my_paye_rate]['ptype'][$id] == 'ExpenseReportPayment') {
				//$expensereport->id=$x_paye[$my_paye_rate]['facid'][$id];
				//$expensereport->ref=$x_paye[$my_paye_rate]['facnum'][$id];
				//$expensereport->type=$x_paye[$my_paye_rate]['type'][$id];

				$x_both[$my_paye_rate]['paye']['detail'][] = array(
				'id'				=> $x_paye[$my_paye_rate]['facid'][$id],
				'descr'				=> $x_paye[$my_paye_rate]['descr'][$id],
				'pid'				=> $x_paye[$my_paye_rate]['pid'][$id],
				'pref'				=> $x_paye[$my_paye_rate]['pref'][$id],
				'ptype'				=> $x_paye[$my_paye_rate]['ptype'][$id],
				'payment_id'		=> $x_paye[$my_paye_rate]['payment_id'][$id],
				'payment_amount'	=> $x_paye[$my_paye_rate]['payment_amount'][$id],
				'ftotal_ttc'		=> price2num($x_paye[$my_paye_rate]['ftotal_ttc'][$id]),
				'dtotal_ttc'		=> price2num($x_paye[$my_paye_rate]['dtotal_ttc'][$id]),
				'dtype'				=> $x_paye[$my_paye_rate]['dtype'][$id],
				'ddate_start'		=> $x_paye[$my_paye_rate]['ddate_start'][$id],
				'ddate_end'			=> $x_paye[$my_paye_rate]['ddate_end'][$id],

				'totalht'			=> price2num($x_paye[$my_paye_rate]['totalht_list'][$id]),
				'vat'				=> $x_paye[$my_paye_rate]['vat_list'][$id],
				'localtax1'			=> $x_paye[$my_paye_rate]['localtax1_list'][$id],
				'localtax2'			=> $x_paye[$my_paye_rate]['localtax2_list'][$id],
				//'link'				=>$expensereport->getNomUrl(1)
				);
			} else {
				//$invoice_supplier->id=$x_paye[$my_paye_rate]['facid'][$id];
				//$invoice_supplier->ref=$x_paye[$my_paye_rate]['facnum'][$id];
				//$invoice_supplier->type=$x_paye[$my_paye_rate]['type'][$id];
				//$company_static->fetch($x_paye[$my_paye_rate]['company_id'][$id]);
				$x_both[$my_paye_rate]['paye']['detail'][] = array(
				'id'        => $x_paye[$my_paye_rate]['facid'][$id],
				'descr'     => $x_paye[$my_paye_rate]['descr'][$id],
				'pid'       => $x_paye[$my_paye_rate]['pid'][$id],
				'pref'      => $x_paye[$my_paye_rate]['pref'][$id],
				'ptype'     => $x_paye[$my_paye_rate]['ptype'][$id],
				'payment_id' => $x_paye[$my_paye_rate]['payment_id'][$id],
				'payment_amount' => $x_paye[$my_paye_rate]['payment_amount'][$id],
				'ftotal_ttc' => price2num($x_paye[$my_paye_rate]['ftotal_ttc'][$id]),
				'dtotal_ttc' => price2num($x_paye[$my_paye_rate]['dtotal_ttc'][$id]),
				'dtype'     => $x_paye[$my_paye_rate]['dtype'][$id],
				'datef'     => $x_paye[$my_paye_rate]['datef'][$id],
				'datep'     => $x_paye[$my_paye_rate]['datep'][$id],
				//'company_link'=>$company_static->getNomUrl(1,'',20),
				'ddate_start' => $x_paye[$my_paye_rate]['ddate_start'][$id],
				'ddate_end'  => $x_paye[$my_paye_rate]['ddate_end'][$id],

				'totalht'   => price2num($x_paye[$my_paye_rate]['totalht_list'][$id]),
				'vat'       => $x_paye[$my_paye_rate]['vat_list'][$id],
				'localtax1' => $x_paye[$my_paye_rate]['localtax1_list'][$id],
				'localtax2' => $x_paye[$my_paye_rate]['localtax2_list'][$id],
				//'link'      =>$invoice_supplier->getNomUrl(1,'',12)
				);
			}
		}
	}
	//now we have an array (x_both) indexed by rates for coll and paye

	$action = "tva";
	$object = array(&$x_coll, &$x_paye, &$x_both);
	$parameters["mode"] = $modetax;
	$parameters["year"] = $y;
	$parameters["month"] = $m;
	$parameters["type"] = 'localtax'.$localTaxType;

	// Initialize a technical object to manage hooks of expenses. Note that conf->hooks_modules contains array array
	$hookmanager->initHooks(array('externalbalance'));
	$reshook = $hookmanager->executeHooks('addVatLine', $parameters, $object, $action); // Note that $action and $object may have been modified by some hooks


	print '<tr class="oddeven">';
	print '<td class="nowrap"><a href="'.DOL_URL_ROOT.'/compta/localtax/quadri_detail.php?leftmenu=tax_vat&month='.$m.'&year='.$y.'">'.dol_print_date(dol_mktime(0, 0, 0, $m, 1, $y), "%b %Y").'</a></td>';

	$x_coll_sum = 0;
	foreach (array_keys($x_coll) as $rate) {
		$subtot_coll_total_ht = 0;
		$subtot_coll_vat = 0;

		foreach ($x_both[$rate]['coll']['detail'] as $index => $fields) {
			// Payment
			$ratiopaymentinvoice = 1;
			if ($modetax != 1) {
				// Define type
				// We MUST use dtype (type in line). We can use something else, only if dtype is really unknown.
				$type = (isset($fields['dtype']) ? $fields['dtype'] : $fields['ptype']);
				// Try to enhance type detection using date_start and date_end for free lines where type
				// was not saved.
				if (!empty($fields['ddate_start'])) {
					$type = 1;
				}
				if (!empty($fields['ddate_end'])) {
					$type = 1;
				}

				if (($type == 0 && getDolGlobalString('TAX_MODE_SELL_PRODUCT') == 'invoice')
					|| ($type == 1 && getDolGlobalString('TAX_MODE_SELL_SERVICE') == 'invoice')) {
					//print $langs->trans("NA");
				} else {
					if (isset($fields['payment_amount']) && price2num($fields['ftotal_ttc'])) {
						$ratiopaymentinvoice = ($fields['payment_amount'] / $fields['ftotal_ttc']);
					}
				}
			}
			//var_dump('type='.$type.' '.$fields['totalht'].' '.$ratiopaymentinvoice);
			$temp_ht = $fields['totalht'] * $ratiopaymentinvoice;
			$temp_vat = $fields['localtax'.$localTaxType] * $ratiopaymentinvoice;
			$subtot_coll_total_ht += $temp_ht;
			$subtot_coll_vat      += $temp_vat;
			$x_coll_sum           += $temp_vat;
		}
	}
	print '<td class="nowrap right">'.price(price2num($x_coll_sum, 'MT')).'</td>';

	$x_paye_sum = 0;
	foreach (array_keys($x_paye) as $rate) {
		$subtot_paye_total_ht = 0;
		$subtot_paye_vat = 0;

		foreach ($x_both[$rate]['paye']['detail'] as $index => $fields) {
			// Payment
			$ratiopaymentinvoice = 1;
			if ($modetax != 1) {
				// Define type
				// We MUST use dtype (type in line). We can use something else, only if dtype is really unknown.
				$type = (isset($fields['dtype']) ? $fields['dtype'] : $fields['ptype']);
				// Try to enhance type detection using date_start and date_end for free lines where type
				// was not saved.
				if (!empty($fields['ddate_start'])) {
					$type = 1;
				}
				if (!empty($fields['ddate_end'])) {
					$type = 1;
				}

				if (($type == 0 && getDolGlobalString('TAX_MODE_SELL_PRODUCT') == 'invoice')
					|| ($type == 1 && getDolGlobalString('TAX_MODE_SELL_SERVICE') == 'invoice')) {
					//print $langs->trans("NA");
				} else {
					if (isset($fields['payment_amount']) && price2num($fields['ftotal_ttc'])) {
						$ratiopaymentinvoice = ($fields['payment_amount'] / (float) $fields['ftotal_ttc']);
					}
				}
			}
			//var_dump('type='.$type.' '.$fields['totalht'].' '.$ratiopaymentinvoice);
			$temp_ht = (float) $fields['totalht'] * $ratiopaymentinvoice;
			$temp_vat = $fields['localtax'.$localTaxType] * $ratiopaymentinvoice;
			$subtot_paye_total_ht += $temp_ht;
			$subtot_paye_vat      += $temp_vat;
			$x_paye_sum           += $temp_vat;
		}
	}
	print '<td class="nowrap right">'.price(price2num($x_paye_sum, 'MT')).'</td>';

<<<<<<< HEAD
	$subtotalcoll = $subtotalcoll + $x_coll_sum;
	$subtotalpaid = $subtotalpaid + $x_paye_sum;
=======
	$subtotalcoll += $x_coll_sum;
	$subtotalpaid += $x_paye_sum;
>>>>>>> cc80841a

	$diff = $x_coll_sum - $x_paye_sum;
	$total += $diff;
	$subtotal = price2num($subtotal + $diff, 'MT');

	print '<td class="nowrap right">'.price(price2num($diff, 'MT')).'</td>'."\n";
	print "<td>&nbsp;</td>\n";
	print "</tr>\n";

	$i++;
	$m++;
	if ($i > 2) {
		print '<tr class="liste_total">';
		print '<td class="right"><a href="quadri_detail.php?leftmenu=tax_vat&q='.round($m / 3).'&year='.$y.'">'.$langs->trans("SubTotal").'</a>:</td>';
		print '<td class="nowrap right">'.price(price2num($subtotalcoll, 'MT')).'</td>';
		print '<td class="nowrap right">'.price(price2num($subtotalpaid, 'MT')).'</td>';
		print '<td class="nowrap right">'.price(price2num($subtotal, 'MT')).'</td>';
		print '<td>&nbsp;</td></tr>';
		$i = 0;
		$subtotalcoll = 0;
		$subtotalpaid = 0;
		$subtotal = 0;
	}
}
print '<tr class="liste_total"><td class="right" colspan="3">'.$langs->trans("TotalToPay").':</td><td class="nowrap right">'.price(price2num($total, 'MT')).'</td>';
print "<td>&nbsp;</td>\n";
print '</tr>';

print '</table>';


print '</div><div class="fichetwothirdright">';


/*
 * Paid
 */

print load_fiche_titre($langs->transcountry($LTPaid, $mysoc->country_code), '', '');

$sql = '';

$sql .= "SELECT SUM(amount) as mm, date_format(f.datev,'%Y-%m') as dm, 'claimed' as mode";
$sql .= " FROM ".MAIN_DB_PREFIX."localtax as f";
$sql .= " WHERE f.entity = ".$conf->entity;
$sql .= " AND (f.datev >= '".$db->idate($date_start)."' AND f.datev <= '".$db->idate($date_end)."')";
$sql .= " AND localtaxtype=".((int) $localTaxType);
$sql .= " GROUP BY dm";

$sql .= " UNION ";

$sql .= "SELECT SUM(amount) as mm, date_format(f.datep,'%Y-%m') as dm, 'paid' as mode";
$sql .= " FROM ".MAIN_DB_PREFIX."localtax as f";
$sql .= " WHERE f.entity = ".$conf->entity;
$sql .= " AND (f.datep >= '".$db->idate($date_start)."' AND f.datep <= '".$db->idate($date_end)."')";
$sql .= " AND localtaxtype=".((int) $localTaxType);
$sql .= " GROUP BY dm";

$sql .= " ORDER BY dm ASC, mode ASC";
//print $sql;

pt($db, $sql, $langs->trans("Month"));


print '</div></div>';

// End of page
llxFooter();
$db->close();<|MERGE_RESOLUTION|>--- conflicted
+++ resolved
@@ -529,13 +529,8 @@
 	}
 	print '<td class="nowrap right">'.price(price2num($x_paye_sum, 'MT')).'</td>';
 
-<<<<<<< HEAD
-	$subtotalcoll = $subtotalcoll + $x_coll_sum;
-	$subtotalpaid = $subtotalpaid + $x_paye_sum;
-=======
 	$subtotalcoll += $x_coll_sum;
 	$subtotalpaid += $x_paye_sum;
->>>>>>> cc80841a
 
 	$diff = $x_coll_sum - $x_paye_sum;
 	$total += $diff;
