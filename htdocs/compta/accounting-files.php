<?php
/* Copyright (C) 2001-2006 Rodolphe Quiedeville <rodolphe@quiedeville.org>
 * Copyright (C) 2004-2019 Laurent Destailleur  <eldy@users.sourceforge.net>
 * Copyright (C) 2017      Pierre-Henry Favre   <support@atm-consulting.fr>
 * Copyright (C) 2020      Maxime DEMAREST      <maxime@indelog.fr>
 * Copyright (C) 2021      Gauthier VERDOL      <gauthier.verdol@atm-consulting.fr>
 *
 * This program is free software; you can redistribute it and/or modify
 * it under the terms of the GNU General Public License as published by
 * the Free Software Foundation; either version 3 of the License, or
 * (at your option) any later version.
 *
 * This program is distributed in the hope that it will be useful,
 * but WITHOUT ANY WARRANTY; without even the implied warranty of
 * MERCHANTABILITY or FITNESS FOR A PARTICULAR PURPOSE.  See the
 * GNU General Public License for more details.
 *
 * You should have received a copy of the GNU General Public License
 * along with this program. If not, see <https://www.gnu.org/licenses/>.
 */

/**
 *  \file       htdocs/compta/accounting-files.php
 *  \ingroup    compta
 *  \brief      Page to show portoflio and files of a thirdparty and download it
 */

if ((array_key_exists('action', $_GET) && $_GET['action'] == 'dl') || (array_key_exists('action', $_POST) && $_POST['action'] == 'dl')) {	// To not replace token when downloading file
	if (!defined('NOTOKENRENEWAL')) {
		define('NOTOKENRENEWAL', '1');
	}
}

require '../main.inc.php';
require_once DOL_DOCUMENT_ROOT.'/core/lib/company.lib.php';
require_once DOL_DOCUMENT_ROOT.'/core/lib/files.lib.php';
require_once DOL_DOCUMENT_ROOT.'/core/lib/date.lib.php';
require_once DOL_DOCUMENT_ROOT.'/compta/facture/class/facture.class.php';
require_once DOL_DOCUMENT_ROOT.'/compta/paiement/class/paiement.class.php';
require_once DOL_DOCUMENT_ROOT.'/salaries/class/paymentsalary.class.php';
require_once DOL_DOCUMENT_ROOT.'/compta/sociales/class/chargesociales.class.php';
require_once DOL_DOCUMENT_ROOT.'/don/class/don.class.php';
require_once DOL_DOCUMENT_ROOT.'/expensereport/class/expensereport.class.php';
require_once DOL_DOCUMENT_ROOT.'/fourn/class/fournisseur.facture.class.php';
require_once DOL_DOCUMENT_ROOT.'/fourn/class/fournisseur.facture.class.php';
require_once DOL_DOCUMENT_ROOT.'/compta/bank/class/paymentvarious.class.php';
require_once DOL_DOCUMENT_ROOT.'/core/class/html.formfile.class.php';
require_once DOL_DOCUMENT_ROOT.'/loan/class/paymentloan.class.php';

// Constant to define payment sens
const PAY_DEBIT = 0;
const PAY_CREDIT = 1;

$langs->loadLangs(array("accountancy", "bills", "companies", "salaries", "compta", "trips", "banks", "loan"));

$date_start = GETPOST('date_start', 'alpha');
$date_startDay = GETPOST('date_startday', 'int');
$date_startMonth = GETPOST('date_startmonth', 'int');
$date_startYear = GETPOST('date_startyear', 'int');
$date_start = dol_mktime(0, 0, 0, $date_startMonth, $date_startDay, $date_startYear, 'tzuserrel');
$date_stop = GETPOST('date_stop', 'alpha');
$date_stopDay = GETPOST('date_stopday', 'int');
$date_stopMonth = GETPOST('date_stopmonth', 'int');
$date_stopYear = GETPOST('date_stopyear', 'int');
$date_stop = dol_mktime(23, 59, 59, $date_stopMonth, $date_stopDay, $date_stopYear, 'tzuserrel');
$action = GETPOST('action', 'aZ09');

// Initialize technical object to manage hooks of page. Note that conf->hooks_modules contains array of hook context
$hookmanager->initHooks(array('comptafileslist', 'globallist'));

// Load variable for pagination
$limit = GETPOST('limit', 'int') ?GETPOST('limit', 'int') : $conf->liste_limit;
$sortfield = GETPOST('sortfield', 'aZ09comma');
$sortorder = GETPOST('sortorder', 'aZ09comma');
$page = GETPOSTISSET('pageplusone') ? (GETPOST('pageplusone') - 1) : GETPOST("page", 'int');
if (empty($page) || $page == -1) {
	$page = 0;
}     // If $page is not defined, or '' or -1
$offset = $limit * $page;
$pageprev = $page - 1;
$pagenext = $page + 1;
if (!$sortfield) {
	$sortfield = "date,item"; // Set here default search field
}
if (!$sortorder) {
	$sortorder = "DESC";
}


$arrayfields = array(
	'type'=>array('label'=>"Type", 'checked'=>1),
	'date'=>array('label'=>"Date", 'checked'=>1),
	'date_due'=>array('label'=>"DateDue", 'checked'=>1),
	'ref'=>array('label'=>"Ref", 'checked'=>1),
	'documents'=>array('label'=>"Documents", 'checked'=>1),
	'paid'=>array('label'=>"Paid", 'checked'=>1),
	'total_ht'=>array('label'=>"TotalHT", 'checked'=>1),
	'total_ttc'=>array('label'=>"TotalTTC", 'checked'=>1),
	'total_vat'=>array('label'=>"TotalVAT", 'checked'=>1),
	//...
);

// Security check
if (empty($conf->comptabilite->enabled) && empty($conf->accounting->enabled)) {
	accessforbidden();
}
if ($user->socid > 0) {
	accessforbidden();
}

// Define $arrayofentities if multientity is set.
$arrayofentities = array();
if (!empty($conf->multicompany->enabled) && is_object($mc)) {
	$arrayofentities = $mc->getEntitiesList();
}

$entity = (GETPOSTISSET('entity') ? GETPOST('entity', 'int') : (GETPOSTISSET('search_entity') ? GETPOST('search_entity', 'int') : $conf->entity));
if (!empty($conf->multicompany->enabled) && is_object($mc)) {
	if (empty($entity) && !empty($conf->global->MULTICOMPANY_ALLOW_EXPORT_ACCOUNTING_DOC_FOR_ALL_ENTITIES)) {
		$entity = '0,'.join(',', array_keys($arrayofentities));
	}
}
if (empty($entity)) {
	$entity = $conf->entity;
}

$error = 0;

$listofchoices = array(
	'selectinvoices'=>array('label'=>'Invoices', 'lang'=>'bills', 'enabled' => !empty($conf->facture->enabled), 'perms' => !empty($user->rights->facture->lire)),
	'selectsupplierinvoices'=>array('label'=>'BillsSuppliers', 'lang'=>'bills', 'enabled' => !empty($conf->supplier_invoice->enabled), 'perms' => !empty($user->rights->fournisseur->facture->lire)),
	'selectexpensereports'=>array('label'=>'ExpenseReports', 'lang'=>'trips', 'enabled' => !empty($conf->expensereport->enabled), 'perms' => !empty($user->rights->expensereport->lire)),
	'selectdonations'=>array('label'=>'Donations', 'lang'=>'donation', 'enabled' => !empty($conf->don->enabled), 'perms' => !empty($user->rights->don->lire)),
	'selectsocialcontributions'=>array('label'=>'SocialContributions', 'enabled' => !empty($conf->tax->enabled), 'perms' => !empty($user->rights->tax->charges->lire)),
	'selectpaymentsofsalaries'=>array('label'=>'SalariesPayments', 'lang'=>'salaries', 'enabled' => !empty($conf->salaries->enabled), 'perms' => !empty($user->rights->salaries->read)),
	'selectvariouspayment'=>array('label'=>'VariousPayment', 'enabled' => !empty($conf->banque->enabled), 'perms' => !empty($user->rights->banque->lire)),
	'selectloanspayment'=>array('label'=>'PaymentLoan', 'enabled' => !empty($conf->loan->enabled), 'perms' => !empty($user->rights->loan->read)),
);



/*
 * Actions
 */


//$parameters = array('socid' => $id);
//$reshook = $hookmanager->executeHooks('doActions', $parameters, $object); // Note that $object may have been modified by some hooks
//if ($reshook < 0) setEventMessages($hookmanager->error, $hookmanager->errors, 'errors');

$filesarray = array();
$result = false;
if (($action == 'searchfiles' || $action == 'dl')) {
	if (empty($date_start)) {
		setEventMessages($langs->trans("ErrorFieldRequired", $langs->transnoentitiesnoconv("DateStart")), null, 'errors');
		$error++;
	}
	if (empty($date_stop)) {
		setEventMessages($langs->trans("ErrorFieldRequired", $langs->transnoentitiesnoconv("DateEnd")), null, 'errors');
		$error++;
	}

	if (!$error) {
		$sql = '';

		$wheretail = " '".$db->idate($date_start)."' AND '".$db->idate($date_stop)."'";

		// Customer invoices
		if (GETPOST('selectinvoices') && !empty($listofchoices['selectinvoices']['perms'])) {
			if (!empty($sql)) {
				$sql .= " UNION ALL";
			}
			$sql .= "SELECT t.rowid as id, t.entity, t.ref, t.paye as paid, t.total_ht, t.total_ttc, t.total_tva as total_vat, t.multicurrency_code as currency, t.fk_soc, t.datef as date, t.date_lim_reglement as date_due, 'Invoice' as item, s.nom as thirdparty_name, s.code_client as thirdparty_code, c.code as country_code, s.tva_intra as vatnum, ".PAY_CREDIT." as sens";
			$sql .= " FROM ".MAIN_DB_PREFIX."facture as t LEFT JOIN ".MAIN_DB_PREFIX."societe as s ON s.rowid = t.fk_soc LEFT JOIN ".MAIN_DB_PREFIX."c_country as c ON c.rowid = s.fk_pays";
			$sql .= " WHERE datef between ".$wheretail;
			$sql .= " AND t.entity IN (".$db->sanitize($entity == 1 ? '0,1' : $entity).')';
			$sql .= " AND t.fk_statut <> ".Facture::STATUS_DRAFT;
		}
		// Vendor invoices
		if (GETPOST('selectsupplierinvoices') && !empty($listofchoices['selectsupplierinvoices']['perms'])) {
			if (!empty($sql)) {
				$sql .= " UNION ALL";
			}
			$sql .= " SELECT t.rowid as id, t.entity, t.ref, t.paye as paid, t.total_ht, t.total_ttc, t.total_tva as total_vat, t.multicurrency_code as currency, t.fk_soc, t.datef as date, t.date_lim_reglement as date_due, 'SupplierInvoice' as item, s.nom as thirdparty_name, s.code_fournisseur as thirdparty_code, c.code as country_code, s.tva_intra as vatnum, ".PAY_DEBIT." as sens";
			$sql .= " FROM ".MAIN_DB_PREFIX."facture_fourn as t LEFT JOIN ".MAIN_DB_PREFIX."societe as s ON s.rowid = t.fk_soc LEFT JOIN ".MAIN_DB_PREFIX."c_country as c ON c.rowid = s.fk_pays";
			$sql .= " WHERE datef between ".$wheretail;
			$sql .= " AND t.entity IN (".$db->sanitize($entity == 1 ? '0,1' : $entity).')';
			$sql .= " AND t.fk_statut <> ".FactureFournisseur::STATUS_DRAFT;
		}
		// Expense reports
		if (GETPOST('selectexpensereports') && !empty($listofchoices['selectexpensereports']['perms'])) {
			if (!empty($sql)) {
				$sql .= " UNION ALL";
			}
			$sql .= " SELECT t.rowid as id, t.entity, t.ref, t.paid, t.total_ht, t.total_ttc, t.total_tva as total_vat, t.multicurrency_code as currency, t.fk_user_author as fk_soc, t.date_fin as date, t.date_fin as date_due, 'ExpenseReport' as item, CONCAT(CONCAT(u.lastname, ' '), u.firstname) as thirdparty_name, '' as thirdparty_code, c.code as country_code, '' as vatnum, ".PAY_DEBIT." as sens";
			$sql .= " FROM ".MAIN_DB_PREFIX."expensereport as t LEFT JOIN ".MAIN_DB_PREFIX."user as u ON u.rowid = t.fk_user_author LEFT JOIN ".MAIN_DB_PREFIX."c_country as c ON c.rowid = u.fk_country";
			$sql .= " WHERE date_fin between  ".$wheretail;
			$sql .= " AND t.entity IN (".$db->sanitize($entity == 1 ? '0,1' : $entity).')';
			$sql .= " AND t.fk_statut <> ".ExpenseReport::STATUS_DRAFT;
		}
		// Donations
		if (GETPOST('selectdonations') && !empty($listofchoices['selectdonations']['perms'])) {
			if (!empty($sql)) {
				$sql .= " UNION ALL";
			}
			$sql .= " SELECT t.rowid as id, t.entity, t.ref, paid, amount as total_ht, amount as total_ttc, 0 as total_vat, '".$db->escape($conf->currency)."' as currency, 0 as fk_soc, t.datedon as date, t.datedon as date_due, 'Donation' as item, t.societe as thirdparty_name, '' as thirdparty_code, c.code as country_code, '' as vatnum, ".PAY_CREDIT." as sens";
			$sql .= " FROM ".MAIN_DB_PREFIX."don as t LEFT JOIN ".MAIN_DB_PREFIX."c_country as c ON c.rowid = t.fk_country";
			$sql .= " WHERE datedon between ".$wheretail;
			$sql .= " AND t.entity IN (".$db->sanitize($entity == 1 ? '0,1' : $entity).')';
			$sql .= " AND t.fk_statut <> ".Don::STATUS_DRAFT;
		}
		// Payments of salaries
		if (GETPOST('selectpaymentsofsalaries') && !empty($listofchoices['selectpaymentsofsalaries']['perms'])) {
			if (!empty($sql)) {
				$sql .= " UNION ALL";
			}
			$sql .= " SELECT t.rowid as id, t.entity, t.label as ref, 1 as paid, amount as total_ht, amount as total_ttc, 0 as total_vat, '".$db->escape($conf->currency)."' as currency, t.fk_user as fk_soc, t.datep as date, t.dateep as date_due, 'SalaryPayment' as item, CONCAT(CONCAT(u.lastname, ' '), u.firstname)  as thirdparty_name, '' as thirdparty_code, c.code as country_code, '' as vatnum, ".PAY_DEBIT." as sens";
			$sql .= " FROM ".MAIN_DB_PREFIX."payment_salary as t LEFT JOIN ".MAIN_DB_PREFIX."user as u ON u.rowid = t.fk_user LEFT JOIN ".MAIN_DB_PREFIX."c_country as c ON c.rowid = u.fk_country";
			$sql .= " WHERE datep between ".$wheretail;
			$sql .= " AND t.entity IN (".$db->sanitize($entity == 1 ? '0,1' : $entity).')';
			//$sql.=" AND fk_statut <> ".PaymentSalary::STATUS_DRAFT;
		}
		// Social contributions
		if (GETPOST('selectsocialcontributions') && !empty($listofchoices['selectsocialcontributions']['perms'])) {
			if (!empty($sql)) {
				$sql .= " UNION ALL";
			}
			$sql .= " SELECT t.rowid as id, t.entity, t.libelle as ref, t.paye as paid, t.amount as total_ht, t.amount as total_ttc, 0 as total_vat, '".$db->escape($conf->currency)."' as currency, 0 as fk_soc, t.date_ech as date, t.periode as date_due, 'SocialContributions' as item, '' as thirdparty_name, '' as thirdparty_code, '' as country_code, '' as vatnum, ".PAY_DEBIT." as sens";
			$sql .= " FROM ".MAIN_DB_PREFIX."chargesociales as t";
			$sql .= " WHERE t.date_ech between ".$wheretail;
			$sql .= " AND t.entity IN (".$db->sanitize($entity == 1 ? '0,1' : $entity).')';
			//$sql.=" AND fk_statut <> ".ChargeSociales::STATUS_DRAFT;
		}
		// Various payments
		if (GETPOST('selectvariouspayment') && !empty($listofchoices['selectvariouspayment']['perms'])) {
			if (!empty($sql)) {
				$sql .= " UNION ALL";
			}
			$sql .= " SELECT t.rowid as id, t.entity, t.ref, 1 as paid, t.amount as total_ht, t.amount as total_ttc, 0 as total_vat, '".$db->escape($conf->currency)."' as currency, 0 as fk_soc, t.datep as date, t.datep as date_due, 'VariousPayment' as item, '' as thirdparty_name, '' as thirdparty_code, '' as country_code, '' as vatnum, sens";
			$sql .= " FROM ".MAIN_DB_PREFIX."payment_various as t";
			$sql .= " WHERE datep between ".$wheretail;
			$sql .= " AND t.entity IN (".$db->sanitize($entity == 1 ? '0,1' : $entity).')';
		}
		// Loan payments
		if (GETPOST('selectloanspayment') && !empty($listofchoices['selectloanspayment']['perms'])) {
			if (!empty($sql)) {
				$sql .= " UNION ALL";
			}
			$sql .= " SELECT t.rowid as id, l.entity, l.label as ref, 1 as paid, (t.amount_capital+t.amount_insurance+t.amount_interest) as total_ht, (t.amount_capital+t.amount_insurance+t.amount_interest) as total_ttc, 0 as total_vat, '".$db->escape($conf->currency)."' as currency, 0 as fk_soc, t.datep as date, t.datep as date_due, 'LoanPayment' as item, '' as thirdparty_name, '' as thirdparty_code, '' as country_code, '' as vatnum, ".PAY_DEBIT." as sens";
			$sql .= " FROM ".MAIN_DB_PREFIX."payment_loan as t LEFT JOIN ".MAIN_DB_PREFIX."loan as l ON l.rowid = t.fk_loan";
			$sql .= " WHERE datep between ".$wheretail;
			$sql .= " AND l.entity IN (".$db->sanitize($entity == 1 ? '0,1' : $entity).')';
		}

		if ($sql) {
			$sql .= $db->order($sortfield, $sortorder);
			//print $sql;

			$resd = $db->query($sql);
			$files = array();
			$link = '';

			if ($resd) {
				$numd = $db->num_rows($resd);

				$tmpinvoice = new Facture($db);
				$tmpinvoicesupplier = new FactureFournisseur($db);
				$tmpdonation = new Don($db);

				$upload_dir = '';
				$i = 0;
				while ($i < $numd) {
					$objd = $db->fetch_object($resd);

					switch ($objd->item) {
						case "Invoice":
							$subdir = '';
							$subdir .= ($subdir ? '/' : '').dol_sanitizeFileName($objd->ref);
							$upload_dir = $conf->facture->dir_output.'/'.$subdir;
							$link = "document.php?modulepart=facture&file=".str_replace('/', '%2F', $subdir).'%2F';
							$modulepart = "facture";
							break;
						case "SupplierInvoice":
							$tmpinvoicesupplier->fetch($objd->id);
							$subdir = get_exdir($tmpinvoicesupplier->id, 2, 0, 1, $tmpinvoicesupplier, 'invoice_supplier'); // TODO Use first file
							$subdir .= ($subdir ? '/' : '').dol_sanitizeFileName($objd->ref);
							$upload_dir = $conf->fournisseur->facture->dir_output.'/'.$subdir;
							$link = "document.php?modulepart=facture_fournisseur&file=".str_replace('/', '%2F', $subdir).'%2F';
							$modulepart = "facture_fournisseur";
							break;
						case "ExpenseReport":
							$subdir = '';
							$subdir .= ($subdir ? '/' : '').dol_sanitizeFileName($objd->ref);
							$upload_dir = $conf->expensereport->dir_output.'/'.$subdir;
							$link = "document.php?modulepart=expensereport&file=".str_replace('/', '%2F', $subdir).'%2F';
							$modulepart = "expensereport";
							break;
						case "SalaryPayment":
							$subdir = '';
							$subdir .= ($subdir ? '/' : '').dol_sanitizeFileName($objd->id);
							$upload_dir = $conf->salaries->dir_output.'/'.$subdir;
							$link = "document.php?modulepart=salaries&file=".str_replace('/', '%2F', $subdir).'%2F';
							$modulepart = "salaries";
							break;
						case "Donation":
							$tmpdonation->fetch($objp->id);
							$subdir = get_exdir(0, 0, 0, 0, $tmpdonation, 'donation');
							$subdir .= ($subdir ? '/' : '').dol_sanitizeFileName($objd->id);
							$upload_dir = $conf->don->dir_output.'/'.$subdir;
							$link = "document.php?modulepart=don&file=".str_replace('/', '%2F', $subdir).'%2F';
							$modulepart = "don";
							break;
						case "SocialContributions":
							$subdir = '';
							$subdir .= ($subdir ? '/' : '').dol_sanitizeFileName($objd->id);
							$upload_dir = $conf->tax->dir_output.'/'.$subdir;
							$link = "document.php?modulepart=tax&file=".str_replace('/', '%2F', $subdir).'%2F';
							$modulepart = "tax";
							break;
						case "VariousPayment":
							$subdir = '';
							$subdir .= ($subdir ? '/' : '').dol_sanitizeFileName($objd->id);
							$upload_dir = $conf->bank->dir_output.'/'.$subdir;
							$link = "document.php?modulepart=banque&file=".str_replace('/', '%2F', $subdir).'%2F';
							$modulepart = "banque";
							break;
						case "LoanPayment":
							// Loan payment has no linked file
							$subdir = '';
							$upload_dir = $conf->loan->dir_output.'/'.$subdir;
							$link = "";
							$modulepart = "";
							break;
						default:
							$subdir = '';
							$upload_dir = '';
							$link = '';
							break;
					}

					if (!empty($upload_dir)) {
						$result = true;

						$files = dol_dir_list($upload_dir, "files", 0, '', '(\.meta|_preview.*\.png)$', '', SORT_ASC, 1);
						//var_dump($upload_dir);
						//var_dump($files);
						if (count($files) < 1) {
							$nofile = array();
							$nofile['id'] = $objd->id;
							$nofile['entity'] = $objd->entity;
							$nofile['date'] = $db->jdate($objd->date);
							$nofile['date_due'] = $db->jdate($objd->date_due);
							$nofile['paid'] = $objd->paid;
							$nofile['amount_ht'] = $objd->total_ht;
							$nofile['amount_ttc'] = $objd->total_ttc;
							$nofile['amount_vat'] = $objd->total_vat;
							$nofile['ref'] = ($objd->ref ? $objd->ref : $objd->id);
							$nofile['fk'] = $objd->fk_soc;
							$nofile['item'] = $objd->item;
							$nofile['thirdparty_name'] = $objd->thirdparty_name;
							$nofile['thirdparty_code'] = $objd->thirdparty_code;
							$nofile['country_code'] = $objd->country_code;
							$nofile['vatnum'] = $objd->vatnum;
							$nofile['sens'] = $objd->sens;

							$filesarray[$nofile['item'].'_'.$nofile['id']] = $nofile;
						} else {
							foreach ($files as $key => $file) {
								$file['id'] = $objd->id;
								$file['entity'] = $objd->entity;
								$file['date'] = $db->jdate($objd->date);
								$file['date_due'] = $db->jdate($objd->date_due);
								$file['paid'] = $objd->paid;
								$file['amount_ht'] = $objd->total_ht;
								$file['amount_ttc'] = $objd->total_ttc;
								$file['amount_vat'] = $objd->total_vat;
								$file['ref'] = ($objd->ref ? $objd->ref : $objd->id);
								$file['fk'] = $objd->fk_soc;
								$file['item'] = $objd->item;
								$file['thirdparty_name'] = $objd->thirdparty_name;
								$file['thirdparty_code'] = $objd->thirdparty_code;
								$file['country_code'] = $objd->country_code;
								$file['vatnum'] = $objd->vatnum;
								$file['sens'] = $objd->sens;

								// Save record into array (only the first time it is found)
								if (empty($filesarray[$file['item'].'_'.$file['id']])) {
									$filesarray[$file['item'].'_'.$file['id']] = $file;
								}

								// Add or concat file
								if (empty($filesarray[$file['item'].'_'.$file['id']]['files'])) {
									$filesarray[$file['item'].'_'.$file['id']]['files'] = array();
								}
								$filesarray[$file['item'].'_'.$file['id']]['files'][] = array(
									'link' => $link.urlencode($file['name']),
									'name'=>$file['name'],
									'ref'=>$file['ref'],
									'fullname' => $file['fullname'],
									'relpath' => '/'.$file['name'],
									'relpathnamelang' => $langs->trans($file['item']).'/'.$file['name'],
									'modulepart' => $modulepart,
									'subdir' => $subdir,
								);
								//var_dump($file['item'].'_'.$file['id']);
								//var_dump($filesarray[$file['item'].'_'.$file['id']]['files']);
							}
						}
					}

					$i++;
				}
			} else {
				dol_print_error($db);
			}

			$db->free($resd);
		} else {
			setEventMessages($langs->trans("ErrorSelectAtLeastOne"), null, 'errors');
			$error++;
		}
	}
}


/*
 *ZIP creation
 */

$dirfortmpfile = ($conf->accounting->dir_temp ? $conf->accounting->dir_temp : $conf->comptabilite->dir_temp);
if (empty($dirfortmpfile)) {
	setEventMessages($langs->trans("ErrorNoAccountingModuleEnabled"), null, 'errors');
	$error++;
}


if ($result && $action == "dl" && !$error) {
	if (!extension_loaded('zip')) {
		setEventMessages('PHPZIPExtentionNotLoaded', null, 'errors');
		exit;
	}

	dol_mkdir($dirfortmpfile);

	$log = $langs->transnoentitiesnoconv("Type");
	if (!empty($conf->multicompany->enabled) && is_object($mc)) {
		$log .= ','.$langs->transnoentitiesnoconv("Entity");
	}
	$log .= ','.$langs->transnoentitiesnoconv("Date");
	$log .= ','.$langs->transnoentitiesnoconv("DateDue");
	$log .= ','.$langs->transnoentitiesnoconv("Ref");
	$log .= ','.$langs->transnoentitiesnoconv("TotalHT");
	$log .= ','.$langs->transnoentitiesnoconv("TotalTTC");
	$log .= ','.$langs->transnoentitiesnoconv("TotalVAT");
	$log .= ','.$langs->transnoentitiesnoconv("Paid");
	$log .= ','.$langs->transnoentitiesnoconv("Document");
	$log .= ','.$langs->transnoentitiesnoconv("ItemID");
	$log .= ','.$langs->transnoentitiesnoconv("ThirdParty");
	$log .= ','.$langs->transnoentitiesnoconv("Code");
	$log .= ','.$langs->transnoentitiesnoconv("Country");
	$log .= ','.$langs->transnoentitiesnoconv("VATIntra");
	$log .= ','.$langs->transnoentitiesnoconv("Sens")."\n";
	$zipname = $dirfortmpfile.'/'.dol_print_date($date_start, 'dayrfc', 'tzuserrel')."-".dol_print_date($date_stop, 'dayrfc', 'tzuserrel').'_export.zip';

	dol_delete_file($zipname);

	$zip = new ZipArchive;
	$res = $zip->open($zipname, ZipArchive::OVERWRITE | ZipArchive::CREATE);
	if ($res) {
		foreach ($filesarray as $key => $file) {
			if (!empty($file['files'])) {
				foreach ($file['files'] as $filecursor) {
					if (file_exists($filecursor["fullname"])) {
						$zip->addFile($filecursor["fullname"], $filecursor["relpathnamelang"]);
					}
				}
			}

			$log .= '"'.$langs->trans($file['item']).'"';
			if (!empty($conf->multicompany->enabled) && is_object($mc)) {
				$log .= ',"'.(empty($arrayofentities[$file['entity']]) ? $file['entity'] : $arrayofentities[$file['entity']]).'"';
			}
			$log .= ','.dol_print_date($file['date'], 'dayrfc');
			$log .= ','.dol_print_date($file['date_due'], 'dayrfc');
			$log .= ',"'.$file['ref'].'"';
			$log .= ','.$file['amount_ht'];
			$log .= ','.$file['amount_ttc'];
			$log .= ','.$file['amount_vat'];
			$log .= ','.$file['paid'];
			$log .= ',"'.$file["name"].'"';
			$log .= ','.$file['fk'];
			$log .= ',"'.$file['thirdparty_name'].'"';
			$log .= ',"'.$file['thirdparty_code'].'"';
			$log .= ',"'.$file['country_code'].'"';
			$log .= ',"'.$file['vatnum'].'"';
			$log .= ',"'.$file['sens'].'"';
			$log .= "\n";
		}
		$zip->addFromString('transactions.csv', $log);
		$zip->close();

		// Then download the zipped file.
		header('Content-Type: application/zip');
		header('Content-disposition: attachment; filename='.basename($zipname));
		header('Content-Length: '.filesize($zipname));
		readfile($zipname);

		dol_delete_file($zipname);

		exit();
	} else {
		setEventMessages($langs->trans("FailedToOpenFile", $zipname), null, 'errors');
	}
}


/*
 * View
 */

$form = new form($db);
$formfile = new FormFile($db);
$userstatic = new User($db);
$invoice = new Facture($db);
$supplier_invoice = new FactureFournisseur($db);
$expensereport = new ExpenseReport($db);
$don = new Don($db);
$salary_payment = new PaymentSalary($db);
$charge_sociales = new ChargeSociales($db);
$various_payment = new PaymentVarious($db);
$payment_loan = new PaymentLoan($db);

$title = $langs->trans("ComptaFiles").' - '.$langs->trans("List");
$help_url = '';

llxHeader('', $title, $help_url);

$h = 0;
$head = array();
$head[$h][0] = $_SERVER["PHP_SELF"];
$head[$h][1] = $langs->trans("AccountantFiles");
$head[$h][2] = 'AccountancyFiles';

print dol_get_fiche_head($head, 'AccountancyFiles');


print '<form name="searchfiles" action="?action=searchfiles" method="POST">'."\n";
print '<input type="hidden" name="token" value="'.newToken().'">';

print '<span class="opacitymedium">'.$langs->trans("ExportAccountingSourceDocHelp");
if (!empty($conf->accounting->enabled)) {
	print ' '.$langs->trans("ExportAccountingSourceDocHelp2", $langs->transnoentitiesnoconv("Accounting"), $langs->transnoentitiesnoconv("Journals"));
}
print '</span><br>';
print '<br>';

print $langs->trans("ReportPeriod").': ';
print $form->selectDate($date_start, 'date_start', 0, 0, 0, "", 1, 1, 0, '', '', '', '', 1, '', '', 'tzuserrel');
print ' - ';
print $form->selectDate($date_stop, 'date_stop', 0, 0, 0, "", 1, 1, 0, '', '', '', '', 1, '', '', 'tzuserrel');
print "\n";

// Export is for current company only
if (!empty($conf->multicompany->enabled) && is_object($mc)) {
	$mc->getInfo($conf->entity);
	print '<span class="marginleftonly marginrightonly'.(empty($conf->global->MULTICOMPANY_ALLOW_EXPORT_ACCOUNTING_DOC_FOR_ALL_ENTITIES) ? ' opacitymedium' : '').'">('.$langs->trans("Entity").' : ';
	print "<td>";
	if (!empty($conf->global->MULTICOMPANY_ALLOW_EXPORT_ACCOUNTING_DOC_FOR_ALL_ENTITIES)) {
		print $mc->select_entities(GETPOSTISSET('search_entity') ? GETPOST('search_entity', 'int') : $mc->id, 'search_entity', '', false, false, false, false, true);
	} else {
		print $mc->label;
	}
	print "</td>";
	print ")</span>\n";
}

print '<br>';

foreach ($listofchoices as $choice => $val) {
	if (empty($val['enabled'])) {
		continue; // list not qualified
	}
	$disabled = '';
	if (empty($val['perms'])) {
		$disabled = ' disabled';
	}
	$checked = (((!GETPOSTISSET('search') && $action != 'searchfiles') || GETPOST($choice)) ? ' checked="checked"' : '');
	print '<div class="paddingleft inline-block marginrightonly"><input type="checkbox" id="'.$choice.'" name="'.$choice.'" value="1"'.$checked.$disabled.'> <label for="'.$choice.'">'.$langs->trans($val['label']).'</label></div>';
}

<<<<<<< HEAD
print '<input type="submit" class="button" name="search" value="'.$langs->trans("Search").'">';
=======
print '<input type="submit" class="button small" name="search" value="'.$langs->trans("Search").'">';
>>>>>>> 440b5350

print '</form>'."\n";

print dol_get_fiche_end();

if (!empty($date_start) && !empty($date_stop)) {
	$param .= '&date_startday='.GETPOST('date_startday', 'int');
	$param .= '&date_startmonth='.GETPOST('date_startmonth', 'int');
	$param .= '&date_startyear='.GETPOST('date_startyear', 'int');
	$param .= '&date_stopday='.GETPOST('date_stopday', 'int');
	$param .= '&date_stopmonth='.GETPOST('date_stopmonth', 'int');
	$param .= '&date_stopyear='.GETPOST('date_stopyear', 'int');
	foreach ($listofchoices as $choice => $val) {
		if (GETPOST($choice, 'int')) {
			$param .= '&'.$choice.'=1';
		}
	}

	$TData = dol_sort_array($filesarray, $sortfield, $sortorder);


	$filename = dol_print_date($date_start, 'dayrfc', 'tzuserrel')."-".dol_print_date($date_stop, 'dayrfc', 'tzuserrel').'_export.zip';

	echo dol_print_date($date_start, 'day', 'tzuserrel')." - ".dol_print_date($date_stop, 'day', 'tzuserrel');

	print '<a class="marginleftonly small'.(empty($TData) ? ' butActionRefused' : ' butAction').'" href="'.$_SERVER["PHP_SELF"].'?action=dl&token='.newToken().'&output=file&file='.urlencode($filename).$param.'"';
	if (empty($TData)) {
		print " disabled";
	}
	print '>'."\n";
	print $langs->trans("Download");
	print '</a><br>';

	$param .= '&action=searchfiles';

	/*
	 print '<input type="hidden" name="token" value="'.currentToken().'">';
	 print '<input type="hidden" name="date_startday" value="'.GETPOST('date_startday', 'int').'" />';
	 print '<input type="hidden" name="date_startmonth" value="'.GETPOST('date_startmonth', 'int').'" />';
	 print '<input type="hidden" name="date_startyear" value="'.GETPOST('date_startyear', 'int').'" />';
	 print '<input type="hidden" name="date_stopday" value="'.GETPOST('date_stopday', 'int').'" />';
	 print '<input type="hidden" name="date_stopmonth" value="'.GETPOST('date_stopmonth', 'int').'" />';
	 print '<input type="hidden" name="date_stopyear" value="'.GETPOST('date_stopyear', 'int').'" />';
	 foreach ($listofchoices as $choice => $val) {
	 print '<input type="hidden" name="'.$choice.'" value="'.GETPOST($choice).'">';
	 }

	 print '<input class="butAction butDownload small marginleftonly" type="submit" value="'.$langs->trans("Download").'"';
	 if (empty($TData)) {
	 print " disabled";
	 }
	 print '/>';
	 print '</form>'."\n";
	 */

	print '<br>';

	print '<div class="div-table-responsive">'; // You can use div-table-responsive-no-min if you dont need reserved height for your table
	print '<table class="noborder centpercent">';
	print '<tr class="liste_titre">';
	print_liste_field_titre($arrayfields['type']['label'], $_SERVER["PHP_SELF"], "item", "", $param, '', $sortfield, $sortorder, 'nowrap ');
	print_liste_field_titre($arrayfields['date']['label'], $_SERVER["PHP_SELF"], "date", "", $param, '', $sortfield, $sortorder, 'center nowrap ');
	print_liste_field_titre($arrayfields['date_due']['label'], $_SERVER["PHP_SELF"], "date_due", "", $param, '', $sortfield, $sortorder, 'center nowrap ');
	print_liste_field_titre($arrayfields['ref']['label'], $_SERVER["PHP_SELF"], "", "", $param, '', $sortfield, $sortorder, 'nowraponall ');
	print '<td>'.$langs->trans("Document").'</td>';
	print '<td>'.$langs->trans("Paid").'</td>';
	print '<td align="right">'.$langs->trans("TotalHT").($conf->multicurrency->enabled ? ' ('.$conf->currency.')' : '').'</td>';
	print '<td align="right">'.$langs->trans("TotalTTC").($conf->multicurrency->enabled ? ' ('.$conf->currency.')' : '').'</td>';
	print '<td align="right">'.$langs->trans("TotalVAT").($conf->multicurrency->enabled ? ' ('.$conf->currency.')' : '').'</td>';
	print '<td>'.$langs->trans("ThirdParty").'</td>';
	print '<td class="center">'.$langs->trans("Code").'</td>';
	print '<td class="center">'.$langs->trans("Country").'</td>';
	print '<td class="center">'.$langs->trans("VATIntra").'</td>';
	if (!empty($conf->multicurrency->enabled)) {
		print '<td class="center">'.$langs->trans("Currency").'</td>';
	}
	print '</tr>';

	if (empty($TData)) {
		print '<tr class="oddeven"><td colspan="13"><span class="opacitymedium">'.$langs->trans("NoRecordFound").'</span></td>';
		if (!empty($conf->multicurrency->enabled)) {
			print '<td></td>';
		}
		print '</tr>';
	} else {
		// Sort array by date ASC to calculate balance

		$totalET_debit = 0;
		$totalIT_debit = 0;
		$totalVAT_debit = 0;
		$totalET_credit = 0;
		$totalIT_credit = 0;
		$totalVAT_credit = 0;

		// Display array
		foreach ($TData as $data) {
			$html_class = '';
			//if (!empty($data['fk_facture'])) $html_class = 'facid-'.$data['fk_facture'];
			//elseif (!empty($data['fk_paiement'])) $html_class = 'payid-'.$data['fk_paiement'];
			print '<tr class="oddeven '.$html_class.'">';

			// Type
			print '<td class="tdoverflowmax150" title="'.dol_escape_htmltag($langs->trans($data['item'])).'">'.$langs->trans($data['item']).'</td>';

			// Date
			print '<td class="center">';
			print dol_print_date($data['date'], 'day');
			print "</td>\n";

			// Date due
			print '<td class="center">';
			print dol_print_date($data['date_due'], 'day');
			print "</td>\n";

			// Ref
			print '<td class="nowraponall tdoverflowmax150">';

			if ($data['item'] == 'Invoice') {
				$invoice->id = $data['id'];
				$invoice->ref = $data['ref'];
				$invoice->total_ht = $data['amount_ht'];
				$invoice->total_ttc = $data['amount_ttc'];
				$invoice->total_tva = $data['amount_vat'];
				$invoice->multicurrency_code = $data['currency'];
				print $invoice->getNomUrl(1, '', 0, 0, '', 0, 0, 0);
			} elseif ($data['item'] == 'SupplierInvoice') {
				$supplier_invoice->id = $data['id'];
				$supplier_invoice->ref = $data['ref'];
				$supplier_invoice->total_ht = $data['amount_ht'];
				$supplier_invoice->total_ttc = $data['amount_ttc'];
				$supplier_invoice->total_tva = $data['amount_vat'];
				$supplier_invoice->multicurrency_code = $data['currency'];
				print $supplier_invoice->getNomUrl(1, '', 0, 0, '', 0, 0, 0);
			} elseif ($data['item'] == 'ExpenseReport') {
				$expensereport->id = $data['id'];
				$expensereport->ref = $data['ref'];
				print $expensereport->getNomUrl(1, 0, 0, '', 0, 0);
			} elseif ($data['item'] == 'SalaryPayment') {
				$salary_payment->id = $data['id'];
				$salary_payment->ref = $data['ref'];
				print $salary_payment->getNomUrl(1);
			} elseif ($data['item'] == 'Donation') {
				$don->id = $data['id'];
				$don->ref = $data['ref'];
				print $don->getNomUrl(1, 0, '', 0);
			} elseif ($data['item'] == 'SocialContributions') {
				$charge_sociales->id = $data['id'];
				$charge_sociales->ref = $data['ref'];
				print $charge_sociales->getNomUrl(1, 0, 0, 0, 0);
			} elseif ($data['item'] == 'VariousPayment') {
				$various_payment->id = $data['id'];
				$various_payment->ref = $data['ref'];
				print $various_payment->getNomUrl(1, '', 0, 0);
			} elseif ($data['item'] == 'LoanPayment') {
				$payment_loan->id = $data['id'];
				$payment_loan->ref = $data['ref'];
				print $payment_loan->getNomUrl(1, 0, 0, '', 0);
			} else {
				print $data['ref'];
			}
<<<<<<< HEAD
			print '</tr>';
		} else {
			// Sort array by date ASC to calculate balance

			$totalET_debit = 0;
			$totalIT_debit = 0;
			$totalVAT_debit = 0;
			$totalET_credit = 0;
			$totalIT_credit = 0;
			$totalVAT_credit = 0;

			// Display array
			foreach ($TData as $data) {
				$html_class = '';
				//if (!empty($data['fk_facture'])) $html_class = 'facid-'.$data['fk_facture'];
				//elseif (!empty($data['fk_paiement'])) $html_class = 'payid-'.$data['fk_paiement'];
				print '<tr class="oddeven '.$html_class.'">';

				// Type
				print '<td>'.$langs->trans($data['item']).'</td>';

				// Date
				print '<td class="center">';
				print dol_print_date($data['date'], 'day');
				print "</td>\n";

				// Date due
				print '<td class="center">';
				print dol_print_date($data['date_due'], 'day');
				print "</td>\n";

				// Ref
				print '<td class="nowraponall">';

				if ($data['item'] == 'Invoice') {
					$invoice->id = $data['id'];
					$invoice->ref = $data['ref'];
					$invoice->total_ht = $data['amount_ht'];
					$invoice->total_ttc = $data['amount_ttc'];
					$invoice->total_tva = $data['amount_vat'];
					$invoice->multicurrency_code = $data['currency'];
					print $invoice->getNomUrl(1, '', 0, 0, '', 0, 0, 0);
				} elseif ($data['item'] == 'SupplierInvoice') {
					$supplier_invoice->id = $data['id'];
					$supplier_invoice->ref = $data['ref'];
					$supplier_invoice->total_ht = $data['amount_ht'];
					$supplier_invoice->total_ttc = $data['amount_ttc'];
					$supplier_invoice->total_tva = $data['amount_vat'];
					$supplier_invoice->multicurrency_code = $data['currency'];
					print $supplier_invoice->getNomUrl(1, '', 0, 0, '', 0, 0, 0);
				} elseif ($data['item'] == 'ExpenseReport') {
					$expensereport->id = $data['id'];
					$expensereport->ref = $data['ref'];
					print $expensereport->getNomUrl(1, 0, 0, '', 0, 0);
				} elseif ($data['item'] == 'SalaryPayment') {
					$salary_payment->id = $data['id'];
					$salary_payment->ref = $data['ref'];
					print $salary_payment->getNomUrl(1);
				} elseif ($data['item'] == 'Donation') {
					$don->id = $data['id'];
					$don->ref = $data['ref'];
					print $don->getNomUrl(1, 0, '', 0);
				} elseif ($data['item'] == 'SocialContributions') {
					$charge_sociales->id = $data['id'];
					$charge_sociales->ref = $data['ref'];
					print $charge_sociales->getNomUrl(1, 0, 0, 0, 0);
				} elseif ($data['item'] == 'VariousPayment') {
					$various_payment->id = $data['id'];
					$various_payment->ref = $data['ref'];
					print $various_payment->getNomUrl(1, '', 0, 0);
				} elseif ($data['item'] == 'LoanPayment') {
					$payment_loan->id = $data['id'];
					$payment_loan->ref = $data['ref'];
					print $payment_loan->getNomUrl(1, 0, 0, '', 0);
				} else {
					print $data['ref'];
				}
				print '</td>';

				// File link
				print '<td>';
				if (!empty($data['files'])) {
					foreach ($data['files'] as $id => $filecursor) {
						print '<a href='.DOL_URL_ROOT.'/'.$filecursor['link'].' target="_blank" rel="noopener noreferrer">'.($filecursor['name'] ? $filecursor['name'] : $filecursor['ref']).'</a>&nbsp;'.$formfile->showPreview($filecursor, $filecursor['modulepart'], $filecursor['subdir'].'/'.$filecursor['name']).'<br>';
=======
			print '</td>';

			// File link
			print '<td class="tdoverflowmax150">';
			if (!empty($data['files'])) {
				foreach ($data['files'] as $id => $filecursor) {
					$tmppreview = $formfile->showPreview($filecursor, $filecursor['modulepart'], $filecursor['subdir'].'/'.$filecursor['name'], 0);
					if ($tmppreview) {
						print $tmppreview;
					}
					$filename = ($filecursor['name'] ? $filecursor['name'] : $filecursor['ref']);
					print '<a href='.DOL_URL_ROOT.'/'.$filecursor['link'].' target="_blank" rel="noopener noreferrer" title="'.dol_escape_htmltag($filename).'">';
					if (empty($tmppreview)) {
						print img_picto('', 'generic', '', false, 0, 0, '', 'pictonopreview pictofixedwidth paddingright');
>>>>>>> 440b5350
					}
					print $filename;
					print '</a><br>';
				}
			}
			print "</td>\n";

			// Paid
			print '<td class="center">'.($data['paid'] ? yn($data['paid']) : '').'</td>';

			// Total ET
			print '<td align="right"><span class="amount">'.price(price2num($data['sens'] ? $data['amount_ht'] : -$data['amount_ht'], 'MT'))."</span></td>\n";
			// Total IT
			print '<td align="right"><span class="amount">'.price(price2num($data['sens'] ? $data['amount_ttc'] : -$data['amount_ttc'], 'MT'))."</span></td>\n";
			// Total VAT
			print '<td align="right"><span class="amount">'.price(price2num($data['sens'] ? $data['amount_vat'] : -$data['amount_vat'], 'MT'))."</span></td>\n";

			print '<td class="tdoverflowmax150" title="'.dol_escape_htmltag($data['thirdparty_name']).'">'.dol_escape_htmltag($data['thirdparty_name'])."</td>\n";

			print '<td class="center">'.$data['thirdparty_code']."</td>\n";

			print '<td class="center">'.$data['country_code']."</td>\n";

			// VAT number
			print '<td class="tdoverflowmax150 right" title="'.dol_escape_htmltag($data['vatnum']).'">'.dol_escape_htmltag($data['vatnum'])."</td>\n";

			if ($data['sens']) {
				$totalET_credit += $data['amount_ht'];
				$totalIT_credit += $data['amount_ttc'];
				$totalVAT_credit += $data['amount_vat'];
			} else {
				$totalET_debit -= $data['amount_ht'];
				$totalIT_debit -= $data['amount_ttc'];
				$totalVAT_debit -= $data['amount_vat'];
			}

			if (!empty($conf->multicurrency->enabled)) {
				print '<td class="center">'.$data['currency']."</td>\n";
			}

			print "</tr>\n";
		}

		// Total credits
		print '<tr class="liste_total">';
		print '<td colspan="6" class="right">'.$langs->trans('Total').' '.$langs->trans('Income').'</td>';
		print '<td align="right">'.price(price2num($totalET_credit, 'MT')).'</td>';
		print '<td align="right">'.price(price2num($totalIT_credit, 'MT')).'</td>';
		print '<td align="right">'.price(price2num($totalVAT_credit, 'MT')).'</td>';
		print '<td colspan="4"></td>';
		if (!empty($conf->multicurrency->enabled)) {
			print '<td></td>';
		}
		print "</tr>\n";
		// Total debits
		print '<tr class="liste_total">';
		print '<td colspan="6" class="right">'.$langs->trans('Total').' '.$langs->trans('Outcome').'</td>';
		print '<td align="right">'.price(price2num($totalET_debit, 'MT')).'</td>';
		print '<td align="right">'.price(price2num($totalIT_debit, 'MT')).'</td>';
		print '<td align="right">'.price(price2num($totalVAT_debit, 'MT')).'</td>';
		print '<td colspan="4"></td>';
		if (!empty($conf->multicurrency->enabled)) {
			print '<td></td>';
		}
		print "</tr>\n";
		// Balance
		print '<tr class="liste_total">';
		print '<td colspan="6" class="right">'.$langs->trans('Total').'</td>';
		print '<td align="right">'.price(price2num($totalET_credit + $totalET_debit, 'MT')).'</td>';
		print '<td align="right">'.price(price2num($totalIT_credit + $totalIT_debit, 'MT')).'</td>';
		print '<td align="right">'.price(price2num($totalVAT_credit + $totalVAT_debit, 'MT')).'</td>';
		print '<td colspan="4"></td>';
		if (!empty($conf->multicurrency->enabled)) {
			print '<td></td>';
		}
		print "</tr>\n";
	}

	print "</table>";
	print '</div>';
}


llxFooter();
$db->close();<|MERGE_RESOLUTION|>--- conflicted
+++ resolved
@@ -588,11 +588,7 @@
 	print '<div class="paddingleft inline-block marginrightonly"><input type="checkbox" id="'.$choice.'" name="'.$choice.'" value="1"'.$checked.$disabled.'> <label for="'.$choice.'">'.$langs->trans($val['label']).'</label></div>';
 }
 
-<<<<<<< HEAD
-print '<input type="submit" class="button" name="search" value="'.$langs->trans("Search").'">';
-=======
 print '<input type="submit" class="button small" name="search" value="'.$langs->trans("Search").'">';
->>>>>>> 440b5350
 
 print '</form>'."\n";
 
@@ -753,92 +749,6 @@
 			} else {
 				print $data['ref'];
 			}
-<<<<<<< HEAD
-			print '</tr>';
-		} else {
-			// Sort array by date ASC to calculate balance
-
-			$totalET_debit = 0;
-			$totalIT_debit = 0;
-			$totalVAT_debit = 0;
-			$totalET_credit = 0;
-			$totalIT_credit = 0;
-			$totalVAT_credit = 0;
-
-			// Display array
-			foreach ($TData as $data) {
-				$html_class = '';
-				//if (!empty($data['fk_facture'])) $html_class = 'facid-'.$data['fk_facture'];
-				//elseif (!empty($data['fk_paiement'])) $html_class = 'payid-'.$data['fk_paiement'];
-				print '<tr class="oddeven '.$html_class.'">';
-
-				// Type
-				print '<td>'.$langs->trans($data['item']).'</td>';
-
-				// Date
-				print '<td class="center">';
-				print dol_print_date($data['date'], 'day');
-				print "</td>\n";
-
-				// Date due
-				print '<td class="center">';
-				print dol_print_date($data['date_due'], 'day');
-				print "</td>\n";
-
-				// Ref
-				print '<td class="nowraponall">';
-
-				if ($data['item'] == 'Invoice') {
-					$invoice->id = $data['id'];
-					$invoice->ref = $data['ref'];
-					$invoice->total_ht = $data['amount_ht'];
-					$invoice->total_ttc = $data['amount_ttc'];
-					$invoice->total_tva = $data['amount_vat'];
-					$invoice->multicurrency_code = $data['currency'];
-					print $invoice->getNomUrl(1, '', 0, 0, '', 0, 0, 0);
-				} elseif ($data['item'] == 'SupplierInvoice') {
-					$supplier_invoice->id = $data['id'];
-					$supplier_invoice->ref = $data['ref'];
-					$supplier_invoice->total_ht = $data['amount_ht'];
-					$supplier_invoice->total_ttc = $data['amount_ttc'];
-					$supplier_invoice->total_tva = $data['amount_vat'];
-					$supplier_invoice->multicurrency_code = $data['currency'];
-					print $supplier_invoice->getNomUrl(1, '', 0, 0, '', 0, 0, 0);
-				} elseif ($data['item'] == 'ExpenseReport') {
-					$expensereport->id = $data['id'];
-					$expensereport->ref = $data['ref'];
-					print $expensereport->getNomUrl(1, 0, 0, '', 0, 0);
-				} elseif ($data['item'] == 'SalaryPayment') {
-					$salary_payment->id = $data['id'];
-					$salary_payment->ref = $data['ref'];
-					print $salary_payment->getNomUrl(1);
-				} elseif ($data['item'] == 'Donation') {
-					$don->id = $data['id'];
-					$don->ref = $data['ref'];
-					print $don->getNomUrl(1, 0, '', 0);
-				} elseif ($data['item'] == 'SocialContributions') {
-					$charge_sociales->id = $data['id'];
-					$charge_sociales->ref = $data['ref'];
-					print $charge_sociales->getNomUrl(1, 0, 0, 0, 0);
-				} elseif ($data['item'] == 'VariousPayment') {
-					$various_payment->id = $data['id'];
-					$various_payment->ref = $data['ref'];
-					print $various_payment->getNomUrl(1, '', 0, 0);
-				} elseif ($data['item'] == 'LoanPayment') {
-					$payment_loan->id = $data['id'];
-					$payment_loan->ref = $data['ref'];
-					print $payment_loan->getNomUrl(1, 0, 0, '', 0);
-				} else {
-					print $data['ref'];
-				}
-				print '</td>';
-
-				// File link
-				print '<td>';
-				if (!empty($data['files'])) {
-					foreach ($data['files'] as $id => $filecursor) {
-						print '<a href='.DOL_URL_ROOT.'/'.$filecursor['link'].' target="_blank" rel="noopener noreferrer">'.($filecursor['name'] ? $filecursor['name'] : $filecursor['ref']).'</a>&nbsp;'.$formfile->showPreview($filecursor, $filecursor['modulepart'], $filecursor['subdir'].'/'.$filecursor['name']).'<br>';
-=======
 			print '</td>';
 
 			// File link
@@ -853,7 +763,6 @@
 					print '<a href='.DOL_URL_ROOT.'/'.$filecursor['link'].' target="_blank" rel="noopener noreferrer" title="'.dol_escape_htmltag($filename).'">';
 					if (empty($tmppreview)) {
 						print img_picto('', 'generic', '', false, 0, 0, '', 'pictonopreview pictofixedwidth paddingright');
->>>>>>> 440b5350
 					}
 					print $filename;
 					print '</a><br>';
