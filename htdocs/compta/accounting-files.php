--- conflicted
+++ resolved
@@ -1,20 +1,11 @@
 <?php
-<<<<<<< HEAD
 /* Copyright (C) 2001-2006  Rodolphe Quiedeville <rodolphe@quiedeville.org>
  * Copyright (C) 2004-2019  Laurent Destailleur  <eldy@users.sourceforge.net>
  * Copyright (C) 2017       Pierre-Henry Favre   <support@atm-consulting.fr>
  * Copyright (C) 2020       Maxime DEMAREST      <maxime@indelog.fr>
  * Copyright (C) 2021       Gauthier VERDOL      <gauthier.verdol@atm-consulting.fr>
- * Copyright (C) 2022-2024  Alexandre Spangaro   <aspangaro@easya.solutions>
+ * Copyright (C) 2022-2024  Alexandre Spangaro          <alexandre@inovea-conseil.com>
  * Copyright (C) 2024		MDW							<mdeweerd@users.noreply.github.com>
-=======
-/* Copyright (C) 2001-2006  Rodolphe Quiedeville        <rodolphe@quiedeville.org>
- * Copyright (C) 2004-2019  Laurent Destailleur         <eldy@users.sourceforge.net>
- * Copyright (C) 2017       Pierre-Henry Favre          <support@atm-consulting.fr>
- * Copyright (C) 2020       Maxime DEMAREST             <maxime@indelog.fr>
- * Copyright (C) 2021       Gauthier VERDOL             <gauthier.verdol@atm-consulting.fr>
- * Copyright (C) 2022-2024  Alexandre Spangaro          <alexandre@inovea-conseil.com>
->>>>>>> 77a72c54
  *
  * This program is free software; you can redistribute it and/or modify
  * it under the terms of the GNU General Public License as published by
