<?php
/* Copyright (C) 2001-2006  Rodolphe Quiedeville <rodolphe@quiedeville.org>
 * Copyright (C) 2004-2019  Laurent Destailleur  <eldy@users.sourceforge.net>
 * Copyright (C) 2017       Pierre-Henry Favre   <support@atm-consulting.fr>
 * Copyright (C) 2020       Maxime DEMAREST      <maxime@indelog.fr>
 * Copyright (C) 2021       Gauthier VERDOL      <gauthier.verdol@atm-consulting.fr>
 * Copyright (C) 2022       Alexandre Spangaro   <aspangaro@open-dsi.fr>
 *
 * This program is free software; you can redistribute it and/or modify
 * it under the terms of the GNU General Public License as published by
 * the Free Software Foundation; either version 3 of the License, or
 * (at your option) any later version.
 *
 * This program is distributed in the hope that it will be useful,
 * but WITHOUT ANY WARRANTY; without even the implied warranty of
 * MERCHANTABILITY or FITNESS FOR A PARTICULAR PURPOSE.  See the
 * GNU General Public License for more details.
 *
 * You should have received a copy of the GNU General Public License
 * along with this program. If not, see <https://www.gnu.org/licenses/>.
 */

/**
 *  \file       htdocs/compta/accounting-files.php
 *  \ingroup    compta
 *  \brief      Page to show portoflio and files of a thirdparty and download it
 */

if ((array_key_exists('action', $_GET) && $_GET['action'] == 'dl') || (array_key_exists('action', $_POST) && $_POST['action'] == 'dl')) {	// To not replace token when downloading file
	if (!defined('NOTOKENRENEWAL')) {
		define('NOTOKENRENEWAL', '1');
	}
}

// Load Dolibarr environment
require '../main.inc.php';
require_once DOL_DOCUMENT_ROOT.'/core/lib/company.lib.php';
require_once DOL_DOCUMENT_ROOT.'/core/lib/files.lib.php';
require_once DOL_DOCUMENT_ROOT.'/core/lib/date.lib.php';
require_once DOL_DOCUMENT_ROOT.'/compta/facture/class/facture.class.php';
require_once DOL_DOCUMENT_ROOT.'/compta/paiement/class/paiement.class.php';
require_once DOL_DOCUMENT_ROOT.'/salaries/class/paymentsalary.class.php';
require_once DOL_DOCUMENT_ROOT.'/compta/sociales/class/chargesociales.class.php';
require_once DOL_DOCUMENT_ROOT.'/don/class/don.class.php';
require_once DOL_DOCUMENT_ROOT.'/expensereport/class/expensereport.class.php';
require_once DOL_DOCUMENT_ROOT.'/fourn/class/fournisseur.facture.class.php';
require_once DOL_DOCUMENT_ROOT.'/fourn/class/fournisseur.facture.class.php';
require_once DOL_DOCUMENT_ROOT.'/compta/bank/class/paymentvarious.class.php';
require_once DOL_DOCUMENT_ROOT.'/core/class/html.formfile.class.php';
require_once DOL_DOCUMENT_ROOT.'/loan/class/paymentloan.class.php';

if (isModEnabled('project')) {
	require_once DOL_DOCUMENT_ROOT.'/projet/class/project.class.php';
	require_once DOL_DOCUMENT_ROOT.'/core/class/html.formprojet.class.php';
}

// Constant to define payment sens
const PAY_DEBIT = 0;
const PAY_CREDIT = 1;

$langs->loadLangs(array("accountancy", "bills", "companies", "salaries", "compta", "trips", "banks", "loan"));

$date_start = GETPOST('date_start', 'alpha');
$date_startDay = GETPOST('date_startday', 'int');
$date_startMonth = GETPOST('date_startmonth', 'int');
$date_startYear = GETPOST('date_startyear', 'int');
$date_start = dol_mktime(0, 0, 0, $date_startMonth, $date_startDay, $date_startYear, 'tzuserrel');
$date_stop = GETPOST('date_stop', 'alpha');
$date_stopDay = GETPOST('date_stopday', 'int');
$date_stopMonth = GETPOST('date_stopmonth', 'int');
$date_stopYear = GETPOST('date_stopyear', 'int');
$date_stop = dol_mktime(23, 59, 59, $date_stopMonth, $date_stopDay, $date_stopYear, 'tzuserrel');
$action = GETPOST('action', 'aZ09');
$projectid = (GETPOST('projectid', 'int') ? GETPOST('projectid', 'int') : 0);

// Initialize technical object to manage hooks of page. Note that conf->hooks_modules contains array of hook context
$hookmanager->initHooks(array('comptafileslist', 'globallist'));

// Load variable for pagination
$limit = GETPOST('limit', 'int') ?GETPOST('limit', 'int') : $conf->liste_limit;
$sortfield = GETPOST('sortfield', 'aZ09comma');
$sortorder = GETPOST('sortorder', 'aZ09comma');
$page = GETPOSTISSET('pageplusone') ? (GETPOST('pageplusone') - 1) : GETPOST("page", 'int');
if (empty($page) || $page == -1) {
	$page = 0;
}     // If $page is not defined, or '' or -1
$offset = $limit * $page;
$pageprev = $page - 1;
$pagenext = $page + 1;
if (!$sortfield) {
	$sortfield = "date,item"; // Set here default search field
}
if (!$sortorder) {
	$sortorder = "DESC";
}


$arrayfields = array(
	'type'=>array('label'=>"Type", 'checked'=>1),
	'date'=>array('label'=>"Date", 'checked'=>1),
	'date_due'=>array('label'=>"DateDue", 'checked'=>1),
	'ref'=>array('label'=>"Ref", 'checked'=>1),
	'documents'=>array('label'=>"Documents", 'checked'=>1),
	'paid'=>array('label'=>"Paid", 'checked'=>1),
	'total_ht'=>array('label'=>"TotalHT", 'checked'=>1),
	'total_ttc'=>array('label'=>"TotalTTC", 'checked'=>1),
	'total_vat'=>array('label'=>"TotalVAT", 'checked'=>1),
	//...
);

// Security check
if (!isModEnabled('comptabilite') && !isModEnabled('accounting')) {
	accessforbidden();
}
if ($user->socid > 0) {
	accessforbidden();
}

// Define $arrayofentities if multientity is set.
$arrayofentities = array();
if (isModEnabled('multicompany') && is_object($mc)) {
	$arrayofentities = $mc->getEntitiesList();
}

$entity = (GETPOSTISSET('entity') ? GETPOST('entity', 'int') : (GETPOSTISSET('search_entity') ? GETPOST('search_entity', 'int') : $conf->entity));
if (isModEnabled('multicompany') && is_object($mc)) {
	if (empty($entity) && !empty($conf->global->MULTICOMPANY_ALLOW_EXPORT_ACCOUNTING_DOC_FOR_ALL_ENTITIES)) {
		$entity = '0,'.join(',', array_keys($arrayofentities));
	}
}
if (empty($entity)) {
	$entity = $conf->entity;
}

$error = 0;

$listofchoices = array(
	'selectinvoices'=>array('label'=>'Invoices', 'picto'=>'bill', 'lang'=>'bills', 'enabled' => isModEnabled('facture'), 'perms' => $user->hasRight('facture', 'lire')),
	'selectsupplierinvoices'=>array('label'=>'BillsSuppliers', 'picto'=>'supplier_invoice', 'lang'=>'bills', 'enabled' => isModEnabled('supplier_invoice'), 'perms' => !empty($user->rights->fournisseur->facture->lire)),
	'selectexpensereports'=>array('label'=>'ExpenseReports', 'picto'=>'expensereport', 'lang'=>'trips', 'enabled' => isModEnabled('expensereport'), 'perms' => !empty($user->rights->expensereport->lire)),
	'selectdonations'=>array('label'=>'Donations', 'picto'=>'donation', 'lang'=>'donation', 'enabled' => isModEnabled('don'), 'perms' => !empty($user->rights->don->lire)),
	'selectsocialcontributions'=>array('label'=>'SocialContributions', 'picto'=>'bill', 'enabled' => isModEnabled('tax'), 'perms' => !empty($user->rights->tax->charges->lire)),
	'selectpaymentsofsalaries'=>array('label'=>'SalariesPayments', 'picto'=>'salary', 'lang'=>'salaries', 'enabled' => isModEnabled('salaries'), 'perms' => !empty($user->rights->salaries->read)),
	'selectvariouspayment'=>array('label'=>'VariousPayment', 'picto'=>'payment', 'enabled' => isModEnabled('banque'), 'perms' => !empty($user->rights->banque->lire)),
	'selectloanspayment'=>array('label'=>'PaymentLoan','picto'=>'loan', 'enabled' => isModEnabled('don'), 'perms' => !empty($user->rights->loan->read)),
);



/*
 * Actions
 */


//$parameters = array('socid' => $id);
//$reshook = $hookmanager->executeHooks('doActions', $parameters, $object); // Note that $object may have been modified by some hooks
//if ($reshook < 0) setEventMessages($hookmanager->error, $hookmanager->errors, 'errors');

$filesarray = array();
$result = false;
if (($action == 'searchfiles' || $action == 'dl')) {
	if (empty($date_start)) {
		setEventMessages($langs->trans("ErrorFieldRequired", $langs->transnoentitiesnoconv("DateStart")), null, 'errors');
		$error++;
	}
	if (empty($date_stop)) {
		setEventMessages($langs->trans("ErrorFieldRequired", $langs->transnoentitiesnoconv("DateEnd")), null, 'errors');
		$error++;
	}

	if (!$error) {
		$sql = '';

		$wheretail = " '".$db->idate($date_start)."' AND '".$db->idate($date_stop)."'";

		// Customer invoices
		if (GETPOST('selectinvoices') && !empty($listofchoices['selectinvoices']['perms'])) {
			if (!empty($sql)) {
				$sql .= " UNION ALL";
			}
			$sql .= "SELECT t.rowid as id, t.entity, t.ref, t.paye as paid, t.total_ht, t.total_ttc, t.total_tva as total_vat,";
			$sql .= " t.localtax1, t.localtax2, t.revenuestamp,";
			$sql .= " t.multicurrency_code as currency, t.fk_soc, t.datef as date, t.date_lim_reglement as date_due, 'Invoice' as item, s.nom as thirdparty_name, s.code_client as thirdparty_code, c.code as country_code, s.tva_intra as vatnum, ".PAY_CREDIT." as sens";
			$sql .= " FROM ".MAIN_DB_PREFIX."facture as t LEFT JOIN ".MAIN_DB_PREFIX."societe as s ON s.rowid = t.fk_soc LEFT JOIN ".MAIN_DB_PREFIX."c_country as c ON c.rowid = s.fk_pays";
			$sql .= " WHERE datef between ".$wheretail;
			$sql .= " AND t.entity IN (".$db->sanitize($entity == 1 ? '0,1' : $entity).')';
			$sql .= " AND t.fk_statut <> ".Facture::STATUS_DRAFT;
			if (!empty($projectid)) $sql .= " AND fk_projet = ".((int) $projectid);
		}
		// Vendor invoices
		if (GETPOST('selectsupplierinvoices') && !empty($listofchoices['selectsupplierinvoices']['perms'])) {
			if (!empty($sql)) {
				$sql .= " UNION ALL";
			}
			$sql .= " SELECT t.rowid as id, t.entity, t.ref, t.paye as paid, t.total_ht, t.total_ttc, t.total_tva as total_vat,";
			$sql .= " t.localtax1, t.localtax2, 0 as revenuestamp,";
			$sql .= " t.multicurrency_code as currency, t.fk_soc, t.datef as date, t.date_lim_reglement as date_due, 'SupplierInvoice' as item, s.nom as thirdparty_name, s.code_fournisseur as thirdparty_code, c.code as country_code, s.tva_intra as vatnum, ".PAY_DEBIT." as sens";
			$sql .= " FROM ".MAIN_DB_PREFIX."facture_fourn as t LEFT JOIN ".MAIN_DB_PREFIX."societe as s ON s.rowid = t.fk_soc LEFT JOIN ".MAIN_DB_PREFIX."c_country as c ON c.rowid = s.fk_pays";
			$sql .= " WHERE datef between ".$wheretail;
			$sql .= " AND t.entity IN (".$db->sanitize($entity == 1 ? '0,1' : $entity).')';
			$sql .= " AND t.fk_statut <> ".FactureFournisseur::STATUS_DRAFT;
			if (!empty($projectid)) $sql .= " AND fk_projet = ".((int) $projectid);
		}
		// Expense reports
		if (GETPOST('selectexpensereports') && !empty($listofchoices['selectexpensereports']['perms']) && empty($projectid)) {
			if (!empty($sql)) {
				$sql .= " UNION ALL";
			}
			$sql .= " SELECT t.rowid as id, t.entity, t.ref, t.paid, t.total_ht, t.total_ttc, t.total_tva as total_vat,";
			$sql .= " 0 as localtax1, 0 as localtax2, 0 as revenuestamp,";
			$sql .= " t.multicurrency_code as currency, t.fk_user_author as fk_soc, t.date_fin as date, t.date_fin as date_due, 'ExpenseReport' as item, CONCAT(CONCAT(u.lastname, ' '), u.firstname) as thirdparty_name, '' as thirdparty_code, c.code as country_code, '' as vatnum, ".PAY_DEBIT." as sens";
			$sql .= " FROM ".MAIN_DB_PREFIX."expensereport as t LEFT JOIN ".MAIN_DB_PREFIX."user as u ON u.rowid = t.fk_user_author LEFT JOIN ".MAIN_DB_PREFIX."c_country as c ON c.rowid = u.fk_country";
			$sql .= " WHERE date_fin between  ".$wheretail;
			$sql .= " AND t.entity IN (".$db->sanitize($entity == 1 ? '0,1' : $entity).')';
			$sql .= " AND t.fk_statut <> ".ExpenseReport::STATUS_DRAFT;
		}
		// Donations
		if (GETPOST('selectdonations') && !empty($listofchoices['selectdonations']['perms'])) {
			if (!empty($sql)) {
				$sql .= " UNION ALL";
			}
			$sql .= " SELECT t.rowid as id, t.entity, t.ref, paid, amount as total_ht, amount as total_ttc, 0 as total_vat,";
			$sql .= " 0 as localtax1, 0 as localtax2, 0 as revenuestamp,";
			$sql .= " '".$db->escape($conf->currency)."' as currency, 0 as fk_soc, t.datedon as date, t.datedon as date_due, 'Donation' as item, t.societe as thirdparty_name, '' as thirdparty_code, c.code as country_code, '' as vatnum, ".PAY_CREDIT." as sens";
			$sql .= " FROM ".MAIN_DB_PREFIX."don as t LEFT JOIN ".MAIN_DB_PREFIX."c_country as c ON c.rowid = t.fk_country";
			$sql .= " WHERE datedon between ".$wheretail;
			$sql .= " AND t.entity IN (".$db->sanitize($entity == 1 ? '0,1' : $entity).')';
			$sql .= " AND t.fk_statut <> ".Don::STATUS_DRAFT;
			if (!empty($projectid)) $sql .= " AND fk_projet = ".((int) $projectid);
		}
		// Payments of salaries
		if (GETPOST('selectpaymentsofsalaries') && !empty($listofchoices['selectpaymentsofsalaries']['perms'])) {
			if (!empty($sql)) {
				$sql .= " UNION ALL";
			}
			$sql .= " SELECT t.rowid as id, t.entity, t.label as ref, 1 as paid, amount as total_ht, amount as total_ttc, 0 as total_vat,";
			$sql .= " 0 as localtax1, 0 as localtax2, 0 as revenuestamp,";
			$sql .= " '".$db->escape($conf->currency)."' as currency, t.fk_user as fk_soc, t.datep as date, t.dateep as date_due, 'SalaryPayment' as item, CONCAT(CONCAT(u.lastname, ' '), u.firstname)  as thirdparty_name, '' as thirdparty_code, c.code as country_code, '' as vatnum, ".PAY_DEBIT." as sens";
			$sql .= " FROM ".MAIN_DB_PREFIX."payment_salary as t LEFT JOIN ".MAIN_DB_PREFIX."user as u ON u.rowid = t.fk_user LEFT JOIN ".MAIN_DB_PREFIX."c_country as c ON c.rowid = u.fk_country";
			$sql .= " WHERE datep between ".$wheretail;
			$sql .= " AND t.entity IN (".$db->sanitize($entity == 1 ? '0,1' : $entity).')';
			//$sql.=" AND fk_statut <> ".PaymentSalary::STATUS_DRAFT;
			if (!empty($projectid)) $sql .= " AND fk_projet = ".((int) $projectid);
		}
		// Social contributions
		if (GETPOST('selectsocialcontributions') && !empty($listofchoices['selectsocialcontributions']['perms'])) {
			if (!empty($sql)) {
				$sql .= " UNION ALL";
			}
			$sql .= " SELECT t.rowid as id, t.entity, t.libelle as ref, t.paye as paid, t.amount as total_ht, t.amount as total_ttc, 0 as total_vat,";
			$sql .= " 0 as localtax1, 0 as localtax2, 0 as revenuestamp,";
			$sql .= " '".$db->escape($conf->currency)."' as currency, 0 as fk_soc, t.date_ech as date, t.periode as date_due, 'SocialContributions' as item, '' as thirdparty_name, '' as thirdparty_code, '' as country_code, '' as vatnum, ".PAY_DEBIT." as sens";
			$sql .= " FROM ".MAIN_DB_PREFIX."chargesociales as t";
			$sql .= " WHERE t.date_ech between ".$wheretail;
			$sql .= " AND t.entity IN (".$db->sanitize($entity == 1 ? '0,1' : $entity).')';
			//$sql.=" AND fk_statut <> ".ChargeSociales::STATUS_DRAFT;
			if (!empty($projectid)) $sql .= " AND fk_projet = ".((int) $projectid);
		}
		// Various payments
		if (GETPOST('selectvariouspayment') && !empty($listofchoices['selectvariouspayment']['perms'])) {
			if (!empty($sql)) {
				$sql .= " UNION ALL";
			}
			$sql .= " SELECT t.rowid as id, t.entity, t.ref, 1 as paid, t.amount as total_ht, t.amount as total_ttc, 0 as total_vat,";
			$sql .= " 0 as localtax1, 0 as localtax2, 0 as revenuestamp,";
			$sql .= " '".$db->escape($conf->currency)."' as currency, 0 as fk_soc, t.datep as date, t.datep as date_due, 'VariousPayment' as item, '' as thirdparty_name, '' as thirdparty_code, '' as country_code, '' as vatnum, sens";
			$sql .= " FROM ".MAIN_DB_PREFIX."payment_various as t";
			$sql .= " WHERE datep between ".$wheretail;
			$sql .= " AND t.entity IN (".$db->sanitize($entity == 1 ? '0,1' : $entity).')';
			if (!empty($projectid)) $sql .= " AND fk_projet = ".((int) $projectid);
		}
		// Loan payments
		if (GETPOST('selectloanspayment') && !empty($listofchoices['selectloanspayment']['perms']) && empty($projectid)) {
			if (!empty($sql)) {
				$sql .= " UNION ALL";
			}
			$sql .= " SELECT t.rowid as id, l.entity, l.label as ref, 1 as paid, (t.amount_capital+t.amount_insurance+t.amount_interest) as total_ht, (t.amount_capital+t.amount_insurance+t.amount_interest) as total_ttc, 0 as total_vat,";
			$sql .= " 0 as localtax1, 0 as localtax2, 0 as revenuestamp,";
			$sql .= " '".$db->escape($conf->currency)."' as currency, 0 as fk_soc, t.datep as date, t.datep as date_due, 'LoanPayment' as item, '' as thirdparty_name, '' as thirdparty_code, '' as country_code, '' as vatnum, ".PAY_DEBIT." as sens";
			$sql .= " FROM ".MAIN_DB_PREFIX."payment_loan as t LEFT JOIN ".MAIN_DB_PREFIX."loan as l ON l.rowid = t.fk_loan";
			$sql .= " WHERE datep between ".$wheretail;
			$sql .= " AND l.entity IN (".$db->sanitize($entity == 1 ? '0,1' : $entity).')';
		}

		if ($sql) {
			$sql .= $db->order($sortfield, $sortorder);
			//print $sql;

			$resd = $db->query($sql);
			$files = array();
			$link = '';

			if ($resd) {
				$numd = $db->num_rows($resd);

				$tmpinvoice = new Facture($db);
				$tmpinvoicesupplier = new FactureFournisseur($db);
				$tmpdonation = new Don($db);

				$upload_dir = '';
				$i = 0;
				while ($i < $numd) {
					$objd = $db->fetch_object($resd);

					switch ($objd->item) {
						case "Invoice":
							$subdir = '';
							$subdir .= ($subdir ? '/' : '').dol_sanitizeFileName($objd->ref);
							$upload_dir = $conf->facture->dir_output.'/'.$subdir;
							$link = "document.php?modulepart=facture&file=".str_replace('/', '%2F', $subdir).'%2F';
							$modulepart = "facture";
							break;
						case "SupplierInvoice":
							$tmpinvoicesupplier->fetch($objd->id);
							$subdir = get_exdir($tmpinvoicesupplier->id, 2, 0, 1, $tmpinvoicesupplier, 'invoice_supplier'); // TODO Use first file
							$subdir .= ($subdir ? '/' : '').dol_sanitizeFileName($objd->ref);
							$upload_dir = $conf->fournisseur->facture->dir_output.'/'.$subdir;
							$link = "document.php?modulepart=facture_fournisseur&file=".str_replace('/', '%2F', $subdir).'%2F';
							$modulepart = "facture_fournisseur";
							break;
						case "ExpenseReport":
							$subdir = '';
							$subdir .= ($subdir ? '/' : '').dol_sanitizeFileName($objd->ref);
							$upload_dir = $conf->expensereport->dir_output.'/'.$subdir;
							$link = "document.php?modulepart=expensereport&file=".str_replace('/', '%2F', $subdir).'%2F';
							$modulepart = "expensereport";
							break;
						case "SalaryPayment":
							$subdir = '';
							$subdir .= ($subdir ? '/' : '').dol_sanitizeFileName($objd->id);
							$upload_dir = $conf->salaries->dir_output.'/'.$subdir;
							$link = "document.php?modulepart=salaries&file=".str_replace('/', '%2F', $subdir).'%2F';
							$modulepart = "salaries";
							break;
						case "Donation":
							$tmpdonation->fetch($objp->id);
							$subdir = get_exdir(0, 0, 0, 0, $tmpdonation, 'donation');
							$subdir .= ($subdir ? '/' : '').dol_sanitizeFileName($objd->id);
							$upload_dir = $conf->don->dir_output.'/'.$subdir;
							$link = "document.php?modulepart=don&file=".str_replace('/', '%2F', $subdir).'%2F';
							$modulepart = "don";
							break;
						case "SocialContributions":
							$subdir = '';
							$subdir .= ($subdir ? '/' : '').dol_sanitizeFileName($objd->id);
							$upload_dir = $conf->tax->dir_output.'/'.$subdir;
							$link = "document.php?modulepart=tax&file=".str_replace('/', '%2F', $subdir).'%2F';
							$modulepart = "tax";
							break;
						case "VariousPayment":
							$subdir = '';
							$subdir .= ($subdir ? '/' : '').dol_sanitizeFileName($objd->id);
							$upload_dir = $conf->bank->dir_output.'/'.$subdir;
							$link = "document.php?modulepart=banque&file=".str_replace('/', '%2F', $subdir).'%2F';
							$modulepart = "banque";
							break;
						case "LoanPayment":
							// Loan payment has no linked file
							$subdir = '';
							$upload_dir = $conf->loan->dir_output.'/'.$subdir;
							$link = "";
							$modulepart = "";
							break;
						default:
							$subdir = '';
							$upload_dir = '';
							$link = '';
							break;
					}

					if (!empty($upload_dir)) {
						$result = true;

						$files = dol_dir_list($upload_dir, "files", 0, '', '(\.meta|_preview.*\.png)$', '', SORT_ASC, 1);
						//var_dump($upload_dir);
						//var_dump($files);
						if (count($files) < 1) {
							$nofile = array();
							$nofile['id'] = $objd->id;
							$nofile['entity'] = $objd->entity;
							$nofile['date'] = $db->jdate($objd->date);
							$nofile['date_due'] = $db->jdate($objd->date_due);
							$nofile['paid'] = $objd->paid;
							$nofile['amount_ht'] = $objd->total_ht;
							$nofile['amount_ttc'] = $objd->total_ttc;
							$nofile['amount_vat'] = $objd->total_vat;
							$nofile['amount_localtax1'] = $objd->localtax1;
							$nofile['amount_localtax2'] = $objd->localtax2;
							$nofile['amount_revenuestamp'] = $objd->revenuestamp;
							$nofile['ref'] = ($objd->ref ? $objd->ref : $objd->id);
							$nofile['fk'] = $objd->fk_soc;
							$nofile['item'] = $objd->item;
							$nofile['thirdparty_name'] = $objd->thirdparty_name;
							$nofile['thirdparty_code'] = $objd->thirdparty_code;
							$nofile['country_code'] = $objd->country_code;
							$nofile['vatnum'] = $objd->vatnum;
							$nofile['sens'] = $objd->sens;
							$nofile['currency'] = $objd->currency;
							$nofile['link'] = '';
							$nofile['name'] = '';

							$filesarray[$nofile['item'].'_'.$nofile['id']] = $nofile;
						} else {
							foreach ($files as $key => $file) {
								$file['id'] = $objd->id;
								$file['entity'] = $objd->entity;
								$file['date'] = $db->jdate($objd->date);
								$file['date_due'] = $db->jdate($objd->date_due);
								$file['paid'] = $objd->paid;
								$file['amount_ht'] = $objd->total_ht;
								$file['amount_ttc'] = $objd->total_ttc;
								$file['amount_vat'] = $objd->total_vat;
								$file['amount_localtax1'] = $objd->localtax1;
								$file['amount_localtax2'] = $objd->localtax2;
								$file['amount_revenuestamp'] = $objd->revenuestamp;
								$file['ref'] = ($objd->ref ? $objd->ref : $objd->id);
								$file['fk'] = $objd->fk_soc;
								$file['item'] = $objd->item;
								$file['thirdparty_name'] = $objd->thirdparty_name;
								$file['thirdparty_code'] = $objd->thirdparty_code;
								$file['country_code'] = $objd->country_code;
								$file['vatnum'] = $objd->vatnum;
								$file['sens'] = $objd->sens;
								$file['currency'] = $objd->currency;

								// Save record into array (only the first time it is found)
								if (empty($filesarray[$file['item'].'_'.$file['id']])) {
									$filesarray[$file['item'].'_'.$file['id']] = $file;
								}

								// Add or concat file
								if (empty($filesarray[$file['item'].'_'.$file['id']]['files'])) {
									$filesarray[$file['item'].'_'.$file['id']]['files'] = array();
								}
								$filesarray[$file['item'].'_'.$file['id']]['files'][] = array(
									'link' => $link.urlencode($file['name']),
									'name'=>$file['name'],
									'ref'=>$file['ref'],
									'fullname' => $file['fullname'],
									'relpath' => '/'.$file['name'],
									'relpathnamelang' => $langs->trans($file['item']).'/'.$file['name'],
									'modulepart' => $modulepart,
									'subdir' => $subdir,
									'currency' => $file['currency']
								);
								//var_dump($file['item'].'_'.$file['id']);
								//var_dump($filesarray[$file['item'].'_'.$file['id']]['files']);
							}
						}
					}

					$i++;
				}
			} else {
				dol_print_error($db);
			}

			$db->free($resd);
		} else {
			setEventMessages($langs->trans("ErrorSelectAtLeastOne"), null, 'errors');
			$error++;
		}
	}
}


/*
 *ZIP creation
 */

$dirfortmpfile = ($conf->accounting->dir_temp ? $conf->accounting->dir_temp : $conf->comptabilite->dir_temp);
if (empty($dirfortmpfile)) {
	setEventMessages($langs->trans("ErrorNoAccountingModuleEnabled"), null, 'errors');
	$error++;
}


if ($result && $action == "dl" && !$error) {
	if (!extension_loaded('zip')) {
		setEventMessages('PHPZIPExtentionNotLoaded', null, 'errors');
	} else {
		dol_mkdir($dirfortmpfile);

		$log = $langs->transnoentitiesnoconv("Type");
		if (isModEnabled('multicompany') && is_object($mc)) {
			$log .= ','.$langs->transnoentitiesnoconv("Entity");
		}
		$log .= ','.$langs->transnoentitiesnoconv("Date");
		$log .= ','.$langs->transnoentitiesnoconv("DateDue");
		$log .= ','.$langs->transnoentitiesnoconv("Ref");
		$log .= ','.$langs->transnoentitiesnoconv("TotalHT");
		$log .= ','.$langs->transnoentitiesnoconv("TotalTTC");
		$log .= ','.$langs->transnoentitiesnoconv("TotalVAT");
		$log .= ','.$langs->transcountrynoentities("TotalLT1", $mysoc->country_code);
		$log .= ','.$langs->transcountrynoentities("TotalLT2", $mysoc->country_code);
<<<<<<< HEAD
		$log .= ','.$langs->transnoentitiesnoconv("Revenuestamp");
=======
		$log .= ','.$langs->transnoentitiesnoconv("RevenueStamp");
>>>>>>> 93bf6625
		$log .= ','.$langs->transnoentitiesnoconv("Paid");
		$log .= ','.$langs->transnoentitiesnoconv("Document");
		$log .= ','.$langs->transnoentitiesnoconv("ItemID");
		$log .= ','.$langs->transnoentitiesnoconv("ThirdParty");
		$log .= ','.$langs->transnoentitiesnoconv("Code");
		$log .= ','.$langs->transnoentitiesnoconv("Country");
		$log .= ','.$langs->transnoentitiesnoconv("VATIntra");
		$log .= ','.$langs->transnoentitiesnoconv("Sens")."\n";
		$zipname = $dirfortmpfile.'/'.dol_print_date($date_start, 'dayrfc', 'tzuserrel')."-".dol_print_date($date_stop, 'dayrfc', 'tzuserrel');
		if (!empty($projectid)) {
			$project = new Project($db);
			$project->fetch($projectid);
			if ($project->ref) {
				$zipname .= '_'.$project->ref;
			}
		}
		$zipname .='_export.zip';

		dol_delete_file($zipname);

		$zip = new ZipArchive;
		$res = $zip->open($zipname, ZipArchive::OVERWRITE | ZipArchive::CREATE);
		if ($res) {
			foreach ($filesarray as $key => $file) {
				if (!empty($file['files'])) {
					foreach ($file['files'] as $filecursor) {
						if (file_exists($filecursor["fullname"])) {
							$zip->addFile($filecursor["fullname"], $filecursor["relpathnamelang"]);
						}
					}
				}

				$log .= '"'.$langs->trans($file['item']).'"';
				if (isModEnabled('multicompany') && is_object($mc)) {
					$log .= ',"'.(empty($arrayofentities[$file['entity']]) ? $file['entity'] : $arrayofentities[$file['entity']]).'"';
				}
				$log .= ','.dol_print_date($file['date'], 'dayrfc');
				$log .= ','.dol_print_date($file['date_due'], 'dayrfc');
				$log .= ',"'.$file['ref'].'"';
				$log .= ','.$file['amount_ht'];
				$log .= ','.$file['amount_ttc'];
				$log .= ','.$file['amount_vat'];
				$log .= ','.$file['amount_localtax1'];
				$log .= ','.$file['amount_localtax2'];
				$log .= ','.$file['amount_revenuestamp'];
				$log .= ','.$file['paid'];
				$log .= ',"'.$file["name"].'"';
				$log .= ','.$file['fk'];
				$log .= ',"'.$file['thirdparty_name'].'"';
				$log .= ',"'.$file['thirdparty_code'].'"';
				$log .= ',"'.$file['country_code'].'"';
				$log .= ',"'.$file['vatnum'].'"';
				$log .= ',"'.$file['sens'].'"';
				$log .= "\n";
			}
			$zip->addFromString('transactions.csv', $log);
			$zip->close();

			// Then download the zipped file.
			header('Content-Type: application/zip');
			header('Content-disposition: attachment; filename='.basename($zipname));
			header('Content-Length: '.filesize($zipname));
			readfile($zipname);

			dol_delete_file($zipname);

			exit();
		} else {
			setEventMessages($langs->trans("FailedToOpenFile", $zipname), null, 'errors');
		}
	}
}


/*
 * View
 */

$form = new Form($db);
$formfile = new FormFile($db);
$userstatic = new User($db);
$invoice = new Facture($db);
$supplier_invoice = new FactureFournisseur($db);
$expensereport = new ExpenseReport($db);
$don = new Don($db);
$salary_payment = new PaymentSalary($db);
$charge_sociales = new ChargeSociales($db);
$various_payment = new PaymentVarious($db);
$payment_loan = new PaymentLoan($db);

$title = $langs->trans("ComptaFiles").' - '.$langs->trans("List");
$help_url = '';

llxHeader('', $title, $help_url);

$h = 0;
$head = array();
$head[$h][0] = $_SERVER["PHP_SELF"];
$head[$h][1] = $langs->trans("AccountantFiles");
$head[$h][2] = 'AccountancyFiles';

print dol_get_fiche_head($head, 'AccountancyFiles');


print '<form name="searchfiles" action="?action=searchfiles" method="POST">'."\n";
print '<input type="hidden" name="token" value="'.newToken().'">';

print '<span class="opacitymedium">'.$langs->trans("ExportAccountingSourceDocHelp");
if (isModEnabled('accounting')) {
	print ' '.$langs->trans("ExportAccountingSourceDocHelp2", $langs->transnoentitiesnoconv("Accounting"), $langs->transnoentitiesnoconv("Journals"));
}
print '</span><br>';
print '<br>';

print $langs->trans("ReportPeriod").': ';
print $form->selectDate($date_start, 'date_start', 0, 0, 0, "", 1, 1, 0, '', '', '', '', 1, '', '', 'tzuserrel');
print ' - ';
print $form->selectDate($date_stop, 'date_stop', 0, 0, 0, "", 1, 1, 0, '', '', '', '', 1, '', '', 'tzuserrel');
print "\n";

// Export is for current company only
$socid = 0;
if (isModEnabled('multicompany') && is_object($mc)) {
	$mc->getInfo($conf->entity);
	print '<span class="marginleftonly marginrightonly'.(empty($conf->global->MULTICOMPANY_ALLOW_EXPORT_ACCOUNTING_DOC_FOR_ALL_ENTITIES) ? ' opacitymedium' : '').'">('.$langs->trans("Entity").' : ';
	print "<td>";
	if (!empty($conf->global->MULTICOMPANY_ALLOW_EXPORT_ACCOUNTING_DOC_FOR_ALL_ENTITIES)) {
		$socid = $mc->id;
		print $mc->select_entities(GETPOSTISSET('search_entity') ? GETPOST('search_entity', 'int') : $mc->id, 'search_entity', '', false, false, false, false, true);
	} else {
		print $mc->label;
	}
	print "</td>";
	print ")</span>\n";
}

print '<br>';

// Project filter
if (isModEnabled('projet')) {
	$formproject = new FormProjets($db);
	$langs->load('projects');
	print '<span class="marginrightonly">'.$langs->trans('Project').":</span>";
	print img_picto('', 'project').$formproject->select_projects(($socid > 0 ? $socid : -1), $projectid, 'projectid', 0, 0, 1, 0, 0, 0, 0, '', 1, 0, '');
	print '<span class="classfortooltip" style="padding: 0px; padding: 0px; padding-right: 3px !important;" title="'.$langs->trans('ExportAccountingProjectHelp').'"><span class="fas fa-info-circle  em088 opacityhigh" style=" vertical-align: middle; cursor: help"></span></span>';
	print '<br>';
}

$i = 0;
foreach ($listofchoices as $choice => $val) {
	if (empty($val['enabled'])) {
		continue; // list not qualified
	}
	$disabled = '';
	if (empty($val['perms'])) {
		$disabled = ' disabled';
	}
	$checked = (((!GETPOSTISSET('search') && $action != 'searchfiles') || GETPOST($choice)) ? ' checked="checked"' : '');
	print '<div class="'.($i > 0 ? 'paddingleft marginleftonly' : '').' inline-block marginrightonly paddingright"><input type="checkbox" id="'.$choice.'" name="'.$choice.'" value="1"'.$checked.$disabled.'><label for="'.$choice.'"> ';
	print img_picto($langs->trans($val['label']), $val['picto'], 'class=""').' '.$langs->trans($val['label']);
	print '</label></div>';
	$i++;
}

print '<input type="submit" class="button small" name="search" value="'.$langs->trans("Search").'">';

print '</form>'."\n";

print dol_get_fiche_end();

$param = '';
if (!empty($date_start) && !empty($date_stop)) {
	$param .= '&date_startday='.GETPOST('date_startday', 'int');
	$param .= '&date_startmonth='.GETPOST('date_startmonth', 'int');
	$param .= '&date_startyear='.GETPOST('date_startyear', 'int');
	$param .= '&date_stopday='.GETPOST('date_stopday', 'int');
	$param .= '&date_stopmonth='.GETPOST('date_stopmonth', 'int');
	$param .= '&date_stopyear='.GETPOST('date_stopyear', 'int');
	foreach ($listofchoices as $choice => $val) {
		if (GETPOST($choice, 'int')) {
			$param .= '&'.$choice.'=1';
		}
	}

	$TData = dol_sort_array($filesarray, $sortfield, $sortorder);


	$filename = dol_print_date($date_start, 'dayrfc', 'tzuserrel')."-".dol_print_date($date_stop, 'dayrfc', 'tzuserrel').'_export.zip';

	echo dol_print_date($date_start, 'day', 'tzuserrel')." - ".dol_print_date($date_stop, 'day', 'tzuserrel');

	print '<a class="marginleftonly small'.(empty($TData) ? ' butActionRefused' : ' butAction').'" href="'.$_SERVER["PHP_SELF"].'?action=dl&token='.currentToken().'&projectid='.$projectid.'&output=file&file='.urlencode($filename).$param.'"';
	if (empty($TData)) {
		print " disabled";
	}
	print '>'."\n";
	print $langs->trans("Download");
	print '</a><br>';

	$param .= '&action=searchfiles';

	/*
	print '<input type="hidden" name="token" value="'.currentToken().'">';
	print '<input type="hidden" name="date_startday" value="'.GETPOST('date_startday', 'int').'" />';
	print '<input type="hidden" name="date_startmonth" value="'.GETPOST('date_startmonth', 'int').'" />';
	print '<input type="hidden" name="date_startyear" value="'.GETPOST('date_startyear', 'int').'" />';
	print '<input type="hidden" name="date_stopday" value="'.GETPOST('date_stopday', 'int').'" />';
	print '<input type="hidden" name="date_stopmonth" value="'.GETPOST('date_stopmonth', 'int').'" />';
	print '<input type="hidden" name="date_stopyear" value="'.GETPOST('date_stopyear', 'int').'" />';
	foreach ($listofchoices as $choice => $val) {
		print '<input type="hidden" name="'.$choice.'" value="'.GETPOST($choice).'">';
	}

	print '<input class="butAction butDownload small marginleftonly" type="submit" value="'.$langs->trans("Download").'"';
	if (empty($TData)) {
		print " disabled";
	}
	print '/>';
	print '</form>'."\n";
	*/

	print '<br>';

	print '<div class="div-table-responsive">'; // You can use div-table-responsive-no-min if you dont need reserved height for your table
	print '<table class="noborder centpercent">';
	print '<tr class="liste_titre">';
	print_liste_field_titre($arrayfields['type']['label'], $_SERVER["PHP_SELF"], "item", "", $param, '', $sortfield, $sortorder, 'nowrap ');
	print_liste_field_titre($arrayfields['date']['label'], $_SERVER["PHP_SELF"], "date", "", $param, '', $sortfield, $sortorder, 'center nowrap ');
	print_liste_field_titre($arrayfields['date_due']['label'], $_SERVER["PHP_SELF"], "date_due", "", $param, '', $sortfield, $sortorder, 'center nowrap ');
	print_liste_field_titre($arrayfields['ref']['label'], $_SERVER["PHP_SELF"], "", "", $param, '', $sortfield, $sortorder, 'nowraponall ');
	print '<td>'.$langs->trans("Document").'</td>';
	print '<td>'.$langs->trans("Paid").'</td>';
	print '<td align="right">'.$langs->trans("TotalHT").(isModEnabled('multicurrency') ? ' ('.$langs->getCurrencySymbol($conf->currency).')' : '').'</td>';
	print '<td align="right">'.$langs->trans("TotalTTC").(isModEnabled('multicurrency') ? ' ('.$langs->getCurrencySymbol($conf->currency).')' : '').'</td>';
	print '<td align="right">'.$langs->trans("TotalVAT").(isModEnabled('multicurrency') ? ' ('.$langs->getCurrencySymbol($conf->currency).')' : '').'</td>';

	print '<td>'.$langs->trans("ThirdParty").'</td>';
	print '<td class="center">'.$langs->trans("Code").'</td>';
	print '<td class="center">'.$langs->trans("Country").'</td>';
	print '<td class="center">'.$langs->trans("VATIntra").'</td>';
	if (isModEnabled('multicurrency')) {
		print '<td class="center">'.$langs->trans("Currency").'</td>';
	}
	print '</tr>';

	if (empty($TData)) {
		print '<tr class="oddeven"><td colspan="13"><span class="opacitymedium">'.$langs->trans("NoRecordFound").'</span></td>';
		if (isModEnabled('multicurrency')) {
			print '<td></td>';
		}
		print '</tr>';
	} else {
		// Sort array by date ASC to calculate balance

		$totalET_debit = 0;
		$totalIT_debit = 0;
		$totalVAT_debit = 0;
		$totalET_credit = 0;
		$totalIT_credit = 0;
		$totalVAT_credit = 0;

		// Display array
		foreach ($TData as $data) {
			$html_class = '';
			//if (!empty($data['fk_facture'])) $html_class = 'facid-'.$data['fk_facture'];
			//elseif (!empty($data['fk_paiement'])) $html_class = 'payid-'.$data['fk_paiement'];
			print '<tr class="oddeven '.$html_class.'">';

			// Type
			print '<td class="tdoverflowmax150" title="'.dol_escape_htmltag($langs->trans($data['item'])).'">'.$langs->trans($data['item']).'</td>';

			// Date
			print '<td class="center">';
			print dol_print_date($data['date'], 'day');
			print "</td>\n";

			// Date due
			print '<td class="center">';
			print dol_print_date($data['date_due'], 'day');
			print "</td>\n";

			// Ref
			print '<td class="nowraponall tdoverflowmax150">';

			if ($data['item'] == 'Invoice') {
				$invoice->id = $data['id'];
				$invoice->ref = $data['ref'];
				$invoice->total_ht = $data['amount_ht'];
				$invoice->total_ttc = $data['amount_ttc'];
				$invoice->total_tva = $data['amount_vat'];
				$invoice->total_localtax1 = $data['amount_localtax1'];
				$invoice->total_localtax2 = $data['amount_localtax2'];
				$invoice->revenuestamp = $data['amount_revenuestamp'];
				$invoice->multicurrency_code = $data['currency'];
				print $invoice->getNomUrl(1, '', 0, 0, '', 0, 0, 0);
			} elseif ($data['item'] == 'SupplierInvoice') {
				$supplier_invoice->id = $data['id'];
				$supplier_invoice->ref = $data['ref'];
				$supplier_invoice->total_ht = $data['amount_ht'];
				$supplier_invoice->total_ttc = $data['amount_ttc'];
				$supplier_invoice->total_tva = $data['amount_vat'];
				$supplier_invoice->total_localtax1 = $data['amount_localtax1'];
				$supplier_invoice->total_localtax2 = $data['amount_localtax2'];
				$supplier_invoice->revenuestamp = $data['amount_revenuestamp'];
				$supplier_invoice->multicurrency_code = $data['currency'];
				print $supplier_invoice->getNomUrl(1, '', 0, 0, '', 0, 0, 0);
			} elseif ($data['item'] == 'ExpenseReport') {
				$expensereport->id = $data['id'];
				$expensereport->ref = $data['ref'];
				print $expensereport->getNomUrl(1, 0, 0, '', 0, 0);
			} elseif ($data['item'] == 'SalaryPayment') {
				$salary_payment->id = $data['id'];
				$salary_payment->ref = $data['ref'];
				print $salary_payment->getNomUrl(1);
			} elseif ($data['item'] == 'Donation') {
				$don->id = $data['id'];
				$don->ref = $data['ref'];
				print $don->getNomUrl(1, 0, '', 0);
			} elseif ($data['item'] == 'SocialContributions') {
				$charge_sociales->id = $data['id'];
				$charge_sociales->ref = $data['ref'];
				print $charge_sociales->getNomUrl(1, 0, 0, 0, 0);
			} elseif ($data['item'] == 'VariousPayment') {
				$various_payment->id = $data['id'];
				$various_payment->ref = $data['ref'];
				print $various_payment->getNomUrl(1, '', 0, 0);
			} elseif ($data['item'] == 'LoanPayment') {
				$payment_loan->id = $data['id'];
				$payment_loan->ref = $data['ref'];
				print $payment_loan->getNomUrl(1, 0, 0, '', 0);
			} else {
				print $data['ref'];
			}
			print '</td>';

			// File link
			print '<td class="tdoverflowmax150">';
			if (!empty($data['files'])) {
				foreach ($data['files'] as $id => $filecursor) {
					$tmppreview = $formfile->showPreview($filecursor, $filecursor['modulepart'], $filecursor['subdir'].'/'.$filecursor['name'], 0);
					if ($tmppreview) {
						print $tmppreview;
					}
					$filename = ($filecursor['name'] ? $filecursor['name'] : $filecursor['ref']);
					print '<a href='.DOL_URL_ROOT.'/'.$filecursor['link'].' target="_blank" rel="noopener noreferrer" title="'.dol_escape_htmltag($filename).'">';
					if (empty($tmppreview)) {
						print img_picto('', 'generic', '', false, 0, 0, '', 'pictonopreview pictofixedwidth paddingright');
					}
					print $filename;
					print '</a><br>';
				}
			}
			print "</td>\n";

			// Paid
			print '<td class="center">'.($data['paid'] ? yn($data['paid']) : '').'</td>';

			// Total WOT
			print '<td align="right"><span class="amount">'.price(price2num($data['sens'] ? $data['amount_ht'] : -$data['amount_ht'], 'MT'))."</span></td>\n";
			// Total INCT
			print '<td align="right"><span class="amount">';
			$tooltip = $langs->trans("TotalVAT").' : '.price(price2num($data['sens'] ? $data['amount_vat'] : -$data['amount_vat'], 'MT'));
<<<<<<< HEAD
=======
			if (!empty($data['amount_localtax1'])) {
				$tooltip .= '<br>'.$langs->transcountrynoentities("TotalLT1", $mysoc->country_code).' : '.price(price2num($data['sens'] ? $data['amount_localtax1'] : -$data['amount_localtax1'], 'MT'));
			}
			if (!empty($data['amount_localtax2'])) {
				$tooltip .= '<br>'.$langs->transcountrynoentities("TotalLT2", $mysoc->country_code).' : '.price(price2num($data['sens'] ? $data['amount_localtax2'] : -$data['amount_localtax2'], 'MT'));
			}
>>>>>>> 93bf6625
			if (!empty($data['amount_revenuestamp'])) {
				$tooltip .= '<br>'.$langs->trans("RevenueStamp").' : '.price(price2num($data['sens'] ? $data['amount_revenuestamp'] : -$data['amount_revenuestamp'], 'MT'));
			}
			print '<span class="classfortooltip" title="'.dol_escape_htmltag($tooltip).'">'.price(price2num($data['sens'] ? $data['amount_ttc'] : -$data['amount_ttc'], 'MT')).'</span>';
			print "</span></td>\n";
			// Total VAT
			print '<td align="right"><span class="amount">'.price(price2num($data['sens'] ? $data['amount_vat'] : -$data['amount_vat'], 'MT'))."</span></td>\n";

			print '<td class="tdoverflowmax150" title="'.dol_escape_htmltag($data['thirdparty_name']).'">'.dol_escape_htmltag($data['thirdparty_name'])."</td>\n";

			print '<td class="center">'.$data['thirdparty_code']."</td>\n";

			print '<td class="center">'.$data['country_code']."</td>\n";

			// VAT number
			print '<td class="tdoverflowmax150 right" title="'.dol_escape_htmltag($data['vatnum']).'">'.dol_escape_htmltag($data['vatnum'])."</td>\n";

			if ($data['sens']) {
				$totalET_credit += $data['amount_ht'];
				$totalIT_credit += $data['amount_ttc'];
				$totalVAT_credit += $data['amount_vat'];
			} else {
				$totalET_debit -= $data['amount_ht'];
				$totalIT_debit -= $data['amount_ttc'];
				$totalVAT_debit -= $data['amount_vat'];
			}

			if (isModEnabled('multicurrency')) {
				print '<td class="center">'.$data['currency']."</td>\n";
			}

			print "</tr>\n";
		}

		// Total credits
		print '<tr class="liste_total">';
		print '<td colspan="6" class="right">'.$langs->trans('Total').' '.$langs->trans('Income').'</td>';
		print '<td align="right">'.price(price2num($totalET_credit, 'MT')).'</td>';
		print '<td align="right">'.price(price2num($totalIT_credit, 'MT')).'</td>';
		print '<td align="right">'.price(price2num($totalVAT_credit, 'MT')).'</td>';
		print '<td colspan="4"></td>';
		if (isModEnabled('multicurrency')) {
			print '<td></td>';
		}
		print "</tr>\n";
		// Total debits
		print '<tr class="liste_total">';
		print '<td colspan="6" class="right">'.$langs->trans('Total').' '.$langs->trans('Outcome').'</td>';
		print '<td align="right">'.price(price2num($totalET_debit, 'MT')).'</td>';
		print '<td align="right">'.price(price2num($totalIT_debit, 'MT')).'</td>';
		print '<td align="right">'.price(price2num($totalVAT_debit, 'MT')).'</td>';
		print '<td colspan="4"></td>';
		if (isModEnabled('multicurrency')) {
			print '<td></td>';
		}
		print "</tr>\n";
		// Balance
		print '<tr class="liste_total">';
		print '<td colspan="6" class="right">'.$langs->trans('Total').'</td>';
		print '<td align="right">'.price(price2num($totalET_credit + $totalET_debit, 'MT')).'</td>';
		print '<td align="right">'.price(price2num($totalIT_credit + $totalIT_debit, 'MT')).'</td>';
		print '<td align="right">'.price(price2num($totalVAT_credit + $totalVAT_debit, 'MT')).'</td>';
		print '<td colspan="4"></td>';
		if (isModEnabled('multicurrency')) {
			print '<td></td>';
		}
		print "</tr>\n";
	}

	print "</table>";
	print '</div>';
}


llxFooter();
$db->close();<|MERGE_RESOLUTION|>--- conflicted
+++ resolved
@@ -493,11 +493,7 @@
 		$log .= ','.$langs->transnoentitiesnoconv("TotalVAT");
 		$log .= ','.$langs->transcountrynoentities("TotalLT1", $mysoc->country_code);
 		$log .= ','.$langs->transcountrynoentities("TotalLT2", $mysoc->country_code);
-<<<<<<< HEAD
-		$log .= ','.$langs->transnoentitiesnoconv("Revenuestamp");
-=======
 		$log .= ','.$langs->transnoentitiesnoconv("RevenueStamp");
->>>>>>> 93bf6625
 		$log .= ','.$langs->transnoentitiesnoconv("Paid");
 		$log .= ','.$langs->transnoentitiesnoconv("Document");
 		$log .= ','.$langs->transnoentitiesnoconv("ItemID");
@@ -860,15 +856,12 @@
 			// Total INCT
 			print '<td align="right"><span class="amount">';
 			$tooltip = $langs->trans("TotalVAT").' : '.price(price2num($data['sens'] ? $data['amount_vat'] : -$data['amount_vat'], 'MT'));
-<<<<<<< HEAD
-=======
 			if (!empty($data['amount_localtax1'])) {
 				$tooltip .= '<br>'.$langs->transcountrynoentities("TotalLT1", $mysoc->country_code).' : '.price(price2num($data['sens'] ? $data['amount_localtax1'] : -$data['amount_localtax1'], 'MT'));
 			}
 			if (!empty($data['amount_localtax2'])) {
 				$tooltip .= '<br>'.$langs->transcountrynoentities("TotalLT2", $mysoc->country_code).' : '.price(price2num($data['sens'] ? $data['amount_localtax2'] : -$data['amount_localtax2'], 'MT'));
 			}
->>>>>>> 93bf6625
 			if (!empty($data['amount_revenuestamp'])) {
 				$tooltip .= '<br>'.$langs->trans("RevenueStamp").' : '.price(price2num($data['sens'] ? $data['amount_revenuestamp'] : -$data['amount_revenuestamp'], 'MT'));
 			}
