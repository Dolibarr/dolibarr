<?php
/* Copyright (C) 2001-2006 Rodolphe Quiedeville <rodolphe@quiedeville.org>
 * Copyright (C) 2004-2019 Laurent Destailleur  <eldy@users.sourceforge.net>
 * Copyright (C) 2017      Pierre-Henry Favre   <support@atm-consulting.fr>
 *
 * This program is free software; you can redistribute it and/or modify
 * it under the terms of the GNU General Public License as published by
 * the Free Software Foundation; either version 3 of the License, or
 * (at your option) any later version.
 *
 * This program is distributed in the hope that it will be useful,
 * but WITHOUT ANY WARRANTY; without even the implied warranty of
 * MERCHANTABILITY or FITNESS FOR A PARTICULAR PURPOSE.  See the
 * GNU General Public License for more details.
 *
 * You should have received a copy of the GNU General Public License
 * along with this program. If not, see <https://www.gnu.org/licenses/>.
 */

 /**
 *  \file       htdocs/compta/accounting-files.php
 *  \ingroup    compta
 *  \brief      Page to show portoflio and files of a thirdparty and download it
 */

if ($_GET['action'] == 'dl' || $_POST['action'] == 'dl') {	// To not replace token when downloading file
	if (! defined('NOTOKENRENEWAL'))           define('NOTOKENRENEWAL', '1');
}

require '../main.inc.php';
require_once DOL_DOCUMENT_ROOT.'/core/lib/company.lib.php';
require_once DOL_DOCUMENT_ROOT.'/core/lib/files.lib.php';
require_once DOL_DOCUMENT_ROOT.'/compta/facture/class/facture.class.php';
require_once DOL_DOCUMENT_ROOT.'/compta/paiement/class/paiement.class.php';
require_once DOL_DOCUMENT_ROOT.'/salaries/class/paymentsalary.class.php';
require_once DOL_DOCUMENT_ROOT.'/compta/sociales/class/chargesociales.class.php';
require_once DOL_DOCUMENT_ROOT.'/don/class/don.class.php';
require_once DOL_DOCUMENT_ROOT.'/expensereport/class/expensereport.class.php';
require_once DOL_DOCUMENT_ROOT.'/fourn/class/fournisseur.facture.class.php';

$langs->loadLangs(array("accountancy", "bills", "companies", "salaries", "compta", "trips"));

$date_start = GETPOST('date_start', 'alpha');
$date_startDay = GETPOST('date_startday', 'int');
$date_startMonth = GETPOST('date_startmonth', 'int');
$date_startYear = GETPOST('date_startyear', 'int');
$date_start = ($date_startDay) ?dol_mktime(0, 0, 0, $date_startMonth, $date_startDay, $date_startYear) : strtotime($date_start);
$date_stop = GETPOST('date_stop', 'alpha');
$date_stopDay = GETPOST('date_stopday', 'int');
$date_stopMonth = GETPOST('date_stopmonth', 'int');
$date_stopYear = GETPOST('date_stopyear', 'int');
//FIXME doldate
$date_stop = ($date_stopDay) ?dol_mktime(23, 59, 59, $date_stopMonth, $date_stopDay, $date_stopYear) : strtotime($date_stop);
$action = GETPOST('action', 'alpha');

// Initialize technical object to manage hooks of page. Note that conf->hooks_modules contains array of hook context
$hookmanager->initHooks(array('comptafileslist', 'globallist'));

// Load variable for pagination
$limit = GETPOST('limit', 'int') ?GETPOST('limit', 'int') : $conf->liste_limit;
$sortfield = GETPOST('sortfield', 'alpha');
$sortorder = GETPOST('sortorder', 'alpha');
$page = GETPOSTISSET('pageplusone') ? (GETPOST('pageplusone') - 1) : GETPOST("page", 'int');
if (empty($page) || $page == -1) { $page = 0; }     // If $page is not defined, or '' or -1
$offset = $limit * $page;
$pageprev = $page - 1;
$pagenext = $page + 1;
if (!$sortfield) $sortfield = "date,item"; // Set here default search field
if (!$sortorder) $sortorder = "DESC";


$arrayfields = array(
    'type'=>array('label'=>"Type", 'checked'=>1),
    'date'=>array('label'=>"Date", 'checked'=>1),
	'date_due'=>array('label'=>"DateDue", 'checked'=>1),
	'ref'=>array('label'=>"Ref", 'checked'=>1),
	'documents'=>array('label'=>"Documents", 'checked'=>1),
	'paid'=>array('label'=>"Paid", 'checked'=>1),
	'total_ht'=>array('label'=>"TotalHT", 'checked'=>1),
	'total_ttc'=>array('label'=>"TotalTTC", 'checked'=>1),
	'total_vat'=>array('label'=>"TotalVAT", 'checked'=>1),
	//...
);

// Security check
if (empty($conf->comptabilite->enabled) && empty($conf->accounting->enabled)) {
    accessforbidden();
}
if ($user->socid > 0) {
    accessforbidden();
}

// Define $arrayofentities if multientity is set.
$arrayofentities = array();
if (!empty($conf->multicompany->enabled) && is_object($mc)) {
	$arrayofentities = $mc->getEntitiesList();
}

$entity = (GETPOSTISSET('entity') ? GETPOST('entity', 'int') : (GETPOSTISSET('search_entity') ? GETPOST('search_entity', 'int') : $conf->entity));
if (!empty($conf->multicompany->enabled) && is_object($mc)) {
	if (empty($entity) && !empty($conf->global->MULTICOMPANY_ALLOW_EXPORT_ACCOUNTING_DOC_FOR_ALL_ENTITIES)) {
		$entity = '0,'.join(',', array_keys($arrayofentities));
	}
}
if (empty($entity)) $entity = $conf->entity;

$error = 0;



/*
 * Actions
 */


//$parameters = array('socid' => $id);
//$reshook = $hookmanager->executeHooks('doActions', $parameters, $object); // Note that $object may have been modified by some hooks
//if ($reshook < 0) setEventMessages($hookmanager->error, $hookmanager->errors, 'errors');

$filesarray = array();
$result = false;
if (($action == 'searchfiles' || $action == 'dl')) {
	if (empty($date_start))
	{
		setEventMessages($langs->trans("ErrorFieldRequired", $langs->transnoentitiesnoconv("DateStart")), null, 'errors');
		$error++;
	}
	if (empty($date_stop))
	{
		setEventMessages($langs->trans("ErrorFieldRequired", $langs->transnoentitiesnoconv("DateEnd")), null, 'errors');
		$error++;
	}

	if (!$error)
	{
		$sql = '';

		$wheretail = " '".$db->idate($date_start)."' AND '".$db->idate($date_stop)."'";

		// Customer invoices
		if (GETPOST('selectinvoices')) {
			if (!empty($sql)) $sql .= " UNION ALL";
			$sql .= "SELECT t.rowid as id, t.entity, t.ref, t.paye as paid, t.total as total_ht, t.total_ttc, t.tva as total_vat, t.fk_soc, t.datef as date, t.date_lim_reglement as date_due, 'Invoice' as item, s.nom as thirdparty_name, s.code_client as thirdparty_code, c.code as country_code, s.tva_intra as vatnum";
		    $sql .= " FROM ".MAIN_DB_PREFIX."facture as t LEFT JOIN ".MAIN_DB_PREFIX."societe as s ON s.rowid = t.fk_soc LEFT JOIN ".MAIN_DB_PREFIX."c_country as c ON c.rowid = s.fk_pays";
		    $sql .= " WHERE datef between ".$wheretail;
		    $sql .= " AND t.entity IN (".($entity == 1 ? '0,1' : $entity).')';
		    $sql .= " AND t.fk_statut <> ".Facture::STATUS_DRAFT;
		}
	    // Vendor invoices
		if (GETPOST('selectsupplierinvoices')) {
			if (!empty($sql)) $sql .= " UNION ALL";
			$sql .= " SELECT t.rowid as id, t.entity, t.ref, t.paye as paid, t.total_ht, t.total_ttc, t.total_tva as total_vat, t.fk_soc, t.datef as date, t.date_lim_reglement as date_due, 'SupplierInvoice' as item, s.nom as thirdparty_name, s.code_fournisseur as thirdparty_code, c.code as country_code, s.tva_intra as vatnum";
		    $sql .= " FROM ".MAIN_DB_PREFIX."facture_fourn as t LEFT JOIN ".MAIN_DB_PREFIX."societe as s ON s.rowid = t.fk_soc LEFT JOIN ".MAIN_DB_PREFIX."c_country as c ON c.rowid = s.fk_pays";
		    $sql .= " WHERE datef between ".$wheretail;
		    $sql .= " AND t.entity IN (".($entity == 1 ? '0,1' : $entity).')';
		    $sql .= " AND t.fk_statut <> ".FactureFournisseur::STATUS_DRAFT;
		}
	    // Expense reports
		if (GETPOST('selectexpensereports')) {
			if (!empty($sql)) $sql .= " UNION ALL";
			$sql .= " SELECT t.rowid as id, t.entity, t.ref, t.paid, t.total_ht, t.total_ttc, t.total_tva as total_vat, t.fk_user_author as fk_soc, t.date_fin as date, t.date_fin as date_due, 'ExpenseReport' as item, CONCAT(CONCAT(u.lastname, ' '), u.firstname) as thirdparty_name, '' as thirdparty_code, c.code as country_code, '' as vatnum";
		    $sql .= " FROM ".MAIN_DB_PREFIX."expensereport as t LEFT JOIN ".MAIN_DB_PREFIX."user as u ON u.rowid = t.fk_user_author LEFT JOIN ".MAIN_DB_PREFIX."c_country as c ON c.rowid = u.fk_country";
		    $sql .= " WHERE date_fin between  ".$wheretail;
		    $sql .= " AND t.entity IN (".($entity == 1 ? '0,1' : $entity).')';
		    $sql .= " AND t.fk_statut <> ".ExpenseReport::STATUS_DRAFT;
		}
	    // Donations
		if (GETPOST('selectdonations')) {
			if (!empty($sql)) $sql .= " UNION ALL";
			$sql .= " SELECT t.rowid as id, t.entity, t.ref, paid, amount as total_ht, amount as total_ttc, 0 as total_vat, 0 as fk_soc, t.datedon as date, t.datedon as date_due, 'Donation' as item, t.societe as thirdparty_name, '' as thirdparty_code, c.code as country_code, '' as vatnum";
		    $sql .= " FROM ".MAIN_DB_PREFIX."don as t LEFT JOIN ".MAIN_DB_PREFIX."c_country as c ON c.rowid = t.fk_country";
		    $sql .= " WHERE datedon between ".$wheretail;
		    $sql .= " AND t.entity IN (".($entity == 1 ? '0,1' : $entity).')';
		    $sql .= " AND t.fk_statut <> ".Don::STATUS_DRAFT;
		}
	    // Paiements of salaries
		if (GETPOST('selectpaymentsofsalaries')) {
			if (!empty($sql)) $sql .= " UNION ALL";
			$sql .= " SELECT t.rowid as id, t.entity, t.ref as ref, 1 as paid, amount as total_ht, amount as total_ttc, 0 as total_vat, t.fk_user as fk_soc, t.datep as date, t.dateep as date_due, 'SalaryPayment' as item, CONCAT(CONCAT(u.lastname, ' '), u.firstname)  as thirdparty_name, '' as thirdparty_code, c.code as country_code, '' as vatnum";
		    $sql .= " FROM ".MAIN_DB_PREFIX."payment_salary as t LEFT JOIN ".MAIN_DB_PREFIX."user as u ON u.rowid = t.fk_user LEFT JOIN ".MAIN_DB_PREFIX."c_country as c ON c.rowid = u.fk_country";
		    $sql .= " WHERE datep between ".$wheretail;
		    $sql .= " AND t.entity IN (".($entity == 1 ? '0,1' : $entity).')';
		    //$sql.=" AND fk_statut <> ".PaymentSalary::STATUS_DRAFT;
		}
	    // Social contributions
<<<<<<< HEAD
		if (GETPOST('selectsocialcontributions')) {
			if (!empty($sql)) $sql .= " UNION ALL";
			$sql .= " SELECT t.rowid as id, t.entity, t.libelle as ref, t.paye as paid, t.amount as total_ht, t.amount as total_ttc, 0 as total_tva, 0 as fk_soc, t.date_creation as date, t.date_ech as date_due, 'SocialContributions' as item, '' as thirdparty_name, '' as thirdparty_code, '' as country_code, '' as vatnum";
		    $sql .= " FROM ".MAIN_DB_PREFIX."chargesociales as t";
		    $sql .= " WHERE date_creation between ".$wheretail;
		    $sql .= " AND t.entity IN (".($entity == 1 ? '0,1' : $entity).')';
		    //$sql.=" AND fk_statut <> ".ChargeSociales::STATUS_DRAFT;
		}

		if ($sql) {
		    $sql .= $db->order($sortfield, $sortorder);
			//print $sql;

		    $resd = $db->query($sql);
		    $files = array();
		    $link = '';

		    if ($resd)
		    {
		        $numd = $db->num_rows($resd);

		        $tmpinvoice = new Facture($db);
		        $tmpinvoicesupplier = new FactureFournisseur($db);
		        $tmpdonation = new Don($db);

		        $upload_dir = '';
		        $i = 0;
		        while ($i < $numd)
		        {
		            $objd = $db->fetch_object($resd);

		            switch ($objd->item)
		            {
		                case "Invoice":
		                	$subdir = '';
		                	$subdir .= ($subdir ? '/' : '').dol_sanitizeFileName($objd->ref);
		                	$upload_dir = $conf->facture->dir_output.'/'.$subdir;
		                	$link = "document.php?modulepart=facture&file=".str_replace('/', '%2F', $subdir).'%2F';
		                	break;
		                case "SupplierInvoice":
		                	$tmpinvoicesupplier->fetch($objd->id);
		                	$subdir = get_exdir($tmpinvoicesupplier->id, 2, 0, 1, $tmpinvoicesupplier, 'invoice_supplier'); // TODO Use first file
		                	$subdir .= ($subdir ? '/' : '').dol_sanitizeFileName($objd->ref);
		                	$upload_dir = $conf->fournisseur->facture->dir_output.'/'.$subdir;
		                	$link = "document.php?modulepart=facture_fournisseur&file=".str_replace('/', '%2F', $subdir).'%2F';
		                	break;
		                case "ExpenseReport":
		                	$subdir = '';
		                	$subdir .= ($subdir ? '/' : '').dol_sanitizeFileName($objd->ref);
		                	$upload_dir = $conf->expensereport->dir_output.'/'.$subdir;
		                	$link = "document.php?modulepart=expensereport&file=".str_replace('/', '%2F', $subdir).'%2F';
		                	break;
		                case "SalaryPayment":
		                	$subdir = '';
		                	$subdir .= ($subdir ? '/' : '').dol_sanitizeFileName($objd->id);
		                	$upload_dir = $conf->salaries->dir_output.'/'.$subdir;
		                	$link = "document.php?modulepart=salaries&file=".str_replace('/', '%2F', $subdir).'%2F';
		                	break;
		                case "Donation":
		                	$tmpdonation->fetch($objp->id);
		                	$subdir = get_exdir(0, 0, 0, 0, $tmpdonation, 'donation');
		                	$subdir .= ($subdir ? '/' : '').dol_sanitizeFileName($objd->id);
		                	$upload_dir = $conf->don->dir_output.'/'.$subdir;
		                	$link = "document.php?modulepart=don&file=".str_replace('/', '%2F', $subdir).'%2F';
		                	break;
		                case "SocialContributions":
		                	$subdir = '';
		                	$subdir .= ($subdir ? '/' : '').dol_sanitizeFileName($objd->id);
		                	$upload_dir = $conf->tax->dir_output.'/'.$subdir;
		                	$link = "document.php?modulepart=tax&file=".str_replace('/', '%2F', $subdir).'%2F';
		                	break;
		                default:
		                    $subdir = '';
		                    $upload_dir = '';
		                    $link = '';
		                    break;
		            }

		            if (!empty($upload_dir))
		            {
		                $result = true;

		                $files = dol_dir_list($upload_dir, "files", 0, '', '(\.meta|_preview\.png)$', '', SORT_ASC, 1);
		                //var_dump($upload_dir);
		                //var_dump($files);
		                if (count($files) < 1)
		                {
		                	$nofile = array();
		                	$nofile['id'] = $objd->id;
		                	$nofile['entity'] = $objd->entity;
		                	$nofile['date'] = $db->idate($objd->date);
		                	$nofile['date_due'] = $db->idate($objd->date_due);
		                	$nofile['paid'] = $objd->paid;
		                    $nofile['amount_ht'] = $objd->total_ht;
		                    $nofile['amount_ttc'] = $objd->total_ttc;
		                    $nofile['amount_vat'] = $objd->total_vat;
		                    $nofile['ref'] = ($objd->ref ? $objd->ref : $objd->id);
		                    $nofile['fk'] = $objd->fk_soc;
		                    $nofile['item'] = $objd->item;
		                    $nofile['thirdparty_name'] = $objd->thirdparty_name;
		                    $nofile['thirdparty_code'] = $objd->thirdparty_code;
		                    $nofile['country_code'] = $objd->country_code;
		                    $nofile['vatnum'] = $objd->vatnum;

		                    $filesarray[$nofile['item'].'_'.$nofile['id']] = $nofile;
		                }
		                else
		                {
		                    foreach ($files as $key => $file)
		                    {
		                    	$file['id'] = $objd->id;
		                    	$file['entity'] = $objd->entity;
		                    	$file['date'] = $db->idate($objd->date);
		                    	$file['date_due'] = $db->idate($objd->date_due);
		                    	$file['paid'] = $objd->paid;
		                        $file['amount_ht'] = $objd->total_ht;
		                        $file['amount_ttc'] = $objd->total_ttc;
		                        $file['amount_vat'] = $objd->total_vat;
		                        $file['ref'] = ($objd->ref ? $objd->ref : $objd->id);
		                        $file['fk'] = $objd->fk_soc;
		                        $file['item'] = $objd->item;

		                        $file['thirdparty_name'] = $objd->thirdparty_name;
		                        $file['thirdparty_code'] = $objd->thirdparty_code;
		                        $file['country_code'] = $objd->country_code;
		                        $file['vatnum'] = $objd->vatnum;

		                        // Save record into array (only the first time it is found)
		                        if (empty($filesarray[$file['item'].'_'.$file['id']])) {
		                        	$filesarray[$file['item'].'_'.$file['id']] = $file;
		                        }

		                        // Add or concat file
		                        if (empty($filesarray[$file['item'].'_'.$file['id']]['files'])) {
		                        	$filesarray[$file['item'].'_'.$file['id']]['files'] = array();
		                        }
		                        $filesarray[$file['item'].'_'.$file['id']]['files'][] = array('link' => $link.$file['name'], 'name'=>$file['name'], 'ref'=>$file['ref'], 'fullname' => $file['fullname'], 'relpathnamelang' => $langs->trans($file['item']).'/'.$file['name']);
		                        //var_dump($file['item'].'_'.$file['id']);
		                        //var_dump($filesarray[$file['item'].'_'.$file['id']]['files']);
		                    }
		                }
		            }

		            $i++;
		        }
		    }
		    else
		    {
		        dol_print_error($db);
		    }

		    $db->free($resd);
		}
		else {
			setEventMessages($langs->trans("ErrorSelectAtLeastOne"), null, 'errors');
			$error++;
		}
=======
	    $sql .= " SELECT t.rowid as id, t.entity, t.libelle as ref, paye as paid, amount as total_ht, amount as total_ttc, 0 as total_tva, 0 as fk_soc, date_creation as date, 'SocialContributions' as item, '' as thirdparty_name, '' as thirdparty_code, '' as country_code, '' as vatnum";
	    $sql .= " FROM ".MAIN_DB_PREFIX."chargesociales as t";
	    $sql .= " WHERE date_creation between ".$wheretail;
	    $sql .= " AND t.entity IN (".($entity == 1 ? '0,1' : $entity).')';
	    //$sql.=" AND fk_statut <> ".ChargeSociales::STATUS_DRAFT;
	    $sql .= $db->order($sortfield, $sortorder);
		//print $sql;

	    $resd = $db->query($sql);
	    $files = array();
	    $link = '';

	    if ($resd)
	    {
	        $numd = $db->num_rows($resd);

	        $tmpinvoice = new Facture($db);
	        $tmpinvoicesupplier = new FactureFournisseur($db);
	        $tmpdonation = new Don($db);

	        $upload_dir = '';
	        $i = 0;
	        while ($i < $numd)
	        {
	            $objd = $db->fetch_object($resd);

	            switch ($objd->item)
	            {
	                case "Invoice":
	                	$subdir = '';
	                	$subdir .= ($subdir ? '/' : '').dol_sanitizeFileName($objd->ref);
	                	$upload_dir = $conf->facture->dir_output.'/'.$subdir;
	                	$link = "document.php?modulepart=facture&file=".str_replace('/', '%2F', $subdir).'%2F';
	                	break;
	                case "SupplierInvoice":
	                	$tmpinvoicesupplier->fetch($objd->id);
	                	$subdir = get_exdir($tmpinvoicesupplier->id, 2, 0, 1, $tmpinvoicesupplier, 'invoice_supplier'); // TODO Use first file
	                	$subdir .= ($subdir ? '/' : '').dol_sanitizeFileName($objd->ref);
	                	$upload_dir = $conf->fournisseur->facture->dir_output.'/'.$subdir;
	                	$link = "document.php?modulepart=facture_fournisseur&file=".str_replace('/', '%2F', $subdir).'%2F';
	                	break;
	                case "ExpenseReport":
	                	$subdir = '';
	                	$subdir .= ($subdir ? '/' : '').dol_sanitizeFileName($objd->ref);
	                	$upload_dir = $conf->expensereport->dir_output.'/'.$subdir;
	                	$link = "document.php?modulepart=expensereport&file=".str_replace('/', '%2F', $subdir).'%2F';
	                	break;
	                case "SalaryPayment":
	                	$subdir = '';
	                	$subdir .= ($subdir ? '/' : '').dol_sanitizeFileName($objd->id);
	                	$upload_dir = $conf->salaries->dir_output.'/'.$subdir;
	                	$link = "document.php?modulepart=salaries&file=".str_replace('/', '%2F', $subdir).'%2F';
	                	break;
	                case "Donation":
	                	$tmpdonation->fetch($objp->id);
	                	$subdir = get_exdir(0, 0, 0, 0, $tmpdonation, 'donation');
	                	$subdir .= ($subdir ? '/' : '').dol_sanitizeFileName($objd->id);
	                	$upload_dir = $conf->don->dir_output.'/'.$subdir;
	                	$link = "document.php?modulepart=don&file=".str_replace('/', '%2F', $subdir).'%2F';
	                	break;
	                case "SocialContributions":
	                	$subdir = '';
	                	$subdir .= ($subdir ? '/' : '').dol_sanitizeFileName($objd->id);
	                	$upload_dir = $conf->tax->dir_output.'/'.$subdir;
	                	$link = "document.php?modulepart=tax&file=".str_replace('/', '%2F', $subdir).'%2F';
	                	break;
	                default:
	                    $subdir = '';
	                    $upload_dir = '';
	                    $link = '';
	                    break;
	            }

	            if (!empty($upload_dir))
	            {
	                $result = true;

	                $files = dol_dir_list($upload_dir, "files", 0, '', '(\.meta|_preview.*\.png)$', '', SORT_ASC, 1);
	                //var_dump($upload_dir);
	                //var_dump($files);

	                if (count($files) < 1)
	                {
	                	$nofile = array();
	                	$nofile['id'] = $objd->id;
	                	$nofile['entity'] = $objd->entity;
	                	$nofile['date'] = $db->idate($objd->date);
	                    $nofile['paid'] = $objd->paid;
	                    $nofile['amount_ht'] = $objd->total_ht;
	                    $nofile['amount_ttc'] = $objd->total_ttc;
	                    $nofile['amount_vat'] = $objd->total_vat;
	                    $nofile['ref'] = ($objd->ref ? $objd->ref : $objd->id);
	                    $nofile['fk'] = $objd->fk_soc;
	                    $nofile['item'] = $objd->item;
	                    $nofile['thirdparty_name'] = $objd->thirdparty_name;
	                    $nofile['thirdparty_code'] = $objd->thirdparty_code;
	                    $nofile['country_code'] = $objd->country_code;
	                    $nofile['vatnum'] = $objd->vatnum;

	                    $filesarray[$nofile['item'].'_'.$nofile['id']] = $nofile;
	                }
	                else
	                {
	                    foreach ($files as $key => $file)
	                    {
	                    	$file['id'] = $objd->id;
	                    	$file['entity'] = $objd->entity;
	                    	$file['date'] = $db->idate($objd->date);
	                        $file['paid'] = $objd->paid;
	                        $file['amount_ht'] = $objd->total_ht;
	                        $file['amount_ttc'] = $objd->total_ttc;
	                        $file['amount_vat'] = $objd->total_vat;
	                        $file['ref'] = ($objd->ref ? $objd->ref : $objd->id);
	                        $file['fk'] = $objd->fk_soc;
	                        $file['item'] = $objd->item;

	                        $file['thirdparty_name'] = $objd->thirdparty_name;
	                        $file['thirdparty_code'] = $objd->thirdparty_code;
	                        $file['country_code'] = $objd->country_code;
	                        $file['vatnum'] = $objd->vatnum;

	                        // Save record into array (only the first time it is found)
	                        if (empty($filesarray[$file['item'].'_'.$file['id']])) {
	                        	$filesarray[$file['item'].'_'.$file['id']] = $file;
	                        }

	                        // Add or concat file
	                        if (empty($filesarray[$file['item'].'_'.$file['id']]['files'])) {
	                        	$filesarray[$file['item'].'_'.$file['id']]['files'] = array();
	                        }
	                        $filesarray[$file['item'].'_'.$file['id']]['files'][] = array('link' => $link.$file['name'], 'name'=>$file['name'], 'ref'=>$file['ref'], 'fullname' => $file['fullname'], 'relpathnamelang' => $langs->trans($file['item']).'/'.$file['name']);
	                        //var_dump($file['item'].'_'.$file['id']);
	                        //var_dump($filesarray[$file['item'].'_'.$file['id']]['files']);
	                    }
	                }
	            }

	            $i++;
	        }
	    }
	    else
	    {
	        dol_print_error($db);
	    }

	    $db->free($resd);
>>>>>>> 87e808fe
	}
}


/*
 *ZIP creation
 */

$dirfortmpfile = ($conf->accounting->dir_temp ? $conf->accounting->dir_temp : $conf->comptabilite->dir_temp);
if (empty($dirfortmpfile))
{
	setEventMessages($langs->trans("ErrorNoAccountingModuleEnabled"), null, 'errors');
	$error++;
}


if ($result && $action == "dl" && !$error)
{
	if (!extension_loaded('zip'))
	{
		setEventMessages('PHPZIPExtentionNotLoaded', null, 'errors');
		exit;
	}

    dol_mkdir($dirfortmpfile);

    $log = $langs->transnoentitiesnoconv("Type");
    if (!empty($conf->multicompany->enabled) && is_object($mc))
    {
    	$log .= ','.$langs->transnoentitiesnoconv("Entity");
    }
    $log .= ','.$langs->transnoentitiesnoconv("Date");
    $log .= ','.$langs->transnoentitiesnoconv("DateDue");
    $log .= ','.$langs->transnoentitiesnoconv("Ref");
    $log .= ','.$langs->transnoentitiesnoconv("TotalHT");
    $log .= ','.$langs->transnoentitiesnoconv("TotalTTC");
    $log .= ','.$langs->transnoentitiesnoconv("TotalVAT");
    $log .= ','.$langs->transnoentitiesnoconv("Paid");
    $log .= ','.$langs->transnoentitiesnoconv("Document");
    $log .= ','.$langs->transnoentitiesnoconv("ItemID");
    $log .= ','.$langs->transnoentitiesnoconv("ThirdParty");
    $log .= ','.$langs->transnoentitiesnoconv("Code");
    $log .= ','.$langs->transnoentitiesnoconv("Country");
    $log .= ','.$langs->transnoentitiesnoconv("VATIntra")."\n";
    $zipname = $dirfortmpfile.'/'.dol_print_date($date_start, 'dayrfc')."-".dol_print_date($date_stop, 'dayrfc').'_export.zip';

    dol_delete_file($zipname);

    $zip = new ZipArchive;
    $res = $zip->open($zipname, ZipArchive::OVERWRITE | ZipArchive::CREATE);
    if ($res)
    {
        foreach ($filesarray as $key => $file)
        {
        	foreach ($file['files'] as $filecursor) {
        		if (file_exists($filecursor["fullname"])) {
        			$zip->addFile($filecursor["fullname"], $filecursor["relpathnamelang"]);
        		}
        	}

            $log .= '"'.$langs->trans($file['item']).'"';
            if (!empty($conf->multicompany->enabled) && is_object($mc))
            {
            	$log .= ',"'.(empty($arrayofentities[$file['entity']]) ? $file['entity'] : $arrayofentities[$file['entity']]).'"';
            }
            $log .= ','.dol_print_date($file['date'], 'dayrfc');
            $log .= ','.dol_print_date($file['date_due'], 'dayrfc');
            $log .= ',"'.$file['ref'].'"';
            $log .= ','.$file['amount_ht'];
            $log .= ','.$file['amount_ttc'];
            $log .= ','.$file['amount_vat'];
            $log .= ','.$file['paid'];
            $log .= ',"'.$file["name"].'"';
            $log .= ','.$file['fk'];
            $log .= ',"'.$file['thirdparty_name'].'"';
            $log .= ',"'.$file['thirdparty_code'].'"';
            $log .= ',"'.$file['country_code'].'"';
            $log .= ',"'.$file['vatnum'].'"';
            $log .= "\n";
        }
        $zip->addFromString('transactions.csv', $log);
        $zip->close();

        ///Then download the zipped file.
        header('Content-Type: application/zip');
        header('Content-disposition: attachment; filename='.basename($zipname));
        header('Content-Length: '.filesize($zipname));
        readfile($zipname);

        dol_delete_file($zipname);

        exit();
    }
    else
    {
    	setEventMessages($langs->trans("FailedToOpenFile", $zipname), null, 'errors');
    }
}


/*
 * View
 */

$form = new Form($db);
$userstatic = new User($db);
$invoice = new Facture($db);
$supplier_invoice = new FactureFournisseur($db);

$title = $langs->trans("ComptaFiles").' - '.$langs->trans("List");
$help_url = '';

llxHeader('', $title, $help_url);

$h = 0;
$head = array();
$head[$h][0] = $_SERVER["PHP_SELF"];
$head[$h][1] = $langs->trans("AccountantFiles");
$head[$h][2] = 'AccountancyFiles';

dol_fiche_head($head, 'AccountancyFiles');


print '<form name="searchfiles" action="?action=searchfiles" method="POST">'."\n";
print '<input type="hidden" name="token" value="'.newToken().'">';

print $langs->trans("ReportPeriod").': '.$form->selectDate($date_start, 'date_start', 0, 0, 0, "", 1, 1, 0);
print ' - '.$form->selectDate($date_stop, 'date_stop', 0, 0, 0, "", 1, 1, 0)."\n</a>";

// Export is for current company only
if (!empty($conf->multicompany->enabled) && is_object($mc))
{
	$mc->getInfo($conf->entity);
	print '<span class="marginleftonly marginrightonly'.(empty($conf->global->MULTICOMPANY_ALLOW_EXPORT_ACCOUNTING_DOC_FOR_ALL_ENTITIES) ? ' opacitymedium' : '').'">('.$langs->trans("Entity").' : ';
	print "<td>";
	if (!empty($conf->global->MULTICOMPANY_ALLOW_EXPORT_ACCOUNTING_DOC_FOR_ALL_ENTITIES)) {
		print $mc->select_entities(GETPOSTISSET('search_entity') ? GETPOST('search_entity', 'int') : $mc->id, 'search_entity', '', false, false, false, false, true);
	} else {
		print $mc->label;
	}
	print "</td>";
	print ")</span>\n";
}

print '<br>';

$listofchoices = array(
	'selectinvoices'=>array('label'=>'Invoices', 'lang'=>'bills'),
	'selectsupplierinvoices'=>array('label'=>'BillsSuppliers', 'lang'=>'bills'),
	'selectexpensereports'=>array('label'=>'ExpenseReports', 'lang'=>'trips'),
	'selectdonations'=>array('label'=>'Donations', 'lang'=>'donation'),
	'selectpaymentsofsalaries'=>array('label'=>'SalariesPayments', 'lang'=>'salaries'),
	'selectsocialcontributions'=>array('label'=>'SocialContributions')
);
foreach ($listofchoices as $choice => $val) {
	$checked = (((!GETPOSTISSET('search') && $action != 'searchfiles') || GETPOST($choice)) ? ' checked="checked"' : '');
	print '<div class="paddingleft inline-block marginrightonly"><input type="checkbox" name="'.$choice.'" value="1"'.$checked.'> '.$langs->trans($val['label']).'</div>';
}

print '<input class="button" type="submit" name="search" value="'.$langs->trans("Search").'">';

print '</form>'."\n";

dol_fiche_end();

if (!empty($date_start) && !empty($date_stop))
{
    $param = 'action=searchfiles';
    $param .= '&date_startday='.GETPOST('date_startday', 'int');
    $param .= '&date_startmonth='.GETPOST('date_startmonth', 'int');
    $param .= '&date_startyear='.GETPOST('date_startyear', 'int');
    $param .= '&date_stopday='.GETPOST('date_stopday', 'int');
    $param .= '&date_stopmonth='.GETPOST('date_stopmonth', 'int');
    $param .= '&date_stopyear='.GETPOST('date_stopyear', 'int');
    foreach ($listofchoices as $choice => $val) {
    	$param .= '&'.$choice.'='.(GETPOST($choice, 'int') ? 1 : 0);
    }
    print '<form name="dl" action="?action=dl" method="POST" >'."\n";
    print '<input type="hidden" name="token" value="'.currentToken().'">';

    echo dol_print_date($date_start, 'day')." - ".dol_print_date($date_stop, 'day');

    print '<input type="hidden" name="date_start" value="'.dol_print_date($date_start, 'dayxcard').'" />';
    print '<input type="hidden" name="date_stop"  value="'.dol_print_date($date_stop, 'dayxcard').'" />';
    foreach ($listofchoices as $choice => $val) {
    	print '<input type="hidden" name="'.$choice.'" value="'.GETPOST($choice).'">';
    }

    print '<input class="butAction" type="submit" value="'.$langs->trans("Download").'" />';
    print '</form>'."\n";

    print '<br>';

    print '<div class="div-table-responsive">'; // You can use div-table-responsive-no-min if you dont need reserved height for your table
    print '<table class="noborder centpercent">';
    print '<tr class="liste_titre">';
    print_liste_field_titre($arrayfields['type']['label'], $_SERVER["PHP_SELF"], "item", "", $param, '', $sortfield, $sortorder, 'nowrap ');
    print_liste_field_titre($arrayfields['date']['label'], $_SERVER["PHP_SELF"], "date", "", $param, '', $sortfield, $sortorder, 'center nowrap ');
    print_liste_field_titre($arrayfields['date_due']['label'], $_SERVER["PHP_SELF"], "date_due", "", $param, '', $sortfield, $sortorder, 'center nowrap ');
    print_liste_field_titre($arrayfields['ref']['label'], $_SERVER["PHP_SELF"], "", "", $param, '', $sortfield, $sortorder, 'nowraponall ');
    print '<td>'.$langs->trans("Document").'</td>';
    print '<td>'.$langs->trans("Paid").'</td>';
    print '<td align="right">'.$langs->trans("TotalHT").'</td>';
    print '<td align="right">'.$langs->trans("TotalTTC").'</td>';
    print '<td align="right">'.$langs->trans("TotalVAT").'</td>';
	print '<td>'.$langs->trans("ThirdParty").'</td>';
	print '<td class="center">'.$langs->trans("Code").'</td>';
	print '<td class="center">'.$langs->trans("Country").'</td>';
    print '<td class="center">'.$langs->trans("VATIntra").'</td>';
    print '</tr>';
    if ($result)
    {
        $TData = dol_sort_array($filesarray, $sortfield, $sortorder);

        if (empty($TData))
        {
            print '<tr class="oddeven"><td colspan="7">'.$langs->trans("NoItem").'</td></tr>';
        }
        else
        {
            // Sort array by date ASC to calculate balance

            $totalET = 0;
            $totalIT = 0;
            $totalVAT = 0;
            $totalDebit = 0;
            $totalCredit = 0;

            // Display array
            foreach ($TData as $data)
            {
                $html_class = '';
                //if (!empty($data['fk_facture'])) $html_class = 'facid-'.$data['fk_facture'];
                //elseif (!empty($data['fk_paiement'])) $html_class = 'payid-'.$data['fk_paiement'];
                print '<tr class="oddeven '.$html_class.'">';

                // Type
                print '<td>'.$langs->trans($data['item']).'</td>';

                // Date
                print '<td class="center">';
                print dol_print_date($data['date'], 'day');
                print "</td>\n";

                // Date
                print '<td class="center">';
                print dol_print_date($data['date_due'], 'day');
                print "</td>\n";

                // Ref
                print '<td class="nowraponall">';

                if ($data['item'] == 'Invoice') {
                	$invoice->id = $data['id'];
                	$invoice->ref = $data['ref'];
                	print $invoice->getNomUrl(1, '', 0, 0, '', 0, 0, 0);
                } elseif ($data['item'] == 'SupplierInvoice') {
                	$supplier_invoice->id = $data['id'];
                	$supplier_invoice->ref = $data['ref'];
                	print $supplier_invoice->getNomUrl(1, '', 0, 0, '', 0, 0, 0);
                } else {
                	print $data['ref'];
                }
                print '</td>';

                // File link
                print '<td>';
                if (!empty($data['files']))
                {
                	foreach ($data['files'] as $filecursor) {
                		print '<a href='.DOL_URL_ROOT.'/'.$filecursor['link'].' target="_blank">'.($filecursor['name'] ? $filecursor['name'] : $filecursor['ref']).'</a><br>';
                	}
                }
                print "</td>\n";

                // Paid
                print '<td aling="left">'.$data['paid'].'</td>';

                // Total ET
                print '<td align="right">'.price($data['amount_ht'])."</td>\n";
                // Total IT
                print '<td align="right">'.price($data['amount_ttc'])."</td>\n";
                // Total VAT
                print '<td align="right">'.price($data['amount_vat'])."</td>\n";

                print '<td>'.$data['thirdparty_name']."</td>\n";

                print '<td class="center">'.$data['thirdparty_code']."</td>\n";

                print '<td class="center">'.$data['country_code']."</td>\n";

                print '<td align="right">'.$data['vatnum']."</td>\n";

                // Debit
                //print '<td align="right">'.(($data['amount_ttc'] > 0) ? price(abs($data['amount_ttc'])) : '')."</td>\n";
                // Credit
                //print '<td align="right">'.(($data['amount_ttc'] > 0) ? '' : price(abs($data['amount_ttc'])))."</td>\n";

                $totalET += $data['amount_ht'];
                $totalIT += $data['amount_ttc'];
                $totalVAT += $data['amount_vat'];

                $totalDebit += ($data['amount_ttc'] > 0) ? abs($data['amount_ttc']) : 0;
                $totalCredit += ($data['amount_ttc'] > 0) ? 0 : abs($data['amount_ttc']);

                // Balance
                //print '<td align="right">'.price($data['balance'])."</td>\n";

                print "</tr>\n";
            }

            print '<tr class="liste_total">';
            print '<td></td>';
            print '<td></td>';
            print '<td></td>';
            print '<td></td>';
            print '<td></td>';
            print '<td></td>';
            print '<td align="right">'.price(price2num($totalET, 'MT')).'</td>';
            print '<td align="right">'.price(price2num($totalIT, 'MT')).'</td>';
            print '<td align="right">'.price(price2num($totalVAT, 'MT')).'</td>';
            print '<td></td>';
            print '<td></td>';
            print '<td></td>';
            print '<td></td>';
            /*print '<td align="right">'.price($totalDebit).'</td>';
            print '<td align="right">'.price($totalCredit).'</td>';
            print '<td align="right">'.price(price2num($totalDebit - $totalCredit, 'MT')).'</td>';
			*/
            print "</tr>\n";
        }
    }
    print "</table>";
    print '</div>';
}


llxFooter();
$db->close();<|MERGE_RESOLUTION|>--- conflicted
+++ resolved
@@ -183,7 +183,6 @@
 		    //$sql.=" AND fk_statut <> ".PaymentSalary::STATUS_DRAFT;
 		}
 	    // Social contributions
-<<<<<<< HEAD
 		if (GETPOST('selectsocialcontributions')) {
 			if (!empty($sql)) $sql .= " UNION ALL";
 			$sql .= " SELECT t.rowid as id, t.entity, t.libelle as ref, t.paye as paid, t.amount as total_ht, t.amount as total_ttc, 0 as total_tva, 0 as fk_soc, t.date_creation as date, t.date_ech as date_due, 'SocialContributions' as item, '' as thirdparty_name, '' as thirdparty_code, '' as country_code, '' as vatnum";
@@ -266,7 +265,7 @@
 		            {
 		                $result = true;
 
-		                $files = dol_dir_list($upload_dir, "files", 0, '', '(\.meta|_preview\.png)$', '', SORT_ASC, 1);
+		                $files = dol_dir_list($upload_dir, "files", 0, '', '(\.meta|_preview.*\.png)$', '', SORT_ASC, 1);
 		                //var_dump($upload_dir);
 		                //var_dump($files);
 		                if (count($files) < 1)
@@ -341,154 +340,6 @@
 			setEventMessages($langs->trans("ErrorSelectAtLeastOne"), null, 'errors');
 			$error++;
 		}
-=======
-	    $sql .= " SELECT t.rowid as id, t.entity, t.libelle as ref, paye as paid, amount as total_ht, amount as total_ttc, 0 as total_tva, 0 as fk_soc, date_creation as date, 'SocialContributions' as item, '' as thirdparty_name, '' as thirdparty_code, '' as country_code, '' as vatnum";
-	    $sql .= " FROM ".MAIN_DB_PREFIX."chargesociales as t";
-	    $sql .= " WHERE date_creation between ".$wheretail;
-	    $sql .= " AND t.entity IN (".($entity == 1 ? '0,1' : $entity).')';
-	    //$sql.=" AND fk_statut <> ".ChargeSociales::STATUS_DRAFT;
-	    $sql .= $db->order($sortfield, $sortorder);
-		//print $sql;
-
-	    $resd = $db->query($sql);
-	    $files = array();
-	    $link = '';
-
-	    if ($resd)
-	    {
-	        $numd = $db->num_rows($resd);
-
-	        $tmpinvoice = new Facture($db);
-	        $tmpinvoicesupplier = new FactureFournisseur($db);
-	        $tmpdonation = new Don($db);
-
-	        $upload_dir = '';
-	        $i = 0;
-	        while ($i < $numd)
-	        {
-	            $objd = $db->fetch_object($resd);
-
-	            switch ($objd->item)
-	            {
-	                case "Invoice":
-	                	$subdir = '';
-	                	$subdir .= ($subdir ? '/' : '').dol_sanitizeFileName($objd->ref);
-	                	$upload_dir = $conf->facture->dir_output.'/'.$subdir;
-	                	$link = "document.php?modulepart=facture&file=".str_replace('/', '%2F', $subdir).'%2F';
-	                	break;
-	                case "SupplierInvoice":
-	                	$tmpinvoicesupplier->fetch($objd->id);
-	                	$subdir = get_exdir($tmpinvoicesupplier->id, 2, 0, 1, $tmpinvoicesupplier, 'invoice_supplier'); // TODO Use first file
-	                	$subdir .= ($subdir ? '/' : '').dol_sanitizeFileName($objd->ref);
-	                	$upload_dir = $conf->fournisseur->facture->dir_output.'/'.$subdir;
-	                	$link = "document.php?modulepart=facture_fournisseur&file=".str_replace('/', '%2F', $subdir).'%2F';
-	                	break;
-	                case "ExpenseReport":
-	                	$subdir = '';
-	                	$subdir .= ($subdir ? '/' : '').dol_sanitizeFileName($objd->ref);
-	                	$upload_dir = $conf->expensereport->dir_output.'/'.$subdir;
-	                	$link = "document.php?modulepart=expensereport&file=".str_replace('/', '%2F', $subdir).'%2F';
-	                	break;
-	                case "SalaryPayment":
-	                	$subdir = '';
-	                	$subdir .= ($subdir ? '/' : '').dol_sanitizeFileName($objd->id);
-	                	$upload_dir = $conf->salaries->dir_output.'/'.$subdir;
-	                	$link = "document.php?modulepart=salaries&file=".str_replace('/', '%2F', $subdir).'%2F';
-	                	break;
-	                case "Donation":
-	                	$tmpdonation->fetch($objp->id);
-	                	$subdir = get_exdir(0, 0, 0, 0, $tmpdonation, 'donation');
-	                	$subdir .= ($subdir ? '/' : '').dol_sanitizeFileName($objd->id);
-	                	$upload_dir = $conf->don->dir_output.'/'.$subdir;
-	                	$link = "document.php?modulepart=don&file=".str_replace('/', '%2F', $subdir).'%2F';
-	                	break;
-	                case "SocialContributions":
-	                	$subdir = '';
-	                	$subdir .= ($subdir ? '/' : '').dol_sanitizeFileName($objd->id);
-	                	$upload_dir = $conf->tax->dir_output.'/'.$subdir;
-	                	$link = "document.php?modulepart=tax&file=".str_replace('/', '%2F', $subdir).'%2F';
-	                	break;
-	                default:
-	                    $subdir = '';
-	                    $upload_dir = '';
-	                    $link = '';
-	                    break;
-	            }
-
-	            if (!empty($upload_dir))
-	            {
-	                $result = true;
-
-	                $files = dol_dir_list($upload_dir, "files", 0, '', '(\.meta|_preview.*\.png)$', '', SORT_ASC, 1);
-	                //var_dump($upload_dir);
-	                //var_dump($files);
-
-	                if (count($files) < 1)
-	                {
-	                	$nofile = array();
-	                	$nofile['id'] = $objd->id;
-	                	$nofile['entity'] = $objd->entity;
-	                	$nofile['date'] = $db->idate($objd->date);
-	                    $nofile['paid'] = $objd->paid;
-	                    $nofile['amount_ht'] = $objd->total_ht;
-	                    $nofile['amount_ttc'] = $objd->total_ttc;
-	                    $nofile['amount_vat'] = $objd->total_vat;
-	                    $nofile['ref'] = ($objd->ref ? $objd->ref : $objd->id);
-	                    $nofile['fk'] = $objd->fk_soc;
-	                    $nofile['item'] = $objd->item;
-	                    $nofile['thirdparty_name'] = $objd->thirdparty_name;
-	                    $nofile['thirdparty_code'] = $objd->thirdparty_code;
-	                    $nofile['country_code'] = $objd->country_code;
-	                    $nofile['vatnum'] = $objd->vatnum;
-
-	                    $filesarray[$nofile['item'].'_'.$nofile['id']] = $nofile;
-	                }
-	                else
-	                {
-	                    foreach ($files as $key => $file)
-	                    {
-	                    	$file['id'] = $objd->id;
-	                    	$file['entity'] = $objd->entity;
-	                    	$file['date'] = $db->idate($objd->date);
-	                        $file['paid'] = $objd->paid;
-	                        $file['amount_ht'] = $objd->total_ht;
-	                        $file['amount_ttc'] = $objd->total_ttc;
-	                        $file['amount_vat'] = $objd->total_vat;
-	                        $file['ref'] = ($objd->ref ? $objd->ref : $objd->id);
-	                        $file['fk'] = $objd->fk_soc;
-	                        $file['item'] = $objd->item;
-
-	                        $file['thirdparty_name'] = $objd->thirdparty_name;
-	                        $file['thirdparty_code'] = $objd->thirdparty_code;
-	                        $file['country_code'] = $objd->country_code;
-	                        $file['vatnum'] = $objd->vatnum;
-
-	                        // Save record into array (only the first time it is found)
-	                        if (empty($filesarray[$file['item'].'_'.$file['id']])) {
-	                        	$filesarray[$file['item'].'_'.$file['id']] = $file;
-	                        }
-
-	                        // Add or concat file
-	                        if (empty($filesarray[$file['item'].'_'.$file['id']]['files'])) {
-	                        	$filesarray[$file['item'].'_'.$file['id']]['files'] = array();
-	                        }
-	                        $filesarray[$file['item'].'_'.$file['id']]['files'][] = array('link' => $link.$file['name'], 'name'=>$file['name'], 'ref'=>$file['ref'], 'fullname' => $file['fullname'], 'relpathnamelang' => $langs->trans($file['item']).'/'.$file['name']);
-	                        //var_dump($file['item'].'_'.$file['id']);
-	                        //var_dump($filesarray[$file['item'].'_'.$file['id']]['files']);
-	                    }
-	                }
-	            }
-
-	            $i++;
-	        }
-	    }
-	    else
-	    {
-	        dol_print_error($db);
-	    }
-
-	    $db->free($resd);
->>>>>>> 87e808fe
 	}
 }
 
