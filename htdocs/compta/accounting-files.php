--- conflicted
+++ resolved
@@ -617,7 +617,6 @@
 	print '<a class="marginleftonly small'.(empty($TData) ? ' butActionRefused' : ' butAction').'" href="'.$_SERVER["PHP_SELF"].'?action=dl&token='.newToken().'&output=file&file='.urlencode($filename).$param.'"';
 	if (empty($TData)) {
 		print " disabled";
-<<<<<<< HEAD
 	}
 	print '>'."\n";
 	print $langs->trans("Download");
@@ -644,34 +643,6 @@
 	print '/>';
 	print '</form>'."\n";
 	*/
-=======
-	}
-	print '>'."\n";
-	print $langs->trans("Download");
-	print '</a><br>';
-
-	$param .= '&action=searchfiles';
-
-	/*
-	 print '<input type="hidden" name="token" value="'.currentToken().'">';
-	 print '<input type="hidden" name="date_startday" value="'.GETPOST('date_startday', 'int').'" />';
-	 print '<input type="hidden" name="date_startmonth" value="'.GETPOST('date_startmonth', 'int').'" />';
-	 print '<input type="hidden" name="date_startyear" value="'.GETPOST('date_startyear', 'int').'" />';
-	 print '<input type="hidden" name="date_stopday" value="'.GETPOST('date_stopday', 'int').'" />';
-	 print '<input type="hidden" name="date_stopmonth" value="'.GETPOST('date_stopmonth', 'int').'" />';
-	 print '<input type="hidden" name="date_stopyear" value="'.GETPOST('date_stopyear', 'int').'" />';
-	 foreach ($listofchoices as $choice => $val) {
-	 print '<input type="hidden" name="'.$choice.'" value="'.GETPOST($choice).'">';
-	 }
-
-	 print '<input class="butAction butDownload small marginleftonly" type="submit" value="'.$langs->trans("Download").'"';
-	 if (empty($TData)) {
-	 print " disabled";
-	 }
-	 print '/>';
-	 print '</form>'."\n";
-	 */
->>>>>>> 2913759b
 
 	print '<br>';
 
@@ -798,7 +769,6 @@
 				}
 			}
 			print "</td>\n";
-<<<<<<< HEAD
 
 			// Paid
 			print '<td class="center">'.($data['paid'] ? yn($data['paid']) : '').'</td>';
@@ -816,25 +786,6 @@
 
 			print '<td class="center">'.$data['country_code']."</td>\n";
 
-=======
-
-			// Paid
-			print '<td class="center">'.($data['paid'] ? yn($data['paid']) : '').'</td>';
-
-			// Total ET
-			print '<td align="right"><span class="amount">'.price(price2num($data['sens'] ? $data['amount_ht'] : -$data['amount_ht'], 'MT'))."</span></td>\n";
-			// Total IT
-			print '<td align="right"><span class="amount">'.price(price2num($data['sens'] ? $data['amount_ttc'] : -$data['amount_ttc'], 'MT'))."</span></td>\n";
-			// Total VAT
-			print '<td align="right"><span class="amount">'.price(price2num($data['sens'] ? $data['amount_vat'] : -$data['amount_vat'], 'MT'))."</span></td>\n";
-
-			print '<td class="tdoverflowmax150" title="'.dol_escape_htmltag($data['thirdparty_name']).'">'.dol_escape_htmltag($data['thirdparty_name'])."</td>\n";
-
-			print '<td class="center">'.$data['thirdparty_code']."</td>\n";
-
-			print '<td class="center">'.$data['country_code']."</td>\n";
-
->>>>>>> 2913759b
 			// VAT number
 			print '<td class="tdoverflowmax150 right" title="'.dol_escape_htmltag($data['vatnum']).'">'.dol_escape_htmltag($data['vatnum'])."</td>\n";
 
