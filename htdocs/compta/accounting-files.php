<?php
/* Copyright (C) 2001-2006 Rodolphe Quiedeville <rodolphe@quiedeville.org>
 * Copyright (C) 2004-2019 Laurent Destailleur  <eldy@users.sourceforge.net>
 * Copyright (C) 2017      Pierre-Henry Favre   <support@atm-consulting.fr>
 *
 * This program is free software; you can redistribute it and/or modify
 * it under the terms of the GNU General Public License as published by
 * the Free Software Foundation; either version 3 of the License, or
 * (at your option) any later version.
 *
 * This program is distributed in the hope that it will be useful,
 * but WITHOUT ANY WARRANTY; without even the implied warranty of
 * MERCHANTABILITY or FITNESS FOR A PARTICULAR PURPOSE.  See the
 * GNU General Public License for more details.
 *
 * You should have received a copy of the GNU General Public License
 * along with this program. If not, see <https://www.gnu.org/licenses/>.
 */

 /**
 *  \file       htdocs/compta/accounting-files.php
 *  \ingroup    compta
 *  \brief      Page to show portoflio and files of a thirdparty and download it
 */

<<<<<<< HEAD
if ($_GET['action'] == 'dl' || $_POST['action'] == 'dl') {	// To not replace token when downloading file
	if (!defined('NOTOKENRENEWAL'))           define('NOTOKENRENEWAL', '1');
=======
if ((array_key_exists('action', $_GET) && $_GET['action'] == 'dl') || (array_key_exists('action', $_POST) && $_POST['action'] == 'dl')) {	// To not replace token when downloading file
	if (! defined('NOTOKENRENEWAL'))           define('NOTOKENRENEWAL', '1');
>>>>>>> fc1a1c6a
}

require '../main.inc.php';
require_once DOL_DOCUMENT_ROOT.'/core/lib/company.lib.php';
require_once DOL_DOCUMENT_ROOT.'/core/lib/files.lib.php';
require_once DOL_DOCUMENT_ROOT.'/compta/facture/class/facture.class.php';
require_once DOL_DOCUMENT_ROOT.'/compta/paiement/class/paiement.class.php';
require_once DOL_DOCUMENT_ROOT.'/salaries/class/paymentsalary.class.php';
require_once DOL_DOCUMENT_ROOT.'/compta/sociales/class/chargesociales.class.php';
require_once DOL_DOCUMENT_ROOT.'/don/class/don.class.php';
require_once DOL_DOCUMENT_ROOT.'/expensereport/class/expensereport.class.php';
require_once DOL_DOCUMENT_ROOT.'/fourn/class/fournisseur.facture.class.php';

$langs->loadLangs(array("accountancy", "bills", "companies", "salaries", "compta", "trips"));

$date_start = GETPOST('date_start', 'alpha');
$date_startDay = GETPOST('date_startday', 'int');
$date_startMonth = GETPOST('date_startmonth', 'int');
$date_startYear = GETPOST('date_startyear', 'int');
$date_start = ($date_startDay) ?dol_mktime(0, 0, 0, $date_startMonth, $date_startDay, $date_startYear) : strtotime($date_start);
$date_stop = GETPOST('date_stop', 'alpha');
$date_stopDay = GETPOST('date_stopday', 'int');
$date_stopMonth = GETPOST('date_stopmonth', 'int');
$date_stopYear = GETPOST('date_stopyear', 'int');
//FIXME doldate
$date_stop = ($date_stopDay) ?dol_mktime(23, 59, 59, $date_stopMonth, $date_stopDay, $date_stopYear) : strtotime($date_stop);
$action = GETPOST('action', 'alpha');

// Initialize technical object to manage hooks of page. Note that conf->hooks_modules contains array of hook context
$hookmanager->initHooks(array('comptafileslist', 'globallist'));

// Load variable for pagination
$limit = GETPOST('limit', 'int') ?GETPOST('limit', 'int') : $conf->liste_limit;
$sortfield = GETPOST('sortfield', 'alpha');
$sortorder = GETPOST('sortorder', 'alpha');
$page = GETPOSTISSET('pageplusone') ? (GETPOST('pageplusone') - 1) : GETPOST("page", 'int');
if (empty($page) || $page == -1) { $page = 0; }     // If $page is not defined, or '' or -1
$offset = $limit * $page;
$pageprev = $page - 1;
$pagenext = $page + 1;
if (!$sortfield) $sortfield = "date,item"; // Set here default search field
if (!$sortorder) $sortorder = "DESC";


$arrayfields = array(
    'type'=>array('label'=>"Type", 'checked'=>1),
    'date'=>array('label'=>"Date", 'checked'=>1),
	'date_due'=>array('label'=>"DateDue", 'checked'=>1),
	'ref'=>array('label'=>"Ref", 'checked'=>1),
	'documents'=>array('label'=>"Documents", 'checked'=>1),
	'paid'=>array('label'=>"Paid", 'checked'=>1),
	'total_ht'=>array('label'=>"TotalHT", 'checked'=>1),
	'total_ttc'=>array('label'=>"TotalTTC", 'checked'=>1),
	'total_vat'=>array('label'=>"TotalVAT", 'checked'=>1),
	//...
);

// Security check
if (empty($conf->comptabilite->enabled) && empty($conf->accounting->enabled)) {
    accessforbidden();
}
if ($user->socid > 0) {
    accessforbidden();
}

// Define $arrayofentities if multientity is set.
$arrayofentities = array();
if (!empty($conf->multicompany->enabled) && is_object($mc)) {
	$arrayofentities = $mc->getEntitiesList();
}

$entity = (GETPOSTISSET('entity') ? GETPOST('entity', 'int') : (GETPOSTISSET('search_entity') ? GETPOST('search_entity', 'int') : $conf->entity));
if (!empty($conf->multicompany->enabled) && is_object($mc)) {
	if (empty($entity) && !empty($conf->global->MULTICOMPANY_ALLOW_EXPORT_ACCOUNTING_DOC_FOR_ALL_ENTITIES)) {
		$entity = '0,'.join(',', array_keys($arrayofentities));
	}
}
if (empty($entity)) $entity = $conf->entity;

$error = 0;



/*
 * Actions
 */


//$parameters = array('socid' => $id);
//$reshook = $hookmanager->executeHooks('doActions', $parameters, $object); // Note that $object may have been modified by some hooks
//if ($reshook < 0) setEventMessages($hookmanager->error, $hookmanager->errors, 'errors');

$filesarray = array();
$result = false;
if (($action == 'searchfiles' || $action == 'dl')) {
	if (empty($date_start))
	{
		setEventMessages($langs->trans("ErrorFieldRequired", $langs->transnoentitiesnoconv("DateStart")), null, 'errors');
		$error++;
	}
	if (empty($date_stop))
	{
		setEventMessages($langs->trans("ErrorFieldRequired", $langs->transnoentitiesnoconv("DateEnd")), null, 'errors');
		$error++;
	}

	if (!$error)
	{
		$sql = '';

		$wheretail = " '".$db->idate($date_start)."' AND '".$db->idate($date_stop)."'";

		// Customer invoices
		if (GETPOST('selectinvoices')) {
			if (!empty($sql)) $sql .= " UNION ALL";
			$sql .= "SELECT t.rowid as id, t.entity, t.ref, t.paye as paid, t.total as total_ht, t.total_ttc, t.tva as total_vat, t.fk_soc, t.datef as date, t.date_lim_reglement as date_due, 'Invoice' as item, s.nom as thirdparty_name, s.code_client as thirdparty_code, c.code as country_code, s.tva_intra as vatnum";
		    $sql .= " FROM ".MAIN_DB_PREFIX."facture as t LEFT JOIN ".MAIN_DB_PREFIX."societe as s ON s.rowid = t.fk_soc LEFT JOIN ".MAIN_DB_PREFIX."c_country as c ON c.rowid = s.fk_pays";
		    $sql .= " WHERE datef between ".$wheretail;
		    $sql .= " AND t.entity IN (".($entity == 1 ? '0,1' : $entity).')';
		    $sql .= " AND t.fk_statut <> ".Facture::STATUS_DRAFT;
		}
	    // Vendor invoices
		if (GETPOST('selectsupplierinvoices')) {
			if (!empty($sql)) $sql .= " UNION ALL";
			$sql .= " SELECT t.rowid as id, t.entity, t.ref, t.paye as paid, t.total_ht, t.total_ttc, t.total_tva as total_vat, t.fk_soc, t.datef as date, t.date_lim_reglement as date_due, 'SupplierInvoice' as item, s.nom as thirdparty_name, s.code_fournisseur as thirdparty_code, c.code as country_code, s.tva_intra as vatnum";
		    $sql .= " FROM ".MAIN_DB_PREFIX."facture_fourn as t LEFT JOIN ".MAIN_DB_PREFIX."societe as s ON s.rowid = t.fk_soc LEFT JOIN ".MAIN_DB_PREFIX."c_country as c ON c.rowid = s.fk_pays";
		    $sql .= " WHERE datef between ".$wheretail;
		    $sql .= " AND t.entity IN (".($entity == 1 ? '0,1' : $entity).')';
		    $sql .= " AND t.fk_statut <> ".FactureFournisseur::STATUS_DRAFT;
		}
	    // Expense reports
		if (GETPOST('selectexpensereports')) {
			if (!empty($sql)) $sql .= " UNION ALL";
			$sql .= " SELECT t.rowid as id, t.entity, t.ref, t.paid, t.total_ht, t.total_ttc, t.total_tva as total_vat, t.fk_user_author as fk_soc, t.date_fin as date, t.date_fin as date_due, 'ExpenseReport' as item, CONCAT(CONCAT(u.lastname, ' '), u.firstname) as thirdparty_name, '' as thirdparty_code, c.code as country_code, '' as vatnum";
		    $sql .= " FROM ".MAIN_DB_PREFIX."expensereport as t LEFT JOIN ".MAIN_DB_PREFIX."user as u ON u.rowid = t.fk_user_author LEFT JOIN ".MAIN_DB_PREFIX."c_country as c ON c.rowid = u.fk_country";
		    $sql .= " WHERE date_fin between  ".$wheretail;
		    $sql .= " AND t.entity IN (".($entity == 1 ? '0,1' : $entity).')';
		    $sql .= " AND t.fk_statut <> ".ExpenseReport::STATUS_DRAFT;
		}
	    // Donations
		if (GETPOST('selectdonations')) {
			if (!empty($sql)) $sql .= " UNION ALL";
			$sql .= " SELECT t.rowid as id, t.entity, t.ref, paid, amount as total_ht, amount as total_ttc, 0 as total_vat, 0 as fk_soc, t.datedon as date, t.datedon as date_due, 'Donation' as item, t.societe as thirdparty_name, '' as thirdparty_code, c.code as country_code, '' as vatnum";
		    $sql .= " FROM ".MAIN_DB_PREFIX."don as t LEFT JOIN ".MAIN_DB_PREFIX."c_country as c ON c.rowid = t.fk_country";
		    $sql .= " WHERE datedon between ".$wheretail;
		    $sql .= " AND t.entity IN (".($entity == 1 ? '0,1' : $entity).')';
		    $sql .= " AND t.fk_statut <> ".Don::STATUS_DRAFT;
		}
	    // Paiements of salaries
		if (GETPOST('selectpaymentsofsalaries')) {
			if (!empty($sql)) $sql .= " UNION ALL";
			$sql .= " SELECT t.rowid as id, t.entity, t.ref as ref, 1 as paid, amount as total_ht, amount as total_ttc, 0 as total_vat, t.fk_user as fk_soc, t.datep as date, t.dateep as date_due, 'SalaryPayment' as item, CONCAT(CONCAT(u.lastname, ' '), u.firstname)  as thirdparty_name, '' as thirdparty_code, c.code as country_code, '' as vatnum";
		    $sql .= " FROM ".MAIN_DB_PREFIX."payment_salary as t LEFT JOIN ".MAIN_DB_PREFIX."user as u ON u.rowid = t.fk_user LEFT JOIN ".MAIN_DB_PREFIX."c_country as c ON c.rowid = u.fk_country";
		    $sql .= " WHERE datep between ".$wheretail;
		    $sql .= " AND t.entity IN (".($entity == 1 ? '0,1' : $entity).')';
		    //$sql.=" AND fk_statut <> ".PaymentSalary::STATUS_DRAFT;
		}
	    // Social contributions
		if (GETPOST('selectsocialcontributions')) {
			if (!empty($sql)) $sql .= " UNION ALL";
			$sql .= " SELECT t.rowid as id, t.entity, t.libelle as ref, t.paye as paid, t.amount as total_ht, t.amount as total_ttc, 0 as total_tva, 0 as fk_soc, t.date_creation as date, t.date_ech as date_due, 'SocialContributions' as item, '' as thirdparty_name, '' as thirdparty_code, '' as country_code, '' as vatnum";
		    $sql .= " FROM ".MAIN_DB_PREFIX."chargesociales as t";
		    $sql .= " WHERE date_creation between ".$wheretail;
		    $sql .= " AND t.entity IN (".($entity == 1 ? '0,1' : $entity).')';
		    //$sql.=" AND fk_statut <> ".ChargeSociales::STATUS_DRAFT;
		}

		if ($sql) {
		    $sql .= $db->order($sortfield, $sortorder);
			//print $sql;

		    $resd = $db->query($sql);
		    $files = array();
		    $link = '';

		    if ($resd)
		    {
		        $numd = $db->num_rows($resd);

		        $tmpinvoice = new Facture($db);
		        $tmpinvoicesupplier = new FactureFournisseur($db);
		        $tmpdonation = new Don($db);

		        $upload_dir = '';
		        $i = 0;
		        while ($i < $numd)
		        {
		            $objd = $db->fetch_object($resd);

		            switch ($objd->item)
		            {
		                case "Invoice":
		                	$subdir = '';
		                	$subdir .= ($subdir ? '/' : '').dol_sanitizeFileName($objd->ref);
		                	$upload_dir = $conf->facture->dir_output.'/'.$subdir;
		                	$link = "document.php?modulepart=facture&file=".str_replace('/', '%2F', $subdir).'%2F';
		                	break;
		                case "SupplierInvoice":
		                	$tmpinvoicesupplier->fetch($objd->id);
		                	$subdir = get_exdir($tmpinvoicesupplier->id, 2, 0, 1, $tmpinvoicesupplier, 'invoice_supplier'); // TODO Use first file
		                	$subdir .= ($subdir ? '/' : '').dol_sanitizeFileName($objd->ref);
		                	$upload_dir = $conf->fournisseur->facture->dir_output.'/'.$subdir;
		                	$link = "document.php?modulepart=facture_fournisseur&file=".str_replace('/', '%2F', $subdir).'%2F';
		                	break;
		                case "ExpenseReport":
		                	$subdir = '';
		                	$subdir .= ($subdir ? '/' : '').dol_sanitizeFileName($objd->ref);
		                	$upload_dir = $conf->expensereport->dir_output.'/'.$subdir;
		                	$link = "document.php?modulepart=expensereport&file=".str_replace('/', '%2F', $subdir).'%2F';
		                	break;
		                case "SalaryPayment":
		                	$subdir = '';
		                	$subdir .= ($subdir ? '/' : '').dol_sanitizeFileName($objd->id);
		                	$upload_dir = $conf->salaries->dir_output.'/'.$subdir;
		                	$link = "document.php?modulepart=salaries&file=".str_replace('/', '%2F', $subdir).'%2F';
		                	break;
		                case "Donation":
		                	$tmpdonation->fetch($objp->id);
		                	$subdir = get_exdir(0, 0, 0, 0, $tmpdonation, 'donation');
		                	$subdir .= ($subdir ? '/' : '').dol_sanitizeFileName($objd->id);
		                	$upload_dir = $conf->don->dir_output.'/'.$subdir;
		                	$link = "document.php?modulepart=don&file=".str_replace('/', '%2F', $subdir).'%2F';
		                	break;
		                case "SocialContributions":
		                	$subdir = '';
		                	$subdir .= ($subdir ? '/' : '').dol_sanitizeFileName($objd->id);
		                	$upload_dir = $conf->tax->dir_output.'/'.$subdir;
		                	$link = "document.php?modulepart=tax&file=".str_replace('/', '%2F', $subdir).'%2F';
		                	break;
		                default:
		                    $subdir = '';
		                    $upload_dir = '';
		                    $link = '';
		                    break;
		            }

		            if (!empty($upload_dir))
		            {
		                $result = true;

		                $files = dol_dir_list($upload_dir, "files", 0, '', '(\.meta|_preview.*\.png)$', '', SORT_ASC, 1);
		                //var_dump($upload_dir);
		                //var_dump($files);
		                if (count($files) < 1)
		                {
		                	$nofile = array();
		                	$nofile['id'] = $objd->id;
		                	$nofile['entity'] = $objd->entity;
		                	$nofile['date'] = $db->idate($objd->date);
		                	$nofile['date_due'] = $db->idate($objd->date_due);
		                	$nofile['paid'] = $objd->paid;
		                    $nofile['amount_ht'] = $objd->total_ht;
		                    $nofile['amount_ttc'] = $objd->total_ttc;
		                    $nofile['amount_vat'] = $objd->total_vat;
		                    $nofile['ref'] = ($objd->ref ? $objd->ref : $objd->id);
		                    $nofile['fk'] = $objd->fk_soc;
		                    $nofile['item'] = $objd->item;
		                    $nofile['thirdparty_name'] = $objd->thirdparty_name;
		                    $nofile['thirdparty_code'] = $objd->thirdparty_code;
		                    $nofile['country_code'] = $objd->country_code;
		                    $nofile['vatnum'] = $objd->vatnum;

		                    $filesarray[$nofile['item'].'_'.$nofile['id']] = $nofile;
		                }
		                else
		                {
		                    foreach ($files as $key => $file)
		                    {
		                    	$file['id'] = $objd->id;
		                    	$file['entity'] = $objd->entity;
		                    	$file['date'] = $db->idate($objd->date);
		                    	$file['date_due'] = $db->idate($objd->date_due);
		                    	$file['paid'] = $objd->paid;
		                        $file['amount_ht'] = $objd->total_ht;
		                        $file['amount_ttc'] = $objd->total_ttc;
		                        $file['amount_vat'] = $objd->total_vat;
		                        $file['ref'] = ($objd->ref ? $objd->ref : $objd->id);
		                        $file['fk'] = $objd->fk_soc;
		                        $file['item'] = $objd->item;

		                        $file['thirdparty_name'] = $objd->thirdparty_name;
		                        $file['thirdparty_code'] = $objd->thirdparty_code;
		                        $file['country_code'] = $objd->country_code;
		                        $file['vatnum'] = $objd->vatnum;

		                        // Save record into array (only the first time it is found)
		                        if (empty($filesarray[$file['item'].'_'.$file['id']])) {
		                        	$filesarray[$file['item'].'_'.$file['id']] = $file;
		                        }

		                        // Add or concat file
		                        if (empty($filesarray[$file['item'].'_'.$file['id']]['files'])) {
		                        	$filesarray[$file['item'].'_'.$file['id']]['files'] = array();
		                        }
		                        $filesarray[$file['item'].'_'.$file['id']]['files'][] = array('link' => $link.$file['name'], 'name'=>$file['name'], 'ref'=>$file['ref'], 'fullname' => $file['fullname'], 'relpathnamelang' => $langs->trans($file['item']).'/'.$file['name']);
		                        //var_dump($file['item'].'_'.$file['id']);
		                        //var_dump($filesarray[$file['item'].'_'.$file['id']]['files']);
		                    }
		                }
		            }

		            $i++;
		        }
		    }
		    else
		    {
		        dol_print_error($db);
		    }

		    $db->free($resd);
		}
		else {
			setEventMessages($langs->trans("ErrorSelectAtLeastOne"), null, 'errors');
			$error++;
		}
	}
}


/*
 *ZIP creation
 */

$dirfortmpfile = ($conf->accounting->dir_temp ? $conf->accounting->dir_temp : $conf->comptabilite->dir_temp);
if (empty($dirfortmpfile))
{
	setEventMessages($langs->trans("ErrorNoAccountingModuleEnabled"), null, 'errors');
	$error++;
}


if ($result && $action == "dl" && !$error)
{
	if (!extension_loaded('zip'))
	{
		setEventMessages('PHPZIPExtentionNotLoaded', null, 'errors');
		exit;
	}

    dol_mkdir($dirfortmpfile);

    $log = $langs->transnoentitiesnoconv("Type");
    if (!empty($conf->multicompany->enabled) && is_object($mc))
    {
    	$log .= ','.$langs->transnoentitiesnoconv("Entity");
    }
    $log .= ','.$langs->transnoentitiesnoconv("Date");
    $log .= ','.$langs->transnoentitiesnoconv("DateDue");
    $log .= ','.$langs->transnoentitiesnoconv("Ref");
    $log .= ','.$langs->transnoentitiesnoconv("TotalHT");
    $log .= ','.$langs->transnoentitiesnoconv("TotalTTC");
    $log .= ','.$langs->transnoentitiesnoconv("TotalVAT");
    $log .= ','.$langs->transnoentitiesnoconv("Paid");
    $log .= ','.$langs->transnoentitiesnoconv("Document");
    $log .= ','.$langs->transnoentitiesnoconv("ItemID");
    $log .= ','.$langs->transnoentitiesnoconv("ThirdParty");
    $log .= ','.$langs->transnoentitiesnoconv("Code");
    $log .= ','.$langs->transnoentitiesnoconv("Country");
    $log .= ','.$langs->transnoentitiesnoconv("VATIntra")."\n";
    $zipname = $dirfortmpfile.'/'.dol_print_date($date_start, 'dayrfc')."-".dol_print_date($date_stop, 'dayrfc').'_export.zip';

    dol_delete_file($zipname);

    $zip = new ZipArchive;
    $res = $zip->open($zipname, ZipArchive::OVERWRITE | ZipArchive::CREATE);
    if ($res)
    {
        foreach ($filesarray as $key => $file)
        {
        	foreach ($file['files'] as $filecursor) {
        		if (file_exists($filecursor["fullname"])) {
        			$zip->addFile($filecursor["fullname"], $filecursor["relpathnamelang"]);
        		}
        	}

            $log .= '"'.$langs->trans($file['item']).'"';
            if (!empty($conf->multicompany->enabled) && is_object($mc))
            {
            	$log .= ',"'.(empty($arrayofentities[$file['entity']]) ? $file['entity'] : $arrayofentities[$file['entity']]).'"';
            }
            $log .= ','.dol_print_date($file['date'], 'dayrfc');
            $log .= ','.dol_print_date($file['date_due'], 'dayrfc');
            $log .= ',"'.$file['ref'].'"';
            $log .= ','.$file['amount_ht'];
            $log .= ','.$file['amount_ttc'];
            $log .= ','.$file['amount_vat'];
            $log .= ','.$file['paid'];
            $log .= ',"'.$file["name"].'"';
            $log .= ','.$file['fk'];
            $log .= ',"'.$file['thirdparty_name'].'"';
            $log .= ',"'.$file['thirdparty_code'].'"';
            $log .= ',"'.$file['country_code'].'"';
            $log .= ',"'.$file['vatnum'].'"';
            $log .= "\n";
        }
        $zip->addFromString('transactions.csv', $log);
        $zip->close();

        ///Then download the zipped file.
        header('Content-Type: application/zip');
        header('Content-disposition: attachment; filename='.basename($zipname));
        header('Content-Length: '.filesize($zipname));
        readfile($zipname);

        dol_delete_file($zipname);

        exit();
    }
    else
    {
    	setEventMessages($langs->trans("FailedToOpenFile", $zipname), null, 'errors');
    }
}


/*
 * View
 */

$form = new Form($db);
$userstatic = new User($db);
$invoice = new Facture($db);
$supplier_invoice = new FactureFournisseur($db);

$title = $langs->trans("ComptaFiles").' - '.$langs->trans("List");
$help_url = '';

llxHeader('', $title, $help_url);

$h = 0;
$head = array();
$head[$h][0] = $_SERVER["PHP_SELF"];
$head[$h][1] = $langs->trans("AccountantFiles");
$head[$h][2] = 'AccountancyFiles';

dol_fiche_head($head, 'AccountancyFiles');


print '<form name="searchfiles" action="?action=searchfiles" method="POST">'."\n";
print '<input type="hidden" name="token" value="'.newToken().'">';

print $langs->trans("ReportPeriod").': '.$form->selectDate($date_start, 'date_start', 0, 0, 0, "", 1, 1, 0);
print ' - '.$form->selectDate($date_stop, 'date_stop', 0, 0, 0, "", 1, 1, 0)."\n</a>";

// Export is for current company only
if (!empty($conf->multicompany->enabled) && is_object($mc))
{
	$mc->getInfo($conf->entity);
	print '<span class="marginleftonly marginrightonly'.(empty($conf->global->MULTICOMPANY_ALLOW_EXPORT_ACCOUNTING_DOC_FOR_ALL_ENTITIES) ? ' opacitymedium' : '').'">('.$langs->trans("Entity").' : ';
	print "<td>";
	if (!empty($conf->global->MULTICOMPANY_ALLOW_EXPORT_ACCOUNTING_DOC_FOR_ALL_ENTITIES)) {
		print $mc->select_entities(GETPOSTISSET('search_entity') ? GETPOST('search_entity', 'int') : $mc->id, 'search_entity', '', false, false, false, false, true);
	} else {
		print $mc->label;
	}
	print "</td>";
	print ")</span>\n";
}

print '<br>';

$listofchoices = array(
	'selectinvoices'=>array('label'=>'Invoices', 'lang'=>'bills'),
	'selectsupplierinvoices'=>array('label'=>'BillsSuppliers', 'lang'=>'bills'),
	'selectexpensereports'=>array('label'=>'ExpenseReports', 'lang'=>'trips'),
	'selectdonations'=>array('label'=>'Donations', 'lang'=>'donation'),
	'selectpaymentsofsalaries'=>array('label'=>'SalariesPayments', 'lang'=>'salaries'),
	'selectsocialcontributions'=>array('label'=>'SocialContributions')
);
foreach ($listofchoices as $choice => $val) {
	$checked = (((!GETPOSTISSET('search') && $action != 'searchfiles') || GETPOST($choice)) ? ' checked="checked"' : '');
	print '<div class="paddingleft inline-block marginrightonly"><input type="checkbox" name="'.$choice.'" value="1"'.$checked.'> '.$langs->trans($val['label']).'</div>';
}

print '<input class="button" type="submit" name="search" value="'.$langs->trans("Search").'">';

print '</form>'."\n";

dol_fiche_end();

if (!empty($date_start) && !empty($date_stop))
{
    $param = 'action=searchfiles';
    $param .= '&date_startday='.GETPOST('date_startday', 'int');
    $param .= '&date_startmonth='.GETPOST('date_startmonth', 'int');
    $param .= '&date_startyear='.GETPOST('date_startyear', 'int');
    $param .= '&date_stopday='.GETPOST('date_stopday', 'int');
    $param .= '&date_stopmonth='.GETPOST('date_stopmonth', 'int');
    $param .= '&date_stopyear='.GETPOST('date_stopyear', 'int');
    foreach ($listofchoices as $choice => $val) {
    	$param .= '&'.$choice.'='.(GETPOST($choice, 'int') ? 1 : 0);
    }
    print '<form name="dl" action="?action=dl" method="POST" >'."\n";
    print '<input type="hidden" name="token" value="'.currentToken().'">';

    echo dol_print_date($date_start, 'day')." - ".dol_print_date($date_stop, 'day');

    print '<input type="hidden" name="date_start" value="'.dol_print_date($date_start, 'dayxcard').'" />';
    print '<input type="hidden" name="date_stop"  value="'.dol_print_date($date_stop, 'dayxcard').'" />';
    foreach ($listofchoices as $choice => $val) {
    	print '<input type="hidden" name="'.$choice.'" value="'.GETPOST($choice).'">';
    }

    print '<input class="butAction" type="submit" value="'.$langs->trans("Download").'" />';
    print '</form>'."\n";

    print '<br>';

    print '<div class="div-table-responsive">'; // You can use div-table-responsive-no-min if you dont need reserved height for your table
    print '<table class="noborder centpercent">';
    print '<tr class="liste_titre">';
    print_liste_field_titre($arrayfields['type']['label'], $_SERVER["PHP_SELF"], "item", "", $param, '', $sortfield, $sortorder, 'nowrap ');
    print_liste_field_titre($arrayfields['date']['label'], $_SERVER["PHP_SELF"], "date", "", $param, '', $sortfield, $sortorder, 'center nowrap ');
    print_liste_field_titre($arrayfields['date_due']['label'], $_SERVER["PHP_SELF"], "date_due", "", $param, '', $sortfield, $sortorder, 'center nowrap ');
    print_liste_field_titre($arrayfields['ref']['label'], $_SERVER["PHP_SELF"], "", "", $param, '', $sortfield, $sortorder, 'nowraponall ');
    print '<td>'.$langs->trans("Document").'</td>';
    print '<td>'.$langs->trans("Paid").'</td>';
    print '<td align="right">'.$langs->trans("TotalHT").'</td>';
    print '<td align="right">'.$langs->trans("TotalTTC").'</td>';
    print '<td align="right">'.$langs->trans("TotalVAT").'</td>';
	print '<td>'.$langs->trans("ThirdParty").'</td>';
	print '<td class="center">'.$langs->trans("Code").'</td>';
	print '<td class="center">'.$langs->trans("Country").'</td>';
    print '<td class="center">'.$langs->trans("VATIntra").'</td>';
    print '</tr>';
    if ($result)
    {
        $TData = dol_sort_array($filesarray, $sortfield, $sortorder);

        if (empty($TData))
        {
            print '<tr class="oddeven"><td colspan="7">'.$langs->trans("NoItem").'</td></tr>';
        }
        else
        {
            // Sort array by date ASC to calculate balance

            $totalET = 0;
            $totalIT = 0;
            $totalVAT = 0;
            $totalDebit = 0;
            $totalCredit = 0;

            // Display array
            foreach ($TData as $data)
            {
                $html_class = '';
                //if (!empty($data['fk_facture'])) $html_class = 'facid-'.$data['fk_facture'];
                //elseif (!empty($data['fk_paiement'])) $html_class = 'payid-'.$data['fk_paiement'];
                print '<tr class="oddeven '.$html_class.'">';

                // Type
                print '<td>'.$langs->trans($data['item']).'</td>';

                // Date
                print '<td class="center">';
                print dol_print_date($data['date'], 'day');
                print "</td>\n";

                // Date
                print '<td class="center">';
                print dol_print_date($data['date_due'], 'day');
                print "</td>\n";

                // Ref
                print '<td class="nowraponall">';

                if ($data['item'] == 'Invoice') {
                	$invoice->id = $data['id'];
                	$invoice->ref = $data['ref'];
                	print $invoice->getNomUrl(1, '', 0, 0, '', 0, 0, 0);
                } elseif ($data['item'] == 'SupplierInvoice') {
                	$supplier_invoice->id = $data['id'];
                	$supplier_invoice->ref = $data['ref'];
                	print $supplier_invoice->getNomUrl(1, '', 0, 0, '', 0, 0, 0);
                } else {
                	print $data['ref'];
                }
                print '</td>';

                // File link
                print '<td>';
                if (!empty($data['files']))
                {
                	foreach ($data['files'] as $filecursor) {
                		print '<a href='.DOL_URL_ROOT.'/'.$filecursor['link'].' target="_blank">'.($filecursor['name'] ? $filecursor['name'] : $filecursor['ref']).'</a><br>';
                	}
                }
                print "</td>\n";

                // Paid
                print '<td aling="left">'.$data['paid'].'</td>';

                // Total ET
                print '<td align="right">'.price($data['amount_ht'])."</td>\n";
                // Total IT
                print '<td align="right">'.price($data['amount_ttc'])."</td>\n";
                // Total VAT
                print '<td align="right">'.price($data['amount_vat'])."</td>\n";

                print '<td>'.$data['thirdparty_name']."</td>\n";

                print '<td class="center">'.$data['thirdparty_code']."</td>\n";

                print '<td class="center">'.$data['country_code']."</td>\n";

                print '<td align="right">'.$data['vatnum']."</td>\n";

                // Debit
                //print '<td align="right">'.(($data['amount_ttc'] > 0) ? price(abs($data['amount_ttc'])) : '')."</td>\n";
                // Credit
                //print '<td align="right">'.(($data['amount_ttc'] > 0) ? '' : price(abs($data['amount_ttc'])))."</td>\n";

                $totalET += $data['amount_ht'];
                $totalIT += $data['amount_ttc'];
                $totalVAT += $data['amount_vat'];

                $totalDebit += ($data['amount_ttc'] > 0) ? abs($data['amount_ttc']) : 0;
                $totalCredit += ($data['amount_ttc'] > 0) ? 0 : abs($data['amount_ttc']);

                // Balance
                //print '<td align="right">'.price($data['balance'])."</td>\n";

                print "</tr>\n";
            }

            print '<tr class="liste_total">';
            print '<td></td>';
            print '<td></td>';
            print '<td></td>';
            print '<td></td>';
            print '<td></td>';
            print '<td></td>';
            print '<td align="right">'.price(price2num($totalET, 'MT')).'</td>';
            print '<td align="right">'.price(price2num($totalIT, 'MT')).'</td>';
            print '<td align="right">'.price(price2num($totalVAT, 'MT')).'</td>';
            print '<td></td>';
            print '<td></td>';
            print '<td></td>';
            print '<td></td>';
            /*print '<td align="right">'.price($totalDebit).'</td>';
            print '<td align="right">'.price($totalCredit).'</td>';
            print '<td align="right">'.price(price2num($totalDebit - $totalCredit, 'MT')).'</td>';
			*/
            print "</tr>\n";
        }
    }
    print "</table>";
    print '</div>';
}


llxFooter();
$db->close();<|MERGE_RESOLUTION|>--- conflicted
+++ resolved
@@ -23,13 +23,8 @@
  *  \brief      Page to show portoflio and files of a thirdparty and download it
  */
 
-<<<<<<< HEAD
-if ($_GET['action'] == 'dl' || $_POST['action'] == 'dl') {	// To not replace token when downloading file
-	if (!defined('NOTOKENRENEWAL'))           define('NOTOKENRENEWAL', '1');
-=======
 if ((array_key_exists('action', $_GET) && $_GET['action'] == 'dl') || (array_key_exists('action', $_POST) && $_POST['action'] == 'dl')) {	// To not replace token when downloading file
-	if (! defined('NOTOKENRENEWAL'))           define('NOTOKENRENEWAL', '1');
->>>>>>> fc1a1c6a
+	if (!defined('NOTOKENRENEWAL')) define('NOTOKENRENEWAL', '1');
 }
 
 require '../main.inc.php';
