<?php
/* Copyright (C) 2001-2006 Rodolphe Quiedeville <rodolphe@quiedeville.org>
 * Copyright (C) 2004-2019 Laurent Destailleur  <eldy@users.sourceforge.net>
 * Copyright (C) 2017      Pierre-Henry Favre   <support@atm-consulting.fr>
 * Copyright (C) 2020      Maxime DEMAREST      <maxime@indelog.fr>
 *
 * This program is free software; you can redistribute it and/or modify
 * it under the terms of the GNU General Public License as published by
 * the Free Software Foundation; either version 3 of the License, or
 * (at your option) any later version.
 *
 * This program is distributed in the hope that it will be useful,
 * but WITHOUT ANY WARRANTY; without even the implied warranty of
 * MERCHANTABILITY or FITNESS FOR A PARTICULAR PURPOSE.  See the
 * GNU General Public License for more details.
 *
 * You should have received a copy of the GNU General Public License
 * along with this program. If not, see <https://www.gnu.org/licenses/>.
 */

 /**
  *  \file       htdocs/compta/accounting-files.php
  *  \ingroup    compta
  *  \brief      Page to show portoflio and files of a thirdparty and download it
  */

if ((array_key_exists('action', $_GET) && $_GET['action'] == 'dl') || (array_key_exists('action', $_POST) && $_POST['action'] == 'dl')) {	// To not replace token when downloading file
	if (!defined('NOTOKENRENEWAL')) define('NOTOKENRENEWAL', '1');
}

require '../main.inc.php';
require_once DOL_DOCUMENT_ROOT.'/core/lib/company.lib.php';
require_once DOL_DOCUMENT_ROOT.'/core/lib/files.lib.php';
require_once DOL_DOCUMENT_ROOT.'/compta/facture/class/facture.class.php';
require_once DOL_DOCUMENT_ROOT.'/compta/paiement/class/paiement.class.php';
require_once DOL_DOCUMENT_ROOT.'/salaries/class/salary.class.php';
require_once DOL_DOCUMENT_ROOT.'/compta/sociales/class/chargesociales.class.php';
require_once DOL_DOCUMENT_ROOT.'/don/class/don.class.php';
require_once DOL_DOCUMENT_ROOT.'/expensereport/class/expensereport.class.php';
require_once DOL_DOCUMENT_ROOT.'/fourn/class/fournisseur.facture.class.php';
require_once DOL_DOCUMENT_ROOT.'/fourn/class/fournisseur.facture.class.php';
require_once DOL_DOCUMENT_ROOT.'/compta/bank/class/paymentvarious.class.php';
require_once DOL_DOCUMENT_ROOT.'/core/class/html.formfile.class.php';
require_once DOL_DOCUMENT_ROOT.'/loan/class/paymentloan.class.php';

// Constant to define payment sens
const PAY_DEBIT = 0;
const PAY_CREDIT = 1;

$langs->loadLangs(array("accountancy", "bills", "companies", "salaries", "compta", "trips", "banks", "loan"));

$date_start = GETPOST('date_start', 'alpha');
$date_startDay = GETPOST('date_startday', 'int');
$date_startMonth = GETPOST('date_startmonth', 'int');
$date_startYear = GETPOST('date_startyear', 'int');
$date_start = ($date_startDay) ?dol_mktime(0, 0, 0, $date_startMonth, $date_startDay, $date_startYear) : strtotime($date_start);
$date_stop = GETPOST('date_stop', 'alpha');
$date_stopDay = GETPOST('date_stopday', 'int');
$date_stopMonth = GETPOST('date_stopmonth', 'int');
$date_stopYear = GETPOST('date_stopyear', 'int');
//FIXME doldate
$date_stop = ($date_stopDay) ?dol_mktime(23, 59, 59, $date_stopMonth, $date_stopDay, $date_stopYear) : strtotime($date_stop);
$action = GETPOST('action', 'aZ09');

// Initialize technical object to manage hooks of page. Note that conf->hooks_modules contains array of hook context
$hookmanager->initHooks(array('comptafileslist', 'globallist'));

// Load variable for pagination
$limit = GETPOST('limit', 'int') ?GETPOST('limit', 'int') : $conf->liste_limit;
$sortfield = GETPOST('sortfield', 'aZ09comma');
$sortorder = GETPOST('sortorder', 'aZ09comma');
$page = GETPOSTISSET('pageplusone') ? (GETPOST('pageplusone') - 1) : GETPOST("page", 'int');
if (empty($page) || $page == -1) { $page = 0; }     // If $page is not defined, or '' or -1
$offset = $limit * $page;
$pageprev = $page - 1;
$pagenext = $page + 1;
if (!$sortfield) $sortfield = "date,item"; // Set here default search field
if (!$sortorder) $sortorder = "DESC";


$arrayfields = array(
	'type'=>array('label'=>"Type", 'checked'=>1),
	'date'=>array('label'=>"Date", 'checked'=>1),
	'date_due'=>array('label'=>"DateDue", 'checked'=>1),
	'ref'=>array('label'=>"Ref", 'checked'=>1),
	'documents'=>array('label'=>"Documents", 'checked'=>1),
	'paid'=>array('label'=>"Paid", 'checked'=>1),
	'total_ht'=>array('label'=>"TotalHT", 'checked'=>1),
	'total_ttc'=>array('label'=>"TotalTTC", 'checked'=>1),
	'total_vat'=>array('label'=>"TotalVAT", 'checked'=>1),
	//...
);

// Security check
if (empty($conf->comptabilite->enabled) && empty($conf->accounting->enabled)) {
	accessforbidden();
}
if ($user->socid > 0) {
	accessforbidden();
}

// Define $arrayofentities if multientity is set.
$arrayofentities = array();
if (!empty($conf->multicompany->enabled) && is_object($mc)) {
	$arrayofentities = $mc->getEntitiesList();
}

$entity = (GETPOSTISSET('entity') ? GETPOST('entity', 'int') : (GETPOSTISSET('search_entity') ? GETPOST('search_entity', 'int') : $conf->entity));
if (!empty($conf->multicompany->enabled) && is_object($mc)) {
	if (empty($entity) && !empty($conf->global->MULTICOMPANY_ALLOW_EXPORT_ACCOUNTING_DOC_FOR_ALL_ENTITIES)) {
		$entity = '0,'.join(',', array_keys($arrayofentities));
	}
}
if (empty($entity)) $entity = $conf->entity;

$error = 0;



/*
 * Actions
 */


//$parameters = array('socid' => $id);
//$reshook = $hookmanager->executeHooks('doActions', $parameters, $object); // Note that $object may have been modified by some hooks
//if ($reshook < 0) setEventMessages($hookmanager->error, $hookmanager->errors, 'errors');

$filesarray = array();
$result = false;
if (($action == 'searchfiles' || $action == 'dl')) {
	if (empty($date_start))
	{
		setEventMessages($langs->trans("ErrorFieldRequired", $langs->transnoentitiesnoconv("DateStart")), null, 'errors');
		$error++;
	}
	if (empty($date_stop))
	{
		setEventMessages($langs->trans("ErrorFieldRequired", $langs->transnoentitiesnoconv("DateEnd")), null, 'errors');
		$error++;
	}

	if (!$error)
	{
		$sql = '';

		$wheretail = " '".$db->idate($date_start)."' AND '".$db->idate($date_stop)."'";

		// Customer invoices
		if (GETPOST('selectinvoices')) {
			if (!empty($sql)) $sql .= " UNION ALL";
			$sql .= "SELECT t.rowid as id, t.entity, t.ref, t.paye as paid, t.total as total_ht, t.total_ttc, t.tva as total_vat, t.multicurrency_code as currency, t.fk_soc, t.datef as date, t.date_lim_reglement as date_due, 'Invoice' as item, s.nom as thirdparty_name, s.code_client as thirdparty_code, c.code as country_code, s.tva_intra as vatnum, ".PAY_CREDIT." as sens";
			$sql .= " FROM ".MAIN_DB_PREFIX."facture as t LEFT JOIN ".MAIN_DB_PREFIX."societe as s ON s.rowid = t.fk_soc LEFT JOIN ".MAIN_DB_PREFIX."c_country as c ON c.rowid = s.fk_pays";
			$sql .= " WHERE datef between ".$wheretail;
			$sql .= " AND t.entity IN (".($entity == 1 ? '0,1' : $entity).')';
			$sql .= " AND t.fk_statut <> ".Facture::STATUS_DRAFT;
		}
		// Vendor invoices
		if (GETPOST('selectsupplierinvoices')) {
			if (!empty($sql)) $sql .= " UNION ALL";
			$sql .= " SELECT t.rowid as id, t.entity, t.ref, t.paye as paid, t.total_ht, t.total_ttc, t.total_tva as total_vat, t.multicurrency_code as currency, t.fk_soc, t.datef as date, t.date_lim_reglement as date_due, 'SupplierInvoice' as item, s.nom as thirdparty_name, s.code_fournisseur as thirdparty_code, c.code as country_code, s.tva_intra as vatnum, ".PAY_DEBIT." as sens";
			$sql .= " FROM ".MAIN_DB_PREFIX."facture_fourn as t LEFT JOIN ".MAIN_DB_PREFIX."societe as s ON s.rowid = t.fk_soc LEFT JOIN ".MAIN_DB_PREFIX."c_country as c ON c.rowid = s.fk_pays";
			$sql .= " WHERE datef between ".$wheretail;
			$sql .= " AND t.entity IN (".($entity == 1 ? '0,1' : $entity).')';
			$sql .= " AND t.fk_statut <> ".FactureFournisseur::STATUS_DRAFT;
		}
		// Expense reports
		if (GETPOST('selectexpensereports')) {
			if (!empty($sql)) $sql .= " UNION ALL";
			$sql .= " SELECT t.rowid as id, t.entity, t.ref, t.paid, t.total_ht, t.total_ttc, t.total_tva as total_vat, t.multicurrency_code as currency, t.fk_user_author as fk_soc, t.date_fin as date, t.date_fin as date_due, 'ExpenseReport' as item, CONCAT(CONCAT(u.lastname, ' '), u.firstname) as thirdparty_name, '' as thirdparty_code, c.code as country_code, '' as vatnum, ".PAY_DEBIT." as sens";
			$sql .= " FROM ".MAIN_DB_PREFIX."expensereport as t LEFT JOIN ".MAIN_DB_PREFIX."user as u ON u.rowid = t.fk_user_author LEFT JOIN ".MAIN_DB_PREFIX."c_country as c ON c.rowid = u.fk_country";
			$sql .= " WHERE date_fin between  ".$wheretail;
			$sql .= " AND t.entity IN (".($entity == 1 ? '0,1' : $entity).')';
			$sql .= " AND t.fk_statut <> ".ExpenseReport::STATUS_DRAFT;
		}
		// Donations
		if (GETPOST('selectdonations')) {
			if (!empty($sql)) $sql .= " UNION ALL";
			$sql .= " SELECT t.rowid as id, t.entity, t.ref, paid, amount as total_ht, amount as total_ttc, 0 as total_vat, '".$db->escape($conf->currency)."' as currency, 0 as fk_soc, t.datedon as date, t.datedon as date_due, 'Donation' as item, t.societe as thirdparty_name, '' as thirdparty_code, c.code as country_code, '' as vatnum, ".PAY_CREDIT." as sens";
			$sql .= " FROM ".MAIN_DB_PREFIX."don as t LEFT JOIN ".MAIN_DB_PREFIX."c_country as c ON c.rowid = t.fk_country";
			$sql .= " WHERE datedon between ".$wheretail;
			$sql .= " AND t.entity IN (".($entity == 1 ? '0,1' : $entity).')';
			$sql .= " AND t.fk_statut <> ".Don::STATUS_DRAFT;
		}
		// Payments of salaries
		if (GETPOST('selectpaymentsofsalaries')) {
			if (!empty($sql)) $sql .= " UNION ALL";
<<<<<<< HEAD
			$sql .= " SELECT t.rowid as id, t.entity, t.label as ref, 1 as paid, amount as total_ht, amount as total_ttc, 0 as total_vat, '".$db->escape($conf->currency)."' as currency, t.fk_user as fk_soc, t.datep as date, t.dateep as date_due, 'SalaryPayment' as item, CONCAT(CONCAT(u.lastname, ' '), u.firstname)  as thirdparty_name, '' as thirdparty_code, c.code as country_code, '' as vatnum, ".PAY_DEBIT." as sens";
			$sql .= " FROM ".MAIN_DB_PREFIX."payment_salary as t LEFT JOIN ".MAIN_DB_PREFIX."user as u ON u.rowid = t.fk_user LEFT JOIN ".MAIN_DB_PREFIX."c_country as c ON c.rowid = u.fk_country";
			$sql .= " WHERE datep between ".$wheretail;
			$sql .= " AND t.entity IN (".($entity == 1 ? '0,1' : $entity).')';
			//$sql.=" AND fk_statut <> ".PaymentSalary::STATUS_DRAFT;
=======
			$sql .= " SELECT t.rowid as id, t.entity, t.label as ref, 1 as paid, amount as total_ht, amount as total_ttc, 0 as total_vat, t.fk_user as fk_soc, t.datep as date, t.dateep as date_due, 'SalaryPayment' as item, CONCAT(CONCAT(u.lastname, ' '), u.firstname)  as thirdparty_name, '' as thirdparty_code, c.code as country_code, '' as vatnum, ".PAY_DEBIT." as sens";
		    $sql .= " FROM ".MAIN_DB_PREFIX."payment_salary as t LEFT JOIN ".MAIN_DB_PREFIX."user as u ON u.rowid = t.fk_user LEFT JOIN ".MAIN_DB_PREFIX."c_country as c ON c.rowid = u.fk_country";
		    $sql .= " WHERE datep between ".$wheretail;
		    $sql .= " AND t.entity IN (".($entity == 1 ? '0,1' : $entity).')';
		    //$sql.=" AND fk_statut <> ".Salary::STATUS_DRAFT;
>>>>>>> e188ec6c
		}
		// Social contributions
		if (GETPOST('selectsocialcontributions')) {
			if (!empty($sql)) $sql .= " UNION ALL";
			$sql .= " SELECT t.rowid as id, t.entity, t.libelle as ref, t.paye as paid, t.amount as total_ht, t.amount as total_ttc, 0 as total_vat, '".$db->escape($conf->currency)."' as currency, 0 as fk_soc, t.date_ech as date, t.periode as date_due, 'SocialContributions' as item, '' as thirdparty_name, '' as thirdparty_code, '' as country_code, '' as vatnum, ".PAY_DEBIT." as sens";
			$sql .= " FROM ".MAIN_DB_PREFIX."chargesociales as t";
			$sql .= " WHERE t.date_ech between ".$wheretail;
			$sql .= " AND t.entity IN (".($entity == 1 ? '0,1' : $entity).')';
			//$sql.=" AND fk_statut <> ".ChargeSociales::STATUS_DRAFT;
		}
		// Various payments
		if (GETPOST('selectvariouspayment')) {
			if (!empty($sql)) $sql .= " UNION ALL";
			$sql .= " SELECT t.rowid as id, t.entity, t.ref, 1 as paid, t.amount as total_ht, t.amount as total_ttc, 0 as total_vat, '".$db->escape($conf->currency)."' as currency, 0 as fk_soc, t.datep as date, t.datep as date_due, 'VariousPayment' as item, '' as thirdparty_name, '' as thirdparty_code, '' as country_code, '' as vatnum, sens";
			$sql .= " FROM ".MAIN_DB_PREFIX."payment_various as t";
			$sql .= " WHERE datep between ".$wheretail;
			$sql .= " AND t.entity IN (".($entity == 1 ? '0,1' : $entity).')';
		}
		// Loan payments
		if (GETPOST('selectloanspayment')) {
			if (!empty($sql)) $sql .= " UNION ALL";
			$sql .= " SELECT t.rowid as id, l.entity, l.label as ref, 1 as paid, (t.amount_capital+t.amount_insurance+t.amount_interest) as total_ht, (t.amount_capital+t.amount_insurance+t.amount_interest) as total_ttc, 0 as total_vat, '".$db->escape($conf->currency)."' as currency, 0 as fk_soc, t.datep as date, t.datep as date_due, 'LoanPayment' as item, '' as thirdparty_name, '' as thirdparty_code, '' as country_code, '' as vatnum, ".PAY_DEBIT." as sens";
			$sql .= " FROM ".MAIN_DB_PREFIX."payment_loan as t LEFT JOIN ".MAIN_DB_PREFIX."loan as l ON l.rowid = t.fk_loan";
			$sql .= " WHERE datep between ".$wheretail;
			$sql .= " AND l.entity IN (".($entity == 1 ? '0,1' : $entity).')';
		}

		if ($sql) {
			$sql .= $db->order($sortfield, $sortorder);
			//print $sql;

			$resd = $db->query($sql);
			$files = array();
			$link = '';

			if ($resd)
			{
				$numd = $db->num_rows($resd);

				$tmpinvoice = new Facture($db);
				$tmpinvoicesupplier = new FactureFournisseur($db);
				$tmpdonation = new Don($db);

				$upload_dir = '';
				$i = 0;
				while ($i < $numd)
				{
					$objd = $db->fetch_object($resd);

					switch ($objd->item)
					{
						case "Invoice":
							$subdir = '';
							$subdir .= ($subdir ? '/' : '').dol_sanitizeFileName($objd->ref);
							$upload_dir = $conf->facture->dir_output.'/'.$subdir;
							$link = "document.php?modulepart=facture&file=".str_replace('/', '%2F', $subdir).'%2F';
							$modulepart = "facture";
							break;
						case "SupplierInvoice":
							$tmpinvoicesupplier->fetch($objd->id);
							$subdir = get_exdir($tmpinvoicesupplier->id, 2, 0, 1, $tmpinvoicesupplier, 'invoice_supplier'); // TODO Use first file
							$subdir .= ($subdir ? '/' : '').dol_sanitizeFileName($objd->ref);
							$upload_dir = $conf->fournisseur->facture->dir_output.'/'.$subdir;
							$link = "document.php?modulepart=facture_fournisseur&file=".str_replace('/', '%2F', $subdir).'%2F';
							$modulepart = "facture_fournisseur";
							break;
						case "ExpenseReport":
							$subdir = '';
							$subdir .= ($subdir ? '/' : '').dol_sanitizeFileName($objd->ref);
							$upload_dir = $conf->expensereport->dir_output.'/'.$subdir;
							$link = "document.php?modulepart=expensereport&file=".str_replace('/', '%2F', $subdir).'%2F';
							$modulepart = "expensereport";
							break;
						case "SalaryPayment":
							$subdir = '';
							$subdir .= ($subdir ? '/' : '').dol_sanitizeFileName($objd->id);
							$upload_dir = $conf->salaries->dir_output.'/'.$subdir;
							$link = "document.php?modulepart=salaries&file=".str_replace('/', '%2F', $subdir).'%2F';
							$modulepart = "salaries";
							break;
						case "Donation":
							$tmpdonation->fetch($objp->id);
							$subdir = get_exdir(0, 0, 0, 0, $tmpdonation, 'donation');
							$subdir .= ($subdir ? '/' : '').dol_sanitizeFileName($objd->id);
							$upload_dir = $conf->don->dir_output.'/'.$subdir;
							$link = "document.php?modulepart=don&file=".str_replace('/', '%2F', $subdir).'%2F';
							$modulepart = "don";
							break;
						case "SocialContributions":
							$subdir = '';
							$subdir .= ($subdir ? '/' : '').dol_sanitizeFileName($objd->id);
							$upload_dir = $conf->tax->dir_output.'/'.$subdir;
							$link = "document.php?modulepart=tax&file=".str_replace('/', '%2F', $subdir).'%2F';
							$modulepart = "tax";
							break;
						case "VariousPayment":
							$subdir = '';
							$subdir .= ($subdir ? '/' : '').dol_sanitizeFileName($objd->id);
							$upload_dir = $conf->bank->dir_output.'/'.$subdir;
							$link = "document.php?modulepart=banque&file=".str_replace('/', '%2F', $subdir).'%2F';
							$modulepart = "banque";
							break;
						case "LoanPayment":
							// Loan payment has no linked file
							$subdir = '';
							$upload_dir = $conf->loan->dir_output.'/'.$subdir;
							$link = "";
							$modulepart = "";
							break;
						default:
							$subdir = '';
							$upload_dir = '';
							$link = '';
							break;
					}

					if (!empty($upload_dir))
					{
						$result = true;

						$files = dol_dir_list($upload_dir, "files", 0, '', '(\.meta|_preview.*\.png)$', '', SORT_ASC, 1);
						//var_dump($upload_dir);
						//var_dump($files);
						if (count($files) < 1)
						{
							$nofile = array();
							$nofile['id'] = $objd->id;
							$nofile['entity'] = $objd->entity;
							$nofile['date'] = $db->idate($objd->date);
							$nofile['date_due'] = $db->idate($objd->date_due);
							$nofile['paid'] = $objd->paid;
							$nofile['amount_ht'] = $objd->total_ht;
							$nofile['amount_ttc'] = $objd->total_ttc;
							$nofile['amount_vat'] = $objd->total_vat;
							$nofile['ref'] = ($objd->ref ? $objd->ref : $objd->id);
							$nofile['fk'] = $objd->fk_soc;
							$nofile['item'] = $objd->item;
							$nofile['thirdparty_name'] = $objd->thirdparty_name;
							$nofile['thirdparty_code'] = $objd->thirdparty_code;
							$nofile['country_code'] = $objd->country_code;
							$nofile['vatnum'] = $objd->vatnum;
							$nofile['sens'] = $objd->sens;

							$filesarray[$nofile['item'].'_'.$nofile['id']] = $nofile;
						} else {
							foreach ($files as $key => $file)
							{
								$file['id'] = $objd->id;
								$file['entity'] = $objd->entity;
								$file['date'] = $db->idate($objd->date);
								$file['date_due'] = $db->idate($objd->date_due);
								$file['paid'] = $objd->paid;
								$file['amount_ht'] = $objd->total_ht;
								$file['amount_ttc'] = $objd->total_ttc;
								$file['amount_vat'] = $objd->total_vat;
								$file['ref'] = ($objd->ref ? $objd->ref : $objd->id);
								$file['fk'] = $objd->fk_soc;
								$file['item'] = $objd->item;
								$file['thirdparty_name'] = $objd->thirdparty_name;
								$file['thirdparty_code'] = $objd->thirdparty_code;
								$file['country_code'] = $objd->country_code;
								$file['vatnum'] = $objd->vatnum;
								$file['sens'] = $objd->sens;

								// Save record into array (only the first time it is found)
								if (empty($filesarray[$file['item'].'_'.$file['id']])) {
									$filesarray[$file['item'].'_'.$file['id']] = $file;
								}

								// Add or concat file
								if (empty($filesarray[$file['item'].'_'.$file['id']]['files'])) {
									$filesarray[$file['item'].'_'.$file['id']]['files'] = array();
								}
								$filesarray[$file['item'].'_'.$file['id']]['files'][] = array(
									'link' => $link.urlencode($file['name']),
									'name'=>$file['name'],
									'ref'=>$file['ref'],
									'fullname' => $file['fullname'],
									'relpath' => '/'.$file['name'],
									'relpathnamelang' => $langs->trans($file['item']).'/'.$file['name'],
									'modulepart' => $modulepart,
									'subdir' => $subdir,
								);
								//var_dump($file['item'].'_'.$file['id']);
								//var_dump($filesarray[$file['item'].'_'.$file['id']]['files']);
							}
						}
					}

					$i++;
				}
			} else {
				dol_print_error($db);
			}

			$db->free($resd);
		} else {
			setEventMessages($langs->trans("ErrorSelectAtLeastOne"), null, 'errors');
			$error++;
		}
	}
}


/*
 *ZIP creation
 */

$dirfortmpfile = ($conf->accounting->dir_temp ? $conf->accounting->dir_temp : $conf->comptabilite->dir_temp);
if (empty($dirfortmpfile))
{
	setEventMessages($langs->trans("ErrorNoAccountingModuleEnabled"), null, 'errors');
	$error++;
}


if ($result && $action == "dl" && !$error)
{
	if (!extension_loaded('zip'))
	{
		setEventMessages('PHPZIPExtentionNotLoaded', null, 'errors');
		exit;
	}

	dol_mkdir($dirfortmpfile);

	$log = $langs->transnoentitiesnoconv("Type");
	if (!empty($conf->multicompany->enabled) && is_object($mc))
	{
		$log .= ','.$langs->transnoentitiesnoconv("Entity");
	}
	$log .= ','.$langs->transnoentitiesnoconv("Date");
	$log .= ','.$langs->transnoentitiesnoconv("DateDue");
	$log .= ','.$langs->transnoentitiesnoconv("Ref");
	$log .= ','.$langs->transnoentitiesnoconv("TotalHT");
	$log .= ','.$langs->transnoentitiesnoconv("TotalTTC");
	$log .= ','.$langs->transnoentitiesnoconv("TotalVAT");
	$log .= ','.$langs->transnoentitiesnoconv("Paid");
	$log .= ','.$langs->transnoentitiesnoconv("Document");
	$log .= ','.$langs->transnoentitiesnoconv("ItemID");
	$log .= ','.$langs->transnoentitiesnoconv("ThirdParty");
	$log .= ','.$langs->transnoentitiesnoconv("Code");
	$log .= ','.$langs->transnoentitiesnoconv("Country");
	$log .= ','.$langs->transnoentitiesnoconv("VATIntra");
	$log .= ','.$langs->transnoentitiesnoconv("Sens")."\n";
	$zipname = $dirfortmpfile.'/'.dol_print_date($date_start, 'dayrfc')."-".dol_print_date($date_stop, 'dayrfc').'_export.zip';

	dol_delete_file($zipname);

	$zip = new ZipArchive;
	$res = $zip->open($zipname, ZipArchive::OVERWRITE | ZipArchive::CREATE);
	if ($res)
	{
		foreach ($filesarray as $key => $file)
		{
			if (!empty($file['files'])) {
				foreach ($file['files'] as $filecursor) {
					if (file_exists($filecursor["fullname"])) {
						$zip->addFile($filecursor["fullname"], $filecursor["relpathnamelang"]);
					}
				}
			}

			$log .= '"'.$langs->trans($file['item']).'"';
			if (!empty($conf->multicompany->enabled) && is_object($mc))
			{
				$log .= ',"'.(empty($arrayofentities[$file['entity']]) ? $file['entity'] : $arrayofentities[$file['entity']]).'"';
			}
			$log .= ','.dol_print_date($file['date'], 'dayrfc');
			$log .= ','.dol_print_date($file['date_due'], 'dayrfc');
			$log .= ',"'.$file['ref'].'"';
			$log .= ','.$file['amount_ht'];
			$log .= ','.$file['amount_ttc'];
			$log .= ','.$file['amount_vat'];
			$log .= ','.$file['paid'];
			$log .= ',"'.$file["name"].'"';
			$log .= ','.$file['fk'];
			$log .= ',"'.$file['thirdparty_name'].'"';
			$log .= ',"'.$file['thirdparty_code'].'"';
			$log .= ',"'.$file['country_code'].'"';
			$log .= ',"'.$file['vatnum'].'"';
			$log .= ',"'.$file['sens'].'"';
			$log .= "\n";
		}
		$zip->addFromString('transactions.csv', $log);
		$zip->close();

		///Then download the zipped file.
		header('Content-Type: application/zip');
		header('Content-disposition: attachment; filename='.basename($zipname));
		header('Content-Length: '.filesize($zipname));
		readfile($zipname);

		dol_delete_file($zipname);

		exit();
	} else {
		setEventMessages($langs->trans("FailedToOpenFile", $zipname), null, 'errors');
	}
}


/*
 * View
 */

$form = new form($db);
$formfile = new FormFile($db);
$userstatic = new User($db);
$invoice = new Facture($db);
$supplier_invoice = new FactureFournisseur($db);
$expensereport = new ExpenseReport($db);
$don = new Don($db);
$salary_payment = new Salary($db);
$charge_sociales = new ChargeSociales($db);
$various_payment = new PaymentVarious($db);
$payment_loan = new PaymentLoan($db);

$title = $langs->trans("ComptaFiles").' - '.$langs->trans("List");
$help_url = '';

llxHeader('', $title, $help_url);

$h = 0;
$head = array();
$head[$h][0] = $_SERVER["PHP_SELF"];
$head[$h][1] = $langs->trans("AccountantFiles");
$head[$h][2] = 'AccountancyFiles';

print dol_get_fiche_head($head, 'AccountancyFiles');


print '<form name="searchfiles" action="?action=searchfiles" method="POST">'."\n";
print '<input type="hidden" name="token" value="'.newToken().'">';

print '<span class="opacitymedium">'.$langs->trans("ExportAccountingSourceDocHelp", $langs->transnoentitiesnoconv("Accounting"), $langs->transnoentitiesnoconv("Journals")).'</span><br>';
print '<br>';

print $langs->trans("ReportPeriod").': '.$form->selectDate($date_start, 'date_start', 0, 0, 0, "", 1, 1, 0);
print ' - '.$form->selectDate($date_stop, 'date_stop', 0, 0, 0, "", 1, 1, 0)."\n";

// Export is for current company only
if (!empty($conf->multicompany->enabled) && is_object($mc))
{
	$mc->getInfo($conf->entity);
	print '<span class="marginleftonly marginrightonly'.(empty($conf->global->MULTICOMPANY_ALLOW_EXPORT_ACCOUNTING_DOC_FOR_ALL_ENTITIES) ? ' opacitymedium' : '').'">('.$langs->trans("Entity").' : ';
	print "<td>";
	if (!empty($conf->global->MULTICOMPANY_ALLOW_EXPORT_ACCOUNTING_DOC_FOR_ALL_ENTITIES)) {
		print $mc->select_entities(GETPOSTISSET('search_entity') ? GETPOST('search_entity', 'int') : $mc->id, 'search_entity', '', false, false, false, false, true);
	} else {
		print $mc->label;
	}
	print "</td>";
	print ")</span>\n";
}

print '<br>';

$listofchoices = array(
	'selectinvoices'=>array('label'=>'Invoices', 'lang'=>'bills', 'enabled' => !empty($conf->facture->enabled)),
	'selectsupplierinvoices'=>array('label'=>'BillsSuppliers', 'lang'=>'bills', 'enabled' => !empty($conf->supplier_invoice->enabled)),
	'selectexpensereports'=>array('label'=>'ExpenseReports', 'lang'=>'trips', 'enabled' => !empty($conf->expensereport->enabled)),
	'selectdonations'=>array('label'=>'Donations', 'lang'=>'donation', 'enabled' => !empty($conf->don->enabled)),
	'selectsocialcontributions'=>array('label'=>'SocialContributions', 'enabled' => !empty($conf->tax->enabled)),
	'selectpaymentsofsalaries'=>array('label'=>'SalariesPayments', 'lang'=>'salaries', 'enabled' => !empty($conf->salaries->enabled)),
	'selectvariouspayment'=>array('label'=>'VariousPayment', 'enabled' => !empty($conf->banque->enabled)),
	'selectloanspayment'=>array('label'=>'PaymentLoan', 'enabled' => !empty($conf->loan->enabled)),
);
foreach ($listofchoices as $choice => $val) {
	if (empty($val['enabled'])) continue;		// list not qualified
	$checked = (((!GETPOSTISSET('search') && $action != 'searchfiles') || GETPOST($choice)) ? ' checked="checked"' : '');
	print '<div class="paddingleft inline-block marginrightonly"><input type="checkbox" id="'.$choice.'" name="'.$choice.'" value="1"'.$checked.'> <label for="'.$choice.'">'.$langs->trans($val['label']).'</label></div>';
}

print '<input class="button" type="submit" name="search" value="'.$langs->trans("Search").'">';

print '</form>'."\n";

print dol_get_fiche_end();

if (!empty($date_start) && !empty($date_stop))
{
	$param = 'action=searchfiles';
	$param .= '&date_startday='.GETPOST('date_startday', 'int');
	$param .= '&date_startmonth='.GETPOST('date_startmonth', 'int');
	$param .= '&date_startyear='.GETPOST('date_startyear', 'int');
	$param .= '&date_stopday='.GETPOST('date_stopday', 'int');
	$param .= '&date_stopmonth='.GETPOST('date_stopmonth', 'int');
	$param .= '&date_stopyear='.GETPOST('date_stopyear', 'int');
	foreach ($listofchoices as $choice => $val) {
		$param .= '&'.$choice.'='.(GETPOST($choice, 'int') ? 1 : 0);
	}
	print '<form name="dl" action="'.$_SERVER["PHP_SELF"].'?action=dl" method="POST">'."\n";
	print '<input type="hidden" name="token" value="'.currentToken().'">';

	echo dol_print_date($date_start, 'day')." - ".dol_print_date($date_stop, 'day');

	print '<input type="hidden" name="date_start" value="'.dol_print_date($date_start, 'dayxcard').'" />';
	print '<input type="hidden" name="date_stop"  value="'.dol_print_date($date_stop, 'dayxcard').'" />';
	foreach ($listofchoices as $choice => $val) {
		print '<input type="hidden" name="'.$choice.'" value="'.GETPOST($choice).'">';
	}

	print '<input class="butAction butDownload" type="submit" value="'.$langs->trans("Download").'" />';
	print '</form>'."\n";

	print '<br>';

	print '<div class="div-table-responsive">'; // You can use div-table-responsive-no-min if you dont need reserved height for your table
	print '<table class="noborder centpercent">';
	print '<tr class="liste_titre">';
	print_liste_field_titre($arrayfields['type']['label'], $_SERVER["PHP_SELF"], "item", "", $param, '', $sortfield, $sortorder, 'nowrap ');
	print_liste_field_titre($arrayfields['date']['label'], $_SERVER["PHP_SELF"], "date", "", $param, '', $sortfield, $sortorder, 'center nowrap ');
	print_liste_field_titre($arrayfields['date_due']['label'], $_SERVER["PHP_SELF"], "date_due", "", $param, '', $sortfield, $sortorder, 'center nowrap ');
	print_liste_field_titre($arrayfields['ref']['label'], $_SERVER["PHP_SELF"], "", "", $param, '', $sortfield, $sortorder, 'nowraponall ');
	print '<td>'.$langs->trans("Document").'</td>';
	print '<td>'.$langs->trans("Paid").'</td>';
	print '<td align="right">'.$langs->trans("TotalHT").($conf->multicurrency->enabled ? ' ('.$conf->currency.')' : '').'</td>';
	print '<td align="right">'.$langs->trans("TotalTTC").($conf->multicurrency->enabled ? ' ('.$conf->currency.')' : '').'</td>';
	print '<td align="right">'.$langs->trans("TotalVAT").($conf->multicurrency->enabled ? ' ('.$conf->currency.')' : '').'</td>';
	print '<td>'.$langs->trans("ThirdParty").'</td>';
	print '<td class="center">'.$langs->trans("Code").'</td>';
	print '<td class="center">'.$langs->trans("Country").'</td>';
	print '<td class="center">'.$langs->trans("VATIntra").'</td>';
	if (!empty($conf->multicurrency->enabled)) print '<td class="center">'.$langs->trans("Currency").'</td>';
	print '</tr>';
	if ($result)
	{
		$TData = dol_sort_array($filesarray, $sortfield, $sortorder);

		if (empty($TData))
		{
			print '<tr class="oddeven"><td colspan="7">'.$langs->trans("NoItem").'</td>';
			if (!empty($conf->multicurrency->enabled)) {
				print '<td></td>';
			}
			print '</tr>';
		} else {
			// Sort array by date ASC to calculate balance

			$totalET_debit = 0;
			$totalIT_debit = 0;
			$totalVAT_debit = 0;
			$totalET_credit = 0;
			$totalIT_credit = 0;
			$totalVAT_credit = 0;

			// Display array
			foreach ($TData as $data)
			{
				$html_class = '';
				//if (!empty($data['fk_facture'])) $html_class = 'facid-'.$data['fk_facture'];
				//elseif (!empty($data['fk_paiement'])) $html_class = 'payid-'.$data['fk_paiement'];
				print '<tr class="oddeven '.$html_class.'">';

				// Type
				print '<td>'.$langs->trans($data['item']).'</td>';

				// Date
				print '<td class="center">';
				print dol_print_date($data['date'], 'day');
				print "</td>\n";

				// Date due
				print '<td class="center">';
				print dol_print_date($data['date_due'], 'day');
				print "</td>\n";

				// Ref
				print '<td class="nowraponall">';

				if ($data['item'] == 'Invoice') {
					$invoice->id = $data['id'];
					$invoice->ref = $data['ref'];
					$invoice->total_ht = $data['amount_ht'];
					$invoice->total_ttc = $data['amount_ttc'];
					$invoice->total_tva = $data['amount_vat'];
					$invoice->multicurrency_code = $data['currency'];
					print $invoice->getNomUrl(1, '', 0, 0, '', 0, 0, 0);
				} elseif ($data['item'] == 'SupplierInvoice') {
					$supplier_invoice->id = $data['id'];
					$supplier_invoice->ref = $data['ref'];
					$supplier_invoice->total_ht = $data['amount_ht'];
					$supplier_invoice->total_ttc = $data['amount_ttc'];
					$supplier_invoice->total_tva = $data['amount_vat'];
					$supplier_invoice->multicurrency_code = $data['currency'];
					print $supplier_invoice->getNomUrl(1, '', 0, 0, '', 0, 0, 0);
				} elseif ($data['item'] == 'ExpenseReport') {
					$expensereport->id = $data['id'];
					$expensereport->ref = $data['ref'];
					print $expensereport->getNomUrl(1, 0, 0, '', 0, 0);
				} elseif ($data['item'] == 'SalaryPayment') {
					$salary_payment->id = $data['id'];
					$salary_payment->ref = $data['ref'];
					print $salary_payment->getNomUrl(1, '', 0, '', 0);
				} elseif ($data['item'] == 'Donation') {
					$don->id = $data['id'];
					$don->ref = $data['ref'];
					print $don->getNomUrl(1, 0, '', 0);
				} elseif ($data['item'] == 'SocialContributions') {
					$charge_sociales->id = $data['id'];
					$charge_sociales->ref = $data['ref'];
					print $charge_sociales->getNomUrl(1, 0, 0, 0, 0);
				} elseif ($data['item'] == 'VariousPayment') {
					$various_payment->id = $data['id'];
					$various_payment->ref = $data['ref'];
					print $various_payment->getNomUrl(1, '', 0, 0);
				} elseif ($data['item'] == 'LoanPayment') {
					$payment_loan->id = $data['id'];
					$payment_loan->ref = $data['ref'];
					print $payment_loan->getNomUrl(1, 0, 0, '', 0);
				} else {
					print $data['ref'];
				}
				print '</td>';

				// File link
				print '<td>';
				if (!empty($data['files']))
				{
					foreach ($data['files'] as $id=>$filecursor) {
						print '<a href='.DOL_URL_ROOT.'/'.$filecursor['link'].' target="_blank">'.($filecursor['name'] ? $filecursor['name'] : $filecursor['ref']).'</a>&nbsp;'.$formfile->showPreview($filecursor, $filecursor['modulepart'], $filecursor['subdir'].'/'.$filecursor['name']).'<br>';
					}
				}
				print "</td>\n";

				// Paid
				print '<td aling="left">'.$data['paid'].'</td>';

				// Total ET
				print '<td align="right">'.price($data['sens'] ? $data['amount_ht'] : -$data['amount_ht'])."</td>\n";
				// Total IT
				print '<td align="right">'.price($data['sens'] ? $data['amount_ttc'] : -$data['amount_ttc'])."</td>\n";
				// Total VAT
				print '<td align="right">'.price($data['sens'] ? $data['amount_vat'] : -$data['amount_vat'])."</td>\n";

				print '<td class="tdoverflowmax150" title="'.$data['thirdparty_name'].'">'.$data['thirdparty_name']."</td>\n";

				print '<td class="center">'.$data['thirdparty_code']."</td>\n";

				print '<td class="center">'.$data['country_code']."</td>\n";

				print '<td align="right">'.$data['vatnum']."</td>\n";

				if ($data['sens']) {
					$totalET_credit += $data['amount_ht'];
					$totalIT_credit += $data['amount_ttc'];
					$totalVAT_credit += $data['amount_vat'];
				} else {
					$totalET_debit -= $data['amount_ht'];
					$totalIT_debit -= $data['amount_ttc'];
					$totalVAT_debit -= $data['amount_vat'];
				}

				if (!empty($conf->multicurrency->enabled)) {
					print '<td class="center">'.$data['currency']."</td>\n";
				}

				print "</tr>\n";
			}

			// Total credits
			print '<tr class="liste_total">';
			print '<td colspan="6" class="right">'.$langs->trans('Total').' '.$langs->trans('Income').'</td>';
			print '<td align="right">'.price(price2num($totalET_credit, 'MT')).'</td>';
			print '<td align="right">'.price(price2num($totalIT_credit, 'MT')).'</td>';
			print '<td align="right">'.price(price2num($totalVAT_credit, 'MT')).'</td>';
			print '<td colspan="4"></td>';
			if (!empty($conf->multicurrency->enabled)) {
				print '<td></td>';
			}
			print "</tr>\n";
			// Total debits
			print '<tr class="liste_total">';
			print '<td colspan="6" class="right">'.$langs->trans('Total').' '.$langs->trans('Outcome').'</td>';
			print '<td align="right">'.price(price2num($totalET_debit, 'MT')).'</td>';
			print '<td align="right">'.price(price2num($totalIT_debit, 'MT')).'</td>';
			print '<td align="right">'.price(price2num($totalVAT_debit, 'MT')).'</td>';
			print '<td colspan="4"></td>';
			if (!empty($conf->multicurrency->enabled)) {
				print '<td></td>';
			}
			print "</tr>\n";
			// Balance
			print '<tr class="liste_total">';
			print '<td colspan="6" class="right">'.$langs->trans('Total').'</td>';
			print '<td align="right">'.price(price2num($totalET_credit + $totalET_debit, 'MT')).'</td>';
			print '<td align="right">'.price(price2num($totalIT_credit + $totalIT_debit, 'MT')).'</td>';
			print '<td align="right">'.price(price2num($totalVAT_credit + $totalVAT_debit, 'MT')).'</td>';
			print '<td colspan="4"></td>';
			if (!empty($conf->multicurrency->enabled)) {
				print '<td></td>';
			}
			print "</tr>\n";
		}
	}
	print "</table>";
	print '</div>';
}


llxFooter();
$db->close();<|MERGE_RESOLUTION|>--- conflicted
+++ resolved
@@ -3,6 +3,7 @@
  * Copyright (C) 2004-2019 Laurent Destailleur  <eldy@users.sourceforge.net>
  * Copyright (C) 2017      Pierre-Henry Favre   <support@atm-consulting.fr>
  * Copyright (C) 2020      Maxime DEMAREST      <maxime@indelog.fr>
+ * Copyright (C) 2021      Gauthier VERDOL      <gauthier.verdol@atm-consulting.fr>
  *
  * This program is free software; you can redistribute it and/or modify
  * it under the terms of the GNU General Public License as published by
@@ -185,19 +186,11 @@
 		// Payments of salaries
 		if (GETPOST('selectpaymentsofsalaries')) {
 			if (!empty($sql)) $sql .= " UNION ALL";
-<<<<<<< HEAD
 			$sql .= " SELECT t.rowid as id, t.entity, t.label as ref, 1 as paid, amount as total_ht, amount as total_ttc, 0 as total_vat, '".$db->escape($conf->currency)."' as currency, t.fk_user as fk_soc, t.datep as date, t.dateep as date_due, 'SalaryPayment' as item, CONCAT(CONCAT(u.lastname, ' '), u.firstname)  as thirdparty_name, '' as thirdparty_code, c.code as country_code, '' as vatnum, ".PAY_DEBIT." as sens";
 			$sql .= " FROM ".MAIN_DB_PREFIX."payment_salary as t LEFT JOIN ".MAIN_DB_PREFIX."user as u ON u.rowid = t.fk_user LEFT JOIN ".MAIN_DB_PREFIX."c_country as c ON c.rowid = u.fk_country";
 			$sql .= " WHERE datep between ".$wheretail;
 			$sql .= " AND t.entity IN (".($entity == 1 ? '0,1' : $entity).')';
-			//$sql.=" AND fk_statut <> ".PaymentSalary::STATUS_DRAFT;
-=======
-			$sql .= " SELECT t.rowid as id, t.entity, t.label as ref, 1 as paid, amount as total_ht, amount as total_ttc, 0 as total_vat, t.fk_user as fk_soc, t.datep as date, t.dateep as date_due, 'SalaryPayment' as item, CONCAT(CONCAT(u.lastname, ' '), u.firstname)  as thirdparty_name, '' as thirdparty_code, c.code as country_code, '' as vatnum, ".PAY_DEBIT." as sens";
-		    $sql .= " FROM ".MAIN_DB_PREFIX."payment_salary as t LEFT JOIN ".MAIN_DB_PREFIX."user as u ON u.rowid = t.fk_user LEFT JOIN ".MAIN_DB_PREFIX."c_country as c ON c.rowid = u.fk_country";
-		    $sql .= " WHERE datep between ".$wheretail;
-		    $sql .= " AND t.entity IN (".($entity == 1 ? '0,1' : $entity).')';
 		    //$sql.=" AND fk_statut <> ".Salary::STATUS_DRAFT;
->>>>>>> e188ec6c
 		}
 		// Social contributions
 		if (GETPOST('selectsocialcontributions')) {
