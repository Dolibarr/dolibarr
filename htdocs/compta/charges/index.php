<?php
/* Copyright (C) 2001-2003 Rodolphe Quiedeville <rodolphe@quiedeville.org>
 * Copyright (C) 2004-2014 Laurent Destailleur  <eldy@users.sourceforge.net>
 * Copyright (C) 2005-2010 Regis Houssin        <regis.houssin@capnetworks.com>
 * Copyright (C) 2011-2016 Alexandre Spangaro   <aspangaro.dolibarr@gmail.com>
 * Copyright (C) 2011-2014 Juanjo Menent	    <jmenent@2byte.es>
 * Copyright (C) 2015      Jean-François Ferry	<jfefe@aternatik.fr>
 *
 * This program is free software; you can redistribute it and/or modify
 * it under the terms of the GNU General Public License as published by
 * the Free Software Foundation; either version 3 of the License, or
 * (at your option) any later version.
 *
 * This program is distributed in the hope that it will be useful,
 * but WITHOUT ANY WARRANTY; without even the implied warranty of
 * MERCHANTABILITY or FITNESS FOR A PARTICULAR PURPOSE.  See the
 * GNU General Public License for more details.
 *
 * You should have received a copy of the GNU General Public License
 * along with this program. If not, see <http://www.gnu.org/licenses/>.
 */

/**
 *      \file       htdocs/compta/charges/index.php
 *      \ingroup    compta
 *		\brief      Page to list payments of special expenses
 */

require '../../main.inc.php';
require_once DOL_DOCUMENT_ROOT.'/compta/tva/class/tva.class.php';
require_once DOL_DOCUMENT_ROOT.'/compta/sociales/class/chargesociales.class.php';
require_once DOL_DOCUMENT_ROOT.'/compta/sociales/class/paymentsocialcontribution.class.php';
require_once DOL_DOCUMENT_ROOT.'/compta/salaries/class/paymentsalary.class.php';
require_once DOL_DOCUMENT_ROOT.'/core/lib/date.lib.php';
require_once DOL_DOCUMENT_ROOT.'/compta/bank/class/account.class.php';

$langs->load("compta");
$langs->load("bills");

// Security check
if ($user->societe_id) $socid=$user->societe_id;
$result = restrictedArea($user, 'tax|salaries', '', '', 'charges|');

<<<<<<< HEAD
$year=$_GET["year"];
$filtre=$_GET["filtre"];
if (! $year && $_GET["mode"] != 'sconly') { $year=date("Y", time()); }

$sortfield = isset($_GET["sortfield"])?$_GET["sortfield"]:$_POST["sortfield"];
$sortorder = isset($_GET["sortorder"])?$_GET["sortorder"]:$_POST["sortorder"];
$page = $_GET["page"];
if ($page < 0) $page = 0;

//$limit = GETPOST('limit')?GETPOST('limit','int'):$conf->liste_limit;
//$offset = $limit * $page ;

=======
$mode=GETPOST("mode",'alpha');
$year=GETPOST("year",'int');
$filtre=GETPOST("filtre",'alpha');
if (! $year && $mode != 'sconly') { $year=date("Y", time()); }

$search_account = GETPOST('search_account','int');

$limit = GETPOST('limit')?GETPOST('limit','int'):$conf->liste_limit;
$sortfield = GETPOST("sortfield",'alpha');
$sortorder = GETPOST("sortorder",'alpha');
$page = GETPOST("page",'int');
if ($page == -1) { $page = 0; }
$offset = $limit * $page;
$pageprev = $page - 1;
$pagenext = $page + 1;
>>>>>>> 3f5d67d4
if (! $sortfield) $sortfield="cs.date_ech";
if (! $sortorder) $sortorder="DESC";


/*
 * View
 */

$tva_static = new Tva($db);
$socialcontrib=new ChargeSociales($db);
$payment_sc_static=new PaymentSocialContribution($db);
$sal_static = new PaymentSalary($db);
$accountstatic = new Account($db);

llxHeader('',$langs->trans("SpecialExpensesArea"));

$title=$langs->trans("SpecialExpensesArea");
if ($mode == 'sconly') $title=$langs->trans("SocialContributionsPayments");

$param='';
if (! empty($contextpage) && $contextpage != $_SERVER["PHP_SELF"]) $param.='&contextpage='.$contextpage;
if ($limit > 0 && $limit != $conf->liste_limit) $param.='&limit='.$limit;
if ($mode == 'sconly') $param='&mode=sconly';
if ($sortfield) $param.='&sortfield='.$sortfield;
if ($sortorder) $param.='&sortorder='.$sortorder;

<<<<<<< HEAD
print load_fiche_titre($title, ($year?"<a href='index.php?year=".($year-1).$param."'>".img_previous()."</a> ".$langs->trans("Year")." $year <a href='index.php?year=".($year+1).$param."'>".img_next()."</a>":""), 'title_accountancy.png');
=======
>>>>>>> 3f5d67d4

print '<form method="POST" action="'.$_SERVER["PHP_SELF"].'">';
if ($optioncss != '') print '<input type="hidden" name="optioncss" value="'.$optioncss.'">';
print '<input type="hidden" name="token" value="'.$_SESSION['newtoken'].'">';
print '<input type="hidden" name="formfilteraction" id="formfilteraction" value="list">';
print '<input type="hidden" name="sortfield" value="'.$sortfield.'">';
print '<input type="hidden" name="sortorder" value="'.$sortorder.'">';
print '<input type="hidden" name="mode" value="'.$mode.'">';

if ($mode != 'sconly') 
{
    $center=($year?'<a href="index.php?year='.($year-1).$param.'">'.img_previous($langs->trans("Previous"), 'class="valignbottom"')."</a> ".$langs->trans("Year").' '.$year.' <a href="index.php?year='.($year+1).$param.'">'.img_next($langs->trans("Next"), 'class="valignbottom"')."</a>":"");
    print_barre_liste($title,$page,$_SERVER["PHP_SELF"],$param,$sortfield,$sortorder,$center,$num,$totalnboflines, 'title_accountancy', 0, '', '', $limit, 1);
}
<<<<<<< HEAD
=======
else
{
    print_barre_liste($title,$page,$_SERVER["PHP_SELF"],$param,$sortfield,$sortorder,$center,$num,$totalnboflines, 'title_accountancy', 0, '', '', $limit);
}

if ($year) $param.='&year='.$year;

if ($mode != 'sconly')
{
	print $langs->trans("DescTaxAndDividendsArea").'<br>';
	print "<br>";
}
>>>>>>> 3f5d67d4

if (! empty($conf->tax->enabled) && $user->rights->tax->charges->lire)
{
	// Social contributions only
	if ($mode != 'sconly')
	{
		print load_fiche_titre($langs->trans("SocialContributionsPayments").($year?' ('.$langs->trans("Year").' '.$year.')':''), '', '');
	}

	print '<table class="noborder" width="100%">';
	print '<tr class="liste_titre">';
	print_liste_field_titre($langs->trans("PeriodEndDate"),$_SERVER["PHP_SELF"],"cs.date_ech","",$param,'width="140px"',$sortfield,$sortorder);
	print_liste_field_titre($langs->trans("Label"),$_SERVER["PHP_SELF"],"c.libelle","",$param,'',$sortfield,$sortorder);
	print_liste_field_titre($langs->trans("Type"),$_SERVER["PHP_SELF"],"cs.fk_type","",$param,'',$sortfield,$sortorder);
	print_liste_field_titre($langs->trans("ExpectedToPay"),$_SERVER["PHP_SELF"],"cs.amount","",$param,'align="right"',$sortfield,$sortorder);
	print_liste_field_titre($langs->trans("RefPayment"),$_SERVER["PHP_SELF"],"pc.rowid","",$param,'',$sortfield,$sortorder);
	print_liste_field_titre($langs->trans("DatePayment"),$_SERVER["PHP_SELF"],"pc.datep","",$param,'align="center"',$sortfield,$sortorder);
	print_liste_field_titre($langs->trans("Type"),$_SERVER["PHP_SELF"],"pct.code","",$param,'',$sortfield,$sortorder);
    if (! empty($conf->banque->enabled)) print_liste_field_titre($langs->trans("Account"),$_SERVER["PHP_SELF"],"ba.label","",$param,"",$sortfield,$sortorder);
	print_liste_field_titre($langs->trans("PayedByThisPayment"),$_SERVER["PHP_SELF"],"pc.amount","",$param,'align="right"',$sortfield,$sortorder);
	print "</tr>\n";

	$sql = "SELECT c.id, c.libelle as lib,";
	$sql.= " cs.rowid, cs.libelle, cs.fk_type as type, cs.periode, cs.date_ech, cs.amount as total,";
	$sql.= " pc.rowid as pid, pc.datep, pc.amount as totalpaye, pc.num_paiement as num_payment, pc.fk_bank,";
	$sql.= " pct.code as payment_code,";
	$sql.= " ba.rowid as bid, ba.label as blabel";
	$sql.= " FROM ".MAIN_DB_PREFIX."c_chargesociales as c,";
	$sql.= " ".MAIN_DB_PREFIX."chargesociales as cs";
	$sql.= " LEFT JOIN ".MAIN_DB_PREFIX."paiementcharge as pc ON pc.fk_charge = cs.rowid";
	$sql.= " LEFT JOIN ".MAIN_DB_PREFIX."c_paiement as pct ON pc.fk_typepaiement = pct.id";
	$sql.= " LEFT JOIN ".MAIN_DB_PREFIX."bank as b ON pc.fk_bank = b.rowid";
	$sql.= " LEFT JOIN ".MAIN_DB_PREFIX."bank_account as ba ON b.fk_account = ba.rowid";
	$sql.= " WHERE cs.fk_type = c.id";
	$sql.= " AND cs.entity = ".$conf->entity;
	if ($year > 0)
	{
		$sql .= " AND (";
		// Si period renseignee on l'utilise comme critere de date, sinon on prend date echeance,
		// ceci afin d'etre compatible avec les cas ou la periode n'etait pas obligatoire
		$sql .= "   (cs.periode IS NOT NULL AND cs.periode between '".$db->idate(dol_get_first_day($year))."' AND '".$db->idate(dol_get_last_day($year))."')";
		$sql .= " OR (cs.periode IS NULL AND cs.date_ech between '".$db->idate(dol_get_first_day($year))."' AND '".$db->idate(dol_get_last_day($year))."')";
		$sql .= ")";
	}
	if (preg_match('/^cs\./',$sortfield) || preg_match('/^c\./',$sortfield) || preg_match('/^pc\./',$sortfield) || preg_match('/^pct\./',$sortfield)) $sql.= $db->order($sortfield,$sortorder);
	//$sql.= $db->plimit($limit+1,$offset);
	//print $sql;

	dol_syslog("compta/charges/index.php: select payment", LOG_DEBUG);
	$resql=$db->query($sql);
	if ($resql)
	{
		$num = $db->num_rows($resql);
		$i = 0;
		$total = 0;
		$totalnb = 0;
		$totalpaye = 0;
		$var=true;

		while ($i < min($num, $limit))
		{
			$obj = $db->fetch_object($resql);
			$var = !$var;
			print "<tr ".$bc[$var].">";
			// Date
			$date=$obj->periode;
			if (empty($date)) $date=$obj->date_ech;
			print '<td>'.dol_print_date($date,'day').'</td>';
			// Label
			print '<td>';
			$socialcontrib->id=$obj->rowid;
			$socialcontrib->ref=$obj->libelle;
			$socialcontrib->lib=$obj->libelle;
			print $socialcontrib->getNomUrl(1,'20');
			print '</td>';
			// Type
			print '<td><a href="../sociales/index.php?filtre=cs.fk_type:'.$obj->type.'">'.$obj->lib.'</a></td>';
			// Expected to pay
			print '<td align="right">'.price($obj->total).'</td>';
			// Ref payment
			$payment_sc_static->id=$obj->pid;
			$payment_sc_static->ref=$obj->pid;
			print '<td>'.$payment_sc_static->getNomUrl(1)."</td>\n";
			// Date payment
			print '<td align="center">'.dol_print_date($db->jdate($obj->datep),'day').'</td>';
	        // Type payment
    	    print '<td>';
    	    if ($obj->payment_code) print $langs->trans("PaymentTypeShort".$obj->payment_code).' ';
    	    print $obj->num_payment.'</td>';
			// Account
	    	if (! empty($conf->banque->enabled))
		    {
		        print '<td>';
		        if ($obj->fk_bank > 0)
		        {
		        	//$accountstatic->fetch($obj->fk_bank);
		            $accountstatic->id=$obj->bid;
		            $accountstatic->label=$obj->blabel;
		            print $accountstatic->getNomUrl(1);
		        }
		        else print '&nbsp;';
		        print '</td>';
		    }
			// Paid
			print '<td align="right">';
			if ($obj->totalpaye) print price($obj->totalpaye);
			print '</td>';
			print '</tr>';

			$total = $total + $obj->total;
			$totalnb = $totalnb + $obj->nb;
			$totalpaye = $totalpaye + $obj->totalpaye;
			$i++;
		}
	    print '<tr class="liste_total"><td colspan="3" class="liste_total">'.$langs->trans("Total").'</td>';
	    print '<td align="right" class="liste_total"></td>';     // A total here has no sense
	    print '<td align="center" class="liste_total">&nbsp;</td>';
	    print '<td align="center" class="liste_total">&nbsp;</td>';
	    print '<td align="center" class="liste_total">&nbsp;</td>';
        if (! empty($conf->banque->enabled)) print '<td></td>';
	    print '<td align="right" class="liste_total">'.price($totalpaye)."</td>";
		print "</tr>";
	}
	else
	{
		dol_print_error($db);
	}
	print '</table>';
}

// VAT
if (! empty($conf->tax->enabled) && $user->rights->tax->charges->lire)
{
	if (! $mode || $mode != 'sconly')
	{
		print "<br>";

		$tva = new Tva($db);

		print load_fiche_titre($langs->trans("VATPayments").($year?' ('.$langs->trans("Year").' '.$year.')':''), '', '');

		$sql = "SELECT pv.rowid, pv.amount, pv.label, pv.datev as dm";
		$sql.= " FROM ".MAIN_DB_PREFIX."tva as pv";
		$sql.= " WHERE pv.entity = ".$conf->entity;
		if ($year > 0)
		{
			// Si period renseignee on l'utilise comme critere de date, sinon on prend date echeance,
			// ceci afin d'etre compatible avec les cas ou la periode n'etait pas obligatoire
			$sql.= " AND pv.datev between '".$db->idate(dol_get_first_day($year,1,false))."' AND '".$db->idate(dol_get_last_day($year,12,false))."'";
		}
		if (preg_match('/^pv\./',$sortfield)) $sql.= $db->order($sortfield,$sortorder);

		$result = $db->query($sql);
		if ($result)
		{
		    $num = $db->num_rows($result);
		    $i = 0;
		    $total = 0 ;
		    print '<table class="noborder" width="100%">';
		    print '<tr class="liste_titre">';
			print_liste_field_titre($langs->trans("PeriodEndDate"),$_SERVER["PHP_SELF"],"pv.datev","",$param,'width="140px"',$sortfield,$sortorder);
			print_liste_field_titre($langs->trans("Label"),$_SERVER["PHP_SELF"],"pv.label","",$param,'',$sortfield,$sortorder);
			print_liste_field_titre($langs->trans("ExpectedToPay"),$_SERVER["PHP_SELF"],"pv.amount","",$param,'align="right"',$sortfield,$sortorder);
			print_liste_field_titre($langs->trans("RefPayment"),$_SERVER["PHP_SELF"],"pv.rowid","",$param,'',$sortfield,$sortorder);
			print_liste_field_titre($langs->trans("DatePayment"),$_SERVER["PHP_SELF"],"pv.datev","",$param,'align="center"',$sortfield,$sortorder);
			print_liste_field_titre($langs->trans("PayedByThisPayment"),$_SERVER["PHP_SELF"],"pv.amount","",$param,'align="right"',$sortfield,$sortorder);
		    print "</tr>\n";
		    $var=1;
		    while ($i < $num)
		    {
		        $obj = $db->fetch_object($result);

		        $total = $total + $obj->amount;

		        $var=!$var;
		        print "<tr ".$bc[$var].">";
		        print '<td align="left">'.dol_print_date($db->jdate($obj->dm),'day').'</td>'."\n";

		        print "<td>".$obj->label."</td>\n";

		        print '<td align="right">'.price($obj->amount)."</td>";

		        // Ref payment
				$tva_static->id=$obj->rowid;
				$tva_static->ref=$obj->rowid;
		        print '<td align="left">'.$tva_static->getNomUrl(1)."</td>\n";

		        print '<td align="center">'.dol_print_date($db->jdate($obj->dm),'day')."</td>\n";
		        print '<td align="right">'.price($obj->amount)."</td>";
		        print "</tr>\n";

		        $i++;
		    }
		    print '<tr class="liste_total"><td colspan="2">'.$langs->trans("Total").'</td>';
		    print '<td align="right">'.price($total).'</td>';
		    print '<td align="center">&nbsp;</td>';
		    print '<td align="center">&nbsp;</td>';
		    print '<td align="right">'.price($total)."</td>";
		    print "</tr>";

		    print "</table>";
		    $db->free($result);
		}
		else
		{
		    dol_print_error($db);
		}
	}
}

// Localtax
if($mysoc->localtax1_assuj=="1" && $mysoc->localtax2_assuj=="1")
{
	$j=1;
	$numlt=3;
}
elseif($mysoc->localtax1_assuj=="1")
{
	$j=1;
	$numlt=2;
}
elseif($mysoc->localtax2_assuj=="1")
{
	$j=2;
	$numlt=3;
}
else
{
	$j=0;
	$numlt=0;
}

while($j<$numlt)
{
	if (! $mode || $mode != 'sconly')
	{
		print "<br>";

		$tva = new Tva($db);

		print load_fiche_titre($langs->transcountry(($j==1?"LT1Payments":"LT2Payments"),$mysoc->country_code).($year?' ('.$langs->trans("Year").' '.$year.')':''), '', '');


		$sql = "SELECT pv.rowid, pv.amount, pv.label, pv.datev as dm, pv.datep as dp";
		$sql.= " FROM ".MAIN_DB_PREFIX."localtax as pv";
		$sql.= " WHERE pv.entity = ".$conf->entity." AND localtaxtype = ".$j ;
		if ($year > 0)
		{
			// Si period renseignee on l'utilise comme critere de date, sinon on prend date echeance,
			// ceci afin d'etre compatible avec les cas ou la periode n'etait pas obligatoire
			$sql.= " AND pv.datev between '".$db->idate(dol_get_first_day($year,1,false))."' AND '".$db->idate(dol_get_last_day($year,12,false))."'";
		}
		if (preg_match('/^pv/',$sortfield)) $sql.= $db->order($sortfield,$sortorder);

		$result = $db->query($sql);
		if ($result)
		{
			$num = $db->num_rows($result);
			$i = 0;
			$total = 0 ;
			print '<table class="noborder" width="100%">';
			print '<tr class="liste_titre">';
			print_liste_field_titre($langs->trans("PeriodEndDate"),$_SERVER["PHP_SELF"],"pv.datev","",$param,'width="120"',$sortfield,$sortorder);
			print_liste_field_titre($langs->trans("Label"),$_SERVER["PHP_SELF"],"pv.label","",$param,'',$sortfield,$sortorder);
			print_liste_field_titre($langs->trans("ExpectedToPay"),$_SERVER["PHP_SELF"],"pv.amount","",$param,'align="right"',$sortfield,$sortorder);
			print_liste_field_titre($langs->trans("RefPayment"),$_SERVER["PHP_SELF"],"pv.rowid","",$param,'',$sortfield,$sortorder);
			print_liste_field_titre($langs->trans("DatePayment"),$_SERVER["PHP_SELF"],"pv.datep","",$param,'align="center"',$sortfield,$sortorder);
			print_liste_field_titre($langs->trans("PayedByThisPayment"),$_SERVER["PHP_SELF"],"pv.amount","",$param,'align="right"',$sortfield,$sortorder);
			print "</tr>\n";
			$var=1;
			while ($i < $num)
			{
				$obj = $db->fetch_object($result);

				$total = $total + $obj->amount;

				$var=!$var;
				print "<tr ".$bc[$var].">";
				print '<td align="left">'.dol_print_date($db->jdate($obj->dm),'day').'</td>'."\n";

				print "<td>".$obj->label."</td>\n";

				print '<td align="right">'.price($obj->amount)."</td>";

				// Ref payment
				$tva_static->id=$obj->rowid;
				$tva_static->ref=$obj->rowid;
				print '<td align="left">'.$tva_static->getNomUrl(1)."</td>\n";

				print '<td align="center">'.dol_print_date($db->jdate($obj->dp),'day')."</td>\n";
				print '<td align="right">'.price($obj->amount)."</td>";
				print "</tr>\n";

				$i++;
			}
			print '<tr class="liste_total"><td align="right" colspan="2">'.$langs->trans("Total").'</td>';
			print '<td align="right">'.price($total)."</td>";
			print '<td align="center">&nbsp;</td>';
			print '<td align="center">&nbsp;</td>';
			print '<td align="right">'.price($total)."</td>";
			print "</tr>";

			print "</table>";
			$db->free($result);
		}
		else
		{
			dol_print_error($db);
		}
	}
	$j++;
}


// Payment Salary
if (! empty($conf->salaries->enabled) && $user->rights->salaries->read)
{
<<<<<<< HEAD
    if (empty($_GET["mode"]) || $_GET["mode"] != 'sconly')
=======
    if (! $mode || $mode != 'sconly')
>>>>>>> 3f5d67d4
    {
        $sal = new PaymentSalary($db);

        print "<br>";
        
        print_fiche_titre($langs->trans("SalariesPayments").($year?' ('.$langs->trans("Year").' '.$year.')':''), '', '');

        $sql = "SELECT s.rowid, s.amount, s.label, s.datep as datep, s.datev as datev, s.datesp, s.dateep, s.salary, u.salary as current_salary";
        $sql.= " FROM ".MAIN_DB_PREFIX."payment_salary as s, ".MAIN_DB_PREFIX."user as u";
        $sql.= " WHERE s.entity IN (".getEntity('user',1).")";
        $sql.= " AND u.rowid = s.fk_user";
        if ($year > 0)
        {
            $sql.= " AND (s.datesp between '".$db->idate(dol_get_first_day($year,1,false))."' AND '".$db->idate(dol_get_last_day($year,12,false))."'";
            $sql.= " OR s.dateep between '".$db->idate(dol_get_first_day($year,1,false))."' AND '".$db->idate(dol_get_last_day($year,12,false))."')";
        }
        if (preg_match('/^s\./',$sortfield)) $sql.= $db->order($sortfield,$sortorder);

        $result = $db->query($sql);
        if ($result)
        {
            $num = $db->num_rows($result);
            $i = 0;
            $total = 0 ;
            print '<table class="noborder" width="100%">';
            print '<tr class="liste_titre">';
            print_liste_field_titre($langs->trans("PeriodEndDate"),$_SERVER["PHP_SELF"],"s.dateep","",$param,'width="140px"',$sortfield,$sortorder);
            print_liste_field_titre($langs->trans("Label"),$_SERVER["PHP_SELF"],"s.label","",$param,'',$sortfield,$sortorder);
            print_liste_field_titre($langs->trans("ExpectedToPay"),$_SERVER["PHP_SELF"],"s.amount","",$param,'align="right"',$sortfield,$sortorder);
            print_liste_field_titre($langs->trans("RefPayment"),$_SERVER["PHP_SELF"],"s.rowid","",$param,'',$sortfield,$sortorder);
            print_liste_field_titre($langs->trans("DatePayment"),$_SERVER["PHP_SELF"],"s.datep","",$param,'align="center"',$sortfield,$sortorder);
            print_liste_field_titre($langs->trans("PayedByThisPayment"),$_SERVER["PHP_SELF"],"s.amount","",$param,'align="right"',$sortfield,$sortorder);
            print "</tr>\n";
            $var=1;
            while ($i < $num)
            {
                $obj = $db->fetch_object($result);

                $total = $total + $obj->amount;

                $var=!$var;
                print "<tr ".$bc[$var].">";

                print '<td align="left">'.dol_print_date($db->jdate($obj->dateep),'day').'</td>'."\n";

                print "<td>".$obj->label."</td>\n";

                print '<td align="right">'.($obj->salary?price($obj->salary):'')."</td>";

                // Ref payment
                $sal_static->id=$obj->rowid;
                $sal_static->ref=$obj->rowid;
                print '<td align="left">'.$sal_static->getNomUrl(1)."</td>\n";

                print '<td align="center">'.dol_print_date($db->jdate($obj->datep),'day')."</td>\n";
                print '<td align="right">'.price($obj->amount)."</td>";
                print "</tr>\n";

                $i++;
            }
            print '<tr class="liste_total"><td colspan="2">'.$langs->trans("Total").'</td>';
<<<<<<< HEAD
            print '<td align="right">'."</td>";
=======
            print '<td align="right"></td>';      // A total here has no sense
>>>>>>> 3f5d67d4
            print '<td align="center">&nbsp;</td>';
            print '<td align="center">&nbsp;</td>';
            print '<td align="right">'.price($total)."</td>";
            print "</tr>";

            print "</table>";
            $db->free($result);

            print "<br>";
        }
        else
        {
            dol_print_error($db);
        }
    }
}

<<<<<<< HEAD
=======
print '</form>';
>>>>>>> 3f5d67d4


llxFooter();

$db->close();<|MERGE_RESOLUTION|>--- conflicted
+++ resolved
@@ -41,20 +41,6 @@
 if ($user->societe_id) $socid=$user->societe_id;
 $result = restrictedArea($user, 'tax|salaries', '', '', 'charges|');
 
-<<<<<<< HEAD
-$year=$_GET["year"];
-$filtre=$_GET["filtre"];
-if (! $year && $_GET["mode"] != 'sconly') { $year=date("Y", time()); }
-
-$sortfield = isset($_GET["sortfield"])?$_GET["sortfield"]:$_POST["sortfield"];
-$sortorder = isset($_GET["sortorder"])?$_GET["sortorder"]:$_POST["sortorder"];
-$page = $_GET["page"];
-if ($page < 0) $page = 0;
-
-//$limit = GETPOST('limit')?GETPOST('limit','int'):$conf->liste_limit;
-//$offset = $limit * $page ;
-
-=======
 $mode=GETPOST("mode",'alpha');
 $year=GETPOST("year",'int');
 $filtre=GETPOST("filtre",'alpha');
@@ -70,7 +56,6 @@
 $offset = $limit * $page;
 $pageprev = $page - 1;
 $pagenext = $page + 1;
->>>>>>> 3f5d67d4
 if (! $sortfield) $sortfield="cs.date_ech";
 if (! $sortorder) $sortorder="DESC";
 
@@ -97,10 +82,6 @@
 if ($sortfield) $param.='&sortfield='.$sortfield;
 if ($sortorder) $param.='&sortorder='.$sortorder;
 
-<<<<<<< HEAD
-print load_fiche_titre($title, ($year?"<a href='index.php?year=".($year-1).$param."'>".img_previous()."</a> ".$langs->trans("Year")." $year <a href='index.php?year=".($year+1).$param."'>".img_next()."</a>":""), 'title_accountancy.png');
-=======
->>>>>>> 3f5d67d4
 
 print '<form method="POST" action="'.$_SERVER["PHP_SELF"].'">';
 if ($optioncss != '') print '<input type="hidden" name="optioncss" value="'.$optioncss.'">';
@@ -115,8 +96,6 @@
     $center=($year?'<a href="index.php?year='.($year-1).$param.'">'.img_previous($langs->trans("Previous"), 'class="valignbottom"')."</a> ".$langs->trans("Year").' '.$year.' <a href="index.php?year='.($year+1).$param.'">'.img_next($langs->trans("Next"), 'class="valignbottom"')."</a>":"");
     print_barre_liste($title,$page,$_SERVER["PHP_SELF"],$param,$sortfield,$sortorder,$center,$num,$totalnboflines, 'title_accountancy', 0, '', '', $limit, 1);
 }
-<<<<<<< HEAD
-=======
 else
 {
     print_barre_liste($title,$page,$_SERVER["PHP_SELF"],$param,$sortfield,$sortorder,$center,$num,$totalnboflines, 'title_accountancy', 0, '', '', $limit);
@@ -129,7 +108,6 @@
 	print $langs->trans("DescTaxAndDividendsArea").'<br>';
 	print "<br>";
 }
->>>>>>> 3f5d67d4
 
 if (! empty($conf->tax->enabled) && $user->rights->tax->charges->lire)
 {
@@ -447,11 +425,7 @@
 // Payment Salary
 if (! empty($conf->salaries->enabled) && $user->rights->salaries->read)
 {
-<<<<<<< HEAD
-    if (empty($_GET["mode"]) || $_GET["mode"] != 'sconly')
-=======
     if (! $mode || $mode != 'sconly')
->>>>>>> 3f5d67d4
     {
         $sal = new PaymentSalary($db);
 
@@ -513,11 +487,7 @@
                 $i++;
             }
             print '<tr class="liste_total"><td colspan="2">'.$langs->trans("Total").'</td>';
-<<<<<<< HEAD
-            print '<td align="right">'."</td>";
-=======
             print '<td align="right"></td>';      // A total here has no sense
->>>>>>> 3f5d67d4
             print '<td align="center">&nbsp;</td>';
             print '<td align="center">&nbsp;</td>';
             print '<td align="right">'.price($total)."</td>";
@@ -535,10 +505,7 @@
     }
 }
 
-<<<<<<< HEAD
-=======
 print '</form>';
->>>>>>> 3f5d67d4
 
 
 llxFooter();
