<?php
/* Copyright (C) 2001-2003 Rodolphe Quiedeville <rodolphe@quiedeville.org>
 * Copyright (C) 2004-2014 Laurent Destailleur  <eldy@users.sourceforge.net>
 * Copyright (C) 2005-2010 Regis Houssin        <regis.houssin@capnetworks.com>
 * Copyright (C) 2011-2016 Alexandre Spangaro   <aspangaro.dolibarr@gmail.com>
 * Copyright (C) 2011-2014 Juanjo Menent	    <jmenent@2byte.es>
 * Copyright (C) 2015      Jean-François Ferry	<jfefe@aternatik.fr>
 *
 * This program is free software; you can redistribute it and/or modify
 * it under the terms of the GNU General Public License as published by
 * the Free Software Foundation; either version 3 of the License, or
 * (at your option) any later version.
 *
 * This program is distributed in the hope that it will be useful,
 * but WITHOUT ANY WARRANTY; without even the implied warranty of
 * MERCHANTABILITY or FITNESS FOR A PARTICULAR PURPOSE.  See the
 * GNU General Public License for more details.
 *
 * You should have received a copy of the GNU General Public License
 * along with this program. If not, see <http://www.gnu.org/licenses/>.
 */

/**
 *      \file       htdocs/compta/charges/index.php
 *      \ingroup    compta
 *		\brief      Page to list payments of special expenses
 */

require '../../main.inc.php';
require_once DOL_DOCUMENT_ROOT.'/compta/tva/class/tva.class.php';
require_once DOL_DOCUMENT_ROOT.'/compta/sociales/class/chargesociales.class.php';
require_once DOL_DOCUMENT_ROOT.'/compta/sociales/class/paymentsocialcontribution.class.php';
require_once DOL_DOCUMENT_ROOT.'/compta/salaries/class/paymentsalary.class.php';
require_once DOL_DOCUMENT_ROOT.'/core/lib/date.lib.php';

$langs->load("compta");
$langs->load("bills");

// Security check
if ($user->societe_id) $socid=$user->societe_id;
$result = restrictedArea($user, 'tax|salaries', '', '', 'charges|');

$year=$_GET["year"];
$filtre=$_GET["filtre"];
if (! $year && $_GET["mode"] != 'sconly') { $year=date("Y", time()); }

$sortfield = isset($_GET["sortfield"])?$_GET["sortfield"]:$_POST["sortfield"];
$sortorder = isset($_GET["sortorder"])?$_GET["sortorder"]:$_POST["sortorder"];
$page = $_GET["page"];
if ($page < 0) $page = 0;

//$limit = GETPOST('limit')?GETPOST('limit','int'):$conf->liste_limit;
//$offset = $limit * $page ;

if (! $sortfield) $sortfield="cs.date_ech";
if (! $sortorder) $sortorder="DESC";


/*
 * View
 */

$tva_static = new Tva($db);
$socialcontrib=new ChargeSociales($db);
$payment_sc_static=new PaymentSocialContribution($db);
$sal_static = new PaymentSalary($db);

llxHeader('',$langs->trans("SpecialExpensesArea"));

$title=$langs->trans("SpecialExpensesArea");
if ($_GET["mode"] == 'sconly') $title=$langs->trans("SocialContributionsPayments");

$param='';
if (GETPOST("mode") == 'sconly') $param='&mode=sconly';
if ($sortfield) $param.='&sortfield='.$sortfield;
if ($sortorder) $param.='&sortorder='.$sortorder;

print load_fiche_titre($title, ($year?"<a href='index.php?year=".($year-1).$param."'>".img_previous()."</a> ".$langs->trans("Year")." $year <a href='index.php?year=".($year+1).$param."'>".img_next()."</a>":""), 'title_accountancy.png');

if ($year) $param.='&year='.$year;

if (GETPOST("mode") != 'sconly')
{
	print $langs->trans("DescTaxAndDividendsArea").'<br>';
	print "<br>";
}

<<<<<<< HEAD
=======
// Payment Salary
if (! empty($conf->salaries->enabled) && $user->rights->salaries->read)
{
	if (empty($_GET["mode"]) || $_GET["mode"] != 'sconly')
	{
		$sal = new PaymentSalary($db);

		print_fiche_titre($langs->trans("SalariesPayments").($year?' ('.$langs->trans("Year").' '.$year.')':''), '', '');

		$sql = "SELECT s.rowid, s.amount, s.label, s.datep as datep, s.datev as datev, s.datesp, s.dateep, s.salary, u.salary as current_salary";
		$sql.= " FROM ".MAIN_DB_PREFIX."payment_salary as s, ".MAIN_DB_PREFIX."user as u";
		$sql.= " WHERE s.entity IN (".getEntity('user',1).")";
		$sql.= " AND u.rowid = s.fk_user";
		if ($year > 0)
		{
			$sql.= " AND (s.datesp between '".$db->idate(dol_get_first_day($year,1,false))."' AND '".$db->idate(dol_get_last_day($year,12,false))."'";
			$sql.= " OR s.dateep between '".$db->idate(dol_get_first_day($year,1,false))."' AND '".$db->idate(dol_get_last_day($year,12,false))."')";
		}
		if (preg_match('/^s\./',$sortfield)) $sql.= $db->order($sortfield,$sortorder);

		$result = $db->query($sql);
		if ($result)
		{
		    $num = $db->num_rows($result);
		    $i = 0;
		    $total = 0 ;
		    print '<table class="noborder" width="100%">';
		    print '<tr class="liste_titre">';
			print_liste_field_titre($langs->trans("PeriodEndDate"),$_SERVER["PHP_SELF"],"s.dateep","",$param,'width="140px"',$sortfield,$sortorder);
			print_liste_field_titre($langs->trans("Label"),$_SERVER["PHP_SELF"],"s.label","",$param,'',$sortfield,$sortorder);
			print_liste_field_titre($langs->trans("ExpectedToPay"),$_SERVER["PHP_SELF"],"s.amount","",$param,'align="right"',$sortfield,$sortorder);
			print_liste_field_titre($langs->trans("RefPayment"),$_SERVER["PHP_SELF"],"s.rowid","",$param,'',$sortfield,$sortorder);
			print_liste_field_titre($langs->trans("DatePayment"),$_SERVER["PHP_SELF"],"s.datep","",$param,'align="center"',$sortfield,$sortorder);
			print_liste_field_titre($langs->trans("PayedByThisPayment"),$_SERVER["PHP_SELF"],"s.amount","",$param,'align="right"',$sortfield,$sortorder);
		    print "</tr>\n";
		    $var=1;
		    while ($i < $num)
		    {
		        $obj = $db->fetch_object($result);

		        $total = $total + $obj->amount;

		        $var=!$var;
		        print "<tr ".$bc[$var].">";
		        
		        print '<td align="left">'.dol_print_date($db->jdate($obj->dateep),'day').'</td>'."\n";

		        print "<td>".$obj->label."</td>\n";

		        print '<td align="right">'.($obj->salary?price($obj->salary):'')."</td>";

		        // Ref payment
				$sal_static->id=$obj->rowid;
			    $sal_static->ref=$obj->rowid;
		        print '<td align="left">'.$sal_static->getNomUrl(1)."</td>\n";

		        print '<td align="center">'.dol_print_date($db->jdate($obj->datep),'day')."</td>\n";
		        print '<td align="right">'.price($obj->amount)."</td>";
		        print "</tr>\n";

		        $i++;
		    }
		    print '<tr class="liste_total"><td colspan="2">'.$langs->trans("Total").'</td>';
		    print '<td align="right">'."</td>";
		    print '<td align="center">&nbsp;</td>';
		    print '<td align="center">&nbsp;</td>';
		    print '<td align="right">'.price($total)."</td>";
		    print "</tr>";

		    print "</table>";
		    $db->free($result);

	     	print "<br>";
	  }
		else
		{
		    dol_print_error($db);
		}
	}
}

>>>>>>> b269e997

if (! empty($conf->tax->enabled) && $user->rights->tax->charges->lire)
{
	// Social contributions only
	if (GETPOST("mode") != 'sconly')
	{
		print load_fiche_titre($langs->trans("SocialContributionsPayments").($year?' ('.$langs->trans("Year").' '.$year.')':''), '', '');
	}

	print '<table class="noborder" width="100%">';
	print '<tr class="liste_titre">';
	print_liste_field_titre($langs->trans("PeriodEndDate"),$_SERVER["PHP_SELF"],"cs.date_ech","",$param,'width="140px"',$sortfield,$sortorder);
	print_liste_field_titre($langs->trans("Label"),$_SERVER["PHP_SELF"],"c.libelle","",$param,'',$sortfield,$sortorder);
	print_liste_field_titre($langs->trans("Type"),$_SERVER["PHP_SELF"],"cs.fk_type","",$param,'',$sortfield,$sortorder);
	print_liste_field_titre($langs->trans("ExpectedToPay"),$_SERVER["PHP_SELF"],"cs.amount","",$param,'align="right"',$sortfield,$sortorder);
	print_liste_field_titre($langs->trans("RefPayment"),$_SERVER["PHP_SELF"],"pc.rowid","",$param,'',$sortfield,$sortorder);
	print_liste_field_titre($langs->trans("DatePayment"),$_SERVER["PHP_SELF"],"pc.datep","",$param,'align="center"',$sortfield,$sortorder);
	print_liste_field_titre($langs->trans("Type"),$_SERVER["PHP_SELF"],"pct.code","",$param,'',$sortfield,$sortorder);
	print_liste_field_titre($langs->trans("PayedByThisPayment"),$_SERVER["PHP_SELF"],"pc.amount","",$param,'align="right"',$sortfield,$sortorder);
	print "</tr>\n";

	$sql = "SELECT c.id, c.libelle as lib,";
	$sql.= " cs.rowid, cs.libelle, cs.fk_type as type, cs.periode, cs.date_ech, cs.amount as total,";
	$sql.= " pc.rowid as pid, pc.datep, pc.amount as totalpaye, pc.num_paiement as num_payment,";
	$sql.= " pct.code as payment_code";
	$sql.= " FROM ".MAIN_DB_PREFIX."c_chargesociales as c,";
	$sql.= " ".MAIN_DB_PREFIX."chargesociales as cs";
	$sql.= " LEFT JOIN ".MAIN_DB_PREFIX."paiementcharge as pc ON pc.fk_charge = cs.rowid";
	$sql.= " LEFT JOIN ".MAIN_DB_PREFIX."c_paiement as pct ON pc.fk_typepaiement = pct.id";
	$sql.= " WHERE cs.fk_type = c.id";
	$sql.= " AND cs.entity = ".$conf->entity;
	if ($year > 0)
	{
		$sql .= " AND (";
		// Si period renseignee on l'utilise comme critere de date, sinon on prend date echeance,
		// ceci afin d'etre compatible avec les cas ou la periode n'etait pas obligatoire
		$sql .= "   (cs.periode IS NOT NULL AND cs.periode between '".$db->idate(dol_get_first_day($year))."' AND '".$db->idate(dol_get_last_day($year))."')";
		$sql .= " OR (cs.periode IS NULL AND cs.date_ech between '".$db->idate(dol_get_first_day($year))."' AND '".$db->idate(dol_get_last_day($year))."')";
		$sql .= ")";
	}
	if (preg_match('/^cs\./',$sortfield) || preg_match('/^c\./',$sortfield) || preg_match('/^pc\./',$sortfield) || preg_match('/^pct\./',$sortfield)) $sql.= $db->order($sortfield,$sortorder);
	//$sql.= $db->plimit($limit+1,$offset);
	//print $sql;

	dol_syslog("compta/charges/index.php: select payment", LOG_DEBUG);
	$resql=$db->query($sql);
	if ($resql)
	{
		$num = $db->num_rows($resql);
		$i = 0;
		$total = 0;
		$totalnb = 0;
		$totalpaye = 0;
		$var=true;

		while ($i < $num)
		{
			$obj = $db->fetch_object($resql);
			$var = !$var;
			print "<tr ".$bc[$var].">";
			// Date
			$date=$obj->periode;
			if (empty($date)) $date=$obj->date_ech;
			print '<td>'.dol_print_date($date,'day').'</td>';
			// Label
			print '<td>';
			$socialcontrib->id=$obj->rowid;
			$socialcontrib->ref=$obj->libelle;
			$socialcontrib->lib=$obj->libelle;
			print $socialcontrib->getNomUrl(1,'20');
			print '</td>';
			// Type
			print '<td><a href="../sociales/index.php?filtre=cs.fk_type:'.$obj->type.'">'.$obj->lib.'</a></td>';
			// Expected to pay
			print '<td align="right">'.price($obj->total).'</td>';
			// Ref payment
			$payment_sc_static->id=$obj->pid;
			$payment_sc_static->ref=$obj->pid;
			print '<td>'.$payment_sc_static->getNomUrl(1)."</td>\n";
			// Date payment
			print '<td align="center">'.dol_print_date($db->jdate($obj->datep),'day').'</td>';
	        // Type payment
    	    print '<td>';
    	    if ($obj->payment_code) print $langs->trans("PaymentTypeShort".$obj->payment_code).' ';
    	    print $obj->num_payment.'</td>';
			// Paid
			print '<td align="right">';
			if ($obj->totalpaye) print price($obj->totalpaye);
			print '</td>';
			print '</tr>';

			$total = $total + $obj->total;
			$totalnb = $totalnb + $obj->nb;
			$totalpaye = $totalpaye + $obj->totalpaye;
			$i++;
		}
	    print '<tr class="liste_total"><td colspan="3" class="liste_total">'.$langs->trans("Total").'</td>';
	    print '<td align="right" class="liste_total">'.price($total)."</td>";
	    print '<td align="center" class="liste_total">&nbsp;</td>';
	    print '<td align="center" class="liste_total">&nbsp;</td>';
	    print '<td align="center" class="liste_total">&nbsp;</td>';
	    print '<td align="right" class="liste_total">'.price($totalpaye)."</td>";
		print "</tr>";
	}
	else
	{
		dol_print_error($db);
	}
	print '</table>';
}

// VAT
if (! empty($conf->tax->enabled) && $user->rights->tax->charges->lire)
{
	if (empty($_GET["mode"]) || $_GET["mode"] != 'sconly')
	{
		print "<br>";

		$tva = new Tva($db);

		print load_fiche_titre($langs->trans("VATPayments").($year?' ('.$langs->trans("Year").' '.$year.')':''), '', '');

		$sql = "SELECT pv.rowid, pv.amount, pv.label, pv.datev as dm";
		$sql.= " FROM ".MAIN_DB_PREFIX."tva as pv";
		$sql.= " WHERE pv.entity = ".$conf->entity;
		if ($year > 0)
		{
			// Si period renseignee on l'utilise comme critere de date, sinon on prend date echeance,
			// ceci afin d'etre compatible avec les cas ou la periode n'etait pas obligatoire
			$sql.= " AND pv.datev between '".$db->idate(dol_get_first_day($year,1,false))."' AND '".$db->idate(dol_get_last_day($year,12,false))."'";
		}
		if (preg_match('/^pv\./',$sortfield)) $sql.= $db->order($sortfield,$sortorder);

		$result = $db->query($sql);
		if ($result)
		{
		    $num = $db->num_rows($result);
		    $i = 0;
		    $total = 0 ;
		    print '<table class="noborder" width="100%">';
		    print '<tr class="liste_titre">';
			print_liste_field_titre($langs->trans("PeriodEndDate"),$_SERVER["PHP_SELF"],"pv.datev","",$param,'width="140px"',$sortfield,$sortorder);
			print_liste_field_titre($langs->trans("Label"),$_SERVER["PHP_SELF"],"pv.label","",$param,'',$sortfield,$sortorder);
			print_liste_field_titre($langs->trans("ExpectedToPay"),$_SERVER["PHP_SELF"],"pv.amount","",$param,'align="right"',$sortfield,$sortorder);
			print_liste_field_titre($langs->trans("RefPayment"),$_SERVER["PHP_SELF"],"pv.rowid","",$param,'',$sortfield,$sortorder);
			print_liste_field_titre($langs->trans("DatePayment"),$_SERVER["PHP_SELF"],"pv.datev","",$param,'align="center"',$sortfield,$sortorder);
			print_liste_field_titre($langs->trans("PayedByThisPayment"),$_SERVER["PHP_SELF"],"pv.amount","",$param,'align="right"',$sortfield,$sortorder);
		    print "</tr>\n";
		    $var=1;
		    while ($i < $num)
		    {
		        $obj = $db->fetch_object($result);

		        $total = $total + $obj->amount;

		        $var=!$var;
		        print "<tr ".$bc[$var].">";
		        print '<td align="left">'.dol_print_date($db->jdate($obj->dm),'day').'</td>'."\n";

		        print "<td>".$obj->label."</td>\n";

		        print '<td align="right">'.price($obj->amount)."</td>";

		        // Ref payment
				$tva_static->id=$obj->rowid;
				$tva_static->ref=$obj->rowid;
		        print '<td align="left">'.$tva_static->getNomUrl(1)."</td>\n";

		        print '<td align="center">'.dol_print_date($db->jdate($obj->dm),'day')."</td>\n";
		        print '<td align="right">'.price($obj->amount)."</td>";
		        print "</tr>\n";

		        $i++;
		    }
		    print '<tr class="liste_total"><td colspan="2">'.$langs->trans("Total").'</td>';
		    print '<td align="right">'.price($total)."</td>";
		    print '<td align="center">&nbsp;</td>';
		    print '<td align="center">&nbsp;</td>';
		    print '<td align="right">'.price($total)."</td>";
		    print "</tr>";

		    print "</table>";
		    $db->free($result);
		}
		else
		{
		    dol_print_error($db);
		}
	}
}

// Localtax
if($mysoc->localtax1_assuj=="1" && $mysoc->localtax2_assuj=="1")
{
	$j=1;
	$numlt=3;
}
elseif($mysoc->localtax1_assuj=="1")
{
	$j=1;
	$numlt=2;
}
elseif($mysoc->localtax2_assuj=="1")
{
	$j=2;
	$numlt=3;
}
else
{
	$j=0;
	$numlt=0;
}

while($j<$numlt)
{
	if (empty($_GET["mode"]) || $_GET["mode"] != 'sconly')
	{
		print "<br>";

		$tva = new Tva($db);

		print load_fiche_titre($langs->transcountry(($j==1?"LT1Payments":"LT2Payments"),$mysoc->country_code).($year?' ('.$langs->trans("Year").' '.$year.')':''), '', '');


		$sql = "SELECT pv.rowid, pv.amount, pv.label, pv.datev as dm, pv.datep as dp";
		$sql.= " FROM ".MAIN_DB_PREFIX."localtax as pv";
		$sql.= " WHERE pv.entity = ".$conf->entity." AND localtaxtype = ".$j ;
		if ($year > 0)
		{
			// Si period renseignee on l'utilise comme critere de date, sinon on prend date echeance,
			// ceci afin d'etre compatible avec les cas ou la periode n'etait pas obligatoire
			$sql.= " AND pv.datev between '".$db->idate(dol_get_first_day($year,1,false))."' AND '".$db->idate(dol_get_last_day($year,12,false))."'";
		}
		if (preg_match('/^pv/',$sortfield)) $sql.= $db->order($sortfield,$sortorder);

		$result = $db->query($sql);
		if ($result)
		{
			$num = $db->num_rows($result);
			$i = 0;
			$total = 0 ;
			print '<table class="noborder" width="100%">';
			print '<tr class="liste_titre">';
			print_liste_field_titre($langs->trans("PeriodEndDate"),$_SERVER["PHP_SELF"],"pv.datev","",$param,'width="120"',$sortfield,$sortorder);
			print_liste_field_titre($langs->trans("Label"),$_SERVER["PHP_SELF"],"pv.label","",$param,'',$sortfield,$sortorder);
			print_liste_field_titre($langs->trans("ExpectedToPay"),$_SERVER["PHP_SELF"],"pv.amount","",$param,'align="right"',$sortfield,$sortorder);
			print_liste_field_titre($langs->trans("RefPayment"),$_SERVER["PHP_SELF"],"pv.rowid","",$param,'',$sortfield,$sortorder);
			print_liste_field_titre($langs->trans("DatePayment"),$_SERVER["PHP_SELF"],"pv.datep","",$param,'align="center"',$sortfield,$sortorder);
			print_liste_field_titre($langs->trans("PayedByThisPayment"),$_SERVER["PHP_SELF"],"pv.amount","",$param,'align="right"',$sortfield,$sortorder);
			print "</tr>\n";
			$var=1;
			while ($i < $num)
			{
				$obj = $db->fetch_object($result);

				$total = $total + $obj->amount;

				$var=!$var;
				print "<tr ".$bc[$var].">";
				print '<td align="left">'.dol_print_date($db->jdate($obj->dm),'day').'</td>'."\n";

				print "<td>".$obj->label."</td>\n";

				print '<td align="right">'.price($obj->amount)."</td>";

				// Ref payment
				$tva_static->id=$obj->rowid;
				$tva_static->ref=$obj->rowid;
				print '<td align="left">'.$tva_static->getNomUrl(1)."</td>\n";

				print '<td align="center">'.dol_print_date($db->jdate($obj->dp),'day')."</td>\n";
				print '<td align="right">'.price($obj->amount)."</td>";
				print "</tr>\n";

				$i++;
			}
			print '<tr class="liste_total"><td align="right" colspan="2">'.$langs->trans("Total").'</td>';
			print '<td align="right">'.price($total)."</td>";
			print '<td align="center">&nbsp;</td>';
			print '<td align="center">&nbsp;</td>';
			print '<td align="right">'.price($total)."</td>";
			print "</tr>";

			print "</table>";
			$db->free($result);
		}
		else
		{
			dol_print_error($db);
		}
	}
	$j++;
}



// Payment Salary
if ($conf->salaries->enabled)
{
    if (empty($_GET["mode"]) || $_GET["mode"] != 'sconly')
    {
        $sal = new PaymentSalary($db);

        print '<br>';
        print load_fiche_titre($langs->trans("SalariesPayments").($year?' ('.$langs->trans("Year").' '.$year.')':''), '', '');

        $sql = "SELECT s.rowid, s.amount, s.label, s.datep as datep, s.datev as datev, s.datesp, s.dateep, s.salary, u.salary as current_salary";
        $sql.= " FROM ".MAIN_DB_PREFIX."payment_salary as s, ".MAIN_DB_PREFIX."user as u";
        $sql.= " WHERE s.entity IN (".getEntity('user',1).")";
        $sql.= " AND u.rowid = s.fk_user";
        if ($year > 0)
        {
            $sql.= " AND (s.datesp between '".$db->idate(dol_get_first_day($year,1,false))."' AND '".$db->idate(dol_get_last_day($year,12,false))."'";
            $sql.= " OR s.dateep between '".$db->idate(dol_get_first_day($year,1,false))."' AND '".$db->idate(dol_get_last_day($year,12,false))."')";
        }
        if (preg_match('/^s\./',$sortfield)) $sql.= $db->order($sortfield,$sortorder);

        $result = $db->query($sql);
        if ($result)
        {
            $num = $db->num_rows($result);
            $i = 0;
            $total = 0 ;
            print '<table class="noborder" width="100%">';
            print '<tr class="liste_titre">';
            print_liste_field_titre($langs->trans("PeriodEndDate"),$_SERVER["PHP_SELF"],"s.dateep","",$param,'width="140px"',$sortfield,$sortorder);
            print_liste_field_titre($langs->trans("Label"),$_SERVER["PHP_SELF"],"s.label","",$param,'',$sortfield,$sortorder);
            print_liste_field_titre($langs->trans("ExpectedToPay"),$_SERVER["PHP_SELF"],"s.amount","",$param,'align="right"',$sortfield,$sortorder);
            print_liste_field_titre($langs->trans("RefPayment"),$_SERVER["PHP_SELF"],"s.rowid","",$param,'',$sortfield,$sortorder);
            print_liste_field_titre($langs->trans("DatePayment"),$_SERVER["PHP_SELF"],"s.datep","",$param,'align="center"',$sortfield,$sortorder);
            print_liste_field_titre($langs->trans("PayedByThisPayment"),$_SERVER["PHP_SELF"],"s.amount","",$param,'align="right"',$sortfield,$sortorder);
            print "</tr>\n";
            $var=1;
            while ($i < $num)
            {
                $obj = $db->fetch_object($result);

                $total = $total + $obj->amount;

                $var=!$var;
                print "<tr ".$bc[$var].">";

                print '<td align="left">'.dol_print_date($db->jdate($obj->dateep),'day').'</td>'."\n";

                print "<td>".$obj->label."</td>\n";

                print '<td align="right">'.($obj->salary?price($obj->salary):'')."</td>";

                // Ref payment
                $sal_static->id=$obj->rowid;
                $sal_static->ref=$obj->rowid;
                print '<td align="left">'.$sal_static->getNomUrl(1)."</td>\n";

                print '<td align="center">'.dol_print_date($db->jdate($obj->datep),'day')."</td>\n";
                print '<td align="right">'.price($obj->amount)."</td>";
                print "</tr>\n";

                $i++;
            }
            print '<tr class="liste_total"><td colspan="2">'.$langs->trans("Total").'</td>';
            print '<td align="right">'."</td>";
            print '<td align="center">&nbsp;</td>';
            print '<td align="center">&nbsp;</td>';
            print '<td align="right">'.price($total)."</td>";
            print "</tr>";

            print "</table>";
            $db->free($result);

            print "<br>";
        }
        else
        {
            dol_print_error($db);
        }
    }
}



llxFooter();

$db->close();<|MERGE_RESOLUTION|>--- conflicted
+++ resolved
@@ -84,91 +84,6 @@
 	print $langs->trans("DescTaxAndDividendsArea").'<br>';
 	print "<br>";
 }
-
-<<<<<<< HEAD
-=======
-// Payment Salary
-if (! empty($conf->salaries->enabled) && $user->rights->salaries->read)
-{
-	if (empty($_GET["mode"]) || $_GET["mode"] != 'sconly')
-	{
-		$sal = new PaymentSalary($db);
-
-		print_fiche_titre($langs->trans("SalariesPayments").($year?' ('.$langs->trans("Year").' '.$year.')':''), '', '');
-
-		$sql = "SELECT s.rowid, s.amount, s.label, s.datep as datep, s.datev as datev, s.datesp, s.dateep, s.salary, u.salary as current_salary";
-		$sql.= " FROM ".MAIN_DB_PREFIX."payment_salary as s, ".MAIN_DB_PREFIX."user as u";
-		$sql.= " WHERE s.entity IN (".getEntity('user',1).")";
-		$sql.= " AND u.rowid = s.fk_user";
-		if ($year > 0)
-		{
-			$sql.= " AND (s.datesp between '".$db->idate(dol_get_first_day($year,1,false))."' AND '".$db->idate(dol_get_last_day($year,12,false))."'";
-			$sql.= " OR s.dateep between '".$db->idate(dol_get_first_day($year,1,false))."' AND '".$db->idate(dol_get_last_day($year,12,false))."')";
-		}
-		if (preg_match('/^s\./',$sortfield)) $sql.= $db->order($sortfield,$sortorder);
-
-		$result = $db->query($sql);
-		if ($result)
-		{
-		    $num = $db->num_rows($result);
-		    $i = 0;
-		    $total = 0 ;
-		    print '<table class="noborder" width="100%">';
-		    print '<tr class="liste_titre">';
-			print_liste_field_titre($langs->trans("PeriodEndDate"),$_SERVER["PHP_SELF"],"s.dateep","",$param,'width="140px"',$sortfield,$sortorder);
-			print_liste_field_titre($langs->trans("Label"),$_SERVER["PHP_SELF"],"s.label","",$param,'',$sortfield,$sortorder);
-			print_liste_field_titre($langs->trans("ExpectedToPay"),$_SERVER["PHP_SELF"],"s.amount","",$param,'align="right"',$sortfield,$sortorder);
-			print_liste_field_titre($langs->trans("RefPayment"),$_SERVER["PHP_SELF"],"s.rowid","",$param,'',$sortfield,$sortorder);
-			print_liste_field_titre($langs->trans("DatePayment"),$_SERVER["PHP_SELF"],"s.datep","",$param,'align="center"',$sortfield,$sortorder);
-			print_liste_field_titre($langs->trans("PayedByThisPayment"),$_SERVER["PHP_SELF"],"s.amount","",$param,'align="right"',$sortfield,$sortorder);
-		    print "</tr>\n";
-		    $var=1;
-		    while ($i < $num)
-		    {
-		        $obj = $db->fetch_object($result);
-
-		        $total = $total + $obj->amount;
-
-		        $var=!$var;
-		        print "<tr ".$bc[$var].">";
-		        
-		        print '<td align="left">'.dol_print_date($db->jdate($obj->dateep),'day').'</td>'."\n";
-
-		        print "<td>".$obj->label."</td>\n";
-
-		        print '<td align="right">'.($obj->salary?price($obj->salary):'')."</td>";
-
-		        // Ref payment
-				$sal_static->id=$obj->rowid;
-			    $sal_static->ref=$obj->rowid;
-		        print '<td align="left">'.$sal_static->getNomUrl(1)."</td>\n";
-
-		        print '<td align="center">'.dol_print_date($db->jdate($obj->datep),'day')."</td>\n";
-		        print '<td align="right">'.price($obj->amount)."</td>";
-		        print "</tr>\n";
-
-		        $i++;
-		    }
-		    print '<tr class="liste_total"><td colspan="2">'.$langs->trans("Total").'</td>';
-		    print '<td align="right">'."</td>";
-		    print '<td align="center">&nbsp;</td>';
-		    print '<td align="center">&nbsp;</td>';
-		    print '<td align="right">'.price($total)."</td>";
-		    print "</tr>";
-
-		    print "</table>";
-		    $db->free($result);
-
-	     	print "<br>";
-	  }
-		else
-		{
-		    dol_print_error($db);
-		}
-	}
-}
-
->>>>>>> b269e997
 
 if (! empty($conf->tax->enabled) && $user->rights->tax->charges->lire)
 {
@@ -464,16 +379,16 @@
 }
 
 
-
 // Payment Salary
-if ($conf->salaries->enabled)
+if (! empty($conf->salaries->enabled) && $user->rights->salaries->read)
 {
     if (empty($_GET["mode"]) || $_GET["mode"] != 'sconly')
     {
         $sal = new PaymentSalary($db);
 
-        print '<br>';
-        print load_fiche_titre($langs->trans("SalariesPayments").($year?' ('.$langs->trans("Year").' '.$year.')':''), '', '');
+        print "<br>";
+        
+        print_fiche_titre($langs->trans("SalariesPayments").($year?' ('.$langs->trans("Year").' '.$year.')':''), '', '');
 
         $sql = "SELECT s.rowid, s.amount, s.label, s.datep as datep, s.datev as datev, s.datesp, s.dateep, s.salary, u.salary as current_salary";
         $sql.= " FROM ".MAIN_DB_PREFIX."payment_salary as s, ".MAIN_DB_PREFIX."user as u";
