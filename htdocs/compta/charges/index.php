--- conflicted
+++ resolved
@@ -146,11 +146,7 @@
 	print_liste_field_titre("RefPayment", $_SERVER["PHP_SELF"], "pc.rowid", "", $param, '', $sortfield, $sortorder);
 	print_liste_field_titre("DatePayment", $_SERVER["PHP_SELF"], "pc.datep", "", $param, 'align="center"', $sortfield, $sortorder);
 	print_liste_field_titre("Type", $_SERVER["PHP_SELF"], "pct.code", "", $param, '', $sortfield, $sortorder);
-<<<<<<< HEAD
 	if (isModEnabled("banque")) {
-=======
-	if (isModEnabled('banque')) {
->>>>>>> 4d46da95
 		print_liste_field_titre("Account", $_SERVER["PHP_SELF"], "ba.label", "", $param, "", $sortfield, $sortorder);
 	}
 	print_liste_field_titre("PayedByThisPayment", $_SERVER["PHP_SELF"], "pc.amount", "", $param, 'class="right"', $sortfield, $sortorder);
@@ -224,11 +220,7 @@
 			}
 			print $obj->num_payment.'</td>';
 			// Account
-<<<<<<< HEAD
 			if (isModEnabled("banque")) {
-=======
-			if (isModEnabled('banque')) {
->>>>>>> 4d46da95
 				print '<td>';
 				if ($obj->fk_bank > 0) {
 					//$accountstatic->fetch($obj->fk_bank);
@@ -262,11 +254,7 @@
 		print '<td align="center" class="liste_total">&nbsp;</td>';
 		print '<td align="center" class="liste_total">&nbsp;</td>';
 		print '<td align="center" class="liste_total">&nbsp;</td>';
-<<<<<<< HEAD
 		if (isModEnabled("banque")) {
-=======
-		if (isModEnabled('banque')) {
->>>>>>> 4d46da95
 			print '<td></td>';
 		}
 		print '<td class="liste_total right">'.price($totalpaid)."</td>";
@@ -316,11 +304,7 @@
 		print_liste_field_titre("RefPayment", $_SERVER["PHP_SELF"], "ptva.rowid", "", $param, '', $sortfield, $sortorder);
 		print_liste_field_titre("DatePayment", $_SERVER["PHP_SELF"], "ptva.datep", "", $param, 'align="center"', $sortfield, $sortorder);
 		print_liste_field_titre("Type", $_SERVER["PHP_SELF"], "pct.code", "", $param, '', $sortfield, $sortorder);
-<<<<<<< HEAD
 		if (isModEnabled("banque")) {
-=======
-		if (isModEnabled('banque')) {
->>>>>>> 4d46da95
 			print_liste_field_titre("Account", $_SERVER["PHP_SELF"], "ba.label", "", $param, "", $sortfield, $sortorder);
 		}
 		print_liste_field_titre("PayedByThisPayment", $_SERVER["PHP_SELF"], "ptva.amount", "", $param, 'class="right"', $sortfield, $sortorder);
@@ -357,11 +341,7 @@
 			print $obj->num_payment.'</td>';
 
 			// Account
-<<<<<<< HEAD
 			if (isModEnabled("banque")) {
-=======
-			if (isModEnabled('banque')) {
->>>>>>> 4d46da95
 				print '<td>';
 				if ($obj->fk_bank > 0) {
 					//$accountstatic->fetch($obj->fk_bank);
