<?php
/* Copyright (C) 2003       Rodolphe Quiedeville    <rodolphe@quiedeville.org>
 * Copyright (C) 2004-2012  Laurent Destailleur     <eldy@users.sourceforge.net>
 * Copyright (C) 2005-2012  Regis Houssin           <regis.houssin@inodbox.com>
 * Copyright (C) 2014-2016  Ferran Marcet           <fmarcet@2byte.es>
 * Copyright (C) 2014       Juanjo Menent           <jmenent@2byte.es>
 * Copyright (C) 2014       Florian Henry           <florian.henry@open-concept.pro>
 * Copyright (C) 2018       Frédéric France         <frederic.france@netlogic.fr>
 *
 * This program is free software; you can redistribute it and/or modify
 * it under the terms of the GNU General Public License as published by
 * the Free Software Foundation; either version 3 of the License, or
 * (at your option) any later version.
 *
 * This program is distributed in the hope that it will be useful,
 * but WITHOUT ANY WARRANTY; without even the implied warranty of
 * MERCHANTABILITY or FITNESS FOR A PARTICULAR PURPOSE.  See the
 * GNU General Public License for more details.
 *
 * You should have received a copy of the GNU General Public License
 * along with this program. If not, see <https://www.gnu.org/licenses/>.
 */

/**
 *      \file       htdocs/compta/resultat/index.php
 * 	 	\ingroup	compta, accountancy
 *      \brief      Page reporting result
 */

require '../../main.inc.php';
require_once DOL_DOCUMENT_ROOT.'/core/lib/report.lib.php';
require_once DOL_DOCUMENT_ROOT.'/core/lib/date.lib.php';

// Load translation files required by the page
$langs->loadLangs(array('compta','bills','donation','salaries'));

$date_startmonth=GETPOST('date_startmonth', 'int');
$date_startday=GETPOST('date_startday', 'int');
$date_startyear=GETPOST('date_startyear', 'int');
$date_endmonth=GETPOST('date_endmonth', 'int');
$date_endday=GETPOST('date_endday', 'int');
$date_endyear=GETPOST('date_endyear', 'int');

$nbofyear=4;

// Date range
$year=GETPOST('year', 'int');
if (empty($year))
{
	$year_current = strftime("%Y", dol_now());
	$month_current = strftime("%m", dol_now());
	$year_start = $year_current - ($nbofyear - 1);
} else {
	$year_current = $year;
	$month_current = strftime("%m", dol_now());
	$year_start = $year - ($nbofyear - 1);
}
$date_start=dol_mktime(0, 0, 0, $date_startmonth, $date_startday, $date_startyear);
$date_end=dol_mktime(23, 59, 59, $date_endmonth, $date_endday, $date_endyear);

// We define date_start and date_end
if (empty($date_start) || empty($date_end)) // We define date_start and date_end
{
	$q=GETPOST("q")?GETPOST("q"):0;
	if ($q==0)
	{
		// We define date_start and date_end
		$year_end=$year_start + ($nbofyear - 1);
		$month_start=GETPOST("month")?GETPOST("month"):($conf->global->SOCIETE_FISCAL_MONTH_START?($conf->global->SOCIETE_FISCAL_MONTH_START):1);
		if (! GETPOST('month'))
		{
			if (! GETPOST("year") &&  $month_start > $month_current)
			{
				$year_start--;
				$year_end--;
			}
			$month_end=$month_start-1;
			if ($month_end < 1) $month_end=12;
			else $year_end++;
		}
		else $month_end=$month_start;
		$date_start=dol_get_first_day($year_start, $month_start, false); $date_end=dol_get_last_day($year_end, $month_end, false);
	}
	if ($q==1) { $date_start=dol_get_first_day($year_start, 1, false); $date_end=dol_get_last_day($year_start, 3, false); }
	if ($q==2) { $date_start=dol_get_first_day($year_start, 4, false); $date_end=dol_get_last_day($year_start, 6, false); }
	if ($q==3) { $date_start=dol_get_first_day($year_start, 7, false); $date_end=dol_get_last_day($year_start, 9, false); }
	if ($q==4) { $date_start=dol_get_first_day($year_start, 10, false); $date_end=dol_get_last_day($year_start, 12, false); }
}

// $date_start and $date_end are defined. We force $year_start and $nbofyear
$tmps=dol_getdate($date_start);
$year_start = $tmps['year'];
$tmpe=dol_getdate($date_end);
$year_end = $tmpe['year'];
$nbofyear = ($year_end - $year_start) + 1;
//var_dump("year_start=".$year_start." year_end=".$year_end." nbofyear=".$nbofyear." date_start=".dol_print_date($date_start, 'dayhour')." date_end=".dol_print_date($date_end, 'dayhour'));


// Security check
$socid = GETPOST('socid', 'int');
<<<<<<< HEAD
if ($user->socid > 0) $socid = $user->socid;
=======
if ($user->societe_id > 0) $socid = $user->societe_id;
>>>>>>> 5e3698b0
if (! empty($conf->comptabilite->enabled)) $result=restrictedArea($user, 'compta', '', '', 'resultat');
if (! empty($conf->accounting->enabled)) $result=restrictedArea($user, 'accounting', '', '', 'comptarapport');

// Define modecompta ('CREANCES-DETTES' or 'RECETTES-DEPENSES' or 'BOOKKEEPING')
$modecompta = $conf->global->ACCOUNTING_MODE;
if (! empty($conf->accounting->enabled)) $modecompta='BOOKKEEPING';
if (GETPOST("modecompta", 'alpha')) $modecompta=GETPOST("modecompta", 'alpha');


/*
 * View
 */

llxHeader();

$form=new Form($db);

$exportlink='';

// Affiche en-tete du rapport
if ($modecompta == 'CREANCES-DETTES')
{
	$name = $langs->trans("ReportInOut").', '.$langs->trans("ByYear");
	$calcmode=$langs->trans("CalcModeDebt");
	$calcmode.='<br>('.$langs->trans("SeeReportInInputOutputMode", '<a href="'.$_SERVER["PHP_SELF"].'?year_start='.$year_start.'&modecompta=RECETTES-DEPENSES">', '</a>').')';
	if (! empty($conf->accounting->enabled)) $calcmode.='<br>('.$langs->trans("SeeReportInBookkeepingMode", '<a href="'.$_SERVER["PHP_SELF"].'?year_start='.$year_start.'&modecompta=BOOKKEEPING">', '</a>').')';
	$period=$form->selectDate($date_start, 'date_start', 0, 0, 0, '', 1, 0).' - '.$form->selectDate($date_end, 'date_end', 0, 0, 0, '', 1, 0);
	$periodlink=($year_start?"<a href='".$_SERVER["PHP_SELF"]."?year=".($year_start+$nbofyear-2)."&modecompta=".$modecompta."'>".img_previous()."</a> <a href='".$_SERVER["PHP_SELF"]."?year=".($year_start+$nbofyear)."&modecompta=".$modecompta."'>".img_next()."</a>":"");
	$description=$langs->trans("RulesAmountWithTaxIncluded");
	$description.='<br>'.$langs->trans("RulesResultDue");
	if (! empty($conf->global->FACTURE_DEPOSITS_ARE_JUST_PAYMENTS)) $description.="<br>".$langs->trans("DepositsAreNotIncluded");
	else  $description.="<br>".$langs->trans("DepositsAreIncluded");
	$builddate=dol_now();
	//$exportlink=$langs->trans("NotYetAvailable");
}
elseif ($modecompta=="RECETTES-DEPENSES") {
	$name = $langs->trans("ReportInOut").', '.$langs->trans("ByYear");
	$calcmode=$langs->trans("CalcModeEngagement");
	$calcmode.='<br>('.$langs->trans("SeeReportInDueDebtMode", '<a href="'.$_SERVER["PHP_SELF"].'?year_start='.$year_start.'&modecompta=CREANCES-DETTES">', '</a>').')';
	if (! empty($conf->accounting->enabled)) $calcmode.='<br>('.$langs->trans("SeeReportInBookkeepingMode", '<a href="'.$_SERVER["PHP_SELF"].'?year_start='.$year_start.'&modecompta=BOOKKEEPING">', '</a>').')';
	$period=$form->selectDate($date_start, 'date_start', 0, 0, 0, '', 1, 0).' - '.$form->selectDate($date_end, 'date_end', 0, 0, 0, '', 1, 0);
	$periodlink=($year_start?"<a href='".$_SERVER["PHP_SELF"]."?year=".($year_start+$nbofyear-2)."&modecompta=".$modecompta."'>".img_previous()."</a> <a href='".$_SERVER["PHP_SELF"]."?year=".($year_start+$nbofyear)."&modecompta=".$modecompta."'>".img_next()."</a>":"");
	$description=$langs->trans("RulesAmountWithTaxIncluded");
	$description.='<br>'.$langs->trans("RulesResultInOut");
	$builddate=dol_now();
	//$exportlink=$langs->trans("NotYetAvailable");
}
elseif ($modecompta=="BOOKKEEPING")
{
	$name = $langs->trans("ReportInOut").', '.$langs->trans("ByYear");
	$calcmode=$langs->trans("CalcModeBookkeeping");
	$calcmode.='<br>('.$langs->trans("SeeReportInInputOutputMode", '<a href="'.$_SERVER["PHP_SELF"].'?year_start='.$year_start.'&modecompta=RECETTES-DEPENSES">', '</a>').')';
	$calcmode.='<br>('.$langs->trans("SeeReportInDueDebtMode", '<a href="'.$_SERVER["PHP_SELF"].'?year_start='.$year_start.'&modecompta=CREANCES-DETTES">', '</a>').')';
	$period=$form->selectDate($date_start, 'date_start', 0, 0, 0, '', 1, 0).' - '.$form->selectDate($date_end, 'date_end', 0, 0, 0, '', 1, 0);
	$periodlink=($year_start?"<a href='".$_SERVER["PHP_SELF"]."?year=".($year_start+$nbofyear-2)."&modecompta=".$modecompta."'>".img_previous()."</a> <a href='".$_SERVER["PHP_SELF"]."?year=".($year_start+$nbofyear)."&modecompta=".$modecompta."'>".img_next()."</a>":"");
	$description=$langs->trans("RulesAmountOnInOutBookkeepingRecord");
	$description.=' ('.$langs->trans("SeePageForSetup", DOL_URL_ROOT.'/accountancy/admin/account.php?mainmenu=accountancy&leftmenu=accountancy_admin', $langs->transnoentitiesnoconv("Accountancy").' / '.$langs->transnoentitiesnoconv("Setup").' / '.$langs->trans("Chartofaccounts")).')';
	$builddate=dol_now();
	//$exportlink=$langs->trans("NotYetAvailable");
}

$hselected='report';

report_header($name, '', $period, $periodlink, $description, $builddate, $exportlink, array('modecompta'=>$modecompta), $calcmode);

if (! empty($conf->accounting->enabled) && $modecompta != 'BOOKKEEPING')
{
    print info_admin($langs->trans("WarningReportNotReliable"), 0, 0, 1);
}



/*
 * Factures clients
 */

$subtotal_ht = 0;
$subtotal_ttc = 0;
if (! empty($conf->facture->enabled) && ($modecompta == 'CREANCES-DETTES' || $modecompta=="RECETTES-DEPENSES"))
{
	if ($modecompta == 'CREANCES-DETTES')
	{
		$sql  = "SELECT sum(f.total) as amount_ht, sum(f.total_ttc) as amount_ttc, date_format(f.datef,'%Y-%m') as dm";
		$sql.= " FROM ".MAIN_DB_PREFIX."societe as s";
		$sql.= ", ".MAIN_DB_PREFIX."facture as f";
		$sql.= " WHERE f.fk_soc = s.rowid";
		$sql.= " AND f.fk_statut IN (1,2)";
		if (! empty($conf->global->FACTURE_DEPOSITS_ARE_JUST_PAYMENTS)) $sql.= " AND f.type IN (0,1,2,5)";
		else $sql.= " AND f.type IN (0,1,2,3,5)";
	    if (! empty($date_start) && ! empty($date_end))
	    	$sql.= " AND f.datef >= '".$db->idate($date_start)."' AND f.datef <= '".$db->idate($date_end)."'";
	}
	elseif ($modecompta=="RECETTES-DEPENSES")
	{
		/*
		 * Liste des paiements (les anciens paiements ne sont pas vus par cette requete car, sur les
		 * vieilles versions, ils n'etaient pas lies via paiement_facture. On les ajoute plus loin)
		 */
		$sql  = "SELECT sum(pf.amount) as amount_ttc, date_format(p.datep,'%Y-%m') as dm";
		$sql.= " FROM ".MAIN_DB_PREFIX."facture as f";
		$sql.= ", ".MAIN_DB_PREFIX."paiement_facture as pf";
		$sql.= ", ".MAIN_DB_PREFIX."paiement as p";
		$sql.= " WHERE p.rowid = pf.fk_paiement";
		$sql.= " AND pf.fk_facture = f.rowid";
	    if (! empty($date_start) && ! empty($date_end))
	    	$sql.= " AND p.datep >= '".$db->idate($date_start)."' AND p.datep <= '".$db->idate($date_end)."'";
	}

	$sql.= " AND f.entity IN (".getEntity('invoice').")";
	if ($socid) $sql.= " AND f.fk_soc = $socid";
	$sql.= " GROUP BY dm";
	$sql.= " ORDER BY dm";

	//print $sql;
	dol_syslog("get customers invoices", LOG_DEBUG);
	$result=$db->query($sql);
	if ($result)
	{
		$num = $db->num_rows($result);
		$i = 0;
		while ($i < $num)
		{
			$row = $db->fetch_object($result);
			$encaiss[$row->dm] = (isset($row->amount_ht)?$row->amount_ht:0);
			$encaiss_ttc[$row->dm] = $row->amount_ttc;
			$i++;
		}
		$db->free($result);
	}
	else {
		dol_print_error($db);
	}
}
elseif ($modecompta=="BOOKKEEPING")
{
	// Nothing from this table
}

if (! empty($conf->facture->enabled) && ($modecompta == 'CREANCES-DETTES' || $modecompta=="RECETTES-DEPENSES"))
{
	// On ajoute les paiements clients anciennes version, non lies par paiement_facture
	if ($modecompta != 'CREANCES-DETTES')
	{
		$sql = "SELECT sum(p.amount) as amount_ttc, date_format(p.datep,'%Y-%m') as dm";
		$sql.= " FROM ".MAIN_DB_PREFIX."bank as b";
		$sql.= ", ".MAIN_DB_PREFIX."bank_account as ba";
		$sql.= ", ".MAIN_DB_PREFIX."paiement as p";
		$sql.= " LEFT JOIN ".MAIN_DB_PREFIX."paiement_facture as pf ON p.rowid = pf.fk_paiement";
		$sql.= " WHERE pf.rowid IS NULL";
		$sql.= " AND p.fk_bank = b.rowid";
		$sql.= " AND b.fk_account = ba.rowid";
		$sql.= " AND ba.entity IN (".getEntity('bank_account').")";
    	if (! empty($date_start) && ! empty($date_end))
    		$sql.= " AND p.datep >= '".$db->idate($date_start)."' AND p.datep <= '".$db->idate($date_end)."'";
		$sql.= " GROUP BY dm";
		$sql.= " ORDER BY dm";

		dol_syslog("get old customers payments not linked to invoices", LOG_DEBUG);
		$result = $db->query($sql);
		if ($result) {
			$num = $db->num_rows($result);
			$i = 0;
			while ($i < $num)
			{
				$row = $db->fetch_object($result);

				if (! isset($encaiss[$row->dm])) $encaiss[$row->dm]=0;
				$encaiss[$row->dm] += (isset($row->amount_ht)?$row->amount_ht:0);

				if (! isset($encaiss_ttc[$row->dm])) $encaiss_ttc[$row->dm]=0;
				$encaiss_ttc[$row->dm] += $row->amount_ttc;

				$i++;
			}
		}
		else {
			dol_print_error($db);
		}
	}
	elseif ($modecompta=="RECETTES-DEPENSES")
	{
		// Nothing from this table
	}
}
elseif ($modecompta=="BOOKKEEPING")
{
	// Nothing from this table
}


/*
 * Frais, factures fournisseurs.
 */
$subtotal_ht = 0;
$subtotal_ttc = 0;

if (! empty($conf->facture->enabled) && ($modecompta == 'CREANCES-DETTES' || $modecompta=="RECETTES-DEPENSES"))
{
	if ($modecompta == 'CREANCES-DETTES')
	{
		$sql  = "SELECT sum(f.total_ht) as amount_ht, sum(f.total_ttc) as amount_ttc, date_format(f.datef,'%Y-%m') as dm";
		$sql.= " FROM ".MAIN_DB_PREFIX."facture_fourn as f";
		$sql.= " WHERE f.fk_statut IN (1,2)";
		if (! empty($conf->global->FACTURE_DEPOSITS_ARE_JUST_PAYMENTS)) $sql.= " AND f.type IN (0,1,2)";
		else $sql.= " AND f.type IN (0,1,2,3)";
    	if (! empty($date_start) && ! empty($date_end))
    		$sql.= " AND f.datef >= '".$db->idate($date_start)."' AND f.datef <= '".$db->idate($date_end)."'";
	}
	elseif ($modecompta=="RECETTES-DEPENSES")
	{
		$sql = "SELECT sum(pf.amount) as amount_ttc, date_format(p.datep,'%Y-%m') as dm";
		$sql.= " FROM ".MAIN_DB_PREFIX."paiementfourn as p";
		$sql.= ", ".MAIN_DB_PREFIX."facture_fourn as f";
		$sql.= ", ".MAIN_DB_PREFIX."paiementfourn_facturefourn as pf";
		$sql.= " WHERE f.rowid = pf.fk_facturefourn";
		$sql.= " AND p.rowid = pf.fk_paiementfourn";
    	if (! empty($date_start) && ! empty($date_end))
    		$sql.= " AND p.datep >= '".$db->idate($date_start)."' AND p.datep <= '".$db->idate($date_end)."'";
	}

	$sql.= " AND f.entity = ".$conf->entity;
	if ($socid) $sql.= " AND f.fk_soc = ".$socid;
	$sql.= " GROUP BY dm";

	dol_syslog("get suppliers invoices", LOG_DEBUG);
	$result=$db->query($sql);
	if ($result)
	{
		$num = $db->num_rows($result);
		$i = 0;
		while ($i < $num)
		{
			$row = $db->fetch_object($result);

			if (! isset($decaiss[$row->dm])) $decaiss[$row->dm]=0;
			$decaiss[$row->dm] = (isset($row->amount_ht)?$row->amount_ht:0);

			if (! isset($decaiss_ttc[$row->dm])) $decaiss_ttc[$row->dm]=0;
			$decaiss_ttc[$row->dm] = $row->amount_ttc;

			$i++;
		}
		$db->free($result);
	}
	else {
		dol_print_error($db);
	}
}
elseif ($modecompta=="BOOKKEEPING")
{
	// Nothing from this table
}



/*
 * TVA
 */

$subtotal_ht = 0;
$subtotal_ttc = 0;
if (! empty($conf->tax->enabled) && ($modecompta == 'CREANCES-DETTES' || $modecompta=="RECETTES-DEPENSES"))
{
	if ($modecompta == 'CREANCES-DETTES')
	{
		// TVA a payer
		$sql = "SELECT sum(f.tva) as amount, date_format(f.datef,'%Y-%m') as dm";
		$sql.= " FROM ".MAIN_DB_PREFIX."facture as f";
		$sql.= " WHERE f.fk_statut IN (1,2)";
		if (! empty($conf->global->FACTURE_DEPOSITS_ARE_JUST_PAYMENTS)) $sql.= " AND f.type IN (0,1,2,5)";
		else $sql.= " AND f.type IN (0,1,2,3,5)";
		$sql.= " AND f.entity IN (".getEntity('invoice').")";
    	if (! empty($date_start) && ! empty($date_end))
    		$sql.= " AND f.datef >= '".$db->idate($date_start)."' AND f.datef <= '".$db->idate($date_end)."'";
		$sql.= " GROUP BY dm";

		dol_syslog("get vat to pay", LOG_DEBUG);
		$result=$db->query($sql);
		if ($result) {
			$num = $db->num_rows($result);
			$i = 0;
			if ($num) {
				while ($i < $num) {
					$obj = $db->fetch_object($result);

					if (! isset($decaiss[$obj->dm])) $decaiss[$obj->dm]=0;
					$decaiss[$obj->dm] += $obj->amount;

					if (! isset($decaiss_ttc[$obj->dm])) $decaiss_ttc[$obj->dm]=0;
					$decaiss_ttc[$obj->dm] += $obj->amount;

					$i++;
				}
			}
		} else {
			dol_print_error($db);
		}
		// TVA a recuperer
		$sql = "SELECT sum(f.total_tva) as amount, date_format(f.datef,'%Y-%m') as dm";
		$sql.= " FROM ".MAIN_DB_PREFIX."facture_fourn as f";
		$sql.= " WHERE f.fk_statut IN (1,2)";
		if (! empty($conf->global->FACTURE_DEPOSITS_ARE_JUST_PAYMENTS)) $sql.= " AND f.type IN (0,1,2)";
		else $sql.= " AND f.type IN (0,1,2,3)";
		$sql.= " AND f.entity = ".$conf->entity;
    	if (! empty($date_start) && ! empty($date_end))
    		$sql.= " AND f.datef >= '".$db->idate($date_start)."' AND f.datef <= '".$db->idate($date_end)."'";
		$sql.= " GROUP BY dm";

		dol_syslog("get vat to receive back", LOG_DEBUG);
		$result=$db->query($sql);
		if ($result) {
			$num = $db->num_rows($result);
			$i = 0;
			if ($num) {
				while ($i < $num) {
					$obj = $db->fetch_object($result);

					if (! isset($encaiss[$obj->dm])) $encaiss[$obj->dm]=0;
					$encaiss[$obj->dm] += $obj->amount;

					if (! isset($encaiss_ttc[$obj->dm])) $encaiss_ttc[$obj->dm]=0;
					$encaiss_ttc[$obj->dm] += $obj->amount;

					$i++;
				}
			}
		} else {
			dol_print_error($db);
		}
	}
	elseif ($modecompta=="RECETTES-DEPENSES")
	{
		// TVA reellement deja payee
		$sql = "SELECT sum(t.amount) as amount, date_format(t.datev,'%Y-%m') as dm";
		$sql.= " FROM ".MAIN_DB_PREFIX."tva as t";
		$sql.= " WHERE amount > 0";
		$sql.= " AND t.entity = ".$conf->entity;
    	if (! empty($date_start) && ! empty($date_end))
    		$sql.= " AND t.datev >= '".$db->idate($date_start)."' AND t.datev <= '".$db->idate($date_end)."'";
		$sql.= " GROUP BY dm";

		dol_syslog("get vat really paid", LOG_DEBUG);
		$result=$db->query($sql);
		if ($result) {
			$num = $db->num_rows($result);
			$i = 0;
			if ($num) {
				while ($i < $num) {
					$obj = $db->fetch_object($result);

					if (! isset($decaiss[$obj->dm])) $decaiss[$obj->dm]=0;
					$decaiss[$obj->dm] += $obj->amount;

					if (! isset($decaiss_ttc[$obj->dm])) $decaiss_ttc[$obj->dm]=0;
					$decaiss_ttc[$obj->dm] += $obj->amount;

					$i++;
				}
			}
		} else {
			dol_print_error($db);
		}
		// TVA recuperee
		$sql = "SELECT sum(t.amount) as amount, date_format(t.datev,'%Y-%m') as dm";
		$sql.= " FROM ".MAIN_DB_PREFIX."tva as t";
		$sql.= " WHERE amount < 0";
		$sql.= " AND t.entity = ".$conf->entity;
    	if (! empty($date_start) && ! empty($date_end))
    		$sql.= " AND t.datev >= '".$db->idate($date_start)."' AND t.datev <= '".$db->idate($date_end)."'";
		$sql.= " GROUP BY dm";

		dol_syslog("get vat really received back", LOG_DEBUG);
		$result=$db->query($sql);
		if ($result) {
			$num = $db->num_rows($result);
			$i = 0;
			if ($num) {
				while ($i < $num) {
					$obj = $db->fetch_object($result);

					if (! isset($encaiss[$obj->dm])) $encaiss[$obj->dm]=0;
					$encaiss[$obj->dm] += -$obj->amount;

					if (! isset($encaiss_ttc[$obj->dm])) $encaiss_ttc[$obj->dm]=0;
					$encaiss_ttc[$obj->dm] += -$obj->amount;

					$i++;
				}
			}
		} else {
			dol_print_error($db);
		}
	}
}
elseif ($modecompta=="BOOKKEEPING")
{
	// Nothing from this table
}

/*
 * Charges sociales non deductibles
 */

$subtotal_ht = 0;
$subtotal_ttc = 0;
if (! empty($conf->tax->enabled) && ($modecompta == 'CREANCES-DETTES' || $modecompta=="RECETTES-DEPENSES"))
{
	if ($modecompta == 'CREANCES-DETTES')
	{
		$sql = "SELECT c.libelle as nom, date_format(cs.date_ech,'%Y-%m') as dm, sum(cs.amount) as amount";
		$sql.= " FROM ".MAIN_DB_PREFIX."c_chargesociales as c";
		$sql.= ", ".MAIN_DB_PREFIX."chargesociales as cs";
		$sql.= " WHERE cs.fk_type = c.id";
		$sql.= " AND c.deductible = 0";
    	if (! empty($date_start) && ! empty($date_end))
    		$sql.= " AND cs.date_ech >= '".$db->idate($date_start)."' AND cs.date_ech <= '".$db->idate($date_end)."'";
	}
	elseif ($modecompta=="RECETTES-DEPENSES")
	{
		$sql = "SELECT c.libelle as nom, date_format(p.datep,'%Y-%m') as dm, sum(p.amount) as amount";
		$sql.= " FROM ".MAIN_DB_PREFIX."c_chargesociales as c";
		$sql.= ", ".MAIN_DB_PREFIX."chargesociales as cs";
		$sql.= ", ".MAIN_DB_PREFIX."paiementcharge as p";
		$sql.= " WHERE p.fk_charge = cs.rowid";
		$sql.= " AND cs.fk_type = c.id";
		$sql.= " AND c.deductible = 0";
    	if (! empty($date_start) && ! empty($date_end))
    		$sql.= " AND p.datep >= '".$db->idate($date_start)."' AND p.datep <= '".$db->idate($date_end)."'";
	}

	$sql.= " AND cs.entity = ".$conf->entity;
	$sql.= " GROUP BY c.libelle, dm";

	dol_syslog("get social contributions deductible=0 ", LOG_DEBUG);
	$result=$db->query($sql);
	if ($result) {
		$num = $db->num_rows($result);
		$i = 0;
		if ($num) {
			while ($i < $num) {
				$obj = $db->fetch_object($result);

				if (! isset($decaiss[$obj->dm])) $decaiss[$obj->dm]=0;
				$decaiss[$obj->dm] += $obj->amount;

				if (! isset($decaiss_ttc[$obj->dm])) $decaiss_ttc[$obj->dm]=0;
				$decaiss_ttc[$obj->dm] += $obj->amount;

				$i++;
			}
		}
	} else {
		dol_print_error($db);
	}
}
elseif ($modecompta=="BOOKKEEPING")
{
	// Nothing from this table
}


/*
 * Charges sociales deductibles
 */

$subtotal_ht = 0;
$subtotal_ttc = 0;
if (! empty($conf->tax->enabled) && ($modecompta == 'CREANCES-DETTES' || $modecompta=="RECETTES-DEPENSES"))
{
	if ($modecompta == 'CREANCES-DETTES')
	{
		$sql = "SELECT c.libelle as nom, date_format(cs.date_ech,'%Y-%m') as dm, sum(cs.amount) as amount";
		$sql.= " FROM ".MAIN_DB_PREFIX."c_chargesociales as c";
		$sql.= ", ".MAIN_DB_PREFIX."chargesociales as cs";
		$sql.= " WHERE cs.fk_type = c.id";
		$sql.= " AND c.deductible = 1";
    	if (! empty($date_start) && ! empty($date_end))
    		$sql.= " AND cs.date_ech >= '".$db->idate($date_start)."' AND cs.date_ech <= '".$db->idate($date_end)."'";
	}
	elseif ($modecompta=="RECETTES-DEPENSES")
	{
		$sql = "SELECT c.libelle as nom, date_format(p.datep,'%Y-%m') as dm, sum(p.amount) as amount";
		$sql.= " FROM ".MAIN_DB_PREFIX."c_chargesociales as c";
		$sql.= ", ".MAIN_DB_PREFIX."chargesociales as cs";
		$sql.= ", ".MAIN_DB_PREFIX."paiementcharge as p";
		$sql.= " WHERE p.fk_charge = cs.rowid";
		$sql.= " AND cs.fk_type = c.id";
		$sql.= " AND c.deductible = 1";
    	if (! empty($date_start) && ! empty($date_end))
    		$sql.= " AND p.datep >= '".$db->idate($date_start)."' AND p.datep <= '".$db->idate($date_end)."'";
	}

	$sql.= " AND cs.entity = ".$conf->entity;
	$sql.= " GROUP BY c.libelle, dm";

	dol_syslog("get social contributions paid deductible=1", LOG_DEBUG);
	$result=$db->query($sql);
	if ($result) {
		$num = $db->num_rows($result);
		$i = 0;
		if ($num) {
			while ($i < $num) {
				$obj = $db->fetch_object($result);

				if (! isset($decaiss[$obj->dm])) $decaiss[$obj->dm]=0;
				$decaiss[$obj->dm] += $obj->amount;

				if (! isset($decaiss_ttc[$obj->dm])) $decaiss_ttc[$obj->dm]=0;
				$decaiss_ttc[$obj->dm] += $obj->amount;

				$i++;
			}
		}
	} else {
		dol_print_error($db);
	}
}
elseif ($modecompta=="BOOKKEEPING")
{
	// Nothing from this table
}


/*
 * Salaries
 */

if (! empty($conf->salaries->enabled) && ($modecompta == 'CREANCES-DETTES' || $modecompta=="RECETTES-DEPENSES"))
{
	if ($modecompta == 'CREANCES-DETTES')   $column = 'p.datev';
	if ($modecompta == "RECETTES-DEPENSES")	$column = 'p.datep';

	$subtotal_ht = 0;
	$subtotal_ttc = 0;
	$sql = "SELECT p.label as nom, date_format(".$column.",'%Y-%m') as dm, sum(p.amount) as amount";
	$sql .= " FROM " . MAIN_DB_PREFIX . "payment_salary as p";
	$sql .= " WHERE p.entity IN (".getEntity('payment_salary').")";
	if (! empty($date_start) && ! empty($date_end))
		$sql.= " AND ".$column." >= '".$db->idate($date_start)."' AND ".$column." <= '".$db->idate($date_end)."'";
	$sql .= " GROUP BY p.label, dm";

	dol_syslog("get social salaries payments");
	$result = $db->query($sql);
	if ($result) {
		$num = $db->num_rows($result);
		$i = 0;
		if ($num) {
			while ($i < $num) {
				$obj = $db->fetch_object($result);

				if (! isset($decaiss[$obj->dm]))
					$decaiss[$obj->dm] = 0;
				$decaiss[$obj->dm] += $obj->amount;

				if (! isset($decaiss_ttc[$obj->dm]))
					$decaiss_ttc[$obj->dm] = 0;
				$decaiss_ttc[$obj->dm] += $obj->amount;

				$i ++;
			}
		}
	} else {
		dol_print_error($db);
	}
}
elseif ($modecompta == "BOOKKEEPING")
{
	// Nothing from this table
}


/*
 * Expense reports
 */

if (! empty($conf->expensereport->enabled) && ($modecompta == 'CREANCES-DETTES' || $modecompta=="RECETTES-DEPENSES"))
{
	$langs->load('trips');

	if ($modecompta == 'CREANCES-DETTES') {
		$sql = "SELECT date_format(date_valid,'%Y-%m') as dm, sum(p.total_ht) as amount_ht,sum(p.total_ttc) as amount_ttc";
		$sql.= " FROM ".MAIN_DB_PREFIX."expensereport as p";
		$sql.= " INNER JOIN ".MAIN_DB_PREFIX."user as u ON u.rowid=p.fk_user_author";
		$sql.= " WHERE p.entity IN (".getEntity('expensereport').")";
		$sql.= " AND p.fk_statut>=5";

		$column='p.date_valid';
		if (! empty($date_start) && ! empty($date_end))
			$sql.= " AND ".$column." >= '".$db->idate($date_start)."' AND ".$column." <= '".$db->idate($date_end)."'";
	} elseif ($modecompta == 'RECETTES-DEPENSES') {
		$sql = "SELECT date_format(pe.datep,'%Y-%m') as dm, sum(p.total_ht) as amount_ht,sum(p.total_ttc) as amount_ttc";
		$sql.= " FROM ".MAIN_DB_PREFIX."expensereport as p";
		$sql.= " INNER JOIN ".MAIN_DB_PREFIX."user as u ON u.rowid=p.fk_user_author";
		$sql.= " INNER JOIN ".MAIN_DB_PREFIX."payment_expensereport as pe ON pe.fk_expensereport = p.rowid";
		$sql.= " LEFT JOIN ".MAIN_DB_PREFIX."c_paiement as c ON pe.fk_typepayment = c.id";
		$sql.= " WHERE p.entity IN (".getEntity('expensereport').")";
		$sql.= " AND p.fk_statut>=5";

		$column='pe.datep';
		if (! empty($date_start) && ! empty($date_end))
			$sql.= " AND ".$column." >= '".$db->idate($date_start)."' AND ".$column." <= '".$db->idate($date_end)."'";
	}

	$sql.= " GROUP BY dm";

	dol_syslog("get expense report outcome");
	$result=$db->query($sql);
	$subtotal_ht = 0;
	$subtotal_ttc = 0;
	if ($result)
	{
		$num = $db->num_rows($result);
		if ($num)
		{
			while ($obj = $db->fetch_object($result))
			{
				if (! isset($decaiss[$obj->dm])) $decaiss[$obj->dm]=0;
				$decaiss[$obj->dm] += $obj->amount_ht;

				if (! isset($decaiss_ttc[$obj->dm])) $decaiss_ttc[$obj->dm]=0;
				$decaiss_ttc[$obj->dm] += $obj->amount_ttc;
			}
		}
	}
	else
	{
		dol_print_error($db);
	}
}
elseif ($modecompta == 'BOOKKEEPING') {
	// Nothing from this table
}


/*
 * Donation get dunning paiement
 */

if (! empty($conf->don->enabled) && ($modecompta == 'CREANCES-DETTES' || $modecompta=="RECETTES-DEPENSES"))
{
    $subtotal_ht = 0;
    $subtotal_ttc = 0;

    if ($modecompta == 'CREANCES-DETTES') {
        $sql = "SELECT p.societe as nom, p.firstname, p.lastname, date_format(p.datedon,'%Y-%m') as dm, sum(p.amount) as amount";
        $sql.= " FROM ".MAIN_DB_PREFIX."don as p";
        $sql.= " WHERE p.entity IN (".getEntity('donation').")";
        $sql.= " AND fk_statut in (1,2)";
		if (! empty($date_start) && ! empty($date_end))
			$sql.= " AND p.datedon >= '".$db->idate($date_start)."' AND p.datedon <= '".$db->idate($date_end)."'";
    } elseif ($modecompta == 'RECETTES-DEPENSES') {
        $sql = "SELECT p.societe as nom, p.firstname, p.lastname, date_format(pe.datep,'%Y-%m') as dm, sum(p.amount) as amount";
        $sql.= " FROM ".MAIN_DB_PREFIX."don as p";
		$sql.= " INNER JOIN ".MAIN_DB_PREFIX."payment_donation as pe ON pe.fk_donation = p.rowid";
		$sql.= " LEFT JOIN ".MAIN_DB_PREFIX."c_paiement as c ON pe.fk_typepayment = c.id";
		$sql.= " WHERE p.entity IN (".getEntity('donation').")";
   	    $sql.= " AND fk_statut >= 2";
        if (! empty($date_start) && ! empty($date_end)) {
            $sql.= " AND pe.datep >= '".$db->idate($date_start)."' AND pe.datep <= '".$db->idate($date_end)."'";
        }
    }

    $sql.= " GROUP BY p.societe, p.firstname, p.lastname, dm";

    dol_syslog("get donation payments");
    $result=$db->query($sql);
    if ($result)
    {
    	$num = $db->num_rows($result);
    	$i = 0;
    	if ($num)
    	{
    		while ($i < $num)
    		{
    			$obj = $db->fetch_object($result);

    			if (! isset($encaiss[$obj->dm])) $encaiss[$obj->dm]=0;
    			$encaiss[$obj->dm] += $obj->amount;

    			if (! isset($encaiss_ttc[$obj->dm])) $encaiss_ttc[$obj->dm]=0;
    			$encaiss_ttc[$obj->dm] += $obj->amount;

    			$i++;
    		}
    	}
    }
    else
    {
    	dol_print_error($db);
    }
}
elseif ($modecompta == 'BOOKKEEPING') {
	// Nothing from this table
}



/*
 * Request in mode BOOKKEEPING
 */

if (! empty($conf->accounting->enabled) && ($modecompta == 'BOOKKEEPING'))
{
	$predefinedgroupwhere = "(";
	//$predefinedgroupwhere.= " (pcg_type = 'EXPENSE' and pcg_subtype in ('PRODUCT','SERVICE'))";
	$predefinedgroupwhere.= " (pcg_type = 'EXPENSE')";
	$predefinedgroupwhere.= " OR ";
	//$predefinedgroupwhere.= " (pcg_type = 'INCOME' and pcg_subtype in ('PRODUCT','SERVICE'))";
	$predefinedgroupwhere.= " (pcg_type = 'INCOME')";
	$predefinedgroupwhere.= ")";

	$charofaccountstring = $conf->global->CHARTOFACCOUNTS;
	$charofaccountstring=dol_getIdFromCode($db, $conf->global->CHARTOFACCOUNTS, 'accounting_system', 'rowid', 'pcg_version');

	$sql = "SELECT b.doc_ref, b.numero_compte, b.subledger_account, b.subledger_label, pcg_type, date_format(b.doc_date,'%Y-%m') as dm, sum(b.debit) as debit, sum(b.credit) as credit, sum(b.montant) as amount";
	$sql.= " FROM ".MAIN_DB_PREFIX."accounting_bookkeeping as b, ".MAIN_DB_PREFIX."accounting_account as aa";
	$sql.= " WHERE b.entity = ".$conf->entity;
	$sql.= " AND aa.entity = ".$conf->entity;
	$sql.= " AND b.numero_compte = aa.account_number";
	$sql.= " AND ".$predefinedgroupwhere;
	$sql.= " AND fk_pcg_version = '".$db->escape($charofaccountstring)."'";
	if (! empty($date_start) && ! empty($date_end))
		$sql.= " AND b.doc_date >= '".$db->idate($date_start)."' AND b.doc_date <= '".$db->idate($date_end)."'";
	$sql.= " GROUP BY b.doc_ref, b.numero_compte, b.subledger_account, b.subledger_label, pcg_type, dm";
	//print $sql;

	$subtotal_ht = 0;
	$subtotal_ttc = 0;

	dol_syslog("get bookkeeping record");
	$result=$db->query($sql);
	if ($result)
	{
		$num = $db->num_rows($result);
		$i = 0;
		if ($num)
		{
			while ($i < $num)
			{
				$obj = $db->fetch_object($result);

				if (! isset($encaiss[$obj->dm])) $encaiss[$obj->dm]=0;
				if (! isset($decaiss[$obj->dm])) $decaiss[$obj->dm]=0;
				$encaiss[$obj->dm] += $obj->credit;
				$decaiss[$obj->dm] += $obj->debit;
				if (! isset($encaiss_ttc[$obj->dm])) $encaiss_ttc[$obj->dm]=0;
				if (! isset($decaiss_ttc[$obj->dm])) $decaiss_ttc[$obj->dm]=0;
				$encaiss_ttc[$obj->dm] += 0;
				$decaiss_ttc[$obj->dm] += 0;

				$i++;
			}
		}
	}
	else
	{
		dol_print_error($db);
	}
}



$action = "balance";
$object = array(&$encaiss, &$encaiss_ttc, &$decaiss, &$decaiss_ttc);
$parameters["mode"] = $modecompta;
// Initialize technical object to manage hooks of expenses. Note that conf->hooks_modules contains array array
$hookmanager->initHooks(array('externalbalance'));
$reshook=$hookmanager->executeHooks('addReportInfo', $parameters, $object, $action);    // Note that $action and $object may have been modified by some hooks



/*
 * Show result array
 */

$totentrees=array();
$totsorties=array();

print '<div class="div-table-responsive">';
print '<table class="tagtable liste">'."\n";

print '<tr class="liste_titre"><td class="liste_titre">&nbsp;</td>';

for ($annee = $year_start ; $annee <= $year_end ; $annee++)
{
	print '<td align="center" colspan="2" class="liste_titre borderrightlight">';
	print '<a href="clientfourn.php?year='.$annee.'">';
	print $annee;
	if ($conf->global->SOCIETE_FISCAL_MONTH_START > 1) print '-'.($annee+1);
	print '</a></td>';
}
print '</tr>';
print '<tr class="liste_titre"><td class="liste_titre">'.$langs->trans("Month").'</td>';
// Loop on each year to ouput
for ($annee = $year_start ; $annee <= $year_end ; $annee++)
{
	print '<td class="liste_titre" align="center">';
	$htmlhelp='';
	// if ($modecompta == 'RECETTES-DEPENSES') $htmlhelp=$langs->trans("PurchasesPlusVATEarnedAndDue");
	print $form->textwithpicto($langs->trans("Outcome"), $htmlhelp);
	print '</td>';
	print '<td class="liste_titre" align="center" class="borderrightlight">';
	$htmlhelp='';
	// if ($modecompta == 'RECETTES-DEPENSES') $htmlhelp=$langs->trans("SalesPlusVATToRetreive");
	print $form->textwithpicto($langs->trans("Income"), $htmlhelp);
	print '</td>';
}
print '</tr>';


// Loop on each month
$nb_mois_decalage = $conf->global->SOCIETE_FISCAL_MONTH_START?($conf->global->SOCIETE_FISCAL_MONTH_START-1):0;
for ($mois = 1+$nb_mois_decalage ; $mois <= 12+$nb_mois_decalage ; $mois++)
{
	$mois_modulo = $mois;
	if($mois>12) {$mois_modulo = $mois-12;}

	print '<tr class="oddeven">';
	print "<td>".dol_print_date(dol_mktime(12, 0, 0, $mois_modulo, 1, $annee), "%B")."</td>";
	for ($annee = $year_start ; $annee <= $year_end ; $annee++)
	{
		$annee_decalage=$annee;
		if($mois>12) {$annee_decalage=$annee+1;}
		$case = strftime("%Y-%m", dol_mktime(12, 0, 0, $mois_modulo, 1, $annee_decalage));

		print '<td class="right">&nbsp;';
		if ($modecompta == 'BOOKKEEPING')
		{
			if (isset($decaiss[$case]) && $decaiss[$case] != 0)
			{
				print '<a href="clientfourn.php?year='.$annee_decalage.'&month='.$mois_modulo.($modecompta?'&modecompta='.$modecompta:'').'">'.price(price2num($decaiss[$case], 'MT')).'</a>';
				if (! isset($totsorties[$annee])) $totsorties[$annee]=0;
				$totsorties[$annee]+=$decaiss[$case];
			}
		}
		else
		{
			if (isset($decaiss_ttc[$case]) && $decaiss_ttc[$case] != 0)
			{
				print '<a href="clientfourn.php?year='.$annee_decalage.'&month='.$mois_modulo.($modecompta?'&modecompta='.$modecompta:'').'">'.price(price2num($decaiss_ttc[$case], 'MT')).'</a>';
				if (! isset($totsorties[$annee])) $totsorties[$annee]=0;
				$totsorties[$annee]+=$decaiss_ttc[$case];
			}
		}
		print "</td>";

		print '<td class="borderrightlight nowrap right">&nbsp;';
		if ($modecompta == 'BOOKKEEPING')
		{
			if (isset($encaiss[$case]))
			{
				print '<a href="clientfourn.php?year='.$annee_decalage.'&month='.$mois_modulo.($modecompta?'&modecompta='.$modecompta:'').'">'.price(price2num($encaiss[$case], 'MT')).'</a>';
				if (! isset($totentrees[$annee])) $totentrees[$annee]=0;
				$totentrees[$annee]+=$encaiss[$case];
			}
		}
		else
		{
			if (isset($encaiss_ttc[$case]))
			{
				print '<a href="clientfourn.php?year='.$annee_decalage.'&month='.$mois_modulo.($modecompta?'&modecompta='.$modecompta:'').'">'.price(price2num($encaiss_ttc[$case], 'MT')).'</a>';
				if (! isset($totentrees[$annee])) $totentrees[$annee]=0;
				$totentrees[$annee]+=$encaiss_ttc[$case];
			}
		}
		print "</td>";
	}

	print '</tr>';
}

// Total

$nbcols=0;
print '<tr class="liste_total impair"><td>';
if ($modecompta == 'BOOKKEEPING') print $langs->trans("Total");
else print $langs->trans("TotalTTC");
print '</td>';
for ($annee = $year_start ; $annee <= $year_end ; $annee++)
{
	$nbcols+=2;
	print '<td class="nowrap right">'.(isset($totsorties[$annee])?price(price2num($totsorties[$annee], 'MT')):'&nbsp;').'</td>';
	print '<td class="nowrap right" style="border-right: 1px solid #DDD">'.(isset($totentrees[$annee])?price(price2num($totentrees[$annee], 'MT')):'&nbsp;').'</td>';
}
print "</tr>\n";

// Empty line
print '<tr class="impair"><td>&nbsp;</td>';
print '<td colspan="'.$nbcols.'">&nbsp;</td>';
print "</tr>\n";

// Balance

print '<tr class="liste_total"><td>'.$langs->trans("AccountingResult").'</td>';
for ($annee = $year_start ; $annee <= $year_end ; $annee++)
{
	print '<td colspan="2" class="borderrightlight right"> ';
	if (isset($totentrees[$annee]) || isset($totsorties[$annee]))
	{
		$in=(isset($totentrees[$annee])?price2num($totentrees[$annee], 'MT'):0);
		$out=(isset($totsorties[$annee])?price2num($totsorties[$annee], 'MT'):0);
		print price(price2num($in-$out, 'MT')).'</td>';
		//  print '<td>&nbsp;</td>';
	}
}
print "</tr>\n";

print "</table>";
print '</div>';

// End of page
llxFooter();
$db->close();<|MERGE_RESOLUTION|>--- conflicted
+++ resolved
@@ -98,11 +98,7 @@
 
 // Security check
 $socid = GETPOST('socid', 'int');
-<<<<<<< HEAD
 if ($user->socid > 0) $socid = $user->socid;
-=======
-if ($user->societe_id > 0) $socid = $user->societe_id;
->>>>>>> 5e3698b0
 if (! empty($conf->comptabilite->enabled)) $result=restrictedArea($user, 'compta', '', '', 'resultat');
 if (! empty($conf->accounting->enabled)) $result=restrictedArea($user, 'accounting', '', '', 'comptarapport');
 
