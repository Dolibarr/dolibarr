<?php
/* Copyright (C) 2002-2006  Rodolphe Quiedeville    <rodolphe@quiedeville.org>
 * Copyright (C) 2004-2017  Laurent Destailleur     <eldy@users.sourceforge.net>
 * Copyright (C) 2005-2012  Regis Houssin           <regis.houssin@inodbox.com>
 * Copyright (C) 2012       Cédric Salvador         <csalvador@gpcsolutions.fr>
 * Copyright (C) 2012-2014  Raphaël Dourseanud      <rdoursenaud@gpcsolutions.fr>
 * Copyright (C) 2014-2106  Ferran Marcet           <fmarcet@2byte.es>
 * Copyright (C) 2014       Juanjo Menent           <jmenent@2byte.es>
 * Copyright (C) 2014       Florian Henry           <florian.henry@open-concept.pro>
 * Copyright (C) 2018       Frédéric France         <frederic.france@netlogic.fr>
 * Copyright (C) 2020       Maxime DEMAREST         <maxime@indelog.fr>
 * Copyright (C) 2021       Alexandre Spangaro      <aspangaro@open-dsi.fr>
 *
 * This program is free software; you can redistribute it and/or modify
 * it under the terms of the GNU General Public License as published by
 * the Free Software Foundation; either version 3 of the License, or
 * (at your option) any later version.
 *
 * This program is distributed in the hope that it will be useful,
 * but WITHOUT ANY WARRANTY; without even the implied warranty of
 * MERCHANTABILITY or FITNESS FOR A PARTICULAR PURPOSE.  See the
 * GNU General Public License for more details.
 *
 * You should have received a copy of the GNU General Public License
 * along with this program. If not, see <https://www.gnu.org/licenses/>.
 */

/**
 *  \file       htdocs/compta/resultat/clientfourn.php
 * 	\ingroup	compta, accountancy
 *	\brief      Page reporting
 */

require '../../main.inc.php';
require_once DOL_DOCUMENT_ROOT.'/compta/tva/class/tva.class.php';
require_once DOL_DOCUMENT_ROOT.'/compta/sociales/class/chargesociales.class.php';
require_once DOL_DOCUMENT_ROOT.'/user/class/user.class.php';
require_once DOL_DOCUMENT_ROOT.'/core/lib/report.lib.php';
require_once DOL_DOCUMENT_ROOT.'/core/lib/tax.lib.php';
require_once DOL_DOCUMENT_ROOT.'/core/lib/date.lib.php';
require_once DOL_DOCUMENT_ROOT.'/accountancy/class/accountancycategory.class.php';

// Load translation files required by the page
$langs->loadLangs(array('compta', 'bills', 'donation', 'salaries', 'accountancy', 'loan'));

$date_startmonth = GETPOST('date_startmonth', 'int');
$date_startday = GETPOST('date_startday', 'int');
$date_startyear = GETPOST('date_startyear', 'int');
$date_endmonth = GETPOST('date_endmonth', 'int');
$date_endday = GETPOST('date_endday', 'int');
$date_endyear = GETPOST('date_endyear', 'int');
$showaccountdetail = GETPOST('showaccountdetail', 'aZ09') ? GETPOST('showaccountdetail', 'aZ09') : 'yes';

$limit = GETPOST('limit', 'int') ?GETPOST('limit', 'int') : $conf->liste_limit;
$sortfield = GETPOST('sortfield', 'aZ09comma');
$sortorder = GETPOST('sortorder', 'aZ09comma');
$page = GETPOSTISSET('pageplusone') ? (GETPOST('pageplusone') - 1) : GETPOST("page", 'int');
if (empty($page) || $page == -1) {
	$page = 0;
}     // If $page is not defined, or '' or -1
$offset = $limit * $page;
$pageprev = $page - 1;
$pagenext = $page + 1;
//if (! $sortfield) $sortfield='s.nom, s.rowid';
if (!$sortorder) {
	$sortorder = 'ASC';
}

// Date range
$year = GETPOST('year', 'int');
if (empty($year)) {
	$year_current = strftime("%Y", dol_now());
	$month_current = strftime("%m", dol_now());
	$year_start = $year_current;
} else {
	$year_current = $year;
	$month_current = strftime("%m", dol_now());
	$year_start = $year;
}
$date_start = dol_mktime(0, 0, 0, $date_startmonth, $date_startday, $date_startyear);
$date_end = dol_mktime(23, 59, 59, $date_endmonth, $date_endday, $date_endyear);

// We define date_start and date_end
if (empty($date_start) || empty($date_end)) { // We define date_start and date_end
	$q = GETPOST("q") ?GETPOST("q") : 0;
	if ($q == 0) {
		// We define date_start and date_end
		$year_end = $year_start;
		$month_start = GETPOST("month") ?GETPOST("month") : ($conf->global->SOCIETE_FISCAL_MONTH_START ? ($conf->global->SOCIETE_FISCAL_MONTH_START) : 1);
		if (!GETPOST('month')) {
			if (!GETPOST("year") && $month_start > $month_current) {
				$year_start--;
				$year_end--;
			}
			$month_end = $month_start - 1;
			if ($month_end < 1) {
				$month_end = 12;
			} else {
				$year_end++;
			}
		} else {
			$month_end = $month_start;
		}
		$date_start = dol_get_first_day($year_start, $month_start, false);
		$date_end = dol_get_last_day($year_end, $month_end, false);
	}
	if ($q == 1) {
		$date_start = dol_get_first_day($year_start, 1, false);
		$date_end = dol_get_last_day($year_start, 3, false);
	}
	if ($q == 2) {
		$date_start = dol_get_first_day($year_start, 4, false);
		$date_end = dol_get_last_day($year_start, 6, false);
	}
	if ($q == 3) {
		$date_start = dol_get_first_day($year_start, 7, false);
		$date_end = dol_get_last_day($year_start, 9, false);
	}
	if ($q == 4) {
		$date_start = dol_get_first_day($year_start, 10, false);
		$date_end = dol_get_last_day($year_start, 12, false);
	}
}

// $date_start and $date_end are defined. We force $year_start and $nbofyear
$tmps = dol_getdate($date_start);
$year_start = $tmps['year'];
$tmpe = dol_getdate($date_end);
$year_end = $tmpe['year'];
$nbofyear = ($year_end - $year_start) + 1;
//var_dump("year_start=".$year_start." year_end=".$year_end." nbofyear=".$nbofyear." date_start=".dol_print_date($date_start, 'dayhour')." date_end=".dol_print_date($date_end, 'dayhour'));

// Define modecompta ('CREANCES-DETTES' or 'RECETTES-DEPENSES' or 'BOOKKEEPING')
$modecompta = $conf->global->ACCOUNTING_MODE;
if (!empty($conf->accounting->enabled)) {
	$modecompta = 'BOOKKEEPING';
}
if (GETPOST("modecompta", 'alpha')) {
	$modecompta = GETPOST("modecompta", 'alpha');
}

$AccCat = new AccountancyCategory($db);

// Security check
$socid = GETPOST('socid', 'int');
if ($user->socid > 0) {
	$socid = $user->socid;
}
if (!empty($conf->comptabilite->enabled)) {
	$result = restrictedArea($user, 'compta', '', '', 'resultat');
}
if (!empty($conf->accounting->enabled)) {
	$result = restrictedArea($user, 'accounting', '', '', 'comptarapport');
}


/*
 * View
 */

llxHeader();

$form = new Form($db);

$periodlink = '';
$exportlink = '';

$total_ht = 0;
$total_ttc = 0;

// Affiche en-tete de rapport
if ($modecompta == "CREANCES-DETTES") {
	$name = $langs->trans("ReportInOut").', '.$langs->trans("ByPredefinedAccountGroups");
	$calcmode = $langs->trans("CalcModeDebt");
	$calcmode .= '<br>('.$langs->trans("SeeReportInInputOutputMode", '{s1}', '{s2}').')';
	$calcmode = str_replace(array('{s1}', '{s2}'), array('<a href="'.$_SERVER["PHP_SELF"].'?date_startyear='.$tmps['year'].'&date_startmonth='.$tmps['mon'].'&date_startday='.$tmps['mday'].'&date_endyear='.$tmpe['year'].'&date_endmonth='.$tmpe['mon'].'&date_endday='.$tmpe['mday'].'&modecompta=RECETTES-DEPENSES">', '</a>'), $calcmode);
	if (!empty($conf->accounting->enabled)) {
		$calcmode .= '<br>('.$langs->trans("SeeReportInBookkeepingMode", '{s1}', '{s2}').')';
		$calcmode = str_replace(array('{s1}', '{s2}'), array('<a href="'.$_SERVER["PHP_SELF"].'?date_startyear='.$tmps['year'].'&date_startmonth='.$tmps['mon'].'&date_startday='.$tmps['mday'].'&date_endyear='.$tmpe['year'].'&date_endmonth='.$tmpe['mon'].'&date_endday='.$tmpe['mday'].'&modecompta=BOOKKEEPING">', '</a>'), $calcmode);
	}
	$period = $form->selectDate($date_start, 'date_start', 0, 0, 0, '', 1, 0).' - '.$form->selectDate($date_end, 'date_end', 0, 0, 0, '', 1, 0);
	$periodlink = ($year_start ? "<a href='".$_SERVER["PHP_SELF"]."?year=".($tmps['year'] - 1)."&modecompta=".$modecompta."'>".img_previous()."</a> <a href='".$_SERVER["PHP_SELF"]."?year=".($tmps['year'] + 1)."&modecompta=".$modecompta."'>".img_next()."</a>" : "");
	$description = $langs->trans("RulesResultDue");
	if (!empty($conf->global->FACTURE_DEPOSITS_ARE_JUST_PAYMENTS)) {
		$description .= $langs->trans("DepositsAreNotIncluded");
	} else {
		$description .= $langs->trans("DepositsAreIncluded");
	}
	$builddate = dol_now();
	//$exportlink=$langs->trans("NotYetAvailable");
} elseif ($modecompta == "RECETTES-DEPENSES") {
	$name = $langs->trans("ReportInOut").', '.$langs->trans("ByPredefinedAccountGroups");
	$calcmode = $langs->trans("CalcModeEngagement");
	$calcmode .= '<br>('.$langs->trans("SeeReportInDueDebtMode", '{s1}', '{s2}').')';
	$calcmode = str_replace(array('{s1}', '{s2}'), array('<a href="'.$_SERVER["PHP_SELF"].'?date_startyear='.$tmps['year'].'&date_startmonth='.$tmps['mon'].'&date_startday='.$tmps['mday'].'&date_endyear='.$tmpe['year'].'&date_endmonth='.$tmpe['mon'].'&date_endday='.$tmpe['mday'].'&modecompta=CREANCES-DETTES">', '</a>'), $calcmode);
	if (!empty($conf->accounting->enabled)) {
		$calcmode .= '<br>('.$langs->trans("SeeReportInBookkeepingMode", '{s1}', '{s2}').')';
		$calcmode = str_replace(array('{s1}', '{s2}'), array('<a href="'.$_SERVER["PHP_SELF"].'?date_startyear='.$tmps['year'].'&date_startmonth='.$tmps['mon'].'&date_startday='.$tmps['mday'].'&date_endyear='.$tmpe['year'].'&date_endmonth='.$tmpe['mon'].'&date_endday='.$tmpe['mday'].'&modecompta=BOOKKEEPING">', '</a>'), $calcmode);
	}
	$period = $form->selectDate($date_start, 'date_start', 0, 0, 0, '', 1, 0).' - '.$form->selectDate($date_end, 'date_end', 0, 0, 0, '', 1, 0);
	$periodlink = ($year_start ? "<a href='".$_SERVER["PHP_SELF"]."?year=".($tmps['year'] - 1)."&modecompta=".$modecompta."'>".img_previous()."</a> <a href='".$_SERVER["PHP_SELF"]."?year=".($tmps['year'] + 1)."&modecompta=".$modecompta."'>".img_next()."</a>" : "");
	$description = $langs->trans("RulesResultInOut");
	$builddate = dol_now();
	//$exportlink=$langs->trans("NotYetAvailable");
} elseif ($modecompta == "BOOKKEEPING") {
	$name = $langs->trans("ReportInOut").', '.$langs->trans("ByPredefinedAccountGroups");
	$calcmode = $langs->trans("CalcModeBookkeeping");
	$calcmode .= '<br>('.$langs->trans("SeeReportInInputOutputMode", '{s1}', '{s2}').')';
	$calcmode = str_replace(array('{s1}', '{s2}'), array('<a href="'.$_SERVER["PHP_SELF"].'?date_startyear='.$tmps['year'].'&date_startmonth='.$tmps['mon'].'&date_startday='.$tmps['mday'].'&date_endyear='.$tmpe['year'].'&date_endmonth='.$tmpe['mon'].'&date_endday='.$tmpe['mday'].'&modecompta=RECETTES-DEPENSES">', '</a>'), $calcmode);
	$calcmode .= '<br>('.$langs->trans("SeeReportInDueDebtMode", '{s1}', '{s2}').')';
	$calcmode = str_replace(array('{s1}', '{s2}'), array('<a href="'.$_SERVER["PHP_SELF"].'?date_startyear='.$tmps['year'].'&date_startmonth='.$tmps['mon'].'&date_startday='.$tmps['mday'].'&date_endyear='.$tmpe['year'].'&date_endmonth='.$tmpe['mon'].'&date_endday='.$tmpe['mday'].'&modecompta=CREANCES-DETTES">', '</a>'), $calcmode);
	$period = $form->selectDate($date_start, 'date_start', 0, 0, 0, '', 1, 0).' - '.$form->selectDate($date_end, 'date_end', 0, 0, 0, '', 1, 0);
	$arraylist = array('no'=>$langs->trans("CustomerCode"), 'yes'=>$langs->trans("AccountWithNonZeroValues"), 'all'=>$langs->trans("All"));
	$period .= ' &nbsp; &nbsp; '.$langs->trans("DetailByAccount").' '.$form->selectarray('showaccountdetail', $arraylist, $showaccountdetail, 0);
	$periodlink = ($year_start ? "<a href='".$_SERVER["PHP_SELF"]."?year=".($tmps['year'] - 1)."&modecompta=".$modecompta."&showaccountdetail=".$showaccountdetail."'>".img_previous()."</a> <a href='".$_SERVER["PHP_SELF"]."?year=".($tmps['year'] + 1)."&modecompta=".$modecompta."&showaccountdetail=".$showaccountdetail."'>".img_next()."</a>" : "");
	$description = $langs->trans("RulesResultBookkeepingPredefined");
	$description .= ' ('.$langs->trans("SeePageForSetup", DOL_URL_ROOT.'/accountancy/admin/account.php?mainmenu=accountancy&leftmenu=accountancy_admin', $langs->transnoentitiesnoconv("Accountancy").' / '.$langs->transnoentitiesnoconv("Setup").' / '.$langs->transnoentitiesnoconv("Chartofaccounts")).')';
	$builddate = dol_now();
	//$exportlink=$langs->trans("NotYetAvailable");
}

$hselected = 'report';

report_header($name, '', $period, $periodlink, $description, $builddate, $exportlink, array('modecompta'=>$modecompta, 'showaccountdetail'=>$showaccountdetail), $calcmode);

if (!empty($conf->accounting->enabled) && $modecompta != 'BOOKKEEPING') {
	print info_admin($langs->trans("WarningReportNotReliable"), 0, 0, 1);
}

// Show report array
$param = '&modecompta='.urlencode($modecompta).'&showaccountdetail='.urlencode($showaccountdetail);
if ($date_startday) {
	$param .= '&date_startday='.$date_startday;
}
if ($date_startmonth) {
	$param .= '&date_startmonth='.$date_startmonth;
}
if ($date_startyear) {
	$param .= '&date_startyear='.$date_startyear;
}
if ($date_endday) {
	$param .= '&date_endday='.$date_endday;
}
if ($date_endmonth) {
	$param .= '&date_endmonth='.$date_endmonth;
}
if ($date_endyear) {
	$param .= '&date_endyear='.$date_endyear;
}

print '<table class="noborder centpercent">';
print '<tr class="liste_titre">';
if ($modecompta == 'BOOKKEEPING') {
	print_liste_field_titre("PredefinedGroups", $_SERVER["PHP_SELF"], 'f.thirdparty_code,f.rowid', '', $param, '', $sortfield, $sortorder, 'width200 ');
} else {
	print_liste_field_titre("", $_SERVER["PHP_SELF"], '', '', $param, '', $sortfield, $sortorder, 'width200 ');
}
print_liste_field_titre('');
if ($modecompta == 'BOOKKEEPING') {
	print_liste_field_titre("Amount", $_SERVER["PHP_SELF"], 'amount', '', $param, 'class="right"', $sortfield, $sortorder);
} else {
	if ($modecompta == 'CREANCES-DETTES') {
		print_liste_field_titre("AmountHT", $_SERVER["PHP_SELF"], 'amount_ht', '', $param, 'class="right"', $sortfield, $sortorder);
	}
	print_liste_field_titre("AmountTTC", $_SERVER["PHP_SELF"], 'amount_ttc', '', $param, 'class="right"', $sortfield, $sortorder);
}
print "</tr>\n";


$total_ht_outcome = $total_ttc_outcome = $total_ht_income = $total_ttc_income = 0;


if ($modecompta == 'BOOKKEEPING') {
	$predefinedgroupwhere = "(";
	$predefinedgroupwhere .= " (pcg_type = 'EXPENSE')";
	$predefinedgroupwhere .= " OR ";
	$predefinedgroupwhere .= " (pcg_type = 'INCOME')";
	$predefinedgroupwhere .= ")";

	$charofaccountstring = $conf->global->CHARTOFACCOUNTS;
	$charofaccountstring = dol_getIdFromCode($db, $conf->global->CHARTOFACCOUNTS, 'accounting_system', 'rowid', 'pcg_version');

	$sql = "SELECT -1 as socid, aa.pcg_type, SUM(f.credit - f.debit) as amount";
	if ($showaccountdetail == 'no') {
		$sql .= ", f.thirdparty_code as name";
	}
	$sql .= " FROM ".MAIN_DB_PREFIX."accounting_bookkeeping as f";
	$sql .= ", ".MAIN_DB_PREFIX."accounting_account as aa";
	$sql .= " WHERE f.numero_compte = aa.account_number";
	$sql .= " AND ".$predefinedgroupwhere;
	$sql .= " AND fk_pcg_version = '".$db->escape($charofaccountstring)."'";
	$sql .= " AND f.entity = ".$conf->entity;
	if (!empty($date_start) && !empty($date_end)) {
		$sql .= " AND f.doc_date >= '".$db->idate($date_start)."' AND f.doc_date <= '".$db->idate($date_end)."'";
	}
	$sql .= " GROUP BY pcg_type DESC";
	if ($showaccountdetail == 'no') {
		$sql .= ", name, socid";	// group by "accounting group" (INCOME/EXPENSE), then "customer".
	}
	$sql .= $db->order($sortfield, $sortorder);

	$oldpcgtype = '';

	dol_syslog("get bookkeeping entries", LOG_DEBUG);
	$result = $db->query($sql);
	if ($result) {
		$num = $db->num_rows($result);
		$i = 0;
		if ($num > 0) {
			while ($i < $num) {
				$objp = $db->fetch_object($result);

				if ($showaccountdetail == 'no') {
					if ($objp->pcg_type != $oldpcgtype) {
						print '<tr class="trforbreak"><td colspan="3" class="tdforbreak">'.$objp->pcg_type.'</td></tr>';
						$oldpcgtype = $objp->pcg_type;
					}
				}

				if ($showaccountdetail == 'no') {
					print '<tr class="oddeven">';
					print '<td></td>';
					print '<td>';
					print $objp->pcg_type;
					print ($objp->name ? ' ('.$objp->name.')' : ' ('.$langs->trans("Unknown").')');
					print "</td>\n";
					print '<td class="right"><span class="amount">'.price($objp->amount)."</span></td>\n";
					print "</tr>\n";
				} else {
					print '<tr class="oddeven trforbreak">';
					print '<td colspan="2" class="tdforbreak">';
					print $objp->pcg_type;
					print "</td>\n";
					print '<td class="right tdforbreak"><span class="amount">'.price($objp->amount)."</span></td>\n";
					print "</tr>\n";
				}

				$total_ht += (isset($objp->amount) ? $objp->amount : 0);
				$total_ttc += (isset($objp->amount) ? $objp->amount : 0);

				if ($objp->pcg_type == 'INCOME') {
					$total_ht_income += (isset($objp->amount) ? $objp->amount : 0);
					$total_ttc_income += (isset($objp->amount) ? $objp->amount : 0);
				}
				if ($objp->pcg_type == 'EXPENSE') {
					$total_ht_outcome -= (isset($objp->amount) ? $objp->amount : 0);
					$total_ttc_outcome -= (isset($objp->amount) ? $objp->amount : 0);
				}

				// Loop on detail of all accounts
				// This make 14 calls for each detail of account (NP, N and month m)
				if ($showaccountdetail != 'no') {
					$tmppredefinedgroupwhere = "pcg_type = '".$db->escape($objp->pcg_type)."'";
					$tmppredefinedgroupwhere .= " AND fk_pcg_version = '".$db->escape($charofaccountstring)."'";
					//$tmppredefinedgroupwhere .= " AND thirdparty_code = '".$db->escape($objp->name)."'";

					// Get cpts of category/group
					$cpts = $AccCat->getCptsCat(0, $tmppredefinedgroupwhere);

					foreach ($cpts as $j => $cpt) {
						$return = $AccCat->getSumDebitCredit($cpt['account_number'], $date_start, $date_end, $cpt['dc']);
						if ($return < 0) {
							setEventMessages(null, $AccCat->errors, 'errors');
							$resultN = 0;
						} else {
							$resultN = $AccCat->sdc;
						}


						if ($showaccountdetail == 'all' || $resultN <> 0) {
							print '<tr>';
							print '<td></td>';
							print '<td class="tdoverflowmax200"> &nbsp; &nbsp; '.length_accountg($cpt['account_number']).' - '.$cpt['account_label'].'</td>';
							print '<td class="right"><span class="amount">'.price($resultN).'</span></td>';
							print "</tr>\n";
						}
					}
				}

				$i++;
			}
		} else {
			print '<tr><td colspan="3" class="opacitymedium">'.$langs->trans("NoRecordFound").'</td></tr>';
		}
	} else {
		dol_print_error($db);
	}
} else {
	/*
	 * Customer invoices
	 */
	print '<tr class="trforbreak"><td colspan="4">'.$langs->trans("CustomersInvoices").'</td></tr>';

	if ($modecompta == 'CREANCES-DETTES') {
		$sql = "SELECT s.nom as name, s.rowid as socid, sum(f.total_ht) as amount_ht, sum(f.total_ttc) as amount_ttc";
		$sql .= " FROM ".MAIN_DB_PREFIX."societe as s";
		$sql .= ", ".MAIN_DB_PREFIX."facture as f";
		$sql .= " WHERE f.fk_soc = s.rowid";
		$sql .= " AND f.fk_statut IN (1,2)";
		if (!empty($conf->global->FACTURE_DEPOSITS_ARE_JUST_PAYMENTS)) {
			$sql .= " AND f.type IN (0,1,2,5)";
		} else {
			$sql .= " AND f.type IN (0,1,2,3,5)";
		}
		if (!empty($date_start) && !empty($date_end)) {
			$sql .= " AND f.datef >= '".$db->idate($date_start)."' AND f.datef <= '".$db->idate($date_end)."'";
		}
	} elseif ($modecompta == 'RECETTES-DEPENSES') {
		/*
		 * List of payments (old payments are not seen by this query because, on older versions, they were not linked via payment_invoice.
		 * old versions, they were not linked via payment_invoice. They are added later)
		 */
		$sql = "SELECT s.nom as name, s.rowid as socid, sum(pf.amount) as amount_ttc";
		$sql .= " FROM ".MAIN_DB_PREFIX."societe as s";
		$sql .= ", ".MAIN_DB_PREFIX."facture as f";
		$sql .= ", ".MAIN_DB_PREFIX."paiement_facture as pf";
		$sql .= ", ".MAIN_DB_PREFIX."paiement as p";
		$sql .= " WHERE p.rowid = pf.fk_paiement";
		$sql .= " AND pf.fk_facture = f.rowid";
		$sql .= " AND f.fk_soc = s.rowid";
		if (!empty($date_start) && !empty($date_end)) {
			$sql .= " AND p.datep >= '".$db->idate($date_start)."' AND p.datep <= '".$db->idate($date_end)."'";
		}
	}
	$sql .= " AND f.entity IN (".getEntity('invoice').")";
	if ($socid) {
		$sql .= " AND f.fk_soc = ".((int) $socid);
	}
	$sql .= " GROUP BY name, socid";
	$sql .= $db->order($sortfield, $sortorder);

	dol_syslog("get customer invoices", LOG_DEBUG);
	$result = $db->query($sql);
	if ($result) {
		$num = $db->num_rows($result);
		$i = 0;
		while ($i < $num) {
			$objp = $db->fetch_object($result);

			print '<tr class="oddeven">';
			print '<td>&nbsp;</td>';
			print "<td>".$langs->trans("Bills").' <a href="'.DOL_URL_ROOT.'/compta/facture/list.php?socid='.$objp->socid.'">'.$objp->name."</td>\n";

			print '<td class="right">';
			if ($modecompta == 'CREANCES-DETTES') {
				print '<span class="amount">'.price($objp->amount_ht)."</span>";
			}
			print "</td>\n";
			print '<td class="right"><span class="amount">'.price($objp->amount_ttc)."</span></td>\n";

			$total_ht += (isset($objp->amount_ht) ? $objp->amount_ht : 0);
			$total_ttc += $objp->amount_ttc;
			print "</tr>\n";
			$i++;
		}
		$db->free($result);
	} else {
		dol_print_error($db);
	}

	// We add the old customer payments, not linked by payment_invoice
	if ($modecompta == 'RECETTES-DEPENSES') {
		$sql = "SELECT 'Autres' as name, '0' as idp, sum(p.amount) as amount_ttc";
		$sql .= " FROM ".MAIN_DB_PREFIX."bank as b";
		$sql .= ", ".MAIN_DB_PREFIX."bank_account as ba";
		$sql .= ", ".MAIN_DB_PREFIX."paiement as p";
		$sql .= " LEFT JOIN ".MAIN_DB_PREFIX."paiement_facture as pf ON p.rowid = pf.fk_paiement";
		$sql .= " WHERE pf.rowid IS NULL";
		$sql .= " AND p.fk_bank = b.rowid";
		$sql .= " AND b.fk_account = ba.rowid";
		$sql .= " AND ba.entity IN (".getEntity('bank_account').")";
		if (!empty($date_start) && !empty($date_end)) {
			$sql .= " AND p.datep >= '".$db->idate($date_start)."' AND p.datep <= '".$db->idate($date_end)."'";
		}
		$sql .= " GROUP BY name, idp";
		$sql .= " ORDER BY name";

		dol_syslog("get old customer payments not linked to invoices", LOG_DEBUG);
		$result = $db->query($sql);
		if ($result) {
			$num = $db->num_rows($result);
			$i = 0;
			if ($num) {
				while ($i < $num) {
					$objp = $db->fetch_object($result);


					print '<tr class="oddeven">';
					print '<td>&nbsp;</td>';
					print "<td>".$langs->trans("Bills")." ".$langs->trans("Other")." (".$langs->trans("PaymentsNotLinkedToInvoice").")\n";

					print '<td class="right">';
					if ($modecompta == 'CREANCES-DETTES') {
						print '<span class="amount">'.price($objp->amount_ht)."</span></td>\n";
					}
					print '</td>';
					print '<td class="right"><span class="amount">'.price($objp->amount_ttc)."</span></td>\n";

					$total_ht += (isset($objp->amount_ht) ? $objp->amount_ht : 0);
					$total_ttc += $objp->amount_ttc;

					print "</tr>\n";
					$i++;
				}
			}
			$db->free($result);
		} else {
			dol_print_error($db);
		}
	}

	if ($total_ttc == 0) {
		print '<tr class="oddeven">';
		print '<td>&nbsp;</td>';
		print '<td colspan="3"><span class="opacitymedium">'.$langs->trans("None").'</span></td>';
		print '</tr>';
	}

	$total_ht_income += $total_ht;
	$total_ttc_income += $total_ttc;

	print '<tr class="liste_total">';
	print '<td></td>';
	print '<td></td>';
	print '<td class="right">';
	if ($modecompta == 'CREANCES-DETTES') {
		print price($total_ht);
	}
	print '</td>';
	print '<td class="right">'.price($total_ttc).'</td>';
	print '</tr>';

	/*
	 * Donations
	 */

	if (!empty($conf->don->enabled)) {
		print '<tr class="trforbreak"><td colspan="4">'.$langs->trans("Donations").'</td></tr>';

		if ($modecompta == 'CREANCES-DETTES' || $modecompta == 'RECETTES-DEPENSES') {
			if ($modecompta == 'CREANCES-DETTES') {
				$sql = "SELECT p.societe as name, p.firstname, p.lastname, date_format(p.datedon,'%Y-%m') as dm, sum(p.amount) as amount";
				$sql .= " FROM ".MAIN_DB_PREFIX."don as p";
				$sql .= " WHERE p.entity IN (".getEntity('donation').")";
				$sql .= " AND fk_statut in (1,2)";
			} else {
				$sql = "SELECT p.societe as nom, p.firstname, p.lastname, date_format(p.datedon,'%Y-%m') as dm, sum(p.amount) as amount";
				$sql .= " FROM ".MAIN_DB_PREFIX."don as p";
				$sql .= " INNER JOIN ".MAIN_DB_PREFIX."payment_donation as pe ON pe.fk_donation = p.rowid";
				$sql .= " LEFT JOIN ".MAIN_DB_PREFIX."c_paiement as c ON pe.fk_typepayment = c.id";
				$sql .= " WHERE p.entity IN (".getEntity('donation').")";
				$sql .= " AND fk_statut >= 2";
			}
			if (!empty($date_start) && !empty($date_end)) {
				$sql .= " AND p.datedon >= '".$db->idate($date_start)."' AND p.datedon <= '".$db->idate($date_end)."'";
			}
		}
		$sql .= " GROUP BY p.societe, p.firstname, p.lastname, dm";
		$newsortfield = $sortfield;
		if ($newsortfield == 's.nom, s.rowid') {
			$newsortfield = 'p.societe, p.firstname, p.lastname, dm';
		}
		if ($newsortfield == 'amount_ht') {
			$newsortfield = 'amount';
		}
		if ($newsortfield == 'amount_ttc') {
			$newsortfield = 'amount';
		}
		$sql .= $db->order($newsortfield, $sortorder);

		dol_syslog("get dunning");
		$result = $db->query($sql);
		$subtotal_ht = 0;
		$subtotal_ttc = 0;
		if ($result) {
			$num = $db->num_rows($result);
			$i = 0;
			if ($num) {
				while ($i < $num) {
					$obj = $db->fetch_object($result);

					$total_ht += $obj->amount;
					$total_ttc += $obj->amount;
					$subtotal_ht += $obj->amount;
					$subtotal_ttc += $obj->amount;

					print '<tr class="oddeven">';
					print '<td>&nbsp;</td>';

					print "<td>".$langs->trans("Donation")." <a href=\"".DOL_URL_ROOT."/don/list.php?search_company=".$obj->name."&search_name=".$obj->firstname." ".$obj->lastname."\">".$obj->name." ".$obj->firstname." ".$obj->lastname."</a></td>\n";

					print '<td class="right">';
					if ($modecompta == 'CREANCES-DETTES') {
						print '<span class="amount">'.price($obj->amount).'</span>';
					}
					print '</td>';
					print '<td class="right"><span class="amount">'.price($obj->amount).'</span></td>';
					print '</tr>';
					$i++;
				}
			} else {
				print '<tr class="oddeven"><td>&nbsp;</td>';
				print '<td colspan="3"><span class="opacitymedium">'.$langs->trans("None").'</span></td>';
				print '</tr>';
			}
		} else {
			dol_print_error($db);
		}

		$total_ht_income += $subtotal_ht;
		$total_ttc_income += $subtotal_ttc;

		print '<tr class="liste_total">';
		print '<td></td>';
		print '<td></td>';
		print '<td class="right">';
		if ($modecompta == 'CREANCES-DETTES') {
			print price($subtotal_ht);
		}
		print '</td>';
		print '<td class="right">'.price($subtotal_ttc).'</td>';
		print '</tr>';
	}

	/*
	 * Suppliers invoices
	 */
	if ($modecompta == 'CREANCES-DETTES') {
		$sql = "SELECT s.nom as name, s.rowid as socid, sum(f.total_ht) as amount_ht, sum(f.total_ttc) as amount_ttc";
		$sql .= " FROM ".MAIN_DB_PREFIX."societe as s";
		$sql .= ", ".MAIN_DB_PREFIX."facture_fourn as f";
		$sql .= " WHERE f.fk_soc = s.rowid";
		$sql .= " AND f.fk_statut IN (1,2)";
		if (!empty($conf->global->FACTURE_DEPOSITS_ARE_JUST_PAYMENTS)) {
			$sql .= " AND f.type IN (0,1,2)";
		} else {
			$sql .= " AND f.type IN (0,1,2,3)";
		}
		if (!empty($date_start) && !empty($date_end)) {
			$sql .= " AND f.datef >= '".$db->idate($date_start)."' AND f.datef <= '".$db->idate($date_end)."'";
		}
	} elseif ($modecompta == 'RECETTES-DEPENSES') {
		$sql = "SELECT s.nom as name, s.rowid as socid, sum(pf.amount) as amount_ttc";
		$sql .= " FROM ".MAIN_DB_PREFIX."paiementfourn as p";
		$sql .= ", ".MAIN_DB_PREFIX."paiementfourn_facturefourn as pf";
		$sql .= " LEFT JOIN ".MAIN_DB_PREFIX."facture_fourn as f";
		$sql .= " ON pf.fk_facturefourn = f.rowid";
		$sql .= " LEFT JOIN ".MAIN_DB_PREFIX."societe as s";
		$sql .= " ON f.fk_soc = s.rowid";
		$sql .= " WHERE p.rowid = pf.fk_paiementfourn ";
		if (!empty($date_start) && !empty($date_end)) {
			$sql .= " AND p.datep >= '".$db->idate($date_start)."' AND p.datep <= '".$db->idate($date_end)."'";
		}
	}

	$sql .= " AND f.entity = ".((int) $conf->entity);
	if ($socid) {
		$sql .= " AND f.fk_soc = ".((int) $socid);
	}
	$sql .= " GROUP BY name, socid";
	$sql .= $db->order($sortfield, $sortorder);

	print '<tr class="trforbreak"><td colspan="4">'.$langs->trans("SuppliersInvoices").'</td></tr>';

	$subtotal_ht = 0;
	$subtotal_ttc = 0;
	dol_syslog("get suppliers invoices", LOG_DEBUG);
	$result = $db->query($sql);
	if ($result) {
		$num = $db->num_rows($result);
		$i = 0;
		if ($num > 0) {
			while ($i < $num) {
				$objp = $db->fetch_object($result);

				print '<tr class="oddeven">';
				print '<td>&nbsp;</td>';
				print "<td>".$langs->trans("Bills").' <a href="'.DOL_URL_ROOT."/fourn/facture/list.php?socid=".$objp->socid.'">'.$objp->name.'</a></td>'."\n";

				print '<td class="right">';
				if ($modecompta == 'CREANCES-DETTES') {
					print '<span class="amount">'.price(-$objp->amount_ht)."</span>";
				}
				print "</td>\n";
				print '<td class="right"><span class="amount">'.price(-$objp->amount_ttc)."</span></td>\n";

				$total_ht -= (isset($objp->amount_ht) ? $objp->amount_ht : 0);
				$total_ttc -= $objp->amount_ttc;
				$subtotal_ht += (isset($objp->amount_ht) ? $objp->amount_ht : 0);
				$subtotal_ttc += $objp->amount_ttc;

				print "</tr>\n";
				$i++;
			}
		} else {
			print '<tr class="oddeven">';
			print '<td>&nbsp;</td>';
			print '<td colspan="3"><span class="opacitymedium">'.$langs->trans("None").'</span></td>';
			print '</tr>';
		}

		$db->free($result);
	} else {
		dol_print_error($db);
	}

	$total_ht_outcome += $subtotal_ht;
	$total_ttc_outcome += $subtotal_ttc;

	print '<tr class="liste_total">';
	print '<td></td>';
	print '<td></td>';
	print '<td class="right">';
	if ($modecompta == 'CREANCES-DETTES') {
		print price(-$subtotal_ht);
	}
	print '</td>';
	print '<td class="right">'.price(-$subtotal_ttc).'</td>';
	print '</tr>';


	/*
	 * Social / Fiscal contributions who are not deductible
	 */

	print '<tr class="trforbreak"><td colspan="4">'.$langs->trans("SocialContributionsNondeductibles").'</td></tr>';

	if ($modecompta == 'CREANCES-DETTES') {
		$sql = "SELECT c.id, c.libelle as label, c.accountancy_code, sum(cs.amount) as amount";
		$sql .= " FROM ".MAIN_DB_PREFIX."c_chargesociales as c";
		$sql .= ", ".MAIN_DB_PREFIX."chargesociales as cs";
		$sql .= " WHERE cs.fk_type = c.id";
		$sql .= " AND c.deductible = 0";
		if (!empty($date_start) && !empty($date_end)) {
			$sql .= " AND cs.date_ech >= '".$db->idate($date_start)."' AND cs.date_ech <= '".$db->idate($date_end)."'";
		}
	} elseif ($modecompta == 'RECETTES-DEPENSES') {
		$sql = "SELECT c.id, c.libelle as label, c.accountancy_code, sum(p.amount) as amount";
		$sql .= " FROM ".MAIN_DB_PREFIX."c_chargesociales as c";
		$sql .= ", ".MAIN_DB_PREFIX."chargesociales as cs";
		$sql .= ", ".MAIN_DB_PREFIX."paiementcharge as p";
		$sql .= " WHERE p.fk_charge = cs.rowid";
		$sql .= " AND cs.fk_type = c.id";
		$sql .= " AND c.deductible = 0";
		if (!empty($date_start) && !empty($date_end)) {
			$sql .= " AND p.datep >= '".$db->idate($date_start)."' AND p.datep <= '".$db->idate($date_end)."'";
		}
	}
	$sql .= " AND cs.entity = ".$conf->entity;
	$sql .= " GROUP BY c.libelle, c.id, c.accountancy_code";
	$newsortfield = $sortfield;
	if ($newsortfield == 's.nom, s.rowid') {
		$newsortfield = 'c.libelle, c.id';
	}
	if ($newsortfield == 'amount_ht') {
		$newsortfield = 'amount';
	}
	if ($newsortfield == 'amount_ttc') {
		$newsortfield = 'amount';
	}

	$sql .= $db->order($newsortfield, $sortorder);

	dol_syslog("get social contributions deductible=0", LOG_DEBUG);
	$result = $db->query($sql);
	$subtotal_ht = 0;
	$subtotal_ttc = 0;
	if ($result) {
		$num = $db->num_rows($result);
		$i = 0;
		if ($num) {
			while ($i < $num) {
				$obj = $db->fetch_object($result);

				$total_ht -= $obj->amount;
				$total_ttc -= $obj->amount;
				$subtotal_ht += $obj->amount;
				$subtotal_ttc += $obj->amount;

				$titletoshow = '';
				if ($obj->accountancy_code) {
					$titletoshow = $langs->trans("AccountingCode").': '.$obj->accountancy_code;
					$tmpaccountingaccount = new AccountingAccount($db);
					$tmpaccountingaccount->fetch(0, $obj->accountancy_code, 1);
					$titletoshow .= ' - '.$langs->trans("AccountingCategory").': '.$tmpaccountingaccount->pcg_type;
				}

				print '<tr class="oddeven">';
				print '<td>&nbsp;</td>';
				print '<td'.($obj->accountancy_code ? ' title="'.dol_escape_htmltag($titletoshow).'"' : '').'>'.dol_escape_htmltag($obj->label).'</td>';
				print '<td class="right">';
				if ($modecompta == 'CREANCES-DETTES') {
					print '<span class="amount">'.price(-$obj->amount).'</span>';
				}
				print '</td>';
				print '<td class="right"><span class="amount">'.price(-$obj->amount).'</span></td>';
				print '</tr>';
				$i++;
			}
		} else {
			print '<tr class="oddeven">';
			print '<td>&nbsp;</td>';
			print '<td colspan="3"><span class="opacitymedium">'.$langs->trans("None").'</span></td>';
			print '</tr>';
		}
	} else {
		dol_print_error($db);
	}

	$total_ht_outcome += $subtotal_ht;
	$total_ttc_outcome += $subtotal_ttc;

	print '<tr class="liste_total">';
	print '<td></td>';
	print '<td></td>';
	print '<td class="right">';
	if ($modecompta == 'CREANCES-DETTES') {
		print price(-$subtotal_ht);
	}
	print '</td>';
	print '<td class="right">'.price(-$subtotal_ttc).'</td>';
	print '</tr>';


	/*
	 * Social / Fiscal contributions who are deductible
	 */

	print '<tr class="trforbreak"><td colspan="4">'.$langs->trans("SocialContributionsDeductibles").'</td></tr>';

	if ($modecompta == 'CREANCES-DETTES') {
		$sql = "SELECT c.id, c.libelle as label, c.accountancy_code, sum(cs.amount) as amount";
		$sql .= " FROM ".MAIN_DB_PREFIX."c_chargesociales as c";
		$sql .= ", ".MAIN_DB_PREFIX."chargesociales as cs";
		$sql .= " WHERE cs.fk_type = c.id";
		$sql .= " AND c.deductible = 1";
		if (!empty($date_start) && !empty($date_end)) {
			$sql .= " AND cs.date_ech >= '".$db->idate($date_start)."' AND cs.date_ech <= '".$db->idate($date_end)."'";
		}
		$sql .= " AND cs.entity = ".$conf->entity;
	} elseif ($modecompta == 'RECETTES-DEPENSES') {
		$sql = "SELECT c.id, c.libelle as label, c.accountancy_code, sum(p.amount) as amount";
		$sql .= " FROM ".MAIN_DB_PREFIX."c_chargesociales as c";
		$sql .= ", ".MAIN_DB_PREFIX."chargesociales as cs";
		$sql .= ", ".MAIN_DB_PREFIX."paiementcharge as p";
		$sql .= " WHERE p.fk_charge = cs.rowid";
		$sql .= " AND cs.fk_type = c.id";
		$sql .= " AND c.deductible = 1";
		if (!empty($date_start) && !empty($date_end)) {
			$sql .= " AND p.datep >= '".$db->idate($date_start)."' AND p.datep <= '".$db->idate($date_end)."'";
		}
		$sql .= " AND cs.entity = ".$conf->entity;
	}
	$sql .= " GROUP BY c.libelle, c.id, c.accountancy_code";
	$newsortfield = $sortfield;
	if ($newsortfield == 's.nom, s.rowid') {
		$newsortfield = 'c.libelle, c.id';
	}
	if ($newsortfield == 'amount_ht') {
		$newsortfield = 'amount';
	}
	if ($newsortfield == 'amount_ttc') {
		$newsortfield = 'amount';
	}
	$sql .= $db->order($newsortfield, $sortorder);

	dol_syslog("get social contributions deductible=1", LOG_DEBUG);
	$result = $db->query($sql);
	$subtotal_ht = 0;
	$subtotal_ttc = 0;
	if ($result) {
		$num = $db->num_rows($result);
		$i = 0;
		if ($num) {
			while ($i < $num) {
				$obj = $db->fetch_object($result);

				$total_ht -= $obj->amount;
				$total_ttc -= $obj->amount;
				$subtotal_ht += $obj->amount;
				$subtotal_ttc += $obj->amount;

				$titletoshow = '';
				if ($obj->accountancy_code) {
					$titletoshow = $langs->trans("AccountingCode").': '.$obj->accountancy_code;
					$tmpaccountingaccount = new AccountingAccount($db);
					$tmpaccountingaccount->fetch(0, $obj->accountancy_code, 1);
					$titletoshow .= ' - '.$langs->trans("AccountingCategory").': '.$tmpaccountingaccount->pcg_type;
				}

				print '<tr class="oddeven">';
				print '<td>&nbsp;</td>';
				print '<td'.($obj->accountancy_code ? ' title="'.dol_escape_htmltag($titletoshow).'"' : '').'>'.dol_escape_htmltag($obj->label).'</td>';
				print '<td class="right">';
				if ($modecompta == 'CREANCES-DETTES') {
					print '<span class="amount">'.price(-$obj->amount).'</span>';
				}
				print '</td>';
				print '<td class="right"><span class="amount">'.price(-$obj->amount).'</span></td>';
				print '</tr>';
				$i++;
			}
		} else {
			print '<tr class="oddeven">';
			print '<td>&nbsp;</td>';
			print '<td colspan="3"><span class="opacitymedium">'.$langs->trans("None").'</span></td>';
			print '</tr>';
		}
	} else {
		dol_print_error($db);
	}

	$total_ht_outcome += $subtotal_ht;
	$total_ttc_outcome += $subtotal_ttc;

	print '<tr class="liste_total">';
	print '<td></td>';
	print '<td></td>';
	print '<td class="right">';
	if ($modecompta == 'CREANCES-DETTES') {
		print price(-$subtotal_ht);
	}
	print '</td>';
	print '<td class="right">'.price(-$subtotal_ttc).'</td>';
	print '</tr>';


	/*
	 * Salaries
	 */

	if (!empty($conf->salaries->enabled)) {
		print '<tr class="trforbreak"><td colspan="4">'.$langs->trans("Salaries").'</td></tr>';

		if ($modecompta == 'CREANCES-DETTES' || $modecompta == 'RECETTES-DEPENSES') {
			if ($modecompta == 'CREANCES-DETTES') {
<<<<<<< HEAD
				//$column = 's.dateep';	// We use the date of salary
				$column = 'p.datep';
=======
				$column = 's.dateep';	// We use the date of end of period of salary

				$sql = "SELECT u.rowid, u.firstname, u.lastname, s.fk_user as fk_user, s.label as label, date_format($column,'%Y-%m') as dm, sum(s.amount) as amount";
				$sql .= " FROM ".MAIN_DB_PREFIX."salary as s";
				$sql .= " INNER JOIN ".MAIN_DB_PREFIX."user as u ON u.rowid = s.fk_user";
				$sql .= " WHERE s.entity IN (".getEntity('salary').")";
				if (!empty($date_start) && !empty($date_end)) {
					$sql .= " AND $column >= '".$db->idate($date_start)."' AND $column <= '".$db->idate($date_end)."'";
				}
				$sql .= " GROUP BY u.rowid, u.firstname, u.lastname, s.fk_user, s.label, dm";
>>>>>>> b989c257
			} else {
				$column = 'p.datep';
				$sql = "SELECT u.rowid, u.firstname, u.lastname, s.fk_user as fk_user, p.label as label, date_format($column,'%Y-%m') as dm, sum(p.amount) as amount";
				$sql .= " FROM ".MAIN_DB_PREFIX."payment_salary as p";
				$sql .= " INNER JOIN ".MAIN_DB_PREFIX."salary as s ON s.rowid = p.fk_salary";
				$sql .= " INNER JOIN ".MAIN_DB_PREFIX."user as u ON u.rowid = s.fk_user";
				$sql .= " WHERE p.entity IN (".getEntity('payment_salary').")";
				if (!empty($date_start) && !empty($date_end)) {
					$sql .= " AND $column >= '".$db->idate($date_start)."' AND $column <= '".$db->idate($date_end)."'";
				}
				$sql .= " GROUP BY u.rowid, u.firstname, u.lastname, s.fk_user, p.label, dm";
			}

<<<<<<< HEAD
			$sql = "SELECT u.rowid, u.firstname, u.lastname, s.fk_user as fk_user, p.label as label, date_format($column,'%Y-%m') as dm, sum(p.amount) as amount";
			$sql .= " FROM ".MAIN_DB_PREFIX."payment_salary as p";
			$sql .= " INNER JOIN ".MAIN_DB_PREFIX."salary as s ON s.rowid=p.fk_salary";
			$sql .= " INNER JOIN ".MAIN_DB_PREFIX."user as u ON u.rowid=s.fk_user";
			$sql .= " WHERE s.entity IN (".getEntity('salary').")";
			if (!empty($date_start) && !empty($date_end)) {
				$sql .= " AND $column >= '".$db->idate($date_start)."' AND $column <= '".$db->idate($date_end)."'";
			}
			$sql .= " GROUP BY u.rowid, u.firstname, u.lastname, s.fk_user, p.label, dm";

			// For backward compatibility with old module salary
			$column = 'p.datep';
			$sql .= " UNION ";
			$sql .= " SELECT u.rowid, u.firstname, u.lastname, p.fk_user as fk_user, p.label as label, date_format($column,'%Y-%m') as dm, sum(p.amount) as amount";
			$sql .= " FROM ".MAIN_DB_PREFIX."payment_salary as p";
			$sql .= " INNER JOIN ".MAIN_DB_PREFIX."user as u ON u.rowid=p.fk_user";
			$sql .= " WHERE p.entity IN (".getEntity('payment_salary').")";
			if (!empty($date_start) && !empty($date_end)) {
				$sql .= " AND $column >= '".$db->idate($date_start)."' AND $column <= '".$db->idate($date_end)."'";
			}
			$sql .= " GROUP BY u.rowid, u.firstname, u.lastname, p.fk_user, p.label, dm";

=======
>>>>>>> b989c257
			$newsortfield = $sortfield;
			if ($newsortfield == 's.nom, s.rowid') {
				$newsortfield = 'u.firstname, u.lastname';
			}
			if ($newsortfield == 'amount_ht') {
				$newsortfield = 'amount';
			}
			if ($newsortfield == 'amount_ttc') {
				$newsortfield = 'amount';
			}
			$sql .= $db->order($newsortfield, $sortorder);
		}

		dol_syslog("get salaries");
		$result = $db->query($sql);
		$subtotal_ht = 0;
		$subtotal_ttc = 0;
		if ($result) {
			$num = $db->num_rows($result);
			$i = 0;
			if ($num) {
				while ($i < $num) {
					$obj = $db->fetch_object($result);

					$total_ht -= $obj->amount;
					$total_ttc -= $obj->amount;
					$subtotal_ht += $obj->amount;
					$subtotal_ttc += $obj->amount;

					print '<tr class="oddeven"><td>&nbsp;</td>';

					$userstatic = new User($db);
					$userstatic->fetch($obj->fk_user);

					print "<td>".$langs->trans("Salary")." <a href=\"".DOL_URL_ROOT."/salaries/list.php?search_user=".urlencode($userstatic->getFullName($langs))."\">".$obj->firstname." ".$obj->lastname."</a></td>\n";
					print '<td class="right">';
					if ($modecompta == 'CREANCES-DETTES') {
						print '<span class="amount">'.price(-$obj->amount).'</span>';
					}
					print '</td>';
					print '<td class="right"><span class="amount">'.price(-$obj->amount).'</span></td>';
					print '</tr>';
					$i++;
				}
			} else {
				print '<tr class="oddeven">';
				print '<td>&nbsp;</td>';
				print '<td colspan="3"><span class="opacitymedium">'.$langs->trans("None").'</span></td>';
				print '</tr>';
			}
		} else {
			dol_print_error($db);
		}

		$total_ht_outcome += $subtotal_ht;
		$total_ttc_outcome += $subtotal_ttc;

		print '<tr class="liste_total">';
		print '<td></td>';
		print '<td></td>';
		print '<td class="right">';
		if ($modecompta == 'CREANCES-DETTES') {
			print price(-$subtotal_ht);
		}
		print '</td>';
		print '<td class="right">'.price(-$subtotal_ttc).'</td>';
		print '</tr>';
	}


	/*
	 * Expense report
	 */

	if (!empty($conf->expensereport->enabled)) {
		if ($modecompta == 'CREANCES-DETTES' || $modecompta == 'RECETTES-DEPENSES') {
			$langs->load('trips');
			if ($modecompta == 'CREANCES-DETTES') {
				$sql = "SELECT p.rowid, p.ref, u.rowid as userid, u.firstname, u.lastname, date_format(date_valid,'%Y-%m') as dm, sum(p.total_ht) as amount_ht,sum(p.total_ttc) as amount_ttc";
				$sql .= " FROM ".MAIN_DB_PREFIX."expensereport as p";
				$sql .= " INNER JOIN ".MAIN_DB_PREFIX."user as u ON u.rowid=p.fk_user_author";
				$sql .= " WHERE p.entity IN (".getEntity('expensereport').")";
				$sql .= " AND p.fk_statut>=5";

				$column = 'p.date_valid';
			} else {
				$sql = "SELECT p.rowid, p.ref, u.rowid as userid, u.firstname, u.lastname, date_format(pe.datep,'%Y-%m') as dm, sum(p.total_ht) as amount_ht, sum(p.total_ttc) as amount_ttc";
				$sql .= " FROM ".MAIN_DB_PREFIX."expensereport as p";
				$sql .= " INNER JOIN ".MAIN_DB_PREFIX."user as u ON u.rowid=p.fk_user_author";
				$sql .= " INNER JOIN ".MAIN_DB_PREFIX."payment_expensereport as pe ON pe.fk_expensereport = p.rowid";
				$sql .= " LEFT JOIN ".MAIN_DB_PREFIX."c_paiement as c ON pe.fk_typepayment = c.id";
				$sql .= " WHERE p.entity IN (".getEntity('expensereport').")";
				$sql .= " AND p.fk_statut>=5";

				$column = 'pe.datep';
			}

			if (!empty($date_start) && !empty($date_end)) {
				$sql .= " AND $column >= '".$db->idate($date_start)."' AND $column <= '".$db->idate($date_end)."'";
			}

			$sql .= " GROUP BY u.rowid, p.rowid, p.ref, u.firstname, u.lastname, dm";
			$newsortfield = $sortfield;
			if ($newsortfield == 's.nom, s.rowid') {
				$newsortfield = 'p.ref';
			}
			$sql .= $db->order($newsortfield, $sortorder);
		}

		print '<tr class="trforbreak"><td colspan="4">'.$langs->trans("ExpenseReport").'</td></tr>';

		dol_syslog("get expense report outcome");
		$result = $db->query($sql);
		$subtotal_ht = 0;
		$subtotal_ttc = 0;
		if ($result) {
			$num = $db->num_rows($result);
			if ($num) {
				while ($obj = $db->fetch_object($result)) {
					$total_ht -= $obj->amount_ht;
					$total_ttc -= $obj->amount_ttc;
					$subtotal_ht += $obj->amount_ht;
					$subtotal_ttc += $obj->amount_ttc;

					print '<tr class="oddeven">';
					print '<td>&nbsp;</td>';
					print "<td>".$langs->trans("ExpenseReport")." <a href=\"".DOL_URL_ROOT."/expensereport/list.php?search_user=".$obj->userid."\">".$obj->firstname." ".$obj->lastname."</a></td>\n";
					print '<td class="right">';
					if ($modecompta == 'CREANCES-DETTES') {
						print '<span class="amount">'.price(-$obj->amount_ht).'</span>';
					}
					print '</td>';
					print '<td class="right"><span class="amount">'.price(-$obj->amount_ttc).'</span></td>';
					print '</tr>';
				}
			} else {
				print '<tr class="oddeven">';
				print '<td>&nbsp;</td>';
				print '<td colspan="3"><span class="opacitymedium">'.$langs->trans("None").'</span></td>';
				print '</tr>';
			}
		} else {
			dol_print_error($db);
		}

		$total_ht_outcome += $subtotal_ht;
		$total_ttc_outcome += $subtotal_ttc;

		print '<tr class="liste_total">';
		print '<td></td>';
		print '<td></td>';
		print '<td class="right">';
		if ($modecompta == 'CREANCES-DETTES') {
			print price(-$subtotal_ht);
		}
		print '</td>';
		print '<td class="right">'.price(-$subtotal_ttc).'</td>';
		print '</tr>';
	}


	/*
	 * Various Payments
	 */
	//$conf->global->ACCOUNTING_REPORTS_INCLUDE_VARPAY = 1;

	if (!empty($conf->global->ACCOUNTING_REPORTS_INCLUDE_VARPAY) && !empty($conf->banque->enabled) && ($modecompta == 'CREANCES-DETTES' || $modecompta == "RECETTES-DEPENSES")) {
		$subtotal_ht = 0;
		$subtotal_ttc = 0;

		print '<tr class="trforbreak"><td colspan="4">'.$langs->trans("VariousPayment").'</td></tr>';

		// Debit
		$sql = "SELECT SUM(p.amount) AS amount FROM ".MAIN_DB_PREFIX."payment_various as p";
		$sql .= ' WHERE 1 = 1';
		if (!empty($date_start) && !empty($date_end)) {
			$sql .= " AND p.datep >= '".$db->idate($date_start)."' AND p.datep <= '".$db->idate($date_end)."'";
		}
		$sql .= ' GROUP BY p.sens';
		$sql .= ' ORDER BY p.sens';

		dol_syslog('get various payments', LOG_DEBUG);
		$result = $db->query($sql);
		if ($result) {
			// Debit (payment of suppliers for example)
			$obj = $db->fetch_object($result);
			if (isset($obj->amount)) {
				$subtotal_ht += -$obj->amount;
				$subtotal_ttc += -$obj->amount;

				$total_ht_outcome += $obj->amount;
				$total_ttc_outcome += $obj->amount;
			}
			print '<tr class="oddeven">';
			print '<td>&nbsp;</td>';
			print "<td>".$langs->trans("Debit")."</td>\n";
			print '<td class="right">';
			if ($modecompta == 'CREANCES-DETTES') {
				print '<span class="amount">'.price(-$obj->amount).'</span>';
			}
			print '</td>';
			print '<td class="right"><span class="amount">'.price(-$obj->amount)."</span></td>\n";
			print "</tr>\n";

			// Credit (payment received from customer for example)
			$obj = $db->fetch_object($result);
			if (isset($obj->amount)) {
				$subtotal_ht += $obj->amount;
				$subtotal_ttc += $obj->amount;

				$total_ht_income += $obj->amount;
				$total_ttc_income += $obj->amount;
			}
			print '<tr class="oddeven"><td>&nbsp;</td>';
			print "<td>".$langs->trans("Credit")."</td>\n";
			print '<td class="right">';
			if ($modecompta == 'CREANCES-DETTES') {
				print '<span class="amount">'.price($obj->amount).'</span>';
			}
			print '</td>';
			print '<td class="right"><span class="amount">'.price($obj->amount)."</span></td>\n";
			print "</tr>\n";

			// Total
			$total_ht += $subtotal_ht;
			$total_ttc += $subtotal_ttc;
			print '<tr class="liste_total">';
			print '<td></td>';
			print '<td></td>';
			print '<td class="right">';
			if ($modecompta == 'CREANCES-DETTES') {
				print price($subtotal_ht);
			}
			print '</td>';
			print '<td class="right">'.price($subtotal_ttc).'</td>';
			print '</tr>';
		} else {
			dol_print_error($db);
		}
	}

	/*
	 * Payment Loan
	 */

	if (!empty($conf->global->ACCOUNTING_REPORTS_INCLUDE_LOAN) && !empty($conf->loan->enabled) && ($modecompta == 'CREANCES-DETTES' || $modecompta == "RECETTES-DEPENSES")) {
		$subtotal_ht = 0;
		$subtotal_ttc = 0;

		print '<tr class="trforbreak"><td colspan="4">'.$langs->trans("PaymentLoan").'</td></tr>';

		$sql = 'SELECT l.rowid as id, l.label AS label, SUM(p.amount_capital + p.amount_insurance + p.amount_interest) as amount FROM '.MAIN_DB_PREFIX.'payment_loan as p';
		$sql .= ' LEFT JOIN '.MAIN_DB_PREFIX.'loan AS l ON l.rowid = p.fk_loan';
		$sql .= ' WHERE 1 = 1';
		if (!empty($date_start) && !empty($date_end)) {
			$sql .= " AND p.datep >= '".$db->idate($date_start)."' AND p.datep <= '".$db->idate($date_end)."'";
		}
		$sql .= ' GROUP BY p.fk_loan';
		$sql .= ' ORDER BY p.fk_loan';

		dol_syslog('get loan payments', LOG_DEBUG);
		$result = $db->query($sql);
		if ($result) {
			require_once DOL_DOCUMENT_ROOT.'/loan/class/loan.class.php';
			$loan_static = new Loan($db);
			while ($obj = $db->fetch_object($result)) {
				$loan_static->id = $obj->id;
				$loan_static->ref = $obj->id;
				$loan_static->label = $obj->label;
				print '<tr class="oddeven"><td>&nbsp;</td>';
				print "<td>".$loan_static->getNomUrl(1).' - '.$obj->label."</td>\n";
				if ($modecompta == 'CREANCES-DETTES') {
					print '<td class="right"><span class="amount">'.price(-$obj->amount).'</span></td>';
				}
				print '<td class="right"><span class="amount">'.price(-$obj->amount)."</span></td>\n";
				print "</tr>\n";
				$subtotal_ht -= $obj->amount;
				$subtotal_ttc -= $obj->amount;
			}
			$total_ht += $subtotal_ht;
			$total_ttc += $subtotal_ttc;

			$total_ht_income += $subtotal_ht;
			$total_ttc_income += $subtotal_ttc;

			print '<tr class="liste_total">';
			print '<td></td>';
			print '<td></td>';
			print '<td class="right">';
			if ($modecompta == 'CREANCES-DETTES') {
				print price($subtotal_ht);
			}
			print '</td>';
			print '<td class="right">'.price($subtotal_ttc).'</td>';
			print '</tr>';
		} else {
			dol_print_error($db);
		}
	}

	/*
	 * VAT
	 */

	print '<tr class="trforbreak"><td colspan="4">'.$langs->trans("VAT").'</td></tr>';
	$subtotal_ht = 0;
	$subtotal_ttc = 0;

	if ($conf->tax->enabled && ($modecompta == 'CREANCES-DETTES' || $modecompta == 'RECETTES-DEPENSES')) {
		if ($modecompta == 'CREANCES-DETTES') {
			// VAT to pay
			$amount = 0;
			$sql = "SELECT date_format(f.datef,'%Y-%m') as dm, sum(f.total_tva) as amount";
			$sql .= " FROM ".MAIN_DB_PREFIX."facture as f";
			$sql .= " WHERE f.fk_statut IN (1,2)";
			if (!empty($conf->global->FACTURE_DEPOSITS_ARE_JUST_PAYMENTS)) {
				$sql .= " AND f.type IN (0,1,2,5)";
			} else {
				$sql .= " AND f.type IN (0,1,2,3,5)";
			}
			if (!empty($date_start) && !empty($date_end)) {
				$sql .= " AND f.datef >= '".$db->idate($date_start)."' AND f.datef <= '".$db->idate($date_end)."'";
			}
			$sql .= " AND f.entity IN (".getEntity('invoice').")";
			$sql .= " GROUP BY dm";
			$newsortfield = $sortfield;
			if ($newsortfield == 's.nom, s.rowid') {
				$newsortfield = 'dm';
			}
			if ($newsortfield == 'amount_ht') {
				$newsortfield = 'amount';
			}
			if ($newsortfield == 'amount_ttc') {
				$newsortfield = 'amount';
			}
			$sql .= $db->order($newsortfield, $sortorder);

			dol_syslog("get vat to pay", LOG_DEBUG);
			$result = $db->query($sql);
			if ($result) {
				$num = $db->num_rows($result);
				$i = 0;
				if ($num) {
					while ($i < $num) {
						$obj = $db->fetch_object($result);

						$amount -= $obj->amount;
						//$total_ht -= $obj->amount;
						$total_ttc -= $obj->amount;
						//$subtotal_ht -= $obj->amount;
						$subtotal_ttc -= $obj->amount;
						$i++;
					}
				}
			} else {
				dol_print_error($db);
			}

			$total_ht_outcome -= 0;
			$total_ttc_outcome -= $amount;

			print '<tr class="oddeven">';
			print '<td>&nbsp;</td>';
			print "<td>".$langs->trans("VATToPay")."</td>\n";
			print '<td class="right">&nbsp;</td>'."\n";
			print '<td class="right"><span class="amount">'.price($amount)."</span></td>\n";
			print "</tr>\n";

			// VAT to retrieve
			$amount = 0;
			$sql = "SELECT date_format(f.datef,'%Y-%m') as dm, sum(f.total_tva) as amount";
			$sql .= " FROM ".MAIN_DB_PREFIX."facture_fourn as f";
			$sql .= " WHERE f.fk_statut IN (1,2)";
			if (!empty($conf->global->FACTURE_DEPOSITS_ARE_JUST_PAYMENTS)) {
				$sql .= " AND f.type IN (0,1,2)";
			} else {
				$sql .= " AND f.type IN (0,1,2,3)";
			}
			if (!empty($date_start) && !empty($date_end)) {
				$sql .= " AND f.datef >= '".$db->idate($date_start)."' AND f.datef <= '".$db->idate($date_end)."'";
			}
			$sql .= " AND f.entity = ".$conf->entity;
			$sql .= " GROUP BY dm";
			$newsortfield = $sortfield;
			if ($newsortfield == 's.nom, s.rowid') {
				$newsortfield = 'dm';
			}
			if ($newsortfield == 'amount_ht') {
				$newsortfield = 'amount';
			}
			if ($newsortfield == 'amount_ttc') {
				$newsortfield = 'amount';
			}
			$sql .= $db->order($newsortfield, $sortorder);

			dol_syslog("get vat received back", LOG_DEBUG);
			$result = $db->query($sql);
			if ($result) {
				$num = $db->num_rows($result);
				$i = 0;
				if ($num) {
					while ($i < $num) {
						$obj = $db->fetch_object($result);

						$amount += $obj->amount;
						//$total_ht += $obj->amount;
						$total_ttc += $obj->amount;
						//$subtotal_ht += $obj->amount;
						$subtotal_ttc += $obj->amount;

						$i++;
					}
				}
			} else {
				dol_print_error($db);
			}

			$total_ht_income += 0;
			$total_ttc_income += $amount;

			print '<tr class="oddeven">';
			print '<td>&nbsp;</td>';
			print '<td>'.$langs->trans("VATToCollect")."</td>\n";
			print '<td class="right">&nbsp;</td>'."\n";
			print '<td class="right"><span class="amount">'.price($amount)."</span></td>\n";
			print "</tr>\n";
		} else {
			// VAT really already paid
			$amount = 0;
			$sql = "SELECT date_format(t.datev,'%Y-%m') as dm, sum(t.amount) as amount";
			$sql .= " FROM ".MAIN_DB_PREFIX."tva as t";
			$sql .= " WHERE amount > 0";
			if (!empty($date_start) && !empty($date_end)) {
				$sql .= " AND t.datev >= '".$db->idate($date_start)."' AND t.datev <= '".$db->idate($date_end)."'";
			}
			$sql .= " AND t.entity = ".$conf->entity;
			$sql .= " GROUP BY dm";
			$newsortfield = $sortfield;
			if ($newsortfield == 's.nom, s.rowid') {
				$newsortfield = 'dm';
			}
			if ($newsortfield == 'amount_ht') {
				$newsortfield = 'amount';
			}
			if ($newsortfield == 'amount_ttc') {
				$newsortfield = 'amount';
			}
			$sql .= $db->order($newsortfield, $sortorder);

			dol_syslog("get vat really paid", LOG_DEBUG);
			$result = $db->query($sql);
			if ($result) {
				$num = $db->num_rows($result);
				$i = 0;
				if ($num) {
					while ($i < $num) {
						$obj = $db->fetch_object($result);

						$amount -= $obj->amount;
						$total_ht -= $obj->amount;
						$total_ttc -= $obj->amount;
						$subtotal_ht -= $obj->amount;
						$subtotal_ttc -= $obj->amount;

						$i++;
					}
				}
				$db->free($result);
			} else {
				dol_print_error($db);
			}

			$total_ht_outcome -= 0;
			$total_ttc_outcome -= $amount;

			print '<tr class="oddeven">';
			print '<td>&nbsp;</td>';
			print "<td>".$langs->trans("VATPaid")."</td>\n";
			print '<td <class="right"></td>'."\n";
			print '<td class="right"><span class="amount">'.price($amount)."</span></td>\n";
			print "</tr>\n";

			// VAT really received
			$amount = 0;
			$sql = "SELECT date_format(t.datev,'%Y-%m') as dm, sum(t.amount) as amount";
			$sql .= " FROM ".MAIN_DB_PREFIX."tva as t";
			$sql .= " WHERE amount < 0";
			if (!empty($date_start) && !empty($date_end)) {
				$sql .= " AND t.datev >= '".$db->idate($date_start)."' AND t.datev <= '".$db->idate($date_end)."'";
			}
			$sql .= " AND t.entity = ".$conf->entity;
			$sql .= " GROUP BY dm";
			$newsortfield = $sortfield;
			if ($newsortfield == 's.nom, s.rowid') {
				$newsortfield = 'dm';
			}
			if ($newsortfield == 'amount_ht') {
				$newsortfield = 'amount';
			}
			if ($newsortfield == 'amount_ttc') {
				$newsortfield = 'amount';
			}
			$sql .= $db->order($newsortfield, $sortorder);

			dol_syslog("get vat really received back", LOG_DEBUG);
			$result = $db->query($sql);
			if ($result) {
				$num = $db->num_rows($result);
				$i = 0;
				if ($num) {
					while ($i < $num) {
						$obj = $db->fetch_object($result);

						$amount += -$obj->amount;
						$total_ht += -$obj->amount;
						$total_ttc += -$obj->amount;
						$subtotal_ht += -$obj->amount;
						$subtotal_ttc += -$obj->amount;

						$i++;
					}
				}
				$db->free($result);
			} else {
				dol_print_error($db);
			}

			$total_ht_income += 0;
			$total_ttc_income += $amount;

			print '<tr class="oddeven">';
			print '<td>&nbsp;</td>';
			print "<td>".$langs->trans("VATCollected")."</td>\n";
			print '<td class="right"></td>'."\n";
			print '<td class="right"><span class="amount">'.price($amount)."</span></td>\n";
			print "</tr>\n";
		}
	}

	if ($mysoc->tva_assuj != '0') {	// Assujetti
		print '<tr class="liste_total">';
		print '<td></td>';
		print '<td></td>';
		print '<td class="right">&nbsp;</td>';
		print '<td class="right">'.price(price2num($subtotal_ttc, 'MT')).'</td>';
		print '</tr>';
	}
}

$action = "balanceclient";
$object = array(&$total_ht, &$total_ttc);
$parameters["mode"] = $modecompta;
$parameters["date_start"] = $date_start;
$parameters["date_end"] = $date_end;
// Initialize technical object to manage hooks of expenses. Note that conf->hooks_modules contains array array
$hookmanager->initHooks(array('externalbalance'));
$reshook = $hookmanager->executeHooks('addBalanceLine', $parameters, $object, $action); // Note that $action and $object may have been modified by some hooks
print $hookmanager->resPrint;

// Total
print '<tr>';
print '<td colspan="4">&nbsp;</td>';
print '</tr>';

print '<tr class="liste_total"><td class="left" colspan="2">'.$langs->trans("Income").'</td>';
if ($modecompta == 'CREANCES-DETTES') {
	print '<td class="liste_total right">'.price(price2num($total_ht_income, 'MT')).'</td>';
}
print '<td class="liste_total right">'.price(price2num($total_ttc_income, 'MT')).'</td>';
print '</tr>';
print '<tr class="liste_total"><td class="left" colspan="2">'.$langs->trans("Outcome").'</td>';
if ($modecompta == 'CREANCES-DETTES') {
	print '<td class="liste_total right">'.price(price2num(-$total_ht_outcome, 'MT')).'</td>';
}
print '<td class="liste_total right">'.price(price2num(-$total_ttc_outcome, 'MT')).'</td>';
print '</tr>';
print '<tr class="liste_total"><td class="left" colspan="2">'.$langs->trans("Profit").'</td>';
if ($modecompta == 'CREANCES-DETTES') {
	print '<td class="liste_total right">'.price(price2num($total_ht, 'MT')).'</td>';
}
print '<td class="liste_total right">'.price(price2num($total_ttc, 'MT')).'</td>';
print '</tr>';

print "</table>";
print '<br>';

// End of page
llxFooter();
$db->close();<|MERGE_RESOLUTION|>--- conflicted
+++ resolved
@@ -934,10 +934,6 @@
 
 		if ($modecompta == 'CREANCES-DETTES' || $modecompta == 'RECETTES-DEPENSES') {
 			if ($modecompta == 'CREANCES-DETTES') {
-<<<<<<< HEAD
-				//$column = 's.dateep';	// We use the date of salary
-				$column = 'p.datep';
-=======
 				$column = 's.dateep';	// We use the date of end of period of salary
 
 				$sql = "SELECT u.rowid, u.firstname, u.lastname, s.fk_user as fk_user, s.label as label, date_format($column,'%Y-%m') as dm, sum(s.amount) as amount";
@@ -948,9 +944,9 @@
 					$sql .= " AND $column >= '".$db->idate($date_start)."' AND $column <= '".$db->idate($date_end)."'";
 				}
 				$sql .= " GROUP BY u.rowid, u.firstname, u.lastname, s.fk_user, s.label, dm";
->>>>>>> b989c257
 			} else {
 				$column = 'p.datep';
+
 				$sql = "SELECT u.rowid, u.firstname, u.lastname, s.fk_user as fk_user, p.label as label, date_format($column,'%Y-%m') as dm, sum(p.amount) as amount";
 				$sql .= " FROM ".MAIN_DB_PREFIX."payment_salary as p";
 				$sql .= " INNER JOIN ".MAIN_DB_PREFIX."salary as s ON s.rowid = p.fk_salary";
@@ -962,31 +958,6 @@
 				$sql .= " GROUP BY u.rowid, u.firstname, u.lastname, s.fk_user, p.label, dm";
 			}
 
-<<<<<<< HEAD
-			$sql = "SELECT u.rowid, u.firstname, u.lastname, s.fk_user as fk_user, p.label as label, date_format($column,'%Y-%m') as dm, sum(p.amount) as amount";
-			$sql .= " FROM ".MAIN_DB_PREFIX."payment_salary as p";
-			$sql .= " INNER JOIN ".MAIN_DB_PREFIX."salary as s ON s.rowid=p.fk_salary";
-			$sql .= " INNER JOIN ".MAIN_DB_PREFIX."user as u ON u.rowid=s.fk_user";
-			$sql .= " WHERE s.entity IN (".getEntity('salary').")";
-			if (!empty($date_start) && !empty($date_end)) {
-				$sql .= " AND $column >= '".$db->idate($date_start)."' AND $column <= '".$db->idate($date_end)."'";
-			}
-			$sql .= " GROUP BY u.rowid, u.firstname, u.lastname, s.fk_user, p.label, dm";
-
-			// For backward compatibility with old module salary
-			$column = 'p.datep';
-			$sql .= " UNION ";
-			$sql .= " SELECT u.rowid, u.firstname, u.lastname, p.fk_user as fk_user, p.label as label, date_format($column,'%Y-%m') as dm, sum(p.amount) as amount";
-			$sql .= " FROM ".MAIN_DB_PREFIX."payment_salary as p";
-			$sql .= " INNER JOIN ".MAIN_DB_PREFIX."user as u ON u.rowid=p.fk_user";
-			$sql .= " WHERE p.entity IN (".getEntity('payment_salary').")";
-			if (!empty($date_start) && !empty($date_end)) {
-				$sql .= " AND $column >= '".$db->idate($date_start)."' AND $column <= '".$db->idate($date_end)."'";
-			}
-			$sql .= " GROUP BY u.rowid, u.firstname, u.lastname, p.fk_user, p.label, dm";
-
-=======
->>>>>>> b989c257
 			$newsortfield = $sortfield;
 			if ($newsortfield == 's.nom, s.rowid') {
 				$newsortfield = 'u.firstname, u.lastname';
