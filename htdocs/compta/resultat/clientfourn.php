<?php
/* Copyright (C) 2002-2006  Rodolphe Quiedeville    <rodolphe@quiedeville.org>
 * Copyright (C) 2004-2017  Laurent Destailleur     <eldy@users.sourceforge.net>
 * Copyright (C) 2005-2012  Regis Houssin           <regis.houssin@inodbox.com>
 * Copyright (C) 2012       Cédric Salvador         <csalvador@gpcsolutions.fr>
 * Copyright (C) 2012-2014  Raphaël Dourseanud      <rdoursenaud@gpcsolutions.fr>
 * Copyright (C) 2014-2106  Ferran Marcet           <fmarcet@2byte.es>
 * Copyright (C) 2014       Juanjo Menent           <jmenent@2byte.es>
 * Copyright (C) 2014       Florian Henry           <florian.henry@open-concept.pro>
 * Copyright (C) 2018-2024	Frédéric France         <frederic.france@free.fr>
 * Copyright (C) 2020       Maxime DEMAREST         <maxime@indelog.fr>
 * Copyright (C) 2021       Alexandre Spangaro      <aspangaro@open-dsi.fr>
 *
 * This program is free software; you can redistribute it and/or modify
 * it under the terms of the GNU General Public License as published by
 * the Free Software Foundation; either version 3 of the License, or
 * (at your option) any later version.
 *
 * This program is distributed in the hope that it will be useful,
 * but WITHOUT ANY WARRANTY; without even the implied warranty of
 * MERCHANTABILITY or FITNESS FOR A PARTICULAR PURPOSE.  See the
 * GNU General Public License for more details.
 *
 * You should have received a copy of the GNU General Public License
 * along with this program. If not, see <https://www.gnu.org/licenses/>.
 */

/**
 *  \file       htdocs/compta/resultat/clientfourn.php
 * 	\ingroup	compta, accountancy
 *	\brief      Page reporting
 */

// Load Dolibarr environment
require '../../main.inc.php';
require_once DOL_DOCUMENT_ROOT.'/compta/tva/class/tva.class.php';
require_once DOL_DOCUMENT_ROOT.'/compta/sociales/class/chargesociales.class.php';
require_once DOL_DOCUMENT_ROOT.'/user/class/user.class.php';
require_once DOL_DOCUMENT_ROOT.'/core/lib/report.lib.php';
require_once DOL_DOCUMENT_ROOT.'/core/lib/tax.lib.php';
require_once DOL_DOCUMENT_ROOT.'/core/lib/date.lib.php';
require_once DOL_DOCUMENT_ROOT.'/accountancy/class/accountingaccount.class.php';
require_once DOL_DOCUMENT_ROOT.'/accountancy/class/accountancycategory.class.php';
require_once DOL_DOCUMENT_ROOT.'/accountancy/class/accountingaccount.class.php';

// Load translation files required by the page
$langs->loadLangs(array('compta', 'bills', 'donation', 'salaries', 'accountancy', 'loan'));

$date_startmonth = GETPOSTINT('date_startmonth');
$date_startday = GETPOSTINT('date_startday');
$date_startyear = GETPOSTINT('date_startyear');
$date_endmonth = GETPOSTINT('date_endmonth');
$date_endday = GETPOSTINT('date_endday');
$date_endyear = GETPOSTINT('date_endyear');
$showaccountdetail = GETPOST('showaccountdetail', 'aZ09') ? GETPOST('showaccountdetail', 'aZ09') : 'yes';

$limit = GETPOSTINT('limit') ? GETPOSTINT('limit') : $conf->liste_limit;
$sortfield = GETPOST('sortfield', 'aZ09comma');
$sortorder = GETPOST('sortorder', 'aZ09comma');
$page = GETPOSTISSET('pageplusone') ? (GETPOSTINT('pageplusone') - 1) : GETPOSTINT("page");
if (empty($page) || $page == -1) {
	$page = 0;
}     // If $page is not defined, or '' or -1
$offset = $limit * $page;
$pageprev = $page - 1;
$pagenext = $page + 1;
//if (! $sortfield) $sortfield='s.nom, s.rowid';
if (!$sortorder) {
	$sortorder = 'ASC';
}

// Date range
$year = GETPOSTINT('year');		// this is used for navigation previous/next. It is the last year to show in filter
if (empty($year)) {
	$year_current = dol_print_date(dol_now(), "%Y");
	$month_current = dol_print_date(dol_now(), "%m");
	$year_start = $year_current;
} else {
	$year_current = $year;
	$month_current = dol_print_date(dol_now(), "%m");
	$year_start = $year;
}
$date_start = dol_mktime(0, 0, 0, $date_startmonth, $date_startday, $date_startyear);
$date_end = dol_mktime(23, 59, 59, $date_endmonth, $date_endday, $date_endyear);

// We define date_start and date_end
if (empty($date_start) || empty($date_end)) { // We define date_start and date_end
	$q = GETPOST("q") ? GETPOSTINT("q") : 0;
	if ($q == 0) {
		// We define date_start and date_end
		$year_end = $year_start;
		$month_start = GETPOST("month") ? GETPOSTINT("month") : getDolGlobalInt('SOCIETE_FISCAL_MONTH_START', 1);
		$month_end = "";
		if (!GETPOST('month')) {
			if (!$year && $month_start > $month_current) {
				$year_start--;
				$year_end--;
			}
			if (getDolGlobalInt('SOCIETE_FISCAL_MONTH_START') > 1) {
				$month_end = $month_start - 1;
				$year_end = $year_start + 1;
			}
			if ($month_end < 1) {
				$month_end = 12;
			}
		} else {
			$month_end = $month_start;
		}
		$date_start = dol_get_first_day($year_start, $month_start, false);
		$date_end = dol_get_last_day($year_end, $month_end, false);
	}
	if ($q == 1) {
		$date_start = dol_get_first_day($year_start, 1, false);
		$date_end = dol_get_last_day($year_start, 3, false);
	}
	if ($q == 2) {
		$date_start = dol_get_first_day($year_start, 4, false);
		$date_end = dol_get_last_day($year_start, 6, false);
	}
	if ($q == 3) {
		$date_start = dol_get_first_day($year_start, 7, false);
		$date_end = dol_get_last_day($year_start, 9, false);
	}
	if ($q == 4) {
		$date_start = dol_get_first_day($year_start, 10, false);
		$date_end = dol_get_last_day($year_start, 12, false);
	}
}

// $date_start and $date_end are defined. We force $year_start and $nbofyear
$tmps = dol_getdate($date_start);
$year_start = $tmps['year'];
$tmpe = dol_getdate($date_end);
$year_end = $tmpe['year'];
$nbofyear = ($year_end - $year_start) + 1;
//var_dump("year_start=".$year_start." year_end=".$year_end." nbofyear=".$nbofyear." date_start=".dol_print_date($date_start, 'dayhour')." date_end=".dol_print_date($date_end, 'dayhour'));

// Define modecompta ('CREANCES-DETTES' or 'RECETTES-DEPENSES' or 'BOOKKEEPING')
$modecompta = getDolGlobalString('ACCOUNTING_MODE');
if (isModEnabled('accounting')) {
	$modecompta = 'BOOKKEEPING';
}
if (GETPOST("modecompta", 'alpha')) {
	$modecompta = GETPOST("modecompta", 'alpha');
}

$AccCat = new AccountancyCategory($db);

// Security check
$socid = GETPOSTINT('socid');
if ($user->socid > 0) {
	$socid = $user->socid;
}
<<<<<<< HEAD
=======

// Initialize a technical object to manage hooks of page. Note that conf->hooks_modules contains an array of hook context
$hookmanager->initHooks(['customersupplierreportlist']);

>>>>>>> cc80841a
if (isModEnabled('comptabilite')) {
	$result = restrictedArea($user, 'compta', '', '', 'resultat');
}
if (isModEnabled('accounting')) {
	$result = restrictedArea($user, 'accounting', '', '', 'comptarapport');
}
$hookmanager->initHooks(['customersupplierreportlist']);

/*
 * View
 */

llxHeader();

$form = new Form($db);

$periodlink = '';
$exportlink = '';

$total_ht = 0;
$total_ttc = 0;

// Affiche en-tete de rapport
if ($modecompta == "CREANCES-DETTES") {
	$name = $langs->trans("ReportInOut").', '.$langs->trans("ByPredefinedAccountGroups");
	$period = $form->selectDate($date_start, 'date_start', 0, 0, 0, '', 1, 0).' - '.$form->selectDate($date_end, 'date_end', 0, 0, 0, '', 1, 0);
	$periodlink = ($year_start ? "<a href='".$_SERVER["PHP_SELF"]."?year=".($tmps['year'] - 1)."&modecompta=".$modecompta."'>".img_previous()."</a> <a href='".$_SERVER["PHP_SELF"]."?year=".($tmps['year'] + 1)."&modecompta=".$modecompta."'>".img_next()."</a>" : "");
	$description = $langs->trans("RulesResultDue");
	if (getDolGlobalString('FACTURE_DEPOSITS_ARE_JUST_PAYMENTS')) {
		$description .= $langs->trans("DepositsAreNotIncluded");
	} else {
		$description .= $langs->trans("DepositsAreIncluded");
	}
	if (getDolGlobalString('FACTURE_SUPPLIER_DEPOSITS_ARE_JUST_PAYMENTS')) {
		$description .= $langs->trans("SupplierDepositsAreNotIncluded");
	}
	$builddate = dol_now();
	//$exportlink=$langs->trans("NotYetAvailable");
} elseif ($modecompta == "RECETTES-DEPENSES") {
	$name = $langs->trans("ReportInOut").', '.$langs->trans("ByPredefinedAccountGroups");
	$period = $form->selectDate($date_start, 'date_start', 0, 0, 0, '', 1, 0).' - '.$form->selectDate($date_end, 'date_end', 0, 0, 0, '', 1, 0);
	$periodlink = ($year_start ? "<a href='".$_SERVER["PHP_SELF"]."?year=".($tmps['year'] - 1)."&modecompta=".$modecompta."'>".img_previous()."</a> <a href='".$_SERVER["PHP_SELF"]."?year=".($tmps['year'] + 1)."&modecompta=".$modecompta."'>".img_next()."</a>" : "");
	$description = $langs->trans("RulesResultInOut");
	$builddate = dol_now();
	//$exportlink=$langs->trans("NotYetAvailable");
} elseif ($modecompta == "BOOKKEEPING") {
	$name = $langs->trans("ReportInOut").', '.$langs->trans("ByPredefinedAccountGroups");
	$period = $form->selectDate($date_start, 'date_start', 0, 0, 0, '', 1, 0).' - '.$form->selectDate($date_end, 'date_end', 0, 0, 0, '', 1, 0);
	$arraylist = array('no'=>$langs->trans("CustomerCode"), 'yes'=>$langs->trans("AccountWithNonZeroValues"), 'all'=>$langs->trans("All"));
	$period .= ' &nbsp; &nbsp; <span class="opacitymedium">'.$langs->trans("DetailBy").'</span> '.$form->selectarray('showaccountdetail', $arraylist, $showaccountdetail, 0);
	$periodlink = ($year_start ? "<a href='".$_SERVER["PHP_SELF"]."?year=".($tmps['year'] - 1)."&modecompta=".$modecompta."&showaccountdetail=".$showaccountdetail."'>".img_previous()."</a> <a href='".$_SERVER["PHP_SELF"]."?year=".($tmps['year'] + 1)."&modecompta=".$modecompta."&showaccountdetail=".$showaccountdetail."'>".img_next()."</a>" : "");
	$description = $langs->trans("RulesResultBookkeepingPredefined");
	$description .= ' ('.$langs->trans("SeePageForSetup", DOL_URL_ROOT.'/accountancy/admin/account.php?mainmenu=accountancy&leftmenu=accountancy_admin', $langs->transnoentitiesnoconv("Accountancy").' / '.$langs->transnoentitiesnoconv("Setup").' / '.$langs->transnoentitiesnoconv("Chartofaccounts")).')';
	$builddate = dol_now();
	//$exportlink=$langs->trans("NotYetAvailable");
}

// Define $calcmode line
$calcmode = '';
if (isModEnabled('accounting')) {
	$calcmode .= '<input type="radio" name="modecompta" id="modecompta3" value="BOOKKEEPING"'.($modecompta == 'BOOKKEEPING' ? ' checked="checked"' : '').'><label for="modecompta3"> '.$langs->trans("CalcModeBookkeeping").'</label>';
	$calcmode .= '<br>';
}
$calcmode .= '<input type="radio" name="modecompta" id="modecompta1" value="RECETTES-DEPENSES"'.($modecompta == 'RECETTES-DEPENSES' ? ' checked="checked"' : '').'><label for="modecompta1"> '.$langs->trans("CalcModePayment");
if (isModEnabled('accounting')) {
	$calcmode .= ' <span class="opacitymedium hideonsmartphone">('.$langs->trans("CalcModeNoBookKeeping").')</span>';
}
$calcmode .= '</label>';
$calcmode .= '<br><input type="radio" name="modecompta" id="modecompta2" value="CREANCES-DETTES"'.($modecompta == 'CREANCES-DETTES' ? ' checked="checked"' : '').'><label for="modecompta2"> '.$langs->trans("CalcModeDebt");
if (isModEnabled('accounting')) {
	$calcmode .= ' <span class="opacitymedium hideonsmartphone">('.$langs->trans("CalcModeNoBookKeeping").')</span>';
}
$calcmode .= '</label>';


report_header($name, '', $period, $periodlink, $description, $builddate, $exportlink, array('modecompta'=>$modecompta, 'showaccountdetail'=>$showaccountdetail), $calcmode);

if (isModEnabled('accounting') && $modecompta != 'BOOKKEEPING') {
<<<<<<< HEAD
	print info_admin($langs->trans("WarningReportNotReliable"), 0, 0, 1);
=======
	print info_admin($langs->trans("WarningReportNotReliable"), 0, 0, '1');
>>>>>>> cc80841a
}

// Show report array
$param = '&modecompta='.urlencode($modecompta).'&showaccountdetail='.urlencode($showaccountdetail);
if ($date_startday) {
	$param .= '&date_startday='.$date_startday;
}
if ($date_startmonth) {
	$param .= '&date_startmonth='.$date_startmonth;
}
if ($date_startyear) {
	$param .= '&date_startyear='.$date_startyear;
}
if ($date_endday) {
	$param .= '&date_endday='.$date_endday;
}
if ($date_endmonth) {
	$param .= '&date_endmonth='.$date_endmonth;
}
if ($date_endyear) {
	$param .= '&date_endyear='.$date_endyear;
}

print '<table class="liste noborder centpercent">';
print '<tr class="liste_titre">';

if ($modecompta == 'BOOKKEEPING') {
	print_liste_field_titre("PredefinedGroups", $_SERVER["PHP_SELF"], 'f.thirdparty_code,f.rowid', '', $param, '', $sortfield, $sortorder, 'width200 ');
} else {
	print_liste_field_titre("", $_SERVER["PHP_SELF"], '', '', $param, '', $sortfield, $sortorder, 'width200 ');
}
print_liste_field_titre('');
if ($modecompta == 'BOOKKEEPING') {
	print_liste_field_titre("Amount", $_SERVER["PHP_SELF"], 'amount', '', $param, 'class="right"', $sortfield, $sortorder);
} else {
	if ($modecompta == 'CREANCES-DETTES') {
		print_liste_field_titre("AmountHT", $_SERVER["PHP_SELF"], 'amount_ht', '', $param, 'class="right"', $sortfield, $sortorder);
	} else {
		print_liste_field_titre('');  // Make 4 columns in total whatever $modecompta is
	}
	print_liste_field_titre("AmountTTC", $_SERVER["PHP_SELF"], 'amount_ttc', '', $param, 'class="right"', $sortfield, $sortorder);
}
print "</tr>\n";


$total_ht_outcome = $total_ttc_outcome = $total_ht_income = $total_ttc_income = 0;


if ($modecompta == 'BOOKKEEPING') {
	$predefinedgroupwhere = "(";
	$predefinedgroupwhere .= " (pcg_type = 'EXPENSE')";
	$predefinedgroupwhere .= " OR ";
	$predefinedgroupwhere .= " (pcg_type = 'INCOME')";
	$predefinedgroupwhere .= ")";

	$charofaccountstring = getDolGlobalInt('CHARTOFACCOUNTS');
<<<<<<< HEAD
	$charofaccountstring = dol_getIdFromCode($db, getDolGlobalInt('CHARTOFACCOUNTS'), 'accounting_system', 'rowid', 'pcg_version');
=======
	$charofaccountstring = dol_getIdFromCode($db, getDolGlobalString('CHARTOFACCOUNTS'), 'accounting_system', 'rowid', 'pcg_version');
>>>>>>> cc80841a

	$sql = "SELECT -1 as socid, aa.pcg_type, SUM(f.credit - f.debit) as amount";
	if ($showaccountdetail == 'no') {
		$sql .= ", f.thirdparty_code as name";
	}
	$sql .= " FROM ".MAIN_DB_PREFIX."accounting_bookkeeping as f";
	$sql .= ", ".MAIN_DB_PREFIX."accounting_account as aa";
	$sql .= " WHERE f.numero_compte = aa.account_number";
	$sql .= " AND ".$predefinedgroupwhere;
	$sql .= " AND fk_pcg_version = '".$db->escape($charofaccountstring)."'";
	$sql .= " AND f.entity = ".$conf->entity;
	if (!empty($date_start) && !empty($date_end)) {
		$sql .= " AND f.doc_date >= '".$db->idate($date_start)."' AND f.doc_date <= '".$db->idate($date_end)."'";
	}
	$sql .= " GROUP BY pcg_type";
	if ($showaccountdetail == 'no') {
		$sql .= ", name, socid";	// group by "accounting group" (INCOME/EXPENSE), then "customer".
	}
	$sql .= $db->order($sortfield, $sortorder);

	$oldpcgtype = '';

	dol_syslog("get bookkeeping entries", LOG_DEBUG);
	$result = $db->query($sql);
	if ($result) {
		$num = $db->num_rows($result);
		$i = 0;
		if ($num > 0) {
			while ($i < $num) {
				$objp = $db->fetch_object($result);

				if ($showaccountdetail == 'no') {
					if ($objp->pcg_type != $oldpcgtype) {
						print '<tr class="trforbreak"><td colspan="3" class="tdforbreak">'.dol_escape_htmltag($objp->pcg_type).'</td></tr>';
						$oldpcgtype = $objp->pcg_type;
					}
				}

				if ($showaccountdetail == 'no') {
					print '<tr class="oddeven">';
					print '<td></td>';
					print '<td>';
					print dol_escape_htmltag($objp->pcg_type);
					print($objp->name ? ' ('.dol_escape_htmltag($objp->name).')' : ' ('.$langs->trans("Unknown").')');
					print "</td>\n";
					print '<td class="right nowraponall"><span class="amount">'.price($objp->amount)."</span></td>\n";
					print "</tr>\n";
				} else {
					print '<tr class="oddeven trforbreak">';
					print '<td colspan="2" class="tdforbreak">';
					print dol_escape_htmltag($objp->pcg_type);
					print "</td>\n";
					print '<td class="right nowraponall tdforbreak"><span class="amount">'.price($objp->amount)."</span></td>\n";
					print "</tr>\n";
				}

				$total_ht += (isset($objp->amount) ? $objp->amount : 0);
				$total_ttc += (isset($objp->amount) ? $objp->amount : 0);

				if ($objp->pcg_type == 'INCOME') {
					$total_ht_income += (isset($objp->amount) ? $objp->amount : 0);
					$total_ttc_income += (isset($objp->amount) ? $objp->amount : 0);
				}
				if ($objp->pcg_type == 'EXPENSE') {
					$total_ht_outcome -= (isset($objp->amount) ? $objp->amount : 0);
					$total_ttc_outcome -= (isset($objp->amount) ? $objp->amount : 0);
				}

				// Loop on detail of all accounts
				// This make 14 calls for each detail of account (NP, N and month m)
				if ($showaccountdetail != 'no') {
					$tmppredefinedgroupwhere = "pcg_type = '".$db->escape($objp->pcg_type)."'";
					$tmppredefinedgroupwhere .= " AND fk_pcg_version = '".$db->escape($charofaccountstring)."'";
					//$tmppredefinedgroupwhere .= " AND thirdparty_code = '".$db->escape($objp->name)."'";

					// Get cpts of category/group
					$cpts = $AccCat->getCptsCat(0, $tmppredefinedgroupwhere);

					foreach ($cpts as $j => $cpt) {
						$return = $AccCat->getSumDebitCredit($cpt['account_number'], $date_start, $date_end, (empty($cpt['dc']) ? 0 : $cpt['dc']));
						if ($return < 0) {
							setEventMessages(null, $AccCat->errors, 'errors');
							$resultN = 0;
						} else {
							$resultN = $AccCat->sdc;
						}


						if ($showaccountdetail == 'all' || $resultN != 0) {
							print '<tr>';
							print '<td></td>';
							print '<td class="tdoverflowmax200"> &nbsp; &nbsp; '.length_accountg($cpt['account_number']).' - '.$cpt['account_label'].'</td>';
							print '<td class="right nowraponall"><span class="amount">'.price($resultN).'</span></td>';
							print "</tr>\n";
						}
					}
				}

				$i++;
			}
		} else {
			print '<tr><td colspan="3" class="opacitymedium">'.$langs->trans("NoRecordFound").'</td></tr>';
		}
	} else {
		dol_print_error($db);
	}
} else {
	/*
	 * Customer invoices
	 */
	print '<tr class="trforbreak"><td colspan="4">'.$langs->trans("CustomersInvoices").'</td></tr>';

	if ($modecompta == 'CREANCES-DETTES') {
		$sql = "SELECT s.nom as name, s.rowid as socid, sum(f.total_ht) as amount_ht, sum(f.total_ttc) as amount_ttc";
		$sql .= " FROM ".MAIN_DB_PREFIX."societe as s";
		$sql .= ", ".MAIN_DB_PREFIX."facture as f";
		$sql .= " WHERE f.fk_soc = s.rowid";
		$sql .= " AND f.fk_statut IN (1,2)";
		if (getDolGlobalString('FACTURE_DEPOSITS_ARE_JUST_PAYMENTS')) {
			$sql .= " AND f.type IN (0,1,2,5)";
		} else {
			$sql .= " AND f.type IN (0,1,2,3,5)";
		}
		if (!empty($date_start) && !empty($date_end)) {
			$sql .= " AND f.datef >= '".$db->idate($date_start)."' AND f.datef <= '".$db->idate($date_end)."'";
		}
	} elseif ($modecompta == 'RECETTES-DEPENSES') {
		/*
		 * List of payments (old payments are not seen by this query because, on older versions, they were not linked via payment_invoice.
		 * old versions, they were not linked via payment_invoice. They are added later)
		 */
		$sql = "SELECT s.nom as name, s.rowid as socid, sum(pf.amount) as amount_ttc";
		$sql .= " FROM ".MAIN_DB_PREFIX."societe as s";
		$sql .= ", ".MAIN_DB_PREFIX."facture as f";
		$sql .= ", ".MAIN_DB_PREFIX."paiement_facture as pf";
		$sql .= ", ".MAIN_DB_PREFIX."paiement as p";
		$sql .= " WHERE p.rowid = pf.fk_paiement";
		$sql .= " AND pf.fk_facture = f.rowid";
		$sql .= " AND f.fk_soc = s.rowid";
		if (!empty($date_start) && !empty($date_end)) {
			$sql .= " AND p.datep >= '".$db->idate($date_start)."' AND p.datep <= '".$db->idate($date_end)."'";
		}
	}
	$sql .= " AND f.entity IN (".getEntity('invoice').")";
	if ($socid) {
		$sql .= " AND f.fk_soc = ".((int) $socid);
	}
	$sql .= " GROUP BY name, socid";
	$sql .= $db->order($sortfield, $sortorder);

	dol_syslog("get customer invoices", LOG_DEBUG);
	$result = $db->query($sql);
	if ($result) {
		$num = $db->num_rows($result);
		$i = 0;
		while ($i < $num) {
			$objp = $db->fetch_object($result);

			print '<tr class="oddeven">';
			print '<td>&nbsp;</td>';
			print "<td>".$langs->trans("Bills").' <a href="'.DOL_URL_ROOT.'/compta/facture/list.php?socid='.$objp->socid.'">'.$objp->name."</td>\n";

			print '<td class="right">';
			if ($modecompta == 'CREANCES-DETTES') {
				print '<span class="amount">'.price($objp->amount_ht)."</span>";
			}
			print "</td>\n";
			print '<td class="right"><span class="amount">'.price($objp->amount_ttc)."</span></td>\n";

			$total_ht += (isset($objp->amount_ht) ? $objp->amount_ht : 0);
			$total_ttc += $objp->amount_ttc;
			print "</tr>\n";
			$i++;
		}
		$db->free($result);
	} else {
		dol_print_error($db);
	}

	// We add the old customer payments, not linked by payment_invoice
	if ($modecompta == 'RECETTES-DEPENSES') {
		$sql = "SELECT 'Autres' as name, '0' as idp, sum(p.amount) as amount_ttc";
		$sql .= " FROM ".MAIN_DB_PREFIX."bank as b";
		$sql .= ", ".MAIN_DB_PREFIX."bank_account as ba";
		$sql .= ", ".MAIN_DB_PREFIX."paiement as p";
		$sql .= " LEFT JOIN ".MAIN_DB_PREFIX."paiement_facture as pf ON p.rowid = pf.fk_paiement";
		$sql .= " WHERE pf.rowid IS NULL";
		$sql .= " AND p.fk_bank = b.rowid";
		$sql .= " AND b.fk_account = ba.rowid";
		$sql .= " AND ba.entity IN (".getEntity('bank_account').")";
		if (!empty($date_start) && !empty($date_end)) {
			$sql .= " AND p.datep >= '".$db->idate($date_start)."' AND p.datep <= '".$db->idate($date_end)."'";
		}
		$sql .= " GROUP BY name, idp";
		$sql .= " ORDER BY name";

		dol_syslog("get old customer payments not linked to invoices", LOG_DEBUG);
		$result = $db->query($sql);
		if ($result) {
			$num = $db->num_rows($result);
			$i = 0;
			if ($num) {
				while ($i < $num) {
					$objp = $db->fetch_object($result);


					print '<tr class="oddeven">';
					print '<td>&nbsp;</td>';
					print "<td>".$langs->trans("Bills")." ".$langs->trans("Other")." (".$langs->trans("PaymentsNotLinkedToInvoice").")\n";

					print '<td class="right">';
					if ($modecompta == 'CREANCES-DETTES') {
						print '<span class="amount">'.price($objp->amount_ht)."</span></td>\n";
					}
					print '</td>';
					print '<td class="right"><span class="amount">'.price($objp->amount_ttc)."</span></td>\n";

					$total_ht += (isset($objp->amount_ht) ? $objp->amount_ht : 0);
					$total_ttc += $objp->amount_ttc;

					print "</tr>\n";
					$i++;
				}
			}
			$db->free($result);
		} else {
			dol_print_error($db);
		}
	}

	if ($total_ttc == 0) {
		print '<tr class="oddeven">';
		print '<td>&nbsp;</td>';
		print '<td colspan="3"><span class="opacitymedium">'.$langs->trans("None").'</span></td>';
		print '</tr>';
	}

	$total_ht_income += $total_ht;
	$total_ttc_income += $total_ttc;

	print '<tr class="liste_total">';
	print '<td></td>';
	print '<td></td>';
	print '<td class="right">';
	if ($modecompta == 'CREANCES-DETTES') {
		print price($total_ht);
	}
	print '</td>';
	print '<td class="right">'.price($total_ttc).'</td>';
	print '</tr>';

	/*
	 * Donations
	 */

	if (isModEnabled('don')) {
		print '<tr class="trforbreak"><td colspan="4">'.$langs->trans("Donations").'</td></tr>';

		if ($modecompta == 'CREANCES-DETTES' || $modecompta == 'RECETTES-DEPENSES') {
			if ($modecompta == 'CREANCES-DETTES') {
				$sql = "SELECT p.societe as name, p.firstname, p.lastname, date_format(p.datedon,'%Y-%m') as dm, sum(p.amount) as amount";
				$sql .= " FROM ".MAIN_DB_PREFIX."don as p";
				$sql .= " WHERE p.entity IN (".getEntity('donation').")";
				$sql .= " AND fk_statut in (1,2)";
			} else {
				$sql = "SELECT p.societe as nom, p.firstname, p.lastname, date_format(p.datedon,'%Y-%m') as dm, sum(p.amount) as amount";
				$sql .= " FROM ".MAIN_DB_PREFIX."don as p";
				$sql .= " INNER JOIN ".MAIN_DB_PREFIX."payment_donation as pe ON pe.fk_donation = p.rowid";
				$sql .= " LEFT JOIN ".MAIN_DB_PREFIX."c_paiement as c ON pe.fk_typepayment = c.id";
				$sql .= " WHERE p.entity IN (".getEntity('donation').")";
				$sql .= " AND fk_statut >= 2";
			}
			if (!empty($date_start) && !empty($date_end)) {
				$sql .= " AND p.datedon >= '".$db->idate($date_start)."' AND p.datedon <= '".$db->idate($date_end)."'";
			}
		}
		$sql .= " GROUP BY p.societe, p.firstname, p.lastname, dm";
		$newsortfield = $sortfield;
		if ($newsortfield == 's.nom, s.rowid') {
			$newsortfield = 'p.societe, p.firstname, p.lastname, dm';
		}
		if ($newsortfield == 'amount_ht') {
			$newsortfield = 'amount';
		}
		if ($newsortfield == 'amount_ttc') {
			$newsortfield = 'amount';
		}
		$sql .= $db->order($newsortfield, $sortorder);

		dol_syslog("get dunning");
		$result = $db->query($sql);
		$subtotal_ht = 0;
		$subtotal_ttc = 0;
		if ($result) {
			$num = $db->num_rows($result);
			$i = 0;
			if ($num) {
				while ($i < $num) {
					$obj = $db->fetch_object($result);

					$total_ht += $obj->amount;
					$total_ttc += $obj->amount;
					$subtotal_ht += $obj->amount;
					$subtotal_ttc += $obj->amount;

					print '<tr class="oddeven">';
					print '<td>&nbsp;</td>';

					print "<td>".$langs->trans("Donation")." <a href=\"".DOL_URL_ROOT."/don/list.php?search_company=".$obj->name."&search_name=".$obj->firstname." ".$obj->lastname."\">".$obj->name." ".$obj->firstname." ".$obj->lastname."</a></td>\n";

					print '<td class="right">';
					if ($modecompta == 'CREANCES-DETTES') {
						print '<span class="amount">'.price($obj->amount).'</span>';
					}
					print '</td>';
					print '<td class="right"><span class="amount">'.price($obj->amount).'</span></td>';
					print '</tr>';
					$i++;
				}
			} else {
				print '<tr class="oddeven"><td>&nbsp;</td>';
				print '<td colspan="3"><span class="opacitymedium">'.$langs->trans("None").'</span></td>';
				print '</tr>';
			}
		} else {
			dol_print_error($db);
		}

		$total_ht_income += $subtotal_ht;
		$total_ttc_income += $subtotal_ttc;

		print '<tr class="liste_total">';
		print '<td></td>';
		print '<td></td>';
		print '<td class="right">';
		if ($modecompta == 'CREANCES-DETTES') {
			print price($subtotal_ht);
		}
		print '</td>';
		print '<td class="right">'.price($subtotal_ttc).'</td>';
		print '</tr>';
	}

	/*
	 * Suppliers invoices
	 */
	if ($modecompta == 'CREANCES-DETTES') {
		$sql = "SELECT s.nom as name, s.rowid as socid, sum(f.total_ht) as amount_ht, sum(f.total_ttc) as amount_ttc";
		$sql .= " FROM ".MAIN_DB_PREFIX."societe as s";
		$sql .= ", ".MAIN_DB_PREFIX."facture_fourn as f";
		$sql .= " WHERE f.fk_soc = s.rowid";
		$sql .= " AND f.fk_statut IN (1,2)";
		if (getDolGlobalString('FACTURE_SUPPLIER_DEPOSITS_ARE_JUST_PAYMENTS')) {
			$sql .= " AND f.type IN (0,1,2)";
		} else {
			$sql .= " AND f.type IN (0,1,2,3)";
		}
		if (!empty($date_start) && !empty($date_end)) {
			$sql .= " AND f.datef >= '".$db->idate($date_start)."' AND f.datef <= '".$db->idate($date_end)."'";
		}
	} elseif ($modecompta == 'RECETTES-DEPENSES') {
		$sql = "SELECT s.nom as name, s.rowid as socid, sum(pf.amount) as amount_ttc";
		$sql .= " FROM ".MAIN_DB_PREFIX."paiementfourn as p";
		$sql .= ", ".MAIN_DB_PREFIX."paiementfourn_facturefourn as pf";
		$sql .= " LEFT JOIN ".MAIN_DB_PREFIX."facture_fourn as f";
		$sql .= " ON pf.fk_facturefourn = f.rowid";
		$sql .= " LEFT JOIN ".MAIN_DB_PREFIX."societe as s";
		$sql .= " ON f.fk_soc = s.rowid";
		$sql .= " WHERE p.rowid = pf.fk_paiementfourn ";
		if (!empty($date_start) && !empty($date_end)) {
			$sql .= " AND p.datep >= '".$db->idate($date_start)."' AND p.datep <= '".$db->idate($date_end)."'";
		}
	}

	$sql .= " AND f.entity = ".((int) $conf->entity);
	if ($socid) {
		$sql .= " AND f.fk_soc = ".((int) $socid);
	}
	$sql .= " GROUP BY name, socid";
	$sql .= $db->order($sortfield, $sortorder);

	print '<tr class="trforbreak"><td colspan="4">'.$langs->trans("SuppliersInvoices").'</td></tr>';

	$subtotal_ht = 0;
	$subtotal_ttc = 0;
	dol_syslog("get suppliers invoices", LOG_DEBUG);
	$result = $db->query($sql);
	if ($result) {
		$num = $db->num_rows($result);
		$i = 0;
		if ($num > 0) {
			while ($i < $num) {
				$objp = $db->fetch_object($result);

				print '<tr class="oddeven">';
				print '<td>&nbsp;</td>';
				print "<td>".$langs->trans("Bills").' <a href="'.DOL_URL_ROOT."/fourn/facture/list.php?socid=".$objp->socid.'">'.$objp->name.'</a></td>'."\n";

				print '<td class="right">';
				if ($modecompta == 'CREANCES-DETTES') {
					print '<span class="amount">'.price(-$objp->amount_ht)."</span>";
				}
				print "</td>\n";
				print '<td class="right"><span class="amount">'.price(-$objp->amount_ttc)."</span></td>\n";

				$total_ht -= (isset($objp->amount_ht) ? $objp->amount_ht : 0);
				$total_ttc -= $objp->amount_ttc;
				$subtotal_ht += (isset($objp->amount_ht) ? $objp->amount_ht : 0);
				$subtotal_ttc += $objp->amount_ttc;

				print "</tr>\n";
				$i++;
			}
		} else {
			print '<tr class="oddeven">';
			print '<td>&nbsp;</td>';
			print '<td colspan="3"><span class="opacitymedium">'.$langs->trans("None").'</span></td>';
			print '</tr>';
		}

		$db->free($result);
	} else {
		dol_print_error($db);
	}

	$total_ht_outcome += $subtotal_ht;
	$total_ttc_outcome += $subtotal_ttc;

	print '<tr class="liste_total">';
	print '<td></td>';
	print '<td></td>';
	print '<td class="right">';
	if ($modecompta == 'CREANCES-DETTES') {
		print price(-$subtotal_ht);
	}
	print '</td>';
	print '<td class="right">'.price(-$subtotal_ttc).'</td>';
	print '</tr>';


	/*
	 * Social / Fiscal contributions who are not deductible
	 */

	print '<tr class="trforbreak"><td colspan="4">'.$langs->trans("SocialContributionsNondeductibles").'</td></tr>';

	if ($modecompta == 'CREANCES-DETTES') {
		$sql = "SELECT c.id, c.libelle as label, c.accountancy_code, sum(cs.amount) as amount";
		$sql .= " FROM ".MAIN_DB_PREFIX."c_chargesociales as c";
		$sql .= ", ".MAIN_DB_PREFIX."chargesociales as cs";
		$sql .= " WHERE cs.fk_type = c.id";
		$sql .= " AND c.deductible = 0";
		if (!empty($date_start) && !empty($date_end)) {
			$sql .= " AND cs.date_ech >= '".$db->idate($date_start)."' AND cs.date_ech <= '".$db->idate($date_end)."'";
		}
	} elseif ($modecompta == 'RECETTES-DEPENSES') {
		$sql = "SELECT c.id, c.libelle as label, c.accountancy_code, sum(p.amount) as amount";
		$sql .= " FROM ".MAIN_DB_PREFIX."c_chargesociales as c";
		$sql .= ", ".MAIN_DB_PREFIX."chargesociales as cs";
		$sql .= ", ".MAIN_DB_PREFIX."paiementcharge as p";
		$sql .= " WHERE p.fk_charge = cs.rowid";
		$sql .= " AND cs.fk_type = c.id";
		$sql .= " AND c.deductible = 0";
		if (!empty($date_start) && !empty($date_end)) {
			$sql .= " AND p.datep >= '".$db->idate($date_start)."' AND p.datep <= '".$db->idate($date_end)."'";
		}
	}
	$sql .= " AND cs.entity = ".$conf->entity;
	$sql .= " GROUP BY c.libelle, c.id, c.accountancy_code";
	$newsortfield = $sortfield;
	if ($newsortfield == 's.nom, s.rowid') {
		$newsortfield = 'c.libelle, c.id';
	}
	if ($newsortfield == 'amount_ht') {
		$newsortfield = 'amount';
	}
	if ($newsortfield == 'amount_ttc') {
		$newsortfield = 'amount';
	}

	$sql .= $db->order($newsortfield, $sortorder);

	dol_syslog("get social contributions deductible=0", LOG_DEBUG);
	$result = $db->query($sql);
	$subtotal_ht = 0;
	$subtotal_ttc = 0;
	if ($result) {
		$num = $db->num_rows($result);
		$i = 0;
		if ($num) {
			while ($i < $num) {
				$obj = $db->fetch_object($result);

				$total_ht -= $obj->amount;
				$total_ttc -= $obj->amount;
				$subtotal_ht += $obj->amount;
				$subtotal_ttc += $obj->amount;

				$titletoshow = '';
				if ($obj->accountancy_code) {
					$titletoshow = $langs->trans("AccountingCode").': '.$obj->accountancy_code;
					$tmpaccountingaccount = new AccountingAccount($db);
					$tmpaccountingaccount->fetch(0, $obj->accountancy_code, 1);
					$titletoshow .= ' - '.$langs->trans("AccountingCategory").': '.$tmpaccountingaccount->pcg_type;
				}

				print '<tr class="oddeven">';
				print '<td>&nbsp;</td>';
				print '<td'.($obj->accountancy_code ? ' title="'.dol_escape_htmltag($titletoshow).'"' : '').'>'.dol_escape_htmltag($obj->label).'</td>';
				print '<td class="right">';
				if ($modecompta == 'CREANCES-DETTES') {
					print '<span class="amount">'.price(-$obj->amount).'</span>';
				}
				print '</td>';
				print '<td class="right"><span class="amount">'.price(-$obj->amount).'</span></td>';
				print '</tr>';
				$i++;
			}
		} else {
			print '<tr class="oddeven">';
			print '<td>&nbsp;</td>';
			print '<td colspan="3"><span class="opacitymedium">'.$langs->trans("None").'</span></td>';
			print '</tr>';
		}
	} else {
		dol_print_error($db);
	}

	$total_ht_outcome += $subtotal_ht;
	$total_ttc_outcome += $subtotal_ttc;

	print '<tr class="liste_total">';
	print '<td></td>';
	print '<td></td>';
	print '<td class="right">';
	if ($modecompta == 'CREANCES-DETTES') {
		print price(-$subtotal_ht);
	}
	print '</td>';
	print '<td class="right">'.price(-$subtotal_ttc).'</td>';
	print '</tr>';


	/*
	 * Social / Fiscal contributions who are deductible
	 */

	print '<tr class="trforbreak"><td colspan="4">'.$langs->trans("SocialContributionsDeductibles").'</td></tr>';

	if ($modecompta == 'CREANCES-DETTES') {
		$sql = "SELECT c.id, c.libelle as label, c.accountancy_code, sum(cs.amount) as amount";
		$sql .= " FROM ".MAIN_DB_PREFIX."c_chargesociales as c";
		$sql .= ", ".MAIN_DB_PREFIX."chargesociales as cs";
		$sql .= " WHERE cs.fk_type = c.id";
		$sql .= " AND c.deductible = 1";
		if (!empty($date_start) && !empty($date_end)) {
			$sql .= " AND cs.date_ech >= '".$db->idate($date_start)."' AND cs.date_ech <= '".$db->idate($date_end)."'";
		}
		$sql .= " AND cs.entity = ".$conf->entity;
	} elseif ($modecompta == 'RECETTES-DEPENSES') {
		$sql = "SELECT c.id, c.libelle as label, c.accountancy_code, sum(p.amount) as amount";
		$sql .= " FROM ".MAIN_DB_PREFIX."c_chargesociales as c";
		$sql .= ", ".MAIN_DB_PREFIX."chargesociales as cs";
		$sql .= ", ".MAIN_DB_PREFIX."paiementcharge as p";
		$sql .= " WHERE p.fk_charge = cs.rowid";
		$sql .= " AND cs.fk_type = c.id";
		$sql .= " AND c.deductible = 1";
		if (!empty($date_start) && !empty($date_end)) {
			$sql .= " AND p.datep >= '".$db->idate($date_start)."' AND p.datep <= '".$db->idate($date_end)."'";
		}
		$sql .= " AND cs.entity = ".$conf->entity;
	}
	$sql .= " GROUP BY c.libelle, c.id, c.accountancy_code";
	$newsortfield = $sortfield;
	if ($newsortfield == 's.nom, s.rowid') {
		$newsortfield = 'c.libelle, c.id';
	}
	if ($newsortfield == 'amount_ht') {
		$newsortfield = 'amount';
	}
	if ($newsortfield == 'amount_ttc') {
		$newsortfield = 'amount';
	}
	$sql .= $db->order($newsortfield, $sortorder);

	dol_syslog("get social contributions deductible=1", LOG_DEBUG);
	$result = $db->query($sql);
	$subtotal_ht = 0;
	$subtotal_ttc = 0;
	if ($result) {
		$num = $db->num_rows($result);
		$i = 0;
		if ($num) {
			while ($i < $num) {
				$obj = $db->fetch_object($result);

				$total_ht -= $obj->amount;
				$total_ttc -= $obj->amount;
				$subtotal_ht += $obj->amount;
				$subtotal_ttc += $obj->amount;

				$titletoshow = '';
				if ($obj->accountancy_code) {
					$titletoshow = $langs->trans("AccountingCode").': '.$obj->accountancy_code;
					$tmpaccountingaccount = new AccountingAccount($db);
					$tmpaccountingaccount->fetch(0, $obj->accountancy_code, 1);
					$titletoshow .= ' - '.$langs->trans("AccountingCategory").': '.$tmpaccountingaccount->pcg_type;
				}

				print '<tr class="oddeven">';
				print '<td>&nbsp;</td>';
				print '<td'.($obj->accountancy_code ? ' title="'.dol_escape_htmltag($titletoshow).'"' : '').'>'.dol_escape_htmltag($obj->label).'</td>';
				print '<td class="right">';
				if ($modecompta == 'CREANCES-DETTES') {
					print '<span class="amount">'.price(-$obj->amount).'</span>';
				}
				print '</td>';
				print '<td class="right"><span class="amount">'.price(-$obj->amount).'</span></td>';
				print '</tr>';
				$i++;
			}
		} else {
			print '<tr class="oddeven">';
			print '<td>&nbsp;</td>';
			print '<td colspan="3"><span class="opacitymedium">'.$langs->trans("None").'</span></td>';
			print '</tr>';
		}
	} else {
		dol_print_error($db);
	}

	$total_ht_outcome += $subtotal_ht;
	$total_ttc_outcome += $subtotal_ttc;

	print '<tr class="liste_total">';
	print '<td></td>';
	print '<td></td>';
	print '<td class="right">';
	if ($modecompta == 'CREANCES-DETTES') {
		print price(-$subtotal_ht);
	}
	print '</td>';
	print '<td class="right">'.price(-$subtotal_ttc).'</td>';
	print '</tr>';


	/*
	 * Salaries
	 */

	if (isModEnabled('salaries')) {
		print '<tr class="trforbreak"><td colspan="4">'.$langs->trans("Salaries").'</td></tr>';

		if ($modecompta == 'CREANCES-DETTES' || $modecompta == 'RECETTES-DEPENSES') {
			if ($modecompta == 'CREANCES-DETTES') {
				$column = 's.dateep';	// We use the date of end of period of salary

				$sql = "SELECT u.rowid, u.firstname, u.lastname, s.fk_user as fk_user, s.label as label, date_format($column,'%Y-%m') as dm, sum(s.amount) as amount";
				$sql .= " FROM ".MAIN_DB_PREFIX."salary as s";
				$sql .= " INNER JOIN ".MAIN_DB_PREFIX."user as u ON u.rowid = s.fk_user";
				$sql .= " WHERE s.entity IN (".getEntity('salary').")";
				if (!empty($date_start) && !empty($date_end)) {
					$sql .= " AND $column >= '".$db->idate($date_start)."' AND $column <= '".$db->idate($date_end)."'";
				}
				$sql .= " GROUP BY u.rowid, u.firstname, u.lastname, s.fk_user, s.label, dm";
			} else {
				$column = 'p.datep';

				$sql = "SELECT u.rowid, u.firstname, u.lastname, s.fk_user as fk_user, p.label as label, date_format($column,'%Y-%m') as dm, sum(p.amount) as amount";
				$sql .= " FROM ".MAIN_DB_PREFIX."payment_salary as p";
				$sql .= " INNER JOIN ".MAIN_DB_PREFIX."salary as s ON s.rowid = p.fk_salary";
				$sql .= " INNER JOIN ".MAIN_DB_PREFIX."user as u ON u.rowid = s.fk_user";
				$sql .= " WHERE p.entity IN (".getEntity('payment_salary').")";
				if (!empty($date_start) && !empty($date_end)) {
					$sql .= " AND $column >= '".$db->idate($date_start)."' AND $column <= '".$db->idate($date_end)."'";
				}
				$sql .= " GROUP BY u.rowid, u.firstname, u.lastname, s.fk_user, p.label, dm";
			}

			$newsortfield = $sortfield;
			if ($newsortfield == 's.nom, s.rowid') {
				$newsortfield = 'u.firstname, u.lastname';
			}
			if ($newsortfield == 'amount_ht') {
				$newsortfield = 'amount';
			}
			if ($newsortfield == 'amount_ttc') {
				$newsortfield = 'amount';
			}
			$sql .= $db->order($newsortfield, $sortorder);
		}

		dol_syslog("get salaries");
		$result = $db->query($sql);
		$subtotal_ht = 0;
		$subtotal_ttc = 0;
		if ($result) {
			$num = $db->num_rows($result);
			$i = 0;
			if ($num) {
				while ($i < $num) {
					$obj = $db->fetch_object($result);

					$total_ht -= $obj->amount;
					$total_ttc -= $obj->amount;
					$subtotal_ht += $obj->amount;
					$subtotal_ttc += $obj->amount;

					print '<tr class="oddeven"><td>&nbsp;</td>';

					$userstatic = new User($db);
					$userstatic->fetch($obj->fk_user);

					print "<td>".$langs->trans("Salary")." <a href=\"".DOL_URL_ROOT."/salaries/list.php?search_user=".urlencode($userstatic->getFullName($langs))."\">".$obj->firstname." ".$obj->lastname."</a></td>\n";
					print '<td class="right">';
					if ($modecompta == 'CREANCES-DETTES') {
						print '<span class="amount">'.price(-$obj->amount).'</span>';
					}
					print '</td>';
					print '<td class="right"><span class="amount">'.price(-$obj->amount).'</span></td>';
					print '</tr>';
					$i++;
				}
			} else {
				print '<tr class="oddeven">';
				print '<td>&nbsp;</td>';
				print '<td colspan="3"><span class="opacitymedium">'.$langs->trans("None").'</span></td>';
				print '</tr>';
			}
		} else {
			dol_print_error($db);
		}

		$total_ht_outcome += $subtotal_ht;
		$total_ttc_outcome += $subtotal_ttc;

		print '<tr class="liste_total">';
		print '<td></td>';
		print '<td></td>';
		print '<td class="right">';
		if ($modecompta == 'CREANCES-DETTES') {
			print price(-$subtotal_ht);
		}
		print '</td>';
		print '<td class="right">'.price(-$subtotal_ttc).'</td>';
		print '</tr>';
	}


	/*
	 * Expense report
	 */

	if (isModEnabled('expensereport')) {
		if ($modecompta == 'CREANCES-DETTES' || $modecompta == 'RECETTES-DEPENSES') {
			$langs->load('trips');
			if ($modecompta == 'CREANCES-DETTES') {
				$sql = "SELECT p.rowid, p.ref, u.rowid as userid, u.firstname, u.lastname, date_format(date_valid,'%Y-%m') as dm, p.total_ht as amount_ht, p.total_ttc as amount_ttc";
				$sql .= " FROM ".MAIN_DB_PREFIX."expensereport as p";
				$sql .= " INNER JOIN ".MAIN_DB_PREFIX."user as u ON u.rowid=p.fk_user_author";
				$sql .= " WHERE p.entity IN (".getEntity('expensereport').")";
				$sql .= " AND p.fk_statut>=5";

				$column = 'p.date_valid';
			} else {
				$sql = "SELECT p.rowid, p.ref, u.rowid as userid, u.firstname, u.lastname, date_format(pe.datep,'%Y-%m') as dm, sum(pe.amount) as amount_ht, sum(pe.amount) as amount_ttc";
				$sql .= " FROM ".MAIN_DB_PREFIX."expensereport as p";
				$sql .= " INNER JOIN ".MAIN_DB_PREFIX."user as u ON u.rowid=p.fk_user_author";
				$sql .= " INNER JOIN ".MAIN_DB_PREFIX."payment_expensereport as pe ON pe.fk_expensereport = p.rowid";
				$sql .= " LEFT JOIN ".MAIN_DB_PREFIX."c_paiement as c ON pe.fk_typepayment = c.id";
				$sql .= " WHERE p.entity IN (".getEntity('expensereport').")";
				$sql .= " AND p.fk_statut>=5";

				$column = 'pe.datep';
			}

			if (!empty($date_start) && !empty($date_end)) {
				$sql .= " AND $column >= '".$db->idate($date_start)."' AND $column <= '".$db->idate($date_end)."'";
			}

			if ($modecompta == 'CREANCES-DETTES') {
				//No need of GROUP BY
			} else {
				$sql .= " GROUP BY u.rowid, p.rowid, p.ref, u.firstname, u.lastname, dm";
			}
			$newsortfield = $sortfield;
			if ($newsortfield == 's.nom, s.rowid') {
				$newsortfield = 'p.ref';
			}
			$sql .= $db->order($newsortfield, $sortorder);
		}

		print '<tr class="trforbreak"><td colspan="4">'.$langs->trans("ExpenseReport").'</td></tr>';

		dol_syslog("get expense report outcome");
		$result = $db->query($sql);
		$subtotal_ht = 0;
		$subtotal_ttc = 0;
		if ($result) {
			$num = $db->num_rows($result);
			if ($num) {
				while ($obj = $db->fetch_object($result)) {
					$total_ht -= $obj->amount_ht;
					$total_ttc -= $obj->amount_ttc;
					$subtotal_ht += $obj->amount_ht;
					$subtotal_ttc += $obj->amount_ttc;

					print '<tr class="oddeven">';
					print '<td>&nbsp;</td>';
					print "<td>".$langs->trans("ExpenseReport")." <a href=\"".DOL_URL_ROOT."/expensereport/list.php?search_user=".$obj->userid."\">".$obj->firstname." ".$obj->lastname."</a></td>\n";
					print '<td class="right">';
					if ($modecompta == 'CREANCES-DETTES') {
						print '<span class="amount">'.price(-$obj->amount_ht).'</span>';
					}
					print '</td>';
					print '<td class="right"><span class="amount">'.price(-$obj->amount_ttc).'</span></td>';
					print '</tr>';
				}
			} else {
				print '<tr class="oddeven">';
				print '<td>&nbsp;</td>';
				print '<td colspan="3"><span class="opacitymedium">'.$langs->trans("None").'</span></td>';
				print '</tr>';
			}
		} else {
			dol_print_error($db);
		}

		$total_ht_outcome += $subtotal_ht;
		$total_ttc_outcome += $subtotal_ttc;

		print '<tr class="liste_total">';
		print '<td></td>';
		print '<td></td>';
		print '<td class="right">';
		if ($modecompta == 'CREANCES-DETTES') {
			print price(-$subtotal_ht);
		}
		print '</td>';
		print '<td class="right">'.price(-$subtotal_ttc).'</td>';
		print '</tr>';
	}


	/*
	 * Various Payments
	 */
	//$conf->global->ACCOUNTING_REPORTS_INCLUDE_VARPAY = 1;

	if (getDolGlobalString('ACCOUNTING_REPORTS_INCLUDE_VARPAY') && isModEnabled("bank") && ($modecompta == 'CREANCES-DETTES' || $modecompta == "RECETTES-DEPENSES")) {
		$subtotal_ht = 0;
		$subtotal_ttc = 0;

		print '<tr class="trforbreak"><td colspan="4">'.$langs->trans("VariousPayment").'</td></tr>';

		// Debit
		$sql = "SELECT SUM(p.amount) AS amount FROM ".MAIN_DB_PREFIX."payment_various as p";
		$sql .= ' WHERE 1 = 1';
		if (!empty($date_start) && !empty($date_end)) {
			$sql .= " AND p.datep >= '".$db->idate($date_start)."' AND p.datep <= '".$db->idate($date_end)."'";
		}
		$sql .= ' GROUP BY p.sens';
		$sql .= ' ORDER BY p.sens';

		dol_syslog('get various payments', LOG_DEBUG);
		$result = $db->query($sql);
		if ($result) {
			// Debit (payment of suppliers for example)
			$obj = $db->fetch_object($result);
			if (isset($obj->amount)) {
				$subtotal_ht += -$obj->amount;
				$subtotal_ttc += -$obj->amount;

				$total_ht_outcome += $obj->amount;
				$total_ttc_outcome += $obj->amount;
			}
			print '<tr class="oddeven">';
			print '<td>&nbsp;</td>';
			print "<td>".$langs->trans("AccountingDebit")."</td>\n";
			print '<td class="right">';
			if ($modecompta == 'CREANCES-DETTES') {
				print '<span class="amount">'.price(-$obj->amount).'</span>';
			}
			print '</td>';
			print '<td class="right"><span class="amount">'.price(-$obj->amount)."</span></td>\n";
			print "</tr>\n";

			// Credit (payment received from customer for example)
			$obj = $db->fetch_object($result);
			if (isset($obj->amount)) {
				$subtotal_ht += $obj->amount;
				$subtotal_ttc += $obj->amount;

				$total_ht_income += $obj->amount;
				$total_ttc_income += $obj->amount;
			}
			print '<tr class="oddeven"><td>&nbsp;</td>';
			print "<td>".$langs->trans("AccountingCredit")."</td>\n";
			print '<td class="right">';
			if ($modecompta == 'CREANCES-DETTES') {
				print '<span class="amount">'.price($obj->amount).'</span>';
			}
			print '</td>';
			print '<td class="right"><span class="amount">'.price($obj->amount)."</span></td>\n";
			print "</tr>\n";

			// Total
			$total_ht += $subtotal_ht;
			$total_ttc += $subtotal_ttc;
			print '<tr class="liste_total">';
			print '<td></td>';
			print '<td></td>';
			print '<td class="right">';
			if ($modecompta == 'CREANCES-DETTES') {
				print price($subtotal_ht);
			}
			print '</td>';
			print '<td class="right">'.price($subtotal_ttc).'</td>';
			print '</tr>';
		} else {
			dol_print_error($db);
		}
	}

	/*
	 * Payment Loan
	 */

	if (getDolGlobalString('ACCOUNTING_REPORTS_INCLUDE_LOAN') && isModEnabled('don') && ($modecompta == 'CREANCES-DETTES' || $modecompta == "RECETTES-DEPENSES")) {
		$subtotal_ht = 0;
		$subtotal_ttc = 0;

		print '<tr class="trforbreak"><td colspan="4">'.$langs->trans("PaymentLoan").'</td></tr>';

		$sql = 'SELECT l.rowid as id, l.label AS label, SUM(p.amount_capital + p.amount_insurance + p.amount_interest) as amount FROM '.MAIN_DB_PREFIX.'payment_loan as p';
		$sql .= ' LEFT JOIN '.MAIN_DB_PREFIX.'loan AS l ON l.rowid = p.fk_loan';
		$sql .= ' WHERE 1 = 1';
		if (!empty($date_start) && !empty($date_end)) {
			$sql .= " AND p.datep >= '".$db->idate($date_start)."' AND p.datep <= '".$db->idate($date_end)."'";
		}
		$sql .= ' GROUP BY p.fk_loan';
		$sql .= ' ORDER BY p.fk_loan';

		dol_syslog('get loan payments', LOG_DEBUG);
		$result = $db->query($sql);
		if ($result) {
			require_once DOL_DOCUMENT_ROOT.'/loan/class/loan.class.php';
			$loan_static = new Loan($db);
			while ($obj = $db->fetch_object($result)) {
				$loan_static->id = $obj->id;
				$loan_static->ref = $obj->id;
				$loan_static->label = $obj->label;
				print '<tr class="oddeven"><td>&nbsp;</td>';
				print "<td>".$loan_static->getNomUrl(1).' - '.$obj->label."</td>\n";
				if ($modecompta == 'CREANCES-DETTES') {
					print '<td class="right"><span class="amount">'.price(-$obj->amount).'</span></td>';
				}
				print '<td class="right"><span class="amount">'.price(-$obj->amount)."</span></td>\n";
				print "</tr>\n";
				$subtotal_ht -= $obj->amount;
				$subtotal_ttc -= $obj->amount;
			}
			$total_ht += $subtotal_ht;
			$total_ttc += $subtotal_ttc;

			$total_ht_income += $subtotal_ht;
			$total_ttc_income += $subtotal_ttc;

			print '<tr class="liste_total">';
			print '<td></td>';
			print '<td></td>';
			print '<td class="right">';
			if ($modecompta == 'CREANCES-DETTES') {
				print price($subtotal_ht);
			}
			print '</td>';
			print '<td class="right">'.price($subtotal_ttc).'</td>';
			print '</tr>';
		} else {
			dol_print_error($db);
		}
	}

	/*
	 * VAT
	 */

	print '<tr class="trforbreak"><td colspan="4">'.$langs->trans("VAT").'</td></tr>';
	$subtotal_ht = 0;
	$subtotal_ttc = 0;

	if (isModEnabled('tax') && ($modecompta == 'CREANCES-DETTES' || $modecompta == 'RECETTES-DEPENSES')) {
		if ($modecompta == 'CREANCES-DETTES') {
			// VAT to pay
			$amount = 0;
			$sql = "SELECT date_format(f.datef,'%Y-%m') as dm, sum(f.total_tva) as amount";
			$sql .= " FROM ".MAIN_DB_PREFIX."facture as f";
			$sql .= " WHERE f.fk_statut IN (1,2)";
			if (getDolGlobalString('FACTURE_DEPOSITS_ARE_JUST_PAYMENTS')) {
				$sql .= " AND f.type IN (0,1,2,5)";
			} else {
				$sql .= " AND f.type IN (0,1,2,3,5)";
			}
			if (!empty($date_start) && !empty($date_end)) {
				$sql .= " AND f.datef >= '".$db->idate($date_start)."' AND f.datef <= '".$db->idate($date_end)."'";
			}
			$sql .= " AND f.entity IN (".getEntity('invoice').")";
			$sql .= " GROUP BY dm";
			$newsortfield = $sortfield;
			if ($newsortfield == 's.nom, s.rowid') {
				$newsortfield = 'dm';
			}
			if ($newsortfield == 'amount_ht') {
				$newsortfield = 'amount';
			}
			if ($newsortfield == 'amount_ttc') {
				$newsortfield = 'amount';
			}
			$sql .= $db->order($newsortfield, $sortorder);

			dol_syslog("get vat to pay", LOG_DEBUG);
			$result = $db->query($sql);
			if ($result) {
				$num = $db->num_rows($result);
				$i = 0;
				if ($num) {
					while ($i < $num) {
						$obj = $db->fetch_object($result);

						$amount -= $obj->amount;
						//$total_ht -= $obj->amount;
						$total_ttc -= $obj->amount;
						//$subtotal_ht -= $obj->amount;
						$subtotal_ttc -= $obj->amount;
						$i++;
					}
				}
			} else {
				dol_print_error($db);
			}

			$total_ht_outcome -= 0;
			$total_ttc_outcome -= $amount;

			print '<tr class="oddeven">';
			print '<td>&nbsp;</td>';
			print "<td>".$langs->trans("VATToPay")."</td>\n";
			print '<td class="right">&nbsp;</td>'."\n";
			print '<td class="right"><span class="amount">'.price($amount)."</span></td>\n";
			print "</tr>\n";

			// VAT to retrieve
			$amount = 0;
			$sql = "SELECT date_format(f.datef,'%Y-%m') as dm, sum(f.total_tva) as amount";
			$sql .= " FROM ".MAIN_DB_PREFIX."facture_fourn as f";
			$sql .= " WHERE f.fk_statut IN (1,2)";
			if (getDolGlobalString('FACTURE_SUPPLIER_DEPOSITS_ARE_JUST_PAYMENTS')) {
				$sql .= " AND f.type IN (0,1,2)";
			} else {
				$sql .= " AND f.type IN (0,1,2,3)";
			}
			if (!empty($date_start) && !empty($date_end)) {
				$sql .= " AND f.datef >= '".$db->idate($date_start)."' AND f.datef <= '".$db->idate($date_end)."'";
			}
			$sql .= " AND f.entity = ".$conf->entity;
			$sql .= " GROUP BY dm";
			$newsortfield = $sortfield;
			if ($newsortfield == 's.nom, s.rowid') {
				$newsortfield = 'dm';
			}
			if ($newsortfield == 'amount_ht') {
				$newsortfield = 'amount';
			}
			if ($newsortfield == 'amount_ttc') {
				$newsortfield = 'amount';
			}
			$sql .= $db->order($newsortfield, $sortorder);

			dol_syslog("get vat received back", LOG_DEBUG);
			$result = $db->query($sql);
			if ($result) {
				$num = $db->num_rows($result);
				$i = 0;
				if ($num) {
					while ($i < $num) {
						$obj = $db->fetch_object($result);

						$amount += $obj->amount;
						//$total_ht += $obj->amount;
						$total_ttc += $obj->amount;
						//$subtotal_ht += $obj->amount;
						$subtotal_ttc += $obj->amount;

						$i++;
					}
				}
			} else {
				dol_print_error($db);
			}

			$total_ht_income += 0;
			$total_ttc_income += $amount;

			print '<tr class="oddeven">';
			print '<td>&nbsp;</td>';
			print '<td>'.$langs->trans("VATToCollect")."</td>\n";
			print '<td class="right">&nbsp;</td>'."\n";
			print '<td class="right"><span class="amount">'.price($amount)."</span></td>\n";
			print "</tr>\n";
		} else {
			// VAT really already paid
			$amount = 0;
			$sql = "SELECT date_format(t.datev,'%Y-%m') as dm, sum(t.amount) as amount";
			$sql .= " FROM ".MAIN_DB_PREFIX."tva as t";
			$sql .= " WHERE amount > 0";
			if (!empty($date_start) && !empty($date_end)) {
				$sql .= " AND t.datev >= '".$db->idate($date_start)."' AND t.datev <= '".$db->idate($date_end)."'";
			}
			$sql .= " AND t.entity = ".$conf->entity;
			$sql .= " GROUP BY dm";
			$newsortfield = $sortfield;
			if ($newsortfield == 's.nom, s.rowid') {
				$newsortfield = 'dm';
			}
			if ($newsortfield == 'amount_ht') {
				$newsortfield = 'amount';
			}
			if ($newsortfield == 'amount_ttc') {
				$newsortfield = 'amount';
			}
			$sql .= $db->order($newsortfield, $sortorder);

			dol_syslog("get vat really paid", LOG_DEBUG);
			$result = $db->query($sql);
			if ($result) {
				$num = $db->num_rows($result);
				$i = 0;
				if ($num) {
					while ($i < $num) {
						$obj = $db->fetch_object($result);

						$amount -= $obj->amount;
						$total_ht -= $obj->amount;
						$total_ttc -= $obj->amount;
						$subtotal_ht -= $obj->amount;
						$subtotal_ttc -= $obj->amount;

						$i++;
					}
				}
				$db->free($result);
			} else {
				dol_print_error($db);
			}

			$total_ht_outcome -= 0;
			$total_ttc_outcome -= $amount;

			print '<tr class="oddeven">';
			print '<td>&nbsp;</td>';
			print "<td>".$langs->trans("VATPaid")."</td>\n";
			print '<td <class="right"></td>'."\n";
			print '<td class="right"><span class="amount">'.price($amount)."</span></td>\n";
			print "</tr>\n";

			// VAT really received
			$amount = 0;
			$sql = "SELECT date_format(t.datev,'%Y-%m') as dm, sum(t.amount) as amount";
			$sql .= " FROM ".MAIN_DB_PREFIX."tva as t";
			$sql .= " WHERE amount < 0";
			if (!empty($date_start) && !empty($date_end)) {
				$sql .= " AND t.datev >= '".$db->idate($date_start)."' AND t.datev <= '".$db->idate($date_end)."'";
			}
			$sql .= " AND t.entity = ".$conf->entity;
			$sql .= " GROUP BY dm";
			$newsortfield = $sortfield;
			if ($newsortfield == 's.nom, s.rowid') {
				$newsortfield = 'dm';
			}
			if ($newsortfield == 'amount_ht') {
				$newsortfield = 'amount';
			}
			if ($newsortfield == 'amount_ttc') {
				$newsortfield = 'amount';
			}
			$sql .= $db->order($newsortfield, $sortorder);

			dol_syslog("get vat really received back", LOG_DEBUG);
			$result = $db->query($sql);
			if ($result) {
				$num = $db->num_rows($result);
				$i = 0;
				if ($num) {
					while ($i < $num) {
						$obj = $db->fetch_object($result);

						$amount += -$obj->amount;
						$total_ht += -$obj->amount;
						$total_ttc += -$obj->amount;
						$subtotal_ht += -$obj->amount;
						$subtotal_ttc += -$obj->amount;

						$i++;
					}
				}
				$db->free($result);
			} else {
				dol_print_error($db);
			}

			$total_ht_income += 0;
			$total_ttc_income += $amount;

			print '<tr class="oddeven">';
			print '<td>&nbsp;</td>';
			print "<td>".$langs->trans("VATCollected")."</td>\n";
			print '<td class="right"></td>'."\n";
			print '<td class="right"><span class="amount">'.price($amount)."</span></td>\n";
			print "</tr>\n";
		}
	}

	if ($mysoc->tva_assuj != '0') {	// Assujetti
		print '<tr class="liste_total">';
		print '<td></td>';
		print '<td></td>';
		print '<td class="right">&nbsp;</td>';
		print '<td class="right">'.price(price2num($subtotal_ttc, 'MT')).'</td>';
		print '</tr>';
	}
}

$action = "balanceclient";
$object = array(&$total_ht, &$total_ttc);
$parameters["mode"] = $modecompta;
$parameters["date_start"] = $date_start;
$parameters["date_end"] = $date_end;
// Initialize a technical object to manage hooks of expenses. Note that conf->hooks_modules contains array array
$hookmanager->initHooks(array('externalbalance'));
$reshook = $hookmanager->executeHooks('addBalanceLine', $parameters, $object, $action); // Note that $action and $object may have been modified by some hooks
print $hookmanager->resPrint;



// Total
print '<tr>';
print '<td colspan="'.($modecompta == 'BOOKKEEPING' ? 3 : 4).'">&nbsp;</td>';
print '</tr>';

print '<tr class="liste_total"><td class="left" colspan="2">'.$langs->trans("Income").'</td>';
if ($modecompta == 'CREANCES-DETTES') {
	print '<td class="liste_total right nowraponall">'.price(price2num($total_ht_income, 'MT')).'</td>';
} elseif ($modecompta == 'RECETTES-DEPENSES') {
	print '<td></td>';
}
print '<td class="liste_total right nowraponall">'.price(price2num($total_ttc_income, 'MT')).'</td>';
print '</tr>';
print '<tr class="liste_total"><td class="left" colspan="2">'.$langs->trans("Outcome").'</td>';
if ($modecompta == 'CREANCES-DETTES') {
	print '<td class="liste_total right nowraponall">'.price(price2num(-$total_ht_outcome, 'MT')).'</td>';
} elseif ($modecompta == 'RECETTES-DEPENSES') {
	print '<td></td>';
}
print '<td class="liste_total right nowraponall">'.price(price2num(-$total_ttc_outcome, 'MT')).'</td>';
print '</tr>';
print '<tr class="liste_total"><td class="left" colspan="2">'.$langs->trans("Profit").'</td>';
if ($modecompta == 'CREANCES-DETTES') {
	print '<td class="liste_total right nowraponall">'.price(price2num($total_ht, 'MT')).'</td>';
} elseif ($modecompta == 'RECETTES-DEPENSES') {
	print '<td></td>';
}
print '<td class="liste_total right nowraponall">'.price(price2num($total_ttc, 'MT')).'</td>';
print '</tr>';

print "</table>";
print '<br>';

// End of page
llxFooter();
$db->close();<|MERGE_RESOLUTION|>--- conflicted
+++ resolved
@@ -151,20 +151,16 @@
 if ($user->socid > 0) {
 	$socid = $user->socid;
 }
-<<<<<<< HEAD
-=======
 
 // Initialize a technical object to manage hooks of page. Note that conf->hooks_modules contains an array of hook context
 $hookmanager->initHooks(['customersupplierreportlist']);
 
->>>>>>> cc80841a
 if (isModEnabled('comptabilite')) {
 	$result = restrictedArea($user, 'compta', '', '', 'resultat');
 }
 if (isModEnabled('accounting')) {
 	$result = restrictedArea($user, 'accounting', '', '', 'comptarapport');
 }
-$hookmanager->initHooks(['customersupplierreportlist']);
 
 /*
  * View
@@ -236,11 +232,7 @@
 report_header($name, '', $period, $periodlink, $description, $builddate, $exportlink, array('modecompta'=>$modecompta, 'showaccountdetail'=>$showaccountdetail), $calcmode);
 
 if (isModEnabled('accounting') && $modecompta != 'BOOKKEEPING') {
-<<<<<<< HEAD
-	print info_admin($langs->trans("WarningReportNotReliable"), 0, 0, 1);
-=======
 	print info_admin($langs->trans("WarningReportNotReliable"), 0, 0, '1');
->>>>>>> cc80841a
 }
 
 // Show report array
@@ -297,11 +289,7 @@
 	$predefinedgroupwhere .= ")";
 
 	$charofaccountstring = getDolGlobalInt('CHARTOFACCOUNTS');
-<<<<<<< HEAD
-	$charofaccountstring = dol_getIdFromCode($db, getDolGlobalInt('CHARTOFACCOUNTS'), 'accounting_system', 'rowid', 'pcg_version');
-=======
 	$charofaccountstring = dol_getIdFromCode($db, getDolGlobalString('CHARTOFACCOUNTS'), 'accounting_system', 'rowid', 'pcg_version');
->>>>>>> cc80841a
 
 	$sql = "SELECT -1 as socid, aa.pcg_type, SUM(f.credit - f.debit) as amount";
 	if ($showaccountdetail == 'no') {
