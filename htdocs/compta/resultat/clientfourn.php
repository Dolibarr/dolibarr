<?php
/* Copyright (C) 2002-2006 Rodolphe Quiedeville <rodolphe@quiedeville.org>
 * Copyright (C) 2004-2011 Laurent Destailleur  <eldy@users.sourceforge.net>
 * Copyright (C) 2005-2012 Regis Houssin        <regis.houssin@capnetworks.com>
 * Copyright (C) 2014	   Ferran Marcet        <fmarcet@2byte.es>
 * Copyright (C) 2014	   Juanjo Menent        <jmenent@2byte.es>
 * Copyright (C) 2014	   Florian Henry        <florian.henry@open-concept.pro>
 *
 * This program is free software; you can redistribute it and/or modify
 * it under the terms of the GNU General Public License as published by
 * the Free Software Foundation; either version 3 of the License, or
 * (at your option) any later version.
 *
 * This program is distributed in the hope that it will be useful,
 * but WITHOUT ANY WARRANTY; without even the implied warranty of
 * MERCHANTABILITY or FITNESS FOR A PARTICULAR PURPOSE.  See the
 * GNU General Public License for more details.
 *
 * You should have received a copy of the GNU General Public License
 * along with this program. If not, see <http://www.gnu.org/licenses/>.
 */

/**
 *  \file        htdocs/compta/resultat/clientfourn.php
 *	\brief       Page reporting
 */

require '../../main.inc.php';
require_once DOL_DOCUMENT_ROOT.'/compta/tva/class/tva.class.php';
require_once DOL_DOCUMENT_ROOT.'/compta/sociales/class/chargesociales.class.php';
require_once DOL_DOCUMENT_ROOT.'/core/lib/report.lib.php';
require_once DOL_DOCUMENT_ROOT.'/core/lib/tax.lib.php';
require_once DOL_DOCUMENT_ROOT.'/core/lib/date.lib.php';


$langs->load("bills");
$langs->load("donation");
$langs->load("salaries");

$date_startmonth=GETPOST('date_startmonth');
$date_startday=GETPOST('date_startday');
$date_startyear=GETPOST('date_startyear');
$date_endmonth=GETPOST('date_endmonth');
$date_endday=GETPOST('date_endday');
$date_endyear=GETPOST('date_endyear');

// Security check
$socid = GETPOST('socid','int');
if ($user->societe_id > 0) $socid = $user->societe_id;
if (! empty($conf->comptabilite->enabled)) $result=restrictedArea($user,'compta','','','resultat');
if (! empty($conf->accounting->enabled)) $result=restrictedArea($user,'accounting','','','comptarapport');

// Date range
$year=GETPOST("year");
if (empty($year))
{
    $year_current = strftime("%Y",dol_now());
    $month_current = strftime("%m",dol_now());
    $year_start = $year_current;
} else {
    $year_current = $year;
    $month_current = strftime("%m",dol_now());
    $year_start = $year;
}
$date_start=dol_mktime(0, 0, 0, $date_startmonth, $date_startday, $date_startyear);
$date_end=dol_mktime(23, 59, 59, $date_endmonth, $date_endday, $date_endyear);
// Quarter
if (empty($date_start) || empty($date_end)) // We define date_start and date_end
{
    $q=GETPOST("q")?GETPOST("q"):0;
    if ($q==0)
    {
        // We define date_start and date_end
        $year_end=$year_start;
        $month_start=GETPOST("month")?GETPOST("month"):($conf->global->SOCIETE_FISCAL_MONTH_START?($conf->global->SOCIETE_FISCAL_MONTH_START):1);
        if (! GETPOST('month'))
        {
            if (! GETPOST("year") &&  $month_start > $month_current)
            {
                $year_start--;
                $year_end--;
            }
            $month_end=$month_start-1;
            if ($month_end < 1) $month_end=12;
            else $year_end++;
        }
        else $month_end=$month_start;
        $date_start=dol_get_first_day($year_start,$month_start,false); $date_end=dol_get_last_day($year_end,$month_end,false);
    }
    if ($q==1) { $date_start=dol_get_first_day($year_start,1,false); $date_end=dol_get_last_day($year_start,3,false); }
    if ($q==2) { $date_start=dol_get_first_day($year_start,4,false); $date_end=dol_get_last_day($year_start,6,false); }
    if ($q==3) { $date_start=dol_get_first_day($year_start,7,false); $date_end=dol_get_last_day($year_start,9,false); }
    if ($q==4) { $date_start=dol_get_first_day($year_start,10,false); $date_end=dol_get_last_day($year_start,12,false); }
}
else
{
    // TODO We define q

}

// Define modecompta ('CREANCES-DETTES' or 'RECETTES-DEPENSES')
$modecompta=(GETPOST("modecompta")?GETPOST("modecompta"):$conf->global->ACCOUNTING_MODE);


/*
 * View
 */

llxHeader();

$form=new Form($db);

$nomlink='';
$periodlink='';
$exportlink='';

$total_ht=0;
$total_ttc=0;

// Affiche en-tete de rapport
if ($modecompta=="CREANCES-DETTES")
{
    $name=$langs->trans("AnnualByCompaniesDueDebtMode");
	$calcmode=$langs->trans("CalcModeDebt");
    $calcmode.='<br>('.$langs->trans("SeeReportInInputOutputMode",'<a href="'.$_SERVER["PHP_SELF"].'?year='.$year.(GETPOST("month")>0?'&month='.GETPOST("month"):'').'&modecompta=RECETTES-DEPENSES">','</a>').')';
    $period=$form->select_date($date_start,'date_start',0,0,0,'',1,0,1).' - '.$form->select_date($date_end,'date_end',0,0,0,'',1,0,1);
    //$periodlink='<a href="'.$_SERVER["PHP_SELF"].'?year='.($year-1).'&modecompta='.$modecompta.'">'.img_previous().'</a> <a href="'.$_SERVER["PHP_SELF"].'?year='.($year+1).'&modecompta='.$modecompta.'">'.img_next().'</a>';
    $description=$langs->trans("RulesResultDue");
	if (! empty($conf->global->FACTURE_DEPOSITS_ARE_JUST_PAYMENTS)) $description.= $langs->trans("DepositsAreNotIncluded");
	else  $description.= $langs->trans("DepositsAreIncluded");
    $builddate=time();
    //$exportlink=$langs->trans("NotYetAvailable");
}
else {
    $name=$langs->trans("AnnualByCompaniesInputOutputMode");
	$calcmode=$langs->trans("CalcModeEngagement");
    $calcmode.='<br>('.$langs->trans("SeeReportInDueDebtMode",'<a href="'.$_SERVER["PHP_SELF"].'?year='.$year.(GETPOST("month")>0?'&month='.GETPOST("month"):'').'&modecompta=CREANCES-DETTES">','</a>').')';
    //$period=$form->select_date($date_start,'date_start',0,0,0,'',1,0,1).' - '.$form->select_date($date_end,'date_end',1,1,0,'',1,0,1);
    $period=$form->select_date($date_start,'date_start',0,0,0,'',1,0,1).' - '.$form->select_date($date_end,'date_end',0,0,0,'',1,0,1);
    //$periodlink='<a href="'.$_SERVER["PHP_SELF"].'?year='.($year-1).'&modecompta='.$modecompta.'">'.img_previous().'</a> <a href="'.$_SERVER["PHP_SELF"].'?year='.($year+1).'&modecompta='.$modecompta.'">'.img_next().'</a>';
    $description=$langs->trans("RulesResultInOut");
    $builddate=time();
    //$exportlink=$langs->trans("NotYetAvailable");
}
report_header($name,$nomlink,$period,$periodlink,$description,$builddate,$exportlink,array('modecompta'=>$modecompta),$calcmode);

// Show report array
print '<table class="noborder" width="100%">';
print '<tr class="liste_titre">';
print '<td width="10%">&nbsp;</td><td>&nbsp;</td>';
if ($modecompta == 'CREANCES-DETTES')
	print "<td align=\"right\">".$langs->trans("AmountHT")."</td>";
print "<td align=\"right\">".$langs->trans("AmountTTC")."</td>";
print "</tr>\n";

/*
 * Factures clients
 */
print '<tr><td colspan="4">'.$langs->trans("CustomersInvoices").'</td></tr>';

if ($modecompta == 'CREANCES-DETTES')
{
    $sql = "SELECT s.nom as name, s.rowid as socid, sum(f.total) as amount_ht, sum(f.total_ttc) as amount_ttc";
    $sql.= " FROM ".MAIN_DB_PREFIX."societe as s";
    $sql.= ", ".MAIN_DB_PREFIX."facture as f";
    $sql.= " WHERE f.fk_soc = s.rowid";
    $sql.= " AND f.fk_statut IN (1,2)";
    if (! empty($conf->global->FACTURE_DEPOSITS_ARE_JUST_PAYMENTS))
    	$sql.= " AND f.type IN (0,1,2)";
	else
		$sql.= " AND f.type IN (0,1,2,3)";
    if (! empty($date_start) && ! empty($date_end))
    	$sql.= " AND f.datef >= '".$db->idate($date_start)."' AND f.datef <= '".$db->idate($date_end)."'";
}
else
{
    /*
     * Liste des paiements (les anciens paiements ne sont pas vus par cette requete car, sur les
     * vieilles versions, ils n'etaient pas lies via paiement_facture. On les ajoute plus loin)
     */
    $sql = "SELECT s.nom as name, s.rowid as socid, sum(pf.amount) as amount_ttc";
    $sql.= " FROM ".MAIN_DB_PREFIX."societe as s";
    $sql.= ", ".MAIN_DB_PREFIX."facture as f";
    $sql.= ", ".MAIN_DB_PREFIX."paiement_facture as pf";
    $sql.= ", ".MAIN_DB_PREFIX."paiement as p";
    $sql.= " WHERE p.rowid = pf.fk_paiement";
    $sql.= " AND pf.fk_facture = f.rowid";
    $sql.= " AND f.fk_soc = s.rowid";
    if (! empty($date_start) && ! empty($date_end))
    	$sql.= " AND p.datep >= '".$db->idate($date_start)."' AND p.datep <= '".$db->idate($date_end)."'";
}
$sql.= " AND f.entity = ".$conf->entity;
if ($socid) $sql.= " AND f.fk_soc = ".$socid;
$sql.= " GROUP BY s.nom, s.rowid";
$sql.= " ORDER BY s.nom, s.rowid";

dol_syslog("get customer invoices", LOG_DEBUG);
$result = $db->query($sql);
if ($result) {
    $num = $db->num_rows($result);
    $i = 0;
    $var=true;
    while ($i < $num)
    {
        $objp = $db->fetch_object($result);
        $var=!$var;

        print "<tr ".$bc[$var]."><td>&nbsp;</td>";
        print "<td>".$langs->trans("Bills").' <a href="'.DOL_URL_ROOT.'/compta/facture/list.php?socid='.$objp->socid.'">'.$objp->name."</td>\n";

        if ($modecompta == 'CREANCES-DETTES')
        	print "<td align=\"right\">".price($objp->amount_ht)."</td>\n";
        print "<td align=\"right\">".price($objp->amount_ttc)."</td>\n";

        $total_ht += (isset($objp->amount_ht)?$objp->amount_ht:0);
        $total_ttc += $objp->amount_ttc;
        print "</tr>\n";
        $i++;
    }
    $db->free($result);
} else {
    dol_print_error($db);
}

// On ajoute les paiements clients anciennes version, non lie par paiement_facture
if ($modecompta != 'CREANCES-DETTES')
{
    $sql = "SELECT 'Autres' as name, '0' as idp, sum(p.amount) as amount_ttc";
    $sql.= " FROM ".MAIN_DB_PREFIX."bank as b";
    $sql.= ", ".MAIN_DB_PREFIX."bank_account as ba";
    $sql.= ", ".MAIN_DB_PREFIX."paiement as p";
    $sql.= " LEFT JOIN ".MAIN_DB_PREFIX."paiement_facture as pf ON p.rowid = pf.fk_paiement";
    $sql.= " WHERE pf.rowid IS NULL";
    $sql.= " AND p.fk_bank = b.rowid";
    $sql.= " AND b.fk_account = ba.rowid";
    $sql.= " AND ba.entity = ".$conf->entity;
    if (! empty($date_start) && ! empty($date_end))
    	$sql.= " AND p.datep >= '".$db->idate($date_start)."' AND p.datep <= '".$db->idate($date_end)."'";
    $sql.= " GROUP BY name, idp";
    $sql.= " ORDER BY name";

    dol_syslog("get old customer payments not linked to invoices", LOG_DEBUG);
    $result = $db->query($sql);
    if ($result) {
        $num = $db->num_rows($result);
        $i = 0;
        if ($num) {
            while ($i < $num)
            {
                $objp = $db->fetch_object($result);
                $var=!$var;

                print "<tr ".$bc[$var]."><td>&nbsp;</td>";
                print "<td>".$langs->trans("Bills")." ".$langs->trans("Other")." (".$langs->trans("PaymentsNotLinkedToInvoice").")\n";

                if ($modecompta == 'CREANCES-DETTES')
                	print "<td align=\"right\">".price($objp->amount_ht)."</td>\n";
                print "<td align=\"right\">".price($objp->amount_ttc)."</td>\n";

                $total_ht += (isset($objp->amount_ht)?$objp->amount_ht:0);
                $total_ttc += $objp->amount_ttc;

                print "</tr>\n";
                $i++;
            }
        }
        $db->free($result);
    } else {
        dol_print_error($db);
    }
}

if ($total_ttc == 0)
{
    $var=!$var;
    print "<tr ".$bc[$var]."><td>&nbsp;</td>";
    print '<td colspan="3">'.$langs->trans("None").'</td>';
    print '</tr>';
}

print '<tr class="liste_total">';
if ($modecompta == 'CREANCES-DETTES')
	print '<td colspan="3" align="right">'.price($total_ht).'</td>';
print '<td colspan="3" align="right">'.price($total_ttc).'</td>';
print '</tr>';


/*
 * Suppliers invoices
 */
if ($modecompta == 'CREANCES-DETTES')
{
    $sql = "SELECT s.nom as name, s.rowid as socid, sum(f.total_ht) as amount_ht, sum(f.total_ttc) as amount_ttc";
    $sql.= " FROM ".MAIN_DB_PREFIX."societe as s";
    $sql.= ", ".MAIN_DB_PREFIX."facture_fourn as f";
    $sql.= " WHERE f.fk_soc = s.rowid";
    $sql.= " AND f.fk_statut IN (1,2)";
    if (! empty($conf->global->FACTURE_DEPOSITS_ARE_JUST_PAYMENTS))
    	$sql.= " AND f.type IN (0,1,2)";
	else
		$sql.= " AND f.type IN (0,1,2,3)";
    if (! empty($date_start) && ! empty($date_end))
    	$sql.= " AND f.datef >= '".$db->idate($date_start)."' AND f.datef <= '".$db->idate($date_end)."'";
}
else
{
    $sql = "SELECT s.nom, s.rowid as socid, sum(pf.amount) as amount_ttc";
    $sql.= " FROM ".MAIN_DB_PREFIX."paiementfourn as p";
    $sql.= ", ".MAIN_DB_PREFIX."paiementfourn_facturefourn as pf";
    $sql.= " LEFT JOIN ".MAIN_DB_PREFIX."facture_fourn as f";
    $sql.= " ON pf.fk_facturefourn = f.rowid";
    $sql.= " LEFT JOIN ".MAIN_DB_PREFIX."societe as s";
    $sql.= " ON f.fk_soc = s.rowid";
    $sql.= " WHERE p.rowid = pf.fk_paiementfourn ";
    if (! empty($date_start) && ! empty($date_end))
    	$sql.= " AND p.datep >= '".$db->idate($date_start)."' AND p.datep <= '".$db->idate($date_end)."'";
}
$sql.= " AND f.entity = ".$conf->entity;
if ($socid) $sql.= " AND f.fk_soc = ".$socid;
$sql .= " GROUP BY s.nom, s.rowid";
$sql .= " ORDER BY s.nom, s.rowid";

print '<tr><td colspan="4">'.$langs->trans("SuppliersInvoices").'</td></tr>';

$subtotal_ht = 0;
$subtotal_ttc = 0;
dol_syslog("get suppliers invoices", LOG_DEBUG);
$result = $db->query($sql);
if ($result) {
    $num = $db->num_rows($result);
    $i = 0;
    $var=true;
    if ($num > 0)
    {
        while ($i < $num)
        {
            $objp = $db->fetch_object($result);
            $var=!$var;

            print "<tr ".$bc[$var]."><td>&nbsp;</td>";
            print "<td>".$langs->trans("Bills")." <a href=\"".DOL_URL_ROOT."/fourn/facture/list.php?socid=".$objp->socid."\">".$objp->name."</a></td>\n";

            if ($modecompta == 'CREANCES-DETTES')
            	print "<td align=\"right\">".price(-$objp->amount_ht)."</td>\n";
            print "<td align=\"right\">".price(-$objp->amount_ttc)."</td>\n";

            $total_ht -= (isset($objp->amount_ht)?$objp->amount_ht:0);
            $total_ttc -= $objp->amount_ttc;
            $subtotal_ht += (isset($objp->amount_ht)?$objp->amount_ht:0);
            $subtotal_ttc += $objp->amount_ttc;

            print "</tr>\n";
            $i++;
        }
    }
    else
    {
        $var=!$var;
        print "<tr ".$bc[$var]."><td>&nbsp;</td>";
        print '<td colspan="3">'.$langs->trans("None").'</td>';
        print '</tr>';
    }

    $db->free($result);
} else {
    dol_print_error($db);
}
print '<tr class="liste_total">';
if ($modecompta == 'CREANCES-DETTES')
	print '<td colspan="3" align="right">'.price(-$subtotal_ht).'</td>';
print '<td colspan="3" align="right">'.price(-$subtotal_ttc).'</td>';
print '</tr>';



/*
 * Charges sociales non deductibles
 */

print '<tr><td colspan="4">'.$langs->trans("SocialContributions").' ('.$langs->trans("Type").' 0)</td></tr>';

if ($modecompta == 'CREANCES-DETTES')
{
    $sql = "SELECT c.id, c.libelle as label, sum(cs.amount) as amount";
    $sql.= " FROM ".MAIN_DB_PREFIX."c_chargesociales as c";
    $sql.= ", ".MAIN_DB_PREFIX."chargesociales as cs";
    $sql.= " WHERE cs.fk_type = c.id";
    $sql.= " AND c.deductible = 0";
    if (! empty($date_start) && ! empty($date_end))
    	$sql.= " AND cs.date_ech >= '".$db->idate($date_start)."' AND cs.date_ech <= '".$db->idate($date_end)."'";
}
else
{
    $sql = "SELECT c.id, c.libelle as label, sum(p.amount) as amount";
    $sql.= " FROM ".MAIN_DB_PREFIX."c_chargesociales as c";
    $sql.= ", ".MAIN_DB_PREFIX."chargesociales as cs";
    $sql.= ", ".MAIN_DB_PREFIX."paiementcharge as p";
    $sql.= " WHERE p.fk_charge = cs.rowid";
    $sql.= " AND cs.fk_type = c.id";
    $sql.= " AND c.deductible = 0";
    if (! empty($date_start) && ! empty($date_end))
    	$sql.= " AND p.datep >= '".$db->idate($date_start)."' AND p.datep <= '".$db->idate($date_end)."'";
}
$sql.= " AND cs.entity = ".$conf->entity;
$sql.= " GROUP BY c.libelle, c.id";
$sql.= " ORDER BY c.libelle, c.id";

dol_syslog("get social contributions deductible=0", LOG_DEBUG);
$result=$db->query($sql);
$subtotal_ht = 0;
$subtotal_ttc = 0;
if ($result) {
    $num = $db->num_rows($result);
    $var=true;
    $i = 0;
    if ($num) {
        while ($i < $num) {
            $obj = $db->fetch_object($result);

            $total_ht -= $obj->amount;
            $total_ttc -= $obj->amount;
            $subtotal_ht += $obj->amount;
            $subtotal_ttc += $obj->amount;

            $var = !$var;
            print "<tr ".$bc[$var]."><td>&nbsp;</td>";
            print '<td>'.$obj->label.'</td>';
            if ($modecompta == 'CREANCES-DETTES') print '<td align="right">'.price(-$obj->amount).'</td>';
            print '<td align="right">'.price(-$obj->amount).'</td>';
            print '</tr>';
            $i++;
        }
    }
    else {
        $var = !$var;
        print "<tr ".$bc[$var]."><td>&nbsp;</td>";
        print '<td colspan="3">'.$langs->trans("None").'</td>';
        print '</tr>';
    }
} else {
    dol_print_error($db);
}
print '<tr class="liste_total">';
if ($modecompta == 'CREANCES-DETTES')
	print '<td colspan="3" align="right">'.price(-$subtotal_ht).'</td>';
print '<td colspan="3" align="right">'.price(-$subtotal_ttc).'</td>';
print '</tr>';


/*
 * Charges sociales deductibles
 */

print '<tr><td colspan="4">'.$langs->trans("SocialContributions").' ('.$langs->trans("Type").' 1)</td></tr>';

if ($modecompta == 'CREANCES-DETTES')
{
    $sql = "SELECT c.id, c.libelle as label, sum(cs.amount) as amount";
    $sql.= " FROM ".MAIN_DB_PREFIX."c_chargesociales as c";
    $sql.= ", ".MAIN_DB_PREFIX."chargesociales as cs";
    $sql.= " WHERE cs.fk_type = c.id";
    $sql.= " AND c.deductible = 1";
    if (! empty($date_start) && ! empty($date_end))
    	$sql.= " AND cs.date_ech >= '".$db->idate($date_start)."' AND cs.date_ech <= '".$db->idate($date_end)."'";
    $sql.= " AND cs.entity = ".$conf->entity;
    $sql.= " GROUP BY c.libelle, c.id";
    $sql.= " ORDER BY c.libelle, c.id";
}
else
{
    $sql = "SELECT c.id, c.libelle as label, sum(p.amount) as amount";
    $sql.= " FROM ".MAIN_DB_PREFIX."c_chargesociales as c";
    $sql.= ", ".MAIN_DB_PREFIX."chargesociales as cs";
    $sql.= ", ".MAIN_DB_PREFIX."paiementcharge as p";
    $sql.= " WHERE p.fk_charge = cs.rowid";
    $sql.= " AND cs.fk_type = c.id";
    $sql.= " AND c.deductible = 1";
    if (! empty($date_start) && ! empty($date_end))
    	$sql.= " AND p.datep >= '".$db->idate($date_start)."' AND p.datep <= '".$db->idate($date_end)."'";
    $sql.= " AND cs.entity = ".$conf->entity;
    $sql.= " GROUP BY c.libelle, c.id";
    $sql.= " ORDER BY c.libelle, c.id";
}

dol_syslog("get social contributions deductible=1", LOG_DEBUG);
$result=$db->query($sql);
$subtotal_ht = 0;
$subtotal_ttc = 0;
if ($result) {
    $num = $db->num_rows($result);
    $var=true;
    $i = 0;
    if ($num) {
        while ($i < $num) {
            $obj = $db->fetch_object($result);

            $total_ht -= $obj->amount;
            $total_ttc -= $obj->amount;
            $subtotal_ht += $obj->amount;
            $subtotal_ttc += $obj->amount;

            $var = !$var;
            print "<tr ".$bc[$var]."><td>&nbsp;</td>";
            print '<td>'.$obj->label.'</td>';
            if ($modecompta == 'CREANCES-DETTES')
            	print '<td align="right">'.price(-$obj->amount).'</td>';
            print '<td align="right">'.price(-$obj->amount).'</td>';
            print '</tr>';
            $i++;
        }
    }
    else {
        $var = !$var;
        print "<tr ".$bc[$var]."><td>&nbsp;</td>";
        print '<td colspan="3">'.$langs->trans("None").'</td>';
        print '</tr>';
    }
} else {
    dol_print_error($db);
}
print '<tr class="liste_total">';
if ($modecompta == 'CREANCES-DETTES')
	print '<td colspan="3" align="right">'.price(-$subtotal_ht).'</td>';
print '<td colspan="3" align="right">'.price(-$subtotal_ttc).'</td>';
print '</tr>';

if ($mysoc->tva_assuj == 'franchise')	// Non assujeti
{
    // Total
    print '<tr>';
    print '<td colspan="4">&nbsp;</td>';
    print '</tr>';

    print '<tr class="liste_total"><td align="left" colspan="2">'.$langs->trans("Profit").'</td>';
    if ($modecompta == 'CREANCES-DETTES')
    	print '<td class="border" align="right">'.price($total_ht).'</td>';
    print '<td align="right">'.price($total_ttc).'</td>';
    print '</tr>';

    print '<tr>';
    print '<td colspan="4">&nbsp;</td>';
    print '</tr>';
}


/*
 * Salaries
 */

<<<<<<< HEAD
if ($conf->salaries->enabled)
=======
print '<tr><td colspan="4">'.$langs->trans("Salaries").'</td></tr>';    
$sql = "SELECT p.label as nom, date_format(p.datep,'%Y-%m') as dm, sum(p.amount) as amount, u.firstname, u.lastname, p.fk_user";
$sql.= " FROM ".MAIN_DB_PREFIX."payment_salary as p";
$sql.= " INNER JOIN ".MAIN_DB_PREFIX."user as u ON u.rowid=p.fk_user";
$sql.= " WHERE p.entity = ".$conf->entity;
if (! empty($date_start) && ! empty($date_end))
	$sql.= " AND p.datep >= '".$db->idate($date_start)."' AND p.datep <= '".$db->idate($date_end)."'";
	
$sql.= " GROUP BY u.rowid, p.label, p.datep, p.fk_user";
$sql.= " ORDER BY u.firstname";
    
dol_syslog("get payment salaries sql=".$sql);
$result=$db->query($sql);
$subtotal_ht = 0;
$subtotal_ttc = 0;
if ($result)
>>>>>>> e7d95f55
{
	print '<tr><td colspan="4">'.$langs->trans("Salaries").'</td></tr>';
	$sql = "SELECT u.rowid, u.firstname, u.lastname, p.fk_user, p.label as label, date_format(p.datep,'%Y-%m') as dm, sum(p.amount) as amount";
	$sql.= " FROM ".MAIN_DB_PREFIX."payment_salary as p";
	$sql.= " INNER JOIN ".MAIN_DB_PREFIX."user as u ON u.rowid=p.fk_user";
	$sql.= " WHERE p.entity = ".$conf->entity;
	if (! empty($date_start) && ! empty($date_end))
		$sql.= " AND p.datep >= '".$db->idate($date_start)."' AND p.datep <= '".$db->idate($date_end)."'";

	$sql.= " GROUP BY u.rowid, u.firstname, u.lastname, p.fk_user, p.label, dm";
	$sql.= " ORDER BY u.firstname";

	dol_syslog("get payment salaries");
	$result=$db->query($sql);
	$subtotal_ht = 0;
	$subtotal_ttc = 0;
	if ($result)
	{
	    $num = $db->num_rows($result);
	    $var=true;
	    $i = 0;
	    if ($num)
	    {
	        while ($i < $num)
	        {
	            $obj = $db->fetch_object($result);

	            $total_ht -= $obj->amount;
	            $total_ttc -= $obj->amount;
	            $subtotal_ht += $obj->amount;
	            $subtotal_ttc += $obj->amount;

	            $var = !$var;
	            print "<tr ".$bc[$var]."><td>&nbsp;</td>";

	            print "<td>".$langs->trans("Salaries")." <a href=\"".DOL_URL_ROOT."/compta/salaries/index.php?filtre=s.fk_user=".$obj->fk_user."\">".$obj->firstname." ".$obj->lastname."</a></td>\n";

	            if ($modecompta == 'CREANCES-DETTES') print '<td align="right">'.price(-$obj->amount).'</td>';
	            print '<td align="right">'.price(-$obj->amount).'</td>';
	            print '</tr>';
	            $i++;
	        }
	    }
	    else
	    {
	        $var = !$var;
	        print "<tr ".$bc[$var]."><td>&nbsp;</td>";
	        print '<td colspan="3">'.$langs->trans("None").'</td>';
	        print '</tr>';
	    }
	}
	else
	{
	    dol_print_error($db);
	}
	print '<tr class="liste_total">';
	if ($modecompta == 'CREANCES-DETTES')
		print '<td colspan="3" align="right">'.price(-$subtotal_ht).'</td>';
	print '<td colspan="3" align="right">'.price(-$subtotal_ttc).'</td>';
	print '</tr>';
}


/*
 * Donation
 */

if ($conf->donation->enabled)
{
	print '<tr><td colspan="4">'.$langs->trans("Donation").'</td></tr>';
	$sql = "SELECT p.societe as name, p.firstname, p.lastname, date_format(p.datedon,'%Y-%m') as dm, sum(p.amount) as amount";
	$sql.= " FROM ".MAIN_DB_PREFIX."don as p";
	$sql.= " WHERE p.entity = ".$conf->entity;
	$sql.= " AND fk_statut=2";
	if (! empty($date_start) && ! empty($date_end))
		$sql.= " AND p.datedon >= '".$db->idate($date_start)."' AND p.datedon <= '".$db->idate($date_end)."'";
	$sql.= " GROUP BY p.societe, p.firstname, p.lastname, dm";
	$sql.= " ORDER BY p.societe, p.firstname, p.lastname, dm";

	dol_syslog("get dunning");
	$result=$db->query($sql);
	$subtotal_ht = 0;
	$subtotal_ttc = 0;
	if ($result)
	{
		$num = $db->num_rows($result);
		$var=true;
		$i = 0;
		if ($num)
		{
			while ($i < $num)
			{
				$obj = $db->fetch_object($result);

				$total_ht += $obj->amount;
				$total_ttc += $obj->amount;
				$subtotal_ht += $obj->amount;
				$subtotal_ttc += $obj->amount;

				$var = !$var;
				print "<tr ".$bc[$var]."><td>&nbsp;</td>";

				print "<td>".$langs->trans("Donation")." <a href=\"".DOL_URL_ROOT."/compta/dons/list.php?search_company=".$obj->name."&search_name=".$obj->firstname." ".$obj->lastname."\">".$obj->name. " ".$obj->firstname." ".$obj->lastname."</a></td>\n";

				if ($modecompta == 'CREANCES-DETTES') print '<td align="right">'.price($obj->amount).'</td>';
				print '<td align="right">'.price($obj->amount).'</td>';
				print '</tr>';
				$i++;
			}
		}
		else
		{
			$var = !$var;
			print "<tr ".$bc[$var]."><td>&nbsp;</td>";
			print '<td colspan="3">'.$langs->trans("None").'</td>';
			print '</tr>';
		}
	}
	else
	{
		dol_print_error($db);
	}
	print '<tr class="liste_total">';
	if ($modecompta == 'CREANCES-DETTES')
		print '<td colspan="3" align="right">'.price($subtotal_ht).'</td>';
	print '<td colspan="3" align="right">'.price($subtotal_ttc).'</td>';
	print '</tr>';
}

/*
 * VAT
 */

print '<tr><td colspan="4">'.$langs->trans("VAT").'</td></tr>';
$subtotal_ht = 0;
$subtotal_ttc = 0;

if ($modecompta == 'CREANCES-DETTES')
{
    // TVA a payer
    $amount=0;
    $sql = "SELECT date_format(f.datef,'%Y-%m') as dm, sum(f.tva) as amount";
    $sql.= " FROM ".MAIN_DB_PREFIX."facture as f";
    $sql.= " WHERE f.fk_statut IN (1,2)";
    if (! empty($conf->global->FACTURE_DEPOSITS_ARE_JUST_PAYMENTS))
    	$sql.= " AND f.type IN (0,1,2)";
	else
		$sql.= " AND f.type IN (0,1,2,3)";
    if (! empty($date_start) && ! empty($date_end))
    	$sql.= " AND f.datef >= '".$db->idate($date_start)."' AND f.datef <= '".$db->idate($date_end)."'";
    $sql.= " AND f.entity = ".$conf->entity;
    $sql.= " GROUP BY dm";
    $sql.= " ORDER BY dm";

    dol_syslog("get vat to pay", LOG_DEBUG);
    $result=$db->query($sql);
    if ($result)
    {
        $num = $db->num_rows($result);
        $var=false;
        $i = 0;
        if ($num)
        {
            while ($i < $num)
            {
                $obj = $db->fetch_object($result);

                $amount -= $obj->amount;
                //$total_ht -= $obj->amount;
                $total_ttc -= $obj->amount;
                //$subtotal_ht -= $obj->amount;
                $subtotal_ttc -= $obj->amount;
                $i++;
            }
        }
    } else {
        dol_print_error($db);
    }
    print "<tr ".$bc[$var]."><td>&nbsp;</td>";
    print "<td>".$langs->trans("VATToPay")."</td>\n";
    print "<td align=\"right\">&nbsp;</td>\n";
    print "<td align=\"right\">".price($amount)."</td>\n";
    print "</tr>\n";

    // TVA a recuperer
    $amount=0;
    $sql = "SELECT date_format(f.datef,'%Y-%m') as dm, sum(f.total_tva) as amount";
    $sql.= " FROM ".MAIN_DB_PREFIX."facture_fourn as f";
    $sql.= " WHERE f.fk_statut IN (1,2)";
    if (! empty($conf->global->FACTURE_DEPOSITS_ARE_JUST_PAYMENTS))
    	$sql.= " AND f.type IN (0,1,2)";
	else
		$sql.= " AND f.type IN (0,1,2,3)";
    if (! empty($date_start) && ! empty($date_end))
    	$sql.= " AND f.datef >= '".$db->idate($date_start)."' AND f.datef <= '".$db->idate($date_end)."'";
    $sql.= " AND f.entity = ".$conf->entity;
    $sql.= " GROUP BY dm";
    $sql.= " ORDER BY dm";

    dol_syslog("get vat received back", LOG_DEBUG);
    $result=$db->query($sql);
    if ($result)
    {
        $num = $db->num_rows($result);
        $var=true;
        $i = 0;
        if ($num)
        {
            while ($i < $num)
            {
                $obj = $db->fetch_object($result);

                $amount += $obj->amount;
                //$total_ht += $obj->amount;
                $total_ttc += $obj->amount;
                //$subtotal_ht += $obj->amount;
                $subtotal_ttc += $obj->amount;

                $i++;
            }
        }
    } else {
        dol_print_error($db);
    }
    print "<tr ".$bc[$var]."><td>&nbsp;</td>";
    print "<td>".$langs->trans("VATToCollect")."</td>\n";
    print "<td align=\"right\">&nbsp;</td>\n";
    print "<td align=\"right\">".price($amount)."</td>\n";
    print "</tr>\n";
}
else
{
    // VAT really already paid
    $amount=0;
    $sql = "SELECT date_format(t.datev,'%Y-%m') as dm, sum(t.amount) as amount";
    $sql.= " FROM ".MAIN_DB_PREFIX."tva as t";
    $sql.= " WHERE amount > 0";
    if (! empty($date_start) && ! empty($date_end))
    	$sql.= " AND t.datev >= '".$db->idate($date_start)."' AND t.datev <= '".$db->idate($date_end)."'";
    $sql.= " AND t.entity = ".$conf->entity;
    $sql.= " GROUP BY dm";
    $sql.= " ORDER BY dm";

    dol_syslog("get vat really paid", LOG_DEBUG);
    $result=$db->query($sql);
    if ($result) {
        $num = $db->num_rows($result);
        $var=false;
        $i = 0;
        if ($num) {
            while ($i < $num) {
                $obj = $db->fetch_object($result);

                $amount -= $obj->amount;
                $total_ht -= $obj->amount;
                $total_ttc -= $obj->amount;
                $subtotal_ht -= $obj->amount;
                $subtotal_ttc -= $obj->amount;

                $i++;
            }
        }
        $db->free($result);
    } else {
        dol_print_error($db);
    }
    print "<tr ".$bc[$var]."><td>&nbsp;</td>";
    print "<td>".$langs->trans("VATPaid")."</td>\n";
    if ($modecompta == 'CREANCES-DETTES')
    	print "<td align=\"right\">".price($amount)."</td>\n";
    print "<td align=\"right\">".price($amount)."</td>\n";
    print "</tr>\n";

    // VAT really received
    $amount=0;
    $sql = "SELECT date_format(t.datev,'%Y-%m') as dm, sum(t.amount) as amount";
    $sql.= " FROM ".MAIN_DB_PREFIX."tva as t";
    $sql.= " WHERE amount < 0";
    if (! empty($date_start) && ! empty($date_end))
    	$sql.= " AND t.datev >= '".$db->idate($date_start)."' AND t.datev <= '".$db->idate($date_end)."'";
    $sql.= " AND t.entity = ".$conf->entity;
    $sql.= " GROUP BY dm";
    $sql.= " ORDER BY dm";

    dol_syslog("get vat really received back", LOG_DEBUG);
    $result=$db->query($sql);
    if ($result) {
        $num = $db->num_rows($result);
        $var=true;
        $i = 0;
        if ($num) {
            while ($i < $num) {
                $obj = $db->fetch_object($result);

                $amount += $obj->amount;
                $total_ht += $obj->amount;
                $total_ttc += $obj->amount;
                $subtotal_ht += $obj->amount;
                $subtotal_ttc += $obj->amount;

                $i++;
            }
        }
        $db->free($result);
    }
    else
    {
        dol_print_error($db);
    }
    print "<tr ".$bc[$var]."><td>&nbsp;</td>";
    print "<td>".$langs->trans("VATCollected")."</td>\n";
    if ($modecompta == 'CREANCES-DETTES')
    	print "<td align=\"right\">".price($amount)."</td>\n";
    print "<td align=\"right\">".price($amount)."</td>\n";
    print "</tr>\n";
}


if ($mysoc->tva_assuj != 'franchise')	// Assujeti
{
    print '<tr class="liste_total">';
    if ($modecompta == 'CREANCES-DETTES')
    	print '<td colspan="3" align="right">&nbsp;</td>';
    print '<td colspan="3" align="right">'.price(price2num($subtotal_ttc,'MT')).'</td>';
    print '</tr>';
}

$action = "balanceclient";
$object = array(&$total_ht, &$total_ttc);
$parameters["mode"] = $modecompta;
$parameters["date_start"] = $date_start;
$parameters["date_end"] = $date_end;
$parameters["bc"] = $bc;
// Initialize technical object to manage hooks of expenses. Note that conf->hooks_modules contains array array
$hookmanager->initHooks(array('externalbalance'));
$reshook=$hookmanager->executeHooks('addStatisticLine',$parameters,$object,$action);    // Note that $action and $object may have been modified by some hooks
print $hookmanager->resPrint;

if ($mysoc->tva_assuj != 'franchise')	// Assujeti
{
    // Total
    print '<tr>';
    print '<td colspan="4">&nbsp;</td>';
    print '</tr>';

    print '<tr class="liste_total"><td align="left" colspan="2">'.$langs->trans("Profit").'</td>';
    if ($modecompta == 'CREANCES-DETTES')
    	print '<td class="liste_total" align="right">'.price(price2num($total_ht,'MT')).'</td>';
    print '<td class="liste_total" align="right">'.price(price2num($total_ttc,'MT')).'</td>';
    print '</tr>';
}

print "</table>";
print '<br>';

llxFooter();

$db->close();<|MERGE_RESOLUTION|>--- conflicted
+++ resolved
@@ -547,26 +547,7 @@
  * Salaries
  */
 
-<<<<<<< HEAD
 if ($conf->salaries->enabled)
-=======
-print '<tr><td colspan="4">'.$langs->trans("Salaries").'</td></tr>';    
-$sql = "SELECT p.label as nom, date_format(p.datep,'%Y-%m') as dm, sum(p.amount) as amount, u.firstname, u.lastname, p.fk_user";
-$sql.= " FROM ".MAIN_DB_PREFIX."payment_salary as p";
-$sql.= " INNER JOIN ".MAIN_DB_PREFIX."user as u ON u.rowid=p.fk_user";
-$sql.= " WHERE p.entity = ".$conf->entity;
-if (! empty($date_start) && ! empty($date_end))
-	$sql.= " AND p.datep >= '".$db->idate($date_start)."' AND p.datep <= '".$db->idate($date_end)."'";
-	
-$sql.= " GROUP BY u.rowid, p.label, p.datep, p.fk_user";
-$sql.= " ORDER BY u.firstname";
-    
-dol_syslog("get payment salaries sql=".$sql);
-$result=$db->query($sql);
-$subtotal_ht = 0;
-$subtotal_ttc = 0;
-if ($result)
->>>>>>> e7d95f55
 {
 	print '<tr><td colspan="4">'.$langs->trans("Salaries").'</td></tr>';
 	$sql = "SELECT u.rowid, u.firstname, u.lastname, p.fk_user, p.label as label, date_format(p.datep,'%Y-%m') as dm, sum(p.amount) as amount";
@@ -575,7 +556,6 @@
 	$sql.= " WHERE p.entity = ".$conf->entity;
 	if (! empty($date_start) && ! empty($date_end))
 		$sql.= " AND p.datep >= '".$db->idate($date_start)."' AND p.datep <= '".$db->idate($date_end)."'";
-
 	$sql.= " GROUP BY u.rowid, u.firstname, u.lastname, p.fk_user, p.label, dm";
 	$sql.= " ORDER BY u.firstname";
 
