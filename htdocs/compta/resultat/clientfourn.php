<?php
/* Copyright (C) 2002-2006 Rodolphe Quiedeville <rodolphe@quiedeville.org>
 * Copyright (C) 2004-2011 Laurent Destailleur  <eldy@users.sourceforge.net>
 * Copyright (C) 2005-2012 Regis Houssin        <regis.houssin@capnetworks.com>
 * Copyright (C) 2014	   Ferran Marcet        <fmarcet@2byte.es>
 *
 * This program is free software; you can redistribute it and/or modify
 * it under the terms of the GNU General Public License as published by
 * the Free Software Foundation; either version 3 of the License, or
 * (at your option) any later version.
 *
 * This program is distributed in the hope that it will be useful,
 * but WITHOUT ANY WARRANTY; without even the implied warranty of
 * MERCHANTABILITY or FITNESS FOR A PARTICULAR PURPOSE.  See the
 * GNU General Public License for more details.
 *
 * You should have received a copy of the GNU General Public License
 * along with this program. If not, see <http://www.gnu.org/licenses/>.
 */

/**
 *  \file        htdocs/compta/resultat/clientfourn.php
 *	\brief       Page reporting
 */

require '../../main.inc.php';
require_once DOL_DOCUMENT_ROOT.'/compta/tva/class/tva.class.php';
require_once DOL_DOCUMENT_ROOT.'/compta/sociales/class/chargesociales.class.php';
require_once DOL_DOCUMENT_ROOT.'/core/lib/report.lib.php';
require_once DOL_DOCUMENT_ROOT.'/core/lib/tax.lib.php';
require_once DOL_DOCUMENT_ROOT.'/core/lib/date.lib.php';


$langs->load("bills");

$date_startmonth=GETPOST('date_startmonth');
$date_startday=GETPOST('date_startday');
$date_startyear=GETPOST('date_startyear');
$date_endmonth=GETPOST('date_endmonth');
$date_endday=GETPOST('date_endday');
$date_endyear=GETPOST('date_endyear');

// Security check
$socid = GETPOST('socid','int');
if ($user->societe_id > 0) $socid = $user->societe_id;
if (! empty($conf->comptabilite->enabled)) $result=restrictedArea($user,'compta','','','resultat');
if (! empty($conf->accounting->enabled)) $result=restrictedArea($user,'accounting','','','comptarapport');

// Date range
$year=GETPOST("year");
if (empty($year))
{
    $year_current = strftime("%Y",dol_now());
    $month_current = strftime("%m",dol_now());
    $year_start = $year_current;
} else {
    $year_current = $year;
    $month_current = strftime("%m",dol_now());
    $year_start = $year;
}
$date_start=dol_mktime(0, 0, 0, $date_startmonth, $date_startday, $date_startyear);
$date_end=dol_mktime(23, 59, 59, $date_endmonth, $date_endday, $date_endyear);
// Quarter
if (empty($date_start) || empty($date_end)) // We define date_start and date_end
{
    $q=GETPOST("q")?GETPOST("q"):0;
    if ($q==0)
    {
        // We define date_start and date_end
        $year_end=$year_start;
        $month_start=GETPOST("month")?GETPOST("month"):($conf->global->SOCIETE_FISCAL_MONTH_START?($conf->global->SOCIETE_FISCAL_MONTH_START):1);
        if (! GETPOST('month'))
        {
            if (! GETPOST("year") &&  $month_start > $month_current)
            {
                $year_start--;
                $year_end--;
            }
            $month_end=$month_start-1;
            if ($month_end < 1) $month_end=12;
            else $year_end++;
        }
        else $month_end=$month_start;
        $date_start=dol_get_first_day($year_start,$month_start,false); $date_end=dol_get_last_day($year_end,$month_end,false);
    }
    if ($q==1) { $date_start=dol_get_first_day($year_start,1,false); $date_end=dol_get_last_day($year_start,3,false); }
    if ($q==2) { $date_start=dol_get_first_day($year_start,4,false); $date_end=dol_get_last_day($year_start,6,false); }
    if ($q==3) { $date_start=dol_get_first_day($year_start,7,false); $date_end=dol_get_last_day($year_start,9,false); }
    if ($q==4) { $date_start=dol_get_first_day($year_start,10,false); $date_end=dol_get_last_day($year_start,12,false); }
}
else
{
    // TODO We define q

}

// Define modecompta ('CREANCES-DETTES' or 'RECETTES-DEPENSES')
$modecompta=(GETPOST("modecompta")?GETPOST("modecompta"):$conf->global->COMPTA_MODE);


/*
 * View
 */

llxHeader();

$form=new Form($db);

$nomlink='';
$periodlink='';
$exportlink='';

$total_ht=0;
$total_ttc=0;

// Affiche en-tete de rapport
if ($modecompta=="CREANCES-DETTES")
{
    $nom=$langs->trans("AnnualByCompaniesDueDebtMode");
	$calcmode=$langs->trans("CalcModeDebt");
    $calcmode.='<br>('.$langs->trans("SeeReportInInputOutputMode",'<a href="'.$_SERVER["PHP_SELF"].'?year='.$year.(GETPOST("month")>0?'&month='.GETPOST("month"):'').'&modecompta=RECETTES-DEPENSES">','</a>').')';
    $period=$form->select_date($date_start,'date_start',0,0,0,'',1,0,1).' - '.$form->select_date($date_end,'date_end',0,0,0,'',1,0,1);
    //$periodlink='<a href="'.$_SERVER["PHP_SELF"].'?year='.($year-1).'&modecompta='.$modecompta.'">'.img_previous().'</a> <a href="'.$_SERVER["PHP_SELF"].'?year='.($year+1).'&modecompta='.$modecompta.'">'.img_next().'</a>';
    $description=$langs->trans("RulesResultDue");
	if (! empty($conf->global->FACTURE_DEPOSITS_ARE_JUST_PAYMENTS)) $description.= $langs->trans("DepositsAreNotIncluded");
	else  $description.= $langs->trans("DepositsAreIncluded");
    $builddate=time();
    //$exportlink=$langs->trans("NotYetAvailable");
}
else {
    $nom=$langs->trans("AnnualByCompaniesInputOutputMode");
	$calcmode=$langs->trans("CalcModeEngagement");
    $calcmode.='<br>('.$langs->trans("SeeReportInDueDebtMode",'<a href="'.$_SERVER["PHP_SELF"].'?year='.$year.(GETPOST("month")>0?'&month='.GETPOST("month"):'').'&modecompta=CREANCES-DETTES">','</a>').')';
    //$period=$form->select_date($date_start,'date_start',0,0,0,'',1,0,1).' - '.$form->select_date($date_end,'date_end',1,1,0,'',1,0,1);
    $period=$form->select_date($date_start,'date_start',0,0,0,'',1,0,1).' - '.$form->select_date($date_end,'date_end',0,0,0,'',1,0,1);
    //$periodlink='<a href="'.$_SERVER["PHP_SELF"].'?year='.($year-1).'&modecompta='.$modecompta.'">'.img_previous().'</a> <a href="'.$_SERVER["PHP_SELF"].'?year='.($year+1).'&modecompta='.$modecompta.'">'.img_next().'</a>';
    $description=$langs->trans("RulesResultInOut");
    $builddate=time();
    //$exportlink=$langs->trans("NotYetAvailable");
}
report_header($nom,$nomlink,$period,$periodlink,$description,$builddate,$exportlink,array('modecompta'=>$modecompta),$calcmode);

// Show report array
print '<table class="noborder" width="100%">';
print '<tr class="liste_titre">';
print '<td width="10%">&nbsp;</td><td>&nbsp;</td>';
if ($modecompta == 'CREANCES-DETTES')
	print "<td align=\"right\">".$langs->trans("AmountHT")."</td>";
print "<td align=\"right\">".$langs->trans("AmountTTC")."</td>";
print "</tr>\n";

/*
 * Factures clients
 */
print '<tr><td colspan="4">'.$langs->trans("CustomersInvoices").'</td></tr>';

if ($modecompta == 'CREANCES-DETTES')
{
    $sql = "SELECT s.nom, s.rowid as socid, sum(f.total) as amount_ht, sum(f.total_ttc) as amount_ttc";
    $sql.= " FROM ".MAIN_DB_PREFIX."societe as s";
    $sql.= ", ".MAIN_DB_PREFIX."facture as f";
    $sql.= " WHERE f.fk_soc = s.rowid";
    $sql.= " AND f.fk_statut IN (1,2)";
    if (! empty($conf->global->FACTURE_DEPOSITS_ARE_JUST_PAYMENTS))
    	$sql.= " AND f.type IN (0,1,2)";
	else
		$sql.= " AND f.type IN (0,1,2,3)";
    if (! empty($date_start) && ! empty($date_end))
    	$sql.= " AND f.datef >= '".$db->idate($date_start)."' AND f.datef <= '".$db->idate($date_end)."'";
}
else
{
    /*
     * Liste des paiements (les anciens paiements ne sont pas vus par cette requete car, sur les
     * vieilles versions, ils n'etaient pas lies via paiement_facture. On les ajoute plus loin)
     */
    $sql = "SELECT s.nom as nom, s.rowid as socid, sum(pf.amount) as amount_ttc";
    $sql.= " FROM ".MAIN_DB_PREFIX."societe as s";
    $sql.= ", ".MAIN_DB_PREFIX."facture as f";
    $sql.= ", ".MAIN_DB_PREFIX."paiement_facture as pf";
    $sql.= ", ".MAIN_DB_PREFIX."paiement as p";
    $sql.= " WHERE p.rowid = pf.fk_paiement";
    $sql.= " AND pf.fk_facture = f.rowid";
    $sql.= " AND f.fk_soc = s.rowid";
    if (! empty($date_start) && ! empty($date_end))
    	$sql.= " AND p.datep >= '".$db->idate($date_start)."' AND p.datep <= '".$db->idate($date_end)."'";
}
$sql.= " AND f.entity = ".$conf->entity;
if ($socid) $sql.= " AND f.fk_soc = ".$socid;
$sql.= " GROUP BY s.nom, s.rowid";
$sql.= " ORDER BY s.nom, s.rowid";

dol_syslog("get customer invoices sql=".$sql);
$result = $db->query($sql);
if ($result) {
    $num = $db->num_rows($result);
    $i = 0;
    $var=true;
    while ($i < $num)
    {
        $objp = $db->fetch_object($result);
        $var=!$var;

        print "<tr ".$bc[$var]."><td>&nbsp;</td>";
        print "<td>".$langs->trans("Bills").' <a href="'.DOL_URL_ROOT.'/compta/facture/list.php?socid='.$objp->socid.'">'.$objp->nom."</td>\n";

        if ($modecompta == 'CREANCES-DETTES')
        	print "<td align=\"right\">".price($objp->amount_ht)."</td>\n";
        print "<td align=\"right\">".price($objp->amount_ttc)."</td>\n";

        $total_ht += (isset($objp->amount_ht)?$objp->amount_ht:0);
        $total_ttc += $objp->amount_ttc;
        print "</tr>\n";
        $i++;
    }
    $db->free($result);
} else {
    dol_print_error($db);
}

// On ajoute les paiements clients anciennes version, non lie par paiement_facture
if ($modecompta != 'CREANCES-DETTES')
{
    $sql = "SELECT 'Autres' as nom, '0' as idp, sum(p.amount) as amount_ttc";
    $sql.= " FROM ".MAIN_DB_PREFIX."bank as b";
    $sql.= ", ".MAIN_DB_PREFIX."bank_account as ba";
    $sql.= ", ".MAIN_DB_PREFIX."paiement as p";
    $sql.= " LEFT JOIN ".MAIN_DB_PREFIX."paiement_facture as pf ON p.rowid = pf.fk_paiement";
    $sql.= " WHERE pf.rowid IS NULL";
    $sql.= " AND p.fk_bank = b.rowid";
    $sql.= " AND b.fk_account = ba.rowid";
    $sql.= " AND ba.entity = ".$conf->entity;
    if (! empty($date_start) && ! empty($date_end))
    	$sql.= " AND p.datep >= '".$db->idate($date_start)."' AND p.datep <= '".$db->idate($date_end)."'";
    $sql.= " GROUP BY nom, idp";
    $sql.= " ORDER BY nom";

    dol_syslog("get old customer payments not linked to invoices sql=".$sql);
    $result = $db->query($sql);
    if ($result) {
        $num = $db->num_rows($result);
        $i = 0;
        if ($num) {
            while ($i < $num)
            {
                $objp = $db->fetch_object($result);
                $var=!$var;

                print "<tr ".$bc[$var]."><td>&nbsp;</td>";
                print "<td>".$langs->trans("Bills")." ".$langs->trans("Other")." (".$langs->trans("PaymentsNotLinkedToInvoice").")\n";

                if ($modecompta == 'CREANCES-DETTES')
                	print "<td align=\"right\">".price($objp->amount_ht)."</td>\n";
                print "<td align=\"right\">".price($objp->amount_ttc)."</td>\n";

                $total_ht += (isset($objp->amount_ht)?$objp->amount_ht:0);
                $total_ttc += $objp->amount_ttc;

                print "</tr>\n";
                $i++;
            }
        }
        $db->free($result);
    } else {
        dol_print_error($db);
    }
}

if ($total_ttc == 0)
{
    $var=!$var;
    print "<tr ".$bc[$var]."><td>&nbsp;</td>";
    print '<td colspan="3">'.$langs->trans("None").'</td>';
    print '</tr>';
}

print '<tr class="liste_total">';
if ($modecompta == 'CREANCES-DETTES')
	print '<td colspan="3" align="right">'.price($total_ht).'</td>';
print '<td colspan="3" align="right">'.price($total_ttc).'</td>';
print '</tr>';


/*
 * Suppliers invoices
 */
if ($modecompta == 'CREANCES-DETTES')
{
    $sql = "SELECT s.nom, s.rowid as socid, sum(f.total_ht) as amount_ht, sum(f.total_ttc) as amount_ttc";
    $sql.= " FROM ".MAIN_DB_PREFIX."societe as s";
    $sql.= ", ".MAIN_DB_PREFIX."facture_fourn as f";
    $sql.= " WHERE f.fk_soc = s.rowid";
    $sql.= " AND f.fk_statut IN (1,2)";
    if (! empty($conf->global->FACTURE_DEPOSITS_ARE_JUST_PAYMENTS))
    	$sql.= " AND f.type IN (0,1,2)";
	else
		$sql.= " AND f.type IN (0,1,2,3)";
    if (! empty($date_start) && ! empty($date_end))
    	$sql.= " AND f.datef >= '".$db->idate($date_start)."' AND f.datef <= '".$db->idate($date_end)."'";
}
else
{
    $sql = "SELECT s.nom, s.rowid as socid, sum(pf.amount) as amount_ttc";
    $sql.= " FROM ".MAIN_DB_PREFIX."paiementfourn as p";
    $sql.= ", ".MAIN_DB_PREFIX."paiementfourn_facturefourn as pf";
    $sql.= " LEFT JOIN ".MAIN_DB_PREFIX."facture_fourn as f";
    $sql.= " ON pf.fk_facturefourn = f.rowid";
    $sql.= " LEFT JOIN ".MAIN_DB_PREFIX."societe as s";
    $sql.= " ON f.fk_soc = s.rowid";
    $sql.= " WHERE p.rowid = pf.fk_paiementfourn ";
    if (! empty($date_start) && ! empty($date_end))
    	$sql.= " AND p.datep >= '".$db->idate($date_start)."' AND p.datep <= '".$db->idate($date_end)."'";
}
$sql.= " AND f.entity = ".$conf->entity;
if ($socid) $sql.= " AND f.fk_soc = ".$socid;
$sql .= " GROUP BY s.nom, s.rowid";
$sql .= " ORDER BY s.nom, s.rowid";

print '<tr><td colspan="4">'.$langs->trans("SuppliersInvoices").'</td></tr>';

$subtotal_ht = 0;
$subtotal_ttc = 0;
dol_syslog("get suppliers invoices sql=".$sql);
$result = $db->query($sql);
if ($result) {
    $num = $db->num_rows($result);
    $i = 0;
    $var=true;
    if ($num > 0)
    {
        while ($i < $num)
        {
            $objp = $db->fetch_object($result);
            $var=!$var;

            print "<tr ".$bc[$var]."><td>&nbsp;</td>";
            print "<td>".$langs->trans("Bills")." <a href=\"".DOL_URL_ROOT."/fourn/facture/list.php?socid=".$objp->socid."\">".$objp->nom."</a></td>\n";

            if ($modecompta == 'CREANCES-DETTES')
            	print "<td align=\"right\">".price(-$objp->amount_ht)."</td>\n";
            print "<td align=\"right\">".price(-$objp->amount_ttc)."</td>\n";

            $total_ht -= (isset($objp->amount_ht)?$objp->amount_ht:0);
            $total_ttc -= $objp->amount_ttc;
            $subtotal_ht += (isset($objp->amount_ht)?$objp->amount_ht:0);
            $subtotal_ttc += $objp->amount_ttc;

            print "</tr>\n";
            $i++;
        }
    }
    else
    {
        $var=!$var;
        print "<tr ".$bc[$var]."><td>&nbsp;</td>";
        print '<td colspan="3">'.$langs->trans("None").'</td>';
        print '</tr>';
    }

    $db->free($result);
} else {
    dol_print_error($db);
}
print '<tr class="liste_total">';
if ($modecompta == 'CREANCES-DETTES')
	print '<td colspan="3" align="right">'.price(-$subtotal_ht).'</td>';
print '<td colspan="3" align="right">'.price(-$subtotal_ttc).'</td>';
print '</tr>';



/*
 * Charges sociales non deductibles
 */

print '<tr><td colspan="4">'.$langs->trans("SocialContributions").' ('.$langs->trans("Type").' 0)</td></tr>';

if ($modecompta == 'CREANCES-DETTES')
{
    $sql = "SELECT c.id, c.libelle as nom, sum(cs.amount) as amount";
    $sql.= " FROM ".MAIN_DB_PREFIX."c_chargesociales as c";
    $sql.= ", ".MAIN_DB_PREFIX."chargesociales as cs";
    $sql.= " WHERE cs.fk_type = c.id";
    $sql.= " AND c.deductible = 0";
    if (! empty($date_start) && ! empty($date_end))
    	$sql.= " AND cs.date_ech >= '".$db->idate($date_start)."' AND cs.date_ech <= '".$db->idate($date_end)."'";
}
else
{
    $sql = "SELECT c.id, c.libelle as nom, sum(p.amount) as amount";
    $sql.= " FROM ".MAIN_DB_PREFIX."c_chargesociales as c";
    $sql.= ", ".MAIN_DB_PREFIX."chargesociales as cs";
    $sql.= ", ".MAIN_DB_PREFIX."paiementcharge as p";
    $sql.= " WHERE p.fk_charge = cs.rowid";
    $sql.= " AND cs.fk_type = c.id";
    $sql.= " AND c.deductible = 0";
    if (! empty($date_start) && ! empty($date_end))
    	$sql.= " AND p.datep >= '".$db->idate($date_start)."' AND p.datep <= '".$db->idate($date_end)."'";
}
$sql.= " AND cs.entity = ".$conf->entity;
$sql.= " GROUP BY c.libelle, c.id";
$sql.= " ORDER BY c.libelle, c.id";

dol_syslog("get social contributions deductible=0 sql=".$sql);
$result=$db->query($sql);
$subtotal_ht = 0;
$subtotal_ttc = 0;
if ($result) {
    $num = $db->num_rows($result);
    $var=true;
    $i = 0;
    if ($num) {
        while ($i < $num) {
            $obj = $db->fetch_object($result);

            $total_ht -= $obj->amount;
            $total_ttc -= $obj->amount;
            $subtotal_ht += $obj->amount;
            $subtotal_ttc += $obj->amount;

            $var = !$var;
            print "<tr ".$bc[$var]."><td>&nbsp;</td>";
            print '<td>'.$obj->nom.'</td>';
            if ($modecompta == 'CREANCES-DETTES') print '<td align="right">'.price(-$obj->amount).'</td>';
            print '<td align="right">'.price(-$obj->amount).'</td>';
            print '</tr>';
            $i++;
        }
    }
    else {
        $var = !$var;
        print "<tr ".$bc[$var]."><td>&nbsp;</td>";
        print '<td colspan="3">'.$langs->trans("None").'</td>';
        print '</tr>';
    }
} else {
    dol_print_error($db);
}
print '<tr class="liste_total">';
if ($modecompta == 'CREANCES-DETTES')
	print '<td colspan="3" align="right">'.price(-$subtotal_ht).'</td>';
print '<td colspan="3" align="right">'.price(-$subtotal_ttc).'</td>';
print '</tr>';


/*
 * Charges sociales deductibles
 */

print '<tr><td colspan="4">'.$langs->trans("SocialContributions").' ('.$langs->trans("Type").' 1)</td></tr>';

if ($modecompta == 'CREANCES-DETTES')
{
    $sql = "SELECT c.id, c.libelle as nom, sum(cs.amount) as amount";
    $sql.= " FROM ".MAIN_DB_PREFIX."c_chargesociales as c";
    $sql.= ", ".MAIN_DB_PREFIX."chargesociales as cs";
    $sql.= " WHERE cs.fk_type = c.id";
    $sql.= " AND c.deductible = 1";
    if (! empty($date_start) && ! empty($date_end))
    	$sql.= " AND cs.date_ech >= '".$db->idate($date_start)."' AND cs.date_ech <= '".$db->idate($date_end)."'";
    $sql.= " AND cs.entity = ".$conf->entity;
    $sql.= " GROUP BY c.libelle, c.id";
    $sql.= " ORDER BY c.libelle, c.id";
}
else
{
    $sql = "SELECT c.id, c.libelle as nom, sum(p.amount) as amount";
    $sql.= " FROM ".MAIN_DB_PREFIX."c_chargesociales as c";
    $sql.= ", ".MAIN_DB_PREFIX."chargesociales as cs";
    $sql.= ", ".MAIN_DB_PREFIX."paiementcharge as p";
    $sql.= " WHERE p.fk_charge = cs.rowid";
    $sql.= " AND cs.fk_type = c.id";
    $sql.= " AND c.deductible = 1";
    if (! empty($date_start) && ! empty($date_end))
    	$sql.= " AND p.datep >= '".$db->idate($date_start)."' AND p.datep <= '".$db->idate($date_end)."'";
    $sql.= " AND cs.entity = ".$conf->entity;
    $sql.= " GROUP BY c.libelle, c.id";
    $sql.= " ORDER BY c.libelle, c.id";
}

dol_syslog("get social contributions deductible=1 sql=".$sql);
$result=$db->query($sql);
$subtotal_ht = 0;
$subtotal_ttc = 0;
if ($result) {
    $num = $db->num_rows($result);
    $var=true;
    $i = 0;
    if ($num) {
        while ($i < $num) {
            $obj = $db->fetch_object($result);

            $total_ht -= $obj->amount;
            $total_ttc -= $obj->amount;
            $subtotal_ht += $obj->amount;
            $subtotal_ttc += $obj->amount;

            $var = !$var;
            print "<tr ".$bc[$var]."><td>&nbsp;</td>";
            print '<td>'.$obj->nom.'</td>';
            if ($modecompta == 'CREANCES-DETTES')
            	print '<td align="right">'.price(-$obj->amount).'</td>';
            print '<td align="right">'.price(-$obj->amount).'</td>';
            print '</tr>';
            $i++;
        }
    }
    else {
        $var = !$var;
        print "<tr ".$bc[$var]."><td>&nbsp;</td>";
        print '<td colspan="3">'.$langs->trans("None").'</td>';
        print '</tr>';
    }
} else {
    dol_print_error($db);
}
print '<tr class="liste_total">';
if ($modecompta == 'CREANCES-DETTES')
	print '<td colspan="3" align="right">'.price(-$subtotal_ht).'</td>';
print '<td colspan="3" align="right">'.price(-$subtotal_ttc).'</td>';
print '</tr>';

if ($mysoc->tva_assuj == 'franchise')	// Non assujeti
{
    // Total
    print '<tr>';
    print '<td colspan="4">&nbsp;</td>';
    print '</tr>';

    print '<tr class="liste_total"><td align="left" colspan="2">'.$langs->trans("Profit").'</td>';
    if ($modecompta == 'CREANCES-DETTES')
    	print '<td class="border" align="right">'.price($total_ht).'</td>';
    print '<td align="right">'.price($total_ttc).'</td>';
    print '</tr>';

    print '<tr>';
    print '<td colspan="4">&nbsp;</td>';
    print '</tr>';
}

<<<<<<< HEAD
=======
/*
 * Salaries
 */

print '<tr><td colspan="4">'.$langs->trans("Salaries").'</td></tr>';    
$sql = "SELECT p.label as nom, date_format(p.datep,'%Y-%m') as dm, sum(p.amount) as amount, u.firstname, u.lastname, p.fk_user";
$sql.= " FROM ".MAIN_DB_PREFIX."payment_salary as p";
$sql.= " INNER JOIN ".MAIN_DB_PREFIX."user as u ON u.rowid=p.fk_user";
$sql.= " WHERE p.entity = ".$conf->entity;
if (! empty($date_start) && ! empty($date_end))
	$sql.= " AND p.datep >= '".$db->idate($date_start)."' AND p.datep <= '".$db->idate($date_end)."'";
	
$sql.= " GROUP BY u.rowid, p.label, p.datep, p.fk_user";
$sql.= " ORDER BY u.firstname";
    
dol_syslog("get payment salaries sql=".$sql);
$result=$db->query($sql);
$subtotal_ht = 0;
$subtotal_ttc = 0;
if ($result)
{
    $num = $db->num_rows($result);
    $var=true;
    $i = 0;
    if ($num)
    {
        while ($i < $num)
        {
            $obj = $db->fetch_object($result);

            $total_ht -= $obj->amount;
            $total_ttc -= $obj->amount;
            $subtotal_ht += $obj->amount;
            $subtotal_ttc += $obj->amount;

            $var = !$var;
            print "<tr ".$bc[$var]."><td>&nbsp;</td>";
            
            print "<td>".$langs->trans("Salaries")." <a href=\"".DOL_URL_ROOT."/compta/salaries/index.php?filtre=s.fk_user=".$obj->fk_user."\">".$obj->firstname." ".$obj->lastname."</a></td>\n";
            
            if ($modecompta == 'CREANCES-DETTES') print '<td align="right">'.price(-$obj->amount).'</td>';
            print '<td align="right">'.price(-$obj->amount).'</td>';
            print '</tr>';
            $i++;
        }
    }
    else
    {
        $var = !$var;
        print "<tr ".$bc[$var]."><td>&nbsp;</td>";
        print '<td colspan="3">'.$langs->trans("None").'</td>';
        print '</tr>';
    }
}
else
{
    dol_print_error($db);
}
print '<tr class="liste_total">';
if ($modecompta == 'CREANCES-DETTES')
	print '<td colspan="3" align="right">'.price(-$subtotal_ht).'</td>';
print '<td colspan="3" align="right">'.price(-$subtotal_ttc).'</td>';
print '</tr>';
>>>>>>> 253955dc

/*
 * VAT
 */

print '<tr><td colspan="4">'.$langs->trans("VAT").'</td></tr>';
$subtotal_ht = 0;
$subtotal_ttc = 0;

if ($modecompta == 'CREANCES-DETTES')
{
    // TVA a payer
    $amount=0;
    $sql = "SELECT date_format(f.datef,'%Y-%m') as dm, sum(f.tva) as amount";
    $sql.= " FROM ".MAIN_DB_PREFIX."facture as f";
    $sql.= " WHERE f.fk_statut IN (1,2)";
    if (! empty($conf->global->FACTURE_DEPOSITS_ARE_JUST_PAYMENTS))
    	$sql.= " AND f.type IN (0,1,2)";
	else
		$sql.= " AND f.type IN (0,1,2,3)";
    if (! empty($date_start) && ! empty($date_end))
    	$sql.= " AND f.datef >= '".$db->idate($date_start)."' AND f.datef <= '".$db->idate($date_end)."'";
    $sql.= " AND f.entity = ".$conf->entity;
    $sql.= " GROUP BY dm";
    $sql.= " ORDER BY dm";

    dol_syslog("get vat to pay sql=".$sql);
    $result=$db->query($sql);
    if ($result)
    {
        $num = $db->num_rows($result);
        $var=false;
        $i = 0;
        if ($num)
        {
            while ($i < $num)
            {
                $obj = $db->fetch_object($result);

                $amount -= $obj->amount;
                //$total_ht -= $obj->amount;
                $total_ttc -= $obj->amount;
                //$subtotal_ht -= $obj->amount;
                $subtotal_ttc -= $obj->amount;
                $i++;
            }
        }
    } else {
        dol_print_error($db);
    }
    print "<tr ".$bc[$var]."><td>&nbsp;</td>";
    print "<td>".$langs->trans("VATToPay")."</td>\n";
    print "<td align=\"right\">&nbsp;</td>\n";
    print "<td align=\"right\">".price($amount)."</td>\n";
    print "</tr>\n";

    // TVA a recuperer
    $amount=0;
    $sql = "SELECT date_format(f.datef,'%Y-%m') as dm, sum(f.total_tva) as amount";
    $sql.= " FROM ".MAIN_DB_PREFIX."facture_fourn as f";
    $sql.= " WHERE f.fk_statut IN (1,2)";
    if (! empty($conf->global->FACTURE_DEPOSITS_ARE_JUST_PAYMENTS))
    	$sql.= " AND f.type IN (0,1,2)";
	else
		$sql.= " AND f.type IN (0,1,2,3)";
    if (! empty($date_start) && ! empty($date_end))
    	$sql.= " AND f.datef >= '".$db->idate($date_start)."' AND f.datef <= '".$db->idate($date_end)."'";
    $sql.= " AND f.entity = ".$conf->entity;
    $sql.= " GROUP BY dm";
    $sql.= " ORDER BY dm";

    dol_syslog("get vat received back sql=".$sql);
    $result=$db->query($sql);
    if ($result)
    {
        $num = $db->num_rows($result);
        $var=true;
        $i = 0;
        if ($num)
        {
            while ($i < $num)
            {
                $obj = $db->fetch_object($result);

                $amount += $obj->amount;
                //$total_ht += $obj->amount;
                $total_ttc += $obj->amount;
                //$subtotal_ht += $obj->amount;
                $subtotal_ttc += $obj->amount;

                $i++;
            }
        }
    } else {
        dol_print_error($db);
    }
    print "<tr ".$bc[$var]."><td>&nbsp;</td>";
    print "<td>".$langs->trans("VATToCollect")."</td>\n";
    print "<td align=\"right\">&nbsp;</td>\n";
    print "<td align=\"right\">".price($amount)."</td>\n";
    print "</tr>\n";
}
else
{
    // VAT really already paid
    $amount=0;
    $sql = "SELECT date_format(t.datev,'%Y-%m') as dm, sum(t.amount) as amount";
    $sql.= " FROM ".MAIN_DB_PREFIX."tva as t";
    $sql.= " WHERE amount > 0";
    if (! empty($date_start) && ! empty($date_end))
    	$sql.= " AND t.datev >= '".$db->idate($date_start)."' AND t.datev <= '".$db->idate($date_end)."'";
    $sql.= " AND t.entity = ".$conf->entity;
    $sql.= " GROUP BY dm";
    $sql.= " ORDER BY dm";

    dol_syslog("get vat really paid sql=".$sql);
    $result=$db->query($sql);
    if ($result) {
        $num = $db->num_rows($result);
        $var=false;
        $i = 0;
        if ($num) {
            while ($i < $num) {
                $obj = $db->fetch_object($result);

                $amount -= $obj->amount;
                $total_ht -= $obj->amount;
                $total_ttc -= $obj->amount;
                $subtotal_ht -= $obj->amount;
                $subtotal_ttc -= $obj->amount;

                $i++;
            }
        }
        $db->free($result);
    } else {
        dol_print_error($db);
    }
    print "<tr ".$bc[$var]."><td>&nbsp;</td>";
    print "<td>".$langs->trans("VATPaid")."</td>\n";
    if ($modecompta == 'CREANCES-DETTES')
    	print "<td align=\"right\">".price($amount)."</td>\n";
    print "<td align=\"right\">".price($amount)."</td>\n";
    print "</tr>\n";

    // VAT really received
    $amount=0;
    $sql = "SELECT date_format(t.datev,'%Y-%m') as dm, sum(t.amount) as amount";
    $sql.= " FROM ".MAIN_DB_PREFIX."tva as t";
    $sql.= " WHERE amount < 0";
    if (! empty($date_start) && ! empty($date_end))
    	$sql.= " AND t.datev >= '".$db->idate($date_start)."' AND t.datev <= '".$db->idate($date_end)."'";
    $sql.= " AND t.entity = ".$conf->entity;
    $sql.= " GROUP BY dm";
    $sql.= " ORDER BY dm";

    dol_syslog("get vat really received back sql=".$sql);
    $result=$db->query($sql);
    if ($result) {
        $num = $db->num_rows($result);
        $var=true;
        $i = 0;
        if ($num) {
            while ($i < $num) {
                $obj = $db->fetch_object($result);

                $amount += $obj->amount;
                $total_ht += $obj->amount;
                $total_ttc += $obj->amount;
                $subtotal_ht += $obj->amount;
                $subtotal_ttc += $obj->amount;

                $i++;
            }
        }
        $db->free($result);
    }
    else
    {
        dol_print_error($db);
    }
    print "<tr ".$bc[$var]."><td>&nbsp;</td>";
    print "<td>".$langs->trans("VATCollected")."</td>\n";
    if ($modecompta == 'CREANCES-DETTES')
    	print "<td align=\"right\">".price($amount)."</td>\n";
    print "<td align=\"right\">".price($amount)."</td>\n";
    print "</tr>\n";
}


if ($mysoc->tva_assuj != 'franchise')	// Assujeti
{
    print '<tr class="liste_total">';
    if ($modecompta == 'CREANCES-DETTES')
    	print '<td colspan="3" align="right">&nbsp;</td>';
    print '<td colspan="3" align="right">'.price(price2num($subtotal_ttc,'MT')).'</td>';
    print '</tr>';
}

$action = "balanceclient";
$object = array(&$total_ht, &$total_ttc);
$parameters["mode"] = $modecompta;
$parameters["date_start"] = $date_start;
$parameters["date_end"] = $date_end;
$parameters["bc"] = $bc;
// Initialize technical object to manage hooks of expenses. Note that conf->hooks_modules contains array array
$hookmanager->initHooks(array('externalbalance'));
$reshook=$hookmanager->executeHooks('addStatisticLine',$parameters,$object,$action);    // Note that $action and $object may have been modified by some hooks
print $hookmanager->resPrint;

if ($mysoc->tva_assuj != 'franchise')	// Assujeti
{
    // Total
    print '<tr>';
    print '<td colspan="4">&nbsp;</td>';
    print '</tr>';

    print '<tr class="liste_total"><td align="left" colspan="2">'.$langs->trans("Profit").'</td>';
    if ($modecompta == 'CREANCES-DETTES')
    	print '<td class="liste_total" align="right">'.price(price2num($total_ht,'MT')).'</td>';
    print '<td class="liste_total" align="right">'.price(price2num($total_ttc,'MT')).'</td>';
    print '</tr>';
}

print "</table>";
print '<br>';

llxFooter();

$db->close();<|MERGE_RESOLUTION|>--- conflicted
+++ resolved
@@ -538,23 +538,21 @@
     print '</tr>';
 }
 
-<<<<<<< HEAD
-=======
 /*
  * Salaries
  */
 
-print '<tr><td colspan="4">'.$langs->trans("Salaries").'</td></tr>';    
+print '<tr><td colspan="4">'.$langs->trans("Salaries").'</td></tr>';
 $sql = "SELECT p.label as nom, date_format(p.datep,'%Y-%m') as dm, sum(p.amount) as amount, u.firstname, u.lastname, p.fk_user";
 $sql.= " FROM ".MAIN_DB_PREFIX."payment_salary as p";
 $sql.= " INNER JOIN ".MAIN_DB_PREFIX."user as u ON u.rowid=p.fk_user";
 $sql.= " WHERE p.entity = ".$conf->entity;
 if (! empty($date_start) && ! empty($date_end))
 	$sql.= " AND p.datep >= '".$db->idate($date_start)."' AND p.datep <= '".$db->idate($date_end)."'";
-	
+
 $sql.= " GROUP BY u.rowid, p.label, p.datep, p.fk_user";
 $sql.= " ORDER BY u.firstname";
-    
+
 dol_syslog("get payment salaries sql=".$sql);
 $result=$db->query($sql);
 $subtotal_ht = 0;
@@ -577,9 +575,9 @@
 
             $var = !$var;
             print "<tr ".$bc[$var]."><td>&nbsp;</td>";
-            
+
             print "<td>".$langs->trans("Salaries")." <a href=\"".DOL_URL_ROOT."/compta/salaries/index.php?filtre=s.fk_user=".$obj->fk_user."\">".$obj->firstname." ".$obj->lastname."</a></td>\n";
-            
+
             if ($modecompta == 'CREANCES-DETTES') print '<td align="right">'.price(-$obj->amount).'</td>';
             print '<td align="right">'.price(-$obj->amount).'</td>';
             print '</tr>';
@@ -603,7 +601,7 @@
 	print '<td colspan="3" align="right">'.price(-$subtotal_ht).'</td>';
 print '<td colspan="3" align="right">'.price(-$subtotal_ttc).'</td>';
 print '</tr>';
->>>>>>> 253955dc
+
 
 /*
  * VAT
