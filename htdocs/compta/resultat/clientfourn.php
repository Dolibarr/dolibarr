--- conflicted
+++ resolved
@@ -4,10 +4,7 @@
  * Copyright (C) 2005-2012 Regis Houssin        <regis.houssin@capnetworks.com>
  * Copyright (C) 2014	   Ferran Marcet        <fmarcet@2byte.es>
  * Copyright (C) 2014	   Juanjo Menent        <jmenent@2byte.es>
-<<<<<<< HEAD
  * Copyright (C) 2014	   Florian Henry        <florian.henry@open-concept.pro>
-=======
->>>>>>> d1879c1b
  *
  * This program is free software; you can redistribute it and/or modify
  * it under the terms of the GNU General Public License as published by
@@ -603,6 +600,7 @@
 {
     dol_print_error($db);
 }
+
 /*
  * Dunning
 */
@@ -667,70 +665,6 @@
 print '</tr>';
 
 /*
- * Salaries
- */
-
-print '<tr><td colspan="4">'.$langs->trans("Salaries").'</td></tr>';
-$sql = "SELECT u.rowid, u.firstname, u.lastname, p.fk_user, p.label as nom, date_format(p.datep,'%Y-%m') as dm, sum(p.amount) as amount";
-$sql.= " FROM ".MAIN_DB_PREFIX."payment_salary as p";
-$sql.= " INNER JOIN ".MAIN_DB_PREFIX."user as u ON u.rowid=p.fk_user";
-$sql.= " WHERE p.entity = ".$conf->entity;
-if (! empty($date_start) && ! empty($date_end))
-	$sql.= " AND p.datep >= '".$db->idate($date_start)."' AND p.datep <= '".$db->idate($date_end)."'";
-
-$sql.= " GROUP BY u.rowid, u.firstname, u.lastname, p.fk_user, p.label, dm";
-$sql.= " ORDER BY u.firstname";
-
-dol_syslog("get payment salaries sql=".$sql);
-$result=$db->query($sql);
-$subtotal_ht = 0;
-$subtotal_ttc = 0;
-if ($result)
-{
-    $num = $db->num_rows($result);
-    $var=true;
-    $i = 0;
-    if ($num)
-    {
-        while ($i < $num)
-        {
-            $obj = $db->fetch_object($result);
-
-            $total_ht -= $obj->amount;
-            $total_ttc -= $obj->amount;
-            $subtotal_ht += $obj->amount;
-            $subtotal_ttc += $obj->amount;
-
-            $var = !$var;
-            print "<tr ".$bc[$var]."><td>&nbsp;</td>";
-
-            print "<td>".$langs->trans("Salaries")." <a href=\"".DOL_URL_ROOT."/compta/salaries/index.php?filtre=s.fk_user=".$obj->fk_user."\">".$obj->firstname." ".$obj->lastname."</a></td>\n";
-
-            if ($modecompta == 'CREANCES-DETTES') print '<td align="right">'.price(-$obj->amount).'</td>';
-            print '<td align="right">'.price(-$obj->amount).'</td>';
-            print '</tr>';
-            $i++;
-        }
-    }
-    else
-    {
-        $var = !$var;
-        print "<tr ".$bc[$var]."><td>&nbsp;</td>";
-        print '<td colspan="3">'.$langs->trans("None").'</td>';
-        print '</tr>';
-    }
-}
-else
-{
-    dol_print_error($db);
-}
-print '<tr class="liste_total">';
-if ($modecompta == 'CREANCES-DETTES')
-	print '<td colspan="3" align="right">'.price(-$subtotal_ht).'</td>';
-print '<td colspan="3" align="right">'.price(-$subtotal_ttc).'</td>';
-print '</tr>';
-
-/*
  * VAT
  */
 
