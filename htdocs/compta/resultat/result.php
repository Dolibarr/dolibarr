<?php
/* Copyright (C) 2016-2017  Jamal Elbaz             <jamelbaz@gmail.com>
 * Copyright (C) 2016-2022  Alexandre Spangaro      <aspangaro@open-dsi.fr>
 * Copyright (C) 2018-2020  Laurent Destailleur     <eldy@destailleur.fr>
<<<<<<< HEAD
 * Copyright (C) 2018       Frédéric France         <frederic.france@netlogic.fr>
=======
 * Copyright (C) 2018-2024	Frédéric France         <frederic.france@free.fr>
>>>>>>> cc80841a
 * Copyright (C) 2024		MDW							<mdeweerd@users.noreply.github.com>
 *
 * This program is free software; you can redistribute it and/or modify
 * it under the terms of the GNU General Public License as published by
 * the Free Software Foundation; either version 3 of the License, or
 * (at your option) any later version.
 *
 * This program is distributed in the hope that it will be useful,
 * but WITHOUT ANY WARRANTY; without even the implied warranty of
 * MERCHANTABILITY or FITNESS FOR A PARTICULAR PURPOSE.  See the
 * GNU General Public License for more details.
 *
 * You should have received a copy of the GNU General Public License
 * along with this program. If not, see <https://www.gnu.org/licenses/>.
 */

/**
 * \file 		htdocs/compta/resultat/result.php
 * \ingroup 	compta, accountancy
 * \brief 		Page for accounting result
 */

// Load Dolibarr environment
require '../../main.inc.php';
require_once DOL_DOCUMENT_ROOT.'/core/lib/accounting.lib.php';
require_once DOL_DOCUMENT_ROOT.'/core/lib/report.lib.php';
require_once DOL_DOCUMENT_ROOT.'/core/lib/date.lib.php';
require_once DOL_DOCUMENT_ROOT.'/core/class/html.formaccounting.class.php';
require_once DOL_DOCUMENT_ROOT.'/accountancy/class/accountancycategory.class.php';

// Load translation files required by the page
$langs->loadLangs(array('compta', 'bills', 'donation', 'salaries', 'accountancy'));

$error = 0;

$mesg = '';
$action = GETPOST('action', 'aZ09');
$cat_id = GETPOST('account_category');
$selectcpt = GETPOST('cpt_bk');
$id = GETPOSTINT('id');
$rowid = GETPOSTINT('rowid');
$cancel = GETPOST('cancel', 'alpha');
$showaccountdetail = GETPOST('showaccountdetail', 'aZ09') ? GETPOST('showaccountdetail', 'aZ09') : 'no';


$date_startmonth = GETPOSTINT('date_startmonth');
$date_startday = GETPOSTINT('date_startday');
$date_startyear = GETPOSTINT('date_startyear');
$date_endmonth = GETPOSTINT('date_endmonth');
$date_endday = GETPOSTINT('date_endday');
$date_endyear = GETPOSTINT('date_endyear');

$nbofyear = 1;

// Change this to test different cases of setup
//$conf->global->SOCIETE_FISCAL_MONTH_START = 7;

// Date range
$year = GETPOSTINT('year');		// year with current month, is the month of the period we must show
if (empty($year)) {
<<<<<<< HEAD
	$year_current = dol_print_date(dol_now('gmt'), "%Y", 'gmt');
	$month_current = dol_print_date(dol_now(), "%m");
	$year_start = $year_current - ($nbofyear - 1);
} else {
	$year_current = $year;
	$month_current = dol_print_date(dol_now(), "%m");
=======
	$year_current = (int) dol_print_date(dol_now('gmt'), "%Y", 'gmt');
	$month_current = (int) dol_print_date(dol_now(), "%m");
	$year_start = $year_current - ($nbofyear - 1);
} else {
	$year_current = $year;
	$month_current = (int) dol_print_date(dol_now(), "%m");
>>>>>>> cc80841a
	$year_start = $year - ($nbofyear - 1);
}
$date_start = dol_mktime(0, 0, 0, $date_startmonth, $date_startday, $date_startyear);
$date_end = dol_mktime(23, 59, 59, $date_endmonth, $date_endday, $date_endyear);

// We define date_start and date_end
if (empty($date_start) || empty($date_end)) { // We define date_start and date_end
<<<<<<< HEAD
	$q = GETPOST("q") ? GETPOSTINT("q") : 0;
=======
	$q = GETPOSTINT("q") ? GETPOSTINT("q") : 0;
>>>>>>> cc80841a
	if ($q == 0) {
		// We define date_start and date_end
		$year_end = $year_start + ($nbofyear - 1);
		$month_start = GETPOSTINT("month") ? GETPOSTINT("month") : getDolGlobalInt('SOCIETE_FISCAL_MONTH_START', 1);
		$date_startmonth = $month_start;
		if (!GETPOST('month')) {
			if (!$year && $month_start > $month_current) {
				$year_start--;
				$year_end--;
			}
			$month_end = $month_start - 1;
			if ($month_end < 1) {
				$month_end = 12;
			} else {
				$year_end++;
			}
		} else {
			$month_end = $month_start;
		}
		$date_start = dol_get_first_day($year_start, $month_start, false);
		$date_end = dol_get_last_day($year_end, $month_end, false);
	}
	if ($q == 1) {
		$date_start = dol_get_first_day($year_start, 1, false);
		$date_end = dol_get_last_day($year_start, 3, false);
	}
	if ($q == 2) {
		$date_start = dol_get_first_day($year_start, 4, false);
		$date_end = dol_get_last_day($year_start, 6, false);
	}
	if ($q == 3) {
		$date_start = dol_get_first_day($year_start, 7, false);
		$date_end = dol_get_last_day($year_start, 9, false);
	}
	if ($q == 4) {
		$date_start = dol_get_first_day($year_start, 10, false);
		$date_end = dol_get_last_day($year_start, 12, false);
	}
}

if (($date_start < dol_time_plus_duree($date_end, -1, 'y')) || ($date_start > $date_end)) {
	$date_end = dol_time_plus_duree($date_start - 1, 1, 'y');
}

// $date_start and $date_end are defined. We force $start_year and $nbofyear
$tmps = dol_getdate($date_start);
$start_year = $tmps['year'];
$start_month = $tmps['mon'];
$tmpe = dol_getdate($date_end);
$year_end = $tmpe['year'];
$month_end = $tmpe['mon'];
$nbofyear = ($year_end - $start_year) + 1;

$date_startmonth = $start_month;
$date_endmonth = $month_end;

$date_start_previous = dol_time_plus_duree($date_start, -1, 'y');
$date_end_previous = dol_time_plus_duree($date_end, -1, 'y');

//var_dump($date_start." ".$date_end." ".$date_start_previous." ".$date_end_previous." ".$nbofyear);


if ($cat_id == 0) {
	$cat_id = null;
}

// Define modecompta ('CREANCES-DETTES' or 'RECETTES-DEPENSES' or 'BOOKKEEPING')
$modecompta = getDolGlobalString('ACCOUNTING_MODE');
if (isModEnabled('accounting')) {
	$modecompta = 'BOOKKEEPING';
}
if (GETPOST("modecompta", 'alpha')) {
	$modecompta = GETPOST("modecompta", 'alpha');
}

$AccCat = new AccountancyCategory($db);

// Security check
$socid = GETPOSTINT('socid');
if ($user->socid > 0) {
	$socid = $user->socid;
}
<<<<<<< HEAD
=======
$hookmanager->initHooks(['resultreportlist']);
>>>>>>> cc80841a
if (isModEnabled('comptabilite')) {
	$result = restrictedArea($user, 'compta', '', '', 'resultat');
}
if (isModEnabled('accounting')) {
	$result = restrictedArea($user, 'accounting', '', '', 'comptarapport');
}
<<<<<<< HEAD
$hookmanager->initHooks(['resultreportlist']);
=======
>>>>>>> cc80841a

/*
 * View
 */

$months = array(
	$langs->trans("MonthShort01"),
	$langs->trans("MonthShort02"),
	$langs->trans("MonthShort03"),
	$langs->trans("MonthShort04"),
	$langs->trans("MonthShort05"),
	$langs->trans("MonthShort06"),
	$langs->trans("MonthShort07"),
	$langs->trans("MonthShort08"),
	$langs->trans("MonthShort09"),
	$langs->trans("MonthShort10"),
	$langs->trans("MonthShort11"),
	$langs->trans("MonthShort12"),
);

llxHeader('', $langs->trans('ReportInOut'));

$form = new Form($db);

$textprevyear = '<a href="'.$_SERVER["PHP_SELF"].'?year='.($start_year - 1).'&showaccountdetail='.urlencode($showaccountdetail).'">'.img_previous().'</a>';
$textnextyear = ' &nbsp; <a href="'.$_SERVER["PHP_SELF"].'?year='.($start_year + 1).'&showaccountdetail='.urlencode($showaccountdetail).'">'.img_next().'</a>';



// Affiche en-tete de rapport
if ($modecompta == "CREANCES-DETTES") {
	$name = $langs->trans("AnnualByAccountDueDebtMode");
	$calcmode = $langs->trans("CalcModeDebt");
	$calcmode .= '<br>('.$langs->trans("SeeReportInInputOutputMode", '<a href="'.$_SERVER["PHP_SELF"].'?year='.$start_year.(GETPOST("month") > 0 ? '&month='.GETPOST("month") : '').'&modecompta=RECETTES-DEPENSES">', '</a>').')';
	if (isModEnabled('accounting')) {
		$calcmode .= '<br>('.$langs->trans("SeeReportInBookkeepingMode", '<a href="'.$_SERVER["PHP_SELF"].'?year='.$start_year.'&modecompta=BOOKKEEPING">', '</a>').')';
	}
	$period = $form->selectDate($date_start, 'date_start', 0, 0, 0, '', 1, 0).' - '.$form->selectDate($date_end, 'date_end', 0, 0, 0, '', 1, 0);
	//$periodlink='<a href="'.$_SERVER["PHP_SELF"].'?year='.($year-1).'&modecompta='.$modecompta.'">'.img_previous().'</a> <a href="'.$_SERVER["PHP_SELF"].'?year='.($year+1).'&modecompta='.$modecompta.'">'.img_next().'</a>';
	$description = $langs->trans("RulesResultDue");
	if (getDolGlobalString('FACTURE_DEPOSITS_ARE_JUST_PAYMENTS')) {
		$description .= $langs->trans("DepositsAreNotIncluded");
	} else {
		$description .= $langs->trans("DepositsAreIncluded");
	}
	if (getDolGlobalString('FACTURE_SUPPLIER_DEPOSITS_ARE_JUST_PAYMENTS')) {
		$description .= $langs->trans("SupplierDepositsAreNotIncluded");
	}
	$builddate = dol_now();
	//$exportlink=$langs->trans("NotYetAvailable");
} elseif ($modecompta == "RECETTES-DEPENSES") {
	$name = $langs->trans("AnnualByAccountInputOutputMode");
	$calcmode = $langs->trans("CalcModePayment");
	$calcmode .= '<br>('.$langs->trans("SeeReportInDueDebtMode", '<a href="'.$_SERVER["PHP_SELF"].'?year='.$year.(GETPOST("month") > 0 ? '&month='.GETPOST("month") : '').'&modecompta=CREANCES-DETTES">', '</a>').')';
	if (isModEnabled('accounting')) {
		$calcmode .= '<br>('.$langs->trans("SeeReportInBookkeepingMode", '<a href="'.$_SERVER["PHP_SELF"].'?year='.$year.'&modecompta=BOOKKEEPING">', '</a>').')';
	}
	$period = $form->selectDate($date_start, 'date_start', 0, 0, 0, '', 1, 0).' - '.$form->selectDate($date_end, 'date_end', 0, 0, 0, '', 1, 0);
	//$periodlink='<a href="'.$_SERVER["PHP_SELF"].'?year='.($year-1).'&modecompta='.$modecompta.'">'.img_previous().'</a> <a href="'.$_SERVER["PHP_SELF"].'?year='.($year+1).'&modecompta='.$modecompta.'">'.img_next().'</a>';
	$description = $langs->trans("RulesResultInOut");
	$builddate = dol_now();
	//$exportlink=$langs->trans("NotYetAvailable");
} elseif ($modecompta == "BOOKKEEPING") {
	$name = $langs->trans("ReportInOut").', '.$langs->trans("ByPersonalizedAccountGroups");
	$calcmode = $langs->trans("CalcModeBookkeeping");
	//$calcmode.='<br>('.$langs->trans("SeeReportInDueDebtMode",'<a href="'.$_SERVER["PHP_SELF"].'?year_start='.$year_start.'&modecompta=CREANCES-DETTES">','</a>').')';
	//$calcmode.='<br>('.$langs->trans("SeeReportInInputOutputMode",'<a href="'.$_SERVER["PHP_SELF"].'?year_start='.$year_start.'&modecompta=RECETTES-DEPENSES">','</a>').')';
	$period = $form->selectDate($date_start, 'date_start', 0, 0, 0, '', 1, 0).' - '.$form->selectDate($date_end, 'date_end', 0, 0, 0, '', 1, 0);
	$arraylist = array('no' => $langs->trans("None"), 'yes' => $langs->trans("AccountWithNonZeroValues"), 'all' => $langs->trans("All"));
	$period .= ' &nbsp; &nbsp; <span class="opacitymedium">'.$langs->trans("DetailBy").'</span> '.$form->selectarray('showaccountdetail', $arraylist, $showaccountdetail, 0);
	$periodlink = $textprevyear.$textnextyear;
	$exportlink = '';
	$description = $langs->trans("RulesResultBookkeepingPersonalized");
	$description .= ' ('.$langs->trans("SeePageForSetup", DOL_URL_ROOT.'/accountancy/admin/categories_list.php?search_country_id='.$mysoc->country_id.'&mainmenu=accountancy&leftmenu=accountancy_admin', $langs->transnoentitiesnoconv("Accountancy").' / '.$langs->transnoentitiesnoconv("Setup").' / '.$langs->transnoentitiesnoconv("AccountingCategory")).')';
	$builddate = dol_now();
}

report_header($name, '', $period, $periodlink ?? '', $description, $builddate, $exportlink ?? '', array('modecompta' => $modecompta, 'action' => ''), $calcmode);


if (isModEnabled('accounting') && $modecompta != 'BOOKKEEPING') {
<<<<<<< HEAD
	print info_admin($langs->trans("WarningReportNotReliable"), 0, 0, 1);
=======
	print info_admin($langs->trans("WarningReportNotReliable"), 0, 0, '1');
>>>>>>> cc80841a
}


$moreforfilter = '';

print '<div class="div-table-responsive">';
print '<table class="tagtable liste'.($moreforfilter ? " listwithfilterbefore" : "").'">'."\n";

print '<tr class="liste_titre">';
print '<th class="liste_titre">'.$langs->trans("AccountingCategory").'</th>';
print '<th class="liste_titre"></th>';
print '<th class="liste_titre right">'.$langs->trans("PreviousPeriod").'</th>';
print '<th class="liste_titre right">'.$langs->trans("SelectedPeriod").'</th>';
foreach ($months as $k => $v) {
	if (($k + 1) >= $date_startmonth && (($date_startmonth <= $date_endmonth && ($k + 1) <= $date_endmonth) || ($date_startmonth > $date_endmonth))) {
		print '<th class="liste_titre right width50">'.$langs->trans('MonthShort'.sprintf("%02d", ($k + 1))).'</th>';
	}
}
if ($date_startmonth > $date_endmonth) {
	foreach ($months as $k => $v) {
		if (($k + 1) < $date_startmonth && ($k + 1) <= $date_endmonth) {
			print '<th class="liste_titre right width50">'.$langs->trans('MonthShort'.sprintf("%02d", ($k + 1))).'</th>';
		}
	}
}
print	'</tr>';

if ($modecompta == 'CREANCES-DETTES') {
	//if (!empty($date_start) && !empty($date_end))
	//	$sql.= " AND f.datef >= '".$db->idate($date_start)."' AND f.datef <= '".$db->idate($date_end)."'";
} elseif ($modecompta == "RECETTES-DEPENSES") {
	//if (!empty($date_start) && !empty($date_end))
	//	$sql.= " AND p.datep >= '".$db->idate($date_start)."' AND p.datep <= '".$db->idate($date_end)."'";
} elseif ($modecompta == "BOOKKEEPING") {
	// Get array of all report groups that are active
	$cats = $AccCat->getCats(); // WARNING: Computed groups must be after group they include
	$unactive_cats = $AccCat->getCats(-1, 0);

	/*
	$sql = 'SELECT DISTINCT t.numero_compte as nb FROM '.MAIN_DB_PREFIX.'accounting_bookkeeping as t, '.MAIN_DB_PREFIX.'accounting_account as aa';
	$sql.= " WHERE t.numero_compte = aa.account_number AND aa.fk_accounting_category = 0";
	if (!empty($date_start) && !empty($date_end))
		$sql.= " AND t.doc_date >= '".$db->idate($date_start)."' AND t.doc_date <= '".$db->idate($date_end)."'";
	if (!empty($month)) {
		$sql .= " AND MONTH(t.doc_date) = " . ((int) $month);
	}
	$resql = $db->query($sql);
	if ($resql)
	{
		$num_rows = $db->num_rows($resql);
		if ($num_rows) {

			print '<div class="warning">Warning: There is '.$num_rows.' accounts in your ledger table that are not set into a reporting group</div>';
			$i = 0;
			//while ($i < $num) {
			//	$obj = $db->fetch_object($resql);
			//	$i++;
			//}
		}
	}
	else dol_print_error($db);
	*/

	$j = 1;
	$sommes = array();
	$totPerAccount = array();
	if (!is_array($cats) && $cats < 0) {
		setEventMessages(null, $AccCat->errors, 'errors');
	} elseif (is_array($cats) && count($cats) > 0) {
		// Loop on each custom group of accounts
		foreach ($cats as $cat) {
			if (!empty($cat['category_type'])) {
				// category calculated
				// When we enter here, $sommes was filled by group of accounts

				$formula = $cat['formula'];

				print '<tr class="liste_total">';

				// Code and Label
				print '<td class="liste_total tdoverflowmax100" title="'.dol_escape_htmltag($cat['code']).'">';
				print dol_escape_htmltag($cat['code']);
				print '</td><td class="tdoverflowmax250 borderright" title="'.dol_escape_htmltag($cat['label']).'">';
				print dol_escape_htmltag($cat['label']);
				print '</td>';

				$vars = array();

				// Unactive categories have a total of 0 to be used in the formula.
				foreach ($unactive_cats as $un_cat) {
					$vars[$un_cat['code']] = 0;
				}

				// Previous Fiscal year (N-1)
				foreach ($sommes as $code => $det) {
					$vars[$code] = empty($det['NP']) ? 0 : $det['NP'];
				}

				$result = strtr($formula, $vars);
				$result = str_replace('--', '+', $result);

				if (preg_match('/[a-z]/i', $result)) {
					$r = 'Error bad formula: '.$result;
					$rshort = 'Err';
					print '<td class="liste_total right"><span class="amount" title="'.dol_escape_htmltag($r).'">'.$rshort.'</span></td>';
				} else {
					//var_dump($result);
					//$r = $AccCat->calculate($result);
					$r = (float) dol_eval($result, 1, 1, '1');

					if (getDolGlobalInt('ACCOUNTANCY_TRUNC_DECIMAL_ON_BALANCE_REPORT')) {
						print '<td class="liste_total right"><span class="amount">'.price($r, 0, '', 1, 0, 0).'</span></td>';
					} else {
						print '<td class="liste_total right"><span class="amount">'.price($r).'</span></td>';
					}
				}

				if (!isset($sommes[$code])) {
					$sommes[$code] = array();
				}
				// Year N
				$code = $cat['code']; // code of categorie ('VTE', 'MAR', ...)
				if (empty($sommes[$code]['NP'])) {
					$sommes[$code]['NP'] = $r;
				} else {
					$sommes[$code]['NP'] += $r;
				}

				// Current fiscal year (N)
				if (is_array($sommes) && !empty($sommes)) {
					foreach ($sommes as $code => $det) {
						$vars[$code] = empty($det['N']) ? 0 : $det['N'];
					}
				}

				$result = strtr($formula, $vars);
				$result = str_replace('--', '+', $result);

				//$r = $AccCat->calculate($result);
				$r = (float) dol_eval($result, 1, 1, '1');

				if (getDolGlobalInt('ACCOUNTANCY_TRUNC_DECIMAL_ON_BALANCE_REPORT')) {
					print '<td class="liste_total right borderright"><span class="amount">'.price($r, 0, '', 1, 0, 0).'</span></td>';
				} else {
					print '<td class="liste_total right borderright"><span class="amount">'.price($r).'</span></td>';
				}
				if (empty($sommes[$code]['N'])) {
					$sommes[$code]['N'] = $r;
				} else {
					$sommes[$code]['N'] += $r;
				}

				// Detail by month
				foreach ($months as $k => $v) {
					if (($k + 1) >= $date_startmonth && (($date_startmonth <= $date_endmonth && ($k + 1) <= $date_endmonth) || ($date_startmonth > $date_endmonth))) {
						foreach ($sommes as $code => $det) {
							$vars[$code] = empty($det['M'][$k]) ? 0 : $det['M'][$k];
						}
						$result = strtr($formula, $vars);
						$result = str_replace('--', '+', $result);

						//$r = $AccCat->calculate($result);
						$r = (float) dol_eval($result, 1, 1, '1');


						if (getDolGlobalInt('ACCOUNTANCY_TRUNC_DECIMAL_ON_BALANCE_REPORT')) {
							print '<td class="liste_total right"><span class="amount">'.price($r, 0, '', 1, 0, 0).'</span></td>';
						} else {
							print '<td class="liste_total right"><span class="amount">'.price($r).'</span></td>';
						}
						if (empty($sommes[$code]['M'][$k])) {
							$sommes[$code]['M'][$k] = $r;
						} else {
							$sommes[$code]['M'][$k] += $r;
						}
					}
				}

				if ($date_startmonth > $date_endmonth) {
					foreach ($months as $k => $v) {
						if (($k + 1) < $date_startmonth && ($k + 1) <= $date_endmonth) {
							foreach ($sommes as $code => $det) {
								$vars[$code] = empty($det['M'][$k]) ? 0 : $det['M'][$k];
							}
							$result = strtr($formula, $vars);
							$result = str_replace('--', '+', $result);

							//$r = $AccCat->calculate($result);
							$r = (float) dol_eval($result, 1, 1, '1');

							if (getDolGlobalInt('ACCOUNTANCY_TRUNC_DECIMAL_ON_BALANCE_REPORT')) {
								print '<td class="liste_total right"><span class="amount">'.price($r, 0, '', 1, 0, 0).'</span></td>';
							} else {
								print '<td class="liste_total right"><span class="amount">'.price($r).'</span></td>';
							}
							if (empty($sommes[$code]['M'][$k])) {
								$sommes[$code]['M'][$k] = $r;
							} else {
								$sommes[$code]['M'][$k] += $r;
							}
						}
					}
				}

				print "</tr>\n";

				//var_dump($sommes);
			} else { // normal category
				$code = $cat['code']; // Category code we process

				$totCat = array();
				$totCat['NP'] = 0;
				$totCat['N'] = 0;
				$totCat['M'] = array();
				foreach ($months as $k => $v) {
					$totCat['M'][$k] = 0;
				}
				if (!isset($sommes[$code])) {
					$sommes[$code] = array();
				}

				// Set $cpts with array of accounts in the category/group
				$cpts = $AccCat->getCptsCat($cat['rowid']);
				// We should loop over empty $cpts array, else the category _code_ is used in the formula, which leads to wrong result if the code is a number.
				if (empty($cpts)) {
					$cpts[] = array();
				}

				$arrayofaccountforfilter = array();
				foreach ($cpts as $i => $cpt) {    // Loop on each account.
					if (isset($cpt['account_number'])) {
						$arrayofaccountforfilter[] = $cpt['account_number'];
					}
				}

				// N-1
				if (!empty($arrayofaccountforfilter)) {
					$return = $AccCat->getSumDebitCredit($arrayofaccountforfilter, $date_start_previous, $date_end_previous, empty($cat['dc']) ? 0 : $cat['dc']);
					if ($return < 0) {
						setEventMessages(null, $AccCat->errors, 'errors');
						$resultNP = 0;
					} else {
						foreach ($cpts as $i => $cpt) {    // Loop on each account found
							$resultNP = empty($AccCat->sdcperaccount[$cpt['account_number']]) ? 0 : $AccCat->sdcperaccount[$cpt['account_number']];

							if (empty($totCat['NP'])) {
								$totCat['NP'] = $resultNP;
							} else {
								$totCat['NP'] += $resultNP;
							}
							if (empty($sommes[$code]['NP'])) {
								$sommes[$code]['NP'] = $resultNP;
							} else {
								$sommes[$code]['NP'] += $resultNP;
							}
							$totPerAccount[$cpt['account_number']]['NP'] = $resultNP;
						}
					}
				}

				// Set value into column N and month M ($totCat)
				// This make 12 calls for each accountancy account (12 months M)
				foreach ($cpts as $i => $cpt) {    // Loop on each account.
					// We make 1 loop for each account because we may want detail per account.
					// @todo Optimize to ask a 'group by' account and a filter with account in (..., ...) in request

					// Each month
					$resultN = 0;
					foreach ($months as $k => $v) {
						$monthtoprocess = $k + 1; // ($k+1) is month 1, 2, ..., 12
						$yeartoprocess = $start_year;
						if (($k + 1) < $start_month) {
							$yeartoprocess++;
						}

						//var_dump($monthtoprocess.'_'.$yeartoprocess);
						if (isset($cpt['account_number'])) {
							$return = $AccCat->getSumDebitCredit($cpt['account_number'], $date_start, $date_end, empty($cat['dc']) ? 0 : $cat['dc'], 'nofilter', $monthtoprocess, $yeartoprocess);
							if ($return < 0) {
								setEventMessages(null, $AccCat->errors, 'errors');
								$resultM = 0;
							} else {
								$resultM = $AccCat->sdc;
							}
						} else {
							$resultM = 0;
						}
						if (empty($totCat['M'][$k])) {
							$totCat['M'][$k] = $resultM;
						} else {
							$totCat['M'][$k] += $resultM;
						}
						if (empty($sommes[$code]['M'][$k])) {
							$sommes[$code]['M'][$k] = $resultM;
						} else {
							$sommes[$code]['M'][$k] += $resultM;
						}
						if (isset($cpt['account_number'])) {
							$totPerAccount[$cpt['account_number']]['M'][$k] = $resultM;
						}

						$resultN += $resultM;
					}

					if (empty($totCat)) {
						$totCat['N'] = $resultN;
					} else {
						$totCat['N'] += $resultN;
					}
					if (empty($sommes[$code]['N'])) {
						$sommes[$code]['N'] = $resultN;
					} else {
						$sommes[$code]['N'] += $resultN;
					}
					if (isset($cpt['account_number'])) {
						$totPerAccount[$cpt['account_number']]['N'] = $resultN;
					}
				}


				// Now output columns for row $code ('VTE', 'MAR', ...)

				print '<tr'.($showaccountdetail != 'no' ? ' class="trforbreak"' : '').'>';

				// Column group
				print '<td class="tdoverflowmax100" title="'.dol_escape_htmltag($cat['code']).'">';
				print dol_escape_htmltag($cat['code']);
				print '</td>';

				// Label of group
				$labeltoshow = dol_escape_htmltag($cat['label']);
				if (count($cpts) > 0 && !empty($cpts[0])) {    // Show example of 5 first accounting accounts
					$i = 0;
					foreach ($cpts as $cpt) {
						if ($i > 5) {
							$labeltoshow .= '...)';
							break;
						}
						if ($i > 0) {
							$labeltoshow .= ', ';
						} else {
							$labeltoshow .= ' (';
						}
						$labeltoshow .= dol_escape_htmltag($cpt['account_number']);
						$i++;
					}
					if ($i <= 5) {
						$labeltoshow .= ')';
					}
				} else {
					$labeltoshow .= ' - <span class="warning">'.$langs->trans("GroupIsEmptyCheckSetup").'</span>';
				}
				print '<td class="tdoverflowmax250 borderright" title="'.dol_escape_htmltag(dol_string_nohtmltag($labeltoshow)).'">';
				print $labeltoshow;
				print '</td>';

				if (getDolGlobalInt('ACCOUNTANCY_TRUNC_DECIMAL_ON_BALANCE_REPORT')) {
					print '<td class="right"><span class="amount">'.price($totCat['NP'], 0, '', 1, 0, 0).'</span></td>';
					print '<td class="right borderright"><span class="amount">'.price($totCat['N'], 0, '', 1, 0, 0).'</span></td>';
				} else {
					print '<td class="right"><span class="amount">'.price($totCat['NP']).'</span></td>';
					print '<td class="right borderright"><span class="amount">'.price($totCat['N']).'</span></td>';
				}

				// Each month
				foreach ($totCat['M'] as $k => $v) {
					if (($k + 1) >= $date_startmonth && (($date_startmonth <= $date_endmonth && ($k + 1) <= $date_endmonth) || ($date_startmonth > $date_endmonth))) {
						if (getDolGlobalInt('ACCOUNTANCY_TRUNC_DECIMAL_ON_BALANCE_REPORT')) {
							print '<td class="right nowraponall"><span class="amount">'.price($v, 0, '', 1, 0, 0).'</span></td>';
						} else {
							print '<td class="right nowraponall"><span class="amount">'.price($v).'</span></td>';
						}
					}
				}
				if ($date_startmonth > $date_endmonth) {
					foreach ($totCat['M'] as $k => $v) {
						if (($k + 1) < $date_startmonth && ($k + 1) <= $date_endmonth) {
							if (getDolGlobalInt('ACCOUNTANCY_TRUNC_DECIMAL_ON_BALANCE_REPORT')) {
								print '<td class="right nowraponall"><span class="amount">'.price($v, 0, '', 1, 0, 0).'</span></td>';
							} else {
								print '<td class="right nowraponall"><span class="amount">'.price($v).'</span></td>';
							}
						}
					}
				}

				print "</tr>\n";

				// Loop on detail of all accounts to output the detail
				if ($showaccountdetail != 'no') {
					foreach ($cpts as $i => $cpt) {
						if (isset($cpt['account_number'])) {
							$resultNP = $totPerAccount[$cpt['account_number']]['NP'];
							$resultN = $totPerAccount[$cpt['account_number']]['N'];
						} else {
							$resultNP = 0;
							$resultN = 0;
						}

						if ($showaccountdetail == 'all' || $resultN != 0) {
							print '<tr>';
							print '<td></td>';

							if (isset($cpt['account_number'])) {
								$labeldetail = ' &nbsp; &nbsp; '.length_accountg($cpt['account_number']).' - '.$cpt['account_label'];
							} else {
								$labeldetail = '-';
							}

							print '<td class="tdoverflowmax250 borderright" title="'.dol_escape_htmltag($labeldetail).'">';
							print dol_escape_htmltag($labeldetail);
							print '</td>';
							if (getDolGlobalInt('ACCOUNTANCY_TRUNC_DECIMAL_ON_BALANCE_REPORT')) {
								print '<td class="right"><span class="amount">'.price($resultNP, 0, '', 1, 0, 0).'</span></td>';
								print '<td class="right borderright"><span class="amount">'.price($resultN, 0, '', 1, 0, 0).'</span></td>';
							} else {
								print '<td class="right"><span class="amount">'.price($resultNP).'</span></td>';
								print '<td class="right borderright"><span class="amount">'.price($resultN).'</span></td>';
							}

							// Make one call for each month
							foreach ($months as $k => $v) {
								if (($k + 1) >= $date_startmonth && (($date_startmonth <= $date_endmonth && ($k + 1) <= $date_endmonth) || ($date_startmonth > $date_endmonth))) {
									if (isset($cpt['account_number'])) {
										$resultM = $totPerAccount[$cpt['account_number']]['M'][$k];
									} else {
										$resultM = 0;
									}
									print '<td class="right"><span class="amount">'.price($resultM).'</span></td>';
								}
							}
							if ($date_startmonth > $date_endmonth) {
								foreach ($months as $k => $v) {
									if (($k + 1) < $date_startmonth && ($k + 1) <= $date_endmonth) {
										if (isset($cpt['account_number'])) {
											$resultM = empty($totPerAccount[$cpt['account_number']]['M'][$k]) ? 0 : $totPerAccount[$cpt['account_number']]['M'][$k];
										} else {
											$resultM = 0;
										}
										print '<td class="right"><span class="amount">'.price($resultM).'</span></td>';
									}
								}
							}
							print "</tr>\n";
						}
					}
				}
			}
		}
	}
}

print "</table>";
print '</div>';

// End of page
llxFooter();
$db->close();<|MERGE_RESOLUTION|>--- conflicted
+++ resolved
@@ -2,11 +2,7 @@
 /* Copyright (C) 2016-2017  Jamal Elbaz             <jamelbaz@gmail.com>
  * Copyright (C) 2016-2022  Alexandre Spangaro      <aspangaro@open-dsi.fr>
  * Copyright (C) 2018-2020  Laurent Destailleur     <eldy@destailleur.fr>
-<<<<<<< HEAD
- * Copyright (C) 2018       Frédéric France         <frederic.france@netlogic.fr>
-=======
  * Copyright (C) 2018-2024	Frédéric France         <frederic.france@free.fr>
->>>>>>> cc80841a
  * Copyright (C) 2024		MDW							<mdeweerd@users.noreply.github.com>
  *
  * This program is free software; you can redistribute it and/or modify
@@ -67,21 +63,12 @@
 // Date range
 $year = GETPOSTINT('year');		// year with current month, is the month of the period we must show
 if (empty($year)) {
-<<<<<<< HEAD
-	$year_current = dol_print_date(dol_now('gmt'), "%Y", 'gmt');
-	$month_current = dol_print_date(dol_now(), "%m");
-	$year_start = $year_current - ($nbofyear - 1);
-} else {
-	$year_current = $year;
-	$month_current = dol_print_date(dol_now(), "%m");
-=======
 	$year_current = (int) dol_print_date(dol_now('gmt'), "%Y", 'gmt');
 	$month_current = (int) dol_print_date(dol_now(), "%m");
 	$year_start = $year_current - ($nbofyear - 1);
 } else {
 	$year_current = $year;
 	$month_current = (int) dol_print_date(dol_now(), "%m");
->>>>>>> cc80841a
 	$year_start = $year - ($nbofyear - 1);
 }
 $date_start = dol_mktime(0, 0, 0, $date_startmonth, $date_startday, $date_startyear);
@@ -89,11 +76,7 @@
 
 // We define date_start and date_end
 if (empty($date_start) || empty($date_end)) { // We define date_start and date_end
-<<<<<<< HEAD
-	$q = GETPOST("q") ? GETPOSTINT("q") : 0;
-=======
 	$q = GETPOSTINT("q") ? GETPOSTINT("q") : 0;
->>>>>>> cc80841a
 	if ($q == 0) {
 		// We define date_start and date_end
 		$year_end = $year_start + ($nbofyear - 1);
@@ -176,20 +159,13 @@
 if ($user->socid > 0) {
 	$socid = $user->socid;
 }
-<<<<<<< HEAD
-=======
 $hookmanager->initHooks(['resultreportlist']);
->>>>>>> cc80841a
 if (isModEnabled('comptabilite')) {
 	$result = restrictedArea($user, 'compta', '', '', 'resultat');
 }
 if (isModEnabled('accounting')) {
 	$result = restrictedArea($user, 'accounting', '', '', 'comptarapport');
 }
-<<<<<<< HEAD
-$hookmanager->initHooks(['resultreportlist']);
-=======
->>>>>>> cc80841a
 
 /*
  * View
@@ -271,11 +247,7 @@
 
 
 if (isModEnabled('accounting') && $modecompta != 'BOOKKEEPING') {
-<<<<<<< HEAD
-	print info_admin($langs->trans("WarningReportNotReliable"), 0, 0, 1);
-=======
 	print info_admin($langs->trans("WarningReportNotReliable"), 0, 0, '1');
->>>>>>> cc80841a
 }
 
 
