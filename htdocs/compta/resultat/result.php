<?php
/* Copyright (C) 2016-2017  Jamal Elbaz             <jamelbaz@gmail.com>
 * Copyright (C) 2016       Alexandre Spangaro      <aspangaro@open-dsi.fr>
 * Copyright (C) 2018-2020  Laurent Destailleur     <eldy@destailleur.fr>
 * Copyright (C) 2018       Frédéric France         <frederic.france@netlogic.fr>
 *
 * This program is free software; you can redistribute it and/or modify
 * it under the terms of the GNU General Public License as published by
 * the Free Software Foundation; either version 3 of the License, or
 * (at your option) any later version.
 *
 * This program is distributed in the hope that it will be useful,
 * but WITHOUT ANY WARRANTY; without even the implied warranty of
 * MERCHANTABILITY or FITNESS FOR A PARTICULAR PURPOSE.  See the
 * GNU General Public License for more details.
 *
 * You should have received a copy of the GNU General Public License
 * along with this program. If not, see <https://www.gnu.org/licenses/>.
 */

/**
 * \file 		htdocs/compta/resultat/result.php
 * \ingroup 	compta, accountancy
 * \brief 		Page for accounting result
 */

require '../../main.inc.php';
require_once DOL_DOCUMENT_ROOT.'/core/lib/accounting.lib.php';
require_once DOL_DOCUMENT_ROOT.'/core/lib/report.lib.php';
require_once DOL_DOCUMENT_ROOT.'/core/lib/date.lib.php';
require_once DOL_DOCUMENT_ROOT.'/core/class/html.formaccounting.class.php';
require_once DOL_DOCUMENT_ROOT.'/accountancy/class/accountancycategory.class.php';

// Load translation files required by the page
$langs->loadLangs(array('compta', 'bills', 'donation', 'salaries', 'accountancy'));

$error = 0;

$mesg = '';
$action = GETPOST('action', 'aZ09');
$cat_id = GETPOST('account_category');
$selectcpt = GETPOST('cpt_bk');
$id = GETPOST('id', 'int');
$rowid = GETPOST('rowid', 'int');
$cancel = GETPOST('cancel', 'alpha');
$showaccountdetail = GETPOST('showaccountdetail', 'aZ09') ?GETPOST('showaccountdetail', 'aZ09') : 'no';


$date_startmonth = GETPOST('date_startmonth', 'int');
$date_startday = GETPOST('date_startday', 'int');
$date_startyear = GETPOST('date_startyear', 'int');
$date_endmonth = GETPOST('date_endmonth', 'int');
$date_endday = GETPOST('date_endday', 'int');
$date_endyear = GETPOST('date_endyear', 'int');

$nbofyear = 1;

// Date range
$year = GETPOST('year', 'int');
if (empty($year)) {
	$year_current = strftime("%Y", dol_now());
	$month_current = strftime("%m", dol_now());
	$year_start = $year_current - ($nbofyear - 1);
} else {
	$year_current = $year;
	$month_current = strftime("%m", dol_now());
	$year_start = $year - ($nbofyear - 1);
}
$date_start = dol_mktime(0, 0, 0, $date_startmonth, $date_startday, $date_startyear);
$date_end = dol_mktime(23, 59, 59, $date_endmonth, $date_endday, $date_endyear);

// We define date_start and date_end
if (empty($date_start) || empty($date_end)) { // We define date_start and date_end
	$q = GETPOST("q") ?GETPOST("q") : 0;
	if ($q == 0) {
		// We define date_start and date_end
		$year_end = $year_start + ($nbofyear - 1);
		$month_start = GETPOST("month", 'int') ?GETPOST("month", 'int') : ($conf->global->SOCIETE_FISCAL_MONTH_START ? ($conf->global->SOCIETE_FISCAL_MONTH_START) : 1);
		$date_startmonth = $month_start;
		if (!GETPOST('month')) {
			if (!GETPOST("year") && $month_start > $month_current) {
				$year_start--;
				$year_end--;
			}
			$month_end = $month_start - 1;
			if ($month_end < 1) {
				$month_end = 12;
			} else {
				$year_end++;
			}
		} else {
			$month_end = $month_start;
		}
		$date_start = dol_get_first_day($year_start, $month_start, false);
		$date_end = dol_get_last_day($year_end, $month_end, false);
	}
	if ($q == 1) {
		$date_start = dol_get_first_day($year_start, 1, false);
		$date_end = dol_get_last_day($year_start, 3, false);
	}
	if ($q == 2) {
		$date_start = dol_get_first_day($year_start, 4, false);
		$date_end = dol_get_last_day($year_start, 6, false);
	}
	if ($q == 3) {
		$date_start = dol_get_first_day($year_start, 7, false);
		$date_end = dol_get_last_day($year_start, 9, false);
	}
	if ($q == 4) {
		$date_start = dol_get_first_day($year_start, 10, false);
		$date_end = dol_get_last_day($year_start, 12, false);
	}
}

if (($date_start < dol_time_plus_duree($date_end, -1, 'y')) || ($date_start > $date_end)) {
	$date_end = dol_time_plus_duree($date_start - 1, 1, 'y');
}

// $date_start and $date_end are defined. We force $start_year and $nbofyear
$tmps = dol_getdate($date_start);
$start_year = $tmps['year'];
$start_month = $tmps['mon'];
$tmpe = dol_getdate($date_end);
$year_end = $tmpe['year'];
$month_end = $tmpe['mon'];
$nbofyear = ($year_end - $start_year) + 1;

$date_start_previous = dol_time_plus_duree($date_start, -1, 'y');
$date_end_previous = dol_time_plus_duree($date_end, -1, 'y');

//var_dump($date_start." ".$date_end." ".$date_start_previous." ".$date_end_previous." ".$nbofyear);


if ($cat_id == 0) {
	$cat_id = null;
}

// Define modecompta ('CREANCES-DETTES' or 'RECETTES-DEPENSES' or 'BOOKKEEPING')
$modecompta = $conf->global->ACCOUNTING_MODE;
if (!empty($conf->accounting->enabled)) {
	$modecompta = 'BOOKKEEPING';
}
if (GETPOST("modecompta")) {
	$modecompta = GETPOST("modecompta", 'alpha');
}

$AccCat = new AccountancyCategory($db);

// Security check
$socid = GETPOST('socid', 'int');
if ($user->socid > 0) {
	$socid = $user->socid;
}
if (!empty($conf->comptabilite->enabled)) {
	$result = restrictedArea($user, 'compta', '', '', 'resultat');
}
if (!empty($conf->accounting->enabled)) {
	$result = restrictedArea($user, 'accounting', '', '', 'comptarapport');
}


/*
 * View
 */

$months = array(
	$langs->trans("MonthShort01"),
	$langs->trans("MonthShort02"),
	$langs->trans("MonthShort03"),
	$langs->trans("MonthShort04"),
	$langs->trans("MonthShort05"),
	$langs->trans("MonthShort06"),
	$langs->trans("MonthShort07"),
	$langs->trans("MonthShort08"),
	$langs->trans("MonthShort09"),
	$langs->trans("MonthShort10"),
	$langs->trans("MonthShort11"),
	$langs->trans("MonthShort12"),
);

llxheader('', $langs->trans('ReportInOut'));

$formaccounting = new FormAccounting($db);
$form = new Form($db);

$textprevyear = '<a href="'.$_SERVER["PHP_SELF"].'?year='.($start_year - 1).'">'.img_previous().'</a>';
$textnextyear = '&nbsp;<a href="'.$_SERVER["PHP_SELF"].'?year='.($start_year + 1).'">'.img_next().'</a>';



// Affiche en-tete de rapport
if ($modecompta == "CREANCES-DETTES") {
	$name = $langs->trans("AnnualByAccountDueDebtMode");
	$calcmode = $langs->trans("CalcModeDebt");
	$calcmode .= '<br>('.$langs->trans("SeeReportInInputOutputMode", '<a href="'.$_SERVER["PHP_SELF"].'?year='.$start_year.(GETPOST("month") > 0 ? '&month='.GETPOST("month") : '').'&modecompta=RECETTES-DEPENSES">', '</a>').')';
	if (!empty($conf->accounting->enabled)) {
		$calcmode .= '<br>('.$langs->trans("SeeReportInBookkeepingMode", '<a href="'.$_SERVER["PHP_SELF"].'?year='.$start_year.'&modecompta=BOOKKEEPING">', '</a>').')';
	}
	$period = $form->selectDate($date_start, 'date_start', 0, 0, 0, '', 1, 0).' - '.$form->selectDate($date_end, 'date_end', 0, 0, 0, '', 1, 0);
	//$periodlink='<a href="'.$_SERVER["PHP_SELF"].'?year='.($year-1).'&modecompta='.$modecompta.'">'.img_previous().'</a> <a href="'.$_SERVER["PHP_SELF"].'?year='.($year+1).'&modecompta='.$modecompta.'">'.img_next().'</a>';
	$description = $langs->trans("RulesResultDue");
	if (!empty($conf->global->FACTURE_DEPOSITS_ARE_JUST_PAYMENTS)) {
		$description .= $langs->trans("DepositsAreNotIncluded");
	} else {
		$description .= $langs->trans("DepositsAreIncluded");
	}
	$builddate = dol_now();
	//$exportlink=$langs->trans("NotYetAvailable");
} elseif ($modecompta == "RECETTES-DEPENSES") {
	$name = $langs->trans("AnnualByAccountInputOutputMode");
	$calcmode = $langs->trans("CalcModeEngagement");
	$calcmode .= '<br>('.$langs->trans("SeeReportInDueDebtMode", '<a href="'.$_SERVER["PHP_SELF"].'?year='.$year.(GETPOST("month") > 0 ? '&month='.GETPOST("month") : '').'&modecompta=CREANCES-DETTES">', '</a>').')';
	if (!empty($conf->accounting->enabled)) {
		$calcmode .= '<br>('.$langs->trans("SeeReportInBookkeepingMode", '<a href="'.$_SERVER["PHP_SELF"].'?year='.$year.'&modecompta=BOOKKEEPING">', '</a>').')';
	}
	$period = $form->selectDate($date_start, 'date_start', 0, 0, 0, '', 1, 0).' - '.$form->selectDate($date_end, 'date_end', 0, 0, 0, '', 1, 0);
	//$periodlink='<a href="'.$_SERVER["PHP_SELF"].'?year='.($year-1).'&modecompta='.$modecompta.'">'.img_previous().'</a> <a href="'.$_SERVER["PHP_SELF"].'?year='.($year+1).'&modecompta='.$modecompta.'">'.img_next().'</a>';
	$description = $langs->trans("RulesResultInOut");
	$builddate = dol_now();
	//$exportlink=$langs->trans("NotYetAvailable");
} elseif ($modecompta == "BOOKKEEPING") {
	$name = $langs->trans("ReportInOut").', '.$langs->trans("ByPersonalizedAccountGroups");
	$calcmode = $langs->trans("CalcModeBookkeeping");
	//$calcmode.='<br>('.$langs->trans("SeeReportInDueDebtMode",'<a href="'.$_SERVER["PHP_SELF"].'?year_start='.$year_start.'&modecompta=CREANCES-DETTES">','</a>').')';
	//$calcmode.='<br>('.$langs->trans("SeeReportInInputOutputMode",'<a href="'.$_SERVER["PHP_SELF"].'?year_start='.$year_start.'&modecompta=RECETTES-DEPENSES">','</a>').')';
	$period = $form->selectDate($date_start, 'date_start', 0, 0, 0, '', 1, 0).' - '.$form->selectDate($date_end, 'date_end', 0, 0, 0, '', 1, 0);
	$arraylist = array('no'=>$langs->trans("No"), 'yes'=>$langs->trans("AccountWithNonZeroValues"), 'all'=>$langs->trans("All"));
	$period .= ' &nbsp; &nbsp; '.$langs->trans("DetailByAccount").' '.$form->selectarray('showaccountdetail', $arraylist, $showaccountdetail, 0);
	$periodlink = $textprevyear.$textnextyear;
	$exportlink = '';
	$description = $langs->trans("RulesResultBookkeepingPersonalized").
	$description .= ' ('.$langs->trans("SeePageForSetup", DOL_URL_ROOT.'/accountancy/admin/categories_list.php?search_country_id='.$mysoc->country_id.'&mainmenu=accountancy&leftmenu=accountancy_admin', $langs->transnoentitiesnoconv("Accountancy").' / '.$langs->transnoentitiesnoconv("Setup").' / '.$langs->transnoentitiesnoconv("AccountingCategory")).')';
	//if (! empty($conf->global->FACTURE_DEPOSITS_ARE_JUST_PAYMENTS)) $description.= $langs->trans("DepositsAreNotIncluded");
	//else  $description.= $langs->trans("DepositsAreIncluded");
	$builddate = dol_now();
}

report_header($name, '', $period, $periodlink, $description, $builddate, $exportlink, array('modecompta'=>$modecompta, 'action' => ''), $calcmode);


if (!empty($conf->accounting->enabled) && $modecompta != 'BOOKKEEPING') {
	print info_admin($langs->trans("WarningReportNotReliable"), 0, 0, 1);
}


$moreforfilter = '';

print '<div class="div-table-responsive">';
print '<table class="tagtable liste'.($moreforfilter ? " listwithfilterbefore" : "").'">'."\n";

print '<tr class="liste_titre">';
print '<th class="liste_titre">'.$langs->trans("AccountingCategory").'</th>';
print '<th class="liste_titre"></th>';
print '<th class="liste_titre right">'.$langs->trans("PreviousPeriod").'</th>';
print '<th class="liste_titre right">'.$langs->trans("SelectedPeriod").'</th>';
foreach ($months as $k => $v) {
	if (($k + 1) >= $date_startmonth) {
		print '<th class="liste_titre right width50">'.$langs->trans('MonthShort'.sprintf("%02s", ($k + 1))).'</th>';
	}
}
foreach ($months as $k => $v) {
	if (($k + 1) < $date_startmonth) {
		print '<th class="liste_titre right width50">'.$langs->trans('MonthShort'.sprintf("%02s", ($k + 1))).'</th>';
	}
}
print	'</tr>';

if ($modecompta == 'CREANCES-DETTES') {
	//if (! empty($date_start) && ! empty($date_end))
	//	$sql.= " AND f.datef >= '".$db->idate($date_start)."' AND f.datef <= '".$db->idate($date_end)."'";
} elseif ($modecompta == "RECETTES-DEPENSES") {
	//if (! empty($date_start) && ! empty($date_end))
	//	$sql.= " AND p.datep >= '".$db->idate($date_start)."' AND p.datep <= '".$db->idate($date_end)."'";
} elseif ($modecompta == "BOOKKEEPING") {
	// Get array of all report groups that are active
	$cats = $AccCat->getCats(); // WARNING: Computed groups must be after group they include

	/*
	$sql = 'SELECT DISTINCT t.numero_compte as nb FROM '.MAIN_DB_PREFIX.'accounting_bookkeeping as t, '.MAIN_DB_PREFIX.'accounting_account as aa';
	$sql.= " WHERE t.numero_compte = aa.account_number AND aa.fk_accounting_category = 0";
	if (! empty($date_start) && ! empty($date_end))
		$sql.= " AND t.doc_date >= '".$db->idate($date_start)."' AND t.doc_date <= '".$db->idate($date_end)."'";
	if (! empty($month)) {
		$sql .= " AND MONTH(t.doc_date) = " . ((int) $month);
	}
	$resql = $db->query($sql);
	if ($resql)
	{
		$num_rows = $db->num_rows($resql);
		if ($num_rows) {

			print '<div class="warning">Warning: There is '.$num_rows.' accounts in your ledger table that are not set into a reporting group</div>';
			$i = 0;
			//while ($i < $num) {
			//	$obj = $db->fetch_object($resql);
			//	$i++;
			//}
		}
	}
	else dol_print_error($db);
	*/

	$j = 1;
	$sommes = array();
	$totPerAccount = array();
	if (!is_array($cats) && $cats < 0) {
		setEventMessages(null, $AccCat->errors, 'errors');
	} elseif (is_array($cats) && count($cats) > 0) {
		foreach ($cats as $cat) {
			// Loop on each group
			if (!empty($cat['category_type'])) {
				// category calculed
				// When we enter here, $sommes was filled by group of accounts

				$formula = $cat['formula'];

				print '<tr class="liste_total">';

				// Year NP
				print '<td class="liste_total width200">';
				print dol_escape_htmltag($cat['code']);
				print '</td><td>';
				print dol_escape_htmltag($cat['label']);
				print '</td>';

				$vars = array();

				// Previous Fiscal year (N-1)
				foreach ($sommes as $code => $det) {
					$vars[$code] = $det['NP'];
				}

				$result = strtr($formula, $vars);

				//var_dump($result);
				//$r = $AccCat->calculate($result);
				$r = dol_eval($result, 1, 1, '1');
				//var_dump($r);

				print '<td class="liste_total right"><span class="amount">'.price($r).'</span></td>';

				// Year N
				$code = $cat['code']; // code of categorie ('VTE', 'MAR', ...)
				$sommes[$code]['NP'] += $r;

				// Current fiscal year (N)
				if (is_array($sommes) && !empty($sommes)) {
					foreach ($sommes as $code => $det) {
						$vars[$code] = $det['N'];
					}
				}

				$result = strtr($formula, $vars);

				//$r = $AccCat->calculate($result);
				$r = dol_eval($result, 1, 1, 1);

				print '<td class="liste_total right"><span class="amount">'.price($r).'</span></td>';
				$sommes[$code]['N'] += $r;

				// Detail by month
				foreach ($months as $k => $v) {
					if (($k + 1) >= $date_startmonth) {
						foreach ($sommes as $code => $det) {
							$vars[$code] = $det['M'][$k];
						}
						$result = strtr($formula, $vars);

						//$r = $AccCat->calculate($result);
						$r = dol_eval($result, 1, 1, 1);

						print '<td class="liste_total right"><span class="amount">'.price($r).'</span></td>';
						$sommes[$code]['M'][$k] += $r;
					}
				}
				foreach ($months as $k => $v) {
					if (($k + 1) < $date_startmonth) {
						foreach ($sommes as $code => $det) {
							$vars[$code] = $det['M'][$k];
						}
						$result = strtr($formula, $vars);

						//$r = $AccCat->calculate($result);
						$r = dol_eval($result, 1, 1, 1);

						print '<td class="liste_total right"><span class="amount">'.price($r).'</span></td>';
						$sommes[$code]['M'][$k] += $r;
					}
				}

				print "</tr>\n";

				//var_dump($sommes);
			} else // normal category
			{
				$code = $cat['code']; // Category code we process

				$totCat = array();
				$totCat['NP'] = 0;
				$totCat['N'] = 0;
				$totCat['M'] = array();
				foreach ($months as $k => $v) {
					$totCat['M'][$k] = 0;
				}

				// Set $cpts with array of accounts in the category/group
				$cpts = $AccCat->getCptsCat($cat['rowid']);

				$arrayofaccountforfilter = array();
				foreach ($cpts as $i => $cpt) {    // Loop on each account.
					$arrayofaccountforfilter[] = $cpt['account_number'];
				}

				// N-1
				if (!empty($arrayofaccountforfilter)) {
					$return = $AccCat->getSumDebitCredit($arrayofaccountforfilter, $date_start_previous, $date_end_previous, $cat['dc'] ? $cat['dc'] : 0);

					if ($return < 0) {
						setEventMessages(null, $AccCat->errors, 'errors');
						$resultNP = 0;
					} else {
						foreach ($cpts as $i => $cpt) {    // Loop on each account.
							$resultNP = empty($AccCat->sdcperaccount[$cpt['account_number']]) ? 0 : $AccCat->sdcperaccount[$cpt['account_number']];

							$totCat['NP'] += $resultNP;
							$sommes[$code]['NP'] += $resultNP;
							$totPerAccount[$cpt['account_number']]['NP'] = $resultNP;
						}
					}
				}

				// Set value into column N and month M ($totCat)
				// This make 12 calls for each accountancy account (12 monthes M)
				foreach ($cpts as $i => $cpt) {    // Loop on each account.
					// We make 1 loop for each account because we may want detail per account.
					// @todo Optimize to ask a 'group by' account and a filter with account in (..., ...) in request

					// Each month
					$resultN = 0;
					foreach ($months as $k => $v) {
						$monthtoprocess = $k + 1; // ($k+1) is month 1, 2, ..., 12
						$yeartoprocess = $start_year;
						if (($k + 1) < $start_month) {
							$yeartoprocess++;
						}

						//var_dump($monthtoprocess.'_'.$yeartoprocess);
						$return = $AccCat->getSumDebitCredit($cpt['account_number'], $date_start, $date_end, $cat['dc'] ? $cat['dc'] : 0, 'nofilter', $monthtoprocess, $yeartoprocess);
						if ($return < 0) {
							setEventMessages(null, $AccCat->errors, 'errors');
							$resultM = 0;
						} else {
							$resultM = $AccCat->sdc;
						}
						$totCat['M'][$k] += $resultM;
						$sommes[$code]['M'][$k] += $resultM;
						$totPerAccount[$cpt['account_number']]['M'][$k] = $resultM;

						$resultN += $resultM;
					}

					$totCat['N'] += $resultN;
					$sommes[$code]['N'] += $resultN;
					$totPerAccount[$cpt['account_number']]['N'] = $resultN;
				}


				// Now output columns for row $code ('VTE', 'MAR', ...)

				print "<tr>";

				// Column group
				print '<td class="width200">';
				print dol_escape_htmltag($cat['code']);
				print '</td>';

				// Label of group
				print '<td>';
				print dol_escape_htmltag($cat['label']);
				if (count($cpts) > 0) {    // Show example of 5 first accounting accounts
					$i = 0;
					foreach ($cpts as $cpt) {
						if ($i > 5) {
							print '...)';
							break;
						}
						if ($i > 0) {
							print ', ';
						} else {
							print ' (';
						}
						print dol_escape_htmltag($cpt['account_number']);
						$i++;
					}
					if ($i <= 5) {
						print ')';
					}
				} else {
					print ' - <span class="warning">'.$langs->trans("GroupIsEmptyCheckSetup").'</span>';
				}
				print '</td>';

				print '<td class="right"><span class="amount">'.price($totCat['NP']).'</span></td>';
				print '<td class="right"><span class="amount">'.price($totCat['N']).'</span></td>';

				// Each month
				foreach ($totCat['M'] as $k => $v) {
					if (($k + 1) >= $date_startmonth) {
<<<<<<< HEAD
						print '<td class="right"><span class="amount">'.price($v).'</span></td>';
=======
						print '<td class="right nowraponall"><span class="amount">'.price($v).'</span></td>';
>>>>>>> 95dc2558
					}
				}
				foreach ($totCat['M'] as $k => $v) {
					if (($k + 1) < $date_startmonth) {
<<<<<<< HEAD
						print '<td class="right"><span class="amount">'.price($v).'</span></td>';
=======
						print '<td class="right nowraponall"><span class="amount">'.price($v).'</span></td>';
>>>>>>> 95dc2558
					}
				}

				print "</tr>\n";

				// Loop on detail of all accounts to output the detail
				if ($showaccountdetail != 'no') {
					foreach ($cpts as $i => $cpt) {
						$resultNP = $totPerAccount[$cpt['account_number']]['NP'];
						$resultN = $totPerAccount[$cpt['account_number']]['N'];

						if ($showaccountdetail == 'all' || $resultN != 0) {
							print '<tr>';
							print '<td></td>';
							print '<td class="tdoverflowmax200">';
							print ' &nbsp; &nbsp; '.length_accountg($cpt['account_number']);
							print ' - ';
							print $cpt['account_label'];
							print '</td>';
							print '<td class="right"><span class="amount">'.price($resultNP).'</span></td>';
							print '<td class="right"><span class="amount">'.price($resultN).'</span></td>';

							// Make one call for each month
							foreach ($months as $k => $v) {
								if (($k + 1) >= $date_startmonth) {
									$resultM = $totPerAccount[$cpt['account_number']]['M'][$k];
<<<<<<< HEAD
									print '<td class="right"><span class="amount">'.price($resultM).'</span>/td>';
=======
									print '<td class="right"><span class="amount">'.price($resultM).'</span></td>';
>>>>>>> 95dc2558
								}
							}
							foreach ($months as $k => $v) {
								if (($k + 1) < $date_startmonth) {
									$resultM = $totPerAccount[$cpt['account_number']]['M'][$k];
									print '<td class="right"><span class="amount">'.price($resultM).'</span></td>';
								}
							}
							print "</tr>\n";
						}
					}
				}
			}
		}
	}
}

print "</table>";
print '</div>';

// End of page
llxFooter();
$db->close();<|MERGE_RESOLUTION|>--- conflicted
+++ resolved
@@ -506,20 +506,12 @@
 				// Each month
 				foreach ($totCat['M'] as $k => $v) {
 					if (($k + 1) >= $date_startmonth) {
-<<<<<<< HEAD
-						print '<td class="right"><span class="amount">'.price($v).'</span></td>';
-=======
 						print '<td class="right nowraponall"><span class="amount">'.price($v).'</span></td>';
->>>>>>> 95dc2558
 					}
 				}
 				foreach ($totCat['M'] as $k => $v) {
 					if (($k + 1) < $date_startmonth) {
-<<<<<<< HEAD
-						print '<td class="right"><span class="amount">'.price($v).'</span></td>';
-=======
 						print '<td class="right nowraponall"><span class="amount">'.price($v).'</span></td>';
->>>>>>> 95dc2558
 					}
 				}
 
@@ -546,11 +538,7 @@
 							foreach ($months as $k => $v) {
 								if (($k + 1) >= $date_startmonth) {
 									$resultM = $totPerAccount[$cpt['account_number']]['M'][$k];
-<<<<<<< HEAD
-									print '<td class="right"><span class="amount">'.price($resultM).'</span>/td>';
-=======
 									print '<td class="right"><span class="amount">'.price($resultM).'</span></td>';
->>>>>>> 95dc2558
 								}
 							}
 							foreach ($months as $k => $v) {
