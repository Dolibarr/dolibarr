<?php
/* Copyright (C) 2016-2017  Jamal Elbaz             <jamelbaz@gmail.com>
 * Copyright (C) 2016-2022  Alexandre Spangaro      <aspangaro@open-dsi.fr>
 * Copyright (C) 2018-2020  Laurent Destailleur     <eldy@destailleur.fr>
 * Copyright (C) 2018       Frédéric France         <frederic.france@netlogic.fr>
 *
 * This program is free software; you can redistribute it and/or modify
 * it under the terms of the GNU General Public License as published by
 * the Free Software Foundation; either version 3 of the License, or
 * (at your option) any later version.
 *
 * This program is distributed in the hope that it will be useful,
 * but WITHOUT ANY WARRANTY; without even the implied warranty of
 * MERCHANTABILITY or FITNESS FOR A PARTICULAR PURPOSE.  See the
 * GNU General Public License for more details.
 *
 * You should have received a copy of the GNU General Public License
 * along with this program. If not, see <https://www.gnu.org/licenses/>.
 */

/**
 * \file 		htdocs/compta/resultat/result.php
 * \ingroup 	compta, accountancy
 * \brief 		Page for accounting result
 */

// Load Dolibarr environment
require '../../main.inc.php';
require_once DOL_DOCUMENT_ROOT.'/core/lib/accounting.lib.php';
require_once DOL_DOCUMENT_ROOT.'/core/lib/report.lib.php';
require_once DOL_DOCUMENT_ROOT.'/core/lib/date.lib.php';
require_once DOL_DOCUMENT_ROOT.'/core/class/html.formaccounting.class.php';
require_once DOL_DOCUMENT_ROOT.'/accountancy/class/accountancycategory.class.php';

// Load translation files required by the page
$langs->loadLangs(array('compta', 'bills', 'donation', 'salaries', 'accountancy'));

$error = 0;

$mesg = '';
$action = GETPOST('action', 'aZ09');
$cat_id = GETPOST('account_category');
$selectcpt = GETPOST('cpt_bk');
$id = GETPOST('id', 'int');
$rowid = GETPOST('rowid', 'int');
$cancel = GETPOST('cancel', 'alpha');
$showaccountdetail = GETPOST('showaccountdetail', 'aZ09') ?GETPOST('showaccountdetail', 'aZ09') : 'no';


$date_startmonth = GETPOST('date_startmonth', 'int');
$date_startday = GETPOST('date_startday', 'int');
$date_startyear = GETPOST('date_startyear', 'int');
$date_endmonth = GETPOST('date_endmonth', 'int');
$date_endday = GETPOST('date_endday', 'int');
$date_endyear = GETPOST('date_endyear', 'int');

$nbofyear = 1;

// Date range
$year = GETPOST('year', 'int');
if (empty($year)) {
	$year_current = dol_print_date(dol_now('gmt'), "%Y", 'gmt');
	$month_current = strftime("%m", dol_now());
	$year_start = $year_current - ($nbofyear - 1);
} else {
	$year_current = $year;
	$month_current = strftime("%m", dol_now());
	$year_start = $year - ($nbofyear - 1);
}
$date_start = dol_mktime(0, 0, 0, $date_startmonth, $date_startday, $date_startyear);
$date_end = dol_mktime(23, 59, 59, $date_endmonth, $date_endday, $date_endyear);

// We define date_start and date_end
if (empty($date_start) || empty($date_end)) { // We define date_start and date_end
	$q = GETPOST("q") ?GETPOST("q") : 0;
	if ($q == 0) {
		// We define date_start and date_end
		$year_end = $year_start + ($nbofyear - 1);
		$month_start = GETPOST("month", 'int') ?GETPOST("month", 'int') : ($conf->global->SOCIETE_FISCAL_MONTH_START ? ($conf->global->SOCIETE_FISCAL_MONTH_START) : 1);
		$date_startmonth = $month_start;
		if (!GETPOST('month')) {
			if (!GETPOST("year") && $month_start > $month_current) {
				$year_start--;
				$year_end--;
			}
			$month_end = $month_start - 1;
			if ($month_end < 1) {
				$month_end = 12;
			} else {
				$year_end++;
			}
		} else {
			$month_end = $month_start;
		}
		$date_start = dol_get_first_day($year_start, $month_start, false);
		$date_end = dol_get_last_day($year_end, $month_end, false);
	}
	if ($q == 1) {
		$date_start = dol_get_first_day($year_start, 1, false);
		$date_end = dol_get_last_day($year_start, 3, false);
	}
	if ($q == 2) {
		$date_start = dol_get_first_day($year_start, 4, false);
		$date_end = dol_get_last_day($year_start, 6, false);
	}
	if ($q == 3) {
		$date_start = dol_get_first_day($year_start, 7, false);
		$date_end = dol_get_last_day($year_start, 9, false);
	}
	if ($q == 4) {
		$date_start = dol_get_first_day($year_start, 10, false);
		$date_end = dol_get_last_day($year_start, 12, false);
	}
}

if (($date_start < dol_time_plus_duree($date_end, -1, 'y')) || ($date_start > $date_end)) {
	$date_end = dol_time_plus_duree($date_start - 1, 1, 'y');
}

// $date_start and $date_end are defined. We force $start_year and $nbofyear
$tmps = dol_getdate($date_start);
$start_year = $tmps['year'];
$start_month = $tmps['mon'];
$tmpe = dol_getdate($date_end);
$year_end = $tmpe['year'];
$month_end = $tmpe['mon'];
$nbofyear = ($year_end - $start_year) + 1;

$date_start_previous = dol_time_plus_duree($date_start, -1, 'y');
$date_end_previous = dol_time_plus_duree($date_end, -1, 'y');

//var_dump($date_start." ".$date_end." ".$date_start_previous." ".$date_end_previous." ".$nbofyear);


if ($cat_id == 0) {
	$cat_id = null;
}

// Define modecompta ('CREANCES-DETTES' or 'RECETTES-DEPENSES' or 'BOOKKEEPING')
$modecompta = $conf->global->ACCOUNTING_MODE;
if (isModEnabled('accounting')) {
	$modecompta = 'BOOKKEEPING';
}
if (GETPOST("modecompta")) {
	$modecompta = GETPOST("modecompta", 'alpha');
}

$AccCat = new AccountancyCategory($db);

// Security check
$socid = GETPOST('socid', 'int');
if ($user->socid > 0) {
	$socid = $user->socid;
}
if (isModEnabled('comptabilite')) {
	$result = restrictedArea($user, 'compta', '', '', 'resultat');
}
if (isModEnabled('accounting')) {
	$result = restrictedArea($user, 'accounting', '', '', 'comptarapport');
}


/*
 * View
 */

$months = array(
	$langs->trans("MonthShort01"),
	$langs->trans("MonthShort02"),
	$langs->trans("MonthShort03"),
	$langs->trans("MonthShort04"),
	$langs->trans("MonthShort05"),
	$langs->trans("MonthShort06"),
	$langs->trans("MonthShort07"),
	$langs->trans("MonthShort08"),
	$langs->trans("MonthShort09"),
	$langs->trans("MonthShort10"),
	$langs->trans("MonthShort11"),
	$langs->trans("MonthShort12"),
);

llxheader('', $langs->trans('ReportInOut'));

$formaccounting = new FormAccounting($db);
$form = new Form($db);

$textprevyear = '<a href="'.$_SERVER["PHP_SELF"].'?year='.($start_year - 1).'&showaccountdetail='.urlencode($showaccountdetail).'">'.img_previous().'</a>';
$textnextyear = ' &nbsp; <a href="'.$_SERVER["PHP_SELF"].'?year='.($start_year + 1).'&showaccountdetail='.urlencode($showaccountdetail).'">'.img_next().'</a>';



// Affiche en-tete de rapport
if ($modecompta == "CREANCES-DETTES") {
	$name = $langs->trans("AnnualByAccountDueDebtMode");
	$calcmode = $langs->trans("CalcModeDebt");
	$calcmode .= '<br>('.$langs->trans("SeeReportInInputOutputMode", '<a href="'.$_SERVER["PHP_SELF"].'?year='.$start_year.(GETPOST("month") > 0 ? '&month='.GETPOST("month") : '').'&modecompta=RECETTES-DEPENSES">', '</a>').')';
	if (isModEnabled('accounting')) {
		$calcmode .= '<br>('.$langs->trans("SeeReportInBookkeepingMode", '<a href="'.$_SERVER["PHP_SELF"].'?year='.$start_year.'&modecompta=BOOKKEEPING">', '</a>').')';
	}
	$period = $form->selectDate($date_start, 'date_start', 0, 0, 0, '', 1, 0).' - '.$form->selectDate($date_end, 'date_end', 0, 0, 0, '', 1, 0);
	//$periodlink='<a href="'.$_SERVER["PHP_SELF"].'?year='.($year-1).'&modecompta='.$modecompta.'">'.img_previous().'</a> <a href="'.$_SERVER["PHP_SELF"].'?year='.($year+1).'&modecompta='.$modecompta.'">'.img_next().'</a>';
	$description = $langs->trans("RulesResultDue");
	if (!empty($conf->global->FACTURE_DEPOSITS_ARE_JUST_PAYMENTS)) {
		$description .= $langs->trans("DepositsAreNotIncluded");
	} else {
		$description .= $langs->trans("DepositsAreIncluded");
	}
	if (!empty($conf->global->FACTURE_SUPPLIER_DEPOSITS_ARE_JUST_PAYMENTS)) {
		$description .= $langs->trans("SupplierDepositsAreNotIncluded");
	}
	$builddate = dol_now();
	//$exportlink=$langs->trans("NotYetAvailable");
} elseif ($modecompta == "RECETTES-DEPENSES") {
	$name = $langs->trans("AnnualByAccountInputOutputMode");
	$calcmode = $langs->trans("CalcModeEngagement");
	$calcmode .= '<br>('.$langs->trans("SeeReportInDueDebtMode", '<a href="'.$_SERVER["PHP_SELF"].'?year='.$year.(GETPOST("month") > 0 ? '&month='.GETPOST("month") : '').'&modecompta=CREANCES-DETTES">', '</a>').')';
	if (isModEnabled('accounting')) {
		$calcmode .= '<br>('.$langs->trans("SeeReportInBookkeepingMode", '<a href="'.$_SERVER["PHP_SELF"].'?year='.$year.'&modecompta=BOOKKEEPING">', '</a>').')';
	}
	$period = $form->selectDate($date_start, 'date_start', 0, 0, 0, '', 1, 0).' - '.$form->selectDate($date_end, 'date_end', 0, 0, 0, '', 1, 0);
	//$periodlink='<a href="'.$_SERVER["PHP_SELF"].'?year='.($year-1).'&modecompta='.$modecompta.'">'.img_previous().'</a> <a href="'.$_SERVER["PHP_SELF"].'?year='.($year+1).'&modecompta='.$modecompta.'">'.img_next().'</a>';
	$description = $langs->trans("RulesResultInOut");
	$builddate = dol_now();
	//$exportlink=$langs->trans("NotYetAvailable");
} elseif ($modecompta == "BOOKKEEPING") {
	$name = $langs->trans("ReportInOut").', '.$langs->trans("ByPersonalizedAccountGroups");
	$calcmode = $langs->trans("CalcModeBookkeeping");
	//$calcmode.='<br>('.$langs->trans("SeeReportInDueDebtMode",'<a href="'.$_SERVER["PHP_SELF"].'?year_start='.$year_start.'&modecompta=CREANCES-DETTES">','</a>').')';
	//$calcmode.='<br>('.$langs->trans("SeeReportInInputOutputMode",'<a href="'.$_SERVER["PHP_SELF"].'?year_start='.$year_start.'&modecompta=RECETTES-DEPENSES">','</a>').')';
	$period = $form->selectDate($date_start, 'date_start', 0, 0, 0, '', 1, 0).' - '.$form->selectDate($date_end, 'date_end', 0, 0, 0, '', 1, 0);
	$arraylist = array('no'=>$langs->trans("No"), 'yes'=>$langs->trans("AccountWithNonZeroValues"), 'all'=>$langs->trans("All"));
	$period .= ' &nbsp; &nbsp; '.$langs->trans("DetailByAccount").' '.$form->selectarray('showaccountdetail', $arraylist, $showaccountdetail, 0);
	$periodlink = $textprevyear.$textnextyear;
	$exportlink = '';
	$description = $langs->trans("RulesResultBookkeepingPersonalized");
	$description .= ' ('.$langs->trans("SeePageForSetup", DOL_URL_ROOT.'/accountancy/admin/categories_list.php?search_country_id='.$mysoc->country_id.'&mainmenu=accountancy&leftmenu=accountancy_admin', $langs->transnoentitiesnoconv("Accountancy").' / '.$langs->transnoentitiesnoconv("Setup").' / '.$langs->transnoentitiesnoconv("AccountingCategory")).')';
	$builddate = dol_now();
}

report_header($name, '', $period, $periodlink, $description, $builddate, $exportlink, array('modecompta'=>$modecompta, 'action' => ''), $calcmode);


if (isModEnabled('accounting') && $modecompta != 'BOOKKEEPING') {
	print info_admin($langs->trans("WarningReportNotReliable"), 0, 0, 1);
}


$moreforfilter = '';

print '<div class="div-table-responsive">';
print '<table class="tagtable liste'.($moreforfilter ? " listwithfilterbefore" : "").'">'."\n";

print '<tr class="liste_titre">';
print '<th class="liste_titre">'.$langs->trans("AccountingCategory").'</th>';
print '<th class="liste_titre"></th>';
print '<th class="liste_titre right">'.$langs->trans("PreviousPeriod").'</th>';
print '<th class="liste_titre right">'.$langs->trans("SelectedPeriod").'</th>';
foreach ($months as $k => $v) {
	if (($k + 1) >= $date_startmonth) {
		print '<th class="liste_titre right width50">'.$langs->trans('MonthShort'.sprintf("%02s", ($k + 1))).'</th>';
	}
}
foreach ($months as $k => $v) {
	if (($k + 1) < $date_startmonth) {
		print '<th class="liste_titre right width50">'.$langs->trans('MonthShort'.sprintf("%02s", ($k + 1))).'</th>';
	}
}
print	'</tr>';

if ($modecompta == 'CREANCES-DETTES') {
	//if (!empty($date_start) && !empty($date_end))
	//	$sql.= " AND f.datef >= '".$db->idate($date_start)."' AND f.datef <= '".$db->idate($date_end)."'";
} elseif ($modecompta == "RECETTES-DEPENSES") {
	//if (!empty($date_start) && !empty($date_end))
	//	$sql.= " AND p.datep >= '".$db->idate($date_start)."' AND p.datep <= '".$db->idate($date_end)."'";
} elseif ($modecompta == "BOOKKEEPING") {
	// Get array of all report groups that are active
	$cats = $AccCat->getCats(); // WARNING: Computed groups must be after group they include
	$unactive_cats = $AccCat->getCats(-1, 0);

	/*
	$sql = 'SELECT DISTINCT t.numero_compte as nb FROM '.MAIN_DB_PREFIX.'accounting_bookkeeping as t, '.MAIN_DB_PREFIX.'accounting_account as aa';
	$sql.= " WHERE t.numero_compte = aa.account_number AND aa.fk_accounting_category = 0";
	if (!empty($date_start) && !empty($date_end))
		$sql.= " AND t.doc_date >= '".$db->idate($date_start)."' AND t.doc_date <= '".$db->idate($date_end)."'";
	if (!empty($month)) {
		$sql .= " AND MONTH(t.doc_date) = " . ((int) $month);
	}
	$resql = $db->query($sql);
	if ($resql)
	{
		$num_rows = $db->num_rows($resql);
		if ($num_rows) {

			print '<div class="warning">Warning: There is '.$num_rows.' accounts in your ledger table that are not set into a reporting group</div>';
			$i = 0;
			//while ($i < $num) {
			//	$obj = $db->fetch_object($resql);
			//	$i++;
			//}
		}
	}
	else dol_print_error($db);
	*/

	$j = 1;
	$sommes = array();
	$totPerAccount = array();
	if (!is_array($cats) && $cats < 0) {
		setEventMessages(null, $AccCat->errors, 'errors');
	} elseif (is_array($cats) && count($cats) > 0) {
		// Loop on each custom group of accounts
		foreach ($cats as $cat) {
			if (!empty($cat['category_type'])) {
				// category calculed
				// When we enter here, $sommes was filled by group of accounts

				$formula = $cat['formula'];

				print '<tr class="liste_total">';

				// Code and Label
				print '<td class="liste_total tdoverflowmax100" title="'.dol_escape_htmltag($cat['code']).'">';
				print dol_escape_htmltag($cat['code']);
				print '</td><td class="tdoverflowmax250" title="'.dol_escape_htmltag($cat['label']).'">';
				print dol_escape_htmltag($cat['label']);
				print '</td>';

				$vars = array();

				// Unactive categories have a total of 0 to be used in the formula.
				foreach ($unactive_cats as $un_cat) {
					$vars[$un_cat['code']] = 0;
				}

				// Previous Fiscal year (N-1)
				foreach ($sommes as $code => $det) {
<<<<<<< HEAD
					$vars[$code] = empty($det['NP']) ? 0 : $det['NP'];
=======
					if (is_null($det['NP'])) {
						$det['NP'] = 0;
					}
					$vars[$code] = $det['NP'];
>>>>>>> 83071df2
				}

				$result = strtr($formula, $vars);
				$result = str_replace('--', '+', $result);

<<<<<<< HEAD
				if (preg_match('/[a-z]/i', $result)) {
					$r = 'Error bad formula: '.$result;
					$rshort = 'Err';
					print '<td class="liste_total right"><span class="amount" title="'.dol_escape_htmltag($r).'">'.$rshort.'</span></td>';
				} else {
					//var_dump($result);
					//$r = $AccCat->calculate($result);
					$r = dol_eval($result, 1, 1, '1');
=======
				//var_dump($result);
				//$r = $AccCat->calculate($result);

				$r = dol_eval($result, 1, 1, '1');
				if (is_nan($r)) {
					$r = 0;
				}
>>>>>>> 83071df2

					print '<td class="liste_total right"><span class="amount">'.price($r).'</span></td>';
				}

				// Year N
				$code = $cat['code']; // code of categorie ('VTE', 'MAR', ...)
				if (empty($sommes[$code]['NP'])) {
					$sommes[$code]['NP'] = $r;
				} else {
					$sommes[$code]['NP'] += $r;
				}

				// Current fiscal year (N)
				if (is_array($sommes) && !empty($sommes)) {
					foreach ($sommes as $code => $det) {
						$vars[$code] = empty($det['N']) ? 0 : $det['N'];
					}
				}

				$result = strtr($formula, $vars);
				$result = str_replace('--', '+', $result);

				//$r = $AccCat->calculate($result);
<<<<<<< HEAD
				$r = dol_eval($result, 1, 1, '1');
=======
				$r = dol_eval($result, 1, 1, 1);
				if (is_nan($r)) {
					$r = 0;
				}
>>>>>>> 83071df2

				print '<td class="liste_total right"><span class="amount">'.price($r).'</span></td>';
				if (empty($sommes[$code]['N'])) {
					$sommes[$code]['N'] = $r;
				} else {
					$sommes[$code]['N'] += $r;
				}

				// Detail by month
				foreach ($months as $k => $v) {
					if (($k + 1) >= $date_startmonth) {
						foreach ($sommes as $code => $det) {
							$vars[$code] = empty($det['M'][$k]) ? 0 : $det['M'][$k];
						}
						$result = strtr($formula, $vars);
						$result = str_replace('--', '+', $result);

						//$r = $AccCat->calculate($result);
<<<<<<< HEAD
						$r = dol_eval($result, 1, 1, '1');
=======
						$r = dol_eval($result, 1, 1, 1);
						if (is_nan($r)) {
							$r = 0;
						}
>>>>>>> 83071df2

						print '<td class="liste_total right"><span class="amount">'.price($r).'</span></td>';
						if (empty($sommes[$code]['M'][$k])) {
							$sommes[$code]['M'][$k] = $r;
						} else {
							$sommes[$code]['M'][$k] += $r;
						}
					}
				}

				foreach ($months as $k => $v) {
					if (($k + 1) < $date_startmonth) {
						foreach ($sommes as $code => $det) {
							$vars[$code] = empty($det['M'][$k]) ? 0 : $det['M'][$k];
						}
						$result = strtr($formula, $vars);
						$result = str_replace('--', '+', $result);

						//$r = $AccCat->calculate($result);
<<<<<<< HEAD
						$r = dol_eval($result, 1, 1, '1');
=======
						$r = dol_eval($result, 1, 1, 1);
						if (is_nan($r)) {
							$r = 0;
						}
>>>>>>> 83071df2

						print '<td class="liste_total right"><span class="amount">'.price($r).'</span></td>';
						if (empty($sommes[$code]['M'][$k])) {
							$sommes[$code]['M'][$k] = $r;
						} else {
							$sommes[$code]['M'][$k] += $r;
						}
					}
				}

				print "</tr>\n";

				//var_dump($sommes);
			} else { // normal category
				$code = $cat['code']; // Category code we process

				$totCat = array();
				$totCat['NP'] = 0;
				$totCat['N'] = 0;
				$totCat['M'] = array();
				foreach ($months as $k => $v) {
					$totCat['M'][$k] = 0;
				}

				// Set $cpts with array of accounts in the category/group
				$cpts = $AccCat->getCptsCat($cat['rowid']);
				// We should loop over empty $cpts array, else the category _code_ is used in the formula, which leads to wrong result if the code is a number.
				if (empty($cpts)) {
					$cpts[] = array();
				}

				$arrayofaccountforfilter = array();
<<<<<<< HEAD
				foreach ($cpts as $i => $cpt) {    // Loop on each account.
					if (isset($cpt['account_number'])) {
=======
				foreach ($cpts as $i => $cpt) {// Loop on each account.
					if (!empty($cpt['account_number'])) {
>>>>>>> 83071df2
						$arrayofaccountforfilter[] = $cpt['account_number'];
					}
				}

				// N-1
				if (!empty($arrayofaccountforfilter)) {
					$return = $AccCat->getSumDebitCredit($arrayofaccountforfilter, $date_start_previous, $date_end_previous, empty($cat['dc']) ? 0 : $cat['dc']);
					if ($return < 0) {
						setEventMessages(null, $AccCat->errors, 'errors');
						$resultNP = 0;
					} else {
						foreach ($cpts as $i => $cpt) {    // Loop on each account found
							$resultNP = empty($AccCat->sdcperaccount[$cpt['account_number']]) ? 0 : $AccCat->sdcperaccount[$cpt['account_number']];

							if (empty($totCat['NP'])) {
								$totCat['NP'] = $resultNP;
							} else {
								$totCat['NP'] += $resultNP;
							}
							if (empty($sommes[$code]['NP'])) {
								$sommes[$code]['NP'] = $resultNP;
							} else {
								$sommes[$code]['NP'] += $resultNP;
							}
							$totPerAccount[$cpt['account_number']]['NP'] = $resultNP;
						}
					}
				}

				// Set value into column N and month M ($totCat)
				// This make 12 calls for each accountancy account (12 monthes M)
				foreach ($cpts as $i => $cpt) {    // Loop on each account.
					// We make 1 loop for each account because we may want detail per account.
					// @todo Optimize to ask a 'group by' account and a filter with account in (..., ...) in request

					// Each month
					$resultN = 0;
					foreach ($months as $k => $v) {
						$monthtoprocess = $k + 1; // ($k+1) is month 1, 2, ..., 12
						$yeartoprocess = $start_year;
						if (($k + 1) < $start_month) {
							$yeartoprocess++;
						}

						//var_dump($monthtoprocess.'_'.$yeartoprocess);
						if (isset($cpt['account_number'])) {
							$return = $AccCat->getSumDebitCredit($cpt['account_number'], $date_start, $date_end, empty($cat['dc']) ? 0 : $cat['dc'], 'nofilter', $monthtoprocess, $yeartoprocess);
							if ($return < 0) {
								setEventMessages(null, $AccCat->errors, 'errors');
								$resultM = 0;
							} else {
								$resultM = $AccCat->sdc;
							}
						} else {
							$resultM = 0;
						}
						if (empty($totCat['M'][$k])) {
							$totCat['M'][$k] = $resultM;
						} else {
							$totCat['M'][$k] += $resultM;
						}
						if (empty($sommes[$code]['M'][$k])) {
							$sommes[$code]['M'][$k] = $resultM;
						} else {
							$sommes[$code]['M'][$k] += $resultM;
						}
						if (isset($cpt['account_number'])) {
							$totPerAccount[$cpt['account_number']]['M'][$k] = $resultM;
						}

						$resultN += $resultM;
					}

					if (empty($totCat)) {
						$totCat['N'] = $resultN;
					} else {
						$totCat['N'] += $resultN;
					}
					if (empty($sommes[$code]['N'])) {
						$sommes[$code]['N'] = $resultN;
					} else {
						$sommes[$code]['N'] += $resultN;
					}
					if (isset($cpt['account_number'])) {
						$totPerAccount[$cpt['account_number']]['N'] = $resultN;
					}
				}


				// Now output columns for row $code ('VTE', 'MAR', ...)

				print '<tr'.($showaccountdetail != 'no' ? ' class="trforbreak"' : '').'>';

				// Column group
				print '<td class="tdoverflowmax100" title="'.dol_escape_htmltag($cat['code']).'">';
				print dol_escape_htmltag($cat['code']);
				print '</td>';

				// Label of group
				$labeltoshow = dol_escape_htmltag($cat['label']);
				if (count($cpts) > 0 && !empty($cpts[0])) {    // Show example of 5 first accounting accounts
					$i = 0;
					foreach ($cpts as $cpt) {
						if ($i > 5) {
							$labeltoshow .= '...)';
							break;
						}
						if ($i > 0) {
							$labeltoshow .= ', ';
						} else {
							$labeltoshow .= ' (';
						}
						$labeltoshow .= dol_escape_htmltag($cpt['account_number']);
						$i++;
					}
					if ($i <= 5) {
						$labeltoshow .= ')';
					}
				} else {
					$labeltoshow .= ' - <span class="warning">'.$langs->trans("GroupIsEmptyCheckSetup").'</span>';
				}
				print '<td class="tdoverflowmax250" title="'.dol_escape_htmltag(dol_string_nohtmltag($labeltoshow)).'">';
				print $labeltoshow;
				print '</td>';

				print '<td class="right"><span class="amount">'.price($totCat['NP']).'</span></td>';
				print '<td class="right"><span class="amount">'.price($totCat['N']).'</span></td>';

				// Each month
				foreach ($totCat['M'] as $k => $v) {
					if (($k + 1) >= $date_startmonth) {
						print '<td class="right nowraponall"><span class="amount">'.price($v).'</span></td>';
					}
				}
				foreach ($totCat['M'] as $k => $v) {
					if (($k + 1) < $date_startmonth) {
						print '<td class="right nowraponall"><span class="amount">'.price($v).'</span></td>';
					}
				}

				print "</tr>\n";

				// Loop on detail of all accounts to output the detail
				if ($showaccountdetail != 'no') {
					foreach ($cpts as $i => $cpt) {
						if (isset($cpt['account_number'])) {
							$resultNP = $totPerAccount[$cpt['account_number']]['NP'];
							$resultN = $totPerAccount[$cpt['account_number']]['N'];
						} else {
							$resultNP = 0;
							$resultN = 0;
						}

						if ($showaccountdetail == 'all' || $resultN != 0) {
							print '<tr>';
							print '<td></td>';

							if (isset($cpt['account_number'])) {
								$labeldetail = ' &nbsp; &nbsp; '.length_accountg($cpt['account_number']).' - '.$cpt['account_label'];
							} else {
								$labeldetail = '-';
							}

							print '<td class="tdoverflowmax250" title="'.dol_escape_htmltag($labeldetail).'">';
							print dol_escape_htmltag($labeldetail);
							print '</td>';
							print '<td class="right"><span class="amount">'.price($resultNP).'</span></td>';
							print '<td class="right"><span class="amount">'.price($resultN).'</span></td>';

							// Make one call for each month
							foreach ($months as $k => $v) {
								if (($k + 1) >= $date_startmonth) {
									if (isset($cpt['account_number'])) {
										$resultM = $totPerAccount[$cpt['account_number']]['M'][$k];
									} else {
										$resultM = 0;
									}
									print '<td class="right"><span class="amount">'.price($resultM).'</span></td>';
								}
							}
							foreach ($months as $k => $v) {
								if (($k + 1) < $date_startmonth) {
									if (isset($cpt['account_number'])) {
										$resultM = empty($totPerAccount[$cpt['account_number']]['M'][$k]) ? 0 : $totPerAccount[$cpt['account_number']]['M'][$k];
									} else {
										$resultM = 0;
									}
									print '<td class="right"><span class="amount">'.price($resultM).'</span></td>';
								}
							}
							print "</tr>\n";
						}
					}
				}
			}
		}
	}
}

print "</table>";
print '</div>';

// End of page
llxFooter();
$db->close();<|MERGE_RESOLUTION|>--- conflicted
+++ resolved
@@ -335,20 +335,12 @@
 
 				// Previous Fiscal year (N-1)
 				foreach ($sommes as $code => $det) {
-<<<<<<< HEAD
 					$vars[$code] = empty($det['NP']) ? 0 : $det['NP'];
-=======
-					if (is_null($det['NP'])) {
-						$det['NP'] = 0;
-					}
-					$vars[$code] = $det['NP'];
->>>>>>> 83071df2
 				}
 
 				$result = strtr($formula, $vars);
 				$result = str_replace('--', '+', $result);
 
-<<<<<<< HEAD
 				if (preg_match('/[a-z]/i', $result)) {
 					$r = 'Error bad formula: '.$result;
 					$rshort = 'Err';
@@ -357,15 +349,9 @@
 					//var_dump($result);
 					//$r = $AccCat->calculate($result);
 					$r = dol_eval($result, 1, 1, '1');
-=======
-				//var_dump($result);
-				//$r = $AccCat->calculate($result);
-
-				$r = dol_eval($result, 1, 1, '1');
-				if (is_nan($r)) {
-					$r = 0;
-				}
->>>>>>> 83071df2
+					if (is_nan($r)) {
+						$r = 0;
+					}
 
 					print '<td class="liste_total right"><span class="amount">'.price($r).'</span></td>';
 				}
@@ -389,14 +375,10 @@
 				$result = str_replace('--', '+', $result);
 
 				//$r = $AccCat->calculate($result);
-<<<<<<< HEAD
 				$r = dol_eval($result, 1, 1, '1');
-=======
-				$r = dol_eval($result, 1, 1, 1);
 				if (is_nan($r)) {
 					$r = 0;
 				}
->>>>>>> 83071df2
 
 				print '<td class="liste_total right"><span class="amount">'.price($r).'</span></td>';
 				if (empty($sommes[$code]['N'])) {
@@ -415,14 +397,10 @@
 						$result = str_replace('--', '+', $result);
 
 						//$r = $AccCat->calculate($result);
-<<<<<<< HEAD
 						$r = dol_eval($result, 1, 1, '1');
-=======
-						$r = dol_eval($result, 1, 1, 1);
 						if (is_nan($r)) {
 							$r = 0;
 						}
->>>>>>> 83071df2
 
 						print '<td class="liste_total right"><span class="amount">'.price($r).'</span></td>';
 						if (empty($sommes[$code]['M'][$k])) {
@@ -442,14 +420,10 @@
 						$result = str_replace('--', '+', $result);
 
 						//$r = $AccCat->calculate($result);
-<<<<<<< HEAD
 						$r = dol_eval($result, 1, 1, '1');
-=======
-						$r = dol_eval($result, 1, 1, 1);
 						if (is_nan($r)) {
 							$r = 0;
 						}
->>>>>>> 83071df2
 
 						print '<td class="liste_total right"><span class="amount">'.price($r).'</span></td>';
 						if (empty($sommes[$code]['M'][$k])) {
@@ -482,13 +456,8 @@
 				}
 
 				$arrayofaccountforfilter = array();
-<<<<<<< HEAD
 				foreach ($cpts as $i => $cpt) {    // Loop on each account.
 					if (isset($cpt['account_number'])) {
-=======
-				foreach ($cpts as $i => $cpt) {// Loop on each account.
-					if (!empty($cpt['account_number'])) {
->>>>>>> 83071df2
 						$arrayofaccountforfilter[] = $cpt['account_number'];
 					}
 				}
