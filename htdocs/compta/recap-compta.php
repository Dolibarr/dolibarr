<?php
/* Copyright (C) 2001-2006 Rodolphe Quiedeville <rodolphe@quiedeville.org>
 * Copyright (C) 2004-2017 Laurent Destailleur  <eldy@users.sourceforge.net>
 * Copyright (C) 2017      Pierre-Henry Favre   <support@atm-consulting.fr>
 *
 * This program is free software; you can redistribute it and/or modify
 * it under the terms of the GNU General Public License as published by
 * the Free Software Foundation; either version 3 of the License, or
 * (at your option) any later version.
 *
 * This program is distributed in the hope that it will be useful,
 * but WITHOUT ANY WARRANTY; without even the implied warranty of
 * MERCHANTABILITY or FITNESS FOR A PARTICULAR PURPOSE.  See the
 * GNU General Public License for more details.
 *
 * You should have received a copy of the GNU General Public License
 * along with this program. If not, see <http://www.gnu.org/licenses/>.
 */

/**
 *  \file       htdocs/compta/recap-compta.php
 *	\ingroup    compta
 *  \brief      Page de fiche recap customer
 */

require '../main.inc.php';
require_once DOL_DOCUMENT_ROOT.'/core/lib/company.lib.php';
require_once DOL_DOCUMENT_ROOT.'/compta/facture/class/facture.class.php';
require_once DOL_DOCUMENT_ROOT.'/compta/paiement/class/paiement.class.php';

$langs->load("companies");
if (! empty($conf->facture->enabled)) $langs->load("bills");

$id = GETPOST('id')?GETPOST('id','int'):GETPOST('socid','int');

// Security check
if ($user->societe_id) $id=$user->societe_id;
$result = restrictedArea($user, 'societe', $id, '&societe');

$object = new Societe($db);
if ($id > 0) $object->fetch($id);

// Initialize technical object to manage hooks of page. Note that conf->hooks_modules contains array of hook context
$hookmanager->initHooks(array('recapcomptacard','globalcard'));

// Load variable for pagination
$limit = GETPOST('limit','int')?GETPOST('limit','int'):$conf->liste_limit;
$sortfield = GETPOST('sortfield','alpha');
$sortorder = GETPOST('sortorder','alpha');
$page = GETPOST('page','int');
if (empty($page) || $page == -1) { $page = 0; }     // If $page is not defined, or '' or -1
$offset = $limit * $page;
$pageprev = $page - 1;
$pagenext = $page + 1;
if (! $sortfield) $sortfield="f.datef,f.rowid"; // Set here default search field
if (! $sortorder) $sortorder="DESC";


$arrayfields=array(
    'f.datef'=>array('label'=>"Date", 'checked'=>1),
    //...
);

// Initialize technical object to manage hooks of page. Note that conf->hooks_modules contains array of hook context
$hookmanager->initHooks(array('supplierbalencelist','globalcard'));

/*
 * Actions
 */
$parameters = array('socid' => $id);
$reshook = $hookmanager->executeHooks('doActions', $parameters, $object); // Note that $object may have been modified by some hooks
if ($reshook < 0) setEventMessages($hookmanager->error, $hookmanager->errors, 'errors');

// None


/*
 *	View
 */

$form = new Form($db);
$userstatic=new User($db);

$title=$langs->trans("ThirdParty").' - '.$langs->trans("Summary");
if (! empty($conf->global->MAIN_HTML_TITLE) && preg_match('/thirdpartynameonly/',$conf->global->MAIN_HTML_TITLE) && $object->name) $title=$object->name.' - '.$langs->trans("Symmary");
$help_url='EN:Module_Third_Parties|FR:Module_Tiers|ES:Empresas';

llxHeader('',$title,$help_url);

if ($id > 0)
{
    $param='';
    if ($id > 0) $param.='&socid='.$id;

    $head = societe_prepare_head($object);

	dol_fiche_head($head, 'customer', $langs->trans("ThirdParty"), 0, 'company');
	dol_banner_tab($object, 'socid', '', ($user->societe_id?0:1), 'rowid', 'nom', '', '', 0, '', '', 1);
	dol_fiche_end();

	if (! empty($conf->facture->enabled) && $user->rights->facture->lire)
	{
		// Invoice list
		print load_fiche_titre($langs->trans("CustomerPreview"));

		print '<table class="noborder tagtable liste" width="100%">';
		print '<tr class="liste_titre">';
        if (! empty($arrayfields['f.datef']['checked']))  print_liste_field_titre($arrayfields['f.datef']['label'],$_SERVER["PHP_SELF"],"f.datef","",$param,'align="center" class="nowrap"',$sortfield,$sortorder);
		print '<td>'.$langs->trans("Element").'</td>';
		print '<td>'.$langs->trans("Status").'</td>';
		print '<td align="right">'.$langs->trans("Debit").'</td>';
		print '<td align="right">'.$langs->trans("Credit").'</td>';
		print '<td align="right">'.$langs->trans("Balance").'</td>';
		print '<td align="right">'.$langs->trans("Author").'</td>';
		print '</tr>';

		$TData = array();

		$sql = "SELECT s.nom, s.rowid as socid, f.facnumber, f.amount, f.datef as df,";
		$sql.= " f.paye as paye, f.fk_statut as statut, f.rowid as facid,";
		$sql.= " u.login, u.rowid as userid";
		$sql.= " FROM ".MAIN_DB_PREFIX."societe as s,".MAIN_DB_PREFIX."facture as f,".MAIN_DB_PREFIX."user as u";
		$sql.= " WHERE f.fk_soc = s.rowid AND s.rowid = ".$object->id;
		$sql.= " AND f.entity = ".$conf->entity;
		$sql.= " AND f.fk_user_valid = u.rowid";
		$sql.= $db->order($sortfield, $sortorder);

		$resql=$db->query($sql);
		if ($resql)
		{
			$var=true;
			$num = $db->num_rows($resql);

			// Boucle sur chaque facture
			for ($i = 0 ; $i < $num ; $i++)
			{
				$objf = $db->fetch_object($resql);

				$fac = new Facture($db);
				$ret=$fac->fetch($objf->facid);
				if ($ret < 0)
				{
					print $fac->error."<br>";
					continue;
				}
				$totalpaye = $fac->getSommePaiement();

				$userstatic->id=$objf->userid;
				$userstatic->login=$objf->login;

				$values = array(
					'fk_facture' => $objf->facid,
					'date' => $fac->date,
					'datefieldforsort' => $fac->date.'-'.$fac->ref,
					'link' => $fac->getNomUrl(1),
					'status' => $fac->getLibStatut(2,$totalpaye),
					'amount' => $fac->total_ttc,
					'author' => $userstatic->getLoginUrl(1)
				);

				$parameters = array('socid' => $id, 'values' => &$values, 'fac' => $fac, 'userstatic' => $userstatic);
				$reshook = $hookmanager->executeHooks('facdao', $parameters, $object); // Note that $parameters['values'] and $object may have been modified by some hooks
				if ($reshook < 0) setEventMessages($hookmanager->error, $hookmanager->errors, 'errors');

				$TData[] = $values;

				// Paiements
				$sql = "SELECT p.rowid, p.datep as dp, pf.amount, p.statut,";
				$sql.= " p.fk_user_creat, u.login, u.rowid as userid";
				$sql.= " FROM ".MAIN_DB_PREFIX."paiement_facture as pf,";
				$sql.= " ".MAIN_DB_PREFIX."paiement as p";
				$sql.= " LEFT JOIN ".MAIN_DB_PREFIX."user as u ON p.fk_user_creat = u.rowid";
				$sql.= " WHERE pf.fk_paiement = p.rowid";
				$sql.= " AND p.entity = ".$conf->entity;
				$sql.= " AND pf.fk_facture = ".$fac->id;
				$sql.= " ORDER BY p.datep ASC, p.rowid ASC";

				$resqlp = $db->query($sql);
				if ($resqlp)
				{
					$nump = $db->num_rows($resqlp);
					$j = 0;

					while ($j < $nump)
					{
						$objp = $db->fetch_object($resqlp);

						$paymentstatic = new Paiement($db);
						$paymentstatic->id = $objp->rowid;

						$userstatic->id=$objp->userid;
						$userstatic->login=$objp->login;

						$values = array(
						'fk_paiement' => $objp->rowid,
							'date' => $db->jdate($objp->dp),
							'datefieldforsort' => $db->jdate($objp->dp).'-'.$fac->ref,
							'link' => $langs->trans("Payment") .' '. $paymentstatic->getNomUrl(1),
							'status' => '',
							'amount' => -$objp->amount,
							'author' => $userstatic->getLoginUrl(1)
						);

						$parameters = array('socid' => $id, 'values' => &$values, 'fac' => $fac, 'userstatic' => $userstatic, 'paymentstatic' => $paymentstatic);
						$reshook = $hookmanager->executeHooks('paydao', $parameters, $object); // Note that $parameters['values'] and $object may have been modified by some hooks
						if ($reshook < 0) setEventMessages($hookmanager->error, $hookmanager->errors, 'errors');

						$TData[] = $values;

						$j++;
					}

					$db->free($resqlp);
				}
				else
				{
					dol_print_error($db);
				}
			}
		}
		else
		{
			dol_print_error($db);
		}

		if(empty($TData)) {
			print '<tr class="oddeven"><td colspan="7">'.$langs->trans("NoInvoice").'</td></tr>';
		} else {

			// Sort array by date ASC to calucalte balance
			$TData = dol_sort_array($TData, 'datefieldforsort', 'ASC');

			// Balance calculation
			$balance = 0;
			foreach($TData as &$data1) {
				$balance += $data1['amount'];
				$data1['balance'] += $balance;
			}

			// Resorte array to have elements on the required $sortorder
			$TData = dol_sort_array($TData, 'datefieldforsort', $sortorder);

			$totalDebit = 0;
			$totalCredit = 0;

			// Display array
			foreach($TData as $data) {

				$html_class = '';
				if (!empty($data['fk_facture'])) $html_class = 'facid-'.$data['fk_facture'];
				elseif (!empty($data['fk_paiement'])) $html_class = 'payid-'.$data['fk_paiement'];

				print '<tr class="oddeven '.$html_class.'">';

				print "<td align=\"center\">";
				if (!empty($data['fk_facture'])) print dol_print_date($data['date'],'day');
				elseif (!empty($data['fk_paiement'])) print dol_print_date($data['date'],'dayhour');
				print "</td>\n";
<<<<<<< HEAD
=======

>>>>>>> 37331691
				print '<td>'.$data['link']."</td>\n";

				print '<td aling="left">'.$data['status'].'</td>';

				print '<td align="right">'.(($data['amount'] > 0) ? price(abs($data['amount'])) : '')."</td>\n";
				
				$totalDebit += ($data['amount'] > 0) ? abs($data['amount']) : 0;
				
				print '<td align="right">'.(($data['amount'] > 0) ? '' : price(abs($data['amount'])))."</td>\n";
				$totalCredit += ($data['amount'] > 0) ? 0 : abs($data['amount']);
<<<<<<< HEAD
=======
				
>>>>>>> 37331691
				// Balance
				print '<td align="right">'.price($data['balance'])."</td>\n";

				// Author
				print '<td class="nowrap" align="right">';
				print $data['author'];
				print '</td>';

				print "</tr>\n";
			}

			print '<tr class="liste_total">';
			print '<td colspan="3">&nbsp;</td>';
			print '<td align="right">'.price($totalDebit).'</td>';
			print '<td align="right">'.price($totalCredit).'</td>';
			print '<td align="right">'.price(price2num($totalDebit - $totalCredit, 'MT')).'</td>';
			print '<td></td>';
			print "</tr>\n";
		}

		print "</table>";
	}
}
else
{
	dol_print_error($db);
}

llxFooter();

$db->close();<|MERGE_RESOLUTION|>--- conflicted
+++ resolved
@@ -256,10 +256,7 @@
 				if (!empty($data['fk_facture'])) print dol_print_date($data['date'],'day');
 				elseif (!empty($data['fk_paiement'])) print dol_print_date($data['date'],'dayhour');
 				print "</td>\n";
-<<<<<<< HEAD
-=======
-
->>>>>>> 37331691
+
 				print '<td>'.$data['link']."</td>\n";
 
 				print '<td aling="left">'.$data['status'].'</td>';
@@ -270,10 +267,7 @@
 				
 				print '<td align="right">'.(($data['amount'] > 0) ? '' : price(abs($data['amount'])))."</td>\n";
 				$totalCredit += ($data['amount'] > 0) ? 0 : abs($data['amount']);
-<<<<<<< HEAD
-=======
 				
->>>>>>> 37331691
 				// Balance
 				print '<td align="right">'.price($data['balance'])."</td>\n";
 
