<?php
/* Copyright (C) 2001-2006 Rodolphe Quiedeville <rodolphe@quiedeville.org>
 * Copyright (C) 2004-2017 Laurent Destailleur  <eldy@users.sourceforge.net>
 * Copyright (C) 2017      Pierre-Henry Favre   <support@atm-consulting.fr>
 *
 * This program is free software; you can redistribute it and/or modify
 * it under the terms of the GNU General Public License as published by
 * the Free Software Foundation; either version 3 of the License, or
 * (at your option) any later version.
 *
 * This program is distributed in the hope that it will be useful,
 * but WITHOUT ANY WARRANTY; without even the implied warranty of
 * MERCHANTABILITY or FITNESS FOR A PARTICULAR PURPOSE.  See the
 * GNU General Public License for more details.
 *
 * You should have received a copy of the GNU General Public License
 * along with this program. If not, see <http://www.gnu.org/licenses/>.
 */

/**
 *  \file       htdocs/compta/recap-compta.php
 *	\ingroup    compta
 *  \brief      Page de fiche recap customer
 */

require '../main.inc.php';
require_once DOL_DOCUMENT_ROOT.'/core/lib/company.lib.php';
require_once DOL_DOCUMENT_ROOT.'/compta/facture/class/facture.class.php';
require_once DOL_DOCUMENT_ROOT.'/compta/paiement/class/paiement.class.php';

$langs->load("companies");
if (! empty($conf->facture->enabled)) $langs->load("bills");

$id = GETPOST('id')?GETPOST('id','int'):GETPOST('socid','int');

// Security check
if ($user->societe_id) $id=$user->societe_id;
$result = restrictedArea($user, 'societe', $id, '&societe');

$object = new Societe($db);
if ($id > 0) $object->fetch($id);

// Initialize technical object to manage hooks of page. Note that conf->hooks_modules contains array of hook context
$hookmanager->initHooks(array('recapcomptacard','globalcard'));

// Load variable for pagination
$limit = GETPOST('limit','int')?GETPOST('limit','int'):$conf->liste_limit;
$sortfield = GETPOST('sortfield','alpha');
$sortorder = GETPOST('sortorder','alpha');
$page = GETPOST('page','int');
if (empty($page) || $page == -1) { $page = 0; }     // If $page is not defined, or '' or -1
$offset = $limit * $page;
$pageprev = $page - 1;
$pagenext = $page + 1;
if (! $sortfield) $sortfield="f.datef,f.rowid"; // Set here default search field
if (! $sortorder) $sortorder="DESC";


$arrayfields=array(
    'f.datef'=>array('label'=>"Date", 'checked'=>1),
    //...
);

// Initialize technical object to manage hooks of page. Note that conf->hooks_modules contains array of hook context
$hookmanager->initHooks(array('supplierbalencelist','globalcard'));

/*
 * Actions
 */
$parameters = array('socid' => $id);
$reshook = $hookmanager->executeHooks('doActions', $parameters, $object); // Note that $object may have been modified by some hooks
if ($reshook < 0) setEventMessages($hookmanager->error, $hookmanager->errors, 'errors');

// None


/*
 *	View
 */

$form = new Form($db);
$userstatic=new User($db);

$title=$langs->trans("ThirdParty").' - '.$langs->trans("Summary");
if (! empty($conf->global->MAIN_HTML_TITLE) && preg_match('/thirdpartynameonly/',$conf->global->MAIN_HTML_TITLE) && $object->name) $title=$object->name.' - '.$langs->trans("Symmary");
$help_url='EN:Module_Third_Parties|FR:Module_Tiers|ES:Empresas';

llxHeader('',$title,$help_url);

if ($id > 0)
{
    $param='';
    if ($id > 0) $param.='&socid='.$id;

    $head = societe_prepare_head($object);

	dol_fiche_head($head, 'customer', $langs->trans("ThirdParty"), 0, 'company');
	dol_banner_tab($object, 'socid', '', ($user->societe_id?0:1), 'rowid', 'nom', '', '', 0, '', '', 1);
	dol_fiche_end();

	if (! empty($conf->facture->enabled) && $user->rights->facture->lire)
	{
		// Invoice list
		print load_fiche_titre($langs->trans("CustomerPreview"));

		print '<table class="noborder tagtable liste" width="100%">';
		print '<tr class="liste_titre">';
        if (! empty($arrayfields['f.datef']['checked']))  print_liste_field_titre($arrayfields['f.datef']['label'],$_SERVER["PHP_SELF"],"f.datef","",$param,'align="center" class="nowrap"',$sortfield,$sortorder);
		print '<td>'.$langs->trans("Element").'</td>';
		print '<td>'.$langs->trans("Status").'</td>';
		print '<td align="right">'.$langs->trans("Debit").'</td>';
		print '<td align="right">'.$langs->trans("Credit").'</td>';
		print '<td align="right">'.$langs->trans("Balance").'</td>';
		print '<td align="right">'.$langs->trans("Author").'</td>';
		print '</tr>';

		$TData = array();

		$sql = "SELECT s.nom, s.rowid as socid, f.facnumber, f.amount, f.datef as df,";
		$sql.= " f.paye as paye, f.fk_statut as statut, f.rowid as facid,";
		$sql.= " u.login, u.rowid as userid";
		$sql.= " FROM ".MAIN_DB_PREFIX."societe as s,".MAIN_DB_PREFIX."facture as f,".MAIN_DB_PREFIX."user as u";
		$sql.= " WHERE f.fk_soc = s.rowid AND s.rowid = ".$object->id;
		$sql.= " AND f.entity = ".$conf->entity;
		$sql.= " AND f.fk_user_valid = u.rowid";
		$sql.= $db->order($sortfield, $sortorder);

		$resql=$db->query($sql);
		if ($resql)
		{
			$var=true;
			$num = $db->num_rows($resql);

			// Boucle sur chaque facture
			for ($i = 0 ; $i < $num ; $i++)
			{
				$objf = $db->fetch_object($resql);

				$fac = new Facture($db);
				$ret=$fac->fetch($objf->facid);
				if ($ret < 0)
				{
					print $fac->error."<br>";
					continue;
				}
				$totalpaye = $fac->getSommePaiement();

				$userstatic->id=$objf->userid;
				$userstatic->login=$objf->login;

<<<<<<< HEAD
				$values = array(
					'fk_facture' => $objf->facid,
=======
				$TData[] = array(
>>>>>>> 7590df85
					'date' => $fac->date,
					'datefieldforsort' => $fac->date.'-'.$fac->ref,
					'link' => $fac->getNomUrl(1),
					'status' => $fac->getLibStatut(2,$totalpaye),
					'amount' => $fac->total_ttc,
					'author' => $userstatic->getLoginUrl(1)
				);

				$parameters = array('socid' => $id, 'values' => &$values, 'fac' => $fac, 'userstatic' => $userstatic);
				$reshook = $hookmanager->executeHooks('facdao', $parameters, $object); // Note that $parameters['values'] and $object may have been modified by some hooks
				if ($reshook < 0) setEventMessages($hookmanager->error, $hookmanager->errors, 'errors');

				$TData[] = $values;

				// Paiements
				$sql = "SELECT p.rowid, p.datep as dp, pf.amount, p.statut,";
				$sql.= " p.fk_user_creat, u.login, u.rowid as userid";
				$sql.= " FROM ".MAIN_DB_PREFIX."paiement_facture as pf,";
				$sql.= " ".MAIN_DB_PREFIX."paiement as p";
				$sql.= " LEFT JOIN ".MAIN_DB_PREFIX."user as u ON p.fk_user_creat = u.rowid";
				$sql.= " WHERE pf.fk_paiement = p.rowid";
				$sql.= " AND p.entity = ".$conf->entity;
				$sql.= " AND pf.fk_facture = ".$fac->id;
				$sql.= " ORDER BY p.datep ASC, p.rowid ASC";

				$resqlp = $db->query($sql);
				if ($resqlp)
				{
					$nump = $db->num_rows($resqlp);
					$j = 0;

					while ($j < $nump)
					{
						$objp = $db->fetch_object($resqlp);

						$paymentstatic = new Paiement($db);
						$paymentstatic->id = $objp->rowid;

						$userstatic->id=$objp->userid;
						$userstatic->login=$objp->login;

<<<<<<< HEAD
						$values = array(
						'fk_paiement' => $objp->rowid,
=======
						$TData[] = array(
>>>>>>> 7590df85
							'date' => $db->jdate($objp->dp),
							'datefieldforsort' => $db->jdate($objp->dp).'-'.$fac->ref,
							'link' => $langs->trans("Payment") .' '. $paymentstatic->getNomUrl(1),
							'status' => '',
							'amount' => -$objp->amount,
							'author' => $userstatic->getLoginUrl(1)
						);

						$parameters = array('socid' => $id, 'values' => &$values, 'fac' => $fac, 'userstatic' => $userstatic, 'paymentstatic' => $paymentstatic);
						$reshook = $hookmanager->executeHooks('paydao', $parameters, $object); // Note that $parameters['values'] and $object may have been modified by some hooks
						if ($reshook < 0) setEventMessages($hookmanager->error, $hookmanager->errors, 'errors');

						$TData[] = $values;

						$j++;
					}

					$db->free($resqlp);
				}
				else
				{
					dol_print_error($db);
				}
			}
		}
		else
		{
			dol_print_error($db);
		}

		if(empty($TData)) {
			print '<tr class="oddeven"><td colspan="7">'.$langs->trans("NoInvoice").'</td></tr>';
		} else {

<<<<<<< HEAD
			// Sort array by date ASC to calucalte balance
			$TData = dol_sort_array($TData, 'datefieldforsort', 'ASC');
=======
			// Sort array by date
			asort($TDataSort);
			array_multisort($TData,$TDataSort);
>>>>>>> 7590df85

			// Balance calculation
			$balance = 0;
			foreach($TData as &$data1) {
				$balance += $data1['amount'];
				$data1['balance'] += $balance;
			}

<<<<<<< HEAD
			// Resorte array to have elements on the required $sortorder
			$TData = dol_sort_array($TData, 'datefieldforsort', $sortorder);
=======
			// Reverse array to have last elements on top
			$TData = dol_sort_array($TData, 'date', $sortorder);

>>>>>>> 7590df85

			$totalDebit = 0;
			$totalCredit = 0;

			// Display array
			foreach($TData as $data) {

<<<<<<< HEAD
				$html_class = '';
				if (!empty($data['fk_facture'])) $html_class = 'facid-'.$data['fk_facture'];
				elseif (!empty($data['fk_paiement'])) $html_class = 'payid-'.$data['fk_paiement'];

				print '<tr class="oddeven '.$html_class.'">';

				print "<td align=\"center\">";
				if (!empty($data['fk_facture'])) print dol_print_date($data['date'],'day');
				elseif (!empty($data['fk_paiement'])) print dol_print_date($data['date'],'dayhour');
				print "</td>\n";
=======
				print '<tr class="oddeven">';

				print "<td align=\"center\">".dol_print_date($data['date'],'day')."</td>\n";
>>>>>>> 7590df85
				print '<td>'.$data['link']."</td>\n";

				print '<td aling="left">'.$data['status'].'</td>';
				print '<td align="right">'.(($data['amount'] > 0) ? price(abs($data['amount'])) : '')."</td>\n";
				$totalDebit += ($data['amount'] > 0) ? abs($data['amount']) : 0;
				print '<td align="right">'.(($data['amount'] > 0) ? '' : price(abs($data['amount'])))."</td>\n";
				$totalCredit += ($data['amount'] > 0) ? 0 : abs($data['amount']);
				// Balance
				print '<td align="right">'.price($data['balance'])."</td>\n";

				// Author
				print '<td class="nowrap" align="right">';
				print $data['author'];
				print '</td>';

				print "</tr>\n";
			}

			print '<tr class="liste_total">';
			print '<td colspan="3">&nbsp;</td>';
			print '<td align="right">'.price($totalDebit).'</td>';
			print '<td align="right">'.price($totalCredit).'</td>';
			print '<td align="right">'.price(price2num($totalDebit - $totalCredit, 'MT')).'</td>';
			print '<td></td>';
			print "</tr>\n";
		}

		print "</table>";
	}
}
else
{
	dol_print_error($db);
}

llxFooter();

$db->close();<|MERGE_RESOLUTION|>--- conflicted
+++ resolved
@@ -148,12 +148,8 @@
 				$userstatic->id=$objf->userid;
 				$userstatic->login=$objf->login;
 
-<<<<<<< HEAD
 				$values = array(
 					'fk_facture' => $objf->facid,
-=======
-				$TData[] = array(
->>>>>>> 7590df85
 					'date' => $fac->date,
 					'datefieldforsort' => $fac->date.'-'.$fac->ref,
 					'link' => $fac->getNomUrl(1),
@@ -195,12 +191,8 @@
 						$userstatic->id=$objp->userid;
 						$userstatic->login=$objp->login;
 
-<<<<<<< HEAD
 						$values = array(
 						'fk_paiement' => $objp->rowid,
-=======
-						$TData[] = array(
->>>>>>> 7590df85
 							'date' => $db->jdate($objp->dp),
 							'datefieldforsort' => $db->jdate($objp->dp).'-'.$fac->ref,
 							'link' => $langs->trans("Payment") .' '. $paymentstatic->getNomUrl(1),
@@ -235,14 +227,8 @@
 			print '<tr class="oddeven"><td colspan="7">'.$langs->trans("NoInvoice").'</td></tr>';
 		} else {
 
-<<<<<<< HEAD
 			// Sort array by date ASC to calucalte balance
 			$TData = dol_sort_array($TData, 'datefieldforsort', 'ASC');
-=======
-			// Sort array by date
-			asort($TDataSort);
-			array_multisort($TData,$TDataSort);
->>>>>>> 7590df85
 
 			// Balance calculation
 			$balance = 0;
@@ -251,14 +237,8 @@
 				$data1['balance'] += $balance;
 			}
 
-<<<<<<< HEAD
 			// Resorte array to have elements on the required $sortorder
 			$TData = dol_sort_array($TData, 'datefieldforsort', $sortorder);
-=======
-			// Reverse array to have last elements on top
-			$TData = dol_sort_array($TData, 'date', $sortorder);
-
->>>>>>> 7590df85
 
 			$totalDebit = 0;
 			$totalCredit = 0;
@@ -266,7 +246,6 @@
 			// Display array
 			foreach($TData as $data) {
 
-<<<<<<< HEAD
 				$html_class = '';
 				if (!empty($data['fk_facture'])) $html_class = 'facid-'.$data['fk_facture'];
 				elseif (!empty($data['fk_paiement'])) $html_class = 'payid-'.$data['fk_paiement'];
@@ -277,18 +256,18 @@
 				if (!empty($data['fk_facture'])) print dol_print_date($data['date'],'day');
 				elseif (!empty($data['fk_paiement'])) print dol_print_date($data['date'],'dayhour');
 				print "</td>\n";
-=======
-				print '<tr class="oddeven">';
-
-				print "<td align=\"center\">".dol_print_date($data['date'],'day')."</td>\n";
->>>>>>> 7590df85
+
 				print '<td>'.$data['link']."</td>\n";
 
 				print '<td aling="left">'.$data['status'].'</td>';
+
 				print '<td align="right">'.(($data['amount'] > 0) ? price(abs($data['amount'])) : '')."</td>\n";
+				
 				$totalDebit += ($data['amount'] > 0) ? abs($data['amount']) : 0;
+				
 				print '<td align="right">'.(($data['amount'] > 0) ? '' : price(abs($data['amount'])))."</td>\n";
 				$totalCredit += ($data['amount'] > 0) ? 0 : abs($data['amount']);
+				
 				// Balance
 				print '<td align="right">'.price($data['balance'])."</td>\n";
 
