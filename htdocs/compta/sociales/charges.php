--- conflicted
+++ resolved
@@ -297,11 +297,7 @@
 		print '<td rowspan="'.$rowspan.'" valign="top">';
 
 		/*
-<<<<<<< HEAD
-		 * Paiements
-=======
 		 * Payments
->>>>>>> fe43d10c
 		 */
 		$sql = "SELECT p.rowid, p.num_paiement, datep as dp, p.amount,";
 		$sql.= "c.libelle as paiement_type";
@@ -322,17 +318,12 @@
 			$i = 0; $total = 0;
 			echo '<table class="nobordernopadding" width="100%">';
 			print '<tr class="liste_titre">';
-<<<<<<< HEAD
-			print '<td>'.$langs->trans("Payments").'</td><td>'.$langs->trans("Type").'</td>';
-      		print '<td align="right">'.$langs->trans("Amount").'</td><td>&nbsp;</td></tr>';
-=======
 			print '<td>'.$langs->trans("RefPayment").'</td>';
 			print '<td>'.$langs->trans("Date").'</td>';
 			print '<td>'.$langs->trans("Type").'</td>';
       		print '<td align="right">'.$langs->trans("Amount").'</td>';
       		print '<td>&nbsp;</td>';
       		print '</tr>';
->>>>>>> fe43d10c
 
 			$var=True;
 			while ($i < $num)
@@ -370,11 +361,7 @@
 
 		print "</tr>";
 
-<<<<<<< HEAD
     	// Period end date
-=======
-	    // Period end date
->>>>>>> fe43d10c
 		print "<tr><td>".$langs->trans("PeriodEndDate")."</td>";
 		print "<td>";
 		if ($action == 'edit')
