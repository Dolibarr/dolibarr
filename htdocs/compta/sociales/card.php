<?php
/* Copyright (C) 2004-2020 Laurent Destailleur      <eldy@users.sourceforge.net>
 * Copyright (C) 2005-2013 Regis Houssin            <regis.houssin@inodbox.com>
 * Copyright (C) 2016-2018 Frédéric France          <frederic.france@netlogic.fr>
 * Copyright (C) 2017      Alexandre Spangaro       <aspangaro@open-dsi.fr>
 * Copyright (C) 2021      Gauthier VERDOL     		<gauthier.verdol@atm-consulting.fr>
 *
 * This program is free software; you can redistribute it and/or modify
 * it under the terms of the GNU General Public License as published by
 * the Free Software Foundation; either version 3 of the License, or
 * (at your option) any later version.
 *
 * This program is distributed in the hope that it will be useful,
 * but WITHOUT ANY WARRANTY; without even the implied warranty of
 * MERCHANTABILITY or FITNESS FOR A PARTICULAR PURPOSE.  See the
 * GNU General Public License for more details.
 *
 * You should have received a copy of the GNU General Public License
 * along with this program. If not, see <https://www.gnu.org/licenses/>.
 */

/**
 *      \file       htdocs/compta/sociales/card.php
 *		\ingroup    tax
 *		\brief      Social contribution card page
 */

require '../../main.inc.php';
require_once DOL_DOCUMENT_ROOT.'/compta/bank/class/account.class.php';
require_once DOL_DOCUMENT_ROOT.'/compta/sociales/class/chargesociales.class.php';
<<<<<<< HEAD
require_once DOL_DOCUMENT_ROOT.'/compta/sociales/class/paymentsocialcontribution.class.php';
require_once DOL_DOCUMENT_ROOT.'/core/class/html.formsocialcontrib.class.php';
require_once DOL_DOCUMENT_ROOT.'/core/lib/tax.lib.php';
require_once DOL_DOCUMENT_ROOT.'/core/lib/date.lib.php';
if (!empty($conf->projet->enabled)) {
=======
require_once DOL_DOCUMENT_ROOT.'/core/class/html.form.class.php';
require_once DOL_DOCUMENT_ROOT.'/core/class/html.formsocialcontrib.class.php';
require_once DOL_DOCUMENT_ROOT.'/core/lib/tax.lib.php';
require_once DOL_DOCUMENT_ROOT.'/core/lib/date.lib.php';
require_once DOL_DOCUMENT_ROOT.'/user/class/user.class.php';
if (!empty($conf->projet->enabled))
{
>>>>>>> cce38a9e
	include_once DOL_DOCUMENT_ROOT.'/projet/class/project.class.php';
	include_once DOL_DOCUMENT_ROOT.'/core/class/html.formprojet.class.php';
}
if (!empty($conf->accounting->enabled)) {
	include_once DOL_DOCUMENT_ROOT.'/accountancy/class/accountingjournal.class.php';
}

// Load translation files required by the page
$langs->loadLangs(array('compta', 'bills', 'banks', 'hrm'));

$id = GETPOST('id', 'int');
$action = GETPOST('action', 'aZ09');
$confirm = GETPOST('confirm');
$projectid = (GETPOST('projectid') ? GETPOST('projectid', 'int') : 0);

$dateech = dol_mktime(GETPOST('echhour'), GETPOST('echmin'), GETPOST('echsec'), GETPOST('echmonth'), GETPOST('echday'), GETPOST('echyear'));
$dateperiod = dol_mktime(GETPOST('periodhour'), GETPOST('periodmin'), GETPOST('periodsec'), GETPOST('periodmonth'), GETPOST('periodday'), GETPOST('periodyear'));
$label = GETPOST('label', 'alpha');
$actioncode = GETPOST('actioncode');
$fk_user = GETPOST('userid', 'int');

// Security check
$socid = GETPOST('socid', 'int');
if ($user->socid) $socid = $user->socid;
$result = restrictedArea($user, 'tax', $id, 'chargesociales', 'charges');

$object = new ChargeSociales($db);

/* *************************************************************************** */
/*                                                                             */
/* Actions                                                                     */
/*                                                                             */
/* *************************************************************************** */

// Classify paid
if ($action == 'confirm_paid' && $user->rights->tax->charges->creer && $confirm == 'yes')
{
	$object->fetch($id);
	$result = $object->set_paid($user);
}

if ($action == 'reopen' && $user->rights->tax->charges->creer) {
	$result = $object->fetch($id);
	if ($object->paye)
	{
		$result = $object->set_unpaid($user);
		if ($result > 0)
		{
			header('Location: '.$_SERVER["PHP_SELF"].'?id='.$id);
			exit();
		} else {
			setEventMessages($object->error, $object->errors, 'errors');
		}
	}
}

// Link to a project
if ($action == 'classin' && $user->rights->tax->charges->creer)
{
	$object->fetch($id);
	$object->setProject(GETPOST('projectid'));
}

if($action == 'setfk_user' && $user->rights->tax->charges->creer) {
	$object->fetch($id);
	$object->fk_user = $fk_user;
	$object->update($user);
}

if ($action == 'setlib' && $user->rights->tax->charges->creer)
{
	$object->fetch($id);
	$result = $object->setValueFrom('libelle', GETPOST('lib'), '', '', 'text', '', $user, 'TAX_MODIFY');
	if ($result < 0)
		setEventMessages($object->error, $object->errors, 'errors');
}

// payment mode
if ($action == 'setmode' && $user->rights->tax->charges->creer) {
	$object->fetch($id);
	$result = $object->setPaymentMethods(GETPOST('mode_reglement_id', 'int'));
	if ($result < 0)
		setEventMessages($object->error, $object->errors, 'errors');
}

// bank account
if ($action == 'setbankaccount' && $user->rights->tax->charges->creer) {
	$object->fetch($id);
	$result = $object->setBankAccount(GETPOST('fk_account', 'int'));
	if ($result < 0) {
		setEventMessages($object->error, $object->errors, 'errors');
	}
}

// Delete social contribution
if ($action == 'confirm_delete' && $confirm == 'yes')
{
	$object->fetch($id);
	$result = $object->delete($user);
	if ($result > 0) {
		header("Location: list.php");
		exit;
	} else {
		setEventMessages($object->error, $object->errors, 'errors');
	}
}


// Add social contribution
if ($action == 'add' && $user->rights->tax->charges->creer)
{
	$amount = price2num(GETPOST('amount'), 'MT');

	if (!$dateech)
	{
		setEventMessages($langs->trans("ErrorFieldRequired", $langs->transnoentities("Date")), null, 'errors');
		$action = 'create';
	} elseif (!$dateperiod)
	{
		setEventMessages($langs->trans("ErrorFieldRequired", $langs->transnoentities("Period")), null, 'errors');
		$action = 'create';
	} elseif (!$actioncode > 0)
	{
		setEventMessages($langs->trans("ErrorFieldRequired", $langs->transnoentities("Type")), null, 'errors');
		$action = 'create';
	} elseif (empty($amount))
	{
		setEventMessages($langs->trans("ErrorFieldRequired", $langs->transnoentities("Amount")), null, 'errors');
		$action = 'create';
	} elseif (!is_numeric($amount)) {
		setEventMessages($langs->trans("ErrorFieldMustBeANumeric", $langs->transnoentities("Amount")), null, 'errors');
		$action = 'create';
	} else {
		$object->type = $actioncode;
		$object->label = GETPOST('label', 'alpha');
		$object->date_ech = $dateech;
<<<<<<< HEAD
		$object->periode = $dateperiod;
		$object->amount = $amount;
		$object->mode_reglement_id = (int) GETPOST('mode_reglement_id', 'int');
		$object->fk_account = (int) GETPOST('fk_account', 'int');
		$object->fk_project = (int) GETPOST('fk_project', 'int');
=======
		$object->periode			= $dateperiod;
		$object->amount				= $amount;
		$object->fk_user			= $fk_user;
		$object->mode_reglement_id = GETPOST('mode_reglement_id');
		$object->fk_account			= GETPOST('fk_account', 'int');
		$object->fk_project			= GETPOST('fk_project');
>>>>>>> cce38a9e

		$id = $object->create($user);
		if ($id <= 0) {
			setEventMessages($object->error, $object->errors, 'errors');
			$action = 'create';
		}
	}
}


if ($action == 'update' && !$_POST["cancel"] && $user->rights->tax->charges->creer)
{
	$amount = price2num(GETPOST('amount'), 'MT');

	if (!$dateech)
	{
		setEventMessages($langs->trans("ErrorFieldRequired", $langs->transnoentities("Date")), null, 'errors');
		$action = 'edit';
	} elseif (!$dateperiod)
	{
		setEventMessages($langs->trans("ErrorFieldRequired", $langs->transnoentities("Period")), null, 'errors');
		$action = 'edit';
	} elseif (empty($amount))
	{
		setEventMessages($langs->trans("ErrorFieldRequired", $langs->transnoentities("Amount")), null, 'errors');
		$action = 'edit';
	} elseif (!is_numeric($amount))
	{
		setEventMessages($langs->trans("ErrorFieldMustBeANumeric", $langs->transnoentities("Amount")), null, 'errors');
		$action = 'create';
	} else {
		$result = $object->fetch($id);

		$object->date_ech = $dateech;
<<<<<<< HEAD
		$object->periode = $dateperiod;
		$object->amount = $amount;
=======
		$object->periode	= $dateperiod;
		$object->amount		= price2num($amount);
		$object->fk_user	= $fk_user;
>>>>>>> cce38a9e

		$result = $object->update($user);
		if ($result <= 0) {
			setEventMessages($object->error, $object->errors, 'errors');
		}
	}
}

// Action clone object
if ($action == 'confirm_clone' && $confirm != 'yes') { $action = ''; }

if ($action == 'confirm_clone' && $confirm == 'yes' && ($user->rights->tax->charges->creer))
{
	$db->begin();

	$originalId = $id;

	$object->fetch($id);

	if ($object->id > 0)
	{
		$object->paye = 0;
		$object->id = $object->ref = null;

		if (GETPOST('clone_label', 'alphanohtml')) {
			$object->label = GETPOST('clone_label', 'alphanohtml');
		} else {
			$object->label = $langs->trans("CopyOf").' '.$object->label;
		}

		if (GETPOST('clone_for_next_month', 'int')) {
			$object->periode = dol_time_plus_duree($object->periode, 1, 'm');
			$object->date_ech = dol_time_plus_duree($object->date_ech, 1, 'm');
		} else {
			$newdateperiod = dol_mktime(0, 0, 0, GETPOST('clone_periodmonth', 'int'), GETPOST('clone_periodday', 'int'), GETPOST('clone_periodyear', 'int'));
			$newdateech = dol_mktime(0, 0, 0, GETPOST('clone_date_echmonth', 'int'), GETPOST('clone_date_echday', 'int'), GETPOST('clone_date_echyear', 'int'));
			if ($newdateperiod) $object->periode = $newdateperiod;
			if ($newdateech) $object->date_ech = $newdateech;
		}

		if ($object->check())
		{
			$id = $object->create($user);
			if ($id > 0)
			{
				$db->commit();
				$db->close();

				header("Location: ".$_SERVER["PHP_SELF"]."?id=".$id);
				exit;
			} else {
				$id = $originalId;
				$db->rollback();

				setEventMessages($object->error, $object->errors, 'errors');
			}
		}
	} else {
		$db->rollback();
		dol_print_error($db, $object->error);
	}
}





/*
 * View
 */

$form = new Form($db);
$formsocialcontrib = new FormSocialContrib($db);
$bankaccountstatic = new Account($db);
if (!empty($conf->projet->enabled)) { $formproject = new FormProjets($db); }

$title = $langs->trans("SocialContribution").' - '.$langs->trans("Card");
$help_url = 'EN:Module_Taxes_and_social_contributions|FR:Module Taxes et dividendes|ES:M&oacute;dulo Impuestos y cargas sociales (IVA, impuestos)';
llxHeader("", $title, $help_url);


// Mode creation
if ($action == 'create')
{
	print load_fiche_titre($langs->trans("NewSocialContribution"));

	print '<form name="charge" method="post" action="'.$_SERVER["PHP_SELF"].'">';
	print '<input type="hidden" name="token" value="'.newToken().'">';
	print '<input type="hidden" name="action" value="add">';

	print dol_get_fiche_head();

	print '<table class="border centpercent">';

	// Label
	print "<tr>";
	print '<td class="titlefieldcreate fieldrequired">';
	print $langs->trans("Label");
	print '</td>';
	print '<td><input type="text" name="label" class="flat minwidth300" value="'.dol_escape_htmltag(GETPOST('label', 'alpha')).'" autofocus></td>';
	print '</tr>';
	print '<tr>';

	// Type
	print '<td class="fieldrequired">';
	print $langs->trans("Type");
	print '</td>';
	print '<td>';
	$formsocialcontrib->select_type_socialcontrib(GETPOST("actioncode", 'alpha') ?GETPOST("actioncode", 'alpha') : '', 'actioncode', 1);
	print '</td>';
	print '</tr>';

	// Date
	print '<tr>';
	print '<td class="fieldrequired">';
	print $langs->trans("Date");
	print '</td>';
	print '<td>';
	print $form->selectDate(!empty($dateech) ? $dateech : '-1', 'ech', 0, 0, 0, 'charge', 1);
	print '</td>';
	print "</tr>\n";

	// Date end period
	print '<tr>';
	print '<td class="fieldrequired">';
	print $form->textwithpicto($langs->trans("PeriodEndDate"), $langs->trans("LastDayTaxIsRelatedTo"));
	print '</td>';
	print '<td>';
	print $form->selectDate(!empty($dateperiod) ? $dateperiod : '-1', 'period', 0, 0, 0, 'charge', 1);
	print '</td>';
	print '</tr>';

	// Amount
	print '<tr>';
	print '<td class="fieldrequired">';
	print $langs->trans("Amount");
	print '</td>';
	print '<td><input type="text" size="6" name="amount" class="flat" value="'.dol_escape_htmltag(GETPOST('amount', 'alpha')).'"></td>';
	print '</tr>';

	// Employee
	print '<tr><td>';
	print $langs->trans('Employee');
	print '</td>';
	print '<td>'.$form->select_dolusers($fk_user, 'userid', 1).'</td></tr>';

	// Project
	if (!empty($conf->projet->enabled))
	{
		$formproject = new FormProjets($db);

		// Associated project
		$langs->load("projects");

		print '<tr><td>'.$langs->trans("Project").'</td><td>';

		$numproject = $formproject->select_projects(-1, $projectid, 'fk_project', 0, 0, 1, 1);

		print '</td></tr>';
	}

	// Payment Mode
	print '<tr><td>'.$langs->trans('PaymentMode').'</td><td colspan="2">';
	$form->select_types_paiements($mode_reglement_id, 'mode_reglement_id');
	print '</td></tr>';

	// Bank Account
	if (!empty($conf->banque->enabled))
	{
		print '<tr><td>'.$langs->trans('BankAccount').'</td><td colspan="2">';
		$form->select_comptes($fk_account, 'fk_account', 0, '', 2);
		print '</td></tr>';
	}

	print '</table>';

	print dol_get_fiche_end();

	print '<div class="center">';
	print '<input type="submit" class="button" value="'.$langs->trans("Add").'">';
	print '&nbsp;&nbsp;&nbsp;&nbsp;&nbsp;';
	print '<input type="button" class="button button-cancel" value="'.$langs->trans("Cancel").'" onClick="javascript:history.go(-1)">';
	print '</div>';

	print '</form>';
}

/* *************************************************************************** */
/*                                                                             */
/* Card Mode                                                                   */
/*                                                                             */
/* *************************************************************************** */
if ($id > 0)
{
	$object = new ChargeSociales($db);
	$result = $object->fetch($id);

	if ($result > 0)
	{
		$head = tax_prepare_head($object);

		$totalpaye = $object->getSommePaiement();

		// Clone confirmation
		if ($action === 'clone')
		{
			$formquestion = array(
				array('type' => 'text', 'name' => 'clone_label', 'label' => $langs->trans("Label"), 'value' => $langs->trans("CopyOf").' '.$object->label),
			);
			if (!empty($conf->global->TAX_ADD_CLON_FOR_NEXT_MONTH_CHECKBOX))
			{
				$formquestion[] = array('type' => 'checkbox', 'name' => 'clone_for_next_month', 'label' => $langs->trans("CloneTaxForNextMonth"), 'value' => 1);
			} else {
				$formquestion[] = array('type' => 'date', 'name' => 'clone_date_ech', 'label' => $langs->trans("Date"), 'value' => -1);
				$formquestion[] = array('type' => 'date', 'name' => 'clone_period', 'label' => $langs->trans("PeriodEndDate"), 'value' => -1);
			}

			print $form->formconfirm($_SERVER["PHP_SELF"].'?id='.$object->id, $langs->trans('ToClone'), $langs->trans('ConfirmCloneTax', $object->ref), 'confirm_clone', $formquestion, 'yes', 1, 240);
		}


		if ($action == 'paid')
		{
			$text = $langs->trans('ConfirmPaySocialContribution');
			print $form->formconfirm($_SERVER["PHP_SELF"]."?id=".$object->id, $langs->trans('PaySocialContribution'), $text, "confirm_paid", '', '', 2);
		}

		// Confirmation of the removal of the Social Contribution
		if ($action == 'delete')
		{
			$text = $langs->trans('ConfirmDeleteSocialContribution');
			print $form->formconfirm($_SERVER['PHP_SELF'].'?id='.$object->id, $langs->trans('DeleteSocialContribution'), $text, 'confirm_delete', '', '', 2);
		}

		if ($action == 'edit')
		{
			print "<form name=\"charge\" action=\"".$_SERVER["PHP_SELF"]."?id=$object->id&amp;action=update\" method=\"post\">";
			print '<input type="hidden" name="token" value="'.newToken().'">';
		}

		print dol_get_fiche_head($head, 'card', $langs->trans("SocialContribution"), -1, 'bill');

		$morehtmlref = '<div class="refidno">';
		// Ref customer
		$morehtmlref .= $form->editfieldkey("Label", 'lib', $object->label, $object, $user->rights->tax->charges->creer, 'string', '', 0, 1);
		$morehtmlref .= $form->editfieldval("Label", 'lib', $object->label, $object, $user->rights->tax->charges->creer, 'string', '', null, null, '', 1);

		// Employee
		if($action != 'editfk_user') {
			$morehtmlref .= '<br />' . $form->editfieldkey("Employee", 'fk_user', $object->label, $object, $user->rights->tax->charges->creer, 'string', '', 0, 1);

			if(!empty($object->fk_user)) {
				$userstatic = new User($db);
				$userstatic->fetch($object->fk_user);
				$morehtmlref .= $userstatic->getNomUrl(1);
			}
		} else {
			$morehtmlref .= '<br>'.$langs->trans('Employee').' :&nbsp;';
			$morehtmlref .= '<form method="post" action="'.$_SERVER['PHP_SELF'].'?id='.$object->id.'">';
			$morehtmlref .= '<input type="hidden" name="action" value="setfk_user">';
			$morehtmlref .= '<input type="hidden" name="token" value="'.newToken().'">';
			$morehtmlref .= $form->select_dolusers($object->fk_user, 'userid', 1);
			$morehtmlref .= '<input type="submit" class="button valignmiddle" value="'.$langs->trans("Modify").'">';
			$morehtmlref .= '</form>';
		}

		// Project
		if (!empty($conf->projet->enabled))
		{
			$langs->load("projects");
			$morehtmlref .= '<br>'.$langs->trans('Project').' ';
			if ($user->rights->tax->charges->creer)
			{
				if ($action != 'classify') {
					$morehtmlref .= '<a class="editfielda" href="'.$_SERVER['PHP_SELF'].'?action=classify&amp;id='.$object->id.'">'.img_edit($langs->transnoentitiesnoconv('SetProject')).'</a> : ';
				}
				if ($action == 'classify') {
					//$morehtmlref.=$form->form_project($_SERVER['PHP_SELF'] . '?id=' . $object->id, $object->socid, $object->fk_project, 'projectid', 0, 0, 1, 1);
					$morehtmlref .= '<form method="post" action="'.$_SERVER['PHP_SELF'].'?id='.$object->id.'">';
					$morehtmlref .= '<input type="hidden" name="action" value="classin">';
					$morehtmlref .= '<input type="hidden" name="token" value="'.newToken().'">';
					$morehtmlref .= $formproject->select_projects(0, $object->fk_project, 'projectid', $maxlength, 0, 1, 0, 1, 0, 0, '', 1);
					$morehtmlref .= '<input type="submit" class="button valignmiddle" value="'.$langs->trans("Modify").'">';
					$morehtmlref .= '</form>';
				} else {
					$morehtmlref .= $form->form_project($_SERVER['PHP_SELF'].'?id='.$object->id, $object->socid, $object->fk_project, 'none', 0, 0, 0, 1);
				}
			} else {
				if (!empty($object->fk_project)) {
					$proj = new Project($db);
					$proj->fetch($object->fk_project);
					$morehtmlref .= '<a href="'.DOL_URL_ROOT.'/projet/card.php?id='.$object->fk_project.'" title="'.$langs->trans('ShowProject').'">';
					$morehtmlref .= $proj->ref;
					$morehtmlref .= '</a>';
				} else {
					$morehtmlref .= '';
				}
			}
		}
		$morehtmlref .= '</div>';

		$morehtmlright = '';

		$linkback = '<a href="'.DOL_URL_ROOT.'/compta/sociales/list.php?restore_lastsearch_values=1">'.$langs->trans("BackToList").'</a>';

		$object->totalpaye = $totalpaye; // To give a chance to dol_banner_tab to use already paid amount to show correct status

		dol_banner_tab($object, 'id', $linkback, 1, 'rowid', 'ref', $morehtmlref, '', 0, '', $morehtmlright);

		print '<div class="fichecenter">';
		print '<div class="fichehalfleft">';
		print '<div class="underbanner clearboth"></div>';

		print '<table class="border centpercent">';

		// Type
		print '<tr><td class="titlefield">';
		print $langs->trans("Type")."</td><td>".$object->type_label."</td>";
		print "</tr>";

		// Date
		if ($action == 'edit')
		{
			print '<tr><td>'.$langs->trans("Date")."</td><td>";
			print $form->selectDate($object->date_ech, 'ech', 0, 0, 0, 'charge', 1);
			print "</td></tr>";
		} else {
			print "<tr><td>".$langs->trans("Date")."</td><td>".dol_print_date($object->date_ech, 'day')."</td></tr>";
		}

		// Period end date
		print "<tr><td>".$form->textwithpicto($langs->trans("PeriodEndDate"), $langs->trans("LastDayTaxIsRelatedTo"))."</td>";
		print "<td>";
		if ($action == 'edit')
		{
			print $form->selectDate($object->periode, 'period', 0, 0, 0, 'charge', 1);
		} else {
			print dol_print_date($object->periode, "day");
		}
		print "</td></tr>";

		// Amount
		if ($action == 'edit')
		{
			print '<tr><td>'.$langs->trans("AmountTTC")."</td><td>";
			print '<input type="text" name="amount" size="12" class="flat" value="'.$object->amount.'">';
			print "</td></tr>";
		} else {
			print '<tr><td>'.$langs->trans("AmountTTC").'</td><td>'.price($object->amount, 0, $outputlangs, 1, -1, -1, $conf->currency).'</td></tr>';
		}


		// Mode of payment
		print '<tr><td>';
		print '<table class="nobordernopadding" width="100%"><tr><td>';
		print $langs->trans('PaymentMode');
		print '</td>';
		if ($action != 'editmode')
			print '<td class="right"><a class="editfielda" href="'.$_SERVER["PHP_SELF"].'?action=editmode&amp;id='.$object->id.'">'.img_edit($langs->trans('SetMode'), 1).'</a></td>';
		print '</tr></table>';
		print '</td><td>';
		if ($action == 'editmode') {
			$form->form_modes_reglement($_SERVER['PHP_SELF'].'?id='.$object->id, $object->mode_reglement_id, 'mode_reglement_id');
		} else {
			$form->form_modes_reglement($_SERVER['PHP_SELF'].'?id='.$object->id, $object->mode_reglement_id, 'none');
		}
		print '</td></tr>';

		// Bank Account
		if (!empty($conf->banque->enabled))
		{
			print '<tr><td class="nowrap">';
			print '<table width="100%" class="nobordernopadding"><tr><td class="nowrap">';
			print $langs->trans('BankAccount');
			print '<td>';
			if ($action != 'editbankaccount' && $user->rights->tax->charges->creer)
				print '<td class="right"><a class="editfielda" href="'.$_SERVER["PHP_SELF"].'?action=editbankaccount&amp;id='.$object->id.'">'.img_edit($langs->trans('SetBankAccount'), 1).'</a></td>';
			print '</tr></table>';
			print '</td><td>';
			if ($action == 'editbankaccount') {
				$form->formSelectAccount($_SERVER['PHP_SELF'].'?id='.$object->id, $object->fk_account, 'fk_account', 1);
			} else {
				$form->formSelectAccount($_SERVER['PHP_SELF'].'?id='.$object->id, $object->fk_account, 'none');
			}
			print '</td>';
			print '</tr>';
		}

		print '</table>';

		print '</div>';
		print '<div class="fichehalfright">';
		print '<div class="ficheaddleft">';

		$nbcols = 3;
		if (!empty($conf->banque->enabled)) {
			$nbcols++;
		}

		/*
		 * Payments
		 */
		$sql = "SELECT p.rowid, p.num_paiement as num_payment, datep as dp, p.amount,";
		$sql .= " c.code as type_code,c.libelle as paiement_type,";
		$sql .= ' ba.rowid as baid, ba.ref as baref, ba.label, ba.number as banumber, ba.account_number, ba.currency_code as bacurrency_code, ba.fk_accountancy_journal';
		$sql .= " FROM ".MAIN_DB_PREFIX."paiementcharge as p";
		$sql .= ' LEFT JOIN '.MAIN_DB_PREFIX.'bank as b ON p.fk_bank = b.rowid';
		$sql .= ' LEFT JOIN '.MAIN_DB_PREFIX.'bank_account as ba ON b.fk_account = ba.rowid';
		$sql .= " LEFT JOIN ".MAIN_DB_PREFIX."c_paiement as c ON p.fk_typepaiement = c.id";
		$sql .= ", ".MAIN_DB_PREFIX."chargesociales as cs";
		$sql .= " WHERE p.fk_charge = ".$id;
		$sql .= " AND p.fk_charge = cs.rowid";
		$sql .= " AND cs.entity IN (".getEntity('tax').")";
		$sql .= " ORDER BY dp DESC";

		//print $sql;
		$resql = $db->query($sql);
		if ($resql)
		{
			$totalpaye = 0;

			$num = $db->num_rows($resql);
			$i = 0; $total = 0;

			print '<div class="div-table-responsive-no-min">'; // You can use div-table-responsive-no-min if you dont need reserved height for your table
			print '<table class="noborder paymenttable">';
			print '<tr class="liste_titre">';
			print '<td>'.$langs->trans("RefPayment").'</td>';
			print '<td>'.$langs->trans("Date").'</td>';
			print '<td>'.$langs->trans("Type").'</td>';
			if (!empty($conf->banque->enabled)) {
				print '<td class="liste_titre right">'.$langs->trans('BankAccount').'</td>';
			}
			print '<td class="right">'.$langs->trans("Amount").'</td>';
			print '</tr>';

			$paymentsocialcontributiontmp = new PaymentSocialContribution($db);

			if ($num > 0)
			{
				while ($i < $num)
				{
					$objp = $db->fetch_object($resql);

					$paymentsocialcontributiontmp->id = $objp->rowid;
					$paymentsocialcontributiontmp->ref = $objp->rowid;
					$paymentsocialcontributiontmp->datep = $db->jdate($objp->dp);

					print '<tr class="oddeven"><td>';
					print $paymentsocialcontributiontmp->getNomUrl(1);
					print '</td>';

					print '<td>'.dol_print_date($db->jdate($objp->dp), 'day')."</td>\n";
					$labeltype = $langs->trans("PaymentType".$objp->type_code) != ("PaymentType".$objp->type_code) ? $langs->trans("PaymentType".$objp->type_code) : $objp->paiement_type;
					print "<td>".$labeltype.' '.$objp->num_payment."</td>\n";
					if (!empty($conf->banque->enabled))
					{
						$bankaccountstatic->id = $objp->baid;
						$bankaccountstatic->ref = $objp->baref;
						$bankaccountstatic->label = $objp->baref;
						$bankaccountstatic->number = $objp->banumber;
						$bankaccountstatic->currency_code = $objp->bacurrency_code;

						if (!empty($conf->accounting->enabled)) {
							$bankaccountstatic->account_number = $objp->account_number;

							$accountingjournal = new AccountingJournal($db);
							$accountingjournal->fetch($objp->fk_accountancy_journal);
							$bankaccountstatic->accountancy_journal = $accountingjournal->getNomUrl(0, 1, 1, '', 1);
						}

						print '<td class="right">';
						if ($bankaccountstatic->id)
							print $bankaccountstatic->getNomUrl(1, 'transactions');
						print '</td>';
					}
					print '<td class="right">'.price($objp->amount)."</td>\n";
					print "</tr>";
					$totalpaye += $objp->amount;
					$i++;
				}
			} else {
				print '<tr class="oddeven"><td><span class="opacitymedium">'.$langs->trans("None").'</span></td>';
				print '<td></td><td></td><td></td><td></td>';
				print '</tr>';
			}

			print '<tr><td colspan="'.$nbcols.'" class="right">'.$langs->trans("AlreadyPaid")." :</td><td class=\"right\">".price($totalpaye)."</td></tr>\n";
			print '<tr><td colspan="'.$nbcols.'" class="right">'.$langs->trans("AmountExpected")." :</td><td class=\"right\">".price($object->amount)."</td></tr>\n";

			$resteapayer = $object->amount - $totalpaye;
			$cssforamountpaymentcomplete = 'amountpaymentcomplete';

			print '<tr><td colspan="'.$nbcols.'" class="right">'.$langs->trans("RemainderToPay")." :</td>";
			print '<td class="right'.($resteapayer ? ' amountremaintopay' : (' '.$cssforamountpaymentcomplete)).'">'.price($resteapayer)."</td></tr>\n";

			print "</table>";
			print '</div>';

			$db->free($resql);
		} else {
			dol_print_error($db);
		}

		print '</div>';
		print '</div>';
		print '</div>';

		print '<div class="clearboth"></div>';

		print dol_get_fiche_end();

		if ($action == 'edit')
		{
			print '<div align="center">';
			print '<input type="submit" class="button button-save" name="save" value="'.$langs->trans("Save").'">';
			print ' &nbsp; ';
			print '<input type="submit" class="button button-cancel" name="cancel" value="'.$langs->trans("Cancel").'">';
			print '</div>';
		}

		if ($action == 'edit') print "</form>\n";



		/*
		*   Actions buttons
		*/
		if ($action != 'edit')
		{
			print "<div class=\"tabsAction\">\n";

			// Reopen
			if ($object->paye && $user->rights->tax->charges->creer)
			{
				print '<div class="inline-block divButAction"><a class="butAction" href="'.dol_buildpath("/compta/sociales/card.php", 1).'?id='.$object->id.'&amp;action=reopen">'.$langs->trans("ReOpen").'</a></div>';
			}

			// Edit
			if ($object->paye == 0 && $user->rights->tax->charges->creer)
			{
				print '<div class="inline-block divButAction"><a class="butAction" href="'.DOL_URL_ROOT.'/compta/sociales/card.php?id='.$object->id.'&amp;action=edit">'.$langs->trans("Modify").'</a></div>';
			}

			// Emit payment
			if ($object->paye == 0 && ((price2num($object->amount) < 0 && price2num($resteapayer, 'MT') < 0) || (price2num($object->amount) > 0 && price2num($resteapayer, 'MT') > 0)) && $user->rights->tax->charges->creer)
			{
				print "<div class=\"inline-block divButAction\"><a class=\"butAction\" href=\"".DOL_URL_ROOT."/compta/paiement_charge.php?id=$object->id&amp;action=create\">".$langs->trans("DoPayment")."</a></div>";
			}

			// Classify 'paid'
			if ($object->paye == 0 && round($resteapayer) <= 0 && $user->rights->tax->charges->creer)
			{
				print '<div class="inline-block divButAction"><a class="butAction" href="'.DOL_URL_ROOT.'/compta/sociales/card.php?id='.$object->id.'&amp;action=paid&amp;token='.newToken().'">'.$langs->trans("ClassifyPaid").'</a></div>';
			}

			// Clone
			if ($user->rights->tax->charges->creer)
			{
				print '<div class="inline-block divButAction"><a class="butAction" href="'.dol_buildpath("/compta/sociales/card.php", 1).'?id='.$object->id.'&amp;action=clone">'.$langs->trans("ToClone")."</a></div>";
			}

			// Delete
			if ($user->rights->tax->charges->supprimer)
			{
				print '<div class="inline-block divButAction"><a class="butActionDelete" href="'.DOL_URL_ROOT.'/compta/sociales/card.php?id='.$object->id.'&amp;action=delete&amp;token='.newToken().'">'.$langs->trans("Delete").'</a></div>';
			}

			print "</div>";
		}
	} else {
		/* Social contribution not found */
		dol_print_error('', $object->error);
	}
}

// End of page
llxFooter();
$db->close();<|MERGE_RESOLUTION|>--- conflicted
+++ resolved
@@ -28,13 +28,7 @@
 require '../../main.inc.php';
 require_once DOL_DOCUMENT_ROOT.'/compta/bank/class/account.class.php';
 require_once DOL_DOCUMENT_ROOT.'/compta/sociales/class/chargesociales.class.php';
-<<<<<<< HEAD
 require_once DOL_DOCUMENT_ROOT.'/compta/sociales/class/paymentsocialcontribution.class.php';
-require_once DOL_DOCUMENT_ROOT.'/core/class/html.formsocialcontrib.class.php';
-require_once DOL_DOCUMENT_ROOT.'/core/lib/tax.lib.php';
-require_once DOL_DOCUMENT_ROOT.'/core/lib/date.lib.php';
-if (!empty($conf->projet->enabled)) {
-=======
 require_once DOL_DOCUMENT_ROOT.'/core/class/html.form.class.php';
 require_once DOL_DOCUMENT_ROOT.'/core/class/html.formsocialcontrib.class.php';
 require_once DOL_DOCUMENT_ROOT.'/core/lib/tax.lib.php';
@@ -42,7 +36,6 @@
 require_once DOL_DOCUMENT_ROOT.'/user/class/user.class.php';
 if (!empty($conf->projet->enabled))
 {
->>>>>>> cce38a9e
 	include_once DOL_DOCUMENT_ROOT.'/projet/class/project.class.php';
 	include_once DOL_DOCUMENT_ROOT.'/core/class/html.formprojet.class.php';
 }
@@ -179,20 +172,12 @@
 		$object->type = $actioncode;
 		$object->label = GETPOST('label', 'alpha');
 		$object->date_ech = $dateech;
-<<<<<<< HEAD
 		$object->periode = $dateperiod;
 		$object->amount = $amount;
+		$object->fk_user			= $fk_user;
 		$object->mode_reglement_id = (int) GETPOST('mode_reglement_id', 'int');
 		$object->fk_account = (int) GETPOST('fk_account', 'int');
 		$object->fk_project = (int) GETPOST('fk_project', 'int');
-=======
-		$object->periode			= $dateperiod;
-		$object->amount				= $amount;
-		$object->fk_user			= $fk_user;
-		$object->mode_reglement_id = GETPOST('mode_reglement_id');
-		$object->fk_account			= GETPOST('fk_account', 'int');
-		$object->fk_project			= GETPOST('fk_project');
->>>>>>> cce38a9e
 
 		$id = $object->create($user);
 		if ($id <= 0) {
@@ -227,14 +212,9 @@
 		$result = $object->fetch($id);
 
 		$object->date_ech = $dateech;
-<<<<<<< HEAD
 		$object->periode = $dateperiod;
 		$object->amount = $amount;
-=======
-		$object->periode	= $dateperiod;
-		$object->amount		= price2num($amount);
 		$object->fk_user	= $fk_user;
->>>>>>> cce38a9e
 
 		$result = $object->update($user);
 		if ($result <= 0) {
@@ -586,7 +566,6 @@
 			print '<tr><td>'.$langs->trans("AmountTTC").'</td><td>'.price($object->amount, 0, $outputlangs, 1, -1, -1, $conf->currency).'</td></tr>';
 		}
 
-
 		// Mode of payment
 		print '<tr><td>';
 		print '<table class="nobordernopadding" width="100%"><tr><td>';
