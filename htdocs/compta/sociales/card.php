--- conflicted
+++ resolved
@@ -38,16 +38,9 @@
 if (! empty($conf->accounting->enabled)) {
 	include_once DOL_DOCUMENT_ROOT . '/accountancy/class/accountingjournal.class.php';
 }
-if (! empty($conf->accounting->enabled)) {
-	require_once DOL_DOCUMENT_ROOT . '/accountancy/class/accountingjournal.class.php';
-}
 
 // Load translation files required by the page
-<<<<<<< HEAD
-$langs->loadLangs(array('compta', 'bills'));
-=======
 $langs->loadLangs(array('compta', 'bills', 'banks'));
->>>>>>> d9b8a8c8
 
 $id=GETPOST('id','int');
 $action=GETPOST('action','aZ09');
@@ -339,22 +332,6 @@
 	print $form->textwithpicto($langs->trans("PeriodEndDate"), $langs->trans("LastDayTaxIsRelatedTo"));
 	print '</td>';
    	print '<td>';
-<<<<<<< HEAD
-	print $form->select_date(! empty($dateperiod)?$dateperiod:'-1', 'period', 0, 0, 0, 'charge', 1);
-	print '</td>';
-	print '</tr>';
-
-	// Date due
-	print '<tr>';
-	print '<td class="fieldrequired">';
-	print $langs->trans("DateDue");
-	print '</td>';
-	print '<td>';
-	print $form->select_date(! empty($dateech)?$dateech:'-1', 'ech', 0, 0, 0, 'charge', 1);
-	print '</td>';
-	print "</tr>\n";
-
-=======
 	print $form->selectDate(! empty($dateperiod)?$dateperiod:'-1', 'period', 0, 0, 0, 'charge', 1);
 	print '</td>';
 	print '</tr>';
@@ -369,7 +346,6 @@
 	print '</td>';
 	print "</tr>\n";
 
->>>>>>> d9b8a8c8
 	// Amount
 	print '<tr>';
 	print '<td class="fieldrequired">';
@@ -397,7 +373,6 @@
 	print '<tr><td>' . $langs->trans('PaymentMode') . '</td><td colspan="2">';
 	$form->select_types_paiements($mode_reglement_id, 'mode_reglement_id');
 	print '</td></tr>';
-<<<<<<< HEAD
 
 	// Bank Account
 	if (! empty($conf->banque->enabled))
@@ -407,17 +382,6 @@
 		print '</td></tr>';
 	}
 
-=======
-
-	// Bank Account
-	if (! empty($conf->banque->enabled))
-	{
-		print '<tr><td>' . $langs->trans('BankAccount') . '</td><td colspan="2">';
-		$form->select_comptes($fk_account, 'fk_account', 0, '', 1);
-		print '</td></tr>';
-	}
-
->>>>>>> d9b8a8c8
 	print '</table>';
 
 	dol_fiche_end();
