<?php
/* Copyright (C) 2004-2020 Laurent Destailleur      <eldy@users.sourceforge.net>
 * Copyright (C) 2005-2013 Regis Houssin            <regis.houssin@inodbox.com>
 * Copyright (C) 2016-2018 Frédéric France          <frederic.france@netlogic.fr>
 * Copyright (C) 2017      Alexandre Spangaro       <aspangaro@open-dsi.fr>
 * Copyright (C) 2021      Gauthier VERDOL     		<gauthier.verdol@atm-consulting.fr>
 *
 * This program is free software; you can redistribute it and/or modify
 * it under the terms of the GNU General Public License as published by
 * the Free Software Foundation; either version 3 of the License, or
 * (at your option) any later version.
 *
 * This program is distributed in the hope that it will be useful,
 * but WITHOUT ANY WARRANTY; without even the implied warranty of
 * MERCHANTABILITY or FITNESS FOR A PARTICULAR PURPOSE.  See the
 * GNU General Public License for more details.
 *
 * You should have received a copy of the GNU General Public License
 * along with this program. If not, see <https://www.gnu.org/licenses/>.
 */

/**
 *      \file       htdocs/compta/sociales/card.php
 *		\ingroup    tax
 *		\brief      Social contribution card page
 */

require '../../main.inc.php';
require_once DOL_DOCUMENT_ROOT.'/compta/bank/class/account.class.php';
require_once DOL_DOCUMENT_ROOT.'/compta/sociales/class/chargesociales.class.php';
require_once DOL_DOCUMENT_ROOT.'/compta/sociales/class/paymentsocialcontribution.class.php';
require_once DOL_DOCUMENT_ROOT.'/core/class/html.form.class.php';
require_once DOL_DOCUMENT_ROOT.'/core/class/html.formsocialcontrib.class.php';
require_once DOL_DOCUMENT_ROOT.'/core/lib/tax.lib.php';
require_once DOL_DOCUMENT_ROOT.'/core/lib/date.lib.php';
require_once DOL_DOCUMENT_ROOT.'/user/class/user.class.php';
if (!empty($conf->projet->enabled))
{
	include_once DOL_DOCUMENT_ROOT.'/projet/class/project.class.php';
	include_once DOL_DOCUMENT_ROOT.'/core/class/html.formprojet.class.php';
}
if (!empty($conf->accounting->enabled)) {
	include_once DOL_DOCUMENT_ROOT.'/accountancy/class/accountingjournal.class.php';
}

// Load translation files required by the page
$langs->loadLangs(array('compta', 'bills', 'banks', 'hrm'));

$id = GETPOST('id', 'int');
$action = GETPOST('action', 'aZ09');
$confirm = GETPOST('confirm');
$projectid = (GETPOST('projectid') ? GETPOST('projectid', 'int') : 0);

$dateech = dol_mktime(GETPOST('echhour'), GETPOST('echmin'), GETPOST('echsec'), GETPOST('echmonth'), GETPOST('echday'), GETPOST('echyear'));
$dateperiod = dol_mktime(GETPOST('periodhour'), GETPOST('periodmin'), GETPOST('periodsec'), GETPOST('periodmonth'), GETPOST('periodday'), GETPOST('periodyear'));
$label = GETPOST('label', 'alpha');
$actioncode = GETPOST('actioncode');
$fk_user = GETPOST('userid', 'int');

// Security check
$socid = GETPOST('socid', 'int');
if ($user->socid) $socid = $user->socid;
$result = restrictedArea($user, 'tax', $id, 'chargesociales', 'charges');

$object = new ChargeSociales($db);

/* *************************************************************************** */
/*                                                                             */
/* Actions                                                                     */
/*                                                                             */
/* *************************************************************************** */

// Classify paid
if ($action == 'confirm_paid' && $user->rights->tax->charges->creer && $confirm == 'yes')
{
	$object->fetch($id);
	$result = $object->set_paid($user);
}

if ($action == 'reopen' && $user->rights->tax->charges->creer) {
	$result = $object->fetch($id);
	if ($object->paye)
	{
		$result = $object->set_unpaid($user);
		if ($result > 0)
		{
			header('Location: '.$_SERVER["PHP_SELF"].'?id='.$id);
			exit();
		} else {
			setEventMessages($object->error, $object->errors, 'errors');
		}
	}
}

// Link to a project
if ($action == 'classin' && $user->rights->tax->charges->creer)
{
	$object->fetch($id);
	$object->setProject(GETPOST('projectid'));
}

if ($action == 'setfk_user' && $user->rights->tax->charges->creer) {
	$object->fetch($id);
	$object->fk_user = $fk_user;
	$object->update($user);
}

if ($action == 'setlib' && $user->rights->tax->charges->creer)
{
	$object->fetch($id);
	$result = $object->setValueFrom('libelle', GETPOST('lib'), '', '', 'text', '', $user, 'TAX_MODIFY');
	if ($result < 0)
		setEventMessages($object->error, $object->errors, 'errors');
}

// payment mode
if ($action == 'setmode' && $user->rights->tax->charges->creer) {
	$object->fetch($id);
	$result = $object->setPaymentMethods(GETPOST('mode_reglement_id', 'int'));
	if ($result < 0)
		setEventMessages($object->error, $object->errors, 'errors');
}

// bank account
if ($action == 'setbankaccount' && $user->rights->tax->charges->creer) {
	$object->fetch($id);
	$result = $object->setBankAccount(GETPOST('fk_account', 'int'));
	if ($result < 0) {
		setEventMessages($object->error, $object->errors, 'errors');
	}
}

// Delete social contribution
if ($action == 'confirm_delete' && $confirm == 'yes')
{
	$object->fetch($id);
	$result = $object->delete($user);
	if ($result > 0) {
		header("Location: list.php");
		exit;
	} else {
		setEventMessages($object->error, $object->errors, 'errors');
	}
}


// Add social contribution
if ($action == 'add' && $user->rights->tax->charges->creer)
{
	$amount = price2num(GETPOST('amount'), 'MT');

	if (!$dateech)
	{
		setEventMessages($langs->trans("ErrorFieldRequired", $langs->transnoentities("Date")), null, 'errors');
		$action = 'create';
	} elseif (!$dateperiod)
	{
		setEventMessages($langs->trans("ErrorFieldRequired", $langs->transnoentities("Period")), null, 'errors');
		$action = 'create';
	} elseif (!$actioncode > 0)
	{
		setEventMessages($langs->trans("ErrorFieldRequired", $langs->transnoentities("Type")), null, 'errors');
		$action = 'create';
	} elseif (empty($amount))
	{
		setEventMessages($langs->trans("ErrorFieldRequired", $langs->transnoentities("Amount")), null, 'errors');
		$action = 'create';
	} elseif (!is_numeric($amount)) {
		setEventMessages($langs->trans("ErrorFieldMustBeANumeric", $langs->transnoentities("Amount")), null, 'errors');
		$action = 'create';
	} else {
		$object->type = $actioncode;
		$object->label = GETPOST('label', 'alpha');
		$object->date_ech = $dateech;
		$object->periode = $dateperiod;
		$object->amount = $amount;
		$object->fk_user			= $fk_user;
		$object->mode_reglement_id = (int) GETPOST('mode_reglement_id', 'int');
		$object->fk_account = (int) GETPOST('fk_account', 'int');
		$object->fk_project = (int) GETPOST('fk_project', 'int');

		$id = $object->create($user);
		if ($id <= 0) {
			setEventMessages($object->error, $object->errors, 'errors');
			$action = 'create';
		}
	}
}


if ($action == 'update' && !$_POST["cancel"] && $user->rights->tax->charges->creer)
{
	$amount = price2num(GETPOST('amount'), 'MT');

	if (!$dateech)
	{
		setEventMessages($langs->trans("ErrorFieldRequired", $langs->transnoentities("Date")), null, 'errors');
		$action = 'edit';
	} elseif (!$dateperiod)
	{
		setEventMessages($langs->trans("ErrorFieldRequired", $langs->transnoentities("Period")), null, 'errors');
		$action = 'edit';
	} elseif (empty($amount))
	{
		setEventMessages($langs->trans("ErrorFieldRequired", $langs->transnoentities("Amount")), null, 'errors');
		$action = 'edit';
	} elseif (!is_numeric($amount))
	{
		setEventMessages($langs->trans("ErrorFieldMustBeANumeric", $langs->transnoentities("Amount")), null, 'errors');
		$action = 'create';
	} else {
		$result = $object->fetch($id);

		$object->date_ech = $dateech;
		$object->periode = $dateperiod;
		$object->amount = $amount;
		$object->fk_user	= $fk_user;

		$result = $object->update($user);
		if ($result <= 0) {
			setEventMessages($object->error, $object->errors, 'errors');
		}
	}
}

// Action clone object
if ($action == 'confirm_clone' && $confirm != 'yes') { $action = ''; }

if ($action == 'confirm_clone' && $confirm == 'yes' && ($user->rights->tax->charges->creer))
{
	$db->begin();

	$originalId = $id;

	$object->fetch($id);

	if ($object->id > 0)
	{
		$object->paye = 0;
		$object->id = $object->ref = null;

		if (GETPOST('clone_label', 'alphanohtml')) {
			$object->label = GETPOST('clone_label', 'alphanohtml');
		} else {
			$object->label = $langs->trans("CopyOf").' '.$object->label;
		}

		if (GETPOST('clone_for_next_month', 'int')) {
			$object->periode = dol_time_plus_duree($object->periode, 1, 'm');
			$object->date_ech = dol_time_plus_duree($object->date_ech, 1, 'm');
		} else {
			$newdateperiod = dol_mktime(0, 0, 0, GETPOST('clone_periodmonth', 'int'), GETPOST('clone_periodday', 'int'), GETPOST('clone_periodyear', 'int'));
			$newdateech = dol_mktime(0, 0, 0, GETPOST('clone_date_echmonth', 'int'), GETPOST('clone_date_echday', 'int'), GETPOST('clone_date_echyear', 'int'));
			if ($newdateperiod) $object->periode = $newdateperiod;
			if ($newdateech) $object->date_ech = $newdateech;
		}

		if ($object->check())
		{
			$id = $object->create($user);
			if ($id > 0)
			{
				$db->commit();
				$db->close();

				header("Location: ".$_SERVER["PHP_SELF"]."?id=".$id);
				exit;
			} else {
				$id = $originalId;
				$db->rollback();

				setEventMessages($object->error, $object->errors, 'errors');
			}
		}
	} else {
		$db->rollback();
		dol_print_error($db, $object->error);
	}
}





/*
 * View
 */

$form = new Form($db);
$formsocialcontrib = new FormSocialContrib($db);
$bankaccountstatic = new Account($db);
if (!empty($conf->projet->enabled)) { $formproject = new FormProjets($db); }

$title = $langs->trans("SocialContribution").' - '.$langs->trans("Card");
$help_url = 'EN:Module_Taxes_and_social_contributions|FR:Module Taxes et dividendes|ES:M&oacute;dulo Impuestos y cargas sociales (IVA, impuestos)';
llxHeader("", $title, $help_url);


// Mode creation
if ($action == 'create')
{
	print load_fiche_titre($langs->trans("NewSocialContribution"));

	print '<form name="charge" method="post" action="'.$_SERVER["PHP_SELF"].'">';
	print '<input type="hidden" name="token" value="'.newToken().'">';
	print '<input type="hidden" name="action" value="add">';

	print dol_get_fiche_head();

	print '<table class="border centpercent">';

	// Label
	print "<tr>";
	print '<td class="titlefieldcreate fieldrequired">';
	print $langs->trans("Label");
	print '</td>';
	print '<td><input type="text" name="label" class="flat minwidth300" value="'.dol_escape_htmltag(GETPOST('label', 'alpha')).'" autofocus></td>';
	print '</tr>';
	print '<tr>';

	// Type
	print '<td class="fieldrequired">';
	print $langs->trans("Type");
	print '</td>';
	print '<td>';
	$formsocialcontrib->select_type_socialcontrib(GETPOST("actioncode", 'alpha') ?GETPOST("actioncode", 'alpha') : '', 'actioncode', 1);
	print '</td>';
	print '</tr>';

	// Date
	print '<tr>';
	print '<td class="fieldrequired">';
	print $langs->trans("Date");
	print '</td>';
	print '<td>';
	print $form->selectDate(!empty($dateech) ? $dateech : '-1', 'ech', 0, 0, 0, 'charge', 1);
	print '</td>';
	print "</tr>\n";

	// Date end period
	print '<tr>';
	print '<td class="fieldrequired">';
	print $form->textwithpicto($langs->trans("PeriodEndDate"), $langs->trans("LastDayTaxIsRelatedTo"));
	print '</td>';
	print '<td>';
	print $form->selectDate(!empty($dateperiod) ? $dateperiod : '-1', 'period', 0, 0, 0, 'charge', 1);
	print '</td>';
	print '</tr>';

	// Amount
	print '<tr>';
	print '<td class="fieldrequired">';
	print $langs->trans("Amount");
	print '</td>';
	print '<td><input type="text" size="6" name="amount" class="flat" value="'.dol_escape_htmltag(GETPOST('amount', 'alpha')).'"></td>';
	print '</tr>';

	// Employee
	print '<tr><td>';
	print $langs->trans('Employee');
	print '</td>';
	print '<td>'.$form->select_dolusers($fk_user, 'userid', 1).'</td></tr>';

	// Project
	if (!empty($conf->projet->enabled))
	{
		$formproject = new FormProjets($db);

		// Associated project
		$langs->load("projects");

		print '<tr><td>'.$langs->trans("Project").'</td><td>';

		$numproject = $formproject->select_projects(-1, $projectid, 'fk_project', 0, 0, 1, 1);

		print '</td></tr>';
	}

	// Payment Mode
	print '<tr><td>'.$langs->trans('PaymentMode').'</td><td colspan="2">';
	$form->select_types_paiements($mode_reglement_id, 'mode_reglement_id');
	print '</td></tr>';

	// Bank Account
	if (!empty($conf->banque->enabled))
	{
		print '<tr><td>'.$langs->trans('BankAccount').'</td><td colspan="2">';
		$form->select_comptes($fk_account, 'fk_account', 0, '', 2);
		print '</td></tr>';
	}

	print '</table>';

	print dol_get_fiche_end();

	print '<div class="center">';
	print '<input type="submit" class="button" value="'.$langs->trans("Add").'">';
	print '&nbsp;&nbsp;&nbsp;&nbsp;&nbsp;';
	print '<input type="button" class="button button-cancel" value="'.$langs->trans("Cancel").'" onClick="javascript:history.go(-1)">';
	print '</div>';

	print '</form>';
}

/* *************************************************************************** */
/*                                                                             */
/* Card Mode                                                                   */
/*                                                                             */
/* *************************************************************************** */
if ($id > 0)
{
	$object = new ChargeSociales($db);
	$result = $object->fetch($id);

	if ($result > 0)
	{
		$head = tax_prepare_head($object);

		$totalpaye = $object->getSommePaiement();

		// Clone confirmation
		if ($action === 'clone')
		{
			$formquestion = array(
				array('type' => 'text', 'name' => 'clone_label', 'label' => $langs->trans("Label"), 'value' => $langs->trans("CopyOf").' '.$object->label),
			);
			if (!empty($conf->global->TAX_ADD_CLON_FOR_NEXT_MONTH_CHECKBOX))
			{
				$formquestion[] = array('type' => 'checkbox', 'name' => 'clone_for_next_month', 'label' => $langs->trans("CloneTaxForNextMonth"), 'value' => 1);
			} else {
				$formquestion[] = array('type' => 'date', 'name' => 'clone_date_ech', 'label' => $langs->trans("Date"), 'value' => -1);
				$formquestion[] = array('type' => 'date', 'name' => 'clone_period', 'label' => $langs->trans("PeriodEndDate"), 'value' => -1);
			}

			print $form->formconfirm($_SERVER["PHP_SELF"].'?id='.$object->id, $langs->trans('ToClone'), $langs->trans('ConfirmCloneTax', $object->ref), 'confirm_clone', $formquestion, 'yes', 1, 240);
		}


		if ($action == 'paid')
		{
			$text = $langs->trans('ConfirmPaySocialContribution');
			print $form->formconfirm($_SERVER["PHP_SELF"]."?id=".$object->id, $langs->trans('PaySocialContribution'), $text, "confirm_paid", '', '', 2);
		}

		// Confirmation of the removal of the Social Contribution
		if ($action == 'delete')
		{
			$text = $langs->trans('ConfirmDeleteSocialContribution');
			print $form->formconfirm($_SERVER['PHP_SELF'].'?id='.$object->id, $langs->trans('DeleteSocialContribution'), $text, 'confirm_delete', '', '', 2);
		}

		if ($action == 'edit')
		{
			print "<form name=\"charge\" action=\"".$_SERVER["PHP_SELF"]."?id=$object->id&amp;action=update\" method=\"post\">";
			print '<input type="hidden" name="token" value="'.newToken().'">';
		}

		print dol_get_fiche_head($head, 'card', $langs->trans("SocialContribution"), -1, 'bill');

		$morehtmlref = '<div class="refidno">';
		// Ref customer
		$morehtmlref .= $form->editfieldkey("Label", 'lib', $object->label, $object, $user->rights->tax->charges->creer, 'string', '', 0, 1);
		$morehtmlref .= $form->editfieldval("Label", 'lib', $object->label, $object, $user->rights->tax->charges->creer, 'string', '', null, null, '', 1);

		// Employee
<<<<<<< HEAD
		if($action != 'editfk_user') {
			$morehtmlref .= '<br>' . $form->editfieldkey("Employee", 'fk_user', $object->label, $object, $user->rights->tax->charges->creer, 'string', '', 0, 1);
=======
		if ($action != 'editfk_user') {
			$morehtmlref .= '<br />' . $form->editfieldkey("Employee", 'fk_user', $object->label, $object, $user->rights->tax->charges->creer, 'string', '', 0, 1);
>>>>>>> b4d0668c

			if (!empty($object->fk_user)) {
				$userstatic = new User($db);
				$userstatic->fetch($object->fk_user);
				$morehtmlref .= $userstatic->getNomUrl(1);
			}
		} else {
			$morehtmlref .= '<br>'.$langs->trans('Employee').' :&nbsp;';
			$morehtmlref .= '<form method="post" action="'.$_SERVER['PHP_SELF'].'?id='.$object->id.'">';
			$morehtmlref .= '<input type="hidden" name="action" value="setfk_user">';
			$morehtmlref .= '<input type="hidden" name="token" value="'.newToken().'">';
			$morehtmlref .= $form->select_dolusers($object->fk_user, 'userid', 1);
			$morehtmlref .= '<input type="submit" class="button valignmiddle" value="'.$langs->trans("Modify").'">';
			$morehtmlref .= '</form>';
		}

		// Project
		if (!empty($conf->projet->enabled))
		{
			$langs->load("projects");
			$morehtmlref .= '<br>'.$langs->trans('Project').' ';
			if ($user->rights->tax->charges->creer)
			{
				if ($action != 'classify') {
					$morehtmlref .= '<a class="editfielda" href="'.$_SERVER['PHP_SELF'].'?action=classify&amp;id='.$object->id.'">'.img_edit($langs->transnoentitiesnoconv('SetProject')).'</a> : ';
				}
				if ($action == 'classify') {
					//$morehtmlref.=$form->form_project($_SERVER['PHP_SELF'] . '?id=' . $object->id, $object->socid, $object->fk_project, 'projectid', 0, 0, 1, 1);
					$morehtmlref .= '<form method="post" action="'.$_SERVER['PHP_SELF'].'?id='.$object->id.'">';
					$morehtmlref .= '<input type="hidden" name="action" value="classin">';
					$morehtmlref .= '<input type="hidden" name="token" value="'.newToken().'">';
					$morehtmlref .= $formproject->select_projects(0, $object->fk_project, 'projectid', $maxlength, 0, 1, 0, 1, 0, 0, '', 1);
					$morehtmlref .= '<input type="submit" class="button valignmiddle" value="'.$langs->trans("Modify").'">';
					$morehtmlref .= '</form>';
				} else {
					$morehtmlref .= $form->form_project($_SERVER['PHP_SELF'].'?id='.$object->id, $object->socid, $object->fk_project, 'none', 0, 0, 0, 1);
				}
			} else {
				if (!empty($object->fk_project)) {
					$proj = new Project($db);
					$proj->fetch($object->fk_project);
					$morehtmlref .= '<a href="'.DOL_URL_ROOT.'/projet/card.php?id='.$object->fk_project.'" title="'.$langs->trans('ShowProject').'">';
					$morehtmlref .= $proj->ref;
					$morehtmlref .= '</a>';
				} else {
					$morehtmlref .= '';
				}
			}
		}
		$morehtmlref .= '</div>';

		$morehtmlright = '';

		$linkback = '<a href="'.DOL_URL_ROOT.'/compta/sociales/list.php?restore_lastsearch_values=1">'.$langs->trans("BackToList").'</a>';

		$object->totalpaye = $totalpaye; // To give a chance to dol_banner_tab to use already paid amount to show correct status

		dol_banner_tab($object, 'id', $linkback, 1, 'rowid', 'ref', $morehtmlref, '', 0, '', $morehtmlright);

		print '<div class="fichecenter">';
		print '<div class="fichehalfleft">';
		print '<div class="underbanner clearboth"></div>';

		print '<table class="border centpercent">';

		// Type
		print '<tr><td class="titlefield">';
		print $langs->trans("Type")."</td><td>".$object->type_label."</td>";
		print "</tr>";

		// Date
		if ($action == 'edit')
		{
			print '<tr><td>'.$langs->trans("Date")."</td><td>";
			print $form->selectDate($object->date_ech, 'ech', 0, 0, 0, 'charge', 1);
			print "</td></tr>";
		} else {
			print "<tr><td>".$langs->trans("Date")."</td><td>".dol_print_date($object->date_ech, 'day')."</td></tr>";
		}

		// Period end date
		print "<tr><td>".$form->textwithpicto($langs->trans("PeriodEndDate"), $langs->trans("LastDayTaxIsRelatedTo"))."</td>";
		print "<td>";
		if ($action == 'edit')
		{
			print $form->selectDate($object->periode, 'period', 0, 0, 0, 'charge', 1);
		} else {
			print dol_print_date($object->periode, "day");
		}
		print "</td></tr>";

		// Amount
		if ($action == 'edit')
		{
			print '<tr><td>'.$langs->trans("AmountTTC")."</td><td>";
			print '<input type="text" name="amount" size="12" class="flat" value="'.$object->amount.'">';
			print "</td></tr>";
		} else {
			print '<tr><td>'.$langs->trans("AmountTTC").'</td><td>'.price($object->amount, 0, $outputlangs, 1, -1, -1, $conf->currency).'</td></tr>';
		}

		// Mode of payment
		print '<tr><td>';
		print '<table class="nobordernopadding" width="100%"><tr><td>';
		print $langs->trans('PaymentMode');
		print '</td>';
		if ($action != 'editmode')
			print '<td class="right"><a class="editfielda" href="'.$_SERVER["PHP_SELF"].'?action=editmode&amp;id='.$object->id.'">'.img_edit($langs->trans('SetMode'), 1).'</a></td>';
		print '</tr></table>';
		print '</td><td>';
		if ($action == 'editmode') {
			$form->form_modes_reglement($_SERVER['PHP_SELF'].'?id='.$object->id, $object->mode_reglement_id, 'mode_reglement_id');
		} else {
			$form->form_modes_reglement($_SERVER['PHP_SELF'].'?id='.$object->id, $object->mode_reglement_id, 'none');
		}
		print '</td></tr>';

		// Bank Account
		if (!empty($conf->banque->enabled))
		{
			print '<tr><td class="nowrap">';
			print '<table width="100%" class="nobordernopadding"><tr><td class="nowrap">';
			print $langs->trans('BankAccount');
			print '<td>';
			if ($action != 'editbankaccount' && $user->rights->tax->charges->creer)
				print '<td class="right"><a class="editfielda" href="'.$_SERVER["PHP_SELF"].'?action=editbankaccount&amp;id='.$object->id.'">'.img_edit($langs->trans('SetBankAccount'), 1).'</a></td>';
			print '</tr></table>';
			print '</td><td>';
			if ($action == 'editbankaccount') {
				$form->formSelectAccount($_SERVER['PHP_SELF'].'?id='.$object->id, $object->fk_account, 'fk_account', 1);
			} else {
				$form->formSelectAccount($_SERVER['PHP_SELF'].'?id='.$object->id, $object->fk_account, 'none');
			}
			print '</td>';
			print '</tr>';
		}

		print '</table>';

		print '</div>';
		print '<div class="fichehalfright">';
		print '<div class="ficheaddleft">';

		$nbcols = 3;
		if (!empty($conf->banque->enabled)) {
			$nbcols++;
		}

		/*
		 * Payments
		 */
		$sql = "SELECT p.rowid, p.num_paiement as num_payment, datep as dp, p.amount,";
		$sql .= " c.code as type_code,c.libelle as paiement_type,";
		$sql .= ' ba.rowid as baid, ba.ref as baref, ba.label, ba.number as banumber, ba.account_number, ba.currency_code as bacurrency_code, ba.fk_accountancy_journal';
		$sql .= " FROM ".MAIN_DB_PREFIX."paiementcharge as p";
		$sql .= ' LEFT JOIN '.MAIN_DB_PREFIX.'bank as b ON p.fk_bank = b.rowid';
		$sql .= ' LEFT JOIN '.MAIN_DB_PREFIX.'bank_account as ba ON b.fk_account = ba.rowid';
		$sql .= " LEFT JOIN ".MAIN_DB_PREFIX."c_paiement as c ON p.fk_typepaiement = c.id";
		$sql .= ", ".MAIN_DB_PREFIX."chargesociales as cs";
		$sql .= " WHERE p.fk_charge = ".$id;
		$sql .= " AND p.fk_charge = cs.rowid";
		$sql .= " AND cs.entity IN (".getEntity('tax').")";
		$sql .= " ORDER BY dp DESC";

		//print $sql;
		$resql = $db->query($sql);
		if ($resql)
		{
			$totalpaye = 0;

			$num = $db->num_rows($resql);
			$i = 0; $total = 0;

			print '<div class="div-table-responsive-no-min">'; // You can use div-table-responsive-no-min if you dont need reserved height for your table
			print '<table class="noborder paymenttable">';
			print '<tr class="liste_titre">';
			print '<td>'.$langs->trans("RefPayment").'</td>';
			print '<td>'.$langs->trans("Date").'</td>';
			print '<td>'.$langs->trans("Type").'</td>';
			if (!empty($conf->banque->enabled)) {
				print '<td class="liste_titre right">'.$langs->trans('BankAccount').'</td>';
			}
			print '<td class="right">'.$langs->trans("Amount").'</td>';
			print '</tr>';

			$paymentsocialcontributiontmp = new PaymentSocialContribution($db);

			if ($num > 0)
			{
				while ($i < $num)
				{
					$objp = $db->fetch_object($resql);

					$paymentsocialcontributiontmp->id = $objp->rowid;
					$paymentsocialcontributiontmp->ref = $objp->rowid;
					$paymentsocialcontributiontmp->datep = $db->jdate($objp->dp);

					print '<tr class="oddeven"><td>';
					print $paymentsocialcontributiontmp->getNomUrl(1);
					print '</td>';

					print '<td>'.dol_print_date($db->jdate($objp->dp), 'day')."</td>\n";
					$labeltype = $langs->trans("PaymentType".$objp->type_code) != ("PaymentType".$objp->type_code) ? $langs->trans("PaymentType".$objp->type_code) : $objp->paiement_type;
					print "<td>".$labeltype.' '.$objp->num_payment."</td>\n";
					if (!empty($conf->banque->enabled))
					{
						$bankaccountstatic->id = $objp->baid;
						$bankaccountstatic->ref = $objp->baref;
						$bankaccountstatic->label = $objp->baref;
						$bankaccountstatic->number = $objp->banumber;
						$bankaccountstatic->currency_code = $objp->bacurrency_code;

						if (!empty($conf->accounting->enabled)) {
							$bankaccountstatic->account_number = $objp->account_number;

							$accountingjournal = new AccountingJournal($db);
							$accountingjournal->fetch($objp->fk_accountancy_journal);
							$bankaccountstatic->accountancy_journal = $accountingjournal->getNomUrl(0, 1, 1, '', 1);
						}

						print '<td class="right">';
						if ($bankaccountstatic->id)
							print $bankaccountstatic->getNomUrl(1, 'transactions');
						print '</td>';
					}
					print '<td class="right">'.price($objp->amount)."</td>\n";
					print "</tr>";
					$totalpaye += $objp->amount;
					$i++;
				}
			} else {
				print '<tr class="oddeven"><td><span class="opacitymedium">'.$langs->trans("None").'</span></td>';
				print '<td></td><td></td><td></td><td></td>';
				print '</tr>';
			}

			print '<tr><td colspan="'.$nbcols.'" class="right">'.$langs->trans("AlreadyPaid")." :</td><td class=\"right\">".price($totalpaye)."</td></tr>\n";
			print '<tr><td colspan="'.$nbcols.'" class="right">'.$langs->trans("AmountExpected")." :</td><td class=\"right\">".price($object->amount)."</td></tr>\n";

			$resteapayer = $object->amount - $totalpaye;
			$cssforamountpaymentcomplete = 'amountpaymentcomplete';

			print '<tr><td colspan="'.$nbcols.'" class="right">'.$langs->trans("RemainderToPay")." :</td>";
			print '<td class="right'.($resteapayer ? ' amountremaintopay' : (' '.$cssforamountpaymentcomplete)).'">'.price($resteapayer)."</td></tr>\n";

			print "</table>";
			print '</div>';

			$db->free($resql);
		} else {
			dol_print_error($db);
		}

		print '</div>';
		print '</div>';
		print '</div>';

		print '<div class="clearboth"></div>';

		print dol_get_fiche_end();

		if ($action == 'edit')
		{
			print '<div align="center">';
			print '<input type="submit" class="button button-save" name="save" value="'.$langs->trans("Save").'">';
			print ' &nbsp; ';
			print '<input type="submit" class="button button-cancel" name="cancel" value="'.$langs->trans("Cancel").'">';
			print '</div>';
		}

		if ($action == 'edit') print "</form>\n";



		/*
		*   Actions buttons
		*/
		if ($action != 'edit')
		{
			print "<div class=\"tabsAction\">\n";

			// Reopen
			if ($object->paye && $user->rights->tax->charges->creer)
			{
				print '<div class="inline-block divButAction"><a class="butAction" href="'.dol_buildpath("/compta/sociales/card.php", 1).'?id='.$object->id.'&amp;action=reopen">'.$langs->trans("ReOpen").'</a></div>';
			}

			// Edit
			if ($object->paye == 0 && $user->rights->tax->charges->creer)
			{
				print '<div class="inline-block divButAction"><a class="butAction" href="'.DOL_URL_ROOT.'/compta/sociales/card.php?id='.$object->id.'&amp;action=edit">'.$langs->trans("Modify").'</a></div>';
			}

			// Emit payment
			if ($object->paye == 0 && ((price2num($object->amount) < 0 && price2num($resteapayer, 'MT') < 0) || (price2num($object->amount) > 0 && price2num($resteapayer, 'MT') > 0)) && $user->rights->tax->charges->creer)
			{
				print "<div class=\"inline-block divButAction\"><a class=\"butAction\" href=\"".DOL_URL_ROOT."/compta/paiement_charge.php?id=$object->id&amp;action=create\">".$langs->trans("DoPayment")."</a></div>";
			}

			// Classify 'paid'
			if ($object->paye == 0 && round($resteapayer) <= 0 && $user->rights->tax->charges->creer)
			{
				print '<div class="inline-block divButAction"><a class="butAction" href="'.DOL_URL_ROOT.'/compta/sociales/card.php?id='.$object->id.'&amp;action=paid&amp;token='.newToken().'">'.$langs->trans("ClassifyPaid").'</a></div>';
			}

			// Clone
			if ($user->rights->tax->charges->creer)
			{
				print '<div class="inline-block divButAction"><a class="butAction" href="'.dol_buildpath("/compta/sociales/card.php", 1).'?id='.$object->id.'&amp;action=clone">'.$langs->trans("ToClone")."</a></div>";
			}

			// Delete
			if ($user->rights->tax->charges->supprimer)
			{
				print '<div class="inline-block divButAction"><a class="butActionDelete" href="'.DOL_URL_ROOT.'/compta/sociales/card.php?id='.$object->id.'&amp;action=delete&amp;token='.newToken().'">'.$langs->trans("Delete").'</a></div>';
			}

			print "</div>";
		}
	} else {
		/* Social contribution not found */
		dol_print_error('', $object->error);
	}
}

// End of page
llxFooter();
$db->close();<|MERGE_RESOLUTION|>--- conflicted
+++ resolved
@@ -463,13 +463,8 @@
 		$morehtmlref .= $form->editfieldval("Label", 'lib', $object->label, $object, $user->rights->tax->charges->creer, 'string', '', null, null, '', 1);
 
 		// Employee
-<<<<<<< HEAD
-		if($action != 'editfk_user') {
+		if ($action != 'editfk_user') {
 			$morehtmlref .= '<br>' . $form->editfieldkey("Employee", 'fk_user', $object->label, $object, $user->rights->tax->charges->creer, 'string', '', 0, 1);
-=======
-		if ($action != 'editfk_user') {
-			$morehtmlref .= '<br />' . $form->editfieldkey("Employee", 'fk_user', $object->label, $object, $user->rights->tax->charges->creer, 'string', '', 0, 1);
->>>>>>> b4d0668c
 
 			if (!empty($object->fk_user)) {
 				$userstatic = new User($db);
