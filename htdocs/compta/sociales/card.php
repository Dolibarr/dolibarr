<?php
/* Copyright (C) 2004-2020 Laurent Destailleur      <eldy@users.sourceforge.net>
 * Copyright (C) 2005-2013 Regis Houssin            <regis.houssin@inodbox.com>
 * Copyright (C) 2016-2018 Frédéric France          <frederic.france@netlogic.fr>
 * Copyright (C) 2017      Alexandre Spangaro       <aspangaro@open-dsi.fr>
 * Copyright (C) 2021      Gauthier VERDOL     		<gauthier.verdol@atm-consulting.fr>
 *
 * This program is free software; you can redistribute it and/or modify
 * it under the terms of the GNU General Public License as published by
 * the Free Software Foundation; either version 3 of the License, or
 * (at your option) any later version.
 *
 * This program is distributed in the hope that it will be useful,
 * but WITHOUT ANY WARRANTY; without even the implied warranty of
 * MERCHANTABILITY or FITNESS FOR A PARTICULAR PURPOSE.  See the
 * GNU General Public License for more details.
 *
 * You should have received a copy of the GNU General Public License
 * along with this program. If not, see <https://www.gnu.org/licenses/>.
 */

/**
 *      \file       htdocs/compta/sociales/card.php
 *		\ingroup    tax
 *		\brief      Social contribution card page
 */

require '../../main.inc.php';
require_once DOL_DOCUMENT_ROOT.'/compta/bank/class/account.class.php';
require_once DOL_DOCUMENT_ROOT.'/compta/sociales/class/chargesociales.class.php';
require_once DOL_DOCUMENT_ROOT.'/compta/sociales/class/paymentsocialcontribution.class.php';
require_once DOL_DOCUMENT_ROOT.'/core/class/html.form.class.php';
require_once DOL_DOCUMENT_ROOT.'/core/class/html.formsocialcontrib.class.php';
require_once DOL_DOCUMENT_ROOT.'/core/lib/tax.lib.php';
require_once DOL_DOCUMENT_ROOT.'/core/lib/date.lib.php';
require_once DOL_DOCUMENT_ROOT.'/user/class/user.class.php';
if (!empty($conf->projet->enabled)) {
	include_once DOL_DOCUMENT_ROOT.'/projet/class/project.class.php';
	include_once DOL_DOCUMENT_ROOT.'/core/class/html.formprojet.class.php';
}
if (!empty($conf->accounting->enabled)) {
	include_once DOL_DOCUMENT_ROOT.'/accountancy/class/accountingjournal.class.php';
}

// Load translation files required by the page
$langs->loadLangs(array('compta', 'bills', 'banks', 'hrm'));

$id = GETPOST('id', 'int');
$action = GETPOST('action', 'aZ09');
$confirm = GETPOST('confirm');
$fk_project = (GETPOST('fk_project') ? GETPOST('fk_project', 'int') : 0);

$dateech = dol_mktime(GETPOST('echhour'), GETPOST('echmin'), GETPOST('echsec'), GETPOST('echmonth'), GETPOST('echday'), GETPOST('echyear'));
$dateperiod = dol_mktime(GETPOST('periodhour'), GETPOST('periodmin'), GETPOST('periodsec'), GETPOST('periodmonth'), GETPOST('periodday'), GETPOST('periodyear'));
$label = GETPOST('label', 'alpha');
$actioncode = GETPOST('actioncode');
$fk_user = GETPOST('userid', 'int');

// Security check
$socid = GETPOST('socid', 'int');
if ($user->socid) {
	$socid = $user->socid;
}
$result = restrictedArea($user, 'tax', $id, 'chargesociales', 'charges');

$object = new ChargeSociales($db);

/* *************************************************************************** */
/*                                                                             */
/* Actions                                                                     */
/*                                                                             */
/* *************************************************************************** */

// Classify paid
if ($action == 'confirm_paid' && $user->rights->tax->charges->creer && $confirm == 'yes') {
	$object->fetch($id);
	$result = $object->setPaid($user);
}

if ($action == 'reopen' && $user->rights->tax->charges->creer) {
	$result = $object->fetch($id);
	if ($object->paye) {
		$result = $object->setUnpaid($user);
		if ($result > 0) {
			header('Location: '.$_SERVER["PHP_SELF"].'?id='.$id);
			exit();
		} else {
			setEventMessages($object->error, $object->errors, 'errors');
		}
	}
}

// Link to a project
if ($action == 'classin' && $user->rights->tax->charges->creer) {
	$object->fetch($id);
	$object->setProject(GETPOST('fk_project'));
}

if ($action == 'setfk_user' && $user->rights->tax->charges->creer) {
	$object->fetch($id);
	$object->fk_user = $fk_user;
	$object->update($user);
}

if ($action == 'setlib' && $user->rights->tax->charges->creer) {
	$object->fetch($id);
	$result = $object->setValueFrom('libelle', GETPOST('lib'), '', '', 'text', '', $user, 'TAX_MODIFY');
	if ($result < 0) {
		setEventMessages($object->error, $object->errors, 'errors');
	}
}

// payment mode
if ($action == 'setmode' && $user->rights->tax->charges->creer) {
	$object->fetch($id);
	$result = $object->setPaymentMethods(GETPOST('mode_reglement_id', 'int'));
	if ($result < 0) {
		setEventMessages($object->error, $object->errors, 'errors');
	}
}

// bank account
if ($action == 'setbankaccount' && $user->rights->tax->charges->creer) {
	$object->fetch($id);
	$result = $object->setBankAccount(GETPOST('fk_account', 'int'));
	if ($result < 0) {
		setEventMessages($object->error, $object->errors, 'errors');
	}
}

// Delete social contribution
if ($action == 'confirm_delete' && $confirm == 'yes') {
	$object->fetch($id);
	$result = $object->delete($user);
	if ($result > 0) {
		header("Location: list.php");
		exit;
	} else {
		setEventMessages($object->error, $object->errors, 'errors');
	}
}


// Add social contribution
if ($action == 'add' && $user->rights->tax->charges->creer) {
	$amount = price2num(GETPOST('amount'), 'MT');

	if (!$dateech) {
		setEventMessages($langs->trans("ErrorFieldRequired", $langs->transnoentities("Date")), null, 'errors');
		$action = 'create';
	} elseif (!$dateperiod) {
		setEventMessages($langs->trans("ErrorFieldRequired", $langs->transnoentities("Period")), null, 'errors');
		$action = 'create';
	} elseif (!$actioncode > 0) {
		setEventMessages($langs->trans("ErrorFieldRequired", $langs->transnoentities("Type")), null, 'errors');
		$action = 'create';
	} elseif (empty($amount)) {
		setEventMessages($langs->trans("ErrorFieldRequired", $langs->transnoentities("Amount")), null, 'errors');
		$action = 'create';
	} elseif (!is_numeric($amount)) {
		setEventMessages($langs->trans("ErrorFieldMustBeANumeric", $langs->transnoentities("Amount")), null, 'errors');
		$action = 'create';
	} else {
		$object->type = $actioncode;
		$object->label = GETPOST('label', 'alpha');
		$object->date_ech = $dateech;
		$object->periode = $dateperiod;
		$object->amount = $amount;
		$object->fk_user			= $fk_user;
		$object->mode_reglement_id = (int) GETPOST('mode_reglement_id', 'int');
		$object->fk_account = (int) GETPOST('fk_account', 'int');
		$object->fk_project = (int) GETPOST('fk_project', 'int');

		$id = $object->create($user);
		if ($id <= 0) {
			setEventMessages($object->error, $object->errors, 'errors');
			$action = 'create';
		}
	}
}


if ($action == 'update' && !$_POST["cancel"] && $user->rights->tax->charges->creer) {
	$amount = price2num(GETPOST('amount'), 'MT');

	if (!$dateech) {
		setEventMessages($langs->trans("ErrorFieldRequired", $langs->transnoentities("Date")), null, 'errors');
		$action = 'edit';
	} elseif (!$dateperiod) {
		setEventMessages($langs->trans("ErrorFieldRequired", $langs->transnoentities("Period")), null, 'errors');
		$action = 'edit';
	} elseif (empty($amount)) {
		setEventMessages($langs->trans("ErrorFieldRequired", $langs->transnoentities("Amount")), null, 'errors');
		$action = 'edit';
	} elseif (!is_numeric($amount)) {
		setEventMessages($langs->trans("ErrorFieldMustBeANumeric", $langs->transnoentities("Amount")), null, 'errors');
		$action = 'create';
	} else {
		$result = $object->fetch($id);

		$object->date_ech = $dateech;
		$object->periode = $dateperiod;
		$object->amount = $amount;
		$object->fk_user	= $fk_user;

		$result = $object->update($user);
		if ($result <= 0) {
			setEventMessages($object->error, $object->errors, 'errors');
		}
	}
}

// Action clone object
if ($action == 'confirm_clone' && $confirm != 'yes') {
	$action = '';
}

if ($action == 'confirm_clone' && $confirm == 'yes' && ($user->rights->tax->charges->creer)) {
	$db->begin();

	$originalId = $id;

	$object->fetch($id);

	if ($object->id > 0) {
		$object->paye = 0;
		$object->id = $object->ref = null;

		if (GETPOST('clone_label', 'alphanohtml')) {
			$object->label = GETPOST('clone_label', 'alphanohtml');
		} else {
			$object->label = $langs->trans("CopyOf").' '.$object->label;
		}

		if (GETPOST('clone_for_next_month', 'int')) {
			$object->periode = dol_time_plus_duree($object->periode, 1, 'm');
			$object->date_ech = dol_time_plus_duree($object->date_ech, 1, 'm');
		} else {
			$newdateperiod = dol_mktime(0, 0, 0, GETPOST('clone_periodmonth', 'int'), GETPOST('clone_periodday', 'int'), GETPOST('clone_periodyear', 'int'));
			$newdateech = dol_mktime(0, 0, 0, GETPOST('clone_date_echmonth', 'int'), GETPOST('clone_date_echday', 'int'), GETPOST('clone_date_echyear', 'int'));
			if ($newdateperiod) {
				$object->periode = $newdateperiod;
			}
			if ($newdateech) {
				$object->date_ech = $newdateech;
			}
		}

		if ($object->check()) {
			$id = $object->create($user);
			if ($id > 0) {
				$db->commit();
				$db->close();

				header("Location: ".$_SERVER["PHP_SELF"]."?id=".$id);
				exit;
			} else {
				$id = $originalId;
				$db->rollback();

				setEventMessages($object->error, $object->errors, 'errors');
			}
		}
	} else {
		$db->rollback();
		dol_print_error($db, $object->error);
	}
}





/*
 * View
 */

$form = new Form($db);
$formsocialcontrib = new FormSocialContrib($db);
$bankaccountstatic = new Account($db);
if (!empty($conf->projet->enabled)) {
	$formproject = new FormProjets($db);
}

$title = $langs->trans("SocialContribution").' - '.$langs->trans("Card");
$help_url = 'EN:Module_Taxes_and_social_contributions|FR:Module Taxes et dividendes|ES:M&oacute;dulo Impuestos y cargas sociales (IVA, impuestos)';
llxHeader("", $title, $help_url);


// Mode creation
if ($action == 'create') {
	print load_fiche_titre($langs->trans("NewSocialContribution"));

	print '<form name="charge" method="post" action="'.$_SERVER["PHP_SELF"].'">';
	print '<input type="hidden" name="token" value="'.newToken().'">';
	print '<input type="hidden" name="action" value="add">';

	print dol_get_fiche_head();

	print '<table class="border centpercent">';

	// Label
	print "<tr>";
	print '<td class="titlefieldcreate fieldrequired">';
	print $langs->trans("Label");
	print '</td>';
	print '<td><input type="text" name="label" class="flat minwidth300" value="'.dol_escape_htmltag(GETPOST('label', 'alpha')).'" autofocus></td>';
	print '</tr>';
	print '<tr>';

	// Type
	print '<td class="fieldrequired">';
	print $langs->trans("Type");
	print '</td>';
	print '<td>';
	$formsocialcontrib->select_type_socialcontrib(GETPOST("actioncode", 'alpha') ?GETPOST("actioncode", 'alpha') : '', 'actioncode', 1);
	print '</td>';
	print '</tr>';

	// Date
	print '<tr>';
	print '<td class="fieldrequired">';
	print $langs->trans("Date");
	print '</td>';
	print '<td>';
	print $form->selectDate(!empty($dateech) ? $dateech : '-1', 'ech', 0, 0, 0, 'charge', 1, 1);
	print '</td>';
	print "</tr>\n";

	// Date end period
	print '<tr>';
	print '<td class="fieldrequired">';
	print $form->textwithpicto($langs->trans("PeriodEndDate"), $langs->trans("LastDayTaxIsRelatedTo"));
	print '</td>';
	print '<td>';
	print $form->selectDate(!empty($dateperiod) ? $dateperiod : '-1', 'period', 0, 0, 0, 'charge', 1);
	print '</td>';
	print '</tr>';

	// Amount
	print '<tr>';
	print '<td class="fieldrequired">';
	print $langs->trans("Amount");
	print '</td>';
	print '<td><input type="text" size="6" name="amount" class="flat" value="'.dol_escape_htmltag(GETPOST('amount', 'alpha')).'"></td>';
	print '</tr>';

	// Employee
	print '<tr><td>';
	print $langs->trans('Employee');
	print '</td>';
	print '<td>'.img_picto('', 'user', 'class="pictofixedwidth"').$form->select_dolusers($fk_user, 'userid', 1).'</td></tr>';

	// Project
	if (!empty($conf->projet->enabled)) {
		$formproject = new FormProjets($db);

		// Associated project
		$langs->load("projects");

		print '<tr><td>'.$langs->trans("Project").'</td><td>';

<<<<<<< HEAD
		print img_picto('', 'project', 'class="pictofixedwidth"').$formproject->select_projects(-1, $projectid, 'fk_project', 0, 0, 1, 1, 0, 0, 0, '', 1);
=======
		$numproject = $formproject->select_projects(-1, $fk_project, 'fk_project', 0, 0, 1, 1);
>>>>>>> f514dec6

		print '</td></tr>';
	}

	// Payment Mode
	print '<tr><td>'.$langs->trans('PaymentMode').'</td><td colspan="2">';
	$form->select_types_paiements(GETPOST('mode_reglement_id', 'int'), 'mode_reglement_id');
	print '</td></tr>';

	// Bank Account
	if (!empty($conf->banque->enabled)) {
		print '<tr><td>'.$langs->trans('BankAccount').'</td><td colspan="2">';
<<<<<<< HEAD
		print img_picto('', 'bank_account', 'class="pictofixedwidth"').$form->select_comptes($fk_account, 'fk_account', 0, '', 2, '', 0, '', 1);
=======
		$form->select_comptes(GETPOST('fk_account', 'int'), 'fk_account', 0, '', 2);
>>>>>>> f514dec6
		print '</td></tr>';
	}

	print '</table>';

	print dol_get_fiche_end();

	print '<div class="center">';
	print '<input type="submit" class="button" value="'.$langs->trans("Add").'">';
	print '&nbsp;&nbsp;&nbsp;&nbsp;&nbsp;';
	print '<input type="button" class="button button-cancel" value="'.$langs->trans("Cancel").'" onClick="javascript:history.go(-1)">';
	print '</div>';

	print '</form>';
}

/* *************************************************************************** */
/*                                                                             */
/* Card Mode                                                                   */
/*                                                                             */
/* *************************************************************************** */
if ($id > 0) {
	$object = new ChargeSociales($db);
	$result = $object->fetch($id);

	if ($result > 0) {
		$head = tax_prepare_head($object);

		$totalpaye = $object->getSommePaiement();

		// Clone confirmation
		if ($action === 'clone') {
			$formquestion = array(
				array('type' => 'text', 'name' => 'clone_label', 'label' => $langs->trans("Label"), 'value' => $langs->trans("CopyOf").' '.$object->label),
			);
			if (!empty($conf->global->TAX_ADD_CLON_FOR_NEXT_MONTH_CHECKBOX)) {
				$formquestion[] = array('type' => 'checkbox', 'name' => 'clone_for_next_month', 'label' => $langs->trans("CloneTaxForNextMonth"), 'value' => 1);
			} else {
				$formquestion[] = array('type' => 'date', 'name' => 'clone_date_ech', 'label' => $langs->trans("Date"), 'value' => -1);
				$formquestion[] = array('type' => 'date', 'name' => 'clone_period', 'label' => $langs->trans("PeriodEndDate"), 'value' => -1);
			}

			print $form->formconfirm($_SERVER["PHP_SELF"].'?id='.$object->id, $langs->trans('ToClone'), $langs->trans('ConfirmCloneTax', $object->ref), 'confirm_clone', $formquestion, 'yes', 1, 240);
		}


		if ($action == 'paid') {
			$text = $langs->trans('ConfirmPaySocialContribution');
			print $form->formconfirm($_SERVER["PHP_SELF"]."?id=".$object->id, $langs->trans('PaySocialContribution'), $text, "confirm_paid", '', '', 2);
		}

		// Confirmation of the removal of the Social Contribution
		if ($action == 'delete') {
			$text = $langs->trans('ConfirmDeleteSocialContribution');
			print $form->formconfirm($_SERVER['PHP_SELF'].'?id='.$object->id, $langs->trans('DeleteSocialContribution'), $text, 'confirm_delete', '', '', 2);
		}

		if ($action == 'edit') {
			print "<form name=\"charge\" action=\"".$_SERVER["PHP_SELF"]."?id=$object->id&amp;action=update\" method=\"post\">";
			print '<input type="hidden" name="token" value="'.newToken().'">';
		}

		print dol_get_fiche_head($head, 'card', $langs->trans("SocialContribution"), -1, 'bill');

		$morehtmlref = '<div class="refidno">';
		// Ref customer
		$morehtmlref .= $form->editfieldkey("Label", 'lib', $object->label, $object, $user->rights->tax->charges->creer, 'string', '', 0, 1);
		$morehtmlref .= $form->editfieldval("Label", 'lib', $object->label, $object, $user->rights->tax->charges->creer, 'string', '', null, null, '', 1);

		// Employee
		if ($action != 'editfk_user') {
			$morehtmlref .= '<br>' . $form->editfieldkey("Employee", 'fk_user', $object->label, $object, $user->rights->tax->charges->creer, 'string', '', 0, 1);

			if (!empty($object->fk_user)) {
				$userstatic = new User($db);
				$userstatic->fetch($object->fk_user);
				$morehtmlref .= $userstatic->getNomUrl(1);
			}
		} else {
			$morehtmlref .= '<br>'.$langs->trans('Employee').' :&nbsp;';
			$morehtmlref .= '<form method="post" action="'.$_SERVER['PHP_SELF'].'?id='.$object->id.'">';
			$morehtmlref .= '<input type="hidden" name="action" value="setfk_user">';
			$morehtmlref .= '<input type="hidden" name="token" value="'.newToken().'">';
			$morehtmlref .= $form->select_dolusers($object->fk_user, 'userid', 1);
			$morehtmlref .= '<input type="submit" class="button valignmiddle" value="'.$langs->trans("Modify").'">';
			$morehtmlref .= '</form>';
		}

		// Project
		if (!empty($conf->projet->enabled)) {
			$langs->load("projects");
			$morehtmlref .= '<br>'.$langs->trans('Project').' ';
			if ($user->rights->tax->charges->creer) {
				if ($action != 'classify') {
					$morehtmlref .= '<a class="editfielda" href="'.$_SERVER['PHP_SELF'].'?action=classify&amp;id='.$object->id.'">'.img_edit($langs->transnoentitiesnoconv('SetProject')).'</a> : ';
				}
				if ($action == 'classify') {
					//$morehtmlref.=$form->form_project($_SERVER['PHP_SELF'] . '?id=' . $object->id, $object->socid, $object->fk_project, 'projectid', 0, 0, 1, 1);
					$morehtmlref .= '<form method="post" action="'.$_SERVER['PHP_SELF'].'?id='.$object->id.'">';
					$morehtmlref .= '<input type="hidden" name="action" value="classin">';
					$morehtmlref .= '<input type="hidden" name="token" value="'.newToken().'">';
					$morehtmlref .= $formproject->select_projects(0, $object->fk_project, 'fk_project', $maxlength, 0, 1, 0, 1, 0, 0, '', 1);
					$morehtmlref .= '<input type="submit" class="button valignmiddle" value="'.$langs->trans("Modify").'">';
					$morehtmlref .= '</form>';
				} else {
					$morehtmlref .= $form->form_project($_SERVER['PHP_SELF'].'?id='.$object->id, $object->socid, $object->fk_project, 'none', 0, 0, 0, 1);
				}
			} else {
				if (!empty($object->fk_project)) {
					$proj = new Project($db);
					$proj->fetch($object->fk_project);
					$morehtmlref .= '<a href="'.DOL_URL_ROOT.'/projet/card.php?id='.$object->fk_project.'" title="'.$langs->trans('ShowProject').'">';
					$morehtmlref .= $proj->ref;
					$morehtmlref .= '</a>';
				} else {
					$morehtmlref .= '';
				}
			}
		}
		$morehtmlref .= '</div>';

		$morehtmlright = '';

		$linkback = '<a href="'.DOL_URL_ROOT.'/compta/sociales/list.php?restore_lastsearch_values=1">'.$langs->trans("BackToList").'</a>';

		$object->totalpaye = $totalpaye; // To give a chance to dol_banner_tab to use already paid amount to show correct status

		dol_banner_tab($object, 'id', $linkback, 1, 'rowid', 'ref', $morehtmlref, '', 0, '', $morehtmlright);

		print '<div class="fichecenter">';
		print '<div class="fichehalfleft">';
		print '<div class="underbanner clearboth"></div>';

		print '<table class="border centpercent">';

		// Type
		print '<tr><td class="titlefield">';
		print $langs->trans("Type")."</td><td>".$object->type_label."</td>";
		print "</tr>";

		// Date
		if ($action == 'edit') {
			print '<tr><td>'.$langs->trans("Date")."</td><td>";
			print $form->selectDate($object->date_ech, 'ech', 0, 0, 0, 'charge', 1);
			print "</td></tr>";
		} else {
			print "<tr><td>".$langs->trans("Date")."</td><td>".dol_print_date($object->date_ech, 'day')."</td></tr>";
		}

		// Period end date
		print "<tr><td>".$form->textwithpicto($langs->trans("PeriodEndDate"), $langs->trans("LastDayTaxIsRelatedTo"))."</td>";
		print "<td>";
		if ($action == 'edit') {
			print $form->selectDate($object->periode, 'period', 0, 0, 0, 'charge', 1);
		} else {
			print dol_print_date($object->periode, "day");
		}
		print "</td></tr>";

		// Amount
		if ($action == 'edit') {
			print '<tr><td>'.$langs->trans("AmountTTC")."</td><td>";
			print '<input type="text" name="amount" size="12" class="flat" value="'.price($object->amount).'">';
			print "</td></tr>";
		} else {
			print '<tr><td>'.$langs->trans("AmountTTC").'</td><td>'.price($object->amount, 0, $langs, 1, -1, -1, $conf->currency).'</td></tr>';
		}

		// Mode of payment
		print '<tr><td>';
		print '<table class="nobordernopadding" width="100%"><tr><td>';
		print $langs->trans('PaymentMode');
		print '</td>';
		if ($action != 'editmode') {
			print '<td class="right"><a class="editfielda" href="'.$_SERVER["PHP_SELF"].'?action=editmode&amp;id='.$object->id.'">'.img_edit($langs->trans('SetMode'), 1).'</a></td>';
		}
		print '</tr></table>';
		print '</td><td>';
		if ($action == 'editmode') {
			$form->form_modes_reglement($_SERVER['PHP_SELF'].'?id='.$object->id, $object->mode_reglement_id, 'mode_reglement_id');
		} else {
			$form->form_modes_reglement($_SERVER['PHP_SELF'].'?id='.$object->id, $object->mode_reglement_id, 'none');
		}
		print '</td></tr>';

		// Bank Account
		if (!empty($conf->banque->enabled)) {
			print '<tr><td class="nowrap">';
			print '<table width="100%" class="nobordernopadding"><tr><td class="nowrap">';
			print $langs->trans('BankAccount');
			print '<td>';
			if ($action != 'editbankaccount' && $user->rights->tax->charges->creer) {
				print '<td class="right"><a class="editfielda" href="'.$_SERVER["PHP_SELF"].'?action=editbankaccount&amp;id='.$object->id.'">'.img_edit($langs->trans('SetBankAccount'), 1).'</a></td>';
			}
			print '</tr></table>';
			print '</td><td>';
			if ($action == 'editbankaccount') {
				$form->formSelectAccount($_SERVER['PHP_SELF'].'?id='.$object->id, $object->fk_account, 'fk_account', 1);
			} else {
				$form->formSelectAccount($_SERVER['PHP_SELF'].'?id='.$object->id, $object->fk_account, 'none');
			}
			print '</td>';
			print '</tr>';
		}

		print '</table>';

		print '</div>';
		print '<div class="fichehalfright">';
		print '<div class="ficheaddleft">';

		$nbcols = 3;
		if (!empty($conf->banque->enabled)) {
			$nbcols++;
		}

		/*
		 * Payments
		 */
		$sql = "SELECT p.rowid, p.num_paiement as num_payment, datep as dp, p.amount,";
		$sql .= " c.code as type_code,c.libelle as paiement_type,";
		$sql .= ' ba.rowid as baid, ba.ref as baref, ba.label, ba.number as banumber, ba.account_number, ba.currency_code as bacurrency_code, ba.fk_accountancy_journal';
		$sql .= " FROM ".MAIN_DB_PREFIX."paiementcharge as p";
		$sql .= ' LEFT JOIN '.MAIN_DB_PREFIX.'bank as b ON p.fk_bank = b.rowid';
		$sql .= ' LEFT JOIN '.MAIN_DB_PREFIX.'bank_account as ba ON b.fk_account = ba.rowid';
		$sql .= " LEFT JOIN ".MAIN_DB_PREFIX."c_paiement as c ON p.fk_typepaiement = c.id";
		$sql .= ", ".MAIN_DB_PREFIX."chargesociales as cs";
		$sql .= " WHERE p.fk_charge = ".$id;
		$sql .= " AND p.fk_charge = cs.rowid";
		$sql .= " AND cs.entity IN (".getEntity('tax').")";
		$sql .= " ORDER BY dp DESC";

		//print $sql;
		$resql = $db->query($sql);
		if ($resql) {
			$totalpaye = 0;

			$num = $db->num_rows($resql);
			$i = 0;
			$total = 0;

			print '<div class="div-table-responsive-no-min">'; // You can use div-table-responsive-no-min if you dont need reserved height for your table
			print '<table class="noborder paymenttable">';
			print '<tr class="liste_titre">';
			print '<td>'.$langs->trans("RefPayment").'</td>';
			print '<td>'.$langs->trans("Date").'</td>';
			print '<td>'.$langs->trans("Type").'</td>';
			if (!empty($conf->banque->enabled)) {
				print '<td class="liste_titre right">'.$langs->trans('BankAccount').'</td>';
			}
			print '<td class="right">'.$langs->trans("Amount").'</td>';
			print '</tr>';

			$paymentsocialcontributiontmp = new PaymentSocialContribution($db);

			if ($num > 0) {
				while ($i < $num) {
					$objp = $db->fetch_object($resql);

					$paymentsocialcontributiontmp->id = $objp->rowid;
					$paymentsocialcontributiontmp->ref = $objp->rowid;
					$paymentsocialcontributiontmp->datep = $db->jdate($objp->dp);

					print '<tr class="oddeven"><td>';
					print $paymentsocialcontributiontmp->getNomUrl(1);
					print '</td>';

					print '<td>'.dol_print_date($db->jdate($objp->dp), 'day')."</td>\n";
					$labeltype = $langs->trans("PaymentType".$objp->type_code) != ("PaymentType".$objp->type_code) ? $langs->trans("PaymentType".$objp->type_code) : $objp->paiement_type;
					print "<td>".$labeltype.' '.$objp->num_payment."</td>\n";
					if (!empty($conf->banque->enabled)) {
						$bankaccountstatic->id = $objp->baid;
						$bankaccountstatic->ref = $objp->baref;
						$bankaccountstatic->label = $objp->baref;
						$bankaccountstatic->number = $objp->banumber;
						$bankaccountstatic->currency_code = $objp->bacurrency_code;

						if (!empty($conf->accounting->enabled)) {
							$bankaccountstatic->account_number = $objp->account_number;

							$accountingjournal = new AccountingJournal($db);
							$accountingjournal->fetch($objp->fk_accountancy_journal);
							$bankaccountstatic->accountancy_journal = $accountingjournal->getNomUrl(0, 1, 1, '', 1);
						}

						print '<td class="right">';
						if ($bankaccountstatic->id) {
							print $bankaccountstatic->getNomUrl(1, 'transactions');
						}
						print '</td>';
					}
					print '<td class="right">'.price($objp->amount)."</td>\n";
					print "</tr>";
					$totalpaye += $objp->amount;
					$i++;
				}
			} else {
				print '<tr class="oddeven"><td><span class="opacitymedium">'.$langs->trans("None").'</span></td>';
				print '<td></td><td></td><td></td><td></td>';
				print '</tr>';
			}

			print '<tr><td colspan="'.$nbcols.'" class="right">'.$langs->trans("AlreadyPaid")." :</td><td class=\"right\">".price($totalpaye)."</td></tr>\n";
			print '<tr><td colspan="'.$nbcols.'" class="right">'.$langs->trans("AmountExpected")." :</td><td class=\"right\">".price($object->amount)."</td></tr>\n";

			$resteapayer = $object->amount - $totalpaye;
			$cssforamountpaymentcomplete = 'amountpaymentcomplete';

			print '<tr><td colspan="'.$nbcols.'" class="right">'.$langs->trans("RemainderToPay")." :</td>";
			print '<td class="right'.($resteapayer ? ' amountremaintopay' : (' '.$cssforamountpaymentcomplete)).'">'.price($resteapayer)."</td></tr>\n";

			print "</table>";
			print '</div>';

			$db->free($resql);
		} else {
			dol_print_error($db);
		}

		print '</div>';
		print '</div>';
		print '</div>';

		print '<div class="clearboth"></div>';

		print dol_get_fiche_end();

		if ($action == 'edit') {
			print '<div align="center">';
			print '<input type="submit" class="button button-save" name="save" value="'.$langs->trans("Save").'">';
			print ' &nbsp; ';
			print '<input type="submit" class="button button-cancel" name="cancel" value="'.$langs->trans("Cancel").'">';
			print '</div>';
		}

		if ($action == 'edit') {
			print "</form>\n";
		}



		/*
		*   Actions buttons
		*/
		if ($action != 'edit') {
			print "<div class=\"tabsAction\">\n";

			// Reopen
			if ($object->paye && $user->rights->tax->charges->creer) {
				print '<div class="inline-block divButAction"><a class="butAction" href="'.dol_buildpath("/compta/sociales/card.php", 1).'?id='.$object->id.'&amp;action=reopen">'.$langs->trans("ReOpen").'</a></div>';
			}

			// Edit
			if ($object->paye == 0 && $user->rights->tax->charges->creer) {
				print '<div class="inline-block divButAction"><a class="butAction" href="'.DOL_URL_ROOT.'/compta/sociales/card.php?id='.$object->id.'&amp;action=edit">'.$langs->trans("Modify").'</a></div>';
			}

			// Emit payment
			if ($object->paye == 0 && ((price2num($object->amount) < 0 && price2num($resteapayer, 'MT') < 0) || (price2num($object->amount) > 0 && price2num($resteapayer, 'MT') > 0)) && $user->rights->tax->charges->creer) {
				print "<div class=\"inline-block divButAction\"><a class=\"butAction\" href=\"".DOL_URL_ROOT."/compta/paiement_charge.php?id=$object->id&amp;action=create\">".$langs->trans("DoPayment")."</a></div>";
			}

			// Classify 'paid'
			if ($object->paye == 0 && round($resteapayer) <= 0 && $user->rights->tax->charges->creer) {
				print '<div class="inline-block divButAction"><a class="butAction" href="'.DOL_URL_ROOT.'/compta/sociales/card.php?id='.$object->id.'&amp;action=paid&amp;token='.newToken().'">'.$langs->trans("ClassifyPaid").'</a></div>';
			}

			// Clone
			if ($user->rights->tax->charges->creer) {
				print '<div class="inline-block divButAction"><a class="butAction" href="'.dol_buildpath("/compta/sociales/card.php", 1).'?id='.$object->id.'&amp;action=clone">'.$langs->trans("ToClone")."</a></div>";
			}

			// Delete
			if ($user->rights->tax->charges->supprimer) {
				print '<div class="inline-block divButAction"><a class="butActionDelete" href="'.DOL_URL_ROOT.'/compta/sociales/card.php?id='.$object->id.'&amp;action=delete&amp;token='.newToken().'">'.$langs->trans("Delete").'</a></div>';
			}

			print "</div>";
		}
	} else {
		/* Social contribution not found */
		dol_print_error('', $object->error);
	}
}

// End of page
llxFooter();
$db->close();<|MERGE_RESOLUTION|>--- conflicted
+++ resolved
@@ -360,11 +360,7 @@
 
 		print '<tr><td>'.$langs->trans("Project").'</td><td>';
 
-<<<<<<< HEAD
-		print img_picto('', 'project', 'class="pictofixedwidth"').$formproject->select_projects(-1, $projectid, 'fk_project', 0, 0, 1, 1, 0, 0, 0, '', 1);
-=======
-		$numproject = $formproject->select_projects(-1, $fk_project, 'fk_project', 0, 0, 1, 1);
->>>>>>> f514dec6
+		print img_picto('', 'project', 'class="pictofixedwidth"').$formproject->select_projects(-1, $fk_project, 'fk_project', 0, 0, 1, 1, 0, 0, 0, '', 1);
 
 		print '</td></tr>';
 	}
@@ -377,11 +373,7 @@
 	// Bank Account
 	if (!empty($conf->banque->enabled)) {
 		print '<tr><td>'.$langs->trans('BankAccount').'</td><td colspan="2">';
-<<<<<<< HEAD
-		print img_picto('', 'bank_account', 'class="pictofixedwidth"').$form->select_comptes($fk_account, 'fk_account', 0, '', 2, '', 0, '', 1);
-=======
-		$form->select_comptes(GETPOST('fk_account', 'int'), 'fk_account', 0, '', 2);
->>>>>>> f514dec6
+		print img_picto('', 'bank_account', 'class="pictofixedwidth"').$form->select_comptes(GETPOST('fk_account', 'int'), 'fk_account', 0, '', 2, '', 0, '', 1);
 		print '</td></tr>';
 	}
 
