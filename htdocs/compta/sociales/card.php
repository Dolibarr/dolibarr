<?php
/* Copyright (C) 2004-2020 Laurent Destailleur      <eldy@users.sourceforge.net>
 * Copyright (C) 2005-2013 Regis Houssin            <regis.houssin@inodbox.com>
 * Copyright (C) 2016-2018 Frédéric France          <frederic.france@netlogic.fr>
 * Copyright (C) 2017      Alexandre Spangaro       <aspangaro@open-dsi.fr>
 *
 * This program is free software; you can redistribute it and/or modify
 * it under the terms of the GNU General Public License as published by
 * the Free Software Foundation; either version 3 of the License, or
 * (at your option) any later version.
 *
 * This program is distributed in the hope that it will be useful,
 * but WITHOUT ANY WARRANTY; without even the implied warranty of
 * MERCHANTABILITY or FITNESS FOR A PARTICULAR PURPOSE.  See the
 * GNU General Public License for more details.
 *
 * You should have received a copy of the GNU General Public License
 * along with this program. If not, see <https://www.gnu.org/licenses/>.
 */

/**
 *      \file       htdocs/compta/sociales/card.php
 *		\ingroup    tax
 *		\brief      Social contribution card page
 */

require '../../main.inc.php';
require_once DOL_DOCUMENT_ROOT.'/compta/bank/class/account.class.php';
require_once DOL_DOCUMENT_ROOT.'/compta/sociales/class/chargesociales.class.php';
require_once DOL_DOCUMENT_ROOT.'/compta/sociales/class/paymentsocialcontribution.class.php';
require_once DOL_DOCUMENT_ROOT.'/core/class/html.formsocialcontrib.class.php';
require_once DOL_DOCUMENT_ROOT.'/core/lib/tax.lib.php';
require_once DOL_DOCUMENT_ROOT.'/core/lib/date.lib.php';
if (!empty($conf->projet->enabled)) {
	include_once DOL_DOCUMENT_ROOT.'/projet/class/project.class.php';
	include_once DOL_DOCUMENT_ROOT.'/core/class/html.formprojet.class.php';
}
if (!empty($conf->accounting->enabled)) {
	include_once DOL_DOCUMENT_ROOT.'/accountancy/class/accountingjournal.class.php';
}

// Load translation files required by the page
$langs->loadLangs(array('compta', 'bills', 'banks'));

$id = GETPOST('id', 'int');
$action = GETPOST('action', 'aZ09');
$confirm = GETPOST('confirm');
$fk_project = (GETPOST('fk_project') ? GETPOST('fk_project', 'int') : 0);

$dateech = dol_mktime(GETPOST('echhour'), GETPOST('echmin'), GETPOST('echsec'), GETPOST('echmonth'), GETPOST('echday'), GETPOST('echyear'));
$dateperiod = dol_mktime(GETPOST('periodhour'), GETPOST('periodmin'), GETPOST('periodsec'), GETPOST('periodmonth'), GETPOST('periodday'), GETPOST('periodyear'));
$label = GETPOST('label', 'alpha');
$actioncode = GETPOST('actioncode');

// Security check
$socid = GETPOST('socid', 'int');
if ($user->socid) $socid = $user->socid;
$result = restrictedArea($user, 'tax', $id, 'chargesociales', 'charges');

$object = new ChargeSociales($db);

/* *************************************************************************** */
/*                                                                             */
/* Actions                                                                     */
/*                                                                             */
/* *************************************************************************** */

// Classify paid
if ($action == 'confirm_paid' && $user->rights->tax->charges->creer && $confirm == 'yes')
{
	$object->fetch($id);
	$result = $object->set_paid($user);
}

if ($action == 'reopen' && $user->rights->tax->charges->creer) {
	$result = $object->fetch($id);
	if ($object->paye)
	{
		$result = $object->set_unpaid($user);
		if ($result > 0)
		{
			header('Location: '.$_SERVER["PHP_SELF"].'?id='.$id);
			exit();
		} else {
			setEventMessages($object->error, $object->errors, 'errors');
		}
	}
}

// Link to a project
if ($action == 'classin' && $user->rights->tax->charges->creer)
{
	$object->fetch($id);
	$object->setProject(GETPOST('fk_project'));
}

if ($action == 'setlib' && $user->rights->tax->charges->creer)
{
	$object->fetch($id);
	$result = $object->setValueFrom('libelle', GETPOST('lib'), '', '', 'text', '', $user, 'TAX_MODIFY');
	if ($result < 0)
		setEventMessages($object->error, $object->errors, 'errors');
}

// payment mode
if ($action == 'setmode' && $user->rights->tax->charges->creer) {
	$object->fetch($id);
	$result = $object->setPaymentMethods(GETPOST('mode_reglement_id', 'int'));
	if ($result < 0)
		setEventMessages($object->error, $object->errors, 'errors');
}

// bank account
if ($action == 'setbankaccount' && $user->rights->tax->charges->creer) {
	$object->fetch($id);
	$result = $object->setBankAccount(GETPOST('fk_account', 'int'));
	if ($result < 0) {
		setEventMessages($object->error, $object->errors, 'errors');
	}
}

// Delete social contribution
if ($action == 'confirm_delete' && $confirm == 'yes')
{
	$object->fetch($id);
	$result = $object->delete($user);
	if ($result > 0) {
		header("Location: list.php");
		exit;
	} else {
		setEventMessages($object->error, $object->errors, 'errors');
	}
}


// Add social contribution
if ($action == 'add' && $user->rights->tax->charges->creer)
{
	$amount = price2num(GETPOST('amount'), 'MT');

	if (!$dateech)
	{
		setEventMessages($langs->trans("ErrorFieldRequired", $langs->transnoentities("Date")), null, 'errors');
		$action = 'create';
	} elseif (!$dateperiod)
	{
		setEventMessages($langs->trans("ErrorFieldRequired", $langs->transnoentities("Period")), null, 'errors');
		$action = 'create';
	} elseif (!$actioncode > 0)
	{
		setEventMessages($langs->trans("ErrorFieldRequired", $langs->transnoentities("Type")), null, 'errors');
		$action = 'create';
	} elseif (empty($amount))
	{
		setEventMessages($langs->trans("ErrorFieldRequired", $langs->transnoentities("Amount")), null, 'errors');
		$action = 'create';
	} elseif (!is_numeric($amount)) {
		setEventMessages($langs->trans("ErrorFieldMustBeANumeric", $langs->transnoentities("Amount")), null, 'errors');
		$action = 'create';
	} else {
		$object->type = $actioncode;
		$object->label = GETPOST('label', 'alpha');
		$object->date_ech = $dateech;
		$object->periode = $dateperiod;
		$object->amount = $amount;
		$object->mode_reglement_id = (int) GETPOST('mode_reglement_id', 'int');
		$object->fk_account = (int) GETPOST('fk_account', 'int');
		$object->fk_project = (int) GETPOST('fk_project', 'int');

		$id = $object->create($user);
		if ($id <= 0) {
			setEventMessages($object->error, $object->errors, 'errors');
			$action = 'create';
		}
	}
}


if ($action == 'update' && !$_POST["cancel"] && $user->rights->tax->charges->creer)
{
	$amount = price2num(GETPOST('amount'), 'MT');

	if (!$dateech)
	{
		setEventMessages($langs->trans("ErrorFieldRequired", $langs->transnoentities("Date")), null, 'errors');
		$action = 'edit';
	} elseif (!$dateperiod)
	{
		setEventMessages($langs->trans("ErrorFieldRequired", $langs->transnoentities("Period")), null, 'errors');
		$action = 'edit';
	} elseif (empty($amount))
	{
		setEventMessages($langs->trans("ErrorFieldRequired", $langs->transnoentities("Amount")), null, 'errors');
		$action = 'edit';
	} elseif (!is_numeric($amount))
	{
		setEventMessages($langs->trans("ErrorFieldMustBeANumeric", $langs->transnoentities("Amount")), null, 'errors');
		$action = 'create';
	} else {
		$result = $object->fetch($id);

		$object->date_ech = $dateech;
		$object->periode = $dateperiod;
		$object->amount = $amount;

		$result = $object->update($user);
		if ($result <= 0) {
			setEventMessages($object->error, $object->errors, 'errors');
		}
	}
}

// Action clone object
if ($action == 'confirm_clone' && $confirm != 'yes') { $action = ''; }

if ($action == 'confirm_clone' && $confirm == 'yes' && ($user->rights->tax->charges->creer))
{
	$db->begin();

	$originalId = $id;

	$object->fetch($id);

	if ($object->id > 0)
	{
		$object->paye = 0;
		$object->id = $object->ref = null;

		if (GETPOST('clone_label', 'alphanohtml')) {
			$object->label = GETPOST('clone_label', 'alphanohtml');
		} else {
			$object->label = $langs->trans("CopyOf").' '.$object->label;
		}

		if (GETPOST('clone_for_next_month', 'int')) {
			$object->periode = dol_time_plus_duree($object->periode, 1, 'm');
			$object->date_ech = dol_time_plus_duree($object->date_ech, 1, 'm');
		} else {
			$newdateperiod = dol_mktime(0, 0, 0, GETPOST('clone_periodmonth', 'int'), GETPOST('clone_periodday', 'int'), GETPOST('clone_periodyear', 'int'));
			$newdateech = dol_mktime(0, 0, 0, GETPOST('clone_date_echmonth', 'int'), GETPOST('clone_date_echday', 'int'), GETPOST('clone_date_echyear', 'int'));
			if ($newdateperiod) $object->periode = $newdateperiod;
			if ($newdateech) $object->date_ech = $newdateech;
		}

		if ($object->check())
		{
			$id = $object->create($user);
			if ($id > 0)
			{
				$db->commit();
				$db->close();

				header("Location: ".$_SERVER["PHP_SELF"]."?id=".$id);
				exit;
			} else {
				$id = $originalId;
				$db->rollback();

				setEventMessages($object->error, $object->errors, 'errors');
			}
		}
	} else {
		$db->rollback();
		dol_print_error($db, $object->error);
	}
}





/*
 * View
 */

$form = new Form($db);
$formsocialcontrib = new FormSocialContrib($db);
$bankaccountstatic = new Account($db);
if (!empty($conf->projet->enabled)) { $formproject = new FormProjets($db); }

$title = $langs->trans("SocialContribution").' - '.$langs->trans("Card");
$help_url = 'EN:Module_Taxes_and_social_contributions|FR:Module Taxes et dividendes|ES:M&oacute;dulo Impuestos y cargas sociales (IVA, impuestos)';
llxHeader("", $title, $help_url);


// Mode creation
if ($action == 'create')
{
	print load_fiche_titre($langs->trans("NewSocialContribution"));

	print '<form name="charge" method="post" action="'.$_SERVER["PHP_SELF"].'">';
	print '<input type="hidden" name="token" value="'.newToken().'">';
	print '<input type="hidden" name="action" value="add">';

	print dol_get_fiche_head();

	print '<table class="border centpercent">';

	// Label
	print "<tr>";
	print '<td class="titlefieldcreate fieldrequired">';
	print $langs->trans("Label");
	print '</td>';
	print '<td><input type="text" name="label" class="flat minwidth300" value="'.dol_escape_htmltag(GETPOST('label', 'alpha')).'" autofocus></td>';
	print '</tr>';
	print '<tr>';

	// Type
	print '<td class="fieldrequired">';
	print $langs->trans("Type");
	print '</td>';
	print '<td>';
	$formsocialcontrib->select_type_socialcontrib(GETPOST("actioncode", 'alpha') ?GETPOST("actioncode", 'alpha') : '', 'actioncode', 1);
	print '</td>';
	print '</tr>';

	// Date
	print '<tr>';
	print '<td class="fieldrequired">';
	print $langs->trans("Date");
	print '</td>';
	print '<td>';
	print $form->selectDate(!empty($dateech) ? $dateech : '-1', 'ech', 0, 0, 0, 'charge', 1, 1);
	print '</td>';
	print "</tr>\n";

	// Date end period
	print '<tr>';
	print '<td class="fieldrequired">';
	print $form->textwithpicto($langs->trans("PeriodEndDate"), $langs->trans("LastDayTaxIsRelatedTo"));
	print '</td>';
	print '<td>';
	print $form->selectDate(!empty($dateperiod) ? $dateperiod : '-1', 'period', 0, 0, 0, 'charge', 1);
	print '</td>';
	print '</tr>';

	// Amount
	print '<tr>';
	print '<td class="fieldrequired">';
	print $langs->trans("Amount");
	print '</td>';
	print '<td><input type="text" size="6" name="amount" class="flat" value="'.dol_escape_htmltag(GETPOST('amount', 'alpha')).'"></td>';
	print '</tr>';

	// Project
	if (!empty($conf->projet->enabled))
	{
		$formproject = new FormProjets($db);

		// Associated project
		$langs->load("projects");

		print '<tr><td>'.$langs->trans("Project").'</td><td>';

		$numproject = $formproject->select_projects(-1, $fk_project, 'fk_project', 0, 0, 1, 1);

		print '</td></tr>';
	}

	// Payment Mode
	print '<tr><td>'.$langs->trans('PaymentMode').'</td><td colspan="2">';
	$form->select_types_paiements(GETPOST('mode_reglement_id', 'int'), 'mode_reglement_id');
	print '</td></tr>';

	// Bank Account
	if (!empty($conf->banque->enabled))
	{
		print '<tr><td>'.$langs->trans('BankAccount').'</td><td colspan="2">';
<<<<<<< HEAD
		$form->select_comptes($fk_account, 'fk_account', 0, '', 2);
=======
		$form->select_comptes(GETPOST('fk_account', 'int'), 'fk_account', 0, '', 1);
>>>>>>> b5edfdf6
		print '</td></tr>';
	}

	print '</table>';

	print dol_get_fiche_end();

	print '<div class="center">';
	print '<input type="submit" class="button" value="'.$langs->trans("Add").'">';
	print '&nbsp;&nbsp;&nbsp;&nbsp;&nbsp;';
	print '<input type="button" class="button button-cancel" value="'.$langs->trans("Cancel").'" onClick="javascript:history.go(-1)">';
	print '</div>';

	print '</form>';
}

/* *************************************************************************** */
/*                                                                             */
/* Card Mode                                                                   */
/*                                                                             */
/* *************************************************************************** */
if ($id > 0)
{
	$object = new ChargeSociales($db);
	$result = $object->fetch($id);

	if ($result > 0)
	{
		$head = tax_prepare_head($object);

		$totalpaye = $object->getSommePaiement();

		// Clone confirmation
		if ($action === 'clone')
		{
			$formquestion = array(
				array('type' => 'text', 'name' => 'clone_label', 'label' => $langs->trans("Label"), 'value' => $langs->trans("CopyOf").' '.$object->label),
			);
			if (!empty($conf->global->TAX_ADD_CLON_FOR_NEXT_MONTH_CHECKBOX))
			{
				$formquestion[] = array('type' => 'checkbox', 'name' => 'clone_for_next_month', 'label' => $langs->trans("CloneTaxForNextMonth"), 'value' => 1);
			} else {
				$formquestion[] = array('type' => 'date', 'name' => 'clone_date_ech', 'label' => $langs->trans("Date"), 'value' => -1);
				$formquestion[] = array('type' => 'date', 'name' => 'clone_period', 'label' => $langs->trans("PeriodEndDate"), 'value' => -1);
			}

			print $form->formconfirm($_SERVER["PHP_SELF"].'?id='.$object->id, $langs->trans('ToClone'), $langs->trans('ConfirmCloneTax', $object->ref), 'confirm_clone', $formquestion, 'yes', 1, 240);
		}


		if ($action == 'paid')
		{
			$text = $langs->trans('ConfirmPaySocialContribution');
			print $form->formconfirm($_SERVER["PHP_SELF"]."?id=".$object->id, $langs->trans('PaySocialContribution'), $text, "confirm_paid", '', '', 2);
		}

		// Confirmation of the removal of the Social Contribution
		if ($action == 'delete')
		{
			$text = $langs->trans('ConfirmDeleteSocialContribution');
			print $form->formconfirm($_SERVER['PHP_SELF'].'?id='.$object->id, $langs->trans('DeleteSocialContribution'), $text, 'confirm_delete', '', '', 2);
		}

		if ($action == 'edit')
		{
			print "<form name=\"charge\" action=\"".$_SERVER["PHP_SELF"]."?id=$object->id&amp;action=update\" method=\"post\">";
			print '<input type="hidden" name="token" value="'.newToken().'">';
		}

		print dol_get_fiche_head($head, 'card', $langs->trans("SocialContribution"), -1, 'bill');

		$morehtmlref = '<div class="refidno">';
		// Ref customer
		$morehtmlref .= $form->editfieldkey("Label", 'lib', $object->label, $object, $user->rights->tax->charges->creer, 'string', '', 0, 1);
		$morehtmlref .= $form->editfieldval("Label", 'lib', $object->label, $object, $user->rights->tax->charges->creer, 'string', '', null, null, '', 1);
		// Project
		if (!empty($conf->projet->enabled))
		{
			$langs->load("projects");
			$morehtmlref .= '<br>'.$langs->trans('Project').' ';
			if ($user->rights->tax->charges->creer)
			{
				if ($action != 'classify') {
					$morehtmlref .= '<a class="editfielda" href="'.$_SERVER['PHP_SELF'].'?action=classify&amp;id='.$object->id.'">'.img_edit($langs->transnoentitiesnoconv('SetProject')).'</a> : ';
				}
				if ($action == 'classify') {
					//$morehtmlref.=$form->form_project($_SERVER['PHP_SELF'] . '?id=' . $object->id, $object->socid, $object->fk_project, 'projectid', 0, 0, 1, 1);
					$morehtmlref .= '<form method="post" action="'.$_SERVER['PHP_SELF'].'?id='.$object->id.'">';
					$morehtmlref .= '<input type="hidden" name="action" value="classin">';
					$morehtmlref .= '<input type="hidden" name="token" value="'.newToken().'">';
					$morehtmlref .= $formproject->select_projects(0, $object->fk_project, 'fk_project', $maxlength, 0, 1, 0, 1, 0, 0, '', 1);
					$morehtmlref .= '<input type="submit" class="button valignmiddle" value="'.$langs->trans("Modify").'">';
					$morehtmlref .= '</form>';
				} else {
					$morehtmlref .= $form->form_project($_SERVER['PHP_SELF'].'?id='.$object->id, $object->socid, $object->fk_project, 'none', 0, 0, 0, 1);
				}
			} else {
				if (!empty($object->fk_project)) {
					$proj = new Project($db);
					$proj->fetch($object->fk_project);
					$morehtmlref .= '<a href="'.DOL_URL_ROOT.'/projet/card.php?id='.$object->fk_project.'" title="'.$langs->trans('ShowProject').'">';
					$morehtmlref .= $proj->ref;
					$morehtmlref .= '</a>';
				} else {
					$morehtmlref .= '';
				}
			}
		}
		$morehtmlref .= '</div>';

		$morehtmlright = '';

		$linkback = '<a href="'.DOL_URL_ROOT.'/compta/sociales/list.php?restore_lastsearch_values=1">'.$langs->trans("BackToList").'</a>';

		$object->totalpaye = $totalpaye; // To give a chance to dol_banner_tab to use already paid amount to show correct status

		dol_banner_tab($object, 'id', $linkback, 1, 'rowid', 'ref', $morehtmlref, '', 0, '', $morehtmlright);

		print '<div class="fichecenter">';
		print '<div class="fichehalfleft">';
		print '<div class="underbanner clearboth"></div>';

		print '<table class="border centpercent">';

		// Type
		print '<tr><td class="titlefield">';
		print $langs->trans("Type")."</td><td>".$object->type_label."</td>";
		print "</tr>";

		// Date
		if ($action == 'edit')
		{
			print '<tr><td>'.$langs->trans("Date")."</td><td>";
			print $form->selectDate($object->date_ech, 'ech', 0, 0, 0, 'charge', 1);
			print "</td></tr>";
		} else {
			print "<tr><td>".$langs->trans("Date")."</td><td>".dol_print_date($object->date_ech, 'day')."</td></tr>";
		}

		// Period end date
		print "<tr><td>".$form->textwithpicto($langs->trans("PeriodEndDate"), $langs->trans("LastDayTaxIsRelatedTo"))."</td>";
		print "<td>";
		if ($action == 'edit')
		{
			print $form->selectDate($object->periode, 'period', 0, 0, 0, 'charge', 1);
		} else {
			print dol_print_date($object->periode, "day");
		}
		print "</td></tr>";

		// Amount
		if ($action == 'edit')
		{
			print '<tr><td>'.$langs->trans("AmountTTC")."</td><td>";
			print '<input type="text" name="amount" size="12" class="flat" value="'.price($object->amount).'">';
			print "</td></tr>";
		} else {
			print '<tr><td>'.$langs->trans("AmountTTC").'</td><td>'.price($object->amount, 0, $langs, 1, -1, -1, $conf->currency).'</td></tr>';
		}

		// Mode of payment
		print '<tr><td>';
		print '<table class="nobordernopadding" width="100%"><tr><td>';
		print $langs->trans('PaymentMode');
		print '</td>';
		if ($action != 'editmode')
			print '<td class="right"><a class="editfielda" href="'.$_SERVER["PHP_SELF"].'?action=editmode&amp;id='.$object->id.'">'.img_edit($langs->trans('SetMode'), 1).'</a></td>';
		print '</tr></table>';
		print '</td><td>';
		if ($action == 'editmode') {
			$form->form_modes_reglement($_SERVER['PHP_SELF'].'?id='.$object->id, $object->mode_reglement_id, 'mode_reglement_id');
		} else {
			$form->form_modes_reglement($_SERVER['PHP_SELF'].'?id='.$object->id, $object->mode_reglement_id, 'none');
		}
		print '</td></tr>';

		// Bank Account
		if (!empty($conf->banque->enabled))
		{
			print '<tr><td class="nowrap">';
			print '<table width="100%" class="nobordernopadding"><tr><td class="nowrap">';
			print $langs->trans('BankAccount');
			print '<td>';
			if ($action != 'editbankaccount' && $user->rights->tax->charges->creer)
				print '<td class="right"><a class="editfielda" href="'.$_SERVER["PHP_SELF"].'?action=editbankaccount&amp;id='.$object->id.'">'.img_edit($langs->trans('SetBankAccount'), 1).'</a></td>';
			print '</tr></table>';
			print '</td><td>';
			if ($action == 'editbankaccount') {
				$form->formSelectAccount($_SERVER['PHP_SELF'].'?id='.$object->id, $object->fk_account, 'fk_account', 1);
			} else {
				$form->formSelectAccount($_SERVER['PHP_SELF'].'?id='.$object->id, $object->fk_account, 'none');
			}
			print '</td>';
			print '</tr>';
		}

		print '</table>';

		print '</div>';
		print '<div class="fichehalfright">';
		print '<div class="ficheaddleft">';

		$nbcols = 3;
		if (!empty($conf->banque->enabled)) {
			$nbcols++;
		}

		/*
		 * Payments
		 */
		$sql = "SELECT p.rowid, p.num_paiement as num_payment, datep as dp, p.amount,";
		$sql .= " c.code as type_code,c.libelle as paiement_type,";
		$sql .= ' ba.rowid as baid, ba.ref as baref, ba.label, ba.number as banumber, ba.account_number, ba.currency_code as bacurrency_code, ba.fk_accountancy_journal';
		$sql .= " FROM ".MAIN_DB_PREFIX."paiementcharge as p";
		$sql .= ' LEFT JOIN '.MAIN_DB_PREFIX.'bank as b ON p.fk_bank = b.rowid';
		$sql .= ' LEFT JOIN '.MAIN_DB_PREFIX.'bank_account as ba ON b.fk_account = ba.rowid';
		$sql .= " LEFT JOIN ".MAIN_DB_PREFIX."c_paiement as c ON p.fk_typepaiement = c.id";
		$sql .= ", ".MAIN_DB_PREFIX."chargesociales as cs";
		$sql .= " WHERE p.fk_charge = ".$id;
		$sql .= " AND p.fk_charge = cs.rowid";
		$sql .= " AND cs.entity IN (".getEntity('tax').")";
		$sql .= " ORDER BY dp DESC";

		//print $sql;
		$resql = $db->query($sql);
		if ($resql)
		{
			$totalpaye = 0;

			$num = $db->num_rows($resql);
			$i = 0; $total = 0;

			print '<div class="div-table-responsive-no-min">'; // You can use div-table-responsive-no-min if you dont need reserved height for your table
			print '<table class="noborder paymenttable">';
			print '<tr class="liste_titre">';
			print '<td>'.$langs->trans("RefPayment").'</td>';
			print '<td>'.$langs->trans("Date").'</td>';
			print '<td>'.$langs->trans("Type").'</td>';
			if (!empty($conf->banque->enabled)) {
				print '<td class="liste_titre right">'.$langs->trans('BankAccount').'</td>';
			}
			print '<td class="right">'.$langs->trans("Amount").'</td>';
			print '</tr>';

			$paymentsocialcontributiontmp = new PaymentSocialContribution($db);

			if ($num > 0)
			{
				while ($i < $num)
				{
					$objp = $db->fetch_object($resql);

					$paymentsocialcontributiontmp->id = $objp->rowid;
					$paymentsocialcontributiontmp->ref = $objp->rowid;
					$paymentsocialcontributiontmp->datep = $db->jdate($objp->dp);

					print '<tr class="oddeven"><td>';
					print $paymentsocialcontributiontmp->getNomUrl(1);
					print '</td>';

					print '<td>'.dol_print_date($db->jdate($objp->dp), 'day')."</td>\n";
					$labeltype = $langs->trans("PaymentType".$objp->type_code) != ("PaymentType".$objp->type_code) ? $langs->trans("PaymentType".$objp->type_code) : $objp->paiement_type;
					print "<td>".$labeltype.' '.$objp->num_payment."</td>\n";
					if (!empty($conf->banque->enabled))
					{
						$bankaccountstatic->id = $objp->baid;
						$bankaccountstatic->ref = $objp->baref;
						$bankaccountstatic->label = $objp->baref;
						$bankaccountstatic->number = $objp->banumber;
						$bankaccountstatic->currency_code = $objp->bacurrency_code;

						if (!empty($conf->accounting->enabled)) {
							$bankaccountstatic->account_number = $objp->account_number;

							$accountingjournal = new AccountingJournal($db);
							$accountingjournal->fetch($objp->fk_accountancy_journal);
							$bankaccountstatic->accountancy_journal = $accountingjournal->getNomUrl(0, 1, 1, '', 1);
						}

						print '<td class="right">';
						if ($bankaccountstatic->id)
							print $bankaccountstatic->getNomUrl(1, 'transactions');
						print '</td>';
					}
					print '<td class="right">'.price($objp->amount)."</td>\n";
					print "</tr>";
					$totalpaye += $objp->amount;
					$i++;
				}
			} else {
				print '<tr class="oddeven"><td><span class="opacitymedium">'.$langs->trans("None").'</span></td>';
				print '<td></td><td></td><td></td><td></td>';
				print '</tr>';
			}

			print '<tr><td colspan="'.$nbcols.'" class="right">'.$langs->trans("AlreadyPaid")." :</td><td class=\"right\">".price($totalpaye)."</td></tr>\n";
			print '<tr><td colspan="'.$nbcols.'" class="right">'.$langs->trans("AmountExpected")." :</td><td class=\"right\">".price($object->amount)."</td></tr>\n";

			$resteapayer = $object->amount - $totalpaye;
			$cssforamountpaymentcomplete = 'amountpaymentcomplete';

			print '<tr><td colspan="'.$nbcols.'" class="right">'.$langs->trans("RemainderToPay")." :</td>";
			print '<td class="right'.($resteapayer ? ' amountremaintopay' : (' '.$cssforamountpaymentcomplete)).'">'.price($resteapayer)."</td></tr>\n";

			print "</table>";
			print '</div>';

			$db->free($resql);
		} else {
			dol_print_error($db);
		}

		print '</div>';
		print '</div>';
		print '</div>';

		print '<div class="clearboth"></div>';

		print dol_get_fiche_end();

		if ($action == 'edit')
		{
			print '<div align="center">';
			print '<input type="submit" class="button button-save" name="save" value="'.$langs->trans("Save").'">';
			print ' &nbsp; ';
			print '<input type="submit" class="button button-cancel" name="cancel" value="'.$langs->trans("Cancel").'">';
			print '</div>';
		}

		if ($action == 'edit') print "</form>\n";



		/*
		*   Actions buttons
		*/
		if ($action != 'edit')
		{
			print "<div class=\"tabsAction\">\n";

			// Reopen
			if ($object->paye && $user->rights->tax->charges->creer)
			{
				print '<div class="inline-block divButAction"><a class="butAction" href="'.dol_buildpath("/compta/sociales/card.php", 1).'?id='.$object->id.'&amp;action=reopen">'.$langs->trans("ReOpen").'</a></div>';
			}

			// Edit
			if ($object->paye == 0 && $user->rights->tax->charges->creer)
			{
				print '<div class="inline-block divButAction"><a class="butAction" href="'.DOL_URL_ROOT.'/compta/sociales/card.php?id='.$object->id.'&amp;action=edit">'.$langs->trans("Modify").'</a></div>';
			}

			// Emit payment
			if ($object->paye == 0 && ((price2num($object->amount) < 0 && price2num($resteapayer, 'MT') < 0) || (price2num($object->amount) > 0 && price2num($resteapayer, 'MT') > 0)) && $user->rights->tax->charges->creer)
			{
				print "<div class=\"inline-block divButAction\"><a class=\"butAction\" href=\"".DOL_URL_ROOT."/compta/paiement_charge.php?id=$object->id&amp;action=create\">".$langs->trans("DoPayment")."</a></div>";
			}

			// Classify 'paid'
			if ($object->paye == 0 && round($resteapayer) <= 0 && $user->rights->tax->charges->creer)
			{
				print '<div class="inline-block divButAction"><a class="butAction" href="'.DOL_URL_ROOT.'/compta/sociales/card.php?id='.$object->id.'&amp;action=paid&amp;token='.newToken().'">'.$langs->trans("ClassifyPaid").'</a></div>';
			}

			// Clone
			if ($user->rights->tax->charges->creer)
			{
				print '<div class="inline-block divButAction"><a class="butAction" href="'.dol_buildpath("/compta/sociales/card.php", 1).'?id='.$object->id.'&amp;action=clone">'.$langs->trans("ToClone")."</a></div>";
			}

			// Delete
			if ($user->rights->tax->charges->supprimer)
			{
				print '<div class="inline-block divButAction"><a class="butActionDelete" href="'.DOL_URL_ROOT.'/compta/sociales/card.php?id='.$object->id.'&amp;action=delete&amp;token='.newToken().'">'.$langs->trans("Delete").'</a></div>';
			}

			print "</div>";
		}
	} else {
		/* Social contribution not found */
		dol_print_error('', $object->error);
	}
}

// End of page
llxFooter();
$db->close();<|MERGE_RESOLUTION|>--- conflicted
+++ resolved
@@ -366,11 +366,7 @@
 	if (!empty($conf->banque->enabled))
 	{
 		print '<tr><td>'.$langs->trans('BankAccount').'</td><td colspan="2">';
-<<<<<<< HEAD
-		$form->select_comptes($fk_account, 'fk_account', 0, '', 2);
-=======
-		$form->select_comptes(GETPOST('fk_account', 'int'), 'fk_account', 0, '', 1);
->>>>>>> b5edfdf6
+		$form->select_comptes(GETPOST('fk_account', 'int'), 'fk_account', 0, '', 2);
 		print '</td></tr>';
 	}
 
