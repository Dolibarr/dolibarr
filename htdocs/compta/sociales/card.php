<?php
/* Copyright (C) 2004-2020  Laurent Destailleur     <eldy@users.sourceforge.net>
 * Copyright (C) 2005-2013  Regis Houssin           <regis.houssin@inodbox.com>
 * Copyright (C) 2016-2018  Frédéric France         <frederic.france@netlogic.fr>
 * Copyright (C) 2017-2022  Alexandre Spangaro      <aspangaro@open-dsi.fr>
 * Copyright (C) 2021       Gauthier VERDOL     	<gauthier.verdol@atm-consulting.fr>
 *
 * This program is free software; you can redistribute it and/or modify
 * it under the terms of the GNU General Public License as published by
 * the Free Software Foundation; either version 3 of the License, or
 * (at your option) any later version.
 *
 * This program is distributed in the hope that it will be useful,
 * but WITHOUT ANY WARRANTY; without even the implied warranty of
 * MERCHANTABILITY or FITNESS FOR A PARTICULAR PURPOSE.  See the
 * GNU General Public License for more details.
 *
 * You should have received a copy of the GNU General Public License
 * along with this program. If not, see <https://www.gnu.org/licenses/>.
 */

/**
 *      \file       htdocs/compta/sociales/card.php
 *		\ingroup    tax
 *		\brief      Social contribution card page
 */

// Load Dolibarr environment
require '../../main.inc.php';
require_once DOL_DOCUMENT_ROOT.'/core/class/html.formfile.class.php';
require_once DOL_DOCUMENT_ROOT.'/core/class/html.formsocialcontrib.class.php';
require_once DOL_DOCUMENT_ROOT.'/compta/bank/class/account.class.php';
require_once DOL_DOCUMENT_ROOT.'/compta/sociales/class/chargesociales.class.php';
require_once DOL_DOCUMENT_ROOT.'/compta/sociales/class/paymentsocialcontribution.class.php';
require_once DOL_DOCUMENT_ROOT.'/core/lib/date.lib.php';
require_once DOL_DOCUMENT_ROOT.'/core/lib/files.lib.php';
require_once DOL_DOCUMENT_ROOT.'/core/lib/tax.lib.php';
require_once DOL_DOCUMENT_ROOT.'/user/class/user.class.php';
if (isModEnabled('project')) {
	include_once DOL_DOCUMENT_ROOT.'/projet/class/project.class.php';
	include_once DOL_DOCUMENT_ROOT.'/core/class/html.formprojet.class.php';
}
if (isModEnabled('accounting')) {
	include_once DOL_DOCUMENT_ROOT.'/accountancy/class/accountingjournal.class.php';
}

// Load translation files required by the page
$langs->loadLangs(array('compta', 'bills', 'banks', 'hrm'));

$id = GETPOST('id', 'int');
$ref = GETPOST('ref', 'alpha');
$action = GETPOST('action', 'aZ09');
$confirm = GETPOST('confirm', 'alpha');
$cancel = GETPOST('cancel', 'aZ09');
$contextpage = GETPOST('contextpage', 'aZ') ? GETPOST('contextpage', 'aZ') : 'myobjectcard'; // To manage different context of search
$backtopage = GETPOST('backtopage', 'alpha');
$backtopageforcancel = GETPOST('backtopageforcancel', 'alpha');
$lineid = GETPOST('lineid', 'int');

$fk_project = (GETPOST('fk_project') ? GETPOST('fk_project', 'int') : 0);

$dateech = dol_mktime(GETPOST('echhour'), GETPOST('echmin'), GETPOST('echsec'), GETPOST('echmonth'), GETPOST('echday'), GETPOST('echyear'));
$dateperiod = dol_mktime(GETPOST('periodhour'), GETPOST('periodmin'), GETPOST('periodsec'), GETPOST('periodmonth'), GETPOST('periodday'), GETPOST('periodyear'));
$label = GETPOST('label', 'alpha');
$actioncode = GETPOST('actioncode');
$fk_user = GETPOST('userid', 'int') > 0 ? GETPOST('userid', 'int') : 0;

// Initialize technical object to manage hooks of page. Note that conf->hooks_modules contains array of hook context
$hookmanager->initHooks(array('taxcard', 'globalcard'));

// Initialize technical objects
$object = new ChargeSociales($db);
$extrafields = new ExtraFields($db);
$diroutputmassaction = $conf->tax->dir_output.'/temp/massgeneration/'.$user->id;
$hookmanager->initHooks(array('taxsocialcontributioncard', 'globalcard'));

if (empty($action) && empty($id) && empty($ref)) {
	$action = 'view';
}

// Load object
if ($id > 0 || $ref) {
	$object->fetch($id, $ref);
}

$permissiontoread = $user->rights->tax->charges->lire;
$permissiontoadd = $user->rights->tax->charges->creer; // Used by the include of actions_addupdatedelete.inc.php and actions_lineupdown.inc.php
$permissiontodelete = $user->rights->tax->charges->supprimer || ($permissiontoadd && isset($object->status) && $object->status == $object::STATUS_DRAFT);
$permissionnote = $user->rights->tax->charges->creer; // Used by the include of actions_setnotes.inc.php
$permissiondellink = $user->rights->tax->charges->creer; // Used by the include of actions_dellink.inc.php
$upload_dir = $conf->tax->multidir_output[isset($object->entity) ? $object->entity : 1];

// Security check
$socid = GETPOST('socid', 'int');
if ($user->socid) {
	$socid = $user->socid;
}
$result = restrictedArea($user, 'tax', $object->id, 'chargesociales', 'charges');



/*
 * Actions
 */

$parameters = array('socid' => $socid);
$reshook = $hookmanager->executeHooks('doActions', $parameters, $object, $action); // Note that $action and $object may have been modified by some hooks
if ($reshook < 0) {
	setEventMessages($hookmanager->error, $hookmanager->errors, 'errors');
}

if (empty($reshook)) {
	// Classify paid
	if ($action == 'confirm_paid' && $permissiontoadd && $confirm == 'yes') {
		$result = $object->setPaid($user);
	}

	if ($action == 'reopen' && $user->hasRight('tax', 'charges', 'creer')) {
		if ($object->paye) {
			$result = $object->setUnpaid($user);
			if ($result > 0) {
				header('Location: '.$_SERVER["PHP_SELF"].'?id='.$id);
				exit();
			} else {
				setEventMessages($object->error, $object->errors, 'errors');
			}
		}
	}

	// Link to a project
	if ($action == 'classin' && $permissiontoadd) {
		$object->setProject(GETPOST('fk_project'));
	}

	if ($action == 'setfk_user' && $permissiontoadd) {
		$object->fk_user = $fk_user;
		$object->update($user);
	}

	if ($action == 'setlib' && $permissiontoadd) {
		$result = $object->setValueFrom('libelle', GETPOST('lib'), '', '', 'text', '', $user, 'TAX_MODIFY');
		if ($result < 0) {
			setEventMessages($object->error, $object->errors, 'errors');
		}
	}

	// payment mode
	if ($action == 'setmode' && $permissiontoadd) {
		$result = $object->setPaymentMethods(GETPOST('mode_reglement_id', 'int'));
		if ($result < 0) {
			setEventMessages($object->error, $object->errors, 'errors');
		}
	}

	// Bank account
	if ($action == 'setbankaccount' && $permissiontoadd) {
		$result = $object->setBankAccount(GETPOST('fk_account', 'int'));
		if ($result < 0) {
			setEventMessages($object->error, $object->errors, 'errors');
		}
	}

	// Delete social contribution
	if ($action == 'confirm_delete' && $permissiontodelete && $confirm == 'yes') {
		$totalpaid = $object->getSommePaiement();
		if (empty($totalpaid)) {
			$result = $object->delete($user);
			if ($result > 0) {
				header("Location: list.php");
				exit;
			} else {
				setEventMessages($object->error, $object->errors, 'errors');
			}
		} else {
			setEventMessages($langs->trans('DisabledBecausePayments'), null, 'errors');
		}
	}


	// Add social contribution
	if ($action == 'add' && $permissiontoadd) {
		$amount = price2num(GETPOST('amount', 'alpha'), 'MT');

		if (!$dateech) {
			setEventMessages($langs->trans("ErrorFieldRequired", $langs->transnoentities("Date")), null, 'errors');
			$action = 'create';
		} elseif (!$dateperiod) {
			setEventMessages($langs->trans("ErrorFieldRequired", $langs->transnoentities("Period")), null, 'errors');
			$action = 'create';
		} elseif (!($actioncode > 0)) {
			setEventMessages($langs->trans("ErrorFieldRequired", $langs->transnoentities("Type")), null, 'errors');
			$action = 'create';
		} elseif (empty($amount)) {
			setEventMessages($langs->trans("ErrorFieldRequired", $langs->transnoentities("Amount")), null, 'errors');
			$action = 'create';
		} elseif (!is_numeric($amount)) {
			setEventMessages($langs->trans("ErrorFieldMustBeANumeric", $langs->transnoentities("Amount")), null, 'errors');
			$action = 'create';
		} else {
			$object->type = $actioncode;
			$object->label = GETPOST('label', 'alpha');
			$object->date_ech = $dateech;
			$object->periode = $dateperiod;
			$object->period = $dateperiod;
			$object->amount = $amount;
			$object->fk_user			= $fk_user;
			$object->mode_reglement_id = (int) GETPOST('mode_reglement_id', 'int');
			$object->fk_account = (int) GETPOST('fk_account', 'int');
			$object->fk_project = (int) GETPOST('fk_project', 'int');

			$id = $object->create($user);
			if ($id <= 0) {
				setEventMessages($object->error, $object->errors, 'errors');
				$action = 'create';
			}
		}
	}


	if ($action == 'update' && !$cancel && $permissiontoadd) {
		$amount = price2num(GETPOST('amount', 'alpha'), 'MT');

		if (!$dateech) {
			setEventMessages($langs->trans("ErrorFieldRequired", $langs->transnoentities("Date")), null, 'errors');
			$action = 'edit';
		} elseif (!$dateperiod) {
			setEventMessages($langs->trans("ErrorFieldRequired", $langs->transnoentities("Period")), null, 'errors');
			$action = 'edit';
		} elseif (empty($amount)) {
			setEventMessages($langs->trans("ErrorFieldRequired", $langs->transnoentities("Amount")), null, 'errors');
			$action = 'edit';
		} elseif (!is_numeric($amount)) {
			setEventMessages($langs->trans("ErrorFieldMustBeANumeric", $langs->transnoentities("Amount")), null, 'errors');
			$action = 'create';
		} else {
			$result = $object->fetch($id);

			$object->date_ech = $dateech;
			$object->periode = $dateperiod;
			$object->period = $dateperiod;
			$object->amount = $amount;
			$object->fk_user = $fk_user;

			$result = $object->update($user);
			if ($result <= 0) {
				setEventMessages($object->error, $object->errors, 'errors');
			}
		}
	}

	// Action clone object
	if ($action == 'confirm_clone' && $confirm != 'yes') {
		$action = '';
	}

	if ($action == 'confirm_clone' && $confirm == 'yes' && $permissiontoadd) {
		$db->begin();

		$originalId = $object->id;

		if ($object->id > 0) {
			$object->id = $object->ref = null;
			$object->paye = 0;
			if (GETPOST('amount', 'alphanohtml')) {
				$object->amount = price2num(GETPOST('amount', 'alphanohtml'), 'MT', 2);
			}

			if (GETPOST('clone_label', 'alphanohtml')) {
				$object->label = GETPOST('clone_label', 'alphanohtml');
			} else {
				$object->label = $langs->trans("CopyOf").' '.$object->label;
			}

			if (GETPOST('clone_for_next_month', 'int')) {	// This can be true only if TAX_ADD_CLONE_FOR_NEXT_MONTH_CHECKBOX has been set
				$object->periode = dol_time_plus_duree($object->periode, 1, 'm');
				$object->period = dol_time_plus_duree($object->periode, 1, 'm');
				$object->date_ech = dol_time_plus_duree($object->date_ech, 1, 'm');
			} else {
				// Note date_ech is often a little bit higher than dateperiod
				$newdateperiod = dol_mktime(0, 0, 0, GETPOST('clone_periodmonth', 'int'), GETPOST('clone_periodday', 'int'), GETPOST('clone_periodyear', 'int'));
				$newdateech = dol_mktime(0, 0, 0, GETPOST('clone_date_echmonth', 'int'), GETPOST('clone_date_echday', 'int'), GETPOST('clone_date_echyear', 'int'));
				if ($newdateperiod) {
					$object->periode = $newdateperiod;
					$object->period = $newdateperiod;
					if (empty($newdateech)) {
						$object->date_ech = $object->periode;
					}
				}
				if ($newdateech) {
					$object->date_ech = $newdateech;
					if (empty($newdateperiod)) {
						// TODO We can here get dol_get_last_day of previous month:
						// $object->periode = dol_get_last_day(year of $object->date_ech - 1m, month or $object->date_ech -1m)
						$object->periode = $object->date_ech;
						$object->period = $object->date_ech;
					}
				}
			}

			$resultcheck = $object->check();
			if ($resultcheck) {
				$id = $object->create($user);
				if ($id > 0) {
					$db->commit();
					$db->close();

					header("Location: ".$_SERVER["PHP_SELF"]."?id=".$id);
					exit;
				} else {
					$id = $originalId;
					$db->rollback();

					setEventMessages($object->error, $object->errors, 'errors');
				}
			}
		} else {
			$db->rollback();
			dol_print_error($db, $object->error);
		}
	}

	// Actions to build doc
	include DOL_DOCUMENT_ROOT.'/core/actions_builddoc.inc.php';
}


/*
 * View
 */

$form = new Form($db);
$formfile = new FormFile($db);
$formsocialcontrib = new FormSocialContrib($db);
$bankaccountstatic = new Account($db);
if (isModEnabled('project')) {
	$formproject = new FormProjets($db);
}

$now = dol_now();

$title = $langs->trans("SocialContribution").' - '.$langs->trans("Card");
$help_url = 'EN:Module_Taxes_and_social_contributions|FR:Module_Taxes_et_charges_spéciales|ES:M&oacute;dulo Impuestos y cargas sociales (IVA, impuestos)';
llxHeader("", $title, $help_url);


// Form to create a social contribution
if ($action == 'create') {
	print load_fiche_titre($langs->trans("NewSocialContribution"));

	print '<form name="charge" method="POST" action="'.$_SERVER["PHP_SELF"].'">';
	print '<input type="hidden" name="token" value="'.newToken().'">';
	print '<input type="hidden" name="action" value="add">';

	print dol_get_fiche_head();

	print '<table class="border centpercent tableforfieldcreate">';

	// Label
	print "<tr>";
	print '<td class="titlefieldcreate fieldrequired">';
	print $langs->trans("Label");
	print '</td>';
	print '<td><input type="text" name="label" class="flat minwidth300" value="'.dol_escape_htmltag(GETPOST('label', 'alpha')).'" autofocus></td>';
	print '</tr>';
	print '<tr>';

	// Type
	print '<td class="fieldrequired">';
	print $langs->trans("Type");
	print '</td>';
	print '<td>';
	$formsocialcontrib->select_type_socialcontrib(GETPOST("actioncode", 'alpha') ? GETPOST("actioncode", 'alpha') : '', 'actioncode', 1);
	print '</td>';
	print '</tr>';

	// Date
	print '<tr>';
	print '<td class="fieldrequired">';
	print $langs->trans("Date");
	print '</td>';
	print '<td>';
	print $form->selectDate(!empty($dateech) ? $dateech : '-1', 'ech', 0, 0, 0, 'charge', 1, 1);
	print '</td>';
	print "</tr>\n";

	// Date end period
	print '<tr>';
	print '<td class="fieldrequired">';
	print $form->textwithpicto($langs->trans("PeriodEndDate"), $langs->trans("LastDayTaxIsRelatedTo"));
	print '</td>';
	print '<td>';
	print $form->selectDate(!empty($dateperiod) ? $dateperiod : '-1', 'period', 0, 0, 0, 'charge', 1);
	print '</td>';
	print '</tr>';

	// Amount
	print '<tr>';
	print '<td class="fieldrequired">';
	print $langs->trans("Amount");
	print '</td>';
	print '<td><input type="text" size="6" name="amount" class="flat" value="'.dol_escape_htmltag(GETPOST('amount', 'alpha')).'"></td>';
	print '</tr>';

	// Employee
	print '<tr><td>';
	print $langs->trans('Employee');
	print '</td>';
	print '<td>'.img_picto('', 'user', 'class="pictofixedwidth"').$form->select_dolusers($fk_user, 'userid', 1).'</td></tr>';

	// Project
	if (isModEnabled('project')) {
		$formproject = new FormProjets($db);

		// Associated project
		$langs->load("projects");

		print '<tr><td>'.$langs->trans("Project").'</td><td>';

		print img_picto('', 'project', 'class="pictofixedwidth"').$formproject->select_projects(-1, $fk_project, 'fk_project', 0, 0, 1, 1, 0, 0, 0, '', 1);

		print '</td></tr>';
	}

	// Payment Mode
	print '<tr><td>'.$langs->trans('DefaultPaymentMode').'</td><td colspan="2">';
	$form->select_types_paiements(GETPOST('mode_reglement_id', 'int'), 'mode_reglement_id');
	print '</td></tr>';

	// Bank Account
	if (isModEnabled("banque")) {
		print '<tr><td>'.$langs->trans('DefaultBankAccount').'</td><td colspan="2">';
		print img_picto('', 'bank_account', 'class="pictofixedwidth"').$form->select_comptes(GETPOST('fk_account', 'int'), 'fk_account', 0, '', 2, '', 0, '', 1);
		print '</td></tr>';
	}

	print '</table>';

	print dol_get_fiche_end();

	print '<div class="center">';
	print '<input type="submit" class="button button-add" value="'.$langs->trans("Add").'">';
	print '&nbsp;&nbsp;&nbsp;&nbsp;&nbsp;';
	print '<input type="button" class="button button-cancel" value="'.$langs->trans("Cancel").'" onClick="history.go(-1)">';
	print '</div>';

	print '</form>';
}

// View mode
if ($id > 0) {
	$formconfirm = '';

	if ($result > 0) {
		$head = tax_prepare_head($object);

		$totalpaid = $object->getSommePaiement();

		// Clone confirmation
		if ($action === 'clone') {
			$formquestion = array(
				array('type' => 'text', 'name' => 'clone_label', 'label' => $langs->trans("Label"), 'value' => $langs->trans("CopyOf").' '.$object->label, 'tdclass'=>'fieldrequired'),
			);
			if (getDolGlobalString('TAX_ADD_CLONE_FOR_NEXT_MONTH_CHECKBOX')) {
				$formquestion[] = array('type' => 'checkbox', 'name' => 'clone_for_next_month', 'label' => $langs->trans("CloneTaxForNextMonth"), 'value' => 1);
			} else {
				$formquestion[] = array('type' => 'date', 'datenow'=>1, 'name' => 'clone_date_ech', 'label' => $langs->trans("Date"), 'value' => -1);
				$formquestion[] = array('type' => 'date', 'name' => 'clone_period', 'label' => $langs->trans("PeriodEndDate"), 'value' => -1);
				$formquestion[] = array('type' => 'text', 'name' => 'amount', 'label' => $langs->trans("Amount"), 'value' => price($object->amount), 'morecss' => 'width100');
			}

			$formconfirm = $form->formconfirm($_SERVER["PHP_SELF"].'?id='.$object->id, $langs->trans('ToClone'), $langs->trans('ConfirmCloneTax', $object->ref), 'confirm_clone', $formquestion, 'yes', 1, 280);
		}


		if ($action == 'paid') {
			$text = $langs->trans('ConfirmPaySocialContribution');
			$formconfirm = $form->formconfirm($_SERVER["PHP_SELF"]."?id=".$object->id, $langs->trans('PaySocialContribution'), $text, "confirm_paid", '', '', 2);
		}

		// Confirmation of the removal of the Social Contribution
		if ($action == 'delete') {
			$text = $langs->trans('ConfirmDeleteSocialContribution');
			$formconfirm = $form->formconfirm($_SERVER['PHP_SELF'].'?id='.$object->id, $langs->trans('DeleteSocialContribution'), $text, 'confirm_delete', '', '', 2);
		}

		if ($action == 'edit') {
			print '<form name="charge" action="'.$_SERVER["PHP_SELF"].'?id='.$object->id.'" method="POST">';
			print '<input type="hidden" name="token" value="'.newToken().'">';
			print '<input type="hidden" name="action" value="update">';
		}
		// Call Hook formConfirm
		$parameters = array('formConfirm' => $formconfirm, 'lineid' => $lineid);
		$reshook = $hookmanager->executeHooks('formConfirm', $parameters, $object, $action); // Note that $action and $object may have been modified by hook
		if (empty($reshook)) {
			$formconfirm .= $hookmanager->resPrint;
		} elseif ($reshook > 0) {
			$formconfirm = $hookmanager->resPrint;
		}

		/*
		 *	View card
		 */
		print dol_get_fiche_head($head, 'card', $langs->trans("SocialContribution"), -1, 'bill', 0, '', '', 0, '', 1);

		// Print form confirm
		print $formconfirm;


		// Social contribution card
		$linkback = '<a href="'.DOL_URL_ROOT.'/compta/sociales/list.php?restore_lastsearch_values=1">'.$langs->trans("BackToList").'</a>';

		$morehtmlref = '<div class="refidno">';
		// Ref customer
		$morehtmlref .= $form->editfieldkey("Label", 'lib', $object->label, $object, $user->hasRight('tax', 'charges', 'creer'), 'string', '', 0, 1);
		$morehtmlref .= $form->editfieldval("Label", 'lib', $object->label, $object, $user->hasRight('tax', 'charges', 'creer'), 'string', '', null, null, '', 1);

		// Employee
		if ($action != 'editfk_user') {
			if ($object->getSommePaiement() > 0 && $object->fk_user > 0) {
				$userstatic = new User($db);
				$result = $userstatic->fetch($object->fk_user);
				if ($result > 0) {
					$morehtmlref .= '<br>' .$langs->trans('Employee').' : '.$userstatic->getNomUrl(1);
				}
			} else {
				$morehtmlref .= '<br>' . $form->editfieldkey("Employee", 'fk_user', $object->label, $object, $user->hasRight('salaries', 'write'), 'string', '', 0, 1);
				if ($object->fk_user > 0) {
					$userstatic = new User($db);
					$result = $userstatic->fetch($object->fk_user);
					if ($result > 0) {
						$morehtmlref .= $userstatic->getNomUrl(1);
					} else {
						dol_print_error($db);
						exit();
					}
				}
			}
		} else {
			$morehtmlref .= '<br>'.$langs->trans('Employee').' :&nbsp;';
			$morehtmlref .= '<form method="post" action="'.$_SERVER['PHP_SELF'].'?id='.$object->id.'">';
			$morehtmlref .= '<input type="hidden" name="action" value="setfk_user">';
			$morehtmlref .= '<input type="hidden" name="token" value="'.newToken().'">';
			$morehtmlref .= $form->select_dolusers($object->fk_user, 'userid', 1);
			$morehtmlref .= '<input type="submit" class="button valignmiddle" value="'.$langs->trans("Modify").'">';
			$morehtmlref .= '</form>';
		}

		// Project
		if (isModEnabled('project')) {
			$langs->load("projects");
			$morehtmlref .= '<br>';
			if ($permissiontoadd) {
				$morehtmlref .= img_picto($langs->trans("Project"), 'project', 'class="pictofixedwidth"');
				if ($action != 'classify') {
					$morehtmlref .= '<a class="editfielda" href="'.$_SERVER['PHP_SELF'].'?action=classify&token='.newToken().'&id='.((int) $object->id).'">'.img_edit($langs->transnoentitiesnoconv('SetProject')).'</a> ';
				}
				$morehtmlref .= $form->form_project($_SERVER['PHP_SELF'].'?id='.$object->id, (!getDolGlobalString('PROJECT_CAN_ALWAYS_LINK_TO_ALL_SUPPLIERS') ? $object->socid : -1), $object->fk_project, ($action == 'classify' ? 'fk_project' : 'none'), 0, 0, 0, 1, '', 'maxwidth300');
			} else {
				if (!empty($object->fk_project)) {
					$proj = new Project($db);
					$proj->fetch($object->fk_project);
					$morehtmlref .= $proj->getNomUrl(1);
					if ($proj->title) {
						$morehtmlref .= '<span class="opacitymedium"> - '.dol_escape_htmltag($proj->title).'</span>';
					}
				}
			}
		}
		$morehtmlref .= '</div>';

		$morehtmlright = '';

		$object->totalpaid = $totalpaid; // To give a chance to dol_banner_tab to use already paid amount to show correct status

		dol_banner_tab($object, 'id', $linkback, 1, 'rowid', 'ref', $morehtmlref, '', 0, '', '', 0, $morehtmlright);

		print '<div class="fichecenter">';
		print '<div class="fichehalfleft">';
		print '<div class="underbanner clearboth"></div>';

		print '<table class="border centpercent tableforfield">';

		// Type
		print '<tr><td class="titlefield">';
		print $langs->trans("Type")."</td><td>".$object->type_label."</td>";
		print "</tr>";

		// Date
		if ($action == 'edit') {
			print '<tr><td>'.$langs->trans("Date")."</td><td>";
			print $form->selectDate($object->date_ech, 'ech', 0, 0, 0, 'charge', 1, 1);
			print "</td></tr>";
		} else {
			print "<tr><td>".$langs->trans("Date")."</td><td>".dol_print_date($object->date_ech, 'day')."</td></tr>";
		}

		// Period end date
		print "<tr><td>".$form->textwithpicto($langs->trans("PeriodEndDate"), $langs->trans("LastDayTaxIsRelatedTo"))."</td>";
		print "<td>";
		if ($action == 'edit') {
			print $form->selectDate($object->periode, 'period', 0, 0, 0, 'charge', 1);
		} else {
			print dol_print_date($object->periode, "day");
		}
		print "</td></tr>";

		// Amount
		if ($action == 'edit') {
			print '<tr><td>'.$langs->trans("AmountTTC")."</td><td>";
			print '<input type="text" name="amount" size="12" class="flat" value="'.price($object->amount).'">';
			print "</td></tr>";
		} else {
			print '<tr><td>'.$langs->trans("AmountTTC").'</td><td><span class="amount">'.price($object->amount, 0, $langs, 1, -1, -1, $conf->currency).'</span></td></tr>';
		}

		// Mode of payment
		print '<tr><td>';
		print '<table class="nobordernopadding" width="100%"><tr><td>';
		print $langs->trans('DefaultPaymentMode');
		print '</td>';
		if ($action != 'editmode') {
			print '<td class="right"><a class="editfielda" href="'.$_SERVER["PHP_SELF"].'?action=editmode&token='.newToken().'&id='.$object->id.'">'.img_edit($langs->trans('SetMode'), 1).'</a></td>';
		}
		print '</tr></table>';
		print '</td><td>';
		if ($action == 'editmode') {
			$form->form_modes_reglement($_SERVER['PHP_SELF'].'?id='.$object->id, $object->mode_reglement_id, 'mode_reglement_id', '', 1, 1);
		} else {
			$form->form_modes_reglement($_SERVER['PHP_SELF'].'?id='.$object->id, $object->mode_reglement_id, 'none');
		}
		print '</td></tr>';

		// Bank account
		if (isModEnabled("banque")) {
			print '<tr><td class="nowrap">';
			print '<table class="centpercent nobordernopadding"><tr><td class="nowrap">';
			print $langs->trans('DefaultBankAccount');
			print '<td>';
			if ($action != 'editbankaccount' && $user->hasRight('tax', 'charges', 'creer')) {
				print '<td class="right"><a class="editfielda" href="'.$_SERVER["PHP_SELF"].'?action=editbankaccount&token='.newToken().'&id='.$object->id.'">'.img_edit($langs->trans('SetBankAccount'), 1).'</a></td>';
			}
			print '</tr></table>';
			print '</td><td>';
			if ($action == 'editbankaccount') {
				$form->formSelectAccount($_SERVER['PHP_SELF'].'?id='.$object->id, $object->fk_account, 'fk_account', 1);
			} else {
				$form->formSelectAccount($_SERVER['PHP_SELF'].'?id='.$object->id, $object->fk_account, 'none');
			}
			print '</td>';
			print '</tr>';
		}

		// Other attributes
		$parameters = array();
		$reshook = $hookmanager->executeHooks('formObjectOptions', $parameters, $object, $action); // Note that $action and $object may have been modified by hook
		print $hookmanager->resPrint;

		print '</table>';

		print '</div>';
		print '<div class="fichehalfright">';

		print '<div class="underbanner clearboth"></div>';

		$nbcols = 3;
		if (isModEnabled("banque")) {
			$nbcols++;
		}

		/*
		 * Payments
		 */
		$sql = "SELECT p.rowid, p.num_paiement as num_payment, p.datep as dp, p.amount,";
		$sql .= " c.code as type_code,c.libelle as paiement_type,";
		$sql .= ' ba.rowid as baid, ba.ref as baref, ba.label, ba.number as banumber, ba.account_number, ba.currency_code as bacurrency_code, ba.fk_accountancy_journal';
		$sql .= " FROM ".MAIN_DB_PREFIX."paiementcharge as p";
		$sql .= ' LEFT JOIN '.MAIN_DB_PREFIX.'bank as b ON p.fk_bank = b.rowid';
		$sql .= ' LEFT JOIN '.MAIN_DB_PREFIX.'bank_account as ba ON b.fk_account = ba.rowid';
		$sql .= " LEFT JOIN ".MAIN_DB_PREFIX."c_paiement as c ON p.fk_typepaiement = c.id";
		$sql .= ", ".MAIN_DB_PREFIX."chargesociales as cs";
		$sql .= " WHERE p.fk_charge = ".((int) $id);
		$sql .= " AND p.fk_charge = cs.rowid";
		$sql .= " AND cs.entity IN (".getEntity('sc').")";
		$sql .= " ORDER BY dp DESC";

		//print $sql;
		$resql = $db->query($sql);
		if ($resql) {
			$totalpaid = 0;

			$num = $db->num_rows($resql);
			$i = 0;
			$total = 0;

<<<<<<< HEAD
			print '<div class="div-table-responsive-no-min">'; // You can use div-table-responsive-no-min if you do not need reserved height for your table
=======
			print '<div class="div-table-responsive-no-min">'; // You can use div-table-responsive-no-min if you don't need reserved height for your table
>>>>>>> 56fdcbb5
			print '<table class="noborder paymenttable">';
			print '<tr class="liste_titre">';
			print '<td>'.$langs->trans("RefPayment").'</td>';
			print '<td>'.$langs->trans("Date").'</td>';
			print '<td>'.$langs->trans("Type").'</td>';
			if (isModEnabled("banque")) {
				print '<td class="liste_titre right">'.$langs->trans('BankAccount').'</td>';
			}
			print '<td class="right">'.$langs->trans("Amount").'</td>';
			print '</tr>';

			$paymentsocialcontributiontmp = new PaymentSocialContribution($db);

			if ($num > 0) {
				while ($i < $num) {
					$objp = $db->fetch_object($resql);

					$paymentsocialcontributiontmp->id = $objp->rowid;
					$paymentsocialcontributiontmp->ref = $objp->rowid;
					$paymentsocialcontributiontmp->datep = $db->jdate($objp->dp);

					print '<tr class="oddeven"><td>';
					print $paymentsocialcontributiontmp->getNomUrl(1);
					print '</td>';

					print '<td>'.dol_print_date($db->jdate($objp->dp), 'day')."</td>\n";
					$labeltype = $langs->trans("PaymentType".$objp->type_code) != "PaymentType".$objp->type_code ? $langs->trans("PaymentType".$objp->type_code) : $objp->paiement_type;
					print "<td>".$labeltype.' '.$objp->num_payment."</td>\n";
					if (isModEnabled("banque")) {
						$bankaccountstatic->id = $objp->baid;
						$bankaccountstatic->ref = $objp->baref;
						$bankaccountstatic->label = $objp->baref;
						$bankaccountstatic->number = $objp->banumber;
						$bankaccountstatic->currency_code = $objp->bacurrency_code;

						if (isModEnabled('accounting')) {
							$bankaccountstatic->account_number = $objp->account_number;

							$accountingjournal = new AccountingJournal($db);
							$accountingjournal->fetch($objp->fk_accountancy_journal);
							$bankaccountstatic->accountancy_journal = $accountingjournal->getNomUrl(0, 1, 1, '', 1);
						}

						print '<td class="right">';
						if ($bankaccountstatic->id) {
							print $bankaccountstatic->getNomUrl(1, 'transactions');
						}
						print '</td>';
					}
					print '<td class="right"><span class="amount">'.price($objp->amount)."</span></td>\n";
					print "</tr>";
					$totalpaid += $objp->amount;
					$i++;
				}
			} else {
				print '<tr class="oddeven"><td><span class="opacitymedium">'.$langs->trans("None").'</span></td>';
				print '<td></td><td></td><td></td><td></td>';
				print '</tr>';
			}

			print '<tr><td colspan="'.$nbcols.'" class="right">'.$langs->trans("AlreadyPaid").' :</td><td class="right nowraponall">'.price($totalpaid)."</td></tr>\n";
			print '<tr><td colspan="'.$nbcols.'" class="right">'.$langs->trans("AmountExpected").' :</td><td class="right nowraponall">'.price($object->amount)."</td></tr>\n";

			$resteapayer = $object->amount - $totalpaid;
			$cssforamountpaymentcomplete = 'amountpaymentcomplete';

			print '<tr><td colspan="'.$nbcols.'" class="right">'.$langs->trans("RemainderToPay")." :</td>";
			print '<td class="right nowraponall'.($resteapayer ? ' amountremaintopay' : (' '.$cssforamountpaymentcomplete)).'">'.price($resteapayer)."</td></tr>\n";

			print "</table>";
			print '</div>';

			$db->free($resql);
		} else {
			dol_print_error($db);
		}

		print '</div>';
		print '</div>';

		print '<div class="clearboth"></div>';

		print dol_get_fiche_end();

		if ($action == 'edit') {
			print $form->buttonsSaveCancel();

			print "</form>\n";
		}



		// Buttons for actions

		if ($action != 'edit') {
			print '<div class="tabsAction">'."\n";

			// Reopen
			if ($object->paye && $user->hasRight('tax', 'charges', 'creer')) {
				print '<div class="inline-block divButAction"><a class="butAction" href="'.DOL_URL_ROOT.'/compta/sociales/card.php?id='.$object->id.'&action=reopen&token='.newToken().'">'.$langs->trans("ReOpen").'</a></div>';
			}

			// Edit
			if ($object->paye == 0 && $user->hasRight('tax', 'charges', 'creer')) {
				print '<div class="inline-block divButAction"><a class="butAction" href="'.DOL_URL_ROOT.'/compta/sociales/card.php?id='.$object->id.'&action=edit&token='.newToken().'">'.$langs->trans("Modify").'</a></div>';
			}

			// Emit payment
			if ($object->paye == 0 && ((price2num($object->amount) < 0 && price2num($resteapayer, 'MT') < 0) || (price2num($object->amount) > 0 && price2num($resteapayer, 'MT') > 0)) && $user->hasRight('tax', 'charges', 'creer')) {
				print '<div class="inline-block divButAction"><a class="butAction" href="'.DOL_URL_ROOT.'/compta/paiement_charge.php?id='.$object->id.'&action=create&token='.newToken().'">'.$langs->trans("DoPayment")."</a></div>";
			}

			// Classify 'paid'
			if ($object->paye == 0 && round($resteapayer) <= 0 && $user->hasRight('tax', 'charges', 'creer')) {
				print '<div class="inline-block divButAction"><a class="butAction" href="'.DOL_URL_ROOT.'/compta/sociales/card.php?id='.$object->id.'&action=paid&token='.newToken().'">'.$langs->trans("ClassifyPaid").'</a></div>';
			}

			// Clone
			if ($user->hasRight('tax', 'charges', 'creer')) {
				print '<div class="inline-block divButAction"><a class="butAction" href="'.DOL_URL_ROOT.'/compta/sociales/card.php?id='.$object->id.'&action=clone&token='.newToken().'">'.$langs->trans("ToClone")."</a></div>";
			}

			// Delete
			if ($user->hasRight('tax', 'charges', 'supprimer') && empty($totalpaid)) {
				print '<div class="inline-block divButAction"><a class="butActionDelete" href="'.DOL_URL_ROOT.'/compta/sociales/card.php?id='.$object->id.'&action=delete&token='.newToken().'">'.$langs->trans("Delete").'</a></div>';
			} else {
				print '<div class="inline-block divButAction"><a class="butActionRefused classfortooltip" href="#" title="'.(dol_escape_htmltag($langs->trans("DisabledBecausePayments"))).'">'.$langs->trans("Delete").'</a></div>';
			}

			print "</div>";
		}


		// Select mail models is same action as presend
		if (GETPOST('modelselected')) {
			$action = 'presend';
		}

		if ($action != 'presend') {
			print '<div class="fichecenter"><div class="fichehalfleft">';
			print '<a name="builddoc"></a>'; // ancre

			$includedocgeneration = 1;

			// Documents
			if ($includedocgeneration) {
				$objref = dol_sanitizeFileName($object->ref);
				$relativepath = $objref.'/'.$objref.'.pdf';
				$filedir = $conf->tax->dir_output.'/'.$objref;
				$urlsource = $_SERVER["PHP_SELF"]."?id=".$object->id;
				//$genallowed = $user->rights->tax->charges->lire; // If you can read, you can build the PDF to read content
				$genallowed = 0;
				$delallowed = $user->rights->tax->charges->creer; // If you can create/edit, you can remove a file on card
				print $formfile->showdocuments('tax', $objref, $filedir, $urlsource, $genallowed, $delallowed, $object->model_pdf, 1, 0, 0, 28, 0, '', '', '', $langs->defaultlang);
			}

			// Show links to link elements
			//$linktoelem = $form->showLinkToObjectBlock($object, null, array('myobject'));
			//$somethingshown = $form->showLinkedObjectBlock($object, $linktoelem);


			print '</div><div class="fichehalfright">';

			/*
			 $MAXEVENT = 10;

			 $morehtmlcenter = dolGetButtonTitle($langs->trans('SeeAll'), '', 'fa fa-bars imgforviewmode', dol_buildpath('/mymodule/myobject_agenda.php', 1).'?id='.$object->id);

			 // List of actions on element
			 include_once DOL_DOCUMENT_ROOT.'/core/class/html.formactions.class.php';
			 $formactions = new FormActions($db);
			 $somethingshown = $formactions->showactions($object, $object->element.'@'.$object->module, (is_object($object->thirdparty) ? $object->thirdparty->id : 0), 1, '', $MAXEVENT, '', $morehtmlcenter);
			 */

			print '</div></div>';
		}

		//Select mail models is same action as presend
		if (GETPOST('modelselected')) {
			$action = 'presend';
		}

		// Presend form
		$modelmail = 'sc';
		$defaulttopic = 'InformationMessage';
		$diroutput = $conf->tax->dir_output;
		$trackid = 'sc'.$object->id;

		include DOL_DOCUMENT_ROOT.'/core/tpl/card_presend.tpl.php';
	} else {
		/* Social contribution not found */
		dol_print_error('', $object->error);
	}
}

// End of page
llxFooter();
$db->close();<|MERGE_RESOLUTION|>--- conflicted
+++ resolved
@@ -692,11 +692,7 @@
 			$i = 0;
 			$total = 0;
 
-<<<<<<< HEAD
-			print '<div class="div-table-responsive-no-min">'; // You can use div-table-responsive-no-min if you do not need reserved height for your table
-=======
 			print '<div class="div-table-responsive-no-min">'; // You can use div-table-responsive-no-min if you don't need reserved height for your table
->>>>>>> 56fdcbb5
 			print '<table class="noborder paymenttable">';
 			print '<tr class="liste_titre">';
 			print '<td>'.$langs->trans("RefPayment").'</td>';
