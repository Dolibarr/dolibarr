--- conflicted
+++ resolved
@@ -1,14 +1,4 @@
 <?php
-<<<<<<< HEAD
-/* Copyright (C) 2001-2003  Rodolphe Quiedeville    <rodolphe@quiedeville.org>
- * Copyright (C) 2004-2017  Laurent Destailleur     <eldy@users.sourceforge.net>
- * Copyright (C) 2005-2009  Regis Houssin           <regis.houssin@inodbox.com>
- * Copyright (C) 2016       Frédéric France         <frederic.france@free.fr>
- * Copyright (C) 2020       Pierre Ardoin           <mapiolca@me.com>
- * Copyright (C) 2020       Tobias Sekan            <tobias.sekan@startmail.com>
- * Copyright (C) 2021       Gauthier VERDOL         <gauthier.verdol@atm-consulting.fr>
- * Copyright (C) 2021-2023  Alexandre Spangaro      <aspangaro@open-dsi.fr>
-=======
 /* Copyright (C) 2001-2003	Rodolphe Quiedeville		<rodolphe@quiedeville.org>
  * Copyright (C) 2004-2017	Laurent Destailleur			<eldy@users.sourceforge.net>
  * Copyright (C) 2005-2009	Regis Houssin				<regis.houssin@inodbox.com>
@@ -17,7 +7,6 @@
  * Copyright (C) 2020		Tobias Sekan				<tobias.sekan@startmail.com>
  * Copyright (C) 2021		Gauthier VERDOL				<gauthier.verdol@atm-consulting.fr>
  * Copyright (C) 2021-2024	Alexandre Spangaro			<alexandre@inovea-conseil.com>
->>>>>>> 263c1e54
  * Copyright (C) 2024		MDW							<mdeweerd@users.noreply.github.com>
  *
  * This program is free software; you can redistribute it and/or modify
