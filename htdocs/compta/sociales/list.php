<?php
/* Copyright (C) 2001-2003 Rodolphe Quiedeville <rodolphe@quiedeville.org>
 * Copyright (C) 2004-2017 Laurent Destailleur  <eldy@users.sourceforge.net>
 * Copyright (C) 2005-2009 Regis Houssin        <regis.houssin@inodbox.com>
 * Copyright (C) 2016      Frédéric France      <frederic.france@free.fr>
 *
 * This program is free software; you can redistribute it and/or modify
 * it under the terms of the GNU General Public License as published by
 * the Free Software Foundation; either version 3 of the License, or
 * (at your option) any later version.
 *
 * This program is distributed in the hope that it will be useful,
 * but WITHOUT ANY WARRANTY; without even the implied warranty of
 * MERCHANTABILITY or FITNESS FOR A PARTICULAR PURPOSE.  See the
 * GNU General Public License for more details.
 *
 * You should have received a copy of the GNU General Public License
 * along with this program. If not, see <http://www.gnu.org/licenses/>.
 */

/**
 *   	\file       htdocs/compta/sociales/list.php
 *		\ingroup    tax
 *		\brief      Page to list all social contributions
 */

require '../../main.inc.php';
require_once DOL_DOCUMENT_ROOT.'/compta/sociales/class/chargesociales.class.php';
require_once DOL_DOCUMENT_ROOT.'/core/class/html.formsocialcontrib.class.php';
require_once DOL_DOCUMENT_ROOT.'/core/class/html.formother.class.php';
require_once DOL_DOCUMENT_ROOT.'/core/lib/date.lib.php';

// Load translation files required by the page
$langs->loadLangs(array('compta', 'banks', 'bills'));

$action=GETPOST('action', 'alpha');
$massaction=GETPOST('massaction', 'alpha');
$show_files=GETPOST('show_files', 'int');
$confirm=GETPOST('confirm', 'alpha');
$toselect = GETPOST('toselect', 'array');
$contextpage=GETPOST('contextpage', 'aZ')?GETPOST('contextpage', 'aZ'):'sclist';

// Security check
$socid = isset($_GET["socid"])?$_GET["socid"]:'';
if ($user->societe_id) $socid=$user->societe_id;
$result = restrictedArea($user, 'tax', '', '', 'charges');

$search_ref = GETPOST('search_ref', 'int');
$search_label = GETPOST('search_label', 'alpha');
$search_amount = GETPOST('search_amount', 'alpha');
$search_status = GETPOST('search_status', 'int');
$search_day_lim		= GETPOST('search_day_lim', 'int');
$search_month_lim	= GETPOST('search_month_lim', 'int');
$search_year_lim	= GETPOST('search_year_lim', 'int');

$limit = GETPOST('limit', 'int')?GETPOST('limit', 'int'):$conf->liste_limit;
$sortfield = GETPOST("sortfield", 'alpha');
$sortorder = GETPOST("sortorder", 'alpha');
$page = GETPOST("page", 'int');
if (empty($page) || $page == -1) { $page = 0; }     // If $page is not defined, or '' or -1
$offset = $limit * $page;
$pageprev = $page - 1;
$pagenext = $page + 1;
if (! $sortfield) $sortfield="cs.date_ech";
if (! $sortorder) $sortorder="DESC";

$year=GETPOST("year", 'int');
$filtre=GETPOST("filtre", 'int');

if (! GETPOSTISSET('search_typeid'))
{
	$newfiltre=str_replace('filtre=', '', $filtre);
	$filterarray=explode('-', $newfiltre);
	foreach($filterarray as $val)
	{
		$part=explode(':', $val);
		if ($part[0] == 'cs.fk_type') $search_typeid=$part[1];
	}
}
else
{
	$search_typeid=GETPOST('search_typeid', 'int');
}

if (GETPOST('button_removefilter_x', 'alpha') || GETPOST('button_removefilter.x', 'alpha') || GETPOST('button_removefilter', 'alpha')) // All test are required to be compatible with all browsers
{
	$search_ref="";
	$search_label="";
	$search_amount="";
	$search_status='';
    $search_typeid="";
	$year="";
	$search_day_lim='';
	$search_year_lim='';
	$search_month_lim='';
	$toselect='';
	$search_array_options=array();
}


/*
 *	View
 */

$form = new Form($db);
$formother = new FormOther($db);
$formsocialcontrib = new FormSocialContrib($db);
$chargesociale_static=new ChargeSociales($db);

llxHeader('', $langs->trans("SocialContributions"));

$sql = "SELECT cs.rowid as id, cs.fk_type as type, ";
$sql.= " cs.amount, cs.date_ech, cs.libelle, cs.paye, cs.periode,";
$sql.= " c.libelle as type_lib,";
$sql.= " SUM(pc.amount) as alreadypayed";
$sql.= " FROM ".MAIN_DB_PREFIX."c_chargesociales as c,";
$sql.= " ".MAIN_DB_PREFIX."chargesociales as cs";
$sql.= " LEFT JOIN ".MAIN_DB_PREFIX."paiementcharge as pc ON pc.fk_charge = cs.rowid";
$sql.= " WHERE cs.fk_type = c.id";
$sql.= " AND cs.entity = ".$conf->entity;
// Search criteria
if ($search_ref)	$sql.=" AND cs.rowid=".$db->escape($search_ref);
if ($search_label) 	$sql.=natural_search("cs.libelle", $search_label);
if ($search_amount) $sql.=natural_search("cs.amount", price2num(trim($search_amount)), 1);
if ($search_status != '' && $search_status >= 0) $sql.=" AND cs.paye = ".$db->escape($search_status);
$sql.= dolSqlDateFilter("cs.periode", $search_day_lim, $search_month_lim, $search_year_lim);
//$sql.= dolSqlDateFilter("cs.periode", 0, 0, $year);
if ($year > 0)
{
    $sql .= " AND (";
    // Si period renseignee on l'utilise comme critere de date, sinon on prend date echeance,
    // ceci afin d'etre compatible avec les cas ou la periode n'etait pas obligatoire
    $sql .= "   (cs.periode IS NOT NULL AND date_format(cs.periode, '%Y') = '".$year."') ";
    $sql .= "OR (cs.periode IS NULL AND date_format(cs.date_ech, '%Y') = '".$year."')";
    $sql .= ")";
}
if ($filtre) {
    $filtre=str_replace(":", "=", $filtre);
    $sql .= " AND ".$filtre;
}
if ($search_typeid) {
    $sql .= " AND cs.fk_type=".$db->escape($search_typeid);
}
$sql.= " GROUP BY cs.rowid, cs.fk_type, cs.amount, cs.date_ech, cs.libelle, cs.paye, cs.periode, c.libelle";
$sql.= $db->order($sortfield, $sortorder);

$totalnboflines=0;
$result=$db->query($sql);
if ($result)
{
    $totalnboflines = $db->num_rows($result);
}
$sql.= $db->plimit($limit+1, $offset);

$resql=$db->query($sql);
if ($resql)
{
	$num = $db->num_rows($resql);
	$i = 0;

	$param='';
    if (! empty($contextpage) && $contextpage != $_SERVER["PHP_SELF"]) $param.='&contextpage='.urlencode($contextpage);
	if ($limit > 0 && $limit != $conf->liste_limit) $param.='&limit='.urlencode($limit);
	if ($search_ref)    $param.='&search_ref='.urlencode($search_ref);
	if ($search_label)  $param.='&search_label='.urlencode($search_label);
	if ($search_amount) $param.='&search_amount='.urlencode($search_amount);
	if ($search_typeid) $param.='&search_typeid='.urlencode($search_typeid);
	if ($search_status != '' && $search_status != '-1') $param.='&search_status='.urlencode($search_status);
	if ($year)          $param.='&year='.urlencode($year);

	$newcardbutton='';
	if($user->rights->tax->charges->creer)
	{
		$newcardbutton='<a class="butActionNew" href="'.DOL_URL_ROOT.'/compta/sociales/card.php?action=create"><span class="valignmiddle text-plus-circle">'.$langs->trans('MenuNewSocialContribution').'</span>';
		$newcardbutton.= '<span class="fa fa-plus-circle valignmiddle"></span>';
		$newcardbutton.= '</a>';
	}

	print '<form method="POST" action="'.$_SERVER["PHP_SELF"].'">';
	if ($optioncss != '') print '<input type="hidden" name="optioncss" value="'.$optioncss.'">';
	print '<input type="hidden" name="token" value="'.$_SESSION['newtoken'].'">';
	print '<input type="hidden" name="action" value="list">';
	print '<input type="hidden" name="sortfield" value="'.$sortfield.'">';
	print '<input type="hidden" name="sortorder" value="'.$sortorder.'">';
    print '<input type="hidden" name="page" value="'.$page.'">';
	print '<input type="hidden" name="viewstatut" value="'.$viewstatut.'">';

	if ($year)
	{
	    $center=($year?"<a href='list.php?year=".($year-1)."'>".img_previous()."</a> ".$langs->trans("Year")." $year <a href='list.php?year=".($year+1)."'>".img_next()."</a>":"");
	    print_barre_liste($langs->trans("SocialContributions"), $page, $_SERVER["PHP_SELF"], $param, $sortfield, $sortorder, $center, $num, $totalnboflines, 'title_accountancy.png', 0, $newcardbutton, '', $limit);
	}
	else
	{
		print_barre_liste($langs->trans("SocialContributions"), $page, $_SERVER["PHP_SELF"], $param, $sortfield, $sortorder, '', $num, $totalnboflines, 'title_accountancy.png', 0, $newcardbutton, '', $limit);
	}

	if (empty($mysoc->country_id) && empty($mysoc->country_code))
	{
		print '<div class="error">';
		$langs->load("errors");
		$countrynotdefined=$langs->trans("ErrorSetACountryFirst");
		print $countrynotdefined;
		print '</div>';
	}
	else
	{
	    print '<div class="div-table-responsive">';
	    print '<table class="tagtable liste'.($moreforfilter?" listwithfilterbefore":"").'">'."\n";

		print '<tr class="liste_titre_filter">';
		// Ref
		print '<td class="liste_titre" align="left">';
		print '<input class="flat maxwidth75" type="text" name="search_ref" value="'.dol_escape_htmltag($search_ref).'">';
		print '</td>';
		// Label
		print '<td class="liste_titre"><input type="text" class="flat maxwidth100" name="search_label" value="'.dol_escape_htmltag($search_label).'"></td>';
		// Type
		print '<td class="liste_titre" align="left">';
	    $formsocialcontrib->select_type_socialcontrib($search_typeid, 'search_typeid', 1, 0, 0, 'maxwidth100onsmartphone');
	    print '</td>';
		// Period end date
		print '<td class="liste_titre center">';
		if (! empty($conf->global->MAIN_LIST_FILTER_ON_DAY)) print '<input class="flat valignmiddle" type="text" size="1" maxlength="2" name="search_day_lim" value="'.dol_escape_htmltag($search_day_lim).'">';
		print '<input class="flat valignmiddle width25" type="text" size="1" maxlength="2" name="search_month_lim" value="'.dol_escape_htmltag($search_month_lim).'">';
		$formother->select_year($search_year_lim?$search_year_lim:-1, 'search_year_lim', 1, 20, 5, 0, 0, '', 'widthauto valignmiddle');
		print '</td>';
	    // Amount
		print '<td class="liste_titre right">';
		print '<input class="flat maxwidth75" type="text" name="search_amount" value="'.dol_escape_htmltag($search_amount).'">';
		print '</td>';
		print '<td class="liste_titre">&nbsp;</td>';
		// Status
		print '<td class="liste_titre maxwidthonsmartphone right">';
		$liststatus=array('0'=>$langs->trans("Unpaid"), '1'=>$langs->trans("Paid"));
		print $form->selectarray('search_status', $liststatus, $search_status, 1);
		print '</td>';

        print '<td class="liste_titre maxwidthsearch">';
        $searchpicto=$form->showFilterAndCheckAddButtons(0);
        print $searchpicto;
        print '</td>';
		print "</tr>\n";

		print '<tr class="liste_titre">';
		print_liste_field_titre("Ref", $_SERVER["PHP_SELF"], "id", "", $param, "", $sortfield, $sortorder);
		print_liste_field_titre("Label", $_SERVER["PHP_SELF"], "cs.libelle", "", $param, 'class="left"', $sortfield, $sortorder);
		print_liste_field_titre("Type", $_SERVER["PHP_SELF"], "type", "", $param, 'class="left"', $sortfield, $sortorder);
		print_liste_field_titre("PeriodEndDate", $_SERVER["PHP_SELF"], "periode", "", $param, 'align="center"', $sortfield, $sortorder);
		print_liste_field_titre("Amount", $_SERVER["PHP_SELF"], "cs.amount", "", $param, 'class="right"', $sortfield, $sortorder);
		print_liste_field_titre("DateDue", $_SERVER["PHP_SELF"], "cs.date_ech", "", $param, 'align="center"', $sortfield, $sortorder);
		print_liste_field_titre("Status", $_SERVER["PHP_SELF"], "cs.paye", "", $param, 'class="right"', $sortfield, $sortorder);
		print_liste_field_titre('', $_SERVER["PHP_SELF"], "", '', '', '', $sortfield, $sortorder, 'maxwidthsearch ');
		print "</tr>\n";

		$i=0;
		$totalarray=array();
		while ($i < min($num, $limit))
		{
			$obj = $db->fetch_object($resql);

			$chargesociale_static->id=$obj->id;
			$chargesociale_static->ref=$obj->id;
			$chargesociale_static->lib=$obj->libelle;
			$chargesociale_static->type_libelle=$obj->type_lib;

			print '<tr class="oddeven">';

			// Ref
			print '<td width="60">';
			print $chargesociale_static->getNomUrl(1, '20');
			print '</td>';

			// Label
			print '<td>'.dol_trunc($obj->libelle, 42).'</td>';

			// Type
			print '<td>'.$obj->type_lib.'</td>';

			// Date end period
			print '<td align="center">';
			if ($obj->periode)
			{
<<<<<<< HEAD
				print '<a href="index.php?year='.strftime("%Y", $db->jdate($obj->periode)).'">'.dol_print_date($db->jdate($obj->periode), 'day').'</a>';
=======
				print '<a href="list.php?year='.strftime("%Y",$db->jdate($obj->periode)).'">'.dol_print_date($db->jdate($obj->periode),'day').'</a>';
>>>>>>> cb07d806
			}
			else
			{
				print '&nbsp;';
			}
			print '</td>';

			// Amount
			print '<td class="right" width="100">'.price($obj->amount).'</td>';
			if (! $i) $totalarray['nbfield']++;
		    if (! $i) $totalarray['totalttcfield']=$totalarray['nbfield'];
			$totalarray['totalttc'] += $obj->amount;

			// Due date
			print '<td width="110" align="center">'.dol_print_date($db->jdate($obj->date_ech), 'day').'</td>';

			print '<td class="nowrap right">'.$chargesociale_static->LibStatut($obj->paye, 5, $obj->alreadypayed).'</td>';

			print '<td></td>';

			print '</tr>';
			$i++;
		}

		// Show total line
		if (isset($totalarray['totalttcfield']))
		{
		    print '<tr class="liste_total">';
            if ($num < $limit && empty($offset)) print '<td class="left">'.$langs->trans("Total").'</td>';
            else print '<td class="left">'.$langs->trans("Totalforthispage").'</td>';
            print '<td></td>';
            print '<td></td>';
            print '<td></td>';
            print '<td class="right">'.price($totalarray['totalttc']).'</td>';
	        print '<td></td>';
	        print '<td></td>';
	        print '<td></td>';
	        print '</tr>';
		}

		print '</table>';
		print '</div>';
	}
	print '</form>';
}
else
{
	dol_print_error($db);
}

// End of page
llxFooter();
$db->close();<|MERGE_RESOLUTION|>--- conflicted
+++ resolved
@@ -281,11 +281,7 @@
 			print '<td align="center">';
 			if ($obj->periode)
 			{
-<<<<<<< HEAD
-				print '<a href="index.php?year='.strftime("%Y", $db->jdate($obj->periode)).'">'.dol_print_date($db->jdate($obj->periode), 'day').'</a>';
-=======
 				print '<a href="list.php?year='.strftime("%Y",$db->jdate($obj->periode)).'">'.dol_print_date($db->jdate($obj->periode),'day').'</a>';
->>>>>>> cb07d806
 			}
 			else
 			{
