<?php
/* Copyright (C) 2016       Laurent Destailleur <eldy@users.sourceforge.net>
 * Copyright (C) 2014       Juanjo Menent       <jmenent@2byte.es>
 * Copyright (C) 2015       Florian Henry       <florian.henry@open-concept.pro>
 * Copyright (C) 2015       Raphaël Doursenaud  <rdoursenaud@gpcsolutions.fr>
 *
 * This program is free software; you can redistribute it and/or modify
 * it under the terms of the GNU General Public License as published by
 * the Free Software Foundation; either version 3 of the License, or
 * (at your option) any later version.
 *
 * This program is distributed in the hope that it will be useful,
 * but WITHOUT ANY WARRANTY; without even the implied warranty of
 * MERCHANTABILITY or FITNESS FOR A PARTICULAR PURPOSE.  See the
 * GNU General Public License for more details.
 *
 * You should have received a copy of the GNU General Public License
 * along with this program. If not, see <http://www.gnu.org/licenses/>.
 */

/**
 * \file    htdocs/compta/sociales/class/cchargesociales.class.php
 * \ingroup tax
 * \brief   File to manage type of social/fiscal taxes
 */

// Put here all includes required by your class file
require_once DOL_DOCUMENT_ROOT . '/core/class/commonobject.class.php';
//require_once DOL_DOCUMENT_ROOT . '/societe/class/societe.class.php';
//require_once DOL_DOCUMENT_ROOT . '/product/class/product.class.php';

/**
 * Class Cchargesociales
 */
class Cchargesociales
{
	/**
	 * @var string Id to identify managed objects
	 */
	public $element = 'cchargesociales';
	
	/**
	 * @var string Name of table without prefix where object is stored
	 */
	public $table_element = 'c_chargesociales';

<<<<<<< HEAD
	/**
	 */

=======
>>>>>>> 50d50c2e
	public $libelle;
	public $deductible;
	public $active;
	public $code;
	public $fk_pays;
	public $module;
	public $accountancy_code;
<<<<<<< HEAD

	/**
	 */

=======
	
>>>>>>> 50d50c2e

	/**
	 * Constructor
	 *
	 * @param DoliDb $db Database handler
	 */
	public function __construct(DoliDB $db)
	{
		$this->db = $db;
	}

	/**
	 * Create object into database
	 *
	 * @param  User $user      User that creates
	 * @param  bool $notrigger false=launch triggers after, true=disable triggers
	 *
	 * @return int <0 if KO, Id of created object if OK
	 */
	public function create(User $user, $notrigger = false)
	{
		dol_syslog(__METHOD__, LOG_DEBUG);

		$error = 0;

		// Clean parameters

		if (isset($this->libelle)) {
			 $this->libelle = trim($this->libelle);
		}
		if (isset($this->deductible)) {
			 $this->deductible = trim($this->deductible);
		}
		if (isset($this->active)) {
			 $this->active = trim($this->active);
		}
		if (isset($this->code)) {
			 $this->code = trim($this->code);
		}
		if (isset($this->fk_pays)) {
			 $this->fk_pays = trim($this->fk_pays);
		}
		if (isset($this->module)) {
			 $this->module = trim($this->module);
		}
		if (isset($this->accountancy_code)) {
			 $this->accountancy_code = trim($this->accountancy_code);
		}



		// Check parameters
		// Put here code to add control on parameters values

		// Insert request
		$sql = 'INSERT INTO ' . MAIN_DB_PREFIX . $this->table_element . '(';

		$sql.= 'libelle,';
		$sql.= 'deductible,';
		$sql.= 'active,';
		$sql.= 'code,';
		$sql.= 'fk_pays,';
		$sql.= 'module';
		$sql.= 'accountancy_code';


		$sql .= ') VALUES (';

		$sql .= ' '.(! isset($this->libelle)?'NULL':"'".$this->db->escape($this->libelle)."'").',';
		$sql .= ' '.(! isset($this->deductible)?'NULL':$this->deductible).',';
		$sql .= ' '.(! isset($this->active)?'NULL':$this->active).',';
		$sql .= ' '.(! isset($this->code)?'NULL':"'".$this->db->escape($this->code)."'").',';
		$sql .= ' '.(! isset($this->fk_pays)?'NULL':$this->fk_pays).',';
		$sql .= ' '.(! isset($this->module)?'NULL':"'".$this->db->escape($this->module)."'").',';
		$sql .= ' '.(! isset($this->accountancy_code)?'NULL':"'".$this->db->escape($this->accountancy_code)."'");


		$sql .= ')';

		$this->db->begin();

		$resql = $this->db->query($sql);
		if (!$resql) {
			$error ++;
			$this->errors[] = 'Error ' . $this->db->lasterror();
			dol_syslog(__METHOD__ . ' ' . join(',', $this->errors), LOG_ERR);
		}

		if (!$error) {
			$this->id = $this->db->last_insert_id(MAIN_DB_PREFIX . $this->table_element);

			if (!$notrigger) {
				// Uncomment this and change MYOBJECT to your own tag if you
				// want this action to call a trigger.

				//// Call triggers
				//$result=$this->call_trigger('MYOBJECT_CREATE',$user);
				//if ($result < 0) $error++;
				//// End call triggers
			}
		}

		// Commit or rollback
		if ($error) {
			$this->db->rollback();

			return - 1 * $error;
		} else {
			$this->db->commit();

			return $this->id;
		}
	}

	/**
	 * Load object in memory from the database
	 *
	 * @param int    $id  Id object
	 * @param string $ref Ref
	 *
	 * @return int <0 if KO, 0 if not found, >0 if OK
	 */
	public function fetch($id, $ref = null)
	{
		dol_syslog(__METHOD__, LOG_DEBUG);

		$sql = 'SELECT';
		$sql .= " t.id,";
		$sql .= " t.libelle,";
		$sql .= " t.deductible,";
		$sql .= " t.active,";
		$sql .= " t.code,";
		$sql .= " t.fk_pays,";
		$sql .= " t.module,";
		$sql .= " t.accountancy_code";
		$sql .= ' FROM ' . MAIN_DB_PREFIX . $this->table_element . ' as t';
		if (null !== $ref) {
			$sql .= " WHERE t.code = '" . $this->db->escape($ref) . "'";
		} else {
			$sql .= ' WHERE t.id = ' . $id;
		}

		$resql = $this->db->query($sql);
		if ($resql) {
			$numrows = $this->db->num_rows($resql);
			if ($numrows) {
				$obj = $this->db->fetch_object($resql);

				$this->id = $obj->id;

				$this->libelle = $obj->libelle;
				$this->deductible = $obj->deductible;
				$this->active = $obj->active;
				$this->code = $obj->code;
				$this->fk_pays = $obj->fk_pays;
				$this->module = $obj->module;
				$this->accountancy_code = $obj->accountancy_code;


			}
			$this->db->free($resql);

			if ($numrows) {
				return 1;
			} else {
				return 0;
			}
		} else {
			$this->errors[] = 'Error ' . $this->db->lasterror();
			dol_syslog(__METHOD__ . ' ' . join(',', $this->errors), LOG_ERR);

			return - 1;
		}
	}

	/**
	 * Update object into database
	 *
	 * @param  User $user      User that modifies
	 * @param  bool $notrigger false=launch triggers after, true=disable triggers
	 *
	 * @return int <0 if KO, >0 if OK
	 */
	public function update(User $user, $notrigger = false)
	{
		$error = 0;

		dol_syslog(__METHOD__, LOG_DEBUG);

		// Clean parameters

		if (isset($this->libelle)) {
			 $this->libelle = trim($this->libelle);
		}
		if (isset($this->deductible)) {
			 $this->deductible = trim($this->deductible);
		}
		if (isset($this->active)) {
			 $this->active = trim($this->active);
		}
		if (isset($this->code)) {
			 $this->code = trim($this->code);
		}
		if (isset($this->fk_pays)) {
			 $this->fk_pays = trim($this->fk_pays);
		}
		if (isset($this->module)) {
			 $this->module = trim($this->module);
		}
		if (isset($this->accountancy_code)) {
			 $this->accountancy_code = trim($this->accountancy_code);
		}



		// Check parameters
		// Put here code to add a control on parameters values

		// Update request
		$sql = 'UPDATE ' . MAIN_DB_PREFIX . $this->table_element . ' SET';
		$sql .= ' libelle = '.(isset($this->libelle)?"'".$this->db->escape($this->libelle)."'":"null").',';
		$sql .= ' deductible = '.(isset($this->deductible)?$this->deductible:"null").',';
		$sql .= ' active = '.(isset($this->active)?$this->active:"null").',';
		$sql .= ' code = '.(isset($this->code)?"'".$this->db->escape($this->code)."'":"null").',';
		$sql .= ' fk_pays = '.(isset($this->fk_pays)?$this->fk_pays:"null").',';
		$sql .= ' module = '.(isset($this->module)?"'".$this->db->escape($this->module)."'":"null").',';
		$sql .= ' accountancy_code = '.(isset($this->accountancy_code)?"'".$this->db->escape($this->accountancy_code)."'":"null");
		$sql .= ' WHERE id=' . $this->id;

		$this->db->begin();

		$resql = $this->db->query($sql);
		if (!$resql) {
			$error ++;
			$this->errors[] = 'Error ' . $this->db->lasterror();
			dol_syslog(__METHOD__ . ' ' . join(',', $this->errors), LOG_ERR);
		}

		if (!$error && !$notrigger) {
			// Uncomment this and change MYOBJECT to your own tag if you
			// want this action calls a trigger.

			//// Call triggers
			//$result=$this->call_trigger('MYOBJECT_MODIFY',$user);
			//if ($result < 0) { $error++; //Do also what you must do to rollback action if trigger fail}
			//// End call triggers
		}

		// Commit or rollback
		if ($error) {
			$this->db->rollback();

			return - 1 * $error;
		} else {
			$this->db->commit();

			return 1;
		}
	}

	/**
	 * Delete object in database
	 *
	 * @param User $user      User that deletes
	 * @param bool $notrigger false=launch triggers after, true=disable triggers
	 *
	 * @return int <0 if KO, >0 if OK
	 */
	public function delete(User $user, $notrigger = false)
	{
		dol_syslog(__METHOD__, LOG_DEBUG);

		$error = 0;

		$this->db->begin();

		if (!$error) {
			if (!$notrigger) {
				// Uncomment this and change MYOBJECT to your own tag if you
				// want this action calls a trigger.

				//// Call triggers
				//$result=$this->call_trigger('MYOBJECT_DELETE',$user);
				//if ($result < 0) { $error++; //Do also what you must do to rollback action if trigger fail}
				//// End call triggers
			}
		}

		if (!$error) {
			$sql = 'DELETE FROM ' . MAIN_DB_PREFIX . $this->table_element;
			$sql .= ' WHERE id=' . $this->id;

			$resql = $this->db->query($sql);
			if (!$resql) {
				$error ++;
				$this->errors[] = 'Error ' . $this->db->lasterror();
				dol_syslog(__METHOD__ . ' ' . join(',', $this->errors), LOG_ERR);
			}
		}

		// Commit or rollback
		if ($error) {
			$this->db->rollback();

			return - 1 * $error;
		} else {
			$this->db->commit();

			return 1;
		}
	}

	/**
	 * Load an object from its id and create a new one in database
	 *
	 * @param int $fromid Id of object to clone
	 *
	 * @return int New id of clone
	 */
	public function createFromClone($fromid)
	{
		dol_syslog(__METHOD__, LOG_DEBUG);

		global $user;
		$error = 0;
		$object = new Cchargesociales($this->db);

		$this->db->begin();

		// Load source object
		$object->fetch($fromid);
		// Reset object
		$object->id = 0;

		// Clear fields
		// ...

		// Create clone
		$result = $object->create($user);

		// Other options
		if ($result < 0) {
			$error ++;
			$this->errors = $object->errors;
			dol_syslog(__METHOD__ . ' ' . join(',', $this->errors), LOG_ERR);
		}

		// End
		if (!$error) {
			$this->db->commit();

			return $object->id;
		} else {
			$this->db->rollback();

			return - 1;
		}
	}

	/**
	 *  Return a link to the user card (with optionaly the picto)
	 * 	Use this->id,this->lastname, this->firstname
	 *
	 *	@param	int		$withpicto			Include picto in link (0=No picto, 1=Include picto into link, 2=Only picto)
	 *	@param	string	$option				On what the link point to
     *  @param	integer	$notooltip			1=Disable tooltip
     *  @param	int		$maxlen				Max length of visible user name
     *  @param  string  $morecss            Add more css on link
	 *	@return	string						String with URL
	 */
	function getNomUrl($withpicto=0, $option='', $notooltip=0, $maxlen=24, $morecss='')
	{
		global $langs, $conf, $db;
        global $dolibarr_main_authentication, $dolibarr_main_demo;
        global $menumanager;


        $result = '';
        $companylink = '';

        $label = '<u>' . $langs->trans("MyModule") . '</u>';
        $label.= '<div width="100%">';
        $label.= '<b>' . $langs->trans('Ref') . ':</b> ' . $this->ref;

        $link = '<a href="'.DOL_URL_ROOT.'/tax/card.php?id='.$this->id.'"';
        $link.= ($notooltip?'':' title="'.dol_escape_htmltag($label, 1).'" class="classfortooltip'.($morecss?' '.$morecss:'').'"');
        $link.= '>';
		$linkend='</a>';

        if ($withpicto)
        {
            $result.=($link.img_object(($notooltip?'':$label), 'label', ($notooltip?'':'class="classfortooltip"'), 0, 0, $notooltip?0:1).$linkend);
            if ($withpicto != 2) $result.=' ';
		}
		$result.= $link . $this->ref . $linkend;
		return $result;
	}

	/**
	 *  Retourne le libelle du status d'un user (actif, inactif)
	 *
	 *  @param	int		$mode          0=libelle long, 1=libelle court, 2=Picto + Libelle court, 3=Picto, 4=Picto + Libelle long, 5=Libelle court + Picto
	 *  @return	string 			       Label of status
	 */
	function getLibStatut($mode=0)
	{
		return $this->LibStatut($this->status,$mode);
	}

	/**
	 *  Renvoi le libelle d'un status donne
	 *
	 *  @param	int		$status        	Id status
	 *  @param  int		$mode          	0=libelle long, 1=libelle court, 2=Picto + Libelle court, 3=Picto, 4=Picto + Libelle long, 5=Libelle court + Picto
	 *  @return string 			       	Label of status
	 */
    // phpcs:ignore PEAR.NamingConventions.ValidFunctionName.NotCamelCaps
	function LibStatut($status,$mode=0)
	{
		global $langs;

		if ($mode == 0)
		{
			$prefix='';
			if ($status == 1) return $langs->trans('Enabled');
			if ($status == 0) return $langs->trans('Disabled');
		}
		if ($mode == 1)
		{
			if ($status == 1) return $langs->trans('Enabled');
			if ($status == 0) return $langs->trans('Disabled');
		}
		if ($mode == 2)
		{
			if ($status == 1) return img_picto($langs->trans('Enabled'),'statut4').' '.$langs->trans('Enabled');
			if ($status == 0) return img_picto($langs->trans('Disabled'),'statut5').' '.$langs->trans('Disabled');
		}
		if ($mode == 3)
		{
			if ($status == 1) return img_picto($langs->trans('Enabled'),'statut4');
			if ($status == 0) return img_picto($langs->trans('Disabled'),'statut5');
		}
		if ($mode == 4)
		{
			if ($status == 1) return img_picto($langs->trans('Enabled'),'statut4').' '.$langs->trans('Enabled');
			if ($status == 0) return img_picto($langs->trans('Disabled'),'statut5').' '.$langs->trans('Disabled');
		}
		if ($mode == 5)
		{
			if ($status == 1) return $langs->trans('Enabled').' '.img_picto($langs->trans('Enabled'),'statut4');
			if ($status == 0) return $langs->trans('Disabled').' '.img_picto($langs->trans('Disabled'),'statut5');
		}
	}


	/**
	 * Initialise object with example values
	 * Id must be 0 if object instance is a specimen
	 *
	 * @return void
	 */
	public function initAsSpecimen()
	{
		$this->id = 0;

		$this->libelle = '';
		$this->deductible = '';
		$this->active = '';
		$this->code = '';
		$this->fk_pays = '';
		$this->module = '';
		$this->accountancy_code = '';


	}

}<|MERGE_RESOLUTION|>--- conflicted
+++ resolved
@@ -38,18 +38,12 @@
 	 * @var string Id to identify managed objects
 	 */
 	public $element = 'cchargesociales';
-	
+
 	/**
 	 * @var string Name of table without prefix where object is stored
 	 */
 	public $table_element = 'c_chargesociales';
 
-<<<<<<< HEAD
-	/**
-	 */
-
-=======
->>>>>>> 50d50c2e
 	public $libelle;
 	public $deductible;
 	public $active;
@@ -57,14 +51,7 @@
 	public $fk_pays;
 	public $module;
 	public $accountancy_code;
-<<<<<<< HEAD
-
-	/**
-	 */
-
-=======
-	
->>>>>>> 50d50c2e
+
 
 	/**
 	 * Constructor
