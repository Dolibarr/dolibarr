--- conflicted
+++ resolved
@@ -3,6 +3,7 @@
  * Copyright (C) 2004-2007 Laurent Destailleur  <eldy@users.sourceforge.net>
  * Copyright (C) 2016-2020 Frédéric France      <frederic.france@netlogic.fr>
  * Copyright (C) 2017      Alexandre Spangaro	<aspangaro@open-dsi.fr>
+ * Copyright (C) 2021      Gauthier VERDOL		<gauthier.verdol@atm-consulting.fr>
  *
  * This program is free software; you can redistribute it and/or modify
  * it under the terms of the GNU General Public License as published by
@@ -112,7 +113,6 @@
 	const STATUS_PAID = 1;
 
 
-<<<<<<< HEAD
 	/**
 	 * Constructor
 	 *
@@ -134,7 +134,7 @@
 	{
 		$sql = "SELECT cs.rowid, cs.date_ech";
 		$sql .= ", cs.libelle as label, cs.fk_type, cs.amount, cs.fk_projet as fk_project, cs.paye, cs.periode, cs.import_key";
-		$sql .= ", cs.fk_account, cs.fk_mode_reglement";
+        $sql .= ", cs.fk_account, cs.fk_mode_reglement, cs.fk_user";
 		$sql .= ", c.libelle";
 		$sql .= ', p.code as mode_reglement_code, p.libelle as mode_reglement_libelle';
 		$sql .= " FROM ".MAIN_DB_PREFIX."chargesociales as cs";
@@ -165,6 +165,7 @@
 				$this->mode_reglement = $obj->mode_reglement_libelle;
 				$this->amount = $obj->amount;
 				$this->fk_project = $obj->fk_project;
+				$this->fk_user = $obj->fk_user;
 				$this->paye = $obj->paye;
 				$this->periode = $this->db->jdate($obj->periode);
 				$this->import_key = $this->import_key;
@@ -180,80 +181,6 @@
 			return -1;
 		}
 	}
-=======
-    /**
-     * Constructor
-     *
-     * @param	DoliDB		$db		Database handler
-     */
-    public function __construct($db)
-    {
-        $this->db = $db;
-    }
-
-    /**
-     *  Retrouve et charge une charge sociale
-     *
-     *  @param	int     $id		Id
-     *  @param	string  $ref	Ref
-     *  @return	int <0 KO >0 OK
-     */
-    public function fetch($id, $ref = '')
-    {
-        $sql = "SELECT cs.rowid, cs.date_ech";
-        $sql .= ", cs.libelle as label, cs.fk_type, cs.amount, cs.fk_projet as fk_project, cs.paye, cs.periode, cs.import_key";
-        $sql .= ", cs.fk_account, cs.fk_mode_reglement, cs.fk_user";
-        $sql .= ", c.libelle";
-        $sql .= ', p.code as mode_reglement_code, p.libelle as mode_reglement_libelle';
-        $sql .= " FROM ".MAIN_DB_PREFIX."chargesociales as cs";
-        $sql .= " LEFT JOIN ".MAIN_DB_PREFIX."c_chargesociales as c ON cs.fk_type = c.id";
-        $sql .= ' LEFT JOIN '.MAIN_DB_PREFIX.'c_paiement as p ON cs.fk_mode_reglement = p.id';
-        $sql .= ' WHERE cs.entity IN ('.getEntity('tax').')';
-        if ($ref) $sql .= " AND cs.rowid = ".$ref;
-        else $sql .= " AND cs.rowid = ".$id;
-
-        dol_syslog(get_class($this)."::fetch", LOG_DEBUG);
-        $resql = $this->db->query($sql);
-        if ($resql)
-        {
-            if ($this->db->num_rows($resql))
-            {
-                $obj = $this->db->fetch_object($resql);
-
-                $this->id = $obj->rowid;
-                $this->ref					= $obj->rowid;
-                $this->date_ech = $this->db->jdate($obj->date_ech);
-                $this->lib					= $obj->label;
-                $this->label				= $obj->label;
-                $this->type					= $obj->fk_type;
-                $this->type_label			= $obj->libelle;
-                $this->fk_account			= $obj->fk_account;
-                $this->mode_reglement_id = $obj->fk_mode_reglement;
-                $this->mode_reglement_code = $obj->mode_reglement_code;
-                $this->mode_reglement = $obj->mode_reglement_libelle;
-                $this->amount = $obj->amount;
-				$this->fk_project = $obj->fk_project;
-				$this->fk_user = $obj->fk_user;
-                $this->paye = $obj->paye;
-                $this->periode = $this->db->jdate($obj->periode);
-                $this->import_key = $this->import_key;
-
-                $this->db->free($resql);
-
-                return 1;
-            }
-            else
-            {
-                return 0;
-            }
-        }
-        else
-        {
-            $this->error = $this->db->lasterror();
-            return -1;
-        }
-    }
->>>>>>> cce38a9e
 
 	/**
 	 * Check if a social contribution can be created into database
@@ -297,36 +224,20 @@
 
 		$this->db->begin();
 
-<<<<<<< HEAD
-		$sql = "INSERT INTO ".MAIN_DB_PREFIX."chargesociales (fk_type, fk_account, fk_mode_reglement, libelle, date_ech, periode, amount, fk_projet, entity, fk_user_author, date_creation)";
+        $sql = "INSERT INTO ".MAIN_DB_PREFIX."chargesociales (fk_type, fk_account, fk_mode_reglement, libelle, date_ech, periode, amount, fk_projet, entity, fk_user_author, fk_user, date_creation)";
 		$sql .= " VALUES (".$this->type;
 		$sql .= ", ".($this->fk_account > 0 ? $this->fk_account : 'NULL');
 		$sql .= ", ".($this->mode_reglement_id > 0 ? $this->mode_reglement_id : "NULL");
 		$sql .= ", '".$this->db->escape($this->label ? $this->label : $this->lib)."'";
 		$sql .= ", '".$this->db->idate($this->date_ech)."'";
-=======
-        $sql = "INSERT INTO ".MAIN_DB_PREFIX."chargesociales (fk_type, fk_account, fk_mode_reglement, libelle, date_ech, periode, amount, fk_projet, entity, fk_user_author, fk_user, date_creation)";
-        $sql .= " VALUES (".$this->type;
-        $sql .= ", ".($this->fk_account > 0 ? $this->fk_account : 'NULL');
-        $sql .= ", ".($this->mode_reglement_id > 0 ? $this->mode_reglement_id : "NULL");
-        $sql .= ", '".$this->db->escape($this->label ? $this->label : $this->lib)."'";
-        $sql .= ", '".$this->db->idate($this->date_ech)."'";
->>>>>>> cce38a9e
 		$sql .= ", '".$this->db->idate($this->periode)."'";
 		$sql .= ", '".price2num($newamount)."'";
 		$sql .= ", ".($this->fk_project > 0 ? $this->fk_project : 'NULL');
-<<<<<<< HEAD
 		$sql .= ", ".$conf->entity;
 		$sql .= ", ".$user->id;
+		$sql .= ", ".($this->fk_user > 0 ? $this->db->escape($this->fk_user) : 'NULL');
 		$sql .= ", '".$this->db->idate($now)."'";
 		$sql .= ")";
-=======
-        $sql .= ", ".$conf->entity;
-        $sql .= ", ".$user->id;
-		$sql .= ", ".($this->fk_user > 0 ? $this->db->escape($this->fk_user) : 'NULL');
-        $sql .= ", '".$this->db->idate($now)."'";
-        $sql .= ")";
->>>>>>> cce38a9e
 
 		dol_syslog(get_class($this)."::create", LOG_DEBUG);
 		$resql = $this->db->query($sql);
@@ -344,7 +255,6 @@
 				$this->db->rollback();
 				return -1 * $error;
 			}
-<<<<<<< HEAD
 		} else {
 			$this->error = $this->db->error();
 			$this->db->rollback();
@@ -439,6 +349,7 @@
 		$sql .= ", periode='".$this->db->idate($this->periode)."'";
 		$sql .= ", amount='".price2num($this->amount, 'MT')."'";
 		$sql .= ", fk_projet=".($this->fk_project > 0 ? $this->db->escape($this->fk_project) : "NULL");
+		$sql .= ", fk_user=".($this->fk_user > 0 ? $this->db->escape($this->fk_user) : "NULL");
 		$sql .= ", fk_user_modif=".$user->id;
 		$sql .= " WHERE rowid=".$this->id;
 
@@ -552,226 +463,6 @@
 	 *  Retourne le libelle du statut d'une charge (impaye, payee)
 	 *
 	 *  @param	int		$mode       	0=long label, 1=short label, 2=Picto + short label, 3=Picto, 4=Picto + long label, 5=short label + picto, 6=Long label + picto
-=======
-        }
-        else
-        {
-            $this->error = $this->db->error();
-            $this->db->rollback();
-            return -1;
-        }
-    }
-
-
-    /**
-     *      Delete a social contribution
-     *
-     *      @param		User    $user   Object user making delete
-     *      @return     		int 	<0 if KO, >0 if OK
-     */
-    public function delete($user)
-    {
-        $error = 0;
-
-        $this->db->begin();
-
-        // Get bank transaction lines for this social contributions
-        include_once DOL_DOCUMENT_ROOT.'/compta/bank/class/account.class.php';
-        $account = new Account($this->db);
-        $lines_url = $account->get_url('', $this->id, 'sc');
-
-        // Delete bank urls
-        foreach ($lines_url as $line_url)
-        {
-            if (!$error)
-            {
-                $accountline = new AccountLine($this->db);
-                $accountline->fetch($line_url['fk_bank']);
-                $result = $accountline->delete_urls($user);
-                if ($result < 0)
-                {
-                    $error++;
-                }
-            }
-        }
-
-        // Delete payments
-        if (!$error)
-        {
-            $sql = "DELETE FROM ".MAIN_DB_PREFIX."paiementcharge WHERE fk_charge=".$this->id;
-            dol_syslog(get_class($this)."::delete", LOG_DEBUG);
-            $resql = $this->db->query($sql);
-            if (!$resql)
-            {
-                $error++;
-                $this->error = $this->db->lasterror();
-            }
-        }
-
-        if (!$error)
-        {
-            $sql = "DELETE FROM ".MAIN_DB_PREFIX."chargesociales WHERE rowid=".$this->id;
-            dol_syslog(get_class($this)."::delete", LOG_DEBUG);
-            $resql = $this->db->query($sql);
-            if (!$resql)
-            {
-                $error++;
-                $this->error = $this->db->lasterror();
-            }
-        }
-
-        if (!$error)
-        {
-            $this->db->commit();
-            return 1;
-        }
-        else
-        {
-            $this->db->rollback();
-            return -1;
-        }
-    }
-
-
-    /**
-     *      Update social or fiscal contribution
-     *
-     *      @param	User	$user           User that modify
-     *      @param  int		$notrigger	    0=launch triggers after, 1=disable triggers
-     *      @return int     		        <0 if KO, >0 if OK
-     */
-    public function update($user, $notrigger = 0)
-    {
-        $error = 0;
-        $this->db->begin();
-
-        $sql = "UPDATE ".MAIN_DB_PREFIX."chargesociales";
-        $sql .= " SET libelle='".$this->db->escape($this->label ? $this->label : $this->lib)."'";
-        $sql .= ", date_ech='".$this->db->idate($this->date_ech)."'";
-        $sql .= ", periode='".$this->db->idate($this->periode)."'";
-        $sql .= ", amount='".price2num($this->amount, 'MT')."'";
-		$sql .= ", fk_projet=".($this->fk_project > 0 ? $this->db->escape($this->fk_project) : "NULL");
-		$sql .= ", fk_user=".($this->fk_user > 0 ? $this->db->escape($this->fk_user) : "NULL");
-        $sql .= ", fk_user_modif=".$user->id;
-        $sql .= " WHERE rowid=".$this->id;
-
-        dol_syslog(get_class($this)."::update", LOG_DEBUG);
-        $resql = $this->db->query($sql);
-
-        if (!$resql) {
-            $error++; $this->errors[] = "Error ".$this->db->lasterror();
-        }
-
-        if (!$error)
-        {
-            if (!$notrigger)
-            {
-                // Call trigger
-                $result = $this->call_trigger('SOCIALCHARGES_MODIFY', $user);
-                if ($result < 0) $error++;
-                // End call triggers
-            }
-        }
-
-        // Commit or rollback
-        if ($error)
-        {
-            foreach ($this->errors as $errmsg)
-            {
-                dol_syslog(get_class($this)."::update ".$errmsg, LOG_ERR);
-                $this->error .= ($this->error ? ', '.$errmsg : $errmsg);
-            }
-            $this->db->rollback();
-            return -1 * $error;
-        }
-        else
-        {
-            $this->db->commit();
-            return 1;
-        }
-    }
-
-    /**
-     * Calculate amount remaining to pay by year
-     *
-     * @param   int     $year       Year
-     * @return  number
-     */
-    public function solde($year = 0)
-    {
-    	global $conf;
-
-        $sql = "SELECT SUM(f.amount) as amount";
-        $sql .= " FROM ".MAIN_DB_PREFIX."chargesociales as f";
-        $sql .= " WHERE f.entity = ".$conf->entity;
-        $sql .= " AND paye = 0";
-
-        if ($year) {
-            $sql .= " AND f.datev >= '$y-01-01' AND f.datev <= '$y-12-31' ";
-        }
-
-        $result = $this->db->query($sql);
-        if ($result)
-        {
-            if ($this->db->num_rows($result))
-            {
-                $obj = $this->db->fetch_object($result);
-                $this->db->free($result);
-                return $obj->amount;
-            }
-            else
-            {
-                return 0;
-            }
-        }
-        else
-        {
-            print $this->db->error();
-            return -1;
-        }
-    }
-
-    // phpcs:disable PEAR.NamingConventions.ValidFunctionName.ScopeNotCamelCaps
-    /**
-     *    Tag social contribution as payed completely
-     *
-     *    @param    User    $user       Object user making change
-     *    @return   int					<0 if KO, >0 if OK
-     */
-    public function set_paid($user)
-    {
-        // phpcs:enable
-        $sql = "UPDATE ".MAIN_DB_PREFIX."chargesociales SET";
-        $sql .= " paye = 1";
-        $sql .= " WHERE rowid = ".$this->id;
-        $return = $this->db->query($sql);
-        if ($return) return 1;
-        else return -1;
-    }
-
-    // phpcs:disable PEAR.NamingConventions.ValidFunctionName.ScopeNotCamelCaps
-    /**
-     *    Remove tag payed on social contribution
-     *
-     *    @param	User	$user       Object user making change
-     *    @return	int					<0 if KO, >0 if OK
-     */
-    public function set_unpaid($user)
-    {
-        // phpcs:enable
-        $sql = "UPDATE ".MAIN_DB_PREFIX."chargesociales SET";
-        $sql .= " paye = 0";
-        $sql .= " WHERE rowid = ".$this->id;
-        $return = $this->db->query($sql);
-        if ($return) return 1;
-        else return -1;
-    }
-
-    /**
-     *  Retourne le libelle du statut d'une charge (impaye, payee)
-     *
-     *  @param	int		$mode       	0=long label, 1=short label, 2=Picto + short label, 3=Picto, 4=Picto + long label, 5=short label + picto, 6=Long label + picto
->>>>>>> cce38a9e
 	 *  @param  double	$alreadypaid	0=No payment already done, >0=Some payments were already done (we recommand to put here amount payed if you have it, 1 otherwise)
 	 *  @return	string        			Label
 	 */
