<?php
/* Copyright (C) 2002      Rodolphe Quiedeville <rodolphe@quiedeville.org>
 * Copyright (C) 2004-2007 Laurent Destailleur  <eldy@users.sourceforge.net>
 * Copyright (C) 2016      Frédéric France      <frederic.france@free.fr>
 *
 * This program is free software; you can redistribute it and/or modify
 * it under the terms of the GNU General Public License as published by
 * the Free Software Foundation; either version 3 of the License, or
 * (at your option) any later version.
 *
 * This program is distributed in the hope that it will be useful,
 * but WITHOUT ANY WARRANTY; without even the implied warranty of
 * MERCHANTABILITY or FITNESS FOR A PARTICULAR PURPOSE.  See the
 * GNU General Public License for more details.
 *
 * You should have received a copy of the GNU General Public License
 * along with this program. If not, see <http://www.gnu.org/licenses/>.
 */

/**
 *      \file       htdocs/compta/sociales/class/chargesociales.class.php
 *		\ingroup    facture
 *		\brief      Fichier de la classe des charges sociales
 */
require_once DOL_DOCUMENT_ROOT.'/core/class/commonobject.class.php';


/** 
 *	Classe permettant la gestion des paiements des charges
 *  La tva collectee n'est calculee que sur les factures payees.
 */
class ChargeSociales extends CommonObject
{
    public $element='chargesociales';
    public $table='chargesociales';
    public $table_element='chargesociales';
<<<<<<< HEAD
	var $picto = 'bill';

=======
    public $picto = 'bill';
    
>>>>>>> 83972b39
    /**
     * {@inheritdoc}
     */
    protected $table_ref_field = 'ref';

    var $date_ech;
    var $lib;
    var $type;
    var $type_libelle;
    var $amount;
    var $paye;
    var $periode;
    var $date_creation;
    var $date_modification;
    var $date_validation;
    var $fk_account;


    /**
     * Constructor
     *
     * @param	DoliDB		$db		Database handler
     */
    function __construct($db)
    {
        $this->db = $db;
        return 1;
    }

    /**
     *  Retrouve et charge une charge sociale
     *
     *  @param	int     $id		Id
     *  @param	string  $ref	Ref
     *  @return	int <0 KO >0 OK
     */
    function fetch($id, $ref='')
    {
        $sql = "SELECT cs.rowid, cs.date_ech";
        $sql.= ", cs.libelle as lib, cs.fk_type, cs.amount, cs.paye, cs.periode, cs.import_key";
        $sql.= ", cs.fk_account, cs.fk_mode_reglement";
        $sql.= ", c.libelle";
        $sql.= ', p.code as mode_reglement_code, p.libelle as mode_reglement_libelle';
        $sql.= " FROM ".MAIN_DB_PREFIX."chargesociales as cs";
        $sql.= " LEFT JOIN ".MAIN_DB_PREFIX."c_chargesociales as c ON cs.fk_type = c.id";
        $sql.= ' LEFT JOIN '.MAIN_DB_PREFIX.'c_paiement as p ON cs.fk_mode_reglement = p.id';
        if ($ref) $sql.= " WHERE cs.rowid = ".$ref;
        else $sql.= " WHERE cs.rowid = ".$id;

        dol_syslog(get_class($this)."::fetch", LOG_DEBUG);
        $resql=$this->db->query($sql);
        if ($resql)
        {
            if ($this->db->num_rows($resql))
            {
                $obj = $this->db->fetch_object($resql);

                $this->id             = $obj->rowid;
                $this->ref            = $obj->rowid;
                $this->date_ech       = $this->db->jdate($obj->date_ech);
                $this->lib            = $obj->lib;
                $this->type           = $obj->fk_type;
                $this->type_libelle   = $obj->libelle;
                $this->fk_account = $obj->fk_account;
                $this->mode_reglement_id = $obj->fk_mode_reglement;
                $this->mode_reglement_code = $obj->mode_reglement_code;
                $this->mode_reglement = $obj->mode_reglement_libelle;
                $this->amount         = $obj->amount;
                $this->paye           = $obj->paye;
                $this->periode        = $this->db->jdate($obj->periode);
                $this->import_key     = $this->import_key;
                
                $this->db->free($resql);

                return 1;
            }
            else
            {
                return 0;
            }
        }
        else
        {
            $this->error=$this->db->lasterror();
            return -1;
        }
    }

	/**
	 * Check if a social contribution can be created into database
	 *
	 * @return	boolean		True or false
	 */
	function check()
	{
		$newamount=price2num($this->amount,'MT');

        // Validation parametres
        if (! $newamount > 0 || empty($this->date_ech) || empty($this->periode))
        {
            return false;
        }


		return true;
	}

    /**
     *      Create a social contribution into database
     *
     *      @param	User	$user   User making creation
     *      @return int     		<0 if KO, id if OK
     */
    function create($user)
    {
    	global $conf;

        // Nettoyage parametres
        $newamount=price2num($this->amount,'MT');

		if (!$this->check())
		{
			 $this->error="ErrorBadParameter";
			 return -2;
		}


        $this->db->begin();

        $sql = "INSERT INTO ".MAIN_DB_PREFIX."chargesociales (fk_type, fk_account, fk_mode_reglement, libelle, date_ech, periode, amount, entity)";
        $sql.= " VALUES (".$this->type;
        $sql.= ", ".($this->fk_account>0?$this->fk_account:'NULL');
        $sql.= ", ".($this->mode_reglement_id>0?"'".$this->mode_reglement_id."'":"NULL");
        $sql.= ", '".$this->db->escape($this->lib)."',";
        $sql.= " '".$this->db->idate($this->date_ech)."','".$this->db->idate($this->periode)."',";
        $sql.= " '".price2num($newamount)."',";
        $sql.= " ".$conf->entity;
        $sql.= ")";

        dol_syslog(get_class($this)."::create", LOG_DEBUG);
        $resql=$this->db->query($sql);
        if ($resql)
        {
            $this->id=$this->db->last_insert_id(MAIN_DB_PREFIX."chargesociales");

            //dol_syslog("ChargesSociales::create this->id=".$this->id);
            $this->db->commit();
            return $this->id;
        }
        else
        {
            $this->error=$this->db->error();
            $this->db->rollback();
            return -1;
        }
    }


    /**
     *      Delete a social contribution
     *
     *      @param		User    $user   Object user making delete
     *      @return     		int 	<0 if KO, >0 if OK
     */
    function delete($user)
    {
        $error=0;

        $this->db->begin();

        // Get bank transaction lines for this social contributions
        include_once DOL_DOCUMENT_ROOT.'/compta/bank/class/account.class.php';
        $account=new Account($this->db);
        $lines_url=$account->get_url('',$this->id,'sc');

        // Delete bank urls
        foreach ($lines_url as $line_url)
        {
            if (! $error)
            {
                $accountline=new AccountLine($this->db);
                $accountline->fetch($line_url['fk_bank']);
                $result=$accountline->delete_urls($user);
                if ($result < 0)
                {
                    $error++;
                }
            }
        }

        // Delete payments
        if (! $error)
        {
            $sql = "DELETE FROM ".MAIN_DB_PREFIX."paiementcharge WHERE fk_charge='".$this->id."'";
            dol_syslog(get_class($this)."::delete", LOG_DEBUG);
            $resql=$this->db->query($sql);
            if (! $resql)
            {
                $error++;
                $this->error=$this->db->lasterror();
            }
        }

        if (! $error)
        {
            $sql = "DELETE FROM ".MAIN_DB_PREFIX."chargesociales WHERE rowid='".$this->id."'";
            dol_syslog(get_class($this)."::delete", LOG_DEBUG);
            $resql=$this->db->query($sql);
            if (! $resql)
            {
                $error++;
                $this->error=$this->db->lasterror();
            }
        }

        if (! $error)
        {
            $this->db->commit();
            return 1;
        }
        else
        {
            $this->db->rollback();
            return -1;
        }

    }


    /**
     *      Met a jour une charge sociale
     *
     *      @param	User	$user   Utilisateur qui modifie
     *      @return int     		<0 si erreur, >0 si ok
     */
    function update($user)
    {
        $this->db->begin();

        $sql = "UPDATE ".MAIN_DB_PREFIX."chargesociales";
        $sql.= " SET libelle='".$this->db->escape($this->lib)."',";
        $sql.= " date_ech='".$this->db->idate($this->date_ech)."',";
        $sql.= " periode='".$this->db->idate($this->periode)."',";
        $sql.= " amount='".price2num($this->amount,'MT')."'";
        $sql.= " WHERE rowid=".$this->id;

        dol_syslog(get_class($this)."::update", LOG_DEBUG);
        $resql=$this->db->query($sql);
        if ($resql)
        {
            $this->db->commit();
            return 1;
        }
        else
        {
            $this->error=$this->db->error();
            $this->db->rollback();
            return -1;
        }
    }

    /**
     * Enter description here ...
     *
     * @param	int		$year		Year
     * @return	number
     */
    function solde($year = 0)
    {
    	global $conf;

        $sql = "SELECT SUM(f.amount) as amount";
        $sql.= " FROM ".MAIN_DB_PREFIX."chargesociales as f";
        $sql.= " WHERE f.entity = ".$conf->entity;
        $sql.= " AND paye = 0";

        if ($year) {
            $sql .= " AND f.datev >= '$y-01-01' AND f.datev <= '$y-12-31' ";
        }

        $result = $this->db->query($sql);
        if ($result)
        {
            if ($this->db->num_rows($result))
            {
                $obj = $this->db->fetch_object($result);
                $this->db->free($result);
                return $obj->amount;
            }
            else
            {
                return 0;
            }

        }
        else
        {
            print $this->db->error();
            return -1;
        }
    }

    /**
     *    Tag social contribution as payed completely
     *
     *    @param	User	$user       Object user making change
     *    @return	int					<0 if KO, >0 if OK
     */
    function set_paid($user)
    {
        $sql = "UPDATE ".MAIN_DB_PREFIX."chargesociales SET";
        $sql.= " paye = 1";
        $sql.= " WHERE rowid = ".$this->id;
        $return = $this->db->query($sql);
        if ($return) return 1;
        else return -1;
    }
    /**
     *    Remove tag payed on social contribution
     *
     *    @param	User	$user       Object user making change
     *    @return	int					<0 if KO, >0 if OK
     */
    function set_unpaid($user)
    {
        $sql = "UPDATE ".MAIN_DB_PREFIX."chargesociales SET";
        $sql.= " paye = 0";
        $sql.= " WHERE rowid = ".$this->id;
        $return = $this->db->query($sql);
        if ($return) return 1;
        else return -1;
    }
    
    /**
     *  Retourne le libelle du statut d'une charge (impaye, payee)
     *
     *  @param	int		$mode       	0=long label, 1=short label, 2=Picto + short label, 3=Picto, 4=Picto + long label, 5=short label + picto, 6=Long label + picto
	 *  @param  double	$alreadypaid	0=No payment already done, >0=Some payments were already done (we recommand to put here amount payed if you have it, 1 otherwise)
     *  @return	string        			Label
     */
    function getLibStatut($mode=0,$alreadypaid=-1)
    {
        return $this->LibStatut($this->paye,$mode,$alreadypaid);
    }

    /**
     *  Renvoi le libelle d'un statut donne
     *
     *  @param	int		$statut        	Id statut
     *  @param  int		$mode          	0=long label, 1=short label, 2=Picto + short label, 3=Picto, 4=Picto + long label, 5=short label + picto, 6=Long label + picto
	 *  @param  double	$alreadypaid	0=No payment already done, >0=Some payments were already done (we recommand to put here amount payed if you have it, 1 otherwise)
     *  @return string        			Label
     */
    function LibStatut($statut,$mode=0,$alreadypaid=-1)
    {
        global $langs;
        $langs->load('customers');
        $langs->load('bills');

        if ($mode == 0)
        {
            if ($statut ==  0) return $langs->trans("Unpaid");
            if ($statut ==  1) return $langs->trans("Paid");
        }
        if ($mode == 1)
        {
            if ($statut ==  0) return $langs->trans("Unpaid");
            if ($statut ==  1) return $langs->trans("Paid");
        }
        if ($mode == 2)
        {
            if ($statut ==  0 && $alreadypaid <= 0) return img_picto($langs->trans("Unpaid"), 'statut1').' '.$langs->trans("Unpaid");
            if ($statut ==  0 && $alreadypaid > 0) return img_picto($langs->trans("BillStatusStarted"), 'statut3').' '.$langs->trans("BillStatusStarted");
            if ($statut ==  1) return img_picto($langs->trans("Paid"), 'statut6').' '.$langs->trans("Paid");
        }
        if ($mode == 3)
        {
            if ($statut ==  0 && $alreadypaid <= 0) return img_picto($langs->trans("Unpaid"), 'statut1');
            if ($statut ==  0 && $alreadypaid > 0) return img_picto($langs->trans("BillStatusStarted"), 'statut3');
            if ($statut ==  1) return img_picto($langs->trans("Paid"), 'statut6');
        }
        if ($mode == 4)
        {
            if ($statut ==  0 && $alreadypaid <= 0) return img_picto($langs->trans("Unpaid"), 'statut1').' '.$langs->trans("Unpaid");
            if ($statut ==  0 && $alreadypaid > 0) return img_picto($langs->trans("BillStatusStarted"), 'statut3').' '.$langs->trans("BillStatusStarted");
            if ($statut ==  1) return img_picto($langs->trans("Paid"), 'statut6').' '.$langs->trans("Paid");
        }
        if ($mode == 5)
        {
            if ($statut ==  0 && $alreadypaid <= 0) return $langs->trans("Unpaid").' '.img_picto($langs->trans("Unpaid"), 'statut1');
            if ($statut ==  0 && $alreadypaid > 0) return $langs->trans("BillStatusStarted").' '.img_picto($langs->trans("BillStatusStarted"), 'statut3');
            if ($statut ==  1) return $langs->trans("Paid").' '.img_picto($langs->trans("Paid"), 'statut6');
        }
        if ($mode == 6)
        {
            if ($statut ==  0 && $alreadypaid <= 0) return $langs->trans("Unpaid").' '.img_picto($langs->trans("Unpaid"), 'statut1');
            if ($statut ==  0 && $alreadypaid > 0) return $langs->trans("BillStatusStarted").' '.img_picto($langs->trans("BillStatusStarted"), 'statut3');
            if ($statut ==  1) return $langs->trans("Paid").' '.img_picto($langs->trans("Paid"), 'statut6');
        }
        
        return "Error, mode/status not found";
    }


    /**
     *  Return clicable name (with picto eventually)
     *
     *	@param	int		$withpicto		0=No picto, 1=Include picto into link, 2=Only picto
     * 	@param	int		$maxlen			Longueur max libelle
     *	@return	string					Chaine avec URL
     */
    function getNomUrl($withpicto=0,$maxlen=0)
    {
        global $langs;

        $result='';

        if (empty($this->ref)) $this->ref=$this->lib;
        $label = $langs->trans("ShowSocialContribution").': '.$this->ref;

        $link = '<a href="'.DOL_URL_ROOT.'/compta/sociales/card.php?id='.$this->id.'" title="'.dol_escape_htmltag($label, 1).'" class="classfortooltip">';
        $linkend='</a>';

        if ($withpicto) $result.=($link.img_object($label, 'bill', 'class="classfortooltip"').$linkend.' ');
        if ($withpicto && $withpicto != 2) $result.=' ';
        if ($withpicto != 2) $result.=$link.($maxlen?dol_trunc($this->ref,$maxlen):$this->ref).$linkend;
        return $result;
    }

    /**
     * 	Return amount of payments already done
     *
     *	@return		int		Amount of payment already done, <0 if KO
     */
    function getSommePaiement()
    {
        $table='paiementcharge';
        $field='fk_charge';

        $sql = 'SELECT sum(amount) as amount';
        $sql.= ' FROM '.MAIN_DB_PREFIX.$table;
        $sql.= ' WHERE '.$field.' = '.$this->id;

        dol_syslog(get_class($this)."::getSommePaiement", LOG_DEBUG);
        $resql=$this->db->query($sql);
        if ($resql)
        {
            $amount=0;

            $obj = $this->db->fetch_object($resql);
            if ($obj) $amount=$obj->amount?$obj->amount:0;

            $this->db->free($resql);
            return $amount;
        }
        else
        {
            return -1;
        }
    }

    /**
     * 	Charge les informations d'ordre info dans l'objet entrepot
     *
     *  @param	int		$id     Id of social contribution
     *  @return	int				<0 if KO, >0 if OK
     */
    function info($id)
    {
        $sql = "SELECT e.rowid, e.tms as datem, e.date_creation as datec, e.date_valid as datev, e.import_key";
        $sql.= " FROM ".MAIN_DB_PREFIX."chargesociales as e";
        $sql.= " WHERE e.rowid = ".$id;

        dol_syslog(get_class($this)."::info", LOG_DEBUG);
        $result=$this->db->query($sql);
        if ($result)
        {
            if ($this->db->num_rows($result))
            {
                $obj = $this->db->fetch_object($result);

                $this->id = $obj->rowid;

                if ($obj->fk_user_author) {
                    $cuser = new User($this->db);
                    $cuser->fetch($obj->fk_user_author);
                    $this->user_creation     = $cuser;
                }

                if ($obj->fk_user_valid) {
                    $vuser = new User($this->db);
                    $vuser->fetch($obj->fk_user_valid);
                    $this->user_validation = $vuser;
                }

                $this->date_creation     = $this->db->jdate($obj->datec);
                $this->date_modification = $this->db->jdate($obj->datem);
                $this->date_validation   = $this->db->jdate($obj->datev);
                $this->import_key        = $obj->import_key;
            }

            $this->db->free($result);

        }
        else
        {
            dol_print_error($this->db);
        }
    }

    /**
     *  Initialise an instance with random values.
     *  Used to build previews or test instances.
     *	id must be 0 if object instance is a specimen.
     *
     *  @return	void
     */
    function initAsSpecimen()
    {
        // Initialize parameters
        $this->id=0;
        $this->ref = 'SPECIMEN';
        $this->specimen=1;
        $this->paye = 0;
        $this->date = time();
        $this->date_ech=$this->date+3600*24*30;
        $this->periode=$this->date+3600*24*30;
        $this->amount=100;
        $this->lib = 0;
        $this->type = 1;
        $this->type_libelle = 'Social contribution label';
    }
}
<|MERGE_RESOLUTION|>--- conflicted
+++ resolved
@@ -34,13 +34,8 @@
     public $element='chargesociales';
     public $table='chargesociales';
     public $table_element='chargesociales';
-<<<<<<< HEAD
-	var $picto = 'bill';
-
-=======
     public $picto = 'bill';
     
->>>>>>> 83972b39
     /**
      * {@inheritdoc}
      */
