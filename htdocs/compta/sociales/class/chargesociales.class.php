<?php
/* Copyright (C) 2002      Rodolphe Quiedeville <rodolphe@quiedeville.org>
 * Copyright (C) 2004-2007 Laurent Destailleur  <eldy@users.sourceforge.net>
 * Copyright (C) 2016-2019 Frédéric France      <frederic.france@netlogic.fr>
 * Copyright (C) 2017      Alexandre Spangaro	<aspangaro@open-dsi.fr>
 *
 * This program is free software; you can redistribute it and/or modify
 * it under the terms of the GNU General Public License as published by
 * the Free Software Foundation; either version 3 of the License, or
 * (at your option) any later version.
 *
 * This program is distributed in the hope that it will be useful,
 * but WITHOUT ANY WARRANTY; without even the implied warranty of
 * MERCHANTABILITY or FITNESS FOR A PARTICULAR PURPOSE.  See the
 * GNU General Public License for more details.
 *
 * You should have received a copy of the GNU General Public License
 * along with this program. If not, see <http://www.gnu.org/licenses/>.
 */

/**
 *      \file       htdocs/compta/sociales/class/chargesociales.class.php
 *		\ingroup    facture
 *		\brief      Fichier de la classe des charges sociales
 */
require_once DOL_DOCUMENT_ROOT.'/core/class/commonobject.class.php';


/**
 *	Classe permettant la gestion des paiements des charges
 *  La tva collectee n'est calculee que sur les factures payees.
 */
class ChargeSociales extends CommonObject
{
    /**
	 * @var string ID to identify managed object
	 */
	public $element='chargesociales';

    public $table='chargesociales';

    /**
	 * @var string Name of table without prefix where object is stored
	 */
	public $table_element='chargesociales';

    /**
     * @var string String with name of icon for myobject. Must be the part after the 'object_' into object_myobject.png
     */
    public $picto = 'bill';

    /**
     * {@inheritdoc}
     */
    protected $table_ref_field = 'ref';

    public $date_ech;
    public $lib;
    public $type;
    public $type_libelle;
    public $amount;
    public $paye;
    public $periode;
    public $date_creation;
    public $date_modification;
    public $date_validation;

    /**
     * @var int ID
     */
    public $fk_account;

    /**
     * @var int ID
     */
	public $fk_project;


    /**
     * Constructor
     *
     * @param	DoliDB		$db		Database handler
     */
    public function __construct($db)
    {
        $this->db = $db;
    }

    /**
     *  Retrouve et charge une charge sociale
     *
     *  @param	int     $id		Id
     *  @param	string  $ref	Ref
     *  @return	int <0 KO >0 OK
     */
    public function fetch($id, $ref = '')
    {
        $sql = "SELECT cs.rowid, cs.date_ech";
        $sql.= ", cs.libelle as lib, cs.fk_type, cs.amount, cs.fk_projet as fk_project, cs.paye, cs.periode, cs.import_key";
        $sql.= ", cs.fk_account, cs.fk_mode_reglement";
        $sql.= ", c.libelle";
        $sql.= ', p.code as mode_reglement_code, p.libelle as mode_reglement_libelle';
        $sql.= " FROM ".MAIN_DB_PREFIX."chargesociales as cs";
        $sql.= " LEFT JOIN ".MAIN_DB_PREFIX."c_chargesociales as c ON cs.fk_type = c.id";
        $sql.= ' LEFT JOIN '.MAIN_DB_PREFIX.'c_paiement as p ON cs.fk_mode_reglement = p.id';
        $sql.= ' WHERE cs.entity IN ('.getEntity('tax').')';
        if ($ref) $sql.= " AND cs.rowid = ".$ref;
        else $sql.= " AND cs.rowid = ".$id;

        dol_syslog(get_class($this)."::fetch", LOG_DEBUG);
        $resql=$this->db->query($sql);
        if ($resql)
        {
            if ($this->db->num_rows($resql))
            {
                $obj = $this->db->fetch_object($resql);

                $this->id					= $obj->rowid;
                $this->ref					= $obj->rowid;
                $this->date_ech				= $this->db->jdate($obj->date_ech);
                $this->lib					= $obj->lib;
                $this->type					= $obj->fk_type;
                $this->type_libelle			= $obj->libelle;
                $this->fk_account			= $obj->fk_account;
                $this->mode_reglement_id	= $obj->fk_mode_reglement;
                $this->mode_reglement_code	= $obj->mode_reglement_code;
                $this->mode_reglement		= $obj->mode_reglement_libelle;
                $this->amount				= $obj->amount;
				$this->fk_project			= $obj->fk_project;
                $this->paye					= $obj->paye;
                $this->periode				= $this->db->jdate($obj->periode);
                $this->import_key			= $this->import_key;

                $this->db->free($resql);

                return 1;
            }
            else
            {
                return 0;
            }
        }
        else
        {
            $this->error=$this->db->lasterror();
            return -1;
        }
    }

	/**
	 * Check if a social contribution can be created into database
	 *
	 * @return	boolean		True or false
	 */
	public function check()
	{
		$newamount=price2num($this->amount, 'MT');

        // Validation parametres
        if (! $newamount > 0 || empty($this->date_ech) || empty($this->periode))
        {
            return false;
        }


		return true;
	}

    /**
     *      Create a social contribution into database
     *
     *      @param	User	$user   User making creation
     *      @return int     		<0 if KO, id if OK
     */
    public function create($user)
    {
    	global $conf;
		$error=0;

        $now=dol_now();

        // Nettoyage parametres
        $newamount=price2num($this->amount, 'MT');

		if (!$this->check()) {
			 $this->error="ErrorBadParameter";
			 return -2;
		}

        $this->db->begin();

        $sql = "INSERT INTO ".MAIN_DB_PREFIX."chargesociales (fk_type, fk_account, fk_mode_reglement, libelle, date_ech, periode, amount, fk_projet, entity, fk_user_author, date_creation)";
        $sql.= " VALUES (".$this->type;
        $sql.= ", ".($this->fk_account>0 ? $this->fk_account:'NULL');
        $sql.= ", ".($this->mode_reglement_id>0 ? $this->mode_reglement_id:"NULL");
        $sql.= ", '".$this->db->escape($this->lib)."'";
        $sql.= ", '".$this->db->idate($this->date_ech)."'";
		$sql.= ", '".$this->db->idate($this->periode)."'";
        $sql.= ", '".price2num($newamount)."'";
		$sql.= ", ".($this->fk_project>0?$this->fk_project:'NULL');
        $sql.= ", ".$conf->entity;
        $sql.= ", ".$user->id;
        $sql.= ", '".$this->db->idate($now)."'";
        $sql.= ")";

        dol_syslog(get_class($this)."::create", LOG_DEBUG);
        $resql=$this->db->query($sql);
        if ($resql) {
            $this->id=$this->db->last_insert_id(MAIN_DB_PREFIX."chargesociales");

            //dol_syslog("ChargesSociales::create this->id=".$this->id);
			$result=$this->call_trigger('SOCIALCONTRIBUTION_CREATE', $user);
			if ($result < 0) $error++;

			if(empty($error)) {
				$this->db->commit();
				return $this->id;
			}
			else {
				$this->db->rollback();
				return -1*$error;
			}
        }
        else
        {
            $this->error=$this->db->error();
            $this->db->rollback();
            return -1;
        }
    }


    /**
     *      Delete a social contribution
     *
     *      @param		User    $user   Object user making delete
     *      @return     		int 	<0 if KO, >0 if OK
     */
    public function delete($user)
    {
        $error=0;

        $this->db->begin();

        // Get bank transaction lines for this social contributions
        include_once DOL_DOCUMENT_ROOT.'/compta/bank/class/account.class.php';
        $account=new Account($this->db);
        $lines_url=$account->get_url('', $this->id, 'sc');

        // Delete bank urls
        foreach ($lines_url as $line_url)
        {
            if (! $error)
            {
                $accountline=new AccountLine($this->db);
                $accountline->fetch($line_url['fk_bank']);
                $result=$accountline->delete_urls($user);
                if ($result < 0)
                {
                    $error++;
                }
            }
        }

        // Delete payments
        if (! $error)
        {
            $sql = "DELETE FROM ".MAIN_DB_PREFIX."paiementcharge WHERE fk_charge=".$this->id;
            dol_syslog(get_class($this)."::delete", LOG_DEBUG);
            $resql=$this->db->query($sql);
            if (! $resql)
            {
                $error++;
                $this->error=$this->db->lasterror();
            }
        }

        if (! $error)
        {
            $sql = "DELETE FROM ".MAIN_DB_PREFIX."chargesociales WHERE rowid=".$this->id;
            dol_syslog(get_class($this)."::delete", LOG_DEBUG);
            $resql=$this->db->query($sql);
            if (! $resql)
            {
                $error++;
                $this->error=$this->db->lasterror();
            }
        }

        if (! $error)
        {
            $this->db->commit();
            return 1;
        }
        else
        {
            $this->db->rollback();
            return -1;
        }
    }


    /**
     *      Update social or fiscal contribution
     *
     *      @param	User	$user           User that modify
     *      @param  int		$notrigger	    0=launch triggers after, 1=disable triggers
     *      @return int     		        <0 if KO, >0 if OK
     */
    public function update($user, $notrigger = 0)
    {
        $error=0;
        $this->db->begin();

        $sql = "UPDATE ".MAIN_DB_PREFIX."chargesociales";
        $sql.= " SET libelle='".$this->db->escape($this->lib)."'";
        $sql.= ", date_ech='".$this->db->idate($this->date_ech)."'";
        $sql.= ", periode='".$this->db->idate($this->periode)."'";
<<<<<<< HEAD
        $sql.= ", amount='".price2num($this->amount, 'MT')."'";
		$sql.= ", fk_projet='".$this->db->escape($this->fk_project)."'";
=======
        $sql.= ", amount='".price2num($this->amount,'MT')."'";
        $sql.= ", fk_projet=".($this->fk_project>0?$this->db->escape($this->fk_project):"NULL");
>>>>>>> 9d2942bb
        $sql.= ", fk_user_modif=".$user->id;
        $sql.= " WHERE rowid=".$this->id;

        dol_syslog(get_class($this)."::update", LOG_DEBUG);
        $resql=$this->db->query($sql);

        if (! $resql) {
            $error++; $this->errors[]="Error ".$this->db->lasterror();
        }

        if (! $error)
        {
            if (! $notrigger)
            {
                // Call trigger
                $result=$this->call_trigger('SOCIALCHARGES_MODIFY', $user);
                if ($result < 0) $error++;
                // End call triggers
            }
        }

        // Commit or rollback
        if ($error)
        {
            foreach($this->errors as $errmsg)
            {
                dol_syslog(get_class($this)."::update ".$errmsg, LOG_ERR);
                $this->error.=($this->error?', '.$errmsg:$errmsg);
            }
            $this->db->rollback();
            return -1*$error;
        }
        else
        {
            $this->db->commit();
            return 1;
        }
    }

    /**
     * Calculate amount remaining to pay by year
     *
     * @param   int     $year       Year
     * @return  number
     */
    public function solde($year = 0)
    {
    	global $conf;

        $sql = "SELECT SUM(f.amount) as amount";
        $sql.= " FROM ".MAIN_DB_PREFIX."chargesociales as f";
        $sql.= " WHERE f.entity = ".$conf->entity;
        $sql.= " AND paye = 0";

        if ($year) {
            $sql .= " AND f.datev >= '$y-01-01' AND f.datev <= '$y-12-31' ";
        }

        $result = $this->db->query($sql);
        if ($result)
        {
            if ($this->db->num_rows($result))
            {
                $obj = $this->db->fetch_object($result);
                $this->db->free($result);
                return $obj->amount;
            }
            else
            {
                return 0;
            }
        }
        else
        {
            print $this->db->error();
            return -1;
        }
    }

    // phpcs:disable PEAR.NamingConventions.ValidFunctionName.ScopeNotCamelCaps
    /**
     *    Tag social contribution as payed completely
     *
     *    @param    User    $user       Object user making change
     *    @return   int					<0 if KO, >0 if OK
     */
    public function set_paid($user)
    {
        // phpcs:enable
        $sql = "UPDATE ".MAIN_DB_PREFIX."chargesociales SET";
        $sql.= " paye = 1";
        $sql.= " WHERE rowid = ".$this->id;
        $return = $this->db->query($sql);
        if ($return) return 1;
        else return -1;
    }

    // phpcs:disable PEAR.NamingConventions.ValidFunctionName.ScopeNotCamelCaps
    /**
     *    Remove tag payed on social contribution
     *
     *    @param	User	$user       Object user making change
     *    @return	int					<0 if KO, >0 if OK
     */
    public function set_unpaid($user)
    {
        // phpcs:enable
        $sql = "UPDATE ".MAIN_DB_PREFIX."chargesociales SET";
        $sql.= " paye = 0";
        $sql.= " WHERE rowid = ".$this->id;
        $return = $this->db->query($sql);
        if ($return) return 1;
        else return -1;
    }

    /**
     *  Retourne le libelle du statut d'une charge (impaye, payee)
     *
     *  @param	int		$mode       	0=long label, 1=short label, 2=Picto + short label, 3=Picto, 4=Picto + long label, 5=short label + picto, 6=Long label + picto
	 *  @param  double	$alreadypaid	0=No payment already done, >0=Some payments were already done (we recommand to put here amount payed if you have it, 1 otherwise)
     *  @return	string        			Label
     */
    public function getLibStatut($mode = 0, $alreadypaid = -1)
    {
        return $this->LibStatut($this->paye, $mode, $alreadypaid);
    }

    // phpcs:disable PEAR.NamingConventions.ValidFunctionName.ScopeNotCamelCaps
    /**
     *  Renvoi le libelle d'un statut donne
     *
     *  @param	int		$statut        	Id statut
     *  @param  int		$mode          	0=long label, 1=short label, 2=Picto + short label, 3=Picto, 4=Picto + long label, 5=short label + picto, 6=Long label + picto
	 *  @param  double	$alreadypaid	0=No payment already done, >0=Some payments were already done (we recommand to put here amount payed if you have it, 1 otherwise)
     *  @return string        			Label
     */
    public function LibStatut($statut, $mode = 0, $alreadypaid = -1)
    {
        // phpcs:enable
        global $langs;

        // Load translation files required by the page
        $langs->loadLangs(array("customers","bills"));

        if ($mode == 0 || $mode == 1)
        {
            if ($statut ==  0) return $langs->trans("Unpaid");
            elseif ($statut ==  1) return $langs->trans("Paid");
        }
        elseif ($mode == 2)
        {
            if ($statut ==  0 && $alreadypaid <= 0) return img_picto($langs->trans("Unpaid"), 'statut1').' '.$langs->trans("Unpaid");
            elseif ($statut ==  0 && $alreadypaid > 0) return img_picto($langs->trans("BillStatusStarted"), 'statut3').' '.$langs->trans("BillStatusStarted");
            elseif ($statut ==  1) return img_picto($langs->trans("Paid"), 'statut6').' '.$langs->trans("Paid");
        }
        elseif ($mode == 3)
        {
            if ($statut ==  0 && $alreadypaid <= 0) return img_picto($langs->trans("Unpaid"), 'statut1');
            elseif ($statut ==  0 && $alreadypaid > 0) return img_picto($langs->trans("BillStatusStarted"), 'statut3');
            elseif ($statut ==  1) return img_picto($langs->trans("Paid"), 'statut6');
        }
        elseif ($mode == 4)
        {
            if ($statut ==  0 && $alreadypaid <= 0) return img_picto($langs->trans("Unpaid"), 'statut1').' '.$langs->trans("Unpaid");
            elseif ($statut ==  0 && $alreadypaid > 0) return img_picto($langs->trans("BillStatusStarted"), 'statut3').' '.$langs->trans("BillStatusStarted");
            elseif ($statut ==  1) return img_picto($langs->trans("Paid"), 'statut6').' '.$langs->trans("Paid");
        }
        elseif ($mode == 5)
        {
            if ($statut ==  0 && $alreadypaid <= 0) return $langs->trans("Unpaid").' '.img_picto($langs->trans("Unpaid"), 'statut1');
            elseif ($statut ==  0 && $alreadypaid > 0) return $langs->trans("BillStatusStarted").' '.img_picto($langs->trans("BillStatusStarted"), 'statut3');
            elseif ($statut ==  1) return $langs->trans("Paid").' '.img_picto($langs->trans("Paid"), 'statut6');
        }
        elseif ($mode == 6)
        {
            if ($statut ==  0 && $alreadypaid <= 0) return $langs->trans("Unpaid").' '.img_picto($langs->trans("Unpaid"), 'statut1');
            elseif ($statut ==  0 && $alreadypaid > 0) return $langs->trans("BillStatusStarted").' '.img_picto($langs->trans("BillStatusStarted"), 'statut3');
            elseif ($statut ==  1) return $langs->trans("Paid").' '.img_picto($langs->trans("Paid"), 'statut6');
        }

        else return "Error, mode/status not found";
    }


    /**
	 *  Return a link to the object card (with optionaly the picto)
	 *
	 *	@param	int		$withpicto					Include picto in link (0=No picto, 1=Include picto into link, 2=Only picto)
     * 	@param	int		$maxlen						Max length of label
     *  @param	int  	$notooltip					1=Disable tooltip
	 *  @param  int		$short           			1=Return just URL
     *  @param  int     $save_lastsearch_value		-1=Auto, 0=No save of lastsearch_values when clicking, 1=Save lastsearch_values whenclicking
     *	@return	string								String with link
     */
    public function getNomUrl($withpicto = 0, $maxlen = 0, $notooltip = 0, $short = 0, $save_lastsearch_value = -1)
    {
    	global $langs, $conf, $user, $form;

        if (! empty($conf->dol_no_mouse_hover)) $notooltip=1;   // Force disable tooltips

        $result='';

        $url = DOL_URL_ROOT.'/compta/sociales/card.php?id='.$this->id;

        if ($short) return $url;

        if ($option !== 'nolink')
        {
        	// Add param to save lastsearch_values or not
        	$add_save_lastsearch_values=($save_lastsearch_value == 1 ? 1 : 0);
        	if ($save_lastsearch_value == -1 && preg_match('/list\.php/', $_SERVER["PHP_SELF"])) $add_save_lastsearch_values=1;
        	if ($add_save_lastsearch_values) $url.='&save_lastsearch_values=1';
        }


        if (empty($this->ref)) $this->ref=$this->lib;

        $label = '<u>'.$langs->trans("ShowSocialContribution").'</u>';
        if (! empty($this->ref))
        	$label .= '<br><b>'.$langs->trans('Ref') . ':</b> ' . $this->ref;
        if (! empty($this->lib))
        	$label .= '<br><b>'.$langs->trans('Label') . ':</b> ' . $this->lib;
        if (! empty($this->type_libelle))
        	$label .= '<br><b>'.$langs->trans('Type') . ':</b> ' . $this->type_libelle;

        $linkclose='';
        if (empty($notooltip) && $user->rights->facture->lire)
        {
        	if (! empty($conf->global->MAIN_OPTIMIZEFORTEXTBROWSER))
        	{
        		$label=$langs->trans("ShowSocialContribution");
        		$linkclose.=' alt="'.dol_escape_htmltag($label, 1).'"';
        	}
        	$linkclose.= ' title="'.dol_escape_htmltag($label, 1).'"';
        	$linkclose.=' class="classfortooltip"';
        }

        $linkstart='<a href="'.$url.'"';
        $linkstart.=$linkclose.'>';
        $linkend='</a>';

        $result .= $linkstart;
        if ($withpicto) $result.=img_object(($notooltip?'':$label), ($this->picto?$this->picto:'generic'), ($notooltip?(($withpicto != 2) ? 'class="paddingright"' : ''):'class="'.(($withpicto != 2) ? 'paddingright ' : '').'classfortooltip"'), 0, 0, $notooltip?0:1);
        if ($withpicto != 2) $result.= ($maxlen?dol_trunc($this->ref, $maxlen):$this->ref);
        $result .= $linkend;

        return $result;
    }

    /**
     * 	Return amount of payments already done
     *
     *	@return		int		Amount of payment already done, <0 if KO
     */
    public function getSommePaiement()
    {
        $table='paiementcharge';
        $field='fk_charge';

        $sql = 'SELECT sum(amount) as amount';
        $sql.= ' FROM '.MAIN_DB_PREFIX.$table;
        $sql.= ' WHERE '.$field.' = '.$this->id;

        dol_syslog(get_class($this)."::getSommePaiement", LOG_DEBUG);
        $resql=$this->db->query($sql);
        if ($resql) {
            $amount=0;

            $obj = $this->db->fetch_object($resql);
            if ($obj) $amount=$obj->amount?$obj->amount:0;

            $this->db->free($resql);
            return $amount;
        }
        else
        {
            return -1;
        }
    }

    /**
     * 	Charge les informations d'ordre info dans l'objet entrepot
     *
     *  @param	int		$id     Id of social contribution
     *  @return	int				<0 if KO, >0 if OK
     */
    public function info($id)
    {
        $sql = "SELECT e.rowid, e.tms as datem, e.date_creation as datec, e.date_valid as datev, e.import_key,";
        $sql.= " e.fk_user_author, e.fk_user_modif, e.fk_user_valid";
		$sql.= " FROM ".MAIN_DB_PREFIX."chargesociales as e";
        $sql.= " WHERE e.rowid = ".$id;

        dol_syslog(get_class($this)."::info", LOG_DEBUG);
        $result=$this->db->query($sql);
        if ($result)
        {
            if ($this->db->num_rows($result))
            {
                $obj = $this->db->fetch_object($result);

                $this->id = $obj->rowid;

                if ($obj->fk_user_author) {
                    $cuser = new User($this->db);
                    $cuser->fetch($obj->fk_user_author);
                    $this->user_creation = $cuser;
                }

                if ($obj->fk_user_modif) {
                    $muser = new User($this->db);
                    $muser->fetch($obj->fk_user_modif);
                    $this->user_modification = $muser;
                }

                if ($obj->fk_user_valid) {
                    $vuser = new User($this->db);
                    $vuser->fetch($obj->fk_user_valid);
                    $this->user_validation = $vuser;
                }

                $this->date_creation     = $this->db->jdate($obj->datec);
                $this->date_modification = $this->db->jdate($obj->datem);
                $this->date_validation   = $this->db->jdate($obj->datev);
                $this->import_key        = $obj->import_key;
            }

            $this->db->free($result);
        }
        else
        {
            dol_print_error($this->db);
        }
    }

    /**
     *  Initialise an instance with random values.
     *  Used to build previews or test instances.
     *	id must be 0 if object instance is a specimen.
     *
     *  @return	void
     */
    public function initAsSpecimen()
    {
        // Initialize parameters
        $this->id=0;
        $this->ref = 'SPECIMEN';
        $this->specimen=1;
        $this->paye = 0;
        $this->date = time();
        $this->date_ech=$this->date+3600*24*30;
        $this->periode=$this->date+3600*24*30;
        $this->amount=100;
        $this->lib = 0;
        $this->type = 1;
        $this->type_libelle = 'Social contribution label';
    }
}<|MERGE_RESOLUTION|>--- conflicted
+++ resolved
@@ -316,13 +316,8 @@
         $sql.= " SET libelle='".$this->db->escape($this->lib)."'";
         $sql.= ", date_ech='".$this->db->idate($this->date_ech)."'";
         $sql.= ", periode='".$this->db->idate($this->periode)."'";
-<<<<<<< HEAD
         $sql.= ", amount='".price2num($this->amount, 'MT')."'";
-		$sql.= ", fk_projet='".$this->db->escape($this->fk_project)."'";
-=======
-        $sql.= ", amount='".price2num($this->amount,'MT')."'";
         $sql.= ", fk_projet=".($this->fk_project>0?$this->db->escape($this->fk_project):"NULL");
->>>>>>> 9d2942bb
         $sql.= ", fk_user_modif=".$user->id;
         $sql.= " WHERE rowid=".$this->id;
 
