--- conflicted
+++ resolved
@@ -357,11 +357,6 @@
             $this->db->commit();
             return 1;
         }
-<<<<<<< HEAD
-=======
-
-
->>>>>>> 60b8982a
     }
 
     /**
