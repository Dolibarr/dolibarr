<?php
/* Copyright (C) 2002      Rodolphe Quiedeville <rodolphe@quiedeville.org>
 * Copyright (C) 2004-2007 Laurent Destailleur  <eldy@users.sourceforge.net>
 * Copyright (C) 2016-2022 Frédéric France      <frederic.france@netlogic.fr>
 * Copyright (C) 2017      Alexandre Spangaro	<aspangaro@open-dsi.fr>
 * Copyright (C) 2021      Gauthier VERDOL		<gauthier.verdol@atm-consulting.fr>
 *
 * This program is free software; you can redistribute it and/or modify
 * it under the terms of the GNU General Public License as published by
 * the Free Software Foundation; either version 3 of the License, or
 * (at your option) any later version.
 *
 * This program is distributed in the hope that it will be useful,
 * but WITHOUT ANY WARRANTY; without even the implied warranty of
 * MERCHANTABILITY or FITNESS FOR A PARTICULAR PURPOSE.  See the
 * GNU General Public License for more details.
 *
 * You should have received a copy of the GNU General Public License
 * along with this program. If not, see <https://www.gnu.org/licenses/>.
 */

/**
 *      \file       htdocs/compta/sociales/class/chargesociales.class.php
 *		\ingroup    facture
 *		\brief      Fichier de la classe des charges sociales
 */
require_once DOL_DOCUMENT_ROOT.'/core/class/commonobject.class.php';


/**
 *	Classe permettant la gestion des paiements des charges
 *  La tva collectee n'est calculee que sur les factures payees.
 */
class ChargeSociales extends CommonObject
{
	/**
	 * @var string ID to identify managed object
	 */
	public $element = 'chargesociales';

	public $table = 'chargesociales';

	/**
	 * @var string Name of table without prefix where object is stored
	 */
	public $table_element = 'chargesociales';

	/**
	 * @var string String with name of icon for myobject. Must be the part after the 'object_' into object_myobject.png
	 */
	public $picto = 'bill';

	/**
	 * {@inheritdoc}
	 */
	protected $table_ref_field = 'ref';

	/**
	 * @var integer|string $date_ech
	 */
	public $date_ech;


	public $label;
	public $type;
	public $type_label;
	public $amount;
	public $paye;
	/**
	 * @deprecated
	 */
	public $periode;
	public $period;

	/**
	 * @var integer|string date_creation
	 */
	public $date_creation;

	/**
	 * @var integer|string $date_modification
	 */
	public $date_modification;

	/**
	 * @var integer|string $date_validation
	 */
	public $date_validation;

	/**
	 * @deprecated Use label instead
	 */
	public $lib;

	/**
	 * @var int account ID
	 */
	public $fk_account;

	/**
	 * @var int account ID (identical to fk_account)
	 */
	public $accountid;

	/**
	 * @var int payment type (identical to mode_reglement_id in commonobject class)
	 */
	public $paiementtype;

	public $mode_reglement_id;
	public $mode_reglement_code;
	public $mode_reglement;

	/**
	 * @var int ID
	 */
	public $fk_project;

	/**
	 * @var int ID
	 */
	public $fk_user;

	/**
	 * @var double total
	 */
	public $total;

	public $totalpaid;


	const STATUS_UNPAID = 0;
	const STATUS_PAID = 1;


	/**
	 * Constructor
	 *
	 * @param	DoliDB		$db		Database handler
	 */
	public function __construct(DoliDB $db)
	{
		$this->db = $db;
	}

	/**
	 *  Retrouve et charge une charge sociale
	 *
	 *  @param	int     $id		Id
	 *  @param	string  $ref	Ref
	 *  @return	int Return integer <0 KO >0 OK
	 */
	public function fetch($id, $ref = '')
	{
		$sql = "SELECT cs.rowid, cs.date_ech";
		$sql .= ", cs.libelle as label, cs.fk_type, cs.amount, cs.fk_projet as fk_project, cs.paye, cs.periode as period, cs.import_key";
		$sql .= ", cs.fk_account, cs.fk_mode_reglement, cs.fk_user, note_public, note_private";
		$sql .= ", c.libelle as type_label";
		$sql .= ', p.code as mode_reglement_code, p.libelle as mode_reglement_libelle';
		$sql .= " FROM ".MAIN_DB_PREFIX."chargesociales as cs";
		$sql .= " LEFT JOIN ".MAIN_DB_PREFIX."c_chargesociales as c ON cs.fk_type = c.id";
		$sql .= ' LEFT JOIN '.MAIN_DB_PREFIX.'c_paiement as p ON cs.fk_mode_reglement = p.id';
		$sql .= ' WHERE cs.entity IN ('.getEntity('tax').')';
		if ($ref) {
			$sql .= " AND cs.ref = '".$this->db->escape($ref)."'";
		} else {
			$sql .= " AND cs.rowid = ".((int) $id);
		}

		dol_syslog(get_class($this)."::fetch", LOG_DEBUG);
		$resql = $this->db->query($sql);
		if ($resql) {
			if ($this->db->num_rows($resql)) {
				$obj = $this->db->fetch_object($resql);

				$this->id = $obj->rowid;
				$this->ref					= $obj->rowid;
				$this->date_ech = $this->db->jdate($obj->date_ech);
				$this->lib					= $obj->label;
				$this->label				= $obj->label;
				$this->type					= $obj->fk_type;
				$this->type_label			= $obj->type_label;
				$this->fk_account			= $obj->fk_account;
				$this->mode_reglement_id = $obj->fk_mode_reglement;
				$this->mode_reglement_code = $obj->mode_reglement_code;
				$this->mode_reglement = $obj->mode_reglement_libelle;
				$this->amount = $obj->amount;
				$this->fk_project = $obj->fk_project;
				$this->fk_user = $obj->fk_user;
				$this->note_public = $obj->note_public;
				$this->note_private = $obj->note_private;
				$this->paye = $obj->paye;
				$this->periode = $this->db->jdate($obj->period);
				$this->period = $this->db->jdate($obj->period);
				$this->import_key = $this->import_key;

				$this->db->free($resql);

				return 1;
			} else {
				return 0;
			}
		} else {
			$this->error = $this->db->lasterror();
			return -1;
		}
	}

	/**
	 * Check if a social contribution can be created into database
	 *
	 * @return	boolean		True or false
	 */
	public function check()
	{
		$newamount = price2num($this->amount, 'MT');

		// Validation of parameters
		if ($newamount == 0 || empty($this->date_ech) || (empty($this->period) && empty($this->periode))) {
			return false;
		}

		return true;
	}

	/**
	 *      Create a social contribution into database
	 *
	 *      @param	User	$user   User making creation
	 *      @return int     		Return integer <0 if KO, id if OK
	 */
	public function create($user)
	{
		global $conf;
		$error = 0;

		$now = dol_now();

		// Nettoyage parametres
		$newamount = price2num($this->amount, 'MT');

		if (!$this->check()) {
			$this->error = "ErrorBadParameter";
			return -2;
		}

		$this->db->begin();

		$sql = "INSERT INTO ".MAIN_DB_PREFIX."chargesociales (fk_type, fk_account, fk_mode_reglement, libelle, date_ech, periode, amount, fk_projet, entity, fk_user_author, fk_user, date_creation)";
		$sql .= " VALUES (".((int) $this->type);
		$sql .= ", ".($this->fk_account > 0 ? ((int) $this->fk_account) : 'NULL');
		$sql .= ", ".($this->mode_reglement_id > 0 ? ((int) $this->mode_reglement_id) : "NULL");
		$sql .= ", '".$this->db->escape($this->label ? $this->label : $this->lib)."'";
		$sql .= ", '".$this->db->idate($this->date_ech)."'";
		$sql .= ", '".$this->db->idate($this->periode)."'";
		$sql .= ", '".price2num($newamount)."'";
		$sql .= ", ".($this->fk_project > 0 ? ((int) $this->fk_project) : 'NULL');
		$sql .= ", ".((int) $conf->entity);
		$sql .= ", ".((int) $user->id);
		$sql .= ", ".($this->fk_user > 0 ? ((int) $this->fk_user) : 'NULL');
		$sql .= ", '".$this->db->idate($now)."'";
		$sql .= ")";

		dol_syslog(get_class($this)."::create", LOG_DEBUG);
		$resql = $this->db->query($sql);
		if ($resql) {
			$this->id = $this->db->last_insert_id(MAIN_DB_PREFIX."chargesociales");

			//dol_syslog("ChargesSociales::create this->id=".$this->id);
			$result = $this->call_trigger('SOCIALCONTRIBUTION_CREATE', $user);
			if ($result < 0) {
				$error++;
			}

			if (empty($error)) {
				$this->db->commit();
				return $this->id;
			} else {
				$this->db->rollback();
				return -1 * $error;
			}
		} else {
			$this->error = $this->db->error();
			$this->db->rollback();
			return -1;
		}
	}


	/**
	 *      Delete a social contribution
	 *
	 *      @param		User    $user   Object user making delete
	 *      @return     		int 	Return integer <0 if KO, >0 if OK
	 */
	public function delete($user)
	{
		$error = 0;

		$this->db->begin();

		// Get bank transaction lines for this social contributions
		include_once DOL_DOCUMENT_ROOT.'/compta/bank/class/account.class.php';
		$account = new Account($this->db);
		$lines_url = $account->get_url('', $this->id, 'sc');

		// Delete bank urls
		foreach ($lines_url as $line_url) {
			if (!$error) {
				$accountline = new AccountLine($this->db);
				$accountline->fetch($line_url['fk_bank']);
				$result = $accountline->delete_urls($user);
				if ($result < 0) {
					$error++;
				}
			}
		}

		// Delete payments
		if (!$error) {
			$sql = "DELETE FROM ".MAIN_DB_PREFIX."paiementcharge WHERE fk_charge=".((int) $this->id);
			dol_syslog(get_class($this)."::delete", LOG_DEBUG);
			$resql = $this->db->query($sql);
			if (!$resql) {
				$error++;
				$this->error = $this->db->lasterror();
			}
		}

		if (!$error) {
			$sql = "DELETE FROM ".MAIN_DB_PREFIX."chargesociales WHERE rowid=".((int) $this->id);
			dol_syslog(get_class($this)."::delete", LOG_DEBUG);
			$resql = $this->db->query($sql);
			if (!$resql) {
				$error++;
				$this->error = $this->db->lasterror();
			}
		}

		if (!$error) {
			$this->db->commit();
			return 1;
		} else {
			$this->db->rollback();
			return -1;
		}
	}


	/**
	 *      Update social or fiscal contribution
	 *
	 *      @param	User	$user           User that modify
	 *      @param  int		$notrigger	    0=launch triggers after, 1=disable triggers
	 *      @return int     		        Return integer <0 if KO, >0 if OK
	 */
	public function update($user, $notrigger = 0)
	{
		$error = 0;
		$this->db->begin();

		$sql = "UPDATE ".MAIN_DB_PREFIX."chargesociales";
		$sql .= " SET libelle='".$this->db->escape($this->label ? $this->label : $this->lib)."'";
		$sql .= ", date_ech='".$this->db->idate($this->date_ech)."'";
		$sql .= ", periode='".$this->db->idate($this->periode)."'";
		$sql .= ", amount='".price2num($this->amount, 'MT')."'";
		$sql .= ", fk_projet=".($this->fk_project > 0 ? $this->db->escape($this->fk_project) : "NULL");
		$sql .= ", fk_user=".($this->fk_user > 0 ? $this->db->escape($this->fk_user) : "NULL");
		$sql .= ", fk_user_modif=".$user->id;
		$sql .= " WHERE rowid=".((int) $this->id);

		dol_syslog(get_class($this)."::update", LOG_DEBUG);
		$resql = $this->db->query($sql);

		if (!$resql) {
			$error++;
			$this->errors[] = "Error ".$this->db->lasterror();
		}

		if (!$error) {
			if (!$notrigger) {
				// Call trigger
				$result = $this->call_trigger('SOCIALCONTRIBUTION_MODIFY', $user);
				if ($result < 0) {
					$error++;
				}
				// End call triggers
			}
		}

		// Commit or rollback
		if ($error) {
			foreach ($this->errors as $errmsg) {
				dol_syslog(get_class($this)."::update ".$errmsg, LOG_ERR);
				$this->error .= ($this->error ? ', '.$errmsg : $errmsg);
			}
			$this->db->rollback();
			return -1 * $error;
		} else {
			$this->db->commit();
			return 1;
		}
	}

	/**
	 * Calculate amount remaining to pay by year
	 *
	 * @param   int     $year       Year
	 * @return  number
	 */
	public function solde($year = 0)
	{
		global $conf;

		$sql = "SELECT SUM(f.amount) as amount";
		$sql .= " FROM ".MAIN_DB_PREFIX."chargesociales as f";
		$sql .= " WHERE f.entity = ".$conf->entity;
		$sql .= " AND paye = 0";

		if ($year) {
			$sql .= " AND f.datev >= '".((int) $year)."-01-01' AND f.datev <= '".((int) $year)."-12-31' ";
		}

		$result = $this->db->query($sql);
		if ($result) {
			if ($this->db->num_rows($result)) {
				$obj = $this->db->fetch_object($result);
				$this->db->free($result);
				return $obj->amount;
			} else {
				return 0;
			}
		} else {
			print $this->db->error();
			return -1;
		}
	}

	// phpcs:disable PEAR.NamingConventions.ValidFunctionName.ScopeNotCamelCaps
	/**
	 *  Tag social contribution as paid completely
	 *
	 *	@deprecated
	 *  @see setPaid()
	 *  @param    User    $user       Object user making change
	 *  @return   int					Return integer <0 if KO, >0 if OK
	 */
	public function set_paid($user)
	{
		// phpcs:enable
		dol_syslog(get_class($this)."::set_paid is deprecated, use setPaid instead", LOG_NOTICE);
		return $this->setPaid($user);
	}

	/**
	 *    Tag social contribution as paid completely
	 *
	 *    @param    User    $user       Object user making change
	 *    @return   int					Return integer <0 if KO, >0 if OK
	 */
	public function setPaid($user)
	{
		$sql = "UPDATE ".MAIN_DB_PREFIX."chargesociales SET";
		$sql .= " paye = 1";
		$sql .= " WHERE rowid = ".((int) $this->id);

		$return = $this->db->query($sql);

		if ($return) {
			$this->paye = 1;

			return 1;
		} else {
			return -1;
		}
	}

	// phpcs:disable PEAR.NamingConventions.ValidFunctionName.ScopeNotCamelCaps
	/**
	 *    Remove tag paid on social contribution
	 *
	 *	@deprecated
	 *  @see setUnpaid()
	 *  @param	User	$user       Object user making change
	 *  @return	int					Return integer <0 if KO, >0 if OK
	 */
	public function set_unpaid($user)
	{
		// phpcs:enable
		dol_syslog(get_class($this)."::set_unpaid is deprecated, use setUnpaid instead", LOG_NOTICE);
		return $this->setUnpaid($user);
	}

	/**
	 *    Remove tag paid on social contribution
	 *
	 *    @param	User	$user       Object user making change
	 *    @return	int					Return integer <0 if KO, >0 if OK
	 */
	public function setUnpaid($user)
	{
		$sql = "UPDATE ".MAIN_DB_PREFIX."chargesociales SET";
		$sql .= " paye = 0";
		$sql .= " WHERE rowid = ".((int) $this->id);

		$return = $this->db->query($sql);

		if ($return) {
			$this->paye = 0;

			return 1;
		} else {
			return -1;
		}
	}

	/**
	 *  Retourne le libelle du statut d'une charge (impaye, payee)
	 *
	 *  @param	int		$mode       	0=long label, 1=short label, 2=Picto + short label, 3=Picto, 4=Picto + long label, 5=short label + picto, 6=Long label + picto
	 *  @param  double	$alreadypaid	0=No payment already done, >0=Some payments were already done (we recommand to put here amount paid if you have it, 1 otherwise)
	 *  @return	string        			Label
	 */
	public function getLibStatut($mode = 0, $alreadypaid = -1)
	{
		return $this->LibStatut($this->paye, $mode, $alreadypaid);
	}

	// phpcs:disable PEAR.NamingConventions.ValidFunctionName.ScopeNotCamelCaps
	/**
	 *  Renvoi le libelle d'un statut donne
	 *
	 *  @param	int		$status        	Id status
	 *  @param  int		$mode          	0=long label, 1=short label, 2=Picto + short label, 3=Picto, 4=Picto + long label, 5=short label + picto, 6=Long label + picto
	 *  @param  double	$alreadypaid	0=No payment already done, >0=Some payments were already done (we recommand to put here amount paid if you have it, 1 otherwise)
	 *  @return string        			Label
	 */
	public function LibStatut($status, $mode = 0, $alreadypaid = -1)
	{
		// phpcs:enable
		global $langs;

		// Load translation files required by the page
		$langs->loadLangs(array("customers", "bills"));

		// We reinit status array to force to redefine them because label may change according to properties values.
		$this->labelStatus = array();
		$this->labelStatusShort = array();

		if (empty($this->labelStatus) || empty($this->labelStatusShort)) {
			global $langs;
			//$langs->load("mymodule");
			$this->labelStatus[self::STATUS_UNPAID] = $langs->transnoentitiesnoconv('Unpaid');
			$this->labelStatus[self::STATUS_PAID] = $langs->transnoentitiesnoconv('Paid');
			if ($status == self::STATUS_UNPAID && $alreadypaid > 0) {
				$this->labelStatus[self::STATUS_UNPAID] = $langs->transnoentitiesnoconv("BillStatusStarted");
			}
			$this->labelStatusShort[self::STATUS_UNPAID] = $langs->transnoentitiesnoconv('Unpaid');
			$this->labelStatusShort[self::STATUS_PAID] = $langs->transnoentitiesnoconv('Paid');
			if ($status == self::STATUS_UNPAID && $alreadypaid > 0) {
				$this->labelStatusShort[self::STATUS_UNPAID] = $langs->transnoentitiesnoconv("BillStatusStarted");
			}
		}

		$statusType = 'status1';
		if ($status == 0 && $alreadypaid > 0) {
			$statusType = 'status3';
		}
		if ($status == 1) {
			$statusType = 'status6';
		}

		return dolGetStatus($this->labelStatus[$status], $this->labelStatusShort[$status], '', $statusType, $mode);
	}


	/**
	 *  Return a link to the object card (with optionaly the picto)
	 *
	 *	@param	int		$withpicto					Include picto in link (0=No picto, 1=Include picto into link, 2=Only picto)
	 *  @param  string  $option                     On what the link point to ('nolink', ...)
	 *  @param	int  	$notooltip					1=Disable tooltip
	 *  @param  int		$short           			1=Return just URL
	 *  @param  int     $save_lastsearch_value		-1=Auto, 0=No save of lastsearch_values when clicking, 1=Save lastsearch_values whenclicking
	 *	@return	string								String with link
	 */
	public function getNomUrl($withpicto = 0, $option = '', $notooltip = 0, $short = 0, $save_lastsearch_value = -1)
	{
		global $langs, $conf, $user, $form, $hookmanager;

		if (!empty($conf->dol_no_mouse_hover)) {
			$notooltip = 1; // Force disable tooltips
		}

		$result = '';

		$url = DOL_URL_ROOT.'/compta/sociales/card.php?id='.$this->id;

		if ($short) {
			return $url;
		}

		if ($option !== 'nolink') {
			// Add param to save lastsearch_values or not
			$add_save_lastsearch_values = ($save_lastsearch_value == 1 ? 1 : 0);
			if ($save_lastsearch_value == -1 && isset($_SERVER["PHP_SELF"]) && preg_match('/list\.php/', $_SERVER["PHP_SELF"])) {
				$add_save_lastsearch_values = 1;
			}
			if ($add_save_lastsearch_values) {
				$url .= '&save_lastsearch_values=1';
			}
		}

		if (empty($this->ref)) {
			$this->ref = $this->label;
		}

		$label = img_picto('', $this->picto, 'class="pictofixedwidth"').'<u class="paddingrightonly">'.$langs->trans("SocialContribution").'</u>';
		if (isset($this->paye)) {
			$label .= ' '.$this->getLibStatut(5);
		}
		if (!empty($this->ref)) {
			$label .= '<br><b>'.$langs->trans('Ref').':</b> '.$this->ref;
		}
		if (!empty($this->label)) {
			$label .= '<br><b>'.$langs->trans('Label').':</b> '.$this->label;
		}
		if (!empty($this->type_label)) {
			$label .= '<br><b>'.$langs->trans('Type').':</b> '.$this->type_label;
		}

		$linkclose = '';
		if (empty($notooltip) && $user->hasRight("facture", "read")) {
			if (getDolGlobalString('MAIN_OPTIMIZEFORTEXTBROWSER')) {
				$label = $langs->trans("SocialContribution");
				$linkclose .= ' alt="'.dol_escape_htmltag($label, 1).'"';
			}
			$linkclose .= ' title="'.dol_escape_htmltag($label, 1).'"';
			$linkclose .= ' class="classfortooltip"';
		}

		$linkstart = '<a href="'.$url.'"';
		$linkstart .= $linkclose.'>';
		$linkend = '</a>';

		$result .= $linkstart;
		if ($withpicto) {
			$result .= img_object(($notooltip ? '' : $label), ($this->picto ? $this->picto : 'generic'), ($notooltip ? (($withpicto != 2) ? 'class="paddingright"' : '') : 'class="'.(($withpicto != 2) ? 'paddingright ' : '').'classfortooltip"'), 0, 0, $notooltip ? 0 : 1);
		}
		if ($withpicto != 2) {
			$result .= $this->ref;
		}
		$result .= $linkend;
		global $action;
		$hookmanager->initHooks(array($this->element . 'dao'));
		$parameters = array('id'=>$this->id, 'getnomurl' => &$result);
		$reshook = $hookmanager->executeHooks('getNomUrl', $parameters, $this, $action); // Note that $action and $object may have been modified by some hooks
		if ($reshook > 0) {
			$result = $hookmanager->resPrint;
		} else {
			$result .= $hookmanager->resPrint;
		}
		return $result;
	}

	/**
	 * 	Return amount of payments already done
	 *
	 *	@return		int		Amount of payment already done, <0 if KO
	 */
	public function getSommePaiement()
	{
		$table = 'paiementcharge';
		$field = 'fk_charge';

		$sql = 'SELECT sum(amount) as amount';
		$sql .= ' FROM '.MAIN_DB_PREFIX.$table;
		$sql .= " WHERE ".$field." = ".((int) $this->id);

		dol_syslog(get_class($this)."::getSommePaiement", LOG_DEBUG);
		$resql = $this->db->query($sql);
		if ($resql) {
			$amount = 0;

			$obj = $this->db->fetch_object($resql);
			if ($obj) {
				$amount = $obj->amount ? $obj->amount : 0;
			}

			$this->db->free($resql);
			return $amount;
		} else {
			return -1;
		}
	}

	/**
	 * 	Charge les informations d'ordre info dans l'objet entrepot
	 *
	 *  @param	int		$id     Id of social contribution
	 *  @return	int				Return integer <0 if KO, >0 if OK
	 */
	public function info($id)
	{
		$sql = "SELECT e.rowid, e.tms as datem, e.date_creation as datec, e.date_valid as datev, e.import_key,";
		$sql .= " e.fk_user_author, e.fk_user_modif, e.fk_user_valid";
		$sql .= " FROM ".MAIN_DB_PREFIX."chargesociales as e";
		$sql .= " WHERE e.rowid = ".((int) $id);

		dol_syslog(get_class($this)."::info", LOG_DEBUG);
		$result = $this->db->query($sql);
		if ($result) {
			if ($this->db->num_rows($result)) {
				$obj = $this->db->fetch_object($result);

				$this->id = $obj->rowid;

				$this->user_creation_id = $obj->fk_user_author;
				$this->user_modification_id = $obj->fk_user_modif;
				$this->user_validation_id = $obj->fk_user_valid;
				$this->date_creation     = $this->db->jdate($obj->datec);
				$this->date_modification = $this->db->jdate($obj->datem);
				$this->date_validation   = $this->db->jdate($obj->datev);
				$this->import_key        = $obj->import_key;
			}

			$this->db->free($result);
			return 1;
		} else {
			dol_print_error($this->db);
			return -1;
		}
	}

	/**
	 *  Initialise an instance with random values.
	 *  Used to build previews or test instances.
	 *	id must be 0 if object instance is a specimen.
	 *
	 *  @return	void
	 */
	public function initAsSpecimen()
	{
		// Initialize parameters
		$this->id = 0;
		$this->ref = 'SPECIMEN';
		$this->specimen = 1;
		$this->paye = 0;
		$this->date_creation = dol_now();
		$this->date_ech = $this->date_creation + 3600 * 24 * 30;
		$this->periode = $this->date_creation + 3600 * 24 * 30;
<<<<<<< HEAD
=======
		$this->period = $this->date_creation + 3600 * 24 * 30;
>>>>>>> 603ec5e6
		$this->amount = 100;
		$this->label = 'Social contribution label';
		$this->type = 1;
		$this->type_label = 'Type of social contribution';
	}

	/**
	 *	Return clicable link of object (with eventually picto)
	 *
	 *	@param      string	    $option                 Where point the link (0=> main card, 1,2 => shipment, 'nolink'=>No link)
	 *  @param		array		$arraydata				Array of data
	 *  @return		string								HTML Code for Kanban thumb.
	 */
	public function getKanbanView($option = '', $arraydata = null)
	{
		global $conf, $langs;

		$selected = (empty($arraydata['selected']) ? 0 : $arraydata['selected']);

		$return = '<div class="box-flex-item box-flex-grow-zero">';
		$return .= '<div class="info-box info-box-sm">';
		$return .= '<span class="info-box-icon bg-infobox-action">';
		$return .= img_picto('', $this->picto);
		$return .= '</span>';
		$return .= '<div class="info-box-content">';
		$return .= '<span class="info-box-ref inline-block tdoverflowmax150 valignmiddle">'.(method_exists($this, 'getNomUrl') ? $this->getNomUrl(0) : $this->ref).'</span>';
		if ($selected >= 0) {
			$return .= '<input id="cb'.$this->id.'" class="flat checkforselect fright" type="checkbox" name="toselect[]" value="'.$this->id.'"'.($selected ? ' checked="checked"' : '').'>';
		}
		if (property_exists($this, 'label')) {
			$return .= ' &nbsp; <div class="inline-block opacitymedium valignmiddle tdoverflowmax100">'.$this->label.'</div>';
		}
		if (!empty($arraydata['project']) && $arraydata['project']->id > 0) {
			$return .= '<br><span class="info-box-label">'.$arraydata['project']->getNomUrl(1).'</span>';
		}
		if (property_exists($this, 'date_ech')) {
			$return .= '<br><span class="opacitymedium">'.$langs->trans("DateEnd").'</span> : <span class="info-box-label">'.dol_print_date($this->date_ech, 'day').'</span>';
		}
		if (property_exists($this, 'amount')) {
			$return .= '<br>';
			$return .= '<span class="info-box-label amount">'.price($this->amount, 0, $langs, 1, -1, -1, $conf->currency).'</span>';
		}
		if (method_exists($this, 'LibStatut')) {
			$return .= '<br><div class="info-box-status">'.$this->getLibStatut(3, $this->alreadypaid).'</div>';
		}
		$return .= '</div>';
		$return .= '</div>';
		$return .= '</div>';
		return $return;
	}
}<|MERGE_RESOLUTION|>--- conflicted
+++ resolved
@@ -749,10 +749,7 @@
 		$this->date_creation = dol_now();
 		$this->date_ech = $this->date_creation + 3600 * 24 * 30;
 		$this->periode = $this->date_creation + 3600 * 24 * 30;
-<<<<<<< HEAD
-=======
 		$this->period = $this->date_creation + 3600 * 24 * 30;
->>>>>>> 603ec5e6
 		$this->amount = 100;
 		$this->label = 'Social contribution label';
 		$this->type = 1;
