<?php
/* Copyright (C) 2002      Rodolphe Quiedeville <rodolphe@quiedeville.org>
 * Copyright (C) 2004-2007 Laurent Destailleur  <eldy@users.sourceforge.net>
 * Copyright (C) 2016      Frédéric France      <frederic.france@free.fr>
 *
 * This program is free software; you can redistribute it and/or modify
 * it under the terms of the GNU General Public License as published by
 * the Free Software Foundation; either version 3 of the License, or
 * (at your option) any later version.
 *
 * This program is distributed in the hope that it will be useful,
 * but WITHOUT ANY WARRANTY; without even the implied warranty of
 * MERCHANTABILITY or FITNESS FOR A PARTICULAR PURPOSE.  See the
 * GNU General Public License for more details.
 *
 * You should have received a copy of the GNU General Public License
 * along with this program. If not, see <http://www.gnu.org/licenses/>.
 */

/**
 *      \file       htdocs/compta/sociales/class/chargesociales.class.php
 *		\ingroup    facture
 *		\brief      Fichier de la classe des charges sociales
 */
require_once DOL_DOCUMENT_ROOT.'/core/class/commonobject.class.php';


/** 
 *	Classe permettant la gestion des paiements des charges
 *  La tva collectee n'est calculee que sur les factures payees.
 */
class ChargeSociales extends CommonObject
{
    public $element='chargesociales';
    public $table='chargesociales';
    public $table_element='chargesociales';
    public $picto = 'bill';
    
    /**
     * {@inheritdoc}
     */
    protected $table_ref_field = 'ref';

    var $date_ech;
    var $lib;
    var $type;
    var $type_libelle;
    var $amount;
    var $paye;
    var $periode;
    var $date_creation;
    var $date_modification;
    var $date_validation;
    var $fk_account;


    /**
     * Constructor
     *
     * @param	DoliDB		$db		Database handler
     */
    function __construct($db)
    {
        $this->db = $db;
        return 1;
    }

    /**
     *  Retrouve et charge une charge sociale
     *
     *  @param	int     $id		Id
     *  @param	string  $ref	Ref
     *  @return	int <0 KO >0 OK
     */
    function fetch($id, $ref='')
    {
        $sql = "SELECT cs.rowid, cs.date_ech";
        $sql.= ", cs.libelle as lib, cs.fk_type, cs.amount, cs.paye, cs.periode, cs.import_key";
        $sql.= ", cs.fk_account, cs.fk_mode_reglement";
        $sql.= ", c.libelle";
        $sql.= ', p.code as mode_reglement_code, p.libelle as mode_reglement_libelle';
        $sql.= " FROM ".MAIN_DB_PREFIX."chargesociales as cs";
        $sql.= " LEFT JOIN ".MAIN_DB_PREFIX."c_chargesociales as c ON cs.fk_type = c.id";
        $sql.= ' LEFT JOIN '.MAIN_DB_PREFIX.'c_paiement as p ON cs.fk_mode_reglement = p.id';
        if ($ref) $sql.= " WHERE cs.rowid = ".$ref;
        else $sql.= " WHERE cs.rowid = ".$id;

        dol_syslog(get_class($this)."::fetch", LOG_DEBUG);
        $resql=$this->db->query($sql);
        if ($resql)
        {
            if ($this->db->num_rows($resql))
            {
                $obj = $this->db->fetch_object($resql);

                $this->id             = $obj->rowid;
                $this->ref            = $obj->rowid;
                $this->date_ech       = $this->db->jdate($obj->date_ech);
                $this->lib            = $obj->lib;
                $this->type           = $obj->fk_type;
                $this->type_libelle   = $obj->libelle;
                $this->fk_account = $obj->fk_account;
                $this->mode_reglement_id = $obj->fk_mode_reglement;
                $this->mode_reglement_code = $obj->mode_reglement_code;
                $this->mode_reglement = $obj->mode_reglement_libelle;
                $this->amount         = $obj->amount;
                $this->paye           = $obj->paye;
                $this->periode        = $this->db->jdate($obj->periode);
                $this->import_key     = $this->import_key;
                
                $this->db->free($resql);

                return 1;
            }
            else
            {
                return 0;
            }
        }
        else
        {
            $this->error=$this->db->lasterror();
            return -1;
        }
    }

	/**
	 * Check if a social contribution can be created into database
	 *
	 * @return	boolean		True or false
	 */
	function check()
	{
		$newamount=price2num($this->amount,'MT');

        // Validation parametres
        if (! $newamount > 0 || empty($this->date_ech) || empty($this->periode))
        {
            return false;
        }


		return true;
	}

    /**
     *      Create a social contribution into database
     *
     *      @param	User	$user   User making creation
     *      @return int     		<0 if KO, id if OK
     */
    function create($user)
    {
    	global $conf;

        $now=dol_now();

        // Nettoyage parametres
        $newamount=price2num($this->amount,'MT');

		if (!$this->check())
		{
			 $this->error="ErrorBadParameter";
			 return -2;
		}

        $this->db->begin();

        $sql = "INSERT INTO ".MAIN_DB_PREFIX."chargesociales (fk_type, fk_account, fk_mode_reglement, libelle, date_ech, periode, amount, entity, fk_user_author, date_creation)";
        $sql.= " VALUES (".$this->type;
        $sql.= ", ".($this->fk_account>0?$this->fk_account:'NULL');
        $sql.= ", ".($this->mode_reglement_id>0?"'".$this->mode_reglement_id."'":"NULL");
        $sql.= ", '".$this->db->escape($this->lib)."'";
        $sql.= ", '".$this->db->idate($this->date_ech)."','".$this->db->idate($this->periode)."'";
        $sql.= ", '".price2num($newamount)."'";
        $sql.= ", ".$conf->entity;
        $sql.= ", ".$user->id;
        $sql.= ", '".$this->db->idate($now)."'";
        $sql.= ")";

        dol_syslog(get_class($this)."::create", LOG_DEBUG);
        $resql=$this->db->query($sql);
        if ($resql)
        {
            $this->id=$this->db->last_insert_id(MAIN_DB_PREFIX."chargesociales");

            //dol_syslog("ChargesSociales::create this->id=".$this->id);
            $this->db->commit();
            return $this->id;
        }
        else
        {
            $this->error=$this->db->error();
            $this->db->rollback();
            return -1;
        }
    }


    /**
     *      Delete a social contribution
     *
     *      @param		User    $user   Object user making delete
     *      @return     		int 	<0 if KO, >0 if OK
     */
    function delete($user)
    {
        $error=0;

        $this->db->begin();

        // Get bank transaction lines for this social contributions
        include_once DOL_DOCUMENT_ROOT.'/compta/bank/class/account.class.php';
        $account=new Account($this->db);
        $lines_url=$account->get_url('',$this->id,'sc');

        // Delete bank urls
        foreach ($lines_url as $line_url)
        {
            if (! $error)
            {
                $accountline=new AccountLine($this->db);
                $accountline->fetch($line_url['fk_bank']);
                $result=$accountline->delete_urls($user);
                if ($result < 0)
                {
                    $error++;
                }
            }
        }

        // Delete payments
        if (! $error)
        {
<<<<<<< HEAD
            $sql = "DELETE FROM ".MAIN_DB_PREFIX."paiementcharge WHERE fk_charge='".$this->id."'";
=======
            $sql = "DELETE FROM ".MAIN_DB_PREFIX."paiementcharge where fk_charge=".$this->id;
>>>>>>> 419c15ee
            dol_syslog(get_class($this)."::delete", LOG_DEBUG);
            $resql=$this->db->query($sql);
            if (! $resql)
            {
                $error++;
                $this->error=$this->db->lasterror();
            }
        }

        if (! $error)
        {
<<<<<<< HEAD
            $sql = "DELETE FROM ".MAIN_DB_PREFIX."chargesociales WHERE rowid='".$this->id."'";
=======
            $sql = "DELETE FROM ".MAIN_DB_PREFIX."chargesociales where rowid=".$this->id;
>>>>>>> 419c15ee
            dol_syslog(get_class($this)."::delete", LOG_DEBUG);
            $resql=$this->db->query($sql);
            if (! $resql)
            {
                $error++;
                $this->error=$this->db->lasterror();
            }
        }

        if (! $error)
        {
            $this->db->commit();
            return 1;
        }
        else
        {
            $this->db->rollback();
            return -1;
        }

    }


    /**
     *      Met a jour une charge sociale
     *
     *      @param	User	$user   Utilisateur qui modifie
     *      @return int     		<0 si erreur, >0 si ok
     */
    function update($user)
    {
        $this->db->begin();

        $sql = "UPDATE ".MAIN_DB_PREFIX."chargesociales";
        $sql.= " SET libelle='".$this->db->escape($this->lib)."'";
        $sql.= ", date_ech='".$this->db->idate($this->date_ech)."'";
        $sql.= ", periode='".$this->db->idate($this->periode)."'";
        $sql.= ", amount='".price2num($this->amount,'MT')."'";
        $sql.= ", fk_user_modif=".$user->id;
        $sql.= " WHERE rowid=".$this->id;

        dol_syslog(get_class($this)."::update", LOG_DEBUG);
        $resql=$this->db->query($sql);
        if ($resql)
        {
            $this->db->commit();
            return 1;
        }
        else
        {
            $this->error=$this->db->error();
            $this->db->rollback();
            return -1;
        }
    }

    /**
     * Enter description here ...
     *
     * @param	int		$year		Year
     * @return	number
     */
    function solde($year = 0)
    {
    	global $conf;

        $sql = "SELECT SUM(f.amount) as amount";
        $sql.= " FROM ".MAIN_DB_PREFIX."chargesociales as f";
        $sql.= " WHERE f.entity = ".$conf->entity;
        $sql.= " AND paye = 0";

        if ($year) {
            $sql .= " AND f.datev >= '$y-01-01' AND f.datev <= '$y-12-31' ";
        }

        $result = $this->db->query($sql);
        if ($result)
        {
            if ($this->db->num_rows($result))
            {
                $obj = $this->db->fetch_object($result);
                $this->db->free($result);
                return $obj->amount;
            }
            else
            {
                return 0;
            }

        }
        else
        {
            print $this->db->error();
            return -1;
        }
    }

    /**
     *    Tag social contribution as payed completely
     *
     *    @param	User	$user       Object user making change
     *    @return	int					<0 if KO, >0 if OK
     */
    function set_paid($user)
    {
        $sql = "UPDATE ".MAIN_DB_PREFIX."chargesociales SET";
        $sql.= " paye = 1";
        $sql.= " WHERE rowid = ".$this->id;
        $return = $this->db->query($sql);
        if ($return) return 1;
        else return -1;
    }
    /**
     *    Remove tag payed on social contribution
     *
     *    @param	User	$user       Object user making change
     *    @return	int					<0 if KO, >0 if OK
     */
    function set_unpaid($user)
    {
        $sql = "UPDATE ".MAIN_DB_PREFIX."chargesociales SET";
        $sql.= " paye = 0";
        $sql.= " WHERE rowid = ".$this->id;
        $return = $this->db->query($sql);
        if ($return) return 1;
        else return -1;
    }
    
    /**
     *  Retourne le libelle du statut d'une charge (impaye, payee)
     *
     *  @param	int		$mode       	0=long label, 1=short label, 2=Picto + short label, 3=Picto, 4=Picto + long label, 5=short label + picto, 6=Long label + picto
	 *  @param  double	$alreadypaid	0=No payment already done, >0=Some payments were already done (we recommand to put here amount payed if you have it, 1 otherwise)
     *  @return	string        			Label
     */
    function getLibStatut($mode=0,$alreadypaid=-1)
    {
        return $this->LibStatut($this->paye,$mode,$alreadypaid);
    }

    /**
     *  Renvoi le libelle d'un statut donne
     *
     *  @param	int		$statut        	Id statut
     *  @param  int		$mode          	0=long label, 1=short label, 2=Picto + short label, 3=Picto, 4=Picto + long label, 5=short label + picto, 6=Long label + picto
	 *  @param  double	$alreadypaid	0=No payment already done, >0=Some payments were already done (we recommand to put here amount payed if you have it, 1 otherwise)
     *  @return string        			Label
     */
    function LibStatut($statut,$mode=0,$alreadypaid=-1)
    {
        global $langs;
        $langs->load('customers');
        $langs->load('bills');

        if ($mode == 0)
        {
            if ($statut ==  0) return $langs->trans("Unpaid");
            if ($statut ==  1) return $langs->trans("Paid");
        }
        if ($mode == 1)
        {
            if ($statut ==  0) return $langs->trans("Unpaid");
            if ($statut ==  1) return $langs->trans("Paid");
        }
        if ($mode == 2)
        {
            if ($statut ==  0 && $alreadypaid <= 0) return img_picto($langs->trans("Unpaid"), 'statut1').' '.$langs->trans("Unpaid");
            if ($statut ==  0 && $alreadypaid > 0) return img_picto($langs->trans("BillStatusStarted"), 'statut3').' '.$langs->trans("BillStatusStarted");
            if ($statut ==  1) return img_picto($langs->trans("Paid"), 'statut6').' '.$langs->trans("Paid");
        }
        if ($mode == 3)
        {
            if ($statut ==  0 && $alreadypaid <= 0) return img_picto($langs->trans("Unpaid"), 'statut1');
            if ($statut ==  0 && $alreadypaid > 0) return img_picto($langs->trans("BillStatusStarted"), 'statut3');
            if ($statut ==  1) return img_picto($langs->trans("Paid"), 'statut6');
        }
        if ($mode == 4)
        {
            if ($statut ==  0 && $alreadypaid <= 0) return img_picto($langs->trans("Unpaid"), 'statut1').' '.$langs->trans("Unpaid");
            if ($statut ==  0 && $alreadypaid > 0) return img_picto($langs->trans("BillStatusStarted"), 'statut3').' '.$langs->trans("BillStatusStarted");
            if ($statut ==  1) return img_picto($langs->trans("Paid"), 'statut6').' '.$langs->trans("Paid");
        }
        if ($mode == 5)
        {
            if ($statut ==  0 && $alreadypaid <= 0) return $langs->trans("Unpaid").' '.img_picto($langs->trans("Unpaid"), 'statut1');
            if ($statut ==  0 && $alreadypaid > 0) return $langs->trans("BillStatusStarted").' '.img_picto($langs->trans("BillStatusStarted"), 'statut3');
            if ($statut ==  1) return $langs->trans("Paid").' '.img_picto($langs->trans("Paid"), 'statut6');
        }
        if ($mode == 6)
        {
            if ($statut ==  0 && $alreadypaid <= 0) return $langs->trans("Unpaid").' '.img_picto($langs->trans("Unpaid"), 'statut1');
            if ($statut ==  0 && $alreadypaid > 0) return $langs->trans("BillStatusStarted").' '.img_picto($langs->trans("BillStatusStarted"), 'statut3');
            if ($statut ==  1) return $langs->trans("Paid").' '.img_picto($langs->trans("Paid"), 'statut6');
        }
        
        return "Error, mode/status not found";
    }


    /**
     *  Return clicable name (with picto eventually)
     *
     *	@param	int		$withpicto		0=No picto, 1=Include picto into link, 2=Only picto
     * 	@param	int		$maxlen			Longueur max libelle
     *	@return	string					Chaine avec URL
     */
    function getNomUrl($withpicto=0,$maxlen=0)
    {
        global $langs;

        $result='';

        if (empty($this->ref)) $this->ref=$this->lib;
        $label = $langs->trans("ShowSocialContribution").': '.$this->ref;

        $link = '<a href="'.DOL_URL_ROOT.'/compta/sociales/card.php?id='.$this->id.'" title="'.dol_escape_htmltag($label, 1).'" class="classfortooltip">';
        $linkend='</a>';

        if ($withpicto) $result.=($link.img_object($label, 'bill', 'class="classfortooltip"').$linkend.' ');
        if ($withpicto && $withpicto != 2) $result.=' ';
        if ($withpicto != 2) $result.=$link.($maxlen?dol_trunc($this->ref,$maxlen):$this->ref).$linkend;
        return $result;
    }

    /**
     * 	Return amount of payments already done
     *
     *	@return		int		Amount of payment already done, <0 if KO
     */
    function getSommePaiement()
    {
        $table='paiementcharge';
        $field='fk_charge';

        $sql = 'SELECT sum(amount) as amount';
        $sql.= ' FROM '.MAIN_DB_PREFIX.$table;
        $sql.= ' WHERE '.$field.' = '.$this->id;

        dol_syslog(get_class($this)."::getSommePaiement", LOG_DEBUG);
        $resql=$this->db->query($sql);
        if ($resql)
        {
            $amount=0;

            $obj = $this->db->fetch_object($resql);
            if ($obj) $amount=$obj->amount?$obj->amount:0;

            $this->db->free($resql);
            return $amount;
        }
        else
        {
            return -1;
        }
    }

    /**
     * 	Charge les informations d'ordre info dans l'objet entrepot
     *
     *  @param	int		$id     Id of social contribution
     *  @return	int				<0 if KO, >0 if OK
     */
    function info($id)
    {
        $sql = "SELECT e.rowid, e.tms as datem, e.date_creation as datec, e.date_valid as datev, e.import_key,";
        $sql.= " e.fk_user_author, e.fk_user_modif, e.fk_user_valid";
		$sql.= " FROM ".MAIN_DB_PREFIX."chargesociales as e";
        $sql.= " WHERE e.rowid = ".$id;

        dol_syslog(get_class($this)."::info", LOG_DEBUG);
        $result=$this->db->query($sql);
        if ($result)
        {
            if ($this->db->num_rows($result))
            {
                $obj = $this->db->fetch_object($result);

                $this->id = $obj->rowid;

                if ($obj->fk_user_author) {
                    $cuser = new User($this->db);
                    $cuser->fetch($obj->fk_user_author);
                    $this->user_creation = $cuser;
                }

                if ($obj->fk_user_modif) {
                    $muser = new User($this->db);
                    $muser->fetch($obj->fk_user_modif);
                    $this->user_modification = $muser;
                }

                if ($obj->fk_user_valid) {
                    $vuser = new User($this->db);
                    $vuser->fetch($obj->fk_user_valid);
                    $this->user_validation = $vuser;
                }

                $this->date_creation     = $this->db->jdate($obj->datec);
                $this->date_modification = $this->db->jdate($obj->datem);
                $this->date_validation   = $this->db->jdate($obj->datev);
                $this->import_key        = $obj->import_key;
            }

            $this->db->free($result);

        }
        else
        {
            dol_print_error($this->db);
        }
    }

    /**
     *  Initialise an instance with random values.
     *  Used to build previews or test instances.
     *	id must be 0 if object instance is a specimen.
     *
     *  @return	void
     */
    function initAsSpecimen()
    {
        // Initialize parameters
        $this->id=0;
        $this->ref = 'SPECIMEN';
        $this->specimen=1;
        $this->paye = 0;
        $this->date = time();
        $this->date_ech=$this->date+3600*24*30;
        $this->periode=$this->date+3600*24*30;
        $this->amount=100;
        $this->lib = 0;
        $this->type = 1;
        $this->type_libelle = 'Social contribution label';
    }
}
<|MERGE_RESOLUTION|>--- conflicted
+++ resolved
@@ -232,11 +232,7 @@
         // Delete payments
         if (! $error)
         {
-<<<<<<< HEAD
-            $sql = "DELETE FROM ".MAIN_DB_PREFIX."paiementcharge WHERE fk_charge='".$this->id."'";
-=======
-            $sql = "DELETE FROM ".MAIN_DB_PREFIX."paiementcharge where fk_charge=".$this->id;
->>>>>>> 419c15ee
+            $sql = "DELETE FROM ".MAIN_DB_PREFIX."paiementcharge WHERE fk_charge=".$this->id;
             dol_syslog(get_class($this)."::delete", LOG_DEBUG);
             $resql=$this->db->query($sql);
             if (! $resql)
@@ -248,11 +244,7 @@
 
         if (! $error)
         {
-<<<<<<< HEAD
-            $sql = "DELETE FROM ".MAIN_DB_PREFIX."chargesociales WHERE rowid='".$this->id."'";
-=======
-            $sql = "DELETE FROM ".MAIN_DB_PREFIX."chargesociales where rowid=".$this->id;
->>>>>>> 419c15ee
+            $sql = "DELETE FROM ".MAIN_DB_PREFIX."chargesociales WHERE rowid=".$this->id;
             dol_syslog(get_class($this)."::delete", LOG_DEBUG);
             $resql=$this->db->query($sql);
             if (! $resql)
