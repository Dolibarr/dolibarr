<?php
/* Copyright (C) 2002      Rodolphe Quiedeville <rodolphe@quiedeville.org>
 * Copyright (C) 2004-2007 Laurent Destailleur  <eldy@users.sourceforge.net>
 * Copyright (C) 2016-2024  Frédéric France      <frederic.france@free.fr>
 * Copyright (C) 2017      Alexandre Spangaro	<aspangaro@open-dsi.fr>
 * Copyright (C) 2021      Gauthier VERDOL		<gauthier.verdol@atm-consulting.fr>
 * Copyright (C) 2024		MDW							<mdeweerd@users.noreply.github.com>
 *
 * This program is free software; you can redistribute it and/or modify
 * it under the terms of the GNU General Public License as published by
 * the Free Software Foundation; either version 3 of the License, or
 * (at your option) any later version.
 *
 * This program is distributed in the hope that it will be useful,
 * but WITHOUT ANY WARRANTY; without even the implied warranty of
 * MERCHANTABILITY or FITNESS FOR A PARTICULAR PURPOSE.  See the
 * GNU General Public License for more details.
 *
 * You should have received a copy of the GNU General Public License
 * along with this program. If not, see <https://www.gnu.org/licenses/>.
 */

/**
 *      \file       htdocs/compta/sociales/class/chargesociales.class.php
 *		\ingroup    invoice
 *		\brief      File for the ChargesSociales class
 */
require_once DOL_DOCUMENT_ROOT.'/core/class/commonobject.class.php';


/**
 *	Class for managing the social charges.
 *  The collected VAT is computed only on the paid invoices/charges
 */
class ChargeSociales extends CommonObject
{
	/**
	 * @var string ID to identify managed object
	 */
	public $element = 'chargesociales';

	public $table = 'chargesociales';

	/**
	 * @var string Name of table without prefix where object is stored
	 */
	public $table_element = 'chargesociales';

	/**
	 * @var string String with name of icon for myobject. Must be the part after the 'object_' into object_myobject.png
	 */
	public $picto = 'bill';

	/**
	 * {@inheritdoc}
	 */
	protected $table_ref_field = 'ref';

	/**
	 * @var int|string $date_ech
	 */
	public $date_ech;

	/**
	 * @var string label
	 */
	public $label;
	public $type;
	public $type_label;
<<<<<<< HEAD

	public $amount;
	public $paye;
	/**
	 * @deprecated
	 */
	public $periode;
	public $period;

=======
	public $type_code;
	public $type_accountancy_code;

	public $amount;
	public $paye;
>>>>>>> cc80841a
	/**
	 * @deprecated
	 */
	public $periode;
	public $period;

	/**
	 * @deprecated Use label instead
	 */
	public $lib;

	/**
	 * @var int account ID
	 */
	public $fk_account;

	/**
	 * @var int account ID (identical to fk_account)
	 */
	public $accountid;

	/**
	 * @var int payment type (identical to mode_reglement_id in commonobject class)
	 */
	public $paiementtype;

	public $mode_reglement_id;
	public $mode_reglement_code;
	public $mode_reglement;

	/**
	 * @var int ID
	 */
	public $mode_reglement_id;
	public $mode_reglement_code;
	public $mode_reglement;

	/**
	 * @var int ID
	 */
	public $fk_project;

	/**
	 * @var int ID
	 */
	public $fk_user;

	/**
	 * @var double total
	 */
	public $total;

<<<<<<< HEAD
=======
	/**
	 * @var float total paid
	 */
>>>>>>> cc80841a
	public $totalpaid;


	const STATUS_UNPAID = 0;
	const STATUS_PAID = 1;


	/**
	 * Constructor
	 *
	 * @param	DoliDB		$db		Database handler
	 */
	public function __construct(DoliDB $db)
	{
		$this->db = $db;
	}

	/**
	 *  Retrouve et charge une charge sociale
	 *
	 *  @param	int     $id		Id
	 *  @param	string  $ref	Ref
	 *  @return	int Return integer <0 KO >0 OK
	 */
	public function fetch($id, $ref = '')
	{
		$sql = "SELECT cs.rowid, cs.date_ech";
		$sql .= ", cs.libelle as label, cs.fk_type, cs.amount, cs.fk_projet as fk_project, cs.paye, cs.periode as period, cs.import_key";
		$sql .= ", cs.fk_account, cs.fk_mode_reglement, cs.fk_user, note_public, note_private";
<<<<<<< HEAD
		$sql .= ", c.libelle as type_label";
=======
		$sql .= ", c.libelle as type_label, c.code as type_code, c.accountancy_code as type_accountancy_code";
>>>>>>> cc80841a
		$sql .= ', p.code as mode_reglement_code, p.libelle as mode_reglement_libelle';
		$sql .= " FROM ".MAIN_DB_PREFIX."chargesociales as cs";
		$sql .= " LEFT JOIN ".MAIN_DB_PREFIX."c_chargesociales as c ON cs.fk_type = c.id";
		$sql .= ' LEFT JOIN '.MAIN_DB_PREFIX.'c_paiement as p ON cs.fk_mode_reglement = p.id';
		$sql .= ' WHERE cs.entity IN ('.getEntity('tax').')';
		if ($ref) {
			$sql .= " AND cs.ref = '".$this->db->escape($ref)."'";
		} else {
			$sql .= " AND cs.rowid = ".((int) $id);
		}

		dol_syslog(get_class($this)."::fetch", LOG_DEBUG);
		$resql = $this->db->query($sql);
		if ($resql) {
			if ($this->db->num_rows($resql)) {
				$obj = $this->db->fetch_object($resql);

				$this->id = $obj->rowid;
				$this->ref					= $obj->rowid;
				$this->date_ech = $this->db->jdate($obj->date_ech);
				$this->lib					= $obj->label;
				$this->label				= $obj->label;
				$this->type					= $obj->fk_type;
				$this->type_label			= $obj->type_label;
				$this->type_code			= $obj->type_code;
				$this->type_accountancy_code = $obj->type_accountancy_code;
				$this->fk_account			= $obj->fk_account;
				$this->mode_reglement_id = $obj->fk_mode_reglement;
				$this->mode_reglement_code = $obj->mode_reglement_code;
				$this->mode_reglement = $obj->mode_reglement_libelle;
				$this->amount = $obj->amount;
				$this->fk_project = $obj->fk_project;
				$this->fk_user = $obj->fk_user;
				$this->note_public = $obj->note_public;
				$this->note_private = $obj->note_private;
				$this->paye = $obj->paye;
				$this->periode = $this->db->jdate($obj->period);
				$this->period = $this->db->jdate($obj->period);
				$this->import_key = $obj->import_key;

				$this->db->free($resql);

				return 1;
			} else {
				return 0;
			}
		} else {
			$this->error = $this->db->lasterror();
			return -1;
		}
	}

	/**
	 * Check if a social contribution can be created into database
	 *
	 * @return	boolean		True or false
	 */
	public function check()
	{
		$newamount = price2num($this->amount, 'MT');

		// Validation of parameters
		if ($newamount == 0 || empty($this->date_ech) || (empty($this->period) && empty($this->periode))) {
			return false;
		}

		return true;
	}

	/**
	 *      Create a social contribution into database
	 *
	 *      @param	User	$user   User making creation
	 *      @return int     		Return integer <0 if KO, id if OK
	 */
	public function create($user)
	{
		global $conf;
		$error = 0;

		$now = dol_now();

		// Nettoyage parameters
		$newamount = price2num($this->amount, 'MT');

		if (!$this->check()) {
			$this->error = "ErrorBadParameter";
			return -2;
		}

		$this->db->begin();

		$sql = "INSERT INTO ".MAIN_DB_PREFIX."chargesociales (fk_type, fk_account, fk_mode_reglement, libelle, date_ech, periode, amount, fk_projet, entity, fk_user_author, fk_user, date_creation)";
		$sql .= " VALUES (".((int) $this->type);
		$sql .= ", ".($this->fk_account > 0 ? ((int) $this->fk_account) : 'NULL');
		$sql .= ", ".($this->mode_reglement_id > 0 ? ((int) $this->mode_reglement_id) : "NULL");
		$sql .= ", '".$this->db->escape($this->label ? $this->label : $this->lib)."'";
		$sql .= ", '".$this->db->idate($this->date_ech)."'";
		$sql .= ", '".$this->db->idate($this->periode)."'";
		$sql .= ", '".price2num($newamount)."'";
		$sql .= ", ".($this->fk_project > 0 ? ((int) $this->fk_project) : 'NULL');
		$sql .= ", ".((int) $conf->entity);
		$sql .= ", ".((int) $user->id);
		$sql .= ", ".($this->fk_user > 0 ? ((int) $this->fk_user) : 'NULL');
		$sql .= ", '".$this->db->idate($now)."'";
		$sql .= ")";

		dol_syslog(get_class($this)."::create", LOG_DEBUG);
		$resql = $this->db->query($sql);
		if ($resql) {
			$this->id = $this->db->last_insert_id(MAIN_DB_PREFIX."chargesociales");

			//dol_syslog("ChargesSociales::create this->id=".$this->id);
			$result = $this->call_trigger('SOCIALCONTRIBUTION_CREATE', $user);
			if ($result < 0) {
				$error++;
			}

			if (empty($error)) {
				$this->db->commit();
				return $this->id;
			} else {
				$this->db->rollback();
				return -1 * $error;
			}
		} else {
			$this->error = $this->db->error();
			$this->db->rollback();
			return -1;
		}
	}


	/**
	 *      Delete a social contribution
	 *
	 *      @param		User    $user   Object user making delete
	 *      @return     		int 	Return integer <0 if KO, >0 if OK
	 */
	public function delete($user)
	{
		$error = 0;

		$this->db->begin();

		// Get bank transaction lines for this social contributions
		include_once DOL_DOCUMENT_ROOT.'/compta/bank/class/account.class.php';
		$account = new Account($this->db);
		$lines_url = $account->get_url('', $this->id, 'sc');

		// Delete bank urls
		foreach ($lines_url as $line_url) {
			if (!$error) {
				$accountline = new AccountLine($this->db);
				$accountline->fetch($line_url['fk_bank']);
				$result = $accountline->delete_urls($user);
				if ($result < 0) {
					$error++;
				}
			}
		}

		// Delete payments
		if (!$error) {
			$sql = "DELETE FROM ".MAIN_DB_PREFIX."paiementcharge WHERE fk_charge=".((int) $this->id);
			dol_syslog(get_class($this)."::delete", LOG_DEBUG);
			$resql = $this->db->query($sql);
			if (!$resql) {
				$error++;
				$this->error = $this->db->lasterror();
			}
		}

		if (!$error) {
			$sql = "DELETE FROM ".MAIN_DB_PREFIX."chargesociales WHERE rowid=".((int) $this->id);
			dol_syslog(get_class($this)."::delete", LOG_DEBUG);
			$resql = $this->db->query($sql);
			if (!$resql) {
				$error++;
				$this->error = $this->db->lasterror();
			}
		}

		if (!$error) {
			$this->db->commit();
			return 1;
		} else {
			$this->db->rollback();
			return -1;
		}
	}


	/**
	 *      Update social or fiscal contribution
	 *
	 *      @param	User	$user           User that modify
	 *      @param  int		$notrigger	    0=launch triggers after, 1=disable triggers
	 *      @return int     		        Return integer <0 if KO, >0 if OK
	 */
	public function update($user, $notrigger = 0)
	{
		$error = 0;
		$this->db->begin();

		$sql = "UPDATE ".MAIN_DB_PREFIX."chargesociales";
		$sql .= " SET libelle = '".$this->db->escape($this->label ? $this->label : $this->lib)."'";
		$sql .= ", date_ech = '".$this->db->idate($this->date_ech)."'";
		$sql .= ", periode = '".$this->db->idate($this->period ? $this->period : $this->periode)."'";
		$sql .= ", amount = ".((float) price2num($this->amount, 'MT'));
		$sql .= ", fk_projet=".($this->fk_project > 0 ? ((int) $this->fk_project) : "NULL");
		$sql .= ", fk_user=".($this->fk_user > 0 ? ((int) $this->fk_user) : "NULL");
		$sql .= ", fk_user_modif=".((int) $user->id);
		if ($this->type > 0) {
			$sql .= ", fk_type = ".((int) $this->type);
		}
		$sql .= ", fk_user_modif=".((int) $user->id);
		$sql .= " WHERE rowid=".((int) $this->id);

		dol_syslog(get_class($this)."::update", LOG_DEBUG);
		$resql = $this->db->query($sql);

		if (!$resql) {
			$error++;
			$this->errors[] = "Error ".$this->db->lasterror();
		}

		if (!$error) {
			if (!$notrigger) {
				// Call trigger
				$result = $this->call_trigger('SOCIALCONTRIBUTION_MODIFY', $user);
				if ($result < 0) {
					$error++;
				}
				// End call triggers
			}
		}

		// Commit or rollback
		if ($error) {
			foreach ($this->errors as $errmsg) {
				dol_syslog(get_class($this)."::update ".$errmsg, LOG_ERR);
				$this->error .= ($this->error ? ', '.$errmsg : $errmsg);
			}
			$this->db->rollback();
			return -1 * $error;
		} else {
			$this->db->commit();
			return 1;
		}
	}

	/**
	 * Calculate amount remaining to pay by year
	 *
	 * @param   int			$year       Year
	 * @return  int|float 	  	        Returns -1 when error (Note: could be mistaken with an amount)
	 */
	public function solde($year = 0)
	{
		global $conf;

		$sql = "SELECT SUM(f.amount) as amount";
		$sql .= " FROM ".MAIN_DB_PREFIX."chargesociales as f";
		$sql .= " WHERE f.entity = ".((int) $conf->entity);
		$sql .= " AND paye = 0";

		if ($year) {	// TODO Fix to use date function
			$sql .= " AND f.datev >= '".((int) $year)."-01-01' AND f.datev <= '".((int) $year)."-12-31' ";
		}

		$result = $this->db->query($sql);
		if ($result) {
			if ($this->db->num_rows($result)) {
				$obj = $this->db->fetch_object($result);
				$this->db->free($result);
				return $obj->amount;
			} else {
				return 0;
			}
		} else {
			print $this->db->error();
			return -1;
		}
	}

	// phpcs:disable PEAR.NamingConventions.ValidFunctionName.ScopeNotCamelCaps
	/**
	 *  Tag social contribution as paid completely
	 *
	 *	@deprecated
	 *  @see setPaid()
	 *  @param    User    $user       Object user making change
	 *  @return   int					Return integer <0 if KO, >0 if OK
	 */
	public function set_paid($user)
	{
		// phpcs:enable
		dol_syslog(get_class($this)."::set_paid is deprecated, use setPaid instead", LOG_NOTICE);
		return $this->setPaid($user);
	}

	/**
	 *    Tag social contribution as paid completely
	 *
	 *    @param    User    $user       Object user making change
	 *    @return   int					Return integer <0 if KO, >0 if OK
	 */
	public function setPaid($user)
	{
		$sql = "UPDATE ".MAIN_DB_PREFIX."chargesociales SET";
		$sql .= " paye = 1";
		$sql .= " WHERE rowid = ".((int) $this->id);

		$return = $this->db->query($sql);

		if ($return) {
			$this->paye = 1;

			return 1;
		} else {
			return -1;
		}
	}

	// phpcs:disable PEAR.NamingConventions.ValidFunctionName.ScopeNotCamelCaps
	/**
	 *    Remove tag paid on social contribution
	 *
	 *	@deprecated
	 *  @see setUnpaid()
	 *  @param	User	$user       Object user making change
	 *  @return	int					Return integer <0 if KO, >0 if OK
	 */
	public function set_unpaid($user)
	{
		// phpcs:enable
		dol_syslog(get_class($this)."::set_unpaid is deprecated, use setUnpaid instead", LOG_NOTICE);
		return $this->setUnpaid($user);
	}

	/**
	 *    Remove tag paid on social contribution
	 *
	 *    @param	User	$user       Object user making change
	 *    @return	int					Return integer <0 if KO, >0 if OK
	 */
	public function setUnpaid($user)
	{
		$sql = "UPDATE ".MAIN_DB_PREFIX."chargesociales SET";
		$sql .= " paye = 0";
		$sql .= " WHERE rowid = ".((int) $this->id);

		$return = $this->db->query($sql);

		if ($return) {
			$this->paye = 0;

			return 1;
		} else {
			return -1;
		}
	}

	/**
	 *  Retourne le libelle du statut d'une charge (impaye, payee)
	 *
	 *  @param	int		$mode       	0=long label, 1=short label, 2=Picto + short label, 3=Picto, 4=Picto + long label, 5=short label + picto, 6=Long label + picto
	 *  @param  double	$alreadypaid	0=No payment already done, >0=Some payments were already done (we recommend to put here amount paid if you have it, 1 otherwise)
	 *  @return	string        			Label
	 */
	public function getLibStatut($mode = 0, $alreadypaid = -1)
	{
		return $this->LibStatut($this->paye, $mode, $alreadypaid);
	}

	// phpcs:disable PEAR.NamingConventions.ValidFunctionName.ScopeNotCamelCaps
	/**
	 *  Renvoi le libelle d'un statut donne
	 *
	 *  @param	int		$status        	Id status
	 *  @param  int		$mode          	0=long label, 1=short label, 2=Picto + short label, 3=Picto, 4=Picto + long label, 5=short label + picto, 6=Long label + picto
	 *  @param  double	$alreadypaid	0=No payment already done, >0=Some payments were already done (we recommend to put here amount paid if you have it, 1 otherwise)
	 *  @return string        			Label
	 */
	public function LibStatut($status, $mode = 0, $alreadypaid = -1)
	{
		// phpcs:enable
		global $langs;

		// Load translation files required by the page
		$langs->loadLangs(array("customers", "bills"));

		// We reinit status array to force to redefine them because label may change according to properties values.
		$this->labelStatus = array();
		$this->labelStatusShort = array();

		if (empty($this->labelStatus) || empty($this->labelStatusShort)) {
			global $langs;
			//$langs->load("mymodule");
			$this->labelStatus[self::STATUS_UNPAID] = $langs->transnoentitiesnoconv('Unpaid');
			$this->labelStatus[self::STATUS_PAID] = $langs->transnoentitiesnoconv('Paid');
			if ($status == self::STATUS_UNPAID && $alreadypaid > 0) {
				$this->labelStatus[self::STATUS_UNPAID] = $langs->transnoentitiesnoconv("BillStatusStarted");
			}
			$this->labelStatusShort[self::STATUS_UNPAID] = $langs->transnoentitiesnoconv('Unpaid');
			$this->labelStatusShort[self::STATUS_PAID] = $langs->transnoentitiesnoconv('Paid');
			if ($status == self::STATUS_UNPAID && $alreadypaid > 0) {
				$this->labelStatusShort[self::STATUS_UNPAID] = $langs->transnoentitiesnoconv("BillStatusStarted");
			}
		}

		$statusType = 'status1';
		if ($status == 0 && $alreadypaid > 0) {
			$statusType = 'status3';
		}
		if ($status == 1) {
			$statusType = 'status6';
		}

		return dolGetStatus($this->labelStatus[$status], $this->labelStatusShort[$status], '', $statusType, $mode);
	}


	/**
	 *  Return a link to the object card (with optionally the picto)
	 *
	 *	@param	int		$withpicto					Include picto in link (0=No picto, 1=Include picto into link, 2=Only picto)
	 *  @param  string  $option                     On what the link point to ('nolink', ...)
	 *  @param	int  	$notooltip					1=Disable tooltip
	 *  @param  int		$short           			1=Return just URL
	 *  @param  int     $save_lastsearch_value		-1=Auto, 0=No save of lastsearch_values when clicking, 1=Save lastsearch_values whenclicking
	 *	@return	string								String with link
	 */
	public function getNomUrl($withpicto = 0, $option = '', $notooltip = 0, $short = 0, $save_lastsearch_value = -1)
	{
<<<<<<< HEAD
		global $langs, $conf, $user, $form, $hookmanager;
=======
		global $langs, $conf, $user, $hookmanager;
>>>>>>> cc80841a

		if (!empty($conf->dol_no_mouse_hover)) {
			$notooltip = 1; // Force disable tooltips
		}

		$result = '';

		$url = DOL_URL_ROOT.'/compta/sociales/card.php?id='.$this->id;

		if ($short) {
			return $url;
		}

		if ($option !== 'nolink') {
			// Add param to save lastsearch_values or not
			$add_save_lastsearch_values = ($save_lastsearch_value == 1 ? 1 : 0);
			if ($save_lastsearch_value == -1 && isset($_SERVER["PHP_SELF"]) && preg_match('/list\.php/', $_SERVER["PHP_SELF"])) {
				$add_save_lastsearch_values = 1;
			}
			if ($add_save_lastsearch_values) {
				$url .= '&save_lastsearch_values=1';
			}
		}

		if (empty($this->ref)) {
			$this->ref = $this->label;
		}

		$label = img_picto('', $this->picto, 'class="pictofixedwidth"').'<u class="paddingrightonly">'.$langs->trans("SocialContribution").'</u>';
		if (isset($this->paye)) {
			$label .= ' '.$this->getLibStatut(5);
		}
		if (!empty($this->ref)) {
			$label .= '<br><b>'.$langs->trans('Ref').':</b> '.$this->ref;
		}
		if (!empty($this->label)) {
			$label .= '<br><b>'.$langs->trans('Label').':</b> '.$this->label;
		}
		if (!empty($this->type_label)) {
			$label .= '<br><b>'.$langs->trans('Type').':</b> '.$this->type_label;
			if (!empty($this->type_accountancy_code)) {
				$label .= ' <span class="opacitymedium">('.$langs->trans('AccountancyCode').': '.$this->type_accountancy_code.')</span>';
			}
		}

		$linkclose = '';
		if (empty($notooltip) && $user->hasRight("facture", "read")) {
			if (getDolGlobalString('MAIN_OPTIMIZEFORTEXTBROWSER')) {
				$label = $langs->trans("SocialContribution");
				$linkclose .= ' alt="'.dol_escape_htmltag($label, 1).'"';
			}
			$linkclose .= ' title="'.dol_escape_htmltag($label, 1).'"';
			$linkclose .= ' class="classfortooltip"';
		}

		$linkstart = '<a href="'.$url.'"';
		$linkstart .= $linkclose.'>';
		$linkend = '</a>';

		$result .= $linkstart;
		if ($withpicto) {
			$result .= img_object(($notooltip ? '' : $label), ($this->picto ? $this->picto : 'generic'), ($notooltip ? (($withpicto != 2) ? 'class="paddingright"' : '') : 'class="'.(($withpicto != 2) ? 'paddingright ' : '').'classfortooltip"'), 0, 0, $notooltip ? 0 : 1);
		}
		if ($withpicto != 2) {
			$result .= $this->ref;
		}
		$result .= $linkend;
<<<<<<< HEAD
=======

>>>>>>> cc80841a
		global $action;
		$hookmanager->initHooks(array($this->element . 'dao'));
		$parameters = array('id' => $this->id, 'getnomurl' => &$result);
		$reshook = $hookmanager->executeHooks('getNomUrl', $parameters, $this, $action); // Note that $action and $object may have been modified by some hooks
		if ($reshook > 0) {
			$result = $hookmanager->resPrint;
		} else {
			$result .= $hookmanager->resPrint;
		}
<<<<<<< HEAD
=======

>>>>>>> cc80841a
		return $result;
	}

	/**
	 * 	Return amount of payments already done
	 *
	 *	@return		int		Amount of payment already done, <0 if KO
	 */
	public function getSommePaiement()
	{
		$table = 'paiementcharge';
		$field = 'fk_charge';

		$sql = 'SELECT sum(amount) as amount';
		$sql .= ' FROM '.MAIN_DB_PREFIX.$table;
		$sql .= " WHERE ".$field." = ".((int) $this->id);

		dol_syslog(get_class($this)."::getSommePaiement", LOG_DEBUG);
		$resql = $this->db->query($sql);
		if ($resql) {
			$amount = 0;

			$obj = $this->db->fetch_object($resql);
			if ($obj) {
				$amount = $obj->amount ? $obj->amount : 0;
			}

			$this->db->free($resql);
			return $amount;
		} else {
			return -1;
		}
	}

	/**
	 * 	Charge l'information d'ordre info dans l'objet entrepot
	 *
	 *  @param	int		$id     Id of social contribution
	 *  @return	int				Return integer <0 if KO, >0 if OK
	 */
	public function info($id)
	{
		$sql = "SELECT e.rowid, e.tms as datem, e.date_creation as datec, e.date_valid as datev, e.import_key,";
		$sql .= " e.fk_user_author, e.fk_user_modif, e.fk_user_valid";
		$sql .= " FROM ".MAIN_DB_PREFIX."chargesociales as e";
		$sql .= " WHERE e.rowid = ".((int) $id);

		dol_syslog(get_class($this)."::info", LOG_DEBUG);
		$result = $this->db->query($sql);
		if ($result) {
			if ($this->db->num_rows($result)) {
				$obj = $this->db->fetch_object($result);

				$this->id = $obj->rowid;

				$this->user_creation_id = $obj->fk_user_author;
				$this->user_modification_id = $obj->fk_user_modif;
				$this->user_validation_id = $obj->fk_user_valid;
				$this->date_creation     = $this->db->jdate($obj->datec);
				$this->date_modification = $this->db->jdate($obj->datem);
				$this->date_validation   = $this->db->jdate($obj->datev);
				$this->import_key        = $obj->import_key;
			}

			$this->db->free($result);
			return 1;
		} else {
			dol_print_error($this->db);
			return -1;
		}
	}

	/**
	 *  Initialise an instance with random values.
	 *  Used to build previews or test instances.
	 *	id must be 0 if object instance is a specimen.
	 *
	 *  @return	int
	 */
	public function initAsSpecimen()
	{
		// Initialize parameters
		$this->id = 0;
		$this->ref = 'SPECIMEN';
		$this->specimen = 1;
		$this->paye = 0;
		$this->date_creation = dol_now();
		$this->date_ech = $this->date_creation + 3600 * 24 * 30;
		$this->periode = $this->date_creation + 3600 * 24 * 30;
		$this->period = $this->date_creation + 3600 * 24 * 30;
		$this->amount = 100;
		$this->label = 'Social contribution label';
		$this->type = 1;
		$this->type_label = 'Type of social contribution';

		return 1;
	}

	/**
<<<<<<< HEAD
	 *	Return clicable link of object (with eventually picto)
	 *
	 *	@param      string	    $option                 Where point the link (0=> main card, 1,2 => shipment, 'nolink'=>No link)
	 *  @param		array		$arraydata				Array of data
	 *  @return		string								HTML Code for Kanban thumb.
=======
	 *	Return clickable link of object (with eventually picto)
	 *
	 *	@param      string	    			$option                 Where point the link (0=> main card, 1,2 => shipment, 'nolink'=>No link)
	 *  @param		array{string,mixed}		$arraydata				Array of data
	 *  @return		string											HTML Code for Kanban thumb.
>>>>>>> cc80841a
	 */
	public function getKanbanView($option = '', $arraydata = null)
	{
		global $conf, $langs;

		$selected = (empty($arraydata['selected']) ? 0 : $arraydata['selected']);

		$return = '<div class="box-flex-item box-flex-grow-zero">';
		$return .= '<div class="info-box info-box-sm">';
		$return .= '<span class="info-box-icon bg-infobox-action">';
		$return .= img_picto('', $this->picto);
		$return .= '</span>';
		$return .= '<div class="info-box-content">';
		$return .= '<span class="info-box-ref inline-block tdoverflowmax150 valignmiddle">'.(method_exists($this, 'getNomUrl') ? $this->getNomUrl(0) : $this->ref).'</span>';
		if ($selected >= 0) {
			$return .= '<input id="cb'.$this->id.'" class="flat checkforselect fright" type="checkbox" name="toselect[]" value="'.$this->id.'"'.($selected ? ' checked="checked"' : '').'>';
		}
		if (property_exists($this, 'label')) {
			$return .= ' &nbsp; <div class="inline-block opacitymedium valignmiddle tdoverflowmax100">'.$this->label.'</div>';
		}
		if (!empty($arraydata['project']) && $arraydata['project']->id > 0) {
			$return .= '<br><span class="info-box-label">'.$arraydata['project']->getNomUrl(1).'</span>';
		}
		if (property_exists($this, 'date_ech')) {
			$return .= '<br><span class="opacitymedium">'.$langs->trans("DateEnd").'</span> : <span class="info-box-label">'.dol_print_date($this->date_ech, 'day').'</span>';
		}
		if (property_exists($this, 'amount')) {
			$return .= '<br>';
			$return .= '<span class="info-box-label amount">'.price($this->amount, 0, $langs, 1, -1, -1, $conf->currency).'</span>';
		}
		if (method_exists($this, 'LibStatut')) {
			$return .= '<br><div class="info-box-status">'.$this->getLibStatut(3, $this->alreadypaid).'</div>';
		}
		$return .= '</div>';
		$return .= '</div>';
		$return .= '</div>';
		return $return;
	}
}<|MERGE_RESOLUTION|>--- conflicted
+++ resolved
@@ -67,7 +67,8 @@
 	public $label;
 	public $type;
 	public $type_label;
-<<<<<<< HEAD
+	public $type_code;
+	public $type_accountancy_code;
 
 	public $amount;
 	public $paye;
@@ -77,19 +78,6 @@
 	public $periode;
 	public $period;
 
-=======
-	public $type_code;
-	public $type_accountancy_code;
-
-	public $amount;
-	public $paye;
->>>>>>> cc80841a
-	/**
-	 * @deprecated
-	 */
-	public $periode;
-	public $period;
-
 	/**
 	 * @deprecated Use label instead
 	 */
@@ -110,6 +98,9 @@
 	 */
 	public $paiementtype;
 
+	/**
+	 * @var int ID
+	 */
 	public $mode_reglement_id;
 	public $mode_reglement_code;
 	public $mode_reglement;
@@ -117,18 +108,11 @@
 	/**
 	 * @var int ID
 	 */
-	public $mode_reglement_id;
-	public $mode_reglement_code;
-	public $mode_reglement;
+	public $fk_project;
 
 	/**
 	 * @var int ID
 	 */
-	public $fk_project;
-
-	/**
-	 * @var int ID
-	 */
 	public $fk_user;
 
 	/**
@@ -136,12 +120,9 @@
 	 */
 	public $total;
 
-<<<<<<< HEAD
-=======
 	/**
 	 * @var float total paid
 	 */
->>>>>>> cc80841a
 	public $totalpaid;
 
 
@@ -171,11 +152,7 @@
 		$sql = "SELECT cs.rowid, cs.date_ech";
 		$sql .= ", cs.libelle as label, cs.fk_type, cs.amount, cs.fk_projet as fk_project, cs.paye, cs.periode as period, cs.import_key";
 		$sql .= ", cs.fk_account, cs.fk_mode_reglement, cs.fk_user, note_public, note_private";
-<<<<<<< HEAD
-		$sql .= ", c.libelle as type_label";
-=======
 		$sql .= ", c.libelle as type_label, c.code as type_code, c.accountancy_code as type_accountancy_code";
->>>>>>> cc80841a
 		$sql .= ', p.code as mode_reglement_code, p.libelle as mode_reglement_libelle';
 		$sql .= " FROM ".MAIN_DB_PREFIX."chargesociales as cs";
 		$sql .= " LEFT JOIN ".MAIN_DB_PREFIX."c_chargesociales as c ON cs.fk_type = c.id";
@@ -612,11 +589,7 @@
 	 */
 	public function getNomUrl($withpicto = 0, $option = '', $notooltip = 0, $short = 0, $save_lastsearch_value = -1)
 	{
-<<<<<<< HEAD
-		global $langs, $conf, $user, $form, $hookmanager;
-=======
 		global $langs, $conf, $user, $hookmanager;
->>>>>>> cc80841a
 
 		if (!empty($conf->dol_no_mouse_hover)) {
 			$notooltip = 1; // Force disable tooltips
@@ -684,10 +657,7 @@
 			$result .= $this->ref;
 		}
 		$result .= $linkend;
-<<<<<<< HEAD
-=======
-
->>>>>>> cc80841a
+
 		global $action;
 		$hookmanager->initHooks(array($this->element . 'dao'));
 		$parameters = array('id' => $this->id, 'getnomurl' => &$result);
@@ -697,10 +667,7 @@
 		} else {
 			$result .= $hookmanager->resPrint;
 		}
-<<<<<<< HEAD
-=======
-
->>>>>>> cc80841a
+
 		return $result;
 	}
 
@@ -800,19 +767,11 @@
 	}
 
 	/**
-<<<<<<< HEAD
-	 *	Return clicable link of object (with eventually picto)
-	 *
-	 *	@param      string	    $option                 Where point the link (0=> main card, 1,2 => shipment, 'nolink'=>No link)
-	 *  @param		array		$arraydata				Array of data
-	 *  @return		string								HTML Code for Kanban thumb.
-=======
 	 *	Return clickable link of object (with eventually picto)
 	 *
 	 *	@param      string	    			$option                 Where point the link (0=> main card, 1,2 => shipment, 'nolink'=>No link)
 	 *  @param		array{string,mixed}		$arraydata				Array of data
 	 *  @return		string											HTML Code for Kanban thumb.
->>>>>>> cc80841a
 	 */
 	public function getKanbanView($option = '', $arraydata = null)
 	{
