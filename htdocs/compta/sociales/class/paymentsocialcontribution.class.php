--- conflicted
+++ resolved
@@ -31,11 +31,6 @@
  */
 class PaymentSocialContribution extends CommonObject
 {
-<<<<<<< HEAD
-	public $element='paiementcharge';			//!< Id that identify managed objects
-	public $table_element='paiementcharge';	//!< Name of table without prefix where object is stored
-	public $picto = 'payment';
-=======
 	/**
 	 * @var string ID to identify managed object
 	 */
@@ -59,7 +54,6 @@
 	public $datec='';
 	public $tms='';
 	public $datep='';
->>>>>>> d9b8a8c8
 
 	/**
 	 * @deprecated
@@ -668,10 +662,7 @@
 		return $this->LibStatut($this->statut,$mode);
 	}
 
-<<<<<<< HEAD
-=======
     // phpcs:disable PEAR.NamingConventions.ValidFunctionName.NotCamelCaps
->>>>>>> d9b8a8c8
 	/**
 	 * Renvoi le libelle d'un statut donne
 	 *
@@ -681,10 +672,7 @@
 	 */
 	function LibStatut($status,$mode=0)
 	{
-<<<<<<< HEAD
-=======
         // phpcs:enable
->>>>>>> d9b8a8c8
 		global $langs;	// TODO Renvoyer le libelle anglais et faire traduction a affichage
 
 		$langs->load('compta');
