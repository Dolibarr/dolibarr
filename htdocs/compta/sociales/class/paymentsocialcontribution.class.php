--- conflicted
+++ resolved
@@ -489,7 +489,6 @@
 	}
 
 
-<<<<<<< HEAD
 	/**
 	 *      Add record into bank for payment with links between this bank record and invoices of payment.
 	 *      All payment properties must have been set first like after a call to create().
@@ -568,103 +567,6 @@
 						$socialcontrib->fetch($key);
 						$result = $acc->add_url_line($bank_line_id, $socialcontrib->id, DOL_URL_ROOT.'/compta/charges.php?id=', $socialcontrib->type_label.(($socialcontrib->lib && $socialcontrib->lib != $socialcontrib->type_label) ? ' ('.$socialcontrib->lib.')' : ''), 'sc');
 						if ($result <= 0) dol_print_error($this->db);
-					}
-				}
-			} else {
-				$this->error = $acc->error;
-				$error++;
-			}
-		}
-
-		if (!$error)
-		{
-			return 1;
-		} else {
-			return -1;
-		}
-	}
-
-
-	// phpcs:disable PEAR.NamingConventions.ValidFunctionName.ScopeNotCamelCaps
-=======
-    /**
-     *      Add record into bank for payment with links between this bank record and invoices of payment.
-     *      All payment properties must have been set first like after a call to create().
-     *
-     *      @param	User	$user               Object of user making payment
-     *      @param  string	$mode               'payment_sc'
-     *      @param  string	$label              Label to use in bank record
-     *      @param  int		$accountid          Id of bank account to do link with
-     *      @param  string	$emetteur_nom       Name of transmitter
-     *      @param  string	$emetteur_banque    Name of bank
-     *      @return int                 		<0 if KO, >0 if OK
-     */
-    public function addPaymentToBank($user, $mode, $label, $accountid, $emetteur_nom, $emetteur_banque)
-    {
-        global $conf, $langs;
-
-		// Clean data
-        $this->num_payment = trim($this->num_payment ? $this->num_payment : $this->num_paiement);
-
-        $error = 0;
-
-        if (!empty($conf->banque->enabled))
-        {
-            include_once DOL_DOCUMENT_ROOT.'/compta/bank/class/account.class.php';
-
-            $acc = new Account($this->db);
-            $acc->fetch($accountid);
-
-            $total = $this->total;
-            if ($mode == 'payment_sc') $total = -$total;
-
-            // Insert payment into llx_bank
-            $bank_line_id = $acc->addline(
-                $this->datepaye,
-                $this->paiementtype, // Payment mode id or code ("CHQ or VIR for example")
-                $label,
-                $total,
-                $this->num_payment,
-                '',
-                $user,
-                $emetteur_nom,
-                $emetteur_banque
-            );
-
-            // Mise a jour fk_bank dans llx_paiement.
-            // On connait ainsi le paiement qui a genere l'ecriture bancaire
-            if ($bank_line_id > 0)
-            {
-                $result = $this->update_fk_bank($bank_line_id);
-                if ($result <= 0)
-                {
-                    $error++;
-                    dol_print_error($this->db);
-                }
-
-                // Add link 'payment', 'payment_supplier', 'payment_sc' in bank_url between payment and bank transaction
-                $url = '';
-                if ($mode == 'payment_sc') $url = DOL_URL_ROOT.'/compta/payment_sc/card.php?id=';
-                if ($url)
-                {
-                    $result = $acc->add_url_line($bank_line_id, $this->id, $url, '(paiement)', $mode);
-                    if ($result <= 0)
-                    {
-                        $error++;
-                        dol_print_error($this->db);
-                    }
-                }
-
-                // Add link 'company' in bank_url between invoice and bank transaction (for each invoice concerned by payment)
-                $linkaddedforthirdparty = array();
-                foreach ($this->amounts as $key => $value)
-                {
-                    if ($mode == 'payment_sc')
-                    {
-                        $socialcontrib = new ChargeSociales($this->db);
-                        $socialcontrib->fetch($key);
-                        $result = $acc->add_url_line($bank_line_id, $socialcontrib->id, DOL_URL_ROOT.'/compta/charges.php?id=', $socialcontrib->type_label.(($socialcontrib->lib && $socialcontrib->lib != $socialcontrib->type_label) ? ' ('.$socialcontrib->lib.')' : ''), 'sc');
-                        if ($result <= 0) dol_print_error($this->db);
 
 						$fuser = new User($this->db);
 						$fuser->fetch($socialcontrib->fk_user);
@@ -683,29 +585,24 @@
 							$this->error = $acc->error;
 							$error++;
 						}
-                    }
-                }
-            }
-            else
-            {
-                $this->error = $acc->error;
-                $error++;
-            }
-        }
-
-        if (!$error)
-        {
-            return 1;
-        }
-        else
-        {
-            return -1;
-        }
-    }
-
-
-    // phpcs:disable PEAR.NamingConventions.ValidFunctionName.ScopeNotCamelCaps
->>>>>>> 2e14b983
+					}
+				}
+			} else {
+				$this->error = $acc->error;
+				$error++;
+			}
+		}
+
+		if (!$error)
+		{
+			return 1;
+		} else {
+			return -1;
+		}
+	}
+
+
+	// phpcs:disable PEAR.NamingConventions.ValidFunctionName.ScopeNotCamelCaps
 	/**
 	 *  Mise a jour du lien entre le paiement de  charge et la ligne dans llx_bank generee
 	 *
