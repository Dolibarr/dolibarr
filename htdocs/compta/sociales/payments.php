<?php
/* Copyright (C) 2001-2003 Rodolphe Quiedeville <rodolphe@quiedeville.org>
 * Copyright (C) 2004-2016 Laurent Destailleur  <eldy@users.sourceforge.net>
 * Copyright (C) 2005-2010 Regis Houssin        <regis.houssin@inodbox.com>
 * Copyright (C) 2011-2016 Alexandre Spangaro   <aspangaro@open-dsi.fr>
 * Copyright (C) 2011-2014 Juanjo Menent	<jmenent@2byte.es>
 * Copyright (C) 2015      Jean-François Ferry	<jfefe@aternatik.fr>
 * Copyright (C) 2019      Nicolas ZABOURI      <info@inovea-conseil.com>
 * Copyright (C) 2021	   Gauthier VERDOL      <gauthier.verdol@atm-consulting.fr>
 *
 * This program is free software; you can redistribute it and/or modify
 * it under the terms of the GNU General Public License as published by
 * the Free Software Foundation; either version 3 of the License, or
 * (at your option) any later version.
 *
 * This program is distributed in the hope that it will be useful,
 * but WITHOUT ANY WARRANTY; without even the implied warranty of
 * MERCHANTABILITY or FITNESS FOR A PARTICULAR PURPOSE.  See the
 * GNU General Public License for more details.
 *
 * You should have received a copy of the GNU General Public License
 * along with this program. If not, see <https://www.gnu.org/licenses/>.
 */

/**
 *      \file       htdocs/compta/charges/index.php
 *      \ingroup    compta
 *		\brief      Page to list payments of special expenses
 */

require '../../main.inc.php';
require_once DOL_DOCUMENT_ROOT.'/compta/tva/class/tva.class.php';
require_once DOL_DOCUMENT_ROOT.'/user/class/user.class.php';
require_once DOL_DOCUMENT_ROOT.'/compta/sociales/class/chargesociales.class.php';
require_once DOL_DOCUMENT_ROOT.'/compta/sociales/class/paymentsocialcontribution.class.php';
require_once DOL_DOCUMENT_ROOT.'/salaries/class/salary.class.php';
require_once DOL_DOCUMENT_ROOT.'/core/lib/date.lib.php';
require_once DOL_DOCUMENT_ROOT.'/compta/bank/class/account.class.php';
require_once DOL_DOCUMENT_ROOT.'/core/class/html.formsocialcontrib.class.php';

$hookmanager = new HookManager($db);

// Initialize technical object to manage hooks. Note that conf->hooks_modules contains array
$hookmanager->initHooks(array('specialexpensesindex'));

// Load translation files required by the page
$langs->loadLangs(array('compta', 'bills', 'hrm'));

$year = GETPOST("year", 'int');
$search_sc_type = GETPOST('search_sc_type', 'int');

$limit = GETPOST('limit', 'int') ?GETPOST('limit', 'int') : $conf->liste_limit;
$sortfield = GETPOST('sortfield', 'aZ09comma');
$sortorder = GETPOST('sortorder', 'aZ09comma');
$page = GETPOSTISSET('pageplusone') ? (GETPOST('pageplusone') - 1) : GETPOST("page", 'int');
if (empty($page) || $page < 0) {
	$page = 0;
}     // If $page is not defined, or '' or -1
$offset = $limit * $page;
$pageprev = $page - 1;
$pagenext = $page + 1;
if (!$sortfield) {
	$sortfield = "cs.date_ech";
}
if (!$sortorder) {
	$sortorder = "DESC";
}

// Security check
if ($user->socid) {
	$socid = $user->socid;
}
$result = restrictedArea($user, 'tax', '', 'chargesociales', 'charges');


/*
 * Actions
 */

// Purge search criteria
if (GETPOST('button_removefilter_x', 'alpha') || GETPOST('button_removefilter.x', 'alpha') || GETPOST('button_removefilter', 'alpha')) { // All tests are required to be compatible with all browsers
	$search_sc_type = '';
	//$toselect = array();
	//$search_array_options = array();
}


/*
 * View
 */

$tva_static = new Tva($db);
$socialcontrib = new ChargeSociales($db);
$payment_sc_static = new PaymentSocialContribution($db);
$userstatic = new User($db);
$sal_static = new Salary($db);
$accountstatic = new Account($db);
$accountlinestatic = new AccountLine($db);
$formsocialcontrib = new FormSocialContrib($db);

$title = $langs->trans("SocialContributionsPayments");
$help_url = '';

llxHeader('', $title, $help_url);


$param = '';
if (!empty($contextpage) && $contextpage != $_SERVER["PHP_SELF"]) {
	$param .= '&contextpage='.urlencode($contextpage);
}
if ($limit > 0 && $limit != $conf->liste_limit) {
	$param .= '&limit='.urlencode($limit);
}
if ($sortfield) {
	$param .= '&sortfield='.urlencode($sortfield);
}
if ($sortorder) {
	$param .= '&sortorder='.urlencode($sortorder);
}
if ($year) {
	$param .= '&year='.urlencode($year);
}
if ($search_sc_type) {
	$param .= '&search_sc_type='.urlencode($search_sc_type);
}
$num = 0;

print '<form method="POST" action="'.$_SERVER["PHP_SELF"].'">';
if ($optioncss != '') {
	print '<input type="hidden" name="optioncss" value="'.$optioncss.'">';
}
print '<input type="hidden" name="token" value="'.newToken().'">';
print '<input type="hidden" name="formfilteraction" id="formfilteraction" value="list">';
print '<input type="hidden" name="sortfield" value="'.$sortfield.'">';
print '<input type="hidden" name="sortorder" value="'.$sortorder.'">';
print '<input type="hidden" name="page" value="'.$page.'">';

$sql = "SELECT c.id, c.libelle as type_label,";
$sql .= " cs.rowid, cs.libelle as label_sc, cs.fk_type as type, cs.periode, cs.date_ech, cs.amount as total, cs.paye,";
<<<<<<< HEAD
$sql .= " pc.rowid as pid, pc.datep, pc.amount as totalpaye, pc.num_paiement as num_payment, pc.fk_bank,";
=======
$sql .= " pc.rowid as pid, pc.datep, pc.amount as totalpaid, pc.num_paiement as num_payment, pc.fk_bank,";
>>>>>>> 503d1a04
$sql .= " pct.code as payment_code,";
$sql .= " u.rowid uid, u.lastname, u.firstname, u.email, u.login, u.admin,";
$sql .= " ba.rowid as bid, ba.ref as bref, ba.number as bnumber, ba.account_number, ba.fk_accountancy_journal, ba.label as blabel, ba.iban_prefix as iban, ba.bic, ba.currency_code, ba.clos";
$sql .= " FROM ".MAIN_DB_PREFIX."c_chargesociales as c,";
$sql .= " ".MAIN_DB_PREFIX."chargesociales as cs";
$sql .= " INNER JOIN ".MAIN_DB_PREFIX."paiementcharge as pc ON pc.fk_charge = cs.rowid";
$sql .= " LEFT JOIN ".MAIN_DB_PREFIX."c_paiement as pct ON pc.fk_typepaiement = pct.id";
$sql .= " LEFT JOIN ".MAIN_DB_PREFIX."bank as b ON pc.fk_bank = b.rowid";
$sql .= " LEFT JOIN ".MAIN_DB_PREFIX."bank_account as ba ON b.fk_account = ba.rowid";
$sql .= " LEFT JOIN ".MAIN_DB_PREFIX."user as u ON u.rowid = cs.fk_user";
$sql .= " WHERE cs.fk_type = c.id";
$sql .= " AND cs.entity IN (".getEntity("tax").")";
if ($search_sc_type > 0) {
	$sql .= " AND cs.fk_type = ".((int) $search_sc_type);
}
if ($year > 0) {
	$sql .= " AND (";
	// Si period renseignee on l'utilise comme critere de date, sinon on prend date echeance,
	// ceci afin d'etre compatible avec les cas ou la periode n'etait pas obligatoire
	$sql .= "   (cs.periode IS NOT NULL AND cs.periode between '".$db->idate(dol_get_first_day($year))."' AND '".$db->idate(dol_get_last_day($year))."')";
	$sql .= " OR (cs.periode IS NULL AND cs.date_ech between '".$db->idate(dol_get_first_day($year))."' AND '".$db->idate(dol_get_last_day($year))."')";
	$sql .= ")";
}
if (preg_match('/^cs\./', $sortfield)
	|| preg_match('/^c\./', $sortfield)
	|| preg_match('/^pc\./', $sortfield)
	|| preg_match('/^pct\./', $sortfield)
	|| preg_match('/^u\./', $sortfield)
	|| preg_match('/^ba\./', $sortfield)) {
		$sql .= $db->order($sortfield, $sortorder);
}

// Count total nb of records
$nbtotalofrecords = '';
if (empty($conf->global->MAIN_DISABLE_FULL_SCANLIST)) {
	$resql = $db->query($sql);
	$nbtotalofrecords = $db->num_rows($resql);
	if (($page * $limit) > $nbtotalofrecords) {	// if total of record found is smaller than page * limit, goto and load page 0
		$page = 0;
		$offset = 0;
	}
}
// if total of record found is smaller than limit, no need to do paging and to restart another select with limits set.
if (is_numeric($nbtotalofrecords) && ($limit > $nbtotalofrecords || empty($limit))) {
	$num = $nbtotalofrecords;
} else {
	if ($limit) {
		$sql .= $db->plimit($limit + 1, $offset);
	}

	$resql = $db->query($sql);
	if (!$resql) {
		dol_print_error($db);
		exit;
	}

	$num = $db->num_rows($resql);
}
//$sql.= $db->plimit($limit+1,$offset);
//print $sql;

$nav = '';
print_barre_liste($title, $page, $_SERVER["PHP_SELF"], $param, $sortfield, $sortorder, '', $num, $nbtotalofrecords, 'object_payment', 0, $nav, '', $limit, 0);

print '<table class="noborder centpercent">';

print '<tr class="liste_titre">';
print '<td class="liste_titre"></td>';
print '<td class="liste_titre"></td>';
print '<td class="liste_titre">';
$formsocialcontrib->select_type_socialcontrib(GETPOSTISSET("search_sc_type") ? $search_sc_type : '', 'search_sc_type', 1, 0, 0, 'minwidth200 maxwidth300');
print '</td>';
print '<td class="liste_titre"></td>';
print '<td class="liste_titre"></td>';
print '<td class="liste_titre"></td>';
print '<td class="liste_titre"></td>';
print '<td class="liste_titre"></td>';
print '<td class="liste_titre"></td>';
if (!empty($conf->banque->enabled)) {
	print '<td class="liste_titre"></td>';
	print '<td class="liste_titre"></td>';
}
print '<td class="liste_titre"></td>';
print '<td class="liste_titre center">';
$searchpicto = $form->showFilterButtons();
print $searchpicto;
print '</td>';
print "</tr>\n";

print '<tr class="liste_titre">';
print_liste_field_titre("RefPayment", $_SERVER["PHP_SELF"], "pc.rowid", "", $param, '', $sortfield, $sortorder);
print_liste_field_titre("SocialContribution", $_SERVER["PHP_SELF"], "c.libelle", "", $param, '', $sortfield, $sortorder);
print_liste_field_titre("TypeContrib", $_SERVER["PHP_SELF"], "cs.fk_type", "", $param, '', $sortfield, $sortorder);
print_liste_field_titre("PeriodEndDate", $_SERVER["PHP_SELF"], "cs.periode", "", $param, '', $sortfield, $sortorder, 'center ');
print_liste_field_titre("DatePayment", $_SERVER["PHP_SELF"], "pc.datep", "", $param, '', $sortfield, $sortorder, 'center ');
print_liste_field_titre("Employee", $_SERVER["PHP_SELF"], "u.rowid", "", $param, "", $sortfield, $sortorder);
print_liste_field_titre("PaymentMode", $_SERVER["PHP_SELF"], "pct.code", "", $param, '', $sortfield, $sortorder);
print_liste_field_titre("Numero", $_SERVER["PHP_SELF"], "pc.num_paiement", "", $param, '', $sortfield, $sortorder, '', 'ChequeOrTransferNumber');
if (!empty($conf->banque->enabled)) {
	print_liste_field_titre("BankTransactionLine", $_SERVER["PHP_SELF"], "pc.fk_bank", "", $param, '', $sortfield, $sortorder);
	print_liste_field_titre("Account", $_SERVER["PHP_SELF"], "ba.label", "", $param, "", $sortfield, $sortorder);
}
print_liste_field_titre("ExpectedToPay", $_SERVER["PHP_SELF"], "cs.amount", "", $param, 'class="right"', $sortfield, $sortorder);
print_liste_field_titre("PayedByThisPayment", $_SERVER["PHP_SELF"], "pc.amount", "", $param, 'class="right"', $sortfield, $sortorder);
print_liste_field_titre('');
print "</tr>\n";

if (!$resql) {
	dol_print_error($db);
	exit;
}

$i = 0;
$total = 0;
$totalnb = 0;
$totalpaid = 0;

while ($i < min($num, $limit)) {
	$obj = $db->fetch_object($resql);

	$payment_sc_static->id = $obj->pid;
	$payment_sc_static->ref = $obj->pid;
	$payment_sc_static->date = $db->jdate($obj->datep);

	$socialcontrib->id = $obj->rowid;
	$socialcontrib->ref = empty($obj->label_sc) ? $obj->type_label : $obj->label_sc;
	$socialcontrib->paye = $obj->paye;
	// $obj->label_sc is label of social contribution (may be empty)
	// $obj->type_label is label of type of social contribution
	$socialcontrib->label = empty($obj->label_sc) ? $obj->type_label : $obj->label_sc;
	$socialcontrib->type_label = $obj->type_label;

	print '<tr class="oddeven">';
	// Ref payment
	print '<td class="nowraponall">'.$payment_sc_static->getNomUrl(1)."</td>\n";
	// Label
	print '<td class="tdoverflowmax250">';
	print $socialcontrib->getNomUrl(1, '');
	print '</td>';
	// Type
	print '<td title="'.dol_escape_htmltag($obj->label).'" class="tdoverflowmax300">'.$obj->label.'</td>';
	// Date
	$date = $obj->periode;
	if (empty($date)) {
		$date = $obj->date_ech;
	}
	print '<td class="center">'.dol_print_date($date, 'day').'</td>';
	// Date payment
	print '<td class="center">'.dol_print_date($db->jdate($obj->datep), 'day').'</td>';

	// Employee
	print "<td>";
	if (!empty($obj->uid)) {
		$userstatic->id = $obj->uid;
		$userstatic->lastname = $obj->lastname;
		$userstatic->firstname = $obj->firstname;
		$userstatic->admin = $obj->admin;
		$userstatic->login = $obj->login;
		$userstatic->email = $obj->email;
		$userstatic->socid = $obj->fk_soc;
		$userstatic->statut = $obj->status;
		print $userstatic->getNomUrl(1);
		print "</td>\n";
	}

	// Type payment
	$labelpayment = '';
	if ($obj->payment_code) {
		$labelpayment = $langs->trans("PaymentTypeShort".$obj->payment_code);
	}
	print '<td class="tdoverflowmax150" title="'.$labelpayment.'">';
	print $labelpayment;
	print '</td>';

	print '<td>'.$obj->num_payment.'</td>';

	// Account
	if (!empty($conf->banque->enabled)) {
		// Bank transaction
		print '<td class="nowraponall">';
		$accountlinestatic->id = $obj->fk_bank;
		print $accountlinestatic->getNomUrl(1);
		print '</td>';

		print '<td class="nowraponall">';
		if ($obj->bid > 0) {
			$accountstatic->id = $obj->bid;
			$accountstatic->ref = $obj->bref;
			$accountstatic->number = $obj->bnumber;
			$accountstatic->accountancy_number = $obj->account_number;
			$accountstatic->accountancy_journal = $obj->accountancy_journal;
			$accountstatic->label = $obj->blabel;
			$accountstatic->iban = $obj->iban;
			$accountstatic->bic = $obj->bic;
			$accountstatic->currency_code = $langs->trans("Currency".$obj->currency_code);
			$accountstatic->clos = $obj->clos;
			print $accountstatic->getNomUrl(1);
		} else {
			print '&nbsp;';
		}
		print '</td>';
	}

	// Expected to pay
	print '<td class="right"><span class="amount">'.price($obj->total).'</span></td>';

	// Paid
	print '<td class="right">';
	if ($obj->totalpaid) {
		print '<span class="amount">'.price($obj->totalpaid).'</span>';
	}
	print '</td>';

	print '<td></td>';

	print '</tr>';

	$total = $total + $obj->total;
	$totalnb = $totalnb + $obj->nb;
	$totalpaid = $totalpaid + $obj->totalpaid;
	$i++;
}

// Total
print '<tr class="liste_total"><td colspan="3" class="liste_total">'.$langs->trans("Total").'</td>';
print '<td class="liste_total right"></td>'; // A total here has no sense
print '<td align="center" class="liste_total">&nbsp;</td>';
print '<td align="center" class="liste_total">&nbsp;</td>';
print '<td align="center" class="liste_total">&nbsp;</td>';
print '<td align="center" class="liste_total">&nbsp;</td>';
print '<td align="center" class="liste_total">&nbsp;</td>';
if (!empty($conf->banque->enabled)) {
	print '<td></td>';
	print '<td></td>';
}
print '<td class="liste_total right">'.price($totalpaid)."</td>";
print '<td></td>';
print "</tr>";

print '</table>';


print '</form>';

$parameters = array('user' => $user);
$reshook = $hookmanager->executeHooks('dashboardSpecialBills', $parameters, $object); // Note that $action and $object may have been modified by hook

// End of page
llxFooter();
$db->close();<|MERGE_RESOLUTION|>--- conflicted
+++ resolved
@@ -137,11 +137,7 @@
 
 $sql = "SELECT c.id, c.libelle as type_label,";
 $sql .= " cs.rowid, cs.libelle as label_sc, cs.fk_type as type, cs.periode, cs.date_ech, cs.amount as total, cs.paye,";
-<<<<<<< HEAD
-$sql .= " pc.rowid as pid, pc.datep, pc.amount as totalpaye, pc.num_paiement as num_payment, pc.fk_bank,";
-=======
 $sql .= " pc.rowid as pid, pc.datep, pc.amount as totalpaid, pc.num_paiement as num_payment, pc.fk_bank,";
->>>>>>> 503d1a04
 $sql .= " pct.code as payment_code,";
 $sql .= " u.rowid uid, u.lastname, u.firstname, u.email, u.login, u.admin,";
 $sql .= " ba.rowid as bid, ba.ref as bref, ba.number as bnumber, ba.account_number, ba.fk_accountancy_journal, ba.label as blabel, ba.iban_prefix as iban, ba.bic, ba.currency_code, ba.clos";
