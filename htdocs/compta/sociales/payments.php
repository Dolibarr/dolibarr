--- conflicted
+++ resolved
@@ -5,11 +5,8 @@
  * Copyright (C) 2011-2016 Alexandre Spangaro   <aspangaro@open-dsi.fr>
  * Copyright (C) 2011-2014 Juanjo Menent	<jmenent@2byte.es>
  * Copyright (C) 2015      Jean-François Ferry	<jfefe@aternatik.fr>
-<<<<<<< HEAD
  * Copyright (C) 2019      Nicolas ZABOURI      <info@inovea-conseil.com>
-=======
- * Copyright (C) 2021		Gauthier VERDOL         <gauthier.verdol@atm-consulting.fr>
->>>>>>> e188ec6c
+ * Copyright (C) 2021	   Gauthier VERDOL      <gauthier.verdol@atm-consulting.fr>
  *
  * This program is free software; you can redistribute it and/or modify
  * it under the terms of the GNU General Public License as published by
@@ -93,13 +90,9 @@
 $tva_static = new Tva($db);
 $socialcontrib = new ChargeSociales($db);
 $payment_sc_static = new PaymentSocialContribution($db);
-<<<<<<< HEAD
-$sal_static = new PaymentSalary($db);
+$sal_static = new Salary($db);
 $accountstatic = new Account($db);
 $formsocialcontrib = new FormSocialContrib($db);
-=======
-$sal_static = new Salary($db);
->>>>>>> e188ec6c
 
 $title = $langs->trans("SocialContributionsPayments");
 
@@ -298,90 +291,6 @@
 
 print '</table>';
 
-<<<<<<< HEAD
-=======
-// Payment Salary
-if (!empty($conf->salaries->enabled) && !empty($user->rights->salaries->read))
-{
-    if (!$mode || $mode != 'sconly')
-    {
-        $sal = new Salary($db);
-
-        print "<br>";
-
-        print load_fiche_titre($langs->trans("SalariesPayments").($year ? ' ('.$langs->trans("Year").' '.$year.')' : ''), '', '');
-
-        $sql = "SELECT s.rowid, s.amount, s.label, s.datep as datep, s.datev as datev, s.datesp, s.dateep, s.salary, u.salary as current_salary";
-        $sql .= " FROM ".MAIN_DB_PREFIX."payment_salary as s, ".MAIN_DB_PREFIX."user as u";
-        $sql .= " WHERE s.entity IN (".getEntity('user').")";
-        $sql .= " AND u.rowid = s.fk_user";
-        if ($year > 0)
-        {
-            $sql .= " AND (s.datesp between '".$db->idate(dol_get_first_day($year, 1, false))."' AND '".$db->idate(dol_get_last_day($year, 12, false))."'";
-            $sql .= " OR s.dateep between '".$db->idate(dol_get_first_day($year, 1, false))."' AND '".$db->idate(dol_get_last_day($year, 12, false))."')";
-        }
-        if (preg_match('/^s\./', $sortfield)) $sql .= $db->order($sortfield, $sortorder);
-
-        $result = $db->query($sql);
-        if ($result)
-        {
-            $num = $db->num_rows($result);
-            $i = 0;
-            $total = 0;
-            print '<table class="noborder centpercent">';
-            print '<tr class="liste_titre">';
-            print_liste_field_titre("PeriodEndDate", $_SERVER["PHP_SELF"], "s.dateep", "", $param, 'width="140px"', $sortfield, $sortorder);
-            print_liste_field_titre("Label", $_SERVER["PHP_SELF"], "s.label", "", $param, '', $sortfield, $sortorder);
-            print_liste_field_titre("ExpectedToPay", $_SERVER["PHP_SELF"], "s.amount", "", $param, 'class="right"', $sortfield, $sortorder);
-            print_liste_field_titre("RefPayment", $_SERVER["PHP_SELF"], "s.rowid", "", $param, '', $sortfield, $sortorder);
-            print_liste_field_titre("DatePayment", $_SERVER["PHP_SELF"], "s.datep", "", $param, 'align="center"', $sortfield, $sortorder);
-            print_liste_field_titre("PayedByThisPayment", $_SERVER["PHP_SELF"], "s.amount", "", $param, 'class="right"', $sortfield, $sortorder);
-            print "</tr>\n";
-
-            while ($i < $num)
-            {
-                $obj = $db->fetch_object($result);
-
-                $total = $total + $obj->amount;
-
-                print '<tr class="oddeven">';
-
-                print '<td class="left">'.dol_print_date($db->jdate($obj->dateep), 'day').'</td>'."\n";
-
-                print "<td>".$obj->label."</td>\n";
-
-                print '<td class="right">'.($obj->salary ?price($obj->salary) : '')."</td>";
-
-                // Ref payment
-                $sal_static->id = $obj->rowid;
-                $sal_static->ref = $obj->rowid;
-                print '<td class="left">'.$sal_static->getNomUrl(1)."</td>\n";
-
-                print '<td class="center">'.dol_print_date($db->jdate($obj->datep), 'day')."</td>\n";
-                print '<td class="right">'.price($obj->amount)."</td>";
-                print "</tr>\n";
-
-                $i++;
-            }
-            print '<tr class="liste_total"><td colspan="2">'.$langs->trans("Total").'</td>';
-            print '<td class="right"></td>'; // A total here has no sense
-            print '<td align="center">&nbsp;</td>';
-            print '<td align="center">&nbsp;</td>';
-            print '<td class="right">'.price($total)."</td>";
-            print "</tr>";
-
-            print "</table>";
-            $db->free($result);
-
-            print "<br>";
-        }
-        else
-        {
-            dol_print_error($db);
-        }
-    }
-}
->>>>>>> e188ec6c
 
 print '</form>';
 
