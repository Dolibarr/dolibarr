--- conflicted
+++ resolved
@@ -8,10 +8,7 @@
  * Copyright (C) 2019       Nicolas ZABOURI         <info@inovea-conseil.com>
  * Copyright (C) 2021       Gauthier VERDOL         <gauthier.verdol@atm-consulting.fr>
  * Copyright (C) 2024       Frédéric France             <frederic.france@free.fr>
-<<<<<<< HEAD
-=======
  * Copyright (C) 2024		MDW							<mdeweerd@users.noreply.github.com>
->>>>>>> cc80841a
  *
  * This program is free software; you can redistribute it and/or modify
  * it under the terms of the GNU General Public License as published by
@@ -176,18 +173,9 @@
 	$sql .= " OR (cs.periode IS NULL AND cs.date_ech between '".$db->idate(dol_get_first_day($year))."' AND '".$db->idate(dol_get_last_day($year))."')";
 	$sql .= ")";
 }
-<<<<<<< HEAD
-if (preg_match('/^cs\./', $sortfield)
-	|| preg_match('/^c\./', $sortfield)
-	|| preg_match('/^pc\./', $sortfield)
-	|| preg_match('/^pct\./', $sortfield)
-	|| preg_match('/^u\./', $sortfield)
-	|| preg_match('/^ba\./', $sortfield)) {
-=======
 if ($sortfield !== null
 	&& preg_match('/^(cs|c|pc|pct|u|ba)\./', $sortfield)
 ) {
->>>>>>> cc80841a
 	$sql .= $db->order($sortfield, $sortorder);
 }
 
@@ -378,13 +366,8 @@
 
 	print '</tr>';
 
-<<<<<<< HEAD
-	$total = $total + $obj->total;
-	$totalpaid = $totalpaid + $obj->totalpaid;
-=======
 	$total += $obj->total;
 	$totalpaid += $obj->totalpaid;
->>>>>>> cc80841a
 	$i++;
 }
 
