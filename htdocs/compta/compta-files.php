<?php
/* Copyright (C) 2001-2006 Rodolphe Quiedeville <rodolphe@quiedeville.org>
 * Copyright (C) 2004-2018 Laurent Destailleur  <eldy@users.sourceforge.net>
 * Copyright (C) 2017      Pierre-Henry Favre   <support@atm-consulting.fr>
 *
 * This program is free software; you can redistribute it and/or modify
 * it under the terms of the GNU General Public License as published by
 * the Free Software Foundation; either version 3 of the License, or
 * (at your option) any later version.
 *
 * This program is distributed in the hope that it will be useful,
 * but WITHOUT ANY WARRANTY; without even the implied warranty of
 * MERCHANTABILITY or FITNESS FOR A PARTICULAR PURPOSE.  See the
 * GNU General Public License for more details.
 *
 * You should have received a copy of the GNU General Public License
 * along with this program. If not, see <http://www.gnu.org/licenses/>.
 */
/**
 *  \file       htdocs/compta/compta-files.php
 *  \ingroup    compta
 *  \brief      Page to show portoflio and files of a thirdparty and download it
 */
require '../main.inc.php';
require_once DOL_DOCUMENT_ROOT.'/core/lib/company.lib.php';
require_once DOL_DOCUMENT_ROOT.'/core/lib/files.lib.php';
require_once DOL_DOCUMENT_ROOT.'/compta/facture/class/facture.class.php';
require_once DOL_DOCUMENT_ROOT.'/fourn/class/fournisseur.facture.class.php';
require_once DOL_DOCUMENT_ROOT.'/compta/paiement/class/paiement.class.php';
require_once DOL_DOCUMENT_ROOT.'/compta/facture/class/facture.class.php';
require_once DOL_DOCUMENT_ROOT.'/fourn/class/fournisseur.facture.class.php';
require_once DOL_DOCUMENT_ROOT.'/compta/sociales/class/chargesociales.class.php';
<<<<<<< HEAD
=======
require_once DOL_DOCUMENT_ROOT.'/expensereport/class/expensereport.class.php';
>>>>>>> 11f48460
require_once DOL_DOCUMENT_ROOT.'/don/class/don.class.php';

$langs->loadLangs(array("accountancy","bills"));

$date_start =GETPOST('date_start', 'alpha');
$date_startDay= GETPOST('date_startday', 'int');
$date_startMonth= GETPOST('date_startmonth', 'int');
$date_startYear= GETPOST('date_startyear', 'int');
$date_start=($date_startDay)?dol_mktime(0, 0, 0, $date_startMonth, $date_startDay, $date_startYear):strtotime($date_start);
$date_stop =GETPOST('date_stop', 'alpha');
$date_stopDay= GETPOST('date_stopday', 'int');
$date_stopMonth= GETPOST('date_stopmonth', 'int');
$date_stopYear= GETPOST('date_stopyear', 'int');
//FIXME doldate
$date_stop=($date_stopDay)?dol_mktime(0, 0, 0, $date_stopMonth, $date_stopDay, $date_stopYear):strtotime($date_stop);
$action =GETPOST('action', 'alpha');

// Initialize technical object to manage hooks of page. Note that conf->hooks_modules contains array of hook context
$hookmanager->initHooks(array('comptafileslist','globallist'));

// Load variable for pagination
$limit = GETPOST('limit', 'int')?GETPOST('limit', 'int'):$conf->liste_limit;
$sortfield = GETPOST('sortfield', 'alpha');
$sortorder = GETPOST('sortorder', 'alpha');
$page = GETPOST('page', 'int');
if (empty($page) || $page == -1) { $page = 0; }     // If $page is not defined, or '' or -1
$offset = $limit * $page;
$pageprev = $page - 1;
$pagenext = $page + 1;
if (! $sortfield) $sortfield="date,item"; // Set here default search field
if (! $sortorder) $sortorder="DESC";


$arrayfields=array(
    'date'=>array('label'=>"Date", 'checked'=>1),
    //...
);

// Security check
<<<<<<< HEAD
if (empty($conf->compta->enabled) && empty($conf->accounting->enabled)) {
=======
if (empty($conf->comptabilite->enabled) && empty($conf->accounting->enabled)) {
>>>>>>> 11f48460
    accessforbidden();
}
if ($user->societe_id > 0)
    accessforbidden();



/*
 * Actions
 */

$entity = GETPOST('entity','int')?GETPOST('entity','int'):$conf->entity;

//$parameters = array('socid' => $id);
//$reshook = $hookmanager->executeHooks('doActions', $parameters, $object); // Note that $object may have been modified by some hooks
//if ($reshook < 0) setEventMessages($hookmanager->error, $hookmanager->errors, 'errors');

$filesarray=array();
$result=false;
if(($action=="searchfiles"||$action=="dl" ) && $date_start && $date_stop){
    $wheretail=" '".$db->idate($date_start)."' AND '".$db->idate($date_stop)."'";
<<<<<<< HEAD
    $sql="SELECT rowid as id, ref as ref,paye as paid, total_ttc, fk_soc, datef as date, 'Invoice' as item FROM ".MAIN_DB_PREFIX."facture";
    $sql.=" WHERE datef between ".$wheretail;
    $sql.=" AND entity IN (".($entity==1?'0,1':$entity).')';
    $sql.=" UNION ALL";
    $sql.=" SELECT rowid as id, ref, paye as paid, total_ttc, fk_soc, datef as date, 'InvoiceSupplier' as item  FROM ".MAIN_DB_PREFIX."facture_fourn";
    $sql.=" WHERE datef between ".$wheretail;
    $sql.=" AND entity IN (".($entity==1?'0,1':$entity).')';
    $sql.=" UNION ALL";
    $sql.=" SELECT rowid as id, ref, paid, total_ttc, fk_user_author as fk_soc, date_fin as date,'ExpenseReport' as item  FROM ".MAIN_DB_PREFIX."expensereport";
    $sql.=" WHERE date_fin between  ".$wheretail;
    $sql.=" AND entity IN (".($entity==1?'0,1':$entity).')';
    $sql.=" UNION ALL";
    $sql.=" SELECT rowid as id, ref,paid,amount as total_ttc, '0' as fk_soc, datedon as date,'Donation' as item  FROM ".MAIN_DB_PREFIX."don";
    $sql.=" WHERE datedon between ".$wheretail;
    $sql.=" AND entity IN (".($entity==1?'0,1':$entity).')';
    $sql.=" UNION ALL";
    $sql.=" SELECT rowid as id, label as ref, 1 as paid, amount as total_ttc, fk_user as fk_soc,datep as date,'SalaryPayment' as item  FROM ".MAIN_DB_PREFIX."payment_salary";
    $sql.=" WHERE datep between ".$wheretail;
    $sql.=" AND entity IN (".($entity==1?'0,1':$entity).')';
    $sql.=" UNION ALL";
    $sql.=" SELECT rowid as id, libelle as ref, paye as paid, amount as total_ttc, 0 as fk_soc, date_creation as date, 'SocialContributions' as item  FROM ".MAIN_DB_PREFIX."chargesociales";
    $sql.=" WHERE date_creation between ".$wheretail;
    $sql.=" AND entity IN (".($entity==1?'0,1':$entity).')';
=======
    $sql="SELECT rowid as id, facnumber as ref,paye as paid, total_ttc, fk_soc, datef as date, 'Invoice' as item FROM ".MAIN_DB_PREFIX."facture";
    $sql.=" WHERE datef between ".$wheretail;
    $sql.=" AND entity IN (".($entity==1?'0,1':$entity).')';
    $sql.=" AND fk_statut <> ".Facture::STATUS_DRAFT;
    $sql.=" UNION ALL";
    $sql.=" SELECT rowid as id, ref, paye as paid, total_ttc, fk_soc, datef as date, 'SupplierInvoice' as item FROM ".MAIN_DB_PREFIX."facture_fourn";
    $sql.=" WHERE datef between ".$wheretail;
    $sql.=" AND entity IN (".($entity==1?'0,1':$entity).')';
    $sql.=" AND fk_statut <> ".FactureFournisseur::STATUS_DRAFT;
    $sql.=" UNION ALL";
    $sql.=" SELECT rowid as id, ref, paid, total_ttc, fk_user_author as fk_soc, date_fin as date,'ExpenseReport' as item FROM ".MAIN_DB_PREFIX."expensereport";
    $sql.=" WHERE date_fin between  ".$wheretail;
    $sql.=" AND entity IN (".($entity==1?'0,1':$entity).')';
    $sql.=" AND fk_statut <> ".ExpenseReport::STATUS_DRAFT;
    $sql.=" UNION ALL";
    $sql.=" SELECT rowid as id, ref,paid,amount as total_ttc, '0' as fk_soc, datedon as date,'Donation' as item FROM ".MAIN_DB_PREFIX."don";
    $sql.=" WHERE datedon between ".$wheretail;
    $sql.=" AND entity IN (".($entity==1?'0,1':$entity).')';
    $sql.=" AND fk_statut <> ".Don::STATUS_DRAFT;
    $sql.=" UNION ALL";
    $sql.=" SELECT rowid as id, label as ref, 1 as paid, amount as total_ttc, fk_user as fk_soc,datep as date,'SalaryPayment' as item FROM ".MAIN_DB_PREFIX."payment_salary";
    $sql.=" WHERE datep between ".$wheretail;
    $sql.=" AND entity IN (".($entity==1?'0,1':$entity).')';
    //$sql.=" AND fk_statut <> ".PaymentSalary::STATUS_DRAFT;
    $sql.=" UNION ALL";
    $sql.=" SELECT rowid as id, libelle as ref, paye as paid, amount as total_ttc, 0 as fk_soc, date_creation as date, 'SocialContributions' as item FROM ".MAIN_DB_PREFIX."chargesociales";
    $sql.=" WHERE date_creation between ".$wheretail;
    $sql.=" AND entity IN (".($entity==1?'0,1':$entity).')';
    //$sql.=" AND fk_statut <> ".ChargeSociales::STATUS_DRAFT;
    $sql.= $db->order($sortfield, $sortorder);

>>>>>>> 11f48460
    $resd = $db->query($sql);
    $files=array();
    $link='';

    if ($resd)
    {
        $numd = $db->num_rows($resd);

        $tmpinvoice=new Facture($db);
        $tmpinvoicesupplier=new FactureFournisseur($db);
        $tmpdonation=new Don($db);

        $upload_dir ='';
        $i=0;
<<<<<<< HEAD
        while($i<$numd)
=======
        while ($i < $numd)
>>>>>>> 11f48460
        {
            $objd = $db->fetch_object($resd);

            switch($objd->item)
            {
                case "Invoice":
                    $subdir=dol_sanitizeFileName($objd->ref);
                    $upload_dir = $conf->facture->dir_output.'/'.$subdir;
                    $link="document.php?modulepart=facture&file=".str_replace('/', '%2F', $subdir).'%2F';
                    break;
<<<<<<< HEAD
                case "InvoiceSupplier":
                    $tmpinvoicesupplier->fetch($objd->id);
                    $subdir=get_exdir(0, 0, 0, 1, $tmpinvoicesupplier, 'invoice_supplier').'/'.dol_sanitizeFileName($objd->ref);
                    $upload_dir = $conf->fournisseur->facture->dir_output.'/'.$subdir;
                    $link="document.php?modulepart=facture_fournisseur&file=".str_replace('/', '%2F', $subdir).'%2F';
                    break;
                case "Expense":
=======
                case "SupplierInvoice":
                    $tmpinvoicesupplier->fetch($objd->id);
                    $subdir=get_exdir($tmpinvoicesupplier->id, 2, 0, 0, $tmpinvoicesupplier, 'invoice_supplier').'/'.dol_sanitizeFileName($objd->ref);
                    $upload_dir = $conf->fournisseur->facture->dir_output.'/'.$subdir;
                    $link="document.php?modulepart=facture_fournisseur&file=".str_replace('/', '%2F', $subdir).'%2F';
                    break;
                case "ExpenseReport":
>>>>>>> 11f48460
                    $subdir=dol_sanitizeFileName($objd->ref);
                    $upload_dir = $conf->expensereport->dir_output.'/'.$subdir;
                    $link="document.php?modulepart=expensereport&file=".str_replace('/', '%2F', $subdir).'%2F';
                    break;
<<<<<<< HEAD
                case "Salary":
=======
                case "SalaryPayment":
>>>>>>> 11f48460
                    $subdir=dol_sanitizeFileName($objd->id);
                    $upload_dir = $conf->salaries->dir_output.'/'.$subdir;
                    $link="document.php?modulepart=salaries&file=".str_replace('/', '%2F', $subdir).'%2F';
                    break;
                case "Donation":
                    $tmpdonation->fetch($objp->id);
                    $subdir=get_exdir(0, 0, 0, 1, $tmpdonation, 'donation'). '/'. dol_sanitizeFileName($objd->id);
                    $upload_dir = $conf->don->dir_output . '/' . $subdir;
                    $link="document.php?modulepart=don&file=".str_replace('/', '%2F', $subdir).'%2F';
                    break;
                case "SocialContributions":
                    $subdir=dol_sanitizeFileName($objd->id);
                    $upload_dir = $conf->tax->dir_output . '/' . $subdir;
                    $link="document.php?modulepart=tax&file=".str_replace('/', '%2F', $subdir).'%2F';
                    break;
                default:
                    $subdir='';
                    $upload_dir='';
                    $link='';
                    break;
            }

            if (!empty($upload_dir))
            {
                $result=true;
                $files=dol_dir_list($upload_dir, "files", 0, '', '(\.meta|_preview\.png)$', '', SORT_ASC, 1);
<<<<<<< HEAD
                if (count($files)<1) {
=======
                //var_dump($upload_dir);
                if (count($files) < 1)
                {
>>>>>>> 11f48460
                    $nofile['date']=$db->idate($objd->date);
                    $nofile['paid']=$objd->paid;
                    $nofile['amount']=$objd->total_ttc;
                    $nofile['ref']=$objd->ref;
                    $nofile['fk']=$objd->fk_soc;
                    $nofile['item']=$objd->item;

                    $filesarray[]=$nofile;
                }
                else
                {
                    foreach ($files as $key => $file)
                    {
                        $file['date']=$db->idate($objd->date);
                        $file['paid']=$objd->paid;
                        $file['amount']=$objd->total_ttc;
                        $file['ref']=$objd->ref;
                        $file['fk']=$objd->fk_soc;
                        $file['item']=$objd->item;
                        $file['link']=$link.$file['name'];
                        $file['relpathnamelang'] = $langs->trans($file['item']).'/'.$file['name'];

                        $filesarray[]=$file;
                    }
                }
            }
            $i++;
        }
    }
    else
    {
        dol_print_error($db);
    }

    $db->free($resd);
}

/*
 * cleanup of old ZIP
 */
//FIXME
/*
<<<<<<< HEAD
*ZIP creation
*/

if ($result && $action == "dl")
{
    dol_delete_file($zip);

    $log='date,type,ref,total,paid,filename,item_id'."\n";
    $zipname = ($conf->accounting->dir_temp ? $conf->accounting->dir_temp : $conf->compta->dir_temp).'/'.($date_start)."-".($date_stop).'_export.zip';
=======
 *ZIP creation
 */

if ($result && $action == "dl")
{
    $dirfortmpfile = ($conf->accounting->dir_temp ? $conf->accounting->dir_temp : $conf->compta->dir_temp);

    dol_mkdir($dirfortmpfile);

    $log='date,type,ref,total,paid,filename,item_id'."\n";
    $zipname = $dirfortmpfile.'/'.dol_print_date($date_start, 'dayrfc')."-".dol_print_date($date_stop, 'dayrfc').'_export.zip';

    dol_delete_file(name);
>>>>>>> 11f48460

    $zip = new ZipArchive;
    $res = $zip->open($zipname, ZipArchive::OVERWRITE|ZipArchive::CREATE);
    if ($res)
    {
        foreach ($filesarray as $key=> $file)
        {
<<<<<<< HEAD
                if (file_exists($file["fullname"])) $zip->addFile($file["fullname"], $file["relpathnamelang"]); //
                $log.=$file['date'].','.$file['item'].','.$file['ref'].','.$file['amount'].','.$file['paid'].','.$file["name"].','.$file['fk']."\n";
=======
            if (file_exists($file["fullname"])) $zip->addFile($file["fullname"], $file["relpathnamelang"]); //
            $log.=dol_print_date($file['date'], 'dayrfc').','.$file['item'].','.$file['ref'].','.$file['amount'].','.$file['paid'].','.$file["name"].','.$file['fk']."\n";
>>>>>>> 11f48460
        }
        $zip->addFromString('transactions.csv', $log);
        $zip->close();

        ///Then download the zipped file.
        header('Content-Type: application/zip');
        header('Content-disposition: attachment; filename='.basename($zipname));
        header('Content-Length: ' . filesize($zipname));
        readfile($zipname);

        dol_delete_file($zipname);

        exit();
    }
}


/*
 * View
 */

<<<<<<< HEAD
llxHeader('', $title, $help_url);

$h=0;
$head[$h][0] = $_SERVER["PHP_SELF"].$varlink;
$head[$h][1] = $langs->trans("AccountantFiles");
$head[$h][2] = 'AccountantFiles';

dol_fiche_head($head, 'AccountantFiles');

=======
>>>>>>> 11f48460
$form = new Form($db);
$userstatic=new User($db);

$title=$langs->trans("ComptaFiles").' - '.$langs->trans("List");
<<<<<<< HEAD
print '<form name="searchfiles" action="?action=searchfiles'.$tail.'" method="POST" >'."\n";
print $langs->trans("ReportPeriod").': '.$form->selectDate($date_start, 'date_start', 0, 0, 0, "", 1, 1, 0);
print ' - '.$form->selectDate($date_stop, 'date_stop', 0, 0, 0, "", 1, 1, 0)."\n</a>";
// Multicompany
if (! empty($conf->multicompany->enabled) && is_object($mc))
{
    print '<br>';
    // This is now done with hook formObjectOptions. Keep this code for backward compatibility with old multicompany module
    if (method_exists($mc, 'formObjectOptions'))
    {
        if (empty($conf->global->MULTICOMPANY_TRANSVERSE_MODE) && $conf->entity == 1 && $user->admin && ! $user->entity)	// condition must be same for create and edit mode
        {
            print "<tr>".'<td>'.$langs->trans("Entity").'</td>';
            print "<td>".$mc->select_entities($entity);
            print "</td></tr>\n";
        }
        else
        {
            print '<input type="hidden" name="entity" value="'.$conf->entity.'" />';
        }
    }

    /*$object = new stdClass();
    // Other attributes
    $parameters=array('objectsrc' => null, 'colspan' => ' colspan="3"');
    $reshook=$hookmanager->executeHooks('formObjectOptions', $parameters, $object, $action);    // Note that $action and $object may have been modified by hook
    print $hookmanager->resPrint;
    if (empty($reshook))
    {
        print $object->showOptionals($extrafields, 'edit');
    }*/
}
=======

llxHeader('', $title, $help_url);

$h=0;
$head[$h][0] = $_SERVER["PHP_SELF"].$varlink;
$head[$h][1] = $langs->trans("AccountancyFiles");
$head[$h][2] = 'AccountancyFiles';

dol_fiche_head($head, 'AccountancyFiles');


print '<form name="searchfiles" action="?action=searchfiles'.$tail.'" method="POST" >'."\n";
print '<input type="hidden" name="token" value="'.$_SESSION['newtoken'].'">';
print $langs->trans("ReportPeriod").': '.$form->selectDate($date_start, 'date_start', 0, 0, 0, "", 1, 1, 0);
print ' - '.$form->selectDate($date_stop, 'date_stop', 0, 0, 0, "", 1, 1, 0)."\n</a>";
// Multicompany
/*if (! empty($conf->multicompany->enabled) && is_object($mc))
 {
 print '<br>';
 // This is now done with hook formObjectOptions. Keep this code for backward compatibility with old multicompany module
 if (method_exists($mc, 'formObjectOptions'))
 {
 if (empty($conf->global->MULTICOMPANY_TRANSVERSE_MODE) && $conf->entity == 1 && $user->admin && ! $user->entity)	// condition must be same for create and edit mode
 {
 print "<tr>".'<td>'.$langs->trans("Entity").'</td>';
 print "<td>".$mc->select_entities($entity);
 print "</td></tr>\n";
 }
 else
 {
 print '<input type="hidden" name="entity" value="'.$conf->entity.'" />';
 }
 }

 $object = new stdClass();
 // Other attributes
 $parameters=array('objectsrc' => null, 'colspan' => ' colspan="3"');
 $reshook=$hookmanager->executeHooks('formObjectOptions', $parameters, $object, $action);    // Note that $action and $object may have been modified by hook
 print $hookmanager->resPrint;
 if (empty($reshook))
 {
 print $object->showOptionals($extrafields, 'edit');
 }
 }*/
if (! empty($conf->multicompany->enabled) && is_object($mc))
{
    print ' &nbsp; - &nbsp; '.$langs->trans("Entity").' : ';
    $mc->dao->getEntities();
    $mc->dao->fetch($conf->entity);
    print $mc->dao->label;
    print "<br>\n";
}

>>>>>>> 11f48460
print '<input class="button" type="submit" value="'.$langs->trans("Refresh").'" /></form>'."\n";

dol_fiche_end();

if (!empty($date_start) && !empty($date_stop))
{
    $param='action=searchfiles';
    $param.='&date_startday='.GETPOST('date_startday', 'int');
    $param.='&date_startmonth='.GETPOST('date_startmonth', 'int');
    $param.='&date_startyear='.GETPOST('date_startyear', 'int');
    $param.='&date_stopday='.GETPOST('date_stopday', 'int');
    $param.='&date_stopmonth='.GETPOST('date_stopmonth', 'int');
    $param.='&date_stopyear='.GETPOST('date_stopyear', 'int');

    print '<form name="dl" action="?action=dl" method="POST" >'."\n";
<<<<<<< HEAD
=======
    print '<input type="hidden" name="token" value="'.$_SESSION['newtoken'].'">';
>>>>>>> 11f48460

    echo dol_print_date($date_start, 'day')." - ".dol_print_date($date_stop, 'day');

    print '<input type="hidden" name="date_start" value="'.dol_print_date($date_start, 'dayxcard').'" />';
    print '<input type="hidden" name="date_stop"  value="'.dol_print_date($date_stop, 'dayxcard').'" />';

    //print   '<input type="hidden" name="date_stopDay"  value="'.dol_print_date($date_stop, '%d').'" />';
    //print   '<input type="hidden" name="date_stopMonth"  value="'.dol_print_date($date_stop, '%m').'" />';
    //print   '<input type="hidden" name="date_stopYear"  value="'.dol_print_date($date_stop, '%Y').'" />';

    //print   '<input type="hidden" name="date_startDay"  value="'.dol_print_date($date_start, '%d').'" />';
    //print   '<input type="hidden" name="date_startMonth"  value="'.dol_print_date($date_start, '%m').'" />';
    //print   '<input type="hidden" name="date_startYear"  value="'.dol_print_date($date_start, '%m').'" />';

    print '<input class="butAction" type="submit" value="'.$langs->trans("Download").'" />';
    print '</form>'."\n";

    print '<br>';

    print '<div class="div-table-responsive">';		// You can use div-table-responsive-no-min if you dont need reserved height for your table
    print '<table class="noborder" width="100%">';
    print '<tr class="liste_titre">';
    print_liste_field_titre($arrayfields['date']['label'], $_SERVER["PHP_SELF"], "date", "", $param, 'align="center" class="nowrap"', $sortfield, $sortorder);
    print '<td>'.$langs->trans("Type").'</td>';
    print '<td>'.$langs->trans("Ref").'</td>';
    print '<td>'.$langs->trans("Link").'</td>';
    print '<td>'.$langs->trans("Paid").'</td>';
    print '<td align="right">'.$langs->trans("Debit").'</td>';
    print '<td align="right">'.$langs->trans("Credit").'</td>';
    print '<td align="right">'.$langs->trans("Balance").'</td>';
    print '</tr>';
    if ($result)
    {
        $TData = dol_sort_array($filesarray, 'date', 'ASC');
<<<<<<< HEAD
        if(empty($TData)) {
            print '<tr class="oddeven"><td colspan="7">'.$langs->trans("NoItem").'</td></tr>';
        } else {
            // Sort array by date ASC to calucalte balance
=======

        if (empty($TData))
        {
            print '<tr class="oddeven"><td colspan="7">'.$langs->trans("NoItem").'</td></tr>';
        }
        else
        {
            // Sort array by date ASC to calculate balance
>>>>>>> 11f48460

            $totalDebit = 0;
            $totalCredit = 0;
            // Balance calculation
            $balance = 0;
            foreach($TData as &$data1) {
<<<<<<< HEAD
                if($data1['item']!='Invoice'&& $data1['item']!='Donation' ){
=======
                if ($data1['item']!='Invoice'&& $data1['item']!='Donation' ){
>>>>>>> 11f48460
                    $data1['amount']=-$data1['amount'];
                }
                if ($data1['amount']>0){
                }else{
                }
                $balance += $data1['amount'];
                $data1['balance'] = $balance;
            }
<<<<<<< HEAD
            // Display array
            foreach($TData as $data) {
=======

            // Display array
            foreach($TData as $data)
            {
>>>>>>> 11f48460
                $html_class = '';
                //if (!empty($data['fk_facture'])) $html_class = 'facid-'.$data['fk_facture'];
                //elseif (!empty($data['fk_paiement'])) $html_class = 'payid-'.$data['fk_paiement'];
                print '<tr class="oddeven '.$html_class.'">';
                print "<td align=\"center\">";
                print dol_print_date($data['date'], 'day');
                print "</td>\n";
<<<<<<< HEAD
                print '<td aling="left">'.$data['item'].'</td>';
=======
                print '<td aling="left">'.$langs->trans($data['item']).'</td>';
>>>>>>> 11f48460
                print '<td aling="left">'.$data['ref'].'</td>';

                // File link
                print '<td><a href='.DOL_URL_ROOT.'/'.$data['link'].">".$data['name']."</a></td>\n";

                print '<td aling="left">'.$data['paid'].'</td>';
                print '<td align="right">'.(($data['amount'] > 0) ? price(abs($data['amount'])) : '')."</td>\n";
                $totalDebit += ($data['amount'] > 0) ? abs($data['amount']) : 0;
                print '<td align="right">'.(($data['amount'] > 0) ? '' : price(abs($data['amount'])))."</td>\n";
                $totalCredit += ($data['amount'] > 0) ? 0 : abs($data['amount']);
                // Balance
                print '<td align="right">'.price($data['balance'])."</td>\n";
                print "</tr>\n";
            }
<<<<<<< HEAD
=======

>>>>>>> 11f48460
            print '<tr class="liste_total">';
            print '<td colspan="5">&nbsp;</td>';
            print '<td align="right">'.price($totalDebit).'</td>';
            print '<td align="right">'.price($totalCredit).'</td>';
            print '<td align="right">'.price(price2num($totalDebit - $totalCredit, 'MT')).'</td>';
            print "</tr>\n";
        }
    }
    print "</table>";
    print '</div>';
}


llxFooter();
$db->close();<|MERGE_RESOLUTION|>--- conflicted
+++ resolved
@@ -30,10 +30,7 @@
 require_once DOL_DOCUMENT_ROOT.'/compta/facture/class/facture.class.php';
 require_once DOL_DOCUMENT_ROOT.'/fourn/class/fournisseur.facture.class.php';
 require_once DOL_DOCUMENT_ROOT.'/compta/sociales/class/chargesociales.class.php';
-<<<<<<< HEAD
-=======
 require_once DOL_DOCUMENT_ROOT.'/expensereport/class/expensereport.class.php';
->>>>>>> 11f48460
 require_once DOL_DOCUMENT_ROOT.'/don/class/don.class.php';
 
 $langs->loadLangs(array("accountancy","bills"));
@@ -73,11 +70,7 @@
 );
 
 // Security check
-<<<<<<< HEAD
-if (empty($conf->compta->enabled) && empty($conf->accounting->enabled)) {
-=======
 if (empty($conf->comptabilite->enabled) && empty($conf->accounting->enabled)) {
->>>>>>> 11f48460
     accessforbidden();
 }
 if ($user->societe_id > 0)
@@ -99,32 +92,7 @@
 $result=false;
 if(($action=="searchfiles"||$action=="dl" ) && $date_start && $date_stop){
     $wheretail=" '".$db->idate($date_start)."' AND '".$db->idate($date_stop)."'";
-<<<<<<< HEAD
     $sql="SELECT rowid as id, ref as ref,paye as paid, total_ttc, fk_soc, datef as date, 'Invoice' as item FROM ".MAIN_DB_PREFIX."facture";
-    $sql.=" WHERE datef between ".$wheretail;
-    $sql.=" AND entity IN (".($entity==1?'0,1':$entity).')';
-    $sql.=" UNION ALL";
-    $sql.=" SELECT rowid as id, ref, paye as paid, total_ttc, fk_soc, datef as date, 'InvoiceSupplier' as item  FROM ".MAIN_DB_PREFIX."facture_fourn";
-    $sql.=" WHERE datef between ".$wheretail;
-    $sql.=" AND entity IN (".($entity==1?'0,1':$entity).')';
-    $sql.=" UNION ALL";
-    $sql.=" SELECT rowid as id, ref, paid, total_ttc, fk_user_author as fk_soc, date_fin as date,'ExpenseReport' as item  FROM ".MAIN_DB_PREFIX."expensereport";
-    $sql.=" WHERE date_fin between  ".$wheretail;
-    $sql.=" AND entity IN (".($entity==1?'0,1':$entity).')';
-    $sql.=" UNION ALL";
-    $sql.=" SELECT rowid as id, ref,paid,amount as total_ttc, '0' as fk_soc, datedon as date,'Donation' as item  FROM ".MAIN_DB_PREFIX."don";
-    $sql.=" WHERE datedon between ".$wheretail;
-    $sql.=" AND entity IN (".($entity==1?'0,1':$entity).')';
-    $sql.=" UNION ALL";
-    $sql.=" SELECT rowid as id, label as ref, 1 as paid, amount as total_ttc, fk_user as fk_soc,datep as date,'SalaryPayment' as item  FROM ".MAIN_DB_PREFIX."payment_salary";
-    $sql.=" WHERE datep between ".$wheretail;
-    $sql.=" AND entity IN (".($entity==1?'0,1':$entity).')';
-    $sql.=" UNION ALL";
-    $sql.=" SELECT rowid as id, libelle as ref, paye as paid, amount as total_ttc, 0 as fk_soc, date_creation as date, 'SocialContributions' as item  FROM ".MAIN_DB_PREFIX."chargesociales";
-    $sql.=" WHERE date_creation between ".$wheretail;
-    $sql.=" AND entity IN (".($entity==1?'0,1':$entity).')';
-=======
-    $sql="SELECT rowid as id, facnumber as ref,paye as paid, total_ttc, fk_soc, datef as date, 'Invoice' as item FROM ".MAIN_DB_PREFIX."facture";
     $sql.=" WHERE datef between ".$wheretail;
     $sql.=" AND entity IN (".($entity==1?'0,1':$entity).')';
     $sql.=" AND fk_statut <> ".Facture::STATUS_DRAFT;
@@ -134,17 +102,17 @@
     $sql.=" AND entity IN (".($entity==1?'0,1':$entity).')';
     $sql.=" AND fk_statut <> ".FactureFournisseur::STATUS_DRAFT;
     $sql.=" UNION ALL";
-    $sql.=" SELECT rowid as id, ref, paid, total_ttc, fk_user_author as fk_soc, date_fin as date,'ExpenseReport' as item FROM ".MAIN_DB_PREFIX."expensereport";
+    $sql.=" SELECT rowid as id, ref, paid, total_ttc, fk_user_author as fk_soc, date_fin as date, 'ExpenseReport' as item FROM ".MAIN_DB_PREFIX."expensereport";
     $sql.=" WHERE date_fin between  ".$wheretail;
     $sql.=" AND entity IN (".($entity==1?'0,1':$entity).')';
     $sql.=" AND fk_statut <> ".ExpenseReport::STATUS_DRAFT;
     $sql.=" UNION ALL";
-    $sql.=" SELECT rowid as id, ref,paid,amount as total_ttc, '0' as fk_soc, datedon as date,'Donation' as item FROM ".MAIN_DB_PREFIX."don";
+    $sql.=" SELECT rowid as id, ref,paid,amount as total_ttc, '0' as fk_soc, datedon as date, 'Donation' as item FROM ".MAIN_DB_PREFIX."don";
     $sql.=" WHERE datedon between ".$wheretail;
     $sql.=" AND entity IN (".($entity==1?'0,1':$entity).')';
     $sql.=" AND fk_statut <> ".Don::STATUS_DRAFT;
     $sql.=" UNION ALL";
-    $sql.=" SELECT rowid as id, label as ref, 1 as paid, amount as total_ttc, fk_user as fk_soc,datep as date,'SalaryPayment' as item FROM ".MAIN_DB_PREFIX."payment_salary";
+    $sql.=" SELECT rowid as id, label as ref, 1 as paid, amount as total_ttc, fk_user as fk_soc,datep as date, 'SalaryPayment' as item FROM ".MAIN_DB_PREFIX."payment_salary";
     $sql.=" WHERE datep between ".$wheretail;
     $sql.=" AND entity IN (".($entity==1?'0,1':$entity).')';
     //$sql.=" AND fk_statut <> ".PaymentSalary::STATUS_DRAFT;
@@ -155,7 +123,6 @@
     //$sql.=" AND fk_statut <> ".ChargeSociales::STATUS_DRAFT;
     $sql.= $db->order($sortfield, $sortorder);
 
->>>>>>> 11f48460
     $resd = $db->query($sql);
     $files=array();
     $link='';
@@ -170,11 +137,7 @@
 
         $upload_dir ='';
         $i=0;
-<<<<<<< HEAD
-        while($i<$numd)
-=======
         while ($i < $numd)
->>>>>>> 11f48460
         {
             $objd = $db->fetch_object($resd);
 
@@ -185,15 +148,6 @@
                     $upload_dir = $conf->facture->dir_output.'/'.$subdir;
                     $link="document.php?modulepart=facture&file=".str_replace('/', '%2F', $subdir).'%2F';
                     break;
-<<<<<<< HEAD
-                case "InvoiceSupplier":
-                    $tmpinvoicesupplier->fetch($objd->id);
-                    $subdir=get_exdir(0, 0, 0, 1, $tmpinvoicesupplier, 'invoice_supplier').'/'.dol_sanitizeFileName($objd->ref);
-                    $upload_dir = $conf->fournisseur->facture->dir_output.'/'.$subdir;
-                    $link="document.php?modulepart=facture_fournisseur&file=".str_replace('/', '%2F', $subdir).'%2F';
-                    break;
-                case "Expense":
-=======
                 case "SupplierInvoice":
                     $tmpinvoicesupplier->fetch($objd->id);
                     $subdir=get_exdir($tmpinvoicesupplier->id, 2, 0, 0, $tmpinvoicesupplier, 'invoice_supplier').'/'.dol_sanitizeFileName($objd->ref);
@@ -201,16 +155,11 @@
                     $link="document.php?modulepart=facture_fournisseur&file=".str_replace('/', '%2F', $subdir).'%2F';
                     break;
                 case "ExpenseReport":
->>>>>>> 11f48460
                     $subdir=dol_sanitizeFileName($objd->ref);
                     $upload_dir = $conf->expensereport->dir_output.'/'.$subdir;
                     $link="document.php?modulepart=expensereport&file=".str_replace('/', '%2F', $subdir).'%2F';
                     break;
-<<<<<<< HEAD
-                case "Salary":
-=======
                 case "SalaryPayment":
->>>>>>> 11f48460
                     $subdir=dol_sanitizeFileName($objd->id);
                     $upload_dir = $conf->salaries->dir_output.'/'.$subdir;
                     $link="document.php?modulepart=salaries&file=".str_replace('/', '%2F', $subdir).'%2F';
@@ -237,13 +186,9 @@
             {
                 $result=true;
                 $files=dol_dir_list($upload_dir, "files", 0, '', '(\.meta|_preview\.png)$', '', SORT_ASC, 1);
-<<<<<<< HEAD
-                if (count($files)<1) {
-=======
                 //var_dump($upload_dir);
                 if (count($files) < 1)
                 {
->>>>>>> 11f48460
                     $nofile['date']=$db->idate($objd->date);
                     $nofile['paid']=$objd->paid;
                     $nofile['amount']=$objd->total_ttc;
@@ -286,17 +231,6 @@
  */
 //FIXME
 /*
-<<<<<<< HEAD
-*ZIP creation
-*/
-
-if ($result && $action == "dl")
-{
-    dol_delete_file($zip);
-
-    $log='date,type,ref,total,paid,filename,item_id'."\n";
-    $zipname = ($conf->accounting->dir_temp ? $conf->accounting->dir_temp : $conf->compta->dir_temp).'/'.($date_start)."-".($date_stop).'_export.zip';
-=======
  *ZIP creation
  */
 
@@ -310,7 +244,6 @@
     $zipname = $dirfortmpfile.'/'.dol_print_date($date_start, 'dayrfc')."-".dol_print_date($date_stop, 'dayrfc').'_export.zip';
 
     dol_delete_file(name);
->>>>>>> 11f48460
 
     $zip = new ZipArchive;
     $res = $zip->open($zipname, ZipArchive::OVERWRITE|ZipArchive::CREATE);
@@ -318,13 +251,8 @@
     {
         foreach ($filesarray as $key=> $file)
         {
-<<<<<<< HEAD
-                if (file_exists($file["fullname"])) $zip->addFile($file["fullname"], $file["relpathnamelang"]); //
-                $log.=$file['date'].','.$file['item'].','.$file['ref'].','.$file['amount'].','.$file['paid'].','.$file["name"].','.$file['fk']."\n";
-=======
             if (file_exists($file["fullname"])) $zip->addFile($file["fullname"], $file["relpathnamelang"]); //
             $log.=dol_print_date($file['date'], 'dayrfc').','.$file['item'].','.$file['ref'].','.$file['amount'].','.$file['paid'].','.$file["name"].','.$file['fk']."\n";
->>>>>>> 11f48460
         }
         $zip->addFromString('transactions.csv', $log);
         $zip->close();
@@ -346,56 +274,10 @@
  * View
  */
 
-<<<<<<< HEAD
-llxHeader('', $title, $help_url);
-
-$h=0;
-$head[$h][0] = $_SERVER["PHP_SELF"].$varlink;
-$head[$h][1] = $langs->trans("AccountantFiles");
-$head[$h][2] = 'AccountantFiles';
-
-dol_fiche_head($head, 'AccountantFiles');
-
-=======
->>>>>>> 11f48460
 $form = new Form($db);
 $userstatic=new User($db);
 
 $title=$langs->trans("ComptaFiles").' - '.$langs->trans("List");
-<<<<<<< HEAD
-print '<form name="searchfiles" action="?action=searchfiles'.$tail.'" method="POST" >'."\n";
-print $langs->trans("ReportPeriod").': '.$form->selectDate($date_start, 'date_start', 0, 0, 0, "", 1, 1, 0);
-print ' - '.$form->selectDate($date_stop, 'date_stop', 0, 0, 0, "", 1, 1, 0)."\n</a>";
-// Multicompany
-if (! empty($conf->multicompany->enabled) && is_object($mc))
-{
-    print '<br>';
-    // This is now done with hook formObjectOptions. Keep this code for backward compatibility with old multicompany module
-    if (method_exists($mc, 'formObjectOptions'))
-    {
-        if (empty($conf->global->MULTICOMPANY_TRANSVERSE_MODE) && $conf->entity == 1 && $user->admin && ! $user->entity)	// condition must be same for create and edit mode
-        {
-            print "<tr>".'<td>'.$langs->trans("Entity").'</td>';
-            print "<td>".$mc->select_entities($entity);
-            print "</td></tr>\n";
-        }
-        else
-        {
-            print '<input type="hidden" name="entity" value="'.$conf->entity.'" />';
-        }
-    }
-
-    /*$object = new stdClass();
-    // Other attributes
-    $parameters=array('objectsrc' => null, 'colspan' => ' colspan="3"');
-    $reshook=$hookmanager->executeHooks('formObjectOptions', $parameters, $object, $action);    // Note that $action and $object may have been modified by hook
-    print $hookmanager->resPrint;
-    if (empty($reshook))
-    {
-        print $object->showOptionals($extrafields, 'edit');
-    }*/
-}
-=======
 
 llxHeader('', $title, $help_url);
 
@@ -449,7 +331,6 @@
     print "<br>\n";
 }
 
->>>>>>> 11f48460
 print '<input class="button" type="submit" value="'.$langs->trans("Refresh").'" /></form>'."\n";
 
 dol_fiche_end();
@@ -465,10 +346,7 @@
     $param.='&date_stopyear='.GETPOST('date_stopyear', 'int');
 
     print '<form name="dl" action="?action=dl" method="POST" >'."\n";
-<<<<<<< HEAD
-=======
     print '<input type="hidden" name="token" value="'.$_SESSION['newtoken'].'">';
->>>>>>> 11f48460
 
     echo dol_print_date($date_start, 'day')." - ".dol_print_date($date_stop, 'day');
 
@@ -503,12 +381,6 @@
     if ($result)
     {
         $TData = dol_sort_array($filesarray, 'date', 'ASC');
-<<<<<<< HEAD
-        if(empty($TData)) {
-            print '<tr class="oddeven"><td colspan="7">'.$langs->trans("NoItem").'</td></tr>';
-        } else {
-            // Sort array by date ASC to calucalte balance
-=======
 
         if (empty($TData))
         {
@@ -517,18 +389,13 @@
         else
         {
             // Sort array by date ASC to calculate balance
->>>>>>> 11f48460
 
             $totalDebit = 0;
             $totalCredit = 0;
             // Balance calculation
             $balance = 0;
             foreach($TData as &$data1) {
-<<<<<<< HEAD
-                if($data1['item']!='Invoice'&& $data1['item']!='Donation' ){
-=======
                 if ($data1['item']!='Invoice'&& $data1['item']!='Donation' ){
->>>>>>> 11f48460
                     $data1['amount']=-$data1['amount'];
                 }
                 if ($data1['amount']>0){
@@ -537,15 +404,10 @@
                 $balance += $data1['amount'];
                 $data1['balance'] = $balance;
             }
-<<<<<<< HEAD
-            // Display array
-            foreach($TData as $data) {
-=======
 
             // Display array
             foreach($TData as $data)
             {
->>>>>>> 11f48460
                 $html_class = '';
                 //if (!empty($data['fk_facture'])) $html_class = 'facid-'.$data['fk_facture'];
                 //elseif (!empty($data['fk_paiement'])) $html_class = 'payid-'.$data['fk_paiement'];
@@ -553,11 +415,7 @@
                 print "<td align=\"center\">";
                 print dol_print_date($data['date'], 'day');
                 print "</td>\n";
-<<<<<<< HEAD
-                print '<td aling="left">'.$data['item'].'</td>';
-=======
                 print '<td aling="left">'.$langs->trans($data['item']).'</td>';
->>>>>>> 11f48460
                 print '<td aling="left">'.$data['ref'].'</td>';
 
                 // File link
@@ -572,10 +430,7 @@
                 print '<td align="right">'.price($data['balance'])."</td>\n";
                 print "</tr>\n";
             }
-<<<<<<< HEAD
-=======
-
->>>>>>> 11f48460
+
             print '<tr class="liste_total">';
             print '<td colspan="5">&nbsp;</td>';
             print '<td align="right">'.price($totalDebit).'</td>';
@@ -588,6 +443,5 @@
     print '</div>';
 }
 
-
 llxFooter();
 $db->close();