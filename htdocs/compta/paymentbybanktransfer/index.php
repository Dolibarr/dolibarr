<?php
/* Copyright (C) 2004-2005 Rodolphe Quiedeville <rodolphe@quiedeville.org>
 * Copyright (C) 2005-2020 Laurent Destailleur  <eldy@users.sourceforge.net>
 * Copyright (C) 2005-2009 Regis Houssin        <regis.houssin@inodbox.com>
 * Copyright (C) 2011      Juanjo Menent		<jmenent@2byte.es>
 * Copyright (C) 2013      Florian Henry		<florian.henry@open-concept.pro>
 *
 * This program is free software; you can redistribute it and/or modify
 * it under the terms of the GNU General Public License as published by
 * the Free Software Foundation; either version 3 of the License, or
 * (at your option) any later version.
 *
 * This program is distributed in the hope that it will be useful,
 * but WITHOUT ANY WARRANTY; without even the implied warranty of
 * MERCHANTABILITY or FITNESS FOR A PARTICULAR PURPOSE.  See the
 * GNU General Public License for more details.
 *
 * You should have received a copy of the GNU General Public License
 * along with this program. If not, see <https://www.gnu.org/licenses/>.
 */

/**
 *	\file       htdocs/compta/paymentbybanktransfer/index.php
 *  \ingroup    paymentbybanktransfer
 *	\brief      Payment by bank transfer index page
 */


// Load Dolibarr environment
require '../../main.inc.php';
require_once DOL_DOCUMENT_ROOT.'/compta/prelevement/class/bonprelevement.class.php';
require_once DOL_DOCUMENT_ROOT.'/fourn/class/fournisseur.facture.class.php';
require_once DOL_DOCUMENT_ROOT.'/societe/class/societe.class.php';
require_once DOL_DOCUMENT_ROOT.'/core/lib/prelevement.lib.php';
require_once DOL_DOCUMENT_ROOT.'/compta/bank/class/account.class.php';
require_once DOL_DOCUMENT_ROOT.'/salaries/class/salary.class.php';

// Load translation files required by the page
$langs->loadLangs(array('banks', 'categories', 'withdrawals'));

// Security check
$socid = GETPOST('socid', 'int');
if ($user->socid) {
	$socid = $user->socid;
}
$result = restrictedArea($user, 'paymentbybanktransfer', '', '');

$usercancreate = $user->rights->paymentbybanktransfer->create;


/*
 * Actions
 */

// None


/*
 * View
 */

llxHeader('', $langs->trans("SuppliersStandingOrdersArea"));

if (prelevement_check_config('bank-transfer') < 0) {
	$langs->load("errors");
	setEventMessages($langs->trans("ErrorModuleSetupNotComplete", $langs->transnoentitiesnoconv("PaymentByBankTransfer")), null, 'errors');
}

$thirdpartystatic = new Societe($db);
$invoicestatic = new FactureFournisseur($db);
$bprev = new BonPrelevement($db);
$salary = new Salary($db);
$user = new User($db);

$newcardbutton = '';
if ($usercancreate) {
	$newcardbutton .= dolGetButtonTitle($langs->trans('NewPaymentByBankTransfer'), '', 'fa fa-plus-circle', DOL_URL_ROOT.'/compta/prelevement/create.php?type=bank-transfer');
}

print load_fiche_titre($langs->trans("SuppliersStandingOrdersArea"), $newcardbutton);


print '<div class="fichecenter"><div class="fichethirdleft">';


print '<div class="div-table-responsive-no-min">';
print '<table class="noborder centpercent">';
print '<tr class="liste_titre"><th colspan="2">'.$langs->trans("Statistics").'</th></tr>';

$totaltoshow = 0;

if (isModEnabled('supplier_invoice')) {
	print '<tr class="oddeven"><td>'.$langs->trans("NbOfInvoiceToPayByBankTransfer").'</td>';
	print '<td class="right">';
	print '<a class="badge badge-info" href="'.DOL_URL_ROOT.'/compta/prelevement/demandes.php?status=0&type=bank-transfer">';
	print $bprev->nbOfInvoiceToPay('bank-transfer');
	print '</a>';
	print '</td></tr>';
	$totaltoshow += $bprev->SommeAPrelever('bank-transfer');
}

if (isModEnabled('salaries')) {
	print '<tr class="oddeven"><td>'.$langs->trans("NbOfInvoiceToPayByBankTransferForSalaries").'</td>';
	print '<td class="right">';
	print '<a class="badge badge-info" href="'.DOL_URL_ROOT.'/compta/prelevement/demandes.php?status=0&type=bank-transfer&sourcetype=salary">';
	print $bprev->nbOfInvoiceToPay('bank-transfer', 'salary');
	print '</a>';
	print '</td></tr>';
	$totaltoshow += $bprev->SommeAPrelever('bank-transfer', 'salary');
}

print '<tr class="oddeven"><td>'.$langs->trans("Total").'</td>';
print '<td class="right"><span class="amount nowraponall">';
print price($totaltoshow, '', '', 1, -1, -1, 'auto');
print '</span></td></tr></table></div><br>';


/*
 * Invoices waiting for withdraw
 */
if (isModEnabled('supplier_invoice')) {
	$sql = "SELECT f.ref, f.rowid, f.total_ttc, f.fk_statut, f.paye, f.type, f.datef, f.date_lim_reglement,";
	$sql .= " pfd.date_demande, pfd.amount,";
	$sql .= " s.nom as name, s.email, s.rowid as socid, s.tva_intra, s.siren as idprof1, s.siret as idprof2, s.ape as idprof3, s.idprof4, s.idprof5, s.idprof6";
	$sql .= " FROM ".MAIN_DB_PREFIX."facture_fourn as f,";
	$sql .= " ".MAIN_DB_PREFIX."societe as s";
	if (!$user->hasRight('societe', 'client', 'voir') && !$socid) {
		$sql .= ", ".MAIN_DB_PREFIX."societe_commerciaux as sc";
	}
	$sql .= ", ".MAIN_DB_PREFIX."prelevement_demande as pfd";
	$sql .= " WHERE s.rowid = f.fk_soc";
	$sql .= " AND f.entity IN (".getEntity('supplier_invoice').")";
	$sql .= " AND f.total_ttc > 0";
<<<<<<< HEAD
	if (empty($conf->global->WITHDRAWAL_ALLOW_ANY_INVOICE_STATUS)) {
=======
	if (!getDolGlobalString('WITHDRAWAL_ALLOW_ANY_INVOICE_STATUS')) {
>>>>>>> 729451fa
		$sql .= " AND f.fk_statut = ".FactureFournisseur::STATUS_VALIDATED;
	}
	$sql .= " AND pfd.traite = 0";
	$sql .= " AND pfd.ext_payment_id IS NULL";
	$sql .= " AND pfd.fk_facture_fourn = f.rowid";
	if (!$user->hasRight('societe', 'client', 'voir') && !$socid) {
		$sql .= " AND s.rowid = sc.fk_soc AND sc.fk_user = ".((int) $user->id);
	}
	if ($socid) {
		$sql .= " AND f.fk_soc = ".((int) $socid);
	}

	$sqlForSalary = "SELECT * FROM ".MAIN_DB_PREFIX."salary as s, ".MAIN_DB_PREFIX."prelevement_demande as pd";
	$sqlForSalary .= " WHERE s.rowid = pd.fk_salary AND s.paye = 0 AND pd.traite = 0";
	$sqlForSalary .= " AND s.entity IN (".getEntity('salary').")";

	$resql = $db->query($sql);

	if ($resql) {
		$num = $db->num_rows($resql);
		$i = 0;

		print '<div class="div-table-responsive-no-min">';
		print '<table class="noborder centpercent">';
		print '<tr class="liste_titre">';
		print '<th colspan="5">'.$langs->trans("SupplierInvoiceWaitingWithdraw").' <span class="opacitymedium">('.$num.')</span></th></tr>';
		if ($num) {
			while ($i < $num && $i < 20) {
				$obj = $db->fetch_object($resql);

				$invoicestatic->id = $obj->rowid;
				$invoicestatic->ref = $obj->ref;
				$invoicestatic->status = $obj->fk_statut;
				$invoicestatic->statut = $obj->fk_statut;	// For backward comaptibility
				$invoicestatic->paye = $obj->paye;
				$invoicestatic->type = $obj->type;
				$invoicestatic->date = $db->jdate($obj->datef);
				$invoicestatic->date_echeance = $db->jdate($obj->date_lim_reglement);
				$invoicestatic->total_ttc = $obj->total_ttc;

				$alreadypayed = $invoicestatic->getSommePaiement();

				$thirdpartystatic->id = $obj->socid;
				$thirdpartystatic->name = $obj->name;
				$thirdpartystatic->email = $obj->email;
				$thirdpartystatic->tva_intra = $obj->tva_intra;
				$thirdpartystatic->idprof1 = $obj->idprof1;
				$thirdpartystatic->idprof2 = $obj->idprof2;
				$thirdpartystatic->idprof3 = $obj->idprof3;
				$thirdpartystatic->idprof4 = $obj->idprof4;
				$thirdpartystatic->idprof5 = $obj->idprof5;
				$thirdpartystatic->idprof6 = $obj->idprof6;


				print '<tr class="oddeven"><td class="nowraponall">';
				print $invoicestatic->getNomUrl(1, 'withdraw');
				print '</td>';

				print '<td class="tdoverflowmax150">';
				print $thirdpartystatic->getNomUrl(1, 'supplier');
				print '</td>';

				print '<td class="right">';
				print '<span class="amount">'.price($obj->amount).'</span>';
				print '</td>';

				print '<td class="right">';
				print dol_print_date($db->jdate($obj->date_demande), 'day');
				print '</td>';

				print '<td class="right">';
				print $invoicestatic->getLibStatut(3, $alreadypayed);
				print '</td>';
				print '</tr>';
				$i++;
			}
		} else {
			$titlefortab = $langs->transnoentitiesnoconv("BankTransfer");
			print '<tr class="oddeven"><td colspan="5"><span class="opacitymedium">'.$langs->trans("NoSupplierInvoiceToWithdraw", $titlefortab, $titlefortab).'</span></td></tr>';
		}
		print "</table></div><br>";
	} else {
		dol_print_error($db);
	}
}

if (isModEnabled('salaries')) {
	$resql2 = $db->query($sqlForSalary);
	if ($resql2) {
		$numRow = $db->num_rows($resql2);
		$j = 0 ;

		print '<div class="div-table-responsive-no-min">';
		print '<table class="noborder rightpercent">';
		print '<tr class="liste_titre">';
		print '<th colspan="5">'.$langs->trans("SalaryInvoiceWaitingWithdraw").' <span class="opacitymedium">('.$numRow.')</span></th></tr>';

		if ($numRow) {
			while ($j < $numRow && $j<10) {
				$objSalary = $db->fetch_object($resql2);

				$user->fetch($objSalary->fk_user);

				$salary->fetch($objSalary->fk_salary);

				$alreadypayedS = $salary->getSommePaiement();

				print '<tr class="oddeven"><td class="nowraponall">';
				print $salary->getNomUrl(1);
				print '</td>';

				print '<td class="tdoverflowmax150">';
				print $user->getNomUrl(-1);
				print '</td>';

				print '<td class="right">';
				print '<span class="amount">'.price($objSalary->amount).'</span>';
				print '</td>';

				print '<td class="right" title="'.$langs->trans("DateRequest").'">';
				print dol_print_date($db->jdate($objSalary->date_demande), 'day');
				print '</td>';

				print '<td class="right">';
				print $salary->getLibStatut(3, $alreadypayedS);
				print '</td>';
				print '</tr>';
				$j++;
			}
		} else {
			$titlefortab = $langs->transnoentitiesnoconv("BankTransfer");
			print '<tr class="oddeven"><td colspan="5"><span class="opacitymedium">'.$langs->trans("NoSalaryInvoiceToWithdraw", $titlefortab, $titlefortab).'</span></td></tr>';
		}
		print "</table></div><br>";
	} else {
		dol_print_error($db);
	}
}


print '</div><div class="fichetwothirdright">';

/*
 * Withdraw receipts
 */

$limit = 5;
$sql = "SELECT p.rowid, p.ref, p.amount, p.datec, p.statut";
$sql .= " FROM ".MAIN_DB_PREFIX."prelevement_bons as p";
$sql .= " WHERE p.type = 'bank-transfer'";
$sql .= " AND p.entity IN (".getEntity('invoice').")";
$sql .= " ORDER BY datec DESC";
$sql .= $db->plimit($limit);

$result = $db->query($sql);
if ($result) {
	$num = $db->num_rows($result);
	$i = 0;

	print"\n<!-- debut table -->\n";
	print '<div class="div-table-responsive-no-min">';
	print '<table class="noborder centpercent">';
	print '<tr class="liste_titre">';
	print '<th>'.$langs->trans("LatestBankTransferReceipts", $limit).'</th>';
	print '<th>'.$langs->trans("Date").'</th>';
	print '<th class="right">'.$langs->trans("Amount").'</th>';
	print '<th class="right">'.$langs->trans("Status").'</th>';
	print '</tr>';

	if ($num > 0) {
		while ($i < min($num, $limit)) {
			$obj = $db->fetch_object($result);

			print '<tr class="oddeven">';

			print '<td class="nowraponall">';
			$bprev->id = $obj->rowid;
			$bprev->ref = $obj->ref;
			$bprev->statut = $obj->statut;
			print $bprev->getNomUrl(1);
			print "</td>\n";
			print '<td>'.dol_print_date($db->jdate($obj->datec), "dayhour")."</td>\n";
			print '<td class="right nowraponall"><span class="amount">'.price($obj->amount)."</span></td>\n";
			print '<td class="right"><span class="amount">'.$bprev->getLibStatut(3)."</span></td>\n";

			print "</tr>\n";
			$i++;
		}
	} else {
		print '<tr><td colspan="4"><span class="opacitymedium">'.$langs->trans("None").'</span></td></tr>';
	}

	print "</table></div><br>";
	$db->free($result);
} else {
	dol_print_error($db);
}


print '</div></div>';

// End of page
llxFooter();
$db->close();<|MERGE_RESOLUTION|>--- conflicted
+++ resolved
@@ -131,11 +131,7 @@
 	$sql .= " WHERE s.rowid = f.fk_soc";
 	$sql .= " AND f.entity IN (".getEntity('supplier_invoice').")";
 	$sql .= " AND f.total_ttc > 0";
-<<<<<<< HEAD
-	if (empty($conf->global->WITHDRAWAL_ALLOW_ANY_INVOICE_STATUS)) {
-=======
 	if (!getDolGlobalString('WITHDRAWAL_ALLOW_ANY_INVOICE_STATUS')) {
->>>>>>> 729451fa
 		$sql .= " AND f.fk_statut = ".FactureFournisseur::STATUS_VALIDATED;
 	}
 	$sql .= " AND pfd.traite = 0";
