<?php
/* Copyright (C) 2005      Rodolphe Quiedeville <rodolphe@quiedeville.org>
 * Copyright (C) 2005-2017 Laurent Destailleur  <eldy@users.sourceforge.net>
 * Copyright (C) 2005-2009 Regis Houssin        <regis.houssin@inodbox.com>
 * Copyright (C) 2010-2012 Juanjo Menent        <jmenent@2byte.es>
 *
 * This program is free software; you can redistribute it and/or modify
 * it under the terms of the GNU General Public License as published by
 * the Free Software Foundation; either version 3 of the License, or
 * (at your option) any later version.
 *
 * This program is distributed in the hope that it will be useful,
 * but WITHOUT ANY WARRANTY; without even the implied warranty of
 * MERCHANTABILITY or FITNESS FOR A PARTICULAR PURPOSE.  See the
 * GNU General Public License for more details.
 *
 * You should have received a copy of the GNU General Public License
 * along with this program. If not, see <http://www.gnu.org/licenses/>.
 */

/**
 * 	\file       htdocs/compta/prelevement/bons.php
 * 	\ingroup    prelevement
 * 	\brief      Page liste des bons de prelevements
 */

require '../../main.inc.php';
require_once DOL_DOCUMENT_ROOT.'/compta/prelevement/class/bonprelevement.class.php';
require_once DOL_DOCUMENT_ROOT.'/compta/bank/class/account.class.php';

// Load translation files required by the page
$langs->loadLangs(array('banks', 'categories', 'widthdrawals'));

// Security check
$socid = GETPOST('socid', 'int');
if ($user->societe_id) $socid=$user->societe_id;
$result = restrictedArea($user, 'prelevement', '', '', 'bons');

$limit = GETPOST('limit', 'int')?GETPOST('limit', 'int'):$conf->liste_limit;
$sortfield = GETPOST('sortfield', 'alpha');
$sortorder = GETPOST('sortorder', 'alpha');
$page = GETPOST('page', 'int');
if (empty($page) || $page == -1) { $page = 0; }     // If $page is not defined, or '' or -1
$offset = $limit * $page;
$pageprev = $page - 1;
$pagenext = $page + 1;
if (! $sortorder) $sortorder="DESC";
if (! $sortfield) $sortfield="p.datec";

// Get supervariables
$statut = GETPOST('statut', 'int');
$search_ref = GETPOST('search_ref', 'alpha');
$search_amount = GETPOST('search_amount', 'alpha');

$bon=new BonPrelevement($db, "");


/*
 * Actions
 */

if (GETPOST('button_removefilter_x', 'alpha') || GETPOST('button_removefilter.x', 'alpha') || GETPOST('button_removefilter', 'alpha')) // All tests are required to be compatible with all browsers
{
    $search_ref="";
    $search_amount="";
}


/*
 * View
 */

llxHeader('', $langs->trans("WithdrawalsReceipts"));

$sql = "SELECT p.rowid, p.ref, p.amount, p.statut, p.datec";
$sql.= " FROM ".MAIN_DB_PREFIX."prelevement_bons as p";
$sql.= " WHERE p.entity IN (".getEntity('invoice').")";
if ($search_ref) $sql.=natural_search("p.ref", $search_ref);
if ($search_amount) $sql.=natural_search("p.amount", $search_amount, 1);

$sql.= $db->order($sortfield, $sortorder);

// Count total nb of records
$nbtotalofrecords = '';
if (empty($conf->global->MAIN_DISABLE_FULL_SCANLIST))
{
    $result = $db->query($sql);
    $nbtotalofrecords = $db->num_rows($result);
    if (($page * $limit) > $nbtotalofrecords)	// if total resultset is smaller then paging size (filtering), goto and load page 0
    {
        $page = 0;
        $offset = 0;
    }
}

$sql.= $db->plimit($limit + 1, $offset);

$result = $db->query($sql);
if ($result)
{
<<<<<<< HEAD
    $num = $db->num_rows($result);
    $i = 0;

    $urladd= "&amp;statut=".$statut;

    $selectedfields='';

    $newcardbutton='';
    if ($user->rights->prelevement->bons->creer)
    {
        $newcardbutton = '<a class="butActionNew" href="'.DOL_URL_ROOT.'/compta/prelevement/create.php"><span class="valignmiddle">'.$langs->trans('NewStandingOrder').'</span>';
        $newcardbutton.= '<span class="fa fa-plus-circle valignmiddle"></span>';
        $newcardbutton.= '</a>';
    }

    // Lines of title fields
    print '<form method="POST" id="searchFormList" action="'.$_SERVER["PHP_SELF"].'">';
    if ($optioncss != '') print '<input type="hidden" name="optioncss" value="'.$optioncss.'">';
    print '<input type="hidden" name="token" value="'.$_SESSION['newtoken'].'">';
    print '<input type="hidden" name="formfilteraction" id="formfilteraction" value="list">';
    print '<input type="hidden" name="action" value="list">';
    print '<input type="hidden" name="sortfield" value="'.$sortfield.'">';
    print '<input type="hidden" name="sortorder" value="'.$sortorder.'">';
    print '<input type="hidden" name="page" value="'.$page.'">';
    print '<input type="hidden" name="contextpage" value="'.$contextpage.'">';

    print_barre_liste($langs->trans("WithdrawalsReceipts"), $page, $_SERVER["PHP_SELF"], $urladd, $sortfield, $sortorder, '', $num, $nbtotalofrecords, 'title_generic', 0, $newcardbutton, '', $limit);

    $moreforfilter='';

    print '<div class="div-table-responsive">';
    print '<table class="tagtable liste'.($moreforfilter?" listwithfilterbefore":"").'">'."\n";

    print '<tr class="liste_titre">';
    print '<td class="liste_titre"><input type="text" class="flat maxwidth100" name="search_ref" value="'. dol_escape_htmltag($search_ref).'"></td>';
    print '<td class="liste_titre">&nbsp;</td>';
    print '<td class="liste_titre right"><input type="text" class="flat maxwidth100" name="search_amount" value="'. dol_escape_htmltag($search_amount).'"></td>';
    print '<td class="liste_titre">&nbsp;</td>';
    print '<td class="liste_titre" align="right">';
    $searchpicto=$form->showFilterButtons();
    print $searchpicto;
    print '</td>';
    print '</tr>';

    print '<tr class="liste_titre">';
    print_liste_field_titre("WithdrawalsReceipts",$_SERVER["PHP_SELF"],"p.ref",'','','class="liste_titre"',$sortfield,$sortorder);
    print_liste_field_titre("Date",$_SERVER["PHP_SELF"],"p.datec","","",'class="liste_titre" align="center"',$sortfield,$sortorder);
    print_liste_field_titre("Amount",$_SERVER["PHP_SELF"],"p.amount","","",'align="right"',$sortfield,$sortorder);
    print_liste_field_titre("Status",$_SERVER["PHP_SELF"],"","","",'align="right"',$sortfield,$sortorder);
    print getTitleFieldOfList($selectedfields, 0, $_SERVER["PHP_SELF"],"",'','','align="center"',$sortfield,$sortorder,'maxwidthsearch ')."\n";
    print "</tr>\n";

    while ($i < min($num,$limit))
    {
        $obj = $db->fetch_object($result);

        print '<tr class="oddeven"><td>';

        print '<a href="card.php?id='.$obj->rowid.'">'.$obj->ref."</a></td>\n";

        print '<td align="center">'.dol_print_date($db->jdate($obj->datec),'day')."</td>\n";

        print '<td align="right">'.price($obj->amount)."</td>\n";

        print '<td align="right">';
        print $bon->LibStatut($obj->statut, 3);
        print '</td>';

        print '<td align="right"></td>'."\n";

        print "</tr>\n";
        $i++;
=======
  $num = $db->num_rows($result);
  $i = 0;

  $urladd= "&amp;statut=".$statut;

  $selectedfields='';

  $newcardbutton='';
  if ($user->rights->prelevement->bons->creer)
  {
  	$newcardbutton = '<a class="butActionNew" href="'.DOL_URL_ROOT.'/compta/prelevement/create.php"><span class="valignmiddle">'.$langs->trans('NewStandingOrder').'</span>';
  	$newcardbutton.= '<span class="fa fa-plus-circle valignmiddle"></span>';
  	$newcardbutton.= '</a>';
  }

  // Lines of title fields
  print '<form method="POST" id="searchFormList" action="'.$_SERVER["PHP_SELF"].'">';
  if ($optioncss != '') print '<input type="hidden" name="optioncss" value="'.$optioncss.'">';
  print '<input type="hidden" name="token" value="'.$_SESSION['newtoken'].'">';
  print '<input type="hidden" name="formfilteraction" id="formfilteraction" value="list">';
  print '<input type="hidden" name="action" value="list">';
  print '<input type="hidden" name="sortfield" value="'.$sortfield.'">';
  print '<input type="hidden" name="sortorder" value="'.$sortorder.'">';
  print '<input type="hidden" name="page" value="'.$page.'">';
  print '<input type="hidden" name="contextpage" value="'.$contextpage.'">';

  print_barre_liste($langs->trans("WithdrawalsReceipts"), $page, $_SERVER["PHP_SELF"], $urladd, $sortfield, $sortorder, '', $num, $nbtotalofrecords, 'title_generic', 0, $newcardbutton, '', $limit);

  $moreforfilter='';

  print '<div class="div-table-responsive">';
  print '<table class="tagtable liste'.($moreforfilter?" listwithfilterbefore":"").'">'."\n";

  print '<tr class="liste_titre">';
  print '<td class="liste_titre"><input type="text" class="flat maxwidth100" name="search_ref" value="'. dol_escape_htmltag($search_ref).'"></td>';
  print '<td class="liste_titre">&nbsp;</td>';
  print '<td class="liste_titre right"><input type="text" class="flat maxwidth100" name="search_amount" value="'. dol_escape_htmltag($search_amount).'"></td>';
  print '<td class="liste_titre">&nbsp;</td>';
  print '<td class="liste_titre" align="right">';
  $searchpicto=$form->showFilterButtons();
  print $searchpicto;
  print '</td>';
  print '</tr>';

  print '<tr class="liste_titre">';
  print_liste_field_titre("WithdrawalsReceipts", $_SERVER["PHP_SELF"], "p.ref", '', '', 'class="liste_titre"', $sortfield, $sortorder);
  print_liste_field_titre("Date", $_SERVER["PHP_SELF"], "p.datec", "", "", 'class="liste_titre" align="center"', $sortfield, $sortorder);
  print_liste_field_titre("Amount", $_SERVER["PHP_SELF"], "p.amount", "", "", 'align="right"', $sortfield, $sortorder);
  print_liste_field_titre("Status", $_SERVER["PHP_SELF"], "", "", "", 'align="right"', $sortfield, $sortorder);
  print getTitleFieldOfList($selectedfields, 0, $_SERVER["PHP_SELF"], "", '', '', 'align="center"', $sortfield, $sortorder, 'maxwidthsearch ')."\n";
  print "</tr>\n";

  while ($i < min($num, $limit))
  {
      $obj = $db->fetch_object($result);

      print '<tr class="oddeven"><td>';

      print '<a href="card.php?id='.$obj->rowid.'">'.$obj->ref."</a></td>\n";

      print '<td align="center">'.dol_print_date($db->jdate($obj->datec), 'day')."</td>\n";

      print '<td align="right">'.price($obj->amount)."</td>\n";

      print '<td align="right">';
      print $bon->LibStatut($obj->statut, 3);
      print '</td>';

      print '<td align="right"></td>'."\n";

      print "</tr>\n";
      $i++;
>>>>>>> 57f81217
    }
    print "</table>";
    print '</div>';

    print '</form>';

    $db->free($result);
}
else
{
    dol_print_error($db);
}

// End of page
llxFooter();
$db->close();<|MERGE_RESOLUTION|>--- conflicted
+++ resolved
@@ -98,7 +98,6 @@
 $result = $db->query($sql);
 if ($result)
 {
-<<<<<<< HEAD
     $num = $db->num_rows($result);
     $i = 0;
 
@@ -144,14 +143,14 @@
     print '</tr>';
 
     print '<tr class="liste_titre">';
-    print_liste_field_titre("WithdrawalsReceipts",$_SERVER["PHP_SELF"],"p.ref",'','','class="liste_titre"',$sortfield,$sortorder);
-    print_liste_field_titre("Date",$_SERVER["PHP_SELF"],"p.datec","","",'class="liste_titre" align="center"',$sortfield,$sortorder);
-    print_liste_field_titre("Amount",$_SERVER["PHP_SELF"],"p.amount","","",'align="right"',$sortfield,$sortorder);
-    print_liste_field_titre("Status",$_SERVER["PHP_SELF"],"","","",'align="right"',$sortfield,$sortorder);
-    print getTitleFieldOfList($selectedfields, 0, $_SERVER["PHP_SELF"],"",'','','align="center"',$sortfield,$sortorder,'maxwidthsearch ')."\n";
+    print_liste_field_titre("WithdrawalsReceipts", $_SERVER["PHP_SELF"], "p.ref", '', '', 'class="liste_titre"', $sortfield, $sortorder);
+    print_liste_field_titre("Date", $_SERVER["PHP_SELF"], "p.datec", "", "", 'class="liste_titre" align="center"', $sortfield, $sortorder);
+    print_liste_field_titre("Amount", $_SERVER["PHP_SELF"], "p.amount", "", "", 'align="right"', $sortfield, $sortorder);
+    print_liste_field_titre("Status", $_SERVER["PHP_SELF"], "", "", "", 'align="right"', $sortfield, $sortorder);
+    print getTitleFieldOfList($selectedfields, 0, $_SERVER["PHP_SELF"], "", '', '', 'align="center"', $sortfield, $sortorder, 'maxwidthsearch ')."\n";
     print "</tr>\n";
 
-    while ($i < min($num,$limit))
+    while ($i < min($num, $limit))
     {
         $obj = $db->fetch_object($result);
 
@@ -159,7 +158,7 @@
 
         print '<a href="card.php?id='.$obj->rowid.'">'.$obj->ref."</a></td>\n";
 
-        print '<td align="center">'.dol_print_date($db->jdate($obj->datec),'day')."</td>\n";
+        print '<td align="center">'.dol_print_date($db->jdate($obj->datec), 'day')."</td>\n";
 
         print '<td align="right">'.price($obj->amount)."</td>\n";
 
@@ -171,80 +170,6 @@
 
         print "</tr>\n";
         $i++;
-=======
-  $num = $db->num_rows($result);
-  $i = 0;
-
-  $urladd= "&amp;statut=".$statut;
-
-  $selectedfields='';
-
-  $newcardbutton='';
-  if ($user->rights->prelevement->bons->creer)
-  {
-  	$newcardbutton = '<a class="butActionNew" href="'.DOL_URL_ROOT.'/compta/prelevement/create.php"><span class="valignmiddle">'.$langs->trans('NewStandingOrder').'</span>';
-  	$newcardbutton.= '<span class="fa fa-plus-circle valignmiddle"></span>';
-  	$newcardbutton.= '</a>';
-  }
-
-  // Lines of title fields
-  print '<form method="POST" id="searchFormList" action="'.$_SERVER["PHP_SELF"].'">';
-  if ($optioncss != '') print '<input type="hidden" name="optioncss" value="'.$optioncss.'">';
-  print '<input type="hidden" name="token" value="'.$_SESSION['newtoken'].'">';
-  print '<input type="hidden" name="formfilteraction" id="formfilteraction" value="list">';
-  print '<input type="hidden" name="action" value="list">';
-  print '<input type="hidden" name="sortfield" value="'.$sortfield.'">';
-  print '<input type="hidden" name="sortorder" value="'.$sortorder.'">';
-  print '<input type="hidden" name="page" value="'.$page.'">';
-  print '<input type="hidden" name="contextpage" value="'.$contextpage.'">';
-
-  print_barre_liste($langs->trans("WithdrawalsReceipts"), $page, $_SERVER["PHP_SELF"], $urladd, $sortfield, $sortorder, '', $num, $nbtotalofrecords, 'title_generic', 0, $newcardbutton, '', $limit);
-
-  $moreforfilter='';
-
-  print '<div class="div-table-responsive">';
-  print '<table class="tagtable liste'.($moreforfilter?" listwithfilterbefore":"").'">'."\n";
-
-  print '<tr class="liste_titre">';
-  print '<td class="liste_titre"><input type="text" class="flat maxwidth100" name="search_ref" value="'. dol_escape_htmltag($search_ref).'"></td>';
-  print '<td class="liste_titre">&nbsp;</td>';
-  print '<td class="liste_titre right"><input type="text" class="flat maxwidth100" name="search_amount" value="'. dol_escape_htmltag($search_amount).'"></td>';
-  print '<td class="liste_titre">&nbsp;</td>';
-  print '<td class="liste_titre" align="right">';
-  $searchpicto=$form->showFilterButtons();
-  print $searchpicto;
-  print '</td>';
-  print '</tr>';
-
-  print '<tr class="liste_titre">';
-  print_liste_field_titre("WithdrawalsReceipts", $_SERVER["PHP_SELF"], "p.ref", '', '', 'class="liste_titre"', $sortfield, $sortorder);
-  print_liste_field_titre("Date", $_SERVER["PHP_SELF"], "p.datec", "", "", 'class="liste_titre" align="center"', $sortfield, $sortorder);
-  print_liste_field_titre("Amount", $_SERVER["PHP_SELF"], "p.amount", "", "", 'align="right"', $sortfield, $sortorder);
-  print_liste_field_titre("Status", $_SERVER["PHP_SELF"], "", "", "", 'align="right"', $sortfield, $sortorder);
-  print getTitleFieldOfList($selectedfields, 0, $_SERVER["PHP_SELF"], "", '', '', 'align="center"', $sortfield, $sortorder, 'maxwidthsearch ')."\n";
-  print "</tr>\n";
-
-  while ($i < min($num, $limit))
-  {
-      $obj = $db->fetch_object($result);
-
-      print '<tr class="oddeven"><td>';
-
-      print '<a href="card.php?id='.$obj->rowid.'">'.$obj->ref."</a></td>\n";
-
-      print '<td align="center">'.dol_print_date($db->jdate($obj->datec), 'day')."</td>\n";
-
-      print '<td align="right">'.price($obj->amount)."</td>\n";
-
-      print '<td align="right">';
-      print $bon->LibStatut($obj->statut, 3);
-      print '</td>';
-
-      print '<td align="right"></td>'."\n";
-
-      print "</tr>\n";
-      $i++;
->>>>>>> 57f81217
     }
     print "</table>";
     print '</div>';
