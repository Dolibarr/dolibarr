--- conflicted
+++ resolved
@@ -31,15 +31,14 @@
 // Load translation files required by the page
 $langs->loadLangs(array('banks', 'categories', 'widthdrawals'));
 
+$contextpage = GETPOST('contextpage', 'aZ') ?GETPOST('contextpage', 'aZ') : 'contractlist'; // To manage different context of search
+
 // Security check
 $socid = GETPOST('socid', 'int');
 if ($user->socid) $socid=$user->socid;
 $result = restrictedArea($user, 'prelevement', '', '', 'bons');
 
-$urladd = '';
 $limit = GETPOST('limit', 'int')?GETPOST('limit', 'int'):$conf->liste_limit;
-if ($limit != $conf->liste_limit) $urladd .= '&limit=' . $limit;
-
 $sortfield = GETPOST('sortfield', 'alpha');
 $sortorder = GETPOST('sortorder', 'alpha');
 $page = GETPOST('page', 'int');
@@ -105,11 +104,9 @@
     $num = $db->num_rows($result);
     $i = 0;
 
-<<<<<<< HEAD
-    $urladd = "&amp;statut=".$statut;
-=======
-    $urladd .= "&amp;statut=" . $statut;
->>>>>>> c17c2a6c
+    $param = '';
+    $param .= "&statut=".$statut;
+    if ($limit != $conf->liste_limit) $param .= '&limit=' . $limit;
 
     $selectedfields = '';
 
@@ -130,7 +127,7 @@
     print '<input type="hidden" name="page" value="'.$page.'">';
     print '<input type="hidden" name="contextpage" value="'.$contextpage.'">';
 
-    print_barre_liste($langs->trans("WithdrawalsReceipts"), $page, $_SERVER["PHP_SELF"], $urladd, $sortfield, $sortorder, '', $num, $nbtotalofrecords, 'generic', 0, $newcardbutton, '', $limit);
+    print_barre_liste($langs->trans("WithdrawalsReceipts"), $page, $_SERVER["PHP_SELF"], $param, $sortfield, $sortorder, '', $num, $nbtotalofrecords, 'generic', 0, $newcardbutton, '', $limit);
 
     $moreforfilter = '';
 
