--- conflicted
+++ resolved
@@ -15,7 +15,7 @@
  * GNU General Public License for more details.
  *
  * You should have received a copy of the GNU General Public License
- * along with this program. If not, see <https://www.gnu.org/licenses/>.
+ * along with this program. If not, see <http://www.gnu.org/licenses/>.
  */
 
 /**
@@ -31,42 +31,32 @@
 // Load translation files required by the page
 $langs->loadLangs(array('banks', 'categories', 'widthdrawals'));
 
-$contextpage = GETPOST('contextpage', 'aZ') ? GETPOST('contextpage', 'aZ') : 'myobjectlist'; // To manage different context of search
-
 // Security check
 $socid = GETPOST('socid', 'int');
-if ($user->socid) $socid = $user->socid;
+if ($user->societe_id) $socid=$user->societe_id;
 $result = restrictedArea($user, 'prelevement', '', '', 'bons');
 
-<<<<<<< HEAD
-$limit = GETPOST('limit', 'int') ? GETPOST('limit', 'int') : $conf->liste_limit;
-=======
 $urladd = '';
 $limit = GETPOST('limit', 'int')?GETPOST('limit', 'int'):$conf->liste_limit;
 if ($limit != $conf->liste_limit) $urladd .= '&limit=' . $limit;
 
->>>>>>> 6bbc25e8
 $sortfield = GETPOST('sortfield', 'alpha');
 $sortorder = GETPOST('sortorder', 'alpha');
-$page = GETPOSTISSET('pageplusone') ? (GETPOST('pageplusone') - 1) : GETPOST("page", 'int');
+$page = GETPOST('page', 'int');
 if (empty($page) || $page == -1) { $page = 0; }     // If $page is not defined, or '' or -1
 $offset = $limit * $page;
 $pageprev = $page - 1;
 $pagenext = $page + 1;
-if (!$sortorder) $sortorder = "DESC";
-if (!$sortfield) $sortfield = "p.datec";
+if (! $sortorder) $sortorder="DESC";
+if (! $sortfield) $sortfield="p.datec";
 
 // Get supervariables
 $statut = GETPOST('statut', 'int');
 $search_ref = GETPOST('search_ref', 'alpha');
 $search_amount = GETPOST('search_amount', 'alpha');
 
-<<<<<<< HEAD
-$bon = new BonPrelevement($db, "");
-=======
 $bon=new BonPrelevement($db, "");
 $hookmanager->initHooks(array('withdrawalsreceiptslist'));
->>>>>>> 6bbc25e8
 
 
 /*
@@ -75,8 +65,8 @@
 
 if (GETPOST('button_removefilter_x', 'alpha') || GETPOST('button_removefilter.x', 'alpha') || GETPOST('button_removefilter', 'alpha')) // All tests are required to be compatible with all browsers
 {
-    $search_ref = "";
-    $search_amount = "";
+    $search_ref="";
+    $search_amount="";
 }
 
 
@@ -87,12 +77,12 @@
 llxHeader('', $langs->trans("WithdrawalsReceipts"));
 
 $sql = "SELECT p.rowid, p.ref, p.amount, p.statut, p.datec";
-$sql .= " FROM ".MAIN_DB_PREFIX."prelevement_bons as p";
-$sql .= " WHERE p.entity IN (".getEntity('invoice').")";
-if ($search_ref) $sql .= natural_search("p.ref", $search_ref);
-if ($search_amount) $sql .= natural_search("p.amount", $search_amount, 1);
+$sql.= " FROM ".MAIN_DB_PREFIX."prelevement_bons as p";
+$sql.= " WHERE p.entity IN (".getEntity('invoice').")";
+if ($search_ref) $sql.=natural_search("p.ref", $search_ref);
+if ($search_amount) $sql.=natural_search("p.amount", $search_amount, 1);
 
-$sql .= $db->order($sortfield, $sortorder);
+$sql.= $db->order($sortfield, $sortorder);
 
 // Count total nb of records
 $nbtotalofrecords = '';
@@ -107,7 +97,7 @@
     }
 }
 
-$sql .= $db->plimit($limit + 1, $offset);
+$sql.= $db->plimit($limit + 1, $offset);
 
 $result = $db->query($sql);
 if ($result)
@@ -115,78 +105,62 @@
     $num = $db->num_rows($result);
     $i = 0;
 
-<<<<<<< HEAD
-    $param = '';
-    if (!empty($contextpage) && $contextpage != $_SERVER["PHP_SELF"]) $param .= '&contextpage='.urlencode($contextpage);
-    if ($limit > 0 && $limit != $conf->liste_limit) $param .= '&limit='.urlencode($limit);
-    $param .= "&statut=".urlencode($statut);
-=======
     $urladd .= "&amp;statut=" . $statut;
->>>>>>> 6bbc25e8
 
-    $selectedfields = '';
+    $selectedfields='';
 
-    $newcardbutton = '';
+    $newcardbutton='';
     if ($user->rights->prelevement->bons->creer)
     {
-        $newcardbutton .= dolGetButtonTitle($langs->trans('NewStandingOrder'), '', 'fa fa-plus-circle', DOL_URL_ROOT.'/compta/prelevement/create.php');
+        $newcardbutton.= dolGetButtonTitle($langs->trans('NewStandingOrder'), '', 'fa fa-plus-circle', DOL_URL_ROOT.'/compta/prelevement/create.php');
     }
 
     // Lines of title fields
     print '<form method="POST" id="searchFormList" action="'.$_SERVER["PHP_SELF"].'">';
     if ($optioncss != '') print '<input type="hidden" name="optioncss" value="'.$optioncss.'">';
-    print '<input type="hidden" name="token" value="'.newToken().'">';
+    print '<input type="hidden" name="token" value="'.$_SESSION['newtoken'].'">';
     print '<input type="hidden" name="formfilteraction" id="formfilteraction" value="list">';
     print '<input type="hidden" name="action" value="list">';
     print '<input type="hidden" name="sortfield" value="'.$sortfield.'">';
     print '<input type="hidden" name="sortorder" value="'.$sortorder.'">';
+    print '<input type="hidden" name="page" value="'.$page.'">';
     print '<input type="hidden" name="contextpage" value="'.$contextpage.'">';
 
-    print_barre_liste($langs->trans("WithdrawalsReceipts"), $page, $_SERVER["PHP_SELF"], $param, $sortfield, $sortorder, '', $num, $nbtotalofrecords, 'generic', 0, $newcardbutton, '', $limit, 0, 0, 1);
+    print_barre_liste($langs->trans("WithdrawalsReceipts"), $page, $_SERVER["PHP_SELF"], $urladd, $sortfield, $sortorder, '', $num, $nbtotalofrecords, 'title_generic', 0, $newcardbutton, '', $limit);
 
-    $moreforfilter = '';
+    $moreforfilter='';
 
     print '<div class="div-table-responsive">';
-    print '<table class="tagtable liste'.($moreforfilter ? " listwithfilterbefore" : "").'">'."\n";
+    print '<table class="tagtable liste'.($moreforfilter?" listwithfilterbefore":"").'">'."\n";
 
     print '<tr class="liste_titre">';
-    print '<td class="liste_titre"><input type="text" class="flat maxwidth100" name="search_ref" value="'.dol_escape_htmltag($search_ref).'"></td>';
+    print '<td class="liste_titre"><input type="text" class="flat maxwidth100" name="search_ref" value="'. dol_escape_htmltag($search_ref).'"></td>';
     print '<td class="liste_titre">&nbsp;</td>';
-    print '<td class="liste_titre right"><input type="text" class="flat maxwidth100" name="search_amount" value="'.dol_escape_htmltag($search_amount).'"></td>';
+    print '<td class="liste_titre right"><input type="text" class="flat maxwidth100" name="search_amount" value="'. dol_escape_htmltag($search_amount).'"></td>';
     print '<td class="liste_titre">&nbsp;</td>';
     print '<td class="liste_titre maxwidthsearch">';
-    $searchpicto = $form->showFilterButtons();
+    $searchpicto=$form->showFilterButtons();
     print $searchpicto;
     print '</td>';
     print '</tr>';
 
     print '<tr class="liste_titre">';
-    print_liste_field_titre("WithdrawalsReceipts", $_SERVER["PHP_SELF"], "p.ref", '', $param, '', $sortfield, $sortorder);
-    print_liste_field_titre("Date", $_SERVER["PHP_SELF"], "p.datec", "", $param, '', $sortfield, $sortorder, 'center ');
-    print_liste_field_titre("Amount", $_SERVER["PHP_SELF"], "p.amount", "", $param, '', $sortfield, $sortorder, 'right ');
-    print_liste_field_titre("Status", $_SERVER["PHP_SELF"], "", "", $param, '', $sortfield, $sortorder, 'right ');
-    print getTitleFieldOfList($selectedfields, 0, $_SERVER["PHP_SELF"], "", '', $param, '', $sortfield, $sortorder, 'maxwidthsearch center ')."\n";
+    print_liste_field_titre("WithdrawalsReceipts", $_SERVER["PHP_SELF"], "p.ref", '', '', 'class="liste_titre"', $sortfield, $sortorder);
+    print_liste_field_titre("Date", $_SERVER["PHP_SELF"], "p.datec", "", "", 'class="liste_titre" align="center"', $sortfield, $sortorder);
+    print_liste_field_titre("Amount", $_SERVER["PHP_SELF"], "p.amount", "", "", 'class="right"', $sortfield, $sortorder);
+    print_liste_field_titre("Status", $_SERVER["PHP_SELF"], "", "", "", 'class="right"', $sortfield, $sortorder);
+    print getTitleFieldOfList($selectedfields, 0, $_SERVER["PHP_SELF"], "", '', '', 'align="center"', $sortfield, $sortorder, 'maxwidthsearch ')."\n";
     print "</tr>\n";
-
-    $directdebitorder = new BonPrelevement($db);
 
     while ($i < min($num, $limit))
     {
         $obj = $db->fetch_object($result);
 
-        $directdebitorder->id = $obj->rowid;
-        $directdebitorder->ref = $obj->ref;
-        $directdebitorder->datec = $obj->datec;
-        $directdebitorder->amount = $obj->amount;
-        $directdebitorder->statut = $obj->statut;
+        print '<tr class="oddeven"><td>';
 
-        print '<tr class="oddeven">';
+        print '<a href="card.php?id='.$obj->rowid.'">'.$obj->ref."</a></td>\n";
 
-        print '<td>';
-        print $directdebitorder->getNomUrl(1);
-        print "</td>\n";
-
-        print '<td class="center">'.dol_print_date($db->jdate($obj->datec), 'day')."</td>\n";
+        print '<td align="center">'.dol_print_date($db->jdate($obj->datec), 'day')."</td>\n";
 
         print '<td class="right">'.price($obj->amount)."</td>\n";
 
