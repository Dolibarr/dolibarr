<?php
/* Copyright (C) 2005       Rodolphe Quiedeville    <rodolphe@quiedeville.org>
 * Copyright (C) 2010-2015  Laurent Destailleur     <eldy@users.sourceforge.net>
 * Copyright (C) 2005-2009  Regis Houssin           <regis.houssin@inodbox.com>
 * Copyright (C) 2010-2012  Juanjo Menent           <jmenent@2byte.es>
 * Copyright (C) 2018       Nicolas ZABOURI         <info@inovea-conseil.com>
 * Copyright (C) 2018       Frédéric France         <frederic.france@netlogic.fr>
 * Copyright (C) 2019      Markus Welters       <markus@welters.de>
 *
 * This program is free software; you can redistribute it and/or modify
 * it under the terms of the GNU General Public License as published by
 * the Free Software Foundation; either version 3 of the License, or
 * (at your option) any later version.
 *
 * This program is distributed in the hope that it will be useful,
 * but WITHOUT ANY WARRANTY; without even the implied warranty of
 * MERCHANTABILITY or FITNESS FOR A PARTICULAR PURPOSE.  See the
 * GNU General Public License for more details.
 *
 * You should have received a copy of the GNU General Public License
 * along with this program. If not, see <http://www.gnu.org/licenses/>.
 */

/**
 *	\file       htdocs/compta/prelevement/create.php
 *  \ingroup    prelevement
 *	\brief      Prelevement creation page
 */

require '../../main.inc.php';
require_once DOL_DOCUMENT_ROOT.'/compta/prelevement/class/bonprelevement.class.php';
require_once DOL_DOCUMENT_ROOT.'/compta/facture/class/facture.class.php';
require_once DOL_DOCUMENT_ROOT.'/societe/class/societe.class.php';
require_once DOL_DOCUMENT_ROOT.'/core/lib/bank.lib.php';
require_once DOL_DOCUMENT_ROOT.'/core/lib/admin.lib.php';
require_once DOL_DOCUMENT_ROOT.'/core/lib/prelevement.lib.php';
require_once DOL_DOCUMENT_ROOT.'/compta/bank/class/account.class.php';

// Load translation files required by the page
$langs->loadLangs(array('banks', 'categories', 'widthdrawals', 'companies', 'bills'));

// Security check
if ($user->societe_id) $socid=$user->societe_id;
$result = restrictedArea($user, 'prelevement', '', '', 'bons');

// Get supervariables
$action = GETPOST('action','alpha');
$mode = GETPOST('mode','alpha')?GETPOST('mode','alpha'):'real';
$format = GETPOST('format','aZ09');
$limit = GETPOST('limit','int')?GETPOST('limit','int'):$conf->liste_limit;
$page = GETPOST("page",'int');
if (empty($page) || $page == -1) { $page = 0; }     // If $page is not defined, or '' or -1
$offset = $limit * $page;

/*
 * Actions
 */

// Change customer bank information to withdraw
if ($action == 'modify')
{
	for ($i = 1 ; $i < 9 ; $i++)
	{
		dolibarr_set_const($db, GETPOST("nom$i"), GETPOST("value$i"),'chaine',0,'',$conf->entity);
	}
}
if ($action == 'create')
{
	// $conf->global->PRELEVEMENT_CODE_BANQUE and $conf->global->PRELEVEMENT_CODE_GUICHET should be empty
	$bprev = new BonPrelevement($db);
<<<<<<< HEAD
        $executiondate = dol_mktime(0, 0, 0, GETPOST('remonth'), (GETPOST('reday')+$conf->global->ADDDAYS), GETPOST('reyear'));
=======
        $executiondate = dol_mktime(0, 0, 0, GETPOST('remonth'), (GETPOST('reday')+$conf->global->PRELEVEMENT_ADDDAYS), GETPOST('reyear'));
>>>>>>> 4b3876d8

        $result = $bprev->create($conf->global->PRELEVEMENT_CODE_BANQUE, $conf->global->PRELEVEMENT_CODE_GUICHET, $mode, $format,$executiondate);
	if ($result < 0)
	{
		setEventMessages($bprev->error, $bprev->errors, 'errors');
	}
	elseif ($result == 0)
	{
		$mesg=$langs->trans("NoInvoiceCouldBeWithdrawed", $format);
		setEventMessages($mesg, null, 'errors');
		$mesg.='<br>'."\n";
		foreach($bprev->invoice_in_error as $key => $val)
		{
			$mesg.='<span class="warning">'.$val."</span><br>\n";
		}
	}
	else
	{
		setEventMessages($langs->trans("DirectDebitOrderCreated", $bprev->getNomUrl(1)), null);
	}
}


/*
 * View
 */
$form = new Form($db);

$thirdpartystatic=new Societe($db);
$invoicestatic=new Facture($db);
$bprev = new BonPrelevement($db);

llxHeader('', $langs->trans("NewStandingOrder"));

if (prelevement_check_config() < 0)
{
	$langs->load("errors");
	setEventMessages($langs->trans("ErrorModuleSetupNotComplete"), null, 'errors');
}

/*$h=0;
$head[$h][0] = DOL_URL_ROOT.'/compta/prelevement/create.php';
$head[$h][1] = $langs->trans("NewStandingOrder");
$head[$h][2] = 'payment';
$hselected = 'payment';
$h++;

dol_fiche_head($head, $hselected, $langs->trans("StandingOrders"), 0, 'payment');
*/

print load_fiche_titre($langs->trans("NewStandingOrder"));

dol_fiche_head();

$nb=$bprev->NbFactureAPrelever();
$nb1=$bprev->NbFactureAPrelever(1);
$nb11=$bprev->NbFactureAPrelever(1,1);
$pricetowithdraw=$bprev->SommeAPrelever();
if ($nb < 0 || $nb1 < 0 || $nb11 < 0)
{
	dol_print_error($bprev->error);
}
print '<table class="border" width="100%">';

print '<tr><td class="titlefield">'.$langs->trans("NbOfInvoiceToWithdraw").'</td>';
print '<td>';
print $nb;
print '</td></tr>';

print '<tr><td>'.$langs->trans("AmountToWithdraw").'</td>';
print '<td>';
print price($pricetowithdraw);
print '</td>';
print '</tr>';

print '</table>';
print '</div>';

if ($mesg) print $mesg;

print "<div class=\"tabsAction\">\n";
print '<form action="' . $_SERVER['PHP_SELF'] . '?action=create" method="POST">';
print '<input type="hidden" name="token" value="' . $_SESSION['newtoken'] . '">';
if ($nb) {
    if ($pricetowithdraw) {
        print $langs->trans('ExecutionDate').' ';
        print $form->selectDate();
        if ($mysoc->isInEEC()) {
            print '<select name="format"><option value="FRST">'.$langs->trans('SEPAFRST').'</option><option value="RCUR">'.$langs->trans('SEPARCUR').'</option></select>';
            print '<input class="butAction" type="submit" value="' . $langs->trans("CreateForSepa") . '"/>';
        } else {
            print '<a class="butAction"  type="submit" href="create.php?action=create&format=ALL">' . $langs->trans("CreateAll") . "</a>\n";
		}
		}
		else
		{
		if ($mysoc->isInEEC())
		{
			print '<a class="butActionRefused classfortooltip" href="#">'.$langs->trans("CreateForSepaFRST")."</a>\n";
			print '<a class="butActionRefused classfortooltip" href="#">'.$langs->trans("CreateForSepaRCUR")."</a>\n";
		}
		else
		{
			print '<a class="butActionRefused classfortooltip" href="#">'.$langs->trans("CreateAll")."</a>\n";
		}
	}
}
else
{
	print '<a class="butActionRefused classfortooltip" href="#" title="'.dol_escape_htmltag($langs->transnoentitiesnoconv("NoInvoiceToWithdraw", $langs->transnoentitiesnoconv("StandingOrders"))).'">'.$langs->trans("CreateAll")."</a>\n";
}

print "</div>\n";
print '<br>';


/*
 * Invoices waiting for withdraw
 */

$sql = "SELECT f.ref, f.rowid, f.total_ttc, s.nom as name, s.rowid as socid,";
$sql.= " pfd.date_demande, pfd.amount";
$sql.= " FROM ".MAIN_DB_PREFIX."facture as f,";
$sql.= " ".MAIN_DB_PREFIX."societe as s,";
$sql.= " ".MAIN_DB_PREFIX."prelevement_facture_demande as pfd";
$sql.= " WHERE s.rowid = f.fk_soc";
$sql.= " AND f.entity IN (".getEntity('invoice').")";
$sql.= " AND pfd.traite = 0";
$sql.= " AND pfd.fk_facture = f.rowid";
if ($socid) $sql.= " AND f.fk_soc = ".$socid;

$nbtotalofrecords = '';
if (empty($conf->global->MAIN_DISABLE_FULL_SCANLIST))
{
	$result = $db->query($sql);
	$nbtotalofrecords = $db->num_rows($result);
}

$sql.= $db->plimit($limit+1,$offset);

$resql=$db->query($sql);
if ($resql)
{
	$num = $db->num_rows($resql);
	$i = 0;

    $param='';
	if ($limit > 0 && $limit != $conf->liste_limit) $param.='&limit='.urlencode($limit);
	if($socid) $param .= '&socid='.urlencode($socid);
    if($option) $param .= "&option=".urlencode($option);

    if(! empty($page) && $num <= $nbtotalofrecords) $page = 0;

    print '<form method="POST" id="searchFormList" action="'.$_SERVER["PHP_SELF"].'">';
	print '<input type="hidden" name="token" value="'.$_SESSION['newtoken'].'">';
	print '<input type="hidden" name="page" value="'.$page.'">';

    print_barre_liste($langs->trans("InvoiceWaitingWithdraw"),$page,$_SERVER['PHP_SELF'],$param,'','','',$num,$nbtotalofrecords,'title_accountancy.png',0,'','', $limit);

	print '<table class="noborder" width="100%">';
	print '<tr class="liste_titre">';
	print '<td>'.$langs->trans("Invoice").'</td>';
	print '<td>'.$langs->trans("ThirdParty").'</td>';
	print '<td>'.$langs->trans("RIB").'</td>';
	print '<td>'.$langs->trans("RUM").'</td>';
	print '<td align="right">'.$langs->trans("AmountTTC").'</td>';
	print '<td align="right">'.$langs->trans("DateRequest").'</td>';
	print '</tr>';

	if ($num)
	{
		require_once DOL_DOCUMENT_ROOT . '/societe/class/companybankaccount.class.php';
		$bac = new CompanyBankAccount($db);

		while ($i < $num && $i < $limit)
		{
			$obj = $db->fetch_object($resql);

			print '<tr class="oddeven">';
			print '<td>';
			$invoicestatic->id=$obj->rowid;
			$invoicestatic->ref=$obj->ref;
			print $invoicestatic->getNomUrl(1,'withdraw');
			print '</td>';
			// Thirdparty
			print '<td>';
			$thirdpartystatic->fetch($obj->socid);
			print $thirdpartystatic->getNomUrl(1,'ban');
			print '</td>';
			// RIB
			print '<td>';
			print $thirdpartystatic->display_rib();
			$bac->fetch(0, $obj->socid);
			if ($bac->verif() <= 0) print img_warning('Error on default bank number for IBAN : '.$bac->error_message);
			print '</td>';
			// RUM
			print '<td>';
			print $thirdpartystatic->display_rib('rum');
			$format = $thirdpartystatic->display_rib('format');
			if ($format) print ' ('.$format.')';
			print '</td>';
			// Amount
			print '<td align="right">';
			print price($obj->amount,0,$langs,0,0,-1,$conf->currency);
			print '</td>';
			// Date
			print '<td align="right">';
			print dol_print_date($db->jdate($obj->date_demande),'day');
			print '</td>';
			print '</tr>';
			$i++;
		}
	}
	else print '<tr '.$bc[0].'><td colspan="5" class="opacitymedium">'.$langs->trans("None").'</td></tr>';
	print "</table>";
	print "</form>";
	print "<br>\n";
}
else
{
	dol_print_error($db);
}


/*
 * List of latest withdraws
 */
/*
$limit=5;

print load_fiche_titre($langs->trans("LastWithdrawalReceipts",$limit),'','');

$sql = "SELECT p.rowid, p.ref, p.amount, p.statut";
$sql.= ", p.datec";
$sql.= " FROM ".MAIN_DB_PREFIX."prelevement_bons as p";
$sql.= " WHERE p.entity IN (".getEntity('invoice').")";
$sql.= " ORDER BY datec DESC";
$sql.=$db->plimit($limit);

$result = $db->query($sql);
if ($result)
{
    $num = $db->num_rows($result);
    $i = 0;

    print"\n<!-- debut table -->\n";
    print '<table class="noborder" width="100%">';
    print '<tr class="liste_titre"><td>'.$langs->trans("Ref").'</td>';
    print '<td align="center">'.$langs->trans("Date").'</td><td align="right">'.$langs->trans("Amount").'</td>';
    print '</tr>';

    while ($i < min($num,$limit))
    {
        $obj = $db->fetch_object($result);


        print '<tr class="oddeven">';

        print "<td>";
        $bprev->id=$obj->rowid;
        $bprev->ref=$obj->ref;
        print $bprev->getNomUrl(1);
        print "</td>\n";

        print '<td align="center">'.dol_print_date($db->jdate($obj->datec),'day')."</td>\n";

        print '<td align="right">'.price($obj->amount,0,$langs,0,0,-1,$conf->currency)."</td>\n";

        print "</tr>\n";
        $i++;
    }
    print "</table><br>";
    $db->free($result);
}
else
{
    dol_print_error($db);
}
*/

// End of page
llxFooter();
$db->close();<|MERGE_RESOLUTION|>--- conflicted
+++ resolved
@@ -68,11 +68,7 @@
 {
 	// $conf->global->PRELEVEMENT_CODE_BANQUE and $conf->global->PRELEVEMENT_CODE_GUICHET should be empty
 	$bprev = new BonPrelevement($db);
-<<<<<<< HEAD
-        $executiondate = dol_mktime(0, 0, 0, GETPOST('remonth'), (GETPOST('reday')+$conf->global->ADDDAYS), GETPOST('reyear'));
-=======
         $executiondate = dol_mktime(0, 0, 0, GETPOST('remonth'), (GETPOST('reday')+$conf->global->PRELEVEMENT_ADDDAYS), GETPOST('reyear'));
->>>>>>> 4b3876d8
 
         $result = $bprev->create($conf->global->PRELEVEMENT_CODE_BANQUE, $conf->global->PRELEVEMENT_CODE_GUICHET, $mode, $format,$executiondate);
 	if ($result < 0)
