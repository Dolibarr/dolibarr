--- conflicted
+++ resolved
@@ -102,17 +102,6 @@
 }
 
 if (empty($reshook)) {
-<<<<<<< HEAD
-	// Change customer bank information to withdraw
-	/*
-	if ($action == 'modify') {
-		for ($i = 1; $i < 9; $i++) {
-			dolibarr_set_const($db, GETPOST("nom".$i), GETPOST("value".$i), 'chaine', 0, '', $conf->entity);
-		}
-	}
-	*/
-=======
->>>>>>> cc80841a
 	if ($action == 'create' && $permissiontocreate) {
 		$default_account = ($type == 'bank-transfer' ? 'PAYMENTBYBANKTRANSFER_ID_BANKACCOUNT' : 'PRELEVEMENT_ID_BANKACCOUNT');
 		//var_dump($default_account);var_dump(getDolGlobalString($default_account));var_dump($id_bankaccount);exit;
@@ -277,11 +266,7 @@
 
 print '<tr><td class="titlefield">'.$labeltoshow.'</td>';
 print '<td class="nowraponall">';
-<<<<<<< HEAD
-print dol_escape_htmltag($nb);
-=======
 print dol_escape_htmltag((string) $nb);
->>>>>>> cc80841a
 print '</td></tr>';
 
 print '<tr><td>'.$langs->trans("AmountTotal").'</td>';
