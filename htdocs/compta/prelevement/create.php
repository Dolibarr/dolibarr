--- conflicted
+++ resolved
@@ -71,10 +71,7 @@
 }
 
 $error = 0;
-<<<<<<< HEAD
-
-=======
->>>>>>> 971714f8
+
 
 /*
  * Actions
@@ -146,14 +143,9 @@
 					setEventMessages($texttoshow, null);
 				}
 
-<<<<<<< HEAD
 				header("Location: ".DOL_URL_ROOT.'/compta/prelevement/card.php?id='.urlencode($bprev->id).'&type='.urlencode($type));
 				exit;
 			}
-=======
-			header("Location: ".DOL_URL_ROOT.'/compta/prelevement/card.php?id='.urlencode($bprev->id).'&type='.urlencode($type));
-			exit;
->>>>>>> 971714f8
 		}
 	}
 	$objectclass = "BonPrelevement";
