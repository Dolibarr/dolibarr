--- conflicted
+++ resolved
@@ -188,19 +188,12 @@
 		{
 			print '<a class="butActionRefused classfortooltip" href="#">'.$langs->trans("CreateForSepaFRST")."</a>\n";
 			print '<a class="butActionRefused classfortooltip" href="#">'.$langs->trans("CreateForSepaRCUR")."</a>\n";
-<<<<<<< HEAD
 		} else {
-			print '<a class="butActionRefused classfortooltip" href="#">'.$langs->trans("CreateAll")."</a>\n";
-=======
-		}
-		else
-		{
 			$title = $langs->trans("CreateAll");
 			if ($type == 'bank-transfer') {
 				$title = $langs->trans("CreateFileForPaymentByBankTransfer");
 			}
 			print '<a class="butActionRefused classfortooltip" href="#">'.$title."</a>\n";
->>>>>>> fbaf705c
 		}
 	}
 } else {
