--- conflicted
+++ resolved
@@ -100,19 +100,12 @@
 			{
 				$mesg .= '<span class="warning">'.$val."</span><br>\n";
 			}
-<<<<<<< HEAD
 		} else {
-			setEventMessages($langs->trans("DirectDebitOrderCreated", $bprev->getNomUrl(1)), null);
-=======
-		}
-		else
-		{
 			if ($type != 'bank-transfer') {
 				setEventMessages($langs->trans("DirectDebitOrderCreated", $bprev->getNomUrl(1)), null);
 			} else {
 				setEventMessages($langs->trans("CreditTransferOrderCreated", $bprev->getNomUrl(1)), null);
 			}
->>>>>>> 8c06e357
 
 			header("Location: ".DOL_URL_ROOT.'/compta/prelevement/card.php?id='.$bprev->id);
 			exit;
