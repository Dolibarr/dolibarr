<?php
/* Copyright (C) 2005       Rodolphe Quiedeville    <rodolphe@quiedeville.org>
 * Copyright (C) 2010-2015  Laurent Destailleur     <eldy@users.sourceforge.net>
 * Copyright (C) 2005-2009  Regis Houssin           <regis.houssin@inodbox.com>
 * Copyright (C) 2010-2012  Juanjo Menent           <jmenent@2byte.es>
 * Copyright (C) 2018       Nicolas ZABOURI         <info@inovea-conseil.com>
 * Copyright (C) 2018       Frédéric France         <frederic.france@netlogic.fr>
 * Copyright (C) 2019      Markus Welters       <markus@welters.de>
 *
 * This program is free software; you can redistribute it and/or modify
 * it under the terms of the GNU General Public License as published by
 * the Free Software Foundation; either version 3 of the License, or
 * (at your option) any later version.
 *
 * This program is distributed in the hope that it will be useful,
 * but WITHOUT ANY WARRANTY; without even the implied warranty of
 * MERCHANTABILITY or FITNESS FOR A PARTICULAR PURPOSE.  See the
 * GNU General Public License for more details.
 *
 * You should have received a copy of the GNU General Public License
 * along with this program. If not, see <https://www.gnu.org/licenses/>.
 */

/**
 *	\file       htdocs/compta/prelevement/create.php
 *  \ingroup    prelevement
 *	\brief      Prelevement creation page
 */

require '../../main.inc.php';
require_once DOL_DOCUMENT_ROOT.'/compta/prelevement/class/bonprelevement.class.php';
require_once DOL_DOCUMENT_ROOT.'/compta/facture/class/facture.class.php';
require_once DOL_DOCUMENT_ROOT.'/societe/class/societe.class.php';
require_once DOL_DOCUMENT_ROOT.'/core/lib/bank.lib.php';
require_once DOL_DOCUMENT_ROOT.'/core/lib/admin.lib.php';
require_once DOL_DOCUMENT_ROOT.'/core/lib/prelevement.lib.php';
require_once DOL_DOCUMENT_ROOT.'/compta/bank/class/account.class.php';

// Load translation files required by the page
$langs->loadLangs(array('banks', 'categories', 'withdrawals', 'companies', 'bills'));

// Security check
if ($user->socid) $socid = $user->socid;
$result = restrictedArea($user, 'prelevement', '', '', 'bons');

$type = GETPOST('type', 'aZ09');

// Get supervariables
$action = GETPOST('action', 'alpha');
$mode = GETPOST('mode', 'alpha') ?GETPOST('mode', 'alpha') : 'real';
$format = GETPOST('format', 'aZ09');
$limit = GETPOST('limit', 'int') ?GETPOST('limit', 'int') : $conf->liste_limit;
$page = GETPOSTISSET('pageplusone') ? (GETPOST('pageplusone') - 1) : GETPOST("page", 'int');
if (empty($page) || $page == -1) { $page = 0; }     // If $page is not defined, or '' or -1
$offset = $limit * $page;

$hookmanager->initHooks(array('directdebitcreatecard', 'globalcard'));


/*
 * Actions
 */

$parameters = array('mode' => $mode, 'format' => $format, 'limit' => $limit, 'page' => $page, 'offset' => $offset);
$reshook = $hookmanager->executeHooks('doActions', $parameters, $object, $action); // Note that $action and $object may have been modified by some hooks
if ($reshook < 0) setEventMessages($hookmanager->error, $hookmanager->errors, 'errors');

if (empty($reshook))
{
	// Change customer bank information to withdraw
	if ($action == 'modify')
	{
		for ($i = 1; $i < 9; $i++)
		{
			dolibarr_set_const($db, GETPOST("nom$i"), GETPOST("value$i"), 'chaine', 0, '', $conf->entity);
		}
	}
	if ($action == 'create')
	{
		// $conf->global->PRELEVEMENT_CODE_BANQUE and $conf->global->PRELEVEMENT_CODE_GUICHET should be empty
		$bprev = new BonPrelevement($db);
	    $executiondate = dol_mktime(0, 0, 0, GETPOST('remonth'), (GETPOST('reday') + $conf->global->PRELEVEMENT_ADDDAYS), GETPOST('reyear'));

	    $result = $bprev->create($conf->global->PRELEVEMENT_CODE_BANQUE, $conf->global->PRELEVEMENT_CODE_GUICHET, $mode, $format, $executiondate);
		if ($result < 0)
		{
			setEventMessages($bprev->error, $bprev->errors, 'errors');
		} elseif ($result == 0)
		{
			$mesg = $langs->trans("NoInvoiceCouldBeWithdrawed", $format);
			setEventMessages($mesg, null, 'errors');
			$mesg .= '<br>'."\n";
			foreach ($bprev->invoice_in_error as $key => $val)
			{
				$mesg .= '<span class="warning">'.$val."</span><br>\n";
			}
		} else {
			setEventMessages($langs->trans("DirectDebitOrderCreated", $bprev->getNomUrl(1)), null);

			header("Location: ".DOL_URL_ROOT.'/compta/prelevement/card.php?id='.$bprev->id);
			exit;
		}
	}
}


/*
 * View
 */

$form = new Form($db);

$thirdpartystatic = new Societe($db);
$invoicestatic = new Facture($db);
$bprev = new BonPrelevement($db);

llxHeader('', $langs->trans("NewStandingOrder"));

if (prelevement_check_config() < 0)
{
	$langs->load("errors");
	setEventMessages($langs->trans("ErrorModuleSetupNotComplete", $langs->transnoentitiesnoconv("Withdraw")), null, 'errors');
}

/*$h=0;
$head[$h][0] = DOL_URL_ROOT.'/compta/prelevement/create.php';
$head[$h][1] = $langs->trans("NewStandingOrder");
$head[$h][2] = 'payment';
$hselected = 'payment';
$h++;

dol_fiche_head($head, $hselected, $langs->trans("StandingOrders"), 0, 'payment');
*/

$title = $langs->trans("NewStandingOrder");
if ($type == 'bank-transfer') {
	$title = $langs->trans("NewPaymentByBankTransfer");
}

print load_fiche_titre($title);

dol_fiche_head();

$nb = $bprev->nbOfInvoiceToPay($type);
$pricetowithdraw = $bprev->SommeAPrelever($type);
if ($nb < 0)
{
	dol_print_error($bprev->error);
}
print '<table class="border centpercent tableforfield">';

$title = $langs->trans("NbOfInvoiceToWithdraw");
if ($type == 'bank-transfer') {
	$title = $langs->trans("NbOfInvoiceToPayByBankTransfer");
}

print '<tr><td class="titlefield">'.$title.'</td>';
print '<td>';
print $nb;
print '</td></tr>';

print '<tr><td>'.$langs->trans("AmountTotal").'</td>';
print '<td>';
print price($pricetowithdraw);
print '</td>';
print '</tr>';

print '</table>';
print '</div>';

if ($mesg) print $mesg;

print '<div class="tabsAction">'."\n";

print '<form action="'.$_SERVER['PHP_SELF'].'?action=create" method="POST">';
print '<input type="hidden" name="token" value="'.$_SESSION['newtoken'].'">';
if ($nb) {
    if ($pricetowithdraw) {
        print $langs->trans('ExecutionDate').' ';
        print $form->selectDate();

        if ($mysoc->isInEEC()) {
        	$title = $langs->trans("CreateForSepa");

            print '<select name="format"><option value="FRST">'.$langs->trans('SEPAFRST').'</option><option value="RCUR">'.$langs->trans('SEPARCUR').'</option></select>';
            print '<input class="butAction" type="submit" value="'.$title.'"/>';
        } else {
        	$title = $langs->trans("CreateAll");
        	if ($type == 'bank-transfer') {
        		$title = $langs->trans("CreateFileForPaymentByBankTransfer");
        	}
        	print '<a class="butAction" type="submit" href="create.php?action=create&format=ALL&type='.$type.'">'.$title."</a>\n";
		}
	} else {
		if ($mysoc->isInEEC())
		{
<<<<<<< HEAD
			print '<a class="butActionRefused classfortooltip" href="#">'.$langs->trans("CreateForSepaFRST")."</a>\n";
			print '<a class="butActionRefused classfortooltip" href="#">'.$langs->trans("CreateForSepaRCUR")."</a>\n";
		} else {
=======
			$title = $langs->trans("CreateForSepaFRST");
			if ($type == 'bank-transfer') {
				$title = $langs->trans("CreateSepaFileForPaymentByBankTransfer");
			}
			print '<a class="butActionRefused classfortooltip" href="#" title="'.$langs->trans("AmountMustBePositive").'">'.$title."</a>\n";

			if ($type != 'bank-transfer') {
				$title = $langs->trans("CreateForSepaRCUR");
				print '<a class="butActionRefused classfortooltip" href="#" title="'.$langs->trans("AmountMustBePositive").'">'.$title."</a>\n";
			}
		}
		else
		{
>>>>>>> 233c7e53
			$title = $langs->trans("CreateAll");
			if ($type == 'bank-transfer') {
				$title = $langs->trans("CreateFileForPaymentByBankTransfer");
			}
			print '<a class="butActionRefused classfortooltip" href="#">'.$title."</a>\n";
		}
	}
<<<<<<< HEAD
} else {
    print '<a class="butActionRefused classfortooltip" href="#" title="'.dol_escape_htmltag($langs->transnoentitiesnoconv("NoInvoiceToWithdraw", $langs->transnoentitiesnoconv("StandingOrders"))).'">'.$langs->trans("CreateAll")."</a>\n";
=======
}
else
{
	$titlefortab = $langs->transnoentitiesnoconv("StandingOrders");
	$title = $langs->trans("CreateAll");
	if ($type == 'bank-transfer') {
		$titlefortab = $langs->transnoentitiesnoconv("PaymentByBankTransfers");
		$title = $langs->trans("CreateFileForPaymentByBankTransfer");
	}
	print '<a class="butActionRefused classfortooltip" href="#" title="'.dol_escape_htmltag($langs->transnoentitiesnoconv("NoInvoiceToWithdraw", $titlefortab, $titlefortab)).'">'.$title."</a>\n";
>>>>>>> 233c7e53
}

print "</form>\n";

print "</div>\n";
print '</form>';
print '<br>';


/*
 * Invoices waiting for withdraw
 */

$sql = "SELECT f.ref, f.rowid, f.total_ttc, s.nom as name, s.rowid as socid,";
$sql .= " pfd.date_demande, pfd.amount";
if ($type == 'bank-transfer') {
	$sql .= " FROM ".MAIN_DB_PREFIX."facture_fourn as f,";
} else {
	$sql .= " FROM ".MAIN_DB_PREFIX."facture as f,";
}
$sql .= " ".MAIN_DB_PREFIX."societe as s,";
$sql .= " ".MAIN_DB_PREFIX."prelevement_facture_demande as pfd";
$sql .= " WHERE s.rowid = f.fk_soc";
$sql .= " AND f.entity IN (".getEntity('invoice').")";
if (empty($conf->global->WITHDRAWAL_ALLOW_ANY_INVOICE_STATUS))
{
	$sql .= " AND f.fk_statut = ".Facture::STATUS_VALIDATED;
}
$sql .= " AND f.total_ttc > 0";
$sql .= " AND pfd.traite = 0";
if ($type == 'bank-transfer') {
	$sql .= " AND pfd.fk_facture_fourn = f.rowid";
} else {
	$sql .= " AND pfd.fk_facture = f.rowid";
}
if ($socid > 0) $sql .= " AND f.fk_soc = ".$socid;

$nbtotalofrecords = '';
if (empty($conf->global->MAIN_DISABLE_FULL_SCANLIST))
{
	$result = $db->query($sql);
	$nbtotalofrecords = $db->num_rows($result);
	if (($page * $limit) > $nbtotalofrecords)	// if total resultset is smaller then paging size (filtering), goto and load page 0
	{
		$page = 0;
		$offset = 0;
	}
}

$sql .= $db->plimit($limit + 1, $offset);

$resql = $db->query($sql);
if ($resql)
{
	$num = $db->num_rows($resql);
	$i = 0;

    $param = '';
	if ($limit > 0 && $limit != $conf->liste_limit) $param .= '&limit='.urlencode($limit);
	if ($socid) $param .= '&socid='.urlencode($socid);
    if ($option) $param .= "&option=".urlencode($option);

    print '<form method="POST" id="searchFormList" action="'.$_SERVER["PHP_SELF"].'">';
	print '<input type="hidden" name="token" value="'.newToken().'">';
	print '<input type="hidden" name="page" value="'.$page.'">';
	if (!empty($limit)) {
		print '<input type="hidden" name="limit" value="'.$limit.'"/>';
	}

	$title = $langs->trans("InvoiceWaitingWithdraw");
	if ($type == 'bank-transfer') {
		$title = $langs->trans("InvoiceWaitingPaymentByBankTransfer");
	}
    print_barre_liste($title, $page, $_SERVER['PHP_SELF'], $param, '', '', '', $num, $nbtotalofrecords, 'bill', 0, '', '', $limit);

	print '<table class="noborder centpercent">';
	print '<tr class="liste_titre">';
	print '<td>'.$langs->trans("Invoice").'</td>';
	print '<td>'.$langs->trans("ThirdParty").'</td>';
	print '<td>'.$langs->trans("RIB").'</td>';
	print '<td>'.$langs->trans("RUM").'</td>';
	print '<td class="right">'.$langs->trans("AmountTTC").'</td>';
	print '<td class="right">'.$langs->trans("DateRequest").'</td>';
	print '</tr>';

	if ($num)
	{
		require_once DOL_DOCUMENT_ROOT.'/societe/class/companybankaccount.class.php';
		$bac = new CompanyBankAccount($db);

		while ($i < $num && $i < $limit)
		{
			$obj = $db->fetch_object($resql);

			$bac->fetch(0, $obj->socid);

			print '<tr class="oddeven">';

			// Ref invoice
			print '<td>';
			$invoicestatic->id = $obj->rowid;
			$invoicestatic->ref = $obj->ref;
			print $invoicestatic->getNomUrl(1, 'withdraw');
			print '</td>';

			// Thirdparty
			print '<td>';
			$thirdpartystatic->fetch($obj->socid);
			print $thirdpartystatic->getNomUrl(1, 'ban');
			print '</td>';

			// RIB
			print '<td>';
			print $bac->iban.(($bac->iban && $bac->bic) ? ' / ' : '').$bac->bic;
			if ($bac->verif() <= 0) print img_warning('Error on default bank number for IBAN : '.$bac->error_message);
			print '</td>';

			// RUM
			print '<td>';
			print $thirdpartystatic->display_rib('rum');
			$format = $thirdpartystatic->display_rib('format');
			if ($format) print ' ('.$format.')';
			print '</td>';
			// Amount
			print '<td class="right">';
			print price($obj->amount, 0, $langs, 0, 0, -1, $conf->currency);
			print '</td>';
			// Date
			print '<td class="right">';
			print dol_print_date($db->jdate($obj->date_demande), 'day');
			print '</td>';
			print '</tr>';
			$i++;
		}
	} else {
		print '<tr class="oddeven"><td colspan="6"><span class="opacitymedium">'.$langs->trans("None").'</span></td></tr>';
	}
	print "</table>";
	print "</form>";
	print "<br>\n";
} else {
	dol_print_error($db);
}


/*
 * List of latest withdraws
 */
/*
$limit=5;

print load_fiche_titre($langs->trans("LastWithdrawalReceipts",$limit),'','');

$sql = "SELECT p.rowid, p.ref, p.amount, p.statut";
$sql.= ", p.datec";
$sql.= " FROM ".MAIN_DB_PREFIX."prelevement_bons as p";
$sql.= " WHERE p.entity IN (".getEntity('invoice').")";
$sql.= " ORDER BY datec DESC";
$sql.=$db->plimit($limit);

$result = $db->query($sql);
if ($result)
{
    $num = $db->num_rows($result);
    $i = 0;

    print"\n<!-- debut table -->\n";
    print '<table class="noborder centpercent">';
    print '<tr class="liste_titre"><td>'.$langs->trans("Ref").'</td>';
    print '<td class="center">'.$langs->trans("Date").'</td><td class="right">'.$langs->trans("Amount").'</td>';
    print '</tr>';

    while ($i < min($num,$limit))
    {
        $obj = $db->fetch_object($result);


        print '<tr class="oddeven">';

        print "<td>";
        $bprev->id=$obj->rowid;
        $bprev->ref=$obj->ref;
        print $bprev->getNomUrl(1);
        print "</td>\n";

        print '<td class="center">'.dol_print_date($db->jdate($obj->datec),'day')."</td>\n";

        print '<td class="right">'.price($obj->amount,0,$langs,0,0,-1,$conf->currency)."</td>\n";

        print "</tr>\n";
        $i++;
    }
    print "</table><br>";
    $db->free($result);
}
else
{
    dol_print_error($db);
}
*/

// End of page
llxFooter();
$db->close();<|MERGE_RESOLUTION|>--- conflicted
+++ resolved
@@ -194,11 +194,6 @@
 	} else {
 		if ($mysoc->isInEEC())
 		{
-<<<<<<< HEAD
-			print '<a class="butActionRefused classfortooltip" href="#">'.$langs->trans("CreateForSepaFRST")."</a>\n";
-			print '<a class="butActionRefused classfortooltip" href="#">'.$langs->trans("CreateForSepaRCUR")."</a>\n";
-		} else {
-=======
 			$title = $langs->trans("CreateForSepaFRST");
 			if ($type == 'bank-transfer') {
 				$title = $langs->trans("CreateSepaFileForPaymentByBankTransfer");
@@ -209,10 +204,7 @@
 				$title = $langs->trans("CreateForSepaRCUR");
 				print '<a class="butActionRefused classfortooltip" href="#" title="'.$langs->trans("AmountMustBePositive").'">'.$title."</a>\n";
 			}
-		}
-		else
-		{
->>>>>>> 233c7e53
+		} else {
 			$title = $langs->trans("CreateAll");
 			if ($type == 'bank-transfer') {
 				$title = $langs->trans("CreateFileForPaymentByBankTransfer");
@@ -220,13 +212,7 @@
 			print '<a class="butActionRefused classfortooltip" href="#">'.$title."</a>\n";
 		}
 	}
-<<<<<<< HEAD
 } else {
-    print '<a class="butActionRefused classfortooltip" href="#" title="'.dol_escape_htmltag($langs->transnoentitiesnoconv("NoInvoiceToWithdraw", $langs->transnoentitiesnoconv("StandingOrders"))).'">'.$langs->trans("CreateAll")."</a>\n";
-=======
-}
-else
-{
 	$titlefortab = $langs->transnoentitiesnoconv("StandingOrders");
 	$title = $langs->trans("CreateAll");
 	if ($type == 'bank-transfer') {
@@ -234,7 +220,6 @@
 		$title = $langs->trans("CreateFileForPaymentByBankTransfer");
 	}
 	print '<a class="butActionRefused classfortooltip" href="#" title="'.dol_escape_htmltag($langs->transnoentitiesnoconv("NoInvoiceToWithdraw", $titlefortab, $titlefortab)).'">'.$title."</a>\n";
->>>>>>> 233c7e53
 }
 
 print "</form>\n";
