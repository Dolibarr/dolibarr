--- conflicted
+++ resolved
@@ -246,16 +246,11 @@
     if($option) $param .= "&option=".urlencode($option);
 
     print '<form method="POST" id="searchFormList" action="'.$_SERVER["PHP_SELF"].'">';
-<<<<<<< HEAD
 	print '<input type="hidden" name="token" value="'.newToken().'">';
 	print '<input type="hidden" name="page" value="'.$page.'">';
-=======
-	print '<input type="hidden" name="token" value="'.$_SESSION['newtoken'].'">';
-	print '<input type="hidden" name="page" value="' . $page . '"/>';
 	if (! empty($limit)) {
 		print '<input type="hidden" name="limit" value="' . $limit . '"/>';
 	}
->>>>>>> ecaacc95
 
     print_barre_liste($langs->trans("InvoiceWaitingWithdraw"), $page, $_SERVER['PHP_SELF'], $param, '', '', '', $num, $nbtotalofrecords, 'invoicing', 0, '', '', $limit);
 
