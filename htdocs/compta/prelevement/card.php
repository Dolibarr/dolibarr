<?php
/* Copyright (C) 2005       Rodolphe Quiedeville    <rodolphe@quiedeville.org>
 * Copyright (C) 2005-2010  Laurent Destailleur     <eldy@users.sourceforge.net>
 * Copyright (C) 2010-2016  Juanjo Menent           <jmenent@2byte.es>
 * Copyright (C) 2018       Frédéric France         <frederic.france@netlogic.fr>
 *
 * This program is free software; you can redistribute it and/or modify
 * it under the terms of the GNU General Public License as published by
 * the Free Software Foundation; either version 3 of the License, or
 * (at your option) any later version.
 *
 * This program is distributed in the hope that it will be useful,
 * but WITHOUT ANY WARRANTY; without even the implied warranty of
 * MERCHANTABILITY or FITNESS FOR A PARTICULAR PURPOSE.  See the
 * GNU General Public License for more details.
 *
 * You should have received a copy of the GNU General Public License
 * along with this program. If not, see <https://www.gnu.org/licenses/>.
 */

/**
 *	\file       htdocs/compta/prelevement/card.php
 *	\ingroup    prelevement
 *	\brief      Card of a direct debit
 */

require '../../main.inc.php';
require_once DOL_DOCUMENT_ROOT.'/core/lib/prelevement.lib.php';
require_once DOL_DOCUMENT_ROOT.'/compta/prelevement/class/ligneprelevement.class.php';
require_once DOL_DOCUMENT_ROOT.'/compta/prelevement/class/bonprelevement.class.php';
require_once DOL_DOCUMENT_ROOT.'/compta/bank/class/account.class.php';

// Load translation files required by the page
$langs->loadLangs(array('banks', 'categories', 'bills', 'withdrawals'));

if (!$user->rights->prelevement->bons->lire)
accessforbidden();

// Security check
if ($user->socid > 0) accessforbidden();

// Get supervariables
$action = GETPOST('action', 'alpha');
$id = GETPOST('id', 'int');
$ref = GETPOST('ref', 'alpha');
$socid = GETPOST('socid', 'int');

$type = GETPOST('type', 'aZ09');

// Load variable for pagination
$limit = GETPOST('limit', 'int') ?GETPOST('limit', 'int') : $conf->liste_limit;
$sortfield = GETPOST('sortfield', 'alpha');
$sortorder = GETPOST('sortorder', 'alpha');
$page = GETPOSTISSET('pageplusone') ? (GETPOST('pageplusone') - 1) : GETPOST("page", 'int');
if (empty($page) || $page == -1) { $page = 0; }     // If $page is not defined, or '' or -1
$offset = $limit * $page;
$pageprev = $page - 1;
$pagenext = $page + 1;

if (!$sortfield) $sortfield = 'pl.fk_soc';
if (!$sortorder) $sortorder = 'DESC';

$object = new BonPrelevement($db);

// Load object
include DOL_DOCUMENT_ROOT.'/core/actions_fetchobject.inc.php'; // Must be include, not include_once  // Must be include, not include_once. Include fetch and fetch_thirdparty but not fetch_optionals

$hookmanager->initHooks(array('directdebitprevcard', 'globalcard', 'directdebitprevlist'));


/*
 * Actions
 */

$parameters = array('socid' => $socid);
$reshook = $hookmanager->executeHooks('doActions', $parameters, $object, $action); // Note that $action and $object may have been modified by some hooks
if ($reshook < 0) setEventMessages($hookmanager->error, $hookmanager->errors, 'errors');

if (empty($reshook))
{
    if ($action == 'confirm_delete')
    {
        $res = $object->delete($user);
        if ($res > 0)
        {
            header("Location: index.php");
            exit;
        }
    }

    // Seems to no be used and replaced with $action == 'infocredit'
    if ($action == 'confirm_credite' && GETPOST('confirm', 'alpha') == 'yes')
    {
        $res = $object->set_credite();
        if ($res >= 0)
        {
            header("Location: card.php?id=".$id);
            exit;
        }
    }

    if ($action == 'infotrans' && $user->rights->prelevement->bons->send)
    {
        require_once DOL_DOCUMENT_ROOT.'/core/lib/files.lib.php';

		$dt = dol_mktime(12, 0, 0, GETPOST('remonth', 'int'), GETPOST('reday', 'int'), GETPOST('reyear', 'int'));

        /*
        if ($_FILES['userfile']['name'] && basename($_FILES['userfile']['name'],".ps") == $object->ref)
        {
            $dir = $conf->prelevement->dir_output.'/receipts';

            if (dol_move_uploaded_file($_FILES['userfile']['tmp_name'], $dir . "/" . dol_unescapefile($_FILES['userfile']['name']),1) > 0)
            {
                $object->set_infotrans($user, $dt, GETPOST('methode','alpha'));
            }

            header("Location: card.php?id=".$id);
            exit;
        }
        else
        {
            dol_syslog("Fichier invalide",LOG_WARNING);
            $mesg='BadFile';
        }*/

		$error = $object->set_infotrans($user, $dt, GETPOST('methode', 'alpha'));

        if ($error)
        {
            header("Location: card.php?id=".$id."&error=$error");
            exit;
        }
    }

	// Set direct debit order to credited, create payment and close invoices
	if ($action == 'infocredit' && $user->rights->prelevement->bons->credit)
	{
		$dt = dol_mktime(12, 0, 0, GETPOST('remonth', 'int'), GETPOST('reday', 'int'), GETPOST('reyear', 'int'));

        $error = $object->set_infocredit($user, $dt);

        if ($error)
        {
            header("Location: card.php?id=".$id."&error=$error");
            exit;
        }
    }
}



/*
 * View
 */

$form = new Form($db);

llxHeader('', $langs->trans("WithdrawalsReceipts"));

if ($id > 0 || $ref)
{
	$head = prelevement_prepare_head($object);
	dol_fiche_head($head, 'prelevement', $langs->trans("WithdrawalsReceipts"), -1, 'payment');

	if (GETPOST('error', 'alpha') != '')
	{
		print '<div class="error">'.$object->getErrorString(GETPOST('error', 'alpha')).'</div>';
	}

	/*if ($action == 'credite')
	{
		print $form->formconfirm("card.php?id=".$object->id,$langs->trans("ClassCredited"),$langs->trans("ClassCreditedConfirm"),"confirm_credite",'',1,1);

	}*/

	$linkback = '<a href="'.DOL_URL_ROOT.'/compta/prelevement/bons.php">'.$langs->trans("BackToList").'</a>';

	dol_banner_tab($object, 'ref', $linkback, 1, 'ref', 'ref');

	print '<div class="fichecenter">';
	print '<div class="underbanner clearboth"></div>';
	print '<table class="border centpercent tableforfield">';

	//print '<tr><td class="titlefield">'.$langs->trans("Ref").'</td><td>'.$object->getNomUrl(1).'</td></tr>';
	print '<tr><td class="titlefield">'.$langs->trans("Date").'</td><td>'.dol_print_date($object->datec, 'day').'</td></tr>';
	print '<tr><td>'.$langs->trans("Amount").'</td><td>'.price($object->amount).'</td></tr>';

	// Status
	/*
	print '<tr><td>'.$langs->trans('Status').'</td>';
	print '<td>'.$object->getLibStatut(1).'</td>';
	print '</tr>';
	*/

	if ($object->date_trans <> 0)
	{
		$muser = new User($db);
		$muser->fetch($object->user_trans);

		print '<tr><td>'.$langs->trans("TransData").'</td><td>';
		print dol_print_date($object->date_trans, 'day');
		print ' '.$langs->trans("By").' '.$muser->getFullName($langs).'</td></tr>';
		print '<tr><td>'.$langs->trans("TransMetod").'</td><td>';
		print $object->methodes_trans[$object->method_trans];
		print '</td></tr>';
	}
	if ($object->date_credit <> 0)
	{
		print '<tr><td>'.$langs->trans('CreditDate').'</td><td>';
		print dol_print_date($object->date_credit, 'day');
		print '</td></tr>';
	}

	print '</table>';

	print '<br>';

	print '<div class="underbanner clearboth"></div>';
	print '<table class="border centpercent tableforfield">';

	$acc = new Account($db);
	$result = $acc->fetch($conf->global->PRELEVEMENT_ID_BANKACCOUNT);

	print '<tr><td class="titlefield">';
	print $langs->trans("BankToReceiveWithdraw");
	print '</td>';
	print '<td>';
	if ($acc->id > 0)
		print $acc->getNomUrl(1);
	print '</td>';
	print '</tr>';

	print '<tr><td class="titlefield">';
	print $langs->trans("WithdrawalFile").'</td><td>';
	$relativepath = 'receipts/'.$object->ref.'.xml';
	print '<a data-ajax="false" href="'.DOL_URL_ROOT.'/document.php?type=text/plain&amp;modulepart=prelevement&amp;file='.urlencode($relativepath).'">'.$relativepath.'</a>';
	print '</td></tr></table>';

	print '</div>';

	dol_fiche_end();


	$formconfirm = '';

	// Confirmation to delete
	if ($action == 'delete')
	{
		$formconfirm = $form->formconfirm($_SERVER["PHP_SELF"].'?id='.$object->id, $langs->trans('Delete'), $langs->trans('ConfirmDeleteObject'), 'confirm_delete', '', 0, 1);
	}

	// Call Hook formConfirm
	/*$parameters = array('formConfirm' => $formconfirm);
	$reshook = $hookmanager->executeHooks('formConfirm', $parameters, $object, $action); // Note that $action and $object may have been modified by hook
	if (empty($reshook)) $formconfirm.=$hookmanager->resPrint;
	elseif ($reshook > 0) $formconfirm=$hookmanager->resPrint;*/

	// Print form confirm
	print $formconfirm;


	if (empty($object->date_trans) && $user->rights->prelevement->bons->send && $action == 'settransmitted')
	{
		print '<form method="post" name="userfile" action="card.php?id='.$object->id.'" enctype="multipart/form-data">';
		print '<input type="hidden" name="token" value="'.newToken().'">';
		print '<input type="hidden" name="action" value="infotrans">';
		print '<table class="noborder centpercent">';
		print '<tr class="liste_titre">';
		print '<td colspan="3">'.$langs->trans("NotifyTransmision").'</td></tr>';
		print '<tr class="oddeven"><td>'.$langs->trans("TransData").'</td><td>';
		print $form->selectDate('', '', '', '', '', "userfile", 1, 1);
		print '</td></tr>';
		print '<tr class="oddeven"><td>'.$langs->trans("TransMetod").'</td><td>';
		print $form->selectarray("methode", $object->methodes_trans);
		print '</td></tr>';
		print '</table><br>';
		print '<div class="center"><input type="submit" class="button" value="'.dol_escape_htmltag($langs->trans("SetToStatusSent")).'"></div>';
		print '</form>';
		print '<br>';
	}

	if (!empty($object->date_trans) && $object->date_credit == 0 && $user->rights->prelevement->bons->credit && $action == 'setcredited')
	{
		print '<form name="infocredit" method="post" action="card.php?id='.$object->id.'">';
		print '<input type="hidden" name="token" value="'.newToken().'">';
		print '<input type="hidden" name="action" value="infocredit">';
		print '<table class="noborder centpercent">';
		print '<tr class="liste_titre">';
		print '<td colspan="3">'.$langs->trans("NotifyCredit").'</td></tr>';
		print '<tr class="oddeven"><td>'.$langs->trans('CreditDate').'</td><td>';
		print $form->selectDate('', '', '', '', '', "infocredit", 1, 1);
		print '</td></tr>';
		print '</table>';
		print '<br><div class="center"><span class="opacitymedium">'.$langs->trans("ThisWillAlsoAddPaymentOnInvoice").'</span></div>';
		print '<div class="center"><input type="submit" class="button" value="'.dol_escape_htmltag($langs->trans("ClassCredited")).'"></div>';
		print '</form>';
		print '<br>';
	}


	// Actions
	if ($action != 'settransmitted' && $action != 'setcredited')
	{
		print "\n<div class=\"tabsAction\">\n";

		if (empty($object->date_trans) && $user->rights->prelevement->bons->send)
		{
			print "<a class=\"butAction\" href=\"card.php?action=settransmitted&id=".$object->id."\">".$langs->trans("SetToStatusSent")."</a>";
		}

		if (!empty($object->date_trans) && $object->date_credit == 0)
		{
			print "<a class=\"butAction\" href=\"card.php?action=setcredited&id=".$object->id."\">".$langs->trans("ClassCredited")."</a>";
		}

		print "<a class=\"butActionDelete\" href=\"card.php?action=delete&id=".$object->id."\">".$langs->trans("Delete")."</a>";

		print "</div>";
	}


	$ligne = new LignePrelevement($db);

	/*
	 * Lines into withdraw request
	 */
	$sql = "SELECT pl.rowid, pl.statut, pl.amount,";
	$sql .= " s.rowid as socid, s.nom as name";
	$sql .= " FROM ".MAIN_DB_PREFIX."prelevement_lignes as pl";
	$sql .= ", ".MAIN_DB_PREFIX."prelevement_bons as pb";
	$sql .= ", ".MAIN_DB_PREFIX."societe as s";
	$sql .= " WHERE pl.fk_prelevement_bons = ".$id;
	$sql .= " AND pl.fk_prelevement_bons = pb.rowid";
	$sql .= " AND pb.entity = ".$conf->entity;
	$sql .= " AND pl.fk_soc = s.rowid";
	if ($socid)	$sql .= " AND s.rowid = ".$socid;
	$sql .= $db->order($sortfield, $sortorder);

	// Count total nb of records
	$nbtotalofrecords = '';
	if (empty($conf->global->MAIN_DISABLE_FULL_SCANLIST))
	{
		$result = $db->query($sql);
		$nbtotalofrecords = $db->num_rows($result);
		if (($page * $limit) > $nbtotalofrecords)	// if total resultset is smaller then paging size (filtering), goto and load page 0
		{
			$page = 0;
			$offset = 0;
		}
	}

	$sql .= $db->plimit($limit + 1, $offset);

	$result = $db->query($sql);

	if ($result)
	{
		$num = $db->num_rows($result);
		$i = 0;

		$urladd = "&amp;id=".$id;

		print '<form method="get" action="'.$_SERVER ['PHP_SELF'].'" name="search_form">'."\n";
		print '<input type="hidden" name="id" value="'.$id.'"/>';
		print '<input type="hidden" name="socid" value="'.$socid.'"/>';
		if (!empty($page)) {
			print '<input type="hidden" name="page" value="'.$page.'"/>';
		}
		if (!empty($limit)) {
			print '<input type="hidden" name="limit" value="'.$limit.'"/>';
		}
		print_barre_liste($langs->trans("Lines"), $page, $_SERVER["PHP_SELF"], $urladd, $sortfield, $sortorder, '', $num, $nbtotalofrecords, '', 0, '', '', $limit);

		print '<div class="div-table-responsive-no-min">'; // You can use div-table-responsive-no-min if you dont need reserved height for your table
		print '<table class="noborder liste" width="100%" cellspacing="0" cellpadding="4">';
		print '<tr class="liste_titre">';
		print_liste_field_titre("Lines", $_SERVER["PHP_SELF"], "pl.rowid", '', $urladd);
		print_liste_field_titre("ThirdParty", $_SERVER["PHP_SELF"], "s.nom", '', $urladd);
		print_liste_field_titre("Amount", $_SERVER["PHP_SELF"], "pl.amount", "", $urladd, 'class="right"');
		print_liste_field_titre('');
		print "</tr>\n";

		$total = 0;

		while ($i < min($num, $limit))
		{
			$obj = $db->fetch_object($result);

			print '<tr class="oddeven">';

			// Status of line
			print "<td>";
			print $ligne->LibStatut($obj->statut, 2);
			print "&nbsp;";
			print '<a href="'.DOL_URL_ROOT.'/compta/prelevement/line.php?id='.$obj->rowid.'">';
			print sprintf("%06s", $obj->rowid);
			print '</a></td>';

			$thirdparty = new Societe($db);
			$thirdparty->fetch($obj->socid);
			print '<td>';
			print $thirdparty->getNomUrl(1);
			print "</td>\n";

			print '<td class="right">'.price($obj->amount)."</td>\n";

			print '<td class="right">';

			if ($obj->statut == 3)
			{
		  		print '<b>'.$langs->trans("StatusRefused").'</b>';
<<<<<<< HEAD
			} else {
		  		print "&nbsp;";
=======
			}
			else
			{
				if ($object->statut == BonPrelevement::STATUS_CREDITED)
				{
					if ($obj->statut == 2) {
						if ($user->rights->prelevement->bons->credit)
						{
							//print '<a class="butActionDelete" href="line.php?action=rejet&id='.$obj->rowid.'">'.$langs->trans("StandingOrderReject").'</a>';
							print '<a href="line.php?action=rejet&id='.$obj->rowid.'">'.$langs->trans("StandingOrderReject").'</a>';
						}
						else
						{
							//print '<a class="butActionRefused classfortooltip" href="#" title="'.$langs->trans("NotAllowed").'">'.$langs->trans("StandingOrderReject").'</a>';
						}
					}
				}
				else
				{
					//print '<a class="butActionRefused classfortooltip" href="#" title="'.$langs->trans("NotPossibleForThisStatusOfWithdrawReceiptORLine").'">'.$langs->trans("StandingOrderReject").'</a>';
				}
>>>>>>> 233c7e53
			}

			print '</td></tr>';

			$total += $obj->amount;

			$i++;
		}

		if ($num > 0)
		{
			print '<tr class="liste_total">';
			print '<td>'.$langs->trans("Total").'</td>';
			print '<td>&nbsp;</td>';
			print '<td class="right">';
			if (empty($offset) && $num <= $limit)	// If we have all record on same page, then the following test/warning can be done
			{
				if ($total != $object->amount) print img_warning("TotalAmountOfdirectDebitOrderDiffersFromSumOfLines");
			}
			print price($total);
			print "</td>\n";
			print '<td>&nbsp;</td>';
			print "</tr>\n";
		}

		print "</table>";
		print '</div>';
		print '</form>';

		$db->free($result);
	} else {
		dol_print_error($db);
	}
}

// End of page
llxFooter();
$db->close();<|MERGE_RESOLUTION|>--- conflicted
+++ resolved
@@ -410,13 +410,7 @@
 			if ($obj->statut == 3)
 			{
 		  		print '<b>'.$langs->trans("StatusRefused").'</b>';
-<<<<<<< HEAD
 			} else {
-		  		print "&nbsp;";
-=======
-			}
-			else
-			{
 				if ($object->statut == BonPrelevement::STATUS_CREDITED)
 				{
 					if ($obj->statut == 2) {
@@ -435,7 +429,6 @@
 				{
 					//print '<a class="butActionRefused classfortooltip" href="#" title="'.$langs->trans("NotPossibleForThisStatusOfWithdrawReceiptORLine").'">'.$langs->trans("StandingOrderReject").'</a>';
 				}
->>>>>>> 233c7e53
 			}
 
 			print '</td></tr>';
