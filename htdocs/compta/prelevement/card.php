--- conflicted
+++ resolved
@@ -98,16 +98,13 @@
 	// Seems to no be used and replaced with $action == 'infocredit'
 	if ($action == 'confirm_credite' && GETPOST('confirm', 'alpha') == 'yes')
 	{
-<<<<<<< HEAD
-		$res = $object->set_credite();
-=======
 		if ($object->statut == 2) {
 			$res = -1;
 			setEventMessages('WithdrawalCantBeCreditedTwice', array(), 'errors');
 		} else {
-			$res=$object->set_credite();
-		}
->>>>>>> d8a33b46
+			$res = $object->set_credite();
+		}
+
 		if ($res >= 0)
 		{
 			header("Location: card.php?id=".$id);
@@ -154,12 +151,6 @@
 	{
 		$dt = dol_mktime(12, 0, 0, GETPOST('remonth', 'int'), GETPOST('reday', 'int'), GETPOST('reyear', 'int'));
 
-<<<<<<< HEAD
-		$error = $object->set_infocredit($user, $dt);
-		if ($error)
-		{
-			setEventMessages($object->error, $object->errors, 'errors');
-=======
 		if ($object->statut == 2) {
 			$error = 1;
 			setEventMessages('WithdrawalCantBeCreditedTwice', array(), 'errors');
@@ -170,7 +161,6 @@
 		if ($error)
 		{
         	setEventMessages($object->error, $object->errors, 'errors');
->>>>>>> d8a33b46
 		}
 	}
 }
