--- conflicted
+++ resolved
@@ -85,20 +85,8 @@
         }
     }
 
-<<<<<<< HEAD
-    // Seems to no be used and replaced with $action == 'infocredit'
-    if ($action == 'confirm_credite' && GETPOST('confirm', 'alpha') == 'yes')
-    {
-        $res = $object->set_credite();
-        if ($res >= 0)
-        {
-            header("Location: card.php?id=".$id);
-            exit;
-        }
-    }
-=======
 	// Seems to no be used and replaced with $action == 'infocredit'
-	if ( $action == 'confirm_credite' && GETPOST('confirm', 'alpha') == 'yes')
+	if ($action == 'confirm_credite' && GETPOST('confirm', 'alpha') == 'yes')
 	{
 		if ($object->statut == 2) {
 			$res = -1;
@@ -112,7 +100,6 @@
 			exit;
 		}
 	}
->>>>>>> c888ce08
 
     if ($action == 'infotrans' && $user->rights->prelevement->bons->send)
     {
