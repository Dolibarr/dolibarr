<?php
/* Copyright (C) 2005      Rodolphe Quiedeville <rodolphe@quiedeville.org>
 * Copyright (C) 2005-2009 Regis Houssin        <regis.houssin@inodbox.com>
 * Copyright (C) 2010-2013 Juanjo Menent 		<jmenent@2byte.es>
 * Copyright (C) 2005-2012 Laurent Destailleur  <eldy@users.sourceforge.net>
 *
 * This program is free software; you can redistribute it and/or modify
 * it under the terms of the GNU General Public License as published by
 * the Free Software Foundation; either version 3 of the License, or
 * (at your option) any later version.
 *
 * This program is distributed in the hope that it will be useful,
 * but WITHOUT ANY WARRANTY; without even the implied warranty of
 * MERCHANTABILITY or FITNESS FOR A PARTICULAR PURPOSE.  See the
 * GNU General Public License for more details.
 *
 * You should have received a copy of the GNU General Public License
 * along with this program. If not, see <https://www.gnu.org/licenses/>.
 */

/**
 *      \file       htdocs/compta/prelevement/rejets.php
 *      \ingroup    prelevement
 *      \brief      Reject page
 */

// Load Dolibarr environment
require '../../main.inc.php';
require_once DOL_DOCUMENT_ROOT.'/compta/prelevement/class/rejetprelevement.class.php';
require_once DOL_DOCUMENT_ROOT.'/compta/prelevement/class/ligneprelevement.class.php';
require_once DOL_DOCUMENT_ROOT.'/compta/paiement/class/paiement.class.php';
require_once DOL_DOCUMENT_ROOT.'/compta/bank/class/account.class.php';
require_once DOL_DOCUMENT_ROOT.'/compta/prelevement/class/bonprelevement.class.php';
require_once DOL_DOCUMENT_ROOT.'/societe/class/societe.class.php';
require_once DOL_DOCUMENT_ROOT.'/user/class/user.class.php';

// Load translation files required by the page
$langs->loadLangs(array('banks', 'categories', 'withdrawals', 'companies'));

$type = GETPOST('type', 'aZ09');

// Get supervariables
$limit = GETPOSTINT('limit') ? GETPOSTINT('limit') : $conf->liste_limit;
$sortorder = GETPOST('sortorder', 'aZ09comma');
$sortfield = GETPOST('sortfield', 'aZ09comma');
$page = GETPOSTISSET('pageplusone') ? (GETPOSTINT('pageplusone') - 1) : GETPOSTINT("page");
if (empty($page) || $page == -1) {
	$page = 0;
}     // If $page is not defined, or '' or -1
$offset = $limit * $page;
$pageprev = $page - 1;
$pagenext = $page + 1;

// Security check
$socid = GETPOSTINT('socid');
if ($user->socid) {
	$socid = $user->socid;
}

// Initialize a technical object to manage hooks of page. Note that conf->hooks_modules contains an array of hook context
$hookmanager->initHooks(array('withdrawalsreceiptsrejectedlist'));

if ($type == 'bank-transfer') {
	$result = restrictedArea($user, 'paymentbybanktransfer', '', '', '');
} else {
	$result = restrictedArea($user, 'prelevement', '', '', 'bons');
}


/*
 * View
 */

$form = new Form($db);

$title = $langs->trans("WithdrawsRefused");
if ($type == 'bank-transfer') {
	$title = $langs->trans("CreditTransfersRefused");
}

llxHeader('', $title);

if ($sortorder == "") {
	$sortorder = "DESC";
}
if ($sortfield == "") {
	$sortfield = "p.datec";
}

$rej = new RejetPrelevement($db, $user, $type);
$line = new LignePrelevement($db);
$thirdpartystatic = new Societe($db);
$userstatic = new User($db);

// List of invoices

<<<<<<< HEAD
// List of invoices

=======
>>>>>>> cc80841a
$sql = "SELECT pl.rowid, pr.motif, p.ref, pl.statut, p.rowid as bonId,";
$sql .= " s.rowid as socid, s.nom as name, p.datec";
$sql .= " FROM ".MAIN_DB_PREFIX."prelevement_bons as p";
$sql .= " , ".MAIN_DB_PREFIX."prelevement_rejet as pr";
$sql .= " , ".MAIN_DB_PREFIX."prelevement_lignes as pl";
$sql .= " , ".MAIN_DB_PREFIX."societe as s";
$sql .= " WHERE pr.fk_prelevement_lignes = pl.rowid";
$sql .= " AND pl.fk_prelevement_bons = p.rowid";
$sql .= " AND pl.fk_soc = s.rowid";
$sql .= " AND p.entity = ".((int) $conf->entity);
if ($type == 'bank-transfer') {
	$sql .= " AND p.type = 'bank-transfer'";
} else {
	$sql .= " AND p.type = 'debit-order'";
}
if ($socid > 0) {
	$sql .= " AND s.rowid = ".((int) $socid);
}
// Add list for salaries
if ($type == 'bank-transfer') {
	$sql .= " UNION";
	$sql .= " SELECT pl.rowid, pr.motif, p.ref, pl.statut, p.rowid as bonId,";
	$sql .= " u.rowid as socid, CONCAT(u.firstname,' ', u.lastname) as name, p.datec";
	$sql .= " FROM ".MAIN_DB_PREFIX."prelevement_bons as p";
	$sql .= " , ".MAIN_DB_PREFIX."prelevement_rejet as pr";
	$sql .= " , ".MAIN_DB_PREFIX."prelevement_lignes as pl";
	$sql .= " , ".MAIN_DB_PREFIX."user as u";
	$sql .= " WHERE pr.fk_prelevement_lignes = pl.rowid";
	$sql .= " AND pl.fk_prelevement_bons = p.rowid";
	$sql .= " AND pl.fk_user = u.rowid";
	$sql .= " AND p.entity = ".((int) $conf->entity);
	$sql .= " AND p.type = 'bank-transfer'";
	if ($socid) {
		$sql .= " AND s.rowid = ".((int) $socid);
	}
}
if ($type == 'bank-transfer') {
	$sortfield = 'datec';
}
$sql .= $db->order($sortfield, $sortorder);
$sql .= $db->plimit($limit + 1, $offset);

$result = $db->query($sql);
if ($result) {
	$num = $db->num_rows($result);

	$param = '';

	print_barre_liste($title, $page, $_SERVER["PHP_SELF"], $param, $sortfield, $sortorder, '', $num);
	print"\n<!-- debut table -->\n";
	print '<table class="noborder tagtable liste" width="100%" cellpadding="4">';
	print '<tr class="liste_titre">';
	print_liste_field_titre("Line", $_SERVER["PHP_SELF"], "p.ref", '', $param);
	print_liste_field_titre("ThirdParty", $_SERVER["PHP_SELF"], "s.nom", '', $param);
	print_liste_field_titre("Reason", $_SERVER["PHP_SELF"], "pr.motif", "", $param);
	print "</tr>\n";

	$bon = new BonPrelevement($db);
	if ($num) {
		$i = 0;
		$maxlim = min($num, $limit);
		while ($i < $maxlim) {
			$obj = $db->fetch_object($result);
			$bon->fetch($obj->bonId);

			print '<tr class="oddeven">';

			print '<td>';
			print $line->LibStatut($obj->statut, 2).'&nbsp;';
			print '<a href="'.DOL_URL_ROOT.'/compta/prelevement/line.php?id='.$obj->rowid.'">';
			print substr('000000'.$obj->rowid, -6)."</a></td>";

			if ($bon->checkIfSalaryBonPrelevement()) {
				print '<td><a href="'.DOL_URL_ROOT.'/salaries/card.php?id='.$obj->socid.'">'.$obj->name."</a></td>\n";
			} else {
				$thirdpartystatic->id = $obj->socid;
				$thirdpartystatic->name = $obj->name;

				print '<td class="tdoverlowmax200"><a href="'.DOL_URL_ROOT.'/comm/card.php?socid='.$obj->socid.'">'.$thirdpartystatic->getNomUrl(1)."</a></td>\n";
			}

			print '<td>'.$rej->motifs[$obj->motif].'</td>';

			print "</tr>\n";

			$i++;
		}
	} else {
		print '<tr><td colspan="3"><span class="opacitymedium">'.$langs->trans("None").'</span></td></tr>';
	}

	print "</table>";
	$db->free($result);
} else {
	dol_print_error($db);
}

// End of page
llxFooter();
$db->close();<|MERGE_RESOLUTION|>--- conflicted
+++ resolved
@@ -94,11 +94,6 @@
 
 // List of invoices
 
-<<<<<<< HEAD
-// List of invoices
-
-=======
->>>>>>> cc80841a
 $sql = "SELECT pl.rowid, pr.motif, p.ref, pl.statut, p.rowid as bonId,";
 $sql .= " s.rowid as socid, s.nom as name, p.datec";
 $sql .= " FROM ".MAIN_DB_PREFIX."prelevement_bons as p";
