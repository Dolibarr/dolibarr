--- conflicted
+++ resolved
@@ -15,11 +15,7 @@
  * You should have received a copy of the GNU General Public License
  * along with this program. If not, see <http://www.gnu.org/licenses/>.
  *
-<<<<<<< HEAD
- * $Id: facturesrejets.php,v 1.13 2011/07/31 22:23:29 eldy Exp $
-=======
  * $Id: facturesrejets.php,v 1.14 2011/08/17 15:56:27 eldy Exp $
->>>>>>> 19bde3ab
  *
  */
 
@@ -159,9 +155,5 @@
 
 $db->close();
 
-<<<<<<< HEAD
-llxFooter('$Date: 2011/07/31 22:23:29 $ - $Revision: 1.13 $');
-=======
 llxFooter('$Date: 2011/08/17 15:56:27 $ - $Revision: 1.14 $');
->>>>>>> 19bde3ab
 ?>