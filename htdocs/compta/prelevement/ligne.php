--- conflicted
+++ resolved
@@ -29,10 +29,10 @@
 require_once DOL_DOCUMENT_ROOT.'/compta/prelevement/class/ligneprelevement.class.php';
 require_once DOL_DOCUMENT_ROOT.'/compta/prelevement/class/rejetprelevement.class.php';
 require_once DOL_DOCUMENT_ROOT.'/compta/paiement/class/paiement.class.php';
-require_once DOL_DOCUMENT_ROOT.'/compta/bank/class/account.class.php';
-
-$langs->load("banks");
-$langs->load("categories");
+require_once DOL_DOCUMENT_ROOT.'/compta/bank/class/account.class.php';
+
+$langs->load("banks");
+$langs->load("categories");
 
 // Security check
 if ($user->societe_id > 0) accessforbidden();
@@ -63,35 +63,35 @@
 			$error++;
 			setEventMessage($langs->trans("ErrorFieldRequired",$langs->trans("Date")),'errors');
 		}
-		
+
 		elseif ($daterej > dol_now())
 		{
 			$error++;
 			$langs->load("error");
 			setEventMessage($langs->transnoentities("ErrorDateMustBeBeforeToday"),'errors');
 		}
-		
+
 		if (GETPOST('motif','alpha') == 0)
 		{
 			$error++;
 			setEventMessage($langs->trans("ErrorFieldRequired",$langs->transnoentities("RefusedReason")),'errors');
 		}
-		
+
 		if ( ! $error )
 		{
 			$lipre = new LignePrelevement($db, $user);
-			
+
 			if ($lipre->fetch($id) == 0)
-			
+
 			{
 				$rej = new RejetPrelevement($db, $user);
-				
+
 				$rej->create($user, $id, GETPOST('motif','alpha'), $daterej, $lipre->bon_rowid, GETPOST('facturer','int'));
 
 				header("Location: ligne.php?id=".$id);
 				exit;
 			}
-			
+
 		}
 		else
 		{
@@ -325,10 +325,6 @@
 	{
 		dol_print_error($db);
 	}
-<<<<<<< HEAD
-=======
-
->>>>>>> 95fac9aa
 }
 
 llxFooter();
