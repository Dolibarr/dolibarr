<?php
/* Copyright (C) 2005      Rodolphe Quiedeville <rodolphe@quiedeville.org>
 * Copyright (C) 2005-2009 Regis Houssin        <regis.houssin@inodbox.com>
 * Copyright (C) 2010-2013 Juanjo Menent        <jmenent@2byte.es>
 *
 * This program is free software; you can redistribute it and/or modify
 * it under the terms of the GNU General Public License as published by
 * the Free Software Foundation; either version 3 of the License, or
 * (at your option) any later version.
 *
 * This program is distributed in the hope that it will be useful,
 * but WITHOUT ANY WARRANTY; without even the implied warranty of
 * MERCHANTABILITY or FITNESS FOR A PARTICULAR PURPOSE.  See the
 * GNU General Public License for more details.
 *
 * You should have received a copy of the GNU General Public License
 * along with this program. If not, see <https://www.gnu.org/licenses/>.
 */

/**
 *  \file       htdocs/compta/prelevement/class/rejetprelevement.class.php
 *  \ingroup    prelevement
 *  \brief      File of class to manage standing orders rejects
 */


/**
 *	Class to manage standing orders rejects
 */
class RejetPrelevement
{
	/**
	 * @var int ID
	 */
	public $id;

	/**
     * @var DoliDB Database handler.
     */
    public $db;

    public $type; //prelevement or bank transfer


	/**
	 *  Constructor
	 *
	 *  @param	DoliDb	$db			Database handler
	 *  @param 	User	$user       Objet user
<<<<<<< HEAD
     *  @param  string  $type       type
=======
	 *  @param	string	$type		Type ('direct-debit' for direct debit or 'bank-transfer' for credit transfer)
>>>>>>> 78750820
	 */
	public function __construct($db, $user, $type)
	{
		global $langs;

		$this->db = $db;
		$this->user = $user;
		$this->type = $type;

		$this->motifs = array();
		$this->facturer = array();

		$this->motifs[0] = ""; //$langs->trans("StatusMotif0");
    	$this->motifs[1] = $langs->trans("StatusMotif1");
    	$this->motifs[2] = $langs->trans("StatusMotif2");
    	$this->motifs[3] = $langs->trans("StatusMotif3");
    	$this->motifs[4] = $langs->trans("StatusMotif4");
    	$this->motifs[5] = $langs->trans("StatusMotif5");
    	$this->motifs[6] = $langs->trans("StatusMotif6");
    	$this->motifs[7] = $langs->trans("StatusMotif7");
    	$this->motifs[8] = $langs->trans("StatusMotif8");

    	$this->facturer[0] = $langs->trans("NoInvoiceRefused");
		$this->facturer[1] = $langs->trans("InvoiceRefused");
	}

	/**
	 * Create
	 *
	 * @param 	User		$user				User object
	 * @param 	int			$id					Id
	 * @param 	string		$motif				Motif
	 * @param 	int	$date_rejet			Date rejet
	 * @param 	int			$bonid				Bon id
	 * @param 	int			$facturation		Facturation
	 * @return	void
	 */
	public function create($user, $id, $motif, $date_rejet, $bonid, $facturation = 0)
	{
		global $langs, $conf;

		$error = 0;
		$this->id = $id;
		$this->bon_id = $bonid;
		$now = dol_now();

		dol_syslog("RejetPrelevement::Create id $id");
		$bankaccount = ($this->type == 'bank-transfer' ? $conf->global->PAYMENTBYBANKTRANSFER_ID_BANKACCOUNT : $conf->global->PRELEVEMENT_ID_BANKACCOUNT);
		$facs = $this->getListInvoices(1);

		$this->db->begin();

		// Insert refused line into database
		$sql = "INSERT INTO ".MAIN_DB_PREFIX."prelevement_rejet (";
		$sql .= "fk_prelevement_lignes";
		$sql .= ", date_rejet";
		$sql .= ", motif";
		$sql .= ", fk_user_creation";
		$sql .= ", date_creation";
		$sql .= ", afacturer";
		$sql .= ") VALUES (";
		$sql .= $id;
		$sql .= ", '".$this->db->idate($date_rejet)."'";
		$sql .= ", ".$motif;
		$sql .= ", ".$user->id;
		$sql .= ", '".$this->db->idate($now)."'";
		$sql .= ", ".$facturation;
		$sql .= ")";

		$result = $this->db->query($sql);

		if (!$result)
		{
			dol_syslog("RejetPrelevement::create Erreur 4");
			dol_syslog("RejetPrelevement::create Erreur 4 $sql");
			$error++;
		}

		// Tag the line to refused
		$sql = " UPDATE ".MAIN_DB_PREFIX."prelevement_lignes ";
		$sql .= " SET statut = 3";
		$sql .= " WHERE rowid = ".$id;

		if (!$this->db->query($sql))
		{
			dol_syslog("RejetPrelevement::create Erreur 5");
			$error++;
		}

		$num = count($facs);
		for ($i = 0; $i < $num; $i++) {
			if ($this->type == 'bank-transfer') {
				$fac = new FactureFournisseur($this->db);
				$pai = new PaiementFourn($this->db);
			} else {
				$fac = new Facture($this->db);
				$pai = new Paiement($this->db);
			}

			$fac->fetch($facs[$i][0]);

			// Make a negative payment
			//$pai = new Paiement($this->db);

			$pai->amounts = array();

			/*
			 * We replace the comma with a point otherwise some
			 * PHP installs sends only the part integer negative
			*/

			$pai->amounts[$facs[$i][0]] = price2num($facs[$i][1] * ($this->type == 'bank-transfer' ? 1:  -1));
			$pai->datepaye = $date_rejet;
			$pai->paiementid = 3; // type of payment: withdrawal
			$pai->num_payment = $fac->ref;

			if ($pai->create($this->user) < 0) {
                // we call with no_commit
				$error++;
				dol_syslog("RejetPrelevement::Create Error creation payment invoice ".$facs[$i][0]);
			} else {
				$result = $pai->addPaymentToBank($user, 'payment', '(InvoiceRefused)', $bankaccount, '', '');
				if ($result < 0) {
					dol_syslog("RejetPrelevement::Create AddPaymentToBan Error");
					$error++;
				}

				// Payment validation
				if ($pai->validate($user) < 0) {
					$error++;
					dol_syslog("RejetPrelevement::Create Error payment validation");
				}
			}
			//Tag invoice as unpaid
			dol_syslog("RejetPrelevement::Create set_unpaid fac ".$fac->ref);

			$fac->set_unpaid($user);

			//TODO: Must be managed by notifications module
			// Send email to sender of the standing order request
			$this->_send_email($fac);
		}

		if ($error == 0)
		{
			dol_syslog("RejetPrelevement::Create Commit");
			$this->db->commit();
		} else {
			dol_syslog("RejetPrelevement::Create Rollback");
			$this->db->rollback();
		}
	}

    // phpcs:disable PEAR.NamingConventions.ValidFunctionName.ScopeNotCamelCaps
	/**
	 *  Send email to all users that has asked the withdraw request
	 *
	 * 	@param	Facture		$fac			Invoice object
	 * 	@return	void
	 */
	private function _send_email($fac)
	{
        // phpcs:enable
		global $langs;

		$userid = 0;

		$sql = "SELECT fk_user_demande";
		$sql .= " FROM ".MAIN_DB_PREFIX."prelevement_facture_demande as pfd";
		$sql .= " WHERE pfd.fk_prelevement_bons = ".$this->bon_id;
		$sql .= " AND pfd.fk_facture".($this->type == 'bank-transfer' ? '_fourn=': '=').$fac->id;

		$resql = $this->db->query($sql);
		if ($resql)
		{
			$num = $this->db->num_rows($resql);
			if ($num > 0)
			{
				$row = $this->db->fetch_row($resql);
				$userid = $row[0];
			}
		} else {
			dol_syslog("RejetPrelevement::_send_email Erreur lecture user");
		}

		if ($userid > 0)
		{
			$emuser = new User($this->db);
			$emuser->fetch($userid);

			$soc = new Societe($this->db);
			$soc->fetch($fac->socid);

			require_once DOL_DOCUMENT_ROOT.'/core/class/CMailFile.class.php';

			$subject = $langs->transnoentities("InfoRejectSubject");
			$sendto = $emuser->getFullName($langs)." <".$emuser->email.">";
			$from = $this->user->getFullName($langs)." <".$this->user->email.">";
			$msgishtml = 1;
			$trackid = 'use'.$emuser->id;

			$arr_file = array();
			$arr_mime = array();
			$arr_name = array();
			$facref = $fac->ref;
			$socname = $soc->name;
			$amount = price($fac->total_ttc);
			$userinfo = $this->user->getFullName($langs);

			$message = $langs->trans("InfoRejectMessage", $facref, $socname, $amount, $userinfo);

			$mailfile = new CMailFile($subject, $sendto, $from, $message, $arr_file, $arr_mime, $arr_name, '', '', 0, $msgishtml, $this->user->email, '', $trackid);

			$result = $mailfile->sendfile();
			if ($result) {
				dol_syslog("RejetPrelevement::_send_email email envoye");
			} else {
				dol_syslog("RejetPrelevement::_send_email Erreur envoi email");
			}
		} else {
			dol_syslog("RejetPrelevement::_send_email Userid invalide");
		}
	}

	/**
	 * Retrieve the list of invoices
	 *
	 * @param 	int		$amounts 	If you want to get the amount of the order for each invoice
	 * @return	array				Array List of invoices related to the withdrawal line
	 * @todo	A withdrawal line is today linked to one and only one invoice. So the function should return only one object ?
	 */
	private function getListInvoices($amounts = 0)
	{
		global $conf;

		$arr = array();

		 //Returns all invoices of a withdrawal
		$sql = "SELECT f.rowid as facid, pl.amount";
		$sql .= " FROM ".MAIN_DB_PREFIX."prelevement_facture as pf";
<<<<<<< HEAD
		//$sql .= " LEFT JOIN ".MAIN_DB_PREFIX."facture as f ON (pf.fk_facture = f.rowid)";
		if ($this->type == 'bank-transfer')	{
            $sql .= " LEFT JOIN ".MAIN_DB_PREFIX."facture_fourn as f ON (pf.fk_facture_fourn = f.rowid)";
        } else {
            $sql .= " LEFT JOIN ".MAIN_DB_PREFIX."facture as f ON (pf.fk_facture = f.rowid)";
        }

=======
		if ($this->type == 'bank-transfer')	$sql .= " LEFT JOIN ".MAIN_DB_PREFIX."facture_fourn as f ON (pf.fk_facture_fourn = f.rowid)";
		else $sql .= " LEFT JOIN ".MAIN_DB_PREFIX."facture as f ON (pf.fk_facture = f.rowid)";
>>>>>>> 78750820
		$sql .= " LEFT JOIN ".MAIN_DB_PREFIX."prelevement_lignes as pl ON (pf.fk_prelevement_lignes = pl.rowid)";
		$sql .= " WHERE pf.fk_prelevement_lignes = ".$this->id;
		$sql .= " AND f.entity IN  (".getEntity('invoice').")";

		$resql = $this->db->query($sql);
		if ($resql)
		{
			$num = $this->db->num_rows($resql);

			if ($num)
			{
				$i = 0;
				while ($i < $num)
				{
					$row = $this->db->fetch_row($resql);
					if (!$amounts) {
                        $arr[$i] = $row[0];
                    } else {
						$arr[$i] = array(
							$row[0],
							$row[1]
						);
					}
					$i++;
				}
			}
			$this->db->free($resql);
		} else {
			dol_syslog("getListInvoices", LOG_ERR);
		}

		return $arr;
	}

	/**
	 *    Retrieve withdrawal object
	 *
	 *    @param    int		$rowid       id of invoice to retrieve
	 *    @return	int
	 */
	public function fetch($rowid)
	{

		$sql = "SELECT pr.date_rejet as dr, motif, afacturer";
		$sql .= " FROM ".MAIN_DB_PREFIX."prelevement_rejet as pr";
		$sql .= " WHERE pr.fk_prelevement_lignes =".$rowid;

		$resql = $this->db->query($sql);
		if ($resql)
		{
			if ($this->db->num_rows($resql))
			{
				$obj = $this->db->fetch_object($resql);

				$this->id = $rowid;
				$this->date_rejet = $this->db->jdate($obj->dr);
				$this->motif = $this->motifs[$obj->motif];
				$this->invoicing = $this->facturer[$obj->afacturer];

				$this->db->free($resql);

				return 0;
			} else {
				dol_syslog("RejetPrelevement::Fetch Erreur rowid=$rowid numrows=0");
				return -1;
			}
		} else {
			dol_syslog("RejetPrelevement::Fetch Erreur rowid=$rowid");
			return -2;
		}
	}
}<|MERGE_RESOLUTION|>--- conflicted
+++ resolved
@@ -47,11 +47,7 @@
 	 *
 	 *  @param	DoliDb	$db			Database handler
 	 *  @param 	User	$user       Objet user
-<<<<<<< HEAD
-     *  @param  string  $type       type
-=======
 	 *  @param	string	$type		Type ('direct-debit' for direct debit or 'bank-transfer' for credit transfer)
->>>>>>> 78750820
 	 */
 	public function __construct($db, $user, $type)
 	{
@@ -292,18 +288,8 @@
 		 //Returns all invoices of a withdrawal
 		$sql = "SELECT f.rowid as facid, pl.amount";
 		$sql .= " FROM ".MAIN_DB_PREFIX."prelevement_facture as pf";
-<<<<<<< HEAD
-		//$sql .= " LEFT JOIN ".MAIN_DB_PREFIX."facture as f ON (pf.fk_facture = f.rowid)";
-		if ($this->type == 'bank-transfer')	{
-            $sql .= " LEFT JOIN ".MAIN_DB_PREFIX."facture_fourn as f ON (pf.fk_facture_fourn = f.rowid)";
-        } else {
-            $sql .= " LEFT JOIN ".MAIN_DB_PREFIX."facture as f ON (pf.fk_facture = f.rowid)";
-        }
-
-=======
 		if ($this->type == 'bank-transfer')	$sql .= " LEFT JOIN ".MAIN_DB_PREFIX."facture_fourn as f ON (pf.fk_facture_fourn = f.rowid)";
 		else $sql .= " LEFT JOIN ".MAIN_DB_PREFIX."facture as f ON (pf.fk_facture = f.rowid)";
->>>>>>> 78750820
 		$sql .= " LEFT JOIN ".MAIN_DB_PREFIX."prelevement_lignes as pl ON (pf.fk_prelevement_lignes = pl.rowid)";
 		$sql .= " WHERE pf.fk_prelevement_lignes = ".$this->id;
 		$sql .= " AND f.entity IN  (".getEntity('invoice').")";
