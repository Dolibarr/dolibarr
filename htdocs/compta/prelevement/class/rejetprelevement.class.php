<?php
/* Copyright (C) 2005      Rodolphe Quiedeville <rodolphe@quiedeville.org>
 * Copyright (C) 2005-2009 Regis Houssin        <regis.houssin@capnetworks.com>
 * Copyright (C) 2010-2013 Juanjo Menent        <jmenent@2byte.es>
 *
 * This program is free software; you can redistribute it and/or modify
 * it under the terms of the GNU General Public License as published by
 * the Free Software Foundation; either version 3 of the License, or
 * (at your option) any later version.
 *
 * This program is distributed in the hope that it will be useful,
 * but WITHOUT ANY WARRANTY; without even the implied warranty of
 * MERCHANTABILITY or FITNESS FOR A PARTICULAR PURPOSE.  See the
 * GNU General Public License for more details.
 *
 * You should have received a copy of the GNU General Public License
 * along with this program. If not, see <http://www.gnu.org/licenses/>.
 *
 */

/**
 *  \file       htdocs/compta/prelevement/class/rejetprelevement.class.php
 *  \ingroup    prelevement
 *  \brief      File of class to manage standing orders rejects
 */


/**
 *	Class to manage standing orders rejects
 */
class RejetPrelevement
{
	var $id;
	var $db;


	/**
	 *  Constructor
	 *
	 *  @param	DoliDb	$db			Database handler
	 *  @param 	User	$user       Objet user
	 */
	function __construct($db, $user)
	{
		global $langs;

		$this->db = $db;
		$this->user = $user;

		$this->motifs = array();
		$this->facturer = array();

<<<<<<< HEAD
		$this->motifs[0] = "";//$langs->trans("StatusMotif0");
=======
		$this->motifs[0] = ""; //$langs->trans("StatusMotif0");
>>>>>>> 95fac9aa
    	$this->motifs[1] = $langs->trans("StatusMotif1");
    	$this->motifs[2] = $langs->trans("StatusMotif2");
    	$this->motifs[3] = $langs->trans("StatusMotif3");
    	$this->motifs[4] = $langs->trans("StatusMotif4");
    	$this->motifs[5] = $langs->trans("StatusMotif5");
    	$this->motifs[6] = $langs->trans("StatusMotif6");
    	$this->motifs[7] = $langs->trans("StatusMotif7");
    	$this->motifs[8] = $langs->trans("StatusMotif8");

    	$this->facturer[0]=$langs->trans("NoInvoiceRefused");
		$this->facturer[1]=$langs->trans("InvoiceRefused");

	}

	/**
	 * Create
	 *
	 * @param 	User		$user				User object
	 * @param 	int			$id					Id
	 * @param 	string		$motif				Motif
	 * @param 	timestamp	$date_rejet			Date rejet
	 * @param 	int			$bonid				Bon id
	 * @param 	int			$facturation		Facturation
	 * @return	void
	 */
	function create($user, $id, $motif, $date_rejet, $bonid, $facturation=0)
	{
		global $langs,$conf;

		$error = 0;
		$this->id = $id;
		$this->bon_id = $bonid;
		$now=dol_now();

		dol_syslog("RejetPrelevement::Create id $id");
		$bankaccount = $conf->global->PRELEVEMENT_ID_BANKACCOUNT;
		$facs = $this->getListInvoices();

		$this->db->begin();

		// Insert refused line into database
		$sql = "INSERT INTO ".MAIN_DB_PREFIX."prelevement_rejet (";
		$sql.= "fk_prelevement_lignes";
		$sql.= ", date_rejet";
		$sql.= ", motif";
		$sql.= ", fk_user_creation";
		$sql.= ", date_creation";
		$sql.= ", afacturer";
		$sql.= ") VALUES (";
		$sql.= $id;
		$sql.= ", '".$this->db->idate($date_rejet)."'";
		$sql.= ", ".$motif;
		$sql.= ", ".$user->id;
		$sql.= ", ".$this->db->idate($now);
		$sql.= ", ".$facturation;
		$sql.= ")";

		$result=$this->db->query($sql);

		if (!$result)
		{
			dol_syslog("RejetPrelevement::create Erreur 4");
			dol_syslog("RejetPrelevement::create Erreur 4 $sql");
			$error++;
		}

		// Tag the line to refused
		$sql = " UPDATE ".MAIN_DB_PREFIX."prelevement_lignes ";
		$sql.= " SET statut = 3";
		$sql.= " WHERE rowid = ".$id;

		if (! $this->db->query($sql))
		{
			dol_syslog("RejetPrelevement::create Erreur 5");
			$error++;
		}

		$num=count($facs);
		for ($i = 0; $i < $num; $i++)
		{
			$fac = new Facture($this->db);
			$fac->fetch($facs[$i]);

			// Make a negative payment
			$pai = new Paiement($this->db);

			$pai->amounts = array();

			/*
			 * We replace the comma with a point otherwise some
			 * PHP installs sends only the part integer negative
			*/

			$pai->amounts[$facs[$i]] = price2num($fac->total_ttc * -1);
			$pai->datepaye = $date_rejet;
			$pai->paiementid = 3; // type of payment: withdrawal
			$pai->num_paiement = $fac->ref;

			if ($pai->create($this->user) < 0)  // we call with no_commit
			{
				$error++;
				dol_syslog("RejetPrelevement::Create Error creation payment invoice ".$facs[$i]);
			}
			else
			{
				$result=$pai->addPaymentToBank($user,'payment','(InvoiceRefused)',$bankaccount);
				if ($result < 0)
				{
					dol_syslog("RejetPrelevement::Create AddPaymentToBan Error");
					$error++;
				}

				// Payment validation
				if ($pai->valide() < 0)
				{
					$error++;
					dol_syslog("RejetPrelevement::Create Error payment validation");
				}

			}
			//Tag invoice as unpaid
			dol_syslog("RejetPrelevement::Create set_unpaid fac ".$fac->ref);
			$fac->set_unpaid($fac->id, $user);
			
			//TODO: Must be managed by notifications module
			// Send email to sender of the standing order request
			$this->_send_email($fac);
		}

		if ($error == 0)
		{
			dol_syslog("RejetPrelevement::Create Commit");
			$this->db->commit();
		}
		else
		{
			dol_syslog("RejetPrelevement::Create Rollback");
			$this->db->rollback();
		}

	}

	/**
	 *  Envoi mail
	 *
	 * 	@param	Facture		$fac			Invoice object
	 * 	@return	void
	 */
	function _send_email($fac)
	{
		global $langs;

		$userid = 0;

		$sql = "SELECT fk_user_demande";
		$sql.= " FROM ".MAIN_DB_PREFIX."prelevement_facture_demande as pfd";
		$sql.= " WHERE pfd.fk_prelevement_bons = ".$this->bon_id;
		$sql.= " AND pfd.fk_facture = ".$fac->id;

		$resql=$this->db->query($sql);
		if ($resql)
		{
			$num = $this->db->num_rows($resql);
			if ($num > 0)
			{
				$row = $this->db->fetch_row($resql);
				$userid = $row[0];
			}
		}
		else
		{
			dol_syslog("RejetPrelevement::_send_email Erreur lecture user");
		}

		if ($userid > 0)
		{
			$emuser = new User($this->db);
			$emuser->fetch($userid);

			$soc = new Societe($this->db);
			$soc->fetch($fac->socid);

			require_once DOL_DOCUMENT_ROOT.'/core/class/CMailFile.class.php';

			$subject = $langs->trans("InfoRejectSubject");
			$sendto = $emuser->getFullName($langs)." <".$emuser->email.">";
			$from = $this->user->getFullName($langs)." <".$this->user->email.">";
			$msgishtml=0;

			$arr_file = array();
			$arr_mime = array();
			$arr_name = array();
			$facref = $fac->ref;
			$socname = $soc->nom;
			$amount = price($fac->total_ttc);
			$userinfo = $this->user->getFullName($langs);

			$message = $langs->trans("InfoRejectMessage",$facref,$socname, $amount, $userinfo);

			$mailfile = new CMailFile($subject,$sendto,$from,$message,$arr_file,$arr_mime,$arr_name,'', '', 0, $msgishtml,$this->user->email);

			$result=$mailfile->sendfile();
			if ($result)
			{
				dol_syslog("RejetPrelevement::_send_email email envoye");
			}
			else
			{
				dol_syslog("RejetPrelevement::_send_email Erreur envoi email");
			}
		}
		else
		{
			dol_syslog("RejetPrelevement::_send_email Userid invalide");
		}
	}

	/**
	 *    Retrieve the list of invoices
	 *
	 *    @return	void
	 */
	private function getListInvoices()
	{
		global $conf;

		$arr = array();

		 //Returns all invoices of a withdrawal
		$sql = "SELECT f.rowid as facid";
		$sql.= " FROM ".MAIN_DB_PREFIX."prelevement_facture as pf";
		$sql.= ", ".MAIN_DB_PREFIX."facture as f";
		$sql.= " WHERE pf.fk_prelevement_lignes = ".$this->id;
		$sql.= " AND pf.fk_facture = f.rowid";
		$sql.= " AND f.entity = ".$conf->entity;

		$resql=$this->db->query($sql);
		if ($resql)
		{
			$num = $this->db->num_rows($resql);

			if ($num)
			{
				$i = 0;
				while ($i < $num)
				{
					$row = $this->db->fetch_row($resql);
					$arr[$i] = $row[0];
					$i++;
				}
			}
			$this->db->free($resql);
		}
		else
		{
			dol_syslog("RejetPrelevement Erreur");
		}

		return $arr;

	}

	/**
	 *    Retrieve withdrawal object
	 *
	 *    @param    int		$rowid       id of invoice to retrieve
	 *    @return	void
	 */
	function fetch($rowid)
	{

		$sql = "SELECT pr.date_rejet as dr, motif, afacturer";
		$sql.= " FROM ".MAIN_DB_PREFIX."prelevement_rejet as pr";
		$sql.= " WHERE pr.fk_prelevement_lignes =".$rowid;

		$resql=$this->db->query($sql);
		if ($resql)
		{
			if ($this->db->num_rows($resql))
			{
				$obj = $this->db->fetch_object($resql);

				$this->id             = $rowid;
				$this->date_rejet     = $this->db->jdate($obj->dr);
				$this->motif          = $this->motifs[$obj->motif];
				$this->invoicing	  =	$this->facturer[$obj->afacturer];

				$this->db->free($resql);

				return 0;
			}
			else
			{
				dol_syslog("RejetPrelevement::Fetch Erreur rowid=$rowid numrows=0");
				return -1;
			}
		}
		else
		{
			dol_syslog("RejetPrelevement::Fetch Erreur rowid=$rowid");
			return -2;
		}
	}

}

?><|MERGE_RESOLUTION|>--- conflicted
+++ resolved
@@ -50,11 +50,7 @@
 		$this->motifs = array();
 		$this->facturer = array();
 
-<<<<<<< HEAD
-		$this->motifs[0] = "";//$langs->trans("StatusMotif0");
-=======
 		$this->motifs[0] = ""; //$langs->trans("StatusMotif0");
->>>>>>> 95fac9aa
     	$this->motifs[1] = $langs->trans("StatusMotif1");
     	$this->motifs[2] = $langs->trans("StatusMotif2");
     	$this->motifs[3] = $langs->trans("StatusMotif3");
@@ -178,7 +174,7 @@
 			//Tag invoice as unpaid
 			dol_syslog("RejetPrelevement::Create set_unpaid fac ".$fac->ref);
 			$fac->set_unpaid($fac->id, $user);
-			
+
 			//TODO: Must be managed by notifications module
 			// Send email to sender of the standing order request
 			$this->_send_email($fac);
