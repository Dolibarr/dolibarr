<?php
/* Copyright (C) 2005      Rodolphe Quiedeville <rodolphe@quiedeville.org>
 * Copyright (C) 2005-2009 Regis Houssin        <regis.houssin@capnetworks.com>
 * Copyright (C) 2010-2013 Juanjo Menent        <jmenent@2byte.es>
 *
 * This program is free software; you can redistribute it and/or modify
 * it under the terms of the GNU General Public License as published by
 * the Free Software Foundation; either version 3 of the License, or
 * (at your option) any later version.
 *
 * This program is distributed in the hope that it will be useful,
 * but WITHOUT ANY WARRANTY; without even the implied warranty of
 * MERCHANTABILITY or FITNESS FOR A PARTICULAR PURPOSE.  See the
 * GNU General Public License for more details.
 *
 * You should have received a copy of the GNU General Public License
 * along with this program. If not, see <http://www.gnu.org/licenses/>.
 *
 */

/**
 *  \file       htdocs/compta/prelevement/class/rejetprelevement.class.php
 *  \ingroup    prelevement
 *  \brief      File of class to manage standing orders rejects
 */


/**
 *	Class to manage standing orders rejects
 */
class RejetPrelevement
{
	var $id;
	var $db;


	/**
	 *  Constructor
	 *
	 *  @param	DoliDb	$db			Database handler
	 *  @param 	User	$user       Objet user
	 */
	function __construct($db, $user)
	{
		global $langs;

		$this->db = $db;
		$this->user = $user;

		$this->motifs = array();
		$this->facturer = array();

		$this->motifs[0] = ""; //$langs->trans("StatusMotif0");
    	$this->motifs[1] = $langs->trans("StatusMotif1");
    	$this->motifs[2] = $langs->trans("StatusMotif2");
    	$this->motifs[3] = $langs->trans("StatusMotif3");
    	$this->motifs[4] = $langs->trans("StatusMotif4");
    	$this->motifs[5] = $langs->trans("StatusMotif5");
    	$this->motifs[6] = $langs->trans("StatusMotif6");
    	$this->motifs[7] = $langs->trans("StatusMotif7");
    	$this->motifs[8] = $langs->trans("StatusMotif8");

    	$this->facturer[0]=$langs->trans("NoInvoiceRefused");
		$this->facturer[1]=$langs->trans("InvoiceRefused");

	}

	/**
	 * Create
	 *
	 * @param 	User		$user				User object
	 * @param 	int			$id					Id
	 * @param 	string		$motif				Motif
	 * @param 	int	$date_rejet			Date rejet
	 * @param 	int			$bonid				Bon id
	 * @param 	int			$facturation		Facturation
	 * @return	void
	 */
	function create($user, $id, $motif, $date_rejet, $bonid, $facturation=0)
	{
		global $langs,$conf;

		$error = 0;
		$this->id = $id;
		$this->bon_id = $bonid;
		$now=dol_now();

		dol_syslog("RejetPrelevement::Create id $id");
		$bankaccount = $conf->global->PRELEVEMENT_ID_BANKACCOUNT;
		$facs = $this->getListInvoices(1);

		$this->db->begin();

		// Insert refused line into database
		$sql = "INSERT INTO ".MAIN_DB_PREFIX."prelevement_rejet (";
		$sql.= "fk_prelevement_lignes";
		$sql.= ", date_rejet";
		$sql.= ", motif";
		$sql.= ", fk_user_creation";
		$sql.= ", date_creation";
		$sql.= ", afacturer";
		$sql.= ") VALUES (";
		$sql.= $id;
		$sql.= ", '".$this->db->idate($date_rejet)."'";
		$sql.= ", ".$motif;
		$sql.= ", ".$user->id;
		$sql.= ", '".$this->db->idate($now)."'";
		$sql.= ", ".$facturation;
		$sql.= ")";

		$result=$this->db->query($sql);

		if (!$result)
		{
			dol_syslog("RejetPrelevement::create Erreur 4");
			dol_syslog("RejetPrelevement::create Erreur 4 $sql");
			$error++;
		}

		// Tag the line to refused
		$sql = " UPDATE ".MAIN_DB_PREFIX."prelevement_lignes ";
		$sql.= " SET statut = 3";
		$sql.= " WHERE rowid = ".$id;

		if (! $this->db->query($sql))
		{
			dol_syslog("RejetPrelevement::create Erreur 5");
			$error++;
		}

		$num=count($facs);
		for ($i = 0; $i < $num; $i++)
		{
			$fac = new Facture($this->db);
			$fac->fetch($facs[$i][0]);

			// Make a negative payment
			$pai = new Paiement($this->db);

			$pai->amounts = array();

			/*
			 * We replace the comma with a point otherwise some
			 * PHP installs sends only the part integer negative
			*/

			$pai->amounts[$facs[$i][0]] = price2num($facs[$i][1] * -1);
			$pai->datepaye = $date_rejet;
			$pai->paiementid = 3; // type of payment: withdrawal
			$pai->num_paiement = $fac->ref;

			if ($pai->create($this->user) < 0)  // we call with no_commit
			{
				$error++;
				dol_syslog("RejetPrelevement::Create Error creation payment invoice ".$facs[$i][0]);
			}
			else
			{
				$result=$pai->addPaymentToBank($user,'payment','(InvoiceRefused)',$bankaccount,'','');
				if ($result < 0)
				{
					dol_syslog("RejetPrelevement::Create AddPaymentToBan Error");
					$error++;
				}

				// Payment validation
				if ($pai->valide() < 0)
				{
					$error++;
					dol_syslog("RejetPrelevement::Create Error payment validation");
				}

			}
			//Tag invoice as unpaid
			dol_syslog("RejetPrelevement::Create set_unpaid fac ".$fac->ref);

			$fac->set_unpaid($user);

			//TODO: Must be managed by notifications module
			// Send email to sender of the standing order request
			$this->_send_email($fac);
		}

		if ($error == 0)
		{
			dol_syslog("RejetPrelevement::Create Commit");
			$this->db->commit();
		}
		else
		{
			dol_syslog("RejetPrelevement::Create Rollback");
			$this->db->rollback();
		}

	}

	/**
	 *  Send email to all users that has asked the withdraw request
	 *
	 * 	@param	Facture		$fac			Invoice object
	 * 	@return	void
	 */
	function _send_email($fac)
	{
		global $langs;

		$userid = 0;

		$sql = "SELECT fk_user_demande";
		$sql.= " FROM ".MAIN_DB_PREFIX."prelevement_facture_demande as pfd";
		$sql.= " WHERE pfd.fk_prelevement_bons = ".$this->bon_id;
		$sql.= " AND pfd.fk_facture = ".$fac->id;

		$resql=$this->db->query($sql);
		if ($resql)
		{
			$num = $this->db->num_rows($resql);
			if ($num > 0)
			{
				$row = $this->db->fetch_row($resql);
				$userid = $row[0];
			}
		}
		else
		{
			dol_syslog("RejetPrelevement::_send_email Erreur lecture user");
		}

		if ($userid > 0)
		{
			$emuser = new User($this->db);
			$emuser->fetch($userid);

			$soc = new Societe($this->db);
			$soc->fetch($fac->socid);

			require_once DOL_DOCUMENT_ROOT.'/core/class/CMailFile.class.php';

			$subject = $langs->trans("InfoRejectSubject");
			$sendto = $emuser->getFullName($langs)." <".$emuser->email.">";
			$from = $this->user->getFullName($langs)." <".$this->user->email.">";
			$msgishtml=0;

			$arr_file = array();
			$arr_mime = array();
			$arr_name = array();
			$facref = $fac->ref;
			$socname = $soc->name;
			$amount = price($fac->total_ttc);
			$userinfo = $this->user->getFullName($langs);

			$message = $langs->trans("InfoRejectMessage",$facref,$socname, $amount, $userinfo);

			$mailfile = new CMailFile($subject,$sendto,$from,$message,$arr_file,$arr_mime,$arr_name,'', '', 0, $msgishtml,$this->user->email);

			$result=$mailfile->sendfile();
			if ($result)
			{
				dol_syslog("RejetPrelevement::_send_email email envoye");
			}
			else
			{
				dol_syslog("RejetPrelevement::_send_email Erreur envoi email");
			}
		}
		else
		{
			dol_syslog("RejetPrelevement::_send_email Userid invalide");
		}
	}

	/**
	 * Retrieve the list of invoices
	 * @param 	int		$amounts 	If you want to get the amount of the order for each invoice
	 *
<<<<<<< HEAD
	 *    @return	array
=======
	 * @return	Array List of invoices related to the withdrawal line
	 * @TODO	A withdrawal line is today linked to one and only one invoice. So the function should return only one object ?
>>>>>>> fbc0b5b3
	 */
	private function getListInvoices($amounts=0)
	{
		global $conf;

		$arr = array();

		 //Returns all invoices of a withdrawal
		$sql = "SELECT f.rowid as facid, pl.amount";
		$sql.= " FROM ".MAIN_DB_PREFIX."prelevement_facture as pf";
		$sql.= " LEFT JOIN ".MAIN_DB_PREFIX."facture as f ON (pf.fk_facture = f.rowid)";
		$sql.= " LEFT JOIN ".MAIN_DB_PREFIX."prelevement_lignes as pl ON (pf.fk_prelevement_lignes = pl.rowid)";
		$sql.= " WHERE pf.fk_prelevement_lignes = ".$this->id;
		$sql.= " AND f.entity = ".$conf->entity;

		$resql=$this->db->query($sql);
		if ($resql)
		{
			$num = $this->db->num_rows($resql);

			if ($num)
			{
				$i = 0;
				while ($i < $num)
				{
					$row = $this->db->fetch_row($resql);
					if (!$amounts) $arr[$i] = $row[0];
					else
					{
						$arr[$i] = array(
							$row[0],
							$row[1]
						);
					}
					$i++;
				}
			}
			$this->db->free($resql);
		}
		else
		{
			dol_syslog("RejetPrelevement Erreur");
		}

		return $arr;

	}

	/**
	 *    Retrieve withdrawal object
	 *
	 *    @param    int		$rowid       id of invoice to retrieve
	 *    @return	int
	 */
	function fetch($rowid)
	{

		$sql = "SELECT pr.date_rejet as dr, motif, afacturer";
		$sql.= " FROM ".MAIN_DB_PREFIX."prelevement_rejet as pr";
		$sql.= " WHERE pr.fk_prelevement_lignes =".$rowid;

		$resql=$this->db->query($sql);
		if ($resql)
		{
			if ($this->db->num_rows($resql))
			{
				$obj = $this->db->fetch_object($resql);

				$this->id             = $rowid;
				$this->date_rejet     = $this->db->jdate($obj->dr);
				$this->motif          = $this->motifs[$obj->motif];
				$this->invoicing	  =	$this->facturer[$obj->afacturer];

				$this->db->free($resql);

				return 0;
			}
			else
			{
				dol_syslog("RejetPrelevement::Fetch Erreur rowid=$rowid numrows=0");
				return -1;
			}
		}
		else
		{
			dol_syslog("RejetPrelevement::Fetch Erreur rowid=$rowid");
			return -2;
		}
	}

}
<|MERGE_RESOLUTION|>--- conflicted
+++ resolved
@@ -271,14 +271,10 @@
 
 	/**
 	 * Retrieve the list of invoices
+	 *
 	 * @param 	int		$amounts 	If you want to get the amount of the order for each invoice
-	 *
-<<<<<<< HEAD
-	 *    @return	array
-=======
-	 * @return	Array List of invoices related to the withdrawal line
+	 * @return	array				Array List of invoices related to the withdrawal line
 	 * @TODO	A withdrawal line is today linked to one and only one invoice. So the function should return only one object ?
->>>>>>> fbc0b5b3
 	 */
 	private function getListInvoices($amounts=0)
 	{
@@ -320,7 +316,7 @@
 		}
 		else
 		{
-			dol_syslog("RejetPrelevement Erreur");
+			dol_syslog("getListInvoices", LOG_ERR);
 		}
 
 		return $arr;
