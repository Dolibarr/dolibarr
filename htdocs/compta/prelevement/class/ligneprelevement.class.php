<?php
/* Copyright (C) 2005      Rodolphe Quiedeville <rodolphe@quiedeville.org>
 * Copyright (C) 2005-2009 Regis Houssin        <regis.houssin@inodbox.com>
 * Copyright (C) 2010-2011 Juanjo Menent        <jmenent@2byte.es>
 * Copyright (C) 2015      Marcos García        <marcosgdf@gmail.com>
 *
 * This program is free software; you can redistribute it and/or modify
 * it under the terms of the GNU General Public License as published by
 * the Free Software Foundation; either version 3 of the License, or
 * (at your option) any later version.
 *
 * This program is distributed in the hope that it will be useful,
 * but WITHOUT ANY WARRANTY; without even the implied warranty of
 * MERCHANTABILITY or FITNESS FOR A PARTICULAR PURPOSE.  See the
 * GNU General Public License for more details.
 *
 * You should have received a copy of the GNU General Public License
 * along with this program. If not, see <https://www.gnu.org/licenses/>.
 *
 */

/**
 *  \file       htdocs/compta/prelevement/class/ligneprelevement.class.php
 *  \ingroup    prelevement
 *  \brief      File of class to manage lines of Direct Debit orders
 */


/**
 *	Class to manage withdrawals
 */
class LignePrelevement
{
	/**
	 * @var int ID
	 */
	public $id;

	/**
     * @var DoliDB Database handler.
     */
    public $db;

	public $statuts = array();


	/**
	 *  Constructor
	 *
	 *  @param	DoliDb	$db			Database handler
	 */
	public function __construct($db)
	{
		global $conf, $langs;

		$this->db = $db;

		// List of language codes for status

		$langs->load("withdrawals");
		$this->statuts[0] = $langs->trans("StatusWaiting");
		$this->statuts[2] = $langs->trans("StatusCredited");
		$this->statuts[3] = $langs->trans("StatusRefused");
	}

	/**
	 *  Recupere l'objet prelevement
	 *
	 *  @param	int		$rowid      Id de la facture a recuperer
	 *  @return	integer				<0 if KO, >=0 if OK
	 */
	public function fetch($rowid)
	{
		global $conf;

		$error = 0;

		$sql = "SELECT pl.rowid, pl.amount, p.ref, p.rowid as bon_rowid";
		$sql .= ", pl.statut, pl.fk_soc";
		$sql .= " FROM ".MAIN_DB_PREFIX."prelevement_lignes as pl";
		$sql .= ", ".MAIN_DB_PREFIX."prelevement_bons as p";
		$sql .= " WHERE pl.rowid=".$rowid;
		$sql .= " AND p.rowid = pl.fk_prelevement_bons";
		$sql .= " AND p.entity = ".$conf->entity;

		$resql = $this->db->query($sql);
		if ($resql)
		{
			if ($this->db->num_rows($resql))
			{
				$obj = $this->db->fetch_object($resql);

				$this->id              = $obj->rowid;
				$this->amount          = $obj->amount;
				$this->socid           = $obj->fk_soc;
				$this->statut          = $obj->statut;
				$this->bon_ref         = $obj->ref;
				$this->bon_rowid       = $obj->bon_rowid;
<<<<<<< HEAD
			} else {
				$result++;
=======
			}
			else
			{
				$error++;
>>>>>>> 233c7e53
				dol_syslog("LignePrelevement::Fetch rowid=$rowid numrows=0");
			}

			$this->db->free($resql);
<<<<<<< HEAD
		} else {
			$result++;
=======
		}
		else
		{
			$error++;
>>>>>>> 233c7e53
			dol_syslog("LignePrelevement::Fetch rowid=$rowid");
			dol_syslog($this->db->error());
		}

		return $error;
	}

    /**
	 *    Return status label of object
	 *
	 *    @param	int		$mode       0=Label, 1=Picto + label, 2=Picto, 3=Label + Picto
	 * 	  @return   string      		Label
	 */
	public function getLibStatut($mode = 0)
	{
		return $this->LibStatut($this->statut, $mode);
	}

    // phpcs:disable PEAR.NamingConventions.ValidFunctionName.ScopeNotCamelCaps
	/**
	 *    Return status label for a status
	 *
	 *    @param	int		$status     Id status
	 *    @param    int		$mode       0=Label, 1=Picto + label, 2=Picto, 3=Label + Picto
	 * 	  @return   string      		Label
	 */
	public function LibStatut($status, $mode = 0)
	{
        // phpcs:enable
		global $langs;

		if ($mode == 0)
		{
			return $langs->trans($this->statuts[$status]);
		} elseif ($mode == 1)
		{
			if ($status == 0) return img_picto($langs->trans($this->statuts[$status]), 'statut1').' '.$langs->trans($this->statuts[$status]); // Waiting
			elseif ($status == 2) return img_picto($langs->trans($this->statuts[$status]), 'statut6').' '.$langs->trans($this->statuts[$status]); // Credited
			elseif ($status == 3) return img_picto($langs->trans($this->statuts[$status]), 'statut8').' '.$langs->trans($this->statuts[$status]); // Refused
		} elseif ($mode == 2)
		{
			if ($status == 0) return img_picto($langs->trans($this->statuts[$status]), 'statut1');
			elseif ($status == 2) return img_picto($langs->trans($this->statuts[$status]), 'statut6');
			elseif ($status == 3) return img_picto($langs->trans($this->statuts[$status]), 'statut8');
		} elseif ($mode == 3)
		{
			if ($status == 0) return $langs->trans($this->statuts[$status]).' '.img_picto($langs->trans($this->statuts[$status]), 'statut1');
			elseif ($status == 2) return $langs->trans($this->statuts[$status]).' '.img_picto($langs->trans($this->statuts[$status]), 'statut6');
			elseif ($status == 3) return $langs->trans($this->statuts[$status]).' '.img_picto($langs->trans($this->statuts[$status]), 'statut8');
		}
	}

	/**
	 * Function used to replace a thirdparty id with another one.
	 *
	 * @param DoliDB $db Database handler
	 * @param int $origin_id Old thirdparty id
	 * @param int $dest_id New thirdparty id
	 * @return bool
	 */
	public static function replaceThirdparty(DoliDB $db, $origin_id, $dest_id)
	{
		$tables = array(
			'prelevement_lignes'
		);

		return CommonObject::commonReplaceThirdparty($db, $origin_id, $dest_id, $tables);
	}
}<|MERGE_RESOLUTION|>--- conflicted
+++ resolved
@@ -96,28 +96,14 @@
 				$this->statut          = $obj->statut;
 				$this->bon_ref         = $obj->ref;
 				$this->bon_rowid       = $obj->bon_rowid;
-<<<<<<< HEAD
 			} else {
-				$result++;
-=======
-			}
-			else
-			{
 				$error++;
->>>>>>> 233c7e53
 				dol_syslog("LignePrelevement::Fetch rowid=$rowid numrows=0");
 			}
 
 			$this->db->free($resql);
-<<<<<<< HEAD
 		} else {
-			$result++;
-=======
-		}
-		else
-		{
 			$error++;
->>>>>>> 233c7e53
 			dol_syslog("LignePrelevement::Fetch rowid=$rowid");
 			dol_syslog($this->db->error());
 		}
