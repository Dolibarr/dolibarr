<?php
/* Copyright (C) 2004-2005 Rodolphe Quiedeville <rodolphe@quiedeville.org>
 * Copyright (C) 2005-2012 Regis Houssin        <regis.houssin@capnetworks.com>
 * Copyright (C) 2010-2015 Juanjo Menent        <jmenent@2byte.es>
 * Copyright (C) 2010-2014 Laurent Destailleur  <eldy@users.sourceforge.net>
 * Copyright (C) 2014 		Ferran Marcet       <fmarcet@2byte.es>
 *
 * This program is free software; you can redistribute it and/or modify
 * it under the terms of the GNU General Public License as published by
 * the Free Software Foundation; either version 3 of the License, or
 * (at your option) any later version.
 *
 * This program is distributed in the hope that it will be useful,
 * but WITHOUT ANY WARRANTY; without even the implied warranty of
 * MERCHANTABILITY or FITNESS FOR A PARTICULAR PURPOSE.  See the
 * GNU General Public License for more details.
 *
 * You should have received a copy of the GNU General Public License
 * along with this program. If not, see <http://www.gnu.org/licenses/>.
 */

/**
 *      \file       htdocs/compta/prelevement/class/bonprelevement.class.php
 *      \ingroup    prelevement
 *      \brief      Fichier de la classe des bons de prelevements
 */

require_once DOL_DOCUMENT_ROOT.'/core/class/commonobject.class.php';
require_once DOL_DOCUMENT_ROOT.'/compta/facture/class/facture.class.php';
require_once DOL_DOCUMENT_ROOT.'/societe/class/societe.class.php';
require_once DOL_DOCUMENT_ROOT.'/compta/paiement/class/paiement.class.php';



/**
 *	Class to manage withdrawal receipts
 */
class BonPrelevement extends CommonObject
{
    var $db;

    var $date_echeance;
    var $raison_sociale;
    var $reference_remise;
    var $emetteur_code_guichet;
    var $emetteur_numero_compte;
    var $emetteur_code_banque;
    var $emetteur_number_key;

    var $emetteur_iban;
    var $emetteur_bic;
    var $emetteur_ics;

    var $total;
    var $_fetched;
    var $statut;    // 0-Wait, 1-Trans, 2-Done
    var $labelstatut=array();

    var $invoice_in_error=array();


    /**
     *	Constructor
     *
     *  @param		DoliDB		$db      	Database handler
     *  @param		string		$filename	Filename of withdraw receipt
     */
    function __construct($db, $filename='')
    {
        global $conf,$langs;

        $error = 0;
        $this->db = $db;

        $this->filename=$filename;

        $this->date_echeance = time();
        $this->raison_sociale = "";
        $this->reference_remise = "";

        $this->emetteur_code_guichet = "";
        $this->emetteur_numero_compte = "";
        $this->emetteur_code_banque = "";
        $this->emetteur_number_key = "";

        $this->emetteur_iban = "";
        $this->emetteur_bic = "";
        $this->emetteur_ics = "";

        $this->factures = array();

        $this->numero_national_emetteur = "";

        $this->methodes_trans = array();

        $this->methodes_trans[0] = "Internet";

        $this->_fetched = 0;


        $langs->load("withdrawals");
        $this->labelstatut[0]=$langs->trans("StatusWaiting");
        $this->labelstatut[1]=$langs->trans("StatusTrans");
        $this->labelstatut[2]=$langs->trans("StatusCredited");

        return 1;
    }

    /**
     * Add facture to withdrawal
     *
     * @param	int		$facture_id 	id invoice to add
     * @param	int		$client_id  	id invoice customer
     * @param	string	$client_nom 	name of cliente
     * @param	int		$amount 		amount of invoice
     * @param	string	$code_banque 	code of bank withdrawal
     * @param	string	$code_guichet 	code of bank's office
     * @param	string	$number bank 	account number
     * @param	string	$number_key 	number key of account number
     * @return	int						>0 if OK, <0 if KO
     */
    function AddFacture($facture_id, $client_id, $client_nom, $amount, $code_banque, $code_guichet, $number, $number_key)
    {
        $result = 0;
        $line_id = 0;

        $result = $this->addline($line_id, $client_id, $client_nom, $amount, $code_banque, $code_guichet, $number, $number_key);

        if ($result == 0)
        {
            if ($line_id > 0)
            {
                $sql = "INSERT INTO ".MAIN_DB_PREFIX."prelevement_facture (";
                $sql.= "fk_facture";
                $sql.= ",fk_prelevement_lignes";
                $sql.= ") VALUES (";
                $sql.= $facture_id;
                $sql.= ", ".$line_id;
                $sql.= ")";

                if ($this->db->query($sql))
                {
                    $result = 0;
                }
                else
                {
                    $result = -1;
                    dol_syslog(get_class($this)."::AddFacture Erreur $result");
                }
            }
            else
            {
                $result = -2;
                dol_syslog(get_class($this)."::AddFacture Erreur $result");
            }
        }
        else
        {
            $result = -3;
            dol_syslog(get_class($this)."::AddFacture Erreur $result");
        }

        return $result;

    }

    /**
     *	Add line to withdrawal
     *
     *	@param	int		$line_id 		id line to add
     *	@param	int		$client_id  	id invoice customer
     *	@param	string	$client_nom 	name of cliente
     *	@param	int		$amount 		amount of invoice
     *	@param	string	$code_banque 	code of bank withdrawal
     *	@param	string	$code_guichet 	code of bank's office
     *	@param	string	$number 		bank account number
     *	@param  string	$number_key 	number key of account number
     *	@return	int						>0 if OK, <0 if KO
     */
    function addline(&$line_id, $client_id, $client_nom, $amount, $code_banque, $code_guichet, $number, $number_key)
    {
        $result = -1;
        $concat = 0;

        if ($concat == 1)
        {
            /*
             * On aggrege les lignes
             */
            $sql = "SELECT rowid";
            $sql.= " FROM  ".MAIN_DB_PREFIX."prelevement_lignes";
            $sql.= " WHERE fk_prelevement_bons = ".$this->id;
            $sql.= " AND fk_soc =".$client_id;
            $sql.= " AND code_banque ='".$code_banque."'";
            $sql.= " AND code_guichet ='".$code_guichet."'";
            $sql.= " AND number ='".$number."'";

            $resql=$this->db->query($sql);
            if ($resql)
            {
                $num = $this->db->num_rows($resql);
            }
            else
            {
                $result = -1;
            }
        }
        else
        {
            /*
             * Pas de d'agregation
             */
            $sql = "INSERT INTO ".MAIN_DB_PREFIX."prelevement_lignes (";
            $sql.= "fk_prelevement_bons";
            $sql.= ", fk_soc";
            $sql.= ", client_nom";
            $sql.= ", amount";
            $sql.= ", code_banque";
            $sql.= ", code_guichet";
            $sql.= ", number";
            $sql.= ", cle_rib";
            $sql.= ") VALUES (";
            $sql.= $this->id;
            $sql.= ", ".$client_id;
            $sql.= ", '".$this->db->escape($client_nom)."'";
            $sql.= ", '".price2num($amount)."'";
            $sql.= ", '".$code_banque."'";
            $sql.= ", '".$code_guichet."'";
            $sql.= ", '".$number."'";
            $sql.= ", '".$number_key."'";
            $sql.= ")";

            if ($this->db->query($sql))
            {
                $line_id = $this->db->last_insert_id(MAIN_DB_PREFIX."prelevement_lignes");
                $result = 0;
            }
            else
            {
                dol_syslog(get_class($this)."::addline Error -2");
                $result = -2;
            }

        }

        return $result;
    }

    /**
     *	Read errors
     *
     *  @param	int		$error 		id of error
     *	@return	array 				Array of errors
     */
    function ReadError($error)
    {
        $errors = array();

        $errors[1027] = "Date invalide";

        return $errors[abs($error)];
    }

    /**
     *	Get object and lines from database
     *
     *	@param	int		$rowid		id of object to load
     *	@return	int					>0 if OK, <0 if KO
     */
    function fetch($rowid)
    {
        global $conf;

        $sql = "SELECT p.rowid, p.ref, p.amount, p.note";
        $sql.= ", p.datec as dc";
        $sql.= ", p.date_trans as date_trans";
        $sql.= ", p.method_trans, p.fk_user_trans";
        $sql.= ", p.date_credit as date_credit";
        $sql.= ", p.fk_user_credit";
        $sql.= ", p.statut";
        $sql.= " FROM ".MAIN_DB_PREFIX."prelevement_bons as p";
        $sql.= " WHERE p.rowid = ".$rowid;
        $sql.= " AND p.entity = ".$conf->entity;

        dol_syslog(get_class($this)."::fetch", LOG_DEBUG);
        $result=$this->db->query($sql);
        if ($result)
        {
            if ($this->db->num_rows($result))
            {
                $obj = $this->db->fetch_object($result);

                $this->id                 = $obj->rowid;
                $this->ref                = $obj->ref;
                $this->amount             = $obj->amount;
                $this->note               = $obj->note;
                $this->datec              = $this->db->jdate($obj->dc);

                $this->date_trans         = $this->db->jdate($obj->date_trans);
                $this->method_trans       = $obj->method_trans;
                $this->user_trans         = $obj->fk_user_trans;

                $this->date_credit        = $this->db->jdate($obj->date_credit);
                $this->user_credit        = $obj->fk_user_credit;

                $this->statut             = $obj->statut;

                $this->_fetched = 1;

                return 0;
            }
            else
            {
                dol_syslog(get_class($this)."::Fetch Erreur aucune ligne retournee");
                return -1;
            }
        }
        else
        {
            return -2;
        }
    }

    /**
     * Set credite and set status of linked invoices
     *
     * @return		int		<0 if KO, >0 if OK
     */
    function set_credite()
    {
        global $user,$conf;

        $error = 0;

        if ($this->db->begin())
        {
            $sql = " UPDATE ".MAIN_DB_PREFIX."prelevement_bons";
            $sql.= " SET statut = 1";
            $sql.= " WHERE rowid = ".$this->id;
            $sql.= " AND entity = ".$conf->entity;

            $result=$this->db->query($sql);
            if (! $result)
            {
                dol_syslog(get_class($this)."::set_credite Erreur 1");
                $error++;
            }

            if ($error == 0)
            {
                $facs = array();
                $facs = $this->getListInvoices();

                $num=count($facs);
                for ($i = 0; $i < $num; $i++)
                {
                    /* Tag invoice as payed */
                    dol_syslog(get_class($this)."::set_credite set_paid fac ".$facs[$i]);
                    $fac = new Facture($this->db);
                    $fac->fetch($facs[$i]);
                    $result = $fac->set_paid($user);
                }
            }

            if ($error == 0)
            {

                $sql = " UPDATE ".MAIN_DB_PREFIX."prelevement_lignes";
                $sql.= " SET statut = 2";
                $sql.= " WHERE fk_prelevement_bons = ".$this->id;

                if (! $this->db->query($sql))
                {
                    dol_syslog(get_class($this)."::set_credite Erreur 1");
                    $error++;
                }
            }

            /*
             * Fin de la procedure
             */
            if ($error == 0)
            {
                $this->db->commit();
                return 0;
            }
            else
            {
                $this->db->rollback();
                dol_syslog(get_class($this)."::set_credite ROLLBACK ");

                return -1;
            }
        }
        else
        {
            dol_syslog(get_class($this)."::set_credite Ouverture transaction SQL impossible ");
            return -2;
        }
    }

    /**
     *	Set withdrawal to credited status
     *
     *	@param	User		$user		id of user
     *	@param 	int	$date		date of action
     *	@return	int						>0 if OK, <0 if KO
     */
    function set_infocredit($user, $date)
    {
        global $conf,$langs;

        $error = 0;

        if ($this->_fetched == 1)
        {
            if ($date >= $this->date_trans)
            {
                if ($this->db->begin())
                {
                    $sql = " UPDATE ".MAIN_DB_PREFIX."prelevement_bons ";
                    $sql.= " SET fk_user_credit = ".$user->id;
                    $sql.= ", statut = 2";
                    $sql.= ", date_credit = '".$this->db->idate($date)."'";
                    $sql.= " WHERE rowid=".$this->id;
                    $sql.= " AND entity = ".$conf->entity;
                    $sql.= " AND statut = 1";

                    if ($this->db->query($sql))
                    {

                        $langs->load('withdrawals');
                        $subject = $langs->trans("InfoCreditSubject", $this->ref);
                        $message = $langs->trans("InfoCreditMessage", $this->ref, dol_print_date($date,'dayhour'));

                        //Add payment of withdrawal into bank
                        $bankaccount = $conf->global->PRELEVEMENT_ID_BANKACCOUNT;
                        $facs = array();
                        $amounts = array();

                        $facs = $this->getListInvoices(1);

                        $num=count($facs);
                        for ($i = 0; $i < $num; $i++)
                        {
                            $fac = new Facture($this->db);
                            $fac->fetch($facs[$i][0]);
                            $amounts[$fac->id] = $facs[$i][1];
                            $result = $fac->set_paid($user);
                        }
                        $paiement = new Paiement($this->db);
                        $paiement->datepaye     = $date ;
                        $paiement->amounts      = $amounts;
                        $paiement->paiementid   = 3; //
                        $paiement->num_paiement = $this->ref ;

                        $paiement_id = $paiement->create($user);
                        if ($paiement_id < 0)
                        {
                            dol_syslog(get_class($this)."::set_credite AddPayment Error");
                            $error++;
                        }
                        else
                        {
                            $result=$paiement->addPaymentToBank($user,'payment','(WithdrawalPayment)',$bankaccount,'','');
                            if ($result < 0)
                            {
                                dol_syslog(get_class($this)."::set_credite AddPaymentToBank Error");
                                $error++;
                            }
                        }
                        // Update prelevement line
                        // TODO: Translate to ligneprelevement.class.php
                        $sql = " UPDATE ".MAIN_DB_PREFIX."prelevement_lignes";
                        $sql.= " SET statut = 2";
                        $sql.= " WHERE fk_prelevement_bons = ".$this->id;

                        if (! $this->db->query($sql))
                        {
                            dol_syslog(get_class($this)."::set_credite Update lines Error");
                            $error++;
                        }

                    }
                    else
                    {
                        dol_syslog(get_class($this)."::set_infocredit Update Bons Error");
                        $error++;
                    }

                    /*
                     * End of procedure
                     */
                    if ($error == 0)
                    {
                        $this->db->commit();
                        return 0;
                    }
                    else
                    {
                        $this->db->rollback();
                        dol_syslog("bon-prelevment::set_infocredit ROLLBACK ");
                        return -1;
                    }
                }
                else
                {
                    dol_syslog(get_class($this)."::set_infocredit 1025 Open SQL transaction impossible ");
                    return -1025;
                }
            }
            else
            {
                dol_syslog("bon-prelevment::set_infocredit 1027 Date de credit < Date de trans ");
                return -1027;
            }
        }
        else
        {
            return -1026;
        }
    }

    /**
     *	Set withdrawal to transmited status
     *
     *	@param	User		$user		id of user
     *	@param 	int	$date		date of action
     *	@param	string		$method		method of transmision to bank
     *	@return	int						>0 if OK, <0 if KO
     */
    function set_infotrans($user, $date, $method)
    {
        global $conf,$langs;

        $error = 0;

        dol_syslog(get_class($this)."::set_infotrans Start",LOG_INFO);
        if ($this->db->begin())
        {
            $sql = "UPDATE ".MAIN_DB_PREFIX."prelevement_bons ";
            $sql.= " SET fk_user_trans = ".$user->id;
            $sql.= " , date_trans = '".$this->db->idate($date)."'";
            $sql.= " , method_trans = ".$method;
            $sql.= " , statut = 1";
            $sql.= " WHERE rowid = ".$this->id;
            $sql.= " AND entity = ".$conf->entity;
            $sql.= " AND statut = 0";

            if ($this->db->query($sql))
            {
                $this->method_trans = $method;
                $langs->load('withdrawals');
                $subject = $langs->trans("InfoTransSubject", $this->ref);
                $message = $langs->trans("InfoTransMessage", $this->ref, dolGetFirstLastname($user->firstname, $user->lastname));
                $message .=$langs->trans("InfoTransData", price($this->amount), $this->methodes_trans[$this->method_trans], dol_print_date($date,'day'));

                // TODO Call trigger to create a notification using notification module
            }
            else
           {
                $error++;
            }

            if ($error == 0)
            {
                $this->db->commit();
                return 0;
            }
            else
            {
                $this->db->rollback();
                dol_syslog(get_class($this)."::set_infotrans ROLLBACK", LOG_ERR);

                return -1;
            }
        }
        else
        {

            dol_syslog(get_class($this)."::set_infotrans Ouverture transaction SQL impossible", LOG_CRIT);
            return -2;
        }
    }

    /**
     *	Get invoice list
     *
     *  @param 	int		$amounts 	If you want to get the amount of the order for each invoice
     *	@return	array 				Id of invoices
     */
    private function getListInvoices($amounts=0)
    {
        global $conf;

        $arr = array();

        /*
         * Renvoie toutes les factures presente
         * dans un bon de prelevement
         */
        $sql = "SELECT fk_facture";
        if ($amounts) $sql .= ", SUM(pl.amount)";
        $sql.= " FROM ".MAIN_DB_PREFIX."prelevement_bons as p";
        $sql.= " , ".MAIN_DB_PREFIX."prelevement_lignes as pl";
        $sql.= " , ".MAIN_DB_PREFIX."prelevement_facture as pf";
        $sql.= " WHERE pf.fk_prelevement_lignes = pl.rowid";
        $sql.= " AND pl.fk_prelevement_bons = p.rowid";
        $sql.= " AND p.rowid = ".$this->id;
        $sql.= " AND p.entity = ".$conf->entity;
        if ($amounts) $sql.= " GROUP BY fk_facture";

        $resql=$this->db->query($sql);
        if ($resql)
        {
            $num = $this->db->num_rows($resql);

            if ($num)
            {
                $i = 0;
                while ($i < $num)
                {
                    $row = $this->db->fetch_row($resql);
                    if (!$amounts) $arr[$i] = $row[0];
                    else
                    {
                        $arr[$i] = array(
                            $row[0],
                            $row[1]
                        );
                    }
                    $i++;
                }
            }
            $this->db->free($resql);
        }
        else
        {
            dol_syslog(get_class($this)."::getListInvoices Erreur");
        }

        return $arr;
    }

    /**
     *	Returns amount of withdrawal
     *
     *	@return		double	 	Total amount
     */
    function SommeAPrelever()
    {
        global $conf;

        $sql = "SELECT sum(f.total_ttc) as nb";
        $sql.= " FROM ".MAIN_DB_PREFIX."facture as f,";
        $sql.= " ".MAIN_DB_PREFIX."prelevement_facture_demande as pfd";
        //$sql.= " ,".MAIN_DB_PREFIX."c_paiement as cp";
        $sql.= " WHERE f.fk_statut = 1";
        $sql.= " AND f.entity = ".$conf->entity;
        $sql.= " AND f.rowid = pfd.fk_facture";
        $sql.= " AND f.paye = 0";
        $sql.= " AND pfd.traite = 0";
        $sql.= " AND f.total_ttc > 0";

        $resql = $this->db->query($sql);
        if ( $resql )
        {
            $obj = $this->db->fetch_object($resql);

            $this->db->free($resql);

            return $obj->nb;
        }
        else
        {
            $error = 1;
            dol_syslog(get_class($this)."::SommeAPrelever Erreur -1");
            dol_syslog($this->db->error());
        }
    }

    /**
     *	Get number of invoices to withdrawal
     *	TODO delete params banque and agence when not necesary
     *
     *	@param	int		$banque		dolibarr mysoc bank
     *	@param	int		$agence		dolibarr mysoc agence
     *	@return	int					<O if KO, number of invoices if OK
     */
    function NbFactureAPrelever($banque=0,$agence=0)
    {
        global $conf;

        $sql = "SELECT count(f.rowid) as nb";
        $sql.= " FROM ".MAIN_DB_PREFIX."facture as f";
        $sql.= ", ".MAIN_DB_PREFIX."prelevement_facture_demande as pfd";
        //if ($banque || $agence) $sql.=", ".MAIN_DB_PREFIX."societe_rib as sr";
        $sql.= " WHERE f.fk_statut = 1";
        $sql.= " AND f.entity = ".$conf->entity;
        $sql.= " AND f.rowid = pfd.fk_facture";
        $sql.= " AND f.paye = 0";
        $sql.= " AND pfd.traite = 0";
        $sql.= " AND f.total_ttc > 0";
        //if ($banque || $agence) $sql.= " AND f.fk_soc = sr.rowid";
        //if ($banque) $sql.= " AND sr.code_banque = '".$conf->global->PRELEVEMENT_CODE_BANQUE."'";
        //if ($agence) $sql.= " AND sr.code_guichet = '".$conf->global->PRELEVEMENT_CODE_GUICHET."'";

	    dol_syslog(get_class($this)."::SommeAPrelever");
        $resql = $this->db->query($sql);

        if ( $resql )
        {
            $obj = $this->db->fetch_object($resql);

            $this->db->free($resql);

            return $obj->nb;
        }
        else
        {
            $this->error=get_class($this)."::SommeAPrelever Erreur -1 sql=".$this->db->error();
            return -1;
        }
    }


    /**
     *	Create a withdraw
     *  TODO delete params banque and agence when not necesary
     *
     *	@param 	int		$banque		dolibarr mysoc bank
     *	@param	int		$agence		dolibarr mysoc bank office (guichet)
     *	@param	string	$mode		real=do action, simu=test only
     *	@return	int					<0 if KO, nbre of invoice withdrawed if OK
     */
    function Create($banque=0, $agence=0, $mode='real')
    {
        global $conf,$langs;

        dol_syslog(get_class($this)."::Create banque=$banque agence=$agence");

        require_once (DOL_DOCUMENT_ROOT."/compta/facture/class/facture.class.php");
        require_once (DOL_DOCUMENT_ROOT."/societe/class/societe.class.php");

        $error = 0;

        $datetimeprev = time();

        $month = strftime("%m", $datetimeprev);
        $year = strftime("%Y", $datetimeprev);

        $puser = new User($this->db, $conf->global->PRELEVEMENT_USER);

        /*
         * Read invoices
         */
        $factures = array();
        $factures_prev = array();
        $factures_result = array();
        $factures_prev_id=array();
        $factures_errors=array();

        if (! $error)
        {
            $sql = "SELECT f.rowid, pfd.rowid as pfdrowid, f.fk_soc";
            $sql.= ", pfd.code_banque, pfd.code_guichet, pfd.number, pfd.cle_rib";
            $sql.= ", pfd.amount";
            $sql.= ", s.nom as name";
            $sql.= " FROM ".MAIN_DB_PREFIX."facture as f";
            $sql.= ", ".MAIN_DB_PREFIX."societe as s";
            $sql.= ", ".MAIN_DB_PREFIX."prelevement_facture_demande as pfd";
            //if ($banque || $agence) $sql.= ", ".MAIN_DB_PREFIX."societe_rib as sr";
            $sql.= " WHERE f.rowid = pfd.fk_facture";
            $sql.= " AND f.entity = ".$conf->entity;
            $sql.= " AND s.rowid = f.fk_soc";
            //if ($banque || $agence) $sql.= " AND s.rowid = sr.fk_soc";
            $sql.= " AND f.fk_statut = 1";
            $sql.= " AND f.paye = 0";
            $sql.= " AND pfd.traite = 0";
            $sql.= " AND f.total_ttc > 0";
            //if ($banque) $sql.= " AND sr.code_banque = '".$conf->global->PRELEVEMENT_CODE_BANQUE."'";
            //if ($agence) $sql.= " AND sr.code_guichet = '".$conf->global->PRELEVEMENT_CODE_GUICHET."'";

            dol_syslog(get_class($this)."::Create", LOG_DEBUG);
            $resql = $this->db->query($sql);
            if ($resql)
            {
                $num = $this->db->num_rows($resql);
                $i = 0;

                while ($i < $num)
                {
                    $row = $this->db->fetch_row($resql);
                    $factures[$i] = $row;	// All fields
                    $i++;
                }
                $this->db->free($resql);
                dol_syslog($i." invoices to withdraw");
            }
            else
            {
                $error = 1;
                dol_syslog("Erreur -1");
                dol_syslog($this->db->error());
            }
        }

        if (! $error)
        {
            require_once DOL_DOCUMENT_ROOT . '/societe/class/companybankaccount.class.php';
            $soc = new Societe($this->db);

        	// Check RIB
            $i = 0;
            dol_syslog("Start RIB check");

            if (count($factures) > 0)
            {
                foreach ($factures as $key => $fac)
                {
                    $fact = new Facture($this->db);
                    if ($fact->fetch($fac[0]) >= 0)		// Field 0 of $fac is rowid of invoice
                    {
                        if ($soc->fetch($fact->socid) >= 0)
                        {
                        	$bac = new CompanyBankAccount($this->db);
                        	$bac->fetch(0,$soc->id);

                            if ($bac->verif() >= 1)
                            //if (true)
                            {
                                $factures_prev[$i] = $fac;
                                /* second tableau necessaire pour BonPrelevement */
                                $factures_prev_id[$i] = $fac[0];
                                $i++;
                            }
                            else
							{
								dol_syslog("Error on default bank number RIB/IBAN for thirdparty reported by verif() ".$fact->socid." ".$soc->name, LOG_ERR);
                                $this->invoice_in_error[$fac[0]]="Error on default bank number RIB/IBAN for invoice ".$fact->getNomUrl(0)." for thirdparty (reported by function verif) ".$soc->name;
                            }
                        }
                        else
						{
                            dol_syslog("Failed to read company", LOG_ERR);
                        }
                    }
                    else
					{
                        dol_syslog("Failed to read invoice", LOG_ERR);
                    }
                }
            }
            else
			{
                dol_syslog("No invoice to process");
            }
        }

        $ok=0;

        // Withdraw invoices in factures_prev array
        $out=count($factures_prev)." invoices will be withdrawn.";
        //print $out."\n";
        dol_syslog($out);


        if (count($factures_prev) > 0)
        {
            if ($mode=='real')
            {
                $ok=1;
            }
            else
            {
                print $langs->trans("ModeWarning"); //"Option for real mode was not set, we stop after this simulation\n";
            }
        }


        if ($ok)
        {
            /*
             * We are in real mode.
             * We create withdraw receipt and build withdraw into disk
             */
            $this->db->begin();

            $now=dol_now();

            /*
             * Traitements
             */
            if (!$error)
            {
				$ref = substr($year,-2).$month;

				$sql = "SELECT substring(ref from char_length(ref) - 1)";
				$sql.= " FROM ".MAIN_DB_PREFIX."prelevement_bons";
				$sql.= " WHERE ref LIKE '%".$ref."%'";
				$sql.= " AND entity = ".$conf->entity;
				$sql.= " ORDER BY ref DESC LIMIT 1";

				dol_syslog(get_class($this)."::Create sql=".$sql, LOG_DEBUG);
				$resql = $this->db->query($sql);

				if ($resql)
				{
					$row = $this->db->fetch_row($resql);
				}
				else
				{
					$error++;
					dol_syslog("Erreur recherche reference");
				}

				$ref = "T".$ref.str_pad(dol_substr("00".intval($row[0])+1),2,"0",STR_PAD_LEFT);

				$filebonprev = $ref;

                // Create withdraw receipt in database
                $sql = "INSERT INTO ".MAIN_DB_PREFIX."prelevement_bons (";
                $sql.= " ref, entity, datec";
                $sql.= ") VALUES (";
                $sql.= "'".$this->db->escape($ref)."'";
                $sql.= ", ".$conf->entity;
                $sql.= ", '".$this->db->idate($now)."'";
                $sql.= ")";

                dol_syslog(get_class($this)."::Create", LOG_DEBUG);
                $resql = $this->db->query($sql);

                if ($resql)
                {
                    $prev_id = $this->db->last_insert_id(MAIN_DB_PREFIX."prelevement_bons");

                    $dir=$conf->prelevement->dir_output.'/receipts';
                    $file=$filebonprev;
                    if (! is_dir($dir)) dol_mkdir($dir);

                    $bonprev = new BonPrelevement($this->db, $dir."/".$file);
                    $bonprev->id = $prev_id;
                }
                else
                {
                    $error++;
                    dol_syslog("Erreur creation du bon de prelevement");
                }
            }

            /*
             * Create withdrawal receipt
             */
            if (!$error)
            {
                if (count($factures_prev) > 0)
                {
                    foreach ($factures_prev as $fac)
                    {
                        // Fetch invoice
                        $fact = new Facture($this->db);
                        $fact->fetch($fac[0]);
                        /*
                         * Add standing order
                         *
                         *
                         * $fac[3] : banque
                         * $fac[4] : guichet
                         * $fac[5] : number
                         * $fac[6] : cle rib
                         * $fac[7] : amount
                         * $fac[8] : client nom
                         * $fac[2] : client id
                         */
                        $ri = $bonprev->AddFacture($fac[0], $fac[2], $fac[8], $fac[7], $fac[3], $fac[4], $fac[5], $fac[6]);
                        if ($ri <> 0)
                        {
                            $error++;
                        }

                        // Update invoice requests as done
                        $sql = "UPDATE ".MAIN_DB_PREFIX."prelevement_facture_demande";
                        $sql.= " SET traite = 1";
                        $sql.= ", date_traite = '".$this->db->idate($now)."'";
                        $sql.= ", fk_prelevement_bons = ".$prev_id;
                        $sql.= " WHERE rowid = ".$fac[1];

                        dol_syslog(get_class($this)."::Create", LOG_DEBUG);
                        $resql=$this->db->query($sql);
                        if (! $resql)
                        {
                            $error++;
                            dol_syslog("Erreur mise a jour des demandes");
                            dol_syslog($this->db->error());
                        }

                    }

                }

            }

            if (!$error)
            {
                /*
                 * Withdraw receipt
                 */

                dol_syslog("Debut prelevement - Nombre de factures ".count($factures_prev));

                if (count($factures_prev) > 0)
                {
                    $bonprev->date_echeance = $datetimeprev;
                    $bonprev->reference_remise = $ref;

                    $bonprev->numero_national_emetteur    = $conf->global->PRELEVEMENT_NUMERO_NATIONAL_EMETTEUR;
                    $bonprev->raison_sociale              = $conf->global->PRELEVEMENT_RAISON_SOCIALE;

                    $bonprev->emetteur_code_banque 		  = $conf->global->PRELEVEMENT_CODE_BANQUE;
                    $bonprev->emetteur_code_guichet       = $conf->global->PRELEVEMENT_CODE_GUICHET;
                    $bonprev->emetteur_numero_compte      = $conf->global->PRELEVEMENT_NUMERO_COMPTE;
                    $bonprev->emetteur_number_key		  = $conf->global->PRELEVEMENT_NUMBER_KEY;
                    $bonprev->emetteur_iban               = $conf->global->PRELEVEMENT_IBAN;
                    $bonprev->emetteur_bic                = $conf->global->PRELEVEMENT_BIC;
                    $bonprev->emetteur_ics                = $conf->global->PRELEVEMENT_ICS;		// TODO Add this into setup of admin/prelevement.php. Ex: PRELEVEMENT_ICS = "FR78ZZZ123456";

                    $bonprev->factures = $factures_prev_id;

                    // Generation of SEPA file
                    $bonprev->generate();
                }
                dol_syslog($filebonprev);
                dol_syslog("Fin prelevement");
            }

            /*
             * Update total
             */
            $sql = "UPDATE ".MAIN_DB_PREFIX."prelevement_bons";
            $sql.= " SET amount = ".price2num($bonprev->total);
            $sql.= " WHERE rowid = ".$prev_id;
            $sql.= " AND entity = ".$conf->entity;

            dol_syslog(get_class($this)."::Create", LOG_DEBUG);
            $resql=$this->db->query($sql);
            if (! $resql)
            {
                $error++;
                dol_syslog("Erreur mise a jour du total - $sql");
            }

            if (!$error)
            {
                $this->db->commit();
            }
            else
            {
                $this->db->rollback();
                dol_syslog("Error",LOG_ERR);
            }

            return count($factures_prev);
        }
        else
        {
            return 0;
        }
    }


    /**
     *	Get object and lines from database
     *
     *	@return	int					>0 if OK, <0 if KO
     */
    function delete()
    {
    	$this->db->begin();

    	$sql = "DELETE FROM ".MAIN_DB_PREFIX."prelevement_facture WHERE fk_prelevement_lignes IN (SELECT rowid FROM ".MAIN_DB_PREFIX."prelevement_lignes WHERE fk_prelevement_bons = '".$this->id."')";
    	$resql1=$this->db->query($sql);
    	if (! $resql1) dol_print_error($this->db);

    	$sql = "DELETE FROM ".MAIN_DB_PREFIX."prelevement_lignes WHERE fk_prelevement_bons = '".$this->id."'";
    	$resql2=$this->db->query($sql);
    	if (! $resql2) dol_print_error($this->db);

    	$sql = "DELETE FROM ".MAIN_DB_PREFIX."prelevement_bons WHERE rowid = '".$this->id."'";
    	$resql3=$this->db->query($sql);
		if (! $resql3) dol_print_error($this->db);

    	$sql = "UPDATE ".MAIN_DB_PREFIX."prelevement_facture_demande SET fk_prelevement_bons = NULL, traite = 0 WHERE fk_prelevement_bons = '".$this->id."'";
    	$resql4=$this->db->query($sql);
		if (! $resql4) dol_print_error($this->db);

		if ($resql1 && $resql2 && $resql3)
		{
			$this->db->commit();
			return 1;
		}
		else
		{
			$this->db->rollback();
			return -1;
		}
    }


    /**
     *	Returns clickable name (with picto)
     *
     *	@param	int		$withpicto	link with picto
     *	@param	string	$option		link target
     *	@return	string				URL of target
     */
    function getNomUrl($withpicto=0,$option='')
    {
        global $langs;

        $result='';

        $lien = '<a href="'.DOL_URL_ROOT.'/compta/prelevement/card.php?id='.$this->id.'">';
        $lienfin='</a>';

        if ($option == 'xxx')
        {
            $lien = '<a href="'.DOL_URL_ROOT.'/compta/prelevement/card.php?id='.$this->id.'">';
            $lienfin='</a>';
        }

        if ($withpicto) $result.=($lien.img_object($langs->trans("ShowWithdraw"),'payment').$lienfin.' ');
        $result.=$lien.$this->ref.$lienfin;
        return $result;
    }


    /**
     *	Delete a notification def by id
     *
     *	@param	int		$rowid		id of notification
     *	@return	int					0 if OK, <0 if KO
     */
    function DeleteNotificationById($rowid)
    {
        $result = 0;

        $sql = "DELETE FROM ".MAIN_DB_PREFIX."notify_def";
        $sql.= " WHERE rowid = '".$rowid."'";

        if ($this->db->query($sql))
        {
            return 0;
        }
        else
        {
            return -1;
        }
    }

    /**
     *	Delete a notification
     *
     *	@param	int	$user		notification user
     *	@param	string	$action		notification action
     *	@return	int					>0 if OK, <0 if KO
     */
    function DeleteNotification($user, $action)
    {
        $result = 0;

        $sql = "DELETE FROM ".MAIN_DB_PREFIX."notify_def";
        $sql .= " WHERE fk_user=".$user." AND fk_action='".$action."'";

        if ($this->db->query($sql))
        {
            return 0;
        }
        else
        {
            return -1;
        }
    }

    /**
     *	Add a notification
     *
     *	@param	DoliDB	$db			database handler
     *	@param	int	$user		notification user
     *	@param	string	$action		notification action
     *	@return	int					0 if OK, <0 if KO
     */
    function AddNotification($db, $user, $action)
    {
        $result = 0;

        if ($this->DeleteNotification($user, $action) == 0)
        {
        	$now=dol_now();

            $sql = "INSERT INTO ".MAIN_DB_PREFIX."notify_def (datec,fk_user, fk_soc, fk_contact, fk_action)";
            $sql .= " VALUES (".$db->idate($now).",".$user.", 'NULL', 'NULL', '".$action."')";

            dol_syslog("adnotiff: ".$sql);
            if ($this->db->query($sql))
            {
                $result = 0;
            }
            else
            {
                $result = -1;
                dol_syslog(get_class($this)."::AddNotification Error $result");
            }
        }

        return $result;
    }


    /**
     * Generate a withdrawal file.
     * Generation Formats:
     * - Europe: SEPA (France: CFONB no more supported, Spain:  AEB19 if external module EsAEB is enabled)
     * - Others countries: Warning message
     * File is generated with name this->filename
     *
     *	@return		int			0 if OK, <0 if KO
     */
    //TODO: Optimize code to read lines in a single function
    function generate()
    {
        global $conf,$langs,$mysoc;

        $result = 0;

        dol_syslog(get_class($this)."::generate build file ".$this->filename);

        $this->file = fopen($this->filename,"w");

        $found=0;

        // Build file for European countries
        if ($mysoc->isInEEC())
        {
        	$found++;

			/**
			 * SECTION CREATION FICHIER SEPA
			 */
			// SEPA Initialisation
			$CrLf = "\n";
			$date_actu = dol_now();
			$dateTime_YMD  = dol_print_date($date_actu, '%Y%m%d');
			$dateTime_YMDHMS = dol_print_date($date_actu, '%Y%m%d%H%M%S');
			$dateTime_ECMA = dol_print_date($date_actu, '%Y-%m-%dT%H:%M:%S');
			$fileDebiteurSection = '';
			$fileEmetteurSection = '';
<<<<<<< HEAD
			$i = 0;
=======
			$i = 0; 
>>>>>>> 7ca8fdb2
			$j = 0;
			$this->total = 0;

			/*
			 * section Debiteur (sepa Debiteurs bloc lines)
			 */

<<<<<<< HEAD
			$sql = "SELECT f.facnumber as fac FROM ".MAIN_DB_PREFIX."prelevement_lignes as pl, ".MAIN_DB_PREFIX."facture as f, ".MAIN_DB_PREFIX."prelevement_facture as pf, ".MAIN_DB_PREFIX."societe as soc, ".MAIN_DB_PREFIX."c_country as p, ".MAIN_DB_PREFIX."societe_rib as rib WHERE pl.fk_prelevement_bons = ".$this->id." AND pl.rowid = pf.fk_prelevement_lignes AND pf.fk_facture = f.rowid AND soc.fk_pays = p.rowid AND soc.rowid = f.fk_soc AND rib.fk_soc = f.fk_soc AND rib.default_rib = 1";
=======
			$sql = "SELECT f.facnumber as fac FROM ".MAIN_DB_PREFIX."prelevement_lignes as pl, ".MAIN_DB_PREFIX."facture as f, ".MAIN_DB_PREFIX."prelevement_facture as pf, ".MAIN_DB_PREFIX."societe as soc, ".MAIN_DB_PREFIX."c_pays as p, ".MAIN_DB_PREFIX."societe_rib as rib WHERE pl.fk_prelevement_bons = ".$this->id." AND pl.rowid = pf.fk_prelevement_lignes AND pf.fk_facture = f.rowid AND soc.fk_pays = p.rowid AND soc.rowid = f.fk_soc AND rib.fk_soc = f.fk_soc AND rib.default_rib = 1";
>>>>>>> 7ca8fdb2
			$resql=$this->db->query($sql);
			if ($resql)
			{      
				$num = $this->db->num_rows($resql);
				while ($j < $num)
				{
					$objfac = $this->db->fetch_object($resql);
					$ListOfFactures = $ListOfFactures . $objfac->fac . ",";
					$j++;
				}
			}

			$sql = "SELECT soc.code_client as code, soc.address, soc.zip, soc.town, soc.datec, p.code as country_code,";
			$sql.= " pl.client_nom as nom, pl.code_banque as cb, pl.code_guichet as cg, pl.number as cc, pl.amount as somme,";
			$sql.= " f.facnumber as fac, pf.fk_facture as idfac, rib.iban_prefix as iban, rib.bic as bic, rib.rowid as drum";
			$sql.= " FROM";
			$sql.= " ".MAIN_DB_PREFIX."prelevement_lignes as pl,";
			$sql.= " ".MAIN_DB_PREFIX."facture as f,";
			$sql.= " ".MAIN_DB_PREFIX."prelevement_facture as pf,";
			$sql.= " ".MAIN_DB_PREFIX."societe as soc,";
			$sql.= " ".MAIN_DB_PREFIX."c_country as c,";
			$sql.= " ".MAIN_DB_PREFIX."societe_rib as rib";
			$sql.= " WHERE pl.fk_prelevement_bons = ".$this->id;
			$sql.= " AND pl.rowid = pf.fk_prelevement_lignes";
			$sql.= " AND pf.fk_facture = f.rowid";
			$sql.= " AND soc.fk_pays = c.rowid";
			$sql.= " AND soc.rowid = f.fk_soc";
			$sql.= " AND rib.fk_soc = f.fk_soc";
			$sql.= " AND rib.default_rib = 1";

			//echo $sql;
			$resql=$this->db->query($sql);
			if ($resql)
			{	$num = $this->db->num_rows($resql);
				while ($i < $num)
				{
					$obj = $this->db->fetch_object($resql);
					$fileDebiteurSection .= $this->EnregDestinataireSEPA($obj->code, $obj->nom, $obj->address, $obj->zip, $obj->town, $obj->country_code, $obj->cb, $obj->cg, $obj->cc, $obj->somme, $ListOfFactures , $obj->idfac, $obj->iban, $obj->bic, $obj->datec, $obj->drum);
					$this->total = $this->total + $obj->somme;
					$i++;
				}
			}
			else
			{	fputs($this->file, 'ERREUR DEBITEUR '.$sql.$CrLf);
				$result = -2;
			}

			/*
			 * section Emetteur(sepa Emetteur bloc lines)
			 */
			if ($result != -2)
			{	$fileEmetteurSection .= $this->EnregEmetteurSEPA($conf, $date_actu, $i, $this->total, $CrLf);
			}
			else
			{	fputs($this->file, 'ERREUR EMETTEUR'.$CrLf);
			}

			/**
			 * SECTION CREATION FICHIER SEPA
			 */
			// SEPA File Header
			fputs($this->file, '<'.'?xml version="1.0" encoding="UTF-8" standalone="yes"?'.'>'.$CrLf);
			fputs($this->file, '<Document xmlns="urn:iso:std:iso:20022:tech:xsd:pain.008.001.02" xmlns:xsi="http://www.w3.org/2001/XMLSchema-instance">'.$CrLf);
			fputs($this->file, '	<CstmrDrctDbtInitn>'.$CrLf);
			// SEPA Group header
			fputs($this->file, '		<GrpHdr>'.$CrLf);
			fputs($this->file, '			<MsgId>'.('PREL'.$dateTime_YMD.'/REF'.$this->id).'</MsgId>'.$CrLf);
			fputs($this->file, '			<CreDtTm>'.$dateTime_ECMA.'</CreDtTm>'.$CrLf);
			fputs($this->file, '			<NbOfTxs>'.$i.'</NbOfTxs>'.$CrLf);
			fputs($this->file, '			<CtrlSum>'.$this->total.'</CtrlSum>'.$CrLf);
			fputs($this->file, '			<InitgPty>'.$CrLf);
			fputs($this->file, '				<Nm>'.$this->raison_sociale.'</Nm>'.$CrLf);
			fputs($this->file, '				<Id>'.$CrLf);
			fputs($this->file, '				    <PrvtId>'.$CrLf);
			fputs($this->file, '					<Othr>'.$CrLf);
			fputs($this->file, '						<Id>'.$conf->global->PRELEVEMENT_ICS.'</Id>'.$CrLf);
			fputs($this->file, '					</Othr>'.$CrLf);
			fputs($this->file, '				    </PrvtId>'.$CrLf);
			fputs($this->file, '				</Id>'.$CrLf);
			fputs($this->file, '			</InitgPty>'.$CrLf);
			fputs($this->file, '		</GrpHdr>'.$CrLf);
			// SEPA File Emetteur
			if ($result != -2)
			{	fputs($this-> file, $fileEmetteurSection);}
			// SEPA File Debiteurs
			if ($result != -2)
			{	fputs($this-> file, $fileDebiteurSection);}
			// SEPA FILE FOOTER
			fputs($this->file, '		</PmtInf>'.$CrLf);
			fputs($this->file, '	</CstmrDrctDbtInitn>'.$CrLf);
			fputs($this->file, '</Document>'.$CrLf);

			/*$sql = "SELECT pl.amount";
			$sql.= " FROM";
			$sql.= " ".MAIN_DB_PREFIX."prelevement_lignes as pl,";
			$sql.= " ".MAIN_DB_PREFIX."facture as f,";
			$sql.= " ".MAIN_DB_PREFIX."prelevement_facture as pf";
			$sql.= " WHERE pl.fk_prelevement_bons = ".$this->id;
			$sql.= " AND pl.rowid = pf.fk_prelevement_lignes";
			$sql.= " AND pf.fk_facture = f.rowid";

			//Lines
			$i = 0;
			$resql=$this->db->query($sql);
			if ($resql)
			{
				$num = $this->db->num_rows($resql);

				while ($i < $num)
				{
					$obj = $this->db->fetch_object($resql);
					$this->total = $this->total + $obj->amount;
					$i++;
				}
			}
			else
			{
				$result = -2;
			}*/

        }

        // Build file for Other Countries with unknow format
        if (! $found)
		{
            $this->total = 0;
            $sql = "SELECT pl.amount";
            $sql.= " FROM";
            $sql.= " ".MAIN_DB_PREFIX."prelevement_lignes as pl,";
            $sql.= " ".MAIN_DB_PREFIX."facture as f,";
            $sql.= " ".MAIN_DB_PREFIX."prelevement_facture as pf";
            $sql.= " WHERE pl.fk_prelevement_bons = ".$this->id;
            $sql.= " AND pl.rowid = pf.fk_prelevement_lignes";
            $sql.= " AND pf.fk_facture = f.rowid";

            //Lines
            $i = 0;
            $resql=$this->db->query($sql);
            if ($resql)
            {
                $num = $this->db->num_rows($resql);

                while ($i < $num)
                {
                    $obj = $this->db->fetch_object($resql);
                    $this->total = $this->total + $obj->amount;
                    $i++;
                }
            }
            else
			{
                $result = -2;
            }

            $langs->load('withdrawals');

            // TODO Add here code to generate a generic file
            fputs($this->file, $langs->trans('WithdrawalFileNotCapable', $mysoc->country_code));
        }

        fclose($this->file);
        if (! empty($conf->global->MAIN_UMASK))
        @chmod($this->file, octdec($conf->global->MAIN_UMASK));
        return $result;

    }


    /**
     *	Write recipient of request (customer)
     *
     *	@param	int		$rowid			id of line
     *	@param	string	$client_nom		name of customer
     *	@param	string	$rib_banque		code of bank
     *	@param	string	$rib_guichet 	code of bank office
     *	@param	string	$rib_number		bank account
     *	@param	float	$amount			amount
     *	@param	string	$facnumber		ref of invoice
     *	@param	int		$facid			id of invoice
	 *  @param	string	$rib_dom		rib domiciliation
     *	@return	void
     */
    function EnregDestinataire($rowid, $client_nom, $rib_banque, $rib_guichet, $rib_number, $amount, $facnumber, $facid, $rib_dom='')
    {
        fputs($this->file, "06");
        fputs($this->file, "08"); // Prelevement ordinaire

        fputs($this->file, "        "); // Zone Reservee B2

        fputs($this->file, $this->numero_national_emetteur); // Numero National d'emmetteur B3

        // Date d'echeance C1

        fputs($this->file, "       ");
        fputs($this->file, strftime("%d%m", $this->date_echeance));
        fputs($this->file, substr(strftime("%y", $this->date_echeance),1));

        // Raison Sociale Destinataire C2

        fputs($this->file, substr(strtoupper($client_nom)."                         ",0,24));

        // Domiciliation facultative D1
        $domiciliation = strtr($rib_dom, array(" " => "-", CHR(13) => " ", CHR(10) => ""));
        fputs($this->file, substr($domiciliation."                         ",0,24));

        // Zone Reservee D2

        fputs($this->file, substr("                             ",0,8));

        // Code Guichet  D3

        fputs($this->file, $rib_guichet);

        // Numero de compte D4

        fputs($this->file, substr("000000000000000".$rib_number, -11));

        // Zone E Montant

        $montant = (round($amount,2) * 100);

        fputs($this->file, substr("000000000000000".$montant, -16));

        // Libelle F

        fputs($this->file, substr("*_".$facnumber."_RDVnet".$rowid."                               ", 0, 31));

        // Code etablissement G1

        fputs($this->file, $rib_banque);

        // Zone Reservee G2

        fputs($this->file, substr("                                        ", 0, 5));

        fputs($this->file, "\n");
    }


    /**
     *	Write recipient of request (customer)
     *
     *	@param	string		$row_code_client	soc.code_client as code,
     *	@param	string		$row_nom			pl.client_nom AS name,
     *	@param	string		$row_address		soc.address AS adr,
     *	@param	string		$row_zip			soc.zip
     *  @param	string		$row_town			soc.town
     *	@param	string		$row_country_code	c.code AS country,
     *	@param	string		$row_cb				pl.code_banque AS cb,
     *	@param	string		$row_cg				pl.code_guichet AS cg,
     *	@param	string		$row_cc				pl.number AS cc,
     *	@param	string		$row_somme			pl.amount AS somme,
     *	@param	string		$row_facnumber		f.facnumber
     *	@param	string		$row_idfac			pf.fk_facture AS idfac,
     *	@param	string		$row_iban			rib.iban_prefix AS iban,
     *	@param	string		$row_bic			rib.bic AS bic,
     *	@param	string		$row_datec			rib.datec,
     *	@param	string		$row_drum			rib.rowid AS drum
     *	@return	string							Return string with SEPA part DrctDbtTxInf
     */
    function EnregDestinataireSEPA($row_code_client, $row_nom, $row_address, $row_zip, $row_town, $row_country_code, $row_cb, $row_cg, $row_cc, $row_somme, $row_facnumber, $row_idfac, $row_iban, $row_bic, $row_datec, $row_drum)
    {
		$CrLf = "\n";
		$Rowing = sprintf("%06d", $row_idfac);

		// Define value for RUM
		// Example:  RUMCustomerCode-CustomerBankAccountId-01424448606	(note: Date is date of creation of CustomerBankAccountId)
		$Date_Rum = strtotime($row_datec);
		$DtOfSgntr = dol_print_date($row_datec, '%Y-%m-%d');
		$pre = ($date_Rum > 1359673200) ? 'Rum' : '++R';
		$Rum = $pre.$row_code_client.$row_drum.'-0'.date('U', $Date_Rum);
		$XML_DEBITOR ='';
		$XML_DEBITOR .='			<DrctDbtTxInf>'.$CrLf;
		$XML_DEBITOR .='				<PmtId>'.$CrLf;
		$XML_DEBITOR .='					<EndToEndId>'.('AS-'.$row_facnumber.'-'.$Rowing).'</EndToEndId>'.$CrLf;
		$XML_DEBITOR .='				</PmtId>'.$CrLf;
		$XML_DEBITOR .='				<InstdAmt Ccy="EUR">'.round($row_somme, 2).'</InstdAmt>'.$CrLf;
		$XML_DEBITOR .='				<DrctDbtTx>'.$CrLf;
		$XML_DEBITOR .='					<MndtRltdInf>'.$CrLf;
		$XML_DEBITOR .='						<MndtId>'.$Rum.'</MndtId>'.$CrLf;
		$XML_DEBITOR .='						<DtOfSgntr>'.$DtOfSgntr.'</DtOfSgntr>'.$CrLf;
		$XML_DEBITOR .='						<AmdmntInd>false</AmdmntInd>'.$CrLf;
		$XML_DEBITOR .='					</MndtRltdInf>'.$CrLf;
		$XML_DEBITOR .='				</DrctDbtTx>'.$CrLf;
		$XML_DEBITOR .='				<DbtrAgt>'.$CrLf;
		$XML_DEBITOR .='					<FinInstnId>'.$CrLf;
		$XML_DEBITOR .='						<BIC>'.$row_bic.'</BIC>'.$CrLf;
		$XML_DEBITOR .='					</FinInstnId>'.$CrLf;
		$XML_DEBITOR .='				</DbtrAgt>'.$CrLf;
		$XML_DEBITOR .='				<Dbtr>'.$CrLf;
		$XML_DEBITOR .='					<Nm>'.strtoupper(dol_string_unaccent($row_nom)).'</Nm>'.$CrLf;
		$XML_DEBITOR .='					<PstlAdr>'.$CrLf;
		$XML_DEBITOR .='						<Ctry>'.$row_country_code.'</Ctry>'.$CrLf;
		$XML_DEBITOR .='						<AdrLine>'.strtr($row_address, array(CHR(13) => ", ", CHR(10) => "")).'</AdrLine>'.$CrLf;
		$XML_DEBITOR .='						<AdrLine>'.dol_string_unaccent($row_zip.' '.$row_town).'</AdrLine>'.$CrLf;
		$XML_DEBITOR .='					</PstlAdr>'.$CrLf;
		$XML_DEBITOR .='				</Dbtr>'.$CrLf;
		$XML_DEBITOR .='				<DbtrAcct>'.$CrLf;
		$XML_DEBITOR .='					<Id>'.$CrLf;
		$XML_DEBITOR .='						<IBAN>'.preg_replace('/\s/', '', $row_iban).'</IBAN>'.$CrLf;
		$XML_DEBITOR .='					</Id>'.$CrLf;
		$XML_DEBITOR .='				</DbtrAcct>'.$CrLf;
		$XML_DEBITOR .='				<RmtInf>'.$CrLf;
	//	$XML_DEBITOR .='					<Ustrd>'.($row_facnumber.'/'.$Rowing.'/'.$Rum).'</Ustrd>'.$CrLf;
		$XML_DEBITOR .='					<Ustrd>'.$row_facnumber.'</Ustrd>'.$CrLf;
		$XML_DEBITOR .='				</RmtInf>'.$CrLf;
		$XML_DEBITOR .='			</DrctDbtTxInf>'.$CrLf;
		return $XML_DEBITOR;
    }


    /**
     *	Write sender of request (me)
     *
     *	@return	void
     */
    function EnregEmetteur()
    {
        fputs($this->file, "03");
        fputs($this->file, "08"); // Prelevement ordinaire

        fputs($this->file, "        "); // Zone Reservee B2

        fputs($this->file, $this->numero_national_emetteur); // Numero National d'emmetteur B3

        // Date d'echeance C1

        fputs($this->file, "       ");
        fputs($this->file, strftime("%d%m", $this->date_echeance));
        fputs($this->file, substr(strftime("%y", $this->date_echeance),1));

        // Raison Sociale C2

        fputs($this->file, substr($this->raison_sociale. "                           ",0,24));

        // Reference de la remise creancier D1 sur 7 caracteres

        fputs($this->file, substr($this->reference_remise. "                           ",0,7));

        // Zone Reservee D1-2

        fputs($this->file, substr("                                    ",0,17));

        // Zone Reservee D2

        fputs($this->file, substr("                             ",0,2));
        fputs($this->file, "E");
        fputs($this->file, substr("                             ",0,5));

        // Code Guichet  D3

        fputs($this->file, $this->emetteur_code_guichet);

        // Numero de compte D4

        fputs($this->file, substr("000000000000000".$this->emetteur_numero_compte, -11));

        // Zone Reservee E

        fputs($this->file, substr("                                        ",0,16));

        // Zone Reservee F

        fputs($this->file, substr("                                        ",0,31));

        // Code etablissement

        fputs($this->file, $this->emetteur_code_banque);

        // Zone Reservee G

        fputs($this->file, substr("                                        ",0,5));

        fputs($this->file, "\n");

    }

    /**
     *	Write sender of request (me).
     *  Note: The tag PmtInf is opened here but closed into caller
     *
     *	@param	string	$configuration	conf
     *	@param	int	$ladate			Date
     *	@param	int		$nombre			0 or 1
     *	@param	float	$total			Total
     *	@param	string	$CrLf			End of line character
     *	@return	string					String with SEAP Sender
     */
    function EnregEmetteurSEPA($configuration, $ladate, $nombre, $total, $CrLf='\n')
    {	// SEPA INITIALISATION
		global $confs;

		$dateTime_YMD = dol_print_date($ladate, '%Y%m%d');
		$dateTime_ETAD = dol_print_date($ladate, '%Y-%m-%d');
		$dateTime_YMDHMS = dol_print_date($ladate, '%Y-%m-%dT%H:%M:%S');

		// Récupération info demandeur
		$sql = "SELECT rowid, ref";
		$sql.= " FROM";
		$sql.= " ".MAIN_DB_PREFIX."prelevement_bons as pb";
		$sql.= " WHERE pb.rowid = ".$this->id;

		$resql=$this->db->query($sql);
		if ($resql)
		{
			$obj = $this->db->fetch_object($resql);

			// DONNEES BRUTES : par la suite Rows['XXX'] de la requete au dessus
			$country = explode(':', $configuration->global->MAIN_INFO_SOCIETE_COUNTRY);
			$IdBon  = sprintf("%05d", $obj->rowid);
			$RefBon = $obj->ref;
			$type = ($nombre == 1) ? 'FRST' : 'RCUR' ;
			// SEPA Paiement Information
			$XML_SEPA_INFO = '';
			$XML_SEPA_INFO .= '		<PmtInf>'.$CrLf;
			$XML_SEPA_INFO .= '			<PmtInfId>'.('PREL'.$dateTime_YMD.'/ID'.$IdBon.'-'.$RefBon).'</PmtInfId>'.$CrLf;
			$XML_SEPA_INFO .= '			<PmtMtd>DD</PmtMtd>'.$CrLf;
			$XML_SEPA_INFO .= '			<NbOfTxs>'.$nombre.'</NbOfTxs>'.$CrLf;
			$XML_SEPA_INFO .= '			<CtrlSum>'.$total.'</CtrlSum>'.$CrLf;
			$XML_SEPA_INFO .= '			<PmtTpInf>'.$CrLf;
			$XML_SEPA_INFO .= '				<InstrPrty>NORM</InstrPrty>'.$CrLf;
			$XML_SEPA_INFO .= '				<SvcLvl>'.$CrLf;
			$XML_SEPA_INFO .= '					<Cd>SEPA</Cd>'.$CrLf;
			$XML_SEPA_INFO .= '				</SvcLvl>'.$CrLf;
			$XML_SEPA_INFO .= '				<LclInstrm>'.$CrLf;
			$XML_SEPA_INFO .= '					<Cd>CORE</Cd>'.$CrLf;
			$XML_SEPA_INFO .= '				</LclInstrm>'.$CrLf;
			$XML_SEPA_INFO .= '				<SeqTp>'.$type.'</SeqTp>'.$CrLf;
			$XML_SEPA_INFO .= '			</PmtTpInf>'.$CrLf;
			$XML_SEPA_INFO .= '			<ReqdColltnDt>'.$dateTime_ETAD.'</ReqdColltnDt>'.$CrLf;
			$XML_SEPA_INFO .= '			<Cdtr>'.$CrLf;
			$XML_SEPA_INFO .= '				<Nm>'.$configuration->global->PRELEVEMENT_RAISON_SOCIALE.'</Nm>'.$CrLf;
			$XML_SEPA_INFO .= '				<PstlAdr>'.$CrLf;
			$XML_SEPA_INFO .= '					<Ctry>'.$country[1].'</Ctry>'.$CrLf;
			$XML_SEPA_INFO .= '					<AdrLine>'.$configuration->global->MAIN_INFO_SOCIETE_ADDRESS.'</AdrLine>'.$CrLf;
			$XML_SEPA_INFO .= '					<AdrLine>'.$configuration->global->MAIN_INFO_SOCIETE_ZIP.' '.$configuration->global->MAIN_INFO_SOCIETE_TOWN.'</AdrLine>'.$CrLf;
			$XML_SEPA_INFO .= '				</PstlAdr>'.$CrLf;
			$XML_SEPA_INFO .= '			</Cdtr>'.$CrLf;
			$XML_SEPA_INFO .= '			<CdtrAcct>'.$CrLf;
			$XML_SEPA_INFO .= '				<Id>'.$CrLf;
			$XML_SEPA_INFO .= '					<IBAN>'.preg_replace('/\s/', '', $configuration->global->PRELEVEMENT_IBAN).'</IBAN>'.$CrLf;
			$XML_SEPA_INFO .= '				</Id>'.$CrLf;
			$XML_SEPA_INFO .= '			</CdtrAcct>'.$CrLf;
			$XML_SEPA_INFO .= '			<CdtrAgt>'.$CrLf;
			$XML_SEPA_INFO .= '				<FinInstnId>'.$CrLf;
			$XML_SEPA_INFO .= '					<BIC>'.$configuration->global->PRELEVEMENT_BIC.'</BIC>'.$CrLf;
			$XML_SEPA_INFO .= '				</FinInstnId>'.$CrLf;
			$XML_SEPA_INFO .= '			</CdtrAgt>'.$CrLf;
/*			$XML_SEPA_INFO .= '			<UltmtCdtr>'.$CrLf;
			$XML_SEPA_INFO .= '				<Nm>'.$configuration->global->PRELEVEMENT_RAISON_SOCIALE.'</Nm>'.$CrLf;
			$XML_SEPA_INFO .= '				<PstlAdr>'.$CrLf;
			$XML_SEPA_INFO .= '					<Ctry>'.$country[1].'</Ctry>'.$CrLf;
			$XML_SEPA_INFO .= '					<AdrLine>'.$conf->global->MAIN_INFO_SOCIETE_ADDRESS.'</AdrLine>'.$CrLf;
			$XML_SEPA_INFO .= '					<AdrLine>'.$conf->global->MAIN_INFO_SOCIETE_ZIP.' '.$conf->global->MAIN_INFO_SOCIETE_TOWN.'</AdrLine>'.$CrLf;
			$XML_SEPA_INFO .= '				</PstlAdr>'.$CrLf;
			$XML_SEPA_INFO .= '			</UltmtCdtr>'.$CrLf;
*/			$XML_SEPA_INFO .= '			<ChrgBr>SLEV</ChrgBr>'.$CrLf;
			$XML_SEPA_INFO .= '			<CdtrSchmeId>'.$CrLf;
			$XML_SEPA_INFO .= '				<Id>'.$CrLf;
			$XML_SEPA_INFO .= '					<PrvtId>'.$CrLf;
			$XML_SEPA_INFO .= '						<Othr>'.$CrLf;
			$XML_SEPA_INFO .= '							<Id>'.$configuration->global->PRELEVEMENT_ICS.'</Id>'.$CrLf;
			$XML_SEPA_INFO .= '							<SchmeNm>'.$CrLf;
			$XML_SEPA_INFO .= '								<Prtry>SEPA</Prtry>'.$CrLf;
			$XML_SEPA_INFO .= '							</SchmeNm>'.$CrLf;
			$XML_SEPA_INFO .= '						</Othr>'.$CrLf;
			$XML_SEPA_INFO .= '					</PrvtId>'.$CrLf;
			$XML_SEPA_INFO .= '				</Id>'.$CrLf;
			$XML_SEPA_INFO .= '			</CdtrSchmeId>'.$CrLf;
		}
		else
		{
			fputs($this->file, 'INCORRECT EMETTEUR '.$XML_SEPA_INFO.$CrLf);
			$result = -2;
		}
		return $XML_SEPA_INFO;
	}

    /**
     *	Write end
     *
     *	@param	int		$total	total amount
     *	@return	void
     */
    function EnregTotal($total)
    {
        fputs($this->file, "08");
        fputs($this->file, "08"); // Prelevement ordinaire

        fputs($this->file, "        "); // Zone Reservee B2

        fputs($this->file, $this->numero_national_emetteur); // Numero National d'emmetteur B3

        // Reserve C1

        fputs($this->file, substr("                           ",0,12));


        // Raison Sociale C2

        fputs($this->file, substr("                           ",0,24));

        // D1

        fputs($this->file, substr("                                    ",0,24));

        // Zone Reservee D2

        fputs($this->file, substr("                             ",0,8));

        // Code Guichet  D3

        fputs($this->file, substr("                             ",0,5));

        // Numero de compte D4

        fputs($this->file, substr("                             ",0,11));

        // Zone E Montant

        $montant = ($total * 100);

        fputs($this->file, substr("000000000000000".$montant, -16));

        // Zone Reservee F

        fputs($this->file, substr("                                        ",0,31));

        // Code etablissement

        fputs($this->file, substr("                                        ",0,5));

        // Zone Reservee F

        fputs($this->file, substr("                                        ",0,5));

        fputs($this->file, "\n");
    }

    /**
     *    Return status label of object
     *
     *    @param    int		$mode   0=Label, 1=Picto + label, 2=Picto, 3=Label + Picto
     * 	  @return	string     		Label
     */
    function getLibStatut($mode=0)
    {
        return $this->LibStatut($this->statut,$mode);
    }

    /**
     *    Return status label for a status
     *
     *    @param	int		$statut     id statut
     *    @param	int		$mode   	0=Label, 1=Picto + label, 2=Picto, 3=Label + Picto
     * 	  @return	string  		    Label
     */
    function LibStatut($statut,$mode=0)
    {
        global $langs;

        if ($mode == 0)
        {
            return $langs->trans($this->labelstatut[$statut]);
        }

        if ($mode == 1)
        {
            if ($statut==0) return img_picto($langs->trans($this->labelstatut[$statut]),'statut1').' '.$langs->trans($this->labelstatut[$statut]);
            if ($statut==1) return img_picto($langs->trans($this->labelstatut[$statut]),'statut3').' '.$langs->trans($this->labelstatut[$statut]);
            if ($statut==2) return img_picto($langs->trans($this->labelstatut[$statut]),'statut6').' '.$langs->trans($this->labelstatut[$statut]);
        }
        if ($mode == 2)
        {
            if ($statut==0) return img_picto($langs->trans($this->labelstatut[$statut]),'statut1');
            if ($statut==1) return img_picto($langs->trans($this->labelstatut[$statut]),'statut3');
            if ($statut==2) return img_picto($langs->trans($this->labelstatut[$statut]),'statut6');
        }

        if ($mode == 3)
        {
            if ($statut==0) return $langs->trans($this->labelstatut[$statut]).' '.img_picto($langs->trans($this->labelstatut[$statut]),'statut1');
            if ($statut==1) return $langs->trans($this->labelstatut[$statut]).' '.img_picto($langs->trans($this->labelstatut[$statut]),'statut3');
            if ($statut==2) return $langs->trans($this->labelstatut[$statut]).' '.img_picto($langs->trans($this->labelstatut[$statut]),'statut6');
        }
    }

}
<|MERGE_RESOLUTION|>--- conflicted
+++ resolved
@@ -1254,11 +1254,7 @@
 			$dateTime_ECMA = dol_print_date($date_actu, '%Y-%m-%dT%H:%M:%S');
 			$fileDebiteurSection = '';
 			$fileEmetteurSection = '';
-<<<<<<< HEAD
 			$i = 0;
-=======
-			$i = 0; 
->>>>>>> 7ca8fdb2
 			$j = 0;
 			$this->total = 0;
 
@@ -1266,14 +1262,10 @@
 			 * section Debiteur (sepa Debiteurs bloc lines)
 			 */
 
-<<<<<<< HEAD
 			$sql = "SELECT f.facnumber as fac FROM ".MAIN_DB_PREFIX."prelevement_lignes as pl, ".MAIN_DB_PREFIX."facture as f, ".MAIN_DB_PREFIX."prelevement_facture as pf, ".MAIN_DB_PREFIX."societe as soc, ".MAIN_DB_PREFIX."c_country as p, ".MAIN_DB_PREFIX."societe_rib as rib WHERE pl.fk_prelevement_bons = ".$this->id." AND pl.rowid = pf.fk_prelevement_lignes AND pf.fk_facture = f.rowid AND soc.fk_pays = p.rowid AND soc.rowid = f.fk_soc AND rib.fk_soc = f.fk_soc AND rib.default_rib = 1";
-=======
-			$sql = "SELECT f.facnumber as fac FROM ".MAIN_DB_PREFIX."prelevement_lignes as pl, ".MAIN_DB_PREFIX."facture as f, ".MAIN_DB_PREFIX."prelevement_facture as pf, ".MAIN_DB_PREFIX."societe as soc, ".MAIN_DB_PREFIX."c_pays as p, ".MAIN_DB_PREFIX."societe_rib as rib WHERE pl.fk_prelevement_bons = ".$this->id." AND pl.rowid = pf.fk_prelevement_lignes AND pf.fk_facture = f.rowid AND soc.fk_pays = p.rowid AND soc.rowid = f.fk_soc AND rib.fk_soc = f.fk_soc AND rib.default_rib = 1";
->>>>>>> 7ca8fdb2
 			$resql=$this->db->query($sql);
 			if ($resql)
-			{      
+			{
 				$num = $this->db->num_rows($resql);
 				while ($j < $num)
 				{
