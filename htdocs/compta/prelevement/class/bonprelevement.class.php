--- conflicted
+++ resolved
@@ -907,9 +907,9 @@
 				if ($resql)
 				{
 					$row = $this->db->fetch_row($resql);
-					$ref = "T".$ref.str_pad(dol_substr("00".intval($row[0])+1),2,"0",STR_PAD_LEFT);
-
-					$filebonprev = $ref;
+					$ref = "T".$ref.str_pad(dol_substr("00".intval($row[0])+1,0,2),2,"0",STR_PAD_LEFT);
+
+					$this->filename = $conf->prelevement->dir_output.'/receipts/'.$ref.'.xml';
 
 	                // Create withdraw receipt in database
 	                $sql = "INSERT INTO ".MAIN_DB_PREFIX."prelevement_bons (";
@@ -928,12 +928,9 @@
 	                    $dir=$conf->prelevement->dir_output.'/receipts';
 	                    $file=$filebonprev;
 	                    if (! is_dir($dir)) dol_mkdir($dir);
-
-	                    $bonprev = new BonPrelevement($this->db, $dir."/".$file);
-	                    $bonprev->id = $prev_id;
 	                }
 	                else
-	                {
+					{
 	                    $error++;
 	                    dol_syslog(__METHOD__."::Create withdraw receipt ".$this->db->lasterror(), LOG_ERR);
 	                }
@@ -943,39 +940,6 @@
 					$error++;
 					dol_syslog(__METHOD__."::Get last withdraw receipt ".$this->db->lasterror(), LOG_ERR);
 				}
-<<<<<<< HEAD
-=======
-
-				$ref = "T".$ref.str_pad(dol_substr("00".intval($row[0])+1,0,2),2,"0",STR_PAD_LEFT);
-
-				$this->filename = $conf->prelevement->dir_output.'/receipts/'.$ref.'.xml';
-
-                // Create withdraw receipt in database
-                $sql = "INSERT INTO ".MAIN_DB_PREFIX."prelevement_bons (";
-                $sql.= " ref, entity, datec";
-                $sql.= ") VALUES (";
-                $sql.= "'".$this->db->escape($ref)."'";
-                $sql.= ", ".$conf->entity;
-                $sql.= ", '".$this->db->idate($now)."'";
-                $sql.= ")";
-
-                dol_syslog(get_class($this)."::Create", LOG_DEBUG);
-                $resql = $this->db->query($sql);
-
-                if ($resql)
-                {
-                    $this->id = $this->db->last_insert_id(MAIN_DB_PREFIX."prelevement_bons");
-
-                    $dir=$conf->prelevement->dir_output.'/receipts';
-                    $file=$filebonprev;
-                    if (! is_dir($dir)) dol_mkdir($dir);
-                }
-                else
-                {
-                    $error++;
-                    dol_syslog("Erreur creation du bon de prelevement");
-                }
->>>>>>> 12d841f2
             }
 
             /*
@@ -1302,9 +1266,9 @@
 				}
 			}
 
-			$sql = "SELECT soc.code_client as code, soc.address, soc.zip, soc.town, rib.datec, c.code as country_code,";
+			$sql = "SELECT soc.code_client as code, soc.address, soc.zip, soc.town, c.code as country_code,";
 			$sql.= " pl.client_nom as nom, pl.code_banque as cb, pl.code_guichet as cg, pl.number as cc, pl.amount as somme,";
-			$sql.= " f.facnumber as fac, pf.fk_facture as idfac, rib.iban_prefix as iban, rib.bic as bic, rib.rowid as drum";
+			$sql.= " f.facnumber as fac, pf.fk_facture as idfac, rib.datec, rib.iban_prefix as iban, rib.bic as bic, rib.rowid as drum";
 			$sql.= " FROM";
 			$sql.= " ".MAIN_DB_PREFIX."prelevement_lignes as pl,";
 			$sql.= " ".MAIN_DB_PREFIX."facture as f,";
