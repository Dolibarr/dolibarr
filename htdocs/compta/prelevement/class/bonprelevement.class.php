<?php
/* Copyright (C) 2004-2005 Rodolphe Quiedeville <rodolphe@quiedeville.org>
 * Copyright (C) 2005-2012 Regis Houssin        <regis.houssin@capnetworks.com>
 * Copyright (C) 2010-2015 Juanjo Menent        <jmenent@2byte.es>
 * Copyright (C) 2010-2014 Laurent Destailleur  <eldy@users.sourceforge.net>
 * Copyright (C) 2014-2016 Ferran Marcet       <fmarcet@2byte.es>
 * Copyright (C) 2018      Nicolas ZABOURI     <info@inovea-conseil.com>
 *
 * This program is free software; you can redistribute it and/or modify
 * it under the terms of the GNU General Public License as published by
 * the Free Software Foundation; either version 3 of the License, or
 * (at your option) any later version.
 *
 * This program is distributed in the hope that it will be useful,
 * but WITHOUT ANY WARRANTY; without even the implied warranty of
 * MERCHANTABILITY or FITNESS FOR A PARTICULAR PURPOSE.  See the
 * GNU General Public License for more details.
 *
 * You should have received a copy of the GNU General Public License
 * along with this program. If not, see <http://www.gnu.org/licenses/>.
 */

/**
 *      \file       htdocs/compta/prelevement/class/bonprelevement.class.php
 *      \ingroup    prelevement
 *      \brief      File of withdrawal receipts class
 */

require_once DOL_DOCUMENT_ROOT.'/core/class/commonobject.class.php';
require_once DOL_DOCUMENT_ROOT.'/compta/facture/class/facture.class.php';
require_once DOL_DOCUMENT_ROOT.'/compta/bank/class/account.class.php';
require_once DOL_DOCUMENT_ROOT.'/societe/class/societe.class.php';
require_once DOL_DOCUMENT_ROOT.'/compta/paiement/class/paiement.class.php';



/**
 *	Class to manage withdrawal receipts
 */
class BonPrelevement extends CommonObject
{
	/**
	 * @var string ID to identify managed object
	 */
	public $element='widthdraw';
	
	/**
	 * @var string Name of table without prefix where object is stored
	 */
	public $table_element='prelevement_bons';
	
	public $picto = 'payment';

	var $date_echeance;
	var $raison_sociale;
	var $reference_remise;
	var $emetteur_code_guichet;
	var $emetteur_numero_compte;
	var $emetteur_code_banque;
	var $emetteur_number_key;

	var $emetteur_iban;
	var $emetteur_bic;
	var $emetteur_ics;

	var $total;
	var $_fetched;
	var $statut;    // 0-Wait, 1-Trans, 2-Done
	var $labelstatut=array();

	var $invoice_in_error=array();
	var $thirdparty_in_error=array();


	/**
	 *	Constructor
	 *
	 *  @param		DoliDB		$db      	Database handler
	 *  @param		string		$filename	Filename of withdraw receipt
	 */
	function __construct($db, $filename='')
	{
		global $conf,$langs;

		$error = 0;
		$this->db = $db;

		$this->filename=$filename;

		$this->date_echeance = time();
		$this->raison_sociale = "";
		$this->reference_remise = "";

		$this->emetteur_code_guichet = "";
		$this->emetteur_numero_compte = "";
		$this->emetteur_code_banque = "";
		$this->emetteur_number_key = "";

		$this->emetteur_iban = "";
		$this->emetteur_bic = "";
		$this->emetteur_ics = "";

		$this->factures = array();

		$this->methodes_trans = array();

		$this->methodes_trans[0] = "Internet";

		$this->_fetched = 0;
	}

	/**
	 * Add invoice to withdrawal
	 *
	 * @param	int		$facture_id 	id invoice to add
	 * @param	int		$client_id  	id invoice customer
	 * @param	string	$client_nom 	customer name
	 * @param	int		$amount 		amount of invoice
	 * @param	string	$code_banque 	code of bank withdrawal
	 * @param	string	$code_guichet 	code of bank's office
	 * @param	string	$number bank 	account number
	 * @param	string	$number_key 	number key of account number
	 * @return	int						>0 if OK, <0 if KO
	 */
    // phpcs:ignore PEAR.NamingConventions.ValidFunctionName.NotCamelCaps
	function AddFacture($facture_id, $client_id, $client_nom, $amount, $code_banque, $code_guichet, $number, $number_key)
	{
		$result = 0;
		$line_id = 0;

		$result = $this->addline($line_id, $client_id, $client_nom, $amount, $code_banque, $code_guichet, $number, $number_key);

		if ($result == 0)
		{
			if ($line_id > 0)
			{
				$sql = "INSERT INTO ".MAIN_DB_PREFIX."prelevement_facture (";
				$sql.= "fk_facture";
				$sql.= ",fk_prelevement_lignes";
				$sql.= ") VALUES (";
				$sql.= $facture_id;
				$sql.= ", ".$line_id;
				$sql.= ")";

				if ($this->db->query($sql))
				{
					$result = 0;
				}
				else
				{
					$result = -1;
					dol_syslog(get_class($this)."::AddFacture Erreur $result");
				}
			}
			else
			{
				$result = -2;
				dol_syslog(get_class($this)."::AddFacture Erreur $result");
			}
		}
		else
		{
			$result = -3;
			dol_syslog(get_class($this)."::AddFacture Erreur $result");
		}

		return $result;
	}

	/**
	 *	Add line to withdrawal
	 *
	 *	@param	int		$line_id 		id line to add
	 *	@param	int		$client_id  	id invoice customer
	 *	@param	string	$client_nom 	customer name
	 *	@param	int		$amount 		amount of invoice
	 *	@param	string	$code_banque 	code of bank withdrawal
	 *	@param	string	$code_guichet 	code of bank's office
	 *	@param	string	$number 		bank account number
	 *	@param  string	$number_key 	number key of account number
	 *	@return	int						>0 if OK, <0 if KO
	 */
	function addline(&$line_id, $client_id, $client_nom, $amount, $code_banque, $code_guichet, $number, $number_key)
	{
		$result = -1;
		$concat = 0;

		if ($concat == 1)
		{
			/*
             * We aggregate the lines
             */
			$sql = "SELECT rowid";
			$sql.= " FROM  ".MAIN_DB_PREFIX."prelevement_lignes";
			$sql.= " WHERE fk_prelevement_bons = ".$this->id;
			$sql.= " AND fk_soc =".$client_id;
			$sql.= " AND code_banque ='".$code_banque."'";
			$sql.= " AND code_guichet ='".$code_guichet."'";
			$sql.= " AND number ='".$number."'";

			$resql=$this->db->query($sql);
			if ($resql)
			{
				$num = $this->db->num_rows($resql);
			}
			else
			{
				$result = -1;
			}
		}
		else
		{
			/*
             * No aggregate
             */
			$sql = "INSERT INTO ".MAIN_DB_PREFIX."prelevement_lignes (";
			$sql.= "fk_prelevement_bons";
			$sql.= ", fk_soc";
			$sql.= ", client_nom";
			$sql.= ", amount";
			$sql.= ", code_banque";
			$sql.= ", code_guichet";
			$sql.= ", number";
			$sql.= ", cle_rib";
			$sql.= ") VALUES (";
			$sql.= $this->id;
			$sql.= ", ".$client_id;
			$sql.= ", '".$this->db->escape($client_nom)."'";
			$sql.= ", '".price2num($amount)."'";
			$sql.= ", '".$code_banque."'";
			$sql.= ", '".$code_guichet."'";
			$sql.= ", '".$number."'";
			$sql.= ", '".$number_key."'";
			$sql.= ")";

			if ($this->db->query($sql))
			{
				$line_id = $this->db->last_insert_id(MAIN_DB_PREFIX."prelevement_lignes");
				$result = 0;
			}
			else
			{
				dol_syslog(get_class($this)."::addline Error -2");
				$result = -2;
			}

		}

		return $result;
	}

	/**
	 *	Return error string
	 *
	 *  @param	int		$error 		 Id of error
	 *	@return	string               Error string
	 */
	function getErrorString($error)
	{
		global $langs;

		$errors = array();

		$errors[1027] = $langs->trans("DateInvalid");

		return $errors[abs($error)];
	}

	/**
	 *	Get object and lines from database
	 *
	 *	@param	int		$rowid		Id of object to load
	 *  @param	string	$ref		Ref of direct debit
	 *	@return	int					>0 if OK, <0 if KO
	 */
	function fetch($rowid, $ref='')
	{
		global $conf;

		$sql = "SELECT p.rowid, p.ref, p.amount, p.note";
		$sql.= ", p.datec as dc";
		$sql.= ", p.date_trans as date_trans";
		$sql.= ", p.method_trans, p.fk_user_trans";
		$sql.= ", p.date_credit as date_credit";
		$sql.= ", p.fk_user_credit";
		$sql.= ", p.statut";
		$sql.= " FROM ".MAIN_DB_PREFIX."prelevement_bons as p";
		$sql.= " WHERE p.entity IN (".getEntity('facture').")";
		if ($rowid > 0) $sql.= " AND p.rowid = ".$rowid;
		else $sql.= " AND p.ref = '".$this->db->escape($ref)."'";

		dol_syslog(get_class($this)."::fetch", LOG_DEBUG);
		$result=$this->db->query($sql);
		if ($result)
		{
			if ($this->db->num_rows($result))
			{
				$obj = $this->db->fetch_object($result);

				$this->id                 = $obj->rowid;
				$this->ref                = $obj->ref;
				$this->amount             = $obj->amount;
				$this->note               = $obj->note;
				$this->datec              = $this->db->jdate($obj->dc);

				$this->date_trans         = $this->db->jdate($obj->date_trans);
				$this->method_trans       = $obj->method_trans;
				$this->user_trans         = $obj->fk_user_trans;

				$this->date_credit        = $this->db->jdate($obj->date_credit);
				$this->user_credit        = $obj->fk_user_credit;

				$this->statut             = $obj->statut;

				$this->_fetched = 1;

				return 1;
			}
			else
			{
				dol_syslog(get_class($this)."::Fetch Erreur aucune ligne retournee");
				return -1;
			}
		}
		else
		{
			return -2;
		}
	}

	/**
	 * Set credite and set status of linked invoices. Still used ??
	 *
	 * @return		int		<0 if KO, >=0 if OK
	 */
    // phpcs:ignore PEAR.NamingConventions.ValidFunctionName.NotCamelCaps
	function set_credite()
	{
		global $user,$conf;

		$error = 0;

		if ($this->db->begin())
		{
			$sql = " UPDATE ".MAIN_DB_PREFIX."prelevement_bons";
			$sql.= " SET statut = 1";
			$sql.= " WHERE rowid = ".$this->id;
			$sql.= " AND entity = ".$conf->entity;

			$result=$this->db->query($sql);
			if (! $result)
			{
				dol_syslog(get_class($this)."::set_credite Erreur 1");
				$error++;
			}

			if (! $error)
			{
				$facs = array();
				$facs = $this->getListInvoices();

				$num=count($facs);
				for ($i = 0; $i < $num; $i++)
				{
					/* Tag invoice as payed */
					dol_syslog(get_class($this)."::set_credite set_paid fac ".$facs[$i]);
					$fac = new Facture($this->db);
					$fac->fetch($facs[$i]);
					$result = $fac->set_paid($user);
				}
			}

			if (! $error)
			{
				$sql = " UPDATE ".MAIN_DB_PREFIX."prelevement_lignes";
				$sql.= " SET statut = 2";
				$sql.= " WHERE fk_prelevement_bons = ".$this->id;

				if (! $this->db->query($sql))
				{
					dol_syslog(get_class($this)."::set_credite Erreur 1");
					$error++;
				}
			}

			/*
             * End of procedure
             */
			if (! $error)
			{
				$this->db->commit();
				return 0;
			}
			else
			{
				$this->db->rollback();
				dol_syslog(get_class($this)."::set_credite ROLLBACK ");

				return -1;
			}
		}
		else
		{
			dol_syslog(get_class($this)."::set_credite Ouverture transaction SQL impossible ");
			return -2;
		}
	}

	/**
	 *	Set direct debit order to "credited" status.
	 *
	 *	@param	User	$user			Id of user
	 *	@param 	int		$date			date of action
	 *	@return	int						>0 if OK, <0 if KO
	 */
    // phpcs:ignore PEAR.NamingConventions.ValidFunctionName.NotCamelCaps
	function set_infocredit($user, $date)
	{
		global $conf,$langs;

		$error = 0;

		if ($this->_fetched == 1)
		{
			if ($date >= $this->date_trans)
			{
				if ($this->db->begin())
				{
					$sql = " UPDATE ".MAIN_DB_PREFIX."prelevement_bons ";
					$sql.= " SET fk_user_credit = ".$user->id;
					$sql.= ", statut = 2";
					$sql.= ", date_credit = '".$this->db->idate($date)."'";
					$sql.= " WHERE rowid=".$this->id;
					$sql.= " AND entity = ".$conf->entity;
					$sql.= " AND statut = 1";

					if ($this->db->query($sql))
					{

						$langs->load('withdrawals');
						$subject = $langs->trans("InfoCreditSubject", $this->ref);
						$message = $langs->trans("InfoCreditMessage", $this->ref, dol_print_date($date,'dayhour'));

						//Add payment of withdrawal into bank
						$bankaccount = $conf->global->PRELEVEMENT_ID_BANKACCOUNT;
						$facs = array();
						$amounts = array();
						$amountsperthirdparty = array();

						$facs = $this->getListInvoices(1);

						// Loop on each invoice. $facs=array(0=>id, 1=>amount requested)
						$num=count($facs);
						for ($i = 0; $i < $num; $i++)
						{
							$fac = new Facture($this->db);
							$fac->fetch($facs[$i][0]);
							$amounts[$fac->id] = $facs[$i][1];
							$amountsperthirdparty[$fac->socid][$fac->id] = $facs[$i][1];

							$totalpaye  = $fac->getSommePaiement();
							$totalcreditnotes = $fac->getSumCreditNotesUsed();
							$totaldeposits = $fac->getSumDepositsUsed();
							$alreadypayed = $totalpaye + $totalcreditnotes + $totaldeposits;

							if (price2num($alreadypayed + $facs[$i][1], 'MT') == $fac->total_ttc) {
								$result = $fac->set_paid($user);
							}
						}

						// Make one payment per customer
						foreach ($amountsperthirdparty as $thirdpartyid => $cursoramounts)
						{
							$paiement = new Paiement($this->db);
							$paiement->datepaye     = $date;
							$paiement->amounts      = $cursoramounts;		// Array with detail of dispatching of payments for each invoice
							$paiement->paiementid   = 3; 					//
							$paiement->num_paiement = $this->ref;			// Set ref of direct debit note
							$paiement->id_prelevement = $this->id;

							$paiement_id = $paiement->create($user);
							if ($paiement_id < 0)
							{
								dol_syslog(get_class($this)."::set_infocredit AddPayment Error");
								$error++;
							}
							else
							{
								$result=$paiement->addPaymentToBank($user,'payment','(WithdrawalPayment)',$bankaccount,'','');
								if ($result < 0)
								{
									dol_syslog(get_class($this)."::set_infocredit AddPaymentToBank Error");
									$error++;
								}
							}
							//var_dump($paiement->amounts);
							//var_dump($thirdpartyid);
							//var_dump($cursoramounts);
						}

						// Update withdrawal line
						// TODO: Translate to ligneprelevement.class.php
						$sql = " UPDATE ".MAIN_DB_PREFIX."prelevement_lignes";
						$sql.= " SET statut = 2";
						$sql.= " WHERE fk_prelevement_bons = ".$this->id;

						if (! $this->db->query($sql))
						{
							dol_syslog(get_class($this)."::set_infocredit Update lines Error");
							$error++;
						}

					}
					else
					{
						dol_syslog(get_class($this)."::set_infocredit Update Bons Error");
						$error++;
					}

					/*
                     * End of procedure
                     */
					if ($error == 0)
					{
						$this->date_credit = $date;
						$this->statut = 1;

						$this->db->commit();
						return 0;
					}
					else
					{
						$this->db->rollback();
						dol_syslog("bon-prelevment::set_infocredit ROLLBACK ");
						return -1;
					}
				}
				else
				{
					dol_syslog(get_class($this)."::set_infocredit 1025 Open SQL transaction impossible ");
					return -1025;
				}
			}
			else
			{
				dol_syslog("bon-prelevment::set_infocredit 1027 Date de credit < Date de trans ");
				return -1027;
			}
		}
		else
		{
			return -1026;
		}
	}

	/**
	 *	Set withdrawal to transmited status
	 *
	 *	@param	User		$user		id of user
	 *	@param 	int	$date		date of action
	 *	@param	string		$method		method of transmision to bank
	 *	@return	int						>0 if OK, <0 if KO
	 */
    // phpcs:ignore PEAR.NamingConventions.ValidFunctionName.NotCamelCaps
	function set_infotrans($user, $date, $method)
	{
		global $conf,$langs;

		$error = 0;

		dol_syslog(get_class($this)."::set_infotrans Start",LOG_INFO);
		if ($this->db->begin())
		{
			$sql = "UPDATE ".MAIN_DB_PREFIX."prelevement_bons ";
			$sql.= " SET fk_user_trans = ".$user->id;
			$sql.= " , date_trans = '".$this->db->idate($date)."'";
			$sql.= " , method_trans = ".$method;
			$sql.= " , statut = 1";
			$sql.= " WHERE rowid = ".$this->id;
			$sql.= " AND entity = ".$conf->entity;
			$sql.= " AND statut = 0";

			if ($this->db->query($sql))
			{
				$this->method_trans = $method;
				$langs->load('withdrawals');
				$subject = $langs->trans("InfoTransSubject", $this->ref);
				$message = $langs->trans("InfoTransMessage", $this->ref, dolGetFirstLastname($user->firstname, $user->lastname));
				$message .=$langs->trans("InfoTransData", price($this->amount), $this->methodes_trans[$this->method_trans], dol_print_date($date,'day'));

				// TODO Call trigger to create a notification using notification module
			}
			else
			{
				$error++;
			}

			if ($error == 0)
			{
				$this->date_trans = $date;
				$this->statut = 1;
				$this->db->commit();

				return 0;
			}
			else
			{
				$this->db->rollback();
				dol_syslog(get_class($this)."::set_infotrans ROLLBACK", LOG_ERR);

				return -1;
			}
		}
		else
		{

			dol_syslog(get_class($this)."::set_infotrans Ouverture transaction SQL impossible", LOG_CRIT);
			return -2;
		}
	}

	/**
	 *	Get invoice list
	 *
	 *  @param 	int		$amounts 	If you want to get the amount of the order for each invoice
	 *	@return	array 				Id of invoices
	 */
	private function getListInvoices($amounts=0)
	{
		global $conf;

		$arr = array();

		/*
         * Returns all invoices presented
         * within a withdrawal receipt
         */
		$sql = "SELECT fk_facture";
		if ($amounts) $sql .= ", SUM(pl.amount)";
		$sql.= " FROM ".MAIN_DB_PREFIX."prelevement_bons as p";
		$sql.= " , ".MAIN_DB_PREFIX."prelevement_lignes as pl";
		$sql.= " , ".MAIN_DB_PREFIX."prelevement_facture as pf";
		$sql.= " WHERE pf.fk_prelevement_lignes = pl.rowid";
		$sql.= " AND pl.fk_prelevement_bons = p.rowid";
		$sql.= " AND p.rowid = ".$this->id;
		$sql.= " AND p.entity = ".$conf->entity;
		if ($amounts) $sql.= " GROUP BY fk_facture";

		$resql=$this->db->query($sql);
		if ($resql)
		{
			$num = $this->db->num_rows($resql);

			if ($num)
			{
				$i = 0;
				while ($i < $num)
				{
					$row = $this->db->fetch_row($resql);
					if (!$amounts) $arr[$i] = $row[0];
					else
					{
						$arr[$i] = array(
							$row[0],
							$row[1]
						);
					}
					$i++;
				}
			}
			$this->db->free($resql);
		}
		else
		{
			dol_syslog(get_class($this)."::getListInvoices Erreur");
		}

		return $arr;
	}

	/**
	 *	Returns amount of withdrawal
	 *
	 *	@return		double	 	Total amount
	 */
    // phpcs:ignore PEAR.NamingConventions.ValidFunctionName.NotCamelCaps
	function SommeAPrelever()
	{
		global $conf;

		$sql = "SELECT sum(pfd.amount) as nb";
		$sql.= " FROM ".MAIN_DB_PREFIX."facture as f,";
		$sql.= " ".MAIN_DB_PREFIX."prelevement_facture_demande as pfd";
		//$sql.= " ,".MAIN_DB_PREFIX."c_paiement as cp";
		$sql.= " WHERE f.fk_statut = 1";
		$sql.= " AND f.entity = ".$conf->entity;
		$sql.= " AND f.rowid = pfd.fk_facture";
		$sql.= " AND f.paye = 0";
		$sql.= " AND pfd.traite = 0";
		$sql.= " AND f.total_ttc > 0";

		$resql = $this->db->query($sql);
		if ( $resql )
		{
			$obj = $this->db->fetch_object($resql);

			$this->db->free($resql);

			return $obj->nb;
		}
		else
		{
			$error = 1;
			dol_syslog(get_class($this)."::SommeAPrelever Erreur -1");
			dol_syslog($this->db->error());
		}
	}

	/**
	 *	Get number of invoices to withdrawal
	 *	TODO delete params banque and agence when not necesary
	 *
	 *	@param	int		$banque		dolibarr mysoc bank
	 *	@param	int		$agence		dolibarr mysoc agence
	 *	@return	int					<O if KO, number of invoices if OK
	 */
    // phpcs:ignore PEAR.NamingConventions.ValidFunctionName.NotCamelCaps
	function NbFactureAPrelever($banque=0,$agence=0)
	{
		global $conf;

		$sql = "SELECT count(f.rowid) as nb";
		$sql.= " FROM ".MAIN_DB_PREFIX."facture as f";
		$sql.= ", ".MAIN_DB_PREFIX."prelevement_facture_demande as pfd";
		$sql.= " WHERE f.fk_statut = 1";
		$sql.= " AND f.entity = ".$conf->entity;
		$sql.= " AND f.rowid = pfd.fk_facture";
		$sql.= " AND f.paye = 0";
		$sql.= " AND pfd.traite = 0";
		$sql.= " AND f.total_ttc > 0";

		dol_syslog(get_class($this)."::SommeAPrelever");
		$resql = $this->db->query($sql);

		if ( $resql )
		{
			$obj = $this->db->fetch_object($resql);

			$this->db->free($resql);

			return $obj->nb;
		}
		else
		{
			$this->error=get_class($this)."::SommeAPrelever Erreur -1 sql=".$this->db->error();
			return -1;
		}
	}


	/**
	 *	Create a withdraw
	 *  TODO delete params banque and agence when not necesary
	 *
	 *	@param 	int		$banque		dolibarr mysoc bank
	 *	@param	int		$agence		dolibarr mysoc bank office (guichet)
	 *	@param	string	$mode		real=do action, simu=test only
	 *  @param	string	$format		FRST, RCUR or ALL
         * @param       string  $executiondate	Date to execute the transfer
	 *	@return	int					<0 if KO, nbre of invoice withdrawed if OK
	 */
    // phpcs:ignore PEAR.NamingConventions.ValidFunctionName.NotCamelCaps
	function Create($banque=0, $agence=0, $mode='real', $format='ALL',$executiondate='')
	{
		global $conf,$langs;

		dol_syslog(__METHOD__."::Bank=".$banque." Office=".$agence." mode=".$mode." format=".$format, LOG_DEBUG);

		require_once DOL_DOCUMENT_ROOT."/compta/facture/class/facture.class.php";
		require_once DOL_DOCUMENT_ROOT."/societe/class/societe.class.php";

		if (empty($format)) return 'ErrorBadParametersForDirectDebitFileCreate';

		$error = 0;

		$datetimeprev = time();
        //Choice the date of the execution direct debit
        if(!empty($executiondate)) $datetimeprev = $executiondate;

		$month = strftime("%m", $datetimeprev);
		$year = strftime("%Y", $datetimeprev);

		$puser = new User($this->db, $conf->global->PRELEVEMENT_USER);

		$this->invoice_in_error = array();
		$this->thirdparty_in_error = array();

		// Read invoices
		$factures = array();
		$factures_prev = array();
		$factures_result = array();
		$factures_prev_id=array();
		$factures_errors=array();

		if (! $error)
		{
			$sql = "SELECT f.rowid, pfd.rowid as pfdrowid, f.fk_soc";
			$sql.= ", pfd.code_banque, pfd.code_guichet, pfd.number, pfd.cle_rib";
			$sql.= ", pfd.amount";
			$sql.= ", s.nom as name";
			$sql.= " FROM ".MAIN_DB_PREFIX."facture as f";
			$sql.= ", ".MAIN_DB_PREFIX."societe as s";
			$sql.= ", ".MAIN_DB_PREFIX."prelevement_facture_demande as pfd";
			$sql.= " WHERE f.rowid = pfd.fk_facture";
			$sql.= " AND f.entity IN (".getEntity('facture').')';
			$sql.= " AND s.rowid = f.fk_soc";
			//if ($banque || $agence) $sql.= " AND s.rowid = sr.fk_soc";
			$sql.= " AND f.fk_statut = 1";
			$sql.= " AND f.paye = 0";
			$sql.= " AND pfd.traite = 0";
			$sql.= " AND f.total_ttc > 0";
			//if ($banque) $sql.= " AND sr.code_banque = '".$conf->global->PRELEVEMENT_CODE_BANQUE."'";
			//if ($agence) $sql.= " AND sr.code_guichet = '".$conf->global->PRELEVEMENT_CODE_GUICHET."'";

			dol_syslog(__METHOD__."::Read invoices, sql=".$sql, LOG_DEBUG);

			$resql = $this->db->query($sql);
			if ($resql)
			{
				$num = $this->db->num_rows($resql);
				$i = 0;

				while ($i < $num)
				{
					$row = $this->db->fetch_row($resql);
					$factures[$i] = $row;	// All fields
					$i++;
				}
				$this->db->free($resql);
				dol_syslog(__METHOD__."::Read invoices, ".$i." invoices to withdraw", LOG_DEBUG);
			}
			else
			{
				$error++;
				dol_syslog(__METHOD__."::Read invoices error ".$this->db->error(), LOG_ERR);
			}
		}

		if (! $error)
		{
			require_once DOL_DOCUMENT_ROOT . '/societe/class/companybankaccount.class.php';
			$soc = new Societe($this->db);

			// Check RIB
			$i = 0;
			dol_syslog(__METHOD__."::Check RIB", LOG_DEBUG);

			if (count($factures) > 0)
			{
				foreach ($factures as $key => $fac)
				{
					$fact = new Facture($this->db);
					$resfetch = $fact->fetch($fac[0]);
					if ($resfetch >= 0)		// Field 0 of $fac is rowid of invoice
					{
						if ($soc->fetch($fact->socid) >= 0)
						{
							$bac = new CompanyBankAccount($this->db);
							$bac->fetch(0, $soc->id);

							if ($format == 'FRST' && $bac->frstrecur != 'FRST')
							{
								continue;
							}
							if ($format == 'RCUR' && ($bac->frstrecur != 'RCUR' && $bac->frstrecur != 'RECUR'))
							{
								continue;
							}

							if ($bac->verif() >= 1)
							{
								$factures_prev[$i] = $fac;
								/* second tableau necessaire pour BonPrelevement */
								$factures_prev_id[$i] = $fac[0];
								$i++;
								//dol_syslog(__METHOD__."::RIB is ok", LOG_DEBUG);
							}
							else
							{
								dol_syslog(__METHOD__."::Check RIB Error on default bank number IBAN/BIC for thirdparty reported by verif() ".$fact->socid." ".$soc->name, LOG_WARNING);
								$this->invoice_in_error[$fac[0]]="Error on default bank number IBAN/BIC for invoice ".$fact->getNomUrl(0)." for thirdparty ".$soc->getNomUrl(0);
								$this->thirdparty_in_error[$soc->id]="Error on default bank number IBAN/BIC for invoice ".$fact->getNomUrl(0)." for thirdparty ".$soc->getNomUrl(0);
							}
						}
						else
						{
							dol_syslog(__METHOD__."::Check RIB Failed to read company", LOG_WARNING);
						}
					}
					else
					{
						dol_syslog(__METHOD__."::Check RIB Failed to read invoice", LOG_WARNING);
					}
				}
			}
			else
			{
				dol_syslog(__METHOD__."::Check RIB No invoice to process", LOG_WARNING);
			}
		}

		$ok=0;

		// Withdraw invoices in factures_prev array
		$out=count($factures_prev)." invoices will be withdrawn.";
		//print $out."\n";
		dol_syslog($out);

		// Return warning
		/*$i=0;
        foreach ($this->thirdparty_in_error as $key => $val)
        {
        	if ($i < 10) setEventMessages($val, null, 'warnings');
        	else setEventMessages('More error were discarded...', null, 'warnings');
        	$i++;
        }*/

		if (count($factures_prev) > 0)
		{
			if ($mode=='real')
			{
				$ok=1;
			}
			else
			{
				print $langs->trans("ModeWarning"); //"Option for real mode was not set, we stop after this simulation\n";
			}
		}


		if ($ok)
		{
			/*
             * We are in real mode.
             * We create withdraw receipt and build withdraw into disk
             */
			$this->db->begin();

			$now=dol_now();

			/*
             * Traitements
             */
			if (!$error)
			{
				$ref = substr($year,-2).$month;

				$sql = "SELECT substring(ref from char_length(ref) - 1)";
				$sql.= " FROM ".MAIN_DB_PREFIX."prelevement_bons";
				$sql.= " WHERE ref LIKE '%".$this->db->escape($ref)."%'";
				$sql.= " AND entity = ".$conf->entity;
				$sql.= " ORDER BY ref DESC LIMIT 1";

				dol_syslog(get_class($this)."::Create sql=".$sql, LOG_DEBUG);
				$resql = $this->db->query($sql);

				if ($resql)
				{
					$row = $this->db->fetch_row($resql);
					$ref = "T".$ref.str_pad(dol_substr("00".intval($row[0])+1,0,2),2,"0",STR_PAD_LEFT);

					$dir=$conf->prelevement->dir_output.'/receipts';
					if (! is_dir($dir)) dol_mkdir($dir);

					$this->filename = $dir.'/'.$ref.'.xml';

					// Create withdraw receipt in database
					$sql = "INSERT INTO ".MAIN_DB_PREFIX."prelevement_bons (";
					$sql.= " ref, entity, datec";
					$sql.= ") VALUES (";
					$sql.= "'".$this->db->escape($ref)."'";
					$sql.= ", ".$conf->entity;
					$sql.= ", '".$this->db->idate($now)."'";
					$sql.= ")";

					$resql = $this->db->query($sql);
					if ($resql)
					{
						$prev_id = $this->db->last_insert_id(MAIN_DB_PREFIX."prelevement_bons");
						$this->id = $prev_id;
						$this->ref = $ref;
					}
					else
					{
						$error++;
						dol_syslog(__METHOD__."::Create withdraw receipt ".$this->db->lasterror(), LOG_ERR);
					}
				}
				else
				{
					$error++;
					dol_syslog(__METHOD__."::Get last withdraw receipt ".$this->db->lasterror(), LOG_ERR);
				}
			}

			if (!$error)
			{
				/*
	             * Create withdrawal receipt in database
	             */
				if (count($factures_prev) > 0)
				{
					foreach ($factures_prev as $fac)	// Add a link in database for each invoice
					{
						// Fetch invoice
						$fact = new Facture($this->db);
						$fact->fetch($fac[0]);
						/*
                         * Add standing order
                         *
                         *
                         * $fac[3] : banque
                         * $fac[4] : guichet
                         * $fac[5] : number
                         * $fac[6] : cle rib
                         * $fac[7] : amount
                         * $fac[8] : client nom
                         * $fac[2] : client id
                         */
						$ri = $this->AddFacture($fac[0], $fac[2], $fac[8], $fac[7], $fac[3], $fac[4], $fac[5], $fac[6]);
						if ($ri <> 0)
						{
							$error++;
						}

						// Update invoice requests as done
						$sql = "UPDATE ".MAIN_DB_PREFIX."prelevement_facture_demande";
						$sql.= " SET traite = 1";
						$sql.= ", date_traite = '".$this->db->idate($now)."'";
						$sql.= ", fk_prelevement_bons = ".$this->id;
						$sql.= " WHERE rowid = ".$fac[1];

						dol_syslog(__METHOD__."::Update Orders::Sql=".$sql, LOG_DEBUG);
						$resql=$this->db->query($sql);

						if (! $resql)
						{
							$error++;
							dol_syslog(__METHOD__."::Update Orders::Error=".$this->db->error(), LOG_ERR);
						}

					}
				}

			}

			if (!$error)
			{
				/*
                 * Create direct debit order in a XML file
                 */

				dol_syslog(__METHOD__."::Init withdraw receipt for ".count($factures_prev)." invoices", LOG_DEBUG);


				if (count($factures_prev) > 0)
				{
					$this->date_echeance = $datetimeprev;
					$this->reference_remise = $ref;

					$id=$conf->global->PRELEVEMENT_ID_BANKACCOUNT;
					$account = new Account($this->db);
					if ($account->fetch($id)>0)
					{
						$this->emetteur_code_banque 	   = $account->code_banque;
						$this->emetteur_code_guichet       = $account->code_guichet;
						$this->emetteur_numero_compte      = $account->number;
						$this->emetteur_number_key		   = $account->cle_rib;
						$this->emetteur_iban               = $account->iban;
						$this->emetteur_bic                = $account->bic;

						$this->emetteur_ics                = $conf->global->PRELEVEMENT_ICS;		// Ex: PRELEVEMENT_ICS = "FR78ZZZ123456";

						$this->raison_sociale              = $account->proprio;
					}

					$this->factures = $factures_prev_id;

					// Generation of SEPA file $this->filename
					$this->generate($format,$executiondate);
				}
				dol_syslog(__METHOD__."::End withdraw receipt, file ".$this->filename, LOG_DEBUG);
			}
			//var_dump($factures_prev);exit;

			/*
             * Update total
             */
			$sql = "UPDATE ".MAIN_DB_PREFIX."prelevement_bons";
			$sql.= " SET amount = ".price2num($this->total);
			$sql.= " WHERE rowid = ".$this->id;
			$sql.= " AND entity = ".$conf->entity;

			$resql=$this->db->query($sql);
			if (! $resql)
			{
				$error++;
				dol_syslog(__METHOD__."::Error update total: ".$this->db->error(), LOG_ERR);
			}

			if (!$error)
			{
				$this->db->commit();
			}
			else
			{
				$this->db->rollback();
			}

			return count($factures_prev);
		}
		else
		{
			return 0;
		}
	}


	/**
	 *	Get object and lines from database
	 *
	 *  @param	User	$user		Object user that delete
	 *	@return	int					>0 if OK, <0 if KO
	 */
	function delete($user=null)
	{
		$this->db->begin();

		$sql = "DELETE FROM ".MAIN_DB_PREFIX."prelevement_facture WHERE fk_prelevement_lignes IN (SELECT rowid FROM ".MAIN_DB_PREFIX."prelevement_lignes WHERE fk_prelevement_bons = ".$this->id.")";
		$resql1=$this->db->query($sql);
		if (! $resql1) dol_print_error($this->db);

		$sql = "DELETE FROM ".MAIN_DB_PREFIX."prelevement_lignes WHERE fk_prelevement_bons = ".$this->id;
		$resql2=$this->db->query($sql);
		if (! $resql2) dol_print_error($this->db);

		$sql = "DELETE FROM ".MAIN_DB_PREFIX."prelevement_bons WHERE rowid = ".$this->id;
		$resql3=$this->db->query($sql);
		if (! $resql3) dol_print_error($this->db);

		$sql = "UPDATE ".MAIN_DB_PREFIX."prelevement_facture_demande SET fk_prelevement_bons = NULL, traite = 0 WHERE fk_prelevement_bons = ".$this->id;
		$resql4=$this->db->query($sql);
		if (! $resql4) dol_print_error($this->db);

		if ($resql1 && $resql2 && $resql3)
		{
			$this->db->commit();
			return 1;
		}
		else
		{
			$this->db->rollback();
			return -1;
		}
	}


	/**
	 *	Returns clickable name (with picto)
	 *
	 *	@param	int		$withpicto	link with picto
	 *	@param	string	$option		link target
	 *	@return	string				URL of target
	 */
	function getNomUrl($withpicto=0,$option='')
	{
		global $langs;

		$result='';
		$label = $langs->trans("ShowWithdraw").': '.$this->ref;

		$link = '<a href="'.DOL_URL_ROOT.'/compta/prelevement/card.php?id='.$this->id.'" title="'.dol_escape_htmltag($label, 1).'" class="classfortooltip">';
		$linkend='</a>';

		if ($option == 'xxx')
		{
			$link = '<a href="'.DOL_URL_ROOT.'/compta/prelevement/card.php?id='.$this->id.'" title="'.dol_escape_htmltag($label, 1).'" class="classfortooltip">';
			$linkend='</a>';
		}

		if ($withpicto) $result.=($link.img_object($label, 'payment', 'class="classfortooltip"').$linkend.' ');
		$result.=$link.$this->ref.$linkend;
		return $result;
	}


	/**
	 *	Delete a notification def by id
	 *
	 *	@param	int		$rowid		id of notification
	 *	@return	int					0 if OK, <0 if KO
	 */
    // phpcs:ignore PEAR.NamingConventions.ValidFunctionName.NotCamelCaps
	function DeleteNotificationById($rowid)
	{
		$result = 0;

		$sql = "DELETE FROM ".MAIN_DB_PREFIX."notify_def";
		$sql.= " WHERE rowid = '".$rowid."'";

		if ($this->db->query($sql))
		{
			return 0;
		}
		else
		{
			return -1;
		}
	}

	/**
	 *	Delete a notification
	 *
	 *	@param	int	$user		notification user
	 *	@param	string	$action		notification action
	 *	@return	int					>0 if OK, <0 if KO
	 */
    // phpcs:ignore PEAR.NamingConventions.ValidFunctionName.NotCamelCaps
	function DeleteNotification($user, $action)
	{
		$result = 0;

		$sql = "DELETE FROM ".MAIN_DB_PREFIX."notify_def";
		$sql .= " WHERE fk_user=".$user." AND fk_action='".$action."'";

		if ($this->db->query($sql))
		{
			return 0;
		}
		else
		{
			return -1;
		}
	}

	/**
	 *	Add a notification
	 *
	 *	@param	DoliDB	$db			database handler
	 *	@param	int	$user		notification user
	 *	@param	string	$action		notification action
	 *	@return	int					0 if OK, <0 if KO
	 */
    // phpcs:ignore PEAR.NamingConventions.ValidFunctionName.NotCamelCaps
	function AddNotification($db, $user, $action)
	{
		$result = 0;

		if ($this->DeleteNotification($user, $action) == 0)
		{
			$now=dol_now();

			$sql = "INSERT INTO ".MAIN_DB_PREFIX."notify_def (datec,fk_user, fk_soc, fk_contact, fk_action)";
			$sql .= " VALUES (".$db->idate($now).",".$user.", 'NULL', 'NULL', '".$action."')";

			dol_syslog("adnotiff: ".$sql);
			if ($this->db->query($sql))
			{
				$result = 0;
			}
			else
			{
				$result = -1;
				dol_syslog(get_class($this)."::AddNotification Error $result");
			}
		}

		return $result;
	}


	/**
	 * Generate a withdrawal file.
	 * Generation Formats:
	 * - Europe: SEPA (France: CFONB no more supported, Spain: AEB19 if external module EsAEB is enabled)
	 * - Others countries: Warning message
	 * File is generated with name this->filename
	 *
	 *  @param		string	$format		FRST, RCUR or ALL
         * @param string $executiondate		Date to execute transfer
	 *	@return		int					0 if OK, <0 if KO
	 */
	function generate($format='ALL',$executiondate='')
	{
		global $conf,$langs,$mysoc;

		//TODO: Optimize code to read lines in a single function

		$result = 0;

		dol_syslog(get_class($this)."::generate build file ".$this->filename);

		$this->file = fopen($this->filename,"w");
		if (empty($this->file))
		{
			$this->error=$langs->trans('ErrorFailedToOpenFile', $this->filename);
			return -1;
		}

		$found=0;

		// Build file for European countries
		if ($mysoc->isInEEC())
		{
			$found++;

			/**
			 * SECTION CREATION FICHIER SEPA
			 */
			// SEPA Initialisation
			$CrLf = "\n";

			$now = dol_now();

			$dateTime_ECMA = dol_print_date($now, '%Y-%m-%dT%H:%M:%S');

			$date_actu = $now;
                        if (!empty($executiondate)) $date_actu=$executiondate;

			$dateTime_YMD  = dol_print_date($date_actu, '%Y%m%d');
			$dateTime_YMDHMS = dol_print_date($date_actu, '%Y%m%d%H%M%S');
			$fileDebiteurSection = '';
			$fileEmetteurSection = '';
			$i = 0;
			$this->total = 0;

			/*
			 * section Debiteur (sepa Debiteurs bloc lines)
			 */

			$sql = "SELECT soc.code_client as code, soc.address, soc.zip, soc.town, c.code as country_code,";
			$sql.= " pl.client_nom as nom, pl.code_banque as cb, pl.code_guichet as cg, pl.number as cc, pl.amount as somme,";
			$sql.= " f.facnumber as fac, pf.fk_facture as idfac, rib.datec, rib.iban_prefix as iban, rib.bic as bic, rib.rowid as drum";
			$sql.= " FROM";
			$sql.= " ".MAIN_DB_PREFIX."prelevement_lignes as pl,";
			$sql.= " ".MAIN_DB_PREFIX."facture as f,";
			$sql.= " ".MAIN_DB_PREFIX."prelevement_facture as pf,";
			$sql.= " ".MAIN_DB_PREFIX."societe as soc,";
			$sql.= " ".MAIN_DB_PREFIX."c_country as c,";
			$sql.= " ".MAIN_DB_PREFIX."societe_rib as rib";
			$sql.= " WHERE pl.fk_prelevement_bons = ".$this->id;
			$sql.= " AND pl.rowid = pf.fk_prelevement_lignes";
			$sql.= " AND pf.fk_facture = f.rowid";
			$sql.= " AND soc.fk_pays = c.rowid";
			$sql.= " AND soc.rowid = f.fk_soc";
			$sql.= " AND rib.fk_soc = f.fk_soc";
			$sql.= " AND rib.default_rib = 1";
			$sql.= " AND rib.type = 'ban'";
			//print $sql;

			// Define $fileDebiteurSection. One section DrctDbtTxInf per invoice.
			$resql=$this->db->query($sql);
			if ($resql)
			{
				$num = $this->db->num_rows($resql);
				while ($i < $num)
				{
					$obj = $this->db->fetch_object($resql);
					$fileDebiteurSection .= $this->EnregDestinataireSEPA($obj->code, $obj->nom, $obj->address, $obj->zip, $obj->town, $obj->country_code, $obj->cb, $obj->cg, $obj->cc, $obj->somme, $obj->fac, $obj->idfac, $obj->iban, $obj->bic, $this->db->jdate($obj->datec), $obj->drum);
					$this->total = $this->total + $obj->somme;
					$i++;
				}
				$nbtotalDrctDbtTxInf = $i;
			}
			else
			{
				fputs($this->file, 'ERROR DEBITOR '.$sql.$CrLf);		// DEBITOR = Customers
				$result = -2;
			}

			// Define $fileEmetteurSection. Start of bloc PmtInf. Will contains all DrctDbtTxInf
			if ($result != -2)
			{
				$fileEmetteurSection .= $this->EnregEmetteurSEPA($conf, $date_actu, $nbtotalDrctDbtTxInf, $this->total, $CrLf, $format);
			}
			else
			{
				fputs($this->file, 'ERROR CREDITOR'.$CrLf);		// CREDITOR = My company
			}

			/**
			 * SECTION CREATION SEPA FILE
			 */
			// SEPA File Header
			fputs($this->file, '<'.'?xml version="1.0" encoding="UTF-8" standalone="yes"?'.'>'.$CrLf);
			fputs($this->file, '<Document xmlns="urn:iso:std:iso:20022:tech:xsd:pain.008.001.02" xmlns:xsi="http://www.w3.org/2001/XMLSchema-instance">'.$CrLf);
			fputs($this->file, '	<CstmrDrctDbtInitn>'.$CrLf);
			// SEPA Group header
			fputs($this->file, '		<GrpHdr>'.$CrLf);
			fputs($this->file, '			<MsgId>'.('PREL'.$dateTime_YMD.'/REF'.$this->id).'</MsgId>'.$CrLf);
			fputs($this->file, '			<CreDtTm>'.$dateTime_ECMA.'</CreDtTm>'.$CrLf);
			fputs($this->file, '			<NbOfTxs>'.$i.'</NbOfTxs>'.$CrLf);
			fputs($this->file, '			<CtrlSum>'.$this->total.'</CtrlSum>'.$CrLf);
			fputs($this->file, '			<InitgPty>'.$CrLf);
			fputs($this->file, '				<Nm>'.strtoupper(dol_string_unaccent($this->raison_sociale)).'</Nm>'.$CrLf);
			fputs($this->file, '				<Id>'.$CrLf);
			fputs($this->file, '				    <PrvtId>'.$CrLf);
			fputs($this->file, '					<Othr>'.$CrLf);
			fputs($this->file, '						<Id>'.$conf->global->PRELEVEMENT_ICS.'</Id>'.$CrLf);
			fputs($this->file, '					</Othr>'.$CrLf);
			fputs($this->file, '				    </PrvtId>'.$CrLf);
			fputs($this->file, '				</Id>'.$CrLf);
			fputs($this->file, '			</InitgPty>'.$CrLf);
			fputs($this->file, '		</GrpHdr>'.$CrLf);
			// SEPA File Emetteur
			if ($result != -2)
			{	fputs($this-> file, $fileEmetteurSection);}
			// SEPA File Debiteurs
			if ($result != -2)
			{	fputs($this-> file, $fileDebiteurSection);}
			// SEPA FILE FOOTER
			fputs($this->file, '		</PmtInf>'.$CrLf);
			fputs($this->file, '	</CstmrDrctDbtInitn>'.$CrLf);
			fputs($this->file, '</Document>'.$CrLf);
		}

		// Build file for Other Countries with unknow format
		if (! $found)
		{
			$this->total = 0;
			$sql = "SELECT pl.amount";
			$sql.= " FROM";
			$sql.= " ".MAIN_DB_PREFIX."prelevement_lignes as pl,";
			$sql.= " ".MAIN_DB_PREFIX."facture as f,";
			$sql.= " ".MAIN_DB_PREFIX."prelevement_facture as pf";
			$sql.= " WHERE pl.fk_prelevement_bons = ".$this->id;
			$sql.= " AND pl.rowid = pf.fk_prelevement_lignes";
			$sql.= " AND pf.fk_facture = f.rowid";

			//Lines
			$i = 0;
			$resql=$this->db->query($sql);
			if ($resql)
			{
				$num = $this->db->num_rows($resql);

				while ($i < $num)
				{
					$obj = $this->db->fetch_object($resql);
					$this->total = $this->total + $obj->amount;
					$i++;
				}
			}
			else
			{
				$result = -2;
			}

			$langs->load('withdrawals');

			// TODO Add here code to generate a generic file
			fputs($this->file, $langs->trans('WithdrawalFileNotCapable', $mysoc->country_code));
		}

		fclose($this->file);
		if (! empty($conf->global->MAIN_UMASK))
		@chmod($this->file, octdec($conf->global->MAIN_UMASK));
		return $result;
	}


	/**
	 *	Write recipient of request (customer)
	 *
	 *	@param	int		$rowid			id of line
	 *	@param	string	$client_nom		name of customer
	 *	@param	string	$rib_banque		code of bank
	 *	@param	string	$rib_guichet 	code of bank office
	 *	@param	string	$rib_number		bank account
	 *	@param	float	$amount			amount
	 *	@param	string	$facnumber		ref of invoice
	 *	@param	int		$facid			id of invoice
	 *  @param	string	$rib_dom		rib domiciliation
	 *	@return	void
	 */
    // phpcs:ignore PEAR.NamingConventions.ValidFunctionName.NotCamelCaps
	function EnregDestinataire($rowid, $client_nom, $rib_banque, $rib_guichet, $rib_number, $amount, $facnumber, $facid, $rib_dom='')
	{
		fputs($this->file, "06");
		fputs($this->file, "08"); // Prelevement ordinaire

		fputs($this->file, "        "); // Zone Reservee B2

		fputs($this->file, $this->emetteur_ics); // ICS

		// Date d'echeance C1

		fputs($this->file, "       ");
		fputs($this->file, strftime("%d%m", $this->date_echeance));
		fputs($this->file, substr(strftime("%y", $this->date_echeance),1));

		// Raison Sociale Destinataire C2

		fputs($this->file, substr(strtoupper($client_nom)."                         ",0,24));

		// Domiciliation facultative D1
		$domiciliation = strtr($rib_dom, array(" " => "-", CHR(13) => " ", CHR(10) => ""));
		fputs($this->file, substr($domiciliation."                         ",0,24));

		// Zone Reservee D2

		fputs($this->file, substr("                             ",0,8));

		// Code Guichet  D3

		fputs($this->file, $rib_guichet);

		// Numero de compte D4

		fputs($this->file, substr("000000000000000".$rib_number, -11));

		// Zone E Montant

		$montant = (round($amount,2) * 100);

		fputs($this->file, substr("000000000000000".$montant, -16));

		// Libelle F

		fputs($this->file, substr("*_".$facnumber."_RDVnet".$rowid."                               ", 0, 31));

		// Code etablissement G1

		fputs($this->file, $rib_banque);

		// Zone Reservee G2

		fputs($this->file, substr("                                        ", 0, 5));

		fputs($this->file, "\n");
	}


	/**
	 * Build RUM number for a customer bank account
	 *
	 * @param	string		$row_code_client	Customer code (soc.code_client)
	 * @param	int			$row_datec			Creation date of bank account (rib.datec)
	 * @param	string		$row_drum			Id of customer bank account (rib.rowid)
	 * @return 	string		RUM number
	 */
	static function buildRumNumber($row_code_client, $row_datec, $row_drum)
	{
		global $langs;
		$pre = $langs->trans('RUM').'-';
		return $pre.$row_code_client.'-'.$row_drum.'-'.date('U', $row_datec);
	}

	/**
	 *	Write recipient of request (customer)
	 *
	 *	@param	string		$row_code_client	soc.code_client as code,
	 *	@param	string		$row_nom			pl.client_nom AS name,
	 *	@param	string		$row_address		soc.address AS adr,
	 *	@param	string		$row_zip			soc.zip
	 *  @param	string		$row_town			soc.town
	 *	@param	string		$row_country_code	c.code AS country,
	 *	@param	string		$row_cb				pl.code_banque AS cb,		Not used for SEPA
	 *	@param	string		$row_cg				pl.code_guichet AS cg,		Not used for SEPA
	 *	@param	string		$row_cc				pl.number AS cc,			Not used for SEPA
	 *	@param	string		$row_somme			pl.amount AS somme,
	 *	@param	string		$row_facnumber		f.facnumber
	 *	@param	string		$row_idfac			pf.fk_facture AS idfac,
	 *	@param	string		$row_iban			rib.iban_prefix AS iban,
	 *	@param	string		$row_bic			rib.bic AS bic,
	 *	@param	string		$row_datec			rib.datec,
	 *	@param	string		$row_drum			rib.rowid used to generate rum
	 *	@return	string							Return string with SEPA part DrctDbtTxInf
	 */
    // phpcs:ignore PEAR.NamingConventions.ValidFunctionName.NotCamelCaps
	function EnregDestinataireSEPA($row_code_client, $row_nom, $row_address, $row_zip, $row_town, $row_country_code, $row_cb, $row_cg, $row_cc, $row_somme, $row_facnumber, $row_idfac, $row_iban, $row_bic, $row_datec, $row_drum)
	{
		$CrLf = "\n";
		$Rowing = sprintf("%06d", $row_idfac);

		// Define value for RUM
		// Example:  RUMCustomerCode-CustomerBankAccountId-01424448606	(note: Date is date of creation of CustomerBankAccountId)
		$Rum = $this->buildRumNumber($row_code_client, $row_datec, $row_drum);

		// Define date of RUM signature
		$DtOfSgntr = dol_print_date($row_datec, '%Y-%m-%d');

		$XML_DEBITOR ='';
		$XML_DEBITOR .='			<DrctDbtTxInf>'.$CrLf;
		$XML_DEBITOR .='				<PmtId>'.$CrLf;
	//	$XML_DEBITOR .='					<EndToEndId>'.('AS-'.dol_trunc($row_facnumber,20).'-'.$Rowing).'</EndToEndId>'.$CrLf;          // ISO20022 states that EndToEndId has a MaxLength of 35 characters
		$XML_DEBITOR .='					<EndToEndId>'.(($conf->global->END_TO_END != "" ) ? $conf->global->END_TO_END : ('AS-'.dol_trunc($row_facnumber,20)).'-'.$Rowing).'</EndToEndId>'.$CrLf;          // ISO20022 states that EndToEndId has a MaxLength of 35 characters
		$XML_DEBITOR .='				</PmtId>'.$CrLf;
		$XML_DEBITOR .='				<InstdAmt Ccy="EUR">'.round($row_somme, 2).'</InstdAmt>'.$CrLf;
		$XML_DEBITOR .='				<DrctDbtTx>'.$CrLf;
		$XML_DEBITOR .='					<MndtRltdInf>'.$CrLf;
		$XML_DEBITOR .='						<MndtId>'.$Rum.'</MndtId>'.$CrLf;
		$XML_DEBITOR .='						<DtOfSgntr>'.$DtOfSgntr.'</DtOfSgntr>'.$CrLf;
		$XML_DEBITOR .='						<AmdmntInd>false</AmdmntInd>'.$CrLf;
		$XML_DEBITOR .='					</MndtRltdInf>'.$CrLf;
		$XML_DEBITOR .='				</DrctDbtTx>'.$CrLf;
		$XML_DEBITOR .='				<DbtrAgt>'.$CrLf;
		$XML_DEBITOR .='					<FinInstnId>'.$CrLf;
		$XML_DEBITOR .='						<BIC>'.$row_bic.'</BIC>'.$CrLf;
		$XML_DEBITOR .='					</FinInstnId>'.$CrLf;
		$XML_DEBITOR .='				</DbtrAgt>'.$CrLf;
		$XML_DEBITOR .='				<Dbtr>'.$CrLf;
		$XML_DEBITOR .='					<Nm>'.dolEscapeXML(strtoupper(dol_string_unaccent($row_nom))).'</Nm>'.$CrLf;
		$XML_DEBITOR .='					<PstlAdr>'.$CrLf;
		$XML_DEBITOR .='						<Ctry>'.$row_country_code.'</Ctry>'.$CrLf;
		$addressline1 = dol_string_unaccent(strtr($row_address, array(CHR(13) => ", ", CHR(10) => "")));
		$addressline2 = dol_string_unaccent(strtr($row_zip.(($row_zip && $row_town)?' ':''.$row_town), array(CHR(13) => ", ", CHR(10) => "")));
		if (trim($addressline1)) 	$XML_DEBITOR .='						<AdrLine>'.dolEscapeXML(dol_trunc($addressline1,70,'right','UTF-8',true)).'</AdrLine>'.$CrLf;
		if (trim($addressline2))	$XML_DEBITOR .='						<AdrLine>'.dolEscapeXML(dol_trunc($addressline2,70,'right','UTF-8',true)).'</AdrLine>'.$CrLf;
		$XML_DEBITOR .='					</PstlAdr>'.$CrLf;
		$XML_DEBITOR .='				</Dbtr>'.$CrLf;
		$XML_DEBITOR .='				<DbtrAcct>'.$CrLf;
		$XML_DEBITOR .='					<Id>'.$CrLf;
		$XML_DEBITOR .='						<IBAN>'.preg_replace('/\s/', '', $row_iban).'</IBAN>'.$CrLf;
		$XML_DEBITOR .='					</Id>'.$CrLf;
		$XML_DEBITOR .='				</DbtrAcct>'.$CrLf;
		$XML_DEBITOR .='				<RmtInf>'.$CrLf;
	//	$XML_DEBITOR .='					<Ustrd>'.($row_facnumber.'/'.$Rowing.'/'.$Rum).'</Ustrd>'.$CrLf;
	//	$XML_DEBITOR .='					<Ustrd>'.dol_trunc($row_facnumber, 135).'</Ustrd>'.$CrLf;        // 140 max
		$XML_DEBITOR .='					<Ustrd>'.(($conf->global->USTRD != "" ) ? $conf->global->USTRD : dol_trunc($row_facnumber, 135) ).'</Ustrd>'.$CrLf;        // 140 max
		$XML_DEBITOR .='				</RmtInf>'.$CrLf;
		$XML_DEBITOR .='			</DrctDbtTxInf>'.$CrLf;
		return $XML_DEBITOR;
	}


	/**
	 *	Write sender of request (me)
	 *
	 *	@return	void
	 */
    // phpcs:ignore PEAR.NamingConventions.ValidFunctionName.NotCamelCaps
	function EnregEmetteur()
	{
		fputs($this->file, "03");
		fputs($this->file, "08"); // Prelevement ordinaire

		fputs($this->file, "        "); // Zone Reservee B2

		fputs($this->file, $this->emetteur_ics); // ICS

		// Date d'echeance C1

		fputs($this->file, "       ");
		fputs($this->file, strftime("%d%m", $this->date_echeance));
		fputs($this->file, substr(strftime("%y", $this->date_echeance),1));

		// Raison Sociale C2

		fputs($this->file, substr($this->raison_sociale. "                           ",0,24));

		// Reference de la remise creancier D1 sur 7 caracteres

		fputs($this->file, substr($this->reference_remise. "                           ",0,7));

		// Zone Reservee D1-2

		fputs($this->file, substr("                                    ",0,17));

		// Zone Reservee D2

		fputs($this->file, substr("                             ",0,2));
		fputs($this->file, "E");
		fputs($this->file, substr("                             ",0,5));

		// Code Guichet  D3

		fputs($this->file, $this->emetteur_code_guichet);

		// Numero de compte D4

		fputs($this->file, substr("000000000000000".$this->emetteur_numero_compte, -11));

		// Zone Reservee E

		fputs($this->file, substr("                                        ",0,16));

		// Zone Reservee F

		fputs($this->file, substr("                                        ",0,31));

		// Code etablissement

		fputs($this->file, $this->emetteur_code_banque);

		// Zone Reservee G

		fputs($this->file, substr("                                        ",0,5));

		fputs($this->file, "\n");
	}

	/**
	 *	Write sender of request (me).
	 *  Note: The tag PmtInf is opened here but closed into caller
	 *
	 *	@param	string	$configuration	conf
	 *	@param	int	$ladate			Date
	 *	@param	int		$nombre			0 or 1
	 *	@param	float	$total			Total
	 *	@param	string	$CrLf			End of line character
	 *  @param	string	$format			FRST or RCUR or ALL
	 *	@return	string					String with SEPA Sender
	 */
    // phpcs:ignore PEAR.NamingConventions.ValidFunctionName.NotCamelCaps
	function EnregEmetteurSEPA($configuration, $ladate, $nombre, $total, $CrLf='\n', $format='FRST')
	{
		// SEPA INITIALISATION
		global $conf;

		$dateTime_YMD = dol_print_date($ladate, '%Y%m%d');
		$dateTime_ETAD = dol_print_date($ladate, '%Y-%m-%d');
		$dateTime_YMDHMS = dol_print_date($ladate, '%Y-%m-%dT%H:%M:%S');

		// Get data of bank account
		$id=$configuration->global->PRELEVEMENT_ID_BANKACCOUNT;
		$account = new Account($this->db);
		if ($account->fetch($id)>0)
		{
			$this->emetteur_code_banque 	   = $account->code_banque;
			$this->emetteur_code_guichet       = $account->code_guichet;
			$this->emetteur_numero_compte      = $account->number;
			$this->emetteur_number_key		   = $account->cle_rib;
			$this->emetteur_iban               = $account->iban;
			$this->emetteur_bic                = $account->bic;

			$this->emetteur_ics                = $conf->global->PRELEVEMENT_ICS;		// Ex: PRELEVEMENT_ICS = "FR78ZZZ123456";

			$this->raison_sociale              = $account->proprio;
		}

		// Récupération info demandeur
		$sql = "SELECT rowid, ref";
		$sql.= " FROM";
		$sql.= " ".MAIN_DB_PREFIX."prelevement_bons as pb";
		$sql.= " WHERE pb.rowid = ".$this->id;

		$resql=$this->db->query($sql);
		if ($resql)
		{
			$obj = $this->db->fetch_object($resql);

			// DONNEES BRUTES : par la suite Rows['XXX'] de la requete au dessus
			$country = explode(':', $configuration->global->MAIN_INFO_SOCIETE_COUNTRY);
			$IdBon  = sprintf("%05d", $obj->rowid);
			$RefBon = $obj->ref;

			// SEPA Paiement Information
			$XML_SEPA_INFO = '';
			$XML_SEPA_INFO .= '		<PmtInf>'.$CrLf;
			$XML_SEPA_INFO .= '			<PmtInfId>'.('PREL'.$dateTime_YMD.'/ID'.$IdBon.'-'.$RefBon).'</PmtInfId>'.$CrLf;
			$XML_SEPA_INFO .= '			<PmtMtd>DD</PmtMtd>'.$CrLf;
			$XML_SEPA_INFO .= '			<NbOfTxs>'.$nombre.'</NbOfTxs>'.$CrLf;
			$XML_SEPA_INFO .= '			<CtrlSum>'.$total.'</CtrlSum>'.$CrLf;
			$XML_SEPA_INFO .= '			<PmtTpInf>'.$CrLf;
			$XML_SEPA_INFO .= '				<SvcLvl>'.$CrLf;
			$XML_SEPA_INFO .= '					<Cd>SEPA</Cd>'.$CrLf;
			$XML_SEPA_INFO .= '				</SvcLvl>'.$CrLf;
			$XML_SEPA_INFO .= '				<LclInstrm>'.$CrLf;
			$XML_SEPA_INFO .= '					<Cd>CORE</Cd>'.$CrLf;
			$XML_SEPA_INFO .= '				</LclInstrm>'.$CrLf;
			$XML_SEPA_INFO .= '				<SeqTp>'.$format.'</SeqTp>'.$CrLf;
			$XML_SEPA_INFO .= '			</PmtTpInf>'.$CrLf;
			$XML_SEPA_INFO .= '			<ReqdColltnDt>'.$dateTime_ETAD.'</ReqdColltnDt>'.$CrLf;
			$XML_SEPA_INFO .= '			<Cdtr>'.$CrLf;
			$XML_SEPA_INFO .= '				<Nm>'.strtoupper(dol_string_unaccent($this->raison_sociale)).'</Nm>'.$CrLf;
			$XML_SEPA_INFO .= '				<PstlAdr>'.$CrLf;
			$XML_SEPA_INFO .= '					<Ctry>'.$country[1].'</Ctry>'.$CrLf;
			$addressline1 = dol_string_unaccent(strtr($configuration->global->MAIN_INFO_SOCIETE_ADDRESS, array(CHR(13) => ", ", CHR(10) => "")));
			$addressline2 = dol_string_unaccent(strtr($configuration->global->MAIN_INFO_SOCIETE_ZIP.(($configuration->global->MAIN_INFO_SOCIETE_ZIP || ' '.$configuration->global->MAIN_INFO_SOCIETE_TOWN)?' ':'').$configuration->global->MAIN_INFO_SOCIETE_TOWN, array(CHR(13) => ", ", CHR(10) => "")));
			if ($addressline1)		$XML_SEPA_INFO .= '					<AdrLine>'.$addressline1.'</AdrLine>'.$CrLf;
			if ($addressline2)		$XML_SEPA_INFO .= '					<AdrLine>'.$addressline2.'</AdrLine>'.$CrLf;
			$XML_SEPA_INFO .= '				</PstlAdr>'.$CrLf;
			$XML_SEPA_INFO .= '			</Cdtr>'.$CrLf;
			$XML_SEPA_INFO .= '			<CdtrAcct>'.$CrLf;
			$XML_SEPA_INFO .= '				<Id>'.$CrLf;
			$XML_SEPA_INFO .= '					<IBAN>'.preg_replace('/\s/', '', $this->emetteur_iban).'</IBAN>'.$CrLf;
			$XML_SEPA_INFO .= '				</Id>'.$CrLf;
			$XML_SEPA_INFO .= '			</CdtrAcct>'.$CrLf;
			$XML_SEPA_INFO .= '			<CdtrAgt>'.$CrLf;
			$XML_SEPA_INFO .= '				<FinInstnId>'.$CrLf;
			$XML_SEPA_INFO .= '					<BIC>'.$this->emetteur_bic.'</BIC>'.$CrLf;
			$XML_SEPA_INFO .= '				</FinInstnId>'.$CrLf;
			$XML_SEPA_INFO .= '			</CdtrAgt>'.$CrLf;
/*			$XML_SEPA_INFO .= '			<UltmtCdtr>'.$CrLf;
			$XML_SEPA_INFO .= '				<Nm>'.$this->raison_sociale.'</Nm>'.$CrLf;
			$XML_SEPA_INFO .= '				<PstlAdr>'.$CrLf;
			$XML_SEPA_INFO .= '					<Ctry>'.$country[1].'</Ctry>'.$CrLf;
			$XML_SEPA_INFO .= '					<AdrLine>'.$conf->global->MAIN_INFO_SOCIETE_ADDRESS.'</AdrLine>'.$CrLf;
			$XML_SEPA_INFO .= '					<AdrLine>'.$conf->global->MAIN_INFO_SOCIETE_ZIP.' '.$conf->global->MAIN_INFO_SOCIETE_TOWN.'</AdrLine>'.$CrLf;
			$XML_SEPA_INFO .= '				</PstlAdr>'.$CrLf;
			$XML_SEPA_INFO .= '			</UltmtCdtr>'.$CrLf;
*/			$XML_SEPA_INFO .= '			<ChrgBr>SLEV</ChrgBr>'.$CrLf;
			$XML_SEPA_INFO .= '			<CdtrSchmeId>'.$CrLf;
			$XML_SEPA_INFO .= '				<Id>'.$CrLf;
			$XML_SEPA_INFO .= '					<PrvtId>'.$CrLf;
			$XML_SEPA_INFO .= '						<Othr>'.$CrLf;
			$XML_SEPA_INFO .= '							<Id>'.$this->emetteur_ics.'</Id>'.$CrLf;
			$XML_SEPA_INFO .= '							<SchmeNm>'.$CrLf;
			$XML_SEPA_INFO .= '								<Prtry>SEPA</Prtry>'.$CrLf;
			$XML_SEPA_INFO .= '							</SchmeNm>'.$CrLf;
			$XML_SEPA_INFO .= '						</Othr>'.$CrLf;
			$XML_SEPA_INFO .= '					</PrvtId>'.$CrLf;
			$XML_SEPA_INFO .= '				</Id>'.$CrLf;
			$XML_SEPA_INFO .= '			</CdtrSchmeId>'.$CrLf;
		}
		else
		{
			fputs($this->file, 'INCORRECT EMETTEUR '.$XML_SEPA_INFO.$CrLf);
			$result = -2;
		}
		return $XML_SEPA_INFO;
	}

	/**
	 *	Write end
	 *
	 *	@param	int		$total	total amount
	 *	@return	void
	 */
    // phpcs:ignore PEAR.NamingConventions.ValidFunctionName.NotCamelCaps
	function EnregTotal($total)
	{
		fputs($this->file, "08");
		fputs($this->file, "08"); // Prelevement ordinaire

		fputs($this->file, "        "); // Zone Reservee B2

		fputs($this->file, $this->emetteur_ics); // ICS

		// Reserve C1

		fputs($this->file, substr("                           ",0,12));


		// Raison Sociale C2

		fputs($this->file, substr("                           ",0,24));

		// D1

		fputs($this->file, substr("                                    ",0,24));

		// Zone Reservee D2

		fputs($this->file, substr("                             ",0,8));

		// Code Guichet  D3

		fputs($this->file, substr("                             ",0,5));

		// Numero de compte D4

		fputs($this->file, substr("                             ",0,11));

		// Zone E Montant

		$montant = ($total * 100);

		fputs($this->file, substr("000000000000000".$montant, -16));

		// Zone Reservee F

		fputs($this->file, substr("                                        ",0,31));

		// Code etablissement

		fputs($this->file, substr("                                        ",0,5));

		// Zone Reservee F

		fputs($this->file, substr("                                        ",0,5));

		fputs($this->file, "\n");
	}

	/**
	 *    Return status label of object
	 *
	 *    @param    int		$mode   0=Label, 1=Picto + label, 2=Picto, 3=Label + Picto
	 * 	  @return	string     		Label
	 */
	function getLibStatut($mode=0)
	{
		return $this->LibStatut($this->statut,$mode);
	}

	/**
	 *  Return status label for a status
	 *
	 *  @param	int		$statut     id statut
	 *  @param  int		$mode       0=long label, 1=short label, 2=Picto + short label, 3=Picto, 4=Picto + long label, 5=Short label + Picto, 6=Long label + Picto
	 * 	@return	string  		    Label
	 */
    // phpcs:ignore PEAR.NamingConventions.ValidFunctionName.NotCamelCaps
	function LibStatut($statut,$mode=0)
	{
		if (empty($this->labelstatut))
		{
			global $langs;
			$langs->load("withdrawals");
			$this->labelstatut[0]=$langs->trans("StatusWaiting");
			$this->labelstatut[1]=$langs->trans("StatusTrans");
			$this->labelstatut[2]=$langs->trans("StatusCredited");
		}

		if ($mode == 0)
		{
			return $this->labelstatut[$statut];
		}
		if ($mode == 1)
		{
			return $this->labelstatut[$statut];
		}
		if ($mode == 2)
		{
			if ($statut==0) return img_picto($this->labelstatut[$statut],'statut1').' '.$this->labelstatut[$statut];
			if ($statut==1) return img_picto($this->labelstatut[$statut],'statut3').' '.$this->labelstatut[$statut];
			if ($statut==2) return img_picto($this->labelstatut[$statut],'statut6').' '.$this->labelstatut[$statut];
		}
		if ($mode == 3)
		{
			if ($statut==0) return img_picto($this->labelstatut[$statut],'statut1');
			if ($statut==1) return img_picto($this->labelstatut[$statut],'statut3');
			if ($statut==2) return img_picto($this->labelstatut[$statut],'statut6');
		}
		if ($mode == 4)
		{
			if ($statut==0) return img_picto($this->labelstatut[$statut],'statut1').' '.$this->labelstatut[$statut];
			if ($statut==1) return img_picto($this->labelstatut[$statut],'statut3').' '.$this->labelstatut[$statut];
			if ($statut==2) return img_picto($this->labelstatut[$statut],'statut6').' '.$this->labelstatut[$statut];
		}
		if ($mode == 5)
		{
			if ($statut==0) return $this->labelstatut[$statut].' '.img_picto($this->labelstatut[$statut],'statut1');
			if ($statut==1) return $this->labelstatut[$statut].' '.img_picto($this->labelstatut[$statut],'statut3');
			if ($statut==2) return $this->labelstatut[$statut].' '.img_picto($this->labelstatut[$statut],'statut6');
		}
		if ($mode == 6)
		{
			if ($statut==0) return $this->labelstatut[$statut].' '.img_picto($this->labelstatut[$statut],'statut1');
			if ($statut==1) return $this->labelstatut[$statut].' '.img_picto($this->labelstatut[$statut],'statut3');
			if ($statut==2) return $this->labelstatut[$statut].' '.img_picto($this->labelstatut[$statut],'statut6');
		}
	}
<<<<<<< HEAD

}
=======
}
>>>>>>> 59a27085
<|MERGE_RESOLUTION|>--- conflicted
+++ resolved
@@ -1953,9 +1953,4 @@
 			if ($statut==2) return $this->labelstatut[$statut].' '.img_picto($this->labelstatut[$statut],'statut6');
 		}
 	}
-<<<<<<< HEAD
-
-}
-=======
-}
->>>>>>> 59a27085
+}