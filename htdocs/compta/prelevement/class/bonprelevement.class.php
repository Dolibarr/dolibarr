<?php
/* Copyright (C) 2004-2005 Rodolphe Quiedeville <rodolphe@quiedeville.org>
 * Copyright (C) 2005-2012 Regis Houssin        <regis.houssin@inodbox.com>
 * Copyright (C) 2010-2015 Juanjo Menent        <jmenent@2byte.es>
 * Copyright (C) 2010-2014 Laurent Destailleur  <eldy@users.sourceforge.net>
 * Copyright (C) 2014-2016 Ferran Marcet       <fmarcet@2byte.es>
 * Copyright (C) 2018      Nicolas ZABOURI     <info@inovea-conseil.com>
 *
 * This program is free software; you can redistribute it and/or modify
 * it under the terms of the GNU General Public License as published by
 * the Free Software Foundation; either version 3 of the License, or
 * (at your option) any later version.
 *
 * This program is distributed in the hope that it will be useful,
 * but WITHOUT ANY WARRANTY; without even the implied warranty of
 * MERCHANTABILITY or FITNESS FOR A PARTICULAR PURPOSE.  See the
 * GNU General Public License for more details.
 *
 * You should have received a copy of the GNU General Public License
 * along with this program. If not, see <https://www.gnu.org/licenses/>.
 */

/**
 *      \file       htdocs/compta/prelevement/class/bonprelevement.class.php
 *      \ingroup    prelevement
 *      \brief      File of withdrawal receipts class
 */

require_once DOL_DOCUMENT_ROOT.'/core/class/commonobject.class.php';
require_once DOL_DOCUMENT_ROOT.'/compta/facture/class/facture.class.php';
require_once DOL_DOCUMENT_ROOT.'/fourn/class/fournisseur.facture.class.php';
require_once DOL_DOCUMENT_ROOT.'/compta/bank/class/account.class.php';
require_once DOL_DOCUMENT_ROOT.'/societe/class/societe.class.php';
require_once DOL_DOCUMENT_ROOT.'/compta/paiement/class/paiement.class.php';



/**
 *	Class to manage withdrawal receipts
 */
class BonPrelevement extends CommonObject
{
	/**
	 * @var string ID to identify managed object
	 */
	public $element = 'widthdraw';

	/**
	 * @var string Name of table without prefix where object is stored
	 */
	public $table_element = 'prelevement_bons';

	/**
	 * @var string String with name of icon for myobject. Must be the part after the 'object_' into object_myobject.png
	 */
	public $picto = 'payment';

	public $date_echeance;
	public $raison_sociale;
	public $reference_remise;
	public $emetteur_code_guichet;
	public $emetteur_numero_compte;
	public $emetteur_code_banque;
	public $emetteur_number_key;

	public $emetteur_iban;
	public $emetteur_bic;
	public $emetteur_ics;

	public $total;
	public $fetched;
	public $statut; // 0-Wait, 1-Trans, 2-Done
	public $labelStatus = array();

	public $invoice_in_error = array();
	public $thirdparty_in_error = array();

	const STATUS_DRAFT = 0;
	const STATUS_TRANSFERED = 1;
	const STATUS_CREDITED = 2;


	/**
	 *	Constructor
	 *
	 *  @param		DoliDB		$db      	Database handler
	 */
	public function __construct($db)
	{
		global $conf, $langs;

		$this->db = $db;

		$this->filename = '';

		$this->date_echeance = dol_now();
		$this->raison_sociale = "";
		$this->reference_remise = "";

		$this->emetteur_code_guichet = "";
		$this->emetteur_numero_compte = "";
		$this->emetteur_code_banque = "";
		$this->emetteur_number_key = "";

		$this->emetteur_iban = "";
		$this->emetteur_bic = "";
		$this->emetteur_ics = "";

		$this->factures = array();

		$this->methodes_trans = array();

		$this->methodes_trans[0] = "Internet";

		$this->fetched = 0;
	}

	// phpcs:disable PEAR.NamingConventions.ValidFunctionName.ScopeNotCamelCaps
	/**
	 * Add invoice to withdrawal
	 *
	 * @param	int		$invoice_id 	id invoice to add
	 * @param	int		$client_id  	id invoice customer
	 * @param	string	$client_nom 	customer name
	 * @param	int		$amount 		amount of invoice
	 * @param	string	$code_banque 	code of bank withdrawal
	 * @param	string	$code_guichet 	code of bank's office
	 * @param	string	$number bank 	account number
	 * @param	string	$number_key 	number key of account number
	 * @param	string	$type			'debit-order' or 'bank-transfer'
	 * @return	int						>0 if OK, <0 if KO
	 */
	public function AddFacture($invoice_id, $client_id, $client_nom, $amount, $code_banque, $code_guichet, $number, $number_key, $type = 'debit-order')
	{
		// phpcs:enable
		$result = 0;
		$line_id = 0;

		// Add lines
		$result = $this->addline($line_id, $client_id, $client_nom, $amount, $code_banque, $code_guichet, $number, $number_key);

		if ($result == 0)
		{
			if ($line_id > 0)
			{
				$sql = "INSERT INTO ".MAIN_DB_PREFIX."prelevement_facture (";
				if ($type != 'bank-transfer') {
					$sql .= "fk_facture";
				} else {
					$sql .= "fk_facture_fourn";
				}
				$sql .= ",fk_prelevement_lignes";
				$sql .= ") VALUES (";
				$sql .= $invoice_id;
				$sql .= ", ".$line_id;
				$sql .= ")";

				if ($this->db->query($sql))
				{
					$result = 0;
				} else {
					$result = -1;
					dol_syslog(get_class($this)."::AddFacture Error $result");
				}
			} else {
				$result = -2;
				dol_syslog(get_class($this)."::AddFacture Error $result");
			}
		} else {
			$result = -3;
			dol_syslog(get_class($this)."::AddFacture Error $result");
		}

		return $result;
	}

	/**
	 *	Add line to withdrawal
	 *
	 *	@param	int		$line_id 		id line to add
	 *	@param	int		$client_id  	id invoice customer
	 *	@param	string	$client_nom 	customer name
	 *	@param	int		$amount 		amount of invoice
	 *	@param	string	$code_banque 	code of bank withdrawal
	 *	@param	string	$code_guichet 	code of bank's office
	 *	@param	string	$number 		bank account number
	 *	@param  string	$number_key 	number key of account number
	 *	@return	int						>0 if OK, <0 if KO
	 */
	public function addline(&$line_id, $client_id, $client_nom, $amount, $code_banque, $code_guichet, $number, $number_key)
	{
		$result = -1;
		$concat = 0;

		if ($concat == 1)
		{
			/*
			 * We aggregate the lines
			 */
			$sql = "SELECT rowid";
			$sql .= " FROM  ".MAIN_DB_PREFIX."prelevement_lignes";
			$sql .= " WHERE fk_prelevement_bons = ".$this->id;
			$sql .= " AND fk_soc =".$client_id;
			$sql .= " AND code_banque ='".$code_banque."'";
			$sql .= " AND code_guichet ='".$code_guichet."'";
			$sql .= " AND number ='".$number."'";

			$resql = $this->db->query($sql);
			if ($resql)
			{
				$num = $this->db->num_rows($resql);
			} else {
				$result = -1;
			}
		} else {
			/*
			 * No aggregate
			 */
			$sql = "INSERT INTO ".MAIN_DB_PREFIX."prelevement_lignes (";
			$sql .= "fk_prelevement_bons";
			$sql .= ", fk_soc";
			$sql .= ", client_nom";
			$sql .= ", amount";
			$sql .= ", code_banque";
			$sql .= ", code_guichet";
			$sql .= ", number";
			$sql .= ", cle_rib";
			$sql .= ") VALUES (";
			$sql .= $this->id;
			$sql .= ", ".$client_id;
			$sql .= ", '".$this->db->escape($client_nom)."'";
			$sql .= ", '".price2num($amount)."'";
			$sql .= ", '".$code_banque."'";
			$sql .= ", '".$code_guichet."'";
			$sql .= ", '".$number."'";
			$sql .= ", '".$number_key."'";
			$sql .= ")";

			if ($this->db->query($sql))
			{
				$line_id = $this->db->last_insert_id(MAIN_DB_PREFIX."prelevement_lignes");
				$result = 0;
			} else {
				dol_syslog(get_class($this)."::addline Error -2");
				$result = -2;
			}
		}

		return $result;
	}

	/**
	 *	Return error string
	 *
	 *  @param	int		$error 		 Id of error
	 *	@return	string               Error string
	 */
	public function getErrorString($error)
	{
		global $langs;

		$errors = array();

		$errors[1027] = $langs->trans("DateInvalid");

		return $errors[abs($error)];
	}

	/**
	 *	Get object and lines from database
	 *
	 *	@param	int		$rowid		Id of object to load
	 *  @param	string	$ref		Ref of direct debit
	 *	@return	int					>0 if OK, <0 if KO
	 */
	public function fetch($rowid, $ref = '')
	{
		global $conf;

		$sql = "SELECT p.rowid, p.ref, p.amount, p.note";
		$sql .= ", p.datec as dc";
		$sql .= ", p.date_trans as date_trans";
		$sql .= ", p.method_trans, p.fk_user_trans";
		$sql .= ", p.date_credit as date_credit";
		$sql .= ", p.fk_user_credit";
		$sql .= ", p.type";
		$sql .= ", p.statut as status";
		$sql .= " FROM ".MAIN_DB_PREFIX."prelevement_bons as p";
		$sql .= " WHERE p.entity IN (".getEntity('invoice').")";
		if ($rowid > 0) $sql .= " AND p.rowid = ".$rowid;
		else $sql .= " AND p.ref = '".$this->db->escape($ref)."'";

		dol_syslog(get_class($this)."::fetch", LOG_DEBUG);
		$result = $this->db->query($sql);
		if ($result)
		{
			if ($this->db->num_rows($result))
			{
				$obj = $this->db->fetch_object($result);

				$this->id             = $obj->rowid;
				$this->ref            = $obj->ref;
				$this->amount         = $obj->amount;
				$this->note           = $obj->note;
				$this->datec          = $this->db->jdate($obj->dc);

				$this->date_trans     = $this->db->jdate($obj->date_trans);
				$this->method_trans   = $obj->method_trans;
				$this->user_trans     = $obj->fk_user_trans;

				$this->date_credit    = $this->db->jdate($obj->date_credit);
				$this->user_credit    = $obj->fk_user_credit;

				$this->type           = $obj->type;

				$this->status         = $obj->status;
				$this->statut         = $obj->status;	// For backward compatibility

				$this->fetched = 1;

				return 1;
			} else {
				dol_syslog(get_class($this)."::Fetch Erreur aucune ligne retournee");
				return -1;
			}
		} else {
			return -2;
		}
	}

	// phpcs:disable PEAR.NamingConventions.ValidFunctionName.ScopeNotCamelCaps
	/**
	 * Set credite and set status of linked invoices. Still used ??
	 *
	 * @return		int		<0 if KO, >=0 if OK
	 */
	public function set_credite()
	{
		// phpcs:enable
		global $user, $conf;

		$error = 0;

		if ($this->db->begin())
		{
			$sql = " UPDATE ".MAIN_DB_PREFIX."prelevement_bons";
			$sql .= " SET statut = ".self::STATUS_TRANSFERED;
			$sql .= " WHERE rowid = ".$this->id;
			$sql .= " AND entity = ".$conf->entity;

			$result = $this->db->query($sql);
			if (!$result)
			{
				dol_syslog(get_class($this)."::set_credite Erreur 1");
				$error++;
			}

			if (!$error)
			{
				$facs = array();
				$facs = $this->getListInvoices();

				$num = count($facs);
				for ($i = 0; $i < $num; $i++)
				{
					/* Tag invoice as payed */
					dol_syslog(get_class($this)."::set_credite set_paid fac ".$facs[$i]);
					$fac = new Facture($this->db);
					$fac->fetch($facs[$i]);
					$result = $fac->set_paid($user);
				}
			}

			if (!$error)
			{
				$sql = " UPDATE ".MAIN_DB_PREFIX."prelevement_lignes";
				$sql .= " SET statut = 2";
				$sql .= " WHERE fk_prelevement_bons = ".$this->id;

				if (!$this->db->query($sql))
				{
					dol_syslog(get_class($this)."::set_credite Erreur 1");
					$error++;
				}
			}

			/*
			 * End of procedure
			 */
			if (!$error)
			{
				$this->db->commit();
				return 0;
			} else {
				$this->db->rollback();
				dol_syslog(get_class($this)."::set_credite ROLLBACK ");

				return -1;
			}
		} else {
			dol_syslog(get_class($this)."::set_credite Ouverture transaction SQL impossible ");
			return -2;
		}
	}

	// phpcs:disable PEAR.NamingConventions.ValidFunctionName.ScopeNotCamelCaps
	/**
	 *	Set direct debit order to "credited" status.
	 *
	 *	@param	User	$user			Id of user
	 *	@param 	int		$date			date of action
	 *	@return	int						>0 if OK, <0 if KO
	 */
	public function set_infocredit($user, $date)
	{
		// phpcs:enable
		global $conf, $langs;

		$error = 0;

		if ($this->fetched == 1)
		{
			if ($date >= $this->date_trans)
			{
				if ($this->db->begin())
				{
					$sql = " UPDATE ".MAIN_DB_PREFIX."prelevement_bons ";
					$sql .= " SET fk_user_credit = ".$user->id;
					$sql .= ", statut = ".self::STATUS_CREDITED;
					$sql .= ", date_credit = '".$this->db->idate($date)."'";
					$sql .= " WHERE rowid=".$this->id;
					$sql .= " AND entity = ".$conf->entity;
					$sql .= " AND statut = ".self::STATUS_TRANSFERED;

					if ($this->db->query($sql))
					{
						$langs->load('withdrawals');
						$subject = $langs->trans("InfoCreditSubject", $this->ref);
						$message = $langs->trans("InfoCreditMessage", $this->ref, dol_print_date($date, 'dayhour'));

						//Add payment of withdrawal into bank
						$bankaccount = $conf->global->PRELEVEMENT_ID_BANKACCOUNT;
						$facs = array();
						$amounts = array();
						$amountsperthirdparty = array();

						$facs = $this->getListInvoices(1);

						// Loop on each invoice. $facs=array(0=>id, 1=>amount requested)
						$num = count($facs);
						for ($i = 0; $i < $num; $i++)
						{
							$fac = new Facture($this->db);
							$fac->fetch($facs[$i][0]);
							$amounts[$fac->id] = $facs[$i][1];
							$amountsperthirdparty[$fac->socid][$fac->id] = $facs[$i][1];

							$totalpaye = $fac->getSommePaiement();
							$totalcreditnotes = $fac->getSumCreditNotesUsed();
							$totaldeposits = $fac->getSumDepositsUsed();
							$alreadypayed = $totalpaye + $totalcreditnotes + $totaldeposits;

							if (price2num($alreadypayed + $facs[$i][1], 'MT') == $fac->total_ttc) {
								$result = $fac->set_paid($user);
							}
						}

						// Make one payment per customer
						foreach ($amountsperthirdparty as $thirdpartyid => $cursoramounts)
						{
							$paiement = new Paiement($this->db);
							$paiement->datepaye     = $date;
							$paiement->amounts      = $cursoramounts; // Array with detail of dispatching of payments for each invoice
							$paiement->paiementid   = 3; //
							$paiement->num_payment = $this->ref; // Set ref of direct debit note
							$paiement->num_paiement = $this->ref; // For backward compatibility
							$paiement->id_prelevement = $this->id;

							$paiement_id = $paiement->create($user);
							if ($paiement_id < 0)
							{
								dol_syslog(get_class($this)."::set_infocredit AddPayment Error");
								$error++;
							} else {
								$result = $paiement->addPaymentToBank($user, 'payment', '(WithdrawalPayment)', $bankaccount, '', '');
								if ($result < 0)
								{
									dol_syslog(get_class($this)."::set_infocredit AddPaymentToBank Error");
									$error++;
								}
							}
							//var_dump($paiement->amounts);
							//var_dump($thirdpartyid);
							//var_dump($cursoramounts);
						}

						// Update withdrawal line
						// TODO: Translate to ligneprelevement.class.php
						$sql = " UPDATE ".MAIN_DB_PREFIX."prelevement_lignes";
						$sql .= " SET statut = 2";
						$sql .= " WHERE fk_prelevement_bons = ".$this->id;

						if (!$this->db->query($sql))
						{
							dol_syslog(get_class($this)."::set_infocredit Update lines Error");
							$error++;
						}
					} else {
						dol_syslog(get_class($this)."::set_infocredit Update Bons Error");
						$error++;
					}

					/*
					 * End of procedure
					 */
					if ($error == 0)
					{
						$this->date_credit = $date;
						$this->statut = self::STATUS_CREDITED;

						$this->db->commit();
						return 0;
					} else {
						$this->db->rollback();
						dol_syslog("bon-prelevment::set_infocredit ROLLBACK ");
						return -1;
					}
				} else {
					dol_syslog(get_class($this)."::set_infocredit 1025 Open SQL transaction impossible ");
					return -1025;
				}
			} else {
				dol_syslog("bon-prelevment::set_infocredit 1027 Date de credit < Date de trans ");
				return -1027;
			}
		} else {
			return -1026;
		}
	}

	// phpcs:disable PEAR.NamingConventions.ValidFunctionName.ScopeNotCamelCaps
	/**
	 *	Set withdrawal to transmited status
	 *
	 *	@param	User		$user		id of user
	 *	@param 	int	$date		date of action
	 *	@param	string		$method		method of transmision to bank
	 *	@return	int						>0 if OK, <0 if KO
	 */
	public function set_infotrans($user, $date, $method)
	{
		// phpcs:enable
		global $conf, $langs;

		$error = 0;

		dol_syslog(get_class($this)."::set_infotrans Start", LOG_INFO);
		if ($this->db->begin())
		{
			$sql = "UPDATE ".MAIN_DB_PREFIX."prelevement_bons ";
			$sql .= " SET fk_user_trans = ".$user->id;
			$sql .= " , date_trans = '".$this->db->idate($date)."'";
			$sql .= " , method_trans = ".$method;
			$sql .= " , statut = 1";
			$sql .= " WHERE rowid = ".$this->id;
			$sql .= " AND entity = ".$conf->entity;
			$sql .= " AND statut = 0";

			if ($this->db->query($sql))
			{
				$this->method_trans = $method;
				$langs->load('withdrawals');
				$subject = $langs->trans("InfoTransSubject", $this->ref);
				$message = $langs->trans("InfoTransMessage", $this->ref, dolGetFirstLastname($user->firstname, $user->lastname));
				$message .= $langs->trans("InfoTransData", price($this->amount), $this->methodes_trans[$this->method_trans], dol_print_date($date, 'day'));

				// TODO Call trigger to create a notification using notification module
			} else {
				$error++;
			}

			if ($error == 0)
			{
				$this->date_trans = $date;
				$this->statut = 1;
				$this->db->commit();

				return 0;
			} else {
				$this->db->rollback();
				dol_syslog(get_class($this)."::set_infotrans ROLLBACK", LOG_ERR);

				return -1;
			}
		} else {
			dol_syslog(get_class($this)."::set_infotrans Ouverture transaction SQL impossible", LOG_CRIT);
			return -2;
		}
	}

	/**
	 *	Get invoice list
	 *
	 *  @param 	int		$amounts 	If you want to get the amount of the order for each invoice
	 *	@return	array 				Id of invoices
	 */
	private function getListInvoices($amounts = 0)
	{
		global $conf;

		$arr = array();

		/*
		 * Returns all invoices presented within same order
		 */
		$sql = "SELECT fk_facture";
		if ($amounts) $sql .= ", SUM(pl.amount)";
		$sql .= " FROM ".MAIN_DB_PREFIX."prelevement_bons as p";
		$sql .= " , ".MAIN_DB_PREFIX."prelevement_lignes as pl";
		$sql .= " , ".MAIN_DB_PREFIX."prelevement_facture as pf";
		$sql .= " WHERE pf.fk_prelevement_lignes = pl.rowid";
		$sql .= " AND pl.fk_prelevement_bons = p.rowid";
		$sql .= " AND p.rowid = ".$this->id;
		$sql .= " AND p.entity = ".$conf->entity;
		if ($amounts) $sql .= " GROUP BY fk_facture";

		$resql = $this->db->query($sql);
		if ($resql)
		{
			$num = $this->db->num_rows($resql);

			if ($num)
			{
				$i = 0;
				while ($i < $num)
				{
					$row = $this->db->fetch_row($resql);
					if (!$amounts) $arr[$i] = $row[0];
					else {
						$arr[$i] = array(
							$row[0],
							$row[1]
						);
					}
					$i++;
				}
			}
			$this->db->free($resql);
		} else {
			dol_syslog(get_class($this)."::getListInvoices Erreur");
		}

		return $arr;
	}

	// phpcs:disable PEAR.NamingConventions.ValidFunctionName.ScopeNotCamelCaps
	/**
	 *	Returns amount waiting for direct debit payment or credit transfer payment
	 *
	 *	@param	string	$mode		'direct-debit' or 'bank-transfer'
	 *	@return	double	 			<O if KO, Total amount
	 */
	public function SommeAPrelever($mode = 'direct-debit')
	{
		// phpcs:enable
		global $conf;

		$sql = "SELECT sum(pfd.amount) as nb";
		if ($mode != 'bank-transfer') {
			$sql .= " FROM ".MAIN_DB_PREFIX."facture as f,";
		} else {
			$sql .= " FROM ".MAIN_DB_PREFIX."facture_fourn as f,";
		}
		$sql .= " ".MAIN_DB_PREFIX."prelevement_facture_demande as pfd";
		$sql .= " WHERE f.entity IN (".getEntity('invoice').")";
		if (empty($conf->global->WITHDRAWAL_ALLOW_ANY_INVOICE_STATUS))
		{
			$sql .= " AND f.fk_statut = ".Facture::STATUS_VALIDATED;
		}
		if ($mode != 'bank-transfer') {
			$sql .= " AND f.rowid = pfd.fk_facture";
		} else {
			$sql .= " AND f.rowid = pfd.fk_facture_fourn";
		}
		$sql .= " AND f.paye = 0";
		$sql .= " AND pfd.traite = 0";
		$sql .= " AND pfd.ext_payment_id IS NULL";
		$sql .= " AND f.total_ttc > 0";

		$resql = $this->db->query($sql);
		if ($resql)
		{
			$obj = $this->db->fetch_object($resql);

			$this->db->free($resql);

			return $obj->nb;
		} else {
			$error = 1;
			dol_syslog(get_class($this)."::SommeAPrelever Erreur -1");
			dol_syslog($this->db->error());

			return -1;
		}
	}

	/**
	 *	Get number of invoices waiting for payment
	 *
	 *	@param	string	$mode		'direct-debit' or 'bank-transfer'
	 *	@return	int					<O if KO, number of invoices if OK
	 */
	public function nbOfInvoiceToPay($mode = 'direct-debit')
	{
		return $this->NbFactureAPrelever($mode);
	}

	// phpcs:disable PEAR.NamingConventions.ValidFunctionName.ScopeNotCamelCaps
	/**
	 *	Get number of invoices to pay
	 *
	 *	@param	string	$type		'direct-debit' or 'bank-transfer'
	 *	@return	int					<O if KO, number of invoices if OK
	 */
	public function NbFactureAPrelever($type = 'direct-debit')
	{
		// phpcs:enable
		global $conf;

		$sql = "SELECT count(f.rowid) as nb";
		if ($type == 'bank-transfer') {
			$sql .= " FROM ".MAIN_DB_PREFIX."facture_fourn as f";
		} else {
			$sql .= " FROM ".MAIN_DB_PREFIX."facture as f";
		}
		$sql .= ", ".MAIN_DB_PREFIX."prelevement_facture_demande as pfd";
		$sql .= " WHERE f.entity IN (".getEntity('invoice').")";
		if (empty($conf->global->WITHDRAWAL_ALLOW_ANY_INVOICE_STATUS))
		{
			$sql .= " AND f.fk_statut = ".Facture::STATUS_VALIDATED;
		}
		if ($type == 'bank-transfer') {
			$sql .= " AND f.rowid = pfd.fk_facture_fourn";
		} else {
			$sql .= " AND f.rowid = pfd.fk_facture";
		}
		$sql .= " AND pfd.traite = 0";
		$sql .= " AND pfd.ext_payment_id IS NULL";
		$sql .= " AND f.total_ttc > 0";

		dol_syslog(get_class($this)."::NbFactureAPrelever");
		$resql = $this->db->query($sql);

		if ($resql)
		{
			$obj = $this->db->fetch_object($resql);

			$this->db->free($resql);

			return $obj->nb;
		} else {
			$this->error = get_class($this)."::NbFactureAPrelever Erreur -1 sql=".$this->db->error();
			return -1;
		}
	}


	// phpcs:disable PEAR.NamingConventions.ValidFunctionName.ScopeNotCamelCaps
	/**
	 *	Create a direct debit order or a credit transfer order
	 *  TODO delete params banque and agence when not necessary
	 *
	 *	@param 	int		$banque			dolibarr mysoc bank
	 *	@param	int		$agence			dolibarr mysoc bank office (guichet)
	 *	@param	string	$mode			real=do action, simu=test only
	 *  @param	string	$format			FRST, RCUR or ALL
	 *  @param  string  $executiondate	Date to execute the transfer
	 *  @param	int	    $notrigger		Disable triggers
	 *  @param	string	$type			'direct-debit' or 'bank-transfer'
	 *	@return	int						<0 if KO, No of invoice included into file if OK
	 */
	public function create($banque = 0, $agence = 0, $mode = 'real', $format = 'ALL', $executiondate = '', $notrigger = 0, $type = 'direct-debit')
	{
		// phpcs:enable
		global $conf, $langs, $user;

		dol_syslog(__METHOD__."::Bank=".$banque." Office=".$agence." mode=".$mode." format=".$format, LOG_DEBUG);

		require_once DOL_DOCUMENT_ROOT."/compta/facture/class/facture.class.php";
		require_once DOL_DOCUMENT_ROOT."/societe/class/societe.class.php";

		if ($type != 'bank-transfer') {
			if (empty($format)) {
				$this->error = 'ErrorBadParametersForDirectDebitFileCreate';
				return -1;
			}
		}

		$error = 0;

		$datetimeprev = time();
		//Choice the date of the execution direct debit
		if (!empty($executiondate)) $datetimeprev = $executiondate;

		$month = strftime("%m", $datetimeprev);
		$year = strftime("%Y", $datetimeprev);

		$this->invoice_in_error = array();
		$this->thirdparty_in_error = array();

		// Read invoices
		$factures = array();
		$factures_prev = array();
		$factures_result = array();
		$factures_prev_id = array();
		$factures_errors = array();

		if (!$error)
		{
			$sql = "SELECT f.rowid, pfd.rowid as pfdrowid, f.fk_soc";
			$sql .= ", pfd.code_banque, pfd.code_guichet, pfd.number, pfd.cle_rib";
			$sql .= ", pfd.amount";
			$sql .= ", s.nom as name";
			if ($type != 'bank-transfer') {
				$sql .= " FROM ".MAIN_DB_PREFIX."facture as f";
			} else {
				$sql .= " FROM ".MAIN_DB_PREFIX."facture_fourn as f";
			}
			$sql .= ", ".MAIN_DB_PREFIX."societe as s";
			$sql .= ", ".MAIN_DB_PREFIX."prelevement_facture_demande as pfd";
			$sql .= " WHERE f.entity IN (".getEntity('invoice').')';
			if ($type != 'bank-transfer') {
				$sql .= " AND f.rowid = pfd.fk_facture";
			} else {
				$sql .= " AND f.rowid = pfd.fk_facture_fourn";
			}
			$sql .= " AND s.rowid = f.fk_soc";
			//if ($banque || $agence) $sql.= " AND s.rowid = sr.fk_soc";
			$sql .= " AND f.fk_statut = 1";
			$sql .= " AND f.paye = 0";
			$sql .= " AND pfd.traite = 0";
			$sql .= " AND f.total_ttc > 0";
			$sql .= " AND pfd.ext_payment_id IS NULL";
			//if ($banque) $sql.= " AND sr.code_banque = '".$conf->global->PRELEVEMENT_CODE_BANQUE."'";
			//if ($agence) $sql.= " AND sr.code_guichet = '".$conf->global->PRELEVEMENT_CODE_GUICHET."'";

			dol_syslog(__METHOD__."::Read invoices, sql=".$sql, LOG_DEBUG);

			$resql = $this->db->query($sql);
			if ($resql)
			{
				$num = $this->db->num_rows($resql);
				$i = 0;

				while ($i < $num)
				{
					$row = $this->db->fetch_row($resql);
					$factures[$i] = $row; // All fields
					if ($row[7] == 0) {
						$error++;
						dol_syslog(__METHOD__."::Read invoices error Found a null invoice", LOG_ERR);
						$this->invoice_in_error[$row[0]] = "Error for invoice id ".$row[0].", found a null amount";
						break;
					}
					$i++;
				}
				$this->db->free($resql);
				dol_syslog(__METHOD__."::Read invoices, ".$i." invoices to withdraw", LOG_DEBUG);
			} else {
				$error++;
				dol_syslog(__METHOD__."::Read invoices error ".$this->db->error(), LOG_ERR);
			}
		}

		if (!$error)
		{
			require_once DOL_DOCUMENT_ROOT.'/societe/class/companybankaccount.class.php';
			$soc = new Societe($this->db);

			// Check BAN
			$i = 0;
			dol_syslog(__METHOD__."::Check BAN", LOG_DEBUG);

			if (count($factures) > 0)
			{
				foreach ($factures as $key => $fac)
				{
					if ($type != 'bank-transfer') {
						$tmpinvoice = new Facture($this->db);
					} else {
						$tmpinvoice = new FactureFournisseur($this->db);
					}
					$resfetch = $tmpinvoice->fetch($fac[0]);
					if ($resfetch >= 0)		// Field 0 of $fac is rowid of invoice
					{
						if ($soc->fetch($tmpinvoice->socid) >= 0)
						{
							$bac = new CompanyBankAccount($this->db);
							$bac->fetch(0, $soc->id);

							if ($type != 'bank-transfer') {
								if ($format == 'FRST' && $bac->frstrecur != 'FRST')
								{
									continue;
								}
								if ($format == 'RCUR' && ($bac->frstrecur != 'RCUR' && $bac->frstrecur != 'RECUR'))
								{
									continue;
								}
							}

							if ($bac->verif() >= 1)
							{
								$factures_prev[$i] = $fac;
								/* second array necessary for BonPrelevement */
								$factures_prev_id[$i] = $fac[0];
								$i++;
								//dol_syslog(__METHOD__."::RIB is ok", LOG_DEBUG);
<<<<<<< HEAD
							} else {
								dol_syslog(__METHOD__."::Check BAN Error on default bank number IBAN/BIC for thirdparty reported by verif() ".$fact->socid." ".$soc->name, LOG_WARNING);
								$this->invoice_in_error[$fac[0]] = "Error on default bank number IBAN/BIC for invoice ".$fact->getNomUrl(0)." for thirdparty ".$soc->getNomUrl(0);
								$this->thirdparty_in_error[$soc->id] = "Error on default bank number IBAN/BIC for invoice ".$fact->getNomUrl(0)." for thirdparty ".$soc->getNomUrl(0);
=======
							}
							else
							{
								dol_syslog(__METHOD__."::Check BAN Error on default bank number IBAN/BIC for thirdparty reported by verif() ".$tmpinvoice->socid." ".$soc->name, LOG_WARNING);
								$this->invoice_in_error[$fac[0]] = "Error on default bank number IBAN/BIC for invoice ".$tmpinvoice->getNomUrl(0)." for thirdparty ".$soc->getNomUrl(0);
								$this->thirdparty_in_error[$soc->id] = "Error on default bank number IBAN/BIC for invoice ".$tmpinvoice->getNomUrl(0)." for thirdparty ".$soc->getNomUrl(0);
>>>>>>> 8c06e357
							}
						} else {
							dol_syslog(__METHOD__."::Check BAN Failed to read company", LOG_WARNING);
						}
					} else {
						dol_syslog(__METHOD__."::Check BAN Failed to read invoice", LOG_WARNING);
					}
				}
			} else {
				dol_syslog(__METHOD__."::Check BAN No invoice to process", LOG_WARNING);
			}
		}

		$ok = 0;

		// Withdraw invoices in factures_prev array
		$out = count($factures_prev)." invoices will be included.";
		//print $out."\n";
		dol_syslog($out);

		// Return warning
		/*$i=0;
		 foreach ($this->thirdparty_in_error as $key => $val)
		 {
		 if ($i < 10) setEventMessages($val, null, 'warnings');
		 else setEventMessages('More error were discarded...', null, 'warnings');
		 $i++;
		 }*/

		if (count($factures_prev) > 0)
		{
			if ($mode == 'real')
			{
				$ok = 1;
			} else {
				print $langs->trans("ModeWarning"); //"Option for real mode was not set, we stop after this simulation\n";
			}
		}


		if ($ok)
		{
			/*
			 * We are in real mode.
			 * We create order and build file into disk
			 */
			$this->db->begin();

			$now = dol_now();

			/*
			 * Process order generation
			 */
			if (!$error)
			{
				$ref = substr($year, -2).$month;

				$sql = "SELECT substring(ref from char_length(ref) - 1)";
				$sql .= " FROM ".MAIN_DB_PREFIX."prelevement_bons";
				$sql .= " WHERE ref LIKE '%".$this->db->escape($ref)."%'";
				$sql .= " AND entity = ".$conf->entity;
				$sql .= " ORDER BY ref DESC LIMIT 1";

				dol_syslog(get_class($this)."::create sql=".$sql, LOG_DEBUG);
				$resql = $this->db->query($sql);

				if ($resql)
				{
					$row = $this->db->fetch_row($resql);
					$ref = "T".$ref.str_pad(dol_substr("00".intval($row[0]) + 1, 0, 2), 2, "0", STR_PAD_LEFT);

					if ($type != 'bank-transfer') {
						$dir = $conf->prelevement->dir_output.'/receipts';
					} else {
						$dir = $conf->paymentbybanktransfer->dir_output.'/receipts';
					}
					if (!is_dir($dir)) dol_mkdir($dir);

					$this->filename = $dir.'/'.$ref.'.xml';

					// Create withdraw receipt in database
					$sql = "INSERT INTO ".MAIN_DB_PREFIX."prelevement_bons (";
					$sql .= " ref, entity, datec, type";
					$sql .= ") VALUES (";
					$sql .= "'".$this->db->escape($ref)."'";
					$sql .= ", ".$conf->entity;
					$sql .= ", '".$this->db->idate($now)."'";
					$sql .= ", '".($type == 'bank-transfer' ? 'bank-transfer' : 'debit-order')."'";
					$sql .= ")";

					$resql = $this->db->query($sql);
					if ($resql)
					{
						$prev_id = $this->db->last_insert_id(MAIN_DB_PREFIX."prelevement_bons");
						$this->id = $prev_id;
						$this->ref = $ref;
					} else {
						$error++;
						dol_syslog(__METHOD__."::Create withdraw receipt ".$this->db->lasterror(), LOG_ERR);
					}
				} else {
					$error++;
					dol_syslog(__METHOD__."::Get last withdraw receipt ".$this->db->lasterror(), LOG_ERR);
				}
			}

			if (!$error)
			{
				/*
				 * Create withdrawal receipt in database
				 */
				if (count($factures_prev) > 0)
				{
					foreach ($factures_prev as $fac)	// Add a link in database for each invoice
					{
						// Fetch invoice
						$fact = new Facture($this->db);
						$fact->fetch($fac[0]);

						/*
						 * Add standing order
						 *
						 * $fac[0] : invoice_id
						 * $fac[1] : ???
						 * $fac[2] : third party id
						 * $fac[3] : banque
						 * $fac[4] : guichet
						 * $fac[5] : number
						 * $fac[6] : cle rib
						 * $fac[7] : amount
						 * $fac[8] : client nom
						 * $fac[2] : client id
						 */

						$ri = $this->AddFacture($fac[0], $fac[2], $fac[8], $fac[7], $fac[3], $fac[4], $fac[5], $fac[6], $type);
						if ($ri <> 0)
						{
							$error++;
						}

						// Update invoice requests as done
						$sql = "UPDATE ".MAIN_DB_PREFIX."prelevement_facture_demande";
						$sql .= " SET traite = 1";
						$sql .= ", date_traite = '".$this->db->idate($now)."'";
						$sql .= ", fk_prelevement_bons = ".$this->id;
						$sql .= " WHERE rowid = ".$fac[1];

						$resql = $this->db->query($sql);

						if (!$resql)
						{
							$error++;
							dol_syslog(__METHOD__."::Update Error=".$this->db->error(), LOG_ERR);
						}
					}
				}
			}

			if (!$error)
			{
				/*
				 * Create file of direct debit order or credit transfer into a XML file
				 */

				dol_syslog(__METHOD__."::Init direct debit or credit transfer file for ".count($factures_prev)." invoices", LOG_DEBUG);

				if (count($factures_prev) > 0)
				{
					$this->date_echeance = $datetimeprev;
					$this->reference_remise = $ref;

					$id = $conf->global->PRELEVEMENT_ID_BANKACCOUNT;
					$account = new Account($this->db);
					if ($account->fetch($id) > 0)
					{
						$this->emetteur_code_banque = $account->code_banque;
						$this->emetteur_code_guichet       = $account->code_guichet;
						$this->emetteur_numero_compte      = $account->number;
						$this->emetteur_number_key = $account->cle_rib;
						$this->emetteur_iban               = $account->iban;
						$this->emetteur_bic                = $account->bic;

						$this->emetteur_ics                = $conf->global->PRELEVEMENT_ICS; // Ex: PRELEVEMENT_ICS = "FR78ZZZ123456";

						$this->raison_sociale              = $account->proprio;
					}

					$this->factures = $factures_prev_id;
					$this->context['factures_prev'] = $factures_prev;

					// Generation of direct debit or credti transfer file $this->filename (May be a SEPA file for european countries)
					// This also set the property $this->total with amount that is included into file
					$result = $this->generate($format, $executiondate, $type);
				}
				dol_syslog(__METHOD__."::End withdraw receipt, file ".$this->filename, LOG_DEBUG);
			}
			//var_dump($factures_prev);exit;

			/*
			 * Update total defined after generation of file
			 */
			$sql = "UPDATE ".MAIN_DB_PREFIX."prelevement_bons";
			$sql .= " SET amount = ".price2num($this->total);
			$sql .= " WHERE rowid = ".$this->id;
			$sql .= " AND entity = ".$conf->entity;

			$resql = $this->db->query($sql);
			if (!$resql)
			{
				$error++;
				dol_syslog(__METHOD__."::Error update total: ".$this->db->error(), LOG_ERR);
			}

			if (!$error && !$notrigger)
			{
				$triggername = 'DIRECT_DEBIT_ORDER_CREATE';
				if ($type != 'bank-transfer') {
					$triggername = 'CREDIT_TRANSFER_ORDER_CREATE';
				}

				// Call trigger
				$result = $this->call_trigger($triggername, $user);
				if ($result < 0) $error++;
				// End call triggers
			}

			if (!$error)
			{
				$this->db->commit();
			} else {
				$this->db->rollback();
			}

			return count($factures_prev);
		} else {
			return 0;
		}
	}


	/**
	 *  Get object and lines from database
	 *
	 *  @param	User	$user		Object user that delete
	 *  @param	int		$notrigger	1=Does not execute triggers, 0= execute triggers
	 *  @return	int					>0 if OK, <0 if KO
	 */
	public function delete($user = null, $notrigger = 0)
	{
		$this->db->begin();

		$error = 0;
		$resql1 = $resql2 = $resql3 = $resql4 = 0;

		if (!$notrigger)
		{
			$triggername = 'DIRECT_DEBIT_ORDER_DELETE';
			if ($this->type == 'bank-transfer') {
				$triggername = 'PAYMENTBYBANKTRANFER_DELETE';
			}
			// Call trigger
			$result = $this->call_trigger($triggername, $user);
			if ($result < 0) $error++;
			// End call triggers
		}

		if (!$error)
		{
			$sql = "DELETE FROM ".MAIN_DB_PREFIX."prelevement_facture WHERE fk_prelevement_lignes IN (SELECT rowid FROM ".MAIN_DB_PREFIX."prelevement_lignes WHERE fk_prelevement_bons = ".$this->id.")";
			$resql1 = $this->db->query($sql);
			if (!$resql1) dol_print_error($this->db);
		}

		if (!$error)
		{
			$sql = "DELETE FROM ".MAIN_DB_PREFIX."prelevement_lignes WHERE fk_prelevement_bons = ".$this->id;
			$resql2 = $this->db->query($sql);
			if (!$resql2) dol_print_error($this->db);
		}

		if (!$error)
		{
			$sql = "DELETE FROM ".MAIN_DB_PREFIX."prelevement_bons WHERE rowid = ".$this->id;
			$resql3 = $this->db->query($sql);
			if (!$resql3) dol_print_error($this->db);
		}

		if (!$error)
		{
			$sql = "UPDATE ".MAIN_DB_PREFIX."prelevement_facture_demande SET fk_prelevement_bons = NULL, traite = 0 WHERE fk_prelevement_bons = ".$this->id;
			$resql4 = $this->db->query($sql);
			if (!$resql4) dol_print_error($this->db);
		}

		if ($resql1 && $resql2 && $resql3 && $resql4 && !$error)
		{
			$this->db->commit();
			return 1;
		} else {
			$this->db->rollback();
			return -1;
		}
	}


	/**
	 *	Returns clickable name (with picto)
	 *
	 *  @param  int     $withpicto                  Include picto in link (0=No picto, 1=Include picto into link, 2=Only picto)
	 *  @param  string  $option                     On what the link point to ('nolink', ...)
	 *  @param  int     $notooltip                  1=Disable tooltip
	 *  @param  string  $morecss                    Add more css on link
	 *  @param  int     $save_lastsearch_value      -1=Auto, 0=No save of lastsearch_values when clicking, 1=Save lastsearch_values whenclicking
	 *	@return	string								URL of target
	 */
	public function getNomUrl($withpicto = 0, $option = '', $notooltip = 0, $morecss = '', $save_lastsearch_value = -1)
	{
		global $conf, $langs, $hookmanager;

		if (!empty($conf->dol_no_mouse_hover)) $notooltip = 1; // Force disable tooltips

		$result = '';

		$labeltoshow = 'Withdraw';
		if ($this->type == 'bank-transfer') {
			$labeltoshow = 'PaymentByBankTransfer';
		}

		$label = '<u>'.$langs->trans($labeltoshow).'</u>';
		$label .= '<br>';
		$label .= '<b>'.$langs->trans('Ref').':</b> '.$this->ref;
		if (isset($this->statut)) {
			$label .= '<br><b>'.$langs->trans("Status").":</b> ".$this->getLibStatut(5);
		}

		$url = DOL_URL_ROOT.'/compta/prelevement/card.php?id='.$this->id;
		if ($this->type == 'bank-transfer') {
			$url = DOL_URL_ROOT.'/compta/paymentbybanktransfer/card.php?id='.$this->id;
		}

		if ($option != 'nolink')
		{
			// Add param to save lastsearch_values or not
			$add_save_lastsearch_values = ($save_lastsearch_value == 1 ? 1 : 0);
			if ($save_lastsearch_value == -1 && preg_match('/list\.php/', $_SERVER["PHP_SELF"])) $add_save_lastsearch_values = 1;
			if ($add_save_lastsearch_values) $url .= '&save_lastsearch_values=1';
		}

		$linkclose = '';
		if (empty($notooltip))
		{
			if (!empty($conf->global->MAIN_OPTIMIZEFORTEXTBROWSER))
			{
				$label = $langs->trans("ShowMyObject");
				$linkclose .= ' alt="'.dol_escape_htmltag($label, 1).'"';
			}
			$linkclose .= ' title="'.dol_escape_htmltag($label, 1).'"';
			$linkclose .= ' class="classfortooltip'.($morecss ? ' '.$morecss : '').'"';

			/*
			 $hookmanager->initHooks(array('myobjectdao'));
			 $parameters=array('id'=>$this->id);
			 $reshook=$hookmanager->executeHooks('getnomurltooltip',$parameters,$this,$action);    // Note that $action and $object may have been modified by some hooks
			 if ($reshook > 0) $linkclose = $hookmanager->resPrint;
			 */
		} else $linkclose = ($morecss ? ' class="'.$morecss.'"' : '');

		$linkstart = '<a href="'.$url.'"';
		$linkstart .= $linkclose.'>';
		$linkend = '</a>';

		$result .= $linkstart;
		if ($withpicto) $result .= img_object(($notooltip ? '' : $label), ($this->picto ? $this->picto : 'generic'), ($notooltip ? (($withpicto != 2) ? 'class="paddingright"' : '') : 'class="'.(($withpicto != 2) ? 'paddingright ' : '').'classfortooltip"'), 0, 0, $notooltip ? 0 : 1);
		if ($withpicto != 2) $result .= $this->ref;
		$result .= $linkend;
		//if ($withpicto != 2) $result.=(($addlabel && $this->label) ? $sep . dol_trunc($this->label, ($addlabel > 1 ? $addlabel : 0)) : '');

		global $action, $hookmanager;
		$hookmanager->initHooks(array('banktransferdao'));
		$parameters = array('id'=>$this->id, 'getnomurl'=>$result);
		$reshook = $hookmanager->executeHooks('getNomUrl', $parameters, $this, $action); // Note that $action and $object may have been modified by some hooks
		if ($reshook > 0) $result = $hookmanager->resPrint;
		else $result .= $hookmanager->resPrint;

		return $result;
	}


	// phpcs:disable PEAR.NamingConventions.ValidFunctionName.ScopeNotCamelCaps
	/**
	 *	Delete a notification def by id
	 *
	 *	@param	int		$rowid		id of notification
	 *	@return	int					0 if OK, <0 if KO
	 */
	public function DeleteNotificationById($rowid)
	{
		// phpcs:enable
		$result = 0;

		$sql = "DELETE FROM ".MAIN_DB_PREFIX."notify_def";
		$sql .= " WHERE rowid = '".$rowid."'";

		if ($this->db->query($sql))
		{
			return 0;
		} else {
			return -1;
		}
	}

	// phpcs:disable PEAR.NamingConventions.ValidFunctionName.ScopeNotCamelCaps
	/**
	 *	Delete a notification
	 *
	 *	@param	int	$user		notification user
	 *	@param	string	$action		notification action
	 *	@return	int					>0 if OK, <0 if KO
	 */
	public function DeleteNotification($user, $action)
	{
		// phpcs:enable
		$result = 0;

		$sql = "DELETE FROM ".MAIN_DB_PREFIX."notify_def";
		$sql .= " WHERE fk_user=".$user." AND fk_action='".$action."'";

		if ($this->db->query($sql))
		{
			return 0;
		} else {
			return -1;
		}
	}

	// phpcs:disable PEAR.NamingConventions.ValidFunctionName.ScopeNotCamelCaps
	/**
	 *	Add a notification
	 *
	 *	@param	DoliDB	$db			database handler
	 *	@param	int	$user		notification user
	 *	@param	string	$action		notification action
	 *	@return	int					0 if OK, <0 if KO
	 */
	public function AddNotification($db, $user, $action)
	{
		// phpcs:enable
		$result = 0;

		if ($this->DeleteNotification($user, $action) == 0)
		{
			$now = dol_now();

			$sql = "INSERT INTO ".MAIN_DB_PREFIX."notify_def (datec,fk_user, fk_soc, fk_contact, fk_action)";
			$sql .= " VALUES (".$db->idate($now).",".$user.", 'NULL', 'NULL', '".$action."')";

			dol_syslog("adnotiff: ".$sql);
			if ($this->db->query($sql))
			{
				$result = 0;
			} else {
				$result = -1;
				dol_syslog(get_class($this)."::AddNotification Error $result");
			}
		}

		return $result;
	}


	/**
	 * Generate a direct debit or credit transfer file.
	 * Generation Formats:
	 * - Europe: SEPA (France: CFONB no more supported, Spain: AEB19 if external module EsAEB is enabled)
	 * - Others countries: Warning message
	 * File is generated with name this->filename
	 *
	 * @param	string	$format				FRST, RCUR or ALL
	 * @param 	string 	$executiondate		Date to execute transfer
	 * @param	string	$type				'direct-debit' or 'credit-transfer'
	 * @return	int							>=0 if OK, <0 if KO
	 */
	public function generate($format = 'ALL', $executiondate = '', $type = 'direct-debit')
	{
		global $conf, $langs, $mysoc;

		//TODO: Optimize code to read lines in a single function

		$result = 0;

		dol_syslog(get_class($this)."::generate build file=".$this->filename." type=".$type);

		$this->file = fopen($this->filename, "w");
		if (empty($this->file))
		{
			$this->error = $langs->trans('ErrorFailedToOpenFile', $this->filename);
			return -1;
		}

		$found = 0;
		$this->total = 0;

		// Build file for European countries
		if ($mysoc->isInEEC())
		{
			$found++;

			if ($type == 'bank-transfer') {
				/**
				 * SECTION CREATION FICHIER SEPA - CREDIT TRANSFER
				 */
				// SEPA Initialisation
				$CrLf = "\n";

				$now = dol_now();

				$dateTime_ECMA = dol_print_date($now, '%Y-%m-%dT%H:%M:%S');

				$date_actu = $now;
				if (!empty($executiondate)) $date_actu = $executiondate;

				$dateTime_YMD = dol_print_date($date_actu, '%Y%m%d');
				$dateTime_YMDHMS = dol_print_date($date_actu, '%Y%m%d%H%M%S');
				$fileCrediteurSection = '';
				$fileEmetteurSection = '';
				$i = 0;

				/*
				 * Section Creditor (sepa Crediteurs bloc lines)
				 */

				$sql = "SELECT soc.code_client as code, soc.address, soc.zip, soc.town, c.code as country_code,";
				$sql .= " pl.client_nom as nom, pl.code_banque as cb, pl.code_guichet as cg, pl.number as cc, pl.amount as somme,";
				$sql .= " f.ref as fac, pf.fk_facture as idfac, rib.datec, rib.iban_prefix as iban, rib.bic as bic, rib.rowid as drum, rib.rum, rib.date_rum";
				$sql .= " FROM";
				$sql .= " ".MAIN_DB_PREFIX."prelevement_lignes as pl,";
				$sql .= " ".MAIN_DB_PREFIX."facture_fourn as f,";
				$sql .= " ".MAIN_DB_PREFIX."prelevement_facture as pf,";
				$sql .= " ".MAIN_DB_PREFIX."societe as soc,";
				$sql .= " ".MAIN_DB_PREFIX."c_country as c,";
				$sql .= " ".MAIN_DB_PREFIX."societe_rib as rib";
				$sql .= " WHERE pl.fk_prelevement_bons = ".$this->id;
				$sql .= " AND pl.rowid = pf.fk_prelevement_lignes";
				$sql .= " AND pf.fk_facture_fourn = f.rowid";
				$sql .= " AND soc.fk_pays = c.rowid";
				$sql .= " AND soc.rowid = f.fk_soc";
				$sql .= " AND rib.fk_soc = f.fk_soc";
				$sql .= " AND rib.default_rib = 1";
				$sql .= " AND rib.type = 'ban'";
				//print $sql;

				// Define $fileCrediteurSection. One section DrctDbtTxInf per invoice.
				$resql = $this->db->query($sql);
				if ($resql)
				{
					$num = $this->db->num_rows($resql);
					while ($i < $num)
					{
						$obj = $this->db->fetch_object($resql);
						$daterum = (!empty($obj->date_rum)) ? $this->db->jdate($obj->date_rum) : $this->db->jdate($obj->datec);
						$fileCrediteurSection .= $this->EnregDestinataireSEPA($obj->code, $obj->nom, $obj->address, $obj->zip, $obj->town, $obj->country_code, $obj->cb, $obj->cg, $obj->cc, $obj->somme, $obj->fac, $obj->idfac, $obj->iban, $obj->bic, $daterum, $obj->drum, $obj->rum);
						$this->total = $this->total + $obj->somme;
						$i++;
					}
					$nbtotalDrctDbtTxInf = $i;
				}
				else
				{
					fputs($this->file, 'ERROR CREDITOR '.$sql.$CrLf); // CREDITORS = Suppliers
					$result = -2;
				}

				// Define $fileEmetteurSection. Start of bloc PmtInf. Will contains all $nbtotalDrctDbtTxInf
				if ($result != -2)
				{
					$fileEmetteurSection .= $this->EnregEmetteurSEPA($conf, $date_actu, $nbtotalDrctDbtTxInf, $this->total, $CrLf, $format);
				}

				/**
				 * SECTION CREATION SEPA FILE - CREDTI TRANSFER - ISO200022
				 */
				// SEPA File Header
				fputs($this->file, '<'.'?xml version="1.0" encoding="UTF-8" standalone="yes"?'.'>'.$CrLf);
				fputs($this->file, '<Document xmlns="urn:iso:std:iso:20022:tech:xsd:pain.001.001.03" xmlns:xsi="http://www.w3.org/2001/XMLSchema-instance">'.$CrLf);
				fputs($this->file, '	<CstmrCdtTrfInitn>'.$CrLf);
				// SEPA Group header
				fputs($this->file, '		<GrpHdr>'.$CrLf);
				fputs($this->file, '			<MsgId>'.('CREDTRANS'.$dateTime_YMD.'/REF'.$this->id).'</MsgId>'.$CrLf);
				fputs($this->file, '			<CreDtTm>'.$dateTime_ECMA.'</CreDtTm>'.$CrLf);
				fputs($this->file, '			<NbOfTxs>'.$i.'</NbOfTxs>'.$CrLf);
				fputs($this->file, '			<CtrlSum>'.$this->total.'</CtrlSum>'.$CrLf);
				fputs($this->file, '			<InitgPty>'.$CrLf);
				fputs($this->file, '				<Nm>'.strtoupper(dol_string_unaccent($this->raison_sociale)).'</Nm>'.$CrLf);
				fputs($this->file, '				<Id>'.$CrLf);
				fputs($this->file, '				    <PrvtId>'.$CrLf);
				fputs($this->file, '					<Othr>'.$CrLf);
				fputs($this->file, '						<Id>'.$conf->global->PRELEVEMENT_ICS.'</Id>'.$CrLf);
				fputs($this->file, '					</Othr>'.$CrLf);
				fputs($this->file, '				    </PrvtId>'.$CrLf);
				fputs($this->file, '				</Id>'.$CrLf);
				fputs($this->file, '			</InitgPty>'.$CrLf);
				fputs($this->file, '		</GrpHdr>'.$CrLf);
				// SEPA File Emetteur (mycompany)
				if ($result != -2)
				{	fputs($this-> file, $fileEmetteurSection); }
				// SEPA File Creditors
				if ($result != -2)
				{	fputs($this-> file, $fileCrediteurSection); }
				// SEPA FILE FOOTER
				fputs($this->file, '		</PmtInf>'.$CrLf);
				fputs($this->file, '	</CstmrCdtTrfInitn>'.$CrLf);
				fputs($this->file, '</Document>'.$CrLf);
			} else {
				/**
				 * SECTION CREATION FICHIER SEPA
				 */
				// SEPA Initialisation
				$CrLf = "\n";

				$now = dol_now();

				$dateTime_ECMA = dol_print_date($now, '%Y-%m-%dT%H:%M:%S');

				$date_actu = $now;
				if (!empty($executiondate)) $date_actu = $executiondate;

				$dateTime_YMD = dol_print_date($date_actu, '%Y%m%d');
				$dateTime_YMDHMS = dol_print_date($date_actu, '%Y%m%d%H%M%S');
				$fileDebiteurSection = '';
				$fileEmetteurSection = '';
				$i = 0;

				/*
				 * Section Debitor (sepa Debiteurs bloc lines)
				 */

				$sql = "SELECT soc.code_client as code, soc.address, soc.zip, soc.town, c.code as country_code,";
				$sql .= " pl.client_nom as nom, pl.code_banque as cb, pl.code_guichet as cg, pl.number as cc, pl.amount as somme,";
				$sql .= " f.ref as fac, pf.fk_facture as idfac, rib.datec, rib.iban_prefix as iban, rib.bic as bic, rib.rowid as drum, rib.rum, rib.date_rum";
				$sql .= " FROM";
				$sql .= " ".MAIN_DB_PREFIX."prelevement_lignes as pl,";
				$sql .= " ".MAIN_DB_PREFIX."facture as f,";
				$sql .= " ".MAIN_DB_PREFIX."prelevement_facture as pf,";
				$sql .= " ".MAIN_DB_PREFIX."societe as soc,";
				$sql .= " ".MAIN_DB_PREFIX."c_country as c,";
				$sql .= " ".MAIN_DB_PREFIX."societe_rib as rib";
				$sql .= " WHERE pl.fk_prelevement_bons = ".$this->id;
				$sql .= " AND pl.rowid = pf.fk_prelevement_lignes";
				$sql .= " AND pf.fk_facture = f.rowid";
				$sql .= " AND soc.fk_pays = c.rowid";
				$sql .= " AND soc.rowid = f.fk_soc";
				$sql .= " AND rib.fk_soc = f.fk_soc";
				$sql .= " AND rib.default_rib = 1";
				$sql .= " AND rib.type = 'ban'";
				//print $sql;

				// Define $fileDebiteurSection. One section DrctDbtTxInf per invoice.
				$resql = $this->db->query($sql);
				if ($resql)
				{
					$num = $this->db->num_rows($resql);
					while ($i < $num)
					{
						$obj = $this->db->fetch_object($resql);
						$daterum = (!empty($obj->date_rum)) ? $this->db->jdate($obj->date_rum) : $this->db->jdate($obj->datec);
						$fileDebiteurSection .= $this->EnregDestinataireSEPA($obj->code, $obj->nom, $obj->address, $obj->zip, $obj->town, $obj->country_code, $obj->cb, $obj->cg, $obj->cc, $obj->somme, $obj->fac, $obj->idfac, $obj->iban, $obj->bic, $daterum, $obj->drum, $obj->rum);
						$this->total = $this->total + $obj->somme;
						$i++;
					}
					$nbtotalDrctDbtTxInf = $i;
				} else {
					fputs($this->file, 'ERROR DEBITOR '.$sql.$CrLf); // DEBITOR = Customers
					$result = -2;
				}

				// Define $fileEmetteurSection. Start of bloc PmtInf. Will contains all $nbtotalDrctDbtTxInf
				if ($result != -2)
				{
					$fileEmetteurSection .= $this->EnregEmetteurSEPA($conf, $date_actu, $nbtotalDrctDbtTxInf, $this->total, $CrLf, $format);
<<<<<<< HEAD
				} else {
					fputs($this->file, 'ERROR CREDITOR'.$CrLf); // CREDITOR = My company
=======
>>>>>>> 8c06e357
				}

				/**
				 * SECTION CREATION SEPA FILE - ISO200022
				 */
				// SEPA File Header
				fputs($this->file, '<'.'?xml version="1.0" encoding="UTF-8" standalone="yes"?'.'>'.$CrLf);
				fputs($this->file, '<Document xmlns="urn:iso:std:iso:20022:tech:xsd:pain.008.001.02" xmlns:xsi="http://www.w3.org/2001/XMLSchema-instance">'.$CrLf);
				fputs($this->file, '	<CstmrDrctDbtInitn>'.$CrLf);
				// SEPA Group header
				fputs($this->file, '		<GrpHdr>'.$CrLf);
				fputs($this->file, '			<MsgId>'.('PREL'.$dateTime_YMD.'/REF'.$this->id).'</MsgId>'.$CrLf);
				fputs($this->file, '			<CreDtTm>'.$dateTime_ECMA.'</CreDtTm>'.$CrLf);
				fputs($this->file, '			<NbOfTxs>'.$i.'</NbOfTxs>'.$CrLf);
				fputs($this->file, '			<CtrlSum>'.$this->total.'</CtrlSum>'.$CrLf);
				fputs($this->file, '			<InitgPty>'.$CrLf);
				fputs($this->file, '				<Nm>'.strtoupper(dol_string_unaccent($this->raison_sociale)).'</Nm>'.$CrLf);
				fputs($this->file, '				<Id>'.$CrLf);
				fputs($this->file, '				    <PrvtId>'.$CrLf);
				fputs($this->file, '					<Othr>'.$CrLf);
				fputs($this->file, '						<Id>'.$conf->global->PRELEVEMENT_ICS.'</Id>'.$CrLf);
				fputs($this->file, '					</Othr>'.$CrLf);
				fputs($this->file, '				    </PrvtId>'.$CrLf);
				fputs($this->file, '				</Id>'.$CrLf);
				fputs($this->file, '			</InitgPty>'.$CrLf);
				fputs($this->file, '		</GrpHdr>'.$CrLf);
				// SEPA File Emetteur
				if ($result != -2)
				{	fputs($this-> file, $fileEmetteurSection); }
				// SEPA File Debiteurs
				if ($result != -2)
				{	fputs($this-> file, $fileDebiteurSection); }
				// SEPA FILE FOOTER
				fputs($this->file, '		</PmtInf>'.$CrLf);
				fputs($this->file, '	</CstmrDrctDbtInitn>'.$CrLf);
				fputs($this->file, '</Document>'.$CrLf);
			}
		}

		// Build file for Other Countries with unknow format
		if (!$found)
		{
			if ($type == 'bank-transfer') {
				$sql = "SELECT pl.amount";
				$sql .= " FROM";
				$sql .= " ".MAIN_DB_PREFIX."prelevement_lignes as pl,";
				$sql .= " ".MAIN_DB_PREFIX."facture_fourn as f,";
				$sql .= " ".MAIN_DB_PREFIX."prelevement_facture as pf";
				$sql .= " WHERE pl.fk_prelevement_bons = ".$this->id;
				$sql .= " AND pl.rowid = pf.fk_prelevement_lignes";
				$sql .= " AND pf.fk_facture_fourn = f.rowid";

				// Lines
				$i = 0;
				$resql = $this->db->query($sql);
				if ($resql)
				{
					$num = $this->db->num_rows($resql);

					while ($i < $num)
					{
						$obj = $this->db->fetch_object($resql);
						$this->total = $this->total + $obj->amount;

						// TODO Write record into file
						$i++;
					}
				} else {
					$result = -2;
				}
			} else {
				$sql = "SELECT pl.amount";
				$sql .= " FROM";
				$sql .= " ".MAIN_DB_PREFIX."prelevement_lignes as pl,";
				$sql .= " ".MAIN_DB_PREFIX."facture as f,";
				$sql .= " ".MAIN_DB_PREFIX."prelevement_facture as pf";
				$sql .= " WHERE pl.fk_prelevement_bons = ".$this->id;
				$sql .= " AND pl.rowid = pf.fk_prelevement_lignes";
				$sql .= " AND pf.fk_facture = f.rowid";

				// Lines
				$i = 0;
				$resql = $this->db->query($sql);
				if ($resql)
				{
					$num = $this->db->num_rows($resql);

					while ($i < $num)
					{
						$obj = $this->db->fetch_object($resql);
						$this->total = $this->total + $obj->amount;

						// TODO Write record into file
						$i++;
					}
				} else {
					$result = -2;
				}
			}

			$langs->load('withdrawals');

			// TODO Add here code to generate a generic file
			fputs($this->file, $langs->transnoentitiesnoconv('WithdrawalFileNotCapable', $mysoc->country_code));
		}

		fclose($this->file);
		if (!empty($conf->global->MAIN_UMASK)) {
			@chmod($this->file, octdec($conf->global->MAIN_UMASK));
		}

		return $result;
	}


	// phpcs:disable PEAR.NamingConventions.ValidFunctionName.ScopeNotCamelCaps
	/**
	 *	Write recipient of request (customer)
	 *
	 *	@param	int		$rowid			id of line
	 *	@param	string	$client_nom		name of customer
	 *	@param	string	$rib_banque		code of bank
	 *	@param	string	$rib_guichet 	code of bank office
	 *	@param	string	$rib_number		bank account
	 *	@param	float	$amount			amount
	 *	@param	string	$ref		ref of invoice
	 *	@param	int		$facid			id of invoice
	 *  @param	string	$rib_dom		rib domiciliation
	 *	@return	void
	 */
	public function EnregDestinataire($rowid, $client_nom, $rib_banque, $rib_guichet, $rib_number, $amount, $ref, $facid, $rib_dom = '')
	{
		// phpcs:enable
		fputs($this->file, "06");
		fputs($this->file, "08"); // Prelevement ordinaire

		fputs($this->file, "        "); // Zone Reservee B2

		fputs($this->file, $this->emetteur_ics); // ICS

		// Date d'echeance C1

		fputs($this->file, "       ");
		fputs($this->file, strftime("%d%m", $this->date_echeance));
		fputs($this->file, substr(strftime("%y", $this->date_echeance), 1));

		// Raison Sociale Destinataire C2

		fputs($this->file, substr(strtoupper($client_nom)."                         ", 0, 24));

		// Domiciliation facultative D1
		$domiciliation = strtr($rib_dom, array(" " => "-", CHR(13) => " ", CHR(10) => ""));
		fputs($this->file, substr($domiciliation."                         ", 0, 24));

		// Zone Reservee D2

		fputs($this->file, substr("                             ", 0, 8));

		// Code Guichet  D3

		fputs($this->file, $rib_guichet);

		// Numero de compte D4

		fputs($this->file, substr("000000000000000".$rib_number, -11));

		// Zone E Montant

		$montant = (round($amount, 2) * 100);

		fputs($this->file, substr("000000000000000".$montant, -16));

		// Libelle F

		fputs($this->file, substr("*_".$ref."_RDVnet".$rowid."                               ", 0, 31));

		// Code etablissement G1

		fputs($this->file, $rib_banque);

		// Zone Reservee G2

		fputs($this->file, substr("                                        ", 0, 5));

		fputs($this->file, "\n");
	}


	/**
	 * Build RUM number for a customer bank account
	 *
	 * @param	string		$row_code_client	Customer code (soc.code_client)
	 * @param	int			$row_datec			Creation date of bank account (rib.datec)
	 * @param	string		$row_drum			Id of customer bank account (rib.rowid)
	 * @return 	string		RUM number
	 */
	public static function buildRumNumber($row_code_client, $row_datec, $row_drum)
	{
		global $langs;
		$pre = substr(dol_string_nospecial(dol_string_unaccent($langs->transnoentitiesnoconv('RUM'))), 0, 3); // Must always be on 3 char ('RUM' or 'UMR'. This is a protection against bad translation)
		return $pre.'-'.$row_code_client.'-'.$row_drum.'-'.date('U', $row_datec);
	}

	// phpcs:disable PEAR.NamingConventions.ValidFunctionName.ScopeNotCamelCaps
	/**
	 *	Write recipient of request (customer)
	 *
	 *	@param	string		$row_code_client	soc.code_client as code,
	 *	@param	string		$row_nom			pl.client_nom AS name,
	 *	@param	string		$row_address		soc.address AS adr,
	 *	@param	string		$row_zip			soc.zip
	 *  @param	string		$row_town			soc.town
	 *	@param	string		$row_country_code	c.code AS country,
	 *	@param	string		$row_cb				pl.code_banque AS cb,		Not used for SEPA
	 *	@param	string		$row_cg				pl.code_guichet AS cg,		Not used for SEPA
	 *	@param	string		$row_cc				pl.number AS cc,			Not used for SEPA
	 *	@param	string		$row_somme			pl.amount AS somme,
	 *	@param	string		$row_ref			f.ref
	 *	@param	string		$row_idfac			pf.fk_facture AS idfac,
	 *	@param	string		$row_iban			rib.iban_prefix AS iban,
	 *	@param	string		$row_bic			rib.bic AS bic,
	 *	@param	string		$row_datec			rib.datec,
	 *	@param	string		$row_drum			rib.rowid used to generate rum
	 * 	@param	string		$row_rum			rib.rum Rum defined on company bank account
	 *	@return	string							Return string with SEPA part DrctDbtTxInf
	 */
	public function EnregDestinataireSEPA($row_code_client, $row_nom, $row_address, $row_zip, $row_town, $row_country_code, $row_cb, $row_cg, $row_cc, $row_somme, $row_ref, $row_idfac, $row_iban, $row_bic, $row_datec, $row_drum, $row_rum)
	{
		// phpcs:enable
		global $conf;

		include_once DOL_DOCUMENT_ROOT.'/core/lib/functions2.lib.php';

		$CrLf = "\n";
		$Rowing = sprintf("%06d", $row_idfac);

		// Define value for RUM
		// Example:  RUMCustomerCode-CustomerBankAccountId-01424448606	(note: Date is date of creation of CustomerBankAccountId)
		$Rum = empty($row_rum) ? $this->buildRumNumber($row_code_client, $row_datec, $row_drum) : $row_rum;

		// Define date of RUM signature
		$DtOfSgntr = dol_print_date($row_datec, '%Y-%m-%d');

		$XML_DEBITOR = '';
		$XML_DEBITOR .= '			<DrctDbtTxInf>'.$CrLf;
		$XML_DEBITOR .= '				<PmtId>'.$CrLf;
		// $XML_DEBITOR .='					<EndToEndId>'.('AS-'.dol_trunc($row_ref,20).'-'.$Rowing).'</EndToEndId>'.$CrLf;          // ISO20022 states that EndToEndId has a MaxLength of 35 characters
		$XML_DEBITOR .= '					<EndToEndId>'.(($conf->global->PRELEVEMENT_END_TO_END != "") ? $conf->global->PRELEVEMENT_END_TO_END : ('AS-'.dol_trunc($row_ref, 20)).'-'.$Rowing).'</EndToEndId>'.$CrLf; // ISO20022 states that EndToEndId has a MaxLength of 35 characters
		$XML_DEBITOR .= '				</PmtId>'.$CrLf;
		$XML_DEBITOR .= '				<InstdAmt Ccy="EUR">'.round($row_somme, 2).'</InstdAmt>'.$CrLf;
		$XML_DEBITOR .= '				<DrctDbtTx>'.$CrLf;
		$XML_DEBITOR .= '					<MndtRltdInf>'.$CrLf;
		$XML_DEBITOR .= '						<MndtId>'.$Rum.'</MndtId>'.$CrLf;
		$XML_DEBITOR .= '						<DtOfSgntr>'.$DtOfSgntr.'</DtOfSgntr>'.$CrLf;
		$XML_DEBITOR .= '						<AmdmntInd>false</AmdmntInd>'.$CrLf;
		$XML_DEBITOR .= '					</MndtRltdInf>'.$CrLf;
		$XML_DEBITOR .= '				</DrctDbtTx>'.$CrLf;
		$XML_DEBITOR .= '				<DbtrAgt>'.$CrLf;
		$XML_DEBITOR .= '					<FinInstnId>'.$CrLf;
		$XML_DEBITOR .= '						<BIC>'.$row_bic.'</BIC>'.$CrLf;
		$XML_DEBITOR .= '					</FinInstnId>'.$CrLf;
		$XML_DEBITOR .= '				</DbtrAgt>'.$CrLf;
		$XML_DEBITOR .= '				<Dbtr>'.$CrLf;
		$XML_DEBITOR .= '					<Nm>'.dolEscapeXML(strtoupper(dol_string_unaccent($row_nom))).'</Nm>'.$CrLf;
		$XML_DEBITOR .= '					<PstlAdr>'.$CrLf;
		$XML_DEBITOR .= '						<Ctry>'.$row_country_code.'</Ctry>'.$CrLf;
		$addressline1 = dol_string_unaccent(strtr($row_address, array(CHR(13) => ", ", CHR(10) => "")));
		$addressline2 = dol_string_unaccent(strtr($row_zip.(($row_zip && $row_town) ? ' ' : ''.$row_town), array(CHR(13) => ", ", CHR(10) => "")));
		if (trim($addressline1)) 	$XML_DEBITOR .= '						<AdrLine>'.dolEscapeXML(dol_trunc($addressline1, 70, 'right', 'UTF-8', true)).'</AdrLine>'.$CrLf;
		if (trim($addressline2))	$XML_DEBITOR .= '						<AdrLine>'.dolEscapeXML(dol_trunc($addressline2, 70, 'right', 'UTF-8', true)).'</AdrLine>'.$CrLf;
		$XML_DEBITOR .= '					</PstlAdr>'.$CrLf;
		$XML_DEBITOR .= '				</Dbtr>'.$CrLf;
		$XML_DEBITOR .= '				<DbtrAcct>'.$CrLf;
		$XML_DEBITOR .= '					<Id>'.$CrLf;
		$XML_DEBITOR .= '						<IBAN>'.preg_replace('/\s/', '', $row_iban).'</IBAN>'.$CrLf;
		$XML_DEBITOR .= '					</Id>'.$CrLf;
		$XML_DEBITOR .= '				</DbtrAcct>'.$CrLf;
		$XML_DEBITOR .= '				<RmtInf>'.$CrLf;
		// $XML_DEBITOR .='					<Ustrd>'.($row_ref.'/'.$Rowing.'/'.$Rum).'</Ustrd>'.$CrLf;
		// $XML_DEBITOR .='					<Ustrd>'.dol_trunc($row_ref, 135).'</Ustrd>'.$CrLf;        // 140 max
		$XML_DEBITOR .= '					<Ustrd>'.(($conf->global->PRELEVEMENT_USTRD != "") ? $conf->global->PRELEVEMENT_USTRD : dol_trunc($row_ref, 135)).'</Ustrd>'.$CrLf; // 140 max
		$XML_DEBITOR .= '				</RmtInf>'.$CrLf;
		$XML_DEBITOR .= '			</DrctDbtTxInf>'.$CrLf;
		return $XML_DEBITOR;
	}


	// phpcs:disable PEAR.NamingConventions.ValidFunctionName.ScopeNotCamelCaps
	/**
	 *	Write sender of request (me)
	 *
	 *	@return	void
	 */
	public function EnregEmetteur()
	{
		// phpcs:enable
		fputs($this->file, "03");
		fputs($this->file, "08"); // Prelevement ordinaire

		fputs($this->file, "        "); // Zone Reservee B2

		fputs($this->file, $this->emetteur_ics); // ICS

		// Date d'echeance C1

		fputs($this->file, "       ");
		fputs($this->file, strftime("%d%m", $this->date_echeance));
		fputs($this->file, substr(strftime("%y", $this->date_echeance), 1));

		// Raison Sociale C2

		fputs($this->file, substr($this->raison_sociale."                           ", 0, 24));

		// Reference de la remise creancier D1 sur 7 caracteres

		fputs($this->file, substr($this->reference_remise."                           ", 0, 7));

		// Zone Reservee D1-2

		fputs($this->file, substr("                                    ", 0, 17));

		// Zone Reservee D2

		fputs($this->file, substr("                             ", 0, 2));
		fputs($this->file, "E");
		fputs($this->file, substr("                             ", 0, 5));

		// Code Guichet  D3

		fputs($this->file, $this->emetteur_code_guichet);

		// Numero de compte D4

		fputs($this->file, substr("000000000000000".$this->emetteur_numero_compte, -11));

		// Zone Reservee E

		fputs($this->file, substr("                                        ", 0, 16));

		// Zone Reservee F

		fputs($this->file, substr("                                        ", 0, 31));

		// Code etablissement

		fputs($this->file, $this->emetteur_code_banque);

		// Zone Reservee G

		fputs($this->file, substr("                                        ", 0, 5));

		fputs($this->file, "\n");
	}

	// phpcs:disable PEAR.NamingConventions.ValidFunctionName.ScopeNotCamelCaps
	/**
	 *	Write sender of request (me).
	 *  Note: The tag PmtInf is opened here but closed into caller
	 *
	 *	@param	Conf	$configuration	conf
	 *	@param	int     $ladate			Date
	 *	@param	int		$nombre			0 or 1
	 *	@param	float	$total			Total
	 *	@param	string	$CrLf			End of line character
	 *  @param	string	$format			FRST or RCUR or ALL
	 *	@return	string					String with SEPA Sender
	 */
	public function EnregEmetteurSEPA($configuration, $ladate, $nombre, $total, $CrLf = '\n', $format = 'FRST')
	{
		// phpcs:enable
		// SEPA INITIALISATION
		global $conf;

		$dateTime_YMD = dol_print_date($ladate, '%Y%m%d');
		$dateTime_ETAD = dol_print_date($ladate, '%Y-%m-%d');
		$dateTime_YMDHMS = dol_print_date($ladate, '%Y-%m-%dT%H:%M:%S');

		// Get data of bank account
		$id = $configuration->global->PRELEVEMENT_ID_BANKACCOUNT;
		$account = new Account($this->db);
		if ($account->fetch($id) > 0)
		{
			$this->emetteur_code_banque = $account->code_banque;
			$this->emetteur_code_guichet = $account->code_guichet;
			$this->emetteur_numero_compte = $account->number;
			$this->emetteur_number_key = $account->cle_rib;
			$this->emetteur_iban = $account->iban;
			$this->emetteur_bic = $account->bic;

			$this->emetteur_ics = $conf->global->PRELEVEMENT_ICS; // Ex: PRELEVEMENT_ICS = "FR78ZZZ123456";

			$this->raison_sociale = $account->proprio;
		}

		// Récupération info demandeur
		$sql = "SELECT rowid, ref";
		$sql .= " FROM";
		$sql .= " ".MAIN_DB_PREFIX."prelevement_bons as pb";
		$sql .= " WHERE pb.rowid = ".$this->id;

		$resql = $this->db->query($sql);
		if ($resql)
		{
			$obj = $this->db->fetch_object($resql);

			// DONNEES BRUTES : par la suite Rows['XXX'] de la requete au dessus
			$country = explode(':', $configuration->global->MAIN_INFO_SOCIETE_COUNTRY);
			$IdBon  = sprintf("%05d", $obj->rowid);
			$RefBon = $obj->ref;

			// SEPA Paiement Information
			$XML_SEPA_INFO = '';
			$XML_SEPA_INFO .= '		<PmtInf>'.$CrLf;
			$XML_SEPA_INFO .= '			<PmtInfId>'.('PREL'.$dateTime_YMD.'/ID'.$IdBon.'-'.$RefBon).'</PmtInfId>'.$CrLf;
			$XML_SEPA_INFO .= '			<PmtMtd>DD</PmtMtd>'.$CrLf;
			$XML_SEPA_INFO .= '			<NbOfTxs>'.$nombre.'</NbOfTxs>'.$CrLf;
			$XML_SEPA_INFO .= '			<CtrlSum>'.$total.'</CtrlSum>'.$CrLf;
			$XML_SEPA_INFO .= '			<PmtTpInf>'.$CrLf;
			$XML_SEPA_INFO .= '				<SvcLvl>'.$CrLf;
			$XML_SEPA_INFO .= '					<Cd>SEPA</Cd>'.$CrLf;
			$XML_SEPA_INFO .= '				</SvcLvl>'.$CrLf;
			$XML_SEPA_INFO .= '				<LclInstrm>'.$CrLf;
			$XML_SEPA_INFO .= '					<Cd>CORE</Cd>'.$CrLf;
			$XML_SEPA_INFO .= '				</LclInstrm>'.$CrLf;
			$XML_SEPA_INFO .= '				<SeqTp>'.$format.'</SeqTp>'.$CrLf;
			$XML_SEPA_INFO .= '			</PmtTpInf>'.$CrLf;
			$XML_SEPA_INFO .= '			<ReqdColltnDt>'.$dateTime_ETAD.'</ReqdColltnDt>'.$CrLf;
			$XML_SEPA_INFO .= '			<Cdtr>'.$CrLf;
			$XML_SEPA_INFO .= '				<Nm>'.strtoupper(dol_string_unaccent($this->raison_sociale)).'</Nm>'.$CrLf;
			$XML_SEPA_INFO .= '				<PstlAdr>'.$CrLf;
			$XML_SEPA_INFO .= '					<Ctry>'.$country[1].'</Ctry>'.$CrLf;
			$addressline1 = dol_string_unaccent(strtr($configuration->global->MAIN_INFO_SOCIETE_ADDRESS, array(CHR(13) => ", ", CHR(10) => "")));
			$addressline2 = dol_string_unaccent(strtr($configuration->global->MAIN_INFO_SOCIETE_ZIP.(($configuration->global->MAIN_INFO_SOCIETE_ZIP || ' '.$configuration->global->MAIN_INFO_SOCIETE_TOWN) ? ' ' : '').$configuration->global->MAIN_INFO_SOCIETE_TOWN, array(CHR(13) => ", ", CHR(10) => "")));
			if ($addressline1)		$XML_SEPA_INFO .= '					<AdrLine>'.$addressline1.'</AdrLine>'.$CrLf;
			if ($addressline2)		$XML_SEPA_INFO .= '					<AdrLine>'.$addressline2.'</AdrLine>'.$CrLf;
			$XML_SEPA_INFO .= '				</PstlAdr>'.$CrLf;
			$XML_SEPA_INFO .= '			</Cdtr>'.$CrLf;
			$XML_SEPA_INFO .= '			<CdtrAcct>'.$CrLf;
			$XML_SEPA_INFO .= '				<Id>'.$CrLf;
			$XML_SEPA_INFO .= '					<IBAN>'.preg_replace('/\s/', '', $this->emetteur_iban).'</IBAN>'.$CrLf;
			$XML_SEPA_INFO .= '				</Id>'.$CrLf;
			$XML_SEPA_INFO .= '			</CdtrAcct>'.$CrLf;
			$XML_SEPA_INFO .= '			<CdtrAgt>'.$CrLf;
			$XML_SEPA_INFO .= '				<FinInstnId>'.$CrLf;
			$XML_SEPA_INFO .= '					<BIC>'.$this->emetteur_bic.'</BIC>'.$CrLf;
			$XML_SEPA_INFO .= '				</FinInstnId>'.$CrLf;
			$XML_SEPA_INFO .= '			</CdtrAgt>'.$CrLf;
			/* $XML_SEPA_INFO .= '			<UltmtCdtr>'.$CrLf;
			 $XML_SEPA_INFO .= '				<Nm>'.$this->raison_sociale.'</Nm>'.$CrLf;
			 $XML_SEPA_INFO .= '				<PstlAdr>'.$CrLf;
			 $XML_SEPA_INFO .= '					<Ctry>'.$country[1].'</Ctry>'.$CrLf;
			 $XML_SEPA_INFO .= '					<AdrLine>'.$conf->global->MAIN_INFO_SOCIETE_ADDRESS.'</AdrLine>'.$CrLf;
			 $XML_SEPA_INFO .= '					<AdrLine>'.$conf->global->MAIN_INFO_SOCIETE_ZIP.' '.$conf->global->MAIN_INFO_SOCIETE_TOWN.'</AdrLine>'.$CrLf;
			 $XML_SEPA_INFO .= '				</PstlAdr>'.$CrLf;
			 $XML_SEPA_INFO .= '			</UltmtCdtr>'.$CrLf;*/
			$XML_SEPA_INFO .= '			<ChrgBr>SLEV</ChrgBr>'.$CrLf;
			$XML_SEPA_INFO .= '			<CdtrSchmeId>'.$CrLf;
			$XML_SEPA_INFO .= '				<Id>'.$CrLf;
			$XML_SEPA_INFO .= '					<PrvtId>'.$CrLf;
			$XML_SEPA_INFO .= '						<Othr>'.$CrLf;
			$XML_SEPA_INFO .= '							<Id>'.$this->emetteur_ics.'</Id>'.$CrLf;
			$XML_SEPA_INFO .= '							<SchmeNm>'.$CrLf;
			$XML_SEPA_INFO .= '								<Prtry>SEPA</Prtry>'.$CrLf;
			$XML_SEPA_INFO .= '							</SchmeNm>'.$CrLf;
			$XML_SEPA_INFO .= '						</Othr>'.$CrLf;
			$XML_SEPA_INFO .= '					</PrvtId>'.$CrLf;
			$XML_SEPA_INFO .= '				</Id>'.$CrLf;
			$XML_SEPA_INFO .= '			</CdtrSchmeId>'.$CrLf;
		} else {
			fputs($this->file, 'INCORRECT EMETTEUR '.$XML_SEPA_INFO.$CrLf);
			$result = -2;
		}
		return $XML_SEPA_INFO;
	}

	// phpcs:disable PEAR.NamingConventions.ValidFunctionName.ScopeNotCamelCaps
	/**
	 *	Write end
	 *
	 *	@param	int		$total	total amount
	 *	@return	void
	 */
	public function EnregTotal($total)
	{
		// phpcs:enable
		fputs($this->file, "08");
		fputs($this->file, "08"); // Prelevement ordinaire

		fputs($this->file, "        "); // Zone Reservee B2

		fputs($this->file, $this->emetteur_ics); // ICS

		// Reserve C1

		fputs($this->file, substr("                           ", 0, 12));


		// Raison Sociale C2

		fputs($this->file, substr("                           ", 0, 24));

		// D1

		fputs($this->file, substr("                                    ", 0, 24));

		// Zone Reservee D2

		fputs($this->file, substr("                             ", 0, 8));

		// Code Guichet  D3

		fputs($this->file, substr("                             ", 0, 5));

		// Numero de compte D4

		fputs($this->file, substr("                             ", 0, 11));

		// Zone E Montant

		$montant = ($total * 100);

		fputs($this->file, substr("000000000000000".$montant, -16));

		// Zone Reservee F

		fputs($this->file, substr("                                        ", 0, 31));

		// Code etablissement

		fputs($this->file, substr("                                        ", 0, 5));

		// Zone Reservee F

		fputs($this->file, substr("                                        ", 0, 5));

		fputs($this->file, "\n");
	}

	/**
	 *    Return status label of object
	 *
	 *    @param    int		$mode   0=Label, 1=Picto + label, 2=Picto, 3=Label + Picto
	 * 	  @return	string     		Label
	 */
	public function getLibStatut($mode = 0)
	{
		return $this->LibStatut($this->statut, $mode);
	}

	// phpcs:disable PEAR.NamingConventions.ValidFunctionName.ScopeNotCamelCaps
	/**
	 *  Return status label for a status
	 *
	 *  @param	int		$status     Id status
	 *  @param  int		$mode       0=long label, 1=short label, 2=Picto + short label, 3=Picto, 4=Picto + long label, 5=Short label + Picto, 6=Long label + Picto
	 * 	@return	string  		    Label
	 */
	public function LibStatut($status, $mode = 0)
	{
		// phpcs:enable
		if (empty($this->labelStatus) || empty($this->labelStatusShort))
		{
			global $langs;
			//$langs->load("mymodule");
			$this->labelStatus[self::STATUS_DRAFT] = $langs->trans('StatusWaiting');
			$this->labelStatus[self::STATUS_TRANSFERED] = $langs->trans('StatusTrans');
			$this->labelStatus[self::STATUS_CREDITED] = $langs->trans('StatusCredited');
			$this->labelStatusShort[self::STATUS_DRAFT] = $langs->trans('StatusWaiting');
			$this->labelStatusShort[self::STATUS_TRANSFERED] = $langs->trans('StatusTrans');
			$this->labelStatusShort[self::STATUS_CREDITED] = $langs->trans('StatusCredited');
		}

		$statusType = 'status1';
		if ($status == self::STATUS_TRANSFERED) $statusType = 'status3';
		if ($status == self::STATUS_CREDITED) $statusType = 'status6';

		return dolGetStatus($this->labelStatus[$status], $this->labelStatusShort[$status], '', $statusType, $mode);
	}
}<|MERGE_RESOLUTION|>--- conflicted
+++ resolved
@@ -916,19 +916,10 @@
 								$factures_prev_id[$i] = $fac[0];
 								$i++;
 								//dol_syslog(__METHOD__."::RIB is ok", LOG_DEBUG);
-<<<<<<< HEAD
 							} else {
-								dol_syslog(__METHOD__."::Check BAN Error on default bank number IBAN/BIC for thirdparty reported by verif() ".$fact->socid." ".$soc->name, LOG_WARNING);
-								$this->invoice_in_error[$fac[0]] = "Error on default bank number IBAN/BIC for invoice ".$fact->getNomUrl(0)." for thirdparty ".$soc->getNomUrl(0);
-								$this->thirdparty_in_error[$soc->id] = "Error on default bank number IBAN/BIC for invoice ".$fact->getNomUrl(0)." for thirdparty ".$soc->getNomUrl(0);
-=======
-							}
-							else
-							{
 								dol_syslog(__METHOD__."::Check BAN Error on default bank number IBAN/BIC for thirdparty reported by verif() ".$tmpinvoice->socid." ".$soc->name, LOG_WARNING);
 								$this->invoice_in_error[$fac[0]] = "Error on default bank number IBAN/BIC for invoice ".$tmpinvoice->getNomUrl(0)." for thirdparty ".$soc->getNomUrl(0);
 								$this->thirdparty_in_error[$soc->id] = "Error on default bank number IBAN/BIC for invoice ".$tmpinvoice->getNomUrl(0)." for thirdparty ".$soc->getNomUrl(0);
->>>>>>> 8c06e357
 							}
 						} else {
 							dol_syslog(__METHOD__."::Check BAN Failed to read company", LOG_WARNING);
@@ -1608,11 +1599,6 @@
 				if ($result != -2)
 				{
 					$fileEmetteurSection .= $this->EnregEmetteurSEPA($conf, $date_actu, $nbtotalDrctDbtTxInf, $this->total, $CrLf, $format);
-<<<<<<< HEAD
-				} else {
-					fputs($this->file, 'ERROR CREDITOR'.$CrLf); // CREDITOR = My company
-=======
->>>>>>> 8c06e357
 				}
 
 				/**
