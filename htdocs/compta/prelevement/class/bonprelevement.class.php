--- conflicted
+++ resolved
@@ -1325,7 +1325,6 @@
 			$result .= $this->ref;
 		}
 		$result .= $linkend;
-		//if ($withpicto != 2) $result.=(($addlabel && $this->label) ? $sep . dol_trunc($this->label, ($addlabel > 1 ? $addlabel : 0)) : '');
 
 		global $action, $hookmanager;
 		$hookmanager->initHooks(array('banktransferdao'));
@@ -1898,11 +1897,7 @@
 			$XML_DEBITOR .= '			<DrctDbtTxInf>'.$CrLf;
 			$XML_DEBITOR .= '				<PmtId>'.$CrLf;
 			// Add EndToEndId. Must be a unique ID for each payment (for example by including bank, buyer or seller, date, checksum)
-<<<<<<< HEAD
-			$XML_DEBITOR .= '					<EndToEndId>'.(($conf->global->PRELEVEMENT_END_TO_END != "") ? $conf->global->PRELEVEMENT_END_TO_END : ('DD-'.dol_trunc($row_idfac.'-'.$row_ref, 20)).'-'.$Rowing).'</EndToEndId>'.$CrLf; // ISO20022 states that EndToEndId has a MaxLength of 35 characters
-=======
-			$XML_DEBITOR .= '					<EndToEndId>'.(($conf->global->PRELEVEMENT_END_TO_END != "") ? $conf->global->PRELEVEMENT_END_TO_END : ('AS-'.dol_trunc($row_ref, 20, 'right', 'UTF-8', true)).'-'.$Rowing).'</EndToEndId>'.$CrLf; // ISO20022 states that EndToEndId has a MaxLength of 35 characters
->>>>>>> 37fd2e05
+			$XML_DEBITOR .= '					<EndToEndId>'.(($conf->global->PRELEVEMENT_END_TO_END != "") ? $conf->global->PRELEVEMENT_END_TO_END : ('DD-'.dol_trunc($row_idfac.'-'.$row_ref, 20, 'right', 'UTF-8', 1)).'-'.$Rowing).'</EndToEndId>'.$CrLf; // ISO20022 states that EndToEndId has a MaxLength of 35 characters
 			$XML_DEBITOR .= '				</PmtId>'.$CrLf;
 			$XML_DEBITOR .= '				<InstdAmt Ccy="EUR">'.round($row_somme, 2).'</InstdAmt>'.$CrLf;
 			$XML_DEBITOR .= '				<DrctDbtTx>'.$CrLf;
@@ -1924,10 +1919,10 @@
 			$addressline1 = dol_string_unaccent(strtr($row_address, array(CHR(13) => ", ", CHR(10) => "")));
 			$addressline2 = dol_string_unaccent(strtr($row_zip.(($row_zip && $row_town) ? ' ' : ''.$row_town), array(CHR(13) => ", ", CHR(10) => "")));
 			if (trim($addressline1)) {
-				$XML_DEBITOR .= '						<AdrLine>'.dolEscapeXML(dol_trunc($addressline1, 70, 'right', 'UTF-8', true)).'</AdrLine>'.$CrLf;
+				$XML_DEBITOR .= '						<AdrLine>'.dolEscapeXML(dol_trunc($addressline1, 70, 'right', 'UTF-8', 1)).'</AdrLine>'.$CrLf;
 			}
 			if (trim($addressline2)) {
-				$XML_DEBITOR .= '						<AdrLine>'.dolEscapeXML(dol_trunc($addressline2, 70, 'right', 'UTF-8', true)).'</AdrLine>'.$CrLf;
+				$XML_DEBITOR .= '						<AdrLine>'.dolEscapeXML(dol_trunc($addressline2, 70, 'right', 'UTF-8', 1)).'</AdrLine>'.$CrLf;
 			}
 			$XML_DEBITOR .= '					</PstlAdr>'.$CrLf;
 			$XML_DEBITOR .= '				</Dbtr>'.$CrLf;
@@ -1938,7 +1933,7 @@
 			$XML_DEBITOR .= '				</DbtrAcct>'.$CrLf;
 			$XML_DEBITOR .= '				<RmtInf>'.$CrLf;
 			// A string with some information on payment - 140 max
-			$XML_DEBITOR .= '					<Ustrd>'.(($conf->global->PRELEVEMENT_USTRD != "") ? $conf->global->PRELEVEMENT_USTRD : dol_trunc($row_ref, 135, 'right', 'UTF-8', true)).'</Ustrd>'.$CrLf; // 140 max
+			$XML_DEBITOR .= '					<Ustrd>'.(($conf->global->PRELEVEMENT_USTRD != "") ? $conf->global->PRELEVEMENT_USTRD : dol_trunc($row_ref, 135, 'right', 'UTF-8', 1)).'</Ustrd>'.$CrLf; // 140 max
 			$XML_DEBITOR .= '				</RmtInf>'.$CrLf;
 			$XML_DEBITOR .= '			</DrctDbtTxInf>'.$CrLf;
 			return $XML_DEBITOR;
@@ -1948,11 +1943,7 @@
 			$XML_CREDITOR .= '			<CdtTrfTxInf>'.$CrLf;
 			$XML_CREDITOR .= '				<PmtId>'.$CrLf;
 			// Add EndToEndId. Must be a unique ID for each payment (for example by including bank, buyer or seller, date, checksum)
-<<<<<<< HEAD
-			$XML_CREDITOR .= '					<EndToEndId>'.(($conf->global->PRELEVEMENT_END_TO_END != "") ? $conf->global->PRELEVEMENT_END_TO_END : ('CT-'.dol_trunc($row_idfac.'-'.$row_ref, 20)).'-'.$Rowing).'</EndToEndId>'.$CrLf; // ISO20022 states that EndToEndId has a MaxLength of 35 characters
-=======
-			$XML_CREDITOR .= '					<EndToEndId>'.(($conf->global->PRELEVEMENT_END_TO_END != "") ? $conf->global->PRELEVEMENT_END_TO_END : ('AS-'.dol_trunc($row_ref, 20, 'right', 'UTF-8', true)).'-'.$Rowing).'</EndToEndId>'.$CrLf; // ISO20022 states that EndToEndId has a MaxLength of 35 characters
->>>>>>> 37fd2e05
+			$XML_CREDITOR .= '					<EndToEndId>'.(($conf->global->PRELEVEMENT_END_TO_END != "") ? $conf->global->PRELEVEMENT_END_TO_END : ('CT-'.dol_trunc($row_idfac.'-'.$row_ref, 20, 'right', 'UTF-8', 1)).'-'.$Rowing).'</EndToEndId>'.$CrLf; // ISO20022 states that EndToEndId has a MaxLength of 35 characters
 			$XML_CREDITOR .= '				</PmtId>'.$CrLf;
 			$XML_CREDITOR .= '				<Amt>'.$CrLf;
 			$XML_CREDITOR .= '					<InstdAmt Ccy="EUR">'.round($row_somme, 2).'</InstdAmt>'.$CrLf;
@@ -1979,10 +1970,10 @@
 			$addressline1 = dol_string_unaccent(strtr($row_address, array(CHR(13) => ", ", CHR(10) => "")));
 			$addressline2 = dol_string_unaccent(strtr($row_zip.(($row_zip && $row_town) ? ' ' : ''.$row_town), array(CHR(13) => ", ", CHR(10) => "")));
 			if (trim($addressline1)) {
-				$XML_CREDITOR .= '						<AdrLine>'.dolEscapeXML(dol_trunc($addressline1, 70, 'right', 'UTF-8', true)).'</AdrLine>'.$CrLf;
+				$XML_CREDITOR .= '						<AdrLine>'.dolEscapeXML(dol_trunc($addressline1, 70, 'right', 'UTF-8', 1)).'</AdrLine>'.$CrLf;
 			}
 			if (trim($addressline2)) {
-				$XML_CREDITOR .= '						<AdrLine>'.dolEscapeXML(dol_trunc($addressline2, 70, 'right', 'UTF-8', true)).'</AdrLine>'.$CrLf;
+				$XML_CREDITOR .= '						<AdrLine>'.dolEscapeXML(dol_trunc($addressline2, 70, 'right', 'UTF-8', 1)).'</AdrLine>'.$CrLf;
 			}
 			$XML_CREDITOR .= '					</PstlAdr>'.$CrLf;
 			$XML_CREDITOR .= '				</Cdtr>'.$CrLf;
@@ -1993,7 +1984,7 @@
 			$XML_CREDITOR .= '				</CdtrAcct>'.$CrLf;
 			$XML_CREDITOR .= '				<RmtInf>'.$CrLf;
 			// A string with some information on payment - 140 max
-			$XML_CREDITOR .= '					<Ustrd>'.(($conf->global->PRELEVEMENT_USTRD != "") ? $conf->global->PRELEVEMENT_USTRD : dol_trunc($row_ref, 135, 'right', 'UTF-8', true)).'</Ustrd>'.$CrLf; // 140 max
+			$XML_CREDITOR .= '					<Ustrd>'.(($conf->global->PRELEVEMENT_USTRD != "") ? $conf->global->PRELEVEMENT_USTRD : dol_trunc($row_ref, 135, 'right', 'UTF-8', 1)).'</Ustrd>'.$CrLf; // 140 max
 			$XML_CREDITOR .= '				</RmtInf>'.$CrLf;
 			$XML_CREDITOR .= '			</CdtTrfTxInf>'.$CrLf;
 			return $XML_CREDITOR;
