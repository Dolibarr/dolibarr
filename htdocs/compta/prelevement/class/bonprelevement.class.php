<?php
/* Copyright (C) 2004-2005 Rodolphe Quiedeville <rodolphe@quiedeville.org>
 * Copyright (C) 2005-2012 Regis Houssin        <regis.houssin@inodbox.com>
 * Copyright (C) 2010-2015 Juanjo Menent        <jmenent@2byte.es>
 * Copyright (C) 2010-2014 Laurent Destailleur  <eldy@users.sourceforge.net>
 * Copyright (C) 2014-2016 Ferran Marcet       <fmarcet@2byte.es>
 * Copyright (C) 2018      Nicolas ZABOURI     <info@inovea-conseil.com>
 * Copyright (C) 2019		JC Prieto			<jcprieto@virtual20.com><prietojc@gmail.com>
 *
 * This program is free software; you can redistribute it and/or modify
 * it under the terms of the GNU General Public License as published by
 * the Free Software Foundation; either version 3 of the License, or
 * (at your option) any later version.
 *
 * This program is distributed in the hope that it will be useful,
 * but WITHOUT ANY WARRANTY; without even the implied warranty of
 * MERCHANTABILITY or FITNESS FOR A PARTICULAR PURPOSE.  See the
 * GNU General Public License for more details.
 *
 * You should have received a copy of the GNU General Public License
 * along with this program. If not, see <https://www.gnu.org/licenses/>.
 */

/**
 * \file       htdocs/compta/prelevement/class/bonprelevement.class.php
 * \ingroup    prelevement
 * \brief      File of withdrawal receipts class
 */

require_once DOL_DOCUMENT_ROOT.'/core/class/commonobject.class.php';
require_once DOL_DOCUMENT_ROOT.'/core/lib/bank.lib.php';
require_once DOL_DOCUMENT_ROOT.'/compta/bank/class/account.class.php';
require_once DOL_DOCUMENT_ROOT.'/compta/facture/class/facture.class.php';
require_once DOL_DOCUMENT_ROOT.'/compta/paiement/class/paiement.class.php';
require_once DOL_DOCUMENT_ROOT.'/fourn/class/fournisseur.facture.class.php';
require_once DOL_DOCUMENT_ROOT.'/fourn/class/paiementfourn.class.php';
require_once DOL_DOCUMENT_ROOT.'/salaries/class/salary.class.php';
require_once DOL_DOCUMENT_ROOT.'/societe/class/societe.class.php';
require_once DOL_DOCUMENT_ROOT.'/user/class/userbankaccount.class.php';


/**
 *	Class to manage withdrawal receipts
 */
class BonPrelevement extends CommonObject
{
	/**
	 * @var string ID to identify managed object
	 */
	public $element = 'widthdraw';

	/**
	 * @var string Name of table without prefix where object is stored
	 */
	public $table_element = 'prelevement_bons';

	/**
	 * @var string String with name of icon for myobject. Must be the part after the 'object_' into object_myobject.png
	 */
	public $picto = 'payment';

	public $date_echeance;
	public $raison_sociale;
	public $reference_remise;
	public $emetteur_code_guichet;
	public $emetteur_numero_compte;
	public $emetteur_code_banque;
	public $emetteur_number_key;
	public $sepa_xml_pti_in_ctti;

	public $emetteur_iban;
	public $emetteur_bic;
	public $emetteur_ics;

	public $user_trans;
	public $user_credit;

	public $total;
	public $fetched;
	public $labelStatus = array();

	public $factures = array();

	public $methodes_trans = array();

	public $invoice_in_error = array();
	public $thirdparty_in_error = array();

	/**
	 * @var resource	Handler of the file for direct debit or credit transfer order
	 */
	public $file;

	/*
	 * @var string filename
	 */
	public $filename;

	const STATUS_DRAFT = 0;
	const STATUS_TRANSFERED = 1;
	const STATUS_CREDITED = 2;		// STATUS_CREDITED and STATUS_DEBITED is same. Difference is in ->type
	const STATUS_DEBITED = 2;		// STATUS_CREDITED and STATUS_DEBITED is same. Difference is in ->type


	/**
	 *  'type' field format:
	 *  	'integer', 'integer:ObjectClass:PathToClass[:AddCreateButtonOrNot[:Filter[:Sortfield]]]',
	 *  	'select' (list of values are in 'options'),
	 *  	'sellist:TableName:LabelFieldName[:KeyFieldName[:KeyFieldParent[:Filter[:Sortfield]]]]',
	 *  	'chkbxlst:...',
	 *  	'varchar(x)',
	 *  	'text', 'text:none', 'html',
	 *   	'double(24,8)', 'real', 'price',
	 *  	'date', 'datetime', 'timestamp', 'duration',
	 *  	'boolean', 'checkbox', 'radio', 'array',
	 *  	'mail', 'phone', 'url', 'password', 'ip'
	 *		Note: Filter must be a Dolibarr filter syntax string. Example: "(t.ref:like:'SO-%') or (t.date_creation:<:'20160101') or (t.status:!=:0) or (t.nature:is:NULL)"
	 *  'label' the translation key.
	 *  'picto' is code of a picto to show before value in forms
	 *  'enabled' is a condition when the field must be managed (Example: 1 or '$conf->global->MY_SETUP_PARAM' or 'isModEnabled("multicurrency")' ...)
	 *  'position' is the sort order of field.
	 *  'notnull' is set to 1 if not null in database. Set to -1 if we must set data to null if empty ('' or 0).
	 *  'visible' says if field is visible in list (Examples: 0=Not visible, 1=Visible on list and create/update/view forms, 2=Visible on list only, 3=Visible on create/update/view form only (not list), 4=Visible on list and update/view form only (not create). 5=Visible on list and view only (not create/not update). Using a negative value means field is not shown by default on list but can be selected for viewing)
	 *  'noteditable' says if field is not editable (1 or 0)
	 *  'alwayseditable' says if field can be modified also when status is not draft ('1' or '0')
	 *  'default' is a default value for creation (can still be overwrote by the Setup of Default Values if field is editable in creation form). Note: If default is set to '(PROV)' and field is 'ref', the default value will be set to '(PROVid)' where id is rowid when a new record is created.
	 *  'index' if we want an index in database.
	 *  'foreignkey'=>'tablename.field' if the field is a foreign key (it is recommanded to name the field fk_...).
	 *  'searchall' is 1 if we want to search in this field when making a search from the quick search button.
	 *  'isameasure' must be set to 1 or 2 if field can be used for measure. Field type must be summable like integer or double(24,8). Use 1 in most cases, or 2 if you don't want to see the column total into list (for example for percentage)
	 *  'css' and 'cssview' and 'csslist' is the CSS style to use on field. 'css' is used in creation and update. 'cssview' is used in view mode. 'csslist' is used for columns in lists. For example: 'css'=>'minwidth300 maxwidth500 widthcentpercentminusx', 'cssview'=>'wordbreak', 'csslist'=>'tdoverflowmax200'
	 *  'help' is a 'TranslationString' to use to show a tooltip on field. You can also use 'TranslationString:keyfortooltiponlick' for a tooltip on click.
	 *  'showoncombobox' if value of the field must be visible into the label of the combobox that list record
	 *  'disabled' is 1 if we want to have the field locked by a 'disabled' attribute. In most cases, this is never set into the definition of $fields into class, but is set dynamically by some part of code.
	 *  'arrayofkeyval' to set a list of values if type is a list of predefined values. For example: array("0"=>"Draft","1"=>"Active","-1"=>"Cancel"). Note that type can be 'integer' or 'varchar'
	 *  'autofocusoncreate' to have field having the focus on a create form. Only 1 field should have this property set to 1.
	 *  'comment' is not used. You can store here any text of your choice. It is not used by application.
	 *	'validate' is 1 if need to validate with $this->validateField()
	 *  'copytoclipboard' is 1 or 2 to allow to add a picto to copy value into clipboard (1=picto after label, 2=picto after value)
	 *
	 *  Note: To have value dynamic, you can set value to 0 in definition and edit the value on the fly into the constructor.
	 */

	// BEGIN MODULEBUILDER PROPERTIES
	/**
	 * @var array  Array with all fields and their property. Do not use it as a static var. It may be modified by constructor.
	 */
	public $fields=array(
		'rowid' => array('type'=>'integer', 'label'=>'TechnicalID', 'enabled'=>'1', 'position'=>10, 'notnull'=>1, 'visible'=>0,),
		'ref' => array('type'=>'varchar(12)', 'label'=>'Ref', 'enabled'=>'1', 'position'=>15, 'notnull'=>0, 'visible'=>-1, 'csslist'=>'tdoverflowmax150', 'showoncombobox'=>'1',),
		'datec' => array('type'=>'datetime', 'label'=>'DateCreation', 'enabled'=>'1', 'position'=>25, 'notnull'=>0, 'visible'=>-1,),
		'amount' => array('type'=>'double(24,8)', 'label'=>'Amount', 'enabled'=>'1', 'position'=>30, 'notnull'=>0, 'visible'=>-1,),
		'statut' => array('type'=>'smallint(6)', 'label'=>'Statut', 'enabled'=>'1', 'position'=>500, 'notnull'=>0, 'visible'=>-1, 'arrayofkeyval'=>array(0=>'Wait', 1=>'Transfered', 2=>'Credited')),
		'credite' => array('type'=>'smallint(6)', 'label'=>'Credite', 'enabled'=>'1', 'position'=>40, 'notnull'=>0, 'visible'=>-1,),
		'note' => array('type'=>'text', 'label'=>'Note', 'enabled'=>'1', 'position'=>45, 'notnull'=>0, 'visible'=>-1,),
		'date_trans' => array('type'=>'datetime', 'label'=>'Datetrans', 'enabled'=>'1', 'position'=>50, 'notnull'=>0, 'visible'=>-1,),
		'method_trans' => array('type'=>'smallint(6)', 'label'=>'Methodtrans', 'enabled'=>'1', 'position'=>55, 'notnull'=>0, 'visible'=>-1,),
		'fk_user_trans' => array('type'=>'integer:User:user/class/user.class.php', 'label'=>'Fkusertrans', 'enabled'=>'1', 'position'=>60, 'notnull'=>0, 'visible'=>-1, 'css'=>'maxwidth500 widthcentpercentminusxx', 'csslist'=>'tdoverflowmax150',),
		'date_credit' => array('type'=>'datetime', 'label'=>'Datecredit', 'enabled'=>'1', 'position'=>65, 'notnull'=>0, 'visible'=>-1,),
		'fk_user_credit' => array('type'=>'integer:User:user/class/user.class.php', 'label'=>'Fkusercredit', 'enabled'=>'1', 'position'=>70, 'notnull'=>0, 'visible'=>-1, 'css'=>'maxwidth500 widthcentpercentminusxx', 'csslist'=>'tdoverflowmax150',),
		'type' => array('type'=>'varchar(16)', 'label'=>'Type', 'enabled'=>'1', 'position'=>75, 'notnull'=>0, 'visible'=>-1,),
		'fk_bank_account' => array('type'=>'integer', 'label'=>'Fkbankaccount', 'enabled'=>'1', 'position'=>80, 'notnull'=>0, 'visible'=>-1, 'css'=>'maxwidth500 widthcentpercentminusxx',),
	);
	public $rowid;
	public $ref;
	public $datec;
	public $amount;
	public $statut;
	public $credite;
	public $note;
	public $date_trans;
	public $method_trans;
	public $fk_user_trans;
	public $date_credit;
	public $fk_user_credit;
	public $type;
	public $fk_bank_account;
	// END MODULEBUILDER PROPERTIES



	/**
	 *	Constructor
	 *
	 *  @param		DoliDB		$db      	Database handler
	 */
	public function __construct($db)
	{
		global $conf, $langs;

		$this->db = $db;

		$this->filename = '';

		$this->date_echeance = dol_now();
		$this->raison_sociale = "";
		$this->reference_remise = "";

		$this->emetteur_code_guichet = "";
		$this->emetteur_numero_compte = "";
		$this->emetteur_code_banque = "";
		$this->emetteur_number_key = "";
		$this->sepa_xml_pti_in_ctti = false;

		$this->emetteur_iban = "";
		$this->emetteur_bic = "";
		$this->emetteur_ics = "";

		$this->factures = array();

		$this->methodes_trans = array(0 => 'Internet', 2 => 'Email', 3 => 'Api');

		$this->fetched = 0;
	}

	// phpcs:disable PEAR.NamingConventions.ValidFunctionName.ScopeNotCamelCaps
	/**
	 * Add invoice to withdrawal
	 *
	 * @param	int		$invoice_id 	id invoice to add
	 * @param	int		$client_id  	id invoice customer
	 * @param	string	$client_nom 	customer name
	 * @param	int		$amount 		amount of invoice
	 * @param	string	$code_banque 	code of bank withdrawal
	 * @param	string	$code_guichet 	code of bank's office
	 * @param	string	$number bank 	account number
	 * @param	string	$number_key 	number key of account number
	 * @param	string	$type			'debit-order' or 'bank-transfer'
	 * @param   string  $sourcetype     'salary' for invoice of salary
	 * @return	int						>0 if OK, <0 if KO
	 */
	public function AddFacture($invoice_id, $client_id, $client_nom, $amount, $code_banque, $code_guichet, $number, $number_key, $type = 'debit-order', $sourcetype = '')
	{
		// phpcs:enable
		$result = 0;
		$line_id = 0;

		// Add lines
		$result = $this->addline($line_id, $client_id, $client_nom, $amount, $code_banque, $code_guichet, $number, $number_key, $sourcetype);


		if ($result == 0) {
			if ($line_id > 0) {
				$sql = "INSERT INTO ".MAIN_DB_PREFIX."prelevement (";
				if ($type != 'bank-transfer') {
					$sql .= "fk_facture";
				} else {
					if (!empty($sourcetype)) {
						$sql .= "fk_salary";
					} else {
						$sql .= "fk_facture_fourn";
					}
				}
				$sql .= ",fk_prelevement_lignes";
				$sql .= ") VALUES (";
				$sql .= ((int) $invoice_id);
				$sql .= ", ".((int) $line_id);
				$sql .= ")";

				if ($this->db->query($sql)) {
					$result = 0;
				} else {
					$result = -1;
					$this->errors[] = get_class($this)."::AddFacture ".$this->db->lasterror;
					dol_syslog(get_class($this)."::AddFacture Error $result");
				}
			} else {
				$result = -2;
				$this->errors[] = get_class($this)."::AddFacture linedid Empty";
				dol_syslog(get_class($this)."::AddFacture Error $result");
			}
		} else {
			$result = -3;
			dol_syslog(get_class($this)."::AddFacture Error $result");
		}

		return $result;
	}

	/**
	 *	Add line to withdrawal
	 *
	 *	@param	int		$line_id 		id line to add
	 *	@param	int		$client_id  	id invoice customer
	 *	@param	string	$client_nom 	customer name
	 *	@param	int		$amount 		amount of invoice
	 *	@param	string	$code_banque 	code of bank withdrawal
	 *	@param	string	$code_guichet 	code of bank's office
	 *	@param	string	$number 		bank account number
	 *	@param  string	$number_key 	number key of account number
	 *  @param  string  $sourcetype     check if is salary invoice
	 *	@return	int						>0 if OK, <0 if KO
	 */
	public function addline(&$line_id, $client_id, $client_nom, $amount, $code_banque, $code_guichet, $number, $number_key, $sourcetype = '')
	{
		$result = -1;
		$concat = 0;

		if ($concat == 1) {
			/*
			 * We aggregate the lines
			 */
			$sql = "SELECT rowid";
			$sql .= " FROM  ".MAIN_DB_PREFIX."prelevement_lignes";
			$sql .= " WHERE fk_prelevement_bons = ".((int) $this->id);
			if (empty($sourcetype)) {
				$sql .= " AND fk_soc =".((int) $client_id);
			} else {
				$sql .= " AND fk_user =".((int) $client_id);
			}
			$sql .= " AND code_banque = '".$this->db->escape($code_banque)."'";
			$sql .= " AND code_guichet = '".$this->db->escape($code_guichet)."'";
			$sql .= " AND number = '".$this->db->escape($number)."'";

			$resql = $this->db->query($sql);
			if ($resql) {
				$num = $this->db->num_rows($resql);
			} else {
				$result = -1;
			}
		} else {
			/*
			 * No aggregate
			 */
			$sql = "INSERT INTO ".MAIN_DB_PREFIX."prelevement_lignes (";
			$sql .= "fk_prelevement_bons";
			$sql .= ", fk_soc";
			$sql .= ", client_nom";
			$sql .= ", amount";
			$sql .= ", code_banque";
			$sql .= ", code_guichet";
			$sql .= ", number";
			$sql .= ", cle_rib";
			$sql .= (!empty($sourcetype) ? ", fk_user" : "");
			$sql .= ") VALUES (";
			$sql .= $this->id;
			$sql .= ", ".(empty($sourcetype) ? ((int) $client_id) : 0);
			$sql .= ", '".$this->db->escape($client_nom)."'";
			$sql .= ", ".((float) price2num($amount));
			$sql .= ", '".$this->db->escape($code_banque)."'";
			$sql .= ", '".$this->db->escape($code_guichet)."'";
			$sql .= ", '".$this->db->escape($number)."'";
			$sql .= ", '".$this->db->escape($number_key)."'";
			$sql .= (!empty($sourcetype) ? ", ". ((int) $client_id) : '');
			$sql .= ")";
			if ($this->db->query($sql)) {
				$line_id = $this->db->last_insert_id(MAIN_DB_PREFIX."prelevement_lignes");
				$result = 0;
			} else {
				$this->errors[] = get_class($this)."::addline Error -2 ".$this->db->lasterror;
				dol_syslog(get_class($this)."::addline Error -2");
				$result = -2;
			}
		}

		return $result;
	}

	/**
	 *	Return error string
	 *
	 *  @param	int		$error 		 Id of error
	 *	@return	string               Error string
	 */
	public function getErrorString($error)
	{
		global $langs;

		$errors = array();

		$errors[1027] = $langs->trans("DateInvalid");

		return $errors[abs($error)];
	}

	/**
	 *	Get object and lines from database
	 *
	 *	@param	int		$rowid		Id of object to load
	 *  @param	string	$ref		Ref of direct debit
	 *	@return	int					>0 if OK, <0 if KO
	 */
	public function fetch($rowid, $ref = '')
	{
		$sql = "SELECT p.rowid, p.ref, p.amount, p.note";
		$sql .= ", p.datec as dc";
		$sql .= ", p.date_trans as date_trans";
		$sql .= ", p.method_trans, p.fk_user_trans";
		$sql .= ", p.date_credit as date_credit";
		$sql .= ", p.fk_user_credit";
		$sql .= ", p.type";
		$sql .= ", p.fk_bank_account";
		$sql .= ", p.statut as status";
		$sql .= " FROM ".MAIN_DB_PREFIX."prelevement_bons as p";
		$sql .= " WHERE p.entity IN (".getEntity('invoice').")";
		if ($rowid > 0) {
			$sql .= " AND p.rowid = ".((int) $rowid);
		} else {
			$sql .= " AND p.ref = '".$this->db->escape($ref)."'";
		}

		dol_syslog(get_class($this)."::fetch", LOG_DEBUG);
		$result = $this->db->query($sql);
		if ($result) {
			if ($this->db->num_rows($result)) {
				$obj = $this->db->fetch_object($result);

				$this->id             = $obj->rowid;
				$this->ref            = $obj->ref;
				$this->amount         = $obj->amount;
				$this->note           = $obj->note;
				$this->datec          = $this->db->jdate($obj->dc);

				$this->date_trans     = $this->db->jdate($obj->date_trans);
				$this->method_trans   = $obj->method_trans;
				$this->user_trans     = $obj->fk_user_trans;

				$this->date_credit    = $this->db->jdate($obj->date_credit);
				$this->user_credit    = $obj->fk_user_credit;

				$this->type           = $obj->type;
				$this->fk_bank_account = $obj->fk_bank_account;

				$this->status         = $obj->status;
				$this->statut         = $obj->status; // For backward compatibility

				$this->fetched = 1;

				return 1;
			} else {
				dol_syslog(get_class($this)."::Fetch Erreur aucune ligne retournee");
				return -1;
			}
		} else {
			return -2;
		}
	}

	/**
	 * Update object into database
	 *
	 * @param  User $user      User that modifies
	 * @param  bool $notrigger false=launch triggers after, true=disable triggers
	 * @return int             Return integer <0 if KO, >0 if OK
	 */
	public function update(User $user, $notrigger = false)
	{
		return $this->updateCommon($user, $notrigger);
	}

	// phpcs:disable PEAR.NamingConventions.ValidFunctionName.ScopeNotCamelCaps
	/**
	 *	Set direct debit or credit transfer order to "paid" status.
	 *  Then create the payment for each invoice of the prelemevement_bon.
	 *
	 *	@param	User	$user			Id of user
	 *	@param 	int		$date			date of action
	 *	@return	int						>0 if OK, <0 if KO
	 */
	public function set_infocredit($user, $date)
	{
		// phpcs:enable
		global $conf, $langs;

		$error = 0;

		if ($this->fetched == 1) {
			if ($date < $this->date_trans) {
				$langs->load("errors");
				$this->error = $langs->trans('ErrorDateOfMovementLowerThanDateOfFileTransmission');
				dol_syslog("bon-prelevment::set_infocredit 1027 ".$this->error);
				return -1027;
			}

			$this->db->begin();

			$sql = " UPDATE ".MAIN_DB_PREFIX."prelevement_bons";
			$sql .= " SET fk_user_credit = ".$user->id;
			$sql .= ", statut = ".self::STATUS_CREDITED;
			$sql .= ", date_credit = '".$this->db->idate($date)."'";
			$sql .= " WHERE rowid=".((int) $this->id);
			$sql .= " AND entity = ".((int) $conf->entity);
			$sql .= " AND statut = ".self::STATUS_TRANSFERED;

			$resql = $this->db->query($sql);
			if ($resql) {
				$langs->load('withdrawals');
				$subject = $langs->trans("InfoCreditSubject", $this->ref);
				$message = $langs->trans("InfoCreditMessage", $this->ref, dol_print_date($date, 'dayhour'));

				// Add payment of withdrawal into bank
				$fk_bank_account = $this->fk_bank_account;
				if (empty($fk_bank_account)) {
					$fk_bank_account = ($this->type == 'bank-transfer' ? $conf->global->PAYMENTBYBANKTRANSFER_ID_BANKACCOUNT : $conf->global->PRELEVEMENT_ID_BANKACCOUNT);
				}

				$facs = array();
				$amounts = array();
				$amountsperthirdparty = array();

				$facs = $this->getListInvoices(1);

				// Loop on each invoice. $facs=array(0=>id, 1=>amount requested)
				$num = count($facs);
				for ($i = 0; $i < $num; $i++) {
					if ($this->type == 'bank-transfer') {
						$fac = new FactureFournisseur($this->db);
					} else {
						$fac = new Facture($this->db);
					}

					$result = $fac->fetch($facs[$i][0]);

					$amounts[$fac->id] = $facs[$i][1];
					$amountsperthirdparty[$fac->socid][$fac->id] = $facs[$i][1];

					$totalpaid = $fac->getSommePaiement();
					$totalcreditnotes = $fac->getSumCreditNotesUsed();
					$totaldeposits = $fac->getSumDepositsUsed();
					$alreadypayed = $totalpaid + $totalcreditnotes + $totaldeposits;

					// @TODO Move this after creation of payment
					if (price2num($alreadypayed + $facs[$i][1], 'MT') == $fac->total_ttc) {
						$result = $fac->setPaid($user);
						if ($result < 0) {
							$this->error = $fac->error;
							$this->errors = $fac->errors;
						}
					}
				}
				//var_dump($amountsperthirdparty);exit;

				// Make one payment per customer
				foreach ($amountsperthirdparty as $thirdpartyid => $cursoramounts) {
					if ($this->type == 'bank-transfer') {
						$paiement = new PaiementFourn($this->db);
					} else {
						$paiement = new Paiement($this->db);
					}
					$paiement->datepaye = $date;
					$paiement->amounts = $cursoramounts; // Array with detail of dispatching of payments for each invoice

					if ($this->type == 'bank-transfer') {
						$paiement->paiementid = 2;
						$paiement->paiementcode = 'VIR';
					} else {
						$paiement->paiementid = 3;
						$paiement->paiementcode = 'PRE';
					}

					$paiement->num_payment = $this->ref; // Set ref of direct debit note
					$paiement->id_prelevement = $this->id;

					$paiement_id = $paiement->create($user); // This use ->paiementid, that is ID of payment mode
					if ($paiement_id < 0) {
						$error++;
						$this->error = $paiement->error;
						$this->errors = $paiement->errors;
						dol_syslog(get_class($this)."::set_infocredit AddPayment Error ".$this->error);
					} else {
						if ($this->type == 'bank-transfer') {
							$modeforaddpayment = 'payment_supplier';
							$labelforaddpayment = '(SupplierInvoicePayment)';
							$addbankurl = 'credit-transfer';
						} else {
							$modeforaddpayment = 'payment';
							$labelforaddpayment = '(CustomerInvoicePayment)';
							$addbankurl = 'direct-debit';	// = 'directdebit'
						}

						$result = $paiement->addPaymentToBank($user, $modeforaddpayment, $labelforaddpayment, $fk_bank_account, '', '', 0, '', $addbankurl);
						if ($result < 0) {
							$error++;
							$this->error = $paiement->error;
							$this->errors = $paiement->errors;
							dol_syslog(get_class($this)."::set_infocredit AddPaymentToBank Error ".$this->error);
						}
					}
				}

				// Update withdrawal line
				// TODO: Translate to ligneprelevement.class.php
				if (!$error) {
					$sql = " UPDATE ".MAIN_DB_PREFIX."prelevement_lignes";
					$sql .= " SET statut = 2";
					$sql .= " WHERE fk_prelevement_bons = ".((int) $this->id);

					if (!$this->db->query($sql)) {
						dol_syslog(get_class($this)."::set_infocredit Update lines Error");
						$error++;
					}
				}
			} else {
				$this->error = $this->db->lasterror();
				dol_syslog(get_class($this)."::set_infocredit Update Bons Error");
				$error++;
			}

			/*
			 * End of procedure
			 */
			if ($error == 0) {
				$this->date_credit = $date;
				$this->statut = self::STATUS_CREDITED;

				$this->db->commit();
				return 0;
			} else {
				$this->db->rollback();
				return -1;
			}
		} else {
			return -1026;
		}
	}

	// phpcs:disable PEAR.NamingConventions.ValidFunctionName.ScopeNotCamelCaps
	/**
	 *	Set withdrawal to transmited status
	 *
	 *	@param	User		$user		id of user
	 *	@param 	int	$date		date of action
	 *	@param	string		$method		method of transmision to bank (0=Internet, 1=Api...)
	 *	@return	int						>0 if OK, <0 if KO
	 */
	public function set_infotrans($user, $date, $method)
	{
		// phpcs:enable
		global $conf, $langs;

		$error = 0;

		dol_syslog(get_class($this)."::set_infotrans Start", LOG_INFO);
		if ($this->db->begin()) {
			$sql = "UPDATE ".MAIN_DB_PREFIX."prelevement_bons ";
			$sql .= " SET fk_user_trans = ".$user->id;
			$sql .= " , date_trans = '".$this->db->idate($date)."'";
			$sql .= " , method_trans = ".((int) $method);
			$sql .= " , statut = ".self::STATUS_TRANSFERED;
			$sql .= " WHERE rowid = ".((int) $this->id);
			$sql .= " AND entity = ".((int) $conf->entity);
			$sql .= " AND statut = 0";

			if ($this->db->query($sql)) {
				$this->method_trans = $method;
				$langs->load('withdrawals');
				$subject = $langs->trans("InfoTransSubject", $this->ref);
				$message = $langs->trans("InfoTransMessage", $this->ref, dolGetFirstLastname($user->firstname, $user->lastname));
				$message .= $langs->trans("InfoTransData", price($this->amount), $this->methodes_trans[$this->method_trans], dol_print_date($date, 'day'));

				// TODO Call trigger to create a notification using notification module
			} else {
				$error++;
			}

			if ($error == 0) {
				$this->date_trans = $date;
				$this->statut = 1;
				$this->user_trans = $user->id;
				$this->db->commit();

				return 0;
			} else {
				$this->db->rollback();
				dol_syslog(get_class($this)."::set_infotrans ROLLBACK", LOG_ERR);

				return -1;
			}
		} else {
			dol_syslog(get_class($this)."::set_infotrans Ouverture transaction SQL impossible", LOG_CRIT);
			return -2;
		}
	}

	/**
	 *	Get invoice list
	 *
	 *  @param 	int		$amounts 	If you want to get the amount of the order for each invoice
	 *	@return	array 				Id of invoices
	 */
	private function getListInvoices($amounts = 0)
	{
		global $conf;

		$arr = array();

		/*
		 * Returns all invoices presented within same order
		 */
		$sql = "SELECT ";
		if ($this->type == 'bank-transfer') {
			$sql .= " p.fk_facture_fourn";
		} else {
			$sql .= " p.fk_facture";
		}
		if ($amounts) {
			$sql .= ", SUM(pl.amount)";
		}
		$sql .= " FROM ".MAIN_DB_PREFIX."prelevement_bons as p";
		$sql .= " , ".MAIN_DB_PREFIX."prelevement_lignes as pl";
		$sql .= " , ".MAIN_DB_PREFIX."prelevement as p";
		$sql .= " WHERE p.fk_prelevement_lignes = pl.rowid";
		$sql .= " AND pl.fk_prelevement_bons = p.rowid";
		$sql .= " AND p.rowid = ".((int) $this->id);
		$sql .= " AND p.entity = ".((int) $conf->entity);
		if ($amounts) {
			if ($this->type == 'bank-transfer') {
				$sql .= " GROUP BY fk_facture_fourn";
			} else {
				$sql .= " GROUP BY fk_facture";
			}
		}

		$resql = $this->db->query($sql);
		if ($resql) {
			$num = $this->db->num_rows($resql);

			if ($num) {
				$i = 0;
				while ($i < $num) {
					$row = $this->db->fetch_row($resql);
					if (!$amounts) {
						$arr[$i] = $row[0];
					} else {
						$arr[$i] = array(
							$row[0],
							$row[1]
						);
					}
					$i++;
				}
			}
			$this->db->free($resql);
		} else {
			dol_syslog(get_class($this)."::getListInvoices Erreur");
		}

		return $arr;
	}

	// phpcs:disable PEAR.NamingConventions.ValidFunctionName.ScopeNotCamelCaps
	/**
	 *	Returns amount waiting for direct debit payment or credit transfer payment
	 *
	 *	@param	string	$mode		'direct-debit' or 'bank-transfer'
	 *  @param  string  $type        for type=salary
<<<<<<< HEAD
	 *	@return	double	 			<O if KO, Total amount
=======
	 *	@return	double	 			Return integer <O if KO, Total amount
>>>>>>> 603ec5e6
	 */
	public function SommeAPrelever($mode = 'direct-debit', $type = '')
	{
		// phpcs:enable
		global $conf;

		$sql = "SELECT sum(pd.amount) as nb";
		if ($type !== 'salary') {
			if ($mode != 'bank-transfer') {
				$sql .= " FROM ".MAIN_DB_PREFIX."facture as f,";
			} else {
				$sql .= " FROM ".MAIN_DB_PREFIX."facture_fourn as f,";
			}
		} else {
			$sql .= " FROM ".MAIN_DB_PREFIX."salary as s,";
		}
		$sql .= " ".MAIN_DB_PREFIX."prelevement_demande as pd";
		$sql .= ($type !== 'salary' ? " WHERE f.entity IN (".getEntity('invoice').")" : " WHERE s.entity IN (".getEntity('salary').")");
		if (!getDolGlobalString('WITHDRAWAL_ALLOW_ANY_INVOICE_STATUS')) {
			$sql .= ($type !== 'salary' ? " AND f.fk_statut = ".Facture::STATUS_VALIDATED : " AND s.paye = ".Salary::STATUS_UNPAID);
		}
		if ($type !== 'salary') {
			if ($mode != 'bank-transfer') {
				$sql .= " AND f.rowid = pd.fk_facture";
			} else {
				$sql .= " AND f.rowid = pd.fk_facture_fourn";
			}
		} else {
			$sql .= " AND s.rowid = pd.fk_salary";
		}
		$sql .= ($type !== 'salary' ? " AND f.paye = 0" : "");
		$sql .= " AND pd.traite = 0";
		$sql .= " AND pd.ext_payment_id IS NULL";
		$sql .= ($type !== 'salary' ? " AND f.total_ttc > 0" : "");

		$resql = $this->db->query($sql);
		if ($resql) {
			$obj = $this->db->fetch_object($resql);

			$this->db->free($resql);

			return $obj->nb;
		} else {
			$error = 1;
			dol_syslog(get_class($this)."::SommeAPrelever Erreur -1");
			dol_syslog($this->db->error());

			return -1;
		}
	}

	/**
	 *	Get number of invoices waiting for payment
	 *
	 *	@param	string	$mode		'direct-debit' or 'bank-transfer'
	 *  @param  string  $type        for salary invoice
<<<<<<< HEAD
	 *	@return	int					<O if KO, number of invoices if OK
=======
	 *	@return	int					Return integer <O if KO, number of invoices if OK
>>>>>>> 603ec5e6
	 */
	public function nbOfInvoiceToPay($mode = 'direct-debit', $type = '')
	{
		if ($type === 'salary') {
			return $this->NbFactureAPrelever($mode, 1);
		} else {
			return $this->NbFactureAPrelever($mode);
		}
	}

	// phpcs:disable PEAR.NamingConventions.ValidFunctionName.ScopeNotCamelCaps
	/**
	 *	Get number of invoices to pay
	 *
	 *	@param	string	$type		'direct-debit' or 'bank-transfer'
	 *  @param  int     $forsalary   0= for facture & facture_supplier, 1=for salary
<<<<<<< HEAD
	 *	@return	int					<O if KO, number of invoices if OK
=======
	 *	@return	int					Return integer <O if KO, number of invoices if OK
>>>>>>> 603ec5e6
	 */
	public function NbFactureAPrelever($type = 'direct-debit', $forsalary = 0)
	{
		// phpcs:enable
		global $conf;

		if ($forsalary == 1) {
			$sql = "SELECT count(s.rowid) as nb";
			$sql .= " FROM ".MAIN_DB_PREFIX."salary as s";
		} else {
			$sql = "SELECT count(f.rowid) as nb";

			if ($type == 'bank-transfer') {
				$sql .= " FROM ".MAIN_DB_PREFIX."facture_fourn as f";
			} else {
				$sql .= " FROM ".MAIN_DB_PREFIX."facture as f";
			}
		}
		$sql .= ", ".MAIN_DB_PREFIX."prelevement_demande as pd";
		if ($forsalary == 1) {
			$sql .= " WHERE s.entity IN (".getEntity('invoice').")";
			if (!getDolGlobalString('WITHDRAWAL_ALLOW_ANY_INVOICE_STATUS')) {
				$sql .= " AND s.paye = 0";
			}
		} else {
			$sql .= " WHERE f.entity IN (".getEntity('invoice').")";
			if (!getDolGlobalString('WITHDRAWAL_ALLOW_ANY_INVOICE_STATUS')) {
				$sql .= " AND f.fk_statut = ".Facture::STATUS_VALIDATED;
			}
		}
		if ($forsalary == 1) {
			$sql .= " AND s.rowid = pd.fk_salary";
		} else {
			if ($type == 'bank-transfer') {
				$sql .= " AND f.rowid = pd.fk_facture_fourn";
			} else {
				$sql .= " AND f.rowid = pd.fk_facture";
			}
		}
		$sql .= " AND pd.traite = 0";
		$sql .= " AND pd.ext_payment_id IS NULL";
		if (!$forsalary == 1) {
			$sql .= " AND f.total_ttc > 0";
		} else {
			$sql .= " AND s.paye = 0";
		}

		dol_syslog(get_class($this)."::NbFactureAPrelever");
		$resql = $this->db->query($sql);

		if ($resql) {
			$obj = $this->db->fetch_object($resql);
			$this->db->free($resql);

			return $obj->nb;
		} else {
			$this->error = get_class($this)."::NbFactureAPrelever Erreur -1 sql=".$this->db->error();
			return -1;
		}
	}


	// phpcs:disable PEAR.NamingConventions.ValidFunctionName.ScopeNotCamelCaps
	/**
	 *	Create a BAN payment order:
	 *  - Select waiting requests from prelevement_demande (or use $did if provided)
	 *  - Check BAN values
	 *  - Then create a direct debit order or a credit transfer order
	 *  - Link the order with the prelevement_demande lines
	 *  TODO delete params banque and agence when not necessary
	 *
	 *	@param 	int		$banque				dolibarr mysoc bank
	 *	@param	int		$agence				dolibarr mysoc bank office (guichet)
	 *	@param	string	$mode				real=do action, simu=test only
	 *  @param	string	$format				FRST, RCUR or ALL
	 *  @param  string  $executiondate		Date to execute the transfer
	 *  @param	int	    $notrigger			Disable triggers
	 *  @param	string	$type				'direct-debit' or 'bank-transfer'
	 *  @param	int		$did				ID of an existing payment request. If $did is defined, we use the existing payment request.
	 *  @param	int		$fk_bank_account	Bank account ID the receipt is generated for. Will use the ID into the setup of module Direct Debit or Credit Transfer if 0.
	 *  @param	int		$sourcetype			'invoice' or 'salary'
<<<<<<< HEAD
	 *	@return	int							<0 if KO, No of invoice included into file if OK
=======
	 *	@return	int							Return integer <0 if KO, No of invoice included into file if OK
>>>>>>> 603ec5e6
	 */
	public function create($banque = 0, $agence = 0, $mode = 'real', $format = 'ALL', $executiondate = '', $notrigger = 0, $type = 'direct-debit', $did = 0, $fk_bank_account = 0, $sourcetype = 'invoice')
	{
		// phpcs:enable
		global $conf, $langs, $user;

		dol_syslog(__METHOD__." Bank=".$banque." Office=".$agence." mode=".$mode." format=".$format, LOG_DEBUG);

		require_once DOL_DOCUMENT_ROOT."/compta/facture/class/facture.class.php";
		require_once DOL_DOCUMENT_ROOT."/societe/class/societe.class.php";

		// Check params
		if ($type != 'bank-transfer') {
			if (empty($format)) {
				$this->error = 'ErrorBadParametersForDirectDebitFileCreate';
				return -1;
			}
		}

		// Clean params
		if (empty($fk_bank_account)) {
			$fk_bank_account = ($type == 'bank-transfer' ? $conf->global->PAYMENTBYBANKTRANSFER_ID_BANKACCOUNT : $conf->global->PRELEVEMENT_ID_BANKACCOUNT);
		}

		$error = 0;

		$datetimeprev = dol_now('gmt');
		// Choice the date of the execution direct debit
		if (!empty($executiondate)) {
			$datetimeprev = $executiondate;
		}

		$month = dol_print_date($datetimeprev, "%m", 'gmt');
		$year = dol_print_date($datetimeprev, "%Y", 'gmt');

		$this->invoice_in_error = array();
		$this->thirdparty_in_error = array();

		// Read invoices
		$factures = array();
		$factures_prev = array();
		$factures_result = array();
		$factures_prev_id = array();
		$factures_errors = array();
		if (!$error) {
			dol_syslog(__METHOD__." Read invoices for did=".((int) $did), LOG_DEBUG);

			$sql = "SELECT f.rowid, pd.rowid as pfdrowid";
			if ($sourcetype != 'salary') {
				$sql .= ", f.fk_soc";
			} else {
				$sql .= ", f.fk_user";
			}
			$sql .= ", pd.code_banque, pd.code_guichet, pd.number, pd.cle_rib";
			$sql .= ", pd.amount";
			if ($sourcetype != 'salary') {
				$sql .= ", s.nom as name";
				$sql .= ", f.ref, sr.bic, sr.iban_prefix, sr.frstrecur";
			} else {
				$sql .= ", CONCAT(s.firstname,' ',s.lastname) as name";
				$sql .= ", f.ref, sr.bic, sr.iban_prefix, 'FRST' as frstrecur";
			}
			if ($sourcetype != 'salary') {
				if ($type != 'bank-transfer') {
					$sql .= " FROM ".MAIN_DB_PREFIX."facture as f";
					$sql .= " LEFT JOIN ".MAIN_DB_PREFIX."prelevement_demande as pd ON f.rowid = pd.fk_facture";
				} else {
					$sql .= " FROM ".MAIN_DB_PREFIX."facture_fourn as f";
					$sql .= " LEFT JOIN ".MAIN_DB_PREFIX."prelevement_demande as pd ON f.rowid = pd.fk_facture_fourn";
				}
				$sql .= " LEFT JOIN ".MAIN_DB_PREFIX."societe as s ON s.rowid = f.fk_soc";
				$sql .= " LEFT JOIN ".MAIN_DB_PREFIX."societe_rib as sr ON s.rowid = sr.fk_soc AND sr.default_rib = 1";
			} else {
				$sql .= " FROM ".MAIN_DB_PREFIX."salary as f";
				$sql .= " LEFT JOIN ".MAIN_DB_PREFIX."prelevement_demande as pd ON f.rowid = pd.fk_salary";
				$sql .= " LEFT JOIN ".MAIN_DB_PREFIX."user as s ON s.rowid = f.fk_user";
				$sql .= " LEFT JOIN ".MAIN_DB_PREFIX."user_rib as sr ON s.rowid = sr.fk_user";	// TODO Add AND sr.default_rib = 1 here
			}
			if ($sourcetype != 'salary') {
				if ($type != 'bank-transfer') {
					$sql .= " WHERE f.entity IN (".getEntity('invoice').')';
				} else {
					$sql .= " WHERE f.entity IN (".getEntity('supplier_invoice').')';
				}
			} else {
				$sql .= " WHERE f.entity IN (".getEntity('salary').')';
			}
			if ($sourcetype != 'salary') {
				$sql .= " AND f.fk_statut = 1"; // Invoice validated
				$sql .= " AND f.paye = 0";
				$sql .= " AND f.total_ttc > 0";
			} else {
				//$sql .= " AND f.fk_statut = 1"; // Invoice validated
				$sql .= " AND f.paye = 0";
				$sql .= " AND f.amount > 0";
			}
			$sql .= " AND pd.traite = 0";
			$sql .= " AND pd.ext_payment_id IS NULL";
			if ($sourcetype != 'salary') {
				$sql .= " AND sr.type = 'ban'";		// TODO Add AND sr.type = 'ban' for users too
			}
			if ($did > 0) {
				$sql .= " AND pd.rowid = ".((int) $did);
			}

			$resql = $this->db->query($sql);
			if ($resql) {
				$num = $this->db->num_rows($resql);
				$i = 0;

				while ($i < $num) {
					$row = $this->db->fetch_row($resql);	// TODO Replace with fetch_object()
					$factures[$i] = $row; // All fields

					if ($row[7] == 0) {
						$error++;
						dol_syslog(__METHOD__." Read invoices/salary error Found a null amount", LOG_ERR);
						$this->invoice_in_error[$row[0]] = "Error for invoice or salary id ".$row[0].", found a null amount";
						break;
					}
					$i++;
				}

				$this->db->free($resql);
				dol_syslog(__METHOD__." Read invoices/salary, ".$i." invoices/salary to withdraw", LOG_DEBUG);
			} else {
				$error++;
				$this->error = $this->db->lasterror();
				dol_syslog(__METHOD__." Read invoices/salary error ".$this->db->lasterror(), LOG_ERR);
				return -1;
			}
		}

		if (!$error) {
			// Make some checks
			require_once DOL_DOCUMENT_ROOT.'/societe/class/societe.class.php';
			require_once DOL_DOCUMENT_ROOT.'/user/class/user.class.php';
			require_once DOL_DOCUMENT_ROOT.'/societe/class/companybankaccount.class.php';
			require_once DOL_DOCUMENT_ROOT.'/core/lib/bank.lib.php';

			$tmpsoc = new Societe($this->db);
			$tmpuser = new User($this->db);

			// Check BAN
			$i = 0;
			dol_syslog(__METHOD__." Check BAN", LOG_DEBUG);

			if (count($factures) > 0) {
				foreach ($factures as $key => $fac) {
					/*
					if ($type != 'bank-transfer') {
						$tmpinvoice = new Facture($this->db);
					} else {
						$tmpinvoice = new FactureFournisseur($this->db);
					}
					$resfetch = $tmpinvoice->fetch($fac[0]);
					if ($resfetch >= 0) {		// Field 0 of $fac is rowid of invoice
					*/

					// Check if $fac[8] s.nom is null
					if ($fac[8] != null) {
						//$bac = new CompanyBankAccount($this->db);
						//$bac->fetch(0, $soc->id);

						if ($type != 'bank-transfer') {
							if ($format == 'FRST' && $fac[12] != 'FRST') {
								continue;
							}
							if ($format == 'RCUR' && $fac[12] != 'RCUR') {
								continue;
							}
						}

						$verif = checkSwiftForAccount(null, $fac[10]);
						if ($verif) {
							$verif = checkIbanForAccount(null, $fac[11]);
						}

						if ($verif) {
							$factures_prev[$i] = $fac;
							/* second array necessary for BonPrelevement */
							$factures_prev_id[$i] = $fac[0];
							$i++;
							//dol_syslog(__METHOD__."::RIB is ok", LOG_DEBUG);
						} else {
							if ($type != 'bank-transfer') {
								$tmpsoc->id = $fac[2];
								$tmpsoc->name = $fac[8];
								$invoice_url = "<a href='".DOL_URL_ROOT.'/compta/facture/card.php?facid='.$fac[0]."'>".$fac[9]."</a>";
								$this->invoice_in_error[$fac[0]] = "Error on default bank number IBAN/BIC for invoice " . $invoice_url . " for thirdparty " . $tmpsoc->getNomUrl(0);
								$this->thirdparty_in_error[$tmpsoc->id] = "Error on default bank number IBAN/BIC for invoice " . $invoice_url . " for thirdparty " . $tmpsoc->getNomUrl(0);
								$error++;
							}
							if ($type == 'bank-transfer' && $sourcetype != 'salary') {
								$tmpsoc->id = $fac[2];
								$tmpsoc->name = $fac[8];
								$invoice_url = "<a href='".DOL_URL_ROOT.'/fourn/facture/card.php?facid='.$fac[0]."'>".$fac[9]."</a>";
								$this->invoice_in_error[$fac[0]] = "Error on default bank number IBAN/BIC for invoice " . $invoice_url . " for thirdparty " . $tmpsoc->getNomUrl(0);
								$this->thirdparty_in_error[$tmpsoc->id] = "Error on default bank number IBAN/BIC for invoice " . $invoice_url . " for thirdparty " . $tmpsoc->getNomUrl(0);
								$error++;
							}
							if ($type == 'bank-transfer' && $sourcetype == 'salary') {
								$tmpuser->id = $fac[2];
								$tmpuser->firstname = $fac[8];
								$salary_url = "<a href='".DOL_URL_ROOT.'/salaries/card.php?id='.$fac[0]."'>".$fac[0]."</a>";
								$this->invoice_in_error[$fac[0]] = "Error on default bank number IBAN/BIC for salary " . $salary_url . " for employee " . $tmpuser->getNomUrl(0);
								$this->thirdparty_in_error[$tmpuser->id] = "Error on default bank number IBAN/BIC for salary " . $salary_url . " for employee " . $tmpuser->getNomUrl(0);
								$error++;
							}
							dol_syslog(__METHOD__ . " Check BAN Error on default bank number IBAN/BIC reported by verif(): " . join(', ', $fac), LOG_WARNING);
						}
					} else {
						dol_syslog(__METHOD__ . " Check BAN Failed to read company", LOG_WARNING);
					}
					/*
					} else {
						dol_syslog(__METHOD__." Check BAN Failed to read invoice", LOG_WARNING);
					}
					*/
				}
			} else {
				dol_syslog(__METHOD__." Check BAN No invoice to process", LOG_WARNING);
			}
		}

		$ok = 0;

		// Withdraw invoices in factures_prev array
		$out = count($factures_prev)." invoices will be included.";
		//print $out."\n";
		dol_syslog($out);

		// Return warning
		/*$i=0;
		 foreach ($this->thirdparty_in_error as $key => $val)
		 {
		 if ($i < 10) setEventMessages($val, null, 'warnings');
		 else setEventMessages('More error were discarded...', null, 'warnings');
		 $i++;
		 }*/

		if (count($factures_prev) > 0) {
			if ($mode == 'real') {
				$ok = 1;
			} else {
				print $langs->trans("ModeWarning"); // "Option for real mode was not set, we stop after this simulation\n";
			}
		}
		if ($ok) {
			/*
			 * We are in real mode.
			 * We create order and build file into disk
			 */
			$this->db->begin();

			$now = dol_now();
			$ref = '';

			/*
			 * Process order generation
			 */
			if (!$error) {
				$ref = substr($year, -2).$month;

				// Get next free nuber for the ref of bon
				$sql = "SELECT substring(ref from char_length(ref) - 1)";	// To extract "YYMMXX" from "TYYMMXX"
				$sql .= " FROM ".MAIN_DB_PREFIX."prelevement_bons";
				$sql .= " WHERE ref LIKE '_".$this->db->escape($ref)."%'";
				$sql .= " AND entity = ".((int) $conf->entity);
				$sql .= " ORDER BY ref DESC LIMIT 1";

				dol_syslog(get_class($this)." get next free number", LOG_DEBUG);
				$resql = $this->db->query($sql);

				if ($resql) {
					$row = $this->db->fetch_row($resql);

					// Build the new ref
					$ref = "T".$ref.sprintf("%02d", (intval($row[0]) + 1));

					// $conf->abc->dir_output may be:
					// /home/ldestailleur/git/dolibarr_15.0/documents/abc/
					// or
					// /home/ldestailleur/git/dolibarr_15.0/documents/X/abc with X >= 2 with multicompany.
					if ($type != 'bank-transfer') {
						$dir = $conf->prelevement->dir_output.'/receipts';
					} else {
						$dir = $conf->paymentbybanktransfer->dir_output.'/receipts';
					}
					if (!is_dir($dir)) {
						dol_mkdir($dir);
					}

					if (isModEnabled('multicompany')) {
						$labelentity = $conf->entity;
						$this->filename = $dir.'/'.$ref.'-'.$labelentity.'.xml';
					} else {
						$this->filename = $dir.'/'.$ref.'.xml';
					}

					// Create withdraw order in database
					$sql = "INSERT INTO ".MAIN_DB_PREFIX."prelevement_bons (";
					$sql .= "ref, entity, datec, type, fk_bank_account";
					$sql .= ") VALUES (";
					$sql .= "'".$this->db->escape($ref)."'";
					$sql .= ", ".((int) $conf->entity);
					$sql .= ", '".$this->db->idate($now)."'";
					$sql .= ", '".($type == 'bank-transfer' ? 'bank-transfer' : 'debit-order')."'";
					$sql .= ", ".((int) $fk_bank_account);
					$sql .= ")";

					$resql = $this->db->query($sql);


					if ($resql) {
						$prev_id = $this->db->last_insert_id(MAIN_DB_PREFIX."prelevement_bons");
						$this->id = $prev_id;
						$this->ref = $ref;
					} else {
						$error++;
						dol_syslog(__METHOD__." Create withdraw receipt ".$this->db->lasterror(), LOG_ERR);
					}
				} else {
					$error++;
					dol_syslog(__METHOD__." Get last withdraw receipt ".$this->db->lasterror(), LOG_ERR);
				}
			}

			if (!$error) {
				// Add lines for the bon
				if (count($factures_prev) > 0) {
					foreach ($factures_prev as $fac) {	// Add a link in database for each invoice ro salary
						// Fetch invoice
						/*
						$result = $fact->fetch($fac[0]);
						if ($result < 0) {
							$this->error = 'ERRORBONPRELEVEMENT Failed to load invoice with id '.$fac[0];
							break;
						}
						*/

						/*
						 * Add standing order. This add record into llx_prelevement_lignes and llx_prelevement
						 *
						 * $fac[0] : invoice_id
						 * $fac[1] : ???
						 * $fac[2] : third party id
						 * $fac[3] : banque
						 * $fac[4] : guichet
						 * $fac[5] : number
						 * $fac[6] : cle rib
						 * $fac[7] : amount
						 * $fac[8] : client nom
						 * $fac[9] : Invoice ref
						 * $fac[10] : BIC
						 * $fac[11] : IBAN
						 * $fac[12] : frstrcur
						 */

						$ri = $this->AddFacture($fac[0], $fac[2], $fac[8], $fac[7], $fac[3], $fac[4], $fac[5], $fac[6], $type, $sourcetype);

						if ($ri <> 0) {
							$error++;
						}

						// Update invoice requests as done
						$sql = "UPDATE ".MAIN_DB_PREFIX."prelevement_demande";
						$sql .= " SET traite = 1";
						$sql .= ", date_traite = '".$this->db->idate($now)."'";
						$sql .= ", fk_prelevement_bons = ".((int) $this->id);
						$sql .= " WHERE rowid = ".((int) $fac[1]);

						$resql = $this->db->query($sql);
						if (!$resql) {
							$error++;
							$this->errors[] = $this->db->lasterror();
							dol_syslog(__METHOD__." Update Error=".$this->db->lasterror(), LOG_ERR);
						}
					}
				}
			}

			if (!$error) {
				/*
				 * Create file of type='direct-debit' for direct debit order or type='bank-transfer' for credit transfer into a XML file
				 */

				dol_syslog(__METHOD__." Init direct debit or credit transfer file for ".count($factures_prev)." invoices", LOG_DEBUG);

				if (count($factures_prev) > 0) {
					$this->date_echeance = $datetimeprev;
					$this->reference_remise = $ref;

					$account = new Account($this->db);
					if ($account->fetch($fk_bank_account) > 0) {
						$this->emetteur_code_banque        = $account->code_banque;
						$this->emetteur_code_guichet       = $account->code_guichet;
						$this->emetteur_numero_compte      = $account->number;
						$this->emetteur_number_key         = $account->cle_rib;
						$this->sepa_xml_pti_in_ctti        = (bool) $account->pti_in_ctti;
						$this->emetteur_iban               = $account->iban;
						$this->emetteur_bic                = $account->bic;

						$this->emetteur_ics = ($type == 'bank-transfer' ? $account->ics_transfer : $account->ics);

						$this->raison_sociale = $account->proprio;
					}
					$this->factures = $factures_prev_id;
					$this->context['factures_prev'] = $factures_prev;
					// Generation of direct debit or credit transfer file $this->filename (May be a SEPA file for european countries)
					// This also set the property $this->total with amount that is included into file
					if ($sourcetype == 'salary') {
						$userid = $this->context['factures_prev'][0][2];
					}
					$result = $this->generate($format, $executiondate, $type, $fk_bank_account, $userid);
					if ($result < 0) {
						//var_dump($this->error);
						//var_dump($this->invoice_in_error);
						$error++;
					}
				}
				dol_syslog(__METHOD__." Bank order file has been generated under filename ".$this->filename, LOG_DEBUG);
			}


			/*
			 * Update total defined after generation of file
			 */
			if (!$error) {
				$sql = "UPDATE ".MAIN_DB_PREFIX."prelevement_bons";
				$sql .= " SET amount = ".price2num($this->total);
				$sql .= " WHERE rowid = ".((int) $this->id);
				$sql .= " AND entity = ".((int) $conf->entity);
				$resql = $this->db->query($sql);

				if (!$resql) {
					$error++;
					dol_syslog(__METHOD__." Error update total: ".$this->db->error(), LOG_ERR);
				}
			}

			if (!$error && !$notrigger) {
				$triggername = 'DIRECT_DEBIT_ORDER_CREATE';
				if ($type != 'bank-transfer') {
					$triggername = 'CREDIT_TRANSFER_ORDER_CREATE';
				}

				// Call trigger
				$result = $this->call_trigger($triggername, $user);
				if ($result < 0) {
					$error++;
				}
				// End call triggers
			}

			if (!$error) {
				$this->db->commit();
				return count($factures_prev);	// The error of failed lines are into $this->invoice_in_error and $this->thirdparty_in_error
			} else {
				$this->db->rollback();
				return -1;
			}
		} else {
			return 0;
		}
	}


	/**
	 *  Get object and lines from database
	 *
	 *  @param	User	$user		Object user that delete
	 *  @param	int		$notrigger	1=Does not execute triggers, 0= execute triggers
	 *  @return	int					>0 if OK, <0 if KO
	 */
	public function delete($user = null, $notrigger = 0)
	{
		$this->db->begin();

		$error = 0;
		$resql1 = $resql2 = $resql3 = $resql4 = 0;

		if (!$notrigger) {
			$triggername = 'DIRECT_DEBIT_ORDER_DELETE';
			if ($this->type == 'bank-transfer') {
				$triggername = 'PAYMENTBYBANKTRANFER_DELETE';
			}
			// Call trigger
			$result = $this->call_trigger($triggername, $user);
			if ($result < 0) {
				$error++;
			}
			// End call triggers
		}

		if (!$error) {
			$sql = "DELETE FROM ".MAIN_DB_PREFIX."prelevement WHERE fk_prelevement_lignes IN (SELECT rowid FROM ".MAIN_DB_PREFIX."prelevement_lignes WHERE fk_prelevement_bons = ".((int) $this->id).")";
			$resql1 = $this->db->query($sql);
			if (!$resql1) {
				dol_print_error($this->db);
			}
		}

		if (!$error) {
			$sql = "DELETE FROM ".MAIN_DB_PREFIX."prelevement_lignes WHERE fk_prelevement_bons = ".((int) $this->id);
			$resql2 = $this->db->query($sql);
			if (!$resql2) {
				dol_print_error($this->db);
			}
		}

		if (!$error) {
			$sql = "DELETE FROM ".MAIN_DB_PREFIX."prelevement_bons WHERE rowid = ".((int) $this->id);
			$resql3 = $this->db->query($sql);
			if (!$resql3) {
				dol_print_error($this->db);
			}
		}

		if (!$error) {
			$sql = "UPDATE ".MAIN_DB_PREFIX."prelevement_demande SET fk_prelevement_bons = NULL, traite = 0 WHERE fk_prelevement_bons = ".((int) $this->id);
			$resql4 = $this->db->query($sql);
			if (!$resql4) {
				dol_print_error($this->db);
			}
		}

		if ($resql1 && $resql2 && $resql3 && $resql4 && !$error) {
			$this->db->commit();
			return 1;
		} else {
			$this->db->rollback();
			return -1;
		}
	}


	/**
	 *	Returns clickable name (with picto)
	 *
	 *  @param  int     $withpicto                  Include picto in link (0=No picto, 1=Include picto into link, 2=Only picto)
	 *  @param  string  $option                     On what the link point to ('nolink', ...)
	 *  @param  int     $notooltip                  1=Disable tooltip
	 *  @param  string  $morecss                    Add more css on link
	 *  @param  int     $save_lastsearch_value      -1=Auto, 0=No save of lastsearch_values when clicking, 1=Save lastsearch_values whenclicking
	 *	@return	string								URL of target
	 */
	public function getNomUrl($withpicto = 0, $option = '', $notooltip = 0, $morecss = '', $save_lastsearch_value = -1)
	{
		global $conf, $langs, $hookmanager;

		if (!empty($conf->dol_no_mouse_hover)) {
			$notooltip = 1; // Force disable tooltips
		}

		$result = '';

		$labeltoshow = 'PaymentByDirectDebit';
		if (!empty($this->type) && $this->type == 'bank-transfer') {
			$labeltoshow = 'PaymentByBankTransfer';
		}

		$label = img_picto('', $this->picto).' <u>'.$langs->trans($labeltoshow).'</u> '.$this->getLibStatut(5);
		$label .= '<br>';
		$label .= '<b>'.$langs->trans('Ref').':</b> '.$this->ref;
		if (isset($this->amount)) {
			$label .= '<br><b>'.$langs->trans("Amount").":</b> ".price($this->amount);
		}
		if (isset($this->date_trans)) {
			$label .= '<br><b>'.$langs->trans("TransData").":</b> ".dol_print_date($this->date_trans, 'dayhour', 'tzuserrel');
		}
		/*if (isset($this->date_credit)) {
			$label .= '<br><b>'.$langs->trans("TransData").":</b> ".dol_print_date($this->date_credit, 'dayhour', 'tzuserrel');
		}*/

		$url = DOL_URL_ROOT.'/compta/prelevement/card.php?id='.$this->id;
		if (!empty($this->type) && $this->type == 'bank-transfer') {
			$url = DOL_URL_ROOT.'/compta/prelevement/card.php?id='.$this->id;
		}

		if ($option != 'nolink') {
			// Add param to save lastsearch_values or not
			$add_save_lastsearch_values = ($save_lastsearch_value == 1 ? 1 : 0);
			if ($save_lastsearch_value == -1 && isset($_SERVER["PHP_SELF"]) && preg_match('/list\.php/', $_SERVER["PHP_SELF"])) {
				$add_save_lastsearch_values = 1;
			}
			if ($add_save_lastsearch_values) {
				$url .= '&save_lastsearch_values=1';
			}
		}

		$linkclose = '';
		if (empty($notooltip)) {
			if (getDolGlobalString('MAIN_OPTIMIZEFORTEXTBROWSER')) {
				$label = $langs->trans("ShowMyObject");
				$linkclose .= ' alt="'.dol_escape_htmltag($label, 1).'"';
			}
			$linkclose .= ' title="'.dol_escape_htmltag($label, 1).'"';
			$linkclose .= ' class="classfortooltip'.($morecss ? ' '.$morecss : '').'"';
		} else {
			$linkclose = ($morecss ? ' class="'.$morecss.'"' : '');
		}

		$linkstart = '<a href="'.$url.'"';
		$linkstart .= $linkclose.'>';
		$linkend = '</a>';

		$result .= $linkstart;
		if ($withpicto) {
			$result .= img_object(($notooltip ? '' : $label), ($this->picto ? $this->picto : 'generic'), ($notooltip ? (($withpicto != 2) ? 'class="paddingright"' : '') : 'class="'.(($withpicto != 2) ? 'paddingright ' : '').'classfortooltip"'), 0, 0, $notooltip ? 0 : 1);
		}
		if ($withpicto != 2) {
			$result .= $this->ref;
		}
		$result .= $linkend;

		global $action, $hookmanager;
		$hookmanager->initHooks(array('banktransferdao'));
		$parameters = array('id'=>$this->id, 'getnomurl' => &$result);
		$reshook = $hookmanager->executeHooks('getNomUrl', $parameters, $this, $action); // Note that $action and $object may have been modified by some hooks
		if ($reshook > 0) {
			$result = $hookmanager->resPrint;
		} else {
			$result .= $hookmanager->resPrint;
		}

		return $result;
	}


	/**
	 *	Delete a notification def by id
	 *
	 *	@param	int		$rowid		id of notification
	 *	@return	int					0 if OK, <0 if KO
	 */
	public function deleteNotificationById($rowid)
	{
		$sql = "DELETE FROM ".MAIN_DB_PREFIX."notify_def";
		$sql .= " WHERE rowid = ".((int) $rowid);

		if ($this->db->query($sql)) {
			return 0;
		} else {
			return -1;
		}
	}

	/**
	 *	Delete a notification
	 *
	 *	@param	int|User	$user		notification user
	 *	@param	string		$action		notification action
	 *	@return	int						>0 if OK, <0 if KO
	 */
	public function deleteNotification($user, $action)
	{
		if (is_object($user)) {
			$userid = $user->id;
		} else {	// If user is an id
			$userid = $user;
		}

		$sql = "DELETE FROM ".MAIN_DB_PREFIX."notify_def";
		$sql .= " WHERE fk_user=".((int) $userid)." AND fk_action='".$this->db->escape($action)."'";

		if ($this->db->query($sql)) {
			return 0;
		} else {
			return -1;
		}
	}

	// phpcs:disable PEAR.NamingConventions.ValidFunctionName.ScopeNotCamelCaps
	/**
	 *	Add a notification
	 *
	 *	@param	DoliDB		$db			database handler
	 *	@param	int|User	$user		notification user
	 *	@param	string		$action		notification action
	 *	@return	int						0 if OK, <0 if KO
	 */
	public function addNotification($db, $user, $action)
	{
		// phpcs:enable
		$result = 0;

		if (is_object($user)) {
			$userid = $user->id;
		} else {	// If user is an id
			$userid = $user;
		}

		if ($this->deleteNotification($user, $action) == 0) {
			$now = dol_now();

			$sql = "INSERT INTO ".MAIN_DB_PREFIX."notify_def (datec,fk_user, fk_soc, fk_contact, fk_action)";
			$sql .= " VALUES ('".$this->db->idate($now)."', ".((int) $userid).", 'NULL', 'NULL', '".$this->db->escape($action)."')";

			dol_syslog("adnotiff: ".$sql);
			if ($this->db->query($sql)) {
				$result = 0;
			} else {
				$result = -1;
				dol_syslog(get_class($this)."::addNotification Error $result");
			}
		}

		return $result;
	}


	/**
	 * Generate a direct debit or credit transfer file.
	 * Generation Formats:
	 * - Europe: SEPA (France: CFONB no more supported, Spain: AEB19 if external module EsAEB is enabled)
	 * - Others countries: Warning message
	 * File is generated with name this->filename
	 *
	 * @param	string	$format				FRST, RCUR or ALL
	 * @param 	int 	$executiondate		Timestamp date to execute transfer
	 * @param	string	$type				'direct-debit' or 'bank-transfer'
	 * @param	int		$fk_bank_account	Bank account ID the receipt is generated for. Will use the ID into the setup of module Direct Debit or Credit Transfer if 0.
	 * @param   int  	$user_dest          User id for bankaccount when if it is salary invoice
	 * @return	int							>=0 if OK, <0 if KO
	 */
	public function generate($format = 'ALL', $executiondate = 0, $type = 'direct-debit', $fk_bank_account = 0, $user_dest = 0)
	{
		global $conf, $langs, $mysoc;

		//TODO: Optimize code to read lines in a single function

		// Clean params
		if (empty($fk_bank_account)) {
			$fk_bank_account = ($type == 'bank-transfer' ? $conf->global->PAYMENTBYBANKTRANSFER_ID_BANKACCOUNT : $conf->global->PRELEVEMENT_ID_BANKACCOUNT);
		}

		$result = 0;

		dol_syslog(get_class($this)."::generate build file=".$this->filename." type=".$type);

		$this->file = fopen($this->filename, "w");
		if (empty($this->file)) {
			$this->error = $langs->trans('ErrorFailedToOpenFile', $this->filename);
			return -1;
		}

		$found = 0;
		$this->total = 0;

		// Build file for European countries
		if ($mysoc->isInEEC()) {
			$found++;

			if ($type != 'bank-transfer') {
				/**
				 * SECTION CREATION FICHIER SEPA - DIRECT DEBIT
				 */
				// SEPA Initialisation
				$CrLf = "\n";

				$now = dol_now();

				$dateTime_ECMA = dol_print_date($now, '%Y-%m-%dT%H:%M:%S');

				$date_actu = $now;
				if (!empty($executiondate)) {
					$date_actu = $executiondate;
				}

				$dateTime_YMD = dol_print_date($date_actu, '%Y%m%d');
				$dateTime_YMDHMS = dol_print_date($date_actu, '%Y%m%d%H%M%S');
				$fileDebiteurSection = '';
				$fileEmetteurSection = '';
				$i = 0;

				/*
				 * Section Debitor (sepa Debiteurs bloc lines)
				 */

				$sql = "SELECT soc.rowid as socid, soc.code_client as code, soc.address, soc.zip, soc.town, c.code as country_code,";
				$sql .= " pl.client_nom as nom, pl.code_banque as cb, pl.code_guichet as cg, pl.number as cc, pl.amount as somme,";
				$sql .= " f.ref as reffac, p.fk_facture as idfac,";
				$sql .= " rib.rowid, rib.datec, rib.iban_prefix as iban, rib.bic as bic, rib.rowid as drum, rib.rum, rib.date_rum";
				$sql .= " FROM";
				$sql .= " ".MAIN_DB_PREFIX."prelevement_lignes as pl,";
				$sql .= " ".MAIN_DB_PREFIX."facture as f,";
				$sql .= " ".MAIN_DB_PREFIX."prelevement as p,";
				$sql .= " ".MAIN_DB_PREFIX."societe as soc,";
				$sql .= " ".MAIN_DB_PREFIX."c_country as c,";
				$sql .= " ".MAIN_DB_PREFIX."societe_rib as rib";
				$sql .= " WHERE pl.fk_prelevement_bons = ".((int) $this->id);
				$sql .= " AND pl.rowid = p.fk_prelevement_lignes";
				$sql .= " AND p.fk_facture = f.rowid";
				$sql .= " AND f.fk_soc = soc.rowid";
				$sql .= " AND soc.fk_pays = c.rowid";
				$sql .= " AND rib.fk_soc = f.fk_soc";
				$sql .= " AND rib.default_rib = 1";
				$sql .= " AND rib.type = 'ban'";

				// Define $fileDebiteurSection. One section DrctDbtTxInf per invoice.
				$resql = $this->db->query($sql);
				if ($resql) {
					$cachearraytotestduplicate = array();

					$num = $this->db->num_rows($resql);
					while ($i < $num) {
						$obj = $this->db->fetch_object($resql);

						if (!empty($cachearraytotestduplicate[$obj->idfac])) {
							$this->error = $langs->trans('ErrorCompanyHasDuplicateDefaultBAN', $obj->socid);
							$this->invoice_in_error[$obj->idfac] = $this->error;
							$result = -2;
							break;
						}
						$cachearraytotestduplicate[$obj->idfac] = $obj->rowid;

						$daterum = (!empty($obj->date_rum)) ? $this->db->jdate($obj->date_rum) : $this->db->jdate($obj->datec);

						$fileDebiteurSection .= $this->EnregDestinataireSEPA($obj->code, $obj->nom, $obj->address, $obj->zip, $obj->town, $obj->country_code, $obj->cb, $obj->cg, $obj->cc, $obj->somme, $obj->reffac, $obj->idfac, $obj->iban, $obj->bic, $daterum, $obj->drum, $obj->rum, $type);

						$this->total = $this->total + $obj->somme;
						$i++;
					}
					$nbtotalDrctDbtTxInf = $i;
				} else {
					$this->error = $this->db->lasterror();
					fputs($this->file, 'ERROR DEBITOR '.$sql.$CrLf); // DEBITOR = Customers
					$result = -2;
				}

				// Define $fileEmetteurSection. Start of bloc PmtInf. Will contains all $nbtotalDrctDbtTxInf
				if ($result != -2) {
					$fileEmetteurSection .= $this->EnregEmetteurSEPA($conf, $date_actu, $nbtotalDrctDbtTxInf, $this->total, $CrLf, $format, $type, $fk_bank_account);
				}

				/**
				 * SECTION CREATION SEPA FILE - ISO200022
				 */
				// SEPA File Header
				fputs($this->file, '<'.'?xml version="1.0" encoding="UTF-8" standalone="yes"?'.'>'.$CrLf);
				fputs($this->file, '<Document xmlns="urn:iso:std:iso:20022:tech:xsd:pain.008.001.02" xmlns:xsi="http://www.w3.org/2001/XMLSchema-instance">'.$CrLf);
				fputs($this->file, '	<CstmrDrctDbtInitn>'.$CrLf);
				// SEPA Group header
				fputs($this->file, '		<GrpHdr>'.$CrLf);
				fputs($this->file, '			<MsgId>'.('DD/'.$dateTime_YMD.'/REF'.$this->id).'</MsgId>'.$CrLf);
				fputs($this->file, '			<CreDtTm>'.$dateTime_ECMA.'</CreDtTm>'.$CrLf);
				fputs($this->file, '			<NbOfTxs>'.$i.'</NbOfTxs>'.$CrLf);
				fputs($this->file, '			<CtrlSum>'.$this->total.'</CtrlSum>'.$CrLf);
				fputs($this->file, '			<InitgPty>'.$CrLf);
				fputs($this->file, '				<Nm>'.dolEscapeXML(strtoupper(dol_string_nospecial(dol_string_unaccent($this->raison_sociale), ' '))).'</Nm>'.$CrLf);
				fputs($this->file, '				<Id>'.$CrLf);
				fputs($this->file, '				    <PrvtId>'.$CrLf);
				fputs($this->file, '					<Othr>'.$CrLf);
				fputs($this->file, '						<Id>'.$this->emetteur_ics.'</Id>'.$CrLf);
				fputs($this->file, '					</Othr>'.$CrLf);
				fputs($this->file, '				    </PrvtId>'.$CrLf);
				fputs($this->file, '				</Id>'.$CrLf);
				fputs($this->file, '			</InitgPty>'.$CrLf);
				fputs($this->file, '		</GrpHdr>'.$CrLf);
				// SEPA File Emetteur
				if ($result != -2) {
					fputs($this-> file, $fileEmetteurSection);
				}
				// SEPA File Debiteurs
				if ($result != -2) {
					fputs($this-> file, $fileDebiteurSection);
				}
				// SEPA FILE FOOTER
				fputs($this->file, '		</PmtInf>'.$CrLf);
				fputs($this->file, '	</CstmrDrctDbtInitn>'.$CrLf);
				fputs($this->file, '</Document>'.$CrLf);
			} else {
				/**
				 * SECTION CREATION FICHIER SEPA - CREDIT TRANSFER
				 */
				// SEPA Initialisation
				$CrLf = "\n";

				$now = dol_now();

				$dateTime_ECMA = dol_print_date($now, '%Y-%m-%dT%H:%M:%S');

				$date_actu = $now;
				if (!empty($executiondate)) {
					$date_actu = $executiondate;
				}

				$dateTime_YMD = dol_print_date($date_actu, '%Y%m%d');
				$dateTime_YMDHMS = dol_print_date($date_actu, '%Y%m%d%H%M%S');
				$fileCrediteurSection = '';
				$fileEmetteurSection = '';
				$i = 0;

				/*
				 * Section Creditor (sepa Crediteurs bloc lines)
				 */
				if (!empty($user_dest)) {
					$sql = "SELECT u.rowid as userId, c.code as country_code, CONCAT(u.firstname,' ',u.lastname) as nom,";
					$sql .= " pl.code_banque as cb, pl.code_guichet as cg, pl.number as cc, pl.amount as somme,";
					$sql .= " s.ref as reffac, p.fk_salary as idfac,";
					$sql .= " rib.rowid, rib.datec, rib.iban_prefix as iban, rib.bic as bic, rib.rowid as drum, '' as rum, '' as date_rum";
					$sql .= " FROM";
					$sql .= " ".MAIN_DB_PREFIX."prelevement_lignes as pl,";
					$sql .= " ".MAIN_DB_PREFIX."salary as s,";
					$sql .= " ".MAIN_DB_PREFIX."prelevement as p,";
					$sql .= " ".MAIN_DB_PREFIX."c_country as c,";
					$sql .= " ".MAIN_DB_PREFIX."user as u,";
					$sql .= " ".MAIN_DB_PREFIX."user_rib as rib";
					$sql .= " WHERE pl.fk_prelevement_bons=".((int) $this->id);
					$sql .= " AND pl.rowid = p.fk_prelevement_lignes";
					$sql .= " AND p.fk_salary = s.rowid";
					$sql .= " AND s.fk_user = u.rowid";
					$sql .= " AND rib.fk_user = s.fk_user";
					$sql .= " AND rib.fk_country = c.rowid";
				} else {
					$sql = "SELECT soc.rowid as socid, soc.code_client as code, soc.address, soc.zip, soc.town, c.code as country_code,";
					$sql .= " pl.client_nom as nom, pl.code_banque as cb, pl.code_guichet as cg, pl.number as cc, pl.amount as somme,";
					$sql .= " f.ref as reffac, f.ref_supplier as fac_ref_supplier, p.fk_facture_fourn as idfac,";
					$sql .= " rib.rowid, rib.datec, rib.iban_prefix as iban, rib.bic as bic, rib.rowid as drum, rib.rum, rib.date_rum";
					$sql .= " FROM";
					$sql .= " ".MAIN_DB_PREFIX."prelevement_lignes as pl,";
					$sql .= " ".MAIN_DB_PREFIX."facture_fourn as f,";
					$sql .= " ".MAIN_DB_PREFIX."prelevement as p,";
					$sql .= " ".MAIN_DB_PREFIX."societe as soc,";
					$sql .= " ".MAIN_DB_PREFIX."c_country as c,";
					$sql .= " ".MAIN_DB_PREFIX."societe_rib as rib";
					$sql .= " WHERE pl.fk_prelevement_bons = ".((int) $this->id);
					$sql .= " AND pl.rowid = p.fk_prelevement_lignes";
					$sql .= " AND p.fk_facture_fourn = f.rowid";
					$sql .= " AND f.fk_soc = soc.rowid";
					$sql .= " AND soc.fk_pays = c.rowid";
					$sql .= " AND rib.fk_soc = f.fk_soc";
					$sql .= " AND rib.default_rib = 1";
					$sql .= " AND rib.type = 'ban'";
				}
				// Define $fileCrediteurSection. One section DrctDbtTxInf per invoice.
				$resql = $this->db->query($sql);
				if ($resql) {
					$cachearraytotestduplicate = array();

					$num = $this->db->num_rows($resql);
					while ($i < $num) {
						$obj = $this->db->fetch_object($resql);
						if (!empty($cachearraytotestduplicate[$obj->idfac])) {
							$this->error = $langs->trans('ErrorCompanyHasDuplicateDefaultBAN', $obj->socid);
							$this->invoice_in_error[$obj->idfac] = $this->error;
							$result = -2;
							break;
						}
						$cachearraytotestduplicate[$obj->idfac] = $obj->rowid;

						$daterum = (!empty($obj->date_rum)) ? $this->db->jdate($obj->date_rum) : $this->db->jdate($obj->datec);

						$fileCrediteurSection .= $this->EnregDestinataireSEPA($obj->code, $obj->nom, $obj->address, $obj->zip, $obj->town, $obj->country_code, $obj->cb, $obj->cg, $obj->cc, $obj->somme, $obj->reffac, $obj->idfac, $obj->iban, $obj->bic, $daterum, $obj->drum, $obj->rum, $type, $obj->fac_ref_supplier);

						$this->total = $this->total + $obj->somme;
						$i++;
					}
					$nbtotalDrctDbtTxInf = $i;
				} else {
					$this->error = $this->db->lasterror();
					fputs($this->file, 'ERROR CREDITOR '.$sql.$CrLf); // CREDITORS = Suppliers
					$result = -2;
				}
				// Define $fileEmetteurSection. Start of bloc PmtInf. Will contains all $nbtotalDrctDbtTxInf
				if ($result != -2) {
					$fileEmetteurSection .= $this->EnregEmetteurSEPA($conf, $date_actu, $nbtotalDrctDbtTxInf, $this->total, $CrLf, $format, $type);
				}

				/**
				 * SECTION CREATION SEPA FILE - CREDIT TRANSFER - ISO200022
				 */
				// SEPA File Header
				fputs($this->file, '<'.'?xml version="1.0" encoding="UTF-8" standalone="yes"?'.'>'.$CrLf);
				fputs($this->file, '<Document xmlns="urn:iso:std:iso:20022:tech:xsd:pain.001.001.03" xmlns:xsi="http://www.w3.org/2001/XMLSchema-instance">'.$CrLf);
				fputs($this->file, '	<CstmrCdtTrfInitn>'.$CrLf);
				// SEPA Group header
				fputs($this->file, '		<GrpHdr>'.$CrLf);
				fputs($this->file, '			<MsgId>'.('TRF/'.$dateTime_YMD.'/REF'.$this->id).'</MsgId>'.$CrLf);
				fputs($this->file, '			<CreDtTm>'.$dateTime_ECMA.'</CreDtTm>'.$CrLf);
				fputs($this->file, '			<NbOfTxs>'.$i.'</NbOfTxs>'.$CrLf);
				fputs($this->file, '			<CtrlSum>'.$this->total.'</CtrlSum>'.$CrLf);
				fputs($this->file, '			<InitgPty>'.$CrLf);
				fputs($this->file, '				<Nm>'.dolEscapeXML(strtoupper(dol_string_nospecial(dol_string_unaccent($this->raison_sociale), ' '))).'</Nm>'.$CrLf);
				fputs($this->file, '				<Id>'.$CrLf);
				fputs($this->file, '				    <PrvtId>'.$CrLf);
				fputs($this->file, '					<Othr>'.$CrLf);
				fputs($this->file, '						<Id>'.$this->emetteur_ics.'</Id>'.$CrLf);
				fputs($this->file, '					</Othr>'.$CrLf);
				fputs($this->file, '				    </PrvtId>'.$CrLf);
				fputs($this->file, '				</Id>'.$CrLf);
				fputs($this->file, '			</InitgPty>'.$CrLf);
				fputs($this->file, '		</GrpHdr>'.$CrLf);
				// SEPA File Emetteur (mycompany)
				if ($result != -2) {
					fputs($this-> file, $fileEmetteurSection);
				}
				// SEPA File Creditors
				if ($result != -2) {
					fputs($this-> file, $fileCrediteurSection);
				}
				// SEPA FILE FOOTER
				fputs($this->file, '		</PmtInf>'.$CrLf);
				fputs($this->file, '	</CstmrCdtTrfInitn>'.$CrLf);
				fputs($this->file, '</Document>'.$CrLf);
			}
		}

		// Build file for Other Countries with unknow format
		if (!$found) {
			if ($type != 'bank-transfer') {
				$sql = "SELECT pl.amount";
				$sql .= " FROM";
				$sql .= " ".MAIN_DB_PREFIX."prelevement_lignes as pl,";
				$sql .= " ".MAIN_DB_PREFIX."facture as f,";
				$sql .= " ".MAIN_DB_PREFIX."prelevement as p";
				$sql .= " WHERE pl.fk_prelevement_bons = ".((int) $this->id);
				$sql .= " AND pl.rowid = p.fk_prelevement_lignes";
				$sql .= " AND p.fk_facture = f.rowid";

				// Lines
				$i = 0;
				$resql = $this->db->query($sql);
				if ($resql) {
					$num = $this->db->num_rows($resql);

					while ($i < $num) {
						$obj = $this->db->fetch_object($resql);
						$this->total = $this->total + $obj->amount;

						// TODO Write record into file
						$i++;
					}
				} else {
					$result = -2;
				}
			} else {
				$sql = "SELECT pl.amount";
				$sql .= " FROM";
				$sql .= " ".MAIN_DB_PREFIX."prelevement_lignes as pl,";
				$sql .= " ".MAIN_DB_PREFIX."facture_fourn as f,";
				$sql .= " ".MAIN_DB_PREFIX."prelevement as p";
				$sql .= " WHERE pl.fk_prelevement_bons = ".((int) $this->id);
				$sql .= " AND pl.rowid = p.fk_prelevement_lignes";
				$sql .= " AND p.fk_facture_fourn = f.rowid";
				// Lines
				$i = 0;
				$resql = $this->db->query($sql);
				if ($resql) {
					$num = $this->db->num_rows($resql);

					while ($i < $num) {
						$obj = $this->db->fetch_object($resql);
						$this->total = $this->total + $obj->amount;

						// TODO Write record into file
						$i++;
					}
				} else {
					$result = -2;
				}
			}

			$langs->load('withdrawals');

			// TODO Add here code to generate a generic file
			fputs($this->file, $langs->transnoentitiesnoconv('WithdrawalFileNotCapable', $mysoc->country_code));
		}

		fclose($this->file);
		dolChmod($this->filename);

		return $result;
	}


	/**
	 * Generate dynamically a RUM number for a customer bank account
	 *
	 * @param	string		$row_code_client	Customer code (soc.code_client)
	 * @param	int			$row_datec			Creation date of bank account (rib.datec)
	 * @param	string		$row_drum			Id of customer bank account (rib.rowid)
	 * @return 	string		RUM number
	 */
	public static function buildRumNumber($row_code_client, $row_datec, $row_drum)
	{
		global $langs;

		$pre = substr(dol_string_nospecial(dol_string_unaccent($langs->transnoentitiesnoconv('RUM'))), 0, 3); // Must always be on 3 char ('RUM' or 'UMR'. This is a protection against bad translation)

		// 3 char + '-' + 12 + '-' + id + '-' + code 		Must be lower than 32.
		return $pre.'-'.dol_print_date($row_datec, 'dayhourlogsmall').'-'.dol_trunc($row_drum.($row_code_client ? '-'.$row_code_client : ''), 13, 'right', 'UTF-8', 1);
	}


	// phpcs:disable PEAR.NamingConventions.ValidFunctionName.ScopeNotCamelCaps
	/**
	 *	Write recipient of request (customer)
	 *
	 *	@param	int		$rowid			id of line
	 *	@param	string	$client_nom		name of customer
	 *	@param	string	$rib_banque		code of bank
	 *	@param	string	$rib_guichet 	code of bank office
	 *	@param	string	$rib_number		bank account
	 *	@param	float	$amount			amount
	 *	@param	string	$ref		ref of invoice
	 *	@param	int		$facid			id of invoice
	 *  @param	string	$rib_dom		rib domiciliation
	 *  @param	string	$type			'direct-debit' or 'bank-transfer'
	 *	@return	void
	 *  @see EnregDestinataireSEPA()
	 */
	public function EnregDestinataire($rowid, $client_nom, $rib_banque, $rib_guichet, $rib_number, $amount, $ref, $facid, $rib_dom = '', $type = 'direct-debit')
	{
		// phpcs:enable
		fputs($this->file, "06");
		fputs($this->file, "08"); // Prelevement ordinaire

		fputs($this->file, "        "); // Zone Reservee B2

		fputs($this->file, $this->emetteur_ics); // ICS

		// Date d'echeance C1

		fputs($this->file, "       ");
		fputs($this->file, dol_print_date($this->date_echeance, "%d%m", 'gmt'));
		fputs($this->file, substr(dol_print_date($this->date_echeance, "%y", 'gmt'), 1));

		// Raison Sociale Destinataire C2

		fputs($this->file, substr(strtoupper($client_nom)."                         ", 0, 24));

		// Domiciliation facultative D1
		$domiciliation = strtr($rib_dom, array(" " => "-", CHR(13) => " ", CHR(10) => ""));
		fputs($this->file, substr($domiciliation."                         ", 0, 24));

		// Zone Reservee D2

		fputs($this->file, substr("                             ", 0, 8));

		// Code Guichet  D3

		fputs($this->file, $rib_guichet);

		// Numero de compte D4

		fputs($this->file, substr("000000000000000".$rib_number, -11));

		// Zone E Montant

		$montant = (round($amount, 2) * 100);

		fputs($this->file, substr("000000000000000".$montant, -16));

		// Label F

		fputs($this->file, substr("*_".$ref."_RDVnet".$rowid."                               ", 0, 31));

		// Code etablissement G1

		fputs($this->file, $rib_banque);

		// Zone Reservee G2

		fputs($this->file, substr("                                        ", 0, 5));

		fputs($this->file, "\n");
	}

	// phpcs:disable PEAR.NamingConventions.ValidFunctionName.ScopeNotCamelCaps
	/**
	 *	Write recipient (thirdparty concerned by request)
	 *
	 *	@param	string		$row_code_client	soc.code_client as code,
	 *	@param	string		$row_nom			pl.client_nom AS name,
	 *	@param	string		$row_address		soc.address AS adr,
	 *	@param	string		$row_zip			soc.zip
	 *  @param	string		$row_town			soc.town
	 *	@param	string		$row_country_code	c.code AS country,
	 *	@param	string		$row_cb				pl.code_banque AS cb,		Not used for SEPA
	 *	@param	string		$row_cg				pl.code_guichet AS cg,		Not used for SEPA
	 *	@param	string		$row_cc				pl.number AS cc,			Not used for SEPA
	 *	@param	string		$row_somme			pl.amount AS somme,
	 *	@param	string		$row_ref			Invoice ref (f.ref) or Salary ref
	 *	@param	string		$row_idfac			p.fk_facture AS idfac or p.fk_facture_fourn or p.fk_salary,
	 *	@param	string		$row_iban			rib.iban_prefix AS iban,
	 *	@param	string		$row_bic			rib.bic AS bic,
	 *	@param	string		$row_datec			rib.datec,
	 *	@param	string		$row_drum			rib.rowid used to generate rum
	 * 	@param	string		$row_rum			rib.rum Rum defined on company bank account
	 *  @param	string		$type				'direct-debit' or 'bank-transfer'
	 *  @param  string      $row_comment		A free text string for the Unstructured data field
	 *	@return	string							Return string with SEPA part DrctDbtTxInf
	 *  @see EnregDestinataire()
	 */
	public function EnregDestinataireSEPA($row_code_client, $row_nom, $row_address, $row_zip, $row_town, $row_country_code, $row_cb, $row_cg, $row_cc, $row_somme, $row_ref, $row_idfac, $row_iban, $row_bic, $row_datec, $row_drum, $row_rum, $type = 'direct-debit', $row_comment = '')
	{
		// phpcs:enable
		global $conf;

		include_once DOL_DOCUMENT_ROOT.'/core/lib/functions2.lib.php';

		$CrLf = "\n";
		$Rowing = sprintf("%010d", $row_idfac);

		// Define value for RUM
		// Example:  RUM-CustomerCode-CustomerBankAccountId-01424448606	(note: Date is the timestamp of the date of creation of CustomerBankAccountId)
		$Rum = (empty($row_rum) ? $this->buildRumNumber($row_code_client, $row_datec, $row_drum) : $row_rum);

		// Define date of RUM signature
		$DtOfSgntr = dol_print_date($row_datec, '%Y-%m-%d');

		if ($type != 'bank-transfer') {
			// SEPA Paiement Information of buyer for Direct Debit
			$XML_DEBITOR = '';
			$XML_DEBITOR .= '			<DrctDbtTxInf>'.$CrLf;
			$XML_DEBITOR .= '				<PmtId>'.$CrLf;
			// Add EndToEndId. Must be a unique ID for each payment (for example by including bank, buyer or seller, date, checksum)
			$XML_DEBITOR .= '					<EndToEndId>'.(($conf->global->PRELEVEMENT_END_TO_END != "") ? $conf->global->PRELEVEMENT_END_TO_END : ('DD-'.dol_trunc($row_idfac.'-'.$row_ref, 20, 'right', 'UTF-8', 1)).'-'.$Rowing).'</EndToEndId>'.$CrLf; // ISO20022 states that EndToEndId has a MaxLength of 35 characters
			$XML_DEBITOR .= '				</PmtId>'.$CrLf;
			$XML_DEBITOR .= '				<InstdAmt Ccy="EUR">'.round($row_somme, 2).'</InstdAmt>'.$CrLf;
			$XML_DEBITOR .= '				<DrctDbtTx>'.$CrLf;
			$XML_DEBITOR .= '					<MndtRltdInf>'.$CrLf;
			$XML_DEBITOR .= '						<MndtId>'.$Rum.'</MndtId>'.$CrLf;
			$XML_DEBITOR .= '						<DtOfSgntr>'.$DtOfSgntr.'</DtOfSgntr>'.$CrLf;
			$XML_DEBITOR .= '						<AmdmntInd>false</AmdmntInd>'.$CrLf;
			$XML_DEBITOR .= '					</MndtRltdInf>'.$CrLf;
			$XML_DEBITOR .= '				</DrctDbtTx>'.$CrLf;
			$XML_DEBITOR .= '				<DbtrAgt>'.$CrLf;
			$XML_DEBITOR .= '					<FinInstnId>'.$CrLf;
			$XML_DEBITOR .= '						<BIC>'.$row_bic.'</BIC>'.$CrLf;
			$XML_DEBITOR .= '					</FinInstnId>'.$CrLf;
			$XML_DEBITOR .= '				</DbtrAgt>'.$CrLf;
			$XML_DEBITOR .= '				<Dbtr>'.$CrLf;
			$XML_DEBITOR .= '					<Nm>'.dolEscapeXML(strtoupper(dol_string_nospecial(dol_string_unaccent($row_nom), ' '))).'</Nm>'.$CrLf;
			$XML_DEBITOR .= '					<PstlAdr>'.$CrLf;
			$XML_DEBITOR .= '						<Ctry>'.$row_country_code.'</Ctry>'.$CrLf;
			$addressline1 = strtr($row_address, array(CHR(13) => ", ", CHR(10) => ""));
			$addressline2 = strtr($row_zip.(($row_zip && $row_town) ? ' ' : (string) $row_town), array(CHR(13) => ", ", CHR(10) => ""));
			if (trim($addressline1)) {
				$XML_DEBITOR .= '						<AdrLine>'.dolEscapeXML(dol_trunc(dol_string_nospecial(dol_string_unaccent($addressline1), ' '), 70, 'right', 'UTF-8', 1)).'</AdrLine>'.$CrLf;
			}
			if (trim($addressline2)) {
				$XML_DEBITOR .= '						<AdrLine>'.dolEscapeXML(dol_trunc(dol_string_nospecial(dol_string_unaccent($addressline2), ' '), 70, 'right', 'UTF-8', 1)).'</AdrLine>'.$CrLf;
			}
			$XML_DEBITOR .= '					</PstlAdr>'.$CrLf;
			$XML_DEBITOR .= '				</Dbtr>'.$CrLf;
			$XML_DEBITOR .= '				<DbtrAcct>'.$CrLf;
			$XML_DEBITOR .= '					<Id>'.$CrLf;
			$XML_DEBITOR .= '						<IBAN>'.preg_replace('/\s/', '', $row_iban).'</IBAN>'.$CrLf;
			$XML_DEBITOR .= '					</Id>'.$CrLf;
			$XML_DEBITOR .= '				</DbtrAcct>'.$CrLf;
			$XML_DEBITOR .= '				<RmtInf>'.$CrLf;
			// A string with some information on payment - 140 max
			$XML_DEBITOR .= '					<Ustrd>'.getDolGlobalString('PRELEVEMENT_USTRD', dolEscapeXML(dol_trunc(dol_string_nospecial(dol_string_unaccent($row_ref.($row_comment ? ' - '.$row_comment : '')), '', '', '', 1), 135, 'right', 'UTF-8', 1))).'</Ustrd>'.$CrLf; // Free unstuctured data - 140 max
			$XML_DEBITOR .= '				</RmtInf>'.$CrLf;
			$XML_DEBITOR .= '			</DrctDbtTxInf>'.$CrLf;
			return $XML_DEBITOR;
		} else {
			// SEPA Payment Information of seller for Credit Transfer
			$XML_CREDITOR = '';
			$XML_CREDITOR .= '			<CdtTrfTxInf>'.$CrLf;
			$XML_CREDITOR .= '				<PmtId>'.$CrLf;
			// Add EndToEndId. Must be a unique ID for each payment (for example by including bank, buyer or seller, date, checksum)
			$XML_CREDITOR .= '					<EndToEndId>'.(($conf->global->PRELEVEMENT_END_TO_END != "") ? $conf->global->PRELEVEMENT_END_TO_END : ('CT-'.dol_trunc($row_idfac.'-'.$row_ref, 20, 'right', 'UTF-8', 1)).'-'.$Rowing).'</EndToEndId>'.$CrLf; // ISO20022 states that EndToEndId has a MaxLength of 35 characters
			$XML_CREDITOR .= '				</PmtId>'.$CrLf;
			if (!empty($this->sepa_xml_pti_in_ctti)) {
				$XML_CREDITOR .= '				<PmtTpInf>' . $CrLf;

				// Can be 'NORM' for normal or 'HIGH' for high priority level
				if (getDolGlobalString('PAYMENTBYBANKTRANSFER_FORCE_HIGH_PRIORITY')) {
					$instrprty = 'HIGH';
				} else {
					$instrprty = 'NORM';
				}
				$XML_CREDITOR .= '					<InstrPrty>'.$instrprty.'</InstrPrty>' . $CrLf;
				$XML_CREDITOR .= '					<SvcLvl>' . $CrLf;
				$XML_CREDITOR .= '						<Cd>SEPA</Cd>' . $CrLf;
				$XML_CREDITOR .= '					</SvcLvl>' . $CrLf;
				$XML_CREDITOR .= '					<CtgyPurp>' . $CrLf;
				$XML_CREDITOR .= '						<Cd>CORE</Cd>' . $CrLf;
				$XML_CREDITOR .= '					</CtgyPurp>' . $CrLf;
				$XML_CREDITOR .= '				</PmtTpInf>' . $CrLf;
			}
			$XML_CREDITOR .= '				<Amt>'.$CrLf;
			$XML_CREDITOR .= '					<InstdAmt Ccy="EUR">'.round($row_somme, 2).'</InstdAmt>'.$CrLf;
			$XML_CREDITOR .= '				</Amt>'.$CrLf;
			/*
			 $XML_CREDITOR .= '				<DrctDbtTx>'.$CrLf;
			 $XML_CREDITOR .= '					<MndtRltdInf>'.$CrLf;
			 $XML_CREDITOR .= '						<MndtId>'.$Rum.'</MndtId>'.$CrLf;
			 $XML_CREDITOR .= '						<DtOfSgntr>'.$DtOfSgntr.'</DtOfSgntr>'.$CrLf;
			 $XML_CREDITOR .= '						<AmdmntInd>false</AmdmntInd>'.$CrLf;
			 $XML_CREDITOR .= '					</MndtRltdInf>'.$CrLf;
			 $XML_CREDITOR .= '				</DrctDbtTx>'.$CrLf;
			 */
			//$XML_CREDITOR .= '				<ChrgBr>SLEV</ChrgBr>'.$CrLf;
			$XML_CREDITOR .= '				<CdtrAgt>'.$CrLf;
			$XML_CREDITOR .= '					<FinInstnId>'.$CrLf;
			$XML_CREDITOR .= '						<BIC>'.$row_bic.'</BIC>'.$CrLf;
			$XML_CREDITOR .= '					</FinInstnId>'.$CrLf;
			$XML_CREDITOR .= '				</CdtrAgt>'.$CrLf;
			$XML_CREDITOR .= '				<Cdtr>'.$CrLf;
			$XML_CREDITOR .= '					<Nm>'.dolEscapeXML(strtoupper(dol_string_nospecial(dol_string_unaccent($row_nom), ' '))).'</Nm>'.$CrLf;
			$XML_CREDITOR .= '					<PstlAdr>'.$CrLf;
			$XML_CREDITOR .= '						<Ctry>'.$row_country_code.'</Ctry>'.$CrLf;
			$addressline1 = strtr($row_address, array(CHR(13) => ", ", CHR(10) => ""));
			$addressline2 = strtr($row_zip.(($row_zip && $row_town) ? ' ' : (string) $row_town), array(CHR(13) => ", ", CHR(10) => ""));
			if (trim($addressline1)) {
				$XML_CREDITOR .= '						<AdrLine>'.dolEscapeXML(dol_trunc(dol_string_nospecial(dol_string_unaccent($addressline1), ' '), 70, 'right', 'UTF-8', 1)).'</AdrLine>'.$CrLf;
			}
			if (trim($addressline2)) {
				$XML_CREDITOR .= '						<AdrLine>'.dolEscapeXML(dol_trunc(dol_string_nospecial(dol_string_unaccent($addressline2), ' '), 70, 'right', 'UTF-8', 1)).'</AdrLine>'.$CrLf;
			}
			$XML_CREDITOR .= '					</PstlAdr>'.$CrLf;
			$XML_CREDITOR .= '				</Cdtr>'.$CrLf;
			$XML_CREDITOR .= '				<CdtrAcct>'.$CrLf;
			$XML_CREDITOR .= '					<Id>'.$CrLf;
			$XML_CREDITOR .= '						<IBAN>'.preg_replace('/\s/', '', $row_iban).'</IBAN>'.$CrLf;
			$XML_CREDITOR .= '					</Id>'.$CrLf;
			$XML_CREDITOR .= '				</CdtrAcct>'.$CrLf;
			$XML_CREDITOR .= '				<RmtInf>'.$CrLf;
			// A string with some information on payment - 140 max
			$XML_CREDITOR .= '					<Ustrd>'.getDolGlobalString('CREDITTRANSFER_USTRD', dolEscapeXML(dol_trunc(dol_string_nospecial(dol_string_unaccent($row_ref.($row_comment ? ' - '.$row_comment : '')), '', '', '', 1), 135, 'right', 'UTF-8', 1))).'</Ustrd>'.$CrLf; // Free unstructured data - 140 max
			$XML_CREDITOR .= '				</RmtInf>'.$CrLf;
			$XML_CREDITOR .= '			</CdtTrfTxInf>'.$CrLf;
			return $XML_CREDITOR;
		}
	}


	// phpcs:disable PEAR.NamingConventions.ValidFunctionName.ScopeNotCamelCaps
	/**
	 *	Write sender of request (me).
	 *
	 *  @param	string		$type				'direct-debit' or 'bank-transfer'
	 *	@return	void
	 *  @see EnregEmetteurSEPA()
	 */
	public function EnregEmetteur($type = 'direct-debit')
	{
		// phpcs:enable
		fputs($this->file, "03");
		fputs($this->file, "08"); // Prelevement ordinaire

		fputs($this->file, "        "); // Zone Reservee B2

		fputs($this->file, $this->emetteur_ics); // ICS

		// Date d'echeance C1

		fputs($this->file, "       ");
		fputs($this->file, dol_print_date($this->date_echeance, "%d%m", 'gmt'));
		fputs($this->file, substr(dol_print_date($this->date_echeance, "%y", 'gmt'), 1));

		// Raison Sociale C2

		fputs($this->file, substr($this->raison_sociale."                           ", 0, 24));

		// Reference de la remise creancier D1 sur 7 caracteres

		fputs($this->file, substr($this->reference_remise."                           ", 0, 7));

		// Zone Reservee D1-2

		fputs($this->file, substr("                                    ", 0, 17));

		// Zone Reservee D2

		fputs($this->file, substr("                             ", 0, 2));
		fputs($this->file, "E");
		fputs($this->file, substr("                             ", 0, 5));

		// Code Guichet  D3

		fputs($this->file, $this->emetteur_code_guichet);

		// Numero de compte D4

		fputs($this->file, substr("000000000000000".$this->emetteur_numero_compte, -11));

		// Zone Reservee E

		fputs($this->file, substr("                                        ", 0, 16));

		// Zone Reservee F

		fputs($this->file, substr("                                        ", 0, 31));

		// Code etablissement

		fputs($this->file, $this->emetteur_code_banque);

		// Zone Reservee G

		fputs($this->file, substr("                                        ", 0, 5));

		fputs($this->file, "\n");
	}

	// phpcs:disable PEAR.NamingConventions.ValidFunctionName.ScopeNotCamelCaps
	/**
	 *	Write sender of request (me).
	 *  Note: The tag PmtInf is opened here but closed into caller
	 *
	 *	@param	Conf	$configuration		conf
	 *	@param	int     $ladate				Date
	 *	@param	int		$nombre				0 or 1
	 *	@param	float	$total				Total
	 *	@param	string	$CrLf				End of line character
	 *  @param	string	$format				FRST or RCUR or ALL
	 *  @param	string	$type				'direct-debit' or 'bank-transfer'
	 *  @param	int		$fk_bank_account	Bank account ID the receipt is generated for. Will use the ID into the setup of module Direct Debit or Credit Transfer if 0.
	 *	@return	string						String with SEPA Sender
	 *  @see EnregEmetteur()
	 */
	public function EnregEmetteurSEPA($configuration, $ladate, $nombre, $total, $CrLf = '\n', $format = 'FRST', $type = 'direct-debit', $fk_bank_account = 0)
	{
		// phpcs:enable
		// SEPA INITIALISATION
		global $conf;

		// Clean parameters
		$dateTime_YMD = dol_print_date($ladate, '%Y%m%d');
		$dateTime_ETAD = dol_print_date($ladate, '%Y-%m-%d');
		$dateTime_YMDHMS = dol_print_date($ladate, '%Y-%m-%dT%H:%M:%S');

		// Clean params
		if (empty($fk_bank_account)) {
			$fk_bank_account = ($type == 'bank-transfer' ? $conf->global->PAYMENTBYBANKTRANSFER_ID_BANKACCOUNT : $conf->global->PRELEVEMENT_ID_BANKACCOUNT);
		}

		// Get data of bank account
		$account = new Account($this->db);
		if ($account->fetch($fk_bank_account) > 0) {
			$this->emetteur_code_banque = $account->code_banque;
			$this->emetteur_code_guichet = $account->code_guichet;
			$this->emetteur_numero_compte = $account->number;
			$this->emetteur_number_key = $account->cle_rib;
			$this->sepa_xml_pti_in_ctti = (bool) $account->pti_in_ctti;
			$this->emetteur_iban = $account->iban;
			$this->emetteur_bic = $account->bic;

			$this->emetteur_ics = ($type == 'bank-transfer' ? $account->ics_transfer : $account->ics);  // Ex: PRELEVEMENT_ICS = "FR78ZZZ123456";

			$this->raison_sociale = $account->proprio;
		}

		// Get pending payments
		$sql = "SELECT rowid, ref";
		$sql .= " FROM ".MAIN_DB_PREFIX."prelevement_bons as pb";
		$sql .= " WHERE pb.rowid = ".((int) $this->id);

		$resql = $this->db->query($sql);
		if ($resql) {
			$obj = $this->db->fetch_object($resql);

			$country = explode(':', $configuration->global->MAIN_INFO_SOCIETE_COUNTRY);
			$IdBon  = sprintf("%05d", $obj->rowid);
			$RefBon = $obj->ref;

			if ($type != 'bank-transfer') {
				// SEPA Paiement Information of my company for Direct Debit
				$XML_SEPA_INFO = '';
				$XML_SEPA_INFO .= '		<PmtInf>'.$CrLf;
				$XML_SEPA_INFO .= '			<PmtInfId>'.('DD/'.$dateTime_YMD.'/ID'.$IdBon.'-'.$RefBon).'</PmtInfId>'.$CrLf;
				$XML_SEPA_INFO .= '			<PmtMtd>DD</PmtMtd>'.$CrLf;
				$XML_SEPA_INFO .= '			<NbOfTxs>'.$nombre.'</NbOfTxs>'.$CrLf;
				$XML_SEPA_INFO .= '			<CtrlSum>'.$total.'</CtrlSum>'.$CrLf;
				$XML_SEPA_INFO .= '			<PmtTpInf>'.$CrLf;
				$XML_SEPA_INFO .= '				<SvcLvl>'.$CrLf;
				$XML_SEPA_INFO .= '					<Cd>SEPA</Cd>'.$CrLf;
				$XML_SEPA_INFO .= '				</SvcLvl>'.$CrLf;
				$XML_SEPA_INFO .= '				<LclInstrm>'.$CrLf;
				$XML_SEPA_INFO .= '					<Cd>CORE</Cd>'.$CrLf;
				$XML_SEPA_INFO .= '				</LclInstrm>'.$CrLf;
				$XML_SEPA_INFO .= '				<SeqTp>'.$format.'</SeqTp>'.$CrLf;
				$XML_SEPA_INFO .= '			</PmtTpInf>'.$CrLf;
				$XML_SEPA_INFO .= '			<ReqdColltnDt>'.$dateTime_ETAD.'</ReqdColltnDt>'.$CrLf;
				$XML_SEPA_INFO .= '			<Cdtr>'.$CrLf;
				$XML_SEPA_INFO .= '				<Nm>'.dolEscapeXML(strtoupper(dol_string_nospecial(dol_string_unaccent($this->raison_sociale), ' '))).'</Nm>'.$CrLf;
				$XML_SEPA_INFO .= '				<PstlAdr>'.$CrLf;
				$XML_SEPA_INFO .= '					<Ctry>'.$country[1].'</Ctry>'.$CrLf;
				$addressline1 = strtr($configuration->global->MAIN_INFO_SOCIETE_ADDRESS, array(CHR(13) => ", ", CHR(10) => ""));
				$addressline2 = strtr($configuration->global->MAIN_INFO_SOCIETE_ZIP.(($configuration->global->MAIN_INFO_SOCIETE_ZIP || ' '.$configuration->global->MAIN_INFO_SOCIETE_TOWN) ? ' ' : '').$configuration->global->MAIN_INFO_SOCIETE_TOWN, array(CHR(13) => ", ", CHR(10) => ""));
				if ($addressline1) {
					$XML_SEPA_INFO .= '					<AdrLine>'.dolEscapeXML(dol_trunc(dol_string_nospecial(dol_string_unaccent($addressline1), ' '), 70, 'right', 'UTF-8', 1)).'</AdrLine>'.$CrLf;
				}
				if ($addressline2) {
					$XML_SEPA_INFO .= '					<AdrLine>'.dolEscapeXML(dol_trunc(dol_string_nospecial(dol_string_unaccent($addressline2), ' '), 70, 'right', 'UTF-8', 1)).'</AdrLine>'.$CrLf;
				}
				$XML_SEPA_INFO .= '				</PstlAdr>'.$CrLf;
				$XML_SEPA_INFO .= '			</Cdtr>'.$CrLf;
				$XML_SEPA_INFO .= '			<CdtrAcct>'.$CrLf;
				$XML_SEPA_INFO .= '				<Id>'.$CrLf;
				$XML_SEPA_INFO .= '					<IBAN>'.preg_replace('/\s/', '', $this->emetteur_iban).'</IBAN>'.$CrLf;
				$XML_SEPA_INFO .= '				</Id>'.$CrLf;
				$XML_SEPA_INFO .= '			</CdtrAcct>'.$CrLf;
				$XML_SEPA_INFO .= '			<CdtrAgt>'.$CrLf;
				$XML_SEPA_INFO .= '				<FinInstnId>'.$CrLf;
				$XML_SEPA_INFO .= '					<BIC>'.$this->emetteur_bic.'</BIC>'.$CrLf;
				$XML_SEPA_INFO .= '				</FinInstnId>'.$CrLf;
				$XML_SEPA_INFO .= '			</CdtrAgt>'.$CrLf;
				/* $XML_SEPA_INFO .= '			<UltmtCdtr>'.$CrLf;
				 $XML_SEPA_INFO .= '				<Nm>'.dolEscapeXML(strtoupper(dol_string_nospecial(dol_string_unaccent($this->raison_sociale), ' '))).'</Nm>'.$CrLf;
				 $XML_SEPA_INFO .= '				<PstlAdr>'.$CrLf;
				 $XML_SEPA_INFO .= '					<Ctry>'.$country[1].'</Ctry>'.$CrLf;
				 $XML_SEPA_INFO .= '					<AdrLine>'.dolEscapeXML(dol_trunc(dol_string_nospecial(dol_string_unaccent($conf->global->MAIN_INFO_SOCIETE_ADDRESS), ' '), 70, 'right', 'UTF-8', 1)).'</AdrLine>'.$CrLf;
				 $XML_SEPA_INFO .= '					<AdrLine>'.dolEscapeXML(dol_trunc(dol_string_nospecial(dol_string_unaccent($conf->global->MAIN_INFO_SOCIETE_ZIP.' '.$conf->global->MAIN_INFO_SOCIETE_TOWN), ' '), 70, 'right', 'UTF-8', 1)).'</AdrLine>'.$CrLf;
				 $XML_SEPA_INFO .= '				</PstlAdr>'.$CrLf;
				 $XML_SEPA_INFO .= '			</UltmtCdtr>'.$CrLf;*/
				$XML_SEPA_INFO .= '			<ChrgBr>SLEV</ChrgBr>'.$CrLf; // Field "Responsible of fees". Must be SLEV
				$XML_SEPA_INFO .= '			<CdtrSchmeId>'.$CrLf;
				$XML_SEPA_INFO .= '				<Id>'.$CrLf;
				$XML_SEPA_INFO .= '					<PrvtId>'.$CrLf;
				$XML_SEPA_INFO .= '						<Othr>'.$CrLf;
				$XML_SEPA_INFO .= '							<Id>'.$this->emetteur_ics.'</Id>'.$CrLf;
				$XML_SEPA_INFO .= '							<SchmeNm>'.$CrLf;
				$XML_SEPA_INFO .= '								<Prtry>SEPA</Prtry>'.$CrLf;
				$XML_SEPA_INFO .= '							</SchmeNm>'.$CrLf;
				$XML_SEPA_INFO .= '						</Othr>'.$CrLf;
				$XML_SEPA_INFO .= '					</PrvtId>'.$CrLf;
				$XML_SEPA_INFO .= '				</Id>'.$CrLf;
				$XML_SEPA_INFO .= '			</CdtrSchmeId>'.$CrLf;
			} else {
				// SEPA Paiement Information of my company for Credit Transfer
				$XML_SEPA_INFO = '';
				$XML_SEPA_INFO .= '		<PmtInf>'.$CrLf;
				$XML_SEPA_INFO .= '			<PmtInfId>'.('TRF/'.$dateTime_YMD.'/ID'.$IdBon.'-'.$RefBon).'</PmtInfId>'.$CrLf;
				$XML_SEPA_INFO .= '			<PmtMtd>TRF</PmtMtd>'.$CrLf;
				//$XML_SEPA_INFO .= '			<BtchBookg>False</BtchBookg>'.$CrLf;
				$XML_SEPA_INFO .= '			<NbOfTxs>'.$nombre.'</NbOfTxs>'.$CrLf;
				$XML_SEPA_INFO .= '			<CtrlSum>'.$total.'</CtrlSum>'.$CrLf;
				if (!empty($this->sepa_xml_pti_in_ctti) && !empty($format)) {	// @TODO Using $format (FRST ou RCUR) in a section for a Credit Transfer looks strange.
					$XML_SEPA_INFO .= '			<PmtTpInf>' . $CrLf;
					$XML_SEPA_INFO .= '				<SvcLvl>' . $CrLf;
					$XML_SEPA_INFO .= '					<Cd>SEPA</Cd>' . $CrLf;
					$XML_SEPA_INFO .= '				</SvcLvl>' . $CrLf;
					$XML_SEPA_INFO .= '				<LclInstrm>' . $CrLf;
					$XML_SEPA_INFO .= '					<Cd>CORE</Cd>' . $CrLf;
					$XML_SEPA_INFO .= '				</LclInstrm>' . $CrLf;
					$XML_SEPA_INFO .= '				<SeqTp>' . $format . '</SeqTp>' . $CrLf;
					$XML_SEPA_INFO .= '			</PmtTpInf>' . $CrLf;
				}
				$XML_SEPA_INFO .= '			<ReqdExctnDt>'.dol_print_date($dateTime_ETAD, 'dayrfc').'</ReqdExctnDt>'.$CrLf;
				$XML_SEPA_INFO .= '			<Dbtr>'.$CrLf;
				$XML_SEPA_INFO .= '				<Nm>'.dolEscapeXML(strtoupper(dol_string_nospecial(dol_string_unaccent($this->raison_sociale), ' '))).'</Nm>'.$CrLf;
				$XML_SEPA_INFO .= '				<PstlAdr>'.$CrLf;
				$XML_SEPA_INFO .= '					<Ctry>'.$country[1].'</Ctry>'.$CrLf;
				$addressline1 = strtr($configuration->global->MAIN_INFO_SOCIETE_ADDRESS, array(CHR(13) => ", ", CHR(10) => ""));
				$addressline2 = strtr($configuration->global->MAIN_INFO_SOCIETE_ZIP.(($configuration->global->MAIN_INFO_SOCIETE_ZIP || ' '.$configuration->global->MAIN_INFO_SOCIETE_TOWN) ? ' ' : '').$configuration->global->MAIN_INFO_SOCIETE_TOWN, array(CHR(13) => ", ", CHR(10) => ""));
				if ($addressline1) {
					$XML_SEPA_INFO .= '					<AdrLine>'.dolEscapeXML(dol_trunc(dol_string_nospecial(dol_string_unaccent($addressline1), ' '), 70, 'right', 'UTF-8', 1)).'</AdrLine>'.$CrLf;
				}
				if ($addressline2) {
					$XML_SEPA_INFO .= '					<AdrLine>'.dolEscapeXML(dol_trunc(dol_string_nospecial(dol_string_unaccent($addressline2), ' '), 70, 'right', 'UTF-8', 1)).'</AdrLine>'.$CrLf;
				}
				$XML_SEPA_INFO .= '				</PstlAdr>'.$CrLf;
				$XML_SEPA_INFO .= '			</Dbtr>'.$CrLf;
				$XML_SEPA_INFO .= '			<DbtrAcct>'.$CrLf;
				$XML_SEPA_INFO .= '				<Id>'.$CrLf;
				$XML_SEPA_INFO .= '					<IBAN>'.preg_replace('/\s/', '', $this->emetteur_iban).'</IBAN>'.$CrLf;
				$XML_SEPA_INFO .= '				</Id>'.$CrLf;
				$XML_SEPA_INFO .= '			</DbtrAcct>'.$CrLf;
				$XML_SEPA_INFO .= '			<DbtrAgt>'.$CrLf;
				$XML_SEPA_INFO .= '				<FinInstnId>'.$CrLf;
				$XML_SEPA_INFO .= '					<BIC>'.$this->emetteur_bic.'</BIC>'.$CrLf;
				$XML_SEPA_INFO .= '				</FinInstnId>'.$CrLf;
				$XML_SEPA_INFO .= '			</DbtrAgt>'.$CrLf;
				/* $XML_SEPA_INFO .= '			<UltmtCdtr>'.$CrLf;
				 $XML_SEPA_INFO .= '				<Nm>'.dolEscapeXML(strtoupper(dol_string_nospecial(dol_string_unaccent($this->raison_sociale), ' '))).'</Nm>'.$CrLf;
				 $XML_SEPA_INFO .= '				<PstlAdr>'.$CrLf;
				 $XML_SEPA_INFO .= '					<Ctry>'.$country[1].'</Ctry>'.$CrLf;
				 $XML_SEPA_INFO .= '					<AdrLine>'.dolEscapeXML(dol_trunc(dol_string_nospecial(dol_string_unaccent($conf->global->MAIN_INFO_SOCIETE_ADDRESS), ' '), 70, 'right', 'UTF-8', 1)).'</AdrLine>'.$CrLf;
				 $XML_SEPA_INFO .= '					<AdrLine>'.dolEscapeXML(dol_trunc(dol_string_nospecial(dol_string_unaccent($conf->global->MAIN_INFO_SOCIETE_ZIP.' '.$conf->global->MAIN_INFO_SOCIETE_TOWN), ' '), 70, 'right', 'UTF-8', 1)).'</AdrLine>'.$CrLf;
				 $XML_SEPA_INFO .= '				</PstlAdr>'.$CrLf;
				 $XML_SEPA_INFO .= '			</UltmtCdtr>'.$CrLf;*/
				$XML_SEPA_INFO .= '			<ChrgBr>SLEV</ChrgBr>'.$CrLf; // Field "Responsible of fees". Must be SLEV
				/*$XML_SEPA_INFO .= '			<CdtrSchmeId>'.$CrLf;
				 $XML_SEPA_INFO .= '				<Id>'.$CrLf;
				 $XML_SEPA_INFO .= '					<PrvtId>'.$CrLf;
				 $XML_SEPA_INFO .= '						<Othr>'.$CrLf;
				 $XML_SEPA_INFO .= '							<Id>'.$this->emetteur_ics.'</Id>'.$CrLf;
				 $XML_SEPA_INFO .= '							<SchmeNm>'.$CrLf;
				 $XML_SEPA_INFO .= '								<Prtry>SEPA</Prtry>'.$CrLf;
				 $XML_SEPA_INFO .= '							</SchmeNm>'.$CrLf;
				 $XML_SEPA_INFO .= '						</Othr>'.$CrLf;
				 $XML_SEPA_INFO .= '					</PrvtId>'.$CrLf;
				 $XML_SEPA_INFO .= '				</Id>'.$CrLf;
				 $XML_SEPA_INFO .= '			</CdtrSchmeId>'.$CrLf;*/
			}
		} else {
			fputs($this->file, 'INCORRECT EMETTEUR '.$this->raison_sociale.$CrLf);
			$XML_SEPA_INFO = '';
		}
		return $XML_SEPA_INFO;
	}

	// phpcs:disable PEAR.NamingConventions.ValidFunctionName.ScopeNotCamelCaps
	/**
	 *	Write end
	 *
	 *	@param	int		$total	total amount
	 *	@return	void
	 */
	public function EnregTotal($total)
	{
		// phpcs:enable
		fputs($this->file, "08");
		fputs($this->file, "08"); // Prelevement ordinaire

		fputs($this->file, "        "); // Zone Reservee B2

		fputs($this->file, $this->emetteur_ics); // ICS

		// Reserve C1

		fputs($this->file, substr("                           ", 0, 12));


		// Raison Sociale C2

		fputs($this->file, substr("                           ", 0, 24));

		// D1

		fputs($this->file, substr("                                    ", 0, 24));

		// Zone Reservee D2

		fputs($this->file, substr("                             ", 0, 8));

		// Code Guichet  D3

		fputs($this->file, substr("                             ", 0, 5));

		// Numero de compte D4

		fputs($this->file, substr("                             ", 0, 11));

		// Zone E Montant

		$montant = ($total * 100);

		fputs($this->file, substr("000000000000000".$montant, -16));

		// Zone Reservee F

		fputs($this->file, substr("                                        ", 0, 31));

		// Code etablissement

		fputs($this->file, substr("                                        ", 0, 5));

		// Zone Reservee F

		fputs($this->file, substr("                                        ", 0, 5));

		fputs($this->file, "\n");
	}

	/**
	 *  Return status label of object
	 *
	 *  @param  int		$mode       0=long label, 1=short label, 2=Picto + short label, 3=Picto, 4=Picto + long label, 5=Short label + Picto, 6=Long label + Picto
	 * 	@return	string     			Label
	 */
	public function getLibStatut($mode = 0)
	{
		return $this->LibStatut($this->statut, $mode);
	}

	// phpcs:disable PEAR.NamingConventions.ValidFunctionName.ScopeNotCamelCaps
	/**
	 *  Return status label for a status
	 *
	 *  @param	int		$status     Id status
	 *  @param  int		$mode       0=long label, 1=short label, 2=Picto + short label, 3=Picto, 4=Picto + long label, 5=Short label + Picto, 6=Long label + Picto
	 * 	@return	string  		    Label
	 */
	public function LibStatut($status, $mode = 0)
	{
		// phpcs:enable
		if (empty($this->labelStatus) || empty($this->labelStatusShort)) {
			global $langs;
			//$langs->load("mymodule");
			$this->labelStatus[self::STATUS_DRAFT] = $langs->transnoentitiesnoconv('StatusWaiting');
			$this->labelStatus[self::STATUS_TRANSFERED] = $langs->transnoentitiesnoconv('StatusTrans');
			$this->labelStatusShort[self::STATUS_DRAFT] = $langs->transnoentitiesnoconv('StatusWaiting');
			$this->labelStatusShort[self::STATUS_TRANSFERED] = $langs->transnoentitiesnoconv('StatusTrans');
			if ($this->type == 'bank-transfer') {
				$this->labelStatus[self::STATUS_DEBITED] = $langs->transnoentitiesnoconv('StatusDebited');
				$this->labelStatusShort[self::STATUS_DEBITED] = $langs->transnoentitiesnoconv('StatusDebited');
			} else {
				$this->labelStatus[self::STATUS_CREDITED] = $langs->transnoentitiesnoconv('StatusCredited');
				$this->labelStatusShort[self::STATUS_CREDITED] = $langs->transnoentitiesnoconv('StatusCredited');
			}
		}

		$statusType = 'status1';
		if ($status == self::STATUS_TRANSFERED) {
			$statusType = 'status3';
		}
		if ($status == self::STATUS_CREDITED || $status == self::STATUS_DEBITED) {
			$statusType = 'status6';
		}

		return dolGetStatus($this->labelStatus[$status], $this->labelStatusShort[$status], '', $statusType, $mode);
	}

	// phpcs:disable PEAR.NamingConventions.ValidFunctionName.ScopeNotCamelCaps
	/**
	 *      Load indicators for dashboard (this->nbtodo and this->nbtodolate)
	 *
	 *      @param      User	$user       	Objet user
	 *      @param		string	$mode			Mode 'direct_debit' or 'credit_transfer'
	 *      @return 	WorkboardResponse|int 	Return integer <0 if KO, WorkboardResponse if OK
	 */
	public function load_board($user, $mode)
	{
		// phpcs:enable
		global $conf, $langs;

		if ($user->socid) {
			return -1; // protection pour eviter appel par utilisateur externe
		}

		/*
		 if ($mode == 'direct_debit') {
		 $sql = "SELECT b.rowid, f.datedue as datefin";
		 $sql .= " FROM ".MAIN_DB_PREFIX."facture as f";
		 $sql .= " WHERE f.entity IN (".getEntity('facture').")";
		 $sql .= " AND f.total_ttc > 0";
		 } else {
		 $sql = "SELECT b.rowid, f.datedue as datefin";
		 $sql .= " FROM ".MAIN_DB_PREFIX."facture_fourn as f";
		 $sql .= " WHERE f.entity IN (".getEntity('facture_fourn').")";
		 $sql .= " AND f.total_ttc > 0";
		 }

		 $resql = $this->db->query($sql);
		 if ($resql) {
		 $langs->load("banks");
		 $now = dol_now();

		 $response = new WorkboardResponse();
		 if ($mode == 'direct_debit') {
		 $response->warning_delay = $conf->prelevement->warning_delay / 60 / 60 / 24;
		 $response->label = $langs->trans("PendingDirectDebitToComplete");
		 $response->labelShort = $langs->trans("PendingDirectDebitToCompleteShort");
		 $response->url = DOL_URL_ROOT.'/compta/prelevement/index.php?leftmenu=checks&mainmenu=bank';
		 } else {
		 $response->warning_delay = $conf->paymentbybanktransfer->warning_delay / 60 / 60 / 24;
		 $response->label = $langs->trans("PendingCreditTransferToComplete");
		 $response->labelShort = $langs->trans("PendingCreditTransferToCompleteShort");
		 $response->url = DOL_URL_ROOT.'/compta/paymentbybanktransfer/index.php?leftmenu=checks&mainmenu=bank';
		 }
		 $response->img = img_object('', "payment");

		 while ($obj = $this->db->fetch_object($resql)) {
		 $response->nbtodo++;

		 if ($this->db->jdate($obj->datefin) < ($now - $conf->withdraw->warning_delay)) {
		 $response->nbtodolate++;
		 }
		 }

		 $response->nbtodo = 0;
		 $response->nbtodolate = 0;
		 // Return workboard only if quantity is not 0
		 if ($response->nbtodo) {
		 return $response;
		 } else {
		 return 0;
		 }
		 } else {
		 dol_print_error($this->db);
		 $this->error = $this->db->error();
		 return -1;
		 }
		 */
		return 0;
	}

	/**
	 *	Return clicable link of object (with eventually picto)
	 *
	 *	@param      string	    $option                 Where point the link (0=> main card, 1,2 => shipment, 'nolink'=>No link)
	 *  @param		array		$arraydata				Array of data
	 *  @return		string								HTML Code for Kanban thumb.
	 */
	public function getKanbanView($option = '', $arraydata = null)
	{
		global $langs;

		$selected = (empty($arraydata['selected']) ? 0 : $arraydata['selected']);

		$return = '<div class="box-flex-item box-flex-grow-zero">';
		$return .= '<div class="info-box info-box-sm">';
		$return .= '<span class="info-box-icon bg-infobox-action">';
		$return .= img_picto('', $this->picto);
		$return .= '</span>';
		$return .= '<div class="info-box-content">';
		$return .= '<span class="info-box-ref inline-block tdoverflowmax150 valignmiddle">'.(method_exists($this, 'getNomUrl') ? $this->getNomUrl(1) : $this->ref).'</span>';
		if ($selected >= 0) {
			$return .= '<input id="cb'.$this->id.'" class="flat checkforselect fright" type="checkbox" name="toselect[]" value="'.$this->id.'"'.($selected ? ' checked="checked"' : '').'>';
		}
		if (property_exists($this, 'date_echeance')) {
			$return .= '<br><span class="opacitymedium">'.$langs->trans("Date").'</span> : <span class="info-box-label">'.dol_print_date($this->db->jdate($this->date_echeance), 'day').'</span>';
		}
		if (property_exists($this, 'total')) {
			$return .= '<br><span class="opacitymedium">'.$langs->trans("Amount").'</span> : <span class="amount">'.price($this->total).'</span>';
		}
		if (method_exists($this, 'LibStatut')) {
			$return .= '<br><div class="info-box-status margintoponly">'.$this->getLibStatut(3).'</div>';
		}
		$return .= '</div>';
		$return .= '</div>';
		$return .= '</div>';
		return $return;
	}

	/**
	 * Check if is bon prelevement for salary invoice
	 *
	 * @return  int  	1 if OK, O if K0
	 */
	public function checkIfSalaryBonPrelevement()
	{
		if (!empty($this->id)) {
			$id = $this->id;
		} else {
			return 0;
		}
		if ($id) {
			$sql = "SELECT COUNT(*) AS nb FROM ".MAIN_DB_PREFIX."prelevement_lignes";
			$sql .= " WHERE fk_prelevement_bons = ".((int) $id);
			$sql .= " AND fk_soc = 0";
			$sql .= " AND fk_user IS NOT NULL";

			$num = 0;
			$resql = $this->db->query($sql);
			if ($resql) {
				$obj = $this->db->fetch_object($resql);
				$num = $obj->nb;
			}
			if ($num > 0) {
				return 1;
			}
		} else {
			dol_print_error($this->db);
		}

		return 0;
	}
}<|MERGE_RESOLUTION|>--- conflicted
+++ resolved
@@ -744,11 +744,7 @@
 	 *
 	 *	@param	string	$mode		'direct-debit' or 'bank-transfer'
 	 *  @param  string  $type        for type=salary
-<<<<<<< HEAD
-	 *	@return	double	 			<O if KO, Total amount
-=======
 	 *	@return	double	 			Return integer <O if KO, Total amount
->>>>>>> 603ec5e6
 	 */
 	public function SommeAPrelever($mode = 'direct-debit', $type = '')
 	{
@@ -805,11 +801,7 @@
 	 *
 	 *	@param	string	$mode		'direct-debit' or 'bank-transfer'
 	 *  @param  string  $type        for salary invoice
-<<<<<<< HEAD
-	 *	@return	int					<O if KO, number of invoices if OK
-=======
 	 *	@return	int					Return integer <O if KO, number of invoices if OK
->>>>>>> 603ec5e6
 	 */
 	public function nbOfInvoiceToPay($mode = 'direct-debit', $type = '')
 	{
@@ -826,11 +818,7 @@
 	 *
 	 *	@param	string	$type		'direct-debit' or 'bank-transfer'
 	 *  @param  int     $forsalary   0= for facture & facture_supplier, 1=for salary
-<<<<<<< HEAD
-	 *	@return	int					<O if KO, number of invoices if OK
-=======
 	 *	@return	int					Return integer <O if KO, number of invoices if OK
->>>>>>> 603ec5e6
 	 */
 	public function NbFactureAPrelever($type = 'direct-debit', $forsalary = 0)
 	{
@@ -912,11 +900,7 @@
 	 *  @param	int		$did				ID of an existing payment request. If $did is defined, we use the existing payment request.
 	 *  @param	int		$fk_bank_account	Bank account ID the receipt is generated for. Will use the ID into the setup of module Direct Debit or Credit Transfer if 0.
 	 *  @param	int		$sourcetype			'invoice' or 'salary'
-<<<<<<< HEAD
-	 *	@return	int							<0 if KO, No of invoice included into file if OK
-=======
 	 *	@return	int							Return integer <0 if KO, No of invoice included into file if OK
->>>>>>> 603ec5e6
 	 */
 	public function create($banque = 0, $agence = 0, $mode = 'real', $format = 'ALL', $executiondate = '', $notrigger = 0, $type = 'direct-debit', $did = 0, $fk_bank_account = 0, $sourcetype = 'invoice')
 	{
