<?php
/* Copyright (C) 2004-2005 Rodolphe Quiedeville <rodolphe@quiedeville.org>
 * Copyright (C) 2005-2012 Regis Houssin        <regis.houssin@inodbox.com>
 * Copyright (C) 2010-2015 Juanjo Menent        <jmenent@2byte.es>
 * Copyright (C) 2010-2014 Laurent Destailleur  <eldy@users.sourceforge.net>
 * Copyright (C) 2014-2016 Ferran Marcet        <fmarcet@2byte.es>
 * Copyright (C) 2018      Nicolas ZABOURI      <info@inovea-conseil.com>
 * Copyright (C) 2019      JC Prieto			<jcprieto@virtual20.com><prietojc@gmail.com>
 * Copyright (C) 2024      MDW					<mdeweerd@users.noreply.github.com>
 * Copyright (C) 2024      Frédéric France      <frederic.france@free.fr>
 *
 * This program is free software; you can redistribute it and/or modify
 * it under the terms of the GNU General Public License as published by
 * the Free Software Foundation; either version 3 of the License, or
 * (at your option) any later version.
 *
 * This program is distributed in the hope that it will be useful,
 * but WITHOUT ANY WARRANTY; without even the implied warranty of
 * MERCHANTABILITY or FITNESS FOR A PARTICULAR PURPOSE.  See the
 * GNU General Public License for more details.
 *
 * You should have received a copy of the GNU General Public License
 * along with this program. If not, see <https://www.gnu.org/licenses/>.
 */

/**
 * \file       htdocs/compta/prelevement/class/bonprelevement.class.php
 * \ingroup    prelevement
 * \brief      File of withdrawal receipts class
 */

require_once DOL_DOCUMENT_ROOT . '/core/class/commonobject.class.php';
require_once DOL_DOCUMENT_ROOT . '/core/lib/bank.lib.php';
require_once DOL_DOCUMENT_ROOT . '/compta/bank/class/account.class.php';
require_once DOL_DOCUMENT_ROOT . '/compta/facture/class/facture.class.php';
require_once DOL_DOCUMENT_ROOT . '/compta/paiement/class/paiement.class.php';
require_once DOL_DOCUMENT_ROOT . '/fourn/class/fournisseur.facture.class.php';
require_once DOL_DOCUMENT_ROOT . '/fourn/class/paiementfourn.class.php';
require_once DOL_DOCUMENT_ROOT . '/salaries/class/salary.class.php';
require_once DOL_DOCUMENT_ROOT . '/salaries/class/paymentsalary.class.php';
require_once DOL_DOCUMENT_ROOT . '/societe/class/societe.class.php';
require_once DOL_DOCUMENT_ROOT . '/user/class/userbankaccount.class.php';


/**
 *	Class to manage withdrawal receipts
 */
class BonPrelevement extends CommonObject
{
	/**
	 * @var string ID to identify managed object
	 */
	public $element = 'widthdraw';

	/**
	 * @var string Name of table without prefix where object is stored
	 */
	public $table_element = 'prelevement_bons';

	/**
	 * @var string String with name of icon for myobject. Must be the part after the 'object_' into object_myobject.png
	 */
	public $picto = 'payment';

	public $date_echeance;
	public $raison_sociale;
	public $reference_remise;
	public $emetteur_code_guichet;
	public $emetteur_numero_compte;
	public $emetteur_code_banque;
	public $emetteur_number_key;
	public $sepa_xml_pti_in_ctti;

	public $emetteur_iban;
	public $emetteur_bic;
	public $emetteur_ics;

	public $user_trans;
	public $user_credit;

	public $total;
	public $fetched;
	public $labelStatus = array();

	public $factures = array();

	/**
	 * @var array<int,string>
	 */
	public $methodes_trans = array();

	public $invoice_in_error = array();
	public $thirdparty_in_error = array();

	/**
	 * @var resource	Handler of the file for direct debit or credit transfer order
	 */
	public $file;

	/**
	 * @var string filename
	 */
	public $filename;

	const STATUS_DRAFT = 0;
	const STATUS_TRANSFERED = 1;
	const STATUS_CREDITED = 2;		// STATUS_CREDITED and STATUS_DEBITED is same. Difference is in ->type
	const STATUS_DEBITED = 2;		// STATUS_CREDITED and STATUS_DEBITED is same. Difference is in ->type


	/**
	 *  'type' field format:
	 *  	'integer', 'integer:ObjectClass:PathToClass[:AddCreateButtonOrNot[:Filter[:Sortfield]]]',
	 *  	'select' (list of values are in 'options'),
	 *  	'sellist:TableName:LabelFieldName[:KeyFieldName[:KeyFieldParent[:Filter[:Sortfield]]]]',
	 *  	'chkbxlst:...',
	 *  	'varchar(x)',
	 *  	'text', 'text:none', 'html',
	 *   	'double(24,8)', 'real', 'price',
	 *  	'date', 'datetime', 'timestamp', 'duration',
	 *  	'boolean', 'checkbox', 'radio', 'array',
	 *  	'mail', 'phone', 'url', 'password', 'ip'
	 *		Note: Filter must be a Dolibarr filter syntax string. Example: "(t.ref:like:'SO-%') or (t.date_creation:<:'20160101') or (t.status:!=:0) or (t.nature:is:NULL)"
	 *  'label' the translation key.
	 *  'picto' is code of a picto to show before value in forms
	 *  'enabled' is a condition when the field must be managed (Example: 1 or '$conf->global->MY_SETUP_PARAM' or 'isModEnabled("multicurrency")' ...)
	 *  'position' is the sort order of field.
	 *  'notnull' is set to 1 if not null in database. Set to -1 if we must set data to null if empty ('' or 0).
	 *  'visible' says if field is visible in list (Examples: 0=Not visible, 1=Visible on list and create/update/view forms, 2=Visible on list only, 3=Visible on create/update/view form only (not list), 4=Visible on list and update/view form only (not create). 5=Visible on list and view only (not create/not update). Using a negative value means field is not shown by default on list but can be selected for viewing)
	 *  'noteditable' says if field is not editable (1 or 0)
	 *  'alwayseditable' says if field can be modified also when status is not draft ('1' or '0')
	 *  'default' is a default value for creation (can still be overwrote by the Setup of Default Values if field is editable in creation form). Note: If default is set to '(PROV)' and field is 'ref', the default value will be set to '(PROVid)' where id is rowid when a new record is created.
	 *  'index' if we want an index in database.
	 *  'foreignkey'=>'tablename.field' if the field is a foreign key (it is recommended to name the field fk_...).
	 *  'searchall' is 1 if we want to search in this field when making a search from the quick search button.
	 *  'isameasure' must be set to 1 or 2 if field can be used for measure. Field type must be summable like integer or double(24,8). Use 1 in most cases, or 2 if you don't want to see the column total into list (for example for percentage)
	 *  'css' and 'cssview' and 'csslist' is the CSS style to use on field. 'css' is used in creation and update. 'cssview' is used in view mode. 'csslist' is used for columns in lists. For example: 'css'=>'minwidth300 maxwidth500 widthcentpercentminusx', 'cssview'=>'wordbreak', 'csslist'=>'tdoverflowmax200'
	 *  'help' is a 'TranslationString' to use to show a tooltip on field. You can also use 'TranslationString:keyfortooltiponlick' for a tooltip on click.
	 *  'showoncombobox' if value of the field must be visible into the label of the combobox that list record
	 *  'disabled' is 1 if we want to have the field locked by a 'disabled' attribute. In most cases, this is never set into the definition of $fields into class, but is set dynamically by some part of code.
	 *  'arrayofkeyval' to set a list of values if type is a list of predefined values. For example: array("0"=>"Draft","1"=>"Active","-1"=>"Cancel"). Note that type can be 'integer' or 'varchar'
	 *  'autofocusoncreate' to have field having the focus on a create form. Only 1 field should have this property set to 1.
	 *  'comment' is not used. You can store here any text of your choice. It is not used by application.
	 *	'validate' is 1 if need to validate with $this->validateField()
	 *  'copytoclipboard' is 1 or 2 to allow to add a picto to copy value into clipboard (1=picto after label, 2=picto after value)
	 *
	 *  Note: To have value dynamic, you can set value to 0 in definition and edit the value on the fly into the constructor.
	 */

	// BEGIN MODULEBUILDER PROPERTIES
	/**
	 * @var array<string,array{type:string,label:string,enabled:int<0,2>|string,position:int,notnull?:int,visible:int,noteditable?:int,default?:string,index?:int,foreignkey?:string,searchall?:int,isameasure?:int,css?:string,csslist?:string,help?:string,showoncombobox?:int,disabled?:int,arrayofkeyval?:array<int,string>,comment?:string}>  Array with all fields and their property. Do not use it as a static var. It may be modified by constructor.
	 */
	public $fields = array(
		'rowid' => array('type' => 'integer', 'label' => 'TechnicalID', 'enabled' => 1, 'position' => 10, 'notnull' => 1, 'visible' => 0,),
		'ref' => array('type' => 'varchar(12)', 'label' => 'Ref', 'enabled' => 1, 'position' => 15, 'notnull' => 0, 'visible' => -1, 'csslist' => 'tdoverflowmax150', 'showoncombobox' => 1,),
		'datec' => array('type' => 'datetime', 'label' => 'DateCreation', 'enabled' => 1, 'position' => 25, 'notnull' => 0, 'visible' => -1,),
		'amount' => array('type' => 'double(24,8)', 'label' => 'Amount', 'enabled' => 1, 'position' => 30, 'notnull' => 0, 'visible' => -1,),
		'statut' => array('type' => 'smallint(6)', 'label' => 'Statut', 'enabled' => 1, 'position' => 500, 'notnull' => 0, 'visible' => -1, 'arrayofkeyval' => array(0 => 'Wait', 1 => 'Transfered', 2 => 'Credited')),
		'credite' => array('type' => 'smallint(6)', 'label' => 'Credite', 'enabled' => 1, 'position' => 40, 'notnull' => 0, 'visible' => -1,),
		'note' => array('type' => 'text', 'label' => 'Note', 'enabled' => 1, 'position' => 45, 'notnull' => 0, 'visible' => -1,),
		'date_trans' => array('type' => 'datetime', 'label' => 'Datetrans', 'enabled' => 1, 'position' => 50, 'notnull' => 0, 'visible' => -1,),
		'method_trans' => array('type' => 'smallint(6)', 'label' => 'Methodtrans', 'enabled' => 1, 'position' => 55, 'notnull' => 0, 'visible' => -1,),
		'fk_user_trans' => array('type' => 'integer:User:user/class/user.class.php', 'label' => 'Fkusertrans', 'enabled' => 1, 'position' => 60, 'notnull' => 0, 'visible' => -1, 'css' => 'maxwidth500 widthcentpercentminusxx', 'csslist' => 'tdoverflowmax150',),
		'date_credit' => array('type' => 'datetime', 'label' => 'Datecredit', 'enabled' => 1, 'position' => 65, 'notnull' => 0, 'visible' => -1,),
		'fk_user_credit' => array('type' => 'integer:User:user/class/user.class.php', 'label' => 'Fkusercredit', 'enabled' => 1, 'position' => 70, 'notnull' => 0, 'visible' => -1, 'css' => 'maxwidth500 widthcentpercentminusxx', 'csslist' => 'tdoverflowmax150',),
		'type' => array('type' => 'varchar(16)', 'label' => 'Type', 'enabled' => 1, 'position' => 75, 'notnull' => 0, 'visible' => -1,),
		'fk_bank_account' => array('type' => 'integer', 'label' => 'Fkbankaccount', 'enabled' => 1, 'position' => 80, 'notnull' => 0, 'visible' => -1, 'css' => 'maxwidth500 widthcentpercentminusxx',),
	);
	public $rowid;
	public $ref;
	public $datec;
	public $amount;

	/**
	 * @var int	Status
	 * @deprecated
	 */
	public $statut;
	/**
	 * @var int	Status
	 */
	public $status;

	public $credite;
	public $note;
	public $date_trans;
	/**
	 * @var int Current transport method, index to $methodes_trans
	 */
	public $method_trans;
	public $fk_user_trans;
	public $date_credit;
	public $fk_user_credit;
	public $type;
	public $fk_bank_account;
	// END MODULEBUILDER PROPERTIES



	/**
	 *	Constructor
	 *
	 *  @param		DoliDB		$db      	Database handler
	 */
	public function __construct($db)
	{
		$this->db = $db;

		$this->filename = '';

		$this->date_echeance = dol_now();
		$this->raison_sociale = "";
		$this->reference_remise = "";

		$this->emetteur_code_guichet = "";
		$this->emetteur_numero_compte = "";
		$this->emetteur_code_banque = "";
		$this->emetteur_number_key = "";
		$this->sepa_xml_pti_in_ctti = false;

		$this->emetteur_iban = "";
		$this->emetteur_bic = "";
		$this->emetteur_ics = "";

		$this->factures = array();

		$this->methodes_trans = array(0 => 'Internet', 2 => 'Email', 3 => 'Api');

		$this->fetched = 0;
	}

	// phpcs:disable PEAR.NamingConventions.ValidFunctionName.ScopeNotCamelCaps
	/**
	 * Add invoice to withdrawal
	 *
	 * @param	int		$invoice_id 	ID of invoice to add or ID of salary to add
	 * @param	int		$client_id  	id invoice customer
	 * @param	string	$client_nom 	customer name
	 * @param	int		$amount 		amount of invoice
	 * @param	string	$code_banque 	code of bank withdrawal
	 * @param	string	$code_guichet 	code of bank's office
	 * @param	string	$number bank 	account number
	 * @param	string	$number_key 	number key of account number
	 * @param	string	$type			'debit-order' or 'bank-transfer'
	 * @param   string  $sourcetype     'salary' for salary, '' for invoices
	 * @return	int						>0 if OK, <0 if KO
	 */
	public function AddFacture($invoice_id, $client_id, $client_nom, $amount, $code_banque, $code_guichet, $number, $number_key, $type = 'debit-order', $sourcetype = '')
	{
		// phpcs:enable
		$result = 0;
		$line_id = 0;

		// Add lines into prelevement_lignes
		$result = $this->addline($line_id, $client_id, $client_nom, $amount, $code_banque, $code_guichet, $number, $number_key, $sourcetype);


		if ($result == 0) {
			if ($line_id > 0) {
				$sql = "INSERT INTO " . MAIN_DB_PREFIX . "prelevement (";
				if ($type != 'bank-transfer') {
					$sql .= "fk_facture";
				} else {
					if ($sourcetype == 'salary') {
						$sql .= "fk_salary";
					} else {
						$sql .= "fk_facture_fourn";
					}
				}
				$sql .= ",fk_prelevement_lignes";
				$sql .= ") VALUES (";
				$sql .= ((int) $invoice_id);
				$sql .= ", " . ((int) $line_id);
				$sql .= ")";

				if ($this->db->query($sql)) {
					$result = 0;
				} else {
					$result = -1;
					$this->errors[] = get_class($this) . "::AddFacture " . $this->db->lasterror;
					dol_syslog(get_class($this) . "::AddFacture Error $result");
				}
			} else {
				$result = -2;
				$this->errors[] = get_class($this) . "::AddFacture linedid Empty";
				dol_syslog(get_class($this) . "::AddFacture Error $result");
			}
		} else {
			$result = -3;
			dol_syslog(get_class($this) . "::AddFacture Error $result");
		}

		return $result;
	}

	/**
	 *	Add line to withdrawal
	 *
	 *	@param	int		$line_id 		ID of line added (returned parameter)
	 *	@param	int		$client_id  	ID of thirdparty for invoices, ID of user for salaries
	 *	@param	string	$client_nom 	customer name
	 *	@param	int		$amount 		amount of invoice
	 *	@param	string	$code_banque 	code of bank withdrawal
	 *	@param	string	$code_guichet 	code of bank's office
	 *	@param	string	$number 		bank account number
	 *	@param  string	$number_key 	number key of account number
	 *  @param  string  $sourcetype     'salary' for salary, '' for invoices
	 *	@return	int						>0 if OK, <0 if KO
	 */
	public function addline(&$line_id, $client_id, $client_nom, $amount, $code_banque, $code_guichet, $number, $number_key, $sourcetype = '')
	{
		$result = -1;
		$concat = 0;	// ??? what is this for. Seems not used.

		if ($concat == 1) {
			/*
			 * We aggregate the lines
			 */
			$sql = "SELECT rowid";
			$sql .= " FROM  " . MAIN_DB_PREFIX . "prelevement_lignes";
			$sql .= " WHERE fk_prelevement_bons = " . ((int) $this->id);
			if ($sourcetype == 'salary') {
				$sql .= " AND fk_soc = " . ((int) $client_id);
			} else {
				$sql .= " AND fk_user = " . ((int) $client_id);
			}
			$sql .= " AND code_banque = '" . $this->db->escape($code_banque) . "'";
			$sql .= " AND code_guichet = '" . $this->db->escape($code_guichet) . "'";
			$sql .= " AND number = '" . $this->db->escape($number) . "'";

			$resql = $this->db->query($sql);
			if ($resql) {
				$num = $this->db->num_rows($resql);
			} else {
				$result = -1;
			}
		} else {
			/*
			 * No aggregate
			 */
			$sql = "INSERT INTO " . MAIN_DB_PREFIX . "prelevement_lignes (";
			$sql .= "fk_prelevement_bons";
			$sql .= ", fk_soc";
			$sql .= ", client_nom";
			$sql .= ", amount";
			$sql .= ", code_banque";
			$sql .= ", code_guichet";
			$sql .= ", number";
			$sql .= ", cle_rib";
			$sql .= ($sourcetype == 'salary' ? ", fk_user" : "");
			$sql .= ") VALUES (";
			$sql .= $this->id;
			$sql .= ", " . (($sourcetype != 'salary') ? ((int) $client_id) : "0");	// fk_soc can't be null
			$sql .= ", '" . $this->db->escape($client_nom) . "'";
			$sql .= ", " . ((float) price2num($amount));
			$sql .= ", '" . $this->db->escape($code_banque) . "'";
			$sql .= ", '" . $this->db->escape($code_guichet) . "'";
			$sql .= ", '" . $this->db->escape($number) . "'";
			$sql .= ", '" . $this->db->escape($number_key) . "'";
			$sql .= (($sourcetype == 'salary') ? ", " . ((int) $client_id) : '');
			$sql .= ")";
			if ($this->db->query($sql)) {
				$line_id = $this->db->last_insert_id(MAIN_DB_PREFIX . "prelevement_lignes");
				$result = 0;
			} else {
				$this->errors[] = get_class($this) . "::addline Error -2 " . $this->db->lasterror;
				dol_syslog(get_class($this) . "::addline Error -2");
				$result = -2;
			}
		}

		return $result;
	}

	/**
	 *	Return error string
	 *
	 *  @param	int		$error 		 Id of error
	 *	@return	string               Error string
	 */
	public function getErrorString($error)
	{
		global $langs;

		$errors = array();

		$errors[1027] = $langs->trans("DateInvalid");

		return $errors[abs($error)];
	}

	/**
	 *	Get object and lines from database
	 *
	 *	@param	int		$rowid		Id of object to load
	 *  @param	string	$ref		Ref of direct debit
	 *	@return	int					>0 if OK, 0=Not found, <0 if KO
	 */
	public function fetch($rowid, $ref = '')
	{
		$sql = "SELECT p.rowid, p.ref, p.amount, p.note";
		$sql .= ", p.datec as dc";
		$sql .= ", p.date_trans as date_trans";
		$sql .= ", p.method_trans, p.fk_user_trans";
		$sql .= ", p.date_credit as date_credit";
		$sql .= ", p.fk_user_credit";
		$sql .= ", p.type";
		$sql .= ", p.fk_bank_account";
		$sql .= ", p.statut as status";
		$sql .= " FROM " . MAIN_DB_PREFIX . "prelevement_bons as p";
		$sql .= " WHERE p.entity IN (" . getEntity('invoice') . ")";
		if ($rowid > 0) {
			$sql .= " AND p.rowid = " . ((int) $rowid);
		} else {
			$sql .= " AND p.ref = '" . $this->db->escape($ref) . "'";
		}

		dol_syslog(get_class($this) . "::fetch", LOG_DEBUG);
		$result = $this->db->query($sql);
		if ($result) {
			if ($this->db->num_rows($result)) {
				$obj = $this->db->fetch_object($result);

				$this->id             = $obj->rowid;
				$this->ref            = $obj->ref;
				$this->amount         = $obj->amount;
				$this->note           = $obj->note;
				$this->datec          = $this->db->jdate($obj->dc);

				$this->date_trans     = $this->db->jdate($obj->date_trans);
				$this->method_trans   = $obj->method_trans;
				$this->user_trans     = $obj->fk_user_trans;

				$this->date_credit    = $this->db->jdate($obj->date_credit);
				$this->user_credit    = $obj->fk_user_credit;

				$this->type           = $obj->type;
				$this->fk_bank_account = $obj->fk_bank_account;

				$this->status         = $obj->status;
				if (empty($this->status)) {		// Value is sometimes null in database
					$this->status = 0;
				}
				$this->statut         = $this->status; // For backward compatibility

				$this->fetched = 1;

				return 1;
			} else {
				dol_syslog(get_class($this) . "::Fetch no record found");
				return 0;
			}
		} else {
			return -1;
		}
	}

	/**
	 * Update object into database
	 *
	 * @param  User $user      User that modifies
	 * @param  int 	$notrigger 0=launch triggers after, 1=disable triggers
	 * @return int             Return integer <0 if KO, >0 if OK
	 */
	public function update(User $user, $notrigger = 0)
	{
		return $this->updateCommon($user, $notrigger);
	}

	// phpcs:disable PEAR.NamingConventions.ValidFunctionName.ScopeNotCamelCaps
	/**
	 *	Set direct debit or credit transfer order to "paid" status.
	 *  Then create the payment for each invoice or salary of the prelemevement_bon.
	 *
	 *	@param	User	$user			Id of user
	 *	@param 	int		$date			date of action
	 *  @param  string  $type        	'salary' for type=salary
	 *	@return	int						>0 if OK, <0 if KO
	 */
	public function set_infocredit($user, $date, $type = '')
	{
		// phpcs:enable
		global $conf, $langs;

		$error = 0;

		if ($this->fetched == 1) {
			if ($date < $this->date_trans) {
				$langs->load("errors");
				$this->error = $langs->trans('ErrorDateOfMovementLowerThanDateOfFileTransmission');
				dol_syslog("bon-prelevment::set_infocredit 1027 " . $this->error);
				return -1027;
			}

			$this->db->begin();

			$sql = " UPDATE " . MAIN_DB_PREFIX . "prelevement_bons";
			$sql .= " SET fk_user_credit = " . ((int) $user->id);
			$sql .= ", statut = " . self::STATUS_CREDITED;
			$sql .= ", date_credit = '" . $this->db->idate($date) . "'";
			$sql .= " WHERE rowid = " . ((int) $this->id);
			$sql .= " AND entity = " . ((int) $conf->entity);
			$sql .= " AND statut = " . self::STATUS_TRANSFERED;

			$resql = $this->db->query($sql);
			if ($resql) {
				$langs->load('withdrawals');
				$subject = $langs->trans("InfoCreditSubject", $this->ref);
				$message = $langs->trans("InfoCreditMessage", $this->ref, dol_print_date($date, 'dayhour'));

				// Add payment of withdrawal into bank
				$fk_bank_account = $this->fk_bank_account;
				if (empty($fk_bank_account)) {
					$fk_bank_account = ($this->type == 'bank-transfer' ? getDolGlobalInt('PAYMENTBYBANKTRANSFER_ID_BANKACCOUNT') : getDolGlobalInt('PRELEVEMENT_ID_BANKACCOUNT'));
				}

				$facs = array();
				$amounts = array();
				$amountsperthirdparty = array();

				$facs = $this->getListInvoices(1, $type);
				if ($this->error) {
					$error++;
				}

				// Loop on each invoice or salary.
				// $facs should be array(0=>id, 1=>amount requested)
				$num = count($facs);
				for ($i = 0; $i < $num; $i++) {
					if ($this->type == 'bank-transfer') {
						if ($type == 'salary') {
							$fac = new Salary($this->db);
						} else {
							$fac = new FactureFournisseur($this->db);
						}
					} else {
						$fac = new Facture($this->db);
					}

					$result = $fac->fetch($facs[$i][0]);

					$amounts[$fac->id] = $facs[$i][1];
					if ($this->type == 'bank-transfer') {
						if ($type == 'salary') {
							$amountsperthirdparty[$fac->fk_user][$fac->id] = $facs[$i][1];
						} else {
							$amountsperthirdparty[$fac->socid][$fac->id] = $facs[$i][1];
						}
					} else {
						$amountsperthirdparty[$fac->socid][$fac->id] = $facs[$i][1];
					}

					$totalpaid = $fac->getSommePaiement();
					$totalcreditnotes = 0;
					if (method_exists($fac, 'getSumCreditNotesUsed')) {
						$totalcreditnotes = $fac->getSumCreditNotesUsed();
					}
					$totaldeposits = 0;
					if (method_exists($fac, 'getSumDepositsUsed')) {
						$totaldeposits = $fac->getSumDepositsUsed();
					}
					$alreadypayed = $totalpaid + $totalcreditnotes + $totaldeposits;

					// Set the main document to pay with status Paid.
					// @TODO Move this after creation of payments done after
					$amountofdocument = $fac->total_ttc;
					if ($type == 'salary') {
						$amountofdocument = $fac->amount;
					}
					if (price2num($alreadypayed + $facs[$i][1], 'MT') == price2num($amountofdocument, 'MT')) {
						$result = $fac->setPaid($user);
						if ($result < 0) {
							$this->error = $fac->error;
							$this->errors = $fac->errors;
						}
					}
				}

				// Make one payment per customer or employee
				foreach ($amountsperthirdparty as $thirdpartyid => $cursoramounts) {
					if ($this->type == 'bank-transfer') {
						if ($type == 'salary') {
							$paiement = new PaymentSalary($this->db);
						} else {
							$paiement = new PaiementFourn($this->db);
						}
					} else {
						$paiement = new Paiement($this->db);
					}
					$paiement->datepaye = $date;
					$paiement->amounts = $cursoramounts; // Array with detail of dispatching of payments for each invoice

					if ($this->type == 'bank-transfer') {
						if ($type == 'salary') {
							$paiement->datep = $date;

							$paiement->paiementid = 2;
							$paiement->fk_typepayment = 2;
							$paiement->paiementcode = 'VIR';
						} else {
							$paiement->paiementid = 2;
							$paiement->paiementcode = 'VIR';
						}
					} else {
						$paiement->paiementid = 3;
						$paiement->paiementcode = 'PRE';
					}

					$paiement->num_payment = $this->ref; // Set ref of direct debit note
					$paiement->id_prelevement = $this->id;

					$result = $paiement->create($user); // This use ->paiementid, that is ID of payment mode

					if ($result < 0) {
						$error++;
						$this->error = $paiement->error;
						$this->errors = $paiement->errors;
						dol_syslog(get_class($this) . "::set_infocredit AddPayment Error " . $this->error);
					} else {
						if ($this->type == 'bank-transfer') {
							if ($type == 'salary') {
								$modeforaddpayment = 'payment_salary';
								$labelforaddpayment = '(SalaryPayment)';
								$addbankurl = 'credit-transfer';
							} else {
								$modeforaddpayment = 'payment_supplier';
								$labelforaddpayment = '(SupplierInvoicePayment)';
								$addbankurl = 'credit-transfer';
							}
						} else {
							$modeforaddpayment = 'payment';
							$labelforaddpayment = '(CustomerInvoicePayment)';
							$addbankurl = 'direct-debit';	// = 'directdebit'
						}

						$result = $paiement->addPaymentToBank($user, $modeforaddpayment, $labelforaddpayment, $fk_bank_account, '', '', 0, '', $addbankurl);

						if ($result < 0) {
							$error++;
							$this->error = $paiement->error;
							$this->errors = $paiement->errors;
							dol_syslog(get_class($this) . "::set_infocredit AddPaymentToBank Error " . $this->error);
						}
					}
				}

				// Update withdrawal line
				// TODO: Translate to ligneprelevement.class.php
				if (!$error) {
					$sql = " UPDATE " . MAIN_DB_PREFIX . "prelevement_lignes";
					$sql .= " SET statut = 2";
					$sql .= " WHERE fk_prelevement_bons = " . ((int) $this->id);

					if (!$this->db->query($sql)) {
						dol_syslog(get_class($this) . "::set_infocredit Update lines Error");
						$error++;
					}
				}
			} else {
				$this->error = $this->db->lasterror();
				dol_syslog(get_class($this) . "::set_infocredit Update Bons Error");
				$error++;
			}

			// End of procedure
			if ($error == 0) {
				$this->date_credit = $date;		// date credit or debit
				$this->statut = self::STATUS_CREDITED;
				$this->status = self::STATUS_CREDITED;

				$this->db->commit();
				return 0;
			} else {
				$this->db->rollback();
				return -1;
			}
		} else {
			return -1026;
		}
	}

	// phpcs:disable PEAR.NamingConventions.ValidFunctionName.ScopeNotCamelCaps
	/**
	 *	Set withdrawal to transmitted status
	 *
	 *	@param	User		$user		Id of user
	 *	@param 	int			$date		Date of action
	 *	@param	int			$method		Method of transmission to bank (0=Internet, 1=Api...)
	 *	@return	int						>0 if OK, <0 if KO
	 */
	public function set_infotrans($user, $date, $method)
	{
		// phpcs:enable
		global $conf, $langs;

		$error = 0;

		dol_syslog(get_class($this) . "::set_infotrans Start", LOG_INFO);

		if ($this->db->begin()) {
			$sql = "UPDATE " . MAIN_DB_PREFIX . "prelevement_bons ";
			$sql .= " SET fk_user_trans = " . $user->id;
			$sql .= " , date_trans = '" . $this->db->idate($date) . "'";
			$sql .= " , method_trans = " . ((int) $method);
			$sql .= " , statut = " . self::STATUS_TRANSFERED;
			$sql .= " WHERE rowid = " . ((int) $this->id);
			$sql .= " AND entity = " . ((int) $conf->entity);
			$sql .= " AND statut = " . self::STATUS_DRAFT;

			if ($this->db->query($sql)) {
				$this->method_trans = $method;
				$langs->load('withdrawals');
				$subject = $langs->trans("InfoTransSubject", $this->ref);
				$message = $langs->trans("InfoTransMessage", $this->ref, dolGetFirstLastname($user->firstname, $user->lastname));
				$message .= $langs->trans("InfoTransData", price($this->amount), $this->methodes_trans[$this->method_trans], dol_print_date($date, 'day'));

				// TODO Call trigger to create a notification using notification module
			} else {
				$error++;
			}

			if ($error == 0) {
				$this->date_trans = $date;
				$this->statut = self::STATUS_TRANSFERED;
				$this->status = self::STATUS_TRANSFERED;
				$this->user_trans = $user->id;

				$this->db->commit();

				return 0;
			} else {
				$this->db->rollback();
				dol_syslog(get_class($this) . "::set_infotrans ROLLBACK", LOG_ERR);

				return -1;
			}
		} else {
			dol_syslog(get_class($this) . "::set_infotrans Ouverture transaction SQL impossible", LOG_CRIT);
			return -2;
		}
	}

	/**
	 *	Get invoice or salary list (with amount or not)
	 *
	 *  @param 	int		$amounts 	If you want to get the amount of the order for each invoice or salary
	 *  @param  string  $type       'salary' for type=salary
	 *	@return	array 				Array(Id of invoices/salary, Amount to pay)
	 */
	private function getListInvoices($amounts = 0, $type = '')
	{
		global $conf;

		$arr = array();

		dol_syslog(get_class($this) . "::getListInvoices");

		// Returns all invoices presented within same order
		$sql = "SELECT ";
		if ($this->type == 'bank-transfer') {
			if ($type == 'salary') {
				$sql .= " p.fk_salary";
			} else {
				$sql .= " p.fk_facture_fourn";
			}
		} else {
			$sql .= " p.fk_facture";
		}
		if ($amounts) {
			$sql .= ", SUM(pl.amount)";
		}
		$sql .= " FROM " . MAIN_DB_PREFIX . "prelevement_bons as pb,";
		$sql .= " " . MAIN_DB_PREFIX . "prelevement_lignes as pl,";
		$sql .= " " . MAIN_DB_PREFIX . "prelevement as p";
		$sql .= " WHERE p.fk_prelevement_lignes = pl.rowid";
		$sql .= " AND pl.fk_prelevement_bons = pb.rowid";
		$sql .= " AND pb.rowid = " . ((int) $this->id);
		$sql .= " AND pb.entity = " . ((int) $conf->entity);
		if ($amounts) {
			if ($this->type == 'bank-transfer') {
				if ($type == 'salary') {
					$sql .= " GROUP BY p.fk_salary";
				} else {
					$sql .= " GROUP BY p.fk_facture_fourn";
				}
			} else {
				$sql .= " GROUP BY p.fk_facture";
			}
		}

		$resql = $this->db->query($sql);
		if ($resql) {
			$num = $this->db->num_rows($resql);

			if ($num) {
				$i = 0;
				while ($i < $num) {
					$row = $this->db->fetch_row($resql);
					if (!$amounts) {
						$arr[$i] = $row[0];
					} else {
						$arr[$i] = array(
							$row[0],
							$row[1]
						);
					}
					$i++;
				}
			}
			$this->db->free($resql);
		} else {
			$this->error = $this->db->lasterror();
		}

		return $arr;
	}

	// phpcs:disable PEAR.NamingConventions.ValidFunctionName.ScopeNotCamelCaps
	/**
	 *	Returns amount waiting for direct debit payment or credit transfer payment
	 *
	 *	@param	string	$mode		'direct-debit' or 'bank-transfer'
	 *  @param  string  $type        for type=salary
	 *	@return	double	 			Return integer <O if KO, Total amount
	 */
	public function SommeAPrelever($mode = 'direct-debit', $type = '')
	{
		// phpcs:enable
		$sql = "SELECT sum(pd.amount) as nb";
		if ($type !== 'salary') {
			if ($mode != 'bank-transfer') {
				$sql .= " FROM " . MAIN_DB_PREFIX . "facture as f,";
			} else {
				$sql .= " FROM " . MAIN_DB_PREFIX . "facture_fourn as f,";
			}
		} else {
			$sql .= " FROM " . MAIN_DB_PREFIX . "salary as s,";
		}
		$sql .= " " . MAIN_DB_PREFIX . "prelevement_demande as pd";
		$sql .= ($type !== 'salary' ? " WHERE f.entity IN (" . getEntity('invoice') . ")" : " WHERE s.entity IN (" . getEntity('salary') . ")");
		if (!getDolGlobalString('WITHDRAWAL_ALLOW_ANY_INVOICE_STATUS')) {
			$sql .= ($type !== 'salary' ? " AND f.fk_statut = " . Facture::STATUS_VALIDATED : " AND s.paye = " . Salary::STATUS_UNPAID);
		}
		if ($type !== 'salary') {
			if ($mode != 'bank-transfer') {
				$sql .= " AND f.rowid = pd.fk_facture";
			} else {
				$sql .= " AND f.rowid = pd.fk_facture_fourn";
			}
		} else {
			$sql .= " AND s.rowid = pd.fk_salary";
		}
		$sql .= ($type !== 'salary' ? " AND f.paye = 0" : "");
		$sql .= " AND pd.traite = 0";
		$sql .= " AND pd.ext_payment_id IS NULL";
		$sql .= ($type !== 'salary' ? " AND f.total_ttc > 0" : "");

		$resql = $this->db->query($sql);
		if ($resql) {
			$obj = $this->db->fetch_object($resql);

			$this->db->free($resql);

			return $obj->nb;
		} else {
			$error = 1;
			dol_syslog(get_class($this) . "::SommeAPrelever Erreur -1");
			dol_syslog($this->db->error());

			return -1;
		}
	}

	/**
	 *	Get number of invoices waiting for payment
	 *
	 *	@param	string	$mode		'direct-debit' or 'bank-transfer'
	 *  @param  string  $type        for salary invoice
	 *	@return	int					Return integer <O if KO, number of invoices if OK
	 */
	public function nbOfInvoiceToPay($mode = 'direct-debit', $type = '')
	{
		if ($type === 'salary') {
			return $this->NbFactureAPrelever($mode, 1);
		} else {
			return $this->NbFactureAPrelever($mode);
		}
	}

	// phpcs:disable PEAR.NamingConventions.ValidFunctionName.ScopeNotCamelCaps
	/**
	 *	Get number of invoices to pay
	 *
	 *	@param	string	$type		'direct-debit' or 'bank-transfer'
	 *  @param  int     $forsalary  0= for facture & facture_supplier, 1=for salary
	 *	@return	int					Return integer <O if KO, number of invoices if OK
	 */
	public function NbFactureAPrelever($type = 'direct-debit', $forsalary = 0)
	{
		// phpcs:enable
		if ($forsalary == 1) {
			$sql = "SELECT count(s.rowid) as nb";
			$sql .= " FROM " . MAIN_DB_PREFIX . "salary as s";
		} else {
			$sql = "SELECT count(f.rowid) as nb";

			if ($type == 'bank-transfer') {
				$sql .= " FROM " . MAIN_DB_PREFIX . "facture_fourn as f";
			} else {
				$sql .= " FROM " . MAIN_DB_PREFIX . "facture as f";
			}
		}
		$sql .= ", " . MAIN_DB_PREFIX . "prelevement_demande as pd";
		if ($forsalary == 1) {
			$sql .= " WHERE s.entity IN (" . getEntity('invoice') . ")";
			if (!getDolGlobalString('WITHDRAWAL_ALLOW_ANY_INVOICE_STATUS')) {
				$sql .= " AND s.paye = 0";
			}
		} else {
			$sql .= " WHERE f.entity IN (" . getEntity('invoice') . ")";
			if (!getDolGlobalString('WITHDRAWAL_ALLOW_ANY_INVOICE_STATUS')) {
				$sql .= " AND f.fk_statut = " . Facture::STATUS_VALIDATED;
			}
		}
		if ($forsalary == 1) {
			$sql .= " AND s.rowid = pd.fk_salary";
		} else {
			if ($type == 'bank-transfer') {
				$sql .= " AND f.rowid = pd.fk_facture_fourn";
			} else {
				$sql .= " AND f.rowid = pd.fk_facture";
			}
		}
		$sql .= " AND pd.traite = 0";
		$sql .= " AND pd.ext_payment_id IS NULL";
		if (!$forsalary == 1) {
			$sql .= " AND f.total_ttc > 0";
		} else {
			$sql .= " AND s.paye = 0";
		}

		dol_syslog(get_class($this) . "::NbFactureAPrelever");
		$resql = $this->db->query($sql);

		if ($resql) {
			$obj = $this->db->fetch_object($resql);
			$this->db->free($resql);

			return $obj->nb;
		} else {
			$this->error = get_class($this) . "::NbFactureAPrelever Erreur -1 sql=" . $this->db->error();
			return -1;
		}
	}


	// phpcs:disable PEAR.NamingConventions.ValidFunctionName.ScopeNotCamelCaps
	/**
	 *	Create a BAN payment order:
	 *  - Select waiting requests from prelevement_demande (or use $did if provided)
	 *  - Check BAN values
	 *  - Then create a direct debit order or a credit transfer order
	 *  - Link the order with the prelevement_demande lines
	 *  TODO delete params banque and agence when not necessary
	 *
	 *	@param 	int		$banque				dolibarr mysoc bank
	 *	@param	int		$agence				dolibarr mysoc bank office (guichet)
	 *	@param	string	$mode				real=do action, simu=test only
	 *  @param	string	$format				FRST, RCUR or ALL
	 *  @param  string  $executiondate		Date to execute the transfer
	 *  @param	int	    $notrigger			Disable triggers
	 *  @param	string	$type				'direct-debit' or 'bank-transfer'
	 *  @param	int		$did				ID of an existing payment request. If $did is defined, we use the existing payment request.
	 *  @param	int		$fk_bank_account	Bank account ID the receipt is generated for. Will use the ID into the setup of module Direct Debit or Credit Transfer if 0.
	 *  @param	string	$sourcetype			'invoice' or 'salary'
	 *	@return	int							Return integer <0 if KO, No of invoice included into file if OK
	 */
	public function create($banque = 0, $agence = 0, $mode = 'real', $format = 'ALL', $executiondate = '', $notrigger = 0, $type = 'direct-debit', $did = 0, $fk_bank_account = 0, $sourcetype = 'invoice')
	{
		// phpcs:enable
		global $conf, $langs, $user;

		dol_syslog(__METHOD__ . " Bank=" . $banque . " Office=" . $agence . " mode=" . $mode . " format=" . $format, LOG_DEBUG);

		require_once DOL_DOCUMENT_ROOT . "/compta/facture/class/facture.class.php";
		require_once DOL_DOCUMENT_ROOT . "/societe/class/societe.class.php";

		// Check params
		if ($type != 'bank-transfer') {
			if (empty($format)) {
				$this->error = 'ErrorBadParametersForDirectDebitFileCreate';
				return -1;
			}
		}

		// Clean params
		if (empty($fk_bank_account)) {
			$fk_bank_account = ($type == 'bank-transfer' ? getDolGlobalInt('PAYMENTBYBANKTRANSFER_ID_BANKACCOUNT') : getDolGlobalInt('PRELEVEMENT_ID_BANKACCOUNT'));
		}

		$error = 0;

		$datetimeprev = dol_now('gmt');
		// Choice the date of the execution direct debit
		if (!empty($executiondate)) {
			$datetimeprev = $executiondate;
		}

		$month = dol_print_date($datetimeprev, "%m", 'gmt');
		$year = dol_print_date($datetimeprev, "%Y", 'gmt');

		$this->invoice_in_error = array();
		$this->thirdparty_in_error = array();

		// Read invoices
		$factures = array();
		$factures_prev = array();
		$factures_result = array();
		$factures_prev_id = array();
		$factures_errors = array();
		if (!$error) {
			dol_syslog(__METHOD__ . " Read invoices for did=" . ((int) $did), LOG_DEBUG);

			$sql = "SELECT f.rowid, pd.rowid as pfdrowid";
			if ($sourcetype != 'salary') {
				$sql .= ", f.fk_soc";
			} else {
				$sql .= ", f.fk_user";
			}
			$sql .= ", pd.code_banque, pd.code_guichet, pd.number, pd.cle_rib";
			$sql .= ", pd.amount";
			if ($sourcetype != 'salary') {
				$sql .= ", s.nom as name";
				$sql .= ", f.ref, sr.bic, sr.iban_prefix, sr.frstrecur";
			} else {
				$sql .= ", CONCAT(s.firstname,' ',s.lastname) as name";
				$sql .= ", f.ref, sr.bic, sr.iban_prefix, 'FRST' as frstrecur";
			}
			if ($sourcetype != 'salary') {
				if ($type != 'bank-transfer') {
					$sql .= " FROM " . MAIN_DB_PREFIX . "facture as f";
					$sql .= " LEFT JOIN " . MAIN_DB_PREFIX . "prelevement_demande as pd ON f.rowid = pd.fk_facture";
				} else {
					$sql .= " FROM " . MAIN_DB_PREFIX . "facture_fourn as f";
					$sql .= " LEFT JOIN " . MAIN_DB_PREFIX . "prelevement_demande as pd ON f.rowid = pd.fk_facture_fourn";
				}
				$sql .= " LEFT JOIN " . MAIN_DB_PREFIX . "societe as s ON s.rowid = f.fk_soc";
				$sql .= " LEFT JOIN " . MAIN_DB_PREFIX . "societe_rib as sr ON s.rowid = sr.fk_soc AND sr.default_rib = 1";
			} else {
				$sql .= " FROM " . MAIN_DB_PREFIX . "salary as f";
				$sql .= " LEFT JOIN " . MAIN_DB_PREFIX . "prelevement_demande as pd ON f.rowid = pd.fk_salary";
				$sql .= " LEFT JOIN " . MAIN_DB_PREFIX . "user as s ON s.rowid = f.fk_user";
				$sql .= " LEFT JOIN " . MAIN_DB_PREFIX . "user_rib as sr ON s.rowid = sr.fk_user";	// TODO Add AND sr.default_rib = 1 here
			}
			if ($sourcetype != 'salary') {
				if ($type != 'bank-transfer') {
					$sql .= " WHERE f.entity IN (" . getEntity('invoice') . ')';
				} else {
					$sql .= " WHERE f.entity IN (" . getEntity('supplier_invoice') . ')';
				}
			} else {
				$sql .= " WHERE f.entity IN (" . getEntity('salary') . ')';
			}
			if ($sourcetype != 'salary') {
				$sql .= " AND f.fk_statut = 1"; // Invoice validated
				$sql .= " AND f.paye = 0";
				$sql .= " AND f.total_ttc > 0";
			} else {
				//$sql .= " AND f.fk_statut = 1"; // Invoice validated
				$sql .= " AND f.paye = 0";
				$sql .= " AND f.amount > 0";
			}
			$sql .= " AND pd.traite = 0";
			$sql .= " AND pd.ext_payment_id IS NULL";
			if ($sourcetype != 'salary') {
				$sql .= " AND sr.type = 'ban'";		// TODO Add AND sr.type = 'ban' for users too
			}
			if ($did > 0) {
				$sql .= " AND pd.rowid = " . ((int) $did);
			}

			$resql = $this->db->query($sql);
			if ($resql) {
				$num = $this->db->num_rows($resql);
				$i = 0;

				while ($i < $num) {
					$row = $this->db->fetch_row($resql);	// TODO Replace with fetch_object()
					$factures[$i] = $row; // All fields

					if ($row[7] == 0) {
						$error++;
						dol_syslog(__METHOD__ . " Read invoices/salary error Found a null amount", LOG_ERR);
						$this->invoice_in_error[$row[0]] = "Error for invoice or salary id " . $row[0] . ", found a null amount";
						break;
					}
					$i++;
				}

				$this->db->free($resql);
				dol_syslog(__METHOD__ . " Read invoices/salary, " . $i . " invoices/salary to withdraw", LOG_DEBUG);
			} else {
				$error++;
				$this->error = $this->db->lasterror();
				dol_syslog(__METHOD__ . " Read invoices/salary error " . $this->db->lasterror(), LOG_ERR);
				return -1;
			}
		}

		if (!$error) {
			// Make some checks
			require_once DOL_DOCUMENT_ROOT . '/societe/class/societe.class.php';
			require_once DOL_DOCUMENT_ROOT . '/user/class/user.class.php';
			require_once DOL_DOCUMENT_ROOT . '/societe/class/companybankaccount.class.php';
			require_once DOL_DOCUMENT_ROOT . '/core/lib/bank.lib.php';

			$tmpsoc = new Societe($this->db);
			$tmpuser = new User($this->db);

			// Check BAN
			$i = 0;
			dol_syslog(__METHOD__ . " Check BAN", LOG_DEBUG);

			if (count($factures) > 0) {
				foreach ($factures as $key => $fac) {
					/*
					if ($type != 'bank-transfer') {
						$tmpinvoice = new Facture($this->db);
					} else {
						$tmpinvoice = new FactureFournisseur($this->db);
					}
					$resfetch = $tmpinvoice->fetch($fac[0]);
					if ($resfetch >= 0) {		// Field 0 of $fac is rowid of invoice
					*/

					// Check if $fac[8] s.nom is null
					if ($fac[8] != null) {
						if ($type != 'bank-transfer') {
							if ($format == 'FRST' && $fac[12] != 'FRST') {
								continue;
							}
							if ($format == 'RCUR' && $fac[12] != 'RCUR') {
								continue;
							}
						}

						$verif = checkSwiftForAccount(null, $fac[10]);
						if ($verif or (empty($fac[10]) and getDolGlobalInt("WITHDRAWAL_WITHOUT_BIC"))) {
							$verif = checkIbanForAccount(null, $fac[11]);
						}

						if ($verif) {
							$factures_prev[$i] = $fac;
							/* second array necessary for BonPrelevement */
							$factures_prev_id[$i] = $fac[0];
							$i++;
							//dol_syslog(__METHOD__."::RIB is ok", LOG_DEBUG);
						} else {
							if ($type != 'bank-transfer') {
								$tmpsoc->id = $fac[2];
								$tmpsoc->name = $fac[8];
								$invoice_url = "<a href='" . DOL_URL_ROOT . '/compta/facture/card.php?facid=' . $fac[0] . "'>" . $fac[9] . "</a>";
								$this->invoice_in_error[$fac[0]] = "Error on default bank number IBAN/BIC for invoice " . $invoice_url . " for thirdparty " . $tmpsoc->getNomUrl(0);
								$this->thirdparty_in_error[$tmpsoc->id] = "Error on default bank number IBAN/BIC for invoice " . $invoice_url . " for thirdparty " . $tmpsoc->getNomUrl(0);
								$error++;
							}
							if ($type == 'bank-transfer' && $sourcetype != 'salary') {
								$tmpsoc->id = $fac[2];
								$tmpsoc->name = $fac[8];
								$invoice_url = "<a href='" . DOL_URL_ROOT . '/fourn/facture/card.php?facid=' . $fac[0] . "'>" . $fac[9] . "</a>";
								$this->invoice_in_error[$fac[0]] = "Error on default bank number IBAN/BIC for invoice " . $invoice_url . " for thirdparty " . $tmpsoc->getNomUrl(0);
								$this->thirdparty_in_error[$tmpsoc->id] = "Error on default bank number IBAN/BIC for invoice " . $invoice_url . " for thirdparty " . $tmpsoc->getNomUrl(0);
								$error++;
							}
							if ($type == 'bank-transfer' && $sourcetype == 'salary') {
								$tmpuser->id = $fac[2];
								$tmpuser->firstname = $fac[8];
								$salary_url = "<a href='" . DOL_URL_ROOT . '/salaries/card.php?id=' . $fac[0] . "'>" . $fac[0] . "</a>";
								$this->invoice_in_error[$fac[0]] = "Error on default bank number IBAN/BIC for salary " . $salary_url . " for employee " . $tmpuser->getNomUrl(0);
								$this->thirdparty_in_error[$tmpuser->id] = "Error on default bank number IBAN/BIC for salary " . $salary_url . " for employee " . $tmpuser->getNomUrl(0);
								$error++;
							}
							dol_syslog(__METHOD__ . " Check BAN Error on default bank number IBAN/BIC reported by verif(): " . implode(', ', $fac), LOG_WARNING);
						}
					} else {
						dol_syslog(__METHOD__ . " Check BAN Failed to read company", LOG_WARNING);
					}
					/*
					} else {
						dol_syslog(__METHOD__." Check BAN Failed to read invoice", LOG_WARNING);
					}
					*/
				}
			} else {
				dol_syslog(__METHOD__ . " Check BAN No invoice to process", LOG_WARNING);
			}
		}

		$ok = 0;

		// Withdraw invoices in factures_prev array
		$out = count($factures_prev) . " invoices will be included.";
		//print $out."\n";
		dol_syslog($out);

		// Return warning
		/*$i=0;
		 foreach ($this->thirdparty_in_error as $key => $val)
		 {
		 if ($i < 10) setEventMessages($val, null, 'warnings');
		 else setEventMessages('More error were discarded...', null, 'warnings');
		 $i++;
		 }*/

		if (count($factures_prev) > 0) {
			if ($mode == 'real') {
				$ok = 1;
			} else {
				print $langs->trans("ModeWarning"); // "Option for real mode was not set, we stop after this simulation\n";
			}
		}
		if ($ok) {
			/*
			 * We are in real mode.
			 * We create order and build file into disk
			 */
			$this->db->begin();

			$now = dol_now();
			$ref = '';

			/*
			 * Process order generation
			 */
			if (!$error) {
				$ref = substr($year, -2) . $month;

				// Get next free number for the ref of bon prelevement
				$sql = "SELECT substring(ref from char_length(ref) - 1)";	// To extract "YYMMXX" from "TYYMMXX"
				$sql .= " FROM " . MAIN_DB_PREFIX . "prelevement_bons";
				$sql .= " WHERE ref LIKE '_" . $this->db->escape($ref) . "%'";
				$sql .= " AND entity = " . ((int) $conf->entity);
				$sql .= " ORDER BY ref DESC LIMIT 1";

				dol_syslog(get_class($this) . " get next free number", LOG_DEBUG);
				$resql = $this->db->query($sql);

				if ($resql) {
					$row = $this->db->fetch_row($resql);

					// Build the new ref
					$ref = "T" . $ref . sprintf("%02d", (intval($row[0]) + 1));

					// $conf->abc->dir_output may be:
					// /home/ldestailleur/git/dolibarr_15.0/documents/abc/
					// or
					// /home/ldestailleur/git/dolibarr_15.0/documents/X/abc with X >= 2 with multicompany.
					if ($type != 'bank-transfer') {
						$dir = $conf->prelevement->dir_output . '/receipts';
					} else {
						$dir = $conf->paymentbybanktransfer->dir_output . '/receipts';
					}
					if (!is_dir($dir)) {
						dol_mkdir($dir);
					}

					if (isModEnabled('multicompany')) {
						$labelentity = $conf->entity;
						$this->filename = $dir . '/' . $ref . '-' . $labelentity . '.xml';
					} else {
						$this->filename = $dir . '/' . $ref . '.xml';
					}

					// Create withdraw order in database
					$sql = "INSERT INTO " . MAIN_DB_PREFIX . "prelevement_bons (";
					$sql .= "ref, entity, datec, type, fk_bank_account";
					$sql .= ") VALUES (";
					$sql .= "'" . $this->db->escape($ref) . "'";
					$sql .= ", " . ((int) $conf->entity);
					$sql .= ", '" . $this->db->idate($now) . "'";
					$sql .= ", '" . ($type == 'bank-transfer' ? 'bank-transfer' : 'debit-order') . "'";
					$sql .= ", " . ((int) $fk_bank_account);
					$sql .= ")";

					$resql = $this->db->query($sql);


					if ($resql) {
						$prev_id = $this->db->last_insert_id(MAIN_DB_PREFIX . "prelevement_bons");
						$this->id = $prev_id;
						$this->ref = $ref;
					} else {
						$error++;
						dol_syslog(__METHOD__ . " Create withdraw receipt " . $this->db->lasterror(), LOG_ERR);
					}
				} else {
					$error++;
					dol_syslog(__METHOD__ . " Get last withdraw receipt " . $this->db->lasterror(), LOG_ERR);
				}
			}

			if (!$error) {
				dol_syslog(__METHOD__ . " Now loop on each document to insert them in llx_prelevement_demande");

				// Add lines for the bon
				if (count($factures_prev) > 0) {
					foreach ($factures_prev as $fac) {	// Add a link in database for each invoice ro salary
						/*
						 * Add standing order. This add record into llx_prelevement_lignes and llx_prelevement
						 *
						 * $fac[0] : invoice_id
						 * $fac[1] : ???
						 * $fac[2] : third party id
						 * $fac[3] : banque
						 * $fac[4] : guichet
						 * $fac[5] : number
						 * $fac[6] : cle rib
						 * $fac[7] : amount
						 * $fac[8] : client nom
						 * $fac[9] : Invoice ref
						 * $fac[10] : BIC
						 * $fac[11] : IBAN
						 * $fac[12] : frstrcur
						 */
						$ri = $this->AddFacture($fac[0], $fac[2], $fac[8], $fac[7], $fac[3], $fac[4], $fac[5], $fac[6], $type, $sourcetype);

						if ($ri != 0) {
							$error++;
						}

						// Update invoice requests as done
						$sql = "UPDATE " . MAIN_DB_PREFIX . "prelevement_demande";
						$sql .= " SET traite = 1";
						$sql .= ", date_traite = '" . $this->db->idate($now) . "'";
						$sql .= ", fk_prelevement_bons = " . ((int) $this->id);
						$sql .= " WHERE rowid = " . ((int) $fac[1]);

						$resql = $this->db->query($sql);
						if (!$resql) {
							$error++;
							$this->errors[] = $this->db->lasterror();
							dol_syslog(__METHOD__ . " Update Error=" . $this->db->lasterror(), LOG_ERR);
						}
					}
				}
			}

			if (!$error) {
				/*
				 * Create file of type='direct-debit' for direct debit order or type='bank-transfer' for credit transfer into a XML file
				 */

				dol_syslog(__METHOD__ . " Init direct debit or credit transfer file for " . count($factures_prev) . " invoices", LOG_DEBUG);

				if (count($factures_prev) > 0) {
					$this->date_echeance = $datetimeprev;
					$this->reference_remise = $ref;

					$account = new Account($this->db);
					if ($account->fetch($fk_bank_account) > 0) {
						$this->emetteur_code_banque        = $account->code_banque;
						$this->emetteur_code_guichet       = $account->code_guichet;
						$this->emetteur_numero_compte      = $account->number;
						$this->emetteur_number_key         = $account->cle_rib;
						$this->sepa_xml_pti_in_ctti        = (bool) $account->pti_in_ctti;
						$this->emetteur_iban               = $account->iban;
						$this->emetteur_bic                = $account->bic;

						$this->emetteur_ics = (($type == 'bank-transfer' && getDolGlobalString("SEPA_USE_IDS")) ? $account->ics_transfer : $account->ics);	// Example "FR78ZZZ123456"

						$this->raison_sociale = $account->proprio;
					}
					$this->factures = $factures_prev_id;
					$this->context['factures_prev'] = $factures_prev;
					// Generation of direct debit or credit transfer file $this->filename (May be a SEPA file for european countries)
					// This also set the property $this->total with amount that is included into file
					$userid = 0;
					if ($sourcetype == 'salary') {
						$userid = $this->context['factures_prev'][0][2];
					}
					$result = $this->generate($format, $executiondate, $type, $fk_bank_account, $userid);
					if ($result < 0) {
						//var_dump($this->error);
						//var_dump($this->invoice_in_error);
						$error++;
					}
				}
				dol_syslog(__METHOD__ . " Bank order file has been generated under filename " . $this->filename, LOG_DEBUG);
			}


			/*
			 * Update total defined after generation of file
			 */
			if (!$error) {
				$sql = "UPDATE " . MAIN_DB_PREFIX . "prelevement_bons";
				$sql .= " SET amount = " . price2num($this->total);
				$sql .= " WHERE rowid = " . ((int) $this->id);
				$sql .= " AND entity = " . ((int) $conf->entity);
				$resql = $this->db->query($sql);

				if (!$resql) {
					$error++;
					dol_syslog(__METHOD__ . " Error update total: " . $this->db->error(), LOG_ERR);
				}
			}

			if (!$error && !$notrigger) {
				$triggername = 'DIRECT_DEBIT_ORDER_CREATE';
				if ($type != 'bank-transfer') {
					$triggername = 'CREDIT_TRANSFER_ORDER_CREATE';
				}

				// Call trigger
				$result = $this->call_trigger($triggername, $user);
				if ($result < 0) {
					$error++;
				}
				// End call triggers
			}

			if (!$error) {
				$this->db->commit();
				return count($factures_prev);	// The error of failed lines are into $this->invoice_in_error and $this->thirdparty_in_error
			} else {
				$this->db->rollback();
				return -1;
			}
		} else {
			return 0;
		}
	}


	/**
	 *  Get object and lines from database
	 *
	 *  @param	User	$user		Object user that delete
	 *  @param	int		$notrigger	1=Does not execute triggers, 0= execute triggers
	 *  @return	int					>0 if OK, <0 if KO
	 */
	public function delete($user = null, $notrigger = 0)
	{
		$this->db->begin();

		$error = 0;
		$resql1 = $resql2 = $resql3 = $resql4 = 0;

		if (!$notrigger) {
			$triggername = 'DIRECT_DEBIT_ORDER_DELETE';
			if ($this->type == 'bank-transfer') {
				$triggername = 'PAYMENTBYBANKTRANFER_DELETE';
			}
			// Call trigger
			$result = $this->call_trigger($triggername, $user);
			if ($result < 0) {
				$error++;
			}
			// End call triggers
		}

		if (!$error) {
			$sql = "DELETE FROM " . MAIN_DB_PREFIX . "prelevement WHERE fk_prelevement_lignes IN (SELECT rowid FROM " . MAIN_DB_PREFIX . "prelevement_lignes WHERE fk_prelevement_bons = " . ((int) $this->id) . ")";
			$resql1 = $this->db->query($sql);
			if (!$resql1) {
				dol_print_error($this->db);
			}
		}

		if (!$error) {
			$sql = "DELETE FROM " . MAIN_DB_PREFIX . "prelevement_lignes WHERE fk_prelevement_bons = " . ((int) $this->id);
			$resql2 = $this->db->query($sql);
			if (!$resql2) {
				dol_print_error($this->db);
			}
		}

		if (!$error) {
			$sql = "DELETE FROM " . MAIN_DB_PREFIX . "prelevement_bons WHERE rowid = " . ((int) $this->id);
			$resql3 = $this->db->query($sql);
			if (!$resql3) {
				dol_print_error($this->db);
			}
		}

		if (!$error) {
			$sql = "UPDATE " . MAIN_DB_PREFIX . "prelevement_demande SET fk_prelevement_bons = NULL, traite = 0 WHERE fk_prelevement_bons = " . ((int) $this->id);
			$resql4 = $this->db->query($sql);
			if (!$resql4) {
				dol_print_error($this->db);
			}
		}

		if ($resql1 && $resql2 && $resql3 && $resql4 && !$error) {
			$this->db->commit();
			return 1;
		} else {
			$this->db->rollback();
			return -1;
		}
	}


	/**
	 *	Returns clickable name (with picto)
	 *
	 *  @param  int     $withpicto                  Include picto in link (0=No picto, 1=Include picto into link, 2=Only picto)
	 *  @param  string  $option                     On what the link point to ('nolink', ...)
	 *  @param  int     $notooltip                  1=Disable tooltip
	 *  @param  string  $morecss                    Add more css on link
	 *  @param  int     $save_lastsearch_value      -1=Auto, 0=No save of lastsearch_values when clicking, 1=Save lastsearch_values whenclicking
	 *	@return	string								URL of target
	 */
	public function getNomUrl($withpicto = 0, $option = '', $notooltip = 0, $morecss = '', $save_lastsearch_value = -1)
	{
		global $conf, $langs, $hookmanager;

		if (!empty($conf->dol_no_mouse_hover)) {
			$notooltip = 1; // Force disable tooltips
		}

		$result = '';

		$labeltoshow = 'PaymentByDirectDebit';
		if (!empty($this->type) && $this->type == 'bank-transfer') {
			$labeltoshow = 'PaymentByBankTransfer';
		}

		$label = img_picto('', $this->picto) . ' <u>' . $langs->trans($labeltoshow) . '</u> ' . $this->getLibStatut(5);
		$label .= '<br>';
		$label .= '<b>' . $langs->trans('Ref') . ':</b> ' . $this->ref;
		if (isset($this->amount)) {
			$label .= '<br><b>' . $langs->trans("Amount") . ":</b> " . price($this->amount);
		}
		if (isset($this->date_trans)) {
			$label .= '<br><b>' . $langs->trans("TransData") . ":</b> " . dol_print_date($this->date_trans, 'dayhour', 'tzuserrel');
		}
		/*if (isset($this->date_credit)) {
			$label .= '<br><b>'.$langs->trans("TransData").":</b> ".dol_print_date($this->date_credit, 'dayhour', 'tzuserrel');
		}*/

		$url = DOL_URL_ROOT . '/compta/prelevement/card.php?id=' . $this->id;
		if (!empty($this->type) && $this->type == 'bank-transfer') {
			$url = DOL_URL_ROOT . '/compta/prelevement/card.php?id=' . $this->id;
		}

		if ($option != 'nolink') {
			// Add param to save lastsearch_values or not
			$add_save_lastsearch_values = ($save_lastsearch_value == 1 ? 1 : 0);
			if ($save_lastsearch_value == -1 && isset($_SERVER["PHP_SELF"]) && preg_match('/list\.php/', $_SERVER["PHP_SELF"])) {
				$add_save_lastsearch_values = 1;
			}
			if ($add_save_lastsearch_values) {
				$url .= '&save_lastsearch_values=1';
			}
		}

		$linkclose = '';
		if (empty($notooltip)) {
			if (getDolGlobalString('MAIN_OPTIMIZEFORTEXTBROWSER')) {
				$label = $langs->trans("ShowMyObject");
				$linkclose .= ' alt="' . dol_escape_htmltag($label, 1) . '"';
			}
			$linkclose .= ' title="' . dol_escape_htmltag($label, 1) . '"';
			$linkclose .= ' class="classfortooltip' . ($morecss ? ' ' . $morecss : '') . '"';
		} else {
			$linkclose = ($morecss ? ' class="' . $morecss . '"' : '');
		}

		$linkstart = '<a href="' . $url . '"';
		$linkstart .= $linkclose . '>';
		$linkend = '</a>';

		$result .= $linkstart;
		if ($withpicto) {
			$result .= img_object(($notooltip ? '' : $label), ($this->picto ? $this->picto : 'generic'), ($notooltip ? (($withpicto != 2) ? 'class="paddingright"' : '') : 'class="' . (($withpicto != 2) ? 'paddingright ' : '') . 'classfortooltip"'), 0, 0, $notooltip ? 0 : 1);
		}
		if ($withpicto != 2) {
			$result .= $this->ref;
		}
		$result .= $linkend;

		global $action, $hookmanager;
		$hookmanager->initHooks(array('banktransferdao'));
		$parameters = array('id' => $this->id, 'getnomurl' => &$result);
		$reshook = $hookmanager->executeHooks('getNomUrl', $parameters, $this, $action); // Note that $action and $object may have been modified by some hooks
		if ($reshook > 0) {
			$result = $hookmanager->resPrint;
		} else {
			$result .= $hookmanager->resPrint;
		}

		return $result;
	}


	/**
	 *	Delete a notification def by id
	 *
	 *	@param	int		$rowid		id of notification
	 *	@return	int					0 if OK, <0 if KO
	 */
	public function deleteNotificationById($rowid)
	{
		$sql = "DELETE FROM " . MAIN_DB_PREFIX . "notify_def";
		$sql .= " WHERE rowid = " . ((int) $rowid);

		if ($this->db->query($sql)) {
			return 0;
		} else {
			return -1;
		}
	}

	/**
	 *	Delete a notification
	 *
	 *	@param	int|User	$user		notification user
	 *	@param	string		$action		notification action
	 *	@return	int						>0 if OK, <0 if KO
	 */
	public function deleteNotification($user, $action)
	{
		if (is_object($user)) {
			$userid = $user->id;
		} else {	// If user is an id
			$userid = $user;
		}

		$sql = "DELETE FROM " . MAIN_DB_PREFIX . "notify_def";
		$sql .= " WHERE fk_user=" . ((int) $userid) . " AND fk_action='" . $this->db->escape($action) . "'";

		if ($this->db->query($sql)) {
			return 0;
		} else {
			return -1;
		}
	}

	// phpcs:disable PEAR.NamingConventions.ValidFunctionName.ScopeNotCamelCaps
	/**
	 *	Add a notification
	 *
	 *	@param	DoliDB		$db			database handler
	 *	@param	int|User	$user		notification user
	 *	@param	string		$action		notification action
	 *	@return	int						0 if OK, <0 if KO
	 */
	public function addNotification($db, $user, $action)
	{
		// phpcs:enable
		$result = 0;

		if (is_object($user)) {
			$userid = $user->id;
		} else {	// If user is an id
			$userid = $user;
		}

		if ($this->deleteNotification($user, $action) == 0) {
			$now = dol_now();

			$sql = "INSERT INTO " . MAIN_DB_PREFIX . "notify_def (datec,fk_user, fk_soc, fk_contact, fk_action)";
			$sql .= " VALUES ('" . $this->db->idate($now) . "', " . ((int) $userid) . ", 'NULL', 'NULL', '" . $this->db->escape($action) . "')";

			dol_syslog("adnotiff: " . $sql);
			if ($this->db->query($sql)) {
				$result = 0;
			} else {
				$result = -1;
				dol_syslog(get_class($this) . "::addNotification Error $result");
			}
		}

		return $result;
	}


	/**
	 * Generate a direct debit or credit transfer file.
	 * Generation Formats:
	 * - Europe: SEPA (France: CFONB no more supported, Spain: AEB19 if external module EsAEB is enabled)
	 * - Others countries: Warning message
	 * File is generated with name this->filename
	 *
	 * @param	string	$format				FRST, RCUR or ALL
	 * @param 	int 	$executiondate		Timestamp date to execute transfer
	 * @param	string	$type				'direct-debit' or 'bank-transfer'
	 * @param	int		$fk_bank_account	Bank account ID the receipt is generated for. Will use the ID into the setup of module Direct Debit or Credit Transfer if 0.
	 * @param   int  	$forsalary          If the SEPA is to pay salaries
	 * @return	int							>=0 if OK, <0 if KO
	 */
	public function generate($format = 'ALL', $executiondate = 0, $type = 'direct-debit', $fk_bank_account = 0, $forsalary = 0)
	{
		global $conf, $langs, $mysoc;

		//TODO: Optimize code to read lines in a single function

		// Clean params
		if (empty($fk_bank_account)) {
			$fk_bank_account = ($type == 'bank-transfer' ? getDolGlobalInt('PAYMENTBYBANKTRANSFER_ID_BANKACCOUNT') : getDolGlobalInt('PRELEVEMENT_ID_BANKACCOUNT'));
		}

		$result = 0;

		dol_syslog(get_class($this) . "::generate build file=" . $this->filename . " type=" . $type);

		$this->file = fopen($this->filename, "w");
		if ($this->file == false) {
			$this->error = $langs->trans('ErrorFailedToOpenFile', $this->filename);
			return -1;
		}

		$found = 0;
		$this->total = 0;

		// Build file for European countries
		if ($mysoc->isInEEC()) {
			$found++;

			if ($type != 'bank-transfer') {
				/**
				 * SECTION CREATION FICHIER SEPA - DIRECT DEBIT
				 */
				// SEPA Initialisation
				$CrLf = "\n";

				$now = dol_now();

				$dateTime_ECMA = dol_print_date($now, '%Y-%m-%dT%H:%M:%S');

				$date_actu = $now;
				if (!empty($executiondate)) {
					$date_actu = $executiondate;
				}

				$dateTime_YMD = dol_print_date($date_actu, '%Y%m%d');
				$dateTime_YMDHMS = dol_print_date($date_actu, '%Y%m%d%H%M%S');
				$fileDebiteurSection = '';
				$fileEmetteurSection = '';
				$i = 0;

				/*
				 * Section Debitor (sepa Debiteurs block lines)
				 */

				$sql = "SELECT soc.rowid as socid, soc.code_client as code, soc.address, soc.zip, soc.town, c.code as country_code,";
				$sql .= " pl.client_nom as nom, pl.code_banque as cb, pl.code_guichet as cg, pl.number as cc, pl.amount as somme,";
				$sql .= " f.ref as reffac, p.fk_facture as idfac,";
				$sql .= " rib.rowid, rib.datec, rib.iban_prefix as iban, rib.bic as bic, rib.rowid as drum, rib.rum, rib.date_rum";
				$sql .= " FROM";
				$sql .= " " . MAIN_DB_PREFIX . "prelevement_lignes as pl,";
				$sql .= " " . MAIN_DB_PREFIX . "facture as f,";
				$sql .= " " . MAIN_DB_PREFIX . "prelevement as p,";
				$sql .= " " . MAIN_DB_PREFIX . "societe as soc,";
				$sql .= " " . MAIN_DB_PREFIX . "c_country as c,";
				$sql .= " " . MAIN_DB_PREFIX . "societe_rib as rib";
				$sql .= " WHERE pl.fk_prelevement_bons = " . ((int) $this->id);
				$sql .= " AND pl.rowid = p.fk_prelevement_lignes";
				$sql .= " AND p.fk_facture = f.rowid";
				$sql .= " AND f.fk_soc = soc.rowid";
				$sql .= " AND soc.fk_pays = c.rowid";
				$sql .= " AND rib.fk_soc = f.fk_soc";
				$sql .= " AND rib.default_rib = 1";
				$sql .= " AND rib.type = 'ban'";

				// Define $fileDebiteurSection. One section DrctDbtTxInf per invoice.
				$resql = $this->db->query($sql);
				if ($resql) {
					$cachearraytotestduplicate = array();

					$num = $this->db->num_rows($resql);
					while ($i < $num) {
						$obj = $this->db->fetch_object($resql);

						if (!empty($cachearraytotestduplicate[$obj->idfac])) {
							$this->error = $langs->trans('ErrorCompanyHasDuplicateDefaultBAN', $obj->socid);
							$this->invoice_in_error[$obj->idfac] = $this->error;
							$result = -2;
							break;
						}
						$cachearraytotestduplicate[$obj->idfac] = $obj->rowid;

						$daterum = (!empty($obj->date_rum)) ? $this->db->jdate($obj->date_rum) : $this->db->jdate($obj->datec);

						$fileDebiteurSection .= $this->EnregDestinataireSEPA($obj->code, $obj->nom, $obj->address, $obj->zip, $obj->town, $obj->country_code, $obj->cb, $obj->cg, $obj->cc, $obj->somme, $obj->reffac, $obj->idfac, $obj->iban, $obj->bic, $daterum, $obj->drum, $obj->rum, $type);

						$this->total = $this->total + $obj->somme;
						$i++;
					}
					$nbtotalDrctDbtTxInf = $i;
				} else {
					$this->error = $this->db->lasterror();
					fwrite($this->file, 'ERROR DEBITOR ' . $sql . $CrLf); // DEBITOR = Customers
					$result = -2;
				}

				// Define $fileEmetteurSection. Start of block PmtInf. Will contains all $nbtotalDrctDbtTxInf
				if ($result != -2) {
					$fileEmetteurSection .= $this->EnregEmetteurSEPA($conf, $date_actu, $nbtotalDrctDbtTxInf, $this->total, $CrLf, $format, $type, $fk_bank_account);
				}

				if (getDolGlobalString('SEPA_FORCE_TWO_DECIMAL')) {
					$this->total = number_format((float) price2num($this->total, 'MT'), 2, ".", "");
				}

				/**
				 * SECTION CREATION SEPA FILE - ISO200022
				 */
				// SEPA File Header
				fwrite($this->file, '<' . '?xml version="1.0" encoding="UTF-8" standalone="yes"?' . '>' . $CrLf);
				fwrite($this->file, '<Document xmlns="urn:iso:std:iso:20022:tech:xsd:pain.008.001.02" xmlns:xsi="http://www.w3.org/2001/XMLSchema-instance">' . $CrLf);
				fwrite($this->file, '	<CstmrDrctDbtInitn>' . $CrLf);
				// SEPA Group header
				fwrite($this->file, '		<GrpHdr>' . $CrLf);
				fwrite($this->file, '			<MsgId>' . ('DD/' . $dateTime_YMD . '/REF' . $this->id) . '</MsgId>' . $CrLf);
				fwrite($this->file, '			<CreDtTm>' . $dateTime_ECMA . '</CreDtTm>' . $CrLf);
				fwrite($this->file, '			<NbOfTxs>' . $i . '</NbOfTxs>' . $CrLf);
				fwrite($this->file, '			<CtrlSum>' . $this->total . '</CtrlSum>' . $CrLf);
				fwrite($this->file, '			<InitgPty>' . $CrLf);
				fwrite($this->file, '				<Nm>' . dolEscapeXML(strtoupper(dol_string_nospecial(dol_string_unaccent($this->raison_sociale), ' '))) . '</Nm>' . $CrLf);
				fwrite($this->file, '				<Id>' . $CrLf);
				fwrite($this->file, '				    <PrvtId>' . $CrLf);
				fwrite($this->file, '					<Othr>' . $CrLf);
				fwrite($this->file, '						<Id>' . $this->emetteur_ics . '</Id>' . $CrLf);
				fwrite($this->file, '					</Othr>' . $CrLf);
				fwrite($this->file, '				    </PrvtId>' . $CrLf);
				fwrite($this->file, '				</Id>' . $CrLf);
				fwrite($this->file, '			</InitgPty>' . $CrLf);
				fwrite($this->file, '		</GrpHdr>' . $CrLf);
				// SEPA File Emetteur
				if ($result != -2) {
					fwrite($this->file, $fileEmetteurSection);
				}
				// SEPA File Debiteurs
				if ($result != -2) {
					fwrite($this->file, $fileDebiteurSection);
				}
				// SEPA FILE FOOTER
				fwrite($this->file, '		</PmtInf>' . $CrLf);
				fwrite($this->file, '	</CstmrDrctDbtInitn>' . $CrLf);
				fwrite($this->file, '</Document>' . $CrLf);
			} else {
				/**
				 * SECTION CREATION FICHIER SEPA - CREDIT TRANSFER
				 */
				// SEPA Initialisation
				$CrLf = "\n";

				$now = dol_now();

				$dateTime_ECMA = dol_print_date($now, '%Y-%m-%dT%H:%M:%S');

				$date_actu = $now;
				if (!empty($executiondate)) {
					$date_actu = $executiondate;
				}

				$dateTime_YMD = dol_print_date($date_actu, '%Y%m%d');
				$dateTime_YMDHMS = dol_print_date($date_actu, '%Y%m%d%H%M%S');
				$fileCrediteurSection = '';
				$fileEmetteurSection = '';
				$i = 0;

				/*
				 * Section Creditor (sepa Crediteurs block lines)
				 */
				if (!empty($forsalary)) {
					$sql = "SELECT u.rowid as userId, u.address, u.zip, u.town, c.code as country_code, CONCAT(u.firstname,' ',u.lastname) as nom,";
					$sql .= " pl.code_banque as cb, pl.code_guichet as cg, pl.number as cc, pl.amount as somme,";
					$sql .= " s.ref as reffac, p.fk_salary as idfac,";
					$sql .= " rib.rowid, rib.datec, rib.iban_prefix as iban, rib.bic as bic, rib.rowid as drum, '' as rum, '' as date_rum";
					$sql .= " FROM";
					$sql .= " " . MAIN_DB_PREFIX . "prelevement_lignes as pl,";
					$sql .= " " . MAIN_DB_PREFIX . "salary as s,";
					$sql .= " " . MAIN_DB_PREFIX . "prelevement as p,";
					$sql .= " " . MAIN_DB_PREFIX . "user as u";
					$sql .= " LEFT JOIN " . MAIN_DB_PREFIX . "c_country as c ON u.fk_country = c.rowid,";
					$sql .= " " . MAIN_DB_PREFIX . "user_rib as rib";
					$sql .= " WHERE pl.fk_prelevement_bons=" . ((int) $this->id);
					$sql .= " AND pl.rowid = p.fk_prelevement_lignes";
					$sql .= " AND p.fk_salary = s.rowid";
					$sql .= " AND s.fk_user = u.rowid";
					$sql .= " AND rib.fk_user = s.fk_user";
				} else {
					$sql = "SELECT soc.rowid as socid, soc.code_client as code, soc.address, soc.zip, soc.town, c.code as country_code,";
					$sql .= " pl.client_nom as nom, pl.code_banque as cb, pl.code_guichet as cg, pl.number as cc, pl.amount as somme,";
					$sql .= " f.ref as reffac, f.ref_supplier as fac_ref_supplier, p.fk_facture_fourn as idfac,";
					$sql .= " rib.rowid, rib.datec, rib.iban_prefix as iban, rib.bic as bic, rib.rowid as drum, rib.rum, rib.date_rum";
					$sql .= " FROM";
					$sql .= " " . MAIN_DB_PREFIX . "prelevement_lignes as pl,";
					$sql .= " " . MAIN_DB_PREFIX . "facture_fourn as f,";
					$sql .= " " . MAIN_DB_PREFIX . "prelevement as p,";
					$sql .= " " . MAIN_DB_PREFIX . "societe as soc";
					$sql .= " LEFT JOIN " . MAIN_DB_PREFIX . "c_country as c ON soc.fk_pays = c.rowid,";
					$sql .= " " . MAIN_DB_PREFIX . "societe_rib as rib";
					$sql .= " WHERE pl.fk_prelevement_bons = " . ((int) $this->id);
					$sql .= " AND pl.rowid = p.fk_prelevement_lignes";
					$sql .= " AND p.fk_facture_fourn = f.rowid";
					$sql .= " AND f.fk_soc = soc.rowid";
					$sql .= " AND rib.fk_soc = f.fk_soc";
					$sql .= " AND rib.default_rib = 1";
					$sql .= " AND rib.type = 'ban'";
				}
				// Define $fileCrediteurSection. One section DrctDbtTxInf per invoice.
				$resql = $this->db->query($sql);
				if ($resql) {
					$cachearraytotestduplicate = array();

					$num = $this->db->num_rows($resql);
					while ($i < $num) {
						$obj = $this->db->fetch_object($resql);
						if (!empty($cachearraytotestduplicate[$obj->idfac])) {
							$this->error = $langs->trans('ErrorCompanyHasDuplicateDefaultBAN', $obj->socid);
							$this->invoice_in_error[$obj->idfac] = $this->error;
							$result = -2;
							break;
						}
						$cachearraytotestduplicate[$obj->idfac] = $obj->rowid;

						$daterum = (!empty($obj->date_rum)) ? $this->db->jdate($obj->date_rum) : $this->db->jdate($obj->datec);
						$refobj = $obj->reffac;
						if (empty($refobj) && !empty($forsalary)) {	// If ref of salary not defined, we force a value
							$refobj = "SAL" . $obj->idfac;
						}

						$fileCrediteurSection .= $this->EnregDestinataireSEPA($obj->code, $obj->nom, $obj->address, $obj->zip, $obj->town, $obj->country_code, $obj->cb, $obj->cg, $obj->cc, $obj->somme, $refobj, $obj->idfac, $obj->iban, $obj->bic, $daterum, $obj->drum, $obj->rum, $type, $obj->fac_ref_supplier);

						$this->total = $this->total + $obj->somme;
						$i++;
					}
					$nbtotalDrctDbtTxInf = $i;
				} else {
					$this->error = $this->db->lasterror();
					fwrite($this->file, 'ERROR CREDITOR ' . $sql . $CrLf); // CREDITORS = Suppliers
					$result = -2;
				}
				// Define $fileEmetteurSection. Start of block PmtInf. Will contains all $nbtotalDrctDbtTxInf
				if ($result != -2) {
					$fileEmetteurSection .= $this->EnregEmetteurSEPA($conf, $date_actu, $nbtotalDrctDbtTxInf, $this->total, $CrLf, $format, $type);
				}

				if (getDolGlobalString('SEPA_FORCE_TWO_DECIMAL')) {
					$this->total = number_format((float) price2num($this->total, 'MT'), 2, ".", "");
				}

				/**
				 * SECTION CREATION SEPA FILE - CREDIT TRANSFER - ISO200022
				 */
				// SEPA File Header
				fwrite($this->file, '<' . '?xml version="1.0" encoding="UTF-8" standalone="yes"?' . '>' . $CrLf);
				fwrite($this->file, '<Document xmlns="urn:iso:std:iso:20022:tech:xsd:pain.001.001.03" xmlns:xsi="http://www.w3.org/2001/XMLSchema-instance">' . $CrLf);
				fwrite($this->file, '	<CstmrCdtTrfInitn>' . $CrLf);
				// SEPA Group header
				fwrite($this->file, '		<GrpHdr>' . $CrLf);
				fwrite($this->file, '			<MsgId>' . ('TRF/' . $dateTime_YMD . '/REF' . $this->id) . '</MsgId>' . $CrLf);
				fwrite($this->file, '			<CreDtTm>' . $dateTime_ECMA . '</CreDtTm>' . $CrLf);
				fwrite($this->file, '			<NbOfTxs>' . $i . '</NbOfTxs>' . $CrLf);
				fwrite($this->file, '			<CtrlSum>' . $this->total . '</CtrlSum>' . $CrLf);
				fwrite($this->file, '			<InitgPty>' . $CrLf);
				fwrite($this->file, '				<Nm>' . dolEscapeXML(strtoupper(dol_string_nospecial(dol_string_unaccent($this->raison_sociale), ' '))) . '</Nm>' . $CrLf);
				fwrite($this->file, '				<Id>' . $CrLf);
				fwrite($this->file, '				    <PrvtId>' . $CrLf);
				fwrite($this->file, '					<Othr>' . $CrLf);
				fwrite($this->file, '						<Id>' . $this->emetteur_ics . '</Id>' . $CrLf);
				fwrite($this->file, '					</Othr>' . $CrLf);
				fwrite($this->file, '				    </PrvtId>' . $CrLf);
				fwrite($this->file, '				</Id>' . $CrLf);
				fwrite($this->file, '			</InitgPty>' . $CrLf);
				fwrite($this->file, '		</GrpHdr>' . $CrLf);
				// SEPA File Emetteur (mycompany)
				if ($result != -2) {
					fwrite($this->file, $fileEmetteurSection);
				}
				// SEPA File Creditors
				if ($result != -2) {
					fwrite($this->file, $fileCrediteurSection);
				}
				// SEPA FILE FOOTER
				fwrite($this->file, '		</PmtInf>' . $CrLf);
				fwrite($this->file, '	</CstmrCdtTrfInitn>' . $CrLf);
				fwrite($this->file, '</Document>' . $CrLf);
			}
		}

		// Build file for Other Countries with unknown format
		if (!$found) {
			if ($type != 'bank-transfer') {
				$sql = "SELECT pl.amount";
				$sql .= " FROM";
				$sql .= " " . MAIN_DB_PREFIX . "prelevement_lignes as pl,";
				$sql .= " " . MAIN_DB_PREFIX . "facture as f,";
				$sql .= " " . MAIN_DB_PREFIX . "prelevement as p";
				$sql .= " WHERE pl.fk_prelevement_bons = " . ((int) $this->id);
				$sql .= " AND pl.rowid = p.fk_prelevement_lignes";
				$sql .= " AND p.fk_facture = f.rowid";

				// Lines
				$i = 0;
				$resql = $this->db->query($sql);
				if ($resql) {
					$num = $this->db->num_rows($resql);

					while ($i < $num) {
						$obj = $this->db->fetch_object($resql);
						$this->total = $this->total + $obj->amount;

						// TODO Write record into file
						$i++;
					}
				} else {
					$result = -2;
				}
			} else {
				$sql = "SELECT pl.amount";
				$sql .= " FROM";
				$sql .= " " . MAIN_DB_PREFIX . "prelevement_lignes as pl,";
				$sql .= " " . MAIN_DB_PREFIX . "facture_fourn as f,";
				$sql .= " " . MAIN_DB_PREFIX . "prelevement as p";
				$sql .= " WHERE pl.fk_prelevement_bons = " . ((int) $this->id);
				$sql .= " AND pl.rowid = p.fk_prelevement_lignes";
				$sql .= " AND p.fk_facture_fourn = f.rowid";
				// Lines
				$i = 0;
				$resql = $this->db->query($sql);
				if ($resql) {
					$num = $this->db->num_rows($resql);

					while ($i < $num) {
						$obj = $this->db->fetch_object($resql);
						$this->total = $this->total + $obj->amount;

						// TODO Write record into file
						$i++;
					}
				} else {
					$result = -2;
				}
			}

			$langs->load('withdrawals');

			// TODO Add here code to generate a generic file
			fwrite($this->file, $langs->transnoentitiesnoconv('WithdrawalFileNotCapable', $mysoc->country_code));
		}

		fclose($this->file);
		dolChmod($this->filename);

		return $result;
	}


	/**
	 * Generate dynamically a RUM number for a customer bank account
	 *
	 * @param	string		$row_code_client	Customer code (soc.code_client)
	 * @param	int			$row_datec			Creation date of bank account (rib.datec)
	 * @param	string		$row_drum			Id of customer bank account (rib.rowid)
	 * @return 	string		RUM number
	 */
	public static function buildRumNumber($row_code_client, $row_datec, $row_drum)
	{
		global $langs;

		$pre = substr(dol_string_nospecial(dol_string_unaccent($langs->transnoentitiesnoconv('RUM'))), 0, 3); // Must always be on 3 char ('RUM' or 'UMR'. This is a protection against bad translation)

		// 3 char + '-' + 12 + '-' + id + '-' + code 		Must be lower than 32.
		return $pre . '-' . dol_print_date($row_datec, 'dayhourlogsmall') . '-' . dol_trunc($row_drum . ($row_code_client ? '-' . $row_code_client : ''), 13, 'right', 'UTF-8', 1);
	}


	// phpcs:disable PEAR.NamingConventions.ValidFunctionName.ScopeNotCamelCaps
	/**
	 *	Write recipient of request (customer)
	 *
	 *	@param	int		$rowid			id of line
	 *	@param	string	$client_nom		name of customer
	 *	@param	string	$rib_banque		code of bank
	 *	@param	string	$rib_guichet 	code of bank office
	 *	@param	string	$rib_number		bank account
	 *	@param	float	$amount			amount
	 *	@param	string	$ref		ref of invoice
	 *	@param	int		$facid			id of invoice
	 *  @param	string	$rib_dom		bank address
	 *  @param	string	$type			'direct-debit' or 'bank-transfer'
	 *	@return	void
	 *  @see EnregDestinataireSEPA()
	 */
	public function EnregDestinataire($rowid, $client_nom, $rib_banque, $rib_guichet, $rib_number, $amount, $ref, $facid, $rib_dom = '', $type = 'direct-debit')
	{
		// phpcs:enable
		fwrite($this->file, "06");
		fwrite($this->file, "08"); // Prelevement ordinaire

		fwrite($this->file, "        "); // Zone Reservee B2

		fwrite($this->file, $this->emetteur_ics); // ICS

		// Date d'echeance C1

		fwrite($this->file, "       ");
		fwrite($this->file, dol_print_date($this->date_echeance, "%d%m", 'gmt'));
		fwrite($this->file, substr(dol_print_date($this->date_echeance, "%y", 'gmt'), 1));

		// Raison Sociale Destinataire C2

		fwrite($this->file, substr(strtoupper($client_nom) . "                         ", 0, 24));

		// Address optional D1
		$address = strtr($rib_dom, array(" " => "-", chr(13) => " ", chr(10) => ""));
		fwrite($this->file, substr($address . "                         ", 0, 24));

		// Zone Reservee D2

		fwrite($this->file, substr("                             ", 0, 8));

		// Code Guichet  D3

		fwrite($this->file, $rib_guichet);

		// Numero de compte D4

		fwrite($this->file, substr("000000000000000" . $rib_number, -11));

		// Zone E Montant

		$montant = (round($amount, 2) * 100);

		fwrite($this->file, substr("000000000000000" . $montant, -16));

		// Label F

		fwrite($this->file, substr("*_" . $ref . "_RDVnet" . $rowid . "                               ", 0, 31));

		// Code etablissement G1

		fwrite($this->file, $rib_banque);

		// Zone Reservee G2

		fwrite($this->file, substr("                                        ", 0, 5));

		fwrite($this->file, "\n");
	}


	// phpcs:disable PEAR.NamingConventions.ValidFunctionName.ScopeNotCamelCaps
	/**
	 *	Write recipient (thirdparty concerned by request)
	 *
	 *	@param	string		$row_code_client	soc.code_client as code,
	 *	@param	string		$row_nom			pl.client_nom AS name,
	 *	@param	string		$row_address		soc.address AS adr,
	 *	@param	string		$row_zip			soc.zip
	 *  @param	string		$row_town			soc.town
	 *	@param	string		$row_country_code	c.code AS country,
	 *	@param	string		$row_cb				pl.code_banque AS cb,		Not used for SEPA
	 *	@param	string		$row_cg				pl.code_guichet AS cg,		Not used for SEPA
	 *	@param	string		$row_cc				pl.number AS cc,			Not used for SEPA
	 *	@param	float		$row_somme			pl.amount AS somme,
	 *	@param	string		$row_ref			Invoice ref (f.ref) or Salary ref
	 *	@param	int			$row_idfac			p.fk_facture AS idfac or p.fk_facture_fourn or p.fk_salary,
	 *	@param	string		$row_iban			rib.iban_prefix AS iban,
	 *	@param	string		$row_bic			rib.bic AS bic,
	 *	@param	string		$row_datec			rib.datec,
	 *	@param	string		$row_drum			rib.rowid used to generate rum
	 * 	@param	string		$row_rum			rib.rum Rum defined on company bank account
	 *  @param	string		$type				'direct-debit' or 'bank-transfer'
	 *  @param  string      $row_comment		A free text string for the Unstructured data field
	 *	@return	string							Return string with SEPA part DrctDbtTxInf
	 *  @see EnregDestinataire()
	 */
	public function EnregDestinataireSEPA($row_code_client, $row_nom, $row_address, $row_zip, $row_town, $row_country_code, $row_cb, $row_cg, $row_cc, $row_somme, $row_ref, $row_idfac, $row_iban, $row_bic, $row_datec, $row_drum, $row_rum, $type = 'direct-debit', $row_comment = '')
	{
		// phpcs:enable
		global $conf;

		if (getDolGlobalString('SEPA_FORCE_TWO_DECIMAL')) {
			$row_somme = number_format((float) price2num($row_somme, 'MT'), 2, ".", "");
		} else {
			$row_somme = round((float) $row_somme, 2);
		}

		include_once DOL_DOCUMENT_ROOT . '/core/lib/functions2.lib.php';

		$CrLf = "\n";
		$Rowing = sprintf("%010d", $row_idfac);

		// Define value for RUM
		// Example:  RUM-CustomerCode-CustomerBankAccountId-01424448606	(note: Date is the timestamp of the date of creation of CustomerBankAccountId)
		$Rum = (empty($row_rum) ? $this->buildRumNumber($row_code_client, $row_datec, $row_drum) : $row_rum);

		// Define date of RUM signature
		$DtOfSgntr = dol_print_date($row_datec, '%Y-%m-%d');

		if ($type != 'bank-transfer') {
			// SEPA Paiement Information of buyer for Direct Debit
			$XML_DEBITOR = '';
			$XML_DEBITOR .= '			<DrctDbtTxInf>' . $CrLf;
			$XML_DEBITOR .= '				<PmtId>' . $CrLf;
			// Add EndToEndId. Must be a unique ID for each payment (for example by including bank, buyer or seller, date, checksum)
<<<<<<< HEAD
			$XML_DEBITOR .= '					<EndToEndId>'.((getDolGlobalString('PRELEVEMENT_END_TO_END') != "") ? $conf->global->PRELEVEMENT_END_TO_END : ('DD-'.dol_trunc($row_idfac.'-'.$row_ref, 20, 'right', 'UTF-8', 1)).'-'.$Rowing).'</EndToEndId>'.$CrLf; // ISO20022 states that EndToEndId has a MaxLength of 35 characters
			$XML_DEBITOR .= '				</PmtId>'.$CrLf;
			$XML_DEBITOR .= '				<InstdAmt Ccy="EUR">'.round($row_somme, 2).'</InstdAmt>'.$CrLf;
			$XML_DEBITOR .= '				<DrctDbtTx>'.$CrLf;
			$XML_DEBITOR .= '					<MndtRltdInf>'.$CrLf;
			$XML_DEBITOR .= '						<MndtId>'.$Rum.'</MndtId>'.$CrLf;
			$XML_DEBITOR .= '						<DtOfSgntr>'.$DtOfSgntr.'</DtOfSgntr>'.$CrLf;
			$XML_DEBITOR .= '						<AmdmntInd>false</AmdmntInd>'.$CrLf;
			$XML_DEBITOR .= '					</MndtRltdInf>'.$CrLf;
			$XML_DEBITOR .= '				</DrctDbtTx>'.$CrLf;
			if (getDolGlobalInt('WITHDRAWAL_WITHOUT_BIC')==0) {
				$XML_DEBITOR .= '				<DbtrAgt>' . $CrLf;
				$XML_DEBITOR .= '					<FinInstnId>' . $CrLf;
				$XML_DEBITOR .= '						<BIC>' . $row_bic . '</BIC>' . $CrLf;
				$XML_DEBITOR .= '					</FinInstnId>' . $CrLf;
				$XML_DEBITOR .= '				</DbtrAgt>' . $CrLf;
			}
			$XML_DEBITOR .= '				<Dbtr>'.$CrLf;
			$XML_DEBITOR .= '					<Nm>'.dolEscapeXML(strtoupper(dol_string_nospecial(dol_string_unaccent($row_nom), ' '))).'</Nm>'.$CrLf;
			$XML_DEBITOR .= '					<PstlAdr>'.$CrLf;
			$XML_DEBITOR .= '						<Ctry>'.$row_country_code.'</Ctry>'.$CrLf;
			$addressline1 = strtr($row_address, array(CHR(13) => ", ", CHR(10) => ""));
			$addressline2 = strtr($row_zip.(($row_zip && $row_town) ? ' ' : (string) $row_town), array(CHR(13) => ", ", CHR(10) => ""));
=======
			$XML_DEBITOR .= '					<EndToEndId>' . ((getDolGlobalString('PRELEVEMENT_END_TO_END') != "") ? $conf->global->PRELEVEMENT_END_TO_END : ('DD-' . dol_trunc($row_idfac . '-' . $row_ref, 20, 'right', 'UTF-8', 1)) . '-' . $Rowing) . '</EndToEndId>' . $CrLf; // ISO20022 states that EndToEndId has a MaxLength of 35 characters
			$XML_DEBITOR .= '				</PmtId>' . $CrLf;
			$XML_DEBITOR .= '				<InstdAmt Ccy="EUR">' . $row_somme . '</InstdAmt>' . $CrLf;
			$XML_DEBITOR .= '				<DrctDbtTx>' . $CrLf;
			$XML_DEBITOR .= '					<MndtRltdInf>' . $CrLf;
			$XML_DEBITOR .= '						<MndtId>' . $Rum . '</MndtId>' . $CrLf;
			$XML_DEBITOR .= '						<DtOfSgntr>' . $DtOfSgntr . '</DtOfSgntr>' . $CrLf;
			$XML_DEBITOR .= '						<AmdmntInd>false</AmdmntInd>' . $CrLf;
			$XML_DEBITOR .= '					</MndtRltdInf>' . $CrLf;
			$XML_DEBITOR .= '				</DrctDbtTx>' . $CrLf;
			$XML_DEBITOR .= '				<DbtrAgt>' . $CrLf;
			$XML_DEBITOR .= '					<FinInstnId>' . $CrLf;
			$XML_DEBITOR .= '						<BIC>' . $row_bic . '</BIC>' . $CrLf;
			$XML_DEBITOR .= '					</FinInstnId>' . $CrLf;
			$XML_DEBITOR .= '				</DbtrAgt>' . $CrLf;
			$XML_DEBITOR .= '				<Dbtr>' . $CrLf;
			$XML_DEBITOR .= '					<Nm>' . dolEscapeXML(strtoupper(dol_string_nospecial(dol_string_unaccent($row_nom), ' '))) . '</Nm>' . $CrLf;
			$XML_DEBITOR .= '					<PstlAdr>' . $CrLf;
			$XML_DEBITOR .= '						<Ctry>' . $row_country_code . '</Ctry>' . $CrLf;
			$addressline1 = strtr($row_address, array(chr(13) => ", ", chr(10) => ""));
			$addressline2 = strtr($row_zip . (($row_zip && $row_town) ? ' ' : (string) $row_town), array(chr(13) => ", ", chr(10) => ""));
>>>>>>> 4aa5e457
			if (trim($addressline1)) {
				$XML_DEBITOR .= '						<AdrLine>' . dolEscapeXML(dol_trunc(dol_string_nospecial(dol_string_unaccent($addressline1), ' '), 70, 'right', 'UTF-8', 1)) . '</AdrLine>' . $CrLf;
			}
			if (trim($addressline2)) {
				$XML_DEBITOR .= '						<AdrLine>' . dolEscapeXML(dol_trunc(dol_string_nospecial(dol_string_unaccent($addressline2), ' '), 70, 'right', 'UTF-8', 1)) . '</AdrLine>' . $CrLf;
			}
			$XML_DEBITOR .= '					</PstlAdr>' . $CrLf;
			$XML_DEBITOR .= '				</Dbtr>' . $CrLf;
			$XML_DEBITOR .= '				<DbtrAcct>' . $CrLf;
			$XML_DEBITOR .= '					<Id>' . $CrLf;
			$XML_DEBITOR .= '						<IBAN>' . preg_replace('/\s/', '', $row_iban) . '</IBAN>' . $CrLf;
			$XML_DEBITOR .= '					</Id>' . $CrLf;
			$XML_DEBITOR .= '				</DbtrAcct>' . $CrLf;
			$XML_DEBITOR .= '				<RmtInf>' . $CrLf;
			// A string with some information on payment - 140 max
			$XML_DEBITOR .= '					<Ustrd>' . getDolGlobalString('PRELEVEMENT_USTRD', dolEscapeXML(dol_trunc(dol_string_nospecial(dol_string_unaccent($row_ref . ($row_comment ? ' - ' . $row_comment : '')), '', '', '', 1), 135, 'right', 'UTF-8', 1))) . '</Ustrd>' . $CrLf; // Free unstuctured data - 140 max
			$XML_DEBITOR .= '				</RmtInf>' . $CrLf;
			$XML_DEBITOR .= '			</DrctDbtTxInf>' . $CrLf;
			return $XML_DEBITOR;
		} else {
			// SEPA Payment Information of seller for Credit Transfer
			$XML_CREDITOR = '';
			$XML_CREDITOR .= '			<CdtTrfTxInf>' . $CrLf;
			$XML_CREDITOR .= '				<PmtId>' . $CrLf;
			// Add EndToEndId. Must be a unique ID for each payment (for example by including bank, buyer or seller, date, checksum)
			$XML_CREDITOR .= '					<EndToEndId>' . ((getDolGlobalString('PRELEVEMENT_END_TO_END') != "") ? $conf->global->PRELEVEMENT_END_TO_END : ('CT-' . dol_trunc($row_idfac . '-' . $row_ref, 20, 'right', 'UTF-8', 1)) . '-' . $Rowing) . '</EndToEndId>' . $CrLf; // ISO20022 states that EndToEndId has a MaxLength of 35 characters
			$XML_CREDITOR .= '				</PmtId>' . $CrLf;
			if (!empty($this->sepa_xml_pti_in_ctti)) {
				$XML_CREDITOR .= '				<PmtTpInf>' . $CrLf;

				// Can be 'NORM' for normal or 'HIGH' for high priority level
				if (getDolGlobalString('PAYMENTBYBANKTRANSFER_FORCE_HIGH_PRIORITY')) {
					$instrprty = 'HIGH';
				} else {
					$instrprty = 'NORM';
				}
				$XML_CREDITOR .= '					<InstrPrty>' . $instrprty . '</InstrPrty>' . $CrLf;
				$XML_CREDITOR .= '					<SvcLvl>' . $CrLf;
				$XML_CREDITOR .= '						<Cd>SEPA</Cd>' . $CrLf;
				$XML_CREDITOR .= '					</SvcLvl>' . $CrLf;
				$XML_CREDITOR .= '					<CtgyPurp>' . $CrLf;
				$XML_CREDITOR .= '						<Cd>CORE</Cd>' . $CrLf;
				$XML_CREDITOR .= '					</CtgyPurp>' . $CrLf;
				$XML_CREDITOR .= '				</PmtTpInf>' . $CrLf;
			}
			$XML_CREDITOR .= '				<Amt>' . $CrLf;
			$XML_CREDITOR .= '				<InstdAmt Ccy="EUR">'.round((float) $row_somme, 2).'</InstdAmt>'.$CrLf;
			$XML_CREDITOR .= '				</Amt>' . $CrLf;
			/*
			 $XML_CREDITOR .= '				<DrctDbtTx>'.$CrLf;
			 $XML_CREDITOR .= '					<MndtRltdInf>'.$CrLf;
			 $XML_CREDITOR .= '						<MndtId>'.$Rum.'</MndtId>'.$CrLf;
			 $XML_CREDITOR .= '						<DtOfSgntr>'.$DtOfSgntr.'</DtOfSgntr>'.$CrLf;
			 $XML_CREDITOR .= '						<AmdmntInd>false</AmdmntInd>'.$CrLf;
			 $XML_CREDITOR .= '					</MndtRltdInf>'.$CrLf;
			 $XML_CREDITOR .= '				</DrctDbtTx>'.$CrLf;
			 */
			//$XML_CREDITOR .= '				<ChrgBr>SLEV</ChrgBr>'.$CrLf;
			$XML_CREDITOR .= '				<CdtrAgt>' . $CrLf;
			$XML_CREDITOR .= '					<FinInstnId>' . $CrLf;
			$XML_CREDITOR .= '						<BIC>' . $row_bic . '</BIC>' . $CrLf;
			$XML_CREDITOR .= '					</FinInstnId>' . $CrLf;
			$XML_CREDITOR .= '				</CdtrAgt>' . $CrLf;
			$XML_CREDITOR .= '				<Cdtr>' . $CrLf;
			$XML_CREDITOR .= '					<Nm>' . dolEscapeXML(strtoupper(dol_string_nospecial(dol_string_unaccent($row_nom), ' '))) . '</Nm>' . $CrLf;
			$XML_CREDITOR .= '					<PstlAdr>' . $CrLf;
			$XML_CREDITOR .= '						<Ctry>' . $row_country_code . '</Ctry>' . $CrLf;
			$addressline1 = strtr($row_address, array(chr(13) => ", ", chr(10) => ""));
			$addressline2 = strtr($row_zip . (($row_zip && $row_town) ? ' ' : (string) $row_town), array(chr(13) => ", ", chr(10) => ""));
			if (trim($addressline1)) {
				$XML_CREDITOR .= '						<AdrLine>' . dolEscapeXML(dol_trunc(dol_string_nospecial(dol_string_unaccent($addressline1), ' '), 70, 'right', 'UTF-8', 1)) . '</AdrLine>' . $CrLf;
			}
			if (trim($addressline2)) {
				$XML_CREDITOR .= '						<AdrLine>' . dolEscapeXML(dol_trunc(dol_string_nospecial(dol_string_unaccent($addressline2), ' '), 70, 'right', 'UTF-8', 1)) . '</AdrLine>' . $CrLf;
			}
			$XML_CREDITOR .= '					</PstlAdr>' . $CrLf;
			$XML_CREDITOR .= '				</Cdtr>' . $CrLf;
			$XML_CREDITOR .= '				<CdtrAcct>' . $CrLf;
			$XML_CREDITOR .= '					<Id>' . $CrLf;
			$XML_CREDITOR .= '						<IBAN>' . preg_replace('/\s/', '', $row_iban) . '</IBAN>' . $CrLf;
			$XML_CREDITOR .= '					</Id>' . $CrLf;
			$XML_CREDITOR .= '				</CdtrAcct>' . $CrLf;
			$XML_CREDITOR .= '				<RmtInf>' . $CrLf;
			// A string with some information on payment - 140 max
			$XML_CREDITOR .= '					<Ustrd>' . getDolGlobalString('CREDITTRANSFER_USTRD', dolEscapeXML(dol_trunc(dol_string_nospecial(dol_string_unaccent($row_ref . ($row_comment ? ' - ' . $row_comment : '')), '', '', '', 1), 135, 'right', 'UTF-8', 1))) . '</Ustrd>' . $CrLf; // Free unstructured data - 140 max
			$XML_CREDITOR .= '				</RmtInf>' . $CrLf;
			$XML_CREDITOR .= '			</CdtTrfTxInf>' . $CrLf;
			return $XML_CREDITOR;
		}
	}


	// phpcs:disable PEAR.NamingConventions.ValidFunctionName.ScopeNotCamelCaps
	/**
	 *	Write sender of request (me).
	 *
	 *  @param	string		$type				'direct-debit' or 'bank-transfer'
	 *	@return	void
	 *  @see EnregEmetteurSEPA()
	 */
	public function EnregEmetteur($type = 'direct-debit')
	{
		// phpcs:enable
		fwrite($this->file, "03");
		fwrite($this->file, "08"); // Prelevement ordinaire

		fwrite($this->file, "        "); // Zone Reservee B2

		fwrite($this->file, $this->emetteur_ics); // ICS

		// Date d'echeance C1

		fwrite($this->file, "       ");
		fwrite($this->file, dol_print_date($this->date_echeance, "%d%m", 'gmt'));
		fwrite($this->file, substr(dol_print_date($this->date_echeance, "%y", 'gmt'), 1));

		// Raison Sociale C2

		fwrite($this->file, substr($this->raison_sociale . "                           ", 0, 24));

		// Ref of thirdparty on 7 characters

		fwrite($this->file, substr($this->reference_remise . "                           ", 0, 7));

		// Zone Reservee D1-2

		fwrite($this->file, substr("                                    ", 0, 17));

		// Zone Reservee D2

		fwrite($this->file, substr("                             ", 0, 2));
		fwrite($this->file, "E");
		fwrite($this->file, substr("                             ", 0, 5));

		// Code Guichet  D3

		fwrite($this->file, $this->emetteur_code_guichet);

		// Numero de compte D4

		fwrite($this->file, substr("000000000000000" . $this->emetteur_numero_compte, -11));

		// Zone Reservee E

		fwrite($this->file, substr("                                        ", 0, 16));

		// Zone Reservee F

		fwrite($this->file, substr("                                        ", 0, 31));

		// Code etablissement

		fwrite($this->file, $this->emetteur_code_banque);

		// Zone Reservee G

		fwrite($this->file, substr("                                        ", 0, 5));

		fwrite($this->file, "\n");
	}


	// phpcs:disable PEAR.NamingConventions.ValidFunctionName.ScopeNotCamelCaps
	/**
	 *	Write sender of request (me).
	 *  Note: The tag PmtInf is opened here but closed into caller
	 *
	 *	@param	Conf	$configuration		conf
	 *	@param	int     $ladate				Date
	 *	@param	int		$nombre				0 or 1
	 *	@param	float	$total				Total
	 *	@param	string	$CrLf				End of line character
	 *  @param	string	$format				FRST or RCUR or ALL
	 *  @param	string	$type				'direct-debit' or 'bank-transfer'
	 *  @param	int		$fk_bank_account	Bank account ID the receipt is generated for. Will use the ID into the setup of module Direct Debit or Credit Transfer if 0.
	 *	@return	string						String with SEPA Sender
	 *  @see EnregEmetteur()
	 */
	public function EnregEmetteurSEPA($configuration, $ladate, $nombre, $total, $CrLf = '\n', $format = 'FRST', $type = 'direct-debit', $fk_bank_account = 0)
	{
		// phpcs:enable

		// Clean parameters
		$dateTime_YMD = dol_print_date($ladate, '%Y%m%d');
		$dateTime_ETAD = dol_print_date($ladate, '%Y-%m-%d');
		$dateTime_YMDHMS = dol_print_date($ladate, '%Y-%m-%dT%H:%M:%S');

		// Clean params
		if (empty($fk_bank_account)) {
			$fk_bank_account = ($type == 'bank-transfer' ? getDolGlobalInt('PAYMENTBYBANKTRANSFER_ID_BANKACCOUNT') : getDolGlobalInt('PRELEVEMENT_ID_BANKACCOUNT'));
		}

		// Get data of bank account
		$account = new Account($this->db);
		if ($account->fetch($fk_bank_account) > 0) {
			$this->emetteur_code_banque = $account->code_banque;
			$this->emetteur_code_guichet = $account->code_guichet;
			$this->emetteur_numero_compte = $account->number;
			$this->emetteur_number_key = $account->cle_rib;
			$this->sepa_xml_pti_in_ctti = (bool) $account->pti_in_ctti;
			$this->emetteur_iban = $account->iban;
			$this->emetteur_bic = $account->bic;

			$this->emetteur_ics = (($type == 'bank-transfer' && getDolGlobalString("SEPA_USE_IDS")) ? $account->ics_transfer : $account->ics);  // Ex: PRELEVEMENT_ICS = "FR78ZZZ123456";

			$this->raison_sociale = $account->proprio;
		}

		// Get pending payments
		$sql = "SELECT rowid, ref";
		$sql .= " FROM " . MAIN_DB_PREFIX . "prelevement_bons as pb";
		$sql .= " WHERE pb.rowid = " . ((int) $this->id);

		$resql = $this->db->query($sql);
		if ($resql) {
			$obj = $this->db->fetch_object($resql);

			$country = explode(':', $configuration->global->MAIN_INFO_SOCIETE_COUNTRY);
			$IdBon  = sprintf("%05d", $obj->rowid);
			$RefBon = $obj->ref;

			if (!empty($configuration->global->SEPA_FORCE_TWO_DECIMAL)) {
				$total = number_format((float) price2num($total, 'MT'), 2, ".", "");
			}

			if ($type != 'bank-transfer') {
				// SEPA Paiement Information of my company for Direct Debit
				$XML_SEPA_INFO = '';
				$XML_SEPA_INFO .= '		<PmtInf>' . $CrLf;
				$XML_SEPA_INFO .= '			<PmtInfId>' . ('DD/' . $dateTime_YMD . '/ID' . $IdBon . '-' . $RefBon) . '</PmtInfId>' . $CrLf;
				$XML_SEPA_INFO .= '			<PmtMtd>DD</PmtMtd>' . $CrLf;
				$XML_SEPA_INFO .= '			<NbOfTxs>' . $nombre . '</NbOfTxs>' . $CrLf;
				$XML_SEPA_INFO .= '			<CtrlSum>' . $total . '</CtrlSum>' . $CrLf;
				$XML_SEPA_INFO .= '			<PmtTpInf>' . $CrLf;
				$XML_SEPA_INFO .= '				<SvcLvl>' . $CrLf;
				$XML_SEPA_INFO .= '					<Cd>SEPA</Cd>' . $CrLf;
				$XML_SEPA_INFO .= '				</SvcLvl>' . $CrLf;
				$XML_SEPA_INFO .= '				<LclInstrm>' . $CrLf;
				$XML_SEPA_INFO .= '					<Cd>CORE</Cd>' . $CrLf;
				$XML_SEPA_INFO .= '				</LclInstrm>' . $CrLf;
				$XML_SEPA_INFO .= '				<SeqTp>' . $format . '</SeqTp>' . $CrLf;
				$XML_SEPA_INFO .= '			</PmtTpInf>' . $CrLf;
				$XML_SEPA_INFO .= '			<ReqdColltnDt>' . $dateTime_ETAD . '</ReqdColltnDt>' . $CrLf;
				$XML_SEPA_INFO .= '			<Cdtr>' . $CrLf;
				$XML_SEPA_INFO .= '				<Nm>' . dolEscapeXML(strtoupper(dol_string_nospecial(dol_string_unaccent($this->raison_sociale), ' '))) . '</Nm>' . $CrLf;
				$XML_SEPA_INFO .= '				<PstlAdr>' . $CrLf;
				$XML_SEPA_INFO .= '					<Ctry>' . $country[1] . '</Ctry>' . $CrLf;
				$addressline1 = strtr($configuration->global->MAIN_INFO_SOCIETE_ADDRESS, array(chr(13) => ", ", chr(10) => ""));
				$addressline2 = strtr($configuration->global->MAIN_INFO_SOCIETE_ZIP . (($configuration->global->MAIN_INFO_SOCIETE_ZIP || ' ' . $configuration->global->MAIN_INFO_SOCIETE_TOWN) ? ' ' : '') . $configuration->global->MAIN_INFO_SOCIETE_TOWN, array(chr(13) => ", ", chr(10) => ""));
				if ($addressline1) {
					$XML_SEPA_INFO .= '					<AdrLine>' . dolEscapeXML(dol_trunc(dol_string_nospecial(dol_string_unaccent($addressline1), ' '), 70, 'right', 'UTF-8', 1)) . '</AdrLine>' . $CrLf;
				}
				if ($addressline2) {
					$XML_SEPA_INFO .= '					<AdrLine>' . dolEscapeXML(dol_trunc(dol_string_nospecial(dol_string_unaccent($addressline2), ' '), 70, 'right', 'UTF-8', 1)) . '</AdrLine>' . $CrLf;
				}
				$XML_SEPA_INFO .= '				</PstlAdr>' . $CrLf;
				$XML_SEPA_INFO .= '			</Cdtr>' . $CrLf;
				$XML_SEPA_INFO .= '			<CdtrAcct>' . $CrLf;
				$XML_SEPA_INFO .= '				<Id>' . $CrLf;
				$XML_SEPA_INFO .= '					<IBAN>' . preg_replace('/\s/', '', $this->emetteur_iban) . '</IBAN>' . $CrLf;
				$XML_SEPA_INFO .= '				</Id>' . $CrLf;
				$XML_SEPA_INFO .= '			</CdtrAcct>' . $CrLf;
				$XML_SEPA_INFO .= '			<CdtrAgt>' . $CrLf;
				$XML_SEPA_INFO .= '				<FinInstnId>' . $CrLf;
				$XML_SEPA_INFO .= '					<BIC>' . $this->emetteur_bic . '</BIC>' . $CrLf;
				$XML_SEPA_INFO .= '				</FinInstnId>' . $CrLf;
				$XML_SEPA_INFO .= '			</CdtrAgt>' . $CrLf;
				/* $XML_SEPA_INFO .= '			<UltmtCdtr>'.$CrLf;
				 $XML_SEPA_INFO .= '				<Nm>'.dolEscapeXML(strtoupper(dol_string_nospecial(dol_string_unaccent($this->raison_sociale), ' '))).'</Nm>'.$CrLf;
				 $XML_SEPA_INFO .= '				<PstlAdr>'.$CrLf;
				 $XML_SEPA_INFO .= '					<Ctry>'.$country[1].'</Ctry>'.$CrLf;
				 $XML_SEPA_INFO .= '					<AdrLine>'.dolEscapeXML(dol_trunc(dol_string_nospecial(dol_string_unaccent($conf->global->MAIN_INFO_SOCIETE_ADDRESS), ' '), 70, 'right', 'UTF-8', 1)).'</AdrLine>'.$CrLf;
				 $XML_SEPA_INFO .= '					<AdrLine>'.dolEscapeXML(dol_trunc(dol_string_nospecial(dol_string_unaccent($conf->global->MAIN_INFO_SOCIETE_ZIP.' '.$conf->global->MAIN_INFO_SOCIETE_TOWN), ' '), 70, 'right', 'UTF-8', 1)).'</AdrLine>'.$CrLf;
				 $XML_SEPA_INFO .= '				</PstlAdr>'.$CrLf;
				 $XML_SEPA_INFO .= '			</UltmtCdtr>'.$CrLf;*/
				$XML_SEPA_INFO .= '			<ChrgBr>SLEV</ChrgBr>' . $CrLf; // Field "Responsible of fees". Must be SLEV
				$XML_SEPA_INFO .= '			<CdtrSchmeId>' . $CrLf;
				$XML_SEPA_INFO .= '				<Id>' . $CrLf;
				$XML_SEPA_INFO .= '					<PrvtId>' . $CrLf;
				$XML_SEPA_INFO .= '						<Othr>' . $CrLf;
				$XML_SEPA_INFO .= '							<Id>' . $this->emetteur_ics . '</Id>' . $CrLf;
				$XML_SEPA_INFO .= '							<SchmeNm>' . $CrLf;
				$XML_SEPA_INFO .= '								<Prtry>SEPA</Prtry>' . $CrLf;
				$XML_SEPA_INFO .= '							</SchmeNm>' . $CrLf;
				$XML_SEPA_INFO .= '						</Othr>' . $CrLf;
				$XML_SEPA_INFO .= '					</PrvtId>' . $CrLf;
				$XML_SEPA_INFO .= '				</Id>' . $CrLf;
				$XML_SEPA_INFO .= '			</CdtrSchmeId>' . $CrLf;
			} else {
				// SEPA Paiement Information of my company for Credit Transfer
				$XML_SEPA_INFO = '';
				$XML_SEPA_INFO .= '		<PmtInf>' . $CrLf;
				$XML_SEPA_INFO .= '			<PmtInfId>' . ('TRF/' . $dateTime_YMD . '/ID' . $IdBon . '-' . $RefBon) . '</PmtInfId>' . $CrLf;
				$XML_SEPA_INFO .= '			<PmtMtd>TRF</PmtMtd>' . $CrLf;
				//$XML_SEPA_INFO .= '			<BtchBookg>False</BtchBookg>'.$CrLf;
				$XML_SEPA_INFO .= '			<NbOfTxs>' . $nombre . '</NbOfTxs>' . $CrLf;
				$XML_SEPA_INFO .= '			<CtrlSum>' . $total . '</CtrlSum>' . $CrLf;
				if (!empty($this->sepa_xml_pti_in_ctti) && !empty($format)) {	// @TODO Using $format (FRST ou RCUR) in a section for a Credit Transfer looks strange.
					$XML_SEPA_INFO .= '			<PmtTpInf>' . $CrLf;
					$XML_SEPA_INFO .= '				<SvcLvl>' . $CrLf;
					$XML_SEPA_INFO .= '					<Cd>SEPA</Cd>' . $CrLf;
					$XML_SEPA_INFO .= '				</SvcLvl>' . $CrLf;
					$XML_SEPA_INFO .= '				<LclInstrm>' . $CrLf;
					$XML_SEPA_INFO .= '					<Cd>CORE</Cd>' . $CrLf;
					$XML_SEPA_INFO .= '				</LclInstrm>' . $CrLf;
					$XML_SEPA_INFO .= '				<SeqTp>' . $format . '</SeqTp>' . $CrLf;
					$XML_SEPA_INFO .= '			</PmtTpInf>' . $CrLf;
				}
				$XML_SEPA_INFO .= '			<ReqdExctnDt>' . dol_print_date($dateTime_ETAD, 'dayrfc') . '</ReqdExctnDt>' . $CrLf;
				$XML_SEPA_INFO .= '			<Dbtr>' . $CrLf;
				$XML_SEPA_INFO .= '				<Nm>' . dolEscapeXML(strtoupper(dol_string_nospecial(dol_string_unaccent($this->raison_sociale), ' '))) . '</Nm>' . $CrLf;
				$XML_SEPA_INFO .= '				<PstlAdr>' . $CrLf;
				$XML_SEPA_INFO .= '					<Ctry>' . $country[1] . '</Ctry>' . $CrLf;
				$addressline1 = strtr($configuration->global->MAIN_INFO_SOCIETE_ADDRESS, array(chr(13) => ", ", chr(10) => ""));
				$addressline2 = strtr($configuration->global->MAIN_INFO_SOCIETE_ZIP . (($configuration->global->MAIN_INFO_SOCIETE_ZIP || ' ' . $configuration->global->MAIN_INFO_SOCIETE_TOWN) ? ' ' : '') . $configuration->global->MAIN_INFO_SOCIETE_TOWN, array(chr(13) => ", ", chr(10) => ""));
				if ($addressline1) {
					$XML_SEPA_INFO .= '					<AdrLine>' . dolEscapeXML(dol_trunc(dol_string_nospecial(dol_string_unaccent($addressline1), ' '), 70, 'right', 'UTF-8', 1)) . '</AdrLine>' . $CrLf;
				}
				if ($addressline2) {
					$XML_SEPA_INFO .= '					<AdrLine>' . dolEscapeXML(dol_trunc(dol_string_nospecial(dol_string_unaccent($addressline2), ' '), 70, 'right', 'UTF-8', 1)) . '</AdrLine>' . $CrLf;
				}
				$XML_SEPA_INFO .= '				</PstlAdr>' . $CrLf;
				$XML_SEPA_INFO .= '			</Dbtr>' . $CrLf;
				$XML_SEPA_INFO .= '			<DbtrAcct>' . $CrLf;
				$XML_SEPA_INFO .= '				<Id>' . $CrLf;
				$XML_SEPA_INFO .= '					<IBAN>' . preg_replace('/\s/', '', $this->emetteur_iban) . '</IBAN>' . $CrLf;
				$XML_SEPA_INFO .= '				</Id>' . $CrLf;
				$XML_SEPA_INFO .= '			</DbtrAcct>' . $CrLf;
				$XML_SEPA_INFO .= '			<DbtrAgt>' . $CrLf;
				$XML_SEPA_INFO .= '				<FinInstnId>' . $CrLf;
				$XML_SEPA_INFO .= '					<BIC>' . $this->emetteur_bic . '</BIC>' . $CrLf;
				$XML_SEPA_INFO .= '				</FinInstnId>' . $CrLf;
				$XML_SEPA_INFO .= '			</DbtrAgt>' . $CrLf;
				/* $XML_SEPA_INFO .= '			<UltmtCdtr>'.$CrLf;
				 $XML_SEPA_INFO .= '				<Nm>'.dolEscapeXML(strtoupper(dol_string_nospecial(dol_string_unaccent($this->raison_sociale), ' '))).'</Nm>'.$CrLf;
				 $XML_SEPA_INFO .= '				<PstlAdr>'.$CrLf;
				 $XML_SEPA_INFO .= '					<Ctry>'.$country[1].'</Ctry>'.$CrLf;
				 $XML_SEPA_INFO .= '					<AdrLine>'.dolEscapeXML(dol_trunc(dol_string_nospecial(dol_string_unaccent($conf->global->MAIN_INFO_SOCIETE_ADDRESS), ' '), 70, 'right', 'UTF-8', 1)).'</AdrLine>'.$CrLf;
				 $XML_SEPA_INFO .= '					<AdrLine>'.dolEscapeXML(dol_trunc(dol_string_nospecial(dol_string_unaccent($conf->global->MAIN_INFO_SOCIETE_ZIP.' '.$conf->global->MAIN_INFO_SOCIETE_TOWN), ' '), 70, 'right', 'UTF-8', 1)).'</AdrLine>'.$CrLf;
				 $XML_SEPA_INFO .= '				</PstlAdr>'.$CrLf;
				 $XML_SEPA_INFO .= '			</UltmtCdtr>'.$CrLf;*/
				$XML_SEPA_INFO .= '			<ChrgBr>SLEV</ChrgBr>' . $CrLf; // Field "Responsible of fees". Must be SLEV
				/*$XML_SEPA_INFO .= '			<CdtrSchmeId>'.$CrLf;
				 $XML_SEPA_INFO .= '				<Id>'.$CrLf;
				 $XML_SEPA_INFO .= '					<PrvtId>'.$CrLf;
				 $XML_SEPA_INFO .= '						<Othr>'.$CrLf;
				 $XML_SEPA_INFO .= '							<Id>'.$this->emetteur_ics.'</Id>'.$CrLf;
				 $XML_SEPA_INFO .= '							<SchmeNm>'.$CrLf;
				 $XML_SEPA_INFO .= '								<Prtry>SEPA</Prtry>'.$CrLf;
				 $XML_SEPA_INFO .= '							</SchmeNm>'.$CrLf;
				 $XML_SEPA_INFO .= '						</Othr>'.$CrLf;
				 $XML_SEPA_INFO .= '					</PrvtId>'.$CrLf;
				 $XML_SEPA_INFO .= '				</Id>'.$CrLf;
				 $XML_SEPA_INFO .= '			</CdtrSchmeId>'.$CrLf;*/
			}
		} else {
			fwrite($this->file, 'INCORRECT EMETTEUR ' . $this->raison_sociale . $CrLf);
			$XML_SEPA_INFO = '';
		}
		return $XML_SEPA_INFO;
	}

	// phpcs:disable PEAR.NamingConventions.ValidFunctionName.ScopeNotCamelCaps
	/**
	 *	Write end
	 *
	 *	@param	int		$total	total amount
	 *	@return	void
	 */
	public function EnregTotal($total)
	{
		// phpcs:enable
		fwrite($this->file, "08");
		fwrite($this->file, "08"); // Prelevement ordinaire

		fwrite($this->file, "        "); // Zone Reservee B2

		fwrite($this->file, $this->emetteur_ics); // ICS

		// Reserve C1

		fwrite($this->file, substr("                           ", 0, 12));


		// Raison Sociale C2

		fwrite($this->file, substr("                           ", 0, 24));

		// D1

		fwrite($this->file, substr("                                    ", 0, 24));

		// Zone Reservee D2

		fwrite($this->file, substr("                             ", 0, 8));

		// Code Guichet  D3

		fwrite($this->file, substr("                             ", 0, 5));

		// Numero de compte D4

		fwrite($this->file, substr("                             ", 0, 11));

		// Zone E Montant

		$montant = ($total * 100);

		fwrite($this->file, substr("000000000000000" . $montant, -16));

		// Zone Reservee F

		fwrite($this->file, substr("                                        ", 0, 31));

		// Code etablissement

		fwrite($this->file, substr("                                        ", 0, 5));

		// Zone Reservee F

		fwrite($this->file, substr("                                        ", 0, 5));

		fwrite($this->file, "\n");
	}

	/**
	 *  Return status label of object
	 *
	 *  @param  int		$mode       0=long label, 1=short label, 2=Picto + short label, 3=Picto, 4=Picto + long label, 5=Short label + Picto, 6=Long label + Picto
	 * 	@return	string     			Label
	 */
	public function getLibStatut($mode = 0)
	{
		return $this->LibStatut($this->statut, $mode);
	}

	// phpcs:disable PEAR.NamingConventions.ValidFunctionName.ScopeNotCamelCaps
	/**
	 *  Return status label for a status
	 *
	 *  @param	int		$status     Id status
	 *  @param  int		$mode       0=long label, 1=short label, 2=Picto + short label, 3=Picto, 4=Picto + long label, 5=Short label + Picto, 6=Long label + Picto
	 * 	@return	string  		    Label
	 */
	public function LibStatut($status, $mode = 0)
	{
		// phpcs:enable
		if (empty($this->labelStatus) || empty($this->labelStatusShort)) {
			global $langs;
			//$langs->load("mymodule");
			$this->labelStatus[self::STATUS_DRAFT] = $langs->transnoentitiesnoconv('StatusWaiting');
			$this->labelStatus[self::STATUS_TRANSFERED] = $langs->transnoentitiesnoconv('StatusTrans');
			$this->labelStatusShort[self::STATUS_DRAFT] = $langs->transnoentitiesnoconv('StatusWaiting');
			$this->labelStatusShort[self::STATUS_TRANSFERED] = $langs->transnoentitiesnoconv('StatusTrans');
			if ($this->type == 'bank-transfer') {
				$this->labelStatus[self::STATUS_DEBITED] = $langs->transnoentitiesnoconv('StatusDebited');
				$this->labelStatusShort[self::STATUS_DEBITED] = $langs->transnoentitiesnoconv('StatusDebited');
			} else {
				$this->labelStatus[self::STATUS_CREDITED] = $langs->transnoentitiesnoconv('StatusCredited');
				$this->labelStatusShort[self::STATUS_CREDITED] = $langs->transnoentitiesnoconv('StatusCredited');
			}
		}

		$statusType = 'status1';
		if ($status == self::STATUS_TRANSFERED) {
			$statusType = 'status3';
		}
		if ($status == self::STATUS_CREDITED || $status == self::STATUS_DEBITED) {
			$statusType = 'status6';
		}

		return dolGetStatus($this->labelStatus[$status], $this->labelStatusShort[$status], '', $statusType, $mode);
	}

	// phpcs:disable PEAR.NamingConventions.ValidFunctionName.ScopeNotCamelCaps
	/**
	 *      Load indicators for dashboard (this->nbtodo and this->nbtodolate)
	 *
	 *      @param      User	$user       	Object user
	 *      @param		string	$mode			Mode 'direct_debit' or 'credit_transfer'
	 *      @return 	WorkboardResponse|int 	Return integer <0 if KO, WorkboardResponse if OK
	 */
	public function load_board($user, $mode)
	{
		// phpcs:enable
		if ($user->socid) {
			return -1; // protection pour eviter appel par utilisateur externe
		}

		/*
		 if ($mode == 'direct_debit') {
		 $sql = "SELECT b.rowid, f.datedue as datefin";
		 $sql .= " FROM ".MAIN_DB_PREFIX."facture as f";
		 $sql .= " WHERE f.entity IN (".getEntity('facture').")";
		 $sql .= " AND f.total_ttc > 0";
		 } else {
		 $sql = "SELECT b.rowid, f.datedue as datefin";
		 $sql .= " FROM ".MAIN_DB_PREFIX."facture_fourn as f";
		 $sql .= " WHERE f.entity IN (".getEntity('facture_fourn').")";
		 $sql .= " AND f.total_ttc > 0";
		 }

		 $resql = $this->db->query($sql);
		 if ($resql) {
		 $langs->load("banks");
		 $now = dol_now();

		 $response = new WorkboardResponse();
		 if ($mode == 'direct_debit') {
		 $response->warning_delay = $conf->prelevement->warning_delay / 60 / 60 / 24;
		 $response->label = $langs->trans("PendingDirectDebitToComplete");
		 $response->labelShort = $langs->trans("PendingDirectDebitToCompleteShort");
		 $response->url = DOL_URL_ROOT.'/compta/prelevement/index.php?leftmenu=checks&mainmenu=bank';
		 } else {
		 $response->warning_delay = $conf->paymentbybanktransfer->warning_delay / 60 / 60 / 24;
		 $response->label = $langs->trans("PendingCreditTransferToComplete");
		 $response->labelShort = $langs->trans("PendingCreditTransferToCompleteShort");
		 $response->url = DOL_URL_ROOT.'/compta/paymentbybanktransfer/index.php?leftmenu=checks&mainmenu=bank';
		 }
		 $response->img = img_object('', "payment");

		 while ($obj = $this->db->fetch_object($resql)) {
		 $response->nbtodo++;

		 if ($this->db->jdate($obj->datefin) < ($now - $conf->withdraw->warning_delay)) {
		 $response->nbtodolate++;
		 }
		 }

		 $response->nbtodo = 0;
		 $response->nbtodolate = 0;
		 // Return workboard only if quantity is not 0
		 if ($response->nbtodo) {
		 return $response;
		 } else {
		 return 0;
		 }
		 } else {
		 dol_print_error($this->db);
		 $this->error = $this->db->error();
		 return -1;
		 }
		 */
		return 0;
	}

	/**
	 *	Return clicable link of object (with eventually picto)
	 *
	 *	@param      string	    $option                 Where point the link (0=> main card, 1,2 => shipment, 'nolink'=>No link)
	 *  @param		array		$arraydata				Array of data
	 *  @return		string								HTML Code for Kanban thumb.
	 */
	public function getKanbanView($option = '', $arraydata = null)
	{
		global $langs;

		$selected = (empty($arraydata['selected']) ? 0 : $arraydata['selected']);

		$return = '<div class="box-flex-item box-flex-grow-zero">';
		$return .= '<div class="info-box info-box-sm">';
		$return .= '<span class="info-box-icon bg-infobox-action">';
		$return .= img_picto('', $this->picto);
		$return .= '</span>';
		$return .= '<div class="info-box-content">';
		$return .= '<span class="info-box-ref inline-block tdoverflowmax150 valignmiddle">' . (method_exists($this, 'getNomUrl') ? $this->getNomUrl(1) : $this->ref) . '</span>';
		if ($selected >= 0) {
			$return .= '<input id="cb' . $this->id . '" class="flat checkforselect fright" type="checkbox" name="toselect[]" value="' . $this->id . '"' . ($selected ? ' checked="checked"' : '') . '>';
		}
		if (property_exists($this, 'date_echeance')) {
			$return .= '<br><span class="opacitymedium">' . $langs->trans("Date") . '</span> : <span class="info-box-label">' . dol_print_date($this->db->jdate($this->date_echeance), 'day') . '</span>';
		}
		if (property_exists($this, 'total')) {
			$return .= '<br><span class="opacitymedium">' . $langs->trans("Amount") . '</span> : <span class="amount">' . price($this->total) . '</span>';
		}
		if (method_exists($this, 'LibStatut')) {
			$return .= '<br><div class="info-box-status">' . $this->getLibStatut(3) . '</div>';
		}
		$return .= '</div>';
		$return .= '</div>';
		$return .= '</div>';
		return $return;
	}

	/**
	 * Check if is bon prelevement for salary invoice
	 *
	 * @return  int  	1 if OK, O if K0
	 */
	public function checkIfSalaryBonPrelevement()
	{
		if (!empty($this->id)) {
			$id = $this->id;
		} else {
			return 0;
		}
		if ($id) {
			$sql = "SELECT COUNT(*) AS nb FROM " . MAIN_DB_PREFIX . "prelevement_lignes";
			$sql .= " WHERE fk_prelevement_bons = " . ((int) $id);
			$sql .= " AND fk_soc = 0";	// fk_soc can't be NULL
			$sql .= " AND fk_user IS NOT NULL";

			$num = 0;
			$resql = $this->db->query($sql);
			if ($resql) {
				$obj = $this->db->fetch_object($resql);
				$num = $obj->nb;
			}
			if ($num > 0) {
				return 1;
			}
		} else {
			dol_print_error($this->db);
		}

		return 0;
	}
}<|MERGE_RESOLUTION|>--- conflicted
+++ resolved
@@ -2201,31 +2201,6 @@
 			$XML_DEBITOR .= '			<DrctDbtTxInf>' . $CrLf;
 			$XML_DEBITOR .= '				<PmtId>' . $CrLf;
 			// Add EndToEndId. Must be a unique ID for each payment (for example by including bank, buyer or seller, date, checksum)
-<<<<<<< HEAD
-			$XML_DEBITOR .= '					<EndToEndId>'.((getDolGlobalString('PRELEVEMENT_END_TO_END') != "") ? $conf->global->PRELEVEMENT_END_TO_END : ('DD-'.dol_trunc($row_idfac.'-'.$row_ref, 20, 'right', 'UTF-8', 1)).'-'.$Rowing).'</EndToEndId>'.$CrLf; // ISO20022 states that EndToEndId has a MaxLength of 35 characters
-			$XML_DEBITOR .= '				</PmtId>'.$CrLf;
-			$XML_DEBITOR .= '				<InstdAmt Ccy="EUR">'.round($row_somme, 2).'</InstdAmt>'.$CrLf;
-			$XML_DEBITOR .= '				<DrctDbtTx>'.$CrLf;
-			$XML_DEBITOR .= '					<MndtRltdInf>'.$CrLf;
-			$XML_DEBITOR .= '						<MndtId>'.$Rum.'</MndtId>'.$CrLf;
-			$XML_DEBITOR .= '						<DtOfSgntr>'.$DtOfSgntr.'</DtOfSgntr>'.$CrLf;
-			$XML_DEBITOR .= '						<AmdmntInd>false</AmdmntInd>'.$CrLf;
-			$XML_DEBITOR .= '					</MndtRltdInf>'.$CrLf;
-			$XML_DEBITOR .= '				</DrctDbtTx>'.$CrLf;
-			if (getDolGlobalInt('WITHDRAWAL_WITHOUT_BIC')==0) {
-				$XML_DEBITOR .= '				<DbtrAgt>' . $CrLf;
-				$XML_DEBITOR .= '					<FinInstnId>' . $CrLf;
-				$XML_DEBITOR .= '						<BIC>' . $row_bic . '</BIC>' . $CrLf;
-				$XML_DEBITOR .= '					</FinInstnId>' . $CrLf;
-				$XML_DEBITOR .= '				</DbtrAgt>' . $CrLf;
-			}
-			$XML_DEBITOR .= '				<Dbtr>'.$CrLf;
-			$XML_DEBITOR .= '					<Nm>'.dolEscapeXML(strtoupper(dol_string_nospecial(dol_string_unaccent($row_nom), ' '))).'</Nm>'.$CrLf;
-			$XML_DEBITOR .= '					<PstlAdr>'.$CrLf;
-			$XML_DEBITOR .= '						<Ctry>'.$row_country_code.'</Ctry>'.$CrLf;
-			$addressline1 = strtr($row_address, array(CHR(13) => ", ", CHR(10) => ""));
-			$addressline2 = strtr($row_zip.(($row_zip && $row_town) ? ' ' : (string) $row_town), array(CHR(13) => ", ", CHR(10) => ""));
-=======
 			$XML_DEBITOR .= '					<EndToEndId>' . ((getDolGlobalString('PRELEVEMENT_END_TO_END') != "") ? $conf->global->PRELEVEMENT_END_TO_END : ('DD-' . dol_trunc($row_idfac . '-' . $row_ref, 20, 'right', 'UTF-8', 1)) . '-' . $Rowing) . '</EndToEndId>' . $CrLf; // ISO20022 states that EndToEndId has a MaxLength of 35 characters
 			$XML_DEBITOR .= '				</PmtId>' . $CrLf;
 			$XML_DEBITOR .= '				<InstdAmt Ccy="EUR">' . $row_somme . '</InstdAmt>' . $CrLf;
@@ -2236,18 +2211,19 @@
 			$XML_DEBITOR .= '						<AmdmntInd>false</AmdmntInd>' . $CrLf;
 			$XML_DEBITOR .= '					</MndtRltdInf>' . $CrLf;
 			$XML_DEBITOR .= '				</DrctDbtTx>' . $CrLf;
-			$XML_DEBITOR .= '				<DbtrAgt>' . $CrLf;
-			$XML_DEBITOR .= '					<FinInstnId>' . $CrLf;
-			$XML_DEBITOR .= '						<BIC>' . $row_bic . '</BIC>' . $CrLf;
-			$XML_DEBITOR .= '					</FinInstnId>' . $CrLf;
-			$XML_DEBITOR .= '				</DbtrAgt>' . $CrLf;
+      if (getDolGlobalInt('WITHDRAWAL_WITHOUT_BIC')==0) {
+			  $XML_DEBITOR .= '				<DbtrAgt>' . $CrLf;
+			  $XML_DEBITOR .= '					<FinInstnId>' . $CrLf;
+			  $XML_DEBITOR .= '						<BIC>' . $row_bic . '</BIC>' . $CrLf;
+			  $XML_DEBITOR .= '					</FinInstnId>' . $CrLf;
+			  $XML_DEBITOR .= '				</DbtrAgt>' . $CrLf;
+      }
 			$XML_DEBITOR .= '				<Dbtr>' . $CrLf;
 			$XML_DEBITOR .= '					<Nm>' . dolEscapeXML(strtoupper(dol_string_nospecial(dol_string_unaccent($row_nom), ' '))) . '</Nm>' . $CrLf;
 			$XML_DEBITOR .= '					<PstlAdr>' . $CrLf;
 			$XML_DEBITOR .= '						<Ctry>' . $row_country_code . '</Ctry>' . $CrLf;
 			$addressline1 = strtr($row_address, array(chr(13) => ", ", chr(10) => ""));
 			$addressline2 = strtr($row_zip . (($row_zip && $row_town) ? ' ' : (string) $row_town), array(chr(13) => ", ", chr(10) => ""));
->>>>>>> 4aa5e457
 			if (trim($addressline1)) {
 				$XML_DEBITOR .= '						<AdrLine>' . dolEscapeXML(dol_trunc(dol_string_nospecial(dol_string_unaccent($addressline1), ' '), 70, 'right', 'UTF-8', 1)) . '</AdrLine>' . $CrLf;
 			}
