--- conflicted
+++ resolved
@@ -736,7 +736,7 @@
     function Create($banque=0, $agence=0, $mode='real')
     {
         global $conf,$langs;
-        
+
         dol_syslog(__METHOD__."::Bank=".$banque." Office=".$agence, LOG_DEBUG);
 
         require_once (DOL_DOCUMENT_ROOT."/compta/facture/class/facture.class.php");
@@ -782,7 +782,7 @@
             //if ($agence) $sql.= " AND sr.code_guichet = '".$conf->global->PRELEVEMENT_CODE_GUICHET."'";
 
             dol_syslog(__METHOD__."::Read invoices, sql=".$sql, LOG_DEBUG);
-            
+
             $resql = $this->db->query($sql);
             if ($resql)
             {
@@ -894,28 +894,23 @@
             if (!$error)
             {
 				$ref = substr($year,-2).$month;
-				
+
 				$sql = "SELECT substring(ref from char_length(ref) - 1)";
 				$sql.= " FROM ".MAIN_DB_PREFIX."prelevement_bons";
 				$sql.= " WHERE ref LIKE '%".$ref."%'";
 				$sql.= " AND entity = ".$conf->entity;
 				$sql.= " ORDER BY ref DESC LIMIT 1";
-				
+
 				dol_syslog(get_class($this)."::Create sql=".$sql, LOG_DEBUG);
-<<<<<<< HEAD
-				dol_syslog(__METHOD__."::Treatments", LOG_DEBUG);
-=======
->>>>>>> 5c5ff72e
 				$resql = $this->db->query($sql);
 
 				if ($resql)
 				{
 					$row = $this->db->fetch_row($resql);
-<<<<<<< HEAD
 					$ref = "T".$ref.str_pad(dol_substr("00".intval($row[0])+1),2,"0",STR_PAD_LEFT);
-	
+
 					$filebonprev = $ref;
-	                
+
 	                // Create withdraw receipt in database
 	                $sql = "INSERT INTO ".MAIN_DB_PREFIX."prelevement_bons (";
 	                $sql.= " ref, entity, datec";
@@ -924,18 +919,16 @@
 	                $sql.= ", ".$conf->entity;
 	                $sql.= ", '".$this->db->idate($now)."'";
 	                $sql.= ")";
-	
-	                dol_syslog(__METHOD__, LOG_DEBUG);
+
 	                $resql = $this->db->query($sql);
-	
 	                if ($resql)
 	                {
 	                    $prev_id = $this->db->last_insert_id(MAIN_DB_PREFIX."prelevement_bons");
-	
+
 	                    $dir=$conf->prelevement->dir_output.'/receipts';
 	                    $file=$filebonprev;
 	                    if (! is_dir($dir)) dol_mkdir($dir);
-	
+
 	                    $bonprev = new BonPrelevement($this->db, $dir."/".$file);
 	                    $bonprev->id = $prev_id;
 	                }
@@ -944,45 +937,12 @@
 	                    $error++;
 	                    dol_syslog(__METHOD__."::Create withdraw receipt ".$this->db->error(), LOG_ERR);
 	                }
-=======
->>>>>>> 5c5ff72e
 				}
 				else
 				{
 					$error++;
-<<<<<<< HEAD
 					dol_syslog(__METHOD__."::Get last withdraw receipt ".$this->db->error(), LOG_ERR);
 				}
-=======
-					dol_syslog("Erreur recherche reference");
-				}
-
-				$ref = "T".$ref.str_pad(dol_substr("00".intval($row[0])+1),2,"0",STR_PAD_LEFT);
-
-				$filebonprev = $ref;
-                
-                // Create withdraw receipt in database
-                $sql = "INSERT INTO ".MAIN_DB_PREFIX."prelevement_bons (";
-                $sql.= " ref, entity, datec";
-                $sql.= ") VALUES (";
-                $sql.= "'".$this->db->escape($ref)."'";
-                $sql.= ", ".$conf->entity;
-                $sql.= ", '".$this->db->idate($now)."'";
-                $sql.= ")";
-
-                dol_syslog(get_class($this)."::Create", LOG_DEBUG);
-                $resql = $this->db->query($sql);
-
-                if ($resql)
-                {
-                    $prev_id = $this->db->last_insert_id(MAIN_DB_PREFIX."prelevement_bons");
-
-                    $dir=$conf->prelevement->dir_output.'/receipts';
-                    $file=$filebonprev;
-                    if (! is_dir($dir)) dol_mkdir($dir);
->>>>>>> 5c5ff72e
-
-				
             }
 
             /*
@@ -1046,7 +1006,7 @@
                  */
 
             	dol_syslog(__METHOD__."::Init withdraw receipt for ".count($factures_prev)." invoices", LOG_DEBUG);
-              
+
                 if (count($factures_prev) > 0)
                 {
                     $bonprev->date_echeance = $datetimeprev;
@@ -1080,13 +1040,10 @@
             $sql.= " WHERE rowid = ".$prev_id;
             $sql.= " AND entity = ".$conf->entity;
 
-            dol_syslog(__METHOD__."::Update total, sql=".$sql, LOG_DEBUG);
-            
             $resql=$this->db->query($sql);
             if (! $resql)
             {
                 $error++;
-                dol_syslog("Erreur mise a jour du total - $sql");
                 dol_syslog(__METHOD__."::Error update total: ".$this->db->error(), LOG_ERR);
             }
 
