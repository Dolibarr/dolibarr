--- conflicted
+++ resolved
@@ -444,14 +444,8 @@
                             $labelforaddpayment = '(WithdrawalPayment)';
 						}
 
-<<<<<<< HEAD
-						$result = $paiement->addPaymentToBank($user, $modeforaddpayment, '(WithdrawalPayment)', $bankaccount, '', '');
+						$result = $paiement->addPaymentToBank($user, $modeforaddpayment, $labelforaddpayment, $bankaccount, '', '');
 						if ($result < 0) {
-=======
-						$result = $paiement->addPaymentToBank($user, $modeforaddpayment, $labelforaddpayment, $bankaccount, '', '');
-						if ($result < 0)
-						{
->>>>>>> a5fe2ab0
 							$error++;
 							$this->error = $paiement->error;
 							$this->errors = $paiement->errors;
