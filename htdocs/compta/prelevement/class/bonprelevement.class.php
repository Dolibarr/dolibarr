<?php
/* Copyright (C) 2004-2005 Rodolphe Quiedeville <rodolphe@quiedeville.org>
 * Copyright (C) 2005-2012 Regis Houssin        <regis.houssin@inodbox.com>
 * Copyright (C) 2010-2015 Juanjo Menent        <jmenent@2byte.es>
 * Copyright (C) 2010-2014 Laurent Destailleur  <eldy@users.sourceforge.net>
 * Copyright (C) 2014-2016 Ferran Marcet       <fmarcet@2byte.es>
 * Copyright (C) 2018      Nicolas ZABOURI     <info@inovea-conseil.com>
 *
 * This program is free software; you can redistribute it and/or modify
 * it under the terms of the GNU General Public License as published by
 * the Free Software Foundation; either version 3 of the License, or
 * (at your option) any later version.
 *
 * This program is distributed in the hope that it will be useful,
 * but WITHOUT ANY WARRANTY; without even the implied warranty of
 * MERCHANTABILITY or FITNESS FOR A PARTICULAR PURPOSE.  See the
 * GNU General Public License for more details.
 *
 * You should have received a copy of the GNU General Public License
 * along with this program. If not, see <http://www.gnu.org/licenses/>.
 */

/**
 *      \file       htdocs/compta/prelevement/class/bonprelevement.class.php
 *      \ingroup    prelevement
 *      \brief      File of withdrawal receipts class
 */

require_once DOL_DOCUMENT_ROOT.'/core/class/commonobject.class.php';
require_once DOL_DOCUMENT_ROOT.'/compta/facture/class/facture.class.php';
require_once DOL_DOCUMENT_ROOT.'/compta/bank/class/account.class.php';
require_once DOL_DOCUMENT_ROOT.'/societe/class/societe.class.php';
require_once DOL_DOCUMENT_ROOT.'/compta/paiement/class/paiement.class.php';



/**
 *	Class to manage withdrawal receipts
 */
class BonPrelevement extends CommonObject
{
	/**
	 * @var string ID to identify managed object
	 */
	public $element='widthdraw';

	/**
	 * @var string Name of table without prefix where object is stored
	 */
	public $table_element='prelevement_bons';

    /**
     * @var string String with name of icon for myobject. Must be the part after the 'object_' into object_myobject.png
     */
    public $picto = 'payment';

	public $date_echeance;
	public $raison_sociale;
	public $reference_remise;
	public $emetteur_code_guichet;
	public $emetteur_numero_compte;
	public $emetteur_code_banque;
	public $emetteur_number_key;

	public $emetteur_iban;
	public $emetteur_bic;
	public $emetteur_ics;

	public $total;
	public $fetched;
	public $statut;    // 0-Wait, 1-Trans, 2-Done
	public $labelstatut=array();

	public $invoice_in_error=array();
	public $thirdparty_in_error=array();


	/**
	 *	Constructor
	 *
	 *  @param		DoliDB		$db      	Database handler
	 *  @param		string		$filename	Filename of withdraw receipt
	 */
	public function __construct($db, $filename = '')
	{
		global $conf,$langs;

		$error = 0;
		$this->db = $db;

		$this->filename=$filename;

		$this->date_echeance = time();
		$this->raison_sociale = "";
		$this->reference_remise = "";

		$this->emetteur_code_guichet = "";
		$this->emetteur_numero_compte = "";
		$this->emetteur_code_banque = "";
		$this->emetteur_number_key = "";

		$this->emetteur_iban = "";
		$this->emetteur_bic = "";
		$this->emetteur_ics = "";

		$this->factures = array();

		$this->methodes_trans = array();

		$this->methodes_trans[0] = "Internet";

		$this->fetched = 0;
	}

    // phpcs:disable PEAR.NamingConventions.ValidFunctionName.ScopeNotCamelCaps
	/**
	 * Add invoice to withdrawal
	 *
	 * @param	int		$facture_id 	id invoice to add
	 * @param	int		$client_id  	id invoice customer
	 * @param	string	$client_nom 	customer name
	 * @param	int		$amount 		amount of invoice
	 * @param	string	$code_banque 	code of bank withdrawal
	 * @param	string	$code_guichet 	code of bank's office
	 * @param	string	$number bank 	account number
	 * @param	string	$number_key 	number key of account number
	 * @return	int						>0 if OK, <0 if KO
	 */
	public function AddFacture($facture_id, $client_id, $client_nom, $amount, $code_banque, $code_guichet, $number, $number_key)
	{
        // phpcs:enable
		$result = 0;
		$line_id = 0;

		$result = $this->addline($line_id, $client_id, $client_nom, $amount, $code_banque, $code_guichet, $number, $number_key);

		if ($result == 0)
		{
			if ($line_id > 0)
			{
				$sql = "INSERT INTO ".MAIN_DB_PREFIX."prelevement_facture (";
				$sql.= "fk_facture";
				$sql.= ",fk_prelevement_lignes";
				$sql.= ") VALUES (";
				$sql.= $facture_id;
				$sql.= ", ".$line_id;
				$sql.= ")";

				if ($this->db->query($sql))
				{
					$result = 0;
				}
				else
				{
					$result = -1;
					dol_syslog(get_class($this)."::AddFacture Erreur $result");
				}
			}
			else
			{
				$result = -2;
				dol_syslog(get_class($this)."::AddFacture Erreur $result");
			}
		}
		else
		{
			$result = -3;
			dol_syslog(get_class($this)."::AddFacture Erreur $result");
		}

		return $result;
	}

	/**
	 *	Add line to withdrawal
	 *
	 *	@param	int		$line_id 		id line to add
	 *	@param	int		$client_id  	id invoice customer
	 *	@param	string	$client_nom 	customer name
	 *	@param	int		$amount 		amount of invoice
	 *	@param	string	$code_banque 	code of bank withdrawal
	 *	@param	string	$code_guichet 	code of bank's office
	 *	@param	string	$number 		bank account number
	 *	@param  string	$number_key 	number key of account number
	 *	@return	int						>0 if OK, <0 if KO
	 */
	public function addline(&$line_id, $client_id, $client_nom, $amount, $code_banque, $code_guichet, $number, $number_key)
	{
		$result = -1;
		$concat = 0;

		if ($concat == 1)
		{
			/*
             * We aggregate the lines
             */
			$sql = "SELECT rowid";
			$sql.= " FROM  ".MAIN_DB_PREFIX."prelevement_lignes";
			$sql.= " WHERE fk_prelevement_bons = ".$this->id;
			$sql.= " AND fk_soc =".$client_id;
			$sql.= " AND code_banque ='".$code_banque."'";
			$sql.= " AND code_guichet ='".$code_guichet."'";
			$sql.= " AND number ='".$number."'";

			$resql=$this->db->query($sql);
			if ($resql)
			{
				$num = $this->db->num_rows($resql);
			}
			else
			{
				$result = -1;
			}
		}
		else
		{
			/*
             * No aggregate
             */
			$sql = "INSERT INTO ".MAIN_DB_PREFIX."prelevement_lignes (";
			$sql.= "fk_prelevement_bons";
			$sql.= ", fk_soc";
			$sql.= ", client_nom";
			$sql.= ", amount";
			$sql.= ", code_banque";
			$sql.= ", code_guichet";
			$sql.= ", number";
			$sql.= ", cle_rib";
			$sql.= ") VALUES (";
			$sql.= $this->id;
			$sql.= ", ".$client_id;
			$sql.= ", '".$this->db->escape($client_nom)."'";
			$sql.= ", '".price2num($amount)."'";
			$sql.= ", '".$code_banque."'";
			$sql.= ", '".$code_guichet."'";
			$sql.= ", '".$number."'";
			$sql.= ", '".$number_key."'";
			$sql.= ")";

			if ($this->db->query($sql))
			{
				$line_id = $this->db->last_insert_id(MAIN_DB_PREFIX."prelevement_lignes");
				$result = 0;
			}
			else
			{
				dol_syslog(get_class($this)."::addline Error -2");
				$result = -2;
			}
		}

		return $result;
	}

	/**
	 *	Return error string
	 *
	 *  @param	int		$error 		 Id of error
	 *	@return	string               Error string
	 */
	public function getErrorString($error)
	{
		global $langs;

		$errors = array();

		$errors[1027] = $langs->trans("DateInvalid");

		return $errors[abs($error)];
	}

	/**
	 *	Get object and lines from database
	 *
	 *	@param	int		$rowid		Id of object to load
	 *  @param	string	$ref		Ref of direct debit
	 *	@return	int					>0 if OK, <0 if KO
	 */
	public function fetch($rowid, $ref = '')
	{
		global $conf;

		$sql = "SELECT p.rowid, p.ref, p.amount, p.note";
		$sql.= ", p.datec as dc";
		$sql.= ", p.date_trans as date_trans";
		$sql.= ", p.method_trans, p.fk_user_trans";
		$sql.= ", p.date_credit as date_credit";
		$sql.= ", p.fk_user_credit";
		$sql.= ", p.statut";
		$sql.= " FROM ".MAIN_DB_PREFIX."prelevement_bons as p";
		$sql.= " WHERE p.entity IN (".getEntity('invoice').")";
		if ($rowid > 0) $sql.= " AND p.rowid = ".$rowid;
		else $sql.= " AND p.ref = '".$this->db->escape($ref)."'";

		dol_syslog(get_class($this)."::fetch", LOG_DEBUG);
		$result=$this->db->query($sql);
		if ($result)
		{
			if ($this->db->num_rows($result))
			{
				$obj = $this->db->fetch_object($result);

				$this->id             = $obj->rowid;
				$this->ref            = $obj->ref;
				$this->amount         = $obj->amount;
				$this->note           = $obj->note;
				$this->datec          = $this->db->jdate($obj->dc);

				$this->date_trans     = $this->db->jdate($obj->date_trans);
				$this->method_trans   = $obj->method_trans;
				$this->user_trans     = $obj->fk_user_trans;

				$this->date_credit    = $this->db->jdate($obj->date_credit);
				$this->user_credit    = $obj->fk_user_credit;

				$this->statut         = $obj->statut;

				$this->fetched = 1;

				return 1;
			}
			else
			{
				dol_syslog(get_class($this)."::Fetch Erreur aucune ligne retournee");
				return -1;
			}
		}
		else
		{
			return -2;
		}
	}

    // phpcs:disable PEAR.NamingConventions.ValidFunctionName.ScopeNotCamelCaps
	/**
	 * Set credite and set status of linked invoices. Still used ??
	 *
	 * @return		int		<0 if KO, >=0 if OK
	 */
	public function set_credite()
	{
        // phpcs:enable
		global $user,$conf;

		$error = 0;

		if ($this->db->begin())
		{
			$sql = " UPDATE ".MAIN_DB_PREFIX."prelevement_bons";
			$sql.= " SET statut = 1";
			$sql.= " WHERE rowid = ".$this->id;
			$sql.= " AND entity = ".$conf->entity;

			$result=$this->db->query($sql);
			if (! $result)
			{
				dol_syslog(get_class($this)."::set_credite Erreur 1");
				$error++;
			}

			if (! $error)
			{
				$facs = array();
				$facs = $this->getListInvoices();

				$num=count($facs);
				for ($i = 0; $i < $num; $i++)
				{
					/* Tag invoice as payed */
					dol_syslog(get_class($this)."::set_credite set_paid fac ".$facs[$i]);
					$fac = new Facture($this->db);
					$fac->fetch($facs[$i]);
					$result = $fac->set_paid($user);
				}
			}

			if (! $error)
			{
				$sql = " UPDATE ".MAIN_DB_PREFIX."prelevement_lignes";
				$sql.= " SET statut = 2";
				$sql.= " WHERE fk_prelevement_bons = ".$this->id;

				if (! $this->db->query($sql))
				{
					dol_syslog(get_class($this)."::set_credite Erreur 1");
					$error++;
				}
			}

			/*
             * End of procedure
             */
			if (! $error)
			{
				$this->db->commit();
				return 0;
			}
			else
			{
				$this->db->rollback();
				dol_syslog(get_class($this)."::set_credite ROLLBACK ");

				return -1;
			}
		}
		else
		{
			dol_syslog(get_class($this)."::set_credite Ouverture transaction SQL impossible ");
			return -2;
		}
	}

    // phpcs:disable PEAR.NamingConventions.ValidFunctionName.ScopeNotCamelCaps
	/**
	 *	Set direct debit order to "credited" status.
	 *
	 *	@param	User	$user			Id of user
	 *	@param 	int		$date			date of action
	 *	@return	int						>0 if OK, <0 if KO
	 */
	public function set_infocredit($user, $date)
	{
        // phpcs:enable
		global $conf,$langs;

		$error = 0;

		if ($this->fetched == 1)
		{
			if ($date >= $this->date_trans)
			{
				if ($this->db->begin())
				{
					$sql = " UPDATE ".MAIN_DB_PREFIX."prelevement_bons ";
					$sql.= " SET fk_user_credit = ".$user->id;
					$sql.= ", statut = 2";
					$sql.= ", date_credit = '".$this->db->idate($date)."'";
					$sql.= " WHERE rowid=".$this->id;
					$sql.= " AND entity = ".$conf->entity;
					$sql.= " AND statut = 1";

					if ($this->db->query($sql))
					{

						$langs->load('withdrawals');
						$subject = $langs->trans("InfoCreditSubject", $this->ref);
						$message = $langs->trans("InfoCreditMessage", $this->ref, dol_print_date($date, 'dayhour'));

						//Add payment of withdrawal into bank
						$bankaccount = $conf->global->PRELEVEMENT_ID_BANKACCOUNT;
						$facs = array();
						$amounts = array();
						$amountsperthirdparty = array();

						$facs = $this->getListInvoices(1);

						// Loop on each invoice. $facs=array(0=>id, 1=>amount requested)
						$num=count($facs);
						for ($i = 0; $i < $num; $i++)
						{
							$fac = new Facture($this->db);
							$fac->fetch($facs[$i][0]);
							$amounts[$fac->id] = $facs[$i][1];
							$amountsperthirdparty[$fac->socid][$fac->id] = $facs[$i][1];

							$totalpaye  = $fac->getSommePaiement();
							$totalcreditnotes = $fac->getSumCreditNotesUsed();
							$totaldeposits = $fac->getSumDepositsUsed();
							$alreadypayed = $totalpaye + $totalcreditnotes + $totaldeposits;

							if (price2num($alreadypayed + $facs[$i][1], 'MT') == $fac->total_ttc) {
								$result = $fac->set_paid($user);
							}
						}

						// Make one payment per customer
						foreach ($amountsperthirdparty as $thirdpartyid => $cursoramounts)
						{
							$paiement = new Paiement($this->db);
							$paiement->datepaye     = $date;
							$paiement->amounts      = $cursoramounts;		// Array with detail of dispatching of payments for each invoice
							$paiement->paiementid   = 3; 					//
							$paiement->num_paiement = $this->ref;			// Set ref of direct debit note
							$paiement->id_prelevement = $this->id;

							$paiement_id = $paiement->create($user);
							if ($paiement_id < 0)
							{
								dol_syslog(get_class($this)."::set_infocredit AddPayment Error");
								$error++;
							}
							else
							{
								$result=$paiement->addPaymentToBank($user, 'payment', '(WithdrawalPayment)', $bankaccount, '', '');
								if ($result < 0)
								{
									dol_syslog(get_class($this)."::set_infocredit AddPaymentToBank Error");
									$error++;
								}
							}
							//var_dump($paiement->amounts);
							//var_dump($thirdpartyid);
							//var_dump($cursoramounts);
						}

						// Update withdrawal line
						// TODO: Translate to ligneprelevement.class.php
						$sql = " UPDATE ".MAIN_DB_PREFIX."prelevement_lignes";
						$sql.= " SET statut = 2";
						$sql.= " WHERE fk_prelevement_bons = ".$this->id;

						if (! $this->db->query($sql))
						{
							dol_syslog(get_class($this)."::set_infocredit Update lines Error");
							$error++;
						}
					}
					else
					{
						dol_syslog(get_class($this)."::set_infocredit Update Bons Error");
						$error++;
					}

					/*
                     * End of procedure
                     */
					if ($error == 0)
					{
						$this->date_credit = $date;
						$this->statut = 1;

						$this->db->commit();
						return 0;
					}
					else
					{
						$this->db->rollback();
						dol_syslog("bon-prelevment::set_infocredit ROLLBACK ");
						return -1;
					}
				}
				else
				{
					dol_syslog(get_class($this)."::set_infocredit 1025 Open SQL transaction impossible ");
					return -1025;
				}
			}
			else
			{
				dol_syslog("bon-prelevment::set_infocredit 1027 Date de credit < Date de trans ");
				return -1027;
			}
		}
		else
		{
			return -1026;
		}
	}

    // phpcs:disable PEAR.NamingConventions.ValidFunctionName.ScopeNotCamelCaps
	/**
	 *	Set withdrawal to transmited status
	 *
	 *	@param	User		$user		id of user
	 *	@param 	int	$date		date of action
	 *	@param	string		$method		method of transmision to bank
	 *	@return	int						>0 if OK, <0 if KO
	 */
	public function set_infotrans($user, $date, $method)
	{
        // phpcs:enable
		global $conf,$langs;

		$error = 0;

		dol_syslog(get_class($this)."::set_infotrans Start", LOG_INFO);
		if ($this->db->begin())
		{
			$sql = "UPDATE ".MAIN_DB_PREFIX."prelevement_bons ";
			$sql.= " SET fk_user_trans = ".$user->id;
			$sql.= " , date_trans = '".$this->db->idate($date)."'";
			$sql.= " , method_trans = ".$method;
			$sql.= " , statut = 1";
			$sql.= " WHERE rowid = ".$this->id;
			$sql.= " AND entity = ".$conf->entity;
			$sql.= " AND statut = 0";

			if ($this->db->query($sql))
			{
				$this->method_trans = $method;
				$langs->load('withdrawals');
				$subject = $langs->trans("InfoTransSubject", $this->ref);
				$message = $langs->trans("InfoTransMessage", $this->ref, dolGetFirstLastname($user->firstname, $user->lastname));
				$message .=$langs->trans("InfoTransData", price($this->amount), $this->methodes_trans[$this->method_trans], dol_print_date($date, 'day'));

				// TODO Call trigger to create a notification using notification module
			}
			else
			{
				$error++;
			}

			if ($error == 0)
			{
				$this->date_trans = $date;
				$this->statut = 1;
				$this->db->commit();

				return 0;
			}
			else
			{
				$this->db->rollback();
				dol_syslog(get_class($this)."::set_infotrans ROLLBACK", LOG_ERR);

				return -1;
			}
		}
		else
		{

			dol_syslog(get_class($this)."::set_infotrans Ouverture transaction SQL impossible", LOG_CRIT);
			return -2;
		}
	}

	/**
	 *	Get invoice list
	 *
	 *  @param 	int		$amounts 	If you want to get the amount of the order for each invoice
	 *	@return	array 				Id of invoices
	 */
	private function getListInvoices($amounts = 0)
	{
		global $conf;

		$arr = array();

		/*
         * Returns all invoices presented
         * within a withdrawal receipt
         */
		$sql = "SELECT fk_facture";
		if ($amounts) $sql .= ", SUM(pl.amount)";
		$sql.= " FROM ".MAIN_DB_PREFIX."prelevement_bons as p";
		$sql.= " , ".MAIN_DB_PREFIX."prelevement_lignes as pl";
		$sql.= " , ".MAIN_DB_PREFIX."prelevement_facture as pf";
		$sql.= " WHERE pf.fk_prelevement_lignes = pl.rowid";
		$sql.= " AND pl.fk_prelevement_bons = p.rowid";
		$sql.= " AND p.rowid = ".$this->id;
		$sql.= " AND p.entity = ".$conf->entity;
		if ($amounts) $sql.= " GROUP BY fk_facture";

		$resql=$this->db->query($sql);
		if ($resql)
		{
			$num = $this->db->num_rows($resql);

			if ($num)
			{
				$i = 0;
				while ($i < $num)
				{
					$row = $this->db->fetch_row($resql);
					if (!$amounts) $arr[$i] = $row[0];
					else
					{
						$arr[$i] = array(
							$row[0],
							$row[1]
						);
					}
					$i++;
				}
			}
			$this->db->free($resql);
		}
		else
		{
			dol_syslog(get_class($this)."::getListInvoices Erreur");
		}

		return $arr;
	}

    // phpcs:disable PEAR.NamingConventions.ValidFunctionName.ScopeNotCamelCaps
	/**
	 *	Returns amount of withdrawal
	 *
	 *	@return		double	 	Total amount
	 */
	public function SommeAPrelever()
	{
        // phpcs:enable
		global $conf;

		$sql = "SELECT sum(pfd.amount) as nb";
		$sql.= " FROM ".MAIN_DB_PREFIX."facture as f,";
		$sql.= " ".MAIN_DB_PREFIX."prelevement_facture_demande as pfd";
		//$sql.= " ,".MAIN_DB_PREFIX."c_paiement as cp";
		$sql.= " WHERE f.fk_statut = 1";
		$sql.= " AND f.entity IN (".getEntity('invoice').")";
		$sql.= " AND f.rowid = pfd.fk_facture";
		$sql.= " AND f.paye = 0";
		$sql.= " AND pfd.traite = 0";
		$sql.= " AND f.total_ttc > 0";

		$resql = $this->db->query($sql);
		if ( $resql )
		{
			$obj = $this->db->fetch_object($resql);

			$this->db->free($resql);

			return $obj->nb;
		}
		else
		{
			$error = 1;
			dol_syslog(get_class($this)."::SommeAPrelever Erreur -1");
			dol_syslog($this->db->error());
		}
	}

    // phpcs:disable PEAR.NamingConventions.ValidFunctionName.ScopeNotCamelCaps
	/**
	 *	Get number of invoices to withdrawal
	 *	TODO delete params banque and agence when not necesary
	 *
	 *	@param	int		$banque		dolibarr mysoc bank
	 *	@param	int		$agence		dolibarr mysoc agence
	 *	@return	int					<O if KO, number of invoices if OK
	 */
	public function NbFactureAPrelever($banque = 0, $agence = 0)
	{
        // phpcs:enable
		global $conf;

		$sql = "SELECT count(f.rowid) as nb";
		$sql.= " FROM ".MAIN_DB_PREFIX."facture as f";
		$sql.= ", ".MAIN_DB_PREFIX."prelevement_facture_demande as pfd";
		$sql.= " WHERE f.entity IN (".getEntity('invoice').")";
		if (empty($conf->global->WITHDRAWAL_ALLOW_ANY_INVOICE_STATUS))
		{
			$sql.= " AND f.fk_statut = ".Facture::STATUS_VALIDATED;
		}
		$sql.= " AND f.rowid = pfd.fk_facture";
		$sql.= " AND pfd.traite = 0";
		$sql.= " AND f.total_ttc > 0";

		dol_syslog(get_class($this)."::NbFactureAPrelever");
		$resql = $this->db->query($sql);

		if ( $resql )
		{
			$obj = $this->db->fetch_object($resql);

			$this->db->free($resql);

			return $obj->nb;
		}
		else
		{
			$this->error=get_class($this)."::NbFactureAPrelever Erreur -1 sql=".$this->db->error();
			return -1;
		}
	}


    // phpcs:disable PEAR.NamingConventions.ValidFunctionName.ScopeNotCamelCaps
	/**
	 *	Create a withdraw
	 *  TODO delete params banque and agence when not necesary
	 *
	 *	@param 	int		$banque		dolibarr mysoc bank
	 *	@param	int		$agence		dolibarr mysoc bank office (guichet)
	 *	@param	string	$mode		real=do action, simu=test only
	 *  @param	string	$format		FRST, RCUR or ALL
         * @param       string  $executiondate	Date to execute the transfer
	 * @param	int	$notrigger		Disable triggers
	 *	@return	int					<0 if KO, nbre of invoice withdrawed if OK
	 */
<<<<<<< HEAD
	function Create($banque=0, $agence=0, $mode='real', $format='ALL',$executiondate='', $notrigger = 0)
=======
	public function Create($banque = 0, $agence = 0, $mode = 'real', $format = 'ALL', $executiondate = '')
>>>>>>> 97f4cc54
	{
        // phpcs:enable
		global $conf, $langs, $user;

		dol_syslog(__METHOD__."::Bank=".$banque." Office=".$agence." mode=".$mode." format=".$format, LOG_DEBUG);

		require_once DOL_DOCUMENT_ROOT."/compta/facture/class/facture.class.php";
		require_once DOL_DOCUMENT_ROOT."/societe/class/societe.class.php";

		if (empty($format)) return 'ErrorBadParametersForDirectDebitFileCreate';

		$error = 0;

		$datetimeprev = time();
        //Choice the date of the execution direct debit
        if(!empty($executiondate)) $datetimeprev = $executiondate;

		$month = strftime("%m", $datetimeprev);
		$year = strftime("%Y", $datetimeprev);

		$this->invoice_in_error = array();
		$this->thirdparty_in_error = array();

		// Read invoices
		$factures = array();
		$factures_prev = array();
		$factures_result = array();
		$factures_prev_id=array();
		$factures_errors=array();

		if (! $error)
		{
			$sql = "SELECT f.rowid, pfd.rowid as pfdrowid, f.fk_soc";
			$sql.= ", pfd.code_banque, pfd.code_guichet, pfd.number, pfd.cle_rib";
			$sql.= ", pfd.amount";
			$sql.= ", s.nom as name";
			$sql.= " FROM ".MAIN_DB_PREFIX."facture as f";
			$sql.= ", ".MAIN_DB_PREFIX."societe as s";
			$sql.= ", ".MAIN_DB_PREFIX."prelevement_facture_demande as pfd";
			$sql.= " WHERE f.rowid = pfd.fk_facture";
			$sql.= " AND f.entity IN (".getEntity('invoice').')';
			$sql.= " AND s.rowid = f.fk_soc";
			//if ($banque || $agence) $sql.= " AND s.rowid = sr.fk_soc";
			$sql.= " AND f.fk_statut = 1";
			$sql.= " AND f.paye = 0";
			$sql.= " AND pfd.traite = 0";
			$sql.= " AND f.total_ttc > 0";
			//if ($banque) $sql.= " AND sr.code_banque = '".$conf->global->PRELEVEMENT_CODE_BANQUE."'";
			//if ($agence) $sql.= " AND sr.code_guichet = '".$conf->global->PRELEVEMENT_CODE_GUICHET."'";

			dol_syslog(__METHOD__."::Read invoices, sql=".$sql, LOG_DEBUG);

			$resql = $this->db->query($sql);
			if ($resql)
			{
				$num = $this->db->num_rows($resql);
				$i = 0;

				while ($i < $num)
				{
					$row = $this->db->fetch_row($resql);
					$factures[$i] = $row;	// All fields
					$i++;
				}
				$this->db->free($resql);
				dol_syslog(__METHOD__."::Read invoices, ".$i." invoices to withdraw", LOG_DEBUG);
			}
			else
			{
				$error++;
				dol_syslog(__METHOD__."::Read invoices error ".$this->db->error(), LOG_ERR);
			}
		}

		if (! $error)
		{
			require_once DOL_DOCUMENT_ROOT . '/societe/class/companybankaccount.class.php';
			$soc = new Societe($this->db);

			// Check RIB
			$i = 0;
			dol_syslog(__METHOD__."::Check RIB", LOG_DEBUG);

			if (count($factures) > 0)
			{
				foreach ($factures as $key => $fac)
				{
					$fact = new Facture($this->db);
					$resfetch = $fact->fetch($fac[0]);
					if ($resfetch >= 0)		// Field 0 of $fac is rowid of invoice
					{
						if ($soc->fetch($fact->socid) >= 0)
						{
							$bac = new CompanyBankAccount($this->db);
							$bac->fetch(0, $soc->id);

							if ($format == 'FRST' && $bac->frstrecur != 'FRST')
							{
								continue;
							}
							if ($format == 'RCUR' && ($bac->frstrecur != 'RCUR' && $bac->frstrecur != 'RECUR'))
							{
								continue;
							}

							if ($bac->verif() >= 1)
							{
								$factures_prev[$i] = $fac;
								/* second tableau necessaire pour BonPrelevement */
								$factures_prev_id[$i] = $fac[0];
								$i++;
								//dol_syslog(__METHOD__."::RIB is ok", LOG_DEBUG);
							}
							else
							{
								dol_syslog(__METHOD__."::Check RIB Error on default bank number IBAN/BIC for thirdparty reported by verif() ".$fact->socid." ".$soc->name, LOG_WARNING);
								$this->invoice_in_error[$fac[0]]="Error on default bank number IBAN/BIC for invoice ".$fact->getNomUrl(0)." for thirdparty ".$soc->getNomUrl(0);
								$this->thirdparty_in_error[$soc->id]="Error on default bank number IBAN/BIC for invoice ".$fact->getNomUrl(0)." for thirdparty ".$soc->getNomUrl(0);
							}
						}
						else
						{
							dol_syslog(__METHOD__."::Check RIB Failed to read company", LOG_WARNING);
						}
					}
					else
					{
						dol_syslog(__METHOD__."::Check RIB Failed to read invoice", LOG_WARNING);
					}
				}
			}
			else
			{
				dol_syslog(__METHOD__."::Check RIB No invoice to process", LOG_WARNING);
			}
		}

		$ok=0;

		// Withdraw invoices in factures_prev array
		$out=count($factures_prev)." invoices will be withdrawn.";
		//print $out."\n";
		dol_syslog($out);

		// Return warning
		/*$i=0;
        foreach ($this->thirdparty_in_error as $key => $val)
        {
        	if ($i < 10) setEventMessages($val, null, 'warnings');
        	else setEventMessages('More error were discarded...', null, 'warnings');
        	$i++;
        }*/

		if (count($factures_prev) > 0)
		{
			if ($mode=='real')
			{
				$ok=1;
			}
			else
			{
				print $langs->trans("ModeWarning"); //"Option for real mode was not set, we stop after this simulation\n";
			}
		}


		if ($ok)
		{
			/*
             * We are in real mode.
             * We create withdraw receipt and build withdraw into disk
             */
			$this->db->begin();

			$now=dol_now();

			/*
             * Traitements
             */
			if (!$error)
			{
				$ref = substr($year, -2).$month;

				$sql = "SELECT substring(ref from char_length(ref) - 1)";
				$sql.= " FROM ".MAIN_DB_PREFIX."prelevement_bons";
				$sql.= " WHERE ref LIKE '%".$this->db->escape($ref)."%'";
				$sql.= " AND entity = ".$conf->entity;
				$sql.= " ORDER BY ref DESC LIMIT 1";

				dol_syslog(get_class($this)."::Create sql=".$sql, LOG_DEBUG);
				$resql = $this->db->query($sql);

				if ($resql)
				{
					$row = $this->db->fetch_row($resql);
					$ref = "T".$ref.str_pad(dol_substr("00".intval($row[0])+1, 0, 2), 2, "0", STR_PAD_LEFT);

					$dir=$conf->prelevement->dir_output.'/receipts';
					if (! is_dir($dir)) dol_mkdir($dir);

					$this->filename = $dir.'/'.$ref.'.xml';

					// Create withdraw receipt in database
					$sql = "INSERT INTO ".MAIN_DB_PREFIX."prelevement_bons (";
					$sql.= " ref, entity, datec";
					$sql.= ") VALUES (";
					$sql.= "'".$this->db->escape($ref)."'";
					$sql.= ", ".$conf->entity;
					$sql.= ", '".$this->db->idate($now)."'";
					$sql.= ")";

					$resql = $this->db->query($sql);
					if ($resql)
					{
						$prev_id = $this->db->last_insert_id(MAIN_DB_PREFIX."prelevement_bons");
						$this->id = $prev_id;
						$this->ref = $ref;
					}
					else
					{
						$error++;
						dol_syslog(__METHOD__."::Create withdraw receipt ".$this->db->lasterror(), LOG_ERR);
					}
				}
				else
				{
					$error++;
					dol_syslog(__METHOD__."::Get last withdraw receipt ".$this->db->lasterror(), LOG_ERR);
				}
			}

			if (!$error)
			{
				/*
	             * Create withdrawal receipt in database
	             */
				if (count($factures_prev) > 0)
				{
					foreach ($factures_prev as $fac)	// Add a link in database for each invoice
					{
						// Fetch invoice
						$fact = new Facture($this->db);
						$fact->fetch($fac[0]);
						/*
                         * Add standing order
                         *
                         *
                         * $fac[3] : banque
                         * $fac[4] : guichet
                         * $fac[5] : number
                         * $fac[6] : cle rib
                         * $fac[7] : amount
                         * $fac[8] : client nom
                         * $fac[2] : client id
                         */
						$ri = $this->AddFacture($fac[0], $fac[2], $fac[8], $fac[7], $fac[3], $fac[4], $fac[5], $fac[6]);
						if ($ri <> 0)
						{
							$error++;
						}

						// Update invoice requests as done
						$sql = "UPDATE ".MAIN_DB_PREFIX."prelevement_facture_demande";
						$sql.= " SET traite = 1";
						$sql.= ", date_traite = '".$this->db->idate($now)."'";
						$sql.= ", fk_prelevement_bons = ".$this->id;
						$sql.= " WHERE rowid = ".$fac[1];

						dol_syslog(__METHOD__."::Update Orders::Sql=".$sql, LOG_DEBUG);
						$resql=$this->db->query($sql);

						if (! $resql)
						{
							$error++;
							dol_syslog(__METHOD__."::Update Orders::Error=".$this->db->error(), LOG_ERR);
						}
					}
				}
			}

			if (!$error)
			{
				/*
                 * Create direct debit order in a XML file
                 */

				dol_syslog(__METHOD__."::Init withdraw receipt for ".count($factures_prev)." invoices", LOG_DEBUG);


				if (count($factures_prev) > 0)
				{
					$this->date_echeance = $datetimeprev;
					$this->reference_remise = $ref;

					$id=$conf->global->PRELEVEMENT_ID_BANKACCOUNT;
					$account = new Account($this->db);
					if ($account->fetch($id)>0)
					{
						$this->emetteur_code_banque 	   = $account->code_banque;
						$this->emetteur_code_guichet       = $account->code_guichet;
						$this->emetteur_numero_compte      = $account->number;
						$this->emetteur_number_key		   = $account->cle_rib;
						$this->emetteur_iban               = $account->iban;
						$this->emetteur_bic                = $account->bic;

						$this->emetteur_ics                = $conf->global->PRELEVEMENT_ICS;		// Ex: PRELEVEMENT_ICS = "FR78ZZZ123456";

						$this->raison_sociale              = $account->proprio;
					}

					$this->factures = $factures_prev_id;
					$this->context['factures_prev'] = $factures_prev;

					// Generation of SEPA file $this->filename
					$this->generate($format, $executiondate);
				}
				dol_syslog(__METHOD__."::End withdraw receipt, file ".$this->filename, LOG_DEBUG);
			}
			//var_dump($factures_prev);exit;

			/*
             * Update total
             */
			$sql = "UPDATE ".MAIN_DB_PREFIX."prelevement_bons";
			$sql.= " SET amount = ".price2num($this->total);
			$sql.= " WHERE rowid = ".$this->id;
			$sql.= " AND entity = ".$conf->entity;

			$resql=$this->db->query($sql);
			if (! $resql)
			{
				$error++;
				dol_syslog(__METHOD__."::Error update total: ".$this->db->error(), LOG_ERR);
			}

            if (! $error && ! $notrigger)
            {
                // Call trigger
                $result=$this->call_trigger('BON_PRELEVEMENT_CREATE', $user);
                if ($result < 0) $error++;
                // End call triggers
            }

			if (!$error)
			{
				$this->db->commit();
			}
			else
			{
				$this->db->rollback();
			}

			return count($factures_prev);
		}
		else
		{
			return 0;
		}
	}


	/**
	 *  Get object and lines from database
	 *
	 *  @param	User	$user		Object user that delete
	 *  @param	int		$notrigger	1=Does not execute triggers, 0= execute triggers
	 *  @return	int					>0 if OK, <0 if KO
	 */
	public function delete($user = null, $notrigger = 0)
	{
		$this->db->begin();

		$error = 0;
		$resql1 = $resql2 = $resql3 = $resql4 = 0;

		if (! $notrigger)
		{
		    // Call trigger
		    $result=$this->call_trigger('BON_PRELEVEMENT_DELETE', $user);
		    if ($result < 0) $error++;
		    // End call triggers
		}

		if (! $error)
		{
			$sql = "DELETE FROM ".MAIN_DB_PREFIX."prelevement_facture WHERE fk_prelevement_lignes IN (SELECT rowid FROM ".MAIN_DB_PREFIX."prelevement_lignes WHERE fk_prelevement_bons = ".$this->id.")";
			$resql1=$this->db->query($sql);
			if (! $resql1) dol_print_error($this->db);
		}

		if (! $error)
		{
			$sql = "DELETE FROM ".MAIN_DB_PREFIX."prelevement_lignes WHERE fk_prelevement_bons = ".$this->id;
			$resql2=$this->db->query($sql);
			if (! $resql2) dol_print_error($this->db);
		}

		if (! $error)
		{
			$sql = "DELETE FROM ".MAIN_DB_PREFIX."prelevement_bons WHERE rowid = ".$this->id;
			$resql3=$this->db->query($sql);
			if (! $resql3) dol_print_error($this->db);
		}

		if (! $error)
		{
			$sql = "UPDATE ".MAIN_DB_PREFIX."prelevement_facture_demande SET fk_prelevement_bons = NULL, traite = 0 WHERE fk_prelevement_bons = ".$this->id;
			$resql4=$this->db->query($sql);
			if (! $resql4) dol_print_error($this->db);
		}

		if ($resql1 && $resql2 && $resql3 && $resql4 && ! $error)
		{
			$this->db->commit();
			return 1;
		}
		else
		{
			$this->db->rollback();
			return -1;
		}
	}


	/**
	 *	Returns clickable name (with picto)
	 *
     *  @param  int     $withpicto                  Include picto in link (0=No picto, 1=Include picto into link, 2=Only picto)
     *  @param  string  $option                     On what the link point to ('nolink', ...)
     *  @param  int     $notooltip                  1=Disable tooltip
     *  @param  string  $morecss                    Add more css on link
     *  @param  int     $save_lastsearch_value      -1=Auto, 0=No save of lastsearch_values when clicking, 1=Save lastsearch_values whenclicking
	 *	@return	string								URL of target
	 */
	public function getNomUrl($withpicto = 0, $option = '', $notooltip = 0, $morecss = '', $save_lastsearch_value = -1)
	{
		global $conf, $langs, $hookmanager;

		if (! empty($conf->dol_no_mouse_hover)) $notooltip=1;   // Force disable tooltips

		$result='';

		$label = '<u>' . $langs->trans("ShowWithdraw") . '</u>';
		$label.= '<br>';
		$label.= '<b>' . $langs->trans('Ref') . ':</b> ' . $this->ref;

		$url = DOL_URL_ROOT.'/compta/prelevement/card.php?id='.$this->id;

		if ($option != 'nolink')
		{
			// Add param to save lastsearch_values or not
			$add_save_lastsearch_values=($save_lastsearch_value == 1 ? 1 : 0);
			if ($save_lastsearch_value == -1 && preg_match('/list\.php/', $_SERVER["PHP_SELF"])) $add_save_lastsearch_values=1;
			if ($add_save_lastsearch_values) $url.='&save_lastsearch_values=1';
		}

		$linkclose='';
		if (empty($notooltip))
		{
			if (! empty($conf->global->MAIN_OPTIMIZEFORTEXTBROWSER))
			{
				$label=$langs->trans("ShowMyObject");
				$linkclose.=' alt="'.dol_escape_htmltag($label, 1).'"';
			}
			$linkclose.=' title="'.dol_escape_htmltag($label, 1).'"';
			$linkclose.=' class="classfortooltip'.($morecss?' '.$morecss:'').'"';

			/*
			 $hookmanager->initHooks(array('myobjectdao'));
			 $parameters=array('id'=>$this->id);
			 $reshook=$hookmanager->executeHooks('getnomurltooltip',$parameters,$this,$action);    // Note that $action and $object may have been modified by some hooks
			 if ($reshook > 0) $linkclose = $hookmanager->resPrint;
			 */
		}
		else $linkclose = ($morecss?' class="'.$morecss.'"':'');

		$linkstart = '<a href="'.$url.'"';
		$linkstart.=$linkclose.'>';
		$linkend='</a>';

		$result .= $linkstart;
		if ($withpicto) $result.=img_object(($notooltip?'':$label), ($this->picto?$this->picto:'generic'), ($notooltip?(($withpicto != 2) ? 'class="paddingright"' : ''):'class="'.(($withpicto != 2) ? 'paddingright ' : '').'classfortooltip"'), 0, 0, $notooltip?0:1);
		if ($withpicto != 2) $result.= $this->ref;
		$result .= $linkend;
		//if ($withpicto != 2) $result.=(($addlabel && $this->label) ? $sep . dol_trunc($this->label, ($addlabel > 1 ? $addlabel : 0)) : '');

		global $action,$hookmanager;
		$hookmanager->initHooks(array('myobjectdao'));
		$parameters=array('id'=>$this->id, 'getnomurl'=>$result);
		$reshook=$hookmanager->executeHooks('getNomUrl', $parameters, $this, $action);    // Note that $action and $object may have been modified by some hooks
		if ($reshook > 0) $result = $hookmanager->resPrint;
		else $result .= $hookmanager->resPrint;

		return $result;
	}


    // phpcs:disable PEAR.NamingConventions.ValidFunctionName.ScopeNotCamelCaps
	/**
	 *	Delete a notification def by id
	 *
	 *	@param	int		$rowid		id of notification
	 *	@return	int					0 if OK, <0 if KO
	 */
	public function DeleteNotificationById($rowid)
	{
        // phpcs:enable
		$result = 0;

		$sql = "DELETE FROM ".MAIN_DB_PREFIX."notify_def";
		$sql.= " WHERE rowid = '".$rowid."'";

		if ($this->db->query($sql))
		{
			return 0;
		}
		else
		{
			return -1;
		}
	}

    // phpcs:disable PEAR.NamingConventions.ValidFunctionName.ScopeNotCamelCaps
	/**
	 *	Delete a notification
	 *
	 *	@param	int	$user		notification user
	 *	@param	string	$action		notification action
	 *	@return	int					>0 if OK, <0 if KO
	 */
	public function DeleteNotification($user, $action)
	{
        // phpcs:enable
		$result = 0;

		$sql = "DELETE FROM ".MAIN_DB_PREFIX."notify_def";
		$sql .= " WHERE fk_user=".$user." AND fk_action='".$action."'";

		if ($this->db->query($sql))
		{
			return 0;
		}
		else
		{
			return -1;
		}
	}

    // phpcs:disable PEAR.NamingConventions.ValidFunctionName.ScopeNotCamelCaps
	/**
	 *	Add a notification
	 *
	 *	@param	DoliDB	$db			database handler
	 *	@param	int	$user		notification user
	 *	@param	string	$action		notification action
	 *	@return	int					0 if OK, <0 if KO
	 */
	public function AddNotification($db, $user, $action)
	{
        // phpcs:enable
		$result = 0;

		if ($this->DeleteNotification($user, $action) == 0)
		{
			$now=dol_now();

			$sql = "INSERT INTO ".MAIN_DB_PREFIX."notify_def (datec,fk_user, fk_soc, fk_contact, fk_action)";
			$sql .= " VALUES (".$db->idate($now).",".$user.", 'NULL', 'NULL', '".$action."')";

			dol_syslog("adnotiff: ".$sql);
			if ($this->db->query($sql))
			{
				$result = 0;
			}
			else
			{
				$result = -1;
				dol_syslog(get_class($this)."::AddNotification Error $result");
			}
		}

		return $result;
	}


	/**
	 * Generate a withdrawal file.
	 * Generation Formats:
	 * - Europe: SEPA (France: CFONB no more supported, Spain: AEB19 if external module EsAEB is enabled)
	 * - Others countries: Warning message
	 * File is generated with name this->filename
	 *
	 *  @param		string	$format		FRST, RCUR or ALL
         * @param string $executiondate		Date to execute transfer
	 *	@return		int					0 if OK, <0 if KO
	 */
	public function generate($format = 'ALL', $executiondate = '')
	{
		global $conf,$langs,$mysoc;

		//TODO: Optimize code to read lines in a single function

		$result = 0;

		dol_syslog(get_class($this)."::generate build file ".$this->filename);

		$this->file = fopen($this->filename, "w");
		if (empty($this->file))
		{
			$this->error=$langs->trans('ErrorFailedToOpenFile', $this->filename);
			return -1;
		}

		$found=0;

		// Build file for European countries
		if ($mysoc->isInEEC())
		{
			$found++;

			/**
			 * SECTION CREATION FICHIER SEPA
			 */
			// SEPA Initialisation
			$CrLf = "\n";

			$now = dol_now();

			$dateTime_ECMA = dol_print_date($now, '%Y-%m-%dT%H:%M:%S');

			$date_actu = $now;
                        if (!empty($executiondate)) $date_actu=$executiondate;

			$dateTime_YMD  = dol_print_date($date_actu, '%Y%m%d');
			$dateTime_YMDHMS = dol_print_date($date_actu, '%Y%m%d%H%M%S');
			$fileDebiteurSection = '';
			$fileEmetteurSection = '';
			$i = 0;
			$this->total = 0;

			/*
			 * section Debiteur (sepa Debiteurs bloc lines)
			 */

			$sql = "SELECT soc.code_client as code, soc.address, soc.zip, soc.town, c.code as country_code,";
			$sql.= " pl.client_nom as nom, pl.code_banque as cb, pl.code_guichet as cg, pl.number as cc, pl.amount as somme,";
			$sql.= " f.ref as fac, pf.fk_facture as idfac, rib.datec, rib.iban_prefix as iban, rib.bic as bic, rib.rowid as drum, rib.rum, rib.date_rum";
			$sql.= " FROM";
			$sql.= " ".MAIN_DB_PREFIX."prelevement_lignes as pl,";
			$sql.= " ".MAIN_DB_PREFIX."facture as f,";
			$sql.= " ".MAIN_DB_PREFIX."prelevement_facture as pf,";
			$sql.= " ".MAIN_DB_PREFIX."societe as soc,";
			$sql.= " ".MAIN_DB_PREFIX."c_country as c,";
			$sql.= " ".MAIN_DB_PREFIX."societe_rib as rib";
			$sql.= " WHERE pl.fk_prelevement_bons = ".$this->id;
			$sql.= " AND pl.rowid = pf.fk_prelevement_lignes";
			$sql.= " AND pf.fk_facture = f.rowid";
			$sql.= " AND soc.fk_pays = c.rowid";
			$sql.= " AND soc.rowid = f.fk_soc";
			$sql.= " AND rib.fk_soc = f.fk_soc";
			$sql.= " AND rib.default_rib = 1";
			$sql.= " AND rib.type = 'ban'";
			//print $sql;

			// Define $fileDebiteurSection. One section DrctDbtTxInf per invoice.
			$resql=$this->db->query($sql);
			if ($resql)
			{
				$num = $this->db->num_rows($resql);
				while ($i < $num)
				{
					$obj = $this->db->fetch_object($resql);
					$daterum = (!empty($obj->date_rum)) ? $this->db->jdate($obj->date_rum) : $this->db->jdate($obj->datec);
					$fileDebiteurSection .= $this->EnregDestinataireSEPA($obj->code, $obj->nom, $obj->address, $obj->zip, $obj->town, $obj->country_code, $obj->cb, $obj->cg, $obj->cc, $obj->somme, $obj->fac, $obj->idfac, $obj->iban, $obj->bic, $daterum, $obj->drum, $obj->rum);
					$this->total = $this->total + $obj->somme;
					$i++;
				}
				$nbtotalDrctDbtTxInf = $i;
			}
			else
			{
				fputs($this->file, 'ERROR DEBITOR '.$sql.$CrLf);		// DEBITOR = Customers
				$result = -2;
			}

			// Define $fileEmetteurSection. Start of bloc PmtInf. Will contains all DrctDbtTxInf
			if ($result != -2)
			{
				$fileEmetteurSection .= $this->EnregEmetteurSEPA($conf, $date_actu, $nbtotalDrctDbtTxInf, $this->total, $CrLf, $format);
			}
			else
			{
				fputs($this->file, 'ERROR CREDITOR'.$CrLf);		// CREDITOR = My company
			}

			/**
			 * SECTION CREATION SEPA FILE
			 */
			// SEPA File Header
			fputs($this->file, '<'.'?xml version="1.0" encoding="UTF-8" standalone="yes"?'.'>'.$CrLf);
			fputs($this->file, '<Document xmlns="urn:iso:std:iso:20022:tech:xsd:pain.008.001.02" xmlns:xsi="http://www.w3.org/2001/XMLSchema-instance">'.$CrLf);
			fputs($this->file, '	<CstmrDrctDbtInitn>'.$CrLf);
			// SEPA Group header
			fputs($this->file, '		<GrpHdr>'.$CrLf);
			fputs($this->file, '			<MsgId>'.('PREL'.$dateTime_YMD.'/REF'.$this->id).'</MsgId>'.$CrLf);
			fputs($this->file, '			<CreDtTm>'.$dateTime_ECMA.'</CreDtTm>'.$CrLf);
			fputs($this->file, '			<NbOfTxs>'.$i.'</NbOfTxs>'.$CrLf);
			fputs($this->file, '			<CtrlSum>'.$this->total.'</CtrlSum>'.$CrLf);
			fputs($this->file, '			<InitgPty>'.$CrLf);
			fputs($this->file, '				<Nm>'.strtoupper(dol_string_unaccent($this->raison_sociale)).'</Nm>'.$CrLf);
			fputs($this->file, '				<Id>'.$CrLf);
			fputs($this->file, '				    <PrvtId>'.$CrLf);
			fputs($this->file, '					<Othr>'.$CrLf);
			fputs($this->file, '						<Id>'.$conf->global->PRELEVEMENT_ICS.'</Id>'.$CrLf);
			fputs($this->file, '					</Othr>'.$CrLf);
			fputs($this->file, '				    </PrvtId>'.$CrLf);
			fputs($this->file, '				</Id>'.$CrLf);
			fputs($this->file, '			</InitgPty>'.$CrLf);
			fputs($this->file, '		</GrpHdr>'.$CrLf);
			// SEPA File Emetteur
			if ($result != -2)
			{	fputs($this-> file, $fileEmetteurSection);}
			// SEPA File Debiteurs
			if ($result != -2)
			{	fputs($this-> file, $fileDebiteurSection);}
			// SEPA FILE FOOTER
			fputs($this->file, '		</PmtInf>'.$CrLf);
			fputs($this->file, '	</CstmrDrctDbtInitn>'.$CrLf);
			fputs($this->file, '</Document>'.$CrLf);
		}

		// Build file for Other Countries with unknow format
		if (! $found)
		{
			$this->total = 0;
			$sql = "SELECT pl.amount";
			$sql.= " FROM";
			$sql.= " ".MAIN_DB_PREFIX."prelevement_lignes as pl,";
			$sql.= " ".MAIN_DB_PREFIX."facture as f,";
			$sql.= " ".MAIN_DB_PREFIX."prelevement_facture as pf";
			$sql.= " WHERE pl.fk_prelevement_bons = ".$this->id;
			$sql.= " AND pl.rowid = pf.fk_prelevement_lignes";
			$sql.= " AND pf.fk_facture = f.rowid";

			//Lines
			$i = 0;
			$resql=$this->db->query($sql);
			if ($resql)
			{
				$num = $this->db->num_rows($resql);

				while ($i < $num)
				{
					$obj = $this->db->fetch_object($resql);
					$this->total = $this->total + $obj->amount;
					$i++;
				}
			}
			else
			{
				$result = -2;
			}

			$langs->load('withdrawals');

			// TODO Add here code to generate a generic file
			fputs($this->file, $langs->trans('WithdrawalFileNotCapable', $mysoc->country_code));
		}

		fclose($this->file);
		if (! empty($conf->global->MAIN_UMASK))
		@chmod($this->file, octdec($conf->global->MAIN_UMASK));
		return $result;
	}


    // phpcs:disable PEAR.NamingConventions.ValidFunctionName.ScopeNotCamelCaps
	/**
	 *	Write recipient of request (customer)
	 *
	 *	@param	int		$rowid			id of line
	 *	@param	string	$client_nom		name of customer
	 *	@param	string	$rib_banque		code of bank
	 *	@param	string	$rib_guichet 	code of bank office
	 *	@param	string	$rib_number		bank account
	 *	@param	float	$amount			amount
	 *	@param	string	$ref		ref of invoice
	 *	@param	int		$facid			id of invoice
	 *  @param	string	$rib_dom		rib domiciliation
	 *	@return	void
	 */
	public function EnregDestinataire($rowid, $client_nom, $rib_banque, $rib_guichet, $rib_number, $amount, $ref, $facid, $rib_dom = '')
	{
        // phpcs:enable
		fputs($this->file, "06");
		fputs($this->file, "08"); // Prelevement ordinaire

		fputs($this->file, "        "); // Zone Reservee B2

		fputs($this->file, $this->emetteur_ics); // ICS

		// Date d'echeance C1

		fputs($this->file, "       ");
		fputs($this->file, strftime("%d%m", $this->date_echeance));
		fputs($this->file, substr(strftime("%y", $this->date_echeance), 1));

		// Raison Sociale Destinataire C2

		fputs($this->file, substr(strtoupper($client_nom)."                         ", 0, 24));

		// Domiciliation facultative D1
		$domiciliation = strtr($rib_dom, array(" " => "-", CHR(13) => " ", CHR(10) => ""));
		fputs($this->file, substr($domiciliation."                         ", 0, 24));

		// Zone Reservee D2

		fputs($this->file, substr("                             ", 0, 8));

		// Code Guichet  D3

		fputs($this->file, $rib_guichet);

		// Numero de compte D4

		fputs($this->file, substr("000000000000000".$rib_number, -11));

		// Zone E Montant

		$montant = (round($amount, 2) * 100);

		fputs($this->file, substr("000000000000000".$montant, -16));

		// Libelle F

		fputs($this->file, substr("*_".$ref."_RDVnet".$rowid."                               ", 0, 31));

		// Code etablissement G1

		fputs($this->file, $rib_banque);

		// Zone Reservee G2

		fputs($this->file, substr("                                        ", 0, 5));

		fputs($this->file, "\n");
	}


	/**
	 * Build RUM number for a customer bank account
	 *
	 * @param	string		$row_code_client	Customer code (soc.code_client)
	 * @param	int			$row_datec			Creation date of bank account (rib.datec)
	 * @param	string		$row_drum			Id of customer bank account (rib.rowid)
	 * @return 	string		RUM number
	 */
	public static function buildRumNumber($row_code_client, $row_datec, $row_drum)
	{
		global $langs;
		$pre = substr(dol_string_nospecial(dol_string_unaccent($langs->transnoentitiesnoconv('RUM'))), 0, 3);	// Must always be on 3 char ('RUM' or 'UMR'. This is a protection against bad translation)
		return $pre.'-'.$row_code_client.'-'.$row_drum.'-'.date('U', $row_datec);
	}

    // phpcs:disable PEAR.NamingConventions.ValidFunctionName.ScopeNotCamelCaps
	/**
	 *	Write recipient of request (customer)
	 *
	 *	@param	string		$row_code_client	soc.code_client as code,
	 *	@param	string		$row_nom			pl.client_nom AS name,
	 *	@param	string		$row_address		soc.address AS adr,
	 *	@param	string		$row_zip			soc.zip
	 *  @param	string		$row_town			soc.town
	 *	@param	string		$row_country_code	c.code AS country,
	 *	@param	string		$row_cb				pl.code_banque AS cb,		Not used for SEPA
	 *	@param	string		$row_cg				pl.code_guichet AS cg,		Not used for SEPA
	 *	@param	string		$row_cc				pl.number AS cc,			Not used for SEPA
	 *	@param	string		$row_somme			pl.amount AS somme,
	 *	@param	string		$row_ref			f.ref
	 *	@param	string		$row_idfac			pf.fk_facture AS idfac,
	 *	@param	string		$row_iban			rib.iban_prefix AS iban,
	 *	@param	string		$row_bic			rib.bic AS bic,
	 *	@param	string		$row_datec			rib.datec,
	 *	@param	string		$row_drum			rib.rowid used to generate rum
     * 	@param	string		$row_rum			rib.rum Rum defined on company bank account
	 *	@return	string							Return string with SEPA part DrctDbtTxInf
	 */
	public function EnregDestinataireSEPA($row_code_client, $row_nom, $row_address, $row_zip, $row_town, $row_country_code, $row_cb, $row_cg, $row_cc, $row_somme, $row_ref, $row_idfac, $row_iban, $row_bic, $row_datec, $row_drum, $row_rum)
	{
        // phpcs:enable
        global $conf;

        include_once DOL_DOCUMENT_ROOT.'/core/lib/functions2.lib.php';

		$CrLf = "\n";
		$Rowing = sprintf("%06d", $row_idfac);

		// Define value for RUM
		// Example:  RUMCustomerCode-CustomerBankAccountId-01424448606	(note: Date is date of creation of CustomerBankAccountId)
		$Rum = empty($row_rum) ? $this->buildRumNumber($row_code_client, $row_datec, $row_drum) : $row_rum;

		// Define date of RUM signature
		$DtOfSgntr = dol_print_date($row_datec, '%Y-%m-%d');

		$XML_DEBITOR ='';
		$XML_DEBITOR .='			<DrctDbtTxInf>'.$CrLf;
		$XML_DEBITOR .='				<PmtId>'.$CrLf;
	//	$XML_DEBITOR .='					<EndToEndId>'.('AS-'.dol_trunc($row_ref,20).'-'.$Rowing).'</EndToEndId>'.$CrLf;          // ISO20022 states that EndToEndId has a MaxLength of 35 characters
		$XML_DEBITOR .='					<EndToEndId>'.(($conf->global->PRELEVEMENT_END_TO_END != "" ) ? $conf->global->PRELEVEMENT_END_TO_END : ('AS-'.dol_trunc($row_ref, 20)).'-'.$Rowing).'</EndToEndId>'.$CrLf;          // ISO20022 states that EndToEndId has a MaxLength of 35 characters
		$XML_DEBITOR .='				</PmtId>'.$CrLf;
		$XML_DEBITOR .='				<InstdAmt Ccy="EUR">'.round($row_somme, 2).'</InstdAmt>'.$CrLf;
		$XML_DEBITOR .='				<DrctDbtTx>'.$CrLf;
		$XML_DEBITOR .='					<MndtRltdInf>'.$CrLf;
		$XML_DEBITOR .='						<MndtId>'.$Rum.'</MndtId>'.$CrLf;
		$XML_DEBITOR .='						<DtOfSgntr>'.$DtOfSgntr.'</DtOfSgntr>'.$CrLf;
		$XML_DEBITOR .='						<AmdmntInd>false</AmdmntInd>'.$CrLf;
		$XML_DEBITOR .='					</MndtRltdInf>'.$CrLf;
		$XML_DEBITOR .='				</DrctDbtTx>'.$CrLf;
		$XML_DEBITOR .='				<DbtrAgt>'.$CrLf;
		$XML_DEBITOR .='					<FinInstnId>'.$CrLf;
		$XML_DEBITOR .='						<BIC>'.$row_bic.'</BIC>'.$CrLf;
		$XML_DEBITOR .='					</FinInstnId>'.$CrLf;
		$XML_DEBITOR .='				</DbtrAgt>'.$CrLf;
		$XML_DEBITOR .='				<Dbtr>'.$CrLf;
		$XML_DEBITOR .='					<Nm>'.dolEscapeXML(strtoupper(dol_string_unaccent($row_nom))).'</Nm>'.$CrLf;
		$XML_DEBITOR .='					<PstlAdr>'.$CrLf;
		$XML_DEBITOR .='						<Ctry>'.$row_country_code.'</Ctry>'.$CrLf;
		$addressline1 = dol_string_unaccent(strtr($row_address, array(CHR(13) => ", ", CHR(10) => "")));
		$addressline2 = dol_string_unaccent(strtr($row_zip.(($row_zip && $row_town)?' ':''.$row_town), array(CHR(13) => ", ", CHR(10) => "")));
		if (trim($addressline1)) 	$XML_DEBITOR .='						<AdrLine>'.dolEscapeXML(dol_trunc($addressline1, 70, 'right', 'UTF-8', true)).'</AdrLine>'.$CrLf;
		if (trim($addressline2))	$XML_DEBITOR .='						<AdrLine>'.dolEscapeXML(dol_trunc($addressline2, 70, 'right', 'UTF-8', true)).'</AdrLine>'.$CrLf;
		$XML_DEBITOR .='					</PstlAdr>'.$CrLf;
		$XML_DEBITOR .='				</Dbtr>'.$CrLf;
		$XML_DEBITOR .='				<DbtrAcct>'.$CrLf;
		$XML_DEBITOR .='					<Id>'.$CrLf;
		$XML_DEBITOR .='						<IBAN>'.preg_replace('/\s/', '', $row_iban).'</IBAN>'.$CrLf;
		$XML_DEBITOR .='					</Id>'.$CrLf;
		$XML_DEBITOR .='				</DbtrAcct>'.$CrLf;
		$XML_DEBITOR .='				<RmtInf>'.$CrLf;
	//	$XML_DEBITOR .='					<Ustrd>'.($row_ref.'/'.$Rowing.'/'.$Rum).'</Ustrd>'.$CrLf;
	//	$XML_DEBITOR .='					<Ustrd>'.dol_trunc($row_ref, 135).'</Ustrd>'.$CrLf;        // 140 max
		$XML_DEBITOR .='					<Ustrd>'.(($conf->global->PRELEVEMENT_USTRD != "" ) ? $conf->global->PRELEVEMENT_USTRD : dol_trunc($row_ref, 135) ).'</Ustrd>'.$CrLf;        // 140 max
		$XML_DEBITOR .='				</RmtInf>'.$CrLf;
		$XML_DEBITOR .='			</DrctDbtTxInf>'.$CrLf;
		return $XML_DEBITOR;
	}


    // phpcs:disable PEAR.NamingConventions.ValidFunctionName.ScopeNotCamelCaps
	/**
	 *	Write sender of request (me)
	 *
	 *	@return	void
	 */
	public function EnregEmetteur()
	{
        // phpcs:enable
		fputs($this->file, "03");
		fputs($this->file, "08"); // Prelevement ordinaire

		fputs($this->file, "        "); // Zone Reservee B2

		fputs($this->file, $this->emetteur_ics); // ICS

		// Date d'echeance C1

		fputs($this->file, "       ");
		fputs($this->file, strftime("%d%m", $this->date_echeance));
		fputs($this->file, substr(strftime("%y", $this->date_echeance), 1));

		// Raison Sociale C2

		fputs($this->file, substr($this->raison_sociale. "                           ", 0, 24));

		// Reference de la remise creancier D1 sur 7 caracteres

		fputs($this->file, substr($this->reference_remise. "                           ", 0, 7));

		// Zone Reservee D1-2

		fputs($this->file, substr("                                    ", 0, 17));

		// Zone Reservee D2

		fputs($this->file, substr("                             ", 0, 2));
		fputs($this->file, "E");
		fputs($this->file, substr("                             ", 0, 5));

		// Code Guichet  D3

		fputs($this->file, $this->emetteur_code_guichet);

		// Numero de compte D4

		fputs($this->file, substr("000000000000000".$this->emetteur_numero_compte, -11));

		// Zone Reservee E

		fputs($this->file, substr("                                        ", 0, 16));

		// Zone Reservee F

		fputs($this->file, substr("                                        ", 0, 31));

		// Code etablissement

		fputs($this->file, $this->emetteur_code_banque);

		// Zone Reservee G

		fputs($this->file, substr("                                        ", 0, 5));

		fputs($this->file, "\n");
	}

    // phpcs:disable PEAR.NamingConventions.ValidFunctionName.ScopeNotCamelCaps
	/**
	 *	Write sender of request (me).
	 *  Note: The tag PmtInf is opened here but closed into caller
	 *
	 *	@param	string	$configuration	conf
	 *	@param	int	$ladate			Date
	 *	@param	int		$nombre			0 or 1
	 *	@param	float	$total			Total
	 *	@param	string	$CrLf			End of line character
	 *  @param	string	$format			FRST or RCUR or ALL
	 *	@return	string					String with SEPA Sender
	 */
	public function EnregEmetteurSEPA($configuration, $ladate, $nombre, $total, $CrLf = '\n', $format = 'FRST')
	{
        // phpcs:enable
		// SEPA INITIALISATION
		global $conf;

		$dateTime_YMD = dol_print_date($ladate, '%Y%m%d');
		$dateTime_ETAD = dol_print_date($ladate, '%Y-%m-%d');
		$dateTime_YMDHMS = dol_print_date($ladate, '%Y-%m-%dT%H:%M:%S');

		// Get data of bank account
		$id=$configuration->global->PRELEVEMENT_ID_BANKACCOUNT;
		$account = new Account($this->db);
		if ($account->fetch($id)>0)
		{
			$this->emetteur_code_banque 	   = $account->code_banque;
			$this->emetteur_code_guichet       = $account->code_guichet;
			$this->emetteur_numero_compte      = $account->number;
			$this->emetteur_number_key		   = $account->cle_rib;
			$this->emetteur_iban               = $account->iban;
			$this->emetteur_bic                = $account->bic;

			$this->emetteur_ics                = $conf->global->PRELEVEMENT_ICS;		// Ex: PRELEVEMENT_ICS = "FR78ZZZ123456";

			$this->raison_sociale              = $account->proprio;
		}

		// Récupération info demandeur
		$sql = "SELECT rowid, ref";
		$sql.= " FROM";
		$sql.= " ".MAIN_DB_PREFIX."prelevement_bons as pb";
		$sql.= " WHERE pb.rowid = ".$this->id;

		$resql=$this->db->query($sql);
		if ($resql)
		{
			$obj = $this->db->fetch_object($resql);

			// DONNEES BRUTES : par la suite Rows['XXX'] de la requete au dessus
			$country = explode(':', $configuration->global->MAIN_INFO_SOCIETE_COUNTRY);
			$IdBon  = sprintf("%05d", $obj->rowid);
			$RefBon = $obj->ref;

			// SEPA Paiement Information
			$XML_SEPA_INFO = '';
			$XML_SEPA_INFO .= '		<PmtInf>'.$CrLf;
			$XML_SEPA_INFO .= '			<PmtInfId>'.('PREL'.$dateTime_YMD.'/ID'.$IdBon.'-'.$RefBon).'</PmtInfId>'.$CrLf;
			$XML_SEPA_INFO .= '			<PmtMtd>DD</PmtMtd>'.$CrLf;
			$XML_SEPA_INFO .= '			<NbOfTxs>'.$nombre.'</NbOfTxs>'.$CrLf;
			$XML_SEPA_INFO .= '			<CtrlSum>'.$total.'</CtrlSum>'.$CrLf;
			$XML_SEPA_INFO .= '			<PmtTpInf>'.$CrLf;
			$XML_SEPA_INFO .= '				<SvcLvl>'.$CrLf;
			$XML_SEPA_INFO .= '					<Cd>SEPA</Cd>'.$CrLf;
			$XML_SEPA_INFO .= '				</SvcLvl>'.$CrLf;
			$XML_SEPA_INFO .= '				<LclInstrm>'.$CrLf;
			$XML_SEPA_INFO .= '					<Cd>CORE</Cd>'.$CrLf;
			$XML_SEPA_INFO .= '				</LclInstrm>'.$CrLf;
			$XML_SEPA_INFO .= '				<SeqTp>'.$format.'</SeqTp>'.$CrLf;
			$XML_SEPA_INFO .= '			</PmtTpInf>'.$CrLf;
			$XML_SEPA_INFO .= '			<ReqdColltnDt>'.$dateTime_ETAD.'</ReqdColltnDt>'.$CrLf;
			$XML_SEPA_INFO .= '			<Cdtr>'.$CrLf;
			$XML_SEPA_INFO .= '				<Nm>'.strtoupper(dol_string_unaccent($this->raison_sociale)).'</Nm>'.$CrLf;
			$XML_SEPA_INFO .= '				<PstlAdr>'.$CrLf;
			$XML_SEPA_INFO .= '					<Ctry>'.$country[1].'</Ctry>'.$CrLf;
			$addressline1 = dol_string_unaccent(strtr($configuration->global->MAIN_INFO_SOCIETE_ADDRESS, array(CHR(13) => ", ", CHR(10) => "")));
			$addressline2 = dol_string_unaccent(strtr($configuration->global->MAIN_INFO_SOCIETE_ZIP.(($configuration->global->MAIN_INFO_SOCIETE_ZIP || ' '.$configuration->global->MAIN_INFO_SOCIETE_TOWN)?' ':'').$configuration->global->MAIN_INFO_SOCIETE_TOWN, array(CHR(13) => ", ", CHR(10) => "")));
			if ($addressline1)		$XML_SEPA_INFO .= '					<AdrLine>'.$addressline1.'</AdrLine>'.$CrLf;
			if ($addressline2)		$XML_SEPA_INFO .= '					<AdrLine>'.$addressline2.'</AdrLine>'.$CrLf;
			$XML_SEPA_INFO .= '				</PstlAdr>'.$CrLf;
			$XML_SEPA_INFO .= '			</Cdtr>'.$CrLf;
			$XML_SEPA_INFO .= '			<CdtrAcct>'.$CrLf;
			$XML_SEPA_INFO .= '				<Id>'.$CrLf;
			$XML_SEPA_INFO .= '					<IBAN>'.preg_replace('/\s/', '', $this->emetteur_iban).'</IBAN>'.$CrLf;
			$XML_SEPA_INFO .= '				</Id>'.$CrLf;
			$XML_SEPA_INFO .= '			</CdtrAcct>'.$CrLf;
			$XML_SEPA_INFO .= '			<CdtrAgt>'.$CrLf;
			$XML_SEPA_INFO .= '				<FinInstnId>'.$CrLf;
			$XML_SEPA_INFO .= '					<BIC>'.$this->emetteur_bic.'</BIC>'.$CrLf;
			$XML_SEPA_INFO .= '				</FinInstnId>'.$CrLf;
			$XML_SEPA_INFO .= '			</CdtrAgt>'.$CrLf;
/*			$XML_SEPA_INFO .= '			<UltmtCdtr>'.$CrLf;
			$XML_SEPA_INFO .= '				<Nm>'.$this->raison_sociale.'</Nm>'.$CrLf;
			$XML_SEPA_INFO .= '				<PstlAdr>'.$CrLf;
			$XML_SEPA_INFO .= '					<Ctry>'.$country[1].'</Ctry>'.$CrLf;
			$XML_SEPA_INFO .= '					<AdrLine>'.$conf->global->MAIN_INFO_SOCIETE_ADDRESS.'</AdrLine>'.$CrLf;
			$XML_SEPA_INFO .= '					<AdrLine>'.$conf->global->MAIN_INFO_SOCIETE_ZIP.' '.$conf->global->MAIN_INFO_SOCIETE_TOWN.'</AdrLine>'.$CrLf;
			$XML_SEPA_INFO .= '				</PstlAdr>'.$CrLf;
			$XML_SEPA_INFO .= '			</UltmtCdtr>'.$CrLf;
*/			$XML_SEPA_INFO .= '			<ChrgBr>SLEV</ChrgBr>'.$CrLf;
			$XML_SEPA_INFO .= '			<CdtrSchmeId>'.$CrLf;
			$XML_SEPA_INFO .= '				<Id>'.$CrLf;
			$XML_SEPA_INFO .= '					<PrvtId>'.$CrLf;
			$XML_SEPA_INFO .= '						<Othr>'.$CrLf;
			$XML_SEPA_INFO .= '							<Id>'.$this->emetteur_ics.'</Id>'.$CrLf;
			$XML_SEPA_INFO .= '							<SchmeNm>'.$CrLf;
			$XML_SEPA_INFO .= '								<Prtry>SEPA</Prtry>'.$CrLf;
			$XML_SEPA_INFO .= '							</SchmeNm>'.$CrLf;
			$XML_SEPA_INFO .= '						</Othr>'.$CrLf;
			$XML_SEPA_INFO .= '					</PrvtId>'.$CrLf;
			$XML_SEPA_INFO .= '				</Id>'.$CrLf;
			$XML_SEPA_INFO .= '			</CdtrSchmeId>'.$CrLf;
		}
		else
		{
			fputs($this->file, 'INCORRECT EMETTEUR '.$XML_SEPA_INFO.$CrLf);
			$result = -2;
		}
		return $XML_SEPA_INFO;
	}

    // phpcs:disable PEAR.NamingConventions.ValidFunctionName.ScopeNotCamelCaps
	/**
	 *	Write end
	 *
	 *	@param	int		$total	total amount
	 *	@return	void
	 */
	public function EnregTotal($total)
	{
        // phpcs:enable
		fputs($this->file, "08");
		fputs($this->file, "08"); // Prelevement ordinaire

		fputs($this->file, "        "); // Zone Reservee B2

		fputs($this->file, $this->emetteur_ics); // ICS

		// Reserve C1

		fputs($this->file, substr("                           ", 0, 12));


		// Raison Sociale C2

		fputs($this->file, substr("                           ", 0, 24));

		// D1

		fputs($this->file, substr("                                    ", 0, 24));

		// Zone Reservee D2

		fputs($this->file, substr("                             ", 0, 8));

		// Code Guichet  D3

		fputs($this->file, substr("                             ", 0, 5));

		// Numero de compte D4

		fputs($this->file, substr("                             ", 0, 11));

		// Zone E Montant

		$montant = ($total * 100);

		fputs($this->file, substr("000000000000000".$montant, -16));

		// Zone Reservee F

		fputs($this->file, substr("                                        ", 0, 31));

		// Code etablissement

		fputs($this->file, substr("                                        ", 0, 5));

		// Zone Reservee F

		fputs($this->file, substr("                                        ", 0, 5));

		fputs($this->file, "\n");
	}

	/**
	 *    Return status label of object
	 *
	 *    @param    int		$mode   0=Label, 1=Picto + label, 2=Picto, 3=Label + Picto
	 * 	  @return	string     		Label
	 */
	public function getLibStatut($mode = 0)
	{
		return $this->LibStatut($this->statut, $mode);
	}

    // phpcs:disable PEAR.NamingConventions.ValidFunctionName.ScopeNotCamelCaps
	/**
	 *  Return status label for a status
	 *
	 *  @param	int		$statut     id statut
	 *  @param  int		$mode       0=long label, 1=short label, 2=Picto + short label, 3=Picto, 4=Picto + long label, 5=Short label + Picto, 6=Long label + Picto
	 * 	@return	string  		    Label
	 */
	public function LibStatut($statut, $mode = 0)
	{
        // phpcs:enable
		if (empty($this->labelstatut))
		{
			global $langs;
			$langs->load("withdrawals");
			$this->labelstatut[0]=$langs->trans("StatusWaiting");
			$this->labelstatut[1]=$langs->trans("StatusTrans");
			$this->labelstatut[2]=$langs->trans("StatusCredited");
		}

		if ($mode == 0 || $mode == 1)
		{
			return $this->labelstatut[$statut];
		}
		elseif ($mode == 2)
		{
			if ($statut==0) return img_picto($this->labelstatut[$statut], 'statut1').' '.$this->labelstatut[$statut];
			elseif ($statut==1) return img_picto($this->labelstatut[$statut], 'statut3').' '.$this->labelstatut[$statut];
			elseif ($statut==2) return img_picto($this->labelstatut[$statut], 'statut6').' '.$this->labelstatut[$statut];
		}
		elseif ($mode == 3)
		{
			if ($statut==0) return img_picto($this->labelstatut[$statut], 'statut1');
			elseif ($statut==1) return img_picto($this->labelstatut[$statut], 'statut3');
			elseif ($statut==2) return img_picto($this->labelstatut[$statut], 'statut6');
		}
		elseif ($mode == 4)
		{
			if ($statut==0) return img_picto($this->labelstatut[$statut], 'statut1').' '.$this->labelstatut[$statut];
			elseif ($statut==1) return img_picto($this->labelstatut[$statut], 'statut3').' '.$this->labelstatut[$statut];
			elseif ($statut==2) return img_picto($this->labelstatut[$statut], 'statut6').' '.$this->labelstatut[$statut];
		}
		elseif ($mode == 5)
		{
			if ($statut==0) return $this->labelstatut[$statut].' '.img_picto($this->labelstatut[$statut], 'statut1');
			elseif ($statut==1) return $this->labelstatut[$statut].' '.img_picto($this->labelstatut[$statut], 'statut3');
			elseif ($statut==2) return $this->labelstatut[$statut].' '.img_picto($this->labelstatut[$statut], 'statut6');
		}
		elseif ($mode == 6)
		{
			if ($statut==0) return $this->labelstatut[$statut].' '.img_picto($this->labelstatut[$statut], 'statut1');
			elseif ($statut==1) return $this->labelstatut[$statut].' '.img_picto($this->labelstatut[$statut], 'statut3');
			elseif ($statut==2) return $this->labelstatut[$statut].' '.img_picto($this->labelstatut[$statut], 'statut6');
		}
	}
}<|MERGE_RESOLUTION|>--- conflicted
+++ resolved
@@ -772,19 +772,15 @@
 	 *	Create a withdraw
 	 *  TODO delete params banque and agence when not necesary
 	 *
-	 *	@param 	int		$banque		dolibarr mysoc bank
-	 *	@param	int		$agence		dolibarr mysoc bank office (guichet)
+	 *	@param 	int		  $banque		dolibarr mysoc bank
+	 *	@param	int		  $agence		dolibarr mysoc bank office (guichet)
 	 *	@param	string	$mode		real=do action, simu=test only
 	 *  @param	string	$format		FRST, RCUR or ALL
-         * @param       string  $executiondate	Date to execute the transfer
-	 * @param	int	$notrigger		Disable triggers
+	 *  @param  string  $executiondate	Date to execute the transfer
+	 *  @param	int	    $notrigger		Disable triggers
 	 *	@return	int					<0 if KO, nbre of invoice withdrawed if OK
 	 */
-<<<<<<< HEAD
-	function Create($banque=0, $agence=0, $mode='real', $format='ALL',$executiondate='', $notrigger = 0)
-=======
-	public function Create($banque = 0, $agence = 0, $mode = 'real', $format = 'ALL', $executiondate = '')
->>>>>>> 97f4cc54
+	public function Create($banque = 0, $agence = 0, $mode = 'real', $format = 'ALL', $executiondate = '', $notrigger = 0)
 	{
         // phpcs:enable
 		global $conf, $langs, $user;
