<?php
/* Copyright (C) 2004-2005 Rodolphe Quiedeville <rodolphe@quiedeville.org>
 * Copyright (C) 2005-2012 Regis Houssin        <regis.houssin@inodbox.com>
 * Copyright (C) 2010-2015 Juanjo Menent        <jmenent@2byte.es>
 * Copyright (C) 2010-2014 Laurent Destailleur  <eldy@users.sourceforge.net>
 * Copyright (C) 2014-2016 Ferran Marcet       <fmarcet@2byte.es>
 * Copyright (C) 2018      Nicolas ZABOURI     <info@inovea-conseil.com>
 *
 * This program is free software; you can redistribute it and/or modify
 * it under the terms of the GNU General Public License as published by
 * the Free Software Foundation; either version 3 of the License, or
 * (at your option) any later version.
 *
 * This program is distributed in the hope that it will be useful,
 * but WITHOUT ANY WARRANTY; without even the implied warranty of
 * MERCHANTABILITY or FITNESS FOR A PARTICULAR PURPOSE.  See the
 * GNU General Public License for more details.
 *
 * You should have received a copy of the GNU General Public License
 * along with this program. If not, see <https://www.gnu.org/licenses/>.
 */

/**
 *      \file       htdocs/compta/prelevement/class/bonprelevement.class.php
 *      \ingroup    prelevement
 *      \brief      File of withdrawal receipts class
 */

require_once DOL_DOCUMENT_ROOT.'/core/class/commonobject.class.php';
require_once DOL_DOCUMENT_ROOT.'/compta/facture/class/facture.class.php';
require_once DOL_DOCUMENT_ROOT.'/fourn/class/fournisseur.facture.class.php';
require_once DOL_DOCUMENT_ROOT.'/compta/bank/class/account.class.php';
require_once DOL_DOCUMENT_ROOT.'/societe/class/societe.class.php';
require_once DOL_DOCUMENT_ROOT.'/compta/paiement/class/paiement.class.php';
require_once DOL_DOCUMENT_ROOT.'/fourn/class/paiementfourn.class.php';



/**
 *	Class to manage withdrawal receipts
 */
class BonPrelevement extends CommonObject
{
	/**
	 * @var string ID to identify managed object
	 */
	public $element = 'widthdraw';

	/**
	 * @var string Name of table without prefix where object is stored
	 */
	public $table_element = 'prelevement_bons';

	/**
	 * @var string String with name of icon for myobject. Must be the part after the 'object_' into object_myobject.png
	 */
	public $picto = 'payment';

	public $date_echeance;
	public $raison_sociale;
	public $reference_remise;
	public $emetteur_code_guichet;
	public $emetteur_numero_compte;
	public $emetteur_code_banque;
	public $emetteur_number_key;

	public $emetteur_iban;
	public $emetteur_bic;
	public $emetteur_ics;

	public $date_trans;
	public $user_trans;

	public $total;
	public $fetched;
	public $statut; // 0-Wait, 1-Trans, 2-Done
	public $labelStatus = array();

	public $invoice_in_error = array();
	public $thirdparty_in_error = array();

	const STATUS_DRAFT = 0;
	const STATUS_TRANSFERED = 1;
	const STATUS_CREDITED = 2;


	/**
	 *	Constructor
	 *
	 *  @param		DoliDB		$db      	Database handler
	 */
	public function __construct($db)
	{
		global $conf, $langs;

		$this->db = $db;

		$this->filename = '';

		$this->date_echeance = dol_now();
		$this->raison_sociale = "";
		$this->reference_remise = "";

		$this->emetteur_code_guichet = "";
		$this->emetteur_numero_compte = "";
		$this->emetteur_code_banque = "";
		$this->emetteur_number_key = "";

		$this->emetteur_iban = "";
		$this->emetteur_bic = "";
		$this->emetteur_ics = "";

		$this->factures = array();

		$this->methodes_trans = array();

		$this->methodes_trans[0] = "Internet";

		$this->fetched = 0;
	}

	// phpcs:disable PEAR.NamingConventions.ValidFunctionName.ScopeNotCamelCaps
	/**
	 * Add invoice to withdrawal
	 *
	 * @param	int		$invoice_id 	id invoice to add
	 * @param	int		$client_id  	id invoice customer
	 * @param	string	$client_nom 	customer name
	 * @param	int		$amount 		amount of invoice
	 * @param	string	$code_banque 	code of bank withdrawal
	 * @param	string	$code_guichet 	code of bank's office
	 * @param	string	$number bank 	account number
	 * @param	string	$number_key 	number key of account number
	 * @param	string	$type			'debit-order' or 'bank-transfer'
	 * @return	int						>0 if OK, <0 if KO
	 */
	public function AddFacture($invoice_id, $client_id, $client_nom, $amount, $code_banque, $code_guichet, $number, $number_key, $type = 'debit-order')
	{
		// phpcs:enable
		$result = 0;
		$line_id = 0;

		// Add lines
		$result = $this->addline($line_id, $client_id, $client_nom, $amount, $code_banque, $code_guichet, $number, $number_key);

		if ($result == 0)
		{
			if ($line_id > 0)
			{
				$sql = "INSERT INTO ".MAIN_DB_PREFIX."prelevement_facture (";
				if ($type != 'bank-transfer') {
					$sql .= "fk_facture";
				} else {
					$sql .= "fk_facture_fourn";
				}
				$sql .= ",fk_prelevement_lignes";
				$sql .= ") VALUES (";
				$sql .= $invoice_id;
				$sql .= ", ".$line_id;
				$sql .= ")";

				if ($this->db->query($sql))
				{
					$result = 0;
				} else {
					$result = -1;
					dol_syslog(get_class($this)."::AddFacture Error $result");
				}
			} else {
				$result = -2;
				dol_syslog(get_class($this)."::AddFacture Error $result");
			}
		} else {
			$result = -3;
			dol_syslog(get_class($this)."::AddFacture Error $result");
		}

		return $result;
	}

	/**
	 *	Add line to withdrawal
	 *
	 *	@param	int		$line_id 		id line to add
	 *	@param	int		$client_id  	id invoice customer
	 *	@param	string	$client_nom 	customer name
	 *	@param	int		$amount 		amount of invoice
	 *	@param	string	$code_banque 	code of bank withdrawal
	 *	@param	string	$code_guichet 	code of bank's office
	 *	@param	string	$number 		bank account number
	 *	@param  string	$number_key 	number key of account number
	 *	@return	int						>0 if OK, <0 if KO
	 */
	public function addline(&$line_id, $client_id, $client_nom, $amount, $code_banque, $code_guichet, $number, $number_key)
	{
		$result = -1;
		$concat = 0;

		if ($concat == 1)
		{
			/*
			 * We aggregate the lines
			 */
			$sql = "SELECT rowid";
			$sql .= " FROM  ".MAIN_DB_PREFIX."prelevement_lignes";
			$sql .= " WHERE fk_prelevement_bons = ".$this->id;
			$sql .= " AND fk_soc =".$client_id;
			$sql .= " AND code_banque ='".$code_banque."'";
			$sql .= " AND code_guichet ='".$code_guichet."'";
			$sql .= " AND number ='".$number."'";

			$resql = $this->db->query($sql);
			if ($resql)
			{
				$num = $this->db->num_rows($resql);
			} else {
				$result = -1;
			}
		} else {
			/*
			 * No aggregate
			 */
			$sql = "INSERT INTO ".MAIN_DB_PREFIX."prelevement_lignes (";
			$sql .= "fk_prelevement_bons";
			$sql .= ", fk_soc";
			$sql .= ", client_nom";
			$sql .= ", amount";
			$sql .= ", code_banque";
			$sql .= ", code_guichet";
			$sql .= ", number";
			$sql .= ", cle_rib";
			$sql .= ") VALUES (";
			$sql .= $this->id;
			$sql .= ", ".$client_id;
			$sql .= ", '".$this->db->escape($client_nom)."'";
			$sql .= ", '".price2num($amount)."'";
			$sql .= ", '".$code_banque."'";
			$sql .= ", '".$code_guichet."'";
			$sql .= ", '".$number."'";
			$sql .= ", '".$number_key."'";
			$sql .= ")";

			if ($this->db->query($sql))
			{
				$line_id = $this->db->last_insert_id(MAIN_DB_PREFIX."prelevement_lignes");
				$result = 0;
			} else {
				dol_syslog(get_class($this)."::addline Error -2");
				$result = -2;
			}
		}

		return $result;
	}

	/**
	 *	Return error string
	 *
	 *  @param	int		$error 		 Id of error
	 *	@return	string               Error string
	 */
	public function getErrorString($error)
	{
		global $langs;

		$errors = array();

		$errors[1027] = $langs->trans("DateInvalid");

		return $errors[abs($error)];
	}

	/**
	 *	Get object and lines from database
	 *
	 *	@param	int		$rowid		Id of object to load
	 *  @param	string	$ref		Ref of direct debit
	 *	@return	int					>0 if OK, <0 if KO
	 */
	public function fetch($rowid, $ref = '')
	{
		global $conf;

		$sql = "SELECT p.rowid, p.ref, p.amount, p.note";
		$sql .= ", p.datec as dc";
		$sql .= ", p.date_trans as date_trans";
		$sql .= ", p.method_trans, p.fk_user_trans";
		$sql .= ", p.date_credit as date_credit";
		$sql .= ", p.fk_user_credit";
		$sql .= ", p.type";
		$sql .= ", p.statut as status";
		$sql .= " FROM ".MAIN_DB_PREFIX."prelevement_bons as p";
		$sql .= " WHERE p.entity IN (".getEntity('invoice').")";
		if ($rowid > 0) $sql .= " AND p.rowid = ".$rowid;
		else $sql .= " AND p.ref = '".$this->db->escape($ref)."'";

		dol_syslog(get_class($this)."::fetch", LOG_DEBUG);
		$result = $this->db->query($sql);
		if ($result)
		{
			if ($this->db->num_rows($result))
			{
				$obj = $this->db->fetch_object($result);

				$this->id             = $obj->rowid;
				$this->ref            = $obj->ref;
				$this->amount         = $obj->amount;
				$this->note           = $obj->note;
				$this->datec          = $this->db->jdate($obj->dc);

				$this->date_trans     = $this->db->jdate($obj->date_trans);
				$this->method_trans   = $obj->method_trans;
				$this->user_trans     = $obj->fk_user_trans;

				$this->date_credit    = $this->db->jdate($obj->date_credit);
				$this->user_credit    = $obj->fk_user_credit;

				$this->type           = $obj->type;

				$this->status         = $obj->status;
				$this->statut         = $obj->status;	// For backward compatibility

				$this->fetched = 1;

				return 1;
			} else {
				dol_syslog(get_class($this)."::Fetch Erreur aucune ligne retournee");
				return -1;
			}
		} else {
			return -2;
		}
	}

	// phpcs:disable PEAR.NamingConventions.ValidFunctionName.ScopeNotCamelCaps
	/**
	 * Set credite and set status of linked invoices. Still used ??
	 *
	 * @return		int		<0 if KO, >=0 if OK
	 */
	public function set_credite()
	{
		// phpcs:enable
		global $user, $conf;

		$error = 0;

		if ($this->db->begin())
		{
			$sql = " UPDATE ".MAIN_DB_PREFIX."prelevement_bons";
			$sql .= " SET statut = ".self::STATUS_TRANSFERED;
			$sql .= " WHERE rowid = ".$this->id;
			$sql .= " AND entity = ".$conf->entity;

			$result = $this->db->query($sql);
			if (!$result)
			{
				dol_syslog(get_class($this)."::set_credite Erreur 1");
				$error++;
			}

			if (!$error)
			{
				$facs = array();
				$facs = $this->getListInvoices();

				$num = count($facs);
				for ($i = 0; $i < $num; $i++)
				{
					/* Tag invoice as payed */
					dol_syslog(get_class($this)."::set_credite set_paid fac ".$facs[$i]);
					$fac = new Facture($this->db);
					$fac->fetch($facs[$i]);
					$result = $fac->set_paid($user);
				}
			}

			if (!$error)
			{
				$sql = " UPDATE ".MAIN_DB_PREFIX."prelevement_lignes";
				$sql .= " SET statut = 2";
				$sql .= " WHERE fk_prelevement_bons = ".$this->id;

				if (!$this->db->query($sql))
				{
					dol_syslog(get_class($this)."::set_credite Erreur 1");
					$error++;
				}
			}

			/*
			 * End of procedure
			 */
			if (!$error)
			{
				$this->db->commit();
				return 0;
			} else {
				$this->db->rollback();
				dol_syslog(get_class($this)."::set_credite ROLLBACK ");

				return -1;
			}
		} else {
			dol_syslog(get_class($this)."::set_credite Ouverture transaction SQL impossible ");
			return -2;
		}
	}

	// phpcs:disable PEAR.NamingConventions.ValidFunctionName.ScopeNotCamelCaps
	/**
	 *	Set direct debit or credit transfer order to "paid" status.
	 *
	 *	@param	User	$user			Id of user
	 *	@param 	int		$date			date of action
	 *	@return	int						>0 if OK, <0 if KO
	 */
	public function set_infocredit($user, $date)
	{
		// phpcs:enable
		global $conf, $langs;

		$error = 0;

		if ($this->fetched == 1)
		{
			if ($date < $this->date_trans)
			{
				$this->error = 'DateOfMovementLowerThanDateOfFileTransmission';
				dol_syslog("bon-prelevment::set_infocredit 1027 ".$this->error);
				return -1027;
			}

			$this->db->begin();

			$sql = " UPDATE ".MAIN_DB_PREFIX."prelevement_bons ";
			$sql .= " SET fk_user_credit = ".$user->id;
			$sql .= ", statut = ".self::STATUS_CREDITED;
			$sql .= ", date_credit = '".$this->db->idate($date)."'";
			$sql .= " WHERE rowid=".$this->id;
			$sql .= " AND entity = ".$conf->entity;
			$sql .= " AND statut = ".self::STATUS_TRANSFERED;

			$resql = $this->db->query($sql);
			if ($resql)
			{
				$langs->load('withdrawals');
				$subject = $langs->trans("InfoCreditSubject", $this->ref);
				$message = $langs->trans("InfoCreditMessage", $this->ref, dol_print_date($date, 'dayhour'));

				//Add payment of withdrawal into bank
				$bankaccount = $conf->global->PRELEVEMENT_ID_BANKACCOUNT;
				$facs = array();
				$amounts = array();
				$amountsperthirdparty = array();

				$facs = $this->getListInvoices(1);

				// Loop on each invoice. $facs=array(0=>id, 1=>amount requested)
				$num = count($facs);
				for ($i = 0; $i < $num; $i++)
				{
					if ($this->type == 'bank-transfer') {
						$fac = new FactureFournisseur($this->db);
					} else {
						$fac = new Facture($this->db);
					}

					$result = $fac->fetch($facs[$i][0]);

					$amounts[$fac->id] = $facs[$i][1];
					$amountsperthirdparty[$fac->socid][$fac->id] = $facs[$i][1];

					$totalpaye = $fac->getSommePaiement();
					$totalcreditnotes = $fac->getSumCreditNotesUsed();
					$totaldeposits = $fac->getSumDepositsUsed();
					$alreadypayed = $totalpaye + $totalcreditnotes + $totaldeposits;

					// @TODO Move this after creation of payment
					if (price2num($alreadypayed + $facs[$i][1], 'MT') == $fac->total_ttc) {
						$result = $fac->set_paid($user);
						if ($result < 0) {
							$this->error = $fac->error;
							$this->errors = $fac->errors;
						}
					}
				}
				//var_dump($amountsperthirdparty);exit;

				// Make one payment per customer
				foreach ($amountsperthirdparty as $thirdpartyid => $cursoramounts)
				{
					if ($this->type == 'bank-transfer') {
						$paiement = new PaiementFourn($this->db);
					} else {
						$paiement = new Paiement($this->db);
					}
					$paiement->datepaye     = $date;
					$paiement->amounts      = $cursoramounts; // Array with detail of dispatching of payments for each invoice

					if ($this->type == 'bank-transfer') {
						$paiement->paiementid = 2;
						$paiement->paiementcode = 'VIR';
					} else {
						$paiement->paiementid = 3;
						$paiement->paiementcode = 'PRE';
					}

					$paiement->num_payment = $this->ref; // Set ref of direct debit note
					$paiement->num_paiement = $this->ref; // For backward compatibility
					$paiement->id_prelevement = $this->id;

					$paiement_id = $paiement->create($user);		// This use ->paiementid, that is ID of payment mode
					if ($paiement_id < 0)
					{
						$error++;
						$this->error = $paiement->error;
						$this->errors = $paiement->errors;
						dol_syslog(get_class($this)."::set_infocredit AddPayment Error ".$this->error);
					} else {
						if ($this->type == 'bank-transfer') {
							$modeforaddpayment = 'payment_supplier';
						} else {
							$modeforaddpayment = 'payment';
						}

						$result = $paiement->addPaymentToBank($user, $modeforaddpayment, '(WithdrawalPayment)', $bankaccount, '', '');
						if ($result < 0)
						{
							$error++;
							$this->error = $paiement->error;
							$this->errors = $paiement->errors;
							dol_syslog(get_class($this)."::set_infocredit AddPaymentToBank Error ".$this->error);
						}
					}
					//var_dump($paiement->amounts);
					//var_dump($thirdpartyid);
					//var_dump($cursoramounts);
				}

				// Update withdrawal line
				// TODO: Translate to ligneprelevement.class.php
				if (! $error) {
					$sql = " UPDATE ".MAIN_DB_PREFIX."prelevement_lignes";
					$sql .= " SET statut = 2";
					$sql .= " WHERE fk_prelevement_bons = ".$this->id;

					if (!$this->db->query($sql)) {
						dol_syslog(get_class($this)."::set_infocredit Update lines Error");
						$error++;
					}
				}
			} else {
				$this->error = $this->db->lasterror();
				dol_syslog(get_class($this)."::set_infocredit Update Bons Error");
				$error++;
			}

			/*
			 * End of procedure
			 */
			if ($error == 0)
			{
				$this->date_credit = $date;
				$this->statut = self::STATUS_CREDITED;

				$this->db->commit();
				return 0;
			} else {
				$this->db->rollback();
				return -1;
			}
		} else {
			return -1026;
		}
	}

	// phpcs:disable PEAR.NamingConventions.ValidFunctionName.ScopeNotCamelCaps
	/**
	 *	Set withdrawal to transmited status
	 *
	 *	@param	User		$user		id of user
	 *	@param 	int	$date		date of action
	 *	@param	string		$method		method of transmision to bank
	 *	@return	int						>0 if OK, <0 if KO
	 */
	public function set_infotrans($user, $date, $method)
	{
		// phpcs:enable
		global $conf, $langs;

		$error = 0;

		dol_syslog(get_class($this)."::set_infotrans Start", LOG_INFO);
		if ($this->db->begin())
		{
			$sql = "UPDATE ".MAIN_DB_PREFIX."prelevement_bons ";
			$sql .= " SET fk_user_trans = ".$user->id;
			$sql .= " , date_trans = '".$this->db->idate($date)."'";
			$sql .= " , method_trans = ".$method;
			$sql .= " , statut = ".self::STATUS_TRANSFERED;
			$sql .= " WHERE rowid = ".$this->id;
			$sql .= " AND entity = ".$conf->entity;
			$sql .= " AND statut = 0";

			if ($this->db->query($sql))
			{
				$this->method_trans = $method;
				$langs->load('withdrawals');
				$subject = $langs->trans("InfoTransSubject", $this->ref);
				$message = $langs->trans("InfoTransMessage", $this->ref, dolGetFirstLastname($user->firstname, $user->lastname));
				$message .= $langs->trans("InfoTransData", price($this->amount), $this->methodes_trans[$this->method_trans], dol_print_date($date, 'day'));

				// TODO Call trigger to create a notification using notification module
			} else {
				$error++;
			}

			if ($error == 0)
			{
				$this->date_trans = $date;
				$this->statut = 1;
				$this->user_trans = $user->id;
				$this->db->commit();

				return 0;
			} else {
				$this->db->rollback();
				dol_syslog(get_class($this)."::set_infotrans ROLLBACK", LOG_ERR);

				return -1;
			}
		} else {
			dol_syslog(get_class($this)."::set_infotrans Ouverture transaction SQL impossible", LOG_CRIT);
			return -2;
		}
	}

	/**
	 *	Get invoice list
	 *
	 *  @param 	int		$amounts 	If you want to get the amount of the order for each invoice
	 *	@return	array 				Id of invoices
	 */
	private function getListInvoices($amounts = 0)
	{
		global $conf;

		$arr = array();

		/*
		 * Returns all invoices presented within same order
		 */
		$sql = "SELECT ";
		if ($this->type == 'bank-transfer') {
			$sql .= " pf.fk_facture_fourn";
		} else {
			$sql .= " pf.fk_facture";
		}
		if ($amounts) $sql .= ", SUM(pl.amount)";
		$sql .= " FROM ".MAIN_DB_PREFIX."prelevement_bons as p";
		$sql .= " , ".MAIN_DB_PREFIX."prelevement_lignes as pl";
		$sql .= " , ".MAIN_DB_PREFIX."prelevement_facture as pf";
		$sql .= " WHERE pf.fk_prelevement_lignes = pl.rowid";
		$sql .= " AND pl.fk_prelevement_bons = p.rowid";
		$sql .= " AND p.rowid = ".$this->id;
		$sql .= " AND p.entity = ".$conf->entity;
		if ($amounts) {
			if ($this->type == 'bank-transfer') {
				$sql .= " GROUP BY fk_facture_fourn";
			} else {
				$sql .= " GROUP BY fk_facture";
			}
		}

		$resql = $this->db->query($sql);
		if ($resql)
		{
			$num = $this->db->num_rows($resql);

			if ($num)
			{
				$i = 0;
				while ($i < $num)
				{
					$row = $this->db->fetch_row($resql);
					if (!$amounts) $arr[$i] = $row[0];
					else {
						$arr[$i] = array(
							$row[0],
							$row[1]
						);
					}
					$i++;
				}
			}
			$this->db->free($resql);
		} else {
			dol_syslog(get_class($this)."::getListInvoices Erreur");
		}

		return $arr;
	}

	// phpcs:disable PEAR.NamingConventions.ValidFunctionName.ScopeNotCamelCaps
	/**
	 *	Returns amount waiting for direct debit payment or credit transfer payment
	 *
	 *	@param	string	$mode		'direct-debit' or 'bank-transfer'
	 *	@return	double	 			<O if KO, Total amount
	 */
	public function SommeAPrelever($mode = 'direct-debit')
	{
		// phpcs:enable
		global $conf;

		$sql = "SELECT sum(pfd.amount) as nb";
		if ($mode != 'bank-transfer') {
			$sql .= " FROM ".MAIN_DB_PREFIX."facture as f,";
		} else {
			$sql .= " FROM ".MAIN_DB_PREFIX."facture_fourn as f,";
		}
		$sql .= " ".MAIN_DB_PREFIX."prelevement_facture_demande as pfd";
		$sql .= " WHERE f.entity IN (".getEntity('invoice').")";
		if (empty($conf->global->WITHDRAWAL_ALLOW_ANY_INVOICE_STATUS))
		{
			$sql .= " AND f.fk_statut = ".Facture::STATUS_VALIDATED;
		}
		if ($mode != 'bank-transfer') {
			$sql .= " AND f.rowid = pfd.fk_facture";
		} else {
			$sql .= " AND f.rowid = pfd.fk_facture_fourn";
		}
		$sql .= " AND f.paye = 0";
		$sql .= " AND pfd.traite = 0";
		$sql .= " AND pfd.ext_payment_id IS NULL";
		$sql .= " AND f.total_ttc > 0";

		$resql = $this->db->query($sql);
		if ($resql)
		{
			$obj = $this->db->fetch_object($resql);

			$this->db->free($resql);

			return $obj->nb;
		} else {
			$error = 1;
			dol_syslog(get_class($this)."::SommeAPrelever Erreur -1");
			dol_syslog($this->db->error());

			return -1;
		}
	}

	/**
	 *	Get number of invoices waiting for payment
	 *
	 *	@param	string	$mode		'direct-debit' or 'bank-transfer'
	 *	@return	int					<O if KO, number of invoices if OK
	 */
	public function nbOfInvoiceToPay($mode = 'direct-debit')
	{
		return $this->NbFactureAPrelever($mode);
	}

	// phpcs:disable PEAR.NamingConventions.ValidFunctionName.ScopeNotCamelCaps
	/**
	 *	Get number of invoices to pay
	 *
	 *	@param	string	$type		'direct-debit' or 'bank-transfer'
	 *	@return	int					<O if KO, number of invoices if OK
	 */
	public function NbFactureAPrelever($type = 'direct-debit')
	{
		// phpcs:enable
		global $conf;

		$sql = "SELECT count(f.rowid) as nb";
		if ($type == 'bank-transfer') {
			$sql .= " FROM ".MAIN_DB_PREFIX."facture_fourn as f";
		} else {
			$sql .= " FROM ".MAIN_DB_PREFIX."facture as f";
		}
		$sql .= ", ".MAIN_DB_PREFIX."prelevement_facture_demande as pfd";
		$sql .= " WHERE f.entity IN (".getEntity('invoice').")";
		if (empty($conf->global->WITHDRAWAL_ALLOW_ANY_INVOICE_STATUS))
		{
			$sql .= " AND f.fk_statut = ".Facture::STATUS_VALIDATED;
		}
		if ($type == 'bank-transfer') {
			$sql .= " AND f.rowid = pfd.fk_facture_fourn";
		} else {
			$sql .= " AND f.rowid = pfd.fk_facture";
		}
		$sql .= " AND pfd.traite = 0";
		$sql .= " AND pfd.ext_payment_id IS NULL";
		$sql .= " AND f.total_ttc > 0";

		dol_syslog(get_class($this)."::NbFactureAPrelever");
		$resql = $this->db->query($sql);

		if ($resql)
		{
			$obj = $this->db->fetch_object($resql);

			$this->db->free($resql);

			return $obj->nb;
		} else {
			$this->error = get_class($this)."::NbFactureAPrelever Erreur -1 sql=".$this->db->error();
			return -1;
		}
	}


	// phpcs:disable PEAR.NamingConventions.ValidFunctionName.ScopeNotCamelCaps
	/**
	 *	Create a direct debit order or a credit transfer order
	 *  TODO delete params banque and agence when not necessary
	 *
	 *	@param 	int		$banque			dolibarr mysoc bank
	 *	@param	int		$agence			dolibarr mysoc bank office (guichet)
	 *	@param	string	$mode			real=do action, simu=test only
	 *  @param	string	$format			FRST, RCUR or ALL
	 *  @param  string  $executiondate	Date to execute the transfer
	 *  @param	int	    $notrigger		Disable triggers
	 *  @param	string	$type			'direct-debit' or 'bank-transfer'
	 *	@return	int						<0 if KO, No of invoice included into file if OK
	 */
	public function create($banque = 0, $agence = 0, $mode = 'real', $format = 'ALL', $executiondate = '', $notrigger = 0, $type = 'direct-debit')
	{
		// phpcs:enable
		global $conf, $langs, $user;

		dol_syslog(__METHOD__."::Bank=".$banque." Office=".$agence." mode=".$mode." format=".$format, LOG_DEBUG);

		require_once DOL_DOCUMENT_ROOT."/compta/facture/class/facture.class.php";
		require_once DOL_DOCUMENT_ROOT."/societe/class/societe.class.php";

		if ($type != 'bank-transfer') {
			if (empty($format)) {
				$this->error = 'ErrorBadParametersForDirectDebitFileCreate';
				return -1;
			}
		}

		$error = 0;

		$datetimeprev = time();
		//Choice the date of the execution direct debit
		if (!empty($executiondate)) $datetimeprev = $executiondate;

		$month = strftime("%m", $datetimeprev);
		$year = strftime("%Y", $datetimeprev);

		$this->invoice_in_error = array();
		$this->thirdparty_in_error = array();

		// Read invoices
		$factures = array();
		$factures_prev = array();
		$factures_result = array();
		$factures_prev_id = array();
		$factures_errors = array();

		if (!$error)
		{
			$sql = "SELECT f.rowid, pfd.rowid as pfdrowid, f.fk_soc";
			$sql .= ", pfd.code_banque, pfd.code_guichet, pfd.number, pfd.cle_rib";
			$sql .= ", pfd.amount";
			$sql .= ", s.nom as name";
			if ($type != 'bank-transfer') {
				$sql .= " FROM ".MAIN_DB_PREFIX."facture as f";
			} else {
				$sql .= " FROM ".MAIN_DB_PREFIX."facture_fourn as f";
			}
			$sql .= ", ".MAIN_DB_PREFIX."societe as s";
			$sql .= ", ".MAIN_DB_PREFIX."prelevement_facture_demande as pfd";
			$sql .= " WHERE f.entity IN (".getEntity('invoice').')';
			if ($type != 'bank-transfer') {
				$sql .= " AND f.rowid = pfd.fk_facture";
			} else {
				$sql .= " AND f.rowid = pfd.fk_facture_fourn";
			}
			$sql .= " AND s.rowid = f.fk_soc";
			$sql .= " AND f.fk_statut = 1";			// Invoice validated
			$sql .= " AND f.paye = 0";
			$sql .= " AND pfd.traite = 0";
			$sql .= " AND f.total_ttc > 0";
			$sql .= " AND pfd.ext_payment_id IS NULL";

			dol_syslog(__METHOD__."::Read invoices, sql=".$sql, LOG_DEBUG);

			$resql = $this->db->query($sql);
			if ($resql)
			{
				$num = $this->db->num_rows($resql);
				$i = 0;

				while ($i < $num)
				{
					$row = $this->db->fetch_row($resql);
					$factures[$i] = $row; // All fields
					if ($row[7] == 0) {
						$error++;
						dol_syslog(__METHOD__."::Read invoices error Found a null invoice", LOG_ERR);
						$this->invoice_in_error[$row[0]] = "Error for invoice id ".$row[0].", found a null amount";
						break;
					}
					$i++;
				}
				$this->db->free($resql);
				dol_syslog(__METHOD__."::Read invoices, ".$i." invoices to withdraw", LOG_DEBUG);
			} else {
				$error++;
				dol_syslog(__METHOD__."::Read invoices error ".$this->db->error(), LOG_ERR);
			}
		}

		if (!$error)
		{
			require_once DOL_DOCUMENT_ROOT.'/societe/class/companybankaccount.class.php';
			$soc = new Societe($this->db);

			// Check BAN
			$i = 0;
			dol_syslog(__METHOD__."::Check BAN", LOG_DEBUG);

			if (count($factures) > 0)
			{
				foreach ($factures as $key => $fac)
				{
					if ($type != 'bank-transfer') {
						$tmpinvoice = new Facture($this->db);
					} else {
						$tmpinvoice = new FactureFournisseur($this->db);
					}
					$resfetch = $tmpinvoice->fetch($fac[0]);
					if ($resfetch >= 0)		// Field 0 of $fac is rowid of invoice
					{
						if ($soc->fetch($tmpinvoice->socid) >= 0)
						{
							$bac = new CompanyBankAccount($this->db);
							$bac->fetch(0, $soc->id);

							if ($type != 'bank-transfer') {
								if ($format == 'FRST' && $bac->frstrecur != 'FRST')
								{
									continue;
								}
								if ($format == 'RCUR' && ($bac->frstrecur != 'RCUR' && $bac->frstrecur != 'RECUR'))
								{
									continue;
								}
							}

							if ($bac->verif() >= 1)
							{
								$factures_prev[$i] = $fac;
								/* second array necessary for BonPrelevement */
								$factures_prev_id[$i] = $fac[0];
								$i++;
								//dol_syslog(__METHOD__."::RIB is ok", LOG_DEBUG);
							} else {
								dol_syslog(__METHOD__."::Check BAN Error on default bank number IBAN/BIC for thirdparty reported by verif() ".$tmpinvoice->socid." ".$soc->name, LOG_WARNING);
								$this->invoice_in_error[$fac[0]] = "Error on default bank number IBAN/BIC for invoice ".$tmpinvoice->getNomUrl(0)." for thirdparty ".$soc->getNomUrl(0);
								$this->thirdparty_in_error[$soc->id] = "Error on default bank number IBAN/BIC for invoice ".$tmpinvoice->getNomUrl(0)." for thirdparty ".$soc->getNomUrl(0);
							}
						} else {
							dol_syslog(__METHOD__."::Check BAN Failed to read company", LOG_WARNING);
						}
					} else {
						dol_syslog(__METHOD__."::Check BAN Failed to read invoice", LOG_WARNING);
					}
				}
			} else {
				dol_syslog(__METHOD__."::Check BAN No invoice to process", LOG_WARNING);
			}
		}

		$ok = 0;

		// Withdraw invoices in factures_prev array
		$out = count($factures_prev)." invoices will be included.";
		//print $out."\n";
		dol_syslog($out);

		// Return warning
		/*$i=0;
		 foreach ($this->thirdparty_in_error as $key => $val)
		 {
		 if ($i < 10) setEventMessages($val, null, 'warnings');
		 else setEventMessages('More error were discarded...', null, 'warnings');
		 $i++;
		 }*/

		if (count($factures_prev) > 0)
		{
			if ($mode == 'real') {
				$ok = 1;
			} else {
				print $langs->trans("ModeWarning"); // "Option for real mode was not set, we stop after this simulation\n";
			}
		}

		if ($ok)
		{
			/*
			 * We are in real mode.
			 * We create order and build file into disk
			 */
			$this->db->begin();

			$now = dol_now();

			/*
			 * Process order generation
			 */
			if (!$error)
			{
				$ref = substr($year, -2).$month;

				$sql = "SELECT substring(ref from char_length(ref) - 1)";
				$sql .= " FROM ".MAIN_DB_PREFIX."prelevement_bons";
				$sql .= " WHERE ref LIKE '%".$this->db->escape($ref)."%'";
				$sql .= " AND entity = ".$conf->entity;
				$sql .= " ORDER BY ref DESC LIMIT 1";

				dol_syslog(get_class($this)."::create sql=".$sql, LOG_DEBUG);
				$resql = $this->db->query($sql);

				if ($resql)
				{
					$row = $this->db->fetch_row($resql);
					$ref = "T".$ref.str_pad(dol_substr("00".intval($row[0]) + 1, 0, 2), 2, "0", STR_PAD_LEFT);

					if ($type != 'bank-transfer') {
						$dir = $conf->prelevement->dir_output.'/receipts';
					} else {
						$dir = $conf->paymentbybanktransfer->dir_output.'/receipts';
					}
					if (!is_dir($dir)) dol_mkdir($dir);

					$this->filename = $dir.'/'.$ref.'.xml';

					// Create withdraw receipt in database
					$sql = "INSERT INTO ".MAIN_DB_PREFIX."prelevement_bons (";
					$sql .= "ref, entity, datec, type";
					$sql .= ") VALUES (";
					$sql .= "'".$this->db->escape($ref)."'";
					$sql .= ", ".$conf->entity;
					$sql .= ", '".$this->db->idate($now)."'";
					$sql .= ", '".($type == 'bank-transfer' ? 'bank-transfer' : 'debit-order')."'";
					$sql .= ")";

					$resql = $this->db->query($sql);
					if ($resql)
					{
						$prev_id = $this->db->last_insert_id(MAIN_DB_PREFIX."prelevement_bons");
						$this->id = $prev_id;
						$this->ref = $ref;
					} else {
						$error++;
						dol_syslog(__METHOD__."::Create withdraw receipt ".$this->db->lasterror(), LOG_ERR);
					}
				} else {
					$error++;
					dol_syslog(__METHOD__."::Get last withdraw receipt ".$this->db->lasterror(), LOG_ERR);
				}
			}

			if (!$error)
			{
				if ($type != 'bank-transfer') {
					$fact = new Facture($this->db);
				} else {
					$fact = new FactureFournisseur($this->db);
				}

				/*
				 * Create withdrawal receipt in database
				 */
				if (count($factures_prev) > 0)
				{
					foreach ($factures_prev as $fac)	// Add a link in database for each invoice
					{
						// Fetch invoice
						$result = $fact->fetch($fac[0]);
						if ($result < 0) {
							$this->error = 'ERRORBONPRELEVEMENT Failed to load invoice with id '.$fac[0];
							break;
						}

						/*
						 * Add standing order. This add record into llx_prelevement_lignes
						 *
						 * $fac[0] : invoice_id
						 * $fac[1] : ???
						 * $fac[2] : third party id
						 * $fac[3] : banque
						 * $fac[4] : guichet
						 * $fac[5] : number
						 * $fac[6] : cle rib
						 * $fac[7] : amount
						 * $fac[8] : client nom
						 */
						$ri = $this->AddFacture($fac[0], $fac[2], $fac[8], $fac[7], $fac[3], $fac[4], $fac[5], $fac[6], $type);
						if ($ri <> 0)
						{
							$error++;
						}

						// Update invoice requests as done
						$sql = "UPDATE ".MAIN_DB_PREFIX."prelevement_facture_demande";
						$sql .= " SET traite = 1";
						$sql .= ", date_traite = '".$this->db->idate($now)."'";
						$sql .= ", fk_prelevement_bons = ".$this->id;
						$sql .= " WHERE rowid = ".$fac[1];

						$resql = $this->db->query($sql);
						if (!$resql)
						{
							$error++;
							dol_syslog(__METHOD__."::Update Error=".$this->db->error(), LOG_ERR);
						}
					}
				}
			}

			if (!$error)
			{
				/*
				 * Create file of type='direct-debit' for direct debit order or type='bank-transfer' for credit transfer into a XML file
				 */

				dol_syslog(__METHOD__."::Init direct debit or credit transfer file for ".count($factures_prev)." invoices", LOG_DEBUG);

				if (count($factures_prev) > 0)
				{
					$this->date_echeance = $datetimeprev;
					$this->reference_remise = $ref;

					$id = $conf->global->PRELEVEMENT_ID_BANKACCOUNT;
					if ($type == 'bank-transfer') {
						$id = $conf->global->PAYMENTBYBANKTRANSFER_ID_BANKACCOUNT;
					}
					$account = new Account($this->db);
					if ($account->fetch($id) > 0)
					{
						$this->emetteur_code_banque = $account->code_banque;
						$this->emetteur_code_guichet       = $account->code_guichet;
						$this->emetteur_numero_compte      = $account->number;
						$this->emetteur_number_key = $account->cle_rib;
						$this->emetteur_iban               = $account->iban;
						$this->emetteur_bic                = $account->bic;

						$this->emetteur_ics                = $conf->global->PRELEVEMENT_ICS; // Ex: PRELEVEMENT_ICS = "FR78ZZZ123456";

						$this->raison_sociale              = $account->proprio;
					}

					$this->factures = $factures_prev_id;
					$this->context['factures_prev'] = $factures_prev;

					// Generation of direct debit or credti transfer file $this->filename (May be a SEPA file for european countries)
					// This also set the property $this->total with amount that is included into file
					$result = $this->generate($format, $executiondate, $type);
					if ($result < 0) {
						/*var_dump($this->error);
						var_dump($this->invoice_in_error); */
						$error++;
					}
				}
				dol_syslog(__METHOD__."::End withdraw receipt, file ".$this->filename, LOG_DEBUG);
			}
			//var_dump($this->total);exit;

			/*
			 * Update total defined after generation of file
			 */
			if (! $error) {
				$sql = "UPDATE ".MAIN_DB_PREFIX."prelevement_bons";
				$sql .= " SET amount = ".price2num($this->total);
				$sql .= " WHERE rowid = ".$this->id;
				$sql .= " AND entity = ".$conf->entity;

				$resql = $this->db->query($sql);
				if (!$resql)
				{
					$error++;
					dol_syslog(__METHOD__."::Error update total: ".$this->db->error(), LOG_ERR);
				}
			}

			if (!$error && !$notrigger)
			{
				$triggername = 'DIRECT_DEBIT_ORDER_CREATE';
				if ($type != 'bank-transfer') {
					$triggername = 'CREDIT_TRANSFER_ORDER_CREATE';
				}

				// Call trigger
				$result = $this->call_trigger($triggername, $user);
				if ($result < 0) $error++;
				// End call triggers
			}

			if (!$error)
			{
				$this->db->commit();
<<<<<<< HEAD

				return count($factures_prev);
			} else {
				$this->db->rollback();

=======
				return count($factures_prev);
			} else {
				$this->db->rollback();
>>>>>>> eefa2bca
				return -1;
			}
		} else {
			return 0;
		}
	}


	/**
	 *  Get object and lines from database
	 *
	 *  @param	User	$user		Object user that delete
	 *  @param	int		$notrigger	1=Does not execute triggers, 0= execute triggers
	 *  @return	int					>0 if OK, <0 if KO
	 */
	public function delete($user = null, $notrigger = 0)
	{
		$this->db->begin();

		$error = 0;
		$resql1 = $resql2 = $resql3 = $resql4 = 0;

		if (!$notrigger)
		{
			$triggername = 'DIRECT_DEBIT_ORDER_DELETE';
			if ($this->type == 'bank-transfer') {
				$triggername = 'PAYMENTBYBANKTRANFER_DELETE';
			}
			// Call trigger
			$result = $this->call_trigger($triggername, $user);
			if ($result < 0) $error++;
			// End call triggers
		}

		if (!$error)
		{
			$sql = "DELETE FROM ".MAIN_DB_PREFIX."prelevement_facture WHERE fk_prelevement_lignes IN (SELECT rowid FROM ".MAIN_DB_PREFIX."prelevement_lignes WHERE fk_prelevement_bons = ".$this->id.")";
			$resql1 = $this->db->query($sql);
			if (!$resql1) dol_print_error($this->db);
		}

		if (!$error)
		{
			$sql = "DELETE FROM ".MAIN_DB_PREFIX."prelevement_lignes WHERE fk_prelevement_bons = ".$this->id;
			$resql2 = $this->db->query($sql);
			if (!$resql2) dol_print_error($this->db);
		}

		if (!$error)
		{
			$sql = "DELETE FROM ".MAIN_DB_PREFIX."prelevement_bons WHERE rowid = ".$this->id;
			$resql3 = $this->db->query($sql);
			if (!$resql3) dol_print_error($this->db);
		}

		if (!$error)
		{
			$sql = "UPDATE ".MAIN_DB_PREFIX."prelevement_facture_demande SET fk_prelevement_bons = NULL, traite = 0 WHERE fk_prelevement_bons = ".$this->id;
			$resql4 = $this->db->query($sql);
			if (!$resql4) dol_print_error($this->db);
		}

		if ($resql1 && $resql2 && $resql3 && $resql4 && !$error)
		{
			$this->db->commit();
			return 1;
		} else {
			$this->db->rollback();
			return -1;
		}
	}


	/**
	 *	Returns clickable name (with picto)
	 *
	 *  @param  int     $withpicto                  Include picto in link (0=No picto, 1=Include picto into link, 2=Only picto)
	 *  @param  string  $option                     On what the link point to ('nolink', ...)
	 *  @param  int     $notooltip                  1=Disable tooltip
	 *  @param  string  $morecss                    Add more css on link
	 *  @param  int     $save_lastsearch_value      -1=Auto, 0=No save of lastsearch_values when clicking, 1=Save lastsearch_values whenclicking
	 *	@return	string								URL of target
	 */
	public function getNomUrl($withpicto = 0, $option = '', $notooltip = 0, $morecss = '', $save_lastsearch_value = -1)
	{
		global $conf, $langs, $hookmanager;

		if (!empty($conf->dol_no_mouse_hover)) $notooltip = 1; // Force disable tooltips

		$result = '';

		$labeltoshow = 'Withdraw';
		if ($this->type == 'bank-transfer') {
			$labeltoshow = 'PaymentByBankTransfer';
		}

		$label = '<u>'.$langs->trans($labeltoshow).'</u>';
		$label .= '<br>';
		$label .= '<b>'.$langs->trans('Ref').':</b> '.$this->ref;
		if (isset($this->statut)) {
			$label .= '<br><b>'.$langs->trans("Status").":</b> ".$this->getLibStatut(5);
		}

		$url = DOL_URL_ROOT.'/compta/prelevement/card.php?id='.$this->id;
		if ($this->type == 'bank-transfer') {
			$url = DOL_URL_ROOT.'/compta/paymentbybanktransfer/card.php?id='.$this->id;
		}

		if ($option != 'nolink')
		{
			// Add param to save lastsearch_values or not
			$add_save_lastsearch_values = ($save_lastsearch_value == 1 ? 1 : 0);
			if ($save_lastsearch_value == -1 && preg_match('/list\.php/', $_SERVER["PHP_SELF"])) $add_save_lastsearch_values = 1;
			if ($add_save_lastsearch_values) $url .= '&save_lastsearch_values=1';
		}

		$linkclose = '';
		if (empty($notooltip))
		{
			if (!empty($conf->global->MAIN_OPTIMIZEFORTEXTBROWSER))
			{
				$label = $langs->trans("ShowMyObject");
				$linkclose .= ' alt="'.dol_escape_htmltag($label, 1).'"';
			}
			$linkclose .= ' title="'.dol_escape_htmltag($label, 1).'"';
			$linkclose .= ' class="classfortooltip'.($morecss ? ' '.$morecss : '').'"';

			/*
			 $hookmanager->initHooks(array('myobjectdao'));
			 $parameters=array('id'=>$this->id);
			 $reshook=$hookmanager->executeHooks('getnomurltooltip',$parameters,$this,$action);    // Note that $action and $object may have been modified by some hooks
			 if ($reshook > 0) $linkclose = $hookmanager->resPrint;
			 */
		} else $linkclose = ($morecss ? ' class="'.$morecss.'"' : '');

		$linkstart = '<a href="'.$url.'"';
		$linkstart .= $linkclose.'>';
		$linkend = '</a>';

		$result .= $linkstart;
		if ($withpicto) $result .= img_object(($notooltip ? '' : $label), ($this->picto ? $this->picto : 'generic'), ($notooltip ? (($withpicto != 2) ? 'class="paddingright"' : '') : 'class="'.(($withpicto != 2) ? 'paddingright ' : '').'classfortooltip"'), 0, 0, $notooltip ? 0 : 1);
		if ($withpicto != 2) $result .= $this->ref;
		$result .= $linkend;
		//if ($withpicto != 2) $result.=(($addlabel && $this->label) ? $sep . dol_trunc($this->label, ($addlabel > 1 ? $addlabel : 0)) : '');

		global $action, $hookmanager;
		$hookmanager->initHooks(array('banktransferdao'));
		$parameters = array('id'=>$this->id, 'getnomurl'=>$result);
		$reshook = $hookmanager->executeHooks('getNomUrl', $parameters, $this, $action); // Note that $action and $object may have been modified by some hooks
		if ($reshook > 0) $result = $hookmanager->resPrint;
		else $result .= $hookmanager->resPrint;

		return $result;
	}


	// phpcs:disable PEAR.NamingConventions.ValidFunctionName.ScopeNotCamelCaps
	/**
	 *	Delete a notification def by id
	 *
	 *	@param	int		$rowid		id of notification
	 *	@return	int					0 if OK, <0 if KO
	 */
	public function DeleteNotificationById($rowid)
	{
		// phpcs:enable
		$result = 0;

		$sql = "DELETE FROM ".MAIN_DB_PREFIX."notify_def";
		$sql .= " WHERE rowid = '".$rowid."'";

		if ($this->db->query($sql))
		{
			return 0;
		} else {
			return -1;
		}
	}

	// phpcs:disable PEAR.NamingConventions.ValidFunctionName.ScopeNotCamelCaps
	/**
	 *	Delete a notification
	 *
	 *	@param	int	$user		notification user
	 *	@param	string	$action		notification action
	 *	@return	int					>0 if OK, <0 if KO
	 */
	public function DeleteNotification($user, $action)
	{
		// phpcs:enable
		$result = 0;

		$sql = "DELETE FROM ".MAIN_DB_PREFIX."notify_def";
		$sql .= " WHERE fk_user=".$user." AND fk_action='".$action."'";

		if ($this->db->query($sql))
		{
			return 0;
		} else {
			return -1;
		}
	}

	// phpcs:disable PEAR.NamingConventions.ValidFunctionName.ScopeNotCamelCaps
	/**
	 *	Add a notification
	 *
	 *	@param	DoliDB	$db			database handler
	 *	@param	int	$user		notification user
	 *	@param	string	$action		notification action
	 *	@return	int					0 if OK, <0 if KO
	 */
	public function AddNotification($db, $user, $action)
	{
		// phpcs:enable
		$result = 0;

		if ($this->DeleteNotification($user, $action) == 0)
		{
			$now = dol_now();

			$sql = "INSERT INTO ".MAIN_DB_PREFIX."notify_def (datec,fk_user, fk_soc, fk_contact, fk_action)";
			$sql .= " VALUES (".$db->idate($now).",".$user.", 'NULL', 'NULL', '".$action."')";

			dol_syslog("adnotiff: ".$sql);
			if ($this->db->query($sql))
			{
				$result = 0;
			} else {
				$result = -1;
				dol_syslog(get_class($this)."::AddNotification Error $result");
			}
		}

		return $result;
	}


	/**
	 * Generate a direct debit or credit transfer file.
	 * Generation Formats:
	 * - Europe: SEPA (France: CFONB no more supported, Spain: AEB19 if external module EsAEB is enabled)
	 * - Others countries: Warning message
	 * File is generated with name this->filename
	 *
	 * @param	string	$format				FRST, RCUR or ALL
	 * @param 	string 	$executiondate		Date to execute transfer
	 * @param	string	$type				'direct-debit' or 'bank-transfer'
	 * @return	int							>=0 if OK, <0 if KO
	 */
	public function generate($format = 'ALL', $executiondate = '', $type = 'direct-debit')
	{
		global $conf, $langs, $mysoc;

		//TODO: Optimize code to read lines in a single function

		$result = 0;

		dol_syslog(get_class($this)."::generate build file=".$this->filename." type=".$type);

		$this->file = fopen($this->filename, "w");
		if (empty($this->file))
		{
			$this->error = $langs->trans('ErrorFailedToOpenFile', $this->filename);
			return -1;
		}

		$found = 0;
		$this->total = 0;

		// Build file for European countries
		if ($mysoc->isInEEC())
		{
			$found++;

			if ($type != 'bank-transfer') {
				/**
				 * SECTION CREATION FICHIER SEPA - DIRECT DEBIT
				 */
				// SEPA Initialisation
				$CrLf = "\n";

				$now = dol_now();

				$dateTime_ECMA = dol_print_date($now, '%Y-%m-%dT%H:%M:%S');

				$date_actu = $now;
				if (!empty($executiondate)) $date_actu = $executiondate;

				$dateTime_YMD = dol_print_date($date_actu, '%Y%m%d');
				$dateTime_YMDHMS = dol_print_date($date_actu, '%Y%m%d%H%M%S');
				$fileDebiteurSection = '';
				$fileEmetteurSection = '';
				$i = 0;

				/*
				 * Section Debitor (sepa Debiteurs bloc lines)
				 */

				$sql = "SELECT soc.rowid as socid, soc.code_client as code, soc.address, soc.zip, soc.town, c.code as country_code,";
				$sql .= " pl.client_nom as nom, pl.code_banque as cb, pl.code_guichet as cg, pl.number as cc, pl.amount as somme,";
				$sql .= " f.ref as fac, pf.fk_facture as idfac,";
				$sql .= " rib.rowid, rib.datec, rib.iban_prefix as iban, rib.bic as bic, rib.rowid as drum, rib.rum, rib.date_rum";
				$sql .= " FROM";
				$sql .= " ".MAIN_DB_PREFIX."prelevement_lignes as pl,";
				$sql .= " ".MAIN_DB_PREFIX."facture as f,";
				$sql .= " ".MAIN_DB_PREFIX."prelevement_facture as pf,";
				$sql .= " ".MAIN_DB_PREFIX."societe as soc,";
				$sql .= " ".MAIN_DB_PREFIX."c_country as c,";
				$sql .= " ".MAIN_DB_PREFIX."societe_rib as rib";
				$sql .= " WHERE pl.fk_prelevement_bons = ".$this->id;
				$sql .= " AND pl.rowid = pf.fk_prelevement_lignes";
				$sql .= " AND pf.fk_facture = f.rowid";
				$sql .= " AND f.fk_soc = soc.rowid";
				$sql .= " AND soc.fk_pays = c.rowid";
				$sql .= " AND rib.fk_soc = f.fk_soc";
				$sql .= " AND rib.default_rib = 1";
				$sql .= " AND rib.type = 'ban'";

				// Define $fileDebiteurSection. One section DrctDbtTxInf per invoice.
				$resql = $this->db->query($sql);
				if ($resql)
				{
					$cachearraytotestduplicate = array();

					$num = $this->db->num_rows($resql);
					while ($i < $num)
					{
						$obj = $this->db->fetch_object($resql);

						if (! empty($cachearraytotestduplicate[$obj->idfac])) {
							$this->error = $langs->trans('ErrorCompanyHasDuplicateDefaultBAN', $obj->socid);
							$this->invoice_in_error[$obj->idfac] = $this->error;
							$result = -2;
							break;
						}
						$cachearraytotestduplicate[$obj->idfac] = $obj->rowid;

						$daterum = (!empty($obj->date_rum)) ? $this->db->jdate($obj->date_rum) : $this->db->jdate($obj->datec);
						$fileDebiteurSection .= $this->EnregDestinataireSEPA($obj->code, $obj->nom, $obj->address, $obj->zip, $obj->town, $obj->country_code, $obj->cb, $obj->cg, $obj->cc, $obj->somme, $obj->fac, $obj->idfac, $obj->iban, $obj->bic, $daterum, $obj->drum, $obj->rum, $type);
						$this->total = $this->total + $obj->somme;
						$i++;
					}
					$nbtotalDrctDbtTxInf = $i;
				} else {
					$this->error = $this->db->lasterror();
					fputs($this->file, 'ERROR DEBITOR '.$sql.$CrLf); // DEBITOR = Customers
					$result = -2;
				}

				// Define $fileEmetteurSection. Start of bloc PmtInf. Will contains all $nbtotalDrctDbtTxInf
				if ($result != -2)
				{
					$fileEmetteurSection .= $this->EnregEmetteurSEPA($conf, $date_actu, $nbtotalDrctDbtTxInf, $this->total, $CrLf, $format, $type);
				}

				/**
				 * SECTION CREATION SEPA FILE - ISO200022
				 */
				// SEPA File Header
				fputs($this->file, '<'.'?xml version="1.0" encoding="UTF-8" standalone="yes"?'.'>'.$CrLf);
				fputs($this->file, '<Document xmlns="urn:iso:std:iso:20022:tech:xsd:pain.008.001.02" xmlns:xsi="http://www.w3.org/2001/XMLSchema-instance">'.$CrLf);
				fputs($this->file, '	<CstmrDrctDbtInitn>'.$CrLf);
				// SEPA Group header
				fputs($this->file, '		<GrpHdr>'.$CrLf);
				fputs($this->file, '			<MsgId>'.('DD/'.$dateTime_YMD.'/REF'.$this->id).'</MsgId>'.$CrLf);
				fputs($this->file, '			<CreDtTm>'.$dateTime_ECMA.'</CreDtTm>'.$CrLf);
				fputs($this->file, '			<NbOfTxs>'.$i.'</NbOfTxs>'.$CrLf);
				fputs($this->file, '			<CtrlSum>'.$this->total.'</CtrlSum>'.$CrLf);
				fputs($this->file, '			<InitgPty>'.$CrLf);
				fputs($this->file, '				<Nm>'.strtoupper(dol_string_unaccent($this->raison_sociale)).'</Nm>'.$CrLf);
				fputs($this->file, '				<Id>'.$CrLf);
				fputs($this->file, '				    <PrvtId>'.$CrLf);
				fputs($this->file, '					<Othr>'.$CrLf);
				fputs($this->file, '						<Id>'.$conf->global->PRELEVEMENT_ICS.'</Id>'.$CrLf);
				fputs($this->file, '					</Othr>'.$CrLf);
				fputs($this->file, '				    </PrvtId>'.$CrLf);
				fputs($this->file, '				</Id>'.$CrLf);
				fputs($this->file, '			</InitgPty>'.$CrLf);
				fputs($this->file, '		</GrpHdr>'.$CrLf);
				// SEPA File Emetteur
				if ($result != -2)
				{	fputs($this-> file, $fileEmetteurSection); }
				// SEPA File Debiteurs
				if ($result != -2)
				{	fputs($this-> file, $fileDebiteurSection); }
				// SEPA FILE FOOTER
				fputs($this->file, '		</PmtInf>'.$CrLf);
				fputs($this->file, '	</CstmrDrctDbtInitn>'.$CrLf);
				fputs($this->file, '</Document>'.$CrLf);
			} else {
				/**
				 * SECTION CREATION FICHIER SEPA - CREDIT TRANSFER
				 */
				// SEPA Initialisation
				$CrLf = "\n";

				$now = dol_now();

				$dateTime_ECMA = dol_print_date($now, '%Y-%m-%dT%H:%M:%S');

				$date_actu = $now;
				if (!empty($executiondate)) $date_actu = $executiondate;

				$dateTime_YMD = dol_print_date($date_actu, '%Y%m%d');
				$dateTime_YMDHMS = dol_print_date($date_actu, '%Y%m%d%H%M%S');
				$fileCrediteurSection = '';
				$fileEmetteurSection = '';
				$i = 0;

				/*
				 * Section Creditor (sepa Crediteurs bloc lines)
				 */

				$sql = "SELECT soc.rowid as socid, soc.code_client as code, soc.address, soc.zip, soc.town, c.code as country_code,";
				$sql .= " pl.client_nom as nom, pl.code_banque as cb, pl.code_guichet as cg, pl.number as cc, pl.amount as somme,";
				$sql .= " f.ref as fac, pf.fk_facture_fourn as idfac,";
				$sql .= " rib.rowid, rib.datec, rib.iban_prefix as iban, rib.bic as bic, rib.rowid as drum, rib.rum, rib.date_rum";
				$sql .= " FROM";
				$sql .= " ".MAIN_DB_PREFIX."prelevement_lignes as pl,";
				$sql .= " ".MAIN_DB_PREFIX."facture_fourn as f,";
				$sql .= " ".MAIN_DB_PREFIX."prelevement_facture as pf,";
				$sql .= " ".MAIN_DB_PREFIX."societe as soc,";
				$sql .= " ".MAIN_DB_PREFIX."c_country as c,";
				$sql .= " ".MAIN_DB_PREFIX."societe_rib as rib";
				$sql .= " WHERE pl.fk_prelevement_bons = ".$this->id;
				$sql .= " AND pl.rowid = pf.fk_prelevement_lignes";
				$sql .= " AND pf.fk_facture_fourn = f.rowid";
				$sql .= " AND f.fk_soc = soc.rowid";
				$sql .= " AND soc.fk_pays = c.rowid";
				$sql .= " AND rib.fk_soc = f.fk_soc";
				$sql .= " AND rib.default_rib = 1";
				$sql .= " AND rib.type = 'ban'";

				// Define $fileCrediteurSection. One section DrctDbtTxInf per invoice.
				$resql = $this->db->query($sql);
				if ($resql)
				{
					$cachearraytotestduplicate = array();

					$num = $this->db->num_rows($resql);
					while ($i < $num)
					{
						$obj = $this->db->fetch_object($resql);

						if (! empty($cachearraytotestduplicate[$obj->idfac])) {
							$this->error = $langs->trans('ErrorCompanyHasDuplicateDefaultBAN', $obj->socid);
							$this->invoice_in_error[$obj->idfac] = $this->error;
							$result = -2;
							break;
						}
						$cachearraytotestduplicate[$obj->idfac] = $obj->rowid;

						$daterum = (!empty($obj->date_rum)) ? $this->db->jdate($obj->date_rum) : $this->db->jdate($obj->datec);
						$fileCrediteurSection .= $this->EnregDestinataireSEPA($obj->code, $obj->nom, $obj->address, $obj->zip, $obj->town, $obj->country_code, $obj->cb, $obj->cg, $obj->cc, $obj->somme, $obj->fac, $obj->idfac, $obj->iban, $obj->bic, $daterum, $obj->drum, $obj->rum, $type);
						$this->total = $this->total + $obj->somme;
						$i++;
					}
					$nbtotalDrctDbtTxInf = $i;
				} else {
					$this->error = $this->db->lasterror();
					fputs($this->file, 'ERROR CREDITOR '.$sql.$CrLf); // CREDITORS = Suppliers
					$result = -2;
				}

				// Define $fileEmetteurSection. Start of bloc PmtInf. Will contains all $nbtotalDrctDbtTxInf
				if ($result != -2) {
					$fileEmetteurSection .= $this->EnregEmetteurSEPA($conf, $date_actu, $nbtotalDrctDbtTxInf, $this->total, $CrLf, $format, $type);
				}

				/**
				 * SECTION CREATION SEPA FILE - CREDIT TRANSFER - ISO200022
				 */
				// SEPA File Header
				fputs($this->file, '<'.'?xml version="1.0" encoding="UTF-8" standalone="yes"?'.'>'.$CrLf);
				fputs($this->file, '<Document xmlns="urn:iso:std:iso:20022:tech:xsd:pain.001.001.03" xmlns:xsi="http://www.w3.org/2001/XMLSchema-instance">'.$CrLf);
				fputs($this->file, '	<CstmrCdtTrfInitn>'.$CrLf);
				// SEPA Group header
				fputs($this->file, '		<GrpHdr>'.$CrLf);
				fputs($this->file, '			<MsgId>'.('TRF/'.$dateTime_YMD.'/REF'.$this->id).'</MsgId>'.$CrLf);
				fputs($this->file, '			<CreDtTm>'.$dateTime_ECMA.'</CreDtTm>'.$CrLf);
				fputs($this->file, '			<NbOfTxs>'.$i.'</NbOfTxs>'.$CrLf);
				fputs($this->file, '			<CtrlSum>'.$this->total.'</CtrlSum>'.$CrLf);
				fputs($this->file, '			<InitgPty>'.$CrLf);
				fputs($this->file, '				<Nm>'.strtoupper(dol_string_unaccent($this->raison_sociale)).'</Nm>'.$CrLf);
				fputs($this->file, '				<Id>'.$CrLf);
				fputs($this->file, '				    <PrvtId>'.$CrLf);
				fputs($this->file, '					<Othr>'.$CrLf);
				fputs($this->file, '						<Id>'.$conf->global->PRELEVEMENT_ICS.'</Id>'.$CrLf);
				fputs($this->file, '					</Othr>'.$CrLf);
				fputs($this->file, '				    </PrvtId>'.$CrLf);
				fputs($this->file, '				</Id>'.$CrLf);
				fputs($this->file, '			</InitgPty>'.$CrLf);
				fputs($this->file, '		</GrpHdr>'.$CrLf);
				// SEPA File Emetteur (mycompany)
				if ($result != -2)
				{	fputs($this-> file, $fileEmetteurSection); }
				// SEPA File Creditors
				if ($result != -2)
				{	fputs($this-> file, $fileCrediteurSection); }
				// SEPA FILE FOOTER
				fputs($this->file, '		</PmtInf>'.$CrLf);
				fputs($this->file, '	</CstmrCdtTrfInitn>'.$CrLf);
				fputs($this->file, '</Document>'.$CrLf);
			}
		}

		// Build file for Other Countries with unknow format
		if (!$found)
		{
			if ($type != 'bank-transfer') {
				$sql = "SELECT pl.amount";
				$sql .= " FROM";
				$sql .= " ".MAIN_DB_PREFIX."prelevement_lignes as pl,";
				$sql .= " ".MAIN_DB_PREFIX."facture as f,";
				$sql .= " ".MAIN_DB_PREFIX."prelevement_facture as pf";
				$sql .= " WHERE pl.fk_prelevement_bons = ".$this->id;
				$sql .= " AND pl.rowid = pf.fk_prelevement_lignes";
				$sql .= " AND pf.fk_facture = f.rowid";

				// Lines
				$i = 0;
				$resql = $this->db->query($sql);
				if ($resql)
				{
					$num = $this->db->num_rows($resql);

					while ($i < $num)
					{
						$obj = $this->db->fetch_object($resql);
						$this->total = $this->total + $obj->amount;

						// TODO Write record into file
						$i++;
					}
				} else {
					$result = -2;
				}
			} else {
				$sql = "SELECT pl.amount";
				$sql .= " FROM";
				$sql .= " ".MAIN_DB_PREFIX."prelevement_lignes as pl,";
				$sql .= " ".MAIN_DB_PREFIX."facture_fourn as f,";
				$sql .= " ".MAIN_DB_PREFIX."prelevement_facture as pf";
				$sql .= " WHERE pl.fk_prelevement_bons = ".$this->id;
				$sql .= " AND pl.rowid = pf.fk_prelevement_lignes";
				$sql .= " AND pf.fk_facture_fourn = f.rowid";

				// Lines
				$i = 0;
				$resql = $this->db->query($sql);
				if ($resql)
				{
					$num = $this->db->num_rows($resql);

					while ($i < $num)
					{
						$obj = $this->db->fetch_object($resql);
						$this->total = $this->total + $obj->amount;

						// TODO Write record into file
						$i++;
					}
				} else {
					$result = -2;
				}
			}

			$langs->load('withdrawals');

			// TODO Add here code to generate a generic file
			fputs($this->file, $langs->transnoentitiesnoconv('WithdrawalFileNotCapable', $mysoc->country_code));
		}

		fclose($this->file);
		if (!empty($conf->global->MAIN_UMASK)) {
			@chmod($this->file, octdec($conf->global->MAIN_UMASK));
		}

		return $result;
	}


	/**
	 * Generate dynamically a RUM number for a customer bank account
	 *
	 * @param	string		$row_code_client	Customer code (soc.code_client)
	 * @param	int			$row_datec			Creation date of bank account (rib.datec)
	 * @param	string		$row_drum			Id of customer bank account (rib.rowid)
	 * @return 	string		RUM number
	 */
	public static function buildRumNumber($row_code_client, $row_datec, $row_drum)
	{
		global $langs;
		$pre = substr(dol_string_nospecial(dol_string_unaccent($langs->transnoentitiesnoconv('RUM'))), 0, 3); // Must always be on 3 char ('RUM' or 'UMR'. This is a protection against bad translation)
		return $pre.'-'.$row_code_client.'-'.$row_drum.'-'.date('U', $row_datec);
	}


	// phpcs:disable PEAR.NamingConventions.ValidFunctionName.ScopeNotCamelCaps
	/**
	 *	Write recipient of request (customer)
	 *
	 *	@param	int		$rowid			id of line
	 *	@param	string	$client_nom		name of customer
	 *	@param	string	$rib_banque		code of bank
	 *	@param	string	$rib_guichet 	code of bank office
	 *	@param	string	$rib_number		bank account
	 *	@param	float	$amount			amount
	 *	@param	string	$ref		ref of invoice
	 *	@param	int		$facid			id of invoice
	 *  @param	string	$rib_dom		rib domiciliation
	 *  @param	string	$type			'direct-debit' or 'bank-transfer'
	 *	@return	void
	 *  @see EnregDestinataireSEPA()
	 */
	public function EnregDestinataire($rowid, $client_nom, $rib_banque, $rib_guichet, $rib_number, $amount, $ref, $facid, $rib_dom = '', $type = 'direct-debit')
	{
		// phpcs:enable
		fputs($this->file, "06");
		fputs($this->file, "08"); // Prelevement ordinaire

		fputs($this->file, "        "); // Zone Reservee B2

		fputs($this->file, $this->emetteur_ics); // ICS

		// Date d'echeance C1

		fputs($this->file, "       ");
		fputs($this->file, strftime("%d%m", $this->date_echeance));
		fputs($this->file, substr(strftime("%y", $this->date_echeance), 1));

		// Raison Sociale Destinataire C2

		fputs($this->file, substr(strtoupper($client_nom)."                         ", 0, 24));

		// Domiciliation facultative D1
		$domiciliation = strtr($rib_dom, array(" " => "-", CHR(13) => " ", CHR(10) => ""));
		fputs($this->file, substr($domiciliation."                         ", 0, 24));

		// Zone Reservee D2

		fputs($this->file, substr("                             ", 0, 8));

		// Code Guichet  D3

		fputs($this->file, $rib_guichet);

		// Numero de compte D4

		fputs($this->file, substr("000000000000000".$rib_number, -11));

		// Zone E Montant

		$montant = (round($amount, 2) * 100);

		fputs($this->file, substr("000000000000000".$montant, -16));

		// Libelle F

		fputs($this->file, substr("*_".$ref."_RDVnet".$rowid."                               ", 0, 31));

		// Code etablissement G1

		fputs($this->file, $rib_banque);

		// Zone Reservee G2

		fputs($this->file, substr("                                        ", 0, 5));

		fputs($this->file, "\n");
	}

	// phpcs:disable PEAR.NamingConventions.ValidFunctionName.ScopeNotCamelCaps
	/**
	 *	Write recipient of request (customer)
	 *
	 *	@param	string		$row_code_client	soc.code_client as code,
	 *	@param	string		$row_nom			pl.client_nom AS name,
	 *	@param	string		$row_address		soc.address AS adr,
	 *	@param	string		$row_zip			soc.zip
	 *  @param	string		$row_town			soc.town
	 *	@param	string		$row_country_code	c.code AS country,
	 *	@param	string		$row_cb				pl.code_banque AS cb,		Not used for SEPA
	 *	@param	string		$row_cg				pl.code_guichet AS cg,		Not used for SEPA
	 *	@param	string		$row_cc				pl.number AS cc,			Not used for SEPA
	 *	@param	string		$row_somme			pl.amount AS somme,
	 *	@param	string		$row_ref			f.ref
	 *	@param	string		$row_idfac			pf.fk_facture AS idfac,
	 *	@param	string		$row_iban			rib.iban_prefix AS iban,
	 *	@param	string		$row_bic			rib.bic AS bic,
	 *	@param	string		$row_datec			rib.datec,
	 *	@param	string		$row_drum			rib.rowid used to generate rum
	 * 	@param	string		$row_rum			rib.rum Rum defined on company bank account
	 *  @param	string		$type				'direct-debit' or 'bank-transfer'
	 *	@return	string							Return string with SEPA part DrctDbtTxInf
	 *  @see EnregDestinataire()
	 */
	public function EnregDestinataireSEPA($row_code_client, $row_nom, $row_address, $row_zip, $row_town, $row_country_code, $row_cb, $row_cg, $row_cc, $row_somme, $row_ref, $row_idfac, $row_iban, $row_bic, $row_datec, $row_drum, $row_rum, $type = 'direct-debit')
	{
		// phpcs:enable
		global $conf;

		include_once DOL_DOCUMENT_ROOT.'/core/lib/functions2.lib.php';

		$CrLf = "\n";
		$Rowing = sprintf("%010d", $row_idfac);

		// Define value for RUM
		// Example:  RUMCustomerCode-CustomerBankAccountId-01424448606	(note: Date is date of creation of CustomerBankAccountId)
		$Rum = empty($row_rum) ? $this->buildRumNumber($row_code_client, $row_datec, $row_drum) : $row_rum;

		// Define date of RUM signature
		$DtOfSgntr = dol_print_date($row_datec, '%Y-%m-%d');

		if ($type != 'bank-transfer') {
			// SEPA Paiement Information of buyer for Direct debit
			$XML_DEBITOR = '';
			$XML_DEBITOR .= '			<DrctDbtTxInf>'.$CrLf;
			$XML_DEBITOR .= '				<PmtId>'.$CrLf;
			// Add EndToEndId. Must be a unique ID for each payment (for example by including bank, buyer or seller, date, checksum)
			$XML_DEBITOR .= '					<EndToEndId>'.(($conf->global->PRELEVEMENT_END_TO_END != "") ? $conf->global->PRELEVEMENT_END_TO_END : ('AS-'.dol_trunc($row_ref, 20)).'-'.$Rowing).'</EndToEndId>'.$CrLf; // ISO20022 states that EndToEndId has a MaxLength of 35 characters
			$XML_DEBITOR .= '				</PmtId>'.$CrLf;
			$XML_DEBITOR .= '				<InstdAmt Ccy="EUR">'.round($row_somme, 2).'</InstdAmt>'.$CrLf;
			$XML_DEBITOR .= '				<DrctDbtTx>'.$CrLf;
			$XML_DEBITOR .= '					<MndtRltdInf>'.$CrLf;
			$XML_DEBITOR .= '						<MndtId>'.$Rum.'</MndtId>'.$CrLf;
			$XML_DEBITOR .= '						<DtOfSgntr>'.$DtOfSgntr.'</DtOfSgntr>'.$CrLf;
			$XML_DEBITOR .= '						<AmdmntInd>false</AmdmntInd>'.$CrLf;
			$XML_DEBITOR .= '					</MndtRltdInf>'.$CrLf;
			$XML_DEBITOR .= '				</DrctDbtTx>'.$CrLf;
			$XML_DEBITOR .= '				<DbtrAgt>'.$CrLf;
			$XML_DEBITOR .= '					<FinInstnId>'.$CrLf;
			$XML_DEBITOR .= '						<BIC>'.$row_bic.'</BIC>'.$CrLf;
			$XML_DEBITOR .= '					</FinInstnId>'.$CrLf;
			$XML_DEBITOR .= '				</DbtrAgt>'.$CrLf;
			$XML_DEBITOR .= '				<Dbtr>'.$CrLf;
			$XML_DEBITOR .= '					<Nm>'.dolEscapeXML(strtoupper(dol_string_unaccent($row_nom))).'</Nm>'.$CrLf;
			$XML_DEBITOR .= '					<PstlAdr>'.$CrLf;
			$XML_DEBITOR .= '						<Ctry>'.$row_country_code.'</Ctry>'.$CrLf;
			$addressline1 = dol_string_unaccent(strtr($row_address, array(CHR(13) => ", ", CHR(10) => "")));
			$addressline2 = dol_string_unaccent(strtr($row_zip.(($row_zip && $row_town) ? ' ' : ''.$row_town), array(CHR(13) => ", ", CHR(10) => "")));
			if (trim($addressline1)) 	$XML_DEBITOR .= '						<AdrLine>'.dolEscapeXML(dol_trunc($addressline1, 70, 'right', 'UTF-8', true)).'</AdrLine>'.$CrLf;
			if (trim($addressline2))	$XML_DEBITOR .= '						<AdrLine>'.dolEscapeXML(dol_trunc($addressline2, 70, 'right', 'UTF-8', true)).'</AdrLine>'.$CrLf;
			$XML_DEBITOR .= '					</PstlAdr>'.$CrLf;
			$XML_DEBITOR .= '				</Dbtr>'.$CrLf;
			$XML_DEBITOR .= '				<DbtrAcct>'.$CrLf;
			$XML_DEBITOR .= '					<Id>'.$CrLf;
			$XML_DEBITOR .= '						<IBAN>'.preg_replace('/\s/', '', $row_iban).'</IBAN>'.$CrLf;
			$XML_DEBITOR .= '					</Id>'.$CrLf;
			$XML_DEBITOR .= '				</DbtrAcct>'.$CrLf;
			$XML_DEBITOR .= '				<RmtInf>'.$CrLf;
			// A string with some information on payment - 140 max
			$XML_DEBITOR .= '					<Ustrd>'.(($conf->global->PRELEVEMENT_USTRD != "") ? $conf->global->PRELEVEMENT_USTRD : dol_trunc($row_ref, 135)).'</Ustrd>'.$CrLf; // 140 max
			$XML_DEBITOR .= '				</RmtInf>'.$CrLf;
			$XML_DEBITOR .= '			</DrctDbtTxInf>'.$CrLf;
			return $XML_DEBITOR;
		} else {
			// SEPA Paiement Information of seller for Credit Transfer
			$XML_CREDITOR = '';
			$XML_CREDITOR .= '			<CdtTrfTxInf>'.$CrLf;
			$XML_CREDITOR .= '				<PmtId>'.$CrLf;
			// Add EndToEndId. Must be a unique ID for each payment (for example by including bank, buyer or seller, date, checksum)
			$XML_CREDITOR .= '					<EndToEndId>'.(($conf->global->PRELEVEMENT_END_TO_END != "") ? $conf->global->PRELEVEMENT_END_TO_END : ('AS-'.dol_trunc($row_ref, 20)).'-'.$Rowing).'</EndToEndId>'.$CrLf; // ISO20022 states that EndToEndId has a MaxLength of 35 characters
			$XML_CREDITOR .= '				</PmtId>'.$CrLf;
			$XML_CREDITOR .= '				<Amt>'.$CrLf;
			$XML_CREDITOR .= '					<InstdAmt Ccy="EUR">'.round($row_somme, 2).'</InstdAmt>'.$CrLf;
			$XML_CREDITOR .= '				</Amt>'.$CrLf;
			/*
			$XML_CREDITOR .= '				<DrctDbtTx>'.$CrLf;
			$XML_CREDITOR .= '					<MndtRltdInf>'.$CrLf;
			$XML_CREDITOR .= '						<MndtId>'.$Rum.'</MndtId>'.$CrLf;
			$XML_CREDITOR .= '						<DtOfSgntr>'.$DtOfSgntr.'</DtOfSgntr>'.$CrLf;
			$XML_CREDITOR .= '						<AmdmntInd>false</AmdmntInd>'.$CrLf;
			$XML_CREDITOR .= '					</MndtRltdInf>'.$CrLf;
			$XML_CREDITOR .= '				</DrctDbtTx>'.$CrLf;
			*/
			//$XML_CREDITOR .= '				<ChrgBr>SLEV</ChrgBr>'.$CrLf;
			$XML_CREDITOR .= '				<CdtrAgt>'.$CrLf;
			$XML_CREDITOR .= '					<FinInstnId>'.$CrLf;
			$XML_CREDITOR .= '						<BIC>'.$row_bic.'</BIC>'.$CrLf;
			$XML_CREDITOR .= '					</FinInstnId>'.$CrLf;
			$XML_CREDITOR .= '				</CdtrAgt>'.$CrLf;
			$XML_CREDITOR .= '				<Cdtr>'.$CrLf;
			$XML_CREDITOR .= '					<Nm>'.dolEscapeXML(strtoupper(dol_string_unaccent($row_nom))).'</Nm>'.$CrLf;
			$XML_CREDITOR .= '					<PstlAdr>'.$CrLf;
			$XML_CREDITOR .= '						<Ctry>'.$row_country_code.'</Ctry>'.$CrLf;
			$addressline1 = dol_string_unaccent(strtr($row_address, array(CHR(13) => ", ", CHR(10) => "")));
			$addressline2 = dol_string_unaccent(strtr($row_zip.(($row_zip && $row_town) ? ' ' : ''.$row_town), array(CHR(13) => ", ", CHR(10) => "")));
			if (trim($addressline1)) 	$XML_CREDITOR .= '						<AdrLine>'.dolEscapeXML(dol_trunc($addressline1, 70, 'right', 'UTF-8', true)).'</AdrLine>'.$CrLf;
			if (trim($addressline2))	$XML_CREDITOR .= '						<AdrLine>'.dolEscapeXML(dol_trunc($addressline2, 70, 'right', 'UTF-8', true)).'</AdrLine>'.$CrLf;
			$XML_CREDITOR .= '					</PstlAdr>'.$CrLf;
			$XML_CREDITOR .= '				</Cdtr>'.$CrLf;
			$XML_CREDITOR .= '				<CdtrAcct>'.$CrLf;
			$XML_CREDITOR .= '					<Id>'.$CrLf;
			$XML_CREDITOR .= '						<IBAN>'.preg_replace('/\s/', '', $row_iban).'</IBAN>'.$CrLf;
			$XML_CREDITOR .= '					</Id>'.$CrLf;
			$XML_CREDITOR .= '				</CdtrAcct>'.$CrLf;
			$XML_CREDITOR .= '				<RmtInf>'.$CrLf;
			// A string with some information on payment - 140 max
			$XML_CREDITOR .= '					<Ustrd>'.(($conf->global->PRELEVEMENT_USTRD != "") ? $conf->global->PRELEVEMENT_USTRD : dol_trunc($row_ref, 135)).'</Ustrd>'.$CrLf; // 140 max
			$XML_CREDITOR .= '				</RmtInf>'.$CrLf;
			$XML_CREDITOR .= '			</CdtTrfTxInf>'.$CrLf;
			return $XML_CREDITOR;
		}
	}


	// phpcs:disable PEAR.NamingConventions.ValidFunctionName.ScopeNotCamelCaps
	/**
	 *	Write sender of request (me).
	 *
	 *  @param	string		$type				'direct-debit' or 'bank-transfer'
	 *	@return	void
	 *  @see EnregEmetteurSEPA()
	 */
	public function EnregEmetteur($type = 'direct-debit')
	{
		// phpcs:enable
		fputs($this->file, "03");
		fputs($this->file, "08"); // Prelevement ordinaire

		fputs($this->file, "        "); // Zone Reservee B2

		fputs($this->file, $this->emetteur_ics); // ICS

		// Date d'echeance C1

		fputs($this->file, "       ");
		fputs($this->file, strftime("%d%m", $this->date_echeance));
		fputs($this->file, substr(strftime("%y", $this->date_echeance), 1));

		// Raison Sociale C2

		fputs($this->file, substr($this->raison_sociale."                           ", 0, 24));

		// Reference de la remise creancier D1 sur 7 caracteres

		fputs($this->file, substr($this->reference_remise."                           ", 0, 7));

		// Zone Reservee D1-2

		fputs($this->file, substr("                                    ", 0, 17));

		// Zone Reservee D2

		fputs($this->file, substr("                             ", 0, 2));
		fputs($this->file, "E");
		fputs($this->file, substr("                             ", 0, 5));

		// Code Guichet  D3

		fputs($this->file, $this->emetteur_code_guichet);

		// Numero de compte D4

		fputs($this->file, substr("000000000000000".$this->emetteur_numero_compte, -11));

		// Zone Reservee E

		fputs($this->file, substr("                                        ", 0, 16));

		// Zone Reservee F

		fputs($this->file, substr("                                        ", 0, 31));

		// Code etablissement

		fputs($this->file, $this->emetteur_code_banque);

		// Zone Reservee G

		fputs($this->file, substr("                                        ", 0, 5));

		fputs($this->file, "\n");
	}

	// phpcs:disable PEAR.NamingConventions.ValidFunctionName.ScopeNotCamelCaps
	/**
	 *	Write sender of request (me).
	 *  Note: The tag PmtInf is opened here but closed into caller
	 *
	 *	@param	Conf	$configuration	conf
	 *	@param	int     $ladate			Date
	 *	@param	int		$nombre			0 or 1
	 *	@param	float	$total			Total
	 *	@param	string	$CrLf			End of line character
	 *  @param	string	$format			FRST or RCUR or ALL
	 *  @param	string	$type			'direct-debit' or 'bank-transfer'
	 *	@return	string					String with SEPA Sender
	 *  @see EnregEmetteur()
	 */
	public function EnregEmetteurSEPA($configuration, $ladate, $nombre, $total, $CrLf = '\n', $format = 'FRST', $type = 'direct-debit')
	{
		// phpcs:enable
		// SEPA INITIALISATION
		global $conf;

		$dateTime_YMD = dol_print_date($ladate, '%Y%m%d');
		$dateTime_ETAD = dol_print_date($ladate, '%Y-%m-%d');
		$dateTime_YMDHMS = dol_print_date($ladate, '%Y-%m-%dT%H:%M:%S');

		// Get data of bank account
		$id = $configuration->global->PRELEVEMENT_ID_BANKACCOUNT;
		$account = new Account($this->db);
		if ($account->fetch($id) > 0)
		{
			$this->emetteur_code_banque = $account->code_banque;
			$this->emetteur_code_guichet = $account->code_guichet;
			$this->emetteur_numero_compte = $account->number;
			$this->emetteur_number_key = $account->cle_rib;
			$this->emetteur_iban = $account->iban;
			$this->emetteur_bic = $account->bic;

			$this->emetteur_ics = $conf->global->PRELEVEMENT_ICS; // Ex: PRELEVEMENT_ICS = "FR78ZZZ123456";

			$this->raison_sociale = $account->proprio;
		}

		// Get pending payments
		$sql = "SELECT rowid, ref";
		$sql .= " FROM";
		$sql .= " ".MAIN_DB_PREFIX."prelevement_bons as pb";
		$sql .= " WHERE pb.rowid = ".$this->id;

		$resql = $this->db->query($sql);
		if ($resql)
		{
			$obj = $this->db->fetch_object($resql);

			$country = explode(':', $configuration->global->MAIN_INFO_SOCIETE_COUNTRY);
			$IdBon  = sprintf("%05d", $obj->rowid);
			$RefBon = $obj->ref;

			if ($type != 'bank-transfer') {
				// SEPA Paiement Information of my company for Direct debit
				$XML_SEPA_INFO = '';
				$XML_SEPA_INFO .= '		<PmtInf>'.$CrLf;
				$XML_SEPA_INFO .= '			<PmtInfId>'.('DD/'.$dateTime_YMD.'/ID'.$IdBon.'-'.$RefBon).'</PmtInfId>'.$CrLf;
				$XML_SEPA_INFO .= '			<PmtMtd>DD</PmtMtd>'.$CrLf;
				$XML_SEPA_INFO .= '			<NbOfTxs>'.$nombre.'</NbOfTxs>'.$CrLf;
				$XML_SEPA_INFO .= '			<CtrlSum>'.$total.'</CtrlSum>'.$CrLf;
				$XML_SEPA_INFO .= '			<PmtTpInf>'.$CrLf;
				$XML_SEPA_INFO .= '				<SvcLvl>'.$CrLf;
				$XML_SEPA_INFO .= '					<Cd>SEPA</Cd>'.$CrLf;
				$XML_SEPA_INFO .= '				</SvcLvl>'.$CrLf;
				$XML_SEPA_INFO .= '				<LclInstrm>'.$CrLf;
				$XML_SEPA_INFO .= '					<Cd>CORE</Cd>'.$CrLf;
				$XML_SEPA_INFO .= '				</LclInstrm>'.$CrLf;
				$XML_SEPA_INFO .= '				<SeqTp>'.$format.'</SeqTp>'.$CrLf;
				$XML_SEPA_INFO .= '			</PmtTpInf>'.$CrLf;
				$XML_SEPA_INFO .= '			<ReqdColltnDt>'.$dateTime_ETAD.'</ReqdColltnDt>'.$CrLf;
				$XML_SEPA_INFO .= '			<Cdtr>'.$CrLf;
				$XML_SEPA_INFO .= '				<Nm>'.strtoupper(dol_string_unaccent($this->raison_sociale)).'</Nm>'.$CrLf;
				$XML_SEPA_INFO .= '				<PstlAdr>'.$CrLf;
				$XML_SEPA_INFO .= '					<Ctry>'.$country[1].'</Ctry>'.$CrLf;
				$addressline1 = dol_string_unaccent(strtr($configuration->global->MAIN_INFO_SOCIETE_ADDRESS, array(CHR(13) => ", ", CHR(10) => "")));
				$addressline2 = dol_string_unaccent(strtr($configuration->global->MAIN_INFO_SOCIETE_ZIP.(($configuration->global->MAIN_INFO_SOCIETE_ZIP || ' '.$configuration->global->MAIN_INFO_SOCIETE_TOWN) ? ' ' : '').$configuration->global->MAIN_INFO_SOCIETE_TOWN, array(CHR(13) => ", ", CHR(10) => "")));
				if ($addressline1)		$XML_SEPA_INFO .= '					<AdrLine>'.$addressline1.'</AdrLine>'.$CrLf;
				if ($addressline2)		$XML_SEPA_INFO .= '					<AdrLine>'.$addressline2.'</AdrLine>'.$CrLf;
				$XML_SEPA_INFO .= '				</PstlAdr>'.$CrLf;
				$XML_SEPA_INFO .= '			</Cdtr>'.$CrLf;
				$XML_SEPA_INFO .= '			<CdtrAcct>'.$CrLf;
				$XML_SEPA_INFO .= '				<Id>'.$CrLf;
				$XML_SEPA_INFO .= '					<IBAN>'.preg_replace('/\s/', '', $this->emetteur_iban).'</IBAN>'.$CrLf;
				$XML_SEPA_INFO .= '				</Id>'.$CrLf;
				$XML_SEPA_INFO .= '			</CdtrAcct>'.$CrLf;
				$XML_SEPA_INFO .= '			<CdtrAgt>'.$CrLf;
				$XML_SEPA_INFO .= '				<FinInstnId>'.$CrLf;
				$XML_SEPA_INFO .= '					<BIC>'.$this->emetteur_bic.'</BIC>'.$CrLf;
				$XML_SEPA_INFO .= '				</FinInstnId>'.$CrLf;
				$XML_SEPA_INFO .= '			</CdtrAgt>'.$CrLf;
				/* $XML_SEPA_INFO .= '			<UltmtCdtr>'.$CrLf;
				 $XML_SEPA_INFO .= '				<Nm>'.$this->raison_sociale.'</Nm>'.$CrLf;
				 $XML_SEPA_INFO .= '				<PstlAdr>'.$CrLf;
				 $XML_SEPA_INFO .= '					<Ctry>'.$country[1].'</Ctry>'.$CrLf;
				 $XML_SEPA_INFO .= '					<AdrLine>'.$conf->global->MAIN_INFO_SOCIETE_ADDRESS.'</AdrLine>'.$CrLf;
				 $XML_SEPA_INFO .= '					<AdrLine>'.$conf->global->MAIN_INFO_SOCIETE_ZIP.' '.$conf->global->MAIN_INFO_SOCIETE_TOWN.'</AdrLine>'.$CrLf;
				 $XML_SEPA_INFO .= '				</PstlAdr>'.$CrLf;
				 $XML_SEPA_INFO .= '			</UltmtCdtr>'.$CrLf;*/
				$XML_SEPA_INFO .= '			<ChrgBr>SLEV</ChrgBr>'.$CrLf;		// Field "Responsible of fees". Must be SLEV
				$XML_SEPA_INFO .= '			<CdtrSchmeId>'.$CrLf;
				$XML_SEPA_INFO .= '				<Id>'.$CrLf;
				$XML_SEPA_INFO .= '					<PrvtId>'.$CrLf;
				$XML_SEPA_INFO .= '						<Othr>'.$CrLf;
				$XML_SEPA_INFO .= '							<Id>'.$this->emetteur_ics.'</Id>'.$CrLf;
				$XML_SEPA_INFO .= '							<SchmeNm>'.$CrLf;
				$XML_SEPA_INFO .= '								<Prtry>SEPA</Prtry>'.$CrLf;
				$XML_SEPA_INFO .= '							</SchmeNm>'.$CrLf;
				$XML_SEPA_INFO .= '						</Othr>'.$CrLf;
				$XML_SEPA_INFO .= '					</PrvtId>'.$CrLf;
				$XML_SEPA_INFO .= '				</Id>'.$CrLf;
				$XML_SEPA_INFO .= '			</CdtrSchmeId>'.$CrLf;
			} else {
				// SEPA Paiement Information of my company for Credit Transfer
				$XML_SEPA_INFO = '';
				$XML_SEPA_INFO .= '		<PmtInf>'.$CrLf;
				$XML_SEPA_INFO .= '			<PmtInfId>'.('TRF/'.$dateTime_YMD.'/ID'.$IdBon.'-'.$RefBon).'</PmtInfId>'.$CrLf;
				$XML_SEPA_INFO .= '			<PmtMtd>TRF</PmtMtd>'.$CrLf;
				//$XML_SEPA_INFO .= '			<BtchBookg>False</BtchBookg>'.$CrLf;
				$XML_SEPA_INFO .= '			<NbOfTxs>'.$nombre.'</NbOfTxs>'.$CrLf;
				$XML_SEPA_INFO .= '			<CtrlSum>'.$total.'</CtrlSum>'.$CrLf;
				/*
				$XML_SEPA_INFO .= '			<PmtTpInf>'.$CrLf;
				$XML_SEPA_INFO .= '				<SvcLvl>'.$CrLf;
				$XML_SEPA_INFO .= '					<Cd>SEPA</Cd>'.$CrLf;
				$XML_SEPA_INFO .= '				</SvcLvl>'.$CrLf;
				$XML_SEPA_INFO .= '				<LclInstrm>'.$CrLf;
				$XML_SEPA_INFO .= '					<Cd>TRF</Cd>'.$CrLf;
				$XML_SEPA_INFO .= '				</LclInstrm>'.$CrLf;
				$XML_SEPA_INFO .= '				<CtgyPurp><Cd>SECU</Cd></CtgyPurp>'.$CrLf;
				$XML_SEPA_INFO .= '			</PmtTpInf>'.$CrLf;
				*/
				$XML_SEPA_INFO .= '			<ReqdExctnDt>'.dol_print_date($dateTime_ETAD, 'dayrfc').'</ReqdExctnDt>'.$CrLf;
				$XML_SEPA_INFO .= '			<Dbtr>'.$CrLf;
				$XML_SEPA_INFO .= '				<Nm>'.strtoupper(dol_string_unaccent($this->raison_sociale)).'</Nm>'.$CrLf;
				$XML_SEPA_INFO .= '				<PstlAdr>'.$CrLf;
				$XML_SEPA_INFO .= '					<Ctry>'.$country[1].'</Ctry>'.$CrLf;
				$addressline1 = dol_string_unaccent(strtr($configuration->global->MAIN_INFO_SOCIETE_ADDRESS, array(CHR(13) => ", ", CHR(10) => "")));
				$addressline2 = dol_string_unaccent(strtr($configuration->global->MAIN_INFO_SOCIETE_ZIP.(($configuration->global->MAIN_INFO_SOCIETE_ZIP || ' '.$configuration->global->MAIN_INFO_SOCIETE_TOWN) ? ' ' : '').$configuration->global->MAIN_INFO_SOCIETE_TOWN, array(CHR(13) => ", ", CHR(10) => "")));
				if ($addressline1)		$XML_SEPA_INFO .= '					<AdrLine>'.$addressline1.'</AdrLine>'.$CrLf;
				if ($addressline2)		$XML_SEPA_INFO .= '					<AdrLine>'.$addressline2.'</AdrLine>'.$CrLf;
				$XML_SEPA_INFO .= '				</PstlAdr>'.$CrLf;
				$XML_SEPA_INFO .= '			</Dbtr>'.$CrLf;
				$XML_SEPA_INFO .= '			<DbtrAcct>'.$CrLf;
				$XML_SEPA_INFO .= '				<Id>'.$CrLf;
				$XML_SEPA_INFO .= '					<IBAN>'.preg_replace('/\s/', '', $this->emetteur_iban).'</IBAN>'.$CrLf;
				$XML_SEPA_INFO .= '				</Id>'.$CrLf;
				$XML_SEPA_INFO .= '			</DbtrAcct>'.$CrLf;
				$XML_SEPA_INFO .= '			<DbtrAgt>'.$CrLf;
				$XML_SEPA_INFO .= '				<FinInstnId>'.$CrLf;
				$XML_SEPA_INFO .= '					<BIC>'.$this->emetteur_bic.'</BIC>'.$CrLf;
				$XML_SEPA_INFO .= '				</FinInstnId>'.$CrLf;
				$XML_SEPA_INFO .= '			</DbtrAgt>'.$CrLf;
				/* $XML_SEPA_INFO .= '			<UltmtCdtr>'.$CrLf;
				 $XML_SEPA_INFO .= '				<Nm>'.$this->raison_sociale.'</Nm>'.$CrLf;
				 $XML_SEPA_INFO .= '				<PstlAdr>'.$CrLf;
				 $XML_SEPA_INFO .= '					<Ctry>'.$country[1].'</Ctry>'.$CrLf;
				 $XML_SEPA_INFO .= '					<AdrLine>'.$conf->global->MAIN_INFO_SOCIETE_ADDRESS.'</AdrLine>'.$CrLf;
				 $XML_SEPA_INFO .= '					<AdrLine>'.$conf->global->MAIN_INFO_SOCIETE_ZIP.' '.$conf->global->MAIN_INFO_SOCIETE_TOWN.'</AdrLine>'.$CrLf;
				 $XML_SEPA_INFO .= '				</PstlAdr>'.$CrLf;
				 $XML_SEPA_INFO .= '			</UltmtCdtr>'.$CrLf;*/
				$XML_SEPA_INFO .= '			<ChrgBr>SLEV</ChrgBr>'.$CrLf;		// Field "Responsible of fees". Must be SLEV
				/*$XML_SEPA_INFO .= '			<CdtrSchmeId>'.$CrLf;
				$XML_SEPA_INFO .= '				<Id>'.$CrLf;
				$XML_SEPA_INFO .= '					<PrvtId>'.$CrLf;
				$XML_SEPA_INFO .= '						<Othr>'.$CrLf;
				$XML_SEPA_INFO .= '							<Id>'.$this->emetteur_ics.'</Id>'.$CrLf;
				$XML_SEPA_INFO .= '							<SchmeNm>'.$CrLf;
				$XML_SEPA_INFO .= '								<Prtry>SEPA</Prtry>'.$CrLf;
				$XML_SEPA_INFO .= '							</SchmeNm>'.$CrLf;
				$XML_SEPA_INFO .= '						</Othr>'.$CrLf;
				$XML_SEPA_INFO .= '					</PrvtId>'.$CrLf;
				$XML_SEPA_INFO .= '				</Id>'.$CrLf;
				$XML_SEPA_INFO .= '			</CdtrSchmeId>'.$CrLf;*/
			}
		} else {
			fputs($this->file, 'INCORRECT EMETTEUR '.$XML_SEPA_INFO.$CrLf);
		}
		return $XML_SEPA_INFO;
	}

	// phpcs:disable PEAR.NamingConventions.ValidFunctionName.ScopeNotCamelCaps
	/**
	 *	Write end
	 *
	 *	@param	int		$total	total amount
	 *	@return	void
	 */
	public function EnregTotal($total)
	{
		// phpcs:enable
		fputs($this->file, "08");
		fputs($this->file, "08"); // Prelevement ordinaire

		fputs($this->file, "        "); // Zone Reservee B2

		fputs($this->file, $this->emetteur_ics); // ICS

		// Reserve C1

		fputs($this->file, substr("                           ", 0, 12));


		// Raison Sociale C2

		fputs($this->file, substr("                           ", 0, 24));

		// D1

		fputs($this->file, substr("                                    ", 0, 24));

		// Zone Reservee D2

		fputs($this->file, substr("                             ", 0, 8));

		// Code Guichet  D3

		fputs($this->file, substr("                             ", 0, 5));

		// Numero de compte D4

		fputs($this->file, substr("                             ", 0, 11));

		// Zone E Montant

		$montant = ($total * 100);

		fputs($this->file, substr("000000000000000".$montant, -16));

		// Zone Reservee F

		fputs($this->file, substr("                                        ", 0, 31));

		// Code etablissement

		fputs($this->file, substr("                                        ", 0, 5));

		// Zone Reservee F

		fputs($this->file, substr("                                        ", 0, 5));

		fputs($this->file, "\n");
	}

	/**
	 *    Return status label of object
	 *
	 *    @param    int		$mode   0=Label, 1=Picto + label, 2=Picto, 3=Label + Picto
	 * 	  @return	string     		Label
	 */
	public function getLibStatut($mode = 0)
	{
		return $this->LibStatut($this->statut, $mode);
	}

	// phpcs:disable PEAR.NamingConventions.ValidFunctionName.ScopeNotCamelCaps
	/**
	 *  Return status label for a status
	 *
	 *  @param	int		$status     Id status
	 *  @param  int		$mode       0=long label, 1=short label, 2=Picto + short label, 3=Picto, 4=Picto + long label, 5=Short label + Picto, 6=Long label + Picto
	 * 	@return	string  		    Label
	 */
	public function LibStatut($status, $mode = 0)
	{
		// phpcs:enable
		if (empty($this->labelStatus) || empty($this->labelStatusShort))
		{
			global $langs;
			//$langs->load("mymodule");
			$this->labelStatus[self::STATUS_DRAFT] = $langs->trans('StatusWaiting');
			$this->labelStatus[self::STATUS_TRANSFERED] = $langs->trans('StatusTrans');
			$this->labelStatus[self::STATUS_CREDITED] = $langs->trans('StatusCredited');
			$this->labelStatusShort[self::STATUS_DRAFT] = $langs->trans('StatusWaiting');
			$this->labelStatusShort[self::STATUS_TRANSFERED] = $langs->trans('StatusTrans');
			$this->labelStatusShort[self::STATUS_CREDITED] = $langs->trans('StatusCredited');
		}

		$statusType = 'status1';
		if ($status == self::STATUS_TRANSFERED) $statusType = 'status3';
		if ($status == self::STATUS_CREDITED) $statusType = 'status6';

		return dolGetStatus($this->labelStatus[$status], $this->labelStatusShort[$status], '', $statusType, $mode);
	}
}<|MERGE_RESOLUTION|>--- conflicted
+++ resolved
@@ -1209,17 +1209,9 @@
 			if (!$error)
 			{
 				$this->db->commit();
-<<<<<<< HEAD
-
 				return count($factures_prev);
 			} else {
 				$this->db->rollback();
-
-=======
-				return count($factures_prev);
-			} else {
-				$this->db->rollback();
->>>>>>> eefa2bca
 				return -1;
 			}
 		} else {
