<?php
/* Copyright (C) 2004-2005 Rodolphe Quiedeville <rodolphe@quiedeville.org>
 * Copyright (C) 2005-2012 Regis Houssin        <regis.houssin@inodbox.com>
 * Copyright (C) 2010-2015 Juanjo Menent        <jmenent@2byte.es>
 * Copyright (C) 2010-2014 Laurent Destailleur  <eldy@users.sourceforge.net>
 * Copyright (C) 2014-2016 Ferran Marcet       <fmarcet@2byte.es>
 * Copyright (C) 2018      Nicolas ZABOURI     <info@inovea-conseil.com>
 *
 * This program is free software; you can redistribute it and/or modify
 * it under the terms of the GNU General Public License as published by
 * the Free Software Foundation; either version 3 of the License, or
 * (at your option) any later version.
 *
 * This program is distributed in the hope that it will be useful,
 * but WITHOUT ANY WARRANTY; without even the implied warranty of
 * MERCHANTABILITY or FITNESS FOR A PARTICULAR PURPOSE.  See the
 * GNU General Public License for more details.
 *
 * You should have received a copy of the GNU General Public License
 * along with this program. If not, see <http://www.gnu.org/licenses/>.
 */

/**
 *      \file       htdocs/compta/prelevement/class/bonprelevement.class.php
 *      \ingroup    prelevement
 *      \brief      File of withdrawal receipts class
 */

require_once DOL_DOCUMENT_ROOT.'/core/class/commonobject.class.php';
require_once DOL_DOCUMENT_ROOT.'/compta/facture/class/facture.class.php';
require_once DOL_DOCUMENT_ROOT.'/compta/bank/class/account.class.php';
require_once DOL_DOCUMENT_ROOT.'/societe/class/societe.class.php';
require_once DOL_DOCUMENT_ROOT.'/compta/paiement/class/paiement.class.php';



/**
 *	Class to manage withdrawal receipts
 */
class BonPrelevement extends CommonObject
{
	/**
	 * @var string ID to identify managed object
	 */
	public $element='widthdraw';

	/**
	 * @var string Name of table without prefix where object is stored
	 */
	public $table_element='prelevement_bons';

    /**
     * @var string String with name of icon for myobject. Must be the part after the 'object_' into object_myobject.png
     */
    public $picto = 'payment';

	public $date_echeance;
	public $raison_sociale;
	public $reference_remise;
	public $emetteur_code_guichet;
	public $emetteur_numero_compte;
	public $emetteur_code_banque;
	public $emetteur_number_key;

	public $emetteur_iban;
	public $emetteur_bic;
	public $emetteur_ics;

	public $total;
	public $fetched;
	public $statut;    // 0-Wait, 1-Trans, 2-Done
	public $labelstatut=array();

	public $invoice_in_error=array();
	public $thirdparty_in_error=array();


	/**
	 *	Constructor
	 *
	 *  @param		DoliDB		$db      	Database handler
	 *  @param		string		$filename	Filename of withdraw receipt
	 */
	public function __construct($db, $filename = '')
	{
		global $conf,$langs;

		$error = 0;
		$this->db = $db;

		$this->filename=$filename;

		$this->date_echeance = time();
		$this->raison_sociale = "";
		$this->reference_remise = "";

		$this->emetteur_code_guichet = "";
		$this->emetteur_numero_compte = "";
		$this->emetteur_code_banque = "";
		$this->emetteur_number_key = "";

		$this->emetteur_iban = "";
		$this->emetteur_bic = "";
		$this->emetteur_ics = "";

		$this->factures = array();

		$this->methodes_trans = array();

		$this->methodes_trans[0] = "Internet";

		$this->fetched = 0;
	}

    // phpcs:disable PEAR.NamingConventions.ValidFunctionName.ScopeNotCamelCaps
	/**
	 * Add invoice to withdrawal
	 *
	 * @param	int		$facture_id 	id invoice to add
	 * @param	int		$client_id  	id invoice customer
	 * @param	string	$client_nom 	customer name
	 * @param	int		$amount 		amount of invoice
	 * @param	string	$code_banque 	code of bank withdrawal
	 * @param	string	$code_guichet 	code of bank's office
	 * @param	string	$number bank 	account number
	 * @param	string	$number_key 	number key of account number
	 * @return	int						>0 if OK, <0 if KO
	 */
	public function AddFacture($facture_id, $client_id, $client_nom, $amount, $code_banque, $code_guichet, $number, $number_key)
	{
        // phpcs:enable
		$result = 0;
		$line_id = 0;

		$result = $this->addline($line_id, $client_id, $client_nom, $amount, $code_banque, $code_guichet, $number, $number_key);

		if ($result == 0)
		{
			if ($line_id > 0)
			{
				$sql = "INSERT INTO ".MAIN_DB_PREFIX."prelevement_facture (";
				$sql.= "fk_facture";
				$sql.= ",fk_prelevement_lignes";
				$sql.= ") VALUES (";
				$sql.= $facture_id;
				$sql.= ", ".$line_id;
				$sql.= ")";

				if ($this->db->query($sql))
				{
					$result = 0;
				}
				else
				{
					$result = -1;
					dol_syslog(get_class($this)."::AddFacture Erreur $result");
				}
			}
			else
			{
				$result = -2;
				dol_syslog(get_class($this)."::AddFacture Erreur $result");
			}
		}
		else
		{
			$result = -3;
			dol_syslog(get_class($this)."::AddFacture Erreur $result");
		}

		return $result;
	}

	/**
	 *	Add line to withdrawal
	 *
	 *	@param	int		$line_id 		id line to add
	 *	@param	int		$client_id  	id invoice customer
	 *	@param	string	$client_nom 	customer name
	 *	@param	int		$amount 		amount of invoice
	 *	@param	string	$code_banque 	code of bank withdrawal
	 *	@param	string	$code_guichet 	code of bank's office
	 *	@param	string	$number 		bank account number
	 *	@param  string	$number_key 	number key of account number
	 *	@return	int						>0 if OK, <0 if KO
	 */
	public function addline(&$line_id, $client_id, $client_nom, $amount, $code_banque, $code_guichet, $number, $number_key)
	{
		$result = -1;
		$concat = 0;

		if ($concat == 1)
		{
			/*
             * We aggregate the lines
             */
			$sql = "SELECT rowid";
			$sql.= " FROM  ".MAIN_DB_PREFIX."prelevement_lignes";
			$sql.= " WHERE fk_prelevement_bons = ".$this->id;
			$sql.= " AND fk_soc =".$client_id;
			$sql.= " AND code_banque ='".$code_banque."'";
			$sql.= " AND code_guichet ='".$code_guichet."'";
			$sql.= " AND number ='".$number."'";

			$resql=$this->db->query($sql);
			if ($resql)
			{
				$num = $this->db->num_rows($resql);
			}
			else
			{
				$result = -1;
			}
		}
		else
		{
			/*
             * No aggregate
             */
			$sql = "INSERT INTO ".MAIN_DB_PREFIX."prelevement_lignes (";
			$sql.= "fk_prelevement_bons";
			$sql.= ", fk_soc";
			$sql.= ", client_nom";
			$sql.= ", amount";
			$sql.= ", code_banque";
			$sql.= ", code_guichet";
			$sql.= ", number";
			$sql.= ", cle_rib";
			$sql.= ") VALUES (";
			$sql.= $this->id;
			$sql.= ", ".$client_id;
			$sql.= ", '".$this->db->escape($client_nom)."'";
			$sql.= ", '".price2num($amount)."'";
			$sql.= ", '".$code_banque."'";
			$sql.= ", '".$code_guichet."'";
			$sql.= ", '".$number."'";
			$sql.= ", '".$number_key."'";
			$sql.= ")";

			if ($this->db->query($sql))
			{
				$line_id = $this->db->last_insert_id(MAIN_DB_PREFIX."prelevement_lignes");
				$result = 0;
			}
			else
			{
				dol_syslog(get_class($this)."::addline Error -2");
				$result = -2;
			}
		}

		return $result;
	}

	/**
	 *	Return error string
	 *
	 *  @param	int		$error 		 Id of error
	 *	@return	string               Error string
	 */
	public function getErrorString($error)
	{
		global $langs;

		$errors = array();

		$errors[1027] = $langs->trans("DateInvalid");

		return $errors[abs($error)];
	}

	/**
	 *	Get object and lines from database
	 *
	 *	@param	int		$rowid		Id of object to load
	 *  @param	string	$ref		Ref of direct debit
	 *	@return	int					>0 if OK, <0 if KO
	 */
	public function fetch($rowid, $ref = '')
	{
		global $conf;

		$sql = "SELECT p.rowid, p.ref, p.amount, p.note";
		$sql.= ", p.datec as dc";
		$sql.= ", p.date_trans as date_trans";
		$sql.= ", p.method_trans, p.fk_user_trans";
		$sql.= ", p.date_credit as date_credit";
		$sql.= ", p.fk_user_credit";
		$sql.= ", p.statut";
		$sql.= " FROM ".MAIN_DB_PREFIX."prelevement_bons as p";
		$sql.= " WHERE p.entity IN (".getEntity('invoice').")";
		if ($rowid > 0) $sql.= " AND p.rowid = ".$rowid;
		else $sql.= " AND p.ref = '".$this->db->escape($ref)."'";

		dol_syslog(get_class($this)."::fetch", LOG_DEBUG);
		$result=$this->db->query($sql);
		if ($result)
		{
			if ($this->db->num_rows($result))
			{
				$obj = $this->db->fetch_object($result);

				$this->id             = $obj->rowid;
				$this->ref            = $obj->ref;
				$this->amount         = $obj->amount;
				$this->note           = $obj->note;
				$this->datec          = $this->db->jdate($obj->dc);

				$this->date_trans     = $this->db->jdate($obj->date_trans);
				$this->method_trans   = $obj->method_trans;
				$this->user_trans     = $obj->fk_user_trans;

				$this->date_credit    = $this->db->jdate($obj->date_credit);
				$this->user_credit    = $obj->fk_user_credit;

				$this->statut         = $obj->statut;

				$this->fetched = 1;

				return 1;
			}
			else
			{
				dol_syslog(get_class($this)."::Fetch Erreur aucune ligne retournee");
				return -1;
			}
		}
		else
		{
			return -2;
		}
	}

    // phpcs:disable PEAR.NamingConventions.ValidFunctionName.ScopeNotCamelCaps
	/**
	 * Set credite and set status of linked invoices. Still used ??
	 *
	 * @return		int		<0 if KO, >=0 if OK
	 */
	public function set_credite()
	{
        // phpcs:enable
		global $user,$conf;

		$error = 0;

		if ($this->db->begin())
		{
			$sql = " UPDATE ".MAIN_DB_PREFIX."prelevement_bons";
			$sql.= " SET statut = 1";
			$sql.= " WHERE rowid = ".$this->id;
			$sql.= " AND entity = ".$conf->entity;

			$result=$this->db->query($sql);
			if (! $result)
			{
				dol_syslog(get_class($this)."::set_credite Erreur 1");
				$error++;
			}

			if (! $error)
			{
				$facs = array();
				$facs = $this->getListInvoices();

				$num=count($facs);
				for ($i = 0; $i < $num; $i++)
				{
					/* Tag invoice as payed */
					dol_syslog(get_class($this)."::set_credite set_paid fac ".$facs[$i]);
					$fac = new Facture($this->db);
					$fac->fetch($facs[$i]);
					$result = $fac->set_paid($user);
				}
			}

			if (! $error)
			{
				$sql = " UPDATE ".MAIN_DB_PREFIX."prelevement_lignes";
				$sql.= " SET statut = 2";
				$sql.= " WHERE fk_prelevement_bons = ".$this->id;

				if (! $this->db->query($sql))
				{
					dol_syslog(get_class($this)."::set_credite Erreur 1");
					$error++;
				}
			}

			/*
             * End of procedure
             */
			if (! $error)
			{
				$this->db->commit();
				return 0;
			}
			else
			{
				$this->db->rollback();
				dol_syslog(get_class($this)."::set_credite ROLLBACK ");

				return -1;
			}
		}
		else
		{
			dol_syslog(get_class($this)."::set_credite Ouverture transaction SQL impossible ");
			return -2;
		}
	}

    // phpcs:disable PEAR.NamingConventions.ValidFunctionName.ScopeNotCamelCaps
	/**
	 *	Set direct debit order to "credited" status.
	 *
	 *	@param	User	$user			Id of user
	 *	@param 	int		$date			date of action
	 *	@return	int						>0 if OK, <0 if KO
	 */
	public function set_infocredit($user, $date)
	{
        // phpcs:enable
		global $conf,$langs;

		$error = 0;

		if ($this->fetched == 1)
		{
			if ($date >= $this->date_trans)
			{
				if ($this->db->begin())
				{
					$sql = " UPDATE ".MAIN_DB_PREFIX."prelevement_bons ";
					$sql.= " SET fk_user_credit = ".$user->id;
					$sql.= ", statut = 2";
					$sql.= ", date_credit = '".$this->db->idate($date)."'";
					$sql.= " WHERE rowid=".$this->id;
					$sql.= " AND entity = ".$conf->entity;
					$sql.= " AND statut = 1";

					if ($this->db->query($sql))
					{

						$langs->load('withdrawals');
						$subject = $langs->trans("InfoCreditSubject", $this->ref);
						$message = $langs->trans("InfoCreditMessage", $this->ref, dol_print_date($date, 'dayhour'));

						//Add payment of withdrawal into bank
						$bankaccount = $conf->global->PRELEVEMENT_ID_BANKACCOUNT;
						$facs = array();
						$amounts = array();
						$amountsperthirdparty = array();

						$facs = $this->getListInvoices(1);

						// Loop on each invoice. $facs=array(0=>id, 1=>amount requested)
						$num=count($facs);
						for ($i = 0; $i < $num; $i++)
						{
							$fac = new Facture($this->db);
							$fac->fetch($facs[$i][0]);
							$amounts[$fac->id] = $facs[$i][1];
							$amountsperthirdparty[$fac->socid][$fac->id] = $facs[$i][1];

							$totalpaye  = $fac->getSommePaiement();
							$totalcreditnotes = $fac->getSumCreditNotesUsed();
							$totaldeposits = $fac->getSumDepositsUsed();
							$alreadypayed = $totalpaye + $totalcreditnotes + $totaldeposits;

							if (price2num($alreadypayed + $facs[$i][1], 'MT') == $fac->total_ttc) {
								$result = $fac->set_paid($user);
							}
						}

						// Make one payment per customer
						foreach ($amountsperthirdparty as $thirdpartyid => $cursoramounts)
						{
							$paiement = new Paiement($this->db);
							$paiement->datepaye     = $date;
							$paiement->amounts      = $cursoramounts;		// Array with detail of dispatching of payments for each invoice
							$paiement->paiementid   = 3; 					//
							$paiement->num_paiement = $this->ref;			// Set ref of direct debit note
							$paiement->id_prelevement = $this->id;

							$paiement_id = $paiement->create($user);
							if ($paiement_id < 0)
							{
								dol_syslog(get_class($this)."::set_infocredit AddPayment Error");
								$error++;
							}
							else
							{
								$result=$paiement->addPaymentToBank($user, 'payment', '(WithdrawalPayment)', $bankaccount, '', '');
								if ($result < 0)
								{
									dol_syslog(get_class($this)."::set_infocredit AddPaymentToBank Error");
									$error++;
								}
							}
							//var_dump($paiement->amounts);
							//var_dump($thirdpartyid);
							//var_dump($cursoramounts);
						}

						// Update withdrawal line
						// TODO: Translate to ligneprelevement.class.php
						$sql = " UPDATE ".MAIN_DB_PREFIX."prelevement_lignes";
						$sql.= " SET statut = 2";
						$sql.= " WHERE fk_prelevement_bons = ".$this->id;

						if (! $this->db->query($sql))
						{
							dol_syslog(get_class($this)."::set_infocredit Update lines Error");
							$error++;
						}
					}
					else
					{
						dol_syslog(get_class($this)."::set_infocredit Update Bons Error");
						$error++;
					}

					/*
                     * End of procedure
                     */
					if ($error == 0)
					{
						$this->date_credit = $date;
						$this->statut = 1;

						$this->db->commit();
						return 0;
					}
					else
					{
						$this->db->rollback();
						dol_syslog("bon-prelevment::set_infocredit ROLLBACK ");
						return -1;
					}
				}
				else
				{
					dol_syslog(get_class($this)."::set_infocredit 1025 Open SQL transaction impossible ");
					return -1025;
				}
			}
			else
			{
				dol_syslog("bon-prelevment::set_infocredit 1027 Date de credit < Date de trans ");
				return -1027;
			}
		}
		else
		{
			return -1026;
		}
	}

    // phpcs:disable PEAR.NamingConventions.ValidFunctionName.ScopeNotCamelCaps
	/**
	 *	Set withdrawal to transmited status
	 *
	 *	@param	User		$user		id of user
	 *	@param 	int	$date		date of action
	 *	@param	string		$method		method of transmision to bank
	 *	@return	int						>0 if OK, <0 if KO
	 */
	public function set_infotrans($user, $date, $method)
	{
        // phpcs:enable
		global $conf,$langs;

		$error = 0;

		dol_syslog(get_class($this)."::set_infotrans Start", LOG_INFO);
		if ($this->db->begin())
		{
			$sql = "UPDATE ".MAIN_DB_PREFIX."prelevement_bons ";
			$sql.= " SET fk_user_trans = ".$user->id;
			$sql.= " , date_trans = '".$this->db->idate($date)."'";
			$sql.= " , method_trans = ".$method;
			$sql.= " , statut = 1";
			$sql.= " WHERE rowid = ".$this->id;
			$sql.= " AND entity = ".$conf->entity;
			$sql.= " AND statut = 0";

			if ($this->db->query($sql))
			{
				$this->method_trans = $method;
				$langs->load('withdrawals');
				$subject = $langs->trans("InfoTransSubject", $this->ref);
				$message = $langs->trans("InfoTransMessage", $this->ref, dolGetFirstLastname($user->firstname, $user->lastname));
				$message .=$langs->trans("InfoTransData", price($this->amount), $this->methodes_trans[$this->method_trans], dol_print_date($date, 'day'));

				// TODO Call trigger to create a notification using notification module
			}
			else
			{
				$error++;
			}

			if ($error == 0)
			{
				$this->date_trans = $date;
				$this->statut = 1;
				$this->db->commit();

				return 0;
			}
			else
			{
				$this->db->rollback();
				dol_syslog(get_class($this)."::set_infotrans ROLLBACK", LOG_ERR);

				return -1;
			}
		}
		else
		{

			dol_syslog(get_class($this)."::set_infotrans Ouverture transaction SQL impossible", LOG_CRIT);
			return -2;
		}
	}

	/**
	 *	Get invoice list
	 *
	 *  @param 	int		$amounts 	If you want to get the amount of the order for each invoice
	 *	@return	array 				Id of invoices
	 */
	private function getListInvoices($amounts = 0)
	{
		global $conf;

		$arr = array();

		/*
         * Returns all invoices presented
         * within a withdrawal receipt
         */
		$sql = "SELECT fk_facture";
		if ($amounts) $sql .= ", SUM(pl.amount)";
		$sql.= " FROM ".MAIN_DB_PREFIX."prelevement_bons as p";
		$sql.= " , ".MAIN_DB_PREFIX."prelevement_lignes as pl";
		$sql.= " , ".MAIN_DB_PREFIX."prelevement_facture as pf";
		$sql.= " WHERE pf.fk_prelevement_lignes = pl.rowid";
		$sql.= " AND pl.fk_prelevement_bons = p.rowid";
		$sql.= " AND p.rowid = ".$this->id;
		$sql.= " AND p.entity = ".$conf->entity;
		if ($amounts) $sql.= " GROUP BY fk_facture";

		$resql=$this->db->query($sql);
		if ($resql)
		{
			$num = $this->db->num_rows($resql);

			if ($num)
			{
				$i = 0;
				while ($i < $num)
				{
					$row = $this->db->fetch_row($resql);
					if (!$amounts) $arr[$i] = $row[0];
					else
					{
						$arr[$i] = array(
							$row[0],
							$row[1]
						);
					}
					$i++;
				}
			}
			$this->db->free($resql);
		}
		else
		{
			dol_syslog(get_class($this)."::getListInvoices Erreur");
		}

		return $arr;
	}

    // phpcs:disable PEAR.NamingConventions.ValidFunctionName.ScopeNotCamelCaps
	/**
	 *	Returns amount of withdrawal
	 *
	 *	@return		double	 	Total amount
	 */
	public function SommeAPrelever()
	{
        // phpcs:enable
		global $conf;

		$sql = "SELECT sum(pfd.amount) as nb";
		$sql.= " FROM ".MAIN_DB_PREFIX."facture as f,";
		$sql.= " ".MAIN_DB_PREFIX."prelevement_facture_demande as pfd";
		//$sql.= " ,".MAIN_DB_PREFIX."c_paiement as cp";
		$sql.= " WHERE f.fk_statut = 1";
		$sql.= " AND f.entity IN (".getEntity('invoice').")";
		$sql.= " AND f.rowid = pfd.fk_facture";
		$sql.= " AND f.paye = 0";
		$sql.= " AND pfd.traite = 0";
		$sql.= " AND f.total_ttc > 0";

		$resql = $this->db->query($sql);
		if ( $resql )
		{
			$obj = $this->db->fetch_object($resql);

			$this->db->free($resql);

			return $obj->nb;
		}
		else
		{
			$error = 1;
			dol_syslog(get_class($this)."::SommeAPrelever Erreur -1");
			dol_syslog($this->db->error());
		}
	}

    // phpcs:disable PEAR.NamingConventions.ValidFunctionName.ScopeNotCamelCaps
	/**
	 *	Get number of invoices to withdrawal
	 *	TODO delete params banque and agence when not necesary
	 *
	 *	@param	int		$banque		dolibarr mysoc bank
	 *	@param	int		$agence		dolibarr mysoc agence
	 *	@return	int					<O if KO, number of invoices if OK
	 */
	public function NbFactureAPrelever($banque = 0, $agence = 0)
	{
        // phpcs:enable
		global $conf;

		$sql = "SELECT count(f.rowid) as nb";
		$sql.= " FROM ".MAIN_DB_PREFIX."facture as f";
		$sql.= ", ".MAIN_DB_PREFIX."prelevement_facture_demande as pfd";
		$sql.= " WHERE f.fk_statut = 1";
		$sql.= " AND f.entity IN (".getEntity('invoice').")";
		$sql.= " AND f.rowid = pfd.fk_facture";
		$sql.= " AND f.paye = 0";
		$sql.= " AND pfd.traite = 0";
		$sql.= " AND f.total_ttc > 0";

		dol_syslog(get_class($this)."::SommeAPrelever");
		$resql = $this->db->query($sql);

		if ( $resql )
		{
			$obj = $this->db->fetch_object($resql);

			$this->db->free($resql);

			return $obj->nb;
		}
		else
		{
			$this->error=get_class($this)."::SommeAPrelever Erreur -1 sql=".$this->db->error();
			return -1;
		}
	}


    // phpcs:disable PEAR.NamingConventions.ValidFunctionName.ScopeNotCamelCaps
	/**
	 *	Create a withdraw
	 *  TODO delete params banque and agence when not necesary
	 *
	 *	@param 	int		$banque		dolibarr mysoc bank
	 *	@param	int		$agence		dolibarr mysoc bank office (guichet)
	 *	@param	string	$mode		real=do action, simu=test only
	 *  @param	string	$format		FRST, RCUR or ALL
         * @param       string  $executiondate	Date to execute the transfer
	 *	@return	int					<0 if KO, nbre of invoice withdrawed if OK
	 */
	public function Create($banque = 0, $agence = 0, $mode = 'real', $format = 'ALL', $executiondate = '')
	{
        // phpcs:enable
		global $conf,$langs;

		dol_syslog(__METHOD__."::Bank=".$banque." Office=".$agence." mode=".$mode." format=".$format, LOG_DEBUG);

		require_once DOL_DOCUMENT_ROOT."/compta/facture/class/facture.class.php";
		require_once DOL_DOCUMENT_ROOT."/societe/class/societe.class.php";

		if (empty($format)) return 'ErrorBadParametersForDirectDebitFileCreate';

		$error = 0;

		$datetimeprev = time();
        //Choice the date of the execution direct debit
        if(!empty($executiondate)) $datetimeprev = $executiondate;

		$month = strftime("%m", $datetimeprev);
		$year = strftime("%Y", $datetimeprev);

		$puser = new User($this->db, $conf->global->PRELEVEMENT_USER);

		$this->invoice_in_error = array();
		$this->thirdparty_in_error = array();

		// Read invoices
		$factures = array();
		$factures_prev = array();
		$factures_result = array();
		$factures_prev_id=array();
		$factures_errors=array();

		if (! $error)
		{
			$sql = "SELECT f.rowid, pfd.rowid as pfdrowid, f.fk_soc";
			$sql.= ", pfd.code_banque, pfd.code_guichet, pfd.number, pfd.cle_rib";
			$sql.= ", pfd.amount";
			$sql.= ", s.nom as name";
			$sql.= " FROM ".MAIN_DB_PREFIX."facture as f";
			$sql.= ", ".MAIN_DB_PREFIX."societe as s";
			$sql.= ", ".MAIN_DB_PREFIX."prelevement_facture_demande as pfd";
			$sql.= " WHERE f.rowid = pfd.fk_facture";
			$sql.= " AND f.entity IN (".getEntity('invoice').')';
			$sql.= " AND s.rowid = f.fk_soc";
			//if ($banque || $agence) $sql.= " AND s.rowid = sr.fk_soc";
			$sql.= " AND f.fk_statut = 1";
			$sql.= " AND f.paye = 0";
			$sql.= " AND pfd.traite = 0";
			$sql.= " AND f.total_ttc > 0";
			//if ($banque) $sql.= " AND sr.code_banque = '".$conf->global->PRELEVEMENT_CODE_BANQUE."'";
			//if ($agence) $sql.= " AND sr.code_guichet = '".$conf->global->PRELEVEMENT_CODE_GUICHET."'";

			dol_syslog(__METHOD__."::Read invoices, sql=".$sql, LOG_DEBUG);

			$resql = $this->db->query($sql);
			if ($resql)
			{
				$num = $this->db->num_rows($resql);
				$i = 0;

				while ($i < $num)
				{
					$row = $this->db->fetch_row($resql);
					$factures[$i] = $row;	// All fields
					$i++;
				}
				$this->db->free($resql);
				dol_syslog(__METHOD__."::Read invoices, ".$i." invoices to withdraw", LOG_DEBUG);
			}
			else
			{
				$error++;
				dol_syslog(__METHOD__."::Read invoices error ".$this->db->error(), LOG_ERR);
			}
		}

		if (! $error)
		{
			require_once DOL_DOCUMENT_ROOT . '/societe/class/companybankaccount.class.php';
			$soc = new Societe($this->db);

			// Check RIB
			$i = 0;
			dol_syslog(__METHOD__."::Check RIB", LOG_DEBUG);

			if (count($factures) > 0)
			{
				foreach ($factures as $key => $fac)
				{
					$fact = new Facture($this->db);
					$resfetch = $fact->fetch($fac[0]);
					if ($resfetch >= 0)		// Field 0 of $fac is rowid of invoice
					{
						if ($soc->fetch($fact->socid) >= 0)
						{
							$bac = new CompanyBankAccount($this->db);
							$bac->fetch(0, $soc->id);

							if ($format == 'FRST' && $bac->frstrecur != 'FRST')
							{
								continue;
							}
							if ($format == 'RCUR' && ($bac->frstrecur != 'RCUR' && $bac->frstrecur != 'RECUR'))
							{
								continue;
							}

							if ($bac->verif() >= 1)
							{
								$factures_prev[$i] = $fac;
								/* second tableau necessaire pour BonPrelevement */
								$factures_prev_id[$i] = $fac[0];
								$i++;
								//dol_syslog(__METHOD__."::RIB is ok", LOG_DEBUG);
							}
							else
							{
								dol_syslog(__METHOD__."::Check RIB Error on default bank number IBAN/BIC for thirdparty reported by verif() ".$fact->socid." ".$soc->name, LOG_WARNING);
								$this->invoice_in_error[$fac[0]]="Error on default bank number IBAN/BIC for invoice ".$fact->getNomUrl(0)." for thirdparty ".$soc->getNomUrl(0);
								$this->thirdparty_in_error[$soc->id]="Error on default bank number IBAN/BIC for invoice ".$fact->getNomUrl(0)." for thirdparty ".$soc->getNomUrl(0);
							}
						}
						else
						{
							dol_syslog(__METHOD__."::Check RIB Failed to read company", LOG_WARNING);
						}
					}
					else
					{
						dol_syslog(__METHOD__."::Check RIB Failed to read invoice", LOG_WARNING);
					}
				}
			}
			else
			{
				dol_syslog(__METHOD__."::Check RIB No invoice to process", LOG_WARNING);
			}
		}

		$ok=0;

		// Withdraw invoices in factures_prev array
		$out=count($factures_prev)." invoices will be withdrawn.";
		//print $out."\n";
		dol_syslog($out);

		// Return warning
		/*$i=0;
        foreach ($this->thirdparty_in_error as $key => $val)
        {
        	if ($i < 10) setEventMessages($val, null, 'warnings');
        	else setEventMessages('More error were discarded...', null, 'warnings');
        	$i++;
        }*/

		if (count($factures_prev) > 0)
		{
			if ($mode=='real')
			{
				$ok=1;
			}
			else
			{
				print $langs->trans("ModeWarning"); //"Option for real mode was not set, we stop after this simulation\n";
			}
		}


		if ($ok)
		{
			/*
             * We are in real mode.
             * We create withdraw receipt and build withdraw into disk
             */
			$this->db->begin();

			$now=dol_now();

			/*
             * Traitements
             */
			if (!$error)
			{
				$ref = substr($year, -2).$month;

				$sql = "SELECT substring(ref from char_length(ref) - 1)";
				$sql.= " FROM ".MAIN_DB_PREFIX."prelevement_bons";
				$sql.= " WHERE ref LIKE '%".$this->db->escape($ref)."%'";
				$sql.= " AND entity = ".$conf->entity;
				$sql.= " ORDER BY ref DESC LIMIT 1";

				dol_syslog(get_class($this)."::Create sql=".$sql, LOG_DEBUG);
				$resql = $this->db->query($sql);

				if ($resql)
				{
					$row = $this->db->fetch_row($resql);
					$ref = "T".$ref.str_pad(dol_substr("00".intval($row[0])+1, 0, 2), 2, "0", STR_PAD_LEFT);

					$dir=$conf->prelevement->dir_output.'/receipts';
					if (! is_dir($dir)) dol_mkdir($dir);

					$this->filename = $dir.'/'.$ref.'.xml';

					// Create withdraw receipt in database
					$sql = "INSERT INTO ".MAIN_DB_PREFIX."prelevement_bons (";
					$sql.= " ref, entity, datec";
					$sql.= ") VALUES (";
					$sql.= "'".$this->db->escape($ref)."'";
					$sql.= ", ".$conf->entity;
					$sql.= ", '".$this->db->idate($now)."'";
					$sql.= ")";

					$resql = $this->db->query($sql);
					if ($resql)
					{
						$prev_id = $this->db->last_insert_id(MAIN_DB_PREFIX."prelevement_bons");
						$this->id = $prev_id;
						$this->ref = $ref;
					}
					else
					{
						$error++;
						dol_syslog(__METHOD__."::Create withdraw receipt ".$this->db->lasterror(), LOG_ERR);
					}
				}
				else
				{
					$error++;
					dol_syslog(__METHOD__."::Get last withdraw receipt ".$this->db->lasterror(), LOG_ERR);
				}
			}

			if (!$error)
			{
				/*
	             * Create withdrawal receipt in database
	             */
				if (count($factures_prev) > 0)
				{
					foreach ($factures_prev as $fac)	// Add a link in database for each invoice
					{
						// Fetch invoice
						$fact = new Facture($this->db);
						$fact->fetch($fac[0]);
						/*
                         * Add standing order
                         *
                         *
                         * $fac[3] : banque
                         * $fac[4] : guichet
                         * $fac[5] : number
                         * $fac[6] : cle rib
                         * $fac[7] : amount
                         * $fac[8] : client nom
                         * $fac[2] : client id
                         */
						$ri = $this->AddFacture($fac[0], $fac[2], $fac[8], $fac[7], $fac[3], $fac[4], $fac[5], $fac[6]);
						if ($ri <> 0)
						{
							$error++;
						}

						// Update invoice requests as done
						$sql = "UPDATE ".MAIN_DB_PREFIX."prelevement_facture_demande";
						$sql.= " SET traite = 1";
						$sql.= ", date_traite = '".$this->db->idate($now)."'";
						$sql.= ", fk_prelevement_bons = ".$this->id;
						$sql.= " WHERE rowid = ".$fac[1];

						dol_syslog(__METHOD__."::Update Orders::Sql=".$sql, LOG_DEBUG);
						$resql=$this->db->query($sql);

						if (! $resql)
						{
							$error++;
							dol_syslog(__METHOD__."::Update Orders::Error=".$this->db->error(), LOG_ERR);
						}
					}
				}
			}

			if (!$error)
			{
				/*
                 * Create direct debit order in a XML file
                 */

				dol_syslog(__METHOD__."::Init withdraw receipt for ".count($factures_prev)." invoices", LOG_DEBUG);


				if (count($factures_prev) > 0)
				{
					$this->date_echeance = $datetimeprev;
					$this->reference_remise = $ref;

					$id=$conf->global->PRELEVEMENT_ID_BANKACCOUNT;
					$account = new Account($this->db);
					if ($account->fetch($id)>0)
					{
						$this->emetteur_code_banque 	   = $account->code_banque;
						$this->emetteur_code_guichet       = $account->code_guichet;
						$this->emetteur_numero_compte      = $account->number;
						$this->emetteur_number_key		   = $account->cle_rib;
						$this->emetteur_iban               = $account->iban;
						$this->emetteur_bic                = $account->bic;

						$this->emetteur_ics                = $conf->global->PRELEVEMENT_ICS;		// Ex: PRELEVEMENT_ICS = "FR78ZZZ123456";

						$this->raison_sociale              = $account->proprio;
					}

					$this->factures = $factures_prev_id;

					// Generation of SEPA file $this->filename
					$this->generate($format, $executiondate);
				}
				dol_syslog(__METHOD__."::End withdraw receipt, file ".$this->filename, LOG_DEBUG);
			}
			//var_dump($factures_prev);exit;

			/*
             * Update total
             */
			$sql = "UPDATE ".MAIN_DB_PREFIX."prelevement_bons";
			$sql.= " SET amount = ".price2num($this->total);
			$sql.= " WHERE rowid = ".$this->id;
			$sql.= " AND entity = ".$conf->entity;

			$resql=$this->db->query($sql);
			if (! $resql)
			{
				$error++;
				dol_syslog(__METHOD__."::Error update total: ".$this->db->error(), LOG_ERR);
			}

			if (!$error)
			{
				$this->db->commit();
			}
			else
			{
				$this->db->rollback();
			}

			return count($factures_prev);
		}
		else
		{
			return 0;
		}
	}


	/**
	 *	Get object and lines from database
	 *
	 *  @param	User	$user		Object user that delete
	 *	@return	int					>0 if OK, <0 if KO
	 */
	public function delete($user = null)
	{
		$this->db->begin();

		$sql = "DELETE FROM ".MAIN_DB_PREFIX."prelevement_facture WHERE fk_prelevement_lignes IN (SELECT rowid FROM ".MAIN_DB_PREFIX."prelevement_lignes WHERE fk_prelevement_bons = ".$this->id.")";
		$resql1=$this->db->query($sql);
		if (! $resql1) dol_print_error($this->db);

		$sql = "DELETE FROM ".MAIN_DB_PREFIX."prelevement_lignes WHERE fk_prelevement_bons = ".$this->id;
		$resql2=$this->db->query($sql);
		if (! $resql2) dol_print_error($this->db);

		$sql = "DELETE FROM ".MAIN_DB_PREFIX."prelevement_bons WHERE rowid = ".$this->id;
		$resql3=$this->db->query($sql);
		if (! $resql3) dol_print_error($this->db);

		$sql = "UPDATE ".MAIN_DB_PREFIX."prelevement_facture_demande SET fk_prelevement_bons = NULL, traite = 0 WHERE fk_prelevement_bons = ".$this->id;
		$resql4=$this->db->query($sql);
		if (! $resql4) dol_print_error($this->db);

		if ($resql1 && $resql2 && $resql3)
		{
			$this->db->commit();
			return 1;
		}
		else
		{
			$this->db->rollback();
			return -1;
		}
	}


	/**
	 *	Returns clickable name (with picto)
	 *
     *  @param  int     $withpicto                  Include picto in link (0=No picto, 1=Include picto into link, 2=Only picto)
     *  @param  string  $option                     On what the link point to ('nolink', ...)
     *  @param  int     $notooltip                  1=Disable tooltip
     *  @param  string  $morecss                    Add more css on link
     *  @param  int     $save_lastsearch_value      -1=Auto, 0=No save of lastsearch_values when clicking, 1=Save lastsearch_values whenclicking
	 *	@return	string								URL of target
	 */
	public function getNomUrl($withpicto = 0, $option = '', $notooltip = 0, $morecss = '', $save_lastsearch_value = -1)
	{
		global $conf, $langs, $hookmanager;

		if (! empty($conf->dol_no_mouse_hover)) $notooltip=1;   // Force disable tooltips

		$result='';

		$label = '<u>' . $langs->trans("ShowWithdraw") . '</u>';
		$label.= '<br>';
		$label.= '<b>' . $langs->trans('Ref') . ':</b> ' . $this->ref;

		$url = DOL_URL_ROOT.'/compta/prelevement/card.php?id='.$this->id;

		if ($option != 'nolink')
		{
			// Add param to save lastsearch_values or not
			$add_save_lastsearch_values=($save_lastsearch_value == 1 ? 1 : 0);
			if ($save_lastsearch_value == -1 && preg_match('/list\.php/', $_SERVER["PHP_SELF"])) $add_save_lastsearch_values=1;
			if ($add_save_lastsearch_values) $url.='&save_lastsearch_values=1';
		}

		$linkclose='';
		if (empty($notooltip))
		{
			if (! empty($conf->global->MAIN_OPTIMIZEFORTEXTBROWSER))
			{
				$label=$langs->trans("ShowMyObject");
				$linkclose.=' alt="'.dol_escape_htmltag($label, 1).'"';
			}
			$linkclose.=' title="'.dol_escape_htmltag($label, 1).'"';
			$linkclose.=' class="classfortooltip'.($morecss?' '.$morecss:'').'"';

			/*
			 $hookmanager->initHooks(array('myobjectdao'));
			 $parameters=array('id'=>$this->id);
			 $reshook=$hookmanager->executeHooks('getnomurltooltip',$parameters,$this,$action);    // Note that $action and $object may have been modified by some hooks
			 if ($reshook > 0) $linkclose = $hookmanager->resPrint;
			 */
		}
		else $linkclose = ($morecss?' class="'.$morecss.'"':'');

		$linkstart = '<a href="'.$url.'"';
		$linkstart.=$linkclose.'>';
		$linkend='</a>';

		$result .= $linkstart;
		if ($withpicto) $result.=img_object(($notooltip?'':$label), ($this->picto?$this->picto:'generic'), ($notooltip?(($withpicto != 2) ? 'class="paddingright"' : ''):'class="'.(($withpicto != 2) ? 'paddingright ' : '').'classfortooltip"'), 0, 0, $notooltip?0:1);
		if ($withpicto != 2) $result.= $this->ref;
		$result .= $linkend;
		//if ($withpicto != 2) $result.=(($addlabel && $this->label) ? $sep . dol_trunc($this->label, ($addlabel > 1 ? $addlabel : 0)) : '');

		global $action,$hookmanager;
		$hookmanager->initHooks(array('myobjectdao'));
		$parameters=array('id'=>$this->id, 'getnomurl'=>$result);
		$reshook=$hookmanager->executeHooks('getNomUrl', $parameters, $this, $action);    // Note that $action and $object may have been modified by some hooks
		if ($reshook > 0) $result = $hookmanager->resPrint;
		else $result .= $hookmanager->resPrint;

		return $result;
	}


    // phpcs:disable PEAR.NamingConventions.ValidFunctionName.ScopeNotCamelCaps
	/**
	 *	Delete a notification def by id
	 *
	 *	@param	int		$rowid		id of notification
	 *	@return	int					0 if OK, <0 if KO
	 */
	public function DeleteNotificationById($rowid)
	{
        // phpcs:enable
		$result = 0;

		$sql = "DELETE FROM ".MAIN_DB_PREFIX."notify_def";
		$sql.= " WHERE rowid = '".$rowid."'";

		if ($this->db->query($sql))
		{
			return 0;
		}
		else
		{
			return -1;
		}
	}

    // phpcs:disable PEAR.NamingConventions.ValidFunctionName.ScopeNotCamelCaps
	/**
	 *	Delete a notification
	 *
	 *	@param	int	$user		notification user
	 *	@param	string	$action		notification action
	 *	@return	int					>0 if OK, <0 if KO
	 */
	public function DeleteNotification($user, $action)
	{
        // phpcs:enable
		$result = 0;

		$sql = "DELETE FROM ".MAIN_DB_PREFIX."notify_def";
		$sql .= " WHERE fk_user=".$user." AND fk_action='".$action."'";

		if ($this->db->query($sql))
		{
			return 0;
		}
		else
		{
			return -1;
		}
	}

    // phpcs:disable PEAR.NamingConventions.ValidFunctionName.ScopeNotCamelCaps
	/**
	 *	Add a notification
	 *
	 *	@param	DoliDB	$db			database handler
	 *	@param	int	$user		notification user
	 *	@param	string	$action		notification action
	 *	@return	int					0 if OK, <0 if KO
	 */
	public function AddNotification($db, $user, $action)
	{
        // phpcs:enable
		$result = 0;

		if ($this->DeleteNotification($user, $action) == 0)
		{
			$now=dol_now();

			$sql = "INSERT INTO ".MAIN_DB_PREFIX."notify_def (datec,fk_user, fk_soc, fk_contact, fk_action)";
			$sql .= " VALUES (".$db->idate($now).",".$user.", 'NULL', 'NULL', '".$action."')";

			dol_syslog("adnotiff: ".$sql);
			if ($this->db->query($sql))
			{
				$result = 0;
			}
			else
			{
				$result = -1;
				dol_syslog(get_class($this)."::AddNotification Error $result");
			}
		}

		return $result;
	}


	/**
	 * Generate a withdrawal file.
	 * Generation Formats:
	 * - Europe: SEPA (France: CFONB no more supported, Spain: AEB19 if external module EsAEB is enabled)
	 * - Others countries: Warning message
	 * File is generated with name this->filename
	 *
	 *  @param		string	$format		FRST, RCUR or ALL
         * @param string $executiondate		Date to execute transfer
	 *	@return		int					0 if OK, <0 if KO
	 */
	public function generate($format = 'ALL', $executiondate = '')
	{
		global $conf,$langs,$mysoc;

		//TODO: Optimize code to read lines in a single function

		$result = 0;

		dol_syslog(get_class($this)."::generate build file ".$this->filename);

		$this->file = fopen($this->filename, "w");
		if (empty($this->file))
		{
			$this->error=$langs->trans('ErrorFailedToOpenFile', $this->filename);
			return -1;
		}

		$found=0;

		// Build file for European countries
		if ($mysoc->isInEEC())
		{
			$found++;

			/**
			 * SECTION CREATION FICHIER SEPA
			 */
			// SEPA Initialisation
			$CrLf = "\n";

			$now = dol_now();

			$dateTime_ECMA = dol_print_date($now, '%Y-%m-%dT%H:%M:%S');

			$date_actu = $now;
                        if (!empty($executiondate)) $date_actu=$executiondate;

			$dateTime_YMD  = dol_print_date($date_actu, '%Y%m%d');
			$dateTime_YMDHMS = dol_print_date($date_actu, '%Y%m%d%H%M%S');
			$fileDebiteurSection = '';
			$fileEmetteurSection = '';
			$i = 0;
			$this->total = 0;

			/*
			 * section Debiteur (sepa Debiteurs bloc lines)
			 */

			$sql = "SELECT soc.code_client as code, soc.address, soc.zip, soc.town, c.code as country_code,";
			$sql.= " pl.client_nom as nom, pl.code_banque as cb, pl.code_guichet as cg, pl.number as cc, pl.amount as somme,";
<<<<<<< HEAD
			$sql.= " f.ref as fac, pf.fk_facture as idfac, rib.datec, rib.iban_prefix as iban, rib.bic as bic, rib.rowid as drum";
=======
			$sql.= " f.facnumber as fac, pf.fk_facture as idfac, rib.datec, rib.iban_prefix as iban, rib.bic as bic, rib.rowid as drum, rib.rum";
>>>>>>> 3bfc1938
			$sql.= " FROM";
			$sql.= " ".MAIN_DB_PREFIX."prelevement_lignes as pl,";
			$sql.= " ".MAIN_DB_PREFIX."facture as f,";
			$sql.= " ".MAIN_DB_PREFIX."prelevement_facture as pf,";
			$sql.= " ".MAIN_DB_PREFIX."societe as soc,";
			$sql.= " ".MAIN_DB_PREFIX."c_country as c,";
			$sql.= " ".MAIN_DB_PREFIX."societe_rib as rib";
			$sql.= " WHERE pl.fk_prelevement_bons = ".$this->id;
			$sql.= " AND pl.rowid = pf.fk_prelevement_lignes";
			$sql.= " AND pf.fk_facture = f.rowid";
			$sql.= " AND soc.fk_pays = c.rowid";
			$sql.= " AND soc.rowid = f.fk_soc";
			$sql.= " AND rib.fk_soc = f.fk_soc";
			$sql.= " AND rib.default_rib = 1";
			$sql.= " AND rib.type = 'ban'";
			//print $sql;

			// Define $fileDebiteurSection. One section DrctDbtTxInf per invoice.
			$resql=$this->db->query($sql);
			if ($resql)
			{
				$num = $this->db->num_rows($resql);
				while ($i < $num)
				{
					$obj = $this->db->fetch_object($resql);
					$fileDebiteurSection .= $this->EnregDestinataireSEPA($obj->code, $obj->nom, $obj->address, $obj->zip, $obj->town, $obj->country_code, $obj->cb, $obj->cg, $obj->cc, $obj->somme, $obj->fac, $obj->idfac, $obj->iban, $obj->bic, $this->db->jdate($obj->datec), $obj->drum, $obj->rum);
					$this->total = $this->total + $obj->somme;
					$i++;
				}
				$nbtotalDrctDbtTxInf = $i;
			}
			else
			{
				fputs($this->file, 'ERROR DEBITOR '.$sql.$CrLf);		// DEBITOR = Customers
				$result = -2;
			}

			// Define $fileEmetteurSection. Start of bloc PmtInf. Will contains all DrctDbtTxInf
			if ($result != -2)
			{
				$fileEmetteurSection .= $this->EnregEmetteurSEPA($conf, $date_actu, $nbtotalDrctDbtTxInf, $this->total, $CrLf, $format);
			}
			else
			{
				fputs($this->file, 'ERROR CREDITOR'.$CrLf);		// CREDITOR = My company
			}

			/**
			 * SECTION CREATION SEPA FILE
			 */
			// SEPA File Header
			fputs($this->file, '<'.'?xml version="1.0" encoding="UTF-8" standalone="yes"?'.'>'.$CrLf);
			fputs($this->file, '<Document xmlns="urn:iso:std:iso:20022:tech:xsd:pain.008.001.02" xmlns:xsi="http://www.w3.org/2001/XMLSchema-instance">'.$CrLf);
			fputs($this->file, '	<CstmrDrctDbtInitn>'.$CrLf);
			// SEPA Group header
			fputs($this->file, '		<GrpHdr>'.$CrLf);
			fputs($this->file, '			<MsgId>'.('PREL'.$dateTime_YMD.'/REF'.$this->id).'</MsgId>'.$CrLf);
			fputs($this->file, '			<CreDtTm>'.$dateTime_ECMA.'</CreDtTm>'.$CrLf);
			fputs($this->file, '			<NbOfTxs>'.$i.'</NbOfTxs>'.$CrLf);
			fputs($this->file, '			<CtrlSum>'.$this->total.'</CtrlSum>'.$CrLf);
			fputs($this->file, '			<InitgPty>'.$CrLf);
			fputs($this->file, '				<Nm>'.strtoupper(dol_string_unaccent($this->raison_sociale)).'</Nm>'.$CrLf);
			fputs($this->file, '				<Id>'.$CrLf);
			fputs($this->file, '				    <PrvtId>'.$CrLf);
			fputs($this->file, '					<Othr>'.$CrLf);
			fputs($this->file, '						<Id>'.$conf->global->PRELEVEMENT_ICS.'</Id>'.$CrLf);
			fputs($this->file, '					</Othr>'.$CrLf);
			fputs($this->file, '				    </PrvtId>'.$CrLf);
			fputs($this->file, '				</Id>'.$CrLf);
			fputs($this->file, '			</InitgPty>'.$CrLf);
			fputs($this->file, '		</GrpHdr>'.$CrLf);
			// SEPA File Emetteur
			if ($result != -2)
			{	fputs($this-> file, $fileEmetteurSection);}
			// SEPA File Debiteurs
			if ($result != -2)
			{	fputs($this-> file, $fileDebiteurSection);}
			// SEPA FILE FOOTER
			fputs($this->file, '		</PmtInf>'.$CrLf);
			fputs($this->file, '	</CstmrDrctDbtInitn>'.$CrLf);
			fputs($this->file, '</Document>'.$CrLf);
		}

		// Build file for Other Countries with unknow format
		if (! $found)
		{
			$this->total = 0;
			$sql = "SELECT pl.amount";
			$sql.= " FROM";
			$sql.= " ".MAIN_DB_PREFIX."prelevement_lignes as pl,";
			$sql.= " ".MAIN_DB_PREFIX."facture as f,";
			$sql.= " ".MAIN_DB_PREFIX."prelevement_facture as pf";
			$sql.= " WHERE pl.fk_prelevement_bons = ".$this->id;
			$sql.= " AND pl.rowid = pf.fk_prelevement_lignes";
			$sql.= " AND pf.fk_facture = f.rowid";

			//Lines
			$i = 0;
			$resql=$this->db->query($sql);
			if ($resql)
			{
				$num = $this->db->num_rows($resql);

				while ($i < $num)
				{
					$obj = $this->db->fetch_object($resql);
					$this->total = $this->total + $obj->amount;
					$i++;
				}
			}
			else
			{
				$result = -2;
			}

			$langs->load('withdrawals');

			// TODO Add here code to generate a generic file
			fputs($this->file, $langs->trans('WithdrawalFileNotCapable', $mysoc->country_code));
		}

		fclose($this->file);
		if (! empty($conf->global->MAIN_UMASK))
		@chmod($this->file, octdec($conf->global->MAIN_UMASK));
		return $result;
	}


    // phpcs:disable PEAR.NamingConventions.ValidFunctionName.ScopeNotCamelCaps
	/**
	 *	Write recipient of request (customer)
	 *
	 *	@param	int		$rowid			id of line
	 *	@param	string	$client_nom		name of customer
	 *	@param	string	$rib_banque		code of bank
	 *	@param	string	$rib_guichet 	code of bank office
	 *	@param	string	$rib_number		bank account
	 *	@param	float	$amount			amount
	 *	@param	string	$ref		ref of invoice
	 *	@param	int		$facid			id of invoice
	 *  @param	string	$rib_dom		rib domiciliation
	 *	@return	void
	 */
	public function EnregDestinataire($rowid, $client_nom, $rib_banque, $rib_guichet, $rib_number, $amount, $ref, $facid, $rib_dom = '')
	{
        // phpcs:enable
		fputs($this->file, "06");
		fputs($this->file, "08"); // Prelevement ordinaire

		fputs($this->file, "        "); // Zone Reservee B2

		fputs($this->file, $this->emetteur_ics); // ICS

		// Date d'echeance C1

		fputs($this->file, "       ");
		fputs($this->file, strftime("%d%m", $this->date_echeance));
		fputs($this->file, substr(strftime("%y", $this->date_echeance), 1));

		// Raison Sociale Destinataire C2

		fputs($this->file, substr(strtoupper($client_nom)."                         ", 0, 24));

		// Domiciliation facultative D1
		$domiciliation = strtr($rib_dom, array(" " => "-", CHR(13) => " ", CHR(10) => ""));
		fputs($this->file, substr($domiciliation."                         ", 0, 24));

		// Zone Reservee D2

		fputs($this->file, substr("                             ", 0, 8));

		// Code Guichet  D3

		fputs($this->file, $rib_guichet);

		// Numero de compte D4

		fputs($this->file, substr("000000000000000".$rib_number, -11));

		// Zone E Montant

		$montant = (round($amount, 2) * 100);

		fputs($this->file, substr("000000000000000".$montant, -16));

		// Libelle F

		fputs($this->file, substr("*_".$ref."_RDVnet".$rowid."                               ", 0, 31));

		// Code etablissement G1

		fputs($this->file, $rib_banque);

		// Zone Reservee G2

		fputs($this->file, substr("                                        ", 0, 5));

		fputs($this->file, "\n");
	}


	/**
	 * Build RUM number for a customer bank account
	 *
	 * @param	string		$row_code_client	Customer code (soc.code_client)
	 * @param	int			$row_datec			Creation date of bank account (rib.datec)
	 * @param	string		$row_drum			Id of customer bank account (rib.rowid)
	 * @return 	string		RUM number
	 */
	public static function buildRumNumber($row_code_client, $row_datec, $row_drum)
	{
		global $langs;
		$pre = $langs->trans('RUM').'-';
		return $pre.$row_code_client.'-'.$row_drum.'-'.date('U', $row_datec);
	}

    // phpcs:disable PEAR.NamingConventions.ValidFunctionName.ScopeNotCamelCaps
	/**
	 *	Write recipient of request (customer)
	 *
	 *	@param	string		$row_code_client	soc.code_client as code,
	 *	@param	string		$row_nom			pl.client_nom AS name,
	 *	@param	string		$row_address		soc.address AS adr,
	 *	@param	string		$row_zip			soc.zip
	 *  @param	string		$row_town			soc.town
	 *	@param	string		$row_country_code	c.code AS country,
	 *	@param	string		$row_cb				pl.code_banque AS cb,		Not used for SEPA
	 *	@param	string		$row_cg				pl.code_guichet AS cg,		Not used for SEPA
	 *	@param	string		$row_cc				pl.number AS cc,			Not used for SEPA
	 *	@param	string		$row_somme			pl.amount AS somme,
	 *	@param	string		$row_ref		f.ref
	 *	@param	string		$row_idfac			pf.fk_facture AS idfac,
	 *	@param	string		$row_iban			rib.iban_prefix AS iban,
	 *	@param	string		$row_bic			rib.bic AS bic,
	 *	@param	string		$row_datec			rib.datec,
	 *	@param	string		$row_drum			rib.rowid used to generate rum
     * 	@param	string		$row_rum			rib.rum Rum defined on company bank account
	 *	@return	string							Return string with SEPA part DrctDbtTxInf
	 */
<<<<<<< HEAD
	public function EnregDestinataireSEPA($row_code_client, $row_nom, $row_address, $row_zip, $row_town, $row_country_code, $row_cb, $row_cg, $row_cc, $row_somme, $row_ref, $row_idfac, $row_iban, $row_bic, $row_datec, $row_drum)
=======
	function EnregDestinataireSEPA($row_code_client, $row_nom, $row_address, $row_zip, $row_town, $row_country_code, $row_cb, $row_cg, $row_cc, $row_somme, $row_facnumber, $row_idfac, $row_iban, $row_bic, $row_datec, $row_drum, $row_rum)
>>>>>>> 3bfc1938
	{
        // phpcs:enable
        global $conf;

        include_once DOL_DOCUMENT_ROOT.'/core/lib/functions2.lib.php';

		$CrLf = "\n";
		$Rowing = sprintf("%06d", $row_idfac);

		// Define value for RUM
		// Example:  RUMCustomerCode-CustomerBankAccountId-01424448606	(note: Date is date of creation of CustomerBankAccountId)
		$Rum = empty($row_rum) ? $this->buildRumNumber($row_code_client, $row_datec, $row_drum) : $row_rum;

		// Define date of RUM signature
		$DtOfSgntr = dol_print_date($row_datec, '%Y-%m-%d');

		$XML_DEBITOR ='';
		$XML_DEBITOR .='			<DrctDbtTxInf>'.$CrLf;
		$XML_DEBITOR .='				<PmtId>'.$CrLf;
	//	$XML_DEBITOR .='					<EndToEndId>'.('AS-'.dol_trunc($row_ref,20).'-'.$Rowing).'</EndToEndId>'.$CrLf;          // ISO20022 states that EndToEndId has a MaxLength of 35 characters
		$XML_DEBITOR .='					<EndToEndId>'.(($conf->global->PRELEVEMENT_END_TO_END != "" ) ? $conf->global->PRELEVEMENT_END_TO_END : ('AS-'.dol_trunc($row_ref, 20)).'-'.$Rowing).'</EndToEndId>'.$CrLf;          // ISO20022 states that EndToEndId has a MaxLength of 35 characters
		$XML_DEBITOR .='				</PmtId>'.$CrLf;
		$XML_DEBITOR .='				<InstdAmt Ccy="EUR">'.round($row_somme, 2).'</InstdAmt>'.$CrLf;
		$XML_DEBITOR .='				<DrctDbtTx>'.$CrLf;
		$XML_DEBITOR .='					<MndtRltdInf>'.$CrLf;
		$XML_DEBITOR .='						<MndtId>'.$Rum.'</MndtId>'.$CrLf;
		$XML_DEBITOR .='						<DtOfSgntr>'.$DtOfSgntr.'</DtOfSgntr>'.$CrLf;
		$XML_DEBITOR .='						<AmdmntInd>false</AmdmntInd>'.$CrLf;
		$XML_DEBITOR .='					</MndtRltdInf>'.$CrLf;
		$XML_DEBITOR .='				</DrctDbtTx>'.$CrLf;
		$XML_DEBITOR .='				<DbtrAgt>'.$CrLf;
		$XML_DEBITOR .='					<FinInstnId>'.$CrLf;
		$XML_DEBITOR .='						<BIC>'.$row_bic.'</BIC>'.$CrLf;
		$XML_DEBITOR .='					</FinInstnId>'.$CrLf;
		$XML_DEBITOR .='				</DbtrAgt>'.$CrLf;
		$XML_DEBITOR .='				<Dbtr>'.$CrLf;
		$XML_DEBITOR .='					<Nm>'.dolEscapeXML(strtoupper(dol_string_unaccent($row_nom))).'</Nm>'.$CrLf;
		$XML_DEBITOR .='					<PstlAdr>'.$CrLf;
		$XML_DEBITOR .='						<Ctry>'.$row_country_code.'</Ctry>'.$CrLf;
		$addressline1 = dol_string_unaccent(strtr($row_address, array(CHR(13) => ", ", CHR(10) => "")));
		$addressline2 = dol_string_unaccent(strtr($row_zip.(($row_zip && $row_town)?' ':''.$row_town), array(CHR(13) => ", ", CHR(10) => "")));
		if (trim($addressline1)) 	$XML_DEBITOR .='						<AdrLine>'.dolEscapeXML(dol_trunc($addressline1, 70, 'right', 'UTF-8', true)).'</AdrLine>'.$CrLf;
		if (trim($addressline2))	$XML_DEBITOR .='						<AdrLine>'.dolEscapeXML(dol_trunc($addressline2, 70, 'right', 'UTF-8', true)).'</AdrLine>'.$CrLf;
		$XML_DEBITOR .='					</PstlAdr>'.$CrLf;
		$XML_DEBITOR .='				</Dbtr>'.$CrLf;
		$XML_DEBITOR .='				<DbtrAcct>'.$CrLf;
		$XML_DEBITOR .='					<Id>'.$CrLf;
		$XML_DEBITOR .='						<IBAN>'.preg_replace('/\s/', '', $row_iban).'</IBAN>'.$CrLf;
		$XML_DEBITOR .='					</Id>'.$CrLf;
		$XML_DEBITOR .='				</DbtrAcct>'.$CrLf;
		$XML_DEBITOR .='				<RmtInf>'.$CrLf;
	//	$XML_DEBITOR .='					<Ustrd>'.($row_ref.'/'.$Rowing.'/'.$Rum).'</Ustrd>'.$CrLf;
	//	$XML_DEBITOR .='					<Ustrd>'.dol_trunc($row_ref, 135).'</Ustrd>'.$CrLf;        // 140 max
		$XML_DEBITOR .='					<Ustrd>'.(($conf->global->PRELEVEMENT_USTRD != "" ) ? $conf->global->PRELEVEMENT_USTRD : dol_trunc($row_ref, 135) ).'</Ustrd>'.$CrLf;        // 140 max
		$XML_DEBITOR .='				</RmtInf>'.$CrLf;
		$XML_DEBITOR .='			</DrctDbtTxInf>'.$CrLf;
		return $XML_DEBITOR;
	}


    // phpcs:disable PEAR.NamingConventions.ValidFunctionName.ScopeNotCamelCaps
	/**
	 *	Write sender of request (me)
	 *
	 *	@return	void
	 */
	public function EnregEmetteur()
	{
        // phpcs:enable
		fputs($this->file, "03");
		fputs($this->file, "08"); // Prelevement ordinaire

		fputs($this->file, "        "); // Zone Reservee B2

		fputs($this->file, $this->emetteur_ics); // ICS

		// Date d'echeance C1

		fputs($this->file, "       ");
		fputs($this->file, strftime("%d%m", $this->date_echeance));
		fputs($this->file, substr(strftime("%y", $this->date_echeance), 1));

		// Raison Sociale C2

		fputs($this->file, substr($this->raison_sociale. "                           ", 0, 24));

		// Reference de la remise creancier D1 sur 7 caracteres

		fputs($this->file, substr($this->reference_remise. "                           ", 0, 7));

		// Zone Reservee D1-2

		fputs($this->file, substr("                                    ", 0, 17));

		// Zone Reservee D2

		fputs($this->file, substr("                             ", 0, 2));
		fputs($this->file, "E");
		fputs($this->file, substr("                             ", 0, 5));

		// Code Guichet  D3

		fputs($this->file, $this->emetteur_code_guichet);

		// Numero de compte D4

		fputs($this->file, substr("000000000000000".$this->emetteur_numero_compte, -11));

		// Zone Reservee E

		fputs($this->file, substr("                                        ", 0, 16));

		// Zone Reservee F

		fputs($this->file, substr("                                        ", 0, 31));

		// Code etablissement

		fputs($this->file, $this->emetteur_code_banque);

		// Zone Reservee G

		fputs($this->file, substr("                                        ", 0, 5));

		fputs($this->file, "\n");
	}

    // phpcs:disable PEAR.NamingConventions.ValidFunctionName.ScopeNotCamelCaps
	/**
	 *	Write sender of request (me).
	 *  Note: The tag PmtInf is opened here but closed into caller
	 *
	 *	@param	string	$configuration	conf
	 *	@param	int	$ladate			Date
	 *	@param	int		$nombre			0 or 1
	 *	@param	float	$total			Total
	 *	@param	string	$CrLf			End of line character
	 *  @param	string	$format			FRST or RCUR or ALL
	 *	@return	string					String with SEPA Sender
	 */
	public function EnregEmetteurSEPA($configuration, $ladate, $nombre, $total, $CrLf = '\n', $format = 'FRST')
	{
        // phpcs:enable
		// SEPA INITIALISATION
		global $conf;

		$dateTime_YMD = dol_print_date($ladate, '%Y%m%d');
		$dateTime_ETAD = dol_print_date($ladate, '%Y-%m-%d');
		$dateTime_YMDHMS = dol_print_date($ladate, '%Y-%m-%dT%H:%M:%S');

		// Get data of bank account
		$id=$configuration->global->PRELEVEMENT_ID_BANKACCOUNT;
		$account = new Account($this->db);
		if ($account->fetch($id)>0)
		{
			$this->emetteur_code_banque 	   = $account->code_banque;
			$this->emetteur_code_guichet       = $account->code_guichet;
			$this->emetteur_numero_compte      = $account->number;
			$this->emetteur_number_key		   = $account->cle_rib;
			$this->emetteur_iban               = $account->iban;
			$this->emetteur_bic                = $account->bic;

			$this->emetteur_ics                = $conf->global->PRELEVEMENT_ICS;		// Ex: PRELEVEMENT_ICS = "FR78ZZZ123456";

			$this->raison_sociale              = $account->proprio;
		}

		// Récupération info demandeur
		$sql = "SELECT rowid, ref";
		$sql.= " FROM";
		$sql.= " ".MAIN_DB_PREFIX."prelevement_bons as pb";
		$sql.= " WHERE pb.rowid = ".$this->id;

		$resql=$this->db->query($sql);
		if ($resql)
		{
			$obj = $this->db->fetch_object($resql);

			// DONNEES BRUTES : par la suite Rows['XXX'] de la requete au dessus
			$country = explode(':', $configuration->global->MAIN_INFO_SOCIETE_COUNTRY);
			$IdBon  = sprintf("%05d", $obj->rowid);
			$RefBon = $obj->ref;

			// SEPA Paiement Information
			$XML_SEPA_INFO = '';
			$XML_SEPA_INFO .= '		<PmtInf>'.$CrLf;
			$XML_SEPA_INFO .= '			<PmtInfId>'.('PREL'.$dateTime_YMD.'/ID'.$IdBon.'-'.$RefBon).'</PmtInfId>'.$CrLf;
			$XML_SEPA_INFO .= '			<PmtMtd>DD</PmtMtd>'.$CrLf;
			$XML_SEPA_INFO .= '			<NbOfTxs>'.$nombre.'</NbOfTxs>'.$CrLf;
			$XML_SEPA_INFO .= '			<CtrlSum>'.$total.'</CtrlSum>'.$CrLf;
			$XML_SEPA_INFO .= '			<PmtTpInf>'.$CrLf;
			$XML_SEPA_INFO .= '				<SvcLvl>'.$CrLf;
			$XML_SEPA_INFO .= '					<Cd>SEPA</Cd>'.$CrLf;
			$XML_SEPA_INFO .= '				</SvcLvl>'.$CrLf;
			$XML_SEPA_INFO .= '				<LclInstrm>'.$CrLf;
			$XML_SEPA_INFO .= '					<Cd>CORE</Cd>'.$CrLf;
			$XML_SEPA_INFO .= '				</LclInstrm>'.$CrLf;
			$XML_SEPA_INFO .= '				<SeqTp>'.$format.'</SeqTp>'.$CrLf;
			$XML_SEPA_INFO .= '			</PmtTpInf>'.$CrLf;
			$XML_SEPA_INFO .= '			<ReqdColltnDt>'.$dateTime_ETAD.'</ReqdColltnDt>'.$CrLf;
			$XML_SEPA_INFO .= '			<Cdtr>'.$CrLf;
			$XML_SEPA_INFO .= '				<Nm>'.strtoupper(dol_string_unaccent($this->raison_sociale)).'</Nm>'.$CrLf;
			$XML_SEPA_INFO .= '				<PstlAdr>'.$CrLf;
			$XML_SEPA_INFO .= '					<Ctry>'.$country[1].'</Ctry>'.$CrLf;
			$addressline1 = dol_string_unaccent(strtr($configuration->global->MAIN_INFO_SOCIETE_ADDRESS, array(CHR(13) => ", ", CHR(10) => "")));
			$addressline2 = dol_string_unaccent(strtr($configuration->global->MAIN_INFO_SOCIETE_ZIP.(($configuration->global->MAIN_INFO_SOCIETE_ZIP || ' '.$configuration->global->MAIN_INFO_SOCIETE_TOWN)?' ':'').$configuration->global->MAIN_INFO_SOCIETE_TOWN, array(CHR(13) => ", ", CHR(10) => "")));
			if ($addressline1)		$XML_SEPA_INFO .= '					<AdrLine>'.$addressline1.'</AdrLine>'.$CrLf;
			if ($addressline2)		$XML_SEPA_INFO .= '					<AdrLine>'.$addressline2.'</AdrLine>'.$CrLf;
			$XML_SEPA_INFO .= '				</PstlAdr>'.$CrLf;
			$XML_SEPA_INFO .= '			</Cdtr>'.$CrLf;
			$XML_SEPA_INFO .= '			<CdtrAcct>'.$CrLf;
			$XML_SEPA_INFO .= '				<Id>'.$CrLf;
			$XML_SEPA_INFO .= '					<IBAN>'.preg_replace('/\s/', '', $this->emetteur_iban).'</IBAN>'.$CrLf;
			$XML_SEPA_INFO .= '				</Id>'.$CrLf;
			$XML_SEPA_INFO .= '			</CdtrAcct>'.$CrLf;
			$XML_SEPA_INFO .= '			<CdtrAgt>'.$CrLf;
			$XML_SEPA_INFO .= '				<FinInstnId>'.$CrLf;
			$XML_SEPA_INFO .= '					<BIC>'.$this->emetteur_bic.'</BIC>'.$CrLf;
			$XML_SEPA_INFO .= '				</FinInstnId>'.$CrLf;
			$XML_SEPA_INFO .= '			</CdtrAgt>'.$CrLf;
/*			$XML_SEPA_INFO .= '			<UltmtCdtr>'.$CrLf;
			$XML_SEPA_INFO .= '				<Nm>'.$this->raison_sociale.'</Nm>'.$CrLf;
			$XML_SEPA_INFO .= '				<PstlAdr>'.$CrLf;
			$XML_SEPA_INFO .= '					<Ctry>'.$country[1].'</Ctry>'.$CrLf;
			$XML_SEPA_INFO .= '					<AdrLine>'.$conf->global->MAIN_INFO_SOCIETE_ADDRESS.'</AdrLine>'.$CrLf;
			$XML_SEPA_INFO .= '					<AdrLine>'.$conf->global->MAIN_INFO_SOCIETE_ZIP.' '.$conf->global->MAIN_INFO_SOCIETE_TOWN.'</AdrLine>'.$CrLf;
			$XML_SEPA_INFO .= '				</PstlAdr>'.$CrLf;
			$XML_SEPA_INFO .= '			</UltmtCdtr>'.$CrLf;
*/			$XML_SEPA_INFO .= '			<ChrgBr>SLEV</ChrgBr>'.$CrLf;
			$XML_SEPA_INFO .= '			<CdtrSchmeId>'.$CrLf;
			$XML_SEPA_INFO .= '				<Id>'.$CrLf;
			$XML_SEPA_INFO .= '					<PrvtId>'.$CrLf;
			$XML_SEPA_INFO .= '						<Othr>'.$CrLf;
			$XML_SEPA_INFO .= '							<Id>'.$this->emetteur_ics.'</Id>'.$CrLf;
			$XML_SEPA_INFO .= '							<SchmeNm>'.$CrLf;
			$XML_SEPA_INFO .= '								<Prtry>SEPA</Prtry>'.$CrLf;
			$XML_SEPA_INFO .= '							</SchmeNm>'.$CrLf;
			$XML_SEPA_INFO .= '						</Othr>'.$CrLf;
			$XML_SEPA_INFO .= '					</PrvtId>'.$CrLf;
			$XML_SEPA_INFO .= '				</Id>'.$CrLf;
			$XML_SEPA_INFO .= '			</CdtrSchmeId>'.$CrLf;
		}
		else
		{
			fputs($this->file, 'INCORRECT EMETTEUR '.$XML_SEPA_INFO.$CrLf);
			$result = -2;
		}
		return $XML_SEPA_INFO;
	}

    // phpcs:disable PEAR.NamingConventions.ValidFunctionName.ScopeNotCamelCaps
	/**
	 *	Write end
	 *
	 *	@param	int		$total	total amount
	 *	@return	void
	 */
	public function EnregTotal($total)
	{
        // phpcs:enable
		fputs($this->file, "08");
		fputs($this->file, "08"); // Prelevement ordinaire

		fputs($this->file, "        "); // Zone Reservee B2

		fputs($this->file, $this->emetteur_ics); // ICS

		// Reserve C1

		fputs($this->file, substr("                           ", 0, 12));


		// Raison Sociale C2

		fputs($this->file, substr("                           ", 0, 24));

		// D1

		fputs($this->file, substr("                                    ", 0, 24));

		// Zone Reservee D2

		fputs($this->file, substr("                             ", 0, 8));

		// Code Guichet  D3

		fputs($this->file, substr("                             ", 0, 5));

		// Numero de compte D4

		fputs($this->file, substr("                             ", 0, 11));

		// Zone E Montant

		$montant = ($total * 100);

		fputs($this->file, substr("000000000000000".$montant, -16));

		// Zone Reservee F

		fputs($this->file, substr("                                        ", 0, 31));

		// Code etablissement

		fputs($this->file, substr("                                        ", 0, 5));

		// Zone Reservee F

		fputs($this->file, substr("                                        ", 0, 5));

		fputs($this->file, "\n");
	}

	/**
	 *    Return status label of object
	 *
	 *    @param    int		$mode   0=Label, 1=Picto + label, 2=Picto, 3=Label + Picto
	 * 	  @return	string     		Label
	 */
	public function getLibStatut($mode = 0)
	{
		return $this->LibStatut($this->statut, $mode);
	}

    // phpcs:disable PEAR.NamingConventions.ValidFunctionName.ScopeNotCamelCaps
	/**
	 *  Return status label for a status
	 *
	 *  @param	int		$statut     id statut
	 *  @param  int		$mode       0=long label, 1=short label, 2=Picto + short label, 3=Picto, 4=Picto + long label, 5=Short label + Picto, 6=Long label + Picto
	 * 	@return	string  		    Label
	 */
	public function LibStatut($statut, $mode = 0)
	{
        // phpcs:enable
		if (empty($this->labelstatut))
		{
			global $langs;
			$langs->load("withdrawals");
			$this->labelstatut[0]=$langs->trans("StatusWaiting");
			$this->labelstatut[1]=$langs->trans("StatusTrans");
			$this->labelstatut[2]=$langs->trans("StatusCredited");
		}

		if ($mode == 0 || $mode == 1)
		{
			return $this->labelstatut[$statut];
		}
		elseif ($mode == 2)
		{
			if ($statut==0) return img_picto($this->labelstatut[$statut], 'statut1').' '.$this->labelstatut[$statut];
			elseif ($statut==1) return img_picto($this->labelstatut[$statut], 'statut3').' '.$this->labelstatut[$statut];
			elseif ($statut==2) return img_picto($this->labelstatut[$statut], 'statut6').' '.$this->labelstatut[$statut];
		}
		elseif ($mode == 3)
		{
			if ($statut==0) return img_picto($this->labelstatut[$statut], 'statut1');
			elseif ($statut==1) return img_picto($this->labelstatut[$statut], 'statut3');
			elseif ($statut==2) return img_picto($this->labelstatut[$statut], 'statut6');
		}
		elseif ($mode == 4)
		{
			if ($statut==0) return img_picto($this->labelstatut[$statut], 'statut1').' '.$this->labelstatut[$statut];
			elseif ($statut==1) return img_picto($this->labelstatut[$statut], 'statut3').' '.$this->labelstatut[$statut];
			elseif ($statut==2) return img_picto($this->labelstatut[$statut], 'statut6').' '.$this->labelstatut[$statut];
		}
		elseif ($mode == 5)
		{
			if ($statut==0) return $this->labelstatut[$statut].' '.img_picto($this->labelstatut[$statut], 'statut1');
			elseif ($statut==1) return $this->labelstatut[$statut].' '.img_picto($this->labelstatut[$statut], 'statut3');
			elseif ($statut==2) return $this->labelstatut[$statut].' '.img_picto($this->labelstatut[$statut], 'statut6');
		}
		elseif ($mode == 6)
		{
			if ($statut==0) return $this->labelstatut[$statut].' '.img_picto($this->labelstatut[$statut], 'statut1');
			elseif ($statut==1) return $this->labelstatut[$statut].' '.img_picto($this->labelstatut[$statut], 'statut3');
			elseif ($statut==2) return $this->labelstatut[$statut].' '.img_picto($this->labelstatut[$statut], 'statut6');
		}
	}
}<|MERGE_RESOLUTION|>--- conflicted
+++ resolved
@@ -1393,11 +1393,7 @@
 
 			$sql = "SELECT soc.code_client as code, soc.address, soc.zip, soc.town, c.code as country_code,";
 			$sql.= " pl.client_nom as nom, pl.code_banque as cb, pl.code_guichet as cg, pl.number as cc, pl.amount as somme,";
-<<<<<<< HEAD
-			$sql.= " f.ref as fac, pf.fk_facture as idfac, rib.datec, rib.iban_prefix as iban, rib.bic as bic, rib.rowid as drum";
-=======
-			$sql.= " f.facnumber as fac, pf.fk_facture as idfac, rib.datec, rib.iban_prefix as iban, rib.bic as bic, rib.rowid as drum, rib.rum";
->>>>>>> 3bfc1938
+			$sql.= " f.ref as fac, pf.fk_facture as idfac, rib.datec, rib.iban_prefix as iban, rib.bic as bic, rib.rowid as drum, rib.rum";
 			$sql.= " FROM";
 			$sql.= " ".MAIN_DB_PREFIX."prelevement_lignes as pl,";
 			$sql.= " ".MAIN_DB_PREFIX."facture as f,";
@@ -1628,7 +1624,7 @@
 	 *	@param	string		$row_cg				pl.code_guichet AS cg,		Not used for SEPA
 	 *	@param	string		$row_cc				pl.number AS cc,			Not used for SEPA
 	 *	@param	string		$row_somme			pl.amount AS somme,
-	 *	@param	string		$row_ref		f.ref
+	 *	@param	string		$row_ref			f.ref
 	 *	@param	string		$row_idfac			pf.fk_facture AS idfac,
 	 *	@param	string		$row_iban			rib.iban_prefix AS iban,
 	 *	@param	string		$row_bic			rib.bic AS bic,
@@ -1637,11 +1633,7 @@
      * 	@param	string		$row_rum			rib.rum Rum defined on company bank account
 	 *	@return	string							Return string with SEPA part DrctDbtTxInf
 	 */
-<<<<<<< HEAD
-	public function EnregDestinataireSEPA($row_code_client, $row_nom, $row_address, $row_zip, $row_town, $row_country_code, $row_cb, $row_cg, $row_cc, $row_somme, $row_ref, $row_idfac, $row_iban, $row_bic, $row_datec, $row_drum)
-=======
-	function EnregDestinataireSEPA($row_code_client, $row_nom, $row_address, $row_zip, $row_town, $row_country_code, $row_cb, $row_cg, $row_cc, $row_somme, $row_facnumber, $row_idfac, $row_iban, $row_bic, $row_datec, $row_drum, $row_rum)
->>>>>>> 3bfc1938
+	public function EnregDestinataireSEPA($row_code_client, $row_nom, $row_address, $row_zip, $row_town, $row_country_code, $row_cb, $row_cg, $row_cc, $row_somme, $row_ref, $row_idfac, $row_iban, $row_bic, $row_datec, $row_drum, $row_rum)
 	{
         // phpcs:enable
         global $conf;
