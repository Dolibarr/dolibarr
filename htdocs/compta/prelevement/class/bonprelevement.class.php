--- conflicted
+++ resolved
@@ -476,42 +476,12 @@
 					$totaldeposits = $fac->getSumDepositsUsed();
 					$alreadypayed = $totalpaye + $totalcreditnotes + $totaldeposits;
 
-<<<<<<< HEAD
-						// Make one payment per customer
-						foreach ($amountsperthirdparty as $thirdpartyid => $cursoramounts)
-						{
-							$paiement = new Paiement($this->db);
-							$paiement->datepaye     = $date;
-							$paiement->amounts      = $cursoramounts; // Array with detail of dispatching of payments for each invoice
-							$paiement->paiementid   = 3; //
-							$paiement->num_payment = $this->ref; // Set ref of direct debit note
-							$paiement->num_paiement = $this->ref; // For backward compatibility
-							$paiement->id_prelevement = $this->id;
-
-							$paiement_id = $paiement->create($user);
-							if ($paiement_id < 0)
-							{
-								dol_syslog(get_class($this)."::set_infocredit AddPayment Error");
-								$error++;
-							} else {
-								$result = $paiement->addPaymentToBank($user, 'payment', '(WithdrawalPayment)', $bankaccount, '', '');
-								if ($result < 0)
-								{
-									dol_syslog(get_class($this)."::set_infocredit AddPaymentToBank Error");
-									$error++;
-								}
-							}
-							//var_dump($paiement->amounts);
-							//var_dump($thirdpartyid);
-							//var_dump($cursoramounts);
-=======
 					// @TODO Move this after creation of payment
 					if (price2num($alreadypayed + $facs[$i][1], 'MT') == $fac->total_ttc) {
 						$result = $fac->set_paid($user);
 						if ($result < 0) {
 							$this->error = $fac->error;
 							$this->errors = $fac->errors;
->>>>>>> f62717a1
 						}
 					}
 				}
@@ -528,15 +498,6 @@
 					$paiement->datepaye     = $date;
 					$paiement->amounts      = $cursoramounts; // Array with detail of dispatching of payments for each invoice
 
-<<<<<<< HEAD
-						if (!$this->db->query($sql))
-						{
-							dol_syslog(get_class($this)."::set_infocredit Update lines Error");
-							$error++;
-						}
-					} else {
-						dol_syslog(get_class($this)."::set_infocredit Update Bons Error");
-=======
 					if ($this->type == 'bank-transfer') {
 						$paiement->paiementid = 2;
 						$paiement->paiementcode = 'VIR';
@@ -552,7 +513,6 @@
 					$paiement_id = $paiement->create($user);		// This use ->paiementid, that is ID of payment mode
 					if ($paiement_id < 0)
 					{
->>>>>>> f62717a1
 						$error++;
 						$this->error = $paiement->error;
 						$this->errors = $paiement->errors;
@@ -566,22 +526,6 @@
 							$modeforaddpayment = 'payment';
 						}
 
-<<<<<<< HEAD
-						$this->db->commit();
-						return 0;
-					} else {
-						$this->db->rollback();
-						dol_syslog("bon-prelevment::set_infocredit ROLLBACK ");
-						return -1;
-					}
-				} else {
-					dol_syslog(get_class($this)."::set_infocredit 1025 Open SQL transaction impossible ");
-					return -1025;
-				}
-			} else {
-				dol_syslog("bon-prelevment::set_infocredit 1027 Date de credit < Date de trans ");
-				return -1027;
-=======
 						$result = $paiement->addPaymentToBank($user, $modeforaddpayment, '(WithdrawalPayment)', $bankaccount, '', '');
 						if ($result < 0)
 						{
@@ -603,15 +547,12 @@
 					$sql .= " SET statut = 2";
 					$sql .= " WHERE fk_prelevement_bons = ".$this->id;
 
-					if (!$this->db->query($sql))
-					{
+					if (!$this->db->query($sql)) {
 						dol_syslog(get_class($this)."::set_infocredit Update lines Error");
 						$error++;
 					}
 				}
-			}
-			else
-			{
+			} else {
 				$this->error = $this->db->lasterror();
 				dol_syslog(get_class($this)."::set_infocredit Update Bons Error");
 				$error++;
@@ -627,12 +568,9 @@
 
 				$this->db->commit();
 				return 0;
-			}
-			else
-			{
+			} else {
 				$this->db->rollback();
 				return -1;
->>>>>>> f62717a1
 			}
 		} else {
 			return -1026;
