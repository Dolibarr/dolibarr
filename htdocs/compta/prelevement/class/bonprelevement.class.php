<?php
/* Copyright (C) 2004-2005 Rodolphe Quiedeville <rodolphe@quiedeville.org>
 * Copyright (C) 2005-2012 Regis Houssin        <regis.houssin@inodbox.com>
 * Copyright (C) 2010-2015 Juanjo Menent        <jmenent@2byte.es>
 * Copyright (C) 2010-2014 Laurent Destailleur  <eldy@users.sourceforge.net>
 * Copyright (C) 2014-2016 Ferran Marcet       <fmarcet@2byte.es>
 * Copyright (C) 2018      Nicolas ZABOURI     <info@inovea-conseil.com>
 *
 * This program is free software; you can redistribute it and/or modify
 * it under the terms of the GNU General Public License as published by
 * the Free Software Foundation; either version 3 of the License, or
 * (at your option) any later version.
 *
 * This program is distributed in the hope that it will be useful,
 * but WITHOUT ANY WARRANTY; without even the implied warranty of
 * MERCHANTABILITY or FITNESS FOR A PARTICULAR PURPOSE.  See the
 * GNU General Public License for more details.
 *
 * You should have received a copy of the GNU General Public License
 * along with this program. If not, see <https://www.gnu.org/licenses/>.
 */

/**
 *      \file       htdocs/compta/prelevement/class/bonprelevement.class.php
 *      \ingroup    prelevement
 *      \brief      File of withdrawal receipts class
 */

require_once DOL_DOCUMENT_ROOT.'/core/class/commonobject.class.php';
require_once DOL_DOCUMENT_ROOT.'/compta/facture/class/facture.class.php';
require_once DOL_DOCUMENT_ROOT.'/fourn/class/fournisseur.facture.class.php';
require_once DOL_DOCUMENT_ROOT.'/compta/bank/class/account.class.php';
require_once DOL_DOCUMENT_ROOT.'/societe/class/societe.class.php';
require_once DOL_DOCUMENT_ROOT.'/compta/paiement/class/paiement.class.php';



/**
 *	Class to manage withdrawal receipts
 */
class BonPrelevement extends CommonObject
{
	/**
	 * @var string ID to identify managed object
	 */
	public $element = 'widthdraw';

	/**
	 * @var string Name of table without prefix where object is stored
	 */
	public $table_element = 'prelevement_bons';

	/**
	 * @var string String with name of icon for myobject. Must be the part after the 'object_' into object_myobject.png
	 */
	public $picto = 'payment';

	public $date_echeance;
	public $raison_sociale;
	public $reference_remise;
	public $emetteur_code_guichet;
	public $emetteur_numero_compte;
	public $emetteur_code_banque;
	public $emetteur_number_key;

	public $emetteur_iban;
	public $emetteur_bic;
	public $emetteur_ics;

	public $total;
	public $fetched;
	public $statut; // 0-Wait, 1-Trans, 2-Done
	public $labelStatus = array();

	public $invoice_in_error = array();
	public $thirdparty_in_error = array();

	const STATUS_DRAFT = 0;
	const STATUS_TRANSFERED = 1;
	const STATUS_CREDITED = 2;


	/**
	 *	Constructor
	 *
	 *  @param		DoliDB		$db      	Database handler
	 */
	public function __construct($db)
	{
		global $conf, $langs;

		$this->db = $db;

		$this->filename = '';

		$this->date_echeance = dol_now();
		$this->raison_sociale = "";
		$this->reference_remise = "";

		$this->emetteur_code_guichet = "";
		$this->emetteur_numero_compte = "";
		$this->emetteur_code_banque = "";
		$this->emetteur_number_key = "";

		$this->emetteur_iban = "";
		$this->emetteur_bic = "";
		$this->emetteur_ics = "";

		$this->factures = array();

		$this->methodes_trans = array();

		$this->methodes_trans[0] = "Internet";

		$this->fetched = 0;
	}

	// phpcs:disable PEAR.NamingConventions.ValidFunctionName.ScopeNotCamelCaps
	/**
	 * Add invoice to withdrawal
	 *
	 * @param	int		$invoice_id 	id invoice to add
	 * @param	int		$client_id  	id invoice customer
	 * @param	string	$client_nom 	customer name
	 * @param	int		$amount 		amount of invoice
	 * @param	string	$code_banque 	code of bank withdrawal
	 * @param	string	$code_guichet 	code of bank's office
	 * @param	string	$number bank 	account number
	 * @param	string	$number_key 	number key of account number
	 * @param	string	$type			'debit-order' or 'bank-transfer'
	 * @return	int						>0 if OK, <0 if KO
	 */
	public function AddFacture($invoice_id, $client_id, $client_nom, $amount, $code_banque, $code_guichet, $number, $number_key, $type = 'debit-order')
	{
		// phpcs:enable
		$result = 0;
		$line_id = 0;

		// Add lines
		$result = $this->addline($line_id, $client_id, $client_nom, $amount, $code_banque, $code_guichet, $number, $number_key);

		if ($result == 0)
		{
			if ($line_id > 0)
			{
				$sql = "INSERT INTO ".MAIN_DB_PREFIX."prelevement_facture (";
				if ($type != 'bank-transfer') {
					$sql .= "fk_facture";
				} else {
					$sql .= "fk_facture_fourn";
				}
				$sql .= ",fk_prelevement_lignes";
				$sql .= ") VALUES (";
				$sql .= $invoice_id;
				$sql .= ", ".$line_id;
				$sql .= ")";

				if ($this->db->query($sql))
				{
					$result = 0;
				} else {
					$result = -1;
					dol_syslog(get_class($this)."::AddFacture Error $result");
				}
			} else {
				$result = -2;
				dol_syslog(get_class($this)."::AddFacture Error $result");
			}
		} else {
			$result = -3;
			dol_syslog(get_class($this)."::AddFacture Error $result");
		}

		return $result;
	}

	/**
	 *	Add line to withdrawal
	 *
	 *	@param	int		$line_id 		id line to add
	 *	@param	int		$client_id  	id invoice customer
	 *	@param	string	$client_nom 	customer name
	 *	@param	int		$amount 		amount of invoice
	 *	@param	string	$code_banque 	code of bank withdrawal
	 *	@param	string	$code_guichet 	code of bank's office
	 *	@param	string	$number 		bank account number
	 *	@param  string	$number_key 	number key of account number
	 *	@return	int						>0 if OK, <0 if KO
	 */
	public function addline(&$line_id, $client_id, $client_nom, $amount, $code_banque, $code_guichet, $number, $number_key)
	{
		$result = -1;
		$concat = 0;

		if ($concat == 1)
		{
			/*
			 * We aggregate the lines
			 */
			$sql = "SELECT rowid";
			$sql .= " FROM  ".MAIN_DB_PREFIX."prelevement_lignes";
			$sql .= " WHERE fk_prelevement_bons = ".$this->id;
			$sql .= " AND fk_soc =".$client_id;
			$sql .= " AND code_banque ='".$code_banque."'";
			$sql .= " AND code_guichet ='".$code_guichet."'";
			$sql .= " AND number ='".$number."'";

			$resql = $this->db->query($sql);
			if ($resql)
			{
				$num = $this->db->num_rows($resql);
			} else {
				$result = -1;
			}
		} else {
			/*
			 * No aggregate
			 */
			$sql = "INSERT INTO ".MAIN_DB_PREFIX."prelevement_lignes (";
			$sql .= "fk_prelevement_bons";
			$sql .= ", fk_soc";
			$sql .= ", client_nom";
			$sql .= ", amount";
			$sql .= ", code_banque";
			$sql .= ", code_guichet";
			$sql .= ", number";
			$sql .= ", cle_rib";
			$sql .= ") VALUES (";
			$sql .= $this->id;
			$sql .= ", ".$client_id;
			$sql .= ", '".$this->db->escape($client_nom)."'";
			$sql .= ", '".price2num($amount)."'";
			$sql .= ", '".$code_banque."'";
			$sql .= ", '".$code_guichet."'";
			$sql .= ", '".$number."'";
			$sql .= ", '".$number_key."'";
			$sql .= ")";

			if ($this->db->query($sql))
			{
				$line_id = $this->db->last_insert_id(MAIN_DB_PREFIX."prelevement_lignes");
				$result = 0;
			} else {
				dol_syslog(get_class($this)."::addline Error -2");
				$result = -2;
			}
		}

		return $result;
	}

	/**
	 *	Return error string
	 *
	 *  @param	int		$error 		 Id of error
	 *	@return	string               Error string
	 */
	public function getErrorString($error)
	{
		global $langs;

		$errors = array();

		$errors[1027] = $langs->trans("DateInvalid");

		return $errors[abs($error)];
	}

	/**
	 *	Get object and lines from database
	 *
	 *	@param	int		$rowid		Id of object to load
	 *  @param	string	$ref		Ref of direct debit
	 *	@return	int					>0 if OK, <0 if KO
	 */
	public function fetch($rowid, $ref = '')
	{
		global $conf;

		$sql = "SELECT p.rowid, p.ref, p.amount, p.note";
		$sql .= ", p.datec as dc";
		$sql .= ", p.date_trans as date_trans";
		$sql .= ", p.method_trans, p.fk_user_trans";
		$sql .= ", p.date_credit as date_credit";
		$sql .= ", p.fk_user_credit";
		$sql .= ", p.type";
		$sql .= ", p.statut as status";
		$sql .= " FROM ".MAIN_DB_PREFIX."prelevement_bons as p";
		$sql .= " WHERE p.entity IN (".getEntity('invoice').")";
		if ($rowid > 0) $sql .= " AND p.rowid = ".$rowid;
		else $sql .= " AND p.ref = '".$this->db->escape($ref)."'";

		dol_syslog(get_class($this)."::fetch", LOG_DEBUG);
		$result = $this->db->query($sql);
		if ($result)
		{
			if ($this->db->num_rows($result))
			{
				$obj = $this->db->fetch_object($result);

				$this->id             = $obj->rowid;
				$this->ref            = $obj->ref;
				$this->amount         = $obj->amount;
				$this->note           = $obj->note;
				$this->datec          = $this->db->jdate($obj->dc);

				$this->date_trans     = $this->db->jdate($obj->date_trans);
				$this->method_trans   = $obj->method_trans;
				$this->user_trans     = $obj->fk_user_trans;

				$this->date_credit    = $this->db->jdate($obj->date_credit);
				$this->user_credit    = $obj->fk_user_credit;

				$this->type           = $obj->type;

				$this->status         = $obj->status;
				$this->statut         = $obj->status;	// For backward compatibility

				$this->fetched = 1;

				return 1;
			} else {
				dol_syslog(get_class($this)."::Fetch Erreur aucune ligne retournee");
				return -1;
			}
		} else {
			return -2;
		}
	}

	// phpcs:disable PEAR.NamingConventions.ValidFunctionName.ScopeNotCamelCaps
	/**
	 * Set credite and set status of linked invoices. Still used ??
	 *
	 * @return		int		<0 if KO, >=0 if OK
	 */
	public function set_credite()
	{
		// phpcs:enable
		global $user, $conf;

		$error = 0;

		if ($this->db->begin())
		{
			$sql = " UPDATE ".MAIN_DB_PREFIX."prelevement_bons";
			$sql .= " SET statut = ".self::STATUS_TRANSFERED;
			$sql .= " WHERE rowid = ".$this->id;
			$sql .= " AND entity = ".$conf->entity;

			$result = $this->db->query($sql);
			if (!$result)
			{
				dol_syslog(get_class($this)."::set_credite Erreur 1");
				$error++;
			}

			if (!$error)
			{
				$facs = array();
				$facs = $this->getListInvoices();

				$num = count($facs);
				for ($i = 0; $i < $num; $i++)
				{
					/* Tag invoice as payed */
					dol_syslog(get_class($this)."::set_credite set_paid fac ".$facs[$i]);
					$fac = new Facture($this->db);
					$fac->fetch($facs[$i]);
					$result = $fac->set_paid($user);
				}
			}

			if (!$error)
			{
				$sql = " UPDATE ".MAIN_DB_PREFIX."prelevement_lignes";
				$sql .= " SET statut = 2";
				$sql .= " WHERE fk_prelevement_bons = ".$this->id;

				if (!$this->db->query($sql))
				{
					dol_syslog(get_class($this)."::set_credite Erreur 1");
					$error++;
				}
			}

			/*
			 * End of procedure
			 */
			if (!$error)
			{
				$this->db->commit();
				return 0;
			} else {
				$this->db->rollback();
				dol_syslog(get_class($this)."::set_credite ROLLBACK ");

				return -1;
			}
		} else {
			dol_syslog(get_class($this)."::set_credite Ouverture transaction SQL impossible ");
			return -2;
		}
	}

	// phpcs:disable PEAR.NamingConventions.ValidFunctionName.ScopeNotCamelCaps
	/**
	 *	Set direct debit order to "credited" status.
	 *
	 *	@param	User	$user			Id of user
	 *	@param 	int		$date			date of action
	 *	@return	int						>0 if OK, <0 if KO
	 */
	public function set_infocredit($user, $date)
	{
		// phpcs:enable
		global $conf, $langs;

		$error = 0;

		if ($this->fetched == 1)
		{
			if ($date >= $this->date_trans)
			{
				if ($this->db->begin())
				{
					$sql = " UPDATE ".MAIN_DB_PREFIX."prelevement_bons ";
					$sql .= " SET fk_user_credit = ".$user->id;
					$sql .= ", statut = ".self::STATUS_CREDITED;
					$sql .= ", date_credit = '".$this->db->idate($date)."'";
					$sql .= " WHERE rowid=".$this->id;
					$sql .= " AND entity = ".$conf->entity;
					$sql .= " AND statut = ".self::STATUS_TRANSFERED;

					if ($this->db->query($sql))
					{
						$langs->load('withdrawals');
						$subject = $langs->trans("InfoCreditSubject", $this->ref);
						$message = $langs->trans("InfoCreditMessage", $this->ref, dol_print_date($date, 'dayhour'));

						//Add payment of withdrawal into bank
						$bankaccount = $conf->global->PRELEVEMENT_ID_BANKACCOUNT;
						$facs = array();
						$amounts = array();
						$amountsperthirdparty = array();

						$facs = $this->getListInvoices(1);

						// Loop on each invoice. $facs=array(0=>id, 1=>amount requested)
						$num = count($facs);
						for ($i = 0; $i < $num; $i++)
						{
							$fac = new Facture($this->db);
							$fac->fetch($facs[$i][0]);
							$amounts[$fac->id] = $facs[$i][1];
							$amountsperthirdparty[$fac->socid][$fac->id] = $facs[$i][1];

							$totalpaye = $fac->getSommePaiement();
							$totalcreditnotes = $fac->getSumCreditNotesUsed();
							$totaldeposits = $fac->getSumDepositsUsed();
							$alreadypayed = $totalpaye + $totalcreditnotes + $totaldeposits;

							if (price2num($alreadypayed + $facs[$i][1], 'MT') == $fac->total_ttc) {
								$result = $fac->set_paid($user);
							}
						}

						// Make one payment per customer
						foreach ($amountsperthirdparty as $thirdpartyid => $cursoramounts)
						{
							$paiement = new Paiement($this->db);
							$paiement->datepaye     = $date;
							$paiement->amounts      = $cursoramounts; // Array with detail of dispatching of payments for each invoice
							$paiement->paiementid   = 3; //
							$paiement->num_payment = $this->ref; // Set ref of direct debit note
							$paiement->num_paiement = $this->ref; // For backward compatibility
							$paiement->id_prelevement = $this->id;

							$paiement_id = $paiement->create($user);
							if ($paiement_id < 0)
							{
								dol_syslog(get_class($this)."::set_infocredit AddPayment Error");
								$error++;
							} else {
								$result = $paiement->addPaymentToBank($user, 'payment', '(WithdrawalPayment)', $bankaccount, '', '');
								if ($result < 0)
								{
									dol_syslog(get_class($this)."::set_infocredit AddPaymentToBank Error");
									$error++;
								}
							}
							//var_dump($paiement->amounts);
							//var_dump($thirdpartyid);
							//var_dump($cursoramounts);
						}

						// Update withdrawal line
						// TODO: Translate to ligneprelevement.class.php
						$sql = " UPDATE ".MAIN_DB_PREFIX."prelevement_lignes";
						$sql .= " SET statut = 2";
						$sql .= " WHERE fk_prelevement_bons = ".$this->id;

						if (!$this->db->query($sql))
						{
							dol_syslog(get_class($this)."::set_infocredit Update lines Error");
							$error++;
						}
					} else {
						dol_syslog(get_class($this)."::set_infocredit Update Bons Error");
						$error++;
					}

					/*
					 * End of procedure
					 */
					if ($error == 0)
					{
						$this->date_credit = $date;
						$this->statut = self::STATUS_CREDITED;

						$this->db->commit();
						return 0;
					} else {
						$this->db->rollback();
						dol_syslog("bon-prelevment::set_infocredit ROLLBACK ");
						return -1;
					}
				} else {
					dol_syslog(get_class($this)."::set_infocredit 1025 Open SQL transaction impossible ");
					return -1025;
				}
			} else {
				dol_syslog("bon-prelevment::set_infocredit 1027 Date de credit < Date de trans ");
				return -1027;
			}
		} else {
			return -1026;
		}
	}

	// phpcs:disable PEAR.NamingConventions.ValidFunctionName.ScopeNotCamelCaps
	/**
	 *	Set withdrawal to transmited status
	 *
	 *	@param	User		$user		id of user
	 *	@param 	int	$date		date of action
	 *	@param	string		$method		method of transmision to bank
	 *	@return	int						>0 if OK, <0 if KO
	 */
	public function set_infotrans($user, $date, $method)
	{
		// phpcs:enable
		global $conf, $langs;

		$error = 0;

		dol_syslog(get_class($this)."::set_infotrans Start", LOG_INFO);
		if ($this->db->begin())
		{
			$sql = "UPDATE ".MAIN_DB_PREFIX."prelevement_bons ";
			$sql .= " SET fk_user_trans = ".$user->id;
			$sql .= " , date_trans = '".$this->db->idate($date)."'";
			$sql .= " , method_trans = ".$method;
			$sql .= " , statut = 1";
			$sql .= " WHERE rowid = ".$this->id;
			$sql .= " AND entity = ".$conf->entity;
			$sql .= " AND statut = 0";

			if ($this->db->query($sql))
			{
				$this->method_trans = $method;
				$langs->load('withdrawals');
				$subject = $langs->trans("InfoTransSubject", $this->ref);
				$message = $langs->trans("InfoTransMessage", $this->ref, dolGetFirstLastname($user->firstname, $user->lastname));
				$message .= $langs->trans("InfoTransData", price($this->amount), $this->methodes_trans[$this->method_trans], dol_print_date($date, 'day'));

				// TODO Call trigger to create a notification using notification module
			} else {
				$error++;
			}

			if ($error == 0)
			{
				$this->date_trans = $date;
				$this->statut = 1;
				$this->db->commit();

				return 0;
			} else {
				$this->db->rollback();
				dol_syslog(get_class($this)."::set_infotrans ROLLBACK", LOG_ERR);

				return -1;
			}
		} else {
			dol_syslog(get_class($this)."::set_infotrans Ouverture transaction SQL impossible", LOG_CRIT);
			return -2;
		}
	}

	/**
	 *	Get invoice list
	 *
	 *  @param 	int		$amounts 	If you want to get the amount of the order for each invoice
	 *	@return	array 				Id of invoices
	 */
	private function getListInvoices($amounts = 0)
	{
		global $conf;

		$arr = array();

		/*
		 * Returns all invoices presented within same order
		 */
		$sql = "SELECT fk_facture";
		if ($amounts) $sql .= ", SUM(pl.amount)";
		$sql .= " FROM ".MAIN_DB_PREFIX."prelevement_bons as p";
		$sql .= " , ".MAIN_DB_PREFIX."prelevement_lignes as pl";
		$sql .= " , ".MAIN_DB_PREFIX."prelevement_facture as pf";
		$sql .= " WHERE pf.fk_prelevement_lignes = pl.rowid";
		$sql .= " AND pl.fk_prelevement_bons = p.rowid";
		$sql .= " AND p.rowid = ".$this->id;
		$sql .= " AND p.entity = ".$conf->entity;
		if ($amounts) $sql .= " GROUP BY fk_facture";

		$resql = $this->db->query($sql);
		if ($resql)
		{
			$num = $this->db->num_rows($resql);

			if ($num)
			{
				$i = 0;
				while ($i < $num)
				{
					$row = $this->db->fetch_row($resql);
					if (!$amounts) $arr[$i] = $row[0];
					else {
						$arr[$i] = array(
							$row[0],
							$row[1]
						);
					}
					$i++;
				}
			}
			$this->db->free($resql);
		} else {
			dol_syslog(get_class($this)."::getListInvoices Erreur");
		}

		return $arr;
	}

	// phpcs:disable PEAR.NamingConventions.ValidFunctionName.ScopeNotCamelCaps
	/**
	 *	Returns amount waiting for direct debit payment or credit transfer payment
	 *
	 *	@param	string	$mode		'direct-debit' or 'bank-transfer'
	 *	@return	double	 			<O if KO, Total amount
	 */
	public function SommeAPrelever($mode = 'direct-debit')
	{
		// phpcs:enable
		global $conf;

		$sql = "SELECT sum(pfd.amount) as nb";
		if ($mode != 'bank-transfer') {
			$sql .= " FROM ".MAIN_DB_PREFIX."facture as f,";
		} else {
			$sql .= " FROM ".MAIN_DB_PREFIX."facture_fourn as f,";
		}
		$sql .= " ".MAIN_DB_PREFIX."prelevement_facture_demande as pfd";
		$sql .= " WHERE f.entity IN (".getEntity('invoice').")";
		if (empty($conf->global->WITHDRAWAL_ALLOW_ANY_INVOICE_STATUS))
		{
			$sql .= " AND f.fk_statut = ".Facture::STATUS_VALIDATED;
		}
		if ($mode != 'bank-transfer') {
			$sql .= " AND f.rowid = pfd.fk_facture";
		} else {
			$sql .= " AND f.rowid = pfd.fk_facture_fourn";
		}
		$sql .= " AND f.paye = 0";
		$sql .= " AND pfd.traite = 0";
		$sql .= " AND pfd.ext_payment_id IS NULL";
		$sql .= " AND f.total_ttc > 0";

		$resql = $this->db->query($sql);
		if ($resql)
		{
			$obj = $this->db->fetch_object($resql);

			$this->db->free($resql);

			return $obj->nb;
		} else {
			$error = 1;
			dol_syslog(get_class($this)."::SommeAPrelever Erreur -1");
			dol_syslog($this->db->error());

			return -1;
		}
	}

	/**
	 *	Get number of invoices waiting for payment
	 *
	 *	@param	string	$mode		'direct-debit' or 'bank-transfer'
	 *	@return	int					<O if KO, number of invoices if OK
	 */
	public function nbOfInvoiceToPay($mode = 'direct-debit')
	{
		return $this->NbFactureAPrelever($mode);
	}

	// phpcs:disable PEAR.NamingConventions.ValidFunctionName.ScopeNotCamelCaps
	/**
	 *	Get number of invoices to pay
	 *
	 *	@param	string	$type		'direct-debit' or 'bank-transfer'
	 *	@return	int					<O if KO, number of invoices if OK
	 */
	public function NbFactureAPrelever($type = 'direct-debit')
	{
		// phpcs:enable
		global $conf;

		$sql = "SELECT count(f.rowid) as nb";
		if ($type == 'bank-transfer') {
			$sql .= " FROM ".MAIN_DB_PREFIX."facture_fourn as f";
		} else {
			$sql .= " FROM ".MAIN_DB_PREFIX."facture as f";
		}
		$sql .= ", ".MAIN_DB_PREFIX."prelevement_facture_demande as pfd";
		$sql .= " WHERE f.entity IN (".getEntity('invoice').")";
		if (empty($conf->global->WITHDRAWAL_ALLOW_ANY_INVOICE_STATUS))
		{
			$sql .= " AND f.fk_statut = ".Facture::STATUS_VALIDATED;
		}
		if ($type == 'bank-transfer') {
			$sql .= " AND f.rowid = pfd.fk_facture_fourn";
		} else {
			$sql .= " AND f.rowid = pfd.fk_facture";
		}
		$sql .= " AND pfd.traite = 0";
		$sql .= " AND pfd.ext_payment_id IS NULL";
		$sql .= " AND f.total_ttc > 0";

		dol_syslog(get_class($this)."::NbFactureAPrelever");
		$resql = $this->db->query($sql);

		if ($resql)
		{
			$obj = $this->db->fetch_object($resql);

			$this->db->free($resql);

			return $obj->nb;
		} else {
			$this->error = get_class($this)."::NbFactureAPrelever Erreur -1 sql=".$this->db->error();
			return -1;
		}
	}


	// phpcs:disable PEAR.NamingConventions.ValidFunctionName.ScopeNotCamelCaps
	/**
	 *	Create a direct debit order or a credit transfer order
	 *  TODO delete params banque and agence when not necessary
	 *
	 *	@param 	int		$banque			dolibarr mysoc bank
	 *	@param	int		$agence			dolibarr mysoc bank office (guichet)
	 *	@param	string	$mode			real=do action, simu=test only
	 *  @param	string	$format			FRST, RCUR or ALL
	 *  @param  string  $executiondate	Date to execute the transfer
	 *  @param	int	    $notrigger		Disable triggers
	 *  @param	string	$type			'direct-debit' or 'bank-transfer'
	 *	@return	int						<0 if KO, No of invoice included into file if OK
	 */
	public function create($banque = 0, $agence = 0, $mode = 'real', $format = 'ALL', $executiondate = '', $notrigger = 0, $type = 'direct-debit')
	{
		// phpcs:enable
		global $conf, $langs, $user;

		dol_syslog(__METHOD__."::Bank=".$banque." Office=".$agence." mode=".$mode." format=".$format, LOG_DEBUG);

		require_once DOL_DOCUMENT_ROOT."/compta/facture/class/facture.class.php";
		require_once DOL_DOCUMENT_ROOT."/societe/class/societe.class.php";

		if ($type != 'bank-transfer') {
			if (empty($format)) {
				$this->error = 'ErrorBadParametersForDirectDebitFileCreate';
				return -1;
			}
		}

		$error = 0;

		$datetimeprev = time();
		//Choice the date of the execution direct debit
		if (!empty($executiondate)) $datetimeprev = $executiondate;

		$month = strftime("%m", $datetimeprev);
		$year = strftime("%Y", $datetimeprev);

		$this->invoice_in_error = array();
		$this->thirdparty_in_error = array();

		// Read invoices
		$factures = array();
		$factures_prev = array();
		$factures_result = array();
		$factures_prev_id = array();
		$factures_errors = array();

		if (!$error)
		{
			$sql = "SELECT f.rowid, pfd.rowid as pfdrowid, f.fk_soc";
			$sql .= ", pfd.code_banque, pfd.code_guichet, pfd.number, pfd.cle_rib";
			$sql .= ", pfd.amount";
			$sql .= ", s.nom as name";
			if ($type != 'bank-transfer') {
				$sql .= " FROM ".MAIN_DB_PREFIX."facture as f";
			} else {
				$sql .= " FROM ".MAIN_DB_PREFIX."facture_fourn as f";
			}
			$sql .= ", ".MAIN_DB_PREFIX."societe as s";
			$sql .= ", ".MAIN_DB_PREFIX."prelevement_facture_demande as pfd";
			$sql .= " WHERE f.entity IN (".getEntity('invoice').')';
			if ($type != 'bank-transfer') {
				$sql .= " AND f.rowid = pfd.fk_facture";
			} else {
				$sql .= " AND f.rowid = pfd.fk_facture_fourn";
			}
			$sql .= " AND s.rowid = f.fk_soc";
			//if ($banque || $agence) $sql.= " AND s.rowid = sr.fk_soc";
			$sql .= " AND f.fk_statut = 1";
			$sql .= " AND f.paye = 0";
			$sql .= " AND pfd.traite = 0";
			$sql .= " AND f.total_ttc > 0";
			$sql .= " AND pfd.ext_payment_id IS NULL";
			//if ($banque) $sql.= " AND sr.code_banque = '".$conf->global->PRELEVEMENT_CODE_BANQUE."'";
			//if ($agence) $sql.= " AND sr.code_guichet = '".$conf->global->PRELEVEMENT_CODE_GUICHET."'";

			dol_syslog(__METHOD__."::Read invoices, sql=".$sql, LOG_DEBUG);

			$resql = $this->db->query($sql);
			if ($resql)
			{
				$num = $this->db->num_rows($resql);
				$i = 0;

				while ($i < $num)
				{
					$row = $this->db->fetch_row($resql);
					$factures[$i] = $row; // All fields
					if ($row[7] == 0) {
						$error++;
						dol_syslog(__METHOD__."::Read invoices error Found a null invoice", LOG_ERR);
						$this->invoice_in_error[$row[0]] = "Error for invoice id ".$row[0].", found a null amount";
						break;
					}
					$i++;
				}
				$this->db->free($resql);
				dol_syslog(__METHOD__."::Read invoices, ".$i." invoices to withdraw", LOG_DEBUG);
			} else {
				$error++;
				dol_syslog(__METHOD__."::Read invoices error ".$this->db->error(), LOG_ERR);
			}
		}

		if (!$error)
		{
			require_once DOL_DOCUMENT_ROOT.'/societe/class/companybankaccount.class.php';
			$soc = new Societe($this->db);

			// Check BAN
			$i = 0;
			dol_syslog(__METHOD__."::Check BAN", LOG_DEBUG);

			if (count($factures) > 0)
			{
				foreach ($factures as $key => $fac)
				{
					if ($type != 'bank-transfer') {
						$tmpinvoice = new Facture($this->db);
					} else {
						$tmpinvoice = new FactureFournisseur($this->db);
					}
					$resfetch = $tmpinvoice->fetch($fac[0]);
					if ($resfetch >= 0)		// Field 0 of $fac is rowid of invoice
					{
						if ($soc->fetch($tmpinvoice->socid) >= 0)
						{
							$bac = new CompanyBankAccount($this->db);
							$bac->fetch(0, $soc->id);

							if ($type != 'bank-transfer') {
								if ($format == 'FRST' && $bac->frstrecur != 'FRST')
								{
									continue;
								}
								if ($format == 'RCUR' && ($bac->frstrecur != 'RCUR' && $bac->frstrecur != 'RECUR'))
								{
									continue;
								}
							}

							if ($bac->verif() >= 1)
							{
								$factures_prev[$i] = $fac;
								/* second array necessary for BonPrelevement */
								$factures_prev_id[$i] = $fac[0];
								$i++;
								//dol_syslog(__METHOD__."::RIB is ok", LOG_DEBUG);
							} else {
								dol_syslog(__METHOD__."::Check BAN Error on default bank number IBAN/BIC for thirdparty reported by verif() ".$tmpinvoice->socid." ".$soc->name, LOG_WARNING);
								$this->invoice_in_error[$fac[0]] = "Error on default bank number IBAN/BIC for invoice ".$tmpinvoice->getNomUrl(0)." for thirdparty ".$soc->getNomUrl(0);
								$this->thirdparty_in_error[$soc->id] = "Error on default bank number IBAN/BIC for invoice ".$tmpinvoice->getNomUrl(0)." for thirdparty ".$soc->getNomUrl(0);
							}
						} else {
							dol_syslog(__METHOD__."::Check BAN Failed to read company", LOG_WARNING);
						}
					} else {
						dol_syslog(__METHOD__."::Check BAN Failed to read invoice", LOG_WARNING);
					}
				}
			} else {
				dol_syslog(__METHOD__."::Check BAN No invoice to process", LOG_WARNING);
			}
		}

		$ok = 0;

		// Withdraw invoices in factures_prev array
		$out = count($factures_prev)." invoices will be included.";
		//print $out."\n";
		dol_syslog($out);

		// Return warning
		/*$i=0;
		 foreach ($this->thirdparty_in_error as $key => $val)
		 {
		 if ($i < 10) setEventMessages($val, null, 'warnings');
		 else setEventMessages('More error were discarded...', null, 'warnings');
		 $i++;
		 }*/

		if (count($factures_prev) > 0)
		{
			if ($mode == 'real')
			{
				$ok = 1;
			} else {
				print $langs->trans("ModeWarning"); //"Option for real mode was not set, we stop after this simulation\n";
			}
		}


		if ($ok)
		{
			/*
			 * We are in real mode.
			 * We create order and build file into disk
			 */
			$this->db->begin();

			$now = dol_now();

			/*
			 * Process order generation
			 */
			if (!$error)
			{
				$ref = substr($year, -2).$month;

				$sql = "SELECT substring(ref from char_length(ref) - 1)";
				$sql .= " FROM ".MAIN_DB_PREFIX."prelevement_bons";
				$sql .= " WHERE ref LIKE '%".$this->db->escape($ref)."%'";
				$sql .= " AND entity = ".$conf->entity;
				$sql .= " ORDER BY ref DESC LIMIT 1";

				dol_syslog(get_class($this)."::create sql=".$sql, LOG_DEBUG);
				$resql = $this->db->query($sql);

				if ($resql)
				{
					$row = $this->db->fetch_row($resql);
					$ref = "T".$ref.str_pad(dol_substr("00".intval($row[0]) + 1, 0, 2), 2, "0", STR_PAD_LEFT);

					if ($type != 'bank-transfer') {
						$dir = $conf->prelevement->dir_output.'/receipts';
					} else {
						$dir = $conf->paymentbybanktransfer->dir_output.'/receipts';
					}
					if (!is_dir($dir)) dol_mkdir($dir);

					$this->filename = $dir.'/'.$ref.'.xml';

					// Create withdraw receipt in database
					$sql = "INSERT INTO ".MAIN_DB_PREFIX."prelevement_bons (";
					$sql .= " ref, entity, datec, type";
					$sql .= ") VALUES (";
					$sql .= "'".$this->db->escape($ref)."'";
					$sql .= ", ".$conf->entity;
					$sql .= ", '".$this->db->idate($now)."'";
					$sql .= ", '".($type == 'bank-transfer' ? 'bank-transfer' : 'debit-order')."'";
					$sql .= ")";

					$resql = $this->db->query($sql);
					if ($resql)
					{
						$prev_id = $this->db->last_insert_id(MAIN_DB_PREFIX."prelevement_bons");
						$this->id = $prev_id;
						$this->ref = $ref;
					} else {
						$error++;
						dol_syslog(__METHOD__."::Create withdraw receipt ".$this->db->lasterror(), LOG_ERR);
					}
				} else {
					$error++;
					dol_syslog(__METHOD__."::Get last withdraw receipt ".$this->db->lasterror(), LOG_ERR);
				}
			}

			if (!$error)
			{
				/*
				 * Create withdrawal receipt in database
				 */
				if (count($factures_prev) > 0)
				{
					foreach ($factures_prev as $fac)	// Add a link in database for each invoice
					{
						// Fetch invoice
						$fact = new Facture($this->db);
						$fact->fetch($fac[0]);

						/*
						 * Add standing order
						 *
						 * $fac[0] : invoice_id
						 * $fac[1] : ???
						 * $fac[2] : third party id
						 * $fac[3] : banque
						 * $fac[4] : guichet
						 * $fac[5] : number
						 * $fac[6] : cle rib
						 * $fac[7] : amount
						 * $fac[8] : client nom
						 * $fac[2] : client id
						 */

						$ri = $this->AddFacture($fac[0], $fac[2], $fac[8], $fac[7], $fac[3], $fac[4], $fac[5], $fac[6], $type);
						if ($ri <> 0)
						{
							$error++;
						}

						// Update invoice requests as done
						$sql = "UPDATE ".MAIN_DB_PREFIX."prelevement_facture_demande";
						$sql .= " SET traite = 1";
						$sql .= ", date_traite = '".$this->db->idate($now)."'";
						$sql .= ", fk_prelevement_bons = ".$this->id;
						$sql .= " WHERE rowid = ".$fac[1];

						$resql = $this->db->query($sql);

						if (!$resql)
						{
							$error++;
							dol_syslog(__METHOD__."::Update Error=".$this->db->error(), LOG_ERR);
						}
					}
				}
			}

			if (!$error)
			{
				/*
				 * Create file of type='direct-debit' for direct debit order or type='bank-transfer' for credit transfer into a XML file
				 */

				dol_syslog(__METHOD__."::Init direct debit or credit transfer file for ".count($factures_prev)." invoices", LOG_DEBUG);

				if (count($factures_prev) > 0)
				{
					$this->date_echeance = $datetimeprev;
					$this->reference_remise = $ref;

					$id = $conf->global->PRELEVEMENT_ID_BANKACCOUNT;
					$account = new Account($this->db);
					if ($account->fetch($id) > 0)
					{
						$this->emetteur_code_banque = $account->code_banque;
						$this->emetteur_code_guichet       = $account->code_guichet;
						$this->emetteur_numero_compte      = $account->number;
						$this->emetteur_number_key = $account->cle_rib;
						$this->emetteur_iban               = $account->iban;
						$this->emetteur_bic                = $account->bic;

						$this->emetteur_ics                = $conf->global->PRELEVEMENT_ICS; // Ex: PRELEVEMENT_ICS = "FR78ZZZ123456";

						$this->raison_sociale              = $account->proprio;
					}

					$this->factures = $factures_prev_id;
					$this->context['factures_prev'] = $factures_prev;

					// Generation of direct debit or credti transfer file $this->filename (May be a SEPA file for european countries)
					// This also set the property $this->total with amount that is included into file
					$result = $this->generate($format, $executiondate, $type);
				}
				dol_syslog(__METHOD__."::End withdraw receipt, file ".$this->filename, LOG_DEBUG);
			}
			//var_dump($factures_prev);exit;

			/*
			 * Update total defined after generation of file
			 */
			$sql = "UPDATE ".MAIN_DB_PREFIX."prelevement_bons";
			$sql .= " SET amount = ".price2num($this->total);
			$sql .= " WHERE rowid = ".$this->id;
			$sql .= " AND entity = ".$conf->entity;

			$resql = $this->db->query($sql);
			if (!$resql)
			{
				$error++;
				dol_syslog(__METHOD__."::Error update total: ".$this->db->error(), LOG_ERR);
			}

			if (!$error && !$notrigger)
			{
				$triggername = 'DIRECT_DEBIT_ORDER_CREATE';
				if ($type != 'bank-transfer') {
					$triggername = 'CREDIT_TRANSFER_ORDER_CREATE';
				}

				// Call trigger
				$result = $this->call_trigger($triggername, $user);
				if ($result < 0) $error++;
				// End call triggers
			}

			if (!$error)
			{
				$this->db->commit();
			} else {
				$this->db->rollback();
			}

			return count($factures_prev);
		} else {
			return 0;
		}
	}


	/**
	 *  Get object and lines from database
	 *
	 *  @param	User	$user		Object user that delete
	 *  @param	int		$notrigger	1=Does not execute triggers, 0= execute triggers
	 *  @return	int					>0 if OK, <0 if KO
	 */
	public function delete($user = null, $notrigger = 0)
	{
		$this->db->begin();

		$error = 0;
		$resql1 = $resql2 = $resql3 = $resql4 = 0;

		if (!$notrigger)
		{
			$triggername = 'DIRECT_DEBIT_ORDER_DELETE';
			if ($this->type == 'bank-transfer') {
				$triggername = 'PAYMENTBYBANKTRANFER_DELETE';
			}
			// Call trigger
			$result = $this->call_trigger($triggername, $user);
			if ($result < 0) $error++;
			// End call triggers
		}

		if (!$error)
		{
			$sql = "DELETE FROM ".MAIN_DB_PREFIX."prelevement_facture WHERE fk_prelevement_lignes IN (SELECT rowid FROM ".MAIN_DB_PREFIX."prelevement_lignes WHERE fk_prelevement_bons = ".$this->id.")";
			$resql1 = $this->db->query($sql);
			if (!$resql1) dol_print_error($this->db);
		}

		if (!$error)
		{
			$sql = "DELETE FROM ".MAIN_DB_PREFIX."prelevement_lignes WHERE fk_prelevement_bons = ".$this->id;
			$resql2 = $this->db->query($sql);
			if (!$resql2) dol_print_error($this->db);
		}

		if (!$error)
		{
			$sql = "DELETE FROM ".MAIN_DB_PREFIX."prelevement_bons WHERE rowid = ".$this->id;
			$resql3 = $this->db->query($sql);
			if (!$resql3) dol_print_error($this->db);
		}

		if (!$error)
		{
			$sql = "UPDATE ".MAIN_DB_PREFIX."prelevement_facture_demande SET fk_prelevement_bons = NULL, traite = 0 WHERE fk_prelevement_bons = ".$this->id;
			$resql4 = $this->db->query($sql);
			if (!$resql4) dol_print_error($this->db);
		}

		if ($resql1 && $resql2 && $resql3 && $resql4 && !$error)
		{
			$this->db->commit();
			return 1;
		} else {
			$this->db->rollback();
			return -1;
		}
	}


	/**
	 *	Returns clickable name (with picto)
	 *
	 *  @param  int     $withpicto                  Include picto in link (0=No picto, 1=Include picto into link, 2=Only picto)
	 *  @param  string  $option                     On what the link point to ('nolink', ...)
	 *  @param  int     $notooltip                  1=Disable tooltip
	 *  @param  string  $morecss                    Add more css on link
	 *  @param  int     $save_lastsearch_value      -1=Auto, 0=No save of lastsearch_values when clicking, 1=Save lastsearch_values whenclicking
	 *	@return	string								URL of target
	 */
	public function getNomUrl($withpicto = 0, $option = '', $notooltip = 0, $morecss = '', $save_lastsearch_value = -1)
	{
		global $conf, $langs, $hookmanager;

		if (!empty($conf->dol_no_mouse_hover)) $notooltip = 1; // Force disable tooltips

		$result = '';

		$labeltoshow = 'Withdraw';
		if ($this->type == 'bank-transfer') {
			$labeltoshow = 'PaymentByBankTransfer';
		}

		$label = '<u>'.$langs->trans($labeltoshow).'</u>';
		$label .= '<br>';
		$label .= '<b>'.$langs->trans('Ref').':</b> '.$this->ref;
		if (isset($this->statut)) {
			$label .= '<br><b>'.$langs->trans("Status").":</b> ".$this->getLibStatut(5);
		}

		$url = DOL_URL_ROOT.'/compta/prelevement/card.php?id='.$this->id;
		if ($this->type == 'bank-transfer') {
			$url = DOL_URL_ROOT.'/compta/paymentbybanktransfer/card.php?id='.$this->id;
		}

		if ($option != 'nolink')
		{
			// Add param to save lastsearch_values or not
			$add_save_lastsearch_values = ($save_lastsearch_value == 1 ? 1 : 0);
			if ($save_lastsearch_value == -1 && preg_match('/list\.php/', $_SERVER["PHP_SELF"])) $add_save_lastsearch_values = 1;
			if ($add_save_lastsearch_values) $url .= '&save_lastsearch_values=1';
		}

		$linkclose = '';
		if (empty($notooltip))
		{
			if (!empty($conf->global->MAIN_OPTIMIZEFORTEXTBROWSER))
			{
				$label = $langs->trans("ShowMyObject");
				$linkclose .= ' alt="'.dol_escape_htmltag($label, 1).'"';
			}
			$linkclose .= ' title="'.dol_escape_htmltag($label, 1).'"';
			$linkclose .= ' class="classfortooltip'.($morecss ? ' '.$morecss : '').'"';

			/*
			 $hookmanager->initHooks(array('myobjectdao'));
			 $parameters=array('id'=>$this->id);
			 $reshook=$hookmanager->executeHooks('getnomurltooltip',$parameters,$this,$action);    // Note that $action and $object may have been modified by some hooks
			 if ($reshook > 0) $linkclose = $hookmanager->resPrint;
			 */
		} else $linkclose = ($morecss ? ' class="'.$morecss.'"' : '');

		$linkstart = '<a href="'.$url.'"';
		$linkstart .= $linkclose.'>';
		$linkend = '</a>';

		$result .= $linkstart;
		if ($withpicto) $result .= img_object(($notooltip ? '' : $label), ($this->picto ? $this->picto : 'generic'), ($notooltip ? (($withpicto != 2) ? 'class="paddingright"' : '') : 'class="'.(($withpicto != 2) ? 'paddingright ' : '').'classfortooltip"'), 0, 0, $notooltip ? 0 : 1);
		if ($withpicto != 2) $result .= $this->ref;
		$result .= $linkend;
		//if ($withpicto != 2) $result.=(($addlabel && $this->label) ? $sep . dol_trunc($this->label, ($addlabel > 1 ? $addlabel : 0)) : '');

		global $action, $hookmanager;
		$hookmanager->initHooks(array('banktransferdao'));
		$parameters = array('id'=>$this->id, 'getnomurl'=>$result);
		$reshook = $hookmanager->executeHooks('getNomUrl', $parameters, $this, $action); // Note that $action and $object may have been modified by some hooks
		if ($reshook > 0) $result = $hookmanager->resPrint;
		else $result .= $hookmanager->resPrint;

		return $result;
	}


	// phpcs:disable PEAR.NamingConventions.ValidFunctionName.ScopeNotCamelCaps
	/**
	 *	Delete a notification def by id
	 *
	 *	@param	int		$rowid		id of notification
	 *	@return	int					0 if OK, <0 if KO
	 */
	public function DeleteNotificationById($rowid)
	{
		// phpcs:enable
		$result = 0;

		$sql = "DELETE FROM ".MAIN_DB_PREFIX."notify_def";
		$sql .= " WHERE rowid = '".$rowid."'";

		if ($this->db->query($sql))
		{
			return 0;
		} else {
			return -1;
		}
	}

	// phpcs:disable PEAR.NamingConventions.ValidFunctionName.ScopeNotCamelCaps
	/**
	 *	Delete a notification
	 *
	 *	@param	int	$user		notification user
	 *	@param	string	$action		notification action
	 *	@return	int					>0 if OK, <0 if KO
	 */
	public function DeleteNotification($user, $action)
	{
		// phpcs:enable
		$result = 0;

		$sql = "DELETE FROM ".MAIN_DB_PREFIX."notify_def";
		$sql .= " WHERE fk_user=".$user." AND fk_action='".$action."'";

		if ($this->db->query($sql))
		{
			return 0;
		} else {
			return -1;
		}
	}

	// phpcs:disable PEAR.NamingConventions.ValidFunctionName.ScopeNotCamelCaps
	/**
	 *	Add a notification
	 *
	 *	@param	DoliDB	$db			database handler
	 *	@param	int	$user		notification user
	 *	@param	string	$action		notification action
	 *	@return	int					0 if OK, <0 if KO
	 */
	public function AddNotification($db, $user, $action)
	{
		// phpcs:enable
		$result = 0;

		if ($this->DeleteNotification($user, $action) == 0)
		{
			$now = dol_now();

			$sql = "INSERT INTO ".MAIN_DB_PREFIX."notify_def (datec,fk_user, fk_soc, fk_contact, fk_action)";
			$sql .= " VALUES (".$db->idate($now).",".$user.", 'NULL', 'NULL', '".$action."')";

			dol_syslog("adnotiff: ".$sql);
			if ($this->db->query($sql))
			{
				$result = 0;
			} else {
				$result = -1;
				dol_syslog(get_class($this)."::AddNotification Error $result");
			}
		}

		return $result;
	}


	/**
	 * Generate a direct debit or credit transfer file.
	 * Generation Formats:
	 * - Europe: SEPA (France: CFONB no more supported, Spain: AEB19 if external module EsAEB is enabled)
	 * - Others countries: Warning message
	 * File is generated with name this->filename
	 *
	 * @param	string	$format				FRST, RCUR or ALL
	 * @param 	string 	$executiondate		Date to execute transfer
	 * @param	string	$type				'direct-debit' or 'bank-transfer'
	 * @return	int							>=0 if OK, <0 if KO
	 */
	public function generate($format = 'ALL', $executiondate = '', $type = 'direct-debit')
	{
		global $conf, $langs, $mysoc;

		//TODO: Optimize code to read lines in a single function

		$result = 0;

		dol_syslog(get_class($this)."::generate build file=".$this->filename." type=".$type);

		$this->file = fopen($this->filename, "w");
		if (empty($this->file))
		{
			$this->error = $langs->trans('ErrorFailedToOpenFile', $this->filename);
			return -1;
		}

		$found = 0;
		$this->total = 0;

		// Build file for European countries
		if ($mysoc->isInEEC())
		{
			$found++;

			if ($type != 'bank-transfer') {
				/**
				 * SECTION CREATION FICHIER SEPA - DIRECT DEBIT
				 */
				// SEPA Initialisation
				$CrLf = "\n";

				$now = dol_now();

				$dateTime_ECMA = dol_print_date($now, '%Y-%m-%dT%H:%M:%S');

				$date_actu = $now;
				if (!empty($executiondate)) $date_actu = $executiondate;

				$dateTime_YMD = dol_print_date($date_actu, '%Y%m%d');
				$dateTime_YMDHMS = dol_print_date($date_actu, '%Y%m%d%H%M%S');
				$fileDebiteurSection = '';
				$fileEmetteurSection = '';
				$i = 0;

				/*
				 * Section Debitor (sepa Debiteurs bloc lines)
				 */

				$sql = "SELECT soc.code_client as code, soc.address, soc.zip, soc.town, c.code as country_code,";
				$sql .= " pl.client_nom as nom, pl.code_banque as cb, pl.code_guichet as cg, pl.number as cc, pl.amount as somme,";
				$sql .= " f.ref as fac, pf.fk_facture as idfac, rib.datec, rib.iban_prefix as iban, rib.bic as bic, rib.rowid as drum, rib.rum, rib.date_rum";
				$sql .= " FROM";
				$sql .= " ".MAIN_DB_PREFIX."prelevement_lignes as pl,";
				$sql .= " ".MAIN_DB_PREFIX."facture as f,";
				$sql .= " ".MAIN_DB_PREFIX."prelevement_facture as pf,";
				$sql .= " ".MAIN_DB_PREFIX."societe as soc,";
				$sql .= " ".MAIN_DB_PREFIX."c_country as c,";
				$sql .= " ".MAIN_DB_PREFIX."societe_rib as rib";
				$sql .= " WHERE pl.fk_prelevement_bons = ".$this->id;
				$sql .= " AND pl.rowid = pf.fk_prelevement_lignes";
				$sql .= " AND pf.fk_facture = f.rowid";
				$sql .= " AND soc.fk_pays = c.rowid";
				$sql .= " AND soc.rowid = f.fk_soc";
				$sql .= " AND rib.fk_soc = f.fk_soc";
				$sql .= " AND rib.default_rib = 1";
				$sql .= " AND rib.type = 'ban'";
				//print $sql;

				// Define $fileDebiteurSection. One section DrctDbtTxInf per invoice.
				$resql = $this->db->query($sql);
				if ($resql)
				{
					$num = $this->db->num_rows($resql);
					while ($i < $num)
					{
						$obj = $this->db->fetch_object($resql);
						$daterum = (!empty($obj->date_rum)) ? $this->db->jdate($obj->date_rum) : $this->db->jdate($obj->datec);
						$fileDebiteurSection .= $this->EnregDestinataireSEPA($obj->code, $obj->nom, $obj->address, $obj->zip, $obj->town, $obj->country_code, $obj->cb, $obj->cg, $obj->cc, $obj->somme, $obj->fac, $obj->idfac, $obj->iban, $obj->bic, $daterum, $obj->drum, $obj->rum, $type);
						$this->total = $this->total + $obj->somme;
						$i++;
					}
					$nbtotalDrctDbtTxInf = $i;
<<<<<<< HEAD
				} else {
					fputs($this->file, 'ERROR CREDITOR '.$sql.$CrLf); // CREDITORS = Suppliers
=======
				}
				else
				{
					fputs($this->file, 'ERROR DEBITOR '.$sql.$CrLf); // DEBITOR = Customers
>>>>>>> b6a39389
					$result = -2;
				}

				// Define $fileEmetteurSection. Start of bloc PmtInf. Will contains all $nbtotalDrctDbtTxInf
				if ($result != -2)
				{
					$fileEmetteurSection .= $this->EnregEmetteurSEPA($conf, $date_actu, $nbtotalDrctDbtTxInf, $this->total, $CrLf, $format, $type);
				}

				/**
				 * SECTION CREATION SEPA FILE - ISO200022
				 */
				// SEPA File Header
				fputs($this->file, '<'.'?xml version="1.0" encoding="UTF-8" standalone="yes"?'.'>'.$CrLf);
				fputs($this->file, '<Document xmlns="urn:iso:std:iso:20022:tech:xsd:pain.008.001.02" xmlns:xsi="http://www.w3.org/2001/XMLSchema-instance">'.$CrLf);
				fputs($this->file, '	<CstmrDrctDbtInitn>'.$CrLf);
				// SEPA Group header
				fputs($this->file, '		<GrpHdr>'.$CrLf);
				fputs($this->file, '			<MsgId>'.('DD/'.$dateTime_YMD.'/REF'.$this->id).'</MsgId>'.$CrLf);
				fputs($this->file, '			<CreDtTm>'.$dateTime_ECMA.'</CreDtTm>'.$CrLf);
				fputs($this->file, '			<NbOfTxs>'.$i.'</NbOfTxs>'.$CrLf);
				fputs($this->file, '			<CtrlSum>'.$this->total.'</CtrlSum>'.$CrLf);
				fputs($this->file, '			<InitgPty>'.$CrLf);
				fputs($this->file, '				<Nm>'.strtoupper(dol_string_unaccent($this->raison_sociale)).'</Nm>'.$CrLf);
				fputs($this->file, '				<Id>'.$CrLf);
				fputs($this->file, '				    <PrvtId>'.$CrLf);
				fputs($this->file, '					<Othr>'.$CrLf);
				fputs($this->file, '						<Id>'.$conf->global->PRELEVEMENT_ICS.'</Id>'.$CrLf);
				fputs($this->file, '					</Othr>'.$CrLf);
				fputs($this->file, '				    </PrvtId>'.$CrLf);
				fputs($this->file, '				</Id>'.$CrLf);
				fputs($this->file, '			</InitgPty>'.$CrLf);
				fputs($this->file, '		</GrpHdr>'.$CrLf);
				// SEPA File Emetteur
				if ($result != -2)
				{	fputs($this-> file, $fileEmetteurSection); }
				// SEPA File Debiteurs
				if ($result != -2)
				{	fputs($this-> file, $fileDebiteurSection); }
				// SEPA FILE FOOTER
				fputs($this->file, '		</PmtInf>'.$CrLf);
				fputs($this->file, '	</CstmrDrctDbtInitn>'.$CrLf);
				fputs($this->file, '</Document>'.$CrLf);
			} else {
				/**
				 * SECTION CREATION FICHIER SEPA - CREDIT TRANSFER
				 */
				// SEPA Initialisation
				$CrLf = "\n";

				$now = dol_now();

				$dateTime_ECMA = dol_print_date($now, '%Y-%m-%dT%H:%M:%S');

				$date_actu = $now;
				if (!empty($executiondate)) $date_actu = $executiondate;

				$dateTime_YMD = dol_print_date($date_actu, '%Y%m%d');
				$dateTime_YMDHMS = dol_print_date($date_actu, '%Y%m%d%H%M%S');
				$fileCrediteurSection = '';
				$fileEmetteurSection = '';
				$i = 0;

				/*
				 * Section Creditor (sepa Crediteurs bloc lines)
				 */

				$sql = "SELECT soc.code_client as code, soc.address, soc.zip, soc.town, c.code as country_code,";
				$sql .= " pl.client_nom as nom, pl.code_banque as cb, pl.code_guichet as cg, pl.number as cc, pl.amount as somme,";
				$sql .= " f.ref as fac, pf.fk_facture_fourn as idfac, rib.datec, rib.iban_prefix as iban, rib.bic as bic, rib.rowid as drum, rib.rum, rib.date_rum";
				$sql .= " FROM";
				$sql .= " ".MAIN_DB_PREFIX."prelevement_lignes as pl,";
				$sql .= " ".MAIN_DB_PREFIX."facture_fourn as f,";
				$sql .= " ".MAIN_DB_PREFIX."prelevement_facture as pf,";
				$sql .= " ".MAIN_DB_PREFIX."societe as soc,";
				$sql .= " ".MAIN_DB_PREFIX."c_country as c,";
				$sql .= " ".MAIN_DB_PREFIX."societe_rib as rib";
				$sql .= " WHERE pl.fk_prelevement_bons = ".$this->id;
				$sql .= " AND pl.rowid = pf.fk_prelevement_lignes";
				$sql .= " AND pf.fk_facture_fourn = f.rowid";
				$sql .= " AND soc.fk_pays = c.rowid";
				$sql .= " AND soc.rowid = f.fk_soc";
				$sql .= " AND rib.fk_soc = f.fk_soc";
				$sql .= " AND rib.default_rib = 1";
				$sql .= " AND rib.type = 'ban'";
				//print $sql;

				// Define $fileCrediteurSection. One section DrctDbtTxInf per invoice.
				$resql = $this->db->query($sql);
				if ($resql)
				{
					$num = $this->db->num_rows($resql);
					while ($i < $num)
					{
						$obj = $this->db->fetch_object($resql);
						$daterum = (!empty($obj->date_rum)) ? $this->db->jdate($obj->date_rum) : $this->db->jdate($obj->datec);
						$fileCrediteurSection .= $this->EnregDestinataireSEPA($obj->code, $obj->nom, $obj->address, $obj->zip, $obj->town, $obj->country_code, $obj->cb, $obj->cg, $obj->cc, $obj->somme, $obj->fac, $obj->idfac, $obj->iban, $obj->bic, $daterum, $obj->drum, $obj->rum, $type);
						$this->total = $this->total + $obj->somme;
						$i++;
					}
					$nbtotalDrctDbtTxInf = $i;
<<<<<<< HEAD
				} else {
					fputs($this->file, 'ERROR DEBITOR '.$sql.$CrLf); // DEBITOR = Customers
=======
				}
				else
				{
					fputs($this->file, 'ERROR CREDITOR '.$sql.$CrLf); // CREDITORS = Suppliers
>>>>>>> b6a39389
					$result = -2;
				}

				// Define $fileEmetteurSection. Start of bloc PmtInf. Will contains all $nbtotalDrctDbtTxInf
				if ($result != -2)
				{
					$fileEmetteurSection .= $this->EnregEmetteurSEPA($conf, $date_actu, $nbtotalDrctDbtTxInf, $this->total, $CrLf, $format, $type);
				}

				/**
				 * SECTION CREATION SEPA FILE - CREDIT TRANSFER - ISO200022
				 */
				// SEPA File Header
				fputs($this->file, '<'.'?xml version="1.0" encoding="UTF-8" standalone="yes"?'.'>'.$CrLf);
				fputs($this->file, '<Document xmlns="urn:iso:std:iso:20022:tech:xsd:pain.001.001.03" xmlns:xsi="http://www.w3.org/2001/XMLSchema-instance">'.$CrLf);
				fputs($this->file, '	<CstmrCdtTrfInitn>'.$CrLf);
				// SEPA Group header
				fputs($this->file, '		<GrpHdr>'.$CrLf);
				fputs($this->file, '			<MsgId>'.('TRF/'.$dateTime_YMD.'/REF'.$this->id).'</MsgId>'.$CrLf);
				fputs($this->file, '			<CreDtTm>'.$dateTime_ECMA.'</CreDtTm>'.$CrLf);
				fputs($this->file, '			<NbOfTxs>'.$i.'</NbOfTxs>'.$CrLf);
				fputs($this->file, '			<CtrlSum>'.$this->total.'</CtrlSum>'.$CrLf);
				fputs($this->file, '			<InitgPty>'.$CrLf);
				fputs($this->file, '				<Nm>'.strtoupper(dol_string_unaccent($this->raison_sociale)).'</Nm>'.$CrLf);
				fputs($this->file, '				<Id>'.$CrLf);
				fputs($this->file, '				    <PrvtId>'.$CrLf);
				fputs($this->file, '					<Othr>'.$CrLf);
				fputs($this->file, '						<Id>'.$conf->global->PRELEVEMENT_ICS.'</Id>'.$CrLf);
				fputs($this->file, '					</Othr>'.$CrLf);
				fputs($this->file, '				    </PrvtId>'.$CrLf);
				fputs($this->file, '				</Id>'.$CrLf);
				fputs($this->file, '			</InitgPty>'.$CrLf);
				fputs($this->file, '		</GrpHdr>'.$CrLf);
				// SEPA File Emetteur (mycompany)
				if ($result != -2)
				{	fputs($this-> file, $fileEmetteurSection); }
				// SEPA File Creditors
				if ($result != -2)
				{	fputs($this-> file, $fileCrediteurSection); }
				// SEPA FILE FOOTER
				fputs($this->file, '		</PmtInf>'.$CrLf);
				fputs($this->file, '	</CstmrCdtTrfInitn>'.$CrLf);
				fputs($this->file, '</Document>'.$CrLf);
			}
		}

		// Build file for Other Countries with unknow format
		if (!$found)
		{
			if ($type != 'bank-transfer') {
				$sql = "SELECT pl.amount";
				$sql .= " FROM";
				$sql .= " ".MAIN_DB_PREFIX."prelevement_lignes as pl,";
				$sql .= " ".MAIN_DB_PREFIX."facture as f,";
				$sql .= " ".MAIN_DB_PREFIX."prelevement_facture as pf";
				$sql .= " WHERE pl.fk_prelevement_bons = ".$this->id;
				$sql .= " AND pl.rowid = pf.fk_prelevement_lignes";
				$sql .= " AND pf.fk_facture = f.rowid";

				// Lines
				$i = 0;
				$resql = $this->db->query($sql);
				if ($resql)
				{
					$num = $this->db->num_rows($resql);

					while ($i < $num)
					{
						$obj = $this->db->fetch_object($resql);
						$this->total = $this->total + $obj->amount;

						// TODO Write record into file
						$i++;
					}
				} else {
					$result = -2;
				}
			} else {
				$sql = "SELECT pl.amount";
				$sql .= " FROM";
				$sql .= " ".MAIN_DB_PREFIX."prelevement_lignes as pl,";
				$sql .= " ".MAIN_DB_PREFIX."facture_fourn as f,";
				$sql .= " ".MAIN_DB_PREFIX."prelevement_facture as pf";
				$sql .= " WHERE pl.fk_prelevement_bons = ".$this->id;
				$sql .= " AND pl.rowid = pf.fk_prelevement_lignes";
				$sql .= " AND pf.fk_facture_fourn = f.rowid";

				// Lines
				$i = 0;
				$resql = $this->db->query($sql);
				if ($resql)
				{
					$num = $this->db->num_rows($resql);

					while ($i < $num)
					{
						$obj = $this->db->fetch_object($resql);
						$this->total = $this->total + $obj->amount;

						// TODO Write record into file
						$i++;
					}
				} else {
					$result = -2;
				}
			}

			$langs->load('withdrawals');

			// TODO Add here code to generate a generic file
			fputs($this->file, $langs->transnoentitiesnoconv('WithdrawalFileNotCapable', $mysoc->country_code));
		}

		fclose($this->file);
		if (!empty($conf->global->MAIN_UMASK)) {
			@chmod($this->file, octdec($conf->global->MAIN_UMASK));
		}

		return $result;
	}


	/**
	 * Generate dynamically a RUM number for a customer bank account
	 *
	 * @param	string		$row_code_client	Customer code (soc.code_client)
	 * @param	int			$row_datec			Creation date of bank account (rib.datec)
	 * @param	string		$row_drum			Id of customer bank account (rib.rowid)
	 * @return 	string		RUM number
	 */
	public static function buildRumNumber($row_code_client, $row_datec, $row_drum)
	{
		global $langs;
		$pre = substr(dol_string_nospecial(dol_string_unaccent($langs->transnoentitiesnoconv('RUM'))), 0, 3); // Must always be on 3 char ('RUM' or 'UMR'. This is a protection against bad translation)
		return $pre.'-'.$row_code_client.'-'.$row_drum.'-'.date('U', $row_datec);
	}


	// phpcs:disable PEAR.NamingConventions.ValidFunctionName.ScopeNotCamelCaps
	/**
	 *	Write recipient of request (customer)
	 *
	 *	@param	int		$rowid			id of line
	 *	@param	string	$client_nom		name of customer
	 *	@param	string	$rib_banque		code of bank
	 *	@param	string	$rib_guichet 	code of bank office
	 *	@param	string	$rib_number		bank account
	 *	@param	float	$amount			amount
	 *	@param	string	$ref		ref of invoice
	 *	@param	int		$facid			id of invoice
	 *  @param	string	$rib_dom		rib domiciliation
	 *  @param	string	$type			'direct-debit' or 'bank-transfer'
	 *	@return	void
	 *  @see EnregDestinataireSEPA()
	 */
	public function EnregDestinataire($rowid, $client_nom, $rib_banque, $rib_guichet, $rib_number, $amount, $ref, $facid, $rib_dom = '', $type = 'direct-debit')
	{
		// phpcs:enable
		fputs($this->file, "06");
		fputs($this->file, "08"); // Prelevement ordinaire

		fputs($this->file, "        "); // Zone Reservee B2

		fputs($this->file, $this->emetteur_ics); // ICS

		// Date d'echeance C1

		fputs($this->file, "       ");
		fputs($this->file, strftime("%d%m", $this->date_echeance));
		fputs($this->file, substr(strftime("%y", $this->date_echeance), 1));

		// Raison Sociale Destinataire C2

		fputs($this->file, substr(strtoupper($client_nom)."                         ", 0, 24));

		// Domiciliation facultative D1
		$domiciliation = strtr($rib_dom, array(" " => "-", CHR(13) => " ", CHR(10) => ""));
		fputs($this->file, substr($domiciliation."                         ", 0, 24));

		// Zone Reservee D2

		fputs($this->file, substr("                             ", 0, 8));

		// Code Guichet  D3

		fputs($this->file, $rib_guichet);

		// Numero de compte D4

		fputs($this->file, substr("000000000000000".$rib_number, -11));

		// Zone E Montant

		$montant = (round($amount, 2) * 100);

		fputs($this->file, substr("000000000000000".$montant, -16));

		// Libelle F

		fputs($this->file, substr("*_".$ref."_RDVnet".$rowid."                               ", 0, 31));

		// Code etablissement G1

		fputs($this->file, $rib_banque);

		// Zone Reservee G2

		fputs($this->file, substr("                                        ", 0, 5));

		fputs($this->file, "\n");
	}

	// phpcs:disable PEAR.NamingConventions.ValidFunctionName.ScopeNotCamelCaps
	/**
	 *	Write recipient of request (customer)
	 *
	 *	@param	string		$row_code_client	soc.code_client as code,
	 *	@param	string		$row_nom			pl.client_nom AS name,
	 *	@param	string		$row_address		soc.address AS adr,
	 *	@param	string		$row_zip			soc.zip
	 *  @param	string		$row_town			soc.town
	 *	@param	string		$row_country_code	c.code AS country,
	 *	@param	string		$row_cb				pl.code_banque AS cb,		Not used for SEPA
	 *	@param	string		$row_cg				pl.code_guichet AS cg,		Not used for SEPA
	 *	@param	string		$row_cc				pl.number AS cc,			Not used for SEPA
	 *	@param	string		$row_somme			pl.amount AS somme,
	 *	@param	string		$row_ref			f.ref
	 *	@param	string		$row_idfac			pf.fk_facture AS idfac,
	 *	@param	string		$row_iban			rib.iban_prefix AS iban,
	 *	@param	string		$row_bic			rib.bic AS bic,
	 *	@param	string		$row_datec			rib.datec,
	 *	@param	string		$row_drum			rib.rowid used to generate rum
	 * 	@param	string		$row_rum			rib.rum Rum defined on company bank account
	 *  @param	string		$type				'direct-debit' or 'bank-transfer'
	 *	@return	string							Return string with SEPA part DrctDbtTxInf
	 *  @see EnregDestinataire()
	 */
	public function EnregDestinataireSEPA($row_code_client, $row_nom, $row_address, $row_zip, $row_town, $row_country_code, $row_cb, $row_cg, $row_cc, $row_somme, $row_ref, $row_idfac, $row_iban, $row_bic, $row_datec, $row_drum, $row_rum, $type = 'direct-debit')
	{
		// phpcs:enable
		global $conf;

		include_once DOL_DOCUMENT_ROOT.'/core/lib/functions2.lib.php';

		$CrLf = "\n";
		$Rowing = sprintf("%010d", $row_idfac);

		// Define value for RUM
		// Example:  RUMCustomerCode-CustomerBankAccountId-01424448606	(note: Date is date of creation of CustomerBankAccountId)
		$Rum = empty($row_rum) ? $this->buildRumNumber($row_code_client, $row_datec, $row_drum) : $row_rum;

		// Define date of RUM signature
		$DtOfSgntr = dol_print_date($row_datec, '%Y-%m-%d');

		if ($type != 'bank-transfer') {
			// SEPA Paiement Information of buyer for Direct debit
			$XML_DEBITOR = '';
			$XML_DEBITOR .= '			<DrctDbtTxInf>'.$CrLf;
			$XML_DEBITOR .= '				<PmtId>'.$CrLf;
			// Add EndToEndId. Must be a unique ID for each payment (for example by including bank, buyer or seller, date, checksum)
			$XML_DEBITOR .= '					<EndToEndId>'.(($conf->global->PRELEVEMENT_END_TO_END != "") ? $conf->global->PRELEVEMENT_END_TO_END : ('AS-'.dol_trunc($row_ref, 20)).'-'.$Rowing).'</EndToEndId>'.$CrLf; // ISO20022 states that EndToEndId has a MaxLength of 35 characters
			$XML_DEBITOR .= '				</PmtId>'.$CrLf;
			$XML_DEBITOR .= '				<InstdAmt Ccy="EUR">'.round($row_somme, 2).'</InstdAmt>'.$CrLf;
			$XML_DEBITOR .= '				<DrctDbtTx>'.$CrLf;
			$XML_DEBITOR .= '					<MndtRltdInf>'.$CrLf;
			$XML_DEBITOR .= '						<MndtId>'.$Rum.'</MndtId>'.$CrLf;
			$XML_DEBITOR .= '						<DtOfSgntr>'.$DtOfSgntr.'</DtOfSgntr>'.$CrLf;
			$XML_DEBITOR .= '						<AmdmntInd>false</AmdmntInd>'.$CrLf;
			$XML_DEBITOR .= '					</MndtRltdInf>'.$CrLf;
			$XML_DEBITOR .= '				</DrctDbtTx>'.$CrLf;
			$XML_DEBITOR .= '				<DbtrAgt>'.$CrLf;
			$XML_DEBITOR .= '					<FinInstnId>'.$CrLf;
			$XML_DEBITOR .= '						<BIC>'.$row_bic.'</BIC>'.$CrLf;
			$XML_DEBITOR .= '					</FinInstnId>'.$CrLf;
			$XML_DEBITOR .= '				</DbtrAgt>'.$CrLf;
			$XML_DEBITOR .= '				<Dbtr>'.$CrLf;
			$XML_DEBITOR .= '					<Nm>'.dolEscapeXML(strtoupper(dol_string_unaccent($row_nom))).'</Nm>'.$CrLf;
			$XML_DEBITOR .= '					<PstlAdr>'.$CrLf;
			$XML_DEBITOR .= '						<Ctry>'.$row_country_code.'</Ctry>'.$CrLf;
			$addressline1 = dol_string_unaccent(strtr($row_address, array(CHR(13) => ", ", CHR(10) => "")));
			$addressline2 = dol_string_unaccent(strtr($row_zip.(($row_zip && $row_town) ? ' ' : ''.$row_town), array(CHR(13) => ", ", CHR(10) => "")));
			if (trim($addressline1)) 	$XML_DEBITOR .= '						<AdrLine>'.dolEscapeXML(dol_trunc($addressline1, 70, 'right', 'UTF-8', true)).'</AdrLine>'.$CrLf;
			if (trim($addressline2))	$XML_DEBITOR .= '						<AdrLine>'.dolEscapeXML(dol_trunc($addressline2, 70, 'right', 'UTF-8', true)).'</AdrLine>'.$CrLf;
			$XML_DEBITOR .= '					</PstlAdr>'.$CrLf;
			$XML_DEBITOR .= '				</Dbtr>'.$CrLf;
			$XML_DEBITOR .= '				<DbtrAcct>'.$CrLf;
			$XML_DEBITOR .= '					<Id>'.$CrLf;
			$XML_DEBITOR .= '						<IBAN>'.preg_replace('/\s/', '', $row_iban).'</IBAN>'.$CrLf;
			$XML_DEBITOR .= '					</Id>'.$CrLf;
			$XML_DEBITOR .= '				</DbtrAcct>'.$CrLf;
			$XML_DEBITOR .= '				<RmtInf>'.$CrLf;
			// A string with some information on payment - 140 max
			$XML_DEBITOR .= '					<Ustrd>'.(($conf->global->PRELEVEMENT_USTRD != "") ? $conf->global->PRELEVEMENT_USTRD : dol_trunc($row_ref, 135)).'</Ustrd>'.$CrLf; // 140 max
			$XML_DEBITOR .= '				</RmtInf>'.$CrLf;
			$XML_DEBITOR .= '			</DrctDbtTxInf>'.$CrLf;
			return $XML_DEBITOR;
		} else {
			// SEPA Paiement Information of seller for Credit Transfer
			$XML_CREDITOR = '';
			$XML_CREDITOR .= '			<CdtTrfTxInf>'.$CrLf;
			$XML_CREDITOR .= '				<PmtId>'.$CrLf;
			// Add EndToEndId. Must be a unique ID for each payment (for example by including bank, buyer or seller, date, checksum)
			$XML_CREDITOR .= '					<EndToEndId>'.(($conf->global->PRELEVEMENT_END_TO_END != "") ? $conf->global->PRELEVEMENT_END_TO_END : ('AS-'.dol_trunc($row_ref, 20)).'-'.$Rowing).'</EndToEndId>'.$CrLf; // ISO20022 states that EndToEndId has a MaxLength of 35 characters
			$XML_CREDITOR .= '				</PmtId>'.$CrLf;
			$XML_CREDITOR .= '				<Amt>'.$CrLf;
			$XML_CREDITOR .= '					<InstdAmt Ccy="EUR">'.round($row_somme, 2).'</InstdAmt>'.$CrLf;
			$XML_CREDITOR .= '				</Amt>'.$CrLf;
			/*
			$XML_CREDITOR .= '				<DrctDbtTx>'.$CrLf;
			$XML_CREDITOR .= '					<MndtRltdInf>'.$CrLf;
			$XML_CREDITOR .= '						<MndtId>'.$Rum.'</MndtId>'.$CrLf;
			$XML_CREDITOR .= '						<DtOfSgntr>'.$DtOfSgntr.'</DtOfSgntr>'.$CrLf;
			$XML_CREDITOR .= '						<AmdmntInd>false</AmdmntInd>'.$CrLf;
			$XML_CREDITOR .= '					</MndtRltdInf>'.$CrLf;
			$XML_CREDITOR .= '				</DrctDbtTx>'.$CrLf;
			*/
			//$XML_CREDITOR .= '				<ChrgBr>SLEV</ChrgBr>'.$CrLf;
			$XML_CREDITOR .= '				<CdtrAgt>'.$CrLf;
			$XML_CREDITOR .= '					<FinInstnId>'.$CrLf;
			$XML_CREDITOR .= '						<BIC>'.$row_bic.'</BIC>'.$CrLf;
			$XML_CREDITOR .= '					</FinInstnId>'.$CrLf;
			$XML_CREDITOR .= '				</CdtrAgt>'.$CrLf;
			$XML_CREDITOR .= '				<Cdtr>'.$CrLf;
			$XML_CREDITOR .= '					<Nm>'.dolEscapeXML(strtoupper(dol_string_unaccent($row_nom))).'</Nm>'.$CrLf;
			$XML_CREDITOR .= '					<PstlAdr>'.$CrLf;
			$XML_CREDITOR .= '						<Ctry>'.$row_country_code.'</Ctry>'.$CrLf;
			$addressline1 = dol_string_unaccent(strtr($row_address, array(CHR(13) => ", ", CHR(10) => "")));
			$addressline2 = dol_string_unaccent(strtr($row_zip.(($row_zip && $row_town) ? ' ' : ''.$row_town), array(CHR(13) => ", ", CHR(10) => "")));
			if (trim($addressline1)) 	$XML_CREDITOR .= '						<AdrLine>'.dolEscapeXML(dol_trunc($addressline1, 70, 'right', 'UTF-8', true)).'</AdrLine>'.$CrLf;
			if (trim($addressline2))	$XML_CREDITOR .= '						<AdrLine>'.dolEscapeXML(dol_trunc($addressline2, 70, 'right', 'UTF-8', true)).'</AdrLine>'.$CrLf;
			$XML_CREDITOR .= '					</PstlAdr>'.$CrLf;
			$XML_CREDITOR .= '				</Cdtr>'.$CrLf;
			$XML_CREDITOR .= '				<CdtrAcct>'.$CrLf;
			$XML_CREDITOR .= '					<Id>'.$CrLf;
			$XML_CREDITOR .= '						<IBAN>'.preg_replace('/\s/', '', $row_iban).'</IBAN>'.$CrLf;
			$XML_CREDITOR .= '					</Id>'.$CrLf;
			$XML_CREDITOR .= '				</CdtrAcct>'.$CrLf;
			$XML_CREDITOR .= '				<RmtInf>'.$CrLf;
			// A string with some information on payment - 140 max
			$XML_CREDITOR .= '					<Ustrd>'.(($conf->global->PRELEVEMENT_USTRD != "") ? $conf->global->PRELEVEMENT_USTRD : dol_trunc($row_ref, 135)).'</Ustrd>'.$CrLf; // 140 max
			$XML_CREDITOR .= '				</RmtInf>'.$CrLf;
			$XML_CREDITOR .= '			</CdtTrfTxInf>'.$CrLf;
			return $XML_CREDITOR;
		}
	}


	// phpcs:disable PEAR.NamingConventions.ValidFunctionName.ScopeNotCamelCaps
	/**
	 *	Write sender of request (me).
	 *
	 *  @param	string		$type				'direct-debit' or 'bank-transfer'
	 *	@return	void
	 *  @see EnregEmetteurSEPA()
	 */
	public function EnregEmetteur($type = 'direct-debit')
	{
		// phpcs:enable
		fputs($this->file, "03");
		fputs($this->file, "08"); // Prelevement ordinaire

		fputs($this->file, "        "); // Zone Reservee B2

		fputs($this->file, $this->emetteur_ics); // ICS

		// Date d'echeance C1

		fputs($this->file, "       ");
		fputs($this->file, strftime("%d%m", $this->date_echeance));
		fputs($this->file, substr(strftime("%y", $this->date_echeance), 1));

		// Raison Sociale C2

		fputs($this->file, substr($this->raison_sociale."                           ", 0, 24));

		// Reference de la remise creancier D1 sur 7 caracteres

		fputs($this->file, substr($this->reference_remise."                           ", 0, 7));

		// Zone Reservee D1-2

		fputs($this->file, substr("                                    ", 0, 17));

		// Zone Reservee D2

		fputs($this->file, substr("                             ", 0, 2));
		fputs($this->file, "E");
		fputs($this->file, substr("                             ", 0, 5));

		// Code Guichet  D3

		fputs($this->file, $this->emetteur_code_guichet);

		// Numero de compte D4

		fputs($this->file, substr("000000000000000".$this->emetteur_numero_compte, -11));

		// Zone Reservee E

		fputs($this->file, substr("                                        ", 0, 16));

		// Zone Reservee F

		fputs($this->file, substr("                                        ", 0, 31));

		// Code etablissement

		fputs($this->file, $this->emetteur_code_banque);

		// Zone Reservee G

		fputs($this->file, substr("                                        ", 0, 5));

		fputs($this->file, "\n");
	}

	// phpcs:disable PEAR.NamingConventions.ValidFunctionName.ScopeNotCamelCaps
	/**
	 *	Write sender of request (me).
	 *  Note: The tag PmtInf is opened here but closed into caller
	 *
	 *	@param	Conf	$configuration	conf
	 *	@param	int     $ladate			Date
	 *	@param	int		$nombre			0 or 1
	 *	@param	float	$total			Total
	 *	@param	string	$CrLf			End of line character
	 *  @param	string	$format			FRST or RCUR or ALL
	 *  @param	string	$type			'direct-debit' or 'bank-transfer'
	 *	@return	string					String with SEPA Sender
	 *  @see EnregEmetteur()
	 */
	public function EnregEmetteurSEPA($configuration, $ladate, $nombre, $total, $CrLf = '\n', $format = 'FRST', $type = 'direct-debit')
	{
		// phpcs:enable
		// SEPA INITIALISATION
		global $conf;

		$dateTime_YMD = dol_print_date($ladate, '%Y%m%d');
		$dateTime_ETAD = dol_print_date($ladate, '%Y-%m-%d');
		$dateTime_YMDHMS = dol_print_date($ladate, '%Y-%m-%dT%H:%M:%S');

		// Get data of bank account
		$id = $configuration->global->PRELEVEMENT_ID_BANKACCOUNT;
		$account = new Account($this->db);
		if ($account->fetch($id) > 0)
		{
			$this->emetteur_code_banque = $account->code_banque;
			$this->emetteur_code_guichet = $account->code_guichet;
			$this->emetteur_numero_compte = $account->number;
			$this->emetteur_number_key = $account->cle_rib;
			$this->emetteur_iban = $account->iban;
			$this->emetteur_bic = $account->bic;

			$this->emetteur_ics = $conf->global->PRELEVEMENT_ICS; // Ex: PRELEVEMENT_ICS = "FR78ZZZ123456";

			$this->raison_sociale = $account->proprio;
		}

		// Get pending payments
		$sql = "SELECT rowid, ref";
		$sql .= " FROM";
		$sql .= " ".MAIN_DB_PREFIX."prelevement_bons as pb";
		$sql .= " WHERE pb.rowid = ".$this->id;

		$resql = $this->db->query($sql);
		if ($resql)
		{
			$obj = $this->db->fetch_object($resql);

			$country = explode(':', $configuration->global->MAIN_INFO_SOCIETE_COUNTRY);
			$IdBon  = sprintf("%05d", $obj->rowid);
			$RefBon = $obj->ref;

<<<<<<< HEAD
			// SEPA Paiement Information
			$XML_SEPA_INFO = '';
			$XML_SEPA_INFO .= '		<PmtInf>'.$CrLf;
			$XML_SEPA_INFO .= '			<PmtInfId>'.('PREL'.$dateTime_YMD.'/ID'.$IdBon.'-'.$RefBon).'</PmtInfId>'.$CrLf;
			$XML_SEPA_INFO .= '			<PmtMtd>DD</PmtMtd>'.$CrLf;
			$XML_SEPA_INFO .= '			<NbOfTxs>'.$nombre.'</NbOfTxs>'.$CrLf;
			$XML_SEPA_INFO .= '			<CtrlSum>'.$total.'</CtrlSum>'.$CrLf;
			$XML_SEPA_INFO .= '			<PmtTpInf>'.$CrLf;
			$XML_SEPA_INFO .= '				<SvcLvl>'.$CrLf;
			$XML_SEPA_INFO .= '					<Cd>SEPA</Cd>'.$CrLf;
			$XML_SEPA_INFO .= '				</SvcLvl>'.$CrLf;
			$XML_SEPA_INFO .= '				<LclInstrm>'.$CrLf;
			$XML_SEPA_INFO .= '					<Cd>CORE</Cd>'.$CrLf;
			$XML_SEPA_INFO .= '				</LclInstrm>'.$CrLf;
			$XML_SEPA_INFO .= '				<SeqTp>'.$format.'</SeqTp>'.$CrLf;
			$XML_SEPA_INFO .= '			</PmtTpInf>'.$CrLf;
			$XML_SEPA_INFO .= '			<ReqdColltnDt>'.$dateTime_ETAD.'</ReqdColltnDt>'.$CrLf;
			$XML_SEPA_INFO .= '			<Cdtr>'.$CrLf;
			$XML_SEPA_INFO .= '				<Nm>'.strtoupper(dol_string_unaccent($this->raison_sociale)).'</Nm>'.$CrLf;
			$XML_SEPA_INFO .= '				<PstlAdr>'.$CrLf;
			$XML_SEPA_INFO .= '					<Ctry>'.$country[1].'</Ctry>'.$CrLf;
			$addressline1 = dol_string_unaccent(strtr($configuration->global->MAIN_INFO_SOCIETE_ADDRESS, array(CHR(13) => ", ", CHR(10) => "")));
			$addressline2 = dol_string_unaccent(strtr($configuration->global->MAIN_INFO_SOCIETE_ZIP.(($configuration->global->MAIN_INFO_SOCIETE_ZIP || ' '.$configuration->global->MAIN_INFO_SOCIETE_TOWN) ? ' ' : '').$configuration->global->MAIN_INFO_SOCIETE_TOWN, array(CHR(13) => ", ", CHR(10) => "")));
			if ($addressline1)		$XML_SEPA_INFO .= '					<AdrLine>'.$addressline1.'</AdrLine>'.$CrLf;
			if ($addressline2)		$XML_SEPA_INFO .= '					<AdrLine>'.$addressline2.'</AdrLine>'.$CrLf;
			$XML_SEPA_INFO .= '				</PstlAdr>'.$CrLf;
			$XML_SEPA_INFO .= '			</Cdtr>'.$CrLf;
			$XML_SEPA_INFO .= '			<CdtrAcct>'.$CrLf;
			$XML_SEPA_INFO .= '				<Id>'.$CrLf;
			$XML_SEPA_INFO .= '					<IBAN>'.preg_replace('/\s/', '', $this->emetteur_iban).'</IBAN>'.$CrLf;
			$XML_SEPA_INFO .= '				</Id>'.$CrLf;
			$XML_SEPA_INFO .= '			</CdtrAcct>'.$CrLf;
			$XML_SEPA_INFO .= '			<CdtrAgt>'.$CrLf;
			$XML_SEPA_INFO .= '				<FinInstnId>'.$CrLf;
			$XML_SEPA_INFO .= '					<BIC>'.$this->emetteur_bic.'</BIC>'.$CrLf;
			$XML_SEPA_INFO .= '				</FinInstnId>'.$CrLf;
			$XML_SEPA_INFO .= '			</CdtrAgt>'.$CrLf;
			/* $XML_SEPA_INFO .= '			<UltmtCdtr>'.$CrLf;
			 $XML_SEPA_INFO .= '				<Nm>'.$this->raison_sociale.'</Nm>'.$CrLf;
			 $XML_SEPA_INFO .= '				<PstlAdr>'.$CrLf;
			 $XML_SEPA_INFO .= '					<Ctry>'.$country[1].'</Ctry>'.$CrLf;
			 $XML_SEPA_INFO .= '					<AdrLine>'.$conf->global->MAIN_INFO_SOCIETE_ADDRESS.'</AdrLine>'.$CrLf;
			 $XML_SEPA_INFO .= '					<AdrLine>'.$conf->global->MAIN_INFO_SOCIETE_ZIP.' '.$conf->global->MAIN_INFO_SOCIETE_TOWN.'</AdrLine>'.$CrLf;
			 $XML_SEPA_INFO .= '				</PstlAdr>'.$CrLf;
			 $XML_SEPA_INFO .= '			</UltmtCdtr>'.$CrLf;*/
			$XML_SEPA_INFO .= '			<ChrgBr>SLEV</ChrgBr>'.$CrLf;
			$XML_SEPA_INFO .= '			<CdtrSchmeId>'.$CrLf;
			$XML_SEPA_INFO .= '				<Id>'.$CrLf;
			$XML_SEPA_INFO .= '					<PrvtId>'.$CrLf;
			$XML_SEPA_INFO .= '						<Othr>'.$CrLf;
			$XML_SEPA_INFO .= '							<Id>'.$this->emetteur_ics.'</Id>'.$CrLf;
			$XML_SEPA_INFO .= '							<SchmeNm>'.$CrLf;
			$XML_SEPA_INFO .= '								<Prtry>SEPA</Prtry>'.$CrLf;
			$XML_SEPA_INFO .= '							</SchmeNm>'.$CrLf;
			$XML_SEPA_INFO .= '						</Othr>'.$CrLf;
			$XML_SEPA_INFO .= '					</PrvtId>'.$CrLf;
			$XML_SEPA_INFO .= '				</Id>'.$CrLf;
			$XML_SEPA_INFO .= '			</CdtrSchmeId>'.$CrLf;
		} else {
=======
			if ($type != 'bank-transfer') {
				// SEPA Paiement Information of my company for Direct debit
				$XML_SEPA_INFO = '';
				$XML_SEPA_INFO .= '		<PmtInf>'.$CrLf;
				$XML_SEPA_INFO .= '			<PmtInfId>'.('DD/'.$dateTime_YMD.'/ID'.$IdBon.'-'.$RefBon).'</PmtInfId>'.$CrLf;
				$XML_SEPA_INFO .= '			<PmtMtd>DD</PmtMtd>'.$CrLf;
				$XML_SEPA_INFO .= '			<NbOfTxs>'.$nombre.'</NbOfTxs>'.$CrLf;
				$XML_SEPA_INFO .= '			<CtrlSum>'.$total.'</CtrlSum>'.$CrLf;
				$XML_SEPA_INFO .= '			<PmtTpInf>'.$CrLf;
				$XML_SEPA_INFO .= '				<SvcLvl>'.$CrLf;
				$XML_SEPA_INFO .= '					<Cd>SEPA</Cd>'.$CrLf;
				$XML_SEPA_INFO .= '				</SvcLvl>'.$CrLf;
				$XML_SEPA_INFO .= '				<LclInstrm>'.$CrLf;
				$XML_SEPA_INFO .= '					<Cd>CORE</Cd>'.$CrLf;
				$XML_SEPA_INFO .= '				</LclInstrm>'.$CrLf;
				$XML_SEPA_INFO .= '				<SeqTp>'.$format.'</SeqTp>'.$CrLf;
				$XML_SEPA_INFO .= '			</PmtTpInf>'.$CrLf;
				$XML_SEPA_INFO .= '			<ReqdColltnDt>'.$dateTime_ETAD.'</ReqdColltnDt>'.$CrLf;
				$XML_SEPA_INFO .= '			<Cdtr>'.$CrLf;
				$XML_SEPA_INFO .= '				<Nm>'.strtoupper(dol_string_unaccent($this->raison_sociale)).'</Nm>'.$CrLf;
				$XML_SEPA_INFO .= '				<PstlAdr>'.$CrLf;
				$XML_SEPA_INFO .= '					<Ctry>'.$country[1].'</Ctry>'.$CrLf;
				$addressline1 = dol_string_unaccent(strtr($configuration->global->MAIN_INFO_SOCIETE_ADDRESS, array(CHR(13) => ", ", CHR(10) => "")));
				$addressline2 = dol_string_unaccent(strtr($configuration->global->MAIN_INFO_SOCIETE_ZIP.(($configuration->global->MAIN_INFO_SOCIETE_ZIP || ' '.$configuration->global->MAIN_INFO_SOCIETE_TOWN) ? ' ' : '').$configuration->global->MAIN_INFO_SOCIETE_TOWN, array(CHR(13) => ", ", CHR(10) => "")));
				if ($addressline1)		$XML_SEPA_INFO .= '					<AdrLine>'.$addressline1.'</AdrLine>'.$CrLf;
				if ($addressline2)		$XML_SEPA_INFO .= '					<AdrLine>'.$addressline2.'</AdrLine>'.$CrLf;
				$XML_SEPA_INFO .= '				</PstlAdr>'.$CrLf;
				$XML_SEPA_INFO .= '			</Cdtr>'.$CrLf;
				$XML_SEPA_INFO .= '			<CdtrAcct>'.$CrLf;
				$XML_SEPA_INFO .= '				<Id>'.$CrLf;
				$XML_SEPA_INFO .= '					<IBAN>'.preg_replace('/\s/', '', $this->emetteur_iban).'</IBAN>'.$CrLf;
				$XML_SEPA_INFO .= '				</Id>'.$CrLf;
				$XML_SEPA_INFO .= '			</CdtrAcct>'.$CrLf;
				$XML_SEPA_INFO .= '			<CdtrAgt>'.$CrLf;
				$XML_SEPA_INFO .= '				<FinInstnId>'.$CrLf;
				$XML_SEPA_INFO .= '					<BIC>'.$this->emetteur_bic.'</BIC>'.$CrLf;
				$XML_SEPA_INFO .= '				</FinInstnId>'.$CrLf;
				$XML_SEPA_INFO .= '			</CdtrAgt>'.$CrLf;
				/* $XML_SEPA_INFO .= '			<UltmtCdtr>'.$CrLf;
				 $XML_SEPA_INFO .= '				<Nm>'.$this->raison_sociale.'</Nm>'.$CrLf;
				 $XML_SEPA_INFO .= '				<PstlAdr>'.$CrLf;
				 $XML_SEPA_INFO .= '					<Ctry>'.$country[1].'</Ctry>'.$CrLf;
				 $XML_SEPA_INFO .= '					<AdrLine>'.$conf->global->MAIN_INFO_SOCIETE_ADDRESS.'</AdrLine>'.$CrLf;
				 $XML_SEPA_INFO .= '					<AdrLine>'.$conf->global->MAIN_INFO_SOCIETE_ZIP.' '.$conf->global->MAIN_INFO_SOCIETE_TOWN.'</AdrLine>'.$CrLf;
				 $XML_SEPA_INFO .= '				</PstlAdr>'.$CrLf;
				 $XML_SEPA_INFO .= '			</UltmtCdtr>'.$CrLf;*/
				$XML_SEPA_INFO .= '			<ChrgBr>SLEV</ChrgBr>'.$CrLf;		// Field "Responsible of fees". Must be SLEV
				$XML_SEPA_INFO .= '			<CdtrSchmeId>'.$CrLf;
				$XML_SEPA_INFO .= '				<Id>'.$CrLf;
				$XML_SEPA_INFO .= '					<PrvtId>'.$CrLf;
				$XML_SEPA_INFO .= '						<Othr>'.$CrLf;
				$XML_SEPA_INFO .= '							<Id>'.$this->emetteur_ics.'</Id>'.$CrLf;
				$XML_SEPA_INFO .= '							<SchmeNm>'.$CrLf;
				$XML_SEPA_INFO .= '								<Prtry>SEPA</Prtry>'.$CrLf;
				$XML_SEPA_INFO .= '							</SchmeNm>'.$CrLf;
				$XML_SEPA_INFO .= '						</Othr>'.$CrLf;
				$XML_SEPA_INFO .= '					</PrvtId>'.$CrLf;
				$XML_SEPA_INFO .= '				</Id>'.$CrLf;
				$XML_SEPA_INFO .= '			</CdtrSchmeId>'.$CrLf;
			} else {
				// SEPA Paiement Information of my company for Credit Transfer
				$XML_SEPA_INFO = '';
				$XML_SEPA_INFO .= '		<PmtInf>'.$CrLf;
				$XML_SEPA_INFO .= '			<PmtInfId>'.('TRF/'.$dateTime_YMD.'/ID'.$IdBon.'-'.$RefBon).'</PmtInfId>'.$CrLf;
				$XML_SEPA_INFO .= '			<PmtMtd>TRF</PmtMtd>'.$CrLf;
				//$XML_SEPA_INFO .= '			<BtchBookg>False</BtchBookg>'.$CrLf;
				$XML_SEPA_INFO .= '			<NbOfTxs>'.$nombre.'</NbOfTxs>'.$CrLf;
				$XML_SEPA_INFO .= '			<CtrlSum>'.$total.'</CtrlSum>'.$CrLf;
				/*
				$XML_SEPA_INFO .= '			<PmtTpInf>'.$CrLf;
				$XML_SEPA_INFO .= '				<SvcLvl>'.$CrLf;
				$XML_SEPA_INFO .= '					<Cd>SEPA</Cd>'.$CrLf;
				$XML_SEPA_INFO .= '				</SvcLvl>'.$CrLf;
				$XML_SEPA_INFO .= '				<LclInstrm>'.$CrLf;
				$XML_SEPA_INFO .= '					<Cd>TRF</Cd>'.$CrLf;
				$XML_SEPA_INFO .= '				</LclInstrm>'.$CrLf;
				$XML_SEPA_INFO .= '				<CtgyPurp><Cd>SECU</Cd></CtgyPurp>'.$CrLf;
				$XML_SEPA_INFO .= '			</PmtTpInf>'.$CrLf;
				*/
				$XML_SEPA_INFO .= '			<ReqdExctnDt>'.dol_print_date($dateTime_ETAD, 'dayrfc').'</ReqdExctnDt>'.$CrLf;
				$XML_SEPA_INFO .= '			<Dbtr>'.$CrLf;
				$XML_SEPA_INFO .= '				<Nm>'.strtoupper(dol_string_unaccent($this->raison_sociale)).'</Nm>'.$CrLf;
				$XML_SEPA_INFO .= '				<PstlAdr>'.$CrLf;
				$XML_SEPA_INFO .= '					<Ctry>'.$country[1].'</Ctry>'.$CrLf;
				$addressline1 = dol_string_unaccent(strtr($configuration->global->MAIN_INFO_SOCIETE_ADDRESS, array(CHR(13) => ", ", CHR(10) => "")));
				$addressline2 = dol_string_unaccent(strtr($configuration->global->MAIN_INFO_SOCIETE_ZIP.(($configuration->global->MAIN_INFO_SOCIETE_ZIP || ' '.$configuration->global->MAIN_INFO_SOCIETE_TOWN) ? ' ' : '').$configuration->global->MAIN_INFO_SOCIETE_TOWN, array(CHR(13) => ", ", CHR(10) => "")));
				if ($addressline1)		$XML_SEPA_INFO .= '					<AdrLine>'.$addressline1.'</AdrLine>'.$CrLf;
				if ($addressline2)		$XML_SEPA_INFO .= '					<AdrLine>'.$addressline2.'</AdrLine>'.$CrLf;
				$XML_SEPA_INFO .= '				</PstlAdr>'.$CrLf;
				$XML_SEPA_INFO .= '			</Dbtr>'.$CrLf;
				$XML_SEPA_INFO .= '			<DbtrAcct>'.$CrLf;
				$XML_SEPA_INFO .= '				<Id>'.$CrLf;
				$XML_SEPA_INFO .= '					<IBAN>'.preg_replace('/\s/', '', $this->emetteur_iban).'</IBAN>'.$CrLf;
				$XML_SEPA_INFO .= '				</Id>'.$CrLf;
				$XML_SEPA_INFO .= '			</DbtrAcct>'.$CrLf;
				$XML_SEPA_INFO .= '			<DbtrAgt>'.$CrLf;
				$XML_SEPA_INFO .= '				<FinInstnId>'.$CrLf;
				$XML_SEPA_INFO .= '					<BIC>'.$this->emetteur_bic.'</BIC>'.$CrLf;
				$XML_SEPA_INFO .= '				</FinInstnId>'.$CrLf;
				$XML_SEPA_INFO .= '			</DbtrAgt>'.$CrLf;
				/* $XML_SEPA_INFO .= '			<UltmtCdtr>'.$CrLf;
				 $XML_SEPA_INFO .= '				<Nm>'.$this->raison_sociale.'</Nm>'.$CrLf;
				 $XML_SEPA_INFO .= '				<PstlAdr>'.$CrLf;
				 $XML_SEPA_INFO .= '					<Ctry>'.$country[1].'</Ctry>'.$CrLf;
				 $XML_SEPA_INFO .= '					<AdrLine>'.$conf->global->MAIN_INFO_SOCIETE_ADDRESS.'</AdrLine>'.$CrLf;
				 $XML_SEPA_INFO .= '					<AdrLine>'.$conf->global->MAIN_INFO_SOCIETE_ZIP.' '.$conf->global->MAIN_INFO_SOCIETE_TOWN.'</AdrLine>'.$CrLf;
				 $XML_SEPA_INFO .= '				</PstlAdr>'.$CrLf;
				 $XML_SEPA_INFO .= '			</UltmtCdtr>'.$CrLf;*/
				$XML_SEPA_INFO .= '			<ChrgBr>SLEV</ChrgBr>'.$CrLf;		// Field "Responsible of fees". Must be SLEV
				/*$XML_SEPA_INFO .= '			<CdtrSchmeId>'.$CrLf;
				$XML_SEPA_INFO .= '				<Id>'.$CrLf;
				$XML_SEPA_INFO .= '					<PrvtId>'.$CrLf;
				$XML_SEPA_INFO .= '						<Othr>'.$CrLf;
				$XML_SEPA_INFO .= '							<Id>'.$this->emetteur_ics.'</Id>'.$CrLf;
				$XML_SEPA_INFO .= '							<SchmeNm>'.$CrLf;
				$XML_SEPA_INFO .= '								<Prtry>SEPA</Prtry>'.$CrLf;
				$XML_SEPA_INFO .= '							</SchmeNm>'.$CrLf;
				$XML_SEPA_INFO .= '						</Othr>'.$CrLf;
				$XML_SEPA_INFO .= '					</PrvtId>'.$CrLf;
				$XML_SEPA_INFO .= '				</Id>'.$CrLf;
				$XML_SEPA_INFO .= '			</CdtrSchmeId>'.$CrLf;*/
			}
		}
		else
		{
>>>>>>> b6a39389
			fputs($this->file, 'INCORRECT EMETTEUR '.$XML_SEPA_INFO.$CrLf);
			$result = -2;
		}
		return $XML_SEPA_INFO;
	}

	// phpcs:disable PEAR.NamingConventions.ValidFunctionName.ScopeNotCamelCaps
	/**
	 *	Write end
	 *
	 *	@param	int		$total	total amount
	 *	@return	void
	 */
	public function EnregTotal($total)
	{
		// phpcs:enable
		fputs($this->file, "08");
		fputs($this->file, "08"); // Prelevement ordinaire

		fputs($this->file, "        "); // Zone Reservee B2

		fputs($this->file, $this->emetteur_ics); // ICS

		// Reserve C1

		fputs($this->file, substr("                           ", 0, 12));


		// Raison Sociale C2

		fputs($this->file, substr("                           ", 0, 24));

		// D1

		fputs($this->file, substr("                                    ", 0, 24));

		// Zone Reservee D2

		fputs($this->file, substr("                             ", 0, 8));

		// Code Guichet  D3

		fputs($this->file, substr("                             ", 0, 5));

		// Numero de compte D4

		fputs($this->file, substr("                             ", 0, 11));

		// Zone E Montant

		$montant = ($total * 100);

		fputs($this->file, substr("000000000000000".$montant, -16));

		// Zone Reservee F

		fputs($this->file, substr("                                        ", 0, 31));

		// Code etablissement

		fputs($this->file, substr("                                        ", 0, 5));

		// Zone Reservee F

		fputs($this->file, substr("                                        ", 0, 5));

		fputs($this->file, "\n");
	}

	/**
	 *    Return status label of object
	 *
	 *    @param    int		$mode   0=Label, 1=Picto + label, 2=Picto, 3=Label + Picto
	 * 	  @return	string     		Label
	 */
	public function getLibStatut($mode = 0)
	{
		return $this->LibStatut($this->statut, $mode);
	}

	// phpcs:disable PEAR.NamingConventions.ValidFunctionName.ScopeNotCamelCaps
	/**
	 *  Return status label for a status
	 *
	 *  @param	int		$status     Id status
	 *  @param  int		$mode       0=long label, 1=short label, 2=Picto + short label, 3=Picto, 4=Picto + long label, 5=Short label + Picto, 6=Long label + Picto
	 * 	@return	string  		    Label
	 */
	public function LibStatut($status, $mode = 0)
	{
		// phpcs:enable
		if (empty($this->labelStatus) || empty($this->labelStatusShort))
		{
			global $langs;
			//$langs->load("mymodule");
			$this->labelStatus[self::STATUS_DRAFT] = $langs->trans('StatusWaiting');
			$this->labelStatus[self::STATUS_TRANSFERED] = $langs->trans('StatusTrans');
			$this->labelStatus[self::STATUS_CREDITED] = $langs->trans('StatusCredited');
			$this->labelStatusShort[self::STATUS_DRAFT] = $langs->trans('StatusWaiting');
			$this->labelStatusShort[self::STATUS_TRANSFERED] = $langs->trans('StatusTrans');
			$this->labelStatusShort[self::STATUS_CREDITED] = $langs->trans('StatusCredited');
		}

		$statusType = 'status1';
		if ($status == self::STATUS_TRANSFERED) $statusType = 'status3';
		if ($status == self::STATUS_CREDITED) $statusType = 'status6';

		return dolGetStatus($this->labelStatus[$status], $this->labelStatusShort[$status], '', $statusType, $mode);
	}
}<|MERGE_RESOLUTION|>--- conflicted
+++ resolved
@@ -1485,15 +1485,8 @@
 						$i++;
 					}
 					$nbtotalDrctDbtTxInf = $i;
-<<<<<<< HEAD
 				} else {
-					fputs($this->file, 'ERROR CREDITOR '.$sql.$CrLf); // CREDITORS = Suppliers
-=======
-				}
-				else
-				{
 					fputs($this->file, 'ERROR DEBITOR '.$sql.$CrLf); // DEBITOR = Customers
->>>>>>> b6a39389
 					$result = -2;
 				}
 
@@ -1595,15 +1588,10 @@
 						$i++;
 					}
 					$nbtotalDrctDbtTxInf = $i;
-<<<<<<< HEAD
-				} else {
-					fputs($this->file, 'ERROR DEBITOR '.$sql.$CrLf); // DEBITOR = Customers
-=======
 				}
 				else
 				{
 					fputs($this->file, 'ERROR CREDITOR '.$sql.$CrLf); // CREDITORS = Suppliers
->>>>>>> b6a39389
 					$result = -2;
 				}
 
@@ -2077,67 +2065,6 @@
 			$IdBon  = sprintf("%05d", $obj->rowid);
 			$RefBon = $obj->ref;
 
-<<<<<<< HEAD
-			// SEPA Paiement Information
-			$XML_SEPA_INFO = '';
-			$XML_SEPA_INFO .= '		<PmtInf>'.$CrLf;
-			$XML_SEPA_INFO .= '			<PmtInfId>'.('PREL'.$dateTime_YMD.'/ID'.$IdBon.'-'.$RefBon).'</PmtInfId>'.$CrLf;
-			$XML_SEPA_INFO .= '			<PmtMtd>DD</PmtMtd>'.$CrLf;
-			$XML_SEPA_INFO .= '			<NbOfTxs>'.$nombre.'</NbOfTxs>'.$CrLf;
-			$XML_SEPA_INFO .= '			<CtrlSum>'.$total.'</CtrlSum>'.$CrLf;
-			$XML_SEPA_INFO .= '			<PmtTpInf>'.$CrLf;
-			$XML_SEPA_INFO .= '				<SvcLvl>'.$CrLf;
-			$XML_SEPA_INFO .= '					<Cd>SEPA</Cd>'.$CrLf;
-			$XML_SEPA_INFO .= '				</SvcLvl>'.$CrLf;
-			$XML_SEPA_INFO .= '				<LclInstrm>'.$CrLf;
-			$XML_SEPA_INFO .= '					<Cd>CORE</Cd>'.$CrLf;
-			$XML_SEPA_INFO .= '				</LclInstrm>'.$CrLf;
-			$XML_SEPA_INFO .= '				<SeqTp>'.$format.'</SeqTp>'.$CrLf;
-			$XML_SEPA_INFO .= '			</PmtTpInf>'.$CrLf;
-			$XML_SEPA_INFO .= '			<ReqdColltnDt>'.$dateTime_ETAD.'</ReqdColltnDt>'.$CrLf;
-			$XML_SEPA_INFO .= '			<Cdtr>'.$CrLf;
-			$XML_SEPA_INFO .= '				<Nm>'.strtoupper(dol_string_unaccent($this->raison_sociale)).'</Nm>'.$CrLf;
-			$XML_SEPA_INFO .= '				<PstlAdr>'.$CrLf;
-			$XML_SEPA_INFO .= '					<Ctry>'.$country[1].'</Ctry>'.$CrLf;
-			$addressline1 = dol_string_unaccent(strtr($configuration->global->MAIN_INFO_SOCIETE_ADDRESS, array(CHR(13) => ", ", CHR(10) => "")));
-			$addressline2 = dol_string_unaccent(strtr($configuration->global->MAIN_INFO_SOCIETE_ZIP.(($configuration->global->MAIN_INFO_SOCIETE_ZIP || ' '.$configuration->global->MAIN_INFO_SOCIETE_TOWN) ? ' ' : '').$configuration->global->MAIN_INFO_SOCIETE_TOWN, array(CHR(13) => ", ", CHR(10) => "")));
-			if ($addressline1)		$XML_SEPA_INFO .= '					<AdrLine>'.$addressline1.'</AdrLine>'.$CrLf;
-			if ($addressline2)		$XML_SEPA_INFO .= '					<AdrLine>'.$addressline2.'</AdrLine>'.$CrLf;
-			$XML_SEPA_INFO .= '				</PstlAdr>'.$CrLf;
-			$XML_SEPA_INFO .= '			</Cdtr>'.$CrLf;
-			$XML_SEPA_INFO .= '			<CdtrAcct>'.$CrLf;
-			$XML_SEPA_INFO .= '				<Id>'.$CrLf;
-			$XML_SEPA_INFO .= '					<IBAN>'.preg_replace('/\s/', '', $this->emetteur_iban).'</IBAN>'.$CrLf;
-			$XML_SEPA_INFO .= '				</Id>'.$CrLf;
-			$XML_SEPA_INFO .= '			</CdtrAcct>'.$CrLf;
-			$XML_SEPA_INFO .= '			<CdtrAgt>'.$CrLf;
-			$XML_SEPA_INFO .= '				<FinInstnId>'.$CrLf;
-			$XML_SEPA_INFO .= '					<BIC>'.$this->emetteur_bic.'</BIC>'.$CrLf;
-			$XML_SEPA_INFO .= '				</FinInstnId>'.$CrLf;
-			$XML_SEPA_INFO .= '			</CdtrAgt>'.$CrLf;
-			/* $XML_SEPA_INFO .= '			<UltmtCdtr>'.$CrLf;
-			 $XML_SEPA_INFO .= '				<Nm>'.$this->raison_sociale.'</Nm>'.$CrLf;
-			 $XML_SEPA_INFO .= '				<PstlAdr>'.$CrLf;
-			 $XML_SEPA_INFO .= '					<Ctry>'.$country[1].'</Ctry>'.$CrLf;
-			 $XML_SEPA_INFO .= '					<AdrLine>'.$conf->global->MAIN_INFO_SOCIETE_ADDRESS.'</AdrLine>'.$CrLf;
-			 $XML_SEPA_INFO .= '					<AdrLine>'.$conf->global->MAIN_INFO_SOCIETE_ZIP.' '.$conf->global->MAIN_INFO_SOCIETE_TOWN.'</AdrLine>'.$CrLf;
-			 $XML_SEPA_INFO .= '				</PstlAdr>'.$CrLf;
-			 $XML_SEPA_INFO .= '			</UltmtCdtr>'.$CrLf;*/
-			$XML_SEPA_INFO .= '			<ChrgBr>SLEV</ChrgBr>'.$CrLf;
-			$XML_SEPA_INFO .= '			<CdtrSchmeId>'.$CrLf;
-			$XML_SEPA_INFO .= '				<Id>'.$CrLf;
-			$XML_SEPA_INFO .= '					<PrvtId>'.$CrLf;
-			$XML_SEPA_INFO .= '						<Othr>'.$CrLf;
-			$XML_SEPA_INFO .= '							<Id>'.$this->emetteur_ics.'</Id>'.$CrLf;
-			$XML_SEPA_INFO .= '							<SchmeNm>'.$CrLf;
-			$XML_SEPA_INFO .= '								<Prtry>SEPA</Prtry>'.$CrLf;
-			$XML_SEPA_INFO .= '							</SchmeNm>'.$CrLf;
-			$XML_SEPA_INFO .= '						</Othr>'.$CrLf;
-			$XML_SEPA_INFO .= '					</PrvtId>'.$CrLf;
-			$XML_SEPA_INFO .= '				</Id>'.$CrLf;
-			$XML_SEPA_INFO .= '			</CdtrSchmeId>'.$CrLf;
-		} else {
-=======
 			if ($type != 'bank-transfer') {
 				// SEPA Paiement Information of my company for Direct debit
 				$XML_SEPA_INFO = '';
@@ -2263,7 +2190,6 @@
 		}
 		else
 		{
->>>>>>> b6a39389
 			fputs($this->file, 'INCORRECT EMETTEUR '.$XML_SEPA_INFO.$CrLf);
 			$result = -2;
 		}
