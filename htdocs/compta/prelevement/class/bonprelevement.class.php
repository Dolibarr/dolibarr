--- conflicted
+++ resolved
@@ -1624,13 +1624,8 @@
 		$XML_DEBITOR .='					<Nm>'.strtoupper($row_nom).'</Nm>'.$CrLf;
 		$XML_DEBITOR .='					<PstlAdr>'.$CrLf;
 		$XML_DEBITOR .='						<Ctry>'.$row_country_code.'</Ctry>'.$CrLf;
-<<<<<<< HEAD
-		$XML_DEBITOR .='						<AdrLine>'.strtr($row_adr, array(CHR(13) => ", ", CHR(10) => "")).'</AdrLine>'.$CrLf;
-		$XML_DEBITOR .='						<AdrLine>'.$row_zip.' '.$row_town.'</AdrLine>'.$CrLf;
-=======
 		$XML_DEBITOR .='						<AdrLine>'.strtr($row_address, array(CHR(13) => ", ", CHR(10) => "")).'</AdrLine>'.$CrLf;
 		$XML_DEBITOR .='						<AdrLine>'.dol_string_unaccent($row_zip.' '.$row_town).'</AdrLine>'.$CrLf;
->>>>>>> 253955dc
 		$XML_DEBITOR .='					</PstlAdr>'.$CrLf;
 		$XML_DEBITOR .='				</Dbtr>'.$CrLf;
 		$XML_DEBITOR .='				<DbtrAcct>'.$CrLf;
