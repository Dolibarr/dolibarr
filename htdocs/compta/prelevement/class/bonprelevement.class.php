<?php
/* Copyright (C) 2004-2005 Rodolphe Quiedeville <rodolphe@quiedeville.org>
 * Copyright (C) 2005-2012 Regis Houssin        <regis.houssin@inodbox.com>
 * Copyright (C) 2010-2015 Juanjo Menent        <jmenent@2byte.es>
 * Copyright (C) 2010-2014 Laurent Destailleur  <eldy@users.sourceforge.net>
 * Copyright (C) 2014-2016 Ferran Marcet       <fmarcet@2byte.es>
 * Copyright (C) 2018      Nicolas ZABOURI     <info@inovea-conseil.com>
 * Copyright (C) 2019		JC Prieto			<jcprieto@virtual20.com><prietojc@gmail.com>
 *
 * This program is free software; you can redistribute it and/or modify
 * it under the terms of the GNU General Public License as published by
 * the Free Software Foundation; either version 3 of the License, or
 * (at your option) any later version.
 *
 * This program is distributed in the hope that it will be useful,
 * but WITHOUT ANY WARRANTY; without even the implied warranty of
 * MERCHANTABILITY or FITNESS FOR A PARTICULAR PURPOSE.  See the
 * GNU General Public License for more details.
 *
 * You should have received a copy of the GNU General Public License
 * along with this program. If not, see <https://www.gnu.org/licenses/>.
 */

/**
 *      \file       htdocs/compta/prelevement/class/bonprelevement.class.php
 *      \ingroup    prelevement
 *      \brief      File of withdrawal receipts class
 */

require_once DOL_DOCUMENT_ROOT.'/core/class/commonobject.class.php';
require_once DOL_DOCUMENT_ROOT.'/compta/facture/class/facture.class.php';
require_once DOL_DOCUMENT_ROOT.'/fourn/class/fournisseur.facture.class.php';
require_once DOL_DOCUMENT_ROOT.'/compta/bank/class/account.class.php';
require_once DOL_DOCUMENT_ROOT.'/societe/class/societe.class.php';
require_once DOL_DOCUMENT_ROOT.'/compta/paiement/class/paiement.class.php';
require_once DOL_DOCUMENT_ROOT.'/fourn/class/paiementfourn.class.php';



/**
 *	Class to manage withdrawal receipts
 */
class BonPrelevement extends CommonObject
{
	/**
	 * @var string ID to identify managed object
	 */
	public $element = 'widthdraw';

	/**
	 * @var string Name of table without prefix where object is stored
	 */
	public $table_element = 'prelevement_bons';

	/**
	 * @var string String with name of icon for myobject. Must be the part after the 'object_' into object_myobject.png
	 */
	public $picto = 'payment';

	public $date_echeance;
	public $raison_sociale;
	public $reference_remise;
	public $emetteur_code_guichet;
	public $emetteur_numero_compte;
	public $emetteur_code_banque;
	public $emetteur_number_key;
	public $sepa_xml_pti_in_ctti;

	public $emetteur_iban;
	public $emetteur_bic;
	public $emetteur_ics;

	public $date_trans;
	public $user_trans;

	public $total;
	public $fetched;
	public $statut; // 0-Wait, 1-Trans, 2-Done
	public $labelStatus = array();

	public $invoice_in_error = array();
	public $thirdparty_in_error = array();

	const STATUS_DRAFT = 0;
	const STATUS_TRANSFERED = 1;
	const STATUS_CREDITED = 2;		// STATUS_CREDITED and STATUS_DEBITED is same. Difference is in ->type
	const STATUS_DEBITED = 2;		// STATUS_CREDITED and STATUS_DEBITED is same. Difference is in ->type


	/**
	 *	Constructor
	 *
	 *  @param		DoliDB		$db      	Database handler
	 */
	public function __construct($db)
	{
		global $conf, $langs;

		$this->db = $db;

		$this->filename = '';

		$this->date_echeance = dol_now();
		$this->raison_sociale = "";
		$this->reference_remise = "";

		$this->emetteur_code_guichet = "";
		$this->emetteur_numero_compte = "";
		$this->emetteur_code_banque = "";
		$this->emetteur_number_key = "";
		$this->sepa_xml_pti_in_ctti = false;

		$this->emetteur_iban = "";
		$this->emetteur_bic = "";
		$this->emetteur_ics = "";

		$this->factures = array();

		$this->methodes_trans = array();

		$this->methodes_trans[0] = "Internet";

		$this->fetched = 0;
	}

	// phpcs:disable PEAR.NamingConventions.ValidFunctionName.ScopeNotCamelCaps
	/**
	 * Add invoice to withdrawal
	 *
	 * @param	int		$invoice_id 	id invoice to add
	 * @param	int		$client_id  	id invoice customer
	 * @param	string	$client_nom 	customer name
	 * @param	int		$amount 		amount of invoice
	 * @param	string	$code_banque 	code of bank withdrawal
	 * @param	string	$code_guichet 	code of bank's office
	 * @param	string	$number bank 	account number
	 * @param	string	$number_key 	number key of account number
	 * @param	string	$type			'debit-order' or 'bank-transfer'
	 * @return	int						>0 if OK, <0 if KO
	 */
	public function AddFacture($invoice_id, $client_id, $client_nom, $amount, $code_banque, $code_guichet, $number, $number_key, $type = 'debit-order')
	{
		// phpcs:enable
		$result = 0;
		$line_id = 0;

		// Add lines
		$result = $this->addline($line_id, $client_id, $client_nom, $amount, $code_banque, $code_guichet, $number, $number_key);

		if ($result == 0) {
			if ($line_id > 0) {
				$sql = "INSERT INTO ".MAIN_DB_PREFIX."prelevement_facture (";
				if ($type != 'bank-transfer') {
					$sql .= "fk_facture";
				} else {
					$sql .= "fk_facture_fourn";
				}
				$sql .= ",fk_prelevement_lignes";
				$sql .= ") VALUES (";
				$sql .= $invoice_id;
				$sql .= ", ".$line_id;
				$sql .= ")";

				if ($this->db->query($sql)) {
					$result = 0;
				} else {
					$result = -1;
					$this->errors[] = get_class($this)."::AddFacture ".$this->db->lasterror;
					dol_syslog(get_class($this)."::AddFacture Error $result");
				}
			} else {
				$result = -2;
				$this->errors[] = get_class($this)."::AddFacture linedid Empty";
				dol_syslog(get_class($this)."::AddFacture Error $result");
			}
		} else {
			$result = -3;
			dol_syslog(get_class($this)."::AddFacture Error $result");
		}

		return $result;
	}

	/**
	 *	Add line to withdrawal
	 *
	 *	@param	int		$line_id 		id line to add
	 *	@param	int		$client_id  	id invoice customer
	 *	@param	string	$client_nom 	customer name
	 *	@param	int		$amount 		amount of invoice
	 *	@param	string	$code_banque 	code of bank withdrawal
	 *	@param	string	$code_guichet 	code of bank's office
	 *	@param	string	$number 		bank account number
	 *	@param  string	$number_key 	number key of account number
	 *	@return	int						>0 if OK, <0 if KO
	 */
	public function addline(&$line_id, $client_id, $client_nom, $amount, $code_banque, $code_guichet, $number, $number_key)
	{
		$result = -1;
		$concat = 0;

		if ($concat == 1) {
			/*
			 * We aggregate the lines
			 */
			$sql = "SELECT rowid";
			$sql .= " FROM  ".MAIN_DB_PREFIX."prelevement_lignes";
			$sql .= " WHERE fk_prelevement_bons = ".((int) $this->id);
			$sql .= " AND fk_soc =".((int) $client_id);
			$sql .= " AND code_banque = '".$this->db->escape($code_banque)."'";
			$sql .= " AND code_guichet = '".$this->db->escape($code_guichet)."'";
			$sql .= " AND number = '".$this->db->escape($number)."'";

			$resql = $this->db->query($sql);
			if ($resql) {
				$num = $this->db->num_rows($resql);
			} else {
				$result = -1;
			}
		} else {
			/*
			 * No aggregate
			 */
			$sql = "INSERT INTO ".MAIN_DB_PREFIX."prelevement_lignes (";
			$sql .= "fk_prelevement_bons";
			$sql .= ", fk_soc";
			$sql .= ", client_nom";
			$sql .= ", amount";
			$sql .= ", code_banque";
			$sql .= ", code_guichet";
			$sql .= ", number";
			$sql .= ", cle_rib";
			$sql .= ") VALUES (";
			$sql .= $this->id;
			$sql .= ", ".((int) $client_id);
			$sql .= ", '".$this->db->escape($client_nom)."'";
			$sql .= ", ".((float) price2num($amount));
			$sql .= ", '".$this->db->escape($code_banque)."'";
			$sql .= ", '".$this->db->escape($code_guichet)."'";
			$sql .= ", '".$this->db->escape($number)."'";
			$sql .= ", '".$this->db->escape($number_key)."'";
			$sql .= ")";

			if ($this->db->query($sql)) {
				$line_id = $this->db->last_insert_id(MAIN_DB_PREFIX."prelevement_lignes");
				$result = 0;
			} else {
				$this->errors[] = get_class($this)."::addline Error -2 ".$this->db->lasterror;
				dol_syslog(get_class($this)."::addline Error -2");
				$result = -2;
			}
		}

		return $result;
	}

	/**
	 *	Return error string
	 *
	 *  @param	int		$error 		 Id of error
	 *	@return	string               Error string
	 */
	public function getErrorString($error)
	{
		global $langs;

		$errors = array();

		$errors[1027] = $langs->trans("DateInvalid");

		return $errors[abs($error)];
	}

	/**
	 *	Get object and lines from database
	 *
	 *	@param	int		$rowid		Id of object to load
	 *  @param	string	$ref		Ref of direct debit
	 *	@return	int					>0 if OK, <0 if KO
	 */
	public function fetch($rowid, $ref = '')
	{
		global $conf;

		$sql = "SELECT p.rowid, p.ref, p.amount, p.note";
		$sql .= ", p.datec as dc";
		$sql .= ", p.date_trans as date_trans";
		$sql .= ", p.method_trans, p.fk_user_trans";
		$sql .= ", p.date_credit as date_credit";
		$sql .= ", p.fk_user_credit";
		$sql .= ", p.type";
		$sql .= ", p.statut as status";
		$sql .= " FROM ".MAIN_DB_PREFIX."prelevement_bons as p";
		$sql .= " WHERE p.entity IN (".getEntity('invoice').")";
		if ($rowid > 0) {
			$sql .= " AND p.rowid = ".((int) $rowid);
		} else {
			$sql .= " AND p.ref = '".$this->db->escape($ref)."'";
		}

		dol_syslog(get_class($this)."::fetch", LOG_DEBUG);
		$result = $this->db->query($sql);
		if ($result) {
			if ($this->db->num_rows($result)) {
				$obj = $this->db->fetch_object($result);

				$this->id             = $obj->rowid;
				$this->ref            = $obj->ref;
				$this->amount         = $obj->amount;
				$this->note           = $obj->note;
				$this->datec          = $this->db->jdate($obj->dc);

				$this->date_trans     = $this->db->jdate($obj->date_trans);
				$this->method_trans   = $obj->method_trans;
				$this->user_trans     = $obj->fk_user_trans;

				$this->date_credit    = $this->db->jdate($obj->date_credit);
				$this->user_credit    = $obj->fk_user_credit;

				$this->type           = $obj->type;

				$this->status         = $obj->status;
				$this->statut         = $obj->status; // For backward compatibility

				$this->fetched = 1;

				return 1;
			} else {
				dol_syslog(get_class($this)."::Fetch Erreur aucune ligne retournee");
				return -1;
			}
		} else {
			return -2;
		}
	}

	// phpcs:disable PEAR.NamingConventions.ValidFunctionName.ScopeNotCamelCaps
	/**
	 *	Set direct debit or credit transfer order to "paid" status.
	 *
	 *	@param	User	$user			Id of user
	 *	@param 	int		$date			date of action
	 *	@return	int						>0 if OK, <0 if KO
	 */
	public function set_infocredit($user, $date)
	{
		// phpcs:enable
		global $conf, $langs;

		$error = 0;

		if ($this->fetched == 1) {
			if ($date < $this->date_trans) {
				$this->error = 'DateOfMovementLowerThanDateOfFileTransmission';
				dol_syslog("bon-prelevment::set_infocredit 1027 ".$this->error);
				return -1027;
			}

			$this->db->begin();

			$sql = " UPDATE ".MAIN_DB_PREFIX."prelevement_bons ";
			$sql .= " SET fk_user_credit = ".$user->id;
			$sql .= ", statut = ".self::STATUS_CREDITED;
			$sql .= ", date_credit = '".$this->db->idate($date)."'";
			$sql .= " WHERE rowid=".((int) $this->id);
			$sql .= " AND entity = ".((int) $conf->entity);
			$sql .= " AND statut = ".self::STATUS_TRANSFERED;

			$resql = $this->db->query($sql);
			if ($resql) {
				$langs->load('withdrawals');
				$subject = $langs->trans("InfoCreditSubject", $this->ref);
				$message = $langs->trans("InfoCreditMessage", $this->ref, dol_print_date($date, 'dayhour'));

				//Add payment of withdrawal into bank
				$bankaccount = ($this->type == 'bank-transfer' ? $conf->global->PAYMENTBYBANKTRANSFER_ID_BANKACCOUNT : $conf->global->PRELEVEMENT_ID_BANKACCOUNT);
				$facs = array();
				$amounts = array();
				$amountsperthirdparty = array();

				$facs = $this->getListInvoices(1);

				// Loop on each invoice. $facs=array(0=>id, 1=>amount requested)
				$num = count($facs);
				for ($i = 0; $i < $num; $i++) {
					if ($this->type == 'bank-transfer') {
						$fac = new FactureFournisseur($this->db);
					} else {
						$fac = new Facture($this->db);
					}

					$result = $fac->fetch($facs[$i][0]);

					$amounts[$fac->id] = $facs[$i][1];
					$amountsperthirdparty[$fac->socid][$fac->id] = $facs[$i][1];

					$totalpaye = $fac->getSommePaiement();
					$totalcreditnotes = $fac->getSumCreditNotesUsed();
					$totaldeposits = $fac->getSumDepositsUsed();
					$alreadypayed = $totalpaye + $totalcreditnotes + $totaldeposits;

					// @TODO Move this after creation of payment
					if (price2num($alreadypayed + $facs[$i][1], 'MT') == $fac->total_ttc) {
						$result = $fac->setPaid($user);
						if ($result < 0) {
							$this->error = $fac->error;
							$this->errors = $fac->errors;
						}
					}
				}
				//var_dump($amountsperthirdparty);exit;

				// Make one payment per customer
				foreach ($amountsperthirdparty as $thirdpartyid => $cursoramounts) {
					if ($this->type == 'bank-transfer') {
						$paiement = new PaiementFourn($this->db);
					} else {
						$paiement = new Paiement($this->db);
					}
					$paiement->datepaye     = $date;
					$paiement->amounts      = $cursoramounts; // Array with detail of dispatching of payments for each invoice

					if ($this->type == 'bank-transfer') {
						$paiement->paiementid = 2;
						$paiement->paiementcode = 'VIR';
					} else {
						$paiement->paiementid = 3;
						$paiement->paiementcode = 'PRE';
					}

					$paiement->num_payment = $this->ref; // Set ref of direct debit note
					$paiement->id_prelevement = $this->id;

					$paiement_id = $paiement->create($user); // This use ->paiementid, that is ID of payment mode
					if ($paiement_id < 0) {
						$error++;
						$this->error = $paiement->error;
						$this->errors = $paiement->errors;
						dol_syslog(get_class($this)."::set_infocredit AddPayment Error ".$this->error);
					} else {
						if ($this->type == 'bank-transfer') {
							$modeforaddpayment = 'payment_supplier';
						} else {
							$modeforaddpayment = 'payment';
						}

						$result = $paiement->addPaymentToBank($user, $modeforaddpayment, '(WithdrawalPayment)', $bankaccount, '', '');
						if ($result < 0) {
							$error++;
							$this->error = $paiement->error;
							$this->errors = $paiement->errors;
							dol_syslog(get_class($this)."::set_infocredit AddPaymentToBank Error ".$this->error);
						}
					}
				}

				// Update withdrawal line
				// TODO: Translate to ligneprelevement.class.php
				if (!$error) {
					$sql = " UPDATE ".MAIN_DB_PREFIX."prelevement_lignes";
					$sql .= " SET statut = 2";
					$sql .= " WHERE fk_prelevement_bons = ".((int) $this->id);

					if (!$this->db->query($sql)) {
						dol_syslog(get_class($this)."::set_infocredit Update lines Error");
						$error++;
					}
				}
			} else {
				$this->error = $this->db->lasterror();
				dol_syslog(get_class($this)."::set_infocredit Update Bons Error");
				$error++;
			}

			/*
			 * End of procedure
			 */
			if ($error == 0) {
				$this->date_credit = $date;
				$this->statut = self::STATUS_CREDITED;

				$this->db->commit();
				return 0;
			} else {
				$this->db->rollback();
				return -1;
			}
		} else {
			return -1026;
		}
	}

	// phpcs:disable PEAR.NamingConventions.ValidFunctionName.ScopeNotCamelCaps
	/**
	 *	Set withdrawal to transmited status
	 *
	 *	@param	User		$user		id of user
	 *	@param 	int	$date		date of action
	 *	@param	string		$method		method of transmision to bank
	 *	@return	int						>0 if OK, <0 if KO
	 */
	public function set_infotrans($user, $date, $method)
	{
		// phpcs:enable
		global $conf, $langs;

		$error = 0;

		dol_syslog(get_class($this)."::set_infotrans Start", LOG_INFO);
		if ($this->db->begin()) {
			$sql = "UPDATE ".MAIN_DB_PREFIX."prelevement_bons ";
			$sql .= " SET fk_user_trans = ".$user->id;
			$sql .= " , date_trans = '".$this->db->idate($date)."'";
			$sql .= " , method_trans = ".((int) $method);
			$sql .= " , statut = ".self::STATUS_TRANSFERED;
			$sql .= " WHERE rowid = ".((int) $this->id);
			$sql .= " AND entity = ".((int) $conf->entity);
			$sql .= " AND statut = 0";

			if ($this->db->query($sql)) {
				$this->method_trans = $method;
				$langs->load('withdrawals');
				$subject = $langs->trans("InfoTransSubject", $this->ref);
				$message = $langs->trans("InfoTransMessage", $this->ref, dolGetFirstLastname($user->firstname, $user->lastname));
				$message .= $langs->trans("InfoTransData", price($this->amount), $this->methodes_trans[$this->method_trans], dol_print_date($date, 'day'));

				// TODO Call trigger to create a notification using notification module
			} else {
				$error++;
			}

			if ($error == 0) {
				$this->date_trans = $date;
				$this->statut = 1;
				$this->user_trans = $user->id;
				$this->db->commit();

				return 0;
			} else {
				$this->db->rollback();
				dol_syslog(get_class($this)."::set_infotrans ROLLBACK", LOG_ERR);

				return -1;
			}
		} else {
			dol_syslog(get_class($this)."::set_infotrans Ouverture transaction SQL impossible", LOG_CRIT);
			return -2;
		}
	}

	/**
	 *	Get invoice list
	 *
	 *  @param 	int		$amounts 	If you want to get the amount of the order for each invoice
	 *	@return	array 				Id of invoices
	 */
	private function getListInvoices($amounts = 0)
	{
		global $conf;

		$arr = array();

		/*
		 * Returns all invoices presented within same order
		 */
		$sql = "SELECT ";
		if ($this->type == 'bank-transfer') {
			$sql .= " pf.fk_facture_fourn";
		} else {
			$sql .= " pf.fk_facture";
		}
		if ($amounts) {
			$sql .= ", SUM(pl.amount)";
		}
		$sql .= " FROM ".MAIN_DB_PREFIX."prelevement_bons as p";
		$sql .= " , ".MAIN_DB_PREFIX."prelevement_lignes as pl";
		$sql .= " , ".MAIN_DB_PREFIX."prelevement_facture as pf";
		$sql .= " WHERE pf.fk_prelevement_lignes = pl.rowid";
		$sql .= " AND pl.fk_prelevement_bons = p.rowid";
		$sql .= " AND p.rowid = ".((int) $this->id);
		$sql .= " AND p.entity = ".((int) $conf->entity);
		if ($amounts) {
			if ($this->type == 'bank-transfer') {
				$sql .= " GROUP BY fk_facture_fourn";
			} else {
				$sql .= " GROUP BY fk_facture";
			}
		}

		$resql = $this->db->query($sql);
		if ($resql) {
			$num = $this->db->num_rows($resql);

			if ($num) {
				$i = 0;
				while ($i < $num) {
					$row = $this->db->fetch_row($resql);
					if (!$amounts) {
						$arr[$i] = $row[0];
					} else {
						$arr[$i] = array(
							$row[0],
							$row[1]
						);
					}
					$i++;
				}
			}
			$this->db->free($resql);
		} else {
			dol_syslog(get_class($this)."::getListInvoices Erreur");
		}

		return $arr;
	}

	// phpcs:disable PEAR.NamingConventions.ValidFunctionName.ScopeNotCamelCaps
	/**
	 *	Returns amount waiting for direct debit payment or credit transfer payment
	 *
	 *	@param	string	$mode		'direct-debit' or 'bank-transfer'
	 *	@return	double	 			<O if KO, Total amount
	 */
	public function SommeAPrelever($mode = 'direct-debit')
	{
		// phpcs:enable
		global $conf;

		$sql = "SELECT sum(pfd.amount) as nb";
		if ($mode != 'bank-transfer') {
			$sql .= " FROM ".MAIN_DB_PREFIX."facture as f,";
		} else {
			$sql .= " FROM ".MAIN_DB_PREFIX."facture_fourn as f,";
		}
		$sql .= " ".MAIN_DB_PREFIX."prelevement_facture_demande as pfd";
		$sql .= " WHERE f.entity IN (".getEntity('invoice').")";
		if (empty($conf->global->WITHDRAWAL_ALLOW_ANY_INVOICE_STATUS)) {
			$sql .= " AND f.fk_statut = ".Facture::STATUS_VALIDATED;
		}
		if ($mode != 'bank-transfer') {
			$sql .= " AND f.rowid = pfd.fk_facture";
		} else {
			$sql .= " AND f.rowid = pfd.fk_facture_fourn";
		}
		$sql .= " AND f.paye = 0";
		$sql .= " AND pfd.traite = 0";
		$sql .= " AND pfd.ext_payment_id IS NULL";
		$sql .= " AND f.total_ttc > 0";

		$resql = $this->db->query($sql);
		if ($resql) {
			$obj = $this->db->fetch_object($resql);

			$this->db->free($resql);

			return $obj->nb;
		} else {
			$error = 1;
			dol_syslog(get_class($this)."::SommeAPrelever Erreur -1");
			dol_syslog($this->db->error());

			return -1;
		}
	}

	/**
	 *	Get number of invoices waiting for payment
	 *
	 *	@param	string	$mode		'direct-debit' or 'bank-transfer'
	 *	@return	int					<O if KO, number of invoices if OK
	 */
	public function nbOfInvoiceToPay($mode = 'direct-debit')
	{
		return $this->NbFactureAPrelever($mode);
	}

	// phpcs:disable PEAR.NamingConventions.ValidFunctionName.ScopeNotCamelCaps
	/**
	 *	Get number of invoices to pay
	 *
	 *	@param	string	$type		'direct-debit' or 'bank-transfer'
	 *	@return	int					<O if KO, number of invoices if OK
	 */
	public function NbFactureAPrelever($type = 'direct-debit')
	{
		// phpcs:enable
		global $conf;

		$sql = "SELECT count(f.rowid) as nb";
		if ($type == 'bank-transfer') {
			$sql .= " FROM ".MAIN_DB_PREFIX."facture_fourn as f";
		} else {
			$sql .= " FROM ".MAIN_DB_PREFIX."facture as f";
		}
		$sql .= ", ".MAIN_DB_PREFIX."prelevement_facture_demande as pfd";
		$sql .= " WHERE f.entity IN (".getEntity('invoice').")";
		if (empty($conf->global->WITHDRAWAL_ALLOW_ANY_INVOICE_STATUS)) {
			$sql .= " AND f.fk_statut = ".Facture::STATUS_VALIDATED;
		}
		if ($type == 'bank-transfer') {
			$sql .= " AND f.rowid = pfd.fk_facture_fourn";
		} else {
			$sql .= " AND f.rowid = pfd.fk_facture";
		}
		$sql .= " AND pfd.traite = 0";
		$sql .= " AND pfd.ext_payment_id IS NULL";
		$sql .= " AND f.total_ttc > 0";

		dol_syslog(get_class($this)."::NbFactureAPrelever");
		$resql = $this->db->query($sql);

		if ($resql) {
			$obj = $this->db->fetch_object($resql);

			$this->db->free($resql);

			return $obj->nb;
		} else {
			$this->error = get_class($this)."::NbFactureAPrelever Erreur -1 sql=".$this->db->error();
			return -1;
		}
	}


	// phpcs:disable PEAR.NamingConventions.ValidFunctionName.ScopeNotCamelCaps
	/**
	 *	Create a direct debit order or a credit transfer order
	 *  TODO delete params banque and agence when not necessary
	 *
	 *	@param 	int		$banque			dolibarr mysoc bank
	 *	@param	int		$agence			dolibarr mysoc bank office (guichet)
	 *	@param	string	$mode			real=do action, simu=test only
	 *  @param	string	$format			FRST, RCUR or ALL
	 *  @param  string  $executiondate	Date to execute the transfer
	 *  @param	int	    $notrigger		Disable triggers
	 *  @param	string	$type			'direct-debit' or 'bank-transfer'
	 *	@return	int						<0 if KO, No of invoice included into file if OK
	 */
	public function create($banque = 0, $agence = 0, $mode = 'real', $format = 'ALL', $executiondate = '', $notrigger = 0, $type = 'direct-debit')
	{
		// phpcs:enable
		global $conf, $langs, $user;

		dol_syslog(__METHOD__."::Bank=".$banque." Office=".$agence." mode=".$mode." format=".$format, LOG_DEBUG);

		require_once DOL_DOCUMENT_ROOT."/compta/facture/class/facture.class.php";
		require_once DOL_DOCUMENT_ROOT."/societe/class/societe.class.php";

		if ($type != 'bank-transfer') {
			if (empty($format)) {
				$this->error = 'ErrorBadParametersForDirectDebitFileCreate';
				return -1;
			}
		}

		$error = 0;

		$datetimeprev = time();
		//Choice the date of the execution direct debit
		if (!empty($executiondate)) {
			$datetimeprev = $executiondate;
		}

		$month = strftime("%m", $datetimeprev);
		$year = strftime("%Y", $datetimeprev);

		$this->invoice_in_error = array();
		$this->thirdparty_in_error = array();

		// Read invoices
		$factures = array();
		$factures_prev = array();
		$factures_result = array();
		$factures_prev_id = array();
		$factures_errors = array();

		if (!$error) {
			$sql = "SELECT f.rowid, pfd.rowid as pfdrowid, f.fk_soc";
			$sql .= ", pfd.code_banque, pfd.code_guichet, pfd.number, pfd.cle_rib";
			$sql .= ", pfd.amount";
			$sql .= ", s.nom as name";
			if ($type != 'bank-transfer') {
				$sql .= " FROM ".MAIN_DB_PREFIX."facture as f";
			} else {
				$sql .= " FROM ".MAIN_DB_PREFIX."facture_fourn as f";
			}
			$sql .= ", ".MAIN_DB_PREFIX."societe as s";
			$sql .= ", ".MAIN_DB_PREFIX."prelevement_facture_demande as pfd";
			$sql .= " WHERE f.entity IN (".getEntity('invoice').')';
			if ($type != 'bank-transfer') {
				$sql .= " AND f.rowid = pfd.fk_facture";
			} else {
				$sql .= " AND f.rowid = pfd.fk_facture_fourn";
			}
			$sql .= " AND s.rowid = f.fk_soc";
			$sql .= " AND f.fk_statut = 1"; // Invoice validated
			$sql .= " AND f.paye = 0";
			$sql .= " AND pfd.traite = 0";
			$sql .= " AND f.total_ttc > 0";
			$sql .= " AND pfd.ext_payment_id IS NULL";

			dol_syslog(__METHOD__."::Read invoices, sql=".$sql, LOG_DEBUG);

			$resql = $this->db->query($sql);
			if ($resql) {
				$num = $this->db->num_rows($resql);
				$i = 0;

				while ($i < $num) {
					$row = $this->db->fetch_row($resql);
					$factures[$i] = $row; // All fields
					if ($row[7] == 0) {
						$error++;
						dol_syslog(__METHOD__."::Read invoices error Found a null invoice", LOG_ERR);
						$this->invoice_in_error[$row[0]] = "Error for invoice id ".$row[0].", found a null amount";
						break;
					}
					$i++;
				}
				$this->db->free($resql);
				dol_syslog(__METHOD__."::Read invoices, ".$i." invoices to withdraw", LOG_DEBUG);
			} else {
				$error++;
				dol_syslog(__METHOD__."::Read invoices error ".$this->db->error(), LOG_ERR);
			}
		}

		if (!$error) {
			require_once DOL_DOCUMENT_ROOT.'/societe/class/companybankaccount.class.php';
			$soc = new Societe($this->db);

			// Check BAN
			$i = 0;
			dol_syslog(__METHOD__."::Check BAN", LOG_DEBUG);

			if (count($factures) > 0) {
				foreach ($factures as $key => $fac) {
					if ($type != 'bank-transfer') {
						$tmpinvoice = new Facture($this->db);
					} else {
						$tmpinvoice = new FactureFournisseur($this->db);
					}
					$resfetch = $tmpinvoice->fetch($fac[0]);
					if ($resfetch >= 0) {		// Field 0 of $fac is rowid of invoice
						if ($soc->fetch($tmpinvoice->socid) >= 0) {
							$bac = new CompanyBankAccount($this->db);
							$bac->fetch(0, $soc->id);

							if ($type != 'bank-transfer') {
								if ($format == 'FRST' && $bac->frstrecur != 'FRST') {
									continue;
								}
								if ($format == 'RCUR' && ($bac->frstrecur != 'RCUR' && $bac->frstrecur != 'RECUR')) {
									continue;
								}
							}

							if ($bac->verif() >= 1) {
								$factures_prev[$i] = $fac;
								/* second array necessary for BonPrelevement */
								$factures_prev_id[$i] = $fac[0];
								$i++;
								//dol_syslog(__METHOD__."::RIB is ok", LOG_DEBUG);
							} else {
								dol_syslog(__METHOD__."::Check BAN Error on default bank number IBAN/BIC for thirdparty reported by verif() ".$tmpinvoice->socid." ".$soc->name, LOG_WARNING);
								$this->invoice_in_error[$fac[0]] = "Error on default bank number IBAN/BIC for invoice ".$tmpinvoice->getNomUrl(0)." for thirdparty ".$soc->getNomUrl(0);
								$this->thirdparty_in_error[$soc->id] = "Error on default bank number IBAN/BIC for invoice ".$tmpinvoice->getNomUrl(0)." for thirdparty ".$soc->getNomUrl(0);
							}
						} else {
							dol_syslog(__METHOD__."::Check BAN Failed to read company", LOG_WARNING);
						}
					} else {
						dol_syslog(__METHOD__."::Check BAN Failed to read invoice", LOG_WARNING);
					}
				}
			} else {
				dol_syslog(__METHOD__."::Check BAN No invoice to process", LOG_WARNING);
			}
		}

		$ok = 0;

		// Withdraw invoices in factures_prev array
		$out = count($factures_prev)." invoices will be included.";
		//print $out."\n";
		dol_syslog($out);

		// Return warning
		/*$i=0;
		 foreach ($this->thirdparty_in_error as $key => $val)
		 {
		 if ($i < 10) setEventMessages($val, null, 'warnings');
		 else setEventMessages('More error were discarded...', null, 'warnings');
		 $i++;
		 }*/

		if (count($factures_prev) > 0) {
			if ($mode == 'real') {
				$ok = 1;
			} else {
				print $langs->trans("ModeWarning"); // "Option for real mode was not set, we stop after this simulation\n";
			}
		}

		if ($ok) {
			/*
			 * We are in real mode.
			 * We create order and build file into disk
			 */
			$this->db->begin();

			$now = dol_now();

			/*
			 * Process order generation
			 */
			if (!$error) {
				$ref = substr($year, -2).$month;

				$sql = "SELECT substring(ref from char_length(ref) - 1)";
				$sql .= " FROM ".MAIN_DB_PREFIX."prelevement_bons";
				$sql .= " WHERE ref LIKE '%".$this->db->escape($ref)."%'";
				$sql .= " AND entity = ".((int) $conf->entity);
				$sql .= " ORDER BY ref DESC LIMIT 1";

				dol_syslog(get_class($this)."::create sql=".$sql, LOG_DEBUG);
				$resql = $this->db->query($sql);

				if ($resql) {
					$row = $this->db->fetch_row($resql);
					$ref = "T".$ref.str_pad(dol_substr("00".intval($row[0]) + 1, 0, 2), 2, "0", STR_PAD_LEFT);

					if ($type != 'bank-transfer') {
						$dir = $conf->prelevement->dir_output.'/receipts';
					} else {
						$dir = $conf->paymentbybanktransfer->dir_output.'/receipts';
					}
					if (!is_dir($dir)) {
						dol_mkdir($dir);
					}

					$this->filename = $dir.'/'.$ref.'.xml';

					// Create withdraw receipt in database
					$sql = "INSERT INTO ".MAIN_DB_PREFIX."prelevement_bons (";
					$sql .= "ref, entity, datec, type";
					$sql .= ") VALUES (";
					$sql .= "'".$this->db->escape($ref)."'";
					$sql .= ", ".$conf->entity;
					$sql .= ", '".$this->db->idate($now)."'";
					$sql .= ", '".($type == 'bank-transfer' ? 'bank-transfer' : 'debit-order')."'";
					$sql .= ")";

					$resql = $this->db->query($sql);
					if ($resql) {
						$prev_id = $this->db->last_insert_id(MAIN_DB_PREFIX."prelevement_bons");
						$this->id = $prev_id;
						$this->ref = $ref;
					} else {
						$error++;
						dol_syslog(__METHOD__."::Create withdraw receipt ".$this->db->lasterror(), LOG_ERR);
					}
				} else {
					$error++;
					dol_syslog(__METHOD__."::Get last withdraw receipt ".$this->db->lasterror(), LOG_ERR);
				}
			}

			if (!$error) {
				if ($type != 'bank-transfer') {
					$fact = new Facture($this->db);
				} else {
					$fact = new FactureFournisseur($this->db);
				}

				/*
				 * Create withdrawal receipt in database
				 */
				if (count($factures_prev) > 0) {
					foreach ($factures_prev as $fac) {	// Add a link in database for each invoice
						// Fetch invoice
						$result = $fact->fetch($fac[0]);
						if ($result < 0) {
							$this->error = 'ERRORBONPRELEVEMENT Failed to load invoice with id '.$fac[0];
							break;
						}

						/*
						 * Add standing order. This add record into llx_prelevement_lignes
						 *
						 * $fac[0] : invoice_id
						 * $fac[1] : ???
						 * $fac[2] : third party id
						 * $fac[3] : banque
						 * $fac[4] : guichet
						 * $fac[5] : number
						 * $fac[6] : cle rib
						 * $fac[7] : amount
						 * $fac[8] : client nom
						 */
						$ri = $this->AddFacture($fac[0], $fac[2], $fac[8], $fac[7], $fac[3], $fac[4], $fac[5], $fac[6], $type);
						if ($ri <> 0) {
							$error++;
						}

						// Update invoice requests as done
						$sql = "UPDATE ".MAIN_DB_PREFIX."prelevement_facture_demande";
						$sql .= " SET traite = 1";
						$sql .= ", date_traite = '".$this->db->idate($now)."'";
						$sql .= ", fk_prelevement_bons = ".((int) $this->id);
						$sql .= " WHERE rowid = ".((int) $fac[1]);

						$resql = $this->db->query($sql);
						if (!$resql) {
							$error++;
							$this->errors[] = $this->db->lasterror();
							dol_syslog(__METHOD__."::Update Error=".$this->db->lasterror(), LOG_ERR);
						}
					}
				}
			}

			if (!$error) {
				/*
				 * Create file of type='direct-debit' for direct debit order or type='bank-transfer' for credit transfer into a XML file
				 */

				dol_syslog(__METHOD__."::Init direct debit or credit transfer file for ".count($factures_prev)." invoices", LOG_DEBUG);

				if (count($factures_prev) > 0) {
					$this->date_echeance = $datetimeprev;
					$this->reference_remise = $ref;

					$id = $conf->global->PRELEVEMENT_ID_BANKACCOUNT;
					if ($type == 'bank-transfer') {
						$id = $conf->global->PAYMENTBYBANKTRANSFER_ID_BANKACCOUNT;
					}
					$account = new Account($this->db);
					if ($account->fetch($id) > 0) {
<<<<<<< HEAD
						$this->emetteur_code_banque        = $account->code_banque;
						$this->emetteur_code_guichet       = $account->code_guichet;
						$this->emetteur_numero_compte      = $account->number;
						$this->emetteur_number_key         = $account->cle_rib;
						$this->sepa_xml_pti_in_ctti        = (bool) $account->pti_in_ctti;
						$this->emetteur_iban               = $account->iban;
						$this->emetteur_bic                = $account->bic;
=======
						$this->emetteur_code_banque = $account->code_banque;
						$this->emetteur_code_guichet = $account->code_guichet;
						$this->emetteur_numero_compte = $account->number;
						$this->emetteur_number_key = $account->cle_rib;
						$this->emetteur_iban = $account->iban;
						$this->emetteur_bic = $account->bic;
>>>>>>> 78842161

						$this->emetteur_ics = ($type == 'bank-transfer' ? $account->ics_transfer : $account->ics);

						$this->raison_sociale = $account->proprio;
					}

					$this->factures = $factures_prev_id;
					$this->context['factures_prev'] = $factures_prev;

					// Generation of direct debit or credti transfer file $this->filename (May be a SEPA file for european countries)
					// This also set the property $this->total with amount that is included into file
					$result = $this->generate($format, $executiondate, $type);
					if ($result < 0) {
						$error++;
					}
				}
				dol_syslog(__METHOD__."::End withdraw receipt, file ".$this->filename, LOG_DEBUG);
			}
			//var_dump($this->total);exit;

			/*
			 * Update total defined after generation of file
			 */
			if (!$error) {
				$sql = "UPDATE ".MAIN_DB_PREFIX."prelevement_bons";
				$sql .= " SET amount = ".price2num($this->total);
				$sql .= " WHERE rowid = ".((int) $this->id);
				$sql .= " AND entity = ".((int) $conf->entity);

				$resql = $this->db->query($sql);
				if (!$resql) {
					$error++;
					dol_syslog(__METHOD__."::Error update total: ".$this->db->error(), LOG_ERR);
				}
			}

			if (!$error && !$notrigger) {
				$triggername = 'DIRECT_DEBIT_ORDER_CREATE';
				if ($type != 'bank-transfer') {
					$triggername = 'CREDIT_TRANSFER_ORDER_CREATE';
				}

				// Call trigger
				$result = $this->call_trigger($triggername, $user);
				if ($result < 0) {
					$error++;
				}
				// End call triggers
			}

			if (!$error) {
				$this->db->commit();
				return count($factures_prev);
			} else {
				$this->db->rollback();
				return -1;
			}
		} else {
			return 0;
		}
	}


	/**
	 *  Get object and lines from database
	 *
	 *  @param	User	$user		Object user that delete
	 *  @param	int		$notrigger	1=Does not execute triggers, 0= execute triggers
	 *  @return	int					>0 if OK, <0 if KO
	 */
	public function delete($user = null, $notrigger = 0)
	{
		$this->db->begin();

		$error = 0;
		$resql1 = $resql2 = $resql3 = $resql4 = 0;

		if (!$notrigger) {
			$triggername = 'DIRECT_DEBIT_ORDER_DELETE';
			if ($this->type == 'bank-transfer') {
				$triggername = 'PAYMENTBYBANKTRANFER_DELETE';
			}
			// Call trigger
			$result = $this->call_trigger($triggername, $user);
			if ($result < 0) {
				$error++;
			}
			// End call triggers
		}

		if (!$error) {
			$sql = "DELETE FROM ".MAIN_DB_PREFIX."prelevement_facture WHERE fk_prelevement_lignes IN (SELECT rowid FROM ".MAIN_DB_PREFIX."prelevement_lignes WHERE fk_prelevement_bons = ".((int) $this->id).")";
			$resql1 = $this->db->query($sql);
			if (!$resql1) {
				dol_print_error($this->db);
			}
		}

		if (!$error) {
			$sql = "DELETE FROM ".MAIN_DB_PREFIX."prelevement_lignes WHERE fk_prelevement_bons = ".((int) $this->id);
			$resql2 = $this->db->query($sql);
			if (!$resql2) {
				dol_print_error($this->db);
			}
		}

		if (!$error) {
			$sql = "DELETE FROM ".MAIN_DB_PREFIX."prelevement_bons WHERE rowid = ".((int) $this->id);
			$resql3 = $this->db->query($sql);
			if (!$resql3) {
				dol_print_error($this->db);
			}
		}

		if (!$error) {
			$sql = "UPDATE ".MAIN_DB_PREFIX."prelevement_facture_demande SET fk_prelevement_bons = NULL, traite = 0 WHERE fk_prelevement_bons = ".((int) $this->id);
			$resql4 = $this->db->query($sql);
			if (!$resql4) {
				dol_print_error($this->db);
			}
		}

		if ($resql1 && $resql2 && $resql3 && $resql4 && !$error) {
			$this->db->commit();
			return 1;
		} else {
			$this->db->rollback();
			return -1;
		}
	}


	/**
	 *	Returns clickable name (with picto)
	 *
	 *  @param  int     $withpicto                  Include picto in link (0=No picto, 1=Include picto into link, 2=Only picto)
	 *  @param  string  $option                     On what the link point to ('nolink', ...)
	 *  @param  int     $notooltip                  1=Disable tooltip
	 *  @param  string  $morecss                    Add more css on link
	 *  @param  int     $save_lastsearch_value      -1=Auto, 0=No save of lastsearch_values when clicking, 1=Save lastsearch_values whenclicking
	 *	@return	string								URL of target
	 */
	public function getNomUrl($withpicto = 0, $option = '', $notooltip = 0, $morecss = '', $save_lastsearch_value = -1)
	{
		global $conf, $langs, $hookmanager;

		if (!empty($conf->dol_no_mouse_hover)) {
			$notooltip = 1; // Force disable tooltips
		}

		$result = '';

		$labeltoshow = 'PaymentByDirectDebit';
		if ($this->type == 'bank-transfer') {
			$labeltoshow = 'PaymentByBankTransfer';
		}

		$label = '<u>'.$langs->trans($labeltoshow).'</u>';
		$label .= '<br>';
		$label .= '<b>'.$langs->trans('Ref').':</b> '.$this->ref;
		if (isset($this->statut)) {
			$label .= '<br><b>'.$langs->trans("Status").":</b> ".$this->getLibStatut(5);
		}

		$url = DOL_URL_ROOT.'/compta/prelevement/card.php?id='.$this->id;
		if ($this->type == 'bank-transfer') {
			$url = DOL_URL_ROOT.'/compta/prelevement/card.php?id='.$this->id;
		}

		if ($option != 'nolink') {
			// Add param to save lastsearch_values or not
			$add_save_lastsearch_values = ($save_lastsearch_value == 1 ? 1 : 0);
			if ($save_lastsearch_value == -1 && preg_match('/list\.php/', $_SERVER["PHP_SELF"])) {
				$add_save_lastsearch_values = 1;
			}
			if ($add_save_lastsearch_values) {
				$url .= '&save_lastsearch_values=1';
			}
		}

		$linkclose = '';
		if (empty($notooltip)) {
			if (!empty($conf->global->MAIN_OPTIMIZEFORTEXTBROWSER)) {
				$label = $langs->trans("ShowMyObject");
				$linkclose .= ' alt="'.dol_escape_htmltag($label, 1).'"';
			}
			$linkclose .= ' title="'.dol_escape_htmltag($label, 1).'"';
			$linkclose .= ' class="classfortooltip'.($morecss ? ' '.$morecss : '').'"';

			/*
			 $hookmanager->initHooks(array('myobjectdao'));
			 $parameters=array('id'=>$this->id);
			 $reshook=$hookmanager->executeHooks('getnomurltooltip',$parameters,$this,$action);    // Note that $action and $object may have been modified by some hooks
			 if ($reshook > 0) $linkclose = $hookmanager->resPrint;
			 */
		} else {
			$linkclose = ($morecss ? ' class="'.$morecss.'"' : '');
		}

		$linkstart = '<a href="'.$url.'"';
		$linkstart .= $linkclose.'>';
		$linkend = '</a>';

		$result .= $linkstart;
		if ($withpicto) {
			$result .= img_object(($notooltip ? '' : $label), ($this->picto ? $this->picto : 'generic'), ($notooltip ? (($withpicto != 2) ? 'class="paddingright"' : '') : 'class="'.(($withpicto != 2) ? 'paddingright ' : '').'classfortooltip"'), 0, 0, $notooltip ? 0 : 1);
		}
		if ($withpicto != 2) {
			$result .= $this->ref;
		}
		$result .= $linkend;

		global $action, $hookmanager;
		$hookmanager->initHooks(array('banktransferdao'));
		$parameters = array('id'=>$this->id, 'getnomurl'=>$result);
		$reshook = $hookmanager->executeHooks('getNomUrl', $parameters, $this, $action); // Note that $action and $object may have been modified by some hooks
		if ($reshook > 0) {
			$result = $hookmanager->resPrint;
		} else {
			$result .= $hookmanager->resPrint;
		}

		return $result;
	}


	// phpcs:disable PEAR.NamingConventions.ValidFunctionName.ScopeNotCamelCaps
	/**
	 *	Delete a notification def by id
	 *
	 *	@param	int		$rowid		id of notification
	 *	@return	int					0 if OK, <0 if KO
	 */
	public function DeleteNotificationById($rowid)
	{
		// phpcs:enable
		$result = 0;

		$sql = "DELETE FROM ".MAIN_DB_PREFIX."notify_def";
		$sql .= " WHERE rowid = ".((int) $rowid);

		if ($this->db->query($sql)) {
			return 0;
		} else {
			return -1;
		}
	}

	// phpcs:disable PEAR.NamingConventions.ValidFunctionName.ScopeNotCamelCaps
	/**
	 *	Delete a notification
	 *
	 *	@param	int	$user		notification user
	 *	@param	string	$action		notification action
	 *	@return	int					>0 if OK, <0 if KO
	 */
	public function DeleteNotification($user, $action)
	{
		// phpcs:enable
		$result = 0;

		$sql = "DELETE FROM ".MAIN_DB_PREFIX."notify_def";
		$sql .= " WHERE fk_user=".$user." AND fk_action='".$this->db->escape($action)."'";

		if ($this->db->query($sql)) {
			return 0;
		} else {
			return -1;
		}
	}

	// phpcs:disable PEAR.NamingConventions.ValidFunctionName.ScopeNotCamelCaps
	/**
	 *	Add a notification
	 *
	 *	@param	DoliDB	$db			database handler
	 *	@param	int	$user		notification user
	 *	@param	string	$action		notification action
	 *	@return	int					0 if OK, <0 if KO
	 */
	public function AddNotification($db, $user, $action)
	{
		// phpcs:enable
		$result = 0;

		if ($this->DeleteNotification($user, $action) == 0) {
			$now = dol_now();

			$sql = "INSERT INTO ".MAIN_DB_PREFIX."notify_def (datec,fk_user, fk_soc, fk_contact, fk_action)";
			$sql .= " VALUES ('".$this->db->idate($now)."', ".$user.", 'NULL', 'NULL', '".$this->db->escape($action)."')";

			dol_syslog("adnotiff: ".$sql);
			if ($this->db->query($sql)) {
				$result = 0;
			} else {
				$result = -1;
				dol_syslog(get_class($this)."::AddNotification Error $result");
			}
		}

		return $result;
	}


	/**
	 * Generate a direct debit or credit transfer file.
	 * Generation Formats:
	 * - Europe: SEPA (France: CFONB no more supported, Spain: AEB19 if external module EsAEB is enabled)
	 * - Others countries: Warning message
	 * File is generated with name this->filename
	 *
	 * @param	string	$format				FRST, RCUR or ALL
	 * @param 	string 	$executiondate		Date to execute transfer
	 * @param	string	$type				'direct-debit' or 'bank-transfer'
	 * @return	int							>=0 if OK, <0 if KO
	 */
	public function generate($format = 'ALL', $executiondate = '', $type = 'direct-debit')
	{
		global $conf, $langs, $mysoc;

		//TODO: Optimize code to read lines in a single function

		$result = 0;

		dol_syslog(get_class($this)."::generate build file=".$this->filename." type=".$type);

		$this->file = fopen($this->filename, "w");
		if (empty($this->file)) {
			$this->error = $langs->trans('ErrorFailedToOpenFile', $this->filename);
			return -1;
		}

		$found = 0;
		$this->total = 0;

		// Build file for European countries
		if ($mysoc->isInEEC()) {
			$found++;

			if ($type != 'bank-transfer') {
				/**
				 * SECTION CREATION FICHIER SEPA - DIRECT DEBIT
				 */
				// SEPA Initialisation
				$CrLf = "\n";

				$now = dol_now();

				$dateTime_ECMA = dol_print_date($now, '%Y-%m-%dT%H:%M:%S');

				$date_actu = $now;
				if (!empty($executiondate)) {
					$date_actu = $executiondate;
				}

				$dateTime_YMD = dol_print_date($date_actu, '%Y%m%d');
				$dateTime_YMDHMS = dol_print_date($date_actu, '%Y%m%d%H%M%S');
				$fileDebiteurSection = '';
				$fileEmetteurSection = '';
				$i = 0;

				/*
				 * Section Debitor (sepa Debiteurs bloc lines)
				 */

				$sql = "SELECT soc.rowid as socid, soc.code_client as code, soc.address, soc.zip, soc.town, c.code as country_code,";
				$sql .= " pl.client_nom as nom, pl.code_banque as cb, pl.code_guichet as cg, pl.number as cc, pl.amount as somme,";
				$sql .= " f.ref as fac, pf.fk_facture as idfac,";
				$sql .= " rib.rowid, rib.datec, rib.iban_prefix as iban, rib.bic as bic, rib.rowid as drum, rib.rum, rib.date_rum";
				$sql .= " FROM";
				$sql .= " ".MAIN_DB_PREFIX."prelevement_lignes as pl,";
				$sql .= " ".MAIN_DB_PREFIX."facture as f,";
				$sql .= " ".MAIN_DB_PREFIX."prelevement_facture as pf,";
				$sql .= " ".MAIN_DB_PREFIX."societe as soc,";
				$sql .= " ".MAIN_DB_PREFIX."c_country as c,";
				$sql .= " ".MAIN_DB_PREFIX."societe_rib as rib";
				$sql .= " WHERE pl.fk_prelevement_bons = ".((int) $this->id);
				$sql .= " AND pl.rowid = pf.fk_prelevement_lignes";
				$sql .= " AND pf.fk_facture = f.rowid";
				$sql .= " AND f.fk_soc = soc.rowid";
				$sql .= " AND soc.fk_pays = c.rowid";
				$sql .= " AND rib.fk_soc = f.fk_soc";
				$sql .= " AND rib.default_rib = 1";
				$sql .= " AND rib.type = 'ban'";

				// Define $fileDebiteurSection. One section DrctDbtTxInf per invoice.
				$resql = $this->db->query($sql);
				if ($resql) {
					$cachearraytotestduplicate = array();

					$num = $this->db->num_rows($resql);
					while ($i < $num) {
						$obj = $this->db->fetch_object($resql);

						if (!empty($cachearraytotestduplicate[$obj->idfac])) {
							$this->error = $langs->trans('ErrorCompanyHasDuplicateDefaultBAN', $obj->socid);
							$this->invoice_in_error[$obj->idfac] = $this->error;
							$result = -2;
							break;
						}
						$cachearraytotestduplicate[$obj->idfac] = $obj->rowid;

						$daterum = (!empty($obj->date_rum)) ? $this->db->jdate($obj->date_rum) : $this->db->jdate($obj->datec);
						$fileDebiteurSection .= $this->EnregDestinataireSEPA($obj->code, $obj->nom, $obj->address, $obj->zip, $obj->town, $obj->country_code, $obj->cb, $obj->cg, $obj->cc, $obj->somme, $obj->fac, $obj->idfac, $obj->iban, $obj->bic, $daterum, $obj->drum, $obj->rum, $type);
						$this->total = $this->total + $obj->somme;
						$i++;
					}
					$nbtotalDrctDbtTxInf = $i;
				} else {
					$this->error = $this->db->lasterror();
					fputs($this->file, 'ERROR DEBITOR '.$sql.$CrLf); // DEBITOR = Customers
					$result = -2;
				}

				// Define $fileEmetteurSection. Start of bloc PmtInf. Will contains all $nbtotalDrctDbtTxInf
				if ($result != -2) {
					$fileEmetteurSection .= $this->EnregEmetteurSEPA($conf, $date_actu, $nbtotalDrctDbtTxInf, $this->total, $CrLf, $format, $type);
				}

				/**
				 * SECTION CREATION SEPA FILE - ISO200022
				 */
				// SEPA File Header
				fputs($this->file, '<'.'?xml version="1.0" encoding="UTF-8" standalone="yes"?'.'>'.$CrLf);
				fputs($this->file, '<Document xmlns="urn:iso:std:iso:20022:tech:xsd:pain.008.001.02" xmlns:xsi="http://www.w3.org/2001/XMLSchema-instance">'.$CrLf);
				fputs($this->file, '	<CstmrDrctDbtInitn>'.$CrLf);
				// SEPA Group header
				fputs($this->file, '		<GrpHdr>'.$CrLf);
				fputs($this->file, '			<MsgId>'.('DD/'.$dateTime_YMD.'/REF'.$this->id).'</MsgId>'.$CrLf);
				fputs($this->file, '			<CreDtTm>'.$dateTime_ECMA.'</CreDtTm>'.$CrLf);
				fputs($this->file, '			<NbOfTxs>'.$i.'</NbOfTxs>'.$CrLf);
				fputs($this->file, '			<CtrlSum>'.$this->total.'</CtrlSum>'.$CrLf);
				fputs($this->file, '			<InitgPty>'.$CrLf);
				fputs($this->file, '				<Nm>'.strtoupper(dol_string_unaccent($this->raison_sociale)).'</Nm>'.$CrLf);
				fputs($this->file, '				<Id>'.$CrLf);
				fputs($this->file, '				    <PrvtId>'.$CrLf);
				fputs($this->file, '					<Othr>'.$CrLf);
				fputs($this->file, '						<Id>'.$this->emetteur_ics.'</Id>'.$CrLf);
				fputs($this->file, '					</Othr>'.$CrLf);
				fputs($this->file, '				    </PrvtId>'.$CrLf);
				fputs($this->file, '				</Id>'.$CrLf);
				fputs($this->file, '			</InitgPty>'.$CrLf);
				fputs($this->file, '		</GrpHdr>'.$CrLf);
				// SEPA File Emetteur
				if ($result != -2) {
					fputs($this-> file, $fileEmetteurSection);
				}
				// SEPA File Debiteurs
				if ($result != -2) {
					fputs($this-> file, $fileDebiteurSection);
				}
				// SEPA FILE FOOTER
				fputs($this->file, '		</PmtInf>'.$CrLf);
				fputs($this->file, '	</CstmrDrctDbtInitn>'.$CrLf);
				fputs($this->file, '</Document>'.$CrLf);
			} else {
				/**
				 * SECTION CREATION FICHIER SEPA - CREDIT TRANSFER
				 */
				// SEPA Initialisation
				$CrLf = "\n";

				$now = dol_now();

				$dateTime_ECMA = dol_print_date($now, '%Y-%m-%dT%H:%M:%S');

				$date_actu = $now;
				if (!empty($executiondate)) {
					$date_actu = $executiondate;
				}

				$dateTime_YMD = dol_print_date($date_actu, '%Y%m%d');
				$dateTime_YMDHMS = dol_print_date($date_actu, '%Y%m%d%H%M%S');
				$fileCrediteurSection = '';
				$fileEmetteurSection = '';
				$i = 0;

				/*
				 * Section Creditor (sepa Crediteurs bloc lines)
				 */

				$sql = "SELECT soc.rowid as socid, soc.code_client as code, soc.address, soc.zip, soc.town, c.code as country_code,";
				$sql .= " pl.client_nom as nom, pl.code_banque as cb, pl.code_guichet as cg, pl.number as cc, pl.amount as somme,";
				$sql .= " f.ref as fac, pf.fk_facture_fourn as idfac, f.ref_supplier as fac_ref_supplier,";
				$sql .= " rib.rowid, rib.datec, rib.iban_prefix as iban, rib.bic as bic, rib.rowid as drum, rib.rum, rib.date_rum";
				$sql .= " FROM";
				$sql .= " ".MAIN_DB_PREFIX."prelevement_lignes as pl,";
				$sql .= " ".MAIN_DB_PREFIX."facture_fourn as f,";
				$sql .= " ".MAIN_DB_PREFIX."prelevement_facture as pf,";
				$sql .= " ".MAIN_DB_PREFIX."societe as soc,";
				$sql .= " ".MAIN_DB_PREFIX."c_country as c,";
				$sql .= " ".MAIN_DB_PREFIX."societe_rib as rib";
				$sql .= " WHERE pl.fk_prelevement_bons = ".((int) $this->id);
				$sql .= " AND pl.rowid = pf.fk_prelevement_lignes";
				$sql .= " AND pf.fk_facture_fourn = f.rowid";
				$sql .= " AND f.fk_soc = soc.rowid";
				$sql .= " AND soc.fk_pays = c.rowid";
				$sql .= " AND rib.fk_soc = f.fk_soc";
				$sql .= " AND rib.default_rib = 1";
				$sql .= " AND rib.type = 'ban'";

				// Define $fileCrediteurSection. One section DrctDbtTxInf per invoice.
				$resql = $this->db->query($sql);
				if ($resql) {
					$cachearraytotestduplicate = array();

					$num = $this->db->num_rows($resql);
					while ($i < $num) {
						$obj = $this->db->fetch_object($resql);

						if (!empty($cachearraytotestduplicate[$obj->idfac])) {
							$this->error = $langs->trans('ErrorCompanyHasDuplicateDefaultBAN', $obj->socid);
							$this->invoice_in_error[$obj->idfac] = $this->error;
							$result = -2;
							break;
						}
						$cachearraytotestduplicate[$obj->idfac] = $obj->rowid;

						$daterum = (!empty($obj->date_rum)) ? $this->db->jdate($obj->date_rum) : $this->db->jdate($obj->datec);
						$fileCrediteurSection .= $this->EnregDestinataireSEPA($obj->code, $obj->nom, $obj->address, $obj->zip, $obj->town, $obj->country_code, $obj->cb, $obj->cg, $obj->cc, $obj->somme, $obj->fac_ref_supplier, $obj->idfac, $obj->iban, $obj->bic, $daterum, $obj->drum, $obj->rum, $type);
						$this->total = $this->total + $obj->somme;
						$i++;
					}
					$nbtotalDrctDbtTxInf = $i;
				} else {
					$this->error = $this->db->lasterror();
					fputs($this->file, 'ERROR CREDITOR '.$sql.$CrLf); // CREDITORS = Suppliers
					$result = -2;
				}

				// Define $fileEmetteurSection. Start of bloc PmtInf. Will contains all $nbtotalDrctDbtTxInf
				if ($result != -2) {
					$fileEmetteurSection .= $this->EnregEmetteurSEPA($conf, $date_actu, $nbtotalDrctDbtTxInf, $this->total, $CrLf, $format, $type);
				}

				/**
				 * SECTION CREATION SEPA FILE - CREDIT TRANSFER - ISO200022
				 */
				// SEPA File Header
				fputs($this->file, '<'.'?xml version="1.0" encoding="UTF-8" standalone="yes"?'.'>'.$CrLf);
				fputs($this->file, '<Document xmlns="urn:iso:std:iso:20022:tech:xsd:pain.001.001.03" xmlns:xsi="http://www.w3.org/2001/XMLSchema-instance">'.$CrLf);
				fputs($this->file, '	<CstmrCdtTrfInitn>'.$CrLf);
				// SEPA Group header
				fputs($this->file, '		<GrpHdr>'.$CrLf);
				fputs($this->file, '			<MsgId>'.('TRF/'.$dateTime_YMD.'/REF'.$this->id).'</MsgId>'.$CrLf);
				fputs($this->file, '			<CreDtTm>'.$dateTime_ECMA.'</CreDtTm>'.$CrLf);
				fputs($this->file, '			<NbOfTxs>'.$i.'</NbOfTxs>'.$CrLf);
				fputs($this->file, '			<CtrlSum>'.$this->total.'</CtrlSum>'.$CrLf);
				fputs($this->file, '			<InitgPty>'.$CrLf);
				fputs($this->file, '				<Nm>'.strtoupper(dol_string_unaccent($this->raison_sociale)).'</Nm>'.$CrLf);
				fputs($this->file, '				<Id>'.$CrLf);
				fputs($this->file, '				    <PrvtId>'.$CrLf);
				fputs($this->file, '					<Othr>'.$CrLf);
				fputs($this->file, '						<Id>'.$this->emetteur_ics.'</Id>'.$CrLf);
				fputs($this->file, '					</Othr>'.$CrLf);
				fputs($this->file, '				    </PrvtId>'.$CrLf);
				fputs($this->file, '				</Id>'.$CrLf);
				fputs($this->file, '			</InitgPty>'.$CrLf);
				fputs($this->file, '		</GrpHdr>'.$CrLf);
				// SEPA File Emetteur (mycompany)
				if ($result != -2) {
					fputs($this-> file, $fileEmetteurSection);
				}
				// SEPA File Creditors
				if ($result != -2) {
					fputs($this-> file, $fileCrediteurSection);
				}
				// SEPA FILE FOOTER
				fputs($this->file, '		</PmtInf>'.$CrLf);
				fputs($this->file, '	</CstmrCdtTrfInitn>'.$CrLf);
				fputs($this->file, '</Document>'.$CrLf);
			}
		}

		// Build file for Other Countries with unknow format
		if (!$found) {
			if ($type != 'bank-transfer') {
				$sql = "SELECT pl.amount";
				$sql .= " FROM";
				$sql .= " ".MAIN_DB_PREFIX."prelevement_lignes as pl,";
				$sql .= " ".MAIN_DB_PREFIX."facture as f,";
				$sql .= " ".MAIN_DB_PREFIX."prelevement_facture as pf";
				$sql .= " WHERE pl.fk_prelevement_bons = ".((int) $this->id);
				$sql .= " AND pl.rowid = pf.fk_prelevement_lignes";
				$sql .= " AND pf.fk_facture = f.rowid";

				// Lines
				$i = 0;
				$resql = $this->db->query($sql);
				if ($resql) {
					$num = $this->db->num_rows($resql);

					while ($i < $num) {
						$obj = $this->db->fetch_object($resql);
						$this->total = $this->total + $obj->amount;

						// TODO Write record into file
						$i++;
					}
				} else {
					$result = -2;
				}
			} else {
				$sql = "SELECT pl.amount";
				$sql .= " FROM";
				$sql .= " ".MAIN_DB_PREFIX."prelevement_lignes as pl,";
				$sql .= " ".MAIN_DB_PREFIX."facture_fourn as f,";
				$sql .= " ".MAIN_DB_PREFIX."prelevement_facture as pf";
				$sql .= " WHERE pl.fk_prelevement_bons = ".((int) $this->id);
				$sql .= " AND pl.rowid = pf.fk_prelevement_lignes";
				$sql .= " AND pf.fk_facture_fourn = f.rowid";

				// Lines
				$i = 0;
				$resql = $this->db->query($sql);
				if ($resql) {
					$num = $this->db->num_rows($resql);

					while ($i < $num) {
						$obj = $this->db->fetch_object($resql);
						$this->total = $this->total + $obj->amount;

						// TODO Write record into file
						$i++;
					}
				} else {
					$result = -2;
				}
			}

			$langs->load('withdrawals');

			// TODO Add here code to generate a generic file
			fputs($this->file, $langs->transnoentitiesnoconv('WithdrawalFileNotCapable', $mysoc->country_code));
		}

		fclose($this->file);
		if (!empty($conf->global->MAIN_UMASK)) {
			@chmod($this->filename, octdec($conf->global->MAIN_UMASK));
		}

		return $result;
	}


	/**
	 * Generate dynamically a RUM number for a customer bank account
	 *
	 * @param	string		$row_code_client	Customer code (soc.code_client)
	 * @param	int			$row_datec			Creation date of bank account (rib.datec)
	 * @param	string		$row_drum			Id of customer bank account (rib.rowid)
	 * @return 	string		RUM number
	 */
	public static function buildRumNumber($row_code_client, $row_datec, $row_drum)
	{
		global $langs;
		$pre = substr(dol_string_nospecial(dol_string_unaccent($langs->transnoentitiesnoconv('RUM'))), 0, 3); // Must always be on 3 char ('RUM' or 'UMR'. This is a protection against bad translation)
		return $pre.'-'.$row_code_client.'-'.$row_drum.'-'.date('U', $row_datec);
	}


	// phpcs:disable PEAR.NamingConventions.ValidFunctionName.ScopeNotCamelCaps
	/**
	 *	Write recipient of request (customer)
	 *
	 *	@param	int		$rowid			id of line
	 *	@param	string	$client_nom		name of customer
	 *	@param	string	$rib_banque		code of bank
	 *	@param	string	$rib_guichet 	code of bank office
	 *	@param	string	$rib_number		bank account
	 *	@param	float	$amount			amount
	 *	@param	string	$ref		ref of invoice
	 *	@param	int		$facid			id of invoice
	 *  @param	string	$rib_dom		rib domiciliation
	 *  @param	string	$type			'direct-debit' or 'bank-transfer'
	 *	@return	void
	 *  @see EnregDestinataireSEPA()
	 */
	public function EnregDestinataire($rowid, $client_nom, $rib_banque, $rib_guichet, $rib_number, $amount, $ref, $facid, $rib_dom = '', $type = 'direct-debit')
	{
		// phpcs:enable
		fputs($this->file, "06");
		fputs($this->file, "08"); // Prelevement ordinaire

		fputs($this->file, "        "); // Zone Reservee B2

		fputs($this->file, $this->emetteur_ics); // ICS

		// Date d'echeance C1

		fputs($this->file, "       ");
		fputs($this->file, strftime("%d%m", $this->date_echeance));
		fputs($this->file, substr(strftime("%y", $this->date_echeance), 1));

		// Raison Sociale Destinataire C2

		fputs($this->file, substr(strtoupper($client_nom)."                         ", 0, 24));

		// Domiciliation facultative D1
		$domiciliation = strtr($rib_dom, array(" " => "-", CHR(13) => " ", CHR(10) => ""));
		fputs($this->file, substr($domiciliation."                         ", 0, 24));

		// Zone Reservee D2

		fputs($this->file, substr("                             ", 0, 8));

		// Code Guichet  D3

		fputs($this->file, $rib_guichet);

		// Numero de compte D4

		fputs($this->file, substr("000000000000000".$rib_number, -11));

		// Zone E Montant

		$montant = (round($amount, 2) * 100);

		fputs($this->file, substr("000000000000000".$montant, -16));

		// Libelle F

		fputs($this->file, substr("*_".$ref."_RDVnet".$rowid."                               ", 0, 31));

		// Code etablissement G1

		fputs($this->file, $rib_banque);

		// Zone Reservee G2

		fputs($this->file, substr("                                        ", 0, 5));

		fputs($this->file, "\n");
	}

	// phpcs:disable PEAR.NamingConventions.ValidFunctionName.ScopeNotCamelCaps
	/**
	 *	Write recipient of request (customer)
	 *
	 *	@param	string		$row_code_client	soc.code_client as code,
	 *	@param	string		$row_nom			pl.client_nom AS name,
	 *	@param	string		$row_address		soc.address AS adr,
	 *	@param	string		$row_zip			soc.zip
	 *  @param	string		$row_town			soc.town
	 *	@param	string		$row_country_code	c.code AS country,
	 *	@param	string		$row_cb				pl.code_banque AS cb,		Not used for SEPA
	 *	@param	string		$row_cg				pl.code_guichet AS cg,		Not used for SEPA
	 *	@param	string		$row_cc				pl.number AS cc,			Not used for SEPA
	 *	@param	string		$row_somme			pl.amount AS somme,
	 *	@param	string		$row_ref			f.ref
	 *	@param	string		$row_idfac			pf.fk_facture AS idfac,
	 *	@param	string		$row_iban			rib.iban_prefix AS iban,
	 *	@param	string		$row_bic			rib.bic AS bic,
	 *	@param	string		$row_datec			rib.datec,
	 *	@param	string		$row_drum			rib.rowid used to generate rum
	 * 	@param	string		$row_rum			rib.rum Rum defined on company bank account
	 *  @param	string		$type				'direct-debit' or 'bank-transfer'
	 *	@return	string							Return string with SEPA part DrctDbtTxInf
	 *  @see EnregDestinataire()
	 */
	public function EnregDestinataireSEPA($row_code_client, $row_nom, $row_address, $row_zip, $row_town, $row_country_code, $row_cb, $row_cg, $row_cc, $row_somme, $row_ref, $row_idfac, $row_iban, $row_bic, $row_datec, $row_drum, $row_rum, $type = 'direct-debit')
	{
		// phpcs:enable
		global $conf;

		include_once DOL_DOCUMENT_ROOT.'/core/lib/functions2.lib.php';

		$CrLf = "\n";
		$Rowing = sprintf("%010d", $row_idfac);

		// Define value for RUM
		// Example:  RUMCustomerCode-CustomerBankAccountId-01424448606	(note: Date is date of creation of CustomerBankAccountId)
		$Rum = empty($row_rum) ? $this->buildRumNumber($row_code_client, $row_datec, $row_drum) : $row_rum;

		// Define date of RUM signature
		$DtOfSgntr = dol_print_date($row_datec, '%Y-%m-%d');

		if ($type != 'bank-transfer') {
			// SEPA Paiement Information of buyer for Direct debit
			$XML_DEBITOR = '';
			$XML_DEBITOR .= '			<DrctDbtTxInf>'.$CrLf;
			$XML_DEBITOR .= '				<PmtId>'.$CrLf;
			// Add EndToEndId. Must be a unique ID for each payment (for example by including bank, buyer or seller, date, checksum)
			$XML_DEBITOR .= '					<EndToEndId>'.(($conf->global->PRELEVEMENT_END_TO_END != "") ? $conf->global->PRELEVEMENT_END_TO_END : ('DD-'.dol_trunc($row_idfac.'-'.$row_ref, 20, 'right', 'UTF-8', 1)).'-'.$Rowing).'</EndToEndId>'.$CrLf; // ISO20022 states that EndToEndId has a MaxLength of 35 characters
			$XML_DEBITOR .= '				</PmtId>'.$CrLf;
			$XML_DEBITOR .= '				<InstdAmt Ccy="EUR">'.round($row_somme, 2).'</InstdAmt>'.$CrLf;
			$XML_DEBITOR .= '				<DrctDbtTx>'.$CrLf;
			$XML_DEBITOR .= '					<MndtRltdInf>'.$CrLf;
			$XML_DEBITOR .= '						<MndtId>'.$Rum.'</MndtId>'.$CrLf;
			$XML_DEBITOR .= '						<DtOfSgntr>'.$DtOfSgntr.'</DtOfSgntr>'.$CrLf;
			$XML_DEBITOR .= '						<AmdmntInd>false</AmdmntInd>'.$CrLf;
			$XML_DEBITOR .= '					</MndtRltdInf>'.$CrLf;
			$XML_DEBITOR .= '				</DrctDbtTx>'.$CrLf;
			$XML_DEBITOR .= '				<DbtrAgt>'.$CrLf;
			$XML_DEBITOR .= '					<FinInstnId>'.$CrLf;
			$XML_DEBITOR .= '						<BIC>'.$row_bic.'</BIC>'.$CrLf;
			$XML_DEBITOR .= '					</FinInstnId>'.$CrLf;
			$XML_DEBITOR .= '				</DbtrAgt>'.$CrLf;
			$XML_DEBITOR .= '				<Dbtr>'.$CrLf;
			$XML_DEBITOR .= '					<Nm>'.dolEscapeXML(strtoupper(dol_string_unaccent($row_nom))).'</Nm>'.$CrLf;
			$XML_DEBITOR .= '					<PstlAdr>'.$CrLf;
			$XML_DEBITOR .= '						<Ctry>'.$row_country_code.'</Ctry>'.$CrLf;
			$addressline1 = dol_string_unaccent(strtr($row_address, array(CHR(13) => ", ", CHR(10) => "")));
			$addressline2 = dol_string_unaccent(strtr($row_zip.(($row_zip && $row_town) ? ' ' : ''.$row_town), array(CHR(13) => ", ", CHR(10) => "")));
			if (trim($addressline1)) {
				$XML_DEBITOR .= '						<AdrLine>'.dolEscapeXML(dol_trunc($addressline1, 70, 'right', 'UTF-8', 1)).'</AdrLine>'.$CrLf;
			}
			if (trim($addressline2)) {
				$XML_DEBITOR .= '						<AdrLine>'.dolEscapeXML(dol_trunc($addressline2, 70, 'right', 'UTF-8', 1)).'</AdrLine>'.$CrLf;
			}
			$XML_DEBITOR .= '					</PstlAdr>'.$CrLf;
			$XML_DEBITOR .= '				</Dbtr>'.$CrLf;
			$XML_DEBITOR .= '				<DbtrAcct>'.$CrLf;
			$XML_DEBITOR .= '					<Id>'.$CrLf;
			$XML_DEBITOR .= '						<IBAN>'.preg_replace('/\s/', '', $row_iban).'</IBAN>'.$CrLf;
			$XML_DEBITOR .= '					</Id>'.$CrLf;
			$XML_DEBITOR .= '				</DbtrAcct>'.$CrLf;
			$XML_DEBITOR .= '				<RmtInf>'.$CrLf;
			// A string with some information on payment - 140 max
			$XML_DEBITOR .= '					<Ustrd>'.(($conf->global->PRELEVEMENT_USTRD != "") ? $conf->global->PRELEVEMENT_USTRD : dol_trunc($row_ref, 135, 'right', 'UTF-8', 1)).'</Ustrd>'.$CrLf; // 140 max
			$XML_DEBITOR .= '				</RmtInf>'.$CrLf;
			$XML_DEBITOR .= '			</DrctDbtTxInf>'.$CrLf;
			return $XML_DEBITOR;
		} else {
			// SEPA Paiement Information of seller for Credit Transfer
			$XML_CREDITOR = '';
			$XML_CREDITOR .= '			<CdtTrfTxInf>'.$CrLf;
			$XML_CREDITOR .= '				<PmtId>'.$CrLf;
			// Add EndToEndId. Must be a unique ID for each payment (for example by including bank, buyer or seller, date, checksum)
			$XML_CREDITOR .= '					<EndToEndId>'.(($conf->global->PRELEVEMENT_END_TO_END != "") ? $conf->global->PRELEVEMENT_END_TO_END : ('CT-'.dol_trunc($row_idfac.'-'.$row_ref, 20, 'right', 'UTF-8', 1)).'-'.$Rowing).'</EndToEndId>'.$CrLf; // ISO20022 states that EndToEndId has a MaxLength of 35 characters
			$XML_CREDITOR .= '				</PmtId>'.$CrLf;
			if ($this->sepa_xml_pti_in_ctti) {
				$XML_CREDITOR .= '				<PmtTpInf>' . $CrLf;

				// Can be 'NORM' for normal or 'HIGH' for high priority level
				if (!empty($conf->global->PAYMENTBYBANKTRANSFER_FORCE_HIGH_PRIORITY)) {
					$instrprty = 'HIGH';
				} else {
					$instrprty = 'NORM';
				}
				$XML_CREDITOR .= '					<InstrPrty>'.$instrprty.'</InstrPrty>' . $CrLf;
				$XML_CREDITOR .= '					<SvcLvl>' . $CrLf;
				$XML_CREDITOR .= '						<Cd>SEPA</Cd>' . $CrLf;
				$XML_CREDITOR .= '					</SvcLvl>' . $CrLf;
				$XML_CREDITOR .= '					<CtgyPurp>' . $CrLf;
				$XML_CREDITOR .= '						<Cd>CORE</Cd>' . $CrLf;
				$XML_CREDITOR .= '					</CtgyPurp>' . $CrLf;
				$XML_CREDITOR .= '				</PmtTpInf>' . $CrLf;
			}
			$XML_CREDITOR .= '				<Amt>'.$CrLf;
			$XML_CREDITOR .= '					<InstdAmt Ccy="EUR">'.round($row_somme, 2).'</InstdAmt>'.$CrLf;
			$XML_CREDITOR .= '				</Amt>'.$CrLf;
			/*
			$XML_CREDITOR .= '				<DrctDbtTx>'.$CrLf;
			$XML_CREDITOR .= '					<MndtRltdInf>'.$CrLf;
			$XML_CREDITOR .= '						<MndtId>'.$Rum.'</MndtId>'.$CrLf;
			$XML_CREDITOR .= '						<DtOfSgntr>'.$DtOfSgntr.'</DtOfSgntr>'.$CrLf;
			$XML_CREDITOR .= '						<AmdmntInd>false</AmdmntInd>'.$CrLf;
			$XML_CREDITOR .= '					</MndtRltdInf>'.$CrLf;
			$XML_CREDITOR .= '				</DrctDbtTx>'.$CrLf;
			*/
			//$XML_CREDITOR .= '				<ChrgBr>SLEV</ChrgBr>'.$CrLf;
			$XML_CREDITOR .= '				<CdtrAgt>'.$CrLf;
			$XML_CREDITOR .= '					<FinInstnId>'.$CrLf;
			$XML_CREDITOR .= '						<BIC>'.$row_bic.'</BIC>'.$CrLf;
			$XML_CREDITOR .= '					</FinInstnId>'.$CrLf;
			$XML_CREDITOR .= '				</CdtrAgt>'.$CrLf;
			$XML_CREDITOR .= '				<Cdtr>'.$CrLf;
			$XML_CREDITOR .= '					<Nm>'.dolEscapeXML(strtoupper(dol_string_unaccent($row_nom))).'</Nm>'.$CrLf;
			$XML_CREDITOR .= '					<PstlAdr>'.$CrLf;
			$XML_CREDITOR .= '						<Ctry>'.$row_country_code.'</Ctry>'.$CrLf;
			$addressline1 = dol_string_unaccent(strtr($row_address, array(CHR(13) => ", ", CHR(10) => "")));
			$addressline2 = dol_string_unaccent(strtr($row_zip.(($row_zip && $row_town) ? ' ' : ''.$row_town), array(CHR(13) => ", ", CHR(10) => "")));
			if (trim($addressline1)) {
				$XML_CREDITOR .= '						<AdrLine>'.dolEscapeXML(dol_trunc($addressline1, 70, 'right', 'UTF-8', 1)).'</AdrLine>'.$CrLf;
			}
			if (trim($addressline2)) {
				$XML_CREDITOR .= '						<AdrLine>'.dolEscapeXML(dol_trunc($addressline2, 70, 'right', 'UTF-8', 1)).'</AdrLine>'.$CrLf;
			}
			$XML_CREDITOR .= '					</PstlAdr>'.$CrLf;
			$XML_CREDITOR .= '				</Cdtr>'.$CrLf;
			$XML_CREDITOR .= '				<CdtrAcct>'.$CrLf;
			$XML_CREDITOR .= '					<Id>'.$CrLf;
			$XML_CREDITOR .= '						<IBAN>'.preg_replace('/\s/', '', $row_iban).'</IBAN>'.$CrLf;
			$XML_CREDITOR .= '					</Id>'.$CrLf;
			$XML_CREDITOR .= '				</CdtrAcct>'.$CrLf;
			$XML_CREDITOR .= '				<RmtInf>'.$CrLf;
			// A string with some information on payment - 140 max
			$XML_CREDITOR .= '					<Ustrd>'.(($conf->global->PRELEVEMENT_USTRD != "") ? $conf->global->PRELEVEMENT_USTRD : dol_trunc($row_ref, 135, 'right', 'UTF-8', 1)).'</Ustrd>'.$CrLf; // 140 max
			$XML_CREDITOR .= '				</RmtInf>'.$CrLf;
			$XML_CREDITOR .= '			</CdtTrfTxInf>'.$CrLf;
			return $XML_CREDITOR;
		}
	}


	// phpcs:disable PEAR.NamingConventions.ValidFunctionName.ScopeNotCamelCaps
	/**
	 *	Write sender of request (me).
	 *
	 *  @param	string		$type				'direct-debit' or 'bank-transfer'
	 *	@return	void
	 *  @see EnregEmetteurSEPA()
	 */
	public function EnregEmetteur($type = 'direct-debit')
	{
		// phpcs:enable
		fputs($this->file, "03");
		fputs($this->file, "08"); // Prelevement ordinaire

		fputs($this->file, "        "); // Zone Reservee B2

		fputs($this->file, $this->emetteur_ics); // ICS

		// Date d'echeance C1

		fputs($this->file, "       ");
		fputs($this->file, strftime("%d%m", $this->date_echeance));
		fputs($this->file, substr(strftime("%y", $this->date_echeance), 1));

		// Raison Sociale C2

		fputs($this->file, substr($this->raison_sociale."                           ", 0, 24));

		// Reference de la remise creancier D1 sur 7 caracteres

		fputs($this->file, substr($this->reference_remise."                           ", 0, 7));

		// Zone Reservee D1-2

		fputs($this->file, substr("                                    ", 0, 17));

		// Zone Reservee D2

		fputs($this->file, substr("                             ", 0, 2));
		fputs($this->file, "E");
		fputs($this->file, substr("                             ", 0, 5));

		// Code Guichet  D3

		fputs($this->file, $this->emetteur_code_guichet);

		// Numero de compte D4

		fputs($this->file, substr("000000000000000".$this->emetteur_numero_compte, -11));

		// Zone Reservee E

		fputs($this->file, substr("                                        ", 0, 16));

		// Zone Reservee F

		fputs($this->file, substr("                                        ", 0, 31));

		// Code etablissement

		fputs($this->file, $this->emetteur_code_banque);

		// Zone Reservee G

		fputs($this->file, substr("                                        ", 0, 5));

		fputs($this->file, "\n");
	}

	// phpcs:disable PEAR.NamingConventions.ValidFunctionName.ScopeNotCamelCaps
	/**
	 *	Write sender of request (me).
	 *  Note: The tag PmtInf is opened here but closed into caller
	 *
	 *	@param	Conf	$configuration	conf
	 *	@param	int     $ladate			Date
	 *	@param	int		$nombre			0 or 1
	 *	@param	float	$total			Total
	 *	@param	string	$CrLf			End of line character
	 *  @param	string	$format			FRST or RCUR or ALL
	 *  @param	string	$type			'direct-debit' or 'bank-transfer'
	 *	@return	string					String with SEPA Sender
	 *  @see EnregEmetteur()
	 */
	public function EnregEmetteurSEPA($configuration, $ladate, $nombre, $total, $CrLf = '\n', $format = 'FRST', $type = 'direct-debit')
	{
		// phpcs:enable
		// SEPA INITIALISATION
		global $conf;

		$dateTime_YMD = dol_print_date($ladate, '%Y%m%d');
		$dateTime_ETAD = dol_print_date($ladate, '%Y-%m-%d');
		$dateTime_YMDHMS = dol_print_date($ladate, '%Y-%m-%dT%H:%M:%S');

		// Get data of bank account
		//$id = $configuration->global->PRELEVEMENT_ID_BANKACCOUNT;
		$id = ($type == 'bank-transfer' ? $conf->global->PAYMENTBYBANKTRANSFER_ID_BANKACCOUNT : $conf->global->PRELEVEMENT_ID_BANKACCOUNT);
		$account = new Account($this->db);
		if ($account->fetch($id) > 0) {
			$this->emetteur_code_banque = $account->code_banque;
			$this->emetteur_code_guichet = $account->code_guichet;
			$this->emetteur_numero_compte = $account->number;
			$this->emetteur_number_key = $account->cle_rib;
			$this->sepa_xml_pti_in_ctti = (bool) $account->pti_in_ctti;
			$this->emetteur_iban = $account->iban;
			$this->emetteur_bic = $account->bic;

			$this->emetteur_ics = ($type == 'bank-transfer' ? $account->ics_transfer : $account->ics);  // Ex: PRELEVEMENT_ICS = "FR78ZZZ123456";

			$this->raison_sociale = $account->proprio;
		}

		// Get pending payments
		$sql = "SELECT rowid, ref";
		$sql .= " FROM";
		$sql .= " ".MAIN_DB_PREFIX."prelevement_bons as pb";
		$sql .= " WHERE pb.rowid = ".((int) $this->id);

		$resql = $this->db->query($sql);
		if ($resql) {
			$obj = $this->db->fetch_object($resql);

			$country = explode(':', $configuration->global->MAIN_INFO_SOCIETE_COUNTRY);
			$IdBon  = sprintf("%05d", $obj->rowid);
			$RefBon = $obj->ref;

			if ($type != 'bank-transfer') {
				// SEPA Paiement Information of my company for Direct debit
				$XML_SEPA_INFO = '';
				$XML_SEPA_INFO .= '		<PmtInf>'.$CrLf;
				$XML_SEPA_INFO .= '			<PmtInfId>'.('DD/'.$dateTime_YMD.'/ID'.$IdBon.'-'.$RefBon).'</PmtInfId>'.$CrLf;
				$XML_SEPA_INFO .= '			<PmtMtd>DD</PmtMtd>'.$CrLf;
				$XML_SEPA_INFO .= '			<NbOfTxs>'.$nombre.'</NbOfTxs>'.$CrLf;
				$XML_SEPA_INFO .= '			<CtrlSum>'.$total.'</CtrlSum>'.$CrLf;
				$XML_SEPA_INFO .= '			<PmtTpInf>'.$CrLf;
				$XML_SEPA_INFO .= '				<SvcLvl>'.$CrLf;
				$XML_SEPA_INFO .= '					<Cd>SEPA</Cd>'.$CrLf;
				$XML_SEPA_INFO .= '				</SvcLvl>'.$CrLf;
				$XML_SEPA_INFO .= '				<LclInstrm>'.$CrLf;
				$XML_SEPA_INFO .= '					<Cd>CORE</Cd>'.$CrLf;
				$XML_SEPA_INFO .= '				</LclInstrm>'.$CrLf;
				$XML_SEPA_INFO .= '				<SeqTp>'.$format.'</SeqTp>'.$CrLf;
				$XML_SEPA_INFO .= '			</PmtTpInf>'.$CrLf;
				$XML_SEPA_INFO .= '			<ReqdColltnDt>'.$dateTime_ETAD.'</ReqdColltnDt>'.$CrLf;
				$XML_SEPA_INFO .= '			<Cdtr>'.$CrLf;
				$XML_SEPA_INFO .= '				<Nm>'.strtoupper(dol_string_unaccent($this->raison_sociale)).'</Nm>'.$CrLf;
				$XML_SEPA_INFO .= '				<PstlAdr>'.$CrLf;
				$XML_SEPA_INFO .= '					<Ctry>'.$country[1].'</Ctry>'.$CrLf;
				$addressline1 = dol_string_unaccent(strtr($configuration->global->MAIN_INFO_SOCIETE_ADDRESS, array(CHR(13) => ", ", CHR(10) => "")));
				$addressline2 = dol_string_unaccent(strtr($configuration->global->MAIN_INFO_SOCIETE_ZIP.(($configuration->global->MAIN_INFO_SOCIETE_ZIP || ' '.$configuration->global->MAIN_INFO_SOCIETE_TOWN) ? ' ' : '').$configuration->global->MAIN_INFO_SOCIETE_TOWN, array(CHR(13) => ", ", CHR(10) => "")));
				if ($addressline1) {
					$XML_SEPA_INFO .= '					<AdrLine>'.$addressline1.'</AdrLine>'.$CrLf;
				}
				if ($addressline2) {
					$XML_SEPA_INFO .= '					<AdrLine>'.$addressline2.'</AdrLine>'.$CrLf;
				}
				$XML_SEPA_INFO .= '				</PstlAdr>'.$CrLf;
				$XML_SEPA_INFO .= '			</Cdtr>'.$CrLf;
				$XML_SEPA_INFO .= '			<CdtrAcct>'.$CrLf;
				$XML_SEPA_INFO .= '				<Id>'.$CrLf;
				$XML_SEPA_INFO .= '					<IBAN>'.preg_replace('/\s/', '', $this->emetteur_iban).'</IBAN>'.$CrLf;
				$XML_SEPA_INFO .= '				</Id>'.$CrLf;
				$XML_SEPA_INFO .= '			</CdtrAcct>'.$CrLf;
				$XML_SEPA_INFO .= '			<CdtrAgt>'.$CrLf;
				$XML_SEPA_INFO .= '				<FinInstnId>'.$CrLf;
				$XML_SEPA_INFO .= '					<BIC>'.$this->emetteur_bic.'</BIC>'.$CrLf;
				$XML_SEPA_INFO .= '				</FinInstnId>'.$CrLf;
				$XML_SEPA_INFO .= '			</CdtrAgt>'.$CrLf;
				/* $XML_SEPA_INFO .= '			<UltmtCdtr>'.$CrLf;
				 $XML_SEPA_INFO .= '				<Nm>'.$this->raison_sociale.'</Nm>'.$CrLf;
				 $XML_SEPA_INFO .= '				<PstlAdr>'.$CrLf;
				 $XML_SEPA_INFO .= '					<Ctry>'.$country[1].'</Ctry>'.$CrLf;
				 $XML_SEPA_INFO .= '					<AdrLine>'.$conf->global->MAIN_INFO_SOCIETE_ADDRESS.'</AdrLine>'.$CrLf;
				 $XML_SEPA_INFO .= '					<AdrLine>'.$conf->global->MAIN_INFO_SOCIETE_ZIP.' '.$conf->global->MAIN_INFO_SOCIETE_TOWN.'</AdrLine>'.$CrLf;
				 $XML_SEPA_INFO .= '				</PstlAdr>'.$CrLf;
				 $XML_SEPA_INFO .= '			</UltmtCdtr>'.$CrLf;*/
				$XML_SEPA_INFO .= '			<ChrgBr>SLEV</ChrgBr>'.$CrLf; // Field "Responsible of fees". Must be SLEV
				$XML_SEPA_INFO .= '			<CdtrSchmeId>'.$CrLf;
				$XML_SEPA_INFO .= '				<Id>'.$CrLf;
				$XML_SEPA_INFO .= '					<PrvtId>'.$CrLf;
				$XML_SEPA_INFO .= '						<Othr>'.$CrLf;
				$XML_SEPA_INFO .= '							<Id>'.$this->emetteur_ics.'</Id>'.$CrLf;
				$XML_SEPA_INFO .= '							<SchmeNm>'.$CrLf;
				$XML_SEPA_INFO .= '								<Prtry>SEPA</Prtry>'.$CrLf;
				$XML_SEPA_INFO .= '							</SchmeNm>'.$CrLf;
				$XML_SEPA_INFO .= '						</Othr>'.$CrLf;
				$XML_SEPA_INFO .= '					</PrvtId>'.$CrLf;
				$XML_SEPA_INFO .= '				</Id>'.$CrLf;
				$XML_SEPA_INFO .= '			</CdtrSchmeId>'.$CrLf;
			} else {
				// SEPA Paiement Information of my company for Credit Transfer
				$XML_SEPA_INFO = '';
				$XML_SEPA_INFO .= '		<PmtInf>'.$CrLf;
				$XML_SEPA_INFO .= '			<PmtInfId>'.('TRF/'.$dateTime_YMD.'/ID'.$IdBon.'-'.$RefBon).'</PmtInfId>'.$CrLf;
				$XML_SEPA_INFO .= '			<PmtMtd>TRF</PmtMtd>'.$CrLf;
				//$XML_SEPA_INFO .= '			<BtchBookg>False</BtchBookg>'.$CrLf;
				$XML_SEPA_INFO .= '			<NbOfTxs>'.$nombre.'</NbOfTxs>'.$CrLf;
				$XML_SEPA_INFO .= '			<CtrlSum>'.$total.'</CtrlSum>'.$CrLf;
				if (!$this->sepa_xml_pti_in_ctti) {
					$XML_SEPA_INFO .= '			<PmtTpInf>' . $CrLf;
					$XML_SEPA_INFO .= '				<SvcLvl>' . $CrLf;
					$XML_SEPA_INFO .= '					<Cd>SEPA</Cd>' . $CrLf;
					$XML_SEPA_INFO .= '				</SvcLvl>' . $CrLf;
					$XML_SEPA_INFO .= '				<LclInstrm>' . $CrLf;
					$XML_SEPA_INFO .= '					<Cd>CORE</Cd>' . $CrLf;
					$XML_SEPA_INFO .= '				</LclInstrm>' . $CrLf;
					$XML_SEPA_INFO .= '				<SeqTp>' . $format . '</SeqTp>' . $CrLf;
					$XML_SEPA_INFO .= '			</PmtTpInf>' . $CrLf;
				}
				$XML_SEPA_INFO .= '			<ReqdExctnDt>'.dol_print_date($dateTime_ETAD, 'dayrfc').'</ReqdExctnDt>'.$CrLf;
				$XML_SEPA_INFO .= '			<Dbtr>'.$CrLf;
				$XML_SEPA_INFO .= '				<Nm>'.strtoupper(dol_string_unaccent($this->raison_sociale)).'</Nm>'.$CrLf;
				$XML_SEPA_INFO .= '				<PstlAdr>'.$CrLf;
				$XML_SEPA_INFO .= '					<Ctry>'.$country[1].'</Ctry>'.$CrLf;
				$addressline1 = dol_string_unaccent(strtr($configuration->global->MAIN_INFO_SOCIETE_ADDRESS, array(CHR(13) => ", ", CHR(10) => "")));
				$addressline2 = dol_string_unaccent(strtr($configuration->global->MAIN_INFO_SOCIETE_ZIP.(($configuration->global->MAIN_INFO_SOCIETE_ZIP || ' '.$configuration->global->MAIN_INFO_SOCIETE_TOWN) ? ' ' : '').$configuration->global->MAIN_INFO_SOCIETE_TOWN, array(CHR(13) => ", ", CHR(10) => "")));
				if ($addressline1) {
					$XML_SEPA_INFO .= '					<AdrLine>'.$addressline1.'</AdrLine>'.$CrLf;
				}
				if ($addressline2) {
					$XML_SEPA_INFO .= '					<AdrLine>'.$addressline2.'</AdrLine>'.$CrLf;
				}
				$XML_SEPA_INFO .= '				</PstlAdr>'.$CrLf;
				$XML_SEPA_INFO .= '			</Dbtr>'.$CrLf;
				$XML_SEPA_INFO .= '			<DbtrAcct>'.$CrLf;
				$XML_SEPA_INFO .= '				<Id>'.$CrLf;
				$XML_SEPA_INFO .= '					<IBAN>'.preg_replace('/\s/', '', $this->emetteur_iban).'</IBAN>'.$CrLf;
				$XML_SEPA_INFO .= '				</Id>'.$CrLf;
				$XML_SEPA_INFO .= '			</DbtrAcct>'.$CrLf;
				$XML_SEPA_INFO .= '			<DbtrAgt>'.$CrLf;
				$XML_SEPA_INFO .= '				<FinInstnId>'.$CrLf;
				$XML_SEPA_INFO .= '					<BIC>'.$this->emetteur_bic.'</BIC>'.$CrLf;
				$XML_SEPA_INFO .= '				</FinInstnId>'.$CrLf;
				$XML_SEPA_INFO .= '			</DbtrAgt>'.$CrLf;
				/* $XML_SEPA_INFO .= '			<UltmtCdtr>'.$CrLf;
				 $XML_SEPA_INFO .= '				<Nm>'.$this->raison_sociale.'</Nm>'.$CrLf;
				 $XML_SEPA_INFO .= '				<PstlAdr>'.$CrLf;
				 $XML_SEPA_INFO .= '					<Ctry>'.$country[1].'</Ctry>'.$CrLf;
				 $XML_SEPA_INFO .= '					<AdrLine>'.$conf->global->MAIN_INFO_SOCIETE_ADDRESS.'</AdrLine>'.$CrLf;
				 $XML_SEPA_INFO .= '					<AdrLine>'.$conf->global->MAIN_INFO_SOCIETE_ZIP.' '.$conf->global->MAIN_INFO_SOCIETE_TOWN.'</AdrLine>'.$CrLf;
				 $XML_SEPA_INFO .= '				</PstlAdr>'.$CrLf;
				 $XML_SEPA_INFO .= '			</UltmtCdtr>'.$CrLf;*/
				$XML_SEPA_INFO .= '			<ChrgBr>SLEV</ChrgBr>'.$CrLf; // Field "Responsible of fees". Must be SLEV
				/*$XML_SEPA_INFO .= '			<CdtrSchmeId>'.$CrLf;
				$XML_SEPA_INFO .= '				<Id>'.$CrLf;
				$XML_SEPA_INFO .= '					<PrvtId>'.$CrLf;
				$XML_SEPA_INFO .= '						<Othr>'.$CrLf;
				$XML_SEPA_INFO .= '							<Id>'.$this->emetteur_ics.'</Id>'.$CrLf;
				$XML_SEPA_INFO .= '							<SchmeNm>'.$CrLf;
				$XML_SEPA_INFO .= '								<Prtry>SEPA</Prtry>'.$CrLf;
				$XML_SEPA_INFO .= '							</SchmeNm>'.$CrLf;
				$XML_SEPA_INFO .= '						</Othr>'.$CrLf;
				$XML_SEPA_INFO .= '					</PrvtId>'.$CrLf;
				$XML_SEPA_INFO .= '				</Id>'.$CrLf;
				$XML_SEPA_INFO .= '			</CdtrSchmeId>'.$CrLf;*/
			}
		} else {
			fputs($this->file, 'INCORRECT EMETTEUR '.$this->raison_sociale.$CrLf);
			$XML_SEPA_INFO = '';
		}
		return $XML_SEPA_INFO;
	}

	// phpcs:disable PEAR.NamingConventions.ValidFunctionName.ScopeNotCamelCaps
	/**
	 *	Write end
	 *
	 *	@param	int		$total	total amount
	 *	@return	void
	 */
	public function EnregTotal($total)
	{
		// phpcs:enable
		fputs($this->file, "08");
		fputs($this->file, "08"); // Prelevement ordinaire

		fputs($this->file, "        "); // Zone Reservee B2

		fputs($this->file, $this->emetteur_ics); // ICS

		// Reserve C1

		fputs($this->file, substr("                           ", 0, 12));


		// Raison Sociale C2

		fputs($this->file, substr("                           ", 0, 24));

		// D1

		fputs($this->file, substr("                                    ", 0, 24));

		// Zone Reservee D2

		fputs($this->file, substr("                             ", 0, 8));

		// Code Guichet  D3

		fputs($this->file, substr("                             ", 0, 5));

		// Numero de compte D4

		fputs($this->file, substr("                             ", 0, 11));

		// Zone E Montant

		$montant = ($total * 100);

		fputs($this->file, substr("000000000000000".$montant, -16));

		// Zone Reservee F

		fputs($this->file, substr("                                        ", 0, 31));

		// Code etablissement

		fputs($this->file, substr("                                        ", 0, 5));

		// Zone Reservee F

		fputs($this->file, substr("                                        ", 0, 5));

		fputs($this->file, "\n");
	}

	/**
	 *    Return status label of object
	 *
	 *    @param    int		$mode   0=Label, 1=Picto + label, 2=Picto, 3=Label + Picto
	 * 	  @return	string     		Label
	 */
	public function getLibStatut($mode = 0)
	{
		return $this->LibStatut($this->statut, $mode);
	}

	// phpcs:disable PEAR.NamingConventions.ValidFunctionName.ScopeNotCamelCaps
	/**
	 *  Return status label for a status
	 *
	 *  @param	int		$status     Id status
	 *  @param  int		$mode       0=long label, 1=short label, 2=Picto + short label, 3=Picto, 4=Picto + long label, 5=Short label + Picto, 6=Long label + Picto
	 * 	@return	string  		    Label
	 */
	public function LibStatut($status, $mode = 0)
	{
		// phpcs:enable
		if (empty($this->labelStatus) || empty($this->labelStatusShort)) {
			global $langs;
			//$langs->load("mymodule");
			$this->labelStatus[self::STATUS_DRAFT] = $langs->trans('StatusWaiting');
			$this->labelStatus[self::STATUS_TRANSFERED] = $langs->trans('StatusTrans');
			$this->labelStatusShort[self::STATUS_DRAFT] = $langs->trans('StatusWaiting');
			$this->labelStatusShort[self::STATUS_TRANSFERED] = $langs->trans('StatusTrans');
			if ($this->type == 'bank-transfer') {
				$this->labelStatus[self::STATUS_DEBITED] = $langs->trans('StatusDebited');
				$this->labelStatusShort[self::STATUS_DEBITED] = $langs->trans('StatusDebited');
			} else {
				$this->labelStatus[self::STATUS_CREDITED] = $langs->trans('StatusCredited');
				$this->labelStatusShort[self::STATUS_CREDITED] = $langs->trans('StatusCredited');
			}
		}

		$statusType = 'status1';
		if ($status == self::STATUS_TRANSFERED) {
			$statusType = 'status3';
		}
		if ($status == self::STATUS_CREDITED || $status == self::STATUS_DEBITED) {
			$statusType = 'status6';
		}

		return dolGetStatus($this->labelStatus[$status], $this->labelStatusShort[$status], '', $statusType, $mode);
	}
}<|MERGE_RESOLUTION|>--- conflicted
+++ resolved
@@ -1037,7 +1037,6 @@
 					}
 					$account = new Account($this->db);
 					if ($account->fetch($id) > 0) {
-<<<<<<< HEAD
 						$this->emetteur_code_banque        = $account->code_banque;
 						$this->emetteur_code_guichet       = $account->code_guichet;
 						$this->emetteur_numero_compte      = $account->number;
@@ -1045,17 +1044,7 @@
 						$this->sepa_xml_pti_in_ctti        = (bool) $account->pti_in_ctti;
 						$this->emetteur_iban               = $account->iban;
 						$this->emetteur_bic                = $account->bic;
-=======
-						$this->emetteur_code_banque = $account->code_banque;
-						$this->emetteur_code_guichet = $account->code_guichet;
-						$this->emetteur_numero_compte = $account->number;
-						$this->emetteur_number_key = $account->cle_rib;
-						$this->emetteur_iban = $account->iban;
-						$this->emetteur_bic = $account->bic;
->>>>>>> 78842161
-
 						$this->emetteur_ics = ($type == 'bank-transfer' ? $account->ics_transfer : $account->ics);
-
 						$this->raison_sociale = $account->proprio;
 					}
 
