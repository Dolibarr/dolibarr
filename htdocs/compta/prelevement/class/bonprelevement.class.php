<?php
/* Copyright (C) 2004-2005 Rodolphe Quiedeville <rodolphe@quiedeville.org>
 * Copyright (C) 2005-2012 Regis Houssin        <regis.houssin@capnetworks.com>
 * Copyright (C) 2010-2015 Juanjo Menent        <jmenent@2byte.es>
 * Copyright (C) 2010-2014 Laurent Destailleur  <eldy@users.sourceforge.net>
 * Copyright (C) 2014-2016 Ferran Marcet       <fmarcet@2byte.es>
 * Copyright (C) 2018      Nicolas ZABOURI     <info@inovea-conseil.com>
 *
 * This program is free software; you can redistribute it and/or modify
 * it under the terms of the GNU General Public License as published by
 * the Free Software Foundation; either version 3 of the License, or
 * (at your option) any later version.
 *
 * This program is distributed in the hope that it will be useful,
 * but WITHOUT ANY WARRANTY; without even the implied warranty of
 * MERCHANTABILITY or FITNESS FOR A PARTICULAR PURPOSE.  See the
 * GNU General Public License for more details.
 *
 * You should have received a copy of the GNU General Public License
 * along with this program. If not, see <http://www.gnu.org/licenses/>.
 */

/**
 *      \file       htdocs/compta/prelevement/class/bonprelevement.class.php
 *      \ingroup    prelevement
 *      \brief      File of withdrawal receipts class
 */

require_once DOL_DOCUMENT_ROOT.'/core/class/commonobject.class.php';
require_once DOL_DOCUMENT_ROOT.'/compta/facture/class/facture.class.php';
require_once DOL_DOCUMENT_ROOT.'/compta/bank/class/account.class.php';
require_once DOL_DOCUMENT_ROOT.'/societe/class/societe.class.php';
require_once DOL_DOCUMENT_ROOT.'/compta/paiement/class/paiement.class.php';



/**
 *	Class to manage withdrawal receipts
 */
class BonPrelevement extends CommonObject
{
	public $element='widthdraw';
	public $table_element='prelevement_bons';
	public $picto = 'payment';

	var $date_echeance;
	var $raison_sociale;
	var $reference_remise;
	var $emetteur_code_guichet;
	var $emetteur_numero_compte;
	var $emetteur_code_banque;
	var $emetteur_number_key;

	var $emetteur_iban;
	var $emetteur_bic;
	var $emetteur_ics;

	var $total;
	var $_fetched;
	var $statut;    // 0-Wait, 1-Trans, 2-Done
	var $labelstatut=array();

	var $invoice_in_error=array();
	var $thirdparty_in_error=array();


	/**
	 *	Constructor
	 *
	 *  @param		DoliDB		$db      	Database handler
	 *  @param		string		$filename	Filename of withdraw receipt
	 */
	function __construct($db, $filename='')
	{
		global $conf,$langs;

		$error = 0;
		$this->db = $db;

		$this->filename=$filename;

		$this->date_echeance = time();
		$this->raison_sociale = "";
		$this->reference_remise = "";

		$this->emetteur_code_guichet = "";
		$this->emetteur_numero_compte = "";
		$this->emetteur_code_banque = "";
		$this->emetteur_number_key = "";

		$this->emetteur_iban = "";
		$this->emetteur_bic = "";
		$this->emetteur_ics = "";

		$this->factures = array();

		$this->methodes_trans = array();

		$this->methodes_trans[0] = "Internet";

		$this->_fetched = 0;
	}

	/**
	 * Add invoice to withdrawal
	 *
	 * @param	int		$facture_id 	id invoice to add
	 * @param	int		$client_id  	id invoice customer
	 * @param	string	$client_nom 	customer name
	 * @param	int		$amount 		amount of invoice
	 * @param	string	$code_banque 	code of bank withdrawal
	 * @param	string	$code_guichet 	code of bank's office
	 * @param	string	$number bank 	account number
	 * @param	string	$number_key 	number key of account number
	 * @return	int						>0 if OK, <0 if KO
	 */
	function AddFacture($facture_id, $client_id, $client_nom, $amount, $code_banque, $code_guichet, $number, $number_key)
	{
		$result = 0;
		$line_id = 0;

		$result = $this->addline($line_id, $client_id, $client_nom, $amount, $code_banque, $code_guichet, $number, $number_key);

		if ($result == 0)
		{
			if ($line_id > 0)
			{
				$sql = "INSERT INTO ".MAIN_DB_PREFIX."prelevement_facture (";
				$sql.= "fk_facture";
				$sql.= ",fk_prelevement_lignes";
				$sql.= ") VALUES (";
				$sql.= $facture_id;
				$sql.= ", ".$line_id;
				$sql.= ")";

				if ($this->db->query($sql))
				{
					$result = 0;
				}
				else
				{
					$result = -1;
					dol_syslog(get_class($this)."::AddFacture Erreur $result");
				}
			}
			else
			{
				$result = -2;
				dol_syslog(get_class($this)."::AddFacture Erreur $result");
			}
		}
		else
		{
			$result = -3;
			dol_syslog(get_class($this)."::AddFacture Erreur $result");
		}

		return $result;

	}

	/**
	 *	Add line to withdrawal
	 *
	 *	@param	int		$line_id 		id line to add
	 *	@param	int		$client_id  	id invoice customer
	 *	@param	string	$client_nom 	customer name
	 *	@param	int		$amount 		amount of invoice
	 *	@param	string	$code_banque 	code of bank withdrawal
	 *	@param	string	$code_guichet 	code of bank's office
	 *	@param	string	$number 		bank account number
	 *	@param  string	$number_key 	number key of account number
	 *	@return	int						>0 if OK, <0 if KO
	 */
	function addline(&$line_id, $client_id, $client_nom, $amount, $code_banque, $code_guichet, $number, $number_key)
	{
		$result = -1;
		$concat = 0;

		if ($concat == 1)
		{
			/*
             * We aggregate the lines
             */
			$sql = "SELECT rowid";
			$sql.= " FROM  ".MAIN_DB_PREFIX."prelevement_lignes";
			$sql.= " WHERE fk_prelevement_bons = ".$this->id;
			$sql.= " AND fk_soc =".$client_id;
			$sql.= " AND code_banque ='".$code_banque."'";
			$sql.= " AND code_guichet ='".$code_guichet."'";
			$sql.= " AND number ='".$number."'";

			$resql=$this->db->query($sql);
			if ($resql)
			{
				$num = $this->db->num_rows($resql);
			}
			else
			{
				$result = -1;
			}
		}
		else
		{
			/*
             * No aggregate
             */
			$sql = "INSERT INTO ".MAIN_DB_PREFIX."prelevement_lignes (";
			$sql.= "fk_prelevement_bons";
			$sql.= ", fk_soc";
			$sql.= ", client_nom";
			$sql.= ", amount";
			$sql.= ", code_banque";
			$sql.= ", code_guichet";
			$sql.= ", number";
			$sql.= ", cle_rib";
			$sql.= ") VALUES (";
			$sql.= $this->id;
			$sql.= ", ".$client_id;
			$sql.= ", '".$this->db->escape($client_nom)."'";
			$sql.= ", '".price2num($amount)."'";
			$sql.= ", '".$code_banque."'";
			$sql.= ", '".$code_guichet."'";
			$sql.= ", '".$number."'";
			$sql.= ", '".$number_key."'";
			$sql.= ")";

			if ($this->db->query($sql))
			{
				$line_id = $this->db->last_insert_id(MAIN_DB_PREFIX."prelevement_lignes");
				$result = 0;
			}
			else
			{
				dol_syslog(get_class($this)."::addline Error -2");
				$result = -2;
			}

		}

		return $result;
	}

	/**
	 *	Return error string
	 *
	 *  @param	int		$error 		 Id of error
	 *	@return	string               Error string
	 */
	function getErrorString($error)
	{
		global $langs;

		$errors = array();

		$errors[1027] = $langs->trans("DateInvalid");

		return $errors[abs($error)];
	}

	/**
	 *	Get object and lines from database
	 *
	 *	@param	int		$rowid		Id of object to load
	 *  @param	string	$ref		Ref of direct debit
	 *	@return	int					>0 if OK, <0 if KO
	 */
	function fetch($rowid, $ref='')
	{
		global $conf;

		$sql = "SELECT p.rowid, p.ref, p.amount, p.note";
		$sql.= ", p.datec as dc";
		$sql.= ", p.date_trans as date_trans";
		$sql.= ", p.method_trans, p.fk_user_trans";
		$sql.= ", p.date_credit as date_credit";
		$sql.= ", p.fk_user_credit";
		$sql.= ", p.statut";
		$sql.= " FROM ".MAIN_DB_PREFIX."prelevement_bons as p";
		$sql.= " WHERE p.entity IN (".getEntity('facture').")";
		if ($rowid > 0) $sql.= " AND p.rowid = ".$rowid;
		else $sql.= " AND p.ref = '".$this->db->escape($ref)."'";

		dol_syslog(get_class($this)."::fetch", LOG_DEBUG);
		$result=$this->db->query($sql);
		if ($result)
		{
			if ($this->db->num_rows($result))
			{
				$obj = $this->db->fetch_object($result);

				$this->id                 = $obj->rowid;
				$this->ref                = $obj->ref;
				$this->amount             = $obj->amount;
				$this->note               = $obj->note;
				$this->datec              = $this->db->jdate($obj->dc);

				$this->date_trans         = $this->db->jdate($obj->date_trans);
				$this->method_trans       = $obj->method_trans;
				$this->user_trans         = $obj->fk_user_trans;

				$this->date_credit        = $this->db->jdate($obj->date_credit);
				$this->user_credit        = $obj->fk_user_credit;

				$this->statut             = $obj->statut;

				$this->_fetched = 1;

				return 1;
			}
			else
			{
				dol_syslog(get_class($this)."::Fetch Erreur aucune ligne retournee");
				return -1;
			}
		}
		else
		{
			return -2;
		}
	}

	/**
	 * Set credite and set status of linked invoices. Still used ??
	 *
	 * @return		int		<0 if KO, >=0 if OK
	 */
	function set_credite()
	{
		global $user,$conf;

		$error = 0;

		if ($this->db->begin())
		{
			$sql = " UPDATE ".MAIN_DB_PREFIX."prelevement_bons";
			$sql.= " SET statut = 1";
			$sql.= " WHERE rowid = ".$this->id;
			$sql.= " AND entity = ".$conf->entity;

			$result=$this->db->query($sql);
			if (! $result)
			{
				dol_syslog(get_class($this)."::set_credite Erreur 1");
				$error++;
			}

			if (! $error)
			{
				$facs = array();
				$facs = $this->getListInvoices();

				$num=count($facs);
				for ($i = 0; $i < $num; $i++)
				{
					/* Tag invoice as payed */
					dol_syslog(get_class($this)."::set_credite set_paid fac ".$facs[$i]);
					$fac = new Facture($this->db);
					$fac->fetch($facs[$i]);
					$result = $fac->set_paid($user);
				}
			}

			if (! $error)
			{
				$sql = " UPDATE ".MAIN_DB_PREFIX."prelevement_lignes";
				$sql.= " SET statut = 2";
				$sql.= " WHERE fk_prelevement_bons = ".$this->id;

				if (! $this->db->query($sql))
				{
					dol_syslog(get_class($this)."::set_credite Erreur 1");
					$error++;
				}
			}

			/*
             * End of procedure
             */
			if (! $error)
			{
				$this->db->commit();
				return 0;
			}
			else
			{
				$this->db->rollback();
				dol_syslog(get_class($this)."::set_credite ROLLBACK ");

				return -1;
			}
		}
		else
		{
			dol_syslog(get_class($this)."::set_credite Ouverture transaction SQL impossible ");
			return -2;
		}
	}

	/**
	 *	Set direct debit order to "credited" status.
	 *
	 *	@param	User	$user			Id of user
	 *	@param 	int		$date			date of action
	 *	@return	int						>0 if OK, <0 if KO
	 */
	function set_infocredit($user, $date)
	{
		global $conf,$langs;

		$error = 0;

		if ($this->_fetched == 1)
		{
			if ($date >= $this->date_trans)
			{
				if ($this->db->begin())
				{
					$sql = " UPDATE ".MAIN_DB_PREFIX."prelevement_bons ";
					$sql.= " SET fk_user_credit = ".$user->id;
					$sql.= ", statut = 2";
					$sql.= ", date_credit = '".$this->db->idate($date)."'";
					$sql.= " WHERE rowid=".$this->id;
					$sql.= " AND entity = ".$conf->entity;
					$sql.= " AND statut = 1";

					if ($this->db->query($sql))
					{

						$langs->load('withdrawals');
						$subject = $langs->trans("InfoCreditSubject", $this->ref);
						$message = $langs->trans("InfoCreditMessage", $this->ref, dol_print_date($date,'dayhour'));

						//Add payment of withdrawal into bank
						$bankaccount = $conf->global->PRELEVEMENT_ID_BANKACCOUNT;
						$facs = array();
						$amounts = array();
						$amountsperthirdparty = array();

						$facs = $this->getListInvoices(1);

						// Loop on each invoice. $facs=array(0=>id, 1=>amount requested)
						$num=count($facs);
						for ($i = 0; $i < $num; $i++)
						{
							$fac = new Facture($this->db);
							$fac->fetch($facs[$i][0]);
							$amounts[$fac->id] = $facs[$i][1];
							$amountsperthirdparty[$fac->socid][$fac->id] = $facs[$i][1];

							$totalpaye  = $fac->getSommePaiement();
							$totalcreditnotes = $fac->getSumCreditNotesUsed();
							$totaldeposits = $fac->getSumDepositsUsed();
							$alreadypayed = $totalpaye + $totalcreditnotes + $totaldeposits;

							if (price2num($alreadypayed + $facs[$i][1], 'MT') == $fac->total_ttc) {
								$result = $fac->set_paid($user);
							}
						}

						// Make one payment per customer
						foreach ($amountsperthirdparty as $thirdpartyid => $cursoramounts)
						{
							$paiement = new Paiement($this->db);
							$paiement->datepaye     = $date;
							$paiement->amounts      = $cursoramounts;		// Array with detail of dispatching of payments for each invoice
							$paiement->paiementid   = 3; 					//
							$paiement->num_paiement = $this->ref;			// Set ref of direct debit note
							$paiement->id_prelevement = $this->id;

							$paiement_id = $paiement->create($user);
							if ($paiement_id < 0)
							{
								dol_syslog(get_class($this)."::set_infocredit AddPayment Error");
								$error++;
							}
							else
							{
								$result=$paiement->addPaymentToBank($user,'payment','(WithdrawalPayment)',$bankaccount,'','');
								if ($result < 0)
								{
									dol_syslog(get_class($this)."::set_infocredit AddPaymentToBank Error");
									$error++;
								}
							}
							//var_dump($paiement->amounts);
							//var_dump($thirdpartyid);
							//var_dump($cursoramounts);
						}

						// Update withdrawal line
						// TODO: Translate to ligneprelevement.class.php
						$sql = " UPDATE ".MAIN_DB_PREFIX."prelevement_lignes";
						$sql.= " SET statut = 2";
						$sql.= " WHERE fk_prelevement_bons = ".$this->id;

						if (! $this->db->query($sql))
						{
							dol_syslog(get_class($this)."::set_infocredit Update lines Error");
							$error++;
						}

					}
					else
					{
						dol_syslog(get_class($this)."::set_infocredit Update Bons Error");
						$error++;
					}

					/*
                     * End of procedure
                     */
					if ($error == 0)
					{
						$this->date_credit = $date;
						$this->statut = 1;

						$this->db->commit();
						return 0;
					}
					else
					{
						$this->db->rollback();
						dol_syslog("bon-prelevment::set_infocredit ROLLBACK ");
						return -1;
					}
				}
				else
				{
					dol_syslog(get_class($this)."::set_infocredit 1025 Open SQL transaction impossible ");
					return -1025;
				}
			}
			else
			{
				dol_syslog("bon-prelevment::set_infocredit 1027 Date de credit < Date de trans ");
				return -1027;
			}
		}
		else
		{
			return -1026;
		}
	}

	/**
	 *	Set withdrawal to transmited status
	 *
	 *	@param	User		$user		id of user
	 *	@param 	int	$date		date of action
	 *	@param	string		$method		method of transmision to bank
	 *	@return	int						>0 if OK, <0 if KO
	 */
	function set_infotrans($user, $date, $method)
	{
		global $conf,$langs;

		$error = 0;

		dol_syslog(get_class($this)."::set_infotrans Start",LOG_INFO);
		if ($this->db->begin())
		{
			$sql = "UPDATE ".MAIN_DB_PREFIX."prelevement_bons ";
			$sql.= " SET fk_user_trans = ".$user->id;
			$sql.= " , date_trans = '".$this->db->idate($date)."'";
			$sql.= " , method_trans = ".$method;
			$sql.= " , statut = 1";
			$sql.= " WHERE rowid = ".$this->id;
			$sql.= " AND entity = ".$conf->entity;
			$sql.= " AND statut = 0";

			if ($this->db->query($sql))
			{
				$this->method_trans = $method;
				$langs->load('withdrawals');
				$subject = $langs->trans("InfoTransSubject", $this->ref);
				$message = $langs->trans("InfoTransMessage", $this->ref, dolGetFirstLastname($user->firstname, $user->lastname));
				$message .=$langs->trans("InfoTransData", price($this->amount), $this->methodes_trans[$this->method_trans], dol_print_date($date,'day'));

				// TODO Call trigger to create a notification using notification module
			}
			else
			{
				$error++;
			}

			if ($error == 0)
			{
				$this->date_trans = $date;
				$this->statut = 1;
				$this->db->commit();

				return 0;
			}
			else
			{
				$this->db->rollback();
				dol_syslog(get_class($this)."::set_infotrans ROLLBACK", LOG_ERR);

				return -1;
			}
		}
		else
		{

			dol_syslog(get_class($this)."::set_infotrans Ouverture transaction SQL impossible", LOG_CRIT);
			return -2;
		}
	}

	/**
	 *	Get invoice list
	 *
	 *  @param 	int		$amounts 	If you want to get the amount of the order for each invoice
	 *	@return	array 				Id of invoices
	 */
	private function getListInvoices($amounts=0)
	{
		global $conf;

		$arr = array();

		/*
         * Returns all invoices presented
         * within a withdrawal receipt
         */
		$sql = "SELECT fk_facture";
		if ($amounts) $sql .= ", SUM(pl.amount)";
		$sql.= " FROM ".MAIN_DB_PREFIX."prelevement_bons as p";
		$sql.= " , ".MAIN_DB_PREFIX."prelevement_lignes as pl";
		$sql.= " , ".MAIN_DB_PREFIX."prelevement_facture as pf";
		$sql.= " WHERE pf.fk_prelevement_lignes = pl.rowid";
		$sql.= " AND pl.fk_prelevement_bons = p.rowid";
		$sql.= " AND p.rowid = ".$this->id;
		$sql.= " AND p.entity = ".$conf->entity;
		if ($amounts) $sql.= " GROUP BY fk_facture";

		$resql=$this->db->query($sql);
		if ($resql)
		{
			$num = $this->db->num_rows($resql);

			if ($num)
			{
				$i = 0;
				while ($i < $num)
				{
					$row = $this->db->fetch_row($resql);
					if (!$amounts) $arr[$i] = $row[0];
					else
					{
						$arr[$i] = array(
							$row[0],
							$row[1]
						);
					}
					$i++;
				}
			}
			$this->db->free($resql);
		}
		else
		{
			dol_syslog(get_class($this)."::getListInvoices Erreur");
		}

		return $arr;
	}

	/**
	 *	Returns amount of withdrawal
	 *
	 *	@return		double	 	Total amount
	 */
	function SommeAPrelever()
	{
		global $conf;

		$sql = "SELECT sum(pfd.amount) as nb";
		$sql.= " FROM ".MAIN_DB_PREFIX."facture as f,";
		$sql.= " ".MAIN_DB_PREFIX."prelevement_facture_demande as pfd";
		//$sql.= " ,".MAIN_DB_PREFIX."c_paiement as cp";
		$sql.= " WHERE f.fk_statut = 1";
		$sql.= " AND f.entity = ".$conf->entity;
		$sql.= " AND f.rowid = pfd.fk_facture";
		$sql.= " AND f.paye = 0";
		$sql.= " AND pfd.traite = 0";
		$sql.= " AND f.total_ttc > 0";

		$resql = $this->db->query($sql);
		if ( $resql )
		{
			$obj = $this->db->fetch_object($resql);

			$this->db->free($resql);

			return $obj->nb;
		}
		else
		{
			$error = 1;
			dol_syslog(get_class($this)."::SommeAPrelever Erreur -1");
			dol_syslog($this->db->error());
		}
	}

	/**
	 *	Get number of invoices to withdrawal
	 *	TODO delete params banque and agence when not necesary
	 *
	 *	@param	int		$banque		dolibarr mysoc bank
	 *	@param	int		$agence		dolibarr mysoc agence
	 *	@return	int					<O if KO, number of invoices if OK
	 */
	function NbFactureAPrelever($banque=0,$agence=0)
	{
		global $conf;

		$sql = "SELECT count(f.rowid) as nb";
		$sql.= " FROM ".MAIN_DB_PREFIX."facture as f";
		$sql.= ", ".MAIN_DB_PREFIX."prelevement_facture_demande as pfd";
		$sql.= " WHERE f.fk_statut = 1";
		$sql.= " AND f.entity = ".$conf->entity;
		$sql.= " AND f.rowid = pfd.fk_facture";
		$sql.= " AND f.paye = 0";
		$sql.= " AND pfd.traite = 0";
		$sql.= " AND f.total_ttc > 0";

		dol_syslog(get_class($this)."::SommeAPrelever");
		$resql = $this->db->query($sql);

		if ( $resql )
		{
			$obj = $this->db->fetch_object($resql);

			$this->db->free($resql);

			return $obj->nb;
		}
		else
		{
			$this->error=get_class($this)."::SommeAPrelever Erreur -1 sql=".$this->db->error();
			return -1;
		}
	}


	/**
	 *	Create a withdraw
	 *  TODO delete params banque and agence when not necesary
	 *
	 *	@param 	int		$banque		dolibarr mysoc bank
	 *	@param	int		$agence		dolibarr mysoc bank office (guichet)
	 *	@param	string	$mode		real=do action, simu=test only
	 *  @param	string	$format		FRST, RCUR or ALL
         * @param       string  $executiondate	Date to execute the transfer
	 *	@return	int					<0 if KO, nbre of invoice withdrawed if OK
	 */
	function Create($banque=0, $agence=0, $mode='real', $format='ALL',$executiondate='')
	{
		global $conf,$langs;

		dol_syslog(__METHOD__."::Bank=".$banque." Office=".$agence." mode=".$mode." format=".$format, LOG_DEBUG);

		require_once DOL_DOCUMENT_ROOT."/compta/facture/class/facture.class.php";
		require_once DOL_DOCUMENT_ROOT."/societe/class/societe.class.php";

		if (empty($format)) return 'ErrorBadParametersForDirectDebitFileCreate';

		$error = 0;

		$datetimeprev = time();
<<<<<<< HEAD
                //Choice the date of the execution direct debit
                if(!empty($executiondate)) $datetimeprev = $executiondate;
=======
        //Choice the date of the execution direct debit
        if(!empty($executiondate)) $datetimeprev = $executiondate;
>>>>>>> e8f85084

		$month = strftime("%m", $datetimeprev);
		$year = strftime("%Y", $datetimeprev);

		$puser = new User($this->db, $conf->global->PRELEVEMENT_USER);

		$this->invoice_in_error = array();
		$this->thirdparty_in_error = array();

		// Read invoices
		$factures = array();
		$factures_prev = array();
		$factures_result = array();
		$factures_prev_id=array();
		$factures_errors=array();

		if (! $error)
		{
			$sql = "SELECT f.rowid, pfd.rowid as pfdrowid, f.fk_soc";
			$sql.= ", pfd.code_banque, pfd.code_guichet, pfd.number, pfd.cle_rib";
			$sql.= ", pfd.amount";
			$sql.= ", s.nom as name";
			$sql.= " FROM ".MAIN_DB_PREFIX."facture as f";
			$sql.= ", ".MAIN_DB_PREFIX."societe as s";
			$sql.= ", ".MAIN_DB_PREFIX."prelevement_facture_demande as pfd";
			$sql.= " WHERE f.rowid = pfd.fk_facture";
			$sql.= " AND f.entity IN (".getEntity('facture').')';
			$sql.= " AND s.rowid = f.fk_soc";
			//if ($banque || $agence) $sql.= " AND s.rowid = sr.fk_soc";
			$sql.= " AND f.fk_statut = 1";
			$sql.= " AND f.paye = 0";
			$sql.= " AND pfd.traite = 0";
			$sql.= " AND f.total_ttc > 0";
			//if ($banque) $sql.= " AND sr.code_banque = '".$conf->global->PRELEVEMENT_CODE_BANQUE."'";
			//if ($agence) $sql.= " AND sr.code_guichet = '".$conf->global->PRELEVEMENT_CODE_GUICHET."'";

			dol_syslog(__METHOD__."::Read invoices, sql=".$sql, LOG_DEBUG);

			$resql = $this->db->query($sql);
			if ($resql)
			{
				$num = $this->db->num_rows($resql);
				$i = 0;

				while ($i < $num)
				{
					$row = $this->db->fetch_row($resql);
					$factures[$i] = $row;	// All fields
					$i++;
				}
				$this->db->free($resql);
				dol_syslog(__METHOD__."::Read invoices, ".$i." invoices to withdraw", LOG_DEBUG);
			}
			else
			{
				$error++;
				dol_syslog(__METHOD__."::Read invoices error ".$this->db->error(), LOG_ERR);
			}
		}

		if (! $error)
		{
			require_once DOL_DOCUMENT_ROOT . '/societe/class/companybankaccount.class.php';
			$soc = new Societe($this->db);

			// Check RIB
			$i = 0;
			dol_syslog(__METHOD__."::Check RIB", LOG_DEBUG);

			if (count($factures) > 0)
			{
				foreach ($factures as $key => $fac)
				{
					$fact = new Facture($this->db);
					$resfetch = $fact->fetch($fac[0]);
					if ($resfetch >= 0)		// Field 0 of $fac is rowid of invoice
					{
						if ($soc->fetch($fact->socid) >= 0)
						{
							$bac = new CompanyBankAccount($this->db);
							$bac->fetch(0, $soc->id);

							if ($format == 'FRST' && $bac->frstrecur != 'FRST')
							{
								continue;
							}
							if ($format == 'RCUR' && ($bac->frstrecur != 'RCUR' && $bac->frstrecur != 'RECUR'))
							{
								continue;
							}

							if ($bac->verif() >= 1)
							{
								$factures_prev[$i] = $fac;
								/* second tableau necessaire pour BonPrelevement */
								$factures_prev_id[$i] = $fac[0];
								$i++;
								//dol_syslog(__METHOD__."::RIB is ok", LOG_DEBUG);
							}
							else
							{
								dol_syslog(__METHOD__."::Check RIB Error on default bank number IBAN/BIC for thirdparty reported by verif() ".$fact->socid." ".$soc->name, LOG_WARNING);
								$this->invoice_in_error[$fac[0]]="Error on default bank number IBAN/BIC for invoice ".$fact->getNomUrl(0)." for thirdparty ".$soc->getNomUrl(0);
								$this->thirdparty_in_error[$soc->id]="Error on default bank number IBAN/BIC for invoice ".$fact->getNomUrl(0)." for thirdparty ".$soc->getNomUrl(0);
							}
						}
						else
						{
							dol_syslog(__METHOD__."::Check RIB Failed to read company", LOG_WARNING);
						}
					}
					else
					{
						dol_syslog(__METHOD__."::Check RIB Failed to read invoice", LOG_WARNING);
					}
				}
			}
			else
			{
				dol_syslog(__METHOD__."::Check RIB No invoice to process", LOG_WARNING);
			}
		}

		$ok=0;

		// Withdraw invoices in factures_prev array
		$out=count($factures_prev)." invoices will be withdrawn.";
		//print $out."\n";
		dol_syslog($out);

		// Return warning
		/*$i=0;
        foreach ($this->thirdparty_in_error as $key => $val)
        {
        	if ($i < 10) setEventMessages($val, null, 'warnings');
        	else setEventMessages('More error were discarded...', null, 'warnings');
        	$i++;
        }*/

		if (count($factures_prev) > 0)
		{
			if ($mode=='real')
			{
				$ok=1;
			}
			else
			{
				print $langs->trans("ModeWarning"); //"Option for real mode was not set, we stop after this simulation\n";
			}
		}


		if ($ok)
		{
			/*
             * We are in real mode.
             * We create withdraw receipt and build withdraw into disk
             */
			$this->db->begin();

			$now=dol_now();

			/*
             * Traitements
             */
			if (!$error)
			{
				$ref = substr($year,-2).$month;

				$sql = "SELECT substring(ref from char_length(ref) - 1)";
				$sql.= " FROM ".MAIN_DB_PREFIX."prelevement_bons";
				$sql.= " WHERE ref LIKE '%".$this->db->escape($ref)."%'";
				$sql.= " AND entity = ".$conf->entity;
				$sql.= " ORDER BY ref DESC LIMIT 1";

				dol_syslog(get_class($this)."::Create sql=".$sql, LOG_DEBUG);
				$resql = $this->db->query($sql);

				if ($resql)
				{
					$row = $this->db->fetch_row($resql);
					$ref = "T".$ref.str_pad(dol_substr("00".intval($row[0])+1,0,2),2,"0",STR_PAD_LEFT);

					$dir=$conf->prelevement->dir_output.'/receipts';
					if (! is_dir($dir)) dol_mkdir($dir);

					$this->filename = $dir.'/'.$ref.'.xml';

					// Create withdraw receipt in database
					$sql = "INSERT INTO ".MAIN_DB_PREFIX."prelevement_bons (";
					$sql.= " ref, entity, datec";
					$sql.= ") VALUES (";
					$sql.= "'".$this->db->escape($ref)."'";
					$sql.= ", ".$conf->entity;
					$sql.= ", '".$this->db->idate($now)."'";
					$sql.= ")";

					$resql = $this->db->query($sql);
					if ($resql)
					{
						$prev_id = $this->db->last_insert_id(MAIN_DB_PREFIX."prelevement_bons");
						$this->id = $prev_id;
						$this->ref = $ref;
					}
					else
					{
						$error++;
						dol_syslog(__METHOD__."::Create withdraw receipt ".$this->db->lasterror(), LOG_ERR);
					}
				}
				else
				{
					$error++;
					dol_syslog(__METHOD__."::Get last withdraw receipt ".$this->db->lasterror(), LOG_ERR);
				}
			}

			if (!$error)
			{
				/*
	             * Create withdrawal receipt in database
	             */
				if (count($factures_prev) > 0)
				{
					foreach ($factures_prev as $fac)	// Add a link in database for each invoice
					{
						// Fetch invoice
						$fact = new Facture($this->db);
						$fact->fetch($fac[0]);
						/*
                         * Add standing order
                         *
                         *
                         * $fac[3] : banque
                         * $fac[4] : guichet
                         * $fac[5] : number
                         * $fac[6] : cle rib
                         * $fac[7] : amount
                         * $fac[8] : client nom
                         * $fac[2] : client id
                         */
						$ri = $this->AddFacture($fac[0], $fac[2], $fac[8], $fac[7], $fac[3], $fac[4], $fac[5], $fac[6]);
						if ($ri <> 0)
						{
							$error++;
						}

						// Update invoice requests as done
						$sql = "UPDATE ".MAIN_DB_PREFIX."prelevement_facture_demande";
						$sql.= " SET traite = 1";
						$sql.= ", date_traite = '".$this->db->idate($now)."'";
						$sql.= ", fk_prelevement_bons = ".$this->id;
						$sql.= " WHERE rowid = ".$fac[1];

						dol_syslog(__METHOD__."::Update Orders::Sql=".$sql, LOG_DEBUG);
						$resql=$this->db->query($sql);

						if (! $resql)
						{
							$error++;
							dol_syslog(__METHOD__."::Update Orders::Error=".$this->db->error(), LOG_ERR);
						}

					}
				}

			}

			if (!$error)
			{
				/*
                 * Create direct debit order in a XML file
                 */

				dol_syslog(__METHOD__."::Init withdraw receipt for ".count($factures_prev)." invoices", LOG_DEBUG);


				if (count($factures_prev) > 0)
				{
					$this->date_echeance = $datetimeprev;
					$this->reference_remise = $ref;

					$id=$conf->global->PRELEVEMENT_ID_BANKACCOUNT;
					$account = new Account($this->db);
					if ($account->fetch($id)>0)
					{
						$this->emetteur_code_banque 	   = $account->code_banque;
						$this->emetteur_code_guichet       = $account->code_guichet;
						$this->emetteur_numero_compte      = $account->number;
						$this->emetteur_number_key		   = $account->cle_rib;
						$this->emetteur_iban               = $account->iban;
						$this->emetteur_bic                = $account->bic;

						$this->emetteur_ics                = $conf->global->PRELEVEMENT_ICS;		// Ex: PRELEVEMENT_ICS = "FR78ZZZ123456";

						$this->raison_sociale              = $account->proprio;
					}

					$this->factures = $factures_prev_id;

					// Generation of SEPA file $this->filename
					$this->generate($format,$executiondate);
				}
				dol_syslog(__METHOD__."::End withdraw receipt, file ".$this->filename, LOG_DEBUG);
			}
			//var_dump($factures_prev);exit;

			/*
             * Update total
             */
			$sql = "UPDATE ".MAIN_DB_PREFIX."prelevement_bons";
			$sql.= " SET amount = ".price2num($this->total);
			$sql.= " WHERE rowid = ".$this->id;
			$sql.= " AND entity = ".$conf->entity;

			$resql=$this->db->query($sql);
			if (! $resql)
			{
				$error++;
				dol_syslog(__METHOD__."::Error update total: ".$this->db->error(), LOG_ERR);
			}

			if (!$error)
			{
				$this->db->commit();
			}
			else
			{
				$this->db->rollback();
			}

			return count($factures_prev);
		}
		else
		{
			return 0;
		}
	}


	/**
	 *	Get object and lines from database
	 *
	 *  @param	User	$user		Object user that delete
	 *	@return	int					>0 if OK, <0 if KO
	 */
	function delete($user=null)
	{
		$this->db->begin();

		$sql = "DELETE FROM ".MAIN_DB_PREFIX."prelevement_facture WHERE fk_prelevement_lignes IN (SELECT rowid FROM ".MAIN_DB_PREFIX."prelevement_lignes WHERE fk_prelevement_bons = ".$this->id.")";
		$resql1=$this->db->query($sql);
		if (! $resql1) dol_print_error($this->db);

		$sql = "DELETE FROM ".MAIN_DB_PREFIX."prelevement_lignes WHERE fk_prelevement_bons = ".$this->id;
		$resql2=$this->db->query($sql);
		if (! $resql2) dol_print_error($this->db);

		$sql = "DELETE FROM ".MAIN_DB_PREFIX."prelevement_bons WHERE rowid = ".$this->id;
		$resql3=$this->db->query($sql);
		if (! $resql3) dol_print_error($this->db);

		$sql = "UPDATE ".MAIN_DB_PREFIX."prelevement_facture_demande SET fk_prelevement_bons = NULL, traite = 0 WHERE fk_prelevement_bons = ".$this->id;
		$resql4=$this->db->query($sql);
		if (! $resql4) dol_print_error($this->db);

		if ($resql1 && $resql2 && $resql3)
		{
			$this->db->commit();
			return 1;
		}
		else
		{
			$this->db->rollback();
			return -1;
		}
	}


	/**
	 *	Returns clickable name (with picto)
	 *
	 *	@param	int		$withpicto	link with picto
	 *	@param	string	$option		link target
	 *	@return	string				URL of target
	 */
	function getNomUrl($withpicto=0,$option='')
	{
		global $langs;

		$result='';
		$label = $langs->trans("ShowWithdraw").': '.$this->ref;

		$link = '<a href="'.DOL_URL_ROOT.'/compta/prelevement/card.php?id='.$this->id.'" title="'.dol_escape_htmltag($label, 1).'" class="classfortooltip">';
		$linkend='</a>';

		if ($option == 'xxx')
		{
			$link = '<a href="'.DOL_URL_ROOT.'/compta/prelevement/card.php?id='.$this->id.'" title="'.dol_escape_htmltag($label, 1).'" class="classfortooltip">';
			$linkend='</a>';
		}

		if ($withpicto) $result.=($link.img_object($label, 'payment', 'class="classfortooltip"').$linkend.' ');
		$result.=$link.$this->ref.$linkend;
		return $result;
	}


	/**
	 *	Delete a notification def by id
	 *
	 *	@param	int		$rowid		id of notification
	 *	@return	int					0 if OK, <0 if KO
	 */
	function DeleteNotificationById($rowid)
	{
		$result = 0;

		$sql = "DELETE FROM ".MAIN_DB_PREFIX."notify_def";
		$sql.= " WHERE rowid = '".$rowid."'";

		if ($this->db->query($sql))
		{
			return 0;
		}
		else
		{
			return -1;
		}
	}

	/**
	 *	Delete a notification
	 *
	 *	@param	int	$user		notification user
	 *	@param	string	$action		notification action
	 *	@return	int					>0 if OK, <0 if KO
	 */
	function DeleteNotification($user, $action)
	{
		$result = 0;

		$sql = "DELETE FROM ".MAIN_DB_PREFIX."notify_def";
		$sql .= " WHERE fk_user=".$user." AND fk_action='".$action."'";

		if ($this->db->query($sql))
		{
			return 0;
		}
		else
		{
			return -1;
		}
	}

	/**
	 *	Add a notification
	 *
	 *	@param	DoliDB	$db			database handler
	 *	@param	int	$user		notification user
	 *	@param	string	$action		notification action
	 *	@return	int					0 if OK, <0 if KO
	 */
	function AddNotification($db, $user, $action)
	{
		$result = 0;

		if ($this->DeleteNotification($user, $action) == 0)
		{
			$now=dol_now();

			$sql = "INSERT INTO ".MAIN_DB_PREFIX."notify_def (datec,fk_user, fk_soc, fk_contact, fk_action)";
			$sql .= " VALUES (".$db->idate($now).",".$user.", 'NULL', 'NULL', '".$action."')";

			dol_syslog("adnotiff: ".$sql);
			if ($this->db->query($sql))
			{
				$result = 0;
			}
			else
			{
				$result = -1;
				dol_syslog(get_class($this)."::AddNotification Error $result");
			}
		}

		return $result;
	}


	/**
	 * Generate a withdrawal file.
	 * Generation Formats:
	 * - Europe: SEPA (France: CFONB no more supported, Spain: AEB19 if external module EsAEB is enabled)
	 * - Others countries: Warning message
	 * File is generated with name this->filename
	 *
	 *  @param		string	$format		FRST, RCUR or ALL
         * @param string $executiondate		Date to execute transfer
	 *	@return		int					0 if OK, <0 if KO
	 */
	function generate($format='ALL',$executiondate='')
	{
		global $conf,$langs,$mysoc;

		//TODO: Optimize code to read lines in a single function

		$result = 0;

		dol_syslog(get_class($this)."::generate build file ".$this->filename);

		$this->file = fopen($this->filename,"w");
		if (empty($this->file))
		{
			$this->error=$langs->trans('ErrorFailedToOpenFile', $this->filename);
			return -1;
		}

		$found=0;

		// Build file for European countries
		if ($mysoc->isInEEC())
		{
			$found++;

			/**
			 * SECTION CREATION FICHIER SEPA
			 */
			// SEPA Initialisation
			$CrLf = "\n";

			$now = dol_now();

			$dateTime_ECMA = dol_print_date($now, '%Y-%m-%dT%H:%M:%S');

			$date_actu = $now;
                        if (!empty($executiondate)) $date_actu=$executiondate;

			$dateTime_YMD  = dol_print_date($date_actu, '%Y%m%d');
			$dateTime_YMDHMS = dol_print_date($date_actu, '%Y%m%d%H%M%S');
			$fileDebiteurSection = '';
			$fileEmetteurSection = '';
			$i = 0;
			$this->total = 0;

			/*
			 * section Debiteur (sepa Debiteurs bloc lines)
			 */

			$sql = "SELECT soc.code_client as code, soc.address, soc.zip, soc.town, c.code as country_code,";
			$sql.= " pl.client_nom as nom, pl.code_banque as cb, pl.code_guichet as cg, pl.number as cc, pl.amount as somme,";
			$sql.= " f.facnumber as fac, pf.fk_facture as idfac, rib.datec, rib.iban_prefix as iban, rib.bic as bic, rib.rowid as drum";
			$sql.= " FROM";
			$sql.= " ".MAIN_DB_PREFIX."prelevement_lignes as pl,";
			$sql.= " ".MAIN_DB_PREFIX."facture as f,";
			$sql.= " ".MAIN_DB_PREFIX."prelevement_facture as pf,";
			$sql.= " ".MAIN_DB_PREFIX."societe as soc,";
			$sql.= " ".MAIN_DB_PREFIX."c_country as c,";
			$sql.= " ".MAIN_DB_PREFIX."societe_rib as rib";
			$sql.= " WHERE pl.fk_prelevement_bons = ".$this->id;
			$sql.= " AND pl.rowid = pf.fk_prelevement_lignes";
			$sql.= " AND pf.fk_facture = f.rowid";
			$sql.= " AND soc.fk_pays = c.rowid";
			$sql.= " AND soc.rowid = f.fk_soc";
			$sql.= " AND rib.fk_soc = f.fk_soc";
			$sql.= " AND rib.default_rib = 1";
			$sql.= " AND rib.type = 'ban'";
			//print $sql;

			// Define $fileDebiteurSection. One section DrctDbtTxInf per invoice.
			$resql=$this->db->query($sql);
			if ($resql)
			{
				$num = $this->db->num_rows($resql);
				while ($i < $num)
				{
					$obj = $this->db->fetch_object($resql);
					$fileDebiteurSection .= $this->EnregDestinataireSEPA($obj->code, $obj->nom, $obj->address, $obj->zip, $obj->town, $obj->country_code, $obj->cb, $obj->cg, $obj->cc, $obj->somme, $obj->fac, $obj->idfac, $obj->iban, $obj->bic, $this->db->jdate($obj->datec), $obj->drum);
					$this->total = $this->total + $obj->somme;
					$i++;
				}
				$nbtotalDrctDbtTxInf = $i;
			}
			else
			{
				fputs($this->file, 'ERROR DEBITOR '.$sql.$CrLf);		// DEBITOR = Customers
				$result = -2;
			}

			// Define $fileEmetteurSection. Start of bloc PmtInf. Will contains all DrctDbtTxInf
			if ($result != -2)
			{
				$fileEmetteurSection .= $this->EnregEmetteurSEPA($conf, $date_actu, $nbtotalDrctDbtTxInf, $this->total, $CrLf, $format);
			}
			else
			{
				fputs($this->file, 'ERROR CREDITOR'.$CrLf);		// CREDITOR = My company
			}

			/**
			 * SECTION CREATION SEPA FILE
			 */
			// SEPA File Header
			fputs($this->file, '<'.'?xml version="1.0" encoding="UTF-8" standalone="yes"?'.'>'.$CrLf);
			fputs($this->file, '<Document xmlns="urn:iso:std:iso:20022:tech:xsd:pain.008.001.02" xmlns:xsi="http://www.w3.org/2001/XMLSchema-instance">'.$CrLf);
			fputs($this->file, '	<CstmrDrctDbtInitn>'.$CrLf);
			// SEPA Group header
			fputs($this->file, '		<GrpHdr>'.$CrLf);
			fputs($this->file, '			<MsgId>'.('PREL'.$dateTime_YMD.'/REF'.$this->id).'</MsgId>'.$CrLf);
			fputs($this->file, '			<CreDtTm>'.$dateTime_ECMA.'</CreDtTm>'.$CrLf);
			fputs($this->file, '			<NbOfTxs>'.$i.'</NbOfTxs>'.$CrLf);
			fputs($this->file, '			<CtrlSum>'.$this->total.'</CtrlSum>'.$CrLf);
			fputs($this->file, '			<InitgPty>'.$CrLf);
			fputs($this->file, '				<Nm>'.strtoupper(dol_string_unaccent($this->raison_sociale)).'</Nm>'.$CrLf);
			fputs($this->file, '				<Id>'.$CrLf);
			fputs($this->file, '				    <PrvtId>'.$CrLf);
			fputs($this->file, '					<Othr>'.$CrLf);
			fputs($this->file, '						<Id>'.$conf->global->PRELEVEMENT_ICS.'</Id>'.$CrLf);
			fputs($this->file, '					</Othr>'.$CrLf);
			fputs($this->file, '				    </PrvtId>'.$CrLf);
			fputs($this->file, '				</Id>'.$CrLf);
			fputs($this->file, '			</InitgPty>'.$CrLf);
			fputs($this->file, '		</GrpHdr>'.$CrLf);
			// SEPA File Emetteur
			if ($result != -2)
			{	fputs($this-> file, $fileEmetteurSection);}
			// SEPA File Debiteurs
			if ($result != -2)
			{	fputs($this-> file, $fileDebiteurSection);}
			// SEPA FILE FOOTER
			fputs($this->file, '		</PmtInf>'.$CrLf);
			fputs($this->file, '	</CstmrDrctDbtInitn>'.$CrLf);
			fputs($this->file, '</Document>'.$CrLf);
		}

		// Build file for Other Countries with unknow format
		if (! $found)
		{
			$this->total = 0;
			$sql = "SELECT pl.amount";
			$sql.= " FROM";
			$sql.= " ".MAIN_DB_PREFIX."prelevement_lignes as pl,";
			$sql.= " ".MAIN_DB_PREFIX."facture as f,";
			$sql.= " ".MAIN_DB_PREFIX."prelevement_facture as pf";
			$sql.= " WHERE pl.fk_prelevement_bons = ".$this->id;
			$sql.= " AND pl.rowid = pf.fk_prelevement_lignes";
			$sql.= " AND pf.fk_facture = f.rowid";

			//Lines
			$i = 0;
			$resql=$this->db->query($sql);
			if ($resql)
			{
				$num = $this->db->num_rows($resql);

				while ($i < $num)
				{
					$obj = $this->db->fetch_object($resql);
					$this->total = $this->total + $obj->amount;
					$i++;
				}
			}
			else
			{
				$result = -2;
			}

			$langs->load('withdrawals');

			// TODO Add here code to generate a generic file
			fputs($this->file, $langs->trans('WithdrawalFileNotCapable', $mysoc->country_code));
		}

		fclose($this->file);
		if (! empty($conf->global->MAIN_UMASK))
		@chmod($this->file, octdec($conf->global->MAIN_UMASK));
		return $result;

	}


	/**
	 *	Write recipient of request (customer)
	 *
	 *	@param	int		$rowid			id of line
	 *	@param	string	$client_nom		name of customer
	 *	@param	string	$rib_banque		code of bank
	 *	@param	string	$rib_guichet 	code of bank office
	 *	@param	string	$rib_number		bank account
	 *	@param	float	$amount			amount
	 *	@param	string	$facnumber		ref of invoice
	 *	@param	int		$facid			id of invoice
	 *  @param	string	$rib_dom		rib domiciliation
	 *	@return	void
	 */
	function EnregDestinataire($rowid, $client_nom, $rib_banque, $rib_guichet, $rib_number, $amount, $facnumber, $facid, $rib_dom='')
	{
		fputs($this->file, "06");
		fputs($this->file, "08"); // Prelevement ordinaire

		fputs($this->file, "        "); // Zone Reservee B2

		fputs($this->file, $this->emetteur_ics); // ICS

		// Date d'echeance C1

		fputs($this->file, "       ");
		fputs($this->file, strftime("%d%m", $this->date_echeance));
		fputs($this->file, substr(strftime("%y", $this->date_echeance),1));

		// Raison Sociale Destinataire C2

		fputs($this->file, substr(strtoupper($client_nom)."                         ",0,24));

		// Domiciliation facultative D1
		$domiciliation = strtr($rib_dom, array(" " => "-", CHR(13) => " ", CHR(10) => ""));
		fputs($this->file, substr($domiciliation."                         ",0,24));

		// Zone Reservee D2

		fputs($this->file, substr("                             ",0,8));

		// Code Guichet  D3

		fputs($this->file, $rib_guichet);

		// Numero de compte D4

		fputs($this->file, substr("000000000000000".$rib_number, -11));

		// Zone E Montant

		$montant = (round($amount,2) * 100);

		fputs($this->file, substr("000000000000000".$montant, -16));

		// Libelle F

		fputs($this->file, substr("*_".$facnumber."_RDVnet".$rowid."                               ", 0, 31));

		// Code etablissement G1

		fputs($this->file, $rib_banque);

		// Zone Reservee G2

		fputs($this->file, substr("                                        ", 0, 5));

		fputs($this->file, "\n");
	}


	/**
	 * Build RUM number for a customer bank account
	 *
	 * @param	string		$row_code_client	Customer code (soc.code_client)
	 * @param	int			$row_datec			Creation date of bank account (rib.datec)
	 * @param	string		$row_drum			Id of customer bank account (rib.rowid)
	 * @return 	string		RUM number
	 */
	static function buildRumNumber($row_code_client, $row_datec, $row_drum)
	{
		global $langs;
		$pre = $langs->trans('RUM').'-';
		return $pre.$row_code_client.'-'.$row_drum.'-'.date('U', $row_datec);
	}

	/**
	 *	Write recipient of request (customer)
	 *
	 *	@param	string		$row_code_client	soc.code_client as code,
	 *	@param	string		$row_nom			pl.client_nom AS name,
	 *	@param	string		$row_address		soc.address AS adr,
	 *	@param	string		$row_zip			soc.zip
	 *  @param	string		$row_town			soc.town
	 *	@param	string		$row_country_code	c.code AS country,
	 *	@param	string		$row_cb				pl.code_banque AS cb,		Not used for SEPA
	 *	@param	string		$row_cg				pl.code_guichet AS cg,		Not used for SEPA
	 *	@param	string		$row_cc				pl.number AS cc,			Not used for SEPA
	 *	@param	string		$row_somme			pl.amount AS somme,
	 *	@param	string		$row_facnumber		f.facnumber
	 *	@param	string		$row_idfac			pf.fk_facture AS idfac,
	 *	@param	string		$row_iban			rib.iban_prefix AS iban,
	 *	@param	string		$row_bic			rib.bic AS bic,
	 *	@param	string		$row_datec			rib.datec,
	 *	@param	string		$row_drum			rib.rowid used to generate rum
	 *	@return	string							Return string with SEPA part DrctDbtTxInf
	 */
	function EnregDestinataireSEPA($row_code_client, $row_nom, $row_address, $row_zip, $row_town, $row_country_code, $row_cb, $row_cg, $row_cc, $row_somme, $row_facnumber, $row_idfac, $row_iban, $row_bic, $row_datec, $row_drum)
	{
		$CrLf = "\n";
		$Rowing = sprintf("%06d", $row_idfac);

		// Define value for RUM
		// Example:  RUMCustomerCode-CustomerBankAccountId-01424448606	(note: Date is date of creation of CustomerBankAccountId)
		$Rum = $this->buildRumNumber($row_code_client, $row_datec, $row_drum);

		// Define date of RUM signature
		$DtOfSgntr = dol_print_date($row_datec, '%Y-%m-%d');

		$XML_DEBITOR ='';
		$XML_DEBITOR .='			<DrctDbtTxInf>'.$CrLf;
		$XML_DEBITOR .='				<PmtId>'.$CrLf;
	//	$XML_DEBITOR .='					<EndToEndId>'.('AS-'.dol_trunc($row_facnumber,20).'-'.$Rowing).'</EndToEndId>'.$CrLf;          // ISO20022 states that EndToEndId has a MaxLength of 35 characters
		$XML_DEBITOR .='					<EndToEndId>'.(($conf->global->END_TO_END != "" ) ? $conf->global->END_TO_END : ('AS-'.dol_trunc($row_facnumber,20)).'-'.$Rowing).'</EndToEndId>'.$CrLf;          // ISO20022 states that EndToEndId has a MaxLength of 35 characters
		$XML_DEBITOR .='				</PmtId>'.$CrLf;
		$XML_DEBITOR .='				<InstdAmt Ccy="EUR">'.round($row_somme, 2).'</InstdAmt>'.$CrLf;
		$XML_DEBITOR .='				<DrctDbtTx>'.$CrLf;
		$XML_DEBITOR .='					<MndtRltdInf>'.$CrLf;
		$XML_DEBITOR .='						<MndtId>'.$Rum.'</MndtId>'.$CrLf;
		$XML_DEBITOR .='						<DtOfSgntr>'.$DtOfSgntr.'</DtOfSgntr>'.$CrLf;
		$XML_DEBITOR .='						<AmdmntInd>false</AmdmntInd>'.$CrLf;
		$XML_DEBITOR .='					</MndtRltdInf>'.$CrLf;
		$XML_DEBITOR .='				</DrctDbtTx>'.$CrLf;
		$XML_DEBITOR .='				<DbtrAgt>'.$CrLf;
		$XML_DEBITOR .='					<FinInstnId>'.$CrLf;
		$XML_DEBITOR .='						<BIC>'.$row_bic.'</BIC>'.$CrLf;
		$XML_DEBITOR .='					</FinInstnId>'.$CrLf;
		$XML_DEBITOR .='				</DbtrAgt>'.$CrLf;
		$XML_DEBITOR .='				<Dbtr>'.$CrLf;
		$XML_DEBITOR .='					<Nm>'.dolEscapeXML(strtoupper(dol_string_unaccent($row_nom))).'</Nm>'.$CrLf;
		$XML_DEBITOR .='					<PstlAdr>'.$CrLf;
		$XML_DEBITOR .='						<Ctry>'.$row_country_code.'</Ctry>'.$CrLf;
		$addressline1 = dol_string_unaccent(strtr($row_address, array(CHR(13) => ", ", CHR(10) => "")));
		$addressline2 = dol_string_unaccent(strtr($row_zip.(($row_zip && $row_town)?' ':''.$row_town), array(CHR(13) => ", ", CHR(10) => "")));
		if (trim($addressline1)) 	$XML_DEBITOR .='						<AdrLine>'.dolEscapeXML(dol_trunc($addressline1,70,'right','UTF-8',true)).'</AdrLine>'.$CrLf;
		if (trim($addressline2))	$XML_DEBITOR .='						<AdrLine>'.dolEscapeXML(dol_trunc($addressline2,70,'right','UTF-8',true)).'</AdrLine>'.$CrLf;
		$XML_DEBITOR .='					</PstlAdr>'.$CrLf;
		$XML_DEBITOR .='				</Dbtr>'.$CrLf;
		$XML_DEBITOR .='				<DbtrAcct>'.$CrLf;
		$XML_DEBITOR .='					<Id>'.$CrLf;
		$XML_DEBITOR .='						<IBAN>'.preg_replace('/\s/', '', $row_iban).'</IBAN>'.$CrLf;
		$XML_DEBITOR .='					</Id>'.$CrLf;
		$XML_DEBITOR .='				</DbtrAcct>'.$CrLf;
		$XML_DEBITOR .='				<RmtInf>'.$CrLf;
	//	$XML_DEBITOR .='					<Ustrd>'.($row_facnumber.'/'.$Rowing.'/'.$Rum).'</Ustrd>'.$CrLf;
	//	$XML_DEBITOR .='					<Ustrd>'.dol_trunc($row_facnumber, 135).'</Ustrd>'.$CrLf;        // 140 max
		$XML_DEBITOR .='					<Ustrd>'.(($conf->global->USTRD != "" ) ? $conf->global->USTRD : dol_trunc($row_facnumber, 135) ).'</Ustrd>'.$CrLf;        // 140 max
		$XML_DEBITOR .='				</RmtInf>'.$CrLf;
		$XML_DEBITOR .='			</DrctDbtTxInf>'.$CrLf;
		return $XML_DEBITOR;
	}


	/**
	 *	Write sender of request (me)
	 *
	 *	@return	void
	 */
	function EnregEmetteur()
	{
		fputs($this->file, "03");
		fputs($this->file, "08"); // Prelevement ordinaire

		fputs($this->file, "        "); // Zone Reservee B2

		fputs($this->file, $this->emetteur_ics); // ICS

		// Date d'echeance C1

		fputs($this->file, "       ");
		fputs($this->file, strftime("%d%m", $this->date_echeance));
		fputs($this->file, substr(strftime("%y", $this->date_echeance),1));

		// Raison Sociale C2

		fputs($this->file, substr($this->raison_sociale. "                           ",0,24));

		// Reference de la remise creancier D1 sur 7 caracteres

		fputs($this->file, substr($this->reference_remise. "                           ",0,7));

		// Zone Reservee D1-2

		fputs($this->file, substr("                                    ",0,17));

		// Zone Reservee D2

		fputs($this->file, substr("                             ",0,2));
		fputs($this->file, "E");
		fputs($this->file, substr("                             ",0,5));

		// Code Guichet  D3

		fputs($this->file, $this->emetteur_code_guichet);

		// Numero de compte D4

		fputs($this->file, substr("000000000000000".$this->emetteur_numero_compte, -11));

		// Zone Reservee E

		fputs($this->file, substr("                                        ",0,16));

		// Zone Reservee F

		fputs($this->file, substr("                                        ",0,31));

		// Code etablissement

		fputs($this->file, $this->emetteur_code_banque);

		// Zone Reservee G

		fputs($this->file, substr("                                        ",0,5));

		fputs($this->file, "\n");

	}

	/**
	 *	Write sender of request (me).
	 *  Note: The tag PmtInf is opened here but closed into caller
	 *
	 *	@param	string	$configuration	conf
	 *	@param	int	$ladate			Date
	 *	@param	int		$nombre			0 or 1
	 *	@param	float	$total			Total
	 *	@param	string	$CrLf			End of line character
	 *  @param	string	$format			FRST or RCUR or ALL
	 *	@return	string					String with SEPA Sender
	 */
	function EnregEmetteurSEPA($configuration, $ladate, $nombre, $total, $CrLf='\n', $format='FRST')
	{
		// SEPA INITIALISATION
		global $conf;

		$dateTime_YMD = dol_print_date($ladate, '%Y%m%d');
		$dateTime_ETAD = dol_print_date($ladate, '%Y-%m-%d');
		$dateTime_YMDHMS = dol_print_date($ladate, '%Y-%m-%dT%H:%M:%S');

		// Get data of bank account
		$id=$configuration->global->PRELEVEMENT_ID_BANKACCOUNT;
		$account = new Account($this->db);
		if ($account->fetch($id)>0)
		{
			$this->emetteur_code_banque 	   = $account->code_banque;
			$this->emetteur_code_guichet       = $account->code_guichet;
			$this->emetteur_numero_compte      = $account->number;
			$this->emetteur_number_key		   = $account->cle_rib;
			$this->emetteur_iban               = $account->iban;
			$this->emetteur_bic                = $account->bic;

			$this->emetteur_ics                = $conf->global->PRELEVEMENT_ICS;		// Ex: PRELEVEMENT_ICS = "FR78ZZZ123456";

			$this->raison_sociale              = $account->proprio;
		}

		// Récupération info demandeur
		$sql = "SELECT rowid, ref";
		$sql.= " FROM";
		$sql.= " ".MAIN_DB_PREFIX."prelevement_bons as pb";
		$sql.= " WHERE pb.rowid = ".$this->id;

		$resql=$this->db->query($sql);
		if ($resql)
		{
			$obj = $this->db->fetch_object($resql);

			// DONNEES BRUTES : par la suite Rows['XXX'] de la requete au dessus
			$country = explode(':', $configuration->global->MAIN_INFO_SOCIETE_COUNTRY);
			$IdBon  = sprintf("%05d", $obj->rowid);
			$RefBon = $obj->ref;

			// SEPA Paiement Information
			$XML_SEPA_INFO = '';
			$XML_SEPA_INFO .= '		<PmtInf>'.$CrLf;
			$XML_SEPA_INFO .= '			<PmtInfId>'.('PREL'.$dateTime_YMD.'/ID'.$IdBon.'-'.$RefBon).'</PmtInfId>'.$CrLf;
			$XML_SEPA_INFO .= '			<PmtMtd>DD</PmtMtd>'.$CrLf;
			$XML_SEPA_INFO .= '			<NbOfTxs>'.$nombre.'</NbOfTxs>'.$CrLf;
			$XML_SEPA_INFO .= '			<CtrlSum>'.$total.'</CtrlSum>'.$CrLf;
			$XML_SEPA_INFO .= '			<PmtTpInf>'.$CrLf;
			$XML_SEPA_INFO .= '				<SvcLvl>'.$CrLf;
			$XML_SEPA_INFO .= '					<Cd>SEPA</Cd>'.$CrLf;
			$XML_SEPA_INFO .= '				</SvcLvl>'.$CrLf;
			$XML_SEPA_INFO .= '				<LclInstrm>'.$CrLf;
			$XML_SEPA_INFO .= '					<Cd>CORE</Cd>'.$CrLf;
			$XML_SEPA_INFO .= '				</LclInstrm>'.$CrLf;
			$XML_SEPA_INFO .= '				<SeqTp>'.$format.'</SeqTp>'.$CrLf;
			$XML_SEPA_INFO .= '			</PmtTpInf>'.$CrLf;
			$XML_SEPA_INFO .= '			<ReqdColltnDt>'.$dateTime_ETAD.'</ReqdColltnDt>'.$CrLf;
			$XML_SEPA_INFO .= '			<Cdtr>'.$CrLf;
			$XML_SEPA_INFO .= '				<Nm>'.strtoupper(dol_string_unaccent($this->raison_sociale)).'</Nm>'.$CrLf;
			$XML_SEPA_INFO .= '				<PstlAdr>'.$CrLf;
			$XML_SEPA_INFO .= '					<Ctry>'.$country[1].'</Ctry>'.$CrLf;
			$addressline1 = dol_string_unaccent(strtr($configuration->global->MAIN_INFO_SOCIETE_ADDRESS, array(CHR(13) => ", ", CHR(10) => "")));
			$addressline2 = dol_string_unaccent(strtr($configuration->global->MAIN_INFO_SOCIETE_ZIP.(($configuration->global->MAIN_INFO_SOCIETE_ZIP || ' '.$configuration->global->MAIN_INFO_SOCIETE_TOWN)?' ':'').$configuration->global->MAIN_INFO_SOCIETE_TOWN, array(CHR(13) => ", ", CHR(10) => "")));
			if ($addressline1)		$XML_SEPA_INFO .= '					<AdrLine>'.$addressline1.'</AdrLine>'.$CrLf;
			if ($addressline2)		$XML_SEPA_INFO .= '					<AdrLine>'.$addressline2.'</AdrLine>'.$CrLf;
			$XML_SEPA_INFO .= '				</PstlAdr>'.$CrLf;
			$XML_SEPA_INFO .= '			</Cdtr>'.$CrLf;
			$XML_SEPA_INFO .= '			<CdtrAcct>'.$CrLf;
			$XML_SEPA_INFO .= '				<Id>'.$CrLf;
			$XML_SEPA_INFO .= '					<IBAN>'.preg_replace('/\s/', '', $this->emetteur_iban).'</IBAN>'.$CrLf;
			$XML_SEPA_INFO .= '				</Id>'.$CrLf;
			$XML_SEPA_INFO .= '			</CdtrAcct>'.$CrLf;
			$XML_SEPA_INFO .= '			<CdtrAgt>'.$CrLf;
			$XML_SEPA_INFO .= '				<FinInstnId>'.$CrLf;
			$XML_SEPA_INFO .= '					<BIC>'.$this->emetteur_bic.'</BIC>'.$CrLf;
			$XML_SEPA_INFO .= '				</FinInstnId>'.$CrLf;
			$XML_SEPA_INFO .= '			</CdtrAgt>'.$CrLf;
/*			$XML_SEPA_INFO .= '			<UltmtCdtr>'.$CrLf;
			$XML_SEPA_INFO .= '				<Nm>'.$this->raison_sociale.'</Nm>'.$CrLf;
			$XML_SEPA_INFO .= '				<PstlAdr>'.$CrLf;
			$XML_SEPA_INFO .= '					<Ctry>'.$country[1].'</Ctry>'.$CrLf;
			$XML_SEPA_INFO .= '					<AdrLine>'.$conf->global->MAIN_INFO_SOCIETE_ADDRESS.'</AdrLine>'.$CrLf;
			$XML_SEPA_INFO .= '					<AdrLine>'.$conf->global->MAIN_INFO_SOCIETE_ZIP.' '.$conf->global->MAIN_INFO_SOCIETE_TOWN.'</AdrLine>'.$CrLf;
			$XML_SEPA_INFO .= '				</PstlAdr>'.$CrLf;
			$XML_SEPA_INFO .= '			</UltmtCdtr>'.$CrLf;
*/			$XML_SEPA_INFO .= '			<ChrgBr>SLEV</ChrgBr>'.$CrLf;
			$XML_SEPA_INFO .= '			<CdtrSchmeId>'.$CrLf;
			$XML_SEPA_INFO .= '				<Id>'.$CrLf;
			$XML_SEPA_INFO .= '					<PrvtId>'.$CrLf;
			$XML_SEPA_INFO .= '						<Othr>'.$CrLf;
			$XML_SEPA_INFO .= '							<Id>'.$this->emetteur_ics.'</Id>'.$CrLf;
			$XML_SEPA_INFO .= '							<SchmeNm>'.$CrLf;
			$XML_SEPA_INFO .= '								<Prtry>SEPA</Prtry>'.$CrLf;
			$XML_SEPA_INFO .= '							</SchmeNm>'.$CrLf;
			$XML_SEPA_INFO .= '						</Othr>'.$CrLf;
			$XML_SEPA_INFO .= '					</PrvtId>'.$CrLf;
			$XML_SEPA_INFO .= '				</Id>'.$CrLf;
			$XML_SEPA_INFO .= '			</CdtrSchmeId>'.$CrLf;
		}
		else
		{
			fputs($this->file, 'INCORRECT EMETTEUR '.$XML_SEPA_INFO.$CrLf);
			$result = -2;
		}
		return $XML_SEPA_INFO;
	}

	/**
	 *	Write end
	 *
	 *	@param	int		$total	total amount
	 *	@return	void
	 */
	function EnregTotal($total)
	{
		fputs($this->file, "08");
		fputs($this->file, "08"); // Prelevement ordinaire

		fputs($this->file, "        "); // Zone Reservee B2

		fputs($this->file, $this->emetteur_ics); // ICS

		// Reserve C1

		fputs($this->file, substr("                           ",0,12));


		// Raison Sociale C2

		fputs($this->file, substr("                           ",0,24));

		// D1

		fputs($this->file, substr("                                    ",0,24));

		// Zone Reservee D2

		fputs($this->file, substr("                             ",0,8));

		// Code Guichet  D3

		fputs($this->file, substr("                             ",0,5));

		// Numero de compte D4

		fputs($this->file, substr("                             ",0,11));

		// Zone E Montant

		$montant = ($total * 100);

		fputs($this->file, substr("000000000000000".$montant, -16));

		// Zone Reservee F

		fputs($this->file, substr("                                        ",0,31));

		// Code etablissement

		fputs($this->file, substr("                                        ",0,5));

		// Zone Reservee F

		fputs($this->file, substr("                                        ",0,5));

		fputs($this->file, "\n");
	}

	/**
	 *    Return status label of object
	 *
	 *    @param    int		$mode   0=Label, 1=Picto + label, 2=Picto, 3=Label + Picto
	 * 	  @return	string     		Label
	 */
	function getLibStatut($mode=0)
	{
		return $this->LibStatut($this->statut,$mode);
	}

	/**
	 *  Return status label for a status
	 *
	 *  @param	int		$statut     id statut
	 *  @param  int		$mode       0=long label, 1=short label, 2=Picto + short label, 3=Picto, 4=Picto + long label, 5=Short label + Picto, 6=Long label + Picto
	 * 	@return	string  		    Label
	 */
	function LibStatut($statut,$mode=0)
	{
		if (empty($this->labelstatut))
		{
			global $langs;
			$langs->load("withdrawals");
			$this->labelstatut[0]=$langs->trans("StatusWaiting");
			$this->labelstatut[1]=$langs->trans("StatusTrans");
			$this->labelstatut[2]=$langs->trans("StatusCredited");
		}

		if ($mode == 0)
		{
			return $this->labelstatut[$statut];
		}
		if ($mode == 1)
		{
			return $this->labelstatut[$statut];
		}
		if ($mode == 2)
		{
			if ($statut==0) return img_picto($this->labelstatut[$statut],'statut1').' '.$this->labelstatut[$statut];
			if ($statut==1) return img_picto($this->labelstatut[$statut],'statut3').' '.$this->labelstatut[$statut];
			if ($statut==2) return img_picto($this->labelstatut[$statut],'statut6').' '.$this->labelstatut[$statut];
		}
		if ($mode == 3)
		{
			if ($statut==0) return img_picto($this->labelstatut[$statut],'statut1');
			if ($statut==1) return img_picto($this->labelstatut[$statut],'statut3');
			if ($statut==2) return img_picto($this->labelstatut[$statut],'statut6');
		}
		if ($mode == 4)
		{
			if ($statut==0) return img_picto($this->labelstatut[$statut],'statut1').' '.$this->labelstatut[$statut];
			if ($statut==1) return img_picto($this->labelstatut[$statut],'statut3').' '.$this->labelstatut[$statut];
			if ($statut==2) return img_picto($this->labelstatut[$statut],'statut6').' '.$this->labelstatut[$statut];
		}
		if ($mode == 5)
		{
			if ($statut==0) return $this->labelstatut[$statut].' '.img_picto($this->labelstatut[$statut],'statut1');
			if ($statut==1) return $this->labelstatut[$statut].' '.img_picto($this->labelstatut[$statut],'statut3');
			if ($statut==2) return $this->labelstatut[$statut].' '.img_picto($this->labelstatut[$statut],'statut6');
		}
		if ($mode == 6)
		{
			if ($statut==0) return $this->labelstatut[$statut].' '.img_picto($this->labelstatut[$statut],'statut1');
			if ($statut==1) return $this->labelstatut[$statut].' '.img_picto($this->labelstatut[$statut],'statut3');
			if ($statut==2) return $this->labelstatut[$statut].' '.img_picto($this->labelstatut[$statut],'statut6');
		}
	}

}
<|MERGE_RESOLUTION|>--- conflicted
+++ resolved
@@ -770,13 +770,8 @@
 		$error = 0;
 
 		$datetimeprev = time();
-<<<<<<< HEAD
-                //Choice the date of the execution direct debit
-                if(!empty($executiondate)) $datetimeprev = $executiondate;
-=======
         //Choice the date of the execution direct debit
         if(!empty($executiondate)) $datetimeprev = $executiondate;
->>>>>>> e8f85084
 
 		$month = strftime("%m", $datetimeprev);
 		$year = strftime("%Y", $datetimeprev);
