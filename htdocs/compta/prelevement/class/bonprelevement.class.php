--- conflicted
+++ resolved
@@ -71,11 +71,7 @@
 	public $emetteur_ics;
 
 	public $user_trans;
-<<<<<<< HEAD
 	public $user_credit;
-=======
-	public $method_trans;
->>>>>>> 899dce97
 
 	public $total;
 	public $fetched;
@@ -86,22 +82,11 @@
 	public $invoice_in_error = array();
 	public $thirdparty_in_error = array();
 
-<<<<<<< HEAD
 	/**
 	 * @var resource	Handler of the file for direct debit or credit transfer order
 	 */
 	public $file;
 
-=======
-	public $amount;
-	public $note;
-	public $datec;
-
-	public $date_credit;
-	public $user_credit;
-
-	public $type;
->>>>>>> 899dce97
 
 	const STATUS_DRAFT = 0;
 	const STATUS_TRANSFERED = 1;
@@ -561,11 +546,7 @@
 							$labelforaddpayment = '(WithdrawalPayment)';
 						}
 
-<<<<<<< HEAD
-						$result = $paiement->addPaymentToBank($user, $modeforaddpayment, '(WithdrawalPayment)', $fk_bank_account, '', '');
-=======
-						$result = $paiement->addPaymentToBank($user, $modeforaddpayment, $labelforaddpayment, $bankaccount, '', '');
->>>>>>> 899dce97
+						$result = $paiement->addPaymentToBank($user, $modeforaddpayment, $labelforaddpayment, $fk_bank_account, '', '');
 						if ($result < 0) {
 							$error++;
 							$this->error = $paiement->error;
@@ -889,11 +870,7 @@
 		$error = 0;
 
 		$datetimeprev = dol_now('gmt');
-<<<<<<< HEAD
 		// Choice the date of the execution direct debit
-=======
-		//Choice the date of the execution direct debit
->>>>>>> 899dce97
 		if (!empty($executiondate)) {
 			$datetimeprev = $executiondate;
 		}
@@ -1723,13 +1700,9 @@
 						$cachearraytotestduplicate[$obj->idfac] = $obj->rowid;
 
 						$daterum = (!empty($obj->date_rum)) ? $this->db->jdate($obj->date_rum) : $this->db->jdate($obj->datec);
-<<<<<<< HEAD
 
 						$fileCrediteurSection .= $this->EnregDestinataireSEPA($obj->code, $obj->nom, $obj->address, $obj->zip, $obj->town, $obj->country_code, $obj->cb, $obj->cg, $obj->cc, $obj->somme, $obj->reffac, $obj->idfac, $obj->iban, $obj->bic, $daterum, $obj->drum, $obj->rum, $type, $obj->fac_ref_supplier);
 
-=======
-						$fileCrediteurSection .= $this->EnregDestinataireSEPA($obj->code, $obj->nom, $obj->address, $obj->zip, $obj->town, $obj->country_code, $obj->cb, $obj->cg, $obj->cc, $obj->somme, $obj->fac.($obj->fac_ref_supplier ? ' '.$obj->fac_ref_supplier : ''), $obj->idfac, $obj->iban, $obj->bic, $daterum, $obj->drum, $obj->rum, $type);
->>>>>>> 899dce97
 						$this->total = $this->total + $obj->somme;
 						$i++;
 					}
