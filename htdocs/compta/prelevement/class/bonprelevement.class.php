--- conflicted
+++ resolved
@@ -1136,18 +1136,16 @@
 	 *  Get object and lines from database
 	 *
 	 *  @param	User	$user		Object user that delete
-	 *  @param	int	$notrigger	1=Does not execute triggers, 0= execute triggers
-	 *  @return	int			>0 if OK, <0 if KO
-	 */
-<<<<<<< HEAD
-	public function delete($user = null)
-=======
-	function delete($user = null, $notrigger = 0)
->>>>>>> 98ae66b3
+	 *  @param	int		$notrigger	1=Does not execute triggers, 0= execute triggers
+	 *  @return	int					>0 if OK, <0 if KO
+	 */
+	public function delete($user = null, $notrigger = 0)
 	{
 		$this->db->begin();
 
 		$error = 0;
+		$resql1 = $resql2 = $resql3 = $resql4 = 0;
+
 		if (! $notrigger)
 		{
 		    // Call trigger
@@ -1156,23 +1154,35 @@
 		    // End call triggers
 		}
 
-		$sql = "DELETE FROM ".MAIN_DB_PREFIX."prelevement_facture WHERE fk_prelevement_lignes IN (SELECT rowid FROM ".MAIN_DB_PREFIX."prelevement_lignes WHERE fk_prelevement_bons = ".$this->id.")";
-		$resql1=$this->db->query($sql);
-		if (! $resql1) dol_print_error($this->db);
-
-		$sql = "DELETE FROM ".MAIN_DB_PREFIX."prelevement_lignes WHERE fk_prelevement_bons = ".$this->id;
-		$resql2=$this->db->query($sql);
-		if (! $resql2) dol_print_error($this->db);
-
-		$sql = "DELETE FROM ".MAIN_DB_PREFIX."prelevement_bons WHERE rowid = ".$this->id;
-		$resql3=$this->db->query($sql);
-		if (! $resql3) dol_print_error($this->db);
-
-		$sql = "UPDATE ".MAIN_DB_PREFIX."prelevement_facture_demande SET fk_prelevement_bons = NULL, traite = 0 WHERE fk_prelevement_bons = ".$this->id;
-		$resql4=$this->db->query($sql);
-		if (! $resql4) dol_print_error($this->db);
-
-		if ($resql1 && $resql2 && $resql3 && !$error)
+		if (! $error)
+		{
+			$sql = "DELETE FROM ".MAIN_DB_PREFIX."prelevement_facture WHERE fk_prelevement_lignes IN (SELECT rowid FROM ".MAIN_DB_PREFIX."prelevement_lignes WHERE fk_prelevement_bons = ".$this->id.")";
+			$resql1=$this->db->query($sql);
+			if (! $resql1) dol_print_error($this->db);
+		}
+
+		if (! $error)
+		{
+			$sql = "DELETE FROM ".MAIN_DB_PREFIX."prelevement_lignes WHERE fk_prelevement_bons = ".$this->id;
+			$resql2=$this->db->query($sql);
+			if (! $resql2) dol_print_error($this->db);
+		}
+
+		if (! $error)
+		{
+			$sql = "DELETE FROM ".MAIN_DB_PREFIX."prelevement_bons WHERE rowid = ".$this->id;
+			$resql3=$this->db->query($sql);
+			if (! $resql3) dol_print_error($this->db);
+		}
+
+		if (! $error)
+		{
+			$sql = "UPDATE ".MAIN_DB_PREFIX."prelevement_facture_demande SET fk_prelevement_bons = NULL, traite = 0 WHERE fk_prelevement_bons = ".$this->id;
+			$resql4=$this->db->query($sql);
+			if (! $resql4) dol_print_error($this->db);
+		}
+
+		if ($resql1 && $resql2 && $resql3 && $resql4 && ! $error)
 		{
 			$this->db->commit();
 			return 1;
