<?php
/* Copyright (C) 2004-2005 Rodolphe Quiedeville <rodolphe@quiedeville.org>
 * Copyright (C) 2005-2012 Regis Houssin        <regis.houssin@inodbox.com>
 * Copyright (C) 2010-2015 Juanjo Menent        <jmenent@2byte.es>
 * Copyright (C) 2010-2014 Laurent Destailleur  <eldy@users.sourceforge.net>
 * Copyright (C) 2014-2016 Ferran Marcet       <fmarcet@2byte.es>
 * Copyright (C) 2018      Nicolas ZABOURI     <info@inovea-conseil.com>
 * Copyright (C) 2019		JC Prieto			<jcprieto@virtual20.com><prietojc@gmail.com>
 *
 * This program is free software; you can redistribute it and/or modify
 * it under the terms of the GNU General Public License as published by
 * the Free Software Foundation; either version 3 of the License, or
 * (at your option) any later version.
 *
 * This program is distributed in the hope that it will be useful,
 * but WITHOUT ANY WARRANTY; without even the implied warranty of
 * MERCHANTABILITY or FITNESS FOR A PARTICULAR PURPOSE.  See the
 * GNU General Public License for more details.
 *
 * You should have received a copy of the GNU General Public License
 * along with this program. If not, see <https://www.gnu.org/licenses/>.
 */

/**
 *      \file       htdocs/compta/prelevement/class/bonprelevement.class.php
 *      \ingroup    prelevement
 *      \brief      File of withdrawal receipts class
 */

require_once DOL_DOCUMENT_ROOT.'/core/class/commonobject.class.php';
require_once DOL_DOCUMENT_ROOT.'/compta/facture/class/facture.class.php';
require_once DOL_DOCUMENT_ROOT.'/fourn/class/fournisseur.facture.class.php';
require_once DOL_DOCUMENT_ROOT.'/compta/bank/class/account.class.php';
require_once DOL_DOCUMENT_ROOT.'/societe/class/societe.class.php';
require_once DOL_DOCUMENT_ROOT.'/compta/paiement/class/paiement.class.php';
require_once DOL_DOCUMENT_ROOT.'/fourn/class/paiementfourn.class.php';



/**
 *	Class to manage withdrawal receipts
 */
class BonPrelevement extends CommonObject
{
	/**
	 * @var string ID to identify managed object
	 */
	public $element = 'widthdraw';

	/**
	 * @var string Name of table without prefix where object is stored
	 */
	public $table_element = 'prelevement_bons';

	/**
	 * @var string String with name of icon for myobject. Must be the part after the 'object_' into object_myobject.png
	 */
	public $picto = 'payment';

	public $date_echeance;
	public $raison_sociale;
	public $reference_remise;
	public $emetteur_code_guichet;
	public $emetteur_numero_compte;
	public $emetteur_code_banque;
	public $emetteur_number_key;
	public $sepa_xml_pti_in_ctti;

	public $emetteur_iban;
	public $emetteur_bic;
	public $emetteur_ics;

	public $date_trans;
	public $user_trans;

	public $total;
	public $fetched;
	public $statut; // 0-Wait, 1-Trans, 2-Done
	public $labelStatus = array();

	public $invoice_in_error = array();
	public $thirdparty_in_error = array();

	const STATUS_DRAFT = 0;
	const STATUS_TRANSFERED = 1;
	const STATUS_CREDITED = 2;		// STATUS_CREDITED and STATUS_DEBITED is same. Difference is in ->type
	const STATUS_DEBITED = 2;		// STATUS_CREDITED and STATUS_DEBITED is same. Difference is in ->type


	/**
	 *	Constructor
	 *
	 *  @param		DoliDB		$db      	Database handler
	 */
	public function __construct($db)
	{
		global $conf, $langs;

		$this->db = $db;

		$this->filename = '';

		$this->date_echeance = dol_now();
		$this->raison_sociale = "";
		$this->reference_remise = "";

		$this->emetteur_code_guichet = "";
		$this->emetteur_numero_compte = "";
		$this->emetteur_code_banque = "";
		$this->emetteur_number_key = "";
		$this->sepa_xml_pti_in_ctti = false;

		$this->emetteur_iban = "";
		$this->emetteur_bic = "";
		$this->emetteur_ics = "";

		$this->factures = array();

		$this->methodes_trans = array();

		$this->methodes_trans[0] = "Internet";

		$this->fetched = 0;
	}

	// phpcs:disable PEAR.NamingConventions.ValidFunctionName.ScopeNotCamelCaps
	/**
	 * Add invoice to withdrawal
	 *
	 * @param	int		$invoice_id 	id invoice to add
	 * @param	int		$client_id  	id invoice customer
	 * @param	string	$client_nom 	customer name
	 * @param	int		$amount 		amount of invoice
	 * @param	string	$code_banque 	code of bank withdrawal
	 * @param	string	$code_guichet 	code of bank's office
	 * @param	string	$number bank 	account number
	 * @param	string	$number_key 	number key of account number
	 * @param	string	$type			'debit-order' or 'bank-transfer'
	 * @return	int						>0 if OK, <0 if KO
	 */
	public function AddFacture($invoice_id, $client_id, $client_nom, $amount, $code_banque, $code_guichet, $number, $number_key, $type = 'debit-order')
	{
		// phpcs:enable
		$result = 0;
		$line_id = 0;

		// Add lines
		$result = $this->addline($line_id, $client_id, $client_nom, $amount, $code_banque, $code_guichet, $number, $number_key);

		if ($result == 0) {
			if ($line_id > 0) {
				$sql = "INSERT INTO ".MAIN_DB_PREFIX."prelevement_facture (";
				if ($type != 'bank-transfer') {
					$sql .= "fk_facture";
				} else {
					$sql .= "fk_facture_fourn";
				}
				$sql .= ",fk_prelevement_lignes";
				$sql .= ") VALUES (";
				$sql .= ((int) $invoice_id);
				$sql .= ", ".((int) $line_id);
				$sql .= ")";

				if ($this->db->query($sql)) {
					$result = 0;
				} else {
					$result = -1;
					$this->errors[] = get_class($this)."::AddFacture ".$this->db->lasterror;
					dol_syslog(get_class($this)."::AddFacture Error $result");
				}
			} else {
				$result = -2;
				$this->errors[] = get_class($this)."::AddFacture linedid Empty";
				dol_syslog(get_class($this)."::AddFacture Error $result");
			}
		} else {
			$result = -3;
			dol_syslog(get_class($this)."::AddFacture Error $result");
		}

		return $result;
	}

	/**
	 *	Add line to withdrawal
	 *
	 *	@param	int		$line_id 		id line to add
	 *	@param	int		$client_id  	id invoice customer
	 *	@param	string	$client_nom 	customer name
	 *	@param	int		$amount 		amount of invoice
	 *	@param	string	$code_banque 	code of bank withdrawal
	 *	@param	string	$code_guichet 	code of bank's office
	 *	@param	string	$number 		bank account number
	 *	@param  string	$number_key 	number key of account number
	 *	@return	int						>0 if OK, <0 if KO
	 */
	public function addline(&$line_id, $client_id, $client_nom, $amount, $code_banque, $code_guichet, $number, $number_key)
	{
		$result = -1;
		$concat = 0;

		if ($concat == 1) {
			/*
			 * We aggregate the lines
			 */
			$sql = "SELECT rowid";
			$sql .= " FROM  ".MAIN_DB_PREFIX."prelevement_lignes";
			$sql .= " WHERE fk_prelevement_bons = ".((int) $this->id);
			$sql .= " AND fk_soc =".((int) $client_id);
			$sql .= " AND code_banque = '".$this->db->escape($code_banque)."'";
			$sql .= " AND code_guichet = '".$this->db->escape($code_guichet)."'";
			$sql .= " AND number = '".$this->db->escape($number)."'";

			$resql = $this->db->query($sql);
			if ($resql) {
				$num = $this->db->num_rows($resql);
			} else {
				$result = -1;
			}
		} else {
			/*
			 * No aggregate
			 */
			$sql = "INSERT INTO ".MAIN_DB_PREFIX."prelevement_lignes (";
			$sql .= "fk_prelevement_bons";
			$sql .= ", fk_soc";
			$sql .= ", client_nom";
			$sql .= ", amount";
			$sql .= ", code_banque";
			$sql .= ", code_guichet";
			$sql .= ", number";
			$sql .= ", cle_rib";
			$sql .= ") VALUES (";
			$sql .= $this->id;
			$sql .= ", ".((int) $client_id);
			$sql .= ", '".$this->db->escape($client_nom)."'";
			$sql .= ", ".((float) price2num($amount));
			$sql .= ", '".$this->db->escape($code_banque)."'";
			$sql .= ", '".$this->db->escape($code_guichet)."'";
			$sql .= ", '".$this->db->escape($number)."'";
			$sql .= ", '".$this->db->escape($number_key)."'";
			$sql .= ")";

			if ($this->db->query($sql)) {
				$line_id = $this->db->last_insert_id(MAIN_DB_PREFIX."prelevement_lignes");
				$result = 0;
			} else {
				$this->errors[] = get_class($this)."::addline Error -2 ".$this->db->lasterror;
				dol_syslog(get_class($this)."::addline Error -2");
				$result = -2;
			}
		}

		return $result;
	}

	/**
	 *	Return error string
	 *
	 *  @param	int		$error 		 Id of error
	 *	@return	string               Error string
	 */
	public function getErrorString($error)
	{
		global $langs;

		$errors = array();

		$errors[1027] = $langs->trans("DateInvalid");

		return $errors[abs($error)];
	}

	/**
	 *	Get object and lines from database
	 *
	 *	@param	int		$rowid		Id of object to load
	 *  @param	string	$ref		Ref of direct debit
	 *	@return	int					>0 if OK, <0 if KO
	 */
	public function fetch($rowid, $ref = '')
	{
		global $conf;

		$sql = "SELECT p.rowid, p.ref, p.amount, p.note";
		$sql .= ", p.datec as dc";
		$sql .= ", p.date_trans as date_trans";
		$sql .= ", p.method_trans, p.fk_user_trans";
		$sql .= ", p.date_credit as date_credit";
		$sql .= ", p.fk_user_credit";
		$sql .= ", p.type";
		$sql .= ", p.statut as status";
		$sql .= " FROM ".MAIN_DB_PREFIX."prelevement_bons as p";
		$sql .= " WHERE p.entity IN (".getEntity('invoice').")";
		if ($rowid > 0) {
			$sql .= " AND p.rowid = ".((int) $rowid);
		} else {
			$sql .= " AND p.ref = '".$this->db->escape($ref)."'";
		}

		dol_syslog(get_class($this)."::fetch", LOG_DEBUG);
		$result = $this->db->query($sql);
		if ($result) {
			if ($this->db->num_rows($result)) {
				$obj = $this->db->fetch_object($result);

				$this->id             = $obj->rowid;
				$this->ref            = $obj->ref;
				$this->amount         = $obj->amount;
				$this->note           = $obj->note;
				$this->datec          = $this->db->jdate($obj->dc);

				$this->date_trans     = $this->db->jdate($obj->date_trans);
				$this->method_trans   = $obj->method_trans;
				$this->user_trans     = $obj->fk_user_trans;

				$this->date_credit    = $this->db->jdate($obj->date_credit);
				$this->user_credit    = $obj->fk_user_credit;

				$this->type           = $obj->type;

				$this->status         = $obj->status;
				$this->statut         = $obj->status; // For backward compatibility

				$this->fetched = 1;

				return 1;
			} else {
				dol_syslog(get_class($this)."::Fetch Erreur aucune ligne retournee");
				return -1;
			}
		} else {
			return -2;
		}
	}

	// phpcs:disable PEAR.NamingConventions.ValidFunctionName.ScopeNotCamelCaps
	/**
	 *	Set direct debit or credit transfer order to "paid" status.
	 *
	 *	@param	User	$user			Id of user
	 *	@param 	int		$date			date of action
	 *	@return	int						>0 if OK, <0 if KO
	 */
	public function set_infocredit($user, $date)
	{
		// phpcs:enable
		global $conf, $langs;

		$error = 0;

		if ($this->fetched == 1) {
			if ($date < $this->date_trans) {
				$this->error = 'DateOfMovementLowerThanDateOfFileTransmission';
				dol_syslog("bon-prelevment::set_infocredit 1027 ".$this->error);
				return -1027;
			}

			$this->db->begin();

			$sql = " UPDATE ".MAIN_DB_PREFIX."prelevement_bons ";
			$sql .= " SET fk_user_credit = ".$user->id;
			$sql .= ", statut = ".self::STATUS_CREDITED;
			$sql .= ", date_credit = '".$this->db->idate($date)."'";
			$sql .= " WHERE rowid=".((int) $this->id);
<<<<<<< HEAD
			$sql .= " AND entity = ".$conf->entity;
=======
			$sql .= " AND entity = ".((int) $conf->entity);
>>>>>>> 95dc2558
			$sql .= " AND statut = ".self::STATUS_TRANSFERED;

			$resql = $this->db->query($sql);
			if ($resql) {
				$langs->load('withdrawals');
				$subject = $langs->trans("InfoCreditSubject", $this->ref);
				$message = $langs->trans("InfoCreditMessage", $this->ref, dol_print_date($date, 'dayhour'));

				//Add payment of withdrawal into bank
				$bankaccount = ($this->type == 'bank-transfer' ? $conf->global->PAYMENTBYBANKTRANSFER_ID_BANKACCOUNT : $conf->global->PRELEVEMENT_ID_BANKACCOUNT);
				$facs = array();
				$amounts = array();
				$amountsperthirdparty = array();

				$facs = $this->getListInvoices(1);

				// Loop on each invoice. $facs=array(0=>id, 1=>amount requested)
				$num = count($facs);
				for ($i = 0; $i < $num; $i++) {
					if ($this->type == 'bank-transfer') {
						$fac = new FactureFournisseur($this->db);
					} else {
						$fac = new Facture($this->db);
					}

					$result = $fac->fetch($facs[$i][0]);

					$amounts[$fac->id] = $facs[$i][1];
					$amountsperthirdparty[$fac->socid][$fac->id] = $facs[$i][1];

					$totalpaye = $fac->getSommePaiement();
					$totalcreditnotes = $fac->getSumCreditNotesUsed();
					$totaldeposits = $fac->getSumDepositsUsed();
					$alreadypayed = $totalpaye + $totalcreditnotes + $totaldeposits;

					// @TODO Move this after creation of payment
					if (price2num($alreadypayed + $facs[$i][1], 'MT') == $fac->total_ttc) {
						$result = $fac->setPaid($user);
						if ($result < 0) {
							$this->error = $fac->error;
							$this->errors = $fac->errors;
						}
					}
				}
				//var_dump($amountsperthirdparty);exit;

				// Make one payment per customer
				foreach ($amountsperthirdparty as $thirdpartyid => $cursoramounts) {
					if ($this->type == 'bank-transfer') {
						$paiement = new PaiementFourn($this->db);
					} else {
						$paiement = new Paiement($this->db);
					}
					$paiement->datepaye     = $date;
					$paiement->amounts      = $cursoramounts; // Array with detail of dispatching of payments for each invoice

					if ($this->type == 'bank-transfer') {
						$paiement->paiementid = 2;
						$paiement->paiementcode = 'VIR';
					} else {
						$paiement->paiementid = 3;
						$paiement->paiementcode = 'PRE';
					}

					$paiement->num_payment = $this->ref; // Set ref of direct debit note
					$paiement->id_prelevement = $this->id;

					$paiement_id = $paiement->create($user); // This use ->paiementid, that is ID of payment mode
					if ($paiement_id < 0) {
						$error++;
						$this->error = $paiement->error;
						$this->errors = $paiement->errors;
						dol_syslog(get_class($this)."::set_infocredit AddPayment Error ".$this->error);
					} else {
						if ($this->type == 'bank-transfer') {
							$modeforaddpayment = 'payment_supplier';
						} else {
							$modeforaddpayment = 'payment';
						}

						$result = $paiement->addPaymentToBank($user, $modeforaddpayment, '(WithdrawalPayment)', $bankaccount, '', '');
						if ($result < 0) {
							$error++;
							$this->error = $paiement->error;
							$this->errors = $paiement->errors;
							dol_syslog(get_class($this)."::set_infocredit AddPaymentToBank Error ".$this->error);
						}
					}
					//var_dump($paiement->amounts);
					//var_dump($thirdpartyid);
					//var_dump($cursoramounts);
				}

				// Update withdrawal line
				// TODO: Translate to ligneprelevement.class.php
				if (!$error) {
					$sql = " UPDATE ".MAIN_DB_PREFIX."prelevement_lignes";
					$sql .= " SET statut = 2";
					$sql .= " WHERE fk_prelevement_bons = ".((int) $this->id);

					if (!$this->db->query($sql)) {
						dol_syslog(get_class($this)."::set_infocredit Update lines Error");
						$error++;
					}
				}
			} else {
				$this->error = $this->db->lasterror();
				dol_syslog(get_class($this)."::set_infocredit Update Bons Error");
				$error++;
			}

			/*
			 * End of procedure
			 */
			if ($error == 0) {
				$this->date_credit = $date;
				$this->statut = self::STATUS_CREDITED;

				$this->db->commit();
				return 0;
			} else {
				$this->db->rollback();
				return -1;
			}
		} else {
			return -1026;
		}
	}

	// phpcs:disable PEAR.NamingConventions.ValidFunctionName.ScopeNotCamelCaps
	/**
	 *	Set withdrawal to transmited status
	 *
	 *	@param	User		$user		id of user
	 *	@param 	int	$date		date of action
	 *	@param	string		$method		method of transmision to bank
	 *	@return	int						>0 if OK, <0 if KO
	 */
	public function set_infotrans($user, $date, $method)
	{
		// phpcs:enable
		global $conf, $langs;

		$error = 0;

		dol_syslog(get_class($this)."::set_infotrans Start", LOG_INFO);
		if ($this->db->begin()) {
			$sql = "UPDATE ".MAIN_DB_PREFIX."prelevement_bons ";
			$sql .= " SET fk_user_trans = ".$user->id;
			$sql .= " , date_trans = '".$this->db->idate($date)."'";
			$sql .= " , method_trans = ".((int) $method);
			$sql .= " , statut = ".self::STATUS_TRANSFERED;
			$sql .= " WHERE rowid = ".((int) $this->id);
			$sql .= " AND entity = ".((int) $conf->entity);
			$sql .= " AND statut = 0";

			if ($this->db->query($sql)) {
				$this->method_trans = $method;
				$langs->load('withdrawals');
				$subject = $langs->trans("InfoTransSubject", $this->ref);
				$message = $langs->trans("InfoTransMessage", $this->ref, dolGetFirstLastname($user->firstname, $user->lastname));
				$message .= $langs->trans("InfoTransData", price($this->amount), $this->methodes_trans[$this->method_trans], dol_print_date($date, 'day'));

				// TODO Call trigger to create a notification using notification module
			} else {
				$error++;
			}

			if ($error == 0) {
				$this->date_trans = $date;
				$this->statut = 1;
				$this->user_trans = $user->id;
				$this->db->commit();

				return 0;
			} else {
				$this->db->rollback();
				dol_syslog(get_class($this)."::set_infotrans ROLLBACK", LOG_ERR);

				return -1;
			}
		} else {
			dol_syslog(get_class($this)."::set_infotrans Ouverture transaction SQL impossible", LOG_CRIT);
			return -2;
		}
	}

	/**
	 *	Get invoice list
	 *
	 *  @param 	int		$amounts 	If you want to get the amount of the order for each invoice
	 *	@return	array 				Id of invoices
	 */
	private function getListInvoices($amounts = 0)
	{
		global $conf;

		$arr = array();

		/*
		 * Returns all invoices presented within same order
		 */
		$sql = "SELECT ";
		if ($this->type == 'bank-transfer') {
			$sql .= " pf.fk_facture_fourn";
		} else {
			$sql .= " pf.fk_facture";
		}
		if ($amounts) {
			$sql .= ", SUM(pl.amount)";
		}
		$sql .= " FROM ".MAIN_DB_PREFIX."prelevement_bons as p";
		$sql .= " , ".MAIN_DB_PREFIX."prelevement_lignes as pl";
		$sql .= " , ".MAIN_DB_PREFIX."prelevement_facture as pf";
		$sql .= " WHERE pf.fk_prelevement_lignes = pl.rowid";
		$sql .= " AND pl.fk_prelevement_bons = p.rowid";
		$sql .= " AND p.rowid = ".((int) $this->id);
		$sql .= " AND p.entity = ".((int) $conf->entity);
		if ($amounts) {
			if ($this->type == 'bank-transfer') {
				$sql .= " GROUP BY fk_facture_fourn";
			} else {
				$sql .= " GROUP BY fk_facture";
			}
		}

		$resql = $this->db->query($sql);
		if ($resql) {
			$num = $this->db->num_rows($resql);

			if ($num) {
				$i = 0;
				while ($i < $num) {
					$row = $this->db->fetch_row($resql);
					if (!$amounts) {
						$arr[$i] = $row[0];
					} else {
						$arr[$i] = array(
							$row[0],
							$row[1]
						);
					}
					$i++;
				}
			}
			$this->db->free($resql);
		} else {
			dol_syslog(get_class($this)."::getListInvoices Erreur");
		}

		return $arr;
	}

	// phpcs:disable PEAR.NamingConventions.ValidFunctionName.ScopeNotCamelCaps
	/**
	 *	Returns amount waiting for direct debit payment or credit transfer payment
	 *
	 *	@param	string	$mode		'direct-debit' or 'bank-transfer'
	 *	@return	double	 			<O if KO, Total amount
	 */
	public function SommeAPrelever($mode = 'direct-debit')
	{
		// phpcs:enable
		global $conf;

		$sql = "SELECT sum(pfd.amount) as nb";
		if ($mode != 'bank-transfer') {
			$sql .= " FROM ".MAIN_DB_PREFIX."facture as f,";
		} else {
			$sql .= " FROM ".MAIN_DB_PREFIX."facture_fourn as f,";
		}
		$sql .= " ".MAIN_DB_PREFIX."prelevement_facture_demande as pfd";
		$sql .= " WHERE f.entity IN (".getEntity('invoice').")";
		if (empty($conf->global->WITHDRAWAL_ALLOW_ANY_INVOICE_STATUS)) {
			$sql .= " AND f.fk_statut = ".Facture::STATUS_VALIDATED;
		}
		if ($mode != 'bank-transfer') {
			$sql .= " AND f.rowid = pfd.fk_facture";
		} else {
			$sql .= " AND f.rowid = pfd.fk_facture_fourn";
		}
		$sql .= " AND f.paye = 0";
		$sql .= " AND pfd.traite = 0";
		$sql .= " AND pfd.ext_payment_id IS NULL";
		$sql .= " AND f.total_ttc > 0";

		$resql = $this->db->query($sql);
		if ($resql) {
			$obj = $this->db->fetch_object($resql);

			$this->db->free($resql);

			return $obj->nb;
		} else {
			$error = 1;
			dol_syslog(get_class($this)."::SommeAPrelever Erreur -1");
			dol_syslog($this->db->error());

			return -1;
		}
	}

	/**
	 *	Get number of invoices waiting for payment
	 *
	 *	@param	string	$mode		'direct-debit' or 'bank-transfer'
	 *	@return	int					<O if KO, number of invoices if OK
	 */
	public function nbOfInvoiceToPay($mode = 'direct-debit')
	{
		return $this->NbFactureAPrelever($mode);
	}

	// phpcs:disable PEAR.NamingConventions.ValidFunctionName.ScopeNotCamelCaps
	/**
	 *	Get number of invoices to pay
	 *
	 *	@param	string	$type		'direct-debit' or 'bank-transfer'
	 *	@return	int					<O if KO, number of invoices if OK
	 */
	public function NbFactureAPrelever($type = 'direct-debit')
	{
		// phpcs:enable
		global $conf;

		$sql = "SELECT count(f.rowid) as nb";
		if ($type == 'bank-transfer') {
			$sql .= " FROM ".MAIN_DB_PREFIX."facture_fourn as f";
		} else {
			$sql .= " FROM ".MAIN_DB_PREFIX."facture as f";
		}
		$sql .= ", ".MAIN_DB_PREFIX."prelevement_facture_demande as pfd";
		$sql .= " WHERE f.entity IN (".getEntity('invoice').")";
		if (empty($conf->global->WITHDRAWAL_ALLOW_ANY_INVOICE_STATUS)) {
			$sql .= " AND f.fk_statut = ".Facture::STATUS_VALIDATED;
		}
		if ($type == 'bank-transfer') {
			$sql .= " AND f.rowid = pfd.fk_facture_fourn";
		} else {
			$sql .= " AND f.rowid = pfd.fk_facture";
		}
		$sql .= " AND pfd.traite = 0";
		$sql .= " AND pfd.ext_payment_id IS NULL";
		$sql .= " AND f.total_ttc > 0";

		dol_syslog(get_class($this)."::NbFactureAPrelever");
		$resql = $this->db->query($sql);

		if ($resql) {
			$obj = $this->db->fetch_object($resql);

			$this->db->free($resql);

			return $obj->nb;
		} else {
			$this->error = get_class($this)."::NbFactureAPrelever Erreur -1 sql=".$this->db->error();
			return -1;
		}
	}


	// phpcs:disable PEAR.NamingConventions.ValidFunctionName.ScopeNotCamelCaps
	/**
	 *	Create a direct debit order or a credit transfer order
	 *  TODO delete params banque and agence when not necessary
	 *
	 *	@param 	int		$banque			dolibarr mysoc bank
	 *	@param	int		$agence			dolibarr mysoc bank office (guichet)
	 *	@param	string	$mode			real=do action, simu=test only
	 *  @param	string	$format			FRST, RCUR or ALL
	 *  @param  string  $executiondate	Date to execute the transfer
	 *  @param	int	    $notrigger		Disable triggers
	 *  @param	string	$type			'direct-debit' or 'bank-transfer'
	 *	@return	int						<0 if KO, No of invoice included into file if OK
	 */
	public function create($banque = 0, $agence = 0, $mode = 'real', $format = 'ALL', $executiondate = '', $notrigger = 0, $type = 'direct-debit')
	{
		// phpcs:enable
		global $conf, $langs, $user;

		dol_syslog(__METHOD__."::Bank=".$banque." Office=".$agence." mode=".$mode." format=".$format, LOG_DEBUG);

		require_once DOL_DOCUMENT_ROOT."/compta/facture/class/facture.class.php";
		require_once DOL_DOCUMENT_ROOT."/societe/class/societe.class.php";

		if ($type != 'bank-transfer') {
			if (empty($format)) {
				$this->error = 'ErrorBadParametersForDirectDebitFileCreate';
				return -1;
			}
		}

		$error = 0;

		$datetimeprev = time();
		//Choice the date of the execution direct debit
		if (!empty($executiondate)) {
			$datetimeprev = $executiondate;
		}

		$month = strftime("%m", $datetimeprev);
		$year = strftime("%Y", $datetimeprev);

		$this->invoice_in_error = array();
		$this->thirdparty_in_error = array();

		// Read invoices
		$factures = array();
		$factures_prev = array();
		$factures_result = array();
		$factures_prev_id = array();
		$factures_errors = array();

		if (!$error) {
			$sql = "SELECT f.rowid, pfd.rowid as pfdrowid, f.fk_soc";
			$sql .= ", pfd.code_banque, pfd.code_guichet, pfd.number, pfd.cle_rib";
			$sql .= ", pfd.amount";
			$sql .= ", s.nom as name";
			if ($type != 'bank-transfer') {
				$sql .= " FROM ".MAIN_DB_PREFIX."facture as f";
			} else {
				$sql .= " FROM ".MAIN_DB_PREFIX."facture_fourn as f";
			}
			$sql .= ", ".MAIN_DB_PREFIX."societe as s";
			$sql .= ", ".MAIN_DB_PREFIX."prelevement_facture_demande as pfd";
			$sql .= " WHERE f.entity IN (".getEntity('invoice').')';
			if ($type != 'bank-transfer') {
				$sql .= " AND f.rowid = pfd.fk_facture";
			} else {
				$sql .= " AND f.rowid = pfd.fk_facture_fourn";
			}
			$sql .= " AND s.rowid = f.fk_soc";
			$sql .= " AND f.fk_statut = 1"; // Invoice validated
			$sql .= " AND f.paye = 0";
			$sql .= " AND pfd.traite = 0";
			$sql .= " AND f.total_ttc > 0";
			$sql .= " AND pfd.ext_payment_id IS NULL";

			dol_syslog(__METHOD__."::Read invoices,", LOG_DEBUG);

			$resql = $this->db->query($sql);
			if ($resql) {
				$num = $this->db->num_rows($resql);
				$i = 0;

				while ($i < $num) {
					$row = $this->db->fetch_row($resql);
					$factures[$i] = $row; // All fields
					if ($row[7] == 0) {
						$error++;
						dol_syslog(__METHOD__."::Read invoices error Found a null invoice", LOG_ERR);
						$this->invoice_in_error[$row[0]] = "Error for invoice id ".$row[0].", found a null amount";
						break;
					}
					$i++;
				}
				$this->db->free($resql);
				dol_syslog(__METHOD__."::Read invoices, ".$i." invoices to withdraw", LOG_DEBUG);
			} else {
				$error++;
				dol_syslog(__METHOD__."::Read invoices error ".$this->db->error(), LOG_ERR);
			}
		}

		if (!$error) {
			require_once DOL_DOCUMENT_ROOT.'/societe/class/companybankaccount.class.php';
			$soc = new Societe($this->db);

			// Check BAN
			$i = 0;
			dol_syslog(__METHOD__."::Check BAN", LOG_DEBUG);

			if (count($factures) > 0) {
				foreach ($factures as $key => $fac) {
					if ($type != 'bank-transfer') {
						$tmpinvoice = new Facture($this->db);
					} else {
						$tmpinvoice = new FactureFournisseur($this->db);
					}
					$resfetch = $tmpinvoice->fetch($fac[0]);
					if ($resfetch >= 0) {		// Field 0 of $fac is rowid of invoice
						if ($soc->fetch($tmpinvoice->socid) >= 0) {
							$bac = new CompanyBankAccount($this->db);
							$bac->fetch(0, $soc->id);

							if ($type != 'bank-transfer') {
								if ($format == 'FRST' && $bac->frstrecur != 'FRST') {
									continue;
								}
								if ($format == 'RCUR' && ($bac->frstrecur != 'RCUR' && $bac->frstrecur != 'RECUR')) {
									continue;
								}
							}

							if ($bac->verif() >= 1) {
								$factures_prev[$i] = $fac;
								/* second array necessary for BonPrelevement */
								$factures_prev_id[$i] = $fac[0];
								$i++;
								//dol_syslog(__METHOD__."::RIB is ok", LOG_DEBUG);
							} else {
								dol_syslog(__METHOD__."::Check BAN Error on default bank number IBAN/BIC for thirdparty reported by verif() ".$tmpinvoice->socid." ".$soc->name, LOG_WARNING);
								$this->invoice_in_error[$fac[0]] = "Error on default bank number IBAN/BIC for invoice ".$tmpinvoice->getNomUrl(0)." for thirdparty ".$soc->getNomUrl(0);
								$this->thirdparty_in_error[$soc->id] = "Error on default bank number IBAN/BIC for invoice ".$tmpinvoice->getNomUrl(0)." for thirdparty ".$soc->getNomUrl(0);
							}
						} else {
							dol_syslog(__METHOD__."::Check BAN Failed to read company", LOG_WARNING);
						}
					} else {
						dol_syslog(__METHOD__."::Check BAN Failed to read invoice", LOG_WARNING);
					}
				}
			} else {
				dol_syslog(__METHOD__."::Check BAN No invoice to process", LOG_WARNING);
			}
		}

		$ok = 0;

		// Withdraw invoices in factures_prev array
		$out = count($factures_prev)." invoices will be included.";
		//print $out."\n";
		dol_syslog($out);

		// Return warning
		/*$i=0;
		 foreach ($this->thirdparty_in_error as $key => $val)
		 {
		 if ($i < 10) setEventMessages($val, null, 'warnings');
		 else setEventMessages('More error were discarded...', null, 'warnings');
		 $i++;
		 }*/

		if (count($factures_prev) > 0) {
			if ($mode == 'real') {
				$ok = 1;
			} else {
				print $langs->trans("ModeWarning"); // "Option for real mode was not set, we stop after this simulation\n";
			}
		}

		if ($ok) {
			/*
			 * We are in real mode.
			 * We create order and build file into disk
			 */
			$this->db->begin();

			$now = dol_now();

			/*
			 * Process order generation
			 */
			if (!$error) {
				$ref = substr($year, -2).$month;

				$sql = "SELECT substring(ref from char_length(ref) - 1)";
				$sql .= " FROM ".MAIN_DB_PREFIX."prelevement_bons";
				$sql .= " WHERE ref LIKE '%".$this->db->escape($ref)."%'";
				$sql .= " AND entity = ".((int) $conf->entity);
				$sql .= " ORDER BY ref DESC LIMIT 1";

				dol_syslog(get_class($this)."::create", LOG_DEBUG);
				$resql = $this->db->query($sql);

				if ($resql) {
					$row = $this->db->fetch_row($resql);
					$ref = "T".$ref.str_pad(dol_substr("00".intval($row[0]) + 1, 0, 2), 2, "0", STR_PAD_LEFT);

					if ($type != 'bank-transfer') {
						$dir = $conf->prelevement->dir_output.'/receipts';
					} else {
						$dir = $conf->paymentbybanktransfer->dir_output.'/receipts';
					}
					if (!is_dir($dir)) {
						dol_mkdir($dir);
					}

					$this->filename = $dir.'/'.$ref.'.xml';

					// Create withdraw receipt in database
					$sql = "INSERT INTO ".MAIN_DB_PREFIX."prelevement_bons (";
					$sql .= "ref, entity, datec, type";
					$sql .= ") VALUES (";
					$sql .= "'".$this->db->escape($ref)."'";
					$sql .= ", ".$conf->entity;
					$sql .= ", '".$this->db->idate($now)."'";
					$sql .= ", '".($type == 'bank-transfer' ? 'bank-transfer' : 'debit-order')."'";
					$sql .= ")";

					$resql = $this->db->query($sql);
					if ($resql) {
						$prev_id = $this->db->last_insert_id(MAIN_DB_PREFIX."prelevement_bons");
						$this->id = $prev_id;
						$this->ref = $ref;
					} else {
						$error++;
						dol_syslog(__METHOD__."::Create withdraw receipt ".$this->db->lasterror(), LOG_ERR);
					}
				} else {
					$error++;
					dol_syslog(__METHOD__."::Get last withdraw receipt ".$this->db->lasterror(), LOG_ERR);
				}
			}

			if (!$error) {
				if ($type != 'bank-transfer') {
					$fact = new Facture($this->db);
				} else {
					$fact = new FactureFournisseur($this->db);
				}

				/*
				 * Create withdrawal receipt in database
				 */
				if (count($factures_prev) > 0) {
					foreach ($factures_prev as $fac) {	// Add a link in database for each invoice
						// Fetch invoice
						$result = $fact->fetch($fac[0]);
						if ($result < 0) {
							$this->error = 'ERRORBONPRELEVEMENT Failed to load invoice with id '.$fac[0];
							break;
						}

						/*
						 * Add standing order. This add record into llx_prelevement_lignes
						 *
						 * $fac[0] : invoice_id
						 * $fac[1] : ???
						 * $fac[2] : third party id
						 * $fac[3] : banque
						 * $fac[4] : guichet
						 * $fac[5] : number
						 * $fac[6] : cle rib
						 * $fac[7] : amount
						 * $fac[8] : client nom
						 */
						$ri = $this->AddFacture($fac[0], $fac[2], $fac[8], $fac[7], $fac[3], $fac[4], $fac[5], $fac[6], $type);
						if ($ri <> 0) {
							$error++;
						}

						// Update invoice requests as done
						$sql = "UPDATE ".MAIN_DB_PREFIX."prelevement_facture_demande";
						$sql .= " SET traite = 1";
						$sql .= ", date_traite = '".$this->db->idate($now)."'";
<<<<<<< HEAD
						$sql .= ", fk_prelevement_bons = ".$this->id;
=======
						$sql .= ", fk_prelevement_bons = ".((int) $this->id);
>>>>>>> 95dc2558
						$sql .= " WHERE rowid = ".((int) $fac[1]);

						$resql = $this->db->query($sql);
						if (!$resql) {
							$error++;
							$this->errors[] = $this->db->lasterror();
							dol_syslog(__METHOD__."::Update Error=".$this->db->lasterror(), LOG_ERR);
						}
					}
				}
			}

			if (!$error) {
				/*
				 * Create file of type='direct-debit' for direct debit order or type='bank-transfer' for credit transfer into a XML file
				 */

				dol_syslog(__METHOD__."::Init direct debit or credit transfer file for ".count($factures_prev)." invoices", LOG_DEBUG);

				if (count($factures_prev) > 0) {
					$this->date_echeance = $datetimeprev;
					$this->reference_remise = $ref;

					$id = $conf->global->PRELEVEMENT_ID_BANKACCOUNT;
					if ($type == 'bank-transfer') {
						$id = $conf->global->PAYMENTBYBANKTRANSFER_ID_BANKACCOUNT;
					}
					$account = new Account($this->db);
					if ($account->fetch($id) > 0) {
						$this->emetteur_code_banque        = $account->code_banque;
						$this->emetteur_code_guichet       = $account->code_guichet;
						$this->emetteur_numero_compte      = $account->number;
						$this->emetteur_number_key         = $account->cle_rib;
						$this->sepa_xml_pti_in_ctti        = (bool) $account->pti_in_ctti;
						$this->emetteur_iban               = $account->iban;
						$this->emetteur_bic                = $account->bic;

						$this->emetteur_ics                = ($type == 'bank-transfer' ? $account->ics_transfer : $account->ics);

						$this->raison_sociale              = $account->proprio;
					}

					$this->factures = $factures_prev_id;
					$this->context['factures_prev'] = $factures_prev;

					// Generation of direct debit or credti transfer file $this->filename (May be a SEPA file for european countries)
					// This also set the property $this->total with amount that is included into file
					$result = $this->generate($format, $executiondate, $type);
					if ($result < 0) {
						/*var_dump($this->error);
						var_dump($this->invoice_in_error); */
						$error++;
					}
				}
				dol_syslog(__METHOD__."::End withdraw receipt, file ".$this->filename, LOG_DEBUG);
			}
			//var_dump($this->total);exit;

			/*
			 * Update total defined after generation of file
			 */
			if (!$error) {
				$sql = "UPDATE ".MAIN_DB_PREFIX."prelevement_bons";
				$sql .= " SET amount = ".price2num($this->total);
				$sql .= " WHERE rowid = ".((int) $this->id);
<<<<<<< HEAD
				$sql .= " AND entity = ".$conf->entity;
=======
				$sql .= " AND entity = ".((int) $conf->entity);
>>>>>>> 95dc2558

				$resql = $this->db->query($sql);
				if (!$resql) {
					$error++;
					dol_syslog(__METHOD__."::Error update total: ".$this->db->error(), LOG_ERR);
				}
			}

			if (!$error && !$notrigger) {
				$triggername = 'DIRECT_DEBIT_ORDER_CREATE';
				if ($type != 'bank-transfer') {
					$triggername = 'CREDIT_TRANSFER_ORDER_CREATE';
				}

				// Call trigger
				$result = $this->call_trigger($triggername, $user);
				if ($result < 0) {
					$error++;
				}
				// End call triggers
			}

			if (!$error) {
				$this->db->commit();
				return count($factures_prev);
			} else {
				$this->db->rollback();
				return -1;
			}
		} else {
			return 0;
		}
	}


	/**
	 *  Get object and lines from database
	 *
	 *  @param	User	$user		Object user that delete
	 *  @param	int		$notrigger	1=Does not execute triggers, 0= execute triggers
	 *  @return	int					>0 if OK, <0 if KO
	 */
	public function delete($user = null, $notrigger = 0)
	{
		$this->db->begin();

		$error = 0;
		$resql1 = $resql2 = $resql3 = $resql4 = 0;

		if (!$notrigger) {
			$triggername = 'DIRECT_DEBIT_ORDER_DELETE';
			if ($this->type == 'bank-transfer') {
				$triggername = 'PAYMENTBYBANKTRANFER_DELETE';
			}
			// Call trigger
			$result = $this->call_trigger($triggername, $user);
			if ($result < 0) {
				$error++;
			}
			// End call triggers
		}

		if (!$error) {
			$sql = "DELETE FROM ".MAIN_DB_PREFIX."prelevement_facture WHERE fk_prelevement_lignes IN (SELECT rowid FROM ".MAIN_DB_PREFIX."prelevement_lignes WHERE fk_prelevement_bons = ".((int) $this->id).")";
			$resql1 = $this->db->query($sql);
			if (!$resql1) {
				dol_print_error($this->db);
			}
		}

		if (!$error) {
			$sql = "DELETE FROM ".MAIN_DB_PREFIX."prelevement_lignes WHERE fk_prelevement_bons = ".((int) $this->id);
			$resql2 = $this->db->query($sql);
			if (!$resql2) {
				dol_print_error($this->db);
			}
		}

		if (!$error) {
			$sql = "DELETE FROM ".MAIN_DB_PREFIX."prelevement_bons WHERE rowid = ".((int) $this->id);
			$resql3 = $this->db->query($sql);
			if (!$resql3) {
				dol_print_error($this->db);
			}
		}

		if (!$error) {
			$sql = "UPDATE ".MAIN_DB_PREFIX."prelevement_facture_demande SET fk_prelevement_bons = NULL, traite = 0 WHERE fk_prelevement_bons = ".((int) $this->id);
			$resql4 = $this->db->query($sql);
			if (!$resql4) {
				dol_print_error($this->db);
			}
		}

		if ($resql1 && $resql2 && $resql3 && $resql4 && !$error) {
			$this->db->commit();
			return 1;
		} else {
			$this->db->rollback();
			return -1;
		}
	}


	/**
	 *	Returns clickable name (with picto)
	 *
	 *  @param  int     $withpicto                  Include picto in link (0=No picto, 1=Include picto into link, 2=Only picto)
	 *  @param  string  $option                     On what the link point to ('nolink', ...)
	 *  @param  int     $notooltip                  1=Disable tooltip
	 *  @param  string  $morecss                    Add more css on link
	 *  @param  int     $save_lastsearch_value      -1=Auto, 0=No save of lastsearch_values when clicking, 1=Save lastsearch_values whenclicking
	 *	@return	string								URL of target
	 */
	public function getNomUrl($withpicto = 0, $option = '', $notooltip = 0, $morecss = '', $save_lastsearch_value = -1)
	{
		global $conf, $langs, $hookmanager;

		if (!empty($conf->dol_no_mouse_hover)) {
			$notooltip = 1; // Force disable tooltips
		}

		$result = '';

		$labeltoshow = 'PaymentByDirectDebit';
		if ($this->type == 'bank-transfer') {
			$labeltoshow = 'PaymentByBankTransfer';
		}

		$label = '<u>'.$langs->trans($labeltoshow).'</u>';
		$label .= '<br>';
		$label .= '<b>'.$langs->trans('Ref').':</b> '.$this->ref;
		if (isset($this->statut)) {
			$label .= '<br><b>'.$langs->trans("Status").":</b> ".$this->getLibStatut(5);
		}

		$url = DOL_URL_ROOT.'/compta/prelevement/card.php?id='.$this->id;
		if ($this->type == 'bank-transfer') {
			$url = DOL_URL_ROOT.'/compta/prelevement/card.php?id='.$this->id;
		}

		if ($option != 'nolink') {
			// Add param to save lastsearch_values or not
			$add_save_lastsearch_values = ($save_lastsearch_value == 1 ? 1 : 0);
			if ($save_lastsearch_value == -1 && preg_match('/list\.php/', $_SERVER["PHP_SELF"])) {
				$add_save_lastsearch_values = 1;
			}
			if ($add_save_lastsearch_values) {
				$url .= '&save_lastsearch_values=1';
			}
		}

		$linkclose = '';
		if (empty($notooltip)) {
			if (!empty($conf->global->MAIN_OPTIMIZEFORTEXTBROWSER)) {
				$label = $langs->trans("ShowMyObject");
				$linkclose .= ' alt="'.dol_escape_htmltag($label, 1).'"';
			}
			$linkclose .= ' title="'.dol_escape_htmltag($label, 1).'"';
			$linkclose .= ' class="classfortooltip'.($morecss ? ' '.$morecss : '').'"';

			/*
			 $hookmanager->initHooks(array('myobjectdao'));
			 $parameters=array('id'=>$this->id);
			 $reshook=$hookmanager->executeHooks('getnomurltooltip',$parameters,$this,$action);    // Note that $action and $object may have been modified by some hooks
			 if ($reshook > 0) $linkclose = $hookmanager->resPrint;
			 */
		} else {
			$linkclose = ($morecss ? ' class="'.$morecss.'"' : '');
		}

		$linkstart = '<a href="'.$url.'"';
		$linkstart .= $linkclose.'>';
		$linkend = '</a>';

		$result .= $linkstart;
		if ($withpicto) {
			$result .= img_object(($notooltip ? '' : $label), ($this->picto ? $this->picto : 'generic'), ($notooltip ? (($withpicto != 2) ? 'class="paddingright"' : '') : 'class="'.(($withpicto != 2) ? 'paddingright ' : '').'classfortooltip"'), 0, 0, $notooltip ? 0 : 1);
		}
		if ($withpicto != 2) {
			$result .= $this->ref;
		}
		$result .= $linkend;

		global $action, $hookmanager;
		$hookmanager->initHooks(array('banktransferdao'));
		$parameters = array('id'=>$this->id, 'getnomurl' => &$result);
		$reshook = $hookmanager->executeHooks('getNomUrl', $parameters, $this, $action); // Note that $action and $object may have been modified by some hooks
		if ($reshook > 0) {
			$result = $hookmanager->resPrint;
		} else {
			$result .= $hookmanager->resPrint;
		}

		return $result;
	}


	/**
	 *	Delete a notification def by id
	 *
	 *	@param	int		$rowid		id of notification
	 *	@return	int					0 if OK, <0 if KO
	 */
	public function deleteNotificationById($rowid)
	{
		$sql = "DELETE FROM ".MAIN_DB_PREFIX."notify_def";
		$sql .= " WHERE rowid = ".((int) $rowid);

		if ($this->db->query($sql)) {
			return 0;
		} else {
			return -1;
		}
	}

	/**
	 *	Delete a notification
	 *
	 *	@param	int|User	$user		notification user
	 *	@param	string		$action		notification action
	 *	@return	int						>0 if OK, <0 if KO
	 */
	public function deleteNotification($user, $action)
	{
		if (is_object($user)) {
			$userid = $user->id;
		} else {	// If user is an id
			$userid = $user;
		}

		$sql = "DELETE FROM ".MAIN_DB_PREFIX."notify_def";
		$sql .= " WHERE fk_user=".((int) $userid)." AND fk_action='".$this->db->escape($action)."'";

		if ($this->db->query($sql)) {
			return 0;
		} else {
			return -1;
		}
	}

	// phpcs:disable PEAR.NamingConventions.ValidFunctionName.ScopeNotCamelCaps
	/**
	 *	Add a notification
	 *
	 *	@param	DoliDB		$db			database handler
	 *	@param	int|User	$user		notification user
	 *	@param	string		$action		notification action
	 *	@return	int						0 if OK, <0 if KO
	 */
	public function addNotification($db, $user, $action)
	{
		// phpcs:enable
		$result = 0;

		if (is_object($user)) {
			$userid = $user->id;
		} else {	// If user is an id
			$userid = $user;
		}

		if ($this->deleteNotification($user, $action) == 0) {
			$now = dol_now();

			$sql = "INSERT INTO ".MAIN_DB_PREFIX."notify_def (datec,fk_user, fk_soc, fk_contact, fk_action)";
			$sql .= " VALUES ('".$this->db->idate($now)."', ".((int) $userid).", 'NULL', 'NULL', '".$this->db->escape($action)."')";

			dol_syslog("adnotiff: ".$sql);
			if ($this->db->query($sql)) {
				$result = 0;
			} else {
				$result = -1;
				dol_syslog(get_class($this)."::addNotification Error $result");
			}
		}

		return $result;
	}


	/**
	 * Generate a direct debit or credit transfer file.
	 * Generation Formats:
	 * - Europe: SEPA (France: CFONB no more supported, Spain: AEB19 if external module EsAEB is enabled)
	 * - Others countries: Warning message
	 * File is generated with name this->filename
	 *
	 * @param	string	$format				FRST, RCUR or ALL
	 * @param 	string 	$executiondate		Date to execute transfer
	 * @param	string	$type				'direct-debit' or 'bank-transfer'
	 * @return	int							>=0 if OK, <0 if KO
	 */
	public function generate($format = 'ALL', $executiondate = '', $type = 'direct-debit')
	{
		global $conf, $langs, $mysoc;

		//TODO: Optimize code to read lines in a single function

		$result = 0;

		dol_syslog(get_class($this)."::generate build file=".$this->filename." type=".$type);

		$this->file = fopen($this->filename, "w");
		if (empty($this->file)) {
			$this->error = $langs->trans('ErrorFailedToOpenFile', $this->filename);
			return -1;
		}

		$found = 0;
		$this->total = 0;

		// Build file for European countries
		if ($mysoc->isInEEC()) {
			$found++;

			if ($type != 'bank-transfer') {
				/**
				 * SECTION CREATION FICHIER SEPA - DIRECT DEBIT
				 */
				// SEPA Initialisation
				$CrLf = "\n";

				$now = dol_now();

				$dateTime_ECMA = dol_print_date($now, '%Y-%m-%dT%H:%M:%S');

				$date_actu = $now;
				if (!empty($executiondate)) {
					$date_actu = $executiondate;
				}

				$dateTime_YMD = dol_print_date($date_actu, '%Y%m%d');
				$dateTime_YMDHMS = dol_print_date($date_actu, '%Y%m%d%H%M%S');
				$fileDebiteurSection = '';
				$fileEmetteurSection = '';
				$i = 0;

				/*
				 * Section Debitor (sepa Debiteurs bloc lines)
				 */

				$sql = "SELECT soc.rowid as socid, soc.code_client as code, soc.address, soc.zip, soc.town, c.code as country_code,";
				$sql .= " pl.client_nom as nom, pl.code_banque as cb, pl.code_guichet as cg, pl.number as cc, pl.amount as somme,";
				$sql .= " f.ref as fac, pf.fk_facture as idfac,";
				$sql .= " rib.rowid, rib.datec, rib.iban_prefix as iban, rib.bic as bic, rib.rowid as drum, rib.rum, rib.date_rum";
				$sql .= " FROM";
				$sql .= " ".MAIN_DB_PREFIX."prelevement_lignes as pl,";
				$sql .= " ".MAIN_DB_PREFIX."facture as f,";
				$sql .= " ".MAIN_DB_PREFIX."prelevement_facture as pf,";
				$sql .= " ".MAIN_DB_PREFIX."societe as soc,";
				$sql .= " ".MAIN_DB_PREFIX."c_country as c,";
				$sql .= " ".MAIN_DB_PREFIX."societe_rib as rib";
				$sql .= " WHERE pl.fk_prelevement_bons = ".((int) $this->id);
				$sql .= " AND pl.rowid = pf.fk_prelevement_lignes";
				$sql .= " AND pf.fk_facture = f.rowid";
				$sql .= " AND f.fk_soc = soc.rowid";
				$sql .= " AND soc.fk_pays = c.rowid";
				$sql .= " AND rib.fk_soc = f.fk_soc";
				$sql .= " AND rib.default_rib = 1";
				$sql .= " AND rib.type = 'ban'";

				// Define $fileDebiteurSection. One section DrctDbtTxInf per invoice.
				$resql = $this->db->query($sql);
				if ($resql) {
					$cachearraytotestduplicate = array();

					$num = $this->db->num_rows($resql);
					while ($i < $num) {
						$obj = $this->db->fetch_object($resql);

						if (!empty($cachearraytotestduplicate[$obj->idfac])) {
							$this->error = $langs->trans('ErrorCompanyHasDuplicateDefaultBAN', $obj->socid);
							$this->invoice_in_error[$obj->idfac] = $this->error;
							$result = -2;
							break;
						}
						$cachearraytotestduplicate[$obj->idfac] = $obj->rowid;

						$daterum = (!empty($obj->date_rum)) ? $this->db->jdate($obj->date_rum) : $this->db->jdate($obj->datec);
						$fileDebiteurSection .= $this->EnregDestinataireSEPA($obj->code, $obj->nom, $obj->address, $obj->zip, $obj->town, $obj->country_code, $obj->cb, $obj->cg, $obj->cc, $obj->somme, $obj->fac, $obj->idfac, $obj->iban, $obj->bic, $daterum, $obj->drum, $obj->rum, $type);
						$this->total = $this->total + $obj->somme;
						$i++;
					}
					$nbtotalDrctDbtTxInf = $i;
				} else {
					$this->error = $this->db->lasterror();
					fputs($this->file, 'ERROR DEBITOR '.$sql.$CrLf); // DEBITOR = Customers
					$result = -2;
				}

				// Define $fileEmetteurSection. Start of bloc PmtInf. Will contains all $nbtotalDrctDbtTxInf
				if ($result != -2) {
					$fileEmetteurSection .= $this->EnregEmetteurSEPA($conf, $date_actu, $nbtotalDrctDbtTxInf, $this->total, $CrLf, $format, $type);
				}

				/**
				 * SECTION CREATION SEPA FILE - ISO200022
				 */
				// SEPA File Header
				fputs($this->file, '<'.'?xml version="1.0" encoding="UTF-8" standalone="yes"?'.'>'.$CrLf);
				fputs($this->file, '<Document xmlns="urn:iso:std:iso:20022:tech:xsd:pain.008.001.02" xmlns:xsi="http://www.w3.org/2001/XMLSchema-instance">'.$CrLf);
				fputs($this->file, '	<CstmrDrctDbtInitn>'.$CrLf);
				// SEPA Group header
				fputs($this->file, '		<GrpHdr>'.$CrLf);
				fputs($this->file, '			<MsgId>'.('DD/'.$dateTime_YMD.'/REF'.$this->id).'</MsgId>'.$CrLf);
				fputs($this->file, '			<CreDtTm>'.$dateTime_ECMA.'</CreDtTm>'.$CrLf);
				fputs($this->file, '			<NbOfTxs>'.$i.'</NbOfTxs>'.$CrLf);
				fputs($this->file, '			<CtrlSum>'.$this->total.'</CtrlSum>'.$CrLf);
				fputs($this->file, '			<InitgPty>'.$CrLf);
				fputs($this->file, '				<Nm>'.dolEscapeXML(strtoupper(dol_string_unaccent($this->raison_sociale))).'</Nm>'.$CrLf);
				fputs($this->file, '				<Id>'.$CrLf);
				fputs($this->file, '				    <PrvtId>'.$CrLf);
				fputs($this->file, '					<Othr>'.$CrLf);
				fputs($this->file, '						<Id>'.$this->emetteur_ics.'</Id>'.$CrLf);
				fputs($this->file, '					</Othr>'.$CrLf);
				fputs($this->file, '				    </PrvtId>'.$CrLf);
				fputs($this->file, '				</Id>'.$CrLf);
				fputs($this->file, '			</InitgPty>'.$CrLf);
				fputs($this->file, '		</GrpHdr>'.$CrLf);
				// SEPA File Emetteur
				if ($result != -2) {
					fputs($this-> file, $fileEmetteurSection);
				}
				// SEPA File Debiteurs
				if ($result != -2) {
					fputs($this-> file, $fileDebiteurSection);
				}
				// SEPA FILE FOOTER
				fputs($this->file, '		</PmtInf>'.$CrLf);
				fputs($this->file, '	</CstmrDrctDbtInitn>'.$CrLf);
				fputs($this->file, '</Document>'.$CrLf);
			} else {
				/**
				 * SECTION CREATION FICHIER SEPA - CREDIT TRANSFER
				 */
				// SEPA Initialisation
				$CrLf = "\n";

				$now = dol_now();

				$dateTime_ECMA = dol_print_date($now, '%Y-%m-%dT%H:%M:%S');

				$date_actu = $now;
				if (!empty($executiondate)) {
					$date_actu = $executiondate;
				}

				$dateTime_YMD = dol_print_date($date_actu, '%Y%m%d');
				$dateTime_YMDHMS = dol_print_date($date_actu, '%Y%m%d%H%M%S');
				$fileCrediteurSection = '';
				$fileEmetteurSection = '';
				$i = 0;

				/*
				 * Section Creditor (sepa Crediteurs bloc lines)
				 */

				$sql = "SELECT soc.rowid as socid, soc.code_client as code, soc.address, soc.zip, soc.town, c.code as country_code,";
				$sql .= " pl.client_nom as nom, pl.code_banque as cb, pl.code_guichet as cg, pl.number as cc, pl.amount as somme,";
				$sql .= " f.ref as fac, pf.fk_facture_fourn as idfac, f.ref_supplier as fac_ref_supplier,";
				$sql .= " rib.rowid, rib.datec, rib.iban_prefix as iban, rib.bic as bic, rib.rowid as drum, rib.rum, rib.date_rum";
				$sql .= " FROM";
				$sql .= " ".MAIN_DB_PREFIX."prelevement_lignes as pl,";
				$sql .= " ".MAIN_DB_PREFIX."facture_fourn as f,";
				$sql .= " ".MAIN_DB_PREFIX."prelevement_facture as pf,";
				$sql .= " ".MAIN_DB_PREFIX."societe as soc,";
				$sql .= " ".MAIN_DB_PREFIX."c_country as c,";
				$sql .= " ".MAIN_DB_PREFIX."societe_rib as rib";
				$sql .= " WHERE pl.fk_prelevement_bons = ".((int) $this->id);
				$sql .= " AND pl.rowid = pf.fk_prelevement_lignes";
				$sql .= " AND pf.fk_facture_fourn = f.rowid";
				$sql .= " AND f.fk_soc = soc.rowid";
				$sql .= " AND soc.fk_pays = c.rowid";
				$sql .= " AND rib.fk_soc = f.fk_soc";
				$sql .= " AND rib.default_rib = 1";
				$sql .= " AND rib.type = 'ban'";

				// Define $fileCrediteurSection. One section DrctDbtTxInf per invoice.
				$resql = $this->db->query($sql);
				if ($resql) {
					$cachearraytotestduplicate = array();

					$num = $this->db->num_rows($resql);
					while ($i < $num) {
						$obj = $this->db->fetch_object($resql);

						if (!empty($cachearraytotestduplicate[$obj->idfac])) {
							$this->error = $langs->trans('ErrorCompanyHasDuplicateDefaultBAN', $obj->socid);
							$this->invoice_in_error[$obj->idfac] = $this->error;
							$result = -2;
							break;
						}
						$cachearraytotestduplicate[$obj->idfac] = $obj->rowid;

						$daterum = (!empty($obj->date_rum)) ? $this->db->jdate($obj->date_rum) : $this->db->jdate($obj->datec);
						$fileCrediteurSection .= $this->EnregDestinataireSEPA($obj->code, $obj->nom, $obj->address, $obj->zip, $obj->town, $obj->country_code, $obj->cb, $obj->cg, $obj->cc, $obj->somme, $obj->fac_ref_supplier, $obj->idfac, $obj->iban, $obj->bic, $daterum, $obj->drum, $obj->rum, $type);
						$this->total = $this->total + $obj->somme;
						$i++;
					}
					$nbtotalDrctDbtTxInf = $i;
				} else {
					$this->error = $this->db->lasterror();
					fputs($this->file, 'ERROR CREDITOR '.$sql.$CrLf); // CREDITORS = Suppliers
					$result = -2;
				}

				// Define $fileEmetteurSection. Start of bloc PmtInf. Will contains all $nbtotalDrctDbtTxInf
				if ($result != -2) {
					$fileEmetteurSection .= $this->EnregEmetteurSEPA($conf, $date_actu, $nbtotalDrctDbtTxInf, $this->total, $CrLf, $format, $type);
				}

				/**
				 * SECTION CREATION SEPA FILE - CREDIT TRANSFER - ISO200022
				 */
				// SEPA File Header
				fputs($this->file, '<'.'?xml version="1.0" encoding="UTF-8" standalone="yes"?'.'>'.$CrLf);
				fputs($this->file, '<Document xmlns="urn:iso:std:iso:20022:tech:xsd:pain.001.001.03" xmlns:xsi="http://www.w3.org/2001/XMLSchema-instance">'.$CrLf);
				fputs($this->file, '	<CstmrCdtTrfInitn>'.$CrLf);
				// SEPA Group header
				fputs($this->file, '		<GrpHdr>'.$CrLf);
				fputs($this->file, '			<MsgId>'.('TRF/'.$dateTime_YMD.'/REF'.$this->id).'</MsgId>'.$CrLf);
				fputs($this->file, '			<CreDtTm>'.$dateTime_ECMA.'</CreDtTm>'.$CrLf);
				fputs($this->file, '			<NbOfTxs>'.$i.'</NbOfTxs>'.$CrLf);
				fputs($this->file, '			<CtrlSum>'.$this->total.'</CtrlSum>'.$CrLf);
				fputs($this->file, '			<InitgPty>'.$CrLf);
				fputs($this->file, '				<Nm>'.dolEscapeXML(strtoupper(dol_string_unaccent($this->raison_sociale))).'</Nm>'.$CrLf);
				fputs($this->file, '				<Id>'.$CrLf);
				fputs($this->file, '				    <PrvtId>'.$CrLf);
				fputs($this->file, '					<Othr>'.$CrLf);
				fputs($this->file, '						<Id>'.$this->emetteur_ics.'</Id>'.$CrLf);
				fputs($this->file, '					</Othr>'.$CrLf);
				fputs($this->file, '				    </PrvtId>'.$CrLf);
				fputs($this->file, '				</Id>'.$CrLf);
				fputs($this->file, '			</InitgPty>'.$CrLf);
				fputs($this->file, '		</GrpHdr>'.$CrLf);
				// SEPA File Emetteur (mycompany)
				if ($result != -2) {
					fputs($this-> file, $fileEmetteurSection);
				}
				// SEPA File Creditors
				if ($result != -2) {
					fputs($this-> file, $fileCrediteurSection);
				}
				// SEPA FILE FOOTER
				fputs($this->file, '		</PmtInf>'.$CrLf);
				fputs($this->file, '	</CstmrCdtTrfInitn>'.$CrLf);
				fputs($this->file, '</Document>'.$CrLf);
			}
		}

		// Build file for Other Countries with unknow format
		if (!$found) {
			if ($type != 'bank-transfer') {
				$sql = "SELECT pl.amount";
				$sql .= " FROM";
				$sql .= " ".MAIN_DB_PREFIX."prelevement_lignes as pl,";
				$sql .= " ".MAIN_DB_PREFIX."facture as f,";
				$sql .= " ".MAIN_DB_PREFIX."prelevement_facture as pf";
				$sql .= " WHERE pl.fk_prelevement_bons = ".((int) $this->id);
				$sql .= " AND pl.rowid = pf.fk_prelevement_lignes";
				$sql .= " AND pf.fk_facture = f.rowid";

				// Lines
				$i = 0;
				$resql = $this->db->query($sql);
				if ($resql) {
					$num = $this->db->num_rows($resql);

					while ($i < $num) {
						$obj = $this->db->fetch_object($resql);
						$this->total = $this->total + $obj->amount;

						// TODO Write record into file
						$i++;
					}
				} else {
					$result = -2;
				}
			} else {
				$sql = "SELECT pl.amount";
				$sql .= " FROM";
				$sql .= " ".MAIN_DB_PREFIX."prelevement_lignes as pl,";
				$sql .= " ".MAIN_DB_PREFIX."facture_fourn as f,";
				$sql .= " ".MAIN_DB_PREFIX."prelevement_facture as pf";
				$sql .= " WHERE pl.fk_prelevement_bons = ".((int) $this->id);
				$sql .= " AND pl.rowid = pf.fk_prelevement_lignes";
				$sql .= " AND pf.fk_facture_fourn = f.rowid";

				// Lines
				$i = 0;
				$resql = $this->db->query($sql);
				if ($resql) {
					$num = $this->db->num_rows($resql);

					while ($i < $num) {
						$obj = $this->db->fetch_object($resql);
						$this->total = $this->total + $obj->amount;

						// TODO Write record into file
						$i++;
					}
				} else {
					$result = -2;
				}
			}

			$langs->load('withdrawals');

			// TODO Add here code to generate a generic file
			fputs($this->file, $langs->transnoentitiesnoconv('WithdrawalFileNotCapable', $mysoc->country_code));
		}

		fclose($this->file);
		if (!empty($conf->global->MAIN_UMASK)) {
			@chmod($this->file, octdec($conf->global->MAIN_UMASK));
		}

		return $result;
	}


	/**
	 * Generate dynamically a RUM number for a customer bank account
	 *
	 * @param	string		$row_code_client	Customer code (soc.code_client)
	 * @param	int			$row_datec			Creation date of bank account (rib.datec)
	 * @param	string		$row_drum			Id of customer bank account (rib.rowid)
	 * @return 	string		RUM number
	 */
	public static function buildRumNumber($row_code_client, $row_datec, $row_drum)
	{
		global $langs;
		$pre = substr(dol_string_nospecial(dol_string_unaccent($langs->transnoentitiesnoconv('RUM'))), 0, 3); // Must always be on 3 char ('RUM' or 'UMR'. This is a protection against bad translation)
		return $pre.'-'.$row_code_client.'-'.$row_drum.'-'.date('U', $row_datec);
	}


	// phpcs:disable PEAR.NamingConventions.ValidFunctionName.ScopeNotCamelCaps
	/**
	 *	Write recipient of request (customer)
	 *
	 *	@param	int		$rowid			id of line
	 *	@param	string	$client_nom		name of customer
	 *	@param	string	$rib_banque		code of bank
	 *	@param	string	$rib_guichet 	code of bank office
	 *	@param	string	$rib_number		bank account
	 *	@param	float	$amount			amount
	 *	@param	string	$ref		ref of invoice
	 *	@param	int		$facid			id of invoice
	 *  @param	string	$rib_dom		rib domiciliation
	 *  @param	string	$type			'direct-debit' or 'bank-transfer'
	 *	@return	void
	 *  @see EnregDestinataireSEPA()
	 */
	public function EnregDestinataire($rowid, $client_nom, $rib_banque, $rib_guichet, $rib_number, $amount, $ref, $facid, $rib_dom = '', $type = 'direct-debit')
	{
		// phpcs:enable
		fputs($this->file, "06");
		fputs($this->file, "08"); // Prelevement ordinaire

		fputs($this->file, "        "); // Zone Reservee B2

		fputs($this->file, $this->emetteur_ics); // ICS

		// Date d'echeance C1

		fputs($this->file, "       ");
		fputs($this->file, strftime("%d%m", $this->date_echeance));
		fputs($this->file, substr(strftime("%y", $this->date_echeance), 1));

		// Raison Sociale Destinataire C2

		fputs($this->file, substr(strtoupper($client_nom)."                         ", 0, 24));

		// Domiciliation facultative D1
		$domiciliation = strtr($rib_dom, array(" " => "-", CHR(13) => " ", CHR(10) => ""));
		fputs($this->file, substr($domiciliation."                         ", 0, 24));

		// Zone Reservee D2

		fputs($this->file, substr("                             ", 0, 8));

		// Code Guichet  D3

		fputs($this->file, $rib_guichet);

		// Numero de compte D4

		fputs($this->file, substr("000000000000000".$rib_number, -11));

		// Zone E Montant

		$montant = (round($amount, 2) * 100);

		fputs($this->file, substr("000000000000000".$montant, -16));

		// Libelle F

		fputs($this->file, substr("*_".$ref."_RDVnet".$rowid."                               ", 0, 31));

		// Code etablissement G1

		fputs($this->file, $rib_banque);

		// Zone Reservee G2

		fputs($this->file, substr("                                        ", 0, 5));

		fputs($this->file, "\n");
	}

	// phpcs:disable PEAR.NamingConventions.ValidFunctionName.ScopeNotCamelCaps
	/**
	 *	Write recipient of request (customer)
	 *
	 *	@param	string		$row_code_client	soc.code_client as code,
	 *	@param	string		$row_nom			pl.client_nom AS name,
	 *	@param	string		$row_address		soc.address AS adr,
	 *	@param	string		$row_zip			soc.zip
	 *  @param	string		$row_town			soc.town
	 *	@param	string		$row_country_code	c.code AS country,
	 *	@param	string		$row_cb				pl.code_banque AS cb,		Not used for SEPA
	 *	@param	string		$row_cg				pl.code_guichet AS cg,		Not used for SEPA
	 *	@param	string		$row_cc				pl.number AS cc,			Not used for SEPA
	 *	@param	string		$row_somme			pl.amount AS somme,
	 *	@param	string		$row_ref			f.ref
	 *	@param	string		$row_idfac			pf.fk_facture AS idfac,
	 *	@param	string		$row_iban			rib.iban_prefix AS iban,
	 *	@param	string		$row_bic			rib.bic AS bic,
	 *	@param	string		$row_datec			rib.datec,
	 *	@param	string		$row_drum			rib.rowid used to generate rum
	 * 	@param	string		$row_rum			rib.rum Rum defined on company bank account
	 *  @param	string		$type				'direct-debit' or 'bank-transfer'
	 *	@return	string							Return string with SEPA part DrctDbtTxInf
	 *  @see EnregDestinataire()
	 */
	public function EnregDestinataireSEPA($row_code_client, $row_nom, $row_address, $row_zip, $row_town, $row_country_code, $row_cb, $row_cg, $row_cc, $row_somme, $row_ref, $row_idfac, $row_iban, $row_bic, $row_datec, $row_drum, $row_rum, $type = 'direct-debit')
	{
		// phpcs:enable
		global $conf;

		include_once DOL_DOCUMENT_ROOT.'/core/lib/functions2.lib.php';

		$CrLf = "\n";
		$Rowing = sprintf("%010d", $row_idfac);

		// Define value for RUM
		// Example:  RUMCustomerCode-CustomerBankAccountId-01424448606	(note: Date is date of creation of CustomerBankAccountId)
		$Rum = empty($row_rum) ? $this->buildRumNumber($row_code_client, $row_datec, $row_drum) : $row_rum;

		// Define date of RUM signature
		$DtOfSgntr = dol_print_date($row_datec, '%Y-%m-%d');

		if ($type != 'bank-transfer') {
			// SEPA Paiement Information of buyer for Direct Debit
			$XML_DEBITOR = '';
			$XML_DEBITOR .= '			<DrctDbtTxInf>'.$CrLf;
			$XML_DEBITOR .= '				<PmtId>'.$CrLf;
			// Add EndToEndId. Must be a unique ID for each payment (for example by including bank, buyer or seller, date, checksum)
			$XML_DEBITOR .= '					<EndToEndId>'.(($conf->global->PRELEVEMENT_END_TO_END != "") ? $conf->global->PRELEVEMENT_END_TO_END : ('DD-'.dol_trunc($row_idfac.'-'.$row_ref, 20, 'right', 'UTF-8', 1)).'-'.$Rowing).'</EndToEndId>'.$CrLf; // ISO20022 states that EndToEndId has a MaxLength of 35 characters
			$XML_DEBITOR .= '				</PmtId>'.$CrLf;
			$XML_DEBITOR .= '				<InstdAmt Ccy="EUR">'.round($row_somme, 2).'</InstdAmt>'.$CrLf;
			$XML_DEBITOR .= '				<DrctDbtTx>'.$CrLf;
			$XML_DEBITOR .= '					<MndtRltdInf>'.$CrLf;
			$XML_DEBITOR .= '						<MndtId>'.$Rum.'</MndtId>'.$CrLf;
			$XML_DEBITOR .= '						<DtOfSgntr>'.$DtOfSgntr.'</DtOfSgntr>'.$CrLf;
			$XML_DEBITOR .= '						<AmdmntInd>false</AmdmntInd>'.$CrLf;
			$XML_DEBITOR .= '					</MndtRltdInf>'.$CrLf;
			$XML_DEBITOR .= '				</DrctDbtTx>'.$CrLf;
			$XML_DEBITOR .= '				<DbtrAgt>'.$CrLf;
			$XML_DEBITOR .= '					<FinInstnId>'.$CrLf;
			$XML_DEBITOR .= '						<BIC>'.$row_bic.'</BIC>'.$CrLf;
			$XML_DEBITOR .= '					</FinInstnId>'.$CrLf;
			$XML_DEBITOR .= '				</DbtrAgt>'.$CrLf;
			$XML_DEBITOR .= '				<Dbtr>'.$CrLf;
			$XML_DEBITOR .= '					<Nm>'.dolEscapeXML(strtoupper(dol_string_unaccent($row_nom))).'</Nm>'.$CrLf;
			$XML_DEBITOR .= '					<PstlAdr>'.$CrLf;
			$XML_DEBITOR .= '						<Ctry>'.$row_country_code.'</Ctry>'.$CrLf;
			$addressline1 = strtr($row_address, array(CHR(13) => ", ", CHR(10) => ""));
			$addressline2 = strtr($row_zip.(($row_zip && $row_town) ? ' ' : ''.$row_town), array(CHR(13) => ", ", CHR(10) => ""));
			if (trim($addressline1)) {
				$XML_DEBITOR .= '						<AdrLine>'.dolEscapeXML(dol_trunc(dol_string_unaccent($addressline1), 70, 'right', 'UTF-8', 1)).'</AdrLine>'.$CrLf;
			}
			if (trim($addressline2)) {
				$XML_DEBITOR .= '						<AdrLine>'.dolEscapeXML(dol_trunc(dol_string_unaccent($addressline2), 70, 'right', 'UTF-8', 1)).'</AdrLine>'.$CrLf;
			}
			$XML_DEBITOR .= '					</PstlAdr>'.$CrLf;
			$XML_DEBITOR .= '				</Dbtr>'.$CrLf;
			$XML_DEBITOR .= '				<DbtrAcct>'.$CrLf;
			$XML_DEBITOR .= '					<Id>'.$CrLf;
			$XML_DEBITOR .= '						<IBAN>'.preg_replace('/\s/', '', $row_iban).'</IBAN>'.$CrLf;
			$XML_DEBITOR .= '					</Id>'.$CrLf;
			$XML_DEBITOR .= '				</DbtrAcct>'.$CrLf;
			$XML_DEBITOR .= '				<RmtInf>'.$CrLf;
			// A string with some information on payment - 140 max
			$XML_DEBITOR .= '					<Ustrd>'.(($conf->global->PRELEVEMENT_USTRD != "") ? $conf->global->PRELEVEMENT_USTRD : dol_trunc($row_ref, 135, 'right', 'UTF-8', 1)).'</Ustrd>'.$CrLf; // 140 max
			$XML_DEBITOR .= '				</RmtInf>'.$CrLf;
			$XML_DEBITOR .= '			</DrctDbtTxInf>'.$CrLf;
			return $XML_DEBITOR;
		} else {
			// SEPA Paiement Information of seller for Credit Transfer
			$XML_CREDITOR = '';
			$XML_CREDITOR .= '			<CdtTrfTxInf>'.$CrLf;
			$XML_CREDITOR .= '				<PmtId>'.$CrLf;
			// Add EndToEndId. Must be a unique ID for each payment (for example by including bank, buyer or seller, date, checksum)
			$XML_CREDITOR .= '					<EndToEndId>'.(($conf->global->PRELEVEMENT_END_TO_END != "") ? $conf->global->PRELEVEMENT_END_TO_END : ('CT-'.dol_trunc($row_idfac.'-'.$row_ref, 20, 'right', 'UTF-8', 1)).'-'.$Rowing).'</EndToEndId>'.$CrLf; // ISO20022 states that EndToEndId has a MaxLength of 35 characters
			$XML_CREDITOR .= '				</PmtId>'.$CrLf;
			if (!empty($this->sepa_xml_pti_in_ctti)) {
				$XML_CREDITOR .= '				<PmtTpInf>' . $CrLf;

				// Can be 'NORM' for normal or 'HIGH' for high priority level
				if (!empty($conf->global->PAYMENTBYBANKTRANSFER_FORCE_HIGH_PRIORITY)) {
					$instrprty = 'HIGH';
				} else {
					$instrprty = 'NORM';
				}
				$XML_CREDITOR .= '					<InstrPrty>'.$instrprty.'</InstrPrty>' . $CrLf;
				$XML_CREDITOR .= '					<SvcLvl>' . $CrLf;
				$XML_CREDITOR .= '						<Cd>SEPA</Cd>' . $CrLf;
				$XML_CREDITOR .= '					</SvcLvl>' . $CrLf;
				$XML_CREDITOR .= '					<CtgyPurp>' . $CrLf;
				$XML_CREDITOR .= '						<Cd>CORE</Cd>' . $CrLf;
				$XML_CREDITOR .= '					</CtgyPurp>' . $CrLf;
				$XML_CREDITOR .= '				</PmtTpInf>' . $CrLf;
			}
			$XML_CREDITOR .= '				<Amt>'.$CrLf;
			$XML_CREDITOR .= '					<InstdAmt Ccy="EUR">'.round($row_somme, 2).'</InstdAmt>'.$CrLf;
			$XML_CREDITOR .= '				</Amt>'.$CrLf;
			/*
			$XML_CREDITOR .= '				<DrctDbtTx>'.$CrLf;
			$XML_CREDITOR .= '					<MndtRltdInf>'.$CrLf;
			$XML_CREDITOR .= '						<MndtId>'.$Rum.'</MndtId>'.$CrLf;
			$XML_CREDITOR .= '						<DtOfSgntr>'.$DtOfSgntr.'</DtOfSgntr>'.$CrLf;
			$XML_CREDITOR .= '						<AmdmntInd>false</AmdmntInd>'.$CrLf;
			$XML_CREDITOR .= '					</MndtRltdInf>'.$CrLf;
			$XML_CREDITOR .= '				</DrctDbtTx>'.$CrLf;
			*/
			//$XML_CREDITOR .= '				<ChrgBr>SLEV</ChrgBr>'.$CrLf;
			$XML_CREDITOR .= '				<CdtrAgt>'.$CrLf;
			$XML_CREDITOR .= '					<FinInstnId>'.$CrLf;
			$XML_CREDITOR .= '						<BIC>'.$row_bic.'</BIC>'.$CrLf;
			$XML_CREDITOR .= '					</FinInstnId>'.$CrLf;
			$XML_CREDITOR .= '				</CdtrAgt>'.$CrLf;
			$XML_CREDITOR .= '				<Cdtr>'.$CrLf;
			$XML_CREDITOR .= '					<Nm>'.dolEscapeXML(strtoupper(dol_string_unaccent($row_nom))).'</Nm>'.$CrLf;
			$XML_CREDITOR .= '					<PstlAdr>'.$CrLf;
			$XML_CREDITOR .= '						<Ctry>'.$row_country_code.'</Ctry>'.$CrLf;
			$addressline1 = strtr($row_address, array(CHR(13) => ", ", CHR(10) => ""));
			$addressline2 = strtr($row_zip.(($row_zip && $row_town) ? ' ' : ''.$row_town), array(CHR(13) => ", ", CHR(10) => ""));
			if (trim($addressline1)) {
				$XML_CREDITOR .= '						<AdrLine>'.dolEscapeXML(dol_trunc(dol_string_unaccent($addressline1), 70, 'right', 'UTF-8', 1)).'</AdrLine>'.$CrLf;
			}
			if (trim($addressline2)) {
				$XML_CREDITOR .= '						<AdrLine>'.dolEscapeXML(dol_trunc(dol_string_unaccent($addressline2), 70, 'right', 'UTF-8', 1)).'</AdrLine>'.$CrLf;
			}
			$XML_CREDITOR .= '					</PstlAdr>'.$CrLf;
			$XML_CREDITOR .= '				</Cdtr>'.$CrLf;
			$XML_CREDITOR .= '				<CdtrAcct>'.$CrLf;
			$XML_CREDITOR .= '					<Id>'.$CrLf;
			$XML_CREDITOR .= '						<IBAN>'.preg_replace('/\s/', '', $row_iban).'</IBAN>'.$CrLf;
			$XML_CREDITOR .= '					</Id>'.$CrLf;
			$XML_CREDITOR .= '				</CdtrAcct>'.$CrLf;
			$XML_CREDITOR .= '				<RmtInf>'.$CrLf;
			// A string with some information on payment - 140 max
			$XML_CREDITOR .= '					<Ustrd>'.(($conf->global->PRELEVEMENT_USTRD != "") ? $conf->global->PRELEVEMENT_USTRD : dol_trunc($row_ref, 135, 'right', 'UTF-8', 1)).'</Ustrd>'.$CrLf; // 140 max
			$XML_CREDITOR .= '				</RmtInf>'.$CrLf;
			$XML_CREDITOR .= '			</CdtTrfTxInf>'.$CrLf;
			return $XML_CREDITOR;
		}
	}


	// phpcs:disable PEAR.NamingConventions.ValidFunctionName.ScopeNotCamelCaps
	/**
	 *	Write sender of request (me).
	 *
	 *  @param	string		$type				'direct-debit' or 'bank-transfer'
	 *	@return	void
	 *  @see EnregEmetteurSEPA()
	 */
	public function EnregEmetteur($type = 'direct-debit')
	{
		// phpcs:enable
		fputs($this->file, "03");
		fputs($this->file, "08"); // Prelevement ordinaire

		fputs($this->file, "        "); // Zone Reservee B2

		fputs($this->file, $this->emetteur_ics); // ICS

		// Date d'echeance C1

		fputs($this->file, "       ");
		fputs($this->file, strftime("%d%m", $this->date_echeance));
		fputs($this->file, substr(strftime("%y", $this->date_echeance), 1));

		// Raison Sociale C2

		fputs($this->file, substr($this->raison_sociale."                           ", 0, 24));

		// Reference de la remise creancier D1 sur 7 caracteres

		fputs($this->file, substr($this->reference_remise."                           ", 0, 7));

		// Zone Reservee D1-2

		fputs($this->file, substr("                                    ", 0, 17));

		// Zone Reservee D2

		fputs($this->file, substr("                             ", 0, 2));
		fputs($this->file, "E");
		fputs($this->file, substr("                             ", 0, 5));

		// Code Guichet  D3

		fputs($this->file, $this->emetteur_code_guichet);

		// Numero de compte D4

		fputs($this->file, substr("000000000000000".$this->emetteur_numero_compte, -11));

		// Zone Reservee E

		fputs($this->file, substr("                                        ", 0, 16));

		// Zone Reservee F

		fputs($this->file, substr("                                        ", 0, 31));

		// Code etablissement

		fputs($this->file, $this->emetteur_code_banque);

		// Zone Reservee G

		fputs($this->file, substr("                                        ", 0, 5));

		fputs($this->file, "\n");
	}

	// phpcs:disable PEAR.NamingConventions.ValidFunctionName.ScopeNotCamelCaps
	/**
	 *	Write sender of request (me).
	 *  Note: The tag PmtInf is opened here but closed into caller
	 *
	 *	@param	Conf	$configuration	conf
	 *	@param	int     $ladate			Date
	 *	@param	int		$nombre			0 or 1
	 *	@param	float	$total			Total
	 *	@param	string	$CrLf			End of line character
	 *  @param	string	$format			FRST or RCUR or ALL
	 *  @param	string	$type			'direct-debit' or 'bank-transfer'
	 *	@return	string					String with SEPA Sender
	 *  @see EnregEmetteur()
	 */
	public function EnregEmetteurSEPA($configuration, $ladate, $nombre, $total, $CrLf = '\n', $format = 'FRST', $type = 'direct-debit')
	{
		// phpcs:enable
		// SEPA INITIALISATION
		global $conf;

		$dateTime_YMD = dol_print_date($ladate, '%Y%m%d');
		$dateTime_ETAD = dol_print_date($ladate, '%Y-%m-%d');
		$dateTime_YMDHMS = dol_print_date($ladate, '%Y-%m-%dT%H:%M:%S');

		// Get data of bank account
		//$id = $configuration->global->PRELEVEMENT_ID_BANKACCOUNT;
		$id = ($type == 'bank-transfer' ? $conf->global->PAYMENTBYBANKTRANSFER_ID_BANKACCOUNT : $conf->global->PRELEVEMENT_ID_BANKACCOUNT);
		$account = new Account($this->db);
		if ($account->fetch($id) > 0) {
			$this->emetteur_code_banque = $account->code_banque;
			$this->emetteur_code_guichet = $account->code_guichet;
			$this->emetteur_numero_compte = $account->number;
			$this->emetteur_number_key = $account->cle_rib;
			$this->sepa_xml_pti_in_ctti = (bool) $account->pti_in_ctti;
			$this->emetteur_iban = $account->iban;
			$this->emetteur_bic = $account->bic;

			$this->emetteur_ics = ($type == 'bank-transfer' ? $account->ics_transfer : $account->ics);  // Ex: PRELEVEMENT_ICS = "FR78ZZZ123456";

			$this->raison_sociale = $account->proprio;
		}

		// Get pending payments
		$sql = "SELECT rowid, ref";
		$sql .= " FROM";
		$sql .= " ".MAIN_DB_PREFIX."prelevement_bons as pb";
		$sql .= " WHERE pb.rowid = ".((int) $this->id);

		$resql = $this->db->query($sql);
		if ($resql) {
			$obj = $this->db->fetch_object($resql);

			$country = explode(':', $configuration->global->MAIN_INFO_SOCIETE_COUNTRY);
			$IdBon  = sprintf("%05d", $obj->rowid);
			$RefBon = $obj->ref;

			if ($type != 'bank-transfer') {
				// SEPA Paiement Information of my company for Direct Debit
				$XML_SEPA_INFO = '';
				$XML_SEPA_INFO .= '		<PmtInf>'.$CrLf;
				$XML_SEPA_INFO .= '			<PmtInfId>'.('DD/'.$dateTime_YMD.'/ID'.$IdBon.'-'.$RefBon).'</PmtInfId>'.$CrLf;
				$XML_SEPA_INFO .= '			<PmtMtd>DD</PmtMtd>'.$CrLf;
				$XML_SEPA_INFO .= '			<NbOfTxs>'.$nombre.'</NbOfTxs>'.$CrLf;
				$XML_SEPA_INFO .= '			<CtrlSum>'.$total.'</CtrlSum>'.$CrLf;
				$XML_SEPA_INFO .= '			<PmtTpInf>'.$CrLf;
				$XML_SEPA_INFO .= '				<SvcLvl>'.$CrLf;
				$XML_SEPA_INFO .= '					<Cd>SEPA</Cd>'.$CrLf;
				$XML_SEPA_INFO .= '				</SvcLvl>'.$CrLf;
				$XML_SEPA_INFO .= '				<LclInstrm>'.$CrLf;
				$XML_SEPA_INFO .= '					<Cd>CORE</Cd>'.$CrLf;
				$XML_SEPA_INFO .= '				</LclInstrm>'.$CrLf;
				$XML_SEPA_INFO .= '				<SeqTp>'.$format.'</SeqTp>'.$CrLf;
				$XML_SEPA_INFO .= '			</PmtTpInf>'.$CrLf;
				$XML_SEPA_INFO .= '			<ReqdColltnDt>'.$dateTime_ETAD.'</ReqdColltnDt>'.$CrLf;
				$XML_SEPA_INFO .= '			<Cdtr>'.$CrLf;
				$XML_SEPA_INFO .= '				<Nm>'.dolEscapeXML(strtoupper(dol_string_unaccent($this->raison_sociale))).'</Nm>'.$CrLf;
				$XML_SEPA_INFO .= '				<PstlAdr>'.$CrLf;
				$XML_SEPA_INFO .= '					<Ctry>'.$country[1].'</Ctry>'.$CrLf;
				$addressline1 = strtr($configuration->global->MAIN_INFO_SOCIETE_ADDRESS, array(CHR(13) => ", ", CHR(10) => ""));
				$addressline2 = strtr($configuration->global->MAIN_INFO_SOCIETE_ZIP.(($configuration->global->MAIN_INFO_SOCIETE_ZIP || ' '.$configuration->global->MAIN_INFO_SOCIETE_TOWN) ? ' ' : '').$configuration->global->MAIN_INFO_SOCIETE_TOWN, array(CHR(13) => ", ", CHR(10) => ""));
				if ($addressline1) {
					$XML_SEPA_INFO .= '					<AdrLine>'.dolEscapeXML(dol_trunc(dol_string_unaccent($addressline1), 70, 'right', 'UTF-8', 1)).'</AdrLine>'.$CrLf;
				}
				if ($addressline2) {
					$XML_SEPA_INFO .= '					<AdrLine>'.dolEscapeXML(dol_trunc(dol_string_unaccent($addressline2), 70, 'right', 'UTF-8', 1)).'</AdrLine>'.$CrLf;
				}
				$XML_SEPA_INFO .= '				</PstlAdr>'.$CrLf;
				$XML_SEPA_INFO .= '			</Cdtr>'.$CrLf;
				$XML_SEPA_INFO .= '			<CdtrAcct>'.$CrLf;
				$XML_SEPA_INFO .= '				<Id>'.$CrLf;
				$XML_SEPA_INFO .= '					<IBAN>'.preg_replace('/\s/', '', $this->emetteur_iban).'</IBAN>'.$CrLf;
				$XML_SEPA_INFO .= '				</Id>'.$CrLf;
				$XML_SEPA_INFO .= '			</CdtrAcct>'.$CrLf;
				$XML_SEPA_INFO .= '			<CdtrAgt>'.$CrLf;
				$XML_SEPA_INFO .= '				<FinInstnId>'.$CrLf;
				$XML_SEPA_INFO .= '					<BIC>'.$this->emetteur_bic.'</BIC>'.$CrLf;
				$XML_SEPA_INFO .= '				</FinInstnId>'.$CrLf;
				$XML_SEPA_INFO .= '			</CdtrAgt>'.$CrLf;
				/* $XML_SEPA_INFO .= '			<UltmtCdtr>'.$CrLf;
				 $XML_SEPA_INFO .= '				<Nm>'.dolEscapeXML(strtoupper(dol_string_unaccent($this->raison_sociale))).'</Nm>'.$CrLf;
				 $XML_SEPA_INFO .= '				<PstlAdr>'.$CrLf;
				 $XML_SEPA_INFO .= '					<Ctry>'.$country[1].'</Ctry>'.$CrLf;
				 $XML_SEPA_INFO .= '					<AdrLine>'.dolEscapeXML(dol_string_unaccent($conf->global->MAIN_INFO_SOCIETE_ADDRESS.'</AdrLine>').$CrLf;
				 $XML_SEPA_INFO .= '					<AdrLine>'.dolEscapeXML(dol_string_unaccent($conf->global->MAIN_INFO_SOCIETE_ZIP.' '.$conf->global->MAIN_INFO_SOCIETE_TOWN).'</AdrLine>'.$CrLf;
				 $XML_SEPA_INFO .= '				</PstlAdr>'.$CrLf;
				 $XML_SEPA_INFO .= '			</UltmtCdtr>'.$CrLf;*/
				$XML_SEPA_INFO .= '			<ChrgBr>SLEV</ChrgBr>'.$CrLf; // Field "Responsible of fees". Must be SLEV
				$XML_SEPA_INFO .= '			<CdtrSchmeId>'.$CrLf;
				$XML_SEPA_INFO .= '				<Id>'.$CrLf;
				$XML_SEPA_INFO .= '					<PrvtId>'.$CrLf;
				$XML_SEPA_INFO .= '						<Othr>'.$CrLf;
				$XML_SEPA_INFO .= '							<Id>'.$this->emetteur_ics.'</Id>'.$CrLf;
				$XML_SEPA_INFO .= '							<SchmeNm>'.$CrLf;
				$XML_SEPA_INFO .= '								<Prtry>SEPA</Prtry>'.$CrLf;
				$XML_SEPA_INFO .= '							</SchmeNm>'.$CrLf;
				$XML_SEPA_INFO .= '						</Othr>'.$CrLf;
				$XML_SEPA_INFO .= '					</PrvtId>'.$CrLf;
				$XML_SEPA_INFO .= '				</Id>'.$CrLf;
				$XML_SEPA_INFO .= '			</CdtrSchmeId>'.$CrLf;
			} else {
				// SEPA Paiement Information of my company for Credit Transfer
				$XML_SEPA_INFO = '';
				$XML_SEPA_INFO .= '		<PmtInf>'.$CrLf;
				$XML_SEPA_INFO .= '			<PmtInfId>'.('TRF/'.$dateTime_YMD.'/ID'.$IdBon.'-'.$RefBon).'</PmtInfId>'.$CrLf;
				$XML_SEPA_INFO .= '			<PmtMtd>TRF</PmtMtd>'.$CrLf;
				//$XML_SEPA_INFO .= '			<BtchBookg>False</BtchBookg>'.$CrLf;
				$XML_SEPA_INFO .= '			<NbOfTxs>'.$nombre.'</NbOfTxs>'.$CrLf;
				$XML_SEPA_INFO .= '			<CtrlSum>'.$total.'</CtrlSum>'.$CrLf;
				if (!empty($this->sepa_xml_pti_in_ctti) && !empty($format)) {	// @TODO Using $format (FRST ou RCUR) in a section for a Credit Transfer looks strange.
					$XML_SEPA_INFO .= '			<PmtTpInf>' . $CrLf;
					$XML_SEPA_INFO .= '				<SvcLvl>' . $CrLf;
					$XML_SEPA_INFO .= '					<Cd>SEPA</Cd>' . $CrLf;
					$XML_SEPA_INFO .= '				</SvcLvl>' . $CrLf;
					$XML_SEPA_INFO .= '				<LclInstrm>' . $CrLf;
					$XML_SEPA_INFO .= '					<Cd>CORE</Cd>' . $CrLf;
					$XML_SEPA_INFO .= '				</LclInstrm>' . $CrLf;
					$XML_SEPA_INFO .= '				<SeqTp>' . $format . '</SeqTp>' . $CrLf;
					$XML_SEPA_INFO .= '			</PmtTpInf>' . $CrLf;
				}
				$XML_SEPA_INFO .= '			<ReqdExctnDt>'.dol_print_date($dateTime_ETAD, 'dayrfc').'</ReqdExctnDt>'.$CrLf;
				$XML_SEPA_INFO .= '			<Dbtr>'.$CrLf;
				$XML_SEPA_INFO .= '				<Nm>'.dolEscapeXML(strtoupper(dol_string_unaccent($this->raison_sociale))).'</Nm>'.$CrLf;
				$XML_SEPA_INFO .= '				<PstlAdr>'.$CrLf;
				$XML_SEPA_INFO .= '					<Ctry>'.$country[1].'</Ctry>'.$CrLf;
				$addressline1 = strtr($configuration->global->MAIN_INFO_SOCIETE_ADDRESS, array(CHR(13) => ", ", CHR(10) => ""));
				$addressline2 = strtr($configuration->global->MAIN_INFO_SOCIETE_ZIP.(($configuration->global->MAIN_INFO_SOCIETE_ZIP || ' '.$configuration->global->MAIN_INFO_SOCIETE_TOWN) ? ' ' : '').$configuration->global->MAIN_INFO_SOCIETE_TOWN, array(CHR(13) => ", ", CHR(10) => ""));
				if ($addressline1) {
					$XML_SEPA_INFO .= '					<AdrLine>'.dolEscapeXML(dol_trunc(dol_string_unaccent($addressline1), 70, 'right', 'UTF-8', 1)).'</AdrLine>'.$CrLf;
				}
				if ($addressline2) {
					$XML_SEPA_INFO .= '					<AdrLine>'.dolEscapeXML(dol_trunc(dol_string_unaccent($addressline2), 70, 'right', 'UTF-8', 1)).'</AdrLine>'.$CrLf;
				}
				$XML_SEPA_INFO .= '				</PstlAdr>'.$CrLf;
				$XML_SEPA_INFO .= '			</Dbtr>'.$CrLf;
				$XML_SEPA_INFO .= '			<DbtrAcct>'.$CrLf;
				$XML_SEPA_INFO .= '				<Id>'.$CrLf;
				$XML_SEPA_INFO .= '					<IBAN>'.preg_replace('/\s/', '', $this->emetteur_iban).'</IBAN>'.$CrLf;
				$XML_SEPA_INFO .= '				</Id>'.$CrLf;
				$XML_SEPA_INFO .= '			</DbtrAcct>'.$CrLf;
				$XML_SEPA_INFO .= '			<DbtrAgt>'.$CrLf;
				$XML_SEPA_INFO .= '				<FinInstnId>'.$CrLf;
				$XML_SEPA_INFO .= '					<BIC>'.$this->emetteur_bic.'</BIC>'.$CrLf;
				$XML_SEPA_INFO .= '				</FinInstnId>'.$CrLf;
				$XML_SEPA_INFO .= '			</DbtrAgt>'.$CrLf;
				/* $XML_SEPA_INFO .= '			<UltmtCdtr>'.$CrLf;
				 $XML_SEPA_INFO .= '				<Nm>'.dolEscapeXML(strtoupper(dol_string_unaccent($this->raison_sociale))).'</Nm>'.$CrLf;
				 $XML_SEPA_INFO .= '				<PstlAdr>'.$CrLf;
				 $XML_SEPA_INFO .= '					<Ctry>'.$country[1].'</Ctry>'.$CrLf;
				 $XML_SEPA_INFO .= '					<AdrLine>'.dolEscapeXML(dol_string_unaccent($conf->global->MAIN_INFO_SOCIETE_ADDRESS).'</AdrLine>'.$CrLf;
				 $XML_SEPA_INFO .= '					<AdrLine>'.dolEscapeXML(dol_string_unaccent($conf->global->MAIN_INFO_SOCIETE_ZIP.' '.$conf->global->MAIN_INFO_SOCIETE_TOWN).'</AdrLine>'.$CrLf;
				 $XML_SEPA_INFO .= '				</PstlAdr>'.$CrLf;
				 $XML_SEPA_INFO .= '			</UltmtCdtr>'.$CrLf;*/
				$XML_SEPA_INFO .= '			<ChrgBr>SLEV</ChrgBr>'.$CrLf; // Field "Responsible of fees". Must be SLEV
				/*$XML_SEPA_INFO .= '			<CdtrSchmeId>'.$CrLf;
				$XML_SEPA_INFO .= '				<Id>'.$CrLf;
				$XML_SEPA_INFO .= '					<PrvtId>'.$CrLf;
				$XML_SEPA_INFO .= '						<Othr>'.$CrLf;
				$XML_SEPA_INFO .= '							<Id>'.$this->emetteur_ics.'</Id>'.$CrLf;
				$XML_SEPA_INFO .= '							<SchmeNm>'.$CrLf;
				$XML_SEPA_INFO .= '								<Prtry>SEPA</Prtry>'.$CrLf;
				$XML_SEPA_INFO .= '							</SchmeNm>'.$CrLf;
				$XML_SEPA_INFO .= '						</Othr>'.$CrLf;
				$XML_SEPA_INFO .= '					</PrvtId>'.$CrLf;
				$XML_SEPA_INFO .= '				</Id>'.$CrLf;
				$XML_SEPA_INFO .= '			</CdtrSchmeId>'.$CrLf;*/
			}
		} else {
			fputs($this->file, 'INCORRECT EMETTEUR '.$XML_SEPA_INFO.$CrLf);
		}
		return $XML_SEPA_INFO;
	}

	// phpcs:disable PEAR.NamingConventions.ValidFunctionName.ScopeNotCamelCaps
	/**
	 *	Write end
	 *
	 *	@param	int		$total	total amount
	 *	@return	void
	 */
	public function EnregTotal($total)
	{
		// phpcs:enable
		fputs($this->file, "08");
		fputs($this->file, "08"); // Prelevement ordinaire

		fputs($this->file, "        "); // Zone Reservee B2

		fputs($this->file, $this->emetteur_ics); // ICS

		// Reserve C1

		fputs($this->file, substr("                           ", 0, 12));


		// Raison Sociale C2

		fputs($this->file, substr("                           ", 0, 24));

		// D1

		fputs($this->file, substr("                                    ", 0, 24));

		// Zone Reservee D2

		fputs($this->file, substr("                             ", 0, 8));

		// Code Guichet  D3

		fputs($this->file, substr("                             ", 0, 5));

		// Numero de compte D4

		fputs($this->file, substr("                             ", 0, 11));

		// Zone E Montant

		$montant = ($total * 100);

		fputs($this->file, substr("000000000000000".$montant, -16));

		// Zone Reservee F

		fputs($this->file, substr("                                        ", 0, 31));

		// Code etablissement

		fputs($this->file, substr("                                        ", 0, 5));

		// Zone Reservee F

		fputs($this->file, substr("                                        ", 0, 5));

		fputs($this->file, "\n");
	}

	/**
	 *    Return status label of object
	 *
	 *    @param    int		$mode   0=Label, 1=Picto + label, 2=Picto, 3=Label + Picto
	 * 	  @return	string     		Label
	 */
	public function getLibStatut($mode = 0)
	{
		return $this->LibStatut($this->statut, $mode);
	}

	// phpcs:disable PEAR.NamingConventions.ValidFunctionName.ScopeNotCamelCaps
	/**
	 *  Return status label for a status
	 *
	 *  @param	int		$status     Id status
	 *  @param  int		$mode       0=long label, 1=short label, 2=Picto + short label, 3=Picto, 4=Picto + long label, 5=Short label + Picto, 6=Long label + Picto
	 * 	@return	string  		    Label
	 */
	public function LibStatut($status, $mode = 0)
	{
		// phpcs:enable
		if (empty($this->labelStatus) || empty($this->labelStatusShort)) {
			global $langs;
			//$langs->load("mymodule");
			$this->labelStatus[self::STATUS_DRAFT] = $langs->transnoentitiesnoconv('StatusWaiting');
			$this->labelStatus[self::STATUS_TRANSFERED] = $langs->transnoentitiesnoconv('StatusTrans');
			$this->labelStatusShort[self::STATUS_DRAFT] = $langs->transnoentitiesnoconv('StatusWaiting');
			$this->labelStatusShort[self::STATUS_TRANSFERED] = $langs->transnoentitiesnoconv('StatusTrans');
			if ($this->type == 'bank-transfer') {
				$this->labelStatus[self::STATUS_DEBITED] = $langs->transnoentitiesnoconv('StatusDebited');
				$this->labelStatusShort[self::STATUS_DEBITED] = $langs->transnoentitiesnoconv('StatusDebited');
			} else {
				$this->labelStatus[self::STATUS_CREDITED] = $langs->transnoentitiesnoconv('StatusCredited');
				$this->labelStatusShort[self::STATUS_CREDITED] = $langs->transnoentitiesnoconv('StatusCredited');
			}
		}

		$statusType = 'status1';
		if ($status == self::STATUS_TRANSFERED) {
			$statusType = 'status3';
		}
		if ($status == self::STATUS_CREDITED || $status == self::STATUS_DEBITED) {
			$statusType = 'status6';
		}

		return dolGetStatus($this->labelStatus[$status], $this->labelStatusShort[$status], '', $statusType, $mode);
	}

	// phpcs:disable PEAR.NamingConventions.ValidFunctionName.ScopeNotCamelCaps
	/**
	 *      Load indicators for dashboard (this->nbtodo and this->nbtodolate)
	 *
	 *      @param      User	$user       	Objet user
	 *      @param		string	$mode			Mode 'direct_debit' or 'credit_transfer'
	 *      @return 	WorkboardResponse|int 	<0 if KO, WorkboardResponse if OK
	 */
	public function load_board($user, $mode)
	{
		// phpcs:enable
		global $conf, $langs;

		if ($user->socid) {
			return -1; // protection pour eviter appel par utilisateur externe
		}

		/*
		if ($mode == 'direct_debit') {
			$sql = "SELECT b.rowid, f.datedue as datefin";
			$sql .= " FROM ".MAIN_DB_PREFIX."facture as f";
			$sql .= " WHERE f.entity IN (".getEntity('facture').")";
			$sql .= " AND f.total_ttc > 0";
		} else {
			$sql = "SELECT b.rowid, f.datedue as datefin";
			$sql .= " FROM ".MAIN_DB_PREFIX."facture_fourn as f";
			$sql .= " WHERE f.entity IN (".getEntity('facture_fourn').")";
			$sql .= " AND f.total_ttc > 0";
		}

		$resql = $this->db->query($sql);
		if ($resql) {
			$langs->load("banks");
			$now = dol_now();

			$response = new WorkboardResponse();
			if ($mode == 'direct_debit') {
				$response->warning_delay = $conf->prelevement->warning_delay / 60 / 60 / 24;
				$response->label = $langs->trans("PendingDirectDebitToComplete");
				$response->labelShort = $langs->trans("PendingDirectDebitToCompleteShort");
				$response->url = DOL_URL_ROOT.'/compta/prelevement/index.php?leftmenu=checks&mainmenu=bank';
			} else {
				$response->warning_delay = $conf->paymentbybanktransfer->warning_delay / 60 / 60 / 24;
				$response->label = $langs->trans("PendingCreditTransferToComplete");
				$response->labelShort = $langs->trans("PendingCreditTransferToCompleteShort");
				$response->url = DOL_URL_ROOT.'/compta/paymentbybanktransfer/index.php?leftmenu=checks&mainmenu=bank';
			}
			$response->img = img_object('', "payment");

			while ($obj = $this->db->fetch_object($resql)) {
				$response->nbtodo++;

				if ($this->db->jdate($obj->datefin) < ($now - $conf->withdraw->warning_delay)) {
					$response->nbtodolate++;
				}
			}

			$response->nbtodo = 0;
			$response->nbtodolate = 0;
			// Return workboard only if quantity is not 0
			if ($response->nbtodo) {
				return $response;
			} else {
				return 0;
			}
		} else {
			dol_print_error($this->db);
			$this->error = $this->db->error();
			return -1;
		}
		*/
		return 0;
	}
}<|MERGE_RESOLUTION|>--- conflicted
+++ resolved
@@ -363,11 +363,7 @@
 			$sql .= ", statut = ".self::STATUS_CREDITED;
 			$sql .= ", date_credit = '".$this->db->idate($date)."'";
 			$sql .= " WHERE rowid=".((int) $this->id);
-<<<<<<< HEAD
-			$sql .= " AND entity = ".$conf->entity;
-=======
 			$sql .= " AND entity = ".((int) $conf->entity);
->>>>>>> 95dc2558
 			$sql .= " AND statut = ".self::STATUS_TRANSFERED;
 
 			$resql = $this->db->query($sql);
@@ -1014,11 +1010,7 @@
 						$sql = "UPDATE ".MAIN_DB_PREFIX."prelevement_facture_demande";
 						$sql .= " SET traite = 1";
 						$sql .= ", date_traite = '".$this->db->idate($now)."'";
-<<<<<<< HEAD
-						$sql .= ", fk_prelevement_bons = ".$this->id;
-=======
 						$sql .= ", fk_prelevement_bons = ".((int) $this->id);
->>>>>>> 95dc2558
 						$sql .= " WHERE rowid = ".((int) $fac[1]);
 
 						$resql = $this->db->query($sql);
@@ -1084,11 +1076,7 @@
 				$sql = "UPDATE ".MAIN_DB_PREFIX."prelevement_bons";
 				$sql .= " SET amount = ".price2num($this->total);
 				$sql .= " WHERE rowid = ".((int) $this->id);
-<<<<<<< HEAD
-				$sql .= " AND entity = ".$conf->entity;
-=======
 				$sql .= " AND entity = ".((int) $conf->entity);
->>>>>>> 95dc2558
 
 				$resql = $this->db->query($sql);
 				if (!$resql) {
