--- conflicted
+++ resolved
@@ -276,24 +276,15 @@
       	// Status of requests
       	print '<td class="center">';
 
-      	if ($obj->statut == 0)
-		{
+      	if ($obj->statut == 0) {
 	  		print '-';
-		} elseif ($obj->statut == 2)
-		{
-<<<<<<< HEAD
-	  		print $langs->trans("StatusCredited");
-		} elseif ($obj->statut == 3)
-=======
+		} elseif ($obj->statut == 2) {
 			if ($obj->type == 'bank-transfer') {
 				print $langs->trans("StatusDebited");
 			} else {
 				print $langs->trans("StatusCredited");
 			}
-		}
-      	elseif ($obj->statut == 3)
->>>>>>> f62717a1
-		{
+		} elseif ($obj->statut == 3) {
 	  		print '<b>'.$langs->trans("StatusRefused").'</b>';
 		}
 
@@ -329,15 +320,8 @@
   	print "</table>";
   	print '</div>';
 
-<<<<<<< HEAD
   	$db->free($result);
 } else {
-=======
-  	$db->free($resql);
-}
-else
-{
->>>>>>> f62717a1
 	dol_print_error($db);
 }
 
