--- conflicted
+++ resolved
@@ -125,21 +125,6 @@
 		//print $st[$row[2]];
 		print '</td>';
 
-<<<<<<< HEAD
-		print '<td align="center">';
-		print $row[1];
-		print '</td>';
-
-		print '<td class="right">';
-		print round($row[1] / $nbtotal * 100, 2)." %";
-		print '</td>';
-
-		print '<td class="right amount">';
-		print price($row[0]);
-		print '</td>';
-
-		print '<td class="right">';
-=======
 		print '<td align="center nowraponall">';
 		print $row[1];
 		print '</td>';
@@ -153,7 +138,6 @@
 		print '</td>';
 
 		print '<td class="right nowraponall">';
->>>>>>> 723c731a
 		print round($row[0] / $total * 100, 2)." %";
 		print '</td>';
 
