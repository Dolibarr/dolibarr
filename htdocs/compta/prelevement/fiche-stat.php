--- conflicted
+++ resolved
@@ -144,16 +144,8 @@
 		print '</div>';
 
 		dol_fiche_end();
-<<<<<<< HEAD
 	} else {
-		$langs->load("errors");
-		print $langs->trans("Error");
-=======
-	}
-	else
-	{
 		dol_print_error($db);
->>>>>>> 8c06e357
 	}
 
 	/*
