--- conflicted
+++ resolved
@@ -181,15 +181,9 @@
 $sql .= " AND pl.fk_soc = s.rowid";
 $sql .= " AND pl.statut = 3 ";
 $sql .= " AND pr.fk_prelevement_lignes = pl.rowid";
-<<<<<<< HEAD
-if ($socid) {
-	$sql .= " AND s.rowid = ".((int) $socid);
-}
-=======
 /*if ($socid) {
 	$sql .= " AND s.rowid = ".((int) $socid);
 }*/
->>>>>>> 95dc2558
 $sql .= " ORDER BY pl.amount DESC";
 
 // Count total nb of records
