<?php
/* Copyright (C) 2005       Rodolphe Quiedeville    <rodolphe@quiedeville.org>
 * Copyright (C) 2005-2012  Laurent Destailleur     <eldy@users.sourceforge.net>
 * Copyright (C) 2005-2009  Regis Houssin           <regis.houssin@inodbox.com>
 * Copyright (C) 2010-2013  Juanjo Menent           <jmenent@2byte.es>
 * Copyright (C) 2018       Frédéric France         <frederic.france@netlogic.fr>
 *
 * This program is free software; you can redistribute it and/or modify
 * it under the terms of the GNU General Public License as published by
 * the Free Software Foundation; either version 3 of the License, or
 * (at your option) any later version.
 *
 * This program is distributed in the hope that it will be useful,
 * but WITHOUT ANY WARRANTY; without even the implied warranty of
 * MERCHANTABILITY or FITNESS FOR A PARTICULAR PURPOSE.  See the
 * GNU General Public License for more details.
 *
 * You should have received a copy of the GNU General Public License
 * along with this program. If not, see <https://www.gnu.org/licenses/>.
 */

/**
 *	\file       htdocs/compta/prelevement/line.php
 *	\ingroup    prelevement
 *	\brief      card of withdraw line
 */

require '../../main.inc.php';
require_once DOL_DOCUMENT_ROOT.'/compta/prelevement/class/bonprelevement.class.php';
require_once DOL_DOCUMENT_ROOT.'/compta/prelevement/class/ligneprelevement.class.php';
require_once DOL_DOCUMENT_ROOT.'/compta/prelevement/class/rejetprelevement.class.php';
require_once DOL_DOCUMENT_ROOT.'/compta/paiement/class/paiement.class.php';
require_once DOL_DOCUMENT_ROOT.'/compta/bank/class/account.class.php';

// Load translation files required by the page
$langs->loadlangs(array('banks', 'categories', 'bills', 'withdrawals'));

// Security check
if ($user->socid > 0) accessforbidden();

// Get supervariables
$action = GETPOST('action', 'alpha');
$id = GETPOST('id', 'int');
$socid = GETPOST('socid', 'int');

$type = GETPOST('type', 'aZ09');

$limit = GETPOST('limit', 'int') ? GETPOST('limit', 'int') : $conf->liste_limit;
$sortorder = GETPOST('sortorder', 'alpha');
$sortfield = GETPOST('sortfield', 'alpha');
$page = GETPOSTISSET('pageplusone') ? (GETPOST('pageplusone') - 1) : GETPOST("page", 'int');
if ($page == -1 || $page == null) { $page = 0; }
$offset = $limit * $page;
$pageprev = $page - 1;
$pagenext = $page + 1;

if ($sortorder == "") $sortorder = "DESC";
if ($sortfield == "") $sortfield = "pl.fk_soc";


/*
 * Actions
 */

if ($action == 'confirm_rejet')
{
	if (GETPOST("confirm") == 'yes')
	{
		if (GETPOST('remonth', 'int'))
		{
			$daterej = mktime(2, 0, 0, GETPOST('remonth', 'int'), GETPOST('reday', 'int'), GETPOST('reyear', 'int'));
		}

		if (empty($daterej))
		{
			$error++;
			setEventMessages($langs->trans("ErrorFieldRequired", $langs->transnoentitiesnoconv("Date")), null, 'errors');
		} elseif ($daterej > dol_now())
		{
			$error++;
			$langs->load("error");
			setEventMessages($langs->transnoentities("ErrorDateMustBeBeforeToday"), null, 'errors');
		}

		if (GETPOST('motif', 'alpha') == 0)
		{
			$error++;
			setEventMessages($langs->trans("ErrorFieldRequired", $langs->transnoentities("RefusedReason")), null, 'errors');
		}

		if (!$error)
		{
			$lipre = new LignePrelevement($db);

			if ($lipre->fetch($id) == 0)

			{
				$rej = new RejetPrelevement($db, $user);

				$rej->create($user, $id, GETPOST('motif', 'alpha'), $daterej, $lipre->bon_rowid, GETPOST('facturer', 'int'));

				header("Location: line.php?id=".$id);
				exit;
			}
		} else {
			$action = "rejet";
		}
	} else {
		header("Location: line.php?id=".$id);
		exit;
	}
}


/*
 * View
 */

$invoicestatic = new Facture($db);

$title = $langs->trans("WithdrawalsLine");
if ($type == 'bank-transfer') {
	$title = $langs->trans("CreditTransferLine");
}

llxHeader('', $title);

$head = array();

$h = 0;
$head[$h][0] = DOL_URL_ROOT.'/compta/prelevement/line.php?id='.$id;
$head[$h][1] = $title;
$hselected = $h;
$h++;

if ($id)
{
	$lipre = new LignePrelevement($db);

	if ($lipre->fetch($id) >= 0)
	{
		$bon = new BonPrelevement($db);
		$bon->fetch($lipre->bon_rowid);

		dol_fiche_head($head, $hselected, $title);

		print '<table class="border centpercent tableforfield">';

		print '<tr><td class="titlefield">'.$langs->trans("Ref").'</td><td>';
		print $id.'</td></tr>';

		print '<tr><td class="titlefield">'.$langs->trans("WithdrawalsReceipts").'</td><td>';
		print $bon->getNomUrl(1).'</td></tr>';

		print '<tr><td>'.$langs->trans("Date").'</td><td>'.dol_print_date($bon->datec, 'day').'</td></tr>';
		print '<tr><td>'.$langs->trans("Amount").'</td><td>'.price($lipre->amount).'</td></tr>';
		print '<tr><td>'.$langs->trans("Status").'</td><td>'.$lipre->LibStatut($lipre->statut, 1).'</td></tr>';

		if ($lipre->statut == 3)
		{
			$rej = new RejetPrelevement($db, $user);
			$resf = $rej->fetch($lipre->id);
			if ($resf == 0)
			{
				print '<tr><td>'.$langs->trans("RefusedReason").'</td><td>'.$rej->motif.'</td></tr>';
				print '<tr><td>'.$langs->trans("RefusedData").'</td><td>';
				if ($rej->date_rejet == 0)
				{
					/* Historique pour certaines install */
					print $langs->trans("Unknown");
				} else {
					print dol_print_date($rej->date_rejet, 'day');
				}
				print '</td></tr>';
<<<<<<< HEAD
				print '<tr><td width="20%">'.$langs->trans("RefusedInvoicing").'</td><td>'.$rej->invoicing.'</td></tr>';
			} else {
				print '<tr><td width="20%">'.$resf.'</td></tr>';
=======
				print '<tr><td>'.$langs->trans("RefusedInvoicing").'</td><td>'.$rej->invoicing.'</td></tr>';
			}
			else
			{
				print '<tr><td>'.$resf.'</td></tr>';
>>>>>>> 233c7e53
			}
		}

		print '</table>';
		dol_fiche_end();
	} else {
		dol_print_error($db);
	}

	if ($action == 'rejet' && $user->rights->prelevement->bons->credit)
	{
		$form = new Form($db);

		$soc = new Societe($db);
		$soc->fetch($lipre->socid);

		$rej = new RejetPrelevement($db, $user);

		print '<form name="confirm_rejet" method="post" action="line.php?id='.$id.'">';
		print '<input type="hidden" name="token" value="'.newToken().'">';
		print '<input type="hidden" name="action" value="confirm_rejet">';
		print '<table class="noborder centpercent">';

		print '<tr class="liste_titre">';
		print '<td colspan="3">'.$langs->trans("WithdrawalRefused").'</td></tr>';

		//Select yes/no
		print '<tr><td class="valid">'.$langs->trans("WithdrawalRefusedConfirm").' '.$soc->name.' ?</td>';
		print '<td colspan="2" class="valid">';
		print $form->selectyesno("confirm", 1, 0);
		print '</td></tr>';

		//Date
		print '<tr><td class="fieldrequired valid">'.$langs->trans("RefusedData").'</td>';
		print '<td colspan="2" class="valid">';
		print $form->selectDate('', '', '', '', '', "confirm_rejet");
		print '</td></tr>';

		//Reason
		print '<tr><td class="fieldrequired valid">'.$langs->trans("RefusedReason").'</td>';
		print '<td class="valid">';
		print $form->selectarray("motif", $rej->motifs, GETPOSTISSET('motif') ? GETPOST('motif', 'int') : '');
		print '</td></tr>';

		//Facturer
		print '<tr><td class="valid">'.$langs->trans("RefusedInvoicing").'</td>';
		print '<td class="valid" colspan="2">';
		print $form->selectarray("facturer", $rej->facturer, GETPOSTISSET('facturer') ? GETPOST('facturer', 'int') : '');
		print '</td></tr>';
		print '</table><br>';

		//Confirm Button
		print '<div class="center"><input type="submit" class="button" value='.$langs->trans("Confirm").'></div>';
		print '</form>';
	}

	/* ************************************************************************** */
	/*                                                                            */
	/* Barre d'action                                                             */
	/*                                                                            */
	/* ************************************************************************** */

	print "<div class=\"tabsAction\">";

	if ($action == '')
	{
		if ($bon->statut == BonPrelevement::STATUS_CREDITED)
		{
<<<<<<< HEAD
			if ($user->rights->prelevement->bons->credit)
			{
	  			print "<a class=\"butAction\" href=\"line.php?action=rejet&amp;id=$lipre->id\">".$langs->trans("StandingOrderReject")."</a>";
			} else {
				print "<a class=\"butActionRefused classfortooltip\" href=\"#\" title=\"".$langs->trans("NotAllowed")."\">".$langs->trans("StandingOrderReject")."</a>";
			}
		} else {
			print "<a class=\"butActionRefused classfortooltip\" href=\"#\" title=\"".$langs->trans("NotPossibleForThisStatusOfWithdrawReceiptORLine")."\">".$langs->trans("StandingOrderReject")."</a>";
=======
			if ($lipre->statut == 2) {
				if ($user->rights->prelevement->bons->credit)
				{
					print '<a class="butActionDelete" href="line.php?action=rejet&id='.$lipre->id.'">'.$langs->trans("StandingOrderReject").'</a>';
				}
				else
				{
					print '<a class="butActionRefused classfortooltip" href="#" title="'.$langs->trans("NotAllowed").'">'.$langs->trans("StandingOrderReject").'</a>';
				}
			}
		}
		else
		{
			print '<a class="butActionRefused classfortooltip" href="#" title="'.$langs->trans("NotPossibleForThisStatusOfWithdrawReceiptORLine").'">'.$langs->trans("StandingOrderReject").'</a>';
>>>>>>> 233c7e53
		}
	}

	print "</div>";

	/*
	 * List of invoices
	 */
	$sql = "SELECT pf.rowid";
	$sql .= " ,f.rowid as facid, f.ref as ref, f.total_ttc, f.paye, f.fk_statut";
	$sql .= " , s.rowid as socid, s.nom as name";
	$sql .= " FROM ".MAIN_DB_PREFIX."prelevement_bons as p";
	$sql .= " , ".MAIN_DB_PREFIX."prelevement_lignes as pl";
	$sql .= " , ".MAIN_DB_PREFIX."prelevement_facture as pf";
	$sql .= " , ".MAIN_DB_PREFIX."facture as f";
	$sql .= " , ".MAIN_DB_PREFIX."societe as s";
	$sql .= " WHERE pf.fk_prelevement_lignes = pl.rowid";
	$sql .= " AND pl.fk_prelevement_bons = p.rowid";
	$sql .= " AND f.fk_soc = s.rowid";
	$sql .= " AND pf.fk_facture = f.rowid";
	$sql .= " AND f.entity IN (".getEntity('invoice').")";
	$sql .= " AND pl.rowid=".$id;
	if ($socid)	$sql .= " AND s.rowid = ".$socid;
	$sql .= " ORDER BY $sortfield $sortorder ";
	$sql .= $db->plimit($conf->liste_limit + 1, $offset);

	$result = $db->query($sql);

	if ($result)
	{
		$num = $db->num_rows($result);
		$i = 0;

		$urladd = "&amp;id=".$id;

		print_barre_liste($langs->trans("Bills"), $page, "factures.php", $urladd, $sortfield, $sortorder, '', $num, 0, '');

		print"\n<!-- debut table -->\n";
		print '<table class="noborder" width="100%" cellspacing="0" cellpadding="4">';
		print '<tr class="liste_titre">';
		print '<td>'.$langs->trans("Invoice").'</td><td>'.$langs->trans("ThirdParty").'</td><td class="right">'.$langs->trans("Amount").'</td><td class="right">'.$langs->trans("Status").'</td>';
		print '</tr>';

		$total = 0;

		while ($i < min($num, $conf->liste_limit))
		{
			$obj = $db->fetch_object($result);

			print '<tr class="oddeven"><td>';

			print '<a href="'.DOL_URL_ROOT.'/compta/facture/card.php?facid='.$obj->facid.'">';
			print img_object($langs->trans("ShowBill"), "bill");
			print '</a>&nbsp;';

			print '<a href="'.DOL_URL_ROOT.'/compta/facture/card.php?facid='.$obj->facid.'">'.$obj->ref."</a></td>\n";

			print '<td><a href="'.DOL_URL_ROOT.'/comm/card.php?socid='.$obj->socid.'">';
			print img_object($langs->trans("ShowCompany"), "company").' '.$obj->name."</a></td>\n";

			print '<td class="right">'.price($obj->total_ttc)."</td>\n";

			print '<td class="right">';
			$invoicestatic->fetch($obj->facid);
			print $invoicestatic->getLibStatut(5);
			print "</td>\n";

			print "</tr>\n";

			$i++;
		}

		print "</table>";

		$db->free($result);
	} else {
		dol_print_error($db);
	}
}

// End of page
llxFooter();
$db->close();<|MERGE_RESOLUTION|>--- conflicted
+++ resolved
@@ -172,17 +172,9 @@
 					print dol_print_date($rej->date_rejet, 'day');
 				}
 				print '</td></tr>';
-<<<<<<< HEAD
-				print '<tr><td width="20%">'.$langs->trans("RefusedInvoicing").'</td><td>'.$rej->invoicing.'</td></tr>';
+				print '<tr><td>'.$langs->trans("RefusedInvoicing").'</td><td>'.$rej->invoicing.'</td></tr>';
 			} else {
-				print '<tr><td width="20%">'.$resf.'</td></tr>';
-=======
-				print '<tr><td>'.$langs->trans("RefusedInvoicing").'</td><td>'.$rej->invoicing.'</td></tr>';
-			}
-			else
-			{
 				print '<tr><td>'.$resf.'</td></tr>';
->>>>>>> 233c7e53
 			}
 		}
 
@@ -251,31 +243,16 @@
 	{
 		if ($bon->statut == BonPrelevement::STATUS_CREDITED)
 		{
-<<<<<<< HEAD
-			if ($user->rights->prelevement->bons->credit)
-			{
-	  			print "<a class=\"butAction\" href=\"line.php?action=rejet&amp;id=$lipre->id\">".$langs->trans("StandingOrderReject")."</a>";
-			} else {
-				print "<a class=\"butActionRefused classfortooltip\" href=\"#\" title=\"".$langs->trans("NotAllowed")."\">".$langs->trans("StandingOrderReject")."</a>";
-			}
-		} else {
-			print "<a class=\"butActionRefused classfortooltip\" href=\"#\" title=\"".$langs->trans("NotPossibleForThisStatusOfWithdrawReceiptORLine")."\">".$langs->trans("StandingOrderReject")."</a>";
-=======
 			if ($lipre->statut == 2) {
 				if ($user->rights->prelevement->bons->credit)
 				{
 					print '<a class="butActionDelete" href="line.php?action=rejet&id='.$lipre->id.'">'.$langs->trans("StandingOrderReject").'</a>';
-				}
-				else
-				{
+				} else {
 					print '<a class="butActionRefused classfortooltip" href="#" title="'.$langs->trans("NotAllowed").'">'.$langs->trans("StandingOrderReject").'</a>';
 				}
 			}
-		}
-		else
-		{
+		} else {
 			print '<a class="butActionRefused classfortooltip" href="#" title="'.$langs->trans("NotPossibleForThisStatusOfWithdrawReceiptORLine").'">'.$langs->trans("StandingOrderReject").'</a>';
->>>>>>> 233c7e53
 		}
 	}
 
