<?php
/* Copyright (C) 2005       Rodolphe Quiedeville    <rodolphe@quiedeville.org>
 * Copyright (C) 2005-2012  Laurent Destailleur     <eldy@users.sourceforge.net>
 * Copyright (C) 2005-2009  Regis Houssin           <regis.houssin@inodbox.com>
 * Copyright (C) 2010-2013  Juanjo Menent           <jmenent@2byte.es>
 * Copyright (C) 2018-2024	Frédéric France         <frederic.france@free.fr>
 * Copyright (C) 2024		MDW							<mdeweerd@users.noreply.github.com>
 *
 * This program is free software; you can redistribute it and/or modify
 * it under the terms of the GNU General Public License as published by
 * the Free Software Foundation; either version 3 of the License, or
 * (at your option) any later version.
 *
 * This program is distributed in the hope that it will be useful,
 * but WITHOUT ANY WARRANTY; without even the implied warranty of
 * MERCHANTABILITY or FITNESS FOR A PARTICULAR PURPOSE.  See the
 * GNU General Public License for more details.
 *
 * You should have received a copy of the GNU General Public License
 * along with this program. If not, see <https://www.gnu.org/licenses/>.
 */

/**
 *	\file       htdocs/compta/prelevement/line.php
 *	\ingroup    prelevement
 *	\brief      card of withdraw line
 */

// Load Dolibarr environment
require '../../main.inc.php';
require_once DOL_DOCUMENT_ROOT.'/compta/prelevement/class/bonprelevement.class.php';
require_once DOL_DOCUMENT_ROOT.'/compta/prelevement/class/ligneprelevement.class.php';
require_once DOL_DOCUMENT_ROOT.'/compta/prelevement/class/rejetprelevement.class.php';
require_once DOL_DOCUMENT_ROOT.'/compta/paiement/class/paiement.class.php';
require_once DOL_DOCUMENT_ROOT.'/compta/bank/class/account.class.php';

// Load translation files required by the page
$langs->loadlangs(array('banks', 'categories', 'bills', 'companies', 'withdrawals'));

// Get supervariables
$action = GETPOST('action', 'aZ09');
$id = GETPOSTINT('id');
$socid = GETPOSTINT('socid');

$type = GETPOST('type', 'aZ09');

$limit = GETPOSTINT('limit') ? GETPOSTINT('limit') : $conf->liste_limit;
$sortorder = GETPOST('sortorder', 'aZ09comma');
$sortfield = GETPOST('sortfield', 'aZ09comma');
$page = GETPOSTISSET('pageplusone') ? (GETPOSTINT('pageplusone') - 1) : GETPOSTINT("page");
if (empty($page) || $page < 0 || GETPOST('button_search', 'alpha') || GETPOST('button_removefilter', 'alpha')) {
	// If $page is not defined, or '' or -1 or if we click on clear filters
	$page = 0;
}
$offset = $limit * $page;
$pageprev = $page - 1;
$pagenext = $page + 1;

if ($sortorder == "") {
	$sortorder = "DESC";
}
if ($sortfield == "") {
	$sortfield = "pl.fk_soc";
}


if ($type == 'bank-transfer') {
	$result = restrictedArea($user, 'paymentbybanktransfer', '', '', '');
} else {
	$result = restrictedArea($user, 'prelevement', '', '', 'bons');
}

if ($type == 'bank-transfer') {
	$permissiontoadd = $user->hasRight('paymentbybanktransfer', 'create');
} else {
	$permissiontoadd = $user->hasRight('prelevement', 'bons', 'creer');
}

$error = 0;


/*
 * Actions
 */

if ($action == 'confirm_rejet' && $permissiontoadd) {
	if (GETPOST("confirm") == 'yes') {
<<<<<<< HEAD
=======
		$datarej = null;
>>>>>>> cc80841a
		if (GETPOSTINT('remonth')) {
			$daterej = dol_mktime(0, 0, 0, GETPOSTINT('remonth'), GETPOSTINT('reday'), GETPOSTINT('reyear'));
		}

		if (empty($daterej)) {
			$error++;
			setEventMessages($langs->trans("ErrorFieldRequired", $langs->transnoentitiesnoconv("Date")), null, 'errors');
		} elseif ($daterej > dol_now()) {
			$error++;
			$langs->load("error");
			setEventMessages($langs->transnoentities("ErrorDateMustBeBeforeToday"), null, 'errors');
		}

		if (GETPOST('motif', 'alpha') == 0) {
			$error++;
			setEventMessages($langs->trans("ErrorFieldRequired", $langs->transnoentities("RefusedReason")), null, 'errors');
		}

		if (!$error) {
			$lipre = new LignePrelevement($db);

			if ($lipre->fetch($id) == 0) {
				$rej = new RejetPrelevement($db, $user, $type);

				$result = $rej->create($user, $id, GETPOSTINT('motif'), $daterej, $lipre->bon_rowid, GETPOSTINT('facturer'));

				if ($result > 0) {
					header("Location: line.php?id=".urlencode((string) ($id)).'&type='.urlencode((string) ($type)));
					exit;
				}
			}
		} else {
			$action = "rejet";
		}
	} else {
		header("Location: line.php?id=".urlencode((string) ($id)).'&type='.urlencode((string) ($type)));
		exit;
	}
}


/*
 * View
 */

$form = new Form($db);

if ($type == 'bank-transfer') {
	require_once DOL_DOCUMENT_ROOT.'/fourn/class/fournisseur.facture.class.php';
	$invoicestatic = new FactureFournisseur($db);
} else {
	require_once DOL_DOCUMENT_ROOT.'/compta/facture/class/facture.class.php';
	$invoicestatic = new Facture($db);
}

$title = $langs->trans("WithdrawalsLine");
if ($type == 'bank-transfer') {
	$title = $langs->trans("CreditTransferLine");
}

llxHeader('', $title);

$head = array();

$h = 0;
$head[$h][0] = DOL_URL_ROOT.'/compta/prelevement/line.php?id='.((int) $id).'&type='.urlencode($type);
$head[$h][1] = $title;
$hselected = (string) $h;
$h++;

if ($id) {
	$lipre = new LignePrelevement($db);
	$bon = null;

	if ($lipre->fetch($id) >= 0) {
		$bon = new BonPrelevement($db);
		$bon->fetch($lipre->bon_rowid);

		print dol_get_fiche_head($head, $hselected, $title, -1, 'payment');

		print '<table class="border centpercent tableforfield">';

		print '<tr><td class="titlefield">'.$langs->trans("Ref").'</td><td>';
		print $id.'</td></tr>';

		print '<tr><td class="titlefield">'.$langs->trans("WithdrawalsReceipts").'</td><td>';
		print $bon->getNomUrl(1).'</td></tr>';

		print '<tr><td>'.$langs->trans("Date").'</td><td>'.dol_print_date($bon->datec, 'day').'</td></tr>';

		print '<tr><td>'.$langs->trans("Amount").'</td><td><span class="amount">'.price($lipre->amount).'</span></td></tr>';

		print '<tr><td>'.$langs->trans("Status").'</td><td>'.$lipre->LibStatut($lipre->statut, 1).'</td></tr>';

		if ($lipre->statut == 3) {
			$rej = new RejetPrelevement($db, $user, $type);
			$resf = $rej->fetch($lipre->id);
			if ($resf == 0) {
				print '<tr><td>'.$langs->trans("RefusedReason").'</td><td>'.$rej->motif.'</td></tr>';

				print '<tr><td>'.$langs->trans("RefusedData").'</td><td>';
				if ($rej->date_rejet == 0) {
					/* Historique pour certaines install */
					print $langs->trans("Unknown");
				} else {
					print dol_print_date($rej->date_rejet, 'day');
				}
				print '</td></tr>';

				print '<tr><td>'.$langs->trans("RefusedInvoicing").'</td><td>'.$rej->invoicing.'</td></tr>';
			} else {
				print '<tr><td>'.$resf.'</td></tr>';
			}
		}

		print '</table>';
		print dol_get_fiche_end();
	} else {
		dol_print_error($db);
	}

	// Form to record a reject
	if ($action == 'rejet' && $user->hasRight('prelevement', 'bons', 'credit')) {
		$soc = new Societe($db);
		$soc->fetch($lipre->socid);

		$rej = new RejetPrelevement($db, $user, $type);

		print '<form name="confirm_rejet" method="post" action="'.DOL_URL_ROOT.'/compta/prelevement/line.php?id='.$id.'">';
		print '<input type="hidden" name="token" value="'.newToken().'">';
		print '<input type="hidden" name="action" value="confirm_rejet">';
		print '<input type="hidden" name="type" value="'.$type.'">';

		print '<div class="div-table-responsive-no-min">'; // You can use div-table-responsive-no-min if you don't need reserved height for your table
		print '<table class="noborder centpercent">';

		print '<tr class="liste_titre">';
		print '<td>'.$langs->trans("WithdrawalRefused").'</td>';
		print '<td></td>';
		print '</tr>';

		//Select yes/no
		print '<tr><td class="valid">'.$langs->trans("WithdrawalRefusedConfirm").' '.$soc->name.' ?</td>';
		print '<td class="valid">';
		print $form->selectyesno("confirm", 1, 0);
		print '</td></tr>';

		//Date
		print '<tr><td class="fieldrequired valid">'.$langs->trans("RefusedData").'</td>';
		print '<td class="valid">';
		print $form->selectDate('', '', 0, 0, 0, "confirm_rejet");
		print '</td></tr>';

		//Reason
		print '<tr><td class="fieldrequired valid">'.$langs->trans("RefusedReason").'</td>';
		print '<td class="valid">';
		print $form->selectarray("motif", $rej->motifs, GETPOSTISSET('motif') ? GETPOSTINT('motif') : '');
		print '</td></tr>';

		//Facturer
		print '<tr><td class="fieldrequired valid">';
		print $form->textwithpicto($langs->trans("RefusedInvoicing"), $langs->trans("DirectDebitRefusedInvoicingDesc"));
		print '</td>';
		print '<td class="valid">';
		print $form->selectarray("facturer", $rej->labelsofinvoicing, GETPOSTISSET('facturer') ? GETPOSTINT('facturer') : '', 0);
		print '</td></tr>';

		print '</table>';
		print '</div>';

		//Confirm Button
		print '<div class="center"><input type="submit" class="button button-save" value='.$langs->trans("Confirm").'></div>';
		print '</form>';
	}

	/*
	 * Action bar
	 */
	print '<div class="tabsAction">';

	if ($action == '') {
		if (is_object($bon) && $bon->statut == BonPrelevement::STATUS_CREDITED) {
			if ($lipre->statut == 2) {
				if ($user->hasRight('prelevement', 'bons', 'credit')) {
					print '<a class="butActionDelete" href="line.php?action=rejet&type='.$type.'&id='.$lipre->id.'">'.$langs->trans("StandingOrderReject").'</a>';
				} else {
					print '<a class="butActionRefused classfortooltip" href="#" title="'.$langs->trans("NotAllowed").'">'.$langs->trans("StandingOrderReject").'</a>';
				}
			}
		} else {
			print '<a class="butActionRefused classfortooltip" href="#" title="'.$langs->trans("NotPossibleForThisStatusOfWithdrawReceiptORLine").'">'.$langs->trans("StandingOrderReject").'</a>';
		}
	}

	print '</div>';

	/*
	 * List of invoices
	 */
	$sql = "SELECT pf.rowid";
	$sql .= " ,f.rowid as facid, f.ref as ref, f.total_ttc, f.paye, f.fk_statut";
	$sql .= " , s.rowid as socid, s.nom as name";

	$sqlfields = $sql; // $sql fields to remove for count total

	$sql .= " FROM ".MAIN_DB_PREFIX."prelevement_bons as p";
	$sql .= " , ".MAIN_DB_PREFIX."prelevement_lignes as pl";
	$sql .= " , ".MAIN_DB_PREFIX."prelevement as pf";
	if ($type == 'bank-transfer') {
		$sql .= " , ".MAIN_DB_PREFIX."facture_fourn as f";
	} else {
		$sql .= " , ".MAIN_DB_PREFIX."facture as f";
	}
	$sql .= " , ".MAIN_DB_PREFIX."societe as s";
	$sql .= " WHERE pf.fk_prelevement_lignes = pl.rowid";
	$sql .= " AND pl.fk_prelevement_bons = p.rowid";
	$sql .= " AND f.fk_soc = s.rowid";
	if ($type == 'bank-transfer') {
		$sql .= " AND pf.fk_facture_fourn = f.rowid";
	} else {
		$sql .= " AND pf.fk_facture = f.rowid";
	}
	$sql .= " AND f.entity IN (".getEntity('invoice').")";
	$sql .= " AND pl.rowid = ".((int) $id);
	if ($socid) {
		$sql .= " AND s.rowid = ".((int) $socid);
	}

	// Count total nb of records
	$nbtotalofrecords = '';
	if (!getDolGlobalInt('MAIN_DISABLE_FULL_SCANLIST')) {
		/* The fast and low memory method to get and count full list converts the sql into a sql count */
		$sqlforcount = preg_replace('/^'.preg_quote($sqlfields, '/').'/', 'SELECT COUNT(*) as nbtotalofrecords', $sql);
		$sqlforcount = preg_replace('/GROUP BY .*$/', '', $sqlforcount);
		$resql = $db->query($sqlforcount);
		if ($resql) {
			$objforcount = $db->fetch_object($resql);
			$nbtotalofrecords = $objforcount->nbtotalofrecords;
		} else {
			dol_print_error($db);
		}

		if (($page * $limit) > $nbtotalofrecords) {	// if total resultset is smaller than the paging size (filtering), goto and load page 0
			$page = 0;
			$offset = 0;
		}
		$db->free($resql);
	}

	$result = $db->query($sql);

	$sql .= $db->order($sortfield, $sortorder);
	$sql .= $db->plimit($conf->liste_limit + 1, $offset);

	$result = $db->query($sql);

	if ($result) {
		$num = $db->num_rows($result);
		$i = 0;

		$urladd = "&id=".urlencode((string) ($id));
		$title = $langs->trans("Bills");
		if ($type == 'bank-transfer') {
			$title = $langs->trans("SupplierInvoices");
		}

		print_barre_liste($title, $page, "factures.php", $urladd, $sortfield, $sortorder, '', $num, $nbtotalofrecords, '');

		print"\n<!-- debut table -->\n";
		print '<table class="noborder" width="100%" cellpadding="4">';
		print '<tr class="liste_titre">';
		print '<td>'.$langs->trans("Invoice").'</td>';
		print '<td>'.$langs->trans("ThirdParty").'</td>';
		print '<td class="right">'.$langs->trans("Amount").'</td><td class="right">'.$langs->trans("Status").'</td>';
		print '</tr>';

		$total = 0;

		while ($i < min($num, $conf->liste_limit)) {
			$obj = $db->fetch_object($result);

			print '<tr class="oddeven"><td>';

			print '<a href="'.DOL_URL_ROOT.'/compta/facture/card.php?facid='.$obj->facid.'">';
			print img_object($langs->trans("ShowBill"), "bill");
			print '</a>&nbsp;';

			if ($type == 'bank-transfer') {
				print '<a href="'.DOL_URL_ROOT.'/fourn/facture/card.php?facid='.$obj->facid.'">'.$obj->ref."</a></td>\n";
			} else {
				print '<a href="'.DOL_URL_ROOT.'/compta/facture/card.php?facid='.$obj->facid.'">'.$obj->ref."</a></td>\n";
			}

			if ($type == 'bank-transfer') {
				print '<td><a href="'.DOL_URL_ROOT.'/fourn/card.php?socid='.$obj->socid.'">';
			} else {
				print '<td><a href="'.DOL_URL_ROOT.'/comm/card.php?socid='.$obj->socid.'">';
			}
			print img_object($langs->trans("ShowCompany"), "company").' '.$obj->name."</a></td>\n";

			print '<td class="right"><span class="amount">'.price($obj->total_ttc)."</span></td>\n";

			print '<td class="right">';
			$invoicestatic->fetch($obj->facid);
			print $invoicestatic->getLibStatut(5);
			print "</td>\n";

			print "</tr>\n";

			$i++;
		}

		print "</table>";

		$db->free($result);
	} else {
		dol_print_error($db);
	}
}

// End of page
llxFooter();
$db->close();<|MERGE_RESOLUTION|>--- conflicted
+++ resolved
@@ -85,10 +85,7 @@
 
 if ($action == 'confirm_rejet' && $permissiontoadd) {
 	if (GETPOST("confirm") == 'yes') {
-<<<<<<< HEAD
-=======
 		$datarej = null;
->>>>>>> cc80841a
 		if (GETPOSTINT('remonth')) {
 			$daterej = dol_mktime(0, 0, 0, GETPOSTINT('remonth'), GETPOSTINT('reday'), GETPOSTINT('reyear'));
 		}
