--- conflicted
+++ resolved
@@ -838,11 +838,7 @@
 	$reshook=$hookmanager->executeHooks('printFieldListWhereCustomerUnpaid',$parameters);
 	$sql.=$hookmanager->resPrint;
 
-<<<<<<< HEAD
-	$sql.= " GROUP BY f.facnumber, f.fk_statut, f.datef, f.type, f.total, f.tva, f.total_ttc, f.paye, f.tms, f.date_lim_reglement,";
-=======
 	$sql.= " GROUP BY f.rowid, f.facnumber, f.fk_statut, f.datef, f.type, f.total, f.tva, f.total_ttc, f.paye, f.tms, f.date_lim_reglement,";
->>>>>>> e1877625
 	$sql.= " s.nom, s.rowid, s.email, s.code_client, s.code_compta, cc.rowid, cc.code";
 	$sql.= " ORDER BY f.datef ASC, f.facnumber ASC";
 
