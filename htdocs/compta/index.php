--- conflicted
+++ resolved
@@ -9,12 +9,8 @@
  * Copyright (C) 2019      Nicolas ZABOURI      <info@inovea-conseil.com>
  * Copyright (C) 2020      Tobias Sekan         <tobias.sekan@startmail.com>
  * Copyright (C) 2020      Josep Lluís Amador   <joseplluis@lliuretic.cat>
-<<<<<<< HEAD
- * Copyright (C) 2021-2024  Frédéric France		<frederic.france@free.fr>
-=======
- * Copyright (C) 2021-2023 Frédéric France		<frederic.france@netlogic.fr>
+ * Copyright (C) 2021-2024 Frédéric France		<frederic.france@free.fr>
  * Copyright (C) 2024      Rafael San José      <rsanjose@alxarafe.com>
->>>>>>> 48898700
  *
  * This program is free software; you can redistribute it and/or modify
  * it under the terms of the GNU General Public License as published by
@@ -142,11 +138,7 @@
 	$sql .= ", s.rowid as socid";
 	$sql .= ", s.code_client, s.code_compta, s.email";
 	$sql .= ", cc.rowid as country_id, cc.code as country_code";
-<<<<<<< HEAD
-	$sql .= ", (SELECT SUM(pf.amount) FROM ".MAIN_DB_PREFIX."paiement_facture as pf WHERE pf.fk_facture = f.rowid) as am";
-=======
 	$sql .= ", (SELECT SUM(pf.amount) FROM ".$db->prefix()."paiement_facture as pf WHERE pf.fk_facture = f.rowid) as am";
->>>>>>> 48898700
 	$sql .= " FROM ".MAIN_DB_PREFIX."facture as f";
 	$sql .= " INNER JOIN ".MAIN_DB_PREFIX."societe as s ON s.rowid = f.fk_soc";
 	$sql .= " LEFT JOIN ".MAIN_DB_PREFIX."c_country as cc ON cc.rowid = s.fk_pays";
@@ -292,11 +284,7 @@
 	$sql .= ", s.nom as name";
 	$sql .= ", s.rowid as socid";
 	$sql .= ", s.code_fournisseur, s.code_compta_fournisseur, s.email";
-<<<<<<< HEAD
-	$sql .= ", (SELECT SUM(pf.amount) FROM ".MAIN_DB_PREFIX."paiementfourn_facturefourn as pf WHERE pf.fk_facturefourn = ff.rowid) as am";
-=======
 	$sql .= ", (SELECT SUM(pf.amount) FROM ".$db->prefix()."paiementfourn_facturefourn as pf WHERE pf.fk_facturefourn = ff.rowid) as am";
->>>>>>> 48898700
 	$sql .= " FROM ".MAIN_DB_PREFIX."societe as s, ".MAIN_DB_PREFIX."facture_fourn as ff";
 	$sql .= " WHERE s.rowid = ff.fk_soc";
 	$sql .= " AND ff.entity IN (".getEntity('facture_fourn').")";
