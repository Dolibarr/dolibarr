<?php
/* Copyright (C) 2001-2005 Rodolphe Quiedeville <rodolphe@quiedeville.org>
 * Copyright (C) 2004-2013 Laurent Destailleur  <eldy@users.sourceforge.net>
 * Copyright (C) 2005-2015 Regis Houssin        <regis.houssin@inodbox.com>
 * Copyright (C) 2015-2020 Juanjo Menent	<jmenent@2byte.es>
 * Copyright (C) 2015      Jean-François Ferry	<jfefe@aternatik.fr>
 * Copyright (C) 2015      Raphaël Doursenaud   <rdoursenaud@gpcsolutions.fr>
 * Copyright (C) 2016      Marcos García        <marcosgdf@gmail.com>
 * Copyright (C) 2019      Nicolas ZABOURI      <info@inovea-conseil.com>
 * Copyright (C) 2020      Tobias Sekan         <tobias.sekan@startmail.com>
 * Copyright (C) 2020      Josep Lluís Amador   <joseplluis@lliuretic.cat>
 * Copyright (C) 2021      Frédéric France		<frederic.france@netlogic.fr>
 *
 * This program is free software; you can redistribute it and/or modify
 * it under the terms of the GNU General Public License as published by
 * the Free Software Foundation; either version 3 of the License, or
 * (at your option) any later version.
 *
 * This program is distributed in the hope that it will be useful,
 * but WITHOUT ANY WARRANTY; without even the implied warranty of
 * MERCHANTABILITY or FITNESS FOR A PARTICULAR PURPOSE.  See the
 * GNU General Public License for more details.
 *
 * You should have received a copy of the GNU General Public License
 * along with this program. If not, see <https://www.gnu.org/licenses/>.
 */

/**
 *	\file       htdocs/compta/index.php
 *	\ingroup    compta
 *	\brief      Main page of accountancy area
 */

require '../main.inc.php';
require_once DOL_DOCUMENT_ROOT.'/core/class/html.formfile.class.php';
require_once DOL_DOCUMENT_ROOT.'/compta/facture/class/facture.class.php';
require_once DOL_DOCUMENT_ROOT.'/fourn/class/fournisseur.facture.class.php';
require_once DOL_DOCUMENT_ROOT.'/commande/class/commande.class.php';
require_once DOL_DOCUMENT_ROOT.'/fourn/class/fournisseur.commande.class.php';
require_once DOL_DOCUMENT_ROOT.'/compta/sociales/class/chargesociales.class.php';
require_once DOL_DOCUMENT_ROOT.'/core/class/dolgraph.class.php';
require_once DOL_DOCUMENT_ROOT.'/core/lib/invoice.lib.php';

// L'espace compta/treso doit toujours etre actif car c'est un espace partage
// par de nombreux modules (banque, facture, commande a facturer, etc...) independamment
// de l'utilisation de la compta ou non. C'est au sein de cet espace que chaque sous fonction
// est protegee par le droit qui va bien du module concerne.
//if (!$user->rights->compta->general->lire)
//  accessforbidden();

// Load translation files required by the page
$langs->loadLangs(array('compta', 'bills'));
if (!empty($conf->commande->enabled)) {
	$langs->load("orders");
}

$action = GETPOST('action', 'aZ09');
$bid = GETPOST('bid', 'int');

// Security check
$socid = '';
if ($user->socid > 0) {
	$action = '';
	$socid = $user->socid;
}

$max = $conf->global->MAIN_SIZE_SHORTLIST_LIMIT;

// Maximum elements of the tables
$maxDraftCount = empty($conf->global->MAIN_MAXLIST_OVERLOAD) ? 500 : $conf->global->MAIN_MAXLIST_OVERLOAD;
$maxLatestEditCount = 5;
$maxOpenCount = empty($conf->global->MAIN_MAXLIST_OVERLOAD) ? 500 : $conf->global->MAIN_MAXLIST_OVERLOAD;

// Initialize technical object to manage hooks. Note that conf->hooks_modules contains array
$hookmanager->initHooks(array('invoiceindex'));


/*
 * Actions
 */

// None


/*
 * View
 */

$now = dol_now();

$form = new Form($db);
$formfile = new FormFile($db);
$thirdpartystatic = new Societe($db);

llxHeader("", $langs->trans("AccountancyTreasuryArea"));

print load_fiche_titre($langs->trans("AccountancyTreasuryArea"), '', 'bill');


print '<div class="fichecenter"><div class="fichethirdleft">';

<<<<<<< HEAD

if (!empty($conf->global->MAIN_SEARCH_FORM_ON_HOME_AREAS)) {     // This is useless due to the global search combo
	// Search customer invoices
	if (!empty($conf->facture->enabled) && $user->rights->facture->lire) {
		$listofsearchfields['search_invoice'] = array('text'=>'CustomerInvoice');
	}
	// Search supplier invoices
	if ((!empty($conf->fournisseur->enabled) && empty($conf->global->MAIN_USE_NEW_SUPPLIERMOD) || !empty($conf->supplier_order->enabled) || !empty($conf->supplier_invoice->enabled)) && $user->rights->fournisseur->lire) {
		$listofsearchfields['search_supplier_invoice'] = array('text'=>'SupplierInvoice');
	}
	if (!empty($conf->don->enabled) && $user->rights->don->lire) {
		$langs->load("donations");
		$listofsearchfields['search_donation'] = array('text'=>'Donation');
	}

	if (count($listofsearchfields)) {
		print '<form method="post" action="'.DOL_URL_ROOT.'/core/search.php">';
		print '<input type="hidden" name="token" value="'.newToken().'">';
		print '<div class="div-table-responsive-no-min">';
		print '<table class="noborder nohover centpercent">';
		$i = 0;
		foreach ($listofsearchfields as $key => $value) {
			if ($i == 0) {
				print '<tr class="liste_titre"><td colspan="3">'.$langs->trans("Search").'</td></tr>';
			}
			print '<tr '.$bc[false].'>';
			print '<td class="nowrap"><label for="'.$key.'">'.$langs->trans($value["text"]).'</label></td><td><input type="text" class="flat inputsearch" name="'.$key.'" id="'.$key.'"></td>';
			if ($i == 0) {
				print '<td rowspan="'.count($listofsearchfields).'"><input type="submit" value="'.$langs->trans("Search").'" class="button"></td>';
			}
			print '</tr>';
			$i++;
		}
		print '</table>';
		print '</div>';
		print '</form>';
		print '<br>';
	}
}


/**
 * Draft customers invoices
 */
if (!empty($conf->facture->enabled) && $user->rights->facture->lire) {
	$tmpinvoice = new Facture($db);

	$sql = "SELECT f.rowid, f.ref, f.datef as date, f.total_ht, f.total_tva, f.total_ttc, f.ref_client";
	$sql .= ", f.type, f.fk_statut as status, f.paye";
	$sql .= ", s.nom as name";
	$sql .= ", s.rowid as socid, s.email";
	$sql .= ", s.code_client, s.code_compta, s.code_fournisseur, s.code_compta_fournisseur";
	$sql .= ", cc.rowid as country_id, cc.code as country_code";
	if (!$user->rights->societe->client->voir && !$socid) {
		$sql .= ", sc.fk_soc, sc.fk_user ";
	}
	$sql .= " FROM ".MAIN_DB_PREFIX."facture as f, ".MAIN_DB_PREFIX."societe as s LEFT JOIN ".MAIN_DB_PREFIX."c_country as cc ON cc.rowid = s.fk_pays";
	if (!$user->rights->societe->client->voir && !$socid) {
		$sql .= ", ".MAIN_DB_PREFIX."societe_commerciaux as sc";
	}
	$sql .= " WHERE s.rowid = f.fk_soc AND f.fk_statut = ".Facture::STATUS_DRAFT;
	$sql .= " AND f.entity IN (".getEntity('invoice').")";
	if (!$user->rights->societe->client->voir && !$socid) {
		$sql .= " AND s.rowid = sc.fk_soc AND sc.fk_user = ".$user->id;
	}

	if ($socid) {
		$sql .= " AND f.fk_soc = $socid";
	}
	// Add where from hooks
	$parameters = array();
	$reshook = $hookmanager->executeHooks('printFieldListWhereCustomerDraft', $parameters);
	$sql .= $hookmanager->resPrint;

	$sql .= " GROUP BY f.rowid, f.ref, f.datef, f.total_ht, f.total_tva, f.total_ttc, f.ref_client, f.type, f.fk_statut, f.paye,";
	$sql .= " s.nom, s.rowid, s.email, s.code_client, s.code_compta, s.code_fournisseur, s.code_compta_fournisseur,";
	$sql .= " cc.rowid, cc.code";
	if (!$user->rights->societe->client->voir && !$socid) {
		$sql.= ", sc.fk_soc, sc.fk_user";
	}

	// Add Group from hooks
	$parameters = array();
	$reshook = $hookmanager->executeHooks('printFieldListGroupByCustomerDraft', $parameters);
	$sql .= $hookmanager->resPrint;

	$resql = $db->query($sql);

	if ($resql) {
		$num = $db->num_rows($resql);

		print '<div class="div-table-responsive-no-min">';
		print '<table class="noborder centpercent">';

		print '<tr class="liste_titre">';
		print '<th colspan="3">';
		print $langs->trans("CustomersDraftInvoices").' ';
		print '<a href="'.DOL_URL_ROOT.'/compta/facture/list.php?search_status='.Facture::STATUS_DRAFT.'">';
		print '<span class="badge marginleftonlyshort">'.$num.'</span>';
		print '</a>';
		print '</th>';
		print '</tr>';

		if ($num) {
			$companystatic = new Societe($db);

			$i = 0;
			$othernb = 0;
			$tot_ttc = 0;
			while ($i < $num && $i < $conf->liste_limit) {
				$obj = $db->fetch_object($resql);

				if ($i >= $max) {
					$othernb += 1;
					$i++;
					$tot_ttc += $obj->total_ttc;
					continue;
				}

				$tmpinvoice->id = $obj->rowid;
				$tmpinvoice->ref = $obj->ref;
				$tmpinvoice->date = $db->jdate($obj->date);
				$tmpinvoice->type = $obj->type;
				$tmpinvoice->total_ht = $obj->total_ht;
				$tmpinvoice->total_tva = $obj->total_tva;
				$tmpinvoice->total_ttc = $obj->total_ttc;
				$tmpinvoice->ref_client = $obj->ref_client;
				$tmpinvoice->statut = $obj->status;
				$tmpinvoice->paye = $obj->paye;

				$companystatic->id = $obj->socid;
				$companystatic->name = $obj->name;
				$companystatic->email = $obj->email;
				$companystatic->country_id = $obj->country_id;
				$companystatic->country_code = $obj->country_code;
				$companystatic->client = 1;
				$companystatic->code_client = $obj->code_client;
				$companystatic->code_fournisseur = $obj->code_fournisseur;
				$companystatic->code_compta = $obj->code_compta;
				$companystatic->code_compta_fournisseur = $obj->code_compta_fournisseur;

				print '<tr class="oddeven"><td class="nowrap tdoverflowmax100">';
				print $tmpinvoice->getNomUrl(1, '');
				print '</td>';
				print '<td class="nowrap tdoverflowmax100">';
				print $companystatic->getNomUrl(1, 'customer');
				print '</td>';
				print '<td class="nowrap right">'.price($obj->total_ttc).'</td>';
				print '</tr>';
				$tot_ttc += $obj->total_ttc;
				$i++;
			}

			if ($othernb) {
				print '<tr class="oddeven">';
				print '<td class="nowrap" colspan="3">';
				print '<span class="opacitymedium">'.$langs->trans("More").'... ('.$othernb.')</span>';
				print '</td>';
				print "</tr>\n";
			}

			print '<tr class="liste_total"><td class="left">'.$langs->trans("Total").'</td>';
			print '<td colspan="2" class="right">'.price($tot_ttc).'</td>';
			print '</tr>';
		} else {
			print '<tr class="oddeven"><td colspan="3" class="opacitymedium">'.$langs->trans("NoInvoice").'</td></tr>';
		}
		print "</table></div><br>";
		$db->free($resql);
	} else {
		dol_print_error($db);
	}
}

/**
 * Draft suppliers invoices
 */
if ((!empty($conf->fournisseur->enabled) && empty($conf->global->MAIN_USE_NEW_SUPPLIERMOD) || !empty($conf->supplier_invoice->enabled)) && $user->rights->fournisseur->facture->lire) {
	$facturesupplierstatic = new FactureFournisseur($db);

	$sql = "SELECT f.ref, f.rowid, f.total_ht, f.total_tva, f.total_ttc, f.type, f.ref_supplier, f.fk_statut as status, f.paye";
	$sql .= ", s.nom as name";
	$sql .= ", s.rowid as socid, s.email";
	$sql .= ", s.code_client, s.code_compta";
	$sql .= ", s.code_fournisseur, s.code_compta_fournisseur";
	$sql .= ", cc.rowid as country_id, cc.code as country_code";
	$sql .= " FROM ".MAIN_DB_PREFIX."facture_fourn as f, ".MAIN_DB_PREFIX."societe as s LEFT JOIN ".MAIN_DB_PREFIX."c_country as cc ON cc.rowid = s.fk_pays";
	if (!$user->rights->societe->client->voir && !$socid) {
		$sql .= ", ".MAIN_DB_PREFIX."societe_commerciaux as sc";
	}
	$sql .= " WHERE s.rowid = f.fk_soc AND f.fk_statut = ".FactureFournisseur::STATUS_DRAFT;
	$sql .= " AND f.entity IN (".getEntity('invoice').')';
	if (!$user->rights->societe->client->voir && !$socid) {
		$sql .= " AND s.rowid = sc.fk_soc AND sc.fk_user = ".$user->id;
	}
	if ($socid) {
		$sql .= " AND f.fk_soc = ".$socid;
	}
	// Add where from hooks
	$parameters = array();
	$reshook = $hookmanager->executeHooks('printFieldListWhereSupplierDraft', $parameters);
	$sql .= $hookmanager->resPrint;
	$resql = $db->query($sql);

	if ($resql) {
		$num = $db->num_rows($resql);

		print '<div class="div-table-responsive-no-min">';
		print '<table class="noborder centpercent">';

		print '<tr class="liste_titre">';
		print '<th colspan="3">';
		print $langs->trans("SuppliersDraftInvoices").' ';
		print '<a href="'.DOL_URL_ROOT.'/fourn/facture/list.php?search_status='.FactureFournisseur::STATUS_DRAFT.'">';
		print '<span class="badge marginleftonlyshort">'.$num.'</span>';
		print '</a>';
		print '</th>';
		print '</tr>';

		if ($num) {
			$companystatic = new Societe($db);

			$i = 0;
			$othernb = 0;
			$tot_ttc = 0;
			while ($i < $num && $i < $conf->liste_limit) {
				$obj = $db->fetch_object($resql);

				if ($i >= $max) {
					$othernb += 1;
					$i++;
					$tot_ttc += $obj->total_ttc;
					continue;
				}

				$facturesupplierstatic->ref = $obj->ref;
				$facturesupplierstatic->id = $obj->rowid;
				$facturesupplierstatic->total_ht = $obj->total_ht;
				$facturesupplierstatic->total_tva = $obj->total_tva;
				$facturesupplierstatic->total_ttc = $obj->total_ttc;
				$facturesupplierstatic->ref_supplier = $obj->ref_supplier;
				$facturesupplierstatic->type = $obj->type;
				$facturesupplierstatic->statut = $obj->status;
				$facturesupplierstatic->paye = $obj->paye;

				$companystatic->id = $obj->socid;
				$companystatic->name = $obj->name;
				$companystatic->email = $obj->email;
				$companystatic->country_id = $obj->country_id;
				$companystatic->country_code = $obj->country_code;
				$companystatic->fournisseur = 1;
				$companystatic->code_client = $obj->code_client;
				$companystatic->code_fournisseur = $obj->code_fournisseur;
				$companystatic->code_compta = $obj->code_compta;
				$companystatic->code_compta_fournisseur = $obj->code_compta_fournisseur;

				print '<tr class="oddeven"><td class="nowrap tdoverflowmax100">';
				print $facturesupplierstatic->getNomUrl(1, '');
				print '</td>';
				print '<td class="nowrap tdoverflowmax100">';
				print $companystatic->getNomUrl(1, 'supplier');
				print '</td>';
				print '<td class="right"><span class="amount">'.price($obj->total_ttc).'</span></td>';
				print '</tr>';
				$tot_ttc += $obj->total_ttc;
				$i++;
			}

			if ($othernb) {
				print '<tr class="oddeven">';
				print '<td class="nowrap" colspan="3">';
				print '<span class="opacitymedium">'.$langs->trans("More").'... ('.$othernb.')</span>';
				print '</td>';
				print "</tr>\n";
			}

			print '<tr class="liste_total"><td class="left">'.$langs->trans("Total").'</td>';
			print '<td colspan="2" class="right">'.price($tot_ttc).'</td>';
			print '</tr>';
		} else {
			print '<tr class="oddeven"><td colspan="3" class="opacitymedium">'.$langs->trans("NoInvoice").'</td></tr>';
		}
		print "</table></div><br>";
		$db->free($resql);
	} else {
		dol_print_error($db);
	}
}

=======
print getCustomerInvoicePieChart($socid);
print '<br>';
print getPurchaseInvoicePieChart($socid);
print '<br>';
print getCustomerInvoiceDraftTable($max, $socid);
print '<br>';
print getDraftSupplierTable($max, $socid);
>>>>>>> a3fb8d3e

print '</div><div class="fichetwothirdright"><div class="ficheaddleft">';


// Latest modified customer invoices
if (!empty($conf->facture->enabled) && !empty($user->rights->facture->lire)) {
	$langs->load("boxes");
	$tmpinvoice = new Facture($db);

	$sql = "SELECT f.rowid, f.ref, f.fk_statut as status, f.type, f.total_ht, f.total_tva, f.total_ttc, f.paye, f.tms";
	$sql .= ", f.date_lim_reglement as datelimite";
	$sql .= ", s.nom as name";
	$sql .= ", s.rowid as socid";
	$sql .= ", s.code_client, s.code_compta, s.email";
	$sql .= ", cc.rowid as country_id, cc.code as country_code";
	$sql .= ", sum(pf.amount) as am";
	$sql .= " FROM ".MAIN_DB_PREFIX."societe as s LEFT JOIN ".MAIN_DB_PREFIX."c_country as cc ON cc.rowid = s.fk_pays, ".MAIN_DB_PREFIX."facture as f";
	$sql .= " LEFT JOIN ".MAIN_DB_PREFIX."paiement_facture as pf on f.rowid=pf.fk_facture";
	if (!$user->rights->societe->client->voir && !$socid) {
		$sql .= ", ".MAIN_DB_PREFIX."societe_commerciaux as sc";
	}
	$sql .= " WHERE s.rowid = f.fk_soc";
	$sql .= " AND f.entity IN (".getEntity('invoice').")";
	if (!$user->rights->societe->client->voir && !$socid) {
		$sql .= " AND s.rowid = sc.fk_soc AND sc.fk_user = ".$user->id;
	}
	if ($socid) {
		$sql .= " AND f.fk_soc = ".$socid;
	}
	// Add where from hooks
	$parameters = array();
	$reshook = $hookmanager->executeHooks('printFieldListWhereCustomerLastModified', $parameters);
	$sql .= $hookmanager->resPrint;

	$sql .= " GROUP BY f.rowid, f.ref, f.fk_statut, f.type, f.total_ht, f.total_tva, f.total_ttc, f.paye, f.tms, f.date_lim_reglement,";
	$sql .= " s.nom, s.rowid, s.code_client, s.code_compta, s.email,";
	$sql .= " cc.rowid, cc.code";
	$sql .= " ORDER BY f.tms DESC";
	$sql .= $db->plimit($max, 0);

	$resql = $db->query($sql);
	if ($resql) {
		$num = $db->num_rows($resql);
		$i = 0;
		$othernb = 0;

		print '<div class="div-table-responsive-no-min">';
		print '<table class="noborder centpercent">';
		print '<tr class="liste_titre"><th colspan="2">'.$langs->trans("BoxTitleLastCustomerBills", $max).'</th>';
		if (!empty($conf->global->MAIN_SHOW_HT_ON_SUMMARY)) {
			print '<th class="right">'.$langs->trans("AmountHT").'</th>';
		}
		print '<th class="right">'.$langs->trans("AmountTTC").'</th>';
		print '<th class="right">'.$langs->trans("DateModificationShort").'</th>';
		print '<th width="16">&nbsp;</th>';
		print '</tr>';
		if ($num) {
			$total_ttc = $totalam = $total_ht = 0;
			while ($i < $num && $i < $conf->liste_limit) {
				$obj = $db->fetch_object($resql);

				if ($i >= $max) {
					$othernb += 1;
					$i++;
					$total_ht += $obj->total_ht;
					$total_ttc += $obj->total_ttc;
					continue;
				}

				$tmpinvoice->ref = $obj->ref;
				$tmpinvoice->id = $obj->rowid;
				$tmpinvoice->total_ht = $obj->total_ht;
				$tmpinvoice->total_tva = $obj->total_tva;
				$tmpinvoice->total_ttc = $obj->total_ttc;
				$tmpinvoice->statut = $obj->status;
				$tmpinvoice->paye = $obj->paye;
				$tmpinvoice->date_lim_reglement = $db->jdate($obj->datelimite);
				$tmpinvoice->type = $obj->type;

				$thirdpartystatic->id = $obj->socid;
				$thirdpartystatic->name = $obj->name;
				$thirdpartystatic->email = $obj->email;
				$thirdpartystatic->country_id = $obj->country_id;
				$thirdpartystatic->country_code = $obj->country_code;
				$thirdpartystatic->email = $obj->email;
				$thirdpartystatic->client = 1;
				$thirdpartystatic->code_client = $obj->code_client;
				//$thirdpartystatic->code_fournisseur = $obj->code_fournisseur;
				$thirdpartystatic->code_compta = $obj->code_compta;
				//$thirdpartystatic->code_compta_fournisseur = $obj->code_compta_fournisseur;

				print '<tr class="oddeven">';
				print '<td class="nowrap">';

				print '<table class="nobordernopadding"><tr class="nocellnopadd">';
				print '<td class="nobordernopadding nowraponall">';
				print $tmpinvoice->getNomUrl(1, '');
				print '</td>';
				print '<td width="20" class="nobordernopadding nowrap">';
				if ($tmpinvoice->hasDelay()) {
					print img_warning($langs->trans("Late"));
				}
				print '</td>';
				print '<td width="16" class="nobordernopadding hideonsmartphone right">';
				$filename = dol_sanitizeFileName($obj->ref);
				$filedir = $conf->facture->dir_output.'/'.dol_sanitizeFileName($obj->ref);
				$urlsource = $_SERVER['PHP_SELF'].'?facid='.$obj->rowid;
				print $formfile->getDocumentsLink($tmpinvoice->element, $filename, $filedir);
				print '</td></tr></table>';

				print '</td>';
				print '<td class="left">';
				print $thirdpartystatic->getNomUrl(1, 'customer', 44);
				print '</td>';
				if (!empty($conf->global->MAIN_SHOW_HT_ON_SUMMARY)) {
					print '<td class="nowrap right">'.price($obj->total_ht).'</td>';
				}
				print '<td class="nowrap right"><span class="amount">'.price($obj->total_ttc).'</span></td>';
				print '<td class="right">'.dol_print_date($db->jdate($obj->tms), 'day').'</td>';
				print '<td>'.$tmpinvoice->getLibStatut(3, $obj->am).'</td>';
				print '</tr>';

				$total_ttc += $obj->total_ttc;
				$total_ht += $obj->total_ht;
				$totalam += $obj->am;

				$i++;
			}

			if ($othernb) {
				print '<tr class="oddeven">';
				print '<td class="nowrap" colspan="5">';
				print '<span class="opacitymedium">'.$langs->trans("More").'... ('.$othernb.')</span>';
				print '</td>';
				print "</tr>\n";
			}
		} else {
			$colspan = 5;
			if (!empty($conf->global->MAIN_SHOW_HT_ON_SUMMARY)) {
				$colspan++;
			}
			print '<tr class="oddeven"><td colspan="'.$colspan.'" class="opacitymedium">'.$langs->trans("NoInvoice").'</td></tr>';
		}
		print '</table></div><br>';
		$db->free($resql);
	} else {
		dol_print_error($db);
	}
}


// Last modified supplier invoices
if (((!empty($conf->fournisseur->enabled) && empty($conf->global->MAIN_USE_NEW_SUPPLIERMOD)) || !empty($conf->supplier_invoice->enabled)) && $user->rights->fournisseur->facture->lire) {
	$langs->load("boxes");
	$facstatic = new FactureFournisseur($db);

	$sql = "SELECT ff.rowid, ff.ref, ff.fk_statut as status, ff.libelle, ff.total_ht, ff.total_tva, ff.total_ttc, ff.tms, ff.paye";
	$sql .= ", s.nom as name";
	$sql .= ", s.rowid as socid";
	$sql .= ", s.code_fournisseur, s.code_compta_fournisseur, s.email";
	$sql .= ", SUM(pf.amount) as am";
	$sql .= " FROM ".MAIN_DB_PREFIX."societe as s, ".MAIN_DB_PREFIX."facture_fourn as ff";
	$sql .= " LEFT JOIN ".MAIN_DB_PREFIX."paiementfourn_facturefourn as pf on ff.rowid=pf.fk_facturefourn";
	if (!$user->rights->societe->client->voir && !$socid) {
		$sql .= ", ".MAIN_DB_PREFIX."societe_commerciaux as sc";
	}
	$sql .= " WHERE s.rowid = ff.fk_soc";
	$sql .= " AND ff.entity = ".$conf->entity;
	if (!$user->rights->societe->client->voir && !$socid) {
		$sql .= " AND s.rowid = sc.fk_soc AND sc.fk_user = ".$user->id;
	}
	if ($socid) {
		$sql .= " AND ff.fk_soc = ".$socid;
	}
	// Add where from hooks
	$parameters = array();
	$reshook = $hookmanager->executeHooks('printFieldListWhereSupplierLastModified', $parameters);
	$sql .= $hookmanager->resPrint;

	$sql .= " GROUP BY ff.rowid, ff.ref, ff.fk_statut, ff.libelle, ff.total_ht, ff.tva, ff.total_tva, ff.total_ttc, ff.tms, ff.paye,";
	$sql .= " s.nom, s.rowid, s.code_fournisseur, s.code_compta_fournisseur, s.email";
	$sql .= " ORDER BY ff.tms DESC ";
	$sql .= $db->plimit($max, 0);

	$resql = $db->query($sql);
	if ($resql) {
		$num = $db->num_rows($resql);

		print '<div class="div-table-responsive-no-min">';
		print '<table class="noborder centpercent">';
		print '<tr class="liste_titre"><th colspan="2">'.$langs->trans("BoxTitleLastSupplierBills", $max).'</th>';
		if (!empty($conf->global->MAIN_SHOW_HT_ON_SUMMARY)) {
			print '<th class="right">'.$langs->trans("AmountHT").'</th>';
		}
		print '<th class="right">'.$langs->trans("AmountTTC").'</th>';
		print '<th class="right">'.$langs->trans("DateModificationShort").'</th>';
		print '<th width="16">&nbsp;</th>';
		print "</tr>\n";
		if ($num) {
			$i = 0;
			$total_ht = $total_ttc = $totalam = 0;
			$othernb = 0;

			while ($i < $num) {
				$obj = $db->fetch_object($resql);

				if ($i >= $max) {
					$othernb += 1;
					$i++;
					$total_ht += $obj->total_ht;
					$total_ttc += $obj->total_ttc;
					continue;
				}

				$facstatic->ref = $obj->ref;
				$facstatic->id = $obj->rowid;
				$facstatic->total_ht = $obj->total_ht;
				$facstatic->total_tva = $obj->total_tva;
				$facstatic->total_ttc = $obj->total_ttc;
				$facstatic->statut = $obj->status;
				$facstatic->paye = $obj->paye;

				$thirdpartystatic->id = $obj->socid;
				$thirdpartystatic->name = $obj->name;
				$thirdpartystatic->email = $obj->email;
				$thirdpartystatic->country_id = 0;
				$thirdpartystatic->country_code = '';
				$thirdpartystatic->client = 0;
				$thirdpartystatic->fournisseur = 1;
				$thirdpartystatic->code_client = '';
				$thirdpartystatic->code_fournisseur = $obj->code_fournisseur;
				$thirdpartystatic->code_compta = '';
				$thirdpartystatic->code_compta_fournisseur = $obj->code_compta_fournisseur;

				print '<tr class="oddeven nowraponall tdoverflowmax100"><td>';
				print $facstatic->getNomUrl(1, '');
				print '</td>';
				print '<td class="nowrap tdoverflowmax100">';
				print $thirdpartystatic->getNomUrl(1, 'supplier');
				print '</td>';
				if (!empty($conf->global->MAIN_SHOW_HT_ON_SUMMARY)) {
					print '<td class="right"><span class="amount">'.price($obj->total_ht).'</span></td>';
				}
				print '<td class="nowrap right"><span class="amount">'.price($obj->total_ttc).'</span></td>';
				print '<td class="right">'.dol_print_date($db->jdate($obj->tms), 'day').'</td>';
				print '<td>'.$facstatic->getLibStatut(3).'</td>';
				print '</tr>';
				$total_ht += $obj->total_ht;
				$total_ttc += $obj->total_ttc;
				$totalam += $obj->am;
				$i++;
			}

			if ($othernb) {
				print '<tr class="oddeven">';
				print '<td class="nowrap" colspan="5">';
				print '<span class="opacitymedium">'.$langs->trans("More").'... ('.$othernb.')</span>';
				print '</td>';
				print "</tr>\n";
			}
		} else {
			$colspan = 5;
			if (!empty($conf->global->MAIN_SHOW_HT_ON_SUMMARY)) {
				$colspan++;
			}
			print '<tr class="oddeven"><td colspan="'.$colspan.'" class="opacitymedium">'.$langs->trans("NoInvoice").'</td></tr>';
		}
		print '</table></div><br>';
	} else {
		dol_print_error($db);
	}
}



// Latest donations
if (!empty($conf->don->enabled) && !empty($user->rights->don->lire)) {
	include_once DOL_DOCUMENT_ROOT.'/don/class/don.class.php';

	$langs->load("boxes");
	$donationstatic = new Don($db);

	$sql = "SELECT d.rowid, d.lastname, d.firstname, d.societe, d.datedon as date, d.tms as dm, d.amount, d.fk_statut as status";
	$sql .= " FROM ".MAIN_DB_PREFIX."don as d";
	$sql .= " WHERE d.entity IN (".getEntity('donation').")";
	// Add where from hooks
	$parameters = array();
	$reshook = $hookmanager->executeHooks('printFieldListWhereLastDonations', $parameters);
	$sql .= $hookmanager->resPrint;

	$sql .= $db->order("d.tms", "DESC");
	$sql .= $db->plimit($max, 0);

	$result = $db->query($sql);
	if ($result) {
		$num = $db->num_rows($result);

		$i = 0;
		$othernb = 0;

		print '<div class="div-table-responsive-no-min">';
		print '<table class="noborder centpercent">';
		print '<tr class="liste_titre">';
		print '<th>'.$langs->trans("BoxTitleLastModifiedDonations", $max).'</th>';
		print '<th></th>';
		print '<th class="right">'.$langs->trans("AmountTTC").'</th>';
		print '<th class="right">'.$langs->trans("DateModificationShort").'</th>';
		print '<th width="16">&nbsp;</th>';
		print '</tr>';
		if ($num) {
			$total_ttc = $totalam = $total_ht = 0;

			while ($i < $num && $i < $max) {
				$objp = $db->fetch_object($result);

				if ($i >= $max) {
					$othernb += 1;
					$i++;
					$total_ht += $obj->total_ht;
					$total_ttc += $obj->total_ttc;
					continue;
				}

				$donationstatic->id = $objp->rowid;
				$donationstatic->ref = $objp->rowid;
				$donationstatic->lastname = $objp->lastname;
				$donationstatic->firstname = $objp->firstname;
				$donationstatic->date = $objp->date;
				$donationstatic->statut = $objp->status;
				$donationstatic->status = $objp->status;

				$label = $donationstatic->getFullName($langs);
				if ($objp->societe) {
					$label .= ($label ? ' - ' : '').$objp->societe;
				}

				print '<tr class="oddeven tdoverflowmax100">';
				print '<td>'.$donationstatic->getNomUrl(1).'</td>';
				print '<td>'.$label.'</td>';
				print '<td class="nowrap right"><span class="amount">'.price($objp->amount).'</span></td>';
				print '<td class="right">'.dol_print_date($db->jdate($objp->dm), 'day').'</td>';
				print '<td>'.$donationstatic->getLibStatut(3).'</td>';
				print '</tr>';

				$i++;
			}

			if ($othernb) {
				print '<tr class="oddeven">';
				print '<td class="nowrap" colspan="5">';
				print '<span class="opacitymedium">'.$langs->trans("More").'... ('.$othernb.')</span>';
				print '</td>';
				print "</tr>\n";
			}
		} else {
			print '<tr class="oddeven"><td colspan="4" class="opacitymedium">'.$langs->trans("None").'</td></tr>';
		}
		print '</table></div><br>';
	} else {
		dol_print_error($db);
	}
}

/**
 * Social contributions to pay
 */
if (!empty($conf->tax->enabled) && !empty($user->rights->tax->charges->lire)) {
	if (!$socid) {
		$chargestatic = new ChargeSociales($db);

		$sql = "SELECT c.rowid, c.amount, c.date_ech, c.paye,";
		$sql .= " cc.libelle as label,";
		$sql .= " SUM(pc.amount) as sumpaid";
		$sql .= " FROM (".MAIN_DB_PREFIX."c_chargesociales as cc, ".MAIN_DB_PREFIX."chargesociales as c)";
		$sql .= " LEFT JOIN ".MAIN_DB_PREFIX."paiementcharge as pc ON pc.fk_charge = c.rowid";
		$sql .= " WHERE c.fk_type = cc.id";
		$sql .= " AND c.entity IN (".getEntity('tax').')';
		$sql .= " AND c.paye = 0";
		// Add where from hooks
		$parameters = array();
		$reshook = $hookmanager->executeHooks('printFieldListWhereSocialContributions', $parameters);
		$sql .= $hookmanager->resPrint;

		$sql .= " GROUP BY c.rowid, c.amount, c.date_ech, c.paye, cc.libelle";

		$resql = $db->query($sql);
		if ($resql) {
			$num = $db->num_rows($resql);

			print '<div class="div-table-responsive-no-min">';
			print '<table class="noborder centpercent">';
			print '<tr class="liste_titre">';
			print '<th>'.$langs->trans("ContributionsToPay").($num ? ' <a href="'.DOL_URL_ROOT.'/compta/sociales/list.php?status=0"><span class="badge">'.$num.'</span></a>' : '').'</th>';
			print '<th align="center">'.$langs->trans("DateDue").'</th>';
			print '<th class="right">'.$langs->trans("AmountTTC").'</th>';
			print '<th class="right">'.$langs->trans("Paid").'</th>';
			print '<th align="center" width="16">&nbsp;</th>';
			print '</tr>';
			if ($num) {
				$i = 0;
				$tot_ttc = 0;
				$othernb = 0;

				while ($i < $num) {
					$obj = $db->fetch_object($resql);

					if ($i >= $max) {
						$othernb += 1;
						$i++;
						$total_ht += $obj->total_ht;
						$total_ttc += $obj->total_ttc;
						continue;
					}

					$chargestatic->id = $obj->rowid;
					$chargestatic->ref = $obj->rowid;
					$chargestatic->label = $obj->label;
					$chargestatic->paye = $obj->paye;
					$chargestatic->status = $obj->paye;

					print '<tr class="oddeven">';
					print '<td class="nowraponall">'.$chargestatic->getNomUrl(1).'</td>';
					print '<td class="center">'.dol_print_date($db->jdate($obj->date_ech), 'day').'</td>';
					print '<td class="nowrap right"><span class="amount">'.price($obj->amount).'</span></td>';
					print '<td class="nowrap right"><span class="amount">'.price($obj->sumpaid).'</span></td>';
					print '<td class="center">'.$chargestatic->getLibStatut(3).'</td>';
					print '</tr>';

					$tot_ttc += $obj->amount;
					$i++;
				}

				if ($othernb) {
					print '<tr class="oddeven">';
					print '<td class="nowrap" colspan="5">';
					print '<span class="opacitymedium">'.$langs->trans("More").'... ('.$othernb.')</span>';
					print '</td>';
					print "</tr>\n";
				}

				print '<tr class="liste_total"><td class="left" colspan="2">'.$langs->trans("Total").'</td>';
				print '<td class="nowrap right">'.price($tot_ttc).'</td>';
				print '<td class="right"></td>';
				print '<td class="right">&nbsp;</td>';
				print '</tr>';
			} else {
				print '<tr class="oddeven"><td colspan="5" class="opacitymedium">'.$langs->trans("None").'</td></tr>';
			}
			print "</table></div><br>";
			$db->free($resql);
		} else {
			dol_print_error($db);
		}
	}
}

/*
 * Customers orders to be billed
 */
if (!empty($conf->facture->enabled) && !empty($conf->commande->enabled) && $user->rights->commande->lire && empty($conf->global->WORKFLOW_DISABLE_CREATE_INVOICE_FROM_ORDER)) {
	$commandestatic = new Commande($db);
	$langs->load("orders");

	$sql = "SELECT sum(f.total_ht) as tot_fht, sum(f.total_ttc) as tot_fttc";
	$sql .= ", s.nom as name, s.email";
	$sql .= ", s.rowid as socid";
	$sql .= ", s.code_client, s.code_compta";
	$sql .= ", c.rowid, c.ref, c.facture, c.fk_statut as status, c.total_ht, c.total_tva, c.total_ttc,";
	$sql .= " cc.rowid as country_id, cc.code as country_code";
	$sql .= " FROM ".MAIN_DB_PREFIX."societe as s LEFT JOIN ".MAIN_DB_PREFIX."c_country as cc ON cc.rowid = s.fk_pays";
	if (!$user->rights->societe->client->voir && !$socid) {
		$sql .= ", ".MAIN_DB_PREFIX."societe_commerciaux as sc";
	}
	$sql .= ", ".MAIN_DB_PREFIX."commande as c";
	$sql .= " LEFT JOIN ".MAIN_DB_PREFIX."element_element as el ON el.fk_source = c.rowid AND el.sourcetype = 'commande'";
	$sql .= " LEFT JOIN ".MAIN_DB_PREFIX."facture AS f ON el.fk_target = f.rowid AND el.targettype = 'facture'";
	$sql .= " WHERE c.fk_soc = s.rowid";
	$sql .= " AND c.entity = ".$conf->entity;
	if (!$user->rights->societe->client->voir && !$socid) {
		$sql .= " AND s.rowid = sc.fk_soc AND sc.fk_user = ".$user->id;
	}
	if ($socid) {
		$sql .= " AND c.fk_soc = ".$socid;
	}
	$sql .= " AND c.fk_statut = ".Commande::STATUS_CLOSED;
	$sql .= " AND c.facture = 0";
	// Add where from hooks
	$parameters = array();
	$reshook = $hookmanager->executeHooks('printFieldListWhereCustomerOrderToBill', $parameters);
	$sql .= $hookmanager->resPrint;

	$sql .= " GROUP BY s.nom, s.email, s.rowid, s.code_client, s.code_compta, c.rowid, c.ref, c.facture, c.fk_statut, c.total_ht, c.total_tva, c.total_ttc, cc.rowid, cc.code";

	$resql = $db->query($sql);
	if ($resql) {
		$num = $db->num_rows($resql);

		if ($num) {
			$i = 0;
			$othernb = 0;

			print '<div class="div-table-responsive-no-min">';
			print '<table class="noborder centpercent">';

			print "<tr class=\"liste_titre\">";
			print '<th colspan="2">';
			print $langs->trans("OrdersDeliveredToBill").' ';
			print '<a href="'.DOL_URL_ROOT.'/commande/list.php?search_status='.Commande::STATUS_CLOSED.'&amp;billed=0">';
			print '<span class="badge">'.$num.'</span>';
			print '</a>';
			print '</th>';

			if (!empty($conf->global->MAIN_SHOW_HT_ON_SUMMARY)) {
				print '<th class="right">'.$langs->trans("AmountHT").'</th>';
			}
			print '<th class="right">'.$langs->trans("AmountTTC").'</th>';
			print '<th class="right">'.$langs->trans("ToBill").'</th>';
			print '<th align="center" width="16">&nbsp;</th>';
			print '</tr>';

			$tot_ht = $tot_ttc = $tot_tobill = 0;
			$societestatic = new Societe($db);
			while ($i < $num) {
				$obj = $db->fetch_object($resql);

				if ($i >= $max) {
					$othernb += 1;
					$i++;
					$total_ht += $obj->total_ht;
					$total_ttc += $obj->total_ttc;
					continue;
				}

				$societestatic->id = $obj->socid;
				$societestatic->name = $obj->name;
				$societestatic->email = $obj->email;
				$societestatic->country_id = $obj->country_id;
				$societestatic->country_code = $obj->country_code;
				$societestatic->client = 1;
				$societestatic->code_client = $obj->code_client;
				//$societestatic->code_fournisseur = $obj->code_fournisseur;
				$societestatic->code_compta = $obj->code_compta;
				//$societestatic->code_fournisseur = $obj->code_fournisseur;

				$commandestatic->id = $obj->rowid;
				$commandestatic->ref = $obj->ref;
				$commandestatic->statut = $obj->status;
				$commandestatic->billed = $obj->facture;

				print '<tr class="oddeven">';
				print '<td class="nowrap">';

				print '<table class="nobordernopadding"><tr class="nocellnopadd">';
				print '<td class="nobordernopadding nowrap">';
				print $commandestatic->getNomUrl(1);
				print '</td>';
				print '<td width="20" class="nobordernopadding nowrap">';
				print '&nbsp;';
				print '</td>';
				print '<td width="16" class="nobordernopadding hideonsmartphone right">';
				$filename = dol_sanitizeFileName($obj->ref);
				$filedir = $conf->commande->dir_output.'/'.dol_sanitizeFileName($obj->ref);
				$urlsource = $_SERVER['PHP_SELF'].'?id='.$obj->rowid;
				print $formfile->getDocumentsLink($commandestatic->element, $filename, $filedir);
				print '</td></tr></table>';

				print '</td>';

				print '<td class="nowrap tdoverflowmax100">';
				print $societestatic->getNomUrl(1, 'customer');
				print '</td>';
				if (!empty($conf->global->MAIN_SHOW_HT_ON_SUMMARY)) {
					print '<td class="right"><span class="amount">'.price($obj->total_ht).'</span></td>';
				}
				print '<td class="nowrap right"><span class="amount">'.price($obj->total_ttc).'</span></td>';
				print '<td class="nowrap right"><span class="amount">'.price($obj->total_ttc - $obj->tot_fttc).'</span></td>';
				print '<td>'.$commandestatic->getLibStatut(3).'</td>';
				print '</tr>';
				$tot_ht += $obj->total_ht;
				$tot_ttc += $obj->total_ttc;
				//print "x".$tot_ttc."z".$obj->tot_fttc;
				$tot_tobill += ($obj->total_ttc - $obj->tot_fttc);
				$i++;
			}

			if ($othernb) {
				print '<tr class="oddeven">';
				print '<td class="nowrap" colspan="5">';
				print '<span class="opacitymedium">'.$langs->trans("More").'... ('.$othernb.')</span>';
				print '</td>';
				print "</tr>\n";
			}

			print '<tr class="liste_total"><td colspan="2">'.$langs->trans("Total").' &nbsp; <font style="font-weight: normal">('.$langs->trans("RemainderToBill").': '.price($tot_tobill).')</font> </td>';
			if (!empty($conf->global->MAIN_SHOW_HT_ON_SUMMARY)) {
				print '<td class="right">'.price($tot_ht).'</td>';
			}
			print '<td class="nowrap right">'.price($tot_ttc).'</td>';
			print '<td class="nowrap right">'.price($tot_tobill).'</td>';
			print '<td>&nbsp;</td>';
			print '</tr>';
			print '</table></div><br>';
		}
		$db->free($resql);
	} else {
		dol_print_error($db);
	}
}

<<<<<<< HEAD
/*
 * Unpaid customers invoices
 */
if (!empty($conf->facture->enabled) && $user->rights->facture->lire) {
	$tmpinvoice = new Facture($db);

	$sql = "SELECT f.rowid, f.ref, f.fk_statut as status, f.datef, f.type, f.total_ht, f.total_tva, f.total_ttc, f.paye, f.tms";
	$sql .= ", f.date_lim_reglement as datelimite";
	$sql .= ", s.nom as name";
	$sql .= ", s.rowid as socid, s.email";
	$sql .= ", s.code_client, s.code_compta";
	$sql .= ", s.code_fournisseur, s.code_compta_fournisseur";
	$sql .= ", cc.rowid as country_id, cc.code as country_code";
	$sql .= ", sum(pf.amount) as am";
	$sql .= " FROM ".MAIN_DB_PREFIX."societe as s LEFT JOIN ".MAIN_DB_PREFIX."c_country as cc ON cc.rowid = s.fk_pays,".MAIN_DB_PREFIX."facture as f";
	$sql .= " LEFT JOIN ".MAIN_DB_PREFIX."paiement_facture as pf on f.rowid=pf.fk_facture";
	if (!$user->rights->societe->client->voir && !$socid) {
		$sql .= ", ".MAIN_DB_PREFIX."societe_commerciaux as sc";
	}
	$sql .= " WHERE s.rowid = f.fk_soc AND f.paye = 0 AND f.fk_statut = ".Facture::STATUS_VALIDATED;
	$sql .= " AND f.entity IN (".getEntity('invoice').')';
	if (!$user->rights->societe->client->voir && !$socid) {
		$sql .= " AND s.rowid = sc.fk_soc AND sc.fk_user = ".$user->id;
	}
	if ($socid) {
		$sql .= " AND f.fk_soc = ".$socid;
	}
	// Add where from hooks
	$parameters = array();
	$reshook = $hookmanager->executeHooks('printFieldListWhereCustomerUnpaid', $parameters);
	$sql .= $hookmanager->resPrint;

	$sql .= " GROUP BY f.rowid, f.ref, f.fk_statut, f.datef, f.type, f.total_ht, f.total_tva, f.total_ttc, f.paye, f.tms, f.date_lim_reglement,";
	$sql .= " s.nom, s.rowid, s.email, s.code_client, s.code_compta, cc.rowid, cc.code";
	$sql .= ", s.code_fournisseur, s.code_compta_fournisseur";
	$sql .= " ORDER BY f.datef ASC, f.ref ASC";

	$resql = $db->query($sql);
	if ($resql) {
		$num = $db->num_rows($resql);
		$i = 0;
		$othernb = 0;

		print '<div class="div-table-responsive-no-min">';
		print '<table class="noborder centpercent">';

		print '<tr class="liste_titre">';
		print '<th colspan="2">';
		print $langs->trans("BillsCustomersUnpaid", $num).' ';
		print '<a href="'.DOL_URL_ROOT.'/compta/facture/list.php?search_status='.Facture::STATUS_VALIDATED.'">';
		print '<span class="badge">'.$num.'</span>';
		print '</a>';
		print '</th>';

		print '<th class="right">'.$langs->trans("DateDue").'</th>';
		if (!empty($conf->global->MAIN_SHOW_HT_ON_SUMMARY)) {
			print '<th class="right">'.$langs->trans("AmountHT").'</th>';
		}
		print '<th class="right">'.$langs->trans("AmountTTC").'</th>';
		print '<th class="right">'.$langs->trans("Received").'</th>';
		print '<th width="16">&nbsp;</th>';
		print '</tr>';
		if ($num) {
			$societestatic = new Societe($db);
			$total_ttc = $totalam = $total_ht = 0;
			while ($i < $num && $i < $conf->liste_limit) {
				$obj = $db->fetch_object($resql);

				if ($i >= $max) {
					$othernb += 1;
					$i++;
					$total_ht += $obj->total_ht;
					$total_ttc += $obj->total_ttc;
					continue;
				}

				$tmpinvoice->ref = $obj->ref;
				$tmpinvoice->id = $obj->rowid;
				$tmpinvoice->total_ht = $obj->total_ht;
				$tmpinvoice->total_tva = $obj->total_tva;
				$tmpinvoice->total_ttc = $obj->total_ttc;
				$tmpinvoice->type = $obj->type;
				$tmpinvoice->statut = $obj->status;
				$tmpinvoice->paye = $obj->paye;
				$tmpinvoice->date_lim_reglement = $db->jdate($obj->datelimite);

				$societestatic->id = $obj->socid;
				$societestatic->name = $obj->name;
				$societestatic->email = $obj->email;
				$societestatic->country_id = $obj->country_id;
				$societestatic->country_code = $obj->country_code;
				$societestatic->client = 1;
				$societestatic->code_client = $obj->code_client;
				$societestatic->code_fournisseur = $obj->code_fournisseur;
				$societestatic->code_compta = $obj->code_compta;
				$societestatic->code_compta_fournisseur = $obj->code_compta_fournisseur;

				print '<tr class="oddeven">';
				print '<td class="nowrap">';

				print '<table class="nobordernopadding"><tr class="nocellnopadd">';
				print '<td class="nobordernopadding nowrap">';
				print $tmpinvoice->getNomUrl(1, '');
				print '</td>';
				print '<td width="20" class="nobordernopadding nowrap">';
				if ($tmpinvoice->hasDelay()) {
					print img_warning($langs->trans("Late"));
				}
				print '</td>';
				print '<td width="16" class="nobordernopadding hideonsmartphone right">';
				$filename = dol_sanitizeFileName($obj->ref);
				$filedir = $conf->facture->dir_output.'/'.dol_sanitizeFileName($obj->ref);
				$urlsource = $_SERVER['PHP_SELF'].'?facid='.$obj->rowid;
				print $formfile->getDocumentsLink($tmpinvoice->element, $filename, $filedir);
				print '</td></tr></table>';

				print '</td>';
				print '<td class="nowrap tdoverflowmax100">';
				print $societestatic->getNomUrl(1, 'customer');
				print '</td>';
				print '<td class="right">'.dol_print_date($db->jdate($obj->datelimite), 'day').'</td>';
				if (!empty($conf->global->MAIN_SHOW_HT_ON_SUMMARY)) {
					print '<td class="right"><span class="amount">'.price($obj->total_ht).'</span></td>';
				}
				print '<td class="nowrap right"><span class="amount">'.price($obj->total_ttc).'</span></td>';
				print '<td class="nowrap right"><span class="amount">'.price($obj->am).'</span></td>';
				print '<td>'.$tmpinvoice->getLibStatut(3, $obj->am).'</td>';
				print '</tr>';

				$total_ttc += $obj->total_ttc;
				$total_ht += $obj->total_ht;
				$totalam += $obj->am;

				$i++;
			}

			if ($othernb) {
				$colspan = 6;
				if (!empty($conf->global->MAIN_SHOW_HT_ON_SUMMARY)) {
					$colspan++;
				}
				print '<tr class="oddeven">';
				print '<td class="nowrap" colspan="'.$colspan.'">';
				print '<span class="opacitymedium">'.$langs->trans("More").'... ('.$othernb.')</span>';
				print '</td>';
				print "</tr>\n";
			}

			print '<tr class="liste_total"><td colspan="2">'.$langs->trans("Total").' &nbsp; <font style="font-weight: normal">('.$langs->trans("RemainderToTake").': '.price($total_ttc - $totalam).')</font> </td>';
			print '<td>&nbsp;</td>';
			if (!empty($conf->global->MAIN_SHOW_HT_ON_SUMMARY)) {
				print '<td class="right"><span class="amount">'.price($total_ht).'</span></td>';
			}
			print '<td class="nowrap right"><span class="amount">'.price($total_ttc).'</span></td>';
			print '<td class="nowrap right"><span class="amount">'.price($totalam).'</span></td>';
			print '<td>&nbsp;</td>';
			print '</tr>';
		} else {
			$colspan = 6;
			if (!empty($conf->global->MAIN_SHOW_HT_ON_SUMMARY)) {
				$colspan++;
			}
			print '<tr class="oddeven"><td colspan="'.$colspan.'" class="opacitymedium">'.$langs->trans("NoInvoice").'</td></tr>';
		}
		print '</table></div><br>';
		$db->free($resql);
	} else {
		dol_print_error($db);
	}
}

/*
 * Unpaid supplier invoices
 */
if ((!empty($conf->fournisseur->enabled) && empty($conf->global->MAIN_USE_NEW_SUPPLIERMOD) || !empty($conf->supplier_invoice->enabled)) && $user->rights->fournisseur->facture->lire) {
	$facstatic = new FactureFournisseur($db);

	$sql = "SELECT ff.rowid, ff.ref, ff.fk_statut as status, ff.type, ff.libelle as label, ff.total_ht, ff.total_tva, ff.total_ttc, ff.paye";
	$sql .= ", ff.date_lim_reglement";
	$sql .= ", s.nom as name";
	$sql .= ", s.rowid as socid, s.email";
	$sql .= ", s.code_client, s.code_compta";
	$sql .= ", s.code_fournisseur, s.code_compta_fournisseur";
	$sql .= ", sum(pf.amount) as am";
	$sql .= " FROM ".MAIN_DB_PREFIX."societe as s, ".MAIN_DB_PREFIX."facture_fourn as ff";
	$sql .= " LEFT JOIN ".MAIN_DB_PREFIX."paiementfourn_facturefourn as pf on ff.rowid=pf.fk_facturefourn";
	if (!$user->rights->societe->client->voir && !$socid) {
		$sql .= ", ".MAIN_DB_PREFIX."societe_commerciaux as sc";
	}
	$sql .= " WHERE s.rowid = ff.fk_soc";
	$sql .= " AND ff.entity = ".$conf->entity;
	$sql .= " AND ff.paye = 0";
	$sql .= " AND ff.fk_statut = ".FactureFournisseur::STATUS_VALIDATED;
	if (!$user->rights->societe->client->voir && !$socid) {
		$sql .= " AND s.rowid = sc.fk_soc AND sc.fk_user = ".$user->id;
	}
	if ($socid) {
		$sql .= " AND ff.fk_soc = ".$socid;
	}
	// Add where from hooks
	$parameters = array();
	$reshook = $hookmanager->executeHooks('printFieldListWhereSupplierUnpaid', $parameters);
	$sql .= $hookmanager->resPrint;

	$sql .= " GROUP BY ff.rowid, ff.ref, ff.fk_statut, ff.type, ff.libelle, ff.total_ht, ff.tva, ff.total_tva, ff.total_ttc, ff.paye, ff.date_lim_reglement,";
	$sql .= " s.nom, s.rowid, s.email, s.code_client, s.code_fournisseur, s.code_compta, s.code_compta_fournisseur";
	$sql .= " ORDER BY ff.date_lim_reglement ASC";

	$resql = $db->query($sql);
	if ($resql) {
		$num = $db->num_rows($resql);
		$othernb = 0;

		print '<div class="div-table-responsive-no-min">';
		print '<table class="noborder centpercent">';

		print '<tr class="liste_titre">';
		print '<th colspan="2">';
		print $langs->trans("BillsSuppliersUnpaid", $num).' ';
		print '<a href="'.DOL_URL_ROOT.'/fourn/facture/list.php?search_status='.FactureFournisseur::STATUS_VALIDATED.'">';
		print '<span class="badge">'.$num.'</span>';
		print '</a>';
		print '</th>';

		print '<th class="right">'.$langs->trans("DateDue").'</th>';
		if (!empty($conf->global->MAIN_SHOW_HT_ON_SUMMARY)) {
			print '<th class="right">'.$langs->trans("AmountHT").'</th>';
		}
		print '<th class="right">'.$langs->trans("AmountTTC").'</th>';
		print '<th class="right">'.$langs->trans("Paid").'</th>';
		print '<th width="16">&nbsp;</th>';
		print "</tr>\n";
		$societestatic = new Societe($db);
		if ($num) {
			$i = 0;
			$total_ht = $total_ttc = $totalam = 0;
			while ($i < $num) {
				$obj = $db->fetch_object($resql);

				if ($i >= $max) {
					$othernb += 1;
					$i++;
					$total_ht += $obj->total_ht;
					$total_ttc += $obj->total_ttc;
					continue;
				}

				$facstatic->ref = $obj->ref;
				$facstatic->id = $obj->rowid;
				$facstatic->type = $obj->type;
				$facstatic->total_ht = $obj->total_ht;
				$facstatic->total_tva = $obj->total_tva;
				$facstatic->total_ttc = $obj->total_ttc;
				$facstatic->statut = $obj->status;
				$facstatic->paye = $obj->paye;

				$societestatic->id = $obj->socid;
				$societestatic->name = $obj->name;
				$societestatic->email = $obj->email;
				$societestatic->client = 0;
				$societestatic->fournisseur = 1;
				$societestatic->code_client = $obj->code_client;
				$societestatic->code_fournisseur = $obj->code_fournisseur;
				$societestatic->code_compta = $obj->code_compta;
				$societestatic->code_compta_fournisseur = $obj->code_compta_fournisseur;

				print '<tr class="oddeven"><td class="nowrap tdoverflowmax100">';
				print $facstatic->getNomUrl(1, '');
				print '</td>';
				print '<td class="nowrap tdoverflowmax100">'.$societestatic->getNomUrl(1, 'supplier').'</td>';
				print '<td class="right">'.dol_print_date($db->jdate($obj->date_lim_reglement), 'day').'</td>';
				if (!empty($conf->global->MAIN_SHOW_HT_ON_SUMMARY)) {
					print '<td class="right"><span class="amount">'.price($obj->total_ht).'</span></td>';
				}
				print '<td class="nowrap right"><span class="amount">'.price($obj->total_ttc).'</span></td>';
				print '<td class="nowrap right"><span class="amount">'.price($obj->am).'</span></td>';
				print '<td>'.$facstatic->getLibStatut(3, $obj->am).'</td>';
				print '</tr>';
				$total_ht += $obj->total_ht;
				$total_ttc += $obj->total_ttc;
				$totalam += $obj->am;
				$i++;
			}

			if ($othernb) {
				$colspan = 6;
				if (!empty($conf->global->MAIN_SHOW_HT_ON_SUMMARY)) {
					$colspan++;
				}
				print '<tr class="oddeven">';
				print '<td class="nowrap" colspan="'.$colspan.'">';
				print '<span class="opacitymedium">'.$langs->trans("More").'... ('.$othernb.')</span>';
				print '</td>';
				print "</tr>\n";
			}

			print '<tr class="liste_total"><td colspan="2">'.$langs->trans("Total").' &nbsp; <font style="font-weight: normal">('.$langs->trans("RemainderToPay").': '.price($total_ttc - $totalam).')</font> </td>';
			print '<td>&nbsp;</td>';
			if (!empty($conf->global->MAIN_SHOW_HT_ON_SUMMARY)) {
				print '<td class="right">'.price($total_ht).'</td>';
			}
			print '<td class="nowrap right">'.price($total_ttc).'</td>';
			print '<td class="nowrap right">'.price($totalam).'</td>';
			print '<td>&nbsp;</td>';
			print '</tr>';
		} else {
			$colspan = 6;
			if (!empty($conf->global->MAIN_SHOW_HT_ON_SUMMARY)) {
				$colspan++;
			}
			print '<tr class="oddeven"><td colspan="'.$colspan.'" class="opacitymedium">'.$langs->trans("NoInvoice").'</td></tr>';
		}
		print '</table></div><br>';
	} else {
		dol_print_error($db);
	}
}


=======
>>>>>>> a3fb8d3e

// TODO Mettre ici recup des actions en rapport avec la compta
$resql = '';
if ($resql) {
	print '<div class="div-table-responsive-no-min">';
	print '<table class="noborder centpercent">';
	print '<tr class="liste_titre"><thcolspan="2">'.$langs->trans("TasksToDo").'</th>';
	print "</tr>\n";
	$i = 0;
	while ($i < $db->num_rows($resql)) {
		$obj = $db->fetch_object($resql);

		print '<tr class="oddeven"><td>'.dol_print_date($db->jdate($obj->da), "day").'</td>';
		print '<td><a href="action/card.php">'.$obj->label.'</a></td></tr>';
		$i++;
	}
	$db->free($resql);
	print "</table></div><br>";
}


print '</div></div></div>';

$parameters = array('user' => $user);
$reshook = $hookmanager->executeHooks('dashboardAccountancy', $parameters, $object); // Note that $action and $object may have been modified by hook

// End of page
llxFooter();
$db->close();<|MERGE_RESOLUTION|>--- conflicted
+++ resolved
@@ -99,297 +99,6 @@
 
 print '<div class="fichecenter"><div class="fichethirdleft">';
 
-<<<<<<< HEAD
-
-if (!empty($conf->global->MAIN_SEARCH_FORM_ON_HOME_AREAS)) {     // This is useless due to the global search combo
-	// Search customer invoices
-	if (!empty($conf->facture->enabled) && $user->rights->facture->lire) {
-		$listofsearchfields['search_invoice'] = array('text'=>'CustomerInvoice');
-	}
-	// Search supplier invoices
-	if ((!empty($conf->fournisseur->enabled) && empty($conf->global->MAIN_USE_NEW_SUPPLIERMOD) || !empty($conf->supplier_order->enabled) || !empty($conf->supplier_invoice->enabled)) && $user->rights->fournisseur->lire) {
-		$listofsearchfields['search_supplier_invoice'] = array('text'=>'SupplierInvoice');
-	}
-	if (!empty($conf->don->enabled) && $user->rights->don->lire) {
-		$langs->load("donations");
-		$listofsearchfields['search_donation'] = array('text'=>'Donation');
-	}
-
-	if (count($listofsearchfields)) {
-		print '<form method="post" action="'.DOL_URL_ROOT.'/core/search.php">';
-		print '<input type="hidden" name="token" value="'.newToken().'">';
-		print '<div class="div-table-responsive-no-min">';
-		print '<table class="noborder nohover centpercent">';
-		$i = 0;
-		foreach ($listofsearchfields as $key => $value) {
-			if ($i == 0) {
-				print '<tr class="liste_titre"><td colspan="3">'.$langs->trans("Search").'</td></tr>';
-			}
-			print '<tr '.$bc[false].'>';
-			print '<td class="nowrap"><label for="'.$key.'">'.$langs->trans($value["text"]).'</label></td><td><input type="text" class="flat inputsearch" name="'.$key.'" id="'.$key.'"></td>';
-			if ($i == 0) {
-				print '<td rowspan="'.count($listofsearchfields).'"><input type="submit" value="'.$langs->trans("Search").'" class="button"></td>';
-			}
-			print '</tr>';
-			$i++;
-		}
-		print '</table>';
-		print '</div>';
-		print '</form>';
-		print '<br>';
-	}
-}
-
-
-/**
- * Draft customers invoices
- */
-if (!empty($conf->facture->enabled) && $user->rights->facture->lire) {
-	$tmpinvoice = new Facture($db);
-
-	$sql = "SELECT f.rowid, f.ref, f.datef as date, f.total_ht, f.total_tva, f.total_ttc, f.ref_client";
-	$sql .= ", f.type, f.fk_statut as status, f.paye";
-	$sql .= ", s.nom as name";
-	$sql .= ", s.rowid as socid, s.email";
-	$sql .= ", s.code_client, s.code_compta, s.code_fournisseur, s.code_compta_fournisseur";
-	$sql .= ", cc.rowid as country_id, cc.code as country_code";
-	if (!$user->rights->societe->client->voir && !$socid) {
-		$sql .= ", sc.fk_soc, sc.fk_user ";
-	}
-	$sql .= " FROM ".MAIN_DB_PREFIX."facture as f, ".MAIN_DB_PREFIX."societe as s LEFT JOIN ".MAIN_DB_PREFIX."c_country as cc ON cc.rowid = s.fk_pays";
-	if (!$user->rights->societe->client->voir && !$socid) {
-		$sql .= ", ".MAIN_DB_PREFIX."societe_commerciaux as sc";
-	}
-	$sql .= " WHERE s.rowid = f.fk_soc AND f.fk_statut = ".Facture::STATUS_DRAFT;
-	$sql .= " AND f.entity IN (".getEntity('invoice').")";
-	if (!$user->rights->societe->client->voir && !$socid) {
-		$sql .= " AND s.rowid = sc.fk_soc AND sc.fk_user = ".$user->id;
-	}
-
-	if ($socid) {
-		$sql .= " AND f.fk_soc = $socid";
-	}
-	// Add where from hooks
-	$parameters = array();
-	$reshook = $hookmanager->executeHooks('printFieldListWhereCustomerDraft', $parameters);
-	$sql .= $hookmanager->resPrint;
-
-	$sql .= " GROUP BY f.rowid, f.ref, f.datef, f.total_ht, f.total_tva, f.total_ttc, f.ref_client, f.type, f.fk_statut, f.paye,";
-	$sql .= " s.nom, s.rowid, s.email, s.code_client, s.code_compta, s.code_fournisseur, s.code_compta_fournisseur,";
-	$sql .= " cc.rowid, cc.code";
-	if (!$user->rights->societe->client->voir && !$socid) {
-		$sql.= ", sc.fk_soc, sc.fk_user";
-	}
-
-	// Add Group from hooks
-	$parameters = array();
-	$reshook = $hookmanager->executeHooks('printFieldListGroupByCustomerDraft', $parameters);
-	$sql .= $hookmanager->resPrint;
-
-	$resql = $db->query($sql);
-
-	if ($resql) {
-		$num = $db->num_rows($resql);
-
-		print '<div class="div-table-responsive-no-min">';
-		print '<table class="noborder centpercent">';
-
-		print '<tr class="liste_titre">';
-		print '<th colspan="3">';
-		print $langs->trans("CustomersDraftInvoices").' ';
-		print '<a href="'.DOL_URL_ROOT.'/compta/facture/list.php?search_status='.Facture::STATUS_DRAFT.'">';
-		print '<span class="badge marginleftonlyshort">'.$num.'</span>';
-		print '</a>';
-		print '</th>';
-		print '</tr>';
-
-		if ($num) {
-			$companystatic = new Societe($db);
-
-			$i = 0;
-			$othernb = 0;
-			$tot_ttc = 0;
-			while ($i < $num && $i < $conf->liste_limit) {
-				$obj = $db->fetch_object($resql);
-
-				if ($i >= $max) {
-					$othernb += 1;
-					$i++;
-					$tot_ttc += $obj->total_ttc;
-					continue;
-				}
-
-				$tmpinvoice->id = $obj->rowid;
-				$tmpinvoice->ref = $obj->ref;
-				$tmpinvoice->date = $db->jdate($obj->date);
-				$tmpinvoice->type = $obj->type;
-				$tmpinvoice->total_ht = $obj->total_ht;
-				$tmpinvoice->total_tva = $obj->total_tva;
-				$tmpinvoice->total_ttc = $obj->total_ttc;
-				$tmpinvoice->ref_client = $obj->ref_client;
-				$tmpinvoice->statut = $obj->status;
-				$tmpinvoice->paye = $obj->paye;
-
-				$companystatic->id = $obj->socid;
-				$companystatic->name = $obj->name;
-				$companystatic->email = $obj->email;
-				$companystatic->country_id = $obj->country_id;
-				$companystatic->country_code = $obj->country_code;
-				$companystatic->client = 1;
-				$companystatic->code_client = $obj->code_client;
-				$companystatic->code_fournisseur = $obj->code_fournisseur;
-				$companystatic->code_compta = $obj->code_compta;
-				$companystatic->code_compta_fournisseur = $obj->code_compta_fournisseur;
-
-				print '<tr class="oddeven"><td class="nowrap tdoverflowmax100">';
-				print $tmpinvoice->getNomUrl(1, '');
-				print '</td>';
-				print '<td class="nowrap tdoverflowmax100">';
-				print $companystatic->getNomUrl(1, 'customer');
-				print '</td>';
-				print '<td class="nowrap right">'.price($obj->total_ttc).'</td>';
-				print '</tr>';
-				$tot_ttc += $obj->total_ttc;
-				$i++;
-			}
-
-			if ($othernb) {
-				print '<tr class="oddeven">';
-				print '<td class="nowrap" colspan="3">';
-				print '<span class="opacitymedium">'.$langs->trans("More").'... ('.$othernb.')</span>';
-				print '</td>';
-				print "</tr>\n";
-			}
-
-			print '<tr class="liste_total"><td class="left">'.$langs->trans("Total").'</td>';
-			print '<td colspan="2" class="right">'.price($tot_ttc).'</td>';
-			print '</tr>';
-		} else {
-			print '<tr class="oddeven"><td colspan="3" class="opacitymedium">'.$langs->trans("NoInvoice").'</td></tr>';
-		}
-		print "</table></div><br>";
-		$db->free($resql);
-	} else {
-		dol_print_error($db);
-	}
-}
-
-/**
- * Draft suppliers invoices
- */
-if ((!empty($conf->fournisseur->enabled) && empty($conf->global->MAIN_USE_NEW_SUPPLIERMOD) || !empty($conf->supplier_invoice->enabled)) && $user->rights->fournisseur->facture->lire) {
-	$facturesupplierstatic = new FactureFournisseur($db);
-
-	$sql = "SELECT f.ref, f.rowid, f.total_ht, f.total_tva, f.total_ttc, f.type, f.ref_supplier, f.fk_statut as status, f.paye";
-	$sql .= ", s.nom as name";
-	$sql .= ", s.rowid as socid, s.email";
-	$sql .= ", s.code_client, s.code_compta";
-	$sql .= ", s.code_fournisseur, s.code_compta_fournisseur";
-	$sql .= ", cc.rowid as country_id, cc.code as country_code";
-	$sql .= " FROM ".MAIN_DB_PREFIX."facture_fourn as f, ".MAIN_DB_PREFIX."societe as s LEFT JOIN ".MAIN_DB_PREFIX."c_country as cc ON cc.rowid = s.fk_pays";
-	if (!$user->rights->societe->client->voir && !$socid) {
-		$sql .= ", ".MAIN_DB_PREFIX."societe_commerciaux as sc";
-	}
-	$sql .= " WHERE s.rowid = f.fk_soc AND f.fk_statut = ".FactureFournisseur::STATUS_DRAFT;
-	$sql .= " AND f.entity IN (".getEntity('invoice').')';
-	if (!$user->rights->societe->client->voir && !$socid) {
-		$sql .= " AND s.rowid = sc.fk_soc AND sc.fk_user = ".$user->id;
-	}
-	if ($socid) {
-		$sql .= " AND f.fk_soc = ".$socid;
-	}
-	// Add where from hooks
-	$parameters = array();
-	$reshook = $hookmanager->executeHooks('printFieldListWhereSupplierDraft', $parameters);
-	$sql .= $hookmanager->resPrint;
-	$resql = $db->query($sql);
-
-	if ($resql) {
-		$num = $db->num_rows($resql);
-
-		print '<div class="div-table-responsive-no-min">';
-		print '<table class="noborder centpercent">';
-
-		print '<tr class="liste_titre">';
-		print '<th colspan="3">';
-		print $langs->trans("SuppliersDraftInvoices").' ';
-		print '<a href="'.DOL_URL_ROOT.'/fourn/facture/list.php?search_status='.FactureFournisseur::STATUS_DRAFT.'">';
-		print '<span class="badge marginleftonlyshort">'.$num.'</span>';
-		print '</a>';
-		print '</th>';
-		print '</tr>';
-
-		if ($num) {
-			$companystatic = new Societe($db);
-
-			$i = 0;
-			$othernb = 0;
-			$tot_ttc = 0;
-			while ($i < $num && $i < $conf->liste_limit) {
-				$obj = $db->fetch_object($resql);
-
-				if ($i >= $max) {
-					$othernb += 1;
-					$i++;
-					$tot_ttc += $obj->total_ttc;
-					continue;
-				}
-
-				$facturesupplierstatic->ref = $obj->ref;
-				$facturesupplierstatic->id = $obj->rowid;
-				$facturesupplierstatic->total_ht = $obj->total_ht;
-				$facturesupplierstatic->total_tva = $obj->total_tva;
-				$facturesupplierstatic->total_ttc = $obj->total_ttc;
-				$facturesupplierstatic->ref_supplier = $obj->ref_supplier;
-				$facturesupplierstatic->type = $obj->type;
-				$facturesupplierstatic->statut = $obj->status;
-				$facturesupplierstatic->paye = $obj->paye;
-
-				$companystatic->id = $obj->socid;
-				$companystatic->name = $obj->name;
-				$companystatic->email = $obj->email;
-				$companystatic->country_id = $obj->country_id;
-				$companystatic->country_code = $obj->country_code;
-				$companystatic->fournisseur = 1;
-				$companystatic->code_client = $obj->code_client;
-				$companystatic->code_fournisseur = $obj->code_fournisseur;
-				$companystatic->code_compta = $obj->code_compta;
-				$companystatic->code_compta_fournisseur = $obj->code_compta_fournisseur;
-
-				print '<tr class="oddeven"><td class="nowrap tdoverflowmax100">';
-				print $facturesupplierstatic->getNomUrl(1, '');
-				print '</td>';
-				print '<td class="nowrap tdoverflowmax100">';
-				print $companystatic->getNomUrl(1, 'supplier');
-				print '</td>';
-				print '<td class="right"><span class="amount">'.price($obj->total_ttc).'</span></td>';
-				print '</tr>';
-				$tot_ttc += $obj->total_ttc;
-				$i++;
-			}
-
-			if ($othernb) {
-				print '<tr class="oddeven">';
-				print '<td class="nowrap" colspan="3">';
-				print '<span class="opacitymedium">'.$langs->trans("More").'... ('.$othernb.')</span>';
-				print '</td>';
-				print "</tr>\n";
-			}
-
-			print '<tr class="liste_total"><td class="left">'.$langs->trans("Total").'</td>';
-			print '<td colspan="2" class="right">'.price($tot_ttc).'</td>';
-			print '</tr>';
-		} else {
-			print '<tr class="oddeven"><td colspan="3" class="opacitymedium">'.$langs->trans("NoInvoice").'</td></tr>';
-		}
-		print "</table></div><br>";
-		$db->free($resql);
-	} else {
-		dol_print_error($db);
-	}
-}
-
-=======
 print getCustomerInvoicePieChart($socid);
 print '<br>';
 print getPurchaseInvoicePieChart($socid);
@@ -397,7 +106,6 @@
 print getCustomerInvoiceDraftTable($max, $socid);
 print '<br>';
 print getDraftSupplierTable($max, $socid);
->>>>>>> a3fb8d3e
 
 print '</div><div class="fichetwothirdright"><div class="ficheaddleft">';
 
@@ -1007,328 +715,6 @@
 	}
 }
 
-<<<<<<< HEAD
-/*
- * Unpaid customers invoices
- */
-if (!empty($conf->facture->enabled) && $user->rights->facture->lire) {
-	$tmpinvoice = new Facture($db);
-
-	$sql = "SELECT f.rowid, f.ref, f.fk_statut as status, f.datef, f.type, f.total_ht, f.total_tva, f.total_ttc, f.paye, f.tms";
-	$sql .= ", f.date_lim_reglement as datelimite";
-	$sql .= ", s.nom as name";
-	$sql .= ", s.rowid as socid, s.email";
-	$sql .= ", s.code_client, s.code_compta";
-	$sql .= ", s.code_fournisseur, s.code_compta_fournisseur";
-	$sql .= ", cc.rowid as country_id, cc.code as country_code";
-	$sql .= ", sum(pf.amount) as am";
-	$sql .= " FROM ".MAIN_DB_PREFIX."societe as s LEFT JOIN ".MAIN_DB_PREFIX."c_country as cc ON cc.rowid = s.fk_pays,".MAIN_DB_PREFIX."facture as f";
-	$sql .= " LEFT JOIN ".MAIN_DB_PREFIX."paiement_facture as pf on f.rowid=pf.fk_facture";
-	if (!$user->rights->societe->client->voir && !$socid) {
-		$sql .= ", ".MAIN_DB_PREFIX."societe_commerciaux as sc";
-	}
-	$sql .= " WHERE s.rowid = f.fk_soc AND f.paye = 0 AND f.fk_statut = ".Facture::STATUS_VALIDATED;
-	$sql .= " AND f.entity IN (".getEntity('invoice').')';
-	if (!$user->rights->societe->client->voir && !$socid) {
-		$sql .= " AND s.rowid = sc.fk_soc AND sc.fk_user = ".$user->id;
-	}
-	if ($socid) {
-		$sql .= " AND f.fk_soc = ".$socid;
-	}
-	// Add where from hooks
-	$parameters = array();
-	$reshook = $hookmanager->executeHooks('printFieldListWhereCustomerUnpaid', $parameters);
-	$sql .= $hookmanager->resPrint;
-
-	$sql .= " GROUP BY f.rowid, f.ref, f.fk_statut, f.datef, f.type, f.total_ht, f.total_tva, f.total_ttc, f.paye, f.tms, f.date_lim_reglement,";
-	$sql .= " s.nom, s.rowid, s.email, s.code_client, s.code_compta, cc.rowid, cc.code";
-	$sql .= ", s.code_fournisseur, s.code_compta_fournisseur";
-	$sql .= " ORDER BY f.datef ASC, f.ref ASC";
-
-	$resql = $db->query($sql);
-	if ($resql) {
-		$num = $db->num_rows($resql);
-		$i = 0;
-		$othernb = 0;
-
-		print '<div class="div-table-responsive-no-min">';
-		print '<table class="noborder centpercent">';
-
-		print '<tr class="liste_titre">';
-		print '<th colspan="2">';
-		print $langs->trans("BillsCustomersUnpaid", $num).' ';
-		print '<a href="'.DOL_URL_ROOT.'/compta/facture/list.php?search_status='.Facture::STATUS_VALIDATED.'">';
-		print '<span class="badge">'.$num.'</span>';
-		print '</a>';
-		print '</th>';
-
-		print '<th class="right">'.$langs->trans("DateDue").'</th>';
-		if (!empty($conf->global->MAIN_SHOW_HT_ON_SUMMARY)) {
-			print '<th class="right">'.$langs->trans("AmountHT").'</th>';
-		}
-		print '<th class="right">'.$langs->trans("AmountTTC").'</th>';
-		print '<th class="right">'.$langs->trans("Received").'</th>';
-		print '<th width="16">&nbsp;</th>';
-		print '</tr>';
-		if ($num) {
-			$societestatic = new Societe($db);
-			$total_ttc = $totalam = $total_ht = 0;
-			while ($i < $num && $i < $conf->liste_limit) {
-				$obj = $db->fetch_object($resql);
-
-				if ($i >= $max) {
-					$othernb += 1;
-					$i++;
-					$total_ht += $obj->total_ht;
-					$total_ttc += $obj->total_ttc;
-					continue;
-				}
-
-				$tmpinvoice->ref = $obj->ref;
-				$tmpinvoice->id = $obj->rowid;
-				$tmpinvoice->total_ht = $obj->total_ht;
-				$tmpinvoice->total_tva = $obj->total_tva;
-				$tmpinvoice->total_ttc = $obj->total_ttc;
-				$tmpinvoice->type = $obj->type;
-				$tmpinvoice->statut = $obj->status;
-				$tmpinvoice->paye = $obj->paye;
-				$tmpinvoice->date_lim_reglement = $db->jdate($obj->datelimite);
-
-				$societestatic->id = $obj->socid;
-				$societestatic->name = $obj->name;
-				$societestatic->email = $obj->email;
-				$societestatic->country_id = $obj->country_id;
-				$societestatic->country_code = $obj->country_code;
-				$societestatic->client = 1;
-				$societestatic->code_client = $obj->code_client;
-				$societestatic->code_fournisseur = $obj->code_fournisseur;
-				$societestatic->code_compta = $obj->code_compta;
-				$societestatic->code_compta_fournisseur = $obj->code_compta_fournisseur;
-
-				print '<tr class="oddeven">';
-				print '<td class="nowrap">';
-
-				print '<table class="nobordernopadding"><tr class="nocellnopadd">';
-				print '<td class="nobordernopadding nowrap">';
-				print $tmpinvoice->getNomUrl(1, '');
-				print '</td>';
-				print '<td width="20" class="nobordernopadding nowrap">';
-				if ($tmpinvoice->hasDelay()) {
-					print img_warning($langs->trans("Late"));
-				}
-				print '</td>';
-				print '<td width="16" class="nobordernopadding hideonsmartphone right">';
-				$filename = dol_sanitizeFileName($obj->ref);
-				$filedir = $conf->facture->dir_output.'/'.dol_sanitizeFileName($obj->ref);
-				$urlsource = $_SERVER['PHP_SELF'].'?facid='.$obj->rowid;
-				print $formfile->getDocumentsLink($tmpinvoice->element, $filename, $filedir);
-				print '</td></tr></table>';
-
-				print '</td>';
-				print '<td class="nowrap tdoverflowmax100">';
-				print $societestatic->getNomUrl(1, 'customer');
-				print '</td>';
-				print '<td class="right">'.dol_print_date($db->jdate($obj->datelimite), 'day').'</td>';
-				if (!empty($conf->global->MAIN_SHOW_HT_ON_SUMMARY)) {
-					print '<td class="right"><span class="amount">'.price($obj->total_ht).'</span></td>';
-				}
-				print '<td class="nowrap right"><span class="amount">'.price($obj->total_ttc).'</span></td>';
-				print '<td class="nowrap right"><span class="amount">'.price($obj->am).'</span></td>';
-				print '<td>'.$tmpinvoice->getLibStatut(3, $obj->am).'</td>';
-				print '</tr>';
-
-				$total_ttc += $obj->total_ttc;
-				$total_ht += $obj->total_ht;
-				$totalam += $obj->am;
-
-				$i++;
-			}
-
-			if ($othernb) {
-				$colspan = 6;
-				if (!empty($conf->global->MAIN_SHOW_HT_ON_SUMMARY)) {
-					$colspan++;
-				}
-				print '<tr class="oddeven">';
-				print '<td class="nowrap" colspan="'.$colspan.'">';
-				print '<span class="opacitymedium">'.$langs->trans("More").'... ('.$othernb.')</span>';
-				print '</td>';
-				print "</tr>\n";
-			}
-
-			print '<tr class="liste_total"><td colspan="2">'.$langs->trans("Total").' &nbsp; <font style="font-weight: normal">('.$langs->trans("RemainderToTake").': '.price($total_ttc - $totalam).')</font> </td>';
-			print '<td>&nbsp;</td>';
-			if (!empty($conf->global->MAIN_SHOW_HT_ON_SUMMARY)) {
-				print '<td class="right"><span class="amount">'.price($total_ht).'</span></td>';
-			}
-			print '<td class="nowrap right"><span class="amount">'.price($total_ttc).'</span></td>';
-			print '<td class="nowrap right"><span class="amount">'.price($totalam).'</span></td>';
-			print '<td>&nbsp;</td>';
-			print '</tr>';
-		} else {
-			$colspan = 6;
-			if (!empty($conf->global->MAIN_SHOW_HT_ON_SUMMARY)) {
-				$colspan++;
-			}
-			print '<tr class="oddeven"><td colspan="'.$colspan.'" class="opacitymedium">'.$langs->trans("NoInvoice").'</td></tr>';
-		}
-		print '</table></div><br>';
-		$db->free($resql);
-	} else {
-		dol_print_error($db);
-	}
-}
-
-/*
- * Unpaid supplier invoices
- */
-if ((!empty($conf->fournisseur->enabled) && empty($conf->global->MAIN_USE_NEW_SUPPLIERMOD) || !empty($conf->supplier_invoice->enabled)) && $user->rights->fournisseur->facture->lire) {
-	$facstatic = new FactureFournisseur($db);
-
-	$sql = "SELECT ff.rowid, ff.ref, ff.fk_statut as status, ff.type, ff.libelle as label, ff.total_ht, ff.total_tva, ff.total_ttc, ff.paye";
-	$sql .= ", ff.date_lim_reglement";
-	$sql .= ", s.nom as name";
-	$sql .= ", s.rowid as socid, s.email";
-	$sql .= ", s.code_client, s.code_compta";
-	$sql .= ", s.code_fournisseur, s.code_compta_fournisseur";
-	$sql .= ", sum(pf.amount) as am";
-	$sql .= " FROM ".MAIN_DB_PREFIX."societe as s, ".MAIN_DB_PREFIX."facture_fourn as ff";
-	$sql .= " LEFT JOIN ".MAIN_DB_PREFIX."paiementfourn_facturefourn as pf on ff.rowid=pf.fk_facturefourn";
-	if (!$user->rights->societe->client->voir && !$socid) {
-		$sql .= ", ".MAIN_DB_PREFIX."societe_commerciaux as sc";
-	}
-	$sql .= " WHERE s.rowid = ff.fk_soc";
-	$sql .= " AND ff.entity = ".$conf->entity;
-	$sql .= " AND ff.paye = 0";
-	$sql .= " AND ff.fk_statut = ".FactureFournisseur::STATUS_VALIDATED;
-	if (!$user->rights->societe->client->voir && !$socid) {
-		$sql .= " AND s.rowid = sc.fk_soc AND sc.fk_user = ".$user->id;
-	}
-	if ($socid) {
-		$sql .= " AND ff.fk_soc = ".$socid;
-	}
-	// Add where from hooks
-	$parameters = array();
-	$reshook = $hookmanager->executeHooks('printFieldListWhereSupplierUnpaid', $parameters);
-	$sql .= $hookmanager->resPrint;
-
-	$sql .= " GROUP BY ff.rowid, ff.ref, ff.fk_statut, ff.type, ff.libelle, ff.total_ht, ff.tva, ff.total_tva, ff.total_ttc, ff.paye, ff.date_lim_reglement,";
-	$sql .= " s.nom, s.rowid, s.email, s.code_client, s.code_fournisseur, s.code_compta, s.code_compta_fournisseur";
-	$sql .= " ORDER BY ff.date_lim_reglement ASC";
-
-	$resql = $db->query($sql);
-	if ($resql) {
-		$num = $db->num_rows($resql);
-		$othernb = 0;
-
-		print '<div class="div-table-responsive-no-min">';
-		print '<table class="noborder centpercent">';
-
-		print '<tr class="liste_titre">';
-		print '<th colspan="2">';
-		print $langs->trans("BillsSuppliersUnpaid", $num).' ';
-		print '<a href="'.DOL_URL_ROOT.'/fourn/facture/list.php?search_status='.FactureFournisseur::STATUS_VALIDATED.'">';
-		print '<span class="badge">'.$num.'</span>';
-		print '</a>';
-		print '</th>';
-
-		print '<th class="right">'.$langs->trans("DateDue").'</th>';
-		if (!empty($conf->global->MAIN_SHOW_HT_ON_SUMMARY)) {
-			print '<th class="right">'.$langs->trans("AmountHT").'</th>';
-		}
-		print '<th class="right">'.$langs->trans("AmountTTC").'</th>';
-		print '<th class="right">'.$langs->trans("Paid").'</th>';
-		print '<th width="16">&nbsp;</th>';
-		print "</tr>\n";
-		$societestatic = new Societe($db);
-		if ($num) {
-			$i = 0;
-			$total_ht = $total_ttc = $totalam = 0;
-			while ($i < $num) {
-				$obj = $db->fetch_object($resql);
-
-				if ($i >= $max) {
-					$othernb += 1;
-					$i++;
-					$total_ht += $obj->total_ht;
-					$total_ttc += $obj->total_ttc;
-					continue;
-				}
-
-				$facstatic->ref = $obj->ref;
-				$facstatic->id = $obj->rowid;
-				$facstatic->type = $obj->type;
-				$facstatic->total_ht = $obj->total_ht;
-				$facstatic->total_tva = $obj->total_tva;
-				$facstatic->total_ttc = $obj->total_ttc;
-				$facstatic->statut = $obj->status;
-				$facstatic->paye = $obj->paye;
-
-				$societestatic->id = $obj->socid;
-				$societestatic->name = $obj->name;
-				$societestatic->email = $obj->email;
-				$societestatic->client = 0;
-				$societestatic->fournisseur = 1;
-				$societestatic->code_client = $obj->code_client;
-				$societestatic->code_fournisseur = $obj->code_fournisseur;
-				$societestatic->code_compta = $obj->code_compta;
-				$societestatic->code_compta_fournisseur = $obj->code_compta_fournisseur;
-
-				print '<tr class="oddeven"><td class="nowrap tdoverflowmax100">';
-				print $facstatic->getNomUrl(1, '');
-				print '</td>';
-				print '<td class="nowrap tdoverflowmax100">'.$societestatic->getNomUrl(1, 'supplier').'</td>';
-				print '<td class="right">'.dol_print_date($db->jdate($obj->date_lim_reglement), 'day').'</td>';
-				if (!empty($conf->global->MAIN_SHOW_HT_ON_SUMMARY)) {
-					print '<td class="right"><span class="amount">'.price($obj->total_ht).'</span></td>';
-				}
-				print '<td class="nowrap right"><span class="amount">'.price($obj->total_ttc).'</span></td>';
-				print '<td class="nowrap right"><span class="amount">'.price($obj->am).'</span></td>';
-				print '<td>'.$facstatic->getLibStatut(3, $obj->am).'</td>';
-				print '</tr>';
-				$total_ht += $obj->total_ht;
-				$total_ttc += $obj->total_ttc;
-				$totalam += $obj->am;
-				$i++;
-			}
-
-			if ($othernb) {
-				$colspan = 6;
-				if (!empty($conf->global->MAIN_SHOW_HT_ON_SUMMARY)) {
-					$colspan++;
-				}
-				print '<tr class="oddeven">';
-				print '<td class="nowrap" colspan="'.$colspan.'">';
-				print '<span class="opacitymedium">'.$langs->trans("More").'... ('.$othernb.')</span>';
-				print '</td>';
-				print "</tr>\n";
-			}
-
-			print '<tr class="liste_total"><td colspan="2">'.$langs->trans("Total").' &nbsp; <font style="font-weight: normal">('.$langs->trans("RemainderToPay").': '.price($total_ttc - $totalam).')</font> </td>';
-			print '<td>&nbsp;</td>';
-			if (!empty($conf->global->MAIN_SHOW_HT_ON_SUMMARY)) {
-				print '<td class="right">'.price($total_ht).'</td>';
-			}
-			print '<td class="nowrap right">'.price($total_ttc).'</td>';
-			print '<td class="nowrap right">'.price($totalam).'</td>';
-			print '<td>&nbsp;</td>';
-			print '</tr>';
-		} else {
-			$colspan = 6;
-			if (!empty($conf->global->MAIN_SHOW_HT_ON_SUMMARY)) {
-				$colspan++;
-			}
-			print '<tr class="oddeven"><td colspan="'.$colspan.'" class="opacitymedium">'.$langs->trans("NoInvoice").'</td></tr>';
-		}
-		print '</table></div><br>';
-	} else {
-		dol_print_error($db);
-	}
-}
-
-
-=======
->>>>>>> a3fb8d3e
 
 // TODO Mettre ici recup des actions en rapport avec la compta
 $resql = '';
