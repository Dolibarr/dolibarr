--- conflicted
+++ resolved
@@ -137,16 +137,6 @@
 	$sql .= ", s.rowid as socid";
 	$sql .= ", s.code_client, s.code_compta, s.email";
 	$sql .= ", cc.rowid as country_id, cc.code as country_code";
-<<<<<<< HEAD
-	$sql .= ", sum(pf.amount) as am";
-	$sql .= " FROM ".MAIN_DB_PREFIX."societe as s LEFT JOIN ".MAIN_DB_PREFIX."c_country as cc ON cc.rowid = s.fk_pays, ".MAIN_DB_PREFIX."facture as f";
-	if (getDolGlobalString("INVOICE_LAST_MODIFIED_INVOICE_FORCE_INDEX_TMS")) {
-		$sql .= " USE INDEX (idx_facture_tms)";
-	}
-	$sql .= " LEFT JOIN ".MAIN_DB_PREFIX."paiement_facture as pf on f.rowid=pf.fk_facture";
-	if (!$user->hasRight('societe', 'client', 'voir')) {
-		$sql .= ", ".MAIN_DB_PREFIX."societe_commerciaux as sc";
-=======
 	$sql .= ", (SELECT SUM(pf.amount) FROM llx_paiement_facture as pf WHERE pf.fk_facture = f.rowid) as am";
 	$sql .= " FROM ".MAIN_DB_PREFIX."facture as f";
 	$sql .= " INNER JOIN ".MAIN_DB_PREFIX."societe as s ON s.rowid = f.fk_soc";
@@ -154,7 +144,6 @@
 	$sql .= " WHERE f.entity IN (".getEntity('invoice').")";
 	if ($socid > 0) {
 		$sql .= " AND f.fk_soc = ".((int) $socid);
->>>>>>> 92e790ef
 	}
 	// Filter on sale representative
 	if (!$user->hasRight('societe', 'client', 'voir')) {
