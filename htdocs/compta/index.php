<?php
/* Copyright (C) 2001-2005 Rodolphe Quiedeville <rodolphe@quiedeville.org>
 * Copyright (C) 2004-2013 Laurent Destailleur  <eldy@users.sourceforge.net>
 * Copyright (C) 2005-2015 Regis Houssin        <regis.houssin@inodbox.com>
 * Copyright (C) 2015-2020 Juanjo Menent	<jmenent@2byte.es>
 * Copyright (C) 2015      Jean-François Ferry	<jfefe@aternatik.fr>
 * Copyright (C) 2015      Raphaël Doursenaud   <rdoursenaud@gpcsolutions.fr>
 * Copyright (C) 2016      Marcos García        <marcosgdf@gmail.com>
 * Copyright (C) 2019      Nicolas ZABOURI      <info@inovea-conseil.com>
 * Copyright (C) 2020      Tobias Sekan         <tobias.sekan@startmail.com>
 * Copyright (C) 2020      Josep Lluís Amador   <joseplluis@lliuretic.cat>
 * Copyright (C) 2021      Frédéric France		<frederic.france@netlogic.fr>
 *
 * This program is free software; you can redistribute it and/or modify
 * it under the terms of the GNU General Public License as published by
 * the Free Software Foundation; either version 3 of the License, or
 * (at your option) any later version.
 *
 * This program is distributed in the hope that it will be useful,
 * but WITHOUT ANY WARRANTY; without even the implied warranty of
 * MERCHANTABILITY or FITNESS FOR A PARTICULAR PURPOSE.  See the
 * GNU General Public License for more details.
 *
 * You should have received a copy of the GNU General Public License
 * along with this program. If not, see <https://www.gnu.org/licenses/>.
 */

/**
 *	\file       htdocs/compta/index.php
 *	\ingroup    compta
 *	\brief      Main page of accountancy area
 */

require '../main.inc.php';
require_once DOL_DOCUMENT_ROOT.'/core/class/html.formfile.class.php';
require_once DOL_DOCUMENT_ROOT.'/compta/facture/class/facture.class.php';
require_once DOL_DOCUMENT_ROOT.'/fourn/class/fournisseur.facture.class.php';
require_once DOL_DOCUMENT_ROOT.'/commande/class/commande.class.php';
require_once DOL_DOCUMENT_ROOT.'/fourn/class/fournisseur.commande.class.php';
require_once DOL_DOCUMENT_ROOT.'/compta/sociales/class/chargesociales.class.php';
require_once DOL_DOCUMENT_ROOT.'/core/class/dolgraph.class.php';
require_once DOL_DOCUMENT_ROOT.'/core/lib/invoice.lib.php';

// L'espace compta/treso doit toujours etre actif car c'est un espace partage
// par de nombreux modules (banque, facture, commande a facturer, etc...) independamment
// de l'utilisation de la compta ou non. C'est au sein de cet espace que chaque sous fonction
// est protegee par le droit qui va bien du module concerne.
//if (!$user->rights->compta->general->lire)
//  accessforbidden();

// Load translation files required by the page
$langs->loadLangs(array('compta', 'bills'));
if (!empty($conf->commande->enabled)) {
	$langs->load("orders");
}

$action = GETPOST('action', 'aZ09');
$bid = GETPOST('bid', 'int');

// Security check
$socid = '';
if ($user->socid > 0) {
	$action = '';
	$socid = $user->socid;
}

$max = $conf->global->MAIN_SIZE_SHORTLIST_LIMIT;

// Maximum elements of the tables
$maxDraftCount = empty($conf->global->MAIN_MAXLIST_OVERLOAD) ? 500 : $conf->global->MAIN_MAXLIST_OVERLOAD;
$maxLatestEditCount = 5;
$maxOpenCount = empty($conf->global->MAIN_MAXLIST_OVERLOAD) ? 500 : $conf->global->MAIN_MAXLIST_OVERLOAD;

// Initialize technical object to manage hooks. Note that conf->hooks_modules contains array
$hookmanager->initHooks(array('invoiceindex'));


$maxofloop = (empty($conf->global->MAIN_MAXLIST_OVERLOAD) ? 500 : $conf->global->MAIN_MAXLIST_OVERLOAD);


/*
 * Actions
 */

// None


/*
 * View
 */

$now = dol_now();

$form = new Form($db);
$formfile = new FormFile($db);
$thirdpartystatic = new Societe($db);

llxHeader("", $langs->trans("AccountancyTreasuryArea"));

print load_fiche_titre($langs->trans("AccountancyTreasuryArea"), '', 'bill');


print '<div class="fichecenter"><div class="fichethirdleft">';

print getNumberInvoicesPieChart('customers');
print '<br>';

if (!empty($conf->fournisseur->enabled)) {
	print getNumberInvoicesPieChart('fourn');
	print '<br>';
}

print getCustomerInvoiceDraftTable($max, $socid);

<<<<<<< HEAD
=======
if (!empty($conf->fournisseur->enabled)) {
	print '<br>';
	print getDraftSupplierTable($max, $socid);
}

>>>>>>> 503d1a04
print '</div><div class="fichetwothirdright">';


// Latest modified customer invoices
if (!empty($conf->facture->enabled) && !empty($user->rights->facture->lire)) {
	$langs->load("boxes");
	$tmpinvoice = new Facture($db);

	$sql = "SELECT f.rowid, f.ref, f.fk_statut as status, f.type, f.total_ht, f.total_tva, f.total_ttc, f.paye, f.tms";
	$sql .= ", f.date_lim_reglement as datelimite";
	$sql .= ", s.nom as name";
	$sql .= ", s.rowid as socid";
	$sql .= ", s.code_client, s.code_compta, s.email";
	$sql .= ", cc.rowid as country_id, cc.code as country_code";
	$sql .= ", sum(pf.amount) as am";
	$sql .= " FROM ".MAIN_DB_PREFIX."societe as s LEFT JOIN ".MAIN_DB_PREFIX."c_country as cc ON cc.rowid = s.fk_pays, ".MAIN_DB_PREFIX."facture as f";
	$sql .= " LEFT JOIN ".MAIN_DB_PREFIX."paiement_facture as pf on f.rowid=pf.fk_facture";
	if (empty($user->rights->societe->client->voir) && !$socid) {
		$sql .= ", ".MAIN_DB_PREFIX."societe_commerciaux as sc";
	}
	$sql .= " WHERE s.rowid = f.fk_soc";
	$sql .= " AND f.entity IN (".getEntity('invoice').")";
	if (empty($user->rights->societe->client->voir) && !$socid) {
		$sql .= " AND s.rowid = sc.fk_soc AND sc.fk_user = ".((int) $user->id);
	}
	if ($socid) {
		$sql .= " AND f.fk_soc = ".((int) $socid);
	}
	// Add where from hooks
	$parameters = array();
	$reshook = $hookmanager->executeHooks('printFieldListWhereCustomerLastModified', $parameters);
	$sql .= $hookmanager->resPrint;

	$sql .= " GROUP BY f.rowid, f.ref, f.fk_statut, f.type, f.total_ht, f.total_tva, f.total_ttc, f.paye, f.tms, f.date_lim_reglement,";
	$sql .= " s.nom, s.rowid, s.code_client, s.code_compta, s.email,";
	$sql .= " cc.rowid, cc.code";
	$sql .= " ORDER BY f.tms DESC";
	$sql .= $db->plimit($max, 0);

	$resql = $db->query($sql);
	if ($resql) {
		$num = $db->num_rows($resql);
		$i = 0;
		$othernb = 0;

		print '<div class="div-table-responsive-no-min">';
		print '<table class="noborder centpercent">';
		print '<tr class="liste_titre"><th colspan="2">'.$langs->trans("BoxTitleLastCustomerBills", $max).'</th>';
		if (!empty($conf->global->MAIN_SHOW_HT_ON_SUMMARY)) {
			print '<th class="right">'.$langs->trans("AmountHT").'</th>';
		}
		print '<th class="right">'.$langs->trans("AmountTTC").'</th>';
		print '<th class="right">'.$langs->trans("DateModificationShort").'</th>';
		print '<th width="16">&nbsp;</th>';
		print '</tr>';
		if ($num) {
			$total_ttc = $totalam = $total_ht = 0;
			while ($i < $num && $i < $conf->liste_limit) {
				$obj = $db->fetch_object($resql);

				if ($i >= $max) {
					$othernb += 1;
					$i++;
					$total_ht += $obj->total_ht;
					$total_ttc += $obj->total_ttc;
					continue;
				}

				$tmpinvoice->ref = $obj->ref;
				$tmpinvoice->id = $obj->rowid;
				$tmpinvoice->total_ht = $obj->total_ht;
				$tmpinvoice->total_tva = $obj->total_tva;
				$tmpinvoice->total_ttc = $obj->total_ttc;
				$tmpinvoice->statut = $obj->status;
				$tmpinvoice->paye = $obj->paye;
				$tmpinvoice->date_lim_reglement = $db->jdate($obj->datelimite);
				$tmpinvoice->type = $obj->type;

				$thirdpartystatic->id = $obj->socid;
				$thirdpartystatic->name = $obj->name;
				$thirdpartystatic->email = $obj->email;
				$thirdpartystatic->country_id = $obj->country_id;
				$thirdpartystatic->country_code = $obj->country_code;
				$thirdpartystatic->email = $obj->email;
				$thirdpartystatic->client = 1;
				$thirdpartystatic->code_client = $obj->code_client;
				//$thirdpartystatic->code_fournisseur = $obj->code_fournisseur;
				$thirdpartystatic->code_compta = $obj->code_compta;
				//$thirdpartystatic->code_compta_fournisseur = $obj->code_compta_fournisseur;

				print '<tr class="oddeven">';
				print '<td class="nowrap">';

				print '<table class="nobordernopadding"><tr class="nocellnopadd">';

				print '<td class="nobordernopadding nowraponall">';
				print $tmpinvoice->getNomUrl(1, '');
				print '</td>';
				if ($tmpinvoice->hasDelay()) {
					print '<td width="20" class="nobordernopadding nowrap">';
					print img_warning($langs->trans("Late"));
					print '</td>';
				}
				print '<td width="16" class="nobordernopadding hideonsmartphone right">';
				$filename = dol_sanitizeFileName($obj->ref);
				$filedir = $conf->facture->dir_output.'/'.dol_sanitizeFileName($obj->ref);
				$urlsource = $_SERVER['PHP_SELF'].'?facid='.$obj->rowid;
				print $formfile->getDocumentsLink($tmpinvoice->element, $filename, $filedir);
				print '</td></tr></table>';

				print '</td>';

				print '<td class="tdoverflowmax150">';
				print $thirdpartystatic->getNomUrl(1, 'customer', 44);
				print '</td>';
				if (!empty($conf->global->MAIN_SHOW_HT_ON_SUMMARY)) {
					print '<td class="nowrap right"><span class="amount">'.price($obj->total_ht).'</span></td>';
				}
				print '<td class="nowrap right"><span class="amount">'.price($obj->total_ttc).'</span></td>';

				print '<td class="right">'.dol_print_date($db->jdate($obj->tms), 'day').'</td>';

				print '<td>'.$tmpinvoice->getLibStatut(3, $obj->am).'</td>';

				print '</tr>';

				$total_ttc += $obj->total_ttc;
				$total_ht += $obj->total_ht;
				$totalam += $obj->am;

				$i++;
			}

			if ($othernb) {
				print '<tr class="oddeven">';
				print '<td class="nowrap" colspan="5">';
				print '<span class="opacitymedium">'.$langs->trans("More").'... ('.$othernb.')</span>';
				print '</td>';
				print "</tr>\n";
			}
		} else {
			$colspan = 5;
			if (!empty($conf->global->MAIN_SHOW_HT_ON_SUMMARY)) {
				$colspan++;
			}
			print '<tr class="oddeven"><td colspan="'.$colspan.'" class="opacitymedium">'.$langs->trans("NoInvoice").'</td></tr>';
		}
		print '</table></div><br>';
		$db->free($resql);
	} else {
		dol_print_error($db);
	}
}


// Last modified supplier invoices
if ((!empty($conf->fournisseur->enabled) && empty($conf->global->MAIN_USE_NEW_SUPPLIERMOD) && $user->rights->fournisseur->facture->lire) || (!empty($conf->supplier_invoice->enabled) && $user->rights->supplier_invoice->lire)) {
	$langs->load("boxes");
	$facstatic = new FactureFournisseur($db);

	$sql = "SELECT ff.rowid, ff.ref, ff.fk_statut as status, ff.type, ff.libelle, ff.total_ht, ff.total_tva, ff.total_ttc, ff.tms, ff.paye, ff.ref_supplier";
	$sql .= ", s.nom as name";
	$sql .= ", s.rowid as socid";
	$sql .= ", s.code_fournisseur, s.code_compta_fournisseur, s.email";
	$sql .= ", SUM(pf.amount) as am";
	$sql .= " FROM ".MAIN_DB_PREFIX."societe as s, ".MAIN_DB_PREFIX."facture_fourn as ff";
	$sql .= " LEFT JOIN ".MAIN_DB_PREFIX."paiementfourn_facturefourn as pf on ff.rowid=pf.fk_facturefourn";
	if (empty($user->rights->societe->client->voir) && !$socid) {
		$sql .= ", ".MAIN_DB_PREFIX."societe_commerciaux as sc";
	}
	$sql .= " WHERE s.rowid = ff.fk_soc";
	$sql .= " AND ff.entity = ".$conf->entity;
	if (empty($user->rights->societe->client->voir) && !$socid) {
		$sql .= " AND s.rowid = sc.fk_soc AND sc.fk_user = ".((int) $user->id);
	}
	if ($socid) {
		$sql .= " AND ff.fk_soc = ".((int) $socid);
	}
	// Add where from hooks
	$parameters = array();
	$reshook = $hookmanager->executeHooks('printFieldListWhereSupplierLastModified', $parameters);
	$sql .= $hookmanager->resPrint;

	$sql .= " GROUP BY ff.rowid, ff.ref, ff.fk_statut, ff.type, ff.libelle, ff.total_ht, ff.tva, ff.total_tva, ff.total_ttc, ff.tms, ff.paye, ff.ref_supplier,";
	$sql .= " s.nom, s.rowid, s.code_fournisseur, s.code_compta_fournisseur, s.email";
	$sql .= " ORDER BY ff.tms DESC ";
	$sql .= $db->plimit($max, 0);

	$resql = $db->query($sql);
	if ($resql) {
		$num = $db->num_rows($resql);

		print '<div class="div-table-responsive-no-min">';
		print '<table class="noborder centpercent">';
		print '<tr class="liste_titre"><th colspan="2">'.$langs->trans("BoxTitleLastSupplierBills", $max).'</th>';
		if (!empty($conf->global->MAIN_SHOW_HT_ON_SUMMARY)) {
			print '<th class="right">'.$langs->trans("AmountHT").'</th>';
		}
		print '<th class="right">'.$langs->trans("AmountTTC").'</th>';
		print '<th class="right">'.$langs->trans("DateModificationShort").'</th>';
		print '<th width="16">&nbsp;</th>';
		print "</tr>\n";
		if ($num) {
			$i = 0;
			$total_ht = $total_ttc = $totalam = 0;
			$othernb = 0;

			while ($i < $num) {
				$obj = $db->fetch_object($resql);

				if ($i >= $max) {
					$othernb += 1;
					$i++;
					$total_ht += $obj->total_ht;
					$total_ttc += $obj->total_ttc;
					continue;
				}

				$facstatic->ref = $obj->ref;
				$facstatic->id = $obj->rowid;
				$facstatic->total_ht = $obj->total_ht;
				$facstatic->total_tva = $obj->total_tva;
				$facstatic->total_ttc = $obj->total_ttc;
				$facstatic->statut = $obj->status;
				$facstatic->paye = $obj->paye;
				$facstatic->type = $obj->type;
				$facstatic->ref_supplier = $obj->ref_supplier;

				$thirdpartystatic->id = $obj->socid;
				$thirdpartystatic->name = $obj->name;
				$thirdpartystatic->email = $obj->email;
				$thirdpartystatic->country_id = 0;
				$thirdpartystatic->country_code = '';
				$thirdpartystatic->client = 0;
				$thirdpartystatic->fournisseur = 1;
				$thirdpartystatic->code_client = '';
				$thirdpartystatic->code_fournisseur = $obj->code_fournisseur;
				$thirdpartystatic->code_compta = '';
				$thirdpartystatic->code_compta_fournisseur = $obj->code_compta_fournisseur;

				print '<tr class="oddeven nowraponall tdoverflowmax100"><td>';
				print $facstatic->getNomUrl(1, '');
				print '</td>';
				print '<td class="nowrap tdoverflowmax100">';
				print $thirdpartystatic->getNomUrl(1, 'supplier');
				print '</td>';
				if (!empty($conf->global->MAIN_SHOW_HT_ON_SUMMARY)) {
					print '<td class="right"><span class="amount">'.price($obj->total_ht).'</span></td>';
				}
				print '<td class="nowrap right"><span class="amount">'.price($obj->total_ttc).'</span></td>';
				print '<td class="right">'.dol_print_date($db->jdate($obj->tms), 'day').'</td>';
				$alreadypaid = $facstatic->getSommePaiement();
				print '<td>'.$facstatic->getLibStatut(3, $alreadypaid).'</td>';
				print '</tr>';
				$total_ht += $obj->total_ht;
				$total_ttc += $obj->total_ttc;
				$totalam += $obj->am;
				$i++;
			}

			if ($othernb) {
				print '<tr class="oddeven">';
				print '<td class="nowrap" colspan="5">';
				print '<span class="opacitymedium">'.$langs->trans("More").'... ('.$othernb.')</span>';
				print '</td>';
				print "</tr>\n";
			}
		} else {
			$colspan = 5;
			if (!empty($conf->global->MAIN_SHOW_HT_ON_SUMMARY)) {
				$colspan++;
			}
			print '<tr class="oddeven"><td colspan="'.$colspan.'" class="opacitymedium">'.$langs->trans("NoInvoice").'</td></tr>';
		}
		print '</table></div><br>';
	} else {
		dol_print_error($db);
	}
}



// Latest donations
if (!empty($conf->don->enabled) && !empty($user->rights->don->lire)) {
	include_once DOL_DOCUMENT_ROOT.'/don/class/don.class.php';

	$langs->load("boxes");
	$donationstatic = new Don($db);

	$sql = "SELECT d.rowid, d.lastname, d.firstname, d.societe, d.datedon as date, d.tms as dm, d.amount, d.fk_statut as status";
	$sql .= " FROM ".MAIN_DB_PREFIX."don as d";
	$sql .= " WHERE d.entity IN (".getEntity('donation').")";
	// Add where from hooks
	$parameters = array();
	$reshook = $hookmanager->executeHooks('printFieldListWhereLastDonations', $parameters);
	$sql .= $hookmanager->resPrint;

	$sql .= $db->order("d.tms", "DESC");
	$sql .= $db->plimit($max, 0);

	$result = $db->query($sql);
	if ($result) {
		$num = $db->num_rows($result);

		$i = 0;
		$othernb = 0;

		print '<div class="div-table-responsive-no-min">';
		print '<table class="noborder centpercent">';
		print '<tr class="liste_titre">';
		print '<th>'.$langs->trans("BoxTitleLastModifiedDonations", $max).'</th>';
		print '<th></th>';
		print '<th class="right">'.$langs->trans("AmountTTC").'</th>';
		print '<th class="right">'.$langs->trans("DateModificationShort").'</th>';
		print '<th width="16">&nbsp;</th>';
		print '</tr>';
		if ($num) {
			$total_ttc = $totalam = $total_ht = 0;

			while ($i < $num && $i < $max) {
				$objp = $db->fetch_object($result);

				if ($i >= $max) {
					$othernb += 1;
					$i++;
					$total_ht += $obj->total_ht;
					$total_ttc += $obj->total_ttc;
					continue;
				}

				$donationstatic->id = $objp->rowid;
				$donationstatic->ref = $objp->rowid;
				$donationstatic->lastname = $objp->lastname;
				$donationstatic->firstname = $objp->firstname;
				$donationstatic->date = $objp->date;
				$donationstatic->statut = $objp->status;
				$donationstatic->status = $objp->status;

				$label = $donationstatic->getFullName($langs);
				if ($objp->societe) {
					$label .= ($label ? ' - ' : '').$objp->societe;
				}

				print '<tr class="oddeven tdoverflowmax100">';
				print '<td>'.$donationstatic->getNomUrl(1).'</td>';
				print '<td>'.$label.'</td>';
				print '<td class="nowrap right"><span class="amount">'.price($objp->amount).'</span></td>';
				print '<td class="right">'.dol_print_date($db->jdate($objp->dm), 'day').'</td>';
				print '<td>'.$donationstatic->getLibStatut(3).'</td>';
				print '</tr>';

				$i++;
			}

			if ($othernb) {
				print '<tr class="oddeven">';
				print '<td class="nowrap" colspan="5">';
				print '<span class="opacitymedium">'.$langs->trans("More").'... ('.$othernb.')</span>';
				print '</td>';
				print "</tr>\n";
			}
		} else {
			print '<tr class="oddeven"><td colspan="4" class="opacitymedium">'.$langs->trans("None").'</td></tr>';
		}
		print '</table></div><br>';
	} else {
		dol_print_error($db);
	}
}

/**
 * Social contributions to pay
 */
if (!empty($conf->tax->enabled) && !empty($user->rights->tax->charges->lire)) {
	if (!$socid) {
		$chargestatic = new ChargeSociales($db);

		$sql = "SELECT c.rowid, c.amount, c.date_ech, c.paye,";
		$sql .= " cc.libelle as label,";
		$sql .= " SUM(pc.amount) as sumpaid";
		$sql .= " FROM (".MAIN_DB_PREFIX."c_chargesociales as cc, ".MAIN_DB_PREFIX."chargesociales as c)";
		$sql .= " LEFT JOIN ".MAIN_DB_PREFIX."paiementcharge as pc ON pc.fk_charge = c.rowid";
		$sql .= " WHERE c.fk_type = cc.id";
		$sql .= " AND c.entity IN (".getEntity('tax').')';
		$sql .= " AND c.paye = 0";
		// Add where from hooks
		$parameters = array();
		$reshook = $hookmanager->executeHooks('printFieldListWhereSocialContributions', $parameters);
		$sql .= $hookmanager->resPrint;

		$sql .= " GROUP BY c.rowid, c.amount, c.date_ech, c.paye, cc.libelle";

		$resql = $db->query($sql);
		if ($resql) {
			$num = $db->num_rows($resql);

			print '<div class="div-table-responsive-no-min">';
			print '<table class="noborder centpercent">';
			print '<tr class="liste_titre">';
			print '<th>'.$langs->trans("ContributionsToPay").($num ? ' <a href="'.DOL_URL_ROOT.'/compta/sociales/list.php?status=0"><span class="badge">'.$num.'</span></a>' : '').'</th>';
			print '<th align="center">'.$langs->trans("DateDue").'</th>';
			print '<th class="right">'.$langs->trans("AmountTTC").'</th>';
			print '<th class="right">'.$langs->trans("Paid").'</th>';
			print '<th align="center" width="16">&nbsp;</th>';
			print '</tr>';
			if ($num) {
				$i = 0;
				$tot_ttc = 0;
				$othernb = 0;

				while ($i < $num) {
					$obj = $db->fetch_object($resql);

					if ($i >= $max) {
						$othernb += 1;
						$tot_ttc += $obj->amount;
						$i++;
						continue;
					}

					$chargestatic->id = $obj->rowid;
					$chargestatic->ref = $obj->rowid;
					$chargestatic->label = $obj->label;
					$chargestatic->paye = $obj->paye;
					$chargestatic->status = $obj->paye;

					print '<tr class="oddeven">';
					print '<td class="nowraponall">'.$chargestatic->getNomUrl(1).'</td>';
					print '<td class="center">'.dol_print_date($db->jdate($obj->date_ech), 'day').'</td>';
					print '<td class="nowrap right"><span class="amount">'.price($obj->amount).'</span></td>';
					print '<td class="nowrap right"><span class="amount">'.price($obj->sumpaid).'</span></td>';
					print '<td class="center">'.$chargestatic->getLibStatut(3).'</td>';
					print '</tr>';

					$tot_ttc += $obj->amount;
					$i++;
				}

				if ($othernb) {
					print '<tr class="oddeven">';
					print '<td class="nowrap" colspan="5">';
					print '<span class="opacitymedium">'.$langs->trans("More").'... ('.$othernb.')</span>';
					print '</td>';
					print "</tr>\n";
				}

				print '<tr class="liste_total"><td class="left" colspan="2">'.$langs->trans("Total").'</td>';
				print '<td class="nowrap right">'.price($tot_ttc).'</td>';
				print '<td class="right"></td>';
				print '<td class="right">&nbsp;</td>';
				print '</tr>';
			} else {
				print '<tr class="oddeven"><td colspan="5" class="opacitymedium">'.$langs->trans("None").'</td></tr>';
			}
			print "</table></div><br>";
			$db->free($resql);
		} else {
			dol_print_error($db);
		}
	}
}

/*
 * Customers orders to be billed
 */
if (!empty($conf->facture->enabled) && !empty($conf->commande->enabled) && $user->rights->commande->lire && empty($conf->global->WORKFLOW_DISABLE_CREATE_INVOICE_FROM_ORDER)) {
	$commandestatic = new Commande($db);
	$langs->load("orders");

	$sql = "SELECT sum(f.total_ht) as tot_fht, sum(f.total_ttc) as tot_fttc";
	$sql .= ", s.nom as name, s.email";
	$sql .= ", s.rowid as socid";
	$sql .= ", s.code_client, s.code_compta";
	$sql .= ", c.rowid, c.ref, c.facture, c.fk_statut as status, c.total_ht, c.total_tva, c.total_ttc,";
	$sql .= " cc.rowid as country_id, cc.code as country_code";
	$sql .= " FROM ".MAIN_DB_PREFIX."societe as s LEFT JOIN ".MAIN_DB_PREFIX."c_country as cc ON cc.rowid = s.fk_pays";
	if (empty($user->rights->societe->client->voir) && !$socid) {
		$sql .= ", ".MAIN_DB_PREFIX."societe_commerciaux as sc";
	}
	$sql .= ", ".MAIN_DB_PREFIX."commande as c";
	$sql .= " LEFT JOIN ".MAIN_DB_PREFIX."element_element as el ON el.fk_source = c.rowid AND el.sourcetype = 'commande'";
	$sql .= " LEFT JOIN ".MAIN_DB_PREFIX."facture AS f ON el.fk_target = f.rowid AND el.targettype = 'facture'";
	$sql .= " WHERE c.fk_soc = s.rowid";
	$sql .= " AND c.entity = ".$conf->entity;
	if (empty($user->rights->societe->client->voir) && !$socid) {
		$sql .= " AND s.rowid = sc.fk_soc AND sc.fk_user = ".((int) $user->id);
	}
	if ($socid) {
		$sql .= " AND c.fk_soc = ".((int) $socid);
	}
	$sql .= " AND c.fk_statut = ".Commande::STATUS_CLOSED;
	$sql .= " AND c.facture = 0";
	// Add where from hooks
	$parameters = array();
	$reshook = $hookmanager->executeHooks('printFieldListWhereCustomerOrderToBill', $parameters);
	$sql .= $hookmanager->resPrint;

	$sql .= " GROUP BY s.nom, s.email, s.rowid, s.code_client, s.code_compta, c.rowid, c.ref, c.facture, c.fk_statut, c.total_ht, c.total_tva, c.total_ttc, cc.rowid, cc.code";

	$resql = $db->query($sql);
	if ($resql) {
		$num = $db->num_rows($resql);

		if ($num) {
			$i = 0;
			$othernb = 0;

			print '<div class="div-table-responsive-no-min">';
			print '<table class="noborder centpercent">';

			print "<tr class=\"liste_titre\">";
			print '<th colspan="2">';
			print $langs->trans("OrdersDeliveredToBill").' ';
			print '<a href="'.DOL_URL_ROOT.'/commande/list.php?search_status='.Commande::STATUS_CLOSED.'&amp;billed=0">';
			print '<span class="badge">'.$num.'</span>';
			print '</a>';
			print '</th>';

			if (!empty($conf->global->MAIN_SHOW_HT_ON_SUMMARY)) {
				print '<th class="right">'.$langs->trans("AmountHT").'</th>';
			}
			print '<th class="right">'.$langs->trans("AmountTTC").'</th>';
			print '<th class="right">'.$langs->trans("ToBill").'</th>';
			print '<th align="center" width="16">&nbsp;</th>';
			print '</tr>';

			$tot_ht = $tot_ttc = $tot_tobill = 0;
			$societestatic = new Societe($db);
			while ($i < $num) {
				$obj = $db->fetch_object($resql);

				if ($i >= $max) {
					$othernb += 1;
					$i++;
					$total_ht += $obj->total_ht;
					$total_ttc += $obj->total_ttc;
					continue;
				}

				$societestatic->id = $obj->socid;
				$societestatic->name = $obj->name;
				$societestatic->email = $obj->email;
				$societestatic->country_id = $obj->country_id;
				$societestatic->country_code = $obj->country_code;
				$societestatic->client = 1;
				$societestatic->code_client = $obj->code_client;
				//$societestatic->code_fournisseur = $obj->code_fournisseur;
				$societestatic->code_compta = $obj->code_compta;
				//$societestatic->code_fournisseur = $obj->code_fournisseur;

				$commandestatic->id = $obj->rowid;
				$commandestatic->ref = $obj->ref;
				$commandestatic->statut = $obj->status;
				$commandestatic->billed = $obj->facture;

				print '<tr class="oddeven">';
				print '<td class="nowrap">';

				print '<table class="nobordernopadding"><tr class="nocellnopadd">';
				print '<td class="nobordernopadding nowrap">';
				print $commandestatic->getNomUrl(1);
				print '</td>';
				print '<td width="20" class="nobordernopadding nowrap">';
				print '&nbsp;';
				print '</td>';
				print '<td width="16" class="nobordernopadding hideonsmartphone right">';
				$filename = dol_sanitizeFileName($obj->ref);
				$filedir = $conf->commande->dir_output.'/'.dol_sanitizeFileName($obj->ref);
				$urlsource = $_SERVER['PHP_SELF'].'?id='.$obj->rowid;
				print $formfile->getDocumentsLink($commandestatic->element, $filename, $filedir);
				print '</td></tr></table>';

				print '</td>';

				print '<td class="nowrap tdoverflowmax100">';
				print $societestatic->getNomUrl(1, 'customer');
				print '</td>';
				if (!empty($conf->global->MAIN_SHOW_HT_ON_SUMMARY)) {
					print '<td class="right"><span class="amount">'.price($obj->total_ht).'</span></td>';
				}
				print '<td class="nowrap right"><span class="amount">'.price($obj->total_ttc).'</span></td>';
				print '<td class="nowrap right"><span class="amount">'.price($obj->total_ttc - $obj->tot_fttc).'</span></td>';
				print '<td>'.$commandestatic->getLibStatut(3).'</td>';
				print '</tr>';
				$tot_ht += $obj->total_ht;
				$tot_ttc += $obj->total_ttc;
				//print "x".$tot_ttc."z".$obj->tot_fttc;
				$tot_tobill += ($obj->total_ttc - $obj->tot_fttc);
				$i++;
			}

			if ($othernb) {
				print '<tr class="oddeven">';
				print '<td class="nowrap" colspan="5">';
				print '<span class="opacitymedium">'.$langs->trans("More").'... ('.$othernb.')</span>';
				print '</td>';
				print "</tr>\n";
			}

			print '<tr class="liste_total"><td colspan="2">'.$langs->trans("Total").' &nbsp; <span style="font-weight: normal">('.$langs->trans("RemainderToBill").': '.price($tot_tobill).')</span> </td>';
			if (!empty($conf->global->MAIN_SHOW_HT_ON_SUMMARY)) {
				print '<td class="right">'.price($tot_ht).'</td>';
			}
			print '<td class="nowrap right">'.price($tot_ttc).'</td>';
			print '<td class="nowrap right">'.price($tot_tobill).'</td>';
			print '<td>&nbsp;</td>';
			print '</tr>';
			print '</table></div><br>';
		}
		$db->free($resql);
	} else {
		dol_print_error($db);
	}
}


// TODO Mettre ici recup des actions en rapport avec la compta
$resql = '';
if ($resql) {
	print '<div class="div-table-responsive-no-min">';
	print '<table class="noborder centpercent">';
	print '<tr class="liste_titre"><thcolspan="2">'.$langs->trans("TasksToDo").'</th>';
	print "</tr>\n";
	$i = 0;
	while ($i < $db->num_rows($resql)) {
		$obj = $db->fetch_object($resql);

		print '<tr class="oddeven"><td>'.dol_print_date($db->jdate($obj->da), "day").'</td>';
		print '<td><a href="action/card.php">'.$obj->label.'</a></td></tr>';
		$i++;
	}
	$db->free($resql);
	print "</table></div><br>";
}


print '</div></div>';

$parameters = array('user' => $user);
$reshook = $hookmanager->executeHooks('dashboardAccountancy', $parameters, $object); // Note that $action and $object may have been modified by hook

// End of page
llxFooter();
$db->close();<|MERGE_RESOLUTION|>--- conflicted
+++ resolved
@@ -112,14 +112,11 @@
 
 print getCustomerInvoiceDraftTable($max, $socid);
 
-<<<<<<< HEAD
-=======
 if (!empty($conf->fournisseur->enabled)) {
 	print '<br>';
 	print getDraftSupplierTable($max, $socid);
 }
 
->>>>>>> 503d1a04
 print '</div><div class="fichetwothirdright">';
 
 
