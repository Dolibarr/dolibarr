--- conflicted
+++ resolved
@@ -204,10 +204,6 @@
 				print '</tr>';
 				$tot_ttc+=$obj->total_ttc;
 				$i++;
-<<<<<<< HEAD
-
-=======
->>>>>>> d9b8a8c8
 			}
 
 			print '<tr class="liste_total"><td align="left">'.$langs->trans("Total").'</td>';
@@ -720,11 +716,7 @@
 	$reshook=$hookmanager->executeHooks('printFieldListWhereCustomerOrderToBill',$parameters);
 	$sql.=$hookmanager->resPrint;
 
-<<<<<<< HEAD
-	$sql.= " GROUP BY s.nom, s.rowid, s.email, s.code_client, s.code_compta, c.rowid, c.ref, c.facture, c.fk_statut, c.tva, c.total_ht, c.total_ttc";
-=======
 	$sql.= " GROUP BY s.nom, s.email, s.rowid, s.code_client, s.code_compta, c.rowid, c.ref, c.facture, c.fk_statut, c.total_ht, c.tva, c.total_ttc, cc.rowid, cc.code";
->>>>>>> d9b8a8c8
 
 	$resql = $db->query($sql);
 	if ( $resql )
@@ -795,10 +787,6 @@
 				//print "x".$tot_ttc."z".$obj->tot_fttc;
 				$tot_tobill += ($obj->total_ttc-$obj->tot_fttc);
 				$i++;
-<<<<<<< HEAD
-
-=======
->>>>>>> d9b8a8c8
 			}
 
 			print '<tr class="liste_total"><td colspan="2">'.$langs->trans("Total").' &nbsp; <font style="font-weight: normal">('.$langs->trans("RemainderToBill").': '.price($tot_tobill).')</font> </td>';
@@ -1072,10 +1060,6 @@
 	while ($i < $db->num_rows($resql))
 	{
 		$obj = $db->fetch_object($resql);
-<<<<<<< HEAD
-
-=======
->>>>>>> d9b8a8c8
 
 
 		print '<tr class="oddeven"><td>'.dol_print_date($db->jdate($obj->da),"day").'</td>';
