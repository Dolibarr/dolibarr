--- conflicted
+++ resolved
@@ -36,16 +36,13 @@
 if (! defined('NOREQUIREHOOK'))		define('NOREQUIREHOOK','1');	// Disable "main.inc.php" hooks
 // Some value of modulepart can be used to get resources that are public so no login are required.
 if ((isset($_GET["modulepart"]) && $_GET["modulepart"] == 'companylogo') && ! defined("NOLOGIN")) define("NOLOGIN",'1');
-<<<<<<< HEAD
-if ((isset($_GET["modulepart"]) && $_GET["modulepart"] == 'medias') && ! defined("NOLOGIN")) define("NOLOGIN",'1');
-=======
-if ((isset($_GET["modulepart"]) && $_GET["modulepart"] == 'fckeditor') && ! defined("NOLOGIN")) {
+if ((isset($_GET["modulepart"]) && $_GET["modulepart"] == 'medias') && ! defined("NOLOGIN"))
+{
 	define("NOLOGIN",'1');
 	// For multicompany
 	$entity=(! empty($_GET['entity']) ? (int) $_GET['entity'] : (! empty($_POST['entity']) ? (int) $_POST['entity'] : 1));
 	if (is_numeric($entity)) define("DOLENTITY", $entity);
 }
->>>>>>> f7e780fa
 
 /**
  * Header empty
