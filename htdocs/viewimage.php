<?php
/* Copyright (C) 2004-2005 Rodolphe Quiedeville <rodolphe@quiedeville.org>
 * Copyright (C) 2005-2016 Laurent Destailleur  <eldy@users.sourceforge.net>
 * Copyright (C) 2005-2016 Regis Houssin        <regis.houssin@inodbox.com>
 *
 * This program is free software; you can redistribute it and/or modify
 * it under the terms of the GNU General Public License as published by
 * the Free Software Foundation; either version 3 of the License, or
 * (at your option) any later version.
 *
 * This program is distributed in the hope that it will be useful,
 * but WITHOUT ANY WARRANTY; without even the implied warranty of
 * MERCHANTABILITY or FITNESS FOR A PARTICULAR PURPOSE.  See the
 * GNU General Public License for more details.
 *
 * You should have received a copy of the GNU General Public License
 * along with this program. If not, see <http://www.gnu.org/licenses/>.
 * or see http://www.gnu.org/
 */

/**
 *		\file       htdocs/viewimage.php
 *		\brief      Wrapper to show images into Dolibarr screens.
 *		\remarks    Call to wrapper is :
 *					DOL_URL_ROOT.'/viewimage.php?modulepart=diroffile&file=relativepathofofile&cache=0
 *					DOL_URL_ROOT.'/viewimage.php?hashp=sharekey
 */

//if (! defined('NOREQUIREUSER'))	define('NOREQUIREUSER','1');	// Not disabled cause need to load personalized language
//if (! defined('NOREQUIREDB'))		define('NOREQUIREDB','1');		// Not disabled cause need to load personalized language
if (! defined('NOREQUIRESOC'))		define('NOREQUIRESOC', '1');
if (! defined('NOREQUIRETRAN'))		define('NOREQUIRETRAN', '1');
if (! defined('NOCSRFCHECK'))		define('NOCSRFCHECK', '1');
if (! defined('NOTOKENRENEWAL'))	define('NOTOKENRENEWAL', '1');
if (! defined('NOREQUIREMENU'))		define('NOREQUIREMENU', '1');
if (! defined('NOREQUIREHTML'))		define('NOREQUIREHTML', '1');
if (! defined('NOREQUIREAJAX'))		define('NOREQUIREAJAX', '1');

// Some value of modulepart can be used to get resources that are public so no login are required.
// Note that only directory logo is free to access without login.
if (isset($_GET["modulepart"]) && $_GET["modulepart"] == 'mycompany' && preg_match('/^\/?logos\//', $_GET['file']))
{
	if (! defined("NOLOGIN"))		define("NOLOGIN", 1);
	if (! defined("NOCSRFCHECK"))	define("NOCSRFCHECK", 1);	// We accept to go on this page from external web site.
	if (! defined("NOIPCHECK"))		define("NOIPCHECK", 1);		// Do not check IP defined into conf $dolibarr_main_restrict_ip
}
// For direct external download link, we don't need to load/check we are into a login session
if (isset($_GET["hashp"]) && ! defined("NOLOGIN"))
{
	if (! defined("NOLOGIN"))		define("NOLOGIN", 1);
	if (! defined("NOCSRFCHECK"))	define("NOCSRFCHECK", 1);	// We accept to go on this page from external web site.
	if (! defined("NOIPCHECK"))		define("NOIPCHECK", 1);		// Do not check IP defined into conf $dolibarr_main_restrict_ip
}
// Some value of modulepart can be used to get resources that are public so no login are required.
if ((isset($_GET["modulepart"]) && $_GET["modulepart"] == 'medias'))
{
	if (! defined("NOLOGIN"))		define("NOLOGIN", 1);
	if (! defined("NOCSRFCHECK"))	define("NOCSRFCHECK", 1);	// We accept to go on this page from external web site.
	if (! defined("NOIPCHECK"))		define("NOIPCHECK", 1);		// Do not check IP defined into conf $dolibarr_main_restrict_ip
}

// For multicompany
$entity=(! empty($_GET['entity']) ? (int) $_GET['entity'] : (! empty($_POST['entity']) ? (int) $_POST['entity'] : 1));
if (is_numeric($entity)) define("DOLENTITY", $entity);

/**
 * Header empty
 *
 * @return	void
 */
function llxHeader()
{
}
/**
 * Footer empty
 *
 * @return	void
 */
function llxFooter()
{
}

require 'main.inc.php';	// Load $user and permissions
require_once DOL_DOCUMENT_ROOT.'/core/lib/files.lib.php';

$action=GETPOST('action', 'alpha');
$original_file=GETPOST('file', 'alphanohtml');  // Do not use urldecode here ($_GET are already decoded by PHP).
$hashp=GETPOST('hashp', 'aZ09');
$modulepart=GETPOST('modulepart', 'alpha');
$urlsource=GETPOST('urlsource', 'alpha');
$entity=GETPOST('entity', 'int')?GETPOST('entity', 'int'):$conf->entity;

// Security check
if (empty($modulepart) && empty($hashp)) accessforbidden('Bad link. Bad value for parameter modulepart', 0, 0, 1);
if (empty($original_file) && empty($hashp) && $modulepart != 'barcode') accessforbidden('Bad link. Missing identification to find file (original_file or hashp)', 0, 0, 1);
if ($modulepart == 'fckeditor') $modulepart='medias';   // For backward compatibility



/*
 * Actions
 */

// None



/*
 * View
 */

if (GETPOST("cache", 'alpha'))
{
    // Important: Following code is to avoid page request by browser and PHP CPU at
    // each Dolibarr page access.
    if (empty($dolibarr_nocache))
    {
        header('Cache-Control: max-age=3600, public, must-revalidate');
        header('Pragma: cache');       // This is to avoid having Pragma: no-cache
    }
    else header('Cache-Control: no-cache');
    //print $dolibarr_nocache; exit;
}

// If we have a hash public (hashp), we guess the original_file.
if (! empty($hashp))
{
	include_once DOL_DOCUMENT_ROOT.'/ecm/class/ecmfiles.class.php';
	$ecmfile=new EcmFiles($db);
	$result = $ecmfile->fetch(0, '', '', '', $hashp);
	if ($result > 0)
	{
		$tmp = explode('/', $ecmfile->filepath, 2);		// $ecmfile->filepath is relative to document directory
		// filepath can be 'users/X' or 'X/propale/PR11111'
		if (is_numeric($tmp[0])) // If first tmp is numeric, it is subdir of company for multicompany, we take next part.
		{
			$tmp = explode('/', $tmp[1], 2);
		}
		$moduleparttocheck = $tmp[0];	// moduleparttocheck is first part of path

		if ($modulepart)	// Not required, so often not defined, for link using public hashp parameter.
		{
			if ($moduleparttocheck == $modulepart)
			{
				// We remove first level of directory
				$original_file = (($tmp[1]?$tmp[1].'/':'').$ecmfile->filename);		// this is relative to module dir
				//var_dump($original_file); exit;
			}
			else
			{
				accessforbidden('Bad link. File is from another module part.', 0, 0, 1);
			}
		}
		else
		{
			$modulepart = $moduleparttocheck;
			$original_file = (($tmp[1]?$tmp[1].'/':'').$ecmfile->filename);		// this is relative to module dir
		}
	}
	else
	{
		$langs->load("errors");
		accessforbidden($langs->trans("ErrorFileNotFoundWithSharedLink"), 0, 0, 1);
	}
}

// Define mime type
$type = 'application/octet-stream';
if (GETPOST('type', 'alpha')) $type=GETPOST('type', 'alpha');
else $type=dol_mimetype($original_file);

// Security: This wrapper is for images. We do not allow type/html
<<<<<<< HEAD
if (preg_match('/html/', $type)) accessforbidden('Error: Using the image wrapper to output a file with a mime type HTML is not possible.', 0, 0, 1);
=======
if (preg_match('/html/i', $type)) accessforbidden('Error: Using the image wrapper to output a file with a mime type HTML is not possible.', 1, 1, 1);
// Security: This wrapper is for images. We do not allow files ending with .noexe
if (preg_match('/\.noexe$/i', $original_file)) accessforbidden('Error: Using the image wrapper to output a file ending with .noexe is not allowed.', 1, 1, 1);
>>>>>>> cb07d806

// Security: Delete string ../ into $original_file
$original_file = str_replace("../", "/", $original_file);

// Find the subdirectory name as the reference
$refname=basename(dirname($original_file)."/");

// Security check
if (empty($modulepart)) accessforbidden('Bad value for parameter modulepart', 0, 0, 1);

$check_access = dol_check_secure_access_document($modulepart, $original_file, $entity, $refname);
$accessallowed              = $check_access['accessallowed'];
$sqlprotectagainstexternals = $check_access['sqlprotectagainstexternals'];
$fullpath_original_file     = $check_access['original_file'];               // $fullpath_original_file is now a full path name

if (! empty($hashp))
{
	$accessallowed = 1;					// When using hashp, link is public so we force $accessallowed
	$sqlprotectagainstexternals = '';
}
else
{
	// Basic protection (against external users only)
	if ($user->societe_id > 0)
	{
		if ($sqlprotectagainstexternals)
		{
			$resql = $db->query($sqlprotectagainstexternals);
			if ($resql)
			{
				$num=$db->num_rows($resql);
				$i=0;
				while ($i < $num)
				{
					$obj = $db->fetch_object($resql);
					if ($user->societe_id != $obj->fk_soc)
					{
						$accessallowed=0;
						break;
					}
					$i++;
				}
			}
		}
	}
}

// Security:
// Limit access if permissions are wrong
if (! $accessallowed)
{
	accessforbidden();
}

// Security:
// On interdit les remontees de repertoire ainsi que les pipe dans les noms de fichiers.
if (preg_match('/\.\./', $fullpath_original_file) || preg_match('/[<>|]/', $fullpath_original_file))
{
	dol_syslog("Refused to deliver file ".$fullpath_original_file);
	print "ErrorFileNameInvalid: ".$original_file;
	exit;
}



if ($modulepart == 'barcode')
{
    $generator=GETPOST("generator", "alpha");
    $code=GETPOST("code", 'none');							// This can be rich content (qrcode, datamatrix, ...)
    $encoding=GETPOST("encoding", "alpha");
    $readable=GETPOST("readable", 'alpha')?GETPOST("readable", "alpha"):"Y";

    if (empty($generator) || empty($encoding))
    {
        print 'Error: Parameter "generator" or "encoding" not defined';
        exit;
    }

    $dirbarcode=array_merge(array("/core/modules/barcode/doc/"), $conf->modules_parts['barcode']);

    $result=0;

    foreach($dirbarcode as $reldir)
    {
        $dir=dol_buildpath($reldir, 0);
        $newdir=dol_osencode($dir);

        // Check if directory exists (we do not use dol_is_dir to avoid loading files.lib.php)
        if (! is_dir($newdir)) continue;

        $result=@include_once $newdir.$generator.'.modules.php';
        if ($result) break;
    }

    // Load barcode class
    $classname = "mod".ucfirst($generator);
    $module = new $classname($db);
    if ($module->encodingIsSupported($encoding))
    {
        $result=$module->buildBarCode($code, $encoding, $readable);
    }
}
else					// Open and return file
{
    clearstatcache();

    $filename = basename($fullpath_original_file);

    // Output files on browser
    dol_syslog("viewimage.php return file $fullpath_original_file filename=$filename content-type=$type");

    // This test is to avoid error images when image is not available (for example thumbs).
    if (! dol_is_file($fullpath_original_file) && empty($_GET["noalt"]))
    {
        $fullpath_original_file=DOL_DOCUMENT_ROOT.'/public/theme/common/nophoto.png';
        /*$error='Error: File '.$_GET["file"].' does not exists or filesystems permissions are not allowed';
        print $error;
        exit;*/
    }

    // Permissions are ok and file found, so we return it
    if ($type)
    {
        top_httphead($type);
        header('Content-Disposition: inline; filename="'.basename($fullpath_original_file).'"');
    }
    else
    {
        top_httphead('image/png');
        header('Content-Disposition: inline; filename="'.basename($fullpath_original_file).'"');
    }

    $fullpath_original_file_osencoded=dol_osencode($fullpath_original_file);

    readfile($fullpath_original_file_osencoded);
}


if (is_object($db)) $db->close();<|MERGE_RESOLUTION|>--- conflicted
+++ resolved
@@ -170,13 +170,9 @@
 else $type=dol_mimetype($original_file);
 
 // Security: This wrapper is for images. We do not allow type/html
-<<<<<<< HEAD
-if (preg_match('/html/', $type)) accessforbidden('Error: Using the image wrapper to output a file with a mime type HTML is not possible.', 0, 0, 1);
-=======
-if (preg_match('/html/i', $type)) accessforbidden('Error: Using the image wrapper to output a file with a mime type HTML is not possible.', 1, 1, 1);
+if (preg_match('/html/i', $type)) accessforbidden('Error: Using the image wrapper to output a file with a mime type HTML is not possible.', 0, 0, 1);
 // Security: This wrapper is for images. We do not allow files ending with .noexe
-if (preg_match('/\.noexe$/i', $original_file)) accessforbidden('Error: Using the image wrapper to output a file ending with .noexe is not allowed.', 1, 1, 1);
->>>>>>> cb07d806
+if (preg_match('/\.noexe$/i', $original_file)) accessforbidden('Error: Using the image wrapper to output a file ending with .noexe is not allowed.', 0, 0, 1);
 
 // Security: Delete string ../ into $original_file
 $original_file = str_replace("../", "/", $original_file);
