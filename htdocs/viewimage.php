--- conflicted
+++ resolved
@@ -2,12 +2,8 @@
 /* Copyright (C) 2004-2005 Rodolphe Quiedeville <rodolphe@quiedeville.org>
  * Copyright (C) 2005-2016 Laurent Destailleur  <eldy@users.sourceforge.net>
  * Copyright (C) 2005-2016 Regis Houssin        <regis.houssin@inodbox.com>
-<<<<<<< HEAD
- * Copyright (C) 2024		MDW							<mdeweerd@users.noreply.github.com>
-=======
  * Copyright (C) 2024      Frédéric France      <frederic.france@free.fr>
  * Copyright (C) 2024      MDW					<mdeweerd@users.noreply.github.com>
->>>>>>> cc80841a
  *
  * This program is free software; you can redistribute it and/or modify
  * it under the terms of the GNU General Public License as published by
@@ -156,10 +152,7 @@
 $action = GETPOST('action', 'aZ09');
 $original_file = GETPOST('file', 'alphanohtml');
 $hashp = GETPOST('hashp', 'aZ09', 1);
-<<<<<<< HEAD
-=======
 $extname = GETPOST('extname', 'alpha', 1);
->>>>>>> cc80841a
 $modulepart = GETPOST('modulepart', 'alpha', 1);
 $urlsource = GETPOST('urlsource', 'alpha');
 $entity = (GETPOSTINT('entity') ? GETPOSTINT('entity') : $conf->entity);
