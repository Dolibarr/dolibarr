--- conflicted
+++ resolved
@@ -36,9 +36,9 @@
 if (! defined('NOREQUIREHTML'))		define('NOREQUIREHTML','1');
 if (! defined('NOREQUIREAJAX'))		define('NOREQUIREAJAX','1');
 
-<<<<<<< HEAD
 // Some value of modulepart can be used to get resources that are public so no login are required.
-if ((isset($_GET["modulepart"]) && ($_GET["modulepart"] == 'mycompany' || $_GET["modulepart"] == 'companylogo')))
+// Note that only directory logo is free to access without login.
+if (isset($_GET["modulepart"]) && $_GET["modulepart"] == 'mycompany' && preg_match('/^\/?logos\//', $_GET['file']))
 {
 	if (! defined("NOLOGIN"))		define("NOLOGIN",1);
 	if (! defined("NOCSRFCHECK"))	define("NOCSRFCHECK",1);	// We accept to go on this page from external web site.
@@ -46,42 +46,17 @@
 }
 // For direct external download link, we don't need to load/check we are into a login session
 if (isset($_GET["hashp"]) && ! defined("NOLOGIN"))
-=======
-// Some value of modulepart can be used to get resources that are public so no login are required.
-// Note that only directory logo is free to access without login.
-if (isset($_GET["modulepart"]) && $_GET["modulepart"] == 'mycompany' && preg_match('/^\/?logos\//', $_GET['file']))
 {
 	if (! defined("NOLOGIN"))		define("NOLOGIN",1);
 	if (! defined("NOCSRFCHECK"))	define("NOCSRFCHECK",1);	// We accept to go on this page from external web site.
 	if (! defined("NOIPCHECK"))		define("NOIPCHECK",1);		// Do not check IP defined into conf $dolibarr_main_restrict_ip
 }
-// For direct external download link, we don't need to load/check we are into a login session
-if (isset($_GET["hashp"]) && ! defined("NOLOGIN"))
+// Some value of modulepart can be used to get resources that are public so no login are required.
+if ((isset($_GET["modulepart"]) && $_GET["modulepart"] == 'medias'))
 {
 	if (! defined("NOLOGIN"))		define("NOLOGIN",1);
 	if (! defined("NOCSRFCHECK"))	define("NOCSRFCHECK",1);	// We accept to go on this page from external web site.
 	if (! defined("NOIPCHECK"))		define("NOIPCHECK",1);		// Do not check IP defined into conf $dolibarr_main_restrict_ip
-}
-// Some value of modulepart can be used to get resources that are public so no login are required.
-if ((isset($_GET["modulepart"]) && $_GET["modulepart"] == 'medias'))
->>>>>>> d9b8a8c8
-{
-	if (! defined("NOLOGIN"))		define("NOLOGIN",1);
-	if (! defined("NOCSRFCHECK"))	define("NOCSRFCHECK",1);	// We accept to go on this page from external web site.
-	if (! defined("NOIPCHECK"))		define("NOIPCHECK",1);		// Do not check IP defined into conf $dolibarr_main_restrict_ip
-<<<<<<< HEAD
-}
-// Some value of modulepart can be used to get resources that are public so no login are required.
-if ((isset($_GET["modulepart"]) && $_GET["modulepart"] == 'medias'))
-{
-	if (! defined("NOLOGIN"))		define("NOLOGIN",1);
-	if (! defined("NOCSRFCHECK"))	define("NOCSRFCHECK",1);	// We accept to go on this page from external web site.
-	if (! defined("NOIPCHECK"))		define("NOIPCHECK",1);		// Do not check IP defined into conf $dolibarr_main_restrict_ip
-	// For multicompany
-	$entity=(! empty($_GET['entity']) ? (int) $_GET['entity'] : (! empty($_POST['entity']) ? (int) $_POST['entity'] : 1));
-	if (is_numeric($entity)) define("DOLENTITY", $entity);
-=======
->>>>>>> d9b8a8c8
 }
 
 // For multicompany
@@ -156,10 +131,6 @@
 	if ($result > 0)
 	{
 		$tmp = explode('/', $ecmfile->filepath, 2);		// $ecmfile->filepath is relative to document directory
-<<<<<<< HEAD
-		$moduleparttocheck = $tmp[0];
-		if ($modulepart)	// Not required for link using public hashp
-=======
 		// filepath can be 'users/X' or 'X/propale/PR11111'
 		if (is_numeric($tmp[0])) // If first tmp is numeric, it is subdir of company for multicompany, we take next part.
 		{
@@ -168,7 +139,6 @@
 		$moduleparttocheck = $tmp[0];	// moduleparttocheck is first part of path
 
 		if ($modulepart)	// Not required, so often not defined, for link using public hashp parameter.
->>>>>>> d9b8a8c8
 		{
 			if ($moduleparttocheck == $modulepart)
 			{
