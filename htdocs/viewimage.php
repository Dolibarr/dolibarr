<?php
/* Copyright (C) 2004-2005 Rodolphe Quiedeville <rodolphe@quiedeville.org>
 * Copyright (C) 2005-2012 Laurent Destailleur  <eldy@users.sourceforge.net>
 * Copyright (C) 2005-2012 Regis Houssin        <regis.houssin@capnetworks.com>
 *
 * This program is free software; you can redistribute it and/or modify
 * it under the terms of the GNU General Public License as published by
 * the Free Software Foundation; either version 3 of the License, or
 * (at your option) any later version.
 *
 * This program is distributed in the hope that it will be useful,
 * but WITHOUT ANY WARRANTY; without even the implied warranty of
 * MERCHANTABILITY or FITNESS FOR A PARTICULAR PURPOSE.  See the
 * GNU General Public License for more details.
 *
 * You should have received a copy of the GNU General Public License
 * along with this program. If not, see <http://www.gnu.org/licenses/>.
 * or see http://www.gnu.org/
 */

/**
 *		\file       htdocs/viewimage.php
 *		\brief      Wrapper to show images into Dolibarr screens
 *      \remarks    Call to wrapper is '<img src="'.DOL_URL_ROOT.'/viewimage.php?modulepart=diroffile&file=relativepathofofile&cache=0">'
 */

//if (! defined('NOREQUIREUSER'))   define('NOREQUIREUSER','1');	// Not disabled cause need to load personalized language
//if (! defined('NOREQUIREDB'))   define('NOREQUIREDB','1');		// Not disabled cause need to load personalized language
if (! defined('NOREQUIRESOC'))    define('NOREQUIRESOC','1');
if (! defined('NOREQUIRETRAN')) define('NOREQUIRETRAN','1');
if (! defined('NOCSRFCHECK'))     define('NOCSRFCHECK','1');
if (! defined('NOTOKENRENEWAL'))  define('NOTOKENRENEWAL','1');
if (! defined('NOREQUIREMENU'))  define('NOREQUIREMENU','1');
if (! defined('NOREQUIREHTML'))  define('NOREQUIREHTML','1');
if (! defined('NOREQUIREAJAX'))  define('NOREQUIREAJAX','1');
// Pour autre que companylogo, on charge environnement + info issus de logon comme le user
if ((isset($_GET["modulepart"]) && $_GET["modulepart"] == 'companylogo') && ! defined("NOLOGIN")) define("NOLOGIN",'1');

/**
 * Header empty
 *
 * @return	void
 */
function llxHeader() { }
/**
 * Footer empty
 *
 * @return	void
 */
function llxFooter() { }

require 'main.inc.php';
require_once DOL_DOCUMENT_ROOT.'/core/lib/files.lib.php';


$action=GETPOST('action','alpha');
$original_file=GETPOST("file");
$modulepart=GETPOST('modulepart','alpha');
$urlsource=GETPOST("urlsource");
$entity=GETPOST('entity')?GETPOST('entity','int'):$conf->entity;

// Security check
if (empty($modulepart)) accessforbidden('Bad value for parameter modulepart');



/*
 * Actions
 */

// None



/*
 * View
 */

if (GETPOST("cache"))
{
    // Important: Following code is to avoid page request by browser and PHP CPU at
    // each Dolibarr page access.
    if (empty($dolibarr_nocache))
    {
        header('Cache-Control: max-age=3600, public, must-revalidate');
        header('Pragma: cache');       // This is to avoid having Pragma: no-cache
    }
    else header('Cache-Control: no-cache');
    //print $dolibarr_nocache; exit;
}

// Define mime type
$type = 'application/octet-stream';
if (! empty($_GET["type"])) $type=$_GET["type"];
else $type=dol_mimetype($original_file);

// Suppression de la chaine de caractere ../ dans $original_file
$original_file = str_replace("../","/", $original_file);

<<<<<<< HEAD
// Find the subdirectory name as the reference
$refname=basename(dirname($original_file)."/");

// Security check
if (empty($modulepart)) accessforbidden('Bad value for parameter modulepart');
$check_access = dol_check_secure_access_document($modulepart,$original_file,$entity,$refname);
=======
// Security check
if (empty($modulepart)) accessforbidden('Bad value for parameter modulepart');
$check_access = dol_check_secure_access_document($modulepart,$original_file,$entity);
>>>>>>> eb07c6b2
$accessallowed              = $check_access['accessallowed'];
$sqlprotectagainstexternals = $check_access['sqlprotectagainstexternals'];
$original_file              = $check_access['original_file'];

// Security:
// Limit access if permissions are wrong
if (! $accessallowed)
{
    accessforbidden();
}

// Security:
// On interdit les remontees de repertoire ainsi que les pipe dans les noms de fichiers.
if (preg_match('/\.\./',$original_file) || preg_match('/[<>|]/',$original_file))
{
    dol_syslog("Refused to deliver file ".$original_file, LOG_WARNING);
    // Do no show plain path in shown error message
    dol_print_error(0,'Error: File '.$_GET["file"].' does not exists');
    exit;
}



if ($modulepart == 'barcode')
{
    $generator=GETPOST("generator","alpha");
    $code=GETPOST("code");
    $encoding=GETPOST("encoding","alpha");
    $readable=GETPOST("readable")?GETPOST("readable","alpha"):"Y";

    if (empty($generator) || empty($encoding))
    {
        dol_print_error(0,'Error, parameter "generator" or "encoding" not defined');
        exit;
    }

    $dirbarcode=array_merge(array("/core/modules/barcode/"),$conf->modules_parts['barcode']);

    $result=0;

    foreach($dirbarcode as $reldir)
    {
        $dir=dol_buildpath($reldir,0);
        $newdir=dol_osencode($dir);

        // Check if directory exists (we do not use dol_is_dir to avoid loading files.lib.php)
        if (! is_dir($newdir)) continue;

        $result=@include_once $newdir.$generator.'.modules.php';
        if ($result) break;
    }

    // Load barcode class
    $classname = "mod".ucfirst($generator);
    $module = new $classname($db);
    if ($module->encodingIsSupported($encoding))
    {
        $result=$module->buildBarCode($code,$encoding,$readable);
    }
}
else					// Open and return file
{
    clearstatcache();

    // Output files on browser
    dol_syslog("viewimage.php return file $original_file content-type=$type");

    // This test is to avoid error images when image is not available (for example thumbs).
    if (! dol_is_file($original_file))
    {
        $original_file=DOL_DOCUMENT_ROOT.'/theme/common/nophoto.jpg';
        /*$error='Error: File '.$_GET["file"].' does not exists or filesystems permissions are not allowed';
        dol_print_error(0,$error);
        print $error;
        exit;*/
    }

    // Les drois sont ok et fichier trouve
    if ($type)
    {
        header('Content-Disposition: inline; filename="'.basename($original_file).'"');
        header('Content-type: '.$type);
    }
    else
    {
        header('Content-Disposition: inline; filename="'.basename($original_file).'"');
        header('Content-type: image/png');
    }

    $original_file_osencoded=dol_osencode($original_file);
    readfile($original_file_osencoded);
}


if (is_object($db)) $db->close();
?><|MERGE_RESOLUTION|>--- conflicted
+++ resolved
@@ -97,18 +97,12 @@
 // Suppression de la chaine de caractere ../ dans $original_file
 $original_file = str_replace("../","/", $original_file);
 
-<<<<<<< HEAD
 // Find the subdirectory name as the reference
 $refname=basename(dirname($original_file)."/");
 
 // Security check
 if (empty($modulepart)) accessforbidden('Bad value for parameter modulepart');
 $check_access = dol_check_secure_access_document($modulepart,$original_file,$entity,$refname);
-=======
-// Security check
-if (empty($modulepart)) accessforbidden('Bad value for parameter modulepart');
-$check_access = dol_check_secure_access_document($modulepart,$original_file,$entity);
->>>>>>> eb07c6b2
 $accessallowed              = $check_access['accessallowed'];
 $sqlprotectagainstexternals = $check_access['sqlprotectagainstexternals'];
 $original_file              = $check_access['original_file'];
