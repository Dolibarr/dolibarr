<?php
/* Copyright (C) 2003-2006 Rodolphe Quiedeville <rodolphe@quiedeville.org>
 * Copyright (C) 2005-2010 Laurent Destailleur  <eldy@users.sourceforge.net>
 * Copyright (C) 2005-2010 Regis Houssin        <regis@dolibarr.fr>
 *
 * This program is free software; you can redistribute it and/or modify
 * it under the terms of the GNU General Public License as published by
 * the Free Software Foundation; either version 2 of the License, or
 * (at your option) any later version.
 *
 * This program is distributed in the hope that it will be useful,
 * but WITHOUT ANY WARRANTY; without even the implied warranty of
 * MERCHANTABILITY or FITNESS FOR A PARTICULAR PURPOSE.  See the
 * GNU General Public License for more details.
 *
 * You should have received a copy of the GNU General Public License
 * along with this program. If not, see <http://www.gnu.org/licenses/>.
 */

// Code identique a /expedition/fiche.php

/**
 *	\file       htdocs/expedition/shipment.php
 *	\ingroup    expedition
<<<<<<< HEAD
 *	\version    $Id: shipment.php,v 1.30 2011/07/31 23:50:53 eldy Exp $
=======
 *	\version    $Id: shipment.php,v 1.31 2011/08/23 18:40:48 hregis Exp $
>>>>>>> 19bde3ab
 */

require("../main.inc.php");
require_once(DOL_DOCUMENT_ROOT."/expedition/class/expedition.class.php");
require_once(DOL_DOCUMENT_ROOT."/core/class/html.formfile.class.php");
require_once(DOL_DOCUMENT_ROOT."/product/class/html.formproduct.class.php");
require_once(DOL_DOCUMENT_ROOT."/lib/order.lib.php");
require_once(DOL_DOCUMENT_ROOT."/lib/sendings.lib.php");
if ($conf->product->enabled || $conf->service->enabled)  require_once(DOL_DOCUMENT_ROOT."/product/class/product.class.php");
if ($conf->projet->enabled)   require_once(DOL_DOCUMENT_ROOT."/projet/class/project.class.php");
if ($conf->propal->enabled)   require_once(DOL_DOCUMENT_ROOT."/comm/propal/class/propal.class.php");
if ($conf->commande->enabled) require_once(DOL_DOCUMENT_ROOT."/commande/class/commande.class.php");
if ($conf->stock->enabled)    require_once(DOL_DOCUMENT_ROOT."/product/stock/class/entrepot.class.php");

$langs->load('orders');
$langs->load("companies");
$langs->load("bills");
$langs->load('propal');
$langs->load('deliveries');
$langs->load('stocks');

$id=empty($_GET['id']) ? 0 : intVal($_GET['id']);
$action=empty($_GET['action']) ? (empty($_POST['action']) ? '' : $_POST['action']) : $_GET['action'];

// Security check
$socid=0;
if ($user->societe_id) $socid=$user->societe_id;
$result=restrictedArea($user,'commande',$id);


/*
 * Actions
 */

// Categorisation dans projet
if ($_POST['action'] == 'classin')
{
	$commande = new Commande($db);
	$commande->fetch($_GET['id']);
	$commande->setProject($_POST['projectid']);
}

if ($_POST["action"] == 'confirm_cloture' && $_POST["confirm"] == 'yes')
{
	$commande = new Commande($db);
	$commande->fetch($_GET["id"]);
	$result = $commande->cloture($user);
}

// Positionne ref commande client
if ($_POST['action'] == 'setrefcustomer' && $user->rights->commande->creer)
{
	$commande = new Commande($db);
	$commande->fetch($_GET['id']);
	$commande->set_ref_client($user, $_POST['ref_customer']);
}

if ($_POST['action'] == 'setdatedelivery' && $user->rights->commande->creer)
{
	//print "x ".$_POST['liv_month'].", ".$_POST['liv_day'].", ".$_POST['liv_year'];
	$datelivraison=dol_mktime(0, 0, 0, $_POST['liv_month'], $_POST['liv_day'], $_POST['liv_year']);

	$commande = new Commande($db);
	$commande->fetch($_GET['id']);
	$result=$commande->set_date_livraison($user,$datelivraison);
	if ($result < 0)
	{
		$mesg='<div class="error">'.$commande->error.'</div>';
	}
}

if ($_POST['action'] == 'setdeliveryaddress' && $user->rights->commande->creer)
{
	$commande = new Commande($db);
	$commande->fetch($_GET['id']);
	$commande->set_adresse_livraison($user,$_POST['delivery_address_id']);
}

if ($_POST['action'] == 'setmode' && $user->rights->commande->creer)
{
	$commande = new Commande($db);
	$commande->fetch($_GET['id']);
	$result=$commande->mode_reglement($_POST['mode_reglement_id']);
	if ($result < 0) dol_print_error($db,$commande->error);
}

if ($_POST['action'] == 'setconditions' && $user->rights->commande->creer)
{
	$commande = new Commande($db);
	$commande->fetch($_GET['id']);
	$result=$commande->cond_reglement($_POST['cond_reglement_id']);
	if ($result < 0) dol_print_error($db,$commande->error);
}


$html = new Form($db);
$formproduct = new FormProduct($db);
$formfile = new FormFile($db);


/* *************************************************************************** */
/*                                                                             */
/* Mode vue et edition                                                         */
/*                                                                             */
/* *************************************************************************** */

llxHeader('',$langs->trans('OrderCard'),'');

$id = $_GET['id'];
$ref= $_GET['ref'];
if ($id > 0 || ! empty($ref))
{
	$commande = new Commande($db);
	if ( $commande->fetch($_GET['id'],$_GET['ref']) > 0)
	{
		$commande->loadExpeditions(1);

		$product_static=new Product($db);

		$soc = new Societe($db);
		$soc->fetch($commande->socid);

		$author = new User($db);
		$author->fetch($commande->user_author_id);

		$head = commande_prepare_head($commande);
		dol_fiche_head($head, 'shipping', $langs->trans("CustomerOrder"), 0, 'order');

		/*
		 * Confirmation de la validation
		 */
		if ($_GET["action"] == 'cloture')
		{
			$ret=$html->form_confirm($_SERVER['PHP_SELF']."?id=".$_GET["id"],$langs->trans("CloseOrder"),$langs->trans("ConfirmCloseOrder"),"confirm_cloture");
			if ($ret == 'html') print '<br>';
		}

		// Onglet commande
		$nbrow=7;
		if ($conf->projet->enabled) $nbrow++;

		print '<table class="border" width="100%">';

		// Ref
		print '<tr><td width="18%">'.$langs->trans('Ref').'</td>';
		print '<td colspan="3">';
		print $html->showrefnav($commande,'ref','',1,'ref','ref');
		print '</td>';
		print '</tr>';

		// Ref commande client
		print '<tr><td>';
		print '<table class="nobordernopadding" width="100%"><tr><td nowrap>';
		print $langs->trans('RefCustomer').'</td><td align="left">';
		print '</td>';
		if ($_GET['action'] != 'RefCustomerOrder' && $commande->brouillon) print '<td align="right"><a href="'.$_SERVER['PHP_SELF'].'?action=RefCustomerOrder&amp;id='.$commande->id.'">'.img_edit($langs->trans('Modify')).'</a></td>';
		print '</tr></table>';
		print '</td><td colspan="3">';
		if ($user->rights->commande->creer && $_GET['action'] == 'RefCustomerOrder')
		{
			print '<form action="'.$_SERVER['PHP_SELF'].'?id='.$id.'" method="POST">';
			print '<input type="hidden" name="token" value="'.$_SESSION['newtoken'].'">';
			print '<input type="hidden" name="action" value="setrefcustomer">';
			print '<input type="text" class="flat" size="20" name="ref_customer" value="'.$commande->ref_client.'">';
			print ' <input type="submit" class="button" value="'.$langs->trans('Modify').'">';
			print '</form>';
		}
		else
		{
			print $commande->ref_client;
		}
		print '</td>';
		print '</tr>';

		// Third party
		print '<tr><td>'.$langs->trans('Company').'</td>';
		print '<td colspan="3">'.$soc->getNomUrl(1).'</td>';
		print '</tr>';

		// Discounts for third party
		print '<tr><td>'.$langs->trans('Discounts').'</td><td colspan="3">';
		if ($soc->remise_client) print $langs->trans("CompanyHasRelativeDiscount",$soc->remise_client);
		else print $langs->trans("CompanyHasNoRelativeDiscount");
		print '. ';
		$absolute_discount=$soc->getAvailableDiscounts('','fk_facture_source IS NULL');
		$absolute_creditnote=$soc->getAvailableDiscounts('','fk_facture_source IS NOT NULL');
		$absolute_discount=price2num($absolute_discount,'MT');
		$absolute_creditnote=price2num($absolute_creditnote,'MT');
		if ($absolute_discount)
		{
			if ($commande->statut > 0)
			{
				print $langs->trans("CompanyHasAbsoluteDiscount",price($absolute_discount),$langs->transnoentities("Currency".$conf->monnaie));
			}
			else
			{
				// Remise dispo de type non avoir
				$filter='fk_facture_source IS NULL';
				print '<br>';
				$html->form_remise_dispo($_SERVER["PHP_SELF"].'?id='.$commande->id,0,'remise_id',$soc->id,$absolute_discount,$filter);
			}
		}
		if ($absolute_creditnote)
		{
			print $langs->trans("CompanyHasCreditNote",price($absolute_creditnote),$langs->transnoentities("Currency".$conf->monnaie)).'. ';
		}
		if (! $absolute_discount && ! $absolute_creditnote) print $langs->trans("CompanyHasNoAbsoluteDiscount").'.';
		print '</td></tr>';

		// Date
		print '<tr><td>'.$langs->trans('Date').'</td>';
		print '<td colspan="2">'.dol_print_date($commande->date,'daytext').'</td>';
		print '<td width="50%">'.$langs->trans('Source').' : '.$commande->getLabelSource();
		if ($commande->source == 0 && $conf->propal->enabled && $commande->propale_id)
		{
			// Si source = propal
			$propal = new Propal($db);
			$propal->fetch($commande->propale_id);
			print ' -> <a href="'.DOL_URL_ROOT.'/comm/propal.php?id='.$propal->id.'">'.$propal->ref.'</a>';
		}
		print '</td>';
		print '</tr>';

		// Delivery date planned
		print '<tr><td height="10">';
		print '<table class="nobordernopadding" width="100%"><tr><td>';
		print $langs->trans('DateDeliveryPlanned');
		print '</td>';

		if ($_GET['action'] != 'editdate_livraison') print '<td align="right"><a href="'.$_SERVER["PHP_SELF"].'?action=editdate_livraison&amp;id='.$commande->id.'">'.img_edit($langs->trans('SetDeliveryDate'),1).'</a></td>';
		print '</tr></table>';
		print '</td><td colspan="2">';
		if ($_GET['action'] == 'editdate_livraison')
		{
			print '<form name="setdate_livraison" action="'.$_SERVER["PHP_SELF"].'?id='.$commande->id.'" method="post">';
			print '<input type="hidden" name="token" value="'.$_SESSION['newtoken'].'">';
			print '<input type="hidden" name="action" value="setdatedelivery">';
			$html->select_date($commande->date_livraison>0?$commande->date_livraison:-1,'liv_','','','',"setdatedelivery");
			print '<input type="submit" class="button" value="'.$langs->trans('Modify').'">';
			print '</form>';
		}
		else
		{
			print dol_print_date($commande->date_livraison,'daytext');
		}
		print '</td>';
		print '<td rowspan="'.$nbrow.'" valign="top">'.$langs->trans('NotePublic').' :<br>';
		print nl2br($commande->note_public);
		print '</td>';
		print '</tr>';

		// Delivery address
		if ($conf->global->COMMANDE_ADD_DELIVERY_ADDRESS)
		{
			print '<tr><td height="10">';
			print '<table class="nobordernopadding" width="100%"><tr><td>';
			print $langs->trans('DeliveryAddress');
			print '</td>';

			if ($_GET['action'] != 'editdelivery_adress' && $commande->brouillon) print '<td align="right"><a href="'.$_SERVER["PHP_SELF"].'?action=editdelivery_adress&amp;socid='.$commande->socid.'&amp;id='.$commande->id.'">'.img_edit($langs->trans('SetDeliveryAddress'),1).'</a></td>';
			print '</tr></table>';
			print '</td><td colspan="2">';

			if ($_GET['action'] == 'editdelivery_adress')
			{
				$html->form_address($_SERVER['PHP_SELF'].'?id='.$commande->id,$commande->fk_delivery_address,$_GET['socid'],'delivery_address_id','commande',$commande->id);
			}
			else
			{
				$html->form_address($_SERVER['PHP_SELF'].'?id='.$commande->id,$commande->fk_delivery_address,$_GET['socid'],'none','commande',$commande->id);
			}
			print '</td></tr>';
		}

		// Terms of payment
		print '<tr><td height="10">';
		print '<table class="nobordernopadding" width="100%"><tr><td>';
		print $langs->trans('PaymentConditionsShort');
		print '</td>';

		if ($_GET['action'] != 'editconditions' && $commande->brouillon) print '<td align="right"><a href="'.$_SERVER["PHP_SELF"].'?action=editconditions&amp;id='.$commande->id.'">'.img_edit($langs->trans('SetConditions'),1).'</a></td>';
		print '</tr></table>';
		print '</td><td colspan="2">';
		if ($_GET['action'] == 'editconditions')
		{
			$html->form_conditions_reglement($_SERVER['PHP_SELF'].'?id='.$commande->id,$commande->cond_reglement_id,'cond_reglement_id');
		}
		else
		{
			$html->form_conditions_reglement($_SERVER['PHP_SELF'].'?id='.$commande->id,$commande->cond_reglement_id,'none');
		}
		print '</td></tr>';

		// Mode of payment
		print '<tr><td height="10">';
		print '<table class="nobordernopadding" width="100%"><tr><td>';
		print $langs->trans('PaymentMode');
		print '</td>';
		if ($_GET['action'] != 'editmode' && $commande->brouillon) print '<td align="right"><a href="'.$_SERVER["PHP_SELF"].'?action=editmode&amp;id='.$commande->id.'">'.img_edit($langs->trans('SetMode'),1).'</a></td>';
		print '</tr></table>';
		print '</td><td colspan="2">';
		if ($_GET['action'] == 'editmode')
		{
			$html->form_modes_reglement($_SERVER['PHP_SELF'].'?id='.$commande->id,$commande->mode_reglement_id,'mode_reglement_id');
		}
		else
		{
			$html->form_modes_reglement($_SERVER['PHP_SELF'].'?id='.$commande->id,$commande->mode_reglement_id,'none');
		}
		print '</td></tr>';

		// Project
		if ($conf->projet->enabled)
		{
			$langs->load('projects');
			print '<tr><td height="10">';
			print '<table class="nobordernopadding" width="100%"><tr><td>';
			print $langs->trans('Project');
			print '</td>';
			if ($_GET['action'] != 'classify') print '<td align="right"><a href="'.$_SERVER['PHP_SELF'].'?action=classify&amp;id='.$commande->id.'">'.img_edit($langs->trans('SetProject')).'</a></td>';
			print '</tr></table>';
			print '</td><td colspan="2">';
			if ($_GET['action'] == 'classify')
			{
				$html->form_project($_SERVER['PHP_SELF'].'?id='.$commande->id, $commande->socid, $commande->fk_project, 'projectid');
			}
			else
			{
				$html->form_project($_SERVER['PHP_SELF'].'?id='.$commande->id, $commande->socid, $commande->fk_project, 'none');
			}
			print '</td></tr>';
		}

		// Lignes de 3 colonnes

		// Total HT
		print '<tr><td>'.$langs->trans('AmountHT').'</td>';
		print '<td align="right"><b>'.price($commande->total_ht).'</b></td>';
		print '<td>'.$langs->trans('Currency'.$conf->monnaie).'</td></tr>';

		// Total TVA
		print '<tr><td>'.$langs->trans('AmountVAT').'</td><td align="right">'.price($commande->total_tva).'</td>';
		print '<td>'.$langs->trans('Currency'.$conf->monnaie).'</td></tr>';

		// Total TTC
		print '<tr><td>'.$langs->trans('AmountTTC').'</td><td align="right">'.price($commande->total_ttc).'</td>';
		print '<td>'.$langs->trans('Currency'.$conf->monnaie).'</td></tr>';

		// Statut
		print '<tr><td>'.$langs->trans('Status').'</td>';
		print '<td colspan="2">'.$commande->getLibStatut(4).'</td>';
		print '</tr>';

		print '</table><br>';


		/**
		 *  Lignes de commandes avec quantite livrees et reste a livrer
		 *  Les quantites livrees sont stockees dans $commande->expeditions[fk_product]
		 */
		print '<table class="liste" width="100%">';

		$sql = "SELECT cd.rowid, cd.fk_product, cd.product_type, cd.description,";
		$sql.= " cd.price, cd.tva_tx, cd.subprice,";
		$sql.= " cd.qty,";
		$sql.= ' cd.date_start,';
		$sql.= ' cd.date_end,';
		$sql.= ' p.label as product_label, p.ref, p.fk_product_type, p.rowid as prodid,';
		$sql.= ' p.description as product_desc, p.fk_product_type as product_type';
		$sql.= " FROM ".MAIN_DB_PREFIX."commandedet as cd";
		$sql.= " LEFT JOIN ".MAIN_DB_PREFIX."product as p ON cd.fk_product = p.rowid";
		$sql.= " WHERE cd.fk_commande = ".$commande->id;
		// $sql.= " AND p.fk_product_type <> 1";		Why this line ?
		//$sql.= " GROUP by cd.rowid, cd.fk_product";
		$sql.= " ORDER BY cd.rang, cd.rowid";

		//print $sql;
		dol_syslog("commande.php sql=".$sql, LOG_DEBUG);
		$resql = $db->query($sql);
		if ($resql)
		{
			$num = $db->num_rows($resql);
			$i = 0;

			print '<tr class="liste_titre">';
			print '<td>'.$langs->trans("Description").'</td>';
			print '<td align="center">'.$langs->trans("QtyOrdered").'</td>';
			print '<td align="center">'.$langs->trans("QtyShipped").'</td>';
			print '<td align="center">'.$langs->trans("KeepToShip").'</td>';
			if ($conf->stock->enabled)
			{
				print '<td align="center">'.$langs->trans("Stock").'</td>';
			}
			else
			{
				print '<td>&nbsp;</td>';
			}
			print "</tr>\n";

			$var=true;
			$reste_a_livrer = array();
			while ($i < $num)
			{
				$objp = $db->fetch_object($resql);
				$var=!$var;

				// Show product and description
				$type=$objp->product_type?$objp->product_type:$objp->fk_product_type;
				// Try to enhance type detection using date_start and date_end for free lines where type
				// was not saved.
				if (! empty($objp->date_start)) $type=1;
				if (! empty($objp->date_end)) $type=1;

				print "<tr ".$bc[$var].">";

				// Product label
				if ($objp->fk_product > 0)
				{
					print '<td>';
					print '<a name="'.$objp->rowid.'"></a>'; // ancre pour retourner sur la ligne

					// Show product and description
					$product_static->type=$objp->fk_product_type;
					$product_static->id=$objp->fk_product;
					$product_static->ref=$objp->ref;
					$product_static->libelle=$objp->product_label;
					$text=$product_static->getNomUrl(1);
					$text.= ' - '.$objp->product_label;
					$description=($conf->global->PRODUIT_DESC_IN_FORM?'':dol_htmlentitiesbr($objp->description));
					print $html->textwithtooltip($text,$description,3,'','',$i);

					// Show range
					print_date_range($db->jdate($objp->date_start),$db->jdate($objp->date_end));

					// Add description in form
					if ($conf->global->PRODUIT_DESC_IN_FORM)
					{
						print ($objp->description && $objp->description!=$objp->product_label)?'<br>'.dol_htmlentitiesbr($objp->description):'';
					}

					print '</td>';
				}
				else
				{
					print "<td>";
					if ($type==1) $text = img_object($langs->trans('Service'),'service');
					else $text = img_object($langs->trans('Product'),'product');
					print $text.' '.nl2br($objp->description);

					// Show range
					print_date_range($db->jdate($objp->date_start),$db->jdate($objp->date_end));
					print "</td>\n";
				}

				// Qty ordered
				print '<td align="center">'.$objp->qty.'</td>';

				// Qty already shipped
				$qtyProdCom=$objp->qty;
				print '<td align="center">';
				// Nb of sending products for this line of order
				$quantite_livree = $commande->expeditions[$objp->rowid];
				print $quantite_livree;
				print '</td>';

				// Qty remains to ship
				print '<td align="center">';
				if ($type == 0 || ! empty($conf->global->STOCK_SUPPORTS_SERVICES))
				{
					$reste_a_livrer[$objp->fk_product] = $objp->qty - $quantite_livree;
					$reste_a_livrer_total += $reste_a_livrer[$objp->fk_product];
					print $reste_a_livrer[$objp->fk_product];
				}
				else
				{
					print '0 ('.$langs->trans("Service").')';
				}
				print '</td>';

				if ($objp->fk_product > 0)
				{
					$product = new Product($db);
					$product->fetch($objp->fk_product);
				}

				if ($objp->fk_product > 0 && $type == 0 && $conf->stock->enabled)
				{
					print '<td align="center">';
					print $product->stock_reel;
					if ($product->stock_reel < $reste_a_livrer[$objp->fk_product])
					{
						print ' '.img_warning($langs->trans("StockTooLow"));
					}
					print '</td>';
				}
				else
				{
					print '<td>&nbsp;</td>';
				}
				print "</tr>\n";

				// Show subproducts details
				if ($objp->fk_product > 0 && ! empty($conf->global->PRODUIT_SOUSPRODUITS))
				{
					// Set tree of subproducts in product->sousprods
					$product->get_sousproduits_arbo();
					//var_dump($product->sousprods);exit;

					// Define a new tree with quantiies recalculated
					$prods_arbo = $product->get_arbo_each_prod($qtyProdCom);
					//var_dump($prods_arbo);
					if(sizeof($prods_arbo) > 0)
					{
						foreach($prods_arbo as $key => $value)
						{
							print '<tr><td colspan="4">';

							$img='';
							if ($value['stock'] < $value['stock_alert'])
							{
								$img=img_warning($langs->trans("StockTooLow"));
							}
							print "<tr><td>&nbsp; &nbsp; &nbsp; ->
                                <a href=\"".DOL_URL_ROOT."/product/fiche.php?id=".$value['id']."\">".$value['fullpath']."
                                </a> (".$value['nb'].")</td><td align=\"center\"> ".$value['nb_total']."</td><td>&nbsp</td><td>&nbsp</td>
                                <td align=\"center\">".$value['stock']." ".$img."</td></tr>";
							print $value[0];

							print '</td></tr>'."\n";
						}
					}
				}

				$i++;
			}
			$db->free($resql);

			if (! $num)
			{
				print '<tr '.$bc[false].'><td colspan="5">'.$langs->trans("NoArticleOfTypeProduct").'<br>';
			}

			print "</table>";
		}
		else
		{
			dol_print_error($db);
		}

		print '</div>';


		/*
		 * Boutons Actions
		 */

		if ($user->societe_id == 0)
		{
			print '<div class="tabsAction">';

            // Bouton expedier sans gestion des stocks
            if (! $conf->stock->enabled && ($commande->statut > 0 && $commande->statut < 3))
			{
				if ($user->rights->expedition->creer)
				{
					print '<a class="butAction" href="'.DOL_URL_ROOT.'/expedition/fiche.php?action=create&amp;origin=commande&amp;object_id='.$_GET["id"].'">'.$langs->trans("NewSending").'</a>';
					if ($reste_a_livrer_total <= 0)
					{
						print ' '.img_warning($langs->trans("WarningNoQtyLeftToSend"));
					}
				}
				else
				{
					print '<a class="butActionRefused" href="#">'.$langs->trans("NewSending").'</a>';
				}
			}
			print "</div>";
		}


        // Bouton expedier avec gestion des stocks
        if ($conf->stock->enabled && ($commande->statut > 0 && $commande->statut < 3))
		{
			if ($user->rights->expedition->creer)
			{
				print_titre($langs->trans("NewSending"));

				print '<form method="GET" action="'.DOL_URL_ROOT.'/expedition/fiche.php">';
				print '<input type="hidden" name="action" value="create">';
				print '<input type="hidden" name="id" value="'.$commande->id.'">';
				print '<input type="hidden" name="origin" value="commande">';
				print '<input type="hidden" name="origin_id" value="'.$commande->id.'">';
				print '<table class="border" width="100%">';

				$langs->load("stocks");

				print '<tr>';

				if ($conf->stock->enabled)
				{
					print '<td>'.$langs->trans("WarehouseSource").'</td>';
					print '<td>';
					$result=$formproduct->selectWarehouses(-1,'entrepot_id','',1);
					if ($result <= 0)
					{
						print ' &nbsp; No warehouse defined, <a href="'.DOL_URL_ROOT.'/product/stock/fiche.php?action=create">add one</a>';
					}
					print '</td>';
				}
				print '<td align="center">';
				print '<input type="submit" class="button" named="save" value="'.$langs->trans("NewSending").'">';
				if ($reste_a_livrer_total <= 0)
				{
					print ' '.img_warning($langs->trans("WarningNoQtyLeftToSend"));
				}
				print '</td></tr>';

				print "</table>";
				print "</form>\n";
				print '<br>';

				$somethingshown=1;

			}
			else
			{
				print '<div class="tabsAction">';
				print '<a class="butActionRefused" href="#">'.$langs->trans("NewSending").'</a>';
				print '</div>';
			}
		}
		
		show_list_sending_receive('commande',$commande->id);
	}
	else
	{
		/* Commande non trouvee */
		print "Commande inexistante";
	}
}


$db->close();

<<<<<<< HEAD
llxFooter('$Date: 2011/07/31 23:50:53 $ - $Revision: 1.30 $');
=======
llxFooter('$Date: 2011/08/23 18:40:48 $ - $Revision: 1.31 $');
>>>>>>> 19bde3ab
?><|MERGE_RESOLUTION|>--- conflicted
+++ resolved
@@ -22,11 +22,7 @@
 /**
  *	\file       htdocs/expedition/shipment.php
  *	\ingroup    expedition
-<<<<<<< HEAD
- *	\version    $Id: shipment.php,v 1.30 2011/07/31 23:50:53 eldy Exp $
-=======
  *	\version    $Id: shipment.php,v 1.31 2011/08/23 18:40:48 hregis Exp $
->>>>>>> 19bde3ab
  */
 
 require("../main.inc.php");
@@ -671,9 +667,5 @@
 
 $db->close();
 
-<<<<<<< HEAD
-llxFooter('$Date: 2011/07/31 23:50:53 $ - $Revision: 1.30 $');
-=======
 llxFooter('$Date: 2011/08/23 18:40:48 $ - $Revision: 1.31 $');
->>>>>>> 19bde3ab
 ?>