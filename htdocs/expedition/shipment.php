--- conflicted
+++ resolved
@@ -213,11 +213,6 @@
         header('Location: ' . $_SERVER["PHP_SELF"] . '?id=' . $id);
         exit();
     }
-<<<<<<< HEAD
-
-    include DOL_DOCUMENT_ROOT.'/core/actions_printing.inc.php';
-=======
->>>>>>> d9b8a8c8
 
     include DOL_DOCUMENT_ROOT.'/core/actions_printing.inc.php';
 }
@@ -263,20 +258,11 @@
 			$formconfirm = $form->formconfirm($_SERVER['PHP_SELF']."?id=".$id,$langs->trans("CloseShipment"),$langs->trans("ConfirmCloseShipment"),"confirm_cloture");
 		}
 
-<<<<<<< HEAD
-		if (! $formconfirm) {
-		    $parameters = array();
-		    $reshook = $hookmanager->executeHooks('formConfirm', $parameters, $object, $action); // Note that $action and $object may have been modified by hook
-		    if (empty($reshook)) $formconfirm.=$hookmanager->resPrint;
-		    elseif ($reshook > 0) $formconfirm=$hookmanager->resPrint;
-		}
-=======
 		// Call Hook formConfirm
 		$parameters = array();
 		$reshook = $hookmanager->executeHooks('formConfirm', $parameters, $object, $action); // Note that $action and $object may have been modified by hook
 		if (empty($reshook)) $formconfirm.=$hookmanager->resPrint;
 		elseif ($reshook > 0) $formconfirm=$hookmanager->resPrint;
->>>>>>> d9b8a8c8
 
 		// Print form confirm
 		print $formconfirm;
