--- conflicted
+++ resolved
@@ -377,15 +377,8 @@
 			print $form->selectDate($object->date_livraison ? $object->date_livraison : -1, 'liv_', 1, 1, '', "setdate_livraison", 1, 0);
 			print '<input type="submit" class="button" value="'.$langs->trans('Modify').'">';
 			print '</form>';
-<<<<<<< HEAD
 		} else {
-			print dol_print_date($object->date_livraison, 'daytext');
-=======
-		}
-		else
-		{
 			print dol_print_date($object->date_livraison, 'dayhour');
->>>>>>> 8e113888
 			if ($object->hasDelay() && !empty($object->date_livraison)) {
 			    print ' '.img_picto($langs->trans("Late").' : '.$object->showDelay(), "warning");
 			}
