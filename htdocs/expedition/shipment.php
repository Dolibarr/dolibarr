--- conflicted
+++ resolved
@@ -624,11 +624,8 @@
 		$sql .= ' p.rowid as prodid, p.label as product_label, p.entity, p.ref, p.fk_product_type as product_type, p.description as product_desc,';
 		$sql .= ' p.weight, p.weight_units, p.length, p.length_units, p.width, p.width_units, p.height, p.height_units,';
 		$sql .= ' p.surface, p.surface_units, p.volume, p.volume_units';
-<<<<<<< HEAD
+		$sql .= ', p.tobatch, p.tosell, p.tobuy, p.barcode';
 		$sql .= ', u.short_label as unit_order';
-=======
-		$sql .= ', p.tobatch, p.tosell, p.tobuy, p.barcode';
->>>>>>> ad1cb443
 		$sql .= " FROM ".MAIN_DB_PREFIX."commandedet as cd";
 		$sql .= " LEFT JOIN ".MAIN_DB_PREFIX."product as p ON cd.fk_product = p.rowid";
 		$sql .= " LEFT JOIN ".MAIN_DB_PREFIX."c_units as u ON cd.fk_unit = u.rowid";
