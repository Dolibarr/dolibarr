--- conflicted
+++ resolved
@@ -23,11 +23,7 @@
 }
 
 
-<<<<<<< HEAD
-print "<!-- BEGIN PHP TEMPLATE expedition/tpl/linkedopjectblock.tpl.php -->\n";
-=======
 print "<!-- BEGIN PHP TEMPLATE expedition/tpl/linkedobjectblock.tpl.php -->\n";
->>>>>>> 503d1a04
 
 
 global $user;
