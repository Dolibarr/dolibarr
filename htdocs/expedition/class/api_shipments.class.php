--- conflicted
+++ resolved
@@ -451,11 +451,7 @@
      */
     public function delete($id)
     {
-<<<<<<< HEAD
-        if (!DolibarrApiAccess::$user->rights->shipment->supprimer) {
-=======
-        if(! DolibarrApiAccess::$user->rights->expedition->supprimer) {
->>>>>>> 236898f4
+    	if (!DolibarrApiAccess::$user->rights->expedition->supprimer) {
             throw new RestException(401);
         }
         $result = $this->shipment->fetch($id);
