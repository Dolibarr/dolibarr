--- conflicted
+++ resolved
@@ -503,11 +503,7 @@
             throw new RestException(404, 'Shipment not found');
         }
 
-<<<<<<< HEAD
-		if ( ! DolibarrApi::_checkAccessToResource('expedition',$this->shipment->id)) {
-=======
-		if( ! DolibarrApi::_checkAccessToResource('expedition', $this->shipment->id)) {
->>>>>>> 57f81217
+		if ( ! DolibarrApi::_checkAccessToResource('expedition', $this->shipment->id)) {
 			throw new RestException(401, 'Access not allowed for login '.DolibarrApiAccess::$user->login);
 		}
 
@@ -517,17 +513,13 @@
 		}
 		if ($result < 0) {
 		    throw new RestException(500, 'Error when validating Shipment: '.$this->shipment->error);
-		}
+        }
         $result = $this->shipment->fetch($id);
         if ( ! $result ) {
             throw new RestException(404, 'Shipment not found');
         }
 
-<<<<<<< HEAD
-        if ( ! DolibarrApi::_checkAccessToResource('expedition',$this->shipment->id)) {
-=======
-	if( ! DolibarrApi::_checkAccessToResource('expedition', $this->shipment->id)) {
->>>>>>> 57f81217
+        if ( ! DolibarrApi::_checkAccessToResource('expedition', $this->shipment->id)) {
             throw new RestException(401, 'Access not allowed for login '.DolibarrApiAccess::$user->login);
         }
 
