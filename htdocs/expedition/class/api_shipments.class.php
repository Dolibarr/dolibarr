--- conflicted
+++ resolved
@@ -95,19 +95,12 @@
 	 * @param string		   $thirdparty_ids		Thirdparty ids to filter shipments of (example '1' or '1,2,3') {@pattern /^[0-9,]*$/i}
 	 * @param string           $sqlfilters          Other criteria to filter answers separated by a comma. Syntax example "(t.ref:like:'SO-%') and (t.date_creation:<:'20160101')"
 	 * @param string		   $properties			Restrict the data returned to these properties. Ignored if empty. Comma separated list of properties names
-<<<<<<< HEAD
-=======
 	 * @param bool             $pagination_data     If this parameter is set to true the response will include pagination data. Default value is false. Page starts from 0*
->>>>>>> cc80841a
 	 * @return  array                               Array of shipment objects
 	 *
 	 * @throws RestException
 	 */
-<<<<<<< HEAD
-	public function index($sortfield = "t.rowid", $sortorder = 'ASC', $limit = 100, $page = 0, $thirdparty_ids = '', $sqlfilters = '', $properties = '')
-=======
 	public function index($sortfield = "t.rowid", $sortorder = 'ASC', $limit = 100, $page = 0, $thirdparty_ids = '', $sqlfilters = '', $properties = '', $pagination_data = false)
->>>>>>> cc80841a
 	{
 		if (!DolibarrApiAccess::$user->hasRight('expedition', 'lire')) {
 			throw new RestException(403);
@@ -180,8 +173,6 @@
 			throw new RestException(503, 'Error when retrieve commande list : '.$this->db->lasterror());
 		}
 
-<<<<<<< HEAD
-=======
 		//if $pagination_data is true the response will contain element data with all values and element pagination with pagination data(total,page,limit)
 		if ($pagination_data) {
 			$totalsResult = $this->db->query($sqlTotals);
@@ -199,7 +190,6 @@
 			];
 		}
 
->>>>>>> cc80841a
 		return $obj_ret;
 	}
 
