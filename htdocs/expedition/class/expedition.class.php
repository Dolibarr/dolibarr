<?php
/* Copyright (C) 2003-2008	Rodolphe Quiedeville	<rodolphe@quiedeville.org>
 * Copyright (C) 2005-2012	Regis Houssin			<regis.houssin@capnetworks.com>
 * Copyright (C) 2007		Franky Van Liedekerke	<franky.van.liedekerke@telenet.be>
 * Copyright (C) 2006-2012	Laurent Destailleur		<eldy@users.sourceforge.net>
 * Copyright (C) 2011-2017	Juanjo Menent			<jmenent@2byte.es>
 * Copyright (C) 2013       Florian Henry		  	<florian.henry@open-concept.pro>
 * Copyright (C) 2014		Cedric GROSS			<c.gross@kreiz-it.fr>
 * Copyright (C) 2014-2015  Marcos García           <marcosgdf@gmail.com>
 * Copyright (C) 2014-2017  Francis Appels          <francis.appels@yahoo.com>
 * Copyright (C) 2015       Claudio Aschieri        <c.aschieri@19.coop>
 * Copyright (C) 2016		Ferran Marcet			<fmarcet@2byte.es>
 *
 * This program is free software; you can redistribute it and/or modify
 * it under the terms of the GNU General Public License as published by
 * the Free Software Foundation; either version 3 of the License, or
 * (at your option) any later version.
 *
 * This program is distributed in the hope that it will be useful,
 * but WITHOUT ANY WARRANTY; without even the implied warranty of
 * MERCHANTABILITY or FITNESS FOR A PARTICULAR PURPOSE.  See the
 * GNU General Public License for more details.
 *
 * You should have received a copy of the GNU General Public License
 * along with this program.  If not, see <http://www.gnu.org/licenses/>.
 */

/**
 *  \file       htdocs/expedition/class/expedition.class.php
 *  \ingroup    expedition
 *  \brief      Fichier de la classe de gestion des expeditions
 */

require_once DOL_DOCUMENT_ROOT.'/core/class/commonobject.class.php';
require_once DOL_DOCUMENT_ROOT."/core/class/commonobjectline.class.php";
if (! empty($conf->propal->enabled)) require_once DOL_DOCUMENT_ROOT.'/comm/propal/class/propal.class.php';
if (! empty($conf->commande->enabled)) require_once DOL_DOCUMENT_ROOT.'/commande/class/commande.class.php';
if (! empty($conf->productbatch->enabled)) require_once DOL_DOCUMENT_ROOT.'/expedition/class/expeditionbatch.class.php';


/**
 *	Class to manage shipments
 */
class Expedition extends CommonObject
{
	public $element="shipping";
	public $fk_element="fk_expedition";
	public $table_element="expedition";
	public $table_element_line="expeditiondet";
	public $ismultientitymanaged = 1;	// 0=No test on entity, 1=Test with field entity, 2=Test with link by societe
	public $picto = 'sending';

	var $socid;
	var $ref_customer;
	var $ref_int;
	var $brouillon;
	var $entrepot_id;
	var $lines=array();
	var $tracking_number;
	var $tracking_url;
	var $billed;
	var $model_pdf;

	var $trueWeight;
	var $weight_units;
	var $trueWidth;
	var $width_units;
	var $trueHeight;
	var $height_units;
	var $trueDepth;
	var $depth_units;
	// A denormalized value
	var $trueSize;

	var $date_delivery;		// Date delivery planed
	/**
	 * @deprecated
	 * @see date_shipping
	 */
	var $date;
	/**
	 * @deprecated
	 * @see date_shipping
	 */
	var $date_expedition;
	/**
	 * Effective delivery date
	 * @var int
	 */
	public $date_shipping;
	var $date_creation;
	var $date_valid;

	var $meths;
	var $listmeths;			// List of carriers


	const STATUS_DRAFT = 0;
	const STATUS_VALIDATED = 1;
	const STATUS_CLOSED = 2;



	/**
	 *	Constructor
	 *
	 *  @param		DoliDB		$db      Database handler
	 */
	function __construct($db)
	{
		global $conf;

		$this->db = $db;
		$this->lines = array();
		$this->products = array();

		// List of long language codes for status
		$this->statuts = array();
		$this->statuts[-1] = 'StatusSendingCanceled';
		$this->statuts[0]  = 'StatusSendingDraft';
		$this->statuts[1]  = 'StatusSendingValidated';
		$this->statuts[2]  = 'StatusSendingProcessed';

		// List of short language codes for status
		$this->statutshorts = array();
		$this->statutshorts[-1] = 'StatusSendingCanceledShort';
		$this->statutshorts[0]  = 'StatusSendingDraftShort';
		$this->statutshorts[1]  = 'StatusSendingValidatedShort';
		$this->statutshorts[2]  = 'StatusSendingProcessedShort';

		/* Status "billed" or not is managed by another field than status
		if (! empty($conf->global->WORKFLOW_BILL_ON_SHIPMENT))
		{
			$this->statuts[2]  = 'StatusSendingBilled';
			$this->statutshorts[2]  = 'StatusSendingBilledShort';
		}*/
	}

	/**
	 *	Return next contract ref
	 *
	 *	@param	Societe		$soc	Thirdparty object
	 *	@return string				Free reference for contract
	 */
	function getNextNumRef($soc)
	{
		global $langs, $conf;
		$langs->load("sendings");

		if (!empty($conf->global->EXPEDITION_ADDON_NUMBER))
		{
			$mybool = false;

			$file = $conf->global->EXPEDITION_ADDON_NUMBER.".php";
			$classname = $conf->global->EXPEDITION_ADDON_NUMBER;

			// Include file with class
			$dirmodels = array_merge(array('/'), (array) $conf->modules_parts['models']);

			foreach ($dirmodels as $reldir) {

				$dir = dol_buildpath($reldir."core/modules/expedition/");

				// Load file with numbering class (if found)
				$mybool|=@include_once $dir.$file;
			}

			if (! $mybool)
			{
				dol_print_error('',"Failed to include file ".$file);
				return '';
			}

			$obj = new $classname();
			$numref = "";
			$numref = $obj->getNextValue($soc,$this);

			if ( $numref != "")
			{
				return $numref;
			}
			else
			{
				dol_print_error($this->db,get_class($this)."::getNextNumRef ".$obj->error);
				return "";
			}
		}
		else
		{
			print $langs->trans("Error")." ".$langs->trans("Error_EXPEDITION_ADDON_NUMBER_NotDefined");
			return "";
		}
	}

	/**
	 *  Create expedition en base
	 *
	 *  @param	User	$user       Objet du user qui cree
	 * 	@param		int		$notrigger	1=Does not execute triggers, 0= execute triggers
	 *  @return int 				<0 si erreur, id expedition creee si ok
	 */
	function create($user, $notrigger=0)
	{
		global $conf, $hookmanager;

		$now=dol_now();

		require_once DOL_DOCUMENT_ROOT .'/product/stock/class/mouvementstock.class.php';
		$error = 0;

		// Clean parameters
		$this->brouillon = 1;
		$this->tracking_number = dol_sanitizeFileName($this->tracking_number);
		if (empty($this->fk_project)) $this->fk_project = 0;

		$this->user = $user;


		$this->db->begin();

		$sql = "INSERT INTO ".MAIN_DB_PREFIX."expedition (";
		$sql.= "ref";
		$sql.= ", entity";
		$sql.= ", ref_customer";
		$sql.= ", ref_int";
		$sql.= ", date_creation";
		$sql.= ", fk_user_author";
		$sql.= ", date_expedition";
		$sql.= ", date_delivery";
		$sql.= ", fk_soc";
		$sql.= ", fk_projet";
		$sql.= ", fk_address";
		$sql.= ", fk_shipping_method";
		$sql.= ", tracking_number";
		$sql.= ", weight";
		$sql.= ", size";
		$sql.= ", width";
		$sql.= ", height";
		$sql.= ", weight_units";
		$sql.= ", size_units";
		$sql.= ", note_private";
		$sql.= ", note_public";
		$sql.= ", model_pdf";
		$sql.= ", fk_incoterms, location_incoterms";
		$sql.= ") VALUES (";
		$sql.= "'(PROV)'";
		$sql.= ", ".$conf->entity;
		$sql.= ", ".($this->ref_customer?"'".$this->db->escape($this->ref_customer)."'":"null");
		$sql.= ", ".($this->ref_int?"'".$this->db->escape($this->ref_int)."'":"null");
		$sql.= ", '".$this->db->idate($now)."'";
		$sql.= ", ".$user->id;
		$sql.= ", ".($this->date_expedition>0?"'".$this->db->idate($this->date_expedition)."'":"null");
		$sql.= ", ".($this->date_delivery>0?"'".$this->db->idate($this->date_delivery)."'":"null");
		$sql.= ", ".$this->socid;
		$sql.= ", ".$this->fk_project;
		$sql.= ", ".($this->fk_delivery_address>0?$this->fk_delivery_address:"null");
		$sql.= ", ".($this->shipping_method_id>0?$this->shipping_method_id:"null");
		$sql.= ", '".$this->db->escape($this->tracking_number)."'";
		$sql.= ", ".$this->weight;
		$sql.= ", ".$this->sizeS;	// TODO Should use this->trueDepth
		$sql.= ", ".$this->sizeW;	// TODO Should use this->trueWidth
		$sql.= ", ".$this->sizeH;	// TODO Should use this->trueHeight
		$sql.= ", ".$this->weight_units;
		$sql.= ", ".$this->size_units;
		$sql.= ", ".(!empty($this->note_private)?"'".$this->db->escape($this->note_private)."'":"null");
		$sql.= ", ".(!empty($this->note_public)?"'".$this->db->escape($this->note_public)."'":"null");
		$sql.= ", ".(!empty($this->model_pdf)?"'".$this->db->escape($this->model_pdf)."'":"null");
		$sql.= ", ".(int) $this->fk_incoterms;
		$sql.= ", '".$this->db->escape($this->location_incoterms)."'";
		$sql.= ")";

		dol_syslog(get_class($this)."::create", LOG_DEBUG);
		$resql=$this->db->query($sql);
		if ($resql)
		{
			$this->id = $this->db->last_insert_id(MAIN_DB_PREFIX."expedition");

			$sql = "UPDATE ".MAIN_DB_PREFIX."expedition";
			$sql.= " SET ref = '(PROV".$this->id.")'";
			$sql.= " WHERE rowid = ".$this->id;

			dol_syslog(get_class($this)."::create", LOG_DEBUG);
			if ($this->db->query($sql))
			{
				// Insertion des lignes
				$num=count($this->lines);
				for ($i = 0; $i < $num; $i++)
				{
					if (! isset($this->lines[$i]->detail_batch))
					{	// no batch management
						if (! $this->create_line($this->lines[$i]->entrepot_id, $this->lines[$i]->origin_line_id, $this->lines[$i]->qty, $this->lines[$i]->array_options) > 0)
						{
							$error++;
						}
					}
					else
					{	// with batch management
						if (! $this->create_line_batch($this->lines[$i],$this->lines[$i]->array_options) > 0)
						{
							$error++;
						}
					}
				}

				if (! $error && $this->id && $this->origin_id)
				{
					$ret = $this->add_object_linked();
					if (!$ret)
					{
						$error++;
					}
				}

				// Actions on extra fields (by external module or standard code)
				// TODO le hook fait double emploi avec le trigger !!
				$hookmanager->initHooks(array('expeditiondao'));
				$parameters=array('socid'=>$this->id);
				$reshook=$hookmanager->executeHooks('insertExtraFields',$parameters,$this,$action);    // Note that $action and $object may have been modified by some hooks
				if (empty($reshook))
				{
					if (empty($conf->global->MAIN_EXTRAFIELDS_DISABLED)) // For avoid conflicts if trigger used
					{
						$result=$this->insertExtraFields();
						if ($result < 0)
						{
							$error++;
						}
					}
				}
				else if ($reshook < 0) $error++;

				if (! $error && ! $notrigger)
				{
					// Call trigger
					$result=$this->call_trigger('SHIPPING_CREATE',$user);
					if ($result < 0) { $error++; }
					// End call triggers

					if (! $error)
					{
						$this->db->commit();
						return $this->id;
					}
					else
					{
						foreach($this->errors as $errmsg)
						{
							dol_syslog(get_class($this)."::create ".$errmsg, LOG_ERR);
							$this->error.=($this->error?', '.$errmsg:$errmsg);
						}
						$this->db->rollback();
						return -1*$error;
					}

				}
				else
				{
					$error++;
					$this->error=$this->db->lasterror()." - sql=$sql";
					$this->db->rollback();
					return -3;
				}
			}
			else
			{
				$error++;
				$this->error=$this->db->lasterror()." - sql=$sql";
				$this->db->rollback();
				return -2;
			}
		}
		else
		{
			$error++;
			$this->error=$this->db->error()." - sql=$sql";
			$this->db->rollback();
			return -1;
		}
	}

	/**
	 * Create a expedition line
	 *
	 * @param 	int		$entrepot_id		Id of warehouse
	 * @param 	int		$origin_line_id		Id of source line
	 * @param 	int		$qty				Quantity
	 * @param	array	$array_options		extrafields array
	 * @return	int							<0 if KO, line_id if OK
	 */
	function create_line($entrepot_id, $origin_line_id, $qty,$array_options=0)
	{
		$expeditionline = new ExpeditionLigne($this->db);
		$expeditionline->fk_expedition = $this->id;
		$expeditionline->entrepot_id = $entrepot_id;
		$expeditionline->fk_origin_line = $origin_line_id;
		$expeditionline->qty = $qty;
		$expeditionline->array_options = $array_options;

		if (($lineId = $expeditionline->insert()) < 0)
		{
			$this->errors[]=$expeditionline->error;
		}
		return $lineId;
	}


	/**
	 * Create the detail (eat-by date) of the expedition line
	 *
	 * @param 	object		$line_ext		full line informations
	 * @param	array		$array_options		extrafields array
	 * @return	int							<0 if KO, >0 if OK
	 */
	function create_line_batch($line_ext,$array_options=0)
	{
		$error = 0;
		$stockLocationQty = array(); // associated array with batch qty in stock location

		$tab=$line_ext->detail_batch;
		// create stockLocation Qty array
		foreach ($tab as $detbatch)
		{
			if ($detbatch->entrepot_id)
			{
				$stockLocationQty[$detbatch->entrepot_id] += $detbatch->dluo_qty;
			}
		}
		// create shipment lines
		foreach ($stockLocationQty as $stockLocation => $qty)
		{
			if (($line_id = $this->create_line($stockLocation,$line_ext->origin_line_id,$qty,$array_options)) < 0)
			{
				$error++;
			}
			else
			{
				// create shipment batch lines for stockLocation
				foreach ($tab as $detbatch)
				{
					if ($detbatch->entrepot_id == $stockLocation){
						if (! ($detbatch->create($line_id) >0))		// Create an expeditionlinebatch
						{
							$error++;
						}
					}
				}
			}
		}

		if (! $error) return 1;
		else return -1;
	}

	/**
	 *	Get object and lines from database
	 *
	 *	@param	int		$id       	Id of object to load
	 * 	@param	string	$ref		Ref of object
	 * 	@param	string	$ref_ext	External reference of object
	 * 	@param	string	$ref_int	Internal reference of other object
	 *	@return int			        >0 if OK, 0 if not found, <0 if KO
	 */
	function fetch($id, $ref='', $ref_ext='', $ref_int='')
	{
		global $conf;

		// Check parameters
		if (empty($id) && empty($ref) && empty($ref_ext) && empty($ref_int)) return -1;

<<<<<<< HEAD
		$sql = "SELECT e.rowid, e.ref, e.fk_soc as socid, e.date_creation, e.ref_customer, e.ref_ext, e.ref_int, e.fk_user_author, e.fk_statut, e.billed";
=======
		$sql = "SELECT e.rowid, e.ref, e.fk_soc as socid, e.date_creation, e.ref_customer, e.ref_ext, e.ref_int, e.fk_user_author, e.fk_statut, e.fk_projet";
>>>>>>> 1a1f0fbc
		$sql.= ", e.weight, e.weight_units, e.size, e.size_units, e.width, e.height";
		$sql.= ", e.date_expedition as date_expedition, e.model_pdf, e.fk_address, e.date_delivery";
		$sql.= ", e.fk_shipping_method, e.tracking_number";
		$sql.= ", el.fk_source as origin_id, el.sourcetype as origin";
		$sql.= ", e.note_private, e.note_public";
<<<<<<< HEAD
		$sql.= ', e.fk_incoterms, e.location_incoterms';
		$sql.= ', i.libelle as libelle_incoterms';
=======
        $sql.= ', e.fk_incoterms, e.location_incoterms, e.fk_projet';
        $sql.= ', i.libelle as libelle_incoterms';
>>>>>>> 1a1f0fbc
		$sql.= " FROM ".MAIN_DB_PREFIX."expedition as e";
		$sql.= " LEFT JOIN ".MAIN_DB_PREFIX."element_element as el ON el.fk_target = e.rowid AND el.targettype = '".$this->db->escape($this->element)."'";
		$sql.= ' LEFT JOIN '.MAIN_DB_PREFIX.'c_incoterms as i ON e.fk_incoterms = i.rowid';
		$sql.= " WHERE e.entity IN (".getEntity('expedition').")";
		if ($id)   	  $sql.= " AND e.rowid=".$id;
		if ($ref)     $sql.= " AND e.ref='".$this->db->escape($ref)."'";
		if ($ref_ext) $sql.= " AND e.ref_ext='".$this->db->escape($ref_ext)."'";
		if ($ref_int) $sql.= " AND e.ref_int='".$this->db->escape($ref_int)."'";

		dol_syslog(get_class($this)."::fetch", LOG_DEBUG);
		$result = $this->db->query($sql);
		if ($result)
		{
			if ($this->db->num_rows($result))
			{
				$obj = $this->db->fetch_object($result);

				$this->id                   = $obj->rowid;
				$this->ref                  = $obj->ref;
				$this->socid                = $obj->socid;
				$this->ref_customer			= $obj->ref_customer;
				$this->ref_ext				= $obj->ref_ext;
				$this->ref_int				= $obj->ref_int;
				$this->statut               = $obj->fk_statut;
				$this->fk_project			= $obj->fk_projet;
				$this->user_author_id       = $obj->fk_user_author;
				$this->date_creation        = $this->db->jdate($obj->date_creation);
				$this->date                 = $this->db->jdate($obj->date_expedition);	// TODO deprecated
				$this->date_expedition      = $this->db->jdate($obj->date_expedition);	// TODO deprecated
				$this->date_shipping        = $this->db->jdate($obj->date_expedition);	// Date real
				$this->date_delivery        = $this->db->jdate($obj->date_delivery);	// Date planed
				$this->fk_delivery_address  = $obj->fk_address;
				$this->modelpdf             = $obj->model_pdf;
				$this->shipping_method_id	= $obj->fk_shipping_method;
				$this->tracking_number      = $obj->tracking_number;
				$this->origin               = ($obj->origin?$obj->origin:'commande'); // For compatibility
				$this->origin_id            = $obj->origin_id;
<<<<<<< HEAD
				$this->billed               = $obj->billed;
=======
				$this->billed				= ($obj->fk_statut==2?1:0);
				$this->fk_project			= $obj->fk_projet;
>>>>>>> 1a1f0fbc

				$this->trueWeight           = $obj->weight;
				$this->weight_units         = $obj->weight_units;

				$this->trueWidth            = $obj->width;
				$this->width_units          = $obj->size_units;
				$this->trueHeight           = $obj->height;
				$this->height_units         = $obj->size_units;
				$this->trueDepth            = $obj->size;
				$this->depth_units          = $obj->size_units;

				$this->note_public          = $obj->note_public;
				$this->note_private         = $obj->note_private;

				// A denormalized value
				$this->trueSize           	= $obj->size."x".$obj->width."x".$obj->height;
				$this->size_units           = $obj->size_units;

				//Incoterms
				$this->fk_incoterms = $obj->fk_incoterms;
				$this->location_incoterms = $obj->location_incoterms;
				$this->libelle_incoterms = $obj->libelle_incoterms;

				$this->db->free($result);

				if ($this->statut == 0) $this->brouillon = 1;

				// Tracking url
				$this->GetUrlTrackingStatus($obj->tracking_number);

				/*
				 * Thirparty
				 */
				$result=$this->fetch_thirdparty();

				// Retrieve all extrafields for expedition
				// fetch optionals attributes and labels
				require_once DOL_DOCUMENT_ROOT.'/core/class/extrafields.class.php';
				$extrafields=new ExtraFields($this->db);
				$extralabels=$extrafields->fetch_name_optionals_label($this->table_element,true);
				$this->fetch_optionals($this->id,$extralabels);

				/*
				 * Lines
				 */
				$result=$this->fetch_lines();
				if ($result < 0)
				{
					return -3;
				}

				return 1;
			}
			else
			{
				dol_syslog(get_class($this).'::Fetch no expedition found', LOG_ERR);
				$this->error='Delivery with id '.$id.' not found';
				return 0;
			}
		}
		else
		{
			$this->error=$this->db->error();
			return -1;
		}
	}

	/**
	 *  Validate object and update stock if option enabled
	 *
	 *  @param      User		$user       Object user that validate
	 *  @param		int			$notrigger	1=Does not execute triggers, 0= execute triggers
	 *  @return     int						<0 if OK, >0 if KO
	 */
	function valid($user, $notrigger=0)
	{
		global $conf, $langs;

		require_once DOL_DOCUMENT_ROOT.'/core/lib/files.lib.php';

		dol_syslog(get_class($this)."::valid");

		// Protection
		if ($this->statut)
		{
			dol_syslog(get_class($this)."::valid no draft status", LOG_WARNING);
			return 0;
		}

		if (! ((empty($conf->global->MAIN_USE_ADVANCED_PERMS) && ! empty($user->rights->expedition->creer))
	   	|| (! empty($conf->global->MAIN_USE_ADVANCED_PERMS) && ! empty($user->rights->expedition->shipping_advance->validate))))
		{
			$this->error='Permission denied';
			dol_syslog(get_class($this)."::valid ".$this->error, LOG_ERR);
			return -1;
		}

		$this->db->begin();

		$error = 0;

		// Define new ref
		$soc = new Societe($this->db);
		$soc->fetch($this->socid);

		// Class of company linked to order
		$result=$soc->set_as_client();

		// Define new ref
		if (! $error && (preg_match('/^[\(]?PROV/i', $this->ref) || empty($this->ref))) // empty should not happened, but when it occurs, the test save life
		{
			$numref = $this->getNextNumRef($soc);
		}
		else
		{
			$numref = "EXP".$this->id;
		}
		$this->newref = $numref;

		$now=dol_now();

		// Validate
		$sql = "UPDATE ".MAIN_DB_PREFIX."expedition SET";
		$sql.= " ref='".$numref."'";
		$sql.= ", fk_statut = 1";
		$sql.= ", date_valid = '".$this->db->idate($now)."'";
		$sql.= ", fk_user_valid = ".$user->id;
		$sql.= " WHERE rowid = ".$this->id;

		dol_syslog(get_class($this)."::valid update expedition", LOG_DEBUG);
		$resql=$this->db->query($sql);
		if (! $resql)
		{
			$this->error=$this->db->lasterror();
			$error++;
		}

		// If stock increment is done on sending (recommanded choice)
		if (! $error && ! empty($conf->stock->enabled) && ! empty($conf->global->STOCK_CALCULATE_ON_SHIPMENT))
		{
			require_once DOL_DOCUMENT_ROOT.'/product/stock/class/mouvementstock.class.php';

			$langs->load("agenda");

			// Loop on each product line to add a stock movement
			$sql = "SELECT cd.fk_product, cd.subprice,";
			$sql.= " ed.rowid, ed.qty, ed.fk_entrepot,";
			$sql.= " edb.rowid as edbrowid, edb.eatby, edb.sellby, edb.batch, edb.qty as edbqty, edb.fk_origin_stock";
			$sql.= " FROM ".MAIN_DB_PREFIX."commandedet as cd,";
			$sql.= " ".MAIN_DB_PREFIX."expeditiondet as ed";
			$sql.= " LEFT JOIN ".MAIN_DB_PREFIX."expeditiondet_batch as edb on edb.fk_expeditiondet = ed.rowid";
			$sql.= " WHERE ed.fk_expedition = ".$this->id;
			$sql.= " AND cd.rowid = ed.fk_origin_line";

			dol_syslog(get_class($this)."::valid select details", LOG_DEBUG);
			$resql=$this->db->query($sql);
			if ($resql)
			{
				$cpt = $this->db->num_rows($resql);
				for ($i = 0; $i < $cpt; $i++)
				{
					$obj = $this->db->fetch_object($resql);
					if (empty($obj->edbrowid))
					{
						$qty = $obj->qty;
					}
					else
					{
						$qty = $obj->edbqty;
					}
					if ($qty <= 0) continue;
					dol_syslog(get_class($this)."::valid movement index ".$i." ed.rowid=".$obj->rowid." edb.rowid=".$obj->edbrowid);

					//var_dump($this->lines[$i]);
					$mouvS = new MouvementStock($this->db);
					$mouvS->origin = &$this;

					if (empty($obj->edbrowid))
					{
						// line without batch detail

						// We decrement stock of product (and sub-products) -> update table llx_product_stock (key of this table is fk_product+fk_entrepot) and add a movement record.
						$result=$mouvS->livraison($user, $obj->fk_product, $obj->fk_entrepot, $qty, $obj->subprice, $langs->trans("ShipmentValidatedInDolibarr",$numref));
						if ($result < 0) {
							$error++;
							$this->errors[]=$mouvS->error;
							$this->errors = array_merge($this->errors, $mouvS->errors);
							break;
						}
					}
					else
					{
						// line with batch detail

						// We decrement stock of product (and sub-products) -> update table llx_product_stock (key of this table is fk_product+fk_entrepot) and add a movement record.
						// Note: ->fk_origin_stock = id into table llx_product_batch (may be rename into llx_product_stock_batch in another version)
						$result=$mouvS->livraison($user, $obj->fk_product, $obj->fk_entrepot, $qty, $obj->subprice, $langs->trans("ShipmentValidatedInDolibarr",$numref), '', $this->db->jdate($obj->eatby), $this->db->jdate($obj->sellby), $obj->batch, $obj->fk_origin_stock);
						if ($result < 0) {
							$error++;
							$this->errors[]=$mouvS->error;
							$this->errors = array_merge($this->errors, $mouvS->errors);
							break;
						}
					}
				}
			}
			else
			{
				$this->db->rollback();
				$this->error=$this->db->error();
				return -2;
			}

		}

		// Change status of order to "shipment in process"
		$ret = $this->setStatut(Commande::STATUS_SHIPMENTONPROCESS, $this->origin_id, $this->origin);

		if (! $ret)
		{
			$error++;
		}

		if (! $error && ! $notrigger)
		{
			// Call trigger
			$result=$this->call_trigger('SHIPPING_VALIDATE',$user);
			if ($result < 0) { $error++; }
			// End call triggers
		}

		if (! $error)
		{
			$this->oldref = $this->ref;

			// Rename directory if dir was a temporary ref
			if (preg_match('/^[\(]?PROV/i', $this->ref))
			{
				// On renomme repertoire ($this->ref = ancienne ref, $numfa = nouvelle ref)
				// in order not to lose the attached files
				$oldref = dol_sanitizeFileName($this->ref);
				$newref = dol_sanitizeFileName($numref);
				$dirsource = $conf->expedition->dir_output.'/sending/'.$oldref;
				$dirdest = $conf->expedition->dir_output.'/sending/'.$newref;
				if (file_exists($dirsource))
				{
					dol_syslog(get_class($this)."::valid rename dir ".$dirsource." into ".$dirdest);

					if (@rename($dirsource, $dirdest))
					{
						dol_syslog("Rename ok");
						// Rename docs starting with $oldref with $newref
						$listoffiles=dol_dir_list($conf->expedition->dir_output.'/sending/'.$newref, 'files', 1, '^'.preg_quote($oldref,'/'));
						foreach($listoffiles as $fileentry)
						{
							$dirsource=$fileentry['name'];
							$dirdest=preg_replace('/^'.preg_quote($oldref,'/').'/',$newref, $dirsource);
							$dirsource=$fileentry['path'].'/'.$dirsource;
							$dirdest=$fileentry['path'].'/'.$dirdest;
							@rename($dirsource, $dirdest);
						}
					}
				}
			}
		}

		// Set new ref and current status
		if (! $error)
		{
			$this->ref = $numref;
			$this->statut = 1;
		}

		if (! $error)
		{
			$this->db->commit();
			return 1;
		}
		else
		{
			foreach($this->errors as $errmsg)
			{
				dol_syslog(get_class($this)."::valid ".$errmsg, LOG_ERR);
				$this->error.=($this->error?', '.$errmsg:$errmsg);
			}
			$this->db->rollback();
			return -1*$error;
		}
	}


	/**
	 *	Create a delivery receipt from a shipment
	 *
	 *	@param	User	$user       User
	 *  @return int  				<0 if KO, >=0 if OK
	 */
	function create_delivery($user)
	{
		global $conf;

		if ($conf->livraison_bon->enabled)
		{
			if ($this->statut == 1 || $this->statut == 2)
			{
				// Expedition validee
				include_once DOL_DOCUMENT_ROOT.'/livraison/class/livraison.class.php';
				$delivery = new Livraison($this->db);
				$result=$delivery->create_from_sending($user, $this->id);
				if ($result > 0)
				{
					return $result;
				}
				else
				{
					$this->error=$delivery->error;
					return $result;
				}
			}
			else return 0;
		}
		else return 0;
	}

	/**
	 * Add an expedition line.
	 * If STOCK_WAREHOUSE_NOT_REQUIRED_FOR_SHIPMENTS is set, you can add a shipment line, with no stock source defined
	 * If STOCK_MUST_BE_ENOUGH_FOR_SHIPMENT is not set, you can add a shipment line, even if not enough into stock
	 *
	 * @param 	int		$entrepot_id		Id of warehouse
	 * @param 	int		$id					Id of source line (order line)
	 * @param 	int		$qty				Quantity
	 * @param	array	$array_options		extrafields array
	 * @return	int							<0 if KO, >0 if OK
	 */
	function addline($entrepot_id, $id, $qty,$array_options=0)
	{
		global $conf, $langs;

		$num = count($this->lines);
		$line = new ExpeditionLigne($this->db);

		$line->entrepot_id = $entrepot_id;
		$line->origin_line_id = $id;
		$line->qty = $qty;

		$orderline = new OrderLine($this->db);
		$orderline->fetch($id);

		if (! empty($conf->stock->enabled) && ! empty($orderline->fk_product))
		{
			$fk_product = $orderline->fk_product;

			if (! ($entrepot_id > 0) && empty($conf->global->STOCK_WAREHOUSE_NOT_REQUIRED_FOR_SHIPMENTS))
			{
				$langs->load("errors");
				$this->error=$langs->trans("ErrorWarehouseRequiredIntoShipmentLine");
				return -1;
			}

			if ($conf->global->STOCK_MUST_BE_ENOUGH_FOR_SHIPMENT)
			{
				// Check must be done for stock of product into warehouse if $entrepot_id defined
				$product=new Product($this->db);
				$result=$product->fetch($fk_product);

				if ($entrepot_id > 0) {
					$product->load_stock('warehouseopen');
					$product_stock = $product->stock_warehouse[$entrepot_id]->real;
				}
				else
					$product_stock = $product->stock_reel;

				$product_type=$product->type;
				if ($product_type == 0 && $product_stock < $qty)
				{
					$langs->load("errors");
					$this->error=$langs->trans('ErrorStockIsNotEnoughToAddProductOnShipment', $product->ref);
					$this->db->rollback();
					return -3;
				}
			}
		}

		// If product need a batch number, we should not have called this function but addline_batch instead.
		if (! empty($conf->productbatch->enabled) && ! empty($orderline->fk_product) && ! empty($orderline->product_tobatch))
		{
			$this->error='ADDLINE_WAS_CALLED_INSTEAD_OF_ADDLINEBATCH';
			return -4;
		}

		// extrafields
		if (empty($conf->global->MAIN_EXTRAFIELDS_DISABLED) && is_array($array_options) && count($array_options)>0) // For avoid conflicts if trigger used
			$line->array_options = $array_options;

		$this->lines[$num] = $line;
	}

	/**
	 * Add a shipment line with batch record
	 *
	 * @param 	array		$dbatch		Array of value (key 'detail' -> Array, key 'qty' total quantity for line, key ix_l : original line index)
	 * @param	array		$array_options		extrafields array
	 * @return	int						<0 if KO, >0 if OK
	 */
	function addline_batch($dbatch,$array_options=0)
	{
		global $conf,$langs;

		$num = count($this->lines);
		if ($dbatch['qty']>0)
		{
			$line = new ExpeditionLigne($this->db);
			$tab=array();
			foreach ($dbatch['detail'] as $key=>$value)
			{
				if ($value['q']>0)
				{
					// $value['q']=qty to move
					// $value['id_batch']=id into llx_product_batch of record to move
					//var_dump($value);

					$linebatch = new ExpeditionLineBatch($this->db);
					$ret=$linebatch->fetchFromStock($value['id_batch']);	// load serial, sellby, eatby
					if ($ret<0)
					{
						$this->error=$linebatch->error;
						return -1;
					}
					$linebatch->dluo_qty=$value['q'];
					$tab[]=$linebatch;

					if ($conf->global->STOCK_MUST_BE_ENOUGH_FOR_SHIPMENT)
					{
						require_once DOL_DOCUMENT_ROOT.'/product/class/productbatch.class.php';
						$prod_batch = new Productbatch($this->db);
						$prod_batch->fetch($value['id_batch']);

						if ($prod_batch->qty < $linebatch->dluo_qty)
						{
							$langs->load("errors");
							$this->errors[]=$langs->trans('ErrorStockIsNotEnoughToAddProductOnShipment', $prod_batch->fk_product);
							dol_syslog(get_class($this)."::addline_batch error=Product ".$prod_batch->batch.": ".$this->errorsToString(), LOG_ERR);
							$this->db->rollback();
							return -1;
						}
					}

					//var_dump($linebatch);
				}
			}
			$line->entrepot_id = $linebatch->entrepot_id;
			$line->origin_line_id = $dbatch['ix_l'];
			$line->qty = $dbatch['qty'];
			$line->detail_batch=$tab;

			// extrafields
			if (empty($conf->global->MAIN_EXTRAFIELDS_DISABLED) && is_array($array_options) && count($array_options)>0) // For avoid conflicts if trigger used
				$line->array_options = $array_options;

			//var_dump($line);
			$this->lines[$num] = $line;
			return 1;
		}
	}

	/**
	 *  Update database
	 *
	 *  @param	User	$user        	User that modify
	 *  @param  int		$notrigger	    0=launch triggers after, 1=disable triggers
	 *  @return int 			       	<0 if KO, >0 if OK
	 */
	function update($user=null, $notrigger=0)
	{
		global $conf;
		$error=0;

		// Clean parameters

		if (isset($this->ref)) $this->ref=trim($this->ref);
		if (isset($this->entity)) $this->entity=trim($this->entity);
		if (isset($this->ref_customer)) $this->ref_customer=trim($this->ref_customer);
		if (isset($this->socid)) $this->socid=trim($this->socid);
		if (isset($this->fk_user_author)) $this->fk_user_author=trim($this->fk_user_author);
		if (isset($this->fk_user_valid)) $this->fk_user_valid=trim($this->fk_user_valid);
		if (isset($this->fk_delivery_address)) $this->fk_delivery_address=trim($this->fk_delivery_address);
		if (isset($this->shipping_method_id)) $this->shipping_method_id=trim($this->shipping_method_id);
		if (isset($this->tracking_number)) $this->tracking_number=trim($this->tracking_number);
		if (isset($this->statut)) $this->statut=(int) $this->statut;
		if (isset($this->trueDepth)) $this->trueDepth=trim($this->trueDepth);
		if (isset($this->trueWidth)) $this->trueWidth=trim($this->trueWidth);
		if (isset($this->trueHeight)) $this->trueHeight=trim($this->trueHeight);
		if (isset($this->size_units)) $this->size_units=trim($this->size_units);
		if (isset($this->weight_units)) $this->weight_units=trim($this->weight_units);
		if (isset($this->trueWeight)) $this->weight=trim($this->trueWeight);
		if (isset($this->note_private)) $this->note=trim($this->note_private);
		if (isset($this->note_public)) $this->note=trim($this->note_public);
		if (isset($this->modelpdf)) $this->modelpdf=trim($this->modelpdf);



		// Check parameters
		// Put here code to add control on parameters values

		// Update request
		$sql = "UPDATE ".MAIN_DB_PREFIX."expedition SET";

		$sql.= " tms=".(dol_strlen($this->tms)!=0 ? "'".$this->db->idate($this->tms)."'" : 'null').",";
		$sql.= " ref=".(isset($this->ref)?"'".$this->db->escape($this->ref)."'":"null").",";
		$sql.= " ref_customer=".(isset($this->ref_customer)?"'".$this->db->escape($this->ref_customer)."'":"null").",";
		$sql.= " fk_soc=".(isset($this->socid)?$this->socid:"null").",";
		$sql.= " date_creation=".(dol_strlen($this->date_creation)!=0 ? "'".$this->db->idate($this->date_creation)."'" : 'null').",";
		$sql.= " fk_user_author=".(isset($this->fk_user_author)?$this->fk_user_author:"null").",";
		$sql.= " date_valid=".(dol_strlen($this->date_valid)!=0 ? "'".$this->db->idate($this->date_valid)."'" : 'null').",";
		$sql.= " fk_user_valid=".(isset($this->fk_user_valid)?$this->fk_user_valid:"null").",";
		$sql.= " date_expedition=".(dol_strlen($this->date_expedition)!=0 ? "'".$this->db->idate($this->date_expedition)."'" : 'null').",";
		$sql.= " date_delivery=".(dol_strlen($this->date_delivery)!=0 ? "'".$this->db->idate($this->date_delivery)."'" : 'null').",";
		$sql.= " fk_address=".(isset($this->fk_delivery_address)?$this->fk_delivery_address:"null").",";
		$sql.= " fk_shipping_method=".((isset($this->shipping_method_id) && $this->shipping_method_id > 0)?$this->shipping_method_id:"null").",";
		$sql.= " tracking_number=".(isset($this->tracking_number)?"'".$this->db->escape($this->tracking_number)."'":"null").",";
		$sql.= " fk_statut=".(isset($this->statut)?$this->statut:"null").",";
		$sql.= " fk_projet=".(isset($this->fk_project)?$this->fk_project:"null").",";
		$sql.= " height=".(($this->trueHeight != '')?$this->trueHeight:"null").",";
		$sql.= " width=".(($this->trueWidth != '')?$this->trueWidth:"null").",";
		$sql.= " size_units=".(isset($this->size_units)?$this->size_units:"null").",";
		$sql.= " size=".(($this->trueDepth != '')?$this->trueDepth:"null").",";
		$sql.= " weight_units=".(isset($this->weight_units)?$this->weight_units:"null").",";
		$sql.= " weight=".(($this->trueWeight != '')?$this->trueWeight:"null").",";
		$sql.= " note_private=".(isset($this->note_private)?"'".$this->db->escape($this->note_private)."'":"null").",";
		$sql.= " note_public=".(isset($this->note_public)?"'".$this->db->escape($this->note_public)."'":"null").",";
		$sql.= " model_pdf=".(isset($this->modelpdf)?"'".$this->db->escape($this->modelpdf)."'":"null").",";
		$sql.= " entity=".$conf->entity;

		$sql.= " WHERE rowid=".$this->id;

		$this->db->begin();

		dol_syslog(get_class($this)."::update", LOG_DEBUG);
		$resql = $this->db->query($sql);
		if (! $resql) { $error++; $this->errors[]="Error ".$this->db->lasterror(); }

		if (! $error)
		{
			if (! $notrigger)
			{
				// Call trigger
				$result=$this->call_trigger('SHIPPING_MODIFY',$user);
				if ($result < 0) { $error++; }
				// End call triggers
			}
		}

		// Commit or rollback
		if ($error)
		{
			foreach($this->errors as $errmsg)
			{
				dol_syslog(get_class($this)."::update ".$errmsg, LOG_ERR);
				$this->error.=($this->error?', '.$errmsg:$errmsg);
			}
			$this->db->rollback();
			return -1*$error;
		}
		else
		{
			$this->db->commit();
			return 1;
		}
	}

	/**
	 * 	Delete shipment.
	 *  Warning, do not delete a shipment if a delivery is linked to (with table llx_element_element)
	 *
	 * 	@return	int		>0 if OK, 0 if deletion done but failed to delete files, <0 if KO
	 */
	function delete()
	{
		global $conf, $langs, $user;
		require_once DOL_DOCUMENT_ROOT.'/core/lib/files.lib.php';
		if ($conf->productbatch->enabled)
		{
		require_once DOL_DOCUMENT_ROOT.'/expedition/class/expeditionbatch.class.php';
		}
		$error=0;
		$this->error='';

		// Add a protection to refuse deleting if shipment has at least one delivery
		$this->fetchObjectLinked($this->id, 'shipping', 0, 'delivery');	// Get deliveries linked to this shipment
		if (count($this->linkedObjectsIds) > 0)
		{
			$this->error='ErrorThereIsSomeDeliveries';
			return -1;
		}

		$this->db->begin();
		// Stock control
		if ($conf->stock->enabled && $conf->global->STOCK_CALCULATE_ON_SHIPMENT && $this->statut > 0)
		{
			require_once(DOL_DOCUMENT_ROOT."/product/stock/class/mouvementstock.class.php");

			$langs->load("agenda");

			// Loop on each product line to add a stock movement
			$sql = "SELECT cd.fk_product, cd.subprice, ed.qty, ed.fk_entrepot, ed.rowid as expeditiondet_id";
			$sql.= " FROM ".MAIN_DB_PREFIX."commandedet as cd,";
			$sql.= " ".MAIN_DB_PREFIX."expeditiondet as ed";
			$sql.= " WHERE ed.fk_expedition = ".$this->id;
			$sql.= " AND cd.rowid = ed.fk_origin_line";

			dol_syslog(get_class($this)."::delete select details", LOG_DEBUG);
			$resql=$this->db->query($sql);
			if ($resql)
			{
				$cpt = $this->db->num_rows($resql);
				for ($i = 0; $i < $cpt; $i++)
				{
					dol_syslog(get_class($this)."::delete movement index ".$i);
					$obj = $this->db->fetch_object($resql);

					$mouvS = new MouvementStock($this->db);
					// we do not log origin because it will be deleted
					$mouvS->origin = null;
					// get lot/serial
					$lotArray = null;
					if ($conf->productbatch->enabled)
					{
						$lotArray = ExpeditionLineBatch::fetchAll($this->db,$obj->expeditiondet_id);
						if (! is_array($lotArray))
						{
							$error++;$this->errors[]="Error ".$this->db->lasterror();
						}
					}
					if (empty($lotArray)) {
						// no lot/serial
						// We increment stock of product (and sub-products)
						// We use warehouse selected for each line
						$result=$mouvS->reception($user, $obj->fk_product, $obj->fk_entrepot, $obj->qty, 0, $langs->trans("ShipmentDeletedInDolibarr", $this->ref));  // Price is set to 0, because we don't want to see WAP changed
						if ($result < 0)
						{
							$error++;$this->errors=$this->errors + $mouvS->errors;
							break;
						}
					}
					else
					{
						// We increment stock of batches
						// We use warehouse selected for each line
						foreach($lotArray as $lot)
						{
							$result=$mouvS->reception($user, $obj->fk_product, $obj->fk_entrepot, $lot->dluo_qty, 0, $langs->trans("ShipmentDeletedInDolibarr", $this->ref), $lot->eatby, $lot->sellby, $lot->batch);  // Price is set to 0, because we don't want to see WAP changed
							if ($result < 0)
							{
								$error++;$this->errors=$this->errors + $mouvS->errors;
								break;
							}
						}
						if ($error) break; // break for loop incase of error
					}
				}
			}
			else
			{
				$error++;$this->errors[]="Error ".$this->db->lasterror();
			}
		}

		// delete batch expedition line
		if (! $error && $conf->productbatch->enabled)
		{
			if (ExpeditionLineBatch::deletefromexp($this->db,$this->id) < 0)
			{
				$error++;$this->errors[]="Error ".$this->db->lasterror();
			}
		}

		if (! $error)
		{
			$sql = "DELETE FROM ".MAIN_DB_PREFIX."expeditiondet";
			$sql.= " WHERE fk_expedition = ".$this->id;

			if ( $this->db->query($sql) )
			{
				// Delete linked object
				$res = $this->deleteObjectLinked();
				if ($res < 0) $error++;

				if (! $error)
				{
					$sql = "DELETE FROM ".MAIN_DB_PREFIX."expedition";
					$sql.= " WHERE rowid = ".$this->id;

					if ($this->db->query($sql))
					{
						// Call trigger
						$result=$this->call_trigger('SHIPPING_DELETE',$user);
						if ($result < 0) { $error++; }
						// End call triggers

						if (! empty($this->origin) && $this->origin_id > 0)
						{
							$this->fetch_origin();
							$origin=$this->origin;
							if ($this->$origin->statut == Commande::STATUS_SHIPMENTONPROCESS)     // If order source of shipment is "shipment in progress"
							{
								// Check if there is no more shipment. If not, we can move back status of order to "validated" instead of "shipment in progress"
								$this->$origin->loadExpeditions();
								//var_dump($this->$origin->expeditions);exit;
								if (count($this->$origin->expeditions) <= 0)
								{
									$this->$origin->setStatut(Commande::STATUS_VALIDATED);
								}
							}
						}

						if (! $error)
						{
							$this->db->commit();

							// We delete PDFs
							$ref = dol_sanitizeFileName($this->ref);
							if (! empty($conf->expedition->dir_output))
							{
								$dir = $conf->expedition->dir_output . '/sending/' . $ref ;
								$file = $dir . '/' . $ref . '.pdf';
								if (file_exists($file))
								{
									if (! dol_delete_file($file))
									{
										return 0;
									}
								}
								if (file_exists($dir))
								{
									if (!dol_delete_dir_recursive($dir))
									{
										$this->error=$langs->trans("ErrorCanNotDeleteDir",$dir);
										return 0;
									}
								}
							}

							return 1;
						}
						else
						{
							$this->db->rollback();
							return -1;
						}
					}
					else
					{
						$this->error=$this->db->lasterror()." - sql=$sql";
						$this->db->rollback();
						return -3;
					}
				}
				else
				{
					$this->error=$this->db->lasterror()." - sql=$sql";
					$this->db->rollback();
					return -2;
				}
			}
			else
			{
				$this->error=$this->db->lasterror()." - sql=$sql";
				$this->db->rollback();
				return -1;
			}
		}
		else
		{
			$this->db->rollback();
			return -1;
		}

	}

	/**
	 *	Load lines
	 *
	 *	@return	int		>0 if OK, Otherwise if KO
	 */
	function fetch_lines()
	{
		global $conf, $mysoc;
		// TODO: recuperer les champs du document associe a part

		$sql = "SELECT cd.rowid, cd.fk_product, cd.label as custom_label, cd.description, cd.qty as qty_asked, cd.product_type";
		$sql.= ", cd.total_ht, cd.total_localtax1, cd.total_localtax2, cd.total_ttc, cd.total_tva";
		$sql.= ", cd.vat_src_code, cd.tva_tx, cd.localtax1_tx, cd.localtax2_tx, cd.localtax1_type, cd.localtax2_type, cd.info_bits, cd.price, cd.subprice, cd.remise_percent,cd.buy_price_ht as pa_ht";
		$sql.= ", cd.fk_multicurrency, cd.multicurrency_code, cd.multicurrency_subprice, cd.multicurrency_total_ht, cd.multicurrency_total_tva, cd.multicurrency_total_ttc";
		$sql.= ", ed.rowid as line_id, ed.qty as qty_shipped, ed.fk_origin_line, ed.fk_entrepot";
		$sql.= ", p.ref as product_ref, p.label as product_label, p.fk_product_type";
		$sql.= ", p.weight, p.weight_units, p.length, p.length_units, p.surface, p.surface_units, p.volume, p.volume_units, p.tobatch as product_tobatch";
		$sql.= " FROM ".MAIN_DB_PREFIX."expeditiondet as ed, ".MAIN_DB_PREFIX."commandedet as cd";
		$sql.= " LEFT JOIN ".MAIN_DB_PREFIX."product as p ON p.rowid = cd.fk_product";
		$sql.= " WHERE ed.fk_expedition = ".$this->id;
		$sql.= " AND ed.fk_origin_line = cd.rowid";
		$sql.= " ORDER BY cd.rang, ed.fk_origin_line";

		dol_syslog(get_class($this)."::fetch_lines", LOG_DEBUG);
		$resql = $this->db->query($sql);
		if ($resql)
		{
			include_once DOL_DOCUMENT_ROOT.'/core/lib/price.lib.php';

			$num = $this->db->num_rows($resql);
			$i = 0;
			$lineindex = 0;
			$originline = 0;

			$this->total_ht = 0;
			$this->total_tva = 0;
			$this->total_ttc = 0;
			$this->total_localtax1 = 0;
			$this->total_localtax2 = 0;

			while ($i < $num)
			{
				$obj = $this->db->fetch_object($resql);

				if ($originline == $obj->fk_origin_line) {
					$line->entrepot_id       = 0; // entrepod_id in details_entrepot
					$line->qty_shipped    	+= $obj->qty_shipped;
				} else {
					$line = new ExpeditionLigne($this->db);
					$line->entrepot_id    	= $obj->fk_entrepot;
					$line->qty_shipped    	= $obj->qty_shipped;
				}

				$detail_entrepot              = new stdClass;
				$detail_entrepot->entrepot_id = $obj->fk_entrepot;
				$detail_entrepot->qty_shipped = $obj->qty_shipped;
				$detail_entrepot->line_id     = $obj->line_id;
				$line->details_entrepot[]     = $detail_entrepot;

				$line->line_id          = $obj->line_id;
				$line->rowid            = $obj->line_id;    // TODO deprecated
				$line->id               = $obj->line_id;

				$line->fk_origin     	= 'orderline';
				$line->fk_origin_line 	= $obj->fk_origin_line;
				$line->origin_line_id 	= $obj->fk_origin_line;	    // TODO deprecated

				$line->fk_expedition    = $this->id;                // id of parent

				$line->product_type     = $obj->product_type;
				$line->fk_product     	= $obj->fk_product;
				$line->fk_product_type	= $obj->fk_product_type;
				$line->ref				= $obj->product_ref;		// TODO deprecated
				$line->product_ref		= $obj->product_ref;
				$line->product_label	= $obj->product_label;
				$line->libelle        	= $obj->product_label;		// TODO deprecated
				$line->product_tobatch  = $obj->product_tobatch;
				$line->label			= $obj->custom_label;
				$line->description    	= $obj->description;
				$line->qty_asked      	= $obj->qty_asked;
				$line->weight         	= $obj->weight;
				$line->weight_units   	= $obj->weight_units;
				$line->length         	= $obj->length;
				$line->length_units   	= $obj->length_units;
				$line->surface        	= $obj->surface;
				$line->surface_units   	= $obj->surface_units;
				$line->volume         	= $obj->volume;
				$line->volume_units   	= $obj->volume_units;

				$line->pa_ht 			= $obj->pa_ht;

				// Local taxes
				$localtax_array=array(0=>$obj->localtax1_type, 1=>$obj->localtax1_tx, 2=>$obj->localtax2_type, 3=>$obj->localtax2_tx);
				$localtax1_tx = get_localtax($obj->tva_tx, 1, $this->thirdparty);
				$localtax2_tx = get_localtax($obj->tva_tx, 2, $this->thirdparty);

				// For invoicing
				$tabprice = calcul_price_total($obj->qty_shipped, $obj->subprice, $obj->remise_percent, $obj->tva_tx, $localtax1_tx, $localtax2_tx, 0, 'HT', $obj->info_bits, $obj->fk_product_type, $mysoc, $localtax_array);	// We force type to 0
				$line->desc	         	= $obj->description;		// We need ->desc because some code into CommonObject use desc (property defined for other elements)
				$line->qty 				= $line->qty_shipped;
				$line->total_ht			= $tabprice[0];
				$line->total_localtax1 	= $tabprice[9];
				$line->total_localtax2 	= $tabprice[10];
				$line->total_ttc	 	= $tabprice[2];
				$line->total_tva	 	= $tabprice[1];
				$line->vat_src_code	 	= $obj->vat_src_code;
				$line->tva_tx 		 	= $obj->tva_tx;
				$line->localtax1_tx 	= $obj->localtax1_tx;
				$line->localtax2_tx 	= $obj->localtax2_tx;
				$line->info_bits        = $obj->info_bits;
				$line->price			= $obj->price;
				$line->subprice			= $obj->subprice;
				$line->remise_percent	= $obj->remise_percent;

				$this->total_ht+= $tabprice[0];
				$this->total_tva+= $tabprice[1];
				$this->total_ttc+= $tabprice[2];
				$this->total_localtax1+= $tabprice[9];
				$this->total_localtax2+= $tabprice[10];

				// Multicurrency
				$this->fk_multicurrency 		= $obj->fk_multicurrency;
				$this->multicurrency_code 		= $obj->multicurrency_code;
				$this->multicurrency_subprice 	= $obj->multicurrency_subprice;
				$this->multicurrency_total_ht 	= $obj->multicurrency_total_ht;
				$this->multicurrency_total_tva 	= $obj->multicurrency_total_tva;
				$this->multicurrency_total_ttc 	= $obj->multicurrency_total_ttc;

				if ($originline != $obj->fk_origin_line)
				{
					$line->detail_batch = array();
				}

				// Detail of batch
				if (! empty($conf->productbatch->enabled) && $obj->line_id > 0 && $obj->product_tobatch > 0)
				{
					require_once DOL_DOCUMENT_ROOT.'/expedition/class/expeditionbatch.class.php';

					$newdetailbatch = ExpeditionLineBatch::fetchAll($this->db, $obj->line_id, $obj->fk_product);
					if (is_array($newdetailbatch))
					{
						if ($originline != $obj->fk_origin_line)
						{
							$line->detail_batch = $newdetailbatch;
						}
						else
						{
							$line->detail_batch = array_merge($line->detail_batch, $newdetailbatch);
						}
					}
				}

				if ($originline != $obj->fk_origin_line)
				{
					$this->lines[$lineindex] = $line;
					$lineindex++;
				}
				else
				{
					$line->total_ht			+= $tabprice[0];
					$line->total_localtax1 	+= $tabprice[9];
					$line->total_localtax2 	+= $tabprice[10];
					$line->total_ttc	 	+= $tabprice[2];
					$line->total_tva	 	+= $tabprice[1];
				}

				$i++;
				$originline = $obj->fk_origin_line;
			}
			$this->db->free($resql);
			return 1;
		}
		else
		{
			$this->error=$this->db->error();
			return -3;
		}
	}

	/**
	 *  Delete detail line
	 *
	 *  @param		User	$user			User making deletion
	 *  @param		int		$lineid			Id of line to delete
	 *  @return     int         			>0 if OK, <0 if KO
	 */
	function deleteline($user, $lineid)
	{
		global $user;

		if ($this->statut == self::STATUS_DRAFT)
		{
			$this->db->begin();

			$line=new ExpeditionLigne($this->db);

			// For triggers
			$line->fetch($lineid);

			if ($line->delete($user) > 0)
			{
				//$this->update_price(1);

				$this->db->commit();
				return 1;
			}
			else
			{
				$this->db->rollback();
				return -1;
			}
		}
		else
		{
			$this->error='ErrorDeleteLineNotAllowedByObjectStatus';
			return -2;
		}
	}


	/**
	 *	Return clicable link of object (with eventually picto)
	 *
	 *	@param      int			$withpicto      			Add picto into link
	 *	@param      string		$option         			Where the link point to
	 *	@param      int			$max          				Max length to show
	 *	@param      int			$short						Use short labels
	 *  @param      int         $notooltip      			1=No tooltip
	 *  @param      int     	$save_lastsearch_value		-1=Auto, 0=No save of lastsearch_values when clicking, 1=Save lastsearch_values whenclicking
	 *	@return     string          						String with URL
	 */
	function getNomUrl($withpicto=0, $option='', $max=0, $short=0, $notooltip=0, $save_lastsearch_value=-1)
	{
		global $langs;

		$result='';
		$label = '<u>' . $langs->trans("ShowSending") . '</u>';
		$label .= '<br><b>' . $langs->trans('Ref') . ':</b> '.$this->ref;
		$label .= '<br><b>'.$langs->trans('RefCustomer').':</b> '.($this->ref_customer ? $this->ref_customer : $this->ref_client);

		$url = DOL_URL_ROOT.'/expedition/card.php?id='.$this->id;

		if ($short) return $url;

		if ($option !== 'nolink')
		{
			// Add param to save lastsearch_values or not
			$add_save_lastsearch_values=($save_lastsearch_value == 1 ? 1 : 0);
			if ($save_lastsearch_value == -1 && preg_match('/list\.php/',$_SERVER["PHP_SELF"])) $add_save_lastsearch_values=1;
			if ($add_save_lastsearch_values) $url.='&save_lastsearch_values=1';
		}

		$linkclose='';
		if (empty($notooltip))
		{
			if (! empty($conf->global->MAIN_OPTIMIZEFORTEXTBROWSER))
			{
				$label=$langs->trans("ShowSending");
				$linkclose.=' alt="'.dol_escape_htmltag($label, 1).'"';
			}
			$linkclose.= ' title="'.dol_escape_htmltag($label, 1).'"';
			$linkclose.=' class="classfortooltip"';
		}

		$linkstart = '<a href="'.$url.'" title="'.dol_escape_htmltag($label, 1).'" class="classfortooltip">';
		$linkend='</a>';

		$result .= $linkstart;
		if ($withpicto) $result.=img_object(($notooltip?'':$label), $this->picto, ($notooltip?(($withpicto != 2) ? 'class="paddingright"' : ''):'class="'.(($withpicto != 2) ? 'paddingright ' : '').'classfortooltip"'), 0, 0, $notooltip?0:1);
		if ($withpicto != 2) $result.= $this->ref;
		$result .= $linkend;

		return $result;
	}

	/**
	 *	Return status label
	 *
	 *	@param      int		$mode      	0=Long label, 1=Short label, 2=Picto + Short label, 3=Picto, 4=Picto + Long label, 5=Short label + Picto
	 *	@return     string      		Libelle
	 */
	function getLibStatut($mode=0)
	{
		return $this->LibStatut($this->statut,$mode);
	}

	/**
	 * Return label of a status
	 *
	 * @param      int		$statut		Id statut
	 * @param      int		$mode       0=Long label, 1=Short label, 2=Picto + Short label, 3=Picto, 4=Picto + Long label, 5=Short label + Picto
	 * @return     string				Label of status
	 */
	function LibStatut($statut,$mode)
	{
		global $langs;

		if ($mode==0)
		{
			if ($statut==0) return $langs->trans($this->statuts[$statut]);
			if ($statut==1) return $langs->trans($this->statuts[$statut]);
			if ($statut==2) return $langs->trans($this->statuts[$statut]);
		}
		if ($mode==1)
		{
			if ($statut==0) return $langs->trans($this->statutshorts[$statut]);
			if ($statut==1) return $langs->trans($this->statutshorts[$statut]);
			if ($statut==2) return $langs->trans($this->statutshorts[$statut]);
		}
		if ($mode == 3)
		{
			if ($statut==0) return img_picto($langs->trans($this->statuts[$statut]),'statut0');
			if ($statut==1) return img_picto($langs->trans($this->statuts[$statut]),'statut4');
			if ($statut==2) return img_picto($langs->trans($this->statuts[$statut]),'statut6');
		}
		if ($mode == 4)
		{
			if ($statut==0) return img_picto($langs->trans($this->statuts[$statut]),'statut0').' '.$langs->trans($this->statuts[$statut]);
			if ($statut==1) return img_picto($langs->trans($this->statuts[$statut]),'statut4').' '.$langs->trans($this->statuts[$statut]);
			if ($statut==2) return img_picto($langs->trans($this->statuts[$statut]),'statut6').' '.$langs->trans($this->statuts[$statut]);
		}
		if ($mode == 5)
		{
			if ($statut==0) return $langs->trans($this->statutshorts[$statut]).' '.img_picto($langs->trans($this->statuts[$statut]),'statut0');
			if ($statut==1) return $langs->trans($this->statutshorts[$statut]).' '.img_picto($langs->trans($this->statuts[$statut]),'statut4');
			if ($statut==2) return $langs->trans($this->statutshorts[$statut]).' '.img_picto($langs->trans($this->statuts[$statut]),'statut6');
		}
	}

	/**
	 *  Initialise an instance with random values.
	 *  Used to build previews or test instances.
	 *	id must be 0 if object instance is a specimen.
	 *
	 *  @return	void
	 */
	function initAsSpecimen()
	{
		global $langs;

		$now=dol_now();

		dol_syslog(get_class($this)."::initAsSpecimen");

		// Load array of products prodids
		$num_prods = 0;
		$prodids = array();
		$sql = "SELECT rowid";
		$sql.= " FROM ".MAIN_DB_PREFIX."product";
		$sql.= " WHERE entity IN (".getEntity('product').")";
		$resql = $this->db->query($sql);
		if ($resql)
		{
			$num_prods = $this->db->num_rows($resql);
			$i = 0;
			while ($i < $num_prods)
			{
				$i++;
				$row = $this->db->fetch_row($resql);
				$prodids[$i] = $row[0];
			}
		}

		$order=new Commande($this->db);
		$order->initAsSpecimen();

		// Initialise parametres
		$this->id=0;
		$this->ref = 'SPECIMEN';
		$this->specimen=1;
		$this->statut               = 1;
		$this->livraison_id         = 0;
		$this->date                 = $now;
		$this->date_creation        = $now;
		$this->date_valid           = $now;
		$this->date_delivery        = $now;
		$this->date_expedition      = $now + 24*3600;

		$this->entrepot_id          = 0;
		$this->fk_delivery_address  = 0;
		$this->socid                = 1;

		$this->commande_id          = 0;
		$this->commande             = $order;

		$this->origin_id            = 1;
		$this->origin               = 'commande';

		$this->note_private			= 'Private note';
		$this->note_public			= 'Public note';

		$nbp = 5;
		$xnbp = 0;
		while ($xnbp < $nbp)
		{
			$line=new ExpeditionLigne($this->db);
			$line->desc=$langs->trans("Description")." ".$xnbp;
			$line->libelle=$langs->trans("Description")." ".$xnbp;
			$line->qty=10;
			$line->qty_asked=5;
			$line->qty_shipped=4;
			$line->fk_product=$this->commande->lines[$xnbp]->fk_product;

			$this->lines[]=$line;
			$xnbp++;
		}

	}

	/**
	 *	Set the planned delivery date
	 *
	 *	@param      User			$user        		Objet utilisateur qui modifie
	 *	@param      timestamp		$date_livraison     Date de livraison
	 *	@return     int         						<0 if KO, >0 if OK
	 */
	function set_date_livraison($user, $date_livraison)
	{
		if ($user->rights->expedition->creer)
		{
			$sql = "UPDATE ".MAIN_DB_PREFIX."expedition";
			$sql.= " SET date_delivery = ".($date_livraison ? "'".$this->db->idate($date_livraison)."'" : 'null');
			$sql.= " WHERE rowid = ".$this->id;

			dol_syslog(get_class($this)."::set_date_livraison", LOG_DEBUG);
			$resql=$this->db->query($sql);
			if ($resql)
			{
				$this->date_delivery = $date_livraison;
				return 1;
			}
			else
			{
				$this->error=$this->db->error();
				return -1;
			}
		}
		else
		{
			return -2;
		}
	}

	/**
	 *	Fetch deliveries method and return an array. Load array this->meths(rowid=>label).
	 *
	 * 	@return	void
	 */
	function fetch_delivery_methods()
	{
		global $langs;
		$this->meths = array();

		$sql = "SELECT em.rowid, em.code, em.libelle";
		$sql.= " FROM ".MAIN_DB_PREFIX."c_shipment_mode as em";
		$sql.= " WHERE em.active = 1";
		$sql.= " ORDER BY em.libelle ASC";

		$resql = $this->db->query($sql);
		if ($resql)
		{
			while ($obj = $this->db->fetch_object($resql))
			{
				$label=$langs->trans('SendingMethod'.$obj->code);
				$this->meths[$obj->rowid] = ($label != 'SendingMethod'.$obj->code?$label:$obj->libelle);
			}
		}
	}

	/**
	 *  Fetch all deliveries method and return an array. Load array this->listmeths.
	 *
	 *  @param  id      $id     only this carrier, all if none
	 *  @return void
	 */
	function list_delivery_methods($id='')
	{
		global $langs;

		$this->listmeths = array();
		$i=0;

		$sql = "SELECT em.rowid, em.code, em.libelle, em.description, em.tracking, em.active";
		$sql.= " FROM ".MAIN_DB_PREFIX."c_shipment_mode as em";
		if ($id!='') $sql.= " WHERE em.rowid=".$id;

		$resql = $this->db->query($sql);
		if ($resql)
		{
			while ($obj = $this->db->fetch_object($resql))
			{
				$this->listmeths[$i]['rowid'] = $obj->rowid;
				$this->listmeths[$i]['code'] = $obj->code;
				$label=$langs->trans('SendingMethod'.$obj->code);
				$this->listmeths[$i]['libelle'] = ($label != 'SendingMethod'.$obj->code?$label:$obj->libelle);
				$this->listmeths[$i]['description'] = $obj->description;
				$this->listmeths[$i]['tracking'] = $obj->tracking;
				$this->listmeths[$i]['active'] = $obj->active;
				$i++;
			}
		}
	}

	/**
	 *  Update/create delivery method.
	 *
	 *  @param	string      $id     id method to activate
	 *
	 *  @return void
	 */
	function update_delivery_method($id='')
	{
		if ($id=='')
		{
			$sql = "INSERT INTO ".MAIN_DB_PREFIX."c_shipment_mode (code, libelle, description, tracking)";
			$sql.=" VALUES ('".$this->db->escape($this->update['code'])."','".$this->db->escape($this->update['libelle'])."','".$this->db->escape($this->update['description'])."','".$this->db->escape($this->update['tracking'])."')";
			$resql = $this->db->query($sql);
		}
		else
		{
			$sql = "UPDATE ".MAIN_DB_PREFIX."c_shipment_mode SET";
			$sql.= " code='".$this->db->escape($this->update['code'])."'";
			$sql.= ",libelle='".$this->db->escape($this->update['libelle'])."'";
			$sql.= ",description='".$this->db->escape($this->update['description'])."'";
			$sql.= ",tracking='".$this->db->escape($this->update['tracking'])."'";
			$sql.= " WHERE rowid=".$id;
			$resql = $this->db->query($sql);
		}
		if ($resql < 0) dol_print_error($this->db,'');
	}

	/**
	 *  Activate delivery method.
	 *
	 *  @param      id      $id     id method to activate
	 *
	 *  @return void
	 */
	function activ_delivery_method($id)
	{
		$sql = 'UPDATE '.MAIN_DB_PREFIX.'c_shipment_mode SET active=1';
		$sql.= ' WHERE rowid='.$id;

		$resql = $this->db->query($sql);

	}

	/**
	 *  DesActivate delivery method.
	 *
	 *  @param      id      $id     id method to desactivate
	 *
	 *  @return void
	 */
	function disable_delivery_method($id)
	{
		$sql = 'UPDATE '.MAIN_DB_PREFIX.'c_shipment_mode SET active=0';
		$sql.= ' WHERE rowid='.$id;

		$resql = $this->db->query($sql);

	}


	/**
	 * Forge an set tracking url
	 *
	 * @param	string	$value		Value
	 * @return	void
	 */
	function GetUrlTrackingStatus($value='')
	{
		if (! empty($this->shipping_method_id))
		{
			$sql = "SELECT em.code, em.tracking";
			$sql.= " FROM ".MAIN_DB_PREFIX."c_shipment_mode as em";
			$sql.= " WHERE em.rowid = ".$this->shipping_method_id;

			$resql = $this->db->query($sql);
			if ($resql)
			{
				if ($obj = $this->db->fetch_object($resql))
				{
					$tracking = $obj->tracking;
				}
			}
		}

		if (!empty($tracking) && !empty($value))
		{
			$url = str_replace('{TRACKID}', $value, $tracking);
			$this->tracking_url = sprintf('<a target="_blank" href="%s">'.($value?$value:'url').'</a>',$url,$url);
		}
		else
		{
			$this->tracking_url = $value;
		}
	}

	/**
	 *	Classify the shipping as closed.
	 *
	 *	@return     int     <0 if KO, >0 if OK
	 */
	function setClosed()
	{
		global $conf,$langs,$user;

		$error=0;

		$this->db->begin();

		$sql = 'UPDATE '.MAIN_DB_PREFIX.'expedition SET fk_statut='.self::STATUS_CLOSED;
		$sql .= ' WHERE rowid = '.$this->id.' AND fk_statut > 0';

		$resql=$this->db->query($sql);
		if ($resql)
		{
			// Set order billed if 100% of order is shipped (qty in shipment lines match qty in order lines)
			if ($this->origin == 'commande' && $this->origin_id > 0)
			{
				$order = new Commande($this->db);
				$order->fetch($this->origin_id);

				$order->loadExpeditions(self::STATUS_CLOSED);		// Fill $order->expeditions = array(orderlineid => qty)

				$shipments_match_order = 1;
				foreach($order->lines as $line)
				{
					$lineid = $line->id;
					$qty = $line->qty;
					if (($line->product_type == 0 || ! empty($conf->global->STOCK_SUPPORTS_SERVICES)) && $order->expeditions[$lineid] != $qty)
					{
						$shipments_match_order = 0;
						$text='Qty for order line id '.$lineid.' is '.$qty.'. However in the shipments with status Expedition::STATUS_CLOSED='.self::STATUS_CLOSED.' we have qty = '.$order->expeditions[$lineid].', so we can t close order';
						dol_syslog($text);
						break;
					}
				}
				if ($shipments_match_order)
				{
					dol_syslog("Qty for the ".count($order->lines)." lines of order have same value for shipments with status Expedition::STATUS_CLOSED=".self::STATUS_CLOSED.', so we close order');
					$order->cloture($user);
				}
			}

			$this->statut=self::STATUS_CLOSED;


			// If stock increment is done on closing
			if (! $error && ! empty($conf->stock->enabled) && ! empty($conf->global->STOCK_CALCULATE_ON_SHIPMENT_CLOSE))
			{
				require_once DOL_DOCUMENT_ROOT.'/product/stock/class/mouvementstock.class.php';

				$langs->load("agenda");

				// Loop on each product line to add a stock movement
				// TODO possibilite d'expedier a partir d'une propale ou autre origine ?
				$sql = "SELECT cd.fk_product, cd.subprice,";
				$sql.= " ed.rowid, ed.qty, ed.fk_entrepot,";
				$sql.= " edb.rowid as edbrowid, edb.eatby, edb.sellby, edb.batch, edb.qty as edbqty, edb.fk_origin_stock";
				$sql.= " FROM ".MAIN_DB_PREFIX."commandedet as cd,";
				$sql.= " ".MAIN_DB_PREFIX."expeditiondet as ed";
				$sql.= " LEFT JOIN ".MAIN_DB_PREFIX."expeditiondet_batch as edb on edb.fk_expeditiondet = ed.rowid";
				$sql.= " WHERE ed.fk_expedition = ".$this->id;
				$sql.= " AND cd.rowid = ed.fk_origin_line";

				dol_syslog(get_class($this)."::valid select details", LOG_DEBUG);
				$resql=$this->db->query($sql);
				if ($resql)
				{
					$cpt = $this->db->num_rows($resql);
					for ($i = 0; $i < $cpt; $i++)
					{
						$obj = $this->db->fetch_object($resql);
						if (empty($obj->edbrowid))
						{
							$qty = $obj->qty;
						}
						else
						{
							$qty = $obj->edbqty;
						}
						if ($qty <= 0) continue;
						dol_syslog(get_class($this)."::valid movement index ".$i." ed.rowid=".$obj->rowid." edb.rowid=".$obj->edbrowid);

						$mouvS = new MouvementStock($this->db);
						$mouvS->origin = &$this;

						if (empty($obj->edbrowid))
						{
							// line without batch detail

							// We decrement stock of product (and sub-products) -> update table llx_product_stock (key of this table is fk_product+fk_entrepot) and add a movement record
							$result=$mouvS->livraison($user, $obj->fk_product, $obj->fk_entrepot, $qty, $obj->subprice, $langs->trans("ShipmentClassifyClosedInDolibarr",$numref));
							if ($result < 0) {
								$this->error = $mouvS->error;
								$this->errors = $mouvS->errors;
								$error++; break;
							}
						}
						else
						{
							// line with batch detail

							// We decrement stock of product (and sub-products) -> update table llx_product_stock (key of this table is fk_product+fk_entrepot) and add a movement record
							$result=$mouvS->livraison($user, $obj->fk_product, $obj->fk_entrepot, $qty, $obj->subprice, $langs->trans("ShipmentClassifyClosedInDolibarr",$numref), '', $this->db->jdate($obj->eatby), $this->db->jdate($obj->sellby), $obj->batch, $obj->fk_origin_stock);
							if ($result < 0) {
								$this->error = $mouvS->error;
								$this->errors = $mouvS->errors;
								$error++; break;
							}
						}
					}
				}
				else
				{
					$this->error=$this->db->lasterror();
					$error++;
				}
			}

			// Call trigger
			if (! $error)
			{
				$result=$this->call_trigger('SHIPPING_CLOSED',$user);
				if ($result < 0) {
					$error++;
				}
			}
		}
		else
		{
			dol_print_error($this->db);
			$error++;
		}

		if (! $error)
		{
			$this->db->commit();
			return 1;
		}
		else
		{
			$this->db->rollback();
			return -1;
		}
	}

	/**
	 *	Classify the shipping as invoiced (used when WORKFLOW_BILL_ON_SHIPMENT is on)
	 *
	 *	@return     int     <0 if ko, >0 if ok
	 */
	function set_billed()
	{
		global $user;
		$error=0;

		$this->db->begin();

		$sql = 'UPDATE '.MAIN_DB_PREFIX.'expedition SET fk_statut=2, billed=1';    // TODO Update only billed
		$sql .= ' WHERE rowid = '.$this->id.' AND fk_statut > 0';

		$resql=$this->db->query($sql);
		if ($resql)
		{
			$this->statut=2;
			$this->billed=1;

			// Call trigger
			$result=$this->call_trigger('SHIPPING_BILLED',$user);
			if ($result < 0) {
				$error++;
			}

		} else {
			$error++;
			$this->errors[]=$this->db->lasterror;
		}

		if (empty($error)) {
			$this->db->commit();
			return 1;
		}
		else
		{
			$this->db->rollback();
			return -1;
		}
	}

	/**
	 *	Classify the shipping as validated/opened
	 *
	 *	@return     int     <0 if KO, 0 if already open, >0 if OK
	 */
	function reOpen()
	{
		global $conf,$langs,$user;

		$error=0;

		// Protection. This avoid to move stock later when we should not
		if ($this->statut == self::STATUS_VALIDATED)
		{
			return 0;
		}

		$this->db->begin();

		$sql = 'UPDATE '.MAIN_DB_PREFIX.'expedition SET fk_statut=1';
		$sql .= ' WHERE rowid = '.$this->id.' AND fk_statut > 0';

		$resql=$this->db->query($sql);
		if ($resql)
		{
			$this->statut=1;
			$this->billed=0;

			// If stock increment is done on closing
			if (! $error && ! empty($conf->stock->enabled) && ! empty($conf->global->STOCK_CALCULATE_ON_SHIPMENT_CLOSE))
			{
				require_once DOL_DOCUMENT_ROOT.'/product/stock/class/mouvementstock.class.php';

				$langs->load("agenda");

				// Loop on each product line to add a stock movement
				// TODO possibilite d'expedier a partir d'une propale ou autre origine
				$sql = "SELECT cd.fk_product, cd.subprice,";
				$sql.= " ed.rowid, ed.qty, ed.fk_entrepot,";
				$sql.= " edb.rowid as edbrowid, edb.eatby, edb.sellby, edb.batch, edb.qty as edbqty, edb.fk_origin_stock";
				$sql.= " FROM ".MAIN_DB_PREFIX."commandedet as cd,";
				$sql.= " ".MAIN_DB_PREFIX."expeditiondet as ed";
				$sql.= " LEFT JOIN ".MAIN_DB_PREFIX."expeditiondet_batch as edb on edb.fk_expeditiondet = ed.rowid";
				$sql.= " WHERE ed.fk_expedition = ".$this->id;
				$sql.= " AND cd.rowid = ed.fk_origin_line";

				dol_syslog(get_class($this)."::valid select details", LOG_DEBUG);
				$resql=$this->db->query($sql);
				if ($resql)
				{
					$cpt = $this->db->num_rows($resql);
					for ($i = 0; $i < $cpt; $i++)
					{
						$obj = $this->db->fetch_object($resql);
						if (empty($obj->edbrowid))
						{
							$qty = $obj->qty;
						}
						else
						{
							$qty = $obj->edbqty;
						}
						if ($qty <= 0) continue;
						dol_syslog(get_class($this)."::reopen expedition movement index ".$i." ed.rowid=".$obj->rowid." edb.rowid=".$obj->edbrowid);

						//var_dump($this->lines[$i]);
						$mouvS = new MouvementStock($this->db);
						$mouvS->origin = &$this;

						if (empty($obj->edbrowid))
						{
							// line without batch detail

							// We decrement stock of product (and sub-products) -> update table llx_product_stock (key of this table is fk_product+fk_entrepot) and add a movement record
							$result=$mouvS->livraison($user, $obj->fk_product, $obj->fk_entrepot, -$qty, $obj->subprice, $langs->trans("ShipmentUnClassifyCloseddInDolibarr",$numref));
							if ($result < 0) {
								$this->error = $mouvS->error;
								$this->errors = $mouvS->errors;
								$error++; break;
							}
						}
						else
						{
							// line with batch detail

							// We decrement stock of product (and sub-products) -> update table llx_product_stock (key of this table is fk_product+fk_entrepot) and add a movement record
							$result=$mouvS->livraison($user, $obj->fk_product, $obj->fk_entrepot, -$qty, $obj->subprice, $langs->trans("ShipmentUnClassifyCloseddInDolibarr",$numref), '', $this->db->jdate($obj->eatby), $this->db->jdate($obj->sellby), $obj->batch, $obj->fk_origin_stock);
							if ($result < 0) {
								$this->error = $mouvS->error;
								$this->errors = $mouvS->errors;
								$error++; break;
							}
						}
					}
				}
				else
				{
					$this->error=$this->db->lasterror();
					$error++;
				}
			}

			if (! $error)
			{
				// Call trigger
				$result=$this->call_trigger('SHIPPING_REOPEN',$user);
				if ($result < 0) {
					$error++;
				}
   			}

		} else {
			$error++;
			$this->errors[]=$this->db->lasterror();
		}

		if (! $error)
		{
			$this->db->commit();
			return 1;
		}
		else
		{
			$this->db->rollback();
			return -1;
		}
	}

	/**
	 *  Create a document onto disk according to template module.
	 *
	 *  @param	    string		$modele			Force the model to using ('' to not force)
	 *  @param		Translate	$outputlangs	object lang to use for translations
	 *  @param      int			$hidedetails    Hide details of lines
	 *  @param      int			$hidedesc       Hide description
	 *  @param      int			$hideref        Hide ref
	 *  @return     int         				0 if KO, 1 if OK
	 */
	public function generateDocument($modele, $outputlangs,$hidedetails=0, $hidedesc=0, $hideref=0)
	{
		global $conf,$langs;

		$langs->load("sendings");

		if (! dol_strlen($modele)) {

			$modele = 'rouget';

			if ($this->modelpdf) {
				$modele = $this->modelpdf;
			} elseif (! empty($conf->global->EXPEDITION_ADDON_PDF)) {
				$modele = $conf->global->EXPEDITION_ADDON_PDF;
			}
		}

		$modelpath = "core/modules/expedition/doc/";

		$this->fetch_origin();

		return $this->commonGenerateDocument($modelpath, $modele, $outputlangs, $hidedetails, $hidedesc, $hideref);
	}

	/**
	 * Function used to replace a thirdparty id with another one.
	 *
	 * @param DoliDB $db Database handler
	 * @param int $origin_id Old thirdparty id
	 * @param int $dest_id New thirdparty id
	 * @return bool
	 */
	public static function replaceThirdparty(DoliDB $db, $origin_id, $dest_id)
	{
		$tables = array(
			'expedition'
		);

		return CommonObject::commonReplaceThirdparty($db, $origin_id, $dest_id, $tables);
	}
}


/**
 * Classe de gestion des lignes de bons d'expedition
 */
class ExpeditionLigne extends CommonObjectLine
{
	public $element='expeditiondet';
	public $table_element='expeditiondet';

	public $fk_origin_line;

	/**
	 * Id of shipment
	 * @var int
	 */
	public $fk_expedition;

	var $db;

	// From llx_expeditiondet
	var $qty;
	var $qty_shipped;
	var $fk_product;
	var $detail_batch;
	/**
	 * Id of warehouse
	 * @var int
	 */
	public $entrepot_id;


	// From llx_commandedet or llx_propaldet
	var $qty_asked;
	public $product_ref;
	public $product_label;
	public $product_desc;


	// Invoicing
	var $remise_percent;
	var $total_ht;			// Total net of tax
	var $total_ttc;			// Total with tax
	var $total_tva;			// Total VAT
	var $total_localtax1;   // Total Local tax 1
	var $total_localtax2;   // Total Local tax 2



	// Deprecated
	/**
	 * @deprecated
	 * @see fk_origin_line
	 */
	var $origin_line_id;
	/**
	 * @deprecated
	 * @see product_ref
	 */
	var $ref;
	/**
	 * @deprecated
	 * @see product_label
	 */
	var $libelle;

    /**
     *	Constructor
     *
     *  @param		DoliDB		$db      Database handler
     */
	function __construct($db)
	{
		$this->db=$db;
	}

	/**
	 *  Load line expedition
	 *
	 *  @param  int		$rowid          Id line order
	 *  @return	int						<0 if KO, >0 if OK
	 */
	function fetch($rowid)
	{
		$sql = 'SELECT ed.rowid, ed.fk_expedition, ed.fk_entrepot, ed.fk_origin_line, ed.qty, ed.rang';
		$sql.= ' FROM '.MAIN_DB_PREFIX.$this->table_element.' as ed';
		$sql.= ' WHERE ed.rowid = '.$rowid;
		$result = $this->db->query($sql);
		if ($result)
		{
			$objp = $this->db->fetch_object($result);
			$this->id				= $objp->rowid;
			$this->fk_expedition	= $objp->fk_expedition;
			$this->entrepot_id		= $objp->fk_entrepot;
			$this->fk_origin_line	= $objp->fk_origin_line;
			$this->qty				= $objp->qty;
			$this->rang				= $objp->rang;

			$this->db->free($result);

			return 1;
		}
		else
		{
			$this->errors[] = $this->db->lasterror();
			$this->error = $this->db->lasterror();
			return -1;
		}
	}

	/**
	 *	Insert line into database
	 *
	 *	@param      User	$user			User that modify
	 *	@param      int		$notrigger		1 = disable triggers
	 *	@return		int						<0 if KO, line id >0 if OK
	 */
	function insert($user=null, $notrigger=0)
	{
		global $langs, $conf;

		$error=0;

		// Check parameters
		if (empty($this->fk_expedition) || empty($this->fk_origin_line) || ! is_numeric($this->qty))
		{
			$this->error = 'ErrorMandatoryParametersNotProvided';
			return -1;
		}
		// Clean parameters
		if (empty($this->entrepot_id)) $this->entrepot_id='null';

		$this->db->begin();

		$sql = "INSERT INTO ".MAIN_DB_PREFIX."expeditiondet (";
		$sql.= "fk_expedition";
		$sql.= ", fk_entrepot";
		$sql.= ", fk_origin_line";
		$sql.= ", qty";
		$sql.= ") VALUES (";
		$sql.= $this->fk_expedition;
		$sql.= ", ".$this->entrepot_id;
		$sql.= ", ".$this->fk_origin_line;
		$sql.= ", ".$this->qty;
		$sql.= ")";

		dol_syslog(get_class($this)."::insert", LOG_DEBUG);
		$resql = $this->db->query($sql);
		if ($resql)
		{
			$this->id = $this->db->last_insert_id(MAIN_DB_PREFIX."expeditiondet");
			if (empty($conf->global->MAIN_EXTRAFIELDS_DISABLED)) // For avoid conflicts if trigger used
			{
				$result=$this->insertExtraFields();
				if ($result < 0)
				{
					$error++;
				}
			}

			if (! $error && ! $notrigger)
			{
				// Call trigger
				$result=$this->call_trigger('LINESHIPPING_INSERT',$user);
				if ($result < 0)
				{
					$error++;
				}
				// End call triggers
			}

			if (! $error) {
				$this->db->commit();
				return $this->id;
			}

			foreach($this->errors as $errmsg)
			{
				dol_syslog(get_class($this)."::delete ".$errmsg, LOG_ERR);
				$this->error.=($this->error?', '.$errmsg:$errmsg);
			}
			
			$this->db->rollback();
			return -1*$error;
		}
		else
		{
			$error++;
		}
	}

	/**
	 * 	Delete shipment line.
	 *
	 *	@param		User	$user			User that modify
	 *	@param		int		$notrigger		0=launch triggers after, 1=disable triggers
	 * 	@return		int		>0 if OK, <0 if KO
	 */
	function delete($user = null, $notrigger = 0)
	{
		global $conf;

		$error=0;

		$this->db->begin();

		// delete batch expedition line
		if ($conf->productbatch->enabled)
		{
			$sql = "DELETE FROM ".MAIN_DB_PREFIX."expeditiondet_batch";
			$sql.= " WHERE fk_expeditiondet = ".$this->id;

			if (!$this->db->query($sql))
			{
				$this->errors[]=$this->db->lasterror()." - sql=$sql";
				$error++;
			}
		}

		$sql = "DELETE FROM ".MAIN_DB_PREFIX."expeditiondet";
		$sql.= " WHERE rowid = ".$this->id;

		if (! $error && $this->db->query($sql))
		{
			// Remove extrafields
			if (empty($conf->global->MAIN_EXTRAFIELDS_DISABLED)) // For avoid conflicts if trigger used
			{
				$result=$this->deleteExtraFields();
				if ($result < 0)
				{
					$this->errors[]=$this->error;
					$error++;
				}
			}
			if (! $error && ! $notrigger)
			{
				// Call trigger
				$result=$this->call_trigger('LINESHIPPING_DELETE',$user);
				if ($result < 0)
				{
					$this->errors[]=$this->error;
					$error++;
				}
				// End call triggers
			}
		}
		else
		{
			$this->errors[]=$this->db->lasterror()." - sql=$sql";
			$error++;
		}

		if (! $error) {
			$this->db->commit();
			return 1;
		}
		else
		{
			foreach($this->errors as $errmsg)
			{
				dol_syslog(get_class($this)."::delete ".$errmsg, LOG_ERR);
				$this->error.=($this->error?', '.$errmsg:$errmsg);
			}
			$this->db->rollback();
			return -1*$error;
		}
	}

	/**
	 *  Update a line in database
	 *
	 *	@param		User	$user			User that modify
	 *	@param		int		$notrigger		1 = disable triggers
	 *  @return		int					< 0 if KO, > 0 if OK
	 */
	function update($user = null, $notrigger = 0)
	{
		global $conf;

		$error=0;

		dol_syslog(get_class($this)."::update id=$this->id, entrepot_id=$this->entrepot_id, product_id=$this->fk_product, qty=$this->qty");

		$this->db->begin();

		// Clean parameters
		if (empty($this->qty)) $this->qty=0;
		$qty=price2num($this->qty);
		$remainingQty = 0;
		$batch = null;
		$batch_id = null;
		$expedition_batch_id = null;
		if (is_array($this->detail_batch)) 	// array of ExpeditionLineBatch
		{
			if (count($this->detail_batch) > 1)
			{
				dol_syslog(get_class($this).'::update only possible for one batch', LOG_ERR);
				$this->errors[]='ErrorBadParameters';
				$error++;
			}
			else
			{
				$batch = $this->detail_batch[0]->batch;
				$batch_id = $this->detail_batch[0]->fk_origin_stock;
				$expedition_batch_id = $this->detail_batch[0]->id;
				if ($this->entrepot_id != $this->detail_batch[0]->entrepot_id)
				{
					dol_syslog(get_class($this).'::update only possible for batch of same warehouse', LOG_ERR);
					$this->errors[]='ErrorBadParameters';
					$error++;
				}
				$qty = price2num($this->detail_batch[0]->dluo_qty);
			}
		}
		else if (! empty($this->detail_batch))
		{
			$batch = $this->detail_batch->batch;
			$batch_id = $this->detail_batch->fk_origin_stock;
			$expedition_batch_id = $this->detail_batch->id;
			if ($this->entrepot_id != $this->detail_batch->entrepot_id)
			{
				dol_syslog(get_class($this).'::update only possible for batch of same warehouse', LOG_ERR);
				$this->errors[]='ErrorBadParameters';
				$error++;
			}
			$qty = price2num($this->detail_batch->dluo_qty);
		}

		// check parameters
		if (! isset($this->id) || ! isset($this->entrepot_id))
		{
			dol_syslog(get_class($this).'::update missing line id and/or warehouse id', LOG_ERR);
			$this->errors[]='ErrorMandatoryParametersNotProvided';
			$error++;
			return -1;
		}

		// update lot

		if (! empty($batch) && $conf->productbatch->enabled)
		{
			dol_syslog(get_class($this)."::update expedition batch id=$expedition_batch_id, batch_id=$batch_id, batch=$batch");

			if (empty($batch_id) || empty($this->fk_product)) {
				dol_syslog(get_class($this).'::update missing fk_origin_stock (batch_id) and/or fk_product', LOG_ERR);
				$this->errors[]='ErrorMandatoryParametersNotProvided';
				$error++;
			}

			// fetch remaining lot qty
			require_once DOL_DOCUMENT_ROOT.'/expedition/class/expeditionbatch.class.php';
			if (! $error && ($lotArray = ExpeditionLineBatch::fetchAll($this->db, $this->id)) < 0)
			{
				$this->errors[]=$this->db->lasterror()." - ExpeditionLineBatch::fetchAll";
				$error++;
			}
			else
			{
				// caculate new total line qty
				foreach ($lotArray as $lot)
				{
					if ($expedition_batch_id != $lot->id)
					{
						$remainingQty += $lot->dluo_qty;
					}
				}
				$qty += $remainingQty;

				//fetch lot details

				// fetch from product_lot
				require_once DOL_DOCUMENT_ROOT.'/product/stock/class/productlot.class.php';
				$lot = new Productlot($this->db);
				if ($lot->fetch(0,$this->fk_product,$batch) < 0)
				{
					$this->errors[] = $lot->errors;
					$error++;
				}
				if (! $error && ! empty($expedition_batch_id))
				{
					// delete lot expedition line
					$sql = "DELETE FROM ".MAIN_DB_PREFIX."expeditiondet_batch";
					$sql.= " WHERE fk_expeditiondet = ".$this->id;
					$sql.= " AND rowid = ".$expedition_batch_id;

					if (!$this->db->query($sql))
					{
						$this->errors[]=$this->db->lasterror()." - sql=$sql";
						$error++;
					}
				}
				if (! $error && $this->detail_batch->dluo_qty > 0)
				{
					// create lot expedition line
					if (isset($lot->id))
					{
						$shipmentLot = new ExpeditionLineBatch($this->db);
						$shipmentLot->batch = $lot->batch;
						$shipmentLot->eatby = $lot->eatby;
						$shipmentLot->sellby = $lot->sellby;
						$shipmentLot->entrepot_id = $this->detail_batch->entrepot_id;
						$shipmentLot->dluo_qty = $this->detail_batch->dluo_qty;
						$shipmentLot->fk_origin_stock = $batch_id;
						if ($shipmentLot->create($this->id) < 0)
						{
							$this->errors[]=$shipmentLot->errors;
							$error++;
						}
					}
				}
			}
		}
		if (! $error)
		{
			// update line
			$sql = "UPDATE ".MAIN_DB_PREFIX.$this->table_element." SET";
			$sql.= " fk_entrepot = ".($this->entrepot_id > 0 ? $this->entrepot_id : 'null');
			$sql.= " , qty = ".$qty;
			$sql.= " WHERE rowid = ".$this->id;

			if (!$this->db->query($sql))
			{
				$this->errors[]=$this->db->lasterror()." - sql=$sql";
				$error++;
			}
			else
			{
				if (empty($conf->global->MAIN_EXTRAFIELDS_DISABLED)) // For avoid conflicts if trigger used
				{
					$result=$this->insertExtraFields();
					if ($result < 0)
					{
						$this->errors[]=$this->error;
						$error++;
					}
				}
			}
		}
		if (! $error && ! $notrigger)
		{
			// Call trigger
			$result=$this->call_trigger('LINESHIPPING_UPDATE',$user);
			if ($result < 0)
			{
				$this->errors[]=$this->error;
				$error++;
			}
			// End call triggers
		}
		if (!$error) {
			$this->db->commit();
			return 1;
		}
		else
		{
			foreach($this->errors as $errmsg)
			{
				dol_syslog(get_class($this)."::update ".$errmsg, LOG_ERR);
				$this->error.=($this->error?', '.$errmsg:$errmsg);
			}
			$this->db->rollback();
			return -1*$error;
		}
	}
}
<|MERGE_RESOLUTION|>--- conflicted
+++ resolved
@@ -467,23 +467,14 @@
 		// Check parameters
 		if (empty($id) && empty($ref) && empty($ref_ext) && empty($ref_int)) return -1;
 
-<<<<<<< HEAD
-		$sql = "SELECT e.rowid, e.ref, e.fk_soc as socid, e.date_creation, e.ref_customer, e.ref_ext, e.ref_int, e.fk_user_author, e.fk_statut, e.billed";
-=======
-		$sql = "SELECT e.rowid, e.ref, e.fk_soc as socid, e.date_creation, e.ref_customer, e.ref_ext, e.ref_int, e.fk_user_author, e.fk_statut, e.fk_projet";
->>>>>>> 1a1f0fbc
+		$sql = "SELECT e.rowid, e.ref, e.fk_soc as socid, e.date_creation, e.ref_customer, e.ref_ext, e.ref_int, e.fk_user_author, e.fk_statut, e.fk_projet, e.billed";
 		$sql.= ", e.weight, e.weight_units, e.size, e.size_units, e.width, e.height";
 		$sql.= ", e.date_expedition as date_expedition, e.model_pdf, e.fk_address, e.date_delivery";
 		$sql.= ", e.fk_shipping_method, e.tracking_number";
-		$sql.= ", el.fk_source as origin_id, el.sourcetype as origin";
 		$sql.= ", e.note_private, e.note_public";
-<<<<<<< HEAD
 		$sql.= ', e.fk_incoterms, e.location_incoterms';
 		$sql.= ', i.libelle as libelle_incoterms';
-=======
-        $sql.= ', e.fk_incoterms, e.location_incoterms, e.fk_projet';
-        $sql.= ', i.libelle as libelle_incoterms';
->>>>>>> 1a1f0fbc
+		$sql.= ", el.fk_source as origin_id, el.sourcetype as origin";
 		$sql.= " FROM ".MAIN_DB_PREFIX."expedition as e";
 		$sql.= " LEFT JOIN ".MAIN_DB_PREFIX."element_element as el ON el.fk_target = e.rowid AND el.targettype = '".$this->db->escape($this->element)."'";
 		$sql.= ' LEFT JOIN '.MAIN_DB_PREFIX.'c_incoterms as i ON e.fk_incoterms = i.rowid';
@@ -508,7 +499,6 @@
 				$this->ref_ext				= $obj->ref_ext;
 				$this->ref_int				= $obj->ref_int;
 				$this->statut               = $obj->fk_statut;
-				$this->fk_project			= $obj->fk_projet;
 				$this->user_author_id       = $obj->fk_user_author;
 				$this->date_creation        = $this->db->jdate($obj->date_creation);
 				$this->date                 = $this->db->jdate($obj->date_expedition);	// TODO deprecated
@@ -521,12 +511,8 @@
 				$this->tracking_number      = $obj->tracking_number;
 				$this->origin               = ($obj->origin?$obj->origin:'commande'); // For compatibility
 				$this->origin_id            = $obj->origin_id;
-<<<<<<< HEAD
 				$this->billed               = $obj->billed;
-=======
-				$this->billed				= ($obj->fk_statut==2?1:0);
 				$this->fk_project			= $obj->fk_projet;
->>>>>>> 1a1f0fbc
 
 				$this->trueWeight           = $obj->weight;
 				$this->weight_units         = $obj->weight_units;
@@ -2459,7 +2445,7 @@
 				dol_syslog(get_class($this)."::delete ".$errmsg, LOG_ERR);
 				$this->error.=($this->error?', '.$errmsg:$errmsg);
 			}
-			
+
 			$this->db->rollback();
 			return -1*$error;
 		}
