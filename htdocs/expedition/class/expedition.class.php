<?php
/* Copyright (C) 2003-2008	Rodolphe Quiedeville	<rodolphe@quiedeville.org>
 * Copyright (C) 2005-2012	Regis Houssin			<regis.houssin@inodbox.com>
 * Copyright (C) 2007		Franky Van Liedekerke	<franky.van.liedekerke@telenet.be>
 * Copyright (C) 2006-2012	Laurent Destailleur		<eldy@users.sourceforge.net>
 * Copyright (C) 2011-2020	Juanjo Menent			<jmenent@2byte.es>
 * Copyright (C) 2013       Florian Henry		  	<florian.henry@open-concept.pro>
 * Copyright (C) 2014		Cedric GROSS			<c.gross@kreiz-it.fr>
 * Copyright (C) 2014-2015  Marcos García           <marcosgdf@gmail.com>
 * Copyright (C) 2014-2017  Francis Appels          <francis.appels@yahoo.com>
 * Copyright (C) 2015       Claudio Aschieri        <c.aschieri@19.coop>
 * Copyright (C) 2016-2024	Ferran Marcet			<fmarcet@2byte.es>
 * Copyright (C) 2018       Nicolas ZABOURI			<info@inovea-conseil.com>
 * Copyright (C) 2018-2024  Frédéric France         <frederic.france@free.fr>
 * Copyright (C) 2020       Lenin Rivas         	<lenin@leninrivas.com>
 * Copyright (C) 2024		MDW							<mdeweerd@users.noreply.github.com>
 *
 * This program is free software; you can redistribute it and/or modify
 * it under the terms of the GNU General Public License as published by
 * the Free Software Foundation; either version 3 of the License, or
 * (at your option) any later version.
 *
 * This program is distributed in the hope that it will be useful,
 * but WITHOUT ANY WARRANTY; without even the implied warranty of
 * MERCHANTABILITY or FITNESS FOR A PARTICULAR PURPOSE.  See the
 * GNU General Public License for more details.
 *
 * You should have received a copy of the GNU General Public License
 * along with this program.  If not, see <https://www.gnu.org/licenses/>.
 */

/**
 *  \file       htdocs/expedition/class/expedition.class.php
 *  \ingroup    expedition
 *  \brief      File of class managing the shipments
 */

require_once DOL_DOCUMENT_ROOT.'/core/class/commonobject.class.php';
require_once DOL_DOCUMENT_ROOT."/core/class/commonobjectline.class.php";
require_once DOL_DOCUMENT_ROOT.'/core/class/commonincoterm.class.php';
if (isModEnabled("propal")) {
	require_once DOL_DOCUMENT_ROOT.'/comm/propal/class/propal.class.php';
}
if (isModEnabled('order')) {
	require_once DOL_DOCUMENT_ROOT.'/commande/class/commande.class.php';
}
require_once DOL_DOCUMENT_ROOT.'/expedition/class/expeditionlinebatch.class.php';


/**
 *	Class to manage shipments
 */
class Expedition extends CommonObject
{
	use CommonIncoterm;

	/**
	 * @var string ID to identify managed object
	 */
	public $element = "shipping";

	/**
	 * @var string Field with ID of parent key if this field has a parent
	 */
	public $fk_element = "fk_expedition";

	/**
	 * @var string Name of table without prefix where object is stored
	 */
	public $table_element = "expedition";

	/**
	 * @var string    Name of subtable line
	 */
	public $table_element_line = "expeditiondet";

	/**
	 * @var string String with name of icon for myobject. Must be the part after the 'object_' into object_myobject.png
	 */
	public $picto = 'dolly';


	/**
	 * @var array<string,array{type:string,label:string,enabled:int<0,2>|string,position:int,notnull?:int,visible:int,noteditable?:int,default?:string,index?:int,foreignkey?:string,searchall?:int,isameasure?:int,css?:string,csslist?:string,help?:string,showoncombobox?:int,disabled?:int,arrayofkeyval?:array<int,string>,comment?:string}>  Array with all fields and their property. Do not use it as a static var. It may be modified by constructor.
	 */
	public $fields = array();

	/**
	 * @var int ID of user author
	 */
	public $user_author_id;

	/**
	 * @var int ID of user author
	 */
	public $fk_user_author;

	public $socid;

	/**
	 * @var string Customer ref
	 * @deprecated
	 * @see $ref_customer
	 */
	public $ref_client;

	/**
	 * @var string Customer ref
	 */
	public $ref_customer;

	/**
	 * @var int warehouse id
	 */
	public $entrepot_id;

	/**
	 * @var string Tracking number
	 */
	public $tracking_number;

	/**
	 * @var string Tracking url
	 */
	public $tracking_url;
	public $billed;

	/**
	 * @var string name of pdf model
	 */
	public $model_pdf;

	public $trueWeight;
	public $weight_units;
	public $trueWidth;
	public $width_units;
	public $trueHeight;
	public $height_units;
	public $trueDepth;
	public $depth_units;
	// A denormalized value
	public $trueSize;

	public $livraison_id;

	/**
	 * @var double
	 */
	public $multicurrency_subprice;

	public $size_units;

	public $sizeH;

	public $sizeS;

	public $sizeW;

	public $weight;

	/**
	 * @var integer|string Date delivery planned
	 */
	public $date_delivery;

	/**
	 * @deprecated
	 * @see $date_shipping
	 */
	public $date;

	/**
	 * @deprecated
	 * @see $date_shipping
	 */
	public $date_expedition;

	/**
	 * Effective delivery date
	 * @var integer|string
	 */
	public $date_shipping;

	/**
	 * @var integer|string date_creation
	 */
	public $date_creation;

	/**
	 * @var integer|string date_valid
	 */
	public $date_valid;

	public $meths;
	public $listmeths; // List of carriers

	/**
	 * @var int ID of order
	 */
	public $commande_id;

	/**
	 * @var Commande order
	 */
	public $commande;

	/**
	 * @var ExpeditionLigne[] array of shipping lines
	 */
	public $lines = array();

	// Multicurrency
	/**
	 * @var int Currency ID
	 */
	public $fk_multicurrency;

	/**
	 * @var string multicurrency code
	 */
	public $multicurrency_code;
	public $multicurrency_tx;
	public $multicurrency_total_ht;
	public $multicurrency_total_tva;
	public $multicurrency_total_ttc;

	/**
	 * @var int
	 */
	public $signed_status = 0;

	/**
	 * Draft status
	 */
	const STATUS_DRAFT = 0;

	/**
	 * Validated status
	 * -> parcel is ready to be sent
	 * prev status : draft
	 * next status : closed or shipment_in_progress
	 */
	const STATUS_VALIDATED = 1;

	/**
	 * Closed status
	 * -> parcel was received by customer / end of process
	 * prev status : validated or shipment_in_progress
	 *
	 */
	const STATUS_CLOSED = 2;

	/**
	 * Canceled status
	 */
	const STATUS_CANCELED = -1;

	/**
<<<<<<< HEAD
	 * Signed status
	 */
	const STATUS_SIGNED = 3;
=======
	 * Expedition in progress
	 * -> package exit the warehouse and is now
	 *    in the truck or into the hand of the deliverer
	 * prev status : validated
	 * next status : closed
	 */
	const STATUS_SHIPMENT_IN_PROGRESS = 3;

>>>>>>> d0830b31

	/**
	 *	Constructor
	 *
	 *  @param		DoliDB		$db      Database handler
	 */
	public function __construct($db)
	{
		global $conf;

		$this->db = $db;

		$this->ismultientitymanaged = 1;
		$this->isextrafieldmanaged = 1;

		// List of long language codes for status
		$this->labelStatus = array();
		$this->labelStatus[-1] = 'StatusSendingCanceled';
		$this->labelStatus[0]  = 'StatusSendingDraft';
		$this->labelStatus[1]  = 'StatusSendingValidated';
		$this->labelStatus[2]  = 'StatusSendingProcessed';

		// List of short language codes for status
		$this->labelStatusShort = array();
		$this->labelStatusShort[-1] = 'StatusSendingCanceledShort';
		$this->labelStatusShort[0]  = 'StatusSendingDraftShort';
		$this->labelStatusShort[1]  = 'StatusSendingValidatedShort';
		$this->labelStatusShort[2]  = 'StatusSendingProcessedShort';
	}

	/**
	 *	Return next expedition ref
	 *
	 *	@param	Societe		$soc	Thirdparty object
	 *	@return string				Free reference for expedition
	 */
	public function getNextNumRef($soc)
	{
		global $langs, $conf;
		$langs->load("sendings");

		if (getDolGlobalString('EXPEDITION_ADDON_NUMBER')) {
			$mybool = false;

			$file = getDolGlobalString('EXPEDITION_ADDON_NUMBER') . ".php";
			$classname = getDolGlobalString('EXPEDITION_ADDON_NUMBER');

			// Include file with class
			$dirmodels = array_merge(array('/'), (array) $conf->modules_parts['models']);

			foreach ($dirmodels as $reldir) {
				$dir = dol_buildpath($reldir."core/modules/expedition/");

				// Load file with numbering class (if found)
				$mybool = ((bool) @include_once $dir.$file) || $mybool;
			}

			if (!$mybool) {
				dol_print_error(null, "Failed to include file ".$file);
				return '';
			}

			$obj = new $classname();
			$numref = "";
			$numref = $obj->getNextValue($soc, $this);

			if ($numref != "") {
				return $numref;
			} else {
				dol_print_error($this->db, get_class($this)."::getNextNumRef ".$obj->error);
				return "";
			}
		} else {
			print $langs->trans("Error")." ".$langs->trans("Error_EXPEDITION_ADDON_NUMBER_NotDefined");
			return "";
		}
	}

	/**
	 *  Create expedition en base
	 *
	 *  @param	User	$user       Object du user qui cree
	 * 	@param		int		$notrigger	1=Does not execute triggers, 0= execute triggers
	 *  @return int 				Return integer <0 si erreur, id expedition creee si ok
	 */
	public function create($user, $notrigger = 0)
	{
		global $conf, $hookmanager;

		$now = dol_now();

		require_once DOL_DOCUMENT_ROOT.'/product/stock/class/mouvementstock.class.php';
		$error = 0;

		// Clean parameters
		$this->tracking_number = dol_sanitizeFileName($this->tracking_number);
		if (empty($this->fk_project)) {
			$this->fk_project = 0;
		}
		if (empty($this->date_shipping) && !empty($this->date_expedition)) {
			$this->date_shipping = $this->date_expedition;
		}

		$this->user = $user;

		$this->db->begin();

		$sql = "INSERT INTO ".MAIN_DB_PREFIX."expedition (";
		$sql .= "ref";
		$sql .= ", entity";
		$sql .= ", ref_customer";
		$sql .= ", ref_ext";
		$sql .= ", date_creation";
		$sql .= ", fk_user_author";
		$sql .= ", date_expedition";
		$sql .= ", date_delivery";
		$sql .= ", fk_soc";
		$sql .= ", fk_projet";
		$sql .= ", fk_address";
		$sql .= ", fk_shipping_method";
		$sql .= ", tracking_number";
		$sql .= ", weight";
		$sql .= ", size";
		$sql .= ", width";
		$sql .= ", height";
		$sql .= ", weight_units";
		$sql .= ", size_units";
		$sql .= ", note_private";
		$sql .= ", note_public";
		$sql .= ", model_pdf";
		$sql .= ", fk_incoterms, location_incoterms";
		$sql .= ") VALUES (";
		$sql .= "'(PROV)'";
		$sql .= ", ".((int) $conf->entity);
		$sql .= ", ".($this->ref_customer ? "'".$this->db->escape($this->ref_customer)."'" : "null");
		$sql .= ", ".($this->ref_ext ? "'".$this->db->escape($this->ref_ext)."'" : "null");
		$sql .= ", '".$this->db->idate($now)."'";
		$sql .= ", ".((int) $user->id);
		$sql .= ", ".($this->date_shipping > 0 ? "'".$this->db->idate($this->date_shipping)."'" : "null");
		$sql .= ", ".($this->date_delivery > 0 ? "'".$this->db->idate($this->date_delivery)."'" : "null");
		$sql .= ", ".($this->socid > 0 ? ((int) $this->socid) : "null");
		$sql .= ", ".($this->fk_project > 0 ? ((int) $this->fk_project) : "null");
		$sql .= ", ".($this->fk_delivery_address > 0 ? $this->fk_delivery_address : "null");
		$sql .= ", ".($this->shipping_method_id > 0 ? ((int) $this->shipping_method_id) : "null");
		$sql .= ", '".$this->db->escape($this->tracking_number)."'";
		$sql .= ", ".(is_numeric($this->weight) ? $this->weight : 'NULL');
		$sql .= ", ".(is_numeric($this->sizeS) ? $this->sizeS : 'NULL'); // TODO Should use this->trueDepth
		$sql .= ", ".(is_numeric($this->sizeW) ? $this->sizeW : 'NULL'); // TODO Should use this->trueWidth
		$sql .= ", ".(is_numeric($this->sizeH) ? $this->sizeH : 'NULL'); // TODO Should use this->trueHeight
		$sql .= ", ".($this->weight_units != '' ? (int) $this->weight_units : 'NULL');
		$sql .= ", ".($this->size_units != '' ? (int) $this->size_units : 'NULL');
		$sql .= ", ".(!empty($this->note_private) ? "'".$this->db->escape($this->note_private)."'" : "null");
		$sql .= ", ".(!empty($this->note_public) ? "'".$this->db->escape($this->note_public)."'" : "null");
		$sql .= ", ".(!empty($this->model_pdf) ? "'".$this->db->escape($this->model_pdf)."'" : "null");
		$sql .= ", ".(int) $this->fk_incoterms;
		$sql .= ", '".$this->db->escape($this->location_incoterms)."'";
		$sql .= ")";

		dol_syslog(get_class($this)."::create", LOG_DEBUG);
		$resql = $this->db->query($sql);
		if ($resql) {
			$this->id = $this->db->last_insert_id(MAIN_DB_PREFIX."expedition");

			$sql = "UPDATE ".MAIN_DB_PREFIX."expedition";
			$sql .= " SET ref = '(PROV".$this->id.")'";
			$sql .= " WHERE rowid = ".((int) $this->id);

			dol_syslog(get_class($this)."::create", LOG_DEBUG);
			if ($this->db->query($sql)) {
				// Insert of lines
				$num = count($this->lines);
				for ($i = 0; $i < $num; $i++) {
					if (empty($this->lines[$i]->product_type) || getDolGlobalString('STOCK_SUPPORTS_SERVICES') || getDolGlobalString('SHIPMENT_SUPPORTS_SERVICES')) {
						if (!isset($this->lines[$i]->detail_batch)) {	// no batch management
							if ($this->create_line($this->lines[$i]->entrepot_id, $this->lines[$i]->origin_line_id, $this->lines[$i]->qty, $this->lines[$i]->rang, $this->lines[$i]->array_options) <= 0) {
								$error++;
							}
						} else {	// with batch management
							if ($this->create_line_batch($this->lines[$i], $this->lines[$i]->array_options) <= 0) {
								$error++;
							}
						}
					}
				}

				if (!$error && $this->id && $this->origin_id) {
					$ret = $this->add_object_linked();
					if (!$ret) {
						$error++;
					}
				}

				// Actions on extra fields
				if (!$error) {
					$result = $this->insertExtraFields();
					if ($result < 0) {
						$error++;
					}
				}

				if (!$error && !$notrigger) {
					// Call trigger
					$result = $this->call_trigger('SHIPPING_CREATE', $user);
					if ($result < 0) {
						$error++;
					}
					// End call triggers

					if (!$error) {
						$this->db->commit();
						return $this->id;
					} else {
						foreach ($this->errors as $errmsg) {
							dol_syslog(get_class($this)."::create ".$errmsg, LOG_ERR);
							$this->error .= ($this->error ? ', '.$errmsg : $errmsg);
						}
						$this->db->rollback();
						return -1 * $error;
					}
				} else {
					$error++;
					$this->db->rollback();
					return -3;
				}
			} else {
				$error++;
				$this->error = $this->db->lasterror()." - sql=$sql";
				$this->db->rollback();
				return -2;
			}
		} else {
			$error++;
			$this->error = $this->db->error()." - sql=$sql";
			$this->db->rollback();
			return -1;
		}
	}

	// phpcs:disable PEAR.NamingConventions.ValidFunctionName.ScopeNotCamelCaps
	/**
	 * Create a expedition line
	 *
	 * @param 	int		$entrepot_id		Id of warehouse
	 * @param 	int		$origin_line_id		Id of source line
	 * @param 	float	$qty				Quantity
	 * @param 	int		$rang				Rang
	 * @param	array	$array_options		extrafields array
	 * @return	int							Return integer <0 if KO, line_id if OK
	 */
	public function create_line($entrepot_id, $origin_line_id, $qty, $rang = 0, $array_options = [])
	{
		//phpcs:enable
		global $user;

		$expeditionline = new ExpeditionLigne($this->db);
		$expeditionline->fk_expedition = $this->id;
		$expeditionline->entrepot_id = $entrepot_id;
		$expeditionline->fk_elementdet = $origin_line_id;
		$expeditionline->element_type = $this->origin;
		$expeditionline->qty = $qty;
		$expeditionline->rang = $rang;
		$expeditionline->array_options = $array_options;

		if (($lineId = $expeditionline->insert($user)) < 0) {
			$this->errors[] = $expeditionline->error;
		}
		return $lineId;
	}


	// phpcs:disable PEAR.NamingConventions.ValidFunctionName.ScopeNotCamelCaps
	/**
	 * Create the detail of the expedition line. Create 1 record into expeditiondet for each warehouse and n record for each lot in this warehouse into expeditiondet_batch.
	 *
	 * @param 	object		$line_ext			Object with full information of line. $line_ext->detail_batch must be an array of ExpeditionLineBatch
	 * @param	array		$array_options		extrafields array
	 * @return	int								Return integer <0 if KO, >0 if OK
	 */
	public function create_line_batch($line_ext, $array_options = [])
	{
		// phpcs:enable
		$error = 0;
		$stockLocationQty = array(); // associated array with batch qty in stock location

		$tab = $line_ext->detail_batch;
		// create stockLocation Qty array
		foreach ($tab as $detbatch) {
			if (!empty($detbatch->entrepot_id)) {
				if (empty($stockLocationQty[$detbatch->entrepot_id])) {
					$stockLocationQty[$detbatch->entrepot_id] = 0;
				}
				$stockLocationQty[$detbatch->entrepot_id] += $detbatch->qty;
			}
		}
		// create shipment lines
		foreach ($stockLocationQty as $stockLocation => $qty) {
			$line_id = $this->create_line($stockLocation, $line_ext->origin_line_id, $qty, $line_ext->rang, $array_options);
			if ($line_id < 0) {
				$error++;
			} else {
				// create shipment batch lines for stockLocation
				foreach ($tab as $detbatch) {
					if ($detbatch->entrepot_id == $stockLocation) {
						if (!($detbatch->create($line_id) > 0)) {		// Create an ExpeditionLineBatch
							$this->errors = $detbatch->errors;
							$error++;
						}
					}
				}
			}
		}

		if (!$error) {
			return 1;
		} else {
			return -1;
		}
	}

	/**
	 *	Get object and lines from database
	 *
	 *	@param	int		$id       	Id of object to load
	 * 	@param	string	$ref		Ref of object
	 * 	@param	string	$ref_ext	External reference of object
	 * 	@param	string	$notused	Internal reference of other object
	 *	@return int			        >0 if OK, 0 if not found, <0 if KO
	 */
	public function fetch($id, $ref = '', $ref_ext = '', $notused = '')
	{
		global $conf;

		// Check parameters
		if (empty($id) && empty($ref) && empty($ref_ext)) {
			return -1;
		}

		$sql = "SELECT e.rowid, e.entity, e.ref, e.fk_soc as socid, e.date_creation, e.ref_customer, e.ref_ext, e.fk_user_author, e.fk_statut, e.fk_projet as fk_project, e.billed";
		$sql .= ", e.date_valid";
		$sql .= ", e.weight, e.weight_units, e.size, e.size_units, e.width, e.height";
		$sql .= ", e.date_expedition as date_expedition, e.model_pdf, e.fk_address, e.date_delivery";
		$sql .= ", e.fk_shipping_method, e.tracking_number";
		$sql .= ", e.note_private, e.note_public";
		$sql .= ', e.fk_incoterms, e.location_incoterms';
		$sql .= ', e.signed_status';
		$sql .= ', i.libelle as label_incoterms';
		$sql .= ', s.libelle as shipping_method';
		$sql .= ", el.fk_source as origin_id, el.sourcetype as origin_type";
		$sql .= " FROM ".MAIN_DB_PREFIX."expedition as e";
		$sql .= " LEFT JOIN ".MAIN_DB_PREFIX."element_element as el ON el.fk_target = e.rowid AND el.targettype = '".$this->db->escape($this->element)."'";
		$sql .= ' LEFT JOIN '.MAIN_DB_PREFIX.'c_incoterms as i ON e.fk_incoterms = i.rowid';
		$sql .= ' LEFT JOIN '.MAIN_DB_PREFIX.'c_shipment_mode as s ON e.fk_shipping_method = s.rowid';
		$sql .= " WHERE e.entity IN (".getEntity('expedition').")";
		if ($id) {
			$sql .= " AND e.rowid = ".((int) $id);
		}
		if ($ref) {
			$sql .= " AND e.ref='".$this->db->escape($ref)."'";
		}
		if ($ref_ext) {
			$sql .= " AND e.ref_ext='".$this->db->escape($ref_ext)."'";
		}

		dol_syslog(get_class($this)."::fetch", LOG_DEBUG);
		$result = $this->db->query($sql);
		if ($result) {
			if ($this->db->num_rows($result)) {
				$obj = $this->db->fetch_object($result);

				$this->id                   = $obj->rowid;
				$this->entity               = $obj->entity;
				$this->ref                  = $obj->ref;
				$this->socid                = $obj->socid;
				$this->ref_customer = $obj->ref_customer;
				$this->ref_ext		    = $obj->ref_ext;
				$this->status               = $obj->fk_statut;
				$this->statut               = $this->status; // Deprecated
				$this->user_author_id       = $obj->fk_user_author;
				$this->fk_user_author       = $obj->fk_user_author;
				$this->date_creation        = $this->db->jdate($obj->date_creation);
				$this->date_valid = $this->db->jdate($obj->date_valid);
				$this->date                 = $this->db->jdate($obj->date_expedition); // TODO deprecated
				$this->date_expedition      = $this->db->jdate($obj->date_expedition); // TODO deprecated
				$this->date_shipping        = $this->db->jdate($obj->date_expedition); // Date real
				$this->date_delivery        = $this->db->jdate($obj->date_delivery); // Date planned
				$this->fk_delivery_address  = $obj->fk_address;
				$this->model_pdf            = $obj->model_pdf;
				$this->shipping_method_id   = $obj->fk_shipping_method;
				$this->shipping_method = $obj->shipping_method;
				$this->tracking_number      = $obj->tracking_number;
				$this->origin               = ($obj->origin_type ? $obj->origin_type : 'commande'); // For compatibility
				$this->origin_type          = ($obj->origin_type ? $obj->origin_type : 'commande');
				$this->origin_id            = $obj->origin_id;
				$this->billed               = $obj->billed;
				$this->fk_project = $obj->fk_project;
				$this->signed_status        = $obj->signed_status;
				$this->trueWeight           = $obj->weight;
				$this->weight_units         = $obj->weight_units;

				$this->trueWidth            = $obj->width;
				$this->width_units          = $obj->size_units;
				$this->trueHeight           = $obj->height;
				$this->height_units         = $obj->size_units;
				$this->trueDepth            = $obj->size;
				$this->depth_units          = $obj->size_units;

				$this->note_public          = $obj->note_public;
				$this->note_private         = $obj->note_private;

				// A denormalized value
				$this->trueSize             = $obj->size."x".$obj->width."x".$obj->height;
				$this->size_units           = $obj->size_units;

				//Incoterms
				$this->fk_incoterms         = $obj->fk_incoterms;
				$this->location_incoterms   = $obj->location_incoterms;
				$this->label_incoterms      = $obj->label_incoterms;

				$this->db->free($result);

				// Tracking url
				$this->getUrlTrackingStatus($obj->tracking_number);

				// Thirdparty
				$result = $this->fetch_thirdparty(); // TODO Remove this

				// Retrieve extrafields
				$this->fetch_optionals();

				// Fix Get multicurrency param for transmitted
				if (isModEnabled('multicurrency')) {
					if (!empty($this->multicurrency_code)) {
						$this->multicurrency_code = $this->thirdparty->multicurrency_code;
					}
					if (getDolGlobalString('MULTICURRENCY_USE_ORIGIN_TX') && !empty($this->thirdparty->multicurrency_tx)) {
						$this->multicurrency_tx = $this->thirdparty->multicurrency_tx;
					}
				}

				/*
				 * Lines
				 */
				$result = $this->fetch_lines();
				if ($result < 0) {
					return -3;
				}

				return 1;
			} else {
				dol_syslog(get_class($this).'::Fetch no expedition found', LOG_ERR);
				$this->error = 'Shipment with id '.$id.' not found';
				return 0;
			}
		} else {
			$this->error = $this->db->error();
			return -1;
		}
	}

	/**
	 *  Validate object and update stock if option enabled
	 *
	 *  @param      User		$user       Object user that validate
	 *  @param		int			$notrigger	1=Does not execute triggers, 0= execute triggers
	 *  @return     int						Return integer <0 if OK, >0 if KO
	 */
	public function valid($user, $notrigger = 0)
	{
		global $conf;

		require_once DOL_DOCUMENT_ROOT.'/core/lib/files.lib.php';

		dol_syslog(get_class($this)."::valid");

		// Protection
		if ($this->status) {
			dol_syslog(get_class($this)."::valid not in draft status", LOG_WARNING);
			return 0;
		}

		if (!((!getDolGlobalString('MAIN_USE_ADVANCED_PERMS') && $user->hasRight('expedition', 'creer'))
		|| (getDolGlobalString('MAIN_USE_ADVANCED_PERMS') && $user->hasRight('expedition', 'shipping_advance', 'validate')))) {
			$this->error = 'Permission denied';
			dol_syslog(get_class($this)."::valid ".$this->error, LOG_ERR);
			return -1;
		}

		$this->db->begin();

		$error = 0;

		// Define new ref
		$soc = new Societe($this->db);
		$soc->fetch($this->socid);

		// Class of company linked to order
		$result = $soc->setAsCustomer();

		// Define new ref
		if (!$error && (preg_match('/^[\(]?PROV/i', $this->ref) || empty($this->ref))) { // empty should not happened, but when it occurs, the test save life
			$numref = $this->getNextNumRef($soc);
		} elseif (!empty($this->ref)) {
			$numref = $this->ref;
		} else {
			$numref = "EXP".$this->id;
		}
		$this->newref = dol_sanitizeFileName($numref);

		$now = dol_now();

		// Validate
		$sql = "UPDATE ".MAIN_DB_PREFIX."expedition SET";
		$sql .= " ref='".$this->db->escape($numref)."'";
		$sql .= ", fk_statut = 1";
		$sql .= ", date_valid = '".$this->db->idate($now)."'";
		$sql .= ", fk_user_valid = ".$user->id;
		$sql .= " WHERE rowid = ".((int) $this->id);

		dol_syslog(get_class($this)."::valid update expedition", LOG_DEBUG);
		$resql = $this->db->query($sql);
		if (!$resql) {
			$this->error = $this->db->lasterror();
			$error++;
		}

		// If stock increment is done on sending (recommended choice)
		if (!$error && isModEnabled('stock') && getDolGlobalString('STOCK_CALCULATE_ON_SHIPMENT')) {
			$result = $this->manageStockMvtOnEvt($user, "ShipmentValidatedInDolibarr");
			if ($result < 0) {
				return -2;
			}
		}

		// Change status of order to "shipment in process"
		$ret = $this->setStatut(Commande::STATUS_SHIPMENTONPROCESS, $this->origin_id, $this->origin);
		if (!$ret) {
			$error++;
		}

		if (!$error && !$notrigger) {
			// Call trigger
			$result = $this->call_trigger('SHIPPING_VALIDATE', $user);
			if ($result < 0) {
				$error++;
			}
			// End call triggers
		}

		if (!$error) {
			$this->oldref = $this->ref;

			// Rename directory if dir was a temporary ref
			if (preg_match('/^[\(]?PROV/i', $this->ref)) {
				// Now we rename also files into index
				$sql = 'UPDATE '.MAIN_DB_PREFIX."ecm_files set filename = CONCAT('".$this->db->escape($this->newref)."', SUBSTR(filename, ".(strlen($this->ref) + 1).")), filepath = 'expedition/sending/".$this->db->escape($this->newref)."'";
				$sql .= " WHERE filename LIKE '".$this->db->escape($this->ref)."%' AND filepath = 'expedition/sending/".$this->db->escape($this->ref)."' and entity = ".((int) $conf->entity);
				$resql = $this->db->query($sql);
				if (!$resql) {
					$error++;
					$this->error = $this->db->lasterror();
				}
				$sql = 'UPDATE '.MAIN_DB_PREFIX."ecm_files set filepath = 'expedition/sending/".$this->db->escape($this->newref)."'";
				$sql .= " WHERE filepath = 'expedition/sending/".$this->db->escape($this->ref)."' and entity = ".$conf->entity;
				$resql = $this->db->query($sql);
				if (!$resql) {
					$error++;
					$this->error = $this->db->lasterror();
				}

				// We rename directory ($this->ref = old ref, $num = new ref) in order not to lose the attachments
				$oldref = dol_sanitizeFileName($this->ref);
				$newref = dol_sanitizeFileName($numref);
				$dirsource = $conf->expedition->dir_output.'/sending/'.$oldref;
				$dirdest = $conf->expedition->dir_output.'/sending/'.$newref;
				if (!$error && file_exists($dirsource)) {
					dol_syslog(get_class($this)."::valid rename dir ".$dirsource." into ".$dirdest);

					if (@rename($dirsource, $dirdest)) {
						dol_syslog("Rename ok");
						// Rename docs starting with $oldref with $newref
						$listoffiles = dol_dir_list($conf->expedition->dir_output.'/sending/'.$newref, 'files', 1, '^'.preg_quote($oldref, '/'));
						foreach ($listoffiles as $fileentry) {
							$dirsource = $fileentry['name'];
							$dirdest = preg_replace('/^'.preg_quote($oldref, '/').'/', $newref, $dirsource);
							$dirsource = $fileentry['path'].'/'.$dirsource;
							$dirdest = $fileentry['path'].'/'.$dirdest;
							@rename($dirsource, $dirdest);
						}
					}
				}
			}
		}

		// Set new ref and current status
		if (!$error) {
			$this->ref = $numref;
			$this->statut = self::STATUS_VALIDATED;
			$this->status = self::STATUS_VALIDATED;
		}

		if (!$error) {
			$this->db->commit();
			return 1;
		} else {
			$this->db->rollback();
			return -1 * $error;
		}
	}


	// phpcs:disable PEAR.NamingConventions.ValidFunctionName.ScopeNotCamelCaps
	/**
	 *	Create a delivery receipt from a shipment
	 *
	 *	@param	User	$user       User
	 *  @return int  				Return integer <0 if KO, >=0 if OK
	 */
	public function create_delivery($user)
	{
		// phpcs:enable
		global $conf;

		if (getDolGlobalInt('MAIN_SUBMODULE_DELIVERY')) {
			if ($this->statut == self::STATUS_VALIDATED || $this->statut == self::STATUS_CLOSED) {
				// Expedition validee
				include_once DOL_DOCUMENT_ROOT.'/delivery/class/delivery.class.php';
				$delivery = new Delivery($this->db);
				$result = $delivery->create_from_sending($user, $this->id);
				if ($result > 0) {
					return $result;
				} else {
					$this->error = $delivery->error;
					return $result;
				}
			} else {
				return 0;
			}
		} else {
			return 0;
		}
	}

	/**
	 * Add an expedition line.
	 * If STOCK_WAREHOUSE_NOT_REQUIRED_FOR_SHIPMENTS is set, you can add a shipment line, with no stock source defined
	 * If STOCK_MUST_BE_ENOUGH_FOR_SHIPMENT is not set, you can add a shipment line, even if not enough into stock
	 * Note: For product that need a batch number, you must use addline_batch()
	 *
	 * @param 	int		$entrepot_id		Id of warehouse
	 * @param 	int		$id					Id of source line (order line)
	 * @param 	float	$qty				Quantity
	 * @param	array	$array_options		extrafields array
	 * @return	int							Return integer <0 if KO, >0 if OK
	 */
	public function addline($entrepot_id, $id, $qty, $array_options = [])
	{
		global $conf, $langs;

		$num = count($this->lines);
		$line = new ExpeditionLigne($this->db);

		$line->entrepot_id = $entrepot_id;
		$line->origin_line_id = $id;
		$line->fk_elementdet = $id;
		$line->element_type = 'order';
		$line->qty = $qty;

		$orderline = new OrderLine($this->db);
		$orderline->fetch($id);

		// Copy the rang of the order line to the expedition line
		$line->rang = $orderline->rang;
		$line->product_type = $orderline->product_type;

		if (isModEnabled('stock') && !empty($orderline->fk_product)) {
			$fk_product = $orderline->fk_product;

			if (!($entrepot_id > 0) && !getDolGlobalString('STOCK_WAREHOUSE_NOT_REQUIRED_FOR_SHIPMENTS') && !(getDolGlobalString('SHIPMENT_SUPPORTS_SERVICES') && $line->product_type == Product::TYPE_SERVICE)) {
				$langs->load("errors");
				$this->error = $langs->trans("ErrorWarehouseRequiredIntoShipmentLine");
				return -1;
			}

			if (getDolGlobalString('STOCK_MUST_BE_ENOUGH_FOR_SHIPMENT')) {
				$product = new Product($this->db);
				$product->fetch($fk_product);

				// Check must be done for stock of product into warehouse if $entrepot_id defined
				if ($entrepot_id > 0) {
					$product->load_stock('warehouseopen');
					$product_stock = $product->stock_warehouse[$entrepot_id]->real;
				} else {
					$product_stock = $product->stock_reel;
				}

				$product_type = $product->type;
				if ($product_type == 0 || getDolGlobalString('STOCK_SUPPORTS_SERVICES')) {
					$isavirtualproduct = ($product->hasFatherOrChild(1) > 0);
					// The product is qualified for a check of quantity (must be enough in stock to be added into shipment).
					if (!$isavirtualproduct || !getDolGlobalString('PRODUIT_SOUSPRODUITS') || ($isavirtualproduct && !getDolGlobalString('STOCK_EXCLUDE_VIRTUAL_PRODUCTS'))) {  // If STOCK_EXCLUDE_VIRTUAL_PRODUCTS is set, we do not manage stock for kits/virtual products.
						if ($product_stock < $qty) {
							$langs->load("errors");
							$this->error = $langs->trans('ErrorStockIsNotEnoughToAddProductOnShipment', $product->ref);
							$this->errorhidden = 'ErrorStockIsNotEnoughToAddProductOnShipment';

							$this->db->rollback();
							return -3;
						}
					}
				}
			}
		}

		// If product need a batch number, we should not have called this function but addline_batch instead.
		// If this happen, we may have a bug in card.php page
		if (isModEnabled('productbatch') && !empty($orderline->fk_product) && !empty($orderline->product_tobatch)) {
			$this->error = 'ADDLINE_WAS_CALLED_INSTEAD_OF_ADDLINEBATCH '.$orderline->id.' '.$orderline->fk_product;	//
			return -4;
		}

		// extrafields
		if (!getDolGlobalString('MAIN_EXTRAFIELDS_DISABLED') && is_array($array_options) && count($array_options) > 0) { // For avoid conflicts if trigger used
			$line->array_options = $array_options;
		}

		$this->lines[$num] = $line;

		return 1;
	}

	// phpcs:disable PEAR.NamingConventions.ValidFunctionName.ScopeNotCamelCaps
	/**
	 * Add a shipment line with batch record
	 *
	 * @param 	array		$dbatch		Array of value (key 'detail' -> Array, key 'qty' total quantity for line, key ix_l : original line index)
	 * @param	array		$array_options		extrafields array
	 * @return	int						Return integer <0 if KO, >0 if OK
	 */
	public function addline_batch($dbatch, $array_options = [])
	{
		// phpcs:enable
		global $conf, $langs;

		$num = count($this->lines);
		if ($dbatch['qty'] > 0 || ($dbatch['qty'] == 0 && getDolGlobalString('SHIPMENT_GETS_ALL_ORDER_PRODUCTS'))) {
			$line = new ExpeditionLigne($this->db);
			$tab = array();
			foreach ($dbatch['detail'] as $key => $value) {
				if ($value['q'] > 0 || ($value['q'] == 0 && getDolGlobalString('SHIPMENT_GETS_ALL_ORDER_PRODUCTS'))) {
					// $value['q']=qty to move
					// $value['id_batch']=id into llx_product_batch of record to move
					//var_dump($value);

					$linebatch = new ExpeditionLineBatch($this->db);
					$ret = $linebatch->fetchFromStock($value['id_batch']); // load serial, sellby, eatby
					if ($ret < 0) {
						$this->setErrorsFromObject($linebatch);
						return -1;
					}
					$linebatch->qty = $value['q'];
					if ($linebatch->qty == 0 && getDolGlobalString('SHIPMENT_GETS_ALL_ORDER_PRODUCTS')) {
						$linebatch->batch = null;
					}
					$tab[] = $linebatch;

					if (getDolGlobalString("STOCK_MUST_BE_ENOUGH_FOR_SHIPMENT", '0')) {
						require_once DOL_DOCUMENT_ROOT.'/product/class/productbatch.class.php';
						$prod_batch = new Productbatch($this->db);
						$prod_batch->fetch($value['id_batch']);

						if ($prod_batch->qty < $linebatch->qty) {
							$langs->load("errors");
							$this->errors[] = $langs->trans('ErrorStockIsNotEnoughToAddProductOnShipment', $prod_batch->fk_product);
							dol_syslog(get_class($this)."::addline_batch error=Product ".$prod_batch->batch.": ".$this->errorsToString(), LOG_ERR);
							$this->db->rollback();
							return -1;
						}
					}

					//var_dump($linebatch);
				}
			}
			$line->entrepot_id = $linebatch->entrepot_id;
			$line->origin_line_id = $dbatch['ix_l']; // deprecated
			$line->fk_elementdet = $dbatch['ix_l'];
			$line->qty = $dbatch['qty'];
			$line->detail_batch = $tab;

			// extrafields
			if (!getDolGlobalString('MAIN_EXTRAFIELDS_DISABLED') && is_array($array_options) && count($array_options) > 0) { // For avoid conflicts if trigger used
				$line->array_options = $array_options;
			}

			//var_dump($line);
			$this->lines[$num] = $line;
			return 1;
		}
		return 0;
	}

	/**
	 *  Update database
	 *
	 *  @param	User	$user        	User that modify
	 *  @param  int		$notrigger	    0=launch triggers after, 1=disable triggers
	 *  @return int 			       	Return integer <0 if KO, >0 if OK
	 */
	public function update($user = null, $notrigger = 0)
	{
		global $conf;
		$error = 0;

		// Clean parameters

		if (isset($this->ref)) {
			$this->ref = trim($this->ref);
		}
		if (isset($this->entity)) {
			$this->entity = (int) $this->entity;
		}
		if (isset($this->ref_customer)) {
			$this->ref_customer = trim($this->ref_customer);
		}
		if (isset($this->socid)) {
			$this->socid = (int) $this->socid;
		}
		if (isset($this->fk_user_author)) {
			$this->fk_user_author = (int) $this->fk_user_author;
		}
		if (isset($this->fk_user_valid)) {
			$this->fk_user_valid = (int) $this->fk_user_valid;
		}
		if (isset($this->fk_delivery_address)) {
			$this->fk_delivery_address = (int) $this->fk_delivery_address;
		}
		if (isset($this->shipping_method_id)) {
			$this->shipping_method_id = (int) $this->shipping_method_id;
		}
		if (isset($this->tracking_number)) {
			$this->tracking_number = trim($this->tracking_number);
		}
		if (isset($this->statut)) {
			$this->statut = (int) $this->statut;
		}
		if (isset($this->trueDepth)) {
			$this->trueDepth = trim($this->trueDepth);
		}
		if (isset($this->trueWidth)) {
			$this->trueWidth = trim($this->trueWidth);
		}
		if (isset($this->trueHeight)) {
			$this->trueHeight = trim($this->trueHeight);
		}
		if (isset($this->size_units)) {
			$this->size_units = trim($this->size_units);
		}
		if (isset($this->weight_units)) {
			$this->weight_units = trim($this->weight_units);
		}
		if (isset($this->trueWeight)) {
			$this->weight = trim((string) $this->trueWeight);
		}
		if (isset($this->note_private)) {
			$this->note_private = trim($this->note_private);
		}
		if (isset($this->note_public)) {
			$this->note_public = trim($this->note_public);
		}
		if (isset($this->model_pdf)) {
			$this->model_pdf = trim($this->model_pdf);
		}

		// Check parameters
		// Put here code to add control on parameters values

		// Update request
		$sql = "UPDATE ".MAIN_DB_PREFIX."expedition SET";
		$sql .= " ref=".(isset($this->ref) ? "'".$this->db->escape($this->ref)."'" : "null").",";
		$sql .= " ref_ext=".(isset($this->ref_ext) ? "'".$this->db->escape($this->ref_ext)."'" : "null").",";
		$sql .= " ref_customer=".(isset($this->ref_customer) ? "'".$this->db->escape($this->ref_customer)."'" : "null").",";
		$sql .= " fk_soc=".(isset($this->socid) ? $this->socid : "null").",";
		$sql .= " date_creation=".(dol_strlen($this->date_creation) != 0 ? "'".$this->db->idate($this->date_creation)."'" : 'null').",";
		$sql .= " fk_user_author=".(isset($this->fk_user_author) ? $this->fk_user_author : "null").",";
		$sql .= " date_valid=".(dol_strlen($this->date_valid) != 0 ? "'".$this->db->idate($this->date_valid)."'" : 'null').",";
		$sql .= " fk_user_valid=".(isset($this->fk_user_valid) ? $this->fk_user_valid : "null").",";
		$sql .= " date_expedition=".(dol_strlen($this->date_expedition) != 0 ? "'".$this->db->idate($this->date_expedition)."'" : 'null').",";
		$sql .= " date_delivery=".(dol_strlen($this->date_delivery) != 0 ? "'".$this->db->idate($this->date_delivery)."'" : 'null').",";
		$sql .= " fk_address=".(isset($this->fk_delivery_address) ? $this->fk_delivery_address : "null").",";
		$sql .= " fk_shipping_method=".((isset($this->shipping_method_id) && $this->shipping_method_id > 0) ? $this->shipping_method_id : "null").",";
		$sql .= " tracking_number=".(isset($this->tracking_number) ? "'".$this->db->escape($this->tracking_number)."'" : "null").",";
		$sql .= " fk_statut=".(isset($this->statut) ? $this->statut : "null").",";
		$sql .= " fk_projet=".(isset($this->fk_project) ? $this->fk_project : "null").",";
		$sql .= " height=".(($this->trueHeight != '') ? $this->trueHeight : "null").",";
		$sql .= " width=".(($this->trueWidth != '') ? $this->trueWidth : "null").",";
		$sql .= " size_units=".(isset($this->size_units) ? $this->size_units : "null").",";
		$sql .= " size=".(($this->trueDepth != '') ? $this->trueDepth : "null").",";
		$sql .= " weight_units=".(isset($this->weight_units) ? $this->weight_units : "null").",";
		$sql .= " weight=".(($this->trueWeight != '') ? $this->trueWeight : "null").",";
		$sql .= " note_private=".(isset($this->note_private) ? "'".$this->db->escape($this->note_private)."'" : "null").",";
		$sql .= " note_public=".(isset($this->note_public) ? "'".$this->db->escape($this->note_public)."'" : "null").",";
		$sql .= " model_pdf=".(isset($this->model_pdf) ? "'".$this->db->escape($this->model_pdf)."'" : "null").",";
		$sql .= " entity=".$conf->entity;
		$sql .= " WHERE rowid=".((int) $this->id);

		$this->db->begin();

		dol_syslog(get_class($this)."::update", LOG_DEBUG);
		$resql = $this->db->query($sql);
		if (!$resql) {
			$error++;
			$this->errors[] = "Error ".$this->db->lasterror();
		}

		if (!$error && !$notrigger) {
			// Call trigger
			$result = $this->call_trigger('SHIPPING_MODIFY', $user);
			if ($result < 0) {
				$error++;
			}
			// End call triggers
		}

		// Commit or rollback
		if ($error) {
			foreach ($this->errors as $errmsg) {
				dol_syslog(get_class($this)."::update ".$errmsg, LOG_ERR);
				$this->error .= ($this->error ? ', '.$errmsg : $errmsg);
			}
			$this->db->rollback();
			return -1 * $error;
		} else {
			$this->db->commit();
			return 1;
		}
	}


	/**
	 * 	Cancel shipment.
	 *
	 *  @param  int  $notrigger 			Disable triggers
	 *  @param  bool $also_update_stock  	true if the stock should be increased back (false by default)
	 * 	@return	int							>0 if OK, 0 if deletion done but failed to delete files, <0 if KO
	 */
	public function cancel($notrigger = 0, $also_update_stock = false)
	{
		global $conf, $langs, $user;

		require_once DOL_DOCUMENT_ROOT.'/core/lib/files.lib.php';

		$error = 0;
		$this->error = '';

		$this->db->begin();

		// Add a protection to refuse deleting if shipment has at least one delivery
		$this->fetchObjectLinked($this->id, 'shipping', 0, 'delivery'); // Get deliveries linked to this shipment
		if (count($this->linkedObjectsIds) > 0) {
			$this->error = 'ErrorThereIsSomeDeliveries';
			$error++;
		}

		if (!$error && !$notrigger) {
			// Call trigger
			$result = $this->call_trigger('SHIPPING_CANCEL', $user);
			if ($result < 0) {
				$error++;
			}
			// End call triggers
		}

		// Stock control
		if (!$error && isModEnabled('stock') &&
			((getDolGlobalString('STOCK_CALCULATE_ON_SHIPMENT') && $this->statut > self::STATUS_DRAFT) ||
				(getDolGlobalString('STOCK_CALCULATE_ON_SHIPMENT_CLOSE') && $this->statut == self::STATUS_CLOSED && $also_update_stock))) {
			require_once DOL_DOCUMENT_ROOT."/product/stock/class/mouvementstock.class.php";

			$langs->load("agenda");

			// Loop on each product line to add a stock movement and delete features
			$sql = "SELECT cd.fk_product, cd.subprice, ed.qty, ed.fk_entrepot, ed.rowid as expeditiondet_id";
			$sql .= " FROM ".MAIN_DB_PREFIX."commandedet as cd,";
			$sql .= " ".MAIN_DB_PREFIX."expeditiondet as ed";
			$sql .= " WHERE ed.fk_expedition = ".((int) $this->id);
			$sql .= " AND cd.rowid = ed.fk_elementdet";

			dol_syslog(get_class($this)."::delete select details", LOG_DEBUG);
			$resql = $this->db->query($sql);
			if ($resql) {
				$cpt = $this->db->num_rows($resql);

				$shipmentlinebatch = new ExpeditionLineBatch($this->db);

				for ($i = 0; $i < $cpt; $i++) {
					dol_syslog(get_class($this)."::delete movement index ".$i);
					$obj = $this->db->fetch_object($resql);

					$mouvS = new MouvementStock($this->db);
					// we do not log origin because it will be deleted
					$mouvS->origin = '';
					// get lot/serial
					$lotArray = null;
					if (isModEnabled('productbatch')) {
						$lotArray = $shipmentlinebatch->fetchAll($obj->expeditiondet_id);
						if (!is_array($lotArray)) {
							$error++;
							$this->errors[] = "Error ".$this->db->lasterror();
						}
					}

					if (empty($lotArray)) {
						// no lot/serial
						// We increment stock of product (and sub-products)
						// We use warehouse selected for each line
						$result = $mouvS->reception($user, $obj->fk_product, $obj->fk_entrepot, $obj->qty, 0, $langs->trans("ShipmentCanceledInDolibarr", $this->ref)); // Price is set to 0, because we don't want to see WAP changed
						if ($result < 0) {
							$error++;
							$this->errors = array_merge($this->errors, $mouvS->errors);
							break;
						}
					} else {
						// We increment stock of batches
						// We use warehouse selected for each line
						foreach ($lotArray as $lot) {
							$result = $mouvS->reception($user, $obj->fk_product, $obj->fk_entrepot, $lot->qty, 0, $langs->trans("ShipmentCanceledInDolibarr", $this->ref), $lot->eatby, $lot->sellby, $lot->batch); // Price is set to 0, because we don't want to see WAP changed
							if ($result < 0) {
								$error++;
								$this->errors = array_merge($this->errors, $mouvS->errors);
								break;
							}
						}
						if ($error) {
							break; // break for loop in case of error
						}
					}
				}
			} else {
				$error++;
				$this->errors[] = "Error ".$this->db->lasterror();
			}
		}

		// delete batch expedition line
		if (!$error && isModEnabled('productbatch')) {
			$shipmentlinebatch = new ExpeditionLineBatch($this->db);
			if ($shipmentlinebatch->deleteFromShipment($this->id) < 0) {
				$error++;
				$this->errors[] = "Error ".$this->db->lasterror();
			}
		}


		if (!$error) {
			$sql = "DELETE FROM ".MAIN_DB_PREFIX."expeditiondet";
			$sql .= " WHERE fk_expedition = ".((int) $this->id);

			if ($this->db->query($sql)) {
				// Delete linked object
				$res = $this->deleteObjectLinked();
				if ($res < 0) {
					$error++;
				}

				// No delete expedition
				if (!$error) {
					$sql = "SELECT rowid FROM ".MAIN_DB_PREFIX."expedition";
					$sql .= " WHERE rowid = ".((int) $this->id);

					if ($this->db->query($sql)) {
						if (!empty($this->origin) && $this->origin_id > 0) {
							$this->fetch_origin();
							if ($this->origin_object->statut == Commande::STATUS_SHIPMENTONPROCESS) {     // If order source of shipment is "shipment in progress"
								// Check if there is no more shipment. If not, we can move back status of order to "validated" instead of "shipment in progress"
								$this->origin_object->loadExpeditions();
								//var_dump($this->$origin->expeditions);exit;
								if (count($this->origin_object->expeditions) <= 0) {
									$this->origin_object->setStatut(Commande::STATUS_VALIDATED);
								}
							}
						}

						if (!$error) {
							$this->db->commit();

							// We delete PDFs
							$ref = dol_sanitizeFileName($this->ref);
							if (!empty($conf->expedition->dir_output)) {
								$dir = $conf->expedition->dir_output.'/sending/'.$ref;
								$file = $dir.'/'.$ref.'.pdf';
								if (file_exists($file)) {
									if (!dol_delete_file($file)) {
										return 0;
									}
								}
								if (file_exists($dir)) {
									if (!dol_delete_dir_recursive($dir)) {
										$this->error = $langs->trans("ErrorCanNotDeleteDir", $dir);
										return 0;
									}
								}
							}

							return 1;
						} else {
							$this->db->rollback();
							return -1;
						}
					} else {
						$this->error = $this->db->lasterror()." - sql=$sql";
						$this->db->rollback();
						return -3;
					}
				} else {
					$this->error = $this->db->lasterror()." - sql=$sql";
					$this->db->rollback();
					return -2;
				}//*/
			} else {
				$this->error = $this->db->lasterror()." - sql=$sql";
				$this->db->rollback();
				return -1;
			}
		} else {
			$this->db->rollback();
			return -1;
		}
	}

	/**
	 * 	Delete shipment.
	 * 	Warning, do not delete a shipment if a delivery is linked to (with table llx_element_element)
	 *
	 *  @param	User	$user					User making the deletion
	 *  @param  int  	$notrigger 				Disable triggers
	 *  @param  bool 	$also_update_stock  	true if the stock should be increased back (false by default)
	 * 	@return	int								>0 if OK, 0 if deletion done but failed to delete files, <0 if KO
	 */
	public function delete($user = null, $notrigger = 0, $also_update_stock = false)
	{
		global $conf, $langs;

		if (empty($user)) {
			global $user;
		}

		require_once DOL_DOCUMENT_ROOT.'/core/lib/files.lib.php';

		$error = 0;
		$this->error = '';

		$this->db->begin();

		// Add a protection to refuse deleting if shipment has at least one delivery
		$this->fetchObjectLinked($this->id, 'shipping', 0, 'delivery'); // Get deliveries linked to this shipment
		if (count($this->linkedObjectsIds) > 0) {
			$this->error = 'ErrorThereIsSomeDeliveries';
			$error++;
		}

		if (!$error && !$notrigger) {
			// Call trigger
			$result = $this->call_trigger('SHIPPING_DELETE', $user);
			if ($result < 0) {
				$error++;
			}
			// End call triggers
		}

		// Stock control
		if (!$error && isModEnabled('stock') &&
			((getDolGlobalString('STOCK_CALCULATE_ON_SHIPMENT') && $this->statut > self::STATUS_DRAFT) ||
				(getDolGlobalString('STOCK_CALCULATE_ON_SHIPMENT_CLOSE') && $this->statut == self::STATUS_CLOSED && $also_update_stock))) {
			require_once DOL_DOCUMENT_ROOT."/product/stock/class/mouvementstock.class.php";

			$langs->load("agenda");

			// we try deletion of batch line even if module batch not enabled in case of the module were enabled and disabled previously
			$shipmentlinebatch = new ExpeditionLineBatch($this->db);

			// Loop on each product line to add a stock movement
			$sql = "SELECT cd.fk_product, cd.subprice, ed.qty, ed.fk_entrepot, ed.rowid as expeditiondet_id";
			$sql .= " FROM ".MAIN_DB_PREFIX."commandedet as cd,";
			$sql .= " ".MAIN_DB_PREFIX."expeditiondet as ed";
			$sql .= " WHERE ed.fk_expedition = ".((int) $this->id);
			$sql .= " AND cd.rowid = ed.fk_elementdet";

			dol_syslog(get_class($this)."::delete select details", LOG_DEBUG);
			$resql = $this->db->query($sql);
			if ($resql) {
				$cpt = $this->db->num_rows($resql);
				for ($i = 0; $i < $cpt; $i++) {
					dol_syslog(get_class($this)."::delete movement index ".$i);
					$obj = $this->db->fetch_object($resql);

					$mouvS = new MouvementStock($this->db);
					// we do not log origin because it will be deleted
					$mouvS->origin = '';
					// get lot/serial
					$lotArray = $shipmentlinebatch->fetchAll($obj->expeditiondet_id);
					if (!is_array($lotArray)) {
						$error++;
						$this->errors[] = "Error ".$this->db->lasterror();
					}
					if (empty($lotArray)) {
						// no lot/serial
						// We increment stock of product (and sub-products)
						// We use warehouse selected for each line
						$result = $mouvS->reception($user, $obj->fk_product, $obj->fk_entrepot, $obj->qty, 0, $langs->trans("ShipmentDeletedInDolibarr", $this->ref)); // Price is set to 0, because we don't want to see WAP changed
						if ($result < 0) {
							$error++;
							$this->errors = array_merge($this->errors, $mouvS->errors);
							break;
						}
					} else {
						// We increment stock of batches
						// We use warehouse selected for each line
						foreach ($lotArray as $lot) {
							$result = $mouvS->reception($user, $obj->fk_product, $obj->fk_entrepot, $lot->qty, 0, $langs->trans("ShipmentDeletedInDolibarr", $this->ref), $lot->eatby, $lot->sellby, $lot->batch); // Price is set to 0, because we don't want to see WAP changed
							if ($result < 0) {
								$error++;
								$this->errors = array_merge($this->errors, $mouvS->errors);
								break;
							}
						}
						if ($error) {
							break; // break for loop in case of error
						}
					}
				}
			} else {
				$error++;
				$this->errors[] = "Error ".$this->db->lasterror();
			}
		}

		// delete batch expedition line
		if (!$error) {
			$shipmentlinebatch = new ExpeditionLineBatch($this->db);
			if ($shipmentlinebatch->deleteFromShipment($this->id) < 0) {
				$error++;
				$this->errors[] = "Error ".$this->db->lasterror();
			}
		}

		if (!$error) {
			$main = MAIN_DB_PREFIX.'expeditiondet';
			$ef = $main."_extrafields";
			$sqlef = "DELETE FROM $ef WHERE fk_object IN (SELECT rowid FROM $main WHERE fk_expedition = ".((int) $this->id).")";

			$sql = "DELETE FROM ".MAIN_DB_PREFIX."expeditiondet";
			$sql .= " WHERE fk_expedition = ".((int) $this->id);

			if ($this->db->query($sqlef) && $this->db->query($sql)) {
				// Delete linked object
				$res = $this->deleteObjectLinked();
				if ($res < 0) {
					$error++;
				}

				// delete extrafields
				$res = $this->deleteExtraFields();
				if ($res < 0) {
					$error++;
				}

				if (!$error) {
					$sql = "DELETE FROM ".MAIN_DB_PREFIX."expedition";
					$sql .= " WHERE rowid = ".((int) $this->id);

					if ($this->db->query($sql)) {
						if (!empty($this->origin) && $this->origin_id > 0) {
							$this->fetch_origin();
							if ($this->origin_object->statut == Commande::STATUS_SHIPMENTONPROCESS) {     // If order source of shipment is "shipment in progress"
								// Check if there is no more shipment. If not, we can move back status of order to "validated" instead of "shipment in progress"
								$this->origin_object->loadExpeditions();
								//var_dump($this->$origin->expeditions);exit;
								if (count($this->origin_object->expeditions) <= 0) {
									$this->origin_object->setStatut(Commande::STATUS_VALIDATED);
								}
							}
						}

						if (!$error) {
							$this->db->commit();

							// Delete record into ECM index (Note that delete is also done when deleting files with the dol_delete_dir_recursive
							$this->deleteEcmFiles(0);	 // Deleting files physically is done later with the dol_delete_dir_recursive
							$this->deleteEcmFiles(1);	 // Deleting files physically is done later with the dol_delete_dir_recursive

							// We delete PDFs
							$ref = dol_sanitizeFileName($this->ref);
							if (!empty($conf->expedition->dir_output)) {
								$dir = $conf->expedition->dir_output.'/sending/'.$ref;
								$file = $dir.'/'.$ref.'.pdf';
								if (file_exists($file)) {
									if (!dol_delete_file($file)) {
										return 0;
									}
								}
								if (file_exists($dir)) {
									if (!dol_delete_dir_recursive($dir)) {
										$this->error = $langs->trans("ErrorCanNotDeleteDir", $dir);
										return 0;
									}
								}
							}

							return 1;
						} else {
							$this->db->rollback();
							return -1;
						}
					} else {
						$this->error = $this->db->lasterror()." - sql=$sql";
						$this->db->rollback();
						return -3;
					}
				} else {
					$this->error = $this->db->lasterror()." - sql=$sql";
					$this->db->rollback();
					return -2;
				}
			} else {
				$this->error = $this->db->lasterror()." - sql=$sql";
				$this->db->rollback();
				return -1;
			}
		} else {
			$this->db->rollback();
			return -1;
		}
	}

	// phpcs:disable PEAR.NamingConventions.ValidFunctionName.ScopeNotCamelCaps
	/**
	 *	Load lines
	 *
	 *	@return	int		>0 if OK, Otherwise if KO
	 */
	public function fetch_lines()
	{
		// phpcs:enable
		global $mysoc;

		$this->lines = array();

		// NOTE: This fetch_lines is special because it groups all lines with the same origin_line_id into one line.
		// TODO: See if we can restore a common fetch_lines (one line = one record)

		$sql = "SELECT cd.rowid, cd.fk_product, cd.label as custom_label, cd.description, cd.qty as qty_asked, cd.product_type, cd.fk_unit";
		$sql .= ", cd.total_ht, cd.total_localtax1, cd.total_localtax2, cd.total_ttc, cd.total_tva";
		$sql .= ", cd.vat_src_code, cd.tva_tx, cd.localtax1_tx, cd.localtax2_tx, cd.localtax1_type, cd.localtax2_type, cd.info_bits, cd.price, cd.subprice, cd.remise_percent,cd.buy_price_ht as pa_ht";
		$sql .= ", cd.fk_multicurrency, cd.multicurrency_code, cd.multicurrency_subprice, cd.multicurrency_total_ht, cd.multicurrency_total_tva, cd.multicurrency_total_ttc, cd.rang";
		$sql .= ", ed.rowid as line_id, ed.qty as qty_shipped, ed.fk_element, ed.fk_elementdet, ed.element_type, ed.fk_entrepot";
		$sql .= ", p.ref as product_ref, p.label as product_label, p.fk_product_type, p.barcode as product_barcode";
		$sql .= ", p.weight, p.weight_units, p.length, p.length_units, p.width, p.width_units, p.height, p.height_units, p.surface, p.surface_units, p.volume, p.volume_units, p.tosell as product_tosell, p.tobuy as product_tobuy, p.tobatch as product_tobatch";
		$sql .= " FROM ".MAIN_DB_PREFIX."expeditiondet as ed, ".MAIN_DB_PREFIX."commandedet as cd";
		$sql .= " LEFT JOIN ".MAIN_DB_PREFIX."product as p ON p.rowid = cd.fk_product";
		$sql .= " WHERE ed.fk_expedition = ".((int) $this->id);
		$sql .= " AND ed.fk_elementdet = cd.rowid";
		$sql .= " ORDER BY cd.rang, ed.fk_elementdet";		// We need after a break on fk_elementdet but when there is no break on fk_elementdet, cd.rang is same so we can add it as first order criteria.

		dol_syslog(get_class($this)."::fetch_lines", LOG_DEBUG);
		$resql = $this->db->query($sql);
		if ($resql) {
			include_once DOL_DOCUMENT_ROOT.'/core/lib/price.lib.php';

			$num = $this->db->num_rows($resql);
			$i = 0;
			$lineindex = 0;
			$originline = 0;

			$this->total_ht = 0;
			$this->total_tva = 0;
			$this->total_ttc = 0;
			$this->total_localtax1 = 0;
			$this->total_localtax2 = 0;

			$this->multicurrency_total_ht = 0;
			$this->multicurrency_total_tva = 0;
			$this->multicurrency_total_ttc = 0;

			$shipmentlinebatch = new ExpeditionLineBatch($this->db);

			while ($i < $num) {
				$obj = $this->db->fetch_object($resql);


				if ($originline > 0 && $originline == $obj->fk_elementdet) {
					'@phan-var-force ExpeditionLigne $line';  // $line from previous loop
					$line->entrepot_id = 0; // entrepod_id in details_entrepot
					$line->qty_shipped += $obj->qty_shipped;
				} else {
					$line = new ExpeditionLigne($this->db);		// new group to start
					$line->entrepot_id    	= $obj->fk_entrepot;	// this is a property of a shipment line
					$line->qty_shipped    	= $obj->qty_shipped;	// this is a property of a shipment line
				}

				$detail_entrepot              = new stdClass();
				$detail_entrepot->entrepot_id = $obj->fk_entrepot;
				$detail_entrepot->qty_shipped = $obj->qty_shipped;
				$detail_entrepot->line_id     = $obj->line_id;
				$line->details_entrepot[]     = $detail_entrepot;

				$line->line_id          = $obj->line_id; // TODO deprecated
				$line->rowid            = $obj->line_id; // TODO deprecated
				$line->id               = $obj->line_id;

				$line->fk_origin = 'orderline';	// TODO deprecated, we already have element_type that can be use to guess type of line

				$line->fk_element 		= $obj->fk_element;
				$line->origin_id 		= $obj->fk_element;
				$line->fk_elementdet 	= $obj->fk_elementdet;
				$line->origin_line_id 	= $obj->fk_elementdet;
				$line->element_type 	= $obj->element_type;

				$line->fk_expedition    = $this->id; // id of parent

				$line->product_type     = $obj->product_type;
				$line->fk_product     	= $obj->fk_product;
				$line->fk_product_type	= $obj->fk_product_type;
				$line->ref = $obj->product_ref; // TODO deprecated
				$line->product_ref = $obj->product_ref;
				$line->product_label = $obj->product_label;
				$line->libelle        	= $obj->product_label; // TODO deprecated
				$line->product_barcode  = $obj->product_barcode; // Barcode number product
				$line->product_tosell = $obj->product_tosell;
				$line->product_tobuy = $obj->product_tobuy;
				$line->product_tobatch = $obj->product_tobatch;
				$line->label = $obj->custom_label;
				$line->description    	= $obj->description;
				$line->qty_asked      	= $obj->qty_asked;
				$line->rang = $obj->rang;
				$line->weight         	= $obj->weight;
				$line->weight_units   	= $obj->weight_units;
				$line->length         	= $obj->length;
				$line->length_units   	= $obj->length_units;
				$line->width           = $obj->width;
				$line->width_units     = $obj->width_units;
				$line->height           = $obj->height;
				$line->height_units     = $obj->height_units;
				$line->surface        	= $obj->surface;
				$line->surface_units = $obj->surface_units;
				$line->volume         	= $obj->volume;
				$line->volume_units   	= $obj->volume_units;
				$line->fk_unit = $obj->fk_unit;

				$line->pa_ht = $obj->pa_ht;

				// Local taxes
				$localtax_array = array(0 => $obj->localtax1_type, 1 => $obj->localtax1_tx, 2 => $obj->localtax2_type, 3 => $obj->localtax2_tx);
				$localtax1_tx = get_localtax($obj->tva_tx, 1, $this->thirdparty);
				$localtax2_tx = get_localtax($obj->tva_tx, 2, $this->thirdparty);

				// For invoicing
				$tabprice = calcul_price_total($obj->qty_shipped, $obj->subprice, $obj->remise_percent, $obj->tva_tx, $localtax1_tx, $localtax2_tx, 0, 'HT', $obj->info_bits, $obj->fk_product_type, $mysoc, $localtax_array); // We force type to 0
				$line->desc = $obj->description; // We need ->desc because some code into CommonObject use desc (property defined for other elements)
				$line->qty = $line->qty_shipped;
				$line->total_ht = $tabprice[0];
				$line->total_localtax1 	= $tabprice[9];
				$line->total_localtax2 	= $tabprice[10];
				$line->total_ttc	 	= $tabprice[2];
				$line->total_tva	 	= $tabprice[1];
				$line->vat_src_code = $obj->vat_src_code;
				$line->tva_tx = $obj->tva_tx;
				$line->localtax1_tx 	= $obj->localtax1_tx;
				$line->localtax2_tx 	= $obj->localtax2_tx;
				$line->info_bits = $obj->info_bits;
				$line->price = $obj->price;
				$line->subprice = $obj->subprice;
				$line->remise_percent = $obj->remise_percent;

				$this->total_ht += $tabprice[0];
				$this->total_tva += $tabprice[1];
				$this->total_ttc += $tabprice[2];
				$this->total_localtax1 += $tabprice[9];
				$this->total_localtax2 += $tabprice[10];

				// Multicurrency
				$this->fk_multicurrency = $obj->fk_multicurrency;
				$this->multicurrency_code = $obj->multicurrency_code;
				$line->multicurrency_subprice 	= $obj->multicurrency_subprice;
				$line->multicurrency_total_ht 	= $obj->multicurrency_total_ht;
				$line->multicurrency_total_tva 	= $obj->multicurrency_total_tva;
				$line->multicurrency_total_ttc 	= $obj->multicurrency_total_ttc;

				$this->multicurrency_total_ht 	+= $obj->multicurrency_total_ht;
				$this->multicurrency_total_tva 	+= $obj->multicurrency_total_tva;
				$this->multicurrency_total_ttc 	+= $obj->multicurrency_total_ttc;

				if ($originline != $obj->fk_elementdet) {
					$line->detail_batch = array();
				}

				// Detail of batch
				if (isModEnabled('productbatch') && $obj->line_id > 0 && $obj->product_tobatch > 0) {
					$newdetailbatch = $shipmentlinebatch->fetchAll($obj->line_id, $obj->fk_product);

					if (is_array($newdetailbatch)) {
						if ($originline != $obj->fk_elementdet) {
							$line->detail_batch = $newdetailbatch;
						} else {
							$line->detail_batch = array_merge($line->detail_batch, $newdetailbatch);
						}
					}
				}

				$line->fetch_optionals();

				if ($originline != $obj->fk_elementdet) {
					$this->lines[$lineindex] = $line;
					$lineindex++;
				} else {
					$line->total_ht += $tabprice[0];
					$line->total_localtax1 	+= $tabprice[9];
					$line->total_localtax2 	+= $tabprice[10];
					$line->total_ttc	 	+= $tabprice[2];
					$line->total_tva	 	+= $tabprice[1];
				}

				$i++;
				$originline = $obj->fk_elementdet;
			}
			$this->db->free($resql);
			return 1;
		} else {
			$this->error = $this->db->error();
			return -3;
		}
	}

	/**
	 *  Delete detail line
	 *
	 *  @param		User	$user			User making deletion
	 *  @param		int		$lineid			Id of line to delete
	 *  @return     int         			>0 if OK, <0 if KO
	 */
	public function deleteLine($user, $lineid)
	{
		global $user;

		if ($this->statut == self::STATUS_DRAFT) {
			$this->db->begin();

			$line = new ExpeditionLigne($this->db);

			// For triggers
			$line->fetch($lineid);

			if ($line->delete($user) > 0) {
				//$this->update_price(1);

				$this->db->commit();
				return 1;
			} else {
				$this->db->rollback();
				return -1;
			}
		} else {
			$this->error = 'ErrorDeleteLineNotAllowedByObjectStatus';
			return -2;
		}
	}


	/**
	 * getTooltipContentArray
	 *
	 * @param array $params ex option, infologin
	 * @since v18
	 * @return array
	 */
	public function getTooltipContentArray($params)
	{
		global $conf, $langs;

		$langs->load('sendings');

		$nofetch = !empty($params['nofetch']);

		$datas = array();
		$datas['picto'] = img_picto('', $this->picto).' <u class="paddingrightonly">'.$langs->trans("Shipment").'</u>';
		if (isset($this->statut)) {
			$datas['picto'] .= ' '.$this->getLibStatut(5);
		}
		$datas['ref'] = '<br><b>'.$langs->trans('Ref').':</b> '.$this->ref;
		$datas['refcustomer'] = '<br><b>'.$langs->trans('RefCustomer').':</b> '.($this->ref_customer ? $this->ref_customer : $this->ref_client);
		if (!$nofetch) {
			$langs->load('companies');
			if (empty($this->thirdparty)) {
				$this->fetch_thirdparty();
			}
			$datas['customer'] = '<br><b>'.$langs->trans('Customer').':</b> '.$this->thirdparty->getNomUrl(1, '', 0, 1);
		}

		return $datas;
	}

	/**
	 *	Return clicable link of object (with eventually picto)
	 *
	 *	@param      int			$withpicto      			Add picto into link
	 *	@param      string		$option         			Where the link point to
	 *	@param      int			$max          				Max length to show
	 *	@param      int			$short						Use short labels
	 *  @param      int         $notooltip      			1=No tooltip
	 *  @param      int     	$save_lastsearch_value		-1=Auto, 0=No save of lastsearch_values when clicking, 1=Save lastsearch_values whenclicking
	 *	@return     string          						String with URL
	 */
	public function getNomUrl($withpicto = 0, $option = '', $max = 0, $short = 0, $notooltip = 0, $save_lastsearch_value = -1)
	{
		global $langs, $hookmanager;

		$result = '';
		$params = [
			'id' => $this->id,
			'objecttype' => $this->element,
			'option' => $option,
			'nofetch' => 1,
		];
		$classfortooltip = 'classfortooltip';
		$dataparams = '';
		if (getDolGlobalInt('MAIN_ENABLE_AJAX_TOOLTIP')) {
			$classfortooltip = 'classforajaxtooltip';
			$dataparams = ' data-params="'.dol_escape_htmltag(json_encode($params)).'"';
			$label = '';
		} else {
			$label = implode($this->getTooltipContentArray($params));
		}

		$url = DOL_URL_ROOT.'/expedition/card.php?id='.$this->id;

		if ($short) {
			return $url;
		}

		if ($option !== 'nolink') {
			// Add param to save lastsearch_values or not
			$add_save_lastsearch_values = ($save_lastsearch_value == 1 ? 1 : 0);
			if ($save_lastsearch_value == -1 && isset($_SERVER["PHP_SELF"]) && preg_match('/list\.php/', $_SERVER["PHP_SELF"])) {
				$add_save_lastsearch_values = 1;
			}
			if ($add_save_lastsearch_values) {
				$url .= '&save_lastsearch_values=1';
			}
		}

		$linkclose = '';
		if (empty($notooltip)) {
			if (getDolGlobalString('MAIN_OPTIMIZEFORTEXTBROWSER')) {
				$label = $langs->trans("Shipment");
				$linkclose .= ' alt="'.dol_escape_htmltag($label, 1).'"';
			}
			$linkclose .= ($label ? ' title="'.dol_escape_htmltag($label, 1).'"' : ' title="tocomplete"');
			$linkclose .= $dataparams.' class="'.$classfortooltip.'"';
		}

		$linkstart = '<a href="'.$url.'"';
		$linkstart .= $linkclose.'>';
		$linkend = '</a>';

		$result .= $linkstart;
		if ($withpicto) {
			$result .= img_object(($notooltip ? '' : $label), ($this->picto ? $this->picto : 'generic'), ($notooltip ? (($withpicto != 2) ? 'class="paddingright"' : '') : 'class="'.(($withpicto != 2) ? 'paddingright ' : '').'"'), 0, 0, $notooltip ? 0 : 1);
		}
		if ($withpicto != 2) {
			$result .= $this->ref;
		}
		$result .= $linkend;
		global $action;
		$hookmanager->initHooks(array($this->element . 'dao'));
		$parameters = array('id' => $this->id, 'getnomurl' => &$result);
		$reshook = $hookmanager->executeHooks('getNomUrl', $parameters, $this, $action); // Note that $action and $object may have been modified by some hooks
		if ($reshook > 0) {
			$result = $hookmanager->resPrint;
		} else {
			$result .= $hookmanager->resPrint;
		}
		return $result;
	}

	/**
	 *	Return status label
	 *
	 *	@param      int		$mode      	0=Long label, 1=Short label, 2=Picto + Short label, 3=Picto, 4=Picto + Long label, 5=Short label + Picto
	 *	@return     string      		Label
	 */
	public function getLibStatut($mode = 0)
	{
		return $this->LibStatut($this->statut, $mode);
	}

	// phpcs:disable PEAR.NamingConventions.ValidFunctionName.ScopeNotCamelCaps
	/**
	 * Return label of a status
	 *
	 * @param   int		$status		Id statut
	 * @param  	int		$mode       0=long label, 1=short label, 2=Picto + short label, 3=Picto, 4=Picto + long label, 5=Short label + Picto, 6=Long label + Picto
	 * @return  string				Label of status
	 */
	public function LibStatut($status, $mode)
	{
		// phpcs:enable
		global $langs;

		$labelStatus = $langs->transnoentitiesnoconv($this->labelStatus[$status]);
		$labelStatusShort = $langs->transnoentitiesnoconv($this->labelStatusShort[$status]);

		$statusType = 'status'.$status;
		if ($status == self::STATUS_VALIDATED) {
			$statusType = 'status4';
		}
		if ($status == self::STATUS_CLOSED) {
			$statusType = 'status6';
		}
		if ($status == self::STATUS_CANCELED) {
			$statusType = 'status9';
		}

		return dolGetStatus($labelStatus, $labelStatusShort, '', $statusType, $mode);
	}

	/**
	 *	Return clicable link of object (with eventually picto)
	 *
	 *	@param      string	    $option                 Where point the link (0=> main card, 1,2 => shipment, 'nolink'=>No link)
	 *  @param		array		$arraydata				Array of data
	 *  @return		string								HTML Code for Kanban thumb.
	 */
	public function getKanbanView($option = '', $arraydata = null)
	{
		global $langs, $conf;

		$selected = (empty($arraydata['selected']) ? 0 : $arraydata['selected']);

		$return = '<div class="box-flex-item box-flex-grow-zero">';
		$return .= '<div class="info-box info-box-sm">';
		$return .= '<div class="info-box-icon bg-infobox-action">';
		$return .= img_picto('', 'order');
		$return .= '</div>';
		$return .= '<div class="info-box-content">';
		$return .= '<span class="info-box-ref inline-block tdoverflowmax150 valignmiddle">'.(method_exists($this, 'getNomUrl') ? $this->getNomUrl() : $this->ref).'</span>';
		if ($selected >= 0) {
			$return .= '<input id="cb'.$this->id.'" class="flat checkforselect fright" type="checkbox" name="toselect[]" value="'.$this->id.'"'.($selected ? ' checked="checked"' : '').'>';
		}
		if (property_exists($this, 'thirdparty') && is_object($this->thirdparty)) {
			$return .= '<br><div class="info-box-ref tdoverflowmax150">'.$this->thirdparty->getNomUrl(1).'</div>';
		}
		if (property_exists($this, 'total_ht')) {
			$return .= '<div class="info-box-ref amount">'.price($this->total_ht, 0, $langs, 0, -1, -1, $conf->currency).' '.$langs->trans('HT').'</div>';
		}
		if (method_exists($this, 'getLibStatut')) {
			$return .= '<div class="info-box-status">'.$this->getLibStatut(3).'</div>';
		}
		$return .= '</div>';
		$return .= '</div>';
		$return .= '</div>';

		return $return;
	}

	/**
	 *  Initialise an instance with random values.
	 *  Used to build previews or test instances.
	 *	id must be 0 if object instance is a specimen.
	 *
	 *  @return int
	 */
	public function initAsSpecimen()
	{
		global $langs;

		$now = dol_now();

		dol_syslog(get_class($this)."::initAsSpecimen");

		$order = new Commande($this->db);
		$order->initAsSpecimen();

		// Initialise parameters
		$this->id = 0;
		$this->ref = 'SPECIMEN';
		$this->specimen = 1;
		$this->statut               = self::STATUS_VALIDATED;
		$this->livraison_id         = 0;
		$this->date                 = $now;
		$this->date_creation        = $now;
		$this->date_valid           = $now;
		$this->date_delivery        = $now + 24 * 3600;
		$this->date_expedition      = $now + 24 * 3600;

		$this->entrepot_id          = 0;
		$this->fk_delivery_address  = 0;
		$this->socid                = 1;

		$this->commande_id          = 0;
		$this->commande             = $order;

		$this->origin_id            = 1;
		$this->origin               = 'commande';

		$this->note_private = 'Private note';
		$this->note_public = 'Public note';

		$nbp = 5;
		$xnbp = 0;
		while ($xnbp < $nbp) {
			$line = new ExpeditionLigne($this->db);
			$line->product_desc = $langs->trans("Description")." ".$xnbp;
			$line->product_label = $langs->trans("Description")." ".$xnbp;
			$line->qty = 10;
			$line->qty_asked = 5;
			$line->qty_shipped = 4;
			$line->fk_product = $this->commande->lines[$xnbp]->fk_product;

			$this->lines[] = $line;
			$xnbp++;
		}

		return 1;
	}

	// phpcs:disable PEAR.NamingConventions.ValidFunctionName.ScopeNotCamelCaps
	/**
	 *	Set delivery date
	 *
	 *	@param      User 	$user        		Object user that modify
	 *	@param      int		$delivery_date		Delivery date
	 *	@return     int         				Return integer <0 if ko, >0 if ok
	 *	@deprecated Use  setDeliveryDate
	 */
	public function set_date_livraison($user, $delivery_date)
	{
		// phpcs:enable
		return $this->setDeliveryDate($user, $delivery_date);
	}

	/**
	 *	Set the planned delivery date
	 *
	 *	@param      User			$user        		Object user that modify
	 *	@param      integer 		$delivery_date     Date of delivery
	 *	@return     int         						Return integer <0 if KO, >0 if OK
	 */
	public function setDeliveryDate($user, $delivery_date)
	{
		if ($user->hasRight('expedition', 'creer')) {
			$sql = "UPDATE ".MAIN_DB_PREFIX."expedition";
			$sql .= " SET date_delivery = ".($delivery_date ? "'".$this->db->idate($delivery_date)."'" : 'null');
			$sql .= " WHERE rowid = ".((int) $this->id);

			dol_syslog(get_class($this)."::setDeliveryDate", LOG_DEBUG);
			$resql = $this->db->query($sql);
			if ($resql) {
				$this->date_delivery = $delivery_date;
				return 1;
			} else {
				$this->error = $this->db->error();
				return -1;
			}
		} else {
			return -2;
		}
	}

	// phpcs:disable PEAR.NamingConventions.ValidFunctionName.ScopeNotCamelCaps
	/**
	 *	Fetch deliveries method and return an array. Load array this->meths(rowid=>label).
	 *
	 * 	@return	void
	 */
	public function fetch_delivery_methods()
	{
		// phpcs:enable
		global $langs;
		$this->meths = array();

		$sql = "SELECT em.rowid, em.code, em.libelle as label";
		$sql .= " FROM ".MAIN_DB_PREFIX."c_shipment_mode as em";
		$sql .= " WHERE em.active = 1";
		$sql .= " ORDER BY em.libelle ASC";

		$resql = $this->db->query($sql);
		if ($resql) {
			while ($obj = $this->db->fetch_object($resql)) {
				$label = $langs->trans('SendingMethod'.$obj->code);
				$this->meths[$obj->rowid] = ($label != 'SendingMethod'.$obj->code ? $label : $obj->label);
			}
		}
	}

	// phpcs:disable PEAR.NamingConventions.ValidFunctionName.ScopeNotCamelCaps
	/**
	 *  Fetch all deliveries method and return an array. Load array this->listmeths.
	 *
	 *  @param  int      $id     only this carrier, all if none
	 *  @return void
	 */
	public function list_delivery_methods($id = 0)
	{
		// phpcs:enable
		global $langs;

		$this->listmeths = array();
		$i = 0;

		$sql = "SELECT em.rowid, em.code, em.libelle as label, em.description, em.tracking, em.active";
		$sql .= " FROM ".MAIN_DB_PREFIX."c_shipment_mode as em";
		if (!empty($id)) {
			$sql .= " WHERE em.rowid=".((int) $id);
		}

		$resql = $this->db->query($sql);
		if ($resql) {
			while ($obj = $this->db->fetch_object($resql)) {
				$this->listmeths[$i]['rowid'] = $obj->rowid;
				$this->listmeths[$i]['code'] = $obj->code;
				$label = $langs->trans('SendingMethod'.$obj->code);
				$this->listmeths[$i]['libelle'] = ($label != 'SendingMethod'.$obj->code ? $label : $obj->label);
				$this->listmeths[$i]['description'] = $obj->description;
				$this->listmeths[$i]['tracking'] = $obj->tracking;
				$this->listmeths[$i]['active'] = $obj->active;
				$i++;
			}
		}
	}

	/**
	 * Forge an set tracking url
	 *
	 * @param	string	$value		Value
	 * @return	void
	 */
	public function getUrlTrackingStatus($value = '')
	{
		if (!empty($this->shipping_method_id)) {
			$sql = "SELECT em.code, em.tracking";
			$sql .= " FROM ".MAIN_DB_PREFIX."c_shipment_mode as em";
			$sql .= " WHERE em.rowid = ".((int) $this->shipping_method_id);

			$resql = $this->db->query($sql);
			if ($resql) {
				if ($obj = $this->db->fetch_object($resql)) {
					$tracking = $obj->tracking;
				}
			}
		}

		if (!empty($tracking) && !empty($value)) {
			$url = str_replace('{TRACKID}', $value, $tracking);
			$this->tracking_url = sprintf('<a target="_blank" rel="noopener noreferrer" href="%s">%s</a>', $url, ($value ? $value : 'url'));
		} else {
			$this->tracking_url = $value;
		}
	}

	/**
	 *	Classify the shipping as closed (this records also the stock movement)
	 *
	 *	@return     int     Return integer <0 if KO, >0 if OK
	 */
	public function setClosed()
	{
		global $user;

		$error = 0;

		// Protection. This avoid to move stock later when we should not
		if ($this->statut == self::STATUS_CLOSED) {
			return 0;
		}

		$this->db->begin();

		$sql = "UPDATE ".MAIN_DB_PREFIX."expedition SET fk_statut = ".self::STATUS_CLOSED;
		$sql .= " WHERE rowid = ".((int) $this->id)." AND fk_statut > 0";

		$resql = $this->db->query($sql);
		if ($resql) {
			// Set order billed if 100% of order is shipped (qty in shipment lines match qty in order lines)
			if ($this->origin == 'commande' && $this->origin_id > 0) {
				$order = new Commande($this->db);
				$order->fetch($this->origin_id);

				$order->loadExpeditions(self::STATUS_CLOSED); // Fill $order->expeditions = array(orderlineid => qty)

				$shipments_match_order = 1;
				foreach ($order->lines as $line) {
					$lineid = $line->id;
					$qty = $line->qty;
					if (($line->product_type == 0 || getDolGlobalString('STOCK_SUPPORTS_SERVICES')) && $order->expeditions[$lineid] != $qty) {
						$shipments_match_order = 0;
						$text = 'Qty for order line id '.$lineid.' is '.$qty.'. However in the shipments with status Expedition::STATUS_CLOSED='.self::STATUS_CLOSED.' we have qty = '.$order->expeditions[$lineid].', so we can t close order';
						dol_syslog($text);
						break;
					}
				}
				if ($shipments_match_order) {
					dol_syslog("Qty for the ".count($order->lines)." lines of the origin order is same than qty for lines in the shipment we close (shipments_match_order is true), with new status Expedition::STATUS_CLOSED=".self::STATUS_CLOSED.', so we close order');
					// We close the order
					$order->cloture($user);		// Note this may also create an invoice if module workflow ask it
				}
			}

			$this->statut = self::STATUS_CLOSED;	// Will be revert to STATUS_VALIDATED at end if there is a rollback
			$this->status = self::STATUS_CLOSED;	// Will be revert to STATUS_VALIDATED at end if there is a rollback

			// If stock increment is done on closing
			if (!$error && isModEnabled('stock') && getDolGlobalString('STOCK_CALCULATE_ON_SHIPMENT_CLOSE')) {
				$result = $this->manageStockMvtOnEvt($user);
				if ($result < 0) {
					$error++;
				}
			}

			// Call trigger
			if (!$error) {
				$result = $this->call_trigger('SHIPPING_CLOSED', $user);
				if ($result < 0) {
					$error++;
				}
			}
		} else {
			dol_print_error($this->db);
			$error++;
		}

		if (!$error) {
			$this->db->commit();
			return 1;
		} else {
			$this->statut = self::STATUS_VALIDATED;
			$this->status = self::STATUS_VALIDATED;

			$this->db->rollback();
			return -1;
		}
	}

	/**
	 * Manage Stock MVt onb Close or valid Shipment
	 *
	 * @param      	User 	$user        		Object user that modify
	 * @param		string	$labelmovement		Label of movement
	 * @return     	int     					Return integer <0 if KO, >0 if OK
	 * @throws Exception
	 *
	 */
	private function manageStockMvtOnEvt($user, $labelmovement = 'ShipmentClassifyClosedInDolibarr')
	{
		global $langs;

		$error = 0;

		require_once DOL_DOCUMENT_ROOT . '/product/stock/class/mouvementstock.class.php';

		$langs->load("agenda");

		// Loop on each product line to add a stock movement
		$sql = "SELECT cd.fk_product, cd.subprice,";
		$sql .= " ed.rowid, ed.qty, ed.fk_entrepot,";
		$sql .= " e.ref,";
		$sql .= " edb.rowid as edbrowid, edb.eatby, edb.sellby, edb.batch, edb.qty as edbqty, edb.fk_origin_stock,";
		$sql .= " cd.rowid as cdid, ed.rowid as edid";
		$sql .= " FROM " . MAIN_DB_PREFIX . "commandedet as cd,";
		$sql .= " " . MAIN_DB_PREFIX . "expeditiondet as ed";
		$sql .= " LEFT JOIN " . MAIN_DB_PREFIX . "expeditiondet_batch as edb on edb.fk_expeditiondet = ed.rowid";
		$sql .= " INNER JOIN " . MAIN_DB_PREFIX . "expedition as e ON ed.fk_expedition = e.rowid";
		$sql .= " WHERE ed.fk_expedition = " . ((int) $this->id);
		$sql .= " AND cd.rowid = ed.fk_elementdet";

		dol_syslog(get_class($this) . "::valid select details", LOG_DEBUG);
		$resql = $this->db->query($sql);
		if ($resql) {
			$cpt = $this->db->num_rows($resql);
			for ($i = 0; $i < $cpt; $i++) {
				$obj = $this->db->fetch_object($resql);
				if (empty($obj->edbrowid)) {
					$qty = $obj->qty;
				} else {
					$qty = $obj->edbqty;
				}
				if ($qty <= 0 || ($qty < 0 && !getDolGlobalInt('SHIPMENT_ALLOW_NEGATIVE_QTY'))) {
					continue;
				}
				dol_syslog(get_class($this) . "::valid movement index " . $i . " ed.rowid=" . $obj->rowid . " edb.rowid=" . $obj->edbrowid);

				$mouvS = new MouvementStock($this->db);
				$mouvS->origin = &$this;
				$mouvS->setOrigin($this->element, $this->id, $obj->cdid, $obj->edid);

				if (empty($obj->edbrowid)) {
					// line without batch detail

					// We decrement stock of product (and sub-products) -> update table llx_product_stock (key of this table is fk_product+fk_entrepot) and add a movement record
					$result = $mouvS->livraison($user, $obj->fk_product, $obj->fk_entrepot, $qty, $obj->subprice, $langs->trans($labelmovement, $obj->ref));
					if ($result < 0) {
						$this->error = $mouvS->error;
						$this->errors = $mouvS->errors;
						$error++;
						break;
					}
				} else {
					// line with batch detail

					// We decrement stock of product (and sub-products) -> update table llx_product_stock (key of this table is fk_product+fk_entrepot) and add a movement record
					$result = $mouvS->livraison($user, $obj->fk_product, $obj->fk_entrepot, $qty, $obj->subprice, $langs->trans($labelmovement, $obj->ref), '', $this->db->jdate($obj->eatby), $this->db->jdate($obj->sellby), $obj->batch, $obj->fk_origin_stock);
					if ($result < 0) {
						$this->error = $mouvS->error;
						$this->errors = $mouvS->errors;
						$error++;
						break;
					}
				}

				// If some stock lines are now 0, we can remove entry into llx_product_stock, but only if there is no child lines into llx_product_batch (detail of batch, because we can imagine
				// having a lot1/qty=X and lot2/qty=-X, so 0 but we must not loose repartition of different lot.
				$sqldelete = "DELETE FROM ".MAIN_DB_PREFIX."product_stock WHERE reel = 0 AND rowid NOT IN (SELECT fk_product_stock FROM ".MAIN_DB_PREFIX."product_batch as pb)";
				$resqldelete = $this->db->query($sqldelete);
				// We do not test error, it can fails if there is child in batch details
			}
		} else {
			$this->error = $this->db->lasterror();
			$this->errors[] = $this->db->lasterror();
			$error++;
		}

		return $error;
	}

	/**
	 *	Classify the shipping as invoiced (used for example by trigger when WORKFLOW_SHIPPING_CLASSIFY_BILLED_INVOICE is on)
	 *
	 *	@return     int     Return integer <0 if ko, >0 if ok
	 */
	public function setBilled()
	{
		global $user;
		$error = 0;

		$this->db->begin();

		$sql = 'UPDATE '.MAIN_DB_PREFIX.'expedition SET billed = 1';
		$sql .= " WHERE rowid = ".((int) $this->id).' AND fk_statut > 0';

		$resql = $this->db->query($sql);
		if ($resql) {
			$this->billed = 1;

			// Call trigger
			$result = $this->call_trigger('SHIPPING_BILLED', $user);
			if ($result < 0) {
				$this->billed = 0;
				$error++;
			}
		} else {
			$error++;
			$this->errors[] = $this->db->lasterror;
		}

		if (empty($error)) {
			$this->db->commit();
			return 1;
		} else {
			$this->db->rollback();
			return -1;
		}
	}

	/**
	 *	Set draft status
	 *
	 *	@param	User	$user			Object user that modify
	 *  @param	int		$notrigger		1=Does not execute triggers, 0=Execute triggers
	 *	@return	int						Return integer <0 if KO, >0 if OK
	 */
	public function setDraft($user, $notrigger = 0)
	{
		// Protection
		if ($this->statut <= self::STATUS_DRAFT) {
			return 0;
		}

		return $this->setStatusCommon($user, self::STATUS_DRAFT, $notrigger, 'SHIPMENT_UNVALIDATE');
	}

	/**
	 *	Classify the shipping as validated/opened
	 *
	 *	@return     int     Return integer <0 if KO, 0 if already open, >0 if OK
	 */
	public function reOpen()
	{
		global $langs, $user;

		$error = 0;

		// Protection. This avoid to move stock later when we should not
		if ($this->statut == self::STATUS_VALIDATED) {
			return 0;
		}

		$this->db->begin();

		$oldbilled = $this->billed;

		$sql = 'UPDATE '.MAIN_DB_PREFIX.'expedition SET fk_statut = 1';
		$sql .= " WHERE rowid = ".((int) $this->id).' AND fk_statut > 0';

		$resql = $this->db->query($sql);
		if ($resql) {
			$this->statut = self::STATUS_VALIDATED;
			$this->status = self::STATUS_VALIDATED;
			$this->billed = 0;

			// If stock increment is done on closing
			if (!$error && isModEnabled('stock') && getDolGlobalString('STOCK_CALCULATE_ON_SHIPMENT_CLOSE')) {
				require_once DOL_DOCUMENT_ROOT.'/product/stock/class/mouvementstock.class.php';

				$langs->load("agenda");

				// Loop on each product line to add a stock movement
				// TODO possibilite d'expedier a partir d'une propale ou autre origine
				$sql = "SELECT cd.fk_product, cd.subprice,";
				$sql .= " ed.rowid, ed.qty, ed.fk_entrepot,";
				$sql .= " edb.rowid as edbrowid, edb.eatby, edb.sellby, edb.batch, edb.qty as edbqty, edb.fk_origin_stock";
				$sql .= " FROM ".MAIN_DB_PREFIX."commandedet as cd,";
				$sql .= " ".MAIN_DB_PREFIX."expeditiondet as ed";
				$sql .= " LEFT JOIN ".MAIN_DB_PREFIX."expeditiondet_batch as edb on edb.fk_expeditiondet = ed.rowid";
				$sql .= " WHERE ed.fk_expedition = ".((int) $this->id);
				$sql .= " AND cd.rowid = ed.fk_elementdet";

				dol_syslog(get_class($this)."::valid select details", LOG_DEBUG);
				$resql = $this->db->query($sql);
				if ($resql) {
					$cpt = $this->db->num_rows($resql);
					for ($i = 0; $i < $cpt; $i++) {
						$obj = $this->db->fetch_object($resql);
						if (empty($obj->edbrowid)) {
							$qty = $obj->qty;
						} else {
							$qty = $obj->edbqty;
						}
						if ($qty <= 0) {
							continue;
						}
						dol_syslog(get_class($this)."::reopen expedition movement index ".$i." ed.rowid=".$obj->rowid." edb.rowid=".$obj->edbrowid);

						//var_dump($this->lines[$i]);
						$mouvS = new MouvementStock($this->db);
						$mouvS->origin = &$this;
						$mouvS->setOrigin($this->element, $this->id);

						if (empty($obj->edbrowid)) {
							// line without batch detail

							// We decrement stock of product (and sub-products) -> update table llx_product_stock (key of this table is fk_product+fk_entrepot) and add a movement record
							$result = $mouvS->livraison($user, $obj->fk_product, $obj->fk_entrepot, -$qty, $obj->subprice, $langs->trans("ShipmentUnClassifyCloseddInDolibarr", $this->ref));
							if ($result < 0) {
								$this->error = $mouvS->error;
								$this->errors = $mouvS->errors;
								$error++;
								break;
							}
						} else {
							// line with batch detail

							// We decrement stock of product (and sub-products) -> update table llx_product_stock (key of this table is fk_product+fk_entrepot) and add a movement record
							$result = $mouvS->livraison($user, $obj->fk_product, $obj->fk_entrepot, -$qty, $obj->subprice, $langs->trans("ShipmentUnClassifyCloseddInDolibarr", $this->ref), '', $this->db->jdate($obj->eatby), $this->db->jdate($obj->sellby), $obj->batch, $obj->fk_origin_stock);
							if ($result < 0) {
								$this->error = $mouvS->error;
								$this->errors = $mouvS->errors;
								$error++;
								break;
							}
						}
					}
				} else {
					$this->error = $this->db->lasterror();
					$error++;
				}
			}

			if (!$error) {
				// Call trigger
				$result = $this->call_trigger('SHIPPING_REOPEN', $user);
				if ($result < 0) {
					$error++;
				}
			}
		} else {
			$error++;
			$this->errors[] = $this->db->lasterror();
		}

		if (!$error) {
			$this->db->commit();
			return 1;
		} else {
			$this->statut = self::STATUS_CLOSED;
			$this->status = self::STATUS_CLOSED;
			$this->billed = $oldbilled;
			$this->db->rollback();
			return -1;
		}
	}

	/**
	 *  Create a document onto disk according to template module.
	 *
	 *  @param	    string		$modele			Force the model to using ('' to not force)
	 *  @param		Translate	$outputlangs	object lang to use for translations
	 *  @param      int			$hidedetails    Hide details of lines
	 *  @param      int			$hidedesc       Hide description
	 *  @param      int			$hideref        Hide ref
	 *  @param      null|array  $moreparams     Array to provide more information
	 *  @return     int         				0 if KO, 1 if OK
	 */
	public function generateDocument($modele, $outputlangs, $hidedetails = 0, $hidedesc = 0, $hideref = 0, $moreparams = null)
	{
		$outputlangs->load("products");

		if (!dol_strlen($modele)) {
			$modele = 'rouget';

			if (!empty($this->model_pdf)) {
				$modele = $this->model_pdf;
			} elseif (getDolGlobalString('EXPEDITION_ADDON_PDF')) {
				$modele = getDolGlobalString('EXPEDITION_ADDON_PDF');
			}
		}

		$modelpath = "core/modules/expedition/doc/";

		$this->fetch_origin();

		return $this->commonGenerateDocument($modelpath, $modele, $outputlangs, $hidedetails, $hidedesc, $hideref, $moreparams);
	}

	/**
	 * Function used to replace a thirdparty id with another one.
	 *
	 * @param 	DoliDB 	$dbs 		Database handler, because function is static we name it $dbs not $db to avoid breaking coding test
	 * @param 	int 	$origin_id 	Old thirdparty id
	 * @param 	int 	$dest_id 	New thirdparty id
	 * @return 	bool
	 */
	public static function replaceThirdparty(DoliDB $dbs, $origin_id, $dest_id)
	{
		$tables = array(
			'expedition'
		);

		return CommonObject::commonReplaceThirdparty($dbs, $origin_id, $dest_id, $tables);
	}
}


/**
 * Class to manage lines of shipment
 */
class ExpeditionLigne extends CommonObjectLine
{
	/**
	 * @var string ID to identify managed object
	 */
	public $element = 'expeditiondet';

	/**
	 * @var string Name of table without prefix where object is stored
	 */
	public $table_element = 'expeditiondet';


	/**
	 * Id of the line. Duplicate of $id.
	 *
	 * @var int
	 * @deprecated
	 */
	public $line_id;	// deprecated

	/**
	 * @var int ID	Duplicate of origin_id (using origin_id is better)
	 */
	public $fk_element;

	/**
	 * @var int ID	Duplicate of fk_element
	 */
	public $origin_id;

	/**
	 * @var int ID	Duplicate of origin_line_id
	 */
	public $fk_elementdet;

	/**
	 * @var int ID	Duplicate of fk_elementdet
	 */
	public $origin_line_id;

	/**
	 * @var string		Type of object the fk_element refers to. Example: 'order'.
	 */
	public $element_type;


	/**
	 * Code of object line that is origin of the shipment line.
	 *
	 * @var string
	 * @deprecated	Use instead origin_type = element_type to guess the line of origin of the shipment line.
	 */
	public $fk_origin;			// Example: 'orderline'

	/**
	 * @var int Id of shipment
	 */
	public $fk_expedition;

	/**
	 * @var DoliDB Database handler.
	 */
	public $db;

	/**
	 * @var float qty asked From llx_expeditiondet
	 */
	public $qty;

	/**
	 * @var float qty shipped
	 */
	public $qty_shipped;

	/**
	 * @var int Id of product
	 */
	public $fk_product;

	// detail of lot and qty = array(id in llx_expeditiondet_batch, fk_expeditiondet, batch, qty, fk_origin_stock)
	// We can use this to know warehouse planned to be used for each lot.
	public $detail_batch;

	// detail of warehouses and qty
	// We can use this to know warehouse when there is no lot.
	public $details_entrepot;


	/**
	 * @var int Id of warehouse
	 */
	public $entrepot_id;


	/**
	 * @var float qty asked From llx_commandedet or llx_propaldet
	 */
	public $qty_asked;

	/**
	 * @deprecated
	 * @see $product_ref
	 */
	public $ref;

	/**
	 * @var string product ref
	 */
	public $product_ref;

	/**
	 * @deprecated
	 * @see $product_label
	 */
	public $libelle;

	/**
	 * @var string product label
	 */
	public $product_label;

	/**
	 * @var string product description
	 * @deprecated
	 * @see $product_desc
	 */
	public $desc;

	/**
	 * @var string product description
	 */
	public $product_desc;

	/**
	 * Type of the product. 0 for product, 1 for service
	 * @var int
	 */
	public $product_type = 0;

	/**
	* @var int rang of line
	*/
	public $rang;

	/**
	* @var float weight
	*/
	public $weight;
	public $weight_units;

	/**
	* @var float length
	*/
	public $length;
	public $length_units;

	/**
	* @var float width
	*/
	public $width;
	public $width_units;

	/**
	* @var float height
	*/
	public $height;
	public $height_units;

	/**
	* @var float surface
	*/
	public $surface;
	public $surface_units;

	/**
	* @var float volume
	*/
	public $volume;
	public $volume_units;

	// Invoicing
	public $remise_percent;
	public $tva_tx;

	/**
	 * @var float total without tax
	 */
	public $total_ht;

	/**
	 * @var float total with tax
	 */
	public $total_ttc;

	/**
	 * @var float total vat
	 */
	public $total_tva;

	/**
	 * @var float total localtax 1
	 */
	public $total_localtax1;

	/**
	 * @var float total localtax 2
	 */
	public $total_localtax2;


	/**
	 *	Constructor
	 *
	 *  @param		DoliDB		$db      Database handler
	 */
	public function __construct($db)
	{
		$this->db = $db;
	}

	/**
	 *  Load line expedition
	 *
	 *  @param  int		$rowid          Id line order
	 *  @return	int						Return integer <0 if KO, >0 if OK
	 */
	public function fetch($rowid)
	{
		$sql = 'SELECT ed.rowid, ed.fk_expedition, ed.fk_entrepot, ed.fk_elementdet, ed.element_type, ed.qty, ed.rang';
		$sql .= ' FROM '.MAIN_DB_PREFIX.$this->table_element.' as ed';
		$sql .= ' WHERE ed.rowid = '.((int) $rowid);
		$result = $this->db->query($sql);
		if ($result) {
			$objp = $this->db->fetch_object($result);
			$this->id = $objp->rowid;
			$this->fk_expedition = $objp->fk_expedition;
			$this->entrepot_id = $objp->fk_entrepot;
			$this->fk_elementdet = $objp->fk_elementdet;
			$this->element_type = $objp->element_type;
			$this->qty = $objp->qty;
			$this->rang = $objp->rang;

			$this->db->free($result);

			return 1;
		} else {
			$this->errors[] = $this->db->lasterror();
			$this->error = $this->db->lasterror();
			return -1;
		}
	}

	/**
	 *	Insert line into database
	 *
	 *	@param      User	$user			User that modify
	 *	@param      int		$notrigger		1 = disable triggers
	 *	@return     int						Return integer <0 if KO, line id >0 if OK
	 */
	public function insert($user, $notrigger = 0)
	{
		$error = 0;

		// Check parameters
		if (empty($this->fk_expedition) || empty($this->fk_elementdet) || !is_numeric($this->qty)) {
			$this->error = 'ErrorMandatoryParametersNotProvided';
			return -1;
		}

		$this->db->begin();

		if (empty($this->rang)) {
			$this->rang = 0;
		}

		// Rank to use
		$ranktouse = $this->rang;
		if ($ranktouse == -1) {
			$rangmax = $this->line_max($this->fk_expedition);
			$ranktouse = $rangmax + 1;
		}

		$sql = "INSERT INTO ".MAIN_DB_PREFIX."expeditiondet (";
		$sql .= "fk_expedition";
		$sql .= ", fk_entrepot";
		$sql .= ", fk_elementdet";
		$sql .= ", element_type";
		$sql .= ", qty";
		$sql .= ", rang";
		$sql .= ") VALUES (";
		$sql .= $this->fk_expedition;
		$sql .= ", ".(empty($this->entrepot_id) ? 'NULL' : $this->entrepot_id);
		$sql .= ", ".((int) $this->fk_elementdet);
		$sql .= ", '".(empty($this->element_type) ? 'order' : $this->db->escape($this->element_type))."'";
		$sql .= ", ".price2num($this->qty, 'MS');
		$sql .= ", ".((int) $ranktouse);
		$sql .= ")";

		dol_syslog(get_class($this)."::insert", LOG_DEBUG);
		$resql = $this->db->query($sql);
		if ($resql) {
			$this->id = $this->db->last_insert_id(MAIN_DB_PREFIX."expeditiondet");

			if (!$error) {
				$result = $this->insertExtraFields();
				if ($result < 0) {
					$error++;
				}
			}

			if (!$error && !$notrigger) {
				// Call trigger
				$result = $this->call_trigger('LINESHIPPING_INSERT', $user);
				if ($result < 0) {
					$error++;
				}
				// End call triggers
			}

			if ($error) {
				foreach ($this->errors as $errmsg) {
					dol_syslog(get_class($this)."::delete ".$errmsg, LOG_ERR);
					$this->error .= ($this->error ? ', '.$errmsg : $errmsg);
				}
			}
		} else {
			$error++;
		}

		if ($error) {
			$this->db->rollback();
			return -1;
		} else {
			$this->db->commit();
			return $this->id;
		}
	}

	/**
	 * 	Delete shipment line.
	 *
	 *	@param		User	$user			User that modify
	 *	@param		int		$notrigger		0=launch triggers after, 1=disable triggers
	 * 	@return		int		>0 if OK, <0 if KO
	 */
	public function delete($user = null, $notrigger = 0)
	{
		$error = 0;

		$this->db->begin();

		// delete batch expedition line
		if (isModEnabled('productbatch')) {
			$sql = "DELETE FROM ".MAIN_DB_PREFIX."expeditiondet_batch";
			$sql .= " WHERE fk_expeditiondet = ".((int) $this->id);

			if (!$this->db->query($sql)) {
				$this->errors[] = $this->db->lasterror()." - sql=$sql";
				$error++;
			}
		}

		$sql = "DELETE FROM ".MAIN_DB_PREFIX."expeditiondet";
		$sql .= " WHERE rowid = ".((int) $this->id);

		if (!$error && $this->db->query($sql)) {
			// Remove extrafields
			if (!$error) {
				$result = $this->deleteExtraFields();
				if ($result < 0) {
					$this->errors[] = $this->error;
					$error++;
				}
			}
			if (!$error && !$notrigger) {
				// Call trigger
				$result = $this->call_trigger('LINESHIPPING_DELETE', $user);
				if ($result < 0) {
					$this->errors[] = $this->error;
					$error++;
				}
				// End call triggers
			}
		} else {
			$this->errors[] = $this->db->lasterror()." - sql=$sql";
			$error++;
		}

		if (!$error) {
			$this->db->commit();
			return 1;
		} else {
			foreach ($this->errors as $errmsg) {
				dol_syslog(get_class($this)."::delete ".$errmsg, LOG_ERR);
				$this->error .= ($this->error ? ', '.$errmsg : $errmsg);
			}
			$this->db->rollback();
			return -1 * $error;
		}
	}

	/**
	 *  Update a line in database
	 *
	 *	@param		User	$user			User that modify
	 *	@param		int		$notrigger		1 = disable triggers
	 *  @return		int					Return integer < 0 if KO, > 0 if OK
	 */
	public function update($user = null, $notrigger = 0)
	{
		$error = 0;

		dol_syslog(get_class($this)."::update id=$this->id, entrepot_id=$this->entrepot_id, product_id=$this->fk_product, qty=$this->qty");

		$this->db->begin();

		// Clean parameters
		if (empty($this->qty)) {
			$this->qty = 0;
		}
		$qty = price2num($this->qty);
		$remainingQty = 0;
		$batch = null;
		$batch_id = null;
		$expedition_batch_id = null;
		if (is_array($this->detail_batch)) { 	// array of ExpeditionLineBatch
			if (count($this->detail_batch) > 1) {
				dol_syslog(get_class($this).'::update only possible for one batch', LOG_ERR);
				$this->errors[] = 'ErrorBadParameters';
				$error++;
			} else {
				$batch = $this->detail_batch[0]->batch;
				$batch_id = $this->detail_batch[0]->fk_origin_stock;
				$expedition_batch_id = $this->detail_batch[0]->id;
				if ($this->entrepot_id != $this->detail_batch[0]->entrepot_id) {
					dol_syslog(get_class($this).'::update only possible for batch of same warehouse', LOG_ERR);
					$this->errors[] = 'ErrorBadParameters';
					$error++;
				}
				$qty = price2num($this->detail_batch[0]->qty);
			}
		} elseif (!empty($this->detail_batch)) {
			$batch = $this->detail_batch->batch;
			$batch_id = $this->detail_batch->fk_origin_stock;
			$expedition_batch_id = $this->detail_batch->id;
			if ($this->entrepot_id != $this->detail_batch->entrepot_id) {
				dol_syslog(get_class($this).'::update only possible for batch of same warehouse', LOG_ERR);
				$this->errors[] = 'ErrorBadParameters';
				$error++;
			}
			$qty = price2num($this->detail_batch->qty);
		}

		// check parameters
		if (!isset($this->id) || !isset($this->entrepot_id)) {
			dol_syslog(get_class($this).'::update missing line id and/or warehouse id', LOG_ERR);
			$this->errors[] = 'ErrorMandatoryParametersNotProvided';
			$error++;
			return -1;
		}

		// update lot

		if (!empty($batch) && isModEnabled('productbatch')) {
			$batch_id_str = $batch_id ?? 'null';
			dol_syslog(get_class($this)."::update expedition batch id=$expedition_batch_id, batch_id=$batch_id_str, batch=$batch");

			if (empty($batch_id) || empty($this->fk_product)) {
				dol_syslog(get_class($this).'::update missing fk_origin_stock (batch_id) and/or fk_product', LOG_ERR);
				$this->errors[] = 'ErrorMandatoryParametersNotProvided';
				$error++;
			}

			// fetch remaining lot qty
			$shipmentlinebatch = new ExpeditionLineBatch($this->db);

			if (!$error && ($lotArray = $shipmentlinebatch->fetchAll($this->id)) < 0) {
				$this->errors[] = $this->db->lasterror()." - ExpeditionLineBatch::fetchAll";
				$error++;
			} else {
				// calculate new total line qty
				foreach ($lotArray as $lot) {
					if ($expedition_batch_id != $lot->id) {
						$remainingQty += $lot->qty;
					}
				}
				$qty += $remainingQty;

				//fetch lot details

				// fetch from product_lot
				require_once DOL_DOCUMENT_ROOT.'/product/stock/class/productlot.class.php';
				$lot = new Productlot($this->db);
				if ($lot->fetch(0, $this->fk_product, $batch) < 0) {
					$this->errors[] = $lot->errors;
					$error++;
				}
				if (!$error && !empty($expedition_batch_id)) {
					// delete lot expedition line
					$sql = "DELETE FROM ".MAIN_DB_PREFIX."expeditiondet_batch";
					$sql .= " WHERE fk_expeditiondet = ".((int) $this->id);
					$sql .= " AND rowid = ".((int) $expedition_batch_id);

					if (!$this->db->query($sql)) {
						$this->errors[] = $this->db->lasterror()." - sql=$sql";
						$error++;
					}
				}
				if (!$error && $this->detail_batch->qty > 0) {
					// create lot expedition line
					if (isset($lot->id)) {
						$shipmentLot = new ExpeditionLineBatch($this->db);
						$shipmentLot->batch = $lot->batch;
						$shipmentLot->eatby = $lot->eatby;
						$shipmentLot->sellby = $lot->sellby;
						$shipmentLot->entrepot_id = $this->detail_batch->entrepot_id;
						$shipmentLot->qty = $this->detail_batch->qty;
						$shipmentLot->fk_origin_stock = $batch_id;
						if ($shipmentLot->create($this->id) < 0) {
							$this->errors = $shipmentLot->errors;
							$error++;
						}
					}
				}
			}
		}
		if (!$error) {
			// update line
			$sql = "UPDATE ".MAIN_DB_PREFIX.$this->table_element." SET";
			$sql .= " fk_entrepot = ".($this->entrepot_id > 0 ? $this->entrepot_id : 'null');
			$sql .= " , qty = ".((float) price2num($qty, 'MS'));
			$sql .= " WHERE rowid = ".((int) $this->id);

			if (!$this->db->query($sql)) {
				$this->errors[] = $this->db->lasterror()." - sql=$sql";
				$error++;
			}
		}

		if (!$error) {
			$result = $this->insertExtraFields();
			if ($result < 0) {
				$this->errors[] = $this->error;
				$error++;
			}
		}

		if (!$error && !$notrigger) {
			// Call trigger
			$result = $this->call_trigger('LINESHIPPING_MODIFY', $user);
			if ($result < 0) {
				$this->errors[] = $this->error;
				$error++;
			}
			// End call triggers
		}
		if (!$error) {
			$this->db->commit();
			return 1;
		} else {
			foreach ($this->errors as $errmsg) {
				dol_syslog(get_class($this)."::update ".$errmsg, LOG_ERR);
				$this->error .= ($this->error ? ', '.$errmsg : $errmsg);
			}
			$this->db->rollback();
			return -1 * $error;
		}
	}
}<|MERGE_RESOLUTION|>--- conflicted
+++ resolved
@@ -255,12 +255,7 @@
 	 */
 	const STATUS_CANCELED = -1;
 
-	/**
-<<<<<<< HEAD
-	 * Signed status
-	 */
-	const STATUS_SIGNED = 3;
-=======
+  /**
 	 * Expedition in progress
 	 * -> package exit the warehouse and is now
 	 *    in the truck or into the hand of the deliverer
@@ -269,7 +264,12 @@
 	 */
 	const STATUS_SHIPMENT_IN_PROGRESS = 3;
 
->>>>>>> d0830b31
+ 	/**
+	 * Signed status
+	 */
+	const STATUS_SIGNED = 4;
+
+
 
 	/**
 	 *	Constructor
