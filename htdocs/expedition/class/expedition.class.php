<?php
/* Copyright (C) 2003-2008	Rodolphe Quiedeville	<rodolphe@quiedeville.org>
 * Copyright (C) 2005-2012	Regis Houssin			<regis.houssin@inodbox.com>
 * Copyright (C) 2007		Franky Van Liedekerke	<franky.van.liedekerke@telenet.be>
 * Copyright (C) 2006-2012	Laurent Destailleur		<eldy@users.sourceforge.net>
 * Copyright (C) 2011-2017	Juanjo Menent			<jmenent@2byte.es>
 * Copyright (C) 2013       Florian Henry		  	<florian.henry@open-concept.pro>
 * Copyright (C) 2014		Cedric GROSS			<c.gross@kreiz-it.fr>
 * Copyright (C) 2014-2015  Marcos García           <marcosgdf@gmail.com>
 * Copyright (C) 2014-2017  Francis Appels          <francis.appels@yahoo.com>
 * Copyright (C) 2015       Claudio Aschieri        <c.aschieri@19.coop>
 * Copyright (C) 2016		Ferran Marcet			<fmarcet@2byte.es>
 * Copyright (C) 2018       Nicolas ZABOURI			<info@inovea-conseil.com>
 * Copyright (C) 2018       Frédéric France         <frederic.france@netlogic.fr>
 *
 * This program is free software; you can redistribute it and/or modify
 * it under the terms of the GNU General Public License as published by
 * the Free Software Foundation; either version 3 of the License, or
 * (at your option) any later version.
 *
 * This program is distributed in the hope that it will be useful,
 * but WITHOUT ANY WARRANTY; without even the implied warranty of
 * MERCHANTABILITY or FITNESS FOR A PARTICULAR PURPOSE.  See the
 * GNU General Public License for more details.
 *
 * You should have received a copy of the GNU General Public License
 * along with this program.  If not, see <http://www.gnu.org/licenses/>.
 */

/**
 *  \file       htdocs/expedition/class/expedition.class.php
 *  \ingroup    expedition
 *  \brief      Fichier de la classe de gestion des expeditions
 */

require_once DOL_DOCUMENT_ROOT.'/core/class/commonobject.class.php';
require_once DOL_DOCUMENT_ROOT."/core/class/commonobjectline.class.php";
if (! empty($conf->propal->enabled)) require_once DOL_DOCUMENT_ROOT.'/comm/propal/class/propal.class.php';
if (! empty($conf->commande->enabled)) require_once DOL_DOCUMENT_ROOT.'/commande/class/commande.class.php';
if (! empty($conf->productbatch->enabled)) require_once DOL_DOCUMENT_ROOT.'/expedition/class/expeditionbatch.class.php';


/**
 *	Class to manage shipments
 */
class Expedition extends CommonObject
{
	/**
	 * @var string ID to identify managed object
	 */
	public $element="shipping";

	/**
	 * @var int Field with ID of parent key if this field has a parent
	 */
	public $fk_element="fk_expedition";

	/**
	 * @var string Name of table without prefix where object is stored
	 */
	public $table_element="expedition";

	/**
	 * @var int    Name of subtable line
	 */
	public $table_element_line="expeditiondet";

	/**
	 * 0=No test on entity, 1=Test with field entity, 2=Test with link by societe
	 * @var int
	 */
	public $ismultientitymanaged = 1;

	/**
	 * @var string String with name of icon for myobject. Must be the part after the 'object_' into object_myobject.png
	 */
	public $picto = 'sending';

	public $socid;

	/**
	 * @var string Customer ref
	 */
	public $ref_customer;

	/**
	 * @var string internal ref
	 */
	public $ref_int;

	public $brouillon;

	/**
	 * @var int warehouse id
	 */
	public $entrepot_id;
	public $lines=array();

	/**
	 * @var string Tracking number
	 */
	public $tracking_number;

	/**
	 * @var string Tracking url
	 */
	public $tracking_url;
	public $billed;

	/**
	 * @var string name of pdf model
	 */
	public $model_pdf;

	public $trueWeight;
	public $weight_units;
	public $trueWidth;
	public $width_units;
	public $trueHeight;
	public $height_units;
	public $trueDepth;
	public $depth_units;
	// A denormalized value
	public $trueSize;

	public $date_delivery;		// Date delivery planed

	/**
	 * @deprecated
	 * @see $date_shipping
	 */
	public $date;

	/**
	 * @deprecated
	 * @see $date_shipping
	 */
	public $date_expedition;

	/**
	 * Effective delivery date
	 * @var int
	 */
	public $date_shipping;

	public $date_creation;
	public $date_valid;

	public $meths;
	public $listmeths;			// List of carriers

    /**
	 * Draft status
	 */
	const STATUS_DRAFT = 0;

	/**
	 * Validated status
	 */
	const STATUS_VALIDATED = 1;

	/**
	 * Closed status
	 */
	const STATUS_CLOSED = 2;



	/**
	 *	Constructor
	 *
	 *  @param		DoliDB		$db      Database handler
	 */
	public function __construct($db)
	{
		global $conf;

		$this->db = $db;
		$this->lines = array();
		$this->products = array();

		// List of long language codes for status
		$this->statuts = array();
		$this->statuts[-1] = 'StatusSendingCanceled';
		$this->statuts[0]  = 'StatusSendingDraft';
		$this->statuts[1]  = 'StatusSendingValidated';
		$this->statuts[2]  = 'StatusSendingProcessed';

		// List of short language codes for status
		$this->statutshorts = array();
		$this->statutshorts[-1] = 'StatusSendingCanceledShort';
		$this->statutshorts[0]  = 'StatusSendingDraftShort';
		$this->statutshorts[1]  = 'StatusSendingValidatedShort';
		$this->statutshorts[2]  = 'StatusSendingProcessedShort';

		/* Status "billed" or not is managed by another field than status
		if (! empty($conf->global->WORKFLOW_BILL_ON_SHIPMENT))
		{
			$this->statuts[2]  = 'StatusSendingBilled';
			$this->statutshorts[2]  = 'StatusSendingBilledShort';
		}*/
	}

	/**
	 *	Return next contract ref
	 *
	 *	@param	Societe		$soc	Thirdparty object
	 *	@return string				Free reference for contract
	 */
	public function getNextNumRef($soc)
	{
		global $langs, $conf;
		$langs->load("sendings");

		if (!empty($conf->global->EXPEDITION_ADDON_NUMBER))
		{
			$mybool = false;

			$file = $conf->global->EXPEDITION_ADDON_NUMBER.".php";
			$classname = $conf->global->EXPEDITION_ADDON_NUMBER;

			// Include file with class
			$dirmodels = array_merge(array('/'), (array) $conf->modules_parts['models']);

			foreach ($dirmodels as $reldir) {

				$dir = dol_buildpath($reldir."core/modules/expedition/");

				// Load file with numbering class (if found)
				$mybool|=@include_once $dir.$file;
			}

			if (! $mybool)
			{
				dol_print_error('', "Failed to include file ".$file);
				return '';
			}

			$obj = new $classname();
			$numref = "";
			$numref = $obj->getNextValue($soc, $this);

			if ( $numref != "")
			{
				return $numref;
			}
			else
			{
				dol_print_error($this->db, get_class($this)."::getNextNumRef ".$obj->error);
				return "";
			}
		}
		else
		{
			print $langs->trans("Error")." ".$langs->trans("Error_EXPEDITION_ADDON_NUMBER_NotDefined");
			return "";
		}
	}

	/**
	 *  Create expedition en base
	 *
	 *  @param	User	$user       Objet du user qui cree
	 * 	@param		int		$notrigger	1=Does not execute triggers, 0= execute triggers
	 *  @return int 				<0 si erreur, id expedition creee si ok
	 */
	public function create($user, $notrigger = 0)
	{
		global $conf, $hookmanager;

		$now=dol_now();

		require_once DOL_DOCUMENT_ROOT .'/product/stock/class/mouvementstock.class.php';
		$error = 0;

		// Clean parameters
		$this->brouillon = 1;
		$this->tracking_number = dol_sanitizeFileName($this->tracking_number);
		if (empty($this->fk_project)) $this->fk_project = 0;

		$this->user = $user;


		$this->db->begin();

		$sql = "INSERT INTO ".MAIN_DB_PREFIX."expedition (";
		$sql.= "ref";
		$sql.= ", entity";
		$sql.= ", ref_customer";
		$sql.= ", ref_int";
		$sql.= ", date_creation";
		$sql.= ", fk_user_author";
		$sql.= ", date_expedition";
		$sql.= ", date_delivery";
		$sql.= ", fk_soc";
		$sql.= ", fk_projet";
		$sql.= ", fk_address";
		$sql.= ", fk_shipping_method";
		$sql.= ", tracking_number";
		$sql.= ", weight";
		$sql.= ", size";
		$sql.= ", width";
		$sql.= ", height";
		$sql.= ", weight_units";
		$sql.= ", size_units";
		$sql.= ", note_private";
		$sql.= ", note_public";
		$sql.= ", model_pdf";
		$sql.= ", fk_incoterms, location_incoterms";
		$sql.= ") VALUES (";
		$sql.= "'(PROV)'";
		$sql.= ", ".$conf->entity;
		$sql.= ", ".($this->ref_customer?"'".$this->db->escape($this->ref_customer)."'":"null");
		$sql.= ", ".($this->ref_int?"'".$this->db->escape($this->ref_int)."'":"null");
		$sql.= ", '".$this->db->idate($now)."'";
		$sql.= ", ".$user->id;
		$sql.= ", ".($this->date_expedition>0?"'".$this->db->idate($this->date_expedition)."'":"null");
		$sql.= ", ".($this->date_delivery>0?"'".$this->db->idate($this->date_delivery)."'":"null");
		$sql.= ", ".$this->socid;
		$sql.= ", ".$this->fk_project;
		$sql.= ", ".($this->fk_delivery_address>0?$this->fk_delivery_address:"null");
		$sql.= ", ".($this->shipping_method_id>0?$this->shipping_method_id:"null");
		$sql.= ", '".$this->db->escape($this->tracking_number)."'";
		$sql.= ", ".$this->weight;
		$sql.= ", ".$this->sizeS;	// TODO Should use this->trueDepth
		$sql.= ", ".$this->sizeW;	// TODO Should use this->trueWidth
		$sql.= ", ".$this->sizeH;	// TODO Should use this->trueHeight
		$sql.= ", ".$this->weight_units;
		$sql.= ", ".$this->size_units;
		$sql.= ", ".(!empty($this->note_private)?"'".$this->db->escape($this->note_private)."'":"null");
		$sql.= ", ".(!empty($this->note_public)?"'".$this->db->escape($this->note_public)."'":"null");
		$sql.= ", ".(!empty($this->model_pdf)?"'".$this->db->escape($this->model_pdf)."'":"null");
		$sql.= ", ".(int) $this->fk_incoterms;
		$sql.= ", '".$this->db->escape($this->location_incoterms)."'";
		$sql.= ")";

		dol_syslog(get_class($this)."::create", LOG_DEBUG);
		$resql=$this->db->query($sql);
		if ($resql)
		{
			$this->id = $this->db->last_insert_id(MAIN_DB_PREFIX."expedition");

			$sql = "UPDATE ".MAIN_DB_PREFIX."expedition";
			$sql.= " SET ref = '(PROV".$this->id.")'";
			$sql.= " WHERE rowid = ".$this->id;

			dol_syslog(get_class($this)."::create", LOG_DEBUG);
			if ($this->db->query($sql))
			{
				// Insertion des lignes
				$num=count($this->lines);
				for ($i = 0; $i < $num; $i++)
				{
					if (! isset($this->lines[$i]->detail_batch))
					{	// no batch management
						if (! $this->create_line($this->lines[$i]->entrepot_id, $this->lines[$i]->origin_line_id, $this->lines[$i]->qty, $this->lines[$i]->array_options) > 0)
						{
							$error++;
						}
					}
					else
					{	// with batch management
						if (! $this->create_line_batch($this->lines[$i], $this->lines[$i]->array_options) > 0)
						{
							$error++;
						}
					}
				}

				if (! $error && $this->id && $this->origin_id)
				{
					$ret = $this->add_object_linked();
					if (!$ret)
					{
						$error++;
					}
				}

				// Actions on extra fields
				if (! $error && empty($conf->global->MAIN_EXTRAFIELDS_DISABLED))
				{
					$result=$this->insertExtraFields();
					if ($result < 0)
					{
						$error++;
					}
				}

				if (! $error && ! $notrigger)
				{
					// Call trigger
					$result=$this->call_trigger('SHIPPING_CREATE', $user);
					if ($result < 0) { $error++; }
					// End call triggers

					if (! $error)
					{
						$this->db->commit();
						return $this->id;
					}
					else
					{
						foreach($this->errors as $errmsg)
						{
							dol_syslog(get_class($this)."::create ".$errmsg, LOG_ERR);
							$this->error.=($this->error?', '.$errmsg:$errmsg);
						}
						$this->db->rollback();
						return -1*$error;
					}
				}
				else
				{
					$error++;
					$this->error=$this->db->lasterror()." - sql=$sql";
					$this->db->rollback();
					return -3;
				}
			}
			else
			{
				$error++;
				$this->error=$this->db->lasterror()." - sql=$sql";
				$this->db->rollback();
				return -2;
			}
		}
		else
		{
			$error++;
			$this->error=$this->db->error()." - sql=$sql";
			$this->db->rollback();
			return -1;
		}
	}

    // phpcs:disable PEAR.NamingConventions.ValidFunctionName.ScopeNotCamelCaps
	/**
	 * Create a expedition line
	 *
	 * @param 	int		$entrepot_id		Id of warehouse
	 * @param 	int		$origin_line_id		Id of source line
	 * @param 	int		$qty				Quantity
	 * @param	array	$array_options		extrafields array
	 * @return	int							<0 if KO, line_id if OK
	 */
	public function create_line($entrepot_id, $origin_line_id, $qty, $array_options = 0)
	{
		//phpcs:enable
		global $user;

		$expeditionline = new ExpeditionLigne($this->db);
		$expeditionline->fk_expedition = $this->id;
		$expeditionline->entrepot_id = $entrepot_id;
		$expeditionline->fk_origin_line = $origin_line_id;
		$expeditionline->qty = $qty;
		$expeditionline->array_options = $array_options;

		if (($lineId = $expeditionline->insert($user)) < 0)
		{
			$this->errors[]=$expeditionline->error;
		}
		return $lineId;
	}


    // phpcs:disable PEAR.NamingConventions.ValidFunctionName.ScopeNotCamelCaps
	/**
	 * Create the detail (eat-by date) of the expedition line
	 *
	 * @param 	object		$line_ext		full line informations
	 * @param	array		$array_options		extrafields array
	 * @return	int							<0 if KO, >0 if OK
	 */
	public function create_line_batch($line_ext, $array_options = 0)
	{
        // phpcs:enable
		$error = 0;
		$stockLocationQty = array(); // associated array with batch qty in stock location

		$tab=$line_ext->detail_batch;
		// create stockLocation Qty array
		foreach ($tab as $detbatch)
		{
			if ($detbatch->entrepot_id)
			{
				$stockLocationQty[$detbatch->entrepot_id] += $detbatch->qty;
			}
		}
		// create shipment lines
		foreach ($stockLocationQty as $stockLocation => $qty)
		{
			if (($line_id = $this->create_line($stockLocation, $line_ext->origin_line_id, $qty, $array_options)) < 0)
			{
				$error++;
			}
			else
			{
				// create shipment batch lines for stockLocation
				foreach ($tab as $detbatch)
				{
					if ($detbatch->entrepot_id == $stockLocation){
						if (! ($detbatch->create($line_id) >0))		// Create an expeditionlinebatch
						{
							$error++;
						}
					}
				}
			}
		}

		if (! $error) return 1;
		else return -1;
	}

	/**
	 *	Get object and lines from database
	 *
	 *	@param	int		$id       	Id of object to load
	 * 	@param	string	$ref		Ref of object
	 * 	@param	string	$ref_ext	External reference of object
	 * 	@param	string	$ref_int	Internal reference of other object
	 *	@return int			        >0 if OK, 0 if not found, <0 if KO
	 */
	public function fetch($id, $ref = '', $ref_ext = '', $ref_int = '')
	{
		global $conf;

		// Check parameters
		if (empty($id) && empty($ref) && empty($ref_ext) && empty($ref_int)) return -1;

		$sql = "SELECT e.rowid, e.ref, e.fk_soc as socid, e.date_creation, e.ref_customer, e.ref_ext, e.ref_int, e.fk_user_author, e.fk_statut, e.fk_projet as fk_project, e.billed";
        $sql.= ", e.date_valid";
		$sql.= ", e.weight, e.weight_units, e.size, e.size_units, e.width, e.height";
		$sql.= ", e.date_expedition as date_expedition, e.model_pdf, e.fk_address, e.date_delivery";
		$sql.= ", e.fk_shipping_method, e.tracking_number";
		$sql.= ", e.note_private, e.note_public";
		$sql.= ', e.fk_incoterms, e.location_incoterms';
		$sql.= ', i.libelle as libelle_incoterms';
		$sql.= ', s.libelle as shipping_method';
		$sql.= ", el.fk_source as origin_id, el.sourcetype as origin";
		$sql.= " FROM ".MAIN_DB_PREFIX."expedition as e";
		$sql.= " LEFT JOIN ".MAIN_DB_PREFIX."element_element as el ON el.fk_target = e.rowid AND el.targettype = '".$this->db->escape($this->element)."'";
		$sql.= ' LEFT JOIN '.MAIN_DB_PREFIX.'c_incoterms as i ON e.fk_incoterms = i.rowid';
		$sql.= ' LEFT JOIN '.MAIN_DB_PREFIX.'c_shipment_mode as s ON e.fk_shipping_method = s.rowid';
		$sql.= " WHERE e.entity IN (".getEntity('expedition').")";
		if ($id)   	  $sql.= " AND e.rowid=".$id;
		if ($ref)     $sql.= " AND e.ref='".$this->db->escape($ref)."'";
		if ($ref_ext) $sql.= " AND e.ref_ext='".$this->db->escape($ref_ext)."'";
		if ($ref_int) $sql.= " AND e.ref_int='".$this->db->escape($ref_int)."'";

		dol_syslog(get_class($this)."::fetch", LOG_DEBUG);
		$result = $this->db->query($sql);
		if ($result)
		{
			if ($this->db->num_rows($result))
			{
				$obj = $this->db->fetch_object($result);

				$this->id                   = $obj->rowid;
				$this->ref                  = $obj->ref;
				$this->socid                = $obj->socid;
				$this->ref_customer	    = $obj->ref_customer;
				$this->ref_ext		    = $obj->ref_ext;
				$this->ref_int		    = $obj->ref_int;
				$this->statut               = $obj->fk_statut;
				$this->user_author_id       = $obj->fk_user_author;
				$this->date_creation        = $this->db->jdate($obj->date_creation);
                $this->date_valid           = $this->db->jdate($obj->date_valid);
				$this->date                 = $this->db->jdate($obj->date_expedition);	// TODO deprecated
				$this->date_expedition      = $this->db->jdate($obj->date_expedition);	// TODO deprecated
				$this->date_shipping        = $this->db->jdate($obj->date_expedition);	// Date real
				$this->date_delivery        = $this->db->jdate($obj->date_delivery);	// Date planed
				$this->fk_delivery_address  = $obj->fk_address;
				$this->modelpdf             = $obj->model_pdf;
				$this->shipping_method_id   = $obj->fk_shipping_method;
				$this->shipping_method	    = $obj->shipping_method;
				$this->tracking_number      = $obj->tracking_number;
				$this->origin               = ($obj->origin?$obj->origin:'commande'); // For compatibility
				$this->origin_id            = $obj->origin_id;
				$this->billed               = $obj->billed;
				$this->fk_project	        = $obj->fk_project;

				$this->trueWeight           = $obj->weight;
				$this->weight_units         = $obj->weight_units;

				$this->trueWidth            = $obj->width;
				$this->width_units          = $obj->size_units;
				$this->trueHeight           = $obj->height;
				$this->height_units         = $obj->size_units;
				$this->trueDepth            = $obj->size;
				$this->depth_units          = $obj->size_units;

				$this->note_public          = $obj->note_public;
				$this->note_private         = $obj->note_private;

				// A denormalized value
				$this->trueSize             = $obj->size."x".$obj->width."x".$obj->height;
				$this->size_units           = $obj->size_units;

				//Incoterms
				$this->fk_incoterms         = $obj->fk_incoterms;
				$this->location_incoterms   = $obj->location_incoterms;
				$this->libelle_incoterms    = $obj->libelle_incoterms;

				$this->db->free($result);

				if ($this->statut == self::STATUS_DRAFT) $this->brouillon = 1;

				// Tracking url
				$this->getUrlTrackingStatus($obj->tracking_number);

				/*
				 * Thirdparty
				 */
				$result=$this->fetch_thirdparty();

				// Retreive extrafields
				$this->fetch_optionals();

				/*
				 * Lines
				 */
				$result=$this->fetch_lines();
				if ($result < 0)
				{
					return -3;
				}

				return 1;
			}
			else
			{
				dol_syslog(get_class($this).'::Fetch no expedition found', LOG_ERR);
				$this->error='Delivery with id '.$id.' not found';
				return 0;
			}
		}
		else
		{
			$this->error=$this->db->error();
			return -1;
		}
	}

	/**
	 *  Validate object and update stock if option enabled
	 *
	 *  @param      User		$user       Object user that validate
	 *  @param		int			$notrigger	1=Does not execute triggers, 0= execute triggers
	 *  @return     int						<0 if OK, >0 if KO
	 */
	public function valid($user, $notrigger = 0)
	{
		global $conf, $langs;

		require_once DOL_DOCUMENT_ROOT.'/core/lib/files.lib.php';

		dol_syslog(get_class($this)."::valid");

		// Protection
		if ($this->statut)
		{
			dol_syslog(get_class($this)."::valid no draft status", LOG_WARNING);
			return 0;
		}

		if (! ((empty($conf->global->MAIN_USE_ADVANCED_PERMS) && ! empty($user->rights->expedition->creer))
	   	|| (! empty($conf->global->MAIN_USE_ADVANCED_PERMS) && ! empty($user->rights->expedition->shipping_advance->validate))))
		{
			$this->error='Permission denied';
			dol_syslog(get_class($this)."::valid ".$this->error, LOG_ERR);
			return -1;
		}

		$this->db->begin();

		$error = 0;

		// Define new ref
		$soc = new Societe($this->db);
		$soc->fetch($this->socid);

		// Class of company linked to order
		$result=$soc->set_as_client();

		// Define new ref
		if (! $error && (preg_match('/^[\(]?PROV/i', $this->ref) || empty($this->ref))) // empty should not happened, but when it occurs, the test save life
		{
			$numref = $this->getNextNumRef($soc);
		}
		else
		{
			$numref = "EXP".$this->id;
		}
		$this->newref = $numref;

		$now=dol_now();

		// Validate
		$sql = "UPDATE ".MAIN_DB_PREFIX."expedition SET";
		$sql.= " ref='".$numref."'";
		$sql.= ", fk_statut = 1";
		$sql.= ", date_valid = '".$this->db->idate($now)."'";
		$sql.= ", fk_user_valid = ".$user->id;
		$sql.= " WHERE rowid = ".$this->id;

		dol_syslog(get_class($this)."::valid update expedition", LOG_DEBUG);
		$resql=$this->db->query($sql);
		if (! $resql)
		{
			$this->error=$this->db->lasterror();
			$error++;
		}

		// If stock increment is done on sending (recommanded choice)
		if (! $error && ! empty($conf->stock->enabled) && ! empty($conf->global->STOCK_CALCULATE_ON_SHIPMENT))
		{
			require_once DOL_DOCUMENT_ROOT.'/product/stock/class/mouvementstock.class.php';

			$langs->load("agenda");

			// Loop on each product line to add a stock movement
			$sql = "SELECT cd.fk_product, cd.subprice,";
			$sql.= " ed.rowid, ed.qty, ed.fk_entrepot,";
			$sql.= " edb.rowid as edbrowid, edb.eatby, edb.sellby, edb.batch, edb.qty as edbqty, edb.fk_origin_stock";
			$sql.= " FROM ".MAIN_DB_PREFIX."commandedet as cd,";
			$sql.= " ".MAIN_DB_PREFIX."expeditiondet as ed";
			$sql.= " LEFT JOIN ".MAIN_DB_PREFIX."expeditiondet_batch as edb on edb.fk_expeditiondet = ed.rowid";
			$sql.= " WHERE ed.fk_expedition = ".$this->id;
			$sql.= " AND cd.rowid = ed.fk_origin_line";

			dol_syslog(get_class($this)."::valid select details", LOG_DEBUG);
			$resql=$this->db->query($sql);
			if ($resql)
			{
				$cpt = $this->db->num_rows($resql);
				for ($i = 0; $i < $cpt; $i++)
				{
					$obj = $this->db->fetch_object($resql);
					if (empty($obj->edbrowid))
					{
						$qty = $obj->qty;
					}
					else
					{
						$qty = $obj->edbqty;
					}
					if ($qty <= 0) continue;
					dol_syslog(get_class($this)."::valid movement index ".$i." ed.rowid=".$obj->rowid." edb.rowid=".$obj->edbrowid);

					//var_dump($this->lines[$i]);
					$mouvS = new MouvementStock($this->db);
					$mouvS->origin = &$this;

					if (empty($obj->edbrowid))
					{
						// line without batch detail

						// We decrement stock of product (and sub-products) -> update table llx_product_stock (key of this table is fk_product+fk_entrepot) and add a movement record.
						$result=$mouvS->livraison($user, $obj->fk_product, $obj->fk_entrepot, $qty, $obj->subprice, $langs->trans("ShipmentValidatedInDolibarr", $numref));
						if ($result < 0) {
							$error++;
							$this->error = $mouvS->error;
							$this->errors = array_merge($this->errors, $mouvS->errors);
							break;
						}
					}
					else
					{
						// line with batch detail

						// We decrement stock of product (and sub-products) -> update table llx_product_stock (key of this table is fk_product+fk_entrepot) and add a movement record.
						// Note: ->fk_origin_stock = id into table llx_product_batch (may be rename into llx_product_stock_batch in another version)
						$result=$mouvS->livraison($user, $obj->fk_product, $obj->fk_entrepot, $qty, $obj->subprice, $langs->trans("ShipmentValidatedInDolibarr", $numref), '', $this->db->jdate($obj->eatby), $this->db->jdate($obj->sellby), $obj->batch, $obj->fk_origin_stock);
						if ($result < 0) {
							$error++;
							$this->error = $mouvS->error;
							$this->errors = array_merge($this->errors, $mouvS->errors);
							break;
						}
					}
				}
			}
			else
			{
				$this->db->rollback();
				$this->error=$this->db->error();
				return -2;
			}
		}

		// Change status of order to "shipment in process"
		$ret = $this->setStatut(Commande::STATUS_SHIPMENTONPROCESS, $this->origin_id, $this->origin);

		if (! $ret)
		{
			$error++;
		}

		if (! $error && ! $notrigger)
		{
			// Call trigger
			$result=$this->call_trigger('SHIPPING_VALIDATE', $user);
			if ($result < 0) { $error++; }
			// End call triggers
		}

		if (! $error)
		{
			$this->oldref = $this->ref;

			// Rename directory if dir was a temporary ref
			if (preg_match('/^[\(]?PROV/i', $this->ref))
			{
				// On renomme repertoire ($this->ref = ancienne ref, $numfa = nouvelle ref)
				// in order not to lose the attached files
				$oldref = dol_sanitizeFileName($this->ref);
				$newref = dol_sanitizeFileName($numref);
				$dirsource = $conf->expedition->dir_output.'/sending/'.$oldref;
				$dirdest = $conf->expedition->dir_output.'/sending/'.$newref;
				if (file_exists($dirsource))
				{
					dol_syslog(get_class($this)."::valid rename dir ".$dirsource." into ".$dirdest);

					if (@rename($dirsource, $dirdest))
					{
						dol_syslog("Rename ok");
						// Rename docs starting with $oldref with $newref
						$listoffiles=dol_dir_list($conf->expedition->dir_output.'/sending/'.$newref, 'files', 1, '^'.preg_quote($oldref, '/'));
						foreach($listoffiles as $fileentry)
						{
							$dirsource=$fileentry['name'];
							$dirdest=preg_replace('/^'.preg_quote($oldref, '/').'/', $newref, $dirsource);
							$dirsource=$fileentry['path'].'/'.$dirsource;
							$dirdest=$fileentry['path'].'/'.$dirdest;
							@rename($dirsource, $dirdest);
						}
					}
				}
			}
		}

		// Set new ref and current status
		if (! $error)
		{
			$this->ref = $numref;
			$this->statut = self::STATUS_VALIDATED;
		}

		if (! $error)
		{
			$this->db->commit();
			return 1;
		}
		else
		{
			$this->db->rollback();
			return -1*$error;
		}
	}


    // phpcs:disable PEAR.NamingConventions.ValidFunctionName.ScopeNotCamelCaps
	/**
	 *	Create a delivery receipt from a shipment
	 *
	 *	@param	User	$user       User
	 *  @return int  				<0 if KO, >=0 if OK
	 */
	public function create_delivery($user)
	{
        // phpcs:enable
		global $conf;

		if ($conf->livraison_bon->enabled)
		{
			if ($this->statut == self::STATUS_VALIDATED || $this->statut == self::STATUS_CLOSED)
			{
				// Expedition validee
				include_once DOL_DOCUMENT_ROOT.'/livraison/class/livraison.class.php';
				$delivery = new Livraison($this->db);
				$result=$delivery->create_from_sending($user, $this->id);
				if ($result > 0)
				{
					return $result;
				}
				else
				{
					$this->error=$delivery->error;
					return $result;
				}
			}
			else return 0;
		}
		else return 0;
	}

	/**
	 * Add an expedition line.
	 * If STOCK_WAREHOUSE_NOT_REQUIRED_FOR_SHIPMENTS is set, you can add a shipment line, with no stock source defined
	 * If STOCK_MUST_BE_ENOUGH_FOR_SHIPMENT is not set, you can add a shipment line, even if not enough into stock
	 *
	 * @param 	int		$entrepot_id		Id of warehouse
	 * @param 	int		$id					Id of source line (order line)
	 * @param 	int		$qty				Quantity
	 * @param	array	$array_options		extrafields array
	 * @return	int							<0 if KO, >0 if OK
	 */
	public function addline($entrepot_id, $id, $qty, $array_options = 0)
	{
		global $conf, $langs;

		$num = count($this->lines);
		$line = new ExpeditionLigne($this->db);

		$line->entrepot_id = $entrepot_id;
		$line->origin_line_id = $id;
		$line->qty = $qty;

		$orderline = new OrderLine($this->db);
		$orderline->fetch($id);

		if (! empty($conf->stock->enabled) && ! empty($orderline->fk_product))
		{
			$fk_product = $orderline->fk_product;

			if (! ($entrepot_id > 0) && empty($conf->global->STOCK_WAREHOUSE_NOT_REQUIRED_FOR_SHIPMENTS))
			{
				$langs->load("errors");
				$this->error=$langs->trans("ErrorWarehouseRequiredIntoShipmentLine");
				return -1;
			}

			if ($conf->global->STOCK_MUST_BE_ENOUGH_FOR_SHIPMENT)
			{
				// Check must be done for stock of product into warehouse if $entrepot_id defined
				$product=new Product($this->db);
				$result=$product->fetch($fk_product);

				if ($entrepot_id > 0) {
					$product->load_stock('warehouseopen');
					$product_stock = $product->stock_warehouse[$entrepot_id]->real;
				}
				else
					$product_stock = $product->stock_reel;

				$product_type=$product->type;
				if ($product_type == 0 && $product_stock < $qty)
				{
					$langs->load("errors");
					$this->error=$langs->trans('ErrorStockIsNotEnoughToAddProductOnShipment', $product->ref);
					$this->db->rollback();
					return -3;
				}
			}
		}

		// If product need a batch number, we should not have called this function but addline_batch instead.
		if (! empty($conf->productbatch->enabled) && ! empty($orderline->fk_product) && ! empty($orderline->product_tobatch))
		{
			$this->error='ADDLINE_WAS_CALLED_INSTEAD_OF_ADDLINEBATCH';
			return -4;
		}

		// extrafields
		if (empty($conf->global->MAIN_EXTRAFIELDS_DISABLED) && is_array($array_options) && count($array_options)>0) // For avoid conflicts if trigger used
			$line->array_options = $array_options;

		$this->lines[$num] = $line;
	}

    // phpcs:disable PEAR.NamingConventions.ValidFunctionName.ScopeNotCamelCaps
	/**
	 * Add a shipment line with batch record
	 *
	 * @param 	array		$dbatch		Array of value (key 'detail' -> Array, key 'qty' total quantity for line, key ix_l : original line index)
	 * @param	array		$array_options		extrafields array
	 * @return	int						<0 if KO, >0 if OK
	 */
	public function addline_batch($dbatch, $array_options = 0)
	{
        // phpcs:enable
		global $conf,$langs;

		$num = count($this->lines);
		if ($dbatch['qty']>0)
		{
			$line = new ExpeditionLigne($this->db);
			$tab=array();
			foreach ($dbatch['detail'] as $key=>$value)
			{
				if ($value['q']>0)
				{
					// $value['q']=qty to move
					// $value['id_batch']=id into llx_product_batch of record to move
					//var_dump($value);

					$linebatch = new ExpeditionLineBatch($this->db);
					$ret=$linebatch->fetchFromStock($value['id_batch']);	// load serial, sellby, eatby
					if ($ret<0)
					{
						$this->error=$linebatch->error;
						return -1;
					}
					$linebatch->qty=$value['q'];
					$tab[]=$linebatch;

					if ($conf->global->STOCK_MUST_BE_ENOUGH_FOR_SHIPMENT)
					{
						require_once DOL_DOCUMENT_ROOT.'/product/class/productbatch.class.php';
						$prod_batch = new Productbatch($this->db);
						$prod_batch->fetch($value['id_batch']);

						if ($prod_batch->qty < $linebatch->qty)
						{
							$langs->load("errors");
							$this->errors[]=$langs->trans('ErrorStockIsNotEnoughToAddProductOnShipment', $prod_batch->fk_product);
							dol_syslog(get_class($this)."::addline_batch error=Product ".$prod_batch->batch.": ".$this->errorsToString(), LOG_ERR);
							$this->db->rollback();
							return -1;
						}
					}

					//var_dump($linebatch);
				}
			}
			$line->entrepot_id = $linebatch->entrepot_id;
			$line->origin_line_id = $dbatch['ix_l'];
			$line->qty = $dbatch['qty'];
			$line->detail_batch=$tab;

			// extrafields
			if (empty($conf->global->MAIN_EXTRAFIELDS_DISABLED) && is_array($array_options) && count($array_options)>0) // For avoid conflicts if trigger used
				$line->array_options = $array_options;

			//var_dump($line);
			$this->lines[$num] = $line;
			return 1;
		}
	}

	/**
	 *  Update database
	 *
	 *  @param	User	$user        	User that modify
	 *  @param  int		$notrigger	    0=launch triggers after, 1=disable triggers
	 *  @return int 			       	<0 if KO, >0 if OK
	 */
	public function update($user = null, $notrigger = 0)
	{
		global $conf;
		$error=0;

		// Clean parameters

		if (isset($this->ref)) $this->ref=trim($this->ref);
		if (isset($this->entity)) $this->entity=trim($this->entity);
		if (isset($this->ref_customer)) $this->ref_customer=trim($this->ref_customer);
		if (isset($this->socid)) $this->socid=trim($this->socid);
		if (isset($this->fk_user_author)) $this->fk_user_author=trim($this->fk_user_author);
		if (isset($this->fk_user_valid)) $this->fk_user_valid=trim($this->fk_user_valid);
		if (isset($this->fk_delivery_address)) $this->fk_delivery_address=trim($this->fk_delivery_address);
		if (isset($this->shipping_method_id)) $this->shipping_method_id=trim($this->shipping_method_id);
		if (isset($this->tracking_number)) $this->tracking_number=trim($this->tracking_number);
		if (isset($this->statut)) $this->statut=(int) $this->statut;
		if (isset($this->trueDepth)) $this->trueDepth=trim($this->trueDepth);
		if (isset($this->trueWidth)) $this->trueWidth=trim($this->trueWidth);
		if (isset($this->trueHeight)) $this->trueHeight=trim($this->trueHeight);
		if (isset($this->size_units)) $this->size_units=trim($this->size_units);
		if (isset($this->weight_units)) $this->weight_units=trim($this->weight_units);
		if (isset($this->trueWeight)) $this->weight=trim($this->trueWeight);
		if (isset($this->note_private)) $this->note=trim($this->note_private);
		if (isset($this->note_public)) $this->note=trim($this->note_public);
		if (isset($this->modelpdf)) $this->modelpdf=trim($this->modelpdf);



		// Check parameters
		// Put here code to add control on parameters values

		// Update request
		$sql = "UPDATE ".MAIN_DB_PREFIX."expedition SET";

		$sql.= " tms=".(dol_strlen($this->tms)!=0 ? "'".$this->db->idate($this->tms)."'" : 'null').",";
		$sql.= " ref=".(isset($this->ref)?"'".$this->db->escape($this->ref)."'":"null").",";
		$sql.= " ref_customer=".(isset($this->ref_customer)?"'".$this->db->escape($this->ref_customer)."'":"null").",";
		$sql.= " fk_soc=".(isset($this->socid)?$this->socid:"null").",";
		$sql.= " date_creation=".(dol_strlen($this->date_creation)!=0 ? "'".$this->db->idate($this->date_creation)."'" : 'null').",";
		$sql.= " fk_user_author=".(isset($this->fk_user_author)?$this->fk_user_author:"null").",";
		$sql.= " date_valid=".(dol_strlen($this->date_valid)!=0 ? "'".$this->db->idate($this->date_valid)."'" : 'null').",";
		$sql.= " fk_user_valid=".(isset($this->fk_user_valid)?$this->fk_user_valid:"null").",";
		$sql.= " date_expedition=".(dol_strlen($this->date_expedition)!=0 ? "'".$this->db->idate($this->date_expedition)."'" : 'null').",";
		$sql.= " date_delivery=".(dol_strlen($this->date_delivery)!=0 ? "'".$this->db->idate($this->date_delivery)."'" : 'null').",";
		$sql.= " fk_address=".(isset($this->fk_delivery_address)?$this->fk_delivery_address:"null").",";
		$sql.= " fk_shipping_method=".((isset($this->shipping_method_id) && $this->shipping_method_id > 0)?$this->shipping_method_id:"null").",";
		$sql.= " tracking_number=".(isset($this->tracking_number)?"'".$this->db->escape($this->tracking_number)."'":"null").",";
		$sql.= " fk_statut=".(isset($this->statut)?$this->statut:"null").",";
		$sql.= " fk_projet=".(isset($this->fk_project)?$this->fk_project:"null").",";
		$sql.= " height=".(($this->trueHeight != '')?$this->trueHeight:"null").",";
		$sql.= " width=".(($this->trueWidth != '')?$this->trueWidth:"null").",";
		$sql.= " size_units=".(isset($this->size_units)?$this->size_units:"null").",";
		$sql.= " size=".(($this->trueDepth != '')?$this->trueDepth:"null").",";
		$sql.= " weight_units=".(isset($this->weight_units)?$this->weight_units:"null").",";
		$sql.= " weight=".(($this->trueWeight != '')?$this->trueWeight:"null").",";
		$sql.= " note_private=".(isset($this->note_private)?"'".$this->db->escape($this->note_private)."'":"null").",";
		$sql.= " note_public=".(isset($this->note_public)?"'".$this->db->escape($this->note_public)."'":"null").",";
		$sql.= " model_pdf=".(isset($this->modelpdf)?"'".$this->db->escape($this->modelpdf)."'":"null").",";
		$sql.= " entity=".$conf->entity;

		$sql.= " WHERE rowid=".$this->id;

		$this->db->begin();

		dol_syslog(get_class($this)."::update", LOG_DEBUG);
		$resql = $this->db->query($sql);
		if (! $resql) { $error++; $this->errors[]="Error ".$this->db->lasterror(); }

		if (! $error)
		{
			if (! $notrigger)
			{
				// Call trigger
				$result=$this->call_trigger('SHIPPING_MODIFY', $user);
				if ($result < 0) { $error++; }
				// End call triggers
			}
		}

		// Commit or rollback
		if ($error)
		{
			foreach($this->errors as $errmsg)
			{
				dol_syslog(get_class($this)."::update ".$errmsg, LOG_ERR);
				$this->error.=($this->error?', '.$errmsg:$errmsg);
			}
			$this->db->rollback();
			return -1*$error;
		}
		else
		{
			$this->db->commit();
			return 1;
		}
	}

<<<<<<< HEAD
	/**
	 * 	Delete shipment.
	 * 	Warning, do not delete a shipment if a delivery is linked to (with table llx_element_element)
	 *
	 *  @param  int  $notrigger Disable triggers
	 * 	@return	int		>0 if OK, 0 if deletion done but failed to delete files, <0 if KO
	 */
	public function delete($notrigger = 0)
=======
    /**
     * 	Delete shipment.
     * 	Warning, do not delete a shipment if a delivery is linked to (with table llx_element_element)
     *
     * @param bool $also_update_stock  true if the stock should be increased back (false by default)
     * @return int >0 if OK, 0 if deletion done but failed to delete files, <0 if KO
     * @throws Exception
     */
	function delete($also_update_stock = false)
>>>>>>> 5e204f0f
	{
		global $conf, $langs, $user;

		require_once DOL_DOCUMENT_ROOT.'/core/lib/files.lib.php';
		require_once DOL_DOCUMENT_ROOT.'/expedition/class/expeditionbatch.class.php';

		$error=0;
		$this->error='';

		$this->db->begin();

		// Add a protection to refuse deleting if shipment has at least one delivery
		$this->fetchObjectLinked($this->id, 'shipping', 0, 'delivery');	// Get deliveries linked to this shipment
		if (count($this->linkedObjectsIds) > 0)
		{
			$this->error='ErrorThereIsSomeDeliveries';
			$error++;
		}

		if (! $error)
		{
			if (! $notrigger)
			{
				// Call trigger
				$result=$this->call_trigger('SHIPPING_DELETE', $user);
				if ($result < 0) { $error++; }
				// End call triggers
			}
		}

		// Stock control
		if (! $error && $conf->stock->enabled &&
			(($conf->global->STOCK_CALCULATE_ON_SHIPMENT && $this->statut > self::STATUS_DRAFT) ||
			 ($conf->global->STOCK_CALCULATE_ON_SHIPMENT_CLOSE && $this->statut == self::STATUS_CLOSED && $also_update_stock)))
		{
			require_once DOL_DOCUMENT_ROOT."/product/stock/class/mouvementstock.class.php";

			$langs->load("agenda");

			// Loop on each product line to add a stock movement
			$sql = "SELECT cd.fk_product, cd.subprice, ed.qty, ed.fk_entrepot, ed.rowid as expeditiondet_id";
			$sql.= " FROM ".MAIN_DB_PREFIX."commandedet as cd,";
			$sql.= " ".MAIN_DB_PREFIX."expeditiondet as ed";
			$sql.= " WHERE ed.fk_expedition = ".$this->id;
			$sql.= " AND cd.rowid = ed.fk_origin_line";

			dol_syslog(get_class($this)."::delete select details", LOG_DEBUG);
			$resql=$this->db->query($sql);
			if ($resql)
			{
				$cpt = $this->db->num_rows($resql);
				for ($i = 0; $i < $cpt; $i++)
				{
					dol_syslog(get_class($this)."::delete movement index ".$i);
					$obj = $this->db->fetch_object($resql);

					$mouvS = new MouvementStock($this->db);
					// we do not log origin because it will be deleted
					$mouvS->origin = null;
					// get lot/serial
					$lotArray = null;
					if ($conf->productbatch->enabled)
					{
						$lotArray = ExpeditionLineBatch::fetchAll($this->db, $obj->expeditiondet_id);
						if (! is_array($lotArray))
						{
							$error++;$this->errors[]="Error ".$this->db->lasterror();
						}
					}
					if (empty($lotArray)) {
						// no lot/serial
						// We increment stock of product (and sub-products)
						// We use warehouse selected for each line
						$result=$mouvS->reception($user, $obj->fk_product, $obj->fk_entrepot, $obj->qty, 0, $langs->trans("ShipmentDeletedInDolibarr", $this->ref));  // Price is set to 0, because we don't want to see WAP changed
						if ($result < 0)
						{
							$error++;$this->errors=$this->errors + $mouvS->errors;
							break;
						}
					}
					else
					{
						// We increment stock of batches
						// We use warehouse selected for each line
						foreach($lotArray as $lot)
						{
							$result=$mouvS->reception($user, $obj->fk_product, $obj->fk_entrepot, $lot->qty, 0, $langs->trans("ShipmentDeletedInDolibarr", $this->ref), $lot->eatby, $lot->sellby, $lot->batch);  // Price is set to 0, because we don't want to see WAP changed
							if ($result < 0)
							{
								$error++;$this->errors=$this->errors + $mouvS->errors;
								break;
							}
						}
						if ($error) break; // break for loop incase of error
					}
				}
			}
			else
			{
				$error++;$this->errors[]="Error ".$this->db->lasterror();
			}
		}

		// delete batch expedition line
		if (! $error && $conf->productbatch->enabled)
		{
			if (ExpeditionLineBatch::deletefromexp($this->db, $this->id) < 0)
			{
				$error++;$this->errors[]="Error ".$this->db->lasterror();
			}
		}

		if (! $error)
		{
			$sql = "DELETE FROM ".MAIN_DB_PREFIX."expeditiondet";
			$sql.= " WHERE fk_expedition = ".$this->id;

			if ( $this->db->query($sql) )
			{
				// Delete linked object
				$res = $this->deleteObjectLinked();
				if ($res < 0) $error++;

				if (! $error)
				{
					$sql = "DELETE FROM ".MAIN_DB_PREFIX."expedition";
					$sql.= " WHERE rowid = ".$this->id;

					if ($this->db->query($sql))
					{
						if (! empty($this->origin) && $this->origin_id > 0)
						{
							$this->fetch_origin();
							$origin=$this->origin;
							if ($this->$origin->statut == Commande::STATUS_SHIPMENTONPROCESS)     // If order source of shipment is "shipment in progress"
							{
								// Check if there is no more shipment. If not, we can move back status of order to "validated" instead of "shipment in progress"
								$this->$origin->loadExpeditions();
								//var_dump($this->$origin->expeditions);exit;
								if (count($this->$origin->expeditions) <= 0)
								{
									$this->$origin->setStatut(Commande::STATUS_VALIDATED);
								}
							}
						}

						if (! $error)
						{
							$this->db->commit();

							// We delete PDFs
							$ref = dol_sanitizeFileName($this->ref);
							if (! empty($conf->expedition->dir_output))
							{
								$dir = $conf->expedition->dir_output . '/sending/' . $ref ;
								$file = $dir . '/' . $ref . '.pdf';
								if (file_exists($file))
								{
									if (! dol_delete_file($file))
									{
										return 0;
									}
								}
								if (file_exists($dir))
								{
									if (!dol_delete_dir_recursive($dir))
									{
										$this->error=$langs->trans("ErrorCanNotDeleteDir", $dir);
										return 0;
									}
								}
							}

							return 1;
						}
						else
						{
							$this->db->rollback();
							return -1;
						}
					}
					else
					{
						$this->error=$this->db->lasterror()." - sql=$sql";
						$this->db->rollback();
						return -3;
					}
				}
				else
				{
					$this->error=$this->db->lasterror()." - sql=$sql";
					$this->db->rollback();
					return -2;
				}
			}
			else
			{
				$this->error=$this->db->lasterror()." - sql=$sql";
				$this->db->rollback();
				return -1;
			}
		}
		else
		{
			$this->db->rollback();
			return -1;
		}
	}

    // phpcs:disable PEAR.NamingConventions.ValidFunctionName.ScopeNotCamelCaps
	/**
	 *	Load lines
	 *
	 *	@return	int		>0 if OK, Otherwise if KO
	 */
	public function fetch_lines()
	{
        // phpcs:enable
		global $conf, $mysoc;
		// TODO: recuperer les champs du document associe a part

		$sql = "SELECT cd.rowid, cd.fk_product, cd.label as custom_label, cd.description, cd.qty as qty_asked, cd.product_type";
		$sql.= ", cd.total_ht, cd.total_localtax1, cd.total_localtax2, cd.total_ttc, cd.total_tva";
		$sql.= ", cd.vat_src_code, cd.tva_tx, cd.localtax1_tx, cd.localtax2_tx, cd.localtax1_type, cd.localtax2_type, cd.info_bits, cd.price, cd.subprice, cd.remise_percent,cd.buy_price_ht as pa_ht";
		$sql.= ", cd.fk_multicurrency, cd.multicurrency_code, cd.multicurrency_subprice, cd.multicurrency_total_ht, cd.multicurrency_total_tva, cd.multicurrency_total_ttc";
		$sql.= ", ed.rowid as line_id, ed.qty as qty_shipped, ed.fk_origin_line, ed.fk_entrepot";
		$sql.= ", p.ref as product_ref, p.label as product_label, p.fk_product_type";
		$sql.= ", p.weight, p.weight_units, p.length, p.length_units, p.surface, p.surface_units, p.volume, p.volume_units, p.tobatch as product_tobatch";
		$sql.= " FROM ".MAIN_DB_PREFIX."expeditiondet as ed, ".MAIN_DB_PREFIX."commandedet as cd";
		$sql.= " LEFT JOIN ".MAIN_DB_PREFIX."product as p ON p.rowid = cd.fk_product";
		$sql.= " WHERE ed.fk_expedition = ".$this->id;
		$sql.= " AND ed.fk_origin_line = cd.rowid";
		$sql.= " ORDER BY cd.rang, ed.fk_origin_line";

		dol_syslog(get_class($this)."::fetch_lines", LOG_DEBUG);
		$resql = $this->db->query($sql);
		if ($resql)
		{
			include_once DOL_DOCUMENT_ROOT.'/core/lib/price.lib.php';

			$num = $this->db->num_rows($resql);
			$i = 0;
			$lineindex = 0;
			$originline = 0;

			$this->total_ht = 0;
			$this->total_tva = 0;
			$this->total_ttc = 0;
			$this->total_localtax1 = 0;
			$this->total_localtax2 = 0;

			$line = new ExpeditionLigne($this->db);

			while ($i < $num)
			{
				$obj = $this->db->fetch_object($resql);

				if ($originline == $obj->fk_origin_line) {
					$line->entrepot_id       = 0; // entrepod_id in details_entrepot
					$line->qty_shipped    	+= $obj->qty_shipped;
				} else {
					$line = new ExpeditionLigne($this->db);
					$line->entrepot_id    	= $obj->fk_entrepot;
					$line->qty_shipped    	= $obj->qty_shipped;
				}

				$detail_entrepot              = new stdClass;
				$detail_entrepot->entrepot_id = $obj->fk_entrepot;
				$detail_entrepot->qty_shipped = $obj->qty_shipped;
				$detail_entrepot->line_id     = $obj->line_id;
				$line->details_entrepot[]     = $detail_entrepot;

				$line->line_id          = $obj->line_id;
				$line->rowid            = $obj->line_id;    // TODO deprecated
				$line->id               = $obj->line_id;

				$line->fk_origin     	= 'orderline';
				$line->fk_origin_line 	= $obj->fk_origin_line;
				$line->origin_line_id 	= $obj->fk_origin_line;	    // TODO deprecated

				$line->fk_expedition    = $this->id;                // id of parent

				$line->product_type     = $obj->product_type;
				$line->fk_product     	= $obj->fk_product;
				$line->fk_product_type	= $obj->fk_product_type;
				$line->ref				= $obj->product_ref;		// TODO deprecated
				$line->product_ref		= $obj->product_ref;
				$line->product_label	= $obj->product_label;
				$line->libelle        	= $obj->product_label;		// TODO deprecated
				$line->product_tobatch  = $obj->product_tobatch;
				$line->label			= $obj->custom_label;
				$line->description    	= $obj->description;
				$line->qty_asked      	= $obj->qty_asked;
				$line->weight         	= $obj->weight;
				$line->weight_units   	= $obj->weight_units;
				$line->length         	= $obj->length;
				$line->length_units   	= $obj->length_units;
				$line->surface        	= $obj->surface;
				$line->surface_units   	= $obj->surface_units;
				$line->volume         	= $obj->volume;
				$line->volume_units   	= $obj->volume_units;

				$line->pa_ht 			= $obj->pa_ht;

				// Local taxes
				$localtax_array=array(0=>$obj->localtax1_type, 1=>$obj->localtax1_tx, 2=>$obj->localtax2_type, 3=>$obj->localtax2_tx);
				$localtax1_tx = get_localtax($obj->tva_tx, 1, $this->thirdparty);
				$localtax2_tx = get_localtax($obj->tva_tx, 2, $this->thirdparty);

				// For invoicing
				$tabprice = calcul_price_total($obj->qty_shipped, $obj->subprice, $obj->remise_percent, $obj->tva_tx, $localtax1_tx, $localtax2_tx, 0, 'HT', $obj->info_bits, $obj->fk_product_type, $mysoc, $localtax_array);	// We force type to 0
				$line->desc	         	= $obj->description;		// We need ->desc because some code into CommonObject use desc (property defined for other elements)
				$line->qty 				= $line->qty_shipped;
				$line->total_ht			= $tabprice[0];
				$line->total_localtax1 	= $tabprice[9];
				$line->total_localtax2 	= $tabprice[10];
				$line->total_ttc	 	= $tabprice[2];
				$line->total_tva	 	= $tabprice[1];
				$line->vat_src_code	 	= $obj->vat_src_code;
				$line->tva_tx 		 	= $obj->tva_tx;
				$line->localtax1_tx 	= $obj->localtax1_tx;
				$line->localtax2_tx 	= $obj->localtax2_tx;
				$line->info_bits        = $obj->info_bits;
				$line->price			= $obj->price;
				$line->subprice			= $obj->subprice;
				$line->remise_percent	= $obj->remise_percent;

				$this->total_ht+= $tabprice[0];
				$this->total_tva+= $tabprice[1];
				$this->total_ttc+= $tabprice[2];
				$this->total_localtax1+= $tabprice[9];
				$this->total_localtax2+= $tabprice[10];

				// Multicurrency
				$this->fk_multicurrency 		= $obj->fk_multicurrency;
				$this->multicurrency_code 		= $obj->multicurrency_code;
				$this->multicurrency_subprice 	= $obj->multicurrency_subprice;
				$this->multicurrency_total_ht 	= $obj->multicurrency_total_ht;
				$this->multicurrency_total_tva 	= $obj->multicurrency_total_tva;
				$this->multicurrency_total_ttc 	= $obj->multicurrency_total_ttc;

				if ($originline != $obj->fk_origin_line)
				{
					$line->detail_batch = array();
				}

				// Detail of batch
				if (! empty($conf->productbatch->enabled) && $obj->line_id > 0 && $obj->product_tobatch > 0)
				{
					require_once DOL_DOCUMENT_ROOT.'/expedition/class/expeditionbatch.class.php';

					$newdetailbatch = ExpeditionLineBatch::fetchAll($this->db, $obj->line_id, $obj->fk_product);
					if (is_array($newdetailbatch))
					{
						if ($originline != $obj->fk_origin_line)
						{
							$line->detail_batch = $newdetailbatch;
						}
						else
						{
							$line->detail_batch = array_merge($line->detail_batch, $newdetailbatch);
						}
					}
				}

				if ($originline != $obj->fk_origin_line)
				{
					$this->lines[$lineindex] = $line;
					$lineindex++;
				}
				else
				{
					$line->total_ht			+= $tabprice[0];
					$line->total_localtax1 	+= $tabprice[9];
					$line->total_localtax2 	+= $tabprice[10];
					$line->total_ttc	 	+= $tabprice[2];
					$line->total_tva	 	+= $tabprice[1];
				}

				$i++;
				$originline = $obj->fk_origin_line;
			}
			$this->db->free($resql);
			return 1;
		}
		else
		{
			$this->error=$this->db->error();
			return -3;
		}
	}

	/**
	 *  Delete detail line
	 *
	 *  @param		User	$user			User making deletion
	 *  @param		int		$lineid			Id of line to delete
	 *  @return     int         			>0 if OK, <0 if KO
	 */
	public function deleteline($user, $lineid)
	{
		global $user;

		if ($this->statut == self::STATUS_DRAFT)
		{
			$this->db->begin();

			$line=new ExpeditionLigne($this->db);

			// For triggers
			$line->fetch($lineid);

			if ($line->delete($user) > 0)
			{
				//$this->update_price(1);

				$this->db->commit();
				return 1;
			}
			else
			{
				$this->db->rollback();
				return -1;
			}
		}
		else
		{
			$this->error='ErrorDeleteLineNotAllowedByObjectStatus';
			return -2;
		}
	}


	/**
	 *	Return clicable link of object (with eventually picto)
	 *
	 *	@param      int			$withpicto      			Add picto into link
	 *	@param      string		$option         			Where the link point to
	 *	@param      int			$max          				Max length to show
	 *	@param      int			$short						Use short labels
	 *  @param      int         $notooltip      			1=No tooltip
	 *  @param      int     	$save_lastsearch_value		-1=Auto, 0=No save of lastsearch_values when clicking, 1=Save lastsearch_values whenclicking
	 *	@return     string          						String with URL
	 */
	public function getNomUrl($withpicto = 0, $option = '', $max = 0, $short = 0, $notooltip = 0, $save_lastsearch_value = -1)
	{
		global $langs;

		$result='';
		$label = '<u>' . $langs->trans("ShowSending") . '</u>';
		$label .= '<br><b>' . $langs->trans('Ref') . ':</b> '.$this->ref;
		$label .= '<br><b>'.$langs->trans('RefCustomer').':</b> '.($this->ref_customer ? $this->ref_customer : $this->ref_client);

		$url = DOL_URL_ROOT.'/expedition/card.php?id='.$this->id;

		if ($short) return $url;

		if ($option !== 'nolink')
		{
			// Add param to save lastsearch_values or not
			$add_save_lastsearch_values=($save_lastsearch_value == 1 ? 1 : 0);
			if ($save_lastsearch_value == -1 && preg_match('/list\.php/', $_SERVER["PHP_SELF"])) $add_save_lastsearch_values=1;
			if ($add_save_lastsearch_values) $url.='&save_lastsearch_values=1';
		}

		$linkclose='';
		if (empty($notooltip))
		{
			if (! empty($conf->global->MAIN_OPTIMIZEFORTEXTBROWSER))
			{
				$label=$langs->trans("ShowSending");
				$linkclose.=' alt="'.dol_escape_htmltag($label, 1).'"';
			}
			$linkclose.= ' title="'.dol_escape_htmltag($label, 1).'"';
			$linkclose.=' class="classfortooltip"';
		}

		$linkstart = '<a href="'.$url.'" title="'.dol_escape_htmltag($label, 1).'" class="classfortooltip">';
		$linkend='</a>';

		$result .= $linkstart;
		if ($withpicto) $result.=img_object(($notooltip?'':$label), $this->picto, ($notooltip?(($withpicto != 2) ? 'class="paddingright"' : ''):'class="'.(($withpicto != 2) ? 'paddingright ' : '').'classfortooltip"'), 0, 0, $notooltip?0:1);
		if ($withpicto != 2) $result.= $this->ref;
		$result .= $linkend;

		return $result;
	}

	/**
	 *	Return status label
	 *
	 *	@param      int		$mode      	0=Long label, 1=Short label, 2=Picto + Short label, 3=Picto, 4=Picto + Long label, 5=Short label + Picto
	 *	@return     string      		Libelle
	 */
	public function getLibStatut($mode = 0)
	{
		return $this->LibStatut($this->statut, $mode);
	}

    // phpcs:disable PEAR.NamingConventions.ValidFunctionName.ScopeNotCamelCaps
	/**
	 * Return label of a status
	 *
	 * @param      int		$statut		Id statut
	 * @param      int		$mode       0=Long label, 1=Short label, 2=Picto + Short label, 3=Picto, 4=Picto + Long label, 5=Short label + Picto
	 * @return     string				Label of status
	 */
	public function LibStatut($statut, $mode)
	{
        // phpcs:enable
		global $langs;

		if ($mode==0)
		{
			if ($statut==0) return $langs->trans($this->statuts[$statut]);
			elseif ($statut==1) return $langs->trans($this->statuts[$statut]);
			elseif ($statut==2) return $langs->trans($this->statuts[$statut]);
		}
		elseif ($mode==1)
		{
			if ($statut==0) return $langs->trans($this->statutshorts[$statut]);
			elseif ($statut==1) return $langs->trans($this->statutshorts[$statut]);
			elseif ($statut==2) return $langs->trans($this->statutshorts[$statut]);
		}
		elseif ($mode == 3)
		{
			if ($statut==0) return img_picto($langs->trans($this->statuts[$statut]), 'statut0');
			elseif ($statut==1) return img_picto($langs->trans($this->statuts[$statut]), 'statut4');
			elseif ($statut==2) return img_picto($langs->trans($this->statuts[$statut]), 'statut6');
		}
		elseif ($mode == 4)
		{
			if ($statut==0) return img_picto($langs->trans($this->statuts[$statut]), 'statut0').' '.$langs->trans($this->statuts[$statut]);
			elseif ($statut==1) return img_picto($langs->trans($this->statuts[$statut]), 'statut4').' '.$langs->trans($this->statuts[$statut]);
			elseif ($statut==2) return img_picto($langs->trans($this->statuts[$statut]), 'statut6').' '.$langs->trans($this->statuts[$statut]);
		}
		elseif ($mode == 5)
		{
			if ($statut==0) return $langs->trans($this->statutshorts[$statut]).' '.img_picto($langs->trans($this->statuts[$statut]), 'statut0');
			elseif ($statut==1) return $langs->trans($this->statutshorts[$statut]).' '.img_picto($langs->trans($this->statuts[$statut]), 'statut4');
			elseif ($statut==2) return $langs->trans($this->statutshorts[$statut]).' '.img_picto($langs->trans($this->statuts[$statut]), 'statut6');
		}
	}

	/**
	 *  Initialise an instance with random values.
	 *  Used to build previews or test instances.
	 *	id must be 0 if object instance is a specimen.
	 *
	 *  @return	void
	 */
	public function initAsSpecimen()
	{
		global $langs;

		$now=dol_now();

		dol_syslog(get_class($this)."::initAsSpecimen");

		// Load array of products prodids
		$num_prods = 0;
		$prodids = array();
		$sql = "SELECT rowid";
		$sql.= " FROM ".MAIN_DB_PREFIX."product";
		$sql.= " WHERE entity IN (".getEntity('product').")";
		$resql = $this->db->query($sql);
		if ($resql)
		{
			$num_prods = $this->db->num_rows($resql);
			$i = 0;
			while ($i < $num_prods)
			{
				$i++;
				$row = $this->db->fetch_row($resql);
				$prodids[$i] = $row[0];
			}
		}

		$order=new Commande($this->db);
		$order->initAsSpecimen();

		// Initialise parametres
		$this->id=0;
		$this->ref = 'SPECIMEN';
		$this->specimen=1;
		$this->statut               = self::STATUS_VALIDATED;
		$this->livraison_id         = 0;
		$this->date                 = $now;
		$this->date_creation        = $now;
		$this->date_valid           = $now;
		$this->date_delivery        = $now;
		$this->date_expedition      = $now + 24*3600;

		$this->entrepot_id          = 0;
		$this->fk_delivery_address  = 0;
		$this->socid                = 1;

		$this->commande_id          = 0;
		$this->commande             = $order;

		$this->origin_id            = 1;
		$this->origin               = 'commande';

		$this->note_private			= 'Private note';
		$this->note_public			= 'Public note';

		$nbp = 5;
		$xnbp = 0;
		while ($xnbp < $nbp)
		{
			$line=new ExpeditionLigne($this->db);
			$line->desc=$langs->trans("Description")." ".$xnbp;
			$line->libelle=$langs->trans("Description")." ".$xnbp;
			$line->qty=10;
			$line->qty_asked=5;
			$line->qty_shipped=4;
			$line->fk_product=$this->commande->lines[$xnbp]->fk_product;

			$this->lines[]=$line;
			$xnbp++;
		}
	}

    // phpcs:disable PEAR.NamingConventions.ValidFunctionName.ScopeNotCamelCaps
	/**
	 *	Set the planned delivery date
	 *
	 *	@param      User			$user        		Objet user that modify
	 *	@param      integer 		$date_livraison     Date of delivery
	 *	@return     int         						<0 if KO, >0 if OK
	 */
	public function set_date_livraison($user, $date_livraison)
	{
        // phpcs:enable
		if ($user->rights->expedition->creer)
		{
			$sql = "UPDATE ".MAIN_DB_PREFIX."expedition";
			$sql.= " SET date_delivery = ".($date_livraison ? "'".$this->db->idate($date_livraison)."'" : 'null');
			$sql.= " WHERE rowid = ".$this->id;

			dol_syslog(get_class($this)."::set_date_livraison", LOG_DEBUG);
			$resql=$this->db->query($sql);
			if ($resql)
			{
				$this->date_delivery = $date_livraison;
				return 1;
			}
			else
			{
				$this->error=$this->db->error();
				return -1;
			}
		}
		else
		{
			return -2;
		}
	}

    // phpcs:disable PEAR.NamingConventions.ValidFunctionName.ScopeNotCamelCaps
	/**
	 *	Fetch deliveries method and return an array. Load array this->meths(rowid=>label).
	 *
	 * 	@return	void
	 */
	public function fetch_delivery_methods()
	{
        // phpcs:enable
		global $langs;
		$this->meths = array();

		$sql = "SELECT em.rowid, em.code, em.libelle";
		$sql.= " FROM ".MAIN_DB_PREFIX."c_shipment_mode as em";
		$sql.= " WHERE em.active = 1";
		$sql.= " ORDER BY em.libelle ASC";

		$resql = $this->db->query($sql);
		if ($resql)
		{
			while ($obj = $this->db->fetch_object($resql))
			{
				$label=$langs->trans('SendingMethod'.$obj->code);
				$this->meths[$obj->rowid] = ($label != 'SendingMethod'.$obj->code?$label:$obj->libelle);
			}
		}
	}

    // phpcs:disable PEAR.NamingConventions.ValidFunctionName.ScopeNotCamelCaps
	/**
	 *  Fetch all deliveries method and return an array. Load array this->listmeths.
	 *
	 *  @param  int      $id     only this carrier, all if none
	 *  @return void
	 */
	public function list_delivery_methods($id = '')
	{
        // phpcs:enable
		global $langs;

		$this->listmeths = array();
		$i=0;

		$sql = "SELECT em.rowid, em.code, em.libelle, em.description, em.tracking, em.active";
		$sql.= " FROM ".MAIN_DB_PREFIX."c_shipment_mode as em";
		if ($id!='') $sql.= " WHERE em.rowid=".$id;

		$resql = $this->db->query($sql);
		if ($resql)
		{
			while ($obj = $this->db->fetch_object($resql))
			{
				$this->listmeths[$i]['rowid'] = $obj->rowid;
				$this->listmeths[$i]['code'] = $obj->code;
				$label=$langs->trans('SendingMethod'.$obj->code);
				$this->listmeths[$i]['libelle'] = ($label != 'SendingMethod'.$obj->code?$label:$obj->libelle);
				$this->listmeths[$i]['description'] = $obj->description;
				$this->listmeths[$i]['tracking'] = $obj->tracking;
				$this->listmeths[$i]['active'] = $obj->active;
				$i++;
			}
		}
	}

    // phpcs:disable PEAR.NamingConventions.ValidFunctionName.ScopeNotCamelCaps
	/**
	 *  Update/create delivery method.
	 *
	 *  @param	string      $id     id method to activate
	 *
	 *  @return void
	 */
	public function update_delivery_method($id = '')
	{
        // phpcs:enable
		if ($id=='')
		{
			$sql = "INSERT INTO ".MAIN_DB_PREFIX."c_shipment_mode (code, libelle, description, tracking)";
			$sql.=" VALUES ('".$this->db->escape($this->update['code'])."','".$this->db->escape($this->update['libelle'])."','".$this->db->escape($this->update['description'])."','".$this->db->escape($this->update['tracking'])."')";
			$resql = $this->db->query($sql);
		}
		else
		{
			$sql = "UPDATE ".MAIN_DB_PREFIX."c_shipment_mode SET";
			$sql.= " code='".$this->db->escape($this->update['code'])."'";
			$sql.= ",libelle='".$this->db->escape($this->update['libelle'])."'";
			$sql.= ",description='".$this->db->escape($this->update['description'])."'";
			$sql.= ",tracking='".$this->db->escape($this->update['tracking'])."'";
			$sql.= " WHERE rowid=".$id;
			$resql = $this->db->query($sql);
		}
		if ($resql < 0) dol_print_error($this->db, '');
	}

    // phpcs:disable PEAR.NamingConventions.ValidFunctionName.ScopeNotCamelCaps
	/**
	 *  Activate delivery method.
	 *
	 *  @param      int      $id     id method to activate
	 *  @return void
	 */
	public function activ_delivery_method($id)
	{
        // phpcs:enable
		$sql = 'UPDATE '.MAIN_DB_PREFIX.'c_shipment_mode SET active=1';
		$sql.= ' WHERE rowid='.$id;

		$resql = $this->db->query($sql);
	}

    // phpcs:disable PEAR.NamingConventions.ValidFunctionName.ScopeNotCamelCaps
	/**
	 *  DesActivate delivery method.
	 *
	 *  @param      int      $id     id method to desactivate
	 *
	 *  @return void
	 */
	public function disable_delivery_method($id)
	{
        // phpcs:enable
		$sql = 'UPDATE '.MAIN_DB_PREFIX.'c_shipment_mode SET active=0';
		$sql.= ' WHERE rowid='.$id;

		$resql = $this->db->query($sql);
	}


	/**
	 * Forge an set tracking url
	 *
	 * @param	string	$value		Value
	 * @return	void
	 */
	public function getUrlTrackingStatus($value = '')
	{
		if (! empty($this->shipping_method_id))
		{
			$sql = "SELECT em.code, em.tracking";
			$sql.= " FROM ".MAIN_DB_PREFIX."c_shipment_mode as em";
			$sql.= " WHERE em.rowid = ".$this->shipping_method_id;

			$resql = $this->db->query($sql);
			if ($resql)
			{
				if ($obj = $this->db->fetch_object($resql))
				{
					$tracking = $obj->tracking;
				}
			}
		}

		if (!empty($tracking) && !empty($value))
		{
			$url = str_replace('{TRACKID}', $value, $tracking);
			$this->tracking_url = sprintf('<a target="_blank" href="%s">'.($value?$value:'url').'</a>', $url, $url);
		}
		else
		{
			$this->tracking_url = $value;
		}
	}

	/**
	 *	Classify the shipping as closed.
	 *
	 *	@return     int     <0 if KO, >0 if OK
	 */
	public function setClosed()
	{
		global $conf,$langs,$user;

		$error=0;

		$this->db->begin();

		$sql = 'UPDATE '.MAIN_DB_PREFIX.'expedition SET fk_statut='.self::STATUS_CLOSED;
		$sql .= ' WHERE rowid = '.$this->id.' AND fk_statut > 0';

		$resql=$this->db->query($sql);
		if ($resql)
		{
			// Set order billed if 100% of order is shipped (qty in shipment lines match qty in order lines)
			if ($this->origin == 'commande' && $this->origin_id > 0)
			{
				$order = new Commande($this->db);
				$order->fetch($this->origin_id);

				$order->loadExpeditions(self::STATUS_CLOSED);		// Fill $order->expeditions = array(orderlineid => qty)

				$shipments_match_order = 1;
				foreach($order->lines as $line)
				{
					$lineid = $line->id;
					$qty = $line->qty;
					if (($line->product_type == 0 || ! empty($conf->global->STOCK_SUPPORTS_SERVICES)) && $order->expeditions[$lineid] != $qty)
					{
						$shipments_match_order = 0;
						$text='Qty for order line id '.$lineid.' is '.$qty.'. However in the shipments with status Expedition::STATUS_CLOSED='.self::STATUS_CLOSED.' we have qty = '.$order->expeditions[$lineid].', so we can t close order';
						dol_syslog($text);
						break;
					}
				}
				if ($shipments_match_order)
				{
					dol_syslog("Qty for the ".count($order->lines)." lines of order have same value for shipments with status Expedition::STATUS_CLOSED=".self::STATUS_CLOSED.', so we close order');
					$order->cloture($user);
				}
			}

			$this->statut=self::STATUS_CLOSED;


			// If stock increment is done on closing
			if (! $error && ! empty($conf->stock->enabled) && ! empty($conf->global->STOCK_CALCULATE_ON_SHIPMENT_CLOSE))
			{
				require_once DOL_DOCUMENT_ROOT.'/product/stock/class/mouvementstock.class.php';

				$langs->load("agenda");

				// Loop on each product line to add a stock movement
				// TODO possibilite d'expedier a partir d'une propale ou autre origine ?
				$sql = "SELECT cd.fk_product, cd.subprice,";
				$sql.= " ed.rowid, ed.qty, ed.fk_entrepot,";
				$sql.= " edb.rowid as edbrowid, edb.eatby, edb.sellby, edb.batch, edb.qty as edbqty, edb.fk_origin_stock";
				$sql.= " FROM ".MAIN_DB_PREFIX."commandedet as cd,";
				$sql.= " ".MAIN_DB_PREFIX."expeditiondet as ed";
				$sql.= " LEFT JOIN ".MAIN_DB_PREFIX."expeditiondet_batch as edb on edb.fk_expeditiondet = ed.rowid";
				$sql.= " WHERE ed.fk_expedition = ".$this->id;
				$sql.= " AND cd.rowid = ed.fk_origin_line";

				dol_syslog(get_class($this)."::valid select details", LOG_DEBUG);
				$resql=$this->db->query($sql);
				if ($resql)
				{
					$cpt = $this->db->num_rows($resql);
					for ($i = 0; $i < $cpt; $i++)
					{
						$obj = $this->db->fetch_object($resql);
						if (empty($obj->edbrowid))
						{
							$qty = $obj->qty;
						}
						else
						{
							$qty = $obj->edbqty;
						}
						if ($qty <= 0) continue;
						dol_syslog(get_class($this)."::valid movement index ".$i." ed.rowid=".$obj->rowid." edb.rowid=".$obj->edbrowid);

						$mouvS = new MouvementStock($this->db);
						$mouvS->origin = &$this;

						if (empty($obj->edbrowid))
						{
							// line without batch detail

							// We decrement stock of product (and sub-products) -> update table llx_product_stock (key of this table is fk_product+fk_entrepot) and add a movement record
							$result=$mouvS->livraison($user, $obj->fk_product, $obj->fk_entrepot, $qty, $obj->subprice, $langs->trans("ShipmentClassifyClosedInDolibarr", $numref));
							if ($result < 0) {
								$this->error = $mouvS->error;
								$this->errors = $mouvS->errors;
								$error++; break;
							}
						}
						else
						{
							// line with batch detail

							// We decrement stock of product (and sub-products) -> update table llx_product_stock (key of this table is fk_product+fk_entrepot) and add a movement record
							$result=$mouvS->livraison($user, $obj->fk_product, $obj->fk_entrepot, $qty, $obj->subprice, $langs->trans("ShipmentClassifyClosedInDolibarr", $numref), '', $this->db->jdate($obj->eatby), $this->db->jdate($obj->sellby), $obj->batch, $obj->fk_origin_stock);
							if ($result < 0) {
								$this->error = $mouvS->error;
								$this->errors = $mouvS->errors;
								$error++; break;
							}
						}
					}
				}
				else
				{
					$this->error=$this->db->lasterror();
					$error++;
				}
			}

			// Call trigger
			if (! $error)
			{
				$result=$this->call_trigger('SHIPPING_CLOSED', $user);
				if ($result < 0) {
					$error++;
				}
			}
		}
		else
		{
			dol_print_error($this->db);
			$error++;
		}

		if (! $error)
		{
			$this->db->commit();
			return 1;
		}
		else
		{
			$this->statut = self::STATUS_VALIDATED;
			$this->db->rollback();
			return -1;
		}
	}

    // phpcs:disable PEAR.NamingConventions.ValidFunctionName.ScopeNotCamelCaps
	/**
	 *	Classify the shipping as invoiced (used when WORKFLOW_BILL_ON_SHIPMENT is on)
	 *
	 *	@return     int     <0 if ko, >0 if ok
	 */
	public function set_billed()
	{
        // phpcs:enable
		global $user;
		$error=0;

		$this->db->begin();

		$sql = 'UPDATE '.MAIN_DB_PREFIX.'expedition SET fk_statut=2, billed=1';    // TODO Update only billed
		$sql .= ' WHERE rowid = '.$this->id.' AND fk_statut > 0';

		$resql=$this->db->query($sql);
		if ($resql)
		{
			$this->statut=self::STATUS_CLOSED;
			$this->billed=1;

			// Call trigger
			$result=$this->call_trigger('SHIPPING_BILLED', $user);
			if ($result < 0) {
				$error++;
			}
		} else {
			$error++;
			$this->errors[]=$this->db->lasterror;
		}

		if (empty($error)) {
			$this->db->commit();
			return 1;
		}
		else
		{
			$this->statut=self::STATUS_VALIDATED;
			$this->billed=0;
			$this->db->rollback();
			return -1;
		}
	}

	/**
	 *	Classify the shipping as validated/opened
	 *
	 *	@return     int     <0 if KO, 0 if already open, >0 if OK
	 */
	public function reOpen()
	{
		global $conf,$langs,$user;

		$error=0;

		// Protection. This avoid to move stock later when we should not
		if ($this->statut == self::STATUS_VALIDATED)
		{
			return 0;
		}

		$this->db->begin();

		$oldbilled=$this->billed;

		$sql = 'UPDATE '.MAIN_DB_PREFIX.'expedition SET fk_statut=1';
		$sql .= ' WHERE rowid = '.$this->id.' AND fk_statut > 0';

		$resql=$this->db->query($sql);
		if ($resql)
		{
			$this->statut=self::STATUS_VALIDATED;
			$this->billed=0;

			// If stock increment is done on closing
			if (! $error && ! empty($conf->stock->enabled) && ! empty($conf->global->STOCK_CALCULATE_ON_SHIPMENT_CLOSE))
			{
				require_once DOL_DOCUMENT_ROOT.'/product/stock/class/mouvementstock.class.php';

				$langs->load("agenda");

				// Loop on each product line to add a stock movement
				// TODO possibilite d'expedier a partir d'une propale ou autre origine
				$sql = "SELECT cd.fk_product, cd.subprice,";
				$sql.= " ed.rowid, ed.qty, ed.fk_entrepot,";
				$sql.= " edb.rowid as edbrowid, edb.eatby, edb.sellby, edb.batch, edb.qty as edbqty, edb.fk_origin_stock";
				$sql.= " FROM ".MAIN_DB_PREFIX."commandedet as cd,";
				$sql.= " ".MAIN_DB_PREFIX."expeditiondet as ed";
				$sql.= " LEFT JOIN ".MAIN_DB_PREFIX."expeditiondet_batch as edb on edb.fk_expeditiondet = ed.rowid";
				$sql.= " WHERE ed.fk_expedition = ".$this->id;
				$sql.= " AND cd.rowid = ed.fk_origin_line";

				dol_syslog(get_class($this)."::valid select details", LOG_DEBUG);
				$resql=$this->db->query($sql);
				if ($resql)
				{
					$cpt = $this->db->num_rows($resql);
					for ($i = 0; $i < $cpt; $i++)
					{
						$obj = $this->db->fetch_object($resql);
						if (empty($obj->edbrowid))
						{
							$qty = $obj->qty;
						}
						else
						{
							$qty = $obj->edbqty;
						}
						if ($qty <= 0) continue;
						dol_syslog(get_class($this)."::reopen expedition movement index ".$i." ed.rowid=".$obj->rowid." edb.rowid=".$obj->edbrowid);

						//var_dump($this->lines[$i]);
						$mouvS = new MouvementStock($this->db);
						$mouvS->origin = &$this;

						if (empty($obj->edbrowid))
						{
							// line without batch detail

							// We decrement stock of product (and sub-products) -> update table llx_product_stock (key of this table is fk_product+fk_entrepot) and add a movement record
							$result=$mouvS->livraison($user, $obj->fk_product, $obj->fk_entrepot, -$qty, $obj->subprice, $langs->trans("ShipmentUnClassifyCloseddInDolibarr", $numref));
							if ($result < 0) {
								$this->error = $mouvS->error;
								$this->errors = $mouvS->errors;
								$error++; break;
							}
						}
						else
						{
							// line with batch detail

							// We decrement stock of product (and sub-products) -> update table llx_product_stock (key of this table is fk_product+fk_entrepot) and add a movement record
							$result=$mouvS->livraison($user, $obj->fk_product, $obj->fk_entrepot, -$qty, $obj->subprice, $langs->trans("ShipmentUnClassifyCloseddInDolibarr", $numref), '', $this->db->jdate($obj->eatby), $this->db->jdate($obj->sellby), $obj->batch, $obj->fk_origin_stock);
							if ($result < 0) {
								$this->error = $mouvS->error;
								$this->errors = $mouvS->errors;
								$error++; break;
							}
						}
					}
				}
				else
				{
					$this->error=$this->db->lasterror();
					$error++;
				}
			}

            if (! $error) {
				// Call trigger
				$result=$this->call_trigger('SHIPPING_REOPEN', $user);
				if ($result < 0) {
					$error++;
				}
            }
		} else {
			$error++;
			$this->errors[]=$this->db->lasterror();
		}

		if (! $error)
		{
			$this->db->commit();
			return 1;
		}
		else
		{
			$this->statut=self::STATUS_CLOSED;
			$this->billed=$oldbilled;
			$this->db->rollback();
			return -1;
		}
	}

	/**
	 *  Create a document onto disk according to template module.
	 *
	 *  @param	    string		$modele			Force the model to using ('' to not force)
	 *  @param		Translate	$outputlangs	object lang to use for translations
	 *  @param      int			$hidedetails    Hide details of lines
	 *  @param      int			$hidedesc       Hide description
	 *  @param      int			$hideref        Hide ref
     *  @param      null|array  $moreparams     Array to provide more information
	 *  @return     int         				0 if KO, 1 if OK
	 */
	public function generateDocument($modele, $outputlangs, $hidedetails = 0, $hidedesc = 0, $hideref = 0, $moreparams = null)
	{
		global $conf,$langs;

		$langs->load("sendings");

		if (! dol_strlen($modele)) {

			$modele = 'rouget';

			if ($this->modelpdf) {
				$modele = $this->modelpdf;
			} elseif (! empty($conf->global->EXPEDITION_ADDON_PDF)) {
				$modele = $conf->global->EXPEDITION_ADDON_PDF;
			}
		}

		$modelpath = "core/modules/expedition/doc/";

		$this->fetch_origin();

		return $this->commonGenerateDocument($modelpath, $modele, $outputlangs, $hidedetails, $hidedesc, $hideref, $moreparams);
	}

	/**
	 * Function used to replace a thirdparty id with another one.
	 *
	 * @param DoliDB $db Database handler
	 * @param int $origin_id Old thirdparty id
	 * @param int $dest_id New thirdparty id
	 * @return bool
	 */
	public static function replaceThirdparty(DoliDB $db, $origin_id, $dest_id)
	{
		$tables = array(
			'expedition'
		);

		return CommonObject::commonReplaceThirdparty($db, $origin_id, $dest_id, $tables);
	}
}


/**
 * Classe de gestion des lignes de bons d'expedition
 */
class ExpeditionLigne extends CommonObjectLine
{
	/**
	 * @var string ID to identify managed object
	 */
	public $element='expeditiondet';

	/**
	 * @var string Name of table without prefix where object is stored
	 */
	public $table_element='expeditiondet';

	/**
	 * @deprecated
	 * @see $fk_origin_line
	 */
	public $origin_line_id;

	/**
     * @var int ID
     */
	public $fk_origin_line;

	/**
	 * @var int Id of shipment
	 */
	public $fk_expedition;

	/**
     * @var DoliDB Database handler.
     */
    public $db;

    /**
     * @var float qty asked From llx_expeditiondet
     */
    public $qty;

    /**
     * @var float qty shipped
     */
    public $qty_shipped;

    /**
     * @var int Id of product
     */
    public $fk_product;
    public $detail_batch;

    /**
     * @var int Id of warehouse
     */
	public $entrepot_id;


    /**
     * @var float qty asked From llx_commandedet or llx_propaldet
     */
	public $qty_asked;

    /**
     * @deprecated
     * @see $product_ref
     */
    public $ref;

	/**
	 * @var string product ref
	 */
	public $product_ref;

	/**
	 * @deprecated
	 * @see $product_label
	 */
	public $libelle;

    /**
     * @var string product label
     */
	public $product_label;

    /**
     * @var string product description
     * @deprecated
     * @see $product_desc
     */
    public $desc;

    /**
     * @var string product description
     */
	public $product_desc;

    /**
     * @var float weight
     */
    public $weight;
    public $weight_units;

    /**
     * @var float weight
     */
    public $length;
    public $length_units;

    /**
     * @var float weight
     */
    public $surface;
    public $surface_units;

    /**
     * @var float weight
     */
    public $volume;
    public $volume_units;

	// Invoicing
	public $remise_percent;
    public $tva_tx;

    /**
     * @var float total without tax
     */
    public $total_ht;

    /**
     * @var float total with tax
     */
    public $total_ttc;

    /**
     * @var float total vat
     */
    public $total_tva;

    /**
     * @var float total localtax 1
     */
    public $total_localtax1;

    /**
     * @var float total localtax 2
     */
    public $total_localtax2;


    /**
     *	Constructor
     *
     *  @param		DoliDB		$db      Database handler
     */
	public function __construct($db)
	{
		$this->db=$db;
	}

	/**
	 *  Load line expedition
	 *
	 *  @param  int		$rowid          Id line order
	 *  @return	int						<0 if KO, >0 if OK
	 */
	public function fetch($rowid)
	{
		$sql = 'SELECT ed.rowid, ed.fk_expedition, ed.fk_entrepot, ed.fk_origin_line, ed.qty, ed.rang';
		$sql.= ' FROM '.MAIN_DB_PREFIX.$this->table_element.' as ed';
		$sql.= ' WHERE ed.rowid = '.$rowid;
		$result = $this->db->query($sql);
		if ($result)
		{
			$objp = $this->db->fetch_object($result);
			$this->id				= $objp->rowid;
			$this->fk_expedition	= $objp->fk_expedition;
			$this->entrepot_id		= $objp->fk_entrepot;
			$this->fk_origin_line	= $objp->fk_origin_line;
			$this->qty				= $objp->qty;
			$this->rang				= $objp->rang;

			$this->db->free($result);

			return 1;
		}
		else
		{
			$this->errors[] = $this->db->lasterror();
			$this->error = $this->db->lasterror();
			return -1;
		}
	}

	/**
	 *	Insert line into database
	 *
	 *	@param      User	$user			User that modify
	 *	@param      int		$notrigger		1 = disable triggers
	 *	@return     int						<0 if KO, line id >0 if OK
	 */
	public function insert($user, $notrigger = 0)
	{
		global $langs, $conf;

		$error=0;

		// Check parameters
		if (empty($this->fk_expedition) || empty($this->fk_origin_line) || ! is_numeric($this->qty))
		{
			$this->error = 'ErrorMandatoryParametersNotProvided';
			return -1;
		}

		$this->db->begin();

		$sql = "INSERT INTO ".MAIN_DB_PREFIX."expeditiondet (";
		$sql.= "fk_expedition";
		$sql.= ", fk_entrepot";
		$sql.= ", fk_origin_line";
		$sql.= ", qty";
		$sql.= ") VALUES (";
		$sql.= $this->fk_expedition;
		$sql.= ", ".(empty($this->entrepot_id) ? 'NULL' : $this->entrepot_id);
		$sql.= ", ".$this->fk_origin_line;
		$sql.= ", ".$this->qty;
		$sql.= ")";

		dol_syslog(get_class($this)."::insert", LOG_DEBUG);
		$resql = $this->db->query($sql);
		if ($resql)
		{
			$this->id = $this->db->last_insert_id(MAIN_DB_PREFIX."expeditiondet");

			if (! $error && empty($conf->global->MAIN_EXTRAFIELDS_DISABLED))
			{
				$result=$this->insertExtraFields();
				if ($result < 0)
				{
					$error++;
				}
			}

			if (! $error && ! $notrigger)
			{
				// Call trigger
				$result=$this->call_trigger('LINESHIPPING_INSERT', $user);
				if ($result < 0)
				{
					$error++;
				}
				// End call triggers
			}

			if (! $error) {
				$this->db->commit();
				return $this->id;
			}

			foreach($this->errors as $errmsg)
			{
				dol_syslog(get_class($this)."::delete ".$errmsg, LOG_ERR);
				$this->error.=($this->error?', '.$errmsg:$errmsg);
			}

			$this->db->rollback();
			return -1*$error;
		}
		else
		{
			$error++;
		}
	}

	/**
	 * 	Delete shipment line.
	 *
	 *	@param		User	$user			User that modify
	 *	@param		int		$notrigger		0=launch triggers after, 1=disable triggers
	 * 	@return		int		>0 if OK, <0 if KO
	 */
	public function delete($user = null, $notrigger = 0)
	{
		global $conf;

		$error=0;

		$this->db->begin();

		// delete batch expedition line
		if ($conf->productbatch->enabled)
		{
			$sql = "DELETE FROM ".MAIN_DB_PREFIX."expeditiondet_batch";
			$sql.= " WHERE fk_expeditiondet = ".$this->id;

			if (!$this->db->query($sql))
			{
				$this->errors[]=$this->db->lasterror()." - sql=$sql";
				$error++;
			}
		}

		$sql = "DELETE FROM ".MAIN_DB_PREFIX."expeditiondet";
		$sql.= " WHERE rowid = ".$this->id;

		if (! $error && $this->db->query($sql))
		{
			// Remove extrafields
			if (empty($conf->global->MAIN_EXTRAFIELDS_DISABLED)) // For avoid conflicts if trigger used
			{
				$result=$this->deleteExtraFields();
				if ($result < 0)
				{
					$this->errors[]=$this->error;
					$error++;
				}
			}
			if (! $error && ! $notrigger)
			{
				// Call trigger
				$result=$this->call_trigger('LINESHIPPING_DELETE', $user);
				if ($result < 0)
				{
					$this->errors[]=$this->error;
					$error++;
				}
				// End call triggers
			}
		}
		else
		{
			$this->errors[]=$this->db->lasterror()." - sql=$sql";
			$error++;
		}

		if (! $error) {
			$this->db->commit();
			return 1;
		}
		else
		{
			foreach($this->errors as $errmsg)
			{
				dol_syslog(get_class($this)."::delete ".$errmsg, LOG_ERR);
				$this->error.=($this->error?', '.$errmsg:$errmsg);
			}
			$this->db->rollback();
			return -1*$error;
		}
	}

	/**
	 *  Update a line in database
	 *
	 *	@param		User	$user			User that modify
	 *	@param		int		$notrigger		1 = disable triggers
	 *  @return		int					< 0 if KO, > 0 if OK
	 */
	public function update($user = null, $notrigger = 0)
	{
		global $conf;

		$error=0;

		dol_syslog(get_class($this)."::update id=$this->id, entrepot_id=$this->entrepot_id, product_id=$this->fk_product, qty=$this->qty");

		$this->db->begin();

		// Clean parameters
		if (empty($this->qty)) $this->qty=0;
		$qty=price2num($this->qty);
		$remainingQty = 0;
		$batch = null;
		$batch_id = null;
		$expedition_batch_id = null;
		if (is_array($this->detail_batch)) 	// array of ExpeditionLineBatch
		{
			if (count($this->detail_batch) > 1)
			{
				dol_syslog(get_class($this).'::update only possible for one batch', LOG_ERR);
				$this->errors[]='ErrorBadParameters';
				$error++;
			}
			else
			{
				$batch = $this->detail_batch[0]->batch;
				$batch_id = $this->detail_batch[0]->fk_origin_stock;
				$expedition_batch_id = $this->detail_batch[0]->id;
				if ($this->entrepot_id != $this->detail_batch[0]->entrepot_id)
				{
					dol_syslog(get_class($this).'::update only possible for batch of same warehouse', LOG_ERR);
					$this->errors[]='ErrorBadParameters';
					$error++;
				}
				$qty = price2num($this->detail_batch[0]->qty);
			}
		}
		elseif (! empty($this->detail_batch))
		{
			$batch = $this->detail_batch->batch;
			$batch_id = $this->detail_batch->fk_origin_stock;
			$expedition_batch_id = $this->detail_batch->id;
			if ($this->entrepot_id != $this->detail_batch->entrepot_id)
			{
				dol_syslog(get_class($this).'::update only possible for batch of same warehouse', LOG_ERR);
				$this->errors[]='ErrorBadParameters';
				$error++;
			}
			$qty = price2num($this->detail_batch->qty);
		}

		// check parameters
		if (! isset($this->id) || ! isset($this->entrepot_id))
		{
			dol_syslog(get_class($this).'::update missing line id and/or warehouse id', LOG_ERR);
			$this->errors[]='ErrorMandatoryParametersNotProvided';
			$error++;
			return -1;
		}

		// update lot

		if (! empty($batch) && $conf->productbatch->enabled)
		{
			dol_syslog(get_class($this)."::update expedition batch id=$expedition_batch_id, batch_id=$batch_id, batch=$batch");

			if (empty($batch_id) || empty($this->fk_product)) {
				dol_syslog(get_class($this).'::update missing fk_origin_stock (batch_id) and/or fk_product', LOG_ERR);
				$this->errors[]='ErrorMandatoryParametersNotProvided';
				$error++;
			}

			// fetch remaining lot qty
			require_once DOL_DOCUMENT_ROOT.'/expedition/class/expeditionbatch.class.php';
			if (! $error && ($lotArray = ExpeditionLineBatch::fetchAll($this->db, $this->id)) < 0)
			{
				$this->errors[]=$this->db->lasterror()." - ExpeditionLineBatch::fetchAll";
				$error++;
			}
			else
			{
				// caculate new total line qty
				foreach ($lotArray as $lot)
				{
					if ($expedition_batch_id != $lot->id)
					{
						$remainingQty += $lot->qty;
					}
				}
				$qty += $remainingQty;

				//fetch lot details

				// fetch from product_lot
				require_once DOL_DOCUMENT_ROOT.'/product/stock/class/productlot.class.php';
				$lot = new Productlot($this->db);
				if ($lot->fetch(0, $this->fk_product, $batch) < 0)
				{
					$this->errors[] = $lot->errors;
					$error++;
				}
				if (! $error && ! empty($expedition_batch_id))
				{
					// delete lot expedition line
					$sql = "DELETE FROM ".MAIN_DB_PREFIX."expeditiondet_batch";
					$sql.= " WHERE fk_expeditiondet = ".$this->id;
					$sql.= " AND rowid = ".$expedition_batch_id;

					if (!$this->db->query($sql))
					{
						$this->errors[]=$this->db->lasterror()." - sql=$sql";
						$error++;
					}
				}
				if (! $error && $this->detail_batch->qty > 0)
				{
					// create lot expedition line
					if (isset($lot->id))
					{
						$shipmentLot = new ExpeditionLineBatch($this->db);
						$shipmentLot->batch = $lot->batch;
						$shipmentLot->eatby = $lot->eatby;
						$shipmentLot->sellby = $lot->sellby;
						$shipmentLot->entrepot_id = $this->detail_batch->entrepot_id;
						$shipmentLot->qty = $this->detail_batch->qty;
						$shipmentLot->fk_origin_stock = $batch_id;
						if ($shipmentLot->create($this->id) < 0)
						{
							$this->errors[]=$shipmentLot->errors;
							$error++;
						}
					}
				}
			}
		}
		if (! $error)
		{
			// update line
			$sql = "UPDATE ".MAIN_DB_PREFIX.$this->table_element." SET";
			$sql.= " fk_entrepot = ".($this->entrepot_id > 0 ? $this->entrepot_id : 'null');
			$sql.= " , qty = ".$qty;
			$sql.= " WHERE rowid = ".$this->id;

			if (!$this->db->query($sql))
			{
				$this->errors[]=$this->db->lasterror()." - sql=$sql";
				$error++;
			}
		}

		if (! $error)
		{
			if (empty($conf->global->MAIN_EXTRAFIELDS_DISABLED)) // For avoid conflicts if trigger used
			{
				$result=$this->insertExtraFields();
				if ($result < 0)
				{
					$this->errors[]=$this->error;
					$error++;
				}
			}
		}

		if (! $error && ! $notrigger)
		{
			// Call trigger
			$result=$this->call_trigger('LINESHIPPING_UPDATE', $user);
			if ($result < 0)
			{
				$this->errors[]=$this->error;
				$error++;
			}
			// End call triggers
		}
		if (!$error) {
			$this->db->commit();
			return 1;
		}
		else
		{
			foreach($this->errors as $errmsg)
			{
				dol_syslog(get_class($this)."::update ".$errmsg, LOG_ERR);
				$this->error.=($this->error?', '.$errmsg:$errmsg);
			}
			$this->db->rollback();
			return -1*$error;
		}
	}
}<|MERGE_RESOLUTION|>--- conflicted
+++ resolved
@@ -1145,26 +1145,15 @@
 		}
 	}
 
-<<<<<<< HEAD
 	/**
 	 * 	Delete shipment.
 	 * 	Warning, do not delete a shipment if a delivery is linked to (with table llx_element_element)
 	 *
-	 *  @param  int  $notrigger Disable triggers
-	 * 	@return	int		>0 if OK, 0 if deletion done but failed to delete files, <0 if KO
-	 */
-	public function delete($notrigger = 0)
-=======
-    /**
-     * 	Delete shipment.
-     * 	Warning, do not delete a shipment if a delivery is linked to (with table llx_element_element)
-     *
-     * @param bool $also_update_stock  true if the stock should be increased back (false by default)
-     * @return int >0 if OK, 0 if deletion done but failed to delete files, <0 if KO
-     * @throws Exception
-     */
-	function delete($also_update_stock = false)
->>>>>>> 5e204f0f
+	 *  @param  int  $notrigger 			Disable triggers
+     *  @param  bool $also_update_stock  	true if the stock should be increased back (false by default)
+	 * 	@return	int							>0 if OK, 0 if deletion done but failed to delete files, <0 if KO
+	 */
+	public function delete($notrigger = 0, $also_update_stock = false)
 	{
 		global $conf, $langs, $user;
 
