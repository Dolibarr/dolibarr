--- conflicted
+++ resolved
@@ -1639,22 +1639,14 @@
 	}
 
 	/**
-<<<<<<< HEAD
-	 *  Create a document onto disk accordign to template module.
-=======
 	 *  Create a document onto disk according to template module.
->>>>>>> afc487ef
 	 *
 	 *  @param	    string		$modele			Force the model to using ('' to not force)
 	 *  @param		Translate	$outputlangs	object lang to use for translations
 	 *  @param      int			$hidedetails    Hide details of lines
 	 *  @param      int			$hidedesc       Hide description
 	 *  @param      int			$hideref        Hide ref
-<<<<<<< HEAD
 	 *  @return     int         				0 if KO, 1 if OK
-=======
-	 * 	@return 	int 						1 if OK -1 if KO
->>>>>>> afc487ef
 	 */
 	public function generateDocument($modele, $outputlangs,$hidedetails=0, $hidedesc=0, $hideref=0)
 	{
