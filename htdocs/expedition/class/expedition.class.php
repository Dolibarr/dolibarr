<?php
/* Copyright (C) 2003-2008	Rodolphe Quiedeville	<rodolphe@quiedeville.org>
 * Copyright (C) 2005-2012	Regis Houssin			<regis.houssin@capnetworks.com>
 * Copyright (C) 2007		Franky Van Liedekerke	<franky.van.liedekerke@telenet.be>
 * Copyright (C) 2006-2012	Laurent Destailleur		<eldy@users.sourceforge.net>
 * Copyright (C) 2011-2013	Juanjo Menent			<jmenent@2byte.es>
 * Copyright (C) 2013       Florian Henry		  	<florian.henry@open-concept.pro>
 * Copyright (C) 2014		Cedric GROSS			<c.gross@kreiz-it.fr>
 * Copyright (C) 2014       Marcos García           <marcosgdf@gmail.com>
 * Copyright (C) 2014       Francis Appels          <francis.appels@yahoo.com>
 *
 * This program is free software; you can redistribute it and/or modify
 * it under the terms of the GNU General Public License as published by
 * the Free Software Foundation; either version 3 of the License, or
 * (at your option) any later version.
 *
 * This program is distributed in the hope that it will be useful,
 * but WITHOUT ANY WARRANTY; without even the implied warranty of
 * MERCHANTABILITY or FITNESS FOR A PARTICULAR PURPOSE.  See the
 * GNU General Public License for more details.
 *
 * You should have received a copy of the GNU General Public License
 * along with this program.  If not, see <http://www.gnu.org/licenses/>.
 */

/**
 *  \file       htdocs/expedition/class/expedition.class.php
 *  \ingroup    expedition
 *  \brief      Fichier de la classe de gestion des expeditions
 */

require_once DOL_DOCUMENT_ROOT.'/core/class/commonobject.class.php';
if (! empty($conf->propal->enabled)) require_once DOL_DOCUMENT_ROOT.'/comm/propal/class/propal.class.php';
if (! empty($conf->commande->enabled)) require_once DOL_DOCUMENT_ROOT.'/commande/class/commande.class.php';
if (! empty($conf->productbatch->enabled)) require_once DOL_DOCUMENT_ROOT.'/expedition/class/expeditionbatch.class.php';


/**
 *	Class to manage shipments
 */
class Expedition extends CommonObject
{
	public $element="shipping";
	public $fk_element="fk_expedition";
	public $table_element="expedition";
	protected $ismultientitymanaged = 1;	// 0=No test on entity, 1=Test with field entity, 2=Test with link by societe

	var $id;
	var $socid;
	var $ref_customer;
	var $ref_ext;
	var $ref_int;
	var $brouillon;
	var $entrepot_id;
	var $modelpdf;
	var $origin;
	var $origin_id;
	var $lines=array();
	var $shipping_method_id;
	var $tracking_number;
	var $tracking_url;
	var $statut;
	var $billed;
	var $note_public;
	var $note_private;
	var $model_pdf;

	var $trueWeight;
	var $weight_units;
	var $trueWidth;
	var $width_units;
	var $trueHeight;
	var $height_units;
	var $trueDepth;
	var $depth_units;
	// A denormalized value
	var $trueSize;

	var $date_delivery;		// Date delivery planed
	var $date_expedition;	// Date delivery real
	var $date_creation;
	var $date_valid;

	// For Invoicing
	var $total_ht;			// Total net of tax
	var $total_ttc;			// Total with tax
	var $total_tva;			// Total VAT
	var $total_localtax1;   // Total Local tax 1
	var $total_localtax2;   // Total Local tax 2

	var $listmeths;			// List of carriers


	/**
	 *	Constructor
	 *
	 *  @param		DoliDB		$db      Database handler
	 */
	function __construct($db)
	{
		$this->db = $db;
		$this->lines = array();
		$this->products = array();

		// List of long language codes for status
		$this->statuts = array();
		$this->statuts[-1] = 'StatusSendingCanceled';
		$this->statuts[0]  = 'StatusSendingDraft';
		$this->statuts[1]  = 'StatusSendingValidated';
		$this->statuts[2]  = 'StatusSendingProcessed';
	}

	/**
	 *	Return next contract ref
	 *
	 *	@param	Societe		$soc	Thirdparty object
	 *	@return string				Free reference for contract
	 */
	function getNextNumRef($soc)
	{
		global $db, $langs, $conf;
		$langs->load("sendings");

	    if (!empty($conf->global->EXPEDITION_ADDON_NUMBER))
        {
			$mybool = false;

			$file = $conf->global->EXPEDITION_ADDON_NUMBER.".php";
			$classname = $conf->global->EXPEDITION_ADDON_NUMBER;

	        // Include file with class
	        $dirmodels = array_merge(array('/'), (array) $conf->modules_parts['models']);

	        foreach ($dirmodels as $reldir) {

		        $dir = dol_buildpath($reldir."core/modules/expedition/");

		        // Load file with numbering class (if found)
		        $mybool|=@include_once $dir.$file;
	        }

	        if (! $mybool)
	        {
		        dol_print_error('',"Failed to include file ".$file);
		        return '';
	        }

			$obj = new $classname();
			$numref = "";
			$numref = $obj->getNextValue($soc,$this);

			if ( $numref != "")
			{
				return $numref;
			}
			else
			{
				dol_print_error($db,get_class($this)."::getNextNumRef ".$obj->error);
				return "";
			}
        }
	    else
	    {
		    print $langs->trans("Error")." ".$langs->trans("Error_EXPEDITION_ADDON_NUMBER_NotDefined");
		    return "";
	    }
	}

	/**
	 *  Create expedition en base
	 *
	 *  @param	User	$user       Objet du user qui cree
	 *  @return int 				<0 si erreur, id expedition creee si ok
	 */
	function create($user)
	{
		global $conf, $langs;

		$now=dol_now();

		if (empty($this->model_pdf)) $this->model_pdf=$conf->global->EXPEDITION_ADDON_PDF;

		require_once DOL_DOCUMENT_ROOT .'/product/stock/class/mouvementstock.class.php';
		$error = 0;

		// Clean parameters
		$this->brouillon = 1;
		$this->tracking_number = dol_sanitizeFileName($this->tracking_number);

		$this->user = $user;


		$this->db->begin();

		$sql = "INSERT INTO ".MAIN_DB_PREFIX."expedition (";
		$sql.= "ref";
		$sql.= ", entity";
		$sql.= ", ref_customer";
		$sql.= ", ref_int";
		$sql.= ", date_creation";
		$sql.= ", fk_user_author";
		$sql.= ", date_expedition";
		$sql.= ", date_delivery";
		$sql.= ", fk_soc";
		$sql.= ", fk_address";
		$sql.= ", fk_shipping_method";
		$sql.= ", tracking_number";
		$sql.= ", weight";
		$sql.= ", size";
		$sql.= ", width";
		$sql.= ", height";
		$sql.= ", weight_units";
		$sql.= ", size_units";
		$sql.= ", note_private";
		$sql.= ", note_public";
		$sql.= ", model_pdf";
		$sql.= ") VALUES (";
		$sql.= "'(PROV)'";
		$sql.= ", ".$conf->entity;
		$sql.= ", ".($this->ref_customer?"'".$this->db->escape($this->ref_customer)."'":"null");
		$sql.= ", ".($this->ref_int?"'".$this->db->escape($this->ref_int)."'":"null");
		$sql.= ", '".$this->db->idate($now)."'";
		$sql.= ", ".$user->id;
		$sql.= ", ".($this->date_expedition>0?"'".$this->db->idate($this->date_expedition)."'":"null");
		$sql.= ", ".($this->date_delivery>0?"'".$this->db->idate($this->date_delivery)."'":"null");
		$sql.= ", ".$this->socid;
		$sql.= ", ".($this->fk_delivery_address>0?$this->fk_delivery_address:"null");
		$sql.= ", ".($this->shipping_method_id>0?$this->shipping_method_id:"null");
		$sql.= ", '".$this->db->escape($this->tracking_number)."'";
		$sql.= ", ".$this->weight;
		$sql.= ", ".$this->sizeS;	// TODO Should use this->trueDepth
		$sql.= ", ".$this->sizeW;	// TODO Should use this->trueWidth
		$sql.= ", ".$this->sizeH;	// TODO Should use this->trueHeight
		$sql.= ", ".$this->weight_units;
		$sql.= ", ".$this->size_units;
		$sql.= ", ".(!empty($this->note_private)?"'".$this->db->escape($this->note_private)."'":"null");
		$sql.= ", ".(!empty($this->note_public)?"'".$this->db->escape($this->note_public)."'":"null");
		$sql.= ", ".(!empty($this->model_pdf)?"'".$this->db->escape($this->model_pdf)."'":"null");
		$sql.= ")";

		dol_syslog(get_class($this)."::create", LOG_DEBUG);
		$resql=$this->db->query($sql);
		if ($resql)
		{
			$this->id = $this->db->last_insert_id(MAIN_DB_PREFIX."expedition");

			$sql = "UPDATE ".MAIN_DB_PREFIX."expedition";
			$sql.= " SET ref = '(PROV".$this->id.")'";
			$sql.= " WHERE rowid = ".$this->id;

			dol_syslog(get_class($this)."::create", LOG_DEBUG);
			if ($this->db->query($sql))
			{
				// Insertion des lignes
				$num=count($this->lines);
				for ($i = 0; $i < $num; $i++)
				{
					if (! isset($this->lines[$i]->detail_batch))
					{	// no batch management
						if (! $this->create_line($this->lines[$i]->entrepot_id, $this->lines[$i]->origin_line_id, $this->lines[$i]->qty) > 0)
						{
							$error++;
						}
					}
					else
					{	// with batch management
						if (! $this->create_line_batch($this->lines[$i]) > 0)
						{
							$error++;
						}
					}
				}

				if (! $error && $this->id && $this->origin_id)
				{
					$ret = $this->add_object_linked();
					if (!$ret)
					{
						$error++;
					}

					// TODO uniformiser les statuts
					$ret = $this->setStatut(2,$this->origin_id,$this->origin);
					if (! $ret)
					{
						$error++;
					}
				}

				if (! $error)
				{
                    // Call trigger
                    $result=$this->call_trigger('SHIPPING_CREATE',$user);
                    if ($result < 0) { $error++; }
                    // End call triggers

					if (! $error)
					{
						$this->db->commit();
						return $this->id;
					}
					else
					{
						foreach($this->errors as $errmsg)
						{
							dol_syslog(get_class($this)."::create ".$errmsg, LOG_ERR);
							$this->error.=($this->error?', '.$errmsg:$errmsg);
						}
						$this->db->rollback();
						return -1*$error;
					}

				}
				else
				{
					$error++;
					$this->error=$this->db->lasterror()." - sql=$sql";
					$this->db->rollback();
					return -3;
				}
			}
			else
			{
				$error++;
				$this->error=$this->db->lasterror()." - sql=$sql";
				$this->db->rollback();
				return -2;
			}
		}
		else
		{
			$error++;
			$this->error=$this->db->error()." - sql=$sql";
			$this->db->rollback();
			return -1;
		}
	}

	/**
	 * Create a expedition line
	 *
	 * @param 	int		$entrepot_id		Id of warehouse
	 * @param 	int		$origin_line_id		Id of source line
	 * @param 	int		$qty				Quantity
	 * @return	int							<0 if KO, >0 if OK
	 */
	function create_line($entrepot_id, $origin_line_id, $qty)
	{
		$error = 0;

		$sql = "INSERT INTO ".MAIN_DB_PREFIX."expeditiondet (";
		$sql.= "fk_expedition";
		$sql.= ", fk_entrepot";
		$sql.= ", fk_origin_line";
		$sql.= ", qty";
		$sql.= ") VALUES (";
		$sql.= $this->id;
		$sql.= ", ".($entrepot_id?$entrepot_id:'null');
		$sql.= ", ".$origin_line_id;
		$sql.= ", ".$qty;
		$sql.= ")";

		dol_syslog(get_class($this)."::create_line", LOG_DEBUG);
		if (! $this->db->query($sql))
		{
			$error++;
		}

		if (! $error) return 1;
		else return -1;
	}


	/**
	 * Create a expedition line with eat-by date
	 *
	 * @param 	object		$line_ext		full line informations
	 * @return	int							<0 if KO, >0 if OK
	 */
	function create_line_batch($line_ext)
	{
		$error = 0;

		if ($this->create_line(($line_ext->entrepot_id?$line_ext->entrepot_id:'null'),$line_ext->origin_line_id,$line_ext->qty) < 0)
		{
			$error++;
		}

		if (! $error)
		{
			$line_id= $this->db->last_insert_id(MAIN_DB_PREFIX."expeditiondet");
			$tab=$line_ext->detail_batch;
			foreach ($tab as $detbatch)
			{
				if (! ($detbatch->create($line_id) >0))		// Create an expeditionlinebatch
				{
					$error++;
				}
			}
		}


		if (! $error) return 1;
		else return -1;
	}

	/**
	 *	Get object and lines from database
	 *
	 *	@param	int		$id       	Id of object to load
	 * 	@param	string	$ref		Ref of object
	 * 	@param	string	$ref_ext	External reference of object
     * 	@param	string	$ref_int	Internal reference of other object
	 *	@return int			        >0 if OK, 0 if not found, <0 if KO
	 */
	function fetch($id, $ref='', $ref_ext='', $ref_int='')
	{
		global $conf;

		// Check parameters
		if (empty($id) && empty($ref) && empty($ref_ext) && empty($ref_int)) return -1;

		$sql = "SELECT e.rowid, e.ref, e.fk_soc as socid, e.date_creation, e.ref_customer, e.ref_ext, e.ref_int, e.fk_user_author, e.fk_statut";
		$sql.= ", e.weight, e.weight_units, e.size, e.size_units, e.width, e.height";
		$sql.= ", e.date_expedition as date_expedition, e.model_pdf, e.fk_address, e.date_delivery";
		$sql.= ", e.fk_shipping_method, e.tracking_number";
		$sql.= ", el.fk_source as origin_id, el.sourcetype as origin";
		$sql.= ", e.note_private, e.note_public";
		$sql.= " FROM ".MAIN_DB_PREFIX."expedition as e";
		$sql.= " LEFT JOIN ".MAIN_DB_PREFIX."element_element as el ON el.fk_target = e.rowid AND el.targettype = '".$this->element."'";
		$sql.= " WHERE e.entity = ".$conf->entity;
		if ($id)   	  $sql.= " AND e.rowid=".$id;
        if ($ref)     $sql.= " AND e.ref='".$this->db->escape($ref)."'";
        if ($ref_ext) $sql.= " AND e.ref_ext='".$this->db->escape($ref_ext)."'";
        if ($ref_int) $sql.= " AND e.ref_int='".$this->db->escape($ref_int)."'";

		dol_syslog(get_class($this)."::fetch", LOG_DEBUG);
		$result = $this->db->query($sql);
		if ($result)
		{
			if ($this->db->num_rows($result))
			{
				$obj = $this->db->fetch_object($result);

				$this->id                   = $obj->rowid;
				$this->ref                  = $obj->ref;
				$this->socid                = $obj->socid;
				$this->ref_customer			= $obj->ref_customer;
				$this->ref_ext				= $obj->ref_ext;
				$this->ref_int				= $obj->ref_int;
				$this->statut               = $obj->fk_statut;
				$this->user_author_id       = $obj->fk_user_author;
				$this->date_creation        = $this->db->jdate($obj->date_creation);
				$this->date                 = $this->db->jdate($obj->date_expedition);	// TODO obsolete
				$this->date_expedition      = $this->db->jdate($obj->date_expedition);	// TODO obsolete
				$this->date_shipping        = $this->db->jdate($obj->date_expedition);	// Date real
				$this->date_delivery        = $this->db->jdate($obj->date_delivery);	// Date planed
				$this->fk_delivery_address  = $obj->fk_address;
				$this->modelpdf             = $obj->model_pdf;
				$this->shipping_method_id	= $obj->fk_shipping_method;
				$this->tracking_number      = $obj->tracking_number;
				$this->origin               = ($obj->origin?$obj->origin:'commande'); // For compatibility
				$this->origin_id            = $obj->origin_id;
				$this->billed				= ($obj->fk_statut==2?1:0);

				$this->trueWeight           = $obj->weight;
				$this->weight_units         = $obj->weight_units;

				$this->trueWidth            = $obj->width;
				$this->width_units          = $obj->size_units;
				$this->trueHeight           = $obj->height;
				$this->height_units         = $obj->size_units;
				$this->trueDepth            = $obj->size;
				$this->depth_units          = $obj->size_units;

				$this->note_public          = $obj->note_public;
				$this->note_private         = $obj->note_private;

				// A denormalized value
				$this->trueSize           	= $obj->size."x".$obj->width."x".$obj->height;
				$this->size_units           = $obj->size_units;

				$this->db->free($result);

				if ($this->statut == 0) $this->brouillon = 1;

				$file = $conf->expedition->dir_output . "/" .get_exdir($this->id, 2) . "/" . $this->id.".pdf";
				$this->pdf_filename = $file;

				// Tracking url
				$this->GetUrlTrackingStatus($obj->tracking_number);

				/*
				 * Thirparty
				 */
				$result=$this->fetch_thirdparty();

				/*
				 * Lines
				 */
				$result=$this->fetch_lines();
				if ($result < 0)
				{
					return -3;
				}

				return 1;
			}
			else
			{
				dol_syslog(get_class($this).'::Fetch no expedition found', LOG_ERR);
				$this->error='Delivery with id '.$id.' not found sql='.$sql;
				return 0;
			}
		}
		else
		{
			$this->error=$this->db->error();
			return -1;
		}
	}

	/**
	 *  Validate object and update stock if option enabled
	 *
	 *  @param      User		$user       Object user that validate
     *  @param		int			$notrigger	1=Does not execute triggers, 0= execuete triggers
	 *  @return     int						<0 if OK, >0 if KO
	 */
	function valid($user, $notrigger=0)
	{
		global $conf, $langs;

        require_once DOL_DOCUMENT_ROOT.'/core/lib/files.lib.php';

		dol_syslog(get_class($this)."::valid");

		// Protection
		if ($this->statut)
		{
			dol_syslog(get_class($this)."::valid no draft status", LOG_WARNING);
			return 0;
		}

        if (! ((empty($conf->global->MAIN_USE_ADVANCED_PERMS) && ! empty($user->rights->expedition->creer))
       	|| (! empty($conf->global->MAIN_USE_ADVANCED_PERMS) && ! empty($user->rights->expedition->shipping_advance->validate))))
		{
			$this->error='Permission denied';
			dol_syslog(get_class($this)."::valid ".$this->error, LOG_ERR);
			return -1;
		}

		$this->db->begin();

		$error = 0;

		// Define new ref
		$soc = new Societe($this->db);
		$soc->fetch($this->socid);

		// Class of company linked to order
		$result=$soc->set_as_client();

		// Define new ref
		if (! $error && (preg_match('/^[\(]?PROV/i', $this->ref)))
		{
			$numref = $this->getNextNumRef($soc);
		}
		else
		{
			$numref = "EXP".$this->id;
		}
        $this->newref = $numref;

		$now=dol_now();

		// Validate
		$sql = "UPDATE ".MAIN_DB_PREFIX."expedition SET";
		$sql.= " ref='".$numref."'";
		$sql.= ", fk_statut = 1";
		$sql.= ", date_valid = '".$this->db->idate($now)."'";
		$sql.= ", fk_user_valid = ".$user->id;
		$sql.= " WHERE rowid = ".$this->id;

		dol_syslog(get_class($this)."::valid update expedition", LOG_DEBUG);
		$resql=$this->db->query($sql);
		if (! $resql)
		{
			$this->error=$this->db->lasterror();
			$error++;
		}

		// If stock increment is done on sending (recommanded choice)
		if (! $error && ! empty($conf->stock->enabled) && ! empty($conf->global->STOCK_CALCULATE_ON_SHIPMENT))
		{
			require_once DOL_DOCUMENT_ROOT.'/product/stock/class/mouvementstock.class.php';

			$langs->load("agenda");

			// Loop on each product line to add a stock movement
			// TODO possibilite d'expedier a partir d'une propale ou autre origine
			$sql = "SELECT cd.fk_product, cd.subprice, ed.qty, ed.fk_entrepot, ed.rowid";
			$sql.= " FROM ".MAIN_DB_PREFIX."commandedet as cd,";
			$sql.= " ".MAIN_DB_PREFIX."expeditiondet as ed";
			$sql.= " WHERE ed.fk_expedition = ".$this->id;
			$sql.= " AND cd.rowid = ed.fk_origin_line";

			dol_syslog(get_class($this)."::valid select details", LOG_DEBUG);
			$resql=$this->db->query($sql);
			if ($resql)
			{
			    $cpt = $this->db->num_rows($resql);
                for ($i = 0; $i < $cpt; $i++)
				{
					$obj = $this->db->fetch_object($resql);
					if($obj->qty <= 0) continue;
					dol_syslog(get_class($this)."::valid movement index ".$i);

					//var_dump($this->lines[$i]);
					$mouvS = new MouvementStock($this->db);
					$mouvS->origin = &$this;
					// We decrement stock of product (and sub-products)
					// We use warehouse selected for each line
					$result=$mouvS->livraison($user, $obj->fk_product, $obj->fk_entrepot, $obj->qty, $obj->subprice, $langs->trans("ShipmentValidatedInDolibarr",$numref));
					if ($result < 0) { $error++; break; }

					if (! empty($conf->productbatch->enabled))
					{
						$details=ExpeditionLineBatch::fetchAll($this->db,$obj->rowid);
						if (! empty($details))
						{
							foreach ($details as $dbatch)
							{
								$result=$mouvS->livraison_batch($dbatch->fk_origin_stock,$dbatch->dluo_qty);
								if ($result < 0) { $error++; $this->errors[]=$mouvS->$error; break 2; }
							}
						}
					}
				}
			}
			else
			{
				$this->db->rollback();
				$this->error=$this->db->error();
				return -2;
			}
		}

		if (! $error && ! $notrigger)
		{
            // Call trigger
            $result=$this->call_trigger('SHIPPING_VALIDATE',$user);
            if ($result < 0) { $error++; }
            // End call triggers
		}

		if (! $error)
		{
            $this->oldref = $this->ref;

			// Rename directory if dir was a temporary ref
			if (preg_match('/^[\(]?PROV/i', $this->ref))
			{
				// On renomme repertoire ($this->ref = ancienne ref, $numfa = nouvelle ref)
				// in order not to lose the attached files
				$oldref = dol_sanitizeFileName($this->ref);
				$newref = dol_sanitizeFileName($numref);
				$dirsource = $conf->expedition->dir_output.'/sending/'.$oldref;
				$dirdest = $conf->expedition->dir_output.'/sending/'.$newref;
				if (file_exists($dirsource))
				{
					dol_syslog(get_class($this)."::valid rename dir ".$dirsource." into ".$dirdest);

					if (@rename($dirsource, $dirdest))
					{
					    dol_syslog("Rename ok");
                        // Rename docs starting with $oldref with $newref
                        $listoffiles=dol_dir_list($conf->expedition->dir_output.'/sending/'.$newref, 'files', 1, '^'.preg_quote($oldref,'/'));
                        foreach($listoffiles as $fileentry)
                        {
                        	$dirsource=$fileentry['name'];
                        	$dirdest=preg_replace('/^'.preg_quote($oldref,'/').'/',$newref, $dirsource);
                        	$dirsource=$fileentry['path'].'/'.$dirsource;
                        	$dirdest=$fileentry['path'].'/'.$dirdest;
                        	@rename($dirsource, $dirdest);
                        }
					}
				}
			}
		}

		// Set new ref and current status
		if (! $error)
		{
			$this->ref = $numref;
			$this->statut = 1;
		}

		if (! $error)
		{
			$this->db->commit();
			return 1;
		}
		else
		{
			foreach($this->errors as $errmsg)
			{
	            dol_syslog(get_class($this)."::valid ".$errmsg, LOG_ERR);
	            $this->error.=($this->error?', '.$errmsg:$errmsg);
			}
			$this->db->rollback();
			return -1*$error;
		}
	}


	/**
	 *	Cree un bon de livraison a partir de l'expedition
	 *
	 *	@param	User	$user       Utilisateur
	 *  @return int  				<0 if KO, >=0 if OK
	 */
	function create_delivery($user)
	{
		global $conf;

		if ($conf->livraison_bon->enabled)
		{
			if ($this->statut == 1 || $this->statut == 2)
			{
				// Expedition validee
				include_once DOL_DOCUMENT_ROOT.'/livraison/class/livraison.class.php';
				$delivery = new Livraison($this->db);
				$result=$delivery->create_from_sending($user, $this->id);
				if ($result > 0)
				{
					return $result;
				}
				else
				{
					$this->error=$delivery->error;
					return $result;
				}
			}
			else return 0;
		}
		else return 0;
	}

	/**
	 * Add a expedition line.
	 * If STOCK_WAREHOUSE_NOT_REQUIRED_FOR_SHIPMENTS is set, you can add a shipment line, with no stock source defined
	 * If STOCK_MUST_BE_ENOUGH_FOR_SHIPMENT is not set, you can add a shipment line, even if not enough into stock
	 *
	 * @param 	int		$entrepot_id		Id of warehouse
	 * @param 	int		$id					Id of source line (order line)
	 * @param 	int		$qty				Quantity
	 * @return	int							<0 if KO, >0 if OK
	 */
	function addline($entrepot_id, $id, $qty)
	{
		global $conf, $langs;

		$num = count($this->lines);
		$line = new ExpeditionLigne($this->db);

		$line->entrepot_id = $entrepot_id;
		$line->origin_line_id = $id;
		$line->qty = $qty;

<<<<<<< HEAD
		if ($conf->global->STOCK_MUST_BE_ENOUGH_FOR_SHIPMENT)
		{
			$orderline = new OrderLine($this->db);
			$orderline->fetch($id);
			$fk_product = $orderline->fk_product;
=======
		$orderline = new OrderLine($this->db);
		$orderline->fetch($id);
		$fk_product = $orderline->fk_product;
>>>>>>> 5688e8ec

		if (! empty($orderline->fk_product))
		{
			if (! ($entrepot_id > 0) && empty($conf->global->STOCK_WAREHOUSE_NOT_REQUIRED_FOR_SHIPMENTS))
			{
				$this->error=$langs->trans("ErrorWarehouseRequiredIntoShipmentLine");
				return -1;
			}

			if ($conf->global->STOCK_MUST_BE_ENOUGH_FOR_SHIPMENT)	// FIXME Check is done for stock of product, it must be done for stock of product into warehouse if $entrepot_id defined
			{
				$product=new Product($this->db);
				$result=$product->fetch($fk_product);
				$product_type=$product->type;

<<<<<<< HEAD
				if($product_type == 0 && $product->stock_reel < $qty)
=======
				if ($product_type == 0 && $product->stock_reel < $qty)
>>>>>>> 5688e8ec
				{
					$this->error=$langs->trans('ErrorStockIsNotEnough');
					$this->db->rollback();
					return -3;
				}
			}
		}

		$this->lines[$num] = $line;
	}

    /**
	 * Add a shipment line with batch record
	 *
	 * @param 	array		$dbatch		Array of value (key 'detail' -> Array, key 'qty' total quantity for line, key ix_l : original line index)
	 * @return	int						<0 if KO, >0 if OK
	 */
	function addline_batch($dbatch)
	{
		$num = count($this->lines);
		if ($dbatch['qty']>0)
		{
			$line = new ExpeditionLigne($this->db);
			$tab=array();
			foreach ($dbatch['detail'] as $key=>$value)
			{
				if ($value['q']>0)
				{
					$linebatch = new ExpeditionLineBatch($this->db);
					$ret=$linebatch->fetchFromStock($value['id_batch']);	// load serial, sellby, eatby
					if ($ret<0)
					{
						$this->error=$linebatch->error;
						return -1;
					}
					$linebatch->dluo_qty=$value['q'];
					$tab[]=$linebatch;

					if ($conf->global->STOCK_MUST_BE_ENOUGH_FOR_SHIPMENT)
					{
						// TODO
					}

				}
			}
			$line->entrepot_id = $linebatch->entrepot_id;
			$line->origin_line_id = $dbatch['ix_l'];
			$line->qty = $dbatch['qty'];
			$line->detail_batch=$tab;
			$this->lines[$num] = $line;
		}
	}

    /**
     *  Update database
     *
     *  @param	User	$user        	User that modify
     *  @param  int		$notrigger	    0=launch triggers after, 1=disable triggers
     *  @return int 			       	<0 if KO, >0 if OK
     */
    function update($user=null, $notrigger=0)
    {
    	global $conf, $langs;
		$error=0;

		// Clean parameters

		if (isset($this->ref)) $this->ref=trim($this->ref);
		if (isset($this->entity)) $this->entity=trim($this->entity);
		if (isset($this->ref_customer)) $this->ref_customer=trim($this->ref_customer);
		if (isset($this->socid)) $this->socid=trim($this->socid);
		if (isset($this->fk_user_author)) $this->fk_user_author=trim($this->fk_user_author);
		if (isset($this->fk_user_valid)) $this->fk_user_valid=trim($this->fk_user_valid);
		if (isset($this->fk_delivery_address)) $this->fk_delivery_address=trim($this->fk_delivery_address);
		if (isset($this->shipping_method_id)) $this->shipping_method_id=trim($this->shipping_method_id);
		if (isset($this->tracking_number)) $this->tracking_number=trim($this->tracking_number);
		if (isset($this->statut)) $this->statut=trim($this->statut);
		if (isset($this->trueDepth)) $this->trueDepth=trim($this->trueDepth);
		if (isset($this->trueWidth)) $this->trueWidth=trim($this->trueWidth);
		if (isset($this->trueHeight)) $this->trueHeight=trim($this->trueHeight);
		if (isset($this->size_units)) $this->size_units=trim($this->size_units);
		if (isset($this->weight_units)) $this->weight_units=trim($this->weight_units);
		if (isset($this->trueWeight)) $this->weight=trim($this->trueWeight);
		if (isset($this->note_private)) $this->note=trim($this->note_private);
		if (isset($this->note_public)) $this->note=trim($this->note_public);
		if (isset($this->model_pdf)) $this->model_pdf=trim($this->model_pdf);



		// Check parameters
		// Put here code to add control on parameters values

        // Update request
        $sql = "UPDATE ".MAIN_DB_PREFIX."expedition SET";

		$sql.= " tms=".(dol_strlen($this->tms)!=0 ? "'".$this->db->idate($this->tms)."'" : 'null').",";
		$sql.= " ref=".(isset($this->ref)?"'".$this->db->escape($this->ref)."'":"null").",";
		$sql.= " ref_customer=".(isset($this->ref_customer)?"'".$this->db->escape($this->ref_customer)."'":"null").",";
		$sql.= " fk_soc=".(isset($this->socid)?$this->socid:"null").",";
		$sql.= " date_creation=".(dol_strlen($this->date_creation)!=0 ? "'".$this->db->idate($this->date_creation)."'" : 'null').",";
		$sql.= " fk_user_author=".(isset($this->fk_user_author)?$this->fk_user_author:"null").",";
		$sql.= " date_valid=".(dol_strlen($this->date_valid)!=0 ? "'".$this->db->idate($this->date_valid)."'" : 'null').",";
		$sql.= " fk_user_valid=".(isset($this->fk_user_valid)?$this->fk_user_valid:"null").",";
		$sql.= " date_expedition=".(dol_strlen($this->date_expedition)!=0 ? "'".$this->db->idate($this->date_expedition)."'" : 'null').",";
		$sql.= " date_delivery=".(dol_strlen($this->date_delivery)!=0 ? "'".$this->db->idate($this->date_delivery)."'" : 'null').",";
		$sql.= " fk_address=".(isset($this->fk_delivery_address)?$this->fk_delivery_address:"null").",";
		$sql.= " fk_shipping_method=".((isset($this->shipping_method_id) && $this->shipping_method_id > 0)?$this->shipping_method_id:"null").",";
		$sql.= " tracking_number=".(isset($this->tracking_number)?"'".$this->db->escape($this->tracking_number)."'":"null").",";
		$sql.= " fk_statut=".(isset($this->statut)?$this->statut:"null").",";
		$sql.= " height=".(($this->trueHeight != '')?$this->trueHeight:"null").",";
		$sql.= " width=".(($this->trueWidth != '')?$this->trueWidth:"null").",";
		$sql.= " size_units=".(isset($this->size_units)?$this->size_units:"null").",";
		$sql.= " size=".(($this->trueDepth != '')?$this->trueDepth:"null").",";
		$sql.= " weight_units=".(isset($this->weight_units)?$this->weight_units:"null").",";
		$sql.= " weight=".(($this->trueWeight != '')?$this->trueWeight:"null").",";
		$sql.= " note_private=".(isset($this->note_private)?"'".$this->db->escape($this->note_private)."'":"null").",";
		$sql.= " note_public=".(isset($this->note_public)?"'".$this->db->escape($this->note_public)."'":"null").",";
		$sql.= " model_pdf=".(isset($this->model_pdf)?"'".$this->db->escape($this->model_pdf)."'":"null").",";
		$sql.= " entity=".$conf->entity;

        $sql.= " WHERE rowid=".$this->id;

		$this->db->begin();

		dol_syslog(get_class($this)."::update", LOG_DEBUG);
        $resql = $this->db->query($sql);
    	if (! $resql) { $error++; $this->errors[]="Error ".$this->db->lasterror(); }

		if (! $error)
		{
			if (! $notrigger)
			{
                // Call trigger
                $result=$this->call_trigger('SHIPPING_MODIFY',$user);
                if ($result < 0) { $error++; }
                // End call triggers
	    	}
		}

        // Commit or rollback
		if ($error)
		{
			foreach($this->errors as $errmsg)
			{
	            dol_syslog(get_class($this)."::update ".$errmsg, LOG_ERR);
	            $this->error.=($this->error?', '.$errmsg:$errmsg);
			}
			$this->db->rollback();
			return -1*$error;
		}
		else
		{
			$this->db->commit();
			return 1;
		}
    }

    /**
	 * 	Delete shipment.
	 *  Warning, do not delete a shipment if a delivery is linked to (with table llx_element_element)
	 *
	 * 	@return	int		>0 if OK, 0 if deletion done but failed to delete files, <0 if KO
	 */
	function delete()
	{
		global $conf, $langs, $user;
        require_once DOL_DOCUMENT_ROOT.'/core/lib/files.lib.php';

		$error=0;

		// Add a protection to refuse deleting if shipment has at least one delivery
		$this->fetchObjectLinked($this->id, 'shipping', 0, 'delivery');	// Get deliveries linked to this shipment
		if (count($this->linkedObjectsIds) > 0)
		{
			$this->error='ErrorThereIsSomeDeliveries';
			return -1;
		}

		$this->db->begin();

		if ($conf->productbatch->enabled)
		{
            require_once DOL_DOCUMENT_ROOT.'/expedition/class/expeditionbatch.class.php';
			if (ExpeditionLineBatch::deletefromexp($this->db,$this->id) < 0)
			{
				$error++;$this->errors[]="Error ".$this->db->lasterror();
			}
		}
		// Stock control
		if ($conf->stock->enabled && $conf->global->STOCK_CALCULATE_ON_SHIPMENT && $this->statut > 0)
		{
			require_once(DOL_DOCUMENT_ROOT."/product/stock/class/mouvementstock.class.php");

			$langs->load("agenda");

			// Loop on each product line to add a stock movement
			$sql = "SELECT cd.fk_product, cd.subprice, ed.qty, ed.fk_entrepot";
			$sql.= " FROM ".MAIN_DB_PREFIX."commandedet as cd,";
			$sql.= " ".MAIN_DB_PREFIX."expeditiondet as ed";
			$sql.= " WHERE ed.fk_expedition = ".$this->id;
			$sql.= " AND cd.rowid = ed.fk_origin_line";

			dol_syslog(get_class($this)."::delete select details", LOG_DEBUG);
			$resql=$this->db->query($sql);
			if ($resql)
			{
				$cpt = $this->db->num_rows($resql);
				for ($i = 0; $i < $cpt; $i++)
				{
					dol_syslog(get_class($this)."::delete movement index ".$i);
					$obj = $this->db->fetch_object($resql);

					//var_dump($this->lines[$i]);
					$mouvS = new MouvementStock($this->db);
					$mouvS->origin = &$this;
					// We decrement stock of product (and sub-products)
					// We use warehouse selected for each line
					$result=$mouvS->reception($user, $obj->fk_product, $obj->fk_entrepot, $obj->qty, $obj->subprice, $langs->trans("ShipmentDeletedInDolibarr",$this->ref));
					if ($result < 0)
					{
						$error++;
						break;
					}
				}
			}
			else
			{
				$error++;
			}
		}

		if (! $error)
		{
			$sql = "DELETE FROM ".MAIN_DB_PREFIX."expeditiondet";
			$sql.= " WHERE fk_expedition = ".$this->id;

			if ( $this->db->query($sql) )
			{
				// Delete linked object
				$res = $this->deleteObjectLinked();
				if ($res < 0) $error++;

				if (! $error)
				{
					$sql = "DELETE FROM ".MAIN_DB_PREFIX."expedition";
					$sql.= " WHERE rowid = ".$this->id;

					if ($this->db->query($sql))
					{
                        // Call trigger
                        $result=$this->call_trigger('SHIPPING_DELETE',$user);
                        if ($result < 0) { $error++; }
                        // End call triggers

			            if (! $error)
			            {
							$this->db->commit();

							// We delete PDFs
							$ref = dol_sanitizeFileName($this->ref);
							if (! empty($conf->expedition->dir_output))
							{
								$dir = $conf->expedition->dir_output . '/sending/' . $ref ;
								$file = $dir . '/' . $ref . '.pdf';
								if (file_exists($file))
								{
									if (! dol_delete_file($file))
									{
										return 0;
									}
								}
								if (file_exists($dir))
								{
									if (!dol_delete_dir($dir))
									{
										$this->error=$langs->trans("ErrorCanNotDeleteDir",$dir);
										return 0;
									}
								}
							}

							return 1;
			            }
			            else
						{
							$this->db->rollback();
							return -1;
						}
					}
					else
					{
						$this->error=$this->db->lasterror()." - sql=$sql";
						$this->db->rollback();
						return -3;
					}
				}
				else
				{
					$this->error=$this->db->lasterror()." - sql=$sql";
					$this->db->rollback();
					return -2;
				}
			}
			else
			{
				$this->error=$this->db->lasterror()." - sql=$sql";
				$this->db->rollback();
				return -1;
			}
		}
		else
		{
			$this->db->rollback();
			return -1;
		}

	}

	/**
	 *	Load lines
	 *
	 *	@return	int		>0 if OK, Otherwise if KO
	 */
	function fetch_lines()
	{
		global $conf;
		// TODO: recuperer les champs du document associe a part

		$sql = "SELECT cd.rowid, cd.fk_product, cd.label as custom_label, cd.description, cd.qty as qty_asked";
		$sql.= ", cd.total_ht, cd.total_localtax1, cd.total_localtax2, cd.total_ttc, cd.total_tva";
		$sql.= ", cd.tva_tx, cd.localtax1_tx, cd.localtax2_tx, cd.price, cd.subprice, cd.remise_percent";
		$sql.= ", ed.qty as qty_shipped, ed.fk_origin_line, ed.fk_entrepot";
		$sql.= ", p.ref as product_ref, p.label as product_label, p.fk_product_type";
		$sql.= ", p.weight, p.weight_units, p.length, p.length_units, p.surface, p.surface_units, p.volume, p.volume_units, ed.rowid as line_id";
		$sql.= " FROM (".MAIN_DB_PREFIX."expeditiondet as ed,";
		$sql.= " ".MAIN_DB_PREFIX."commandedet as cd)";
		$sql.= " LEFT JOIN ".MAIN_DB_PREFIX."product as p ON p.rowid = cd.fk_product";
		$sql.= " WHERE ed.fk_expedition = ".$this->id;
		$sql.= " AND ed.fk_origin_line = cd.rowid";
		$sql.= " ORDER BY cd.rang, ed.fk_origin_line";

		dol_syslog(get_class($this)."::fetch_lines", LOG_DEBUG);
		$resql = $this->db->query($sql);
		if ($resql)
		{
			include_once DOL_DOCUMENT_ROOT.'/core/lib/price.lib.php';

			$num = $this->db->num_rows($resql);
			$i = 0;
			$lineindex = 0;
			$originline = 0;

			$this->total_ht = 0;
			$this->total_tva = 0;
			$this->total_ttc = 0;
			$this->total_localtax1 = 0;
			$this->total_localtax2 = 0;

			while ($i < $num)
			{
				$obj = $this->db->fetch_object($resql);

			    if ($originline == $obj->fk_origin_line) {
			        $line->entrepot_id       = 0; // entrepod_id in details_entrepot
				    $line->qty_shipped    	+= $obj->qty_shipped;
				} else {
				    $line = new ExpeditionLigne($this->db);
				    $line->entrepot_id    	= $obj->fk_entrepot;
				    $line->qty_shipped    	= $obj->qty_shipped;
				}

				$detail_entrepot              = new stdClass;
				$detail_entrepot->entrepot_id = $obj->fk_entrepot;
				$detail_entrepot->qty_shipped = $obj->qty_shipped;
				$line->details_entrepot[]     = $detail_entrepot;

                $line->line_id          = $obj->line_id;
				$line->fk_origin_line 	= $obj->fk_origin_line;
				$line->origin_line_id 	= $obj->fk_origin_line;	    // TODO deprecated
				$line->fk_product     	= $obj->fk_product;
				$line->fk_product_type	= $obj->fk_product_type;
				$line->ref				= $obj->product_ref;		// TODO deprecated
                $line->product_ref		= $obj->product_ref;
                $line->product_label	= $obj->product_label;
				$line->libelle        	= $obj->product_label;		// TODO deprecated
				$line->label			= $obj->custom_label;
				$line->description    	= $obj->description;
				$line->qty_asked      	= $obj->qty_asked;
				$line->weight         	= $obj->weight;
				$line->weight_units   	= $obj->weight_units;
				$line->length         	= $obj->length;
				$line->length_units   	= $obj->length_units;
				$line->surface        	= $obj->surface;
				$line->surface_units   	= $obj->surface_units;
				$line->volume         	= $obj->volume;
				$line->volume_units   	= $obj->volume_units;

				// For invoicing
				$tabprice = calcul_price_total($obj->qty_shipped, $obj->subprice, $obj->remise_percent, $obj->tva_tx, $obj->localtax1_tx, $obj->localtax2_tx, 0, 'HT', $obj->info_bits, $obj->fk_product_type);	// We force type to 0
				$line->desc	         	= $obj->description;		// We need ->desc because some code into CommonObject use desc (property defined for other elements)
				$line->qty 				= $line->qty_shipped;
				$line->total_ht			= $tabprice[0];
				$line->total_localtax1 	= $tabprice[9];
				$line->total_localtax2 	= $tabprice[10];
				$line->total_ttc	 	= $tabprice[2];
				$line->total_tva	 	= $tabprice[1];
				$line->tva_tx 		 	= $obj->tva_tx;
				$line->localtax1_tx 	= $obj->localtax1_tx;
				$line->localtax2_tx 	= $obj->localtax2_tx;
				$line->price			= $obj->price;
				$line->subprice			= $obj->subprice;
				$line->remise_percent	= $obj->remise_percent;

				$this->total_ht+= $tabprice[0];
				$this->total_tva+= $tabprice[1];
				$this->total_ttc+= $tabprice[2];
				$this->total_localtax1+= $tabprice[9];
				$this->total_localtax2+= $tabprice[10];

				// Eat-by date
				if (! empty($conf->productbatch->enabled)) {
                    /* test on conf at begining of file sometimes doesn't include expeditionbatch
                     * May be conf is not well initialized for dark reason
                     */
                    require_once DOL_DOCUMENT_ROOT.'/expedition/class/expeditionbatch.class.php';
                    if ($originline != $obj->fk_origin_line)
                    {
                        $line->detail_batch = ExpeditionLineBatch::fetchAll($this->db,$obj->line_id);
                    } else {
                        $line->detail_batch = array_merge($line->detail_batch,ExpeditionLineBatch::fetchAll($this->db,$obj->line_id));
                    }
				}
				if ($originline != $obj->fk_origin_line) {
				    $this->lines[$lineindex] = $line;
				    $lineindex++;
				} else {
				    $line->total_ht			+= $tabprice[0];
				    $line->total_localtax1 	+= $tabprice[9];
				    $line->total_localtax2 	+= $tabprice[10];
				    $line->total_ttc	 	+= $tabprice[2];
				    $line->total_tva	 	+= $tabprice[1];
				}

				$i++;
				$originline = $obj->fk_origin_line;
			}
			$this->db->free($resql);
			return 1;
		}
		else
		{
			$this->error=$this->db->error();
			return -3;
		}
	}

	/**
     *	Return clicable link of object (with eventually picto)
     *
     *	@param      int			$withpicto      Add picto into link
     *	@param      int			$option         Where point the link
     *	@param      int			$max          	Max length to show
     *	@param      int			$short			Use short labels
     *	@return     string          			String with URL
     */
	function getNomUrl($withpicto=0,$option=0,$max=0,$short=0)
	{
		global $langs;

		$result='';
        $label = '<u>' . $langs->trans("ShowSending") . '</u>';
        if (! empty($this->ref))
            $label .= '<br><b>' . $langs->trans('Ref') . ':</b> '.$this->ref;

		$url = DOL_URL_ROOT.'/expedition/card.php?id='.$this->id;

		if ($short) return $url;

        $linkstart = '<a href="'.$url.'" title="'.dol_escape_htmltag($label, 1).'" class="classfortooltip">';
		$linkend='</a>';

		$picto='sending';

		if ($withpicto) $result.=($linkstart.img_object($label, $picto, 'class="classfortooltip"').$linkend);
		if ($withpicto && $withpicto != 2) $result.=' ';
		$result.=$linkstart.$this->ref.$linkend;
		return $result;
	}

	/**
     *	Return status label
     *
     *	@param      int		$mode      	0=Long label, 1=Short label, 2=Picto + Short label, 3=Picto, 4=Picto + Long label, 5=Short label + Picto
     *	@return     string      		Libelle
     */
	function getLibStatut($mode=0)
	{
		return $this->LibStatut($this->statut,$mode);
	}

	/**
	 * Return label of a status
	 *
	 * @param      int		$statut		Id statut
	 * @param      int		$mode       0=Long label, 1=Short label, 2=Picto + Short label, 3=Picto, 4=Picto + Long label, 5=Short label + Picto
	 * @return     string				Label of status
	 */
	function LibStatut($statut,$mode)
	{
		global $langs;

		if ($mode==0)
		{
			if ($statut==0) return $langs->trans($this->statuts[$statut]);
			if ($statut==1)  return $langs->trans($this->statuts[$statut]);
			if ($statut==2)  return $langs->trans($this->statuts[$statut]);
		}
		if ($mode==1)
		{
			if ($statut==0) return $langs->trans('StatusSendingDraftShort');
			if ($statut==1) return $langs->trans('StatusSendingValidatedShort');
			if ($statut==2) return $langs->trans('StatusSendingProcessedShort');
		}
		if ($mode == 3)
		{
			if ($statut==0) return img_picto($langs->trans($this->statuts[$statut]),'statut0');
			if ($statut==1) return img_picto($langs->trans($this->statuts[$statut]),'statut4');
			if ($statut==2) return img_picto($langs->trans('StatusSendingProcessed'),'statut6');
		}
		if ($mode == 4)
		{
			if ($statut==0) return img_picto($langs->trans($this->statuts[$statut]),'statut0').' '.$langs->trans($this->statuts[$statut]);
			if ($statut==1) return img_picto($langs->trans($this->statuts[$statut]),'statut4').' '.$langs->trans($this->statuts[$statut]);
			if ($statut==2) return img_picto($langs->trans('StatusSendingProcessed'),'statut6').' '.$langs->trans('StatusSendingProcessed');
		}
		if ($mode == 5)
		{
			if ($statut==0) return $langs->trans('StatusSendingDraftShort').' '.img_picto($langs->trans($this->statuts[$statut]),'statut0');
			if ($statut==1) return $langs->trans('StatusSendingValidatedShort').' '.img_picto($langs->trans($this->statuts[$statut]),'statut4');
			if ($statut==2) return $langs->trans('StatusSendingProcessedShort').' '.img_picto($langs->trans('StatusSendingProcessedShort'),'statut6');
		}
	}

	/**
     *  Initialise an instance with random values.
     *  Used to build previews or test instances.
     *	id must be 0 if object instance is a specimen.
     *
     *  @return	void
	 */
	function initAsSpecimen()
	{
		global $user,$langs,$conf;

		$now=dol_now();

		dol_syslog(get_class($this)."::initAsSpecimen");

		// Charge tableau des produits prodids
		$prodids = array();
		$sql = "SELECT rowid";
		$sql.= " FROM ".MAIN_DB_PREFIX."product";
		$sql.= " WHERE entity IN (".getEntity('product', 1).")";
		$resql = $this->db->query($sql);
		if ($resql)
		{
			$num_prods = $this->db->num_rows($resql);
			$i = 0;
			while ($i < $num_prods)
			{
				$i++;
				$row = $this->db->fetch_row($resql);
				$prodids[$i] = $row[0];
			}
		}

		$order=new Commande($this->db);
		$order->initAsSpecimen();

		// Initialise parametres
		$this->id=0;
		$this->ref = 'SPECIMEN';
		$this->specimen=1;
		$this->statut               = 1;
		$this->livraison_id         = 0;
		$this->date                 = $now;
		$this->date_creation        = $now;
		$this->date_valid           = $now;
		$this->date_delivery        = $now;
		$this->date_expedition      = $now + 24*3600;

		$this->entrepot_id          = 0;
		$this->fk_delivery_address  = 0;
		$this->socid                = 1;

		$this->commande_id          = 0;
		$this->commande             = $order;

        $this->origin_id            = 1;
        $this->origin               = 'commande';

        $this->note_private			= 'Private note';
        $this->note_public			= 'Public note';

		$nbp = 5;
		$xnbp = 0;
		while ($xnbp < $nbp)
		{
			$line=new ExpeditionLigne($this->db);
			$line->desc=$langs->trans("Description")." ".$xnbp;
			$line->libelle=$langs->trans("Description")." ".$xnbp;
			$line->qty=10;
			$line->qty_asked=5;
			$line->qty_shipped=4;
			$line->fk_product=$this->commande->lines[$xnbp]->fk_product;

			$this->lines[]=$line;
			$xnbp++;
		}

	}

	/**
	 *	Set the planned delivery date
	 *
	 *	@param      User			$user        		Objet utilisateur qui modifie
	 *	@param      timestamp		$date_livraison     Date de livraison
	 *	@return     int         						<0 if KO, >0 if OK
	 */
	function set_date_livraison($user, $date_livraison)
	{
		if ($user->rights->expedition->creer)
		{
			$sql = "UPDATE ".MAIN_DB_PREFIX."expedition";
			$sql.= " SET date_delivery = ".($date_livraison ? "'".$this->db->idate($date_livraison)."'" : 'null');
			$sql.= " WHERE rowid = ".$this->id;

			dol_syslog(get_class($this)."::set_date_livraison", LOG_DEBUG);
			$resql=$this->db->query($sql);
			if ($resql)
			{
				$this->date_delivery = $date_livraison;
				return 1;
			}
			else
			{
				$this->error=$this->db->error();
				return -1;
			}
		}
		else
		{
			return -2;
		}
	}

	/**
	 *	Fetch deliveries method and return an array. Load array this->meths(rowid=>label).
	 *
	 * 	@return	void
	 */
	function fetch_delivery_methods()
	{
		global $langs;
		$meths = array();

		$sql = "SELECT em.rowid, em.code, em.libelle";
		$sql.= " FROM ".MAIN_DB_PREFIX."c_shipment_mode as em";
		$sql.= " WHERE em.active = 1";
		$sql.= " ORDER BY em.libelle ASC";

		$resql = $this->db->query($sql);
		if ($resql)
		{
			while ($obj = $this->db->fetch_object($resql))
			{
				$label=$langs->trans('SendingMethod'.$obj->code);
				$this->meths[$obj->rowid] = ($label != 'SendingMethod'.$obj->code?$label:$obj->libelle);
			}
		}
	}

    /**
     *  Fetch all deliveries method and return an array. Load array this->listmeths.
     *
     *  @param  id      $id     only this carrier, all if none
     *  @return void
     */
    function list_delivery_methods($id='')
    {
        global $langs;

        $this->listmeths = array();
        $i=0;

        $sql = "SELECT em.rowid, em.code, em.libelle, em.description, em.tracking, em.active";
        $sql.= " FROM ".MAIN_DB_PREFIX."c_shipment_mode as em";
        if ($id!='') $sql.= " WHERE em.rowid=".$id;

        $resql = $this->db->query($sql);
        if ($resql)
        {
            while ($obj = $this->db->fetch_object($resql))
            {
                $this->listmeths[$i]['rowid'] = $obj->rowid;
                $this->listmeths[$i]['code'] = $obj->code;
                $label=$langs->trans('SendingMethod'.$obj->code);
                $this->listmeths[$i]['libelle'] = ($label != 'SendingMethod'.$obj->code?$label:$obj->libelle);
                $this->listmeths[$i]['description'] = $obj->description;
                $this->listmeths[$i]['tracking'] = $obj->tracking;
                $this->listmeths[$i]['active'] = $obj->active;
                $i++;
            }
        }
    }

    /**
     *  Update/create delivery method.
     *
     *  @param	string      $id     id method to activate
     *
     *  @return void
     */
    function update_delivery_method($id='')
    {
        if ($id=='')
        {
            $sql = "INSERT INTO ".MAIN_DB_PREFIX."c_shipment_mode (code, libelle, description, tracking)";
            $sql.=" VALUES ('".$this->update['code']."','".$this->update['libelle']."','".$this->update['description']."','".$this->update['tracking']."')";
            $resql = $this->db->query($sql);
        }
        else
        {
            $sql = "UPDATE ".MAIN_DB_PREFIX."c_shipment_mode SET";
            $sql.= " code='".$this->update['code']."'";
            $sql.= ",libelle='".$this->update['libelle']."'";
            $sql.= ",description='".$this->update['description']."'";
            $sql.= ",tracking='".$this->update['tracking']."'";
            $sql.= " WHERE rowid=".$id;
            $resql = $this->db->query($sql);
        }
        if ($resql < 0) dol_print_error($this->db,'');
    }

    /**
     *  Activate delivery method.
     *
     *  @param      id      $id     id method to activate
     *
     *  @return void
     */
    function activ_delivery_method($id)
    {
        $sql = 'UPDATE '.MAIN_DB_PREFIX.'c_shipment_mode SET active=1';
        $sql.= ' WHERE rowid='.$id;

        $resql = $this->db->query($sql);

    }

    /**
     *  DesActivate delivery method.
     *
     *  @param      id      $id     id method to desactivate
     *
     *  @return void
     */
    function disable_delivery_method($id)
    {
        $sql = 'UPDATE '.MAIN_DB_PREFIX.'c_shipment_mode SET active=0';
        $sql.= ' WHERE rowid='.$id;

        $resql = $this->db->query($sql);

    }

	/**
	 * Forge an set tracking url
	 *
	 * @param	string	$value		Value
	 * @return	void
	 */
	function GetUrlTrackingStatus($value='')
	{
		if (! empty($this->shipping_method_id))
		{
			$sql = "SELECT em.code, em.tracking";
			$sql.= " FROM ".MAIN_DB_PREFIX."c_shipment_mode as em";
			$sql.= " WHERE em.rowid = ".$this->shipping_method_id;

			$resql = $this->db->query($sql);
			if ($resql)
			{
				if ($obj = $this->db->fetch_object($resql))
				{
					$tracking = $obj->tracking;
				}
			}
		}

		if (!empty($tracking) && !empty($value))
		{
			$url = str_replace('{TRACKID}', $value, $tracking);
			$this->tracking_url = sprintf('<a target="_blank" href="%s">'.($value?$value:'url').'</a>',$url,$url);
		}
		else
		{
			$this->tracking_url = $value;
		}
	}

	/**
	 *	Classify the shipping as invoiced
	 *
	 *	@return     int     <0 if ko, >0 if ok
	 */
	function set_billed()
	{
		global $conf;

		$sql = 'UPDATE '.MAIN_DB_PREFIX.'expedition SET fk_statut=2';
		$sql .= ' WHERE rowid = '.$this->id.' AND fk_statut > 0';

		$resql=$this->db->query($sql);
		if ($resql)
		{
			//TODO: Option to set order billed if 100% of order is shipped
			$this->statut=2;
			$this->billed=1;
			return 1;
		}
		else
		{
			dol_print_error($this->db);
			return -1;
		}
	}

	/**
	 * 	Cree un bon d'expedition sur disque
	 *
	 * 	@param	string		$modele			Force le modele a utiliser ('' to not force)
	 * 	@param	Translate	$outputlangs	Objet lang a utiliser pour traduction
	 *  @return int             			<=0 if KO, >0 if OK
	 */
	public function generateDocument($modele, $outputlangs)
	{
		global $conf,$user,$langs;

		$langs->load("sendings");

		// Sets the model on the model name to use
		if (! dol_strlen($modele))
		{
			if (! empty($conf->global->EXPEDITION_ADDON_PDF))
			{
				$modele = $conf->global->EXPEDITION_ADDON_PDF;
			}
			else
			{
				$modele = 'rouget';
			}
		}

		$modelpath = "core/modules/expedition/doc/";

		$this->fetch_origin();

		return $this->commonGenerateDocument($modelpath, $modele, $outputlangs, 0, 0, 0);
	}

}


/**
 * Classe de gestion des lignes de bons d'expedition
 */
class ExpeditionLigne
{
	var $db;

	// From llx_expeditiondet
	var $qty;
	var $qty_shipped;
	var $fk_product;
	var $detail_batch;

	// From llx_commandedet or llx_propaldet
	var $qty_asked;
	var $libelle;       // Label produit
	var $product_desc;  // Description produit
	var $ref;

	// Invoicing
	var $remise_percent;
	var $total_ht;			// Total net of tax
	var $total_ttc;			// Total with tax
	var $total_tva;			// Total VAT
	var $total_localtax1;   // Total Local tax 1
	var $total_localtax2;   // Total Local tax 2


    /**
     *	Constructor
     *
     *  @param		DoliDB		$db      Database handler
     */
	function __construct($db)
	{
		$this->db=$db;
	}

}
<|MERGE_RESOLUTION|>--- conflicted
+++ resolved
@@ -768,17 +768,9 @@
 		$line->origin_line_id = $id;
 		$line->qty = $qty;
 
-<<<<<<< HEAD
-		if ($conf->global->STOCK_MUST_BE_ENOUGH_FOR_SHIPMENT)
-		{
-			$orderline = new OrderLine($this->db);
-			$orderline->fetch($id);
-			$fk_product = $orderline->fk_product;
-=======
 		$orderline = new OrderLine($this->db);
 		$orderline->fetch($id);
 		$fk_product = $orderline->fk_product;
->>>>>>> 5688e8ec
 
 		if (! empty($orderline->fk_product))
 		{
@@ -794,11 +786,7 @@
 				$result=$product->fetch($fk_product);
 				$product_type=$product->type;
 
-<<<<<<< HEAD
-				if($product_type == 0 && $product->stock_reel < $qty)
-=======
 				if ($product_type == 0 && $product->stock_reel < $qty)
->>>>>>> 5688e8ec
 				{
 					$this->error=$langs->trans('ErrorStockIsNotEnough');
 					$this->db->rollback();
