<?php
/* Copyright (C) 2003-2008	Rodolphe Quiedeville	<rodolphe@quiedeville.org>
 * Copyright (C) 2005-2012	Regis Houssin			<regis.houssin@inodbox.com>
 * Copyright (C) 2007		Franky Van Liedekerke	<franky.van.liedekerke@telenet.be>
 * Copyright (C) 2006-2012	Laurent Destailleur		<eldy@users.sourceforge.net>
 * Copyright (C) 2011-2020	Juanjo Menent			<jmenent@2byte.es>
 * Copyright (C) 2013       Florian Henry		  	<florian.henry@open-concept.pro>
 * Copyright (C) 2014		Cedric GROSS			<c.gross@kreiz-it.fr>
 * Copyright (C) 2014-2015  Marcos García           <marcosgdf@gmail.com>
 * Copyright (C) 2014-2017  Francis Appels          <francis.appels@yahoo.com>
 * Copyright (C) 2015       Claudio Aschieri        <c.aschieri@19.coop>
 * Copyright (C) 2016-2022	Ferran Marcet			<fmarcet@2byte.es>
 * Copyright (C) 2018       Nicolas ZABOURI			<info@inovea-conseil.com>
 * Copyright (C) 2018-2022  Frédéric France         <frederic.france@netlogic.fr>
 * Copyright (C) 2020       Lenin Rivas         	<lenin@leninrivas.com>
 *
 * This program is free software; you can redistribute it and/or modify
 * it under the terms of the GNU General Public License as published by
 * the Free Software Foundation; either version 3 of the License, or
 * (at your option) any later version.
 *
 * This program is distributed in the hope that it will be useful,
 * but WITHOUT ANY WARRANTY; without even the implied warranty of
 * MERCHANTABILITY or FITNESS FOR A PARTICULAR PURPOSE.  See the
 * GNU General Public License for more details.
 *
 * You should have received a copy of the GNU General Public License
 * along with this program.  If not, see <https://www.gnu.org/licenses/>.
 */

/**
 *  \file       htdocs/expedition/class/expedition.class.php
 *  \ingroup    expedition
 *  \brief      Fichier de la classe de gestion des expeditions
 */

require_once DOL_DOCUMENT_ROOT.'/core/class/commonobject.class.php';
require_once DOL_DOCUMENT_ROOT."/core/class/commonobjectline.class.php";
require_once DOL_DOCUMENT_ROOT.'/core/class/commonincoterm.class.php';
if (isModEnabled("propal")) {
	require_once DOL_DOCUMENT_ROOT.'/comm/propal/class/propal.class.php';
}
if (isModEnabled('commande')) {
	require_once DOL_DOCUMENT_ROOT.'/commande/class/commande.class.php';
}
require_once DOL_DOCUMENT_ROOT.'/expedition/class/expeditionlinebatch.class.php';


/**
 *	Class to manage shipments
 */
class Expedition extends CommonObject
{
	use CommonIncoterm;

	/**
	 * @var string ID to identify managed object
	 */
	public $element = "shipping";

	/**
	 * @var string Field with ID of parent key if this field has a parent
	 */
	public $fk_element = "fk_expedition";

	/**
	 * @var string Name of table without prefix where object is stored
	 */
	public $table_element = "expedition";

	/**
	 * @var string    Name of subtable line
	 */
	public $table_element_line = "expeditiondet";

	/**
	 * 0=No test on entity, 1=Test with field entity, 2=Test with link by societe
	 * @var int
	 */
	public $ismultientitymanaged = 1;

	/**
	 * @var string String with name of icon for myobject. Must be the part after the 'object_' into object_myobject.png
	 */
	public $picto = 'dolly';

	public $socid;

	/**
	 * @var string Customer ref
	 * @deprecated
	 * @see $ref_customer
	 */
	public $ref_client;

	/**
	 * @var string Customer ref
	 */
	public $ref_customer;

	public $brouillon;

	/**
	 * @var int warehouse id
	 */
	public $entrepot_id;

	/**
	 * @var string Tracking number
	 */
	public $tracking_number;

	/**
	 * @var string Tracking url
	 */
	public $tracking_url;
	public $billed;

	/**
	 * @var string name of pdf model
	 */
	public $model_pdf;

	public $trueWeight;
	public $weight_units;
	public $trueWidth;
	public $width_units;
	public $trueHeight;
	public $height_units;
	public $trueDepth;
	public $depth_units;
	// A denormalized value
	public $trueSize;

	/**
	 * @var integer|string Date delivery planed
	 */
	public $date_delivery;

	/**
	 * @deprecated
	 * @see $date_shipping
	 */
	public $date;

	/**
	 * @deprecated
	 * @see $date_shipping
	 */
	public $date_expedition;

	/**
	 * Effective delivery date
	 * @var integer|string
	 */
	public $date_shipping;

	/**
	 * @var integer|string date_creation
	 */
	public $date_creation;

	/**
	 * @var integer|string date_valid
	 */
	public $date_valid;

	public $meths;
	public $listmeths; // List of carriers

	public $lines = array();


	/**
	 * Draft status
	 */
	const STATUS_DRAFT = 0;

	/**
	 * Validated status
	 */
	const STATUS_VALIDATED = 1;

	/**
	 * Closed status
	 */
	const STATUS_CLOSED = 2;

	/**
	 * Canceled status
	 */
	const STATUS_CANCELED = -1;


	/**
	 *	Constructor
	 *
	 *  @param		DoliDB		$db      Database handler
	 */
	public function __construct($db)
	{
		global $conf;

		$this->db = $db;

		// List of long language codes for status
		$this->statuts = array();
		$this->statuts[-1] = 'StatusSendingCanceled';
		$this->statuts[0]  = 'StatusSendingDraft';
		$this->statuts[1]  = 'StatusSendingValidated';
		$this->statuts[2]  = 'StatusSendingProcessed';

		// List of short language codes for status
		$this->statuts_short = array();
		$this->statuts_short[-1] = 'StatusSendingCanceledShort';
		$this->statuts_short[0]  = 'StatusSendingDraftShort';
		$this->statuts_short[1]  = 'StatusSendingValidatedShort';
		$this->statuts_short[2]  = 'StatusSendingProcessedShort';
	}

	/**
	 *	Return next expedition ref
	 *
	 *	@param	Societe		$soc	Thirdparty object
	 *	@return string				Free reference for expedition
	 */
	public function getNextNumRef($soc)
	{
		global $langs, $conf;
		$langs->load("sendings");

		if (!empty($conf->global->EXPEDITION_ADDON_NUMBER)) {
			$mybool = false;

			$file = $conf->global->EXPEDITION_ADDON_NUMBER.".php";
			$classname = $conf->global->EXPEDITION_ADDON_NUMBER;

			// Include file with class
			$dirmodels = array_merge(array('/'), (array) $conf->modules_parts['models']);

			foreach ($dirmodels as $reldir) {
				$dir = dol_buildpath($reldir."core/modules/expedition/");

				// Load file with numbering class (if found)
				$mybool |= @include_once $dir.$file;
			}

			if (!$mybool) {
				dol_print_error('', "Failed to include file ".$file);
				return '';
			}

			$obj = new $classname();
			$numref = "";
			$numref = $obj->getNextValue($soc, $this);

			if ($numref != "") {
				return $numref;
			} else {
				dol_print_error($this->db, get_class($this)."::getNextNumRef ".$obj->error);
				return "";
			}
		} else {
			print $langs->trans("Error")." ".$langs->trans("Error_EXPEDITION_ADDON_NUMBER_NotDefined");
			return "";
		}
	}

	/**
	 *  Create expedition en base
	 *
	 *  @param	User	$user       Objet du user qui cree
	 * 	@param		int		$notrigger	1=Does not execute triggers, 0= execute triggers
	 *  @return int 				<0 si erreur, id expedition creee si ok
	 */
	public function create($user, $notrigger = 0)
	{
		global $conf, $hookmanager;

		$now = dol_now();

		require_once DOL_DOCUMENT_ROOT.'/product/stock/class/mouvementstock.class.php';
		$error = 0;

		// Clean parameters
		$this->brouillon = 1;
		$this->tracking_number = dol_sanitizeFileName($this->tracking_number);
		if (empty($this->fk_project)) {
			$this->fk_project = 0;
		}

		$this->user = $user;


		$this->db->begin();

		$sql = "INSERT INTO ".MAIN_DB_PREFIX."expedition (";
		$sql .= "ref";
		$sql .= ", entity";
		$sql .= ", ref_customer";
		$sql .= ", ref_ext";
		$sql .= ", date_creation";
		$sql .= ", fk_user_author";
		$sql .= ", date_expedition";
		$sql .= ", date_delivery";
		$sql .= ", fk_soc";
		$sql .= ", fk_projet";
		$sql .= ", fk_address";
		$sql .= ", fk_shipping_method";
		$sql .= ", tracking_number";
		$sql .= ", weight";
		$sql .= ", size";
		$sql .= ", width";
		$sql .= ", height";
		$sql .= ", weight_units";
		$sql .= ", size_units";
		$sql .= ", note_private";
		$sql .= ", note_public";
		$sql .= ", model_pdf";
		$sql .= ", fk_incoterms, location_incoterms";
		$sql .= ") VALUES (";
		$sql .= "'(PROV)'";
		$sql .= ", ".((int) $conf->entity);
		$sql .= ", ".($this->ref_customer ? "'".$this->db->escape($this->ref_customer)."'" : "null");
		$sql .= ", ".($this->ref_ext ? "'".$this->db->escape($this->ref_ext)."'" : "null");
		$sql .= ", '".$this->db->idate($now)."'";
		$sql .= ", ".((int) $user->id);
		$sql .= ", ".($this->date_expedition > 0 ? "'".$this->db->idate($this->date_expedition)."'" : "null");
		$sql .= ", ".($this->date_delivery > 0 ? "'".$this->db->idate($this->date_delivery)."'" : "null");
		$sql .= ", ".($this->socid > 0 ? ((int) $this->socid) : "null");
		$sql .= ", ".($this->fk_project > 0 ? ((int) $this->fk_project) : "null");
		$sql .= ", ".($this->fk_delivery_address > 0 ? $this->fk_delivery_address : "null");
		$sql .= ", ".($this->shipping_method_id > 0 ? ((int) $this->shipping_method_id) : "null");
		$sql .= ", '".$this->db->escape($this->tracking_number)."'";
		$sql .= ", ".(is_numeric($this->weight) ? $this->weight : 'NULL');
		$sql .= ", ".(is_numeric($this->sizeS) ? $this->sizeS : 'NULL'); // TODO Should use this->trueDepth
		$sql .= ", ".(is_numeric($this->sizeW) ? $this->sizeW : 'NULL'); // TODO Should use this->trueWidth
		$sql .= ", ".(is_numeric($this->sizeH) ? $this->sizeH : 'NULL'); // TODO Should use this->trueHeight
		$sql .= ", ".($this->weight_units != '' ? (int) $this->weight_units : 'NULL');
		$sql .= ", ".($this->size_units != '' ? (int) $this->size_units : 'NULL');
		$sql .= ", ".(!empty($this->note_private) ? "'".$this->db->escape($this->note_private)."'" : "null");
		$sql .= ", ".(!empty($this->note_public) ? "'".$this->db->escape($this->note_public)."'" : "null");
		$sql .= ", ".(!empty($this->model_pdf) ? "'".$this->db->escape($this->model_pdf)."'" : "null");
		$sql .= ", ".(int) $this->fk_incoterms;
		$sql .= ", '".$this->db->escape($this->location_incoterms)."'";
		$sql .= ")";

		dol_syslog(get_class($this)."::create", LOG_DEBUG);
		$resql = $this->db->query($sql);
		if ($resql) {
			$this->id = $this->db->last_insert_id(MAIN_DB_PREFIX."expedition");

			$sql = "UPDATE ".MAIN_DB_PREFIX."expedition";
			$sql .= " SET ref = '(PROV".$this->id.")'";
			$sql .= " WHERE rowid = ".((int) $this->id);

			dol_syslog(get_class($this)."::create", LOG_DEBUG);
			if ($this->db->query($sql)) {
				// Insert of lines
				$num = count($this->lines);
				for ($i = 0; $i < $num; $i++) {
					if (empty($this->lines[$i]->product_type) || !empty($conf->global->STOCK_SUPPORTS_SERVICES)) {
						if (!isset($this->lines[$i]->detail_batch)) {	// no batch management
							if ($this->create_line($this->lines[$i]->entrepot_id, $this->lines[$i]->origin_line_id, $this->lines[$i]->qty, $this->lines[$i]->rang, $this->lines[$i]->array_options) <= 0) {
								$error++;
							}
						} else {	// with batch management
							if ($this->create_line_batch($this->lines[$i], $this->lines[$i]->array_options) <= 0) {
								$error++;
							}
						}
					}
				}

				if (!$error && $this->id && $this->origin_id) {
					$ret = $this->add_object_linked();
					if (!$ret) {
						$error++;
					}
				}

				// Actions on extra fields
				if (!$error) {
					$result = $this->insertExtraFields();
					if ($result < 0) {
						$error++;
					}
				}

				if (!$error && !$notrigger) {
					// Call trigger
					$result = $this->call_trigger('SHIPPING_CREATE', $user);
					if ($result < 0) {
						$error++;
					}
					// End call triggers

					if (!$error) {
						$this->db->commit();
						return $this->id;
					} else {
						foreach ($this->errors as $errmsg) {
							dol_syslog(get_class($this)."::create ".$errmsg, LOG_ERR);
							$this->error .= ($this->error ? ', '.$errmsg : $errmsg);
						}
						$this->db->rollback();
						return -1 * $error;
					}
				} else {
					$error++;
					$this->db->rollback();
					return -3;
				}
			} else {
				$error++;
				$this->error = $this->db->lasterror()." - sql=$sql";
				$this->db->rollback();
				return -2;
			}
		} else {
			$error++;
			$this->error = $this->db->error()." - sql=$sql";
			$this->db->rollback();
			return -1;
		}
	}

	// phpcs:disable PEAR.NamingConventions.ValidFunctionName.ScopeNotCamelCaps
	/**
	 * Create a expedition line
	 *
	 * @param 	int		$entrepot_id		Id of warehouse
	 * @param 	int		$origin_line_id		Id of source line
	 * @param 	int		$qty				Quantity
	 * @param 	int		$rang				Rang
	 * @param	array	$array_options		extrafields array
	 * @return	int							<0 if KO, line_id if OK
	 */
	public function create_line($entrepot_id, $origin_line_id, $qty, $rang = 0, $array_options = null)
	{
		//phpcs:enable
		global $user;

		$expeditionline = new ExpeditionLigne($this->db);
		$expeditionline->fk_expedition = $this->id;
		$expeditionline->entrepot_id = $entrepot_id;
		$expeditionline->fk_origin_line = $origin_line_id;
		$expeditionline->qty = $qty;
		$expeditionline->rang = $rang;
		$expeditionline->array_options = $array_options;

		if (($lineId = $expeditionline->insert($user)) < 0) {
			$this->errors[] = $expeditionline->error;
		}
		return $lineId;
	}


	// phpcs:disable PEAR.NamingConventions.ValidFunctionName.ScopeNotCamelCaps
	/**
	 * Create the detail of the expedition line. Create 1 record into expeditiondet for each warehouse and n record for each lot in this warehouse into expeditiondet_batch.
	 *
	 * @param 	object		$line_ext			Objet with full information of line. $line_ext->detail_batch must be an array of ExpeditionLineBatch
	 * @param	array		$array_options		extrafields array
	 * @return	int								<0 if KO, >0 if OK
	 */
	public function create_line_batch($line_ext, $array_options = 0)
	{
		// phpcs:enable
		$error = 0;
		$stockLocationQty = array(); // associated array with batch qty in stock location

		$tab = $line_ext->detail_batch;
		// create stockLocation Qty array
		foreach ($tab as $detbatch) {
			if ($detbatch->entrepot_id) {
				$stockLocationQty[$detbatch->entrepot_id] += $detbatch->qty;
			}
		}
		// create shipment lines
		foreach ($stockLocationQty as $stockLocation => $qty) {
			$line_id = $this->create_line($stockLocation, $line_ext->origin_line_id, $qty, $line_ext->rang, $array_options);
			if ($line_id < 0) {
				$error++;
			} else {
				// create shipment batch lines for stockLocation
				foreach ($tab as $detbatch) {
					if ($detbatch->entrepot_id == $stockLocation) {
						if (!($detbatch->create($line_id) > 0)) {		// Create an ExpeditionLineBatch
							$error++;
						}
					}
				}
			}
		}

		if (!$error) {
			return 1;
		} else {
			return -1;
		}
	}

	/**
	 *	Get object and lines from database
	 *
	 *	@param	int		$id       	Id of object to load
	 * 	@param	string	$ref		Ref of object
	 * 	@param	string	$ref_ext	External reference of object
	 * 	@param	string	$notused	Internal reference of other object
	 *	@return int			        >0 if OK, 0 if not found, <0 if KO
	 */
	public function fetch($id, $ref = '', $ref_ext = '', $notused = '')
	{
		global $conf;

		// Check parameters
		if (empty($id) && empty($ref) && empty($ref_ext)) {
			return -1;
		}

		$sql = "SELECT e.rowid, e.entity, e.ref, e.fk_soc as socid, e.date_creation, e.ref_customer, e.ref_ext, e.fk_user_author, e.fk_statut, e.fk_projet as fk_project, e.billed";
		$sql .= ", e.date_valid";
		$sql .= ", e.weight, e.weight_units, e.size, e.size_units, e.width, e.height";
		$sql .= ", e.date_expedition as date_expedition, e.model_pdf, e.fk_address, e.date_delivery";
		$sql .= ", e.fk_shipping_method, e.tracking_number";
		$sql .= ", e.note_private, e.note_public";
		$sql .= ', e.fk_incoterms, e.location_incoterms';
		$sql .= ', i.libelle as label_incoterms';
		$sql .= ', s.libelle as shipping_method';
		$sql .= ", el.fk_source as origin_id, el.sourcetype as origin";
		$sql .= " FROM ".MAIN_DB_PREFIX."expedition as e";
		$sql .= " LEFT JOIN ".MAIN_DB_PREFIX."element_element as el ON el.fk_target = e.rowid AND el.targettype = '".$this->db->escape($this->element)."'";
		$sql .= ' LEFT JOIN '.MAIN_DB_PREFIX.'c_incoterms as i ON e.fk_incoterms = i.rowid';
		$sql .= ' LEFT JOIN '.MAIN_DB_PREFIX.'c_shipment_mode as s ON e.fk_shipping_method = s.rowid';
		$sql .= " WHERE e.entity IN (".getEntity('expedition').")";
		if ($id) {
			$sql .= " AND e.rowid = ".((int) $id);
		}
		if ($ref) {
			$sql .= " AND e.ref='".$this->db->escape($ref)."'";
		}
		if ($ref_ext) {
			$sql .= " AND e.ref_ext='".$this->db->escape($ref_ext)."'";
		}

		dol_syslog(get_class($this)."::fetch", LOG_DEBUG);
		$result = $this->db->query($sql);
		if ($result) {
			if ($this->db->num_rows($result)) {
				$obj = $this->db->fetch_object($result);

				$this->id                   = $obj->rowid;
				$this->entity               = $obj->entity;
				$this->ref                  = $obj->ref;
				$this->socid                = $obj->socid;
				$this->ref_customer = $obj->ref_customer;
				$this->ref_ext		    = $obj->ref_ext;
				$this->statut               = $obj->fk_statut;
				$this->user_author_id       = $obj->fk_user_author;
				$this->date_creation        = $this->db->jdate($obj->date_creation);
				$this->date_valid = $this->db->jdate($obj->date_valid);
				$this->date                 = $this->db->jdate($obj->date_expedition); // TODO deprecated
				$this->date_expedition      = $this->db->jdate($obj->date_expedition); // TODO deprecated
				$this->date_shipping        = $this->db->jdate($obj->date_expedition); // Date real
				$this->date_delivery        = $this->db->jdate($obj->date_delivery); // Date planed
				$this->fk_delivery_address  = $obj->fk_address;
				$this->model_pdf            = $obj->model_pdf;
				$this->modelpdf             = $obj->model_pdf; // deprecated
				$this->shipping_method_id   = $obj->fk_shipping_method;
				$this->shipping_method = $obj->shipping_method;
				$this->tracking_number      = $obj->tracking_number;
				$this->origin               = ($obj->origin ? $obj->origin : 'commande'); // For compatibility
				$this->origin_id            = $obj->origin_id;
				$this->billed               = $obj->billed;
				$this->fk_project = $obj->fk_project;

				$this->trueWeight           = $obj->weight;
				$this->weight_units         = $obj->weight_units;

				$this->trueWidth            = $obj->width;
				$this->width_units          = $obj->size_units;
				$this->trueHeight           = $obj->height;
				$this->height_units         = $obj->size_units;
				$this->trueDepth            = $obj->size;
				$this->depth_units          = $obj->size_units;

				$this->note_public          = $obj->note_public;
				$this->note_private         = $obj->note_private;

				// A denormalized value
				$this->trueSize             = $obj->size."x".$obj->width."x".$obj->height;
				$this->size_units           = $obj->size_units;

				//Incoterms
				$this->fk_incoterms         = $obj->fk_incoterms;
				$this->location_incoterms   = $obj->location_incoterms;
				$this->label_incoterms      = $obj->label_incoterms;

				$this->db->free($result);

				if ($this->statut == self::STATUS_DRAFT) {
					$this->brouillon = 1;
				}

				// Tracking url
				$this->getUrlTrackingStatus($obj->tracking_number);

				// Thirdparty
				$result = $this->fetch_thirdparty(); // TODO Remove this

				// Retrieve extrafields
				$this->fetch_optionals();

				// Fix Get multicurrency param for transmited
				if (isModEnabled('multicurrency')) {
					if (!empty($this->multicurrency_code)) {
						$this->multicurrency_code = $this->thirdparty->multicurrency_code;
					}
					if (!empty($conf->global->MULTICURRENCY_USE_ORIGIN_TX) && !empty($this->thirdparty->multicurrency_tx)) {
						$this->multicurrency_tx = $this->thirdparty->multicurrency_tx;
					}
				}

				/*
				 * Lines
				 */
				$result = $this->fetch_lines();
				if ($result < 0) {
					return -3;
				}

				return 1;
			} else {
				dol_syslog(get_class($this).'::Fetch no expedition found', LOG_ERR);
				$this->error = 'Delivery with id '.$id.' not found';
				return 0;
			}
		} else {
			$this->error = $this->db->error();
			return -1;
		}
	}

	/**
	 *  Validate object and update stock if option enabled
	 *
	 *  @param      User		$user       Object user that validate
	 *  @param		int			$notrigger	1=Does not execute triggers, 0= execute triggers
	 *  @return     int						<0 if OK, >0 if KO
	 */
	public function valid($user, $notrigger = 0)
	{
		global $conf, $langs;

		require_once DOL_DOCUMENT_ROOT.'/core/lib/files.lib.php';

		dol_syslog(get_class($this)."::valid");

		// Protection
		if ($this->statut) {
			dol_syslog(get_class($this)."::valid not in draft status", LOG_WARNING);
			return 0;
		}

		if (!((empty($conf->global->MAIN_USE_ADVANCED_PERMS) && !empty($user->rights->expedition->creer))
		|| (!empty($conf->global->MAIN_USE_ADVANCED_PERMS) && !empty($user->rights->expedition->shipping_advance->validate)))) {
			$this->error = 'Permission denied';
			dol_syslog(get_class($this)."::valid ".$this->error, LOG_ERR);
			return -1;
		}

		$this->db->begin();

		$error = 0;

		// Define new ref
		$soc = new Societe($this->db);
		$soc->fetch($this->socid);

		// Class of company linked to order
		$result = $soc->set_as_client();

		// Define new ref
		if (!$error && (preg_match('/^[\(]?PROV/i', $this->ref) || empty($this->ref))) { // empty should not happened, but when it occurs, the test save life
			$numref = $this->getNextNumRef($soc);
		} else {
			$numref = "EXP".$this->id;
		}
		$this->newref = dol_sanitizeFileName($numref);

		$now = dol_now();

		// Validate
		$sql = "UPDATE ".MAIN_DB_PREFIX."expedition SET";
		$sql .= " ref='".$this->db->escape($numref)."'";
		$sql .= ", fk_statut = 1";
		$sql .= ", date_valid = '".$this->db->idate($now)."'";
		$sql .= ", fk_user_valid = ".$user->id;
		$sql .= " WHERE rowid = ".((int) $this->id);

		dol_syslog(get_class($this)."::valid update expedition", LOG_DEBUG);
		$resql = $this->db->query($sql);
		if (!$resql) {
			$this->error = $this->db->lasterror();
			$error++;
		}

		// If stock increment is done on sending (recommanded choice)
		if (!$error && isModEnabled('stock') && !empty($conf->global->STOCK_CALCULATE_ON_SHIPMENT)) {
			$result = $this->manageStockMvtOnEvt($user);
			if ($result < 0) {
				return -2;
			}
		}

		// Change status of order to "shipment in process"
		$ret = $this->setStatut(Commande::STATUS_SHIPMENTONPROCESS, $this->origin_id, $this->origin);
		if (!$ret) {
			$error++;
		}

		if (!$error && !$notrigger) {
			// Call trigger
			$result = $this->call_trigger('SHIPPING_VALIDATE', $user);
			if ($result < 0) {
				$error++;
			}
			// End call triggers
		}

		if (!$error) {
			$this->oldref = $this->ref;

			// Rename directory if dir was a temporary ref
			if (preg_match('/^[\(]?PROV/i', $this->ref)) {
				// Now we rename also files into index
				$sql = 'UPDATE '.MAIN_DB_PREFIX."ecm_files set filename = CONCAT('".$this->db->escape($this->newref)."', SUBSTR(filename, ".(strlen($this->ref) + 1).")), filepath = 'expedition/sending/".$this->db->escape($this->newref)."'";
				$sql .= " WHERE filename LIKE '".$this->db->escape($this->ref)."%' AND filepath = 'expedition/sending/".$this->db->escape($this->ref)."' and entity = ".((int) $conf->entity);
				$resql = $this->db->query($sql);
				if (!$resql) {
					$error++; $this->error = $this->db->lasterror();
				}

				// We rename directory ($this->ref = old ref, $num = new ref) in order not to lose the attachments
				$oldref = dol_sanitizeFileName($this->ref);
				$newref = dol_sanitizeFileName($numref);
				$dirsource = $conf->expedition->dir_output.'/sending/'.$oldref;
				$dirdest = $conf->expedition->dir_output.'/sending/'.$newref;
				if (!$error && file_exists($dirsource)) {
					dol_syslog(get_class($this)."::valid rename dir ".$dirsource." into ".$dirdest);

					if (@rename($dirsource, $dirdest)) {
						dol_syslog("Rename ok");
						// Rename docs starting with $oldref with $newref
						$listoffiles = dol_dir_list($conf->expedition->dir_output.'/sending/'.$newref, 'files', 1, '^'.preg_quote($oldref, '/'));
						foreach ($listoffiles as $fileentry) {
							$dirsource = $fileentry['name'];
							$dirdest = preg_replace('/^'.preg_quote($oldref, '/').'/', $newref, $dirsource);
							$dirsource = $fileentry['path'].'/'.$dirsource;
							$dirdest = $fileentry['path'].'/'.$dirdest;
							@rename($dirsource, $dirdest);
						}
					}
				}
			}
		}

		// Set new ref and current status
		if (!$error) {
			$this->ref = $numref;
			$this->statut = self::STATUS_VALIDATED;
		}

		if (!$error) {
			$this->db->commit();
			return 1;
		} else {
			$this->db->rollback();
			return -1 * $error;
		}
	}


	// phpcs:disable PEAR.NamingConventions.ValidFunctionName.ScopeNotCamelCaps
	/**
	 *	Create a delivery receipt from a shipment
	 *
	 *	@param	User	$user       User
	 *  @return int  				<0 if KO, >=0 if OK
	 */
	public function create_delivery($user)
	{
		// phpcs:enable
		global $conf;

		if ($conf->delivery_note->enabled) {
			if ($this->statut == self::STATUS_VALIDATED || $this->statut == self::STATUS_CLOSED) {
				// Expedition validee
				include_once DOL_DOCUMENT_ROOT.'/delivery/class/delivery.class.php';
				$delivery = new Delivery($this->db);
				$result = $delivery->create_from_sending($user, $this->id);
				if ($result > 0) {
					return $result;
				} else {
					$this->error = $delivery->error;
					return $result;
				}
			} else {
				return 0;
			}
		} else {
			return 0;
		}
	}

	/**
	 * Add an expedition line.
	 * If STOCK_WAREHOUSE_NOT_REQUIRED_FOR_SHIPMENTS is set, you can add a shipment line, with no stock source defined
	 * If STOCK_MUST_BE_ENOUGH_FOR_SHIPMENT is not set, you can add a shipment line, even if not enough into stock
	 * Note: For product that need a batch number, you must use addline_batch()
	 *
	 * @param 	int		$entrepot_id		Id of warehouse
	 * @param 	int		$id					Id of source line (order line)
	 * @param 	int		$qty				Quantity
	 * @param	array	$array_options		extrafields array
	 * @return	int							<0 if KO, >0 if OK
	 */
	public function addline($entrepot_id, $id, $qty, $array_options = 0)
	{
		global $conf, $langs;

		$num = count($this->lines);
		$line = new ExpeditionLigne($this->db);

		$line->entrepot_id = $entrepot_id;
		$line->origin_line_id = $id;
		$line->fk_origin_line = $id;
		$line->qty = $qty;

		$orderline = new OrderLine($this->db);
		$orderline->fetch($id);

		// Copy the rang of the order line to the expedition line
		$line->rang = $orderline->rang;
		$line->product_type = $orderline->product_type;

		if (isModEnabled('stock') && !empty($orderline->fk_product)) {
			$fk_product = $orderline->fk_product;

			if (!($entrepot_id > 0) && empty($conf->global->STOCK_WAREHOUSE_NOT_REQUIRED_FOR_SHIPMENTS)) {
				$langs->load("errors");
				$this->error = $langs->trans("ErrorWarehouseRequiredIntoShipmentLine");
				return -1;
			}

			if (!empty($conf->global->STOCK_MUST_BE_ENOUGH_FOR_SHIPMENT)) {
				$product = new Product($this->db);
				$product->fetch($fk_product);

				// Check must be done for stock of product into warehouse if $entrepot_id defined
				if ($entrepot_id > 0) {
					$product->load_stock('warehouseopen');
					$product_stock = $product->stock_warehouse[$entrepot_id]->real;
				} else {
					$product_stock = $product->stock_reel;
				}

				$product_type = $product->type;
				if ($product_type == 0 || !empty($conf->global->STOCK_SUPPORTS_SERVICES)) {
					$isavirtualproduct = ($product->hasFatherOrChild(1) > 0);
					// The product is qualified for a check of quantity (must be enough in stock to be added into shipment).
					if (!$isavirtualproduct || empty($conf->global->PRODUIT_SOUSPRODUITS) || ($isavirtualproduct && empty($conf->global->STOCK_EXCLUDE_VIRTUAL_PRODUCTS))) {  // If STOCK_EXCLUDE_VIRTUAL_PRODUCTS is set, we do not manage stock for kits/virtual products.
						if ($product_stock < $qty) {
							$langs->load("errors");
							$this->error = $langs->trans('ErrorStockIsNotEnoughToAddProductOnShipment', $product->ref);
							$this->errorhidden = 'ErrorStockIsNotEnoughToAddProductOnShipment';

							$this->db->rollback();
							return -3;
						}
					}
				}
			}
		}

		// If product need a batch number, we should not have called this function but addline_batch instead.
		// If this happen, we may have a bug in card.php page
		if (isModEnabled('productbatch') && !empty($orderline->fk_product) && !empty($orderline->product_tobatch)) {
			$this->error = 'ADDLINE_WAS_CALLED_INSTEAD_OF_ADDLINEBATCH '.$orderline->id.' '.$orderline->fk_product;	//
			return -4;
		}

		// extrafields
		if (empty($conf->global->MAIN_EXTRAFIELDS_DISABLED) && is_array($array_options) && count($array_options) > 0) { // For avoid conflicts if trigger used
			$line->array_options = $array_options;
		}

		$this->lines[$num] = $line;

		return 1;
	}

	// phpcs:disable PEAR.NamingConventions.ValidFunctionName.ScopeNotCamelCaps
	/**
	 * Add a shipment line with batch record
	 *
	 * @param 	array		$dbatch		Array of value (key 'detail' -> Array, key 'qty' total quantity for line, key ix_l : original line index)
	 * @param	array		$array_options		extrafields array
	 * @return	int						<0 if KO, >0 if OK
	 */
	public function addline_batch($dbatch, $array_options = 0)
	{
		// phpcs:enable
		global $conf, $langs;

		$num = count($this->lines);
		if ($dbatch['qty'] > 0) {
			$line = new ExpeditionLigne($this->db);
			$tab = array();
			foreach ($dbatch['detail'] as $key => $value) {
				if ($value['q'] > 0) {
					// $value['q']=qty to move
					// $value['id_batch']=id into llx_product_batch of record to move
					//var_dump($value);

					$linebatch = new ExpeditionLineBatch($this->db);
					$ret = $linebatch->fetchFromStock($value['id_batch']); // load serial, sellby, eatby
					if ($ret < 0) {
						$this->error = $linebatch->error;
						return -1;
					}
					$linebatch->qty = $value['q'];
					$tab[] = $linebatch;

					if ($conf->global->STOCK_MUST_BE_ENOUGH_FOR_SHIPMENT) {
						require_once DOL_DOCUMENT_ROOT.'/product/class/productbatch.class.php';
						$prod_batch = new Productbatch($this->db);
						$prod_batch->fetch($value['id_batch']);

						if ($prod_batch->qty < $linebatch->qty) {
							$langs->load("errors");
							$this->errors[] = $langs->trans('ErrorStockIsNotEnoughToAddProductOnShipment', $prod_batch->fk_product);
							dol_syslog(get_class($this)."::addline_batch error=Product ".$prod_batch->batch.": ".$this->errorsToString(), LOG_ERR);
							$this->db->rollback();
							return -1;
						}
					}

					//var_dump($linebatch);
				}
			}
			$line->entrepot_id = $linebatch->entrepot_id;
			$line->origin_line_id = $dbatch['ix_l']; // deprecated
			$line->fk_origin_line = $dbatch['ix_l'];
			$line->qty = $dbatch['qty'];
			$line->detail_batch = $tab;

			// extrafields
			if (empty($conf->global->MAIN_EXTRAFIELDS_DISABLED) && is_array($array_options) && count($array_options) > 0) { // For avoid conflicts if trigger used
				$line->array_options = $array_options;
			}

			//var_dump($line);
			$this->lines[$num] = $line;
			return 1;
		}
	}

	/**
	 *  Update database
	 *
	 *  @param	User	$user        	User that modify
	 *  @param  int		$notrigger	    0=launch triggers after, 1=disable triggers
	 *  @return int 			       	<0 if KO, >0 if OK
	 */
	public function update($user = null, $notrigger = 0)
	{
		global $conf;
		$error = 0;

		// Clean parameters

		if (isset($this->ref)) {
			$this->ref = trim($this->ref);
		}
		if (isset($this->entity)) {
			$this->entity = (int) $this->entity;
		}
		if (isset($this->ref_customer)) {
			$this->ref_customer = trim($this->ref_customer);
		}
		if (isset($this->socid)) {
			$this->socid = (int) $this->socid;
		}
		if (isset($this->fk_user_author)) {
			$this->fk_user_author = (int) $this->fk_user_author;
		}
		if (isset($this->fk_user_valid)) {
			$this->fk_user_valid = (int) $this->fk_user_valid;
		}
		if (isset($this->fk_delivery_address)) {
			$this->fk_delivery_address = (int) $this->fk_delivery_address;
		}
		if (isset($this->shipping_method_id)) {
			$this->shipping_method_id = (int) $this->shipping_method_id;
		}
		if (isset($this->tracking_number)) {
			$this->tracking_number = trim($this->tracking_number);
		}
		if (isset($this->statut)) {
			$this->statut = (int) $this->statut;
		}
		if (isset($this->trueDepth)) {
			$this->trueDepth = trim($this->trueDepth);
		}
		if (isset($this->trueWidth)) {
			$this->trueWidth = trim($this->trueWidth);
		}
		if (isset($this->trueHeight)) {
			$this->trueHeight = trim($this->trueHeight);
		}
		if (isset($this->size_units)) {
			$this->size_units = trim($this->size_units);
		}
		if (isset($this->weight_units)) {
			$this->weight_units = trim($this->weight_units);
		}
		if (isset($this->trueWeight)) {
			$this->weight = trim($this->trueWeight);
		}
		if (isset($this->note_private)) {
			$this->note_private = trim($this->note_private);
		}
		if (isset($this->note_public)) {
			$this->note_public = trim($this->note_public);
		}
		if (isset($this->model_pdf)) {
			$this->model_pdf = trim($this->model_pdf);
		}



		// Check parameters
		// Put here code to add control on parameters values

		// Update request
		$sql = "UPDATE ".MAIN_DB_PREFIX."expedition SET";

		$sql .= " ref=".(isset($this->ref) ? "'".$this->db->escape($this->ref)."'" : "null").",";
		$sql .= " ref_ext=".(isset($this->ref_ext) ? "'".$this->db->escape($this->ref_ext)."'" : "null").",";
		$sql .= " ref_customer=".(isset($this->ref_customer) ? "'".$this->db->escape($this->ref_customer)."'" : "null").",";
		$sql .= " fk_soc=".(isset($this->socid) ? $this->socid : "null").",";
		$sql .= " date_creation=".(dol_strlen($this->date_creation) != 0 ? "'".$this->db->idate($this->date_creation)."'" : 'null').",";
		$sql .= " fk_user_author=".(isset($this->fk_user_author) ? $this->fk_user_author : "null").",";
		$sql .= " date_valid=".(dol_strlen($this->date_valid) != 0 ? "'".$this->db->idate($this->date_valid)."'" : 'null').",";
		$sql .= " fk_user_valid=".(isset($this->fk_user_valid) ? $this->fk_user_valid : "null").",";
		$sql .= " date_expedition=".(dol_strlen($this->date_expedition) != 0 ? "'".$this->db->idate($this->date_expedition)."'" : 'null').",";
		$sql .= " date_delivery=".(dol_strlen($this->date_delivery) != 0 ? "'".$this->db->idate($this->date_delivery)."'" : 'null').",";
		$sql .= " fk_address=".(isset($this->fk_delivery_address) ? $this->fk_delivery_address : "null").",";
		$sql .= " fk_shipping_method=".((isset($this->shipping_method_id) && $this->shipping_method_id > 0) ? $this->shipping_method_id : "null").",";
		$sql .= " tracking_number=".(isset($this->tracking_number) ? "'".$this->db->escape($this->tracking_number)."'" : "null").",";
		$sql .= " fk_statut=".(isset($this->statut) ? $this->statut : "null").",";
		$sql .= " fk_projet=".(isset($this->fk_project) ? $this->fk_project : "null").",";
		$sql .= " height=".(($this->trueHeight != '') ? $this->trueHeight : "null").",";
		$sql .= " width=".(($this->trueWidth != '') ? $this->trueWidth : "null").",";
		$sql .= " size_units=".(isset($this->size_units) ? $this->size_units : "null").",";
		$sql .= " size=".(($this->trueDepth != '') ? $this->trueDepth : "null").",";
		$sql .= " weight_units=".(isset($this->weight_units) ? $this->weight_units : "null").",";
		$sql .= " weight=".(($this->trueWeight != '') ? $this->trueWeight : "null").",";
		$sql .= " note_private=".(isset($this->note_private) ? "'".$this->db->escape($this->note_private)."'" : "null").",";
		$sql .= " note_public=".(isset($this->note_public) ? "'".$this->db->escape($this->note_public)."'" : "null").",";
		$sql .= " model_pdf=".(isset($this->model_pdf) ? "'".$this->db->escape($this->model_pdf)."'" : "null").",";
		$sql .= " entity=".$conf->entity;

		$sql .= " WHERE rowid=".((int) $this->id);

		$this->db->begin();

		dol_syslog(get_class($this)."::update", LOG_DEBUG);
		$resql = $this->db->query($sql);
		if (!$resql) {
			$error++; $this->errors[] = "Error ".$this->db->lasterror();
		}

		if (!$error && !$notrigger) {
			// Call trigger
			$result = $this->call_trigger('SHIPPING_MODIFY', $user);
			if ($result < 0) {
				$error++;
			}
			// End call triggers
		}

		// Commit or rollback
		if ($error) {
			foreach ($this->errors as $errmsg) {
				dol_syslog(get_class($this)."::update ".$errmsg, LOG_ERR);
				$this->error .= ($this->error ? ', '.$errmsg : $errmsg);
			}
			$this->db->rollback();
			return -1 * $error;
		} else {
			$this->db->commit();
			return 1;
		}
	}


	/**
	 * 	Cancel shipment.
	 *
	 *  @param  int  $notrigger 			Disable triggers
	 *  @param  bool $also_update_stock  	true if the stock should be increased back (false by default)
	 * 	@return	int							>0 if OK, 0 if deletion done but failed to delete files, <0 if KO
	 */
	public function cancel($notrigger = 0, $also_update_stock = false)
	{
		global $conf, $langs, $user;

		require_once DOL_DOCUMENT_ROOT.'/core/lib/files.lib.php';

		$error = 0;
		$this->error = '';

		$this->db->begin();

		// Add a protection to refuse deleting if shipment has at least one delivery
		$this->fetchObjectLinked($this->id, 'shipping', 0, 'delivery'); // Get deliveries linked to this shipment
		if (count($this->linkedObjectsIds) > 0) {
			$this->error = 'ErrorThereIsSomeDeliveries';
			$error++;
		}

		if (!$error && !$notrigger) {
			// Call trigger
			$result = $this->call_trigger('SHIPPING_CANCEL', $user);
			if ($result < 0) {
				$error++;
			}
			// End call triggers
		}

		// Stock control
		if (!$error && isModEnabled('stock') &&
			(($conf->global->STOCK_CALCULATE_ON_SHIPMENT && $this->statut > self::STATUS_DRAFT) ||
			 ($conf->global->STOCK_CALCULATE_ON_SHIPMENT_CLOSE && $this->statut == self::STATUS_CLOSED && $also_update_stock))) {
			require_once DOL_DOCUMENT_ROOT."/product/stock/class/mouvementstock.class.php";

			$langs->load("agenda");

			// Loop on each product line to add a stock movement and delete features
			$sql = "SELECT cd.fk_product, cd.subprice, ed.qty, ed.fk_entrepot, ed.rowid as expeditiondet_id";
			$sql .= " FROM ".MAIN_DB_PREFIX."commandedet as cd,";
			$sql .= " ".MAIN_DB_PREFIX."expeditiondet as ed";
			$sql .= " WHERE ed.fk_expedition = ".((int) $this->id);
			$sql .= " AND cd.rowid = ed.fk_origin_line";

			dol_syslog(get_class($this)."::delete select details", LOG_DEBUG);
			$resql = $this->db->query($sql);
			if ($resql) {
				$cpt = $this->db->num_rows($resql);

				$shipmentlinebatch = new ExpeditionLineBatch($this->db);

				for ($i = 0; $i < $cpt; $i++) {
					dol_syslog(get_class($this)."::delete movement index ".$i);
					$obj = $this->db->fetch_object($resql);

					$mouvS = new MouvementStock($this->db);
					// we do not log origin because it will be deleted
					$mouvS->origin = null;
					// get lot/serial
					$lotArray = null;
					if (isModEnabled('productbatch')) {
						$lotArray = $shipmentlinebatch->fetchAll($obj->expeditiondet_id);
						if (!is_array($lotArray)) {
							$error++;
							$this->errors[] = "Error ".$this->db->lasterror();
						}
					}

					if (empty($lotArray)) {
						// no lot/serial
						// We increment stock of product (and sub-products)
						// We use warehouse selected for each line
						$result = $mouvS->reception($user, $obj->fk_product, $obj->fk_entrepot, $obj->qty, 0, $langs->trans("ShipmentCanceledInDolibarr", $this->ref)); // Price is set to 0, because we don't want to see WAP changed
						if ($result < 0) {
							$error++;
							$this->errors = array_merge($this->errors, $mouvS->errors);
							break;
						}
					} else {
						// We increment stock of batches
						// We use warehouse selected for each line
						foreach ($lotArray as $lot) {
							$result = $mouvS->reception($user, $obj->fk_product, $obj->fk_entrepot, $lot->qty, 0, $langs->trans("ShipmentCanceledInDolibarr", $this->ref), $lot->eatby, $lot->sellby, $lot->batch); // Price is set to 0, because we don't want to see WAP changed
							if ($result < 0) {
								$error++;
								$this->errors = array_merge($this->errors, $mouvS->errors);
								break;
							}
						}
						if ($error) {
							break; // break for loop incase of error
						}
					}
				}
			} else {
				$error++; $this->errors[] = "Error ".$this->db->lasterror();
			}
		}

		// delete batch expedition line
		if (!$error && isModEnabled('productbatch')) {
			$shipmentlinebatch = new ExpeditionLineBatch($this->db);
			if ($shipmentlinebatch->deleteFromShipment($this->id) < 0) {
				$error++; $this->errors[] = "Error ".$this->db->lasterror();
			}
		}


		if (!$error) {
			$sql = "DELETE FROM ".MAIN_DB_PREFIX."expeditiondet";
			$sql .= " WHERE fk_expedition = ".((int) $this->id);

			if ($this->db->query($sql)) {
				// Delete linked object
				$res = $this->deleteObjectLinked();
				if ($res < 0) {
					$error++;
				}

				// No delete expedition
				if (!$error) {
					$sql = "SELECT rowid FROM ".MAIN_DB_PREFIX."expedition";
					$sql .= " WHERE rowid = ".((int) $this->id);

					if ($this->db->query($sql)) {
						if (!empty($this->origin) && $this->origin_id > 0) {
							$this->fetch_origin();
							$origin = $this->origin;
							if ($this->$origin->statut == Commande::STATUS_SHIPMENTONPROCESS) {     // If order source of shipment is "shipment in progress"
								// Check if there is no more shipment. If not, we can move back status of order to "validated" instead of "shipment in progress"
								$this->$origin->loadExpeditions();
								//var_dump($this->$origin->expeditions);exit;
								if (count($this->$origin->expeditions) <= 0) {
									$this->$origin->setStatut(Commande::STATUS_VALIDATED);
								}
							}
						}

						if (!$error) {
							$this->db->commit();

							// We delete PDFs
							$ref = dol_sanitizeFileName($this->ref);
							if (!empty($conf->expedition->dir_output)) {
								$dir = $conf->expedition->dir_output.'/sending/'.$ref;
								$file = $dir.'/'.$ref.'.pdf';
								if (file_exists($file)) {
									if (!dol_delete_file($file)) {
										return 0;
									}
								}
								if (file_exists($dir)) {
									if (!dol_delete_dir_recursive($dir)) {
										$this->error = $langs->trans("ErrorCanNotDeleteDir", $dir);
										return 0;
									}
								}
							}

							return 1;
						} else {
							$this->db->rollback();
							return -1;
						}
					} else {
						$this->error = $this->db->lasterror()." - sql=$sql";
						$this->db->rollback();
						return -3;
					}
				} else {
					$this->error = $this->db->lasterror()." - sql=$sql";
					$this->db->rollback();
					return -2;
				}//*/
			} else {
				$this->error = $this->db->lasterror()." - sql=$sql";
				$this->db->rollback();
				return -1;
			}
		} else {
			$this->db->rollback();
			return -1;
		}
	}

	/**
	 * 	Delete shipment.
	 * 	Warning, do not delete a shipment if a delivery is linked to (with table llx_element_element)
	 *
	 *  @param  int  $notrigger 			Disable triggers
	 *  @param  bool $also_update_stock  	true if the stock should be increased back (false by default)
	 * 	@return	int							>0 if OK, 0 if deletion done but failed to delete files, <0 if KO
	 */
	public function delete($notrigger = 0, $also_update_stock = false)
	{
		global $conf, $langs, $user;

		require_once DOL_DOCUMENT_ROOT.'/core/lib/files.lib.php';

		$error = 0;
		$this->error = '';

		$this->db->begin();

		// Add a protection to refuse deleting if shipment has at least one delivery
		$this->fetchObjectLinked($this->id, 'shipping', 0, 'delivery'); // Get deliveries linked to this shipment
		if (count($this->linkedObjectsIds) > 0) {
			$this->error = 'ErrorThereIsSomeDeliveries';
			$error++;
		}

		if (!$error && !$notrigger) {
			// Call trigger
			$result = $this->call_trigger('SHIPPING_DELETE', $user);
			if ($result < 0) {
				$error++;
			}
			// End call triggers
		}

		// Stock control
		if (!$error && isModEnabled('stock') &&
			(($conf->global->STOCK_CALCULATE_ON_SHIPMENT && $this->statut > self::STATUS_DRAFT) ||
			 ($conf->global->STOCK_CALCULATE_ON_SHIPMENT_CLOSE && $this->statut == self::STATUS_CLOSED && $also_update_stock))) {
			require_once DOL_DOCUMENT_ROOT."/product/stock/class/mouvementstock.class.php";

			$langs->load("agenda");

			// we try deletion of batch line even if module batch not enabled in case of the module were enabled and disabled previously
			$shipmentlinebatch = new ExpeditionLineBatch($this->db);

			// Loop on each product line to add a stock movement
			$sql = "SELECT cd.fk_product, cd.subprice, ed.qty, ed.fk_entrepot, ed.rowid as expeditiondet_id";
			$sql .= " FROM ".MAIN_DB_PREFIX."commandedet as cd,";
			$sql .= " ".MAIN_DB_PREFIX."expeditiondet as ed";
			$sql .= " WHERE ed.fk_expedition = ".((int) $this->id);
			$sql .= " AND cd.rowid = ed.fk_origin_line";

			dol_syslog(get_class($this)."::delete select details", LOG_DEBUG);
			$resql = $this->db->query($sql);
			if ($resql) {
				$cpt = $this->db->num_rows($resql);
				for ($i = 0; $i < $cpt; $i++) {
					dol_syslog(get_class($this)."::delete movement index ".$i);
					$obj = $this->db->fetch_object($resql);

					$mouvS = new MouvementStock($this->db);
					// we do not log origin because it will be deleted
					$mouvS->origin = null;
					// get lot/serial
					$lotArray = $shipmentlinebatch->fetchAll($obj->expeditiondet_id);
					if (!is_array($lotArray)) {
						$error++; $this->errors[] = "Error ".$this->db->lasterror();
					}
					if (empty($lotArray)) {
						// no lot/serial
						// We increment stock of product (and sub-products)
						// We use warehouse selected for each line
						$result = $mouvS->reception($user, $obj->fk_product, $obj->fk_entrepot, $obj->qty, 0, $langs->trans("ShipmentDeletedInDolibarr", $this->ref)); // Price is set to 0, because we don't want to see WAP changed
						if ($result < 0) {
							$error++;
							$this->errors = array_merge($this->errors, $mouvS->errors);
							break;
						}
					} else {
						// We increment stock of batches
						// We use warehouse selected for each line
						foreach ($lotArray as $lot) {
							$result = $mouvS->reception($user, $obj->fk_product, $obj->fk_entrepot, $lot->qty, 0, $langs->trans("ShipmentDeletedInDolibarr", $this->ref), $lot->eatby, $lot->sellby, $lot->batch); // Price is set to 0, because we don't want to see WAP changed
							if ($result < 0) {
								$error++;
								$this->errors = array_merge($this->errors, $mouvS->errors);
								break;
							}
						}
						if ($error) {
							break; // break for loop incase of error
						}
					}
				}
			} else {
				$error++; $this->errors[] = "Error ".$this->db->lasterror();
			}
		}

		// delete batch expedition line
		if (!$error) {
			$shipmentlinebatch = new ExpeditionLineBatch($this->db);
			if ($shipmentlinebatch->deleteFromShipment($this->id) < 0) {
				$error++; $this->errors[] = "Error ".$this->db->lasterror();
			}
		}

		if (!$error) {
			$main = MAIN_DB_PREFIX.'expeditiondet';
			$ef = $main."_extrafields";
			$sqlef = "DELETE FROM $ef WHERE fk_object IN (SELECT rowid FROM $main WHERE fk_expedition = ".((int) $this->id).")";

			$sql = "DELETE FROM ".MAIN_DB_PREFIX."expeditiondet";
			$sql .= " WHERE fk_expedition = ".((int) $this->id);

			if ($this->db->query($sqlef) && $this->db->query($sql)) {
				// Delete linked object
				$res = $this->deleteObjectLinked();
				if ($res < 0) {
					$error++;
				}

				// delete extrafields
				$res = $this->deleteExtraFields();
				if ($res < 0) {
					$error++;
				}

				if (!$error) {
					$sql = "DELETE FROM ".MAIN_DB_PREFIX."expedition";
					$sql .= " WHERE rowid = ".((int) $this->id);

					if ($this->db->query($sql)) {
						if (!empty($this->origin) && $this->origin_id > 0) {
							$this->fetch_origin();
							$origin = $this->origin;
							if ($this->$origin->statut == Commande::STATUS_SHIPMENTONPROCESS) {     // If order source of shipment is "shipment in progress"
								// Check if there is no more shipment. If not, we can move back status of order to "validated" instead of "shipment in progress"
								$this->$origin->loadExpeditions();
								//var_dump($this->$origin->expeditions);exit;
								if (count($this->$origin->expeditions) <= 0) {
									$this->$origin->setStatut(Commande::STATUS_VALIDATED);
								}
							}
						}

						if (!$error) {
							$this->db->commit();

							// Delete record into ECM index (Note that delete is also done when deleting files with the dol_delete_dir_recursive
							$this->deleteEcmFiles();

							// We delete PDFs
							$ref = dol_sanitizeFileName($this->ref);
							if (!empty($conf->expedition->dir_output)) {
								$dir = $conf->expedition->dir_output.'/sending/'.$ref;
								$file = $dir.'/'.$ref.'.pdf';
								if (file_exists($file)) {
									if (!dol_delete_file($file)) {
										return 0;
									}
								}
								if (file_exists($dir)) {
									if (!dol_delete_dir_recursive($dir)) {
										$this->error = $langs->trans("ErrorCanNotDeleteDir", $dir);
										return 0;
									}
								}
							}

							return 1;
						} else {
							$this->db->rollback();
							return -1;
						}
					} else {
						$this->error = $this->db->lasterror()." - sql=$sql";
						$this->db->rollback();
						return -3;
					}
				} else {
					$this->error = $this->db->lasterror()." - sql=$sql";
					$this->db->rollback();
					return -2;
				}
			} else {
				$this->error = $this->db->lasterror()." - sql=$sql";
				$this->db->rollback();
				return -1;
			}
		} else {
			$this->db->rollback();
			return -1;
		}
	}

	// phpcs:disable PEAR.NamingConventions.ValidFunctionName.ScopeNotCamelCaps
	/**
	 *	Load lines
	 *
	 *	@return	int		>0 if OK, Otherwise if KO
	 */
	public function fetch_lines()
	{
		// phpcs:enable
		global $conf, $mysoc;

		$this->lines = array();

		// NOTE: This fetch_lines is special because it groups all lines with the same origin_line_id into one line.
		// TODO: See if we can restore a common fetch_lines (one line = one record)

		$sql = "SELECT cd.rowid, cd.fk_product, cd.label as custom_label, cd.description, cd.qty as qty_asked, cd.product_type, cd.fk_unit";
		$sql .= ", cd.total_ht, cd.total_localtax1, cd.total_localtax2, cd.total_ttc, cd.total_tva";
		$sql .= ", cd.vat_src_code, cd.tva_tx, cd.localtax1_tx, cd.localtax2_tx, cd.localtax1_type, cd.localtax2_type, cd.info_bits, cd.price, cd.subprice, cd.remise_percent,cd.buy_price_ht as pa_ht";
		$sql .= ", cd.fk_multicurrency, cd.multicurrency_code, cd.multicurrency_subprice, cd.multicurrency_total_ht, cd.multicurrency_total_tva, cd.multicurrency_total_ttc, cd.rang";
		$sql .= ", ed.rowid as line_id, ed.qty as qty_shipped, ed.fk_origin_line, ed.fk_entrepot";
		$sql .= ", p.ref as product_ref, p.label as product_label, p.fk_product_type";
		$sql .= ", p.weight, p.weight_units, p.length, p.length_units, p.surface, p.surface_units, p.volume, p.volume_units, p.tosell as product_tosell, p.tobuy as product_tobuy, p.tobatch as product_tobatch";
		$sql .= " FROM ".MAIN_DB_PREFIX."expeditiondet as ed, ".MAIN_DB_PREFIX."commandedet as cd";
		$sql .= " LEFT JOIN ".MAIN_DB_PREFIX."product as p ON p.rowid = cd.fk_product";
		$sql .= " WHERE ed.fk_expedition = ".((int) $this->id);
		$sql .= " AND ed.fk_origin_line = cd.rowid";
		$sql .= " ORDER BY cd.rang, ed.fk_origin_line";		// We need after a break on fk_origin_line but when there is no break on fk_origin_line, cd.rang is same so we can add it as first order criteria.

		dol_syslog(get_class($this)."::fetch_lines", LOG_DEBUG);
		$resql = $this->db->query($sql);
		if ($resql) {
			include_once DOL_DOCUMENT_ROOT.'/core/lib/price.lib.php';

			$num = $this->db->num_rows($resql);
			$i = 0;
			$lineindex = 0;
			$originline = 0;

			$this->total_ht = 0;
			$this->total_tva = 0;
			$this->total_ttc = 0;
			$this->total_localtax1 = 0;
			$this->total_localtax2 = 0;

			$shipmentlinebatch = new ExpeditionLineBatch($this->db);

			while ($i < $num) {
				$obj = $this->db->fetch_object($resql);

				if ($originline > 0 && $originline == $obj->fk_origin_line) {
					$line->entrepot_id = 0; // entrepod_id in details_entrepot
					$line->qty_shipped += $obj->qty_shipped;
				} else {
					$line = new ExpeditionLigne($this->db);
					$line->entrepot_id    	= $obj->fk_entrepot;	// this is a property of a shipment line
					$line->qty_shipped    	= $obj->qty_shipped;	// this is a property of a shipment line
				}

				$detail_entrepot              = new stdClass();
				$detail_entrepot->entrepot_id = $obj->fk_entrepot;
				$detail_entrepot->qty_shipped = $obj->qty_shipped;
				$detail_entrepot->line_id     = $obj->line_id;
				$line->details_entrepot[]     = $detail_entrepot;

				$line->line_id          = $obj->line_id;
				$line->rowid            = $obj->line_id; // TODO deprecated
				$line->id               = $obj->line_id;

				$line->fk_origin = 'orderline';
				$line->fk_origin_line 	= $obj->fk_origin_line;
				$line->origin_line_id 	= $obj->fk_origin_line; // TODO deprecated

				$line->fk_expedition    = $this->id; // id of parent

				$line->product_type     = $obj->product_type;
				$line->fk_product     	= $obj->fk_product;
				$line->fk_product_type	= $obj->fk_product_type;
				$line->ref = $obj->product_ref; // TODO deprecated
				$line->product_ref = $obj->product_ref;
				$line->product_label = $obj->product_label;
				$line->libelle        	= $obj->product_label; // TODO deprecated
				$line->product_tosell = $obj->product_tosell;
				$line->product_tobuy = $obj->product_tobuy;
				$line->product_tobatch = $obj->product_tobatch;
				$line->label = $obj->custom_label;
				$line->description    	= $obj->description;
				$line->qty_asked      	= $obj->qty_asked;
				$line->rang = $obj->rang;
				$line->weight         	= $obj->weight;
				$line->weight_units   	= $obj->weight_units;
				$line->length         	= $obj->length;
				$line->length_units   	= $obj->length_units;
				$line->surface        	= $obj->surface;
				$line->surface_units = $obj->surface_units;
				$line->volume         	= $obj->volume;
				$line->volume_units   	= $obj->volume_units;
				$line->fk_unit = $obj->fk_unit;

				$line->pa_ht = $obj->pa_ht;

				// Local taxes
				$localtax_array = array(0=>$obj->localtax1_type, 1=>$obj->localtax1_tx, 2=>$obj->localtax2_type, 3=>$obj->localtax2_tx);
				$localtax1_tx = get_localtax($obj->tva_tx, 1, $this->thirdparty);
				$localtax2_tx = get_localtax($obj->tva_tx, 2, $this->thirdparty);

				// For invoicing
				$tabprice = calcul_price_total($obj->qty_shipped, $obj->subprice, $obj->remise_percent, $obj->tva_tx, $localtax1_tx, $localtax2_tx, 0, 'HT', $obj->info_bits, $obj->fk_product_type, $mysoc, $localtax_array); // We force type to 0
				$line->desc = $obj->description; // We need ->desc because some code into CommonObject use desc (property defined for other elements)
				$line->qty = $line->qty_shipped;
				$line->total_ht = $tabprice[0];
				$line->total_localtax1 	= $tabprice[9];
				$line->total_localtax2 	= $tabprice[10];
				$line->total_ttc	 	= $tabprice[2];
				$line->total_tva	 	= $tabprice[1];
				$line->vat_src_code = $obj->vat_src_code;
				$line->tva_tx = $obj->tva_tx;
				$line->localtax1_tx 	= $obj->localtax1_tx;
				$line->localtax2_tx 	= $obj->localtax2_tx;
				$line->info_bits = $obj->info_bits;
				$line->price = $obj->price;
				$line->subprice = $obj->subprice;
				$line->remise_percent = $obj->remise_percent;

				$this->total_ht += $tabprice[0];
				$this->total_tva += $tabprice[1];
				$this->total_ttc += $tabprice[2];
				$this->total_localtax1 += $tabprice[9];
				$this->total_localtax2 += $tabprice[10];

				// Multicurrency
				$this->fk_multicurrency = $obj->fk_multicurrency;
				$this->multicurrency_code = $obj->multicurrency_code;
				$this->multicurrency_subprice 	= $obj->multicurrency_subprice;
				$this->multicurrency_total_ht 	= $obj->multicurrency_total_ht;
				$this->multicurrency_total_tva 	= $obj->multicurrency_total_tva;
				$this->multicurrency_total_ttc 	= $obj->multicurrency_total_ttc;

				if ($originline != $obj->fk_origin_line) {
					$line->detail_batch = array();
				}

				// Detail of batch
				if (isModEnabled('productbatch') && $obj->line_id > 0 && $obj->product_tobatch > 0) {
					$newdetailbatch = $shipmentlinebatch->fetchAll($obj->line_id, $obj->fk_product);

					if (is_array($newdetailbatch)) {
						if ($originline != $obj->fk_origin_line) {
							$line->detail_batch = $newdetailbatch;
						} else {
							$line->detail_batch = array_merge($line->detail_batch, $newdetailbatch);
						}
					}
				}

				$line->fetch_optionals();

				if ($originline != $obj->fk_origin_line) {
					$this->lines[$lineindex] = $line;
					$lineindex++;
				} else {
					$line->total_ht += $tabprice[0];
					$line->total_localtax1 	+= $tabprice[9];
					$line->total_localtax2 	+= $tabprice[10];
					$line->total_ttc	 	+= $tabprice[2];
					$line->total_tva	 	+= $tabprice[1];
				}

				$i++;
				$originline = $obj->fk_origin_line;
			}
			$this->db->free($resql);
			return 1;
		} else {
			$this->error = $this->db->error();
			return -3;
		}
	}

	/**
	 *  Delete detail line
	 *
	 *  @param		User	$user			User making deletion
	 *  @param		int		$lineid			Id of line to delete
	 *  @return     int         			>0 if OK, <0 if KO
	 */
	public function deleteline($user, $lineid)
	{
		global $user;

		if ($this->statut == self::STATUS_DRAFT) {
			$this->db->begin();

			$line = new ExpeditionLigne($this->db);

			// For triggers
			$line->fetch($lineid);

			if ($line->delete($user) > 0) {
				//$this->update_price(1);

				$this->db->commit();
				return 1;
			} else {
				$this->db->rollback();
				return -1;
			}
		} else {
			$this->error = 'ErrorDeleteLineNotAllowedByObjectStatus';
			return -2;
		}
	}


	/**
	 *	Return clicable link of object (with eventually picto)
	 *
	 *	@param      int			$withpicto      			Add picto into link
	 *	@param      string		$option         			Where the link point to
	 *	@param      int			$max          				Max length to show
	 *	@param      int			$short						Use short labels
	 *  @param      int         $notooltip      			1=No tooltip
	 *  @param      int     	$save_lastsearch_value		-1=Auto, 0=No save of lastsearch_values when clicking, 1=Save lastsearch_values whenclicking
	 *	@return     string          						String with URL
	 */
	public function getNomUrl($withpicto = 0, $option = '', $max = 0, $short = 0, $notooltip = 0, $save_lastsearch_value = -1)
	{
		global $langs, $conf, $hookmanager;

		$result = '';
		$label = '<u>'.$langs->trans("Shipment").'</u>';
		$label .= '<br><b>'.$langs->trans('Ref').':</b> '.$this->ref;
		$label .= '<br><b>'.$langs->trans('RefCustomer').':</b> '.($this->ref_customer ? $this->ref_customer : $this->ref_client);

		$url = DOL_URL_ROOT.'/expedition/card.php?id='.$this->id;

		if ($short) {
			return $url;
		}

		if ($option !== 'nolink') {
			// Add param to save lastsearch_values or not
			$add_save_lastsearch_values = ($save_lastsearch_value == 1 ? 1 : 0);
			if ($save_lastsearch_value == -1 && preg_match('/list\.php/', $_SERVER["PHP_SELF"])) {
				$add_save_lastsearch_values = 1;
			}
			if ($add_save_lastsearch_values) {
				$url .= '&save_lastsearch_values=1';
			}
		}

		$linkclose = '';
		if (empty($notooltip)) {
			if (!empty($conf->global->MAIN_OPTIMIZEFORTEXTBROWSER)) {
				$label = $langs->trans("Shipment");
				$linkclose .= ' alt="'.dol_escape_htmltag($label, 1).'"';
			}
			$linkclose .= ' title="'.dol_escape_htmltag($label, 1).'"';
			$linkclose .= ' class="classfortooltip"';
		}

		$linkstart = '<a href="'.$url.'"';
		$linkstart .= $linkclose.'>';
		$linkend = '</a>';

		$result .= $linkstart;
		if ($withpicto) {
			$result .= img_object(($notooltip ? '' : $label), $this->picto, ($notooltip ? (($withpicto != 2) ? 'class="paddingright"' : '') : 'class="'.(($withpicto != 2) ? 'paddingright ' : '').'classfortooltip"'), 0, 0, $notooltip ? 0 : 1);
		}
		if ($withpicto != 2) {
			$result .= $this->ref;
		}
		$result .= $linkend;
		global $action;
		$hookmanager->initHooks(array($this->element . 'dao'));
		$parameters = array('id'=>$this->id, 'getnomurl' => &$result);
		$reshook = $hookmanager->executeHooks('getNomUrl', $parameters, $this, $action); // Note that $action and $object may have been modified by some hooks
		if ($reshook > 0) {
			$result = $hookmanager->resPrint;
		} else {
			$result .= $hookmanager->resPrint;
		}
		return $result;
	}

	/**
	 *	Return status label
	 *
	 *	@param      int		$mode      	0=Long label, 1=Short label, 2=Picto + Short label, 3=Picto, 4=Picto + Long label, 5=Short label + Picto
	 *	@return     string      		Libelle
	 */
	public function getLibStatut($mode = 0)
	{
		return $this->LibStatut($this->statut, $mode);
	}

	// phpcs:disable PEAR.NamingConventions.ValidFunctionName.ScopeNotCamelCaps
	/**
	 * Return label of a status
	 *
	 * @param   int		$status		Id statut
	 * @param  	int		$mode       0=long label, 1=short label, 2=Picto + short label, 3=Picto, 4=Picto + long label, 5=Short label + Picto, 6=Long label + Picto
	 * @return  string				Label of status
	 */
	public function LibStatut($status, $mode)
	{
		// phpcs:enable
		global $langs;

		$labelStatus = $langs->transnoentitiesnoconv($this->statuts[$status]);
		$labelStatusShort = $langs->transnoentitiesnoconv($this->statuts_short[$status]);

		$statusType = 'status'.$status;
		if ($status == self::STATUS_VALIDATED) {
			$statusType = 'status4';
		}
		if ($status == self::STATUS_CLOSED) {
			$statusType = 'status6';
		}
		if ($status == self::STATUS_CANCELED) {
			$statusType = 'status9';
		}

		return dolGetStatus($labelStatus, $labelStatusShort, '', $statusType, $mode);
	}

	/**
	 *  Initialise an instance with random values.
	 *  Used to build previews or test instances.
	 *	id must be 0 if object instance is a specimen.
	 *
	 *  @return	void
	 */
	public function initAsSpecimen()
	{
		global $langs;

		$now = dol_now();

		dol_syslog(get_class($this)."::initAsSpecimen");

		// Load array of products prodids
		$num_prods = 0;
		$prodids = array();
		$sql = "SELECT rowid";
		$sql .= " FROM ".MAIN_DB_PREFIX."product";
		$sql .= " WHERE entity IN (".getEntity('product').")";
		$resql = $this->db->query($sql);
		if ($resql) {
			$num_prods = $this->db->num_rows($resql);
			$i = 0;
			while ($i < $num_prods) {
				$i++;
				$row = $this->db->fetch_row($resql);
				$prodids[$i] = $row[0];
			}
		}

		$order = new Commande($this->db);
		$order->initAsSpecimen();

		// Initialise parametres
		$this->id = 0;
		$this->ref = 'SPECIMEN';
		$this->specimen = 1;
		$this->statut               = self::STATUS_VALIDATED;
		$this->livraison_id         = 0;
		$this->date                 = $now;
		$this->date_creation        = $now;
		$this->date_valid           = $now;
		$this->date_delivery        = $now;
		$this->date_expedition      = $now + 24 * 3600;

		$this->entrepot_id          = 0;
		$this->fk_delivery_address  = 0;
		$this->socid                = 1;

		$this->commande_id          = 0;
		$this->commande             = $order;

		$this->origin_id            = 1;
		$this->origin               = 'commande';

		$this->note_private = 'Private note';
		$this->note_public = 'Public note';

		$nbp = 5;
		$xnbp = 0;
		while ($xnbp < $nbp) {
			$line = new ExpeditionLigne($this->db);
			$line->desc = $langs->trans("Description")." ".$xnbp;
			$line->libelle = $langs->trans("Description")." ".$xnbp; // deprecated
			$line->label = $langs->trans("Description")." ".$xnbp;
			$line->qty = 10;
			$line->qty_asked = 5;
			$line->qty_shipped = 4;
			$line->fk_product = $this->commande->lines[$xnbp]->fk_product;

			$this->lines[] = $line;
			$xnbp++;
		}
	}

	// phpcs:disable PEAR.NamingConventions.ValidFunctionName.ScopeNotCamelCaps
	/**
	 *	Set delivery date
	 *
	 *	@param      User 	$user        		Object user that modify
	 *	@param      int		$delivery_date		Delivery date
	 *	@return     int         				<0 if ko, >0 if ok
	 *	@deprecated Use  setDeliveryDate
	 */
	public function set_date_livraison($user, $delivery_date)
	{
		// phpcs:enable
		return $this->setDeliveryDate($user, $delivery_date);
	}

	/**
	 *	Set the planned delivery date
	 *
	 *	@param      User			$user        		Objet user that modify
	 *	@param      integer 		$delivery_date     Date of delivery
	 *	@return     int         						<0 if KO, >0 if OK
	 */
	public function setDeliveryDate($user, $delivery_date)
	{
		if ($user->rights->expedition->creer) {
			$sql = "UPDATE ".MAIN_DB_PREFIX."expedition";
			$sql .= " SET date_delivery = ".($delivery_date ? "'".$this->db->idate($delivery_date)."'" : 'null');
			$sql .= " WHERE rowid = ".((int) $this->id);

			dol_syslog(get_class($this)."::setDeliveryDate", LOG_DEBUG);
			$resql = $this->db->query($sql);
			if ($resql) {
				$this->date_delivery = $delivery_date;
				return 1;
			} else {
				$this->error = $this->db->error();
				return -1;
			}
		} else {
			return -2;
		}
	}

	// phpcs:disable PEAR.NamingConventions.ValidFunctionName.ScopeNotCamelCaps
	/**
	 *	Fetch deliveries method and return an array. Load array this->meths(rowid=>label).
	 *
	 * 	@return	void
	 */
	public function fetch_delivery_methods()
	{
		// phpcs:enable
		global $langs;
		$this->meths = array();

		$sql = "SELECT em.rowid, em.code, em.libelle as label";
		$sql .= " FROM ".MAIN_DB_PREFIX."c_shipment_mode as em";
		$sql .= " WHERE em.active = 1";
		$sql .= " ORDER BY em.libelle ASC";

		$resql = $this->db->query($sql);
		if ($resql) {
			while ($obj = $this->db->fetch_object($resql)) {
				$label = $langs->trans('SendingMethod'.$obj->code);
				$this->meths[$obj->rowid] = ($label != 'SendingMethod'.$obj->code ? $label : $obj->label);
			}
		}
	}

	// phpcs:disable PEAR.NamingConventions.ValidFunctionName.ScopeNotCamelCaps
	/**
	 *  Fetch all deliveries method and return an array. Load array this->listmeths.
	 *
	 *  @param  int      $id     only this carrier, all if none
	 *  @return void
	 */
	public function list_delivery_methods($id = '')
	{
		// phpcs:enable
		global $langs;

		$this->listmeths = array();
		$i = 0;

		$sql = "SELECT em.rowid, em.code, em.libelle as label, em.description, em.tracking, em.active";
		$sql .= " FROM ".MAIN_DB_PREFIX."c_shipment_mode as em";
		if ($id != '') {
			$sql .= " WHERE em.rowid=".((int) $id);
		}

		$resql = $this->db->query($sql);
		if ($resql) {
			while ($obj = $this->db->fetch_object($resql)) {
				$this->listmeths[$i]['rowid'] = $obj->rowid;
				$this->listmeths[$i]['code'] = $obj->code;
				$label = $langs->trans('SendingMethod'.$obj->code);
				$this->listmeths[$i]['libelle'] = ($label != 'SendingMethod'.$obj->code ? $label : $obj->label);
				$this->listmeths[$i]['description'] = $obj->description;
				$this->listmeths[$i]['tracking'] = $obj->tracking;
				$this->listmeths[$i]['active'] = $obj->active;
				$i++;
			}
		}
	}

	/**
	 * Forge an set tracking url
	 *
	 * @param	string	$value		Value
	 * @return	void
	 */
	public function getUrlTrackingStatus($value = '')
	{
		if (!empty($this->shipping_method_id)) {
			$sql = "SELECT em.code, em.tracking";
			$sql .= " FROM ".MAIN_DB_PREFIX."c_shipment_mode as em";
			$sql .= " WHERE em.rowid = ".((int) $this->shipping_method_id);

			$resql = $this->db->query($sql);
			if ($resql) {
				if ($obj = $this->db->fetch_object($resql)) {
					$tracking = $obj->tracking;
				}
			}
		}

		if (!empty($tracking) && !empty($value)) {
			$url = str_replace('{TRACKID}', $value, $tracking);
			$this->tracking_url = sprintf('<a target="_blank" rel="noopener noreferrer" href="%s">'.($value ? $value : 'url').'</a>', $url, $url);
		} else {
			$this->tracking_url = $value;
		}
	}

	/**
	 *	Classify the shipping as closed.
	 *
	 *	@return     int     <0 if KO, >0 if OK
	 */
	public function setClosed()
	{
		global $conf, $langs, $user;

		$error = 0;

		// Protection. This avoid to move stock later when we should not
		if ($this->statut == self::STATUS_CLOSED) {
			return 0;
		}

		$this->db->begin();

		$sql = "UPDATE ".MAIN_DB_PREFIX."expedition SET fk_statut = ".self::STATUS_CLOSED;
		$sql .= " WHERE rowid = ".((int) $this->id)." AND fk_statut > 0";

		$resql = $this->db->query($sql);
		if ($resql) {
			// Set order billed if 100% of order is shipped (qty in shipment lines match qty in order lines)
			if ($this->origin == 'commande' && $this->origin_id > 0) {
				$order = new Commande($this->db);
				$order->fetch($this->origin_id);

				$order->loadExpeditions(self::STATUS_CLOSED); // Fill $order->expeditions = array(orderlineid => qty)

				$shipments_match_order = 1;
				foreach ($order->lines as $line) {
					$lineid = $line->id;
					$qty = $line->qty;
					if (($line->product_type == 0 || !empty($conf->global->STOCK_SUPPORTS_SERVICES)) && $order->expeditions[$lineid] != $qty) {
						$shipments_match_order = 0;
						$text = 'Qty for order line id '.$lineid.' is '.$qty.'. However in the shipments with status Expedition::STATUS_CLOSED='.self::STATUS_CLOSED.' we have qty = '.$order->expeditions[$lineid].', so we can t close order';
						dol_syslog($text);
						break;
					}
				}
				if ($shipments_match_order) {
					dol_syslog("Qty for the ".count($order->lines)." lines of the origin order is same than qty for lines in the shipment we close (shipments_match_order is true), with new status Expedition::STATUS_CLOSED=".self::STATUS_CLOSED.', so we close order');
					// We close the order
					$order->cloture($user);		// Note this may also create an invoice if module workflow ask it
				}
			}

			$this->statut = self::STATUS_CLOSED;	// Will be revert to STATUS_VALIDATED at end if there is a rollback
			$this->status = self::STATUS_CLOSED;	// Will be revert to STATUS_VALIDATED at end if there is a rollback

			// If stock increment is done on closing
			if (!$error && isModEnabled('stock') && !empty($conf->global->STOCK_CALCULATE_ON_SHIPMENT_CLOSE)) {
				$result = $this->manageStockMvtOnEvt($user);
				if ($result<0) {
					$error++;
				}
			}

			// Call trigger
			if (!$error) {
				$result = $this->call_trigger('SHIPPING_CLOSED', $user);
				if ($result < 0) {
					$error++;
				}
			}
		} else {
			dol_print_error($this->db);
			$error++;
		}

		if (!$error) {
			$this->db->commit();
			return 1;
		} else {
			$this->statut = self::STATUS_VALIDATED;
			$this->status = self::STATUS_VALIDATED;

			$this->db->rollback();
			return -1;
		}
	}

<<<<<<< HEAD
	/**
	 * Manage Stock MVt onb Close or valid Shipment
	 * @param      User 	$user        		Object user that modify
	 * @return     int     <0 if ko, >0 if ok
	 * @throws Exception
	 *
	 */
	private function manageStockMvtOnEvt($user)
	{
		global $langs;

		$error=0;

		require_once DOL_DOCUMENT_ROOT . '/product/stock/class/mouvementstock.class.php';

		$langs->load("agenda");

		// Loop on each product line to add a stock movement
		$sql = "SELECT cd.fk_product, cd.subprice,";
		$sql .= " ed.rowid, ed.qty, ed.fk_entrepot,";
		$sql .= " e.ref,";
		$sql .= " edb.rowid as edbrowid, edb.eatby, edb.sellby, edb.batch, edb.qty as edbqty, edb.fk_origin_stock";
		$sql .= " ,cd.rowid as cdid, ed.rowid as edid";
		$sql .= " FROM " . MAIN_DB_PREFIX . "commandedet as cd,";
		$sql .= " " . MAIN_DB_PREFIX . "expeditiondet as ed";
		$sql .= " LEFT JOIN " . MAIN_DB_PREFIX . "expeditiondet_batch as edb on edb.fk_expeditiondet = ed.rowid";
		$sql .= " INNER JOIN " . MAIN_DB_PREFIX . "expedition as e ON ed.fk_expedition = e.rowid";
		$sql .= " WHERE ed.fk_expedition = " . ((int) $this->id);
		$sql .= " AND cd.rowid = ed.fk_origin_line";

		dol_syslog(get_class($this) . "::valid select details", LOG_DEBUG);
		$resql = $this->db->query($sql);
		if ($resql) {
			$cpt = $this->db->num_rows($resql);
			for ($i = 0; $i < $cpt; $i++) {
				$obj = $this->db->fetch_object($resql);
				if (empty($obj->edbrowid)) {
					$qty = $obj->qty;
				} else {
					$qty = $obj->edbqty;
				}
				if ($qty <= 0) {
					continue;
				}
				dol_syslog(get_class($this) . "::valid movement index " . $i . " ed.rowid=" . $obj->rowid . " edb.rowid=" . $obj->edbrowid);

				$mouvS = new MouvementStock($this->db);
				$mouvS->origin = &$this;
				$mouvS->setOrigin($this->element, $this->id, $obj->cdid, $obj->edid);

				if (empty($obj->edbrowid)) {
					// line without batch detail

					// We decrement stock of product (and sub-products) -> update table llx_product_stock (key of this table is fk_product+fk_entrepot) and add a movement record
					$result = $mouvS->livraison($user, $obj->fk_product, $obj->fk_entrepot, $qty, $obj->subprice, $langs->trans("ShipmentClassifyClosedInDolibarr", $obj->ref));
					if ($result < 0) {
						$this->error = $mouvS->error;
						$this->errors = $mouvS->errors;
						$error++;
						break;
					}
				} else {
					// line with batch detail

					// We decrement stock of product (and sub-products) -> update table llx_product_stock (key of this table is fk_product+fk_entrepot) and add a movement record
					$result = $mouvS->livraison($user, $obj->fk_product, $obj->fk_entrepot, $qty, $obj->subprice, $langs->trans("ShipmentClassifyClosedInDolibarr", $obj->ref), '', $this->db->jdate($obj->eatby), $this->db->jdate($obj->sellby), $obj->batch, $obj->fk_origin_stock);
					if ($result < 0) {
						$this->error = $mouvS->error;
						$this->errors = $mouvS->errors;
						$error++;
						break;
					}
				}

				// If some stock lines are now 0, we can remove entry into llx_product_stock, but only if there is no child lines into llx_product_batch (detail of batch, because we can imagine
				// having a lot1/qty=X and lot2/qty=-X, so 0 but we must not loose repartition of different lot.
				$sql = "DELETE FROM ".MAIN_DB_PREFIX."product_stock WHERE reel = 0 AND rowid NOT IN (SELECT fk_product_stock FROM ".MAIN_DB_PREFIX."product_batch as pb)";
				$resql = $this->db->query($sql);
				// We do not test error, it can fails if there is child in batch details
			}
		} else {
			$this->error = $this->db->lasterror();
			$this->errors[] = $this->db->lasterror();
			$error ++;
		}

		return $error;
	}

	// phpcs:disable PEAR.NamingConventions.ValidFunctionName.ScopeNotCamelCaps
	/**
	 *	Classify the shipping as invoiced (used when WORKFLOW_BILL_ON_SHIPMENT is on)
	 *
	 *	@deprecated
	 *  @see setBilled()
	 *	@return     int     <0 if ko, >0 if ok
	 */
	public function set_billed()
	{
		// phpcs:enable
		dol_syslog(get_class($this)."::set_billed is deprecated, use setBilled instead", LOG_NOTICE);
		return $this->setBilled();
	}

=======
>>>>>>> c9f43dc7
	/**
	 *	Classify the shipping as invoiced (used when WORKFLOW_BILL_ON_SHIPMENT is on)
	 *
	 *	@return     int     <0 if ko, >0 if ok
	 */
	public function setBilled()
	{
		global $user;
		$error = 0;

		$this->db->begin();

		$sql = 'UPDATE '.MAIN_DB_PREFIX.'expedition SET fk_statut=2, billed=1'; // TODO Update only billed
		$sql .= " WHERE rowid = ".((int) $this->id).' AND fk_statut > 0';

		$resql = $this->db->query($sql);
		if ($resql) {
			$this->statut = self::STATUS_CLOSED;
			$this->billed = 1;

			// Call trigger
			$result = $this->call_trigger('SHIPPING_BILLED', $user);
			if ($result < 0) {
				$error++;
			}
		} else {
			$error++;
			$this->errors[] = $this->db->lasterror;
		}

		if (empty($error)) {
			$this->db->commit();
			return 1;
		} else {
			$this->statut = self::STATUS_VALIDATED;
			$this->billed = 0;
			$this->db->rollback();
			return -1;
		}
	}

	/**
	 *	Classify the shipping as validated/opened
	 *
	 *	@return     int     <0 if KO, 0 if already open, >0 if OK
	 */
	public function reOpen()
	{
		global $conf, $langs, $user;

		$error = 0;

		// Protection. This avoid to move stock later when we should not
		if ($this->statut == self::STATUS_VALIDATED) {
			return 0;
		}

		$this->db->begin();

		$oldbilled = $this->billed;

		$sql = 'UPDATE '.MAIN_DB_PREFIX.'expedition SET fk_statut=1';
		$sql .= " WHERE rowid = ".((int) $this->id).' AND fk_statut > 0';

		$resql = $this->db->query($sql);
		if ($resql) {
			$this->statut = self::STATUS_VALIDATED;
			$this->billed = 0;

			// If stock increment is done on closing
			if (!$error && isModEnabled('stock') && !empty($conf->global->STOCK_CALCULATE_ON_SHIPMENT_CLOSE)) {
				require_once DOL_DOCUMENT_ROOT.'/product/stock/class/mouvementstock.class.php';

				$langs->load("agenda");

				// Loop on each product line to add a stock movement
				// TODO possibilite d'expedier a partir d'une propale ou autre origine
				$sql = "SELECT cd.fk_product, cd.subprice,";
				$sql .= " ed.rowid, ed.qty, ed.fk_entrepot,";
				$sql .= " edb.rowid as edbrowid, edb.eatby, edb.sellby, edb.batch, edb.qty as edbqty, edb.fk_origin_stock";
				$sql .= " FROM ".MAIN_DB_PREFIX."commandedet as cd,";
				$sql .= " ".MAIN_DB_PREFIX."expeditiondet as ed";
				$sql .= " LEFT JOIN ".MAIN_DB_PREFIX."expeditiondet_batch as edb on edb.fk_expeditiondet = ed.rowid";
				$sql .= " WHERE ed.fk_expedition = ".((int) $this->id);
				$sql .= " AND cd.rowid = ed.fk_origin_line";

				dol_syslog(get_class($this)."::valid select details", LOG_DEBUG);
				$resql = $this->db->query($sql);
				if ($resql) {
					$cpt = $this->db->num_rows($resql);
					for ($i = 0; $i < $cpt; $i++) {
						$obj = $this->db->fetch_object($resql);
						if (empty($obj->edbrowid)) {
							$qty = $obj->qty;
						} else {
							$qty = $obj->edbqty;
						}
						if ($qty <= 0) {
							continue;
						}
						dol_syslog(get_class($this)."::reopen expedition movement index ".$i." ed.rowid=".$obj->rowid." edb.rowid=".$obj->edbrowid);

						//var_dump($this->lines[$i]);
						$mouvS = new MouvementStock($this->db);
						$mouvS->origin = &$this;
						$mouvS->setOrigin($this->element, $this->id);

						if (empty($obj->edbrowid)) {
							// line without batch detail

							// We decrement stock of product (and sub-products) -> update table llx_product_stock (key of this table is fk_product+fk_entrepot) and add a movement record
							$result = $mouvS->livraison($user, $obj->fk_product, $obj->fk_entrepot, -$qty, $obj->subprice, $langs->trans("ShipmentUnClassifyCloseddInDolibarr", $numref));
							if ($result < 0) {
								$this->error = $mouvS->error;
								$this->errors = $mouvS->errors;
								$error++;
								break;
							}
						} else {
							// line with batch detail

							// We decrement stock of product (and sub-products) -> update table llx_product_stock (key of this table is fk_product+fk_entrepot) and add a movement record
							$result = $mouvS->livraison($user, $obj->fk_product, $obj->fk_entrepot, -$qty, $obj->subprice, $langs->trans("ShipmentUnClassifyCloseddInDolibarr", $numref), '', $this->db->jdate($obj->eatby), $this->db->jdate($obj->sellby), $obj->batch, $obj->fk_origin_stock);
							if ($result < 0) {
								$this->error = $mouvS->error;
								$this->errors = $mouvS->errors;
								$error++;
								break;
							}
						}
					}
				} else {
					$this->error = $this->db->lasterror();
					$error++;
				}
			}

			if (!$error) {
				// Call trigger
				$result = $this->call_trigger('SHIPPING_REOPEN', $user);
				if ($result < 0) {
					$error++;
				}
			}
		} else {
			$error++;
			$this->errors[] = $this->db->lasterror();
		}

		if (!$error) {
			$this->db->commit();
			return 1;
		} else {
			$this->statut = self::STATUS_CLOSED;
			$this->billed = $oldbilled;
			$this->db->rollback();
			return -1;
		}
	}

	/**
	 *  Create a document onto disk according to template module.
	 *
	 *  @param	    string		$modele			Force the model to using ('' to not force)
	 *  @param		Translate	$outputlangs	object lang to use for translations
	 *  @param      int			$hidedetails    Hide details of lines
	 *  @param      int			$hidedesc       Hide description
	 *  @param      int			$hideref        Hide ref
	 *  @param      null|array  $moreparams     Array to provide more information
	 *  @return     int         				0 if KO, 1 if OK
	 */
	public function generateDocument($modele, $outputlangs, $hidedetails = 0, $hidedesc = 0, $hideref = 0, $moreparams = null)
	{
		global $conf;

		$outputlangs->load("products");

		if (!dol_strlen($modele)) {
			$modele = 'rouget';

			if (!empty($this->model_pdf)) {
				$modele = $this->model_pdf;
			} elseif (!empty($this->modelpdf)) {	// deprecated
				$modele = $this->modelpdf;
			} elseif (!empty($conf->global->EXPEDITION_ADDON_PDF)) {
				$modele = $conf->global->EXPEDITION_ADDON_PDF;
			}
		}

		$modelpath = "core/modules/expedition/doc/";

		$this->fetch_origin();

		return $this->commonGenerateDocument($modelpath, $modele, $outputlangs, $hidedetails, $hidedesc, $hideref, $moreparams);
	}

	/**
	 * Function used to replace a thirdparty id with another one.
	 *
	 * @param DoliDB $db Database handler
	 * @param int $origin_id Old thirdparty id
	 * @param int $dest_id New thirdparty id
	 * @return bool
	 */
	public static function replaceThirdparty(DoliDB $db, $origin_id, $dest_id)
	{
		$tables = array(
			'expedition'
		);

		return CommonObject::commonReplaceThirdparty($db, $origin_id, $dest_id, $tables);
	}
}


/**
 * Classe to manage lines of shipment
 */
class ExpeditionLigne extends CommonObjectLine
{
	/**
	 * @var string ID to identify managed object
	 */
	public $element = 'expeditiondet';

	/**
	 * @var string Name of table without prefix where object is stored
	 */
	public $table_element = 'expeditiondet';


	/**
	 * Id of the line. Duplicate of $id.
	 *
	 * @var int
	 * @deprecated
	 */
	public $line_id;	// deprecated

	/**
	 * @deprecated
	 * @see $fk_origin_line
	 */
	public $origin_line_id;

	/**
	 * Code of object line that is origin of the shipment line.
	 *
	 * @var string
	 */
	public $fk_origin;			// Example: 'orderline'

	/**
	 * @var int ID
	 */
	public $fk_origin_line;

	/**
	 * @var int Id of shipment
	 */
	public $fk_expedition;

	/**
	 * @var DoliDB Database handler.
	 */
	public $db;

	/**
	 * @var float qty asked From llx_expeditiondet
	 */
	public $qty;

	/**
	 * @var float qty shipped
	 */
	public $qty_shipped;

	/**
	 * @var int Id of product
	 */
	public $fk_product;

	// detail of lot and qty = array(id in llx_expeditiondet_batch, fk_expeditiondet, batch, qty, fk_origin_stock)
	// We can use this to know warehouse planned to be used for each lot.
	public $detail_batch;

	// detail of warehouses and qty
	// We can use this to know warehouse when there is no lot.
	public $details_entrepot;


	/**
	 * @var int Id of warehouse
	 */
	public $entrepot_id;


	/**
	 * @var float qty asked From llx_commandedet or llx_propaldet
	 */
	public $qty_asked;

	/**
	 * @deprecated
	 * @see $product_ref
	 */
	public $ref;

	/**
	 * @var string product ref
	 */
	public $product_ref;

	/**
	 * @deprecated
	 * @see $product_label
	 */
	public $libelle;

	/**
	 * @var string product label
	 */
	public $product_label;

	/**
	 * @var string product description
	 * @deprecated
	 * @see $product_desc
	 */
	public $desc;

	/**
	 * @var string product description
	 */
	public $product_desc;

	/**
	 * Type of the product. 0 for product, 1 for service
	 * @var int
	 */
	public $product_type = 0;

	/**
	 * @var int rang of line
	 */
	public $rang;

	/**
	 * @var float weight
	 */
	public $weight;
	public $weight_units;

	/**
	 * @var float weight
	 */
	public $length;
	public $length_units;

	/**
	 * @var float weight
	 */
	public $surface;
	public $surface_units;

	/**
	 * @var float weight
	 */
	public $volume;
	public $volume_units;

	// Invoicing
	public $remise_percent;
	public $tva_tx;

	/**
	 * @var float total without tax
	 */
	public $total_ht;

	/**
	 * @var float total with tax
	 */
	public $total_ttc;

	/**
	 * @var float total vat
	 */
	public $total_tva;

	/**
	 * @var float total localtax 1
	 */
	public $total_localtax1;

	/**
	 * @var float total localtax 2
	 */
	public $total_localtax2;


	/**
	 *	Constructor
	 *
	 *  @param		DoliDB		$db      Database handler
	 */
	public function __construct($db)
	{
		$this->db = $db;
	}

	/**
	 *  Load line expedition
	 *
	 *  @param  int		$rowid          Id line order
	 *  @return	int						<0 if KO, >0 if OK
	 */
	public function fetch($rowid)
	{
		$sql = 'SELECT ed.rowid, ed.fk_expedition, ed.fk_entrepot, ed.fk_origin_line, ed.qty, ed.rang';
		$sql .= ' FROM '.MAIN_DB_PREFIX.$this->table_element.' as ed';
		$sql .= ' WHERE ed.rowid = '.((int) $rowid);
		$result = $this->db->query($sql);
		if ($result) {
			$objp = $this->db->fetch_object($result);
			$this->id = $objp->rowid;
			$this->fk_expedition = $objp->fk_expedition;
			$this->entrepot_id = $objp->fk_entrepot;
			$this->fk_origin_line = $objp->fk_origin_line;
			$this->qty = $objp->qty;
			$this->rang = $objp->rang;

			$this->db->free($result);

			return 1;
		} else {
			$this->errors[] = $this->db->lasterror();
			$this->error = $this->db->lasterror();
			return -1;
		}
	}

	/**
	 *	Insert line into database
	 *
	 *	@param      User	$user			User that modify
	 *	@param      int		$notrigger		1 = disable triggers
	 *	@return     int						<0 if KO, line id >0 if OK
	 */
	public function insert($user, $notrigger = 0)
	{
		global $langs, $conf;

		$error = 0;

		// Check parameters
		if (empty($this->fk_expedition) || empty($this->fk_origin_line) || !is_numeric($this->qty)) {
			$this->error = 'ErrorMandatoryParametersNotProvided';
			return -1;
		}

		$this->db->begin();

		if (empty($this->rang)) {
			$this->rang = 0;
		}

		// Rank to use
		$ranktouse = $this->rang;
		if ($ranktouse == -1) {
			$rangmax = $this->line_max($this->fk_expedition);
			$ranktouse = $rangmax + 1;
		}

		$sql = "INSERT INTO ".MAIN_DB_PREFIX."expeditiondet (";
		$sql .= "fk_expedition";
		$sql .= ", fk_entrepot";
		$sql .= ", fk_origin_line";
		$sql .= ", qty";
		$sql .= ", rang";
		$sql .= ") VALUES (";
		$sql .= $this->fk_expedition;
		$sql .= ", ".(empty($this->entrepot_id) ? 'NULL' : $this->entrepot_id);
		$sql .= ", ".((int) $this->fk_origin_line);
		$sql .= ", ".price2num($this->qty, 'MS');
		$sql .= ", ".((int) $ranktouse);
		$sql .= ")";

		dol_syslog(get_class($this)."::insert", LOG_DEBUG);
		$resql = $this->db->query($sql);
		if ($resql) {
			$this->id = $this->db->last_insert_id(MAIN_DB_PREFIX."expeditiondet");

			if (!$error) {
				$result = $this->insertExtraFields();
				if ($result < 0) {
					$error++;
				}
			}

			if (!$error && !$notrigger) {
				// Call trigger
				$result = $this->call_trigger('LINESHIPPING_INSERT', $user);
				if ($result < 0) {
					$error++;
				}
				// End call triggers
			}

			if ($error) {
				foreach ($this->errors as $errmsg) {
					dol_syslog(get_class($this)."::delete ".$errmsg, LOG_ERR);
					$this->error .= ($this->error ? ', '.$errmsg : $errmsg);
				}
			}
		} else {
			$error++;
		}

		if ($error) {
			$this->db->rollback();
			return -1;
		} else {
			$this->db->commit();
			return $this->id;
		}
	}

	/**
	 * 	Delete shipment line.
	 *
	 *	@param		User	$user			User that modify
	 *	@param		int		$notrigger		0=launch triggers after, 1=disable triggers
	 * 	@return		int		>0 if OK, <0 if KO
	 */
	public function delete($user = null, $notrigger = 0)
	{
		global $conf;

		$error = 0;

		$this->db->begin();

		// delete batch expedition line
		if (isModEnabled('productbatch')) {
			$sql = "DELETE FROM ".MAIN_DB_PREFIX."expeditiondet_batch";
			$sql .= " WHERE fk_expeditiondet = ".((int) $this->id);

			if (!$this->db->query($sql)) {
				$this->errors[] = $this->db->lasterror()." - sql=$sql";
				$error++;
			}
		}

		$sql = "DELETE FROM ".MAIN_DB_PREFIX."expeditiondet";
		$sql .= " WHERE rowid = ".((int) $this->id);

		if (!$error && $this->db->query($sql)) {
			// Remove extrafields
			if (!$error) {
				$result = $this->deleteExtraFields();
				if ($result < 0) {
					$this->errors[] = $this->error;
					$error++;
				}
			}
			if (!$error && !$notrigger) {
				// Call trigger
				$result = $this->call_trigger('LINESHIPPING_DELETE', $user);
				if ($result < 0) {
					$this->errors[] = $this->error;
					$error++;
				}
				// End call triggers
			}
		} else {
			$this->errors[] = $this->db->lasterror()." - sql=$sql";
			$error++;
		}

		if (!$error) {
			$this->db->commit();
			return 1;
		} else {
			foreach ($this->errors as $errmsg) {
				dol_syslog(get_class($this)."::delete ".$errmsg, LOG_ERR);
				$this->error .= ($this->error ? ', '.$errmsg : $errmsg);
			}
			$this->db->rollback();
			return -1 * $error;
		}
	}

	/**
	 *  Update a line in database
	 *
	 *	@param		User	$user			User that modify
	 *	@param		int		$notrigger		1 = disable triggers
	 *  @return		int					< 0 if KO, > 0 if OK
	 */
	public function update($user = null, $notrigger = 0)
	{
		global $conf;

		$error = 0;

		dol_syslog(get_class($this)."::update id=$this->id, entrepot_id=$this->entrepot_id, product_id=$this->fk_product, qty=$this->qty");

		$this->db->begin();

		// Clean parameters
		if (empty($this->qty)) {
			$this->qty = 0;
		}
		$qty = price2num($this->qty);
		$remainingQty = 0;
		$batch = null;
		$batch_id = null;
		$expedition_batch_id = null;
		if (is_array($this->detail_batch)) { 	// array of ExpeditionLineBatch
			if (count($this->detail_batch) > 1) {
				dol_syslog(get_class($this).'::update only possible for one batch', LOG_ERR);
				$this->errors[] = 'ErrorBadParameters';
				$error++;
			} else {
				$batch = $this->detail_batch[0]->batch;
				$batch_id = $this->detail_batch[0]->fk_origin_stock;
				$expedition_batch_id = $this->detail_batch[0]->id;
				if ($this->entrepot_id != $this->detail_batch[0]->entrepot_id) {
					dol_syslog(get_class($this).'::update only possible for batch of same warehouse', LOG_ERR);
					$this->errors[] = 'ErrorBadParameters';
					$error++;
				}
				$qty = price2num($this->detail_batch[0]->qty);
			}
		} elseif (!empty($this->detail_batch)) {
			$batch = $this->detail_batch->batch;
			$batch_id = $this->detail_batch->fk_origin_stock;
			$expedition_batch_id = $this->detail_batch->id;
			if ($this->entrepot_id != $this->detail_batch->entrepot_id) {
				dol_syslog(get_class($this).'::update only possible for batch of same warehouse', LOG_ERR);
				$this->errors[] = 'ErrorBadParameters';
				$error++;
			}
			$qty = price2num($this->detail_batch->qty);
		}

		// check parameters
		if (!isset($this->id) || !isset($this->entrepot_id)) {
			dol_syslog(get_class($this).'::update missing line id and/or warehouse id', LOG_ERR);
			$this->errors[] = 'ErrorMandatoryParametersNotProvided';
			$error++;
			return -1;
		}

		// update lot

		if (!empty($batch) && isModEnabled('productbatch')) {
			dol_syslog(get_class($this)."::update expedition batch id=$expedition_batch_id, batch_id=$batch_id, batch=$batch");

			if (empty($batch_id) || empty($this->fk_product)) {
				dol_syslog(get_class($this).'::update missing fk_origin_stock (batch_id) and/or fk_product', LOG_ERR);
				$this->errors[] = 'ErrorMandatoryParametersNotProvided';
				$error++;
			}

			// fetch remaining lot qty
			$shipmentlinebatch = new ExpeditionLineBatch($this->db);

			if (!$error && ($lotArray = $shipmentlinebatch->fetchAll($this->id)) < 0) {
				$this->errors[] = $this->db->lasterror()." - ExpeditionLineBatch::fetchAll";
				$error++;
			} else {
				// caculate new total line qty
				foreach ($lotArray as $lot) {
					if ($expedition_batch_id != $lot->id) {
						$remainingQty += $lot->qty;
					}
				}
				$qty += $remainingQty;

				//fetch lot details

				// fetch from product_lot
				require_once DOL_DOCUMENT_ROOT.'/product/stock/class/productlot.class.php';
				$lot = new Productlot($this->db);
				if ($lot->fetch(0, $this->fk_product, $batch) < 0) {
					$this->errors[] = $lot->errors;
					$error++;
				}
				if (!$error && !empty($expedition_batch_id)) {
					// delete lot expedition line
					$sql = "DELETE FROM ".MAIN_DB_PREFIX."expeditiondet_batch";
					$sql .= " WHERE fk_expeditiondet = ".((int) $this->id);
					$sql .= " AND rowid = ".((int) $expedition_batch_id);

					if (!$this->db->query($sql)) {
						$this->errors[] = $this->db->lasterror()." - sql=$sql";
						$error++;
					}
				}
				if (!$error && $this->detail_batch->qty > 0) {
					// create lot expedition line
					if (isset($lot->id)) {
						$shipmentLot = new ExpeditionLineBatch($this->db);
						$shipmentLot->batch = $lot->batch;
						$shipmentLot->eatby = $lot->eatby;
						$shipmentLot->sellby = $lot->sellby;
						$shipmentLot->entrepot_id = $this->detail_batch->entrepot_id;
						$shipmentLot->qty = $this->detail_batch->qty;
						$shipmentLot->fk_origin_stock = $batch_id;
						if ($shipmentLot->create($this->id) < 0) {
							$this->errors[] = $shipmentLot->errors;
							$error++;
						}
					}
				}
			}
		}
		if (!$error) {
			// update line
			$sql = "UPDATE ".MAIN_DB_PREFIX.$this->table_element." SET";
			$sql .= " fk_entrepot = ".($this->entrepot_id > 0 ? $this->entrepot_id : 'null');
			$sql .= " , qty = ".((float) price2num($qty, 'MS'));
			$sql .= " WHERE rowid = ".((int) $this->id);

			if (!$this->db->query($sql)) {
				$this->errors[] = $this->db->lasterror()." - sql=$sql";
				$error++;
			}
		}

		if (!$error) {
			if (!$error) {
				$result = $this->insertExtraFields();
				if ($result < 0) {
					$this->errors[] = $this->error;
					$error++;
				}
			}
		}

		if (!$error && !$notrigger) {
			// Call trigger
			$result = $this->call_trigger('LINESHIPPING_MODIFY', $user);
			if ($result < 0) {
				$this->errors[] = $this->error;
				$error++;
			}
			// End call triggers
		}
		if (!$error) {
			$this->db->commit();
			return 1;
		} else {
			foreach ($this->errors as $errmsg) {
				dol_syslog(get_class($this)."::update ".$errmsg, LOG_ERR);
				$this->error .= ($this->error ? ', '.$errmsg : $errmsg);
			}
			$this->db->rollback();
			return -1 * $error;
		}
	}
}<|MERGE_RESOLUTION|>--- conflicted
+++ resolved
@@ -2114,7 +2114,6 @@
 		}
 	}
 
-<<<<<<< HEAD
 	/**
 	 * Manage Stock MVt onb Close or valid Shipment
 	 * @param      User 	$user        		Object user that modify
@@ -2204,23 +2203,6 @@
 		return $error;
 	}
 
-	// phpcs:disable PEAR.NamingConventions.ValidFunctionName.ScopeNotCamelCaps
-	/**
-	 *	Classify the shipping as invoiced (used when WORKFLOW_BILL_ON_SHIPMENT is on)
-	 *
-	 *	@deprecated
-	 *  @see setBilled()
-	 *	@return     int     <0 if ko, >0 if ok
-	 */
-	public function set_billed()
-	{
-		// phpcs:enable
-		dol_syslog(get_class($this)."::set_billed is deprecated, use setBilled instead", LOG_NOTICE);
-		return $this->setBilled();
-	}
-
-=======
->>>>>>> c9f43dc7
 	/**
 	 *	Classify the shipping as invoiced (used when WORKFLOW_BILL_ON_SHIPMENT is on)
 	 *
