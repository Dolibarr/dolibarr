<?php
/* Copyright (C) 2003-2008	Rodolphe Quiedeville	<rodolphe@quiedeville.org>
 * Copyright (C) 2005-2012	Regis Houssin			<regis.houssin@capnetworks.com>
 * Copyright (C) 2007		Franky Van Liedekerke	<franky.van.liedekerke@telenet.be>
 * Copyright (C) 2006-2012	Laurent Destailleur		<eldy@users.sourceforge.net>
 * Copyright (C) 2011-2015	Juanjo Menent			<jmenent@2byte.es>
 * Copyright (C) 2013       Florian Henry		  	<florian.henry@open-concept.pro>
 * Copyright (C) 2014		Cedric GROSS			<c.gross@kreiz-it.fr>
 * Copyright (C) 2014-2015  Marcos García           <marcosgdf@gmail.com>
 * Copyright (C) 2014       Francis Appels          <francis.appels@yahoo.com>
 *
 * This program is free software; you can redistribute it and/or modify
 * it under the terms of the GNU General Public License as published by
 * the Free Software Foundation; either version 3 of the License, or
 * (at your option) any later version.
 *
 * This program is distributed in the hope that it will be useful,
 * but WITHOUT ANY WARRANTY; without even the implied warranty of
 * MERCHANTABILITY or FITNESS FOR A PARTICULAR PURPOSE.  See the
 * GNU General Public License for more details.
 *
 * You should have received a copy of the GNU General Public License
 * along with this program.  If not, see <http://www.gnu.org/licenses/>.
 */

/**
 *  \file       htdocs/expedition/class/expedition.class.php
 *  \ingroup    expedition
 *  \brief      Fichier de la classe de gestion des expeditions
 */

require_once DOL_DOCUMENT_ROOT.'/core/class/commonobject.class.php';
if (! empty($conf->propal->enabled)) require_once DOL_DOCUMENT_ROOT.'/comm/propal/class/propal.class.php';
if (! empty($conf->commande->enabled)) require_once DOL_DOCUMENT_ROOT.'/commande/class/commande.class.php';
if (! empty($conf->productbatch->enabled)) require_once DOL_DOCUMENT_ROOT.'/expedition/class/expeditionbatch.class.php';


/**
 *	Class to manage shipments
 */
class Expedition extends CommonObject
{
	public $element="shipping";
	public $fk_element="fk_expedition";
	public $table_element="expedition";
	protected $ismultientitymanaged = 1;	// 0=No test on entity, 1=Test with field entity, 2=Test with link by societe

	var $id;
	var $socid;
	var $ref_customer;
	var $ref_ext;
	var $ref_int;
	var $brouillon;
	var $entrepot_id;
	var $modelpdf;
	var $origin;
	var $origin_id;
	var $lines=array();
	var $shipping_method_id;
	var $tracking_number;
	var $tracking_url;
	var $statut;
	var $billed;
	var $note_public;
	var $note_private;
	var $model_pdf;

	var $trueWeight;
	var $weight_units;
	var $trueWidth;
	var $width_units;
	var $trueHeight;
	var $height_units;
	var $trueDepth;
	var $depth_units;
	// A denormalized value
	var $trueSize;

	var $date_delivery;		// Date delivery planed
	/**
	 * @deprecated
	 * @see date_shipping
	 */
	var $date;
	/**
	 * @deprecated
	 * @see date_shipping
	 */
	var $date_expedition;
	/**
	 * Effective delivery date
	 * @var int
	 */
	public $date_shipping;
	var $date_creation;
	var $date_valid;

	// For Invoicing
	var $total_ht;			// Total net of tax
	var $total_ttc;			// Total with tax
	var $total_tva;			// Total VAT
	var $total_localtax1;   // Total Local tax 1
	var $total_localtax2;   // Total Local tax 2

	var $listmeths;			// List of carriers

	//Incorterms
	var $fk_incoterms;
	var $location_incoterms;
	var $libelle_incoterms;  //Used into tooltip

	/**
	 *	Constructor
	 *
	 *  @param		DoliDB		$db      Database handler
	 */
	function __construct($db)
	{
		$this->db = $db;
		$this->lines = array();
		$this->products = array();

		// List of long language codes for status
		$this->statuts = array();
		$this->statuts[-1] = 'StatusSendingCanceled';
		$this->statuts[0]  = 'StatusSendingDraft';
		$this->statuts[1]  = 'StatusSendingValidated';
		$this->statuts[2]  = 'StatusSendingProcessed';
	}

	/**
	 *	Return next contract ref
	 *
	 *	@param	Societe		$soc	Thirdparty object
	 *	@return string				Free reference for contract
	 */
	function getNextNumRef($soc)
	{
		global $db, $langs, $conf;
		$langs->load("sendings");

	    if (!empty($conf->global->EXPEDITION_ADDON_NUMBER))
        {
			$mybool = false;

			$file = $conf->global->EXPEDITION_ADDON_NUMBER.".php";
			$classname = $conf->global->EXPEDITION_ADDON_NUMBER;

	        // Include file with class
	        $dirmodels = array_merge(array('/'), (array) $conf->modules_parts['models']);

	        foreach ($dirmodels as $reldir) {

		        $dir = dol_buildpath($reldir."core/modules/expedition/");

		        // Load file with numbering class (if found)
		        $mybool|=@include_once $dir.$file;
	        }

	        if (! $mybool)
	        {
		        dol_print_error('',"Failed to include file ".$file);
		        return '';
	        }

			$obj = new $classname();
			$numref = "";
			$numref = $obj->getNextValue($soc,$this);

			if ( $numref != "")
			{
				return $numref;
			}
			else
			{
				dol_print_error($db,get_class($this)."::getNextNumRef ".$obj->error);
				return "";
			}
        }
	    else
	    {
		    print $langs->trans("Error")." ".$langs->trans("Error_EXPEDITION_ADDON_NUMBER_NotDefined");
		    return "";
	    }
	}

	/**
	 *  Create expedition en base
	 *
	 *  @param	User	$user       Objet du user qui cree
	 *  @return int 				<0 si erreur, id expedition creee si ok
	 */
	function create($user)
	{
		global $conf, $langs;

		$now=dol_now();

		require_once DOL_DOCUMENT_ROOT .'/product/stock/class/mouvementstock.class.php';
		$error = 0;

		// Clean parameters
		$this->brouillon = 1;
		$this->tracking_number = dol_sanitizeFileName($this->tracking_number);

		$this->user = $user;


		$this->db->begin();

		$sql = "INSERT INTO ".MAIN_DB_PREFIX."expedition (";
		$sql.= "ref";
		$sql.= ", entity";
		$sql.= ", ref_customer";
		$sql.= ", ref_int";
		$sql.= ", date_creation";
		$sql.= ", fk_user_author";
		$sql.= ", date_expedition";
		$sql.= ", date_delivery";
		$sql.= ", fk_soc";
		$sql.= ", fk_address";
		$sql.= ", fk_shipping_method";
		$sql.= ", tracking_number";
		$sql.= ", weight";
		$sql.= ", size";
		$sql.= ", width";
		$sql.= ", height";
		$sql.= ", weight_units";
		$sql.= ", size_units";
		$sql.= ", note_private";
		$sql.= ", note_public";
		$sql.= ", model_pdf";
		$sql.= ", fk_incoterms, location_incoterms";
		$sql.= ") VALUES (";
		$sql.= "'(PROV)'";
		$sql.= ", ".$conf->entity;
		$sql.= ", ".($this->ref_customer?"'".$this->db->escape($this->ref_customer)."'":"null");
		$sql.= ", ".($this->ref_int?"'".$this->db->escape($this->ref_int)."'":"null");
		$sql.= ", '".$this->db->idate($now)."'";
		$sql.= ", ".$user->id;
		$sql.= ", ".($this->date_expedition>0?"'".$this->db->idate($this->date_expedition)."'":"null");
		$sql.= ", ".($this->date_delivery>0?"'".$this->db->idate($this->date_delivery)."'":"null");
		$sql.= ", ".$this->socid;
		$sql.= ", ".($this->fk_delivery_address>0?$this->fk_delivery_address:"null");
		$sql.= ", ".($this->shipping_method_id>0?$this->shipping_method_id:"null");
		$sql.= ", '".$this->db->escape($this->tracking_number)."'";
		$sql.= ", ".$this->weight;
		$sql.= ", ".$this->sizeS;	// TODO Should use this->trueDepth
		$sql.= ", ".$this->sizeW;	// TODO Should use this->trueWidth
		$sql.= ", ".$this->sizeH;	// TODO Should use this->trueHeight
		$sql.= ", ".$this->weight_units;
		$sql.= ", ".$this->size_units;
		$sql.= ", ".(!empty($this->note_private)?"'".$this->db->escape($this->note_private)."'":"null");
		$sql.= ", ".(!empty($this->note_public)?"'".$this->db->escape($this->note_public)."'":"null");
		$sql.= ", ".(!empty($this->model_pdf)?"'".$this->db->escape($this->model_pdf)."'":"null");
        $sql.= ", ".(int) $this->fk_incoterms;
        $sql.= ", '".$this->db->escape($this->location_incoterms)."'";
		$sql.= ")";

		dol_syslog(get_class($this)."::create", LOG_DEBUG);
		$resql=$this->db->query($sql);
		if ($resql)
		{
			$this->id = $this->db->last_insert_id(MAIN_DB_PREFIX."expedition");

			$sql = "UPDATE ".MAIN_DB_PREFIX."expedition";
			$sql.= " SET ref = '(PROV".$this->id.")'";
			$sql.= " WHERE rowid = ".$this->id;

			dol_syslog(get_class($this)."::create", LOG_DEBUG);
			if ($this->db->query($sql))
			{
				// Insertion des lignes
				$num=count($this->lines);
				for ($i = 0; $i < $num; $i++)
				{
					if (! isset($this->lines[$i]->detail_batch))
					{	// no batch management
						if (! $this->create_line($this->lines[$i]->entrepot_id, $this->lines[$i]->origin_line_id, $this->lines[$i]->qty) > 0)
						{
							$error++;
						}
					}
					else
					{	// with batch management
						if (! $this->create_line_batch($this->lines[$i]) > 0)
						{
							$error++;
						}
					}
				}

				if (! $error && $this->id && $this->origin_id)
				{
					$ret = $this->add_object_linked();
					if (!$ret)
					{
						$error++;
					}

					// TODO uniformiser les statuts
					$ret = $this->setStatut(2,$this->origin_id,$this->origin);
					if (! $ret)
					{
						$error++;
					}
				}

				if (! $error)
				{
                    // Call trigger
                    $result=$this->call_trigger('SHIPPING_CREATE',$user);
                    if ($result < 0) { $error++; }
                    // End call triggers

					if (! $error)
					{
						$this->db->commit();
						return $this->id;
					}
					else
					{
						foreach($this->errors as $errmsg)
						{
							dol_syslog(get_class($this)."::create ".$errmsg, LOG_ERR);
							$this->error.=($this->error?', '.$errmsg:$errmsg);
						}
						$this->db->rollback();
						return -1*$error;
					}

				}
				else
				{
					$error++;
					$this->error=$this->db->lasterror()." - sql=$sql";
					$this->db->rollback();
					return -3;
				}
			}
			else
			{
				$error++;
				$this->error=$this->db->lasterror()." - sql=$sql";
				$this->db->rollback();
				return -2;
			}
		}
		else
		{
			$error++;
			$this->error=$this->db->error()." - sql=$sql";
			$this->db->rollback();
			return -1;
		}
	}

	/**
	 * Create a expedition line
	 *
	 * @param 	int		$entrepot_id		Id of warehouse
	 * @param 	int		$origin_line_id		Id of source line
	 * @param 	int		$qty				Quantity
	 * @return	int							<0 if KO, >0 if OK
	 */
	function create_line($entrepot_id, $origin_line_id, $qty)
	{
		$error = 0;

		$sql = "INSERT INTO ".MAIN_DB_PREFIX."expeditiondet (";
		$sql.= "fk_expedition";
		$sql.= ", fk_entrepot";
		$sql.= ", fk_origin_line";
		$sql.= ", qty";
		$sql.= ") VALUES (";
		$sql.= $this->id;
		$sql.= ", ".($entrepot_id?$entrepot_id:'null');
		$sql.= ", ".$origin_line_id;
		$sql.= ", ".$qty;
		$sql.= ")";

		dol_syslog(get_class($this)."::create_line", LOG_DEBUG);
		if (! $this->db->query($sql))
		{
			$error++;
		}

		if (! $error) return 1;
		else return -1;
	}


	/**
	 * Create the detail (eat-by date) of the expedition line
	 *
	 * @param 	object		$line_ext		full line informations
	 * @return	int							<0 if KO, >0 if OK
	 */
	function create_line_batch($line_ext)
	{
		$error = 0;

		if ($this->create_line(($line_ext->entrepot_id?$line_ext->entrepot_id:'null'),$line_ext->origin_line_id,$line_ext->qty) < 0)
		{
			$error++;
		}

		if (! $error)
		{
			$line_id= $this->db->last_insert_id(MAIN_DB_PREFIX."expeditiondet");
			$tab=$line_ext->detail_batch;
			foreach ($tab as $detbatch)
			{
				if (! ($detbatch->create($line_id) >0))		// Create an expeditionlinebatch
				{
					$error++;
				}
			}
		}


		if (! $error) return 1;
		else return -1;
	}

	/**
	 *	Get object and lines from database
	 *
	 *	@param	int		$id       	Id of object to load
	 * 	@param	string	$ref		Ref of object
	 * 	@param	string	$ref_ext	External reference of object
     * 	@param	string	$ref_int	Internal reference of other object
	 *	@return int			        >0 if OK, 0 if not found, <0 if KO
	 */
	function fetch($id, $ref='', $ref_ext='', $ref_int='')
	{
		global $conf;

		// Check parameters
		if (empty($id) && empty($ref) && empty($ref_ext) && empty($ref_int)) return -1;

		$sql = "SELECT e.rowid, e.ref, e.fk_soc as socid, e.date_creation, e.ref_customer, e.ref_ext, e.ref_int, e.fk_user_author, e.fk_statut";
		$sql.= ", e.weight, e.weight_units, e.size, e.size_units, e.width, e.height";
		$sql.= ", e.date_expedition as date_expedition, e.model_pdf, e.fk_address, e.date_delivery";
		$sql.= ", e.fk_shipping_method, e.tracking_number";
		$sql.= ", el.fk_source as origin_id, el.sourcetype as origin";
		$sql.= ", e.note_private, e.note_public";
        $sql.= ', e.fk_incoterms, e.location_incoterms';
        $sql.= ', i.libelle as libelle_incoterms';
		$sql.= " FROM ".MAIN_DB_PREFIX."expedition as e";
		$sql.= " LEFT JOIN ".MAIN_DB_PREFIX."element_element as el ON el.fk_target = e.rowid AND el.targettype = '".$this->element."'";
		$sql.= ' LEFT JOIN '.MAIN_DB_PREFIX.'c_incoterms as i ON e.fk_incoterms = i.rowid';
		$sql.= " WHERE e.entity IN (".getEntity('expedition', 1).")";
		if ($id)   	  $sql.= " AND e.rowid=".$id;
        if ($ref)     $sql.= " AND e.ref='".$this->db->escape($ref)."'";
        if ($ref_ext) $sql.= " AND e.ref_ext='".$this->db->escape($ref_ext)."'";
        if ($ref_int) $sql.= " AND e.ref_int='".$this->db->escape($ref_int)."'";

		dol_syslog(get_class($this)."::fetch", LOG_DEBUG);
		$result = $this->db->query($sql);
		if ($result)
		{
			if ($this->db->num_rows($result))
			{
				$obj = $this->db->fetch_object($result);

				$this->id                   = $obj->rowid;
				$this->ref                  = $obj->ref;
				$this->socid                = $obj->socid;
				$this->ref_customer			= $obj->ref_customer;
				$this->ref_ext				= $obj->ref_ext;
				$this->ref_int				= $obj->ref_int;
				$this->statut               = $obj->fk_statut;
				$this->user_author_id       = $obj->fk_user_author;
				$this->date_creation        = $this->db->jdate($obj->date_creation);
				$this->date                 = $this->db->jdate($obj->date_expedition);	// TODO deprecated
				$this->date_expedition      = $this->db->jdate($obj->date_expedition);	// TODO deprecated
				$this->date_shipping        = $this->db->jdate($obj->date_expedition);	// Date real
				$this->date_delivery        = $this->db->jdate($obj->date_delivery);	// Date planed
				$this->fk_delivery_address  = $obj->fk_address;
				$this->modelpdf             = $obj->model_pdf;
				$this->shipping_method_id	= $obj->fk_shipping_method;
				$this->tracking_number      = $obj->tracking_number;
				$this->origin               = ($obj->origin?$obj->origin:'commande'); // For compatibility
				$this->origin_id            = $obj->origin_id;
				$this->billed				= ($obj->fk_statut==2?1:0);

				$this->trueWeight           = $obj->weight;
				$this->weight_units         = $obj->weight_units;

				$this->trueWidth            = $obj->width;
				$this->width_units          = $obj->size_units;
				$this->trueHeight           = $obj->height;
				$this->height_units         = $obj->size_units;
				$this->trueDepth            = $obj->size;
				$this->depth_units          = $obj->size_units;

				$this->note_public          = $obj->note_public;
				$this->note_private         = $obj->note_private;

				// A denormalized value
				$this->trueSize           	= $obj->size."x".$obj->width."x".$obj->height;
				$this->size_units           = $obj->size_units;

				//Incoterms
				$this->fk_incoterms = $obj->fk_incoterms;
				$this->location_incoterms = $obj->location_incoterms;
				$this->libelle_incoterms = $obj->libelle_incoterms;

				$this->db->free($result);

				if ($this->statut == 0) $this->brouillon = 1;

				$file = $conf->expedition->dir_output . "/" .get_exdir($this->id, 2, 0, 0, $this, 'shipment') . "/" . $this->id.".pdf";
				$this->pdf_filename = $file;

				// Tracking url
				$this->GetUrlTrackingStatus($obj->tracking_number);

				/*
				 * Thirparty
				 */
				$result=$this->fetch_thirdparty();

				/*
				 * Lines
				 */
				$result=$this->fetch_lines();
				if ($result < 0)
				{
					return -3;
				}

				return 1;
			}
			else
			{
				dol_syslog(get_class($this).'::Fetch no expedition found', LOG_ERR);
				$this->error='Delivery with id '.$id.' not found sql='.$sql;
				return 0;
			}
		}
		else
		{
			$this->error=$this->db->error();
			return -1;
		}
	}

	/**
	 *  Validate object and update stock if option enabled
	 *
	 *  @param      User		$user       Object user that validate
     *  @param		int			$notrigger	1=Does not execute triggers, 0= execuete triggers
	 *  @return     int						<0 if OK, >0 if KO
	 */
	function valid($user, $notrigger=0)
	{
		global $conf, $langs;

        require_once DOL_DOCUMENT_ROOT.'/core/lib/files.lib.php';

		dol_syslog(get_class($this)."::valid");

		// Protection
		if ($this->statut)
		{
			dol_syslog(get_class($this)."::valid no draft status", LOG_WARNING);
			return 0;
		}

        if (! ((empty($conf->global->MAIN_USE_ADVANCED_PERMS) && ! empty($user->rights->expedition->creer))
       	|| (! empty($conf->global->MAIN_USE_ADVANCED_PERMS) && ! empty($user->rights->expedition->shipping_advance->validate))))
		{
			$this->error='Permission denied';
			dol_syslog(get_class($this)."::valid ".$this->error, LOG_ERR);
			return -1;
		}

		$this->db->begin();

		$error = 0;

		// Define new ref
		$soc = new Societe($this->db);
		$soc->fetch($this->socid);

		// Class of company linked to order
		$result=$soc->set_as_client();

		// Define new ref
		if (! $error && (preg_match('/^[\(]?PROV/i', $this->ref)))
		{
			$numref = $this->getNextNumRef($soc);
		}
		else
		{
			$numref = "EXP".$this->id;
		}
        $this->newref = $numref;

		$now=dol_now();

		// Validate
		$sql = "UPDATE ".MAIN_DB_PREFIX."expedition SET";
		$sql.= " ref='".$numref."'";
		$sql.= ", fk_statut = 1";
		$sql.= ", date_valid = '".$this->db->idate($now)."'";
		$sql.= ", fk_user_valid = ".$user->id;
		$sql.= " WHERE rowid = ".$this->id;

		dol_syslog(get_class($this)."::valid update expedition", LOG_DEBUG);
		$resql=$this->db->query($sql);
		if (! $resql)
		{
			$this->error=$this->db->lasterror();
			$error++;
		}

		// If stock increment is done on sending (recommanded choice)
		if (! $error && ! empty($conf->stock->enabled) && ! empty($conf->global->STOCK_CALCULATE_ON_SHIPMENT))
		{
			require_once DOL_DOCUMENT_ROOT.'/product/stock/class/mouvementstock.class.php';

			$langs->load("agenda");

			// Loop on each product line to add a stock movement
			// TODO possibilite d'expedier a partir d'une propale ou autre origine
			$sql = "SELECT cd.fk_product, cd.subprice,";
			$sql.= " ed.rowid, ed.qty, ed.fk_entrepot,";
			$sql.= " edb.rowid as edbrowid, edb.eatby, edb.sellby, edb.batch, edb.qty as edbqty, edb.fk_origin_stock";
			$sql.= " FROM ".MAIN_DB_PREFIX."commandedet as cd,";
			$sql.= " ".MAIN_DB_PREFIX."expeditiondet as ed";
			$sql.= " LEFT JOIN ".MAIN_DB_PREFIX."expeditiondet_batch as edb on edb.fk_expeditiondet = ed.rowid";
			$sql.= " WHERE ed.fk_expedition = ".$this->id;
			$sql.= " AND cd.rowid = ed.fk_origin_line";

			dol_syslog(get_class($this)."::valid select details", LOG_DEBUG);
			$resql=$this->db->query($sql);
			if ($resql)
			{
				$cpt = $this->db->num_rows($resql);
				for ($i = 0; $i < $cpt; $i++)
				{
					$obj = $this->db->fetch_object($resql);
					if ($obj->qty <= 0) continue;
					dol_syslog(get_class($this)."::valid movement index ".$i." ed.rowid=".$obj->rowid." edb.rowid=".$obj->edbrowid);

					//var_dump($this->lines[$i]);
					$mouvS = new MouvementStock($this->db);
					$mouvS->origin = &$this;
					
					if (empty($obj->edbrowid))
					{
						// line without batch detail
						
						// We decrement stock of product (and sub-products) -> update table llx_product_stock (key of this table is fk_product+fk_entrepot) and add a movement record
						$result=$mouvS->livraison($user, $obj->fk_product, $obj->fk_entrepot, $obj->qty, $obj->subprice, $langs->trans("ShipmentValidatedInDolibarr",$numref));
						if ($result < 0) {
							$error++; break;
<<<<<<< HEAD
							}
=======
						}
>>>>>>> d90b342c
					}
					else
					{
						// line with batch detail
						
						// We decrement stock of product (and sub-products) -> update table llx_product_stock (key of this table is fk_product+fk_entrepot) and add a movement record
						$result=$mouvS->livraison($user, $obj->fk_product, $obj->fk_entrepot, $obj->edbqty, $obj->subprice, $langs->trans("ShipmentValidatedInDolibarr",$numref), '', $obj->eatby, $obj->sellby, $obj->batch);
						if ($result < 0) {
							$error++; break;
						}
						
						// We update content of table llx_product_batch (will be rename into llx_product_stock_batch inantoher version)
						if (! empty($conf->productbatch->enabled))
						{
							$result=$mouvS->livraison_batch($obj->fk_origin_stock, $obj->qty);		// ->fk_origin_stock = id into table llx_product_batch (will be rename into llx_product_stock_batch in another version)
							if ($result < 0) { $error++; $this->errors[]=$mouvS->error; break; }
						}
					}
				}
			}
			else
			{
				$this->db->rollback();
				$this->error=$this->db->error();
				return -2;
			}
		}
		
		if (! $error && ! $notrigger)
		{
            // Call trigger
            $result=$this->call_trigger('SHIPPING_VALIDATE',$user);
            if ($result < 0) { $error++; }
            // End call triggers
		}

		if (! $error)
		{
            $this->oldref = $this->ref;

			// Rename directory if dir was a temporary ref
			if (preg_match('/^[\(]?PROV/i', $this->ref))
			{
				// On renomme repertoire ($this->ref = ancienne ref, $numfa = nouvelle ref)
				// in order not to lose the attached files
				$oldref = dol_sanitizeFileName($this->ref);
				$newref = dol_sanitizeFileName($numref);
				$dirsource = $conf->expedition->dir_output.'/sending/'.$oldref;
				$dirdest = $conf->expedition->dir_output.'/sending/'.$newref;
				if (file_exists($dirsource))
				{
					dol_syslog(get_class($this)."::valid rename dir ".$dirsource." into ".$dirdest);

					if (@rename($dirsource, $dirdest))
					{
					    dol_syslog("Rename ok");
                        // Rename docs starting with $oldref with $newref
                        $listoffiles=dol_dir_list($conf->expedition->dir_output.'/sending/'.$newref, 'files', 1, '^'.preg_quote($oldref,'/'));
                        foreach($listoffiles as $fileentry)
                        {
                        	$dirsource=$fileentry['name'];
                        	$dirdest=preg_replace('/^'.preg_quote($oldref,'/').'/',$newref, $dirsource);
                        	$dirsource=$fileentry['path'].'/'.$dirsource;
                        	$dirdest=$fileentry['path'].'/'.$dirdest;
                        	@rename($dirsource, $dirdest);
                        }
					}
				}
			}
		}

		// Set new ref and current status
		if (! $error)
		{
			$this->ref = $numref;
			$this->statut = 1;
		}

		if (! $error)
		{
			$this->db->commit();
			return 1;
		}
		else
		{
			foreach($this->errors as $errmsg)
			{
	            dol_syslog(get_class($this)."::valid ".$errmsg, LOG_ERR);
	            $this->error.=($this->error?', '.$errmsg:$errmsg);
			}
			$this->db->rollback();
			return -1*$error;
		}
	}


	/**
	 *	Cree un bon de livraison a partir de l'expedition
	 *
	 *	@param	User	$user       Utilisateur
	 *  @return int  				<0 if KO, >=0 if OK
	 */
	function create_delivery($user)
	{
		global $conf;

		if ($conf->livraison_bon->enabled)
		{
			if ($this->statut == 1 || $this->statut == 2)
			{
				// Expedition validee
				include_once DOL_DOCUMENT_ROOT.'/livraison/class/livraison.class.php';
				$delivery = new Livraison($this->db);
				$result=$delivery->create_from_sending($user, $this->id);
				if ($result > 0)
				{
					return $result;
				}
				else
				{
					$this->error=$delivery->error;
					return $result;
				}
			}
			else return 0;
		}
		else return 0;
	}

	/**
	 * Add a expedition line.
	 * If STOCK_WAREHOUSE_NOT_REQUIRED_FOR_SHIPMENTS is set, you can add a shipment line, with no stock source defined
	 * If STOCK_MUST_BE_ENOUGH_FOR_SHIPMENT is not set, you can add a shipment line, even if not enough into stock
	 *
	 * @param 	int		$entrepot_id		Id of warehouse
	 * @param 	int		$id					Id of source line (order line)
	 * @param 	int		$qty				Quantity
	 * @return	int							<0 if KO, >0 if OK
	 */
	function addline($entrepot_id, $id, $qty)
	{
		global $conf, $langs;

		$num = count($this->lines);
		$line = new ExpeditionLigne($this->db);

		$line->entrepot_id = $entrepot_id;
		$line->origin_line_id = $id;
		$line->qty = $qty;

		$orderline = new OrderLine($this->db);
		$orderline->fetch($id);

		if (! empty($conf->stock->enabled) && ! empty($orderline->fk_product))
		{
			$fk_product = $orderline->fk_product;

			if (! ($entrepot_id > 0) && empty($conf->global->STOCK_WAREHOUSE_NOT_REQUIRED_FOR_SHIPMENTS))
			{
				$this->error=$langs->trans("ErrorWarehouseRequiredIntoShipmentLine");
				return -1;
			}

			if ($conf->global->STOCK_MUST_BE_ENOUGH_FOR_SHIPMENT)	// FIXME Check is done for stock of product, it must be done for stock of product into warehouse if $entrepot_id defined
			{
				$product=new Product($this->db);
				$result=$product->fetch($fk_product);
				$product_type=$product->type;

				if ($product_type == 0 && $product->stock_reel < $qty)
				{
					$this->error=$langs->trans('ErrorStockIsNotEnough');
					$this->db->rollback();
					return -3;
				}
			}
		}

		$this->lines[$num] = $line;
	}

    /**
	 * Add a shipment line with batch record
	 *
	 * @param 	array		$dbatch		Array of value (key 'detail' -> Array, key 'qty' total quantity for line, key ix_l : original line index)
	 * @return	int						<0 if KO, >0 if OK
	 */
	function addline_batch($dbatch)
	{
		$num = count($this->lines);
		if ($dbatch['qty']>0)
		{
			$line = new ExpeditionLigne($this->db);
			$tab=array();
			foreach ($dbatch['detail'] as $key=>$value)
			{
				if ($value['q']>0)
				{
					// $value['q']=qty to move
					// $value['id_batch']=id into llx_product_batch of record to move
					//var_dump($value);
<<<<<<< HEAD
					
=======
								
>>>>>>> d90b342c
					$linebatch = new ExpeditionLineBatch($this->db);
					$ret=$linebatch->fetchFromStock($value['id_batch']);	// load serial, sellby, eatby
					if ($ret<0)
					{
						$this->error=$linebatch->error;
						return -1;
					}
					$linebatch->dluo_qty=$value['q'];
					$tab[]=$linebatch;

					if ($conf->global->STOCK_MUST_BE_ENOUGH_FOR_SHIPMENT)
					{
						// TODO
					}
					
					//var_dump($linebatch);
				}
			}
			$line->entrepot_id = $linebatch->entrepot_id;
			$line->origin_line_id = $dbatch['ix_l'];
			$line->qty = $dbatch['qty'];
			$line->detail_batch=$tab;

			//var_dump($line);
			$this->lines[$num] = $line;
		}
	}

    /**
     *  Update database
     *
     *  @param	User	$user        	User that modify
     *  @param  int		$notrigger	    0=launch triggers after, 1=disable triggers
     *  @return int 			       	<0 if KO, >0 if OK
     */
    function update($user=null, $notrigger=0)
    {
    	global $conf, $langs;
		$error=0;

		// Clean parameters

		if (isset($this->ref)) $this->ref=trim($this->ref);
		if (isset($this->entity)) $this->entity=trim($this->entity);
		if (isset($this->ref_customer)) $this->ref_customer=trim($this->ref_customer);
		if (isset($this->socid)) $this->socid=trim($this->socid);
		if (isset($this->fk_user_author)) $this->fk_user_author=trim($this->fk_user_author);
		if (isset($this->fk_user_valid)) $this->fk_user_valid=trim($this->fk_user_valid);
		if (isset($this->fk_delivery_address)) $this->fk_delivery_address=trim($this->fk_delivery_address);
		if (isset($this->shipping_method_id)) $this->shipping_method_id=trim($this->shipping_method_id);
		if (isset($this->tracking_number)) $this->tracking_number=trim($this->tracking_number);
		if (isset($this->statut)) $this->statut=(int) $this->statut;
		if (isset($this->trueDepth)) $this->trueDepth=trim($this->trueDepth);
		if (isset($this->trueWidth)) $this->trueWidth=trim($this->trueWidth);
		if (isset($this->trueHeight)) $this->trueHeight=trim($this->trueHeight);
		if (isset($this->size_units)) $this->size_units=trim($this->size_units);
		if (isset($this->weight_units)) $this->weight_units=trim($this->weight_units);
		if (isset($this->trueWeight)) $this->weight=trim($this->trueWeight);
		if (isset($this->note_private)) $this->note=trim($this->note_private);
		if (isset($this->note_public)) $this->note=trim($this->note_public);
		if (isset($this->model_pdf)) $this->model_pdf=trim($this->model_pdf);



		// Check parameters
		// Put here code to add control on parameters values

        // Update request
        $sql = "UPDATE ".MAIN_DB_PREFIX."expedition SET";

		$sql.= " tms=".(dol_strlen($this->tms)!=0 ? "'".$this->db->idate($this->tms)."'" : 'null').",";
		$sql.= " ref=".(isset($this->ref)?"'".$this->db->escape($this->ref)."'":"null").",";
		$sql.= " ref_customer=".(isset($this->ref_customer)?"'".$this->db->escape($this->ref_customer)."'":"null").",";
		$sql.= " fk_soc=".(isset($this->socid)?$this->socid:"null").",";
		$sql.= " date_creation=".(dol_strlen($this->date_creation)!=0 ? "'".$this->db->idate($this->date_creation)."'" : 'null').",";
		$sql.= " fk_user_author=".(isset($this->fk_user_author)?$this->fk_user_author:"null").",";
		$sql.= " date_valid=".(dol_strlen($this->date_valid)!=0 ? "'".$this->db->idate($this->date_valid)."'" : 'null').",";
		$sql.= " fk_user_valid=".(isset($this->fk_user_valid)?$this->fk_user_valid:"null").",";
		$sql.= " date_expedition=".(dol_strlen($this->date_expedition)!=0 ? "'".$this->db->idate($this->date_expedition)."'" : 'null').",";
		$sql.= " date_delivery=".(dol_strlen($this->date_delivery)!=0 ? "'".$this->db->idate($this->date_delivery)."'" : 'null').",";
		$sql.= " fk_address=".(isset($this->fk_delivery_address)?$this->fk_delivery_address:"null").",";
		$sql.= " fk_shipping_method=".((isset($this->shipping_method_id) && $this->shipping_method_id > 0)?$this->shipping_method_id:"null").",";
		$sql.= " tracking_number=".(isset($this->tracking_number)?"'".$this->db->escape($this->tracking_number)."'":"null").",";
		$sql.= " fk_statut=".(isset($this->statut)?$this->statut:"null").",";
		$sql.= " height=".(($this->trueHeight != '')?$this->trueHeight:"null").",";
		$sql.= " width=".(($this->trueWidth != '')?$this->trueWidth:"null").",";
		$sql.= " size_units=".(isset($this->size_units)?$this->size_units:"null").",";
		$sql.= " size=".(($this->trueDepth != '')?$this->trueDepth:"null").",";
		$sql.= " weight_units=".(isset($this->weight_units)?$this->weight_units:"null").",";
		$sql.= " weight=".(($this->trueWeight != '')?$this->trueWeight:"null").",";
		$sql.= " note_private=".(isset($this->note_private)?"'".$this->db->escape($this->note_private)."'":"null").",";
		$sql.= " note_public=".(isset($this->note_public)?"'".$this->db->escape($this->note_public)."'":"null").",";
		$sql.= " model_pdf=".(isset($this->model_pdf)?"'".$this->db->escape($this->model_pdf)."'":"null").",";
		$sql.= " entity=".$conf->entity;

        $sql.= " WHERE rowid=".$this->id;

		$this->db->begin();

		dol_syslog(get_class($this)."::update", LOG_DEBUG);
        $resql = $this->db->query($sql);
    	if (! $resql) { $error++; $this->errors[]="Error ".$this->db->lasterror(); }

		if (! $error)
		{
			if (! $notrigger)
			{
                // Call trigger
                $result=$this->call_trigger('SHIPPING_MODIFY',$user);
                if ($result < 0) { $error++; }
                // End call triggers
	    	}
		}

        // Commit or rollback
		if ($error)
		{
			foreach($this->errors as $errmsg)
			{
	            dol_syslog(get_class($this)."::update ".$errmsg, LOG_ERR);
	            $this->error.=($this->error?', '.$errmsg:$errmsg);
			}
			$this->db->rollback();
			return -1*$error;
		}
		else
		{
			$this->db->commit();
			return 1;
		}
    }

    /**
	 * 	Delete shipment.
	 *  Warning, do not delete a shipment if a delivery is linked to (with table llx_element_element)
	 *
	 * 	@return	int		>0 if OK, 0 if deletion done but failed to delete files, <0 if KO
	 */
	function delete()
	{
		global $conf, $langs, $user;
        require_once DOL_DOCUMENT_ROOT.'/core/lib/files.lib.php';

		$error=0;

		// Add a protection to refuse deleting if shipment has at least one delivery
		$this->fetchObjectLinked($this->id, 'shipping', 0, 'delivery');	// Get deliveries linked to this shipment
		if (count($this->linkedObjectsIds) > 0)
		{
			$this->error='ErrorThereIsSomeDeliveries';
			return -1;
		}

		$this->db->begin();

		if ($conf->productbatch->enabled)
		{
            require_once DOL_DOCUMENT_ROOT.'/expedition/class/expeditionbatch.class.php';
			if (ExpeditionLineBatch::deletefromexp($this->db,$this->id) < 0)
			{
				$error++;$this->errors[]="Error ".$this->db->lasterror();
			}
		}
		// Stock control
		if ($conf->stock->enabled && $conf->global->STOCK_CALCULATE_ON_SHIPMENT && $this->statut > 0)
		{
			require_once(DOL_DOCUMENT_ROOT."/product/stock/class/mouvementstock.class.php");

			$langs->load("agenda");

			// Loop on each product line to add a stock movement
			$sql = "SELECT cd.fk_product, cd.subprice, ed.qty, ed.fk_entrepot";
			$sql.= " FROM ".MAIN_DB_PREFIX."commandedet as cd,";
			$sql.= " ".MAIN_DB_PREFIX."expeditiondet as ed";
			$sql.= " WHERE ed.fk_expedition = ".$this->id;
			$sql.= " AND cd.rowid = ed.fk_origin_line";

			dol_syslog(get_class($this)."::delete select details", LOG_DEBUG);
			$resql=$this->db->query($sql);
			if ($resql)
			{
				$cpt = $this->db->num_rows($resql);
				for ($i = 0; $i < $cpt; $i++)
				{
					dol_syslog(get_class($this)."::delete movement index ".$i);
					$obj = $this->db->fetch_object($resql);

					//var_dump($this->lines[$i]);
					$mouvS = new MouvementStock($this->db);
					$mouvS->origin = &$this;
					// We decrement stock of product (and sub-products)
					// We use warehouse selected for each line
					$result=$mouvS->reception($user, $obj->fk_product, $obj->fk_entrepot, $obj->qty, $obj->subprice, $langs->trans("ShipmentDeletedInDolibarr",$this->ref));
					if ($result < 0)
					{
						$error++;
						break;
					}
				}
			}
			else
			{
				$error++;
			}
		}

		if (! $error)
		{
			$sql = "DELETE FROM ".MAIN_DB_PREFIX."expeditiondet";
			$sql.= " WHERE fk_expedition = ".$this->id;

			if ( $this->db->query($sql) )
			{
				// Delete linked object
				$res = $this->deleteObjectLinked();
				if ($res < 0) $error++;

				if (! $error)
				{
					$sql = "DELETE FROM ".MAIN_DB_PREFIX."expedition";
					$sql.= " WHERE rowid = ".$this->id;

					if ($this->db->query($sql))
					{
                        // Call trigger
                        $result=$this->call_trigger('SHIPPING_DELETE',$user);
                        if ($result < 0) { $error++; }
                        // End call triggers

			            if (! $error)
			            {
							$this->db->commit();

							// We delete PDFs
							$ref = dol_sanitizeFileName($this->ref);
							if (! empty($conf->expedition->dir_output))
							{
								$dir = $conf->expedition->dir_output . '/sending/' . $ref ;
								$file = $dir . '/' . $ref . '.pdf';
								if (file_exists($file))
								{
									if (! dol_delete_file($file))
									{
										return 0;
									}
								}
								if (file_exists($dir))
								{
									if (!dol_delete_dir_recursive($dir))
									{
										$this->error=$langs->trans("ErrorCanNotDeleteDir",$dir);
										return 0;
									}
								}
							}

							return 1;
			            }
			            else
						{
							$this->db->rollback();
							return -1;
						}
					}
					else
					{
						$this->error=$this->db->lasterror()." - sql=$sql";
						$this->db->rollback();
						return -3;
					}
				}
				else
				{
					$this->error=$this->db->lasterror()." - sql=$sql";
					$this->db->rollback();
					return -2;
				}
			}
			else
			{
				$this->error=$this->db->lasterror()." - sql=$sql";
				$this->db->rollback();
				return -1;
			}
		}
		else
		{
			$this->db->rollback();
			return -1;
		}

	}

	/**
	 *	Load lines
	 *
	 *	@return	int		>0 if OK, Otherwise if KO
	 */
	function fetch_lines()
	{
		global $conf;
		// TODO: recuperer les champs du document associe a part

		$sql = "SELECT cd.rowid, cd.fk_product, cd.label as custom_label, cd.description, cd.qty as qty_asked";
		$sql.= ", cd.total_ht, cd.total_localtax1, cd.total_localtax2, cd.total_ttc, cd.total_tva";
		$sql.= ", cd.tva_tx, cd.localtax1_tx, cd.localtax2_tx, cd.price, cd.subprice, cd.remise_percent";
		$sql.= ", ed.rowid as line_id, ed.qty as qty_shipped, ed.fk_origin_line, ed.fk_entrepot";
		$sql.= ", p.ref as product_ref, p.label as product_label, p.fk_product_type";
		$sql.= ", p.weight, p.weight_units, p.length, p.length_units, p.surface, p.surface_units, p.volume, p.volume_units, p.tobatch as product_tobatch";
		$sql.= " FROM (".MAIN_DB_PREFIX."expeditiondet as ed,";
		$sql.= " ".MAIN_DB_PREFIX."commandedet as cd)";
		$sql.= " LEFT JOIN ".MAIN_DB_PREFIX."product as p ON p.rowid = cd.fk_product";
		$sql.= " WHERE ed.fk_expedition = ".$this->id;
		$sql.= " AND ed.fk_origin_line = cd.rowid";
		$sql.= " ORDER BY cd.rang, ed.fk_origin_line";

		dol_syslog(get_class($this)."::fetch_lines", LOG_DEBUG);
		$resql = $this->db->query($sql);
		if ($resql)
		{
			include_once DOL_DOCUMENT_ROOT.'/core/lib/price.lib.php';

			$num = $this->db->num_rows($resql);
			$i = 0;
			$lineindex = 0;
			$originline = 0;

			$this->total_ht = 0;
			$this->total_tva = 0;
			$this->total_ttc = 0;
			$this->total_localtax1 = 0;
			$this->total_localtax2 = 0;

			while ($i < $num)
			{
				$obj = $this->db->fetch_object($resql);

			    if ($originline == $obj->fk_origin_line) {
			        $line->entrepot_id       = 0; // entrepod_id in details_entrepot
				    $line->qty_shipped    	+= $obj->qty_shipped;
				} else {
				    $line = new ExpeditionLigne($this->db);
				    $line->entrepot_id    	= $obj->fk_entrepot;
				    $line->qty_shipped    	= $obj->qty_shipped;
				}

				$detail_entrepot              = new stdClass;
				$detail_entrepot->entrepot_id = $obj->fk_entrepot;
				$detail_entrepot->qty_shipped = $obj->qty_shipped;
				$line->details_entrepot[]     = $detail_entrepot;

                $line->line_id          = $obj->line_id;
                $line->rowid            = $obj->line_id;    // TODO deprecated
                $line->id               = $obj->line_id;
				$line->fk_origin_line 	= $obj->fk_origin_line;
				$line->origin_line_id 	= $obj->fk_origin_line;	    // TODO deprecated
				$line->fk_product     	= $obj->fk_product;
				$line->fk_product_type	= $obj->fk_product_type;
				$line->ref				= $obj->product_ref;		// TODO deprecated
                $line->product_ref		= $obj->product_ref;
                $line->product_label	= $obj->product_label;
				$line->libelle        	= $obj->product_label;		// TODO deprecated
				$line->product_tobatch  = $obj->product_tobatch;
				$line->label			= $obj->custom_label;
				$line->description    	= $obj->description;
				$line->qty_asked      	= $obj->qty_asked;
				$line->weight         	= $obj->weight;
				$line->weight_units   	= $obj->weight_units;
				$line->length         	= $obj->length;
				$line->length_units   	= $obj->length_units;
				$line->surface        	= $obj->surface;
				$line->surface_units   	= $obj->surface_units;
				$line->volume         	= $obj->volume;
				$line->volume_units   	= $obj->volume_units;

				// For invoicing
				$tabprice = calcul_price_total($obj->qty_shipped, $obj->subprice, $obj->remise_percent, $obj->tva_tx, $obj->localtax1_tx, $obj->localtax2_tx, 0, 'HT', $obj->info_bits, $obj->fk_product_type);	// We force type to 0
				$line->desc	         	= $obj->description;		// We need ->desc because some code into CommonObject use desc (property defined for other elements)
				$line->qty 				= $line->qty_shipped;
				$line->total_ht			= $tabprice[0];
				$line->total_localtax1 	= $tabprice[9];
				$line->total_localtax2 	= $tabprice[10];
				$line->total_ttc	 	= $tabprice[2];
				$line->total_tva	 	= $tabprice[1];
				$line->tva_tx 		 	= $obj->tva_tx;
				$line->localtax1_tx 	= $obj->localtax1_tx;
				$line->localtax2_tx 	= $obj->localtax2_tx;
				$line->price			= $obj->price;
				$line->subprice			= $obj->subprice;
				$line->remise_percent	= $obj->remise_percent;

				$this->total_ht+= $tabprice[0];
				$this->total_tva+= $tabprice[1];
				$this->total_ttc+= $tabprice[2];
				$this->total_localtax1+= $tabprice[9];
				$this->total_localtax2+= $tabprice[10];

                $line->detail_batch = array();

				// Eat-by date
				if (! empty($conf->productbatch->enabled) && $obj->line_id > 0)
				{
                    require_once DOL_DOCUMENT_ROOT.'/expedition/class/expeditionbatch.class.php';

                    $newdetailbatch = ExpeditionLineBatch::fetchAll($this->db,$obj->line_id);
                    if (is_array($newdetailbatch))
                    {
	                    if ($originline != $obj->fk_origin_line)
	                    {
	                        $line->detail_batch = $newdetailbatch;
	                    }
	                    else
						{
	                        $line->detail_batch = array_merge($line->detail_batch, $newdetailbatch);
	                    }
                    }
				}

				if ($originline != $obj->fk_origin_line)
				{
				    $this->lines[$lineindex] = $line;
				    $lineindex++;
				}
				else
				{
				    $line->total_ht			+= $tabprice[0];
				    $line->total_localtax1 	+= $tabprice[9];
				    $line->total_localtax2 	+= $tabprice[10];
				    $line->total_ttc	 	+= $tabprice[2];
				    $line->total_tva	 	+= $tabprice[1];
				}

				$i++;
				$originline = $obj->fk_origin_line;
			}
			$this->db->free($resql);
			return 1;
		}
		else
		{
			$this->error=$this->db->error();
			return -3;
		}
	}

	/**
     *	Return clicable link of object (with eventually picto)
     *
     *	@param      int			$withpicto      Add picto into link
     *	@param      int			$option         Where point the link
     *	@param      int			$max          	Max length to show
     *	@param      int			$short			Use short labels
     *	@return     string          			String with URL
     */
	function getNomUrl($withpicto=0,$option=0,$max=0,$short=0)
	{
		global $langs;

		$result='';
        $label = '<u>' . $langs->trans("ShowSending") . '</u>';
        if (! empty($this->ref))
            $label .= '<br><b>' . $langs->trans('Ref') . ':</b> '.$this->ref;

		$url = DOL_URL_ROOT.'/expedition/card.php?id='.$this->id;

		if ($short) return $url;

        $linkstart = '<a href="'.$url.'" title="'.dol_escape_htmltag($label, 1).'" class="classfortooltip">';
		$linkend='</a>';

		$picto='sending';

		if ($withpicto) $result.=($linkstart.img_object($label, $picto, 'class="classfortooltip"').$linkend);
		if ($withpicto && $withpicto != 2) $result.=' ';
		$result.=$linkstart.$this->ref.$linkend;
		return $result;
	}

	/**
     *	Return status label
     *
     *	@param      int		$mode      	0=Long label, 1=Short label, 2=Picto + Short label, 3=Picto, 4=Picto + Long label, 5=Short label + Picto
     *	@return     string      		Libelle
     */
	function getLibStatut($mode=0)
	{
		return $this->LibStatut($this->statut,$mode);
	}

	/**
	 * Return label of a status
	 *
	 * @param      int		$statut		Id statut
	 * @param      int		$mode       0=Long label, 1=Short label, 2=Picto + Short label, 3=Picto, 4=Picto + Long label, 5=Short label + Picto
	 * @return     string				Label of status
	 */
	function LibStatut($statut,$mode)
	{
		global $langs;

		if ($mode==0)
		{
			if ($statut==0) return $langs->trans($this->statuts[$statut]);
			if ($statut==1)  return $langs->trans($this->statuts[$statut]);
			if ($statut==2)  return $langs->trans($this->statuts[$statut]);
		}
		if ($mode==1)
		{
			if ($statut==0) return $langs->trans('StatusSendingDraftShort');
			if ($statut==1) return $langs->trans('StatusSendingValidatedShort');
			if ($statut==2) return $langs->trans('StatusSendingProcessedShort');
		}
		if ($mode == 3)
		{
			if ($statut==0) return img_picto($langs->trans($this->statuts[$statut]),'statut0');
			if ($statut==1) return img_picto($langs->trans($this->statuts[$statut]),'statut4');
			if ($statut==2) return img_picto($langs->trans('StatusSendingProcessed'),'statut6');
		}
		if ($mode == 4)
		{
			if ($statut==0) return img_picto($langs->trans($this->statuts[$statut]),'statut0').' '.$langs->trans($this->statuts[$statut]);
			if ($statut==1) return img_picto($langs->trans($this->statuts[$statut]),'statut4').' '.$langs->trans($this->statuts[$statut]);
			if ($statut==2) return img_picto($langs->trans('StatusSendingProcessed'),'statut6').' '.$langs->trans('StatusSendingProcessed');
		}
		if ($mode == 5)
		{
			if ($statut==0) return $langs->trans('StatusSendingDraftShort').' '.img_picto($langs->trans($this->statuts[$statut]),'statut0');
			if ($statut==1) return $langs->trans('StatusSendingValidatedShort').' '.img_picto($langs->trans($this->statuts[$statut]),'statut4');
			if ($statut==2) return $langs->trans('StatusSendingProcessedShort').' '.img_picto($langs->trans('StatusSendingProcessedShort'),'statut6');
		}
	}

	/**
     *  Initialise an instance with random values.
     *  Used to build previews or test instances.
     *	id must be 0 if object instance is a specimen.
     *
     *  @return	void
	 */
	function initAsSpecimen()
	{
		global $user,$langs,$conf;

		$now=dol_now();

		dol_syslog(get_class($this)."::initAsSpecimen");

		// Charge tableau des produits prodids
		$prodids = array();
		$sql = "SELECT rowid";
		$sql.= " FROM ".MAIN_DB_PREFIX."product";
		$sql.= " WHERE entity IN (".getEntity('product', 1).")";
		$resql = $this->db->query($sql);
		if ($resql)
		{
			$num_prods = $this->db->num_rows($resql);
			$i = 0;
			while ($i < $num_prods)
			{
				$i++;
				$row = $this->db->fetch_row($resql);
				$prodids[$i] = $row[0];
			}
		}

		$order=new Commande($this->db);
		$order->initAsSpecimen();

		// Initialise parametres
		$this->id=0;
		$this->ref = 'SPECIMEN';
		$this->specimen=1;
		$this->statut               = 1;
		$this->livraison_id         = 0;
		$this->date                 = $now;
		$this->date_creation        = $now;
		$this->date_valid           = $now;
		$this->date_delivery        = $now;
		$this->date_expedition      = $now + 24*3600;

		$this->entrepot_id          = 0;
		$this->fk_delivery_address  = 0;
		$this->socid                = 1;

		$this->commande_id          = 0;
		$this->commande             = $order;

        $this->origin_id            = 1;
        $this->origin               = 'commande';

        $this->note_private			= 'Private note';
        $this->note_public			= 'Public note';

		$nbp = 5;
		$xnbp = 0;
		while ($xnbp < $nbp)
		{
			$line=new ExpeditionLigne($this->db);
			$line->desc=$langs->trans("Description")." ".$xnbp;
			$line->libelle=$langs->trans("Description")." ".$xnbp;
			$line->qty=10;
			$line->qty_asked=5;
			$line->qty_shipped=4;
			$line->fk_product=$this->commande->lines[$xnbp]->fk_product;

			$this->lines[]=$line;
			$xnbp++;
		}

	}

	/**
	 *	Set the planned delivery date
	 *
	 *	@param      User			$user        		Objet utilisateur qui modifie
	 *	@param      timestamp		$date_livraison     Date de livraison
	 *	@return     int         						<0 if KO, >0 if OK
	 */
	function set_date_livraison($user, $date_livraison)
	{
		if ($user->rights->expedition->creer)
		{
			$sql = "UPDATE ".MAIN_DB_PREFIX."expedition";
			$sql.= " SET date_delivery = ".($date_livraison ? "'".$this->db->idate($date_livraison)."'" : 'null');
			$sql.= " WHERE rowid = ".$this->id;

			dol_syslog(get_class($this)."::set_date_livraison", LOG_DEBUG);
			$resql=$this->db->query($sql);
			if ($resql)
			{
				$this->date_delivery = $date_livraison;
				return 1;
			}
			else
			{
				$this->error=$this->db->error();
				return -1;
			}
		}
		else
		{
			return -2;
		}
	}

	/**
	 *	Fetch deliveries method and return an array. Load array this->meths(rowid=>label).
	 *
	 * 	@return	void
	 */
	function fetch_delivery_methods()
	{
		global $langs;
		$meths = array();

		$sql = "SELECT em.rowid, em.code, em.libelle";
		$sql.= " FROM ".MAIN_DB_PREFIX."c_shipment_mode as em";
		$sql.= " WHERE em.active = 1";
		$sql.= " ORDER BY em.libelle ASC";

		$resql = $this->db->query($sql);
		if ($resql)
		{
			while ($obj = $this->db->fetch_object($resql))
			{
				$label=$langs->trans('SendingMethod'.$obj->code);
				$this->meths[$obj->rowid] = ($label != 'SendingMethod'.$obj->code?$label:$obj->libelle);
			}
		}
	}

    /**
     *  Fetch all deliveries method and return an array. Load array this->listmeths.
     *
     *  @param  id      $id     only this carrier, all if none
     *  @return void
     */
    function list_delivery_methods($id='')
    {
        global $langs;

        $this->listmeths = array();
        $i=0;

        $sql = "SELECT em.rowid, em.code, em.libelle, em.description, em.tracking, em.active";
        $sql.= " FROM ".MAIN_DB_PREFIX."c_shipment_mode as em";
        if ($id!='') $sql.= " WHERE em.rowid=".$id;

        $resql = $this->db->query($sql);
        if ($resql)
        {
            while ($obj = $this->db->fetch_object($resql))
            {
                $this->listmeths[$i]['rowid'] = $obj->rowid;
                $this->listmeths[$i]['code'] = $obj->code;
                $label=$langs->trans('SendingMethod'.$obj->code);
                $this->listmeths[$i]['libelle'] = ($label != 'SendingMethod'.$obj->code?$label:$obj->libelle);
                $this->listmeths[$i]['description'] = $obj->description;
                $this->listmeths[$i]['tracking'] = $obj->tracking;
                $this->listmeths[$i]['active'] = $obj->active;
                $i++;
            }
        }
    }

    /**
     *  Update/create delivery method.
     *
     *  @param	string      $id     id method to activate
     *
     *  @return void
     */
    function update_delivery_method($id='')
    {
        if ($id=='')
        {
            $sql = "INSERT INTO ".MAIN_DB_PREFIX."c_shipment_mode (code, libelle, description, tracking)";
            $sql.=" VALUES ('".$this->update['code']."','".$this->update['libelle']."','".$this->update['description']."','".$this->update['tracking']."')";
            $resql = $this->db->query($sql);
        }
        else
        {
            $sql = "UPDATE ".MAIN_DB_PREFIX."c_shipment_mode SET";
            $sql.= " code='".$this->update['code']."'";
            $sql.= ",libelle='".$this->update['libelle']."'";
            $sql.= ",description='".$this->update['description']."'";
            $sql.= ",tracking='".$this->update['tracking']."'";
            $sql.= " WHERE rowid=".$id;
            $resql = $this->db->query($sql);
        }
        if ($resql < 0) dol_print_error($this->db,'');
    }

    /**
     *  Activate delivery method.
     *
     *  @param      id      $id     id method to activate
     *
     *  @return void
     */
    function activ_delivery_method($id)
    {
        $sql = 'UPDATE '.MAIN_DB_PREFIX.'c_shipment_mode SET active=1';
        $sql.= ' WHERE rowid='.$id;

        $resql = $this->db->query($sql);

    }

    /**
     *  DesActivate delivery method.
     *
     *  @param      id      $id     id method to desactivate
     *
     *  @return void
     */
    function disable_delivery_method($id)
    {
        $sql = 'UPDATE '.MAIN_DB_PREFIX.'c_shipment_mode SET active=0';
        $sql.= ' WHERE rowid='.$id;

        $resql = $this->db->query($sql);

    }

	/**
	 * Forge an set tracking url
	 *
	 * @param	string	$value		Value
	 * @return	void
	 */
	function GetUrlTrackingStatus($value='')
	{
		if (! empty($this->shipping_method_id))
		{
			$sql = "SELECT em.code, em.tracking";
			$sql.= " FROM ".MAIN_DB_PREFIX."c_shipment_mode as em";
			$sql.= " WHERE em.rowid = ".$this->shipping_method_id;

			$resql = $this->db->query($sql);
			if ($resql)
			{
				if ($obj = $this->db->fetch_object($resql))
				{
					$tracking = $obj->tracking;
				}
			}
		}

		if (!empty($tracking) && !empty($value))
		{
			$url = str_replace('{TRACKID}', $value, $tracking);
			$this->tracking_url = sprintf('<a target="_blank" href="%s">'.($value?$value:'url').'</a>',$url,$url);
		}
		else
		{
			$this->tracking_url = $value;
		}
	}

	/**
	 *	Classify the shipping as invoiced
	 *
	 *	@return     int     <0 if ko, >0 if ok
	 */
	function set_billed()
	{
		global $conf;

		$sql = 'UPDATE '.MAIN_DB_PREFIX.'expedition SET fk_statut=2';
		$sql .= ' WHERE rowid = '.$this->id.' AND fk_statut > 0';

		$resql=$this->db->query($sql);
		if ($resql)
		{
			//TODO: Option to set order billed if 100% of order is shipped
			$this->statut=2;
			$this->billed=1;
			return 1;
		}
		else
		{
			dol_print_error($this->db);
			return -1;
		}
	}

	/**
	 *  Create a document onto disk according to template module.
	 *
	 *  @param	    string		$modele			Force the model to using ('' to not force)
	 *  @param		Translate	$outputlangs	object lang to use for translations
	 *  @param      int			$hidedetails    Hide details of lines
	 *  @param      int			$hidedesc       Hide description
	 *  @param      int			$hideref        Hide ref
	 *  @return     int         				0 if KO, 1 if OK
	 */
	public function generateDocument($modele, $outputlangs,$hidedetails=0, $hidedesc=0, $hideref=0)
	{
		global $conf,$user,$langs;

		$langs->load("sendings");

		// Sets the model on the model name to use
		if (! dol_strlen($modele))
		{
			if (! empty($conf->global->EXPEDITION_ADDON_PDF))
			{
				$modele = $conf->global->EXPEDITION_ADDON_PDF;
			}
			else
			{
				$modele = 'rouget';
			}
		}

		$modelpath = "core/modules/expedition/doc/";

		$this->fetch_origin();

		return $this->commonGenerateDocument($modelpath, $modele, $outputlangs, $hidedetails, $hidedesc, $hideref);
	}

	/**
	 * Function used to replace a thirdparty id with another one.
	 *
	 * @param DoliDB $db Database handler
	 * @param int $origin_id Old thirdparty id
	 * @param int $dest_id New thirdparty id
	 * @return bool
	 */
	public static function replaceThirdparty(DoliDB $db, $origin_id, $dest_id)
	{
		$tables = array(
			'expedition'
		);

		return CommonObject::commonReplaceThirdparty($db, $origin_id, $dest_id, $tables);
	}
}


/**
 * Classe de gestion des lignes de bons d'expedition
 */
class ExpeditionLigne
{
	var $db;

	// From llx_expeditiondet
	var $qty;
	var $qty_shipped;
	var $fk_product;
	var $detail_batch;

	// From llx_commandedet or llx_propaldet
	var $qty_asked;
	public $product_ref;
	public $product_label;
	public $product_desc;


	// Invoicing
	var $remise_percent;
	var $total_ht;			// Total net of tax
	var $total_ttc;			// Total with tax
	var $total_tva;			// Total VAT
	var $total_localtax1;   // Total Local tax 1
	var $total_localtax2;   // Total Local tax 2

	public $fk_origin_line;

	// Deprecated
	/**
	 * @deprecated
	 * @see fk_origin_line
	 */
	var $origin_line_id;
	/**
	 * @deprecated
	 * @see product_ref
	 */
	var $ref;
	/**
	 * @deprecated
	 * @see product_label
	 */
	var $libelle;

    /**
     *	Constructor
     *
     *  @param		DoliDB		$db      Database handler
     */
	function __construct($db)
	{
		$this->db=$db;
	}

}
<|MERGE_RESOLUTION|>--- conflicted
+++ resolved
@@ -658,11 +658,7 @@
 						$result=$mouvS->livraison($user, $obj->fk_product, $obj->fk_entrepot, $obj->qty, $obj->subprice, $langs->trans("ShipmentValidatedInDolibarr",$numref));
 						if ($result < 0) {
 							$error++; break;
-<<<<<<< HEAD
-							}
-=======
 						}
->>>>>>> d90b342c
 					}
 					else
 					{
@@ -864,12 +860,8 @@
 					// $value['q']=qty to move
 					// $value['id_batch']=id into llx_product_batch of record to move
 					//var_dump($value);
-<<<<<<< HEAD
-					
-=======
-								
->>>>>>> d90b342c
-					$linebatch = new ExpeditionLineBatch($this->db);
+
+				    $linebatch = new ExpeditionLineBatch($this->db);
 					$ret=$linebatch->fetchFromStock($value['id_batch']);	// load serial, sellby, eatby
 					if ($ret<0)
 					{
