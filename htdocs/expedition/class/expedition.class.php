<?php
/* Copyright (C) 2003-2008	Rodolphe Quiedeville	<rodolphe@quiedeville.org>
 * Copyright (C) 2005-2012	Regis Houssin			<regis.houssin@inodbox.com>
 * Copyright (C) 2007		Franky Van Liedekerke	<franky.van.liedekerke@telenet.be>
 * Copyright (C) 2006-2012	Laurent Destailleur		<eldy@users.sourceforge.net>
 * Copyright (C) 2011-2020	Juanjo Menent			<jmenent@2byte.es>
 * Copyright (C) 2013       Florian Henry		  	<florian.henry@open-concept.pro>
 * Copyright (C) 2014		Cedric GROSS			<c.gross@kreiz-it.fr>
 * Copyright (C) 2014-2015  Marcos García           <marcosgdf@gmail.com>
 * Copyright (C) 2014-2017  Francis Appels          <francis.appels@yahoo.com>
 * Copyright (C) 2015       Claudio Aschieri        <c.aschieri@19.coop>
 * Copyright (C) 2016-2022	Ferran Marcet			<fmarcet@2byte.es>
 * Copyright (C) 2018       Nicolas ZABOURI			<info@inovea-conseil.com>
 * Copyright (C) 2018-2024  Frédéric France         <frederic.france@free.fr>
 * Copyright (C) 2020       Lenin Rivas         	<lenin@leninrivas.com>
 * Copyright (C) 2024		MDW							<mdeweerd@users.noreply.github.com>
 *
 * This program is free software; you can redistribute it and/or modify
 * it under the terms of the GNU General Public License as published by
 * the Free Software Foundation; either version 3 of the License, or
 * (at your option) any later version.
 *
 * This program is distributed in the hope that it will be useful,
 * but WITHOUT ANY WARRANTY; without even the implied warranty of
 * MERCHANTABILITY or FITNESS FOR A PARTICULAR PURPOSE.  See the
 * GNU General Public License for more details.
 *
 * You should have received a copy of the GNU General Public License
 * along with this program.  If not, see <https://www.gnu.org/licenses/>.
 */

/**
 *  \file       htdocs/expedition/class/expedition.class.php
 *  \ingroup    expedition
 *  \brief      File of class managing the shipments
 */

require_once DOL_DOCUMENT_ROOT.'/core/class/commonobject.class.php';
require_once DOL_DOCUMENT_ROOT."/core/class/commonobjectline.class.php";
require_once DOL_DOCUMENT_ROOT.'/core/class/commonincoterm.class.php';
if (isModEnabled("propal")) {
	require_once DOL_DOCUMENT_ROOT.'/comm/propal/class/propal.class.php';
}
if (isModEnabled('order')) {
	require_once DOL_DOCUMENT_ROOT.'/commande/class/commande.class.php';
}
require_once DOL_DOCUMENT_ROOT.'/expedition/class/expeditionlinebatch.class.php';


/**
 *	Class to manage shipments
 */
class Expedition extends CommonObject
{
	use CommonIncoterm;

	/**
	 * @var string ID to identify managed object
	 */
	public $element = "shipping";

	/**
	 * @var string Field with ID of parent key if this field has a parent
	 */
	public $fk_element = "fk_expedition";

	/**
	 * @var string Name of table without prefix where object is stored
	 */
	public $table_element = "expedition";

	/**
	 * @var string    Name of subtable line
	 */
	public $table_element_line = "expeditiondet";

	/**
	 * 0=No test on entity, 1=Test with field entity, 2=Test with link by societe
	 * @var int
	 */
	public $ismultientitymanaged = 1;

	/**
	 * @var int  Does object support extrafields ? 0=No, 1=Yes
	 */
	public $isextrafieldmanaged = 1;

	/**
	 * @var string String with name of icon for myobject. Must be the part after the 'object_' into object_myobject.png
	 */
	public $picto = 'dolly';


	/**
	 * @var array<string,array{type:string,label:string,enabled:int<0,2>|string,position:int,notnull:int,visible:int,noteditable?:int,default?:string,index?:int,foreignkey?:string,searchall?:int,isameasure?:int,css?:string,help?:string,showoncombobox?:int,disabled?:int,arrayofkeyval?:array<int,string>,comment?:string}>  Array with all fields and their property. Do not use it as a static var. It may be modified by constructor.
	 */
	public $fields = array();

	/**
	 * @var int ID of user author
	 */
	public $user_author_id;

	/**
	 * @var int ID of user author
	 */
	public $fk_user_author;

	public $socid;

	/**
	 * @var string Customer ref
	 * @deprecated
	 * @see $ref_customer
	 */
	public $ref_client;

	/**
	 * @var string Customer ref
	 */
	public $ref_customer;

	/**
	 * @var int warehouse id
	 */
	public $entrepot_id;

	/**
	 * @var string Tracking number
	 */
	public $tracking_number;

	/**
	 * @var string Tracking url
	 */
	public $tracking_url;
	public $billed;

	/**
	 * @var string name of pdf model
	 */
	public $model_pdf;

	public $trueWeight;
	public $weight_units;
	public $trueWidth;
	public $width_units;
	public $trueHeight;
	public $height_units;
	public $trueDepth;
	public $depth_units;
	// A denormalized value
	public $trueSize;

	public $livraison_id;

	/**
	 * @var double
	 */
	public $multicurrency_subprice;

	public $size_units;

	public $sizeH;

	public $sizeS;

	public $sizeW;

	public $weight;

	/**
	 * @var integer|string Date delivery planned
	 */
	public $date_delivery;

	/**
	 * @deprecated
	 * @see $date_shipping
	 */
	public $date;

	/**
	 * @deprecated
	 * @see $date_shipping
	 */
	public $date_expedition;

	/**
	 * Effective delivery date
	 * @var integer|string
	 */
	public $date_shipping;

	/**
	 * @var integer|string date_creation
	 */
	public $date_creation;

	/**
	 * @var integer|string date_valid
	 */
	public $date_valid;

	public $meths;
	public $listmeths; // List of carriers

	/**
	 * @var int ID of order
	 */
	public $commande_id;

	/**
	 * @var Commande order
	 */
	public $commande;

	/**
	 * @var ExpeditionLigne[] array of shipping lines
	 */
	public $lines = array();

	// Multicurrency
	/**
	 * @var int Currency ID
	 */
	public $fk_multicurrency;

	/**
	 * @var string multicurrency code
	 */
	public $multicurrency_code;
	public $multicurrency_tx;
	public $multicurrency_total_ht;
	public $multicurrency_total_tva;
	public $multicurrency_total_ttc;

	/**
	 * Draft status
	 */
	const STATUS_DRAFT = 0;

	/**
	 * Validated status
	 */
	const STATUS_VALIDATED = 1;

	/**
	 * Closed status
	 */
	const STATUS_CLOSED = 2;

	/**
	 * Canceled status
	 */
	const STATUS_CANCELED = -1;


	/**
	 *	Constructor
	 *
	 *  @param		DoliDB		$db      Database handler
	 */
	public function __construct($db)
	{
		global $conf;

		$this->db = $db;

		// List of long language codes for status
		$this->labelStatus = array();
		$this->labelStatus[-1] = 'StatusSendingCanceled';
		$this->labelStatus[0]  = 'StatusSendingDraft';
		$this->labelStatus[1]  = 'StatusSendingValidated';
		$this->labelStatus[2]  = 'StatusSendingProcessed';

		// List of short language codes for status
		$this->labelStatusShort = array();
		$this->labelStatusShort[-1] = 'StatusSendingCanceledShort';
		$this->labelStatusShort[0]  = 'StatusSendingDraftShort';
		$this->labelStatusShort[1]  = 'StatusSendingValidatedShort';
		$this->labelStatusShort[2]  = 'StatusSendingProcessedShort';
	}

	/**
	 *	Return next expedition ref
	 *
	 *	@param	Societe		$soc	Thirdparty object
	 *	@return string				Free reference for expedition
	 */
	public function getNextNumRef($soc)
	{
		global $langs, $conf;
		$langs->load("sendings");

		if (getDolGlobalString('EXPEDITION_ADDON_NUMBER')) {
			$mybool = false;

			$file = getDolGlobalString('EXPEDITION_ADDON_NUMBER') . ".php";
			$classname = getDolGlobalString('EXPEDITION_ADDON_NUMBER');

			// Include file with class
			$dirmodels = array_merge(array('/'), (array) $conf->modules_parts['models']);

			foreach ($dirmodels as $reldir) {
				$dir = dol_buildpath($reldir."core/modules/expedition/");

				// Load file with numbering class (if found)
				$mybool |= @include_once $dir.$file;
			}

			if (!$mybool) {
				dol_print_error(null, "Failed to include file ".$file);
				return '';
			}

			$obj = new $classname();
			$numref = "";
			$numref = $obj->getNextValue($soc, $this);

			if ($numref != "") {
				return $numref;
			} else {
				dol_print_error($this->db, get_class($this)."::getNextNumRef ".$obj->error);
				return "";
			}
		} else {
			print $langs->trans("Error")." ".$langs->trans("Error_EXPEDITION_ADDON_NUMBER_NotDefined");
			return "";
		}
	}

	/**
	 *  Create expedition en base
	 *
	 *  @param	User	$user       Object du user qui cree
	 * 	@param		int		$notrigger	1=Does not execute triggers, 0= execute triggers
	 *  @return int 				Return integer <0 si erreur, id expedition creee si ok
	 */
	public function create($user, $notrigger = 0)
	{
		global $conf, $hookmanager;

		$now = dol_now();

		require_once DOL_DOCUMENT_ROOT.'/product/stock/class/mouvementstock.class.php';
		$error = 0;

		// Clean parameters
		$this->tracking_number = dol_sanitizeFileName($this->tracking_number);
		if (empty($this->fk_project)) {
			$this->fk_project = 0;
		}

		$this->user = $user;

		$this->db->begin();

		$sql = "INSERT INTO ".MAIN_DB_PREFIX."expedition (";
		$sql .= "ref";
		$sql .= ", entity";
		$sql .= ", ref_customer";
		$sql .= ", ref_ext";
		$sql .= ", date_creation";
		$sql .= ", fk_user_author";
		$sql .= ", date_expedition";
		$sql .= ", date_delivery";
		$sql .= ", fk_soc";
		$sql .= ", fk_projet";
		$sql .= ", fk_address";
		$sql .= ", fk_shipping_method";
		$sql .= ", tracking_number";
		$sql .= ", weight";
		$sql .= ", size";
		$sql .= ", width";
		$sql .= ", height";
		$sql .= ", weight_units";
		$sql .= ", size_units";
		$sql .= ", note_private";
		$sql .= ", note_public";
		$sql .= ", model_pdf";
		$sql .= ", fk_incoterms, location_incoterms";
		$sql .= ") VALUES (";
		$sql .= "'(PROV)'";
		$sql .= ", ".((int) $conf->entity);
		$sql .= ", ".($this->ref_customer ? "'".$this->db->escape($this->ref_customer)."'" : "null");
		$sql .= ", ".($this->ref_ext ? "'".$this->db->escape($this->ref_ext)."'" : "null");
		$sql .= ", '".$this->db->idate($now)."'";
		$sql .= ", ".((int) $user->id);
		$sql .= ", ".($this->date_expedition > 0 ? "'".$this->db->idate($this->date_expedition)."'" : "null");
		$sql .= ", ".($this->date_delivery > 0 ? "'".$this->db->idate($this->date_delivery)."'" : "null");
		$sql .= ", ".($this->socid > 0 ? ((int) $this->socid) : "null");
		$sql .= ", ".($this->fk_project > 0 ? ((int) $this->fk_project) : "null");
		$sql .= ", ".($this->fk_delivery_address > 0 ? $this->fk_delivery_address : "null");
		$sql .= ", ".($this->shipping_method_id > 0 ? ((int) $this->shipping_method_id) : "null");
		$sql .= ", '".$this->db->escape($this->tracking_number)."'";
		$sql .= ", ".(is_numeric($this->weight) ? $this->weight : 'NULL');
		$sql .= ", ".(is_numeric($this->sizeS) ? $this->sizeS : 'NULL'); // TODO Should use this->trueDepth
		$sql .= ", ".(is_numeric($this->sizeW) ? $this->sizeW : 'NULL'); // TODO Should use this->trueWidth
		$sql .= ", ".(is_numeric($this->sizeH) ? $this->sizeH : 'NULL'); // TODO Should use this->trueHeight
		$sql .= ", ".($this->weight_units != '' ? (int) $this->weight_units : 'NULL');
		$sql .= ", ".($this->size_units != '' ? (int) $this->size_units : 'NULL');
		$sql .= ", ".(!empty($this->note_private) ? "'".$this->db->escape($this->note_private)."'" : "null");
		$sql .= ", ".(!empty($this->note_public) ? "'".$this->db->escape($this->note_public)."'" : "null");
		$sql .= ", ".(!empty($this->model_pdf) ? "'".$this->db->escape($this->model_pdf)."'" : "null");
		$sql .= ", ".(int) $this->fk_incoterms;
		$sql .= ", '".$this->db->escape($this->location_incoterms)."'";
		$sql .= ")";

		dol_syslog(get_class($this)."::create", LOG_DEBUG);
		$resql = $this->db->query($sql);
		if ($resql) {
			$this->id = $this->db->last_insert_id(MAIN_DB_PREFIX."expedition");

			$sql = "UPDATE ".MAIN_DB_PREFIX."expedition";
			$sql .= " SET ref = '(PROV".$this->id.")'";
			$sql .= " WHERE rowid = ".((int) $this->id);

			dol_syslog(get_class($this)."::create", LOG_DEBUG);
			if ($this->db->query($sql)) {
				// Insert of lines
				$num = count($this->lines);
				$kits_list = array();
				if (getDolGlobalInt('PRODUIT_SOUSPRODUITS')) {
					for ($i = 0; $i < $num; $i++) {
						if (empty($this->lines[$i]->product_type) || getDolGlobalString('STOCK_SUPPORTS_SERVICES') || getDolGlobalString('SHIPMENT_SUPPORTS_SERVICES')) {
							// virtual products
							$line = $this->lines[$i];
							if ($line->fk_product > 0) {
								if (!isset($kits_list[$line->fk_product])) {
									if (!isset($line->product)) {
										$line_product = new Product($this->db);
										$result = $line_product->fetch($line->fk_product, '', '', '', 1, 1, 1);
										if ($result <= 0) {
											$error++;
										}
									} else {
										$line_product = $line->product;
									}

									// get all children of virtual product
									$line_product->get_sousproduits_arbo();
									$prods_arbo = $line_product->get_arbo_each_prod($line->qty);
									if (count($prods_arbo) > 0) {
										$kits_list[$line->fk_product] = array(
											'arbo' => $prods_arbo,
											'total_qty' => $line->qty,
										);
									}
								} else {
									$kits_list[$line->fk_product]['total_qty'] += $line->qty;
								}
							}
						}
					}
				}
				$kits_id_cached = array();
				$sub_kits_id_cached = array();
				for ($i = 0; $i < $num; $i++) {
					$line = $this->lines[$i];
					if (empty($line->product_type) || getDolGlobalString('STOCK_SUPPORTS_SERVICES') || getDolGlobalString('SHIPMENT_SUPPORTS_SERVICES')) {
						$line_id = 0;
						if (!isset($kits_id_cached[$line->fk_product])) {
							if (!isset($line->detail_batch) || isset($kits_list[$line->fk_product])) {    // no batch management or is kit
								$qty = isset($kits_list[$line->fk_product]) ? $kits_list[$line->fk_product]['total_qty'] : $line->qty;
								$warehouse_id = isset($kits_list[$line->fk_product]) ? 0 : $line->entrepot_id;
								$line_id = $this->create_line($warehouse_id, $line->origin_line_id, $qty, $line->rang, $line->array_options, 0, $line->fk_product);
								if ($line_id <= 0) {
									$error++;
								}
								if (isset($kits_list[$line->fk_product])) $kits_id_cached[$line->fk_product] = $line_id;
							} else {    // with batch management
								if ($this->create_line_batch($line, $line->array_options) <= 0) {
									$error++;
								}
							}
						} else {
							$line_id = $kits_id_cached[$line->fk_product];
						}

						// virtual products
						if (isset($kits_list[$line->fk_product])) {
							$prods_arbo = $kits_list[$line->fk_product]['arbo'];
							$total_qty = $kits_list[$line->fk_product]['total_qty'];

							// get all children of virtual product
							$parent_line_id = $line_id; // parent line created
							$level_last = 1;
							$product_child_id = 0;
							foreach ($prods_arbo as $index => $product_child_arr) {
								// 'id' => Id product
								// 'id_parent' => Id parent product
								// 'ref' => Ref product
								// 'nb' => Nb of units that compose parent product
								// 'nb_total' => // Nb of units for all nb of product
								// 'stock' => Stock
								// 'stock_alert' => Stock alert
								// 'label' => Label
								// 'fullpath' => // Full path label
								// 'type' =>
								// 'desiredstock' => Desired stock
								// 'level' => Level
								// 'incdec' => Need to be incremented or decremented
								// 'entity' => Entity
								$product_child_level = (int) $product_child_arr['level'];
								$product_child_incdec = !empty($product_child_arr['incdec']);

								// detect new level
								if ($product_child_level != $level_last) {
									$parent_line_id = $line_id; // last line id
									$parent_product_id = $product_child_id; // last line id
									if (isset($kits_id_cached[$parent_product_id])) {
										$parent_line_id = $kits_id_cached[$parent_product_id];
									} else {
										$kits_id_cached[$parent_product_id] = $parent_line_id;
									}
								}

								// determine if it's a kit : check next level
								$is_kit = false;
								$next_level = $product_child_level;
								$next_index = $index + 1;
								if (isset($prods_arbo[$next_index])) {
									$next_level = (int) $prods_arbo[$next_index]['level'];
								}
								if ($next_level > $product_child_level) {
									$is_kit = true;
								}

								// determine quantity of sub-product
								$product_child_id = (int) $product_child_arr['id'];
								$qty = $line->qty; // by default
								$warehouse_id = $line->entrepot_id; // by default
								if ($is_kit || !$product_child_incdec) {
									if ($is_kit) {
										$qty = $total_qty; // insert only one line in expeditiondet table and use "total_qty"
									} else {
										$qty = 0;
									}
									$warehouse_id = 0; // no warehouse used for a kit or if stock is not managed (empty incdec)
								}
								$product_child_qty = (float) $product_child_arr['nb'] * $qty;

								// create line for a child of virtual product
								if (!isset($sub_kits_id_cached[$product_child_id]) || $warehouse_id > 0) {
									$line_id = $this->create_line($warehouse_id, 0, $product_child_qty, $line->rang, $line->array_options, $parent_line_id, $product_child_id);
									if ($line_id <= 0) {
										$error++;
										dol_syslog(__METHOD__ . ' : ' . $this->errorsToString(), LOG_ERR);
										break;
									}

									// if kit or not manage stock (empty incdec)
									if (empty($warehouse_id)) {
										$sub_kits_id_cached[$product_child_id] = $line_id;
									}
								}

								$level_last = $product_child_level;
							}
						}
					}
				}

				if (!$error && $this->id && $this->origin_id) {
					$ret = $this->add_object_linked();
					if (!$ret) {
						$error++;
					}
				}

				// Actions on extra fields
				if (!$error) {
					$result = $this->insertExtraFields();
					if ($result < 0) {
						$error++;
					}
				}

				if (!$error && !$notrigger) {
					// Call trigger
					$result = $this->call_trigger('SHIPPING_CREATE', $user);
					if ($result < 0) {
						$error++;
					}
					// End call triggers

					if (!$error) {
						$this->db->commit();
						return $this->id;
					} else {
						foreach ($this->errors as $errmsg) {
							dol_syslog(get_class($this)."::create ".$errmsg, LOG_ERR);
							$this->error .= ($this->error ? ', '.$errmsg : $errmsg);
						}
						$this->db->rollback();
						return -1 * $error;
					}
				} else {
					$error++;
					$this->db->rollback();
					return -3;
				}
			} else {
				$error++;
				$this->error = $this->db->lasterror()." - sql=$sql";
				$this->db->rollback();
				return -2;
			}
		} else {
			$error++;
			$this->error = $this->db->error()." - sql=$sql";
			$this->db->rollback();
			return -1;
		}
	}

	// phpcs:disable PEAR.NamingConventions.ValidFunctionName.ScopeNotCamelCaps
	/**
	 * Create a expedition line
	 *
	 * @param 	int		$entrepot_id		Id of warehouse
	 * @param 	int		$origin_line_id		Id of source line
	 * @param 	int		$qty				Quantity
	 * @param 	int		$rang				Rang
	 * @param	array	$array_options		extrafields array
	 * @param 	int		$parent_line_id		Id of parent line for virtual products
	 * @param 	int		$product_id			Id of product (child of virtual product)
	 * @return	int							Return integer <0 if KO, line_id if OK
	 */
<<<<<<< HEAD
	public function create_line($entrepot_id, $origin_line_id, $qty, $rang = 0, $array_options = null, $parent_line_id = 0, $product_id = 0)
=======
	public function create_line($entrepot_id, $origin_line_id, $qty, $rang = 0, $array_options = [])
>>>>>>> 07fe0f6c
	{
		//phpcs:enable
		global $user;

		$expeditionline = new ExpeditionLigne($this->db);
		$expeditionline->fk_expedition = $this->id;
		$expeditionline->entrepot_id = $entrepot_id;
		$expeditionline->fk_origin_line = $origin_line_id;
		$expeditionline->fk_parent = $parent_line_id;
		$expeditionline->fk_product = $product_id;
		$expeditionline->qty = $qty;
		$expeditionline->rang = $rang;
		$expeditionline->array_options = $array_options;

		if (!($expeditionline->fk_product > 0)) {
			$order_line = new OrderLine($this->db);
			$order_line->fetch($expeditionline->fk_origin_line);
			$expeditionline->fk_product = $order_line->fk_product;
		}

		if (($lineId = $expeditionline->insert($user)) < 0) {
			$this->errors[] = $expeditionline->error;
		}
		return $lineId;
	}


	// phpcs:disable PEAR.NamingConventions.ValidFunctionName.ScopeNotCamelCaps
	/**
	 * Create the detail of the expedition line. Create 1 record into expeditiondet for each warehouse and n record for each lot in this warehouse into expeditiondet_batch.
	 *
	 * @param 	object		$line_ext			Object with full information of line. $line_ext->detail_batch must be an array of ExpeditionLineBatch
	 * @param	array		$array_options		extrafields array
	 * @return	int								Return integer <0 if KO, >0 if OK
	 */
	public function create_line_batch($line_ext, $array_options = [])
	{
		// phpcs:enable
		$error = 0;
		$stockLocationQty = array(); // associated array with batch qty in stock location

		$tab = $line_ext->detail_batch;
		// create stockLocation Qty array
		foreach ($tab as $detbatch) {
			if (!empty($detbatch->fk_warehouse)) {
				if (empty($stockLocationQty[$detbatch->fk_warehouse])) {
					$stockLocationQty[$detbatch->fk_warehouse] = 0;
				}
				$stockLocationQty[$detbatch->fk_warehouse] += $detbatch->qty;
			}
		}
		// create shipment lines
		foreach ($stockLocationQty as $stockLocation => $qty) {
			$line_id = $this->create_line($stockLocation, $line_ext->origin_line_id, $qty, $line_ext->rang, $array_options);
			if ($line_id < 0) {
				$error++;
			} else {
				// create shipment batch lines for stockLocation
				foreach ($tab as $detbatch) {
					if ($detbatch->fk_warehouse == $stockLocation) {
						if (!($detbatch->create($line_id) > 0)) {		// Create an ExpeditionLineBatch
							$this->errors = $detbatch->errors;
							$error++;
						}
					}
				}
			}
		}

		if (!$error) {
			return 1;
		} else {
			return -1;
		}
	}

	/**
	 *	Get object and lines from database
	 *
	 *	@param	int		$id       	Id of object to load
	 * 	@param	string	$ref		Ref of object
	 * 	@param	string	$ref_ext	External reference of object
	 * 	@param	string	$notused	Internal reference of other object
	 *	@return int			        >0 if OK, 0 if not found, <0 if KO
	 */
	public function fetch($id, $ref = '', $ref_ext = '', $notused = '')
	{
		global $conf;

		// Check parameters
		if (empty($id) && empty($ref) && empty($ref_ext)) {
			return -1;
		}

		$sql = "SELECT e.rowid, e.entity, e.ref, e.fk_soc as socid, e.date_creation, e.ref_customer, e.ref_ext, e.fk_user_author, e.fk_statut, e.fk_projet as fk_project, e.billed";
		$sql .= ", e.date_valid";
		$sql .= ", e.weight, e.weight_units, e.size, e.size_units, e.width, e.height";
		$sql .= ", e.date_expedition as date_expedition, e.model_pdf, e.fk_address, e.date_delivery";
		$sql .= ", e.fk_shipping_method, e.tracking_number";
		$sql .= ", e.note_private, e.note_public";
		$sql .= ', e.fk_incoterms, e.location_incoterms';
		$sql .= ', i.libelle as label_incoterms';
		$sql .= ', s.libelle as shipping_method';
		$sql .= ", el.fk_source as origin_id, el.sourcetype as origin";
		$sql .= " FROM ".MAIN_DB_PREFIX."expedition as e";
		$sql .= " LEFT JOIN ".MAIN_DB_PREFIX."element_element as el ON el.fk_target = e.rowid AND el.targettype = '".$this->db->escape($this->element)."'";
		$sql .= ' LEFT JOIN '.MAIN_DB_PREFIX.'c_incoterms as i ON e.fk_incoterms = i.rowid';
		$sql .= ' LEFT JOIN '.MAIN_DB_PREFIX.'c_shipment_mode as s ON e.fk_shipping_method = s.rowid';
		$sql .= " WHERE e.entity IN (".getEntity('expedition').")";
		if ($id) {
			$sql .= " AND e.rowid = ".((int) $id);
		}
		if ($ref) {
			$sql .= " AND e.ref='".$this->db->escape($ref)."'";
		}
		if ($ref_ext) {
			$sql .= " AND e.ref_ext='".$this->db->escape($ref_ext)."'";
		}

		dol_syslog(get_class($this)."::fetch", LOG_DEBUG);
		$result = $this->db->query($sql);
		if ($result) {
			if ($this->db->num_rows($result)) {
				$obj = $this->db->fetch_object($result);

				$this->id                   = $obj->rowid;
				$this->entity               = $obj->entity;
				$this->ref                  = $obj->ref;
				$this->socid                = $obj->socid;
				$this->ref_customer = $obj->ref_customer;
				$this->ref_ext		    = $obj->ref_ext;
				$this->status               = $obj->fk_statut;
				$this->statut               = $this->status; // Deprecated
				$this->user_author_id       = $obj->fk_user_author;
				$this->fk_user_author       = $obj->fk_user_author;
				$this->date_creation        = $this->db->jdate($obj->date_creation);
				$this->date_valid = $this->db->jdate($obj->date_valid);
				$this->date                 = $this->db->jdate($obj->date_expedition); // TODO deprecated
				$this->date_expedition      = $this->db->jdate($obj->date_expedition); // TODO deprecated
				$this->date_shipping        = $this->db->jdate($obj->date_expedition); // Date real
				$this->date_delivery        = $this->db->jdate($obj->date_delivery); // Date planned
				$this->fk_delivery_address  = $obj->fk_address;
				$this->model_pdf            = $obj->model_pdf;
				$this->shipping_method_id   = $obj->fk_shipping_method;
				$this->shipping_method = $obj->shipping_method;
				$this->tracking_number      = $obj->tracking_number;
				$this->origin               = ($obj->origin ? $obj->origin : 'commande'); // For compatibility
				$this->origin_id            = $obj->origin_id;
				$this->billed               = $obj->billed;
				$this->fk_project = $obj->fk_project;

				$this->trueWeight           = $obj->weight;
				$this->weight_units         = $obj->weight_units;

				$this->trueWidth            = $obj->width;
				$this->width_units          = $obj->size_units;
				$this->trueHeight           = $obj->height;
				$this->height_units         = $obj->size_units;
				$this->trueDepth            = $obj->size;
				$this->depth_units          = $obj->size_units;

				$this->note_public          = $obj->note_public;
				$this->note_private         = $obj->note_private;

				// A denormalized value
				$this->trueSize             = $obj->size."x".$obj->width."x".$obj->height;
				$this->size_units           = $obj->size_units;

				//Incoterms
				$this->fk_incoterms         = $obj->fk_incoterms;
				$this->location_incoterms   = $obj->location_incoterms;
				$this->label_incoterms      = $obj->label_incoterms;

				$this->db->free($result);

				// Tracking url
				$this->getUrlTrackingStatus($obj->tracking_number);

				// Thirdparty
				$result = $this->fetch_thirdparty(); // TODO Remove this

				// Retrieve extrafields
				$this->fetch_optionals();

				// Fix Get multicurrency param for transmitted
				if (isModEnabled('multicurrency')) {
					if (!empty($this->multicurrency_code)) {
						$this->multicurrency_code = $this->thirdparty->multicurrency_code;
					}
					if (getDolGlobalString('MULTICURRENCY_USE_ORIGIN_TX') && !empty($this->thirdparty->multicurrency_tx)) {
						$this->multicurrency_tx = $this->thirdparty->multicurrency_tx;
					}
				}

				/*
				 * Lines
				 */
				$result = $this->fetch_lines();
				if ($result < 0) {
					return -3;
				}

				return 1;
			} else {
				dol_syslog(get_class($this).'::Fetch no expedition found', LOG_ERR);
				$this->error = 'Shipment with id '.$id.' not found';
				return 0;
			}
		} else {
			$this->error = $this->db->error();
			return -1;
		}
	}

	/**
	 *  Validate object and update stock if option enabled
	 *
	 *  @param      User		$user       Object user that validate
	 *  @param		int			$notrigger	1=Does not execute triggers, 0= execute triggers
	 *  @return     int						Return integer <0 if OK, >0 if KO
	 */
	public function valid($user, $notrigger = 0)
	{
		global $conf;

		require_once DOL_DOCUMENT_ROOT.'/core/lib/files.lib.php';

		dol_syslog(get_class($this)."::valid");

		// Protection
		if ($this->status) {
			dol_syslog(get_class($this)."::valid not in draft status", LOG_WARNING);
			return 0;
		}

		if (!((!getDolGlobalString('MAIN_USE_ADVANCED_PERMS') && $user->hasRight('expedition', 'creer'))
		|| (getDolGlobalString('MAIN_USE_ADVANCED_PERMS') && $user->hasRight('expedition', 'shipping_advance', 'validate')))) {
			$this->error = 'Permission denied';
			dol_syslog(get_class($this)."::valid ".$this->error, LOG_ERR);
			return -1;
		}

		$this->db->begin();

		$error = 0;

		// Define new ref
		$soc = new Societe($this->db);
		$soc->fetch($this->socid);

		// Class of company linked to order
		$result = $soc->setAsCustomer();

		// Define new ref
		if (!$error && (preg_match('/^[\(]?PROV/i', $this->ref) || empty($this->ref))) { // empty should not happened, but when it occurs, the test save life
			$numref = $this->getNextNumRef($soc);
		} elseif (!empty($this->ref)) {
			$numref = $this->ref;
		} else {
			$numref = "EXP".$this->id;
		}
		$this->newref = dol_sanitizeFileName($numref);

		$now = dol_now();

		// Validate
		$sql = "UPDATE ".MAIN_DB_PREFIX."expedition SET";
		$sql .= " ref='".$this->db->escape($numref)."'";
		$sql .= ", fk_statut = 1";
		$sql .= ", date_valid = '".$this->db->idate($now)."'";
		$sql .= ", fk_user_valid = ".$user->id;
		$sql .= " WHERE rowid = ".((int) $this->id);

		dol_syslog(get_class($this)."::valid update expedition", LOG_DEBUG);
		$resql = $this->db->query($sql);
		if (!$resql) {
			$this->error = $this->db->lasterror();
			$error++;
		}

		// If stock increment is done on sending (recommended choice)
		if (!$error && isModEnabled('stock') && getDolGlobalString('STOCK_CALCULATE_ON_SHIPMENT')) {
			$result = $this->manageStockMvtOnEvt($user, "ShipmentValidatedInDolibarr");
			if ($result < 0) {
				return -2;
			}
		}

		// Change status of order to "shipment in process"
		$ret = $this->setStatut(Commande::STATUS_SHIPMENTONPROCESS, $this->origin_id, $this->origin);
		if (!$ret) {
			$error++;
		}

		if (!$error && !$notrigger) {
			// Call trigger
			$result = $this->call_trigger('SHIPPING_VALIDATE', $user);
			if ($result < 0) {
				$error++;
			}
			// End call triggers
		}

		if (!$error) {
			$this->oldref = $this->ref;

			// Rename directory if dir was a temporary ref
			if (preg_match('/^[\(]?PROV/i', $this->ref)) {
				// Now we rename also files into index
				$sql = 'UPDATE '.MAIN_DB_PREFIX."ecm_files set filename = CONCAT('".$this->db->escape($this->newref)."', SUBSTR(filename, ".(strlen($this->ref) + 1).")), filepath = 'expedition/sending/".$this->db->escape($this->newref)."'";
				$sql .= " WHERE filename LIKE '".$this->db->escape($this->ref)."%' AND filepath = 'expedition/sending/".$this->db->escape($this->ref)."' and entity = ".((int) $conf->entity);
				$resql = $this->db->query($sql);
				if (!$resql) {
					$error++;
					$this->error = $this->db->lasterror();
				}
				$sql = 'UPDATE '.MAIN_DB_PREFIX."ecm_files set filepath = 'expedition/sending/".$this->db->escape($this->newref)."'";
				$sql .= " WHERE filepath = 'expedition/sending/".$this->db->escape($this->ref)."' and entity = ".$conf->entity;
				$resql = $this->db->query($sql);
				if (!$resql) {
					$error++;
					$this->error = $this->db->lasterror();
				}

				// We rename directory ($this->ref = old ref, $num = new ref) in order not to lose the attachments
				$oldref = dol_sanitizeFileName($this->ref);
				$newref = dol_sanitizeFileName($numref);
				$dirsource = $conf->expedition->dir_output.'/sending/'.$oldref;
				$dirdest = $conf->expedition->dir_output.'/sending/'.$newref;
				if (!$error && file_exists($dirsource)) {
					dol_syslog(get_class($this)."::valid rename dir ".$dirsource." into ".$dirdest);

					if (@rename($dirsource, $dirdest)) {
						dol_syslog("Rename ok");
						// Rename docs starting with $oldref with $newref
						$listoffiles = dol_dir_list($conf->expedition->dir_output.'/sending/'.$newref, 'files', 1, '^'.preg_quote($oldref, '/'));
						foreach ($listoffiles as $fileentry) {
							$dirsource = $fileentry['name'];
							$dirdest = preg_replace('/^'.preg_quote($oldref, '/').'/', $newref, $dirsource);
							$dirsource = $fileentry['path'].'/'.$dirsource;
							$dirdest = $fileentry['path'].'/'.$dirdest;
							@rename($dirsource, $dirdest);
						}
					}
				}
			}
		}

		// Set new ref and current status
		if (!$error) {
			$this->ref = $numref;
			$this->statut = self::STATUS_VALIDATED;
		}

		if (!$error) {
			$this->db->commit();
			return 1;
		} else {
			$this->db->rollback();
			return -1 * $error;
		}
	}


	// phpcs:disable PEAR.NamingConventions.ValidFunctionName.ScopeNotCamelCaps
	/**
	 *	Create a delivery receipt from a shipment
	 *
	 *	@param	User	$user       User
	 *  @return int  				Return integer <0 if KO, >=0 if OK
	 */
	public function create_delivery($user)
	{
		// phpcs:enable
		global $conf;

		if (getDolGlobalInt('MAIN_SUBMODULE_DELIVERY')) {
			if ($this->statut == self::STATUS_VALIDATED || $this->statut == self::STATUS_CLOSED) {
				// Expedition validee
				include_once DOL_DOCUMENT_ROOT.'/delivery/class/delivery.class.php';
				$delivery = new Delivery($this->db);
				$result = $delivery->create_from_sending($user, $this->id);
				if ($result > 0) {
					return $result;
				} else {
					$this->error = $delivery->error;
					return $result;
				}
			} else {
				return 0;
			}
		} else {
			return 0;
		}
	}

	/**
	 * Add an expedition line.
	 * If STOCK_WAREHOUSE_NOT_REQUIRED_FOR_SHIPMENTS is set, you can add a shipment line, with no stock source defined
	 * If STOCK_MUST_BE_ENOUGH_FOR_SHIPMENT is not set, you can add a shipment line, even if not enough into stock
	 * Note: For product that need a batch number, you must use addline_batch()
	 *
	 * @param 	int		$entrepot_id		Id of warehouse
	 * @param 	int		$id					Id of source line (order line)
	 * @param 	int		$qty				Quantity
	 * @param	array	$array_options		extrafields array
	 * @param 	int		$fk_product			Id of product
	 * @param 	int		$fk_parent			Id of parent line
	 * @return	int							Return integer <0 if KO, >0 if OK
	 */
<<<<<<< HEAD
	public function addline($entrepot_id, $id, $qty, $array_options = 0, $fk_product = 0, $fk_parent = 0)
=======
	public function addline($entrepot_id, $id, $qty, $array_options = [])
>>>>>>> 07fe0f6c
	{
		global $conf, $langs;

		$num = count($this->lines);
		$line = new ExpeditionLigne($this->db);

		$line->entrepot_id = $entrepot_id;
		$line->origin_line_id = $id;
		$line->fk_origin_line = $id;
		$line->fk_parent = $fk_parent;
		$line->fk_product = $fk_product;
		$line->qty = $qty;

		$orderline = new OrderLine($this->db);
		$orderline->fetch($id);

		// Copy the rang of the order line to the expedition line
		$line->rang = $orderline->rang;
		$line->product_type = $orderline->product_type;
		if (!($line->fk_product > 0)) {
			$line->fk_product = $orderline->fk_product;
		}

		if (isModEnabled('stock') && !empty($orderline->fk_product)) {
			if (!($entrepot_id > 0) && !getDolGlobalString('STOCK_WAREHOUSE_NOT_REQUIRED_FOR_SHIPMENTS')) {
				$langs->load("errors");
				$this->error = $langs->trans("ErrorWarehouseRequiredIntoShipmentLine");
				return -1;
			}

			if (getDolGlobalString('STOCK_MUST_BE_ENOUGH_FOR_SHIPMENT')) {
				$product = new Product($this->db);
				$product->fetch($line->fk_product);

				// Check must be done for stock of product into warehouse if $entrepot_id defined
				if ($entrepot_id > 0) {
					$product->load_stock('warehouseopen');
					$product_stock = $product->stock_warehouse[$entrepot_id]->real;
				} else {
					$product_stock = $product->stock_reel;
				}

				$product_type = $product->type;
				if ($product_type == 0 || getDolGlobalString('STOCK_SUPPORTS_SERVICES')) {
					$isavirtualproduct = ($product->hasFatherOrChild(1) > 0);
					// The product is qualified for a check of quantity (must be enough in stock to be added into shipment).
					if (!$isavirtualproduct || !getDolGlobalString('PRODUIT_SOUSPRODUITS') || ($isavirtualproduct && !getDolGlobalString('STOCK_EXCLUDE_VIRTUAL_PRODUCTS'))) {  // If STOCK_EXCLUDE_VIRTUAL_PRODUCTS is set, we do not manage stock for kits/virtual products.
						if ($product_stock < $qty) {
							$langs->load("errors");
							$this->error = $langs->trans('ErrorStockIsNotEnoughToAddProductOnShipment', $product->ref);
							$this->errorhidden = 'ErrorStockIsNotEnoughToAddProductOnShipment';

							$this->db->rollback();
							return -3;
						}
					}
				}
			}
		}

		// If product need a batch number, we should not have called this function but addline_batch instead.
		// If this happen, we may have a bug in card.php page
		if (isModEnabled('productbatch') && !empty($line->fk_product) && !empty($orderline->product_tobatch)) {
			$this->error = 'ADDLINE_WAS_CALLED_INSTEAD_OF_ADDLINEBATCH '.$orderline->id.' '.$line->fk_product;	//
			return -4;
		}

		// extrafields
		if (!getDolGlobalString('MAIN_EXTRAFIELDS_DISABLED') && is_array($array_options) && count($array_options) > 0) { // For avoid conflicts if trigger used
			$line->array_options = $array_options;
		}

		$this->lines[$num] = $line;

		return 1;
	}

	// phpcs:disable PEAR.NamingConventions.ValidFunctionName.ScopeNotCamelCaps
	/**
	 * Add a shipment line with batch record
	 *
	 * @param 	array		$dbatch		Array of value (key 'detail' -> Array, key 'qty' total quantity for line, key ix_l : original line index)
	 * @param	array		$array_options		extrafields array
	 * @param	Object		$origin_line		Origin line (only from OrderLine at this moment)
	 * @return	int						Return integer <0 if KO, >0 if OK
	 */
<<<<<<< HEAD
	public function addline_batch($dbatch, $array_options = 0, $origin_line = null)
=======
	public function addline_batch($dbatch, $array_options = [])
>>>>>>> 07fe0f6c
	{
		// phpcs:enable
		global $conf, $langs;

		$num = count($this->lines);
		if ($dbatch['qty'] > 0 || ($dbatch['qty'] == 0 && getDolGlobalString('SHIPMENT_GETS_ALL_ORDER_PRODUCTS'))) {
			$line = new ExpeditionLigne($this->db);
			$tab = array();
			foreach ($dbatch['detail'] as $key => $value) {
				if ($value['q'] > 0 || ($value['q'] == 0 && getDolGlobalString('SHIPMENT_GETS_ALL_ORDER_PRODUCTS'))) {
					// $value['q']=qty to move
					// $value['id_batch']=id into llx_product_batch of record to move
					//var_dump($value);

					$linebatch = new ExpeditionLineBatch($this->db);
					$ret = $linebatch->fetchFromStock($value['id_batch']); // load serial, sellby, eatby
					if ($ret < 0) {
						$this->setErrorsFromObject($linebatch);
						return -1;
					}
					$linebatch->qty = $value['q'];
					if ($linebatch->qty == 0 && getDolGlobalString('SHIPMENT_GETS_ALL_ORDER_PRODUCTS')) {
						$linebatch->batch = null;
					}
					$tab[] = $linebatch;

					if (getDolGlobalString("STOCK_MUST_BE_ENOUGH_FOR_SHIPMENT", '0')) {
						require_once DOL_DOCUMENT_ROOT.'/product/class/productbatch.class.php';
						$prod_batch = new Productbatch($this->db);
						$prod_batch->fetch($value['id_batch']);

						if ($prod_batch->qty < $linebatch->qty) {
							$langs->load("errors");
							$this->errors[] = $langs->trans('ErrorStockIsNotEnoughToAddProductOnShipment', $prod_batch->fk_product);
							dol_syslog(get_class($this)."::addline_batch error=Product ".$prod_batch->batch.": ".$this->errorsToString(), LOG_ERR);
							$this->db->rollback();
							return -1;
						}
					}

					//var_dump($linebatch);
				}
			}
			$line->entrepot_id = $linebatch->entrepot_id;
			$line->origin_line_id = $dbatch['ix_l']; // deprecated
			$line->fk_origin_line = $dbatch['ix_l'];
			$line->qty = $dbatch['qty'];
			$line->detail_batch = $tab;
			if (!($line->rang > 0)) {
				$line->rang = $origin_line->rang;
			}
			if (!($line->fk_product > 0)) {
				$line->fk_product = $origin_line->fk_product;
			}

			// extrafields
			if (!getDolGlobalString('MAIN_EXTRAFIELDS_DISABLED') && is_array($array_options) && count($array_options) > 0) { // For avoid conflicts if trigger used
				$line->array_options = $array_options;
			}

			//var_dump($line);
			$this->lines[$num] = $line;
			return 1;
		}
		return 0;
	}

	/**
	 *  Update database
	 *
	 *  @param	User	$user        	User that modify
	 *  @param  int		$notrigger	    0=launch triggers after, 1=disable triggers
	 *  @return int 			       	Return integer <0 if KO, >0 if OK
	 */
	public function update($user = null, $notrigger = 0)
	{
		global $conf;
		$error = 0;

		// Clean parameters

		if (isset($this->ref)) {
			$this->ref = trim($this->ref);
		}
		if (isset($this->entity)) {
			$this->entity = (int) $this->entity;
		}
		if (isset($this->ref_customer)) {
			$this->ref_customer = trim($this->ref_customer);
		}
		if (isset($this->socid)) {
			$this->socid = (int) $this->socid;
		}
		if (isset($this->fk_user_author)) {
			$this->fk_user_author = (int) $this->fk_user_author;
		}
		if (isset($this->fk_user_valid)) {
			$this->fk_user_valid = (int) $this->fk_user_valid;
		}
		if (isset($this->fk_delivery_address)) {
			$this->fk_delivery_address = (int) $this->fk_delivery_address;
		}
		if (isset($this->shipping_method_id)) {
			$this->shipping_method_id = (int) $this->shipping_method_id;
		}
		if (isset($this->tracking_number)) {
			$this->tracking_number = trim($this->tracking_number);
		}
		if (isset($this->statut)) {
			$this->statut = (int) $this->statut;
		}
		if (isset($this->trueDepth)) {
			$this->trueDepth = trim($this->trueDepth);
		}
		if (isset($this->trueWidth)) {
			$this->trueWidth = trim($this->trueWidth);
		}
		if (isset($this->trueHeight)) {
			$this->trueHeight = trim($this->trueHeight);
		}
		if (isset($this->size_units)) {
			$this->size_units = trim($this->size_units);
		}
		if (isset($this->weight_units)) {
			$this->weight_units = trim($this->weight_units);
		}
		if (isset($this->trueWeight)) {
			$this->weight = trim($this->trueWeight);
		}
		if (isset($this->note_private)) {
			$this->note_private = trim($this->note_private);
		}
		if (isset($this->note_public)) {
			$this->note_public = trim($this->note_public);
		}
		if (isset($this->model_pdf)) {
			$this->model_pdf = trim($this->model_pdf);
		}

		// Check parameters
		// Put here code to add control on parameters values

		// Update request
		$sql = "UPDATE ".MAIN_DB_PREFIX."expedition SET";
		$sql .= " ref=".(isset($this->ref) ? "'".$this->db->escape($this->ref)."'" : "null").",";
		$sql .= " ref_ext=".(isset($this->ref_ext) ? "'".$this->db->escape($this->ref_ext)."'" : "null").",";
		$sql .= " ref_customer=".(isset($this->ref_customer) ? "'".$this->db->escape($this->ref_customer)."'" : "null").",";
		$sql .= " fk_soc=".(isset($this->socid) ? $this->socid : "null").",";
		$sql .= " date_creation=".(dol_strlen($this->date_creation) != 0 ? "'".$this->db->idate($this->date_creation)."'" : 'null').",";
		$sql .= " fk_user_author=".(isset($this->fk_user_author) ? $this->fk_user_author : "null").",";
		$sql .= " date_valid=".(dol_strlen($this->date_valid) != 0 ? "'".$this->db->idate($this->date_valid)."'" : 'null').",";
		$sql .= " fk_user_valid=".(isset($this->fk_user_valid) ? $this->fk_user_valid : "null").",";
		$sql .= " date_expedition=".(dol_strlen($this->date_expedition) != 0 ? "'".$this->db->idate($this->date_expedition)."'" : 'null').",";
		$sql .= " date_delivery=".(dol_strlen($this->date_delivery) != 0 ? "'".$this->db->idate($this->date_delivery)."'" : 'null').",";
		$sql .= " fk_address=".(isset($this->fk_delivery_address) ? $this->fk_delivery_address : "null").",";
		$sql .= " fk_shipping_method=".((isset($this->shipping_method_id) && $this->shipping_method_id > 0) ? $this->shipping_method_id : "null").",";
		$sql .= " tracking_number=".(isset($this->tracking_number) ? "'".$this->db->escape($this->tracking_number)."'" : "null").",";
		$sql .= " fk_statut=".(isset($this->statut) ? $this->statut : "null").",";
		$sql .= " fk_projet=".(isset($this->fk_project) ? $this->fk_project : "null").",";
		$sql .= " height=".(($this->trueHeight != '') ? $this->trueHeight : "null").",";
		$sql .= " width=".(($this->trueWidth != '') ? $this->trueWidth : "null").",";
		$sql .= " size_units=".(isset($this->size_units) ? $this->size_units : "null").",";
		$sql .= " size=".(($this->trueDepth != '') ? $this->trueDepth : "null").",";
		$sql .= " weight_units=".(isset($this->weight_units) ? $this->weight_units : "null").",";
		$sql .= " weight=".(($this->trueWeight != '') ? $this->trueWeight : "null").",";
		$sql .= " note_private=".(isset($this->note_private) ? "'".$this->db->escape($this->note_private)."'" : "null").",";
		$sql .= " note_public=".(isset($this->note_public) ? "'".$this->db->escape($this->note_public)."'" : "null").",";
		$sql .= " model_pdf=".(isset($this->model_pdf) ? "'".$this->db->escape($this->model_pdf)."'" : "null").",";
		$sql .= " entity=".$conf->entity;
		$sql .= " WHERE rowid=".((int) $this->id);

		$this->db->begin();

		dol_syslog(get_class($this)."::update", LOG_DEBUG);
		$resql = $this->db->query($sql);
		if (!$resql) {
			$error++;
			$this->errors[] = "Error ".$this->db->lasterror();
		}

		if (!$error && !$notrigger) {
			// Call trigger
			$result = $this->call_trigger('SHIPPING_MODIFY', $user);
			if ($result < 0) {
				$error++;
			}
			// End call triggers
		}

		// Commit or rollback
		if ($error) {
			foreach ($this->errors as $errmsg) {
				dol_syslog(get_class($this)."::update ".$errmsg, LOG_ERR);
				$this->error .= ($this->error ? ', '.$errmsg : $errmsg);
			}
			$this->db->rollback();
			return -1 * $error;
		} else {
			$this->db->commit();
			return 1;
		}
	}


	/**
	 * 	Cancel shipment.
	 *
	 *  @param  int  $notrigger 			Disable triggers
	 *  @param  bool $also_update_stock  	true if the stock should be increased back (false by default)
	 * 	@return	int							>0 if OK, 0 if deletion done but failed to delete files, <0 if KO
	 */
	public function cancel($notrigger = 0, $also_update_stock = false)
	{
		global $conf, $langs, $user;

		require_once DOL_DOCUMENT_ROOT.'/core/lib/files.lib.php';

		$error = 0;
		$this->error = '';

		$this->db->begin();

		// Add a protection to refuse deleting if shipment has at least one delivery
		$this->fetchObjectLinked($this->id, 'shipping', 0, 'delivery'); // Get deliveries linked to this shipment
		if (count($this->linkedObjectsIds) > 0) {
			$this->error = 'ErrorThereIsSomeDeliveries';
			$error++;
		}

		if (!$error && !$notrigger) {
			// Call trigger
			$result = $this->call_trigger('SHIPPING_CANCEL', $user);
			if ($result < 0) {
				$error++;
			}
			// End call triggers
		}

		// Stock control
		$can_update_stock = isModEnabled('stock') &&
			(($conf->global->STOCK_CALCULATE_ON_SHIPMENT && $this->statut > self::STATUS_DRAFT) ||
				($conf->global->STOCK_CALCULATE_ON_SHIPMENT_CLOSE && $this->statut == self::STATUS_CLOSED && $also_update_stock));
		if (!$error) {
			require_once DOL_DOCUMENT_ROOT."/product/stock/class/mouvementstock.class.php";

			$langs->load("agenda");

			// Loop on each product line to add a stock movement (contain sub-products)
			$sql = "SELECT ";
			$sql .= " ed.fk_product";
			$sql .= ", ed.qty, ed.fk_entrepot, ed.rowid as expeditiondet_id";
			$sql .= ", SUM(".$this->db->ifsql("pa.rowid IS NOT NULL", 1, 0).") as iskit";
			$sql .= ", ".$this->db->ifsql("pai.incdec IS NULL", 1, "pai.incdec")." as incdec";
			$sql .= " FROM ".$this->db->prefix()."expeditiondet as ed";
			$sql .= " LEFT JOIN ".$this->db->prefix()."product_association as pa ON pa.fk_product_pere = ed.fk_product";
			$sql .= " LEFT JOIN ".$this->db->prefix()."expeditiondet as edp ON edp.rowid = ed.fk_parent";
			$sql .= " LEFT JOIN ".$this->db->prefix()."product_association as pai ON pai.fk_product_pere = edp.fk_product AND pai.fk_product_fils = ed.fk_product";
			$sql .= " WHERE ed.fk_expedition = ".((int) $this->id);
			$sql .= " GROUP BY ed.fk_product, ed.qty, ed.fk_entrepot, ed.rowid, pai.incdec";

			dol_syslog(get_class($this)."::delete select details", LOG_DEBUG);
			$resql = $this->db->query($sql);
			if ($resql) {
				$cpt = $this->db->num_rows($resql);

				$shipmentlinebatch = new ExpeditionLineBatch($this->db);

				for ($i = 0; $i < $cpt; $i++) {
					dol_syslog(get_class($this)."::delete movement index ".$i);
					$obj = $this->db->fetch_object($resql);
					$line_id = (int) $obj->expeditiondet_id;

<<<<<<< HEAD
					if ($can_update_stock && empty($obj->iskit) && !empty($obj->incdec)) {
						$mouvS = new MouvementStock($this->db);
						// we do not log origin because it will be deleted
						$mouvS->origin = null;
						// get lot/serial
						$lotArray = null;
						if (isModEnabled('productbatch')) {
							$lotArray = $shipmentlinebatch->fetchAll($obj->expeditiondet_id);
							if (!is_array($lotArray)) {
								$error++;
								$this->errors[] = "Error " . $this->db->lasterror();
							}
=======
					$mouvS = new MouvementStock($this->db);
					// we do not log origin because it will be deleted
					$mouvS->origin = '';
					// get lot/serial
					$lotArray = null;
					if (isModEnabled('productbatch')) {
						$lotArray = $shipmentlinebatch->fetchAll($obj->expeditiondet_id);
						if (!is_array($lotArray)) {
							$error++;
							$this->errors[] = "Error ".$this->db->lasterror();
>>>>>>> 07fe0f6c
						}

						if (empty($lotArray)) {
							// no lot/serial
							// We increment stock of product (and sub-products)
							// We use warehouse selected for each line
							$result = $mouvS->reception($user, $obj->fk_product, $obj->fk_entrepot, $obj->qty, 0, $langs->trans("ShipmentCanceledInDolibarr", $this->ref), '', '', '', '', 0, '', 0, 1); // Price is set to 0, because we don't want to see WAP changed
							if ($result < 0) {
								$error++;
								$this->errors = array_merge($this->errors, $mouvS->errors);
								break;
							}
						} else {
							// We increment stock of batches
							// We use warehouse selected for each line
							foreach ($lotArray as $lot) {
								$result = $mouvS->reception($user, $obj->fk_product, $obj->fk_entrepot, $lot->qty, 0, $langs->trans("ShipmentCanceledInDolibarr", $this->ref), $lot->eatby, $lot->sellby, $lot->batch, '', 0, '', 0, 1); // Price is set to 0, because we don't want to see WAP changed
								if ($result < 0) {
									$error++;
									$this->errors = array_merge($this->errors, $mouvS->errors);
									break;
								}
							}
							if ($error) {
								break; // break for loop in case of error
							}
						}
					}

					if (!$error) {
						// delete all children and batches of this shipment line
						$shipment_line = new ExpeditionLigne($this->db);
						$res = $shipment_line->fetch($line_id);
						if ($res > 0) {
							$result = $shipment_line->delete($user);
							if ($result < 0) {
								$error++;
								$this->errors[] = "Error ".$shipment_line->errorsToString();
							}
						} else {
							$error++;
							$this->errors[] = "Error ".$shipment_line->errorsToString();
						}
					}

					if ($error) {
						break;
					}
				}
			} else {
				$error++;
				$this->errors[] = "Error ".$this->db->lasterror();
			}
		}

		if (!$error) {
			// Delete linked object
			$res = $this->deleteObjectLinked();
			if ($res < 0) {
				$error++;
			}

			// No delete expedition
			if (!$error) {
				$sql = "SELECT rowid FROM ".$this->db->prefix()."expedition";
				$sql .= " WHERE rowid = ".((int) $this->id);

				if ($this->db->query($sql)) {
					if (!empty($this->origin) && $this->origin_id > 0) {
						$this->fetch_origin();
						$origin = $this->origin;
						if ($this->$origin->statut == Commande::STATUS_SHIPMENTONPROCESS) {     // If order source of shipment is "shipment in progress"
							// Check if there is no more shipment. If not, we can move back status of order to "validated" instead of "shipment in progress"
							$this->$origin->loadExpeditions();
							//var_dump($this->$origin->expeditions);exit;
							if (count($this->$origin->expeditions) <= 0) {
								$this->$origin->setStatut(Commande::STATUS_VALIDATED);
							}
						}
					}

					if (!$error) {
						$this->db->commit();

						// We delete PDFs
						$ref = dol_sanitizeFileName($this->ref);
						if (!empty($conf->expedition->dir_output)) {
							$dir = $conf->expedition->dir_output.'/sending/'.$ref;
							$file = $dir.'/'.$ref.'.pdf';
							if (file_exists($file)) {
								if (!dol_delete_file($file)) {
									return 0;
								}
							}
							if (file_exists($dir)) {
								if (!dol_delete_dir_recursive($dir)) {
									$this->error = $langs->trans("ErrorCanNotDeleteDir", $dir);
									return 0;
								}
							}
						}

						return 1;
					} else {
						$this->db->rollback();
						return -1;
					}
				} else {
					$this->error = $this->db->lasterror()." - sql=$sql";
					$this->db->rollback();
					return -3;
				}
			} else {
				$this->error = $this->db->lasterror()." - sql=$sql";
				$this->db->rollback();
				return -2;
			}
		} else {
			$this->db->rollback();
			return -1;
		}
	}

	/**
	 * 	Delete shipment.
	 * 	Warning, do not delete a shipment if a delivery is linked to (with table llx_element_element)
	 *
	 *  @param	User	$user					User making the deletion
	 *  @param  int  	$notrigger 				Disable triggers
	 *  @param  bool 	$also_update_stock  	true if the stock should be increased back (false by default)
	 * 	@return	int								>0 if OK, 0 if deletion done but failed to delete files, <0 if KO
	 */
	public function delete($user = null, $notrigger = 0, $also_update_stock = false)
	{
		global $conf, $langs;

		if (empty($user)) {
			global $user;
		}

		require_once DOL_DOCUMENT_ROOT.'/core/lib/files.lib.php';

		$error = 0;
		$this->error = '';

		$this->db->begin();

		// Add a protection to refuse deleting if shipment has at least one delivery
		$this->fetchObjectLinked($this->id, 'shipping', 0, 'delivery'); // Get deliveries linked to this shipment
		if (count($this->linkedObjectsIds) > 0) {
			$this->error = 'ErrorThereIsSomeDeliveries';
			$error++;
		}

		if (!$error && !$notrigger) {
			// Call trigger
			$result = $this->call_trigger('SHIPPING_DELETE', $user);
			if ($result < 0) {
				$error++;
			}
			// End call triggers
		}

		// Stock control
		$can_update_stock = isModEnabled('stock') &&
		(($conf->global->STOCK_CALCULATE_ON_SHIPMENT && $this->statut > self::STATUS_DRAFT) ||
			($conf->global->STOCK_CALCULATE_ON_SHIPMENT_CLOSE && $this->statut == self::STATUS_CLOSED && $also_update_stock));
		if (!$error) {
			require_once DOL_DOCUMENT_ROOT."/product/stock/class/mouvementstock.class.php";

			$langs->load("agenda");

			// we try deletion of batch line even if module batch not enabled in case of the module were enabled and disabled previously
			$shipmentlinebatch = new ExpeditionLineBatch($this->db);

			// Loop on each product line to add a stock movement (contain sub-products)
			$sql = "SELECT ";
			$sql .= " ed.fk_product";
			$sql .= ", ed.qty, ed.fk_entrepot, ed.rowid as expeditiondet_id";
			$sql .= ", SUM(".$this->db->ifsql("pa.rowid IS NOT NULL", 1, 0).") as iskit";
			$sql .= ", ".$this->db->ifsql("pai.incdec IS NULL", 1, "pai.incdec")." as incdec";
			$sql .= " FROM ".$this->db->prefix()."expeditiondet as ed";
			$sql .= " LEFT JOIN ".$this->db->prefix()."product_association as pa ON pa.fk_product_pere = ed.fk_product";
			$sql .= " LEFT JOIN ".$this->db->prefix()."expeditiondet as edp ON edp.rowid = ed.fk_parent";
			$sql .= " LEFT JOIN ".$this->db->prefix()."product_association as pai ON pai.fk_product_pere = edp.fk_product AND pai.fk_product_fils = ed.fk_product";
			$sql .= " WHERE ed.fk_expedition = ".((int) $this->id);
			$sql .= " GROUP BY ed.fk_product, ed.qty, ed.fk_entrepot, ed.rowid, pai.incdec";

			dol_syslog(get_class($this)."::delete select details", LOG_DEBUG);
			$resql = $this->db->query($sql);
			if ($resql) {
				$cpt = $this->db->num_rows($resql);
				for ($i = 0; $i < $cpt; $i++) {
					dol_syslog(get_class($this)."::delete movement index ".$i);
					$obj = $this->db->fetch_object($resql);
					$line_id = (int) $obj->expeditiondet_id;

<<<<<<< HEAD
					if ($can_update_stock && empty($obj->iskit) && !empty($obj->incdec)) {
						$mouvS = new MouvementStock($this->db);
						// we do not log origin because it will be deleted
						$mouvS->origin = null;
						// get lot/serial
						$lotArray = $shipmentlinebatch->fetchAll($line_id);
						if (!is_array($lotArray)) {
=======
					$mouvS = new MouvementStock($this->db);
					// we do not log origin because it will be deleted
					$mouvS->origin = '';
					// get lot/serial
					$lotArray = $shipmentlinebatch->fetchAll($obj->expeditiondet_id);
					if (!is_array($lotArray)) {
						$error++;
						$this->errors[] = "Error ".$this->db->lasterror();
					}
					if (empty($lotArray)) {
						// no lot/serial
						// We increment stock of product (and sub-products)
						// We use warehouse selected for each line
						$result = $mouvS->reception($user, $obj->fk_product, $obj->fk_entrepot, $obj->qty, 0, $langs->trans("ShipmentDeletedInDolibarr", $this->ref)); // Price is set to 0, because we don't want to see WAP changed
						if ($result < 0) {
>>>>>>> 07fe0f6c
							$error++;
							$this->errors[] = "Error " . $this->db->lasterror();
						}
						if (empty($lotArray)) {
							// no lot/serial
							// We increment stock of product (disable for sub-products : already in shipment lines)
							// We use warehouse selected for each line
							$result = $mouvS->reception($user, $obj->fk_product, $obj->fk_entrepot, $obj->qty, 0, $langs->trans("ShipmentDeletedInDolibarr", $this->ref), '', '', '', '', 0, '', 0, 1); // Price is set to 0, because we don't want to see WAP changed
							if ($result < 0) {
								$error++;
								$this->errors = array_merge($this->errors, $mouvS->errors);
								break;
							}
						} else {
							// We increment stock of batches
							// We use warehouse selected for each line
							foreach ($lotArray as $lot) {
								$result = $mouvS->reception($user, $obj->fk_product, $obj->fk_entrepot, $lot->qty, 0, $langs->trans("ShipmentDeletedInDolibarr", $this->ref), $lot->eatby, $lot->sellby, $lot->batch, '', 0, '', 0, 1); // Price is set to 0, because we don't want to see WAP changed
								if ($result < 0) {
									$error++;
									$this->errors = array_merge($this->errors, $mouvS->errors);
									break;
								}
							}
							if ($error) {
								break; // break for loop in case of error
							}
						}
					}

					if (!$error) {
						// delete all children and batches of this shipment line
						$shipment_line = new ExpeditionLigne($this->db);
						$res = $shipment_line->fetch($line_id);
						if ($res > 0) {
							$result = $shipment_line->delete($user);
							if ($result < 0) {
								$error++;
								$this->errors[] = "Error ".$shipment_line->errorsToString();
							}
						} else {
							$error++;
							$this->errors[] = "Error ".$shipment_line->errorsToString();
						}
					}

					if ($error) {
						break;
					}
				}
			} else {
				$error++;
				$this->errors[] = "Error ".$this->db->lasterror();
			}
		}

		if (!$error) {
			// Delete linked object
			$res = $this->deleteObjectLinked();
			if ($res < 0) {
				$error++;
			}

			// delete extrafields
			$res = $this->deleteExtraFields();
			if ($res < 0) {
				$error++;
			}

			if (!$error) {
				$sql = "DELETE FROM ".$this->db->prefix()."expedition";
				$sql .= " WHERE rowid = ".((int) $this->id);

				if ($this->db->query($sql)) {
					if (!empty($this->origin) && $this->origin_id > 0) {
						$this->fetch_origin();
						$origin = $this->origin;
						if ($this->$origin->statut == Commande::STATUS_SHIPMENTONPROCESS) {     // If order source of shipment is "shipment in progress"
							// Check if there is no more shipment. If not, we can move back status of order to "validated" instead of "shipment in progress"
							$this->$origin->loadExpeditions();
							//var_dump($this->$origin->expeditions);exit;
							if (count($this->$origin->expeditions) <= 0) {
								$this->$origin->setStatut(Commande::STATUS_VALIDATED);
							}
						}
					}

					if (!$error) {
						$this->db->commit();

						// Delete record into ECM index (Note that delete is also done when deleting files with the dol_delete_dir_recursive
						$this->deleteEcmFiles(0);	 // Deleting files physically is done later with the dol_delete_dir_recursive
						$this->deleteEcmFiles(1);	 // Deleting files physically is done later with the dol_delete_dir_recursive

						// We delete PDFs
						$ref = dol_sanitizeFileName($this->ref);
						if (!empty($conf->expedition->dir_output)) {
							$dir = $conf->expedition->dir_output . '/sending/' . $ref;
							$file = $dir . '/' . $ref . '.pdf';
							if (file_exists($file)) {
								if (!dol_delete_file($file)) {
									return 0;
								}
							}
							if (file_exists($dir)) {
								if (!dol_delete_dir_recursive($dir)) {
									$this->error = $langs->trans("ErrorCanNotDeleteDir", $dir);
									return 0;
								}
							}
						}

						return 1;
					} else {
						$this->db->rollback();
						return -1;
					}
				} else {
					$this->error = $this->db->lasterror()." - sql=$sql";
					$this->db->rollback();
					return -3;
				}
			} else {
				$this->error = $this->db->lasterror()." - sql=$sql";
				$this->db->rollback();
				return -2;
			}
		} else {
			$this->db->rollback();
			return -1;
		}
	}

	// phpcs:disable PEAR.NamingConventions.ValidFunctionName.ScopeNotCamelCaps
	/**
	 *	Load lines
	 *
	 *	@return	int		>0 if OK, Otherwise if KO
	 */
	public function fetch_lines()
	{
		// phpcs:enable
		global $conf, $mysoc;

		$this->lines = array();

		// NOTE: This fetch_lines is special because it groups all lines with the same origin_line_id into one line.
		// TODO: See if we can restore a common fetch_lines (one line = one record)

		$sql = "SELECT cd.rowid, cd.fk_product, cd.label as custom_label, cd.description, cd.qty as qty_asked, cd.product_type, cd.fk_unit";
		$sql .= ", cd.total_ht, cd.total_localtax1, cd.total_localtax2, cd.total_ttc, cd.total_tva";
		$sql .= ", cd.vat_src_code, cd.tva_tx, cd.localtax1_tx, cd.localtax2_tx, cd.localtax1_type, cd.localtax2_type, cd.info_bits, cd.price, cd.subprice, cd.remise_percent,cd.buy_price_ht as pa_ht";
		$sql .= ", cd.fk_multicurrency, cd.multicurrency_code, cd.multicurrency_subprice, cd.multicurrency_total_ht, cd.multicurrency_total_tva, cd.multicurrency_total_ttc, cd.rang";
		$sql .= ", ed.rowid as line_id, ed.qty as qty_shipped, ed.fk_origin_line, ed.fk_entrepot";
		$sql .= ", p.ref as product_ref, p.label as product_label, p.fk_product_type, p.barcode as product_barcode";
		$sql .= ", p.weight, p.weight_units, p.length, p.length_units, p.width, p.width_units, p.height, p.height_units, p.surface, p.surface_units, p.volume, p.volume_units, p.tosell as product_tosell, p.tobuy as product_tobuy, p.tobatch as product_tobatch";
		$sql .= " FROM ".MAIN_DB_PREFIX."expeditiondet as ed, ".MAIN_DB_PREFIX."commandedet as cd";
		$sql .= " LEFT JOIN ".MAIN_DB_PREFIX."product as p ON p.rowid = cd.fk_product";
		$sql .= " WHERE ed.fk_expedition = ".((int) $this->id);
		$sql .= " AND ed.fk_origin_line = cd.rowid";
		$sql .= " ORDER BY cd.rang, ed.fk_origin_line";		// We need after a break on fk_origin_line but when there is no break on fk_origin_line, cd.rang is same so we can add it as first order criteria.

		dol_syslog(get_class($this)."::fetch_lines", LOG_DEBUG);
		$resql = $this->db->query($sql);
		if ($resql) {
			include_once DOL_DOCUMENT_ROOT.'/core/lib/price.lib.php';

			$num = $this->db->num_rows($resql);
			$i = 0;
			$lineindex = 0;
			$originline = 0;

			$this->total_ht = 0;
			$this->total_tva = 0;
			$this->total_ttc = 0;
			$this->total_localtax1 = 0;
			$this->total_localtax2 = 0;

			$this->multicurrency_total_ht = 0;
			$this->multicurrency_total_tva = 0;
			$this->multicurrency_total_ttc = 0;

			$shipmentlinebatch = new ExpeditionLineBatch($this->db);

			while ($i < $num) {
				$obj = $this->db->fetch_object($resql);


				if ($originline > 0 && $originline == $obj->fk_origin_line) {
					'@phan-var-force ExpeditionLigne $line';  // $line from previous loop
					$line->entrepot_id = 0; // entrepod_id in details_entrepot
					$line->qty_shipped += $obj->qty_shipped;
				} else {
					$line = new ExpeditionLigne($this->db);		// new group to start
					$line->entrepot_id    	= $obj->fk_entrepot;	// this is a property of a shipment line
					$line->qty_shipped    	= $obj->qty_shipped;	// this is a property of a shipment line
				}

				$detail_entrepot              = new stdClass();
				$detail_entrepot->entrepot_id = $obj->fk_entrepot;
				$detail_entrepot->qty_shipped = $obj->qty_shipped;
				$detail_entrepot->line_id     = $obj->line_id;
				$line->details_entrepot[]     = $detail_entrepot;

				$line->line_id          = $obj->line_id;
				$line->rowid            = $obj->line_id; // TODO deprecated
				$line->id               = $obj->line_id;

				$line->fk_origin = 'orderline';
				$line->fk_origin_line 	= $obj->fk_origin_line;
				$line->origin_line_id 	= $obj->fk_origin_line; // TODO deprecated

				$line->fk_expedition    = $this->id; // id of parent

				$line->product_type     = $obj->product_type;
				$line->fk_product     	= $obj->fk_product;
				$line->fk_product_type	= $obj->fk_product_type;
				$line->ref = $obj->product_ref; // TODO deprecated
				$line->product_ref = $obj->product_ref;
				$line->product_label = $obj->product_label;
				$line->libelle        	= $obj->product_label; // TODO deprecated
				$line->product_barcode  = $obj->product_barcode; // Barcode number product
				$line->product_tosell = $obj->product_tosell;
				$line->product_tobuy = $obj->product_tobuy;
				$line->product_tobatch = $obj->product_tobatch;
				$line->label = $obj->custom_label;
				$line->description    	= $obj->description;
				$line->qty_asked      	= $obj->qty_asked;
				$line->rang = $obj->rang;
				$line->weight         	= $obj->weight;
				$line->weight_units   	= $obj->weight_units;
				$line->length         	= $obj->length;
				$line->length_units   	= $obj->length_units;
				$line->width           = $obj->width;
				$line->width_units     = $obj->width_units;
				$line->height           = $obj->height;
				$line->height_units     = $obj->height_units;
				$line->surface        	= $obj->surface;
				$line->surface_units = $obj->surface_units;
				$line->volume         	= $obj->volume;
				$line->volume_units   	= $obj->volume_units;
				$line->fk_unit = $obj->fk_unit;

				$line->pa_ht = $obj->pa_ht;

				// Local taxes
				$localtax_array = array(0 => $obj->localtax1_type, 1 => $obj->localtax1_tx, 2 => $obj->localtax2_type, 3 => $obj->localtax2_tx);
				$localtax1_tx = get_localtax($obj->tva_tx, 1, $this->thirdparty);
				$localtax2_tx = get_localtax($obj->tva_tx, 2, $this->thirdparty);

				// For invoicing
				$tabprice = calcul_price_total($obj->qty_shipped, $obj->subprice, $obj->remise_percent, $obj->tva_tx, $localtax1_tx, $localtax2_tx, 0, 'HT', $obj->info_bits, $obj->fk_product_type, $mysoc, $localtax_array); // We force type to 0
				$line->desc = $obj->description; // We need ->desc because some code into CommonObject use desc (property defined for other elements)
				$line->qty = $line->qty_shipped;
				$line->total_ht = $tabprice[0];
				$line->total_localtax1 	= $tabprice[9];
				$line->total_localtax2 	= $tabprice[10];
				$line->total_ttc	 	= $tabprice[2];
				$line->total_tva	 	= $tabprice[1];
				$line->vat_src_code = $obj->vat_src_code;
				$line->tva_tx = $obj->tva_tx;
				$line->localtax1_tx 	= $obj->localtax1_tx;
				$line->localtax2_tx 	= $obj->localtax2_tx;
				$line->info_bits = $obj->info_bits;
				$line->price = $obj->price;
				$line->subprice = $obj->subprice;
				$line->remise_percent = $obj->remise_percent;

				$this->total_ht += $tabprice[0];
				$this->total_tva += $tabprice[1];
				$this->total_ttc += $tabprice[2];
				$this->total_localtax1 += $tabprice[9];
				$this->total_localtax2 += $tabprice[10];

				// Multicurrency
				$this->fk_multicurrency = $obj->fk_multicurrency;
				$this->multicurrency_code = $obj->multicurrency_code;
				$line->multicurrency_subprice 	= $obj->multicurrency_subprice;
				$line->multicurrency_total_ht 	= $obj->multicurrency_total_ht;
				$line->multicurrency_total_tva 	= $obj->multicurrency_total_tva;
				$line->multicurrency_total_ttc 	= $obj->multicurrency_total_ttc;

				$this->multicurrency_total_ht 	+= $obj->multicurrency_total_ht;
				$this->multicurrency_total_tva 	+= $obj->multicurrency_total_tva;
				$this->multicurrency_total_ttc 	+= $obj->multicurrency_total_ttc;

				if ($originline != $obj->fk_origin_line) {
					$line->detail_batch = array();
				}

				// Detail of batch
				if (isModEnabled('productbatch') && $obj->line_id > 0 && $obj->product_tobatch > 0) {
					$newdetailbatch = $shipmentlinebatch->fetchAll($obj->line_id, $obj->fk_product);

					if (is_array($newdetailbatch)) {
						if ($originline != $obj->fk_origin_line) {
							$line->detail_batch = $newdetailbatch;
						} else {
							$line->detail_batch = array_merge($line->detail_batch, $newdetailbatch);
						}
					}
				}

				// virtual product : find all children stock (group by product id and warehouse id)
				if (getDolGlobalInt('PRODUIT_SOUSPRODUITS')) {
					$detail_children = array(); // detail by product : array of [warehouse_id => total_qty]
					$line_child_list = array();
					$res = $line->findAllChild($line->id, $line_child_list, 1);
					if ($res > 0) {
						if (!empty($line_child_list)) {
							foreach ($line_child_list as $child_line) {
								foreach ($child_line as $child_obj) {
									$child_product_id = (int) $child_obj->fk_product;
									$child_warehouse_id = (int) $child_obj->fk_warehouse;

									if ($child_warehouse_id > 0) {
										// child quantities group by warehouses
										if (!isset($detail_children[$child_product_id])) {
											$detail_children[$child_product_id] = array();
										}
										if (!isset($detail_children[$child_product_id][$child_warehouse_id])) {
											$detail_children[$child_product_id][$child_warehouse_id] = 0;
										}
										$detail_children[$child_product_id][$child_warehouse_id] += $child_obj->qty;
									}
								}
							}
						}
					}
					$line->detail_children = $detail_children;
				}

				$line->fetch_optionals();

				if ($originline != $obj->fk_origin_line) {
					$this->lines[$lineindex] = $line;
					$lineindex++;
				} else {
					$line->total_ht += $tabprice[0];
					$line->total_localtax1 	+= $tabprice[9];
					$line->total_localtax2 	+= $tabprice[10];
					$line->total_ttc	 	+= $tabprice[2];
					$line->total_tva	 	+= $tabprice[1];
				}

				$i++;
				$originline = $obj->fk_origin_line;
			}
			$this->db->free($resql);
			return 1;
		} else {
			$this->error = $this->db->error();
			return -3;
		}
	}

	/**
	 *  Delete detail line
	 *
	 *  @param		User	$user			User making deletion
	 *  @param		int		$lineid			Id of line to delete
	 *  @return     int         			>0 if OK, <0 if KO
	 */
	public function deleteLine($user, $lineid)
	{
		global $user;

		if ($this->statut == self::STATUS_DRAFT) {
			$this->db->begin();

			$line = new ExpeditionLigne($this->db);

			// For triggers
			$line->fetch($lineid);

			if ($line->delete($user) > 0) {
				//$this->update_price(1);

				$this->db->commit();
				return 1;
			} else {
				$this->db->rollback();
				return -1;
			}
		} else {
			$this->error = 'ErrorDeleteLineNotAllowedByObjectStatus';
			return -2;
		}
	}


	/**
	 * getTooltipContentArray
	 *
	 * @param array $params ex option, infologin
	 * @since v18
	 * @return array
	 */
	public function getTooltipContentArray($params)
	{
		global $conf, $langs;

		$langs->load('sendings');

		$nofetch = !empty($params['nofetch']);

		$datas = array();
		$datas['picto'] = img_picto('', $this->picto).' <u class="paddingrightonly">'.$langs->trans("Shipment").'</u>';
		if (isset($this->statut)) {
			$datas['picto'] .= ' '.$this->getLibStatut(5);
		}
		$datas['ref'] = '<br><b>'.$langs->trans('Ref').':</b> '.$this->ref;
		$datas['refcustomer'] = '<br><b>'.$langs->trans('RefCustomer').':</b> '.($this->ref_customer ? $this->ref_customer : $this->ref_client);
		if (!$nofetch) {
			$langs->load('companies');
			if (empty($this->thirdparty)) {
				$this->fetch_thirdparty();
			}
			$datas['customer'] = '<br><b>'.$langs->trans('Customer').':</b> '.$this->thirdparty->getNomUrl(1, '', 0, 1);
		}

		return $datas;
	}

	/**
	 *	Return clicable link of object (with eventually picto)
	 *
	 *	@param      int			$withpicto      			Add picto into link
	 *	@param      string		$option         			Where the link point to
	 *	@param      int			$max          				Max length to show
	 *	@param      int			$short						Use short labels
	 *  @param      int         $notooltip      			1=No tooltip
	 *  @param      int     	$save_lastsearch_value		-1=Auto, 0=No save of lastsearch_values when clicking, 1=Save lastsearch_values whenclicking
	 *	@return     string          						String with URL
	 */
	public function getNomUrl($withpicto = 0, $option = '', $max = 0, $short = 0, $notooltip = 0, $save_lastsearch_value = -1)
	{
		global $langs, $hookmanager;

		$result = '';
		$params = [
			'id' => $this->id,
			'objecttype' => $this->element,
			'option' => $option,
			'nofetch' => 1,
		];
		$classfortooltip = 'classfortooltip';
		$dataparams = '';
		if (getDolGlobalInt('MAIN_ENABLE_AJAX_TOOLTIP')) {
			$classfortooltip = 'classforajaxtooltip';
			$dataparams = ' data-params="'.dol_escape_htmltag(json_encode($params)).'"';
			$label = '';
		} else {
			$label = implode($this->getTooltipContentArray($params));
		}

		$url = DOL_URL_ROOT.'/expedition/card.php?id='.$this->id;

		if ($short) {
			return $url;
		}

		if ($option !== 'nolink') {
			// Add param to save lastsearch_values or not
			$add_save_lastsearch_values = ($save_lastsearch_value == 1 ? 1 : 0);
			if ($save_lastsearch_value == -1 && isset($_SERVER["PHP_SELF"]) && preg_match('/list\.php/', $_SERVER["PHP_SELF"])) {
				$add_save_lastsearch_values = 1;
			}
			if ($add_save_lastsearch_values) {
				$url .= '&save_lastsearch_values=1';
			}
		}

		$linkclose = '';
		if (empty($notooltip)) {
			if (getDolGlobalString('MAIN_OPTIMIZEFORTEXTBROWSER')) {
				$label = $langs->trans("Shipment");
				$linkclose .= ' alt="'.dol_escape_htmltag($label, 1).'"';
			}
			$linkclose .= ($label ? ' title="'.dol_escape_htmltag($label, 1).'"' : ' title="tocomplete"');
			$linkclose .= $dataparams.' class="'.$classfortooltip.'"';
		}

		$linkstart = '<a href="'.$url.'"';
		$linkstart .= $linkclose.'>';
		$linkend = '</a>';

		$result .= $linkstart;
		if ($withpicto) {
			$result .= img_object(($notooltip ? '' : $label), ($this->picto ? $this->picto : 'generic'), ($notooltip ? (($withpicto != 2) ? 'class="paddingright"' : '') : 'class="'.(($withpicto != 2) ? 'paddingright ' : '').'"'), 0, 0, $notooltip ? 0 : 1);
		}
		if ($withpicto != 2) {
			$result .= $this->ref;
		}
		$result .= $linkend;
		global $action;
		$hookmanager->initHooks(array($this->element . 'dao'));
		$parameters = array('id' => $this->id, 'getnomurl' => &$result);
		$reshook = $hookmanager->executeHooks('getNomUrl', $parameters, $this, $action); // Note that $action and $object may have been modified by some hooks
		if ($reshook > 0) {
			$result = $hookmanager->resPrint;
		} else {
			$result .= $hookmanager->resPrint;
		}
		return $result;
	}

	/**
	 *	Return status label
	 *
	 *	@param      int		$mode      	0=Long label, 1=Short label, 2=Picto + Short label, 3=Picto, 4=Picto + Long label, 5=Short label + Picto
	 *	@return     string      		Label
	 */
	public function getLibStatut($mode = 0)
	{
		return $this->LibStatut($this->statut, $mode);
	}

	// phpcs:disable PEAR.NamingConventions.ValidFunctionName.ScopeNotCamelCaps
	/**
	 * Return label of a status
	 *
	 * @param   int		$status		Id statut
	 * @param  	int		$mode       0=long label, 1=short label, 2=Picto + short label, 3=Picto, 4=Picto + long label, 5=Short label + Picto, 6=Long label + Picto
	 * @return  string				Label of status
	 */
	public function LibStatut($status, $mode)
	{
		// phpcs:enable
		global $langs;

		$labelStatus = $langs->transnoentitiesnoconv($this->labelStatus[$status]);
		$labelStatusShort = $langs->transnoentitiesnoconv($this->labelStatusShort[$status]);

		$statusType = 'status'.$status;
		if ($status == self::STATUS_VALIDATED) {
			$statusType = 'status4';
		}
		if ($status == self::STATUS_CLOSED) {
			$statusType = 'status6';
		}
		if ($status == self::STATUS_CANCELED) {
			$statusType = 'status9';
		}

		return dolGetStatus($labelStatus, $labelStatusShort, '', $statusType, $mode);
	}

	/**
	 *	Return clicable link of object (with eventually picto)
	 *
	 *	@param      string	    $option                 Where point the link (0=> main card, 1,2 => shipment, 'nolink'=>No link)
	 *  @param		array		$arraydata				Array of data
	 *  @return		string								HTML Code for Kanban thumb.
	 */
	public function getKanbanView($option = '', $arraydata = null)
	{
		global $langs, $conf;

		$selected = (empty($arraydata['selected']) ? 0 : $arraydata['selected']);

		$return = '<div class="box-flex-item box-flex-grow-zero">';
		$return .= '<div class="info-box info-box-sm">';
		$return .= '<div class="info-box-icon bg-infobox-action">';
		$return .= img_picto('', 'order');
		$return .= '</div>';
		$return .= '<div class="info-box-content">';
		$return .= '<span class="info-box-ref inline-block tdoverflowmax150 valignmiddle">'.(method_exists($this, 'getNomUrl') ? $this->getNomUrl() : $this->ref).'</span>';
		if ($selected >= 0) {
			$return .= '<input id="cb'.$this->id.'" class="flat checkforselect fright" type="checkbox" name="toselect[]" value="'.$this->id.'"'.($selected ? ' checked="checked"' : '').'>';
		}
		if (property_exists($this, 'thirdparty') && is_object($this->thirdparty)) {
			$return .= '<br><div class="info-box-ref tdoverflowmax150">'.$this->thirdparty->getNomUrl(1).'</div>';
		}
		if (property_exists($this, 'total_ht')) {
			$return .= '<div class="info-box-ref amount">'.price($this->total_ht, 0, $langs, 0, -1, -1, $conf->currency).' '.$langs->trans('HT').'</div>';
		}
		if (method_exists($this, 'getLibStatut')) {
			$return .= '<div class="info-box-status">'.$this->getLibStatut(3).'</div>';
		}
		$return .= '</div>';
		$return .= '</div>';
		$return .= '</div>';

		return $return;
	}

	/**
	 *  Initialise an instance with random values.
	 *  Used to build previews or test instances.
	 *	id must be 0 if object instance is a specimen.
	 *
	 *  @return int
	 */
	public function initAsSpecimen()
	{
		global $langs;

		$now = dol_now();

		dol_syslog(get_class($this)."::initAsSpecimen");

		$order = new Commande($this->db);
		$order->initAsSpecimen();

		// Initialise parameters
		$this->id = 0;
		$this->ref = 'SPECIMEN';
		$this->specimen = 1;
		$this->statut               = self::STATUS_VALIDATED;
		$this->livraison_id         = 0;
		$this->date                 = $now;
		$this->date_creation        = $now;
		$this->date_valid           = $now;
		$this->date_delivery        = $now + 24 * 3600;
		$this->date_expedition      = $now + 24 * 3600;

		$this->entrepot_id          = 0;
		$this->fk_delivery_address  = 0;
		$this->socid                = 1;

		$this->commande_id          = 0;
		$this->commande             = $order;

		$this->origin_id            = 1;
		$this->origin               = 'commande';

		$this->note_private = 'Private note';
		$this->note_public = 'Public note';

		$nbp = 5;
		$xnbp = 0;
		while ($xnbp < $nbp) {
			$line = new ExpeditionLigne($this->db);
			$line->product_desc = $langs->trans("Description")." ".$xnbp;
			$line->product_label = $langs->trans("Description")." ".$xnbp;
			$line->qty = 10;
			$line->qty_asked = 5;
			$line->qty_shipped = 4;
			$line->fk_product = $this->commande->lines[$xnbp]->fk_product;

			$this->lines[] = $line;
			$xnbp++;
		}

		return 1;
	}

	// phpcs:disable PEAR.NamingConventions.ValidFunctionName.ScopeNotCamelCaps
	/**
	 *	Set delivery date
	 *
	 *	@param      User 	$user        		Object user that modify
	 *	@param      int		$delivery_date		Delivery date
	 *	@return     int         				Return integer <0 if ko, >0 if ok
	 *	@deprecated Use  setDeliveryDate
	 */
	public function set_date_livraison($user, $delivery_date)
	{
		// phpcs:enable
		return $this->setDeliveryDate($user, $delivery_date);
	}

	/**
	 *	Set the planned delivery date
	 *
	 *	@param      User			$user        		Object user that modify
	 *	@param      integer 		$delivery_date     Date of delivery
	 *	@return     int         						Return integer <0 if KO, >0 if OK
	 */
	public function setDeliveryDate($user, $delivery_date)
	{
		if ($user->hasRight('expedition', 'creer')) {
			$sql = "UPDATE ".MAIN_DB_PREFIX."expedition";
			$sql .= " SET date_delivery = ".($delivery_date ? "'".$this->db->idate($delivery_date)."'" : 'null');
			$sql .= " WHERE rowid = ".((int) $this->id);

			dol_syslog(get_class($this)."::setDeliveryDate", LOG_DEBUG);
			$resql = $this->db->query($sql);
			if ($resql) {
				$this->date_delivery = $delivery_date;
				return 1;
			} else {
				$this->error = $this->db->error();
				return -1;
			}
		} else {
			return -2;
		}
	}

	// phpcs:disable PEAR.NamingConventions.ValidFunctionName.ScopeNotCamelCaps
	/**
	 *	Fetch deliveries method and return an array. Load array this->meths(rowid=>label).
	 *
	 * 	@return	void
	 */
	public function fetch_delivery_methods()
	{
		// phpcs:enable
		global $langs;
		$this->meths = array();

		$sql = "SELECT em.rowid, em.code, em.libelle as label";
		$sql .= " FROM ".MAIN_DB_PREFIX."c_shipment_mode as em";
		$sql .= " WHERE em.active = 1";
		$sql .= " ORDER BY em.libelle ASC";

		$resql = $this->db->query($sql);
		if ($resql) {
			while ($obj = $this->db->fetch_object($resql)) {
				$label = $langs->trans('SendingMethod'.$obj->code);
				$this->meths[$obj->rowid] = ($label != 'SendingMethod'.$obj->code ? $label : $obj->label);
			}
		}
	}

	// phpcs:disable PEAR.NamingConventions.ValidFunctionName.ScopeNotCamelCaps
	/**
	 *  Fetch all deliveries method and return an array. Load array this->listmeths.
	 *
	 *  @param  int      $id     only this carrier, all if none
	 *  @return void
	 */
	public function list_delivery_methods($id = 0)
	{
		// phpcs:enable
		global $langs;

		$this->listmeths = array();
		$i = 0;

		$sql = "SELECT em.rowid, em.code, em.libelle as label, em.description, em.tracking, em.active";
		$sql .= " FROM ".MAIN_DB_PREFIX."c_shipment_mode as em";
		if (!empty($id)) {
			$sql .= " WHERE em.rowid=".((int) $id);
		}

		$resql = $this->db->query($sql);
		if ($resql) {
			while ($obj = $this->db->fetch_object($resql)) {
				$this->listmeths[$i]['rowid'] = $obj->rowid;
				$this->listmeths[$i]['code'] = $obj->code;
				$label = $langs->trans('SendingMethod'.$obj->code);
				$this->listmeths[$i]['libelle'] = ($label != 'SendingMethod'.$obj->code ? $label : $obj->label);
				$this->listmeths[$i]['description'] = $obj->description;
				$this->listmeths[$i]['tracking'] = $obj->tracking;
				$this->listmeths[$i]['active'] = $obj->active;
				$i++;
			}
		}
	}

	/**
	 * Forge an set tracking url
	 *
	 * @param	string	$value		Value
	 * @return	void
	 */
	public function getUrlTrackingStatus($value = '')
	{
		if (!empty($this->shipping_method_id)) {
			$sql = "SELECT em.code, em.tracking";
			$sql .= " FROM ".MAIN_DB_PREFIX."c_shipment_mode as em";
			$sql .= " WHERE em.rowid = ".((int) $this->shipping_method_id);

			$resql = $this->db->query($sql);
			if ($resql) {
				if ($obj = $this->db->fetch_object($resql)) {
					$tracking = $obj->tracking;
				}
			}
		}

		if (!empty($tracking) && !empty($value)) {
			$url = str_replace('{TRACKID}', $value, $tracking);
			$this->tracking_url = sprintf('<a target="_blank" rel="noopener noreferrer" href="%s">'.($value ? $value : 'url').'</a>', $url, $url);
		} else {
			$this->tracking_url = $value;
		}
	}

	/**
	 *	Classify the shipping as closed (this record also the stock movement)
	 *
	 *	@return     int     Return integer <0 if KO, >0 if OK
	 */
	public function setClosed()
	{
		global $conf, $user;

		$error = 0;

		// Protection. This avoid to move stock later when we should not
		if ($this->statut == self::STATUS_CLOSED) {
			return 0;
		}

		$this->db->begin();

		$sql = "UPDATE ".MAIN_DB_PREFIX."expedition SET fk_statut = ".self::STATUS_CLOSED;
		$sql .= " WHERE rowid = ".((int) $this->id)." AND fk_statut > 0";

		$resql = $this->db->query($sql);
		if ($resql) {
			// Set order billed if 100% of order is shipped (qty in shipment lines match qty in order lines)
			if ($this->origin == 'commande' && $this->origin_id > 0) {
				$order = new Commande($this->db);
				$order->fetch($this->origin_id);

				$order->loadExpeditions(self::STATUS_CLOSED); // Fill $order->expeditions = array(orderlineid => qty)

				$shipments_match_order = 1;
				foreach ($order->lines as $line) {
					$lineid = $line->id;
					$qty = $line->qty;
					if (($line->product_type == 0 || getDolGlobalString('STOCK_SUPPORTS_SERVICES')) && $order->expeditions[$lineid] != $qty) {
						$shipments_match_order = 0;
						$text = 'Qty for order line id '.$lineid.' is '.$qty.'. However in the shipments with status Expedition::STATUS_CLOSED='.self::STATUS_CLOSED.' we have qty = '.$order->expeditions[$lineid].', so we can t close order';
						dol_syslog($text);
						break;
					}
				}
				if ($shipments_match_order) {
					dol_syslog("Qty for the ".count($order->lines)." lines of the origin order is same than qty for lines in the shipment we close (shipments_match_order is true), with new status Expedition::STATUS_CLOSED=".self::STATUS_CLOSED.', so we close order');
					// We close the order
					$order->cloture($user);		// Note this may also create an invoice if module workflow ask it
				}
			}

			$this->statut = self::STATUS_CLOSED;	// Will be revert to STATUS_VALIDATED at end if there is a rollback
			$this->status = self::STATUS_CLOSED;	// Will be revert to STATUS_VALIDATED at end if there is a rollback

			// If stock increment is done on closing
			if (!$error && isModEnabled('stock') && getDolGlobalString('STOCK_CALCULATE_ON_SHIPMENT_CLOSE')) {
				$result = $this->manageStockMvtOnEvt($user);
				if ($result < 0) {
					$error++;
				}
			}

			// Call trigger
			if (!$error) {
				$result = $this->call_trigger('SHIPPING_CLOSED', $user);
				if ($result < 0) {
					$error++;
				}
			}
		} else {
			dol_print_error($this->db);
			$error++;
		}

		if (!$error) {
			$this->db->commit();
			return 1;
		} else {
			$this->statut = self::STATUS_VALIDATED;
			$this->status = self::STATUS_VALIDATED;

			$this->db->rollback();
			return -1;
		}
	}

	/**
	 * Manage Stock MVt onb Close or valid Shipment
	 *
	 * @param      	User 	$user        		Object user that modify
	 * @param		string	$labelmovement		Label of movement
	 * @return     	int     					Return integer <0 if KO, >0 if OK
	 * @throws Exception
	 *
	 */
	private function manageStockMvtOnEvt($user, $labelmovement = 'ShipmentClassifyClosedInDolibarr')
	{
		global $langs;

		$error = 0;

		require_once DOL_DOCUMENT_ROOT . '/product/stock/class/mouvementstock.class.php';

		$langs->load("agenda");

		// Loop on each product line to add a stock movement
		$sql = "SELECT";
		$sql .= " ed.rowid as edid, ed.fk_product, ed.qty, ed.fk_entrepot";
		$sql .= ", cd.rowid as cdid";
		$sql .= ", cd.subprice";
		$sql .= ", edb.rowid as edbrowid, edb.eatby, edb.sellby, edb.batch, edb.qty as edbqty, edb.fk_origin_stock";
		$sql .= ", e.ref";
		$sql .= " FROM " . $this->db->prefix() . "expeditiondet as ed";
		$sql .= " LEFT JOIN " . $this->db->prefix() . "commandedet as cd ON cd.rowid = ed.fk_origin_line";
		$sql .= " LEFT JOIN " . $this->db->prefix() . "expeditiondet_batch as edb on edb.fk_expeditiondet = ed.rowid";
		$sql .= " INNER JOIN " . $this->db->prefix() . "expedition as e ON ed.fk_expedition = e.rowid";
		$sql .= " WHERE ed.fk_expedition = " . ((int) $this->id);

		dol_syslog(get_class($this) . "::valid select details", LOG_DEBUG);
		$resql = $this->db->query($sql);
		if ($resql) {
			$cpt = $this->db->num_rows($resql);
			for ($i = 0; $i < $cpt; $i++) {
				$obj = $this->db->fetch_object($resql);
				if (empty($obj->edbrowid)) {
					$qty = $obj->qty;
				} else {
					$qty = $obj->edbqty;
				}
				if ($qty <= 0 || ($qty < 0 && !getDolGlobalInt('SHIPMENT_ALLOW_NEGATIVE_QTY'))) {
					continue;
				}
				dol_syslog(get_class($this) . "::valid movement index " . $i . " ed.rowid=" . $obj->edid . " edb.rowid=" . $obj->edbrowid);

				$mouvS = new MouvementStock($this->db);
				$mouvS->origin = &$this;
				$mouvS->setOrigin($this->element, $this->id, $obj->cdid, $obj->edid);

				if (empty($obj->edbrowid)) {
					// line without batch detail

					// We decrement stock of product (and sub-products) -> update table llx_product_stock (key of this table is fk_product+fk_entrepot) and add a movement record
					$result = $mouvS->livraison($user, $obj->fk_product, $obj->fk_entrepot, $qty, $obj->subprice, $langs->trans($labelmovement, $obj->ref));
					if ($result < 0) {
						$this->error = $mouvS->error;
						$this->errors = $mouvS->errors;
						$error++;
						break;
					}
				} else {
					// line with batch detail

					// We decrement stock of product (and sub-products) -> update table llx_product_stock (key of this table is fk_product+fk_entrepot) and add a movement record
					$result = $mouvS->livraison($user, $obj->fk_product, $obj->fk_entrepot, $qty, $obj->subprice, $langs->trans($labelmovement, $obj->ref), '', $this->db->jdate($obj->eatby), $this->db->jdate($obj->sellby), $obj->batch, $obj->fk_origin_stock);
					if ($result < 0) {
						$this->error = $mouvS->error;
						$this->errors = $mouvS->errors;
						$error++;
						break;
					}
				}

				// If some stock lines are now 0, we can remove entry into llx_product_stock, but only if there is no child lines into llx_product_batch (detail of batch, because we can imagine
				// having a lot1/qty=X and lot2/qty=-X, so 0 but we must not loose repartition of different lot.
				$sqldelete = "DELETE FROM ".$this->db->prefix()."product_stock WHERE reel = 0 AND rowid NOT IN (SELECT fk_product_stock FROM ".$this->db->prefix()."product_batch as pb)";
				$resqldelete = $this->db->query($sqldelete);
				// We do not test error, it can fails if there is child in batch details
			}
		} else {
			$this->error = $this->db->lasterror();
			$this->errors[] = $this->db->lasterror();
			$error++;
		}

		return $error;
	}

	/**
	 *	Classify the shipping as invoiced (used for example by trigger when WORKFLOW_SHIPPING_CLASSIFY_BILLED_INVOICE is on)
	 *
	 *	@return     int     Return integer <0 if ko, >0 if ok
	 */
	public function setBilled()
	{
		global $user;
		$error = 0;

		$this->db->begin();

		$sql = 'UPDATE '.MAIN_DB_PREFIX.'expedition SET billed = 1';
		$sql .= " WHERE rowid = ".((int) $this->id).' AND fk_statut > 0';

		$resql = $this->db->query($sql);
		if ($resql) {
			$this->billed = 1;

			// Call trigger
			$result = $this->call_trigger('SHIPPING_BILLED', $user);
			if ($result < 0) {
				$this->billed = 0;
				$error++;
			}
		} else {
			$error++;
			$this->errors[] = $this->db->lasterror;
		}

		if (empty($error)) {
			$this->db->commit();
			return 1;
		} else {
			$this->db->rollback();
			return -1;
		}
	}

	/**
	 *	Set draft status
	 *
	 *	@param	User	$user			Object user that modify
	 *  @param	int		$notrigger		1=Does not execute triggers, 0=Execute triggers
	 *	@return	int						Return integer <0 if KO, >0 if OK
	 */
	public function setDraft($user, $notrigger = 0)
	{
		// Protection
		if ($this->statut <= self::STATUS_DRAFT) {
			return 0;
		}

		return $this->setStatusCommon($user, self::STATUS_DRAFT, $notrigger, 'SHIPMENT_UNVALIDATE');
	}

	/**
	 *	Classify the shipping as validated/opened
	 *
	 *	@return     int     Return integer <0 if KO, 0 if already open, >0 if OK
	 */
	public function reOpen()
	{
		global $conf, $langs, $user;

		$error = 0;

		// Protection. This avoid to move stock later when we should not
		if ($this->statut == self::STATUS_VALIDATED) {
			return 0;
		}

		$this->db->begin();

		$oldbilled = $this->billed;

		$sql = 'UPDATE '.MAIN_DB_PREFIX.'expedition SET fk_statut = 1';
		$sql .= " WHERE rowid = ".((int) $this->id).' AND fk_statut > 0';

		$resql = $this->db->query($sql);
		if ($resql) {
			$this->statut = self::STATUS_VALIDATED;
			$this->billed = 0;

			// If stock increment is done on closing
			if (!$error && isModEnabled('stock') && getDolGlobalString('STOCK_CALCULATE_ON_SHIPMENT_CLOSE')) {
				require_once DOL_DOCUMENT_ROOT.'/product/stock/class/mouvementstock.class.php';

				$langs->load("agenda");

				// Loop on each product line to add a stock movement
				// TODO possibilite d'expedier a partir d'une propale ou autre origine
				$sql = "SELECT cd.fk_product, cd.subprice,";
				$sql .= " ed.rowid, ed.qty, ed.fk_entrepot,";
				$sql .= " edb.rowid as edbrowid, edb.eatby, edb.sellby, edb.batch, edb.qty as edbqty, edb.fk_origin_stock";
				$sql .= " FROM ".MAIN_DB_PREFIX."commandedet as cd,";
				$sql .= " ".MAIN_DB_PREFIX."expeditiondet as ed";
				$sql .= " LEFT JOIN ".MAIN_DB_PREFIX."expeditiondet_batch as edb on edb.fk_expeditiondet = ed.rowid";
				$sql .= " WHERE ed.fk_expedition = ".((int) $this->id);
				$sql .= " AND cd.rowid = ed.fk_origin_line";

				dol_syslog(get_class($this)."::valid select details", LOG_DEBUG);
				$resql = $this->db->query($sql);
				if ($resql) {
					$cpt = $this->db->num_rows($resql);
					for ($i = 0; $i < $cpt; $i++) {
						$obj = $this->db->fetch_object($resql);
						if (empty($obj->edbrowid)) {
							$qty = $obj->qty;
						} else {
							$qty = $obj->edbqty;
						}
						if ($qty <= 0) {
							continue;
						}
						dol_syslog(get_class($this)."::reopen expedition movement index ".$i." ed.rowid=".$obj->rowid." edb.rowid=".$obj->edbrowid);

						//var_dump($this->lines[$i]);
						$mouvS = new MouvementStock($this->db);
						$mouvS->origin = &$this;
						$mouvS->setOrigin($this->element, $this->id);

						if (empty($obj->edbrowid)) {
							// line without batch detail

							// We decrement stock of product (and sub-products) -> update table llx_product_stock (key of this table is fk_product+fk_entrepot) and add a movement record
							$result = $mouvS->livraison($user, $obj->fk_product, $obj->fk_entrepot, -$qty, $obj->subprice, $langs->trans("ShipmentUnClassifyCloseddInDolibarr", $this->ref));
							if ($result < 0) {
								$this->error = $mouvS->error;
								$this->errors = $mouvS->errors;
								$error++;
								break;
							}
						} else {
							// line with batch detail

							// We decrement stock of product (and sub-products) -> update table llx_product_stock (key of this table is fk_product+fk_entrepot) and add a movement record
							$result = $mouvS->livraison($user, $obj->fk_product, $obj->fk_entrepot, -$qty, $obj->subprice, $langs->trans("ShipmentUnClassifyCloseddInDolibarr", $this->ref), '', $this->db->jdate($obj->eatby), $this->db->jdate($obj->sellby), $obj->batch, $obj->fk_origin_stock);
							if ($result < 0) {
								$this->error = $mouvS->error;
								$this->errors = $mouvS->errors;
								$error++;
								break;
							}
						}
					}
				} else {
					$this->error = $this->db->lasterror();
					$error++;
				}
			}

			if (!$error) {
				// Call trigger
				$result = $this->call_trigger('SHIPPING_REOPEN', $user);
				if ($result < 0) {
					$error++;
				}
			}
		} else {
			$error++;
			$this->errors[] = $this->db->lasterror();
		}

		if (!$error) {
			$this->db->commit();
			return 1;
		} else {
			$this->statut = self::STATUS_CLOSED;
			$this->billed = $oldbilled;
			$this->db->rollback();
			return -1;
		}
	}

	/**
	 *  Create a document onto disk according to template module.
	 *
	 *  @param	    string		$modele			Force the model to using ('' to not force)
	 *  @param		Translate	$outputlangs	object lang to use for translations
	 *  @param      int			$hidedetails    Hide details of lines
	 *  @param      int			$hidedesc       Hide description
	 *  @param      int			$hideref        Hide ref
	 *  @param      null|array  $moreparams     Array to provide more information
	 *  @return     int         				0 if KO, 1 if OK
	 */
	public function generateDocument($modele, $outputlangs, $hidedetails = 0, $hidedesc = 0, $hideref = 0, $moreparams = null)
	{
		global $conf;

		$outputlangs->load("products");

		if (!dol_strlen($modele)) {
			$modele = 'rouget';

			if (!empty($this->model_pdf)) {
				$modele = $this->model_pdf;
			} elseif (getDolGlobalString('EXPEDITION_ADDON_PDF')) {
				$modele = getDolGlobalString('EXPEDITION_ADDON_PDF');
			}
		}

		$modelpath = "core/modules/expedition/doc/";

		$this->fetch_origin();

		return $this->commonGenerateDocument($modelpath, $modele, $outputlangs, $hidedetails, $hidedesc, $hideref, $moreparams);
	}

	/**
	 * Function used to replace a thirdparty id with another one.
	 *
	 * @param 	DoliDB 	$dbs 		Database handler, because function is static we name it $dbs not $db to avoid breaking coding test
	 * @param 	int 	$origin_id 	Old thirdparty id
	 * @param 	int 	$dest_id 	New thirdparty id
	 * @return 	bool
	 */
	public static function replaceThirdparty(DoliDB $dbs, $origin_id, $dest_id)
	{
		$tables = array(
			'expedition'
		);

		return CommonObject::commonReplaceThirdparty($dbs, $origin_id, $dest_id, $tables);
	}
}


/**
 * Class to manage lines of shipment
 */
class ExpeditionLigne extends CommonObjectLine
{
	/**
	 * @var string ID to identify managed object
	 */
	public $element = 'expeditiondet';

	/**
	 * @var string Name of table without prefix where object is stored
	 */
	public $table_element = 'expeditiondet';


	/**
	 * Id of the line. Duplicate of $id.
	 *
	 * @var int
	 * @deprecated
	 */
	public $line_id;	// deprecated

	/**
	 * @deprecated
	 * @see $fk_origin_line
	 */
	public $origin_line_id;

	/**
	 * @var int Id of parent line for children of virtual product
	 */
	public $fk_parent;

	/**
	 * Code of object line that is origin of the shipment line.
	 *
	 * @var string
	 */
	public $fk_origin;			// Example: 'orderline'

	/**
	 * @var int ID
	 */
	public $fk_origin_line;

	/**
	 * @var int Id of shipment
	 */
	public $fk_expedition;

	/**
	 * @var DoliDB Database handler.
	 */
	public $db;

	/**
	 * @var float qty asked From llx_expeditiondet
	 */
	public $qty;

	/**
	 * @var float qty shipped
	 */
	public $qty_shipped;

	/**
	 * @var int Id of product
	 */
	public $fk_product;

	// detail of lot and qty = array(id in llx_expeditiondet_batch, fk_expeditiondet, batch, qty, fk_origin_stock)
	// We can use this to know warehouse planned to be used for each lot.
	public $detail_batch;

	// virtual products  : array of total of quantities group product id and warehouse id
	public $detail_children;

	// detail of warehouses and qty
	// We can use this to know warehouse when there is no lot.
	public $details_entrepot;


	/**
	 * @var int Id of warehouse
	 */
	public $entrepot_id;


	/**
	 * @var float qty asked From llx_commandedet or llx_propaldet
	 */
	public $qty_asked;

	/**
	 * @deprecated
	 * @see $product_ref
	 */
	public $ref;

	/**
	 * @var string product ref
	 */
	public $product_ref;

	/**
	 * @deprecated
	 * @see $product_label
	 */
	public $libelle;

	/**
	 * @var string product label
	 */
	public $product_label;

	/**
	 * @var string product description
	 * @deprecated
	 * @see $product_desc
	 */
	public $desc;

	/**
	 * @var string product description
	 */
	public $product_desc;

	/**
	 * Type of the product. 0 for product, 1 for service
	 * @var int
	 */
	public $product_type = 0;

	/**
	* @var int rang of line
	*/
	public $rang;

	/**
	* @var float weight
	*/
	public $weight;
	public $weight_units;

	/**
	* @var float length
	*/
	public $length;
	public $length_units;

	/**
	* @var float width
	*/
	public $width;
	public $width_units;

	/**
	* @var float height
	*/
	public $height;
	public $height_units;

	/**
	* @var float surface
	*/
	public $surface;
	public $surface_units;

	/**
	* @var float volume
	*/
	public $volume;
	public $volume_units;

	// Invoicing
	public $remise_percent;
	public $tva_tx;

	/**
	 * @var float total without tax
	 */
	public $total_ht;

	/**
	 * @var float total with tax
	 */
	public $total_ttc;

	/**
	 * @var float total vat
	 */
	public $total_tva;

	/**
	 * @var float total localtax 1
	 */
	public $total_localtax1;

	/**
	 * @var float total localtax 2
	 */
	public $total_localtax2;


	/**
	 *	Constructor
	 *
	 *  @param		DoliDB		$db      Database handler
	 */
	public function __construct($db)
	{
		$this->db = $db;
	}

	/**
	 *  Load line expedition
	 *
	 *  @param  int		$rowid          Id line order
	 *  @return	int						Return integer <0 if KO, >0 if OK
	 */
	public function fetch($rowid)
	{
		$sql = 'SELECT ed.rowid, ed.fk_expedition, ed.fk_entrepot, ed.fk_origin_line, ed.qty, ed.rang';
		$sql .= ' FROM '.MAIN_DB_PREFIX.$this->table_element.' as ed';
		$sql .= ' WHERE ed.rowid = '.((int) $rowid);
		$result = $this->db->query($sql);
		if ($result) {
			$objp = $this->db->fetch_object($result);
			$this->id = $objp->rowid;
			$this->fk_expedition = $objp->fk_expedition;
			$this->entrepot_id = $objp->fk_entrepot;
			$this->fk_origin_line = $objp->fk_origin_line;
			$this->qty = $objp->qty;
			$this->rang = $objp->rang;

			$this->db->free($result);

			return 1;
		} else {
			$this->errors[] = $this->db->lasterror();
			$this->error = $this->db->lasterror();
			return -1;
		}
	}

	/**
	 *	Insert line into database
	 *
	 *	@param      User	$user			User that modify
	 *	@param      int		$notrigger		1 = disable triggers
	 *	@return     int						Return integer <0 if KO, line id >0 if OK
	 */
	public function insert($user, $notrigger = 0)
	{
		$error = 0;

		// Check parameters
		if (empty($this->fk_expedition)
			|| empty($this->fk_product) // product id is mandatory
			|| (empty($this->fk_origin_line) && empty($this->fk_parent)) // at least origin line id of parent line id is set
			|| !is_numeric($this->qty)) {
			$this->error = 'ErrorMandatoryParametersNotProvided';
			return -1;
		}

		$this->db->begin();

		if (empty($this->rang)) {
			$this->rang = 0;
		}

		// Rank to use
		$ranktouse = $this->rang;
		if ($ranktouse == -1) {
			$rangmax = $this->line_max($this->fk_expedition);
			$ranktouse = $rangmax + 1;
		}

		$sql = "INSERT INTO ".MAIN_DB_PREFIX."expeditiondet (";
		$sql .= "fk_expedition";
		$sql .= ", fk_entrepot";
		$sql .= ", fk_origin_line";
		$sql .= ", fk_parent";
		$sql .= ", fk_product";
		$sql .= ", qty";
		$sql .= ", rang";
		$sql .= ") VALUES (";
		$sql .= $this->fk_expedition;
		$sql .= ", ".(empty($this->entrepot_id) ? 'NULL' : $this->entrepot_id);
		$sql .= ", ".(empty($this->fk_origin_line) ? 'NULL' : $this->fk_origin_line);
		$sql .= ", ".(empty($this->fk_parent) ? 'NULL' : $this->fk_parent);
		$sql .= ", ".(empty($this->fk_product) ? 'NULL' : $this->fk_product);
		$sql .= ", ".price2num($this->qty, 'MS');
		$sql .= ", ".((int) $ranktouse);
		$sql .= ")";

		dol_syslog(get_class($this)."::insert", LOG_DEBUG);
		$resql = $this->db->query($sql);
		if ($resql) {
			$this->id = $this->db->last_insert_id(MAIN_DB_PREFIX."expeditiondet");

			if (!$error) {
				$result = $this->insertExtraFields();
				if ($result < 0) {
					$error++;
				}
			}

			if (!$error && !$notrigger) {
				// Call trigger
				$result = $this->call_trigger('LINESHIPPING_INSERT', $user);
				if ($result < 0) {
					$error++;
				}
				// End call triggers
			}

			if ($error) {
				foreach ($this->errors as $errmsg) {
					dol_syslog(__METHOD__.' '.$errmsg, LOG_ERR);
					$this->error .= ($this->error ? ', '.$errmsg : $errmsg);
				}
			}
		} else {
			$error++;
		}

		if ($error) {
			$this->db->rollback();
			return -1;
		} else {
			$this->db->commit();
			return $this->id;
		}
	}

	/**
	 * Find all children
	 *
	 * @param	int		$line_id	Line id
	 * @param	array	$list		List of sub-lines for a virtual product line
	 * @param	int		$mode		[=0] array of lines ids, 1 array of line object for dispatcher
	 * @return	int 	Return integer <0 if KO else >0 if OK
	 */
	public function findAllChild($line_id, &$list = array(), $mode = 0)
	{
		if ($line_id > 0) {
			// find all child
			$sql  = "SELECT ed.rowid as child_line_id";
			if ($mode == 1) {
				$sql .= ", ed.fk_product";
				$sql .= ", ed.fk_parent";
				$sql .= ", " . $this->db->ifsql('eb.rowid IS NULL', 'ed.qty', 'eb.qty') . " as qty";
				$sql .= ", " . $this->db->ifsql('eb.rowid IS NULL', 'ed.fk_entrepot', 'eb.fk_warehouse') . " as fk_warehouse";
				$sql .= ", eb.batch, eb.eatby, eb.sellby";
			}
			$sql .= " FROM " . $this->db->prefix() . $this->table_element . " as ed";
			$sql .= " LEFT JOIN " . $this->db->prefix() . "expeditiondet_batch as eb ON eb.fk_expeditiondet = " . ((int) $line_id);
			$sql .= " WHERE ed.fk_parent = " . ((int) $line_id);
			$sql .= $this->db->order('ed.fk_product,ed.rowid', 'ASC,ASC');

			$resql = $this->db->query($sql);
			if ($resql) {
				while ($obj = $this->db->fetch_object($resql)) {
					$child_line_id = (int) $obj->child_line_id;
					if (!isset($list[$line_id])) {
						$list[$line_id] = array();
					}

					if ($mode == 0) {
						$list[$line_id][] = $child_line_id;
					} elseif ($mode == 1) {
						$line_obj = new stdClass();
						$line_obj->rowid = $child_line_id;
						$line_obj->fk_product = $obj->fk_product;
						$line_obj->fk_parent = $obj->fk_parent;
						$line_obj->qty = $obj->qty;
						$line_obj->fk_warehouse = $obj->fk_warehouse;
						$line_obj->batch = $obj->batch;
						$line_obj->eatby = $obj->eatby;
						$line_obj->sellby = $obj->sellby;
						$line_obj->iskit = $obj->iskit;
						$line_obj->incdec = $obj->incdec;
						$list[$line_id][] = $line_obj;
					}

					$this->findAllChild($child_line_id, $list, $mode);
				}
				$this->db->free($resql);
			} else {
				$this->error = $this->db->lasterror();
				$this->errors[] = $this->error;
				dol_syslog(__METHOD__.' '.$this->error, LOG_ERR);
			}
		}

		return 1;
	}

	/**
	 * 	Delete shipment line.
	 *
	 *	@param		User	$user			User that modify
	 *	@param		int		$notrigger		0=launch triggers after, 1=disable triggers
	 * 	@return		int		Return integer < 0 if KO, > 0 if OK
	 */
	public function delete($user = null, $notrigger = 0)
	{
		$error = 0;

		$this->db->begin();

		// virtual products : delete all children and batch
		if (getDolGlobalInt('PRODUIT_SOUSPRODUITS') && !($this->fk_parent > 0)) {
			// find all children
			$result = $this->findAllChild($this->id, $line_id_list);
			if ($result) {
				$child_line_id_list = array_reverse($line_id_list, true);
				foreach ($child_line_id_list as $child_line_id_arr) {
					foreach ($child_line_id_arr as $child_line_id) {
						// delete batch expedition line
						if (isModEnabled('productbatch')) {
							$sql = "DELETE FROM " . $this->db->prefix() . "expeditiondet_batch";
							$sql .= " WHERE fk_expeditiondet = " . ((int) $child_line_id);
							if (!$this->db->query($sql)) {
								$error++;
								$this->errors[] = $this->db->lasterror() . " - sql=$sql";
							}
						}

						$sql = "DELETE FROM " . $this->db->prefix() . "expeditiondet";
						$sql .= " WHERE rowid = " . ((int) $child_line_id);
						if (!$this->db->query($sql)) {
							$error++;
							$this->errors[] = $this->db->lasterror() . " - sql=$sql";
						}

						if ($error) {
							break;
						}
					}
					if ($error) {
						break;
					}
				}
			} else {
				$error++;
			}
		}

		if (!$error) {
			// delete batch expedition line
			if (isModEnabled('productbatch')) {
				$sql = "DELETE FROM " . $this->db->prefix() . "expeditiondet_batch";
				$sql .= " WHERE fk_expeditiondet = " . ((int) $this->id);

				if (!$this->db->query($sql)) {
					$this->errors[] = $this->db->lasterror() . " - sql=$sql";
					$error++;
				}
			}

			$sql = "DELETE FROM " . $this->db->prefix() . "expeditiondet";
			$sql .= " WHERE rowid = " . ((int) $this->id);

			if (!$error && $this->db->query($sql)) {
				// Remove extrafields
				if (!$error) {
					$result = $this->deleteExtraFields();
					if ($result < 0) {
						$this->errors[] = $this->error;
						$error++;
					}
				}
				if (!$error && !$notrigger) {
					// Call trigger
					$result = $this->call_trigger('LINESHIPPING_DELETE', $user);
					if ($result < 0) {
						$this->errors[] = $this->error;
						$error++;
					}
					// End call triggers
				}
			} else {
				$this->errors[] = $this->db->lasterror() . " - sql=$sql";
				$error++;
			}
		}

		if (!$error) {
			$this->db->commit();
			return 1;
		} else {
			foreach ($this->errors as $errmsg) {
				dol_syslog(get_class($this) . "::delete " . $errmsg, LOG_ERR);
				$this->error .= ($this->error ? ', ' . $errmsg : $errmsg);
			}
			$this->db->rollback();
			return -1 * $error;
		}
	}

	/**
	 *  Update a line in database
	 *
	 *	@param		User	$user			User that modify
	 *	@param		int		$notrigger		1 = disable triggers
	 *  @return		int					Return integer < 0 if KO, > 0 if OK
	 */
	public function update($user = null, $notrigger = 0)
	{
		$error = 0;

		dol_syslog(get_class($this)."::update id=$this->id, entrepot_id=$this->entrepot_id, product_id=$this->fk_product, qty=$this->qty");

		$this->db->begin();

		// Clean parameters
		if (empty($this->qty)) {
			$this->qty = 0;
		}
		$qty = price2num($this->qty);
		$remainingQty = 0;
		$batch = null;
		$batch_id = null;
		$expedition_batch_id = null;
		if (is_array($this->detail_batch)) { 	// array of ExpeditionLineBatch
			if (count($this->detail_batch) > 1) {
				dol_syslog(get_class($this).'::update only possible for one batch', LOG_ERR);
				$this->errors[] = 'ErrorBadParameters';
				$error++;
			} else {
				$batch = $this->detail_batch[0]->batch;
				$batch_id = $this->detail_batch[0]->fk_origin_stock;
				$expedition_batch_id = $this->detail_batch[0]->id;
				if ($this->entrepot_id != $this->detail_batch[0]->entrepot_id) {
					dol_syslog(get_class($this).'::update only possible for batch of same warehouse', LOG_ERR);
					$this->errors[] = 'ErrorBadParameters';
					$error++;
				}
				$qty = price2num($this->detail_batch[0]->qty);
			}
		} elseif (!empty($this->detail_batch)) {
			$batch = $this->detail_batch->batch;
			$batch_id = $this->detail_batch->fk_origin_stock;
			$expedition_batch_id = $this->detail_batch->id;
			if ($this->entrepot_id != $this->detail_batch->entrepot_id) {
				dol_syslog(get_class($this).'::update only possible for batch of same warehouse', LOG_ERR);
				$this->errors[] = 'ErrorBadParameters';
				$error++;
			}
			$qty = price2num($this->detail_batch->qty);
		}

		// check parameters
		if (!isset($this->id) || !isset($this->entrepot_id)) {
			dol_syslog(get_class($this).'::update missing line id and/or warehouse id', LOG_ERR);
			$this->errors[] = 'ErrorMandatoryParametersNotProvided';
			$error++;
			return -1;
		}

		// update lot

		if (!empty($batch) && isModEnabled('productbatch')) {
			dol_syslog(get_class($this)."::update expedition batch id=$expedition_batch_id, batch_id=$batch_id, batch=$batch");

			if (empty($batch_id) || empty($this->fk_product)) {
				dol_syslog(get_class($this).'::update missing fk_origin_stock (batch_id) and/or fk_product', LOG_ERR);
				$this->errors[] = 'ErrorMandatoryParametersNotProvided';
				$error++;
			}

			// fetch remaining lot qty
			$shipmentlinebatch = new ExpeditionLineBatch($this->db);

			if (!$error && ($lotArray = $shipmentlinebatch->fetchAll($this->id)) < 0) {
				$this->errors[] = $this->db->lasterror()." - ExpeditionLineBatch::fetchAll";
				$error++;
			} else {
				// calculate new total line qty
				foreach ($lotArray as $lot) {
					if ($expedition_batch_id != $lot->id) {
						$remainingQty += $lot->qty;
					}
				}
				$qty += $remainingQty;

				//fetch lot details

				// fetch from product_lot
				require_once DOL_DOCUMENT_ROOT.'/product/stock/class/productlot.class.php';
				$lot = new Productlot($this->db);
				if ($lot->fetch(0, $this->fk_product, $batch) < 0) {
					$this->errors[] = $lot->errors;
					$error++;
				}
				if (!$error && !empty($expedition_batch_id)) {
					// delete lot expedition line
					$sql = "DELETE FROM ".MAIN_DB_PREFIX."expeditiondet_batch";
					$sql .= " WHERE fk_expeditiondet = ".((int) $this->id);
					$sql .= " AND rowid = ".((int) $expedition_batch_id);

					if (!$this->db->query($sql)) {
						$this->errors[] = $this->db->lasterror()." - sql=$sql";
						$error++;
					}
				}
				if (!$error && $this->detail_batch->qty > 0) {
					// create lot expedition line
					if (isset($lot->id)) {
						$shipmentLot = new ExpeditionLineBatch($this->db);
						$shipmentLot->batch = $lot->batch;
						$shipmentLot->eatby = $lot->eatby;
						$shipmentLot->sellby = $lot->sellby;
						$shipmentLot->fk_warehouse = $this->detail_batch->entrepot_id;
						$shipmentLot->qty = $this->detail_batch->qty;
						$shipmentLot->fk_origin_stock = $batch_id;
						if ($shipmentLot->create($this->id) < 0) {
							$this->errors = $shipmentLot->errors;
							$error++;
						}
					}
				}
			}
		}
		if (!$error) {
			// update line
			$sql = "UPDATE ".MAIN_DB_PREFIX.$this->table_element." SET";
			$sql .= " fk_entrepot = ".($this->entrepot_id > 0 ? $this->entrepot_id : 'null');
			$sql .= " , qty = ".((float) price2num($qty, 'MS'));
			$sql .= " WHERE rowid = ".((int) $this->id);

			if (!$this->db->query($sql)) {
				$this->errors[] = $this->db->lasterror()." - sql=$sql";
				$error++;
			}
		}

		if (!$error) {
			if (!$error) {
				$result = $this->insertExtraFields();
				if ($result < 0) {
					$this->errors[] = $this->error;
					$error++;
				}
			}
		}

		if (!$error && !$notrigger) {
			// Call trigger
			$result = $this->call_trigger('LINESHIPPING_MODIFY', $user);
			if ($result < 0) {
				$this->errors[] = $this->error;
				$error++;
			}
			// End call triggers
		}
		if (!$error) {
			$this->db->commit();
			return 1;
		} else {
			foreach ($this->errors as $errmsg) {
				dol_syslog(get_class($this)."::update ".$errmsg, LOG_ERR);
				$this->error .= ($this->error ? ', '.$errmsg : $errmsg);
			}
			$this->db->rollback();
			return -1 * $error;
		}
	}
}<|MERGE_RESOLUTION|>--- conflicted
+++ resolved
@@ -628,11 +628,7 @@
 	 * @param 	int		$product_id			Id of product (child of virtual product)
 	 * @return	int							Return integer <0 if KO, line_id if OK
 	 */
-<<<<<<< HEAD
-	public function create_line($entrepot_id, $origin_line_id, $qty, $rang = 0, $array_options = null, $parent_line_id = 0, $product_id = 0)
-=======
-	public function create_line($entrepot_id, $origin_line_id, $qty, $rang = 0, $array_options = [])
->>>>>>> 07fe0f6c
+	public function create_line($entrepot_id, $origin_line_id, $qty, $rang = 0, $array_options = [], $parent_line_id = 0, $product_id = 0)
 	{
 		//phpcs:enable
 		global $user;
@@ -1043,11 +1039,7 @@
 	 * @param 	int		$fk_parent			Id of parent line
 	 * @return	int							Return integer <0 if KO, >0 if OK
 	 */
-<<<<<<< HEAD
-	public function addline($entrepot_id, $id, $qty, $array_options = 0, $fk_product = 0, $fk_parent = 0)
-=======
-	public function addline($entrepot_id, $id, $qty, $array_options = [])
->>>>>>> 07fe0f6c
+	public function addline($entrepot_id, $id, $qty, $array_options = [], $fk_product = 0, $fk_parent = 0)
 	{
 		global $conf, $langs;
 
@@ -1129,16 +1121,12 @@
 	/**
 	 * Add a shipment line with batch record
 	 *
-	 * @param 	array		$dbatch		Array of value (key 'detail' -> Array, key 'qty' total quantity for line, key ix_l : original line index)
+	 * @param 	array		$dbatch				Array of value (key 'detail' -> Array, key 'qty' total quantity for line, key ix_l : original line index)
 	 * @param	array		$array_options		extrafields array
 	 * @param	Object		$origin_line		Origin line (only from OrderLine at this moment)
-	 * @return	int						Return integer <0 if KO, >0 if OK
-	 */
-<<<<<<< HEAD
-	public function addline_batch($dbatch, $array_options = 0, $origin_line = null)
-=======
-	public function addline_batch($dbatch, $array_options = [])
->>>>>>> 07fe0f6c
+	 * @return	int								Return integer <0 if KO, >0 if OK
+	 */
+	public function addline_batch($dbatch, $array_options = [], $origin_line = null)
 	{
 		// phpcs:enable
 		global $conf, $langs;
@@ -1411,31 +1399,18 @@
 					$obj = $this->db->fetch_object($resql);
 					$line_id = (int) $obj->expeditiondet_id;
 
-<<<<<<< HEAD
 					if ($can_update_stock && empty($obj->iskit) && !empty($obj->incdec)) {
 						$mouvS = new MouvementStock($this->db);
 						// we do not log origin because it will be deleted
-						$mouvS->origin = null;
+						$mouvS->origin = '';
 						// get lot/serial
 						$lotArray = null;
 						if (isModEnabled('productbatch')) {
 							$lotArray = $shipmentlinebatch->fetchAll($obj->expeditiondet_id);
 							if (!is_array($lotArray)) {
 								$error++;
-								$this->errors[] = "Error " . $this->db->lasterror();
+								$this->errors[] = "Error ".$this->db->lasterror();
 							}
-=======
-					$mouvS = new MouvementStock($this->db);
-					// we do not log origin because it will be deleted
-					$mouvS->origin = '';
-					// get lot/serial
-					$lotArray = null;
-					if (isModEnabled('productbatch')) {
-						$lotArray = $shipmentlinebatch->fetchAll($obj->expeditiondet_id);
-						if (!is_array($lotArray)) {
-							$error++;
-							$this->errors[] = "Error ".$this->db->lasterror();
->>>>>>> 07fe0f6c
 						}
 
 						if (empty($lotArray)) {
@@ -1633,33 +1608,15 @@
 					$obj = $this->db->fetch_object($resql);
 					$line_id = (int) $obj->expeditiondet_id;
 
-<<<<<<< HEAD
 					if ($can_update_stock && empty($obj->iskit) && !empty($obj->incdec)) {
 						$mouvS = new MouvementStock($this->db);
 						// we do not log origin because it will be deleted
-						$mouvS->origin = null;
+						$mouvS->origin = '';
 						// get lot/serial
 						$lotArray = $shipmentlinebatch->fetchAll($line_id);
 						if (!is_array($lotArray)) {
-=======
-					$mouvS = new MouvementStock($this->db);
-					// we do not log origin because it will be deleted
-					$mouvS->origin = '';
-					// get lot/serial
-					$lotArray = $shipmentlinebatch->fetchAll($obj->expeditiondet_id);
-					if (!is_array($lotArray)) {
-						$error++;
-						$this->errors[] = "Error ".$this->db->lasterror();
-					}
-					if (empty($lotArray)) {
-						// no lot/serial
-						// We increment stock of product (and sub-products)
-						// We use warehouse selected for each line
-						$result = $mouvS->reception($user, $obj->fk_product, $obj->fk_entrepot, $obj->qty, 0, $langs->trans("ShipmentDeletedInDolibarr", $this->ref)); // Price is set to 0, because we don't want to see WAP changed
-						if ($result < 0) {
->>>>>>> 07fe0f6c
 							$error++;
-							$this->errors[] = "Error " . $this->db->lasterror();
+							$this->errors[] = "Error ".$this->db->lasterror();
 						}
 						if (empty($lotArray)) {
 							// no lot/serial
