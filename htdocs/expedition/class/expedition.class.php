--- conflicted
+++ resolved
@@ -371,19 +371,11 @@
 				$num = count($this->lines);
 				for ($i = 0; $i < $num; $i++) {
 					if (!isset($this->lines[$i]->detail_batch)) {	// no batch management
-<<<<<<< HEAD
-						if (!$this->create_line($this->lines[$i]->entrepot_id, $this->lines[$i]->origin_line_id, $this->lines[$i]->qty, $this->lines[$i]->rang, $this->lines[$i]->array_options) > 0) {
-							$error++;
-						}
-					} else {	// with batch management
-						if (!$this->create_line_batch($this->lines[$i], $this->lines[$i]->array_options) > 0) {
-=======
 						if ($this->create_line($this->lines[$i]->entrepot_id, $this->lines[$i]->origin_line_id, $this->lines[$i]->qty, $this->lines[$i]->rang, $this->lines[$i]->array_options) <= 0) {
 							$error++;
 						}
 					} else {	// with batch management
 						if ($this->create_line_batch($this->lines[$i], $this->lines[$i]->array_options) <= 0) {
->>>>>>> e7a4f04d
 							$error++;
 						}
 					}
@@ -2777,20 +2769,22 @@
 				// End call triggers
 			}
 
-			if (!$error) {
-				$this->db->commit();
-				return $this->id;
-			}
-
-			foreach ($this->errors as $errmsg) {
-				dol_syslog(get_class($this)."::delete ".$errmsg, LOG_ERR);
-				$this->error .= ($this->error ? ', '.$errmsg : $errmsg);
-			}
-
-			$this->db->rollback();
-			return -1 * $error;
+			if ($error) {
+				foreach ($this->errors as $errmsg) {
+					dol_syslog(get_class($this)."::delete ".$errmsg, LOG_ERR);
+					$this->error .= ($this->error ? ', '.$errmsg : $errmsg);
+				}
+			}
 		} else {
 			$error++;
+		}
+
+		if ($error) {
+			$this->db->rollback();
+			return -1;
+		} else {
+			$this->db->commit();
+			return $this->id;
 		}
 	}
 
