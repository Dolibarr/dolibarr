--- conflicted
+++ resolved
@@ -715,82 +715,8 @@
 
 		// If stock increment is done on sending (recommanded choice)
 		if (!$error && isModEnabled('stock') && !empty($conf->global->STOCK_CALCULATE_ON_SHIPMENT)) {
-<<<<<<< HEAD
 			$result = $this->manageStockMvtOnEvt($user);
 			if ($result < 0) {
-=======
-			require_once DOL_DOCUMENT_ROOT.'/product/stock/class/mouvementstock.class.php';
-
-			$langs->load("agenda");
-
-			// Loop on each product line to add a stock movement
-			$sql = "SELECT cd.fk_product, cd.subprice,";
-			$sql .= " ed.rowid, ed.qty, ed.fk_entrepot,";
-			$sql .= " edb.rowid as edbrowid, edb.eatby, edb.sellby, edb.batch, edb.qty as edbqty, edb.fk_origin_stock";
-			$sql .= " FROM ".MAIN_DB_PREFIX."commandedet as cd,";
-			$sql .= " ".MAIN_DB_PREFIX."expeditiondet as ed";
-			$sql .= " LEFT JOIN ".MAIN_DB_PREFIX."expeditiondet_batch as edb on edb.fk_expeditiondet = ed.rowid";
-			$sql .= " WHERE ed.fk_expedition = ".((int) $this->id);
-			$sql .= " AND cd.rowid = ed.fk_origin_line";
-
-			dol_syslog(get_class($this)."::valid select details", LOG_DEBUG);
-			$resql = $this->db->query($sql);
-			if ($resql) {
-				$cpt = $this->db->num_rows($resql);
-				for ($i = 0; $i < $cpt; $i++) {
-					$obj = $this->db->fetch_object($resql);
-					if (empty($obj->edbrowid)) {
-						$qty = $obj->qty;
-					} else {
-						$qty = $obj->edbqty;
-					}
-
-					if ($qty == 0 || ($qty < 0 && !getDolGlobalInt('SHIPMENT_ALLOW_NEGATIVE_QTY'))) {
-						continue;
-					}
-					dol_syslog(get_class($this)."::valid movement index ".$i." ed.rowid=".$obj->rowid." edb.rowid=".$obj->edbrowid);
-
-					//var_dump($this->lines[$i]);
-					$mouvS = new MouvementStock($this->db);
-
-					$mouvS->setOrigin($this->element, $this->id);
-
-					if (empty($obj->edbrowid)) {
-						// line without batch detail
-
-						// We decrement stock of product (and sub-products) -> update table llx_product_stock (key of this table is fk_product+fk_entrepot) and add a movement record.
-						$result = $mouvS->livraison($user, $obj->fk_product, $obj->fk_entrepot, $qty, $obj->subprice, $langs->trans("ShipmentValidatedInDolibarr", $numref), '', '', '', '', 0, '', 1);
-
-						if ($result < 0) {
-							$error++;
-							$this->error = $mouvS->error;
-							$this->errors = array_merge($this->errors, $mouvS->errors);
-							break;
-						}
-					} else {
-						// line with batch detail
-
-						// We decrement stock of product (and sub-products) -> update table llx_product_stock (key of this table is fk_product+fk_entrepot) and add a movement record.
-						// Note: ->fk_origin_stock = id into table llx_product_batch (may be renamed into llx_product_stock_batch in another version)
-						$result = $mouvS->livraison($user, $obj->fk_product, $obj->fk_entrepot, $qty, $obj->subprice, $langs->trans("ShipmentValidatedInDolibarr", $numref), '', $this->db->jdate($obj->eatby), $this->db->jdate($obj->sellby), $obj->batch, $obj->fk_origin_stock, '', 1);
-						if ($result < 0) {
-							$error++;
-							$this->error = $mouvS->error;
-							$this->errors = array_merge($this->errors, $mouvS->errors);
-							break;
-						}
-					}
-				}
-
-				// If some stock lines are now 0, we can remove entry into llx_product_stock, but only if there is no child lines into llx_product_batch (detail of batch, because we can imagine
-				// having a lot1/qty=X and lot2/qty=-X, so 0 but we must not loose repartition of different lot.
-				$sql = "DELETE FROM ".MAIN_DB_PREFIX."product_stock WHERE reel = 0 AND rowid NOT IN (SELECT fk_product_stock FROM ".MAIN_DB_PREFIX."product_batch as pb)";
-				$resql = $this->db->query($sql);
-				// We do not test error, it can fails if there is child in batch details
-			} else {
-				$this->db->rollback();
-				$this->error = $this->db->error();
->>>>>>> 8f196c12
 				return -2;
 			}
 		}
