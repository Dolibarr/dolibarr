<?php
/* Copyright (C) 2003-2008	Rodolphe Quiedeville	<rodolphe@quiedeville.org>
 * Copyright (C) 2005-2012	Regis Houssin			<regis.houssin@capnetworks.com>
 * Copyright (C) 2007		Franky Van Liedekerke	<franky.van.liedekerke@telenet.be>
 * Copyright (C) 2006-2012	Laurent Destailleur		<eldy@users.sourceforge.net>
 * Copyright (C) 2011-2016	Juanjo Menent			<jmenent@2byte.es>
 * Copyright (C) 2013       Florian Henry		  	<florian.henry@open-concept.pro>
 * Copyright (C) 2014		Cedric GROSS			<c.gross@kreiz-it.fr>
 * Copyright (C) 2014-2015  Marcos García           <marcosgdf@gmail.com>
 * Copyright (C) 2014-2015  Francis Appels          <francis.appels@yahoo.com>
 * Copyright (C) 2015       Claudio Aschieri        <c.aschieri@19.coop>
 * Copyright (C) 2016		Ferran Marcet			<fmarcet@2byte.es>
 *
 * This program is free software; you can redistribute it and/or modify
 * it under the terms of the GNU General Public License as published by
 * the Free Software Foundation; either version 3 of the License, or
 * (at your option) any later version.
 *
 * This program is distributed in the hope that it will be useful,
 * but WITHOUT ANY WARRANTY; without even the implied warranty of
 * MERCHANTABILITY or FITNESS FOR A PARTICULAR PURPOSE.  See the
 * GNU General Public License for more details.
 *
 * You should have received a copy of the GNU General Public License
 * along with this program.  If not, see <http://www.gnu.org/licenses/>.
 */

/**
 *  \file       htdocs/expedition/class/expedition.class.php
 *  \ingroup    expedition
 *  \brief      Fichier de la classe de gestion des expeditions
 */

require_once DOL_DOCUMENT_ROOT.'/core/class/commonobject.class.php';
require_once DOL_DOCUMENT_ROOT."/core/class/commonobjectline.class.php";
if (! empty($conf->propal->enabled)) require_once DOL_DOCUMENT_ROOT.'/comm/propal/class/propal.class.php';
if (! empty($conf->commande->enabled)) require_once DOL_DOCUMENT_ROOT.'/commande/class/commande.class.php';
if (! empty($conf->productbatch->enabled)) require_once DOL_DOCUMENT_ROOT.'/expedition/class/expeditionbatch.class.php';


/**
 *	Class to manage shipments
 */
class Expedition extends CommonObject
{
	public $element="shipping";
	public $fk_element="fk_expedition";
	public $table_element="expedition";
	public $table_element_line="expeditiondet";
	protected $ismultientitymanaged = 1;	// 0=No test on entity, 1=Test with field entity, 2=Test with link by societe

	var $socid;
	var $ref_customer;
	var $ref_int;
	var $brouillon;
	var $entrepot_id;
	var $lines=array();
	var $tracking_number;
	var $tracking_url;
	var $billed;
	var $model_pdf;

	var $trueWeight;
	var $weight_units;
	var $trueWidth;
	var $width_units;
	var $trueHeight;
	var $height_units;
	var $trueDepth;
	var $depth_units;
	// A denormalized value
	var $trueSize;

	var $date_delivery;		// Date delivery planed
	/**
	 * @deprecated
	 * @see date_shipping
	 */
	var $date;
	/**
	 * @deprecated
	 * @see date_shipping
	 */
	var $date_expedition;
	/**
	 * Effective delivery date
	 * @var int
	 */
	public $date_shipping;
	var $date_creation;
	var $date_valid;

	var $meths;
	var $listmeths;			// List of carriers


	const STATUS_DRAFT = 0;
	const STATUS_VALIDATED = 1;
	const STATUS_CLOSED = 2;



	/**
	 *	Constructor
	 *
	 *  @param		DoliDB		$db      Database handler
	 */
	function __construct($db)
	{
		$this->db = $db;
		$this->lines = array();
		$this->products = array();

		// List of long language codes for status
		$this->statuts = array();
		$this->statuts[-1] = 'StatusSendingCanceled';
		$this->statuts[0]  = 'StatusSendingDraft';
		$this->statuts[1]  = 'StatusSendingValidated';
		$this->statuts[2]  = 'StatusSendingProcessed';
	}

	/**
	 *	Return next contract ref
	 *
	 *	@param	Societe		$soc	Thirdparty object
	 *	@return string				Free reference for contract
	 */
	function getNextNumRef($soc)
	{
		global $langs, $conf;
		$langs->load("sendings");

	    if (!empty($conf->global->EXPEDITION_ADDON_NUMBER))
        {
			$mybool = false;

			$file = $conf->global->EXPEDITION_ADDON_NUMBER.".php";
			$classname = $conf->global->EXPEDITION_ADDON_NUMBER;

	        // Include file with class
	        $dirmodels = array_merge(array('/'), (array) $conf->modules_parts['models']);

	        foreach ($dirmodels as $reldir) {

		        $dir = dol_buildpath($reldir."core/modules/expedition/");

		        // Load file with numbering class (if found)
		        $mybool|=@include_once $dir.$file;
	        }

	        if (! $mybool)
	        {
		        dol_print_error('',"Failed to include file ".$file);
		        return '';
	        }

			$obj = new $classname();
			$numref = "";
			$numref = $obj->getNextValue($soc,$this);

			if ( $numref != "")
			{
				return $numref;
			}
			else
			{
				dol_print_error($this->db,get_class($this)."::getNextNumRef ".$obj->error);
				return "";
			}
        }
	    else
	    {
		    print $langs->trans("Error")." ".$langs->trans("Error_EXPEDITION_ADDON_NUMBER_NotDefined");
		    return "";
	    }
	}

	/**
	 *  Create expedition en base
	 *
	 *  @param	User	$user       Objet du user qui cree
   * 	@param		int		$notrigger	1=Does not execute triggers, 0= execuete triggers
	 *  @return int 				<0 si erreur, id expedition creee si ok
	 */
	function create($user, $notrigger=0)
	{
		global $conf, $hookmanager;

		$now=dol_now();

		require_once DOL_DOCUMENT_ROOT .'/product/stock/class/mouvementstock.class.php';
		$error = 0;

		// Clean parameters
		$this->brouillon = 1;
		$this->tracking_number = dol_sanitizeFileName($this->tracking_number);

		$this->user = $user;


		$this->db->begin();

		$sql = "INSERT INTO ".MAIN_DB_PREFIX."expedition (";
		$sql.= "ref";
		$sql.= ", entity";
		$sql.= ", ref_customer";
		$sql.= ", ref_int";
		$sql.= ", date_creation";
		$sql.= ", fk_user_author";
		$sql.= ", date_expedition";
		$sql.= ", date_delivery";
		$sql.= ", fk_soc";
		$sql.= ", fk_address";
		$sql.= ", fk_shipping_method";
		$sql.= ", tracking_number";
		$sql.= ", weight";
		$sql.= ", size";
		$sql.= ", width";
		$sql.= ", height";
		$sql.= ", weight_units";
		$sql.= ", size_units";
		$sql.= ", note_private";
		$sql.= ", note_public";
		$sql.= ", model_pdf";
		$sql.= ", fk_incoterms, location_incoterms";
		$sql.= ") VALUES (";
		$sql.= "'(PROV)'";
		$sql.= ", ".$conf->entity;
		$sql.= ", ".($this->ref_customer?"'".$this->db->escape($this->ref_customer)."'":"null");
		$sql.= ", ".($this->ref_int?"'".$this->db->escape($this->ref_int)."'":"null");
		$sql.= ", '".$this->db->idate($now)."'";
		$sql.= ", ".$user->id;
		$sql.= ", ".($this->date_expedition>0?"'".$this->db->idate($this->date_expedition)."'":"null");
		$sql.= ", ".($this->date_delivery>0?"'".$this->db->idate($this->date_delivery)."'":"null");
		$sql.= ", ".$this->socid;
		$sql.= ", ".($this->fk_delivery_address>0?$this->fk_delivery_address:"null");
		$sql.= ", ".($this->shipping_method_id>0?$this->shipping_method_id:"null");
		$sql.= ", '".$this->db->escape($this->tracking_number)."'";
		$sql.= ", ".$this->weight;
		$sql.= ", ".$this->sizeS;	// TODO Should use this->trueDepth
		$sql.= ", ".$this->sizeW;	// TODO Should use this->trueWidth
		$sql.= ", ".$this->sizeH;	// TODO Should use this->trueHeight
		$sql.= ", ".$this->weight_units;
		$sql.= ", ".$this->size_units;
		$sql.= ", ".(!empty($this->note_private)?"'".$this->db->escape($this->note_private)."'":"null");
		$sql.= ", ".(!empty($this->note_public)?"'".$this->db->escape($this->note_public)."'":"null");
		$sql.= ", ".(!empty($this->model_pdf)?"'".$this->db->escape($this->model_pdf)."'":"null");
        $sql.= ", ".(int) $this->fk_incoterms;
        $sql.= ", '".$this->db->escape($this->location_incoterms)."'";
		$sql.= ")";

		dol_syslog(get_class($this)."::create", LOG_DEBUG);
		$resql=$this->db->query($sql);
		if ($resql)
		{
			$this->id = $this->db->last_insert_id(MAIN_DB_PREFIX."expedition");

			$sql = "UPDATE ".MAIN_DB_PREFIX."expedition";
			$sql.= " SET ref = '(PROV".$this->id.")'";
			$sql.= " WHERE rowid = ".$this->id;

			dol_syslog(get_class($this)."::create", LOG_DEBUG);
			if ($this->db->query($sql))
			{
				// Insertion des lignes
				$num=count($this->lines);
				for ($i = 0; $i < $num; $i++)
				{
					if (! isset($this->lines[$i]->detail_batch))
					{	// no batch management
						if (! $this->create_line($this->lines[$i]->entrepot_id, $this->lines[$i]->origin_line_id, $this->lines[$i]->qty, $this->lines[$i]->array_options) > 0)
						{
							$error++;
						}
					}
					else
					{	// with batch management
						if (! $this->create_line_batch($this->lines[$i],$this->lines[$i]->array_options) > 0)
						{
							$error++;
						}
					}
				}

				if (! $error && $this->id && $this->origin_id)
				{
					$ret = $this->add_object_linked();
					if (!$ret)
					{
						$error++;
					}
				}

				// Actions on extra fields (by external module or standard code)
				// TODO le hook fait double emploi avec le trigger !!
				$hookmanager->initHooks(array('expeditiondao'));
				$parameters=array('socid'=>$this->id);
				$reshook=$hookmanager->executeHooks('insertExtraFields',$parameters,$this,$action);    // Note that $action and $object may have been modified by some hooks
				if (empty($reshook))
				{
					if (empty($conf->global->MAIN_EXTRAFIELDS_DISABLED)) // For avoid conflicts if trigger used
					{
						$result=$this->insertExtraFields();
						if ($result < 0)
						{
							$error++;
						}
					}
				}
				else if ($reshook < 0) $error++;

				if (! $error && ! $notrigger)
				{
                    // Call trigger
                    $result=$this->call_trigger('SHIPPING_CREATE',$user);
                    if ($result < 0) { $error++; }
                    // End call triggers

					if (! $error)
					{
						$this->db->commit();
						return $this->id;
					}
					else
					{
						foreach($this->errors as $errmsg)
						{
							dol_syslog(get_class($this)."::create ".$errmsg, LOG_ERR);
							$this->error.=($this->error?', '.$errmsg:$errmsg);
						}
						$this->db->rollback();
						return -1*$error;
					}

				}
				else
				{
					$error++;
					$this->error=$this->db->lasterror()." - sql=$sql";
					$this->db->rollback();
					return -3;
				}
			}
			else
			{
				$error++;
				$this->error=$this->db->lasterror()." - sql=$sql";
				$this->db->rollback();
				return -2;
			}
		}
		else
		{
			$error++;
			$this->error=$this->db->error()." - sql=$sql";
			$this->db->rollback();
			return -1;
		}
	}

	/**
	 * Create a expedition line
	 *
	 * @param 	int		$entrepot_id		Id of warehouse
	 * @param 	int		$origin_line_id		Id of source line
	 * @param 	int		$qty				Quantity
	 * @param	array		$array_options		extrafields array
	 * @return	int							<0 if KO, line_id if OK
	 */
	function create_line($entrepot_id, $origin_line_id, $qty,$array_options=0)
	{
		global $conf;
		$error = 0;
		$line_id = 0;

		$sql = "INSERT INTO ".MAIN_DB_PREFIX."expeditiondet (";
		$sql.= "fk_expedition";
		$sql.= ", fk_entrepot";
		$sql.= ", fk_origin_line";
		$sql.= ", qty";
		$sql.= ") VALUES (";
		$sql.= $this->id;
		$sql.= ", ".($entrepot_id?$entrepot_id:'null');
		$sql.= ", ".$origin_line_id;
		$sql.= ", ".$qty;
		$sql.= ")";

		dol_syslog(get_class($this)."::create_line", LOG_DEBUG);
		if (! $this->db->query($sql))
		{
			$error++;
		}
<<<<<<< HEAD

=======
		
		if (! $error) $line_id = $this->db->last_insert_id(MAIN_DB_PREFIX."expeditiondet");
		
>>>>>>> 1fbf233f
		if (!$error && empty($conf->global->MAIN_EXTRAFIELDS_DISABLED) && is_array($array_options) && count($array_options)>0) // For avoid conflicts if trigger used
		{
			$expeditionline = new ExpeditionLigne($this->db);
			$expeditionline->array_options=$array_options;
			$expeditionline->id= $this->db->last_insert_id(MAIN_DB_PREFIX.$expeditionline->table_element);
			$result=$expeditionline->insertExtraFields();
			if ($result < 0)
			{
				$this->error[]=$expeditionline->error;
				$error++;
			}
		}

		if (! $error) return $line_id;
		else return -1;
	}


	/**
	 * Create the detail (eat-by date) of the expedition line
	 *
	 * @param 	object		$line_ext		full line informations
	 * @param	array		$array_options		extrafields array
	 * @return	int							<0 if KO, >0 if OK
	 */
	function create_line_batch($line_ext,$array_options=0)
	{
		$error = 0;
		$stockLocationQty = array(); // associated array with batch qty in stock location

		$tab=$line_ext->detail_batch;
		// create stockLocation Qty array
		foreach ($tab as $detbatch)
		{
			if ($detbatch->entrepot_id)
			{
				$stockLocationQty[$detbatch->entrepot_id] += $detbatch->dluo_qty;
			}
		}
		// create shipment lines
		foreach ($stockLocationQty as $stockLocation => $qty)
		{
			if (($line_id = $this->create_line($stockLocation,$line_ext->origin_line_id,$qty,$array_options)) < 0)
			{
				$error++;
			}
			else
			{
				// create shipment batch lines for stockLocation
				foreach ($tab as $detbatch)
				{
					if ($detbatch->entrepot_id == $stockLocation){
						if (! ($detbatch->create($line_id) >0))		// Create an expeditionlinebatch
						{
							$error++;
						}
					}
				}
			}
		}

		if (! $error) return 1;
		else return -1;
	}

	/**
	 *	Get object and lines from database
	 *
	 *	@param	int		$id       	Id of object to load
	 * 	@param	string	$ref		Ref of object
	 * 	@param	string	$ref_ext	External reference of object
     * 	@param	string	$ref_int	Internal reference of other object
	 *	@return int			        >0 if OK, 0 if not found, <0 if KO
	 */
	function fetch($id, $ref='', $ref_ext='', $ref_int='')
	{
		global $conf;

		// Check parameters
		if (empty($id) && empty($ref) && empty($ref_ext) && empty($ref_int)) return -1;

		$sql = "SELECT e.rowid, e.ref, e.fk_soc as socid, e.date_creation, e.ref_customer, e.ref_ext, e.ref_int, e.fk_user_author, e.fk_statut";
		$sql.= ", e.weight, e.weight_units, e.size, e.size_units, e.width, e.height";
		$sql.= ", e.date_expedition as date_expedition, e.model_pdf, e.fk_address, e.date_delivery";
		$sql.= ", e.fk_shipping_method, e.tracking_number";
		$sql.= ", el.fk_source as origin_id, el.sourcetype as origin";
		$sql.= ", e.note_private, e.note_public";
        $sql.= ', e.fk_incoterms, e.location_incoterms';
        $sql.= ', i.libelle as libelle_incoterms';
		$sql.= " FROM ".MAIN_DB_PREFIX."expedition as e";
		$sql.= " LEFT JOIN ".MAIN_DB_PREFIX."element_element as el ON el.fk_target = e.rowid AND el.targettype = '".$this->element."'";
		$sql.= ' LEFT JOIN '.MAIN_DB_PREFIX.'c_incoterms as i ON e.fk_incoterms = i.rowid';
		$sql.= " WHERE e.entity IN (".getEntity('expedition', 1).")";
		if ($id)   	  $sql.= " AND e.rowid=".$id;
        if ($ref)     $sql.= " AND e.ref='".$this->db->escape($ref)."'";
        if ($ref_ext) $sql.= " AND e.ref_ext='".$this->db->escape($ref_ext)."'";
        if ($ref_int) $sql.= " AND e.ref_int='".$this->db->escape($ref_int)."'";

		dol_syslog(get_class($this)."::fetch", LOG_DEBUG);
		$result = $this->db->query($sql);
		if ($result)
		{
			if ($this->db->num_rows($result))
			{
				$obj = $this->db->fetch_object($result);

				$this->id                   = $obj->rowid;
				$this->ref                  = $obj->ref;
				$this->socid                = $obj->socid;
				$this->ref_customer			= $obj->ref_customer;
				$this->ref_ext				= $obj->ref_ext;
				$this->ref_int				= $obj->ref_int;
				$this->statut               = $obj->fk_statut;
				$this->user_author_id       = $obj->fk_user_author;
				$this->date_creation        = $this->db->jdate($obj->date_creation);
				$this->date                 = $this->db->jdate($obj->date_expedition);	// TODO deprecated
				$this->date_expedition      = $this->db->jdate($obj->date_expedition);	// TODO deprecated
				$this->date_shipping        = $this->db->jdate($obj->date_expedition);	// Date real
				$this->date_delivery        = $this->db->jdate($obj->date_delivery);	// Date planed
				$this->fk_delivery_address  = $obj->fk_address;
				$this->modelpdf             = $obj->model_pdf;
				$this->shipping_method_id	= $obj->fk_shipping_method;
				$this->tracking_number      = $obj->tracking_number;
				$this->origin               = ($obj->origin?$obj->origin:'commande'); // For compatibility
				$this->origin_id            = $obj->origin_id;
				$this->billed				= ($obj->fk_statut==2?1:0);

				$this->trueWeight           = $obj->weight;
				$this->weight_units         = $obj->weight_units;

				$this->trueWidth            = $obj->width;
				$this->width_units          = $obj->size_units;
				$this->trueHeight           = $obj->height;
				$this->height_units         = $obj->size_units;
				$this->trueDepth            = $obj->size;
				$this->depth_units          = $obj->size_units;

				$this->note_public          = $obj->note_public;
				$this->note_private         = $obj->note_private;

				// A denormalized value
				$this->trueSize           	= $obj->size."x".$obj->width."x".$obj->height;
				$this->size_units           = $obj->size_units;

				//Incoterms
				$this->fk_incoterms = $obj->fk_incoterms;
				$this->location_incoterms = $obj->location_incoterms;
				$this->libelle_incoterms = $obj->libelle_incoterms;

				$this->db->free($result);

				if ($this->statut == 0) $this->brouillon = 1;

				$file = $conf->expedition->dir_output . "/" .get_exdir($this->id, 2, 0, 0, $this, 'shipment') . "/" . $this->id.".pdf";
				$this->pdf_filename = $file;

				// Tracking url
				$this->GetUrlTrackingStatus($obj->tracking_number);

				/*
				 * Thirparty
				 */
				$result=$this->fetch_thirdparty();

				// Retrieve all extrafields for expedition
				// fetch optionals attributes and labels
				require_once DOL_DOCUMENT_ROOT.'/core/class/extrafields.class.php';
				$extrafields=new ExtraFields($this->db);
				$extralabels=$extrafields->fetch_name_optionals_label($this->table_element,true);
				$this->fetch_optionals($this->id,$extralabels);

				/*
				 * Lines
				 */
				$result=$this->fetch_lines();
				if ($result < 0)
				{
					return -3;
				}

				return 1;
			}
			else
			{
				dol_syslog(get_class($this).'::Fetch no expedition found', LOG_ERR);
				$this->error='Delivery with id '.$id.' not found';
				return 0;
			}
		}
		else
		{
			$this->error=$this->db->error();
			return -1;
		}
	}

	/**
	 *  Validate object and update stock if option enabled
	 *
	 *  @param      User		$user       Object user that validate
     *  @param		int			$notrigger	1=Does not execute triggers, 0= execuete triggers
	 *  @return     int						<0 if OK, >0 if KO
	 */
	function valid($user, $notrigger=0)
	{
		global $conf, $langs;

        require_once DOL_DOCUMENT_ROOT.'/core/lib/files.lib.php';

		dol_syslog(get_class($this)."::valid");

		// Protection
		if ($this->statut)
		{
			dol_syslog(get_class($this)."::valid no draft status", LOG_WARNING);
			return 0;
		}

        if (! ((empty($conf->global->MAIN_USE_ADVANCED_PERMS) && ! empty($user->rights->expedition->creer))
       	|| (! empty($conf->global->MAIN_USE_ADVANCED_PERMS) && ! empty($user->rights->expedition->shipping_advance->validate))))
		{
			$this->error='Permission denied';
			dol_syslog(get_class($this)."::valid ".$this->error, LOG_ERR);
			return -1;
		}

		$this->db->begin();

		$error = 0;

		// Define new ref
		$soc = new Societe($this->db);
		$soc->fetch($this->socid);

		// Class of company linked to order
		$result=$soc->set_as_client();

		// Define new ref
		if (! $error && (preg_match('/^[\(]?PROV/i', $this->ref) || empty($this->ref))) // empty should not happened, but when it occurs, the test save life
		{
			$numref = $this->getNextNumRef($soc);
		}
		else
		{
			$numref = "EXP".$this->id;
		}
        $this->newref = $numref;

		$now=dol_now();

		// Validate
		$sql = "UPDATE ".MAIN_DB_PREFIX."expedition SET";
		$sql.= " ref='".$numref."'";
		$sql.= ", fk_statut = 1";
		$sql.= ", date_valid = '".$this->db->idate($now)."'";
		$sql.= ", fk_user_valid = ".$user->id;
		$sql.= " WHERE rowid = ".$this->id;

		dol_syslog(get_class($this)."::valid update expedition", LOG_DEBUG);
		$resql=$this->db->query($sql);
		if (! $resql)
		{
			$this->error=$this->db->lasterror();
			$error++;
		}

		// If stock increment is done on sending (recommanded choice)
		if (! $error && ! empty($conf->stock->enabled) && ! empty($conf->global->STOCK_CALCULATE_ON_SHIPMENT))
		{
			require_once DOL_DOCUMENT_ROOT.'/product/stock/class/mouvementstock.class.php';

			$langs->load("agenda");

			// Loop on each product line to add a stock movement
			// TODO in future, shipment lines may not be linked to order line
			$sql = "SELECT cd.fk_product, cd.subprice,";
			$sql.= " ed.rowid, ed.qty, ed.fk_entrepot,";
			$sql.= " edb.rowid as edbrowid, edb.eatby, edb.sellby, edb.batch, edb.qty as edbqty, edb.fk_origin_stock";
			$sql.= " FROM ".MAIN_DB_PREFIX."commandedet as cd,";
			$sql.= " ".MAIN_DB_PREFIX."expeditiondet as ed";
			$sql.= " LEFT JOIN ".MAIN_DB_PREFIX."expeditiondet_batch as edb on edb.fk_expeditiondet = ed.rowid";
			$sql.= " WHERE ed.fk_expedition = ".$this->id;
			$sql.= " AND cd.rowid = ed.fk_origin_line";

			dol_syslog(get_class($this)."::valid select details", LOG_DEBUG);
			$resql=$this->db->query($sql);
			if ($resql)
			{
				$cpt = $this->db->num_rows($resql);
				for ($i = 0; $i < $cpt; $i++)
				{
					$obj = $this->db->fetch_object($resql);
					if (empty($obj->edbrowid))
					{
						$qty = $obj->qty;
					}
					else
					{
						$qty = $obj->edbqty;
					}
					if ($qty <= 0) continue;
					dol_syslog(get_class($this)."::valid movement index ".$i." ed.rowid=".$obj->rowid." edb.rowid=".$obj->edbrowid);

					//var_dump($this->lines[$i]);
					$mouvS = new MouvementStock($this->db);
					$mouvS->origin = &$this;

					if (empty($obj->edbrowid))
					{
						// line without batch detail

						// We decrement stock of product (and sub-products) -> update table llx_product_stock (key of this table is fk_product+fk_entrepot) and add a movement record.
						$result=$mouvS->livraison($user, $obj->fk_product, $obj->fk_entrepot, $qty, $obj->subprice, $langs->trans("ShipmentValidatedInDolibarr",$numref));
						if ($result < 0) {
							$error++;
							$this->errors[]=$mouvS->error;
							break;
						}
					}
					else
					{
						// line with batch detail

						// We decrement stock of product (and sub-products) -> update table llx_product_stock (key of this table is fk_product+fk_entrepot) and add a movement record.
					    // Note: ->fk_origin_stock = id into table llx_product_batch (may be rename into llx_product_stock_batch in another version)
						$result=$mouvS->livraison($user, $obj->fk_product, $obj->fk_entrepot, $qty, $obj->subprice, $langs->trans("ShipmentValidatedInDolibarr",$numref), '', $obj->eatby, $obj->sellby, $obj->batch, $obj->fk_origin_stock);
						if ($result < 0) {
							$error++;
							$this->errors[]=$mouvS->error;
							break;
						}
					}
				}
			}
			else
			{
				$this->db->rollback();
				$this->error=$this->db->error();
				return -2;
			}

		}

		// Change status of order to "shipment in process"
		$ret = $this->setStatut(Commande::STATUS_SHIPMENTONPROCESS, $this->origin_id, $this->origin);
		if (! $ret)
		{
		    $error++;
		}

		if (! $error && ! $notrigger)
		{
            // Call trigger
            $result=$this->call_trigger('SHIPPING_VALIDATE',$user);
            if ($result < 0) { $error++; }
            // End call triggers
		}

		if (! $error)
		{
            $this->oldref = $this->ref;

			// Rename directory if dir was a temporary ref
			if (preg_match('/^[\(]?PROV/i', $this->ref))
			{
				// On renomme repertoire ($this->ref = ancienne ref, $numfa = nouvelle ref)
				// in order not to lose the attached files
				$oldref = dol_sanitizeFileName($this->ref);
				$newref = dol_sanitizeFileName($numref);
				$dirsource = $conf->expedition->dir_output.'/sending/'.$oldref;
				$dirdest = $conf->expedition->dir_output.'/sending/'.$newref;
				if (file_exists($dirsource))
				{
					dol_syslog(get_class($this)."::valid rename dir ".$dirsource." into ".$dirdest);

					if (@rename($dirsource, $dirdest))
					{
					    dol_syslog("Rename ok");
                        // Rename docs starting with $oldref with $newref
                        $listoffiles=dol_dir_list($conf->expedition->dir_output.'/sending/'.$newref, 'files', 1, '^'.preg_quote($oldref,'/'));
                        foreach($listoffiles as $fileentry)
                        {
                        	$dirsource=$fileentry['name'];
                        	$dirdest=preg_replace('/^'.preg_quote($oldref,'/').'/',$newref, $dirsource);
                        	$dirsource=$fileentry['path'].'/'.$dirsource;
                        	$dirdest=$fileentry['path'].'/'.$dirdest;
                        	@rename($dirsource, $dirdest);
                        }
					}
				}
			}
		}

		// Set new ref and current status
		if (! $error)
		{
			$this->ref = $numref;
			$this->statut = 1;
		}

		if (! $error)
		{
			$this->db->commit();
			return 1;
		}
		else
		{
			foreach($this->errors as $errmsg)
			{
	            dol_syslog(get_class($this)."::valid ".$errmsg, LOG_ERR);
	            $this->error.=($this->error?', '.$errmsg:$errmsg);
			}
			$this->db->rollback();
			return -1*$error;
		}
	}


	/**
	 *	Create a delivery receipt from a shipment
	 *
	 *	@param	User	$user       User
	 *  @return int  				<0 if KO, >=0 if OK
	 */
	function create_delivery($user)
	{
		global $conf;

		if ($conf->livraison_bon->enabled)
		{
			if ($this->statut == 1 || $this->statut == 2)
			{
				// Expedition validee
				include_once DOL_DOCUMENT_ROOT.'/livraison/class/livraison.class.php';
				$delivery = new Livraison($this->db);
				$result=$delivery->create_from_sending($user, $this->id);
				if ($result > 0)
				{
					return $result;
				}
				else
				{
					$this->error=$delivery->error;
					return $result;
				}
			}
			else return 0;
		}
		else return 0;
	}

	/**
	 * Add a expedition line.
	 * If STOCK_WAREHOUSE_NOT_REQUIRED_FOR_SHIPMENTS is set, you can add a shipment line, with no stock source defined
	 * If STOCK_MUST_BE_ENOUGH_FOR_SHIPMENT is not set, you can add a shipment line, even if not enough into stock
	 *
	 * @param 	int		$entrepot_id		Id of warehouse
	 * @param 	int		$id					Id of source line (order line)
	 * @param 	int		$qty				Quantity
	 * @param	array		$array_options		extrafields array
	 * @return	int							<0 if KO, >0 if OK
	 */
	function addline($entrepot_id, $id, $qty,$array_options=0)
	{
		global $conf, $langs;

		$num = count($this->lines);
		$line = new ExpeditionLigne($this->db);

		$line->entrepot_id = $entrepot_id;
		$line->origin_line_id = $id;
		$line->qty = $qty;

		$orderline = new OrderLine($this->db);
		$orderline->fetch($id);

		if (! empty($conf->stock->enabled) && ! empty($orderline->fk_product))
		{
			$fk_product = $orderline->fk_product;

			if (! ($entrepot_id > 0) && empty($conf->global->STOCK_WAREHOUSE_NOT_REQUIRED_FOR_SHIPMENTS))
			{
			    $langs->load("errors");
				$this->error=$langs->trans("ErrorWarehouseRequiredIntoShipmentLine");
				return -1;
			}

			if ($conf->global->STOCK_MUST_BE_ENOUGH_FOR_SHIPMENT)
			{
			    // Check must be done for stock of product into warehouse if $entrepot_id defined
				$product=new Product($this->db);
				$result=$product->fetch($fk_product);

				if ($entrepot_id > 0) {
					$product->load_stock();
					$product_stock = $product->stock_warehouse[$entrepot_id]->real;
				}
				else
					$product_stock = $product->stock_reel;

				$product_type=$product->type;
				if ($product_type == 0 && $product_stock < $qty)
				{
                    $langs->load("errors");
				    $this->error=$langs->trans('ErrorStockIsNotEnoughToAddProductOnShipment', $product->ref);
					$this->db->rollback();
					return -3;
				}
			}
		}

		// extrafields
		if (empty($conf->global->MAIN_EXTRAFIELDS_DISABLED) && is_array($array_options) && count($array_options)>0) // For avoid conflicts if trigger used
			$line->array_options = $array_options;

		$this->lines[$num] = $line;
	}

    /**
	 * Add a shipment line with batch record
	 *
	 * @param 	array		$dbatch		Array of value (key 'detail' -> Array, key 'qty' total quantity for line, key ix_l : original line index)
	 * @param	array		$array_options		extrafields array
	 * @return	int						<0 if KO, >0 if OK
	 */
	function addline_batch($dbatch,$array_options=0)
	{
		global $conf,$langs;

		$num = count($this->lines);
		if ($dbatch['qty']>0)
		{
			$line = new ExpeditionLigne($this->db);
			$tab=array();
			foreach ($dbatch['detail'] as $key=>$value)
			{
				if ($value['q']>0)
				{
					// $value['q']=qty to move
					// $value['id_batch']=id into llx_product_batch of record to move
					//var_dump($value);

				    $linebatch = new ExpeditionLineBatch($this->db);
					$ret=$linebatch->fetchFromStock($value['id_batch']);	// load serial, sellby, eatby
					if ($ret<0)
					{
						$this->error=$linebatch->error;
						return -1;
					}
					$linebatch->dluo_qty=$value['q'];
					$tab[]=$linebatch;

					if ($conf->global->STOCK_MUST_BE_ENOUGH_FOR_SHIPMENT)
					{
						require_once DOL_DOCUMENT_ROOT.'/product/class/productbatch.class.php';
						$prod_batch = new Productbatch($this->db);
						$prod_batch->fetch($value['id_batch']);

						if ($prod_batch->qty < $linebatch->dluo_qty)
						{
                            $langs->load("errors");
        				    $this->errors[]=$langs->trans('ErrorStockIsNotEnoughToAddProductOnShipment', $prod_batch->fk_product);
							dol_syslog(get_class($this)."::addline_batch error=Product ".$prod_batch->batch.": ".$this->errorsToString(), LOG_ERR);
							$this->db->rollback();
							return -1;
						}
					}

					//var_dump($linebatch);
				}
			}
			$line->entrepot_id = $linebatch->entrepot_id;
			$line->origin_line_id = $dbatch['ix_l'];
			$line->qty = $dbatch['qty'];
			$line->detail_batch=$tab;

			// extrafields
			if (empty($conf->global->MAIN_EXTRAFIELDS_DISABLED) && is_array($array_options) && count($array_options)>0) // For avoid conflicts if trigger used
				$line->array_options = $array_options;

			//var_dump($line);
			$this->lines[$num] = $line;
			return 1;
		}
	}

    /**
     *  Update database
     *
     *  @param	User	$user        	User that modify
     *  @param  int		$notrigger	    0=launch triggers after, 1=disable triggers
     *  @return int 			       	<0 if KO, >0 if OK
     */
    function update($user=null, $notrigger=0)
    {
    	global $conf;
		$error=0;

		// Clean parameters

		if (isset($this->ref)) $this->ref=trim($this->ref);
		if (isset($this->entity)) $this->entity=trim($this->entity);
		if (isset($this->ref_customer)) $this->ref_customer=trim($this->ref_customer);
		if (isset($this->socid)) $this->socid=trim($this->socid);
		if (isset($this->fk_user_author)) $this->fk_user_author=trim($this->fk_user_author);
		if (isset($this->fk_user_valid)) $this->fk_user_valid=trim($this->fk_user_valid);
		if (isset($this->fk_delivery_address)) $this->fk_delivery_address=trim($this->fk_delivery_address);
		if (isset($this->shipping_method_id)) $this->shipping_method_id=trim($this->shipping_method_id);
		if (isset($this->tracking_number)) $this->tracking_number=trim($this->tracking_number);
		if (isset($this->statut)) $this->statut=(int) $this->statut;
		if (isset($this->trueDepth)) $this->trueDepth=trim($this->trueDepth);
		if (isset($this->trueWidth)) $this->trueWidth=trim($this->trueWidth);
		if (isset($this->trueHeight)) $this->trueHeight=trim($this->trueHeight);
		if (isset($this->size_units)) $this->size_units=trim($this->size_units);
		if (isset($this->weight_units)) $this->weight_units=trim($this->weight_units);
		if (isset($this->trueWeight)) $this->weight=trim($this->trueWeight);
		if (isset($this->note_private)) $this->note=trim($this->note_private);
		if (isset($this->note_public)) $this->note=trim($this->note_public);
		if (isset($this->modelpdf)) $this->modelpdf=trim($this->modelpdf);



		// Check parameters
		// Put here code to add control on parameters values

        // Update request
        $sql = "UPDATE ".MAIN_DB_PREFIX."expedition SET";

		$sql.= " tms=".(dol_strlen($this->tms)!=0 ? "'".$this->db->idate($this->tms)."'" : 'null').",";
		$sql.= " ref=".(isset($this->ref)?"'".$this->db->escape($this->ref)."'":"null").",";
		$sql.= " ref_customer=".(isset($this->ref_customer)?"'".$this->db->escape($this->ref_customer)."'":"null").",";
		$sql.= " fk_soc=".(isset($this->socid)?$this->socid:"null").",";
		$sql.= " date_creation=".(dol_strlen($this->date_creation)!=0 ? "'".$this->db->idate($this->date_creation)."'" : 'null').",";
		$sql.= " fk_user_author=".(isset($this->fk_user_author)?$this->fk_user_author:"null").",";
		$sql.= " date_valid=".(dol_strlen($this->date_valid)!=0 ? "'".$this->db->idate($this->date_valid)."'" : 'null').",";
		$sql.= " fk_user_valid=".(isset($this->fk_user_valid)?$this->fk_user_valid:"null").",";
		$sql.= " date_expedition=".(dol_strlen($this->date_expedition)!=0 ? "'".$this->db->idate($this->date_expedition)."'" : 'null').",";
		$sql.= " date_delivery=".(dol_strlen($this->date_delivery)!=0 ? "'".$this->db->idate($this->date_delivery)."'" : 'null').",";
		$sql.= " fk_address=".(isset($this->fk_delivery_address)?$this->fk_delivery_address:"null").",";
		$sql.= " fk_shipping_method=".((isset($this->shipping_method_id) && $this->shipping_method_id > 0)?$this->shipping_method_id:"null").",";
		$sql.= " tracking_number=".(isset($this->tracking_number)?"'".$this->db->escape($this->tracking_number)."'":"null").",";
		$sql.= " fk_statut=".(isset($this->statut)?$this->statut:"null").",";
		$sql.= " height=".(($this->trueHeight != '')?$this->trueHeight:"null").",";
		$sql.= " width=".(($this->trueWidth != '')?$this->trueWidth:"null").",";
		$sql.= " size_units=".(isset($this->size_units)?$this->size_units:"null").",";
		$sql.= " size=".(($this->trueDepth != '')?$this->trueDepth:"null").",";
		$sql.= " weight_units=".(isset($this->weight_units)?$this->weight_units:"null").",";
		$sql.= " weight=".(($this->trueWeight != '')?$this->trueWeight:"null").",";
		$sql.= " note_private=".(isset($this->note_private)?"'".$this->db->escape($this->note_private)."'":"null").",";
		$sql.= " note_public=".(isset($this->note_public)?"'".$this->db->escape($this->note_public)."'":"null").",";
		$sql.= " model_pdf=".(isset($this->modelpdf)?"'".$this->db->escape($this->modelpdf)."'":"null").",";
		$sql.= " entity=".$conf->entity;

        $sql.= " WHERE rowid=".$this->id;

		$this->db->begin();

		dol_syslog(get_class($this)."::update", LOG_DEBUG);
        $resql = $this->db->query($sql);
    	if (! $resql) { $error++; $this->errors[]="Error ".$this->db->lasterror(); }

		if (! $error)
		{
			if (! $notrigger)
			{
                // Call trigger
                $result=$this->call_trigger('SHIPPING_MODIFY',$user);
                if ($result < 0) { $error++; }
                // End call triggers
	    	}
		}

        // Commit or rollback
		if ($error)
		{
			foreach($this->errors as $errmsg)
			{
	            dol_syslog(get_class($this)."::update ".$errmsg, LOG_ERR);
	            $this->error.=($this->error?', '.$errmsg:$errmsg);
			}
			$this->db->rollback();
			return -1*$error;
		}
		else
		{
			$this->db->commit();
			return 1;
		}
    }

	/**
	 * 	Delete shipment.
	 *  Warning, do not delete a shipment if a delivery is linked to (with table llx_element_element)
	 *
	 * 	@return	int		>0 if OK, 0 if deletion done but failed to delete files, <0 if KO
	 */
	function delete()
	{
		global $conf, $langs, $user;
		require_once DOL_DOCUMENT_ROOT.'/core/lib/files.lib.php';
		if ($conf->productbatch->enabled)
		{
		require_once DOL_DOCUMENT_ROOT.'/expedition/class/expeditionbatch.class.php';
		}
		$error=0;
		$this->error='';

		// Add a protection to refuse deleting if shipment has at least one delivery
		$this->fetchObjectLinked($this->id, 'shipping', 0, 'delivery');	// Get deliveries linked to this shipment
		if (count($this->linkedObjectsIds) > 0)
		{
			$this->error='ErrorThereIsSomeDeliveries';
			return -1;
		}

		$this->db->begin();
		// Stock control
		if ($conf->stock->enabled && $conf->global->STOCK_CALCULATE_ON_SHIPMENT && $this->statut > 0)
		{
			require_once(DOL_DOCUMENT_ROOT."/product/stock/class/mouvementstock.class.php");

			$langs->load("agenda");

			// Loop on each product line to add a stock movement
			$sql = "SELECT cd.fk_product, cd.subprice, ed.qty, ed.fk_entrepot, ed.rowid as expeditiondet_id";
			$sql.= " FROM ".MAIN_DB_PREFIX."commandedet as cd,";
			$sql.= " ".MAIN_DB_PREFIX."expeditiondet as ed";
			$sql.= " WHERE ed.fk_expedition = ".$this->id;
			$sql.= " AND cd.rowid = ed.fk_origin_line";

			dol_syslog(get_class($this)."::delete select details", LOG_DEBUG);
			$resql=$this->db->query($sql);
			if ($resql)
			{
				$cpt = $this->db->num_rows($resql);
				for ($i = 0; $i < $cpt; $i++)
				{
					dol_syslog(get_class($this)."::delete movement index ".$i);
					$obj = $this->db->fetch_object($resql);

					$mouvS = new MouvementStock($this->db);
					// we do not log origin because it will be deleted
					$mouvS->origin = null;
					// get lot/serial
					$lotArray = null;
					if ($conf->productbatch->enabled)
					{
						$lotArray = ExpeditionLineBatch::fetchAll($this->db,$obj->expeditiondet_id);
						if (! is_array($lotArray))
						{
							$error++;$this->errors[]="Error ".$this->db->lasterror();
						}
					}
					if (empty($lotArray)) {
						// no lot/serial
						// We increment stock of product (and sub-products)
						// We use warehouse selected for each line
						$result=$mouvS->reception($user, $obj->fk_product, $obj->fk_entrepot, $obj->qty, 0, $langs->trans("ShipmentDeletedInDolibarr", $this->ref));  // Price is set to 0, because we don't want to see WAP changed
						if ($result < 0)
						{
							$error++;$this->errors=$this->errors + $mouvS->errors;
							break;
						}
					}
					else
					{
						// We increment stock of batches
						// We use warehouse selected for each line
						foreach($lotArray as $lot)
						{
							$result=$mouvS->reception($user, $obj->fk_product, $obj->fk_entrepot, $lot->dluo_qty, 0, $langs->trans("ShipmentDeletedInDolibarr", $this->ref), $lot->eatby, $lot->sellby, $lot->batch);  // Price is set to 0, because we don't want to see WAP changed
							if ($result < 0)
							{
								$error++;$this->errors=$this->errors + $mouvS->errors;
								break;
							}
						}
						if ($error) break; // break for loop incase of error
					}
				}
			}
			else
			{
				$error++;$this->errors[]="Error ".$this->db->lasterror();
			}
		}

		// delete batch expedition line
		if (! $error && $conf->productbatch->enabled)
		{
			if (ExpeditionLineBatch::deletefromexp($this->db,$this->id) < 0)
			{
				$error++;$this->errors[]="Error ".$this->db->lasterror();
			}
		}

		if (! $error)
		{
			$sql = "DELETE FROM ".MAIN_DB_PREFIX."expeditiondet";
			$sql.= " WHERE fk_expedition = ".$this->id;

			if ( $this->db->query($sql) )
			{
				// Delete linked object
				$res = $this->deleteObjectLinked();
				if ($res < 0) $error++;

				if (! $error)
				{
					$sql = "DELETE FROM ".MAIN_DB_PREFIX."expedition";
					$sql.= " WHERE rowid = ".$this->id;

					if ($this->db->query($sql))
					{
						// Call trigger
						$result=$this->call_trigger('SHIPPING_DELETE',$user);
						if ($result < 0) { $error++; }
						// End call triggers

						if (! empty($this->origin) && $this->origin_id > 0)
						{
						    $this->fetch_origin();
						    $origin=$this->origin;
						    if ($this->$origin->statut == Commande::STATUS_SHIPMENTONPROCESS)     // If order source of shipment is "shipment in progress"
						    {
                                // Check if there is no more shipment. If not, we can move back status of order to "validated" instead of "shipment in progress"
						        $this->$origin->loadExpeditions();
						        //var_dump($this->$origin->expeditions);exit;
						        if (count($this->$origin->expeditions) <= 0)
						        {
                                    $this->$origin->setStatut(Commande::STATUS_VALIDATED);
						        }
						    }
						}

						if (! $error)
						{
							$this->db->commit();

							// We delete PDFs
							$ref = dol_sanitizeFileName($this->ref);
							if (! empty($conf->expedition->dir_output))
							{
								$dir = $conf->expedition->dir_output . '/sending/' . $ref ;
								$file = $dir . '/' . $ref . '.pdf';
								if (file_exists($file))
								{
									if (! dol_delete_file($file))
									{
										return 0;
									}
								}
								if (file_exists($dir))
								{
									if (!dol_delete_dir_recursive($dir))
									{
										$this->error=$langs->trans("ErrorCanNotDeleteDir",$dir);
										return 0;
									}
								}
							}

							return 1;
						}
						else
						{
							$this->db->rollback();
							return -1;
						}
					}
					else
					{
						$this->error=$this->db->lasterror()." - sql=$sql";
						$this->db->rollback();
						return -3;
					}
				}
				else
				{
					$this->error=$this->db->lasterror()." - sql=$sql";
					$this->db->rollback();
					return -2;
				}
			}
			else
			{
				$this->error=$this->db->lasterror()." - sql=$sql";
				$this->db->rollback();
				return -1;
			}
		}
		else
		{
			$this->db->rollback();
			return -1;
		}

	}

	/**
	 *	Load lines
	 *
	 *	@return	int		>0 if OK, Otherwise if KO
	 */
	function fetch_lines()
	{
		global $conf, $mysoc;
		// TODO: recuperer les champs du document associe a part

		$sql = "SELECT cd.rowid, cd.fk_product, cd.label as custom_label, cd.description, cd.qty as qty_asked, cd.product_type";
		$sql.= ", cd.total_ht, cd.total_localtax1, cd.total_localtax2, cd.total_ttc, cd.total_tva";
		$sql.= ", cd.tva_tx, cd.localtax1_tx, cd.localtax2_tx, cd.price, cd.subprice, cd.remise_percent,cd.buy_price_ht as pa_ht";
		$sql.= ", ed.rowid as line_id, ed.qty as qty_shipped, ed.fk_origin_line, ed.fk_entrepot";
		$sql.= ", p.ref as product_ref, p.label as product_label, p.fk_product_type";
		$sql.= ", p.weight, p.weight_units, p.length, p.length_units, p.surface, p.surface_units, p.volume, p.volume_units, p.tobatch as product_tobatch";
		$sql.= " FROM (".MAIN_DB_PREFIX."expeditiondet as ed,";
		$sql.= " ".MAIN_DB_PREFIX."commandedet as cd)";
		$sql.= " LEFT JOIN ".MAIN_DB_PREFIX."product as p ON p.rowid = cd.fk_product";
		$sql.= " WHERE ed.fk_expedition = ".$this->id;
		$sql.= " AND ed.fk_origin_line = cd.rowid";
		$sql.= " ORDER BY cd.rang, ed.fk_origin_line";

		dol_syslog(get_class($this)."::fetch_lines", LOG_DEBUG);
		$resql = $this->db->query($sql);
		if ($resql)
		{
			include_once DOL_DOCUMENT_ROOT.'/core/lib/price.lib.php';

			$num = $this->db->num_rows($resql);
			$i = 0;
			$lineindex = 0;
			$originline = 0;

			$this->total_ht = 0;
			$this->total_tva = 0;
			$this->total_ttc = 0;
			$this->total_localtax1 = 0;
			$this->total_localtax2 = 0;

			while ($i < $num)
			{
				$obj = $this->db->fetch_object($resql);

			    if ($originline == $obj->fk_origin_line) {
			        $line->entrepot_id       = 0; // entrepod_id in details_entrepot
				    $line->qty_shipped    	+= $obj->qty_shipped;
				} else {
				    $line = new ExpeditionLigne($this->db);
				    $line->entrepot_id    	= $obj->fk_entrepot;
				    $line->qty_shipped    	= $obj->qty_shipped;
				}

				$detail_entrepot              = new stdClass;
				$detail_entrepot->entrepot_id = $obj->fk_entrepot;
				$detail_entrepot->qty_shipped = $obj->qty_shipped;
				$line->details_entrepot[]     = $detail_entrepot;

                $line->line_id          = $obj->line_id;
                $line->rowid            = $obj->line_id;    // TODO deprecated
                $line->id               = $obj->line_id;
				$line->fk_origin_line 	= $obj->fk_origin_line;
				$line->origin_line_id 	= $obj->fk_origin_line;	    // TODO deprecated
				$line->product_type     = $obj->product_type;
				$line->fk_product     	= $obj->fk_product;
				$line->fk_product_type	= $obj->fk_product_type;
				$line->ref				= $obj->product_ref;		// TODO deprecated
                $line->product_ref		= $obj->product_ref;
                $line->product_label	= $obj->product_label;
				$line->libelle        	= $obj->product_label;		// TODO deprecated
				$line->product_tobatch  = $obj->product_tobatch;
				$line->label			= $obj->custom_label;
				$line->description    	= $obj->description;
				$line->qty_asked      	= $obj->qty_asked;
				$line->weight         	= $obj->weight;
				$line->weight_units   	= $obj->weight_units;
				$line->length         	= $obj->length;
				$line->length_units   	= $obj->length_units;
				$line->surface        	= $obj->surface;
				$line->surface_units   	= $obj->surface_units;
				$line->volume         	= $obj->volume;
				$line->volume_units   	= $obj->volume_units;

				$line->pa_ht 			= $obj->pa_ht;

				// For invoicing
				$tabprice = calcul_price_total($obj->qty_shipped, $obj->subprice, $obj->remise_percent, $obj->tva_tx, $obj->localtax1_tx, $obj->localtax2_tx, 0, 'HT', $obj->info_bits, $obj->fk_product_type, $mysoc);	// We force type to 0
				$line->desc	         	= $obj->description;		// We need ->desc because some code into CommonObject use desc (property defined for other elements)
				$line->qty 				= $line->qty_shipped;
				$line->total_ht			= $tabprice[0];
				$line->total_localtax1 	= $tabprice[9];
				$line->total_localtax2 	= $tabprice[10];
				$line->total_ttc	 	= $tabprice[2];
				$line->total_tva	 	= $tabprice[1];
				$line->tva_tx 		 	= $obj->tva_tx;
				$line->localtax1_tx 	= $obj->localtax1_tx;
				$line->localtax2_tx 	= $obj->localtax2_tx;
				$line->price			= $obj->price;
				$line->subprice			= $obj->subprice;
				$line->remise_percent	= $obj->remise_percent;

				$this->total_ht+= $tabprice[0];
				$this->total_tva+= $tabprice[1];
				$this->total_ttc+= $tabprice[2];
				$this->total_localtax1+= $tabprice[9];
				$this->total_localtax2+= $tabprice[10];

				if ($originline != $obj->fk_origin_line)
				{
					$line->detail_batch = array();
				}
				// Eat-by date
				if (! empty($conf->productbatch->enabled) && $obj->line_id > 0)
				{
                    require_once DOL_DOCUMENT_ROOT.'/expedition/class/expeditionbatch.class.php';

                    $newdetailbatch = ExpeditionLineBatch::fetchAll($this->db,$obj->line_id);
                    if (is_array($newdetailbatch))
                    {
	                    if ($originline != $obj->fk_origin_line)
	                    {
	                        $line->detail_batch = $newdetailbatch;
	                    }
	                    else
						{
	                        $line->detail_batch = array_merge($line->detail_batch, $newdetailbatch);
	                    }
                    }
				}

				if ($originline != $obj->fk_origin_line)
				{
				    $this->lines[$lineindex] = $line;
				    $lineindex++;
				}
				else
				{
				    $line->total_ht			+= $tabprice[0];
				    $line->total_localtax1 	+= $tabprice[9];
				    $line->total_localtax2 	+= $tabprice[10];
				    $line->total_ttc	 	+= $tabprice[2];
				    $line->total_tva	 	+= $tabprice[1];
				}

				$i++;
				$originline = $obj->fk_origin_line;
			}
			$this->db->free($resql);
			return 1;
		}
		else
		{
			$this->error=$this->db->error();
			return -3;
		}
	}

	/**
     *	Return clicable link of object (with eventually picto)
     *
     *	@param      int			$withpicto      Add picto into link
     *	@param      int			$option         Where point the link
     *	@param      int			$max          	Max length to show
     *	@param      int			$short			Use short labels
     *	@return     string          			String with URL
     */
	function getNomUrl($withpicto=0,$option=0,$max=0,$short=0)
	{
		global $langs;

		$result='';
        $label = '<u>' . $langs->trans("ShowSending") . '</u>';
        if (! empty($this->ref))
            $label .= '<br><b>' . $langs->trans('Ref') . ':</b> '.$this->ref;

		$url = DOL_URL_ROOT.'/expedition/card.php?id='.$this->id;

		if ($short) return $url;

        $linkstart = '<a href="'.$url.'" title="'.dol_escape_htmltag($label, 1).'" class="classfortooltip">';
		$linkend='</a>';

		$picto='sending';

		if ($withpicto) $result.=($linkstart.img_object($label, $picto, 'class="classfortooltip"').$linkend);
		if ($withpicto && $withpicto != 2) $result.=' ';
		$result.=$linkstart.$this->ref.$linkend;
		return $result;
	}

	/**
     *	Return status label
     *
     *	@param      int		$mode      	0=Long label, 1=Short label, 2=Picto + Short label, 3=Picto, 4=Picto + Long label, 5=Short label + Picto
     *	@return     string      		Libelle
     */
	function getLibStatut($mode=0)
	{
		return $this->LibStatut($this->statut,$mode);
	}

	/**
	 * Return label of a status
	 *
	 * @param      int		$statut		Id statut
	 * @param      int		$mode       0=Long label, 1=Short label, 2=Picto + Short label, 3=Picto, 4=Picto + Long label, 5=Short label + Picto
	 * @return     string				Label of status
	 */
	function LibStatut($statut,$mode)
	{
		global $langs;

		if ($mode==0)
		{
			if ($statut==0) return $langs->trans($this->statuts[$statut]);
			if ($statut==1)  return $langs->trans($this->statuts[$statut]);
			if ($statut==2)  return $langs->trans($this->statuts[$statut]);
		}
		if ($mode==1)
		{
			if ($statut==0) return $langs->trans('StatusSendingDraftShort');
			if ($statut==1) return $langs->trans('StatusSendingValidatedShort');
			if ($statut==2) return $langs->trans('StatusSendingProcessedShort');
		}
		if ($mode == 3)
		{
			if ($statut==0) return img_picto($langs->trans($this->statuts[$statut]),'statut0');
			if ($statut==1) return img_picto($langs->trans($this->statuts[$statut]),'statut4');
			if ($statut==2) return img_picto($langs->trans('StatusSendingProcessed'),'statut6');
		}
		if ($mode == 4)
		{
			if ($statut==0) return img_picto($langs->trans($this->statuts[$statut]),'statut0').' '.$langs->trans($this->statuts[$statut]);
			if ($statut==1) return img_picto($langs->trans($this->statuts[$statut]),'statut4').' '.$langs->trans($this->statuts[$statut]);
			if ($statut==2) return img_picto($langs->trans('StatusSendingProcessed'),'statut6').' '.$langs->trans('StatusSendingProcessed');
		}
		if ($mode == 5)
		{
			if ($statut==0) return $langs->trans('StatusSendingDraftShort').' '.img_picto($langs->trans($this->statuts[$statut]),'statut0');
			if ($statut==1) return $langs->trans('StatusSendingValidatedShort').' '.img_picto($langs->trans($this->statuts[$statut]),'statut4');
			if ($statut==2) return $langs->trans('StatusSendingProcessedShort').' '.img_picto($langs->trans('StatusSendingProcessedShort'),'statut6');
		}
	}

	/**
     *  Initialise an instance with random values.
     *  Used to build previews or test instances.
     *	id must be 0 if object instance is a specimen.
     *
     *  @return	void
	 */
	function initAsSpecimen()
	{
		global $langs;

		$now=dol_now();

		dol_syslog(get_class($this)."::initAsSpecimen");

        // Load array of products prodids
		$num_prods = 0;
		$prodids = array();
		$sql = "SELECT rowid";
		$sql.= " FROM ".MAIN_DB_PREFIX."product";
		$sql.= " WHERE entity IN (".getEntity('product', 1).")";
		$resql = $this->db->query($sql);
		if ($resql)
		{
			$num_prods = $this->db->num_rows($resql);
			$i = 0;
			while ($i < $num_prods)
			{
				$i++;
				$row = $this->db->fetch_row($resql);
				$prodids[$i] = $row[0];
			}
		}

		$order=new Commande($this->db);
		$order->initAsSpecimen();

		// Initialise parametres
		$this->id=0;
		$this->ref = 'SPECIMEN';
		$this->specimen=1;
		$this->statut               = 1;
		$this->livraison_id         = 0;
		$this->date                 = $now;
		$this->date_creation        = $now;
		$this->date_valid           = $now;
		$this->date_delivery        = $now;
		$this->date_expedition      = $now + 24*3600;

		$this->entrepot_id          = 0;
		$this->fk_delivery_address  = 0;
		$this->socid                = 1;

		$this->commande_id          = 0;
		$this->commande             = $order;

        $this->origin_id            = 1;
        $this->origin               = 'commande';

        $this->note_private			= 'Private note';
        $this->note_public			= 'Public note';

		$nbp = 5;
		$xnbp = 0;
		while ($xnbp < $nbp)
		{
			$line=new ExpeditionLigne($this->db);
			$line->desc=$langs->trans("Description")." ".$xnbp;
			$line->libelle=$langs->trans("Description")." ".$xnbp;
			$line->qty=10;
			$line->qty_asked=5;
			$line->qty_shipped=4;
			$line->fk_product=$this->commande->lines[$xnbp]->fk_product;

			$this->lines[]=$line;
			$xnbp++;
		}

	}

	/**
	 *	Set the planned delivery date
	 *
	 *	@param      User			$user        		Objet utilisateur qui modifie
	 *	@param      timestamp		$date_livraison     Date de livraison
	 *	@return     int         						<0 if KO, >0 if OK
	 */
	function set_date_livraison($user, $date_livraison)
	{
		if ($user->rights->expedition->creer)
		{
			$sql = "UPDATE ".MAIN_DB_PREFIX."expedition";
			$sql.= " SET date_delivery = ".($date_livraison ? "'".$this->db->idate($date_livraison)."'" : 'null');
			$sql.= " WHERE rowid = ".$this->id;

			dol_syslog(get_class($this)."::set_date_livraison", LOG_DEBUG);
			$resql=$this->db->query($sql);
			if ($resql)
			{
				$this->date_delivery = $date_livraison;
				return 1;
			}
			else
			{
				$this->error=$this->db->error();
				return -1;
			}
		}
		else
		{
			return -2;
		}
	}

	/**
	 *	Fetch deliveries method and return an array. Load array this->meths(rowid=>label).
	 *
	 * 	@return	void
	 */
	function fetch_delivery_methods()
	{
		global $langs;
		$this->meths = array();

		$sql = "SELECT em.rowid, em.code, em.libelle";
		$sql.= " FROM ".MAIN_DB_PREFIX."c_shipment_mode as em";
		$sql.= " WHERE em.active = 1";
		$sql.= " ORDER BY em.libelle ASC";

		$resql = $this->db->query($sql);
		if ($resql)
		{
			while ($obj = $this->db->fetch_object($resql))
			{
				$label=$langs->trans('SendingMethod'.$obj->code);
				$this->meths[$obj->rowid] = ($label != 'SendingMethod'.$obj->code?$label:$obj->libelle);
			}
		}
	}

    /**
     *  Fetch all deliveries method and return an array. Load array this->listmeths.
     *
     *  @param  id      $id     only this carrier, all if none
     *  @return void
     */
    function list_delivery_methods($id='')
    {
        global $langs;

        $this->listmeths = array();
        $i=0;

        $sql = "SELECT em.rowid, em.code, em.libelle, em.description, em.tracking, em.active";
        $sql.= " FROM ".MAIN_DB_PREFIX."c_shipment_mode as em";
        if ($id!='') $sql.= " WHERE em.rowid=".$id;

        $resql = $this->db->query($sql);
        if ($resql)
        {
            while ($obj = $this->db->fetch_object($resql))
            {
                $this->listmeths[$i]['rowid'] = $obj->rowid;
                $this->listmeths[$i]['code'] = $obj->code;
                $label=$langs->trans('SendingMethod'.$obj->code);
                $this->listmeths[$i]['libelle'] = ($label != 'SendingMethod'.$obj->code?$label:$obj->libelle);
                $this->listmeths[$i]['description'] = $obj->description;
                $this->listmeths[$i]['tracking'] = $obj->tracking;
                $this->listmeths[$i]['active'] = $obj->active;
                $i++;
            }
        }
    }

    /**
     *  Update/create delivery method.
     *
     *  @param	string      $id     id method to activate
     *
     *  @return void
     */
    function update_delivery_method($id='')
    {
        if ($id=='')
        {
            $sql = "INSERT INTO ".MAIN_DB_PREFIX."c_shipment_mode (code, libelle, description, tracking)";
            $sql.=" VALUES ('".$this->update['code']."','".$this->update['libelle']."','".$this->update['description']."','".$this->update['tracking']."')";
            $resql = $this->db->query($sql);
        }
        else
        {
            $sql = "UPDATE ".MAIN_DB_PREFIX."c_shipment_mode SET";
            $sql.= " code='".$this->update['code']."'";
            $sql.= ",libelle='".$this->update['libelle']."'";
            $sql.= ",description='".$this->update['description']."'";
            $sql.= ",tracking='".$this->update['tracking']."'";
            $sql.= " WHERE rowid=".$id;
            $resql = $this->db->query($sql);
        }
        if ($resql < 0) dol_print_error($this->db,'');
    }

    /**
     *  Activate delivery method.
     *
     *  @param      id      $id     id method to activate
     *
     *  @return void
     */
    function activ_delivery_method($id)
    {
        $sql = 'UPDATE '.MAIN_DB_PREFIX.'c_shipment_mode SET active=1';
        $sql.= ' WHERE rowid='.$id;

        $resql = $this->db->query($sql);

    }

    /**
     *  DesActivate delivery method.
     *
     *  @param      id      $id     id method to desactivate
     *
     *  @return void
     */
    function disable_delivery_method($id)
    {
        $sql = 'UPDATE '.MAIN_DB_PREFIX.'c_shipment_mode SET active=0';
        $sql.= ' WHERE rowid='.$id;

        $resql = $this->db->query($sql);

    }


	/**
	 * Forge an set tracking url
	 *
	 * @param	string	$value		Value
	 * @return	void
	 */
	function GetUrlTrackingStatus($value='')
	{
		if (! empty($this->shipping_method_id))
		{
			$sql = "SELECT em.code, em.tracking";
			$sql.= " FROM ".MAIN_DB_PREFIX."c_shipment_mode as em";
			$sql.= " WHERE em.rowid = ".$this->shipping_method_id;

			$resql = $this->db->query($sql);
			if ($resql)
			{
				if ($obj = $this->db->fetch_object($resql))
				{
					$tracking = $obj->tracking;
				}
			}
		}

		if (!empty($tracking) && !empty($value))
		{
			$url = str_replace('{TRACKID}', $value, $tracking);
			$this->tracking_url = sprintf('<a target="_blank" href="%s">'.($value?$value:'url').'</a>',$url,$url);
		}
		else
		{
			$this->tracking_url = $value;
		}
	}

	/**
	 *	Classify the shipping as closed.
	 *
	 *	@return     int     <0 if KO, >0 if OK
	 */
	function setClosed()
	{
		global $conf,$langs,$user;

		$error=0;

		$this->db->begin();

		$sql = 'UPDATE '.MAIN_DB_PREFIX.'expedition SET fk_statut='.self::STATUS_CLOSED;
		$sql .= ' WHERE rowid = '.$this->id.' AND fk_statut > 0';

		$resql=$this->db->query($sql);
		if ($resql)
		{
			// Set order billed if 100% of order is shipped (qty in shipment lines match qty in order lines)
			if ($this->origin == 'commande' && $this->origin_id > 0)
			{
				$order = new Commande($this->db);
				$order->fetch($this->origin_id);

				$order->loadExpeditions(self::STATUS_CLOSED);		// Fill $order->expeditions = array(orderlineid => qty)

				$shipments_match_order = 1;
				foreach($order->lines as $line)
				{
					$lineid = $line->id;
					$qty = $line->qty;
					if (($line->product_type == 0 || ! empty($conf->global->STOCK_SUPPORTS_SERVICES)) && $order->expeditions[$lineid] != $qty)
					{
						$shipments_match_order = 0;
						$text='Qty for order line id '.$lineid.' is '.$qty.'. However in the shipments with status Expedition::STATUS_CLOSED='.self::STATUS_CLOSED.' we have qty = '.$order->expeditions[$lineid].', so we can t close order';
						dol_syslog($text);
						break;
					}
				}
				if ($shipments_match_order)
				{
					dol_syslog("Qty for the ".count($order->lines)." lines of order have same value for shipments with status Expedition::STATUS_CLOSED=".self::STATUS_CLOSED.', so we close order');
					$order->cloture($user);
				}
			}

			$this->statut=self::STATUS_CLOSED;


			// If stock increment is done on closing
			if (! $error && ! empty($conf->stock->enabled) && ! empty($conf->global->STOCK_CALCULATE_ON_SHIPMENT_CLOSE))
			{
				require_once DOL_DOCUMENT_ROOT.'/product/stock/class/mouvementstock.class.php';

				$langs->load("agenda");

				// Loop on each product line to add a stock movement
				// TODO possibilite d'expedier a partir d'une propale ou autre origine ?
				$sql = "SELECT cd.fk_product, cd.subprice,";
				$sql.= " ed.rowid, ed.qty, ed.fk_entrepot,";
				$sql.= " edb.rowid as edbrowid, edb.eatby, edb.sellby, edb.batch, edb.qty as edbqty, edb.fk_origin_stock";
				$sql.= " FROM ".MAIN_DB_PREFIX."commandedet as cd,";
				$sql.= " ".MAIN_DB_PREFIX."expeditiondet as ed";
				$sql.= " LEFT JOIN ".MAIN_DB_PREFIX."expeditiondet_batch as edb on edb.fk_expeditiondet = ed.rowid";
				$sql.= " WHERE ed.fk_expedition = ".$this->id;
				$sql.= " AND cd.rowid = ed.fk_origin_line";

				dol_syslog(get_class($this)."::valid select details", LOG_DEBUG);
				$resql=$this->db->query($sql);
				if ($resql)
				{
					$cpt = $this->db->num_rows($resql);
					for ($i = 0; $i < $cpt; $i++)
					{
						$obj = $this->db->fetch_object($resql);
						if (empty($obj->edbrowid))
						{
							$qty = $obj->qty;
						}
						else
						{
							$qty = $obj->edbqty;
						}
						if ($qty <= 0) continue;
						dol_syslog(get_class($this)."::valid movement index ".$i." ed.rowid=".$obj->rowid." edb.rowid=".$obj->edbrowid);

						$mouvS = new MouvementStock($this->db);
						$mouvS->origin = &$this;

						if (empty($obj->edbrowid))
						{
							// line without batch detail

							// We decrement stock of product (and sub-products) -> update table llx_product_stock (key of this table is fk_product+fk_entrepot) and add a movement record
							$result=$mouvS->livraison($user, $obj->fk_product, $obj->fk_entrepot, $qty, $obj->subprice, $langs->trans("ShipmentClassifyClosedInDolibarr",$numref));
							if ($result < 0) {
							    $this->error = $mouvS->error;
							    $this->errors = $mouvS->errors;
								$error++; break;
							}
						}
						else
						{
							// line with batch detail

							// We decrement stock of product (and sub-products) -> update table llx_product_stock (key of this table is fk_product+fk_entrepot) and add a movement record
							$result=$mouvS->livraison($user, $obj->fk_product, $obj->fk_entrepot, $qty, $obj->subprice, $langs->trans("ShipmentClassifyClosedInDolibarr",$numref), '', $obj->eatby, $obj->sellby, $obj->batch, $obj->fk_origin_stock);
							if ($result < 0) {
							    $this->error = $mouvS->error;
							    $this->errors = $mouvS->errors;
							    $error++; break;
							}
						}
					}
				}
				else
				{
					$this->error=$this->db->lasterror();
					$error++;
				}
			}

			// Call trigger
			if (! $error)
			{
    			$result=$this->call_trigger('SHIPPING_CLOSED',$user);
    			if ($result < 0) {
    			    $error++;
    			}
			}
		}
		else
		{
			dol_print_error($this->db);
            $error++;
		}

		if (! $error)
		{
		    $this->db->commit();
		    return 1;
		}
		else
		{
		    $this->db->rollback();
		    return -1;
		}
	}

	/**
	 *	Classify the shipping as invoiced (used when WORKFLOW_BILL_ON_SHIPMENT is on)
	 *
	 *	@return     int     <0 if ko, >0 if ok
	 */
	function set_billed()
	{
		$error=0;

		$this->db->begin();

		$sql = 'UPDATE '.MAIN_DB_PREFIX.'expedition SET fk_statut=2, billed=1';    // TODO Update only billed
		$sql .= ' WHERE rowid = '.$this->id.' AND fk_statut > 0';

		$resql=$this->db->query($sql);
		if ($resql)
		{
			$this->statut=2;
			$this->billed=1;

			// Call trigger
			$result=$this->call_trigger('SHIPPING_BILLED',$user);
			if ($result < 0) {
				$error++;
			}

		} else {
			$error++;
			$this->errors[]=$this->db->lasterror;
		}

		if (empty($error)) {
			$this->db->commit();
			return 1;
		}
		else
		{
			$this->db->rollback();
			return -1;
		}
	}

	/**
	 *	Classify the shipping as validated/opened
	 *
	 *	@return     int     <0 if ko, >0 if ok
	 */
	function reOpen()
	{
		global $conf,$langs,$user;

		$error=0;

		$this->db->begin();

		$sql = 'UPDATE '.MAIN_DB_PREFIX.'expedition SET fk_statut=1';
		$sql .= ' WHERE rowid = '.$this->id.' AND fk_statut > 0';

		$resql=$this->db->query($sql);
		if ($resql)
		{
			$this->statut=1;
			$this->billed=0;

			// If stock increment is done on closing
			if (! $error && ! empty($conf->stock->enabled) && ! empty($conf->global->STOCK_CALCULATE_ON_SHIPMENT_CLOSE))
			{
				require_once DOL_DOCUMENT_ROOT.'/product/stock/class/mouvementstock.class.php';

				$langs->load("agenda");

				// Loop on each product line to add a stock movement
				// TODO possibilite d'expedier a partir d'une propale ou autre origine
				$sql = "SELECT cd.fk_product, cd.subprice,";
				$sql.= " ed.rowid, ed.qty, ed.fk_entrepot,";
				$sql.= " edb.rowid as edbrowid, edb.eatby, edb.sellby, edb.batch, edb.qty as edbqty, edb.fk_origin_stock";
				$sql.= " FROM ".MAIN_DB_PREFIX."commandedet as cd,";
				$sql.= " ".MAIN_DB_PREFIX."expeditiondet as ed";
				$sql.= " LEFT JOIN ".MAIN_DB_PREFIX."expeditiondet_batch as edb on edb.fk_expeditiondet = ed.rowid";
				$sql.= " WHERE ed.fk_expedition = ".$this->id;
				$sql.= " AND cd.rowid = ed.fk_origin_line";

				dol_syslog(get_class($this)."::valid select details", LOG_DEBUG);
				$resql=$this->db->query($sql);
				if ($resql)
				{
					$cpt = $this->db->num_rows($resql);
					for ($i = 0; $i < $cpt; $i++)
					{
						$obj = $this->db->fetch_object($resql);
						if (empty($obj->edbrowid))
						{
							$qty = $obj->qty;
						}
						else
						{
							$qty = $obj->edbqty;
						}
						if ($qty <= 0) continue;
						dol_syslog(get_class($this)."::reopen expedition movement index ".$i." ed.rowid=".$obj->rowid." edb.rowid=".$obj->edbrowid);

						//var_dump($this->lines[$i]);
						$mouvS = new MouvementStock($this->db);
						$mouvS->origin = &$this;

						if (empty($obj->edbrowid))
						{
							// line without batch detail

							// We decrement stock of product (and sub-products) -> update table llx_product_stock (key of this table is fk_product+fk_entrepot) and add a movement record
							$result=$mouvS->livraison($user, $obj->fk_product, $obj->fk_entrepot, -$qty, $obj->subprice, $langs->trans("ShipmentUnClassifyCloseddInDolibarr",$numref));
							if ($result < 0) {
							    $this->error = $mouvS->error;
							    $this->errors = $mouvS->errors;
								$error++; break;
							}
						}
						else
						{
							// line with batch detail

							// We decrement stock of product (and sub-products) -> update table llx_product_stock (key of this table is fk_product+fk_entrepot) and add a movement record
							$result=$mouvS->livraison($user, $obj->fk_product, $obj->fk_entrepot, -$qty, $obj->subprice, $langs->trans("ShipmentUnClassifyCloseddInDolibarr",$numref), '', $obj->eatby, $obj->sellby, $obj->batch, $obj->fk_origin_stock);
							if ($result < 0) {
							    $this->error = $mouvS->error;
							    $this->errors = $mouvS->errors;
							    $error++; break;
							}
						}
					}
				}
				else
				{
					$this->error=$this->db->lasterror();
					$error++;
				}
			}

			if (! $error)
			{
    			// Call trigger
    			$result=$this->call_trigger('SHIPPING_REOPEN',$user);
    			if ($result < 0) {
    				$error++;
    			}
   			}

		} else {
			$error++;
			$this->errors[]=$this->db->lasterror();
		}

		if (! $error)
		{
			$this->db->commit();
			return 1;
		}
		else
		{
			$this->db->rollback();
			return -1;
		}
	}

	/**
	 *  Create a document onto disk according to template module.
	 *
	 *  @param	    string		$modele			Force the model to using ('' to not force)
	 *  @param		Translate	$outputlangs	object lang to use for translations
	 *  @param      int			$hidedetails    Hide details of lines
	 *  @param      int			$hidedesc       Hide description
	 *  @param      int			$hideref        Hide ref
	 *  @return     int         				0 if KO, 1 if OK
	 */
	public function generateDocument($modele, $outputlangs,$hidedetails=0, $hidedesc=0, $hideref=0)
	{
		global $conf,$langs;

		$langs->load("sendings");

		// Sets the model on the model name to use
		if (! dol_strlen($modele))
		{
			if (! empty($conf->global->EXPEDITION_ADDON_PDF))
			{
				$modele = $conf->global->EXPEDITION_ADDON_PDF;
			}
			else
			{
				$modele = 'rouget';
			}
		}

		$modelpath = "core/modules/expedition/doc/";

		$this->fetch_origin();

		return $this->commonGenerateDocument($modelpath, $modele, $outputlangs, $hidedetails, $hidedesc, $hideref);
	}

	/**
	 * Function used to replace a thirdparty id with another one.
	 *
	 * @param DoliDB $db Database handler
	 * @param int $origin_id Old thirdparty id
	 * @param int $dest_id New thirdparty id
	 * @return bool
	 */
	public static function replaceThirdparty(DoliDB $db, $origin_id, $dest_id)
	{
		$tables = array(
			'expedition'
		);

		return CommonObject::commonReplaceThirdparty($db, $origin_id, $dest_id, $tables);
	}
}


/**
 * Classe de gestion des lignes de bons d'expedition
 */
class ExpeditionLigne extends CommonObjectLine
{
	var $db;

	// From llx_expeditiondet
	var $qty;
	var $qty_shipped;
	var $fk_product;
	var $detail_batch;

	// From llx_commandedet or llx_propaldet
	var $qty_asked;
	public $product_ref;
	public $product_label;
	public $product_desc;


	// Invoicing
	var $remise_percent;
	var $total_ht;			// Total net of tax
	var $total_ttc;			// Total with tax
	var $total_tva;			// Total VAT
	var $total_localtax1;   // Total Local tax 1
	var $total_localtax2;   // Total Local tax 2

	public $element='expeditiondet';
	public $table_element='expeditiondet';

	public $fk_origin_line;

	// Deprecated
	/**
	 * @deprecated
	 * @see fk_origin_line
	 */
	var $origin_line_id;
	/**
	 * @deprecated
	 * @see product_ref
	 */
	var $ref;
	/**
	 * @deprecated
	 * @see product_label
	 */
	var $libelle;

    /**
     *	Constructor
     *
     *  @param		DoliDB		$db      Database handler
     */
	function __construct($db)
	{
		$this->db=$db;
	}

}
<|MERGE_RESOLUTION|>--- conflicted
+++ resolved
@@ -364,7 +364,7 @@
 	 * @param 	int		$entrepot_id		Id of warehouse
 	 * @param 	int		$origin_line_id		Id of source line
 	 * @param 	int		$qty				Quantity
-	 * @param	array		$array_options		extrafields array
+	 * @param	array	$array_options		extrafields array
 	 * @return	int							<0 if KO, line_id if OK
 	 */
 	function create_line($entrepot_id, $origin_line_id, $qty,$array_options=0)
@@ -386,18 +386,17 @@
 		$sql.= ")";
 
 		dol_syslog(get_class($this)."::create_line", LOG_DEBUG);
-		if (! $this->db->query($sql))
+		$resql = $this->db->query($sql);
+		if ($resql)
+		{
+		    $line_id = $this->db->last_insert_id(MAIN_DB_PREFIX."expeditiondet");
+		}
+		else
 		{
 			$error++;
 		}
-<<<<<<< HEAD
-
-=======
 		
-		if (! $error) $line_id = $this->db->last_insert_id(MAIN_DB_PREFIX."expeditiondet");
-		
->>>>>>> 1fbf233f
-		if (!$error && empty($conf->global->MAIN_EXTRAFIELDS_DISABLED) && is_array($array_options) && count($array_options)>0) // For avoid conflicts if trigger used
+		if (! $error && empty($conf->global->MAIN_EXTRAFIELDS_DISABLED) && is_array($array_options) && count($array_options)>0) // For avoid conflicts if trigger used
 		{
 			$expeditionline = new ExpeditionLigne($this->db);
 			$expeditionline->array_options=$array_options;
