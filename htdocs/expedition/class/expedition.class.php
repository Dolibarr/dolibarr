<?php
/* Copyright (C) 2003-2008	Rodolphe Quiedeville	<rodolphe@quiedeville.org>
 * Copyright (C) 2005-2012	Regis Houssin			<regis.houssin@capnetworks.com>
 * Copyright (C) 2007		Franky Van Liedekerke	<franky.van.liedekerke@telenet.be>
 * Copyright (C) 2006-2012	Laurent Destailleur		<eldy@users.sourceforge.net>
 * Copyright (C) 2011-2016	Juanjo Menent			<jmenent@2byte.es>
 * Copyright (C) 2013       Florian Henry		  	<florian.henry@open-concept.pro>
 * Copyright (C) 2014		Cedric GROSS			<c.gross@kreiz-it.fr>
 * Copyright (C) 2014-2015  Marcos García           <marcosgdf@gmail.com>
 * Copyright (C) 2014-2015  Francis Appels          <francis.appels@yahoo.com>
 * Copyright (C) 2015       Claudio Aschieri        <c.aschieri@19.coop>
 * Copyright (C) 2016		Ferran Marcet			<fmarcet@2byte.es>
 *
 * This program is free software; you can redistribute it and/or modify
 * it under the terms of the GNU General Public License as published by
 * the Free Software Foundation; either version 3 of the License, or
 * (at your option) any later version.
 *
 * This program is distributed in the hope that it will be useful,
 * but WITHOUT ANY WARRANTY; without even the implied warranty of
 * MERCHANTABILITY or FITNESS FOR A PARTICULAR PURPOSE.  See the
 * GNU General Public License for more details.
 *
 * You should have received a copy of the GNU General Public License
 * along with this program.  If not, see <http://www.gnu.org/licenses/>.
 */

/**
 *  \file       htdocs/expedition/class/expedition.class.php
 *  \ingroup    expedition
 *  \brief      Fichier de la classe de gestion des expeditions
 */

require_once DOL_DOCUMENT_ROOT.'/core/class/commonobject.class.php';
require_once DOL_DOCUMENT_ROOT."/core/class/commonobjectline.class.php";
if (! empty($conf->propal->enabled)) require_once DOL_DOCUMENT_ROOT.'/comm/propal/class/propal.class.php';
if (! empty($conf->commande->enabled)) require_once DOL_DOCUMENT_ROOT.'/commande/class/commande.class.php';
if (! empty($conf->productbatch->enabled)) require_once DOL_DOCUMENT_ROOT.'/expedition/class/expeditionbatch.class.php';

 
/**
 *	Class to manage shipments
 */
class Expedition extends CommonObject
{
	public $element="shipping";
	public $fk_element="fk_expedition";
	public $table_element="expedition";
	public $table_element_line="expeditiondet";
	protected $ismultientitymanaged = 1;	// 0=No test on entity, 1=Test with field entity, 2=Test with link by societe

	var $socid;
	var $ref_customer;
	var $ref_int;
	var $brouillon;
	var $entrepot_id;
	var $lines=array();
	var $tracking_number;
	var $tracking_url;
	var $billed;
	var $model_pdf;

	var $trueWeight;
	var $weight_units;
	var $trueWidth;
	var $width_units;
	var $trueHeight;
	var $height_units;
	var $trueDepth;
	var $depth_units;
	// A denormalized value
	var $trueSize;

	var $date_delivery;		// Date delivery planed
	/**
	 * @deprecated
	 * @see date_shipping
	 */
	var $date;
	/**
	 * @deprecated
	 * @see date_shipping
	 */
	var $date_expedition;
	/**
	 * Effective delivery date
	 * @var int
	 */
	public $date_shipping;
	var $date_creation;
	var $date_valid;

	var $meths;
	var $listmeths;			// List of carriers

	/**
	 *	Constructor
	 *
	 *  @param		DoliDB		$db      Database handler
	 */
	function __construct($db)
	{
		$this->db = $db;
		$this->lines = array();
		$this->products = array();

		// List of long language codes for status
		$this->statuts = array();
		$this->statuts[-1] = 'StatusSendingCanceled';
		$this->statuts[0]  = 'StatusSendingDraft';
		$this->statuts[1]  = 'StatusSendingValidated';
		$this->statuts[2]  = 'StatusSendingProcessed';
	}

	/**
	 *	Return next contract ref
	 *
	 *	@param	Societe		$soc	Thirdparty object
	 *	@return string				Free reference for contract
	 */
	function getNextNumRef($soc)
	{
		global $langs, $conf;
		$langs->load("sendings");

	    if (!empty($conf->global->EXPEDITION_ADDON_NUMBER))
        {
			$mybool = false;

			$file = $conf->global->EXPEDITION_ADDON_NUMBER.".php";
			$classname = $conf->global->EXPEDITION_ADDON_NUMBER;

	        // Include file with class
	        $dirmodels = array_merge(array('/'), (array) $conf->modules_parts['models']);

	        foreach ($dirmodels as $reldir) {

		        $dir = dol_buildpath($reldir."core/modules/expedition/");

		        // Load file with numbering class (if found)
		        $mybool|=@include_once $dir.$file;
	        }

	        if (! $mybool)
	        {
		        dol_print_error('',"Failed to include file ".$file);
		        return '';
	        }

			$obj = new $classname();
			$numref = "";
			$numref = $obj->getNextValue($soc,$this);

			if ( $numref != "")
			{
				return $numref;
			}
			else
			{
				dol_print_error($this->db,get_class($this)."::getNextNumRef ".$obj->error);
				return "";
			}
        }
	    else
	    {
		    print $langs->trans("Error")." ".$langs->trans("Error_EXPEDITION_ADDON_NUMBER_NotDefined");
		    return "";
	    }
	}

	/**
	 *  Create expedition en base
	 *
	 *  @param	User	$user       Objet du user qui cree
   * 	@param		int		$notrigger	1=Does not execute triggers, 0= execuete triggers
	 *  @return int 				<0 si erreur, id expedition creee si ok
	 */
	function create($user, $notrigger=0)
	{
		global $conf, $hookmanager;

		$now=dol_now();

		require_once DOL_DOCUMENT_ROOT .'/product/stock/class/mouvementstock.class.php';
		$error = 0;

		// Clean parameters
		$this->brouillon = 1;
		$this->tracking_number = dol_sanitizeFileName($this->tracking_number);

		$this->user = $user;


		$this->db->begin();

		$sql = "INSERT INTO ".MAIN_DB_PREFIX."expedition (";
		$sql.= "ref";
		$sql.= ", entity";
		$sql.= ", ref_customer";
		$sql.= ", ref_int";
		$sql.= ", date_creation";
		$sql.= ", fk_user_author";
		$sql.= ", date_expedition";
		$sql.= ", date_delivery";
		$sql.= ", fk_soc";
		$sql.= ", fk_address";
		$sql.= ", fk_shipping_method";
		$sql.= ", tracking_number";
		$sql.= ", weight";
		$sql.= ", size";
		$sql.= ", width";
		$sql.= ", height";
		$sql.= ", weight_units";
		$sql.= ", size_units";
		$sql.= ", note_private";
		$sql.= ", note_public";
		$sql.= ", model_pdf";
		$sql.= ", fk_incoterms, location_incoterms";
		$sql.= ") VALUES (";
		$sql.= "'(PROV)'";
		$sql.= ", ".$conf->entity;
		$sql.= ", ".($this->ref_customer?"'".$this->db->escape($this->ref_customer)."'":"null");
		$sql.= ", ".($this->ref_int?"'".$this->db->escape($this->ref_int)."'":"null");
		$sql.= ", '".$this->db->idate($now)."'";
		$sql.= ", ".$user->id;
		$sql.= ", ".($this->date_expedition>0?"'".$this->db->idate($this->date_expedition)."'":"null");
		$sql.= ", ".($this->date_delivery>0?"'".$this->db->idate($this->date_delivery)."'":"null");
		$sql.= ", ".$this->socid;
		$sql.= ", ".($this->fk_delivery_address>0?$this->fk_delivery_address:"null");
		$sql.= ", ".($this->shipping_method_id>0?$this->shipping_method_id:"null");
		$sql.= ", '".$this->db->escape($this->tracking_number)."'";
		$sql.= ", ".$this->weight;
		$sql.= ", ".$this->sizeS;	// TODO Should use this->trueDepth
		$sql.= ", ".$this->sizeW;	// TODO Should use this->trueWidth
		$sql.= ", ".$this->sizeH;	// TODO Should use this->trueHeight
		$sql.= ", ".$this->weight_units;
		$sql.= ", ".$this->size_units;
		$sql.= ", ".(!empty($this->note_private)?"'".$this->db->escape($this->note_private)."'":"null");
		$sql.= ", ".(!empty($this->note_public)?"'".$this->db->escape($this->note_public)."'":"null");
		$sql.= ", ".(!empty($this->model_pdf)?"'".$this->db->escape($this->model_pdf)."'":"null");
        $sql.= ", ".(int) $this->fk_incoterms;
        $sql.= ", '".$this->db->escape($this->location_incoterms)."'";
		$sql.= ")";

		dol_syslog(get_class($this)."::create", LOG_DEBUG);
		$resql=$this->db->query($sql);
		if ($resql)
		{
			$this->id = $this->db->last_insert_id(MAIN_DB_PREFIX."expedition");

			$sql = "UPDATE ".MAIN_DB_PREFIX."expedition";
			$sql.= " SET ref = '(PROV".$this->id.")'";
			$sql.= " WHERE rowid = ".$this->id;

			dol_syslog(get_class($this)."::create", LOG_DEBUG);
			if ($this->db->query($sql))
			{
				// Insertion des lignes
				$num=count($this->lines);
				for ($i = 0; $i < $num; $i++)
				{
					if (! isset($this->lines[$i]->detail_batch))
					{	// no batch management
						if (! $this->create_line($this->lines[$i]->entrepot_id, $this->lines[$i]->origin_line_id, $this->lines[$i]->qty, $this->lines[$i]->array_options) > 0)
						{
							$error++;
						}
					}
					else
					{	// with batch management
						if (! $this->create_line_batch($this->lines[$i],$this->lines[$i]->array_options) > 0)
						{
							$error++;
						}
					}
				}

				if (! $error && $this->id && $this->origin_id)
				{
					$ret = $this->add_object_linked();
					if (!$ret)
					{
						$error++;
					}
				}
				
				// Actions on extra fields (by external module or standard code)
				// TODO le hook fait double emploi avec le trigger !!
				$hookmanager->initHooks(array('expeditiondao'));
				$parameters=array('socid'=>$this->id);
				$reshook=$hookmanager->executeHooks('insertExtraFields',$parameters,$this,$action);    // Note that $action and $object may have been modified by some hooks
				if (empty($reshook))
				{
					if (empty($conf->global->MAIN_EXTRAFIELDS_DISABLED)) // For avoid conflicts if trigger used
					{
						$result=$this->insertExtraFields();
						if ($result < 0)
						{
							$error++;
						}
					}
				}
				else if ($reshook < 0) $error++;

				if (! $error && ! $notrigger)
				{
                    // Call trigger
                    $result=$this->call_trigger('SHIPPING_CREATE',$user);
                    if ($result < 0) { $error++; }
                    // End call triggers

					if (! $error)
					{
						$this->db->commit();
						return $this->id;
					}
					else
					{
						foreach($this->errors as $errmsg)
						{
							dol_syslog(get_class($this)."::create ".$errmsg, LOG_ERR);
							$this->error.=($this->error?', '.$errmsg:$errmsg);
						}
						$this->db->rollback();
						return -1*$error;
					}

				}
				else
				{
					$error++;
					$this->error=$this->db->lasterror()." - sql=$sql";
					$this->db->rollback();
					return -3;
				}
			}
			else
			{
				$error++;
				$this->error=$this->db->lasterror()." - sql=$sql";
				$this->db->rollback();
				return -2;
			}
		}
		else
		{
			$error++;
			$this->error=$this->db->error()." - sql=$sql";
			$this->db->rollback();
			return -1;
		}
	}

	/**
	 * Create a expedition line
	 *
	 * @param 	int		$entrepot_id		Id of warehouse
	 * @param 	int		$origin_line_id		Id of source line
	 * @param 	int		$qty				Quantity
	 * @param	array		$array_options		extrafields array
	 * @return	int							<0 if KO, >0 if OK
	 */
	function create_line($entrepot_id, $origin_line_id, $qty,$array_options=0)
	{
		global $conf;
		$error = 0;

		$sql = "INSERT INTO ".MAIN_DB_PREFIX."expeditiondet (";
		$sql.= "fk_expedition";
		$sql.= ", fk_entrepot";
		$sql.= ", fk_origin_line";
		$sql.= ", qty";
		$sql.= ") VALUES (";
		$sql.= $this->id;
		$sql.= ", ".($entrepot_id?$entrepot_id:'null');
		$sql.= ", ".$origin_line_id;
		$sql.= ", ".$qty;
		$sql.= ")";

		dol_syslog(get_class($this)."::create_line", LOG_DEBUG);
		if (! $this->db->query($sql))
		{
			$error++;
		}
		
		if (!$error && empty($conf->global->MAIN_EXTRAFIELDS_DISABLED) && is_array($array_options) && count($array_options)>0) // For avoid conflicts if trigger used
		{
			$expeditionline = new ExpeditionLigne($this->db);
			$expeditionline->array_options=$array_options;
			$expeditionline->id= $this->db->last_insert_id(MAIN_DB_PREFIX.$expeditionline->table_element);
			$result=$expeditionline->insertExtraFields();
			if ($result < 0)
			{
				$this->error[]=$expeditionline->error;
				$error++;
			}
		}

		if (! $error) return 1;
		else return -1;
	}


	/**
	 * Create the detail (eat-by date) of the expedition line
	 *
	 * @param 	object		$line_ext		full line informations
	 * @param	array		$array_options		extrafields array
	 * @return	int							<0 if KO, >0 if OK
	 */
	function create_line_batch($line_ext,$array_options=0)
	{
		$error = 0;
		$stockLocationQty = array(); // associated array with batch qty in stock location
		
		$tab=$line_ext->detail_batch;
		// create stockLocation Qty array
		foreach ($tab as $detbatch)
		{
			if ($detbatch->entrepot_id)
			{
				$stockLocationQty[$detbatch->entrepot_id] += $detbatch->dluo_qty;
			}
		}
		// create shipment lines
		foreach ($stockLocationQty as $stockLocation => $qty)
		{
			if ($this->create_line($stockLocation,$line_ext->origin_line_id,$qty,$array_options) < 0)
			{
				$error++;
			}
			else
			{
				// create shipment batch lines for stockLocation
				$line_id= $this->db->last_insert_id(MAIN_DB_PREFIX."expeditiondet");
				foreach ($tab as $detbatch)
				{
					if ($detbatch->entrepot_id == $stockLocation){
						if (! ($detbatch->create($line_id) >0))		// Create an expeditionlinebatch
						{
							$error++;
						}
					}					
				}
			}
		}

		if (! $error) return 1;
		else return -1;
	}

	/**
	 *	Get object and lines from database
	 *
	 *	@param	int		$id       	Id of object to load
	 * 	@param	string	$ref		Ref of object
	 * 	@param	string	$ref_ext	External reference of object
     * 	@param	string	$ref_int	Internal reference of other object
	 *	@return int			        >0 if OK, 0 if not found, <0 if KO
	 */
	function fetch($id, $ref='', $ref_ext='', $ref_int='')
	{
		global $conf;

		// Check parameters
		if (empty($id) && empty($ref) && empty($ref_ext) && empty($ref_int)) return -1;

		$sql = "SELECT e.rowid, e.ref, e.fk_soc as socid, e.date_creation, e.ref_customer, e.ref_ext, e.ref_int, e.fk_user_author, e.fk_statut";
		$sql.= ", e.weight, e.weight_units, e.size, e.size_units, e.width, e.height";
		$sql.= ", e.date_expedition as date_expedition, e.model_pdf, e.fk_address, e.date_delivery";
		$sql.= ", e.fk_shipping_method, e.tracking_number";
		$sql.= ", el.fk_source as origin_id, el.sourcetype as origin";
		$sql.= ", e.note_private, e.note_public";
        $sql.= ', e.fk_incoterms, e.location_incoterms';
        $sql.= ', i.libelle as libelle_incoterms';
		$sql.= " FROM ".MAIN_DB_PREFIX."expedition as e";
		$sql.= " LEFT JOIN ".MAIN_DB_PREFIX."element_element as el ON el.fk_target = e.rowid AND el.targettype = '".$this->element."'";
		$sql.= ' LEFT JOIN '.MAIN_DB_PREFIX.'c_incoterms as i ON e.fk_incoterms = i.rowid';
		$sql.= " WHERE e.entity IN (".getEntity('expedition', 1).")";
		if ($id)   	  $sql.= " AND e.rowid=".$id;
        if ($ref)     $sql.= " AND e.ref='".$this->db->escape($ref)."'";
        if ($ref_ext) $sql.= " AND e.ref_ext='".$this->db->escape($ref_ext)."'";
        if ($ref_int) $sql.= " AND e.ref_int='".$this->db->escape($ref_int)."'";

		dol_syslog(get_class($this)."::fetch", LOG_DEBUG);
		$result = $this->db->query($sql);
		if ($result)
		{
			if ($this->db->num_rows($result))
			{
				$obj = $this->db->fetch_object($result);

				$this->id                   = $obj->rowid;
				$this->ref                  = $obj->ref;
				$this->socid                = $obj->socid;
				$this->ref_customer			= $obj->ref_customer;
				$this->ref_ext				= $obj->ref_ext;
				$this->ref_int				= $obj->ref_int;
				$this->statut               = $obj->fk_statut;
				$this->user_author_id       = $obj->fk_user_author;
				$this->date_creation        = $this->db->jdate($obj->date_creation);
				$this->date                 = $this->db->jdate($obj->date_expedition);	// TODO deprecated
				$this->date_expedition      = $this->db->jdate($obj->date_expedition);	// TODO deprecated
				$this->date_shipping        = $this->db->jdate($obj->date_expedition);	// Date real
				$this->date_delivery        = $this->db->jdate($obj->date_delivery);	// Date planed
				$this->fk_delivery_address  = $obj->fk_address;
				$this->modelpdf             = $obj->model_pdf;
				$this->shipping_method_id	= $obj->fk_shipping_method;
				$this->tracking_number      = $obj->tracking_number;
				$this->origin               = ($obj->origin?$obj->origin:'commande'); // For compatibility
				$this->origin_id            = $obj->origin_id;
				$this->billed				= ($obj->fk_statut==2?1:0);

				$this->trueWeight           = $obj->weight;
				$this->weight_units         = $obj->weight_units;

				$this->trueWidth            = $obj->width;
				$this->width_units          = $obj->size_units;
				$this->trueHeight           = $obj->height;
				$this->height_units         = $obj->size_units;
				$this->trueDepth            = $obj->size;
				$this->depth_units          = $obj->size_units;

				$this->note_public          = $obj->note_public;
				$this->note_private         = $obj->note_private;

				// A denormalized value
				$this->trueSize           	= $obj->size."x".$obj->width."x".$obj->height;
				$this->size_units           = $obj->size_units;

				//Incoterms
				$this->fk_incoterms = $obj->fk_incoterms;
				$this->location_incoterms = $obj->location_incoterms;
				$this->libelle_incoterms = $obj->libelle_incoterms;

				$this->db->free($result);

				if ($this->statut == 0) $this->brouillon = 1;

				$file = $conf->expedition->dir_output . "/" .get_exdir($this->id, 2, 0, 0, $this, 'shipment') . "/" . $this->id.".pdf";
				$this->pdf_filename = $file;

				// Tracking url
				$this->GetUrlTrackingStatus($obj->tracking_number);

				/*
				 * Thirparty
				 */
				$result=$this->fetch_thirdparty();
				
				// Retrieve all extrafields for expedition
				// fetch optionals attributes and labels
				require_once DOL_DOCUMENT_ROOT.'/core/class/extrafields.class.php';
				$extrafields=new ExtraFields($this->db);
				$extralabels=$extrafields->fetch_name_optionals_label($this->table_element,true);
				$this->fetch_optionals($this->id,$extralabels);

				/*
				 * Lines
				 */
				$result=$this->fetch_lines();
				if ($result < 0)
				{
					return -3;
				}

				return 1;
			}
			else
			{
				dol_syslog(get_class($this).'::Fetch no expedition found', LOG_ERR);
				$this->error='Delivery with id '.$id.' not found';
				return 0;
			}
		}
		else
		{
			$this->error=$this->db->error();
			return -1;
		}
	}

	/**
	 *  Validate object and update stock if option enabled
	 *
	 *  @param      User		$user       Object user that validate
     *  @param		int			$notrigger	1=Does not execute triggers, 0= execuete triggers
	 *  @return     int						<0 if OK, >0 if KO
	 */
	function valid($user, $notrigger=0)
	{
		global $conf, $langs;

        require_once DOL_DOCUMENT_ROOT.'/core/lib/files.lib.php';

		dol_syslog(get_class($this)."::valid");

		// Protection
		if ($this->statut)
		{
			dol_syslog(get_class($this)."::valid no draft status", LOG_WARNING);
			return 0;
		}

        if (! ((empty($conf->global->MAIN_USE_ADVANCED_PERMS) && ! empty($user->rights->expedition->creer))
       	|| (! empty($conf->global->MAIN_USE_ADVANCED_PERMS) && ! empty($user->rights->expedition->shipping_advance->validate))))
		{
			$this->error='Permission denied';
			dol_syslog(get_class($this)."::valid ".$this->error, LOG_ERR);
			return -1;
		}

		$this->db->begin();

		$error = 0;

		// Define new ref
		$soc = new Societe($this->db);
		$soc->fetch($this->socid);

		// Class of company linked to order
		$result=$soc->set_as_client();

		// Define new ref
		if (! $error && (preg_match('/^[\(]?PROV/i', $this->ref) || empty($this->ref))) // empty should not happened, but when it occurs, the test save life
		{
			$numref = $this->getNextNumRef($soc);
		}
		else
		{
			$numref = "EXP".$this->id;
		}
        $this->newref = $numref;

		$now=dol_now();

		// Validate
		$sql = "UPDATE ".MAIN_DB_PREFIX."expedition SET";
		$sql.= " ref='".$numref."'";
		$sql.= ", fk_statut = 1";
		$sql.= ", date_valid = '".$this->db->idate($now)."'";
		$sql.= ", fk_user_valid = ".$user->id;
		$sql.= " WHERE rowid = ".$this->id;

		dol_syslog(get_class($this)."::valid update expedition", LOG_DEBUG);
		$resql=$this->db->query($sql);
		if (! $resql)
		{
			$this->error=$this->db->lasterror();
			$error++;
		}

		// If stock increment is done on sending (recommanded choice)
		if (! $error && ! empty($conf->stock->enabled) && ! empty($conf->global->STOCK_CALCULATE_ON_SHIPMENT))
		{
			require_once DOL_DOCUMENT_ROOT.'/product/stock/class/mouvementstock.class.php';

			$langs->load("agenda");

			// Loop on each product line to add a stock movement
			// TODO in future, shipment lines may not be linked to order line
			$sql = "SELECT cd.fk_product, cd.subprice,";
			$sql.= " ed.rowid, ed.qty, ed.fk_entrepot,";
			$sql.= " edb.rowid as edbrowid, edb.eatby, edb.sellby, edb.batch, edb.qty as edbqty, edb.fk_origin_stock";
			$sql.= " FROM ".MAIN_DB_PREFIX."commandedet as cd,";
			$sql.= " ".MAIN_DB_PREFIX."expeditiondet as ed";
			$sql.= " LEFT JOIN ".MAIN_DB_PREFIX."expeditiondet_batch as edb on edb.fk_expeditiondet = ed.rowid";
			$sql.= " WHERE ed.fk_expedition = ".$this->id;
			$sql.= " AND cd.rowid = ed.fk_origin_line";

			dol_syslog(get_class($this)."::valid select details", LOG_DEBUG);
			$resql=$this->db->query($sql);
			if ($resql)
			{
				$cpt = $this->db->num_rows($resql);
				for ($i = 0; $i < $cpt; $i++)
				{
					$obj = $this->db->fetch_object($resql);
					if (empty($obj->edbrowid))
					{
						$qty = $obj->qty;
					}
					else
					{
						$qty = $obj->edbqty;
					}
					if ($qty <= 0) continue;
					dol_syslog(get_class($this)."::valid movement index ".$i." ed.rowid=".$obj->rowid." edb.rowid=".$obj->edbrowid);

					//var_dump($this->lines[$i]);
					$mouvS = new MouvementStock($this->db);
					$mouvS->origin = &$this;
					
					if (empty($obj->edbrowid))
					{
						// line without batch detail
						
						// We decrement stock of product (and sub-products) -> update table llx_product_stock (key of this table is fk_product+fk_entrepot) and add a movement record.
						$result=$mouvS->livraison($user, $obj->fk_product, $obj->fk_entrepot, $qty, $obj->subprice, $langs->trans("ShipmentValidatedInDolibarr",$numref));
						if ($result < 0) {
							$error++; 
							$this->errors[]=$mouvS->error; 
							break;
						}
					}
					else
					{
						// line with batch detail
						
						// We decrement stock of product (and sub-products) -> update table llx_product_stock (key of this table is fk_product+fk_entrepot) and add a movement record.
					    // Note: ->fk_origin_stock = id into table llx_product_batch (may be rename into llx_product_stock_batch in another version)
						$result=$mouvS->livraison($user, $obj->fk_product, $obj->fk_entrepot, $qty, $obj->subprice, $langs->trans("ShipmentValidatedInDolibarr",$numref), '', $obj->eatby, $obj->sellby, $obj->batch, $obj->fk_origin_stock);
						if ($result < 0) {
							$error++; 
							$this->errors[]=$mouvS->error; 
							break;
						}
					}
				}
			}
			else
			{
				$this->db->rollback();
				$this->error=$this->db->error();
				return -2;
			}
			
			// FIXME Set status of order to "delivered" if check box "set order as delivered if remain to ship is 0" is on and if sum of all validated shipment = products or order to ship (because we are in case of stock movement on shipment validation)
			
		}

		// Change status of order to "shipment in process"
		$ret = $this->setStatut(Commande::STATUS_SHIPMENTONPROCESS, $this->origin_id, $this->origin);
		if (! $ret)
		{
		    $error++;
		}
		
		if (! $error && ! $notrigger)
		{
            // Call trigger
            $result=$this->call_trigger('SHIPPING_VALIDATE',$user);
            if ($result < 0) { $error++; }
            // End call triggers
		}

		if (! $error)
		{
            $this->oldref = $this->ref;

			// Rename directory if dir was a temporary ref
			if (preg_match('/^[\(]?PROV/i', $this->ref))
			{
				// On renomme repertoire ($this->ref = ancienne ref, $numfa = nouvelle ref)
				// in order not to lose the attached files
				$oldref = dol_sanitizeFileName($this->ref);
				$newref = dol_sanitizeFileName($numref);
				$dirsource = $conf->expedition->dir_output.'/sending/'.$oldref;
				$dirdest = $conf->expedition->dir_output.'/sending/'.$newref;
				if (file_exists($dirsource))
				{
					dol_syslog(get_class($this)."::valid rename dir ".$dirsource." into ".$dirdest);

					if (@rename($dirsource, $dirdest))
					{
					    dol_syslog("Rename ok");
                        // Rename docs starting with $oldref with $newref
                        $listoffiles=dol_dir_list($conf->expedition->dir_output.'/sending/'.$newref, 'files', 1, '^'.preg_quote($oldref,'/'));
                        foreach($listoffiles as $fileentry)
                        {
                        	$dirsource=$fileentry['name'];
                        	$dirdest=preg_replace('/^'.preg_quote($oldref,'/').'/',$newref, $dirsource);
                        	$dirsource=$fileentry['path'].'/'.$dirsource;
                        	$dirdest=$fileentry['path'].'/'.$dirdest;
                        	@rename($dirsource, $dirdest);
                        }
					}
				}
			}
		}

		// Set new ref and current status
		if (! $error)
		{
			$this->ref = $numref;
			$this->statut = 1;
		}

		if (! $error)
		{
			$this->db->commit();
			return 1;
		}
		else
		{
			foreach($this->errors as $errmsg)
			{
	            dol_syslog(get_class($this)."::valid ".$errmsg, LOG_ERR);
	            $this->error.=($this->error?', '.$errmsg:$errmsg);
			}
			$this->db->rollback();
			return -1*$error;
		}
	}


	/**
	 *	Create a delivery receipt from a shipment
	 *
	 *	@param	User	$user       User
	 *  @return int  				<0 if KO, >=0 if OK
	 */
	function create_delivery($user)
	{
		global $conf;

		if ($conf->livraison_bon->enabled)
		{
			if ($this->statut == 1 || $this->statut == 2)
			{
				// Expedition validee
				include_once DOL_DOCUMENT_ROOT.'/livraison/class/livraison.class.php';
				$delivery = new Livraison($this->db);
				$result=$delivery->create_from_sending($user, $this->id);
				if ($result > 0)
				{
					return $result;
				}
				else
				{
					$this->error=$delivery->error;
					return $result;
				}
			}
			else return 0;
		}
		else return 0;
	}

	/**
	 * Add a expedition line.
	 * If STOCK_WAREHOUSE_NOT_REQUIRED_FOR_SHIPMENTS is set, you can add a shipment line, with no stock source defined
	 * If STOCK_MUST_BE_ENOUGH_FOR_SHIPMENT is not set, you can add a shipment line, even if not enough into stock
	 *
	 * @param 	int		$entrepot_id		Id of warehouse
	 * @param 	int		$id					Id of source line (order line)
	 * @param 	int		$qty				Quantity
	 * @param	array		$array_options		extrafields array
	 * @return	int							<0 if KO, >0 if OK
	 */
	function addline($entrepot_id, $id, $qty,$array_options=0)
	{
		global $conf, $langs;

		$num = count($this->lines);
		$line = new ExpeditionLigne($this->db);

		$line->entrepot_id = $entrepot_id;
		$line->origin_line_id = $id;
		$line->qty = $qty;

		$orderline = new OrderLine($this->db);
		$orderline->fetch($id);

		if (! empty($conf->stock->enabled) && ! empty($orderline->fk_product))
		{
			$fk_product = $orderline->fk_product;

			if (! ($entrepot_id > 0) && empty($conf->global->STOCK_WAREHOUSE_NOT_REQUIRED_FOR_SHIPMENTS))
			{
			    $langs->load("errors");
				$this->error=$langs->trans("ErrorWarehouseRequiredIntoShipmentLine");
				return -1;
			}

			if ($conf->global->STOCK_MUST_BE_ENOUGH_FOR_SHIPMENT)
			{
			    // Check must be done for stock of product into warehouse if $entrepot_id defined
				$product=new Product($this->db);
				$result=$product->fetch($fk_product);

				if ($entrepot_id > 0) {
					$product->load_stock();
					$product_stock = $product->stock_warehouse[$entrepot_id]->real;
				}
				else
					$product_stock = $product->stock_reel;

				$product_type=$product->type;
				if ($product_type == 0 && $product_stock < $qty)
				{
					$this->error=$langs->trans('ErrorStockIsNotEnough');
					$this->db->rollback();
					return -3;
				}
			}
		}
		
		// extrafields
		if (empty($conf->global->MAIN_EXTRAFIELDS_DISABLED) && is_array($array_options) && count($array_options)>0) // For avoid conflicts if trigger used
			$line->array_options = $array_options;
		
		$this->lines[$num] = $line;
	}

    /**
	 * Add a shipment line with batch record
	 *
	 * @param 	array		$dbatch		Array of value (key 'detail' -> Array, key 'qty' total quantity for line, key ix_l : original line index)
	 * @param	array		$array_options		extrafields array
	 * @return	int						<0 if KO, >0 if OK
	 */
	function addline_batch($dbatch,$array_options=0)
	{
		global $conf,$langs;

		$num = count($this->lines);
		if ($dbatch['qty']>0)
		{
			$line = new ExpeditionLigne($this->db);
			$tab=array();
			foreach ($dbatch['detail'] as $key=>$value)
			{
				if ($value['q']>0)
				{
					// $value['q']=qty to move
					// $value['id_batch']=id into llx_product_batch of record to move
					//var_dump($value);

				    $linebatch = new ExpeditionLineBatch($this->db);
					$ret=$linebatch->fetchFromStock($value['id_batch']);	// load serial, sellby, eatby
					if ($ret<0)
					{
						$this->error=$linebatch->error;
						return -1;
					}
					$linebatch->dluo_qty=$value['q'];
					$tab[]=$linebatch;

					if ($conf->global->STOCK_MUST_BE_ENOUGH_FOR_SHIPMENT)
					{
						require_once DOL_DOCUMENT_ROOT.'/product/class/productbatch.class.php';
						$prod_batch = new Productbatch($this->db);
						$prod_batch->fetch($value['id_batch']);

						if ($prod_batch->qty < $linebatch->dluo_qty)
						{
							$this->errors[] = $langs->trans('ErrorStockIsNotEnough');
							dol_syslog(get_class($this)."::addline_batch error=Product ".$prod_batch->batch.": ".$this->errorsToString(), LOG_ERR);
							$this->db->rollback();
							return -1;
						}
					}
					
					//var_dump($linebatch);
				}
			}
			$line->entrepot_id = $linebatch->entrepot_id;
			$line->origin_line_id = $dbatch['ix_l'];
			$line->qty = $dbatch['qty'];
			$line->detail_batch=$tab;

			// extrafields
			if (empty($conf->global->MAIN_EXTRAFIELDS_DISABLED) && is_array($array_options) && count($array_options)>0) // For avoid conflicts if trigger used
				$line->array_options = $array_options;
			
			//var_dump($line);
			$this->lines[$num] = $line;
			return 1;
		}
	}

    /**
     *  Update database
     *
     *  @param	User	$user        	User that modify
     *  @param  int		$notrigger	    0=launch triggers after, 1=disable triggers
     *  @return int 			       	<0 if KO, >0 if OK
     */
    function update($user=null, $notrigger=0)
    {
    	global $conf;
		$error=0;

		// Clean parameters

		if (isset($this->ref)) $this->ref=trim($this->ref);
		if (isset($this->entity)) $this->entity=trim($this->entity);
		if (isset($this->ref_customer)) $this->ref_customer=trim($this->ref_customer);
		if (isset($this->socid)) $this->socid=trim($this->socid);
		if (isset($this->fk_user_author)) $this->fk_user_author=trim($this->fk_user_author);
		if (isset($this->fk_user_valid)) $this->fk_user_valid=trim($this->fk_user_valid);
		if (isset($this->fk_delivery_address)) $this->fk_delivery_address=trim($this->fk_delivery_address);
		if (isset($this->shipping_method_id)) $this->shipping_method_id=trim($this->shipping_method_id);
		if (isset($this->tracking_number)) $this->tracking_number=trim($this->tracking_number);
		if (isset($this->statut)) $this->statut=(int) $this->statut;
		if (isset($this->trueDepth)) $this->trueDepth=trim($this->trueDepth);
		if (isset($this->trueWidth)) $this->trueWidth=trim($this->trueWidth);
		if (isset($this->trueHeight)) $this->trueHeight=trim($this->trueHeight);
		if (isset($this->size_units)) $this->size_units=trim($this->size_units);
		if (isset($this->weight_units)) $this->weight_units=trim($this->weight_units);
		if (isset($this->trueWeight)) $this->weight=trim($this->trueWeight);
		if (isset($this->note_private)) $this->note=trim($this->note_private);
		if (isset($this->note_public)) $this->note=trim($this->note_public);
		if (isset($this->modelpdf)) $this->modelpdf=trim($this->modelpdf);



		// Check parameters
		// Put here code to add control on parameters values

        // Update request
        $sql = "UPDATE ".MAIN_DB_PREFIX."expedition SET";

		$sql.= " tms=".(dol_strlen($this->tms)!=0 ? "'".$this->db->idate($this->tms)."'" : 'null').",";
		$sql.= " ref=".(isset($this->ref)?"'".$this->db->escape($this->ref)."'":"null").",";
		$sql.= " ref_customer=".(isset($this->ref_customer)?"'".$this->db->escape($this->ref_customer)."'":"null").",";
		$sql.= " fk_soc=".(isset($this->socid)?$this->socid:"null").",";
		$sql.= " date_creation=".(dol_strlen($this->date_creation)!=0 ? "'".$this->db->idate($this->date_creation)."'" : 'null').",";
		$sql.= " fk_user_author=".(isset($this->fk_user_author)?$this->fk_user_author:"null").",";
		$sql.= " date_valid=".(dol_strlen($this->date_valid)!=0 ? "'".$this->db->idate($this->date_valid)."'" : 'null').",";
		$sql.= " fk_user_valid=".(isset($this->fk_user_valid)?$this->fk_user_valid:"null").",";
		$sql.= " date_expedition=".(dol_strlen($this->date_expedition)!=0 ? "'".$this->db->idate($this->date_expedition)."'" : 'null').",";
		$sql.= " date_delivery=".(dol_strlen($this->date_delivery)!=0 ? "'".$this->db->idate($this->date_delivery)."'" : 'null').",";
		$sql.= " fk_address=".(isset($this->fk_delivery_address)?$this->fk_delivery_address:"null").",";
		$sql.= " fk_shipping_method=".((isset($this->shipping_method_id) && $this->shipping_method_id > 0)?$this->shipping_method_id:"null").",";
		$sql.= " tracking_number=".(isset($this->tracking_number)?"'".$this->db->escape($this->tracking_number)."'":"null").",";
		$sql.= " fk_statut=".(isset($this->statut)?$this->statut:"null").",";
		$sql.= " height=".(($this->trueHeight != '')?$this->trueHeight:"null").",";
		$sql.= " width=".(($this->trueWidth != '')?$this->trueWidth:"null").",";
		$sql.= " size_units=".(isset($this->size_units)?$this->size_units:"null").",";
		$sql.= " size=".(($this->trueDepth != '')?$this->trueDepth:"null").",";
		$sql.= " weight_units=".(isset($this->weight_units)?$this->weight_units:"null").",";
		$sql.= " weight=".(($this->trueWeight != '')?$this->trueWeight:"null").",";
		$sql.= " note_private=".(isset($this->note_private)?"'".$this->db->escape($this->note_private)."'":"null").",";
		$sql.= " note_public=".(isset($this->note_public)?"'".$this->db->escape($this->note_public)."'":"null").",";
		$sql.= " model_pdf=".(isset($this->modelpdf)?"'".$this->db->escape($this->modelpdf)."'":"null").",";
		$sql.= " entity=".$conf->entity;

        $sql.= " WHERE rowid=".$this->id;

		$this->db->begin();

		dol_syslog(get_class($this)."::update", LOG_DEBUG);
        $resql = $this->db->query($sql);
    	if (! $resql) { $error++; $this->errors[]="Error ".$this->db->lasterror(); }

		if (! $error)
		{
			if (! $notrigger)
			{
                // Call trigger
                $result=$this->call_trigger('SHIPPING_MODIFY',$user);
                if ($result < 0) { $error++; }
                // End call triggers
	    	}
		}

        // Commit or rollback
		if ($error)
		{
			foreach($this->errors as $errmsg)
			{
	            dol_syslog(get_class($this)."::update ".$errmsg, LOG_ERR);
	            $this->error.=($this->error?', '.$errmsg:$errmsg);
			}
			$this->db->rollback();
			return -1*$error;
		}
		else
		{
			$this->db->commit();
			return 1;
		}
    }

	/**
	 * 	Delete shipment.
	 *  Warning, do not delete a shipment if a delivery is linked to (with table llx_element_element)
	 *
	 * 	@return	int		>0 if OK, 0 if deletion done but failed to delete files, <0 if KO
	 */
	function delete()
	{
		global $conf, $langs, $user;
		require_once DOL_DOCUMENT_ROOT.'/core/lib/files.lib.php';
		if ($conf->productbatch->enabled)
		{
		require_once DOL_DOCUMENT_ROOT.'/expedition/class/expeditionbatch.class.php';
		}
		$error=0;
		$this->error='';

		// Add a protection to refuse deleting if shipment has at least one delivery
		$this->fetchObjectLinked($this->id, 'shipping', 0, 'delivery');	// Get deliveries linked to this shipment
		if (count($this->linkedObjectsIds) > 0)
		{
			$this->error='ErrorThereIsSomeDeliveries';
			return -1;
		}

		$this->db->begin();
		// Stock control
		if ($conf->stock->enabled && $conf->global->STOCK_CALCULATE_ON_SHIPMENT && $this->statut > 0)
		{
			require_once(DOL_DOCUMENT_ROOT."/product/stock/class/mouvementstock.class.php");

			$langs->load("agenda");

			// Loop on each product line to add a stock movement
			$sql = "SELECT cd.fk_product, cd.subprice, ed.qty, ed.fk_entrepot, ed.rowid as expeditiondet_id";
			$sql.= " FROM ".MAIN_DB_PREFIX."commandedet as cd,";
			$sql.= " ".MAIN_DB_PREFIX."expeditiondet as ed";
			$sql.= " WHERE ed.fk_expedition = ".$this->id;
			$sql.= " AND cd.rowid = ed.fk_origin_line";

			dol_syslog(get_class($this)."::delete select details", LOG_DEBUG);
			$resql=$this->db->query($sql);
			if ($resql)
			{
				$cpt = $this->db->num_rows($resql);
				for ($i = 0; $i < $cpt; $i++)
				{
					dol_syslog(get_class($this)."::delete movement index ".$i);
					$obj = $this->db->fetch_object($resql);
					
					$mouvS = new MouvementStock($this->db);
					// we do not log origin because it will be deleted
					$mouvS->origin = null;
					// get lot/serial
					$lotArray = null;
					if ($conf->productbatch->enabled) 
					{
						$lotArray = ExpeditionLineBatch::fetchAll($this->db,$obj->expeditiondet_id);
						if (! is_array($lotArray))
						{
							$error++;$this->errors[]="Error ".$this->db->lasterror();
						}
					}
					if (empty($lotArray)) {
						// no lot/serial
						// We increment stock of product (and sub-products)
						// We use warehouse selected for each line
						$result=$mouvS->reception($user, $obj->fk_product, $obj->fk_entrepot, $obj->qty, 0, $langs->trans("ShipmentDeletedInDolibarr", $this->ref));  // Price is set to 0, because we don't want to see WAP changed
						if ($result < 0)
						{
							$error++;$this->errors=$this->errors + $mouvS->errors;
							break;
						}
					}
					else 
					{
						// We increment stock of batches
						// We use warehouse selected for each line
						foreach($lotArray as $lot)
						{
							$result=$mouvS->reception($user, $obj->fk_product, $obj->fk_entrepot, $lot->dluo_qty, 0, $langs->trans("ShipmentDeletedInDolibarr", $this->ref), $lot->eatby, $lot->sellby, $lot->batch);  // Price is set to 0, because we don't want to see WAP changed
							if ($result < 0)
							{
								$error++;$this->errors=$this->errors + $mouvS->errors;
								break;
							}
						}
						if ($error) break; // break for loop incase of error
					} 
				}
			}
			else
			{
				$error++;$this->errors[]="Error ".$this->db->lasterror();
			}
		}
		
		// delete batch expedition line
		if (! $error && $conf->productbatch->enabled)
		{
			if (ExpeditionLineBatch::deletefromexp($this->db,$this->id) < 0)
			{
				$error++;$this->errors[]="Error ".$this->db->lasterror();
			}
		}
		
		if (! $error)
		{
			$sql = "DELETE FROM ".MAIN_DB_PREFIX."expeditiondet";
			$sql.= " WHERE fk_expedition = ".$this->id;

			if ( $this->db->query($sql) )
			{
				// Delete linked object
				$res = $this->deleteObjectLinked();
				if ($res < 0) $error++;

				if (! $error)
				{
					$sql = "DELETE FROM ".MAIN_DB_PREFIX."expedition";
					$sql.= " WHERE rowid = ".$this->id;

					if ($this->db->query($sql))
					{
						// Call trigger
						$result=$this->call_trigger('SHIPPING_DELETE',$user);
						if ($result < 0) { $error++; }
						// End call triggers

						if (! empty($this->origin) && $this->origin_id > 0)
						{
						    $this->fetch_origin();
						    $origin=$this->origin;
						    if ($this->$origin->statut == Commande::STATUS_SHIPMENTONPROCESS)     // If order source of shipment is "shipment in progress"
						    {
                                // Check if there is no more shipment. If not, we can move back status of order to "validated" instead of "shipment in progress"
						        $this->$origin->loadExpeditions();
						        //var_dump($this->$origin->expeditions);exit;
						        if (count($this->$origin->expeditions) <= 0)
						        {
                                    $this->$origin->setStatut(Commande::STATUS_VALIDATED);
						        }
						    }
						}
						
						if (! $error)
						{
							$this->db->commit();

							// We delete PDFs
							$ref = dol_sanitizeFileName($this->ref);
							if (! empty($conf->expedition->dir_output))
							{
								$dir = $conf->expedition->dir_output . '/sending/' . $ref ;
								$file = $dir . '/' . $ref . '.pdf';
								if (file_exists($file))
								{
									if (! dol_delete_file($file))
									{
										return 0;
									}
								}
								if (file_exists($dir))
								{
									if (!dol_delete_dir_recursive($dir))
									{
										$this->error=$langs->trans("ErrorCanNotDeleteDir",$dir);
										return 0;
									}
								}
							}

							return 1;
						}
						else
						{
							$this->db->rollback();
							return -1;
						}
					}
					else
					{
						$this->error=$this->db->lasterror()." - sql=$sql";
						$this->db->rollback();
						return -3;
					}
				}
				else
				{
					$this->error=$this->db->lasterror()." - sql=$sql";
					$this->db->rollback();
					return -2;
				}
			}
			else
			{
				$this->error=$this->db->lasterror()." - sql=$sql";
				$this->db->rollback();
				return -1;
			}
		}
		else
		{
			$this->db->rollback();
			return -1;
		}

	}

	/**
	 *	Load lines
	 *
	 *	@return	int		>0 if OK, Otherwise if KO
	 */
	function fetch_lines()
	{
		global $conf, $mysoc;
		// TODO: recuperer les champs du document associe a part

		$sql = "SELECT cd.rowid, cd.fk_product, cd.label as custom_label, cd.description, cd.qty as qty_asked";
		$sql.= ", cd.total_ht, cd.total_localtax1, cd.total_localtax2, cd.total_ttc, cd.total_tva";
		$sql.= ", cd.tva_tx, cd.localtax1_tx, cd.localtax2_tx, cd.price, cd.subprice, cd.remise_percent";
		$sql.= ", ed.rowid as line_id, ed.qty as qty_shipped, ed.fk_origin_line, ed.fk_entrepot";
		$sql.= ", p.ref as product_ref, p.label as product_label, p.fk_product_type";
		$sql.= ", p.weight, p.weight_units, p.length, p.length_units, p.surface, p.surface_units, p.volume, p.volume_units, p.tobatch as product_tobatch";
		$sql.= " FROM (".MAIN_DB_PREFIX."expeditiondet as ed,";
		$sql.= " ".MAIN_DB_PREFIX."commandedet as cd)";
		$sql.= " LEFT JOIN ".MAIN_DB_PREFIX."product as p ON p.rowid = cd.fk_product";
		$sql.= " WHERE ed.fk_expedition = ".$this->id;
		$sql.= " AND ed.fk_origin_line = cd.rowid";
		$sql.= " ORDER BY cd.rang, ed.fk_origin_line";

		dol_syslog(get_class($this)."::fetch_lines", LOG_DEBUG);
		$resql = $this->db->query($sql);
		if ($resql)
		{
			include_once DOL_DOCUMENT_ROOT.'/core/lib/price.lib.php';

			$num = $this->db->num_rows($resql);
			$i = 0;
			$lineindex = 0;
			$originline = 0;

			$this->total_ht = 0;
			$this->total_tva = 0;
			$this->total_ttc = 0;
			$this->total_localtax1 = 0;
			$this->total_localtax2 = 0;

			while ($i < $num)
			{
				$obj = $this->db->fetch_object($resql);

			    if ($originline == $obj->fk_origin_line) {
			        $line->entrepot_id       = 0; // entrepod_id in details_entrepot
				    $line->qty_shipped    	+= $obj->qty_shipped;
				} else {
				    $line = new ExpeditionLigne($this->db);
				    $line->entrepot_id    	= $obj->fk_entrepot;
				    $line->qty_shipped    	= $obj->qty_shipped;
				}

				$detail_entrepot              = new stdClass;
				$detail_entrepot->entrepot_id = $obj->fk_entrepot;
				$detail_entrepot->qty_shipped = $obj->qty_shipped;
				$line->details_entrepot[]     = $detail_entrepot;

                $line->line_id          = $obj->line_id;
                $line->rowid            = $obj->line_id;    // TODO deprecated
                $line->id               = $obj->line_id;
				$line->fk_origin_line 	= $obj->fk_origin_line;
				$line->origin_line_id 	= $obj->fk_origin_line;	    // TODO deprecated
				$line->fk_product     	= $obj->fk_product;
				$line->fk_product_type	= $obj->fk_product_type;
				$line->ref				= $obj->product_ref;		// TODO deprecated
                $line->product_ref		= $obj->product_ref;
                $line->product_label	= $obj->product_label;
				$line->libelle        	= $obj->product_label;		// TODO deprecated
				$line->product_tobatch  = $obj->product_tobatch;
				$line->label			= $obj->custom_label;
				$line->description    	= $obj->description;
				$line->qty_asked      	= $obj->qty_asked;
				$line->weight         	= $obj->weight;
				$line->weight_units   	= $obj->weight_units;
				$line->length         	= $obj->length;
				$line->length_units   	= $obj->length_units;
				$line->surface        	= $obj->surface;
				$line->surface_units   	= $obj->surface_units;
				$line->volume         	= $obj->volume;
				$line->volume_units   	= $obj->volume_units;

				// For invoicing
				$tabprice = calcul_price_total($obj->qty_shipped, $obj->subprice, $obj->remise_percent, $obj->tva_tx, $obj->localtax1_tx, $obj->localtax2_tx, 0, 'HT', $obj->info_bits, $obj->fk_product_type, $mysoc);	// We force type to 0
				$line->desc	         	= $obj->description;		// We need ->desc because some code into CommonObject use desc (property defined for other elements)
				$line->qty 				= $line->qty_shipped;
				$line->total_ht			= $tabprice[0];
				$line->total_localtax1 	= $tabprice[9];
				$line->total_localtax2 	= $tabprice[10];
				$line->total_ttc	 	= $tabprice[2];
				$line->total_tva	 	= $tabprice[1];
				$line->tva_tx 		 	= $obj->tva_tx;
				$line->localtax1_tx 	= $obj->localtax1_tx;
				$line->localtax2_tx 	= $obj->localtax2_tx;
				$line->price			= $obj->price;
				$line->subprice			= $obj->subprice;
				$line->remise_percent	= $obj->remise_percent;

				$this->total_ht+= $tabprice[0];
				$this->total_tva+= $tabprice[1];
				$this->total_ttc+= $tabprice[2];
				$this->total_localtax1+= $tabprice[9];
				$this->total_localtax2+= $tabprice[10];
				
				if ($originline != $obj->fk_origin_line) 
				{
					$line->detail_batch = array();
				}
				// Eat-by date
				if (! empty($conf->productbatch->enabled) && $obj->line_id > 0)
				{
                    require_once DOL_DOCUMENT_ROOT.'/expedition/class/expeditionbatch.class.php';

                    $newdetailbatch = ExpeditionLineBatch::fetchAll($this->db,$obj->line_id);
                    if (is_array($newdetailbatch))
                    {
	                    if ($originline != $obj->fk_origin_line)
	                    {
	                        $line->detail_batch = $newdetailbatch;
	                    }
	                    else
						{
	                        $line->detail_batch = array_merge($line->detail_batch, $newdetailbatch);
	                    }
                    }
				}

				if ($originline != $obj->fk_origin_line)
				{
				    $this->lines[$lineindex] = $line;
				    $lineindex++;
				}
				else
				{
				    $line->total_ht			+= $tabprice[0];
				    $line->total_localtax1 	+= $tabprice[9];
				    $line->total_localtax2 	+= $tabprice[10];
				    $line->total_ttc	 	+= $tabprice[2];
				    $line->total_tva	 	+= $tabprice[1];
				}

				$i++;
				$originline = $obj->fk_origin_line;
			}
			$this->db->free($resql);
			return 1;
		}
		else
		{
			$this->error=$this->db->error();
			return -3;
		}
	}

	/**
     *	Return clicable link of object (with eventually picto)
     *
     *	@param      int			$withpicto      Add picto into link
     *	@param      int			$option         Where point the link
     *	@param      int			$max          	Max length to show
     *	@param      int			$short			Use short labels
     *	@return     string          			String with URL
     */
	function getNomUrl($withpicto=0,$option=0,$max=0,$short=0)
	{
		global $langs;

		$result='';
        $label = '<u>' . $langs->trans("ShowSending") . '</u>';
        if (! empty($this->ref))
            $label .= '<br><b>' . $langs->trans('Ref') . ':</b> '.$this->ref;

		$url = DOL_URL_ROOT.'/expedition/card.php?id='.$this->id;

		if ($short) return $url;

        $linkstart = '<a href="'.$url.'" title="'.dol_escape_htmltag($label, 1).'" class="classfortooltip">';
		$linkend='</a>';

		$picto='sending';

		if ($withpicto) $result.=($linkstart.img_object($label, $picto, 'class="classfortooltip"').$linkend);
		if ($withpicto && $withpicto != 2) $result.=' ';
		$result.=$linkstart.$this->ref.$linkend;
		return $result;
	}

	/**
     *	Return status label
     *
     *	@param      int		$mode      	0=Long label, 1=Short label, 2=Picto + Short label, 3=Picto, 4=Picto + Long label, 5=Short label + Picto
     *	@return     string      		Libelle
     */
	function getLibStatut($mode=0)
	{
		return $this->LibStatut($this->statut,$mode);
	}

	/**
	 * Return label of a status
	 *
	 * @param      int		$statut		Id statut
	 * @param      int		$mode       0=Long label, 1=Short label, 2=Picto + Short label, 3=Picto, 4=Picto + Long label, 5=Short label + Picto
	 * @return     string				Label of status
	 */
	function LibStatut($statut,$mode)
	{
		global $langs;

		if ($mode==0)
		{
			if ($statut==0) return $langs->trans($this->statuts[$statut]);
			if ($statut==1)  return $langs->trans($this->statuts[$statut]);
			if ($statut==2)  return $langs->trans($this->statuts[$statut]);
		}
		if ($mode==1)
		{
			if ($statut==0) return $langs->trans('StatusSendingDraftShort');
			if ($statut==1) return $langs->trans('StatusSendingValidatedShort');
			if ($statut==2) return $langs->trans('StatusSendingProcessedShort');
		}
		if ($mode == 3)
		{
			if ($statut==0) return img_picto($langs->trans($this->statuts[$statut]),'statut0');
			if ($statut==1) return img_picto($langs->trans($this->statuts[$statut]),'statut4');
			if ($statut==2) return img_picto($langs->trans('StatusSendingProcessed'),'statut6');
		}
		if ($mode == 4)
		{
			if ($statut==0) return img_picto($langs->trans($this->statuts[$statut]),'statut0').' '.$langs->trans($this->statuts[$statut]);
			if ($statut==1) return img_picto($langs->trans($this->statuts[$statut]),'statut4').' '.$langs->trans($this->statuts[$statut]);
			if ($statut==2) return img_picto($langs->trans('StatusSendingProcessed'),'statut6').' '.$langs->trans('StatusSendingProcessed');
		}
		if ($mode == 5)
		{
			if ($statut==0) return $langs->trans('StatusSendingDraftShort').' '.img_picto($langs->trans($this->statuts[$statut]),'statut0');
			if ($statut==1) return $langs->trans('StatusSendingValidatedShort').' '.img_picto($langs->trans($this->statuts[$statut]),'statut4');
			if ($statut==2) return $langs->trans('StatusSendingProcessedShort').' '.img_picto($langs->trans('StatusSendingProcessedShort'),'statut6');
		}
	}

	/**
     *  Initialise an instance with random values.
     *  Used to build previews or test instances.
     *	id must be 0 if object instance is a specimen.
     *
     *  @return	void
	 */
	function initAsSpecimen()
	{
		global $langs;

		$now=dol_now();

		dol_syslog(get_class($this)."::initAsSpecimen");

		// Charge tableau des produits prodids
		$prodids = array();
		$sql = "SELECT rowid";
		$sql.= " FROM ".MAIN_DB_PREFIX."product";
		$sql.= " WHERE entity IN (".getEntity('product', 1).")";
		$resql = $this->db->query($sql);
		if ($resql)
		{
			$num_prods = $this->db->num_rows($resql);
			$i = 0;
			while ($i < $num_prods)
			{
				$i++;
				$row = $this->db->fetch_row($resql);
				$prodids[$i] = $row[0];
			}
		}

		$order=new Commande($this->db);
		$order->initAsSpecimen();

		// Initialise parametres
		$this->id=0;
		$this->ref = 'SPECIMEN';
		$this->specimen=1;
		$this->statut               = 1;
		$this->livraison_id         = 0;
		$this->date                 = $now;
		$this->date_creation        = $now;
		$this->date_valid           = $now;
		$this->date_delivery        = $now;
		$this->date_expedition      = $now + 24*3600;

		$this->entrepot_id          = 0;
		$this->fk_delivery_address  = 0;
		$this->socid                = 1;

		$this->commande_id          = 0;
		$this->commande             = $order;

        $this->origin_id            = 1;
        $this->origin               = 'commande';

        $this->note_private			= 'Private note';
        $this->note_public			= 'Public note';

		$nbp = 5;
		$xnbp = 0;
		while ($xnbp < $nbp)
		{
			$line=new ExpeditionLigne($this->db);
			$line->desc=$langs->trans("Description")." ".$xnbp;
			$line->libelle=$langs->trans("Description")." ".$xnbp;
			$line->qty=10;
			$line->qty_asked=5;
			$line->qty_shipped=4;
			$line->fk_product=$this->commande->lines[$xnbp]->fk_product;

			$this->lines[]=$line;
			$xnbp++;
		}

	}

	/**
	 *	Set the planned delivery date
	 *
	 *	@param      User			$user        		Objet utilisateur qui modifie
	 *	@param      timestamp		$date_livraison     Date de livraison
	 *	@return     int         						<0 if KO, >0 if OK
	 */
	function set_date_livraison($user, $date_livraison)
	{
		if ($user->rights->expedition->creer)
		{
			$sql = "UPDATE ".MAIN_DB_PREFIX."expedition";
			$sql.= " SET date_delivery = ".($date_livraison ? "'".$this->db->idate($date_livraison)."'" : 'null');
			$sql.= " WHERE rowid = ".$this->id;

			dol_syslog(get_class($this)."::set_date_livraison", LOG_DEBUG);
			$resql=$this->db->query($sql);
			if ($resql)
			{
				$this->date_delivery = $date_livraison;
				return 1;
			}
			else
			{
				$this->error=$this->db->error();
				return -1;
			}
		}
		else
		{
			return -2;
		}
	}

	/**
	 *	Fetch deliveries method and return an array. Load array this->meths(rowid=>label).
	 *
	 * 	@return	void
	 */
	function fetch_delivery_methods()
	{
		global $langs;
		$this->meths = array();

		$sql = "SELECT em.rowid, em.code, em.libelle";
		$sql.= " FROM ".MAIN_DB_PREFIX."c_shipment_mode as em";
		$sql.= " WHERE em.active = 1";
		$sql.= " ORDER BY em.libelle ASC";

		$resql = $this->db->query($sql);
		if ($resql)
		{
			while ($obj = $this->db->fetch_object($resql))
			{
				$label=$langs->trans('SendingMethod'.$obj->code);
				$this->meths[$obj->rowid] = ($label != 'SendingMethod'.$obj->code?$label:$obj->libelle);
			}
		}
	}

    /**
     *  Fetch all deliveries method and return an array. Load array this->listmeths.
     *
     *  @param  id      $id     only this carrier, all if none
     *  @return void
     */
    function list_delivery_methods($id='')
    {
        global $langs;

        $this->listmeths = array();
        $i=0;

        $sql = "SELECT em.rowid, em.code, em.libelle, em.description, em.tracking, em.active";
        $sql.= " FROM ".MAIN_DB_PREFIX."c_shipment_mode as em";
        if ($id!='') $sql.= " WHERE em.rowid=".$id;

        $resql = $this->db->query($sql);
        if ($resql)
        {
            while ($obj = $this->db->fetch_object($resql))
            {
                $this->listmeths[$i]['rowid'] = $obj->rowid;
                $this->listmeths[$i]['code'] = $obj->code;
                $label=$langs->trans('SendingMethod'.$obj->code);
                $this->listmeths[$i]['libelle'] = ($label != 'SendingMethod'.$obj->code?$label:$obj->libelle);
                $this->listmeths[$i]['description'] = $obj->description;
                $this->listmeths[$i]['tracking'] = $obj->tracking;
                $this->listmeths[$i]['active'] = $obj->active;
                $i++;
            }
        }
    }

    /**
     *  Update/create delivery method.
     *
     *  @param	string      $id     id method to activate
     *
     *  @return void
     */
    function update_delivery_method($id='')
    {
        if ($id=='')
        {
            $sql = "INSERT INTO ".MAIN_DB_PREFIX."c_shipment_mode (code, libelle, description, tracking)";
            $sql.=" VALUES ('".$this->update['code']."','".$this->update['libelle']."','".$this->update['description']."','".$this->update['tracking']."')";
            $resql = $this->db->query($sql);
        }
        else
        {
            $sql = "UPDATE ".MAIN_DB_PREFIX."c_shipment_mode SET";
            $sql.= " code='".$this->update['code']."'";
            $sql.= ",libelle='".$this->update['libelle']."'";
            $sql.= ",description='".$this->update['description']."'";
            $sql.= ",tracking='".$this->update['tracking']."'";
            $sql.= " WHERE rowid=".$id;
            $resql = $this->db->query($sql);
        }
        if ($resql < 0) dol_print_error($this->db,'');
    }

    /**
     *  Activate delivery method.
     *
     *  @param      id      $id     id method to activate
     *
     *  @return void
     */
    function activ_delivery_method($id)
    {
        $sql = 'UPDATE '.MAIN_DB_PREFIX.'c_shipment_mode SET active=1';
        $sql.= ' WHERE rowid='.$id;

        $resql = $this->db->query($sql);

    }

    /**
     *  DesActivate delivery method.
     *
     *  @param      id      $id     id method to desactivate
     *
     *  @return void
     */
    function disable_delivery_method($id)
    {
        $sql = 'UPDATE '.MAIN_DB_PREFIX.'c_shipment_mode SET active=0';
        $sql.= ' WHERE rowid='.$id;

        $resql = $this->db->query($sql);

    }

    
	/**
	 * Forge an set tracking url
	 *
	 * @param	string	$value		Value
	 * @return	void
	 */
	function GetUrlTrackingStatus($value='')
	{
		if (! empty($this->shipping_method_id))
		{
			$sql = "SELECT em.code, em.tracking";
			$sql.= " FROM ".MAIN_DB_PREFIX."c_shipment_mode as em";
			$sql.= " WHERE em.rowid = ".$this->shipping_method_id;

			$resql = $this->db->query($sql);
			if ($resql)
			{
				if ($obj = $this->db->fetch_object($resql))
				{
					$tracking = $obj->tracking;
				}
			}
		}

		if (!empty($tracking) && !empty($value))
		{
			$url = str_replace('{TRACKID}', $value, $tracking);
			$this->tracking_url = sprintf('<a target="_blank" href="%s">'.($value?$value:'url').'</a>',$url,$url);
		}
		else
		{
			$this->tracking_url = $value;
		}
	}

	/**
	 *	Classify the shipping as closed
	 *
	 *	@return     int     <0 if ko, >0 if ok
	 */
	function setClosed()
	{
		global $conf,$langs,$user;

		$error=0;
		
		$this->db->begin();
		
		$sql = 'UPDATE '.MAIN_DB_PREFIX.'expedition SET fk_statut=2';
		$sql .= ' WHERE rowid = '.$this->id.' AND fk_statut > 0';

		$resql=$this->db->query($sql);
		if ($resql)
		{
			// TODO: Add option/checkbox to set order billed if 100% of order is shipped
			$this->statut=2;
<<<<<<< HEAD
			
			// Call trigger
			$result=$this->call_trigger('SHIPPING_CLOSED',$user);
			if ($result < 0) { 
				$error++;
			}
			
		} else {
			$error++;
			$this->errors[]=$this->db->lasterror;
		}
		
		if (empty($error)) {
			$this->db->commit();
=======

			// If stock increment is done on closing
			if (! $error && ! empty($conf->stock->enabled) && ! empty($conf->global->STOCK_CALCULATE_ON_SHIPMENT_CLOSE))
			{
				require_once DOL_DOCUMENT_ROOT.'/product/stock/class/mouvementstock.class.php';
	
				$langs->load("agenda");
	
				// Loop on each product line to add a stock movement
				// TODO possibilite d'expedier a partir d'une propale ou autre origine
				$sql = "SELECT cd.fk_product, cd.subprice,";
				$sql.= " ed.rowid, ed.qty, ed.fk_entrepot,";
				$sql.= " edb.rowid as edbrowid, edb.eatby, edb.sellby, edb.batch, edb.qty as edbqty, edb.fk_origin_stock";
				$sql.= " FROM ".MAIN_DB_PREFIX."commandedet as cd,";
				$sql.= " ".MAIN_DB_PREFIX."expeditiondet as ed";
				$sql.= " LEFT JOIN ".MAIN_DB_PREFIX."expeditiondet_batch as edb on edb.fk_expeditiondet = ed.rowid";
				$sql.= " WHERE ed.fk_expedition = ".$this->id;
				$sql.= " AND cd.rowid = ed.fk_origin_line";
	
				dol_syslog(get_class($this)."::valid select details", LOG_DEBUG);
				$resql=$this->db->query($sql);
				if ($resql)
				{
					$cpt = $this->db->num_rows($resql);
					for ($i = 0; $i < $cpt; $i++)
					{
						$obj = $this->db->fetch_object($resql);
						if (empty($obj->edbrowid))
						{
							$qty = $obj->qty;
						}
						else
						{
							$qty = $obj->edbqty;
						}
						if ($qty <= 0) continue;
						dol_syslog(get_class($this)."::valid movement index ".$i." ed.rowid=".$obj->rowid." edb.rowid=".$obj->edbrowid);
	
						$mouvS = new MouvementStock($this->db);
						$mouvS->origin = &$this;
						
						if (empty($obj->edbrowid))
						{
							// line without batch detail
							
							// We decrement stock of product (and sub-products) -> update table llx_product_stock (key of this table is fk_product+fk_entrepot) and add a movement record
							$result=$mouvS->livraison($user, $obj->fk_product, $obj->fk_entrepot, $qty, $obj->subprice, $langs->trans("ShipmentClassifyClosedInDolibarr",$numref));
							if ($result < 0) {
								$error++; break;
							}
						}
						else
						{
							// line with batch detail
							
							// We decrement stock of product (and sub-products) -> update table llx_product_stock (key of this table is fk_product+fk_entrepot) and add a movement record
							$result=$mouvS->livraison($user, $obj->fk_product, $obj->fk_entrepot, $qty, $obj->subprice, $langs->trans("ShipmentClassifyClosedInDolibarr",$numref), '', $obj->eatby, $obj->sellby, $obj->batch);
							if ($result < 0) {
								$error++; break;
							}
							
							// We update content of table llx_product_batch (will be rename into llx_product_stock_batch inantoher version)
							// We can set livraison_batch to deprecated and adapt livraison to handle batch too (mouvS->_create also calls mouvS->_create_batch)
							if (! empty($conf->productbatch->enabled))
							{
								$result=$mouvS->livraison_batch($obj->fk_origin_stock, $qty);		// ->fk_origin_stock = id into table llx_product_batch (will be rename into llx_product_stock_batch in another version)
								if ($result < 0) { $error++; $this->errors[]=$mouvS->error; break; }
							}
						}
					}
				}
				else
				{
					$this->db->rollback();
					$this->error=$this->db->error();
					return -2;
				}
			}
			

>>>>>>> 8d0e5479
			return 1;
		}
		else
		{
			$this->db->rollback();
			dol_print_error($this->db);
			
			return -1;
		}
	}

	/**
	 *	Classify the shipping as invoiced (used when WORKFLOW_BILL_ON_SHIPMENT is on)
	 *
	 *	@return     int     <0 if ko, >0 if ok
	 */
	function set_billed()
	{
		$error=0;
		
		$this->db->begin();

		$sql = 'UPDATE '.MAIN_DB_PREFIX.'expedition SET fk_statut=2, billed=1';    // TODO Update only billed
		$sql .= ' WHERE rowid = '.$this->id.' AND fk_statut > 0';

		$resql=$this->db->query($sql);
		if ($resql)
		{
			$this->statut=2;
			$this->billed=1;
			
			// Call trigger
			$result=$this->call_trigger('SHIPPING_BILLED',$user);
			if ($result < 0) { 
				$error++;
			}
			
		} else {
			$error++;
			$this->errors[]=$this->db->lasterror;
		}
		
		if (empty($error)) {
			$this->db->commit();
			return 1;
		}
		else
		{
			$this->db->rollback();
			dol_print_error($this->db);
			
			return -1;
		}
	}

	/**
	 *	Classify the shipping as validated/opened
	 *
	 *	@return     int     <0 if ko, >0 if ok
	 */
	function reOpen()
	{
		global $conf,$langs,$user;

		$error=0;
		
		$this->db->begin();
		
		$sql = 'UPDATE '.MAIN_DB_PREFIX.'expedition SET fk_statut=1';
		$sql .= ' WHERE rowid = '.$this->id.' AND fk_statut > 0';

		$resql=$this->db->query($sql);
		if ($resql)
		{
			$this->statut=1;
			$this->billed=0;
			
<<<<<<< HEAD
			// Call trigger
			$result=$this->call_trigger('SHIPPING_REOPEN',$user);
			if ($result < 0) {
				$error++;
			}
			
		} else {
			$error++;
			$this->errors[]=$this->db->lasterror;
		}
		
		if (empty($error)) {
			$this->db->commit();
=======
			
			// If stock increment is done on closing
			if (! $error && ! empty($conf->stock->enabled) && ! empty($conf->global->STOCK_CALCULATE_ON_SHIPMENT_CLOSE))
			{
				require_once DOL_DOCUMENT_ROOT.'/product/stock/class/mouvementstock.class.php';
	
				$langs->load("agenda");
	
				// Loop on each product line to add a stock movement
				// TODO possibilite d'expedier a partir d'une propale ou autre origine
				$sql = "SELECT cd.fk_product, cd.subprice,";
				$sql.= " ed.rowid, ed.qty, ed.fk_entrepot,";
				$sql.= " edb.rowid as edbrowid, edb.eatby, edb.sellby, edb.batch, edb.qty as edbqty, edb.fk_origin_stock";
				$sql.= " FROM ".MAIN_DB_PREFIX."commandedet as cd,";
				$sql.= " ".MAIN_DB_PREFIX."expeditiondet as ed";
				$sql.= " LEFT JOIN ".MAIN_DB_PREFIX."expeditiondet_batch as edb on edb.fk_expeditiondet = ed.rowid";
				$sql.= " WHERE ed.fk_expedition = ".$this->id;
				$sql.= " AND cd.rowid = ed.fk_origin_line";
	
				dol_syslog(get_class($this)."::valid select details", LOG_DEBUG);
				$resql=$this->db->query($sql);
				if ($resql)
				{
					$cpt = $this->db->num_rows($resql);
					for ($i = 0; $i < $cpt; $i++)
					{
						$obj = $this->db->fetch_object($resql);
						if (empty($obj->edbrowid))
						{
							$qty = $obj->qty;
						}
						else
						{
							$qty = $obj->edbqty;
						}
						if ($qty <= 0) continue;
						dol_syslog(get_class($this)."::reopen expedition movement index ".$i." ed.rowid=".$obj->rowid." edb.rowid=".$obj->edbrowid);
	
						//var_dump($this->lines[$i]);
						$mouvS = new MouvementStock($this->db);
						$mouvS->origin = &$this;
						
						if (empty($obj->edbrowid))
						{
							// line without batch detail
							
							// We decrement stock of product (and sub-products) -> update table llx_product_stock (key of this table is fk_product+fk_entrepot) and add a movement record
							$result=$mouvS->livraison($user, $obj->fk_product, $obj->fk_entrepot, -$qty, $obj->subprice, $langs->trans("ShipmentUnClassifyCloseddInDolibarr",$numref));
							if ($result < 0) {
								$error++; break;
							}
						}
						else
						{
							// line with batch detail
							
							// We decrement stock of product (and sub-products) -> update table llx_product_stock (key of this table is fk_product+fk_entrepot) and add a movement record
							$result=$mouvS->livraison($user, $obj->fk_product, $obj->fk_entrepot, -$qty, $obj->subprice, $langs->trans("ShipmentUnClassifyCloseddInDolibarr",$numref), '', $obj->eatby, $obj->sellby, $obj->batch);
							if ($result < 0) {
								$error++; break;
							}
							
							// We update content of table llx_product_batch (will be rename into llx_product_stock_batch inantoher version)
							// We can set livraison_batch to deprecated and adapt livraison to handle batch too (mouvS->_create also calls mouvS->_create_batch)
							if (! empty($conf->productbatch->enabled))
							{
								$result=$mouvS->livraison_batch($obj->fk_origin_stock, -$qty);		// ->fk_origin_stock = id into table llx_product_batch (will be rename into llx_product_stock_batch in another version)
								if ($result < 0) { $error++; $this->errors[]=$mouvS->error; break; }
							}
						}
					}
				}
				else
				{
					$this->db->rollback();
					$this->error=$this->db->error();
					return -2;
				}
			}
			
			
>>>>>>> 8d0e5479
			return 1;
		}
		else
		{
			$this->db->rollback();
			dol_print_error($this->db);
			
			return -1;
		}
	}
	
	/**
	 *  Create a document onto disk according to template module.
	 *
	 *  @param	    string		$modele			Force the model to using ('' to not force)
	 *  @param		Translate	$outputlangs	object lang to use for translations
	 *  @param      int			$hidedetails    Hide details of lines
	 *  @param      int			$hidedesc       Hide description
	 *  @param      int			$hideref        Hide ref
	 *  @return     int         				0 if KO, 1 if OK
	 */
	public function generateDocument($modele, $outputlangs,$hidedetails=0, $hidedesc=0, $hideref=0)
	{
		global $conf,$langs;

		$langs->load("sendings");

		// Sets the model on the model name to use
		if (! dol_strlen($modele))
		{
			if (! empty($conf->global->EXPEDITION_ADDON_PDF))
			{
				$modele = $conf->global->EXPEDITION_ADDON_PDF;
			}
			else
			{
				$modele = 'rouget';
			}
		}

		$modelpath = "core/modules/expedition/doc/";

		$this->fetch_origin();

		return $this->commonGenerateDocument($modelpath, $modele, $outputlangs, $hidedetails, $hidedesc, $hideref);
	}

	/**
	 * Function used to replace a thirdparty id with another one.
	 *
	 * @param DoliDB $db Database handler
	 * @param int $origin_id Old thirdparty id
	 * @param int $dest_id New thirdparty id
	 * @return bool
	 */
	public static function replaceThirdparty(DoliDB $db, $origin_id, $dest_id)
	{
		$tables = array(
			'expedition'
		);

		return CommonObject::commonReplaceThirdparty($db, $origin_id, $dest_id, $tables);
	}
}


/**
 * Classe de gestion des lignes de bons d'expedition
 */
class ExpeditionLigne extends CommonObjectLine
{
	var $db;

	// From llx_expeditiondet
	var $qty;
	var $qty_shipped;
	var $fk_product;
	var $detail_batch;

	// From llx_commandedet or llx_propaldet
	var $qty_asked;
	public $product_ref;
	public $product_label;
	public $product_desc;


	// Invoicing
	var $remise_percent;
	var $total_ht;			// Total net of tax
	var $total_ttc;			// Total with tax
	var $total_tva;			// Total VAT
	var $total_localtax1;   // Total Local tax 1
	var $total_localtax2;   // Total Local tax 2

	public $element='expeditiondet';
	public $table_element='expeditiondet';
	
	public $fk_origin_line;

	// Deprecated
	/**
	 * @deprecated
	 * @see fk_origin_line
	 */
	var $origin_line_id;
	/**
	 * @deprecated
	 * @see product_ref
	 */
	var $ref;
	/**
	 * @deprecated
	 * @see product_label
	 */
	var $libelle;

    /**
     *	Constructor
     *
     *  @param		DoliDB		$db      Database handler
     */
	function __construct($db)
	{
		$this->db=$db;
	}

}
<|MERGE_RESOLUTION|>--- conflicted
+++ resolved
@@ -1814,22 +1814,6 @@
 		{
 			// TODO: Add option/checkbox to set order billed if 100% of order is shipped
 			$this->statut=2;
-<<<<<<< HEAD
-			
-			// Call trigger
-			$result=$this->call_trigger('SHIPPING_CLOSED',$user);
-			if ($result < 0) { 
-				$error++;
-			}
-			
-		} else {
-			$error++;
-			$this->errors[]=$this->db->lasterror;
-		}
-		
-		if (empty($error)) {
-			$this->db->commit();
-=======
 
 			// If stock increment is done on closing
 			if (! $error && ! empty($conf->stock->enabled) && ! empty($conf->global->STOCK_CALCULATE_ON_SHIPMENT_CLOSE))
@@ -1878,6 +1862,8 @@
 							// We decrement stock of product (and sub-products) -> update table llx_product_stock (key of this table is fk_product+fk_entrepot) and add a movement record
 							$result=$mouvS->livraison($user, $obj->fk_product, $obj->fk_entrepot, $qty, $obj->subprice, $langs->trans("ShipmentClassifyClosedInDolibarr",$numref));
 							if ($result < 0) {
+							    $this->error = $mouvS->error;
+							    $this->errors = $mouvS->errors;
 								$error++; break;
 							}
 						}
@@ -1886,39 +1872,46 @@
 							// line with batch detail
 							
 							// We decrement stock of product (and sub-products) -> update table llx_product_stock (key of this table is fk_product+fk_entrepot) and add a movement record
-							$result=$mouvS->livraison($user, $obj->fk_product, $obj->fk_entrepot, $qty, $obj->subprice, $langs->trans("ShipmentClassifyClosedInDolibarr",$numref), '', $obj->eatby, $obj->sellby, $obj->batch);
+							$result=$mouvS->livraison($user, $obj->fk_product, $obj->fk_entrepot, $qty, $obj->subprice, $langs->trans("ShipmentClassifyClosedInDolibarr",$numref), '', $obj->eatby, $obj->sellby, $obj->batch, $obj->fk_origin_stock);
 							if ($result < 0) {
-								$error++; break;
-							}
-							
-							// We update content of table llx_product_batch (will be rename into llx_product_stock_batch inantoher version)
-							// We can set livraison_batch to deprecated and adapt livraison to handle batch too (mouvS->_create also calls mouvS->_create_batch)
-							if (! empty($conf->productbatch->enabled))
-							{
-								$result=$mouvS->livraison_batch($obj->fk_origin_stock, $qty);		// ->fk_origin_stock = id into table llx_product_batch (will be rename into llx_product_stock_batch in another version)
-								if ($result < 0) { $error++; $this->errors[]=$mouvS->error; break; }
+							    $this->error = $mouvS->error;
+							    $this->errors = $mouvS->errors;
+							    $error++; break;
 							}
 						}
 					}
 				}
 				else
 				{
-					$this->db->rollback();
-					$this->error=$this->db->error();
-					return -2;
+					$this->error=$this->db->lasterror();
+					$error++;
 				}
 			}
 			
-
->>>>>>> 8d0e5479
-			return 1;
+			// Call trigger
+			if (! $error)
+			{
+    			$result=$this->call_trigger('SHIPPING_CLOSED',$user);
+    			if ($result < 0) {
+    			    $error++;
+    			}
+			}
 		}
 		else
 		{
-			$this->db->rollback();
 			dol_print_error($this->db);
-			
-			return -1;
+            $error++;			
+		}
+		
+		if (! $error)
+		{
+		    $this->db->commit();
+		    return 1;
+		}
+		else
+		{
+		    $this->db->rollback();
+		    return -1;
 		}
 	}
 
@@ -1960,8 +1953,6 @@
 		else
 		{
 			$this->db->rollback();
-			dol_print_error($this->db);
-			
 			return -1;
 		}
 	}
@@ -1987,22 +1978,6 @@
 		{
 			$this->statut=1;
 			$this->billed=0;
-			
-<<<<<<< HEAD
-			// Call trigger
-			$result=$this->call_trigger('SHIPPING_REOPEN',$user);
-			if ($result < 0) {
-				$error++;
-			}
-			
-		} else {
-			$error++;
-			$this->errors[]=$this->db->lasterror;
-		}
-		
-		if (empty($error)) {
-			$this->db->commit();
-=======
 			
 			// If stock increment is done on closing
 			if (! $error && ! empty($conf->stock->enabled) && ! empty($conf->global->STOCK_CALCULATE_ON_SHIPMENT_CLOSE))
@@ -2052,6 +2027,8 @@
 							// We decrement stock of product (and sub-products) -> update table llx_product_stock (key of this table is fk_product+fk_entrepot) and add a movement record
 							$result=$mouvS->livraison($user, $obj->fk_product, $obj->fk_entrepot, -$qty, $obj->subprice, $langs->trans("ShipmentUnClassifyCloseddInDolibarr",$numref));
 							if ($result < 0) {
+							    $this->error = $mouvS->error;
+							    $this->errors = $mouvS->errors;
 								$error++; break;
 							}
 						}
@@ -2060,38 +2037,44 @@
 							// line with batch detail
 							
 							// We decrement stock of product (and sub-products) -> update table llx_product_stock (key of this table is fk_product+fk_entrepot) and add a movement record
-							$result=$mouvS->livraison($user, $obj->fk_product, $obj->fk_entrepot, -$qty, $obj->subprice, $langs->trans("ShipmentUnClassifyCloseddInDolibarr",$numref), '', $obj->eatby, $obj->sellby, $obj->batch);
+							$result=$mouvS->livraison($user, $obj->fk_product, $obj->fk_entrepot, -$qty, $obj->subprice, $langs->trans("ShipmentUnClassifyCloseddInDolibarr",$numref), '', $obj->eatby, $obj->sellby, $obj->batch, $obj->fk_origin_stock);
 							if ($result < 0) {
-								$error++; break;
-							}
-							
-							// We update content of table llx_product_batch (will be rename into llx_product_stock_batch inantoher version)
-							// We can set livraison_batch to deprecated and adapt livraison to handle batch too (mouvS->_create also calls mouvS->_create_batch)
-							if (! empty($conf->productbatch->enabled))
-							{
-								$result=$mouvS->livraison_batch($obj->fk_origin_stock, -$qty);		// ->fk_origin_stock = id into table llx_product_batch (will be rename into llx_product_stock_batch in another version)
-								if ($result < 0) { $error++; $this->errors[]=$mouvS->error; break; }
+							    $this->error = $mouvS->error;
+							    $this->errors = $mouvS->errors;
+							    $error++; break;
 							}
 						}
 					}
 				}
 				else
 				{
-					$this->db->rollback();
-					$this->error=$this->db->error();
-					return -2;
+					$this->error=$this->db->lasterror();
+					$error++;
 				}
 			}
 			
+			if (! $error)
+			{
+    			// Call trigger
+    			$result=$this->call_trigger('SHIPPING_REOPEN',$user);
+    			if ($result < 0) {
+    				$error++;
+    			}
+   			}
+		
+		} else {
+			$error++;
+			$this->errors[]=$this->db->lasterror();
+		}
 			
->>>>>>> 8d0e5479
+		if (! $error) 
+		{
+			$this->db->commit();
 			return 1;
 		}
 		else
 		{
 			$this->db->rollback();
-			dol_print_error($this->db);
-			
 			return -1;
 		}
 	}
