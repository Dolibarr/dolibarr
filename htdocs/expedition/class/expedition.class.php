--- conflicted
+++ resolved
@@ -398,11 +398,7 @@
 
 		if (($lineId = $expeditionline->insert()) < 0)
 		{
-<<<<<<< HEAD
-			$this->error[]=$expeditionline->error;
-=======
 			$this->errors[]=$expeditionline->error;
->>>>>>> 17e012e0
 		}
 		return $lineId;
 	}
@@ -2387,15 +2383,9 @@
 		$error=0;
 
 		// Check parameters
-<<<<<<< HEAD
-		if (empty($this->fk_expedition) || empty($this->fk_origin_line) || empty($this->qty))
-		{
-			$this->errors[] = 'ErrorMandatoryParametersNotProvided';
-=======
 		if (empty($this->fk_expedition) || empty($this->fk_origin_line) || ! is_numeric($this->qty))
 		{
 			$this->error = 'ErrorMandatoryParametersNotProvided';
->>>>>>> 17e012e0
 			return -1;
 		}
 		// Clean parameters
@@ -2435,10 +2425,6 @@
 				$result=$this->call_trigger('LINESHIPPING_INSERT',$user);
 				if ($result < 0)
 				{
-<<<<<<< HEAD
-					$this->errors[]=$this->error;
-=======
->>>>>>> 17e012e0
 					$error++;
 				}
 				// End call triggers
@@ -2454,10 +2440,7 @@
 				dol_syslog(get_class($this)."::delete ".$errmsg, LOG_ERR);
 				$this->error.=($this->error?', '.$errmsg:$errmsg);
 			}
-<<<<<<< HEAD
-=======
 			
->>>>>>> 17e012e0
 			$this->db->rollback();
 			return -1*$error;
 		}
