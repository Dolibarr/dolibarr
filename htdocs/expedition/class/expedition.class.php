--- conflicted
+++ resolved
@@ -366,57 +366,40 @@
 			{
 				// Insert of lines
 				$num = count($this->lines);
-				for ($i = 0; $i < $num; $i++)
-				{
-					if (!isset($this->lines[$i]->detail_batch))
-					{	// no batch management
-						if ($this->create_line($this->lines[$i]->entrepot_id, $this->lines[$i]->origin_line_id, $this->lines[$i]->qty, $this->lines[$i]->rang, $this->lines[$i]->array_options) <= 0)
-						{
+				for ($i = 0; $i < $num; $i++) {
+					if (!isset($this->lines[$i]->detail_batch)) {	// no batch management
+						if ($this->create_line($this->lines[$i]->entrepot_id, $this->lines[$i]->origin_line_id, $this->lines[$i]->qty, $this->lines[$i]->rang, $this->lines[$i]->array_options) <= 0) {
 							$error++;
 						}
-<<<<<<< HEAD
 					} else {	// with batch management
-						if (!$this->create_line_batch($this->lines[$i], $this->lines[$i]->array_options) > 0)
-=======
-					}
-					else
-					{	// with batch management
-						if ($this->create_line_batch($this->lines[$i], $this->lines[$i]->array_options) <= 0)
->>>>>>> efb9d184
-						{
+						if ($this->create_line_batch($this->lines[$i], $this->lines[$i]->array_options) <= 0) {
 							$error++;
 						}
 					}
 				}
 
-				if (!$error && $this->id && $this->origin_id)
-				{
+				if (!$error && $this->id && $this->origin_id) {
 					$ret = $this->add_object_linked();
-					if (!$ret)
-					{
+					if (!$ret) {
 						$error++;
 					}
 				}
 
 				// Actions on extra fields
-				if (!$error)
-				{
+				if (!$error) {
 					$result = $this->insertExtraFields();
-					if ($result < 0)
-					{
+					if ($result < 0) {
 						$error++;
 					}
 				}
 
-				if (!$error && !$notrigger)
-				{
+				if (!$error && !$notrigger) {
 					// Call trigger
 					$result = $this->call_trigger('SHIPPING_CREATE', $user);
 					if ($result < 0) { $error++; }
 					// End call triggers
 
-					if (!$error)
-					{
+					if (!$error) {
 						$this->db->commit();
 						return $this->id;
 					} else {
