<?php
/* Copyright (C) 2003-2008	Rodolphe Quiedeville	<rodolphe@quiedeville.org>
 * Copyright (C) 2005-2012	Regis Houssin			<regis.houssin@inodbox.com>
 * Copyright (C) 2007		Franky Van Liedekerke	<franky.van.liedekerke@telenet.be>
 * Copyright (C) 2006-2012	Laurent Destailleur		<eldy@users.sourceforge.net>
 * Copyright (C) 2011-2020	Juanjo Menent			<jmenent@2byte.es>
 * Copyright (C) 2013       Florian Henry		  	<florian.henry@open-concept.pro>
 * Copyright (C) 2014		Cedric GROSS			<c.gross@kreiz-it.fr>
 * Copyright (C) 2014-2015  Marcos García           <marcosgdf@gmail.com>
 * Copyright (C) 2014-2017  Francis Appels          <francis.appels@yahoo.com>
 * Copyright (C) 2015       Claudio Aschieri        <c.aschieri@19.coop>
 * Copyright (C) 2016		Ferran Marcet			<fmarcet@2byte.es>
 * Copyright (C) 2018       Nicolas ZABOURI			<info@inovea-conseil.com>
 * Copyright (C) 2018-2020  Frédéric France         <frederic.france@netlogic.fr>
 * Copyright (C) 2020       Lenin Rivas         	<lenin@leninrivas.com>
 *
 * This program is free software; you can redistribute it and/or modify
 * it under the terms of the GNU General Public License as published by
 * the Free Software Foundation; either version 3 of the License, or
 * (at your option) any later version.
 *
 * This program is distributed in the hope that it will be useful,
 * but WITHOUT ANY WARRANTY; without even the implied warranty of
 * MERCHANTABILITY or FITNESS FOR A PARTICULAR PURPOSE.  See the
 * GNU General Public License for more details.
 *
 * You should have received a copy of the GNU General Public License
 * along with this program.  If not, see <https://www.gnu.org/licenses/>.
 */

/**
 *  \file       htdocs/expedition/class/expedition.class.php
 *  \ingroup    expedition
 *  \brief      Fichier de la classe de gestion des expeditions
 */

require_once DOL_DOCUMENT_ROOT.'/core/class/commonobject.class.php';
require_once DOL_DOCUMENT_ROOT."/core/class/commonobjectline.class.php";
require_once DOL_DOCUMENT_ROOT.'/core/class/commonincoterm.class.php';
if (!empty($conf->propal->enabled)) {
	require_once DOL_DOCUMENT_ROOT.'/comm/propal/class/propal.class.php';
}
if (!empty($conf->commande->enabled)) {
	require_once DOL_DOCUMENT_ROOT.'/commande/class/commande.class.php';
}
if (!empty($conf->productbatch->enabled)) {
	require_once DOL_DOCUMENT_ROOT.'/expedition/class/expeditionbatch.class.php';
}


/**
 *	Class to manage shipments
 */
class Expedition extends CommonObject
{
	use CommonIncoterm;

	/**
	 * @var string ID to identify managed object
	 */
	public $element = "shipping";

	/**
	 * @var string Field with ID of parent key if this field has a parent
	 */
	public $fk_element = "fk_expedition";

	/**
	 * @var string Name of table without prefix where object is stored
	 */
	public $table_element = "expedition";

	/**
	 * @var string    Name of subtable line
	 */
	public $table_element_line = "expeditiondet";

	/**
	 * 0=No test on entity, 1=Test with field entity, 2=Test with link by societe
	 * @var int
	 */
	public $ismultientitymanaged = 1;

	/**
	 * @var string String with name of icon for myobject. Must be the part after the 'object_' into object_myobject.png
	 */
	public $picto = 'dolly';

	public $socid;

	/**
	 * @var string Customer ref
	 * @deprecated
	 * @see $ref_customer
	 */
	public $ref_client;

	/**
	 * @var string Customer ref
	 */
	public $ref_customer;

	/**
	 * @var string internal ref
	 * @deprecated
	 */
	public $ref_int;

	public $brouillon;

	/**
	 * @var int warehouse id
	 */
	public $entrepot_id;

	/**
	 * @var string Tracking number
	 */
	public $tracking_number;

	/**
	 * @var string Tracking url
	 */
	public $tracking_url;
	public $billed;

	/**
	 * @var string name of pdf model
	 */
	public $model_pdf;

	public $trueWeight;
	public $weight_units;
	public $trueWidth;
	public $width_units;
	public $trueHeight;
	public $height_units;
	public $trueDepth;
	public $depth_units;
	// A denormalized value
	public $trueSize;

	/**
	 * @var integer|string Date delivery planed
	 */
	public $date_delivery;

	/**
	 * @deprecated
	 * @see $date_shipping
	 */
	public $date;

	/**
	 * @deprecated
	 * @see $date_shipping
	 */
	public $date_expedition;

	/**
	 * Effective delivery date
	 * @var integer|string
	 */
	public $date_shipping;

	/**
	 * @var integer|string date_creation
	 */
	public $date_creation;

	/**
	 * @var integer|string date_valid
	 */
	public $date_valid;

	public $meths;
	public $listmeths; // List of carriers

	public $lines = array();


	/**
	 * Draft status
	 */
	const STATUS_DRAFT = 0;

	/**
	 * Validated status
	 */
	const STATUS_VALIDATED = 1;

	/**
	 * Closed status
	 */
	const STATUS_CLOSED = 2;

	/**
	 * Canceled status
	 */
	const STATUS_CANCELED = -1;


	/**
	 *	Constructor
	 *
	 *  @param		DoliDB		$db      Database handler
	 */
	public function __construct($db)
	{
		global $conf;

		$this->db = $db;

		// List of long language codes for status
		$this->statuts = array();
		$this->statuts[-1] = 'StatusSendingCanceled';
		$this->statuts[0]  = 'StatusSendingDraft';
		$this->statuts[1]  = 'StatusSendingValidated';
		$this->statuts[2]  = 'StatusSendingProcessed';

		// List of short language codes for status
		$this->statutshorts = array();
		$this->statutshorts[-1] = 'StatusSendingCanceledShort';
		$this->statutshorts[0]  = 'StatusSendingDraftShort';
		$this->statutshorts[1]  = 'StatusSendingValidatedShort';
		$this->statutshorts[2]  = 'StatusSendingProcessedShort';
	}

	/**
	 *	Return next contract ref
	 *
	 *	@param	Societe		$soc	Thirdparty object
	 *	@return string				Free reference for contract
	 */
	public function getNextNumRef($soc)
	{
		global $langs, $conf;
		$langs->load("sendings");

		if (!empty($conf->global->EXPEDITION_ADDON_NUMBER)) {
			$mybool = false;

			$file = $conf->global->EXPEDITION_ADDON_NUMBER.".php";
			$classname = $conf->global->EXPEDITION_ADDON_NUMBER;

			// Include file with class
			$dirmodels = array_merge(array('/'), (array) $conf->modules_parts['models']);

			foreach ($dirmodels as $reldir) {
				$dir = dol_buildpath($reldir."core/modules/expedition/");

				// Load file with numbering class (if found)
				$mybool |= @include_once $dir.$file;
			}

			if (!$mybool) {
				dol_print_error('', "Failed to include file ".$file);
				return '';
			}

			$obj = new $classname();
			$numref = "";
			$numref = $obj->getNextValue($soc, $this);

			if ($numref != "") {
				return $numref;
			} else {
				dol_print_error($this->db, get_class($this)."::getNextNumRef ".$obj->error);
				return "";
			}
		} else {
			print $langs->trans("Error")." ".$langs->trans("Error_EXPEDITION_ADDON_NUMBER_NotDefined");
			return "";
		}
	}

	/**
	 *  Create expedition en base
	 *
	 *  @param	User	$user       Objet du user qui cree
	 * 	@param		int		$notrigger	1=Does not execute triggers, 0= execute triggers
	 *  @return int 				<0 si erreur, id expedition creee si ok
	 */
	public function create($user, $notrigger = 0)
	{
		global $conf, $hookmanager;

		$now = dol_now();

		require_once DOL_DOCUMENT_ROOT.'/product/stock/class/mouvementstock.class.php';
		$error = 0;

		// Clean parameters
		$this->brouillon = 1;
		$this->tracking_number = dol_sanitizeFileName($this->tracking_number);
		if (empty($this->fk_project)) {
			$this->fk_project = 0;
		}

		$this->user = $user;


		$this->db->begin();

		$sql = "INSERT INTO ".MAIN_DB_PREFIX."expedition (";

		$sql .= "ref";
		$sql .= ", entity";
		$sql .= ", ref_customer";
		$sql .= ", ref_int";
		$sql .= ", ref_ext";
		$sql .= ", date_creation";
		$sql .= ", fk_user_author";
		$sql .= ", date_expedition";
		$sql .= ", date_delivery";
		$sql .= ", fk_soc";
		$sql .= ", fk_projet";
		$sql .= ", fk_address";
		$sql .= ", fk_shipping_method";
		$sql .= ", tracking_number";
		$sql .= ", weight";
		$sql .= ", size";
		$sql .= ", width";
		$sql .= ", height";
		$sql .= ", weight_units";
		$sql .= ", size_units";
		$sql .= ", note_private";
		$sql .= ", note_public";
		$sql .= ", model_pdf";
		$sql .= ", fk_incoterms, location_incoterms";
		$sql .= ") VALUES (";
		$sql .= "'(PROV)'";
		$sql .= ", ".$conf->entity;
		$sql .= ", ".($this->ref_customer ? "'".$this->db->escape($this->ref_customer)."'" : "null");
		$sql .= ", ".($this->ref_int ? "'".$this->db->escape($this->ref_int)."'" : "null");
		$sql .= ", ".($this->ref_ext ? "'".$this->db->escape($this->ref_ext)."'" : "null");
		$sql .= ", '".$this->db->idate($now)."'";
		$sql .= ", ".$user->id;
		$sql .= ", ".($this->date_expedition > 0 ? "'".$this->db->idate($this->date_expedition)."'" : "null");
		$sql .= ", ".($this->date_delivery > 0 ? "'".$this->db->idate($this->date_delivery)."'" : "null");
		$sql .= ", ".$this->socid;
		$sql .= ", ".$this->fk_project;
		$sql .= ", ".($this->fk_delivery_address > 0 ? $this->fk_delivery_address : "null");
		$sql .= ", ".($this->shipping_method_id > 0 ? $this->shipping_method_id : "null");
		$sql .= ", '".$this->db->escape($this->tracking_number)."'";
		$sql .= ", ".(is_numeric($this->weight) ? $this->weight : 'NULL');
		$sql .= ", ".(is_numeric($this->sizeS) ? $this->sizeS : 'NULL'); // TODO Should use this->trueDepth
		$sql .= ", ".(is_numeric($this->sizeW) ? $this->sizeW : 'NULL'); // TODO Should use this->trueWidth
		$sql .= ", ".(is_numeric($this->sizeH) ? $this->sizeH : 'NULL'); // TODO Should use this->trueHeight
		$sql .= ", ".($this->weight_units != '' ? (int) $this->weight_units : 'NULL');
		$sql .= ", ".($this->size_units != '' ? (int) $this->size_units : 'NULL');
		$sql .= ", ".(!empty($this->note_private) ? "'".$this->db->escape($this->note_private)."'" : "null");
		$sql .= ", ".(!empty($this->note_public) ? "'".$this->db->escape($this->note_public)."'" : "null");
		$sql .= ", ".(!empty($this->model_pdf) ? "'".$this->db->escape($this->model_pdf)."'" : "null");
		$sql .= ", ".(int) $this->fk_incoterms;
		$sql .= ", '".$this->db->escape($this->location_incoterms)."'";
		$sql .= ")";

		dol_syslog(get_class($this)."::create", LOG_DEBUG);
		$resql = $this->db->query($sql);
		if ($resql) {
			$this->id = $this->db->last_insert_id(MAIN_DB_PREFIX."expedition");

			$sql = "UPDATE ".MAIN_DB_PREFIX."expedition";
			$sql .= " SET ref = '(PROV".$this->id.")'";
			$sql .= " WHERE rowid = ".$this->id;

			dol_syslog(get_class($this)."::create", LOG_DEBUG);
			if ($this->db->query($sql)) {
				// Insert of lines
				$num = count($this->lines);
				for ($i = 0; $i < $num; $i++) {
					if (!isset($this->lines[$i]->detail_batch)) {	// no batch management
						if (!$this->create_line($this->lines[$i]->entrepot_id, $this->lines[$i]->origin_line_id, $this->lines[$i]->qty, $this->lines[$i]->rang, $this->lines[$i]->array_options) > 0) {
							$error++;
						}
					} else {	// with batch management
						if (!$this->create_line_batch($this->lines[$i], $this->lines[$i]->array_options) > 0) {
							$error++;
						}
					}
				}

				if (!$error && $this->id && $this->origin_id) {
					$ret = $this->add_object_linked();
					if (!$ret) {
						$error++;
					}
				}

				// Actions on extra fields
				if (!$error) {
					$result = $this->insertExtraFields();
					if ($result < 0) {
						$error++;
					}
				}

				if (!$error && !$notrigger) {
					// Call trigger
					$result = $this->call_trigger('SHIPPING_CREATE', $user);
					if ($result < 0) {
						$error++;
					}
					// End call triggers

					if (!$error) {
						$this->db->commit();
						return $this->id;
					} else {
						foreach ($this->errors as $errmsg) {
							dol_syslog(get_class($this)."::create ".$errmsg, LOG_ERR);
							$this->error .= ($this->error ? ', '.$errmsg : $errmsg);
						}
						$this->db->rollback();
						return -1 * $error;
					}
				} else {
					$error++;
					$this->error = $this->db->lasterror()." - sql=$sql";
					$this->db->rollback();
					return -3;
				}
			} else {
				$error++;
				$this->error = $this->db->lasterror()." - sql=$sql";
				$this->db->rollback();
				return -2;
			}
		} else {
			$error++;
			$this->error = $this->db->error()." - sql=$sql";
			$this->db->rollback();
			return -1;
		}
	}

	// phpcs:disable PEAR.NamingConventions.ValidFunctionName.ScopeNotCamelCaps
	/**
	 * Create a expedition line
	 *
	 * @param 	int		$entrepot_id		Id of warehouse
	 * @param 	int		$origin_line_id		Id of source line
	 * @param 	int		$qty				Quantity
	 * @param 	int		$rang				Rang
	 * @param	array	$array_options		extrafields array
	 * @return	int							<0 if KO, line_id if OK
	 */
	public function create_line($entrepot_id, $origin_line_id, $qty, $rang = 0, $array_options = 0)
	{
		//phpcs:enable
		global $user;

		$expeditionline = new ExpeditionLigne($this->db);
		$expeditionline->fk_expedition = $this->id;
		$expeditionline->entrepot_id = $entrepot_id;
		$expeditionline->fk_origin_line = $origin_line_id;
		$expeditionline->qty = $qty;
		$expeditionline->rang = $rang;
		$expeditionline->array_options = $array_options;

		if (($lineId = $expeditionline->insert($user)) < 0) {
			$this->errors[] = $expeditionline->error;
		}
		return $lineId;
	}


	// phpcs:disable PEAR.NamingConventions.ValidFunctionName.ScopeNotCamelCaps
	/**
	 * Create the detail (eat-by date) of the expedition line
	 *
	 * @param 	object		$line_ext		full line informations
	 * @param	array		$array_options		extrafields array
	 * @return	int							<0 if KO, >0 if OK
	 */
	public function create_line_batch($line_ext, $array_options = 0)
	{
		// phpcs:enable
		$error = 0;
		$stockLocationQty = array(); // associated array with batch qty in stock location

		$tab = $line_ext->detail_batch;
		// create stockLocation Qty array
		foreach ($tab as $detbatch) $stockLocationQty[$detbatch->entrepot_id] += $detbatch->qty;

		// create shipment lines
		foreach ($stockLocationQty as $stockLocation => $qty) {
			$line_id = $this->create_line($stockLocation, $line_ext->origin_line_id, $qty, $line_ext->rang, $array_options);
			if ($line_id < 0) {
				$error++;
			} else {
				// create shipment batch lines for stockLocation
				foreach ($tab as $detbatch) {
					if ($detbatch->entrepot_id == $stockLocation) {
						if (!($detbatch->create($line_id) > 0)) {		// Create an expeditionlinebatch
							$error++;
						}
					}
				}
			}
		}

		if (!$error) {
			return 1;
		} else {
			return -1;
		}
	}

	/**
	 *	Get object and lines from database
	 *
	 *	@param	int		$id       	Id of object to load
	 * 	@param	string	$ref		Ref of object
	 * 	@param	string	$ref_ext	External reference of object
	 * 	@param	string	$notused	Internal reference of other object
	 *	@return int			        >0 if OK, 0 if not found, <0 if KO
	 */
	public function fetch($id, $ref = '', $ref_ext = '', $notused = '')
	{
		global $conf;

		// Check parameters
		if (empty($id) && empty($ref) && empty($ref_ext)) {
			return -1;
		}

		$sql = "SELECT e.rowid, e.entity, e.ref, e.fk_soc as socid, e.date_creation, e.ref_customer, e.ref_ext, e.ref_int, e.fk_user_author, e.fk_statut, e.fk_projet as fk_project, e.billed";
		$sql .= ", e.date_valid";
		$sql .= ", e.weight, e.weight_units, e.size, e.size_units, e.width, e.height";
		$sql .= ", e.date_expedition as date_expedition, e.model_pdf, e.fk_address, e.date_delivery";
		$sql .= ", e.fk_shipping_method, e.tracking_number";
		$sql .= ", e.note_private, e.note_public";
		$sql .= ', e.fk_incoterms, e.location_incoterms';
		$sql .= ', i.libelle as label_incoterms';
		$sql .= ', s.libelle as shipping_method';
		$sql .= ", el.fk_source as origin_id, el.sourcetype as origin";
		$sql .= " FROM ".MAIN_DB_PREFIX."expedition as e";
		$sql .= " LEFT JOIN ".MAIN_DB_PREFIX."element_element as el ON el.fk_target = e.rowid AND el.targettype = '".$this->db->escape($this->element)."'";
		$sql .= ' LEFT JOIN '.MAIN_DB_PREFIX.'c_incoterms as i ON e.fk_incoterms = i.rowid';
		$sql .= ' LEFT JOIN '.MAIN_DB_PREFIX.'c_shipment_mode as s ON e.fk_shipping_method = s.rowid';
		$sql .= " WHERE e.entity IN (".getEntity('expedition').")";
		if ($id) {
			$sql .= " AND e.rowid=".$id;
		}
		if ($ref) {
			$sql .= " AND e.ref='".$this->db->escape($ref)."'";
		}
		if ($ref_ext) {
			$sql .= " AND e.ref_ext='".$this->db->escape($ref_ext)."'";
		}
		if ($notused) {
			$sql .= " AND e.ref_int='".$this->db->escape($notused)."'";
		}

		dol_syslog(get_class($this)."::fetch", LOG_DEBUG);
		$result = $this->db->query($sql);
		if ($result) {
			if ($this->db->num_rows($result)) {
				$obj = $this->db->fetch_object($result);

				$this->id                   = $obj->rowid;
				$this->entity               = $obj->entity;
				$this->ref                  = $obj->ref;
				$this->socid                = $obj->socid;
				$this->ref_customer = $obj->ref_customer;
				$this->ref_ext		    = $obj->ref_ext;
				$this->ref_int		    = $obj->ref_int;
				$this->statut               = $obj->fk_statut;
				$this->user_author_id       = $obj->fk_user_author;
				$this->date_creation        = $this->db->jdate($obj->date_creation);
				$this->date_valid = $this->db->jdate($obj->date_valid);
				$this->date                 = $this->db->jdate($obj->date_expedition); // TODO deprecated
				$this->date_expedition      = $this->db->jdate($obj->date_expedition); // TODO deprecated
				$this->date_shipping        = $this->db->jdate($obj->date_expedition); // Date real
				$this->date_delivery        = $this->db->jdate($obj->date_delivery); // Date planed
				$this->fk_delivery_address  = $obj->fk_address;
				$this->model_pdf            = $obj->model_pdf;
				$this->modelpdf             = $obj->model_pdf; // deprecated
				$this->shipping_method_id   = $obj->fk_shipping_method;
				$this->shipping_method = $obj->shipping_method;
				$this->tracking_number      = $obj->tracking_number;
				$this->origin               = ($obj->origin ? $obj->origin : 'commande'); // For compatibility
				$this->origin_id            = $obj->origin_id;
				$this->billed               = $obj->billed;
				$this->fk_project = $obj->fk_project;

				$this->trueWeight           = $obj->weight;
				$this->weight_units         = $obj->weight_units;

				$this->trueWidth            = $obj->width;
				$this->width_units          = $obj->size_units;
				$this->trueHeight           = $obj->height;
				$this->height_units         = $obj->size_units;
				$this->trueDepth            = $obj->size;
				$this->depth_units          = $obj->size_units;

				$this->note_public          = $obj->note_public;
				$this->note_private         = $obj->note_private;

				// A denormalized value
				$this->trueSize             = $obj->size."x".$obj->width."x".$obj->height;
				$this->size_units           = $obj->size_units;

				//Incoterms
				$this->fk_incoterms         = $obj->fk_incoterms;
				$this->location_incoterms   = $obj->location_incoterms;
				$this->label_incoterms      = $obj->label_incoterms;

				$this->db->free($result);

				if ($this->statut == self::STATUS_DRAFT) {
					$this->brouillon = 1;
				}

				// Tracking url
				$this->getUrlTrackingStatus($obj->tracking_number);

				// Thirdparty
				$result = $this->fetch_thirdparty(); // TODO Remove this

				// Retrieve extrafields
				$this->fetch_optionals();

				// Fix Get multicurrency param for transmited
				if (!empty($conf->multicurrency->enabled)) {
					if (!empty($this->multicurrency_code)) {
						$this->multicurrency_code = $this->thirdparty->multicurrency_code;
					}
					if (!empty($conf->global->MULTICURRENCY_USE_ORIGIN_TX) && !empty($this->thirdparty->multicurrency_tx)) {
						$this->multicurrency_tx = $this->thirdparty->multicurrency_tx;
					}
				}

				/*
				 * Lines
				 */
				$result = $this->fetch_lines();
				if ($result < 0) {
					return -3;
				}

				return 1;
			} else {
				dol_syslog(get_class($this).'::Fetch no expedition found', LOG_ERR);
				$this->error = 'Delivery with id '.$id.' not found';
				return 0;
			}
		} else {
			$this->error = $this->db->error();
			return -1;
		}
	}

	/**
	 * @return boolean
	 */
	public function hasToDefineBatchLine()
	{
		global $langs;
		if (! empty($this->lines)) {
			foreach ($this->lines as $line) {
				if (empty($line->entrepot_id > 0)) {
					$this->error = $langs->trans('DefineBatch');
					return true;
				}
				if (count($line->details_entrepot) > 1) {
					foreach ($line->details_entrepot as $detail_entrepot) {
						if (empty($detail_entrepot->entrepot_id)) {
							$this->error = $langs->trans('DefineBatch');
							return true;
						}
					}
				}
			}
		}
		return false;
	}

	/**
	 *  Validate object and update stock if option enabled
	 *
	 *  @param      User		$user       Object user that validate
	 *  @param		int			$notrigger	1=Does not execute triggers, 0= execute triggers
	 *  @return     int						<0 if OK, >0 if KO
	 */
	public function valid($user, $notrigger = 0)
	{
		global $conf, $langs;

		require_once DOL_DOCUMENT_ROOT.'/core/lib/files.lib.php';

		dol_syslog(get_class($this)."::valid");

		// Protection
		if ($this->statut) {
			dol_syslog(get_class($this)."::valid not in draft status", LOG_WARNING);
			return 0;
		}

		if (!((empty($conf->global->MAIN_USE_ADVANCED_PERMS) && !empty($user->rights->expedition->creer))
		|| (!empty($conf->global->MAIN_USE_ADVANCED_PERMS) && !empty($user->rights->expedition->shipping_advance->validate)))) {
			$this->error = 'Permission denied';
			dol_syslog(get_class($this)."::valid ".$this->error, LOG_ERR);
			return -1;
		}

		$this->db->begin();

		$error = 0;

		// Define new ref
		$soc = new Societe($this->db);
		$soc->fetch($this->socid);

		// Class of company linked to order
		$result = $soc->set_as_client();

		// Define new ref
		if (!$error && (preg_match('/^[\(]?PROV/i', $this->ref) || empty($this->ref))) { // empty should not happened, but when it occurs, the test save life
			$numref = $this->getNextNumRef($soc);
		} else {
			$numref = "EXP".$this->id;
		}
		$this->newref = dol_sanitizeFileName($numref);

		$now = dol_now();

		// Validate
		$sql = "UPDATE ".MAIN_DB_PREFIX."expedition SET";
		$sql .= " ref='".$this->db->escape($numref)."'";
		$sql .= ", fk_statut = 1";
		$sql .= ", date_valid = '".$this->db->idate($now)."'";
		$sql .= ", fk_user_valid = ".$user->id;
		$sql .= " WHERE rowid = ".$this->id;

		dol_syslog(get_class($this)."::valid update expedition", LOG_DEBUG);
		$resql = $this->db->query($sql);
		if (!$resql) {
			$this->error = $this->db->lasterror();
			$error++;
		}

		// If stock increment is done on sending (recommanded choice)
		if (!$error && !empty($conf->stock->enabled) && !empty($conf->global->STOCK_CALCULATE_ON_SHIPMENT)) {
			require_once DOL_DOCUMENT_ROOT.'/product/stock/class/mouvementstock.class.php';

			$langs->load("agenda");

			// Loop on each product line to add a stock movement
			$sql = "SELECT cd.fk_product, cd.subprice,";
			$sql .= " ed.rowid, ed.qty, ed.fk_entrepot,";
			$sql .= " edb.rowid as edbrowid, edb.eatby, edb.sellby, edb.batch, edb.qty as edbqty, edb.fk_origin_stock";
			$sql .= " FROM ".MAIN_DB_PREFIX."commandedet as cd,";
			$sql .= " ".MAIN_DB_PREFIX."expeditiondet as ed";
			$sql .= " LEFT JOIN ".MAIN_DB_PREFIX."expeditiondet_batch as edb on edb.fk_expeditiondet = ed.rowid";
			$sql .= " WHERE ed.fk_expedition = ".$this->id;
			$sql .= " AND cd.rowid = ed.fk_origin_line";

			dol_syslog(get_class($this)."::valid select details", LOG_DEBUG);
			$resql = $this->db->query($sql);
			if ($resql) {
				$cpt = $this->db->num_rows($resql);
				for ($i = 0; $i < $cpt; $i++) {
					$obj = $this->db->fetch_object($resql);
					if (empty($obj->edbrowid)) {
						$qty = $obj->qty;
					} else {
						$qty = $obj->edbqty;
					}
					if ($qty <= 0) {
						continue;
					}
					dol_syslog(get_class($this)."::valid movement index ".$i." ed.rowid=".$obj->rowid." edb.rowid=".$obj->edbrowid);

					//var_dump($this->lines[$i]);
					$mouvS = new MouvementStock($this->db);
					$mouvS->origin = dol_clone($this, 1);

					if (empty($obj->edbrowid)) {
						// line without batch detail

						// We decrement stock of product (and sub-products) -> update table llx_product_stock (key of this table is fk_product+fk_entrepot) and add a movement record.
						$result = $mouvS->livraison($user, $obj->fk_product, $obj->fk_entrepot, $qty, $obj->subprice, $langs->trans("ShipmentValidatedInDolibarr", $numref));

						if ($result < 0) {
							$error++;
							$this->error = $mouvS->error;
							$this->errors = array_merge($this->errors, $mouvS->errors);
							break;
						}
					} else {
						// line with batch detail

						// We decrement stock of product (and sub-products) -> update table llx_product_stock (key of this table is fk_product+fk_entrepot) and add a movement record.
						// Note: ->fk_origin_stock = id into table llx_product_batch (may be rename into llx_product_stock_batch in another version)
						$result = $mouvS->livraison($user, $obj->fk_product, $obj->fk_entrepot, $qty, $obj->subprice, $langs->trans("ShipmentValidatedInDolibarr", $numref), '', $this->db->jdate($obj->eatby), $this->db->jdate($obj->sellby), $obj->batch, $obj->fk_origin_stock);
						if ($result < 0) {
							$error++;
							$this->error = $mouvS->error;
							$this->errors = array_merge($this->errors, $mouvS->errors);
							break;
						}
					}
				}
			} else {
				$this->db->rollback();
				$this->error = $this->db->error();
				return -2;
			}
		}

		// Change status of order to "shipment in process"
		$ret = $this->setStatut(Commande::STATUS_SHIPMENTONPROCESS, $this->origin_id, $this->origin);
		if (!$ret) {
			$error++;
		}

		if (!$error && !$notrigger) {
			// Call trigger
			$result = $this->call_trigger('SHIPPING_VALIDATE', $user);
			if ($result < 0) {
				$error++;
			}
			// End call triggers
		}

		if (!$error) {
			$this->oldref = $this->ref;

			// Rename directory if dir was a temporary ref
			if (preg_match('/^[\(]?PROV/i', $this->ref)) {
				// Now we rename also files into index
				$sql = 'UPDATE '.MAIN_DB_PREFIX."ecm_files set filename = CONCAT('".$this->db->escape($this->newref)."', SUBSTR(filename, ".(strlen($this->ref) + 1).")), filepath = 'expedition/sending/".$this->db->escape($this->newref)."'";
				$sql .= " WHERE filename LIKE '".$this->db->escape($this->ref)."%' AND filepath = 'expedition/sending/".$this->db->escape($this->ref)."' and entity = ".$conf->entity;
				$resql = $this->db->query($sql);
				if (!$resql) {
					$error++; $this->error = $this->db->lasterror();
				}

				// We rename directory ($this->ref = old ref, $num = new ref) in order not to lose the attachments
				$oldref = dol_sanitizeFileName($this->ref);
				$newref = dol_sanitizeFileName($numref);
				$dirsource = $conf->expedition->dir_output.'/sending/'.$oldref;
				$dirdest = $conf->expedition->dir_output.'/sending/'.$newref;
				if (!$error && file_exists($dirsource)) {
					dol_syslog(get_class($this)."::valid rename dir ".$dirsource." into ".$dirdest);

					if (@rename($dirsource, $dirdest)) {
						dol_syslog("Rename ok");
						// Rename docs starting with $oldref with $newref
						$listoffiles = dol_dir_list($conf->expedition->dir_output.'/sending/'.$newref, 'files', 1, '^'.preg_quote($oldref, '/'));
						foreach ($listoffiles as $fileentry) {
							$dirsource = $fileentry['name'];
							$dirdest = preg_replace('/^'.preg_quote($oldref, '/').'/', $newref, $dirsource);
							$dirsource = $fileentry['path'].'/'.$dirsource;
							$dirdest = $fileentry['path'].'/'.$dirdest;
							@rename($dirsource, $dirdest);
						}
					}
				}
			}
		}

		// Set new ref and current status
		if (!$error) {
			$this->ref = $numref;
			$this->statut = self::STATUS_VALIDATED;
		}

		if (!$error) {
			$this->db->commit();
			return 1;
		} else {
			$this->db->rollback();
			return -1 * $error;
		}
	}


	// phpcs:disable PEAR.NamingConventions.ValidFunctionName.ScopeNotCamelCaps
	/**
	 *	Create a delivery receipt from a shipment
	 *
	 *	@param	User	$user       User
	 *  @return int  				<0 if KO, >=0 if OK
	 */
	public function create_delivery($user)
	{
		// phpcs:enable
		global $conf;

		if ($conf->delivery_note->enabled) {
			if ($this->statut == self::STATUS_VALIDATED || $this->statut == self::STATUS_CLOSED) {
				// Expedition validee
				include_once DOL_DOCUMENT_ROOT.'/delivery/class/delivery.class.php';
				$delivery = new Delivery($this->db);
				$result = $delivery->create_from_sending($user, $this->id);
				if ($result > 0) {
					return $result;
				} else {
					$this->error = $delivery->error;
					return $result;
				}
			} else {
				return 0;
			}
		} else {
			return 0;
		}
	}

	/**
	 * Add an expedition line.
	 * If STOCK_WAREHOUSE_NOT_REQUIRED_FOR_SHIPMENTS is set, you can add a shipment line, with no stock source defined
	 * If STOCK_MUST_BE_ENOUGH_FOR_SHIPMENT is not set, you can add a shipment line, even if not enough into stock
	 *
	 * @param 	int		$entrepot_id		Id of warehouse
	 * @param 	int		$id					Id of source line (order line)
	 * @param 	int		$qty				Quantity
	 * @param	array	$array_options		extrafields array
	 * @return	int							<0 if KO, >0 if OK
	 */
	public function addline($entrepot_id, $id, $qty, $array_options = 0)
	{
		global $conf, $langs;

		$num = count($this->lines);
		$line = new ExpeditionLigne($this->db);

		$line->entrepot_id = $entrepot_id;
		$line->origin_line_id = $id;
		$line->fk_origin_line = $id;
		$line->qty = $qty;

		$orderline = new OrderLine($this->db);
		$orderline->fetch($id);

		// Copy the rang of the order line to the expedition line
		$line->rang = $orderline->rang;

		if (!empty($conf->stock->enabled) && !empty($orderline->fk_product)) {
			$fk_product = $orderline->fk_product;

			if (!($entrepot_id > 0) && empty($conf->global->STOCK_WAREHOUSE_NOT_REQUIRED_FOR_SHIPMENTS)) {
				$langs->load("errors");
				$this->error = $langs->trans("ErrorWarehouseRequiredIntoShipmentLine");
				return -1;
			}

			if ($conf->global->STOCK_MUST_BE_ENOUGH_FOR_SHIPMENT) {
				$product = new Product($this->db);
				$product->fetch($fk_product);

				// Check must be done for stock of product into warehouse if $entrepot_id defined
				if ($entrepot_id > 0) {
					$product->load_stock('warehouseopen');
					$product_stock = $product->stock_warehouse[$entrepot_id]->real;
				} else {
					$product_stock = $product->stock_reel;
				}

				$product_type = $product->type;
				if ($product_type == 0 || !empty($conf->global->STOCK_SUPPORTS_SERVICES)) {
					$isavirtualproduct = ($product->hasFatherOrChild(1) > 0);
					// The product is qualified for a check of quantity (must be enough in stock to be added into shipment).
					if (!$isavirtualproduct || empty($conf->global->PRODUIT_SOUSPRODUITS) || ($isavirtualproduct && empty($conf->global->STOCK_EXCLUDE_VIRTUAL_PRODUCTS))) {  // If STOCK_EXCLUDE_VIRTUAL_PRODUCTS is set, we do not manage stock for kits/virtual products.
						if ($product_stock < $qty) {
							$langs->load("errors");
							$this->error = $langs->trans('ErrorStockIsNotEnoughToAddProductOnShipment', $product->ref);
							$this->errorhidden = 'ErrorStockIsNotEnoughToAddProductOnShipment';

							$this->db->rollback();
							return -3;
						}
					}
				}
			}
		}

		// If product need a batch number, we should not have called this function but addline_batch instead.
		if (!empty($conf->productbatch->enabled) && !empty($orderline->fk_product) && !empty($orderline->product_tobatch)) {
			$this->error = 'ADDLINE_WAS_CALLED_INSTEAD_OF_ADDLINEBATCH';
			return -4;
		}

		// extrafields
		if (empty($conf->global->MAIN_EXTRAFIELDS_DISABLED) && is_array($array_options) && count($array_options) > 0) { // For avoid conflicts if trigger used
			$line->array_options = $array_options;
		}

		$this->lines[$num] = $line;
	}

	// phpcs:disable PEAR.NamingConventions.ValidFunctionName.ScopeNotCamelCaps
	/**
	 * Add a shipment line with batch record
	 *
	 * @param 	array		$dbatch		Array of value (key 'detail' -> Array, key 'qty' total quantity for line, key ix_l : original line index)
	 * @param	array		$array_options		extrafields array
	 * @return	int						<0 if KO, >0 if OK
	 */
	public function addline_batch($dbatch, $array_options = 0)
	{
		// phpcs:enable
		global $conf, $langs;

		$num = count($this->lines);
		if ($dbatch['qty'] > 0) {
			$line = new ExpeditionLigne($this->db);
			$tab = array();
			foreach ($dbatch['detail'] as $key => $value) {
				if ($value['q'] > 0) {
					// $value['q']=qty to move
					// $value['id_batch']=id into llx_product_batch of record to move
					//var_dump($value);

					$linebatch = new ExpeditionLineBatch($this->db);
					$ret = $linebatch->fetchFromStock($value['id_batch']); // load serial, sellby, eatby
					if ($ret < 0) {
						$this->error = $linebatch->error;
						return -1;
					}
					$linebatch->qty = $value['q'];
					$tab[] = $linebatch;

					if ($conf->global->STOCK_MUST_BE_ENOUGH_FOR_SHIPMENT) {
						require_once DOL_DOCUMENT_ROOT.'/product/class/productbatch.class.php';
						$prod_batch = new Productbatch($this->db);
						$prod_batch->fetch($value['id_batch']);

						if ($prod_batch->qty < $linebatch->qty) {
							$langs->load("errors");
							$this->errors[] = $langs->trans('ErrorStockIsNotEnoughToAddProductOnShipment', $prod_batch->fk_product);
							dol_syslog(get_class($this)."::addline_batch error=Product ".$prod_batch->batch.": ".$this->errorsToString(), LOG_ERR);
							$this->db->rollback();
							return -1;
						}
					}

					//var_dump($linebatch);
				}
			}
			$line->entrepot_id = $linebatch->entrepot_id;
			$line->origin_line_id = $dbatch['ix_l']; // deprecated
			$line->fk_origin_line = $dbatch['ix_l'];
			$line->qty = $dbatch['qty'];
			$line->detail_batch = $tab;

			// extrafields
			if (empty($conf->global->MAIN_EXTRAFIELDS_DISABLED) && is_array($array_options) && count($array_options) > 0) { // For avoid conflicts if trigger used
				$line->array_options = $array_options;
			}

			//var_dump($line);
			$this->lines[$num] = $line;
			return 1;
		}
	}

	/**
	 *  Update database
	 *
	 *  @param	User	$user        	User that modify
	 *  @param  int		$notrigger	    0=launch triggers after, 1=disable triggers
	 *  @return int 			       	<0 if KO, >0 if OK
	 */
	public function update($user = null, $notrigger = 0)
	{
		global $conf;
		$error = 0;

		// Clean parameters

		if (isset($this->ref)) {
			$this->ref = trim($this->ref);
		}
		if (isset($this->entity)) {
			$this->entity = (int) $this->entity;
		}
		if (isset($this->ref_customer)) {
			$this->ref_customer = trim($this->ref_customer);
		}
		if (isset($this->socid)) {
			$this->socid = (int) $this->socid;
		}
		if (isset($this->fk_user_author)) {
			$this->fk_user_author = (int) $this->fk_user_author;
		}
		if (isset($this->fk_user_valid)) {
			$this->fk_user_valid = (int) $this->fk_user_valid;
		}
		if (isset($this->fk_delivery_address)) {
			$this->fk_delivery_address = (int) $this->fk_delivery_address;
		}
		if (isset($this->shipping_method_id)) {
			$this->shipping_method_id = (int) $this->shipping_method_id;
		}
		if (isset($this->tracking_number)) {
			$this->tracking_number = trim($this->tracking_number);
		}
		if (isset($this->statut)) {
			$this->statut = (int) $this->statut;
		}
		if (isset($this->trueDepth)) {
			$this->trueDepth = trim($this->trueDepth);
		}
		if (isset($this->trueWidth)) {
			$this->trueWidth = trim($this->trueWidth);
		}
		if (isset($this->trueHeight)) {
			$this->trueHeight = trim($this->trueHeight);
		}
		if (isset($this->size_units)) {
			$this->size_units = trim($this->size_units);
		}
		if (isset($this->weight_units)) {
			$this->weight_units = trim($this->weight_units);
		}
		if (isset($this->trueWeight)) {
			$this->weight = trim($this->trueWeight);
		}
		if (isset($this->note_private)) {
			$this->note_private = trim($this->note_private);
		}
		if (isset($this->note_public)) {
			$this->note_public = trim($this->note_public);
		}
		if (isset($this->model_pdf)) {
			$this->model_pdf = trim($this->model_pdf);
		}



		// Check parameters
		// Put here code to add control on parameters values

		// Update request
		$sql = "UPDATE ".MAIN_DB_PREFIX."expedition SET";

		$sql .= " ref=".(isset($this->ref) ? "'".$this->db->escape($this->ref)."'" : "null").",";
		$sql .= " ref_ext=".(isset($this->ref_ext) ? "'".$this->db->escape($this->ref_ext)."'" : "null").",";
		$sql .= " ref_customer=".(isset($this->ref_customer) ? "'".$this->db->escape($this->ref_customer)."'" : "null").",";
		$sql .= " fk_soc=".(isset($this->socid) ? $this->socid : "null").",";
		$sql .= " date_creation=".(dol_strlen($this->date_creation) != 0 ? "'".$this->db->idate($this->date_creation)."'" : 'null').",";
		$sql .= " fk_user_author=".(isset($this->fk_user_author) ? $this->fk_user_author : "null").",";
		$sql .= " date_valid=".(dol_strlen($this->date_valid) != 0 ? "'".$this->db->idate($this->date_valid)."'" : 'null').",";
		$sql .= " fk_user_valid=".(isset($this->fk_user_valid) ? $this->fk_user_valid : "null").",";
		$sql .= " date_expedition=".(dol_strlen($this->date_expedition) != 0 ? "'".$this->db->idate($this->date_expedition)."'" : 'null').",";
		$sql .= " date_delivery=".(dol_strlen($this->date_delivery) != 0 ? "'".$this->db->idate($this->date_delivery)."'" : 'null').",";
		$sql .= " fk_address=".(isset($this->fk_delivery_address) ? $this->fk_delivery_address : "null").",";
		$sql .= " fk_shipping_method=".((isset($this->shipping_method_id) && $this->shipping_method_id > 0) ? $this->shipping_method_id : "null").",";
		$sql .= " tracking_number=".(isset($this->tracking_number) ? "'".$this->db->escape($this->tracking_number)."'" : "null").",";
		$sql .= " fk_statut=".(isset($this->statut) ? $this->statut : "null").",";
		$sql .= " fk_projet=".(isset($this->fk_project) ? $this->fk_project : "null").",";
		$sql .= " height=".(($this->trueHeight != '') ? $this->trueHeight : "null").",";
		$sql .= " width=".(($this->trueWidth != '') ? $this->trueWidth : "null").",";
		$sql .= " size_units=".(isset($this->size_units) ? $this->size_units : "null").",";
		$sql .= " size=".(($this->trueDepth != '') ? $this->trueDepth : "null").",";
		$sql .= " weight_units=".(isset($this->weight_units) ? $this->weight_units : "null").",";
		$sql .= " weight=".(($this->trueWeight != '') ? $this->trueWeight : "null").",";
		$sql .= " note_private=".(isset($this->note_private) ? "'".$this->db->escape($this->note_private)."'" : "null").",";
		$sql .= " note_public=".(isset($this->note_public) ? "'".$this->db->escape($this->note_public)."'" : "null").",";
		$sql .= " model_pdf=".(isset($this->model_pdf) ? "'".$this->db->escape($this->model_pdf)."'" : "null").",";
		$sql .= " entity=".$conf->entity;

		$sql .= " WHERE rowid=".((int) $this->id);

		$this->db->begin();

		dol_syslog(get_class($this)."::update", LOG_DEBUG);
		$resql = $this->db->query($sql);
		if (!$resql) {
			$error++; $this->errors[] = "Error ".$this->db->lasterror();
		}

		if (!$error && !$notrigger) {
			// Call trigger
			$result = $this->call_trigger('SHIPPING_MODIFY', $user);
			if ($result < 0) {
				$error++;
			}
			// End call triggers
		}

		// Commit or rollback
		if ($error) {
			foreach ($this->errors as $errmsg) {
				dol_syslog(get_class($this)."::update ".$errmsg, LOG_ERR);
				$this->error .= ($this->error ? ', '.$errmsg : $errmsg);
			}
			$this->db->rollback();
			return -1 * $error;
		} else {
			$this->db->commit();
			return 1;
		}
	}


	/**
	 * 	Cancel shipment.
	 *
	 *  @param  int  $notrigger 			Disable triggers
	 *  @param  bool $also_update_stock  	true if the stock should be increased back (false by default)
	 * 	@return	int							>0 if OK, 0 if deletion done but failed to delete files, <0 if KO
	 */
	public function cancel($notrigger = 0, $also_update_stock = false)
	{
		global $conf, $langs, $user;

		require_once DOL_DOCUMENT_ROOT.'/core/lib/files.lib.php';
		require_once DOL_DOCUMENT_ROOT.'/expedition/class/expeditionbatch.class.php';

		$error = 0;
		$this->error = '';

		$this->db->begin();

		// Add a protection to refuse deleting if shipment has at least one delivery
		$this->fetchObjectLinked($this->id, 'shipping', 0, 'delivery'); // Get deliveries linked to this shipment
		if (count($this->linkedObjectsIds) > 0) {
			$this->error = 'ErrorThereIsSomeDeliveries';
			$error++;
		}

		if (!$error && !$notrigger) {
			// Call trigger
			$result = $this->call_trigger('SHIPPING_CANCEL', $user);
			if ($result < 0) {
				$error++;
			}
			// End call triggers
		}

		// Stock control
		if (!$error && $conf->stock->enabled &&
			(($conf->global->STOCK_CALCULATE_ON_SHIPMENT && $this->statut > self::STATUS_DRAFT) ||
			 ($conf->global->STOCK_CALCULATE_ON_SHIPMENT_CLOSE && $this->statut == self::STATUS_CLOSED && $also_update_stock))) {
			require_once DOL_DOCUMENT_ROOT."/product/stock/class/mouvementstock.class.php";

			$langs->load("agenda");

			// Loop on each product line to add a stock movement and delete features
			$sql = "SELECT cd.fk_product, cd.subprice, ed.qty, ed.fk_entrepot, ed.rowid as expeditiondet_id";
			$sql .= " FROM ".MAIN_DB_PREFIX."commandedet as cd,";
			$sql .= " ".MAIN_DB_PREFIX."expeditiondet as ed";
			$sql .= " WHERE ed.fk_expedition = ".$this->id;
			$sql .= " AND cd.rowid = ed.fk_origin_line";

			dol_syslog(get_class($this)."::delete select details", LOG_DEBUG);
			$resql = $this->db->query($sql);
			if ($resql) {
				$cpt = $this->db->num_rows($resql);
				for ($i = 0; $i < $cpt; $i++) {
					dol_syslog(get_class($this)."::delete movement index ".$i);
					$obj = $this->db->fetch_object($resql);

					$mouvS = new MouvementStock($this->db);
					// we do not log origin because it will be deleted
					$mouvS->origin = null;
					// get lot/serial
					$lotArray = null;
					if ($conf->productbatch->enabled) {
						$lotArray = ExpeditionLineBatch::fetchAll($this->db, $obj->expeditiondet_id);
						if (!is_array($lotArray)) {
							$error++; $this->errors[] = "Error ".$this->db->lasterror();
						}
					}
					if (empty($lotArray)) {
						// no lot/serial
						// We increment stock of product (and sub-products)
						// We use warehouse selected for each line
						$result = $mouvS->reception($user, $obj->fk_product, $obj->fk_entrepot, $obj->qty, 0, $langs->trans("ShipmentCanceledInDolibarr", $this->ref)); // Price is set to 0, because we don't want to see WAP changed
						if ($result < 0) {
							$error++; $this->errors = $this->errors + $mouvS->errors;
							break;
						}
					} else {
						// We increment stock of batches
						// We use warehouse selected for each line
						foreach ($lotArray as $lot) {
							$result = $mouvS->reception($user, $obj->fk_product, $obj->fk_entrepot, $lot->qty, 0, $langs->trans("ShipmentCanceledInDolibarr", $this->ref), $lot->eatby, $lot->sellby, $lot->batch); // Price is set to 0, because we don't want to see WAP changed
							if ($result < 0) {
								$error++; $this->errors = $this->errors + $mouvS->errors;
								break;
							}
						}
						if ($error) {
							break; // break for loop incase of error
						}
					}
				}
			} else {
				$error++; $this->errors[] = "Error ".$this->db->lasterror();
			}
		}

		// delete batch expedition line
		if (!$error && $conf->productbatch->enabled) {
			if (ExpeditionLineBatch::deletefromexp($this->db, $this->id) < 0) {
				$error++; $this->errors[] = "Error ".$this->db->lasterror();
			}
		}


		if (!$error) {
			$sql = "DELETE FROM ".MAIN_DB_PREFIX."expeditiondet";
			$sql .= " WHERE fk_expedition = ".$this->id;

			if ($this->db->query($sql)) {
				// Delete linked object
				$res = $this->deleteObjectLinked();
				if ($res < 0) {
					$error++;
				}

				// No delete expedition
				if (!$error) {
					$sql = "SELECT rowid FROM ".MAIN_DB_PREFIX."expedition";
					$sql .= " WHERE rowid = ".$this->id;

					if ($this->db->query($sql)) {
						if (!empty($this->origin) && $this->origin_id > 0) {
							$this->fetch_origin();
							$origin = $this->origin;
							if ($this->$origin->statut == Commande::STATUS_SHIPMENTONPROCESS) {     // If order source of shipment is "shipment in progress"
								// Check if there is no more shipment. If not, we can move back status of order to "validated" instead of "shipment in progress"
								$this->$origin->loadExpeditions();
								//var_dump($this->$origin->expeditions);exit;
								if (count($this->$origin->expeditions) <= 0) {
									$this->$origin->setStatut(Commande::STATUS_VALIDATED);
								}
							}
						}

						if (!$error) {
							$this->db->commit();

							// We delete PDFs
							$ref = dol_sanitizeFileName($this->ref);
							if (!empty($conf->expedition->dir_output)) {
								$dir = $conf->expedition->dir_output.'/sending/'.$ref;
								$file = $dir.'/'.$ref.'.pdf';
								if (file_exists($file)) {
									if (!dol_delete_file($file)) {
										return 0;
									}
								}
								if (file_exists($dir)) {
									if (!dol_delete_dir_recursive($dir)) {
										$this->error = $langs->trans("ErrorCanNotDeleteDir", $dir);
										return 0;
									}
								}
							}

							return 1;
						} else {
							$this->db->rollback();
							return -1;
						}
					} else {
						$this->error = $this->db->lasterror()." - sql=$sql";
						$this->db->rollback();
						return -3;
					}
				} else {
					$this->error = $this->db->lasterror()." - sql=$sql";
					$this->db->rollback();
					return -2;
				}//*/
			} else {
				$this->error = $this->db->lasterror()." - sql=$sql";
				$this->db->rollback();
				return -1;
			}
		} else {
			$this->db->rollback();
			return -1;
		}
	}

	/**
	 * 	Delete shipment.
	 * 	Warning, do not delete a shipment if a delivery is linked to (with table llx_element_element)
	 *
	 *  @param  int  $notrigger 			Disable triggers
	 *  @param  bool $also_update_stock  	true if the stock should be increased back (false by default)
	 * 	@return	int							>0 if OK, 0 if deletion done but failed to delete files, <0 if KO
	 */
	public function delete($notrigger = 0, $also_update_stock = false)
	{
		global $conf, $langs, $user;

		require_once DOL_DOCUMENT_ROOT.'/core/lib/files.lib.php';
		require_once DOL_DOCUMENT_ROOT.'/expedition/class/expeditionbatch.class.php';

		$error = 0;
		$this->error = '';

		$this->db->begin();

		// Add a protection to refuse deleting if shipment has at least one delivery
		$this->fetchObjectLinked($this->id, 'shipping', 0, 'delivery'); // Get deliveries linked to this shipment
		if (count($this->linkedObjectsIds) > 0) {
			$this->error = 'ErrorThereIsSomeDeliveries';
			$error++;
		}

		if (!$error && !$notrigger) {
			// Call trigger
			$result = $this->call_trigger('SHIPPING_DELETE', $user);
			if ($result < 0) {
				$error++;
			}
			// End call triggers
		}

		// Stock control
		if (!$error && $conf->stock->enabled &&
			(($conf->global->STOCK_CALCULATE_ON_SHIPMENT && $this->statut > self::STATUS_DRAFT) ||
			 ($conf->global->STOCK_CALCULATE_ON_SHIPMENT_CLOSE && $this->statut == self::STATUS_CLOSED && $also_update_stock))) {
			require_once DOL_DOCUMENT_ROOT."/product/stock/class/mouvementstock.class.php";

			$langs->load("agenda");

			// Loop on each product line to add a stock movement
			$sql = "SELECT cd.fk_product, cd.subprice, ed.qty, ed.fk_entrepot, ed.rowid as expeditiondet_id";
			$sql .= " FROM ".MAIN_DB_PREFIX."commandedet as cd,";
			$sql .= " ".MAIN_DB_PREFIX."expeditiondet as ed";
			$sql .= " WHERE ed.fk_expedition = ".$this->id;
			$sql .= " AND cd.rowid = ed.fk_origin_line";

			dol_syslog(get_class($this)."::delete select details", LOG_DEBUG);
			$resql = $this->db->query($sql);
			if ($resql) {
				$cpt = $this->db->num_rows($resql);
				for ($i = 0; $i < $cpt; $i++) {
					dol_syslog(get_class($this)."::delete movement index ".$i);
					$obj = $this->db->fetch_object($resql);

					$mouvS = new MouvementStock($this->db);
					// we do not log origin because it will be deleted
					$mouvS->origin = null;
					// get lot/serial
					$lotArray = null;
					if ($conf->productbatch->enabled) {
						$lotArray = ExpeditionLineBatch::fetchAll($this->db, $obj->expeditiondet_id);
						if (!is_array($lotArray)) {
							$error++; $this->errors[] = "Error ".$this->db->lasterror();
						}
					}
					if (empty($lotArray)) {
						// no lot/serial
						// We increment stock of product (and sub-products)
						// We use warehouse selected for each line
						$result = $mouvS->reception($user, $obj->fk_product, $obj->fk_entrepot, $obj->qty, 0, $langs->trans("ShipmentDeletedInDolibarr", $this->ref)); // Price is set to 0, because we don't want to see WAP changed
						if ($result < 0) {
							$error++; $this->errors = $this->errors + $mouvS->errors;
							break;
						}
					} else {
						// We increment stock of batches
						// We use warehouse selected for each line
						foreach ($lotArray as $lot) {
							$result = $mouvS->reception($user, $obj->fk_product, $obj->fk_entrepot, $lot->qty, 0, $langs->trans("ShipmentDeletedInDolibarr", $this->ref), $lot->eatby, $lot->sellby, $lot->batch); // Price is set to 0, because we don't want to see WAP changed
							if ($result < 0) {
								$error++; $this->errors = $this->errors + $mouvS->errors;
								break;
							}
						}
						if ($error) {
							break; // break for loop incase of error
						}
					}
				}
			} else {
				$error++; $this->errors[] = "Error ".$this->db->lasterror();
			}
		}

		// delete batch expedition line
		if (!$error && $conf->productbatch->enabled) {
			if (ExpeditionLineBatch::deletefromexp($this->db, $this->id) < 0) {
				$error++; $this->errors[] = "Error ".$this->db->lasterror();
			}
		}

		if (!$error) {
					$main = MAIN_DB_PREFIX.'expeditiondet';
					$ef = $main."_extrafields";
					$sqlef = "DELETE FROM $ef WHERE fk_object IN (SELECT rowid FROM $main WHERE fk_expedition = ".$this->id.")";

			$sql = "DELETE FROM ".MAIN_DB_PREFIX."expeditiondet";
			$sql .= " WHERE fk_expedition = ".$this->id;

			if ($this->db->query($sqlef) && $this->db->query($sql)) {
				// Delete linked object
				$res = $this->deleteObjectLinked();
				if ($res < 0) {
					$error++;
				}

								// delete extrafields
								$res = $this->deleteExtraFields();
				if ($res < 0) {
					$error++;
				}

				if (!$error) {
					$sql = "DELETE FROM ".MAIN_DB_PREFIX."expedition";
					$sql .= " WHERE rowid = ".$this->id;

					if ($this->db->query($sql)) {
						if (!empty($this->origin) && $this->origin_id > 0) {
							$this->fetch_origin();
							$origin = $this->origin;
							if ($this->$origin->statut == Commande::STATUS_SHIPMENTONPROCESS) {     // If order source of shipment is "shipment in progress"
								// Check if there is no more shipment. If not, we can move back status of order to "validated" instead of "shipment in progress"
								$this->$origin->loadExpeditions();
								//var_dump($this->$origin->expeditions);exit;
								if (count($this->$origin->expeditions) <= 0) {
									$this->$origin->setStatut(Commande::STATUS_VALIDATED);
								}
							}
						}

						if (!$error) {
							$this->db->commit();

							// Delete record into ECM index (Note that delete is also done when deleting files with the dol_delete_dir_recursive
							$this->deleteEcmFiles();

							// We delete PDFs
							$ref = dol_sanitizeFileName($this->ref);
							if (!empty($conf->expedition->dir_output)) {
								$dir = $conf->expedition->dir_output.'/sending/'.$ref;
								$file = $dir.'/'.$ref.'.pdf';
								if (file_exists($file)) {
									if (!dol_delete_file($file)) {
										return 0;
									}
								}
								if (file_exists($dir)) {
									if (!dol_delete_dir_recursive($dir)) {
										$this->error = $langs->trans("ErrorCanNotDeleteDir", $dir);
										return 0;
									}
								}
							}

							return 1;
						} else {
							$this->db->rollback();
							return -1;
						}
					} else {
						$this->error = $this->db->lasterror()." - sql=$sql";
						$this->db->rollback();
						return -3;
					}
				} else {
					$this->error = $this->db->lasterror()." - sql=$sql";
					$this->db->rollback();
					return -2;
				}
			} else {
				$this->error = $this->db->lasterror()." - sql=$sql";
				$this->db->rollback();
				return -1;
			}
		} else {
			$this->db->rollback();
			return -1;
		}
	}

	// phpcs:disable PEAR.NamingConventions.ValidFunctionName.ScopeNotCamelCaps
	/**
	 *	Load lines
	 *
	 *	@return	int		>0 if OK, Otherwise if KO
	 */
	public function fetch_lines()
	{
		// phpcs:enable
		global $conf, $mysoc;
		// TODO: recuperer les champs du document associe a part
		$this->lines = array();

		$sql = "SELECT cd.rowid, cd.fk_product, cd.label as custom_label, cd.description, cd.qty as qty_asked, cd.product_type, cd.fk_unit";
		$sql .= ", cd.total_ht, cd.total_localtax1, cd.total_localtax2, cd.total_ttc, cd.total_tva";
		$sql .= ", cd.vat_src_code, cd.tva_tx, cd.localtax1_tx, cd.localtax2_tx, cd.localtax1_type, cd.localtax2_type, cd.info_bits, cd.price, cd.subprice, cd.remise_percent,cd.buy_price_ht as pa_ht";
		$sql .= ", cd.fk_multicurrency, cd.multicurrency_code, cd.multicurrency_subprice, cd.multicurrency_total_ht, cd.multicurrency_total_tva, cd.multicurrency_total_ttc, cd.rang";
		$sql .= ", ed.rowid as line_id, ed.qty as qty_shipped, ed.fk_origin_line, ed.fk_entrepot";
		$sql .= ", p.ref as product_ref, p.label as product_label, p.fk_product_type";
		$sql .= ", p.weight, p.weight_units, p.length, p.length_units, p.surface, p.surface_units, p.volume, p.volume_units, p.tosell as product_tosell, p.tobuy as product_tobuy, p.tobatch as product_tobatch";
		$sql .= " FROM ".MAIN_DB_PREFIX."expeditiondet as ed, ".MAIN_DB_PREFIX."commandedet as cd";
		$sql .= " LEFT JOIN ".MAIN_DB_PREFIX."product as p ON p.rowid = cd.fk_product";
		$sql .= " WHERE ed.fk_expedition = ".$this->id;
		$sql .= " AND ed.fk_origin_line = cd.rowid";
		$sql .= " ORDER BY cd.rang, ed.fk_origin_line";

		dol_syslog(get_class($this)."::fetch_lines", LOG_DEBUG);
		$resql = $this->db->query($sql);
		if ($resql) {
			include_once DOL_DOCUMENT_ROOT.'/core/lib/price.lib.php';

			$num = $this->db->num_rows($resql);
			$i = 0;
			$lineindex = 0;
			$originline = 0;

			$this->total_ht = 0;
			$this->total_tva = 0;
			$this->total_ttc = 0;
			$this->total_localtax1 = 0;
			$this->total_localtax2 = 0;

			$line = new ExpeditionLigne($this->db);

			while ($i < $num) {
				$obj = $this->db->fetch_object($resql);

				if ($originline == $obj->fk_origin_line) {
					$line->entrepot_id = 0; // entrepod_id in details_entrepot
					$line->qty_shipped += $obj->qty_shipped;
				} else {
					$line = new ExpeditionLigne($this->db);
					$line->entrepot_id    	= $obj->fk_entrepot;
					$line->qty_shipped    	= $obj->qty_shipped;
				}

				$detail_entrepot              = new stdClass;
				$detail_entrepot->entrepot_id = $obj->fk_entrepot;
				$detail_entrepot->qty_shipped = $obj->qty_shipped;
				$detail_entrepot->line_id     = $obj->line_id;
				$line->details_entrepot[]     = $detail_entrepot;

				$line->line_id          = $obj->line_id;
				$line->rowid            = $obj->line_id; // TODO deprecated
				$line->id               = $obj->line_id;

				$line->fk_origin = 'orderline';
				$line->fk_origin_line 	= $obj->fk_origin_line;
				$line->origin_line_id 	= $obj->fk_origin_line; // TODO deprecated

				$line->fk_expedition    = $this->id; // id of parent

				$line->product_type     = $obj->product_type;
				$line->fk_product     	= $obj->fk_product;
				$line->fk_product_type	= $obj->fk_product_type;
				$line->ref = $obj->product_ref; // TODO deprecated
				$line->product_ref = $obj->product_ref;
				$line->product_label = $obj->product_label;
				$line->libelle        	= $obj->product_label; // TODO deprecated
				$line->product_tosell = $obj->product_tosell;
				$line->product_tobuy = $obj->product_tobuy;
				$line->product_tobatch = $obj->product_tobatch;
				$line->label = $obj->custom_label;
				$line->description    	= $obj->description;
				$line->qty_asked      	= $obj->qty_asked;
				$line->rang = $obj->rang;
				$line->weight         	= $obj->weight;
				$line->weight_units   	= $obj->weight_units;
				$line->length         	= $obj->length;
				$line->length_units   	= $obj->length_units;
				$line->surface        	= $obj->surface;
				$line->surface_units = $obj->surface_units;
				$line->volume         	= $obj->volume;
				$line->volume_units   	= $obj->volume_units;
				$line->fk_unit = $obj->fk_unit;

				$line->pa_ht = $obj->pa_ht;

				// Local taxes
				$localtax_array = array(0=>$obj->localtax1_type, 1=>$obj->localtax1_tx, 2=>$obj->localtax2_type, 3=>$obj->localtax2_tx);
				$localtax1_tx = get_localtax($obj->tva_tx, 1, $this->thirdparty);
				$localtax2_tx = get_localtax($obj->tva_tx, 2, $this->thirdparty);

				// For invoicing
				$tabprice = calcul_price_total($obj->qty_shipped, $obj->subprice, $obj->remise_percent, $obj->tva_tx, $localtax1_tx, $localtax2_tx, 0, 'HT', $obj->info_bits, $obj->fk_product_type, $mysoc, $localtax_array); // We force type to 0
				$line->desc = $obj->description; // We need ->desc because some code into CommonObject use desc (property defined for other elements)
				$line->qty = $line->qty_shipped;
				$line->total_ht = $tabprice[0];
				$line->total_localtax1 	= $tabprice[9];
				$line->total_localtax2 	= $tabprice[10];
				$line->total_ttc	 	= $tabprice[2];
				$line->total_tva	 	= $tabprice[1];
				$line->vat_src_code = $obj->vat_src_code;
				$line->tva_tx = $obj->tva_tx;
				$line->localtax1_tx 	= $obj->localtax1_tx;
				$line->localtax2_tx 	= $obj->localtax2_tx;
				$line->info_bits = $obj->info_bits;
				$line->price = $obj->price;
				$line->subprice = $obj->subprice;
				$line->remise_percent = $obj->remise_percent;

				$this->total_ht += $tabprice[0];
				$this->total_tva += $tabprice[1];
				$this->total_ttc += $tabprice[2];
				$this->total_localtax1 += $tabprice[9];
				$this->total_localtax2 += $tabprice[10];

				// Multicurrency
				$this->fk_multicurrency = $obj->fk_multicurrency;
				$this->multicurrency_code = $obj->multicurrency_code;
				$this->multicurrency_subprice 	= $obj->multicurrency_subprice;
				$this->multicurrency_total_ht 	= $obj->multicurrency_total_ht;
				$this->multicurrency_total_tva 	= $obj->multicurrency_total_tva;
				$this->multicurrency_total_ttc 	= $obj->multicurrency_total_ttc;

				if ($originline != $obj->fk_origin_line) {
					$line->detail_batch = array();
				}

				// Detail of batch
				if (!empty($conf->productbatch->enabled) && $obj->line_id > 0 && $obj->product_tobatch > 0) {
					require_once DOL_DOCUMENT_ROOT.'/expedition/class/expeditionbatch.class.php';

					$newdetailbatch = ExpeditionLineBatch::fetchAll($this->db, $obj->line_id, $obj->fk_product);
					if (is_array($newdetailbatch)) {
						if ($originline != $obj->fk_origin_line) {
							$line->detail_batch = $newdetailbatch;
						} else {
							$line->detail_batch = array_merge($line->detail_batch, $newdetailbatch);
						}
					}
				}

				if ($originline != $obj->fk_origin_line) {
					$this->lines[$lineindex] = $line;
					$lineindex++;
				} else {
					$line->total_ht += $tabprice[0];
					$line->total_localtax1 	+= $tabprice[9];
					$line->total_localtax2 	+= $tabprice[10];
					$line->total_ttc	 	+= $tabprice[2];
					$line->total_tva	 	+= $tabprice[1];
				}
				$line->fetch_optionals();
				$i++;
				$originline = $obj->fk_origin_line;
			}
			$this->db->free($resql);
			return 1;
		} else {
			$this->error = $this->db->error();
			return -3;
		}
	}

	/**
	 *  Delete detail line
	 *
	 *  @param		User	$user			User making deletion
	 *  @param		int		$lineid			Id of line to delete
	 *  @return     int         			>0 if OK, <0 if KO
	 */
	public function deleteline($user, $lineid)
	{
		global $user;

		if ($this->statut == self::STATUS_DRAFT) {
			$this->db->begin();

			$line = new ExpeditionLigne($this->db);

			// For triggers
			$line->fetch($lineid);

			if ($line->delete($user) > 0) {
				//$this->update_price(1);

				$this->db->commit();
				return 1;
			} else {
				$this->db->rollback();
				return -1;
			}
		} else {
			$this->error = 'ErrorDeleteLineNotAllowedByObjectStatus';
			return -2;
		}
	}


	/**
	 *	Return clicable link of object (with eventually picto)
	 *
	 *	@param      int			$withpicto      			Add picto into link
	 *	@param      string		$option         			Where the link point to
	 *	@param      int			$max          				Max length to show
	 *	@param      int			$short						Use short labels
	 *  @param      int         $notooltip      			1=No tooltip
	 *  @param      int     	$save_lastsearch_value		-1=Auto, 0=No save of lastsearch_values when clicking, 1=Save lastsearch_values whenclicking
	 *	@return     string          						String with URL
	 */
	public function getNomUrl($withpicto = 0, $option = '', $max = 0, $short = 0, $notooltip = 0, $save_lastsearch_value = -1)
	{
		global $langs, $conf;

		$result = '';
		$label = '<u>'.$langs->trans("Shipment").'</u>';
		$label .= '<br><b>'.$langs->trans('Ref').':</b> '.$this->ref;
		$label .= '<br><b>'.$langs->trans('RefCustomer').':</b> '.($this->ref_customer ? $this->ref_customer : $this->ref_client);

		$url = DOL_URL_ROOT.'/expedition/card.php?id='.$this->id;

		if ($short) {
			return $url;
		}

		if ($option !== 'nolink') {
			// Add param to save lastsearch_values or not
			$add_save_lastsearch_values = ($save_lastsearch_value == 1 ? 1 : 0);
			if ($save_lastsearch_value == -1 && preg_match('/list\.php/', $_SERVER["PHP_SELF"])) {
				$add_save_lastsearch_values = 1;
			}
			if ($add_save_lastsearch_values) {
				$url .= '&save_lastsearch_values=1';
			}
		}

		$linkclose = '';
		if (empty($notooltip)) {
			if (!empty($conf->global->MAIN_OPTIMIZEFORTEXTBROWSER)) {
				$label = $langs->trans("Shipment");
				$linkclose .= ' alt="'.dol_escape_htmltag($label, 1).'"';
			}
			$linkclose .= ' title="'.dol_escape_htmltag($label, 1).'"';
			$linkclose .= ' class="classfortooltip"';
		}

		$linkstart = '<a href="'.$url.'"';
		$linkstart .= $linkclose.'>';
		$linkend = '</a>';

		$result .= $linkstart;
		if ($withpicto) {
			$result .= img_object(($notooltip ? '' : $label), $this->picto, ($notooltip ? (($withpicto != 2) ? 'class="paddingright"' : '') : 'class="'.(($withpicto != 2) ? 'paddingright ' : '').'classfortooltip"'), 0, 0, $notooltip ? 0 : 1);
		}
		if ($withpicto != 2) {
			$result .= $this->ref;
		}
		$result .= $linkend;

		return $result;
	}

	/**
	 *	Return status label
	 *
	 *	@param      int		$mode      	0=Long label, 1=Short label, 2=Picto + Short label, 3=Picto, 4=Picto + Long label, 5=Short label + Picto
	 *	@return     string      		Libelle
	 */
	public function getLibStatut($mode = 0)
	{
		return $this->LibStatut($this->statut, $mode);
	}

	// phpcs:disable PEAR.NamingConventions.ValidFunctionName.ScopeNotCamelCaps
	/**
	 * Return label of a status
	 *
	 * @param   int		$status		Id statut
	 * @param  	int		$mode       0=long label, 1=short label, 2=Picto + short label, 3=Picto, 4=Picto + long label, 5=Short label + Picto, 6=Long label + Picto
	 * @return  string				Label of status
	 */
	public function LibStatut($status, $mode)
	{
		// phpcs:enable
		global $langs;

		$labelStatus = $langs->trans($this->statuts[$status]);
		$labelStatusShort = $langs->trans($this->statutshorts[$status]);

		$statusType = 'status'.$status;
		if ($status == self::STATUS_VALIDATED) {
			$statusType = 'status4';
		}
		if ($status == self::STATUS_CLOSED) {
			$statusType = 'status6';
		}
		if ($status == self::STATUS_CANCELED) {
			$statusType = 'status9';
		}

		return dolGetStatus($labelStatus, $labelStatusShort, '', $statusType, $mode);
	}

	/**
	 *  Initialise an instance with random values.
	 *  Used to build previews or test instances.
	 *	id must be 0 if object instance is a specimen.
	 *
	 *  @return	void
	 */
	public function initAsSpecimen()
	{
		global $langs;

		$now = dol_now();

		dol_syslog(get_class($this)."::initAsSpecimen");

		// Load array of products prodids
		$num_prods = 0;
		$prodids = array();
		$sql = "SELECT rowid";
		$sql .= " FROM ".MAIN_DB_PREFIX."product";
		$sql .= " WHERE entity IN (".getEntity('product').")";
		$resql = $this->db->query($sql);
		if ($resql) {
			$num_prods = $this->db->num_rows($resql);
			$i = 0;
			while ($i < $num_prods) {
				$i++;
				$row = $this->db->fetch_row($resql);
				$prodids[$i] = $row[0];
			}
		}

		$order = new Commande($this->db);
		$order->initAsSpecimen();

		// Initialise parametres
		$this->id = 0;
		$this->ref = 'SPECIMEN';
		$this->specimen = 1;
		$this->statut               = self::STATUS_VALIDATED;
		$this->livraison_id         = 0;
		$this->date                 = $now;
		$this->date_creation        = $now;
		$this->date_valid           = $now;
		$this->date_delivery        = $now;
		$this->date_expedition      = $now + 24 * 3600;

		$this->entrepot_id          = 0;
		$this->fk_delivery_address  = 0;
		$this->socid                = 1;

		$this->commande_id          = 0;
		$this->commande             = $order;

		$this->origin_id            = 1;
		$this->origin               = 'commande';

		$this->note_private = 'Private note';
		$this->note_public = 'Public note';

		$nbp = 5;
		$xnbp = 0;
		while ($xnbp < $nbp) {
			$line = new ExpeditionLigne($this->db);
			$line->desc = $langs->trans("Description")." ".$xnbp;
			$line->libelle = $langs->trans("Description")." ".$xnbp; // deprecated
			$line->label = $langs->trans("Description")." ".$xnbp;
			$line->qty = 10;
			$line->qty_asked = 5;
			$line->qty_shipped = 4;
			$line->fk_product = $this->commande->lines[$xnbp]->fk_product;

			$this->lines[] = $line;
			$xnbp++;
		}
	}

	// phpcs:disable PEAR.NamingConventions.ValidFunctionName.ScopeNotCamelCaps
	/**
	 *	Set delivery date
	 *
	 *	@param      User 	$user        		Object user that modify
	 *	@param      int		$delivery_date		Delivery date
	 *	@return     int         				<0 if ko, >0 if ok
	 *	@deprecated Use  setDeliveryDate
	 */
	public function set_date_livraison($user, $delivery_date)
	{
		// phpcs:enable
		return $this->setDeliveryDate($user, $delivery_date);
	}

	/**
	 *	Set the planned delivery date
	 *
	 *	@param      User			$user        		Objet user that modify
	 *	@param      integer 		$delivery_date     Date of delivery
	 *	@return     int         						<0 if KO, >0 if OK
	 */
	public function setDeliveryDate($user, $delivery_date)
	{
		if ($user->rights->expedition->creer) {
			$sql = "UPDATE ".MAIN_DB_PREFIX."expedition";
			$sql .= " SET date_delivery = ".($delivery_date ? "'".$this->db->idate($delivery_date)."'" : 'null');
			$sql .= " WHERE rowid = ".$this->id;

			dol_syslog(get_class($this)."::setDeliveryDate", LOG_DEBUG);
			$resql = $this->db->query($sql);
			if ($resql) {
				$this->date_delivery = $delivery_date;
				return 1;
			} else {
				$this->error = $this->db->error();
				return -1;
			}
		} else {
			return -2;
		}
	}

	// phpcs:disable PEAR.NamingConventions.ValidFunctionName.ScopeNotCamelCaps
	/**
	 *	Fetch deliveries method and return an array. Load array this->meths(rowid=>label).
	 *
	 * 	@return	void
	 */
	public function fetch_delivery_methods()
	{
		// phpcs:enable
		global $langs;
		$this->meths = array();

		$sql = "SELECT em.rowid, em.code, em.libelle as label";
		$sql .= " FROM ".MAIN_DB_PREFIX."c_shipment_mode as em";
		$sql .= " WHERE em.active = 1";
		$sql .= " ORDER BY em.libelle ASC";

		$resql = $this->db->query($sql);
		if ($resql) {
			while ($obj = $this->db->fetch_object($resql)) {
				$label = $langs->trans('SendingMethod'.$obj->code);
				$this->meths[$obj->rowid] = ($label != 'SendingMethod'.$obj->code ? $label : $obj->label);
			}
		}
	}

	// phpcs:disable PEAR.NamingConventions.ValidFunctionName.ScopeNotCamelCaps
	/**
	 *  Fetch all deliveries method and return an array. Load array this->listmeths.
	 *
	 *  @param  int      $id     only this carrier, all if none
	 *  @return void
	 */
	public function list_delivery_methods($id = '')
	{
		// phpcs:enable
		global $langs;

		$this->listmeths = array();
		$i = 0;

		$sql = "SELECT em.rowid, em.code, em.libelle as label, em.description, em.tracking, em.active";
		$sql .= " FROM ".MAIN_DB_PREFIX."c_shipment_mode as em";
		if ($id != '') {
			$sql .= " WHERE em.rowid=".$id;
		}

		$resql = $this->db->query($sql);
		if ($resql) {
			while ($obj = $this->db->fetch_object($resql)) {
				$this->listmeths[$i]['rowid'] = $obj->rowid;
				$this->listmeths[$i]['code'] = $obj->code;
				$label = $langs->trans('SendingMethod'.$obj->code);
				$this->listmeths[$i]['libelle'] = ($label != 'SendingMethod'.$obj->code ? $label : $obj->label);
				$this->listmeths[$i]['description'] = $obj->description;
				$this->listmeths[$i]['tracking'] = $obj->tracking;
				$this->listmeths[$i]['active'] = $obj->active;
				$i++;
			}
		}
	}

	// phpcs:disable PEAR.NamingConventions.ValidFunctionName.ScopeNotCamelCaps
	/**
	 *  Update/create delivery method.
	 *
	 *  @param	string      $id     id method to activate
	 *
	 *  @return void
	 */
	public function update_delivery_method($id = '')
	{
		// phpcs:enable
		if ($id == '') {
			$sql = "INSERT INTO ".MAIN_DB_PREFIX."c_shipment_mode (code, libelle, description, tracking)";
			$sql .= " VALUES ('".$this->db->escape($this->update['code'])."','".$this->db->escape($this->update['libelle'])."','".$this->db->escape($this->update['description'])."','".$this->db->escape($this->update['tracking'])."')";
			$resql = $this->db->query($sql);
		} else {
			$sql = "UPDATE ".MAIN_DB_PREFIX."c_shipment_mode SET";
			$sql .= " code='".$this->db->escape($this->update['code'])."'";
			$sql .= ",libelle='".$this->db->escape($this->update['libelle'])."'";
			$sql .= ",description='".$this->db->escape($this->update['description'])."'";
			$sql .= ",tracking='".$this->db->escape($this->update['tracking'])."'";
			$sql .= " WHERE rowid=".$id;
			$resql = $this->db->query($sql);
		}
		if ($resql < 0) {
			dol_print_error($this->db, '');
		}
	}

	// phpcs:disable PEAR.NamingConventions.ValidFunctionName.ScopeNotCamelCaps
	/**
	 *  Activate delivery method.
	 *
	 *  @param      int      $id     id method to activate
	 *  @return void
	 */
	public function activ_delivery_method($id)
	{
		// phpcs:enable
		$sql = 'UPDATE '.MAIN_DB_PREFIX.'c_shipment_mode SET active=1';
		$sql .= ' WHERE rowid='.$id;

		$resql = $this->db->query($sql);
	}

	// phpcs:disable PEAR.NamingConventions.ValidFunctionName.ScopeNotCamelCaps
	/**
	 *  DesActivate delivery method.
	 *
	 *  @param      int      $id     id method to desactivate
	 *
	 *  @return void
	 */
	public function disable_delivery_method($id)
	{
		// phpcs:enable
		$sql = 'UPDATE '.MAIN_DB_PREFIX.'c_shipment_mode SET active=0';
		$sql .= ' WHERE rowid='.$id;

		$resql = $this->db->query($sql);
	}


	/**
	 * Forge an set tracking url
	 *
	 * @param	string	$value		Value
	 * @return	void
	 */
	public function getUrlTrackingStatus($value = '')
	{
		if (!empty($this->shipping_method_id)) {
			$sql = "SELECT em.code, em.tracking";
			$sql .= " FROM ".MAIN_DB_PREFIX."c_shipment_mode as em";
			$sql .= " WHERE em.rowid = ".$this->shipping_method_id;

			$resql = $this->db->query($sql);
			if ($resql) {
				if ($obj = $this->db->fetch_object($resql)) {
					$tracking = $obj->tracking;
				}
			}
		}

		if (!empty($tracking) && !empty($value)) {
			$url = str_replace('{TRACKID}', $value, $tracking);
			$this->tracking_url = sprintf('<a target="_blank" href="%s">'.($value ? $value : 'url').'</a>', $url, $url);
		} else {
			$this->tracking_url = $value;
		}
	}

	/**
	 *	Classify the shipping as closed.
	 *
	 *	@return     int     <0 if KO, >0 if OK
	 */
	public function setClosed()
	{
		global $conf, $langs, $user;

		$error = 0;

		// Protection. This avoid to move stock later when we should not
		if ($this->statut == self::STATUS_CLOSED) {
			return 0;
		}

		$this->db->begin();

		$sql = 'UPDATE '.MAIN_DB_PREFIX.'expedition SET fk_statut='.self::STATUS_CLOSED;
		$sql .= ' WHERE rowid = '.$this->id.' AND fk_statut > 0';

		$resql = $this->db->query($sql);
		if ($resql) {
			// Set order billed if 100% of order is shipped (qty in shipment lines match qty in order lines)
			if ($this->origin == 'commande' && $this->origin_id > 0) {
				$order = new Commande($this->db);
				$order->fetch($this->origin_id);

				$order->loadExpeditions(self::STATUS_CLOSED); // Fill $order->expeditions = array(orderlineid => qty)

				$shipments_match_order = 1;
				foreach ($order->lines as $line) {
					$lineid = $line->id;
					$qty = $line->qty;
					if (($line->product_type == 0 || !empty($conf->global->STOCK_SUPPORTS_SERVICES)) && $order->expeditions[$lineid] != $qty) {
						$shipments_match_order = 0;
						$text = 'Qty for order line id '.$lineid.' is '.$qty.'. However in the shipments with status Expedition::STATUS_CLOSED='.self::STATUS_CLOSED.' we have qty = '.$order->expeditions[$lineid].', so we can t close order';
						dol_syslog($text);
						break;
					}
				}
				if ($shipments_match_order) {
					dol_syslog("Qty for the ".count($order->lines)." lines of order have same value for shipments with status Expedition::STATUS_CLOSED=".self::STATUS_CLOSED.', so we close order');
					$order->cloture($user);
				}
			}

			$this->statut = self::STATUS_CLOSED;


			// If stock increment is done on closing
			if (!$error && !empty($conf->stock->enabled) && !empty($conf->global->STOCK_CALCULATE_ON_SHIPMENT_CLOSE)) {
				require_once DOL_DOCUMENT_ROOT.'/product/stock/class/mouvementstock.class.php';

				$langs->load("agenda");

				// Loop on each product line to add a stock movement
				// TODO possibilite d'expedier a partir d'une propale ou autre origine ?
				$sql = "SELECT cd.fk_product, cd.subprice,";
				$sql .= " ed.rowid, ed.qty, ed.fk_entrepot,";
				$sql .= " edb.rowid as edbrowid, edb.eatby, edb.sellby, edb.batch, edb.qty as edbqty, edb.fk_origin_stock";
				$sql .= " FROM ".MAIN_DB_PREFIX."commandedet as cd,";
				$sql .= " ".MAIN_DB_PREFIX."expeditiondet as ed";
				$sql .= " LEFT JOIN ".MAIN_DB_PREFIX."expeditiondet_batch as edb on edb.fk_expeditiondet = ed.rowid";
				$sql .= " WHERE ed.fk_expedition = ".$this->id;
				$sql .= " AND cd.rowid = ed.fk_origin_line";

				dol_syslog(get_class($this)."::valid select details", LOG_DEBUG);
				$resql = $this->db->query($sql);
				if ($resql) {
					$cpt = $this->db->num_rows($resql);
					for ($i = 0; $i < $cpt; $i++) {
						$obj = $this->db->fetch_object($resql);
						if (empty($obj->edbrowid)) {
							$qty = $obj->qty;
						} else {
							$qty = $obj->edbqty;
						}
						if ($qty <= 0) {
							continue;
						}
						dol_syslog(get_class($this)."::valid movement index ".$i." ed.rowid=".$obj->rowid." edb.rowid=".$obj->edbrowid);

						$mouvS = new MouvementStock($this->db);
						$mouvS->origin = &$this;

						if (empty($obj->edbrowid)) {
							// line without batch detail

							// We decrement stock of product (and sub-products) -> update table llx_product_stock (key of this table is fk_product+fk_entrepot) and add a movement record
							$result = $mouvS->livraison($user, $obj->fk_product, $obj->fk_entrepot, $qty, $obj->subprice, $langs->trans("ShipmentClassifyClosedInDolibarr", $numref));
							if ($result < 0) {
								$this->error = $mouvS->error;
								$this->errors = $mouvS->errors;
								$error++; break;
							}
						} else {
							// line with batch detail

							// We decrement stock of product (and sub-products) -> update table llx_product_stock (key of this table is fk_product+fk_entrepot) and add a movement record
							$result = $mouvS->livraison($user, $obj->fk_product, $obj->fk_entrepot, $qty, $obj->subprice, $langs->trans("ShipmentClassifyClosedInDolibarr", $numref), '', $this->db->jdate($obj->eatby), $this->db->jdate($obj->sellby), $obj->batch, $obj->fk_origin_stock);
							if ($result < 0) {
								$this->error = $mouvS->error;
								$this->errors = $mouvS->errors;
								$error++; break;
							}
						}
					}
				} else {
					$this->error = $this->db->lasterror();
					$error++;
				}
			}

			// Call trigger
			if (!$error) {
				$result = $this->call_trigger('SHIPPING_CLOSED', $user);
				if ($result < 0) {
					$error++;
				}
			}
		} else {
			dol_print_error($this->db);
			$error++;
		}

		if (!$error) {
			$this->db->commit();
			return 1;
		} else {
			$this->statut = self::STATUS_VALIDATED;
			$this->db->rollback();
			return -1;
		}
	}

	// phpcs:disable PEAR.NamingConventions.ValidFunctionName.ScopeNotCamelCaps
	/**
	 *	Classify the shipping as invoiced (used when WORKFLOW_BILL_ON_SHIPMENT is on)
	 *
	 *	@deprecated
	 *  @see setBilled()
	 *	@return     int     <0 if ko, >0 if ok
	 */
	public function set_billed()
	{
		// phpcs:enable
		dol_syslog(get_class($this)."::set_billed is deprecated, use setBilled instead", LOG_NOTICE);
		return $this->setBilled();
	}

	/**
	 *	Classify the shipping as invoiced (used when WORKFLOW_BILL_ON_SHIPMENT is on)
	 *
	 *	@return     int     <0 if ko, >0 if ok
	 */
	public function setBilled()
	{
		global $user;
		$error = 0;

		$this->db->begin();

		$sql = 'UPDATE '.MAIN_DB_PREFIX.'expedition SET fk_statut=2, billed=1'; // TODO Update only billed
		$sql .= ' WHERE rowid = '.$this->id.' AND fk_statut > 0';

		$resql = $this->db->query($sql);
		if ($resql) {
			$this->statut = self::STATUS_CLOSED;
			$this->billed = 1;

			// Call trigger
			$result = $this->call_trigger('SHIPPING_BILLED', $user);
			if ($result < 0) {
				$error++;
			}
		} else {
			$error++;
			$this->errors[] = $this->db->lasterror;
		}

		if (empty($error)) {
			$this->db->commit();
			return 1;
		} else {
			$this->statut = self::STATUS_VALIDATED;
			$this->billed = 0;
			$this->db->rollback();
			return -1;
		}
	}

	/**
	 *	Classify the shipping as validated/opened
	 *
	 *	@return     int     <0 if KO, 0 if already open, >0 if OK
	 */
	public function reOpen()
	{
		global $conf, $langs, $user;

		$error = 0;

		// Protection. This avoid to move stock later when we should not
		if ($this->statut == self::STATUS_VALIDATED) {
			return 0;
		}

		$this->db->begin();

		$oldbilled = $this->billed;

		$sql = 'UPDATE '.MAIN_DB_PREFIX.'expedition SET fk_statut=1';
		$sql .= ' WHERE rowid = '.$this->id.' AND fk_statut > 0';

		$resql = $this->db->query($sql);
		if ($resql) {
			$this->statut = self::STATUS_VALIDATED;
			$this->billed = 0;

			// If stock increment is done on closing
			if (!$error && !empty($conf->stock->enabled) && !empty($conf->global->STOCK_CALCULATE_ON_SHIPMENT_CLOSE)) {
				require_once DOL_DOCUMENT_ROOT.'/product/stock/class/mouvementstock.class.php';

				$langs->load("agenda");

				// Loop on each product line to add a stock movement
				// TODO possibilite d'expedier a partir d'une propale ou autre origine
				$sql = "SELECT cd.fk_product, cd.subprice,";
				$sql .= " ed.rowid, ed.qty, ed.fk_entrepot,";
				$sql .= " edb.rowid as edbrowid, edb.eatby, edb.sellby, edb.batch, edb.qty as edbqty, edb.fk_origin_stock";
				$sql .= " FROM ".MAIN_DB_PREFIX."commandedet as cd,";
				$sql .= " ".MAIN_DB_PREFIX."expeditiondet as ed";
				$sql .= " LEFT JOIN ".MAIN_DB_PREFIX."expeditiondet_batch as edb on edb.fk_expeditiondet = ed.rowid";
				$sql .= " WHERE ed.fk_expedition = ".$this->id;
				$sql .= " AND cd.rowid = ed.fk_origin_line";

				dol_syslog(get_class($this)."::valid select details", LOG_DEBUG);
				$resql = $this->db->query($sql);
				if ($resql) {
					$cpt = $this->db->num_rows($resql);
					for ($i = 0; $i < $cpt; $i++) {
						$obj = $this->db->fetch_object($resql);
						if (empty($obj->edbrowid)) {
							$qty = $obj->qty;
						} else {
							$qty = $obj->edbqty;
						}
						if ($qty <= 0) {
							continue;
						}
						dol_syslog(get_class($this)."::reopen expedition movement index ".$i." ed.rowid=".$obj->rowid." edb.rowid=".$obj->edbrowid);

						//var_dump($this->lines[$i]);
						$mouvS = new MouvementStock($this->db);
						$mouvS->origin = &$this;

						if (empty($obj->edbrowid)) {
							// line without batch detail

							// We decrement stock of product (and sub-products) -> update table llx_product_stock (key of this table is fk_product+fk_entrepot) and add a movement record
							$result = $mouvS->livraison($user, $obj->fk_product, $obj->fk_entrepot, -$qty, $obj->subprice, $langs->trans("ShipmentUnClassifyCloseddInDolibarr", $numref));
							if ($result < 0) {
								$this->error = $mouvS->error;
								$this->errors = $mouvS->errors;
								$error++; break;
							}
						} else {
							// line with batch detail

							// We decrement stock of product (and sub-products) -> update table llx_product_stock (key of this table is fk_product+fk_entrepot) and add a movement record
							$result = $mouvS->livraison($user, $obj->fk_product, $obj->fk_entrepot, -$qty, $obj->subprice, $langs->trans("ShipmentUnClassifyCloseddInDolibarr", $numref), '', $this->db->jdate($obj->eatby), $this->db->jdate($obj->sellby), $obj->batch, $obj->fk_origin_stock);
							if ($result < 0) {
								$this->error = $mouvS->error;
								$this->errors = $mouvS->errors;
								$error++; break;
							}
						}
					}
				} else {
					$this->error = $this->db->lasterror();
					$error++;
				}
			}

			if (!$error) {
				// Call trigger
				$result = $this->call_trigger('SHIPPING_REOPEN', $user);
				if ($result < 0) {
					$error++;
				}
			}
		} else {
			$error++;
			$this->errors[] = $this->db->lasterror();
		}

		if (!$error) {
			$this->db->commit();
			return 1;
		} else {
			$this->statut = self::STATUS_CLOSED;
			$this->billed = $oldbilled;
			$this->db->rollback();
			return -1;
		}
	}

	/**
	 *  Create a document onto disk according to template module.
	 *
	 *  @param	    string		$modele			Force the model to using ('' to not force)
	 *  @param		Translate	$outputlangs	object lang to use for translations
	 *  @param      int			$hidedetails    Hide details of lines
	 *  @param      int			$hidedesc       Hide description
	 *  @param      int			$hideref        Hide ref
	 *  @param      null|array  $moreparams     Array to provide more information
	 *  @return     int         				0 if KO, 1 if OK
	 */
	public function generateDocument($modele, $outputlangs, $hidedetails = 0, $hidedesc = 0, $hideref = 0, $moreparams = null)
	{
		global $conf;

		$outputlangs->load("products");

		if (!dol_strlen($modele)) {
			$modele = 'rouget';

			if (!empty($this->model_pdf)) {
				$modele = $this->model_pdf;
			} elseif (!empty($this->modelpdf)) {	// deprecated
				$modele = $this->modelpdf;
			} elseif (!empty($conf->global->EXPEDITION_ADDON_PDF)) {
				$modele = $conf->global->EXPEDITION_ADDON_PDF;
			}
		}

		$modelpath = "core/modules/expedition/doc/";

		$this->fetch_origin();

		return $this->commonGenerateDocument($modelpath, $modele, $outputlangs, $hidedetails, $hidedesc, $hideref, $moreparams);
	}

	/**
	 * Function used to replace a thirdparty id with another one.
	 *
	 * @param DoliDB $db Database handler
	 * @param int $origin_id Old thirdparty id
	 * @param int $dest_id New thirdparty id
	 * @return bool
	 */
	public static function replaceThirdparty(DoliDB $db, $origin_id, $dest_id)
	{
		$tables = array(
			'expedition'
		);

		return CommonObject::commonReplaceThirdparty($db, $origin_id, $dest_id, $tables);
	}
<<<<<<< HEAD
    /**
     * @param int $fk_product product id
     * @return ExpeditionLineBatch $dbatch
     */
    public function getBatchToDefineLine($fk_product) {
        foreach($this->lines as $line) {
            if(! empty($line->detail_batch) && $line->product_tobatch) {
                if(is_array($line->detail_batch)) {
                    foreach($line->detail_batch as $dbatch) {
                        if(empty($dbatch->fk_origin_stock) && $fk_product == $line->fk_product) {
                            return $dbatch;
                        }
                    }
                }
            }
        }
    }
=======
	/**
	 * @param int fk_product
	 * @return ExpeditionLineBatch
	 */
	public function getBatchToDefineLine($fk_product)
	{
		foreach ($this->lines as $line) {
			if (! empty($line->detail_batch) && $line->product_tobatch) {
				if (is_array($line->detail_batch)) {
					foreach ($line->detail_batch as $dbatch) {
						if (empty($dbatch->fk_origin_stock) && $fk_product == $line->fk_product) {
							return $dbatch;
						}
					}
				}
			}
		}
	}
>>>>>>> 19965593
}


/**
 * Classe to manage lines of shipment
 */
class ExpeditionLigne extends CommonObjectLine
{
	/**
	 * @var string ID to identify managed object
	 */
	public $element = 'expeditiondet';

	/**
	 * @var string Name of table without prefix where object is stored
	 */
	public $table_element = 'expeditiondet';

	/**
	 * @deprecated
	 * @see $fk_origin_line
	 */
	public $origin_line_id;

	/**
	 * @var int ID
	 */
	public $fk_origin_line;

	/**
	 * @var int Id of shipment
	 */
	public $fk_expedition;

	/**
	 * @var DoliDB Database handler.
	 */
	public $db;

	/**
	 * @var float qty asked From llx_expeditiondet
	 */
	public $qty;

	/**
	 * @var float qty shipped
	 */
	public $qty_shipped;

	/**
	 * @var int Id of product
	 */
	public $fk_product;
	public $detail_batch;

	/**
	 * @var int Id of warehouse
	 */
	public $entrepot_id;


	/**
	 * @var float qty asked From llx_commandedet or llx_propaldet
	 */
	public $qty_asked;

	/**
	 * @deprecated
	 * @see $product_ref
	 */
	public $ref;

	/**
	 * @var string product ref
	 */
	public $product_ref;

	/**
	 * @deprecated
	 * @see $product_label
	 */
	public $libelle;

	/**
	 * @var string product label
	 */
	public $product_label;

	/**
	 * @var string product description
	 * @deprecated
	 * @see $product_desc
	 */
	public $desc;

	/**
	 * @var string product description
	 */
	public $product_desc;

	/**
	 * @var int rang of line
	 */
	public $rang;

	/**
	 * @var float weight
	 */
	public $weight;
	public $weight_units;

	/**
	 * @var float weight
	 */
	public $length;
	public $length_units;

	/**
	 * @var float weight
	 */
	public $surface;
	public $surface_units;

	/**
	 * @var float weight
	 */
	public $volume;
	public $volume_units;

	// Invoicing
	public $remise_percent;
	public $tva_tx;

	/**
	 * @var float total without tax
	 */
	public $total_ht;

	/**
	 * @var float total with tax
	 */
	public $total_ttc;

	/**
	 * @var float total vat
	 */
	public $total_tva;

	/**
	 * @var float total localtax 1
	 */
	public $total_localtax1;

	/**
	 * @var float total localtax 2
	 */
	public $total_localtax2;


	/**
	 *	Constructor
	 *
	 *  @param		DoliDB		$db      Database handler
	 */
	public function __construct($db)
	{
		$this->db = $db;
	}

	/**
	 *  Load line expedition
	 *
	 *  @param  int		$rowid          Id line order
	 *  @return	int						<0 if KO, >0 if OK
	 */
	public function fetch($rowid)
	{
		$sql = 'SELECT ed.rowid, ed.fk_expedition, ed.fk_entrepot, ed.fk_origin_line, ed.qty, ed.rang';
		$sql .= ' FROM '.MAIN_DB_PREFIX.$this->table_element.' as ed';
		$sql .= ' WHERE ed.rowid = '.((int) $rowid);
		$result = $this->db->query($sql);
		if ($result) {
			$objp = $this->db->fetch_object($result);
			$this->id = $objp->rowid;
			$this->fk_expedition = $objp->fk_expedition;
			$this->entrepot_id = $objp->fk_entrepot;
			$this->fk_origin_line = $objp->fk_origin_line;
			$this->qty = $objp->qty;
			$this->rang = $objp->rang;

			$this->db->free($result);

			return 1;
		} else {
			$this->errors[] = $this->db->lasterror();
			$this->error = $this->db->lasterror();
			return -1;
		}
	}

	/**
	 *	Insert line into database
	 *
	 *	@param      User	$user			User that modify
	 *	@param      int		$notrigger		1 = disable triggers
	 *	@return     int						<0 if KO, line id >0 if OK
	 */
	public function insert($user, $notrigger = 0)
	{
		global $langs, $conf;

		$error = 0;

		// Check parameters
		if (empty($this->fk_expedition) || empty($this->fk_origin_line) || !is_numeric($this->qty)) {
			$this->error = 'ErrorMandatoryParametersNotProvided';
			return -1;
		}

		$this->db->begin();

		if (empty($this->rang)) {
			$this->rang = 0;
		}

		// Rank to use
		$ranktouse = $this->rang;
		if ($ranktouse == -1) {
			$rangmax = $this->line_max($this->fk_expedition);
			$ranktouse = $rangmax + 1;
		}

		$sql = "INSERT INTO ".MAIN_DB_PREFIX."expeditiondet (";
		$sql .= "fk_expedition";
		$sql .= ", fk_entrepot";
		$sql .= ", fk_origin_line";
		$sql .= ", qty";
		$sql .= ", rang";
		$sql .= ") VALUES (";
		$sql .= $this->fk_expedition;
		$sql .= ", ".(empty($this->entrepot_id) ? 'NULL' : $this->entrepot_id);
		$sql .= ", ".$this->fk_origin_line;
		$sql .= ", ".$this->qty;
		$sql .= ", ".$ranktouse;
		$sql .= ")";

		dol_syslog(get_class($this)."::insert", LOG_DEBUG);
		$resql = $this->db->query($sql);
		if ($resql) {
			$this->id = $this->db->last_insert_id(MAIN_DB_PREFIX."expeditiondet");

			if (!$error) {
				$result = $this->insertExtraFields();
				if ($result < 0) {
					$error++;
				}
			}

			if (!$error && !$notrigger) {
				// Call trigger
				$result = $this->call_trigger('LINESHIPPING_INSERT', $user);
				if ($result < 0) {
					$error++;
				}
				// End call triggers
			}

			if (!$error) {
				$this->db->commit();
				return $this->id;
			}

			foreach ($this->errors as $errmsg) {
				dol_syslog(get_class($this)."::delete ".$errmsg, LOG_ERR);
				$this->error .= ($this->error ? ', '.$errmsg : $errmsg);
			}

			$this->db->rollback();
			return -1 * $error;
		} else {
			$error++;
		}
	}

	/**
	 * 	Delete shipment line.
	 *
	 *	@param		User	$user			User that modify
	 *	@param		int		$notrigger		0=launch triggers after, 1=disable triggers
	 * 	@return		int		>0 if OK, <0 if KO
	 */
	public function delete($user = null, $notrigger = 0)
	{
		global $conf;

		$error = 0;

		$this->db->begin();

		// delete batch expedition line
		if ($conf->productbatch->enabled) {
			$sql = "DELETE FROM ".MAIN_DB_PREFIX."expeditiondet_batch";
			$sql .= " WHERE fk_expeditiondet = ".$this->id;

			if (!$this->db->query($sql)) {
				$this->errors[] = $this->db->lasterror()." - sql=$sql";
				$error++;
			}
		}

		$sql = "DELETE FROM ".MAIN_DB_PREFIX."expeditiondet";
		$sql .= " WHERE rowid = ".$this->id;

		if (!$error && $this->db->query($sql)) {
			// Remove extrafields
			if (!$error) {
				$result = $this->deleteExtraFields();
				if ($result < 0) {
					$this->errors[] = $this->error;
					$error++;
				}
			}
			if (!$error && !$notrigger) {
				// Call trigger
				$result = $this->call_trigger('LINESHIPPING_DELETE', $user);
				if ($result < 0) {
					$this->errors[] = $this->error;
					$error++;
				}
				// End call triggers
			}
		} else {
			$this->errors[] = $this->db->lasterror()." - sql=$sql";
			$error++;
		}

		if (!$error) {
			$this->db->commit();
			return 1;
		} else {
			foreach ($this->errors as $errmsg) {
				dol_syslog(get_class($this)."::delete ".$errmsg, LOG_ERR);
				$this->error .= ($this->error ? ', '.$errmsg : $errmsg);
			}
			$this->db->rollback();
			return -1 * $error;
		}
	}

	/**
	 *  Update a line in database
	 *
	 *	@param		User	$user			User that modify
	 *	@param		int		$notrigger		1 = disable triggers
	 *  @return		int					< 0 if KO, > 0 if OK
	 */
	public function update($user = null, $notrigger = 0)
	{
		global $conf;

		$error = 0;

		dol_syslog(get_class($this)."::update id=$this->id, entrepot_id=$this->entrepot_id, product_id=$this->fk_product, qty=$this->qty");

		$this->db->begin();

		// Clean parameters
		if (empty($this->qty)) {
			$this->qty = 0;
		}
		$qty = price2num($this->qty);
		$remainingQty = 0;
		$batch = null;
		$batch_id = null;
		$expedition_batch_id = null;
		if (is_array($this->detail_batch)) { 	// array of ExpeditionLineBatch
			if (count($this->detail_batch) > 1) {
				dol_syslog(get_class($this).'::update only possible for one batch', LOG_ERR);
				$this->errors[] = 'ErrorBadParameters';
				$error++;
			} else {
				$batch = $this->detail_batch[0]->batch;
				$batch_id = $this->detail_batch[0]->fk_origin_stock;
				$expedition_batch_id = $this->detail_batch[0]->id;
				if ($this->entrepot_id != $this->detail_batch[0]->entrepot_id) {
					dol_syslog(get_class($this).'::update only possible for batch of same warehouse', LOG_ERR);
					$this->errors[] = 'ErrorBadParameters';
					$error++;
				}
				$qty = price2num($this->detail_batch[0]->qty);
			}
		} elseif (!empty($this->detail_batch)) {
			$batch = $this->detail_batch->batch;
			$batch_id = $this->detail_batch->fk_origin_stock;
			$expedition_batch_id = $this->detail_batch->id;
			if ($this->entrepot_id != $this->detail_batch->entrepot_id) {
				dol_syslog(get_class($this).'::update only possible for batch of same warehouse', LOG_ERR);
				$this->errors[] = 'ErrorBadParameters';
				$error++;
			}
			$qty = price2num($this->detail_batch->qty);
		}

		// check parameters
		if (!isset($this->id) || !isset($this->entrepot_id)) {
			dol_syslog(get_class($this).'::update missing line id and/or warehouse id', LOG_ERR);
			$this->errors[] = 'ErrorMandatoryParametersNotProvided';
			$error++;
			return -1;
		}

		// update lot

		if (!empty($batch) && $conf->productbatch->enabled) {
			dol_syslog(get_class($this)."::update expedition batch id=$expedition_batch_id, batch_id=$batch_id, batch=$batch");

			if (empty($batch_id) || empty($this->fk_product)) {
				dol_syslog(get_class($this).'::update missing fk_origin_stock (batch_id) and/or fk_product', LOG_ERR);
				$this->errors[] = 'ErrorMandatoryParametersNotProvided';
				$error++;
			}

			// fetch remaining lot qty
			require_once DOL_DOCUMENT_ROOT.'/expedition/class/expeditionbatch.class.php';
			if (!$error && ($lotArray = ExpeditionLineBatch::fetchAll($this->db, $this->id)) < 0) {
				$this->errors[] = $this->db->lasterror()." - ExpeditionLineBatch::fetchAll";
				$error++;
			} else {
				// caculate new total line qty
				foreach ($lotArray as $lot) {
					if ($expedition_batch_id != $lot->id) {
						$remainingQty += $lot->qty;
					}
				}
				$qty += $remainingQty;

				//fetch lot details

				// fetch from product_lot
				require_once DOL_DOCUMENT_ROOT.'/product/stock/class/productlot.class.php';
				$lot = new Productlot($this->db);
				if ($lot->fetch(0, $this->fk_product, $batch) < 0) {
					$this->errors[] = $lot->errors;
					$error++;
				}
				if (!$error && !empty($expedition_batch_id)) {
					// delete lot expedition line
					$sql = "DELETE FROM ".MAIN_DB_PREFIX."expeditiondet_batch";
					$sql .= " WHERE fk_expeditiondet = ".$this->id;
					$sql .= " AND rowid = ".$expedition_batch_id;

					if (!$this->db->query($sql)) {
						$this->errors[] = $this->db->lasterror()." - sql=$sql";
						$error++;
					}
				}
				if (!$error && $this->detail_batch->qty > 0) {
					// create lot expedition line
					if (isset($lot->id)) {
						$shipmentLot = new ExpeditionLineBatch($this->db);
						$shipmentLot->batch = $lot->batch;
						$shipmentLot->eatby = $lot->eatby;
						$shipmentLot->sellby = $lot->sellby;
						$shipmentLot->entrepot_id = $this->detail_batch->entrepot_id;
						$shipmentLot->qty = $this->detail_batch->qty;
						$shipmentLot->fk_origin_stock = $batch_id;
						if ($shipmentLot->create($this->id) < 0) {
							$this->errors[] = $shipmentLot->errors;
							$error++;
						}
					}
				}
			}
		}
		if (!$error) {
			// update line
			$sql = "UPDATE ".MAIN_DB_PREFIX.$this->table_element." SET";
			$sql .= " fk_entrepot = ".($this->entrepot_id > 0 ? $this->entrepot_id : 'null');
			$sql .= " , qty = ".$qty;
			$sql .= " WHERE rowid = ".$this->id;

			if (!$this->db->query($sql)) {
				$this->errors[] = $this->db->lasterror()." - sql=$sql";
				$error++;
			}
		}

		if (!$error) {
			if (!$error) {
				$result = $this->insertExtraFields();
				if ($result < 0) {
					$this->errors[] = $this->error;
					$error++;
				}
			}
		}

		if (!$error && !$notrigger) {
			// Call trigger
			$result = $this->call_trigger('LINESHIPPING_UPDATE', $user);
			if ($result < 0) {
				$this->errors[] = $this->error;
				$error++;
			}
			// End call triggers
		}
		if (!$error) {
			$this->db->commit();
			return 1;
		} else {
			foreach ($this->errors as $errmsg) {
				dol_syslog(get_class($this)."::update ".$errmsg, LOG_ERR);
				$this->error .= ($this->error ? ', '.$errmsg : $errmsg);
			}
			$this->db->rollback();
			return -1 * $error;
		}
	}
}<|MERGE_RESOLUTION|>--- conflicted
+++ resolved
@@ -2525,28 +2525,9 @@
 
 		return CommonObject::commonReplaceThirdparty($db, $origin_id, $dest_id, $tables);
 	}
-<<<<<<< HEAD
-    /**
-     * @param int $fk_product product id
-     * @return ExpeditionLineBatch $dbatch
-     */
-    public function getBatchToDefineLine($fk_product) {
-        foreach($this->lines as $line) {
-            if(! empty($line->detail_batch) && $line->product_tobatch) {
-                if(is_array($line->detail_batch)) {
-                    foreach($line->detail_batch as $dbatch) {
-                        if(empty($dbatch->fk_origin_stock) && $fk_product == $line->fk_product) {
-                            return $dbatch;
-                        }
-                    }
-                }
-            }
-        }
-    }
-=======
-	/**
-	 * @param int fk_product
-	 * @return ExpeditionLineBatch
+	/**
+	 * @param int  $fk_product product id
+	 * @return ExpeditionLineBatch $dbatch
 	 */
 	public function getBatchToDefineLine($fk_product)
 	{
@@ -2562,7 +2543,6 @@
 			}
 		}
 	}
->>>>>>> 19965593
 }
 
 
