--- conflicted
+++ resolved
@@ -10,12 +10,8 @@
  * Copyright (C) 2014-2017  Francis Appels          <francis.appels@yahoo.com>
  * Copyright (C) 2015       Claudio Aschieri        <c.aschieri@19.coop>
  * Copyright (C) 2016		Ferran Marcet			<fmarcet@2byte.es>
-<<<<<<< HEAD
- * Copyright (C) 2018      Nicolas ZABOURI			<info@inovea-conseil.com>
-=======
  * Copyright (C) 2018       Nicolas ZABOURI			<info@inovea-conseil.com>
  * Copyright (C) 2018       Frédéric France         <frederic.france@netlogic.fr>
->>>>>>> d9b8a8c8
  *
  * This program is free software; you can redistribute it and/or modify
  * it under the terms of the GNU General Public License as published by
@@ -68,30 +64,6 @@
 	 * @var int    Name of subtable line
 	 */
 	public $table_element_line="expeditiondet";
-<<<<<<< HEAD
-	public $ismultientitymanaged = 1;	// 0=No test on entity, 1=Test with field entity, 2=Test with link by societe
-	public $picto = 'sending';
-
-	var $socid;
-	var $ref_customer;
-	var $ref_int;
-	var $brouillon;
-	var $entrepot_id;
-	var $lines=array();
-	var $tracking_number;
-	var $tracking_url;
-	var $billed;
-	var $model_pdf;
-
-	var $trueWeight;
-	var $weight_units;
-	var $trueWidth;
-	var $width_units;
-	var $trueHeight;
-	var $height_units;
-	var $trueDepth;
-	var $depth_units;
-=======
 
 	/**
 	 * 0=No test on entity, 1=Test with field entity, 2=Test with link by societe
@@ -148,7 +120,6 @@
 	public $height_units;
 	public $trueDepth;
 	public $depth_units;
->>>>>>> d9b8a8c8
 	// A denormalized value
 	public $trueSize;
 
@@ -406,11 +377,7 @@
 				}
 
 				// Actions on extra fields
-<<<<<<< HEAD
-				if (empty($conf->global->MAIN_EXTRAFIELDS_DISABLED)) // For avoid conflicts if trigger used
-=======
 				if (! $error && empty($conf->global->MAIN_EXTRAFIELDS_DISABLED))
->>>>>>> d9b8a8c8
 				{
 					$result=$this->insertExtraFields();
 					if ($result < 0)
@@ -479,10 +446,7 @@
 	 */
 	function create_line($entrepot_id, $origin_line_id, $qty,$array_options=0)
 	{
-<<<<<<< HEAD
-=======
         //phpcs:enable
->>>>>>> d9b8a8c8
 		$expeditionline = new ExpeditionLigne($this->db);
 		$expeditionline->fk_expedition = $this->id;
 		$expeditionline->entrepot_id = $entrepot_id;
@@ -570,10 +534,7 @@
 		$sql.= ", e.note_private, e.note_public";
 		$sql.= ', e.fk_incoterms, e.location_incoterms';
 		$sql.= ', i.libelle as libelle_incoterms';
-<<<<<<< HEAD
-=======
 		$sql.= ', s.libelle as shipping_method';
->>>>>>> d9b8a8c8
 		$sql.= ", el.fk_source as origin_id, el.sourcetype as origin";
 		$sql.= " FROM ".MAIN_DB_PREFIX."expedition as e";
 		$sql.= " LEFT JOIN ".MAIN_DB_PREFIX."element_element as el ON el.fk_target = e.rowid AND el.targettype = '".$this->db->escape($this->element)."'";
@@ -614,11 +575,7 @@
 				$this->origin               = ($obj->origin?$obj->origin:'commande'); // For compatibility
 				$this->origin_id            = $obj->origin_id;
 				$this->billed               = $obj->billed;
-<<<<<<< HEAD
-				$this->fk_project			= $obj->fk_projet;
-=======
 				$this->fk_project	    = $obj->fk_projet;
->>>>>>> d9b8a8c8
 
 				$this->trueWeight           = $obj->weight;
 				$this->weight_units         = $obj->weight_units;
@@ -654,12 +611,7 @@
 				 */
 				$result=$this->fetch_thirdparty();
 
-<<<<<<< HEAD
-				// Retreive all extrafield
-				// fetch optionals attributes and labels
-=======
 				// Retreive extrafields
->>>>>>> d9b8a8c8
 				$this->fetch_optionals();
 
 				/*
@@ -1019,10 +971,7 @@
 		$this->lines[$num] = $line;
 	}
 
-<<<<<<< HEAD
-=======
     // phpcs:disable PEAR.NamingConventions.ValidFunctionName.NotCamelCaps
->>>>>>> d9b8a8c8
 	/**
 	 * Add a shipment line with batch record
 	 *
@@ -1555,19 +1504,11 @@
 					if (is_array($newdetailbatch))
 					{
 						if ($originline != $obj->fk_origin_line)
-<<<<<<< HEAD
 						{
 							$line->detail_batch = $newdetailbatch;
 						}
 						else
 						{
-=======
-						{
-							$line->detail_batch = $newdetailbatch;
-						}
-						else
-						{
->>>>>>> d9b8a8c8
 							$line->detail_batch = array_merge($line->detail_batch, $newdetailbatch);
 						}
 					}
@@ -1723,57 +1664,32 @@
 		if ($mode==0)
 		{
 			if ($statut==0) return $langs->trans($this->statuts[$statut]);
-<<<<<<< HEAD
-			if ($statut==1) return $langs->trans($this->statuts[$statut]);
-			if ($statut==2) return $langs->trans($this->statuts[$statut]);
-=======
 			elseif ($statut==1) return $langs->trans($this->statuts[$statut]);
 			elseif ($statut==2) return $langs->trans($this->statuts[$statut]);
->>>>>>> d9b8a8c8
 		}
 		elseif ($mode==1)
 		{
 			if ($statut==0) return $langs->trans($this->statutshorts[$statut]);
-<<<<<<< HEAD
-			if ($statut==1) return $langs->trans($this->statutshorts[$statut]);
-			if ($statut==2) return $langs->trans($this->statutshorts[$statut]);
-=======
 			elseif ($statut==1) return $langs->trans($this->statutshorts[$statut]);
 			elseif ($statut==2) return $langs->trans($this->statutshorts[$statut]);
->>>>>>> d9b8a8c8
 		}
 		elseif ($mode == 3)
 		{
 			if ($statut==0) return img_picto($langs->trans($this->statuts[$statut]),'statut0');
-<<<<<<< HEAD
-			if ($statut==1) return img_picto($langs->trans($this->statuts[$statut]),'statut4');
-			if ($statut==2) return img_picto($langs->trans($this->statuts[$statut]),'statut6');
-=======
 			elseif ($statut==1) return img_picto($langs->trans($this->statuts[$statut]),'statut4');
 			elseif ($statut==2) return img_picto($langs->trans($this->statuts[$statut]),'statut6');
->>>>>>> d9b8a8c8
 		}
 		elseif ($mode == 4)
 		{
 			if ($statut==0) return img_picto($langs->trans($this->statuts[$statut]),'statut0').' '.$langs->trans($this->statuts[$statut]);
-<<<<<<< HEAD
-			if ($statut==1) return img_picto($langs->trans($this->statuts[$statut]),'statut4').' '.$langs->trans($this->statuts[$statut]);
-			if ($statut==2) return img_picto($langs->trans($this->statuts[$statut]),'statut6').' '.$langs->trans($this->statuts[$statut]);
-=======
 			elseif ($statut==1) return img_picto($langs->trans($this->statuts[$statut]),'statut4').' '.$langs->trans($this->statuts[$statut]);
 			elseif ($statut==2) return img_picto($langs->trans($this->statuts[$statut]),'statut6').' '.$langs->trans($this->statuts[$statut]);
->>>>>>> d9b8a8c8
 		}
 		elseif ($mode == 5)
 		{
 			if ($statut==0) return $langs->trans($this->statutshorts[$statut]).' '.img_picto($langs->trans($this->statuts[$statut]),'statut0');
-<<<<<<< HEAD
-			if ($statut==1) return $langs->trans($this->statutshorts[$statut]).' '.img_picto($langs->trans($this->statuts[$statut]),'statut4');
-			if ($statut==2) return $langs->trans($this->statutshorts[$statut]).' '.img_picto($langs->trans($this->statuts[$statut]),'statut6');
-=======
 			elseif ($statut==1) return $langs->trans($this->statutshorts[$statut]).' '.img_picto($langs->trans($this->statuts[$statut]),'statut4');
 			elseif ($statut==2) return $langs->trans($this->statutshorts[$statut]).' '.img_picto($langs->trans($this->statuts[$statut]),'statut6');
->>>>>>> d9b8a8c8
 		}
 	}
 
@@ -1920,10 +1836,7 @@
 		}
 	}
 
-<<<<<<< HEAD
-=======
     // phpcs:disable PEAR.NamingConventions.ValidFunctionName.NotCamelCaps
->>>>>>> d9b8a8c8
 	/**
 	 *  Fetch all deliveries method and return an array. Load array this->listmeths.
 	 *
@@ -1932,10 +1845,7 @@
 	 */
 	function list_delivery_methods($id='')
 	{
-<<<<<<< HEAD
-=======
         // phpcs:enable
->>>>>>> d9b8a8c8
 		global $langs;
 
 		$this->listmeths = array();
@@ -1944,7 +1854,6 @@
 		$sql = "SELECT em.rowid, em.code, em.libelle, em.description, em.tracking, em.active";
 		$sql.= " FROM ".MAIN_DB_PREFIX."c_shipment_mode as em";
 		if ($id!='') $sql.= " WHERE em.rowid=".$id;
-<<<<<<< HEAD
 
 		$resql = $this->db->query($sql);
 		if ($resql)
@@ -1963,6 +1872,7 @@
 		}
 	}
 
+    // phpcs:disable PEAR.NamingConventions.ValidFunctionName.NotCamelCaps
 	/**
 	 *  Update/create delivery method.
 	 *
@@ -1972,6 +1882,7 @@
 	 */
 	function update_delivery_method($id='')
 	{
+        // phpcs:enable
 		if ($id=='')
 		{
 			$sql = "INSERT INTO ".MAIN_DB_PREFIX."c_shipment_mode (code, libelle, description, tracking)";
@@ -1991,85 +1902,6 @@
 		if ($resql < 0) dol_print_error($this->db,'');
 	}
 
-	/**
-	 *  Activate delivery method.
-	 *
-	 *  @param      id      $id     id method to activate
-	 *
-	 *  @return void
-	 */
-	function activ_delivery_method($id)
-	{
-		$sql = 'UPDATE '.MAIN_DB_PREFIX.'c_shipment_mode SET active=1';
-		$sql.= ' WHERE rowid='.$id;
-
-		$resql = $this->db->query($sql);
-
-	}
-
-	/**
-	 *  DesActivate delivery method.
-	 *
-	 *  @param      id      $id     id method to desactivate
-	 *
-	 *  @return void
-	 */
-	function disable_delivery_method($id)
-	{
-		$sql = 'UPDATE '.MAIN_DB_PREFIX.'c_shipment_mode SET active=0';
-		$sql.= ' WHERE rowid='.$id;
-
-		$resql = $this->db->query($sql);
-
-=======
-
-		$resql = $this->db->query($sql);
-		if ($resql)
-		{
-			while ($obj = $this->db->fetch_object($resql))
-			{
-				$this->listmeths[$i]['rowid'] = $obj->rowid;
-				$this->listmeths[$i]['code'] = $obj->code;
-				$label=$langs->trans('SendingMethod'.$obj->code);
-				$this->listmeths[$i]['libelle'] = ($label != 'SendingMethod'.$obj->code?$label:$obj->libelle);
-				$this->listmeths[$i]['description'] = $obj->description;
-				$this->listmeths[$i]['tracking'] = $obj->tracking;
-				$this->listmeths[$i]['active'] = $obj->active;
-				$i++;
-			}
-		}
-	}
-
-    // phpcs:disable PEAR.NamingConventions.ValidFunctionName.NotCamelCaps
-	/**
-	 *  Update/create delivery method.
-	 *
-	 *  @param	string      $id     id method to activate
-	 *
-	 *  @return void
-	 */
-	function update_delivery_method($id='')
-	{
-        // phpcs:enable
-		if ($id=='')
-		{
-			$sql = "INSERT INTO ".MAIN_DB_PREFIX."c_shipment_mode (code, libelle, description, tracking)";
-			$sql.=" VALUES ('".$this->db->escape($this->update['code'])."','".$this->db->escape($this->update['libelle'])."','".$this->db->escape($this->update['description'])."','".$this->db->escape($this->update['tracking'])."')";
-			$resql = $this->db->query($sql);
-		}
-		else
-		{
-			$sql = "UPDATE ".MAIN_DB_PREFIX."c_shipment_mode SET";
-			$sql.= " code='".$this->db->escape($this->update['code'])."'";
-			$sql.= ",libelle='".$this->db->escape($this->update['libelle'])."'";
-			$sql.= ",description='".$this->db->escape($this->update['description'])."'";
-			$sql.= ",tracking='".$this->db->escape($this->update['tracking'])."'";
-			$sql.= " WHERE rowid=".$id;
-			$resql = $this->db->query($sql);
-		}
-		if ($resql < 0) dol_print_error($this->db,'');
-	}
-
     // phpcs:disable PEAR.NamingConventions.ValidFunctionName.NotCamelCaps
 	/**
 	 *  Activate delivery method.
@@ -2102,7 +1934,6 @@
 		$sql.= ' WHERE rowid='.$id;
 
 		$resql = $this->db->query($sql);
->>>>>>> d9b8a8c8
 	}
 
 
@@ -2301,10 +2132,7 @@
 	 */
 	function set_billed()
 	{
-<<<<<<< HEAD
-=======
         // phpcs:enable
->>>>>>> d9b8a8c8
 		global $user;
 		$error=0;
 
@@ -2475,11 +2303,7 @@
 	 *  @param      int			$hidedetails    Hide details of lines
 	 *  @param      int			$hidedesc       Hide description
 	 *  @param      int			$hideref        Hide ref
-<<<<<<< HEAD
-         *  @param   null|array  $moreparams     Array to provide more information
-=======
      *  @param      null|array  $moreparams     Array to provide more information
->>>>>>> d9b8a8c8
 	 *  @return     int         				0 if KO, 1 if OK
 	 */
 	public function generateDocument($modele, $outputlangs,$hidedetails=0, $hidedesc=0, $hideref=0,$moreparams=null)
@@ -2530,59 +2354,15 @@
  */
 class ExpeditionLigne extends CommonObjectLine
 {
-<<<<<<< HEAD
+	/**
+	 * @var string ID to identify managed object
+	 */
 	public $element='expeditiondet';
+
+	/**
+	 * @var string Name of table without prefix where object is stored
+	 */
 	public $table_element='expeditiondet';
-
-	public $fk_origin_line;
-
-	/**
-	 * Id of shipment
-	 * @var int
-	 */
-	public $fk_expedition;
-
-	var $db;
-
-	// From llx_expeditiondet
-	var $qty;
-	var $qty_shipped;
-	var $fk_product;
-	var $detail_batch;
-	/**
-	 * Id of warehouse
-	 * @var int
-	 */
-	public $entrepot_id;
-
-
-	// From llx_commandedet or llx_propaldet
-	var $qty_asked;
-	public $product_ref;
-	public $product_label;
-	public $product_desc;
-
-
-	// Invoicing
-	var $remise_percent;
-	var $total_ht;			// Total net of tax
-	var $total_ttc;			// Total with tax
-	var $total_tva;			// Total VAT
-	var $total_localtax1;   // Total Local tax 1
-	var $total_localtax2;   // Total Local tax 2
-
-
-=======
-	/**
-	 * @var string ID to identify managed object
-	 */
-	public $element='expeditiondet';
-
-	/**
-	 * @var string Name of table without prefix where object is stored
-	 */
-	public $table_element='expeditiondet';
->>>>>>> d9b8a8c8
 
 	/**
 	 * @deprecated
@@ -2769,11 +2549,7 @@
 	 *
 	 *	@param      User	$user			User that modify
 	 *	@param      int		$notrigger		1 = disable triggers
-<<<<<<< HEAD
-	 *	@return		int						<0 if KO, line id >0 if OK
-=======
 	 *	@return     int						<0 if KO, line id >0 if OK
->>>>>>> d9b8a8c8
 	 */
 	function insert($user=null, $notrigger=0)
 	{
@@ -2809,12 +2585,8 @@
 		if ($resql)
 		{
 			$this->id = $this->db->last_insert_id(MAIN_DB_PREFIX."expeditiondet");
-<<<<<<< HEAD
-			if (empty($conf->global->MAIN_EXTRAFIELDS_DISABLED)) // For avoid conflicts if trigger used
-=======
 
 			if (! $error && empty($conf->global->MAIN_EXTRAFIELDS_DISABLED))
->>>>>>> d9b8a8c8
 			{
 				$result=$this->insertExtraFields();
 				if ($result < 0)
@@ -2974,11 +2746,7 @@
 					$this->errors[]='ErrorBadParameters';
 					$error++;
 				}
-<<<<<<< HEAD
-				$qty = price2num($this->detail_batch[0]->dluo_qty);
-=======
 				$qty = price2num($this->detail_batch[0]->qty);
->>>>>>> d9b8a8c8
 			}
 		}
 		else if (! empty($this->detail_batch))
@@ -2992,11 +2760,7 @@
 				$this->errors[]='ErrorBadParameters';
 				$error++;
 			}
-<<<<<<< HEAD
-			$qty = price2num($this->detail_batch->dluo_qty);
-=======
 			$qty = price2num($this->detail_batch->qty);
->>>>>>> d9b8a8c8
 		}
 
 		// check parameters
@@ -3034,11 +2798,7 @@
 				{
 					if ($expedition_batch_id != $lot->id)
 					{
-<<<<<<< HEAD
-						$remainingQty += $lot->dluo_qty;
-=======
 						$remainingQty += $lot->qty;
->>>>>>> d9b8a8c8
 					}
 				}
 				$qty += $remainingQty;
@@ -3066,11 +2826,7 @@
 						$error++;
 					}
 				}
-<<<<<<< HEAD
-				if (! $error && $this->detail_batch->dluo_qty > 0)
-=======
 				if (! $error && $this->detail_batch->qty > 0)
->>>>>>> d9b8a8c8
 				{
 					// create lot expedition line
 					if (isset($lot->id))
@@ -3080,11 +2836,7 @@
 						$shipmentLot->eatby = $lot->eatby;
 						$shipmentLot->sellby = $lot->sellby;
 						$shipmentLot->entrepot_id = $this->detail_batch->entrepot_id;
-<<<<<<< HEAD
-						$shipmentLot->dluo_qty = $this->detail_batch->dluo_qty;
-=======
 						$shipmentLot->qty = $this->detail_batch->qty;
->>>>>>> d9b8a8c8
 						$shipmentLot->fk_origin_stock = $batch_id;
 						if ($shipmentLot->create($this->id) < 0)
 						{
@@ -3149,8 +2901,4 @@
 			return -1*$error;
 		}
 	}
-<<<<<<< HEAD
-}
-=======
-}
->>>>>>> d9b8a8c8
+}