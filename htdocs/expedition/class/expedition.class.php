--- conflicted
+++ resolved
@@ -365,28 +365,28 @@
 		$sql .= ', fk_incoterms, location_incoterms';
 		$sql .= ') VALUES (';
 		$sql .= "'(PROV)'";
-		$sql .= ', ' . ((int) $conf->entity);
+		$sql .= ', ' . ((int)$conf->entity);
 		$sql .= ', ' . ($this->ref_customer ? "'" . $this->db->escape($this->ref_customer) . "'" : 'null');
 		$sql .= ', ' . ($this->ref_ext ? "'" . $this->db->escape($this->ref_ext) . "'" : 'null');
 		$sql .= ", '" . $this->db->idate($now) . "'";
-		$sql .= ', ' . ((int) $user->id);
+		$sql .= ', ' . ((int)$user->id);
 		$sql .= ', ' . ($this->date_expedition > 0 ? "'" . $this->db->idate($this->date_expedition) . "'" : 'null');
 		$sql .= ', ' . ($this->date_delivery > 0 ? "'" . $this->db->idate($this->date_delivery) . "'" : 'null');
-		$sql .= ', ' . ($this->socid > 0 ? ((int) $this->socid) : 'null');
-		$sql .= ', ' . ($this->fk_project > 0 ? ((int) $this->fk_project) : 'null');
+		$sql .= ', ' . ($this->socid > 0 ? ((int)$this->socid) : 'null');
+		$sql .= ', ' . ($this->fk_project > 0 ? ((int)$this->fk_project) : 'null');
 		$sql .= ', ' . ($this->fk_delivery_address > 0 ? $this->fk_delivery_address : 'null');
-		$sql .= ', ' . ($this->shipping_method_id > 0 ? ((int) $this->shipping_method_id) : 'null');
+		$sql .= ', ' . ($this->shipping_method_id > 0 ? ((int)$this->shipping_method_id) : 'null');
 		$sql .= ", '" . $this->db->escape($this->tracking_number) . "'";
 		$sql .= ', ' . (is_numeric($this->weight) ? $this->weight : 'NULL');
 		$sql .= ', ' . (is_numeric($this->sizeS) ? $this->sizeS : 'NULL');     // TODO Should use this->trueDepth
 		$sql .= ', ' . (is_numeric($this->sizeW) ? $this->sizeW : 'NULL');     // TODO Should use this->trueWidth
 		$sql .= ', ' . (is_numeric($this->sizeH) ? $this->sizeH : 'NULL');     // TODO Should use this->trueHeight
-		$sql .= ', ' . ($this->weight_units != '' ? (int) $this->weight_units : 'NULL');
-		$sql .= ', ' . ($this->size_units != '' ? (int) $this->size_units : 'NULL');
+		$sql .= ', ' . ($this->weight_units != '' ? (int)$this->weight_units : 'NULL');
+		$sql .= ', ' . ($this->size_units != '' ? (int)$this->size_units : 'NULL');
 		$sql .= ', ' . (!empty($this->note_private) ? "'" . $this->db->escape($this->note_private) . "'" : 'null');
 		$sql .= ', ' . (!empty($this->note_public) ? "'" . $this->db->escape($this->note_public) . "'" : 'null');
 		$sql .= ', ' . (!empty($this->model_pdf) ? "'" . $this->db->escape($this->model_pdf) . "'" : 'null');
-		$sql .= ', ' . (int) $this->fk_incoterms;
+		$sql .= ', ' . (int)$this->fk_incoterms;
 		$sql .= ", '" . $this->db->escape($this->location_incoterms) . "'";
 		$sql .= ')';
 
@@ -397,7 +397,7 @@
 
 			$sql = 'UPDATE ' . MAIN_DB_PREFIX . 'expedition';
 			$sql .= " SET ref = '(PROV" . $this->id . ")'";
-			$sql .= ' WHERE rowid = ' . ((int) $this->id);
+			$sql .= ' WHERE rowid = ' . ((int)$this->id);
 
 			dol_syslog(get_class($this) . '::create', LOG_DEBUG);
 			if ($this->db->query($sql)) {
@@ -580,7 +580,7 @@
 		$sql .= ' LEFT JOIN ' . MAIN_DB_PREFIX . 'c_shipment_mode as s ON e.fk_shipping_method = s.rowid';
 		$sql .= ' WHERE e.entity IN (' . getEntity('expedition') . ')';
 		if ($id) {
-			$sql .= ' AND e.rowid = ' . ((int) $id);
+			$sql .= ' AND e.rowid = ' . ((int)$id);
 		}
 		if ($ref) {
 			$sql .= " AND e.ref='" . $this->db->escape($ref) . "'";
@@ -745,7 +745,7 @@
 		$sql .= ', fk_statut = 1';
 		$sql .= ", date_valid = '" . $this->db->idate($now) . "'";
 		$sql .= ', fk_user_valid = ' . $user->id;
-		$sql .= ' WHERE rowid = ' . ((int) $this->id);
+		$sql .= ' WHERE rowid = ' . ((int)$this->id);
 
 		dol_syslog(get_class($this) . '::valid update expedition', LOG_DEBUG);
 		$resql = $this->db->query($sql);
@@ -767,7 +767,7 @@
 			$sql .= ' FROM ' . MAIN_DB_PREFIX . 'commandedet as cd,';
 			$sql .= ' ' . MAIN_DB_PREFIX . 'expeditiondet as ed';
 			$sql .= ' LEFT JOIN ' . MAIN_DB_PREFIX . 'expeditiondet_batch as edb on edb.fk_expeditiondet = ed.rowid';
-			$sql .= ' WHERE ed.fk_expedition = ' . ((int) $this->id);
+			$sql .= ' WHERE ed.fk_expedition = ' . ((int)$this->id);
 			$sql .= ' AND cd.rowid = ed.fk_origin_line';
 
 			dol_syslog(get_class($this) . '::valid select details', LOG_DEBUG);
@@ -1190,7 +1190,7 @@
 		$sql .= ' model_pdf=' . (isset($this->model_pdf) ? "'" . $this->db->escape($this->model_pdf) . "'" : 'null') . ',';
 		$sql .= ' entity=' . $conf->entity;
 
-		$sql .= ' WHERE rowid=' . ((int) $this->id);
+		$sql .= ' WHERE rowid=' . ((int)$this->id);
 
 		$this->db->begin();
 
@@ -1217,143 +1217,20 @@
 				$this->error .= ($this->error ? ', ' . $errmsg : $errmsg);
 			}
 			$this->db->rollback();
-
 			return -1 * $error;
 		} else {
 			$this->db->commit();
-
 			return 1;
 		}
 	}
 
-	/**
-	 *    Return shipment.
-	 *
-	 * @return     int     <0 if KO, 0 if already open, >0 if OK
-	 */
-	public function setReturned()
-	{
-
-		global $conf, $langs, $user;
-
-		global $conf, $langs, $user;
-
-		$error = 0;
-
-		// Protection. This avoid to move stock later when we should not
-		if ($this->statut == self::STATUS_VALIDATED || $this->statut == self::STATUS_RETURNED) {
-			return 0;
-		}
-
-		$oldbilled = $this->billed;
-
-		$sql = 'UPDATE ' . MAIN_DB_PREFIX . 'expedition SET fk_statut=' . self::STATUS_RETURNED;
-		$sql .= ' WHERE rowid = ' . ((int)$this->id) . ' AND fk_statut > 0';
-
-		$resql = $this->db->query($sql);
-		if ($resql) {
-			$this->statut = self::STATUS_RETURNED;
-
-			// If stock increment is done on closing
-			if (!$error && isModEnabled('stock') && !empty($conf->global->STOCK_CALCULATE_ON_SHIPMENT_CLOSE)) {
-				require_once DOL_DOCUMENT_ROOT . '/product/stock/class/mouvementstock.class.php';
-
-				$langs->load('agenda');
-
-				// Loop on each product line to add a stock movement
-				// TODO possibilite d'expedier a partir d'une propale ou autre origine
-				$sql = 'SELECT cd.fk_product, cd.subprice,';
-				$sql .= ' ed.rowid, ed.qty, ed.fk_entrepot,';
-				$sql .= ' edb.rowid as edbrowid, edb.eatby, edb.sellby, edb.batch, edb.qty as edbqty, edb.fk_origin_stock';
-				$sql .= ' FROM ' . MAIN_DB_PREFIX . 'commandedet as cd,';
-				$sql .= ' ' . MAIN_DB_PREFIX . 'expeditiondet as ed';
-				$sql .= ' LEFT JOIN ' . MAIN_DB_PREFIX . 'expeditiondet_batch as edb on edb.fk_expeditiondet = ed.rowid';
-				$sql .= ' WHERE ed.fk_expedition = ' . ((int)$this->id);
-				$sql .= ' AND cd.rowid = ed.fk_origin_line';
-
-				dol_syslog(get_class($this) . '::shipment returned from customer', LOG_DEBUG);
-				$resql = $this->db->query($sql);
-				if ($resql) {
-					$cpt = $this->db->num_rows($resql);
-					for ($i = 0; $i < $cpt; $i++) {
-						$obj = $this->db->fetch_object($resql);
-						if (empty($obj->edbrowid)) {
-							$qty = $obj->qty;
-						} else {
-							$qty = $obj->edbqty;
-						}
-						if ($qty <= 0) {
-							continue;
-						}
-						dol_syslog(get_class($this) . '::returned expedition movement index ' . $i . ' ed.rowid=' . $obj->rowid . ' edb.rowid=' . $obj->edbrowid);
-
-						//var_dump($this->lines[$i]);
-						$mouvS = new MouvementStock($this->db);
-						$mouvS->origin = &$this;
-						$mouvS->setOrigin($this->element, $this->id);
-
-						if (empty($obj->edbrowid)) {
-							// line without batch detail
-
-							// We decrement stock of product (and sub-products) -> update table llx_product_stock (key of this table is fk_product+fk_entrepot) and add a movement record
-							$result = $mouvS->livraison($user, $obj->fk_product, $obj->fk_entrepot, -$qty, $obj->subprice, $langs->trans('ShipmentUnClassifyCloseddInDolibarr', $numref));
-							if ($result < 0) {
-								$this->error = $mouvS->error;
-								$this->errors = $mouvS->errors;
-								$error++;
-								break;
-							}
-						} else {
-							// line with batch detail
-
-							// We decrement stock of product (and sub-products) -> update table llx_product_stock (key of this table is fk_product+fk_entrepot) and add a movement record
-							$result = $mouvS->livraison($user, $obj->fk_product, $obj->fk_entrepot, -$qty, $obj->subprice, $langs->trans('ShipmentUnClassifyCloseddInDolibarr', $numref), '', $this->db->jdate($obj->eatby), $this->db->jdate($obj->sellby), $obj->batch, $obj->fk_origin_stock);
-							if ($result < 0) {
-								$this->error = $mouvS->error;
-								$this->errors = $mouvS->errors;
-								$error++;
-								break;
-							}
-						}
-					}
-				} else {
-					$this->error = $this->db->lasterror();
-					$error++;
-				}
-			}
-
-			if (!$error) {
-				// Call trigger
-				$result = $this->call_trigger('SHIPPING_RETURNED', $user);
-				if ($result < 0) {
-					$error++;
-				}
-			}
-		} else {
-			$error++;
-			$this->errors[] = $this->db->lasterror();
-		}
-
-		if (!$error) {
-			$this->db->commit();
-
-			return 1;
-		} else {
-			$this->statut = self::STATUS_CLOSED;
-			$this->billed = $oldbilled;
-			$this->db->rollback();
-
-			return -1;
-		}
-	}
-
-	/**
-	 *    Cancel shipment.
-	 *
-	 * @param int  $notrigger         Disable triggers
-	 * @param bool $also_update_stock true if the stock should be increased back (false by default)
-	 *
-	 * @return    int                            >0 if OK, 0 if deletion done but failed to delete files, <0 if KO
+
+	/**
+	 * 	Cancel shipment.
+	 *
+	 *  @param  int  $notrigger 			Disable triggers
+	 *  @param  bool $also_update_stock  	true if the stock should be increased back (false by default)
+	 * 	@return	int							>0 if OK, 0 if deletion done but failed to delete files, <0 if KO
 	 */
 	public function cancel($notrigger = 0, $also_update_stock = false)
 	{
@@ -1394,7 +1271,7 @@
 			$sql = 'SELECT cd.fk_product, cd.subprice, ed.qty, ed.fk_entrepot, ed.rowid as expeditiondet_id';
 			$sql .= ' FROM ' . MAIN_DB_PREFIX . 'commandedet as cd,';
 			$sql .= ' ' . MAIN_DB_PREFIX . 'expeditiondet as ed';
-			$sql .= ' WHERE ed.fk_expedition = ' . ((int) $this->id);
+			$sql .= ' WHERE ed.fk_expedition = ' . ((int)$this->id);
 			$sql .= ' AND cd.rowid = ed.fk_origin_line';
 
 			dol_syslog(get_class($this) . '::delete select details', LOG_DEBUG);
@@ -1464,7 +1341,7 @@
 
 		if (!$error) {
 			$sql = 'DELETE FROM ' . MAIN_DB_PREFIX . 'expeditiondet';
-			$sql .= ' WHERE fk_expedition = ' . ((int) $this->id);
+			$sql .= ' WHERE fk_expedition = ' . ((int)$this->id);
 
 			if ($this->db->query($sql)) {
 				// Delete linked object
@@ -1476,7 +1353,7 @@
 				// No delete expedition
 				if (!$error) {
 					$sql = 'SELECT rowid FROM ' . MAIN_DB_PREFIX . 'expedition';
-					$sql .= ' WHERE rowid = ' . ((int) $this->id);
+					$sql .= ' WHERE rowid = ' . ((int)$this->id);
 
 					if ($this->db->query($sql)) {
 						if (!empty($this->origin) && $this->origin_id > 0) {
@@ -1590,7 +1467,7 @@
 			$sql = 'SELECT cd.fk_product, cd.subprice, ed.qty, ed.fk_entrepot, ed.rowid as expeditiondet_id';
 			$sql .= ' FROM ' . MAIN_DB_PREFIX . 'commandedet as cd,';
 			$sql .= ' ' . MAIN_DB_PREFIX . 'expeditiondet as ed';
-			$sql .= ' WHERE ed.fk_expedition = ' . ((int) $this->id);
+			$sql .= ' WHERE ed.fk_expedition = ' . ((int)$this->id);
 			$sql .= ' AND cd.rowid = ed.fk_origin_line';
 
 			dol_syslog(get_class($this) . '::delete select details', LOG_DEBUG);
@@ -1654,10 +1531,10 @@
 		if (!$error) {
 			$main = MAIN_DB_PREFIX . 'expeditiondet';
 			$ef = $main . '_extrafields';
-			$sqlef = "DELETE FROM $ef WHERE fk_object IN (SELECT rowid FROM $main WHERE fk_expedition = " . ((int) $this->id) . ')';
+			$sqlef = "DELETE FROM $ef WHERE fk_object IN (SELECT rowid FROM $main WHERE fk_expedition = " . ((int)$this->id) . ')';
 
 			$sql = 'DELETE FROM ' . MAIN_DB_PREFIX . 'expeditiondet';
-			$sql .= ' WHERE fk_expedition = ' . ((int) $this->id);
+			$sql .= ' WHERE fk_expedition = ' . ((int)$this->id);
 
 			if ($this->db->query($sqlef) && $this->db->query($sql)) {
 				// Delete linked object
@@ -1674,7 +1551,7 @@
 
 				if (!$error) {
 					$sql = 'DELETE FROM ' . MAIN_DB_PREFIX . 'expedition';
-					$sql .= ' WHERE rowid = ' . ((int) $this->id);
+					$sql .= ' WHERE rowid = ' . ((int)$this->id);
 
 					if ($this->db->query($sql)) {
 						if (!empty($this->origin) && $this->origin_id > 0) {
@@ -1766,7 +1643,7 @@
 		$sql .= ', p.weight, p.weight_units, p.length, p.length_units, p.surface, p.surface_units, p.volume, p.volume_units, p.tosell as product_tosell, p.tobuy as product_tobuy, p.tobatch as product_tobatch';
 		$sql .= ' FROM ' . MAIN_DB_PREFIX . 'expeditiondet as ed, ' . MAIN_DB_PREFIX . 'commandedet as cd';
 		$sql .= ' LEFT JOIN ' . MAIN_DB_PREFIX . 'product as p ON p.rowid = cd.fk_product';
-		$sql .= ' WHERE ed.fk_expedition = ' . ((int) $this->id);
+		$sql .= ' WHERE ed.fk_expedition = ' . ((int)$this->id);
 		$sql .= ' AND ed.fk_origin_line = cd.rowid';
 		$sql .= ' ORDER BY cd.rang, ed.fk_origin_line';        // We need after a break on fk_origin_line but when there is no break on fk_origin_line, cd.rang is same so we can add it as first order criteria.
 
@@ -2171,7 +2048,7 @@
 		if ($user->rights->expedition->creer) {
 			$sql = 'UPDATE ' . MAIN_DB_PREFIX . 'expedition';
 			$sql .= ' SET date_delivery = ' . ($delivery_date ? "'" . $this->db->idate($delivery_date) . "'" : 'null');
-			$sql .= ' WHERE rowid = ' . ((int) $this->id);
+			$sql .= ' WHERE rowid = ' . ((int)$this->id);
 
 			dol_syslog(get_class($this) . '::setDeliveryDate', LOG_DEBUG);
 			$resql = $this->db->query($sql);
@@ -2233,7 +2110,7 @@
 		$sql = 'SELECT em.rowid, em.code, em.libelle as label, em.description, em.tracking, em.active';
 		$sql .= ' FROM ' . MAIN_DB_PREFIX . 'c_shipment_mode as em';
 		if ($id != '') {
-			$sql .= ' WHERE em.rowid=' . ((int) $id);
+			$sql .= ' WHERE em.rowid=' . ((int)$id);
 		}
 
 		$resql = $this->db->query($sql);
@@ -2262,7 +2139,7 @@
 		if (!empty($this->shipping_method_id)) {
 			$sql = 'SELECT em.code, em.tracking';
 			$sql .= ' FROM ' . MAIN_DB_PREFIX . 'c_shipment_mode as em';
-			$sql .= ' WHERE em.rowid = ' . ((int) $this->shipping_method_id);
+			$sql .= ' WHERE em.rowid = ' . ((int)$this->shipping_method_id);
 
 			$resql = $this->db->query($sql);
 			if ($resql) {
@@ -2281,15 +2158,12 @@
 	}
 
 	/**
-	 *    Classify the shipping as closed.
-	 *
-	 * @param int $status Enable stock movement with new statuses, when shipment is set as prepared
-	 *
-	 * @return     int     <0 if KO, >0 if OK
-	 */
-	public function setClosed($status = '')
-	{
-
+	 *	Classify the shipping as closed.
+	 *
+	 *	@return     int     <0 if KO, >0 if OK
+	 */
+	public function setClosed()
+	{
 		global $conf, $langs, $user;
 
 		$error = 0;
@@ -2298,23 +2172,11 @@
 		if ($this->statut == self::STATUS_CLOSED) {
 			return 0;
 		}
-		if (!empty($status)) {
-			$this->statut = $status;
-			$this->status = $status;
-		} else {
-			$this->statut = self::STATUS_CLOSED;
-			$this->status = self::STATUS_CLOSED;
-		}
 
 		$this->db->begin();
 
-<<<<<<< HEAD
-		$sql = 'UPDATE ' . MAIN_DB_PREFIX . 'expedition SET fk_statut = ' . $this->statut;
+		$sql = 'UPDATE ' . MAIN_DB_PREFIX . 'expedition SET fk_statut = ' . self::STATUS_CLOSED;
 		$sql .= ' WHERE rowid = ' . ((int)$this->id) . ' AND fk_statut > 0';
-=======
-		$sql = 'UPDATE ' . MAIN_DB_PREFIX . 'expedition SET fk_statut = ' . self::STATUS_CLOSED;
-		$sql .= ' WHERE rowid = ' . ((int) $this->id) . ' AND fk_statut > 0';
->>>>>>> 0572e53b
 
 		$resql = $this->db->query($sql);
 		if ($resql) {
@@ -2339,18 +2201,12 @@
 				if ($shipments_match_order) {
 					dol_syslog('Qty for the ' . count($order->lines) . ' lines of the origin order is same than qty for lines in the shipment we close (shipments_match_order is true), with new status Expedition::STATUS_CLOSED=' . self::STATUS_CLOSED . ', so we close order');
 					// We close the order
-					$order->cloture($user);        // Note this may also create an invoice if module workflow ask it
-				}
-			}
-
-			// Will be reverted to STATUS_VALIDATED at end if there is a rollback
-			if (!empty($status)) {
-				$this->statut = $status;
-				$this->status = $status;
-			} else {
-				$this->statut = self::STATUS_CLOSED;
-				$this->status = self::STATUS_CLOSED;
-			}
+					$order->cloture($user);		// Note this may also create an invoice if module workflow ask it
+				}
+			}
+
+			$this->statut = self::STATUS_CLOSED;	// Will be revert to STATUS_VALIDATED at end if there is a rollback
+			$this->status = self::STATUS_CLOSED;	// Will be revert to STATUS_VALIDATED at end if there is a rollback
 
 			// If stock increment is done on closing
 			if (!$error && isModEnabled('stock') && !empty($conf->global->STOCK_CALCULATE_ON_SHIPMENT_CLOSE)) {
@@ -2368,7 +2224,7 @@
 				$sql .= ' ' . MAIN_DB_PREFIX . 'expeditiondet as ed';
 				$sql .= ' LEFT JOIN ' . MAIN_DB_PREFIX . 'expeditiondet_batch as edb on edb.fk_expeditiondet = ed.rowid';
 				$sql .= ' INNER JOIN ' . MAIN_DB_PREFIX . 'expedition as e ON ed.fk_expedition = e.rowid';
-				$sql .= ' WHERE ed.fk_expedition = ' . ((int) $this->id);
+				$sql .= ' WHERE ed.fk_expedition = ' . ((int)$this->id);
 				$sql .= ' AND cd.rowid = ed.fk_origin_line';
 
 				dol_syslog(get_class($this) . '::valid select details', LOG_DEBUG);
@@ -2458,7 +2314,7 @@
 		$this->db->begin();
 
 		$sql = 'UPDATE ' . MAIN_DB_PREFIX . 'expedition SET billed=1';
-		$sql .= ' WHERE rowid = ' . ((int) $this->id) . ' AND fk_statut > 0';
+		$sql .= ' WHERE rowid = ' . ((int)$this->id) . ' AND fk_statut > 0';
 
 		$resql = $this->db->query($sql);
 		if ($resql) {
@@ -2507,7 +2363,7 @@
 		$oldbilled = $this->billed;
 
 		$sql = 'UPDATE '.MAIN_DB_PREFIX . 'expedition SET fk_statut=1';
-		$sql .= ' WHERE rowid = ' . ((int) $this->id) . ' AND fk_statut > 0';
+		$sql .= ' WHERE rowid = ' . ((int)$this->id) . ' AND fk_statut > 0';
 
 		$resql = $this->db->query($sql);
 		if ($resql) {
@@ -2528,7 +2384,7 @@
 				$sql .= ' FROM ' . MAIN_DB_PREFIX . 'commandedet as cd,';
 				$sql .= ' ' . MAIN_DB_PREFIX . 'expeditiondet as ed';
 				$sql .= ' LEFT JOIN ' . MAIN_DB_PREFIX . 'expeditiondet_batch as edb on edb.fk_expeditiondet = ed.rowid';
-				$sql .= ' WHERE ed.fk_expedition = ' . ((int) $this->id);
+				$sql .= ' WHERE ed.fk_expedition = ' . ((int)$this->id);
 				$sql .= ' AND cd.rowid = ed.fk_origin_line';
 
 				dol_syslog(get_class($this) . '::valid select details', LOG_DEBUG);
@@ -2928,9 +2784,9 @@
 		$sql .= ') VALUES (';
 		$sql .= $this->fk_expedition;
 		$sql .= ', ' . (empty($this->entrepot_id) ? 'NULL' : $this->entrepot_id);
-		$sql .= ', ' . ((int) $this->fk_origin_line);
+		$sql .= ', ' . ((int)$this->fk_origin_line);
 		$sql .= ', ' . price2num($this->qty, 'MS');
-		$sql .= ', ' . ((int) $ranktouse);
+		$sql .= ', ' . ((int)$ranktouse);
 		$sql .= ')';
 
 		dol_syslog(get_class($this) . '::insert', LOG_DEBUG);
@@ -2991,7 +2847,7 @@
 		// delete batch expedition line
 		if (isModEnabled('productbatch')) {
 			$sql = 'DELETE FROM ' . MAIN_DB_PREFIX . 'expeditiondet_batch';
-			$sql .= ' WHERE fk_expeditiondet = ' . ((int) $this->id);
+			$sql .= ' WHERE fk_expeditiondet = ' . ((int)$this->id);
 
 			if (!$this->db->query($sql)) {
 				$this->errors[] = $this->db->lasterror() . " - sql=$sql";
@@ -3000,7 +2856,7 @@
 		}
 
 		$sql = 'DELETE FROM ' . MAIN_DB_PREFIX . 'expeditiondet';
-		$sql .= ' WHERE rowid = ' . ((int) $this->id);
+		$sql .= ' WHERE rowid = ' . ((int)$this->id);
 
 		if (!$error && $this->db->query($sql)) {
 			// Remove extrafields
@@ -3138,8 +2994,8 @@
 				if (!$error && !empty($expedition_batch_id)) {
 					// delete lot expedition line
 					$sql = 'DELETE FROM ' . MAIN_DB_PREFIX . 'expeditiondet_batch';
-					$sql .= ' WHERE fk_expeditiondet = ' . ((int) $this->id);
-					$sql .= ' AND rowid = ' . ((int) $expedition_batch_id);
+					$sql .= ' WHERE fk_expeditiondet = ' . ((int)$this->id);
+					$sql .= ' AND rowid = ' . ((int)$expedition_batch_id);
 
 					if (!$this->db->query($sql)) {
 						$this->errors[] = $this->db->lasterror() . " - sql=$sql";
@@ -3168,8 +3024,8 @@
 			// update line
 			$sql = 'UPDATE ' . MAIN_DB_PREFIX . $this->table_element . ' SET';
 			$sql .= ' fk_entrepot = ' . ($this->entrepot_id > 0 ? $this->entrepot_id : 'null');
-			$sql .= ' , qty = ' . ((float) price2num($qty, 'MS'));
-			$sql .= ' WHERE rowid = ' . ((int) $this->id);
+			$sql .= ' , qty = ' . ((float)price2num($qty, 'MS'));
+			$sql .= ' WHERE rowid = ' . ((int)$this->id);
 
 			if (!$this->db->query($sql)) {
 				$this->errors[] = $this->db->lasterror() . " - sql=$sql";
