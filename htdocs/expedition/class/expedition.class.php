--- conflicted
+++ resolved
@@ -6,13 +6,8 @@
  * Copyright (C) 2011-2015	Juanjo Menent			<jmenent@2byte.es>
  * Copyright (C) 2013       Florian Henry		  	<florian.henry@open-concept.pro>
  * Copyright (C) 2014		Cedric GROSS			<c.gross@kreiz-it.fr>
-<<<<<<< HEAD
  * Copyright (C) 2014-2015  Marcos García           <marcosgdf@gmail.com>
  * Copyright (C) 2014-2015  Francis Appels          <francis.appels@yahoo.com>
-=======
- * Copyright (C) 2014       Marcos García           <marcosgdf@gmail.com>
- * Copyright (C) 2014       Francis Appels          <francis.appels@yahoo.com>
->>>>>>> 0735413e
  * Copyright (C) 2016		Ferran Marcet			<fmarcet@2byte.es>
  *
  * This program is free software; you can redistribute it and/or modify
