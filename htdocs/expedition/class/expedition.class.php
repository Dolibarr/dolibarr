<?php
/* Copyright (C) 2003-2008	Rodolphe Quiedeville	<rodolphe@quiedeville.org>
 * Copyright (C) 2005-2012	Regis Houssin			<regis.houssin@capnetworks.com>
 * Copyright (C) 2007		Franky Van Liedekerke	<franky.van.liedekerke@telenet.be>
 * Copyright (C) 2006-2012	Laurent Destailleur		<eldy@users.sourceforge.net>
 * Copyright (C) 2011-2015	Juanjo Menent			<jmenent@2byte.es>
 * Copyright (C) 2013       Florian Henry		  	<florian.henry@open-concept.pro>
 * Copyright (C) 2014		Cedric GROSS			<c.gross@kreiz-it.fr>
 * Copyright (C) 2014-2015  Marcos García           <marcosgdf@gmail.com>
 * Copyright (C) 2014-2015  Francis Appels          <francis.appels@yahoo.com>
 * Copyright (C) 2015       Claudio Aschieri        <c.aschieri@19.coop>
 * Copyright (C) 2016		Ferran Marcet			<fmarcet@2byte.es>
 *
 * This program is free software; you can redistribute it and/or modify
 * it under the terms of the GNU General Public License as published by
 * the Free Software Foundation; either version 3 of the License, or
 * (at your option) any later version.
 *
 * This program is distributed in the hope that it will be useful,
 * but WITHOUT ANY WARRANTY; without even the implied warranty of
 * MERCHANTABILITY or FITNESS FOR A PARTICULAR PURPOSE.  See the
 * GNU General Public License for more details.
 *
 * You should have received a copy of the GNU General Public License
 * along with this program.  If not, see <http://www.gnu.org/licenses/>.
 */

/**
 *  \file       htdocs/expedition/class/expedition.class.php
 *  \ingroup    expedition
 *  \brief      Fichier de la classe de gestion des expeditions
 */

require_once DOL_DOCUMENT_ROOT.'/core/class/commonobject.class.php';
require_once DOL_DOCUMENT_ROOT."/core/class/commonobjectline.class.php";
if (! empty($conf->propal->enabled)) require_once DOL_DOCUMENT_ROOT.'/comm/propal/class/propal.class.php';
if (! empty($conf->commande->enabled)) require_once DOL_DOCUMENT_ROOT.'/commande/class/commande.class.php';
if (! empty($conf->productbatch->enabled)) require_once DOL_DOCUMENT_ROOT.'/expedition/class/expeditionbatch.class.php';

 
/**
 *	Class to manage shipments
 */
class Expedition extends CommonObject
{
	public $element="shipping";
	public $fk_element="fk_expedition";
	public $table_element="expedition";
	public $table_element_line="expeditiondet";
	protected $ismultientitymanaged = 1;	// 0=No test on entity, 1=Test with field entity, 2=Test with link by societe

	var $socid;
	var $ref_customer;
	var $ref_int;
	var $brouillon;
	var $entrepot_id;
	var $lines=array();
	var $tracking_number;
	var $tracking_url;
	var $billed;
	var $model_pdf;

	var $trueWeight;
	var $weight_units;
	var $trueWidth;
	var $width_units;
	var $trueHeight;
	var $height_units;
	var $trueDepth;
	var $depth_units;
	// A denormalized value
	var $trueSize;

	var $date_delivery;		// Date delivery planed
	/**
	 * @deprecated
	 * @see date_shipping
	 */
	var $date;
	/**
	 * @deprecated
	 * @see date_shipping
	 */
	var $date_expedition;
	/**
	 * Effective delivery date
	 * @var int
	 */
	public $date_shipping;
	var $date_creation;
	var $date_valid;

	var $listmeths;			// List of carriers

	/**
	 *	Constructor
	 *
	 *  @param		DoliDB		$db      Database handler
	 */
	function __construct($db)
	{
		$this->db = $db;
		$this->lines = array();
		$this->products = array();

		// List of long language codes for status
		$this->statuts = array();
		$this->statuts[-1] = 'StatusSendingCanceled';
		$this->statuts[0]  = 'StatusSendingDraft';
		$this->statuts[1]  = 'StatusSendingValidated';
		$this->statuts[2]  = 'StatusSendingProcessed';
	}

	/**
	 *	Return next contract ref
	 *
	 *	@param	Societe		$soc	Thirdparty object
	 *	@return string				Free reference for contract
	 */
	function getNextNumRef($soc)
	{
		global $db, $langs, $conf;
		$langs->load("sendings");

	    if (!empty($conf->global->EXPEDITION_ADDON_NUMBER))
        {
			$mybool = false;

			$file = $conf->global->EXPEDITION_ADDON_NUMBER.".php";
			$classname = $conf->global->EXPEDITION_ADDON_NUMBER;

	        // Include file with class
	        $dirmodels = array_merge(array('/'), (array) $conf->modules_parts['models']);

	        foreach ($dirmodels as $reldir) {

		        $dir = dol_buildpath($reldir."core/modules/expedition/");

		        // Load file with numbering class (if found)
		        $mybool|=@include_once $dir.$file;
	        }

	        if (! $mybool)
	        {
		        dol_print_error('',"Failed to include file ".$file);
		        return '';
	        }

			$obj = new $classname();
			$numref = "";
			$numref = $obj->getNextValue($soc,$this);

			if ( $numref != "")
			{
				return $numref;
			}
			else
			{
				dol_print_error($db,get_class($this)."::getNextNumRef ".$obj->error);
				return "";
			}
        }
	    else
	    {
		    print $langs->trans("Error")." ".$langs->trans("Error_EXPEDITION_ADDON_NUMBER_NotDefined");
		    return "";
	    }
	}

	/**
	 *  Create expedition en base
	 *
	 *  @param	User	$user       Objet du user qui cree
   * 	@param		int		$notrigger	1=Does not execute triggers, 0= execuete triggers
	 *  @return int 				<0 si erreur, id expedition creee si ok
	 */
	function create($user, $notrigger=0)
	{
		global $conf, $langs, $hookmanager;

		$now=dol_now();

		require_once DOL_DOCUMENT_ROOT .'/product/stock/class/mouvementstock.class.php';
		$error = 0;

		// Clean parameters
		$this->brouillon = 1;
		$this->tracking_number = dol_sanitizeFileName($this->tracking_number);

		$this->user = $user;


		$this->db->begin();

		$sql = "INSERT INTO ".MAIN_DB_PREFIX."expedition (";
		$sql.= "ref";
		$sql.= ", entity";
		$sql.= ", ref_customer";
		$sql.= ", ref_int";
		$sql.= ", date_creation";
		$sql.= ", fk_user_author";
		$sql.= ", date_expedition";
		$sql.= ", date_delivery";
		$sql.= ", fk_soc";
		$sql.= ", fk_address";
		$sql.= ", fk_shipping_method";
		$sql.= ", tracking_number";
		$sql.= ", weight";
		$sql.= ", size";
		$sql.= ", width";
		$sql.= ", height";
		$sql.= ", weight_units";
		$sql.= ", size_units";
		$sql.= ", note_private";
		$sql.= ", note_public";
		$sql.= ", model_pdf";
		$sql.= ", fk_incoterms, location_incoterms";
		$sql.= ") VALUES (";
		$sql.= "'(PROV)'";
		$sql.= ", ".$conf->entity;
		$sql.= ", ".($this->ref_customer?"'".$this->db->escape($this->ref_customer)."'":"null");
		$sql.= ", ".($this->ref_int?"'".$this->db->escape($this->ref_int)."'":"null");
		$sql.= ", '".$this->db->idate($now)."'";
		$sql.= ", ".$user->id;
		$sql.= ", ".($this->date_expedition>0?"'".$this->db->idate($this->date_expedition)."'":"null");
		$sql.= ", ".($this->date_delivery>0?"'".$this->db->idate($this->date_delivery)."'":"null");
		$sql.= ", ".$this->socid;
		$sql.= ", ".($this->fk_delivery_address>0?$this->fk_delivery_address:"null");
		$sql.= ", ".($this->shipping_method_id>0?$this->shipping_method_id:"null");
		$sql.= ", '".$this->db->escape($this->tracking_number)."'";
		$sql.= ", ".$this->weight;
		$sql.= ", ".$this->sizeS;	// TODO Should use this->trueDepth
		$sql.= ", ".$this->sizeW;	// TODO Should use this->trueWidth
		$sql.= ", ".$this->sizeH;	// TODO Should use this->trueHeight
		$sql.= ", ".$this->weight_units;
		$sql.= ", ".$this->size_units;
		$sql.= ", ".(!empty($this->note_private)?"'".$this->db->escape($this->note_private)."'":"null");
		$sql.= ", ".(!empty($this->note_public)?"'".$this->db->escape($this->note_public)."'":"null");
		$sql.= ", ".(!empty($this->model_pdf)?"'".$this->db->escape($this->model_pdf)."'":"null");
        $sql.= ", ".(int) $this->fk_incoterms;
        $sql.= ", '".$this->db->escape($this->location_incoterms)."'";
		$sql.= ")";

		dol_syslog(get_class($this)."::create", LOG_DEBUG);
		$resql=$this->db->query($sql);
		if ($resql)
		{
			$this->id = $this->db->last_insert_id(MAIN_DB_PREFIX."expedition");

			$sql = "UPDATE ".MAIN_DB_PREFIX."expedition";
			$sql.= " SET ref = '(PROV".$this->id.")'";
			$sql.= " WHERE rowid = ".$this->id;

			dol_syslog(get_class($this)."::create", LOG_DEBUG);
			if ($this->db->query($sql))
			{
				// Insertion des lignes
				$num=count($this->lines);
				for ($i = 0; $i < $num; $i++)
				{
					if (! isset($this->lines[$i]->detail_batch))
					{	// no batch management
						if (! $this->create_line($this->lines[$i]->entrepot_id, $this->lines[$i]->origin_line_id, $this->lines[$i]->qty, $this->lines[$i]->array_options) > 0)
						{
							$error++;
						}
					}
					else
					{	// with batch management
						if (! $this->create_line_batch($this->lines[$i],$this->lines[$i]->array_options) > 0)
						{
							$error++;
						}
					}
				}

				if (! $error && $this->id && $this->origin_id)
				{
					$ret = $this->add_object_linked();
					if (!$ret)
					{
						$error++;
					}

					// TODO uniformiser les statuts
					$ret = $this->setStatut(2,$this->origin_id,$this->origin);
					if (! $ret)
					{
						$error++;
					}
				}
				
				// Actions on extra fields (by external module or standard code)
				// TODO le hook fait double emploi avec le trigger !!
				$hookmanager->initHooks(array('expeditiondao'));
				$parameters=array('socid'=>$this->id);
				$reshook=$hookmanager->executeHooks('insertExtraFields',$parameters,$this,$action);    // Note that $action and $object may have been modified by some hooks
				if (empty($reshook))
				{
					if (empty($conf->global->MAIN_EXTRAFIELDS_DISABLED)) // For avoid conflicts if trigger used
					{
						$result=$this->insertExtraFields();
						if ($result < 0)
						{
							$error++;
						}
					}
				}
				else if ($reshook < 0) $error++;

				if (! $error && ! $notrigger)
				{
                    // Call trigger
                    $result=$this->call_trigger('SHIPPING_CREATE',$user);
                    if ($result < 0) { $error++; }
                    // End call triggers

					if (! $error)
					{
						$this->db->commit();
						return $this->id;
					}
					else
					{
						foreach($this->errors as $errmsg)
						{
							dol_syslog(get_class($this)."::create ".$errmsg, LOG_ERR);
							$this->error.=($this->error?', '.$errmsg:$errmsg);
						}
						$this->db->rollback();
						return -1*$error;
					}

				}
				else
				{
					$error++;
					$this->error=$this->db->lasterror()." - sql=$sql";
					$this->db->rollback();
					return -3;
				}
			}
			else
			{
				$error++;
				$this->error=$this->db->lasterror()." - sql=$sql";
				$this->db->rollback();
				return -2;
			}
		}
		else
		{
			$error++;
			$this->error=$this->db->error()." - sql=$sql";
			$this->db->rollback();
			return -1;
		}
	}

	/**
	 * Create a expedition line
	 *
	 * @param 	int		$entrepot_id		Id of warehouse
	 * @param 	int		$origin_line_id		Id of source line
	 * @param 	int		$qty				Quantity
	 * @param	array		$array_options		extrafields array
	 * @return	int							<0 if KO, >0 if OK
	 */
	function create_line($entrepot_id, $origin_line_id, $qty,$array_options=0)
	{
		global $conf;
		$error = 0;

		$sql = "INSERT INTO ".MAIN_DB_PREFIX."expeditiondet (";
		$sql.= "fk_expedition";
		$sql.= ", fk_entrepot";
		$sql.= ", fk_origin_line";
		$sql.= ", qty";
		$sql.= ") VALUES (";
		$sql.= $this->id;
		$sql.= ", ".($entrepot_id?$entrepot_id:'null');
		$sql.= ", ".$origin_line_id;
		$sql.= ", ".$qty;
		$sql.= ")";

		dol_syslog(get_class($this)."::create_line", LOG_DEBUG);
		if (! $this->db->query($sql))
		{
			$error++;
		}
		
		if (!$error && empty($conf->global->MAIN_EXTRAFIELDS_DISABLED) && is_array($array_options) && count($array_options)>0) // For avoid conflicts if trigger used
		{
			$expeditionline = new ExpeditionLigne($this->db);
			$expeditionline->array_options=$array_options;
			$expeditionline->id= $this->db->last_insert_id(MAIN_DB_PREFIX.$expeditionline->table_element);
			$result=$expeditionline->insertExtraFields();
			if ($result < 0)
			{
				$this->error[]=$expeditionline->error;
				$error++;
			}
		}

		if (! $error) return 1;
		else return -1;
	}


	/**
	 * Create the detail (eat-by date) of the expedition line
	 *
	 * @param 	object		$line_ext		full line informations
	 * @param	array		$array_options		extrafields array
	 * @return	int							<0 if KO, >0 if OK
	 */
	function create_line_batch($line_ext,$array_options=0)
	{
		$error = 0;

		if ($this->create_line(($line_ext->entrepot_id?$line_ext->entrepot_id:'null'),$line_ext->origin_line_id,$line_ext->qty,$array_options) < 0)
		{
			$error++;
		}

		if (! $error)
		{
			$line_id= $this->db->last_insert_id(MAIN_DB_PREFIX."expeditiondet");
			$tab=$line_ext->detail_batch;
			foreach ($tab as $detbatch)
			{
				if (! ($detbatch->create($line_id) >0))		// Create an expeditionlinebatch
				{
					$error++;
				}
			}
		}


		if (! $error) return 1;
		else return -1;
	}

	/**
	 *	Get object and lines from database
	 *
	 *	@param	int		$id       	Id of object to load
	 * 	@param	string	$ref		Ref of object
	 * 	@param	string	$ref_ext	External reference of object
     * 	@param	string	$ref_int	Internal reference of other object
	 *	@return int			        >0 if OK, 0 if not found, <0 if KO
	 */
	function fetch($id, $ref='', $ref_ext='', $ref_int='')
	{
		global $conf;

		// Check parameters
		if (empty($id) && empty($ref) && empty($ref_ext) && empty($ref_int)) return -1;

		$sql = "SELECT e.rowid, e.ref, e.fk_soc as socid, e.date_creation, e.ref_customer, e.ref_ext, e.ref_int, e.fk_user_author, e.fk_statut";
		$sql.= ", e.weight, e.weight_units, e.size, e.size_units, e.width, e.height";
		$sql.= ", e.date_expedition as date_expedition, e.model_pdf, e.fk_address, e.date_delivery";
		$sql.= ", e.fk_shipping_method, e.tracking_number";
		$sql.= ", el.fk_source as origin_id, el.sourcetype as origin";
		$sql.= ", e.note_private, e.note_public";
        $sql.= ', e.fk_incoterms, e.location_incoterms';
        $sql.= ', i.libelle as libelle_incoterms';
		$sql.= " FROM ".MAIN_DB_PREFIX."expedition as e";
		$sql.= " LEFT JOIN ".MAIN_DB_PREFIX."element_element as el ON el.fk_target = e.rowid AND el.targettype = '".$this->element."'";
		$sql.= ' LEFT JOIN '.MAIN_DB_PREFIX.'c_incoterms as i ON e.fk_incoterms = i.rowid';
		$sql.= " WHERE e.entity IN (".getEntity('expedition', 1).")";
		if ($id)   	  $sql.= " AND e.rowid=".$id;
        if ($ref)     $sql.= " AND e.ref='".$this->db->escape($ref)."'";
        if ($ref_ext) $sql.= " AND e.ref_ext='".$this->db->escape($ref_ext)."'";
        if ($ref_int) $sql.= " AND e.ref_int='".$this->db->escape($ref_int)."'";

		dol_syslog(get_class($this)."::fetch", LOG_DEBUG);
		$result = $this->db->query($sql);
		if ($result)
		{
			if ($this->db->num_rows($result))
			{
				$obj = $this->db->fetch_object($result);

				$this->id                   = $obj->rowid;
				$this->ref                  = $obj->ref;
				$this->socid                = $obj->socid;
				$this->ref_customer			= $obj->ref_customer;
				$this->ref_ext				= $obj->ref_ext;
				$this->ref_int				= $obj->ref_int;
				$this->statut               = $obj->fk_statut;
				$this->user_author_id       = $obj->fk_user_author;
				$this->date_creation        = $this->db->jdate($obj->date_creation);
				$this->date                 = $this->db->jdate($obj->date_expedition);	// TODO deprecated
				$this->date_expedition      = $this->db->jdate($obj->date_expedition);	// TODO deprecated
				$this->date_shipping        = $this->db->jdate($obj->date_expedition);	// Date real
				$this->date_delivery        = $this->db->jdate($obj->date_delivery);	// Date planed
				$this->fk_delivery_address  = $obj->fk_address;
				$this->modelpdf             = $obj->model_pdf;
				$this->shipping_method_id	= $obj->fk_shipping_method;
				$this->tracking_number      = $obj->tracking_number;
				$this->origin               = ($obj->origin?$obj->origin:'commande'); // For compatibility
				$this->origin_id            = $obj->origin_id;
				$this->billed				= ($obj->fk_statut==2?1:0);

				$this->trueWeight           = $obj->weight;
				$this->weight_units         = $obj->weight_units;

				$this->trueWidth            = $obj->width;
				$this->width_units          = $obj->size_units;
				$this->trueHeight           = $obj->height;
				$this->height_units         = $obj->size_units;
				$this->trueDepth            = $obj->size;
				$this->depth_units          = $obj->size_units;

				$this->note_public          = $obj->note_public;
				$this->note_private         = $obj->note_private;

				// A denormalized value
				$this->trueSize           	= $obj->size."x".$obj->width."x".$obj->height;
				$this->size_units           = $obj->size_units;

				//Incoterms
				$this->fk_incoterms = $obj->fk_incoterms;
				$this->location_incoterms = $obj->location_incoterms;
				$this->libelle_incoterms = $obj->libelle_incoterms;

				$this->db->free($result);

				if ($this->statut == 0) $this->brouillon = 1;

				$file = $conf->expedition->dir_output . "/" .get_exdir($this->id, 2, 0, 0, $this, 'shipment') . "/" . $this->id.".pdf";
				$this->pdf_filename = $file;

				// Tracking url
				$this->GetUrlTrackingStatus($obj->tracking_number);

				/*
				 * Thirparty
				 */
				$result=$this->fetch_thirdparty();
				
				// Retrieve all extrafields for expedition
				// fetch optionals attributes and labels
				require_once DOL_DOCUMENT_ROOT.'/core/class/extrafields.class.php';
				$extrafields=new ExtraFields($this->db);
				$extralabels=$extrafields->fetch_name_optionals_label($this->table_element,true);
				$this->fetch_optionals($this->id,$extralabels);

				/*
				 * Lines
				 */
				$result=$this->fetch_lines();
				if ($result < 0)
				{
					return -3;
				}

				return 1;
			}
			else
			{
				dol_syslog(get_class($this).'::Fetch no expedition found', LOG_ERR);
				$this->error='Delivery with id '.$id.' not found';
				return 0;
			}
		}
		else
		{
			$this->error=$this->db->error();
			return -1;
		}
	}

	/**
	 *  Validate object and update stock if option enabled
	 *
	 *  @param      User		$user       Object user that validate
     *  @param		int			$notrigger	1=Does not execute triggers, 0= execuete triggers
	 *  @return     int						<0 if OK, >0 if KO
	 */
	function valid($user, $notrigger=0)
	{
		global $conf, $langs;

        require_once DOL_DOCUMENT_ROOT.'/core/lib/files.lib.php';

		dol_syslog(get_class($this)."::valid");

		// Protection
		if ($this->statut)
		{
			dol_syslog(get_class($this)."::valid no draft status", LOG_WARNING);
			return 0;
		}

        if (! ((empty($conf->global->MAIN_USE_ADVANCED_PERMS) && ! empty($user->rights->expedition->creer))
       	|| (! empty($conf->global->MAIN_USE_ADVANCED_PERMS) && ! empty($user->rights->expedition->shipping_advance->validate))))
		{
			$this->error='Permission denied';
			dol_syslog(get_class($this)."::valid ".$this->error, LOG_ERR);
			return -1;
		}

		$this->db->begin();

		$error = 0;

		// Define new ref
		$soc = new Societe($this->db);
		$soc->fetch($this->socid);

		// Class of company linked to order
		$result=$soc->set_as_client();

		// Define new ref
		if (! $error && (preg_match('/^[\(]?PROV/i', $this->ref) || empty($this->ref))) // empty should not happened, but when it occurs, the test save life
		{
			$numref = $this->getNextNumRef($soc);
		}
		else
		{
			$numref = "EXP".$this->id;
		}
        $this->newref = $numref;

		$now=dol_now();

		// Validate
		$sql = "UPDATE ".MAIN_DB_PREFIX."expedition SET";
		$sql.= " ref='".$numref."'";
		$sql.= ", fk_statut = 1";
		$sql.= ", date_valid = '".$this->db->idate($now)."'";
		$sql.= ", fk_user_valid = ".$user->id;
		$sql.= " WHERE rowid = ".$this->id;

		dol_syslog(get_class($this)."::valid update expedition", LOG_DEBUG);
		$resql=$this->db->query($sql);
		if (! $resql)
		{
			$this->error=$this->db->lasterror();
			$error++;
		}

		// If stock increment is done on sending (recommanded choice)
		if (! $error && ! empty($conf->stock->enabled) && ! empty($conf->global->STOCK_CALCULATE_ON_SHIPMENT))
		{
			require_once DOL_DOCUMENT_ROOT.'/product/stock/class/mouvementstock.class.php';

			$langs->load("agenda");

			// Loop on each product line to add a stock movement
			// TODO possibilite d'expedier a partir d'une propale ou autre origine
			$sql = "SELECT cd.fk_product, cd.subprice,";
			$sql.= " ed.rowid, ed.qty, ed.fk_entrepot,";
			$sql.= " edb.rowid as edbrowid, edb.eatby, edb.sellby, edb.batch, edb.qty as edbqty, edb.fk_origin_stock";
			$sql.= " FROM ".MAIN_DB_PREFIX."commandedet as cd,";
			$sql.= " ".MAIN_DB_PREFIX."expeditiondet as ed";
			$sql.= " LEFT JOIN ".MAIN_DB_PREFIX."expeditiondet_batch as edb on edb.fk_expeditiondet = ed.rowid";
			$sql.= " WHERE ed.fk_expedition = ".$this->id;
			$sql.= " AND cd.rowid = ed.fk_origin_line";

			dol_syslog(get_class($this)."::valid select details", LOG_DEBUG);
			$resql=$this->db->query($sql);
			if ($resql)
			{
				$cpt = $this->db->num_rows($resql);
				for ($i = 0; $i < $cpt; $i++)
				{
					$obj = $this->db->fetch_object($resql);
					if (empty($obj->edbrowid))
					{
						$qty = $obj->qty;
					}
					else
					{
						$qty = $obj->edbqty;
					}
					if ($qty <= 0) continue;
					dol_syslog(get_class($this)."::valid movement index ".$i." ed.rowid=".$obj->rowid." edb.rowid=".$obj->edbrowid);

					//var_dump($this->lines[$i]);
					$mouvS = new MouvementStock($this->db);
					$mouvS->origin = &$this;
					
					if (empty($obj->edbrowid))
					{
						// line without batch detail
						
						// We decrement stock of product (and sub-products) -> update table llx_product_stock (key of this table is fk_product+fk_entrepot) and add a movement record
						$result=$mouvS->livraison($user, $obj->fk_product, $obj->fk_entrepot, $qty, $obj->subprice, $langs->trans("ShipmentValidatedInDolibarr",$numref));
						if ($result < 0) {
							$error++; break;
						}
					}
					else
					{
						// line with batch detail
						
						// We decrement stock of product (and sub-products) -> update table llx_product_stock (key of this table is fk_product+fk_entrepot) and add a movement record
						$result=$mouvS->livraison($user, $obj->fk_product, $obj->fk_entrepot, $qty, $obj->subprice, $langs->trans("ShipmentValidatedInDolibarr",$numref), '', $obj->eatby, $obj->sellby, $obj->batch);
						if ($result < 0) {
							$error++; break;
						}
						
						// We update content of table llx_product_batch (will be rename into llx_product_stock_batch inantoher version)
						// We can set livraison_batch to deprecated and adapt livraison to handle batch too (mouvS->_create also calls mouvS->_create_batch)
						if (! empty($conf->productbatch->enabled))
						{
							$result=$mouvS->livraison_batch($obj->fk_origin_stock, $qty);		// ->fk_origin_stock = id into table llx_product_batch (will be rename into llx_product_stock_batch in another version)
							if ($result < 0) { $error++; $this->errors[]=$mouvS->error; break; }
						}
					}
				}
			}
			else
			{
				$this->db->rollback();
				$this->error=$this->db->error();
				return -2;
			}
		}
		
		if (! $error && ! $notrigger)
		{
            // Call trigger
            $result=$this->call_trigger('SHIPPING_VALIDATE',$user);
            if ($result < 0) { $error++; }
            // End call triggers
		}

		if (! $error)
		{
            $this->oldref = $this->ref;

			// Rename directory if dir was a temporary ref
			if (preg_match('/^[\(]?PROV/i', $this->ref))
			{
				// On renomme repertoire ($this->ref = ancienne ref, $numfa = nouvelle ref)
				// in order not to lose the attached files
				$oldref = dol_sanitizeFileName($this->ref);
				$newref = dol_sanitizeFileName($numref);
				$dirsource = $conf->expedition->dir_output.'/sending/'.$oldref;
				$dirdest = $conf->expedition->dir_output.'/sending/'.$newref;
				if (file_exists($dirsource))
				{
					dol_syslog(get_class($this)."::valid rename dir ".$dirsource." into ".$dirdest);

					if (@rename($dirsource, $dirdest))
					{
					    dol_syslog("Rename ok");
                        // Rename docs starting with $oldref with $newref
                        $listoffiles=dol_dir_list($conf->expedition->dir_output.'/sending/'.$newref, 'files', 1, '^'.preg_quote($oldref,'/'));
                        foreach($listoffiles as $fileentry)
                        {
                        	$dirsource=$fileentry['name'];
                        	$dirdest=preg_replace('/^'.preg_quote($oldref,'/').'/',$newref, $dirsource);
                        	$dirsource=$fileentry['path'].'/'.$dirsource;
                        	$dirdest=$fileentry['path'].'/'.$dirdest;
                        	@rename($dirsource, $dirdest);
                        }
					}
				}
			}
		}

		// Set new ref and current status
		if (! $error)
		{
			$this->ref = $numref;
			$this->statut = 1;
		}

		if (! $error)
		{
			$this->db->commit();
			return 1;
		}
		else
		{
			foreach($this->errors as $errmsg)
			{
	            dol_syslog(get_class($this)."::valid ".$errmsg, LOG_ERR);
	            $this->error.=($this->error?', '.$errmsg:$errmsg);
			}
			$this->db->rollback();
			return -1*$error;
		}
	}


	/**
	 *	Create a delivery receipt from a shipment
	 *
	 *	@param	User	$user       User
	 *  @return int  				<0 if KO, >=0 if OK
	 */
	function create_delivery($user)
	{
		global $conf;

		if ($conf->livraison_bon->enabled)
		{
			if ($this->statut == 1 || $this->statut == 2)
			{
				// Expedition validee
				include_once DOL_DOCUMENT_ROOT.'/livraison/class/livraison.class.php';
				$delivery = new Livraison($this->db);
				$result=$delivery->create_from_sending($user, $this->id);
				if ($result > 0)
				{
					return $result;
				}
				else
				{
					$this->error=$delivery->error;
					return $result;
				}
			}
			else return 0;
		}
		else return 0;
	}

	/**
	 * Add a expedition line.
	 * If STOCK_WAREHOUSE_NOT_REQUIRED_FOR_SHIPMENTS is set, you can add a shipment line, with no stock source defined
	 * If STOCK_MUST_BE_ENOUGH_FOR_SHIPMENT is not set, you can add a shipment line, even if not enough into stock
	 *
	 * @param 	int		$entrepot_id		Id of warehouse
	 * @param 	int		$id					Id of source line (order line)
	 * @param 	int		$qty				Quantity
	 * @param	array		$array_options		extrafields array
	 * @return	int							<0 if KO, >0 if OK
	 */
	function addline($entrepot_id, $id, $qty,$array_options=0)
	{
		global $conf, $langs;

		$num = count($this->lines);
		$line = new ExpeditionLigne($this->db);

		$line->entrepot_id = $entrepot_id;
		$line->origin_line_id = $id;
		$line->qty = $qty;

		$orderline = new OrderLine($this->db);
		$orderline->fetch($id);

		if (! empty($conf->stock->enabled) && ! empty($orderline->fk_product))
		{
			$fk_product = $orderline->fk_product;

			if (! ($entrepot_id > 0) && empty($conf->global->STOCK_WAREHOUSE_NOT_REQUIRED_FOR_SHIPMENTS))
			{
			    $langs->load("errors");
				$this->error=$langs->trans("ErrorWarehouseRequiredIntoShipmentLine");
				return -1;
			}

			if ($conf->global->STOCK_MUST_BE_ENOUGH_FOR_SHIPMENT)
			{
			    // Check must be done for stock of product into warehouse if $entrepot_id defined
				$product=new Product($this->db);
				$result=$product->fetch($fk_product);

<<<<<<< HEAD
				$product_type=$product->type;
				if ($entrepot_id > 0) {
                    $product->load_stock();
				    $product_stock = $product->stock_warehouse[$entrepot_id]->real;
				}
				else 
				{
				    $product_stock = $product->stock_reel;
				}
				
=======
				if ($entrepot_id > 0) {
					$product->load_stock();
					$product_stock = $product->stock_warehouse[$entrepot_id]->real;
				}
				else
					$product_stock = $product->stock_reel;

				$product_type=$product->type;
>>>>>>> 9b5dc9da
				if ($product_type == 0 && $product_stock < $qty)
				{
					$this->error=$langs->trans('ErrorStockIsNotEnough');
					$this->db->rollback();
					return -3;
				}
			}
		}
		
		// extrafields
		if (empty($conf->global->MAIN_EXTRAFIELDS_DISABLED) && is_array($array_options) && count($array_options)>0) // For avoid conflicts if trigger used
			$line->array_options = $array_options;
		
		$this->lines[$num] = $line;
	}

    /**
	 * Add a shipment line with batch record
	 *
	 * @param 	array		$dbatch		Array of value (key 'detail' -> Array, key 'qty' total quantity for line, key ix_l : original line index)
	 * @param	array		$array_options		extrafields array
	 * @return	int						<0 if KO, >0 if OK
	 */
	function addline_batch($dbatch,$array_options=0)
	{
		global $conf,$langs;

		$num = count($this->lines);
		if ($dbatch['qty']>0)
		{
			$line = new ExpeditionLigne($this->db);
			$tab=array();
			foreach ($dbatch['detail'] as $key=>$value)
			{
				if ($value['q']>0)
				{
					// $value['q']=qty to move
					// $value['id_batch']=id into llx_product_batch of record to move
					//var_dump($value);

				    $linebatch = new ExpeditionLineBatch($this->db);
					$ret=$linebatch->fetchFromStock($value['id_batch']);	// load serial, sellby, eatby
					if ($ret<0)
					{
						$this->error=$linebatch->error;
						return -1;
					}
					$linebatch->dluo_qty=$value['q'];
					$tab[]=$linebatch;

					if ($conf->global->STOCK_MUST_BE_ENOUGH_FOR_SHIPMENT)
					{
						require_once DOL_DOCUMENT_ROOT.'/product/class/productbatch.class.php';
						$prod_batch = new Productbatch($this->db);
						$prod_batch->fetch($value['id_batch']);

						if ($prod_batch->qty < $linebatch->dluo_qty)
						{
							$this->errors[] = $langs->trans('ErrorStockIsNotEnough');
							dol_syslog(get_class($this)."::addline_batch error=Product ".$prod_batch->batch.": ".$this->errorsToString(), LOG_ERR);
							$this->db->rollback();
							return -1;
						}
					}
					
					//var_dump($linebatch);
				}
			}
			$line->entrepot_id = $linebatch->entrepot_id;
			$line->origin_line_id = $dbatch['ix_l'];
			$line->qty = $dbatch['qty'];
			$line->detail_batch=$tab;

			// extrafields
			if (empty($conf->global->MAIN_EXTRAFIELDS_DISABLED) && is_array($array_options) && count($array_options)>0) // For avoid conflicts if trigger used
				$line->array_options = $array_options;
			
			//var_dump($line);
			$this->lines[$num] = $line;
			return 1;
		}
	}

    /**
     *  Update database
     *
     *  @param	User	$user        	User that modify
     *  @param  int		$notrigger	    0=launch triggers after, 1=disable triggers
     *  @return int 			       	<0 if KO, >0 if OK
     */
    function update($user=null, $notrigger=0)
    {
    	global $conf, $langs;
		$error=0;

		// Clean parameters

		if (isset($this->ref)) $this->ref=trim($this->ref);
		if (isset($this->entity)) $this->entity=trim($this->entity);
		if (isset($this->ref_customer)) $this->ref_customer=trim($this->ref_customer);
		if (isset($this->socid)) $this->socid=trim($this->socid);
		if (isset($this->fk_user_author)) $this->fk_user_author=trim($this->fk_user_author);
		if (isset($this->fk_user_valid)) $this->fk_user_valid=trim($this->fk_user_valid);
		if (isset($this->fk_delivery_address)) $this->fk_delivery_address=trim($this->fk_delivery_address);
		if (isset($this->shipping_method_id)) $this->shipping_method_id=trim($this->shipping_method_id);
		if (isset($this->tracking_number)) $this->tracking_number=trim($this->tracking_number);
		if (isset($this->statut)) $this->statut=(int) $this->statut;
		if (isset($this->trueDepth)) $this->trueDepth=trim($this->trueDepth);
		if (isset($this->trueWidth)) $this->trueWidth=trim($this->trueWidth);
		if (isset($this->trueHeight)) $this->trueHeight=trim($this->trueHeight);
		if (isset($this->size_units)) $this->size_units=trim($this->size_units);
		if (isset($this->weight_units)) $this->weight_units=trim($this->weight_units);
		if (isset($this->trueWeight)) $this->weight=trim($this->trueWeight);
		if (isset($this->note_private)) $this->note=trim($this->note_private);
		if (isset($this->note_public)) $this->note=trim($this->note_public);
		if (isset($this->model_pdf)) $this->model_pdf=trim($this->model_pdf);



		// Check parameters
		// Put here code to add control on parameters values

        // Update request
        $sql = "UPDATE ".MAIN_DB_PREFIX."expedition SET";

		$sql.= " tms=".(dol_strlen($this->tms)!=0 ? "'".$this->db->idate($this->tms)."'" : 'null').",";
		$sql.= " ref=".(isset($this->ref)?"'".$this->db->escape($this->ref)."'":"null").",";
		$sql.= " ref_customer=".(isset($this->ref_customer)?"'".$this->db->escape($this->ref_customer)."'":"null").",";
		$sql.= " fk_soc=".(isset($this->socid)?$this->socid:"null").",";
		$sql.= " date_creation=".(dol_strlen($this->date_creation)!=0 ? "'".$this->db->idate($this->date_creation)."'" : 'null').",";
		$sql.= " fk_user_author=".(isset($this->fk_user_author)?$this->fk_user_author:"null").",";
		$sql.= " date_valid=".(dol_strlen($this->date_valid)!=0 ? "'".$this->db->idate($this->date_valid)."'" : 'null').",";
		$sql.= " fk_user_valid=".(isset($this->fk_user_valid)?$this->fk_user_valid:"null").",";
		$sql.= " date_expedition=".(dol_strlen($this->date_expedition)!=0 ? "'".$this->db->idate($this->date_expedition)."'" : 'null').",";
		$sql.= " date_delivery=".(dol_strlen($this->date_delivery)!=0 ? "'".$this->db->idate($this->date_delivery)."'" : 'null').",";
		$sql.= " fk_address=".(isset($this->fk_delivery_address)?$this->fk_delivery_address:"null").",";
		$sql.= " fk_shipping_method=".((isset($this->shipping_method_id) && $this->shipping_method_id > 0)?$this->shipping_method_id:"null").",";
		$sql.= " tracking_number=".(isset($this->tracking_number)?"'".$this->db->escape($this->tracking_number)."'":"null").",";
		$sql.= " fk_statut=".(isset($this->statut)?$this->statut:"null").",";
		$sql.= " height=".(($this->trueHeight != '')?$this->trueHeight:"null").",";
		$sql.= " width=".(($this->trueWidth != '')?$this->trueWidth:"null").",";
		$sql.= " size_units=".(isset($this->size_units)?$this->size_units:"null").",";
		$sql.= " size=".(($this->trueDepth != '')?$this->trueDepth:"null").",";
		$sql.= " weight_units=".(isset($this->weight_units)?$this->weight_units:"null").",";
		$sql.= " weight=".(($this->trueWeight != '')?$this->trueWeight:"null").",";
		$sql.= " note_private=".(isset($this->note_private)?"'".$this->db->escape($this->note_private)."'":"null").",";
		$sql.= " note_public=".(isset($this->note_public)?"'".$this->db->escape($this->note_public)."'":"null").",";
		$sql.= " model_pdf=".(isset($this->model_pdf)?"'".$this->db->escape($this->model_pdf)."'":"null").",";
		$sql.= " entity=".$conf->entity;

        $sql.= " WHERE rowid=".$this->id;

		$this->db->begin();

		dol_syslog(get_class($this)."::update", LOG_DEBUG);
        $resql = $this->db->query($sql);
    	if (! $resql) { $error++; $this->errors[]="Error ".$this->db->lasterror(); }

		if (! $error)
		{
			if (! $notrigger)
			{
                // Call trigger
                $result=$this->call_trigger('SHIPPING_MODIFY',$user);
                if ($result < 0) { $error++; }
                // End call triggers
	    	}
		}

        // Commit or rollback
		if ($error)
		{
			foreach($this->errors as $errmsg)
			{
	            dol_syslog(get_class($this)."::update ".$errmsg, LOG_ERR);
	            $this->error.=($this->error?', '.$errmsg:$errmsg);
			}
			$this->db->rollback();
			return -1*$error;
		}
		else
		{
			$this->db->commit();
			return 1;
		}
    }

	/**
	 * 	Delete shipment.
	 *  Warning, do not delete a shipment if a delivery is linked to (with table llx_element_element)
	 *
	 * 	@return	int		>0 if OK, 0 if deletion done but failed to delete files, <0 if KO
	 */
	function delete()
	{
		global $conf, $langs, $user;
		require_once DOL_DOCUMENT_ROOT.'/core/lib/files.lib.php';
		if ($conf->productbatch->enabled)
		{
		require_once DOL_DOCUMENT_ROOT.'/expedition/class/expeditionbatch.class.php';
		}
		$error=0;
		$this->error='';

		// Add a protection to refuse deleting if shipment has at least one delivery
		$this->fetchObjectLinked($this->id, 'shipping', 0, 'delivery');	// Get deliveries linked to this shipment
		if (count($this->linkedObjectsIds) > 0)
		{
			$this->error='ErrorThereIsSomeDeliveries';
			return -1;
		}

		$this->db->begin();
		// Stock control
		if ($conf->stock->enabled && $conf->global->STOCK_CALCULATE_ON_SHIPMENT && $this->statut > 0)
		{
			require_once(DOL_DOCUMENT_ROOT."/product/stock/class/mouvementstock.class.php");

			$langs->load("agenda");

			// Loop on each product line to add a stock movement
			$sql = "SELECT cd.fk_product, cd.subprice, ed.qty, ed.fk_entrepot, ed.rowid as expeditiondet_id";
			$sql.= " FROM ".MAIN_DB_PREFIX."commandedet as cd,";
			$sql.= " ".MAIN_DB_PREFIX."expeditiondet as ed";
			$sql.= " WHERE ed.fk_expedition = ".$this->id;
			$sql.= " AND cd.rowid = ed.fk_origin_line";

			dol_syslog(get_class($this)."::delete select details", LOG_DEBUG);
			$resql=$this->db->query($sql);
			if ($resql)
			{
				$cpt = $this->db->num_rows($resql);
				for ($i = 0; $i < $cpt; $i++)
				{
					dol_syslog(get_class($this)."::delete movement index ".$i);
					$obj = $this->db->fetch_object($resql);
					
					$mouvS = new MouvementStock($this->db);
					// we do not log origin because it will be deleted
					$mouvS->origin = null;
					// get lot/serial
					$lotArray = null;
					if ($conf->productbatch->enabled) 
					{
						$lotArray = ExpeditionLineBatch::fetchAll($this->db,$obj->expeditiondet_id);
						if (! is_array($lotArray))
						{
							$error++;$this->errors[]="Error ".$this->db->lasterror();
						}
					}
					if (empty($lotArray)) {
						// no lot/serial
						// We increment stock of product (and sub-products)
						// We use warehouse selected for each line
						$result=$mouvS->reception($user, $obj->fk_product, $obj->fk_entrepot, $obj->qty, 0, $langs->trans("ShipmentDeletedInDolibarr", $this->ref));  // Price is set to 0, because we don't want to see WAP changed
						if ($result < 0)
						{
							$error++;$this->errors=$this->errors + $mouvS->errors;
							break;
						}
					}
					else 
					{
						// We increment stock of batches
						// We use warehouse selected for each line
						foreach($lotArray as $lot)
						{
							$result=$mouvS->reception($user, $obj->fk_product, $obj->fk_entrepot, $lot->dluo_qty, 0, $langs->trans("ShipmentDeletedInDolibarr", $this->ref), $lot->eatby, $lot->sellby, $lot->batch);  // Price is set to 0, because we don't want to see WAP changed
							if ($result < 0)
							{
								$error++;$this->errors=$this->errors + $mouvS->errors;
								break;
							}
						}
						if ($error) break; // break for loop incase of error
					} 
				}
			}
			else
			{
				$error++;$this->errors[]="Error ".$this->db->lasterror();
			}
		}
		
		// delete batch expedition line
		if (! $error && $conf->productbatch->enabled)
		{
			if (ExpeditionLineBatch::deletefromexp($this->db,$this->id) < 0)
			{
				$error++;$this->errors[]="Error ".$this->db->lasterror();
			}
		}
		
		if (! $error)
		{
			$sql = "DELETE FROM ".MAIN_DB_PREFIX."expeditiondet";
			$sql.= " WHERE fk_expedition = ".$this->id;

			if ( $this->db->query($sql) )
			{
				// Delete linked object
				$res = $this->deleteObjectLinked();
				if ($res < 0) $error++;

				if (! $error)
				{
					$sql = "DELETE FROM ".MAIN_DB_PREFIX."expedition";
					$sql.= " WHERE rowid = ".$this->id;

					if ($this->db->query($sql))
					{
						// Call trigger
						$result=$this->call_trigger('SHIPPING_DELETE',$user);
						if ($result < 0) { $error++; }
						// End call triggers

						if (! $error)
						{
							$this->db->commit();

							// We delete PDFs
							$ref = dol_sanitizeFileName($this->ref);
							if (! empty($conf->expedition->dir_output))
							{
								$dir = $conf->expedition->dir_output . '/sending/' . $ref ;
								$file = $dir . '/' . $ref . '.pdf';
								if (file_exists($file))
								{
									if (! dol_delete_file($file))
									{
										return 0;
									}
								}
								if (file_exists($dir))
								{
									if (!dol_delete_dir_recursive($dir))
									{
										$this->error=$langs->trans("ErrorCanNotDeleteDir",$dir);
										return 0;
									}
								}
							}

							return 1;
						}
						else
						{
							$this->db->rollback();
							return -1;
						}
					}
					else
					{
						$this->error=$this->db->lasterror()." - sql=$sql";
						$this->db->rollback();
						return -3;
					}
				}
				else
				{
					$this->error=$this->db->lasterror()." - sql=$sql";
					$this->db->rollback();
					return -2;
				}
			}
			else
			{
				$this->error=$this->db->lasterror()." - sql=$sql";
				$this->db->rollback();
				return -1;
			}
		}
		else
		{
			$this->db->rollback();
			return -1;
		}

	}

	/**
	 *	Load lines
	 *
	 *	@return	int		>0 if OK, Otherwise if KO
	 */
	function fetch_lines()
	{
		global $conf, $mysoc;
		// TODO: recuperer les champs du document associe a part

		$sql = "SELECT cd.rowid, cd.fk_product, cd.label as custom_label, cd.description, cd.qty as qty_asked";
		$sql.= ", cd.total_ht, cd.total_localtax1, cd.total_localtax2, cd.total_ttc, cd.total_tva";
		$sql.= ", cd.tva_tx, cd.localtax1_tx, cd.localtax2_tx, cd.price, cd.subprice, cd.remise_percent";
		$sql.= ", ed.rowid as line_id, ed.qty as qty_shipped, ed.fk_origin_line, ed.fk_entrepot";
		$sql.= ", p.ref as product_ref, p.label as product_label, p.fk_product_type";
		$sql.= ", p.weight, p.weight_units, p.length, p.length_units, p.surface, p.surface_units, p.volume, p.volume_units, p.tobatch as product_tobatch";
		$sql.= " FROM (".MAIN_DB_PREFIX."expeditiondet as ed,";
		$sql.= " ".MAIN_DB_PREFIX."commandedet as cd)";
		$sql.= " LEFT JOIN ".MAIN_DB_PREFIX."product as p ON p.rowid = cd.fk_product";
		$sql.= " WHERE ed.fk_expedition = ".$this->id;
		$sql.= " AND ed.fk_origin_line = cd.rowid";
		$sql.= " ORDER BY cd.rang, ed.fk_origin_line";

		dol_syslog(get_class($this)."::fetch_lines", LOG_DEBUG);
		$resql = $this->db->query($sql);
		if ($resql)
		{
			include_once DOL_DOCUMENT_ROOT.'/core/lib/price.lib.php';

			$num = $this->db->num_rows($resql);
			$i = 0;
			$lineindex = 0;
			$originline = 0;

			$this->total_ht = 0;
			$this->total_tva = 0;
			$this->total_ttc = 0;
			$this->total_localtax1 = 0;
			$this->total_localtax2 = 0;

			while ($i < $num)
			{
				$obj = $this->db->fetch_object($resql);

			    if ($originline == $obj->fk_origin_line) {
			        $line->entrepot_id       = 0; // entrepod_id in details_entrepot
				    $line->qty_shipped    	+= $obj->qty_shipped;
				} else {
				    $line = new ExpeditionLigne($this->db);
				    $line->entrepot_id    	= $obj->fk_entrepot;
				    $line->qty_shipped    	= $obj->qty_shipped;
				}

				$detail_entrepot              = new stdClass;
				$detail_entrepot->entrepot_id = $obj->fk_entrepot;
				$detail_entrepot->qty_shipped = $obj->qty_shipped;
				$line->details_entrepot[]     = $detail_entrepot;

                $line->line_id          = $obj->line_id;
                $line->rowid            = $obj->line_id;    // TODO deprecated
                $line->id               = $obj->line_id;
				$line->fk_origin_line 	= $obj->fk_origin_line;
				$line->origin_line_id 	= $obj->fk_origin_line;	    // TODO deprecated
				$line->fk_product     	= $obj->fk_product;
				$line->fk_product_type	= $obj->fk_product_type;
				$line->ref				= $obj->product_ref;		// TODO deprecated
                $line->product_ref		= $obj->product_ref;
                $line->product_label	= $obj->product_label;
				$line->libelle        	= $obj->product_label;		// TODO deprecated
				$line->product_tobatch  = $obj->product_tobatch;
				$line->label			= $obj->custom_label;
				$line->description    	= $obj->description;
				$line->qty_asked      	= $obj->qty_asked;
				$line->weight         	= $obj->weight;
				$line->weight_units   	= $obj->weight_units;
				$line->length         	= $obj->length;
				$line->length_units   	= $obj->length_units;
				$line->surface        	= $obj->surface;
				$line->surface_units   	= $obj->surface_units;
				$line->volume         	= $obj->volume;
				$line->volume_units   	= $obj->volume_units;

				// For invoicing
				$tabprice = calcul_price_total($obj->qty_shipped, $obj->subprice, $obj->remise_percent, $obj->tva_tx, $obj->localtax1_tx, $obj->localtax2_tx, 0, 'HT', $obj->info_bits, $obj->fk_product_type, $mysoc);	// We force type to 0
				$line->desc	         	= $obj->description;		// We need ->desc because some code into CommonObject use desc (property defined for other elements)
				$line->qty 				= $line->qty_shipped;
				$line->total_ht			= $tabprice[0];
				$line->total_localtax1 	= $tabprice[9];
				$line->total_localtax2 	= $tabprice[10];
				$line->total_ttc	 	= $tabprice[2];
				$line->total_tva	 	= $tabprice[1];
				$line->tva_tx 		 	= $obj->tva_tx;
				$line->localtax1_tx 	= $obj->localtax1_tx;
				$line->localtax2_tx 	= $obj->localtax2_tx;
				$line->price			= $obj->price;
				$line->subprice			= $obj->subprice;
				$line->remise_percent	= $obj->remise_percent;

				$this->total_ht+= $tabprice[0];
				$this->total_tva+= $tabprice[1];
				$this->total_ttc+= $tabprice[2];
				$this->total_localtax1+= $tabprice[9];
				$this->total_localtax2+= $tabprice[10];

                $line->detail_batch = array();

				// Eat-by date
				if (! empty($conf->productbatch->enabled) && $obj->line_id > 0)
				{
                    require_once DOL_DOCUMENT_ROOT.'/expedition/class/expeditionbatch.class.php';

                    $newdetailbatch = ExpeditionLineBatch::fetchAll($this->db,$obj->line_id);
                    if (is_array($newdetailbatch))
                    {
	                    if ($originline != $obj->fk_origin_line)
	                    {
	                        $line->detail_batch = $newdetailbatch;
	                    }
	                    else
						{
	                        $line->detail_batch = array_merge($line->detail_batch, $newdetailbatch);
	                    }
                    }
				}

				if ($originline != $obj->fk_origin_line)
				{
				    $this->lines[$lineindex] = $line;
				    $lineindex++;
				}
				else
				{
				    $line->total_ht			+= $tabprice[0];
				    $line->total_localtax1 	+= $tabprice[9];
				    $line->total_localtax2 	+= $tabprice[10];
				    $line->total_ttc	 	+= $tabprice[2];
				    $line->total_tva	 	+= $tabprice[1];
				}

				$i++;
				$originline = $obj->fk_origin_line;
			}
			$this->db->free($resql);
			return 1;
		}
		else
		{
			$this->error=$this->db->error();
			return -3;
		}
	}

	/**
     *	Return clicable link of object (with eventually picto)
     *
     *	@param      int			$withpicto      Add picto into link
     *	@param      int			$option         Where point the link
     *	@param      int			$max          	Max length to show
     *	@param      int			$short			Use short labels
     *	@return     string          			String with URL
     */
	function getNomUrl($withpicto=0,$option=0,$max=0,$short=0)
	{
		global $langs;

		$result='';
        $label = '<u>' . $langs->trans("ShowSending") . '</u>';
        if (! empty($this->ref))
            $label .= '<br><b>' . $langs->trans('Ref') . ':</b> '.$this->ref;

		$url = DOL_URL_ROOT.'/expedition/card.php?id='.$this->id;

		if ($short) return $url;

        $linkstart = '<a href="'.$url.'" title="'.dol_escape_htmltag($label, 1).'" class="classfortooltip">';
		$linkend='</a>';

		$picto='sending';

		if ($withpicto) $result.=($linkstart.img_object($label, $picto, 'class="classfortooltip"').$linkend);
		if ($withpicto && $withpicto != 2) $result.=' ';
		$result.=$linkstart.$this->ref.$linkend;
		return $result;
	}

	/**
     *	Return status label
     *
     *	@param      int		$mode      	0=Long label, 1=Short label, 2=Picto + Short label, 3=Picto, 4=Picto + Long label, 5=Short label + Picto
     *	@return     string      		Libelle
     */
	function getLibStatut($mode=0)
	{
		return $this->LibStatut($this->statut,$mode);
	}

	/**
	 * Return label of a status
	 *
	 * @param      int		$statut		Id statut
	 * @param      int		$mode       0=Long label, 1=Short label, 2=Picto + Short label, 3=Picto, 4=Picto + Long label, 5=Short label + Picto
	 * @return     string				Label of status
	 */
	function LibStatut($statut,$mode)
	{
		global $langs;

		if ($mode==0)
		{
			if ($statut==0) return $langs->trans($this->statuts[$statut]);
			if ($statut==1)  return $langs->trans($this->statuts[$statut]);
			if ($statut==2)  return $langs->trans($this->statuts[$statut]);
		}
		if ($mode==1)
		{
			if ($statut==0) return $langs->trans('StatusSendingDraftShort');
			if ($statut==1) return $langs->trans('StatusSendingValidatedShort');
			if ($statut==2) return $langs->trans('StatusSendingProcessedShort');
		}
		if ($mode == 3)
		{
			if ($statut==0) return img_picto($langs->trans($this->statuts[$statut]),'statut0');
			if ($statut==1) return img_picto($langs->trans($this->statuts[$statut]),'statut4');
			if ($statut==2) return img_picto($langs->trans('StatusSendingProcessed'),'statut6');
		}
		if ($mode == 4)
		{
			if ($statut==0) return img_picto($langs->trans($this->statuts[$statut]),'statut0').' '.$langs->trans($this->statuts[$statut]);
			if ($statut==1) return img_picto($langs->trans($this->statuts[$statut]),'statut4').' '.$langs->trans($this->statuts[$statut]);
			if ($statut==2) return img_picto($langs->trans('StatusSendingProcessed'),'statut6').' '.$langs->trans('StatusSendingProcessed');
		}
		if ($mode == 5)
		{
			if ($statut==0) return $langs->trans('StatusSendingDraftShort').' '.img_picto($langs->trans($this->statuts[$statut]),'statut0');
			if ($statut==1) return $langs->trans('StatusSendingValidatedShort').' '.img_picto($langs->trans($this->statuts[$statut]),'statut4');
			if ($statut==2) return $langs->trans('StatusSendingProcessedShort').' '.img_picto($langs->trans('StatusSendingProcessedShort'),'statut6');
		}
	}

	/**
     *  Initialise an instance with random values.
     *  Used to build previews or test instances.
     *	id must be 0 if object instance is a specimen.
     *
     *  @return	void
	 */
	function initAsSpecimen()
	{
		global $user,$langs,$conf;

		$now=dol_now();

		dol_syslog(get_class($this)."::initAsSpecimen");

		// Charge tableau des produits prodids
		$prodids = array();
		$sql = "SELECT rowid";
		$sql.= " FROM ".MAIN_DB_PREFIX."product";
		$sql.= " WHERE entity IN (".getEntity('product', 1).")";
		$resql = $this->db->query($sql);
		if ($resql)
		{
			$num_prods = $this->db->num_rows($resql);
			$i = 0;
			while ($i < $num_prods)
			{
				$i++;
				$row = $this->db->fetch_row($resql);
				$prodids[$i] = $row[0];
			}
		}

		$order=new Commande($this->db);
		$order->initAsSpecimen();

		// Initialise parametres
		$this->id=0;
		$this->ref = 'SPECIMEN';
		$this->specimen=1;
		$this->statut               = 1;
		$this->livraison_id         = 0;
		$this->date                 = $now;
		$this->date_creation        = $now;
		$this->date_valid           = $now;
		$this->date_delivery        = $now;
		$this->date_expedition      = $now + 24*3600;

		$this->entrepot_id          = 0;
		$this->fk_delivery_address  = 0;
		$this->socid                = 1;

		$this->commande_id          = 0;
		$this->commande             = $order;

        $this->origin_id            = 1;
        $this->origin               = 'commande';

        $this->note_private			= 'Private note';
        $this->note_public			= 'Public note';

		$nbp = 5;
		$xnbp = 0;
		while ($xnbp < $nbp)
		{
			$line=new ExpeditionLigne($this->db);
			$line->desc=$langs->trans("Description")." ".$xnbp;
			$line->libelle=$langs->trans("Description")." ".$xnbp;
			$line->qty=10;
			$line->qty_asked=5;
			$line->qty_shipped=4;
			$line->fk_product=$this->commande->lines[$xnbp]->fk_product;

			$this->lines[]=$line;
			$xnbp++;
		}

	}

	/**
	 *	Set the planned delivery date
	 *
	 *	@param      User			$user        		Objet utilisateur qui modifie
	 *	@param      timestamp		$date_livraison     Date de livraison
	 *	@return     int         						<0 if KO, >0 if OK
	 */
	function set_date_livraison($user, $date_livraison)
	{
		if ($user->rights->expedition->creer)
		{
			$sql = "UPDATE ".MAIN_DB_PREFIX."expedition";
			$sql.= " SET date_delivery = ".($date_livraison ? "'".$this->db->idate($date_livraison)."'" : 'null');
			$sql.= " WHERE rowid = ".$this->id;

			dol_syslog(get_class($this)."::set_date_livraison", LOG_DEBUG);
			$resql=$this->db->query($sql);
			if ($resql)
			{
				$this->date_delivery = $date_livraison;
				return 1;
			}
			else
			{
				$this->error=$this->db->error();
				return -1;
			}
		}
		else
		{
			return -2;
		}
	}

	/**
	 *	Fetch deliveries method and return an array. Load array this->meths(rowid=>label).
	 *
	 * 	@return	void
	 */
	function fetch_delivery_methods()
	{
		global $langs;
		$meths = array();

		$sql = "SELECT em.rowid, em.code, em.libelle";
		$sql.= " FROM ".MAIN_DB_PREFIX."c_shipment_mode as em";
		$sql.= " WHERE em.active = 1";
		$sql.= " ORDER BY em.libelle ASC";

		$resql = $this->db->query($sql);
		if ($resql)
		{
			while ($obj = $this->db->fetch_object($resql))
			{
				$label=$langs->trans('SendingMethod'.$obj->code);
				$this->meths[$obj->rowid] = ($label != 'SendingMethod'.$obj->code?$label:$obj->libelle);
			}
		}
	}

    /**
     *  Fetch all deliveries method and return an array. Load array this->listmeths.
     *
     *  @param  id      $id     only this carrier, all if none
     *  @return void
     */
    function list_delivery_methods($id='')
    {
        global $langs;

        $this->listmeths = array();
        $i=0;

        $sql = "SELECT em.rowid, em.code, em.libelle, em.description, em.tracking, em.active";
        $sql.= " FROM ".MAIN_DB_PREFIX."c_shipment_mode as em";
        if ($id!='') $sql.= " WHERE em.rowid=".$id;

        $resql = $this->db->query($sql);
        if ($resql)
        {
            while ($obj = $this->db->fetch_object($resql))
            {
                $this->listmeths[$i]['rowid'] = $obj->rowid;
                $this->listmeths[$i]['code'] = $obj->code;
                $label=$langs->trans('SendingMethod'.$obj->code);
                $this->listmeths[$i]['libelle'] = ($label != 'SendingMethod'.$obj->code?$label:$obj->libelle);
                $this->listmeths[$i]['description'] = $obj->description;
                $this->listmeths[$i]['tracking'] = $obj->tracking;
                $this->listmeths[$i]['active'] = $obj->active;
                $i++;
            }
        }
    }

    /**
     *  Update/create delivery method.
     *
     *  @param	string      $id     id method to activate
     *
     *  @return void
     */
    function update_delivery_method($id='')
    {
        if ($id=='')
        {
            $sql = "INSERT INTO ".MAIN_DB_PREFIX."c_shipment_mode (code, libelle, description, tracking)";
            $sql.=" VALUES ('".$this->update['code']."','".$this->update['libelle']."','".$this->update['description']."','".$this->update['tracking']."')";
            $resql = $this->db->query($sql);
        }
        else
        {
            $sql = "UPDATE ".MAIN_DB_PREFIX."c_shipment_mode SET";
            $sql.= " code='".$this->update['code']."'";
            $sql.= ",libelle='".$this->update['libelle']."'";
            $sql.= ",description='".$this->update['description']."'";
            $sql.= ",tracking='".$this->update['tracking']."'";
            $sql.= " WHERE rowid=".$id;
            $resql = $this->db->query($sql);
        }
        if ($resql < 0) dol_print_error($this->db,'');
    }

    /**
     *  Activate delivery method.
     *
     *  @param      id      $id     id method to activate
     *
     *  @return void
     */
    function activ_delivery_method($id)
    {
        $sql = 'UPDATE '.MAIN_DB_PREFIX.'c_shipment_mode SET active=1';
        $sql.= ' WHERE rowid='.$id;

        $resql = $this->db->query($sql);

    }

    /**
     *  DesActivate delivery method.
     *
     *  @param      id      $id     id method to desactivate
     *
     *  @return void
     */
    function disable_delivery_method($id)
    {
        $sql = 'UPDATE '.MAIN_DB_PREFIX.'c_shipment_mode SET active=0';
        $sql.= ' WHERE rowid='.$id;

        $resql = $this->db->query($sql);

    }

	/**
	 * Forge an set tracking url
	 *
	 * @param	string	$value		Value
	 * @return	void
	 */
	function GetUrlTrackingStatus($value='')
	{
		if (! empty($this->shipping_method_id))
		{
			$sql = "SELECT em.code, em.tracking";
			$sql.= " FROM ".MAIN_DB_PREFIX."c_shipment_mode as em";
			$sql.= " WHERE em.rowid = ".$this->shipping_method_id;

			$resql = $this->db->query($sql);
			if ($resql)
			{
				if ($obj = $this->db->fetch_object($resql))
				{
					$tracking = $obj->tracking;
				}
			}
		}

		if (!empty($tracking) && !empty($value))
		{
			$url = str_replace('{TRACKID}', $value, $tracking);
			$this->tracking_url = sprintf('<a target="_blank" href="%s">'.($value?$value:'url').'</a>',$url,$url);
		}
		else
		{
			$this->tracking_url = $value;
		}
	}

	/**
	 *	Classify the shipping as invoiced
	 *
	 *	@return     int     <0 if ko, >0 if ok
	 */
	function set_billed()
	{
		global $conf;

		$sql = 'UPDATE '.MAIN_DB_PREFIX.'expedition SET fk_statut=2';
		$sql .= ' WHERE rowid = '.$this->id.' AND fk_statut > 0';

		$resql=$this->db->query($sql);
		if ($resql)
		{
			//TODO: Option to set order billed if 100% of order is shipped
			$this->statut=2;
			$this->billed=1;
			return 1;
		}
		else
		{
			dol_print_error($this->db);
			return -1;
		}
	}

	/**
	 *  Create a document onto disk according to template module.
	 *
	 *  @param	    string		$modele			Force the model to using ('' to not force)
	 *  @param		Translate	$outputlangs	object lang to use for translations
	 *  @param      int			$hidedetails    Hide details of lines
	 *  @param      int			$hidedesc       Hide description
	 *  @param      int			$hideref        Hide ref
	 *  @return     int         				0 if KO, 1 if OK
	 */
	public function generateDocument($modele, $outputlangs,$hidedetails=0, $hidedesc=0, $hideref=0)
	{
		global $conf,$user,$langs;

		$langs->load("sendings");

		// Sets the model on the model name to use
		if (! dol_strlen($modele))
		{
			if (! empty($conf->global->EXPEDITION_ADDON_PDF))
			{
				$modele = $conf->global->EXPEDITION_ADDON_PDF;
			}
			else
			{
				$modele = 'rouget';
			}
		}

		$modelpath = "core/modules/expedition/doc/";

		$this->fetch_origin();

		return $this->commonGenerateDocument($modelpath, $modele, $outputlangs, $hidedetails, $hidedesc, $hideref);
	}

	/**
	 * Function used to replace a thirdparty id with another one.
	 *
	 * @param DoliDB $db Database handler
	 * @param int $origin_id Old thirdparty id
	 * @param int $dest_id New thirdparty id
	 * @return bool
	 */
	public static function replaceThirdparty(DoliDB $db, $origin_id, $dest_id)
	{
		$tables = array(
			'expedition'
		);

		return CommonObject::commonReplaceThirdparty($db, $origin_id, $dest_id, $tables);
	}
}


/**
 * Classe de gestion des lignes de bons d'expedition
 */
class ExpeditionLigne extends CommonObjectLine
{
	var $db;

	// From llx_expeditiondet
	var $qty;
	var $qty_shipped;
	var $fk_product;
	var $detail_batch;

	// From llx_commandedet or llx_propaldet
	var $qty_asked;
	public $product_ref;
	public $product_label;
	public $product_desc;


	// Invoicing
	var $remise_percent;
	var $total_ht;			// Total net of tax
	var $total_ttc;			// Total with tax
	var $total_tva;			// Total VAT
	var $total_localtax1;   // Total Local tax 1
	var $total_localtax2;   // Total Local tax 2

	public $element='expeditiondet';
	public $table_element='expeditiondet';
	
	public $fk_origin_line;

	// Deprecated
	/**
	 * @deprecated
	 * @see fk_origin_line
	 */
	var $origin_line_id;
	/**
	 * @deprecated
	 * @see product_ref
	 */
	var $ref;
	/**
	 * @deprecated
	 * @see product_label
	 */
	var $libelle;

    /**
     *	Constructor
     *
     *  @param		DoliDB		$db      Database handler
     */
	function __construct($db)
	{
		$this->db=$db;
	}

}
<|MERGE_RESOLUTION|>--- conflicted
+++ resolved
@@ -864,18 +864,6 @@
 				$product=new Product($this->db);
 				$result=$product->fetch($fk_product);
 
-<<<<<<< HEAD
-				$product_type=$product->type;
-				if ($entrepot_id > 0) {
-                    $product->load_stock();
-				    $product_stock = $product->stock_warehouse[$entrepot_id]->real;
-				}
-				else 
-				{
-				    $product_stock = $product->stock_reel;
-				}
-				
-=======
 				if ($entrepot_id > 0) {
 					$product->load_stock();
 					$product_stock = $product->stock_warehouse[$entrepot_id]->real;
@@ -884,7 +872,6 @@
 					$product_stock = $product->stock_reel;
 
 				$product_type=$product->type;
->>>>>>> 9b5dc9da
 				if ($product_type == 0 && $product_stock < $qty)
 				{
 					$this->error=$langs->trans('ErrorStockIsNotEnough');
