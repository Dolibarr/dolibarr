<?php
/* Copyright (C) 2003-2008	Rodolphe Quiedeville	<rodolphe@quiedeville.org>
 * Copyright (C) 2005-2012	Regis Houssin			<regis.houssin@inodbox.com>
 * Copyright (C) 2007		Franky Van Liedekerke	<franky.van.liedekerke@telenet.be>
 * Copyright (C) 2006-2012	Laurent Destailleur		<eldy@users.sourceforge.net>
 * Copyright (C) 2011-2020	Juanjo Menent			<jmenent@2byte.es>
 * Copyright (C) 2013       Florian Henry		  	<florian.henry@open-concept.pro>
 * Copyright (C) 2014		Cedric GROSS			<c.gross@kreiz-it.fr>
 * Copyright (C) 2014-2015  Marcos García           <marcosgdf@gmail.com>
 * Copyright (C) 2014-2017  Francis Appels          <francis.appels@yahoo.com>
 * Copyright (C) 2015       Claudio Aschieri        <c.aschieri@19.coop>
 * Copyright (C) 2016-2022	Ferran Marcet			<fmarcet@2byte.es>
 * Copyright (C) 2018       Nicolas ZABOURI			<info@inovea-conseil.com>
 * Copyright (C) 2018-2022  Frédéric France         <frederic.france@netlogic.fr>
 * Copyright (C) 2020       Lenin Rivas         	<lenin@leninrivas.com>
 *
 * This program is free software; you can redistribute it and/or modify
 * it under the terms of the GNU General Public License as published by
 * the Free Software Foundation; either version 3 of the License, or
 * (at your option) any later version.
 *
 * This program is distributed in the hope that it will be useful,
 * but WITHOUT ANY WARRANTY; without even the implied warranty of
 * MERCHANTABILITY or FITNESS FOR A PARTICULAR PURPOSE.  See the
 * GNU General Public License for more details.
 *
 * You should have received a copy of the GNU General Public License
 * along with this program.  If not, see <https://www.gnu.org/licenses/>.
 */

/**
 *  \file       htdocs/expedition/class/expedition.class.php
 *  \ingroup    expedition
 *  \brief      File of class managing the shipments
 */

require_once DOL_DOCUMENT_ROOT.'/core/class/commonobject.class.php';
require_once DOL_DOCUMENT_ROOT."/core/class/commonobjectline.class.php";
require_once DOL_DOCUMENT_ROOT.'/core/class/commonincoterm.class.php';
if (isModEnabled("propal")) {
	require_once DOL_DOCUMENT_ROOT.'/comm/propal/class/propal.class.php';
}
if (isModEnabled('commande')) {
	require_once DOL_DOCUMENT_ROOT.'/commande/class/commande.class.php';
}
require_once DOL_DOCUMENT_ROOT.'/expedition/class/expeditionlinebatch.class.php';


/**
 *	Class to manage shipments
 */
class Expedition extends CommonObject
{
	use CommonIncoterm;

	/**
	 * @var string ID to identify managed object
	 */
	public $element = "shipping";

	/**
	 * @var string Field with ID of parent key if this field has a parent
	 */
	public $fk_element = "fk_expedition";

	/**
	 * @var string Name of table without prefix where object is stored
	 */
	public $table_element = "expedition";

	/**
	 * @var string    Name of subtable line
	 */
	public $table_element_line = "expeditiondet";

	/**
	 * 0=No test on entity, 1=Test with field entity, 2=Test with link by societe
	 * @var int
	 */
	public $ismultientitymanaged = 1;

	/**
	 * @var int  Does object support extrafields ? 0=No, 1=Yes
	 */
	public $isextrafieldmanaged = 1;

	/**
	 * @var string String with name of icon for myobject. Must be the part after the 'object_' into object_myobject.png
	 */
	public $picto = 'dolly';


	/**
	 * @var array  Array with all fields and their property. Do not use it as a static var. It may be modified by constructor.
	 */
	public $fields = array();

	/**
	 * @var int ID of user author
	 */
	public $user_author_id;

	/**
	 * @var int ID of user author
	 */
	public $fk_user_author;

	public $socid;

	/**
	 * @var string Customer ref
	 * @deprecated
	 * @see $ref_customer
	 */
	public $ref_client;

	/**
	 * @var string Customer ref
	 */
	public $ref_customer;

	/**
	 * @var int warehouse id
	 */
	public $entrepot_id;

	/**
	 * @var string Tracking number
	 */
	public $tracking_number;

	/**
	 * @var string Tracking url
	 */
	public $tracking_url;
	public $billed;

	/**
	 * @var string name of pdf model
	 */
	public $model_pdf;

	public $trueWeight;
	public $weight_units;
	public $trueWidth;
	public $width_units;
	public $trueHeight;
	public $height_units;
	public $trueDepth;
	public $depth_units;
	// A denormalized value
	public $trueSize;

	public $livraison_id;

	/**
	 * @var double
	 */
	public $multicurrency_subprice;

	public $size_units;

	public $sizeH;

	public $sizeS;

	public $sizeW;

	public $weight;

	/**
	 * @var integer|string Date delivery planned
	 */
	public $date_delivery;

	/**
	 * @deprecated
	 * @see $date_shipping
	 */
	public $date;

	/**
	 * @deprecated
	 * @see $date_shipping
	 */
	public $date_expedition;

	/**
	 * Effective delivery date
	 * @var integer|string
	 */
	public $date_shipping;

	/**
	 * @var integer|string date_creation
	 */
	public $date_creation;

	/**
	 * @var integer|string date_valid
	 */
	public $date_valid;

	public $meths;
	public $listmeths; // List of carriers

	/**
	 * @var int ID of order
	 */
	public $commande_id;

	/**
	 * @var Commande order
	 */
	public $commande;

	/**
	 * @var ExpeditionLigne[] array of shipping lines
	 */
	public $lines = array();

	// Multicurrency
	/**
	 * @var int Currency ID
	 */
	public $fk_multicurrency;

	/**
	 * @var string multicurrency code
	 */
	public $multicurrency_code;
	public $multicurrency_tx;
	public $multicurrency_total_ht;
	public $multicurrency_total_tva;
	public $multicurrency_total_ttc;

	/**
	 * Draft status
	 */
	const STATUS_DRAFT = 0;

	/**
	 * Validated status
	 */
	const STATUS_VALIDATED = 1;

	/**
	 * Closed status
	 */
	const STATUS_CLOSED = 2;

	/**
	 * Canceled status
	 */
	const STATUS_CANCELED = -1;


	/**
	 *	Constructor
	 *
	 *  @param		DoliDB		$db      Database handler
	 */
	public function __construct($db)
	{
		global $conf;

		$this->db = $db;

		// List of long language codes for status
		$this->labelStatus = array();
		$this->labelStatus[-1] = 'StatusSendingCanceled';
		$this->labelStatus[0]  = 'StatusSendingDraft';
		$this->labelStatus[1]  = 'StatusSendingValidated';
		$this->labelStatus[2]  = 'StatusSendingProcessed';

		// List of short language codes for status
		$this->labelStatusShort = array();
		$this->labelStatusShort[-1] = 'StatusSendingCanceledShort';
		$this->labelStatusShort[0]  = 'StatusSendingDraftShort';
		$this->labelStatusShort[1]  = 'StatusSendingValidatedShort';
		$this->labelStatusShort[2]  = 'StatusSendingProcessedShort';
	}

	/**
	 *	Return next expedition ref
	 *
	 *	@param	Societe		$soc	Thirdparty object
	 *	@return string				Free reference for expedition
	 */
	public function getNextNumRef($soc)
	{
		global $langs, $conf;
		$langs->load("sendings");

		if (getDolGlobalString('EXPEDITION_ADDON_NUMBER')) {
			$mybool = false;

			$file = getDolGlobalString('EXPEDITION_ADDON_NUMBER') . ".php";
			$classname = getDolGlobalString('EXPEDITION_ADDON_NUMBER');

			// Include file with class
			$dirmodels = array_merge(array('/'), (array) $conf->modules_parts['models']);

			foreach ($dirmodels as $reldir) {
				$dir = dol_buildpath($reldir."core/modules/expedition/");

				// Load file with numbering class (if found)
				$mybool |= @include_once $dir.$file;
			}

			if (!$mybool) {
				dol_print_error('', "Failed to include file ".$file);
				return '';
			}

			$obj = new $classname();
			$numref = "";
			$numref = $obj->getNextValue($soc, $this);

			if ($numref != "") {
				return $numref;
			} else {
				dol_print_error($this->db, get_class($this)."::getNextNumRef ".$obj->error);
				return "";
			}
		} else {
			print $langs->trans("Error")." ".$langs->trans("Error_EXPEDITION_ADDON_NUMBER_NotDefined");
			return "";
		}
	}

	/**
	 *  Create expedition en base
	 *
	 *  @param	User	$user       Object du user qui cree
	 * 	@param		int		$notrigger	1=Does not execute triggers, 0= execute triggers
	 *  @return int 				Return integer <0 si erreur, id expedition creee si ok
	 */
	public function create($user, $notrigger = 0)
	{
		global $conf, $hookmanager;

		$now = dol_now();

		require_once DOL_DOCUMENT_ROOT.'/product/stock/class/mouvementstock.class.php';
		$error = 0;

		// Clean parameters
		$this->tracking_number = dol_sanitizeFileName($this->tracking_number);
		if (empty($this->fk_project)) {
			$this->fk_project = 0;
		}

		$this->user = $user;

		$this->db->begin();

		$sql = "INSERT INTO ".MAIN_DB_PREFIX."expedition (";
		$sql .= "ref";
		$sql .= ", entity";
		$sql .= ", ref_customer";
		$sql .= ", ref_ext";
		$sql .= ", date_creation";
		$sql .= ", fk_user_author";
		$sql .= ", date_expedition";
		$sql .= ", date_delivery";
		$sql .= ", fk_soc";
		$sql .= ", fk_projet";
		$sql .= ", fk_address";
		$sql .= ", fk_shipping_method";
		$sql .= ", tracking_number";
		$sql .= ", weight";
		$sql .= ", size";
		$sql .= ", width";
		$sql .= ", height";
		$sql .= ", weight_units";
		$sql .= ", size_units";
		$sql .= ", note_private";
		$sql .= ", note_public";
		$sql .= ", model_pdf";
		$sql .= ", fk_incoterms, location_incoterms";
		$sql .= ") VALUES (";
		$sql .= "'(PROV)'";
		$sql .= ", ".((int) $conf->entity);
		$sql .= ", ".($this->ref_customer ? "'".$this->db->escape($this->ref_customer)."'" : "null");
		$sql .= ", ".($this->ref_ext ? "'".$this->db->escape($this->ref_ext)."'" : "null");
		$sql .= ", '".$this->db->idate($now)."'";
		$sql .= ", ".((int) $user->id);
		$sql .= ", ".($this->date_expedition > 0 ? "'".$this->db->idate($this->date_expedition)."'" : "null");
		$sql .= ", ".($this->date_delivery > 0 ? "'".$this->db->idate($this->date_delivery)."'" : "null");
		$sql .= ", ".($this->socid > 0 ? ((int) $this->socid) : "null");
		$sql .= ", ".($this->fk_project > 0 ? ((int) $this->fk_project) : "null");
		$sql .= ", ".($this->fk_delivery_address > 0 ? $this->fk_delivery_address : "null");
		$sql .= ", ".($this->shipping_method_id > 0 ? ((int) $this->shipping_method_id) : "null");
		$sql .= ", '".$this->db->escape($this->tracking_number)."'";
		$sql .= ", ".(is_numeric($this->weight) ? $this->weight : 'NULL');
		$sql .= ", ".(is_numeric($this->sizeS) ? $this->sizeS : 'NULL'); // TODO Should use this->trueDepth
		$sql .= ", ".(is_numeric($this->sizeW) ? $this->sizeW : 'NULL'); // TODO Should use this->trueWidth
		$sql .= ", ".(is_numeric($this->sizeH) ? $this->sizeH : 'NULL'); // TODO Should use this->trueHeight
		$sql .= ", ".($this->weight_units != '' ? (int) $this->weight_units : 'NULL');
		$sql .= ", ".($this->size_units != '' ? (int) $this->size_units : 'NULL');
		$sql .= ", ".(!empty($this->note_private) ? "'".$this->db->escape($this->note_private)."'" : "null");
		$sql .= ", ".(!empty($this->note_public) ? "'".$this->db->escape($this->note_public)."'" : "null");
		$sql .= ", ".(!empty($this->model_pdf) ? "'".$this->db->escape($this->model_pdf)."'" : "null");
		$sql .= ", ".(int) $this->fk_incoterms;
		$sql .= ", '".$this->db->escape($this->location_incoterms)."'";
		$sql .= ")";

		dol_syslog(get_class($this)."::create", LOG_DEBUG);
		$resql = $this->db->query($sql);
		if ($resql) {
			$this->id = $this->db->last_insert_id(MAIN_DB_PREFIX."expedition");

			$sql = "UPDATE ".MAIN_DB_PREFIX."expedition";
			$sql .= " SET ref = '(PROV".$this->id.")'";
			$sql .= " WHERE rowid = ".((int) $this->id);

			dol_syslog(get_class($this)."::create", LOG_DEBUG);
			if ($this->db->query($sql)) {
				// Insert of lines
				$num = count($this->lines);
				$kits_list = array();
				if (getDolGlobalInt('PRODUIT_SOUSPRODUITS')) {
					for ($i = 0; $i < $num; $i++) {
						if (empty($this->lines[$i]->product_type) || getDolGlobalString('STOCK_SUPPORTS_SERVICES') || getDolGlobalString('SHIPMENT_SUPPORTS_SERVICES')) {
							// virtual products
							$line = $this->lines[$i];
							if ($line->fk_product > 0) {
								if (!isset($kits_list[$line->fk_product])) {
									if (!isset($line->product)) {
										$line_product = new Product($this->db);
										$result = $line_product->fetch($line->fk_product, '', '', '', 1, 1, 1);
										if ($result <= 0) {
											$error++;
										}
									} else {
										$line_product = $line->product;
									}

									// get all children of virtual product
									$line_product->get_sousproduits_arbo();
									$prods_arbo = $line_product->get_arbo_each_prod($line->qty);
									if (count($prods_arbo) > 0) {
										$kits_list[$line->fk_product] = array(
											'arbo' => $prods_arbo,
											'total_qty' => $line->qty,
										);
									}
								} else {
									$kits_list[$line->fk_product]['total_qty'] += $line->qty;
								}
							}
						}
					}
				}
				$kits_id_cached = array();
				$sub_kits_id_cached = array();
				for ($i = 0; $i < $num; $i++) {
					$line = $this->lines[$i];
					if (empty($line->product_type) || getDolGlobalString('STOCK_SUPPORTS_SERVICES') || getDolGlobalString('SHIPMENT_SUPPORTS_SERVICES')) {
						$line_id = 0;
						if (!isset($kits_id_cached[$line->fk_product])) {
							if (!isset($line->detail_batch) || isset($kits_list[$line->fk_product])) {    // no batch management or is kit
								$qty = isset($kits_list[$line->fk_product]) ? $kits_list[$line->fk_product]['total_qty'] : $line->qty;
								$warehouse_id = isset($kits_list[$line->fk_product]) ? 0 : $line->entrepot_id;
								$line_id = $this->create_line($warehouse_id, $line->origin_line_id, $qty, $line->rang, $line->array_options, 0, $line->fk_product);
								if ($line_id <= 0) {
									$error++;
								}
								if (isset($kits_list[$line->fk_product])) $kits_id_cached[$line->fk_product] = $line_id;
							} else {    // with batch management
								if ($this->create_line_batch($line, $line->array_options) <= 0) {
									$error++;
								}
							}
						} else {
							$line_id = $kits_id_cached[$line->fk_product];
						}

						// virtual products
						if (isset($kits_list[$line->fk_product])) {
							$prods_arbo = $kits_list[$line->fk_product]['arbo'];
							$total_qty = $kits_list[$line->fk_product]['total_qty'];

							// get all children of virtual product
							$parent_line_id = $line_id; // parent line created
							$level_last = 1;
							$product_child_id = 0;
							foreach ($prods_arbo as $index => $product_child_arr) {
								// 'id' => Id product
								// 'id_parent' => Id parent product
								// 'ref' => Ref product
								// 'nb' => Nb of units that compose parent product
								// 'nb_total' => // Nb of units for all nb of product
								// 'stock' => Stock
								// 'stock_alert' => Stock alert
								// 'label' => Label
								// 'fullpath' => // Full path label
								// 'type' =>
								// 'desiredstock' => Desired stock
								// 'level' => Level
								// 'incdec' => Need to be incremented or decremented
								// 'entity' => Entity
								$product_child_level = (int) $product_child_arr['level'];
								$product_child_incdec = !empty($product_child_arr['incdec']);

								// detect new level
								if ($product_child_level != $level_last) {
									$parent_line_id = $line_id; // last line id
									$parent_product_id = $product_child_id; // last line id
									if (isset($kits_id_cached[$parent_product_id])) {
										$parent_line_id = $kits_id_cached[$parent_product_id];
									} else {
										$kits_id_cached[$parent_product_id] = $parent_line_id;
									}
								}

								// determine if it's a kit : check next level
								$is_kit = false;
								$next_level = $product_child_level;
								$next_index = $index + 1;
								if (isset($prods_arbo[$next_index])) {
									$next_level = (int) $prods_arbo[$next_index]['level'];
								}
								if ($next_level > $product_child_level) {
									$is_kit = true;
								}

								// determine quantity of sub-product
								$product_child_id = (int) $product_child_arr['id'];
								$qty = $line->qty; // by default
								$warehouse_id = $line->entrepot_id; // by default
								if ($is_kit || !$product_child_incdec) {
									if ($is_kit) {
										$qty = $total_qty; // insert only one line in expeditiondet table and use "total_qty"
									} else {
										$qty = 0;
									}
									$warehouse_id = 0; // no warehouse used for a kit or if stock is not managed (empty incdec)
								}
								$product_child_qty = (float) $product_child_arr['nb'] * $qty;

								// create line for a child of virtual product
								if (!isset($sub_kits_id_cached[$product_child_id]) || $warehouse_id > 0) {
									$line_id = $this->create_line($warehouse_id, 0, $product_child_qty, $line->rang, $line->array_options, $parent_line_id, $product_child_id);
									if ($line_id <= 0) {
										$error++;
										dol_syslog(__METHOD__ . ' : ' . $this->errorsToString(), LOG_ERR);
										break;
									}

									// if kit or not manage stock (empty incdec)
									if (empty($warehouse_id)) {
										$sub_kits_id_cached[$product_child_id] = $line_id;
									}
								}

								$level_last = $product_child_level;
							}
						}
					}
				}

				if (!$error && $this->id && $this->origin_id) {
					$ret = $this->add_object_linked();
					if (!$ret) {
						$error++;
					}
				}

				// Actions on extra fields
				if (!$error) {
					$result = $this->insertExtraFields();
					if ($result < 0) {
						$error++;
					}
				}

				if (!$error && !$notrigger) {
					// Call trigger
					$result = $this->call_trigger('SHIPPING_CREATE', $user);
					if ($result < 0) {
						$error++;
					}
					// End call triggers

					if (!$error) {
						$this->db->commit();
						return $this->id;
					} else {
						foreach ($this->errors as $errmsg) {
							dol_syslog(get_class($this)."::create ".$errmsg, LOG_ERR);
							$this->error .= ($this->error ? ', '.$errmsg : $errmsg);
						}
						$this->db->rollback();
						return -1 * $error;
					}
				} else {
					$error++;
					$this->db->rollback();
					return -3;
				}
			} else {
				$error++;
				$this->error = $this->db->lasterror()." - sql=$sql";
				$this->db->rollback();
				return -2;
			}
		} else {
			$error++;
			$this->error = $this->db->error()." - sql=$sql";
			$this->db->rollback();
			return -1;
		}
	}

	// phpcs:disable PEAR.NamingConventions.ValidFunctionName.ScopeNotCamelCaps
	/**
	 * Create a expedition line
	 *
	 * @param 	int		$entrepot_id		Id of warehouse
	 * @param 	int		$origin_line_id		Id of source line
	 * @param 	int		$qty				Quantity
	 * @param 	int		$rang				Rang
	 * @param	array	$array_options		extrafields array
	 * @param 	int		$parent_line_id		Id of parent line for virtual products
	 * @param 	int		$product_id			Id of product (child of virtual product)
	 * @return	int							Return integer <0 if KO, line_id if OK
	 */
	public function create_line($entrepot_id, $origin_line_id, $qty, $rang = 0, $array_options = null, $parent_line_id = 0, $product_id = 0)
	{
		//phpcs:enable
		global $user;

		$expeditionline = new ExpeditionLigne($this->db);
		$expeditionline->fk_expedition = $this->id;
		$expeditionline->entrepot_id = $entrepot_id;
		$expeditionline->fk_origin_line = $origin_line_id;
		$expeditionline->fk_parent = $parent_line_id;
		$expeditionline->fk_product = $product_id;
		$expeditionline->qty = $qty;
		$expeditionline->rang = $rang;
		$expeditionline->array_options = $array_options;

		if (!($expeditionline->fk_product > 0)) {
			$order_line = new OrderLine($this->db);
			$order_line->fetch($expeditionline->fk_origin_line);
			$expeditionline->fk_product = $order_line->fk_product;
		}

		if (($lineId = $expeditionline->insert($user)) < 0) {
			$this->errors[] = $expeditionline->error;
		}
		return $lineId;
	}


	// phpcs:disable PEAR.NamingConventions.ValidFunctionName.ScopeNotCamelCaps
	/**
	 * Create the detail of the expedition line. Create 1 record into expeditiondet for each warehouse and n record for each lot in this warehouse into expeditiondet_batch.
	 *
	 * @param 	object		$line_ext			Object with full information of line. $line_ext->detail_batch must be an array of ExpeditionLineBatch
	 * @param	array		$array_options		extrafields array
	 * @return	int								Return integer <0 if KO, >0 if OK
	 */
	public function create_line_batch($line_ext, $array_options = 0)
	{
		// phpcs:enable
		$error = 0;
		$stockLocationQty = array(); // associated array with batch qty in stock location

		$tab = $line_ext->detail_batch;
		// create stockLocation Qty array
		foreach ($tab as $detbatch) {
			if (!empty($detbatch->fk_warehouse)) {
				if (empty($stockLocationQty[$detbatch->fk_warehouse])) {
					$stockLocationQty[$detbatch->fk_warehouse] = 0;
				}
				$stockLocationQty[$detbatch->fk_warehouse] += $detbatch->qty;
			}
		}
		// create shipment lines
		foreach ($stockLocationQty as $stockLocation => $qty) {
			$line_id = $this->create_line($stockLocation, $line_ext->origin_line_id, $qty, $line_ext->rang, $array_options);
			if ($line_id < 0) {
				$error++;
			} else {
				// create shipment batch lines for stockLocation
				foreach ($tab as $detbatch) {
					if ($detbatch->fk_warehouse == $stockLocation) {
						if (!($detbatch->create($line_id) > 0)) {		// Create an ExpeditionLineBatch
							$this->errors = $detbatch->errors;
							$error++;
						}
					}
				}
			}
		}

		if (!$error) {
			return 1;
		} else {
			return -1;
		}
	}

	/**
	 *	Get object and lines from database
	 *
	 *	@param	int		$id       	Id of object to load
	 * 	@param	string	$ref		Ref of object
	 * 	@param	string	$ref_ext	External reference of object
	 * 	@param	string	$notused	Internal reference of other object
	 *	@return int			        >0 if OK, 0 if not found, <0 if KO
	 */
	public function fetch($id, $ref = '', $ref_ext = '', $notused = '')
	{
		global $conf;

		// Check parameters
		if (empty($id) && empty($ref) && empty($ref_ext)) {
			return -1;
		}

		$sql = "SELECT e.rowid, e.entity, e.ref, e.fk_soc as socid, e.date_creation, e.ref_customer, e.ref_ext, e.fk_user_author, e.fk_statut, e.fk_projet as fk_project, e.billed";
		$sql .= ", e.date_valid";
		$sql .= ", e.weight, e.weight_units, e.size, e.size_units, e.width, e.height";
		$sql .= ", e.date_expedition as date_expedition, e.model_pdf, e.fk_address, e.date_delivery";
		$sql .= ", e.fk_shipping_method, e.tracking_number";
		$sql .= ", e.note_private, e.note_public";
		$sql .= ', e.fk_incoterms, e.location_incoterms';
		$sql .= ', i.libelle as label_incoterms';
		$sql .= ', s.libelle as shipping_method';
		$sql .= ", el.fk_source as origin_id, el.sourcetype as origin";
		$sql .= " FROM ".MAIN_DB_PREFIX."expedition as e";
		$sql .= " LEFT JOIN ".MAIN_DB_PREFIX."element_element as el ON el.fk_target = e.rowid AND el.targettype = '".$this->db->escape($this->element)."'";
		$sql .= ' LEFT JOIN '.MAIN_DB_PREFIX.'c_incoterms as i ON e.fk_incoterms = i.rowid';
		$sql .= ' LEFT JOIN '.MAIN_DB_PREFIX.'c_shipment_mode as s ON e.fk_shipping_method = s.rowid';
		$sql .= " WHERE e.entity IN (".getEntity('expedition').")";
		if ($id) {
			$sql .= " AND e.rowid = ".((int) $id);
		}
		if ($ref) {
			$sql .= " AND e.ref='".$this->db->escape($ref)."'";
		}
		if ($ref_ext) {
			$sql .= " AND e.ref_ext='".$this->db->escape($ref_ext)."'";
		}

		dol_syslog(get_class($this)."::fetch", LOG_DEBUG);
		$result = $this->db->query($sql);
		if ($result) {
			if ($this->db->num_rows($result)) {
				$obj = $this->db->fetch_object($result);

				$this->id                   = $obj->rowid;
				$this->entity               = $obj->entity;
				$this->ref                  = $obj->ref;
				$this->socid                = $obj->socid;
				$this->ref_customer = $obj->ref_customer;
				$this->ref_ext		    = $obj->ref_ext;
				$this->status               = $obj->fk_statut;
				$this->statut               = $this->status; // Deprecated
				$this->user_author_id       = $obj->fk_user_author;
				$this->fk_user_author       = $obj->fk_user_author;
				$this->date_creation        = $this->db->jdate($obj->date_creation);
				$this->date_valid = $this->db->jdate($obj->date_valid);
				$this->date                 = $this->db->jdate($obj->date_expedition); // TODO deprecated
				$this->date_expedition      = $this->db->jdate($obj->date_expedition); // TODO deprecated
				$this->date_shipping        = $this->db->jdate($obj->date_expedition); // Date real
				$this->date_delivery        = $this->db->jdate($obj->date_delivery); // Date planned
				$this->fk_delivery_address  = $obj->fk_address;
				$this->model_pdf            = $obj->model_pdf;
				$this->shipping_method_id   = $obj->fk_shipping_method;
				$this->shipping_method = $obj->shipping_method;
				$this->tracking_number      = $obj->tracking_number;
				$this->origin               = ($obj->origin ? $obj->origin : 'commande'); // For compatibility
				$this->origin_id            = $obj->origin_id;
				$this->billed               = $obj->billed;
				$this->fk_project = $obj->fk_project;

				$this->trueWeight           = $obj->weight;
				$this->weight_units         = $obj->weight_units;

				$this->trueWidth            = $obj->width;
				$this->width_units          = $obj->size_units;
				$this->trueHeight           = $obj->height;
				$this->height_units         = $obj->size_units;
				$this->trueDepth            = $obj->size;
				$this->depth_units          = $obj->size_units;

				$this->note_public          = $obj->note_public;
				$this->note_private         = $obj->note_private;

				// A denormalized value
				$this->trueSize             = $obj->size."x".$obj->width."x".$obj->height;
				$this->size_units           = $obj->size_units;

				//Incoterms
				$this->fk_incoterms         = $obj->fk_incoterms;
				$this->location_incoterms   = $obj->location_incoterms;
				$this->label_incoterms      = $obj->label_incoterms;

				$this->db->free($result);

				// Tracking url
				$this->getUrlTrackingStatus($obj->tracking_number);

				// Thirdparty
				$result = $this->fetch_thirdparty(); // TODO Remove this

				// Retrieve extrafields
				$this->fetch_optionals();

				// Fix Get multicurrency param for transmitted
				if (isModEnabled('multicurrency')) {
					if (!empty($this->multicurrency_code)) {
						$this->multicurrency_code = $this->thirdparty->multicurrency_code;
					}
					if (getDolGlobalString('MULTICURRENCY_USE_ORIGIN_TX') && !empty($this->thirdparty->multicurrency_tx)) {
						$this->multicurrency_tx = $this->thirdparty->multicurrency_tx;
					}
				}

				/*
				 * Lines
				 */
				$result = $this->fetch_lines();
				if ($result < 0) {
					return -3;
				}

				return 1;
			} else {
				dol_syslog(get_class($this).'::Fetch no expedition found', LOG_ERR);
				$this->error = 'Shipment with id '.$id.' not found';
				return 0;
			}
		} else {
			$this->error = $this->db->error();
			return -1;
		}
	}

	/**
	 *  Validate object and update stock if option enabled
	 *
	 *  @param      User		$user       Object user that validate
	 *  @param		int			$notrigger	1=Does not execute triggers, 0= execute triggers
	 *  @return     int						Return integer <0 if OK, >0 if KO
	 */
	public function valid($user, $notrigger = 0)
	{
		global $conf;

		require_once DOL_DOCUMENT_ROOT.'/core/lib/files.lib.php';

		dol_syslog(get_class($this)."::valid");

		// Protection
		if ($this->status) {
			dol_syslog(get_class($this)."::valid not in draft status", LOG_WARNING);
			return 0;
		}

		if (!((!getDolGlobalString('MAIN_USE_ADVANCED_PERMS') && $user->hasRight('expedition', 'creer'))
		|| (getDolGlobalString('MAIN_USE_ADVANCED_PERMS') && $user->hasRight('expedition', 'shipping_advance', 'validate')))) {
			$this->error = 'Permission denied';
			dol_syslog(get_class($this)."::valid ".$this->error, LOG_ERR);
			return -1;
		}

		$this->db->begin();

		$error = 0;

		// Define new ref
		$soc = new Societe($this->db);
		$soc->fetch($this->socid);

		// Class of company linked to order
		$result = $soc->setAsCustomer();

		// Define new ref
		if (!$error && (preg_match('/^[\(]?PROV/i', $this->ref) || empty($this->ref))) { // empty should not happened, but when it occurs, the test save life
			$numref = $this->getNextNumRef($soc);
		} elseif (!empty($this->ref)) {
			$numref = $this->ref;
		} else {
			$numref = "EXP".$this->id;
		}
		$this->newref = dol_sanitizeFileName($numref);

		$now = dol_now();

		// Validate
		$sql = "UPDATE ".MAIN_DB_PREFIX."expedition SET";
		$sql .= " ref='".$this->db->escape($numref)."'";
		$sql .= ", fk_statut = 1";
		$sql .= ", date_valid = '".$this->db->idate($now)."'";
		$sql .= ", fk_user_valid = ".$user->id;
		$sql .= " WHERE rowid = ".((int) $this->id);

		dol_syslog(get_class($this)."::valid update expedition", LOG_DEBUG);
		$resql = $this->db->query($sql);
		if (!$resql) {
			$this->error = $this->db->lasterror();
			$error++;
		}

		// If stock increment is done on sending (recommended choice)
		if (!$error && isModEnabled('stock') && getDolGlobalString('STOCK_CALCULATE_ON_SHIPMENT')) {
			$result = $this->manageStockMvtOnEvt($user, "ShipmentValidatedInDolibarr");
			if ($result < 0) {
				return -2;
			}
		}

		// Change status of order to "shipment in process"
		$ret = $this->setStatut(Commande::STATUS_SHIPMENTONPROCESS, $this->origin_id, $this->origin);
		if (!$ret) {
			$error++;
		}

		if (!$error && !$notrigger) {
			// Call trigger
			$result = $this->call_trigger('SHIPPING_VALIDATE', $user);
			if ($result < 0) {
				$error++;
			}
			// End call triggers
		}

		if (!$error) {
			$this->oldref = $this->ref;

			// Rename directory if dir was a temporary ref
			if (preg_match('/^[\(]?PROV/i', $this->ref)) {
				// Now we rename also files into index
				$sql = 'UPDATE '.MAIN_DB_PREFIX."ecm_files set filename = CONCAT('".$this->db->escape($this->newref)."', SUBSTR(filename, ".(strlen($this->ref) + 1).")), filepath = 'expedition/sending/".$this->db->escape($this->newref)."'";
				$sql .= " WHERE filename LIKE '".$this->db->escape($this->ref)."%' AND filepath = 'expedition/sending/".$this->db->escape($this->ref)."' and entity = ".((int) $conf->entity);
				$resql = $this->db->query($sql);
				if (!$resql) {
					$error++;
					$this->error = $this->db->lasterror();
				}
				$sql = 'UPDATE '.MAIN_DB_PREFIX."ecm_files set filepath = 'expedition/sending/".$this->db->escape($this->newref)."'";
				$sql .= " WHERE filepath = 'expedition/sending/".$this->db->escape($this->ref)."' and entity = ".$conf->entity;
				$resql = $this->db->query($sql);
				if (!$resql) {
					$error++;
					$this->error = $this->db->lasterror();
				}

				// We rename directory ($this->ref = old ref, $num = new ref) in order not to lose the attachments
				$oldref = dol_sanitizeFileName($this->ref);
				$newref = dol_sanitizeFileName($numref);
				$dirsource = $conf->expedition->dir_output.'/sending/'.$oldref;
				$dirdest = $conf->expedition->dir_output.'/sending/'.$newref;
				if (!$error && file_exists($dirsource)) {
					dol_syslog(get_class($this)."::valid rename dir ".$dirsource." into ".$dirdest);

					if (@rename($dirsource, $dirdest)) {
						dol_syslog("Rename ok");
						// Rename docs starting with $oldref with $newref
						$listoffiles = dol_dir_list($conf->expedition->dir_output.'/sending/'.$newref, 'files', 1, '^'.preg_quote($oldref, '/'));
						foreach ($listoffiles as $fileentry) {
							$dirsource = $fileentry['name'];
							$dirdest = preg_replace('/^'.preg_quote($oldref, '/').'/', $newref, $dirsource);
							$dirsource = $fileentry['path'].'/'.$dirsource;
							$dirdest = $fileentry['path'].'/'.$dirdest;
							@rename($dirsource, $dirdest);
						}
					}
				}
			}
		}

		// Set new ref and current status
		if (!$error) {
			$this->ref = $numref;
			$this->statut = self::STATUS_VALIDATED;
		}

		if (!$error) {
			$this->db->commit();
			return 1;
		} else {
			$this->db->rollback();
			return -1 * $error;
		}
	}


	// phpcs:disable PEAR.NamingConventions.ValidFunctionName.ScopeNotCamelCaps
	/**
	 *	Create a delivery receipt from a shipment
	 *
	 *	@param	User	$user       User
	 *  @return int  				Return integer <0 if KO, >=0 if OK
	 */
	public function create_delivery($user)
	{
		// phpcs:enable
		global $conf;

		if (getDolGlobalInt('MAIN_SUBMODULE_DELIVERY')) {
			if ($this->statut == self::STATUS_VALIDATED || $this->statut == self::STATUS_CLOSED) {
				// Expedition validee
				include_once DOL_DOCUMENT_ROOT.'/delivery/class/delivery.class.php';
				$delivery = new Delivery($this->db);
				$result = $delivery->create_from_sending($user, $this->id);
				if ($result > 0) {
					return $result;
				} else {
					$this->error = $delivery->error;
					return $result;
				}
			} else {
				return 0;
			}
		} else {
			return 0;
		}
	}

	/**
	 * Add an expedition line.
	 * If STOCK_WAREHOUSE_NOT_REQUIRED_FOR_SHIPMENTS is set, you can add a shipment line, with no stock source defined
	 * If STOCK_MUST_BE_ENOUGH_FOR_SHIPMENT is not set, you can add a shipment line, even if not enough into stock
	 * Note: For product that need a batch number, you must use addline_batch()
	 *
	 * @param 	int		$entrepot_id		Id of warehouse
	 * @param 	int		$id					Id of source line (order line)
	 * @param 	int		$qty				Quantity
	 * @param	array	$array_options		extrafields array
	 * @return	int							Return integer <0 if KO, >0 if OK
	 */
	public function addline($entrepot_id, $id, $qty, $array_options = 0, $fk_product = 0, $fk_parent = 0)
	{
		global $conf, $langs;

		$num = count($this->lines);
		$line = new ExpeditionLigne($this->db);

		$line->entrepot_id = $entrepot_id;
		$line->origin_line_id = $id;
		$line->fk_origin_line = $id;
		$line->fk_parent = $fk_parent;
		$line->fk_product = $fk_product;
		$line->qty = $qty;

		$orderline = new OrderLine($this->db);
		$orderline->fetch($id);

		// Copy the rang of the order line to the expedition line
		$line->rang = $orderline->rang;
		$line->product_type = $orderline->product_type;
		if (!($line->fk_product > 0)) {
			$line->fk_product = $orderline->fk_product;
		}

		if (isModEnabled('stock') && !empty($orderline->fk_product)) {
			if (!($entrepot_id > 0) && !getDolGlobalString('STOCK_WAREHOUSE_NOT_REQUIRED_FOR_SHIPMENTS')) {
				$langs->load("errors");
				$this->error = $langs->trans("ErrorWarehouseRequiredIntoShipmentLine");
				return -1;
			}

			if (getDolGlobalString('STOCK_MUST_BE_ENOUGH_FOR_SHIPMENT')) {
				$product = new Product($this->db);
				$product->fetch($line->fk_product);

				// Check must be done for stock of product into warehouse if $entrepot_id defined
				if ($entrepot_id > 0) {
					$product->load_stock('warehouseopen');
					$product_stock = $product->stock_warehouse[$entrepot_id]->real;
				} else {
					$product_stock = $product->stock_reel;
				}

				$product_type = $product->type;
				if ($product_type == 0 || getDolGlobalString('STOCK_SUPPORTS_SERVICES')) {
					$isavirtualproduct = ($product->hasFatherOrChild(1) > 0);
					// The product is qualified for a check of quantity (must be enough in stock to be added into shipment).
					if (!$isavirtualproduct || !getDolGlobalString('PRODUIT_SOUSPRODUITS') || ($isavirtualproduct && !getDolGlobalString('STOCK_EXCLUDE_VIRTUAL_PRODUCTS'))) {  // If STOCK_EXCLUDE_VIRTUAL_PRODUCTS is set, we do not manage stock for kits/virtual products.
						if ($product_stock < $qty) {
							$langs->load("errors");
							$this->error = $langs->trans('ErrorStockIsNotEnoughToAddProductOnShipment', $product->ref);
							$this->errorhidden = 'ErrorStockIsNotEnoughToAddProductOnShipment';

							$this->db->rollback();
							return -3;
						}
					}
				}
			}
		}

		// If product need a batch number, we should not have called this function but addline_batch instead.
		// If this happen, we may have a bug in card.php page
		if (isModEnabled('productbatch') && !empty($line->fk_product) && !empty($orderline->product_tobatch)) {
			$this->error = 'ADDLINE_WAS_CALLED_INSTEAD_OF_ADDLINEBATCH '.$orderline->id.' '.$line->fk_product;	//
			return -4;
		}

		// extrafields
		if (!getDolGlobalString('MAIN_EXTRAFIELDS_DISABLED') && is_array($array_options) && count($array_options) > 0) { // For avoid conflicts if trigger used
			$line->array_options = $array_options;
		}

		$this->lines[$num] = $line;

		return 1;
	}

	// phpcs:disable PEAR.NamingConventions.ValidFunctionName.ScopeNotCamelCaps
	/**
	 * Add a shipment line with batch record
	 *
	 * @param 	array		$dbatch		Array of value (key 'detail' -> Array, key 'qty' total quantity for line, key ix_l : original line index)
	 * @param	array		$array_options		extrafields array
	 * @param	Object		$origin_line		Origin line (only from OrderLine at this moment)
	 * @return	int						Return integer <0 if KO, >0 if OK
	 */
	public function addline_batch($dbatch, $array_options = 0, $origin_line = null)
	{
		// phpcs:enable
		global $conf, $langs;

		$num = count($this->lines);
		if ($dbatch['qty'] > 0 || ($dbatch['qty'] == 0 && getDolGlobalString('SHIPMENT_GETS_ALL_ORDER_PRODUCTS'))) {
			$line = new ExpeditionLigne($this->db);
			$tab = array();
			foreach ($dbatch['detail'] as $key => $value) {
				if ($value['q'] > 0 || ($value['q'] == 0 && getDolGlobalString('SHIPMENT_GETS_ALL_ORDER_PRODUCTS'))) {
					// $value['q']=qty to move
					// $value['id_batch']=id into llx_product_batch of record to move
					//var_dump($value);

					$linebatch = new ExpeditionLineBatch($this->db);
					$ret = $linebatch->fetchFromStock($value['id_batch']); // load serial, sellby, eatby
					if ($ret < 0) {
						$this->setErrorsFromObject($linebatch);
						return -1;
					}
					$linebatch->qty = $value['q'];
					if ($linebatch->qty == 0 && getDolGlobalString('SHIPMENT_GETS_ALL_ORDER_PRODUCTS')) {
						$linebatch->batch = null;
					}
					$tab[] = $linebatch;

					if (getDolGlobalString("STOCK_MUST_BE_ENOUGH_FOR_SHIPMENT", '0')) {
						require_once DOL_DOCUMENT_ROOT.'/product/class/productbatch.class.php';
						$prod_batch = new Productbatch($this->db);
						$prod_batch->fetch($value['id_batch']);

						if ($prod_batch->qty < $linebatch->qty) {
							$langs->load("errors");
							$this->errors[] = $langs->trans('ErrorStockIsNotEnoughToAddProductOnShipment', $prod_batch->fk_product);
							dol_syslog(get_class($this)."::addline_batch error=Product ".$prod_batch->batch.": ".$this->errorsToString(), LOG_ERR);
							$this->db->rollback();
							return -1;
						}
					}

					//var_dump($linebatch);
				}
			}
			$line->entrepot_id = $linebatch->entrepot_id;
			$line->origin_line_id = $dbatch['ix_l']; // deprecated
			$line->fk_origin_line = $dbatch['ix_l'];
			$line->qty = $dbatch['qty'];
			$line->detail_batch = $tab;
			if (!($line->rang > 0)) {
				$line->rang = $origin_line->rang;
			}
			if (!($line->fk_product > 0)) {
				$line->fk_product = $origin_line->fk_product;
			}

			// extrafields
			if (!getDolGlobalString('MAIN_EXTRAFIELDS_DISABLED') && is_array($array_options) && count($array_options) > 0) { // For avoid conflicts if trigger used
				$line->array_options = $array_options;
			}

			//var_dump($line);
			$this->lines[$num] = $line;
			return 1;
		}
		return 0;
	}

	/**
	 *  Update database
	 *
	 *  @param	User	$user        	User that modify
	 *  @param  int		$notrigger	    0=launch triggers after, 1=disable triggers
	 *  @return int 			       	Return integer <0 if KO, >0 if OK
	 */
	public function update($user = null, $notrigger = 0)
	{
		global $conf;
		$error = 0;

		// Clean parameters

		if (isset($this->ref)) {
			$this->ref = trim($this->ref);
		}
		if (isset($this->entity)) {
			$this->entity = (int) $this->entity;
		}
		if (isset($this->ref_customer)) {
			$this->ref_customer = trim($this->ref_customer);
		}
		if (isset($this->socid)) {
			$this->socid = (int) $this->socid;
		}
		if (isset($this->fk_user_author)) {
			$this->fk_user_author = (int) $this->fk_user_author;
		}
		if (isset($this->fk_user_valid)) {
			$this->fk_user_valid = (int) $this->fk_user_valid;
		}
		if (isset($this->fk_delivery_address)) {
			$this->fk_delivery_address = (int) $this->fk_delivery_address;
		}
		if (isset($this->shipping_method_id)) {
			$this->shipping_method_id = (int) $this->shipping_method_id;
		}
		if (isset($this->tracking_number)) {
			$this->tracking_number = trim($this->tracking_number);
		}
		if (isset($this->statut)) {
			$this->statut = (int) $this->statut;
		}
		if (isset($this->trueDepth)) {
			$this->trueDepth = trim($this->trueDepth);
		}
		if (isset($this->trueWidth)) {
			$this->trueWidth = trim($this->trueWidth);
		}
		if (isset($this->trueHeight)) {
			$this->trueHeight = trim($this->trueHeight);
		}
		if (isset($this->size_units)) {
			$this->size_units = trim($this->size_units);
		}
		if (isset($this->weight_units)) {
			$this->weight_units = trim($this->weight_units);
		}
		if (isset($this->trueWeight)) {
			$this->weight = trim($this->trueWeight);
		}
		if (isset($this->note_private)) {
			$this->note_private = trim($this->note_private);
		}
		if (isset($this->note_public)) {
			$this->note_public = trim($this->note_public);
		}
		if (isset($this->model_pdf)) {
			$this->model_pdf = trim($this->model_pdf);
		}

		// Check parameters
		// Put here code to add control on parameters values

		// Update request
		$sql = "UPDATE ".MAIN_DB_PREFIX."expedition SET";
		$sql .= " ref=".(isset($this->ref) ? "'".$this->db->escape($this->ref)."'" : "null").",";
		$sql .= " ref_ext=".(isset($this->ref_ext) ? "'".$this->db->escape($this->ref_ext)."'" : "null").",";
		$sql .= " ref_customer=".(isset($this->ref_customer) ? "'".$this->db->escape($this->ref_customer)."'" : "null").",";
		$sql .= " fk_soc=".(isset($this->socid) ? $this->socid : "null").",";
		$sql .= " date_creation=".(dol_strlen($this->date_creation) != 0 ? "'".$this->db->idate($this->date_creation)."'" : 'null').",";
		$sql .= " fk_user_author=".(isset($this->fk_user_author) ? $this->fk_user_author : "null").",";
		$sql .= " date_valid=".(dol_strlen($this->date_valid) != 0 ? "'".$this->db->idate($this->date_valid)."'" : 'null').",";
		$sql .= " fk_user_valid=".(isset($this->fk_user_valid) ? $this->fk_user_valid : "null").",";
		$sql .= " date_expedition=".(dol_strlen($this->date_expedition) != 0 ? "'".$this->db->idate($this->date_expedition)."'" : 'null').",";
		$sql .= " date_delivery=".(dol_strlen($this->date_delivery) != 0 ? "'".$this->db->idate($this->date_delivery)."'" : 'null').",";
		$sql .= " fk_address=".(isset($this->fk_delivery_address) ? $this->fk_delivery_address : "null").",";
		$sql .= " fk_shipping_method=".((isset($this->shipping_method_id) && $this->shipping_method_id > 0) ? $this->shipping_method_id : "null").",";
		$sql .= " tracking_number=".(isset($this->tracking_number) ? "'".$this->db->escape($this->tracking_number)."'" : "null").",";
		$sql .= " fk_statut=".(isset($this->statut) ? $this->statut : "null").",";
		$sql .= " fk_projet=".(isset($this->fk_project) ? $this->fk_project : "null").",";
		$sql .= " height=".(($this->trueHeight != '') ? $this->trueHeight : "null").",";
		$sql .= " width=".(($this->trueWidth != '') ? $this->trueWidth : "null").",";
		$sql .= " size_units=".(isset($this->size_units) ? $this->size_units : "null").",";
		$sql .= " size=".(($this->trueDepth != '') ? $this->trueDepth : "null").",";
		$sql .= " weight_units=".(isset($this->weight_units) ? $this->weight_units : "null").",";
		$sql .= " weight=".(($this->trueWeight != '') ? $this->trueWeight : "null").",";
		$sql .= " note_private=".(isset($this->note_private) ? "'".$this->db->escape($this->note_private)."'" : "null").",";
		$sql .= " note_public=".(isset($this->note_public) ? "'".$this->db->escape($this->note_public)."'" : "null").",";
		$sql .= " model_pdf=".(isset($this->model_pdf) ? "'".$this->db->escape($this->model_pdf)."'" : "null").",";
		$sql .= " entity=".$conf->entity;
		$sql .= " WHERE rowid=".((int) $this->id);

		$this->db->begin();

		dol_syslog(get_class($this)."::update", LOG_DEBUG);
		$resql = $this->db->query($sql);
		if (!$resql) {
			$error++;
			$this->errors[] = "Error ".$this->db->lasterror();
		}

		if (!$error && !$notrigger) {
			// Call trigger
			$result = $this->call_trigger('SHIPPING_MODIFY', $user);
			if ($result < 0) {
				$error++;
			}
			// End call triggers
		}

		// Commit or rollback
		if ($error) {
			foreach ($this->errors as $errmsg) {
				dol_syslog(get_class($this)."::update ".$errmsg, LOG_ERR);
				$this->error .= ($this->error ? ', '.$errmsg : $errmsg);
			}
			$this->db->rollback();
			return -1 * $error;
		} else {
			$this->db->commit();
			return 1;
		}
	}


	/**
	 * 	Cancel shipment.
	 *
	 *  @param  int  $notrigger 			Disable triggers
	 *  @param  bool $also_update_stock  	true if the stock should be increased back (false by default)
	 * 	@return	int							>0 if OK, 0 if deletion done but failed to delete files, <0 if KO
	 */
	public function cancel($notrigger = 0, $also_update_stock = false)
	{
		global $conf, $langs, $user;

		require_once DOL_DOCUMENT_ROOT.'/core/lib/files.lib.php';

		$error = 0;
		$this->error = '';

		$this->db->begin();

		// Add a protection to refuse deleting if shipment has at least one delivery
		$this->fetchObjectLinked($this->id, 'shipping', 0, 'delivery'); // Get deliveries linked to this shipment
		if (count($this->linkedObjectsIds) > 0) {
			$this->error = 'ErrorThereIsSomeDeliveries';
			$error++;
		}

		if (!$error && !$notrigger) {
			// Call trigger
			$result = $this->call_trigger('SHIPPING_CANCEL', $user);
			if ($result < 0) {
				$error++;
			}
			// End call triggers
		}

		// Stock control
		$can_update_stock = isModEnabled('stock') &&
			(($conf->global->STOCK_CALCULATE_ON_SHIPMENT && $this->statut > self::STATUS_DRAFT) ||
				($conf->global->STOCK_CALCULATE_ON_SHIPMENT_CLOSE && $this->statut == self::STATUS_CLOSED && $also_update_stock));
		if (!$error) {
			require_once DOL_DOCUMENT_ROOT."/product/stock/class/mouvementstock.class.php";

			$langs->load("agenda");

			// Loop on each product line to add a stock movement (contain sub-products)
			$sql = "SELECT ";
			$sql .= " ed.fk_product";
			$sql .= ", ed.qty, ed.fk_entrepot, ed.rowid as expeditiondet_id";
			$sql .= ", SUM(".$this->db->ifsql("pa.rowid IS NOT NULL", 1, 0).") as iskit";
			$sql .= ", ".$this->db->ifsql("pai.incdec IS NULL", 1, "pai.incdec")." as incdec";
			$sql .= " FROM ".$this->db->prefix()."expeditiondet as ed";
			$sql .= " LEFT JOIN ".$this->db->prefix()."product_association as pa ON pa.fk_product_pere = ed.fk_product";
			$sql .= " LEFT JOIN ".$this->db->prefix()."expeditiondet as edp ON edp.rowid = ed.fk_parent";
			$sql .= " LEFT JOIN ".$this->db->prefix()."product_association as pai ON pai.fk_product_pere = edp.fk_product AND pai.fk_product_fils = ed.fk_product";
			$sql .= " WHERE ed.fk_expedition = ".((int) $this->id);
			$sql .= " GROUP BY ed.fk_product, ed.qty, ed.fk_entrepot, ed.rowid, pai.incdec";

			dol_syslog(get_class($this)."::delete select details", LOG_DEBUG);
			$resql = $this->db->query($sql);
			if ($resql) {
				$cpt = $this->db->num_rows($resql);

				$shipmentlinebatch = new ExpeditionLineBatch($this->db);

				for ($i = 0; $i < $cpt; $i++) {
					dol_syslog(get_class($this)."::delete movement index ".$i);
					$obj = $this->db->fetch_object($resql);
					$line_id = (int) $obj->expeditiondet_id;

					if ($can_update_stock && empty($obj->iskit) && !empty($obj->incdec)) {
						$mouvS = new MouvementStock($this->db);
						// we do not log origin because it will be deleted
						$mouvS->origin = null;
						// get lot/serial
						$lotArray = null;
						if (isModEnabled('productbatch')) {
							$lotArray = $shipmentlinebatch->fetchAll($obj->expeditiondet_id);
							if (!is_array($lotArray)) {
								$error++;
								$this->errors[] = "Error " . $this->db->lasterror();
							}
						}

						if (empty($lotArray)) {
							// no lot/serial
							// We increment stock of product (and sub-products)
							// We use warehouse selected for each line
							$result = $mouvS->reception($user, $obj->fk_product, $obj->fk_entrepot, $obj->qty, 0, $langs->trans("ShipmentCanceledInDolibarr", $this->ref), '', '', '', '', 0, '', 0, 1); // Price is set to 0, because we don't want to see WAP changed
							if ($result < 0) {
								$error++;
								$this->errors = array_merge($this->errors, $mouvS->errors);
								break;
							}
						} else {
							// We increment stock of batches
							// We use warehouse selected for each line
							foreach ($lotArray as $lot) {
								$result = $mouvS->reception($user, $obj->fk_product, $obj->fk_entrepot, $lot->qty, 0, $langs->trans("ShipmentCanceledInDolibarr", $this->ref), $lot->eatby, $lot->sellby, $lot->batch, '', 0, '', 0, 1); // Price is set to 0, because we don't want to see WAP changed
								if ($result < 0) {
									$error++;
									$this->errors = array_merge($this->errors, $mouvS->errors);
									break;
								}
							}
							if ($error) {
								break; // break for loop incase of error
							}
						}
<<<<<<< HEAD
					}

					if (!$error) {
						// delete all children and batches of this shipment line
						$shipment_line = new ExpeditionLigne($this->db);
						$res = $shipment_line->fetch($line_id);
						if ($res > 0) {
							$result = $shipment_line->delete($user);
							if ($result < 0) {
								$error++;
								$this->errors[] = "Error ".$shipment_line->errorsToString();
							}
						} else {
							$error++;
							$this->errors[] = "Error ".$shipment_line->errorsToString();
=======
						if ($error) {
							break; // break for loop in case of error
>>>>>>> 1d00d908
						}
					}

					if ($error) {
						break;
					}
				}
			} else {
				$error++;
				$this->errors[] = "Error ".$this->db->lasterror();
			}
		}

		if (!$error) {
			// Delete linked object
			$res = $this->deleteObjectLinked();
			if ($res < 0) {
				$error++;
			}

			// No delete expedition
			if (!$error) {
				$sql = "SELECT rowid FROM ".$this->db->prefix()."expedition";
				$sql .= " WHERE rowid = ".((int) $this->id);

				if ($this->db->query($sql)) {
					if (!empty($this->origin) && $this->origin_id > 0) {
						$this->fetch_origin();
						$origin = $this->origin;
						if ($this->$origin->statut == Commande::STATUS_SHIPMENTONPROCESS) {     // If order source of shipment is "shipment in progress"
							// Check if there is no more shipment. If not, we can move back status of order to "validated" instead of "shipment in progress"
							$this->$origin->loadExpeditions();
							//var_dump($this->$origin->expeditions);exit;
							if (count($this->$origin->expeditions) <= 0) {
								$this->$origin->setStatut(Commande::STATUS_VALIDATED);
							}
						}
					}

					if (!$error) {
						$this->db->commit();

						// We delete PDFs
						$ref = dol_sanitizeFileName($this->ref);
						if (!empty($conf->expedition->dir_output)) {
							$dir = $conf->expedition->dir_output.'/sending/'.$ref;
							$file = $dir.'/'.$ref.'.pdf';
							if (file_exists($file)) {
								if (!dol_delete_file($file)) {
									return 0;
								}
							}
							if (file_exists($dir)) {
								if (!dol_delete_dir_recursive($dir)) {
									$this->error = $langs->trans("ErrorCanNotDeleteDir", $dir);
									return 0;
								}
							}
						}

						return 1;
					} else {
						$this->db->rollback();
						return -1;
					}
				} else {
					$this->error = $this->db->lasterror()." - sql=$sql";
					$this->db->rollback();
					return -3;
				}
			} else {
				$this->error = $this->db->lasterror()." - sql=$sql";
				$this->db->rollback();
				return -2;
			}
		} else {
			$this->db->rollback();
			return -1;
		}
	}

	/**
	 * 	Delete shipment.
	 * 	Warning, do not delete a shipment if a delivery is linked to (with table llx_element_element)
	 *
	 *  @param  int  $notrigger 			Disable triggers
	 *  @param  bool $also_update_stock  	true if the stock should be increased back (false by default)
	 * 	@return	int							>0 if OK, 0 if deletion done but failed to delete files, <0 if KO
	 */
	public function delete($notrigger = 0, $also_update_stock = false)
	{
		global $conf, $langs, $user;

		require_once DOL_DOCUMENT_ROOT.'/core/lib/files.lib.php';

		$error = 0;
		$this->error = '';

		$this->db->begin();

		// Add a protection to refuse deleting if shipment has at least one delivery
		$this->fetchObjectLinked($this->id, 'shipping', 0, 'delivery'); // Get deliveries linked to this shipment
		if (count($this->linkedObjectsIds) > 0) {
			$this->error = 'ErrorThereIsSomeDeliveries';
			$error++;
		}

		if (!$error && !$notrigger) {
			// Call trigger
			$result = $this->call_trigger('SHIPPING_DELETE', $user);
			if ($result < 0) {
				$error++;
			}
			// End call triggers
		}

		// Stock control
		$can_update_stock = isModEnabled('stock') &&
		(($conf->global->STOCK_CALCULATE_ON_SHIPMENT && $this->statut > self::STATUS_DRAFT) ||
			($conf->global->STOCK_CALCULATE_ON_SHIPMENT_CLOSE && $this->statut == self::STATUS_CLOSED && $also_update_stock));
		if (!$error) {
			require_once DOL_DOCUMENT_ROOT."/product/stock/class/mouvementstock.class.php";

			$langs->load("agenda");

			// we try deletion of batch line even if module batch not enabled in case of the module were enabled and disabled previously
			$shipmentlinebatch = new ExpeditionLineBatch($this->db);

			// Loop on each product line to add a stock movement (contain sub-products)
			$sql = "SELECT ";
			$sql .= " ed.fk_product";
			$sql .= ", ed.qty, ed.fk_entrepot, ed.rowid as expeditiondet_id";
			$sql .= ", SUM(".$this->db->ifsql("pa.rowid IS NOT NULL", 1, 0).") as iskit";
			$sql .= ", ".$this->db->ifsql("pai.incdec IS NULL", 1, "pai.incdec")." as incdec";
			$sql .= " FROM ".$this->db->prefix()."expeditiondet as ed";
			$sql .= " LEFT JOIN ".$this->db->prefix()."product_association as pa ON pa.fk_product_pere = ed.fk_product";
			$sql .= " LEFT JOIN ".$this->db->prefix()."expeditiondet as edp ON edp.rowid = ed.fk_parent";
			$sql .= " LEFT JOIN ".$this->db->prefix()."product_association as pai ON pai.fk_product_pere = edp.fk_product AND pai.fk_product_fils = ed.fk_product";
			$sql .= " WHERE ed.fk_expedition = ".((int) $this->id);
			$sql .= " GROUP BY ed.fk_product, ed.qty, ed.fk_entrepot, ed.rowid, pai.incdec";

			dol_syslog(get_class($this)."::delete select details", LOG_DEBUG);
			$resql = $this->db->query($sql);
			if ($resql) {
				$cpt = $this->db->num_rows($resql);
				for ($i = 0; $i < $cpt; $i++) {
					dol_syslog(get_class($this)."::delete movement index ".$i);
					$obj = $this->db->fetch_object($resql);
					$line_id = (int) $obj->expeditiondet_id;

					if ($can_update_stock && empty($obj->iskit) && !empty($obj->incdec)) {
						$mouvS = new MouvementStock($this->db);
						// we do not log origin because it will be deleted
						$mouvS->origin = null;
						// get lot/serial
						$lotArray = $shipmentlinebatch->fetchAll($line_id);
						if (!is_array($lotArray)) {
							$error++;
							$this->errors[] = "Error " . $this->db->lasterror();
						}
						if (empty($lotArray)) {
							// no lot/serial
							// We increment stock of product (disable for sub-products : already in shipment lines)
							// We use warehouse selected for each line
							$result = $mouvS->reception($user, $obj->fk_product, $obj->fk_entrepot, $obj->qty, 0, $langs->trans("ShipmentDeletedInDolibarr", $this->ref), '', '', '', '', 0, '', 0, 1); // Price is set to 0, because we don't want to see WAP changed
							if ($result < 0) {
								$error++;
								$this->errors = array_merge($this->errors, $mouvS->errors);
								break;
							}
						} else {
							// We increment stock of batches
							// We use warehouse selected for each line
							foreach ($lotArray as $lot) {
								$result = $mouvS->reception($user, $obj->fk_product, $obj->fk_entrepot, $lot->qty, 0, $langs->trans("ShipmentDeletedInDolibarr", $this->ref), $lot->eatby, $lot->sellby, $lot->batch, '', 0, '', 0, 1); // Price is set to 0, because we don't want to see WAP changed
								if ($result < 0) {
									$error++;
									$this->errors = array_merge($this->errors, $mouvS->errors);
									break;
								}
							}
							if ($error) {
								break; // break for loop incase of error
							}
						}
<<<<<<< HEAD
					}

					if (!$error) {
						// delete all children and batches of this shipment line
						$shipment_line = new ExpeditionLigne($this->db);
						$res = $shipment_line->fetch($line_id);
						if ($res > 0) {
							$result = $shipment_line->delete($user);
							if ($result < 0) {
								$error++;
								$this->errors[] = "Error ".$shipment_line->errorsToString();
							}
						} else {
							$error++;
							$this->errors[] = "Error ".$shipment_line->errorsToString();
=======
						if ($error) {
							break; // break for loop in case of error
>>>>>>> 1d00d908
						}
					}

					if ($error) {
						break;
					}
				}
			} else {
				$error++;
				$this->errors[] = "Error ".$this->db->lasterror();
			}
		}

		if (!$error) {
			// Delete linked object
			$res = $this->deleteObjectLinked();
			if ($res < 0) {
				$error++;
			}

			// delete extrafields
			$res = $this->deleteExtraFields();
			if ($res < 0) {
				$error++;
			}

			if (!$error) {
				$sql = "DELETE FROM ".$this->db->prefix()."expedition";
				$sql .= " WHERE rowid = ".((int) $this->id);

				if ($this->db->query($sql)) {
					if (!empty($this->origin) && $this->origin_id > 0) {
						$this->fetch_origin();
						$origin = $this->origin;
						if ($this->$origin->statut == Commande::STATUS_SHIPMENTONPROCESS) {     // If order source of shipment is "shipment in progress"
							// Check if there is no more shipment. If not, we can move back status of order to "validated" instead of "shipment in progress"
							$this->$origin->loadExpeditions();
							//var_dump($this->$origin->expeditions);exit;
							if (count($this->$origin->expeditions) <= 0) {
								$this->$origin->setStatut(Commande::STATUS_VALIDATED);
							}
						}
					}

					if (!$error) {
						$this->db->commit();

							// Delete record into ECM index (Note that delete is also done when deleting files with the dol_delete_dir_recursive
							$this->deleteEcmFiles(0);	 // Deleting files physically is done later with the dol_delete_dir_recursive
							$this->deleteEcmFiles(1);	 // Deleting files physically is done later with the dol_delete_dir_recursive

							// We delete PDFs
							$ref = dol_sanitizeFileName($this->ref);
							if (!empty($conf->expedition->dir_output)) {
								$dir = $conf->expedition->dir_output.'/sending/'.$ref;
								$file = $dir.'/'.$ref.'.pdf';
								if (file_exists($file)) {
									if (!dol_delete_file($file)) {
										return 0;
									}
								}
								if (file_exists($dir)) {
									if (!dol_delete_dir_recursive($dir)) {
										$this->error = $langs->trans("ErrorCanNotDeleteDir", $dir);
										return 0;
									}
								}
							}

						return 1;
					} else {
						$this->db->rollback();
						return -1;
					}
				} else {
					$this->error = $this->db->lasterror()." - sql=$sql";
					$this->db->rollback();
					return -3;
				}
			} else {
				$this->error = $this->db->lasterror()." - sql=$sql";
				$this->db->rollback();
				return -2;
			}
		} else {
			$this->db->rollback();
			return -1;
		}
	}

	// phpcs:disable PEAR.NamingConventions.ValidFunctionName.ScopeNotCamelCaps
	/**
	 *	Load lines
	 *
	 *	@return	int		>0 if OK, Otherwise if KO
	 */
	public function fetch_lines()
	{
		// phpcs:enable
		global $conf, $mysoc;

		$this->lines = array();

		// NOTE: This fetch_lines is special because it groups all lines with the same origin_line_id into one line.
		// TODO: See if we can restore a common fetch_lines (one line = one record)

		$sql = "SELECT cd.rowid, cd.fk_product, cd.label as custom_label, cd.description, cd.qty as qty_asked, cd.product_type, cd.fk_unit";
		$sql .= ", cd.total_ht, cd.total_localtax1, cd.total_localtax2, cd.total_ttc, cd.total_tva";
		$sql .= ", cd.vat_src_code, cd.tva_tx, cd.localtax1_tx, cd.localtax2_tx, cd.localtax1_type, cd.localtax2_type, cd.info_bits, cd.price, cd.subprice, cd.remise_percent,cd.buy_price_ht as pa_ht";
		$sql .= ", cd.fk_multicurrency, cd.multicurrency_code, cd.multicurrency_subprice, cd.multicurrency_total_ht, cd.multicurrency_total_tva, cd.multicurrency_total_ttc, cd.rang";
		$sql .= ", ed.rowid as line_id, ed.qty as qty_shipped, ed.fk_origin_line, ed.fk_entrepot";
		$sql .= ", p.ref as product_ref, p.label as product_label, p.fk_product_type, p.barcode as product_barcode";
		$sql .= ", p.weight, p.weight_units, p.length, p.length_units, p.surface, p.surface_units, p.volume, p.volume_units, p.tosell as product_tosell, p.tobuy as product_tobuy, p.tobatch as product_tobatch";
		$sql .= " FROM ".MAIN_DB_PREFIX."expeditiondet as ed, ".MAIN_DB_PREFIX."commandedet as cd";
		$sql .= " LEFT JOIN ".MAIN_DB_PREFIX."product as p ON p.rowid = cd.fk_product";
		$sql .= " WHERE ed.fk_expedition = ".((int) $this->id);
		$sql .= " AND ed.fk_origin_line = cd.rowid";
		$sql .= " ORDER BY cd.rang, ed.fk_origin_line";		// We need after a break on fk_origin_line but when there is no break on fk_origin_line, cd.rang is same so we can add it as first order criteria.

		dol_syslog(get_class($this)."::fetch_lines", LOG_DEBUG);
		$resql = $this->db->query($sql);
		if ($resql) {
			include_once DOL_DOCUMENT_ROOT.'/core/lib/price.lib.php';

			$num = $this->db->num_rows($resql);
			$i = 0;
			$lineindex = 0;
			$originline = 0;

			$this->total_ht = 0;
			$this->total_tva = 0;
			$this->total_ttc = 0;
			$this->total_localtax1 = 0;
			$this->total_localtax2 = 0;

			$this->multicurrency_total_ht = 0;
			$this->multicurrency_total_tva = 0;
			$this->multicurrency_total_ttc = 0;

			$shipmentlinebatch = new ExpeditionLineBatch($this->db);

			while ($i < $num) {
				$obj = $this->db->fetch_object($resql);


				if ($originline > 0 && $originline == $obj->fk_origin_line) {
					$line->entrepot_id = 0; // entrepod_id in details_entrepot
					$line->qty_shipped += $obj->qty_shipped;
				} else {
					$line = new ExpeditionLigne($this->db);		// new group to start
					$line->entrepot_id    	= $obj->fk_entrepot;	// this is a property of a shipment line
					$line->qty_shipped    	= $obj->qty_shipped;	// this is a property of a shipment line
				}

				$detail_entrepot              = new stdClass();
				$detail_entrepot->entrepot_id = $obj->fk_entrepot;
				$detail_entrepot->qty_shipped = $obj->qty_shipped;
				$detail_entrepot->line_id     = $obj->line_id;
				$line->details_entrepot[]     = $detail_entrepot;

				$line->line_id          = $obj->line_id;
				$line->rowid            = $obj->line_id; // TODO deprecated
				$line->id               = $obj->line_id;

				$line->fk_origin = 'orderline';
				$line->fk_origin_line 	= $obj->fk_origin_line;
				$line->origin_line_id 	= $obj->fk_origin_line; // TODO deprecated

				$line->fk_expedition    = $this->id; // id of parent

				$line->product_type     = $obj->product_type;
				$line->fk_product     	= $obj->fk_product;
				$line->fk_product_type	= $obj->fk_product_type;
				$line->ref = $obj->product_ref; // TODO deprecated
				$line->product_ref = $obj->product_ref;
				$line->product_label = $obj->product_label;
				$line->libelle        	= $obj->product_label; // TODO deprecated
				$line->product_barcode  = $obj->product_barcode; // Barcode number product
				$line->product_tosell = $obj->product_tosell;
				$line->product_tobuy = $obj->product_tobuy;
				$line->product_tobatch = $obj->product_tobatch;
				$line->label = $obj->custom_label;
				$line->description    	= $obj->description;
				$line->qty_asked      	= $obj->qty_asked;
				$line->rang = $obj->rang;
				$line->weight         	= $obj->weight;
				$line->weight_units   	= $obj->weight_units;
				$line->length         	= $obj->length;
				$line->length_units   	= $obj->length_units;
				$line->surface        	= $obj->surface;
				$line->surface_units = $obj->surface_units;
				$line->volume         	= $obj->volume;
				$line->volume_units   	= $obj->volume_units;
				$line->fk_unit = $obj->fk_unit;

				$line->pa_ht = $obj->pa_ht;

				// Local taxes
				$localtax_array = array(0=>$obj->localtax1_type, 1=>$obj->localtax1_tx, 2=>$obj->localtax2_type, 3=>$obj->localtax2_tx);
				$localtax1_tx = get_localtax($obj->tva_tx, 1, $this->thirdparty);
				$localtax2_tx = get_localtax($obj->tva_tx, 2, $this->thirdparty);

				// For invoicing
				$tabprice = calcul_price_total($obj->qty_shipped, $obj->subprice, $obj->remise_percent, $obj->tva_tx, $localtax1_tx, $localtax2_tx, 0, 'HT', $obj->info_bits, $obj->fk_product_type, $mysoc, $localtax_array); // We force type to 0
				$line->desc = $obj->description; // We need ->desc because some code into CommonObject use desc (property defined for other elements)
				$line->qty = $line->qty_shipped;
				$line->total_ht = $tabprice[0];
				$line->total_localtax1 	= $tabprice[9];
				$line->total_localtax2 	= $tabprice[10];
				$line->total_ttc	 	= $tabprice[2];
				$line->total_tva	 	= $tabprice[1];
				$line->vat_src_code = $obj->vat_src_code;
				$line->tva_tx = $obj->tva_tx;
				$line->localtax1_tx 	= $obj->localtax1_tx;
				$line->localtax2_tx 	= $obj->localtax2_tx;
				$line->info_bits = $obj->info_bits;
				$line->price = $obj->price;
				$line->subprice = $obj->subprice;
				$line->remise_percent = $obj->remise_percent;

				$this->total_ht += $tabprice[0];
				$this->total_tva += $tabprice[1];
				$this->total_ttc += $tabprice[2];
				$this->total_localtax1 += $tabprice[9];
				$this->total_localtax2 += $tabprice[10];

				// Multicurrency
				$this->fk_multicurrency = $obj->fk_multicurrency;
				$this->multicurrency_code = $obj->multicurrency_code;
				$line->multicurrency_subprice 	= $obj->multicurrency_subprice;
				$line->multicurrency_total_ht 	= $obj->multicurrency_total_ht;
				$line->multicurrency_total_tva 	= $obj->multicurrency_total_tva;
				$line->multicurrency_total_ttc 	= $obj->multicurrency_total_ttc;

				$this->multicurrency_total_ht 	+= $obj->multicurrency_total_ht;
				$this->multicurrency_total_tva 	+= $obj->multicurrency_total_tva;
				$this->multicurrency_total_ttc 	+= $obj->multicurrency_total_ttc;

				if ($originline != $obj->fk_origin_line) {
					$line->detail_batch = array();
				}

				// Detail of batch
				if (isModEnabled('productbatch') && $obj->line_id > 0 && $obj->product_tobatch > 0) {
					$newdetailbatch = $shipmentlinebatch->fetchAll($obj->line_id, $obj->fk_product);

					if (is_array($newdetailbatch)) {
						if ($originline != $obj->fk_origin_line) {
							$line->detail_batch = $newdetailbatch;
						} else {
							$line->detail_batch = array_merge($line->detail_batch, $newdetailbatch);
						}
					}
				}

				// virtual product : find all children stock (group by product id and warehouse id)
				if (getDolGlobalInt('PRODUIT_SOUSPRODUITS')) {
					$detail_children = array(); // detail by product : array of [warehouse_id => total_qty]
					$line_child_list = array();
					$res = $line->findAllChild($line->id, $line_child_list, 1);
					if ($res > 0) {
						if (!empty($line_child_list)) {
							foreach ($line_child_list as $child_line) {
								foreach ($child_line as $child_obj) {
									$child_product_id = (int) $child_obj->fk_product;
									$child_warehouse_id = (int) $child_obj->fk_warehouse;

									if ($child_warehouse_id > 0) {
										// child quantities group by warehouses
										if (!isset($detail_children[$child_product_id])) {
											$detail_children[$child_product_id] = array();
										}
										if (!isset($detail_children[$child_product_id][$child_warehouse_id])) {
											$detail_children[$child_product_id][$child_warehouse_id] = 0;
										}
										$detail_children[$child_product_id][$child_warehouse_id] += $child_obj->qty;
									}
								}
							}
						}
					}
					$line->detail_children = $detail_children;
				}

				$line->fetch_optionals();

				if ($originline != $obj->fk_origin_line) {
					$this->lines[$lineindex] = $line;
					$lineindex++;
				} else {
					$line->total_ht += $tabprice[0];
					$line->total_localtax1 	+= $tabprice[9];
					$line->total_localtax2 	+= $tabprice[10];
					$line->total_ttc	 	+= $tabprice[2];
					$line->total_tva	 	+= $tabprice[1];
				}

				$i++;
				$originline = $obj->fk_origin_line;
			}
			$this->db->free($resql);
			return 1;
		} else {
			$this->error = $this->db->error();
			return -3;
		}
	}

	/**
	 *  Delete detail line
	 *
	 *  @param		User	$user			User making deletion
	 *  @param		int		$lineid			Id of line to delete
	 *  @return     int         			>0 if OK, <0 if KO
	 */
	public function deleteline($user, $lineid)
	{
		global $user;

		if ($this->statut == self::STATUS_DRAFT) {
			$this->db->begin();

			$line = new ExpeditionLigne($this->db);

			// For triggers
			$line->fetch($lineid);

			if ($line->delete($user) > 0) {
				//$this->update_price(1);

				$this->db->commit();
				return 1;
			} else {
				$this->db->rollback();
				return -1;
			}
		} else {
			$this->error = 'ErrorDeleteLineNotAllowedByObjectStatus';
			return -2;
		}
	}


	/**
	 * getTooltipContentArray
	 *
	 * @param array $params ex option, infologin
	 * @since v18
	 * @return array
	 */
	public function getTooltipContentArray($params)
	{
		global $conf, $langs;

		$langs->load('sendings');

		$nofetch = !empty($params['nofetch']);

		$datas = array();
		$datas['picto'] = img_picto('', $this->picto).' <u class="paddingrightonly">'.$langs->trans("Shipment").'</u>';
		if (isset($this->statut)) {
			$datas['picto'] .= ' '.$this->getLibStatut(5);
		}
		$datas['ref'] = '<br><b>'.$langs->trans('Ref').':</b> '.$this->ref;
		$datas['refcustomer'] = '<br><b>'.$langs->trans('RefCustomer').':</b> '.($this->ref_customer ? $this->ref_customer : $this->ref_client);
		if (!$nofetch) {
			$langs->load('companies');
			if (empty($this->thirdparty)) {
				$this->fetch_thirdparty();
			}
			$datas['customer'] = '<br><b>'.$langs->trans('Customer').':</b> '.$this->thirdparty->getNomUrl(1, '', 0, 1);
		}

		return $datas;
	}

	/**
	 *	Return clicable link of object (with eventually picto)
	 *
	 *	@param      int			$withpicto      			Add picto into link
	 *	@param      string		$option         			Where the link point to
	 *	@param      int			$max          				Max length to show
	 *	@param      int			$short						Use short labels
	 *  @param      int         $notooltip      			1=No tooltip
	 *  @param      int     	$save_lastsearch_value		-1=Auto, 0=No save of lastsearch_values when clicking, 1=Save lastsearch_values whenclicking
	 *	@return     string          						String with URL
	 */
	public function getNomUrl($withpicto = 0, $option = '', $max = 0, $short = 0, $notooltip = 0, $save_lastsearch_value = -1)
	{
		global $langs, $hookmanager;

		$result = '';
		$params = [
			'id' => $this->id,
			'objecttype' => $this->element,
			'option' => $option,
			'nofetch' => 1,
		];
		$classfortooltip = 'classfortooltip';
		$dataparams = '';
		if (getDolGlobalInt('MAIN_ENABLE_AJAX_TOOLTIP')) {
			$classfortooltip = 'classforajaxtooltip';
			$dataparams = ' data-params="'.dol_escape_htmltag(json_encode($params)).'"';
			$label = '';
		} else {
			$label = implode($this->getTooltipContentArray($params));
		}

		$url = DOL_URL_ROOT.'/expedition/card.php?id='.$this->id;

		if ($short) {
			return $url;
		}

		if ($option !== 'nolink') {
			// Add param to save lastsearch_values or not
			$add_save_lastsearch_values = ($save_lastsearch_value == 1 ? 1 : 0);
			if ($save_lastsearch_value == -1 && isset($_SERVER["PHP_SELF"]) && preg_match('/list\.php/', $_SERVER["PHP_SELF"])) {
				$add_save_lastsearch_values = 1;
			}
			if ($add_save_lastsearch_values) {
				$url .= '&save_lastsearch_values=1';
			}
		}

		$linkclose = '';
		if (empty($notooltip)) {
			if (getDolGlobalString('MAIN_OPTIMIZEFORTEXTBROWSER')) {
				$label = $langs->trans("Shipment");
				$linkclose .= ' alt="'.dol_escape_htmltag($label, 1).'"';
			}
			$linkclose .= ($label ? ' title="'.dol_escape_htmltag($label, 1).'"' : ' title="tocomplete"');
			$linkclose .= $dataparams.' class="'.$classfortooltip.'"';
		}

		$linkstart = '<a href="'.$url.'"';
		$linkstart .= $linkclose.'>';
		$linkend = '</a>';

		$result .= $linkstart;
		if ($withpicto) {
			$result .= img_object(($notooltip ? '' : $label), ($this->picto ? $this->picto : 'generic'), ($notooltip ? (($withpicto != 2) ? 'class="paddingright"' : '') : 'class="'.(($withpicto != 2) ? 'paddingright ' : '').'"'), 0, 0, $notooltip ? 0 : 1);
		}
		if ($withpicto != 2) {
			$result .= $this->ref;
		}
		$result .= $linkend;
		global $action;
		$hookmanager->initHooks(array($this->element . 'dao'));
		$parameters = array('id'=>$this->id, 'getnomurl' => &$result);
		$reshook = $hookmanager->executeHooks('getNomUrl', $parameters, $this, $action); // Note that $action and $object may have been modified by some hooks
		if ($reshook > 0) {
			$result = $hookmanager->resPrint;
		} else {
			$result .= $hookmanager->resPrint;
		}
		return $result;
	}

	/**
	 *	Return status label
	 *
	 *	@param      int		$mode      	0=Long label, 1=Short label, 2=Picto + Short label, 3=Picto, 4=Picto + Long label, 5=Short label + Picto
	 *	@return     string      		Label
	 */
	public function getLibStatut($mode = 0)
	{
		return $this->LibStatut($this->statut, $mode);
	}

	// phpcs:disable PEAR.NamingConventions.ValidFunctionName.ScopeNotCamelCaps
	/**
	 * Return label of a status
	 *
	 * @param   int		$status		Id statut
	 * @param  	int		$mode       0=long label, 1=short label, 2=Picto + short label, 3=Picto, 4=Picto + long label, 5=Short label + Picto, 6=Long label + Picto
	 * @return  string				Label of status
	 */
	public function LibStatut($status, $mode)
	{
		// phpcs:enable
		global $langs;

		$labelStatus = $langs->transnoentitiesnoconv($this->labelStatus[$status]);
		$labelStatusShort = $langs->transnoentitiesnoconv($this->labelStatusShort[$status]);

		$statusType = 'status'.$status;
		if ($status == self::STATUS_VALIDATED) {
			$statusType = 'status4';
		}
		if ($status == self::STATUS_CLOSED) {
			$statusType = 'status6';
		}
		if ($status == self::STATUS_CANCELED) {
			$statusType = 'status9';
		}

		return dolGetStatus($labelStatus, $labelStatusShort, '', $statusType, $mode);
	}

	/**
	 *	Return clicable link of object (with eventually picto)
	 *
	 *	@param      string	    $option                 Where point the link (0=> main card, 1,2 => shipment, 'nolink'=>No link)
	 *  @param		array		$arraydata				Array of data
	 *  @return		string								HTML Code for Kanban thumb.
	 */
	public function getKanbanView($option = '', $arraydata = null)
	{
		global $langs, $conf;

		$selected = (empty($arraydata['selected']) ? 0 : $arraydata['selected']);

		$return = '<div class="box-flex-item box-flex-grow-zero">';
		$return .= '<div class="info-box info-box-sm">';
		$return .= '<div class="info-box-icon bg-infobox-action">';
		$return .= img_picto('', 'order');
		$return .= '</div>';
		$return .= '<div class="info-box-content">';
		$return .= '<span class="info-box-ref inline-block tdoverflowmax150 valignmiddle">'.(method_exists($this, 'getNomUrl') ? $this->getNomUrl() : $this->ref).'</span>';
		if ($selected >= 0) {
			$return .= '<input id="cb'.$this->id.'" class="flat checkforselect fright" type="checkbox" name="toselect[]" value="'.$this->id.'"'.($selected ? ' checked="checked"' : '').'>';
		}
		if (property_exists($this, 'thirdparty') && is_object($this->thirdparty)) {
			$return .= '<br><div class="info-box-ref tdoverflowmax150">'.$this->thirdparty->getNomUrl(1).'</div>';
		}
		if (property_exists($this, 'total_ht')) {
			$return .= '<div class="info-box-ref amount">'.price($this->total_ht, 0, $langs, 0, -1, -1, $conf->currency).' '.$langs->trans('HT').'</div>';
		}
		if (method_exists($this, 'getLibStatut')) {
			$return .= '<div class="info-box-status">'.$this->getLibStatut(3).'</div>';
		}
		$return .= '</div>';
		$return .= '</div>';
		$return .= '</div>';

		return $return;
	}

	/**
	 *  Initialise an instance with random values.
	 *  Used to build previews or test instances.
	 *	id must be 0 if object instance is a specimen.
	 *
	 *  @return	void
	 */
	public function initAsSpecimen()
	{
		global $langs;

		$now = dol_now();

		dol_syslog(get_class($this)."::initAsSpecimen");

		$order = new Commande($this->db);
		$order->initAsSpecimen();

		// Initialise parameters
		$this->id = 0;
		$this->ref = 'SPECIMEN';
		$this->specimen = 1;
		$this->statut               = self::STATUS_VALIDATED;
		$this->livraison_id         = 0;
		$this->date                 = $now;
		$this->date_creation        = $now;
		$this->date_valid           = $now;
		$this->date_delivery        = $now + 24 * 3600;
		$this->date_expedition      = $now + 24 * 3600;

		$this->entrepot_id          = 0;
		$this->fk_delivery_address  = 0;
		$this->socid                = 1;

		$this->commande_id          = 0;
		$this->commande             = $order;

		$this->origin_id            = 1;
		$this->origin               = 'commande';

		$this->note_private = 'Private note';
		$this->note_public = 'Public note';

		$nbp = 5;
		$xnbp = 0;
		while ($xnbp < $nbp) {
			$line = new ExpeditionLigne($this->db);
			$line->product_desc = $langs->trans("Description")." ".$xnbp;
			$line->product_label = $langs->trans("Description")." ".$xnbp;
			$line->qty = 10;
			$line->qty_asked = 5;
			$line->qty_shipped = 4;
			$line->fk_product = $this->commande->lines[$xnbp]->fk_product;

			$this->lines[] = $line;
			$xnbp++;
		}
	}

	// phpcs:disable PEAR.NamingConventions.ValidFunctionName.ScopeNotCamelCaps
	/**
	 *	Set delivery date
	 *
	 *	@param      User 	$user        		Object user that modify
	 *	@param      int		$delivery_date		Delivery date
	 *	@return     int         				Return integer <0 if ko, >0 if ok
	 *	@deprecated Use  setDeliveryDate
	 */
	public function set_date_livraison($user, $delivery_date)
	{
		// phpcs:enable
		return $this->setDeliveryDate($user, $delivery_date);
	}

	/**
	 *	Set the planned delivery date
	 *
	 *	@param      User			$user        		Object user that modify
	 *	@param      integer 		$delivery_date     Date of delivery
	 *	@return     int         						Return integer <0 if KO, >0 if OK
	 */
	public function setDeliveryDate($user, $delivery_date)
	{
		if ($user->hasRight('expedition', 'creer')) {
			$sql = "UPDATE ".MAIN_DB_PREFIX."expedition";
			$sql .= " SET date_delivery = ".($delivery_date ? "'".$this->db->idate($delivery_date)."'" : 'null');
			$sql .= " WHERE rowid = ".((int) $this->id);

			dol_syslog(get_class($this)."::setDeliveryDate", LOG_DEBUG);
			$resql = $this->db->query($sql);
			if ($resql) {
				$this->date_delivery = $delivery_date;
				return 1;
			} else {
				$this->error = $this->db->error();
				return -1;
			}
		} else {
			return -2;
		}
	}

	// phpcs:disable PEAR.NamingConventions.ValidFunctionName.ScopeNotCamelCaps
	/**
	 *	Fetch deliveries method and return an array. Load array this->meths(rowid=>label).
	 *
	 * 	@return	void
	 */
	public function fetch_delivery_methods()
	{
		// phpcs:enable
		global $langs;
		$this->meths = array();

		$sql = "SELECT em.rowid, em.code, em.libelle as label";
		$sql .= " FROM ".MAIN_DB_PREFIX."c_shipment_mode as em";
		$sql .= " WHERE em.active = 1";
		$sql .= " ORDER BY em.libelle ASC";

		$resql = $this->db->query($sql);
		if ($resql) {
			while ($obj = $this->db->fetch_object($resql)) {
				$label = $langs->trans('SendingMethod'.$obj->code);
				$this->meths[$obj->rowid] = ($label != 'SendingMethod'.$obj->code ? $label : $obj->label);
			}
		}
	}

	// phpcs:disable PEAR.NamingConventions.ValidFunctionName.ScopeNotCamelCaps
	/**
	 *  Fetch all deliveries method and return an array. Load array this->listmeths.
	 *
	 *  @param  int      $id     only this carrier, all if none
	 *  @return void
	 */
	public function list_delivery_methods($id = '')
	{
		// phpcs:enable
		global $langs;

		$this->listmeths = array();
		$i = 0;

		$sql = "SELECT em.rowid, em.code, em.libelle as label, em.description, em.tracking, em.active";
		$sql .= " FROM ".MAIN_DB_PREFIX."c_shipment_mode as em";
		if ($id != '') {
			$sql .= " WHERE em.rowid=".((int) $id);
		}

		$resql = $this->db->query($sql);
		if ($resql) {
			while ($obj = $this->db->fetch_object($resql)) {
				$this->listmeths[$i]['rowid'] = $obj->rowid;
				$this->listmeths[$i]['code'] = $obj->code;
				$label = $langs->trans('SendingMethod'.$obj->code);
				$this->listmeths[$i]['libelle'] = ($label != 'SendingMethod'.$obj->code ? $label : $obj->label);
				$this->listmeths[$i]['description'] = $obj->description;
				$this->listmeths[$i]['tracking'] = $obj->tracking;
				$this->listmeths[$i]['active'] = $obj->active;
				$i++;
			}
		}
	}

	/**
	 * Forge an set tracking url
	 *
	 * @param	string	$value		Value
	 * @return	void
	 */
	public function getUrlTrackingStatus($value = '')
	{
		if (!empty($this->shipping_method_id)) {
			$sql = "SELECT em.code, em.tracking";
			$sql .= " FROM ".MAIN_DB_PREFIX."c_shipment_mode as em";
			$sql .= " WHERE em.rowid = ".((int) $this->shipping_method_id);

			$resql = $this->db->query($sql);
			if ($resql) {
				if ($obj = $this->db->fetch_object($resql)) {
					$tracking = $obj->tracking;
				}
			}
		}

		if (!empty($tracking) && !empty($value)) {
			$url = str_replace('{TRACKID}', $value, $tracking);
			$this->tracking_url = sprintf('<a target="_blank" rel="noopener noreferrer" href="%s">'.($value ? $value : 'url').'</a>', $url, $url);
		} else {
			$this->tracking_url = $value;
		}
	}

	/**
	 *	Classify the shipping as closed (this record also the stock movement)
	 *
	 *	@return     int     Return integer <0 if KO, >0 if OK
	 */
	public function setClosed()
	{
		global $conf, $user;

		$error = 0;

		// Protection. This avoid to move stock later when we should not
		if ($this->statut == self::STATUS_CLOSED) {
			return 0;
		}

		$this->db->begin();

		$sql = "UPDATE ".MAIN_DB_PREFIX."expedition SET fk_statut = ".self::STATUS_CLOSED;
		$sql .= " WHERE rowid = ".((int) $this->id)." AND fk_statut > 0";

		$resql = $this->db->query($sql);
		if ($resql) {
			// Set order billed if 100% of order is shipped (qty in shipment lines match qty in order lines)
			if ($this->origin == 'commande' && $this->origin_id > 0) {
				$order = new Commande($this->db);
				$order->fetch($this->origin_id);

				$order->loadExpeditions(self::STATUS_CLOSED); // Fill $order->expeditions = array(orderlineid => qty)

				$shipments_match_order = 1;
				foreach ($order->lines as $line) {
					$lineid = $line->id;
					$qty = $line->qty;
					if (($line->product_type == 0 || getDolGlobalString('STOCK_SUPPORTS_SERVICES')) && $order->expeditions[$lineid] != $qty) {
						$shipments_match_order = 0;
						$text = 'Qty for order line id '.$lineid.' is '.$qty.'. However in the shipments with status Expedition::STATUS_CLOSED='.self::STATUS_CLOSED.' we have qty = '.$order->expeditions[$lineid].', so we can t close order';
						dol_syslog($text);
						break;
					}
				}
				if ($shipments_match_order) {
					dol_syslog("Qty for the ".count($order->lines)." lines of the origin order is same than qty for lines in the shipment we close (shipments_match_order is true), with new status Expedition::STATUS_CLOSED=".self::STATUS_CLOSED.', so we close order');
					// We close the order
					$order->cloture($user);		// Note this may also create an invoice if module workflow ask it
				}
			}

			$this->statut = self::STATUS_CLOSED;	// Will be revert to STATUS_VALIDATED at end if there is a rollback
			$this->status = self::STATUS_CLOSED;	// Will be revert to STATUS_VALIDATED at end if there is a rollback

			// If stock increment is done on closing
			if (!$error && isModEnabled('stock') && getDolGlobalString('STOCK_CALCULATE_ON_SHIPMENT_CLOSE')) {
				$result = $this->manageStockMvtOnEvt($user);
				if ($result<0) {
					$error++;
				}
			}

			// Call trigger
			if (!$error) {
				$result = $this->call_trigger('SHIPPING_CLOSED', $user);
				if ($result < 0) {
					$error++;
				}
			}
		} else {
			dol_print_error($this->db);
			$error++;
		}

		if (!$error) {
			$this->db->commit();
			return 1;
		} else {
			$this->statut = self::STATUS_VALIDATED;
			$this->status = self::STATUS_VALIDATED;

			$this->db->rollback();
			return -1;
		}
	}

	/**
	 * Manage Stock MVt onb Close or valid Shipment
	 *
	 * @param      	User 	$user        		Object user that modify
	 * @param		string	$labelmovement		Label of movement
	 * @return     	int     					Return integer <0 if KO, >0 if OK
	 * @throws Exception
	 *
	 */
	private function manageStockMvtOnEvt($user, $labelmovement = 'ShipmentClassifyClosedInDolibarr')
	{
		global $langs;

		$error=0;

		require_once DOL_DOCUMENT_ROOT . '/product/stock/class/mouvementstock.class.php';

		$langs->load("agenda");

		// Loop on each product line to add a stock movement
		$sql = "SELECT";
		$sql .= " ed.rowid as edid, ed.fk_product, ed.qty, ed.fk_entrepot";
		$sql .= ", cd.rowid as cdid";
		$sql .= ", cd.subprice";
		$sql .= ", edb.rowid as edbrowid, edb.eatby, edb.sellby, edb.batch, edb.qty as edbqty, edb.fk_origin_stock";
		$sql .= ", e.ref";
		$sql .= " FROM " . $this->db->prefix() . "expeditiondet as ed";
		$sql .= " LEFT JOIN " . $this->db->prefix() . "commandedet as cd ON cd.rowid = ed.fk_origin_line";
		$sql .= " LEFT JOIN " . $this->db->prefix() . "expeditiondet_batch as edb on edb.fk_expeditiondet = ed.rowid";
		$sql .= " INNER JOIN " . $this->db->prefix() . "expedition as e ON ed.fk_expedition = e.rowid";
		$sql .= " WHERE ed.fk_expedition = " . ((int) $this->id);

		dol_syslog(get_class($this) . "::valid select details", LOG_DEBUG);
		$resql = $this->db->query($sql);
		if ($resql) {
			$cpt = $this->db->num_rows($resql);
			for ($i = 0; $i < $cpt; $i++) {
				$obj = $this->db->fetch_object($resql);
				if (empty($obj->edbrowid)) {
					$qty = $obj->qty;
				} else {
					$qty = $obj->edbqty;
				}
				if ($qty <= 0 || ($qty < 0 && !getDolGlobalInt('SHIPMENT_ALLOW_NEGATIVE_QTY'))) {
					continue;
				}
				dol_syslog(get_class($this) . "::valid movement index " . $i . " ed.rowid=" . $obj->edid . " edb.rowid=" . $obj->edbrowid);

				$mouvS = new MouvementStock($this->db);
				$mouvS->origin = &$this;
				$mouvS->setOrigin($this->element, $this->id, $obj->cdid, $obj->edid);

				if (empty($obj->edbrowid)) {
					// line without batch detail

					// We decrement stock of product (and sub-products) -> update table llx_product_stock (key of this table is fk_product+fk_entrepot) and add a movement record
					$result = $mouvS->livraison($user, $obj->fk_product, $obj->fk_entrepot, $qty, $obj->subprice, $langs->trans($labelmovement, $obj->ref));
					if ($result < 0) {
						$this->error = $mouvS->error;
						$this->errors = $mouvS->errors;
						$error++;
						break;
					}
				} else {
					// line with batch detail

					// We decrement stock of product (and sub-products) -> update table llx_product_stock (key of this table is fk_product+fk_entrepot) and add a movement record
					$result = $mouvS->livraison($user, $obj->fk_product, $obj->fk_entrepot, $qty, $obj->subprice, $langs->trans($labelmovement, $obj->ref), '', $this->db->jdate($obj->eatby), $this->db->jdate($obj->sellby), $obj->batch, $obj->fk_origin_stock);
					if ($result < 0) {
						$this->error = $mouvS->error;
						$this->errors = $mouvS->errors;
						$error++;
						break;
					}
				}

				// If some stock lines are now 0, we can remove entry into llx_product_stock, but only if there is no child lines into llx_product_batch (detail of batch, because we can imagine
				// having a lot1/qty=X and lot2/qty=-X, so 0 but we must not loose repartition of different lot.
				$sqldelete = "DELETE FROM ".$this->db->prefix()."product_stock WHERE reel = 0 AND rowid NOT IN (SELECT fk_product_stock FROM ".$this->db->prefix()."product_batch as pb)";
				$resqldelete = $this->db->query($sqldelete);
				// We do not test error, it can fails if there is child in batch details
			}
		} else {
			$this->error = $this->db->lasterror();
			$this->errors[] = $this->db->lasterror();
			$error ++;
		}

		return $error;
	}

	/**
	 *	Classify the shipping as invoiced (used for example by trigger when WORKFLOW_SHIPPING_CLASSIFY_BILLED_INVOICE is on)
	 *
	 *	@return     int     Return integer <0 if ko, >0 if ok
	 */
	public function setBilled()
	{
		global $user;
		$error = 0;

		$this->db->begin();

		$sql = 'UPDATE '.MAIN_DB_PREFIX.'expedition SET billed = 1';
		$sql .= " WHERE rowid = ".((int) $this->id).' AND fk_statut > 0';

		$resql = $this->db->query($sql);
		if ($resql) {
			$this->billed = 1;

			// Call trigger
			$result = $this->call_trigger('SHIPPING_BILLED', $user);
			if ($result < 0) {
				$this->billed = 0;
				$error++;
			}
		} else {
			$error++;
			$this->errors[] = $this->db->lasterror;
		}

		if (empty($error)) {
			$this->db->commit();
			return 1;
		} else {
			$this->db->rollback();
			return -1;
		}
	}

	/**
	 *	Set draft status
	 *
	 *	@param	User	$user			Object user that modify
	 *  @param	int		$notrigger		1=Does not execute triggers, 0=Execute triggers
	 *	@return	int						Return integer <0 if KO, >0 if OK
	 */
	public function setDraft($user, $notrigger = 0)
	{
		// Protection
		if ($this->statut <= self::STATUS_DRAFT) {
			return 0;
		}

		return $this->setStatusCommon($user, self::STATUS_DRAFT, $notrigger, 'SHIPMENT_UNVALIDATE');
	}

	/**
	 *	Classify the shipping as validated/opened
	 *
	 *	@return     int     Return integer <0 if KO, 0 if already open, >0 if OK
	 */
	public function reOpen()
	{
		global $conf, $langs, $user;

		$error = 0;

		// Protection. This avoid to move stock later when we should not
		if ($this->statut == self::STATUS_VALIDATED) {
			return 0;
		}

		$this->db->begin();

		$oldbilled = $this->billed;

		$sql = 'UPDATE '.MAIN_DB_PREFIX.'expedition SET fk_statut = 1';
		$sql .= " WHERE rowid = ".((int) $this->id).' AND fk_statut > 0';

		$resql = $this->db->query($sql);
		if ($resql) {
			$this->statut = self::STATUS_VALIDATED;
			$this->billed = 0;

			// If stock increment is done on closing
			if (!$error && isModEnabled('stock') && getDolGlobalString('STOCK_CALCULATE_ON_SHIPMENT_CLOSE')) {
				require_once DOL_DOCUMENT_ROOT.'/product/stock/class/mouvementstock.class.php';

				$langs->load("agenda");

				// Loop on each product line to add a stock movement
				// TODO possibilite d'expedier a partir d'une propale ou autre origine
				$sql = "SELECT cd.fk_product, cd.subprice,";
				$sql .= " ed.rowid, ed.qty, ed.fk_entrepot,";
				$sql .= " edb.rowid as edbrowid, edb.eatby, edb.sellby, edb.batch, edb.qty as edbqty, edb.fk_origin_stock";
				$sql .= " FROM ".MAIN_DB_PREFIX."commandedet as cd,";
				$sql .= " ".MAIN_DB_PREFIX."expeditiondet as ed";
				$sql .= " LEFT JOIN ".MAIN_DB_PREFIX."expeditiondet_batch as edb on edb.fk_expeditiondet = ed.rowid";
				$sql .= " WHERE ed.fk_expedition = ".((int) $this->id);
				$sql .= " AND cd.rowid = ed.fk_origin_line";

				dol_syslog(get_class($this)."::valid select details", LOG_DEBUG);
				$resql = $this->db->query($sql);
				if ($resql) {
					$cpt = $this->db->num_rows($resql);
					for ($i = 0; $i < $cpt; $i++) {
						$obj = $this->db->fetch_object($resql);
						if (empty($obj->edbrowid)) {
							$qty = $obj->qty;
						} else {
							$qty = $obj->edbqty;
						}
						if ($qty <= 0) {
							continue;
						}
						dol_syslog(get_class($this)."::reopen expedition movement index ".$i." ed.rowid=".$obj->rowid." edb.rowid=".$obj->edbrowid);

						//var_dump($this->lines[$i]);
						$mouvS = new MouvementStock($this->db);
						$mouvS->origin = &$this;
						$mouvS->setOrigin($this->element, $this->id);

						if (empty($obj->edbrowid)) {
							// line without batch detail

							// We decrement stock of product (and sub-products) -> update table llx_product_stock (key of this table is fk_product+fk_entrepot) and add a movement record
							$result = $mouvS->livraison($user, $obj->fk_product, $obj->fk_entrepot, -$qty, $obj->subprice, $langs->trans("ShipmentUnClassifyCloseddInDolibarr", $this->ref));
							if ($result < 0) {
								$this->error = $mouvS->error;
								$this->errors = $mouvS->errors;
								$error++;
								break;
							}
						} else {
							// line with batch detail

							// We decrement stock of product (and sub-products) -> update table llx_product_stock (key of this table is fk_product+fk_entrepot) and add a movement record
							$result = $mouvS->livraison($user, $obj->fk_product, $obj->fk_entrepot, -$qty, $obj->subprice, $langs->trans("ShipmentUnClassifyCloseddInDolibarr", $this->ref), '', $this->db->jdate($obj->eatby), $this->db->jdate($obj->sellby), $obj->batch, $obj->fk_origin_stock);
							if ($result < 0) {
								$this->error = $mouvS->error;
								$this->errors = $mouvS->errors;
								$error++;
								break;
							}
						}
					}
				} else {
					$this->error = $this->db->lasterror();
					$error++;
				}
			}

			if (!$error) {
				// Call trigger
				$result = $this->call_trigger('SHIPPING_REOPEN', $user);
				if ($result < 0) {
					$error++;
				}
			}
		} else {
			$error++;
			$this->errors[] = $this->db->lasterror();
		}

		if (!$error) {
			$this->db->commit();
			return 1;
		} else {
			$this->statut = self::STATUS_CLOSED;
			$this->billed = $oldbilled;
			$this->db->rollback();
			return -1;
		}
	}

	/**
	 *  Create a document onto disk according to template module.
	 *
	 *  @param	    string		$modele			Force the model to using ('' to not force)
	 *  @param		Translate	$outputlangs	object lang to use for translations
	 *  @param      int			$hidedetails    Hide details of lines
	 *  @param      int			$hidedesc       Hide description
	 *  @param      int			$hideref        Hide ref
	 *  @param      null|array  $moreparams     Array to provide more information
	 *  @return     int         				0 if KO, 1 if OK
	 */
	public function generateDocument($modele, $outputlangs, $hidedetails = 0, $hidedesc = 0, $hideref = 0, $moreparams = null)
	{
		global $conf;

		$outputlangs->load("products");

		if (!dol_strlen($modele)) {
			$modele = 'rouget';

			if (!empty($this->model_pdf)) {
				$modele = $this->model_pdf;
			} elseif (getDolGlobalString('EXPEDITION_ADDON_PDF')) {
				$modele = getDolGlobalString('EXPEDITION_ADDON_PDF');
			}
		}

		$modelpath = "core/modules/expedition/doc/";

		$this->fetch_origin();

		return $this->commonGenerateDocument($modelpath, $modele, $outputlangs, $hidedetails, $hidedesc, $hideref, $moreparams);
	}

	/**
	 * Function used to replace a thirdparty id with another one.
	 *
	 * @param 	DoliDB 	$dbs 		Database handler, because function is static we name it $dbs not $db to avoid breaking coding test
	 * @param 	int 	$origin_id 	Old thirdparty id
	 * @param 	int 	$dest_id 	New thirdparty id
	 * @return 	bool
	 */
	public static function replaceThirdparty(DoliDB $dbs, $origin_id, $dest_id)
	{
		$tables = array(
			'expedition'
		);

		return CommonObject::commonReplaceThirdparty($dbs, $origin_id, $dest_id, $tables);
	}
}


/**
 * Class to manage lines of shipment
 */
class ExpeditionLigne extends CommonObjectLine
{
	/**
	 * @var string ID to identify managed object
	 */
	public $element = 'expeditiondet';

	/**
	 * @var string Name of table without prefix where object is stored
	 */
	public $table_element = 'expeditiondet';


	/**
	 * Id of the line. Duplicate of $id.
	 *
	 * @var int
	 * @deprecated
	 */
	public $line_id;	// deprecated

	/**
	 * @deprecated
	 * @see $fk_origin_line
	 */
	public $origin_line_id;

	/**
	 * @var int Id of parent line for children of virtual product
	 */
	public $fk_parent;

	/**
	 * Code of object line that is origin of the shipment line.
	 *
	 * @var string
	 */
	public $fk_origin;			// Example: 'orderline'

	/**
	 * @var int ID
	 */
	public $fk_origin_line;

	/**
	 * @var int Id of shipment
	 */
	public $fk_expedition;

	/**
	 * @var DoliDB Database handler.
	 */
	public $db;

	/**
	 * @var float qty asked From llx_expeditiondet
	 */
	public $qty;

	/**
	 * @var float qty shipped
	 */
	public $qty_shipped;

	/**
	 * @var int Id of product
	 */
	public $fk_product;

	// detail of lot and qty = array(id in llx_expeditiondet_batch, fk_expeditiondet, batch, qty, fk_origin_stock)
	// We can use this to know warehouse planned to be used for each lot.
	public $detail_batch;

	// virtual products  : array of total of quantities group product id and warehouse id
	public $detail_children;

	// detail of warehouses and qty
	// We can use this to know warehouse when there is no lot.
	public $details_entrepot;


	/**
	 * @var int Id of warehouse
	 */
	public $entrepot_id;


	/**
	 * @var float qty asked From llx_commandedet or llx_propaldet
	 */
	public $qty_asked;

	/**
	 * @deprecated
	 * @see $product_ref
	 */
	public $ref;

	/**
	 * @var string product ref
	 */
	public $product_ref;

	/**
	 * @deprecated
	 * @see $product_label
	 */
	public $libelle;

	/**
	 * @var string product label
	 */
	public $product_label;

	/**
	 * @var string product description
	 * @deprecated
	 * @see $product_desc
	 */
	public $desc;

	/**
	 * @var string product description
	 */
	public $product_desc;

	/**
	 * Type of the product. 0 for product, 1 for service
	 * @var int
	 */
	public $product_type = 0;

	/**
	 * @var int rang of line
	 */
	public $rang;

	/**
	 * @var float weight
	 */
	public $weight;
	public $weight_units;

	/**
	 * @var float weight
	 */
	public $length;
	public $length_units;

	/**
	 * @var float weight
	 */
	public $surface;
	public $surface_units;

	/**
	 * @var float weight
	 */
	public $volume;
	public $volume_units;

	// Invoicing
	public $remise_percent;
	public $tva_tx;

	/**
	 * @var float total without tax
	 */
	public $total_ht;

	/**
	 * @var float total with tax
	 */
	public $total_ttc;

	/**
	 * @var float total vat
	 */
	public $total_tva;

	/**
	 * @var float total localtax 1
	 */
	public $total_localtax1;

	/**
	 * @var float total localtax 2
	 */
	public $total_localtax2;


	/**
	 *	Constructor
	 *
	 *  @param		DoliDB		$db      Database handler
	 */
	public function __construct($db)
	{
		$this->db = $db;
	}

	/**
	 *  Load line expedition
	 *
	 *  @param  int		$rowid          Id line order
	 *  @return	int						Return integer <0 if KO, >0 if OK
	 */
	public function fetch($rowid)
	{
		$sql = 'SELECT ed.rowid, ed.fk_expedition, ed.fk_entrepot, ed.fk_origin_line, ed.qty, ed.rang';
		$sql .= ' FROM '.MAIN_DB_PREFIX.$this->table_element.' as ed';
		$sql .= ' WHERE ed.rowid = '.((int) $rowid);
		$result = $this->db->query($sql);
		if ($result) {
			$objp = $this->db->fetch_object($result);
			$this->id = $objp->rowid;
			$this->fk_expedition = $objp->fk_expedition;
			$this->entrepot_id = $objp->fk_entrepot;
			$this->fk_origin_line = $objp->fk_origin_line;
			$this->qty = $objp->qty;
			$this->rang = $objp->rang;

			$this->db->free($result);

			return 1;
		} else {
			$this->errors[] = $this->db->lasterror();
			$this->error = $this->db->lasterror();
			return -1;
		}
	}

	/**
	 *	Insert line into database
	 *
	 *	@param      User	$user			User that modify
	 *	@param      int		$notrigger		1 = disable triggers
	 *	@return     int						Return integer <0 if KO, line id >0 if OK
	 */
	public function insert($user, $notrigger = 0)
	{
		$error = 0;

		// Check parameters
		if (empty($this->fk_expedition)
			|| empty($this->fk_product) // product id is mandatory
			|| (empty($this->fk_origin_line) && empty($this->fk_parent)) // at least origin line id of parent line id is set
			|| !is_numeric($this->qty))
		{
			$this->error = 'ErrorMandatoryParametersNotProvided';
			return -1;
		}

		$this->db->begin();

		if (empty($this->rang)) {
			$this->rang = 0;
		}

		// Rank to use
		$ranktouse = $this->rang;
		if ($ranktouse == -1) {
			$rangmax = $this->line_max($this->fk_expedition);
			$ranktouse = $rangmax + 1;
		}

		$sql = "INSERT INTO ".MAIN_DB_PREFIX."expeditiondet (";
		$sql .= "fk_expedition";
		$sql .= ", fk_entrepot";
		$sql .= ", fk_origin_line";
		$sql .= ", fk_parent";
		$sql .= ", fk_product";
		$sql .= ", qty";
		$sql .= ", rang";
		$sql .= ") VALUES (";
		$sql .= $this->fk_expedition;
		$sql .= ", ".(empty($this->entrepot_id) ? 'NULL' : $this->entrepot_id);
		$sql .= ", ".(empty($this->fk_origin_line) ? 'NULL' : $this->fk_origin_line);
		$sql .= ", ".(empty($this->fk_parent) ? 'NULL' : $this->fk_parent);
		$sql .= ", ".(empty($this->fk_product) ? 'NULL' : $this->fk_product);
		$sql .= ", ".price2num($this->qty, 'MS');
		$sql .= ", ".((int) $ranktouse);
		$sql .= ")";

		dol_syslog(get_class($this)."::insert", LOG_DEBUG);
		$resql = $this->db->query($sql);
		if ($resql) {
			$this->id = $this->db->last_insert_id(MAIN_DB_PREFIX."expeditiondet");

			if (!$error) {
				$result = $this->insertExtraFields();
				if ($result < 0) {
					$error++;
				}
			}

			if (!$error && !$notrigger) {
				// Call trigger
				$result = $this->call_trigger('LINESHIPPING_INSERT', $user);
				if ($result < 0) {
					$error++;
				}
				// End call triggers
			}

			if ($error) {
				foreach ($this->errors as $errmsg) {
					dol_syslog(__METHOD__.' '.$errmsg, LOG_ERR);
					$this->error .= ($this->error ? ', '.$errmsg : $errmsg);
				}
			}
		} else {
			$error++;
		}

		if ($error) {
			$this->db->rollback();
			return -1;
		} else {
			$this->db->commit();
			return $this->id;
		}
	}

	/**
	 * Find all children
	 *
	 * @param	int		$line_id	Line id
	 * @param	int		$mode		[=0] array of lines ids, 1 array of line object for dispatcher
	 * @return	int 	<0 if KO, >0 if OK
	 */
	public function findAllChild($line_id, &$list = array(), $mode = 0)
	{
		if ($line_id > 0) {
			// find all child
			$sql  = "SELECT ed.rowid as child_line_id";
			if ($mode == 1) {
				$sql .= ", ed.fk_product";
				$sql .= ", ed.fk_parent";
				$sql .= ", " . $this->db->ifsql('eb.rowid IS NULL', 'ed.qty', 'eb.qty') . " as qty";
				$sql .= ", " . $this->db->ifsql('eb.rowid IS NULL', 'ed.fk_entrepot', 'eb.fk_warehouse') . " as fk_warehouse";
				$sql .= ", eb.batch, eb.eatby, eb.sellby";
			}
			$sql .= " FROM " . $this->db->prefix() . $this->table_element . " as ed";
			$sql .= " LEFT JOIN " . $this->db->prefix() . "expeditiondet_batch as eb ON eb.fk_expeditiondet = " . ((int) $line_id);
			$sql .= " WHERE ed.fk_parent = " . ((int) $line_id);
			$sql .= $this->db->order('ed.fk_product,ed.rowid', 'ASC,ASC');

			$resql = $this->db->query($sql);
			if ($resql) {
				while ($obj = $this->db->fetch_object($resql)) {
					$child_line_id = (int) $obj->child_line_id;
					if (!isset($list[$line_id])) {
						$list[$line_id] = array();
					}

					if ($mode == 0) {
						$list[$line_id][] = $child_line_id;
					} elseif ($mode == 1) {
						$line_obj = new stdClass();
						$line_obj->rowid = $child_line_id;
						$line_obj->fk_product = $obj->fk_product;
						$line_obj->fk_parent = $obj->fk_parent;
						$line_obj->qty = $obj->qty;
						$line_obj->fk_warehouse = $obj->fk_warehouse;
						$line_obj->batch = $obj->batch;
						$line_obj->eatby = $obj->eatby;
						$line_obj->sellby = $obj->sellby;
						$line_obj->iskit = $obj->iskit;
						$line_obj->incdec = $obj->incdec;
						$list[$line_id][] = $line_obj;
					}

					$this->findAllChild($child_line_id, $list, $mode);
				}
				$this->db->free($resql);
			} else {
				$this->error = $this->db->lasterror();
				$this->errors[] = $this->error;
				dol_syslog(__METHOD__.' '.$this->error, LOG_ERR);
			}
		}

		return 1;
	}

	/**
	 * 	Delete shipment line.
	 *
	 *	@param		User	$user			User that modify
	 *	@param		int		$notrigger		0=launch triggers after, 1=disable triggers
	 * 	@return		int		>0 if OK, <0 if KO
	 */
	public function delete($user = null, $notrigger = 0)
	{
		$error = 0;

		$this->db->begin();

		// virtual products : delete all children and batch
		if (getDolGlobalInt('PRODUIT_SOUSPRODUITS') && !($this->fk_parent > 0)) {
			// find all children
			$result = $this->findAllChild($this->id, $line_id_list);
			if ($result) {
				$child_line_id_list = array_reverse($line_id_list, true);
				foreach ($child_line_id_list as $child_line_id_arr) {
					foreach ($child_line_id_arr as $child_line_id) {
						// delete batch expedition line
						if (isModEnabled('productbatch')) {
							$sql = "DELETE FROM " . $this->db->prefix() . "expeditiondet_batch";
							$sql .= " WHERE fk_expeditiondet = " . ((int) $child_line_id);
							if (!$this->db->query($sql)) {
								$error++;
								$this->errors[] = $this->db->lasterror() . " - sql=$sql";
							}
						}

						$sql = "DELETE FROM " . $this->db->prefix() . "expeditiondet";
						$sql .= " WHERE rowid = " . ((int) $child_line_id);
						if (!$this->db->query($sql)) {
							$error++;
							$this->errors[] = $this->db->lasterror() . " - sql=$sql";
						}

						if ($error) {
							break;
						}
					}
					if ($error) {
						break;
					}
				}
			} else {
				$error++;
			}
		}

		if (!$error) {
			// delete batch expedition line
			if (isModEnabled('productbatch')) {
				$sql = "DELETE FROM " . $this->db->prefix() . "expeditiondet_batch";
				$sql .= " WHERE fk_expeditiondet = " . ((int) $this->id);

				if (!$this->db->query($sql)) {
					$this->errors[] = $this->db->lasterror() . " - sql=$sql";
					$error++;
				}
			}

			$sql = "DELETE FROM " . $this->db->prefix() . "expeditiondet";
			$sql .= " WHERE rowid = " . ((int) $this->id);

			if (!$error && $this->db->query($sql)) {
				// Remove extrafields
				if (!$error) {
					$result = $this->deleteExtraFields();
					if ($result < 0) {
						$this->errors[] = $this->error;
						$error++;
					}
				}
				if (!$error && !$notrigger) {
					// Call trigger
					$result = $this->call_trigger('LINESHIPPING_DELETE', $user);
					if ($result < 0) {
						$this->errors[] = $this->error;
						$error++;
					}
					// End call triggers
				}
			} else {
				$this->errors[] = $this->db->lasterror() . " - sql=$sql";
				$error++;
			}

			if (!$error) {
				$this->db->commit();
				return 1;
			} else {
				foreach ($this->errors as $errmsg) {
					dol_syslog(get_class($this) . "::delete " . $errmsg, LOG_ERR);
					$this->error .= ($this->error ? ', ' . $errmsg : $errmsg);
				}
				$this->db->rollback();
				return -1 * $error;
			}
		}
	}

	/**
	 *  Update a line in database
	 *
	 *	@param		User	$user			User that modify
	 *	@param		int		$notrigger		1 = disable triggers
	 *  @return		int					Return integer < 0 if KO, > 0 if OK
	 */
	public function update($user = null, $notrigger = 0)
	{
		$error = 0;

		dol_syslog(get_class($this)."::update id=$this->id, entrepot_id=$this->entrepot_id, product_id=$this->fk_product, qty=$this->qty");

		$this->db->begin();

		// Clean parameters
		if (empty($this->qty)) {
			$this->qty = 0;
		}
		$qty = price2num($this->qty);
		$remainingQty = 0;
		$batch = null;
		$batch_id = null;
		$expedition_batch_id = null;
		if (is_array($this->detail_batch)) { 	// array of ExpeditionLineBatch
			if (count($this->detail_batch) > 1) {
				dol_syslog(get_class($this).'::update only possible for one batch', LOG_ERR);
				$this->errors[] = 'ErrorBadParameters';
				$error++;
			} else {
				$batch = $this->detail_batch[0]->batch;
				$batch_id = $this->detail_batch[0]->fk_origin_stock;
				$expedition_batch_id = $this->detail_batch[0]->id;
				if ($this->entrepot_id != $this->detail_batch[0]->entrepot_id) {
					dol_syslog(get_class($this).'::update only possible for batch of same warehouse', LOG_ERR);
					$this->errors[] = 'ErrorBadParameters';
					$error++;
				}
				$qty = price2num($this->detail_batch[0]->qty);
			}
		} elseif (!empty($this->detail_batch)) {
			$batch = $this->detail_batch->batch;
			$batch_id = $this->detail_batch->fk_origin_stock;
			$expedition_batch_id = $this->detail_batch->id;
			if ($this->entrepot_id != $this->detail_batch->entrepot_id) {
				dol_syslog(get_class($this).'::update only possible for batch of same warehouse', LOG_ERR);
				$this->errors[] = 'ErrorBadParameters';
				$error++;
			}
			$qty = price2num($this->detail_batch->qty);
		}

		// check parameters
		if (!isset($this->id) || !isset($this->entrepot_id)) {
			dol_syslog(get_class($this).'::update missing line id and/or warehouse id', LOG_ERR);
			$this->errors[] = 'ErrorMandatoryParametersNotProvided';
			$error++;
			return -1;
		}

		// update lot

		if (!empty($batch) && isModEnabled('productbatch')) {
			dol_syslog(get_class($this)."::update expedition batch id=$expedition_batch_id, batch_id=$batch_id, batch=$batch");

			if (empty($batch_id) || empty($this->fk_product)) {
				dol_syslog(get_class($this).'::update missing fk_origin_stock (batch_id) and/or fk_product', LOG_ERR);
				$this->errors[] = 'ErrorMandatoryParametersNotProvided';
				$error++;
			}

			// fetch remaining lot qty
			$shipmentlinebatch = new ExpeditionLineBatch($this->db);

			if (!$error && ($lotArray = $shipmentlinebatch->fetchAll($this->id)) < 0) {
				$this->errors[] = $this->db->lasterror()." - ExpeditionLineBatch::fetchAll";
				$error++;
			} else {
				// calculate new total line qty
				foreach ($lotArray as $lot) {
					if ($expedition_batch_id != $lot->id) {
						$remainingQty += $lot->qty;
					}
				}
				$qty += $remainingQty;

				//fetch lot details

				// fetch from product_lot
				require_once DOL_DOCUMENT_ROOT.'/product/stock/class/productlot.class.php';
				$lot = new Productlot($this->db);
				if ($lot->fetch(0, $this->fk_product, $batch) < 0) {
					$this->errors[] = $lot->errors;
					$error++;
				}
				if (!$error && !empty($expedition_batch_id)) {
					// delete lot expedition line
					$sql = "DELETE FROM ".MAIN_DB_PREFIX."expeditiondet_batch";
					$sql .= " WHERE fk_expeditiondet = ".((int) $this->id);
					$sql .= " AND rowid = ".((int) $expedition_batch_id);

					if (!$this->db->query($sql)) {
						$this->errors[] = $this->db->lasterror()." - sql=$sql";
						$error++;
					}
				}
				if (!$error && $this->detail_batch->qty > 0) {
					// create lot expedition line
					if (isset($lot->id)) {
						$shipmentLot = new ExpeditionLineBatch($this->db);
						$shipmentLot->batch = $lot->batch;
						$shipmentLot->eatby = $lot->eatby;
						$shipmentLot->sellby = $lot->sellby;
						$shipmentLot->fk_warehouse = $this->detail_batch->entrepot_id;
						$shipmentLot->qty = $this->detail_batch->qty;
						$shipmentLot->fk_origin_stock = $batch_id;
						if ($shipmentLot->create($this->id) < 0) {
							$this->errors = $shipmentLot->errors;
							$error++;
						}
					}
				}
			}
		}
		if (!$error) {
			// update line
			$sql = "UPDATE ".MAIN_DB_PREFIX.$this->table_element." SET";
			$sql .= " fk_entrepot = ".($this->entrepot_id > 0 ? $this->entrepot_id : 'null');
			$sql .= " , qty = ".((float) price2num($qty, 'MS'));
			$sql .= " WHERE rowid = ".((int) $this->id);

			if (!$this->db->query($sql)) {
				$this->errors[] = $this->db->lasterror()." - sql=$sql";
				$error++;
			}
		}

		if (!$error) {
			if (!$error) {
				$result = $this->insertExtraFields();
				if ($result < 0) {
					$this->errors[] = $this->error;
					$error++;
				}
			}
		}

		if (!$error && !$notrigger) {
			// Call trigger
			$result = $this->call_trigger('LINESHIPPING_MODIFY', $user);
			if ($result < 0) {
				$this->errors[] = $this->error;
				$error++;
			}
			// End call triggers
		}
		if (!$error) {
			$this->db->commit();
			return 1;
		} else {
			foreach ($this->errors as $errmsg) {
				dol_syslog(get_class($this)."::update ".$errmsg, LOG_ERR);
				$this->error .= ($this->error ? ', '.$errmsg : $errmsg);
			}
			$this->db->rollback();
			return -1 * $error;
		}
	}
}<|MERGE_RESOLUTION|>--- conflicted
+++ resolved
@@ -1432,10 +1432,9 @@
 								}
 							}
 							if ($error) {
-								break; // break for loop incase of error
+								break; // break for loop in case of error
 							}
 						}
-<<<<<<< HEAD
 					}
 
 					if (!$error) {
@@ -1451,10 +1450,6 @@
 						} else {
 							$error++;
 							$this->errors[] = "Error ".$shipment_line->errorsToString();
-=======
-						if ($error) {
-							break; // break for loop in case of error
->>>>>>> 1d00d908
 						}
 					}
 
@@ -1637,10 +1632,9 @@
 								}
 							}
 							if ($error) {
-								break; // break for loop incase of error
+								break; // break for loop in case of error
 							}
 						}
-<<<<<<< HEAD
 					}
 
 					if (!$error) {
@@ -1656,10 +1650,6 @@
 						} else {
 							$error++;
 							$this->errors[] = "Error ".$shipment_line->errorsToString();
-=======
-						if ($error) {
-							break; // break for loop in case of error
->>>>>>> 1d00d908
 						}
 					}
 
