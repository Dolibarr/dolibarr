<?php
/* Copyright (C) 2003-2008	Rodolphe Quiedeville	<rodolphe@quiedeville.org>
 * Copyright (C) 2005-2012	Regis Houssin			<regis.houssin@inodbox.com>
 * Copyright (C) 2007		Franky Van Liedekerke	<franky.van.liedekerke@telenet.be>
 * Copyright (C) 2006-2012	Laurent Destailleur		<eldy@users.sourceforge.net>
 * Copyright (C) 2011-2020	Juanjo Menent			<jmenent@2byte.es>
 * Copyright (C) 2013       Florian Henry		  	<florian.henry@open-concept.pro>
 * Copyright (C) 2014		Cedric GROSS			<c.gross@kreiz-it.fr>
 * Copyright (C) 2014-2015  Marcos García           <marcosgdf@gmail.com>
 * Copyright (C) 2014-2017  Francis Appels          <francis.appels@yahoo.com>
 * Copyright (C) 2015       Claudio Aschieri        <c.aschieri@19.coop>
 * Copyright (C) 2016-2022	Ferran Marcet			<fmarcet@2byte.es>
 * Copyright (C) 2018       Nicolas ZABOURI			<info@inovea-conseil.com>
 * Copyright (C) 2018-2022  Frédéric France         <frederic.france@netlogic.fr>
 * Copyright (C) 2020       Lenin Rivas         	<lenin@leninrivas.com>
 *
 * This program is free software; you can redistribute it and/or modify
 * it under the terms of the GNU General Public License as published by
 * the Free Software Foundation; either version 3 of the License, or
 * (at your option) any later version.
 *
 * This program is distributed in the hope that it will be useful,
 * but WITHOUT ANY WARRANTY; without even the implied warranty of
 * MERCHANTABILITY or FITNESS FOR A PARTICULAR PURPOSE.  See the
 * GNU General Public License for more details.
 *
 * You should have received a copy of the GNU General Public License
 * along with this program.  If not, see <https://www.gnu.org/licenses/>.
 */

/**
 *  \file       htdocs/expedition/class/expedition.class.php
 *  \ingroup    expedition
 *  \brief      Fichier de la classe de gestion des expeditions
 */

require_once DOL_DOCUMENT_ROOT.'/core/class/commonobject.class.php';
require_once DOL_DOCUMENT_ROOT."/core/class/commonobjectline.class.php";
require_once DOL_DOCUMENT_ROOT.'/core/class/commonincoterm.class.php';
if (isModEnabled("propal")) {
	require_once DOL_DOCUMENT_ROOT.'/comm/propal/class/propal.class.php';
}
if (isModEnabled('commande')) {
	require_once DOL_DOCUMENT_ROOT.'/commande/class/commande.class.php';
}
require_once DOL_DOCUMENT_ROOT.'/expedition/class/expeditionlinebatch.class.php';


/**
 *	Class to manage shipments
 */
class Expedition extends CommonObject
{
	use CommonIncoterm;

	/**
	 * @var string ID to identify managed object
	 */
	public $element = "shipping";

	/**
	 * @var string Field with ID of parent key if this field has a parent
	 */
	public $fk_element = "fk_expedition";

	/**
	 * @var string Name of table without prefix where object is stored
	 */
	public $table_element = "expedition";

	/**
	 * @var string    Name of subtable line
	 */
	public $table_element_line = "expeditiondet";

	/**
	 * 0=No test on entity, 1=Test with field entity, 2=Test with link by societe
	 * @var int
	 */
	public $ismultientitymanaged = 1;

	/**
	 * @var int  Does object support extrafields ? 0=No, 1=Yes
	 */
	public $isextrafieldmanaged = 1;

	/**
	 * @var string String with name of icon for myobject. Must be the part after the 'object_' into object_myobject.png
	 */
	public $picto = 'dolly';


	/**
	 * @var array  Array with all fields and their property. Do not use it as a static var. It may be modified by constructor.
	 */
	public $fields = array();

	/**
	 * @var int ID of user author
	 */
	public $user_author_id;

	/**
	 * @var int ID of user author
	 */
	public $fk_user_author;

	public $socid;

	/**
	 * @var string Customer ref
	 * @deprecated
	 * @see $ref_customer
	 */
	public $ref_client;

	/**
	 * @var string Customer ref
	 */
	public $ref_customer;

	/**
	 * @var int warehouse id
	 */
	public $entrepot_id;

	/**
	 * @var string Tracking number
	 */
	public $tracking_number;

	/**
	 * @var string Tracking url
	 */
	public $tracking_url;
	public $billed;

	/**
	 * @var string name of pdf model
	 */
	public $model_pdf;

	public $trueWeight;
	public $weight_units;
	public $trueWidth;
	public $width_units;
	public $trueHeight;
	public $height_units;
	public $trueDepth;
	public $depth_units;
	// A denormalized value
	public $trueSize;

	public $livraison_id;

	/**
	 * @var double
	 */
	public $multicurrency_subprice;

	public $size_units;

	public $sizeH;

	public $sizeS;

	public $sizeW;

	public $weight;

	/**
	 * @var integer|string Date delivery planed
	 */
	public $date_delivery;

	/**
	 * @deprecated
	 * @see $date_shipping
	 */
	public $date;

	/**
	 * @deprecated
	 * @see $date_shipping
	 */
	public $date_expedition;

	/**
	 * Effective delivery date
	 * @var integer|string
	 */
	public $date_shipping;

	/**
	 * @var integer|string date_creation
	 */
	public $date_creation;

	/**
	 * @var integer|string date_valid
	 */
	public $date_valid;

	public $meths;
	public $listmeths; // List of carriers

	/**
	 * @var int ID of order
	 */
	public $commande_id;

	/**
	 * @var Commande order
	 */
	public $commande;

	/**
	 * @var ExpeditionLigne[] array of shipping lines
	 */
	public $lines = array();

	// Multicurrency
	/**
	 * @var int Currency ID
	 */
	public $fk_multicurrency;

	/**
	 * @var string multicurrency code
	 */
	public $multicurrency_code;
	public $multicurrency_tx;
	public $multicurrency_total_ht;
	public $multicurrency_total_tva;
	public $multicurrency_total_ttc;

	/**
	 * Draft status
	 */
	const STATUS_DRAFT = 0;

	/**
	 * Validated status
	 */
	const STATUS_VALIDATED = 1;

	/**
	 * Closed status
	 */
	const STATUS_CLOSED = 2;

	/**
	 * Canceled status
	 */
	const STATUS_CANCELED = -1;


	/**
	 *	Constructor
	 *
	 *  @param		DoliDB		$db      Database handler
	 */
	public function __construct($db)
	{
		global $conf;

		$this->db = $db;

		// List of long language codes for status
		$this->labelStatus = array();
		$this->labelStatus[-1] = 'StatusSendingCanceled';
		$this->labelStatus[0]  = 'StatusSendingDraft';
		$this->labelStatus[1]  = 'StatusSendingValidated';
		$this->labelStatus[2]  = 'StatusSendingProcessed';

		// List of short language codes for status
		$this->labelStatusShort = array();
		$this->labelStatusShort[-1] = 'StatusSendingCanceledShort';
		$this->labelStatusShort[0]  = 'StatusSendingDraftShort';
		$this->labelStatusShort[1]  = 'StatusSendingValidatedShort';
		$this->labelStatusShort[2]  = 'StatusSendingProcessedShort';
	}

	/**
	 *	Return next expedition ref
	 *
	 *	@param	Societe		$soc	Thirdparty object
	 *	@return string				Free reference for expedition
	 */
	public function getNextNumRef($soc)
	{
		global $langs, $conf;
		$langs->load("sendings");

		if (getDolGlobalString('EXPEDITION_ADDON_NUMBER')) {
			$mybool = false;

			$file = getDolGlobalString('EXPEDITION_ADDON_NUMBER') . ".php";
			$classname = $conf->global->EXPEDITION_ADDON_NUMBER;

			// Include file with class
			$dirmodels = array_merge(array('/'), (array) $conf->modules_parts['models']);

			foreach ($dirmodels as $reldir) {
				$dir = dol_buildpath($reldir."core/modules/expedition/");

				// Load file with numbering class (if found)
				$mybool |= @include_once $dir.$file;
			}

			if (!$mybool) {
				dol_print_error('', "Failed to include file ".$file);
				return '';
			}

			$obj = new $classname();
			$numref = "";
			$numref = $obj->getNextValue($soc, $this);

			if ($numref != "") {
				return $numref;
			} else {
				dol_print_error($this->db, get_class($this)."::getNextNumRef ".$obj->error);
				return "";
			}
		} else {
			print $langs->trans("Error")." ".$langs->trans("Error_EXPEDITION_ADDON_NUMBER_NotDefined");
			return "";
		}
	}

	/**
	 *  Create expedition en base
	 *
	 *  @param	User	$user       Objet du user qui cree
	 * 	@param		int		$notrigger	1=Does not execute triggers, 0= execute triggers
	 *  @return int 				<0 si erreur, id expedition creee si ok
	 */
	public function create($user, $notrigger = 0)
	{
		global $conf, $hookmanager;

		$now = dol_now();

		require_once DOL_DOCUMENT_ROOT.'/product/stock/class/mouvementstock.class.php';
		$error = 0;

		// Clean parameters
		$this->tracking_number = dol_sanitizeFileName($this->tracking_number);
		if (empty($this->fk_project)) {
			$this->fk_project = 0;
		}

		$this->user = $user;

		$this->db->begin();

		$sql = "INSERT INTO ".MAIN_DB_PREFIX."expedition (";
		$sql .= "ref";
		$sql .= ", entity";
		$sql .= ", ref_customer";
		$sql .= ", ref_ext";
		$sql .= ", date_creation";
		$sql .= ", fk_user_author";
		$sql .= ", date_expedition";
		$sql .= ", date_delivery";
		$sql .= ", fk_soc";
		$sql .= ", fk_projet";
		$sql .= ", fk_address";
		$sql .= ", fk_shipping_method";
		$sql .= ", tracking_number";
		$sql .= ", weight";
		$sql .= ", size";
		$sql .= ", width";
		$sql .= ", height";
		$sql .= ", weight_units";
		$sql .= ", size_units";
		$sql .= ", note_private";
		$sql .= ", note_public";
		$sql .= ", model_pdf";
		$sql .= ", fk_incoterms, location_incoterms";
		$sql .= ") VALUES (";
		$sql .= "'(PROV)'";
		$sql .= ", ".((int) $conf->entity);
		$sql .= ", ".($this->ref_customer ? "'".$this->db->escape($this->ref_customer)."'" : "null");
		$sql .= ", ".($this->ref_ext ? "'".$this->db->escape($this->ref_ext)."'" : "null");
		$sql .= ", '".$this->db->idate($now)."'";
		$sql .= ", ".((int) $user->id);
		$sql .= ", ".($this->date_expedition > 0 ? "'".$this->db->idate($this->date_expedition)."'" : "null");
		$sql .= ", ".($this->date_delivery > 0 ? "'".$this->db->idate($this->date_delivery)."'" : "null");
		$sql .= ", ".($this->socid > 0 ? ((int) $this->socid) : "null");
		$sql .= ", ".($this->fk_project > 0 ? ((int) $this->fk_project) : "null");
		$sql .= ", ".($this->fk_delivery_address > 0 ? $this->fk_delivery_address : "null");
		$sql .= ", ".($this->shipping_method_id > 0 ? ((int) $this->shipping_method_id) : "null");
		$sql .= ", '".$this->db->escape($this->tracking_number)."'";
		$sql .= ", ".(is_numeric($this->weight) ? $this->weight : 'NULL');
		$sql .= ", ".(is_numeric($this->sizeS) ? $this->sizeS : 'NULL'); // TODO Should use this->trueDepth
		$sql .= ", ".(is_numeric($this->sizeW) ? $this->sizeW : 'NULL'); // TODO Should use this->trueWidth
		$sql .= ", ".(is_numeric($this->sizeH) ? $this->sizeH : 'NULL'); // TODO Should use this->trueHeight
		$sql .= ", ".($this->weight_units != '' ? (int) $this->weight_units : 'NULL');
		$sql .= ", ".($this->size_units != '' ? (int) $this->size_units : 'NULL');
		$sql .= ", ".(!empty($this->note_private) ? "'".$this->db->escape($this->note_private)."'" : "null");
		$sql .= ", ".(!empty($this->note_public) ? "'".$this->db->escape($this->note_public)."'" : "null");
		$sql .= ", ".(!empty($this->model_pdf) ? "'".$this->db->escape($this->model_pdf)."'" : "null");
		$sql .= ", ".(int) $this->fk_incoterms;
		$sql .= ", '".$this->db->escape($this->location_incoterms)."'";
		$sql .= ")";

		dol_syslog(get_class($this)."::create", LOG_DEBUG);
		$resql = $this->db->query($sql);
		if ($resql) {
			$this->id = $this->db->last_insert_id(MAIN_DB_PREFIX."expedition");

			$sql = "UPDATE ".MAIN_DB_PREFIX."expedition";
			$sql .= " SET ref = '(PROV".$this->id.")'";
			$sql .= " WHERE rowid = ".((int) $this->id);

			dol_syslog(get_class($this)."::create", LOG_DEBUG);
			if ($this->db->query($sql)) {
				// Insert of lines
				$num = count($this->lines);
				for ($i = 0; $i < $num; $i++) {
<<<<<<< HEAD
					if (empty($this->lines[$i]->product_type) || !empty($conf->global->STOCK_SUPPORTS_SERVICES) || !empty($conf->global->SHIPMENT_SUPPORTS_SERVICES)) {
=======
					if (empty($this->lines[$i]->product_type) || getDolGlobalString('STOCK_SUPPORTS_SERVICES') || getDolGlobalString('SHIPMENT_SUPPORTS_SERVICES')) {
>>>>>>> 729451fa
						if (!isset($this->lines[$i]->detail_batch)) {	// no batch management
							if ($this->create_line($this->lines[$i]->entrepot_id, $this->lines[$i]->origin_line_id, $this->lines[$i]->qty, $this->lines[$i]->rang, $this->lines[$i]->array_options) <= 0) {
								$error++;
							}
						} else {	// with batch management
							if ($this->create_line_batch($this->lines[$i], $this->lines[$i]->array_options) <= 0) {
								$error++;
							}
						}
					}
				}

				if (!$error && $this->id && $this->origin_id) {
					$ret = $this->add_object_linked();
					if (!$ret) {
						$error++;
					}
				}

				// Actions on extra fields
				if (!$error) {
					$result = $this->insertExtraFields();
					if ($result < 0) {
						$error++;
					}
				}

				if (!$error && !$notrigger) {
					// Call trigger
					$result = $this->call_trigger('SHIPPING_CREATE', $user);
					if ($result < 0) {
						$error++;
					}
					// End call triggers

					if (!$error) {
						$this->db->commit();
						return $this->id;
					} else {
						foreach ($this->errors as $errmsg) {
							dol_syslog(get_class($this)."::create ".$errmsg, LOG_ERR);
							$this->error .= ($this->error ? ', '.$errmsg : $errmsg);
						}
						$this->db->rollback();
						return -1 * $error;
					}
				} else {
					$error++;
					$this->db->rollback();
					return -3;
				}
			} else {
				$error++;
				$this->error = $this->db->lasterror()." - sql=$sql";
				$this->db->rollback();
				return -2;
			}
		} else {
			$error++;
			$this->error = $this->db->error()." - sql=$sql";
			$this->db->rollback();
			return -1;
		}
	}

	// phpcs:disable PEAR.NamingConventions.ValidFunctionName.ScopeNotCamelCaps
	/**
	 * Create a expedition line
	 *
	 * @param 	int		$entrepot_id		Id of warehouse
	 * @param 	int		$origin_line_id		Id of source line
	 * @param 	int		$qty				Quantity
	 * @param 	int		$rang				Rang
	 * @param	array	$array_options		extrafields array
	 * @return	int							<0 if KO, line_id if OK
	 */
	public function create_line($entrepot_id, $origin_line_id, $qty, $rang = 0, $array_options = null)
	{
		//phpcs:enable
		global $user;

		$expeditionline = new ExpeditionLigne($this->db);
		$expeditionline->fk_expedition = $this->id;
		$expeditionline->entrepot_id = $entrepot_id;
		$expeditionline->fk_origin_line = $origin_line_id;
		$expeditionline->qty = $qty;
		$expeditionline->rang = $rang;
		$expeditionline->array_options = $array_options;

		if (($lineId = $expeditionline->insert($user)) < 0) {
			$this->errors[] = $expeditionline->error;
		}
		return $lineId;
	}


	// phpcs:disable PEAR.NamingConventions.ValidFunctionName.ScopeNotCamelCaps
	/**
	 * Create the detail of the expedition line. Create 1 record into expeditiondet for each warehouse and n record for each lot in this warehouse into expeditiondet_batch.
	 *
	 * @param 	object		$line_ext			Objet with full information of line. $line_ext->detail_batch must be an array of ExpeditionLineBatch
	 * @param	array		$array_options		extrafields array
	 * @return	int								Return integer <0 if KO, >0 if OK
	 */
	public function create_line_batch($line_ext, $array_options = 0)
	{
		// phpcs:enable
		$error = 0;
		$stockLocationQty = array(); // associated array with batch qty in stock location

		$tab = $line_ext->detail_batch;
		// create stockLocation Qty array
		foreach ($tab as $detbatch) {
			if (!empty($detbatch->entrepot_id)) {
				if (empty($stockLocationQty[$detbatch->entrepot_id])) {
					$stockLocationQty[$detbatch->entrepot_id] = 0;
				}
				$stockLocationQty[$detbatch->entrepot_id] += $detbatch->qty;
			}
		}
		// create shipment lines
		foreach ($stockLocationQty as $stockLocation => $qty) {
			$line_id = $this->create_line($stockLocation, $line_ext->origin_line_id, $qty, $line_ext->rang, $array_options);
			if ($line_id < 0) {
				$error++;
			} else {
				// create shipment batch lines for stockLocation
				foreach ($tab as $detbatch) {
					if ($detbatch->entrepot_id == $stockLocation) {
						if (!($detbatch->create($line_id) > 0)) {		// Create an ExpeditionLineBatch
							$this->errors = $detbatch->errors;
							$error++;
						}
					}
				}
			}
		}

		if (!$error) {
			return 1;
		} else {
			return -1;
		}
	}

	/**
	 *	Get object and lines from database
	 *
	 *	@param	int		$id       	Id of object to load
	 * 	@param	string	$ref		Ref of object
	 * 	@param	string	$ref_ext	External reference of object
	 * 	@param	string	$notused	Internal reference of other object
	 *	@return int			        >0 if OK, 0 if not found, <0 if KO
	 */
	public function fetch($id, $ref = '', $ref_ext = '', $notused = '')
	{
		global $conf;

		// Check parameters
		if (empty($id) && empty($ref) && empty($ref_ext)) {
			return -1;
		}

		$sql = "SELECT e.rowid, e.entity, e.ref, e.fk_soc as socid, e.date_creation, e.ref_customer, e.ref_ext, e.fk_user_author, e.fk_statut, e.fk_projet as fk_project, e.billed";
		$sql .= ", e.date_valid";
		$sql .= ", e.weight, e.weight_units, e.size, e.size_units, e.width, e.height";
		$sql .= ", e.date_expedition as date_expedition, e.model_pdf, e.fk_address, e.date_delivery";
		$sql .= ", e.fk_shipping_method, e.tracking_number";
		$sql .= ", e.note_private, e.note_public";
		$sql .= ', e.fk_incoterms, e.location_incoterms';
		$sql .= ', i.libelle as label_incoterms';
		$sql .= ', s.libelle as shipping_method';
		$sql .= ", el.fk_source as origin_id, el.sourcetype as origin";
		$sql .= " FROM ".MAIN_DB_PREFIX."expedition as e";
		$sql .= " LEFT JOIN ".MAIN_DB_PREFIX."element_element as el ON el.fk_target = e.rowid AND el.targettype = '".$this->db->escape($this->element)."'";
		$sql .= ' LEFT JOIN '.MAIN_DB_PREFIX.'c_incoterms as i ON e.fk_incoterms = i.rowid';
		$sql .= ' LEFT JOIN '.MAIN_DB_PREFIX.'c_shipment_mode as s ON e.fk_shipping_method = s.rowid';
		$sql .= " WHERE e.entity IN (".getEntity('expedition').")";
		if ($id) {
			$sql .= " AND e.rowid = ".((int) $id);
		}
		if ($ref) {
			$sql .= " AND e.ref='".$this->db->escape($ref)."'";
		}
		if ($ref_ext) {
			$sql .= " AND e.ref_ext='".$this->db->escape($ref_ext)."'";
		}

		dol_syslog(get_class($this)."::fetch", LOG_DEBUG);
		$result = $this->db->query($sql);
		if ($result) {
			if ($this->db->num_rows($result)) {
				$obj = $this->db->fetch_object($result);

				$this->id                   = $obj->rowid;
				$this->entity               = $obj->entity;
				$this->ref                  = $obj->ref;
				$this->socid                = $obj->socid;
				$this->ref_customer = $obj->ref_customer;
				$this->ref_ext		    = $obj->ref_ext;
				$this->status               = $obj->fk_statut;
				$this->statut               = $this->status; // Deprecated
				$this->user_author_id       = $obj->fk_user_author;
				$this->fk_user_author       = $obj->fk_user_author;
				$this->date_creation        = $this->db->jdate($obj->date_creation);
				$this->date_valid = $this->db->jdate($obj->date_valid);
				$this->date                 = $this->db->jdate($obj->date_expedition); // TODO deprecated
				$this->date_expedition      = $this->db->jdate($obj->date_expedition); // TODO deprecated
				$this->date_shipping        = $this->db->jdate($obj->date_expedition); // Date real
				$this->date_delivery        = $this->db->jdate($obj->date_delivery); // Date planed
				$this->fk_delivery_address  = $obj->fk_address;
				$this->model_pdf            = $obj->model_pdf;
				$this->shipping_method_id   = $obj->fk_shipping_method;
				$this->shipping_method = $obj->shipping_method;
				$this->tracking_number      = $obj->tracking_number;
				$this->origin               = ($obj->origin ? $obj->origin : 'commande'); // For compatibility
				$this->origin_id            = $obj->origin_id;
				$this->billed               = $obj->billed;
				$this->fk_project = $obj->fk_project;

				$this->trueWeight           = $obj->weight;
				$this->weight_units         = $obj->weight_units;

				$this->trueWidth            = $obj->width;
				$this->width_units          = $obj->size_units;
				$this->trueHeight           = $obj->height;
				$this->height_units         = $obj->size_units;
				$this->trueDepth            = $obj->size;
				$this->depth_units          = $obj->size_units;

				$this->note_public          = $obj->note_public;
				$this->note_private         = $obj->note_private;

				// A denormalized value
				$this->trueSize             = $obj->size."x".$obj->width."x".$obj->height;
				$this->size_units           = $obj->size_units;

				//Incoterms
				$this->fk_incoterms         = $obj->fk_incoterms;
				$this->location_incoterms   = $obj->location_incoterms;
				$this->label_incoterms      = $obj->label_incoterms;

				$this->db->free($result);

				// Tracking url
				$this->getUrlTrackingStatus($obj->tracking_number);

				// Thirdparty
				$result = $this->fetch_thirdparty(); // TODO Remove this

				// Retrieve extrafields
				$this->fetch_optionals();

				// Fix Get multicurrency param for transmited
				if (isModEnabled('multicurrency')) {
					if (!empty($this->multicurrency_code)) {
						$this->multicurrency_code = $this->thirdparty->multicurrency_code;
					}
					if (getDolGlobalString('MULTICURRENCY_USE_ORIGIN_TX') && !empty($this->thirdparty->multicurrency_tx)) {
						$this->multicurrency_tx = $this->thirdparty->multicurrency_tx;
					}
				}

				/*
				 * Lines
				 */
				$result = $this->fetch_lines();
				if ($result < 0) {
					return -3;
				}

				return 1;
			} else {
				dol_syslog(get_class($this).'::Fetch no expedition found', LOG_ERR);
				$this->error = 'Shipment with id '.$id.' not found';
				return 0;
			}
		} else {
			$this->error = $this->db->error();
			return -1;
		}
	}

	/**
	 *  Validate object and update stock if option enabled
	 *
	 *  @param      User		$user       Object user that validate
	 *  @param		int			$notrigger	1=Does not execute triggers, 0= execute triggers
	 *  @return     int						<0 if OK, >0 if KO
	 */
	public function valid($user, $notrigger = 0)
	{
		global $conf;

		require_once DOL_DOCUMENT_ROOT.'/core/lib/files.lib.php';

		dol_syslog(get_class($this)."::valid");

		// Protection
		if ($this->status) {
			dol_syslog(get_class($this)."::valid not in draft status", LOG_WARNING);
			return 0;
		}

<<<<<<< HEAD
		if (!((empty($conf->global->MAIN_USE_ADVANCED_PERMS) && $user->hasRight('expedition', 'creer'))
		|| (!empty($conf->global->MAIN_USE_ADVANCED_PERMS) && $user->hasRight('expedition', 'shipping_advance', 'validate')))) {
=======
		if (!((!getDolGlobalString('MAIN_USE_ADVANCED_PERMS') && $user->hasRight('expedition', 'creer'))
		|| (getDolGlobalString('MAIN_USE_ADVANCED_PERMS') && $user->hasRight('expedition', 'shipping_advance', 'validate')))) {
>>>>>>> 729451fa
			$this->error = 'Permission denied';
			dol_syslog(get_class($this)."::valid ".$this->error, LOG_ERR);
			return -1;
		}

		$this->db->begin();

		$error = 0;

		// Define new ref
		$soc = new Societe($this->db);
		$soc->fetch($this->socid);

		// Class of company linked to order
		$result = $soc->setAsCustomer();

		// Define new ref
		if (!$error && (preg_match('/^[\(]?PROV/i', $this->ref) || empty($this->ref))) { // empty should not happened, but when it occurs, the test save life
			$numref = $this->getNextNumRef($soc);
		} elseif (!empty($this->ref)) {
			$numref = $this->ref;
		} else {
			$numref = "EXP".$this->id;
		}
		$this->newref = dol_sanitizeFileName($numref);

		$now = dol_now();

		// Validate
		$sql = "UPDATE ".MAIN_DB_PREFIX."expedition SET";
		$sql .= " ref='".$this->db->escape($numref)."'";
		$sql .= ", fk_statut = 1";
		$sql .= ", date_valid = '".$this->db->idate($now)."'";
		$sql .= ", fk_user_valid = ".$user->id;
		$sql .= " WHERE rowid = ".((int) $this->id);

		dol_syslog(get_class($this)."::valid update expedition", LOG_DEBUG);
		$resql = $this->db->query($sql);
		if (!$resql) {
			$this->error = $this->db->lasterror();
			$error++;
		}

		// If stock increment is done on sending (recommanded choice)
		if (!$error && isModEnabled('stock') && getDolGlobalString('STOCK_CALCULATE_ON_SHIPMENT')) {
			$result = $this->manageStockMvtOnEvt($user, "ShipmentValidatedInDolibarr");
			if ($result < 0) {
				return -2;
			}
		}

		// Change status of order to "shipment in process"
		$ret = $this->setStatut(Commande::STATUS_SHIPMENTONPROCESS, $this->origin_id, $this->origin);
		if (!$ret) {
			$error++;
		}

		if (!$error && !$notrigger) {
			// Call trigger
			$result = $this->call_trigger('SHIPPING_VALIDATE', $user);
			if ($result < 0) {
				$error++;
			}
			// End call triggers
		}

		if (!$error) {
			$this->oldref = $this->ref;

			// Rename directory if dir was a temporary ref
			if (preg_match('/^[\(]?PROV/i', $this->ref)) {
				// Now we rename also files into index
				$sql = 'UPDATE '.MAIN_DB_PREFIX."ecm_files set filename = CONCAT('".$this->db->escape($this->newref)."', SUBSTR(filename, ".(strlen($this->ref) + 1).")), filepath = 'expedition/sending/".$this->db->escape($this->newref)."'";
				$sql .= " WHERE filename LIKE '".$this->db->escape($this->ref)."%' AND filepath = 'expedition/sending/".$this->db->escape($this->ref)."' and entity = ".((int) $conf->entity);
				$resql = $this->db->query($sql);
				if (!$resql) {
					$error++;
					$this->error = $this->db->lasterror();
				}
				$sql = 'UPDATE '.MAIN_DB_PREFIX."ecm_files set filepath = 'expedition/sending/".$this->db->escape($this->newref)."'";
				$sql .= " WHERE filepath = 'expedition/sending/".$this->db->escape($this->ref)."' and entity = ".$conf->entity;
				$resql = $this->db->query($sql);
				if (!$resql) {
					$error++;
					$this->error = $this->db->lasterror();
				}

				// We rename directory ($this->ref = old ref, $num = new ref) in order not to lose the attachments
				$oldref = dol_sanitizeFileName($this->ref);
				$newref = dol_sanitizeFileName($numref);
				$dirsource = $conf->expedition->dir_output.'/sending/'.$oldref;
				$dirdest = $conf->expedition->dir_output.'/sending/'.$newref;
				if (!$error && file_exists($dirsource)) {
					dol_syslog(get_class($this)."::valid rename dir ".$dirsource." into ".$dirdest);

					if (@rename($dirsource, $dirdest)) {
						dol_syslog("Rename ok");
						// Rename docs starting with $oldref with $newref
						$listoffiles = dol_dir_list($conf->expedition->dir_output.'/sending/'.$newref, 'files', 1, '^'.preg_quote($oldref, '/'));
						foreach ($listoffiles as $fileentry) {
							$dirsource = $fileentry['name'];
							$dirdest = preg_replace('/^'.preg_quote($oldref, '/').'/', $newref, $dirsource);
							$dirsource = $fileentry['path'].'/'.$dirsource;
							$dirdest = $fileentry['path'].'/'.$dirdest;
							@rename($dirsource, $dirdest);
						}
					}
				}
			}
		}

		// Set new ref and current status
		if (!$error) {
			$this->ref = $numref;
			$this->statut = self::STATUS_VALIDATED;
		}

		if (!$error) {
			$this->db->commit();
			return 1;
		} else {
			$this->db->rollback();
			return -1 * $error;
		}
	}


	// phpcs:disable PEAR.NamingConventions.ValidFunctionName.ScopeNotCamelCaps
	/**
	 *	Create a delivery receipt from a shipment
	 *
	 *	@param	User	$user       User
	 *  @return int  				<0 if KO, >=0 if OK
	 */
	public function create_delivery($user)
	{
		// phpcs:enable
		global $conf;

		if (getDolGlobalInt('MAIN_SUBMODULE_DELIVERY')) {
			if ($this->statut == self::STATUS_VALIDATED || $this->statut == self::STATUS_CLOSED) {
				// Expedition validee
				include_once DOL_DOCUMENT_ROOT.'/delivery/class/delivery.class.php';
				$delivery = new Delivery($this->db);
				$result = $delivery->create_from_sending($user, $this->id);
				if ($result > 0) {
					return $result;
				} else {
					$this->error = $delivery->error;
					return $result;
				}
			} else {
				return 0;
			}
		} else {
			return 0;
		}
	}

	/**
	 * Add an expedition line.
	 * If STOCK_WAREHOUSE_NOT_REQUIRED_FOR_SHIPMENTS is set, you can add a shipment line, with no stock source defined
	 * If STOCK_MUST_BE_ENOUGH_FOR_SHIPMENT is not set, you can add a shipment line, even if not enough into stock
	 * Note: For product that need a batch number, you must use addline_batch()
	 *
	 * @param 	int		$entrepot_id		Id of warehouse
	 * @param 	int		$id					Id of source line (order line)
	 * @param 	int		$qty				Quantity
	 * @param	array	$array_options		extrafields array
	 * @return	int							Return integer <0 if KO, >0 if OK
	 */
	public function addline($entrepot_id, $id, $qty, $array_options = 0)
	{
		global $conf, $langs;

		$num = count($this->lines);
		$line = new ExpeditionLigne($this->db);

		$line->entrepot_id = $entrepot_id;
		$line->origin_line_id = $id;
		$line->fk_origin_line = $id;
		$line->qty = $qty;

		$orderline = new OrderLine($this->db);
		$orderline->fetch($id);

		// Copy the rang of the order line to the expedition line
		$line->rang = $orderline->rang;
		$line->product_type = $orderline->product_type;

		if (isModEnabled('stock') && !empty($orderline->fk_product)) {
			$fk_product = $orderline->fk_product;

			if (!($entrepot_id > 0) && !getDolGlobalString('STOCK_WAREHOUSE_NOT_REQUIRED_FOR_SHIPMENTS')) {
				$langs->load("errors");
				$this->error = $langs->trans("ErrorWarehouseRequiredIntoShipmentLine");
				return -1;
			}

			if (getDolGlobalString('STOCK_MUST_BE_ENOUGH_FOR_SHIPMENT')) {
				$product = new Product($this->db);
				$product->fetch($fk_product);

				// Check must be done for stock of product into warehouse if $entrepot_id defined
				if ($entrepot_id > 0) {
					$product->load_stock('warehouseopen');
					$product_stock = $product->stock_warehouse[$entrepot_id]->real;
				} else {
					$product_stock = $product->stock_reel;
				}

				$product_type = $product->type;
				if ($product_type == 0 || getDolGlobalString('STOCK_SUPPORTS_SERVICES')) {
					$isavirtualproduct = ($product->hasFatherOrChild(1) > 0);
					// The product is qualified for a check of quantity (must be enough in stock to be added into shipment).
					if (!$isavirtualproduct || !getDolGlobalString('PRODUIT_SOUSPRODUITS') || ($isavirtualproduct && !getDolGlobalString('STOCK_EXCLUDE_VIRTUAL_PRODUCTS'))) {  // If STOCK_EXCLUDE_VIRTUAL_PRODUCTS is set, we do not manage stock for kits/virtual products.
						if ($product_stock < $qty) {
							$langs->load("errors");
							$this->error = $langs->trans('ErrorStockIsNotEnoughToAddProductOnShipment', $product->ref);
							$this->errorhidden = 'ErrorStockIsNotEnoughToAddProductOnShipment';

							$this->db->rollback();
							return -3;
						}
					}
				}
			}
		}

		// If product need a batch number, we should not have called this function but addline_batch instead.
		// If this happen, we may have a bug in card.php page
		if (isModEnabled('productbatch') && !empty($orderline->fk_product) && !empty($orderline->product_tobatch)) {
			$this->error = 'ADDLINE_WAS_CALLED_INSTEAD_OF_ADDLINEBATCH '.$orderline->id.' '.$orderline->fk_product;	//
			return -4;
		}

		// extrafields
		if (!getDolGlobalString('MAIN_EXTRAFIELDS_DISABLED') && is_array($array_options) && count($array_options) > 0) { // For avoid conflicts if trigger used
			$line->array_options = $array_options;
		}

		$this->lines[$num] = $line;

		return 1;
	}

	// phpcs:disable PEAR.NamingConventions.ValidFunctionName.ScopeNotCamelCaps
	/**
	 * Add a shipment line with batch record
	 *
	 * @param 	array		$dbatch		Array of value (key 'detail' -> Array, key 'qty' total quantity for line, key ix_l : original line index)
	 * @param	array		$array_options		extrafields array
	 * @return	int						Return integer <0 if KO, >0 if OK
	 */
	public function addline_batch($dbatch, $array_options = 0)
	{
		// phpcs:enable
		global $conf, $langs;

		$num = count($this->lines);
		if ($dbatch['qty'] > 0 || ($dbatch['qty'] == 0 && getDolGlobalString('SHIPMENT_GETS_ALL_ORDER_PRODUCTS'))) {
			$line = new ExpeditionLigne($this->db);
			$tab = array();
			foreach ($dbatch['detail'] as $key => $value) {
				if ($value['q'] > 0 || ($value['q'] == 0 && getDolGlobalString('SHIPMENT_GETS_ALL_ORDER_PRODUCTS'))) {
					// $value['q']=qty to move
					// $value['id_batch']=id into llx_product_batch of record to move
					//var_dump($value);

					$linebatch = new ExpeditionLineBatch($this->db);
					$ret = $linebatch->fetchFromStock($value['id_batch']); // load serial, sellby, eatby
					if ($ret < 0) {
						$this->setErrorsFromObject($linebatch);
						return -1;
					}
					$linebatch->qty = $value['q'];
					if ($linebatch->qty == 0 && getDolGlobalString('SHIPMENT_GETS_ALL_ORDER_PRODUCTS')) {
						$linebatch->batch = null;
					}
					$tab[] = $linebatch;

					if (getDolGlobalString("STOCK_MUST_BE_ENOUGH_FOR_SHIPMENT", '0')) {
						require_once DOL_DOCUMENT_ROOT.'/product/class/productbatch.class.php';
						$prod_batch = new Productbatch($this->db);
						$prod_batch->fetch($value['id_batch']);

						if ($prod_batch->qty < $linebatch->qty) {
							$langs->load("errors");
							$this->errors[] = $langs->trans('ErrorStockIsNotEnoughToAddProductOnShipment', $prod_batch->fk_product);
							dol_syslog(get_class($this)."::addline_batch error=Product ".$prod_batch->batch.": ".$this->errorsToString(), LOG_ERR);
							$this->db->rollback();
							return -1;
						}
					}

					//var_dump($linebatch);
				}
			}
			$line->entrepot_id = $linebatch->entrepot_id;
			$line->origin_line_id = $dbatch['ix_l']; // deprecated
			$line->fk_origin_line = $dbatch['ix_l'];
			$line->qty = $dbatch['qty'];
			$line->detail_batch = $tab;

			// extrafields
			if (!getDolGlobalString('MAIN_EXTRAFIELDS_DISABLED') && is_array($array_options) && count($array_options) > 0) { // For avoid conflicts if trigger used
				$line->array_options = $array_options;
			}

			//var_dump($line);
			$this->lines[$num] = $line;
			return 1;
		}
		return 0;
	}

	/**
	 *  Update database
	 *
	 *  @param	User	$user        	User that modify
	 *  @param  int		$notrigger	    0=launch triggers after, 1=disable triggers
	 *  @return int 			       	Return integer <0 if KO, >0 if OK
	 */
	public function update($user = null, $notrigger = 0)
	{
		global $conf;
		$error = 0;

		// Clean parameters

		if (isset($this->ref)) {
			$this->ref = trim($this->ref);
		}
		if (isset($this->entity)) {
			$this->entity = (int) $this->entity;
		}
		if (isset($this->ref_customer)) {
			$this->ref_customer = trim($this->ref_customer);
		}
		if (isset($this->socid)) {
			$this->socid = (int) $this->socid;
		}
		if (isset($this->fk_user_author)) {
			$this->fk_user_author = (int) $this->fk_user_author;
		}
		if (isset($this->fk_user_valid)) {
			$this->fk_user_valid = (int) $this->fk_user_valid;
		}
		if (isset($this->fk_delivery_address)) {
			$this->fk_delivery_address = (int) $this->fk_delivery_address;
		}
		if (isset($this->shipping_method_id)) {
			$this->shipping_method_id = (int) $this->shipping_method_id;
		}
		if (isset($this->tracking_number)) {
			$this->tracking_number = trim($this->tracking_number);
		}
		if (isset($this->statut)) {
			$this->statut = (int) $this->statut;
		}
		if (isset($this->trueDepth)) {
			$this->trueDepth = trim($this->trueDepth);
		}
		if (isset($this->trueWidth)) {
			$this->trueWidth = trim($this->trueWidth);
		}
		if (isset($this->trueHeight)) {
			$this->trueHeight = trim($this->trueHeight);
		}
		if (isset($this->size_units)) {
			$this->size_units = trim($this->size_units);
		}
		if (isset($this->weight_units)) {
			$this->weight_units = trim($this->weight_units);
		}
		if (isset($this->trueWeight)) {
			$this->weight = trim($this->trueWeight);
		}
		if (isset($this->note_private)) {
			$this->note_private = trim($this->note_private);
		}
		if (isset($this->note_public)) {
			$this->note_public = trim($this->note_public);
		}
		if (isset($this->model_pdf)) {
			$this->model_pdf = trim($this->model_pdf);
		}

		// Check parameters
		// Put here code to add control on parameters values

		// Update request
		$sql = "UPDATE ".MAIN_DB_PREFIX."expedition SET";
		$sql .= " ref=".(isset($this->ref) ? "'".$this->db->escape($this->ref)."'" : "null").",";
		$sql .= " ref_ext=".(isset($this->ref_ext) ? "'".$this->db->escape($this->ref_ext)."'" : "null").",";
		$sql .= " ref_customer=".(isset($this->ref_customer) ? "'".$this->db->escape($this->ref_customer)."'" : "null").",";
		$sql .= " fk_soc=".(isset($this->socid) ? $this->socid : "null").",";
		$sql .= " date_creation=".(dol_strlen($this->date_creation) != 0 ? "'".$this->db->idate($this->date_creation)."'" : 'null').",";
		$sql .= " fk_user_author=".(isset($this->fk_user_author) ? $this->fk_user_author : "null").",";
		$sql .= " date_valid=".(dol_strlen($this->date_valid) != 0 ? "'".$this->db->idate($this->date_valid)."'" : 'null').",";
		$sql .= " fk_user_valid=".(isset($this->fk_user_valid) ? $this->fk_user_valid : "null").",";
		$sql .= " date_expedition=".(dol_strlen($this->date_expedition) != 0 ? "'".$this->db->idate($this->date_expedition)."'" : 'null').",";
		$sql .= " date_delivery=".(dol_strlen($this->date_delivery) != 0 ? "'".$this->db->idate($this->date_delivery)."'" : 'null').",";
		$sql .= " fk_address=".(isset($this->fk_delivery_address) ? $this->fk_delivery_address : "null").",";
		$sql .= " fk_shipping_method=".((isset($this->shipping_method_id) && $this->shipping_method_id > 0) ? $this->shipping_method_id : "null").",";
		$sql .= " tracking_number=".(isset($this->tracking_number) ? "'".$this->db->escape($this->tracking_number)."'" : "null").",";
		$sql .= " fk_statut=".(isset($this->statut) ? $this->statut : "null").",";
		$sql .= " fk_projet=".(isset($this->fk_project) ? $this->fk_project : "null").",";
		$sql .= " height=".(($this->trueHeight != '') ? $this->trueHeight : "null").",";
		$sql .= " width=".(($this->trueWidth != '') ? $this->trueWidth : "null").",";
		$sql .= " size_units=".(isset($this->size_units) ? $this->size_units : "null").",";
		$sql .= " size=".(($this->trueDepth != '') ? $this->trueDepth : "null").",";
		$sql .= " weight_units=".(isset($this->weight_units) ? $this->weight_units : "null").",";
		$sql .= " weight=".(($this->trueWeight != '') ? $this->trueWeight : "null").",";
		$sql .= " note_private=".(isset($this->note_private) ? "'".$this->db->escape($this->note_private)."'" : "null").",";
		$sql .= " note_public=".(isset($this->note_public) ? "'".$this->db->escape($this->note_public)."'" : "null").",";
		$sql .= " model_pdf=".(isset($this->model_pdf) ? "'".$this->db->escape($this->model_pdf)."'" : "null").",";
		$sql .= " entity=".$conf->entity;
		$sql .= " WHERE rowid=".((int) $this->id);

		$this->db->begin();

		dol_syslog(get_class($this)."::update", LOG_DEBUG);
		$resql = $this->db->query($sql);
		if (!$resql) {
			$error++;
			$this->errors[] = "Error ".$this->db->lasterror();
		}

		if (!$error && !$notrigger) {
			// Call trigger
			$result = $this->call_trigger('SHIPPING_MODIFY', $user);
			if ($result < 0) {
				$error++;
			}
			// End call triggers
		}

		// Commit or rollback
		if ($error) {
			foreach ($this->errors as $errmsg) {
				dol_syslog(get_class($this)."::update ".$errmsg, LOG_ERR);
				$this->error .= ($this->error ? ', '.$errmsg : $errmsg);
			}
			$this->db->rollback();
			return -1 * $error;
		} else {
			$this->db->commit();
			return 1;
		}
	}


	/**
	 * 	Cancel shipment.
	 *
	 *  @param  int  $notrigger 			Disable triggers
	 *  @param  bool $also_update_stock  	true if the stock should be increased back (false by default)
	 * 	@return	int							>0 if OK, 0 if deletion done but failed to delete files, <0 if KO
	 */
	public function cancel($notrigger = 0, $also_update_stock = false)
	{
		global $conf, $langs, $user;

		require_once DOL_DOCUMENT_ROOT.'/core/lib/files.lib.php';

		$error = 0;
		$this->error = '';

		$this->db->begin();

		// Add a protection to refuse deleting if shipment has at least one delivery
		$this->fetchObjectLinked($this->id, 'shipping', 0, 'delivery'); // Get deliveries linked to this shipment
		if (count($this->linkedObjectsIds) > 0) {
			$this->error = 'ErrorThereIsSomeDeliveries';
			$error++;
		}

		if (!$error && !$notrigger) {
			// Call trigger
			$result = $this->call_trigger('SHIPPING_CANCEL', $user);
			if ($result < 0) {
				$error++;
			}
			// End call triggers
		}

		// Stock control
		if (!$error && isModEnabled('stock') &&
			(($conf->global->STOCK_CALCULATE_ON_SHIPMENT && $this->statut > self::STATUS_DRAFT) ||
			 ($conf->global->STOCK_CALCULATE_ON_SHIPMENT_CLOSE && $this->statut == self::STATUS_CLOSED && $also_update_stock))) {
			require_once DOL_DOCUMENT_ROOT."/product/stock/class/mouvementstock.class.php";

			$langs->load("agenda");

			// Loop on each product line to add a stock movement and delete features
			$sql = "SELECT cd.fk_product, cd.subprice, ed.qty, ed.fk_entrepot, ed.rowid as expeditiondet_id";
			$sql .= " FROM ".MAIN_DB_PREFIX."commandedet as cd,";
			$sql .= " ".MAIN_DB_PREFIX."expeditiondet as ed";
			$sql .= " WHERE ed.fk_expedition = ".((int) $this->id);
			$sql .= " AND cd.rowid = ed.fk_origin_line";

			dol_syslog(get_class($this)."::delete select details", LOG_DEBUG);
			$resql = $this->db->query($sql);
			if ($resql) {
				$cpt = $this->db->num_rows($resql);

				$shipmentlinebatch = new ExpeditionLineBatch($this->db);

				for ($i = 0; $i < $cpt; $i++) {
					dol_syslog(get_class($this)."::delete movement index ".$i);
					$obj = $this->db->fetch_object($resql);

					$mouvS = new MouvementStock($this->db);
					// we do not log origin because it will be deleted
					$mouvS->origin = null;
					// get lot/serial
					$lotArray = null;
					if (isModEnabled('productbatch')) {
						$lotArray = $shipmentlinebatch->fetchAll($obj->expeditiondet_id);
						if (!is_array($lotArray)) {
							$error++;
							$this->errors[] = "Error ".$this->db->lasterror();
						}
					}

					if (empty($lotArray)) {
						// no lot/serial
						// We increment stock of product (and sub-products)
						// We use warehouse selected for each line
						$result = $mouvS->reception($user, $obj->fk_product, $obj->fk_entrepot, $obj->qty, 0, $langs->trans("ShipmentCanceledInDolibarr", $this->ref)); // Price is set to 0, because we don't want to see WAP changed
						if ($result < 0) {
							$error++;
							$this->errors = array_merge($this->errors, $mouvS->errors);
							break;
						}
					} else {
						// We increment stock of batches
						// We use warehouse selected for each line
						foreach ($lotArray as $lot) {
							$result = $mouvS->reception($user, $obj->fk_product, $obj->fk_entrepot, $lot->qty, 0, $langs->trans("ShipmentCanceledInDolibarr", $this->ref), $lot->eatby, $lot->sellby, $lot->batch); // Price is set to 0, because we don't want to see WAP changed
							if ($result < 0) {
								$error++;
								$this->errors = array_merge($this->errors, $mouvS->errors);
								break;
							}
						}
						if ($error) {
							break; // break for loop incase of error
						}
					}
				}
			} else {
				$error++;
				$this->errors[] = "Error ".$this->db->lasterror();
			}
		}

		// delete batch expedition line
		if (!$error && isModEnabled('productbatch')) {
			$shipmentlinebatch = new ExpeditionLineBatch($this->db);
			if ($shipmentlinebatch->deleteFromShipment($this->id) < 0) {
				$error++;
				$this->errors[] = "Error ".$this->db->lasterror();
			}
		}


		if (!$error) {
			$sql = "DELETE FROM ".MAIN_DB_PREFIX."expeditiondet";
			$sql .= " WHERE fk_expedition = ".((int) $this->id);

			if ($this->db->query($sql)) {
				// Delete linked object
				$res = $this->deleteObjectLinked();
				if ($res < 0) {
					$error++;
				}

				// No delete expedition
				if (!$error) {
					$sql = "SELECT rowid FROM ".MAIN_DB_PREFIX."expedition";
					$sql .= " WHERE rowid = ".((int) $this->id);

					if ($this->db->query($sql)) {
						if (!empty($this->origin) && $this->origin_id > 0) {
							$this->fetch_origin();
							$origin = $this->origin;
							if ($this->$origin->statut == Commande::STATUS_SHIPMENTONPROCESS) {     // If order source of shipment is "shipment in progress"
								// Check if there is no more shipment. If not, we can move back status of order to "validated" instead of "shipment in progress"
								$this->$origin->loadExpeditions();
								//var_dump($this->$origin->expeditions);exit;
								if (count($this->$origin->expeditions) <= 0) {
									$this->$origin->setStatut(Commande::STATUS_VALIDATED);
								}
							}
						}

						if (!$error) {
							$this->db->commit();

							// We delete PDFs
							$ref = dol_sanitizeFileName($this->ref);
							if (!empty($conf->expedition->dir_output)) {
								$dir = $conf->expedition->dir_output.'/sending/'.$ref;
								$file = $dir.'/'.$ref.'.pdf';
								if (file_exists($file)) {
									if (!dol_delete_file($file)) {
										return 0;
									}
								}
								if (file_exists($dir)) {
									if (!dol_delete_dir_recursive($dir)) {
										$this->error = $langs->trans("ErrorCanNotDeleteDir", $dir);
										return 0;
									}
								}
							}

							return 1;
						} else {
							$this->db->rollback();
							return -1;
						}
					} else {
						$this->error = $this->db->lasterror()." - sql=$sql";
						$this->db->rollback();
						return -3;
					}
				} else {
					$this->error = $this->db->lasterror()." - sql=$sql";
					$this->db->rollback();
					return -2;
				}//*/
			} else {
				$this->error = $this->db->lasterror()." - sql=$sql";
				$this->db->rollback();
				return -1;
			}
		} else {
			$this->db->rollback();
			return -1;
		}
	}

	/**
	 * 	Delete shipment.
	 * 	Warning, do not delete a shipment if a delivery is linked to (with table llx_element_element)
	 *
	 *  @param  int  $notrigger 			Disable triggers
	 *  @param  bool $also_update_stock  	true if the stock should be increased back (false by default)
	 * 	@return	int							>0 if OK, 0 if deletion done but failed to delete files, <0 if KO
	 */
	public function delete($notrigger = 0, $also_update_stock = false)
	{
		global $conf, $langs, $user;

		require_once DOL_DOCUMENT_ROOT.'/core/lib/files.lib.php';

		$error = 0;
		$this->error = '';

		$this->db->begin();

		// Add a protection to refuse deleting if shipment has at least one delivery
		$this->fetchObjectLinked($this->id, 'shipping', 0, 'delivery'); // Get deliveries linked to this shipment
		if (count($this->linkedObjectsIds) > 0) {
			$this->error = 'ErrorThereIsSomeDeliveries';
			$error++;
		}

		if (!$error && !$notrigger) {
			// Call trigger
			$result = $this->call_trigger('SHIPPING_DELETE', $user);
			if ($result < 0) {
				$error++;
			}
			// End call triggers
		}

		// Stock control
		if (!$error && isModEnabled('stock') &&
			(($conf->global->STOCK_CALCULATE_ON_SHIPMENT && $this->statut > self::STATUS_DRAFT) ||
			 ($conf->global->STOCK_CALCULATE_ON_SHIPMENT_CLOSE && $this->statut == self::STATUS_CLOSED && $also_update_stock))) {
			require_once DOL_DOCUMENT_ROOT."/product/stock/class/mouvementstock.class.php";

			$langs->load("agenda");

			// we try deletion of batch line even if module batch not enabled in case of the module were enabled and disabled previously
			$shipmentlinebatch = new ExpeditionLineBatch($this->db);

			// Loop on each product line to add a stock movement
			$sql = "SELECT cd.fk_product, cd.subprice, ed.qty, ed.fk_entrepot, ed.rowid as expeditiondet_id";
			$sql .= " FROM ".MAIN_DB_PREFIX."commandedet as cd,";
			$sql .= " ".MAIN_DB_PREFIX."expeditiondet as ed";
			$sql .= " WHERE ed.fk_expedition = ".((int) $this->id);
			$sql .= " AND cd.rowid = ed.fk_origin_line";

			dol_syslog(get_class($this)."::delete select details", LOG_DEBUG);
			$resql = $this->db->query($sql);
			if ($resql) {
				$cpt = $this->db->num_rows($resql);
				for ($i = 0; $i < $cpt; $i++) {
					dol_syslog(get_class($this)."::delete movement index ".$i);
					$obj = $this->db->fetch_object($resql);

					$mouvS = new MouvementStock($this->db);
					// we do not log origin because it will be deleted
					$mouvS->origin = null;
					// get lot/serial
					$lotArray = $shipmentlinebatch->fetchAll($obj->expeditiondet_id);
					if (!is_array($lotArray)) {
						$error++;
						$this->errors[] = "Error ".$this->db->lasterror();
					}
					if (empty($lotArray)) {
						// no lot/serial
						// We increment stock of product (and sub-products)
						// We use warehouse selected for each line
						$result = $mouvS->reception($user, $obj->fk_product, $obj->fk_entrepot, $obj->qty, 0, $langs->trans("ShipmentDeletedInDolibarr", $this->ref)); // Price is set to 0, because we don't want to see WAP changed
						if ($result < 0) {
							$error++;
							$this->errors = array_merge($this->errors, $mouvS->errors);
							break;
						}
					} else {
						// We increment stock of batches
						// We use warehouse selected for each line
						foreach ($lotArray as $lot) {
							$result = $mouvS->reception($user, $obj->fk_product, $obj->fk_entrepot, $lot->qty, 0, $langs->trans("ShipmentDeletedInDolibarr", $this->ref), $lot->eatby, $lot->sellby, $lot->batch); // Price is set to 0, because we don't want to see WAP changed
							if ($result < 0) {
								$error++;
								$this->errors = array_merge($this->errors, $mouvS->errors);
								break;
							}
						}
						if ($error) {
							break; // break for loop incase of error
						}
					}
				}
			} else {
				$error++;
				$this->errors[] = "Error ".$this->db->lasterror();
			}
		}

		// delete batch expedition line
		if (!$error) {
			$shipmentlinebatch = new ExpeditionLineBatch($this->db);
			if ($shipmentlinebatch->deleteFromShipment($this->id) < 0) {
				$error++;
				$this->errors[] = "Error ".$this->db->lasterror();
			}
		}

		if (!$error) {
			$main = MAIN_DB_PREFIX.'expeditiondet';
			$ef = $main."_extrafields";
			$sqlef = "DELETE FROM $ef WHERE fk_object IN (SELECT rowid FROM $main WHERE fk_expedition = ".((int) $this->id).")";

			$sql = "DELETE FROM ".MAIN_DB_PREFIX."expeditiondet";
			$sql .= " WHERE fk_expedition = ".((int) $this->id);

			if ($this->db->query($sqlef) && $this->db->query($sql)) {
				// Delete linked object
				$res = $this->deleteObjectLinked();
				if ($res < 0) {
					$error++;
				}

				// delete extrafields
				$res = $this->deleteExtraFields();
				if ($res < 0) {
					$error++;
				}

				if (!$error) {
					$sql = "DELETE FROM ".MAIN_DB_PREFIX."expedition";
					$sql .= " WHERE rowid = ".((int) $this->id);

					if ($this->db->query($sql)) {
						if (!empty($this->origin) && $this->origin_id > 0) {
							$this->fetch_origin();
							$origin = $this->origin;
							if ($this->$origin->statut == Commande::STATUS_SHIPMENTONPROCESS) {     // If order source of shipment is "shipment in progress"
								// Check if there is no more shipment. If not, we can move back status of order to "validated" instead of "shipment in progress"
								$this->$origin->loadExpeditions();
								//var_dump($this->$origin->expeditions);exit;
								if (count($this->$origin->expeditions) <= 0) {
									$this->$origin->setStatut(Commande::STATUS_VALIDATED);
								}
							}
						}

						if (!$error) {
							$this->db->commit();

							// Delete record into ECM index (Note that delete is also done when deleting files with the dol_delete_dir_recursive
							$this->deleteEcmFiles(0);	 // Deleting files physically is done later with the dol_delete_dir_recursive
							$this->deleteEcmFiles(1);	 // Deleting files physically is done later with the dol_delete_dir_recursive

							// We delete PDFs
							$ref = dol_sanitizeFileName($this->ref);
							if (!empty($conf->expedition->dir_output)) {
								$dir = $conf->expedition->dir_output.'/sending/'.$ref;
								$file = $dir.'/'.$ref.'.pdf';
								if (file_exists($file)) {
									if (!dol_delete_file($file)) {
										return 0;
									}
								}
								if (file_exists($dir)) {
									if (!dol_delete_dir_recursive($dir)) {
										$this->error = $langs->trans("ErrorCanNotDeleteDir", $dir);
										return 0;
									}
								}
							}

							return 1;
						} else {
							$this->db->rollback();
							return -1;
						}
					} else {
						$this->error = $this->db->lasterror()." - sql=$sql";
						$this->db->rollback();
						return -3;
					}
				} else {
					$this->error = $this->db->lasterror()." - sql=$sql";
					$this->db->rollback();
					return -2;
				}
			} else {
				$this->error = $this->db->lasterror()." - sql=$sql";
				$this->db->rollback();
				return -1;
			}
		} else {
			$this->db->rollback();
			return -1;
		}
	}

	// phpcs:disable PEAR.NamingConventions.ValidFunctionName.ScopeNotCamelCaps
	/**
	 *	Load lines
	 *
	 *	@return	int		>0 if OK, Otherwise if KO
	 */
	public function fetch_lines()
	{
		// phpcs:enable
		global $conf, $mysoc;

		$this->lines = array();

		// NOTE: This fetch_lines is special because it groups all lines with the same origin_line_id into one line.
		// TODO: See if we can restore a common fetch_lines (one line = one record)

		$sql = "SELECT cd.rowid, cd.fk_product, cd.label as custom_label, cd.description, cd.qty as qty_asked, cd.product_type, cd.fk_unit";
		$sql .= ", cd.total_ht, cd.total_localtax1, cd.total_localtax2, cd.total_ttc, cd.total_tva";
		$sql .= ", cd.vat_src_code, cd.tva_tx, cd.localtax1_tx, cd.localtax2_tx, cd.localtax1_type, cd.localtax2_type, cd.info_bits, cd.price, cd.subprice, cd.remise_percent,cd.buy_price_ht as pa_ht";
		$sql .= ", cd.fk_multicurrency, cd.multicurrency_code, cd.multicurrency_subprice, cd.multicurrency_total_ht, cd.multicurrency_total_tva, cd.multicurrency_total_ttc, cd.rang";
		$sql .= ", ed.rowid as line_id, ed.qty as qty_shipped, ed.fk_origin_line, ed.fk_entrepot";
		$sql .= ", p.ref as product_ref, p.label as product_label, p.fk_product_type, p.barcode as product_barcode";
		$sql .= ", p.weight, p.weight_units, p.length, p.length_units, p.surface, p.surface_units, p.volume, p.volume_units, p.tosell as product_tosell, p.tobuy as product_tobuy, p.tobatch as product_tobatch";
		$sql .= " FROM ".MAIN_DB_PREFIX."expeditiondet as ed, ".MAIN_DB_PREFIX."commandedet as cd";
		$sql .= " LEFT JOIN ".MAIN_DB_PREFIX."product as p ON p.rowid = cd.fk_product";
		$sql .= " WHERE ed.fk_expedition = ".((int) $this->id);
		$sql .= " AND ed.fk_origin_line = cd.rowid";
		$sql .= " ORDER BY cd.rang, ed.fk_origin_line";		// We need after a break on fk_origin_line but when there is no break on fk_origin_line, cd.rang is same so we can add it as first order criteria.

		dol_syslog(get_class($this)."::fetch_lines", LOG_DEBUG);
		$resql = $this->db->query($sql);
		if ($resql) {
			include_once DOL_DOCUMENT_ROOT.'/core/lib/price.lib.php';

			$num = $this->db->num_rows($resql);
			$i = 0;
			$lineindex = 0;
			$originline = 0;

			$this->total_ht = 0;
			$this->total_tva = 0;
			$this->total_ttc = 0;
			$this->total_localtax1 = 0;
			$this->total_localtax2 = 0;

			$this->multicurrency_total_ht = 0;
			$this->multicurrency_total_tva = 0;
			$this->multicurrency_total_ttc = 0;

			$shipmentlinebatch = new ExpeditionLineBatch($this->db);

			while ($i < $num) {
				$obj = $this->db->fetch_object($resql);


				if ($originline > 0 && $originline == $obj->fk_origin_line) {
					$line->entrepot_id = 0; // entrepod_id in details_entrepot
					$line->qty_shipped += $obj->qty_shipped;
				} else {
					$line = new ExpeditionLigne($this->db);		// new group to start
					$line->entrepot_id    	= $obj->fk_entrepot;	// this is a property of a shipment line
					$line->qty_shipped    	= $obj->qty_shipped;	// this is a property of a shipment line
				}

				$detail_entrepot              = new stdClass();
				$detail_entrepot->entrepot_id = $obj->fk_entrepot;
				$detail_entrepot->qty_shipped = $obj->qty_shipped;
				$detail_entrepot->line_id     = $obj->line_id;
				$line->details_entrepot[]     = $detail_entrepot;

				$line->line_id          = $obj->line_id;
				$line->rowid            = $obj->line_id; // TODO deprecated
				$line->id               = $obj->line_id;

				$line->fk_origin = 'orderline';
				$line->fk_origin_line 	= $obj->fk_origin_line;
				$line->origin_line_id 	= $obj->fk_origin_line; // TODO deprecated

				$line->fk_expedition    = $this->id; // id of parent

				$line->product_type     = $obj->product_type;
				$line->fk_product     	= $obj->fk_product;
				$line->fk_product_type	= $obj->fk_product_type;
				$line->ref = $obj->product_ref; // TODO deprecated
				$line->product_ref = $obj->product_ref;
				$line->product_label = $obj->product_label;
				$line->libelle        	= $obj->product_label; // TODO deprecated
				$line->product_barcode  = $obj->product_barcode; // Barcode number product
				$line->product_tosell = $obj->product_tosell;
				$line->product_tobuy = $obj->product_tobuy;
				$line->product_tobatch = $obj->product_tobatch;
				$line->label = $obj->custom_label;
				$line->description    	= $obj->description;
				$line->qty_asked      	= $obj->qty_asked;
				$line->rang = $obj->rang;
				$line->weight         	= $obj->weight;
				$line->weight_units   	= $obj->weight_units;
				$line->length         	= $obj->length;
				$line->length_units   	= $obj->length_units;
				$line->surface        	= $obj->surface;
				$line->surface_units = $obj->surface_units;
				$line->volume         	= $obj->volume;
				$line->volume_units   	= $obj->volume_units;
				$line->fk_unit = $obj->fk_unit;

				$line->pa_ht = $obj->pa_ht;

				// Local taxes
				$localtax_array = array(0=>$obj->localtax1_type, 1=>$obj->localtax1_tx, 2=>$obj->localtax2_type, 3=>$obj->localtax2_tx);
				$localtax1_tx = get_localtax($obj->tva_tx, 1, $this->thirdparty);
				$localtax2_tx = get_localtax($obj->tva_tx, 2, $this->thirdparty);

				// For invoicing
				$tabprice = calcul_price_total($obj->qty_shipped, $obj->subprice, $obj->remise_percent, $obj->tva_tx, $localtax1_tx, $localtax2_tx, 0, 'HT', $obj->info_bits, $obj->fk_product_type, $mysoc, $localtax_array); // We force type to 0
				$line->desc = $obj->description; // We need ->desc because some code into CommonObject use desc (property defined for other elements)
				$line->qty = $line->qty_shipped;
				$line->total_ht = $tabprice[0];
				$line->total_localtax1 	= $tabprice[9];
				$line->total_localtax2 	= $tabprice[10];
				$line->total_ttc	 	= $tabprice[2];
				$line->total_tva	 	= $tabprice[1];
				$line->vat_src_code = $obj->vat_src_code;
				$line->tva_tx = $obj->tva_tx;
				$line->localtax1_tx 	= $obj->localtax1_tx;
				$line->localtax2_tx 	= $obj->localtax2_tx;
				$line->info_bits = $obj->info_bits;
				$line->price = $obj->price;
				$line->subprice = $obj->subprice;
				$line->remise_percent = $obj->remise_percent;

				$this->total_ht += $tabprice[0];
				$this->total_tva += $tabprice[1];
				$this->total_ttc += $tabprice[2];
				$this->total_localtax1 += $tabprice[9];
				$this->total_localtax2 += $tabprice[10];

				// Multicurrency
				$this->fk_multicurrency = $obj->fk_multicurrency;
				$this->multicurrency_code = $obj->multicurrency_code;
				$line->multicurrency_subprice 	= $obj->multicurrency_subprice;
				$line->multicurrency_total_ht 	= $obj->multicurrency_total_ht;
				$line->multicurrency_total_tva 	= $obj->multicurrency_total_tva;
				$line->multicurrency_total_ttc 	= $obj->multicurrency_total_ttc;

				$this->multicurrency_total_ht 	+= $obj->multicurrency_total_ht;
				$this->multicurrency_total_tva 	+= $obj->multicurrency_total_tva;
				$this->multicurrency_total_ttc 	+= $obj->multicurrency_total_ttc;

				if ($originline != $obj->fk_origin_line) {
					$line->detail_batch = array();
				}

				// Detail of batch
				if (isModEnabled('productbatch') && $obj->line_id > 0 && $obj->product_tobatch > 0) {
					$newdetailbatch = $shipmentlinebatch->fetchAll($obj->line_id, $obj->fk_product);

					if (is_array($newdetailbatch)) {
						if ($originline != $obj->fk_origin_line) {
							$line->detail_batch = $newdetailbatch;
						} else {
							$line->detail_batch = array_merge($line->detail_batch, $newdetailbatch);
						}
					}
				}

				$line->fetch_optionals();

				if ($originline != $obj->fk_origin_line) {
					$this->lines[$lineindex] = $line;
					$lineindex++;
				} else {
					$line->total_ht += $tabprice[0];
					$line->total_localtax1 	+= $tabprice[9];
					$line->total_localtax2 	+= $tabprice[10];
					$line->total_ttc	 	+= $tabprice[2];
					$line->total_tva	 	+= $tabprice[1];
				}

				$i++;
				$originline = $obj->fk_origin_line;
			}
			$this->db->free($resql);
			return 1;
		} else {
			$this->error = $this->db->error();
			return -3;
		}
	}

	/**
	 *  Delete detail line
	 *
	 *  @param		User	$user			User making deletion
	 *  @param		int		$lineid			Id of line to delete
	 *  @return     int         			>0 if OK, <0 if KO
	 */
	public function deleteline($user, $lineid)
	{
		global $user;

		if ($this->statut == self::STATUS_DRAFT) {
			$this->db->begin();

			$line = new ExpeditionLigne($this->db);

			// For triggers
			$line->fetch($lineid);

			if ($line->delete($user) > 0) {
				//$this->update_price(1);

				$this->db->commit();
				return 1;
			} else {
				$this->db->rollback();
				return -1;
			}
		} else {
			$this->error = 'ErrorDeleteLineNotAllowedByObjectStatus';
			return -2;
		}
	}


	/**
	 * getTooltipContentArray
	 *
	 * @param array $params ex option, infologin
	 * @since v18
	 * @return array
	 */
	public function getTooltipContentArray($params)
	{
		global $conf, $langs;

		$langs->load('sendings');

		$nofetch = !empty($params['nofetch']);

		$datas = array();
		$datas['picto'] = img_picto('', $this->picto).' <u class="paddingrightonly">'.$langs->trans("Shipment").'</u>';
		if (isset($this->statut)) {
			$datas['picto'] .= ' '.$this->getLibStatut(5);
		}
		$datas['ref'] = '<br><b>'.$langs->trans('Ref').':</b> '.$this->ref;
		$datas['refcustomer'] = '<br><b>'.$langs->trans('RefCustomer').':</b> '.($this->ref_customer ? $this->ref_customer : $this->ref_client);
		if (!$nofetch) {
			$langs->load('companies');
			if (empty($this->thirdparty)) {
				$this->fetch_thirdparty();
			}
			$datas['customer'] = '<br><b>'.$langs->trans('Customer').':</b> '.$this->thirdparty->getNomUrl(1, '', 0, 1);
		}

		return $datas;
	}

	/**
	 *	Return clicable link of object (with eventually picto)
	 *
	 *	@param      int			$withpicto      			Add picto into link
	 *	@param      string		$option         			Where the link point to
	 *	@param      int			$max          				Max length to show
	 *	@param      int			$short						Use short labels
	 *  @param      int         $notooltip      			1=No tooltip
	 *  @param      int     	$save_lastsearch_value		-1=Auto, 0=No save of lastsearch_values when clicking, 1=Save lastsearch_values whenclicking
	 *	@return     string          						String with URL
	 */
	public function getNomUrl($withpicto = 0, $option = '', $max = 0, $short = 0, $notooltip = 0, $save_lastsearch_value = -1)
	{
		global $langs, $conf, $hookmanager;

		$result = '';
		$params = [
			'id' => $this->id,
			'objecttype' => $this->element,
			'option' => $option,
			'nofetch' => 1,
		];
		$classfortooltip = 'classfortooltip';
		$dataparams = '';
		if (getDolGlobalInt('MAIN_ENABLE_AJAX_TOOLTIP')) {
			$classfortooltip = 'classforajaxtooltip';
			$dataparams = ' data-params="'.dol_escape_htmltag(json_encode($params)).'"';
			$label = '';
		} else {
			$label = implode($this->getTooltipContentArray($params));
		}

		$url = DOL_URL_ROOT.'/expedition/card.php?id='.$this->id;

		if ($short) {
			return $url;
		}

		if ($option !== 'nolink') {
			// Add param to save lastsearch_values or not
			$add_save_lastsearch_values = ($save_lastsearch_value == 1 ? 1 : 0);
			if ($save_lastsearch_value == -1 && isset($_SERVER["PHP_SELF"]) && preg_match('/list\.php/', $_SERVER["PHP_SELF"])) {
				$add_save_lastsearch_values = 1;
			}
			if ($add_save_lastsearch_values) {
				$url .= '&save_lastsearch_values=1';
			}
		}

		$linkclose = '';
		if (empty($notooltip)) {
			if (getDolGlobalString('MAIN_OPTIMIZEFORTEXTBROWSER')) {
				$label = $langs->trans("Shipment");
				$linkclose .= ' alt="'.dol_escape_htmltag($label, 1).'"';
			}
			$linkclose .= ($label ? ' title="'.dol_escape_htmltag($label, 1).'"' : ' title="tocomplete"');
			$linkclose .= $dataparams.' class="'.$classfortooltip.'"';
		}

		$linkstart = '<a href="'.$url.'"';
		$linkstart .= $linkclose.'>';
		$linkend = '</a>';

		$result .= $linkstart;
		if ($withpicto) {
			$result .= img_object(($notooltip ? '' : $label), ($this->picto ? $this->picto : 'generic'), ($notooltip ? (($withpicto != 2) ? 'class="paddingright"' : '') : 'class="'.(($withpicto != 2) ? 'paddingright ' : '').'"'), 0, 0, $notooltip ? 0 : 1);
		}
		if ($withpicto != 2) {
			$result .= $this->ref;
		}
		$result .= $linkend;
		global $action;
		$hookmanager->initHooks(array($this->element . 'dao'));
		$parameters = array('id'=>$this->id, 'getnomurl' => &$result);
		$reshook = $hookmanager->executeHooks('getNomUrl', $parameters, $this, $action); // Note that $action and $object may have been modified by some hooks
		if ($reshook > 0) {
			$result = $hookmanager->resPrint;
		} else {
			$result .= $hookmanager->resPrint;
		}
		return $result;
	}

	/**
	 *	Return status label
	 *
	 *	@param      int		$mode      	0=Long label, 1=Short label, 2=Picto + Short label, 3=Picto, 4=Picto + Long label, 5=Short label + Picto
	 *	@return     string      		Label
	 */
	public function getLibStatut($mode = 0)
	{
		return $this->LibStatut($this->statut, $mode);
	}

	// phpcs:disable PEAR.NamingConventions.ValidFunctionName.ScopeNotCamelCaps
	/**
	 * Return label of a status
	 *
	 * @param   int		$status		Id statut
	 * @param  	int		$mode       0=long label, 1=short label, 2=Picto + short label, 3=Picto, 4=Picto + long label, 5=Short label + Picto, 6=Long label + Picto
	 * @return  string				Label of status
	 */
	public function LibStatut($status, $mode)
	{
		// phpcs:enable
		global $langs;

		$labelStatus = $langs->transnoentitiesnoconv($this->labelStatus[$status]);
		$labelStatusShort = $langs->transnoentitiesnoconv($this->labelStatusShort[$status]);

		$statusType = 'status'.$status;
		if ($status == self::STATUS_VALIDATED) {
			$statusType = 'status4';
		}
		if ($status == self::STATUS_CLOSED) {
			$statusType = 'status6';
		}
		if ($status == self::STATUS_CANCELED) {
			$statusType = 'status9';
		}

		return dolGetStatus($labelStatus, $labelStatusShort, '', $statusType, $mode);
	}

	/**
	 *  Initialise an instance with random values.
	 *  Used to build previews or test instances.
	 *	id must be 0 if object instance is a specimen.
	 *
	 *  @return	void
	 */
	public function initAsSpecimen()
	{
		global $langs;

		$now = dol_now();

		dol_syslog(get_class($this)."::initAsSpecimen");

		$order = new Commande($this->db);
		$order->initAsSpecimen();

		// Initialise parametres
		$this->id = 0;
		$this->ref = 'SPECIMEN';
		$this->specimen = 1;
		$this->statut               = self::STATUS_VALIDATED;
		$this->livraison_id         = 0;
		$this->date                 = $now;
		$this->date_creation        = $now;
		$this->date_valid           = $now;
		$this->date_delivery        = $now + 24 * 3600;
		$this->date_expedition      = $now + 24 * 3600;

		$this->entrepot_id          = 0;
		$this->fk_delivery_address  = 0;
		$this->socid                = 1;

		$this->commande_id          = 0;
		$this->commande             = $order;

		$this->origin_id            = 1;
		$this->origin               = 'commande';

		$this->note_private = 'Private note';
		$this->note_public = 'Public note';

		$nbp = 5;
		$xnbp = 0;
		while ($xnbp < $nbp) {
			$line = new ExpeditionLigne($this->db);
			$line->product_desc = $langs->trans("Description")." ".$xnbp;
			$line->product_label = $langs->trans("Description")." ".$xnbp;
			$line->qty = 10;
			$line->qty_asked = 5;
			$line->qty_shipped = 4;
			$line->fk_product = $this->commande->lines[$xnbp]->fk_product;

			$this->lines[] = $line;
			$xnbp++;
		}
	}

	// phpcs:disable PEAR.NamingConventions.ValidFunctionName.ScopeNotCamelCaps
	/**
	 *	Set delivery date
	 *
	 *	@param      User 	$user        		Object user that modify
	 *	@param      int		$delivery_date		Delivery date
	 *	@return     int         				<0 if ko, >0 if ok
	 *	@deprecated Use  setDeliveryDate
	 */
	public function set_date_livraison($user, $delivery_date)
	{
		// phpcs:enable
		return $this->setDeliveryDate($user, $delivery_date);
	}

	/**
	 *	Set the planned delivery date
	 *
	 *	@param      User			$user        		Objet user that modify
	 *	@param      integer 		$delivery_date     Date of delivery
	 *	@return     int         						Return integer <0 if KO, >0 if OK
	 */
	public function setDeliveryDate($user, $delivery_date)
	{
		if ($user->hasRight('expedition', 'creer')) {
			$sql = "UPDATE ".MAIN_DB_PREFIX."expedition";
			$sql .= " SET date_delivery = ".($delivery_date ? "'".$this->db->idate($delivery_date)."'" : 'null');
			$sql .= " WHERE rowid = ".((int) $this->id);

			dol_syslog(get_class($this)."::setDeliveryDate", LOG_DEBUG);
			$resql = $this->db->query($sql);
			if ($resql) {
				$this->date_delivery = $delivery_date;
				return 1;
			} else {
				$this->error = $this->db->error();
				return -1;
			}
		} else {
			return -2;
		}
	}

	// phpcs:disable PEAR.NamingConventions.ValidFunctionName.ScopeNotCamelCaps
	/**
	 *	Fetch deliveries method and return an array. Load array this->meths(rowid=>label).
	 *
	 * 	@return	void
	 */
	public function fetch_delivery_methods()
	{
		// phpcs:enable
		global $langs;
		$this->meths = array();

		$sql = "SELECT em.rowid, em.code, em.libelle as label";
		$sql .= " FROM ".MAIN_DB_PREFIX."c_shipment_mode as em";
		$sql .= " WHERE em.active = 1";
		$sql .= " ORDER BY em.libelle ASC";

		$resql = $this->db->query($sql);
		if ($resql) {
			while ($obj = $this->db->fetch_object($resql)) {
				$label = $langs->trans('SendingMethod'.$obj->code);
				$this->meths[$obj->rowid] = ($label != 'SendingMethod'.$obj->code ? $label : $obj->label);
			}
		}
	}

	// phpcs:disable PEAR.NamingConventions.ValidFunctionName.ScopeNotCamelCaps
	/**
	 *  Fetch all deliveries method and return an array. Load array this->listmeths.
	 *
	 *  @param  int      $id     only this carrier, all if none
	 *  @return void
	 */
	public function list_delivery_methods($id = '')
	{
		// phpcs:enable
		global $langs;

		$this->listmeths = array();
		$i = 0;

		$sql = "SELECT em.rowid, em.code, em.libelle as label, em.description, em.tracking, em.active";
		$sql .= " FROM ".MAIN_DB_PREFIX."c_shipment_mode as em";
		if ($id != '') {
			$sql .= " WHERE em.rowid=".((int) $id);
		}

		$resql = $this->db->query($sql);
		if ($resql) {
			while ($obj = $this->db->fetch_object($resql)) {
				$this->listmeths[$i]['rowid'] = $obj->rowid;
				$this->listmeths[$i]['code'] = $obj->code;
				$label = $langs->trans('SendingMethod'.$obj->code);
				$this->listmeths[$i]['libelle'] = ($label != 'SendingMethod'.$obj->code ? $label : $obj->label);
				$this->listmeths[$i]['description'] = $obj->description;
				$this->listmeths[$i]['tracking'] = $obj->tracking;
				$this->listmeths[$i]['active'] = $obj->active;
				$i++;
			}
		}
	}

	/**
	 * Forge an set tracking url
	 *
	 * @param	string	$value		Value
	 * @return	void
	 */
	public function getUrlTrackingStatus($value = '')
	{
		if (!empty($this->shipping_method_id)) {
			$sql = "SELECT em.code, em.tracking";
			$sql .= " FROM ".MAIN_DB_PREFIX."c_shipment_mode as em";
			$sql .= " WHERE em.rowid = ".((int) $this->shipping_method_id);

			$resql = $this->db->query($sql);
			if ($resql) {
				if ($obj = $this->db->fetch_object($resql)) {
					$tracking = $obj->tracking;
				}
			}
		}

		if (!empty($tracking) && !empty($value)) {
			$url = str_replace('{TRACKID}', $value, $tracking);
			$this->tracking_url = sprintf('<a target="_blank" rel="noopener noreferrer" href="%s">'.($value ? $value : 'url').'</a>', $url, $url);
		} else {
			$this->tracking_url = $value;
		}
	}

	/**
	 *	Classify the shipping as closed (this record also the stock movement)
	 *
	 *	@return     int     Return integer <0 if KO, >0 if OK
	 */
	public function setClosed()
	{
		global $conf, $user;

		$error = 0;

		// Protection. This avoid to move stock later when we should not
		if ($this->statut == self::STATUS_CLOSED) {
			return 0;
		}

		$this->db->begin();

		$sql = "UPDATE ".MAIN_DB_PREFIX."expedition SET fk_statut = ".self::STATUS_CLOSED;
		$sql .= " WHERE rowid = ".((int) $this->id)." AND fk_statut > 0";

		$resql = $this->db->query($sql);
		if ($resql) {
			// Set order billed if 100% of order is shipped (qty in shipment lines match qty in order lines)
			if ($this->origin == 'commande' && $this->origin_id > 0) {
				$order = new Commande($this->db);
				$order->fetch($this->origin_id);

				$order->loadExpeditions(self::STATUS_CLOSED); // Fill $order->expeditions = array(orderlineid => qty)

				$shipments_match_order = 1;
				foreach ($order->lines as $line) {
					$lineid = $line->id;
					$qty = $line->qty;
					if (($line->product_type == 0 || getDolGlobalString('STOCK_SUPPORTS_SERVICES')) && $order->expeditions[$lineid] != $qty) {
						$shipments_match_order = 0;
						$text = 'Qty for order line id '.$lineid.' is '.$qty.'. However in the shipments with status Expedition::STATUS_CLOSED='.self::STATUS_CLOSED.' we have qty = '.$order->expeditions[$lineid].', so we can t close order';
						dol_syslog($text);
						break;
					}
				}
				if ($shipments_match_order) {
					dol_syslog("Qty for the ".count($order->lines)." lines of the origin order is same than qty for lines in the shipment we close (shipments_match_order is true), with new status Expedition::STATUS_CLOSED=".self::STATUS_CLOSED.', so we close order');
					// We close the order
					$order->cloture($user);		// Note this may also create an invoice if module workflow ask it
				}
			}

			$this->statut = self::STATUS_CLOSED;	// Will be revert to STATUS_VALIDATED at end if there is a rollback
			$this->status = self::STATUS_CLOSED;	// Will be revert to STATUS_VALIDATED at end if there is a rollback

			// If stock increment is done on closing
			if (!$error && isModEnabled('stock') && getDolGlobalString('STOCK_CALCULATE_ON_SHIPMENT_CLOSE')) {
				$result = $this->manageStockMvtOnEvt($user);
				if ($result<0) {
					$error++;
				}
			}

			// Call trigger
			if (!$error) {
				$result = $this->call_trigger('SHIPPING_CLOSED', $user);
				if ($result < 0) {
					$error++;
				}
			}
		} else {
			dol_print_error($this->db);
			$error++;
		}

		if (!$error) {
			$this->db->commit();
			return 1;
		} else {
			$this->statut = self::STATUS_VALIDATED;
			$this->status = self::STATUS_VALIDATED;

			$this->db->rollback();
			return -1;
		}
	}

	/**
	 * Manage Stock MVt onb Close or valid Shipment
	 *
	 * @param      	User 	$user        		Object user that modify
	 * @param		string	$labelmovement		Label of movement
	 * @return     	int     					Return integer <0 if KO, >0 if OK
	 * @throws Exception
	 *
	 */
	private function manageStockMvtOnEvt($user, $labelmovement = 'ShipmentClassifyClosedInDolibarr')
	{
		global $langs;

		$error=0;

		require_once DOL_DOCUMENT_ROOT . '/product/stock/class/mouvementstock.class.php';

		$langs->load("agenda");

		// Loop on each product line to add a stock movement
		$sql = "SELECT cd.fk_product, cd.subprice,";
		$sql .= " ed.rowid, ed.qty, ed.fk_entrepot,";
		$sql .= " e.ref,";
		$sql .= " edb.rowid as edbrowid, edb.eatby, edb.sellby, edb.batch, edb.qty as edbqty, edb.fk_origin_stock,";
		$sql .= " cd.rowid as cdid, ed.rowid as edid";
		$sql .= " FROM " . MAIN_DB_PREFIX . "commandedet as cd,";
		$sql .= " " . MAIN_DB_PREFIX . "expeditiondet as ed";
		$sql .= " LEFT JOIN " . MAIN_DB_PREFIX . "expeditiondet_batch as edb on edb.fk_expeditiondet = ed.rowid";
		$sql .= " INNER JOIN " . MAIN_DB_PREFIX . "expedition as e ON ed.fk_expedition = e.rowid";
		$sql .= " WHERE ed.fk_expedition = " . ((int) $this->id);
		$sql .= " AND cd.rowid = ed.fk_origin_line";

		dol_syslog(get_class($this) . "::valid select details", LOG_DEBUG);
		$resql = $this->db->query($sql);
		if ($resql) {
			$cpt = $this->db->num_rows($resql);
			for ($i = 0; $i < $cpt; $i++) {
				$obj = $this->db->fetch_object($resql);
				if (empty($obj->edbrowid)) {
					$qty = $obj->qty;
				} else {
					$qty = $obj->edbqty;
				}
				if ($qty <= 0 || ($qty < 0 && !getDolGlobalInt('SHIPMENT_ALLOW_NEGATIVE_QTY'))) {
					continue;
				}
				dol_syslog(get_class($this) . "::valid movement index " . $i . " ed.rowid=" . $obj->rowid . " edb.rowid=" . $obj->edbrowid);

				$mouvS = new MouvementStock($this->db);
				$mouvS->origin = &$this;
				$mouvS->setOrigin($this->element, $this->id, $obj->cdid, $obj->edid);

				if (empty($obj->edbrowid)) {
					// line without batch detail

					// We decrement stock of product (and sub-products) -> update table llx_product_stock (key of this table is fk_product+fk_entrepot) and add a movement record
					$result = $mouvS->livraison($user, $obj->fk_product, $obj->fk_entrepot, $qty, $obj->subprice, $langs->trans($labelmovement, $obj->ref));
					if ($result < 0) {
						$this->error = $mouvS->error;
						$this->errors = $mouvS->errors;
						$error++;
						break;
					}
				} else {
					// line with batch detail

					// We decrement stock of product (and sub-products) -> update table llx_product_stock (key of this table is fk_product+fk_entrepot) and add a movement record
					$result = $mouvS->livraison($user, $obj->fk_product, $obj->fk_entrepot, $qty, $obj->subprice, $langs->trans($labelmovement, $obj->ref), '', $this->db->jdate($obj->eatby), $this->db->jdate($obj->sellby), $obj->batch, $obj->fk_origin_stock);
					if ($result < 0) {
						$this->error = $mouvS->error;
						$this->errors = $mouvS->errors;
						$error++;
						break;
					}
				}

				// If some stock lines are now 0, we can remove entry into llx_product_stock, but only if there is no child lines into llx_product_batch (detail of batch, because we can imagine
				// having a lot1/qty=X and lot2/qty=-X, so 0 but we must not loose repartition of different lot.
				$sqldelete = "DELETE FROM ".MAIN_DB_PREFIX."product_stock WHERE reel = 0 AND rowid NOT IN (SELECT fk_product_stock FROM ".MAIN_DB_PREFIX."product_batch as pb)";
				$resqldelete = $this->db->query($sqldelete);
				// We do not test error, it can fails if there is child in batch details
			}
		} else {
			$this->error = $this->db->lasterror();
			$this->errors[] = $this->db->lasterror();
			$error ++;
		}

		return $error;
	}

	/**
	 *	Classify the shipping as invoiced (used for exemple by trigger when WORKFLOW_SHIPPING_CLASSIFY_BILLED_INVOICE is on)
	 *
	 *	@return     int     <0 if ko, >0 if ok
	 */
	public function setBilled()
	{
		global $user;
		$error = 0;

		$this->db->begin();

		$sql = 'UPDATE '.MAIN_DB_PREFIX.'expedition SET billed = 1';
		$sql .= " WHERE rowid = ".((int) $this->id).' AND fk_statut > 0';

		$resql = $this->db->query($sql);
		if ($resql) {
			$this->billed = 1;

			// Call trigger
			$result = $this->call_trigger('SHIPPING_BILLED', $user);
			if ($result < 0) {
				$this->billed = 0;
				$error++;
			}
		} else {
			$error++;
			$this->errors[] = $this->db->lasterror;
		}

		if (empty($error)) {
			$this->db->commit();
			return 1;
		} else {
			$this->db->rollback();
			return -1;
		}
	}

	/**
	 *	Set draft status
	 *
	 *	@param	User	$user			Object user that modify
	 *  @param	int		$notrigger		1=Does not execute triggers, 0=Execute triggers
	 *	@return	int						Return integer <0 if KO, >0 if OK
	 */
	public function setDraft($user, $notrigger = 0)
	{
		// Protection
		if ($this->statut <= self::STATUS_DRAFT) {
			return 0;
		}

		return $this->setStatusCommon($user, self::STATUS_DRAFT, $notrigger, 'SHIPMENT_UNVALIDATE');
	}

	/**
	 *	Classify the shipping as validated/opened
	 *
	 *	@return     int     <0 if KO, 0 if already open, >0 if OK
	 */
	public function reOpen()
	{
		global $conf, $langs, $user;

		$error = 0;

		// Protection. This avoid to move stock later when we should not
		if ($this->statut == self::STATUS_VALIDATED) {
			return 0;
		}

		$this->db->begin();

		$oldbilled = $this->billed;

		$sql = 'UPDATE '.MAIN_DB_PREFIX.'expedition SET fk_statut = 1';
		$sql .= " WHERE rowid = ".((int) $this->id).' AND fk_statut > 0';

		$resql = $this->db->query($sql);
		if ($resql) {
			$this->statut = self::STATUS_VALIDATED;
			$this->billed = 0;

			// If stock increment is done on closing
			if (!$error && isModEnabled('stock') && getDolGlobalString('STOCK_CALCULATE_ON_SHIPMENT_CLOSE')) {
				require_once DOL_DOCUMENT_ROOT.'/product/stock/class/mouvementstock.class.php';

				$langs->load("agenda");

				// Loop on each product line to add a stock movement
				// TODO possibilite d'expedier a partir d'une propale ou autre origine
				$sql = "SELECT cd.fk_product, cd.subprice,";
				$sql .= " ed.rowid, ed.qty, ed.fk_entrepot,";
				$sql .= " edb.rowid as edbrowid, edb.eatby, edb.sellby, edb.batch, edb.qty as edbqty, edb.fk_origin_stock";
				$sql .= " FROM ".MAIN_DB_PREFIX."commandedet as cd,";
				$sql .= " ".MAIN_DB_PREFIX."expeditiondet as ed";
				$sql .= " LEFT JOIN ".MAIN_DB_PREFIX."expeditiondet_batch as edb on edb.fk_expeditiondet = ed.rowid";
				$sql .= " WHERE ed.fk_expedition = ".((int) $this->id);
				$sql .= " AND cd.rowid = ed.fk_origin_line";

				dol_syslog(get_class($this)."::valid select details", LOG_DEBUG);
				$resql = $this->db->query($sql);
				if ($resql) {
					$cpt = $this->db->num_rows($resql);
					for ($i = 0; $i < $cpt; $i++) {
						$obj = $this->db->fetch_object($resql);
						if (empty($obj->edbrowid)) {
							$qty = $obj->qty;
						} else {
							$qty = $obj->edbqty;
						}
						if ($qty <= 0) {
							continue;
						}
						dol_syslog(get_class($this)."::reopen expedition movement index ".$i." ed.rowid=".$obj->rowid." edb.rowid=".$obj->edbrowid);

						//var_dump($this->lines[$i]);
						$mouvS = new MouvementStock($this->db);
						$mouvS->origin = &$this;
						$mouvS->setOrigin($this->element, $this->id);

						if (empty($obj->edbrowid)) {
							// line without batch detail

							// We decrement stock of product (and sub-products) -> update table llx_product_stock (key of this table is fk_product+fk_entrepot) and add a movement record
							$result = $mouvS->livraison($user, $obj->fk_product, $obj->fk_entrepot, -$qty, $obj->subprice, $langs->trans("ShipmentUnClassifyCloseddInDolibarr", $this->ref));
							if ($result < 0) {
								$this->error = $mouvS->error;
								$this->errors = $mouvS->errors;
								$error++;
								break;
							}
						} else {
							// line with batch detail

							// We decrement stock of product (and sub-products) -> update table llx_product_stock (key of this table is fk_product+fk_entrepot) and add a movement record
							$result = $mouvS->livraison($user, $obj->fk_product, $obj->fk_entrepot, -$qty, $obj->subprice, $langs->trans("ShipmentUnClassifyCloseddInDolibarr", $this->ref), '', $this->db->jdate($obj->eatby), $this->db->jdate($obj->sellby), $obj->batch, $obj->fk_origin_stock);
							if ($result < 0) {
								$this->error = $mouvS->error;
								$this->errors = $mouvS->errors;
								$error++;
								break;
							}
						}
					}
				} else {
					$this->error = $this->db->lasterror();
					$error++;
				}
			}

			if (!$error) {
				// Call trigger
				$result = $this->call_trigger('SHIPPING_REOPEN', $user);
				if ($result < 0) {
					$error++;
				}
			}
		} else {
			$error++;
			$this->errors[] = $this->db->lasterror();
		}

		if (!$error) {
			$this->db->commit();
			return 1;
		} else {
			$this->statut = self::STATUS_CLOSED;
			$this->billed = $oldbilled;
			$this->db->rollback();
			return -1;
		}
	}

	/**
	 *  Create a document onto disk according to template module.
	 *
	 *  @param	    string		$modele			Force the model to using ('' to not force)
	 *  @param		Translate	$outputlangs	object lang to use for translations
	 *  @param      int			$hidedetails    Hide details of lines
	 *  @param      int			$hidedesc       Hide description
	 *  @param      int			$hideref        Hide ref
	 *  @param      null|array  $moreparams     Array to provide more information
	 *  @return     int         				0 if KO, 1 if OK
	 */
	public function generateDocument($modele, $outputlangs, $hidedetails = 0, $hidedesc = 0, $hideref = 0, $moreparams = null)
	{
		global $conf;

		$outputlangs->load("products");

		if (!dol_strlen($modele)) {
			$modele = 'rouget';

			if (!empty($this->model_pdf)) {
				$modele = $this->model_pdf;
<<<<<<< HEAD
			} elseif (!empty($conf->global->EXPEDITION_ADDON_PDF)) {
=======
			} elseif (getDolGlobalString('EXPEDITION_ADDON_PDF')) {
>>>>>>> 729451fa
				$modele = $conf->global->EXPEDITION_ADDON_PDF;
			}
		}

		$modelpath = "core/modules/expedition/doc/";

		$this->fetch_origin();

		return $this->commonGenerateDocument($modelpath, $modele, $outputlangs, $hidedetails, $hidedesc, $hideref, $moreparams);
	}

	/**
	 * Function used to replace a thirdparty id with another one.
	 *
	 * @param 	DoliDB 	$dbs 		Database handler, because function is static we name it $dbs not $db to avoid breaking coding test
	 * @param 	int 	$origin_id 	Old thirdparty id
	 * @param 	int 	$dest_id 	New thirdparty id
	 * @return 	bool
	 */
	public static function replaceThirdparty(DoliDB $dbs, $origin_id, $dest_id)
	{
		$tables = array(
			'expedition'
		);

		return CommonObject::commonReplaceThirdparty($dbs, $origin_id, $dest_id, $tables);
	}
}


/**
 * Classe to manage lines of shipment
 */
class ExpeditionLigne extends CommonObjectLine
{
	/**
	 * @var string ID to identify managed object
	 */
	public $element = 'expeditiondet';

	/**
	 * @var string Name of table without prefix where object is stored
	 */
	public $table_element = 'expeditiondet';


	/**
	 * Id of the line. Duplicate of $id.
	 *
	 * @var int
	 * @deprecated
	 */
	public $line_id;	// deprecated

	/**
	 * @deprecated
	 * @see $fk_origin_line
	 */
	public $origin_line_id;

	/**
	 * Code of object line that is origin of the shipment line.
	 *
	 * @var string
	 */
	public $fk_origin;			// Example: 'orderline'

	/**
	 * @var int ID
	 */
	public $fk_origin_line;

	/**
	 * @var int Id of shipment
	 */
	public $fk_expedition;

	/**
	 * @var DoliDB Database handler.
	 */
	public $db;

	/**
	 * @var float qty asked From llx_expeditiondet
	 */
	public $qty;

	/**
	 * @var float qty shipped
	 */
	public $qty_shipped;

	/**
	 * @var int Id of product
	 */
	public $fk_product;

	// detail of lot and qty = array(id in llx_expeditiondet_batch, fk_expeditiondet, batch, qty, fk_origin_stock)
	// We can use this to know warehouse planned to be used for each lot.
	public $detail_batch;

	// detail of warehouses and qty
	// We can use this to know warehouse when there is no lot.
	public $details_entrepot;


	/**
	 * @var int Id of warehouse
	 */
	public $entrepot_id;


	/**
	 * @var float qty asked From llx_commandedet or llx_propaldet
	 */
	public $qty_asked;

	/**
	 * @deprecated
	 * @see $product_ref
	 */
	public $ref;

	/**
	 * @var string product ref
	 */
	public $product_ref;

	/**
	 * @deprecated
	 * @see $product_label
	 */
	public $libelle;

	/**
	 * @var string product label
	 */
	public $product_label;

	/**
	 * @var string product description
	 * @deprecated
	 * @see $product_desc
	 */
	public $desc;

	/**
	 * @var string product description
	 */
	public $product_desc;

	/**
	 * Type of the product. 0 for product, 1 for service
	 * @var int
	 */
	public $product_type = 0;

	/**
	 * @var int rang of line
	 */
	public $rang;

	/**
	 * @var float weight
	 */
	public $weight;
	public $weight_units;

	/**
	 * @var float weight
	 */
	public $length;
	public $length_units;

	/**
	 * @var float weight
	 */
	public $surface;
	public $surface_units;

	/**
	 * @var float weight
	 */
	public $volume;
	public $volume_units;

	// Invoicing
	public $remise_percent;
	public $tva_tx;

	/**
	 * @var float total without tax
	 */
	public $total_ht;

	/**
	 * @var float total with tax
	 */
	public $total_ttc;

	/**
	 * @var float total vat
	 */
	public $total_tva;

	/**
	 * @var float total localtax 1
	 */
	public $total_localtax1;

	/**
	 * @var float total localtax 2
	 */
	public $total_localtax2;


	/**
	 *	Constructor
	 *
	 *  @param		DoliDB		$db      Database handler
	 */
	public function __construct($db)
	{
		$this->db = $db;
	}

	/**
	 *  Load line expedition
	 *
	 *  @param  int		$rowid          Id line order
	 *  @return	int						Return integer <0 if KO, >0 if OK
	 */
	public function fetch($rowid)
	{
		$sql = 'SELECT ed.rowid, ed.fk_expedition, ed.fk_entrepot, ed.fk_origin_line, ed.qty, ed.rang';
		$sql .= ' FROM '.MAIN_DB_PREFIX.$this->table_element.' as ed';
		$sql .= ' WHERE ed.rowid = '.((int) $rowid);
		$result = $this->db->query($sql);
		if ($result) {
			$objp = $this->db->fetch_object($result);
			$this->id = $objp->rowid;
			$this->fk_expedition = $objp->fk_expedition;
			$this->entrepot_id = $objp->fk_entrepot;
			$this->fk_origin_line = $objp->fk_origin_line;
			$this->qty = $objp->qty;
			$this->rang = $objp->rang;

			$this->db->free($result);

			return 1;
		} else {
			$this->errors[] = $this->db->lasterror();
			$this->error = $this->db->lasterror();
			return -1;
		}
	}

	/**
	 *	Insert line into database
	 *
	 *	@param      User	$user			User that modify
	 *	@param      int		$notrigger		1 = disable triggers
	 *	@return     int						<0 if KO, line id >0 if OK
	 */
	public function insert($user, $notrigger = 0)
	{
		$error = 0;

		// Check parameters
		if (empty($this->fk_expedition) || empty($this->fk_origin_line) || !is_numeric($this->qty)) {
			$this->error = 'ErrorMandatoryParametersNotProvided';
			return -1;
		}

		$this->db->begin();

		if (empty($this->rang)) {
			$this->rang = 0;
		}

		// Rank to use
		$ranktouse = $this->rang;
		if ($ranktouse == -1) {
			$rangmax = $this->line_max($this->fk_expedition);
			$ranktouse = $rangmax + 1;
		}

		$sql = "INSERT INTO ".MAIN_DB_PREFIX."expeditiondet (";
		$sql .= "fk_expedition";
		$sql .= ", fk_entrepot";
		$sql .= ", fk_origin_line";
		$sql .= ", qty";
		$sql .= ", rang";
		$sql .= ") VALUES (";
		$sql .= $this->fk_expedition;
		$sql .= ", ".(empty($this->entrepot_id) ? 'NULL' : $this->entrepot_id);
		$sql .= ", ".((int) $this->fk_origin_line);
		$sql .= ", ".price2num($this->qty, 'MS');
		$sql .= ", ".((int) $ranktouse);
		$sql .= ")";

		dol_syslog(get_class($this)."::insert", LOG_DEBUG);
		$resql = $this->db->query($sql);
		if ($resql) {
			$this->id = $this->db->last_insert_id(MAIN_DB_PREFIX."expeditiondet");

			if (!$error) {
				$result = $this->insertExtraFields();
				if ($result < 0) {
					$error++;
				}
			}

			if (!$error && !$notrigger) {
				// Call trigger
				$result = $this->call_trigger('LINESHIPPING_INSERT', $user);
				if ($result < 0) {
					$error++;
				}
				// End call triggers
			}

			if ($error) {
				foreach ($this->errors as $errmsg) {
					dol_syslog(get_class($this)."::delete ".$errmsg, LOG_ERR);
					$this->error .= ($this->error ? ', '.$errmsg : $errmsg);
				}
			}
		} else {
			$error++;
		}

		if ($error) {
			$this->db->rollback();
			return -1;
		} else {
			$this->db->commit();
			return $this->id;
		}
	}

	/**
	 * 	Delete shipment line.
	 *
	 *	@param		User	$user			User that modify
	 *	@param		int		$notrigger		0=launch triggers after, 1=disable triggers
	 * 	@return		int		>0 if OK, <0 if KO
	 */
	public function delete($user = null, $notrigger = 0)
	{
		$error = 0;

		$this->db->begin();

		// delete batch expedition line
		if (isModEnabled('productbatch')) {
			$sql = "DELETE FROM ".MAIN_DB_PREFIX."expeditiondet_batch";
			$sql .= " WHERE fk_expeditiondet = ".((int) $this->id);

			if (!$this->db->query($sql)) {
				$this->errors[] = $this->db->lasterror()." - sql=$sql";
				$error++;
			}
		}

		$sql = "DELETE FROM ".MAIN_DB_PREFIX."expeditiondet";
		$sql .= " WHERE rowid = ".((int) $this->id);

		if (!$error && $this->db->query($sql)) {
			// Remove extrafields
			if (!$error) {
				$result = $this->deleteExtraFields();
				if ($result < 0) {
					$this->errors[] = $this->error;
					$error++;
				}
			}
			if (!$error && !$notrigger) {
				// Call trigger
				$result = $this->call_trigger('LINESHIPPING_DELETE', $user);
				if ($result < 0) {
					$this->errors[] = $this->error;
					$error++;
				}
				// End call triggers
			}
		} else {
			$this->errors[] = $this->db->lasterror()." - sql=$sql";
			$error++;
		}

		if (!$error) {
			$this->db->commit();
			return 1;
		} else {
			foreach ($this->errors as $errmsg) {
				dol_syslog(get_class($this)."::delete ".$errmsg, LOG_ERR);
				$this->error .= ($this->error ? ', '.$errmsg : $errmsg);
			}
			$this->db->rollback();
			return -1 * $error;
		}
	}

	/**
	 *  Update a line in database
	 *
	 *	@param		User	$user			User that modify
	 *	@param		int		$notrigger		1 = disable triggers
	 *  @return		int					< 0 if KO, > 0 if OK
	 */
	public function update($user = null, $notrigger = 0)
	{
		$error = 0;

		dol_syslog(get_class($this)."::update id=$this->id, entrepot_id=$this->entrepot_id, product_id=$this->fk_product, qty=$this->qty");

		$this->db->begin();

		// Clean parameters
		if (empty($this->qty)) {
			$this->qty = 0;
		}
		$qty = price2num($this->qty);
		$remainingQty = 0;
		$batch = null;
		$batch_id = null;
		$expedition_batch_id = null;
		if (is_array($this->detail_batch)) { 	// array of ExpeditionLineBatch
			if (count($this->detail_batch) > 1) {
				dol_syslog(get_class($this).'::update only possible for one batch', LOG_ERR);
				$this->errors[] = 'ErrorBadParameters';
				$error++;
			} else {
				$batch = $this->detail_batch[0]->batch;
				$batch_id = $this->detail_batch[0]->fk_origin_stock;
				$expedition_batch_id = $this->detail_batch[0]->id;
				if ($this->entrepot_id != $this->detail_batch[0]->entrepot_id) {
					dol_syslog(get_class($this).'::update only possible for batch of same warehouse', LOG_ERR);
					$this->errors[] = 'ErrorBadParameters';
					$error++;
				}
				$qty = price2num($this->detail_batch[0]->qty);
			}
		} elseif (!empty($this->detail_batch)) {
			$batch = $this->detail_batch->batch;
			$batch_id = $this->detail_batch->fk_origin_stock;
			$expedition_batch_id = $this->detail_batch->id;
			if ($this->entrepot_id != $this->detail_batch->entrepot_id) {
				dol_syslog(get_class($this).'::update only possible for batch of same warehouse', LOG_ERR);
				$this->errors[] = 'ErrorBadParameters';
				$error++;
			}
			$qty = price2num($this->detail_batch->qty);
		}

		// check parameters
		if (!isset($this->id) || !isset($this->entrepot_id)) {
			dol_syslog(get_class($this).'::update missing line id and/or warehouse id', LOG_ERR);
			$this->errors[] = 'ErrorMandatoryParametersNotProvided';
			$error++;
			return -1;
		}

		// update lot

		if (!empty($batch) && isModEnabled('productbatch')) {
			dol_syslog(get_class($this)."::update expedition batch id=$expedition_batch_id, batch_id=$batch_id, batch=$batch");

			if (empty($batch_id) || empty($this->fk_product)) {
				dol_syslog(get_class($this).'::update missing fk_origin_stock (batch_id) and/or fk_product', LOG_ERR);
				$this->errors[] = 'ErrorMandatoryParametersNotProvided';
				$error++;
			}

			// fetch remaining lot qty
			$shipmentlinebatch = new ExpeditionLineBatch($this->db);

			if (!$error && ($lotArray = $shipmentlinebatch->fetchAll($this->id)) < 0) {
				$this->errors[] = $this->db->lasterror()." - ExpeditionLineBatch::fetchAll";
				$error++;
			} else {
				// caculate new total line qty
				foreach ($lotArray as $lot) {
					if ($expedition_batch_id != $lot->id) {
						$remainingQty += $lot->qty;
					}
				}
				$qty += $remainingQty;

				//fetch lot details

				// fetch from product_lot
				require_once DOL_DOCUMENT_ROOT.'/product/stock/class/productlot.class.php';
				$lot = new Productlot($this->db);
				if ($lot->fetch(0, $this->fk_product, $batch) < 0) {
					$this->errors[] = $lot->errors;
					$error++;
				}
				if (!$error && !empty($expedition_batch_id)) {
					// delete lot expedition line
					$sql = "DELETE FROM ".MAIN_DB_PREFIX."expeditiondet_batch";
					$sql .= " WHERE fk_expeditiondet = ".((int) $this->id);
					$sql .= " AND rowid = ".((int) $expedition_batch_id);

					if (!$this->db->query($sql)) {
						$this->errors[] = $this->db->lasterror()." - sql=$sql";
						$error++;
					}
				}
				if (!$error && $this->detail_batch->qty > 0) {
					// create lot expedition line
					if (isset($lot->id)) {
						$shipmentLot = new ExpeditionLineBatch($this->db);
						$shipmentLot->batch = $lot->batch;
						$shipmentLot->eatby = $lot->eatby;
						$shipmentLot->sellby = $lot->sellby;
						$shipmentLot->entrepot_id = $this->detail_batch->entrepot_id;
						$shipmentLot->qty = $this->detail_batch->qty;
						$shipmentLot->fk_origin_stock = $batch_id;
						if ($shipmentLot->create($this->id) < 0) {
							$this->errors = $shipmentLot->errors;
							$error++;
						}
					}
				}
			}
		}
		if (!$error) {
			// update line
			$sql = "UPDATE ".MAIN_DB_PREFIX.$this->table_element." SET";
			$sql .= " fk_entrepot = ".($this->entrepot_id > 0 ? $this->entrepot_id : 'null');
			$sql .= " , qty = ".((float) price2num($qty, 'MS'));
			$sql .= " WHERE rowid = ".((int) $this->id);

			if (!$this->db->query($sql)) {
				$this->errors[] = $this->db->lasterror()." - sql=$sql";
				$error++;
			}
		}

		if (!$error) {
			if (!$error) {
				$result = $this->insertExtraFields();
				if ($result < 0) {
					$this->errors[] = $this->error;
					$error++;
				}
			}
		}

		if (!$error && !$notrigger) {
			// Call trigger
			$result = $this->call_trigger('LINESHIPPING_MODIFY', $user);
			if ($result < 0) {
				$this->errors[] = $this->error;
				$error++;
			}
			// End call triggers
		}
		if (!$error) {
			$this->db->commit();
			return 1;
		} else {
			foreach ($this->errors as $errmsg) {
				dol_syslog(get_class($this)."::update ".$errmsg, LOG_ERR);
				$this->error .= ($this->error ? ', '.$errmsg : $errmsg);
			}
			$this->db->rollback();
			return -1 * $error;
		}
	}
}<|MERGE_RESOLUTION|>--- conflicted
+++ resolved
@@ -420,11 +420,7 @@
 				// Insert of lines
 				$num = count($this->lines);
 				for ($i = 0; $i < $num; $i++) {
-<<<<<<< HEAD
-					if (empty($this->lines[$i]->product_type) || !empty($conf->global->STOCK_SUPPORTS_SERVICES) || !empty($conf->global->SHIPMENT_SUPPORTS_SERVICES)) {
-=======
 					if (empty($this->lines[$i]->product_type) || getDolGlobalString('STOCK_SUPPORTS_SERVICES') || getDolGlobalString('SHIPMENT_SUPPORTS_SERVICES')) {
->>>>>>> 729451fa
 						if (!isset($this->lines[$i]->detail_batch)) {	// no batch management
 							if ($this->create_line($this->lines[$i]->entrepot_id, $this->lines[$i]->origin_line_id, $this->lines[$i]->qty, $this->lines[$i]->rang, $this->lines[$i]->array_options) <= 0) {
 								$error++;
@@ -729,13 +725,8 @@
 			return 0;
 		}
 
-<<<<<<< HEAD
-		if (!((empty($conf->global->MAIN_USE_ADVANCED_PERMS) && $user->hasRight('expedition', 'creer'))
-		|| (!empty($conf->global->MAIN_USE_ADVANCED_PERMS) && $user->hasRight('expedition', 'shipping_advance', 'validate')))) {
-=======
 		if (!((!getDolGlobalString('MAIN_USE_ADVANCED_PERMS') && $user->hasRight('expedition', 'creer'))
 		|| (getDolGlobalString('MAIN_USE_ADVANCED_PERMS') && $user->hasRight('expedition', 'shipping_advance', 'validate')))) {
->>>>>>> 729451fa
 			$this->error = 'Permission denied';
 			dol_syslog(get_class($this)."::valid ".$this->error, LOG_ERR);
 			return -1;
@@ -2527,11 +2518,7 @@
 
 			if (!empty($this->model_pdf)) {
 				$modele = $this->model_pdf;
-<<<<<<< HEAD
-			} elseif (!empty($conf->global->EXPEDITION_ADDON_PDF)) {
-=======
 			} elseif (getDolGlobalString('EXPEDITION_ADDON_PDF')) {
->>>>>>> 729451fa
 				$modele = $conf->global->EXPEDITION_ADDON_PDF;
 			}
 		}
