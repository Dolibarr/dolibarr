<?php
/* Copyright (C) 2003-2008	Rodolphe Quiedeville	<rodolphe@quiedeville.org>
 * Copyright (C) 2005-2012	Regis Houssin			<regis.houssin@inodbox.com>
 * Copyright (C) 2007		Franky Van Liedekerke	<franky.van.liedekerke@telenet.be>
 * Copyright (C) 2006-2012	Laurent Destailleur		<eldy@users.sourceforge.net>
 * Copyright (C) 2011-2020	Juanjo Menent			<jmenent@2byte.es>
 * Copyright (C) 2013       Florian Henry		  	<florian.henry@open-concept.pro>
 * Copyright (C) 2014		Cedric GROSS			<c.gross@kreiz-it.fr>
 * Copyright (C) 2014-2015  Marcos García           <marcosgdf@gmail.com>
 * Copyright (C) 2014-2017  Francis Appels          <francis.appels@yahoo.com>
 * Copyright (C) 2015       Claudio Aschieri        <c.aschieri@19.coop>
 * Copyright (C) 2016-2022	Ferran Marcet			<fmarcet@2byte.es>
 * Copyright (C) 2018       Nicolas ZABOURI			<info@inovea-conseil.com>
 * Copyright (C) 2018-2022  Frédéric France         <frederic.france@netlogic.fr>
 * Copyright (C) 2020       Lenin Rivas         	<lenin@leninrivas.com>
 *
 * This program is free software; you can redistribute it and/or modify
 * it under the terms of the GNU General Public License as published by
 * the Free Software Foundation; either version 3 of the License, or
 * (at your option) any later version.
 *
 * This program is distributed in the hope that it will be useful,
 * but WITHOUT ANY WARRANTY; without even the implied warranty of
 * MERCHANTABILITY or FITNESS FOR A PARTICULAR PURPOSE.  See the
 * GNU General Public License for more details.
 *
 * You should have received a copy of the GNU General Public License
 * along with this program.  If not, see <https://www.gnu.org/licenses/>.
 */

/**
 *  \file       htdocs/expedition/class/expedition.class.php
 *  \ingroup    expedition
 *  \brief      Fichier de la classe de gestion des expeditions
 */

require_once DOL_DOCUMENT_ROOT.'/core/class/commonobject.class.php';
require_once DOL_DOCUMENT_ROOT."/core/class/commonobjectline.class.php";
require_once DOL_DOCUMENT_ROOT.'/core/class/commonincoterm.class.php';
if (!empty($conf->propal->enabled)) {
	require_once DOL_DOCUMENT_ROOT.'/comm/propal/class/propal.class.php';
}
if (!empty($conf->commande->enabled)) {
	require_once DOL_DOCUMENT_ROOT.'/commande/class/commande.class.php';
}
require_once DOL_DOCUMENT_ROOT.'/expedition/class/expeditionlinebatch.class.php';


/**
 *	Class to manage shipments
 */
class Expedition extends CommonObject
{
	use CommonIncoterm;

	/**
	 * @var string ID to identify managed object
	 */
	public $element = "shipping";

	/**
	 * @var string Field with ID of parent key if this field has a parent
	 */
	public $fk_element = "fk_expedition";

	/**
	 * @var string Name of table without prefix where object is stored
	 */
	public $table_element = "expedition";

	/**
	 * @var string    Name of subtable line
	 */
	public $table_element_line = "expeditiondet";

	/**
	 * 0=No test on entity, 1=Test with field entity, 2=Test with link by societe
	 * @var int
	 */
	public $ismultientitymanaged = 1;

	/**
	 * @var string String with name of icon for myobject. Must be the part after the 'object_' into object_myobject.png
	 */
	public $picto = 'dolly';

	public $socid;

	/**
	 * @var string Customer ref
	 * @deprecated
	 * @see $ref_customer
	 */
	public $ref_client;

	/**
	 * @var string Customer ref
	 */
	public $ref_customer;

	/**
	 * @var string internal ref
	 * @deprecated
	 */
	public $ref_int;

	public $brouillon;

	/**
	 * @var int warehouse id
	 */
	public $entrepot_id;

	/**
	 * @var string Tracking number
	 */
	public $tracking_number;

	/**
	 * @var string Tracking url
	 */
	public $tracking_url;
	public $billed;

	/**
	 * @var string name of pdf model
	 */
	public $model_pdf;

	public $trueWeight;
	public $weight_units;
	public $trueWidth;
	public $width_units;
	public $trueHeight;
	public $height_units;
	public $trueDepth;
	public $depth_units;
	// A denormalized value
	public $trueSize;

	/**
	 * @var integer|string Date delivery planed
	 */
	public $date_delivery;

	/**
	 * @deprecated
	 * @see $date_shipping
	 */
	public $date;

	/**
	 * @deprecated
	 * @see $date_shipping
	 */
	public $date_expedition;

	/**
	 * Effective delivery date
	 * @var integer|string
	 */
	public $date_shipping;

	/**
	 * @var integer|string date_creation
	 */
	public $date_creation;

	/**
	 * @var integer|string date_valid
	 */
	public $date_valid;

	public $meths;
	public $listmeths; // List of carriers

	public $lines = array();


	/**
	 * Draft status
	 */
	const STATUS_DRAFT = 0;

	/**
	 * Validated status
	 */
	const STATUS_VALIDATED = 1;

	/**
	 * Closed status
	 */
	const STATUS_CLOSED = 2;

	/**
	 * Canceled status
	 */
	const STATUS_CANCELED = -1;


	/**
	 *	Constructor
	 *
	 *  @param		DoliDB		$db      Database handler
	 */
	public function __construct($db)
	{
		global $conf;

		$this->db = $db;

		// List of long language codes for status
		$this->statuts = array();
		$this->statuts[-1] = 'StatusSendingCanceled';
		$this->statuts[0]  = 'StatusSendingDraft';
		$this->statuts[1]  = 'StatusSendingValidated';
		$this->statuts[2]  = 'StatusSendingProcessed';

		// List of short language codes for status
		$this->statutshorts = array();
		$this->statutshorts[-1] = 'StatusSendingCanceledShort';
		$this->statutshorts[0]  = 'StatusSendingDraftShort';
		$this->statutshorts[1]  = 'StatusSendingValidatedShort';
		$this->statutshorts[2]  = 'StatusSendingProcessedShort';
	}

	/**
	 *	Return next expedition ref
	 *
	 *	@param	Societe		$soc	Thirdparty object
	 *	@return string				Free reference for expedition
	 */
	public function getNextNumRef($soc)
	{
		global $langs, $conf;
		$langs->load("sendings");

		if (!empty($conf->global->EXPEDITION_ADDON_NUMBER)) {
			$mybool = false;

			$file = $conf->global->EXPEDITION_ADDON_NUMBER.".php";
			$classname = $conf->global->EXPEDITION_ADDON_NUMBER;

			// Include file with class
			$dirmodels = array_merge(array('/'), (array) $conf->modules_parts['models']);

			foreach ($dirmodels as $reldir) {
				$dir = dol_buildpath($reldir."core/modules/expedition/");

				// Load file with numbering class (if found)
				$mybool |= @include_once $dir.$file;
			}

			if (!$mybool) {
				dol_print_error('', "Failed to include file ".$file);
				return '';
			}

			$obj = new $classname();
			$numref = "";
			$numref = $obj->getNextValue($soc, $this);

			if ($numref != "") {
				return $numref;
			} else {
				dol_print_error($this->db, get_class($this)."::getNextNumRef ".$obj->error);
				return "";
			}
		} else {
			print $langs->trans("Error")." ".$langs->trans("Error_EXPEDITION_ADDON_NUMBER_NotDefined");
			return "";
		}
	}

	/**
	 *  Create expedition en base
	 *
	 *  @param	User	$user       Objet du user qui cree
	 * 	@param		int		$notrigger	1=Does not execute triggers, 0= execute triggers
	 *  @return int 				<0 si erreur, id expedition creee si ok
	 */
	public function create($user, $notrigger = 0)
	{
		global $conf, $hookmanager;

		$now = dol_now();

		require_once DOL_DOCUMENT_ROOT.'/product/stock/class/mouvementstock.class.php';
		$error = 0;

		// Clean parameters
		$this->brouillon = 1;
		$this->tracking_number = dol_sanitizeFileName($this->tracking_number);
		if (empty($this->fk_project)) {
			$this->fk_project = 0;
		}

		$this->user = $user;


		$this->db->begin();

		$sql = "INSERT INTO ".MAIN_DB_PREFIX."expedition (";
		$sql .= "ref";
		$sql .= ", entity";
		$sql .= ", ref_customer";
		$sql .= ", ref_int";
		$sql .= ", ref_ext";
		$sql .= ", date_creation";
		$sql .= ", fk_user_author";
		$sql .= ", date_expedition";
		$sql .= ", date_delivery";
		$sql .= ", fk_soc";
		$sql .= ", fk_projet";
		$sql .= ", fk_address";
		$sql .= ", fk_shipping_method";
		$sql .= ", tracking_number";
		$sql .= ", weight";
		$sql .= ", size";
		$sql .= ", width";
		$sql .= ", height";
		$sql .= ", weight_units";
		$sql .= ", size_units";
		$sql .= ", note_private";
		$sql .= ", note_public";
		$sql .= ", model_pdf";
		$sql .= ", fk_incoterms, location_incoterms";
		$sql .= ") VALUES (";
		$sql .= "'(PROV)'";
		$sql .= ", ".((int) $conf->entity);
		$sql .= ", ".($this->ref_customer ? "'".$this->db->escape($this->ref_customer)."'" : "null");
		$sql .= ", ".($this->ref_int ? "'".$this->db->escape($this->ref_int)."'" : "null");
		$sql .= ", ".($this->ref_ext ? "'".$this->db->escape($this->ref_ext)."'" : "null");
		$sql .= ", '".$this->db->idate($now)."'";
		$sql .= ", ".((int) $user->id);
		$sql .= ", ".($this->date_expedition > 0 ? "'".$this->db->idate($this->date_expedition)."'" : "null");
		$sql .= ", ".($this->date_delivery > 0 ? "'".$this->db->idate($this->date_delivery)."'" : "null");
		$sql .= ", ".($this->socid > 0 ? ((int) $this->socid) : "null");
		$sql .= ", ".($this->fk_project > 0 ? ((int) $this->fk_project) : "null");
		$sql .= ", ".($this->fk_delivery_address > 0 ? $this->fk_delivery_address : "null");
		$sql .= ", ".($this->shipping_method_id > 0 ? ((int) $this->shipping_method_id) : "null");
		$sql .= ", '".$this->db->escape($this->tracking_number)."'";
		$sql .= ", ".(is_numeric($this->weight) ? $this->weight : 'NULL');
		$sql .= ", ".(is_numeric($this->sizeS) ? $this->sizeS : 'NULL'); // TODO Should use this->trueDepth
		$sql .= ", ".(is_numeric($this->sizeW) ? $this->sizeW : 'NULL'); // TODO Should use this->trueWidth
		$sql .= ", ".(is_numeric($this->sizeH) ? $this->sizeH : 'NULL'); // TODO Should use this->trueHeight
		$sql .= ", ".($this->weight_units != '' ? (int) $this->weight_units : 'NULL');
		$sql .= ", ".($this->size_units != '' ? (int) $this->size_units : 'NULL');
		$sql .= ", ".(!empty($this->note_private) ? "'".$this->db->escape($this->note_private)."'" : "null");
		$sql .= ", ".(!empty($this->note_public) ? "'".$this->db->escape($this->note_public)."'" : "null");
		$sql .= ", ".(!empty($this->model_pdf) ? "'".$this->db->escape($this->model_pdf)."'" : "null");
		$sql .= ", ".(int) $this->fk_incoterms;
		$sql .= ", '".$this->db->escape($this->location_incoterms)."'";
		$sql .= ")";

		dol_syslog(get_class($this)."::create", LOG_DEBUG);
		$resql = $this->db->query($sql);
		if ($resql) {
			$this->id = $this->db->last_insert_id(MAIN_DB_PREFIX."expedition");

			$sql = "UPDATE ".MAIN_DB_PREFIX."expedition";
			$sql .= " SET ref = '(PROV".$this->id.")'";
			$sql .= " WHERE rowid = ".((int) $this->id);

			dol_syslog(get_class($this)."::create", LOG_DEBUG);
			if ($this->db->query($sql)) {
				// Insert of lines
				$num = count($this->lines);
				for ($i = 0; $i < $num; $i++) {
					if (empty($this->lines[$i]->product_type) || !empty($conf->global->STOCK_SUPPORTS_SERVICES)) {
						if (!isset($this->lines[$i]->detail_batch)) {	// no batch management
							if ($this->create_line($this->lines[$i]->entrepot_id, $this->lines[$i]->origin_line_id, $this->lines[$i]->qty, $this->lines[$i]->rang, $this->lines[$i]->array_options) <= 0) {
								$error++;
							}
						} else {	// with batch management
							if ($this->create_line_batch($this->lines[$i], $this->lines[$i]->array_options) <= 0) {
								$error++;
							}
						}
					}
				}

				if (!$error && $this->id && $this->origin_id) {
					$ret = $this->add_object_linked();
					if (!$ret) {
						$error++;
					}
				}

				// Actions on extra fields
				if (!$error) {
					$result = $this->insertExtraFields();
					if ($result < 0) {
						$error++;
					}
				}

				if (!$error && !$notrigger) {
					// Call trigger
					$result = $this->call_trigger('SHIPPING_CREATE', $user);
					if ($result < 0) {
						$error++;
					}
					// End call triggers

					if (!$error) {
						$this->db->commit();
						return $this->id;
					} else {
						foreach ($this->errors as $errmsg) {
							dol_syslog(get_class($this)."::create ".$errmsg, LOG_ERR);
							$this->error .= ($this->error ? ', '.$errmsg : $errmsg);
						}
						$this->db->rollback();
						return -1 * $error;
					}
				} else {
					$error++;
					$this->db->rollback();
					return -3;
				}
			} else {
				$error++;
				$this->error = $this->db->lasterror()." - sql=$sql";
				$this->db->rollback();
				return -2;
			}
		} else {
			$error++;
			$this->error = $this->db->error()." - sql=$sql";
			$this->db->rollback();
			return -1;
		}
	}

	// phpcs:disable PEAR.NamingConventions.ValidFunctionName.ScopeNotCamelCaps
	/**
	 * Create a expedition line
	 *
	 * @param 	int		$entrepot_id		Id of warehouse
	 * @param 	int		$origin_line_id		Id of source line
	 * @param 	int		$qty				Quantity
	 * @param 	int		$rang				Rang
	 * @param	array	$array_options		extrafields array
	 * @return	int							<0 if KO, line_id if OK
	 */
	public function create_line($entrepot_id, $origin_line_id, $qty, $rang = 0, $array_options = null)
	{
		//phpcs:enable
		global $user;

		$expeditionline = new ExpeditionLigne($this->db);
		$expeditionline->fk_expedition = $this->id;
		$expeditionline->entrepot_id = $entrepot_id;
		$expeditionline->fk_origin_line = $origin_line_id;
		$expeditionline->qty = $qty;
		$expeditionline->rang = $rang;
		$expeditionline->array_options = $array_options;

		if (($lineId = $expeditionline->insert($user)) < 0) {
			$this->errors[] = $expeditionline->error;
		}
		return $lineId;
	}


	// phpcs:disable PEAR.NamingConventions.ValidFunctionName.ScopeNotCamelCaps
	/**
	 * Create the detail of the expedition line. Create 1 record into expeditiondet for each warehouse and n record for each lot in this warehouse into expeditiondet_batch.
	 *
	 * @param 	object		$line_ext			Objet with full information of line. $line_ext->detail_batch must be an array of ExpeditionLineBatch
	 * @param	array		$array_options		extrafields array
	 * @return	int								<0 if KO, >0 if OK
	 */
	public function create_line_batch($line_ext, $array_options = 0)
	{
		// phpcs:enable
		$error = 0;
		$stockLocationQty = array(); // associated array with batch qty in stock location

		$tab = $line_ext->detail_batch;
		// create stockLocation Qty array
		foreach ($tab as $detbatch) {
			if ($detbatch->entrepot_id) {
				$stockLocationQty[$detbatch->entrepot_id] += $detbatch->qty;
			}
		}
		// create shipment lines
		foreach ($stockLocationQty as $stockLocation => $qty) {
			$line_id = $this->create_line($stockLocation, $line_ext->origin_line_id, $qty, $line_ext->rang, $array_options);
			if ($line_id < 0) {
				$error++;
			} else {
				// create shipment batch lines for stockLocation
				foreach ($tab as $detbatch) {
					if ($detbatch->entrepot_id == $stockLocation) {
						if (!($detbatch->create($line_id) > 0)) {		// Create an ExpeditionLineBatch
							$error++;
						}
					}
				}
			}
		}

		if (!$error) {
			return 1;
		} else {
			return -1;
		}
	}

	/**
	 *	Get object and lines from database
	 *
	 *	@param	int		$id       	Id of object to load
	 * 	@param	string	$ref		Ref of object
	 * 	@param	string	$ref_ext	External reference of object
	 * 	@param	string	$notused	Internal reference of other object
	 *	@return int			        >0 if OK, 0 if not found, <0 if KO
	 */
	public function fetch($id, $ref = '', $ref_ext = '', $notused = '')
	{
		global $conf;

		// Check parameters
		if (empty($id) && empty($ref) && empty($ref_ext)) {
			return -1;
		}

		$sql = "SELECT e.rowid, e.entity, e.ref, e.fk_soc as socid, e.date_creation, e.ref_customer, e.ref_ext, e.ref_int, e.fk_user_author, e.fk_statut, e.fk_projet as fk_project, e.billed";
		$sql .= ", e.date_valid";
		$sql .= ", e.weight, e.weight_units, e.size, e.size_units, e.width, e.height";
		$sql .= ", e.date_expedition as date_expedition, e.model_pdf, e.fk_address, e.date_delivery";
		$sql .= ", e.fk_shipping_method, e.tracking_number";
		$sql .= ", e.note_private, e.note_public";
		$sql .= ', e.fk_incoterms, e.location_incoterms';
		$sql .= ', i.libelle as label_incoterms';
		$sql .= ', s.libelle as shipping_method';
		$sql .= ", el.fk_source as origin_id, el.sourcetype as origin";
		$sql .= " FROM ".MAIN_DB_PREFIX."expedition as e";
		$sql .= " LEFT JOIN ".MAIN_DB_PREFIX."element_element as el ON el.fk_target = e.rowid AND el.targettype = '".$this->db->escape($this->element)."'";
		$sql .= ' LEFT JOIN '.MAIN_DB_PREFIX.'c_incoterms as i ON e.fk_incoterms = i.rowid';
		$sql .= ' LEFT JOIN '.MAIN_DB_PREFIX.'c_shipment_mode as s ON e.fk_shipping_method = s.rowid';
		$sql .= " WHERE e.entity IN (".getEntity('expedition').")";
		if ($id) {
			$sql .= " AND e.rowid = ".((int) $id);
		}
		if ($ref) {
			$sql .= " AND e.ref='".$this->db->escape($ref)."'";
		}
		if ($ref_ext) {
			$sql .= " AND e.ref_ext='".$this->db->escape($ref_ext)."'";
		}
		if ($notused) {
			$sql .= " AND e.ref_int='".$this->db->escape($notused)."'";
		}

		dol_syslog(get_class($this)."::fetch", LOG_DEBUG);
		$result = $this->db->query($sql);
		if ($result) {
			if ($this->db->num_rows($result)) {
				$obj = $this->db->fetch_object($result);

				$this->id                   = $obj->rowid;
				$this->entity               = $obj->entity;
				$this->ref                  = $obj->ref;
				$this->socid                = $obj->socid;
				$this->ref_customer = $obj->ref_customer;
				$this->ref_ext		    = $obj->ref_ext;
				$this->ref_int		    = $obj->ref_int;
				$this->statut               = $obj->fk_statut;
				$this->user_author_id       = $obj->fk_user_author;
				$this->date_creation        = $this->db->jdate($obj->date_creation);
				$this->date_valid = $this->db->jdate($obj->date_valid);
				$this->date                 = $this->db->jdate($obj->date_expedition); // TODO deprecated
				$this->date_expedition      = $this->db->jdate($obj->date_expedition); // TODO deprecated
				$this->date_shipping        = $this->db->jdate($obj->date_expedition); // Date real
				$this->date_delivery        = $this->db->jdate($obj->date_delivery); // Date planed
				$this->fk_delivery_address  = $obj->fk_address;
				$this->model_pdf            = $obj->model_pdf;
				$this->modelpdf             = $obj->model_pdf; // deprecated
				$this->shipping_method_id   = $obj->fk_shipping_method;
				$this->shipping_method = $obj->shipping_method;
				$this->tracking_number      = $obj->tracking_number;
				$this->origin               = ($obj->origin ? $obj->origin : 'commande'); // For compatibility
				$this->origin_id            = $obj->origin_id;
				$this->billed               = $obj->billed;
				$this->fk_project = $obj->fk_project;

				$this->trueWeight           = $obj->weight;
				$this->weight_units         = $obj->weight_units;

				$this->trueWidth            = $obj->width;
				$this->width_units          = $obj->size_units;
				$this->trueHeight           = $obj->height;
				$this->height_units         = $obj->size_units;
				$this->trueDepth            = $obj->size;
				$this->depth_units          = $obj->size_units;

				$this->note_public          = $obj->note_public;
				$this->note_private         = $obj->note_private;

				// A denormalized value
				$this->trueSize             = $obj->size."x".$obj->width."x".$obj->height;
				$this->size_units           = $obj->size_units;

				//Incoterms
				$this->fk_incoterms         = $obj->fk_incoterms;
				$this->location_incoterms   = $obj->location_incoterms;
				$this->label_incoterms      = $obj->label_incoterms;

				$this->db->free($result);

				if ($this->statut == self::STATUS_DRAFT) {
					$this->brouillon = 1;
				}

				// Tracking url
				$this->getUrlTrackingStatus($obj->tracking_number);

				// Thirdparty
				$result = $this->fetch_thirdparty(); // TODO Remove this

				// Retrieve extrafields
				$this->fetch_optionals();

				// Fix Get multicurrency param for transmited
				if (!empty($conf->multicurrency->enabled)) {
					if (!empty($this->multicurrency_code)) {
						$this->multicurrency_code = $this->thirdparty->multicurrency_code;
					}
					if (!empty($conf->global->MULTICURRENCY_USE_ORIGIN_TX) && !empty($this->thirdparty->multicurrency_tx)) {
						$this->multicurrency_tx = $this->thirdparty->multicurrency_tx;
					}
				}

				/*
				 * Lines
				 */
				$result = $this->fetch_lines();
				if ($result < 0) {
					return -3;
				}

				return 1;
			} else {
				dol_syslog(get_class($this).'::Fetch no expedition found', LOG_ERR);
				$this->error = 'Delivery with id '.$id.' not found';
				return 0;
			}
		} else {
			$this->error = $this->db->error();
			return -1;
		}
	}

	/**
	 *  Validate object and update stock if option enabled
	 *
	 *  @param      User		$user       Object user that validate
	 *  @param		int			$notrigger	1=Does not execute triggers, 0= execute triggers
	 *  @return     int						<0 if OK, >0 if KO
	 */
	public function valid($user, $notrigger = 0)
	{
		global $conf, $langs;

		require_once DOL_DOCUMENT_ROOT.'/core/lib/files.lib.php';

		dol_syslog(get_class($this)."::valid");

		// Protection
		if ($this->statut) {
			dol_syslog(get_class($this)."::valid not in draft status", LOG_WARNING);
			return 0;
		}

		if (!((empty($conf->global->MAIN_USE_ADVANCED_PERMS) && !empty($user->rights->expedition->creer))
		|| (!empty($conf->global->MAIN_USE_ADVANCED_PERMS) && !empty($user->rights->expedition->shipping_advance->validate)))) {
			$this->error = 'Permission denied';
			dol_syslog(get_class($this)."::valid ".$this->error, LOG_ERR);
			return -1;
		}

		$this->db->begin();

		$error = 0;

		// Define new ref
		$soc = new Societe($this->db);
		$soc->fetch($this->socid);

		// Class of company linked to order
		$result = $soc->set_as_client();

		// Define new ref
		if (!$error && (preg_match('/^[\(]?PROV/i', $this->ref) || empty($this->ref))) { // empty should not happened, but when it occurs, the test save life
			$numref = $this->getNextNumRef($soc);
		} else {
			$numref = "EXP".$this->id;
		}
		$this->newref = dol_sanitizeFileName($numref);

		$now = dol_now();

		// Validate
		$sql = "UPDATE ".MAIN_DB_PREFIX."expedition SET";
		$sql .= " ref='".$this->db->escape($numref)."'";
		$sql .= ", fk_statut = 1";
		$sql .= ", date_valid = '".$this->db->idate($now)."'";
		$sql .= ", fk_user_valid = ".$user->id;
		$sql .= " WHERE rowid = ".((int) $this->id);

		dol_syslog(get_class($this)."::valid update expedition", LOG_DEBUG);
		$resql = $this->db->query($sql);
		if (!$resql) {
			$this->error = $this->db->lasterror();
			$error++;
		}

		// If stock increment is done on sending (recommanded choice)
		if (!$error && !empty($conf->stock->enabled) && !empty($conf->global->STOCK_CALCULATE_ON_SHIPMENT)) {
			require_once DOL_DOCUMENT_ROOT.'/product/stock/class/mouvementstock.class.php';

			$langs->load("agenda");

			// Loop on each product line to add a stock movement
			$sql = "SELECT cd.fk_product, cd.subprice,";
			$sql .= " ed.rowid, ed.qty, ed.fk_entrepot,";
			$sql .= " edb.rowid as edbrowid, edb.eatby, edb.sellby, edb.batch, edb.qty as edbqty, edb.fk_origin_stock";
			$sql .= " FROM ".MAIN_DB_PREFIX."commandedet as cd,";
			$sql .= " ".MAIN_DB_PREFIX."expeditiondet as ed";
			$sql .= " LEFT JOIN ".MAIN_DB_PREFIX."expeditiondet_batch as edb on edb.fk_expeditiondet = ed.rowid";
			$sql .= " WHERE ed.fk_expedition = ".((int) $this->id);
			$sql .= " AND cd.rowid = ed.fk_origin_line";

			dol_syslog(get_class($this)."::valid select details", LOG_DEBUG);
			$resql = $this->db->query($sql);
			if ($resql) {
				$cpt = $this->db->num_rows($resql);
				for ($i = 0; $i < $cpt; $i++) {
					$obj = $this->db->fetch_object($resql);
					if (empty($obj->edbrowid)) {
						$qty = $obj->qty;
					} else {
						$qty = $obj->edbqty;
					}
					if ($qty <= 0) {
						continue;
					}
					dol_syslog(get_class($this)."::valid movement index ".$i." ed.rowid=".$obj->rowid." edb.rowid=".$obj->edbrowid);

					//var_dump($this->lines[$i]);
					$mouvS = new MouvementStock($this->db);
<<<<<<< HEAD
					$mouvS->origin = dol_clone($this, 1);
=======
					//$mouvS->origin = dol_clone($this, 1);
>>>>>>> 503d1a04
					$mouvS->setOrigin($this->element, $this->id);

					if (empty($obj->edbrowid)) {
						// line without batch detail

						// We decrement stock of product (and sub-products) -> update table llx_product_stock (key of this table is fk_product+fk_entrepot) and add a movement record.
						$result = $mouvS->livraison($user, $obj->fk_product, $obj->fk_entrepot, $qty, $obj->subprice, $langs->trans("ShipmentValidatedInDolibarr", $numref));

						if ($result < 0) {
							$error++;
							$this->error = $mouvS->error;
							$this->errors = array_merge($this->errors, $mouvS->errors);
							break;
						}
					} else {
						// line with batch detail

						// We decrement stock of product (and sub-products) -> update table llx_product_stock (key of this table is fk_product+fk_entrepot) and add a movement record.
						// Note: ->fk_origin_stock = id into table llx_product_batch (may be rename into llx_product_stock_batch in another version)
						$result = $mouvS->livraison($user, $obj->fk_product, $obj->fk_entrepot, $qty, $obj->subprice, $langs->trans("ShipmentValidatedInDolibarr", $numref), '', $this->db->jdate($obj->eatby), $this->db->jdate($obj->sellby), $obj->batch, $obj->fk_origin_stock);
						if ($result < 0) {
							$error++;
							$this->error = $mouvS->error;
							$this->errors = array_merge($this->errors, $mouvS->errors);
							break;
						}
					}
				}
			} else {
				$this->db->rollback();
				$this->error = $this->db->error();
				return -2;
			}
		}

		// Change status of order to "shipment in process"
		$ret = $this->setStatut(Commande::STATUS_SHIPMENTONPROCESS, $this->origin_id, $this->origin);
		if (!$ret) {
			$error++;
		}

		if (!$error && !$notrigger) {
			// Call trigger
			$result = $this->call_trigger('SHIPPING_VALIDATE', $user);
			if ($result < 0) {
				$error++;
			}
			// End call triggers
		}

		if (!$error) {
			$this->oldref = $this->ref;

			// Rename directory if dir was a temporary ref
			if (preg_match('/^[\(]?PROV/i', $this->ref)) {
				// Now we rename also files into index
				$sql = 'UPDATE '.MAIN_DB_PREFIX."ecm_files set filename = CONCAT('".$this->db->escape($this->newref)."', SUBSTR(filename, ".(strlen($this->ref) + 1).")), filepath = 'expedition/sending/".$this->db->escape($this->newref)."'";
				$sql .= " WHERE filename LIKE '".$this->db->escape($this->ref)."%' AND filepath = 'expedition/sending/".$this->db->escape($this->ref)."' and entity = ".((int) $conf->entity);
				$resql = $this->db->query($sql);
				if (!$resql) {
					$error++; $this->error = $this->db->lasterror();
				}

				// We rename directory ($this->ref = old ref, $num = new ref) in order not to lose the attachments
				$oldref = dol_sanitizeFileName($this->ref);
				$newref = dol_sanitizeFileName($numref);
				$dirsource = $conf->expedition->dir_output.'/sending/'.$oldref;
				$dirdest = $conf->expedition->dir_output.'/sending/'.$newref;
				if (!$error && file_exists($dirsource)) {
					dol_syslog(get_class($this)."::valid rename dir ".$dirsource." into ".$dirdest);

					if (@rename($dirsource, $dirdest)) {
						dol_syslog("Rename ok");
						// Rename docs starting with $oldref with $newref
						$listoffiles = dol_dir_list($conf->expedition->dir_output.'/sending/'.$newref, 'files', 1, '^'.preg_quote($oldref, '/'));
						foreach ($listoffiles as $fileentry) {
							$dirsource = $fileentry['name'];
							$dirdest = preg_replace('/^'.preg_quote($oldref, '/').'/', $newref, $dirsource);
							$dirsource = $fileentry['path'].'/'.$dirsource;
							$dirdest = $fileentry['path'].'/'.$dirdest;
							@rename($dirsource, $dirdest);
						}
					}
				}
			}
		}

		// Set new ref and current status
		if (!$error) {
			$this->ref = $numref;
			$this->statut = self::STATUS_VALIDATED;
		}

		if (!$error) {
			$this->db->commit();
			return 1;
		} else {
			$this->db->rollback();
			return -1 * $error;
		}
	}


	// phpcs:disable PEAR.NamingConventions.ValidFunctionName.ScopeNotCamelCaps
	/**
	 *	Create a delivery receipt from a shipment
	 *
	 *	@param	User	$user       User
	 *  @return int  				<0 if KO, >=0 if OK
	 */
	public function create_delivery($user)
	{
		// phpcs:enable
		global $conf;

		if ($conf->delivery_note->enabled) {
			if ($this->statut == self::STATUS_VALIDATED || $this->statut == self::STATUS_CLOSED) {
				// Expedition validee
				include_once DOL_DOCUMENT_ROOT.'/delivery/class/delivery.class.php';
				$delivery = new Delivery($this->db);
				$result = $delivery->create_from_sending($user, $this->id);
				if ($result > 0) {
					return $result;
				} else {
					$this->error = $delivery->error;
					return $result;
				}
			} else {
				return 0;
			}
		} else {
			return 0;
		}
	}

	/**
	 * Add an expedition line.
	 * If STOCK_WAREHOUSE_NOT_REQUIRED_FOR_SHIPMENTS is set, you can add a shipment line, with no stock source defined
	 * If STOCK_MUST_BE_ENOUGH_FOR_SHIPMENT is not set, you can add a shipment line, even if not enough into stock
	 *
	 * @param 	int		$entrepot_id		Id of warehouse
	 * @param 	int		$id					Id of source line (order line)
	 * @param 	int		$qty				Quantity
	 * @param	array	$array_options		extrafields array
	 * @return	int							<0 if KO, >0 if OK
	 */
	public function addline($entrepot_id, $id, $qty, $array_options = 0)
	{
		global $conf, $langs;

		$num = count($this->lines);
		$line = new ExpeditionLigne($this->db);

		$line->entrepot_id = $entrepot_id;
		$line->origin_line_id = $id;
		$line->fk_origin_line = $id;
		$line->qty = $qty;

		$orderline = new OrderLine($this->db);
		$orderline->fetch($id);

		// Copy the rang of the order line to the expedition line
		$line->rang = $orderline->rang;
		$line->product_type = $orderline->product_type;

		if (!empty($conf->stock->enabled) && !empty($orderline->fk_product)) {
			$fk_product = $orderline->fk_product;

			if (!($entrepot_id > 0) && empty($conf->global->STOCK_WAREHOUSE_NOT_REQUIRED_FOR_SHIPMENTS)) {
				$langs->load("errors");
				$this->error = $langs->trans("ErrorWarehouseRequiredIntoShipmentLine");
				return -1;
			}

			if ($conf->global->STOCK_MUST_BE_ENOUGH_FOR_SHIPMENT) {
				$product = new Product($this->db);
				$product->fetch($fk_product);

				// Check must be done for stock of product into warehouse if $entrepot_id defined
				if ($entrepot_id > 0) {
					$product->load_stock('warehouseopen');
					$product_stock = $product->stock_warehouse[$entrepot_id]->real;
				} else {
					$product_stock = $product->stock_reel;
				}

				$product_type = $product->type;
				if ($product_type == 0 || !empty($conf->global->STOCK_SUPPORTS_SERVICES)) {
					$isavirtualproduct = ($product->hasFatherOrChild(1) > 0);
					// The product is qualified for a check of quantity (must be enough in stock to be added into shipment).
					if (!$isavirtualproduct || empty($conf->global->PRODUIT_SOUSPRODUITS) || ($isavirtualproduct && empty($conf->global->STOCK_EXCLUDE_VIRTUAL_PRODUCTS))) {  // If STOCK_EXCLUDE_VIRTUAL_PRODUCTS is set, we do not manage stock for kits/virtual products.
						if ($product_stock < $qty) {
							$langs->load("errors");
							$this->error = $langs->trans('ErrorStockIsNotEnoughToAddProductOnShipment', $product->ref);
							$this->errorhidden = 'ErrorStockIsNotEnoughToAddProductOnShipment';

							$this->db->rollback();
							return -3;
						}
					}
				}
			}
		}

		// If product need a batch number, we should not have called this function but addline_batch instead.
		if (!empty($conf->productbatch->enabled) && !empty($orderline->fk_product) && !empty($orderline->product_tobatch)) {
			$this->error = 'ADDLINE_WAS_CALLED_INSTEAD_OF_ADDLINEBATCH';
			return -4;
		}

		// extrafields
		if (empty($conf->global->MAIN_EXTRAFIELDS_DISABLED) && is_array($array_options) && count($array_options) > 0) { // For avoid conflicts if trigger used
			$line->array_options = $array_options;
		}

		$this->lines[$num] = $line;

		return 1;
	}

	// phpcs:disable PEAR.NamingConventions.ValidFunctionName.ScopeNotCamelCaps
	/**
	 * Add a shipment line with batch record
	 *
	 * @param 	array		$dbatch		Array of value (key 'detail' -> Array, key 'qty' total quantity for line, key ix_l : original line index)
	 * @param	array		$array_options		extrafields array
	 * @return	int						<0 if KO, >0 if OK
	 */
	public function addline_batch($dbatch, $array_options = 0)
	{
		// phpcs:enable
		global $conf, $langs;

		$num = count($this->lines);
		if ($dbatch['qty'] > 0) {
			$line = new ExpeditionLigne($this->db);
			$tab = array();
			foreach ($dbatch['detail'] as $key => $value) {
				if ($value['q'] > 0) {
					// $value['q']=qty to move
					// $value['id_batch']=id into llx_product_batch of record to move
					//var_dump($value);

					$linebatch = new ExpeditionLineBatch($this->db);
					$ret = $linebatch->fetchFromStock($value['id_batch']); // load serial, sellby, eatby
					if ($ret < 0) {
						$this->error = $linebatch->error;
						return -1;
					}
					$linebatch->qty = $value['q'];
					$tab[] = $linebatch;

					if ($conf->global->STOCK_MUST_BE_ENOUGH_FOR_SHIPMENT) {
						require_once DOL_DOCUMENT_ROOT.'/product/class/productbatch.class.php';
						$prod_batch = new Productbatch($this->db);
						$prod_batch->fetch($value['id_batch']);

						if ($prod_batch->qty < $linebatch->qty) {
							$langs->load("errors");
							$this->errors[] = $langs->trans('ErrorStockIsNotEnoughToAddProductOnShipment', $prod_batch->fk_product);
							dol_syslog(get_class($this)."::addline_batch error=Product ".$prod_batch->batch.": ".$this->errorsToString(), LOG_ERR);
							$this->db->rollback();
							return -1;
						}
					}

					//var_dump($linebatch);
				}
			}
			$line->entrepot_id = $linebatch->entrepot_id;
			$line->origin_line_id = $dbatch['ix_l']; // deprecated
			$line->fk_origin_line = $dbatch['ix_l'];
			$line->qty = $dbatch['qty'];
			$line->detail_batch = $tab;

			// extrafields
			if (empty($conf->global->MAIN_EXTRAFIELDS_DISABLED) && is_array($array_options) && count($array_options) > 0) { // For avoid conflicts if trigger used
				$line->array_options = $array_options;
			}

			//var_dump($line);
			$this->lines[$num] = $line;
			return 1;
		}
	}

	/**
	 *  Update database
	 *
	 *  @param	User	$user        	User that modify
	 *  @param  int		$notrigger	    0=launch triggers after, 1=disable triggers
	 *  @return int 			       	<0 if KO, >0 if OK
	 */
	public function update($user = null, $notrigger = 0)
	{
		global $conf;
		$error = 0;

		// Clean parameters

		if (isset($this->ref)) {
			$this->ref = trim($this->ref);
		}
		if (isset($this->entity)) {
			$this->entity = (int) $this->entity;
		}
		if (isset($this->ref_customer)) {
			$this->ref_customer = trim($this->ref_customer);
		}
		if (isset($this->socid)) {
			$this->socid = (int) $this->socid;
		}
		if (isset($this->fk_user_author)) {
			$this->fk_user_author = (int) $this->fk_user_author;
		}
		if (isset($this->fk_user_valid)) {
			$this->fk_user_valid = (int) $this->fk_user_valid;
		}
		if (isset($this->fk_delivery_address)) {
			$this->fk_delivery_address = (int) $this->fk_delivery_address;
		}
		if (isset($this->shipping_method_id)) {
			$this->shipping_method_id = (int) $this->shipping_method_id;
		}
		if (isset($this->tracking_number)) {
			$this->tracking_number = trim($this->tracking_number);
		}
		if (isset($this->statut)) {
			$this->statut = (int) $this->statut;
		}
		if (isset($this->trueDepth)) {
			$this->trueDepth = trim($this->trueDepth);
		}
		if (isset($this->trueWidth)) {
			$this->trueWidth = trim($this->trueWidth);
		}
		if (isset($this->trueHeight)) {
			$this->trueHeight = trim($this->trueHeight);
		}
		if (isset($this->size_units)) {
			$this->size_units = trim($this->size_units);
		}
		if (isset($this->weight_units)) {
			$this->weight_units = trim($this->weight_units);
		}
		if (isset($this->trueWeight)) {
			$this->weight = trim($this->trueWeight);
		}
		if (isset($this->note_private)) {
			$this->note_private = trim($this->note_private);
		}
		if (isset($this->note_public)) {
			$this->note_public = trim($this->note_public);
		}
		if (isset($this->model_pdf)) {
			$this->model_pdf = trim($this->model_pdf);
		}



		// Check parameters
		// Put here code to add control on parameters values

		// Update request
		$sql = "UPDATE ".MAIN_DB_PREFIX."expedition SET";

		$sql .= " ref=".(isset($this->ref) ? "'".$this->db->escape($this->ref)."'" : "null").",";
		$sql .= " ref_ext=".(isset($this->ref_ext) ? "'".$this->db->escape($this->ref_ext)."'" : "null").",";
		$sql .= " ref_customer=".(isset($this->ref_customer) ? "'".$this->db->escape($this->ref_customer)."'" : "null").",";
		$sql .= " fk_soc=".(isset($this->socid) ? $this->socid : "null").",";
		$sql .= " date_creation=".(dol_strlen($this->date_creation) != 0 ? "'".$this->db->idate($this->date_creation)."'" : 'null').",";
		$sql .= " fk_user_author=".(isset($this->fk_user_author) ? $this->fk_user_author : "null").",";
		$sql .= " date_valid=".(dol_strlen($this->date_valid) != 0 ? "'".$this->db->idate($this->date_valid)."'" : 'null').",";
		$sql .= " fk_user_valid=".(isset($this->fk_user_valid) ? $this->fk_user_valid : "null").",";
		$sql .= " date_expedition=".(dol_strlen($this->date_expedition) != 0 ? "'".$this->db->idate($this->date_expedition)."'" : 'null').",";
		$sql .= " date_delivery=".(dol_strlen($this->date_delivery) != 0 ? "'".$this->db->idate($this->date_delivery)."'" : 'null').",";
		$sql .= " fk_address=".(isset($this->fk_delivery_address) ? $this->fk_delivery_address : "null").",";
		$sql .= " fk_shipping_method=".((isset($this->shipping_method_id) && $this->shipping_method_id > 0) ? $this->shipping_method_id : "null").",";
		$sql .= " tracking_number=".(isset($this->tracking_number) ? "'".$this->db->escape($this->tracking_number)."'" : "null").",";
		$sql .= " fk_statut=".(isset($this->statut) ? $this->statut : "null").",";
		$sql .= " fk_projet=".(isset($this->fk_project) ? $this->fk_project : "null").",";
		$sql .= " height=".(($this->trueHeight != '') ? $this->trueHeight : "null").",";
		$sql .= " width=".(($this->trueWidth != '') ? $this->trueWidth : "null").",";
		$sql .= " size_units=".(isset($this->size_units) ? $this->size_units : "null").",";
		$sql .= " size=".(($this->trueDepth != '') ? $this->trueDepth : "null").",";
		$sql .= " weight_units=".(isset($this->weight_units) ? $this->weight_units : "null").",";
		$sql .= " weight=".(($this->trueWeight != '') ? $this->trueWeight : "null").",";
		$sql .= " note_private=".(isset($this->note_private) ? "'".$this->db->escape($this->note_private)."'" : "null").",";
		$sql .= " note_public=".(isset($this->note_public) ? "'".$this->db->escape($this->note_public)."'" : "null").",";
		$sql .= " model_pdf=".(isset($this->model_pdf) ? "'".$this->db->escape($this->model_pdf)."'" : "null").",";
		$sql .= " entity=".$conf->entity;

		$sql .= " WHERE rowid=".((int) $this->id);

		$this->db->begin();

		dol_syslog(get_class($this)."::update", LOG_DEBUG);
		$resql = $this->db->query($sql);
		if (!$resql) {
			$error++; $this->errors[] = "Error ".$this->db->lasterror();
		}

		if (!$error && !$notrigger) {
			// Call trigger
			$result = $this->call_trigger('SHIPPING_MODIFY', $user);
			if ($result < 0) {
				$error++;
			}
			// End call triggers
		}

		// Commit or rollback
		if ($error) {
			foreach ($this->errors as $errmsg) {
				dol_syslog(get_class($this)."::update ".$errmsg, LOG_ERR);
				$this->error .= ($this->error ? ', '.$errmsg : $errmsg);
			}
			$this->db->rollback();
			return -1 * $error;
		} else {
			$this->db->commit();
			return 1;
		}
	}


	/**
	 * 	Cancel shipment.
	 *
	 *  @param  int  $notrigger 			Disable triggers
	 *  @param  bool $also_update_stock  	true if the stock should be increased back (false by default)
	 * 	@return	int							>0 if OK, 0 if deletion done but failed to delete files, <0 if KO
	 */
	public function cancel($notrigger = 0, $also_update_stock = false)
	{
		global $conf, $langs, $user;

		require_once DOL_DOCUMENT_ROOT.'/core/lib/files.lib.php';

		$error = 0;
		$this->error = '';

		$this->db->begin();

		// Add a protection to refuse deleting if shipment has at least one delivery
		$this->fetchObjectLinked($this->id, 'shipping', 0, 'delivery'); // Get deliveries linked to this shipment
		if (count($this->linkedObjectsIds) > 0) {
			$this->error = 'ErrorThereIsSomeDeliveries';
			$error++;
		}

		if (!$error && !$notrigger) {
			// Call trigger
			$result = $this->call_trigger('SHIPPING_CANCEL', $user);
			if ($result < 0) {
				$error++;
			}
			// End call triggers
		}

		// Stock control
		if (!$error && $conf->stock->enabled &&
			(($conf->global->STOCK_CALCULATE_ON_SHIPMENT && $this->statut > self::STATUS_DRAFT) ||
			 ($conf->global->STOCK_CALCULATE_ON_SHIPMENT_CLOSE && $this->statut == self::STATUS_CLOSED && $also_update_stock))) {
			require_once DOL_DOCUMENT_ROOT."/product/stock/class/mouvementstock.class.php";

			$langs->load("agenda");

			// Loop on each product line to add a stock movement and delete features
			$sql = "SELECT cd.fk_product, cd.subprice, ed.qty, ed.fk_entrepot, ed.rowid as expeditiondet_id";
			$sql .= " FROM ".MAIN_DB_PREFIX."commandedet as cd,";
			$sql .= " ".MAIN_DB_PREFIX."expeditiondet as ed";
			$sql .= " WHERE ed.fk_expedition = ".((int) $this->id);
			$sql .= " AND cd.rowid = ed.fk_origin_line";

			dol_syslog(get_class($this)."::delete select details", LOG_DEBUG);
			$resql = $this->db->query($sql);
			if ($resql) {
				$cpt = $this->db->num_rows($resql);

				$shipmentlinebatch = new ExpeditionLineBatch($this->db);

				for ($i = 0; $i < $cpt; $i++) {
					dol_syslog(get_class($this)."::delete movement index ".$i);
					$obj = $this->db->fetch_object($resql);

					$mouvS = new MouvementStock($this->db);
					// we do not log origin because it will be deleted
					$mouvS->origin = null;
					// get lot/serial
					$lotArray = null;
					if ($conf->productbatch->enabled) {
						$lotArray = $shipmentlinebatch->fetchAll($obj->expeditiondet_id);
						if (!is_array($lotArray)) {
							$error++;
							$this->errors[] = "Error ".$this->db->lasterror();
						}
					}

					if (empty($lotArray)) {
						// no lot/serial
						// We increment stock of product (and sub-products)
						// We use warehouse selected for each line
						$result = $mouvS->reception($user, $obj->fk_product, $obj->fk_entrepot, $obj->qty, 0, $langs->trans("ShipmentCanceledInDolibarr", $this->ref)); // Price is set to 0, because we don't want to see WAP changed
						if ($result < 0) {
							$error++;
							$this->errors = array_merge($this->errors, $mouvS->errors);
							break;
						}
					} else {
						// We increment stock of batches
						// We use warehouse selected for each line
						foreach ($lotArray as $lot) {
							$result = $mouvS->reception($user, $obj->fk_product, $obj->fk_entrepot, $lot->qty, 0, $langs->trans("ShipmentCanceledInDolibarr", $this->ref), $lot->eatby, $lot->sellby, $lot->batch); // Price is set to 0, because we don't want to see WAP changed
							if ($result < 0) {
								$error++;
								$this->errors = array_merge($this->errors, $mouvS->errors);
								break;
							}
						}
						if ($error) {
							break; // break for loop incase of error
						}
					}
				}
			} else {
				$error++; $this->errors[] = "Error ".$this->db->lasterror();
			}
		}

		// delete batch expedition line
		if (!$error && $conf->productbatch->enabled) {
			$shipmentlinebatch = new ExpeditionLineBatch($this->db);
			if ($shipmentlinebatch->deleteFromShipment($this->id) < 0) {
				$error++; $this->errors[] = "Error ".$this->db->lasterror();
			}
		}


		if (!$error) {
			$sql = "DELETE FROM ".MAIN_DB_PREFIX."expeditiondet";
			$sql .= " WHERE fk_expedition = ".((int) $this->id);

			if ($this->db->query($sql)) {
				// Delete linked object
				$res = $this->deleteObjectLinked();
				if ($res < 0) {
					$error++;
				}

				// No delete expedition
				if (!$error) {
					$sql = "SELECT rowid FROM ".MAIN_DB_PREFIX."expedition";
					$sql .= " WHERE rowid = ".((int) $this->id);

					if ($this->db->query($sql)) {
						if (!empty($this->origin) && $this->origin_id > 0) {
							$this->fetch_origin();
							$origin = $this->origin;
							if ($this->$origin->statut == Commande::STATUS_SHIPMENTONPROCESS) {     // If order source of shipment is "shipment in progress"
								// Check if there is no more shipment. If not, we can move back status of order to "validated" instead of "shipment in progress"
								$this->$origin->loadExpeditions();
								//var_dump($this->$origin->expeditions);exit;
								if (count($this->$origin->expeditions) <= 0) {
									$this->$origin->setStatut(Commande::STATUS_VALIDATED);
								}
							}
						}

						if (!$error) {
							$this->db->commit();

							// We delete PDFs
							$ref = dol_sanitizeFileName($this->ref);
							if (!empty($conf->expedition->dir_output)) {
								$dir = $conf->expedition->dir_output.'/sending/'.$ref;
								$file = $dir.'/'.$ref.'.pdf';
								if (file_exists($file)) {
									if (!dol_delete_file($file)) {
										return 0;
									}
								}
								if (file_exists($dir)) {
									if (!dol_delete_dir_recursive($dir)) {
										$this->error = $langs->trans("ErrorCanNotDeleteDir", $dir);
										return 0;
									}
								}
							}

							return 1;
						} else {
							$this->db->rollback();
							return -1;
						}
					} else {
						$this->error = $this->db->lasterror()." - sql=$sql";
						$this->db->rollback();
						return -3;
					}
				} else {
					$this->error = $this->db->lasterror()." - sql=$sql";
					$this->db->rollback();
					return -2;
				}//*/
			} else {
				$this->error = $this->db->lasterror()." - sql=$sql";
				$this->db->rollback();
				return -1;
			}
		} else {
			$this->db->rollback();
			return -1;
		}
	}

	/**
	 * 	Delete shipment.
	 * 	Warning, do not delete a shipment if a delivery is linked to (with table llx_element_element)
	 *
	 *  @param  int  $notrigger 			Disable triggers
	 *  @param  bool $also_update_stock  	true if the stock should be increased back (false by default)
	 * 	@return	int							>0 if OK, 0 if deletion done but failed to delete files, <0 if KO
	 */
	public function delete($notrigger = 0, $also_update_stock = false)
	{
		global $conf, $langs, $user;

		require_once DOL_DOCUMENT_ROOT.'/core/lib/files.lib.php';

		$error = 0;
		$this->error = '';

		$this->db->begin();

		// Add a protection to refuse deleting if shipment has at least one delivery
		$this->fetchObjectLinked($this->id, 'shipping', 0, 'delivery'); // Get deliveries linked to this shipment
		if (count($this->linkedObjectsIds) > 0) {
			$this->error = 'ErrorThereIsSomeDeliveries';
			$error++;
		}

		if (!$error && !$notrigger) {
			// Call trigger
			$result = $this->call_trigger('SHIPPING_DELETE', $user);
			if ($result < 0) {
				$error++;
			}
			// End call triggers
		}

		// Stock control
		if (!$error && $conf->stock->enabled &&
			(($conf->global->STOCK_CALCULATE_ON_SHIPMENT && $this->statut > self::STATUS_DRAFT) ||
			 ($conf->global->STOCK_CALCULATE_ON_SHIPMENT_CLOSE && $this->statut == self::STATUS_CLOSED && $also_update_stock))) {
			require_once DOL_DOCUMENT_ROOT."/product/stock/class/mouvementstock.class.php";

			$langs->load("agenda");

			// we try deletion of batch line even if module batch not enabled in case of the module were enabled and disabled previously
			$shipmentlinebatch = new ExpeditionLineBatch($this->db);

			// Loop on each product line to add a stock movement
			$sql = "SELECT cd.fk_product, cd.subprice, ed.qty, ed.fk_entrepot, ed.rowid as expeditiondet_id";
			$sql .= " FROM ".MAIN_DB_PREFIX."commandedet as cd,";
			$sql .= " ".MAIN_DB_PREFIX."expeditiondet as ed";
			$sql .= " WHERE ed.fk_expedition = ".((int) $this->id);
			$sql .= " AND cd.rowid = ed.fk_origin_line";

			dol_syslog(get_class($this)."::delete select details", LOG_DEBUG);
			$resql = $this->db->query($sql);
			if ($resql) {
				$cpt = $this->db->num_rows($resql);
				for ($i = 0; $i < $cpt; $i++) {
					dol_syslog(get_class($this)."::delete movement index ".$i);
					$obj = $this->db->fetch_object($resql);

					$mouvS = new MouvementStock($this->db);
					// we do not log origin because it will be deleted
					$mouvS->origin = null;
					// get lot/serial
					$lotArray = $shipmentlinebatch->fetchAll($obj->expeditiondet_id);
					if (!is_array($lotArray)) {
						$error++; $this->errors[] = "Error ".$this->db->lasterror();
					}
					if (empty($lotArray)) {
						// no lot/serial
						// We increment stock of product (and sub-products)
						// We use warehouse selected for each line
						$result = $mouvS->reception($user, $obj->fk_product, $obj->fk_entrepot, $obj->qty, 0, $langs->trans("ShipmentDeletedInDolibarr", $this->ref)); // Price is set to 0, because we don't want to see WAP changed
						if ($result < 0) {
							$error++;
							$this->errors = array_merge($this->errors, $mouvS->errors);
							break;
						}
					} else {
						// We increment stock of batches
						// We use warehouse selected for each line
						foreach ($lotArray as $lot) {
							$result = $mouvS->reception($user, $obj->fk_product, $obj->fk_entrepot, $lot->qty, 0, $langs->trans("ShipmentDeletedInDolibarr", $this->ref), $lot->eatby, $lot->sellby, $lot->batch); // Price is set to 0, because we don't want to see WAP changed
							if ($result < 0) {
								$error++;
								$this->errors = array_merge($this->errors, $mouvS->errors);
								break;
							}
						}
						if ($error) {
							break; // break for loop incase of error
						}
					}
				}
			} else {
				$error++; $this->errors[] = "Error ".$this->db->lasterror();
			}
		}

		// delete batch expedition line
		if (!$error) {
			$shipmentlinebatch = new ExpeditionLineBatch($this->db);
			if ($shipmentlinebatch->deleteFromShipment($this->id) < 0) {
				$error++; $this->errors[] = "Error ".$this->db->lasterror();
			}
		}

		if (!$error) {
			$main = MAIN_DB_PREFIX.'expeditiondet';
			$ef = $main."_extrafields";
			$sqlef = "DELETE FROM $ef WHERE fk_object IN (SELECT rowid FROM $main WHERE fk_expedition = ".((int) $this->id).")";

			$sql = "DELETE FROM ".MAIN_DB_PREFIX."expeditiondet";
			$sql .= " WHERE fk_expedition = ".((int) $this->id);

			if ($this->db->query($sqlef) && $this->db->query($sql)) {
				// Delete linked object
				$res = $this->deleteObjectLinked();
				if ($res < 0) {
					$error++;
				}

				// delete extrafields
				$res = $this->deleteExtraFields();
				if ($res < 0) {
					$error++;
				}

				if (!$error) {
					$sql = "DELETE FROM ".MAIN_DB_PREFIX."expedition";
					$sql .= " WHERE rowid = ".((int) $this->id);

					if ($this->db->query($sql)) {
						if (!empty($this->origin) && $this->origin_id > 0) {
							$this->fetch_origin();
							$origin = $this->origin;
							if ($this->$origin->statut == Commande::STATUS_SHIPMENTONPROCESS) {     // If order source of shipment is "shipment in progress"
								// Check if there is no more shipment. If not, we can move back status of order to "validated" instead of "shipment in progress"
								$this->$origin->loadExpeditions();
								//var_dump($this->$origin->expeditions);exit;
								if (count($this->$origin->expeditions) <= 0) {
									$this->$origin->setStatut(Commande::STATUS_VALIDATED);
								}
							}
						}

						if (!$error) {
							$this->db->commit();

							// Delete record into ECM index (Note that delete is also done when deleting files with the dol_delete_dir_recursive
							$this->deleteEcmFiles();

							// We delete PDFs
							$ref = dol_sanitizeFileName($this->ref);
							if (!empty($conf->expedition->dir_output)) {
								$dir = $conf->expedition->dir_output.'/sending/'.$ref;
								$file = $dir.'/'.$ref.'.pdf';
								if (file_exists($file)) {
									if (!dol_delete_file($file)) {
										return 0;
									}
								}
								if (file_exists($dir)) {
									if (!dol_delete_dir_recursive($dir)) {
										$this->error = $langs->trans("ErrorCanNotDeleteDir", $dir);
										return 0;
									}
								}
							}

							return 1;
						} else {
							$this->db->rollback();
							return -1;
						}
					} else {
						$this->error = $this->db->lasterror()." - sql=$sql";
						$this->db->rollback();
						return -3;
					}
				} else {
					$this->error = $this->db->lasterror()." - sql=$sql";
					$this->db->rollback();
					return -2;
				}
			} else {
				$this->error = $this->db->lasterror()." - sql=$sql";
				$this->db->rollback();
				return -1;
			}
		} else {
			$this->db->rollback();
			return -1;
		}
	}

	// phpcs:disable PEAR.NamingConventions.ValidFunctionName.ScopeNotCamelCaps
	/**
	 *	Load lines
	 *
	 *	@return	int		>0 if OK, Otherwise if KO
	 */
	public function fetch_lines()
	{
		// phpcs:enable
		global $conf, $mysoc;

		$this->lines = array();

		// NOTE: This fetch_lines is special because it groups all lines with the same origin_line_id into one line.
		// TODO: See if we can restore a common fetch_lines (one line = one record)

		$sql = "SELECT cd.rowid, cd.fk_product, cd.label as custom_label, cd.description, cd.qty as qty_asked, cd.product_type, cd.fk_unit";
		$sql .= ", cd.total_ht, cd.total_localtax1, cd.total_localtax2, cd.total_ttc, cd.total_tva";
		$sql .= ", cd.vat_src_code, cd.tva_tx, cd.localtax1_tx, cd.localtax2_tx, cd.localtax1_type, cd.localtax2_type, cd.info_bits, cd.price, cd.subprice, cd.remise_percent,cd.buy_price_ht as pa_ht";
		$sql .= ", cd.fk_multicurrency, cd.multicurrency_code, cd.multicurrency_subprice, cd.multicurrency_total_ht, cd.multicurrency_total_tva, cd.multicurrency_total_ttc, cd.rang";
		$sql .= ", ed.rowid as line_id, ed.qty as qty_shipped, ed.fk_origin_line, ed.fk_entrepot";
		$sql .= ", p.ref as product_ref, p.label as product_label, p.fk_product_type";
		$sql .= ", p.weight, p.weight_units, p.length, p.length_units, p.surface, p.surface_units, p.volume, p.volume_units, p.tosell as product_tosell, p.tobuy as product_tobuy, p.tobatch as product_tobatch";
		$sql .= " FROM ".MAIN_DB_PREFIX."expeditiondet as ed, ".MAIN_DB_PREFIX."commandedet as cd";
		$sql .= " LEFT JOIN ".MAIN_DB_PREFIX."product as p ON p.rowid = cd.fk_product";
		$sql .= " WHERE ed.fk_expedition = ".((int) $this->id);
		$sql .= " AND ed.fk_origin_line = cd.rowid";
		$sql .= " ORDER BY cd.rang, ed.fk_origin_line";		// We need after a break on fk_origin_line but when there is no break on fk_origin_line, cd.rang is same so we can add it as first order criteria.

		dol_syslog(get_class($this)."::fetch_lines", LOG_DEBUG);
		$resql = $this->db->query($sql);
		if ($resql) {
			include_once DOL_DOCUMENT_ROOT.'/core/lib/price.lib.php';

			$num = $this->db->num_rows($resql);
			$i = 0;
			$lineindex = 0;
			$originline = 0;

			$this->total_ht = 0;
			$this->total_tva = 0;
			$this->total_ttc = 0;
			$this->total_localtax1 = 0;
			$this->total_localtax2 = 0;

<<<<<<< HEAD
			$line = new ExpeditionLigne($this->db);
=======
>>>>>>> 503d1a04
			$shipmentlinebatch = new ExpeditionLineBatch($this->db);

			while ($i < $num) {
				$obj = $this->db->fetch_object($resql);

				if ($originline > 0 && $originline == $obj->fk_origin_line) {
					$line->entrepot_id = 0; // entrepod_id in details_entrepot
					$line->qty_shipped += $obj->qty_shipped;
				} else {
					$line = new ExpeditionLigne($this->db);
					$line->entrepot_id    	= $obj->fk_entrepot;	// this is a property of a shipment line
					$line->qty_shipped    	= $obj->qty_shipped;	// this is a property of a shipment line
				}

				$detail_entrepot              = new stdClass();
				$detail_entrepot->entrepot_id = $obj->fk_entrepot;
				$detail_entrepot->qty_shipped = $obj->qty_shipped;
				$detail_entrepot->line_id     = $obj->line_id;
				$line->details_entrepot[]     = $detail_entrepot;

				$line->line_id          = $obj->line_id;
				$line->rowid            = $obj->line_id; // TODO deprecated
				$line->id               = $obj->line_id;

				$line->fk_origin = 'orderline';
				$line->fk_origin_line 	= $obj->fk_origin_line;
				$line->origin_line_id 	= $obj->fk_origin_line; // TODO deprecated

				$line->fk_expedition    = $this->id; // id of parent

				$line->product_type     = $obj->product_type;
				$line->fk_product     	= $obj->fk_product;
				$line->fk_product_type	= $obj->fk_product_type;
				$line->ref = $obj->product_ref; // TODO deprecated
				$line->product_ref = $obj->product_ref;
				$line->product_label = $obj->product_label;
				$line->libelle        	= $obj->product_label; // TODO deprecated
				$line->product_tosell = $obj->product_tosell;
				$line->product_tobuy = $obj->product_tobuy;
				$line->product_tobatch = $obj->product_tobatch;
				$line->label = $obj->custom_label;
				$line->description    	= $obj->description;
				$line->qty_asked      	= $obj->qty_asked;
				$line->rang = $obj->rang;
				$line->weight         	= $obj->weight;
				$line->weight_units   	= $obj->weight_units;
				$line->length         	= $obj->length;
				$line->length_units   	= $obj->length_units;
				$line->surface        	= $obj->surface;
				$line->surface_units = $obj->surface_units;
				$line->volume         	= $obj->volume;
				$line->volume_units   	= $obj->volume_units;
				$line->fk_unit = $obj->fk_unit;

				$line->pa_ht = $obj->pa_ht;

				// Local taxes
				$localtax_array = array(0=>$obj->localtax1_type, 1=>$obj->localtax1_tx, 2=>$obj->localtax2_type, 3=>$obj->localtax2_tx);
				$localtax1_tx = get_localtax($obj->tva_tx, 1, $this->thirdparty);
				$localtax2_tx = get_localtax($obj->tva_tx, 2, $this->thirdparty);

				// For invoicing
				$tabprice = calcul_price_total($obj->qty_shipped, $obj->subprice, $obj->remise_percent, $obj->tva_tx, $localtax1_tx, $localtax2_tx, 0, 'HT', $obj->info_bits, $obj->fk_product_type, $mysoc, $localtax_array); // We force type to 0
				$line->desc = $obj->description; // We need ->desc because some code into CommonObject use desc (property defined for other elements)
				$line->qty = $line->qty_shipped;
				$line->total_ht = $tabprice[0];
				$line->total_localtax1 	= $tabprice[9];
				$line->total_localtax2 	= $tabprice[10];
				$line->total_ttc	 	= $tabprice[2];
				$line->total_tva	 	= $tabprice[1];
				$line->vat_src_code = $obj->vat_src_code;
				$line->tva_tx = $obj->tva_tx;
				$line->localtax1_tx 	= $obj->localtax1_tx;
				$line->localtax2_tx 	= $obj->localtax2_tx;
				$line->info_bits = $obj->info_bits;
				$line->price = $obj->price;
				$line->subprice = $obj->subprice;
				$line->remise_percent = $obj->remise_percent;

				$this->total_ht += $tabprice[0];
				$this->total_tva += $tabprice[1];
				$this->total_ttc += $tabprice[2];
				$this->total_localtax1 += $tabprice[9];
				$this->total_localtax2 += $tabprice[10];

				// Multicurrency
				$this->fk_multicurrency = $obj->fk_multicurrency;
				$this->multicurrency_code = $obj->multicurrency_code;
				$this->multicurrency_subprice 	= $obj->multicurrency_subprice;
				$this->multicurrency_total_ht 	= $obj->multicurrency_total_ht;
				$this->multicurrency_total_tva 	= $obj->multicurrency_total_tva;
				$this->multicurrency_total_ttc 	= $obj->multicurrency_total_ttc;

				if ($originline != $obj->fk_origin_line) {
					$line->detail_batch = array();
				}

				// Detail of batch
				if (!empty($conf->productbatch->enabled) && $obj->line_id > 0 && $obj->product_tobatch > 0) {
					$newdetailbatch = $shipmentlinebatch->fetchAll($obj->line_id, $obj->fk_product);

					if (is_array($newdetailbatch)) {
						if ($originline != $obj->fk_origin_line) {
							$line->detail_batch = $newdetailbatch;
						} else {
							$line->detail_batch = array_merge($line->detail_batch, $newdetailbatch);
						}
					}
				}

				$line->fetch_optionals();

				if ($originline != $obj->fk_origin_line) {
					$this->lines[$lineindex] = $line;
					$lineindex++;
				} else {
					$line->total_ht += $tabprice[0];
					$line->total_localtax1 	+= $tabprice[9];
					$line->total_localtax2 	+= $tabprice[10];
					$line->total_ttc	 	+= $tabprice[2];
					$line->total_tva	 	+= $tabprice[1];
				}

				$i++;
				$originline = $obj->fk_origin_line;
			}
			$this->db->free($resql);
			return 1;
		} else {
			$this->error = $this->db->error();
			return -3;
		}
	}

	/**
	 *  Delete detail line
	 *
	 *  @param		User	$user			User making deletion
	 *  @param		int		$lineid			Id of line to delete
	 *  @return     int         			>0 if OK, <0 if KO
	 */
	public function deleteline($user, $lineid)
	{
		global $user;

		if ($this->statut == self::STATUS_DRAFT) {
			$this->db->begin();

			$line = new ExpeditionLigne($this->db);

			// For triggers
			$line->fetch($lineid);

			if ($line->delete($user) > 0) {
				//$this->update_price(1);

				$this->db->commit();
				return 1;
			} else {
				$this->db->rollback();
				return -1;
			}
		} else {
			$this->error = 'ErrorDeleteLineNotAllowedByObjectStatus';
			return -2;
		}
	}


	/**
	 *	Return clicable link of object (with eventually picto)
	 *
	 *	@param      int			$withpicto      			Add picto into link
	 *	@param      string		$option         			Where the link point to
	 *	@param      int			$max          				Max length to show
	 *	@param      int			$short						Use short labels
	 *  @param      int         $notooltip      			1=No tooltip
	 *  @param      int     	$save_lastsearch_value		-1=Auto, 0=No save of lastsearch_values when clicking, 1=Save lastsearch_values whenclicking
	 *	@return     string          						String with URL
	 */
	public function getNomUrl($withpicto = 0, $option = '', $max = 0, $short = 0, $notooltip = 0, $save_lastsearch_value = -1)
	{
		global $langs, $conf, $hookmanager;

		$result = '';
		$label = '<u>'.$langs->trans("Shipment").'</u>';
		$label .= '<br><b>'.$langs->trans('Ref').':</b> '.$this->ref;
		$label .= '<br><b>'.$langs->trans('RefCustomer').':</b> '.($this->ref_customer ? $this->ref_customer : $this->ref_client);

		$url = DOL_URL_ROOT.'/expedition/card.php?id='.$this->id;

		if ($short) {
			return $url;
		}

		if ($option !== 'nolink') {
			// Add param to save lastsearch_values or not
			$add_save_lastsearch_values = ($save_lastsearch_value == 1 ? 1 : 0);
			if ($save_lastsearch_value == -1 && preg_match('/list\.php/', $_SERVER["PHP_SELF"])) {
				$add_save_lastsearch_values = 1;
			}
			if ($add_save_lastsearch_values) {
				$url .= '&save_lastsearch_values=1';
			}
		}

		$linkclose = '';
		if (empty($notooltip)) {
			if (!empty($conf->global->MAIN_OPTIMIZEFORTEXTBROWSER)) {
				$label = $langs->trans("Shipment");
				$linkclose .= ' alt="'.dol_escape_htmltag($label, 1).'"';
			}
			$linkclose .= ' title="'.dol_escape_htmltag($label, 1).'"';
			$linkclose .= ' class="classfortooltip"';
		}

		$linkstart = '<a href="'.$url.'"';
		$linkstart .= $linkclose.'>';
		$linkend = '</a>';

		$result .= $linkstart;
		if ($withpicto) {
			$result .= img_object(($notooltip ? '' : $label), $this->picto, ($notooltip ? (($withpicto != 2) ? 'class="paddingright"' : '') : 'class="'.(($withpicto != 2) ? 'paddingright ' : '').'classfortooltip"'), 0, 0, $notooltip ? 0 : 1);
		}
		if ($withpicto != 2) {
			$result .= $this->ref;
		}
		$result .= $linkend;
		global $action;
		$hookmanager->initHooks(array($this->element . 'dao'));
		$parameters = array('id'=>$this->id, 'getnomurl' => &$result);
		$reshook = $hookmanager->executeHooks('getNomUrl', $parameters, $this, $action); // Note that $action and $object may have been modified by some hooks
		if ($reshook > 0) {
			$result = $hookmanager->resPrint;
		} else {
			$result .= $hookmanager->resPrint;
		}
		return $result;
	}

	/**
	 *	Return status label
	 *
	 *	@param      int		$mode      	0=Long label, 1=Short label, 2=Picto + Short label, 3=Picto, 4=Picto + Long label, 5=Short label + Picto
	 *	@return     string      		Libelle
	 */
	public function getLibStatut($mode = 0)
	{
		return $this->LibStatut($this->statut, $mode);
	}

	// phpcs:disable PEAR.NamingConventions.ValidFunctionName.ScopeNotCamelCaps
	/**
	 * Return label of a status
	 *
	 * @param   int		$status		Id statut
	 * @param  	int		$mode       0=long label, 1=short label, 2=Picto + short label, 3=Picto, 4=Picto + long label, 5=Short label + Picto, 6=Long label + Picto
	 * @return  string				Label of status
	 */
	public function LibStatut($status, $mode)
	{
		// phpcs:enable
		global $langs;

		$labelStatus = $langs->transnoentitiesnoconv($this->statuts[$status]);
		$labelStatusShort = $langs->transnoentitiesnoconv($this->statutshorts[$status]);

		$statusType = 'status'.$status;
		if ($status == self::STATUS_VALIDATED) {
			$statusType = 'status4';
		}
		if ($status == self::STATUS_CLOSED) {
			$statusType = 'status6';
		}
		if ($status == self::STATUS_CANCELED) {
			$statusType = 'status9';
		}

		return dolGetStatus($labelStatus, $labelStatusShort, '', $statusType, $mode);
	}

	/**
	 *  Initialise an instance with random values.
	 *  Used to build previews or test instances.
	 *	id must be 0 if object instance is a specimen.
	 *
	 *  @return	void
	 */
	public function initAsSpecimen()
	{
		global $langs;

		$now = dol_now();

		dol_syslog(get_class($this)."::initAsSpecimen");

		// Load array of products prodids
		$num_prods = 0;
		$prodids = array();
		$sql = "SELECT rowid";
		$sql .= " FROM ".MAIN_DB_PREFIX."product";
		$sql .= " WHERE entity IN (".getEntity('product').")";
		$resql = $this->db->query($sql);
		if ($resql) {
			$num_prods = $this->db->num_rows($resql);
			$i = 0;
			while ($i < $num_prods) {
				$i++;
				$row = $this->db->fetch_row($resql);
				$prodids[$i] = $row[0];
			}
		}

		$order = new Commande($this->db);
		$order->initAsSpecimen();

		// Initialise parametres
		$this->id = 0;
		$this->ref = 'SPECIMEN';
		$this->specimen = 1;
		$this->statut               = self::STATUS_VALIDATED;
		$this->livraison_id         = 0;
		$this->date                 = $now;
		$this->date_creation        = $now;
		$this->date_valid           = $now;
		$this->date_delivery        = $now;
		$this->date_expedition      = $now + 24 * 3600;

		$this->entrepot_id          = 0;
		$this->fk_delivery_address  = 0;
		$this->socid                = 1;

		$this->commande_id          = 0;
		$this->commande             = $order;

		$this->origin_id            = 1;
		$this->origin               = 'commande';

		$this->note_private = 'Private note';
		$this->note_public = 'Public note';

		$nbp = 5;
		$xnbp = 0;
		while ($xnbp < $nbp) {
			$line = new ExpeditionLigne($this->db);
			$line->desc = $langs->trans("Description")." ".$xnbp;
			$line->libelle = $langs->trans("Description")." ".$xnbp; // deprecated
			$line->label = $langs->trans("Description")." ".$xnbp;
			$line->qty = 10;
			$line->qty_asked = 5;
			$line->qty_shipped = 4;
			$line->fk_product = $this->commande->lines[$xnbp]->fk_product;

			$this->lines[] = $line;
			$xnbp++;
		}
	}

	// phpcs:disable PEAR.NamingConventions.ValidFunctionName.ScopeNotCamelCaps
	/**
	 *	Set delivery date
	 *
	 *	@param      User 	$user        		Object user that modify
	 *	@param      int		$delivery_date		Delivery date
	 *	@return     int         				<0 if ko, >0 if ok
	 *	@deprecated Use  setDeliveryDate
	 */
	public function set_date_livraison($user, $delivery_date)
	{
		// phpcs:enable
		return $this->setDeliveryDate($user, $delivery_date);
	}

	/**
	 *	Set the planned delivery date
	 *
	 *	@param      User			$user        		Objet user that modify
	 *	@param      integer 		$delivery_date     Date of delivery
	 *	@return     int         						<0 if KO, >0 if OK
	 */
	public function setDeliveryDate($user, $delivery_date)
	{
		if ($user->rights->expedition->creer) {
			$sql = "UPDATE ".MAIN_DB_PREFIX."expedition";
			$sql .= " SET date_delivery = ".($delivery_date ? "'".$this->db->idate($delivery_date)."'" : 'null');
			$sql .= " WHERE rowid = ".((int) $this->id);

			dol_syslog(get_class($this)."::setDeliveryDate", LOG_DEBUG);
			$resql = $this->db->query($sql);
			if ($resql) {
				$this->date_delivery = $delivery_date;
				return 1;
			} else {
				$this->error = $this->db->error();
				return -1;
			}
		} else {
			return -2;
		}
	}

	// phpcs:disable PEAR.NamingConventions.ValidFunctionName.ScopeNotCamelCaps
	/**
	 *	Fetch deliveries method and return an array. Load array this->meths(rowid=>label).
	 *
	 * 	@return	void
	 */
	public function fetch_delivery_methods()
	{
		// phpcs:enable
		global $langs;
		$this->meths = array();

		$sql = "SELECT em.rowid, em.code, em.libelle as label";
		$sql .= " FROM ".MAIN_DB_PREFIX."c_shipment_mode as em";
		$sql .= " WHERE em.active = 1";
		$sql .= " ORDER BY em.libelle ASC";

		$resql = $this->db->query($sql);
		if ($resql) {
			while ($obj = $this->db->fetch_object($resql)) {
				$label = $langs->trans('SendingMethod'.$obj->code);
				$this->meths[$obj->rowid] = ($label != 'SendingMethod'.$obj->code ? $label : $obj->label);
			}
		}
	}

	// phpcs:disable PEAR.NamingConventions.ValidFunctionName.ScopeNotCamelCaps
	/**
	 *  Fetch all deliveries method and return an array. Load array this->listmeths.
	 *
	 *  @param  int      $id     only this carrier, all if none
	 *  @return void
	 */
	public function list_delivery_methods($id = '')
	{
		// phpcs:enable
		global $langs;

		$this->listmeths = array();
		$i = 0;

		$sql = "SELECT em.rowid, em.code, em.libelle as label, em.description, em.tracking, em.active";
		$sql .= " FROM ".MAIN_DB_PREFIX."c_shipment_mode as em";
		if ($id != '') {
			$sql .= " WHERE em.rowid=".((int) $id);
		}

		$resql = $this->db->query($sql);
		if ($resql) {
			while ($obj = $this->db->fetch_object($resql)) {
				$this->listmeths[$i]['rowid'] = $obj->rowid;
				$this->listmeths[$i]['code'] = $obj->code;
				$label = $langs->trans('SendingMethod'.$obj->code);
				$this->listmeths[$i]['libelle'] = ($label != 'SendingMethod'.$obj->code ? $label : $obj->label);
				$this->listmeths[$i]['description'] = $obj->description;
				$this->listmeths[$i]['tracking'] = $obj->tracking;
				$this->listmeths[$i]['active'] = $obj->active;
				$i++;
			}
		}
	}

<<<<<<< HEAD
	// phpcs:disable PEAR.NamingConventions.ValidFunctionName.ScopeNotCamelCaps
	/**
	 *  Update/create delivery method.
	 *
	 *  @param	string      $id     id method to activate
	 *
	 *  @return void
	 */
	public function update_delivery_method($id = '')
	{
		// phpcs:enable
		if ($id == '') {
			$sql = "INSERT INTO ".MAIN_DB_PREFIX."c_shipment_mode (code, libelle, description, tracking)";
			$sql .= " VALUES ('".$this->db->escape($this->update['code'])."','".$this->db->escape($this->update['libelle'])."','".$this->db->escape($this->update['description'])."','".$this->db->escape($this->update['tracking'])."')";
			$resql = $this->db->query($sql);
		} else {
			$sql = "UPDATE ".MAIN_DB_PREFIX."c_shipment_mode SET";
			$sql .= " code='".$this->db->escape($this->update['code'])."'";
			$sql .= ",libelle='".$this->db->escape($this->update['libelle'])."'";
			$sql .= ",description='".$this->db->escape($this->update['description'])."'";
			$sql .= ",tracking='".$this->db->escape($this->update['tracking'])."'";
			$sql .= " WHERE rowid=".((int) $id);
			$resql = $this->db->query($sql);
		}
		if ($resql < 0) {
			dol_print_error($this->db, '');
		}
	}

	// phpcs:disable PEAR.NamingConventions.ValidFunctionName.ScopeNotCamelCaps
	/**
	 *  Activate delivery method.
	 *
	 *  @param      int      $id     id method to activate
	 *  @return void
	 */
	public function activ_delivery_method($id)
	{
		// phpcs:enable
		$sql = 'UPDATE '.MAIN_DB_PREFIX.'c_shipment_mode SET active=1';
		$sql .= " WHERE rowid = ".((int) $id);

		$resql = $this->db->query($sql);
	}

	// phpcs:disable PEAR.NamingConventions.ValidFunctionName.ScopeNotCamelCaps
	/**
	 *  DesActivate delivery method.
	 *
	 *  @param      int      $id     id method to desactivate
	 *
	 *  @return void
	 */
	public function disable_delivery_method($id)
	{
		// phpcs:enable
		$sql = 'UPDATE '.MAIN_DB_PREFIX.'c_shipment_mode SET active=0';
		$sql .= " WHERE rowid= ".((int) $id);

		$resql = $this->db->query($sql);
	}


=======
>>>>>>> 503d1a04
	/**
	 * Forge an set tracking url
	 *
	 * @param	string	$value		Value
	 * @return	void
	 */
	public function getUrlTrackingStatus($value = '')
	{
		if (!empty($this->shipping_method_id)) {
			$sql = "SELECT em.code, em.tracking";
			$sql .= " FROM ".MAIN_DB_PREFIX."c_shipment_mode as em";
			$sql .= " WHERE em.rowid = ".((int) $this->shipping_method_id);

			$resql = $this->db->query($sql);
			if ($resql) {
				if ($obj = $this->db->fetch_object($resql)) {
					$tracking = $obj->tracking;
				}
			}
		}

		if (!empty($tracking) && !empty($value)) {
			$url = str_replace('{TRACKID}', $value, $tracking);
			$this->tracking_url = sprintf('<a target="_blank" rel="noopener noreferrer" href="%s">'.($value ? $value : 'url').'</a>', $url, $url);
		} else {
			$this->tracking_url = $value;
		}
	}

	/**
	 *	Classify the shipping as closed.
	 *
	 *	@return     int     <0 if KO, >0 if OK
	 */
	public function setClosed()
	{
		global $conf, $langs, $user;

		$error = 0;

		// Protection. This avoid to move stock later when we should not
		if ($this->statut == self::STATUS_CLOSED) {
			return 0;
		}

		$this->db->begin();

<<<<<<< HEAD
		$sql = 'UPDATE '.MAIN_DB_PREFIX.'expedition SET fk_statut='.self::STATUS_CLOSED;
		$sql .= " WHERE rowid = ".((int) $this->id).' AND fk_statut > 0';
=======
		$sql = "UPDATE ".MAIN_DB_PREFIX."expedition SET fk_statut = ".self::STATUS_CLOSED;
		$sql .= " WHERE rowid = ".((int) $this->id)." AND fk_statut > 0";
>>>>>>> 503d1a04

		$resql = $this->db->query($sql);
		if ($resql) {
			// Set order billed if 100% of order is shipped (qty in shipment lines match qty in order lines)
			if ($this->origin == 'commande' && $this->origin_id > 0) {
				$order = new Commande($this->db);
				$order->fetch($this->origin_id);

				$order->loadExpeditions(self::STATUS_CLOSED); // Fill $order->expeditions = array(orderlineid => qty)

				$shipments_match_order = 1;
				foreach ($order->lines as $line) {
					$lineid = $line->id;
					$qty = $line->qty;
					if (($line->product_type == 0 || !empty($conf->global->STOCK_SUPPORTS_SERVICES)) && $order->expeditions[$lineid] != $qty) {
						$shipments_match_order = 0;
						$text = 'Qty for order line id '.$lineid.' is '.$qty.'. However in the shipments with status Expedition::STATUS_CLOSED='.self::STATUS_CLOSED.' we have qty = '.$order->expeditions[$lineid].', so we can t close order';
						dol_syslog($text);
						break;
					}
				}
				if ($shipments_match_order) {
					dol_syslog("Qty for the ".count($order->lines)." lines of order have same value for shipments with status Expedition::STATUS_CLOSED=".self::STATUS_CLOSED.', so we close order');
					$order->cloture($user);
				}
			}

			$this->statut = self::STATUS_CLOSED;	// Will be revert to STATUS_VALIDATED at end if there is a rollback
			$this->status = self::STATUS_CLOSED;	// Will be revert to STATUS_VALIDATED at end if there is a rollback

			// If stock increment is done on closing
			if (!$error && !empty($conf->stock->enabled) && !empty($conf->global->STOCK_CALCULATE_ON_SHIPMENT_CLOSE)) {
				require_once DOL_DOCUMENT_ROOT.'/product/stock/class/mouvementstock.class.php';

				$langs->load("agenda");

				// Loop on each product line to add a stock movement
				// TODO possibilite d'expedier a partir d'une propale ou autre origine ?
				$sql = "SELECT cd.fk_product, cd.subprice,";
				$sql .= " ed.rowid, ed.qty, ed.fk_entrepot,";
				$sql .= " e.ref,";
				$sql .= " edb.rowid as edbrowid, edb.eatby, edb.sellby, edb.batch, edb.qty as edbqty, edb.fk_origin_stock";
				$sql .= " FROM ".MAIN_DB_PREFIX."commandedet as cd,";
				$sql .= " ".MAIN_DB_PREFIX."expeditiondet as ed";
				$sql .= " LEFT JOIN ".MAIN_DB_PREFIX."expeditiondet_batch as edb on edb.fk_expeditiondet = ed.rowid";
				$sql .= " INNER JOIN ".MAIN_DB_PREFIX."expedition as e ON ed.fk_expedition = e.rowid";
				$sql .= " WHERE ed.fk_expedition = ".((int) $this->id);
				$sql .= " AND cd.rowid = ed.fk_origin_line";

				dol_syslog(get_class($this)."::valid select details", LOG_DEBUG);
				$resql = $this->db->query($sql);
				if ($resql) {
					$cpt = $this->db->num_rows($resql);
					for ($i = 0; $i < $cpt; $i++) {
						$obj = $this->db->fetch_object($resql);
						if (empty($obj->edbrowid)) {
							$qty = $obj->qty;
						} else {
							$qty = $obj->edbqty;
						}
						if ($qty <= 0) {
							continue;
						}
						dol_syslog(get_class($this)."::valid movement index ".$i." ed.rowid=".$obj->rowid." edb.rowid=".$obj->edbrowid);

						$mouvS = new MouvementStock($this->db);
						$mouvS->origin = &$this;
						$mouvS->setOrigin($this->element, $this->id);

						if (empty($obj->edbrowid)) {
							// line without batch detail

							// We decrement stock of product (and sub-products) -> update table llx_product_stock (key of this table is fk_product+fk_entrepot) and add a movement record
							$result = $mouvS->livraison($user, $obj->fk_product, $obj->fk_entrepot, $qty, $obj->subprice, $langs->trans("ShipmentClassifyClosedInDolibarr", $obj->ref));
							if ($result < 0) {
								$this->error = $mouvS->error;
								$this->errors = $mouvS->errors;
								$error++;
								break;
							}
						} else {
							// line with batch detail

							// We decrement stock of product (and sub-products) -> update table llx_product_stock (key of this table is fk_product+fk_entrepot) and add a movement record
							$result = $mouvS->livraison($user, $obj->fk_product, $obj->fk_entrepot, $qty, $obj->subprice, $langs->trans("ShipmentClassifyClosedInDolibarr", $obj->ref), '', $this->db->jdate($obj->eatby), $this->db->jdate($obj->sellby), $obj->batch, $obj->fk_origin_stock);
							if ($result < 0) {
								$this->error = $mouvS->error;
								$this->errors = $mouvS->errors;
								$error++;
								break;
							}
						}
					}
				} else {
					$this->error = $this->db->lasterror();
					$error++;
				}
			}

			// Call trigger
			if (!$error) {
				$result = $this->call_trigger('SHIPPING_CLOSED', $user);
				if ($result < 0) {
					$error++;
				}
			}
		} else {
			dol_print_error($this->db);
			$error++;
		}

		if (!$error) {
			$this->db->commit();
			return 1;
		} else {
			$this->statut = self::STATUS_VALIDATED;
			$this->status = self::STATUS_VALIDATED;

			$this->db->rollback();
			return -1;
		}
	}

	// phpcs:disable PEAR.NamingConventions.ValidFunctionName.ScopeNotCamelCaps
	/**
	 *	Classify the shipping as invoiced (used when WORKFLOW_BILL_ON_SHIPMENT is on)
	 *
	 *	@deprecated
	 *  @see setBilled()
	 *	@return     int     <0 if ko, >0 if ok
	 */
	public function set_billed()
	{
		// phpcs:enable
		dol_syslog(get_class($this)."::set_billed is deprecated, use setBilled instead", LOG_NOTICE);
		return $this->setBilled();
	}

	/**
	 *	Classify the shipping as invoiced (used when WORKFLOW_BILL_ON_SHIPMENT is on)
	 *
	 *	@return     int     <0 if ko, >0 if ok
	 */
	public function setBilled()
	{
		global $user;
		$error = 0;

		$this->db->begin();

		$sql = 'UPDATE '.MAIN_DB_PREFIX.'expedition SET fk_statut=2, billed=1'; // TODO Update only billed
		$sql .= " WHERE rowid = ".((int) $this->id).' AND fk_statut > 0';

		$resql = $this->db->query($sql);
		if ($resql) {
			$this->statut = self::STATUS_CLOSED;
			$this->billed = 1;

			// Call trigger
			$result = $this->call_trigger('SHIPPING_BILLED', $user);
			if ($result < 0) {
				$error++;
			}
		} else {
			$error++;
			$this->errors[] = $this->db->lasterror;
		}

		if (empty($error)) {
			$this->db->commit();
			return 1;
		} else {
			$this->statut = self::STATUS_VALIDATED;
			$this->billed = 0;
			$this->db->rollback();
			return -1;
		}
	}

	/**
	 *	Classify the shipping as validated/opened
	 *
	 *	@return     int     <0 if KO, 0 if already open, >0 if OK
	 */
	public function reOpen()
	{
		global $conf, $langs, $user;

		$error = 0;

		// Protection. This avoid to move stock later when we should not
		if ($this->statut == self::STATUS_VALIDATED) {
			return 0;
		}

		$this->db->begin();

		$oldbilled = $this->billed;

		$sql = 'UPDATE '.MAIN_DB_PREFIX.'expedition SET fk_statut=1';
		$sql .= " WHERE rowid = ".((int) $this->id).' AND fk_statut > 0';

		$resql = $this->db->query($sql);
		if ($resql) {
			$this->statut = self::STATUS_VALIDATED;
			$this->billed = 0;

			// If stock increment is done on closing
			if (!$error && !empty($conf->stock->enabled) && !empty($conf->global->STOCK_CALCULATE_ON_SHIPMENT_CLOSE)) {
				require_once DOL_DOCUMENT_ROOT.'/product/stock/class/mouvementstock.class.php';

				$langs->load("agenda");

				// Loop on each product line to add a stock movement
				// TODO possibilite d'expedier a partir d'une propale ou autre origine
				$sql = "SELECT cd.fk_product, cd.subprice,";
				$sql .= " ed.rowid, ed.qty, ed.fk_entrepot,";
				$sql .= " edb.rowid as edbrowid, edb.eatby, edb.sellby, edb.batch, edb.qty as edbqty, edb.fk_origin_stock";
				$sql .= " FROM ".MAIN_DB_PREFIX."commandedet as cd,";
				$sql .= " ".MAIN_DB_PREFIX."expeditiondet as ed";
				$sql .= " LEFT JOIN ".MAIN_DB_PREFIX."expeditiondet_batch as edb on edb.fk_expeditiondet = ed.rowid";
				$sql .= " WHERE ed.fk_expedition = ".((int) $this->id);
				$sql .= " AND cd.rowid = ed.fk_origin_line";

				dol_syslog(get_class($this)."::valid select details", LOG_DEBUG);
				$resql = $this->db->query($sql);
				if ($resql) {
					$cpt = $this->db->num_rows($resql);
					for ($i = 0; $i < $cpt; $i++) {
						$obj = $this->db->fetch_object($resql);
						if (empty($obj->edbrowid)) {
							$qty = $obj->qty;
						} else {
							$qty = $obj->edbqty;
						}
						if ($qty <= 0) {
							continue;
						}
						dol_syslog(get_class($this)."::reopen expedition movement index ".$i." ed.rowid=".$obj->rowid." edb.rowid=".$obj->edbrowid);

						//var_dump($this->lines[$i]);
						$mouvS = new MouvementStock($this->db);
						$mouvS->origin = &$this;
						$mouvS->setOrigin($this->element, $this->id);

						if (empty($obj->edbrowid)) {
							// line without batch detail

							// We decrement stock of product (and sub-products) -> update table llx_product_stock (key of this table is fk_product+fk_entrepot) and add a movement record
							$result = $mouvS->livraison($user, $obj->fk_product, $obj->fk_entrepot, -$qty, $obj->subprice, $langs->trans("ShipmentUnClassifyCloseddInDolibarr", $numref));
							if ($result < 0) {
								$this->error = $mouvS->error;
								$this->errors = $mouvS->errors;
								$error++;
								break;
							}
						} else {
							// line with batch detail

							// We decrement stock of product (and sub-products) -> update table llx_product_stock (key of this table is fk_product+fk_entrepot) and add a movement record
							$result = $mouvS->livraison($user, $obj->fk_product, $obj->fk_entrepot, -$qty, $obj->subprice, $langs->trans("ShipmentUnClassifyCloseddInDolibarr", $numref), '', $this->db->jdate($obj->eatby), $this->db->jdate($obj->sellby), $obj->batch, $obj->fk_origin_stock);
							if ($result < 0) {
								$this->error = $mouvS->error;
								$this->errors = $mouvS->errors;
								$error++;
								break;
							}
						}
					}
				} else {
					$this->error = $this->db->lasterror();
					$error++;
				}
			}

			if (!$error) {
				// Call trigger
				$result = $this->call_trigger('SHIPPING_REOPEN', $user);
				if ($result < 0) {
					$error++;
				}
			}
		} else {
			$error++;
			$this->errors[] = $this->db->lasterror();
		}

		if (!$error) {
			$this->db->commit();
			return 1;
		} else {
			$this->statut = self::STATUS_CLOSED;
			$this->billed = $oldbilled;
			$this->db->rollback();
			return -1;
		}
	}

	/**
	 *  Create a document onto disk according to template module.
	 *
	 *  @param	    string		$modele			Force the model to using ('' to not force)
	 *  @param		Translate	$outputlangs	object lang to use for translations
	 *  @param      int			$hidedetails    Hide details of lines
	 *  @param      int			$hidedesc       Hide description
	 *  @param      int			$hideref        Hide ref
	 *  @param      null|array  $moreparams     Array to provide more information
	 *  @return     int         				0 if KO, 1 if OK
	 */
	public function generateDocument($modele, $outputlangs, $hidedetails = 0, $hidedesc = 0, $hideref = 0, $moreparams = null)
	{
		global $conf;

		$outputlangs->load("products");

		if (!dol_strlen($modele)) {
			$modele = 'rouget';

			if (!empty($this->model_pdf)) {
				$modele = $this->model_pdf;
			} elseif (!empty($this->modelpdf)) {	// deprecated
				$modele = $this->modelpdf;
			} elseif (!empty($conf->global->EXPEDITION_ADDON_PDF)) {
				$modele = $conf->global->EXPEDITION_ADDON_PDF;
			}
		}

		$modelpath = "core/modules/expedition/doc/";

		$this->fetch_origin();

		return $this->commonGenerateDocument($modelpath, $modele, $outputlangs, $hidedetails, $hidedesc, $hideref, $moreparams);
	}

	/**
	 * Function used to replace a thirdparty id with another one.
	 *
	 * @param DoliDB $db Database handler
	 * @param int $origin_id Old thirdparty id
	 * @param int $dest_id New thirdparty id
	 * @return bool
	 */
	public static function replaceThirdparty(DoliDB $db, $origin_id, $dest_id)
	{
		$tables = array(
			'expedition'
		);

		return CommonObject::commonReplaceThirdparty($db, $origin_id, $dest_id, $tables);
	}
}


/**
 * Classe to manage lines of shipment
 */
class ExpeditionLigne extends CommonObjectLine
{
	/**
	 * @var string ID to identify managed object
	 */
	public $element = 'expeditiondet';

	/**
	 * @var string Name of table without prefix where object is stored
	 */
	public $table_element = 'expeditiondet';

	/**
	 * @deprecated
	 * @see $fk_origin_line
	 */
	public $origin_line_id;

	/**
	 * @var int ID
	 */
	public $fk_origin_line;

	/**
	 * @var int Id of shipment
	 */
	public $fk_expedition;

	/**
	 * @var DoliDB Database handler.
	 */
	public $db;

	/**
	 * @var float qty asked From llx_expeditiondet
	 */
	public $qty;

	/**
	 * @var float qty shipped
	 */
	public $qty_shipped;

	/**
	 * @var int Id of product
	 */
	public $fk_product;
	public $detail_batch;

	/**
	 * @var int Id of warehouse
	 */
	public $entrepot_id;


	/**
	 * @var float qty asked From llx_commandedet or llx_propaldet
	 */
	public $qty_asked;

	/**
	 * @deprecated
	 * @see $product_ref
	 */
	public $ref;

	/**
	 * @var string product ref
	 */
	public $product_ref;

	/**
	 * @deprecated
	 * @see $product_label
	 */
	public $libelle;

	/**
	 * @var string product label
	 */
	public $product_label;

	/**
	 * @var string product description
	 * @deprecated
	 * @see $product_desc
	 */
	public $desc;

	/**
	 * @var string product description
	 */
	public $product_desc;

	/**
	 * Type of the product. 0 for product, 1 for service
	 * @var int
	 */
	public $product_type = 0;

	/**
	 * @var int rang of line
	 */
	public $rang;

	/**
	 * @var float weight
	 */
	public $weight;
	public $weight_units;

	/**
	 * @var float weight
	 */
	public $length;
	public $length_units;

	/**
	 * @var float weight
	 */
	public $surface;
	public $surface_units;

	/**
	 * @var float weight
	 */
	public $volume;
	public $volume_units;

	// Invoicing
	public $remise_percent;
	public $tva_tx;

	/**
	 * @var float total without tax
	 */
	public $total_ht;

	/**
	 * @var float total with tax
	 */
	public $total_ttc;

	/**
	 * @var float total vat
	 */
	public $total_tva;

	/**
	 * @var float total localtax 1
	 */
	public $total_localtax1;

	/**
	 * @var float total localtax 2
	 */
	public $total_localtax2;


	/**
	 *	Constructor
	 *
	 *  @param		DoliDB		$db      Database handler
	 */
	public function __construct($db)
	{
		$this->db = $db;
	}

	/**
	 *  Load line expedition
	 *
	 *  @param  int		$rowid          Id line order
	 *  @return	int						<0 if KO, >0 if OK
	 */
	public function fetch($rowid)
	{
		$sql = 'SELECT ed.rowid, ed.fk_expedition, ed.fk_entrepot, ed.fk_origin_line, ed.qty, ed.rang';
		$sql .= ' FROM '.MAIN_DB_PREFIX.$this->table_element.' as ed';
		$sql .= ' WHERE ed.rowid = '.((int) $rowid);
		$result = $this->db->query($sql);
		if ($result) {
			$objp = $this->db->fetch_object($result);
			$this->id = $objp->rowid;
			$this->fk_expedition = $objp->fk_expedition;
			$this->entrepot_id = $objp->fk_entrepot;
			$this->fk_origin_line = $objp->fk_origin_line;
			$this->qty = $objp->qty;
			$this->rang = $objp->rang;

			$this->db->free($result);

			return 1;
		} else {
			$this->errors[] = $this->db->lasterror();
			$this->error = $this->db->lasterror();
			return -1;
		}
	}

	/**
	 *	Insert line into database
	 *
	 *	@param      User	$user			User that modify
	 *	@param      int		$notrigger		1 = disable triggers
	 *	@return     int						<0 if KO, line id >0 if OK
	 */
	public function insert($user, $notrigger = 0)
	{
		global $langs, $conf;

		$error = 0;

		// Check parameters
		if (empty($this->fk_expedition) || empty($this->fk_origin_line) || !is_numeric($this->qty)) {
			$this->error = 'ErrorMandatoryParametersNotProvided';
			return -1;
		}

		$this->db->begin();

		if (empty($this->rang)) {
			$this->rang = 0;
		}

		// Rank to use
		$ranktouse = $this->rang;
		if ($ranktouse == -1) {
			$rangmax = $this->line_max($this->fk_expedition);
			$ranktouse = $rangmax + 1;
		}

		$sql = "INSERT INTO ".MAIN_DB_PREFIX."expeditiondet (";
		$sql .= "fk_expedition";
		$sql .= ", fk_entrepot";
		$sql .= ", fk_origin_line";
		$sql .= ", qty";
		$sql .= ", rang";
		$sql .= ") VALUES (";
		$sql .= $this->fk_expedition;
		$sql .= ", ".(empty($this->entrepot_id) ? 'NULL' : $this->entrepot_id);
		$sql .= ", ".((int) $this->fk_origin_line);
		$sql .= ", ".price2num($this->qty, 'MS');
		$sql .= ", ".((int) $ranktouse);
		$sql .= ")";

		dol_syslog(get_class($this)."::insert", LOG_DEBUG);
		$resql = $this->db->query($sql);
		if ($resql) {
			$this->id = $this->db->last_insert_id(MAIN_DB_PREFIX."expeditiondet");

			if (!$error) {
				$result = $this->insertExtraFields();
				if ($result < 0) {
					$error++;
				}
			}

			if (!$error && !$notrigger) {
				// Call trigger
				$result = $this->call_trigger('LINESHIPPING_INSERT', $user);
				if ($result < 0) {
					$error++;
				}
				// End call triggers
			}

			if ($error) {
				foreach ($this->errors as $errmsg) {
					dol_syslog(get_class($this)."::delete ".$errmsg, LOG_ERR);
					$this->error .= ($this->error ? ', '.$errmsg : $errmsg);
				}
			}
		} else {
			$error++;
		}

		if ($error) {
			$this->db->rollback();
			return -1;
		} else {
			$this->db->commit();
			return $this->id;
		}
	}

	/**
	 * 	Delete shipment line.
	 *
	 *	@param		User	$user			User that modify
	 *	@param		int		$notrigger		0=launch triggers after, 1=disable triggers
	 * 	@return		int		>0 if OK, <0 if KO
	 */
	public function delete($user = null, $notrigger = 0)
	{
		global $conf;

		$error = 0;

		$this->db->begin();

		// delete batch expedition line
		if ($conf->productbatch->enabled) {
			$sql = "DELETE FROM ".MAIN_DB_PREFIX."expeditiondet_batch";
			$sql .= " WHERE fk_expeditiondet = ".((int) $this->id);

			if (!$this->db->query($sql)) {
				$this->errors[] = $this->db->lasterror()." - sql=$sql";
				$error++;
			}
		}

		$sql = "DELETE FROM ".MAIN_DB_PREFIX."expeditiondet";
		$sql .= " WHERE rowid = ".((int) $this->id);

		if (!$error && $this->db->query($sql)) {
			// Remove extrafields
			if (!$error) {
				$result = $this->deleteExtraFields();
				if ($result < 0) {
					$this->errors[] = $this->error;
					$error++;
				}
			}
			if (!$error && !$notrigger) {
				// Call trigger
				$result = $this->call_trigger('LINESHIPPING_DELETE', $user);
				if ($result < 0) {
					$this->errors[] = $this->error;
					$error++;
				}
				// End call triggers
			}
		} else {
			$this->errors[] = $this->db->lasterror()." - sql=$sql";
			$error++;
		}

		if (!$error) {
			$this->db->commit();
			return 1;
		} else {
			foreach ($this->errors as $errmsg) {
				dol_syslog(get_class($this)."::delete ".$errmsg, LOG_ERR);
				$this->error .= ($this->error ? ', '.$errmsg : $errmsg);
			}
			$this->db->rollback();
			return -1 * $error;
		}
	}

	/**
	 *  Update a line in database
	 *
	 *	@param		User	$user			User that modify
	 *	@param		int		$notrigger		1 = disable triggers
	 *  @return		int					< 0 if KO, > 0 if OK
	 */
	public function update($user = null, $notrigger = 0)
	{
		global $conf;

		$error = 0;

		dol_syslog(get_class($this)."::update id=$this->id, entrepot_id=$this->entrepot_id, product_id=$this->fk_product, qty=$this->qty");

		$this->db->begin();

		// Clean parameters
		if (empty($this->qty)) {
			$this->qty = 0;
		}
		$qty = price2num($this->qty);
		$remainingQty = 0;
		$batch = null;
		$batch_id = null;
		$expedition_batch_id = null;
		if (is_array($this->detail_batch)) { 	// array of ExpeditionLineBatch
			if (count($this->detail_batch) > 1) {
				dol_syslog(get_class($this).'::update only possible for one batch', LOG_ERR);
				$this->errors[] = 'ErrorBadParameters';
				$error++;
			} else {
				$batch = $this->detail_batch[0]->batch;
				$batch_id = $this->detail_batch[0]->fk_origin_stock;
				$expedition_batch_id = $this->detail_batch[0]->id;
				if ($this->entrepot_id != $this->detail_batch[0]->entrepot_id) {
					dol_syslog(get_class($this).'::update only possible for batch of same warehouse', LOG_ERR);
					$this->errors[] = 'ErrorBadParameters';
					$error++;
				}
				$qty = price2num($this->detail_batch[0]->qty);
			}
		} elseif (!empty($this->detail_batch)) {
			$batch = $this->detail_batch->batch;
			$batch_id = $this->detail_batch->fk_origin_stock;
			$expedition_batch_id = $this->detail_batch->id;
			if ($this->entrepot_id != $this->detail_batch->entrepot_id) {
				dol_syslog(get_class($this).'::update only possible for batch of same warehouse', LOG_ERR);
				$this->errors[] = 'ErrorBadParameters';
				$error++;
			}
			$qty = price2num($this->detail_batch->qty);
		}

		// check parameters
		if (!isset($this->id) || !isset($this->entrepot_id)) {
			dol_syslog(get_class($this).'::update missing line id and/or warehouse id', LOG_ERR);
			$this->errors[] = 'ErrorMandatoryParametersNotProvided';
			$error++;
			return -1;
		}

		// update lot

		if (!empty($batch) && $conf->productbatch->enabled) {
			dol_syslog(get_class($this)."::update expedition batch id=$expedition_batch_id, batch_id=$batch_id, batch=$batch");

			if (empty($batch_id) || empty($this->fk_product)) {
				dol_syslog(get_class($this).'::update missing fk_origin_stock (batch_id) and/or fk_product', LOG_ERR);
				$this->errors[] = 'ErrorMandatoryParametersNotProvided';
				$error++;
			}

			// fetch remaining lot qty
			$shipmentlinebatch = new ExpeditionLineBatch($this->db);

			if (!$error && ($lotArray = $shipmentlinebatch->fetchAll($this->id)) < 0) {
				$this->errors[] = $this->db->lasterror()." - ExpeditionLineBatch::fetchAll";
				$error++;
			} else {
				// caculate new total line qty
				foreach ($lotArray as $lot) {
					if ($expedition_batch_id != $lot->id) {
						$remainingQty += $lot->qty;
					}
				}
				$qty += $remainingQty;

				//fetch lot details

				// fetch from product_lot
				require_once DOL_DOCUMENT_ROOT.'/product/stock/class/productlot.class.php';
				$lot = new Productlot($this->db);
				if ($lot->fetch(0, $this->fk_product, $batch) < 0) {
					$this->errors[] = $lot->errors;
					$error++;
				}
				if (!$error && !empty($expedition_batch_id)) {
					// delete lot expedition line
					$sql = "DELETE FROM ".MAIN_DB_PREFIX."expeditiondet_batch";
					$sql .= " WHERE fk_expeditiondet = ".((int) $this->id);
					$sql .= " AND rowid = ".((int) $expedition_batch_id);

					if (!$this->db->query($sql)) {
						$this->errors[] = $this->db->lasterror()." - sql=$sql";
						$error++;
					}
				}
				if (!$error && $this->detail_batch->qty > 0) {
					// create lot expedition line
					if (isset($lot->id)) {
						$shipmentLot = new ExpeditionLineBatch($this->db);
						$shipmentLot->batch = $lot->batch;
						$shipmentLot->eatby = $lot->eatby;
						$shipmentLot->sellby = $lot->sellby;
						$shipmentLot->entrepot_id = $this->detail_batch->entrepot_id;
						$shipmentLot->qty = $this->detail_batch->qty;
						$shipmentLot->fk_origin_stock = $batch_id;
						if ($shipmentLot->create($this->id) < 0) {
							$this->errors[] = $shipmentLot->errors;
							$error++;
						}
					}
				}
			}
		}
		if (!$error) {
			// update line
			$sql = "UPDATE ".MAIN_DB_PREFIX.$this->table_element." SET";
			$sql .= " fk_entrepot = ".($this->entrepot_id > 0 ? $this->entrepot_id : 'null');
			$sql .= " , qty = ".((float) price2num($qty, 'MS'));
			$sql .= " WHERE rowid = ".((int) $this->id);

			if (!$this->db->query($sql)) {
				$this->errors[] = $this->db->lasterror()." - sql=$sql";
				$error++;
			}
		}

		if (!$error) {
			if (!$error) {
				$result = $this->insertExtraFields();
				if ($result < 0) {
					$this->errors[] = $this->error;
					$error++;
				}
			}
		}

		if (!$error && !$notrigger) {
			// Call trigger
			$result = $this->call_trigger('LINESHIPPING_MODIFY', $user);
			if ($result < 0) {
				$this->errors[] = $this->error;
				$error++;
			}
			// End call triggers
		}
		if (!$error) {
			$this->db->commit();
			return 1;
		} else {
			foreach ($this->errors as $errmsg) {
				dol_syslog(get_class($this)."::update ".$errmsg, LOG_ERR);
				$this->error .= ($this->error ? ', '.$errmsg : $errmsg);
			}
			$this->db->rollback();
			return -1 * $error;
		}
	}
}<|MERGE_RESOLUTION|>--- conflicted
+++ resolved
@@ -752,11 +752,7 @@
 
 					//var_dump($this->lines[$i]);
 					$mouvS = new MouvementStock($this->db);
-<<<<<<< HEAD
-					$mouvS->origin = dol_clone($this, 1);
-=======
 					//$mouvS->origin = dol_clone($this, 1);
->>>>>>> 503d1a04
 					$mouvS->setOrigin($this->element, $this->id);
 
 					if (empty($obj->edbrowid)) {
@@ -1615,10 +1611,6 @@
 			$this->total_localtax1 = 0;
 			$this->total_localtax2 = 0;
 
-<<<<<<< HEAD
-			$line = new ExpeditionLigne($this->db);
-=======
->>>>>>> 503d1a04
 			$shipmentlinebatch = new ExpeditionLineBatch($this->db);
 
 			while ($i < $num) {
@@ -2082,72 +2074,6 @@
 		}
 	}
 
-<<<<<<< HEAD
-	// phpcs:disable PEAR.NamingConventions.ValidFunctionName.ScopeNotCamelCaps
-	/**
-	 *  Update/create delivery method.
-	 *
-	 *  @param	string      $id     id method to activate
-	 *
-	 *  @return void
-	 */
-	public function update_delivery_method($id = '')
-	{
-		// phpcs:enable
-		if ($id == '') {
-			$sql = "INSERT INTO ".MAIN_DB_PREFIX."c_shipment_mode (code, libelle, description, tracking)";
-			$sql .= " VALUES ('".$this->db->escape($this->update['code'])."','".$this->db->escape($this->update['libelle'])."','".$this->db->escape($this->update['description'])."','".$this->db->escape($this->update['tracking'])."')";
-			$resql = $this->db->query($sql);
-		} else {
-			$sql = "UPDATE ".MAIN_DB_PREFIX."c_shipment_mode SET";
-			$sql .= " code='".$this->db->escape($this->update['code'])."'";
-			$sql .= ",libelle='".$this->db->escape($this->update['libelle'])."'";
-			$sql .= ",description='".$this->db->escape($this->update['description'])."'";
-			$sql .= ",tracking='".$this->db->escape($this->update['tracking'])."'";
-			$sql .= " WHERE rowid=".((int) $id);
-			$resql = $this->db->query($sql);
-		}
-		if ($resql < 0) {
-			dol_print_error($this->db, '');
-		}
-	}
-
-	// phpcs:disable PEAR.NamingConventions.ValidFunctionName.ScopeNotCamelCaps
-	/**
-	 *  Activate delivery method.
-	 *
-	 *  @param      int      $id     id method to activate
-	 *  @return void
-	 */
-	public function activ_delivery_method($id)
-	{
-		// phpcs:enable
-		$sql = 'UPDATE '.MAIN_DB_PREFIX.'c_shipment_mode SET active=1';
-		$sql .= " WHERE rowid = ".((int) $id);
-
-		$resql = $this->db->query($sql);
-	}
-
-	// phpcs:disable PEAR.NamingConventions.ValidFunctionName.ScopeNotCamelCaps
-	/**
-	 *  DesActivate delivery method.
-	 *
-	 *  @param      int      $id     id method to desactivate
-	 *
-	 *  @return void
-	 */
-	public function disable_delivery_method($id)
-	{
-		// phpcs:enable
-		$sql = 'UPDATE '.MAIN_DB_PREFIX.'c_shipment_mode SET active=0';
-		$sql .= " WHERE rowid= ".((int) $id);
-
-		$resql = $this->db->query($sql);
-	}
-
-
-=======
->>>>>>> 503d1a04
 	/**
 	 * Forge an set tracking url
 	 *
@@ -2195,13 +2121,8 @@
 
 		$this->db->begin();
 
-<<<<<<< HEAD
-		$sql = 'UPDATE '.MAIN_DB_PREFIX.'expedition SET fk_statut='.self::STATUS_CLOSED;
-		$sql .= " WHERE rowid = ".((int) $this->id).' AND fk_statut > 0';
-=======
 		$sql = "UPDATE ".MAIN_DB_PREFIX."expedition SET fk_statut = ".self::STATUS_CLOSED;
 		$sql .= " WHERE rowid = ".((int) $this->id)." AND fk_statut > 0";
->>>>>>> 503d1a04
 
 		$resql = $this->db->query($sql);
 		if ($resql) {
