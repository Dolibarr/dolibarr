--- conflicted
+++ resolved
@@ -808,17 +808,10 @@
 					if (empty($obj->edbrowid)) {
 						// line without batch detail
 
-<<<<<<< HEAD
 						// add dispatched lines
 						$line_dispatch = new ExpeditionLineDispatch($this->db);
 						$res = $line_dispatch->fetchAll('', '', 0, 0, array('fk_expeditiondet' => $obj->rowid), 'AND', -1); // decrement qty
 						if (!($res >= 0)) {
-=======
-						// We decrement stock of product (and sub-products) -> update table llx_product_stock (key of this table is fk_product+fk_entrepot) and add a movement record.
-						$result = $mouvS->livraison($user, $obj->fk_product, $obj->fk_entrepot, $qty, $obj->subprice, $langs->trans("ShipmentValidatedInDolibarr", $numref), '', '', '', '', 0, '', 1);
-
-						if ($result < 0) {
->>>>>>> 59816ce1
 							$error++;
 							$this->error = $line_dispatch->error;
 							$this->errors = array_merge($this->errors, $line_dispatch->error);
@@ -829,7 +822,7 @@
 
 						if (!$error) {
 							// We decrement stock of product (and sub-products) -> update table llx_product_stock (key of this table is fk_product+fk_entrepot) and add a movement record.
-							$result = $mouvS->livraison($user, $obj->fk_product, $obj->fk_entrepot, $qty, $obj->subprice, $langs->trans("ShipmentValidatedInDolibarr", $numref));
+							$result = $mouvS->livraison($user, $obj->fk_product, $obj->fk_entrepot, $qty, $obj->subprice, $langs->trans("ShipmentValidatedInDolibarr", $numref), '', '', '', '', 0, '', 1);
 
 							if ($result < 0) {
 								$error++;
