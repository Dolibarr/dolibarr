--- conflicted
+++ resolved
@@ -956,10 +956,8 @@
 						if ($product_stock < $qty) {
 							$langs->load("errors");
 							$this->error = $langs->trans('ErrorStockIsNotEnoughToAddProductOnShipment', $product->ref);
-<<<<<<< HEAD
 							$this->errorhidden = 'ErrorStockIsNotEnoughToAddProductOnShipment';
-=======
->>>>>>> 3c849628
+
 							$this->db->rollback();
 							return -3;
 						}
