<?php
/* Copyright (C) 2003-2008	Rodolphe Quiedeville	<rodolphe@quiedeville.org>
 * Copyright (C) 2005-2012	Regis Houssin			<regis.houssin@inodbox.com>
 * Copyright (C) 2007		Franky Van Liedekerke	<franky.van.liedekerke@telenet.be>
 * Copyright (C) 2006-2012	Laurent Destailleur		<eldy@users.sourceforge.net>
 * Copyright (C) 2011-2017	Juanjo Menent			<jmenent@2byte.es>
 * Copyright (C) 2013       Florian Henry		  	<florian.henry@open-concept.pro>
 * Copyright (C) 2014		Cedric GROSS			<c.gross@kreiz-it.fr>
 * Copyright (C) 2014-2015  Marcos García           <marcosgdf@gmail.com>
 * Copyright (C) 2014-2017  Francis Appels          <francis.appels@yahoo.com>
 * Copyright (C) 2015       Claudio Aschieri        <c.aschieri@19.coop>
 * Copyright (C) 2016		Ferran Marcet			<fmarcet@2byte.es>
 * Copyright (C) 2018       Nicolas ZABOURI			<info@inovea-conseil.com>
 * Copyright (C) 2018       Frédéric France         <frederic.france@netlogic.fr>
 *
 * This program is free software; you can redistribute it and/or modify
 * it under the terms of the GNU General Public License as published by
 * the Free Software Foundation; either version 3 of the License, or
 * (at your option) any later version.
 *
 * This program is distributed in the hope that it will be useful,
 * but WITHOUT ANY WARRANTY; without even the implied warranty of
 * MERCHANTABILITY or FITNESS FOR A PARTICULAR PURPOSE.  See the
 * GNU General Public License for more details.
 *
 * You should have received a copy of the GNU General Public License
 * along with this program.  If not, see <http://www.gnu.org/licenses/>.
 */

/**
 *  \file       htdocs/expedition/class/expedition.class.php
 *  \ingroup    expedition
 *  \brief      Fichier de la classe de gestion des expeditions
 */

require_once DOL_DOCUMENT_ROOT.'/core/class/commonobject.class.php';
require_once DOL_DOCUMENT_ROOT."/core/class/commonobjectline.class.php";
if (! empty($conf->propal->enabled)) require_once DOL_DOCUMENT_ROOT.'/comm/propal/class/propal.class.php';
if (! empty($conf->commande->enabled)) require_once DOL_DOCUMENT_ROOT.'/commande/class/commande.class.php';
if (! empty($conf->productbatch->enabled)) require_once DOL_DOCUMENT_ROOT.'/expedition/class/expeditionbatch.class.php';


/**
 *	Class to manage shipments
 */
class Expedition extends CommonObject
{
	/**
	 * @var string ID to identify managed object
	 */
	public $element="shipping";

	/**
	 * @var int Field with ID of parent key if this field has a parent
	 */
	public $fk_element="fk_expedition";

	/**
	 * @var string Name of table without prefix where object is stored
	 */
	public $table_element="expedition";

	/**
	 * @var int    Name of subtable line
	 */
	public $table_element_line="expeditiondet";

	/**
	 * 0=No test on entity, 1=Test with field entity, 2=Test with link by societe
	 * @var int
	 */
	public $ismultientitymanaged = 1;

	/**
	 * @var string String with name of icon for myobject. Must be the part after the 'object_' into object_myobject.png
	 */
	public $picto = 'sending';

	public $socid;

	/**
	 * @var string Customer ref
	 */
	public $ref_customer;

	/**
	 * @var string internal ref
	 */
	public $ref_int;

	public $brouillon;

	/**
	 * @var int warehouse id
	 */
	public $entrepot_id;
	public $lines=array();

	/**
	 * @var string Tracking number
	 */
	public $tracking_number;

	/**
	 * @var string Tracking url
	 */
	public $tracking_url;
	public $billed;

	/**
	 * @var string name of pdf model
	 */
	public $model_pdf;

	public $trueWeight;
	public $weight_units;
	public $trueWidth;
	public $width_units;
	public $trueHeight;
	public $height_units;
	public $trueDepth;
	public $depth_units;
	// A denormalized value
	public $trueSize;

	public $date_delivery;		// Date delivery planed

	/**
	 * @deprecated
	 * @see $date_shipping
	 */
	public $date;

	/**
	 * @deprecated
	 * @see $date_shipping
	 */
	public $date_expedition;

	/**
	 * Effective delivery date
	 * @var int
	 */
	public $date_shipping;

	public $date_creation;
	public $date_valid;

	public $meths;
	public $listmeths;			// List of carriers

    /**
	 * Draft status
	 */
	const STATUS_DRAFT = 0;

	/**
	 * Validated status
	 */
	const STATUS_VALIDATED = 1;

	/**
	 * Closed status
	 */
	const STATUS_CLOSED = 2;



	/**
	 *	Constructor
	 *
	 *  @param		DoliDB		$db      Database handler
	 */
	public function __construct($db)
	{
		global $conf;

		$this->db = $db;
		$this->lines = array();
		$this->products = array();

		// List of long language codes for status
		$this->statuts = array();
		$this->statuts[-1] = 'StatusSendingCanceled';
		$this->statuts[0]  = 'StatusSendingDraft';
		$this->statuts[1]  = 'StatusSendingValidated';
		$this->statuts[2]  = 'StatusSendingProcessed';

		// List of short language codes for status
		$this->statutshorts = array();
		$this->statutshorts[-1] = 'StatusSendingCanceledShort';
		$this->statutshorts[0]  = 'StatusSendingDraftShort';
		$this->statutshorts[1]  = 'StatusSendingValidatedShort';
		$this->statutshorts[2]  = 'StatusSendingProcessedShort';

		/* Status "billed" or not is managed by another field than status
		if (! empty($conf->global->WORKFLOW_BILL_ON_SHIPMENT))
		{
			$this->statuts[2]  = 'StatusSendingBilled';
			$this->statutshorts[2]  = 'StatusSendingBilledShort';
		}*/
	}

	/**
	 *	Return next contract ref
	 *
	 *	@param	Societe		$soc	Thirdparty object
	 *	@return string				Free reference for contract
	 */
	public function getNextNumRef($soc)
	{
		global $langs, $conf;
		$langs->load("sendings");

		if (!empty($conf->global->EXPEDITION_ADDON_NUMBER))
		{
			$mybool = false;

			$file = $conf->global->EXPEDITION_ADDON_NUMBER.".php";
			$classname = $conf->global->EXPEDITION_ADDON_NUMBER;

			// Include file with class
			$dirmodels = array_merge(array('/'), (array) $conf->modules_parts['models']);

			foreach ($dirmodels as $reldir) {

				$dir = dol_buildpath($reldir."core/modules/expedition/");

				// Load file with numbering class (if found)
				$mybool|=@include_once $dir.$file;
			}

			if (! $mybool)
			{
				dol_print_error('', "Failed to include file ".$file);
				return '';
			}

			$obj = new $classname();
			$numref = "";
			$numref = $obj->getNextValue($soc, $this);

			if ( $numref != "")
			{
				return $numref;
			}
			else
			{
				dol_print_error($this->db, get_class($this)."::getNextNumRef ".$obj->error);
				return "";
			}
		}
		else
		{
			print $langs->trans("Error")." ".$langs->trans("Error_EXPEDITION_ADDON_NUMBER_NotDefined");
			return "";
		}
	}

	/**
	 *  Create expedition en base
	 *
	 *  @param	User	$user       Objet du user qui cree
	 * 	@param		int		$notrigger	1=Does not execute triggers, 0= execute triggers
	 *  @return int 				<0 si erreur, id expedition creee si ok
	 */
	public function create($user, $notrigger = 0)
	{
		global $conf, $hookmanager;

		$now=dol_now();

		require_once DOL_DOCUMENT_ROOT .'/product/stock/class/mouvementstock.class.php';
		$error = 0;

		// Clean parameters
		$this->brouillon = 1;
		$this->tracking_number = dol_sanitizeFileName($this->tracking_number);
		if (empty($this->fk_project)) $this->fk_project = 0;

		$this->user = $user;


		$this->db->begin();

		$sql = "INSERT INTO ".MAIN_DB_PREFIX."expedition (";
		$sql.= "ref";
		$sql.= ", entity";
		$sql.= ", ref_customer";
		$sql.= ", ref_int";
		$sql.= ", date_creation";
		$sql.= ", fk_user_author";
		$sql.= ", date_expedition";
		$sql.= ", date_delivery";
		$sql.= ", fk_soc";
		$sql.= ", fk_projet";
		$sql.= ", fk_address";
		$sql.= ", fk_shipping_method";
		$sql.= ", tracking_number";
		$sql.= ", weight";
		$sql.= ", size";
		$sql.= ", width";
		$sql.= ", height";
		$sql.= ", weight_units";
		$sql.= ", size_units";
		$sql.= ", note_private";
		$sql.= ", note_public";
		$sql.= ", model_pdf";
		$sql.= ", fk_incoterms, location_incoterms";
		$sql.= ") VALUES (";
		$sql.= "'(PROV)'";
		$sql.= ", ".$conf->entity;
		$sql.= ", ".($this->ref_customer?"'".$this->db->escape($this->ref_customer)."'":"null");
		$sql.= ", ".($this->ref_int?"'".$this->db->escape($this->ref_int)."'":"null");
		$sql.= ", '".$this->db->idate($now)."'";
		$sql.= ", ".$user->id;
		$sql.= ", ".($this->date_expedition>0?"'".$this->db->idate($this->date_expedition)."'":"null");
		$sql.= ", ".($this->date_delivery>0?"'".$this->db->idate($this->date_delivery)."'":"null");
		$sql.= ", ".$this->socid;
		$sql.= ", ".$this->fk_project;
		$sql.= ", ".($this->fk_delivery_address>0?$this->fk_delivery_address:"null");
		$sql.= ", ".($this->shipping_method_id>0?$this->shipping_method_id:"null");
		$sql.= ", '".$this->db->escape($this->tracking_number)."'";
		$sql.= ", ".$this->weight;
		$sql.= ", ".$this->sizeS;	// TODO Should use this->trueDepth
		$sql.= ", ".$this->sizeW;	// TODO Should use this->trueWidth
		$sql.= ", ".$this->sizeH;	// TODO Should use this->trueHeight
		$sql.= ", ".$this->weight_units;
		$sql.= ", ".$this->size_units;
		$sql.= ", ".(!empty($this->note_private)?"'".$this->db->escape($this->note_private)."'":"null");
		$sql.= ", ".(!empty($this->note_public)?"'".$this->db->escape($this->note_public)."'":"null");
		$sql.= ", ".(!empty($this->model_pdf)?"'".$this->db->escape($this->model_pdf)."'":"null");
		$sql.= ", ".(int) $this->fk_incoterms;
		$sql.= ", '".$this->db->escape($this->location_incoterms)."'";
		$sql.= ")";

		dol_syslog(get_class($this)."::create", LOG_DEBUG);
		$resql=$this->db->query($sql);
		if ($resql)
		{
			$this->id = $this->db->last_insert_id(MAIN_DB_PREFIX."expedition");

			$sql = "UPDATE ".MAIN_DB_PREFIX."expedition";
			$sql.= " SET ref = '(PROV".$this->id.")'";
			$sql.= " WHERE rowid = ".$this->id;

			dol_syslog(get_class($this)."::create", LOG_DEBUG);
			if ($this->db->query($sql))
			{
				// Insert of lines
				$num=count($this->lines);
				for ($i = 0; $i < $num; $i++)
				{
					if (! isset($this->lines[$i]->detail_batch))
					{	// no batch management
						if (! $this->create_line($this->lines[$i]->entrepot_id, $this->lines[$i]->origin_line_id, $this->lines[$i]->qty, $this->lines[$i]->rang, $this->lines[$i]->array_options) > 0)
						{
							$error++;
						}
					}
					else
					{	// with batch management
						if (! $this->create_line_batch($this->lines[$i], $this->lines[$i]->array_options) > 0)
						{
							$error++;
						}
					}
				}

				if (! $error && $this->id && $this->origin_id)
				{
					$ret = $this->add_object_linked();
					if (!$ret)
					{
						$error++;
					}
				}

				// Actions on extra fields
				if (! $error && empty($conf->global->MAIN_EXTRAFIELDS_DISABLED))
				{
					$result=$this->insertExtraFields();
					if ($result < 0)
					{
						$error++;
					}
				}

				if (! $error && ! $notrigger)
				{
					// Call trigger
					$result=$this->call_trigger('SHIPPING_CREATE', $user);
					if ($result < 0) { $error++; }
					// End call triggers

					if (! $error)
					{
						$this->db->commit();
						return $this->id;
					}
					else
					{
						foreach($this->errors as $errmsg)
						{
							dol_syslog(get_class($this)."::create ".$errmsg, LOG_ERR);
							$this->error.=($this->error?', '.$errmsg:$errmsg);
						}
						$this->db->rollback();
						return -1*$error;
					}
				}
				else
				{
					$error++;
					$this->error=$this->db->lasterror()." - sql=$sql";
					$this->db->rollback();
					return -3;
				}
			}
			else
			{
				$error++;
				$this->error=$this->db->lasterror()." - sql=$sql";
				$this->db->rollback();
				return -2;
			}
		}
		else
		{
			$error++;
			$this->error=$this->db->error()." - sql=$sql";
			$this->db->rollback();
			return -1;
		}
	}

    // phpcs:disable PEAR.NamingConventions.ValidFunctionName.ScopeNotCamelCaps
	/**
	 * Create a expedition line
	 *
	 * @param 	int		$entrepot_id		Id of warehouse
	 * @param 	int		$origin_line_id		Id of source line
	 * @param 	int		$qty				Quantity
	 * @param 	int		$rang				Rang
	 * @param	array	$array_options		extrafields array
	 * @return	int							<0 if KO, line_id if OK
	 */
<<<<<<< HEAD
	public function create_line($entrepot_id, $origin_line_id, $qty, $rang, $array_options = 0)
=======
	public function create_line($entrepot_id, $origin_line_id, $qty, $array_options = 0)
>>>>>>> da35e3d7
	{
		//phpcs:enable
		global $user;

		$expeditionline = new ExpeditionLigne($this->db);
		$expeditionline->fk_expedition = $this->id;
		$expeditionline->entrepot_id = $entrepot_id;
		$expeditionline->fk_origin_line = $origin_line_id;
		$expeditionline->qty = $qty;
		$expeditionline->rang = $rang;
		$expeditionline->array_options = $array_options;

		if (($lineId = $expeditionline->insert($user)) < 0)
		{
			$this->errors[]=$expeditionline->error;
		}
		return $lineId;
	}


    // phpcs:disable PEAR.NamingConventions.ValidFunctionName.ScopeNotCamelCaps
	/**
	 * Create the detail (eat-by date) of the expedition line
	 *
	 * @param 	object		$line_ext		full line informations
	 * @param	array		$array_options		extrafields array
	 * @return	int							<0 if KO, >0 if OK
	 */
	public function create_line_batch($line_ext, $array_options = 0)
	{
        // phpcs:enable
		$error = 0;
		$stockLocationQty = array(); // associated array with batch qty in stock location

		$tab=$line_ext->detail_batch;
		// create stockLocation Qty array
		foreach ($tab as $detbatch)
		{
			if ($detbatch->entrepot_id)
			{
				$stockLocationQty[$detbatch->entrepot_id] += $detbatch->qty;
			}
		}
		// create shipment lines
		foreach ($stockLocationQty as $stockLocation => $qty)
		{
<<<<<<< HEAD
			if (($line_id = $this->create_line($stockLocation, $line_ext->origin_line_id, $qty, $line_ext->rang, $array_options)) < 0)
=======
			if (($line_id = $this->create_line($stockLocation, $line_ext->origin_line_id, $qty, $array_options)) < 0)
>>>>>>> da35e3d7
			{
				$error++;
			}
			else
			{
				// create shipment batch lines for stockLocation
				foreach ($tab as $detbatch)
				{
					if ($detbatch->entrepot_id == $stockLocation){
						if (! ($detbatch->create($line_id) >0))		// Create an expeditionlinebatch
						{
							$error++;
						}
					}
				}
			}
		}

		if (! $error) return 1;
		else return -1;
	}

	/**
	 *	Get object and lines from database
	 *
	 *	@param	int		$id       	Id of object to load
	 * 	@param	string	$ref		Ref of object
	 * 	@param	string	$ref_ext	External reference of object
	 * 	@param	string	$ref_int	Internal reference of other object
	 *	@return int			        >0 if OK, 0 if not found, <0 if KO
	 */
	public function fetch($id, $ref = '', $ref_ext = '', $ref_int = '')
	{
		global $conf;

		// Check parameters
		if (empty($id) && empty($ref) && empty($ref_ext) && empty($ref_int)) return -1;

		$sql = "SELECT e.rowid, e.ref, e.fk_soc as socid, e.date_creation, e.ref_customer, e.ref_ext, e.ref_int, e.fk_user_author, e.fk_statut, e.fk_projet as fk_project, e.billed";
        $sql.= ", e.date_valid";
		$sql.= ", e.weight, e.weight_units, e.size, e.size_units, e.width, e.height";
		$sql.= ", e.date_expedition as date_expedition, e.model_pdf, e.fk_address, e.date_delivery";
		$sql.= ", e.fk_shipping_method, e.tracking_number";
		$sql.= ", e.note_private, e.note_public";
		$sql.= ', e.fk_incoterms, e.location_incoterms';
		$sql.= ', i.libelle as label_incoterms';
		$sql.= ', s.libelle as shipping_method';
		$sql.= ", el.fk_source as origin_id, el.sourcetype as origin";
		$sql.= " FROM ".MAIN_DB_PREFIX."expedition as e";
		$sql.= " LEFT JOIN ".MAIN_DB_PREFIX."element_element as el ON el.fk_target = e.rowid AND el.targettype = '".$this->db->escape($this->element)."'";
		$sql.= ' LEFT JOIN '.MAIN_DB_PREFIX.'c_incoterms as i ON e.fk_incoterms = i.rowid';
		$sql.= ' LEFT JOIN '.MAIN_DB_PREFIX.'c_shipment_mode as s ON e.fk_shipping_method = s.rowid';
		$sql.= " WHERE e.entity IN (".getEntity('expedition').")";
		if ($id)   	  $sql.= " AND e.rowid=".$id;
		if ($ref)     $sql.= " AND e.ref='".$this->db->escape($ref)."'";
		if ($ref_ext) $sql.= " AND e.ref_ext='".$this->db->escape($ref_ext)."'";
		if ($ref_int) $sql.= " AND e.ref_int='".$this->db->escape($ref_int)."'";

		dol_syslog(get_class($this)."::fetch", LOG_DEBUG);
		$result = $this->db->query($sql);
		if ($result)
		{
			if ($this->db->num_rows($result))
			{
				$obj = $this->db->fetch_object($result);

				$this->id                   = $obj->rowid;
				$this->ref                  = $obj->ref;
				$this->socid                = $obj->socid;
				$this->ref_customer	    = $obj->ref_customer;
				$this->ref_ext		    = $obj->ref_ext;
				$this->ref_int		    = $obj->ref_int;
				$this->statut               = $obj->fk_statut;
				$this->user_author_id       = $obj->fk_user_author;
				$this->date_creation        = $this->db->jdate($obj->date_creation);
                $this->date_valid           = $this->db->jdate($obj->date_valid);
				$this->date                 = $this->db->jdate($obj->date_expedition);	// TODO deprecated
				$this->date_expedition      = $this->db->jdate($obj->date_expedition);	// TODO deprecated
				$this->date_shipping        = $this->db->jdate($obj->date_expedition);	// Date real
				$this->date_delivery        = $this->db->jdate($obj->date_delivery);	// Date planed
				$this->fk_delivery_address  = $obj->fk_address;
				$this->modelpdf             = $obj->model_pdf;
				$this->shipping_method_id   = $obj->fk_shipping_method;
				$this->shipping_method	    = $obj->shipping_method;
				$this->tracking_number      = $obj->tracking_number;
				$this->origin               = ($obj->origin?$obj->origin:'commande'); // For compatibility
				$this->origin_id            = $obj->origin_id;
				$this->billed               = $obj->billed;
				$this->fk_project	        = $obj->fk_project;

				$this->trueWeight           = $obj->weight;
				$this->weight_units         = $obj->weight_units;

				$this->trueWidth            = $obj->width;
				$this->width_units          = $obj->size_units;
				$this->trueHeight           = $obj->height;
				$this->height_units         = $obj->size_units;
				$this->trueDepth            = $obj->size;
				$this->depth_units          = $obj->size_units;

				$this->note_public          = $obj->note_public;
				$this->note_private         = $obj->note_private;

				// A denormalized value
				$this->trueSize             = $obj->size."x".$obj->width."x".$obj->height;
				$this->size_units           = $obj->size_units;

				//Incoterms
				$this->fk_incoterms         = $obj->fk_incoterms;
				$this->location_incoterms   = $obj->location_incoterms;
<<<<<<< HEAD
				$this->label_incoterms    = $obj->label_incoterms;

=======
				$this->libelle_incoterms    = $obj->libelle_incoterms;
								
>>>>>>> da35e3d7
				$this->db->free($result);

				if ($this->statut == self::STATUS_DRAFT) $this->brouillon = 1;

				// Tracking url
				$this->getUrlTrackingStatus($obj->tracking_number);

				/*
				 * Thirdparty
				 */
				$result=$this->fetch_thirdparty();

				// Retreive extrafields
				$this->fetch_optionals();

				/*
				 * Lines
				 */
				$result=$this->fetch_lines();
				if ($result < 0)
				{
					return -3;
				}

				return 1;
			}
			else
			{
				dol_syslog(get_class($this).'::Fetch no expedition found', LOG_ERR);
				$this->error='Delivery with id '.$id.' not found';
				return 0;
			}
		}
		else
		{
			$this->error=$this->db->error();
			return -1;
		}
	}

	/**
	 *  Validate object and update stock if option enabled
	 *
	 *  @param      User		$user       Object user that validate
	 *  @param		int			$notrigger	1=Does not execute triggers, 0= execute triggers
	 *  @return     int						<0 if OK, >0 if KO
	 */
	public function valid($user, $notrigger = 0)
	{
		global $conf, $langs;

		require_once DOL_DOCUMENT_ROOT.'/core/lib/files.lib.php';

		dol_syslog(get_class($this)."::valid");

		// Protection
		if ($this->statut)
		{
			dol_syslog(get_class($this)."::valid no draft status", LOG_WARNING);
			return 0;
		}

		if (! ((empty($conf->global->MAIN_USE_ADVANCED_PERMS) && ! empty($user->rights->expedition->creer))
	   	|| (! empty($conf->global->MAIN_USE_ADVANCED_PERMS) && ! empty($user->rights->expedition->shipping_advance->validate))))
		{
			$this->error='Permission denied';
			dol_syslog(get_class($this)."::valid ".$this->error, LOG_ERR);
			return -1;
		}

		$this->db->begin();

		$error = 0;

		// Define new ref
		$soc = new Societe($this->db);
		$soc->fetch($this->socid);

		// Class of company linked to order
		$result=$soc->set_as_client();

		// Define new ref
		if (! $error && (preg_match('/^[\(]?PROV/i', $this->ref) || empty($this->ref))) // empty should not happened, but when it occurs, the test save life
		{
			$numref = $this->getNextNumRef($soc);
		}
		else
		{
			$numref = "EXP".$this->id;
		}
		$this->newref = $numref;

		$now=dol_now();

		// Validate
		$sql = "UPDATE ".MAIN_DB_PREFIX."expedition SET";
		$sql.= " ref='".$numref."'";
		$sql.= ", fk_statut = 1";
		$sql.= ", date_valid = '".$this->db->idate($now)."'";
		$sql.= ", fk_user_valid = ".$user->id;
		$sql.= " WHERE rowid = ".$this->id;

		dol_syslog(get_class($this)."::valid update expedition", LOG_DEBUG);
		$resql=$this->db->query($sql);
		if (! $resql)
		{
			$this->error=$this->db->lasterror();
			$error++;
		}

		// If stock increment is done on sending (recommanded choice)
		if (! $error && ! empty($conf->stock->enabled) && ! empty($conf->global->STOCK_CALCULATE_ON_SHIPMENT))
		{
			require_once DOL_DOCUMENT_ROOT.'/product/stock/class/mouvementstock.class.php';

			$langs->load("agenda");

			// Loop on each product line to add a stock movement
			$sql = "SELECT cd.fk_product, cd.subprice,";
			$sql.= " ed.rowid, ed.qty, ed.fk_entrepot,";
			$sql.= " edb.rowid as edbrowid, edb.eatby, edb.sellby, edb.batch, edb.qty as edbqty, edb.fk_origin_stock";
			$sql.= " FROM ".MAIN_DB_PREFIX."commandedet as cd,";
			$sql.= " ".MAIN_DB_PREFIX."expeditiondet as ed";
			$sql.= " LEFT JOIN ".MAIN_DB_PREFIX."expeditiondet_batch as edb on edb.fk_expeditiondet = ed.rowid";
			$sql.= " WHERE ed.fk_expedition = ".$this->id;
			$sql.= " AND cd.rowid = ed.fk_origin_line";

			dol_syslog(get_class($this)."::valid select details", LOG_DEBUG);
			$resql=$this->db->query($sql);
			if ($resql)
			{
				$cpt = $this->db->num_rows($resql);
				for ($i = 0; $i < $cpt; $i++)
				{
					$obj = $this->db->fetch_object($resql);
					if (empty($obj->edbrowid))
					{
						$qty = $obj->qty;
					}
					else
					{
						$qty = $obj->edbqty;
					}
					if ($qty <= 0) continue;
					dol_syslog(get_class($this)."::valid movement index ".$i." ed.rowid=".$obj->rowid." edb.rowid=".$obj->edbrowid);

					//var_dump($this->lines[$i]);
					$mouvS = new MouvementStock($this->db);
					$mouvS->origin = &$this;

					if (empty($obj->edbrowid))
					{
						// line without batch detail

						// We decrement stock of product (and sub-products) -> update table llx_product_stock (key of this table is fk_product+fk_entrepot) and add a movement record.
						$result=$mouvS->livraison($user, $obj->fk_product, $obj->fk_entrepot, $qty, $obj->subprice, $langs->trans("ShipmentValidatedInDolibarr", $numref));
						if ($result < 0) {
							$error++;
							$this->error = $mouvS->error;
							$this->errors = array_merge($this->errors, $mouvS->errors);
							break;
						}
					}
					else
					{
						// line with batch detail

						// We decrement stock of product (and sub-products) -> update table llx_product_stock (key of this table is fk_product+fk_entrepot) and add a movement record.
						// Note: ->fk_origin_stock = id into table llx_product_batch (may be rename into llx_product_stock_batch in another version)
						$result=$mouvS->livraison($user, $obj->fk_product, $obj->fk_entrepot, $qty, $obj->subprice, $langs->trans("ShipmentValidatedInDolibarr", $numref), '', $this->db->jdate($obj->eatby), $this->db->jdate($obj->sellby), $obj->batch, $obj->fk_origin_stock);
						if ($result < 0) {
							$error++;
							$this->error = $mouvS->error;
							$this->errors = array_merge($this->errors, $mouvS->errors);
							break;
						}
					}
				}
			}
			else
			{
				$this->db->rollback();
				$this->error=$this->db->error();
				return -2;
			}
		}

		// Change status of order to "shipment in process"
		$ret = $this->setStatut(Commande::STATUS_SHIPMENTONPROCESS, $this->origin_id, $this->origin);

		if (! $ret)
		{
			$error++;
		}

		if (! $error && ! $notrigger)
		{
			// Call trigger
			$result=$this->call_trigger('SHIPPING_VALIDATE', $user);
			if ($result < 0) { $error++; }
			// End call triggers
		}

		if (! $error)
		{
			$this->oldref = $this->ref;

			// Rename directory if dir was a temporary ref
			if (preg_match('/^[\(]?PROV/i', $this->ref))
			{
				// Now we rename also files into index
				$sql = 'UPDATE '.MAIN_DB_PREFIX."ecm_files set filename = CONCAT('".$this->db->escape($this->newref)."', SUBSTR(filename, ".(strlen($this->ref)+1).")), filepath = 'expedition/sending/".$this->db->escape($this->newref)."'";
				$sql.= " WHERE filename LIKE '".$this->db->escape($this->ref)."%' AND filepath = 'expedition/sending/".$this->db->escape($this->ref)."' and entity = ".$conf->entity;
				$resql = $this->db->query($sql);
				if (! $resql) { $error++; $this->error = $this->db->lasterror(); }

				// We rename directory ($this->ref = old ref, $num = new ref) in order not to lose the attachments
				$oldref = dol_sanitizeFileName($this->ref);
				$newref = dol_sanitizeFileName($numref);
				$dirsource = $conf->expedition->dir_output.'/sending/'.$oldref;
				$dirdest = $conf->expedition->dir_output.'/sending/'.$newref;
				if (! $error && file_exists($dirsource))
				{
					dol_syslog(get_class($this)."::valid rename dir ".$dirsource." into ".$dirdest);

					if (@rename($dirsource, $dirdest))
					{
						dol_syslog("Rename ok");
						// Rename docs starting with $oldref with $newref
						$listoffiles=dol_dir_list($conf->expedition->dir_output.'/sending/'.$newref, 'files', 1, '^'.preg_quote($oldref, '/'));
						foreach($listoffiles as $fileentry)
						{
							$dirsource=$fileentry['name'];
							$dirdest=preg_replace('/^'.preg_quote($oldref, '/').'/', $newref, $dirsource);
							$dirsource=$fileentry['path'].'/'.$dirsource;
							$dirdest=$fileentry['path'].'/'.$dirdest;
							@rename($dirsource, $dirdest);
						}
					}
				}
			}
		}

		// Set new ref and current status
		if (! $error)
		{
			$this->ref = $numref;
			$this->statut = self::STATUS_VALIDATED;
		}

		if (! $error)
		{
			$this->db->commit();
			return 1;
		}
		else
		{
			$this->db->rollback();
			return -1*$error;
		}
	}


    // phpcs:disable PEAR.NamingConventions.ValidFunctionName.ScopeNotCamelCaps
	/**
	 *	Create a delivery receipt from a shipment
	 *
	 *	@param	User	$user       User
	 *  @return int  				<0 if KO, >=0 if OK
	 */
	public function create_delivery($user)
	{
        // phpcs:enable
		global $conf;

		if ($conf->livraison_bon->enabled)
		{
			if ($this->statut == self::STATUS_VALIDATED || $this->statut == self::STATUS_CLOSED)
			{
				// Expedition validee
				include_once DOL_DOCUMENT_ROOT.'/livraison/class/livraison.class.php';
				$delivery = new Livraison($this->db);
				$result=$delivery->create_from_sending($user, $this->id);
				if ($result > 0)
				{
					return $result;
				}
				else
				{
					$this->error=$delivery->error;
					return $result;
				}
			}
			else return 0;
		}
		else return 0;
	}

	/**
	 * Add an expedition line.
	 * If STOCK_WAREHOUSE_NOT_REQUIRED_FOR_SHIPMENTS is set, you can add a shipment line, with no stock source defined
	 * If STOCK_MUST_BE_ENOUGH_FOR_SHIPMENT is not set, you can add a shipment line, even if not enough into stock
	 *
	 * @param 	int		$entrepot_id		Id of warehouse
	 * @param 	int		$id					Id of source line (order line)
	 * @param 	int		$qty				Quantity
	 * @param	array	$array_options		extrafields array
	 * @return	int							<0 if KO, >0 if OK
	 */
	public function addline($entrepot_id, $id, $qty, $array_options = 0)
	{
		global $conf, $langs;

		$num = count($this->lines);
		$line = new ExpeditionLigne($this->db);

		$line->entrepot_id = $entrepot_id;
		$line->origin_line_id = $id;
		$line->qty = $qty;

		$orderline = new OrderLine($this->db);
		$orderline->fetch($id);

		// Copy the rang of the order line to the expedition line
		$line->rang = $orderline->rang;

		if (! empty($conf->stock->enabled) && ! empty($orderline->fk_product))
		{
			$fk_product = $orderline->fk_product;

			if (! ($entrepot_id > 0) && empty($conf->global->STOCK_WAREHOUSE_NOT_REQUIRED_FOR_SHIPMENTS))
			{
				$langs->load("errors");
				$this->error=$langs->trans("ErrorWarehouseRequiredIntoShipmentLine");
				return -1;
			}

			if ($conf->global->STOCK_MUST_BE_ENOUGH_FOR_SHIPMENT)
			{
				// Check must be done for stock of product into warehouse if $entrepot_id defined
				$product=new Product($this->db);
				$result=$product->fetch($fk_product);

				if ($entrepot_id > 0) {
					$product->load_stock('warehouseopen');
					$product_stock = $product->stock_warehouse[$entrepot_id]->real;
				}
				else
					$product_stock = $product->stock_reel;

				$product_type=$product->type;
				if ($product_type == 0 && $product_stock < $qty)
				{
					$langs->load("errors");
					$this->error=$langs->trans('ErrorStockIsNotEnoughToAddProductOnShipment', $product->ref);
					$this->db->rollback();
					return -3;
				}
			}
		}

		// If product need a batch number, we should not have called this function but addline_batch instead.
		if (! empty($conf->productbatch->enabled) && ! empty($orderline->fk_product) && ! empty($orderline->product_tobatch))
		{
			$this->error='ADDLINE_WAS_CALLED_INSTEAD_OF_ADDLINEBATCH';
			return -4;
		}

		// extrafields
		if (empty($conf->global->MAIN_EXTRAFIELDS_DISABLED) && is_array($array_options) && count($array_options)>0) // For avoid conflicts if trigger used
			$line->array_options = $array_options;

		$this->lines[$num] = $line;
	}

    // phpcs:disable PEAR.NamingConventions.ValidFunctionName.ScopeNotCamelCaps
	/**
	 * Add a shipment line with batch record
	 *
	 * @param 	array		$dbatch		Array of value (key 'detail' -> Array, key 'qty' total quantity for line, key ix_l : original line index)
	 * @param	array		$array_options		extrafields array
	 * @return	int						<0 if KO, >0 if OK
	 */
	public function addline_batch($dbatch, $array_options = 0)
	{
        // phpcs:enable
		global $conf,$langs;

		$num = count($this->lines);
		if ($dbatch['qty']>0)
		{
			$line = new ExpeditionLigne($this->db);
			$tab=array();
			foreach ($dbatch['detail'] as $key=>$value)
			{
				if ($value['q']>0)
				{
					// $value['q']=qty to move
					// $value['id_batch']=id into llx_product_batch of record to move
					//var_dump($value);

					$linebatch = new ExpeditionLineBatch($this->db);
					$ret=$linebatch->fetchFromStock($value['id_batch']);	// load serial, sellby, eatby
					if ($ret<0)
					{
						$this->error=$linebatch->error;
						return -1;
					}
					$linebatch->qty=$value['q'];
					$tab[]=$linebatch;

					if ($conf->global->STOCK_MUST_BE_ENOUGH_FOR_SHIPMENT)
					{
						require_once DOL_DOCUMENT_ROOT.'/product/class/productbatch.class.php';
						$prod_batch = new Productbatch($this->db);
						$prod_batch->fetch($value['id_batch']);

						if ($prod_batch->qty < $linebatch->qty)
						{
							$langs->load("errors");
							$this->errors[]=$langs->trans('ErrorStockIsNotEnoughToAddProductOnShipment', $prod_batch->fk_product);
							dol_syslog(get_class($this)."::addline_batch error=Product ".$prod_batch->batch.": ".$this->errorsToString(), LOG_ERR);
							$this->db->rollback();
							return -1;
						}
					}

					//var_dump($linebatch);
				}
			}
			$line->entrepot_id = $linebatch->entrepot_id;
			$line->origin_line_id = $dbatch['ix_l'];
			$line->qty = $dbatch['qty'];
			$line->detail_batch=$tab;

			// extrafields
			if (empty($conf->global->MAIN_EXTRAFIELDS_DISABLED) && is_array($array_options) && count($array_options)>0) // For avoid conflicts if trigger used
				$line->array_options = $array_options;

			//var_dump($line);
			$this->lines[$num] = $line;
			return 1;
		}
	}

	/**
	 *  Update database
	 *
	 *  @param	User	$user        	User that modify
	 *  @param  int		$notrigger	    0=launch triggers after, 1=disable triggers
	 *  @return int 			       	<0 if KO, >0 if OK
	 */
	public function update($user = null, $notrigger = 0)
	{
		global $conf;
		$error=0;

		// Clean parameters

		if (isset($this->ref)) $this->ref=trim($this->ref);
		if (isset($this->entity)) $this->entity=trim($this->entity);
		if (isset($this->ref_customer)) $this->ref_customer=trim($this->ref_customer);
		if (isset($this->socid)) $this->socid=trim($this->socid);
		if (isset($this->fk_user_author)) $this->fk_user_author=trim($this->fk_user_author);
		if (isset($this->fk_user_valid)) $this->fk_user_valid=trim($this->fk_user_valid);
		if (isset($this->fk_delivery_address)) $this->fk_delivery_address=trim($this->fk_delivery_address);
		if (isset($this->shipping_method_id)) $this->shipping_method_id=trim($this->shipping_method_id);
		if (isset($this->tracking_number)) $this->tracking_number=trim($this->tracking_number);
		if (isset($this->statut)) $this->statut=(int) $this->statut;
		if (isset($this->trueDepth)) $this->trueDepth=trim($this->trueDepth);
		if (isset($this->trueWidth)) $this->trueWidth=trim($this->trueWidth);
		if (isset($this->trueHeight)) $this->trueHeight=trim($this->trueHeight);
		if (isset($this->size_units)) $this->size_units=trim($this->size_units);
		if (isset($this->weight_units)) $this->weight_units=trim($this->weight_units);
		if (isset($this->trueWeight)) $this->weight=trim($this->trueWeight);
		if (isset($this->note_private)) $this->note=trim($this->note_private);
		if (isset($this->note_public)) $this->note=trim($this->note_public);
		if (isset($this->modelpdf)) $this->modelpdf=trim($this->modelpdf);



		// Check parameters
		// Put here code to add control on parameters values

		// Update request
		$sql = "UPDATE ".MAIN_DB_PREFIX."expedition SET";

		$sql.= " tms=".(dol_strlen($this->tms)!=0 ? "'".$this->db->idate($this->tms)."'" : 'null').",";
		$sql.= " ref=".(isset($this->ref)?"'".$this->db->escape($this->ref)."'":"null").",";
		$sql.= " ref_customer=".(isset($this->ref_customer)?"'".$this->db->escape($this->ref_customer)."'":"null").",";
		$sql.= " fk_soc=".(isset($this->socid)?$this->socid:"null").",";
		$sql.= " date_creation=".(dol_strlen($this->date_creation)!=0 ? "'".$this->db->idate($this->date_creation)."'" : 'null').",";
		$sql.= " fk_user_author=".(isset($this->fk_user_author)?$this->fk_user_author:"null").",";
		$sql.= " date_valid=".(dol_strlen($this->date_valid)!=0 ? "'".$this->db->idate($this->date_valid)."'" : 'null').",";
		$sql.= " fk_user_valid=".(isset($this->fk_user_valid)?$this->fk_user_valid:"null").",";
		$sql.= " date_expedition=".(dol_strlen($this->date_expedition)!=0 ? "'".$this->db->idate($this->date_expedition)."'" : 'null').",";
		$sql.= " date_delivery=".(dol_strlen($this->date_delivery)!=0 ? "'".$this->db->idate($this->date_delivery)."'" : 'null').",";
		$sql.= " fk_address=".(isset($this->fk_delivery_address)?$this->fk_delivery_address:"null").",";
		$sql.= " fk_shipping_method=".((isset($this->shipping_method_id) && $this->shipping_method_id > 0)?$this->shipping_method_id:"null").",";
		$sql.= " tracking_number=".(isset($this->tracking_number)?"'".$this->db->escape($this->tracking_number)."'":"null").",";
		$sql.= " fk_statut=".(isset($this->statut)?$this->statut:"null").",";
		$sql.= " fk_projet=".(isset($this->fk_project)?$this->fk_project:"null").",";
		$sql.= " height=".(($this->trueHeight != '')?$this->trueHeight:"null").",";
		$sql.= " width=".(($this->trueWidth != '')?$this->trueWidth:"null").",";
		$sql.= " size_units=".(isset($this->size_units)?$this->size_units:"null").",";
		$sql.= " size=".(($this->trueDepth != '')?$this->trueDepth:"null").",";
		$sql.= " weight_units=".(isset($this->weight_units)?$this->weight_units:"null").",";
		$sql.= " weight=".(($this->trueWeight != '')?$this->trueWeight:"null").",";
		$sql.= " note_private=".(isset($this->note_private)?"'".$this->db->escape($this->note_private)."'":"null").",";
		$sql.= " note_public=".(isset($this->note_public)?"'".$this->db->escape($this->note_public)."'":"null").",";
		$sql.= " model_pdf=".(isset($this->modelpdf)?"'".$this->db->escape($this->modelpdf)."'":"null").",";
		$sql.= " entity=".$conf->entity;

		$sql.= " WHERE rowid=".$this->id;

		$this->db->begin();

		dol_syslog(get_class($this)."::update", LOG_DEBUG);
		$resql = $this->db->query($sql);
		if (! $resql) { $error++; $this->errors[]="Error ".$this->db->lasterror(); }

		if (! $error)
		{
			if (! $notrigger)
			{
				// Call trigger
				$result=$this->call_trigger('SHIPPING_MODIFY', $user);
				if ($result < 0) { $error++; }
				// End call triggers
			}
		}

		// Commit or rollback
		if ($error)
		{
			foreach($this->errors as $errmsg)
			{
				dol_syslog(get_class($this)."::update ".$errmsg, LOG_ERR);
				$this->error.=($this->error?', '.$errmsg:$errmsg);
			}
			$this->db->rollback();
			return -1*$error;
		}
		else
		{
			$this->db->commit();
			return 1;
		}
	}

	/**
	 * 	Delete shipment.
	 * 	Warning, do not delete a shipment if a delivery is linked to (with table llx_element_element)
	 *
	 *  @param  int  $notrigger 			Disable triggers
     *  @param  bool $also_update_stock  	true if the stock should be increased back (false by default)
	 * 	@return	int							>0 if OK, 0 if deletion done but failed to delete files, <0 if KO
	 */
	public function delete($notrigger = 0, $also_update_stock = false)
	{
		global $conf, $langs, $user;

		require_once DOL_DOCUMENT_ROOT.'/core/lib/files.lib.php';
		require_once DOL_DOCUMENT_ROOT.'/expedition/class/expeditionbatch.class.php';

		$error=0;
		$this->error='';

		$this->db->begin();

		// Add a protection to refuse deleting if shipment has at least one delivery
		$this->fetchObjectLinked($this->id, 'shipping', 0, 'delivery');	// Get deliveries linked to this shipment
		if (count($this->linkedObjectsIds) > 0)
		{
			$this->error='ErrorThereIsSomeDeliveries';
			$error++;
		}

		if (! $error)
		{
			if (! $notrigger)
			{
				// Call trigger
				$result=$this->call_trigger('SHIPPING_DELETE', $user);
				if ($result < 0) { $error++; }
				// End call triggers
			}
		}

		// Stock control
		if (! $error && $conf->stock->enabled &&
			(($conf->global->STOCK_CALCULATE_ON_SHIPMENT && $this->statut > self::STATUS_DRAFT) ||
			 ($conf->global->STOCK_CALCULATE_ON_SHIPMENT_CLOSE && $this->statut == self::STATUS_CLOSED && $also_update_stock)))
		{
			require_once DOL_DOCUMENT_ROOT."/product/stock/class/mouvementstock.class.php";

			$langs->load("agenda");

			// Loop on each product line to add a stock movement
			$sql = "SELECT cd.fk_product, cd.subprice, ed.qty, ed.fk_entrepot, ed.rowid as expeditiondet_id";
			$sql.= " FROM ".MAIN_DB_PREFIX."commandedet as cd,";
			$sql.= " ".MAIN_DB_PREFIX."expeditiondet as ed";
			$sql.= " WHERE ed.fk_expedition = ".$this->id;
			$sql.= " AND cd.rowid = ed.fk_origin_line";

			dol_syslog(get_class($this)."::delete select details", LOG_DEBUG);
			$resql=$this->db->query($sql);
			if ($resql)
			{
				$cpt = $this->db->num_rows($resql);
				for ($i = 0; $i < $cpt; $i++)
				{
					dol_syslog(get_class($this)."::delete movement index ".$i);
					$obj = $this->db->fetch_object($resql);

					$mouvS = new MouvementStock($this->db);
					// we do not log origin because it will be deleted
					$mouvS->origin = null;
					// get lot/serial
					$lotArray = null;
					if ($conf->productbatch->enabled)
					{
						$lotArray = ExpeditionLineBatch::fetchAll($this->db, $obj->expeditiondet_id);
						if (! is_array($lotArray))
						{
							$error++;$this->errors[]="Error ".$this->db->lasterror();
						}
					}
					if (empty($lotArray)) {
						// no lot/serial
						// We increment stock of product (and sub-products)
						// We use warehouse selected for each line
						$result=$mouvS->reception($user, $obj->fk_product, $obj->fk_entrepot, $obj->qty, 0, $langs->trans("ShipmentDeletedInDolibarr", $this->ref));  // Price is set to 0, because we don't want to see WAP changed
						if ($result < 0)
						{
							$error++;$this->errors=$this->errors + $mouvS->errors;
							break;
						}
					}
					else
					{
						// We increment stock of batches
						// We use warehouse selected for each line
						foreach($lotArray as $lot)
						{
							$result=$mouvS->reception($user, $obj->fk_product, $obj->fk_entrepot, $lot->qty, 0, $langs->trans("ShipmentDeletedInDolibarr", $this->ref), $lot->eatby, $lot->sellby, $lot->batch);  // Price is set to 0, because we don't want to see WAP changed
							if ($result < 0)
							{
								$error++;$this->errors=$this->errors + $mouvS->errors;
								break;
							}
						}
						if ($error) break; // break for loop incase of error
					}
				}
			}
			else
			{
				$error++;$this->errors[]="Error ".$this->db->lasterror();
			}
		}

		// delete batch expedition line
		if (! $error && $conf->productbatch->enabled)
		{
			if (ExpeditionLineBatch::deletefromexp($this->db, $this->id) < 0)
			{
				$error++;$this->errors[]="Error ".$this->db->lasterror();
			}
		}

		if (! $error)
		{
			$sql = "DELETE FROM ".MAIN_DB_PREFIX."expeditiondet";
			$sql.= " WHERE fk_expedition = ".$this->id;

			if ( $this->db->query($sql) )
			{
				// Delete linked object
				$res = $this->deleteObjectLinked();
				if ($res < 0) $error++;

				if (! $error)
				{
					$sql = "DELETE FROM ".MAIN_DB_PREFIX."expedition";
					$sql.= " WHERE rowid = ".$this->id;

					if ($this->db->query($sql))
					{
						if (! empty($this->origin) && $this->origin_id > 0)
						{
							$this->fetch_origin();
							$origin=$this->origin;
							if ($this->$origin->statut == Commande::STATUS_SHIPMENTONPROCESS)     // If order source of shipment is "shipment in progress"
							{
								// Check if there is no more shipment. If not, we can move back status of order to "validated" instead of "shipment in progress"
								$this->$origin->loadExpeditions();
								//var_dump($this->$origin->expeditions);exit;
								if (count($this->$origin->expeditions) <= 0)
								{
									$this->$origin->setStatut(Commande::STATUS_VALIDATED);
								}
							}
						}

						if (! $error)
						{
							$this->db->commit();

							// We delete PDFs
							$ref = dol_sanitizeFileName($this->ref);
							if (! empty($conf->expedition->dir_output))
							{
								$dir = $conf->expedition->dir_output . '/sending/' . $ref ;
								$file = $dir . '/' . $ref . '.pdf';
								if (file_exists($file))
								{
									if (! dol_delete_file($file))
									{
										return 0;
									}
								}
								if (file_exists($dir))
								{
									if (!dol_delete_dir_recursive($dir))
									{
										$this->error=$langs->trans("ErrorCanNotDeleteDir", $dir);
										return 0;
									}
								}
							}

							return 1;
						}
						else
						{
							$this->db->rollback();
							return -1;
						}
					}
					else
					{
						$this->error=$this->db->lasterror()." - sql=$sql";
						$this->db->rollback();
						return -3;
					}
				}
				else
				{
					$this->error=$this->db->lasterror()." - sql=$sql";
					$this->db->rollback();
					return -2;
				}
			}
			else
			{
				$this->error=$this->db->lasterror()." - sql=$sql";
				$this->db->rollback();
				return -1;
			}
		}
		else
		{
			$this->db->rollback();
			return -1;
		}
	}

    // phpcs:disable PEAR.NamingConventions.ValidFunctionName.ScopeNotCamelCaps
	/**
	 *	Load lines
	 *
	 *	@return	int		>0 if OK, Otherwise if KO
	 */
	public function fetch_lines()
	{
        // phpcs:enable
		global $conf, $mysoc;
		// TODO: recuperer les champs du document associe a part
		$this->lines=array();

		$sql = "SELECT cd.rowid, cd.fk_product, cd.label as custom_label, cd.description, cd.qty as qty_asked, cd.product_type";
		$sql.= ", cd.total_ht, cd.total_localtax1, cd.total_localtax2, cd.total_ttc, cd.total_tva";
		$sql.= ", cd.vat_src_code, cd.tva_tx, cd.localtax1_tx, cd.localtax2_tx, cd.localtax1_type, cd.localtax2_type, cd.info_bits, cd.price, cd.subprice, cd.remise_percent,cd.buy_price_ht as pa_ht";
		$sql.= ", cd.fk_multicurrency, cd.multicurrency_code, cd.multicurrency_subprice, cd.multicurrency_total_ht, cd.multicurrency_total_tva, cd.multicurrency_total_ttc, cd.rang";
		$sql.= ", ed.rowid as line_id, ed.qty as qty_shipped, ed.fk_origin_line, ed.fk_entrepot";
		$sql.= ", p.ref as product_ref, p.label as product_label, p.fk_product_type";
		$sql.= ", p.weight, p.weight_units, p.length, p.length_units, p.surface, p.surface_units, p.volume, p.volume_units, p.tobatch as product_tobatch";
		$sql.= " FROM ".MAIN_DB_PREFIX."expeditiondet as ed, ".MAIN_DB_PREFIX."commandedet as cd";
		$sql.= " LEFT JOIN ".MAIN_DB_PREFIX."product as p ON p.rowid = cd.fk_product";
		$sql.= " WHERE ed.fk_expedition = ".$this->id;
		$sql.= " AND ed.fk_origin_line = cd.rowid";
		$sql.= " ORDER BY cd.rang, ed.fk_origin_line";

		dol_syslog(get_class($this)."::fetch_lines", LOG_DEBUG);
		$resql = $this->db->query($sql);
		if ($resql)
		{
			include_once DOL_DOCUMENT_ROOT.'/core/lib/price.lib.php';

			$num = $this->db->num_rows($resql);
			$i = 0;
			$lineindex = 0;
			$originline = 0;

			$this->total_ht = 0;
			$this->total_tva = 0;
			$this->total_ttc = 0;
			$this->total_localtax1 = 0;
			$this->total_localtax2 = 0;

			$line = new ExpeditionLigne($this->db);

			while ($i < $num)
			{
				$obj = $this->db->fetch_object($resql);

				if ($originline == $obj->fk_origin_line) {
					$line->entrepot_id       = 0; // entrepod_id in details_entrepot
					$line->qty_shipped    	+= $obj->qty_shipped;
				} else {
					$line = new ExpeditionLigne($this->db);
					$line->entrepot_id    	= $obj->fk_entrepot;
					$line->qty_shipped    	= $obj->qty_shipped;
				}

				$detail_entrepot              = new stdClass;
				$detail_entrepot->entrepot_id = $obj->fk_entrepot;
				$detail_entrepot->qty_shipped = $obj->qty_shipped;
				$detail_entrepot->line_id     = $obj->line_id;
				$line->details_entrepot[]     = $detail_entrepot;

				$line->line_id          = $obj->line_id;
				$line->rowid            = $obj->line_id;    // TODO deprecated
				$line->id               = $obj->line_id;

				$line->fk_origin     	= 'orderline';
				$line->fk_origin_line 	= $obj->fk_origin_line;
				$line->origin_line_id 	= $obj->fk_origin_line;	    // TODO deprecated

				$line->fk_expedition    = $this->id;                // id of parent

				$line->product_type     = $obj->product_type;
				$line->fk_product     	= $obj->fk_product;
				$line->fk_product_type	= $obj->fk_product_type;
				$line->ref				= $obj->product_ref;		// TODO deprecated
				$line->product_ref		= $obj->product_ref;
				$line->product_label	= $obj->product_label;
				$line->libelle        	= $obj->product_label;		// TODO deprecated
				$line->product_tobatch  = $obj->product_tobatch;
				$line->label			= $obj->custom_label;
				$line->description    	= $obj->description;
				$line->qty_asked      	= $obj->qty_asked;
				$line->rang             = $obj->rang;
				$line->weight         	= $obj->weight;
				$line->weight_units   	= $obj->weight_units;
				$line->length         	= $obj->length;
				$line->length_units   	= $obj->length_units;
				$line->surface        	= $obj->surface;
				$line->surface_units   	= $obj->surface_units;
				$line->volume         	= $obj->volume;
				$line->volume_units   	= $obj->volume_units;

				$line->pa_ht 			= $obj->pa_ht;

				// Local taxes
				$localtax_array=array(0=>$obj->localtax1_type, 1=>$obj->localtax1_tx, 2=>$obj->localtax2_type, 3=>$obj->localtax2_tx);
				$localtax1_tx = get_localtax($obj->tva_tx, 1, $this->thirdparty);
				$localtax2_tx = get_localtax($obj->tva_tx, 2, $this->thirdparty);

				// For invoicing
				$tabprice = calcul_price_total($obj->qty_shipped, $obj->subprice, $obj->remise_percent, $obj->tva_tx, $localtax1_tx, $localtax2_tx, 0, 'HT', $obj->info_bits, $obj->fk_product_type, $mysoc, $localtax_array);	// We force type to 0
				$line->desc	         	= $obj->description;		// We need ->desc because some code into CommonObject use desc (property defined for other elements)
				$line->qty 				= $line->qty_shipped;
				$line->total_ht			= $tabprice[0];
				$line->total_localtax1 	= $tabprice[9];
				$line->total_localtax2 	= $tabprice[10];
				$line->total_ttc	 	= $tabprice[2];
				$line->total_tva	 	= $tabprice[1];
				$line->vat_src_code	 	= $obj->vat_src_code;
				$line->tva_tx 		 	= $obj->tva_tx;
				$line->localtax1_tx 	= $obj->localtax1_tx;
				$line->localtax2_tx 	= $obj->localtax2_tx;
				$line->info_bits        = $obj->info_bits;
				$line->price			= $obj->price;
				$line->subprice			= $obj->subprice;
				$line->remise_percent	= $obj->remise_percent;

				$this->total_ht+= $tabprice[0];
				$this->total_tva+= $tabprice[1];
				$this->total_ttc+= $tabprice[2];
				$this->total_localtax1+= $tabprice[9];
				$this->total_localtax2+= $tabprice[10];

				// Multicurrency
				$this->fk_multicurrency 		= $obj->fk_multicurrency;
				$this->multicurrency_code 		= $obj->multicurrency_code;
				$this->multicurrency_subprice 	= $obj->multicurrency_subprice;
				$this->multicurrency_total_ht 	= $obj->multicurrency_total_ht;
				$this->multicurrency_total_tva 	= $obj->multicurrency_total_tva;
				$this->multicurrency_total_ttc 	= $obj->multicurrency_total_ttc;

				if ($originline != $obj->fk_origin_line)
				{
					$line->detail_batch = array();
				}

				// Detail of batch
				if (! empty($conf->productbatch->enabled) && $obj->line_id > 0 && $obj->product_tobatch > 0)
				{
					require_once DOL_DOCUMENT_ROOT.'/expedition/class/expeditionbatch.class.php';

					$newdetailbatch = ExpeditionLineBatch::fetchAll($this->db, $obj->line_id, $obj->fk_product);
					if (is_array($newdetailbatch))
					{
						if ($originline != $obj->fk_origin_line)
						{
							$line->detail_batch = $newdetailbatch;
						}
						else
						{
							$line->detail_batch = array_merge($line->detail_batch, $newdetailbatch);
						}
					}
				}

				if ($originline != $obj->fk_origin_line)
				{
					$this->lines[$lineindex] = $line;
					$lineindex++;
				}
				else
				{
					$line->total_ht			+= $tabprice[0];
					$line->total_localtax1 	+= $tabprice[9];
					$line->total_localtax2 	+= $tabprice[10];
					$line->total_ttc	 	+= $tabprice[2];
					$line->total_tva	 	+= $tabprice[1];
				}

				$i++;
				$originline = $obj->fk_origin_line;
			}
			$this->db->free($resql);
			return 1;
		}
		else
		{
			$this->error=$this->db->error();
			return -3;
		}
	}

	/**
	 *  Delete detail line
	 *
	 *  @param		User	$user			User making deletion
	 *  @param		int		$lineid			Id of line to delete
	 *  @return     int         			>0 if OK, <0 if KO
	 */
	public function deleteline($user, $lineid)
	{
		global $user;

		if ($this->statut == self::STATUS_DRAFT)
		{
			$this->db->begin();

			$line=new ExpeditionLigne($this->db);

			// For triggers
			$line->fetch($lineid);

			if ($line->delete($user) > 0)
			{
				//$this->update_price(1);

				$this->db->commit();
				return 1;
			}
			else
			{
				$this->db->rollback();
				return -1;
			}
		}
		else
		{
			$this->error='ErrorDeleteLineNotAllowedByObjectStatus';
			return -2;
		}
	}


	/**
	 *	Return clicable link of object (with eventually picto)
	 *
	 *	@param      int			$withpicto      			Add picto into link
	 *	@param      string		$option         			Where the link point to
	 *	@param      int			$max          				Max length to show
	 *	@param      int			$short						Use short labels
	 *  @param      int         $notooltip      			1=No tooltip
	 *  @param      int     	$save_lastsearch_value		-1=Auto, 0=No save of lastsearch_values when clicking, 1=Save lastsearch_values whenclicking
	 *	@return     string          						String with URL
	 */
	public function getNomUrl($withpicto = 0, $option = '', $max = 0, $short = 0, $notooltip = 0, $save_lastsearch_value = -1)
	{
		global $langs;

		$result='';
		$label = '<u>' . $langs->trans("ShowSending") . '</u>';
		$label .= '<br><b>' . $langs->trans('Ref') . ':</b> '.$this->ref;
		$label .= '<br><b>'.$langs->trans('RefCustomer').':</b> '.($this->ref_customer ? $this->ref_customer : $this->ref_client);

		$url = DOL_URL_ROOT.'/expedition/card.php?id='.$this->id;

		if ($short) return $url;

		if ($option !== 'nolink')
		{
			// Add param to save lastsearch_values or not
			$add_save_lastsearch_values=($save_lastsearch_value == 1 ? 1 : 0);
			if ($save_lastsearch_value == -1 && preg_match('/list\.php/', $_SERVER["PHP_SELF"])) $add_save_lastsearch_values=1;
			if ($add_save_lastsearch_values) $url.='&save_lastsearch_values=1';
		}

		$linkclose='';
		if (empty($notooltip))
		{
			if (! empty($conf->global->MAIN_OPTIMIZEFORTEXTBROWSER))
			{
				$label=$langs->trans("ShowSending");
				$linkclose.=' alt="'.dol_escape_htmltag($label, 1).'"';
			}
			$linkclose.= ' title="'.dol_escape_htmltag($label, 1).'"';
			$linkclose.=' class="classfortooltip"';
		}

		$linkstart = '<a href="'.$url.'" title="'.dol_escape_htmltag($label, 1).'" class="classfortooltip">';
		$linkend='</a>';

		$result .= $linkstart;
		if ($withpicto) $result.=img_object(($notooltip?'':$label), $this->picto, ($notooltip?(($withpicto != 2) ? 'class="paddingright"' : ''):'class="'.(($withpicto != 2) ? 'paddingright ' : '').'classfortooltip"'), 0, 0, $notooltip?0:1);
		if ($withpicto != 2) $result.= $this->ref;
		$result .= $linkend;

		return $result;
	}

	/**
	 *	Return status label
	 *
	 *	@param      int		$mode      	0=Long label, 1=Short label, 2=Picto + Short label, 3=Picto, 4=Picto + Long label, 5=Short label + Picto
	 *	@return     string      		Libelle
	 */
	public function getLibStatut($mode = 0)
	{
		return $this->LibStatut($this->statut, $mode);
	}

    // phpcs:disable PEAR.NamingConventions.ValidFunctionName.ScopeNotCamelCaps
	/**
	 * Return label of a status
	 *
	 * @param      int		$statut		Id statut
	 * @param      int		$mode       0=Long label, 1=Short label, 2=Picto + Short label, 3=Picto, 4=Picto + Long label, 5=Short label + Picto
	 * @return     string				Label of status
	 */
	public function LibStatut($statut, $mode)
	{
        // phpcs:enable
		global $langs;

		if ($mode==0)
		{
			if ($statut==0) return $langs->trans($this->statuts[$statut]);
			elseif ($statut==1) return $langs->trans($this->statuts[$statut]);
			elseif ($statut==2) return $langs->trans($this->statuts[$statut]);
		}
		elseif ($mode==1)
		{
			if ($statut==0) return $langs->trans($this->statutshorts[$statut]);
			elseif ($statut==1) return $langs->trans($this->statutshorts[$statut]);
			elseif ($statut==2) return $langs->trans($this->statutshorts[$statut]);
		}
		elseif ($mode == 3)
		{
			if ($statut==0) return img_picto($langs->trans($this->statuts[$statut]), 'statut0');
			elseif ($statut==1) return img_picto($langs->trans($this->statuts[$statut]), 'statut4');
			elseif ($statut==2) return img_picto($langs->trans($this->statuts[$statut]), 'statut6');
		}
		elseif ($mode == 4)
		{
			if ($statut==0) return img_picto($langs->trans($this->statuts[$statut]), 'statut0').' '.$langs->trans($this->statuts[$statut]);
			elseif ($statut==1) return img_picto($langs->trans($this->statuts[$statut]), 'statut4').' '.$langs->trans($this->statuts[$statut]);
			elseif ($statut==2) return img_picto($langs->trans($this->statuts[$statut]), 'statut6').' '.$langs->trans($this->statuts[$statut]);
		}
		elseif ($mode == 5)
		{
			if ($statut==0) return $langs->trans($this->statutshorts[$statut]).' '.img_picto($langs->trans($this->statuts[$statut]), 'statut0');
			elseif ($statut==1) return $langs->trans($this->statutshorts[$statut]).' '.img_picto($langs->trans($this->statuts[$statut]), 'statut4');
			elseif ($statut==2) return $langs->trans($this->statutshorts[$statut]).' '.img_picto($langs->trans($this->statuts[$statut]), 'statut6');
		}
	}

	/**
	 *  Initialise an instance with random values.
	 *  Used to build previews or test instances.
	 *	id must be 0 if object instance is a specimen.
	 *
	 *  @return	void
	 */
	public function initAsSpecimen()
	{
		global $langs;

		$now=dol_now();

		dol_syslog(get_class($this)."::initAsSpecimen");

		// Load array of products prodids
		$num_prods = 0;
		$prodids = array();
		$sql = "SELECT rowid";
		$sql.= " FROM ".MAIN_DB_PREFIX."product";
		$sql.= " WHERE entity IN (".getEntity('product').")";
		$resql = $this->db->query($sql);
		if ($resql)
		{
			$num_prods = $this->db->num_rows($resql);
			$i = 0;
			while ($i < $num_prods)
			{
				$i++;
				$row = $this->db->fetch_row($resql);
				$prodids[$i] = $row[0];
			}
		}

		$order=new Commande($this->db);
		$order->initAsSpecimen();

		// Initialise parametres
		$this->id=0;
		$this->ref = 'SPECIMEN';
		$this->specimen=1;
		$this->statut               = self::STATUS_VALIDATED;
		$this->livraison_id         = 0;
		$this->date                 = $now;
		$this->date_creation        = $now;
		$this->date_valid           = $now;
		$this->date_delivery        = $now;
		$this->date_expedition      = $now + 24*3600;

		$this->entrepot_id          = 0;
		$this->fk_delivery_address  = 0;
		$this->socid                = 1;

		$this->commande_id          = 0;
		$this->commande             = $order;

		$this->origin_id            = 1;
		$this->origin               = 'commande';

		$this->note_private			= 'Private note';
		$this->note_public			= 'Public note';

		$nbp = 5;
		$xnbp = 0;
		while ($xnbp < $nbp)
		{
			$line=new ExpeditionLigne($this->db);
			$line->desc=$langs->trans("Description")." ".$xnbp;
			$line->libelle=$langs->trans("Description")." ".$xnbp;
			$line->qty=10;
			$line->qty_asked=5;
			$line->qty_shipped=4;
			$line->fk_product=$this->commande->lines[$xnbp]->fk_product;

			$this->lines[]=$line;
			$xnbp++;
		}
	}

    // phpcs:disable PEAR.NamingConventions.ValidFunctionName.ScopeNotCamelCaps
	/**
	 *	Set the planned delivery date
	 *
	 *	@param      User			$user        		Objet user that modify
	 *	@param      integer 		$date_livraison     Date of delivery
	 *	@return     int         						<0 if KO, >0 if OK
	 */
	public function set_date_livraison($user, $date_livraison)
	{
        // phpcs:enable
		if ($user->rights->expedition->creer)
		{
			$sql = "UPDATE ".MAIN_DB_PREFIX."expedition";
			$sql.= " SET date_delivery = ".($date_livraison ? "'".$this->db->idate($date_livraison)."'" : 'null');
			$sql.= " WHERE rowid = ".$this->id;

			dol_syslog(get_class($this)."::set_date_livraison", LOG_DEBUG);
			$resql=$this->db->query($sql);
			if ($resql)
			{
				$this->date_delivery = $date_livraison;
				return 1;
			}
			else
			{
				$this->error=$this->db->error();
				return -1;
			}
		}
		else
		{
			return -2;
		}
	}

    // phpcs:disable PEAR.NamingConventions.ValidFunctionName.ScopeNotCamelCaps
	/**
	 *	Fetch deliveries method and return an array. Load array this->meths(rowid=>label).
	 *
	 * 	@return	void
	 */
	public function fetch_delivery_methods()
	{
        // phpcs:enable
		global $langs;
		$this->meths = array();

		$sql = "SELECT em.rowid, em.code, em.libelle";
		$sql.= " FROM ".MAIN_DB_PREFIX."c_shipment_mode as em";
		$sql.= " WHERE em.active = 1";
		$sql.= " ORDER BY em.libelle ASC";

		$resql = $this->db->query($sql);
		if ($resql)
		{
			while ($obj = $this->db->fetch_object($resql))
			{
				$label=$langs->trans('SendingMethod'.$obj->code);
				$this->meths[$obj->rowid] = ($label != 'SendingMethod'.$obj->code?$label:$obj->libelle);
			}
		}
	}

    // phpcs:disable PEAR.NamingConventions.ValidFunctionName.ScopeNotCamelCaps
	/**
	 *  Fetch all deliveries method and return an array. Load array this->listmeths.
	 *
	 *  @param  int      $id     only this carrier, all if none
	 *  @return void
	 */
	public function list_delivery_methods($id = '')
	{
        // phpcs:enable
		global $langs;

		$this->listmeths = array();
		$i=0;

		$sql = "SELECT em.rowid, em.code, em.libelle, em.description, em.tracking, em.active";
		$sql.= " FROM ".MAIN_DB_PREFIX."c_shipment_mode as em";
		if ($id!='') $sql.= " WHERE em.rowid=".$id;

		$resql = $this->db->query($sql);
		if ($resql)
		{
			while ($obj = $this->db->fetch_object($resql))
			{
				$this->listmeths[$i]['rowid'] = $obj->rowid;
				$this->listmeths[$i]['code'] = $obj->code;
				$label=$langs->trans('SendingMethod'.$obj->code);
				$this->listmeths[$i]['libelle'] = ($label != 'SendingMethod'.$obj->code?$label:$obj->libelle);
				$this->listmeths[$i]['description'] = $obj->description;
				$this->listmeths[$i]['tracking'] = $obj->tracking;
				$this->listmeths[$i]['active'] = $obj->active;
				$i++;
			}
		}
	}

    // phpcs:disable PEAR.NamingConventions.ValidFunctionName.ScopeNotCamelCaps
	/**
	 *  Update/create delivery method.
	 *
	 *  @param	string      $id     id method to activate
	 *
	 *  @return void
	 */
	public function update_delivery_method($id = '')
	{
        // phpcs:enable
		if ($id=='')
		{
			$sql = "INSERT INTO ".MAIN_DB_PREFIX."c_shipment_mode (code, libelle, description, tracking)";
			$sql.=" VALUES ('".$this->db->escape($this->update['code'])."','".$this->db->escape($this->update['libelle'])."','".$this->db->escape($this->update['description'])."','".$this->db->escape($this->update['tracking'])."')";
			$resql = $this->db->query($sql);
		}
		else
		{
			$sql = "UPDATE ".MAIN_DB_PREFIX."c_shipment_mode SET";
			$sql.= " code='".$this->db->escape($this->update['code'])."'";
			$sql.= ",libelle='".$this->db->escape($this->update['libelle'])."'";
			$sql.= ",description='".$this->db->escape($this->update['description'])."'";
			$sql.= ",tracking='".$this->db->escape($this->update['tracking'])."'";
			$sql.= " WHERE rowid=".$id;
			$resql = $this->db->query($sql);
		}
		if ($resql < 0) dol_print_error($this->db, '');
	}

    // phpcs:disable PEAR.NamingConventions.ValidFunctionName.ScopeNotCamelCaps
	/**
	 *  Activate delivery method.
	 *
	 *  @param      int      $id     id method to activate
	 *  @return void
	 */
	public function activ_delivery_method($id)
	{
        // phpcs:enable
		$sql = 'UPDATE '.MAIN_DB_PREFIX.'c_shipment_mode SET active=1';
		$sql.= ' WHERE rowid='.$id;

		$resql = $this->db->query($sql);
	}

    // phpcs:disable PEAR.NamingConventions.ValidFunctionName.ScopeNotCamelCaps
	/**
	 *  DesActivate delivery method.
	 *
	 *  @param      int      $id     id method to desactivate
	 *
	 *  @return void
	 */
	public function disable_delivery_method($id)
	{
        // phpcs:enable
		$sql = 'UPDATE '.MAIN_DB_PREFIX.'c_shipment_mode SET active=0';
		$sql.= ' WHERE rowid='.$id;

		$resql = $this->db->query($sql);
	}


	/**
	 * Forge an set tracking url
	 *
	 * @param	string	$value		Value
	 * @return	void
	 */
	public function getUrlTrackingStatus($value = '')
	{
		if (! empty($this->shipping_method_id))
		{
			$sql = "SELECT em.code, em.tracking";
			$sql.= " FROM ".MAIN_DB_PREFIX."c_shipment_mode as em";
			$sql.= " WHERE em.rowid = ".$this->shipping_method_id;

			$resql = $this->db->query($sql);
			if ($resql)
			{
				if ($obj = $this->db->fetch_object($resql))
				{
					$tracking = $obj->tracking;
				}
			}
		}

		if (!empty($tracking) && !empty($value))
		{
			$url = str_replace('{TRACKID}', $value, $tracking);
			$this->tracking_url = sprintf('<a target="_blank" href="%s">'.($value?$value:'url').'</a>', $url, $url);
		}
		else
		{
			$this->tracking_url = $value;
		}
	}

	/**
	 *	Classify the shipping as closed.
	 *
	 *	@return     int     <0 if KO, >0 if OK
	 */
	public function setClosed()
	{
		global $conf,$langs,$user;

		$error=0;

		$this->db->begin();

		$sql = 'UPDATE '.MAIN_DB_PREFIX.'expedition SET fk_statut='.self::STATUS_CLOSED;
		$sql .= ' WHERE rowid = '.$this->id.' AND fk_statut > 0';

		$resql=$this->db->query($sql);
		if ($resql)
		{
			// Set order billed if 100% of order is shipped (qty in shipment lines match qty in order lines)
			if ($this->origin == 'commande' && $this->origin_id > 0)
			{
				$order = new Commande($this->db);
				$order->fetch($this->origin_id);

				$order->loadExpeditions(self::STATUS_CLOSED);		// Fill $order->expeditions = array(orderlineid => qty)

				$shipments_match_order = 1;
				foreach($order->lines as $line)
				{
					$lineid = $line->id;
					$qty = $line->qty;
					if (($line->product_type == 0 || ! empty($conf->global->STOCK_SUPPORTS_SERVICES)) && $order->expeditions[$lineid] != $qty)
					{
						$shipments_match_order = 0;
						$text='Qty for order line id '.$lineid.' is '.$qty.'. However in the shipments with status Expedition::STATUS_CLOSED='.self::STATUS_CLOSED.' we have qty = '.$order->expeditions[$lineid].', so we can t close order';
						dol_syslog($text);
						break;
					}
				}
				if ($shipments_match_order)
				{
					dol_syslog("Qty for the ".count($order->lines)." lines of order have same value for shipments with status Expedition::STATUS_CLOSED=".self::STATUS_CLOSED.', so we close order');
					$order->cloture($user);
				}
			}

			$this->statut=self::STATUS_CLOSED;


			// If stock increment is done on closing
			if (! $error && ! empty($conf->stock->enabled) && ! empty($conf->global->STOCK_CALCULATE_ON_SHIPMENT_CLOSE))
			{
				require_once DOL_DOCUMENT_ROOT.'/product/stock/class/mouvementstock.class.php';

				$langs->load("agenda");

				// Loop on each product line to add a stock movement
				// TODO possibilite d'expedier a partir d'une propale ou autre origine ?
				$sql = "SELECT cd.fk_product, cd.subprice,";
				$sql.= " ed.rowid, ed.qty, ed.fk_entrepot,";
				$sql.= " edb.rowid as edbrowid, edb.eatby, edb.sellby, edb.batch, edb.qty as edbqty, edb.fk_origin_stock";
				$sql.= " FROM ".MAIN_DB_PREFIX."commandedet as cd,";
				$sql.= " ".MAIN_DB_PREFIX."expeditiondet as ed";
				$sql.= " LEFT JOIN ".MAIN_DB_PREFIX."expeditiondet_batch as edb on edb.fk_expeditiondet = ed.rowid";
				$sql.= " WHERE ed.fk_expedition = ".$this->id;
				$sql.= " AND cd.rowid = ed.fk_origin_line";

				dol_syslog(get_class($this)."::valid select details", LOG_DEBUG);
				$resql=$this->db->query($sql);
				if ($resql)
				{
					$cpt = $this->db->num_rows($resql);
					for ($i = 0; $i < $cpt; $i++)
					{
						$obj = $this->db->fetch_object($resql);
						if (empty($obj->edbrowid))
						{
							$qty = $obj->qty;
						}
						else
						{
							$qty = $obj->edbqty;
						}
						if ($qty <= 0) continue;
						dol_syslog(get_class($this)."::valid movement index ".$i." ed.rowid=".$obj->rowid." edb.rowid=".$obj->edbrowid);

						$mouvS = new MouvementStock($this->db);
						$mouvS->origin = &$this;

						if (empty($obj->edbrowid))
						{
							// line without batch detail

							// We decrement stock of product (and sub-products) -> update table llx_product_stock (key of this table is fk_product+fk_entrepot) and add a movement record
							$result=$mouvS->livraison($user, $obj->fk_product, $obj->fk_entrepot, $qty, $obj->subprice, $langs->trans("ShipmentClassifyClosedInDolibarr", $numref));
							if ($result < 0) {
								$this->error = $mouvS->error;
								$this->errors = $mouvS->errors;
								$error++; break;
							}
						}
						else
						{
							// line with batch detail

							// We decrement stock of product (and sub-products) -> update table llx_product_stock (key of this table is fk_product+fk_entrepot) and add a movement record
							$result=$mouvS->livraison($user, $obj->fk_product, $obj->fk_entrepot, $qty, $obj->subprice, $langs->trans("ShipmentClassifyClosedInDolibarr", $numref), '', $this->db->jdate($obj->eatby), $this->db->jdate($obj->sellby), $obj->batch, $obj->fk_origin_stock);
							if ($result < 0) {
								$this->error = $mouvS->error;
								$this->errors = $mouvS->errors;
								$error++; break;
							}
						}
					}
				}
				else
				{
					$this->error=$this->db->lasterror();
					$error++;
				}
			}

			// Call trigger
			if (! $error)
			{
				$result=$this->call_trigger('SHIPPING_CLOSED', $user);
				if ($result < 0) {
					$error++;
				}
			}
		}
		else
		{
			dol_print_error($this->db);
			$error++;
		}

		if (! $error)
		{
			$this->db->commit();
			return 1;
		}
		else
		{
			$this->statut = self::STATUS_VALIDATED;
			$this->db->rollback();
			return -1;
		}
	}

    // phpcs:disable PEAR.NamingConventions.ValidFunctionName.ScopeNotCamelCaps
	/**
	 *	Classify the shipping as invoiced (used when WORKFLOW_BILL_ON_SHIPMENT is on)
	 *
	 *	@return     int     <0 if ko, >0 if ok
	 */
	public function set_billed()
	{
        // phpcs:enable
		global $user;
		$error=0;

		$this->db->begin();

		$sql = 'UPDATE '.MAIN_DB_PREFIX.'expedition SET fk_statut=2, billed=1';    // TODO Update only billed
		$sql .= ' WHERE rowid = '.$this->id.' AND fk_statut > 0';

		$resql=$this->db->query($sql);
		if ($resql)
		{
			$this->statut=self::STATUS_CLOSED;
			$this->billed=1;

			// Call trigger
			$result=$this->call_trigger('SHIPPING_BILLED', $user);
			if ($result < 0) {
				$error++;
			}
		} else {
			$error++;
			$this->errors[]=$this->db->lasterror;
		}

		if (empty($error)) {
			$this->db->commit();
			return 1;
		}
		else
		{
			$this->statut=self::STATUS_VALIDATED;
			$this->billed=0;
			$this->db->rollback();
			return -1;
		}
	}

	/**
	 *	Classify the shipping as validated/opened
	 *
	 *	@return     int     <0 if KO, 0 if already open, >0 if OK
	 */
	public function reOpen()
	{
		global $conf,$langs,$user;

		$error=0;

		// Protection. This avoid to move stock later when we should not
		if ($this->statut == self::STATUS_VALIDATED)
		{
			return 0;
		}

		$this->db->begin();

		$oldbilled=$this->billed;

		$sql = 'UPDATE '.MAIN_DB_PREFIX.'expedition SET fk_statut=1';
		$sql .= ' WHERE rowid = '.$this->id.' AND fk_statut > 0';

		$resql=$this->db->query($sql);
		if ($resql)
		{
			$this->statut=self::STATUS_VALIDATED;
			$this->billed=0;

			// If stock increment is done on closing
			if (! $error && ! empty($conf->stock->enabled) && ! empty($conf->global->STOCK_CALCULATE_ON_SHIPMENT_CLOSE))
			{
				require_once DOL_DOCUMENT_ROOT.'/product/stock/class/mouvementstock.class.php';

				$langs->load("agenda");

				// Loop on each product line to add a stock movement
				// TODO possibilite d'expedier a partir d'une propale ou autre origine
				$sql = "SELECT cd.fk_product, cd.subprice,";
				$sql.= " ed.rowid, ed.qty, ed.fk_entrepot,";
				$sql.= " edb.rowid as edbrowid, edb.eatby, edb.sellby, edb.batch, edb.qty as edbqty, edb.fk_origin_stock";
				$sql.= " FROM ".MAIN_DB_PREFIX."commandedet as cd,";
				$sql.= " ".MAIN_DB_PREFIX."expeditiondet as ed";
				$sql.= " LEFT JOIN ".MAIN_DB_PREFIX."expeditiondet_batch as edb on edb.fk_expeditiondet = ed.rowid";
				$sql.= " WHERE ed.fk_expedition = ".$this->id;
				$sql.= " AND cd.rowid = ed.fk_origin_line";

				dol_syslog(get_class($this)."::valid select details", LOG_DEBUG);
				$resql=$this->db->query($sql);
				if ($resql)
				{
					$cpt = $this->db->num_rows($resql);
					for ($i = 0; $i < $cpt; $i++)
					{
						$obj = $this->db->fetch_object($resql);
						if (empty($obj->edbrowid))
						{
							$qty = $obj->qty;
						}
						else
						{
							$qty = $obj->edbqty;
						}
						if ($qty <= 0) continue;
						dol_syslog(get_class($this)."::reopen expedition movement index ".$i." ed.rowid=".$obj->rowid." edb.rowid=".$obj->edbrowid);

						//var_dump($this->lines[$i]);
						$mouvS = new MouvementStock($this->db);
						$mouvS->origin = &$this;

						if (empty($obj->edbrowid))
						{
							// line without batch detail

							// We decrement stock of product (and sub-products) -> update table llx_product_stock (key of this table is fk_product+fk_entrepot) and add a movement record
							$result=$mouvS->livraison($user, $obj->fk_product, $obj->fk_entrepot, -$qty, $obj->subprice, $langs->trans("ShipmentUnClassifyCloseddInDolibarr", $numref));
							if ($result < 0) {
								$this->error = $mouvS->error;
								$this->errors = $mouvS->errors;
								$error++; break;
							}
						}
						else
						{
							// line with batch detail

							// We decrement stock of product (and sub-products) -> update table llx_product_stock (key of this table is fk_product+fk_entrepot) and add a movement record
							$result=$mouvS->livraison($user, $obj->fk_product, $obj->fk_entrepot, -$qty, $obj->subprice, $langs->trans("ShipmentUnClassifyCloseddInDolibarr", $numref), '', $this->db->jdate($obj->eatby), $this->db->jdate($obj->sellby), $obj->batch, $obj->fk_origin_stock);
							if ($result < 0) {
								$this->error = $mouvS->error;
								$this->errors = $mouvS->errors;
								$error++; break;
							}
						}
					}
				}
				else
				{
					$this->error=$this->db->lasterror();
					$error++;
				}
			}

            if (! $error) {
				// Call trigger
				$result=$this->call_trigger('SHIPPING_REOPEN', $user);
				if ($result < 0) {
					$error++;
				}
            }
		} else {
			$error++;
			$this->errors[]=$this->db->lasterror();
		}

		if (! $error)
		{
			$this->db->commit();
			return 1;
		}
		else
		{
			$this->statut=self::STATUS_CLOSED;
			$this->billed=$oldbilled;
			$this->db->rollback();
			return -1;
		}
	}

	/**
	 *  Create a document onto disk according to template module.
	 *
	 *  @param	    string		$modele			Force the model to using ('' to not force)
	 *  @param		Translate	$outputlangs	object lang to use for translations
	 *  @param      int			$hidedetails    Hide details of lines
	 *  @param      int			$hidedesc       Hide description
	 *  @param      int			$hideref        Hide ref
     *  @param      null|array  $moreparams     Array to provide more information
	 *  @return     int         				0 if KO, 1 if OK
	 */
	public function generateDocument($modele, $outputlangs, $hidedetails = 0, $hidedesc = 0, $hideref = 0, $moreparams = null)
	{
		global $conf,$langs;

		$langs->load("sendings");

		if (! dol_strlen($modele)) {

			$modele = 'rouget';

			if ($this->modelpdf) {
				$modele = $this->modelpdf;
			} elseif (! empty($conf->global->EXPEDITION_ADDON_PDF)) {
				$modele = $conf->global->EXPEDITION_ADDON_PDF;
			}
		}

		$modelpath = "core/modules/expedition/doc/";

		$this->fetch_origin();

		return $this->commonGenerateDocument($modelpath, $modele, $outputlangs, $hidedetails, $hidedesc, $hideref, $moreparams);
	}

	/**
	 * Function used to replace a thirdparty id with another one.
	 *
	 * @param DoliDB $db Database handler
	 * @param int $origin_id Old thirdparty id
	 * @param int $dest_id New thirdparty id
	 * @return bool
	 */
	public static function replaceThirdparty(DoliDB $db, $origin_id, $dest_id)
	{
		$tables = array(
			'expedition'
		);

		return CommonObject::commonReplaceThirdparty($db, $origin_id, $dest_id, $tables);
	}
}


/**
 * Classe to manage lines of shipment
 */
class ExpeditionLigne extends CommonObjectLine
{
	/**
	 * @var string ID to identify managed object
	 */
	public $element='expeditiondet';

	/**
	 * @var string Name of table without prefix where object is stored
	 */
	public $table_element='expeditiondet';

	/**
	 * @deprecated
	 * @see $fk_origin_line
	 */
	public $origin_line_id;

	/**
     * @var int ID
     */
	public $fk_origin_line;

	/**
	 * @var int Id of shipment
	 */
	public $fk_expedition;

	/**
     * @var DoliDB Database handler.
     */
    public $db;

    /**
     * @var float qty asked From llx_expeditiondet
     */
    public $qty;

    /**
     * @var float qty shipped
     */
    public $qty_shipped;

    /**
     * @var int Id of product
     */
    public $fk_product;
    public $detail_batch;

    /**
     * @var int Id of warehouse
     */
	public $entrepot_id;


    /**
     * @var float qty asked From llx_commandedet or llx_propaldet
     */
	public $qty_asked;

    /**
     * @deprecated
     * @see $product_ref
     */
    public $ref;

	/**
	 * @var string product ref
	 */
	public $product_ref;

	/**
	 * @deprecated
	 * @see $product_label
	 */
	public $libelle;

    /**
     * @var string product label
     */
	public $product_label;

    /**
     * @var string product description
     * @deprecated
     * @see $product_desc
     */
    public $desc;

    /**
     * @var string product description
     */
	public $product_desc;

    /**
     * @var int rang of line
     */
    public $rang;

    /**
     * @var float weight
     */
    public $weight;
    public $weight_units;

    /**
     * @var float weight
     */
    public $length;
    public $length_units;

    /**
     * @var float weight
     */
    public $surface;
    public $surface_units;

    /**
     * @var float weight
     */
    public $volume;
    public $volume_units;

	// Invoicing
	public $remise_percent;
    public $tva_tx;

    /**
     * @var float total without tax
     */
    public $total_ht;

    /**
     * @var float total with tax
     */
    public $total_ttc;

    /**
     * @var float total vat
     */
    public $total_tva;

    /**
     * @var float total localtax 1
     */
    public $total_localtax1;

    /**
     * @var float total localtax 2
     */
    public $total_localtax2;


    /**
     *	Constructor
     *
     *  @param		DoliDB		$db      Database handler
     */
	public function __construct($db)
	{
		$this->db=$db;
	}

	/**
	 *  Load line expedition
	 *
	 *  @param  int		$rowid          Id line order
	 *  @return	int						<0 if KO, >0 if OK
	 */
	public function fetch($rowid)
	{
		$sql = 'SELECT ed.rowid, ed.fk_expedition, ed.fk_entrepot, ed.fk_origin_line, ed.qty, ed.rang';
		$sql.= ' FROM '.MAIN_DB_PREFIX.$this->table_element.' as ed';
		$sql.= ' WHERE ed.rowid = '.$rowid;
		$result = $this->db->query($sql);
		if ($result)
		{
			$objp = $this->db->fetch_object($result);
			$this->id				= $objp->rowid;
			$this->fk_expedition	= $objp->fk_expedition;
			$this->entrepot_id		= $objp->fk_entrepot;
			$this->fk_origin_line	= $objp->fk_origin_line;
			$this->qty				= $objp->qty;
			$this->rang				= $objp->rang;

			$this->db->free($result);

			return 1;
		}
		else
		{
			$this->errors[] = $this->db->lasterror();
			$this->error = $this->db->lasterror();
			return -1;
		}
	}

	/**
	 *	Insert line into database
	 *
	 *	@param      User	$user			User that modify
	 *	@param      int		$notrigger		1 = disable triggers
	 *	@return     int						<0 if KO, line id >0 if OK
	 */
	public function insert($user, $notrigger = 0)
	{
		global $langs, $conf;

		$error=0;

		// Check parameters
		if (empty($this->fk_expedition) || empty($this->fk_origin_line) || ! is_numeric($this->qty))
		{
			$this->error = 'ErrorMandatoryParametersNotProvided';
			return -1;
		}

		$this->db->begin();

		if (empty($this->rang)) $this->rang = 0;

		// Rank to use
		$ranktouse = $this->rang;
		if ($ranktouse == -1)
		{
			$rangmax = $this->line_max($fk_expedition);
			$ranktouse = $rangmax + 1;
		}

		$sql = "INSERT INTO ".MAIN_DB_PREFIX."expeditiondet (";
		$sql.= "fk_expedition";
		$sql.= ", fk_entrepot";
		$sql.= ", fk_origin_line";
		$sql.= ", qty";
		$sql.= ", rang";
		$sql.= ") VALUES (";
		$sql.= $this->fk_expedition;
		$sql.= ", ".(empty($this->entrepot_id) ? 'NULL' : $this->entrepot_id);
		$sql.= ", ".$this->fk_origin_line;
		$sql.= ", ".$this->qty;
		$sql.= ", ".$ranktouse;
		$sql.= ")";

		dol_syslog(get_class($this)."::insert", LOG_DEBUG);
		$resql = $this->db->query($sql);
		if ($resql)
		{
			$this->id = $this->db->last_insert_id(MAIN_DB_PREFIX."expeditiondet");

			if (! $error && empty($conf->global->MAIN_EXTRAFIELDS_DISABLED))
			{
				$result=$this->insertExtraFields();
				if ($result < 0)
				{
					$error++;
				}
			}

			if (! $error && ! $notrigger)
			{
				// Call trigger
				$result=$this->call_trigger('LINESHIPPING_INSERT', $user);
				if ($result < 0)
				{
					$error++;
				}
				// End call triggers
			}

			if (! $error) {
				$this->db->commit();
				return $this->id;
			}

			foreach($this->errors as $errmsg)
			{
				dol_syslog(get_class($this)."::delete ".$errmsg, LOG_ERR);
				$this->error.=($this->error?', '.$errmsg:$errmsg);
			}

			$this->db->rollback();
			return -1*$error;
		}
		else
		{
			$error++;
		}
	}

	/**
	 * 	Delete shipment line.
	 *
	 *	@param		User	$user			User that modify
	 *	@param		int		$notrigger		0=launch triggers after, 1=disable triggers
	 * 	@return		int		>0 if OK, <0 if KO
	 */
	public function delete($user = null, $notrigger = 0)
	{
		global $conf;

		$error=0;

		$this->db->begin();

		// delete batch expedition line
		if ($conf->productbatch->enabled)
		{
			$sql = "DELETE FROM ".MAIN_DB_PREFIX."expeditiondet_batch";
			$sql.= " WHERE fk_expeditiondet = ".$this->id;

			if (!$this->db->query($sql))
			{
				$this->errors[]=$this->db->lasterror()." - sql=$sql";
				$error++;
			}
		}

		$sql = "DELETE FROM ".MAIN_DB_PREFIX."expeditiondet";
		$sql.= " WHERE rowid = ".$this->id;

		if (! $error && $this->db->query($sql))
		{
			// Remove extrafields
			if (empty($conf->global->MAIN_EXTRAFIELDS_DISABLED)) // For avoid conflicts if trigger used
			{
				$result=$this->deleteExtraFields();
				if ($result < 0)
				{
					$this->errors[]=$this->error;
					$error++;
				}
			}
			if (! $error && ! $notrigger)
			{
				// Call trigger
				$result=$this->call_trigger('LINESHIPPING_DELETE', $user);
				if ($result < 0)
				{
					$this->errors[]=$this->error;
					$error++;
				}
				// End call triggers
			}
		}
		else
		{
			$this->errors[]=$this->db->lasterror()." - sql=$sql";
			$error++;
		}

		if (! $error) {
			$this->db->commit();
			return 1;
		}
		else
		{
			foreach($this->errors as $errmsg)
			{
				dol_syslog(get_class($this)."::delete ".$errmsg, LOG_ERR);
				$this->error.=($this->error?', '.$errmsg:$errmsg);
			}
			$this->db->rollback();
			return -1*$error;
		}
	}

	/**
	 *  Update a line in database
	 *
	 *	@param		User	$user			User that modify
	 *	@param		int		$notrigger		1 = disable triggers
	 *  @return		int					< 0 if KO, > 0 if OK
	 */
	public function update($user = null, $notrigger = 0)
	{
		global $conf;

		$error=0;

		dol_syslog(get_class($this)."::update id=$this->id, entrepot_id=$this->entrepot_id, product_id=$this->fk_product, qty=$this->qty");

		$this->db->begin();

		// Clean parameters
		if (empty($this->qty)) $this->qty=0;
		$qty=price2num($this->qty);
		$remainingQty = 0;
		$batch = null;
		$batch_id = null;
		$expedition_batch_id = null;
		if (is_array($this->detail_batch)) 	// array of ExpeditionLineBatch
		{
			if (count($this->detail_batch) > 1)
			{
				dol_syslog(get_class($this).'::update only possible for one batch', LOG_ERR);
				$this->errors[]='ErrorBadParameters';
				$error++;
			}
			else
			{
				$batch = $this->detail_batch[0]->batch;
				$batch_id = $this->detail_batch[0]->fk_origin_stock;
				$expedition_batch_id = $this->detail_batch[0]->id;
				if ($this->entrepot_id != $this->detail_batch[0]->entrepot_id)
				{
					dol_syslog(get_class($this).'::update only possible for batch of same warehouse', LOG_ERR);
					$this->errors[]='ErrorBadParameters';
					$error++;
				}
				$qty = price2num($this->detail_batch[0]->qty);
			}
		}
		elseif (! empty($this->detail_batch))
		{
			$batch = $this->detail_batch->batch;
			$batch_id = $this->detail_batch->fk_origin_stock;
			$expedition_batch_id = $this->detail_batch->id;
			if ($this->entrepot_id != $this->detail_batch->entrepot_id)
			{
				dol_syslog(get_class($this).'::update only possible for batch of same warehouse', LOG_ERR);
				$this->errors[]='ErrorBadParameters';
				$error++;
			}
			$qty = price2num($this->detail_batch->qty);
		}

		// check parameters
		if (! isset($this->id) || ! isset($this->entrepot_id))
		{
			dol_syslog(get_class($this).'::update missing line id and/or warehouse id', LOG_ERR);
			$this->errors[]='ErrorMandatoryParametersNotProvided';
			$error++;
			return -1;
		}

		// update lot

		if (! empty($batch) && $conf->productbatch->enabled)
		{
			dol_syslog(get_class($this)."::update expedition batch id=$expedition_batch_id, batch_id=$batch_id, batch=$batch");

			if (empty($batch_id) || empty($this->fk_product)) {
				dol_syslog(get_class($this).'::update missing fk_origin_stock (batch_id) and/or fk_product', LOG_ERR);
				$this->errors[]='ErrorMandatoryParametersNotProvided';
				$error++;
			}

			// fetch remaining lot qty
			require_once DOL_DOCUMENT_ROOT.'/expedition/class/expeditionbatch.class.php';
			if (! $error && ($lotArray = ExpeditionLineBatch::fetchAll($this->db, $this->id)) < 0)
			{
				$this->errors[]=$this->db->lasterror()." - ExpeditionLineBatch::fetchAll";
				$error++;
			}
			else
			{
				// caculate new total line qty
				foreach ($lotArray as $lot)
				{
					if ($expedition_batch_id != $lot->id)
					{
						$remainingQty += $lot->qty;
					}
				}
				$qty += $remainingQty;

				//fetch lot details

				// fetch from product_lot
				require_once DOL_DOCUMENT_ROOT.'/product/stock/class/productlot.class.php';
				$lot = new Productlot($this->db);
				if ($lot->fetch(0, $this->fk_product, $batch) < 0)
				{
					$this->errors[] = $lot->errors;
					$error++;
				}
				if (! $error && ! empty($expedition_batch_id))
				{
					// delete lot expedition line
					$sql = "DELETE FROM ".MAIN_DB_PREFIX."expeditiondet_batch";
					$sql.= " WHERE fk_expeditiondet = ".$this->id;
					$sql.= " AND rowid = ".$expedition_batch_id;

					if (!$this->db->query($sql))
					{
						$this->errors[]=$this->db->lasterror()." - sql=$sql";
						$error++;
					}
				}
				if (! $error && $this->detail_batch->qty > 0)
				{
					// create lot expedition line
					if (isset($lot->id))
					{
						$shipmentLot = new ExpeditionLineBatch($this->db);
						$shipmentLot->batch = $lot->batch;
						$shipmentLot->eatby = $lot->eatby;
						$shipmentLot->sellby = $lot->sellby;
						$shipmentLot->entrepot_id = $this->detail_batch->entrepot_id;
						$shipmentLot->qty = $this->detail_batch->qty;
						$shipmentLot->fk_origin_stock = $batch_id;
						if ($shipmentLot->create($this->id) < 0)
						{
							$this->errors[]=$shipmentLot->errors;
							$error++;
						}
					}
				}
			}
		}
		if (! $error)
		{
			// update line
			$sql = "UPDATE ".MAIN_DB_PREFIX.$this->table_element." SET";
			$sql.= " fk_entrepot = ".($this->entrepot_id > 0 ? $this->entrepot_id : 'null');
			$sql.= " , qty = ".$qty;
			$sql.= " WHERE rowid = ".$this->id;

			if (!$this->db->query($sql))
			{
				$this->errors[]=$this->db->lasterror()." - sql=$sql";
				$error++;
			}
		}

		if (! $error)
		{
			if (empty($conf->global->MAIN_EXTRAFIELDS_DISABLED)) // For avoid conflicts if trigger used
			{
				$result=$this->insertExtraFields();
				if ($result < 0)
				{
					$this->errors[]=$this->error;
					$error++;
				}
			}
		}

		if (! $error && ! $notrigger)
		{
			// Call trigger
			$result=$this->call_trigger('LINESHIPPING_UPDATE', $user);
			if ($result < 0)
			{
				$this->errors[]=$this->error;
				$error++;
			}
			// End call triggers
		}
		if (!$error) {
			$this->db->commit();
			return 1;
		}
		else
		{
			foreach($this->errors as $errmsg)
			{
				dol_syslog(get_class($this)."::update ".$errmsg, LOG_ERR);
				$this->error.=($this->error?', '.$errmsg:$errmsg);
			}
			$this->db->rollback();
			return -1*$error;
		}
	}
}<|MERGE_RESOLUTION|>--- conflicted
+++ resolved
@@ -445,11 +445,7 @@
 	 * @param	array	$array_options		extrafields array
 	 * @return	int							<0 if KO, line_id if OK
 	 */
-<<<<<<< HEAD
 	public function create_line($entrepot_id, $origin_line_id, $qty, $rang, $array_options = 0)
-=======
-	public function create_line($entrepot_id, $origin_line_id, $qty, $array_options = 0)
->>>>>>> da35e3d7
 	{
 		//phpcs:enable
 		global $user;
@@ -496,11 +492,7 @@
 		// create shipment lines
 		foreach ($stockLocationQty as $stockLocation => $qty)
 		{
-<<<<<<< HEAD
 			if (($line_id = $this->create_line($stockLocation, $line_ext->origin_line_id, $qty, $line_ext->rang, $array_options)) < 0)
-=======
-			if (($line_id = $this->create_line($stockLocation, $line_ext->origin_line_id, $qty, $array_options)) < 0)
->>>>>>> da35e3d7
 			{
 				$error++;
 			}
@@ -611,13 +603,8 @@
 				//Incoterms
 				$this->fk_incoterms         = $obj->fk_incoterms;
 				$this->location_incoterms   = $obj->location_incoterms;
-<<<<<<< HEAD
-				$this->label_incoterms    = $obj->label_incoterms;
-
-=======
-				$this->libelle_incoterms    = $obj->libelle_incoterms;
-								
->>>>>>> da35e3d7
+				$this->label_incoterms      = $obj->label_incoterms;
+
 				$this->db->free($result);
 
 				if ($this->statut == self::STATUS_DRAFT) $this->brouillon = 1;
