<?php
/* Copyright (C) 2007-2015 Laurent Destailleur  <eldy@users.sourceforge.net>
 * Copyright (C) 2013-2014 Cedric GROSS         <c.gross@kreiz-it.fr>
 *
 * This program is free software; you can redistribute it and/or modify
 * it under the terms of the GNU General Public License as published by
 * the Free Software Foundation; either version 3 of the License, or
 * (at your option) any later version.
 *
 * This program is distributed in the hope that it will be useful,
 * but WITHOUT ANY WARRANTY; without even the implied warranty of
 * MERCHANTABILITY or FITNESS FOR A PARTICULAR PURPOSE.  See the
 * GNU General Public License for more details.
 *
 * You should have received a copy of the GNU General Public License
 * along with this program. If not, see <https://www.gnu.org/licenses/>.
 */

/**
 *  \file       expedition/class/expeditionbatch.class.php
 *  \ingroup    productbatch
 *  \brief      This file implements CRUD method for managing shipment batch lines
 *				with batch record
 */

/**
 *	CRUD class for batch number management within shipment
 */
class ExpeditionLineBatch extends CommonObject
{
	/**
	 * @var string ID to identify managed object
	 */
	public $element = 'expeditionlignebatch';
	public $table_element = 'expeditiondet_batch';

	private static $_table_element = 'expeditiondet_batch'; //!< Name of table without prefix where object is stored

	public $sellby;
	public $eatby;
	public $batch;
	public $qty;
	public $dluo_qty; // deprecated, use qty
	public $entrepot_id;
	public $fk_origin_stock;
	public $fk_expeditiondet;

	/**
	 * @var array fields of object product
	 */
	public $fields = array(
		'rowid' => array('type' => 'integer', 'label' => 'TechnicalID', 'enabled' => 1, 'visible' => -2, 'notnull' => 1, 'index' => 1, 'position' => 1, 'comment' => 'Id'),
		'batch' => array('type' => 'varchar(128)', 'enabled' => 1, 'position' => 10),
		'fk_origin_stock' => array('type' => 'integer', 'enabled' => 1, 'visible' => 0, 'default' => 1, 'notnull' => 1, 'position' => 20),
		'eatby' => array('type' => 'date', 'enabled' => 1, 'position' => 500),
		'sellby' => array('type' => 'date', 'enabled' => 1, 'position' => 501),
		'qty' => array('type' => 'double', 'enabled' => 1,  'position' => 502, 'notnull' => 1),
		'fk_expeditiondet' => array('type' => 'integer', 'enabled' => 1, 'visible' => -2, 'notnull' => 1, 'position' => 510, 'foreignkey' => 'llx_expeditiondet.rowid'),
	);

	/**
	 *  Constructor
	 *
	 *  @param	DoliDb		$db      Database handler
	 */
	public function __construct($db)
	{
		$this->db = $db;
	}

	/**
	 * Fill object based on a product-warehouse-batch's record
	 *
	 * @param	int		$id_stockdluo	Rowid in product_batch table
	 * @return	int      		   	 -1 if KO, 1 if OK
	 */
	public function fetchFromStock($id_stockdluo)
	{
		$sql = "SELECT";
		$sql .= " pb.batch,";
		$sql .= " pl.sellby,";
		$sql .= " pl.eatby,";
		$sql .= " ps.fk_entrepot";

		$sql .= " FROM ".MAIN_DB_PREFIX."product_batch as pb";
		$sql .= " JOIN ".MAIN_DB_PREFIX."product_stock as ps on pb.fk_product_stock=ps.rowid";
		$sql .= ' LEFT JOIN '.MAIN_DB_PREFIX."product_lot as pl on pl.batch = pb.batch AND pl.fk_product = ps.fk_product";
		$sql .= " WHERE pb.rowid = ".(int) $id_stockdluo;

		dol_syslog(get_class($this)."::fetch", LOG_DEBUG);
		$resql = $this->db->query($sql);
		if ($resql) {
			if ($this->db->num_rows($resql)) {
				$obj = $this->db->fetch_object($resql);

				$this->sellby = $this->db->jdate($obj->sellby);
				$this->eatby = $this->db->jdate($obj->eatby);
				$this->batch = $obj->batch;
				$this->entrepot_id = $obj->fk_entrepot;
				$this->fk_origin_stock = (int) $id_stockdluo;
			}
			$this->db->free($resql);

			return 1;
		} else {
			$this->error = "Error ".$this->db->lasterror();
			return -1;
		}
	}

	/**
	 * Create an expeditiondet_batch DB record link to an expedtiondet record
	 *
	 * @param	int		$id_line_expdet		rowid of expedtiondet record
	 * @return	int							<0 if KO, Id of record (>0) if OK
	 */
	public function create($id_line_expdet)
	{
		$error = 0;

		$id_line_expdet = (int) $id_line_expdet;

		$sql = "INSERT INTO ".MAIN_DB_PREFIX.self::$_table_element." (";
		$sql .= "fk_expeditiondet";
		$sql .= ", sellby";
		$sql .= ", eatby";
		$sql .= ", batch";
		$sql .= ", qty";
		$sql .= ", fk_origin_stock";
		$sql .= ") VALUES (";
		$sql .= $id_line_expdet.",";
		$sql .= " ".(!isset($this->sellby) || dol_strlen($this->sellby) == 0 ? 'NULL' : ("'".$this->db->idate($this->sellby))."'").",";
		$sql .= " ".(!isset($this->eatby) || dol_strlen($this->eatby) == 0 ? 'NULL' : ("'".$this->db->idate($this->eatby))."'").",";
		$sql .= " ".(!isset($this->batch) ? 'NULL' : ("'".$this->db->escape($this->batch)."'")).",";
		$sql .= " ".(!isset($this->qty) ? ((!isset($this->dluo_qty)) ? 'NULL' : $this->dluo_qty) : $this->qty).","; // dluo_qty deprecated, use qty
		$sql .= " ".(!isset($this->fk_origin_stock) ? '0' : $this->fk_origin_stock);
		$sql .= ")";

		dol_syslog(__METHOD__, LOG_DEBUG);
		$resql = $this->db->query($sql);
		if (!$resql) {
			$error++; $this->errors[] = "Error ".$this->db->lasterror();
		}

		if (!$error) {
			$this->id = $this->db->last_insert_id(MAIN_DB_PREFIX.self::$_table_element);
			$this->fk_expeditiondet = $id_line_expdet;
			return $this->id;
		} else {
			foreach ($this->errors as $errmsg) {
				dol_syslog(get_class($this)."::create ".$errmsg, LOG_ERR);
				$this->error .= ($this->error ? ', '.$errmsg : $errmsg);
			}
			$this->db->rollback();
			return -1 * $error;
		}
	}

	/**
	 * Delete batch record attach to a shipment
	 *
	 * @param	DoliDB	$db				Database object
	 * @param	int		$id_expedition	rowid of shipment
	 * @return 	int						-1 if KO, 1 if OK
	 */
	public static function deletefromexp($db, $id_expedition)
	{
		$id_expedition = (int) $id_expedition;

		$sql = "DELETE FROM ".MAIN_DB_PREFIX.self::$_table_element;
		$sql .= " WHERE fk_expeditiondet in (SELECT rowid FROM ".MAIN_DB_PREFIX."expeditiondet WHERE fk_expedition=".$id_expedition.")";

		dol_syslog(__METHOD__, LOG_DEBUG);
		if ($db->query($sql)) {
			return 1;
		} else {
			return -1;
		}
	}

	/**
	 * Retrieve all batch number detailed information of a shipment line
	 *
	 * @param	DoliDB		$db					Database object
	 * @param	int			$id_line_expdet		id of shipment line
	 * @param	int			$fk_product			If provided, load also detailed information of lot
	 * @return	int|array						-1 if KO, array of ExpeditionLineBatch if OK
	 */
	public static function fetchAll($db, $id_line_expdet, $fk_product = 0)
	{
		$sql = "SELECT";
		$sql .= " eb.rowid,";
		$sql .= " eb.fk_expeditiondet,";
		$sql .= " eb.sellby as oldsellby,"; // deprecated
		$sql .= " eb.eatby as oldeatby,"; // deprecated
		$sql .= " eb.batch,";
		$sql .= " eb.qty,";
		$sql .= " eb.fk_origin_stock";
		if ($fk_product > 0) {
			$sql .= ", pl.sellby";
			$sql .= ", pl.eatby";
		}
		$sql .= " FROM ".MAIN_DB_PREFIX.self::$_table_element." as eb";
		if ($fk_product > 0) {
			$sql .= " LEFT JOIN ".MAIN_DB_PREFIX."product_lot as pl ON pl.batch = eb.batch AND pl.fk_product = ".$fk_product;
		}
		$sql .= " WHERE fk_expeditiondet=".(int) $id_line_expdet;

		dol_syslog(__METHOD__."", LOG_DEBUG);
		$resql = $db->query($sql);
		if ($resql) {
			$num = $db->num_rows($resql);
			$i = 0;
			$ret = array();
			while ($i < $num) {
				$tmp = new self($db);

				$obj = $db->fetch_object($resql);

				$tmp->sellby = $db->jdate($obj->sellby ? $obj->sellby : $obj->oldsellby);
				$tmp->eatby = $db->jdate($obj->eatby ? $obj->eatby : $obj->oldeatby);
				$tmp->batch = $obj->batch;
				$tmp->id = $obj->rowid;
				$tmp->fk_origin_stock = $obj->fk_origin_stock;
				$tmp->fk_expeditiondet = $obj->fk_expeditiondet;
				$tmp->dluo_qty = $obj->qty; // dluo_qty deprecated, use qty
				$tmp->qty = $obj->qty;

				$ret[] = $tmp;
				$i++;
			}
			$db->free($resql);
			return $ret;
		} else {
			dol_print_error($db);
			return -1;
		}
	}

	/**
	 * @return int $id or -1 if KO
	 */
	public function updateQty()
	{
		$sql = 'UPDATE '.MAIN_DB_PREFIX.$this->table_element.' SET qty = '.floatval($this->qty).' WHERE rowid='.$this->id;

		if (!$this->db->query($sql)) {
				$this->errors[] = $this->db->lasterror()." - sql=$sql";
				return -1;
<<<<<<< HEAD
			}
	    else return $this->id;
    }

    /**
     * fetch by batch product warehouse exp id
     * @param Expedition $exp exp obj
     * @param string $serial batch
     * @param int $fk_product product id
     * @param int $fk_warehouse warehouse id
     * @return int > 0 if OK < 0 if KO
     */
    public function fetchByExpDetSerial($exp, $serial, $fk_product, $fk_warehouse) {
        if(! empty($exp->lines) && !empty($exp->id)) {
=======
		} else return $this->id;
	}
>>>>>>> 19965593

	/**
	 * @param Expedition $exp
	 * @param string $serial
	 * @param int $fk_product
	 * @param int $fk_warehouse
	 * @return int
	 */
	public function fetchByExpDetSerial($exp, $serial, $fk_product, $fk_warehouse)
	{
		if (! empty($exp->lines) && !empty($exp->id)) {
			$sql = 'SELECT * FROM '.MAIN_DB_PREFIX.$this->table_element.' 
            WHERE fk_expeditiondet IN 
            (SELECT ed.rowid FROM '.MAIN_DB_PREFIX.$exp->table_element_line.' ed
            INNER JOIN '.MAIN_DB_PREFIX.'commandedet cd ON (cd.rowid = ed.fk_origin_line)
            WHERE ed.fk_expedition = '.$exp->id.' AND ed.fk_entrepot='.$fk_warehouse.' AND cd.fk_product='.$fk_product.')';
			$sql .= ' AND batch = '.$serial;
			$resql = $this->db->query($sql);
			if (! $resql) {
				$this->errors[] = $this->db->lasterror()." - sql=$sql";
				return -1;
			} else {
				if ($this->db->num_rows($resql) == 1) {
					$obj = $this->db->fetch_object($resql);
					foreach ($obj as $key => $val) $this->{$key} = $val;
					$this->id = $this->rowid;
					return $this->id;
				} else return -2;
			}
		}
	}
}<|MERGE_RESOLUTION|>--- conflicted
+++ resolved
@@ -247,32 +247,15 @@
 		if (!$this->db->query($sql)) {
 				$this->errors[] = $this->db->lasterror()." - sql=$sql";
 				return -1;
-<<<<<<< HEAD
-			}
-	    else return $this->id;
-    }
-
-    /**
-     * fetch by batch product warehouse exp id
-     * @param Expedition $exp exp obj
-     * @param string $serial batch
-     * @param int $fk_product product id
-     * @param int $fk_warehouse warehouse id
-     * @return int > 0 if OK < 0 if KO
-     */
-    public function fetchByExpDetSerial($exp, $serial, $fk_product, $fk_warehouse) {
-        if(! empty($exp->lines) && !empty($exp->id)) {
-=======
 		} else return $this->id;
 	}
->>>>>>> 19965593
-
-	/**
-	 * @param Expedition $exp
-	 * @param string $serial
-	 * @param int $fk_product
-	 * @param int $fk_warehouse
-	 * @return int
+
+	/** fetch by batch product warehouse exp id
+	 * @param Expedition $exp exp obj
+	 * @param string $serial batch
+	 * @param int $fk_product product id
+	 * @param int $fk_warehouse warehouse id
+	 * @return int > 0 if OK < 0 if KO
 	 */
 	public function fetchByExpDetSerial($exp, $serial, $fk_product, $fk_warehouse)
 	{
