<?php
/* Copyright (C) 2007-2015 Laurent Destailleur  <eldy@users.sourceforge.net>
 * Copyright (C) 2013-2014 Cedric GROSS         <c.gross@kreiz-it.fr>
 *
 * This program is free software; you can redistribute it and/or modify
 * it under the terms of the GNU General Public License as published by
 * the Free Software Foundation; either version 3 of the License, or
 * (at your option) any later version.
 *
 * This program is distributed in the hope that it will be useful,
 * but WITHOUT ANY WARRANTY; without even the implied warranty of
 * MERCHANTABILITY or FITNESS FOR A PARTICULAR PURPOSE.  See the
 * GNU General Public License for more details.
 *
 * You should have received a copy of the GNU General Public License
 * along with this program. If not, see <http://www.gnu.org/licenses/>.
 */

/**
 *  \file       expedition/class/expeditionbatch.class.php
 *  \ingroup    productbatch
 *  \brief      This file implements CRUD method for managing shipment batch lines
 *				with batch record
 */

/**
 *	CRUD class for batch number management within shipment
 */
class ExpeditionLineBatch extends CommonObject
{
	/**
	 * @var string ID to identify managed object
	 */
	public $element='expeditionlignebatch';

	private static $_table_element='expeditiondet_batch';		//!< Name of table without prefix where object is stored

	var $sellby;
	var $eatby;
	var $batch;
	var $qty;
	var $entrepot_id;
	var $fk_origin_stock;
	var $fk_expeditiondet;

    /**
     *  Constructor
     *
     *  @param	DoliDb		$db      Database handler
     */
    function __construct($db)
    {
        $this->db = $db;
    }

	/**
	 * Fill object based on a product-warehouse-batch's record
	 *
	 * @param	int		$id_stockdluo	Rowid in product_batch table
	 * @return	int      		   	 -1 if KO, 1 if OK
	 */
	function fetchFromStock($id_stockdluo)
	{
<<<<<<< HEAD
        $sql = "SELECT";
        $sql.= " pb.batch,";
        $sql.= " pl.sellby,";
        $sql.= " pl.eatby,";
        $sql.= " ps.fk_entrepot";

        $sql.= " FROM ".MAIN_DB_PREFIX."product_batch as pb";
        $sql.= " JOIN ".MAIN_DB_PREFIX."product_stock as ps on pb.fk_product_stock=ps.rowid";
        $sql.= ' LEFT JOIN '.MAIN_DB_PREFIX."product_lot as pl on pl.batch = pb.batch AND pl.fk_product = ps.fk_product";
        $sql.= " WHERE pb.rowid = ".(int) $id_stockdluo;

    	dol_syslog(get_class($this)."::fetch", LOG_DEBUG);
        $resql=$this->db->query($sql);
        if ($resql)
        {
            if ($this->db->num_rows($resql))
            {
                $obj = $this->db->fetch_object($resql);
=======
		$sql = "SELECT";
		$sql.= " pb.batch,";
		$sql.= " pl.sellby,";
		$sql.= " pl.eatby,";
		$sql.= " ps.fk_entrepot";

		$sql.= " FROM ".MAIN_DB_PREFIX."product_batch as pb";
		$sql.= " JOIN ".MAIN_DB_PREFIX."product_stock as ps on pb.fk_product_stock=ps.rowid";
		$sql.= ' LEFT JOIN '.MAIN_DB_PREFIX."product_lot as pl on pl.batch = pb.batch AND pl.fk_product = ps.fk_product";
		$sql.= " WHERE pb.rowid = ".(int) $id_stockdluo;

		dol_syslog(get_class($this)."::fetch", LOG_DEBUG);
		$resql=$this->db->query($sql);
		if ($resql)
		{
			if ($this->db->num_rows($resql))
			{
				$obj = $this->db->fetch_object($resql);
>>>>>>> 08fa0deb

				$this->sellby = $this->db->jdate($obj->sellby);
				$this->eatby = $this->db->jdate($obj->eatby);
				$this->batch = $obj->batch;
				$this->entrepot_id= $obj->fk_entrepot;
				$this->fk_origin_stock=(int) $id_stockdluo;
			}
			$this->db->free($resql);

			return 1;
		}
		else
		{
			$this->error="Error ".$this->db->lasterror();
			return -1;
		}
	}

	/**
	 * Create an expeditiondet_batch DB record link to an expedtiondet record
	 *
	 * @param	int		$id_line_expdet		rowid of expedtiondet record
	 * @return	int							<0 if KO, Id of record (>0) if OK
	 */
	function create($id_line_expdet)
	{
		$error = 0;

		$id_line_expdet = (int) $id_line_expdet;

		$sql = "INSERT INTO ".MAIN_DB_PREFIX.self::$_table_element." (";
		$sql.= "fk_expeditiondet";
		$sql.= ", sellby";
		$sql.= ", eatby";
		$sql.= ", batch";
		$sql.= ", qty";
		$sql.= ", fk_origin_stock";
		$sql.= ") VALUES (";
		$sql.= $id_line_expdet.",";
		$sql.= " ".(! isset($this->sellby) || dol_strlen($this->sellby)==0?'NULL':("'".$this->db->idate($this->sellby))."'").",";
		$sql.= " ".(! isset($this->eatby) || dol_strlen($this->eatby)==0?'NULL':("'".$this->db->idate($this->eatby))."'").",";
		$sql.= " ".(! isset($this->batch)?'NULL':("'".$this->db->escape($this->batch)."'")).",";
		$sql.= " ".(! isset($this->qty)?'NULL':$this->qty).",";
		$sql.= " ".(! isset($this->fk_origin_stock)?'NULL':$this->fk_origin_stock);
		$sql.= ")";

		dol_syslog(__METHOD__, LOG_DEBUG);
		$resql=$this->db->query($sql);
		if (! $resql) { $error++; $this->errors[]="Error ".$this->db->lasterror(); }

		if (! $error)
		{
            $this->id = $this->db->last_insert_id(MAIN_DB_PREFIX.self::$_table_element);
			$this->fk_expeditiondet=$id_line_expdet;
			return $this->id;
		}
		else
		{
			foreach($this->errors as $errmsg)
			{
	            dol_syslog(get_class($this)."::create ".$errmsg, LOG_ERR);
	            $this->error.=($this->error?', '.$errmsg:$errmsg);
			}
			$this->db->rollback();
			return -1*$error;
		}
	}

	/**
	 * Delete batch record attach to a shipment
	 *
	 * @param	DoliDB	$db				Database object
	 * @param	int		$id_expedition	rowid of shipment
	 * @return 	int						-1 if KO, 1 if OK
	 */
	static function deletefromexp($db,$id_expedition)
	{
		$id_expedition = (int) $id_expedition;

		$sql="DELETE FROM ".MAIN_DB_PREFIX.self::$_table_element;
		$sql.=" WHERE fk_expeditiondet in (SELECT rowid FROM ".MAIN_DB_PREFIX."expeditiondet WHERE fk_expedition=".$id_expedition.")";

		dol_syslog(__METHOD__, LOG_DEBUG);
		if ($db->query($sql))
		{
			return 1;
		}
		else
		{
			return -1;
		}
	}

	/**
	 * Retrieve all batch number detailed information of a shipment line
	 *
	 * @param	DoliDB		$db					Database object
	 * @param	int			$id_line_expdet		id of shipment line
	 * @param	int			$fk_product			If provided, load also detailed information of lot
	 * @return	int|array						-1 if KO, array of ExpeditionLineBatch if OK
	 */
	static function fetchAll($db, $id_line_expdet, $fk_product=0)
	{
		$sql="SELECT";
		$sql.= " eb.rowid,";
		$sql.= " eb.fk_expeditiondet,";
		$sql.= " eb.sellby as oldsellby,";				// deprecated
		$sql.= " eb.eatby as oldeatby,";				// deprecated
		$sql.= " eb.batch,";
		$sql.= " eb.qty,";
		$sql.= " eb.fk_origin_stock";
		if ($fk_product > 0)
		{
			$sql.= ", pl.sellby";
			$sql.= ", pl.eatby";
		}
		$sql.= " FROM ".MAIN_DB_PREFIX.self::$_table_element." as eb";
		if ($fk_product > 0)
		{
			$sql.= " LEFT JOIN ".MAIN_DB_PREFIX."product_lot as pl ON pl.batch = eb.batch AND pl.fk_product = ".$fk_product;
		}
		$sql.= " WHERE fk_expeditiondet=".(int) $id_line_expdet;

		dol_syslog(__METHOD__ ."", LOG_DEBUG);
		$resql=$db->query($sql);
		if ($resql)
		{
			$num=$db->num_rows($resql);
			$i=0;
			$ret = array();
			while ($i<$num)
			{
				$tmp=new self($db);

				$obj = $db->fetch_object($resql);

				$tmp->sellby = $db->jdate($obj->sellby ? $obj->sellby : $obj->oldsellby);
				$tmp->eatby = $db->jdate($obj->eatby ? $obj->eatby : $obj->oldeatby);
				$tmp->batch = $obj->batch;
				$tmp->id = $obj->rowid;
				$tmp->fk_origin_stock = $obj->fk_origin_stock;
				$tmp->fk_expeditiondet = $obj->fk_expeditiondet;
				$tmp->qty = $obj->qty;

				$ret[]=$tmp;
				$i++;
			}
			$db->free($resql);
			return $ret;
		}
		else
		{
			dol_print_error($db);
			return -1;
		}
	}
}<|MERGE_RESOLUTION|>--- conflicted
+++ resolved
@@ -61,26 +61,6 @@
 	 */
 	function fetchFromStock($id_stockdluo)
 	{
-<<<<<<< HEAD
-        $sql = "SELECT";
-        $sql.= " pb.batch,";
-        $sql.= " pl.sellby,";
-        $sql.= " pl.eatby,";
-        $sql.= " ps.fk_entrepot";
-
-        $sql.= " FROM ".MAIN_DB_PREFIX."product_batch as pb";
-        $sql.= " JOIN ".MAIN_DB_PREFIX."product_stock as ps on pb.fk_product_stock=ps.rowid";
-        $sql.= ' LEFT JOIN '.MAIN_DB_PREFIX."product_lot as pl on pl.batch = pb.batch AND pl.fk_product = ps.fk_product";
-        $sql.= " WHERE pb.rowid = ".(int) $id_stockdluo;
-
-    	dol_syslog(get_class($this)."::fetch", LOG_DEBUG);
-        $resql=$this->db->query($sql);
-        if ($resql)
-        {
-            if ($this->db->num_rows($resql))
-            {
-                $obj = $this->db->fetch_object($resql);
-=======
 		$sql = "SELECT";
 		$sql.= " pb.batch,";
 		$sql.= " pl.sellby,";
@@ -99,7 +79,6 @@
 			if ($this->db->num_rows($resql))
 			{
 				$obj = $this->db->fetch_object($resql);
->>>>>>> 08fa0deb
 
 				$this->sellby = $this->db->jdate($obj->sellby);
 				$this->eatby = $this->db->jdate($obj->eatby);
