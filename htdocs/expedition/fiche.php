--- conflicted
+++ resolved
@@ -89,77 +89,8 @@
 $parameters=array();
 $reshook=$hookmanager->executeHooks('doActions',$parameters,$object,$action);    // Note that $action and $object may have been modified by some hooks
 
-<<<<<<< HEAD
-if ($action == 'add')
+if (empty($reshook)) 
 {
-    $error=0;
-
-    $db->begin();
-
-    $object->note				= GETPOST('note','alpha');
-    $object->origin				= $origin;
-    $object->origin_id			= $origin_id;
-    $object->weight				= GETPOST('weight','int')==''?"NULL":GETPOST('weight','int');
-    $object->sizeH				= GETPOST('sizeH','int')==''?"NULL":GETPOST('sizeH','int');
-    $object->sizeW				= GETPOST('sizeW','int')==''?"NULL":GETPOST('sizeW','int');
-    $object->sizeS				= GETPOST('sizeS','int')==''?"NULL":GETPOST('sizeS','int');
-    $object->size_units			= GETPOST('size_units','int');
-    $object->weight_units		= GETPOST('weight_units','int');
-
-    $date_delivery = dol_mktime(GETPOST('date_deliveryhour','int'), GETPOST('date_deliverymin','int'), 0, GETPOST('date_deliverymonth','int'), GETPOST('date_deliveryday','int'), GETPOST('date_deliveryyear','int'));
-
-    // On va boucler sur chaque ligne du document d'origine pour completer objet expedition
-    // avec info diverses + qte a livrer
-    $classname = ucfirst($object->origin);
-    $objectsrc = new $classname($db);
-    $objectsrc->fetch($object->origin_id);
-    //$object->fetch_lines();
-
-    $object->socid					= $objectsrc->socid;
-    $object->ref_customer			= $objectsrc->ref_client;
-    $object->date_delivery			= $date_delivery;	// Date delivery planed
-    $object->fk_delivery_address	= $objectsrc->fk_delivery_address;
-    $object->shipping_method_id		= GETPOST('shipping_method_id','int');
-    $object->tracking_number		= GETPOST('tracking_number','alpha');
-    $object->ref_int				= GETPOST('ref_int','alpha');
-    $object->note_private			= GETPOST('note_private');
-    $object->note_public			= GETPOST('note_public');
-
-    $num=count($objectsrc->lines);
-    $totalqty=0;
-    for ($i = 0; $i < $num; $i++)
-    {
-        $qty = "qtyl".$i;
-		$j=0;
-		$sub_qty=array();
-		$subtotalqty=0;
-		$idl="idl".$i;
-		$batch="batchl".$i."_0";
-		if (isset($_POST[$batch])) {
-			//shipment line with batch-enable product
-			$qty .= '_'.$j;
-			while (isset($_POST[$batch])) {
-				$sub_qty[$j]['q']=GETPOST($qty,'int');
-				$sub_qty[$j]['id_batch']=GETPOST($batch,'int');
-				$subtotalqty+=$sub_qty[$j]['q'];
-				$j++;
-				$batch="batchl".$i."_".$j;
-				$qty = "qtyl".$i.'_'.$j;
-
-			}
-			$batch_line[$i]['detail']=$sub_qty;
-			$batch_line[$i]['qty']=$subtotalqty;
-			$batch_line[$i]['ix_l']=GETPOST($idl,'int');
-			$totalqty+=$subtotalqty;
-		} else {
-			//Standard product
-			if (GETPOST($qty,'int') > 0) $totalqty+=GETPOST($qty,'int');
-		}
-    }
-=======
-if (empty($reshook)) {
->>>>>>> 08214999
-
     if ($action == 'add')
     {
         $error=0;
