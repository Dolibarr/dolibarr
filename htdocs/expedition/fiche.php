--- conflicted
+++ resolved
@@ -899,7 +899,6 @@
 {
 	$lines = $object->lines;
 	$num_prod = count($lines);
-<<<<<<< HEAD
 
 	if ($object->id > 0)
 	{
@@ -920,10 +919,9 @@
 
 		dol_htmloutput_mesg($mesg);
 
-
 		/*
 		 * Confirmation de la suppression
-		 */
+		*/
 		if ($action == 'delete')
 		{
 			$ret=$form->form_confirm($_SERVER['PHP_SELF'].'?id='.$object->id,$langs->trans('DeleteSending'),$langs->trans("ConfirmDeleteSending",$object->ref),'confirm_delete','',0,1);
@@ -932,7 +930,7 @@
 
 		/*
 		 * Confirmation de la validation
-		 */
+		*/
 		if ($action == 'valid')
 		{
 			$objectref = substr($object->ref, 1, 4);
@@ -960,7 +958,7 @@
 		}
 		/*
 		 * Confirmation de l'annulation
-		 */
+		*/
 		if ($action == 'annuler')
 		{
 			$ret=$form->form_confirm($_SERVER['PHP_SELF'].'?id='.$object->id,$langs->trans('CancelSending'),$langs->trans("ConfirmCancelSending",$object->ref),'confirm_cancel','',0,1);
@@ -1131,234 +1129,6 @@
 		}
 		print "</td>\n";
 		print '</tr>';
-=======
-
-	if ($object->id > 0)
-	{
-		dol_htmloutput_mesg($mesg);
-
-		if (!empty($object->origin))
-		{
-			$typeobject = $object->origin;
-			$origin = $object->origin;
-			$object->fetch_origin();
-		}
-
-		$soc = new Societe($db);
-		$soc->fetch($object->socid);
-
-		$head=shipping_prepare_head($object);
-		dol_fiche_head($head, 'shipping', $langs->trans("Sending"), 0, 'sending');
-
-		dol_htmloutput_mesg($mesg);
-
-
-		/*
-		 * Confirmation de la suppression
-		 */
-		if ($action == 'delete')
-		{
-			$ret=$form->form_confirm($_SERVER['PHP_SELF'].'?id='.$object->id,$langs->trans('DeleteSending'),$langs->trans("ConfirmDeleteSending",$object->ref),'confirm_delete','',0,1);
-			if ($ret == 'html') print '<br>';
-		}
-
-	        /*
-             * Confirmation de la validation
-             */
-            if ($action == 'valid')
-            {
-                $objectref = substr($object->ref, 1, 4);
-                if ($objectref == 'PROV')
-                {
-                    $numref = $object->getNextNumRef($soc);
-                }
-                else
-                {
-                    $numref = $object->ref;
-                }
-
-                $text = $langs->trans("ConfirmValidateSending",$numref);
-
-                if (! empty($conf->notification->enabled))
-                {
-                    require_once DOL_DOCUMENT_ROOT .'/core/class/notify.class.php';
-                    $notify=new Notify($db);
-                    $text.='<br>';
-                    $text.=$notify->confirmMessage('SHIPPING_VALIDATE',$object->socid);
-                }
-
-                $ret=$form->form_confirm($_SERVER['PHP_SELF'].'?id='.$object->id,$langs->trans('ValidateSending'),$text,'confirm_valid','',0,1);
-                if ($ret == 'html') print '<br>';
-            }
-            /*
-             * Confirmation de l'annulation
-             */
-            if ($action == 'annuler')
-            {
-                $ret=$form->form_confirm($_SERVER['PHP_SELF'].'?id='.$object->id,$langs->trans('CancelSending'),$langs->trans("ConfirmCancelSending",$object->ref),'confirm_cancel','',0,1);
-                if ($ret == 'html') print '<br>';
-            }
-
-            // Calculate true totalWeight and totalVolume for all products
-            // by adding weight and volume of each product line.
-            $totalWeight = '';
-            $totalVolume = '';
-            $weightUnit=0;
-            $volumeUnit=0;
-            for ($i = 0 ; $i < $num_prod ; $i++)
-            {
-                $weightUnit=0;
-                $volumeUnit=0;
-                if (! empty($lines[$i]->weight_units)) $weightUnit = $lines[$i]->weight_units;
-                if (! empty($lines[$i]->volume_units)) $volumeUnit = $lines[$i]->volume_units;
-
-                // TODO Use a function addvalueunits(val1,unit1,val2,unit2)=>(val,unit)
-                if ($lines[$i]->weight_units < 50)
-                {
-                    $trueWeightUnit=pow(10,$weightUnit);
-                    $totalWeight += $lines[$i]->weight*$lines[$i]->qty_shipped*$trueWeightUnit;
-                }
-                else
-                {
-                    $trueWeightUnit=$weightUnit;
-                    $totalWeight += $lines[$i]->weight*$lines[$i]->qty_shipped;
-                }
-                if ($lines[$i]->volume_units < 50)
-                {
-                    //print $lines[$i]->volume."x".$lines[$i]->volume_units."x".($lines[$i]->volume_units < 50)."x".$volumeUnit;
-                    $trueVolumeUnit=pow(10,$volumeUnit);
-                    //print $lines[$i]->volume;
-                    $totalVolume += $lines[$i]->volume*$lines[$i]->qty_shipped*$trueVolumeUnit;
-                }
-                else
-                {
-                    $trueVolumeUnit=$volumeUnit;
-                    $totalVolume += $lines[$i]->volume*$lines[$i]->qty_shipped;
-                }
-            }
-
-            print '<table class="border" width="100%">';
-
-            $linkback = '<a href="'.DOL_URL_ROOT.'/expedition/liste.php">'.$langs->trans("BackToList").'</a>';
-
-            // Ref
-            print '<tr><td width="20%">'.$langs->trans("Ref").'</td>';
-            print '<td colspan="3">';
-            print $form->showrefnav($object, 'ref', $linkback, 1, 'ref', 'ref');
-            print '</td></tr>';
-
-            // Customer
-            print '<tr><td width="20%">'.$langs->trans("Customer").'</td>';
-            print '<td colspan="3">'.$soc->getNomUrl(1).'</td>';
-            print "</tr>";
-
-            // Linked documents
-            if ($typeobject == 'commande' && $object->$typeobject->id && ! empty($conf->commande->enabled))
-            {
-                print '<tr><td>';
-                $objectsrc=new Commande($db);
-                $objectsrc->fetch($object->$typeobject->id);
-                print $langs->trans("RefOrder").'</td>';
-                print '<td colspan="3">';
-                print $objectsrc->getNomUrl(1,'commande');
-                print "</td>\n";
-                print '</tr>';
-            }
-            if ($typeobject == 'propal' && $object->$typeobject->id && ! empty($conf->propal->enabled))
-            {
-                print '<tr><td>';
-                $objectsrc=new Propal($db);
-                $objectsrc->fetch($object->$typeobject->id);
-                print $langs->trans("RefProposal").'</td>';
-                print '<td colspan="3">';
-                print $objectsrc->getNomUrl(1,'expedition');
-                print "</td>\n";
-                print '</tr>';
-            }
-
-            // Ref customer
-            print '<tr><td>'.$langs->trans("RefCustomer").'</td>';
-            print '<td colspan="3">'.$object->ref_customer."</a></td>\n";
-            print '</tr>';
-
-            // Date creation
-            print '<tr><td>'.$langs->trans("DateCreation").'</td>';
-            print '<td colspan="3">'.dol_print_date($object->date_creation,"day")."</td>\n";
-            print '</tr>';
-
-            // Delivery date planned
-            print '<tr><td height="10">';
-            print '<table class="nobordernopadding" width="100%"><tr><td>';
-            print $langs->trans('DateDeliveryPlanned');
-            print '</td>';
-
-            if ($action != 'editdate_livraison') print '<td align="right"><a href="'.$_SERVER["PHP_SELF"].'?action=editdate_livraison&amp;id='.$object->id.'">'.img_edit($langs->trans('SetDeliveryDate'),1).'</a></td>';
-            print '</tr></table>';
-            print '</td><td colspan="2">';
-            if ($action == 'editdate_livraison')
-            {
-                print '<form name="setdate_livraison" action="'.$_SERVER["PHP_SELF"].'?id='.$object->id.'" method="post">';
-                print '<input type="hidden" name="token" value="'.$_SESSION['newtoken'].'">';
-                print '<input type="hidden" name="action" value="setdate_livraison">';
-                $form->select_date($object->date_delivery?$object->date_delivery:-1,'liv_',1,1,'',"setdate_livraison");
-                print '<input type="submit" class="button" value="'.$langs->trans('Modify').'">';
-                print '</form>';
-            }
-            else
-            {
-                print $object->date_delivery ? dol_print_date($object->date_delivery,'dayhourtext') : '&nbsp;';
-            }
-            print '</td>';
-            print '</tr>';
-
-            // Weight
-            print '<tr><td>'.$form->editfieldkey("Weight",'trueWeight',$object->trueWeight,$object,$user->rights->expedition->creer).'</td><td colspan="3">';
-            print $form->editfieldval("Weight",'trueWeight',$object->trueWeight,$object,$user->rights->expedition->creer);
-            print ($object->trueWeight && $object->weight_units!='')?' '.measuring_units_string($object->weight_units,"weight"):'';
-			if ($totalWeight > 0)
-            print '</td></tr>';
-
-            // Width
-            print '<tr><td>'.$form->editfieldkey("Width",'trueWidth',$object->trueWidth,$object,$user->rights->expedition->creer).'</td><td colspan="3">';
-            print $form->editfieldval("Width",'trueWidth',$object->trueWidth,$object,$user->rights->expedition->creer);
-            print ($object->trueWidth && $object->width_units!='')?' '.measuring_units_string($object->width_units,"size"):'';
-            print '</td></tr>';
-
-            // Height
-            print '<tr><td>'.$form->editfieldkey("Height",'trueHeight',$object->trueHeight,$object,$user->rights->expedition->creer).'</td><td colspan="3">';
-            print $form->editfieldval("Height",'trueHeight',$object->trueHeight,$object,$user->rights->expedition->creer);
-            print ($object->trueHeight && $object->height_units!='')?' '.measuring_units_string($object->height_units,"size"):'';
-            print '</td></tr>';
-
-            // Depth
-            print '<tr><td>'.$form->editfieldkey("Depth",'trueDepth',$object->trueDepth,$object,$user->rights->expedition->creer).'</td><td colspan="3">';
-            print $form->editfieldval("Depth",'trueDepth',$object->trueDepth,$object,$user->rights->expedition->creer);
-            print ($object->trueDepth && $object->depth_units!='')?' '.measuring_units_string($object->depth_units,"size"):'';
-            print '</td></tr>';
-
-            // Volume
-            print '<tr><td>';
-            print $langs->trans("Volume");
-            print '</td>';
-            print '<td colspan="3">';
-            $calculatedVolume=0;
-            if ($object->trueWidth && $object->trueHeight && $object->trueDepth) $calculatedVolume=($object->trueWidth * $object->trueHeight * $object->trueDepth);
-            // If sending volume not defined we use sum of products
-            if ($calculatedVolume > 0)
-			{
-				print $calculatedVolume.' ';
- 		        if ($volumeUnit < 50) print measuring_units_string(0,"volume");
-        	    else print measuring_units_string($volumeUnit,"volume");
-            }
-            if ($totalVolume > 0)
-            {
-            	if ($calculatedVolume) print ' ('.$langs->trans("SumOfProductVolumes").': ';
-				print $totalVolume;
-            	if ($calculatedVolume) print ')';
-            }
-            print "</td>\n";
-            print '</tr>';
->>>>>>> cafd75ac
 
 		// Status
 		print '<tr><td>'.$langs->trans("Status").'</td>';
@@ -1454,7 +1224,6 @@
 				$outputlangs->setDefaultLang($newlang);
 			}
 		}
-<<<<<<< HEAD
 
 		for ($i = 0 ; $i < $num_prod ; $i++)
 		{
@@ -1558,10 +1327,9 @@
 
 	$object->fetchObjectLinked($object->id,$object->element);
 
-
 	/*
 	 *    Boutons actions
-	 */
+	*/
 
 	if (($user->societe_id == 0) && ($action!='presend'))
 	{
@@ -1634,7 +1402,7 @@
 
 	/*
 	 * Documents generated
-	 */
+	*/
 	if ($action != 'presend')
 	{
 		print '<table width="100%"><tr><td width="50%" valign="top">';
@@ -1651,7 +1419,7 @@
 
 		/*
 		 * Linked object block
-		 */
+		*/
 		$somethingshown=$object->showLinkedObjectBlock();
 
 		if ($genallowed && ! $somethingshown) $somethingshown=1;
@@ -1663,222 +1431,12 @@
 		$formactions=new FormActions($db);
 		$somethingshown=$formactions->showactions($object,'shipping',$socid);
 
-=======
-
-		for ($i = 0 ; $i < $num_prod ; $i++)
-		{
-			print "<tr ".$bc[$var].">";
-
-			if (! empty($conf->global->MAIN_VIEW_LINE_NUMBER))
-			{
-				print '<td align="center">'.($i+1).'</td>';
-			}
-
-			// Predefined product or service
-			if ($lines[$i]->fk_product > 0)
-			{
-				// Define output language
-				if (! empty($conf->global->MAIN_MULTILANGS) && ! empty($conf->global->PRODUIT_TEXTS_IN_THIRDPARTY_LANGUAGE))
-				{
-					$prod = new Product($db);
-					$prod->fetch($lines[$i]->fk_product);
-					$label = ( ! empty($prod->multilangs[$outputlangs->defaultlang]["label"])) ? $prod->multilangs[$outputlangs->defaultlang]["label"] : $lines[$i]->product_label;
-				}
-				else
-					$label = (! empty($lines[$i]->label)?$lines[$i]->label:$lines[$i]->product_label);
-
-				print '<td>';
-
-				// Show product and description
-				$product_static->type=$lines[$i]->fk_product_type;
-				$product_static->id=$lines[$i]->fk_product;
-				$product_static->ref=$lines[$i]->ref;
-				$text=$product_static->getNomUrl(1);
-				$text.= ' - '.$label;
-				$description=(! empty($conf->global->PRODUIT_DESC_IN_FORM)?'':dol_htmlentitiesbr($lines[$i]->description));
-				print $form->textwithtooltip($text,$description,3,'','',$i);
-				print_date_range($lines[$i]->date_start,$lines[$i]->date_end);
-				if (! empty($conf->global->PRODUIT_DESC_IN_FORM))
-				{
-					print (! empty($lines[$i]->description) && $lines[$i]->description!=$lines[$i]->product)?'<br>'.dol_htmlentitiesbr($lines[$i]->description):'';
-				}
-			}
-			else
-			{
-				print "<td>";
-				if ($lines[$i]->fk_product_type==1) $text = img_object($langs->trans('Service'),'service');
-				else $text = img_object($langs->trans('Product'),'product');
-
-				if (! empty($lines[$i]->label)) {
-					$text.= ' <strong>'.$lines[$i]->label.'</strong>';
-					print $form->textwithtooltip($text,$lines[$i]->description,3,'','',$i);
-				} else {
-					print $text.' '.nl2br($lines[$i]->description);
-				}
-
-				print_date_range($lines[$i]->date_start,$lines[$i]->date_end);
-				print "</td>\n";
-			}
-
-			// Qte commande
-			print '<td align="center">'.$lines[$i]->qty_asked.'</td>';
-
-			// Qte a expedier ou expedier
-			print '<td align="center">'.$lines[$i]->qty_shipped.'</td>';
-
-			// Weight
-			print '<td align="center">';
-			if ($lines[$i]->fk_product_type == 0) print $lines[$i]->weight*$lines[$i]->qty_shipped.' '.measuring_units_string($lines[$i]->weight_units,"weight");
-			else print '&nbsp;';
-			print '</td>';
-
-			// Volume
-			print '<td align="center">';
-			if ($lines[$i]->fk_product_type == 0) print $lines[$i]->volume*$lines[$i]->qty_shipped.' '.measuring_units_string($lines[$i]->volume_units,"volume");
-			else print '&nbsp;';
-			print '</td>';
-
-			// Size
-			//print '<td align="center">'.$lines[$i]->volume*$lines[$i]->qty_shipped.' '.measuring_units_string($lines[$i]->volume_units,"volume").'</td>';
-
-			// Entrepot source
-			if (! empty($conf->stock->enabled))
-			{
-				print '<td align="left">';
-				if ($lines[$i]->entrepot_id > 0)
-				{
-					$entrepot = new Entrepot($db);
-					$entrepot->fetch($lines[$i]->entrepot_id);
-					print $entrepot->getNomUrl(1);
-				}
-				print '</td>';
-			}
-
-			print "</tr>";
-
-			$var=!$var;
-		}
-	}
-
-	print "</table>\n";
-
-	print "\n</div>\n";
-
-
-	$object->fetchObjectLinked($object->id,$object->element);
-
-
-	/*
-	 *    Boutons actions
-	 */
-
-	if (($user->societe_id == 0) && ($action!='presend'))
-	{
-		print '<div class="tabsAction">';
-
-		if ($object->statut == 0 && $num_prod > 0)
-		{
-			if ($user->rights->expedition->valider)
-			{
-				print '<a class="butAction" href="'.$_SERVER["PHP_SELF"].'?id='.$object->id.'&amp;action=valid">'.$langs->trans("Validate").'</a>';
-			}
-			else
-			{
-				print '<a class="butActionRefused" href="#" title="'.$langs->trans("NotAllowed").'">'.$langs->trans("Validate").'</a>';
-			}
-		}
-
-		// TODO add alternative status
-		/* if ($object->statut == 1 && $user->rights->expedition->valider)
-		{
-		print '<a class="butAction" href="'.$_SERVER["PHP_SELF"].'?id='.$object->id.'&amp;action=reopen">'.$langs->trans("ReOpen").'</a>';
-		}*/
-
-		// Send
-		if ($object->statut > 0)
-		{
-			if (empty($conf->global->MAIN_USE_ADVANCED_PERMS) || $user->rights->expedition->shipping_advance->send)
-			{
-				print '<a class="butAction" href="'.$_SERVER["PHP_SELF"].'?id='.$object->id.'&amp;action=presend&amp;mode=init">'.$langs->trans('SendByMail').'</a>';
-			}
-			else print '<a class="butActionRefused" href="#">'.$langs->trans('SendByMail').'</a>';
-		}
-
-		// Create bill and Close shipment
-		if (! empty($conf->facture->enabled) && $object->statut > 0)
-		{
-			if ($user->rights->facture->creer)
-			{
-				print '<a class="butAction" href="'.DOL_URL_ROOT.'/compta/facture.php?action=create&amp;origin='.$object->element.'&amp;originid='.$object->id.'&amp;socid='.$object->socid.'">'.$langs->trans("CreateBill").'</a>';
-			}
-		}
-
-		// This is just to generate a delivery receipt
-		if ($conf->livraison_bon->enabled && ($object->statut == 1 || $object->statut == 2) && $user->rights->expedition->livraison->creer && empty($object->linkedObjectsIds['delivery'][0]))
-		{
-			print '<a class="butAction" href="'.$_SERVER["PHP_SELF"].'?id='.$object->id.'&amp;action=create_delivery">'.$langs->trans("CreateDeliveryOrder").'</a>';
-		}
-
-		// Close
-		if (! empty($conf->facture->enabled) && $object->statut > 0)
-		{
-			if ($user->rights->expedition->creer && $object->statut > 0 && ! $object->billed)
-			{
-				$label="Close";
-				// Label here should be "Close" or "ClassifyBilled" if we decided to make bill on shipments instead of orders
-				if (! empty($conf->global->WORKFLOW_BILL_ON_SHIPMENT)) $label="ClassifyBilled";
-				print '<a class="butAction" href="'.$_SERVER["PHP_SELF"].'?id='.$object->id.'&amp;action=classifybilled">'.$langs->trans($label).'</a>';
-			}
-		}
-
-		if ($user->rights->expedition->supprimer)
-		{
-			print '<a class="butActionDelete" href="'.$_SERVER["PHP_SELF"].'?id='.$object->id.'&amp;action=delete">'.$langs->trans("Delete").'</a>';
-		}
-
-		print '</div>';
-		print "<br>\n";
-	}
-
-
-	/*
-	 * Documents generated
-	 */
-	if ($action != 'presend')
-	{
-		print '<table width="100%"><tr><td width="50%" valign="top">';
-
-		$objectref = dol_sanitizeFileName($object->ref);
-		$filedir = $conf->expedition->dir_output . "/sending/" .$objectref;
-
-		$urlsource = $_SERVER["PHP_SELF"]."?id=".$object->id;
-
-		$genallowed=$user->rights->expedition->lire;
-		$delallowed=$user->rights->expedition->supprimer;
-
-		$somethingshown=$formfile->show_documents('expedition',$objectref,$filedir,$urlsource,$genallowed,$delallowed,$object->modelpdf,1,0,0,28,0,'','','',$soc->default_lang);
-
-		/*
-		 * Linked object block
-		 */
-		$somethingshown=$object->showLinkedObjectBlock();
-
-		if ($genallowed && ! $somethingshown) $somethingshown=1;
-
-		print '</td><td valign="top" width="50%">';
-
-		// List of actions on element
-		include_once DOL_DOCUMENT_ROOT.'/core/class/html.formactions.class.php';
-		$formactions=new FormActions($db);
-		$somethingshown=$formactions->showactions($object,'shipping',$socid);
-
->>>>>>> cafd75ac
 		print '</td></tr></table>';
 	}
 
 	/*
 	 * Action presend
-	 */
+	*/
 	if ($action == 'presend')
 	{
 		$ref = dol_sanitizeFileName($object->ref);
@@ -1998,5 +1556,6 @@
 
 
 llxFooter();
+
 $db->close();
 ?>