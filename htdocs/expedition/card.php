--- conflicted
+++ resolved
@@ -1191,17 +1191,9 @@
 						{
 							// Quantity to send
 							print '<td class="center">';
-<<<<<<< HEAD
-							if ($line->product_type == Product::TYPE_PRODUCT || !empty($conf->global->STOCK_SUPPORTS_SERVICES))
-							{
+							if ($line->product_type == Product::TYPE_PRODUCT || !empty($conf->global->STOCK_SUPPORTS_SERVICES)) {
 								if (GETPOST('qtyl'.$indiceAsked, 'int')) $deliverableQty = GETPOST('qtyl'.$indiceAsked, 'int');
 								print '<input name="idl'.$indiceAsked.'" type="hidden" value="'.$line->id.'">';
-								print '<input name="qtyl'.$indiceAsked.'" id="qtyl'.$indiceAsked.'" type="text" size="4" value="'.$deliverableQty.'">';
-							} else print $langs->trans("NA");
-=======
-							print '<input name="idl'.$indiceAsked.'" type="hidden" value="'.$line->id.'">';
-							if ($line->product_type == Product::TYPE_PRODUCT || !empty($conf->global->STOCK_SUPPORTS_SERVICES)) {
-								if (GETPOST('qtyl'.$indiceAsked, 'int')) $deliverableQty = GETPOST('qtyl'.$indiceAsked, 'int');
 								print '<input name="qtyl'.$indiceAsked.'" id="qtyl'.$indiceAsked.'" type="text" size="4" value="'.$deliverableQty.'">';
 							} else {
 								if (! empty($conf->global->SHIPMENT_GETS_ALL_ORDER_PRODUCTS)) {
@@ -1210,7 +1202,6 @@
 
 								print $langs->trans("NA");
 							}
->>>>>>> 5b6133ad
 							print '</td>';
 
 							// Stock
@@ -1375,9 +1366,6 @@
 									{
 										print '<input name="qtyl'.$indiceAsked.'_'.$subj.'" id="qtyl'.$indiceAsked.'" type="text" size="4" value="'.$deliverableQty.'">';
 										print '<input name="ent1'.$indiceAsked.'_'.$subj.'" type="hidden" value="'.$warehouse_id.'">';
-<<<<<<< HEAD
-									} else print $langs->trans("NA");
-=======
 									} else {
 										if (! empty($conf->global->SHIPMENT_GETS_ALL_ORDER_PRODUCTS)) {
 											print '<input name="qtyl'.$indiceAsked.'_'.$subj.'" id="qtyl'.$indiceAsked.'" type="hidden" value="0">';
@@ -1385,7 +1373,6 @@
 
 										print $langs->trans("NA");
 									}
->>>>>>> 5b6133ad
 									print '</td>';
 
 									// Stock
