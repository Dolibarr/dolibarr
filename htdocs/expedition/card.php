<?php
/* Copyright (C) 2003-2008	Rodolphe Quiedeville	<rodolphe@quiedeville.org>
 * Copyright (C) 2005-2016	Laurent Destailleur		<eldy@users.sourceforge.net>
 * Copyright (C) 2005		Simon TOSSER			<simon@kornog-computing.com>
 * Copyright (C) 2005-2012	Regis Houssin			<regis.houssin@inodbox.com>
 * Copyright (C) 2011-2017	Juanjo Menent			<jmenent@2byte.es>
 * Copyright (C) 2013       Florian Henry		  	<florian.henry@open-concept.pro>
 * Copyright (C) 2013       Marcos García           <marcosgdf@gmail.com>
 * Copyright (C) 2014		Cedric GROSS			<c.gross@kreiz-it.fr>
 * Copyright (C) 2014-2017	Francis Appels			<francis.appels@yahoo.com>
 * Copyright (C) 2015		Claudio Aschieri		<c.aschieri@19.coop>
 * Copyright (C) 2016-2018	Ferran Marcet			<fmarcet@2byte.es>
 * Copyright (C) 2016		Yasser Carreón			<yacasia@gmail.com>
 * Copyright (C) 2018-2024  Frédéric France         <frederic.france@free.fr>
 * Copyright (C) 2020       Lenin Rivas         	<lenin@leninrivas.com>
 * Copyright (C) 2022       Josep Lluís Amador      <joseplluis@lliuretic.cat>
 * Copyright (C) 2024		MDW						<mdeweerd@users.noreply.github.com>
 *
 * This program is free software; you can redistribute it and/or modify
 * it under the terms of the GNU General Public License as published by
 * the Free Software Foundation; either version 3 of the License, or
 * (at your option) any later version.
 *
 * This program is distributed in the hope that it will be useful,
 * but WITHOUT ANY WARRANTY; without even the implied warranty of
 * MERCHANTABILITY or FITNESS FOR A PARTICULAR PURPOSE.  See the
 * GNU General Public License for more details.
 *
 * You should have received a copy of the GNU General Public License
 * along with this program.  If not, see <https://www.gnu.org/licenses/>.
 */

/**
 *	\file       htdocs/expedition/card.php
 *	\ingroup    expedition
 *	\brief      Card of a shipment
 */

// Load Dolibarr environment
require '../main.inc.php';
require_once DOL_DOCUMENT_ROOT.'/core/class/html.formfile.class.php';
require_once DOL_DOCUMENT_ROOT.'/expedition/class/expedition.class.php';
require_once DOL_DOCUMENT_ROOT.'/product/class/html.formproduct.class.php';
require_once DOL_DOCUMENT_ROOT.'/core/lib/product.lib.php';
require_once DOL_DOCUMENT_ROOT.'/core/lib/sendings.lib.php';
require_once DOL_DOCUMENT_ROOT.'/core/modules/expedition/modules_expedition.php';
require_once DOL_DOCUMENT_ROOT.'/core/class/doleditor.class.php';
require_once DOL_DOCUMENT_ROOT.'/core/class/extrafields.class.php';
require_once DOL_DOCUMENT_ROOT.'/product/stock/class/entrepot.class.php';
require_once DOL_DOCUMENT_ROOT.'/product/stock/class/productlot.class.php';
require_once DOL_DOCUMENT_ROOT.'/commande/class/commande.class.php';
if (isModEnabled("product") || isModEnabled("service")) {
	require_once DOL_DOCUMENT_ROOT.'/product/class/product.class.php';
}
if (isModEnabled("propal")) {
	require_once DOL_DOCUMENT_ROOT.'/comm/propal/class/propal.class.php';
}
if (isModEnabled('productbatch')) {
	require_once DOL_DOCUMENT_ROOT.'/product/class/productbatch.class.php';
}
if (isModEnabled('project')) {
	require_once DOL_DOCUMENT_ROOT.'/projet/class/project.class.php';
	require_once DOL_DOCUMENT_ROOT.'/core/class/html.formprojet.class.php';
}

// Load translation files required by the page
$langs->loadLangs(array("sendings", "companies", "bills", 'deliveries', 'orders', 'stocks', 'other', 'propal', 'productbatch'));

if (isModEnabled('incoterm')) {
	$langs->load('incoterm');
}
if (isModEnabled('productbatch')) {
	$langs->load('productbatch');
}

$origin = GETPOST('origin', 'alpha') ? GETPOST('origin', 'alpha') : 'expedition'; // Example: commande, propal
$origin_id = GETPOSTINT('id') ? GETPOSTINT('id') : '';
$id = $origin_id;
if (empty($origin_id)) {
	$origin_id  = GETPOSTINT('origin_id'); // Id of order or propal
}
if (empty($origin_id)) {
	$origin_id  = GETPOSTINT('object_id'); // Id of order or propal
}
$ref = GETPOST('ref', 'alpha');
$line_id = GETPOSTINT('lineid');
$facid = GETPOSTINT('facid');

$action		= GETPOST('action', 'alpha');
$confirm	= GETPOST('confirm', 'alpha');
$cancel = GETPOST('cancel', 'alpha');

//PDF
$hidedetails = (GETPOSTINT('hidedetails') ? GETPOSTINT('hidedetails') : (getDolGlobalString('MAIN_GENERATE_DOCUMENTS_HIDE_DETAILS') ? 1 : 0));
$hidedesc = (GETPOSTINT('hidedesc') ? GETPOSTINT('hidedesc') : (getDolGlobalString('MAIN_GENERATE_DOCUMENTS_HIDE_DESC') ? 1 : 0));
$hideref = (GETPOSTINT('hideref') ? GETPOSTINT('hideref') : (getDolGlobalString('MAIN_GENERATE_DOCUMENTS_HIDE_REF') ? 1 : 0));

$object = new Expedition($db);
$objectorder = new Commande($db);
$extrafields = new ExtraFields($db);

// fetch optionals attributes and labels
$extrafields->fetch_name_optionals_label($object->table_element);
$extrafields->fetch_name_optionals_label($object->table_element_line);
$extrafields->fetch_name_optionals_label($objectorder->table_element_line);

// Load object. Make an object->fetch
include DOL_DOCUMENT_ROOT.'/core/actions_fetchobject.inc.php'; // Must be 'include', not 'include_once'

// Initialize a technical object to manage hooks of page. Note that conf->hooks_modules contains an array of hook context
$hookmanager->initHooks(array('expeditioncard', 'globalcard'));

$date_delivery = dol_mktime(GETPOSTINT('date_deliveryhour'), GETPOSTINT('date_deliverymin'), 0, GETPOSTINT('date_deliverymonth'), GETPOSTINT('date_deliveryday'), GETPOSTINT('date_deliveryyear'));

if ($id > 0 || !empty($ref)) {
	$object->fetch($id, $ref);
	$object->fetch_thirdparty();
}

// Security check
$socid = '';
if ($user->socid) {
	$socid = $user->socid;
}

$result = restrictedArea($user, 'expedition', $object->id, '');

$permissiondellink = $user->hasRight('expedition', 'delivery', 'creer'); // Used by the include of actions_dellink.inc.php
$permissiontoadd = $user->hasRight('expedition', 'creer');

$editColspan = 0;
$objectsrc = null;
$typeobject = null;


/*
 * Actions
 */

$parameters = array();
$reshook = $hookmanager->executeHooks('doActions', $parameters, $object, $action); // Note that $action and $object may have been modified by some hooks
if ($reshook < 0) {
	setEventMessages($hookmanager->error, $hookmanager->errors, 'errors');
}

if (empty($reshook)) {
	if ($cancel) {
		if ($origin && $origin_id > 0) {
			if ($origin == 'commande') {
				header("Location: ".DOL_URL_ROOT.'/expedition/shipment.php?id='.((int) $origin_id));
				exit;
			}
		} else {
			$action = '';
			$object->fetch($id); // show shipment also after canceling modification
		}
	}

	include DOL_DOCUMENT_ROOT.'/core/actions_dellink.inc.php'; // Must be 'include', not 'include_once'

	// Actions to build doc
	$upload_dir = $conf->expedition->dir_output.'/sending';
	include DOL_DOCUMENT_ROOT.'/core/actions_builddoc.inc.php';

	// Back to draft
	if ($action == 'setdraft' && $permissiontoadd) {
		$object->fetch($id);
		$result = $object->setDraft($user, 0);
		if ($result < 0) {
			setEventMessages($object->error, $object->errors, 'errors');
		} else {
			header("Location: ".$_SERVER['PHP_SELF']."?id=".$object->id);
			exit;
		}
	}
	// Reopen
	if ($action == 'reopen' && $permissiontoadd) {
		$object->fetch($id);
		$result = $object->reOpen();
		if ($result < 0) {
			setEventMessages($object->error, $object->errors, 'errors');
		} else {
			header("Location: ".$_SERVER['PHP_SELF']."?id=".$object->id);
			exit;
		}
	}

	// Set incoterm
	if ($action == 'set_incoterms' && isModEnabled('incoterm') && $permissiontoadd) {
		$result = $object->setIncoterms(GETPOSTINT('incoterm_id'), GETPOSTINT('location_incoterms'));
	}

	if ($action == 'setref_customer' && $permissiontoadd) {
		$result = $object->fetch($id);
		if ($result < 0) {
			setEventMessages($object->error, $object->errors, 'errors');
		}

		$result = $object->setValueFrom('ref_customer', GETPOST('ref_customer', 'alpha'), '', null, 'text', '', $user, 'SHIPMENT_MODIFY');
		if ($result < 0) {
			setEventMessages($object->error, $object->errors, 'errors');
			$action = 'editref_customer';
		} else {
			header("Location: ".$_SERVER['PHP_SELF']."?id=".$object->id);
			exit;
		}
	}

	if ($action == 'update_extras' && $permissiontoadd) {
		$object->oldcopy = dol_clone($object, 2);
		$attribute_name = GETPOST('attribute', 'restricthtml');

		// Fill array 'array_options' with data from update form
		$ret = $extrafields->setOptionalsFromPost(null, $object, $attribute_name);
		if ($ret < 0) {
			$error++;
		}

		if (!$error) {
			// Actions on extra fields
			$result = $object->updateExtraField($attribute_name, 'SHIPMENT_MODIFY');
			if ($result < 0) {
				setEventMessages($object->error, $object->errors, 'errors');
				$error++;
			}
		}

		if ($error) {
			$action = 'edit_extras';
		}
	}

	// Create shipment
	if ($action == 'add' && $permissiontoadd) {
		$error = 0;

		$db->begin();

		$object->note = GETPOST('note', 'restricthtml');
		$object->note_private = GETPOST('note', 'restricthtml');
		$object->origin = $origin;
		$object->origin_id = $origin_id;
		$object->fk_project = GETPOSTINT('projectid');
		$object->weight = GETPOSTINT('weight') == '' ? "NULL" : GETPOSTINT('weight');
		$object->sizeH = GETPOSTINT('sizeH') == '' ? "NULL" : GETPOSTINT('sizeH');
		$object->sizeW = GETPOSTINT('sizeW') == '' ? "NULL" : GETPOSTINT('sizeW');
		$object->sizeS = GETPOSTINT('sizeS') == '' ? "NULL" : GETPOSTINT('sizeS');
		$object->size_units = GETPOSTINT('size_units');
		$object->weight_units = GETPOSTINT('weight_units');

		$product = new Product($db);

		// We will loop on each line of the original document to complete the shipping object with various info and quantity to deliver
		$classname = ucfirst($object->origin);
		$objectsrc = new $classname($db);
		'@phan-var-force Facture|Commande $objectsrc';
		$objectsrc->fetch($object->origin_id);

		$object->socid = $objectsrc->socid;
		$object->ref_customer = GETPOST('ref_customer', 'alpha');
		$object->model_pdf = GETPOST('model');
		$object->date_delivery = $date_delivery; // Date delivery planned
		$object->fk_delivery_address = $objectsrc->fk_delivery_address;
		$object->shipping_method_id = GETPOSTINT('shipping_method_id');
		$object->tracking_number = GETPOST('tracking_number', 'alpha');
		$object->note_private = GETPOST('note_private', 'restricthtml');
		$object->note_public = GETPOST('note_public', 'restricthtml');
		$object->fk_incoterms = GETPOSTINT('incoterm_id');
		$object->location_incoterms = GETPOST('location_incoterms', 'alpha');

		$batch_line = array();
		$stockLine = array();
		$array_options = array();

		$num = count($objectsrc->lines);
		$totalqty = 0;

		$product_batch_used = array();

		for ($i = 0; $i < $num; $i++) {
			$idl = "idl".$i;

			$sub_qty = array();
			$subtotalqty = 0;

			$j = 0;

			$batch = "batchl".$i."_0";
			$stockLocation = "ent1".$i."_0";
			$qty = "qtyl".$i;

			$is_batch_or_serial = 0;
			if (!empty($objectsrc->lines[$i]->fk_product)) {
				$resultFetch = $product->fetch($objectsrc->lines[$i]->fk_product, '', '', '', 1, 1, 1);
				if ($resultFetch < 0) {
					setEventMessages($product->error, $product->errors, 'errors');
				}
				$is_batch_or_serial = $product->status_batch;
			}

			// If product need a batch or serial number
			if (isModEnabled('productbatch') && $objectsrc->lines[$i]->product_tobatch) {
				if (GETPOSTISSET($batch)) {
					//shipment line with batch-enable product
					$qty .= '_'.$j;
					while (GETPOSTISSET($batch)) {
						// save line of detail into sub_qty
						$sub_qty[$j]['q'] = price2num(GETPOST($qty, 'alpha'), 'MS'); // the qty we want to move for this stock record
						$sub_qty[$j]['id_batch'] = GETPOSTINT($batch); // the id into llx_product_batch of stock record to move
						$subtotalqty += $sub_qty[$j]['q'];

						//var_dump($qty);
						//var_dump($batch);
						//var_dump($sub_qty[$j]['q']);
						//var_dump($sub_qty[$j]['id_batch']);

						//var_dump($qty);var_dump($batch);var_dump($sub_qty[$j]['q']);var_dump($sub_qty[$j]['id_batch']);
						if ($is_batch_or_serial == 2 && ($sub_qty[$j]['q'] > 1 || ($sub_qty[$j]['q'] > 0 && in_array($sub_qty[$j]['id_batch'], $product_batch_used)))) {
							setEventMessages($langs->trans("TooManyQtyForSerialNumber", $product->ref, ''), null, 'errors');
							$totalqty = 0;
							break 2;
						}

						if ($is_batch_or_serial == 2 && $sub_qty[$j]['q'] > 0) {
							// we stock the batch id to test later if the same serial is shipped on another line for the same product
							$product_batch_used[$j] = $sub_qty[$j]['id_batch'];
						}

						$j++;
						$batch = "batchl".$i."_".$j;
						$qty = "qtyl".$i.'_'.$j;
					}

					$batch_line[$i]['detail'] = $sub_qty; // array of details
					$batch_line[$i]['qty'] = $subtotalqty;
					$batch_line[$i]['ix_l'] = GETPOSTINT($idl);

					$totalqty += $subtotalqty;
				} else {
					// No detail were provided for lots, so if a qty was provided, we can throw an error.
					if (GETPOST($qty)) {
						// We try to set an amount
						// Case we don't use the list of available qty for each warehouse/lot
						// GUI does not allow this yet
						setEventMessages($langs->trans("StockIsRequiredToChooseWhichLotToUse").' ('.$langs->trans("Line").' '.GETPOSTINT($idl).')', null, 'errors');
						$error++;
					}
				}
			} elseif (GETPOSTISSET($stockLocation)) {
				//shipment line from multiple stock locations
				$qty .= '_'.$j;
				while (GETPOSTISSET($stockLocation)) {
					// save sub line of warehouse
					$stockLine[$i][$j]['qty'] = price2num(GETPOST($qty, 'alpha'), 'MS');
					$stockLine[$i][$j]['warehouse_id'] = GETPOSTINT($stockLocation);
					$stockLine[$i][$j]['ix_l'] = GETPOSTINT($idl);

					$totalqty += price2num(GETPOST($qty, 'alpha'), 'MS');
					$subtotalqty += price2num(GETPOST($qty, 'alpha'), 'MS');

					$j++;
					$stockLocation = "ent1".$i."_".$j;
					$qty = "qtyl".$i.'_'.$j;
				}
			} else {
				$p = new Product($db);
				$res = $p->fetch($objectsrc->lines[$i]->fk_product);
				if ($res > 0) {
					if (GETPOST('entrepot_id', 'int') == -1) {
						$qty .= '_'.$j;
					}

					if ($p->stockable_product == Product::DISABLED_STOCK) {
						$w = new Entrepot($db);
						$Tw = $w->list_array();
						if (count($Tw) > 0) {
							$w_Id = array_keys($Tw);
							$stockLine[$i][$j]['qty'] = GETPOST($qty, 'int');

							// lorsque que l'on a le stock désactivé sur un produit/service
							// on force l'entrepot pour passer le test  d'ajout de ligne dans expedition.class.php
							//
							$stockLine[$i][$j]['warehouse_id'] = $w_Id[0];
							$stockLine[$i][$j]['ix_l'] = GETPOST($idl, 'int');
						} else {
							setEventMessage($langs->trans('NoWarehouseInBase'));
						}
					}
				}
				//shipment line for product with no batch management and no multiple stock location
				if (GETPOSTINT($qty) > 0) {
					$totalqty += price2num(GETPOST($qty, 'alpha'), 'MS');
					$subtotalqty = price2num(GETPOST($qty, 'alpha'), 'MS');
				}
			}

			// check qty shipped not greater than ordered
			if (getDolGlobalInt("MAIN_DONT_SHIP_MORE_THAN_ORDERED") && $subtotalqty > $objectsrc->lines[$i]->qty) {
				setEventMessages($langs->trans("ErrorTooMuchShipped", $i + 1), null, 'errors');
				$error++;
				continue;
			}

			// Extrafields
			$array_options[$i] = $extrafields->getOptionalsFromPost($object->table_element_line, $i);
			// Unset extrafield
			if (isset($extrafields->attributes[$object->table_element_line]['label']) && is_array($extrafields->attributes[$object->table_element_line]['label'])) {
				// Get extra fields
				foreach ($extrafields->attributes[$object->table_element_line]['label'] as $key => $value) {
					unset($_POST["options_".$key]);
				}
			}
		}

		//var_dump($batch_line[2]);
		if (($totalqty > 0 || getDolGlobalString('SHIPMENT_GETS_ALL_ORDER_PRODUCTS')) && !$error) {		// There is at least one thing to ship and no error
			for ($i = 0; $i < $num; $i++) {
				$qty = "qtyl".$i;

				if (!isset($batch_line[$i])) {
					// not batch mode
					if (isset($stockLine[$i])) {
						//shipment from multiple stock locations
						$nbstockline = count($stockLine[$i]);
						for ($j = 0; $j < $nbstockline; $j++) {
							if ($stockLine[$i][$j]['qty'] > 0 || ($stockLine[$i][$j]['qty'] == 0 && getDolGlobalString('SHIPMENT_GETS_ALL_ORDER_PRODUCTS'))) {
								$ret = $object->addline($stockLine[$i][$j]['warehouse_id'], $stockLine[$i][$j]['ix_l'], $stockLine[$i][$j]['qty'], $array_options[$i]);
								if ($ret < 0) {
									setEventMessages($object->error, $object->errors, 'errors');
									$error++;
								}
							}
						}
					} else {
						if (GETPOSTINT($qty) > 0 || getDolGlobalString('SHIPMENT_GETS_ALL_ORDER_PRODUCTS')) {
							$ent = "entl".$i;
							$idl = "idl".$i;
							$entrepot_id = is_numeric(GETPOSTINT($ent)) ? GETPOSTINT($ent) : GETPOSTINT('entrepot_id');
							if ($entrepot_id < 0) {
								$entrepot_id = '';
							}
							if (!($objectsrc->lines[$i]->fk_product > 0)) {
								$entrepot_id = 0;
							}

							$ret = $object->addline($entrepot_id, GETPOSTINT($idl), price2num(GETPOSTINT($qty), 'MS'), $array_options[$i]);
							if ($ret < 0) {
								setEventMessages($object->error, $object->errors, 'errors');
								$error++;
							}
						}
					}
				} else {
					// batch mode
					if ($batch_line[$i]['qty'] > 0 || ($batch_line[$i]['qty'] == 0 && getDolGlobalString('SHIPMENT_GETS_ALL_ORDER_PRODUCTS'))) {
						$ret = $object->addline_batch($batch_line[$i], $array_options[$i]);
						if ($ret < 0) {
							setEventMessages($object->error, $object->errors, 'errors');
							$error++;
						}
					}
				}
			}
			// Fill array 'array_options' with data from add form
			$ret = $extrafields->setOptionalsFromPost(null, $object);
			if ($ret < 0) {
				$error++;
			}

			if (!$error) {
				$ret = $object->create($user); // This create shipment (like Odoo picking) and lines of shipments. Stock movement will be done when validating or closing shipment.
				if ($ret <= 0) {
					setEventMessages($object->error, $object->errors, 'errors');
					$error++;
				}
			}
		} elseif (!$error) {
			$labelfieldmissing = $langs->transnoentitiesnoconv("QtyToShip");
			if (isModEnabled('stock')) {
				$labelfieldmissing .= '/'.$langs->transnoentitiesnoconv("Warehouse");
			}
			setEventMessages($langs->trans("ErrorFieldRequired", $labelfieldmissing), null, 'errors');
			$error++;
		}

		if (!$error) {
			$db->commit();
			header("Location: card.php?id=".$object->id);
			exit;
		} else {
			$db->rollback();
			//$_GET["commande_id"] = GETPOSTINT('commande_id');
			$action = 'create';
		}
	} elseif ($action == 'create_delivery' && getDolGlobalInt('MAIN_SUBMODULE_DELIVERY') && $user->hasRight('expedition', 'delivery', 'creer')) {
		// Build a receiving receipt
		$db->begin();

		$result = $object->create_delivery($user);
		if ($result > 0) {
			$db->commit();

			header("Location: ".DOL_URL_ROOT.'/delivery/card.php?action=create_delivery&token='.newToken().'&id='.$result);
			exit;
		} else {
			$db->rollback();

			setEventMessages($object->error, $object->errors, 'errors');
		}
	} elseif ($action == 'confirm_valid' && $confirm == 'yes' && ((!getDolGlobalString('MAIN_USE_ADVANCED_PERMS') && $user->hasRight('expedition', 'creer'))
		|| (getDolGlobalString('MAIN_USE_ADVANCED_PERMS') && $user->hasRight('expedition', 'shipping_advance', 'validate')))
	) {
		$object->fetch_thirdparty();

		$result = $object->valid($user);

		if ($result < 0) {
			setEventMessages($object->error, $object->errors, 'errors');
		} else {
			// Define output language
			if (!getDolGlobalString('MAIN_DISABLE_PDF_AUTOUPDATE')) {
				$outputlangs = $langs;
				$newlang = '';
				if (getDolGlobalInt('MAIN_MULTILANGS') && empty($newlang) && GETPOST('lang_id', 'aZ09')) {
					$newlang = GETPOST('lang_id', 'aZ09');
				}
				if (getDolGlobalInt('MAIN_MULTILANGS') && empty($newlang)) {
					$newlang = $object->thirdparty->default_lang;
				}
				if (!empty($newlang)) {
					$outputlangs = new Translate("", $conf);
					$outputlangs->setDefaultLang($newlang);
				}
				$model = $object->model_pdf;
				$ret = $object->fetch($id); // Reload to get new records

				$result = $object->generateDocument($model, $outputlangs, $hidedetails, $hidedesc, $hideref);
				if ($result < 0) {
					dol_print_error($db, $object->error, $object->errors);
				}
			}
		}
	} elseif ($action == 'confirm_cancel' && $confirm == 'yes' && $user->hasRight('expedition', 'supprimer')) {
		$also_update_stock = (GETPOST('alsoUpdateStock', 'alpha') ? 1 : 0);
		$result = $object->cancel(0, $also_update_stock);
		if ($result > 0) {
			$result = $object->setStatut(-1);
		} else {
			setEventMessages($object->error, $object->errors, 'errors');
		}
	} elseif ($action == 'confirm_delete' && $confirm == 'yes' && $user->hasRight('expedition', 'supprimer')) {
		$also_update_stock = (GETPOST('alsoUpdateStock', 'alpha') ? 1 : 0);
		$result = $object->delete($user, 0, $also_update_stock);
		if ($result > 0) {
			header("Location: ".DOL_URL_ROOT.'/expedition/index.php');
			exit;
		} else {
			setEventMessages($object->error, $object->errors, 'errors');
		}
		// TODO add alternative status
		//} elseif ($action == 'reopen' && ($user->hasRight('expedition', 'creer') || $user->hasRight('expedition', 'shipping_advance', 'validate')))
		//{
		//	$result = $object->setStatut(0);
		//	if ($result < 0)
		//	{
		//		setEventMessages($object->error, $object->errors, 'errors');
		//	}
		//}
	} elseif ($action == 'setdate_livraison' && $user->hasRight('expedition', 'creer')) {
		$datedelivery = dol_mktime(GETPOSTINT('liv_hour'), GETPOSTINT('liv_min'), 0, GETPOSTINT('liv_month'), GETPOSTINT('liv_day'), GETPOSTINT('liv_year'));

		$object->fetch($id);
		$result = $object->setDeliveryDate($user, $datedelivery);
		if ($result < 0) {
			setEventMessages($object->error, $object->errors, 'errors');
		}
	} elseif (in_array($action, array('settracking_number', 'settracking_url', 'settrueWeight', 'settrueWidth', 'settrueHeight', 'settrueDepth', 'setshipping_method_id')) && $user->hasRight('expedition', 'creer')) {
		// Action update
		$error = 0;

		if ($action == 'settracking_number') {
			$object->tracking_number = trim(GETPOST('tracking_number', 'alpha'));
		}
		if ($action == 'settracking_url') {
			$object->tracking_url = trim(GETPOST('tracking_url', 'restricthtml'));
		}
		if ($action == 'settrueWeight') {
			$object->trueWeight = GETPOSTINT('trueWeight');
			$object->weight_units = GETPOSTINT('weight_units');
		}
		if ($action == 'settrueWidth') {
			$object->trueWidth = GETPOSTINT('trueWidth');
		}
		if ($action == 'settrueHeight') {
			$object->trueHeight = GETPOSTINT('trueHeight');
			$object->size_units = GETPOSTINT('size_units');
		}
		if ($action == 'settrueDepth') {
			$object->trueDepth = GETPOSTINT('trueDepth');
		}
		if ($action == 'setshipping_method_id') {
			$object->shipping_method_id = GETPOSTINT('shipping_method_id');
		}

		if (!$error) {
			if ($object->update($user) >= 0) {
				header("Location: card.php?id=".$object->id);
				exit;
			}
			setEventMessages($object->error, $object->errors, 'errors');
		}

		$action = "";
	} elseif ($action == 'classifybilled' && $permissiontoadd) {
		$object->fetch($id);
		$result = $object->setBilled();
		if ($result >= 0) {
			header('Location: '.$_SERVER["PHP_SELF"].'?id='.$object->id);
			exit();
		}
		setEventMessages($object->error, $object->errors, 'errors');
	} elseif ($action == 'classifyclosed' && $permissiontoadd) {
		$object->fetch($id);
		$result = $object->setClosed();
		if ($result >= 0) {
			header('Location: '.$_SERVER["PHP_SELF"].'?id='.$object->id);
			exit();
		}
		setEventMessages($object->error, $object->errors, 'errors');
	} elseif ($action == 'deleteline' && !empty($line_id) && $permissiontoadd) {
		// delete a line
		$object->fetch($id);
		$lines = $object->lines;
		$line = new ExpeditionLigne($db);
		$line->fk_expedition = $object->id;

		$num_prod = count($lines);
		for ($i = 0; $i < $num_prod; $i++) {
			if ($lines[$i]->id == $line_id) {
				if (count($lines[$i]->details_entrepot) > 1) {
					// delete multi warehouse lines
					foreach ($lines[$i]->details_entrepot as $details_entrepot) {
						$line->id = $details_entrepot->line_id;
						if (!$error && $line->delete($user) < 0) {
							$error++;
						}
					}
				} else {
					// delete single warehouse line
					$line->id = $line_id;
					if (!$error && $line->delete($user) < 0) {
						$error++;
					}
				}
			}
			unset($_POST["lineid"]);
		}

		if (!$error) {
			header('Location: '.$_SERVER["PHP_SELF"].'?id='.$object->id);
			exit();
		} else {
			setEventMessages($line->error, $line->errors, 'errors');
		}
	} elseif ($action == 'updateline' && $permissiontoadd && GETPOST('save')) {
		// Update a line
		// Clean parameters
		$qty = 0;
		$entrepot_id = 0;
		$batch_id = 0;

		$lines = $object->lines;
		$num_prod = count($lines);
		for ($i = 0; $i < $num_prod; $i++) {
			if ($lines[$i]->id == $line_id) {		// we have found line to update
				$update_done = false;
				$line = new ExpeditionLigne($db);
				$line->fk_expedition = $object->id;

				// Extrafields Lines
				$line->array_options = $extrafields->getOptionalsFromPost($object->table_element_line);
				// Unset extrafield POST Data
				if (is_array($extrafields->attributes[$object->table_element_line]['label'])) {
					foreach ($extrafields->attributes[$object->table_element_line]['label'] as $key => $value) {
						unset($_POST["options_".$key]);
					}
				}
				$line->fk_product = $lines[$i]->fk_product;
				if (is_array($lines[$i]->detail_batch) && count($lines[$i]->detail_batch) > 0) {
					// line with lot
					foreach ($lines[$i]->detail_batch as $detail_batch) {
						$lotStock = new Productbatch($db);
						$batch = "batchl".$detail_batch->fk_expeditiondet."_".$detail_batch->fk_origin_stock;
						$qty = "qtyl".$detail_batch->fk_expeditiondet.'_'.$detail_batch->id;
						$batch_id = GETPOSTINT($batch);
						$batch_qty = GETPOSTINT($qty);
						if (!empty($batch_id)) {
							if ($lotStock->fetch($batch_id) > 0 && $line->fetch($detail_batch->fk_expeditiondet) > 0) {	// $line is ExpeditionLine
								if ($lines[$i]->entrepot_id != 0) {
									// allow update line entrepot_id if not multi warehouse shipping
									$line->entrepot_id = $lotStock->warehouseid;
								}

								// detail_batch can be an object with keys, or an array of ExpeditionLineBatch
								if (empty($line->detail_batch)) {
									$line->detail_batch = new stdClass();
								}

								$line->detail_batch->fk_origin_stock = $batch_id;
								$line->detail_batch->batch = $lotStock->batch;
								$line->detail_batch->id = $detail_batch->id;
								$line->detail_batch->entrepot_id = $lotStock->warehouseid;
								$line->detail_batch->qty = $batch_qty;
								if ($line->update($user) < 0) {
									setEventMessages($line->error, $line->errors, 'errors');
									$error++;
								} else {
									$update_done = true;
								}
							} else {
								setEventMessages($lotStock->error, $lotStock->errors, 'errors');
								$error++;
							}
						}
						unset($_POST[$batch]);
						unset($_POST[$qty]);
					}
					// add new batch
					$lotStock = new Productbatch($db);
					$batch = "batchl".$line_id."_0";
					$qty = "qtyl".$line_id."_0";
					$batch_id = GETPOSTINT($batch);
					$batch_qty = GETPOSTINT($qty);
					$lineIdToAddLot = 0;
					if ($batch_qty > 0 && !empty($batch_id)) {
						if ($lotStock->fetch($batch_id) > 0) {
							// check if lotStock warehouse id is same as line warehouse id
							if ($lines[$i]->entrepot_id > 0) {
								// single warehouse shipment line
								if ($lines[$i]->entrepot_id == $lotStock->warehouseid) {
									$lineIdToAddLot = $line_id;
								}
							} elseif (count($lines[$i]->details_entrepot) > 1) {
								// multi warehouse shipment lines
								foreach ($lines[$i]->details_entrepot as $detail_entrepot) {
									if ($detail_entrepot->entrepot_id == $lotStock->warehouseid) {
										$lineIdToAddLot = $detail_entrepot->line_id;
									}
								}
							}
							if ($lineIdToAddLot) {
								// add lot to existing line
								if ($line->fetch($lineIdToAddLot) > 0) {
									$line->detail_batch->fk_origin_stock = $batch_id;
									$line->detail_batch->batch = $lotStock->batch;
									$line->detail_batch->entrepot_id = $lotStock->warehouseid;
									$line->detail_batch->qty = $batch_qty;
									if ($line->update($user) < 0) {
										setEventMessages($line->error, $line->errors, 'errors');
										$error++;
									} else {
										$update_done = true;
									}
								} else {
									setEventMessages($line->error, $line->errors, 'errors');
									$error++;
								}
							} else {
								// create new line with new lot
								$line->origin_line_id = $lines[$i]->origin_line_id;
								$line->entrepot_id = $lotStock->warehouseid;
								$line->detail_batch[0] = new ExpeditionLineBatch($db);
								$line->detail_batch[0]->fk_origin_stock = $batch_id;
								$line->detail_batch[0]->batch = $lotStock->batch;
								$line->detail_batch[0]->entrepot_id = $lotStock->warehouseid;
								$line->detail_batch[0]->qty = $batch_qty;
								if ($object->create_line_batch($line, $line->array_options) < 0) {
									setEventMessages($object->error, $object->errors, 'errors');
									$error++;
								} else {
									$update_done = true;
								}
							}
						} else {
							setEventMessages($lotStock->error, $lotStock->errors, 'errors');
							$error++;
						}
					}
				} else {
					if ($lines[$i]->fk_product > 0) {
						// line without lot
						if ($lines[$i]->entrepot_id == 0) {
							// single warehouse shipment line or line in several warehouses context but with warehouse not defined
							$stockLocation = "entl".$line_id;
							$qty = "qtyl".$line_id;
							$line->id = $line_id;
							$line->entrepot_id = GETPOSTINT((string) $stockLocation);
							$line->qty = GETPOSTFLOAT($qty);
							if ($line->update($user) < 0) {
								setEventMessages($line->error, $line->errors, 'errors');
								$error++;
							}
							unset($_POST[$stockLocation]);
							unset($_POST[$qty]);
						} elseif ($lines[$i]->entrepot_id > 0) {
							// single warehouse shipment line
							$stockLocation = "entl".$line_id;
							$qty = "qtyl".$line_id;
							$line->id = $line_id;
							$line->entrepot_id = GETPOSTINT($stockLocation);
							$line->qty = GETPOSTFLOAT($qty);
							if ($line->update($user) < 0) {
								setEventMessages($line->error, $line->errors, 'errors');
								$error++;
							}
							unset($_POST[$stockLocation]);
							unset($_POST[$qty]);
						} elseif (count($lines[$i]->details_entrepot) > 1) {
							// multi warehouse shipment lines
							foreach ($lines[$i]->details_entrepot as $detail_entrepot) {
								if (!$error) {
									$stockLocation = "entl".$detail_entrepot->line_id;
									$qty = "qtyl".$detail_entrepot->line_id;
									$warehouse = GETPOSTINT($stockLocation);
									if (!empty($warehouse)) {
										$line->id = $detail_entrepot->line_id;
										$line->entrepot_id = $warehouse;
										$line->qty = GETPOSTFLOAT($qty);
										if ($line->update($user) < 0) {
											setEventMessages($line->error, $line->errors, 'errors');
											$error++;
										} else {
											$update_done = true;
										}
									}
									unset($_POST[$stockLocation]);
									unset($_POST[$qty]);
								}
							}
						} elseif (!isModEnabled('stock') && empty($conf->productbatch->enabled)) { // both product batch and stock are not activated.
							$qty = "qtyl".$line_id;
							$line->id = $line_id;
							$line->qty = GETPOSTFLOAT($qty);
							$line->entrepot_id = 0;
							if ($line->update($user) < 0) {
								setEventMessages($line->error, $line->errors, 'errors');
								$error++;
							} else {
								$update_done = true;
							}
							unset($_POST[$qty]);
						}
					} else {
						// Product no predefined
						$qty = "qtyl".$line_id;
						$line->id = $line_id;
						$line->qty = GETPOSTFLOAT($qty);
						$line->entrepot_id = 0;
						if ($line->update($user) < 0) {
							setEventMessages($line->error, $line->errors, 'errors');
							$error++;
						} else {
							$update_done = true;
						}
						unset($_POST[$qty]);
					}
				}

				if (empty($update_done)) {
					$line->id = $lines[$i]->id;
					$line->insertExtraFields();
				}
			}
		}

		unset($_POST["lineid"]);

		if (!$error) {
			if (!getDolGlobalString('MAIN_DISABLE_PDF_AUTOUPDATE')) {
				// Define output language
				$outputlangs = $langs;
				$newlang = '';
				if (getDolGlobalInt('MAIN_MULTILANGS') && empty($newlang) && GETPOST('lang_id', 'aZ09')) {
					$newlang = GETPOST('lang_id', 'aZ09');
				}
				if (getDolGlobalInt('MAIN_MULTILANGS') && empty($newlang)) {
					$newlang = $object->thirdparty->default_lang;
				}
				if (!empty($newlang)) {
					$outputlangs = new Translate("", $conf);
					$outputlangs->setDefaultLang($newlang);
				}

				$ret = $object->fetch($object->id); // Reload to get new records
				$object->generateDocument($object->model_pdf, $outputlangs, $hidedetails, $hidedesc, $hideref);
			}
		} else {
			header('Location: '.$_SERVER['PHP_SELF'].'?id='.$object->id); // To redisplay the form being edited
			exit();
		}
	} elseif ($action == 'updateline' && $permissiontoadd && GETPOST('cancel', 'alpha') == $langs->trans("Cancel")) {
		header('Location: '.$_SERVER['PHP_SELF'].'?id='.$object->id); // To redisplay the form being edited
		exit();
	}

	include DOL_DOCUMENT_ROOT.'/core/actions_printing.inc.php';

	// Actions to send emails
	if (empty($id)) {
		$id = $facid;
	}
	$triggersendname = 'SHIPPING_SENTBYMAIL';
	$paramname = 'id';
	$autocopy = 'MAIN_MAIL_AUTOCOPY_SHIPMENT_TO';
	$mode = 'emailfromshipment';
	$trackid = 'shi'.$object->id;
	include DOL_DOCUMENT_ROOT.'/core/actions_sendmails.inc.php';
}


/*
 * View
 */

$title = $object->ref.' - '.$langs->trans("Shipment");
if ($action == 'create2') {
	$title = $langs->trans("CreateShipment");
}
$help_url = 'EN:Module_Shipments|FR:Module_Expéditions|ES:M&oacute;dulo_Expediciones|DE:Modul_Lieferungen';

llxHeader('', $title, $help_url, '', 0, 0, '', '', '', 'mod-expedition page-card');

if (empty($action)) {
	$action = 'view';
}

$form = new Form($db);
$formfile = new FormFile($db);
$formproduct = new FormProduct($db);
if (isModEnabled('project')) {
	$formproject = new FormProjets($db);
} else {
	$formproject = null;
}

$product_static = new Product($db);
$shipment_static = new Expedition($db);
$warehousestatic = new Entrepot($db);

if ($action == 'create2') {
	print load_fiche_titre($langs->trans("CreateShipment"), '', 'dolly');

	print '<br>'.$langs->trans("ShipmentCreationIsDoneFromOrder");
	$action = '';
	$id = '';
	$ref = '';
}

// Mode creation.
if ($action == 'create') {
	$expe = new Expedition($db);

	print load_fiche_titre($langs->trans("CreateShipment"), '', 'dolly');

	if (!$origin) {
		setEventMessages($langs->trans("ErrorBadParameters"), null, 'errors');
	}

	if ($origin) {
		$classname = ucfirst($origin);

		$object = new $classname($db);
		'@phan-var-force Commande|Facture $object';
		if ($object->fetch($origin_id)) {	// This include the fetch_lines
			$soc = new Societe($db);
			$soc->fetch($object->socid);

			$author = new User($db);
			$author->fetch($object->user_author_id);

			if (isModEnabled('stock')) {
				$entrepot = new Entrepot($db);
			}

			print '<form action="'.$_SERVER["PHP_SELF"].'" method="post">';
			print '<input type="hidden" name="token" value="'.newToken().'">';
			print '<input type="hidden" name="action" value="add">';
			print '<input type="hidden" name="origin" value="'.$origin.'">';
			print '<input type="hidden" name="origin_id" value="'.$object->id.'">';
			if (GETPOSTINT('entrepot_id')) {
				print '<input type="hidden" name="entrepot_id" value="'.GETPOSTINT('entrepot_id').'">';
			}

			print dol_get_fiche_head([]);

			print '<table class="border centpercent">';

			// Ref
			print '<tr><td class="titlefieldcreate fieldrequired">';
			if ($origin == 'commande' && isModEnabled('order')) {
				print $langs->trans("RefOrder");
			}
			if ($origin == 'propal' && isModEnabled("propal")) {
				print $langs->trans("RefProposal");
			}
			print '</td><td colspan="3">';
			print $object->getNomUrl(1);
			print '</td>';
			print "</tr>\n";

			// Ref client
			print '<tr><td>';
			if ($origin == 'commande') {
				print $langs->trans('RefCustomerOrder');
			} elseif ($origin == 'propal') {
				print $langs->trans('RefCustomerOrder');
			} else {
				print $langs->trans('RefCustomer');
			}
			print '</td><td colspan="3">';
			print '<input type="text" name="ref_customer" value="'.$object->ref_client.'" />';
			print '</td>';
			print '</tr>';

			// Tiers
			print '<tr><td class="titlefieldcreate fieldrequired">'.$langs->trans('Company').'</td>';
			print '<td colspan="3">'.$soc->getNomUrl(1).'</td>';
			print '</tr>';

			// Project
			if (isModEnabled('project') && is_object($formproject)) {
				$projectid = GETPOSTINT('projectid') ? GETPOSTINT('projectid') : 0;
				if (empty($projectid) && !empty($object->fk_project)) {
					$projectid = $object->fk_project;
				}
				if ($origin == 'project') {
					$projectid = ($originid ? $originid : 0);
				}

				$langs->load("projects");
				print '<tr>';
				print '<td>'.$langs->trans("Project").'</td><td colspan="2">';
				print img_picto('', 'project', 'class="pictofixedwidth"');
				$numprojet = $formproject->select_projects($soc->id, $projectid, 'projectid', 0);
				print ' <a class="paddingleft" href="'.DOL_URL_ROOT.'/projet/card.php?socid='.$soc->id.'&action=create&status=1&backtopage='.urlencode($_SERVER["PHP_SELF"].'?action=create&socid='.$soc->id).'"><span class="fa fa-plus-circle valignmiddle"></span></a>';
				print '</td>';
				print '</tr>';
			}

			// Date delivery planned
			print '<tr><td>'.$langs->trans("DateDeliveryPlanned").'</td>';
			print '<td colspan="3">';
			print img_picto('', 'action', 'class="pictofixedwidth"');
			$date_delivery = ($date_delivery ? $date_delivery : $object->delivery_date); // $date_delivery comes from GETPOST
			print $form->selectDate($date_delivery ? $date_delivery : -1, 'date_delivery', 1, 1, 1);
			print "</td>\n";
			print '</tr>';

			// Note Public
			print '<tr><td>'.$langs->trans("NotePublic").'</td>';
			print '<td colspan="3">';
			$doleditor = new DolEditor('note_public', $object->note_public, '', 60, 'dolibarr_notes', 'In', 0, false, !getDolGlobalString('FCKEDITOR_ENABLE_NOTE_PUBLIC') ? 0 : 1, ROWS_3, '90%');
			print $doleditor->Create(1);
			print "</td></tr>";

			// Note Private
			if ($object->note_private && !$user->socid) {
				print '<tr><td>'.$langs->trans("NotePrivate").'</td>';
				print '<td colspan="3">';
				$doleditor = new DolEditor('note_private', $object->note_private, '', 60, 'dolibarr_notes', 'In', 0, false, !getDolGlobalString('FCKEDITOR_ENABLE_NOTE_PRIVATE') ? 0 : 1, ROWS_3, '90%');
				print $doleditor->Create(1);
				print "</td></tr>";
			}

			// Weight
			print '<tr><td>';
			print $langs->trans("Weight");
			print '</td><td colspan="3">';
			print img_picto('', 'fa-balance-scale', 'class="pictofixedwidth"');
			print '<input name="weight" size="4" value="'.GETPOSTINT('weight').'"> ';
			$text = $formproduct->selectMeasuringUnits("weight_units", "weight", GETPOSTINT('weight_units'), 0, 2);
			$htmltext = $langs->trans("KeepEmptyForAutoCalculation");
			print $form->textwithpicto($text, $htmltext);
			print '</td></tr>';
			// Dim
			print '<tr><td>';
			print $langs->trans("Width").' x '.$langs->trans("Height").' x '.$langs->trans("Depth");
			print ' </td><td colspan="3">';
			print img_picto('', 'fa-ruler', 'class="pictofixedwidth"');
			print '<input name="sizeW" size="4" value="'.GETPOSTINT('sizeW').'">';
			print ' x <input name="sizeH" size="4" value="'.GETPOSTINT('sizeH').'">';
			print ' x <input name="sizeS" size="4" value="'.GETPOSTINT('sizeS').'">';
			print ' ';
			$text = $formproduct->selectMeasuringUnits("size_units", "size", GETPOSTINT('size_units'), 0, 2);
			$htmltext = $langs->trans("KeepEmptyForAutoCalculation");
			print $form->textwithpicto($text, $htmltext);
			print '</td></tr>';

			// Delivery method
			print "<tr><td>".$langs->trans("DeliveryMethod")."</td>";
			print '<td colspan="3">';
			$expe->fetch_delivery_methods();
			print img_picto('', 'dolly', 'class="pictofixedwidth"');
			print $form->selectarray("shipping_method_id", $expe->meths, GETPOSTINT('shipping_method_id'), 1, 0, 0, "", 1);
			if ($user->admin) {
				print info_admin($langs->trans("YouCanChangeValuesForThisListFromDictionarySetup"), 1);
			}
			print "</td></tr>\n";

			// Tracking number
			print "<tr><td>".$langs->trans("TrackingNumber")."</td>";
			print '<td colspan="3">';
			print img_picto('', 'barcode', 'class="pictofixedwidth"');
			print '<input name="tracking_number" size="20" value="'.GETPOST('tracking_number', 'alpha').'">';
			print "</td></tr>\n";

			// Other attributes
			$parameters = array('objectsrc' => isset($objectsrc) ? $objectsrc : '', 'colspan' => ' colspan="3"', 'cols' => '3', 'socid' => $socid);
			$reshook = $hookmanager->executeHooks('formObjectOptions', $parameters, $expe, $action); // Note that $action and $object may have been modified by hook
			print $hookmanager->resPrint;

			if (empty($reshook)) {
				// copy from order
				if ($object->fetch_optionals() > 0) {
					$expe->array_options = array_merge($expe->array_options, $object->array_options);
				}
				print $expe->showOptionals($extrafields, 'edit', $parameters);
			}


			// Incoterms
			if (isModEnabled('incoterm')) {
				print '<tr>';
				print '<td><label for="incoterm_id">'.$form->textwithpicto($langs->trans("IncotermLabel"), $object->label_incoterms, 1).'</label></td>';
				print '<td colspan="3" class="maxwidthonsmartphone">';
				print img_picto('', 'incoterm', 'class="pictofixedwidth"');
				print $form->select_incoterms((!empty($object->fk_incoterms) ? $object->fk_incoterms : ''), (!empty($object->location_incoterms) ? $object->location_incoterms : ''));
				print '</td></tr>';
			}

			// Document model
			include_once DOL_DOCUMENT_ROOT.'/core/modules/expedition/modules_expedition.php';
			$list = ModelePdfExpedition::liste_modeles($db);
			if (is_countable($list) && count($list) > 1) {
				print "<tr><td>".$langs->trans("DefaultModel")."</td>";
				print '<td colspan="3">';
				print img_picto('', 'pdf', 'class="pictofixedwidth"');
				print $form->selectarray('model', $list, $conf->global->EXPEDITION_ADDON_PDF);
				print "</td></tr>\n";
			}

			print "</table>";

			print dol_get_fiche_end();


			// Shipment lines

			$numAsked = count($object->lines);

			print '<script type="text/javascript">'."\n";
			print 'jQuery(document).ready(function() {'."\n";
			print 'jQuery("#autofill").click(function() {';
			$i = 0;
			while ($i < $numAsked) {
				print 'jQuery("#qtyl'.$i.'").val(jQuery("#qtyasked'.$i.'").val() - jQuery("#qtydelivered'.$i.'").val());'."\n";
				if (isModEnabled('productbatch')) {
					print 'jQuery("#qtyl'.$i.'_'.$i.'").val(jQuery("#qtyasked'.$i.'").val() - jQuery("#qtydelivered'.$i.'").val());'."\n";
				}
				$i++;
			}
			print 'return false; });'."\n";
			print 'jQuery("#autoreset").click(function() { console.log("Reset values to 0"); jQuery(".qtyl").val(0);'."\n";
			print 'return false; });'."\n";
			print '});'."\n";
			print '</script>'."\n";

			print '<br>';

			print '<table class="noborder centpercent">';

			// Load shipments already done for same order
			$object->loadExpeditions();


			$alreadyQtyBatchSetted = $alreadyQtySetted = array();

			if ($numAsked) {
				print '<tr class="liste_titre">';
				print '<td>'.$langs->trans("Description").'</td>';
				print '<td class="center">'.$langs->trans("QtyOrdered").'</td>';
				print '<td class="center">'.$langs->trans("QtyShipped").'</td>';
				print '<td class="center">'.$langs->trans("QtyToShip");
				if (empty($conf->productbatch->enabled)) {
					print '<br><a href="#" id="autofill" class="opacitymedium link cursor cursorpointer">'.img_picto($langs->trans("Autofill"), 'autofill', 'class="paddingrightonly"').'</a>';
					print ' / ';
				} else {
					print '<br>';
				}
				print '<span id="autoreset" class="opacitymedium link cursor cursorpointer">'.img_picto($langs->trans("Reset"), 'eraser').'</span>';
				print '</td>';
				if (isModEnabled('stock')) {
					if (empty($conf->productbatch->enabled)) {
						print '<td class="left">'.$langs->trans("Warehouse").' ('.$langs->trans("Stock").')</td>';
					} else {
						print '<td class="left">'.$langs->trans("Warehouse").' / '.$langs->trans("Batch").' ('.$langs->trans("Stock").')</td>';
					}
				}
				if (getDolGlobalString('SHIPPING_DISPLAY_STOCK_ENTRY_DATE')) {
					print '<td class="left">'.$langs->trans('StockEntryDate').'</td>';
				}
				print "</tr>\n";
			}

			$warehouse_id = GETPOSTINT('entrepot_id');
			$warehousePicking = array();
			// get all warehouse children for picking
			if ($warehouse_id > 0) {
				$warehousePicking[] = $warehouse_id;
				$warehouseObj = new Entrepot($db);
				$warehouseObj->get_children_warehouses($warehouse_id, $warehousePicking);
			}

			$indiceAsked = 0;
			while ($indiceAsked < $numAsked) {
				$product = new Product($db);

				$line = $object->lines[$indiceAsked];

				$parameters = array('i' => $indiceAsked, 'line' => $line, 'num' => $numAsked);
				$reshook = $hookmanager->executeHooks('printObjectLine', $parameters, $object, $action);
				if ($reshook < 0) {
					setEventMessages($hookmanager->error, $hookmanager->errors, 'errors');
				}

				if (empty($reshook)) {
					// Show product and description
					$type = $line->product_type ? $line->product_type : $line->fk_product_type;
					// Try to enhance type detection using date_start and date_end for free lines where type
					// was not saved.
					if (!empty($line->date_start)) {
						$type = 1;
					}
					if (!empty($line->date_end)) {
						$type = 1;
					}

					print '<!-- line for order line '.$line->id.' -->'."\n";
					print '<tr class="oddeven" id="row-'.$line->id.'">'."\n";

					// Product label
					if ($line->fk_product > 0) {  // If predefined product
						$res = $product->fetch($line->fk_product);
						if ($res < 0) {
							dol_print_error($db, $product->error, $product->errors);
						}
						$product->load_stock('warehouseopen'); // Load all $product->stock_warehouse[idwarehouse]->detail_batch
						//var_dump($product->stock_warehouse[1]);

						print '<td>';
						print '<a name="'.$line->id.'"></a>'; // ancre pour retourner sur la ligne

						// Show product and description
						$product_static->type = $line->fk_product_type;
						$product_static->id = $line->fk_product;
						$product_static->ref = $line->ref;
						$product_static->status = $line->product_tosell;
						$product_static->status_buy = $line->product_tobuy;
						$product_static->status_batch = $line->product_tobatch;

						$showdescinproductdesc = getDolGlobalString('PRODUIT_DESC_IN_FORM_ACCORDING_TO_DEVICE');

						$text = $product_static->getNomUrl(1);
						$text .= ' - '.(!empty($line->label) ? $line->label : $line->product_label);
						$description = ($showdescinproductdesc ? '' : dol_htmlentitiesbr($line->desc));
<<<<<<< HEAD
						$description .= empty($product->stockable_product) ? $langs->trans('StockDisabled') : $langs->trans('StockEnabled');
						print $form->textwithtooltip($text, $description, 3, '', '', $i);
=======

						print $form->textwithtooltip($text, $description, 3, 0, '', $i);
>>>>>>> 40f28307

						// Show range
						print_date_range($db->jdate($line->date_start), $db->jdate($line->date_end));

						// Add description in form
						if ($showdescinproductdesc) {
							print ($line->desc && $line->desc != $line->product_label) ? '<br>'.dol_htmlentitiesbr($line->desc) : '';
						}

						print '</td>';
					} else {
						print "<td>";
						if ($type == 1) {
							$text = img_object($langs->trans('Service'), 'service');
						} else {
							$text = img_object($langs->trans('Product'), 'product');
						}

						if (!empty($line->label)) {
							$text .= ' <strong>'.$line->label.'</strong>';
							print $form->textwithtooltip($text, $line->desc, 3, 0, '', $i);
						} else {
							print $text.' '.nl2br($line->desc);
						}

						// Show range
						print_date_range($db->jdate($line->date_start), $db->jdate($line->date_end));
						print "</td>\n";
					}

					// unit of order
					$unit_order = '';
					if (getDolGlobalString('PRODUCT_USE_UNITS')) {
						$unit_order = measuringUnitString($line->fk_unit);
					}

					// Qty
					print '<td class="center">'.$line->qty;
					print '<input name="qtyasked'.$indiceAsked.'" id="qtyasked'.$indiceAsked.'" type="hidden" value="'.$line->qty.'">';
					print ''.$unit_order.'</td>';
					$qtyProdCom = $line->qty;

					// Qty already shipped
					print '<td class="center">';
					$quantityDelivered = isset($object->expeditions[$line->id]) ? $object->expeditions[$line->id] : '';
					print $quantityDelivered;
					print '<input name="qtydelivered'.$indiceAsked.'" id="qtydelivered'.$indiceAsked.'" type="hidden" value="'.$quantityDelivered.'">';
					print ''.$unit_order.'</td>';

					// Qty to ship
					$quantityAsked = $line->qty;
					if ($line->product_type == 1 && !getDolGlobalString('STOCK_SUPPORTS_SERVICES') && !getDolGlobalString('SHIPMENT_SUPPORTS_SERVICES')) {
						$quantityToBeDelivered = 0;
					} else {
						if (is_numeric($quantityDelivered)) {
							$quantityToBeDelivered = $quantityAsked - $quantityDelivered;
						} else {
							$quantityToBeDelivered = $quantityAsked;
						}
					}

					$warehouseObject = null;
					if (count($warehousePicking) == 1 || !($line->fk_product > 0) || !isModEnabled('stock')) {     // If warehouse was already selected or if product is not a predefined, we go into this part with no multiwarehouse selection
						print '<!-- Case warehouse already known or product not a predefined product -->';
						//ship from preselected location
						$stock = + (isset($product->stock_warehouse[$warehouse_id]->real) ? $product->stock_warehouse[$warehouse_id]->real : 0); // Convert to number
						if (getDolGlobalString('SHIPMENT_SUPPORTS_SERVICES')) {
							$deliverableQty = $quantityToBeDelivered;
						} else {
							$deliverableQty = min($quantityToBeDelivered, $stock);
						}
						if ($deliverableQty < 0) {
							$deliverableQty = 0;
						}
						if (empty($conf->productbatch->enabled) || !$product->hasbatch()) {
							// Quantity to send
							print '<td class="center">';
							if ($line->product_type == Product::TYPE_PRODUCT || getDolGlobalString('STOCK_SUPPORTS_SERVICES') || getDolGlobalString('SHIPMENT_SUPPORTS_SERVICES')) {
								if (GETPOSTINT('qtyl'.$indiceAsked)) {
									$deliverableQty = GETPOSTINT('qtyl'.$indiceAsked);
								}
								print '<input name="idl'.$indiceAsked.'" type="hidden" value="'.$line->id.'">';
								print '<input name="qtyl'.$indiceAsked.'" id="qtyl'.$indiceAsked.'" class="qtyl right" type="text" size="4" value="'.$deliverableQty.'">';
							} else {
								if (getDolGlobalString('SHIPMENT_GETS_ALL_ORDER_PRODUCTS')) {
									print '<input name="idl'.$indiceAsked.'" type="hidden" value="'.$line->id.'">';
									print '<input name="qtyl'.$indiceAsked.'" id="qtyl'.$indiceAsked.'" type="hidden" value="0">';
								}

								print $langs->trans("NA");
							}
							print '</td>';

							// Stock
							if (isModEnabled('stock')) {
								print '<td class="left">';
								if ($line->product_type == Product::TYPE_PRODUCT || getDolGlobalString('STOCK_SUPPORTS_SERVICES')) {   // Type of product need stock change ?
									// Show warehouse combo list
									$ent = "entl".$indiceAsked;
									$idl = "idl".$indiceAsked;
									$tmpentrepot_id = is_numeric(GETPOST($ent)) ? GETPOSTINT($ent) : $warehouse_id;
									if ($line->fk_product > 0) {
										print '<!-- Show warehouse selection -->';

										$stockMin = false;
										if (!getDolGlobalInt('STOCK_ALLOW_NEGATIVE_TRANSFER')) {
											$stockMin = 0;
										}
<<<<<<< HEAD
										if ($product->stockable_product == Product::ENABLED_STOCK) {
											print $formproduct->selectWarehouses($tmpentrepot_id, 'entl'.$indiceAsked, '', 1, 0, $line->fk_product, '', 1, 0, array(), 'minwidth200', '', 1, $stockMin, 'stock DESC, e.ref');
										} else {
											print img_warning().' '.$langs->trans('StockDisabled');
										}
=======
										print $formproduct->selectWarehouses($tmpentrepot_id, 'entl'.$indiceAsked, '', 1, 0, $line->fk_product, '', 1, 0, array(), 'minwidth200', array(), 1, $stockMin, 'stock DESC, e.ref');

>>>>>>> 40f28307
										if ($tmpentrepot_id > 0 && $tmpentrepot_id == $warehouse_id) {
											//print $stock.' '.$quantityToBeDelivered;
											if ($stock < $quantityToBeDelivered) {
												print ' '.img_warning($langs->trans("StockTooLow")); // Stock too low for this $warehouse_id but you can change warehouse
											}
										}
									}
								} else {
									print '<span class="opacitymedium">('.$langs->trans("Service").')</span><input name="entl'.$indiceAsked.'" id="entl'.$indiceAsked.'" type="hidden" value="0">';
								}
								print '</td>';
							}
							if (getDolGlobalString('SHIPPING_DISPLAY_STOCK_ENTRY_DATE')) {
								print '<td></td>';
							} //StockEntrydate
							print "</tr>\n";

							// Show subproducts of product
							if (getDolGlobalString('PRODUIT_SOUSPRODUITS') && $line->fk_product > 0) {
								$product->get_sousproduits_arbo();
								$prods_arbo = $product->get_arbo_each_prod($qtyProdCom);
								if (count($prods_arbo) > 0) {
									foreach ($prods_arbo as $key => $value) {
										//print $value[0];
										$img = '';
										if ($value['stock'] < $value['stock_alert']) {
											$img = img_warning($langs->trans("StockTooLow"));
										}
										print "<tr class=\"oddeven\"><td>&nbsp; &nbsp; &nbsp; ->
											<a href=\"".DOL_URL_ROOT."/product/card.php?id=".$value['id']."\">".$value['fullpath']."
											</a> (".$value['nb'].")</td><td class=\"center\"> ".$value['nb_total']."</td><td>&nbsp;</td><td>&nbsp;</td>
											<td class=\"center\">".$value['stock']." ".$img."</td>";
										if (getDolGlobalString('SHIPPING_DISPLAY_STOCK_ENTRY_DATE')) {
											print '<td></td>';
										} //StockEntrydate
										print "</tr>";
									}
								}
							}
						} else {
							// Product need lot
							print '<td></td><td></td>';
							if (getDolGlobalString('SHIPPING_DISPLAY_STOCK_ENTRY_DATE')) {
								print '<td></td>';
							} //StockEntrydate
							print '</tr>'; // end line and start a new one for lot/serial
							print '<!-- Case product need lot -->';

							$staticwarehouse = new Entrepot($db);
							if ($warehouse_id > 0) {
								$staticwarehouse->fetch($warehouse_id);
							}

							$subj = 0;
							// Define nb of lines suggested for this order line
							$nbofsuggested = 0;
							if (is_object($product->stock_warehouse[$warehouse_id]) && count($product->stock_warehouse[$warehouse_id]->detail_batch)) {
								foreach ($product->stock_warehouse[$warehouse_id]->detail_batch as $dbatch) {
									$nbofsuggested++;
								}
							}
							print '<input name="idl'.$indiceAsked.'" type="hidden" value="'.$line->id.'">';
							if (is_object($product->stock_warehouse[$warehouse_id]) && count($product->stock_warehouse[$warehouse_id]->detail_batch)) {
								foreach ($product->stock_warehouse[$warehouse_id]->detail_batch as $dbatch) {	// $dbatch is instance of Productbatch
									//var_dump($dbatch);
									$batchStock = + $dbatch->qty; // To get a numeric
									$deliverableQty = min($quantityToBeDelivered, $batchStock);

									// Now we will check if we have to reduce the deliverableQty by taking into account the qty already suggested in previous line
									if (isset($alreadyQtyBatchSetted[$line->fk_product][$dbatch->batch][intval($warehouse_id)])) {
										$deliverableQty = min($quantityToBeDelivered, $batchStock - $alreadyQtyBatchSetted[$line->fk_product][$dbatch->batch][intval($warehouse_id)]);
									} else {
										if (!isset($alreadyQtyBatchSetted[$line->fk_product])) {
											$alreadyQtyBatchSetted[$line->fk_product] = array();
										}

										if (!isset($alreadyQtyBatchSetted[$line->fk_product][$dbatch->batch])) {
											$alreadyQtyBatchSetted[$line->fk_product][$dbatch->batch] = array();
										}

										$deliverableQty = min($quantityToBeDelivered, $batchStock);
									}

									if ($deliverableQty < 0) {
										$deliverableQty = 0;
									}

									$inputName = 'qtyl'.$indiceAsked.'_'.$subj;
									if (GETPOSTISSET($inputName)) {
										$deliverableQty = GETPOST($inputName, 'int');
									}

									$tooltipClass = $tooltipTitle = '';
									if (!empty($alreadyQtyBatchSetted[$line->fk_product][$dbatch->batch][intval($warehouse_id)])) {
										$tooltipClass = ' classfortooltip';
										$tooltipTitle = $langs->trans('StockQuantitiesAlreadyAllocatedOnPreviousLines').' : '.$alreadyQtyBatchSetted[$line->fk_product][$dbatch->batch][intval($warehouse_id)];
									} else {
										$alreadyQtyBatchSetted[$line->fk_product][$dbatch->batch][intval($warehouse_id)] = 0 ;
									}
									$alreadyQtyBatchSetted[$line->fk_product][$dbatch->batch][intval($warehouse_id)] = $deliverableQty + $alreadyQtyBatchSetted[$line->fk_product][$dbatch->batch][intval($warehouse_id)];

									print '<!-- subj='.$subj.'/'.$nbofsuggested.' --><tr '.((($subj + 1) == $nbofsuggested) ? 'oddeven' : '').'>';
									print '<td colspan="3" ></td><td class="center">';
									print '<input class="qtyl '.$tooltipClass.' right" title="'.$tooltipTitle.'" name="qtyl'.$indiceAsked.'_'.$subj.'" id="qtyl'.$indiceAsked.'_'.$subj.'" type="text" size="4" value="'.$deliverableQty.'">';
									print '</td>';

									print '<!-- Show details of lot -->';
									print '<td class="left">';

									print $staticwarehouse->getNomUrl(0).' / ';

									print '<input name="batchl'.$indiceAsked.'_'.$subj.'" type="hidden" value="'.$dbatch->id.'">';

									$detail = '';
									$detail .= $langs->trans("Batch").': '.$dbatch->batch;
									if (!getDolGlobalString('PRODUCT_DISABLE_SELLBY') && !empty($dbatch->sellby)) {
										$detail .= ' - '.$langs->trans("SellByDate").': '.dol_print_date($dbatch->sellby, "day");
									}
									if (!getDolGlobalString('PRODUCT_DISABLE_EATBY') && !empty($dbatch->eatby)) {
										$detail .= ' - '.$langs->trans("EatByDate").': '.dol_print_date($dbatch->eatby, "day");
									}
									$detail .= ' - '.$langs->trans("Qty").': '.$dbatch->qty;
									$detail .= '<br>';
									print $detail;

									$quantityToBeDelivered -= $deliverableQty;
									if ($quantityToBeDelivered < 0) {
										$quantityToBeDelivered = 0;
									}
									$subj++;
									print '</td>';
									if (getDolGlobalInt('SHIPPING_DISPLAY_STOCK_ENTRY_DATE')) {
										print '<td>'.dol_print_date($dbatch->context['stock_entry_date'], 'day').'</td>'; //StockEntrydate
									}
									print '</tr>';
								}
							} else {
								print '<!-- Case there is no details of lot at all -->';
								print '<tr class="oddeven"><td colspan="3"></td><td class="center">';
								print '<input class="qtyl right" name="qtyl'.$indiceAsked.'_'.$subj.'" id="qtyl'.$indiceAsked.'_'.$subj.'" type="text" size="4" value="0" disabled="disabled"> ';
								print '</td>';

								print '<td class="left">';
								print img_warning().' '.$langs->trans("NoProductToShipFoundIntoStock", $staticwarehouse->label);
								print '</td>';
								if (getDolGlobalInt('SHIPPING_DISPLAY_STOCK_ENTRY_DATE')) {
									print '<td></td>';
								} //StockEntrydate
								print '</tr>';
							}
						}
					} else {
						// ship from multiple locations
						if (empty($conf->productbatch->enabled) || !$product->hasbatch()) {
							print '<!-- Case warehouse not already known and product does not need lot -->';
							print '<td></td><td></td>';
							if (getDolGlobalString('SHIPPING_DISPLAY_STOCK_ENTRY_DATE')) {
								print '<td></td>';
							}//StockEntrydate
							print '</tr>'."\n"; // end line and start a new one for each warehouse

							print '<input name="idl'.$indiceAsked.'" type="hidden" value="'.$line->id.'">';
							$subj = 0;
							// Define nb of lines suggested for this order line
							$nbofsuggested = 0;

							foreach ($product->stock_warehouse as $warehouse_id => $stock_warehouse) {
								if ($stock_warehouse->real > 0 || !empty($conf->global->STOCK_ALLOW_NEGATIVE_TRANSFER)) {
									$nbofsuggested++;
								}
							}
							$tmpwarehouseObject = new Entrepot($db);
							foreach ($product->stock_warehouse as $warehouse_id => $stock_warehouse) {    // $stock_warehouse is product_stock
								$var = $subj % 2;
								if (!empty($warehousePicking) && !in_array($warehouse_id, $warehousePicking)) {
									// if a warehouse was selected by user, picking is limited to this warehouse and his children
									continue;
								}

								$tmpwarehouseObject->fetch($warehouse_id);
								if ($stock_warehouse->real > 0 || !empty($conf->global->STOCK_ALLOW_NEGATIVE_TRANSFER)) {
									$stock = + $stock_warehouse->real; // Convert it to number
									$deliverableQty = min($quantityToBeDelivered, $stock);
									$deliverableQty = max(0, $deliverableQty);
									// Quantity to send
									print '<!-- subj='.$subj.'/'.$nbofsuggested.' --><tr '.((($subj + 1) == $nbofsuggested) ? 'oddeven' : '').'>';
									print '<td colspan="3" ></td><td class="center"><!-- qty to ship (no lot management for product line indiceAsked='.$indiceAsked.') -->';
									if ($line->product_type == Product::TYPE_PRODUCT || getDolGlobalString('STOCK_SUPPORTS_SERVICES') || getDolGlobalString('SHIPMENT_SUPPORTS_SERVICES')) {
										if (isset($alreadyQtySetted[$line->fk_product][intval($warehouse_id)])) {
											$deliverableQty = min($quantityToBeDelivered, $stock - $alreadyQtySetted[$line->fk_product][intval($warehouse_id)]);
										} else {
											if (!isset($alreadyQtySetted[$line->fk_product])) {
												$alreadyQtySetted[$line->fk_product] = array();
											}

											$deliverableQty = min($quantityToBeDelivered, $stock);
										}

										if ($deliverableQty < 0) {
											$deliverableQty = 0;
										}

										$tooltipClass = $tooltipTitle = '';
										if (!empty($alreadyQtySetted[$line->fk_product][intval($warehouse_id)])) {
											$tooltipClass = ' classfortooltip';
											$tooltipTitle = $langs->trans('StockQuantitiesAlreadyAllocatedOnPreviousLines').' : '.$alreadyQtySetted[$line->fk_product][intval($warehouse_id)];
										} else {
											$alreadyQtySetted[$line->fk_product][intval($warehouse_id)] = 0;
										}

										$alreadyQtySetted[$line->fk_product][intval($warehouse_id)] = $deliverableQty + $alreadyQtySetted[$line->fk_product][intval($warehouse_id)];

										$inputName = 'qtyl'.$indiceAsked.'_'.$subj;
										if (GETPOSTISSET($inputName)) {
											$deliverableQty = GETPOSTINT($inputName);
										}

										print '<input class="qtyl'.$tooltipClass.' right" title="'.$tooltipTitle.'" name="qtyl'.$indiceAsked.'_'.$subj.'" id="qtyl'.$indiceAsked.'" type="text" size="4" value="'.$deliverableQty.'">';
										print '<input name="ent1'.$indiceAsked.'_'.$subj.'" type="hidden" value="'.$warehouse_id.'">';
									} else {
										if (getDolGlobalString('SHIPMENT_GETS_ALL_ORDER_PRODUCTS')) {
											print '<input name="qtyl'.$indiceAsked.'_'.$subj.'" id="qtyl'.$indiceAsked.'" type="hidden" value="0">';
										}

										print $langs->trans("NA");
									}
									print '</td>';

									// Stock
									if (isModEnabled('stock')) {
										print '<td class="left">';
										if ($line->product_type == Product::TYPE_PRODUCT || getDolGlobalString('STOCK_SUPPORTS_SERVICES')) {
											if ($product->stockable_product == Product::ENABLED_STOCK) {
												print $tmpwarehouseObject->getNomUrl(0).' ';
												print '<!-- Show details of stock -->';
												print '('.$stock.')';
											} else {
												print img_warning().' '.$langs->trans('StockDisabled');
											}
										} else {
											print '<span class="opacitymedium">('.$langs->trans("Service").')</span>';
										}
										print '</td>';
									}
									$quantityToBeDelivered -= $deliverableQty;
									if ($quantityToBeDelivered < 0) {
										$quantityToBeDelivered = 0;
									}
									$subj++;
									if (getDolGlobalString('SHIPPING_DISPLAY_STOCK_ENTRY_DATE')) {
										print '<td></td>';
									}//StockEntrydate
									print "</tr>\n";
								}
							}
							// Show subproducts of product (not recommended)
							if (getDolGlobalString('PRODUIT_SOUSPRODUITS') && $line->fk_product > 0) {
								$product->get_sousproduits_arbo();
								$prods_arbo = $product->get_arbo_each_prod($qtyProdCom);
								if (count($prods_arbo) > 0) {
									foreach ($prods_arbo as $key => $value) {
										//print $value[0];
										$img = '';
										if ($value['stock'] < $value['stock_alert']) {
											$img = img_warning($langs->trans("StockTooLow"));
										}
										print '<tr class"oddeven"><td>';
										print "&nbsp; &nbsp; &nbsp; ->
										<a href=\"".DOL_URL_ROOT."/product/card.php?id=".$value['id']."\">".$value['fullpath']."
										</a> (".$value['nb'].")</td><td class=\"center\"> ".$value['nb_total']."</td><td>&nbsp;</td><td>&nbsp;</td>
										<td class=\"center\">".$value['stock']." ".$img."</td>";
										if (getDolGlobalString('SHIPPING_DISPLAY_STOCK_ENTRY_DATE')) {
											print '<td></td>';
										}//StockEntrydate
										print "</tr>";
									}
								}
							}
						} else {
							print '<!-- Case warehouse not already known and product need lot -->';
							print '<td></td><td></td>';
							if (getDolGlobalString('SHIPPING_DISPLAY_STOCK_ENTRY_DATE')) {
								print '<td></td>';
							}//StockEntrydate
							print '</tr>'; // end line and start a new one for lot/serial

							$subj = 0;
							print '<input name="idl'.$indiceAsked.'" type="hidden" value="'.$line->id.'">';

							$tmpwarehouseObject = new Entrepot($db);
							$productlotObject = new Productlot($db);

							// Define nb of lines suggested for this order line
							$nbofsuggested = 0;
							foreach ($product->stock_warehouse as $warehouse_id => $stock_warehouse) {
								if (($stock_warehouse->real > 0 || !empty($conf->global->STOCK_ALLOW_NEGATIVE_TRANSFER)) && (count($stock_warehouse->detail_batch))) {
									$nbofsuggested += count($stock_warehouse->detail_batch);
								}
							}

							foreach ($product->stock_warehouse as $warehouse_id => $stock_warehouse) {
								$var = $subj % 2;
								if (!empty($warehousePicking) && !in_array($warehouse_id, $warehousePicking)) {
									// if a warehouse was selected by user, picking is limited to this warehouse and his children
									continue;
								}

								$tmpwarehouseObject->fetch($warehouse_id);
								if (($stock_warehouse->real > 0 || !empty($conf->global->STOCK_ALLOW_NEGATIVE_TRANSFER)) && (count($stock_warehouse->detail_batch))) {
									foreach ($stock_warehouse->detail_batch as $dbatch) {
										$batchStock = + $dbatch->qty; // To get a numeric
										if (isset($alreadyQtyBatchSetted[$line->fk_product][$dbatch->batch][intval($warehouse_id)])) {
											$deliverableQty = min($quantityToBeDelivered, $batchStock - $alreadyQtyBatchSetted[$line->fk_product][$dbatch->batch][intval($warehouse_id)]);
										} else {
											if (!isset($alreadyQtyBatchSetted[$line->fk_product])) {
												$alreadyQtyBatchSetted[$line->fk_product] = array();
											}

											if (!isset($alreadyQtyBatchSetted[$line->fk_product][$dbatch->batch])) {
												$alreadyQtyBatchSetted[$line->fk_product][$dbatch->batch] = array();
											}

											$deliverableQty = min($quantityToBeDelivered, $batchStock);
										}

										if ($deliverableQty < 0) {
											$deliverableQty = 0;
										}

										$inputName = 'qtyl'.$indiceAsked.'_'.$subj;
										if (GETPOSTISSET($inputName)) {
											$deliverableQty = GETPOSTINT($inputName);
										}

										$tooltipClass = $tooltipTitle = '';
										if (!empty($alreadyQtyBatchSetted[$line->fk_product][$dbatch->batch][intval($warehouse_id)])) {
											$tooltipClass = ' classfortooltip';
											$tooltipTitle = $langs->trans('StockQuantitiesAlreadyAllocatedOnPreviousLines').' : '.$alreadyQtyBatchSetted[$line->fk_product][$dbatch->batch][intval($warehouse_id)];
										} else {
											$alreadyQtyBatchSetted[$line->fk_product][$dbatch->batch][intval($warehouse_id)] = 0 ;
										}
										$alreadyQtyBatchSetted[$line->fk_product][$dbatch->batch][intval($warehouse_id)] = $deliverableQty + $alreadyQtyBatchSetted[$line->fk_product][$dbatch->batch][intval($warehouse_id)];

										print '<!-- subj='.$subj.'/'.$nbofsuggested.' --><tr '.((($subj + 1) == $nbofsuggested) ? 'oddeven' : '').'><td colspan="3"></td><td class="center">';
										print '<input class="qtyl right '.$tooltipClass.'" title="'.$tooltipTitle.'" name="'.$inputName.'" id="'.$inputName.'" type="text" size="4" value="'.$deliverableQty.'">';
										print '</td>';

										print '<td class="left">';

										print $tmpwarehouseObject->getNomUrl(0).' / ';

										print '<!-- Show details of lot -->';
										print '<input name="batchl'.$indiceAsked.'_'.$subj.'" type="hidden" value="'.$dbatch->id.'">';

										//print '|'.$line->fk_product.'|'.$dbatch->batch.'|<br>';
										print $langs->trans("Batch").': ';
										$result = $productlotObject->fetch(0, $line->fk_product, $dbatch->batch);
										if ($result > 0) {
											print $productlotObject->getNomUrl(1);
										} else {
											print $langs->trans("TableLotIncompleteRunRepairWithParamStandardEqualConfirmed");
										}
										if (!getDolGlobalString('PRODUCT_DISABLE_SELLBY') && !empty($dbatch->sellby)) {
											print ' - '.$langs->trans("SellByDate").': '.dol_print_date($dbatch->sellby, "day");
										}
										if (!getDolGlobalString('PRODUCT_DISABLE_EATBY') && !empty($dbatch->eatby)) {
											print ' - '.$langs->trans("EatByDate").': '.dol_print_date($dbatch->eatby, "day");
										}
										print ' ('.$dbatch->qty.')';
										$quantityToBeDelivered -= $deliverableQty;
										if ($quantityToBeDelivered < 0) {
											$quantityToBeDelivered = 0;
										}
										//dol_syslog('deliverableQty = '.$deliverableQty.' batchStock = '.$batchStock);
										$subj++;
										print '</td>';
										if (getDolGlobalString('SHIPPING_DISPLAY_STOCK_ENTRY_DATE')) {
											print '<td class="left">'.dol_print_date($dbatch->context['stock_entry_date'], 'day').'</td>';
										}
										print '</tr>';
									}
								}
							}
						}
						if ($subj == 0) { // Line not shown yet, we show it
							$warehouse_selected_id = GETPOSTINT('entrepot_id');

							print '<!-- line not shown yet, we show it -->';
							print '<tr class="oddeven"><td colspan="3"></td><td class="center">';

							if ($line->product_type == Product::TYPE_PRODUCT || getDolGlobalString('STOCK_SUPPORTS_SERVICES')) {
								$disabled = '';
								if (isModEnabled('productbatch') && $product->hasbatch()) {
									$disabled = 'disabled="disabled"';
								}
								if ($warehouse_selected_id <= 0) {		// We did not force a given warehouse, so we won't have no warehouse to change qty.
									$disabled = 'disabled="disabled"';
								}
								// finally we overwrite the input with the product status stockable_product if it's disabled
								if ($product->stockable_product == Product::DISABLED_STOCK) {
									$disabled = '';
								}
								print '<input class="qtyl right" name="qtyl'.$indiceAsked.'_'.$subj.'" id="qtyl'.$indiceAsked.'_'.$subj.'" type="text" size="4" value="0"'.($disabled ? ' '.$disabled : '').'> ';
								if (empty($disabled) && getDolGlobalString('STOCK_ALLOW_NEGATIVE_TRANSFER')) {
									print '<input name="ent1' . $indiceAsked . '_' . $subj . '" type="hidden" value="' . $warehouse_selected_id . '">';
								}
							} elseif ($line->product_type == Product::TYPE_SERVICE && getDolGlobalString('SHIPMENT_SUPPORTS_SERVICES')) {
								$disabled = '';
								if (isModEnabled('productbatch') && $product->hasbatch()) {
									$disabled = 'disabled="disabled"';
								}
								if ($warehouse_selected_id <= 0) {		// We did not force a given warehouse, so we won't have no warehouse to change qty.
									$disabled = 'disabled="disabled"';
								}
								print '<input class="qtyl right" name="qtyl'.$indiceAsked.'_'.$subj.'" id="qtyl'.$indiceAsked.'_'.$subj.'" type="text" size="4" value="'.$quantityToBeDelivered.'"'.($disabled ? ' '.$disabled : '').'> ';
								if (empty($disabled) && getDolGlobalString('STOCK_ALLOW_NEGATIVE_TRANSFER')) {
									print '<input name="ent1' . $indiceAsked . '_' . $subj . '" type="hidden" value="' . $warehouse_selected_id . '">';
								}
							} else {
								print $langs->trans("NA");
							}
							print '</td>';

							print '<td class="left">';
							if ($line->product_type == Product::TYPE_PRODUCT || getDolGlobalString('STOCK_SUPPORTS_SERVICES')) {
								if ($warehouse_selected_id > 0) {
									$warehouseObject = new Entrepot($db);
									$warehouseObject->fetch($warehouse_selected_id);
									print img_warning().' '.$langs->trans("NoProductToShipFoundIntoStock", $warehouseObject->label);
								} else {
									if ($line->fk_product) {
										if ($product->stockable_product == Product::ENABLED_STOCK) {
											print img_warning().' '.$langs->trans('StockTooLow');
										} else {
											print img_warning().' '.$langs->trans('StockDisabled');
										}
									} else {
										print '';
									}
								}
							} else {
								print '<span class="opacitymedium">('.$langs->trans("Service").')</span>';
							}
							print '</td>';
							if (getDolGlobalString('SHIPPING_DISPLAY_STOCK_ENTRY_DATE')) {
								print '<td></td>';
							}//StockEntrydate
							print '</tr>';
						}
					}

					// Display lines for extrafields of the Shipment line
					// $line is a 'Order line'
					if (!empty($extrafields)) {
						//var_dump($line);
						$colspan = 5;
						$expLine = new ExpeditionLigne($db);

						$srcLine = new OrderLine($db);
						$srcLine->id = $line->id;
						$srcLine->fetch_optionals(); // fetch extrafields also available in orderline

						$expLine->array_options = array_merge($expLine->array_options, $srcLine->array_options);

						print $expLine->showOptionals($extrafields, 'edit', array('style' => 'class="drag drop oddeven"', 'colspan' => $colspan), $indiceAsked, '', 1);
					}
				}

				$indiceAsked++;
			}

			print "</table>";

			print '<br>';

			print $form->buttonsSaveCancel("Create");

			print '</form>';

			print '<br>';
		} else {
			dol_print_error($db);
		}
	}
} elseif ($object->id > 0) {
	'@phan-var-force Expedition $object';  // Need to force it (type overridden earlier)
	/* *************************************************************************** */
	/*                                                                             */
	/* Edit and view mode                                                          */
	/*                                                                             */
	/* *************************************************************************** */
	$lines = $object->lines;

	$num_prod = count($lines);

	if (!empty($object->origin) && $object->origin_id > 0) {
		$typeobject = $object->origin;
		$origin = $object->origin;
		$origin_id = $object->origin_id;

		$object->fetch_origin(); // Load property $object->origin_object (old $object->commande, $object->propal, ...)
	}

	$soc = new Societe($db);
	$soc->fetch($object->socid);

	$res = $object->fetch_optionals();

	$head = shipping_prepare_head($object);
	print dol_get_fiche_head($head, 'shipping', $langs->trans("Shipment"), -1, $object->picto);

	$formconfirm = '';

	// Confirm deletion
	if ($action == 'delete') {
		$formquestion = array();
		if ($object->status == Expedition::STATUS_CLOSED && getDolGlobalString('STOCK_CALCULATE_ON_SHIPMENT_CLOSE')) {
			$formquestion = array(
					array(
						'label' => $langs->trans('ShipmentIncrementStockOnDelete'),
						'name' => 'alsoUpdateStock',
						'type' => 'checkbox',
						'value' => 0
					),
				);
		}
		$formconfirm = $form->formconfirm(
			$_SERVER['PHP_SELF'].'?id='.$object->id,
			$langs->trans('DeleteSending'),
			$langs->trans("ConfirmDeleteSending", $object->ref),
			'confirm_delete',
			$formquestion,
			0,
			1
		);
	}

	// Confirmation validation
	if ($action == 'valid') {
		$objectref = substr($object->ref, 1, 4);
		if ($objectref == 'PROV') {
			$numref = $object->getNextNumRef($soc);
		} else {
			$numref = $object->ref;
		}

		$text = $langs->trans("ConfirmValidateSending", $numref);
		if (getDolGlobalString('STOCK_CALCULATE_ON_SHIPMENT')) {
			$text .= '<br>'.img_picto('', 'movement', 'class="pictofixedwidth"').$langs->trans("StockMovementWillBeRecorded").'.';
		} elseif (getDolGlobalString('STOCK_CALCULATE_ON_SHIPMENT_CLOSE')) {
			$text .= '<br>'.img_picto('', 'movement', 'class="pictofixedwidth"').$langs->trans("StockMovementNotYetRecorded").'.';
		}

		if (isModEnabled('notification')) {
			require_once DOL_DOCUMENT_ROOT.'/core/class/notify.class.php';
			$notify = new Notify($db);
			$text .= '<br>';
			$text .= $notify->confirmMessage('SHIPPING_VALIDATE', $object->socid, $object);
		}

		$formconfirm = $form->formconfirm($_SERVER['PHP_SELF'].'?id='.$object->id, $langs->trans('ValidateSending'), $text, 'confirm_valid', '', 0, 1, 250);
	}
	// Confirm cancellation
	if ($action == 'cancel') {
		$formconfirm = $form->formconfirm($_SERVER['PHP_SELF'].'?id='.$object->id, $langs->trans('CancelSending'), $langs->trans("ConfirmCancelSending", $object->ref), 'confirm_cancel', '', 0, 1);
	}

	// Call Hook formConfirm
	$parameters = array('formConfirm' => $formconfirm);
	$reshook = $hookmanager->executeHooks('formConfirm', $parameters, $object, $action); // Note that $action and $object may have been modified by hook
	if (empty($reshook)) {
		$formconfirm .= $hookmanager->resPrint;
	} elseif ($reshook > 0) {
		$formconfirm = $hookmanager->resPrint;
	}

	// Print form confirm
	print $formconfirm;

	// Calculate totalWeight and totalVolume for all products
	// by adding weight and volume of each product line.
	$tmparray = $object->getTotalWeightVolume();
	$totalWeight = $tmparray['weight'];
	$totalVolume = $tmparray['volume'];

	if (!empty($typeobject) && $typeobject === 'commande' && is_object($object->origin_object) && $object->origin_object->id && isModEnabled('order')) {
		$objectsrc = new Commande($db);
		$objectsrc->fetch($object->origin_object->id);
	}
	if (!empty($typeobject) && $typeobject === 'propal' && is_object($object->origin_object) && $object->origin_object->id && isModEnabled("propal")) {
		$objectsrc = new Propal($db);
		$objectsrc->fetch($object->origin_object->id);
	}

	// Shipment card
	$linkback = '<a href="'.DOL_URL_ROOT.'/expedition/list.php?restore_lastsearch_values=1'.(!empty($socid) ? '&socid='.$socid : '').'">'.$langs->trans("BackToList").'</a>';
	$morehtmlref = '<div class="refidno">';
	// Ref customer shipment
	$morehtmlref .= $form->editfieldkey("RefCustomer", 'ref_customer', $object->ref_customer, $object, $user->hasRight('expedition', 'creer'), 'string', '', 0, 1);
	$morehtmlref .= $form->editfieldval("RefCustomer", 'ref_customer', $object->ref_customer, $object, $user->hasRight('expedition', 'creer'), 'string'.(isset($conf->global->THIRDPARTY_REF_INPUT_SIZE) ? ':' . getDolGlobalString('THIRDPARTY_REF_INPUT_SIZE') : ''), '', null, null, '', 1);
	// Thirdparty
	$morehtmlref .= '<br>'.$object->thirdparty->getNomUrl(1);
	// Project
	if (isModEnabled('project')) {
		$langs->load("projects");
		$morehtmlref .= '<br>';
		if (0) {	// Do not change on shipment
			$morehtmlref .= img_picto($langs->trans("Project"), 'project', 'class="pictofixedwidth"');
			if ($action != 'classify') {
				$morehtmlref .= '<a class="editfielda" href="'.$_SERVER['PHP_SELF'].'?action=classify&token='.newToken().'&id='.$object->id.'">'.img_edit($langs->transnoentitiesnoconv('SetProject')).'</a> ';
			}
			$morehtmlref .= $form->form_project($_SERVER['PHP_SELF'].'?id='.$object->id, $objectsrc->socid, $objectsrc->fk_project, ($action == 'classify' ? 'projectid' : 'none'), 0, 0, 0, 1, '', 'maxwidth300');
		} else {
			if (!empty($objectsrc) && !empty($objectsrc->fk_project)) {
				$proj = new Project($db);
				$proj->fetch($objectsrc->fk_project);
				$morehtmlref .= $proj->getNomUrl(1);
				if ($proj->title) {
					$morehtmlref .= '<span class="opacitymedium"> - '.dol_escape_htmltag($proj->title).'</span>';
				}
			}
		}
	}
	$morehtmlref .= '</div>';


	dol_banner_tab($object, 'ref', $linkback, 1, 'ref', 'ref', $morehtmlref);


	print '<div class="fichecenter">';
	print '<div class="fichehalfleft">';
	print '<div class="underbanner clearboth"></div>';

	print '<table class="border tableforfield centpercent">';

	// Linked documents
	if (!empty($typeobject) && $typeobject == 'commande' && $object->origin_object->id && isModEnabled('order')) {
		print '<tr><td>';
		print $langs->trans("RefOrder").'</td>';
		print '<td colspan="3">';
		print $objectsrc->getNomUrl(1, 'commande');
		print "</td>\n";
		print '</tr>';
	}
	if (!empty($typeobject) && $typeobject == 'propal' && $object->origin_object->id && isModEnabled("propal")) {
		print '<tr><td>';
		print $langs->trans("RefProposal").'</td>';
		print '<td colspan="3">';
		print $objectsrc->getNomUrl(1, 'expedition');
		print "</td>\n";
		print '</tr>';
	}

	// Date creation
	print '<tr><td class="titlefield">'.$langs->trans("DateCreation").'</td>';
	print '<td colspan="3">'.dol_print_date($object->date_creation, "dayhour")."</td>\n";
	print '</tr>';

	// Delivery date planned
	print '<tr><td height="10">';
	print '<table class="nobordernopadding centpercent"><tr><td>';
	print $langs->trans('DateDeliveryPlanned');
	print '</td>';

	if ($action != 'editdate_livraison') {
		print '<td class="right"><a class="editfielda" href="'.$_SERVER["PHP_SELF"].'?action=editdate_livraison&token='.newToken().'&id='.$object->id.'">'.img_edit($langs->trans('SetDeliveryDate'), 1).'</a></td>';
	}
	print '</tr></table>';
	print '</td><td colspan="2">';
	if ($action == 'editdate_livraison') {
		print '<form name="setdate_livraison" action="'.$_SERVER["PHP_SELF"].'?id='.$object->id.'" method="post">';
		print '<input type="hidden" name="token" value="'.newToken().'">';
		print '<input type="hidden" name="action" value="setdate_livraison">';
		print $form->selectDate($object->date_delivery ? $object->date_delivery : -1, 'liv_', 1, 1, 0, "setdate_livraison", 1, 0);
		print '<input type="submit" class="button button-edit smallpaddingimp" value="'.$langs->trans('Modify').'">';
		print '</form>';
	} else {
		print $object->date_delivery ? dol_print_date($object->date_delivery, 'dayhour') : '&nbsp;';
	}
	print '</td>';
	print '</tr>';

	// Weight
	print '<tr><td>';
	print $form->editfieldkey("Weight", 'trueWeight', $object->trueWeight, $object, $user->hasRight('expedition', 'creer'));
	print '</td><td colspan="3">';

	if ($action == 'edittrueWeight') {
		print '<form name="settrueweight" action="'.$_SERVER["PHP_SELF"].'" method="post">';
		print '<input name="action" value="settrueWeight" type="hidden">';
		print '<input name="id" value="'.$object->id.'" type="hidden">';
		print '<input type="hidden" name="token" value="'.newToken().'">';
		print '<input id="trueWeight" name="trueWeight" value="'.$object->trueWeight.'" type="text" class="width50 valignmiddle">';
		print $formproduct->selectMeasuringUnits("weight_units", "weight", $object->weight_units, 0, 2, 'maxwidth125 valignmiddle');
		print ' <input class="button smallpaddingimp valignmiddle" name="modify" value="'.$langs->trans("Modify").'" type="submit">';
		print ' <input class="button button-cancel smallpaddingimp valignmiddle" name="cancel" value="'.$langs->trans("Cancel").'" type="submit">';
		print '</form>';
	} else {
		print $object->trueWeight;
		print ($object->trueWeight && $object->weight_units != '') ? ' '.measuringUnitString(0, "weight", $object->weight_units) : '';
	}

	// Calculated
	if ($totalWeight > 0) {
		if (!empty($object->trueWeight)) {
			print ' ('.$langs->trans("SumOfProductWeights").': ';
		}
		print showDimensionInBestUnit($totalWeight, 0, "weight", $langs, getDolGlobalInt('MAIN_WEIGHT_DEFAULT_ROUND', -1), isset($conf->global->MAIN_WEIGHT_DEFAULT_UNIT) ? $conf->global->MAIN_WEIGHT_DEFAULT_UNIT : 'no');
		if (!empty($object->trueWeight)) {
			print ')';
		}
	}
	print '</td></tr>';

	// Width
	print '<tr><td>'.$form->editfieldkey("Width", 'trueWidth', $object->trueWidth, $object, $user->hasRight('expedition', 'creer')).'</td><td colspan="3">';
	print $form->editfieldval("Width", 'trueWidth', $object->trueWidth, $object, $user->hasRight('expedition', 'creer'));
	print ($object->trueWidth && $object->width_units != '') ? ' '.measuringUnitString(0, "size", $object->width_units) : '';
	print '</td></tr>';

	// Height
	print '<tr><td>'.$form->editfieldkey("Height", 'trueHeight', $object->trueHeight, $object, $user->hasRight('expedition', 'creer')).'</td><td colspan="3">';
	if ($action == 'edittrueHeight') {
		print '<form name="settrueHeight" action="'.$_SERVER["PHP_SELF"].'" method="post">';
		print '<input name="action" value="settrueHeight" type="hidden">';
		print '<input name="id" value="'.$object->id.'" type="hidden">';
		print '<input type="hidden" name="token" value="'.newToken().'">';
		print '<input id="trueHeight" name="trueHeight" value="'.$object->trueHeight.'" type="text" class="width50">';
		print $formproduct->selectMeasuringUnits("size_units", "size", $object->size_units, 0, 2);
		print ' <input class="button smallpaddingimp" name="modify" value="'.$langs->trans("Modify").'" type="submit">';
		print ' <input class="button button-cancel smallpaddingimp" name="cancel" value="'.$langs->trans("Cancel").'" type="submit">';
		print '</form>';
	} else {
		print $object->trueHeight;
		print ($object->trueHeight && $object->height_units != '') ? ' '.measuringUnitString(0, "size", $object->height_units) : '';
	}

	print '</td></tr>';

	// Depth
	print '<tr><td>'.$form->editfieldkey("Depth", 'trueDepth', $object->trueDepth, $object, $user->hasRight('expedition', 'creer')).'</td><td colspan="3">';
	print $form->editfieldval("Depth", 'trueDepth', $object->trueDepth, $object, $user->hasRight('expedition', 'creer'));
	print ($object->trueDepth && $object->depth_units != '') ? ' '.measuringUnitString(0, "size", $object->depth_units) : '';
	print '</td></tr>';

	// Volume
	print '<tr><td>';
	print $langs->trans("Volume");
	print '</td>';
	print '<td colspan="3">';
	$calculatedVolume = 0;
	$volumeUnit = 0;
	if ($object->trueWidth && $object->trueHeight && $object->trueDepth) {
		$calculatedVolume = ($object->trueWidth * $object->trueHeight * $object->trueDepth);
		$volumeUnit = $object->size_units * 3;
	}
	// If sending volume not defined we use sum of products
	if ($calculatedVolume > 0) {
		if ($volumeUnit < 50) {
			print showDimensionInBestUnit($calculatedVolume, $volumeUnit, "volume", $langs, getDolGlobalInt('MAIN_VOLUME_DEFAULT_ROUND', -1), getDolGlobalString('MAIN_VOLUME_DEFAULT_UNIT', 'no'));
		} else {
			print $calculatedVolume.' '.measuringUnitString(0, "volume", (string) $volumeUnit);
		}
	}
	if ($totalVolume > 0) {
		if ($calculatedVolume) {
			print ' ('.$langs->trans("SumOfProductVolumes").': ';
		}
		print showDimensionInBestUnit($totalVolume, 0, "volume", $langs, getDolGlobalInt('MAIN_VOLUME_DEFAULT_ROUND', -1), getDolGlobalString('MAIN_VOLUME_DEFAULT_UNIT', 'no'));
		//if (empty($calculatedVolume)) print ' ('.$langs->trans("Calculated").')';
		if ($calculatedVolume) {
			print ')';
		}
	}
	print "</td>\n";
	print '</tr>';

	// Other attributes
	$cols = 2;
	include DOL_DOCUMENT_ROOT.'/core/tpl/extrafields_view.tpl.php';

	print '</table>';

	print '</div>';
	print '<div class="fichehalfright">';
	print '<div class="underbanner clearboth"></div>';

	print '<table class="border centpercent tableforfield">';

	// Sending method
	print '<tr><td height="10">';
	print '<table class="nobordernopadding centpercent"><tr><td>';
	print $langs->trans('SendingMethod');
	print '</td>';

	if ($action != 'editshipping_method_id') {
		print '<td class="right"><a class="editfielda" href="'.$_SERVER["PHP_SELF"].'?action=editshipping_method_id&token='.newToken().'&id='.$object->id.'">'.img_edit($langs->trans('SetSendingMethod'), 1).'</a></td>';
	}
	print '</tr></table>';
	print '</td><td colspan="2">';
	if ($action == 'editshipping_method_id') {
		print '<form name="setshipping_method_id" action="'.$_SERVER["PHP_SELF"].'?id='.$object->id.'" method="post">';
		print '<input type="hidden" name="token" value="'.newToken().'">';
		print '<input type="hidden" name="action" value="setshipping_method_id">';
		$object->fetch_delivery_methods();
		print $form->selectarray("shipping_method_id", $object->meths, $object->shipping_method_id, 1, 0, 0, "", 1);
		if ($user->admin) {
			print info_admin($langs->trans("YouCanChangeValuesForThisListFromDictionarySetup"), 1);
		}
		print '<input type="submit" class="button button-edit smallpaddingimp" value="'.$langs->trans('Modify').'">';
		print '</form>';
	} else {
		if ($object->shipping_method_id > 0) {
			// Get code using getLabelFromKey
			$code = $langs->getLabelFromKey($db, $object->shipping_method_id, 'c_shipment_mode', 'rowid', 'code');
			print $langs->trans("SendingMethod".strtoupper($code));
		}
	}
	print '</td>';
	print '</tr>';

	// Tracking Number
	print '<tr><td class="titlefield">'.$form->editfieldkey("TrackingNumber", 'tracking_number', $object->tracking_number, $object, $user->hasRight('expedition', 'creer')).'</td><td colspan="3">';
	print $form->editfieldval("TrackingNumber", 'tracking_number', $object->tracking_url, $object, $user->hasRight('expedition', 'creer'), 'safehtmlstring', $object->tracking_number);
	print '</td></tr>';

	// Incoterms
	if (isModEnabled('incoterm')) {
		print '<tr><td>';
		print '<table width="100%" class="nobordernopadding"><tr><td>';
		print $langs->trans('IncotermLabel');
		print '<td><td class="right">';
		if ($user->hasRight('expedition', 'creer')) {
			print '<a class="editfielda" href="'.DOL_URL_ROOT.'/expedition/card.php?id='.$object->id.'&action=editincoterm&token='.newToken().'">'.img_edit().'</a>';
		} else {
			print '&nbsp;';
		}
		print '</td></tr></table>';
		print '</td>';
		print '<td colspan="3">';
		if ($action != 'editincoterm') {
			print $form->textwithpicto($object->display_incoterms(), $object->label_incoterms, 1);
		} else {
			print $form->select_incoterms((!empty($object->fk_incoterms) ? $object->fk_incoterms : ''), (!empty($object->location_incoterms) ? $object->location_incoterms : ''), $_SERVER['PHP_SELF'].'?id='.$object->id);
		}
		print '</td></tr>';
	}

	// Other attributes
	$parameters = array('colspan' => ' colspan="3"', 'cols' => '3');
	$reshook = $hookmanager->executeHooks('formObjectOptions', $parameters, $object, $action); // Note that $action and $object may have been modified by hook
	print $hookmanager->resPrint;

	print "</table>";

	print '</div>';
	print '</div>';

	print '<div class="clearboth"></div>';


	// Lines of products

	if ($action == 'editline') {
		print '	<form name="updateline" id="updateline" action="'.$_SERVER["PHP_SELF"].'?id='.$object->id.'&amp;lineid='.$line_id.'" method="POST">
		<input type="hidden" name="token" value="' . newToken().'">
		<input type="hidden" name="action" value="updateline">
		<input type="hidden" name="mode" value="">
		<input type="hidden" name="id" value="' . $object->id.'">
		';
	}
	print '<br>';

	print '<div class="div-table-responsive-no-min">';
	print '<table class="noborder" width="100%" id="tablelines" >';
	print '<thead>';
	print '<tr class="liste_titre">';
	// Adds a line numbering column
	if (getDolGlobalString('MAIN_VIEW_LINE_NUMBER')) {
		print '<td width="5" class="center linecolnum">&nbsp;</td>';
	}
	// Product/Service
	print '<td  class="linecoldescription" >'.$langs->trans("Products").'</td>';
	// Qty
	print '<td class="center linecolqty">'.$langs->trans("QtyOrdered").'</td>';
	if ($origin && $origin_id > 0) {
		print '<td class="center linecolqtyinothershipments">'.$langs->trans("QtyInOtherShipments").'</td>';
	}
	if ($action == 'editline') {
		$editColspan = 3;
		if (!isModEnabled('stock')) {
			$editColspan--;
		}
		if (empty($conf->productbatch->enabled)) {
			$editColspan--;
		}
		print '<td class="center linecoleditlineotherinfo" colspan="'.$editColspan.'">';
		if ($object->status <= 1) {
			print $langs->trans("QtyToShip").' - ';
		} else {
			print $langs->trans("QtyShipped").' - ';
		}
		if (isModEnabled('stock')) {
			print $langs->trans("WarehouseSource").' - ';
		}
		if (isModEnabled('productbatch')) {
			print $langs->trans("Batch");
		}
		print '</td>';
	} else {
		if ($object->status <= 1) {
			print '<td class="center linecolqtytoship">'.$langs->trans("QtyToShip").'</td>';
		} else {
			print '<td class="center linecolqtyshipped">'.$langs->trans("QtyShipped").'</td>';
		}
		if (isModEnabled('stock')) {
			print '<td class="left linecolwarehousesource">'.$langs->trans("WarehouseSource").'</td>';
		}

		if (isModEnabled('productbatch')) {
			print '<td class="left linecolbatch">'.$langs->trans("Batch").'</td>';
		}
	}
	print '<td class="center linecolweight">'.$langs->trans("CalculatedWeight").'</td>';
	print '<td class="center linecolvolume">'.$langs->trans("CalculatedVolume").'</td>';
	//print '<td class="center">'.$langs->trans("Size").'</td>';
	if ($object->status == 0) {
		print '<td class="linecoledit"></td>';
		print '<td class="linecoldelete" width="10"></td>';
	}
	print "</tr>\n";
	print '</thead>';

	$outputlangs = $langs;

	if (getDolGlobalInt('MAIN_MULTILANGS') && getDolGlobalString('PRODUIT_TEXTS_IN_THIRDPARTY_LANGUAGE')) {
		$object->fetch_thirdparty();
		$newlang = '';
		if (empty($newlang) && GETPOST('lang_id', 'aZ09')) {
			$newlang = GETPOST('lang_id', 'aZ09');
		}
		if (empty($newlang)) {
			$newlang = $object->thirdparty->default_lang;
		}
		if (!empty($newlang)) {
			$outputlangs = new Translate("", $conf);
			$outputlangs->setDefaultLang($newlang);
		}
	}

	// Get list of products already sent for same source object into $alreadysent
	$alreadysent = array();
	if ($origin && $origin_id > 0) {
		$sql = "SELECT obj.rowid, obj.fk_product, obj.label, obj.description, obj.product_type as fk_product_type, obj.qty as qty_asked, obj.fk_unit, obj.date_start, obj.date_end";
		$sql .= ", ed.rowid as shipmentline_id, ed.qty as qty_shipped, ed.fk_expedition as expedition_id, ed.fk_elementdet, ed.fk_entrepot";
		$sql .= ", e.rowid as shipment_id, e.ref as shipment_ref, e.date_creation, e.date_valid, e.date_delivery, e.date_expedition";
		//if (getDolGlobalInt('MAIN_SUBMODULE_DELIVERY')) $sql .= ", l.rowid as livraison_id, l.ref as livraison_ref, l.date_delivery, ld.qty as qty_received";
		$sql .= ', p.label as product_label, p.ref, p.fk_product_type, p.rowid as prodid, p.tosell as product_tosell, p.tobuy as product_tobuy, p.tobatch as product_tobatch';
		$sql .= ', p.description as product_desc';
		$sql .= " FROM ".MAIN_DB_PREFIX."expeditiondet as ed";
		$sql .= ", ".MAIN_DB_PREFIX."expedition as e";
		$sql .= ", ".MAIN_DB_PREFIX.$origin."det as obj";
		//if (getDolGlobalInt('MAIN_SUBMODULE_DELIVERY')) $sql .= " LEFT JOIN ".MAIN_DB_PREFIX."delivery as l ON l.fk_expedition = e.rowid LEFT JOIN ".MAIN_DB_PREFIX."deliverydet as ld ON ld.fk_delivery = l.rowid  AND obj.rowid = ld.fk_origin_line";
		$sql .= " LEFT JOIN ".MAIN_DB_PREFIX."product as p ON obj.fk_product = p.rowid";
		$sql .= " WHERE e.entity IN (".getEntity('expedition').")";
		$sql .= " AND obj.fk_".$origin." = ".((int) $origin_id);
		$sql .= " AND obj.rowid = ed.fk_elementdet";
		$sql .= " AND ed.fk_expedition = e.rowid";
		//if ($filter) $sql.= $filter;
		$sql .= " ORDER BY obj.fk_product";

		dol_syslog("expedition/card.php get list of shipment lines", LOG_DEBUG);
		$resql = $db->query($sql);
		if ($resql) {
			$num = $db->num_rows($resql);
			$i = 0;

			while ($i < $num) {
				$obj = $db->fetch_object($resql);
				if ($obj) {
					// $obj->rowid is rowid in $origin."det" table
					$alreadysent[$obj->rowid][$obj->shipmentline_id] = array(
						'shipment_ref' => $obj->shipment_ref, 'shipment_id' => $obj->shipment_id, 'warehouse' => $obj->fk_entrepot, 'qty_shipped' => $obj->qty_shipped,
						'product_tosell' => $obj->product_tosell, 'product_tobuy' => $obj->product_tobuy, 'product_tobatch' => $obj->product_tobatch,
						'date_valid' => $db->jdate($obj->date_valid), 'date_delivery' => $db->jdate($obj->date_delivery));
				}
				$i++;
			}
		}
		//var_dump($alreadysent);
	}

	print '<tbody>';

	// Loop on each product to send/sent
	for ($i = 0; $i < $num_prod; $i++) {
		$parameters = array('i' => $i, 'line' => $lines[$i], 'line_id' => $line_id, 'num' => $num_prod, 'alreadysent' => $alreadysent, 'editColspan' => !empty($editColspan) ? $editColspan : 0, 'outputlangs' => $outputlangs);
		$reshook = $hookmanager->executeHooks('printObjectLine', $parameters, $object, $action);
		if ($reshook < 0) {
			setEventMessages($hookmanager->error, $hookmanager->errors, 'errors');
		}

		if (empty($reshook)) {
			print '<!-- origin line id = '.$lines[$i]->origin_line_id.' -->'; // id of order line
			print '<tr class="oddeven" id="row-'.$lines[$i]->id.'" data-id="'.$lines[$i]->id.'" data-element="'.$lines[$i]->element.'" >';

			// #
			if (getDolGlobalString('MAIN_VIEW_LINE_NUMBER')) {
				print '<td class="center linecolnum">'.($i + 1).'</td>';
			}

			// Predefined product or service
			if ($lines[$i]->fk_product > 0) {
				// Define output language
				if (getDolGlobalInt('MAIN_MULTILANGS') && getDolGlobalString('PRODUIT_TEXTS_IN_THIRDPARTY_LANGUAGE')) {
					$prod = new Product($db);
					$prod->fetch($lines[$i]->fk_product);
					$label = (!empty($prod->multilangs[$outputlangs->defaultlang]["label"])) ? $prod->multilangs[$outputlangs->defaultlang]["label"] : $lines[$i]->product_label;
				} else {
					$label = (!empty($lines[$i]->label) ? $lines[$i]->label : $lines[$i]->product_label);
				}

				print '<td class="linecoldescription">';

				// Show product and description
				$product_static->type = $lines[$i]->fk_product_type;
				$product_static->id = $lines[$i]->fk_product;
				$product_static->ref = $lines[$i]->ref;
				$product_static->status = $lines[$i]->product_tosell;
				$product_static->status_buy = $lines[$i]->product_tobuy;
				$product_static->status_batch = $lines[$i]->product_tobatch;

				$product_static->weight = $lines[$i]->weight;
				$product_static->weight_units = $lines[$i]->weight_units;
				$product_static->length = $lines[$i]->length;
				$product_static->length_units = $lines[$i]->length_units;
				$product_static->width = !empty($lines[$i]->width) ? $lines[$i]->width : 0;
				$product_static->width_units = !empty($lines[$i]->width_units) ? $lines[$i]->width_units : 0;
				$product_static->height = !empty($lines[$i]->height) ? $lines[$i]->height : 0;
				$product_static->height_units = !empty($lines[$i]->height_units) ? $lines[$i]->height_units : 0;
				$product_static->surface = $lines[$i]->surface;
				$product_static->surface_units = $lines[$i]->surface_units;
				$product_static->volume = $lines[$i]->volume;
				$product_static->volume_units = $lines[$i]->volume_units;
				$product_static->stockable_product = $lines[$i]->stockable_product;

				$text = $product_static->getNomUrl(1);
				$text .= ' - '.$label;
				$description = (getDolGlobalInt('PRODUIT_DESC_IN_FORM_ACCORDING_TO_DEVICE') ? '' : dol_htmlentitiesbr($lines[$i]->description));
				print $form->textwithtooltip($text, $description, 3, 0, '', $i);
				print_date_range(!empty($lines[$i]->date_start) ? $lines[$i]->date_start : '', !empty($lines[$i]->date_end) ? $lines[$i]->date_end : '');
				if (getDolGlobalInt('PRODUIT_DESC_IN_FORM_ACCORDING_TO_DEVICE')) {
					print (!empty($lines[$i]->description) && $lines[$i]->description != $lines[$i]->product) ? '<br>'.dol_htmlentitiesbr($lines[$i]->description) : '';
				}
				print "</td>\n";
			} else {
				print '<td class="linecoldescription" >';
				if ($lines[$i]->product_type == Product::TYPE_SERVICE) {
					$text = img_object($langs->trans('Service'), 'service');
				} else {
					$text = img_object($langs->trans('Product'), 'product');
				}

				if (!empty($lines[$i]->label)) {
					$text .= ' <strong>'.$lines[$i]->label.'</strong>';
					print $form->textwithtooltip($text, $lines[$i]->description, 3, 0, '', $i);
				} else {
					print $text.' '.nl2br($lines[$i]->description);
				}

				print_date_range($lines[$i]->date_start, $lines[$i]->date_end);
				print "</td>\n";
			}

			$unit_order = '';
			if (getDolGlobalString('PRODUCT_USE_UNITS')) {
				$unit_order = measuringUnitString($lines[$i]->fk_unit);
			}

			// Qty ordered
			print '<td class="center linecolqty">'.$lines[$i]->qty_asked.' '.$unit_order.'</td>';

			// Qty in other shipments (with shipment and warehouse used)
			if ($origin && $origin_id > 0) {
				print '<td class="linecolqtyinothershipments center nowrap">';
				$htmltooltip = '';
				$qtyalreadysent = 0;
				foreach ($alreadysent as $key => $val) {
					if ($lines[$i]->fk_elementdet == $key) {
						$j = 0;
						foreach ($val as $shipmentline_id => $shipmentline_var) {
							if ($shipmentline_var['shipment_id'] == $lines[$i]->fk_expedition) {
								continue; // We want to show only "other shipments"
							}

							$j++;
							if ($j > 1) {
								$htmltooltip .= '<br>';
							}
							$shipment_static->fetch($shipmentline_var['shipment_id']);
							$htmltooltip .= $shipment_static->getNomUrl(1, '', 0, 0, 1);
							$htmltooltip .= ' - '.$shipmentline_var['qty_shipped'];
							$htmltooltip .= ' - '.$langs->trans("DateValidation").' : '.(empty($shipmentline_var['date_valid']) ? $langs->trans("Draft") : dol_print_date($shipmentline_var['date_valid'], 'dayhour'));
							/*if (isModEnabled('stock') && $shipmentline_var['warehouse'] > 0) {
								$warehousestatic->fetch($shipmentline_var['warehouse']);
								$htmltext .= '<br>'.$langs->trans("FromLocation").' : '.$warehousestatic->getNomUrl(1, '', 0, 1);
							}*/
							//print ' '.$form->textwithpicto('', $htmltext, 1);

							$qtyalreadysent += $shipmentline_var['qty_shipped'];
						}
						if ($j) {
							$htmltooltip = $langs->trans("QtyInOtherShipments").'...<br><br>'.$htmltooltip.'<br><input type="submit" name="dummyhiddenbuttontogetfocus" style="display:none" autofocus>';
						}
					}
				}
				print $form->textwithpicto($qtyalreadysent, $htmltooltip, 1, 'info', '', 0, 3, 'tooltip'.$lines[$i]->id);
				print '</td>';
			}

			if ($action == 'editline' && $lines[$i]->id == $line_id) {
				// edit mode
				print '<td colspan="'.$editColspan.'" class="center"><table class="nobordernopadding centpercent">';
				if (is_array($lines[$i]->detail_batch) && count($lines[$i]->detail_batch) > 0) {
					print '<!-- case edit 1 -->';
					$line = new ExpeditionLigne($db);
					foreach ($lines[$i]->detail_batch as $detail_batch) {
						print '<tr>';
						// Qty to ship or shipped
						print '<td><input class="qtyl right" name="qtyl'.$detail_batch->fk_expeditiondet.'_'.$detail_batch->id.'" id="qtyl'.$line_id.'_'.$detail_batch->id.'" type="text" size="4" value="'.$detail_batch->qty.'"></td>';
						// Batch number management
						if ($lines[$i]->entrepot_id == 0) {
							// only show lot numbers from src warehouse when shipping from multiple warehouses
							$line->fetch($detail_batch->fk_expeditiondet);
						}
						$entrepot_id = !empty($detail_batch->entrepot_id) ? $detail_batch->entrepot_id : $lines[$i]->entrepot_id;
						print '<td>'.$formproduct->selectLotStock($detail_batch->fk_origin_stock, 'batchl'.$detail_batch->fk_expeditiondet.'_'.$detail_batch->fk_origin_stock, '', 1, 0, $lines[$i]->fk_product, $entrepot_id).'</td>';
						print '</tr>';
					}
					// add a 0 qty lot row to be able to add a lot
					print '<tr>';
					// Qty to ship or shipped
					print '<td><input class="qtyl" name="qtyl'.$line_id.'_0" id="qtyl'.$line_id.'_0" type="text" size="4" value="0"></td>';
					// Batch number management
					print '<td>'.$formproduct->selectLotStock('', 'batchl'.$line_id.'_0', '', 1, 0, $lines[$i]->fk_product).'</td>';
					print '</tr>';
				} elseif (isModEnabled('stock')) {
					if ($lines[$i]->fk_product > 0) {
						if ($lines[$i]->entrepot_id > 0) {
							print '<!-- case edit 2 -->';
							print '<tr>';
							// Qty to ship or shipped
							print '<td><input class="qtyl right" name="qtyl'.$line_id.'" id="qtyl'.$line_id.'" type="text" size="4" value="'.$lines[$i]->qty_shipped.'">'.$unit_order.'</td>';
							// Warehouse source
							print '<td>'.$formproduct->selectWarehouses($lines[$i]->entrepot_id, 'entl'.$line_id, '', 1, 0, $lines[$i]->fk_product, '', 1).'</td>';
							// Batch number management
							print '<td> - '.$langs->trans("NA").'</td>';
							print '</tr>';
						} elseif (count($lines[$i]->details_entrepot) > 1) {
							print '<!-- case edit 3 -->';
							foreach ($lines[$i]->details_entrepot as $detail_entrepot) {
								print '<tr>';
								// Qty to ship or shipped
								print '<td><input class="qtyl right" name="qtyl'.$detail_entrepot->line_id.'" id="qtyl'.$detail_entrepot->line_id.'" type="text" size="4" value="'.$detail_entrepot->qty_shipped.'">'.$unit_order.'</td>';
								// Warehouse source
								print '<td>'.$formproduct->selectWarehouses($detail_entrepot->entrepot_id, 'entl'.$detail_entrepot->line_id, '', 1, 0, $lines[$i]->fk_product, '', 1).'</td>';
								// Batch number management
								print '<td> - '.$langs->trans("NA").'</td>';
								print '</tr>';
							}
						} elseif ($lines[$i]->product_type == Product::TYPE_SERVICE && getDolGlobalString('SHIPMENT_SUPPORTS_SERVICES')) {
							print '<!-- case edit 4 -->';
							print '<tr>';
							// Qty to ship or shipped
							print '<td><input class="qtyl right" name="qtyl'.$line_id.'" id="qtyl'.$line_id.'" type="text" size="4" value="'.$lines[$i]->qty_shipped.'"></td>';
							print '<td><span class="opacitymedium">('.$langs->trans("Service").')</span></td>';
							print '<td></td>';
							print '</tr>';
						} else {
							print '<!-- case edit 5 -->';
							print '<tr><td colspan="3">'.$langs->trans("ErrorStockIsNotEnough").'</td></tr>';
						}
					} else {
						print '<!-- case edit 6 -->';
						print '<tr>';
						// Qty to ship or shipped
						print '<td><input class="qtyl right" name="qtyl'.$line_id.'" id="qtyl'.$line_id.'" type="text" size="4" value="'.$lines[$i]->qty_shipped.'">'.$unit_order.'</td>';
						// Warehouse source
						print '<td></td>';
						// Batch number management
						print '<td></td>';
						print '</tr>';
					}
				} elseif (!isModEnabled('stock') && empty($conf->productbatch->enabled)) { // both product batch and stock are not activated.
					print '<!-- case edit 7 -->';
					print '<tr>';
					// Qty to ship or shipped
					print '<td><input class="qtyl right" name="qtyl'.$line_id.'" id="qtyl'.$line_id.'" type="text" size="4" value="'.$lines[$i]->qty_shipped.'"></td>';
					// Warehouse source
					print '<td></td>';
					// Batch number management
					print '<td></td>';
					print '</tr>';
				}

				print '</table></td>';
			} else {
				// Qty to ship or shipped
				print '<td class="linecolqtytoship center">'.$lines[$i]->qty_shipped.' '.$unit_order.'</td>';

				// Warehouse source
				if (isModEnabled('stock')) {
					print '<td class="linecolwarehousesource tdoverflowmax200">';
					if ($lines[$i]->product_type == Product::TYPE_SERVICE && getDolGlobalString('SHIPMENT_SUPPORTS_SERVICES')) {
						print '<span class="opacitymedium">('.$langs->trans("Service").')</span>';
					} elseif ($lines[$i]->entrepot_id > 0 && $lines[$i]->stockable_product == Product::ENABLED_STOCK) {
						$entrepot = new Entrepot($db);
						$entrepot->fetch($lines[$i]->entrepot_id);
						print $entrepot->getNomUrl(1);
					} elseif (count($lines[$i]->details_entrepot) > 1) {
						$detail = '';
						foreach ($lines[$i]->details_entrepot as $detail_entrepot) {
							if ($detail_entrepot->entrepot_id > 0) {
								$entrepot = new Entrepot($db);
								$entrepot->fetch($detail_entrepot->entrepot_id);
								$detail .= $langs->trans("DetailWarehouseFormat", $entrepot->label, $detail_entrepot->qty_shipped).'<br>';
							}
						}
						print $form->textwithtooltip(img_picto('', 'object_stock').' '.$langs->trans("DetailWarehouseNumber"), $detail);
					}
					print '</td>';
				}

				// Batch number management
				if (isModEnabled('productbatch')) {
					if (isset($lines[$i]->detail_batch)) {
						print '<!-- Detail of lot -->';
						print '<td class="linecolbatch">';
						if ($lines[$i]->product_tobatch) {
							$detail = '';
							foreach ($lines[$i]->detail_batch as $dbatch) {	// $dbatch is instance of ExpeditionLineBatch
								$detail .= $langs->trans("Batch").': '.$dbatch->batch;
								if (!getDolGlobalString('PRODUCT_DISABLE_SELLBY')) {
									$detail .= ' - '.$langs->trans("SellByDate").': '.dol_print_date($dbatch->sellby, "day");
								}
								if (!getDolGlobalString('PRODUCT_DISABLE_EATBY')) {
									$detail .= ' - '.$langs->trans("EatByDate").': '.dol_print_date($dbatch->eatby, "day");
								}
								$detail .= ' - '.$langs->trans("Qty").': '.$dbatch->qty;
								$detail .= '<br>';
							}
							print $form->textwithtooltip(img_picto('', 'object_barcode').' '.$langs->trans("DetailBatchNumber"), $detail);
						} else {
							print $langs->trans("NA");
						}
						print '</td>';
					} else {
						print '<td class="linecolbatch" ></td>';
					}
				}
			}

			// Weight
			print '<td class="center linecolweight">';
			if ($lines[$i]->fk_product_type == Product::TYPE_PRODUCT) {
				print $lines[$i]->weight * $lines[$i]->qty_shipped.' '.measuringUnitString(0, "weight", $lines[$i]->weight_units);
			} else {
				print '&nbsp;';
			}
			print '</td>';

			// Volume
			print '<td class="center linecolvolume">';
			if ($lines[$i]->fk_product_type == Product::TYPE_PRODUCT) {
				print $lines[$i]->volume * $lines[$i]->qty_shipped.' '.measuringUnitString(0, "volume", $lines[$i]->volume_units);
			} else {
				print '&nbsp;';
			}
			print '</td>';

			// Size
			//print '<td class="center">'.$lines[$i]->volume*$lines[$i]->qty_shipped.' '.measuringUnitString(0, "volume", $lines[$i]->volume_units).'</td>';

			if ($action == 'editline' && $lines[$i]->id == $line_id) {
				print '<td class="center" colspan="2" valign="middle">';
				print '<input type="submit" class="button button-save" id="savelinebutton marginbottomonly" name="save" value="'.$langs->trans("Save").'"><br>';
				print '<input type="submit" class="button button-cancel" id="cancellinebutton" name="cancel" value="'.$langs->trans("Cancel").'"><br>';
				print '</td>';
			} elseif ($object->status == Expedition::STATUS_DRAFT) {
				// edit-delete buttons
				print '<td class="linecoledit center">';
				print '<a class="editfielda reposition" href="'.$_SERVER["PHP_SELF"].'?id='.$object->id.'&action=editline&token='.newToken().'&lineid='.$lines[$i]->id.'">'.img_edit().'</a>';
				print '</td>';
				print '<td class="linecoldelete" width="10">';
				print '<a class="reposition" href="'.$_SERVER["PHP_SELF"].'?id='.$object->id.'&action=deleteline&token='.newToken().'&lineid='.$lines[$i]->id.'">'.img_delete().'</a>';
				print '</td>';

				// Display lines extrafields
				if (!empty($rowExtrafieldsStart)) {
					print $rowExtrafieldsStart;
					print $rowExtrafieldsView;
					print $rowEnd;
				}
			}
			print "</tr>";

			// Display lines extrafields.
			// $line is a line of shipment
			if (!empty($extrafields)) {
				$colspan = 6;
				if ($origin && $origin_id > 0) {
					$colspan++;
				}
				if (isModEnabled('productbatch')) {
					$colspan++;
				}
				if (isModEnabled('stock')) {
					$colspan++;
				}

				$line = $lines[$i];
				$line->fetch_optionals();

				// TODO Show all in same line by setting $display_type = 'line'
				if ($action == 'editline' && $line->id == $line_id) {
					print $lines[$i]->showOptionals($extrafields, 'edit', array('colspan' => $colspan), !empty($indiceAsked) ? $indiceAsked : '', '', 0, 'card');
				} else {
					print $lines[$i]->showOptionals($extrafields, 'view', array('colspan' => $colspan), !empty($indiceAsked) ? $indiceAsked : '', '', 0, 'card');
				}
			}
		}
	}

	// TODO Show also lines ordered but not delivered

	if (empty($num_prod)) {
		print '<tr><td colspan="8"><span class="opacitymedium">'.$langs->trans("NoLineGoOnTabToAddSome", $langs->transnoentitiesnoconv("ShipmentDistribution")).'</span></td></tr>';
	}

	print "</table>\n";
	print '</tbody>';
	print '</div>';


	print dol_get_fiche_end();


	$object->fetchObjectLinked($object->id, $object->element);


	/*
	 *    Boutons actions
	 */

	if (($user->socid == 0) && ($action != 'presend')) {
		print '<div class="tabsAction">';

		$parameters = array();
		$reshook = $hookmanager->executeHooks('addMoreActionsButtons', $parameters, $object, $action); // Note that $action and $object may have been
		// modified by hook
		if (empty($reshook)) {
			if ($object->status == Expedition::STATUS_DRAFT && $num_prod > 0) {
				if ((!getDolGlobalString('MAIN_USE_ADVANCED_PERMS') && $user->hasRight('expedition', 'creer'))
				 || (getDolGlobalString('MAIN_USE_ADVANCED_PERMS') && $user->hasRight('expedition', 'shipping_advance', 'validate'))) {
					print dolGetButtonAction('', $langs->trans('Validate'), 'default', $_SERVER["PHP_SELF"].'?action=valid&token='.newToken().'&id='.$object->id, '');
				} else {
					print dolGetButtonAction($langs->trans('NotAllowed'), $langs->trans('Validate'), 'default', $_SERVER['PHP_SELF']. '#', '', false);
				}
			}

			// 0=draft, 1=validated/delivered, 2=closed/delivered
			if ($object->status == Expedition::STATUS_VALIDATED && !getDolGlobalString('STOCK_CALCULATE_ON_SHIPMENT')) {
				if ($user->hasRight('expedition', 'creer')) {
					print dolGetButtonAction('', $langs->trans('SetToDraft'), 'default', $_SERVER["PHP_SELF"].'?action=setdraft&token='.newToken().'&id='.$object->id, '');
				}
			}
			if ($object->status == Expedition::STATUS_CLOSED) {
				if ($user->hasRight('expedition', 'creer')) {
					print dolGetButtonAction('', $langs->trans('ReOpen'), 'default', $_SERVER["PHP_SELF"].'?action=reopen&token='.newToken().'&id='.$object->id, '');
				}
			}

			// Send
			if (empty($user->socid)) {
				if ($object->status > 0) {
					if (!getDolGlobalString('MAIN_USE_ADVANCED_PERMS') || $user->hasRight('expedition', 'shipping_advance', 'send')) {
						print dolGetButtonAction('', $langs->trans('SendMail'), 'default', $_SERVER["PHP_SELF"].'?action=presend&token='.newToken().'&id='.$object->id.'&mode=init#formmailbeforetitle', '');
					} else {
						print dolGetButtonAction('', $langs->trans('SendMail'), 'default', $_SERVER['PHP_SELF']. '#', '', false);
					}
				}
			}

			// Create bill
			if (isModEnabled('invoice') && ($object->status == Expedition::STATUS_VALIDATED || $object->status == Expedition::STATUS_CLOSED)) {
				if ($user->hasRight('facture', 'creer')) {
					if (getDolGlobalString('WORKFLOW_BILL_ON_SHIPMENT') !== '0') {
						print dolGetButtonAction('', $langs->trans('CreateBill'), 'default', DOL_URL_ROOT.'/compta/facture/card.php?action=create&origin='.$object->element.'&originid='.$object->id.'&socid='.$object->socid, '');
					}
				}
			}

			// This is just to generate a delivery receipt
			//var_dump($object->linkedObjectsIds['delivery']);
			if (getDolGlobalInt('MAIN_SUBMODULE_DELIVERY') && ($object->status == Expedition::STATUS_VALIDATED || $object->status == Expedition::STATUS_CLOSED) && $user->hasRight('expedition', 'delivery', 'creer') && empty($object->linkedObjectsIds['delivery'])) {
				print dolGetButtonAction('', $langs->trans('CreateDeliveryOrder'), 'default', $_SERVER["PHP_SELF"].'?action=create_delivery&token='.newToken().'&id='.$object->id, '');
			}

			// Set Billed and Closed
			if ($object->status == Expedition::STATUS_VALIDATED) {
				if ($user->hasRight('expedition', 'creer') && $object->status > 0) {
					if (!$object->billed && getDolGlobalString('WORKFLOW_BILL_ON_SHIPMENT') !== '0') {
						print dolGetButtonAction('', $langs->trans('ClassifyBilled'), 'default', $_SERVER["PHP_SELF"].'?action=classifybilled&token='.newToken().'&id='.$object->id, '');
					}
					print dolGetButtonAction('', $langs->trans("Close"), 'default', $_SERVER["PHP_SELF"].'?action=classifyclosed&token='.newToken().'&id='.$object->id, '');
				}
			}

			// Cancel
			if ($object->status == Expedition::STATUS_VALIDATED) {
				if ($user->hasRight('expedition', 'creer')) {
					print dolGetButtonAction('', $langs->trans('Cancel'), 'danger', $_SERVER["PHP_SELF"].'?action=cancel&token='.newToken().'&id='.$object->id.'&mode=init#formmailbeforetitle', '');
				}
			}

			// Delete
			if ($user->hasRight('expedition', 'supprimer')) {
				print dolGetButtonAction('', $langs->trans('Delete'), 'delete', $_SERVER["PHP_SELF"].'?action=delete&token='.newToken().'&id='.$object->id, '');
			}
		}

		print '</div>';
	}


	/*
	 * Documents generated
	 */

	if ($action != 'presend' && $action != 'editline') {
		print '<div class="fichecenter"><div class="fichehalfleft">';

		$objectref = dol_sanitizeFileName($object->ref);
		$filedir = $conf->expedition->dir_output."/sending/".$objectref;

		$urlsource = $_SERVER["PHP_SELF"]."?id=".$object->id;

		$genallowed = $user->hasRight('expedition', 'lire');
		$delallowed = $user->hasRight('expedition', 'creer');

		print $formfile->showdocuments('expedition', $objectref, $filedir, $urlsource, $genallowed, $delallowed, $object->model_pdf, 1, 0, 0, 28, 0, '', '', '', $soc->default_lang);


		// Show links to link elements
		$linktoelem = $form->showLinkToObjectBlock($object, null, array('shipping'));
		$somethingshown = $form->showLinkedObjectBlock($object, $linktoelem);

		// Show online signature link
		$useonlinesignature = getDolGlobalInt('EXPEDITION_ALLOW_ONLINESIGN');

		if ($object->statut != Expedition::STATUS_DRAFT && $useonlinesignature) {
			print '<br><!-- Link to sign -->';
			require_once DOL_DOCUMENT_ROOT.'/core/lib/signature.lib.php';
			print showOnlineSignatureUrl('expedition', $object->ref, $object).'<br>';
		}

		print '</div><div class="fichehalfright">';

		// List of actions on element
		include_once DOL_DOCUMENT_ROOT.'/core/class/html.formactions.class.php';
		$formactions = new FormActions($db);
		$somethingshown = $formactions->showactions($object, 'shipping', $socid, 1);

		print '</div></div>';
	}


	/*
	 * Action presend
	 */

	//Select mail models is same action as presend
	if (GETPOST('modelselected')) {
		$action = 'presend';
	}

	// Presend form
	$modelmail = 'shipping_send';
	$defaulttopic = 'SendShippingRef';
	$diroutput = $conf->expedition->dir_output.'/sending';
	$trackid = 'shi'.$object->id;

	include DOL_DOCUMENT_ROOT.'/core/tpl/card_presend.tpl.php';
}

// End of page
llxFooter();
$db->close();<|MERGE_RESOLUTION|>--- conflicted
+++ resolved
@@ -1273,13 +1273,8 @@
 						$text = $product_static->getNomUrl(1);
 						$text .= ' - '.(!empty($line->label) ? $line->label : $line->product_label);
 						$description = ($showdescinproductdesc ? '' : dol_htmlentitiesbr($line->desc));
-<<<<<<< HEAD
 						$description .= empty($product->stockable_product) ? $langs->trans('StockDisabled') : $langs->trans('StockEnabled');
-						print $form->textwithtooltip($text, $description, 3, '', '', $i);
-=======
-
 						print $form->textwithtooltip($text, $description, 3, 0, '', $i);
->>>>>>> 40f28307
 
 						// Show range
 						print_date_range($db->jdate($line->date_start), $db->jdate($line->date_end));
@@ -1388,16 +1383,12 @@
 										if (!getDolGlobalInt('STOCK_ALLOW_NEGATIVE_TRANSFER')) {
 											$stockMin = 0;
 										}
-<<<<<<< HEAD
 										if ($product->stockable_product == Product::ENABLED_STOCK) {
-											print $formproduct->selectWarehouses($tmpentrepot_id, 'entl'.$indiceAsked, '', 1, 0, $line->fk_product, '', 1, 0, array(), 'minwidth200', '', 1, $stockMin, 'stock DESC, e.ref');
+											print $formproduct->selectWarehouses($tmpentrepot_id, 'entl'.$indiceAsked, '', 1, 0, $line->fk_product, '', 1, 0, array(), 'minwidth200', array(), 1, $stockMin, 'stock DESC, e.ref');
 										} else {
 											print img_warning().' '.$langs->trans('StockDisabled');
 										}
-=======
-										print $formproduct->selectWarehouses($tmpentrepot_id, 'entl'.$indiceAsked, '', 1, 0, $line->fk_product, '', 1, 0, array(), 'minwidth200', array(), 1, $stockMin, 'stock DESC, e.ref');
-
->>>>>>> 40f28307
+
 										if ($tmpentrepot_id > 0 && $tmpentrepot_id == $warehouse_id) {
 											//print $stock.' '.$quantityToBeDelivered;
 											if ($stock < $quantityToBeDelivered) {
