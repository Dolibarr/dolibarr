--- conflicted
+++ resolved
@@ -346,13 +346,8 @@
 		}
 
 		//var_dump($batch_line[2]);
-<<<<<<< HEAD
-		if ($totalqty > 0 && !$error) {		// There is at least one thing to ship and no error
-=======
-
-		if ($totalqty > 0 || !empty($conf->global->SHIPMENT_GETS_ALL_ORDER_PRODUCTS)) {		// There is at least one thing to ship
+		if (($totalqty > 0 || !empty($conf->global->SHIPMENT_GETS_ALL_ORDER_PRODUCTS)) && !$error) {		// There is at least one thing to ship and no error
 			//var_dump($_POST);exit;
->>>>>>> 2e3e6f68
 			for ($i = 0; $i < $num; $i++) {
 				$qty = "qtyl".$i;
 				if (!isset($batch_line[$i])) {
