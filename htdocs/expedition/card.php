<?php
/* Copyright (C) 2003-2008	Rodolphe Quiedeville	<rodolphe@quiedeville.org>
 * Copyright (C) 2005-2016	Laurent Destailleur		<eldy@users.sourceforge.net>
 * Copyright (C) 2005		Simon TOSSER			<simon@kornog-computing.com>
 * Copyright (C) 2005-2012	Regis Houssin			<regis.houssin@inodbox.com>
 * Copyright (C) 2011-2017	Juanjo Menent			<jmenent@2byte.es>
 * Copyright (C) 2013       Florian Henry		  	<florian.henry@open-concept.pro>
 * Copyright (C) 2013       Marcos García           <marcosgdf@gmail.com>
 * Copyright (C) 2014		Cedric GROSS			<c.gross@kreiz-it.fr>
 * Copyright (C) 2014-2017	Francis Appels			<francis.appels@yahoo.com>
 * Copyright (C) 2015		Claudio Aschieri		<c.aschieri@19.coop>
 * Copyright (C) 2016-2018	Ferran Marcet			<fmarcet@2byte.es>
 * Copyright (C) 2016		Yasser Carreón			<yacasia@gmail.com>
 * Copyright (C) 2018-2022  Frédéric France         <frederic.france@netlogic.fr>
 * Copyright (C) 2020       Lenin Rivas         	<lenin@leninrivas.com>
 * Copyright (C) 2022       Josep Lluís Amador      <joseplluis@lliuretic.cat>
 *
 * This program is free software; you can redistribute it and/or modify
 * it under the terms of the GNU General Public License as published by
 * the Free Software Foundation; either version 3 of the License, or
 * (at your option) any later version.
 *
 * This program is distributed in the hope that it will be useful,
 * but WITHOUT ANY WARRANTY; without even the implied warranty of
 * MERCHANTABILITY or FITNESS FOR A PARTICULAR PURPOSE.  See the
 * GNU General Public License for more details.
 *
 * You should have received a copy of the GNU General Public License
 * along with this program.  If not, see <https://www.gnu.org/licenses/>.
 */

/**
 *	\file       htdocs/expedition/card.php
 *	\ingroup    expedition
 *	\brief      Card of a shipment
 */

// Load Dolibarr environment
require '../main.inc.php';
require_once DOL_DOCUMENT_ROOT.'/core/class/html.formfile.class.php';
require_once DOL_DOCUMENT_ROOT.'/expedition/class/expedition.class.php';
require_once DOL_DOCUMENT_ROOT.'/product/class/html.formproduct.class.php';
require_once DOL_DOCUMENT_ROOT.'/core/lib/product.lib.php';
require_once DOL_DOCUMENT_ROOT.'/core/lib/sendings.lib.php';
require_once DOL_DOCUMENT_ROOT.'/core/modules/expedition/modules_expedition.php';
require_once DOL_DOCUMENT_ROOT.'/core/class/doleditor.class.php';
require_once DOL_DOCUMENT_ROOT.'/core/class/extrafields.class.php';
require_once DOL_DOCUMENT_ROOT.'/product/stock/class/entrepot.class.php';
require_once DOL_DOCUMENT_ROOT.'/product/stock/class/productlot.class.php';
require_once DOL_DOCUMENT_ROOT.'/commande/class/commande.class.php';
if (isModEnabled("product") || isModEnabled("service")) {
	require_once DOL_DOCUMENT_ROOT.'/product/class/product.class.php';
}
if (isModEnabled("propal")) {
	require_once DOL_DOCUMENT_ROOT.'/comm/propal/class/propal.class.php';
}
if (isModEnabled('productbatch')) {
	require_once DOL_DOCUMENT_ROOT.'/product/class/productbatch.class.php';
}
if (isModEnabled('project')) {
	require_once DOL_DOCUMENT_ROOT.'/projet/class/project.class.php';
	require_once DOL_DOCUMENT_ROOT.'/core/class/html.formprojet.class.php';
}

// Load translation files required by the page
$langs->loadLangs(array("sendings", "companies", "bills", 'deliveries', 'orders', 'stocks', 'other', 'propal', 'productbatch'));

if (isModEnabled('incoterm')) {
	$langs->load('incoterm');
}
if (isModEnabled('productbatch')) {
	$langs->load('productbatch');
}

$origin = GETPOST('origin', 'alpha') ? GETPOST('origin', 'alpha') : 'expedition'; // Example: commande, propal
$origin_id = GETPOST('id', 'int') ? GETPOST('id', 'int') : '';
$id = $origin_id;
if (empty($origin_id)) {
	$origin_id  = GETPOST('origin_id', 'int'); // Id of order or propal
}
if (empty($origin_id)) {
	$origin_id  = GETPOST('object_id', 'int'); // Id of order or propal
}
$ref = GETPOST('ref', 'alpha');
$line_id = GETPOST('lineid', 'int') ? GETPOST('lineid', 'int') : '';
$facid = GETPOST('facid', 'int');

$action		= GETPOST('action', 'alpha');
$confirm	= GETPOST('confirm', 'alpha');
$cancel = GETPOST('cancel', 'alpha');

//PDF
$hidedetails = (GETPOST('hidedetails', 'int') ? GETPOST('hidedetails', 'int') : (getDolGlobalString('MAIN_GENERATE_DOCUMENTS_HIDE_DETAILS') ? 1 : 0));
$hidedesc = (GETPOST('hidedesc', 'int') ? GETPOST('hidedesc', 'int') : (getDolGlobalString('MAIN_GENERATE_DOCUMENTS_HIDE_DESC') ? 1 : 0));
$hideref = (GETPOST('hideref', 'int') ? GETPOST('hideref', 'int') : (getDolGlobalString('MAIN_GENERATE_DOCUMENTS_HIDE_REF') ? 1 : 0));

$object = new Expedition($db);
$objectorder = new Commande($db);
$extrafields = new ExtraFields($db);

// fetch optionals attributes and labels
$extrafields->fetch_name_optionals_label($object->table_element);
$extrafields->fetch_name_optionals_label($object->table_element_line);
$extrafields->fetch_name_optionals_label($objectorder->table_element_line);

// Load object. Make an object->fetch
include DOL_DOCUMENT_ROOT.'/core/actions_fetchobject.inc.php'; // Must be include, not include_once

// Initialize technical object to manage hooks of page. Note that conf->hooks_modules contains array of hook context
$hookmanager->initHooks(array('expeditioncard', 'globalcard'));

$date_delivery = dol_mktime(GETPOST('date_deliveryhour', 'int'), GETPOST('date_deliverymin', 'int'), 0, GETPOST('date_deliverymonth', 'int'), GETPOST('date_deliveryday', 'int'), GETPOST('date_deliveryyear', 'int'));

if ($id > 0 || !empty($ref)) {
	$object->fetch($id, $ref);
	$object->fetch_thirdparty();
}

// Security check
$socid = '';
if ($user->socid) {
	$socid = $user->socid;
}

$result = restrictedArea($user, 'expedition', $object->id, '');

$permissiondellink = $user->rights->expedition->delivery->creer; // Used by the include of actions_dellink.inc.php
$permissiontoadd = $user->rights->expedition->creer;


/*
 * Actions
 */

$parameters = array();
$reshook = $hookmanager->executeHooks('doActions', $parameters, $object, $action); // Note that $action and $object may have been modified by some hooks
if ($reshook < 0) {
	setEventMessages($hookmanager->error, $hookmanager->errors, 'errors');
}

if (empty($reshook)) {
	if ($cancel) {
		if ($origin && $origin_id > 0) {
			if ($origin == 'commande') {
				header("Location: ".DOL_URL_ROOT.'/expedition/shipment.php?id='.((int) $origin_id));
				exit;
			}
		} else {
			$action = '';
			$object->fetch($id); // show shipment also after canceling modification
		}
	}

	include DOL_DOCUMENT_ROOT.'/core/actions_dellink.inc.php'; // Must be include, not include_once

	// Actions to build doc
	$upload_dir = $conf->expedition->dir_output.'/sending';
	include DOL_DOCUMENT_ROOT.'/core/actions_builddoc.inc.php';

	// Back to draft
	if ($action == 'setdraft' && $user->hasRight('expedition', 'creer')) {
		$object->fetch($id);
		$result = $object->setDraft($user, 0);
		if ($result < 0) {
			setEventMessages($object->error, $object->errors, 'errors');
		}
	}
	// Reopen
	if ($action == 'reopen' && $user->hasRight('expedition', 'creer')) {
		$object->fetch($id);
		$result = $object->reOpen();
		if ($result < 0) {
			setEventMessages($object->error, $object->errors, 'errors');
		}
	}

	// Set incoterm
	if ($action == 'set_incoterms' && isModEnabled('incoterm')) {
		$result = $object->setIncoterms(GETPOST('incoterm_id', 'int'), GETPOST('location_incoterms', 'alpha'));
	}

	if ($action == 'setref_customer') {
		$result = $object->fetch($id);
		if ($result < 0) {
			setEventMessages($object->error, $object->errors, 'errors');
		}

		$result = $object->setValueFrom('ref_customer', GETPOST('ref_customer', 'alpha'), '', null, 'text', '', $user, 'SHIPMENT_MODIFY');
		if ($result < 0) {
			setEventMessages($object->error, $object->errors, 'errors');
			$action = 'editref_customer';
		} else {
			header("Location: ".$_SERVER['PHP_SELF']."?id=".$object->id);
			exit;
		}
	}

	if ($action == 'update_extras') {
		$object->oldcopy = dol_clone($object, 2);

		// Fill array 'array_options' with data from update form
		$ret = $extrafields->setOptionalsFromPost(null, $object, GETPOST('attribute', 'restricthtml'));
		if ($ret < 0) {
			$error++;
		}

		if (!$error) {
			// Actions on extra fields
			$result = $object->insertExtraFields('SHIPMENT_MODIFY');
			if ($result < 0) {
				setEventMessages($object->error, $object->errors, 'errors');
				$error++;
			}
		}

		if ($error) {
			$action = 'edit_extras';
		}
	}

	// Create shipment
	if ($action == 'add' && $user->hasRight('expedition', 'creer')) {
		$error = 0;

		$db->begin();

		$object->note = GETPOST('note', 'restricthtml');
		$object->note_private = GETPOST('note', 'restricthtml');
		$object->origin = $origin;
		$object->origin_id = $origin_id;
		$object->fk_project = GETPOST('projectid', 'int');
		$object->weight = GETPOST('weight', 'int') == '' ? "NULL" : GETPOST('weight', 'int');
		$object->sizeH = GETPOST('sizeH', 'int') == '' ? "NULL" : GETPOST('sizeH', 'int');
		$object->sizeW = GETPOST('sizeW', 'int') == '' ? "NULL" : GETPOST('sizeW', 'int');
		$object->sizeS = GETPOST('sizeS', 'int') == '' ? "NULL" : GETPOST('sizeS', 'int');
		$object->size_units = GETPOST('size_units', 'int');
		$object->weight_units = GETPOST('weight_units', 'int');

		$product = new Product($db);

		// We will loop on each line of the original document to complete the shipping object with various info and quantity to deliver
		$classname = ucfirst($object->origin);
		$objectsrc = new $classname($db);
		$objectsrc->fetch($object->origin_id);

		$object->socid = $objectsrc->socid;
		$object->ref_customer = GETPOST('ref_customer', 'alpha');
		$object->model_pdf = GETPOST('model');
		$object->date_delivery = $date_delivery; // Date delivery planed
		$object->fk_delivery_address = $objectsrc->fk_delivery_address;
		$object->shipping_method_id = GETPOST('shipping_method_id', 'int');
		$object->tracking_number = GETPOST('tracking_number', 'alpha');
		$object->note_private = GETPOST('note_private', 'restricthtml');
		$object->note_public = GETPOST('note_public', 'restricthtml');
		$object->fk_incoterms = GETPOST('incoterm_id', 'int');
		$object->location_incoterms = GETPOST('location_incoterms', 'alpha');

		$batch_line = array();
		$stockLine = array();
		$array_options = array();

		$num = count($objectsrc->lines);
		$totalqty = 0;

		for ($i = 0; $i < $num; $i++) {
			$idl = "idl".$i;

			$sub_qty = array();
			$subtotalqty = 0;

			$j = 0;
			$batch = "batchl".$i."_0";
			$stockLocation = "ent1".$i."_0";
			$qty = "qtyl".$i;

			$is_batch_or_serial=0;
			if (!empty($objectsrc->lines[$i]->fk_product)) {
				$resultFetch = $product->fetch($objectsrc->lines[$i]->fk_product, '', '', '', 1, 1, 1);
				if ($resultFetch < 0) {
					setEventMessages($product->error, $product->errors, 'errors');
				}
				$is_batch_or_serial = $product->status_batch;
			}

			// If product need a batch or serial number
			if (isModEnabled('productbatch') && $objectsrc->lines[$i]->product_tobatch) {
				if (GETPOSTISSET($batch)) {
					//shipment line with batch-enable product
					$qty .= '_'.$j;
					while (GETPOSTISSET($batch)) {
						// save line of detail into sub_qty
						$sub_qty[$j]['q'] = price2num(GETPOST($qty, 'alpha'), 'MS'); // the qty we want to move for this stock record
						$sub_qty[$j]['id_batch'] = GETPOST($batch, 'int'); // the id into llx_product_batch of stock record to move
						$subtotalqty += $sub_qty[$j]['q'];

						//var_dump($qty);
						//var_dump($batch);
						//var_dump($sub_qty[$j]['q']);
						//var_dump($sub_qty[$j]['id_batch']);

						//var_dump($qty);var_dump($batch);var_dump($sub_qty[$j]['q']);var_dump($sub_qty[$j]['id_batch']);
						if ($is_batch_or_serial==2 && $sub_qty[$j]['q']>1) {
							setEventMessages($langs->trans("TooManyQtyForSerialNumber", $product->ref, ''), null, 'errors');
							$totalqty=0;
							break 2;
						}
						$j++;
						$batch = "batchl".$i."_".$j;
						$qty = "qtyl".$i.'_'.$j;
					}

					$batch_line[$i]['detail'] = $sub_qty; // array of details
					$batch_line[$i]['qty'] = $subtotalqty;
					$batch_line[$i]['ix_l'] = GETPOST($idl, 'int');

					$totalqty += $subtotalqty;
				} else {
					// No detail were provided for lots, so if a qty was provided, we can throw an error.
					if (GETPOST($qty)) {
						// We try to set an amount
						// Case we dont use the list of available qty for each warehouse/lot
						// GUI does not allow this yet
						setEventMessages($langs->trans("StockIsRequiredToChooseWhichLotToUse").' ('.$langs->trans("Line").' '.GETPOST($idl, 'int').')', null, 'errors');
						$error++;
					}
				}
			} elseif (GETPOSTISSET($stockLocation)) {
				//shipment line from multiple stock locations
				$qty .= '_'.$j;
				while (GETPOSTISSET($stockLocation)) {
					// save sub line of warehouse
					$stockLine[$i][$j]['qty'] = price2num(GETPOST($qty, 'alpha'), 'MS');
					$stockLine[$i][$j]['warehouse_id'] = GETPOST($stockLocation, 'int');
					$stockLine[$i][$j]['ix_l'] = GETPOST($idl, 'int');

					$totalqty += price2num(GETPOST($qty, 'alpha'), 'MS');
					$subtotalqty += price2num(GETPOST($qty, 'alpha'), 'MS');

					$j++;
					$stockLocation = "ent1".$i."_".$j;
					$qty = "qtyl".$i.'_'.$j;
				}
			} else {
				//shipment line for product with no batch management and no multiple stock location
				if (GETPOST($qty, 'int') > 0) {
					$totalqty += price2num(GETPOST($qty, 'alpha'), 'MS');
					$subtotalqty = price2num(GETPOST($qty, 'alpha'), 'MS');
				}
			}

			// check qty shipped not greater than ordered
			if (getDolGlobalInt("MAIN_DONT_SHIP_MORE_THAN_ORDERED") && $subtotalqty > $objectsrc->lines[$i]->qty) {
				setEventMessages($langs->trans("ErrorTooMuchShipped", $i+1), null, 'errors');
				$error++;
				continue;
			}

			// Extrafields
			$array_options[$i] = $extrafields->getOptionalsFromPost($object->table_element_line, $i);
			// Unset extrafield
			if (isset($extrafields->attributes[$object->table_element_line]['label']) && is_array($extrafields->attributes[$object->table_element_line]['label'])) {
				// Get extra fields
				foreach ($extrafields->attributes[$object->table_element_line]['label'] as $key => $value) {
					unset($_POST["options_".$key]);
				}
			}
		}

		//var_dump($batch_line[2]);
		if (($totalqty > 0 || getDolGlobalString('SHIPMENT_GETS_ALL_ORDER_PRODUCTS')) && !$error) {		// There is at least one thing to ship and no error
			for ($i = 0; $i < $num; $i++) {
				$qty = "qtyl".$i;

				if (!isset($batch_line[$i])) {
					// not batch mode
					if (isset($stockLine[$i])) {
						//shipment from multiple stock locations
						$nbstockline = count($stockLine[$i]);
						for ($j = 0; $j < $nbstockline; $j++) {
							if ($stockLine[$i][$j]['qty'] > 0 || ($stockLine[$i][$j]['qty'] == 0 && getDolGlobalString('SHIPMENT_GETS_ALL_ORDER_PRODUCTS'))) {
								$ret = $object->addline($stockLine[$i][$j]['warehouse_id'], $stockLine[$i][$j]['ix_l'], $stockLine[$i][$j]['qty'], $array_options[$i]);
								if ($ret < 0) {
									setEventMessages($object->error, $object->errors, 'errors');
									$error++;
								}
							}
						}
					} else {
						if (GETPOST($qty, 'int') > 0 || getDolGlobalString('SHIPMENT_GETS_ALL_ORDER_PRODUCTS')) {
							$ent = "entl".$i;
							$idl = "idl".$i;
							$entrepot_id = is_numeric(GETPOST($ent, 'int')) ? GETPOST($ent, 'int') : GETPOST('entrepot_id', 'int');
							if ($entrepot_id < 0) {
								$entrepot_id = '';
							}
							if (!($objectsrc->lines[$i]->fk_product > 0)) {
								$entrepot_id = 0;
							}

							$ret = $object->addline($entrepot_id, GETPOST($idl, 'int'), price2num(GETPOST($qty, 'alpha'), 'MS'), $array_options[$i]);
							if ($ret < 0) {
								setEventMessages($object->error, $object->errors, 'errors');
								$error++;
							}
						}
					}
				} else {
					// batch mode
					if ($batch_line[$i]['qty'] > 0 || ($batch_line[$i]['qty'] == 0 && getDolGlobalString('SHIPMENT_GETS_ALL_ORDER_PRODUCTS'))) {
						$ret = $object->addline_batch($batch_line[$i], $array_options[$i]);
						if ($ret < 0) {
							setEventMessages($object->error, $object->errors, 'errors');
							$error++;
						}
					}
				}
			}
			// Fill array 'array_options' with data from add form
			$ret = $extrafields->setOptionalsFromPost(null, $object);
			if ($ret < 0) {
				$error++;
			}

			if (!$error) {
				$ret = $object->create($user); // This create shipment (like Odoo picking) and lines of shipments. Stock movement will be done when validating or closing shipment.
				if ($ret <= 0) {
					setEventMessages($object->error, $object->errors, 'errors');
					$error++;
				}
			}
		} elseif (!$error) {
			$labelfieldmissing = $langs->transnoentitiesnoconv("QtyToShip");
			if (isModEnabled('stock')) {
				$labelfieldmissing .= '/'.$langs->transnoentitiesnoconv("Warehouse");
			}
			setEventMessages($langs->trans("ErrorFieldRequired", $labelfieldmissing), null, 'errors');
			$error++;
		}

		if (!$error) {
			$db->commit();
			header("Location: card.php?id=".$object->id);
			exit;
		} else {
			$db->rollback();
			$_GET["commande_id"] = GETPOST('commande_id', 'int');
			$action = 'create';
		}
	} elseif ($action == 'create_delivery' && getDolGlobalInt('MAIN_SUBMODULE_DELIVERY') && $user->hasRight('expedition', 'delivery', 'creer')) {
		// Build a receiving receipt
		$db->begin();

		$result = $object->create_delivery($user);
		if ($result > 0) {
			$db->commit();

			header("Location: ".DOL_URL_ROOT.'/delivery/card.php?action=create_delivery&id='.$result);
			exit;
		} else {
			$db->rollback();

			setEventMessages($object->error, $object->errors, 'errors');
		}
	} elseif ($action == 'confirm_valid' && $confirm == 'yes' &&
<<<<<<< HEAD
		((empty($conf->global->MAIN_USE_ADVANCED_PERMS) && $user->hasRight('expedition', 'creer'))
		|| (!empty($conf->global->MAIN_USE_ADVANCED_PERMS) && $user->hasRight('expedition', 'shipping_advance', 'validate')))
=======
		((!getDolGlobalString('MAIN_USE_ADVANCED_PERMS') && $user->hasRight('expedition', 'creer'))
		|| (getDolGlobalString('MAIN_USE_ADVANCED_PERMS') && $user->hasRight('expedition', 'shipping_advance', 'validate')))
>>>>>>> 729451fa
	) {
		$object->fetch_thirdparty();

		$result = $object->valid($user);

		if ($result < 0) {
			setEventMessages($object->error, $object->errors, 'errors');
		} else {
			// Define output language
			if (!getDolGlobalString('MAIN_DISABLE_PDF_AUTOUPDATE')) {
				$outputlangs = $langs;
				$newlang = '';
				if (getDolGlobalInt('MAIN_MULTILANGS') && empty($newlang) && GETPOST('lang_id', 'aZ09')) {
					$newlang = GETPOST('lang_id', 'aZ09');
				}
				if (getDolGlobalInt('MAIN_MULTILANGS') && empty($newlang)) {
					$newlang = $object->thirdparty->default_lang;
				}
				if (!empty($newlang)) {
					$outputlangs = new Translate("", $conf);
					$outputlangs->setDefaultLang($newlang);
				}
				$model = $object->model_pdf;
				$ret = $object->fetch($id); // Reload to get new records

				$result = $object->generateDocument($model, $outputlangs, $hidedetails, $hidedesc, $hideref);
				if ($result < 0) {
					dol_print_error($db, $result);
				}
			}
		}
	} elseif ($action == 'confirm_cancel' && $confirm == 'yes' && $user->hasRight('expedition', 'supprimer')) {
		$also_update_stock = (GETPOST('alsoUpdateStock', 'alpha') ? 1 : 0);
		$result = $object->cancel(0, $also_update_stock);
		if ($result > 0) {
			$result = $object->setStatut(-1);
		} else {
			setEventMessages($object->error, $object->errors, 'errors');
		}
	} elseif ($action == 'confirm_delete' && $confirm == 'yes' && $user->hasRight('expedition', 'supprimer')) {
		$also_update_stock = (GETPOST('alsoUpdateStock', 'alpha') ? 1 : 0);
		$result = $object->delete(0, $also_update_stock);
		if ($result > 0) {
			header("Location: ".DOL_URL_ROOT.'/expedition/index.php');
			exit;
		} else {
			setEventMessages($object->error, $object->errors, 'errors');
		}
		// TODO add alternative status
		//} elseif ($action == 'reopen' && (!empty($user->rights->expedition->creer) || !empty($user->rights->expedition->shipping_advance->validate)))
		//{
		//	$result = $object->setStatut(0);
		//	if ($result < 0)
		//	{
		//		setEventMessages($object->error, $object->errors, 'errors');
		//	}
		//}
	} elseif ($action == 'setdate_livraison' && $user->hasRight('expedition', 'creer')) {
		$datedelivery = dol_mktime(GETPOST('liv_hour', 'int'), GETPOST('liv_min', 'int'), 0, GETPOST('liv_month', 'int'), GETPOST('liv_day', 'int'), GETPOST('liv_year', 'int'));

		$object->fetch($id);
		$result = $object->setDeliveryDate($user, $datedelivery);
		if ($result < 0) {
			setEventMessages($object->error, $object->errors, 'errors');
		}
	} elseif (($action == 'settracking_number'
		|| $action == 'settracking_url'
		|| $action == 'settrueWeight'
		|| $action == 'settrueWidth'
		|| $action == 'settrueHeight'
		|| $action == 'settrueDepth'
		|| $action == 'setshipping_method_id')
		&& $user->hasRight('expedition', 'creer')
		) {
		// Action update
		$error = 0;

		if ($action == 'settracking_number') {
			$object->tracking_number = trim(GETPOST('tracking_number', 'alpha'));
		}
		if ($action == 'settracking_url') {
			$object->tracking_url = trim(GETPOST('tracking_url', 'int'));
		}
		if ($action == 'settrueWeight') {
			$object->trueWeight = trim(GETPOST('trueWeight', 'int'));
			$object->weight_units = GETPOST('weight_units', 'int');
		}
		if ($action == 'settrueWidth') {
			$object->trueWidth = trim(GETPOST('trueWidth', 'int'));
		}
		if ($action == 'settrueHeight') {
			$object->trueHeight = trim(GETPOST('trueHeight', 'int'));
			$object->size_units = GETPOST('size_units', 'int');
		}
		if ($action == 'settrueDepth') {
			$object->trueDepth = trim(GETPOST('trueDepth', 'int'));
		}
		if ($action == 'setshipping_method_id') {
			$object->shipping_method_id = trim(GETPOST('shipping_method_id', 'int'));
		}

		if (!$error) {
			if ($object->update($user) >= 0) {
				header("Location: card.php?id=".$object->id);
				exit;
			}
			setEventMessages($object->error, $object->errors, 'errors');
		}

		$action = "";
	} elseif ($action == 'classifybilled') {
		$object->fetch($id);
		$result = $object->setBilled();
		if ($result >= 0) {
			header('Location: '.$_SERVER["PHP_SELF"].'?id='.$object->id);
			exit();
		}
		setEventMessages($object->error, $object->errors, 'errors');
	} elseif ($action == 'classifyclosed') {
		$object->fetch($id);
		$result = $object->setClosed();
		if ($result >= 0) {
			header('Location: '.$_SERVER["PHP_SELF"].'?id='.$object->id);
			exit();
		}
		setEventMessages($object->error, $object->errors, 'errors');
	} elseif ($action == 'deleteline' && !empty($line_id)) {
		// delete a line
		$object->fetch($id);
		$lines = $object->lines;
		$line = new ExpeditionLigne($db);
		$line->fk_expedition = $object->id;

		$num_prod = count($lines);
		for ($i = 0; $i < $num_prod; $i++) {
			if ($lines[$i]->id == $line_id) {
				if (count($lines[$i]->details_entrepot) > 1) {
					// delete multi warehouse lines
					foreach ($lines[$i]->details_entrepot as $details_entrepot) {
						$line->id = $details_entrepot->line_id;
						if (!$error && $line->delete($user) < 0) {
							$error++;
						}
					}
				} else {
					// delete single warehouse line
					$line->id = $line_id;
					if (!$error && $line->delete($user) < 0) {
						$error++;
					}
				}
			}
			unset($_POST["lineid"]);
		}

		if (!$error) {
			header('Location: '.$_SERVER["PHP_SELF"].'?id='.$object->id);
			exit();
		} else {
			setEventMessages($line->error, $line->errors, 'errors');
		}
	} elseif ($action == 'updateline' && $user->hasRight('expedition', 'creer') && GETPOST('save')) {
		// Update a line
		// Clean parameters
		$qty = 0;
		$entrepot_id = 0;
		$batch_id = 0;

		$lines = $object->lines;
		$num_prod = count($lines);
		for ($i = 0; $i < $num_prod; $i++) {
			if ($lines[$i]->id == $line_id) {		// we have found line to update
				$update_done = false;
				$line = new ExpeditionLigne($db);
				$line->fk_expedition = $object->id;

				// Extrafields Lines
				$line->array_options = $extrafields->getOptionalsFromPost($object->table_element_line);
				// Unset extrafield POST Data
				if (is_array($extrafields->attributes[$object->table_element_line]['label'])) {
					foreach ($extrafields->attributes[$object->table_element_line]['label'] as $key => $value) {
						unset($_POST["options_".$key]);
					}
				}
				$line->fk_product = $lines[$i]->fk_product;
				if (is_array($lines[$i]->detail_batch) && count($lines[$i]->detail_batch) > 0) {
					// line with lot
					foreach ($lines[$i]->detail_batch as $detail_batch) {
						$lotStock = new Productbatch($db);
						$batch = "batchl".$detail_batch->fk_expeditiondet."_".$detail_batch->fk_origin_stock;
						$qty = "qtyl".$detail_batch->fk_expeditiondet.'_'.$detail_batch->id;
						$batch_id = GETPOST($batch, 'int');
						$batch_qty = GETPOST($qty, 'int');
						if (!empty($batch_id)) {
							if ($lotStock->fetch($batch_id) > 0 && $line->fetch($detail_batch->fk_expeditiondet) > 0) {	// $line is ExpeditionLine
								if ($lines[$i]->entrepot_id != 0) {
									// allow update line entrepot_id if not multi warehouse shipping
									$line->entrepot_id = $lotStock->warehouseid;
								}

								// detail_batch can be an object with keys, or an array of ExpeditionLineBatch
								if (empty($line->detail_batch)) {
									$line->detail_batch = new stdClass();
								}

								$line->detail_batch->fk_origin_stock = $batch_id;
								$line->detail_batch->batch = $lotStock->batch;
								$line->detail_batch->id = $detail_batch->id;
								$line->detail_batch->entrepot_id = $lotStock->warehouseid;
								$line->detail_batch->qty = $batch_qty;
								if ($line->update($user) < 0) {
									setEventMessages($line->error, $line->errors, 'errors');
									$error++;
								} else {
									$update_done=true;
								}
							} else {
								setEventMessages($lotStock->error, $lotStock->errors, 'errors');
								$error++;
							}
						}
						unset($_POST[$batch]);
						unset($_POST[$qty]);
					}
					// add new batch
					$lotStock = new Productbatch($db);
					$batch = "batchl".$line_id."_0";
					$qty = "qtyl".$line_id."_0";
					$batch_id = GETPOST($batch, 'int');
					$batch_qty = GETPOST($qty, 'int');
					$lineIdToAddLot = 0;
					if ($batch_qty > 0 && !empty($batch_id)) {
						if ($lotStock->fetch($batch_id) > 0) {
							// check if lotStock warehouse id is same as line warehouse id
							if ($lines[$i]->entrepot_id > 0) {
								// single warehouse shipment line
								if ($lines[$i]->entrepot_id == $lotStock->warehouseid) {
									$lineIdToAddLot = $line_id;
								}
							} elseif (count($lines[$i]->details_entrepot) > 1) {
								// multi warehouse shipment lines
								foreach ($lines[$i]->details_entrepot as $detail_entrepot) {
									if ($detail_entrepot->entrepot_id == $lotStock->warehouseid) {
										$lineIdToAddLot = $detail_entrepot->line_id;
									}
								}
							}
							if ($lineIdToAddLot) {
								// add lot to existing line
								if ($line->fetch($lineIdToAddLot) > 0) {
									$line->detail_batch->fk_origin_stock = $batch_id;
									$line->detail_batch->batch = $lotStock->batch;
									$line->detail_batch->entrepot_id = $lotStock->warehouseid;
									$line->detail_batch->qty = $batch_qty;
									if ($line->update($user) < 0) {
										setEventMessages($line->error, $line->errors, 'errors');
										$error++;
									} else {
										$update_done=true;
									}
								} else {
									setEventMessages($line->error, $line->errors, 'errors');
									$error++;
								}
							} else {
								// create new line with new lot
								$line->origin_line_id = $lines[$i]->origin_line_id;
								$line->entrepot_id = $lotStock->warehouseid;
								$line->detail_batch[0] = new ExpeditionLineBatch($db);
								$line->detail_batch[0]->fk_origin_stock = $batch_id;
								$line->detail_batch[0]->batch = $lotStock->batch;
								$line->detail_batch[0]->entrepot_id = $lotStock->warehouseid;
								$line->detail_batch[0]->qty = $batch_qty;
								if ($object->create_line_batch($line, $line->array_options) < 0) {
									setEventMessages($object->error, $object->errors, 'errors');
									$error++;
								} else {
									$update_done=true;
								}
							}
						} else {
							setEventMessages($lotStock->error, $lotStock->errors, 'errors');
							$error++;
						}
					}
				} else {
					if ($lines[$i]->fk_product > 0) {
						// line without lot
						if ($lines[$i]->entrepot_id == 0) {
							// single warehouse shipment line
							$stockLocation = 0;
							$qty = "qtyl".$line_id;
							$line->id = $line_id;
							$line->entrepot_id = GETPOST($stockLocation, 'int');
							$line->qty = GETPOST($qty, 'int');
							if ($line->update($user) < 0) {
								setEventMessages($line->error, $line->errors, 'errors');
								$error++;
							}
							unset($_POST[$stockLocation]);
							unset($_POST[$qty]);
						} elseif ($lines[$i]->entrepot_id > 0) {
							// single warehouse shipment line
							$stockLocation = "entl".$line_id;
							$qty = "qtyl".$line_id;
							$line->id = $line_id;
							$line->entrepot_id = GETPOST($stockLocation, 'int');
							$line->qty = GETPOST($qty, 'int');
							if ($line->update($user) < 0) {
								setEventMessages($line->error, $line->errors, 'errors');
								$error++;
							}
							unset($_POST[$stockLocation]);
							unset($_POST[$qty]);
						} elseif (count($lines[$i]->details_entrepot) > 1) {
							// multi warehouse shipment lines
							foreach ($lines[$i]->details_entrepot as $detail_entrepot) {
								if (!$error) {
									$stockLocation = "entl".$detail_entrepot->line_id;
									$qty = "qtyl".$detail_entrepot->line_id;
									$warehouse = GETPOST($stockLocation, 'int');
									if (!empty($warehouse)) {
										$line->id = $detail_entrepot->line_id;
										$line->entrepot_id = $warehouse;
										$line->qty = GETPOST($qty, 'int');
										if ($line->update($user) < 0) {
											setEventMessages($line->error, $line->errors, 'errors');
											$error++;
										} else {
											$update_done=true;
										}
									}
									unset($_POST[$stockLocation]);
									unset($_POST[$qty]);
								}
							}
						} elseif (!isModEnabled('stock') && empty($conf->productbatch->enabled)) { // both product batch and stock are not activated.
							$qty = "qtyl".$line_id;
							$line->id = $line_id;
							$line->qty = GETPOST($qty, 'int');
							$line->entrepot_id = 0;
							if ($line->update($user) < 0) {
								setEventMessages($line->error, $line->errors, 'errors');
								$error++;
							} else {
								$update_done=true;
							}
							unset($_POST[$qty]);
						}
					} else {
						// Product no predefined
						$qty = "qtyl".$line_id;
						$line->id = $line_id;
						$line->qty = GETPOST($qty, 'int');
						$line->entrepot_id = 0;
						if ($line->update($user) < 0) {
							setEventMessages($line->error, $line->errors, 'errors');
							$error++;
						} else {
							$update_done=true;
						}
						unset($_POST[$qty]);
					}
				}

				if (empty($update_done)) {
					$line->id = $lines[$i]->id;
					$line->insertExtraFields();
				}
			}
		}

		unset($_POST["lineid"]);

		if (!$error) {
			if (!getDolGlobalString('MAIN_DISABLE_PDF_AUTOUPDATE')) {
				// Define output language
				$outputlangs = $langs;
				$newlang = '';
				if (getDolGlobalInt('MAIN_MULTILANGS') && empty($newlang) && GETPOST('lang_id', 'aZ09')) {
					$newlang = GETPOST('lang_id', 'aZ09');
				}
				if (getDolGlobalInt('MAIN_MULTILANGS') && empty($newlang)) {
					$newlang = $object->thirdparty->default_lang;
				}
				if (!empty($newlang)) {
					$outputlangs = new Translate("", $conf);
					$outputlangs->setDefaultLang($newlang);
				}

				$ret = $object->fetch($object->id); // Reload to get new records
				$object->generateDocument($object->model_pdf, $outputlangs, $hidedetails, $hidedesc, $hideref);
			}
		} else {
			header('Location: '.$_SERVER['PHP_SELF'].'?id='.$object->id); // To redisplay the form being edited
			exit();
		}
	} elseif ($action == 'updateline' && $user->hasRight('expedition', 'creer') && GETPOST('cancel', 'alpha') == $langs->trans("Cancel")) {
		header('Location: '.$_SERVER['PHP_SELF'].'?id='.$object->id); // To redisplay the form being edited
		exit();
	}

	include DOL_DOCUMENT_ROOT.'/core/actions_printing.inc.php';

	// Actions to send emails
	if (empty($id)) {
		$id = $facid;
	}
	$triggersendname = 'SHIPPING_SENTBYMAIL';
	$paramname = 'id';
	$mode = 'emailfromshipment';
	$trackid = 'shi'.$object->id;
	include DOL_DOCUMENT_ROOT.'/core/actions_sendmails.inc.php';
}


/*
 * View
 */

$title = $object->ref.' - '.$langs->trans("Shipment");
if ($action == 'create2') {
	$title = $langs->trans("CreateShipment");
}
$help_url = 'EN:Module_Shipments|FR:Module_Expéditions|ES:M&oacute;dulo_Expediciones|DE:Modul_Lieferungen';

llxHeader('', $title, $help_url);

if (empty($action)) {
	$action = 'view';
}

$form = new Form($db);
$formfile = new FormFile($db);
$formproduct = new FormProduct($db);
if (isModEnabled('project')) {
	$formproject = new FormProjets($db);
}

$product_static = new Product($db);
$shipment_static = new Expedition($db);
$warehousestatic = new Entrepot($db);

if ($action == 'create2') {
	print load_fiche_titre($langs->trans("CreateShipment"), '', 'dolly');

	print '<br>'.$langs->trans("ShipmentCreationIsDoneFromOrder");
	$action = '';
	$id = '';
	$ref = '';
}

// Mode creation.
if ($action == 'create') {
	$expe = new Expedition($db);

	print load_fiche_titre($langs->trans("CreateShipment"), '', 'dolly');

	if (!$origin) {
		setEventMessages($langs->trans("ErrorBadParameters"), null, 'errors');
	}

	if ($origin) {
		$classname = ucfirst($origin);

		$object = new $classname($db);
		if ($object->fetch($origin_id)) {	// This include the fetch_lines
			$soc = new Societe($db);
			$soc->fetch($object->socid);

			$author = new User($db);
			$author->fetch($object->user_author_id);

			if (isModEnabled('stock')) {
				$entrepot = new Entrepot($db);
			}

			print '<form action="'.$_SERVER["PHP_SELF"].'" method="post">';
			print '<input type="hidden" name="token" value="'.newToken().'">';
			print '<input type="hidden" name="action" value="add">';
			print '<input type="hidden" name="origin" value="'.$origin.'">';
			print '<input type="hidden" name="origin_id" value="'.$object->id.'">';
			if (GETPOST('entrepot_id', 'int')) {
				print '<input type="hidden" name="entrepot_id" value="'.GETPOST('entrepot_id', 'int').'">';
			}

			print dol_get_fiche_head('');

			print '<table class="border centpercent">';

			// Ref
			print '<tr><td class="titlefieldcreate fieldrequired">';
			if ($origin == 'commande' && isModEnabled('commande')) {
				print $langs->trans("RefOrder");
			}
			if ($origin == 'propal' && isModEnabled("propal")) {
				print $langs->trans("RefProposal");
			}
			print '</td><td colspan="3">';
			print $object->getNomUrl(1);
			print '</td>';
			print "</tr>\n";

			// Ref client
			print '<tr><td>';
			if ($origin == 'commande') {
				print $langs->trans('RefCustomerOrder');
			} elseif ($origin == 'propal') {
				print $langs->trans('RefCustomerOrder');
			} else {
				print $langs->trans('RefCustomer');
			}
			print '</td><td colspan="3">';
			print '<input type="text" name="ref_customer" value="'.$object->ref_client.'" />';
			print '</td>';
			print '</tr>';

			// Tiers
			print '<tr><td class="titlefieldcreate fieldrequired">'.$langs->trans('Company').'</td>';
			print '<td colspan="3">'.$soc->getNomUrl(1).'</td>';
			print '</tr>';

			// Project
			if (isModEnabled('project')) {
				$projectid = GETPOST('projectid', 'int') ? GETPOST('projectid', 'int') : 0;
				if (empty($projectid) && !empty($object->fk_project)) {
					$projectid = $object->fk_project;
				}
				if ($origin == 'project') {
					$projectid = ($originid ? $originid : 0);
				}

				$langs->load("projects");
				print '<tr>';
				print '<td>'.$langs->trans("Project").'</td><td colspan="2">';
				print img_picto('', 'project', 'class="pictofixedwidth"');
				$numprojet = $formproject->select_projects($soc->id, $projectid, 'projectid', 0);
				print ' <a class="paddingleft" href="'.DOL_URL_ROOT.'/projet/card.php?socid='.$soc->id.'&action=create&status=1&backtopage='.urlencode($_SERVER["PHP_SELF"].'?action=create&socid='.$soc->id).'"><span class="fa fa-plus-circle valignmiddle"></span></a>';
				print '</td>';
				print '</tr>';
			}

			// Date delivery planned
			print '<tr><td>'.$langs->trans("DateDeliveryPlanned").'</td>';
			print '<td colspan="3">';
			print img_picto('', 'action', 'class="pictofixedwidth"');
			$date_delivery = ($date_delivery ? $date_delivery : $object->delivery_date); // $date_delivery comes from GETPOST
			print $form->selectDate($date_delivery ? $date_delivery : -1, 'date_delivery', 1, 1, 1);
			print "</td>\n";
			print '</tr>';

			// Note Public
			print '<tr><td>'.$langs->trans("NotePublic").'</td>';
			print '<td colspan="3">';
			$doleditor = new DolEditor('note_public', $object->note_public, '', 60, 'dolibarr_notes', 'In', 0, false, !getDolGlobalString('FCKEDITOR_ENABLE_NOTE_PUBLIC') ? 0 : 1, ROWS_3, '90%');
			print $doleditor->Create(1);
			print "</td></tr>";

			// Note Private
			if ($object->note_private && !$user->socid) {
				print '<tr><td>'.$langs->trans("NotePrivate").'</td>';
				print '<td colspan="3">';
				$doleditor = new DolEditor('note_private', $object->note_private, '', 60, 'dolibarr_notes', 'In', 0, false, !getDolGlobalString('FCKEDITOR_ENABLE_NOTE_PRIVATE') ? 0 : 1, ROWS_3, '90%');
				print $doleditor->Create(1);
				print "</td></tr>";
			}

			// Weight
			print '<tr><td>';
			print $langs->trans("Weight");
			print '</td><td colspan="3">';
			print img_picto('', 'fa-balance-scale', 'class="pictofixedwidth"');
			print '<input name="weight" size="4" value="'.GETPOST('weight', 'int').'"> ';
			$text = $formproduct->selectMeasuringUnits("weight_units", "weight", GETPOST('weight_units', 'int'), 0, 2);
			$htmltext = $langs->trans("KeepEmptyForAutoCalculation");
			print $form->textwithpicto($text, $htmltext);
			print '</td></tr>';
			// Dim
			print '<tr><td>';
			print $langs->trans("Width").' x '.$langs->trans("Height").' x '.$langs->trans("Depth");
			print ' </td><td colspan="3">';
			print img_picto('', 'fa-ruler', 'class="pictofixedwidth"');
			print '<input name="sizeW" size="4" value="'.GETPOST('sizeW', 'int').'">';
			print ' x <input name="sizeH" size="4" value="'.GETPOST('sizeH', 'int').'">';
			print ' x <input name="sizeS" size="4" value="'.GETPOST('sizeS', 'int').'">';
			print ' ';
			$text = $formproduct->selectMeasuringUnits("size_units", "size", GETPOST('size_units', 'int'), 0, 2);
			$htmltext = $langs->trans("KeepEmptyForAutoCalculation");
			print $form->textwithpicto($text, $htmltext);
			print '</td></tr>';

			// Delivery method
			print "<tr><td>".$langs->trans("DeliveryMethod")."</td>";
			print '<td colspan="3">';
			$expe->fetch_delivery_methods();
			print img_picto('', 'dolly', 'class="pictofixedwidth"');
			print $form->selectarray("shipping_method_id", $expe->meths, GETPOST('shipping_method_id', 'int'), 1, 0, 0, "", 1);
			if ($user->admin) {
				print info_admin($langs->trans("YouCanChangeValuesForThisListFromDictionarySetup"), 1);
			}
			print "</td></tr>\n";

			// Tracking number
			print "<tr><td>".$langs->trans("TrackingNumber")."</td>";
			print '<td colspan="3">';
			print img_picto('', 'barcode', 'class="pictofixedwidth"');
			print '<input name="tracking_number" size="20" value="'.GETPOST('tracking_number', 'alpha').'">';
			print "</td></tr>\n";

			// Other attributes
			$parameters = array('objectsrc' => isset($objectsrc) ? $objectsrc : '', 'colspan' => ' colspan="3"', 'cols' => '3', 'socid' => $socid);
			$reshook = $hookmanager->executeHooks('formObjectOptions', $parameters, $expe, $action); // Note that $action and $object may have been modified by hook
			print $hookmanager->resPrint;

			if (empty($reshook)) {
				// copy from order
				if ($object->fetch_optionals() > 0) {
					$expe->array_options = array_merge($expe->array_options, $object->array_options);
				}
				print $expe->showOptionals($extrafields, 'edit', $parameters);
			}


			// Incoterms
			if (isModEnabled('incoterm')) {
				print '<tr>';
				print '<td><label for="incoterm_id">'.$form->textwithpicto($langs->trans("IncotermLabel"), $object->label_incoterms, 1).'</label></td>';
				print '<td colspan="3" class="maxwidthonsmartphone">';
				print img_picto('', 'incoterm', 'class="pictofixedwidth"');
				print $form->select_incoterms((!empty($object->fk_incoterms) ? $object->fk_incoterms : ''), (!empty($object->location_incoterms) ? $object->location_incoterms : ''));
				print '</td></tr>';
			}

			// Document model
			include_once DOL_DOCUMENT_ROOT.'/core/modules/expedition/modules_expedition.php';
			$list = ModelePdfExpedition::liste_modeles($db);
			if (count($list) > 1) {
				print "<tr><td>".$langs->trans("DefaultModel")."</td>";
				print '<td colspan="3">';
				print img_picto('', 'pdf', 'class="pictofixedwidth"');
				print $form->selectarray('model', $list, $conf->global->EXPEDITION_ADDON_PDF);
				print "</td></tr>\n";
			}

			print "</table>";

			print dol_get_fiche_end();


			// Shipment lines

			$numAsked = count($object->lines);

			print '<script type="text/javascript">'."\n";
			print 'jQuery(document).ready(function() {'."\n";
			print 'jQuery("#autofill").click(function() {';
			$i = 0;
			while ($i < $numAsked) {
				print 'jQuery("#qtyl'.$i.'").val(jQuery("#qtyasked'.$i.'").val() - jQuery("#qtydelivered'.$i.'").val());'."\n";
				if (isModEnabled('productbatch')) {
					print 'jQuery("#qtyl'.$i.'_'.$i.'").val(jQuery("#qtyasked'.$i.'").val() - jQuery("#qtydelivered'.$i.'").val());'."\n";
				}
				$i++;
			}
			print 'return false; });'."\n";
			print 'jQuery("#autoreset").click(function() { console.log("Reset values to 0"); jQuery(".qtyl").val(0);'."\n";
			print 'return false; });'."\n";
			print '});'."\n";
			print '</script>'."\n";

			print '<br>';

			print '<table class="noborder centpercent">';

			// Load shipments already done for same order
			$object->loadExpeditions();


			$alreadyQtyBatchSetted = $alreadyQtySetted = array();

			if ($numAsked) {
				print '<tr class="liste_titre">';
				print '<td>'.$langs->trans("Description").'</td>';
				print '<td class="center">'.$langs->trans("QtyOrdered").'</td>';
				print '<td class="center">'.$langs->trans("QtyShipped").'</td>';
				print '<td class="center">'.$langs->trans("QtyToShip");
				if (empty($conf->productbatch->enabled)) {
					print '<br><a href="#" id="autofill" class="opacitymedium link cursor cursorpointer">'.img_picto($langs->trans("Autofill"), 'autofill', 'class="paddingrightonly"').'</a>';
					print ' / ';
				} else {
					print '<br>';
				}
				print '<span id="autoreset" class="opacitymedium link cursor cursorpointer">'.img_picto($langs->trans("Reset"), 'eraser').'</span>';
				print '</td>';
				if (isModEnabled('stock')) {
					if (empty($conf->productbatch->enabled)) {
						print '<td class="left">'.$langs->trans("Warehouse").' ('.$langs->trans("Stock").')</td>';
					} else {
						print '<td class="left">'.$langs->trans("Warehouse").' / '.$langs->trans("Batch").' ('.$langs->trans("Stock").')</td>';
					}
				}
<<<<<<< HEAD
				if (!empty($conf->global->SHIPPING_DISPLAY_STOCK_ENTRY_DATE)) print '<td class="left">'.$langs->trans('StockEntryDate').'</td>';
=======
				if (getDolGlobalString('SHIPPING_DISPLAY_STOCK_ENTRY_DATE')) {
					print '<td class="left">'.$langs->trans('StockEntryDate').'</td>';
				}
>>>>>>> 729451fa
				print "</tr>\n";
			}

			$warehouse_id = GETPOST('entrepot_id', 'int');
			$warehousePicking = array();
			// get all warehouse children for picking
			if ($warehouse_id > 0) {
				$warehousePicking[] = $warehouse_id;
				$warehouseObj = new Entrepot($db);
				$warehouseObj->get_children_warehouses($warehouse_id, $warehousePicking);
			}

			$indiceAsked = 0;
			while ($indiceAsked < $numAsked) {
				$product = new Product($db);

				$line = $object->lines[$indiceAsked];

				$parameters = array('i' => $indiceAsked, 'line' => $line, 'num' => $numAsked);
				$reshook = $hookmanager->executeHooks('printObjectLine', $parameters, $object, $action);
				if ($reshook < 0) {
					setEventMessages($hookmanager->error, $hookmanager->errors, 'errors');
				}

				if (empty($reshook)) {
					// Show product and description
					$type = $line->product_type ? $line->product_type : $line->fk_product_type;
					// Try to enhance type detection using date_start and date_end for free lines where type
					// was not saved.
					if (!empty($line->date_start)) {
						$type = 1;
					}
					if (!empty($line->date_end)) {
						$type = 1;
					}

					print '<!-- line for order line '.$line->id.' -->'."\n";
					print '<tr class="oddeven" id="row-'.$line->id.'">'."\n";

					// Product label
					if ($line->fk_product > 0) {  // If predefined product
						$res = $product->fetch($line->fk_product);
						if ($res < 0) {
							dol_print_error($db, $product->error, $product->errors);
						}
						$product->load_stock('warehouseopen'); // Load all $product->stock_warehouse[idwarehouse]->detail_batch
						//var_dump($product->stock_warehouse[1]);

						print '<td>';
						print '<a name="'.$line->id.'"></a>'; // ancre pour retourner sur la ligne

						// Show product and description
						$product_static->type = $line->fk_product_type;
						$product_static->id = $line->fk_product;
						$product_static->ref = $line->ref;
						$product_static->status = $line->product_tosell;
						$product_static->status_buy = $line->product_tobuy;
						$product_static->status_batch = $line->product_tobatch;

						$showdescinproductdesc = getDolGlobalString('PRODUIT_DESC_IN_FORM_ACCORDING_TO_DEVICE');

						$text = $product_static->getNomUrl(1);
						$text .= ' - '.(!empty($line->label) ? $line->label : $line->product_label);
						$description = ($showdescinproductdesc ? '' : dol_htmlentitiesbr($line->desc));

						print $form->textwithtooltip($text, $description, 3, '', '', $i);

						// Show range
						print_date_range($db->jdate($line->date_start), $db->jdate($line->date_end));

						// Add description in form
						if ($showdescinproductdesc) {
							print ($line->desc && $line->desc != $line->product_label) ? '<br>'.dol_htmlentitiesbr($line->desc) : '';
						}

						print '</td>';
					} else {
						print "<td>";
						if ($type == 1) {
							$text = img_object($langs->trans('Service'), 'service');
						} else {
							$text = img_object($langs->trans('Product'), 'product');
						}

						if (!empty($line->label)) {
							$text .= ' <strong>'.$line->label.'</strong>';
							print $form->textwithtooltip($text, $line->desc, 3, '', '', $i);
						} else {
							print $text.' '.nl2br($line->desc);
						}

						// Show range
						print_date_range($db->jdate($line->date_start), $db->jdate($line->date_end));
						print "</td>\n";
					}

					// unit of order
					$unit_order = '';
					if (getDolGlobalString('PRODUCT_USE_UNITS')) {
						$unit_order = measuringUnitString($line->fk_unit);
					}

					// Qty
					print '<td class="center">'.$line->qty;
					print '<input name="qtyasked'.$indiceAsked.'" id="qtyasked'.$indiceAsked.'" type="hidden" value="'.$line->qty.'">';
					print ''.$unit_order.'</td>';
					$qtyProdCom = $line->qty;

					// Qty already shipped
					print '<td class="center">';
					$quantityDelivered = isset($object->expeditions[$line->id]) ? $object->expeditions[$line->id] : '';
					print $quantityDelivered;
					print '<input name="qtydelivered'.$indiceAsked.'" id="qtydelivered'.$indiceAsked.'" type="hidden" value="'.$quantityDelivered.'">';
					print ''.$unit_order.'</td>';

					// Qty to ship
					$quantityAsked = $line->qty;
<<<<<<< HEAD
					if ($line->product_type == 1 && empty($conf->global->STOCK_SUPPORTS_SERVICES) && empty($conf->global->SHIPMENT_SUPPORTS_SERVICES)) {
=======
					if ($line->product_type == 1 && !getDolGlobalString('STOCK_SUPPORTS_SERVICES') && !getDolGlobalString('SHIPMENT_SUPPORTS_SERVICES')) {
>>>>>>> 729451fa
						$quantityToBeDelivered = 0;
					} else {
						if (is_numeric($quantityDelivered)) {
							$quantityToBeDelivered = $quantityAsked - $quantityDelivered;
						} else {
							$quantityToBeDelivered = $quantityAsked;
						}
					}

					$warehouseObject = null;
					if (count($warehousePicking) == 1 || !($line->fk_product > 0) || !isModEnabled('stock')) {     // If warehouse was already selected or if product is not a predefined, we go into this part with no multiwarehouse selection
						print '<!-- Case warehouse already known or product not a predefined product -->';
						//ship from preselected location
						$stock = + (isset($product->stock_warehouse[$warehouse_id]->real) ? $product->stock_warehouse[$warehouse_id]->real : 0); // Convert to number
<<<<<<< HEAD
						if (!empty($conf->global->SHIPMENT_SUPPORTS_SERVICES)) {
=======
						if (getDolGlobalString('SHIPMENT_SUPPORTS_SERVICES')) {
>>>>>>> 729451fa
							$deliverableQty = $quantityToBeDelivered;
						} else {
							$deliverableQty = min($quantityToBeDelivered, $stock);
						}
						if ($deliverableQty < 0) {
							$deliverableQty = 0;
						}
						if (empty($conf->productbatch->enabled) || !$product->hasbatch()) {
							// Quantity to send
							print '<td class="center">';
<<<<<<< HEAD
							if ($line->product_type == Product::TYPE_PRODUCT || !empty($conf->global->STOCK_SUPPORTS_SERVICES) || !empty($conf->global->SHIPMENT_SUPPORTS_SERVICES)) {
=======
							if ($line->product_type == Product::TYPE_PRODUCT || getDolGlobalString('STOCK_SUPPORTS_SERVICES') || getDolGlobalString('SHIPMENT_SUPPORTS_SERVICES')) {
>>>>>>> 729451fa
								if (GETPOST('qtyl'.$indiceAsked, 'int')) {
									$deliverableQty = GETPOST('qtyl'.$indiceAsked, 'int');
								}
								print '<input name="idl'.$indiceAsked.'" type="hidden" value="'.$line->id.'">';
								print '<input name="qtyl'.$indiceAsked.'" id="qtyl'.$indiceAsked.'" class="qtyl right" type="text" size="4" value="'.$deliverableQty.'">';
							} else {
								if (getDolGlobalString('SHIPMENT_GETS_ALL_ORDER_PRODUCTS')) {
									print '<input name="idl'.$indiceAsked.'" type="hidden" value="'.$line->id.'">';
									print '<input name="qtyl'.$indiceAsked.'" id="qtyl'.$indiceAsked.'" type="hidden" value="0">';
								}

								print $langs->trans("NA");
							}
							print '</td>';

							// Stock
							if (isModEnabled('stock')) {
								print '<td class="left">';
								if ($line->product_type == Product::TYPE_PRODUCT || getDolGlobalString('STOCK_SUPPORTS_SERVICES')) {   // Type of product need stock change ?
									// Show warehouse combo list
									$ent = "entl".$indiceAsked;
									$idl = "idl".$indiceAsked;
									$tmpentrepot_id = is_numeric(GETPOST($ent, 'int')) ? GETPOST($ent, 'int') : $warehouse_id;
									if ($line->fk_product > 0) {
										print '<!-- Show warehouse selection -->';

										$stockMin = false;
										if (!getDolGlobalInt('STOCK_ALLOW_NEGATIVE_TRANSFER')) {
											$stockMin = 0;
										}
										print $formproduct->selectWarehouses($tmpentrepot_id, 'entl'.$indiceAsked, '', 1, 0, $line->fk_product, '', 1, 0, array(), 'minwidth200', '', 1, $stockMin, 'stock DESC, e.ref');

										if ($tmpentrepot_id > 0 && $tmpentrepot_id == $warehouse_id) {
											//print $stock.' '.$quantityToBeDelivered;
											if ($stock < $quantityToBeDelivered) {
												print ' '.img_warning($langs->trans("StockTooLow")); // Stock too low for this $warehouse_id but you can change warehouse
											}
										}
									}
								} else {
									print '<span class="opacitymedium">('.$langs->trans("Service").')</span><input name="entl'.$indiceAsked.'" id="entl'.$indiceAsked.'" type="hidden" value="0">';
								}
								print '</td>';
							}
<<<<<<< HEAD
							if (!empty($conf->global->SHIPPING_DISPLAY_STOCK_ENTRY_DATE)) print '<td></td>'; //StockEntrydate
=======
							if (getDolGlobalString('SHIPPING_DISPLAY_STOCK_ENTRY_DATE')) {
								print '<td></td>';
							} //StockEntrydate
>>>>>>> 729451fa
							print "</tr>\n";

							// Show subproducts of product
							if (getDolGlobalString('PRODUIT_SOUSPRODUITS') && $line->fk_product > 0) {
								$product->get_sousproduits_arbo();
								$prods_arbo = $product->get_arbo_each_prod($qtyProdCom);
								if (count($prods_arbo) > 0) {
									foreach ($prods_arbo as $key => $value) {
										//print $value[0];
										$img = '';
										if ($value['stock'] < $value['stock_alert']) {
											$img = img_warning($langs->trans("StockTooLow"));
										}
										print "<tr class=\"oddeven\"><td>&nbsp; &nbsp; &nbsp; ->
											<a href=\"".DOL_URL_ROOT."/product/card.php?id=".$value['id']."\">".$value['fullpath']."
											</a> (".$value['nb'].")</td><td class=\"center\"> ".$value['nb_total']."</td><td>&nbsp;</td><td>&nbsp;</td>
											<td class=\"center\">".$value['stock']." ".$img."</td>";
<<<<<<< HEAD
										if (!empty($conf->global->SHIPPING_DISPLAY_STOCK_ENTRY_DATE)) print '<td></td>'; //StockEntrydate
=======
										if (getDolGlobalString('SHIPPING_DISPLAY_STOCK_ENTRY_DATE')) {
											print '<td></td>';
										} //StockEntrydate
>>>>>>> 729451fa
										print "</tr>";
									}
								}
							}
						} else {
							// Product need lot
							print '<td></td><td></td>';
<<<<<<< HEAD
							if (!empty($conf->global->SHIPPING_DISPLAY_STOCK_ENTRY_DATE))  print '<td></td>'; //StockEntrydate
=======
							if (getDolGlobalString('SHIPPING_DISPLAY_STOCK_ENTRY_DATE')) {
								print '<td></td>';
							} //StockEntrydate
>>>>>>> 729451fa
							print '</tr>'; // end line and start a new one for lot/serial
							print '<!-- Case product need lot -->';

							$staticwarehouse = new Entrepot($db);
							if ($warehouse_id > 0) {
								$staticwarehouse->fetch($warehouse_id);
							}

							$subj = 0;
							// Define nb of lines suggested for this order line
							$nbofsuggested = 0;
							if (is_object($product->stock_warehouse[$warehouse_id]) && count($product->stock_warehouse[$warehouse_id]->detail_batch)) {
								foreach ($product->stock_warehouse[$warehouse_id]->detail_batch as $dbatch) {
									$nbofsuggested++;
								}
							}
							print '<input name="idl'.$indiceAsked.'" type="hidden" value="'.$line->id.'">';
							if (is_object($product->stock_warehouse[$warehouse_id]) && count($product->stock_warehouse[$warehouse_id]->detail_batch)) {
								foreach ($product->stock_warehouse[$warehouse_id]->detail_batch as $dbatch) {	// $dbatch is instance of Productbatch
									//var_dump($dbatch);
									$batchStock = + $dbatch->qty; // To get a numeric
									$deliverableQty = min($quantityToBeDelivered, $batchStock);
									print '<!-- subj='.$subj.'/'.$nbofsuggested.' --><tr '.((($subj + 1) == $nbofsuggested) ? 'oddeven' : '').'>';
									print '<td colspan="3" ></td><td class="center">';
									print '<input class="qtyl right" name="qtyl'.$indiceAsked.'_'.$subj.'" id="qtyl'.$indiceAsked.'_'.$subj.'" type="text" size="4" value="'.$deliverableQty.'">';
									print '</td>';

									print '<!-- Show details of lot -->';
									print '<td class="left">';

									print $staticwarehouse->getNomUrl(0).' / ';

									print '<input name="batchl'.$indiceAsked.'_'.$subj.'" type="hidden" value="'.$dbatch->id.'">';

									$detail = '';
									$detail .= $langs->trans("Batch").': '.$dbatch->batch;
									if (!getDolGlobalString('PRODUCT_DISABLE_SELLBY') && !empty($dbatch->sellby)) {
										$detail .= ' - '.$langs->trans("SellByDate").': '.dol_print_date($dbatch->sellby, "day");
									}
									if (!getDolGlobalString('PRODUCT_DISABLE_EATBY') && !empty($dbatch->eatby)) {
										$detail .= ' - '.$langs->trans("EatByDate").': '.dol_print_date($dbatch->eatby, "day");
									}
									$detail .= ' - '.$langs->trans("Qty").': '.$dbatch->qty;
									$detail .= '<br>';
									print $detail;

									$quantityToBeDelivered -= $deliverableQty;
									if ($quantityToBeDelivered < 0) {
										$quantityToBeDelivered = 0;
									}
									$subj++;
									print '</td>';
									if (getDolGlobalInt('SHIPPING_DISPLAY_STOCK_ENTRY_DATE')) {
										print '<td>'.dol_print_date($dbatch->context['stock_entry_date'], 'day').'</td>'; //StockEntrydate
									}
									print '</tr>';
								}
							} else {
								print '<!-- Case there is no details of lot at all -->';
								print '<tr class="oddeven"><td colspan="3"></td><td class="center">';
								print '<input class="qtyl right" name="qtyl'.$indiceAsked.'_'.$subj.'" id="qtyl'.$indiceAsked.'_'.$subj.'" type="text" size="4" value="0" disabled="disabled"> ';
								print '</td>';

								print '<td class="left">';
								print img_warning().' '.$langs->trans("NoProductToShipFoundIntoStock", $staticwarehouse->label);
								print '</td>';
<<<<<<< HEAD
								if (getDolGlobalInt('SHIPPING_DISPLAY_STOCK_ENTRY_DATE')) print '<td></td>'; //StockEntrydate
=======
								if (getDolGlobalInt('SHIPPING_DISPLAY_STOCK_ENTRY_DATE')) {
									print '<td></td>';
								} //StockEntrydate
>>>>>>> 729451fa
								print '</tr>';
							}
						}
					} else {
						// ship from multiple locations
						if (empty($conf->productbatch->enabled) || !$product->hasbatch()) {
							print '<!-- Case warehouse not already known and product does not need lot -->';
							print '<td></td><td></td>';
<<<<<<< HEAD
							if (!empty($conf->global->SHIPPING_DISPLAY_STOCK_ENTRY_DATE)) print '<td></td>';//StockEntrydate
=======
							if (getDolGlobalString('SHIPPING_DISPLAY_STOCK_ENTRY_DATE')) {
								print '<td></td>';
							}//StockEntrydate
>>>>>>> 729451fa
							print '</tr>'."\n"; // end line and start a new one for each warehouse

							print '<input name="idl'.$indiceAsked.'" type="hidden" value="'.$line->id.'">';
							$subj = 0;
							// Define nb of lines suggested for this order line
							$nbofsuggested = 0;

							foreach ($product->stock_warehouse as $warehouse_id => $stock_warehouse) {
								if ($stock_warehouse->real > 0) {
									$nbofsuggested++;
								}
							}
							$tmpwarehouseObject = new Entrepot($db);
							foreach ($product->stock_warehouse as $warehouse_id => $stock_warehouse) {    // $stock_warehouse is product_stock
								$var = $subj % 2;
								if (!empty($warehousePicking) && !in_array($warehouse_id, $warehousePicking)) {
									// if a warehouse was selected by user, picking is limited to this warehouse and his children
									continue;
								}

								$tmpwarehouseObject->fetch($warehouse_id);
								if ($stock_warehouse->real > 0) {
									$stock = + $stock_warehouse->real; // Convert it to number
									$deliverableQty = min($quantityToBeDelivered, $stock);
									$deliverableQty = max(0, $deliverableQty);
									// Quantity to send
									print '<!-- subj='.$subj.'/'.$nbofsuggested.' --><tr '.((($subj + 1) == $nbofsuggested) ? 'oddeven' : '').'>';
									print '<td colspan="3" ></td><td class="center"><!-- qty to ship (no lot management for product line indiceAsked='.$indiceAsked.') -->';
<<<<<<< HEAD
									if ($line->product_type == Product::TYPE_PRODUCT || !empty($conf->global->STOCK_SUPPORTS_SERVICES) || !empty($conf->global->SHIPMENT_SUPPORTS_SERVICES)) {
=======
									if ($line->product_type == Product::TYPE_PRODUCT || getDolGlobalString('STOCK_SUPPORTS_SERVICES') || getDolGlobalString('SHIPMENT_SUPPORTS_SERVICES')) {
>>>>>>> 729451fa
										if (isset($alreadyQtySetted[$line->fk_product][intval($warehouse_id)])) {
											$deliverableQty = min($quantityToBeDelivered, $stock - $alreadyQtySetted[$line->fk_product][intval($warehouse_id)]);
										} else {
											if (!isset($alreadyQtySetted[$line->fk_product])) {
												$alreadyQtySetted[$line->fk_product] = array();
											}

											$deliverableQty = min($quantityToBeDelivered, $stock);
										}

										if ($deliverableQty < 0) {
											$deliverableQty = 0;
										}

										$tooltip = '';
										if (!empty($alreadyQtySetted[$line->fk_product][intval($warehouse_id)])) {
											$tooltip = ' class="classfortooltip" title="'.$langs->trans('StockQuantitiesAlreadyAllocatedOnPreviousLines').' : '.$alreadyQtySetted[$line->fk_product][intval($warehouse_id)].'" ';
										} else {
											$alreadyQtySetted[$line->fk_product][intval($warehouse_id)] = 0;
										}

										$alreadyQtySetted[$line->fk_product][intval($warehouse_id)] = $deliverableQty + $alreadyQtySetted[$line->fk_product][intval($warehouse_id)];

										$inputName = 'qtyl'.$indiceAsked.'_'.$subj;
										if (GETPOSTISSET($inputName)) {
											$deliverableQty = GETPOST($inputName, 'int');
										}

										print '<input '.$tooltip.' class="qtyl right" name="qtyl'.$indiceAsked.'_'.$subj.'" id="qtyl'.$indiceAsked.'" type="text" size="4" value="'.$deliverableQty.'">';
										print '<input name="ent1'.$indiceAsked.'_'.$subj.'" type="hidden" value="'.$warehouse_id.'">';
									} else {
										if (getDolGlobalString('SHIPMENT_GETS_ALL_ORDER_PRODUCTS')) {
											print '<input name="qtyl'.$indiceAsked.'_'.$subj.'" id="qtyl'.$indiceAsked.'" type="hidden" value="0">';
										}

										print $langs->trans("NA");
									}
									print '</td>';

									// Stock
									if (isModEnabled('stock')) {
										print '<td class="left">';
										if ($line->product_type == Product::TYPE_PRODUCT || getDolGlobalString('STOCK_SUPPORTS_SERVICES')) {
											print $tmpwarehouseObject->getNomUrl(0).' ';

											print '<!-- Show details of stock -->';
											print '('.$stock.')';
										} else {
											print '<span class="opacitymedium">('.$langs->trans("Service").')</span>';
										}
										print '</td>';
									}
									$quantityToBeDelivered -= $deliverableQty;
									if ($quantityToBeDelivered < 0) {
										$quantityToBeDelivered = 0;
									}
									$subj++;
<<<<<<< HEAD
									if (!empty($conf->global->SHIPPING_DISPLAY_STOCK_ENTRY_DATE)) print '<td></td>';//StockEntrydate
=======
									if (getDolGlobalString('SHIPPING_DISPLAY_STOCK_ENTRY_DATE')) {
										print '<td></td>';
									}//StockEntrydate
>>>>>>> 729451fa
									print "</tr>\n";
								}
							}
							// Show subproducts of product (not recommanded)
							if (getDolGlobalString('PRODUIT_SOUSPRODUITS') && $line->fk_product > 0) {
								$product->get_sousproduits_arbo();
								$prods_arbo = $product->get_arbo_each_prod($qtyProdCom);
								if (count($prods_arbo) > 0) {
									foreach ($prods_arbo as $key => $value) {
										//print $value[0];
										$img = '';
										if ($value['stock'] < $value['stock_alert']) {
											$img = img_warning($langs->trans("StockTooLow"));
										}
										print '<tr class"oddeven"><td>';
										print "&nbsp; &nbsp; &nbsp; ->
										<a href=\"".DOL_URL_ROOT."/product/card.php?id=".$value['id']."\">".$value['fullpath']."
										</a> (".$value['nb'].")</td><td class=\"center\"> ".$value['nb_total']."</td><td>&nbsp;</td><td>&nbsp;</td>
										<td class=\"center\">".$value['stock']." ".$img."</td>";
<<<<<<< HEAD
										if (!empty($conf->global->SHIPPING_DISPLAY_STOCK_ENTRY_DATE)) print '<td></td>';//StockEntrydate
=======
										if (getDolGlobalString('SHIPPING_DISPLAY_STOCK_ENTRY_DATE')) {
											print '<td></td>';
										}//StockEntrydate
>>>>>>> 729451fa
										print "</tr>";
									}
								}
							}
						} else {
							print '<!-- Case warehouse not already known and product need lot -->';
							print '<td></td><td></td>';
<<<<<<< HEAD
							if (!empty($conf->global->SHIPPING_DISPLAY_STOCK_ENTRY_DATE)) print '<td></td>';//StockEntrydate
=======
							if (getDolGlobalString('SHIPPING_DISPLAY_STOCK_ENTRY_DATE')) {
								print '<td></td>';
							}//StockEntrydate
>>>>>>> 729451fa
							print '</tr>'; // end line and start a new one for lot/serial

							$subj = 0;
							print '<input name="idl'.$indiceAsked.'" type="hidden" value="'.$line->id.'">';

							$tmpwarehouseObject = new Entrepot($db);
							$productlotObject = new Productlot($db);

							// Define nb of lines suggested for this order line
							$nbofsuggested = 0;
							foreach ($product->stock_warehouse as $warehouse_id => $stock_warehouse) {
								if (($stock_warehouse->real > 0) && (count($stock_warehouse->detail_batch))) {
									$nbofsuggested+=count($stock_warehouse->detail_batch);
								}
							}

							foreach ($product->stock_warehouse as $warehouse_id => $stock_warehouse) {
								$var = $subj % 2;
								if (!empty($warehousePicking) && !in_array($warehouse_id, $warehousePicking)) {
									// if a warehouse was selected by user, picking is limited to this warehouse and his children
									continue;
								}

								$tmpwarehouseObject->fetch($warehouse_id);
								if (($stock_warehouse->real > 0) && (count($stock_warehouse->detail_batch))) {
									foreach ($stock_warehouse->detail_batch as $dbatch) {
										$batchStock = + $dbatch->qty; // To get a numeric
										if (isset($alreadyQtyBatchSetted[$line->fk_product][$dbatch->batch][intval($warehouse_id)])) {
											$deliverableQty = min($quantityToBeDelivered, $batchStock - $alreadyQtyBatchSetted[$line->fk_product][$dbatch->batch][intval($warehouse_id)]);
										} else {
											if (!isset($alreadyQtyBatchSetted[$line->fk_product])) {
												$alreadyQtyBatchSetted[$line->fk_product] = array();
											}

											if (!isset($alreadyQtyBatchSetted[$line->fk_product][$dbatch->batch])) {
												$alreadyQtyBatchSetted[$line->fk_product][$dbatch->batch] = array();
											}

											$deliverableQty = min($quantityToBeDelivered, $batchStock);
										}

										if ($deliverableQty < 0) {
											$deliverableQty = 0;
										}

										$inputName = 'qtyl'.$indiceAsked.'_'.$subj;
										if (GETPOSTISSET($inputName)) {
											$deliverableQty = GETPOST($inputName, 'int');
										}

										$tooltipClass = $tooltipTitle = '';
										if (!empty($alreadyQtyBatchSetted[$line->fk_product][$dbatch->batch][intval($warehouse_id)])) {
											$tooltipClass = ' classfortooltip';
											$tooltipTitle = $langs->trans('StockQuantitiesAlreadyAllocatedOnPreviousLines').' : '.$alreadyQtyBatchSetted[$line->fk_product][$dbatch->batch][intval($warehouse_id)];
										} else {
											$alreadyQtyBatchSetted[$line->fk_product][$dbatch->batch][intval($warehouse_id)] = 0 ;
										}
										$alreadyQtyBatchSetted[$line->fk_product][$dbatch->batch][intval($warehouse_id)] = $deliverableQty + $alreadyQtyBatchSetted[$line->fk_product][$dbatch->batch][intval($warehouse_id)];

										print '<!-- subj='.$subj.'/'.$nbofsuggested.' --><tr '.((($subj + 1) == $nbofsuggested) ? 'oddeven' : '').'><td colspan="3"></td><td class="center">';
										print '<input class="qtyl right '.$tooltipClass.'" title="'.$tooltipTitle.'" name="'.$inputName.'" id="'.$inputName.'" type="text" size="4" value="'.$deliverableQty.'">';
										print '</td>';

										print '<td class="left">';

										print $tmpwarehouseObject->getNomUrl(0).' / ';

										print '<!-- Show details of lot -->';
										print '<input name="batchl'.$indiceAsked.'_'.$subj.'" type="hidden" value="'.$dbatch->id.'">';

										//print '|'.$line->fk_product.'|'.$dbatch->batch.'|<br>';
										print $langs->trans("Batch").': ';
										$result = $productlotObject->fetch(0, $line->fk_product, $dbatch->batch);
										if ($result > 0) {
											print $productlotObject->getNomUrl(1);
										} else {
											print $langs->trans("TableLotIncompleteRunRepairWithParamStandardEqualConfirmed");
										}
										if (!getDolGlobalString('PRODUCT_DISABLE_SELLBY') && !empty($dbatch->sellby)) {
											print ' - '.$langs->trans("SellByDate").': '.dol_print_date($dbatch->sellby, "day");
										}
										if (!getDolGlobalString('PRODUCT_DISABLE_EATBY') && !empty($dbatch->eatby)) {
											print ' - '.$langs->trans("EatByDate").': '.dol_print_date($dbatch->eatby, "day");
										}
										print ' ('.$dbatch->qty.')';
										$quantityToBeDelivered -= $deliverableQty;
										if ($quantityToBeDelivered < 0) {
											$quantityToBeDelivered = 0;
										}
										//dol_syslog('deliverableQty = '.$deliverableQty.' batchStock = '.$batchStock);
										$subj++;
										print '</td>';
<<<<<<< HEAD
										if (!empty($conf->global->SHIPPING_DISPLAY_STOCK_ENTRY_DATE)) {
=======
										if (getDolGlobalString('SHIPPING_DISPLAY_STOCK_ENTRY_DATE')) {
>>>>>>> 729451fa
											print '<td class="left">'.dol_print_date($dbatch->context['stock_entry_date'], 'day').'</td>';
										}
										print '</tr>';
									}
								}
							}
						}
						if ($subj == 0) { // Line not shown yet, we show it
							$warehouse_selected_id = GETPOST('entrepot_id', 'int');

							print '<!-- line not shown yet, we show it -->';
							print '<tr class="oddeven"><td colspan="3"></td><td class="center">';

<<<<<<< HEAD
							if ($line->product_type == Product::TYPE_PRODUCT || !empty($conf->global->STOCK_SUPPORTS_SERVICES) || !empty($conf->global->SHIPMENT_SUPPORTS_SERVICES)) {
=======
							if ($line->product_type == Product::TYPE_PRODUCT || getDolGlobalString('STOCK_SUPPORTS_SERVICES') || getDolGlobalString('SHIPMENT_SUPPORTS_SERVICES')) {
>>>>>>> 729451fa
								$disabled = '';
								if (isModEnabled('productbatch') && $product->hasbatch()) {
									$disabled = 'disabled="disabled"';
								}
								if ($warehouse_selected_id <= 0) {		// We did not force a given warehouse, so we won't have no warehouse to change qty.
									$disabled = 'disabled="disabled"';
								}
								print '<input class="qtyl right" name="qtyl'.$indiceAsked.'_'.$subj.'" id="qtyl'.$indiceAsked.'_'.$subj.'" type="text" size="4" value="0"'.($disabled ? ' '.$disabled : '').'> ';
							} else {
								print $langs->trans("NA");
							}
							print '</td>';

							print '<td class="left">';
							if ($line->product_type == Product::TYPE_PRODUCT || getDolGlobalString('STOCK_SUPPORTS_SERVICES')) {
								if ($warehouse_selected_id > 0) {
									$warehouseObject = new Entrepot($db);
									$warehouseObject->fetch($warehouse_selected_id);
									print img_warning().' '.$langs->trans("NoProductToShipFoundIntoStock", $warehouseObject->label);
								} else {
									if ($line->fk_product) {
										print img_warning().' '.$langs->trans("StockTooLow");
									} else {
										print '';
									}
								}
							} else {
								print '<span class="opacitymedium">('.$langs->trans("Service").')</span>';
							}
							print '</td>';
<<<<<<< HEAD
							if (!empty($conf->global->SHIPPING_DISPLAY_STOCK_ENTRY_DATE)) print '<td></td>';//StockEntrydate
=======
							if (getDolGlobalString('SHIPPING_DISPLAY_STOCK_ENTRY_DATE')) {
								print '<td></td>';
							}//StockEntrydate
>>>>>>> 729451fa
							print '</tr>';
						}
					}

					// Display lines for extrafields of the Shipment line
					// $line is a 'Order line'
					if (!empty($extrafields)) {
						//var_dump($line);
						$colspan = 5;
						$expLine = new ExpeditionLigne($db);

						$srcLine = new OrderLine($db);
						$srcLine->id = $line->id;
						$srcLine->fetch_optionals(); // fetch extrafields also available in orderline

						$expLine->array_options = array_merge($expLine->array_options, $srcLine->array_options);

						print $expLine->showOptionals($extrafields, 'edit', array('style'=>'class="drag drop oddeven"', 'colspan'=>$colspan), $indiceAsked, '', 1);
					}
				}

				$indiceAsked++;
			}

			print "</table>";

			print '<br>';

			print $form->buttonsSaveCancel("Create");

			print '</form>';

			print '<br>';
		} else {
			dol_print_error($db);
		}
	}
} elseif ($object->id > 0) {
	/* *************************************************************************** */
	/*                                                                             */
	/* Edit and view mode                                                          */
	/*                                                                             */
	/* *************************************************************************** */
	$lines = $object->lines;

	$num_prod = count($lines);

	if (!empty($object->origin) && $object->origin_id > 0) {
		$typeobject = $object->origin;
		$origin = $object->origin;
		$origin_id = $object->origin_id;

		$object->fetch_origin(); // Load property $object->origin_object (old $object->commande, $object->propal, ...)
	}

	$soc = new Societe($db);
	$soc->fetch($object->socid);

	$res = $object->fetch_optionals();

	$head = shipping_prepare_head($object);
	print dol_get_fiche_head($head, 'shipping', $langs->trans("Shipment"), -1, $object->picto);

	$formconfirm = '';

	// Confirm deletion
	if ($action == 'delete') {
		$formquestion = array();
		if ($object->statut == Expedition::STATUS_CLOSED && getDolGlobalString('STOCK_CALCULATE_ON_SHIPMENT_CLOSE')) {
			$formquestion = array(
					array(
						'label' => $langs->trans('ShipmentIncrementStockOnDelete'),
						'name' => 'alsoUpdateStock',
						'type' => 'checkbox',
						'value' => 0
					),
				);
		}
		$formconfirm = $form->formconfirm(
			$_SERVER['PHP_SELF'].'?id='.$object->id,
			$langs->trans('DeleteSending'),
			$langs->trans("ConfirmDeleteSending", $object->ref),
			'confirm_delete',
			$formquestion,
			0,
			1
		);
	}

	// Confirmation validation
	if ($action == 'valid') {
		$objectref = substr($object->ref, 1, 4);
		if ($objectref == 'PROV') {
			$numref = $object->getNextNumRef($soc);
		} else {
			$numref = $object->ref;
		}

		$text = $langs->trans("ConfirmValidateSending", $numref);
		if (getDolGlobalString('STOCK_CALCULATE_ON_SHIPMENT')) {
			$text .= '<br>'.img_picto('', 'movement', 'class="pictofixedwidth"').$langs->trans("StockMovementWillBeRecorded").'.';
		} elseif (getDolGlobalString('STOCK_CALCULATE_ON_SHIPMENT_CLOSE')) {
			$text .= '<br>'.img_picto('', 'movement', 'class="pictofixedwidth"').$langs->trans("StockMovementNotYetRecorded").'.';
		}

		if (isModEnabled('notification')) {
			require_once DOL_DOCUMENT_ROOT.'/core/class/notify.class.php';
			$notify = new Notify($db);
			$text .= '<br>';
			$text .= $notify->confirmMessage('SHIPPING_VALIDATE', $object->socid, $object);
		}

		$formconfirm = $form->formconfirm($_SERVER['PHP_SELF'].'?id='.$object->id, $langs->trans('ValidateSending'), $text, 'confirm_valid', '', 0, 1, 250);
	}
	// Confirm cancelation
	if ($action == 'cancel') {
		$formconfirm = $form->formconfirm($_SERVER['PHP_SELF'].'?id='.$object->id, $langs->trans('CancelSending'), $langs->trans("ConfirmCancelSending", $object->ref), 'confirm_cancel', '', 0, 1);
	}

	// Call Hook formConfirm
	$parameters = array('formConfirm' => $formconfirm);
	$reshook = $hookmanager->executeHooks('formConfirm', $parameters, $object, $action); // Note that $action and $object may have been modified by hook
	if (empty($reshook)) {
		$formconfirm .= $hookmanager->resPrint;
	} elseif ($reshook > 0) {
		$formconfirm = $hookmanager->resPrint;
	}

	// Print form confirm
	print $formconfirm;

	// Calculate totalWeight and totalVolume for all products
	// by adding weight and volume of each product line.
	$tmparray = $object->getTotalWeightVolume();
	$totalWeight = $tmparray['weight'];
	$totalVolume = $tmparray['volume'];

	if (!empty($typeobject) && $typeobject === 'commande' && is_object($object->$typeobject) && $object->$typeobject->id && isModEnabled('commande')) {
		$objectsrc = new Commande($db);
		$objectsrc->fetch($object->$typeobject->id);
	}
	if (!empty($typeobject) && $typeobject === 'propal' && is_object($object->$typeobject) && $object->$typeobject->id && isModEnabled("propal")) {
		$objectsrc = new Propal($db);
		$objectsrc->fetch($object->$typeobject->id);
	}

	// Shipment card
	$linkback = '<a href="'.DOL_URL_ROOT.'/expedition/list.php?restore_lastsearch_values=1'.(!empty($socid) ? '&socid='.$socid : '').'">'.$langs->trans("BackToList").'</a>';
	$morehtmlref = '<div class="refidno">';
	// Ref customer shipment
	$morehtmlref .= $form->editfieldkey("RefCustomer", 'ref_customer', $object->ref_customer, $object, $user->hasRight('expedition', 'creer'), 'string', '', 0, 1);
	$morehtmlref .= $form->editfieldval("RefCustomer", 'ref_customer', $object->ref_customer, $object, $user->hasRight('expedition', 'creer'), 'string'.(isset($conf->global->THIRDPARTY_REF_INPUT_SIZE) ? ':' . getDolGlobalString('THIRDPARTY_REF_INPUT_SIZE') : ''), '', null, null, '', 1);
	// Thirdparty
	$morehtmlref .= '<br>'.$object->thirdparty->getNomUrl(1);
	// Project
	if (isModEnabled('project')) {
		$langs->load("projects");
		$morehtmlref .= '<br>';
		if (0) {	// Do not change on shipment
			$morehtmlref .= img_picto($langs->trans("Project"), 'project', 'class="pictofixedwidth"');
			if ($action != 'classify') {
				$morehtmlref .= '<a class="editfielda" href="'.$_SERVER['PHP_SELF'].'?action=classify&token='.newToken().'&id='.$object->id.'">'.img_edit($langs->transnoentitiesnoconv('SetProject')).'</a> ';
			}
			$morehtmlref .= $form->form_project($_SERVER['PHP_SELF'].'?id='.$object->id, $objectsrc->socid, $objectsrc->fk_project, ($action == 'classify' ? 'projectid' : 'none'), 0, 0, 0, 1, '', 'maxwidth300');
		} else {
			if (!empty($objectsrc) && !empty($objectsrc->fk_project)) {
				$proj = new Project($db);
				$proj->fetch($objectsrc->fk_project);
				$morehtmlref .= $proj->getNomUrl(1);
				if ($proj->title) {
					$morehtmlref .= '<span class="opacitymedium"> - '.dol_escape_htmltag($proj->title).'</span>';
				}
			}
		}
	}
	$morehtmlref .= '</div>';


	dol_banner_tab($object, 'ref', $linkback, 1, 'ref', 'ref', $morehtmlref);


	print '<div class="fichecenter">';
	print '<div class="fichehalfleft">';
	print '<div class="underbanner clearboth"></div>';

	print '<table class="border tableforfield centpercent">';

	// Linked documents
	if (!empty($typeobject) && $typeobject == 'commande' && $object->$typeobject->id && isModEnabled('commande')) {
		print '<tr><td>';
		print $langs->trans("RefOrder").'</td>';
		print '<td colspan="3">';
		print $objectsrc->getNomUrl(1, 'commande');
		print "</td>\n";
		print '</tr>';
	}
	if (!empty($typeobject) && $typeobject == 'propal' && $object->$typeobject->id && isModEnabled("propal")) {
		print '<tr><td>';
		print $langs->trans("RefProposal").'</td>';
		print '<td colspan="3">';
		print $objectsrc->getNomUrl(1, 'expedition');
		print "</td>\n";
		print '</tr>';
	}

	// Date creation
	print '<tr><td class="titlefield">'.$langs->trans("DateCreation").'</td>';
	print '<td colspan="3">'.dol_print_date($object->date_creation, "dayhour")."</td>\n";
	print '</tr>';

	// Delivery date planned
	print '<tr><td height="10">';
	print '<table class="nobordernopadding centpercent"><tr><td>';
	print $langs->trans('DateDeliveryPlanned');
	print '</td>';

	if ($action != 'editdate_livraison') {
		print '<td class="right"><a class="editfielda" href="'.$_SERVER["PHP_SELF"].'?action=editdate_livraison&token='.newToken().'&id='.$object->id.'">'.img_edit($langs->trans('SetDeliveryDate'), 1).'</a></td>';
	}
	print '</tr></table>';
	print '</td><td colspan="2">';
	if ($action == 'editdate_livraison') {
		print '<form name="setdate_livraison" action="'.$_SERVER["PHP_SELF"].'?id='.$object->id.'" method="post">';
		print '<input type="hidden" name="token" value="'.newToken().'">';
		print '<input type="hidden" name="action" value="setdate_livraison">';
		print $form->selectDate($object->date_delivery ? $object->date_delivery : -1, 'liv_', 1, 1, '', "setdate_livraison", 1, 0);
		print '<input type="submit" class="button button-edit smallpaddingimp" value="'.$langs->trans('Modify').'">';
		print '</form>';
	} else {
		print $object->date_delivery ? dol_print_date($object->date_delivery, 'dayhour') : '&nbsp;';
	}
	print '</td>';
	print '</tr>';

	// Weight
	print '<tr><td>';
	print $form->editfieldkey("Weight", 'trueWeight', $object->trueWeight, $object, $user->hasRight('expedition', 'creer'));
	print '</td><td colspan="3">';

	if ($action == 'edittrueWeight') {
		print '<form name="settrueweight" action="'.$_SERVER["PHP_SELF"].'" method="post">';
		print '<input name="action" value="settrueWeight" type="hidden">';
		print '<input name="id" value="'.$object->id.'" type="hidden">';
		print '<input type="hidden" name="token" value="'.newToken().'">';
		print '<input id="trueWeight" name="trueWeight" value="'.$object->trueWeight.'" type="text" class="width50 valignmiddle">';
		print $formproduct->selectMeasuringUnits("weight_units", "weight", $object->weight_units, 0, 2, 'maxwidth125 valignmiddle');
		print ' <input class="button smallpaddingimp valignmiddle" name="modify" value="'.$langs->trans("Modify").'" type="submit">';
		print ' <input class="button button-cancel smallpaddingimp valignmiddle" name="cancel" value="'.$langs->trans("Cancel").'" type="submit">';
		print '</form>';
	} else {
		print $object->trueWeight;
		print ($object->trueWeight && $object->weight_units != '') ? ' '.measuringUnitString(0, "weight", $object->weight_units) : '';
	}

	// Calculated
	if ($totalWeight > 0) {
		if (!empty($object->trueWeight)) {
			print ' ('.$langs->trans("SumOfProductWeights").': ';
		}
		print showDimensionInBestUnit($totalWeight, 0, "weight", $langs, isset($conf->global->MAIN_WEIGHT_DEFAULT_ROUND) ? $conf->global->MAIN_WEIGHT_DEFAULT_ROUND : -1, isset($conf->global->MAIN_WEIGHT_DEFAULT_UNIT) ? $conf->global->MAIN_WEIGHT_DEFAULT_UNIT : 'no');
		if (!empty($object->trueWeight)) {
			print ')';
		}
	}
	print '</td></tr>';

	// Width
	print '<tr><td>'.$form->editfieldkey("Width", 'trueWidth', $object->trueWidth, $object, $user->hasRight('expedition', 'creer')).'</td><td colspan="3">';
	print $form->editfieldval("Width", 'trueWidth', $object->trueWidth, $object, $user->hasRight('expedition', 'creer'));
	print ($object->trueWidth && $object->width_units != '') ? ' '.measuringUnitString(0, "size", $object->width_units) : '';
	print '</td></tr>';

	// Height
	print '<tr><td>'.$form->editfieldkey("Height", 'trueHeight', $object->trueHeight, $object, $user->hasRight('expedition', 'creer')).'</td><td colspan="3">';
	if ($action == 'edittrueHeight') {
		print '<form name="settrueHeight" action="'.$_SERVER["PHP_SELF"].'" method="post">';
		print '<input name="action" value="settrueHeight" type="hidden">';
		print '<input name="id" value="'.$object->id.'" type="hidden">';
		print '<input type="hidden" name="token" value="'.newToken().'">';
		print '<input id="trueHeight" name="trueHeight" value="'.$object->trueHeight.'" type="text" class="width50">';
		print $formproduct->selectMeasuringUnits("size_units", "size", $object->size_units, 0, 2);
		print ' <input class="button smallpaddingimp" name="modify" value="'.$langs->trans("Modify").'" type="submit">';
		print ' <input class="button button-cancel smallpaddingimp" name="cancel" value="'.$langs->trans("Cancel").'" type="submit">';
		print '</form>';
	} else {
		print $object->trueHeight;
		print ($object->trueHeight && $object->height_units != '') ? ' '.measuringUnitString(0, "size", $object->height_units) : '';
	}

	print '</td></tr>';

	// Depth
	print '<tr><td>'.$form->editfieldkey("Depth", 'trueDepth', $object->trueDepth, $object, $user->hasRight('expedition', 'creer')).'</td><td colspan="3">';
	print $form->editfieldval("Depth", 'trueDepth', $object->trueDepth, $object, $user->hasRight('expedition', 'creer'));
	print ($object->trueDepth && $object->depth_units != '') ? ' '.measuringUnitString(0, "size", $object->depth_units) : '';
	print '</td></tr>';

	// Volume
	print '<tr><td>';
	print $langs->trans("Volume");
	print '</td>';
	print '<td colspan="3">';
	$calculatedVolume = 0;
	$volumeUnit = 0;
	if ($object->trueWidth && $object->trueHeight && $object->trueDepth) {
		$calculatedVolume = ($object->trueWidth * $object->trueHeight * $object->trueDepth);
		$volumeUnit = $object->size_units * 3;
	}
	// If sending volume not defined we use sum of products
	if ($calculatedVolume > 0) {
		if ($volumeUnit < 50) {
			print showDimensionInBestUnit($calculatedVolume, $volumeUnit, "volume", $langs, isset($conf->global->MAIN_VOLUME_DEFAULT_ROUND) ? $conf->global->MAIN_VOLUME_DEFAULT_ROUND : -1, isset($conf->global->MAIN_VOLUME_DEFAULT_UNIT) ? $conf->global->MAIN_VOLUME_DEFAULT_UNIT : 'no');
		} else {
			print $calculatedVolume.' '.measuringUnitString(0, "volume", $volumeUnit);
		}
	}
	if ($totalVolume > 0) {
		if ($calculatedVolume) {
			print ' ('.$langs->trans("SumOfProductVolumes").': ';
		}
		print showDimensionInBestUnit($totalVolume, 0, "volume", $langs, isset($conf->global->MAIN_VOLUME_DEFAULT_ROUND) ? $conf->global->MAIN_VOLUME_DEFAULT_ROUND : -1, isset($conf->global->MAIN_VOLUME_DEFAULT_UNIT) ? $conf->global->MAIN_VOLUME_DEFAULT_UNIT : 'no');
		//if (empty($calculatedVolume)) print ' ('.$langs->trans("Calculated").')';
		if ($calculatedVolume) {
			print ')';
		}
	}
	print "</td>\n";
	print '</tr>';

	// Other attributes
	$cols = 2;
	include DOL_DOCUMENT_ROOT.'/core/tpl/extrafields_view.tpl.php';

	print '</table>';

	print '</div>';
	print '<div class="fichehalfright">';
	print '<div class="underbanner clearboth"></div>';

	print '<table class="border centpercent tableforfield">';

	// Sending method
	print '<tr><td height="10">';
	print '<table class="nobordernopadding centpercent"><tr><td>';
	print $langs->trans('SendingMethod');
	print '</td>';

	if ($action != 'editshipping_method_id') {
		print '<td class="right"><a class="editfielda" href="'.$_SERVER["PHP_SELF"].'?action=editshipping_method_id&token='.newToken().'&id='.$object->id.'">'.img_edit($langs->trans('SetSendingMethod'), 1).'</a></td>';
	}
	print '</tr></table>';
	print '</td><td colspan="2">';
	if ($action == 'editshipping_method_id') {
		print '<form name="setshipping_method_id" action="'.$_SERVER["PHP_SELF"].'?id='.$object->id.'" method="post">';
		print '<input type="hidden" name="token" value="'.newToken().'">';
		print '<input type="hidden" name="action" value="setshipping_method_id">';
		$object->fetch_delivery_methods();
		print $form->selectarray("shipping_method_id", $object->meths, $object->shipping_method_id, 1, 0, 0, "", 1);
		if ($user->admin) {
			print info_admin($langs->trans("YouCanChangeValuesForThisListFromDictionarySetup"), 1);
		}
		print '<input type="submit" class="button button-edit smallpaddingimp" value="'.$langs->trans('Modify').'">';
		print '</form>';
	} else {
		if ($object->shipping_method_id > 0) {
			// Get code using getLabelFromKey
			$code = $langs->getLabelFromKey($db, $object->shipping_method_id, 'c_shipment_mode', 'rowid', 'code');
			print $langs->trans("SendingMethod".strtoupper($code));
		}
	}
	print '</td>';
	print '</tr>';

	// Tracking Number
	print '<tr><td class="titlefield">'.$form->editfieldkey("TrackingNumber", 'tracking_number', $object->tracking_number, $object, $user->hasRight('expedition', 'creer')).'</td><td colspan="3">';
	print $form->editfieldval("TrackingNumber", 'tracking_number', $object->tracking_url, $object, $user->hasRight('expedition', 'creer'), 'safehtmlstring', $object->tracking_number);
	print '</td></tr>';

	// Incoterms
	if (isModEnabled('incoterm')) {
		print '<tr><td>';
		print '<table width="100%" class="nobordernopadding"><tr><td>';
		print $langs->trans('IncotermLabel');
		print '<td><td class="right">';
		if ($user->hasRight('expedition', 'creer')) {
			print '<a class="editfielda" href="'.DOL_URL_ROOT.'/expedition/card.php?id='.$object->id.'&action=editincoterm&token='.newToken().'">'.img_edit().'</a>';
		} else {
			print '&nbsp;';
		}
		print '</td></tr></table>';
		print '</td>';
		print '<td colspan="3">';
		if ($action != 'editincoterm') {
			print $form->textwithpicto($object->display_incoterms(), $object->label_incoterms, 1);
		} else {
			print $form->select_incoterms((!empty($object->fk_incoterms) ? $object->fk_incoterms : ''), (!empty($object->location_incoterms) ? $object->location_incoterms : ''), $_SERVER['PHP_SELF'].'?id='.$object->id);
		}
		print '</td></tr>';
	}

	// Other attributes
	$parameters = array('colspan' => ' colspan="3"', 'cols' => '3');
	$reshook = $hookmanager->executeHooks('formObjectOptions', $parameters, $object, $action); // Note that $action and $object may have been modified by hook
	print $hookmanager->resPrint;

	print "</table>";

	print '</div>';
	print '</div>';

	print '<div class="clearboth"></div>';


	// Lines of products

	if ($action == 'editline') {
		print '	<form name="updateline" id="updateline" action="'.$_SERVER["PHP_SELF"].'?id='.$object->id.'&amp;lineid='.$line_id.'" method="POST">
		<input type="hidden" name="token" value="' . newToken().'">
		<input type="hidden" name="action" value="updateline">
		<input type="hidden" name="mode" value="">
		<input type="hidden" name="id" value="' . $object->id.'">
		';
	}
	print '<br>';

	print '<div class="div-table-responsive-no-min">';
	print '<table class="noborder" width="100%" id="tablelines" >';
	print '<thead>';
	print '<tr class="liste_titre">';
	// Adds a line numbering column
	if (getDolGlobalString('MAIN_VIEW_LINE_NUMBER')) {
		print '<td width="5" class="center linecolnum">&nbsp;</td>';
	}
	// Product/Service
	print '<td  class="linecoldescription" >'.$langs->trans("Products").'</td>';
	// Qty
	print '<td class="center linecolqty">'.$langs->trans("QtyOrdered").'</td>';
	if ($origin && $origin_id > 0) {
		print '<td class="center linecolqtyinothershipments">'.$langs->trans("QtyInOtherShipments").'</td>';
	}
	if ($action == 'editline') {
		$editColspan = 3;
		if (!isModEnabled('stock')) {
			$editColspan--;
		}
		if (empty($conf->productbatch->enabled)) {
			$editColspan--;
		}
		print '<td class="center linecoleditlineotherinfo" colspan="'.$editColspan.'">';
		if ($object->statut <= 1) {
			print $langs->trans("QtyToShip").' - ';
		} else {
			print $langs->trans("QtyShipped").' - ';
		}
		if (isModEnabled('stock')) {
			print $langs->trans("WarehouseSource").' - ';
		}
		if (isModEnabled('productbatch')) {
			print $langs->trans("Batch");
		}
		print '</td>';
	} else {
		if ($object->statut <= 1) {
			print '<td class="center linecolqtytoship">'.$langs->trans("QtyToShip").'</td>';
		} else {
			print '<td class="center linecolqtyshipped">'.$langs->trans("QtyShipped").'</td>';
		}
		if (isModEnabled('stock')) {
			print '<td class="left linecolwarehousesource">'.$langs->trans("WarehouseSource").'</td>';
		}

		if (isModEnabled('productbatch')) {
			print '<td class="left linecolbatch">'.$langs->trans("Batch").'</td>';
		}
	}
	print '<td class="center linecolweight">'.$langs->trans("CalculatedWeight").'</td>';
	print '<td class="center linecolvolume">'.$langs->trans("CalculatedVolume").'</td>';
	//print '<td class="center">'.$langs->trans("Size").'</td>';
	if ($object->statut == 0) {
		print '<td class="linecoledit"></td>';
		print '<td class="linecoldelete" width="10"></td>';
	}
	print "</tr>\n";
	print '</thead>';

	$outputlangs = $langs;

	if (getDolGlobalInt('MAIN_MULTILANGS') && getDolGlobalString('PRODUIT_TEXTS_IN_THIRDPARTY_LANGUAGE')) {
		$object->fetch_thirdparty();
		$newlang = '';
		if (empty($newlang) && GETPOST('lang_id', 'aZ09')) {
			$newlang = GETPOST('lang_id', 'aZ09');
		}
		if (empty($newlang)) {
			$newlang = $object->thirdparty->default_lang;
		}
		if (!empty($newlang)) {
			$outputlangs = new Translate("", $conf);
			$outputlangs->setDefaultLang($newlang);
		}
	}

	// Get list of products already sent for same source object into $alreadysent
	$alreadysent = array();
	if ($origin && $origin_id > 0) {
		$sql = "SELECT obj.rowid, obj.fk_product, obj.label, obj.description, obj.product_type as fk_product_type, obj.qty as qty_asked, obj.fk_unit, obj.date_start, obj.date_end";
		$sql .= ", ed.rowid as shipmentline_id, ed.qty as qty_shipped, ed.fk_expedition as expedition_id, ed.fk_origin_line, ed.fk_entrepot";
		$sql .= ", e.rowid as shipment_id, e.ref as shipment_ref, e.date_creation, e.date_valid, e.date_delivery, e.date_expedition";
		//if (getDolGlobalInt('MAIN_SUBMODULE_DELIVERY')) $sql .= ", l.rowid as livraison_id, l.ref as livraison_ref, l.date_delivery, ld.qty as qty_received";
		$sql .= ', p.label as product_label, p.ref, p.fk_product_type, p.rowid as prodid, p.tosell as product_tosell, p.tobuy as product_tobuy, p.tobatch as product_tobatch';
		$sql .= ', p.description as product_desc';
		$sql .= " FROM ".MAIN_DB_PREFIX."expeditiondet as ed";
		$sql .= ", ".MAIN_DB_PREFIX."expedition as e";
		$sql .= ", ".MAIN_DB_PREFIX.$origin."det as obj";
		//if (getDolGlobalInt('MAIN_SUBMODULE_DELIVERY')) $sql .= " LEFT JOIN ".MAIN_DB_PREFIX."delivery as l ON l.fk_expedition = e.rowid LEFT JOIN ".MAIN_DB_PREFIX."deliverydet as ld ON ld.fk_delivery = l.rowid  AND obj.rowid = ld.fk_origin_line";
		$sql .= " LEFT JOIN ".MAIN_DB_PREFIX."product as p ON obj.fk_product = p.rowid";
		$sql .= " WHERE e.entity IN (".getEntity('expedition').")";
		$sql .= " AND obj.fk_".$origin." = ".((int) $origin_id);
		$sql .= " AND obj.rowid = ed.fk_origin_line";
		$sql .= " AND ed.fk_expedition = e.rowid";
		//if ($filter) $sql.= $filter;
		$sql .= " ORDER BY obj.fk_product";

		dol_syslog("expedition/card.php get list of shipment lines", LOG_DEBUG);
		$resql = $db->query($sql);
		if ($resql) {
			$num = $db->num_rows($resql);
			$i = 0;

			while ($i < $num) {
				$obj = $db->fetch_object($resql);
				if ($obj) {
					// $obj->rowid is rowid in $origin."det" table
					$alreadysent[$obj->rowid][$obj->shipmentline_id] = array(
						'shipment_ref'=>$obj->shipment_ref, 'shipment_id'=>$obj->shipment_id, 'warehouse'=>$obj->fk_entrepot, 'qty_shipped'=>$obj->qty_shipped,
						'product_tosell'=>$obj->product_tosell, 'product_tobuy'=>$obj->product_tobuy, 'product_tobatch'=>$obj->product_tobatch,
						'date_valid'=>$db->jdate($obj->date_valid), 'date_delivery'=>$db->jdate($obj->date_delivery));
				}
				$i++;
			}
		}
		//var_dump($alreadysent);
	}

	print '<tbody>';

	// Loop on each product to send/sent
	for ($i = 0; $i < $num_prod; $i++) {
		$parameters = array('i' => $i, 'line' => $lines[$i], 'line_id' => $line_id, 'num' => $num_prod, 'alreadysent' => $alreadysent, 'editColspan' => !empty($editColspan) ? $editColspan : 0, 'outputlangs' => $outputlangs);
		$reshook = $hookmanager->executeHooks('printObjectLine', $parameters, $object, $action);
		if ($reshook < 0) {
			setEventMessages($hookmanager->error, $hookmanager->errors, 'errors');
		}

		if (empty($reshook)) {
			print '<!-- origin line id = '.$lines[$i]->origin_line_id.' -->'; // id of order line
			print '<tr class="oddeven" id="row-'.$lines[$i]->id.'" data-id="'.$lines[$i]->id.'" data-element="'.$lines[$i]->element.'" >';

			// #
			if (getDolGlobalString('MAIN_VIEW_LINE_NUMBER')) {
				print '<td class="center linecolnum">'.($i + 1).'</td>';
			}

			// Predefined product or service
			if ($lines[$i]->fk_product > 0) {
				// Define output language
				if (getDolGlobalInt('MAIN_MULTILANGS') && getDolGlobalString('PRODUIT_TEXTS_IN_THIRDPARTY_LANGUAGE')) {
					$prod = new Product($db);
					$prod->fetch($lines[$i]->fk_product);
					$label = (!empty($prod->multilangs[$outputlangs->defaultlang]["label"])) ? $prod->multilangs[$outputlangs->defaultlang]["label"] : $lines[$i]->product_label;
				} else {
					$label = (!empty($lines[$i]->label) ? $lines[$i]->label : $lines[$i]->product_label);
				}

				print '<td class="linecoldescription">';

				// Show product and description
				$product_static->type = $lines[$i]->fk_product_type;
				$product_static->id = $lines[$i]->fk_product;
				$product_static->ref = $lines[$i]->ref;
				$product_static->status = $lines[$i]->product_tosell;
				$product_static->status_buy = $lines[$i]->product_tobuy;
				$product_static->status_batch = $lines[$i]->product_tobatch;

				$product_static->weight = $lines[$i]->weight;
				$product_static->weight_units = $lines[$i]->weight_units;
				$product_static->length = $lines[$i]->length;
				$product_static->length_units = $lines[$i]->length_units;
				$product_static->width = !empty($lines[$i]->width) ? $lines[$i]->width : 0;
				$product_static->width_units = !empty($lines[$i]->width_units) ? $lines[$i]->width_units : 0;
				$product_static->height = !empty($lines[$i]->height) ? $lines[$i]->height : 0;
				$product_static->height_units = !empty($lines[$i]->height_units) ? $lines[$i]->height_units : 0;
				$product_static->surface = $lines[$i]->surface;
				$product_static->surface_units = $lines[$i]->surface_units;
				$product_static->volume = $lines[$i]->volume;
				$product_static->volume_units = $lines[$i]->volume_units;

				$text = $product_static->getNomUrl(1);
				$text .= ' - '.$label;
				$description = (getDolGlobalInt('PRODUIT_DESC_IN_FORM_ACCORDING_TO_DEVICE') ? '' : dol_htmlentitiesbr($lines[$i]->description));
				print $form->textwithtooltip($text, $description, 3, '', '', $i);
				print_date_range(!empty($lines[$i]->date_start) ? $lines[$i]->date_start : '', !empty($lines[$i]->date_end) ? $lines[$i]->date_end : '');
				if (getDolGlobalInt('PRODUIT_DESC_IN_FORM_ACCORDING_TO_DEVICE')) {
					print (!empty($lines[$i]->description) && $lines[$i]->description != $lines[$i]->product) ? '<br>'.dol_htmlentitiesbr($lines[$i]->description) : '';
				}
				print "</td>\n";
			} else {
				print '<td class="linecoldescription" >';
				if ($lines[$i]->product_type == Product::TYPE_SERVICE) {
					$text = img_object($langs->trans('Service'), 'service');
				} else {
					$text = img_object($langs->trans('Product'), 'product');
				}

				if (!empty($lines[$i]->label)) {
					$text .= ' <strong>'.$lines[$i]->label.'</strong>';
					print $form->textwithtooltip($text, $lines[$i]->description, 3, '', '', $i);
				} else {
					print $text.' '.nl2br($lines[$i]->description);
				}

				print_date_range($lines[$i]->date_start, $lines[$i]->date_end);
				print "</td>\n";
			}

			$unit_order = '';
			if (getDolGlobalString('PRODUCT_USE_UNITS')) {
				$unit_order = measuringUnitString($lines[$i]->fk_unit);
			}

			// Qty ordered
			print '<td class="center linecolqty">'.$lines[$i]->qty_asked.' '.$unit_order.'</td>';

			// Qty in other shipments (with shipment and warehouse used)
			if ($origin && $origin_id > 0) {
				print '<td class="linecolqtyinothershipments center nowrap">';
				$htmltooltip = '';
				$qtyalreadysent = 0;
				foreach ($alreadysent as $key => $val) {
					if ($lines[$i]->fk_origin_line == $key) {
						$j = 0;
						foreach ($val as $shipmentline_id => $shipmentline_var) {
							if ($shipmentline_var['shipment_id'] == $lines[$i]->fk_expedition) {
								continue; // We want to show only "other shipments"
							}

							$j++;
							if ($j > 1) {
								$htmltooltip .= '<br>';
							}
							$shipment_static->fetch($shipmentline_var['shipment_id']);
							$htmltooltip .= $shipment_static->getNomUrl(1, '', 0, 0, 1);
							$htmltooltip .= ' - '.$shipmentline_var['qty_shipped'];
							$htmltooltip .= ' - '.$langs->trans("DateValidation").' : '.(empty($shipmentline_var['date_valid']) ? $langs->trans("Draft") : dol_print_date($shipmentline_var['date_valid'], 'dayhour'));
							/*if (isModEnabled('stock') && $shipmentline_var['warehouse'] > 0) {
								$warehousestatic->fetch($shipmentline_var['warehouse']);
								$htmltext .= '<br>'.$langs->trans("FromLocation").' : '.$warehousestatic->getNomUrl(1, '', 0, 1);
							}*/
							//print ' '.$form->textwithpicto('', $htmltext, 1);

							$qtyalreadysent += $shipmentline_var['qty_shipped'];
						}
						if ($j) {
							$htmltooltip = $langs->trans("QtyInOtherShipments").'...<br><br>'.$htmltooltip.'<br><input type="submit" name="dummyhiddenbuttontogetfocus" style="display:none" autofocus>';
						}
					}
				}
				print $form->textwithpicto($qtyalreadysent, $htmltooltip, 1, 'info', '', 0, 3, 'tooltip'.$lines[$i]->id);
				print '</td>';
			}

			if ($action == 'editline' && $lines[$i]->id == $line_id) {
				// edit mode
				print '<td colspan="'.$editColspan.'" class="center"><table class="nobordernopadding centpercent">';
				if (is_array($lines[$i]->detail_batch) && count($lines[$i]->detail_batch) > 0) {
					print '<!-- case edit 1 -->';
					$line = new ExpeditionLigne($db);
					foreach ($lines[$i]->detail_batch as $detail_batch) {
						print '<tr>';
						// Qty to ship or shipped
						print '<td><input class="qtyl right" name="qtyl'.$detail_batch->fk_expeditiondet.'_'.$detail_batch->id.'" id="qtyl'.$line_id.'_'.$detail_batch->id.'" type="text" size="4" value="'.$detail_batch->qty.'"></td>';
						// Batch number managment
						if ($lines[$i]->entrepot_id == 0) {
							// only show lot numbers from src warehouse when shipping from multiple warehouses
							$line->fetch($detail_batch->fk_expeditiondet);
						}
						$entrepot_id = !empty($detail_batch->entrepot_id) ? $detail_batch->entrepot_id : $lines[$i]->entrepot_id;
						print '<td>'.$formproduct->selectLotStock($detail_batch->fk_origin_stock, 'batchl'.$detail_batch->fk_expeditiondet.'_'.$detail_batch->fk_origin_stock, '', 1, 0, $lines[$i]->fk_product, $entrepot_id).'</td>';
						print '</tr>';
					}
					// add a 0 qty lot row to be able to add a lot
					print '<tr>';
					// Qty to ship or shipped
					print '<td><input class="qtyl" name="qtyl'.$line_id.'_0" id="qtyl'.$line_id.'_0" type="text" size="4" value="0"></td>';
					// Batch number managment
					print '<td>'.$formproduct->selectLotStock('', 'batchl'.$line_id.'_0', '', 1, 0, $lines[$i]->fk_product).'</td>';
					print '</tr>';
				} elseif (isModEnabled('stock')) {
					if ($lines[$i]->fk_product > 0) {
						if ($lines[$i]->entrepot_id > 0) {
							print '<!-- case edit 2 -->';
							print '<tr>';
							// Qty to ship or shipped
							print '<td><input class="qtyl right" name="qtyl'.$line_id.'" id="qtyl'.$line_id.'" type="text" size="4" value="'.$lines[$i]->qty_shipped.'">'.$unit_order.'</td>';
							// Warehouse source
							print '<td>'.$formproduct->selectWarehouses($lines[$i]->entrepot_id, 'entl'.$line_id, '', 1, 0, $lines[$i]->fk_product, '', 1).'</td>';
							// Batch number managment
							print '<td> - '.$langs->trans("NA").'</td>';
							print '</tr>';
						} elseif (count($lines[$i]->details_entrepot) > 1) {
							print '<!-- case edit 3 -->';
							foreach ($lines[$i]->details_entrepot as $detail_entrepot) {
								print '<tr>';
								// Qty to ship or shipped
								print '<td><input class="qtyl right" name="qtyl'.$detail_entrepot->line_id.'" id="qtyl'.$detail_entrepot->line_id.'" type="text" size="4" value="'.$detail_entrepot->qty_shipped.'">'.$unit_order.'</td>';
								// Warehouse source
								print '<td>'.$formproduct->selectWarehouses($detail_entrepot->entrepot_id, 'entl'.$detail_entrepot->line_id, '', 1, 0, $lines[$i]->fk_product, '', 1).'</td>';
								// Batch number managment
								print '<td> - '.$langs->trans("NA").'</td>';
								print '</tr>';
							}
<<<<<<< HEAD
						} elseif ($lines[$i]->product_type == Product::TYPE_SERVICE && !empty($conf->global->SHIPMENT_SUPPORTS_SERVICES)) {
							print '<!-- case edit 4 -->';
							print '<tr>';
							// Qty to ship or shipped
							print '<td><input class="qtyl" name="qtyl'.$line_id.'" id="qtyl'.$line_id.'" type="text" size="4" value="'.$lines[$i]->qty_shipped.'"></td>';
=======
						} elseif ($lines[$i]->product_type == Product::TYPE_SERVICE && getDolGlobalString('SHIPMENT_SUPPORTS_SERVICES')) {
							print '<!-- case edit 4 -->';
							print '<tr>';
							// Qty to ship or shipped
							print '<td><input class="qtyl right" name="qtyl'.$line_id.'" id="qtyl'.$line_id.'" type="text" size="4" value="'.$lines[$i]->qty_shipped.'"></td>';
>>>>>>> 729451fa
							print '<td><span class="opacitymedium">('.$langs->trans("Service").')</span></td>';
							print '<td></td>';
							print '</tr>';
						} else {
							print '<!-- case edit 5 -->';
							print '<tr><td colspan="3">'.$langs->trans("NotEnoughStock").'</td></tr>';
						}
					} else {
						print '<!-- case edit 6 -->';
						print '<tr>';
						// Qty to ship or shipped
						print '<td><input class="qtyl right" name="qtyl'.$line_id.'" id="qtyl'.$line_id.'" type="text" size="4" value="'.$lines[$i]->qty_shipped.'">'.$unit_order.'</td>';
						// Warehouse source
						print '<td></td>';
						// Batch number managment
						print '<td></td>';
						print '</tr>';
					}
				} elseif (!isModEnabled('stock') && empty($conf->productbatch->enabled)) { // both product batch and stock are not activated.
					print '<!-- case edit 7 -->';
					print '<tr>';
					// Qty to ship or shipped
					print '<td><input class="qtyl right" name="qtyl'.$line_id.'" id="qtyl'.$line_id.'" type="text" size="4" value="'.$lines[$i]->qty_shipped.'"></td>';
					// Warehouse source
					print '<td></td>';
					// Batch number managment
					print '<td></td>';
					print '</tr>';
				}

				print '</table></td>';
			} else {
				// Qty to ship or shipped
				print '<td class="linecolqtytoship center">'.$lines[$i]->qty_shipped.' '.$unit_order.'</td>';

				// Warehouse source
				if (isModEnabled('stock')) {
					print '<td class="linecolwarehousesource tdoverflowmax200">';
<<<<<<< HEAD
					if ($lines[$i]->product_type == Product::TYPE_SERVICE && !empty($conf->global->SHIPMENT_SUPPORTS_SERVICES)) {
=======
					if ($lines[$i]->product_type == Product::TYPE_SERVICE && getDolGlobalString('SHIPMENT_SUPPORTS_SERVICES')) {
>>>>>>> 729451fa
						print '<span class="opacitymedium">('.$langs->trans("Service").')</span>';
					} elseif ($lines[$i]->entrepot_id > 0) {
						$entrepot = new Entrepot($db);
						$entrepot->fetch($lines[$i]->entrepot_id);
						print $entrepot->getNomUrl(1);
					} elseif (count($lines[$i]->details_entrepot) > 1) {
						$detail = '';
						foreach ($lines[$i]->details_entrepot as $detail_entrepot) {
							if ($detail_entrepot->entrepot_id > 0) {
								$entrepot = new Entrepot($db);
								$entrepot->fetch($detail_entrepot->entrepot_id);
								$detail .= $langs->trans("DetailWarehouseFormat", $entrepot->label, $detail_entrepot->qty_shipped).'<br>';
							}
						}
						print $form->textwithtooltip(img_picto('', 'object_stock').' '.$langs->trans("DetailWarehouseNumber"), $detail);
					}
					print '</td>';
				}

				// Batch number managment
				if (isModEnabled('productbatch')) {
					if (isset($lines[$i]->detail_batch)) {
						print '<!-- Detail of lot -->';
						print '<td class="linecolbatch">';
						if ($lines[$i]->product_tobatch) {
							$detail = '';
							foreach ($lines[$i]->detail_batch as $dbatch) {	// $dbatch is instance of ExpeditionLineBatch
								$detail .= $langs->trans("Batch").': '.$dbatch->batch;
								if (!getDolGlobalString('PRODUCT_DISABLE_SELLBY')) {
									$detail .= ' - '.$langs->trans("SellByDate").': '.dol_print_date($dbatch->sellby, "day");
								}
								if (!getDolGlobalString('PRODUCT_DISABLE_EATBY')) {
									$detail .= ' - '.$langs->trans("EatByDate").': '.dol_print_date($dbatch->eatby, "day");
								}
								$detail .= ' - '.$langs->trans("Qty").': '.$dbatch->qty;
								$detail .= '<br>';
							}
							print $form->textwithtooltip(img_picto('', 'object_barcode').' '.$langs->trans("DetailBatchNumber"), $detail);
						} else {
							print $langs->trans("NA");
						}
						print '</td>';
					} else {
						print '<td class="linecolbatch" ></td>';
					}
				}
			}

			// Weight
			print '<td class="center linecolweight">';
			if ($lines[$i]->fk_product_type == Product::TYPE_PRODUCT) {
				print $lines[$i]->weight * $lines[$i]->qty_shipped.' '.measuringUnitString(0, "weight", $lines[$i]->weight_units);
			} else {
				print '&nbsp;';
			}
			print '</td>';

			// Volume
			print '<td class="center linecolvolume">';
			if ($lines[$i]->fk_product_type == Product::TYPE_PRODUCT) {
				print $lines[$i]->volume * $lines[$i]->qty_shipped.' '.measuringUnitString(0, "volume", $lines[$i]->volume_units);
			} else {
				print '&nbsp;';
			}
			print '</td>';

			// Size
			//print '<td class="center">'.$lines[$i]->volume*$lines[$i]->qty_shipped.' '.measuringUnitString(0, "volume", $lines[$i]->volume_units).'</td>';

			if ($action == 'editline' && $lines[$i]->id == $line_id) {
				print '<td class="center" colspan="2" valign="middle">';
				print '<input type="submit" class="button button-save" id="savelinebutton marginbottomonly" name="save" value="'.$langs->trans("Save").'"><br>';
				print '<input type="submit" class="button button-cancel" id="cancellinebutton" name="cancel" value="'.$langs->trans("Cancel").'"><br>';
				print '</td>';
			} elseif ($object->statut == Expedition::STATUS_DRAFT) {
				// edit-delete buttons
				print '<td class="linecoledit center">';
				print '<a class="editfielda reposition" href="'.$_SERVER["PHP_SELF"].'?id='.$object->id.'&action=editline&token='.newToken().'&lineid='.$lines[$i]->id.'">'.img_edit().'</a>';
				print '</td>';
				print '<td class="linecoldelete" width="10">';
				print '<a class="reposition" href="'.$_SERVER["PHP_SELF"].'?id='.$object->id.'&action=deleteline&token='.newToken().'&lineid='.$lines[$i]->id.'">'.img_delete().'</a>';
				print '</td>';

				// Display lines extrafields
				if (!empty($rowExtrafieldsStart)) {
					print $rowExtrafieldsStart;
					print $rowExtrafieldsView;
					print $rowEnd;
				}
			}
			print "</tr>";

			// Display lines extrafields.
			// $line is a line of shipment
			if (!empty($extrafields)) {
				$colspan = 6;
				if ($origin && $origin_id > 0) {
					$colspan++;
				}
				if (isModEnabled('productbatch')) {
					$colspan++;
				}
				if (isModEnabled('stock')) {
					$colspan++;
				}

				$line = $lines[$i];
				$line->fetch_optionals();

				// TODO Show all in same line by setting $display_type = 'line'
				if ($action == 'editline' && $line->id == $line_id) {
					print $lines[$i]->showOptionals($extrafields, 'edit', array('colspan'=>$colspan), !empty($indiceAsked) ? $indiceAsked : '', '', 0, 'card');
				} else {
					print $lines[$i]->showOptionals($extrafields, 'view', array('colspan'=>$colspan), !empty($indiceAsked) ? $indiceAsked : '', '', 0, 'card');
				}
			}
		}
	}

	// TODO Show also lines ordered but not delivered

	if (empty($num_prod)) {
		print '<tr><td colspan="8"><span class="opacitymedium">'.$langs->trans("NoLineGoOnTabToAddSome", $langs->transnoentitiesnoconv("ShipmentDistribution")).'</span></td></tr>';
	}

	print "</table>\n";
	print '</tbody>';
	print '</div>';


	print dol_get_fiche_end();


	$object->fetchObjectLinked($object->id, $object->element);


	/*
	 *    Boutons actions
	 */

	if (($user->socid == 0) && ($action != 'presend')) {
		print '<div class="tabsAction">';

		$parameters = array();
		$reshook = $hookmanager->executeHooks('addMoreActionsButtons', $parameters, $object, $action); // Note that $action and $object may have been
		// modified by hook
		if (empty($reshook)) {
			if ($object->statut == Expedition::STATUS_DRAFT && $num_prod > 0) {
<<<<<<< HEAD
				if ((empty($conf->global->MAIN_USE_ADVANCED_PERMS) && $user->hasRight('expedition', 'creer'))
				 || (!empty($conf->global->MAIN_USE_ADVANCED_PERMS) && $user->hasRight('expedition', 'shipping_advance', 'validate'))) {
=======
				if ((!getDolGlobalString('MAIN_USE_ADVANCED_PERMS') && $user->hasRight('expedition', 'creer'))
				 || (getDolGlobalString('MAIN_USE_ADVANCED_PERMS') && $user->hasRight('expedition', 'shipping_advance', 'validate'))) {
>>>>>>> 729451fa
					print dolGetButtonAction('', $langs->trans('Validate'), 'default', $_SERVER["PHP_SELF"].'?action=valid&token='.newToken().'&id='.$object->id, '');
				} else {
					print dolGetButtonAction($langs->trans('NotAllowed'), $langs->trans('Validate'), 'default', $_SERVER['PHP_SELF']. '#', '', false);
				}
			}

			// 0=draft, 1=validated/delivered, 2=closed/delivered
			if ($object->statut == Expedition::STATUS_VALIDATED && !getDolGlobalString('STOCK_CALCULATE_ON_SHIPMENT')) {
				if ($user->hasRight('expedition', 'creer')) {
					print dolGetButtonAction('', $langs->trans('SetToDraft'), 'default', $_SERVER["PHP_SELF"].'?action=setdraft&token='.newToken().'&id='.$object->id, '');
				}
			}
			if ($object->statut == Expedition::STATUS_CLOSED) {
				if ($user->hasRight('expedition', 'creer')) {
					print dolGetButtonAction('', $langs->trans('ReOpen'), 'default', $_SERVER["PHP_SELF"].'?action=reopen&token='.newToken().'&id='.$object->id, '');
				}
			}

			// Send
			if (empty($user->socid)) {
				if ($object->statut > 0) {
<<<<<<< HEAD
					if (empty($conf->global->MAIN_USE_ADVANCED_PERMS) || $user->hasRight('expedition', 'shipping_advance', 'send')) {
=======
					if (!getDolGlobalString('MAIN_USE_ADVANCED_PERMS') || $user->hasRight('expedition', 'shipping_advance', 'send')) {
>>>>>>> 729451fa
						print dolGetButtonAction('', $langs->trans('SendMail'), 'default', $_SERVER["PHP_SELF"].'?action=presend&token='.newToken().'&id='.$object->id.'&mode=init#formmailbeforetitle', '');
					} else {
						print dolGetButtonAction('', $langs->trans('SendMail'), 'default', $_SERVER['PHP_SELF']. '#', '', false);
					}
				}
			}

			// Create bill
			if (isModEnabled('facture') && ($object->statut == Expedition::STATUS_VALIDATED || $object->statut == Expedition::STATUS_CLOSED)) {
				if ($user->hasRight('facture', 'creer')) {
					if (getDolGlobalString('WORKFLOW_BILL_ON_SHIPMENT') !== '0') {
						print dolGetButtonAction('', $langs->trans('CreateBill'), 'default', DOL_URL_ROOT.'/compta/facture/card.php?action=create&origin='.$object->element.'&originid='.$object->id.'&socid='.$object->socid, '');
					}
				}
			}

			// This is just to generate a delivery receipt
			//var_dump($object->linkedObjectsIds['delivery']);
			if (getDolGlobalInt('MAIN_SUBMODULE_DELIVERY') && ($object->statut == Expedition::STATUS_VALIDATED || $object->statut == Expedition::STATUS_CLOSED) && $user->hasRight('expedition', 'delivery', 'creer') && empty($object->linkedObjectsIds['delivery'])) {
				print dolGetButtonAction('', $langs->trans('CreateDeliveryOrder'), 'default', $_SERVER["PHP_SELF"].'?action=create_delivery&token='.newToken().'&id='.$object->id, '');
			}

			// Set Billed and Closed
			if ($object->statut == Expedition::STATUS_VALIDATED) {
				if ($user->hasRight('expedition', 'creer') && $object->statut > 0) {
					if (!$object->billed && getDolGlobalString('WORKFLOW_BILL_ON_SHIPMENT') !== '0') {
						print dolGetButtonAction('', $langs->trans('ClassifyBilled'), 'default', $_SERVER["PHP_SELF"].'?action=classifybilled&token='.newToken().'&id='.$object->id, '');
					}
					print dolGetButtonAction('', $langs->trans("Close"), 'default', $_SERVER["PHP_SELF"].'?action=close&token='.newToken().'&id='.$object->id, '');
				}
			}

			// Cancel
			if ($object->statut == Expedition::STATUS_VALIDATED) {
				if ($user->hasRight('expedition', 'creer')) {
					print dolGetButtonAction('', $langs->trans('Cancel'), 'danger', $_SERVER["PHP_SELF"].'?action=cancel&token='.newToken().'&id='.$object->id.'&mode=init#formmailbeforetitle', '');
				}
			}

			// Delete
			if ($user->hasRight('expedition', 'supprimer')) {
				print dolGetButtonAction('', $langs->trans('Delete'), 'delete', $_SERVER["PHP_SELF"].'?action=delete&token='.newToken().'&id='.$object->id, '');
			}
		}

		print '</div>';
	}


	/*
	 * Documents generated
	 */

	if ($action != 'presend' && $action != 'editline') {
		print '<div class="fichecenter"><div class="fichehalfleft">';

		$objectref = dol_sanitizeFileName($object->ref);
		$filedir = $conf->expedition->dir_output."/sending/".$objectref;

		$urlsource = $_SERVER["PHP_SELF"]."?id=".$object->id;

		$genallowed = $user->rights->expedition->lire;
		$delallowed = $user->rights->expedition->creer;

		print $formfile->showdocuments('expedition', $objectref, $filedir, $urlsource, $genallowed, $delallowed, $object->model_pdf, 1, 0, 0, 28, 0, '', '', '', $soc->default_lang);


		// Show links to link elements
		$linktoelem = $form->showLinkToObjectBlock($object, null, array('shipping'));
		$somethingshown = $form->showLinkedObjectBlock($object, $linktoelem);


		print '</div><div class="fichehalfright">';

		// List of actions on element
		include_once DOL_DOCUMENT_ROOT.'/core/class/html.formactions.class.php';
		$formactions = new FormActions($db);
		$somethingshown = $formactions->showactions($object, 'shipping', $socid, 1);

		print '</div></div>';
	}


	/*
	 * Action presend
	 */

	//Select mail models is same action as presend
	if (GETPOST('modelselected')) {
		$action = 'presend';
	}

	// Presend form
	$modelmail = 'shipping_send';
	$defaulttopic = $langs->trans('SendShippingRef');
	$diroutput = $conf->expedition->dir_output.'/sending';
	$trackid = 'shi'.$object->id;

	include DOL_DOCUMENT_ROOT.'/core/tpl/card_presend.tpl.php';
}

// End of page
llxFooter();
$db->close();<|MERGE_RESOLUTION|>--- conflicted
+++ resolved
@@ -462,13 +462,8 @@
 			setEventMessages($object->error, $object->errors, 'errors');
 		}
 	} elseif ($action == 'confirm_valid' && $confirm == 'yes' &&
-<<<<<<< HEAD
-		((empty($conf->global->MAIN_USE_ADVANCED_PERMS) && $user->hasRight('expedition', 'creer'))
-		|| (!empty($conf->global->MAIN_USE_ADVANCED_PERMS) && $user->hasRight('expedition', 'shipping_advance', 'validate')))
-=======
 		((!getDolGlobalString('MAIN_USE_ADVANCED_PERMS') && $user->hasRight('expedition', 'creer'))
 		|| (getDolGlobalString('MAIN_USE_ADVANCED_PERMS') && $user->hasRight('expedition', 'shipping_advance', 'validate')))
->>>>>>> 729451fa
 	) {
 		$object->fetch_thirdparty();
 
@@ -1170,13 +1165,9 @@
 						print '<td class="left">'.$langs->trans("Warehouse").' / '.$langs->trans("Batch").' ('.$langs->trans("Stock").')</td>';
 					}
 				}
-<<<<<<< HEAD
-				if (!empty($conf->global->SHIPPING_DISPLAY_STOCK_ENTRY_DATE)) print '<td class="left">'.$langs->trans('StockEntryDate').'</td>';
-=======
 				if (getDolGlobalString('SHIPPING_DISPLAY_STOCK_ENTRY_DATE')) {
 					print '<td class="left">'.$langs->trans('StockEntryDate').'</td>';
 				}
->>>>>>> 729451fa
 				print "</tr>\n";
 			}
 
@@ -1294,11 +1285,7 @@
 
 					// Qty to ship
 					$quantityAsked = $line->qty;
-<<<<<<< HEAD
-					if ($line->product_type == 1 && empty($conf->global->STOCK_SUPPORTS_SERVICES) && empty($conf->global->SHIPMENT_SUPPORTS_SERVICES)) {
-=======
 					if ($line->product_type == 1 && !getDolGlobalString('STOCK_SUPPORTS_SERVICES') && !getDolGlobalString('SHIPMENT_SUPPORTS_SERVICES')) {
->>>>>>> 729451fa
 						$quantityToBeDelivered = 0;
 					} else {
 						if (is_numeric($quantityDelivered)) {
@@ -1313,11 +1300,7 @@
 						print '<!-- Case warehouse already known or product not a predefined product -->';
 						//ship from preselected location
 						$stock = + (isset($product->stock_warehouse[$warehouse_id]->real) ? $product->stock_warehouse[$warehouse_id]->real : 0); // Convert to number
-<<<<<<< HEAD
-						if (!empty($conf->global->SHIPMENT_SUPPORTS_SERVICES)) {
-=======
 						if (getDolGlobalString('SHIPMENT_SUPPORTS_SERVICES')) {
->>>>>>> 729451fa
 							$deliverableQty = $quantityToBeDelivered;
 						} else {
 							$deliverableQty = min($quantityToBeDelivered, $stock);
@@ -1328,11 +1311,7 @@
 						if (empty($conf->productbatch->enabled) || !$product->hasbatch()) {
 							// Quantity to send
 							print '<td class="center">';
-<<<<<<< HEAD
-							if ($line->product_type == Product::TYPE_PRODUCT || !empty($conf->global->STOCK_SUPPORTS_SERVICES) || !empty($conf->global->SHIPMENT_SUPPORTS_SERVICES)) {
-=======
 							if ($line->product_type == Product::TYPE_PRODUCT || getDolGlobalString('STOCK_SUPPORTS_SERVICES') || getDolGlobalString('SHIPMENT_SUPPORTS_SERVICES')) {
->>>>>>> 729451fa
 								if (GETPOST('qtyl'.$indiceAsked, 'int')) {
 									$deliverableQty = GETPOST('qtyl'.$indiceAsked, 'int');
 								}
@@ -1377,13 +1356,9 @@
 								}
 								print '</td>';
 							}
-<<<<<<< HEAD
-							if (!empty($conf->global->SHIPPING_DISPLAY_STOCK_ENTRY_DATE)) print '<td></td>'; //StockEntrydate
-=======
 							if (getDolGlobalString('SHIPPING_DISPLAY_STOCK_ENTRY_DATE')) {
 								print '<td></td>';
 							} //StockEntrydate
->>>>>>> 729451fa
 							print "</tr>\n";
 
 							// Show subproducts of product
@@ -1401,13 +1376,9 @@
 											<a href=\"".DOL_URL_ROOT."/product/card.php?id=".$value['id']."\">".$value['fullpath']."
 											</a> (".$value['nb'].")</td><td class=\"center\"> ".$value['nb_total']."</td><td>&nbsp;</td><td>&nbsp;</td>
 											<td class=\"center\">".$value['stock']." ".$img."</td>";
-<<<<<<< HEAD
-										if (!empty($conf->global->SHIPPING_DISPLAY_STOCK_ENTRY_DATE)) print '<td></td>'; //StockEntrydate
-=======
 										if (getDolGlobalString('SHIPPING_DISPLAY_STOCK_ENTRY_DATE')) {
 											print '<td></td>';
 										} //StockEntrydate
->>>>>>> 729451fa
 										print "</tr>";
 									}
 								}
@@ -1415,13 +1386,9 @@
 						} else {
 							// Product need lot
 							print '<td></td><td></td>';
-<<<<<<< HEAD
-							if (!empty($conf->global->SHIPPING_DISPLAY_STOCK_ENTRY_DATE))  print '<td></td>'; //StockEntrydate
-=======
 							if (getDolGlobalString('SHIPPING_DISPLAY_STOCK_ENTRY_DATE')) {
 								print '<td></td>';
 							} //StockEntrydate
->>>>>>> 729451fa
 							print '</tr>'; // end line and start a new one for lot/serial
 							print '<!-- Case product need lot -->';
 
@@ -1488,13 +1455,9 @@
 								print '<td class="left">';
 								print img_warning().' '.$langs->trans("NoProductToShipFoundIntoStock", $staticwarehouse->label);
 								print '</td>';
-<<<<<<< HEAD
-								if (getDolGlobalInt('SHIPPING_DISPLAY_STOCK_ENTRY_DATE')) print '<td></td>'; //StockEntrydate
-=======
 								if (getDolGlobalInt('SHIPPING_DISPLAY_STOCK_ENTRY_DATE')) {
 									print '<td></td>';
 								} //StockEntrydate
->>>>>>> 729451fa
 								print '</tr>';
 							}
 						}
@@ -1503,13 +1466,9 @@
 						if (empty($conf->productbatch->enabled) || !$product->hasbatch()) {
 							print '<!-- Case warehouse not already known and product does not need lot -->';
 							print '<td></td><td></td>';
-<<<<<<< HEAD
-							if (!empty($conf->global->SHIPPING_DISPLAY_STOCK_ENTRY_DATE)) print '<td></td>';//StockEntrydate
-=======
 							if (getDolGlobalString('SHIPPING_DISPLAY_STOCK_ENTRY_DATE')) {
 								print '<td></td>';
 							}//StockEntrydate
->>>>>>> 729451fa
 							print '</tr>'."\n"; // end line and start a new one for each warehouse
 
 							print '<input name="idl'.$indiceAsked.'" type="hidden" value="'.$line->id.'">';
@@ -1538,11 +1497,7 @@
 									// Quantity to send
 									print '<!-- subj='.$subj.'/'.$nbofsuggested.' --><tr '.((($subj + 1) == $nbofsuggested) ? 'oddeven' : '').'>';
 									print '<td colspan="3" ></td><td class="center"><!-- qty to ship (no lot management for product line indiceAsked='.$indiceAsked.') -->';
-<<<<<<< HEAD
-									if ($line->product_type == Product::TYPE_PRODUCT || !empty($conf->global->STOCK_SUPPORTS_SERVICES) || !empty($conf->global->SHIPMENT_SUPPORTS_SERVICES)) {
-=======
 									if ($line->product_type == Product::TYPE_PRODUCT || getDolGlobalString('STOCK_SUPPORTS_SERVICES') || getDolGlobalString('SHIPMENT_SUPPORTS_SERVICES')) {
->>>>>>> 729451fa
 										if (isset($alreadyQtySetted[$line->fk_product][intval($warehouse_id)])) {
 											$deliverableQty = min($quantityToBeDelivered, $stock - $alreadyQtySetted[$line->fk_product][intval($warehouse_id)]);
 										} else {
@@ -1600,13 +1555,9 @@
 										$quantityToBeDelivered = 0;
 									}
 									$subj++;
-<<<<<<< HEAD
-									if (!empty($conf->global->SHIPPING_DISPLAY_STOCK_ENTRY_DATE)) print '<td></td>';//StockEntrydate
-=======
 									if (getDolGlobalString('SHIPPING_DISPLAY_STOCK_ENTRY_DATE')) {
 										print '<td></td>';
 									}//StockEntrydate
->>>>>>> 729451fa
 									print "</tr>\n";
 								}
 							}
@@ -1626,13 +1577,9 @@
 										<a href=\"".DOL_URL_ROOT."/product/card.php?id=".$value['id']."\">".$value['fullpath']."
 										</a> (".$value['nb'].")</td><td class=\"center\"> ".$value['nb_total']."</td><td>&nbsp;</td><td>&nbsp;</td>
 										<td class=\"center\">".$value['stock']." ".$img."</td>";
-<<<<<<< HEAD
-										if (!empty($conf->global->SHIPPING_DISPLAY_STOCK_ENTRY_DATE)) print '<td></td>';//StockEntrydate
-=======
 										if (getDolGlobalString('SHIPPING_DISPLAY_STOCK_ENTRY_DATE')) {
 											print '<td></td>';
 										}//StockEntrydate
->>>>>>> 729451fa
 										print "</tr>";
 									}
 								}
@@ -1640,13 +1587,9 @@
 						} else {
 							print '<!-- Case warehouse not already known and product need lot -->';
 							print '<td></td><td></td>';
-<<<<<<< HEAD
-							if (!empty($conf->global->SHIPPING_DISPLAY_STOCK_ENTRY_DATE)) print '<td></td>';//StockEntrydate
-=======
 							if (getDolGlobalString('SHIPPING_DISPLAY_STOCK_ENTRY_DATE')) {
 								print '<td></td>';
 							}//StockEntrydate
->>>>>>> 729451fa
 							print '</tr>'; // end line and start a new one for lot/serial
 
 							$subj = 0;
@@ -1739,11 +1682,7 @@
 										//dol_syslog('deliverableQty = '.$deliverableQty.' batchStock = '.$batchStock);
 										$subj++;
 										print '</td>';
-<<<<<<< HEAD
-										if (!empty($conf->global->SHIPPING_DISPLAY_STOCK_ENTRY_DATE)) {
-=======
 										if (getDolGlobalString('SHIPPING_DISPLAY_STOCK_ENTRY_DATE')) {
->>>>>>> 729451fa
 											print '<td class="left">'.dol_print_date($dbatch->context['stock_entry_date'], 'day').'</td>';
 										}
 										print '</tr>';
@@ -1757,11 +1696,7 @@
 							print '<!-- line not shown yet, we show it -->';
 							print '<tr class="oddeven"><td colspan="3"></td><td class="center">';
 
-<<<<<<< HEAD
-							if ($line->product_type == Product::TYPE_PRODUCT || !empty($conf->global->STOCK_SUPPORTS_SERVICES) || !empty($conf->global->SHIPMENT_SUPPORTS_SERVICES)) {
-=======
 							if ($line->product_type == Product::TYPE_PRODUCT || getDolGlobalString('STOCK_SUPPORTS_SERVICES') || getDolGlobalString('SHIPMENT_SUPPORTS_SERVICES')) {
->>>>>>> 729451fa
 								$disabled = '';
 								if (isModEnabled('productbatch') && $product->hasbatch()) {
 									$disabled = 'disabled="disabled"';
@@ -1792,13 +1727,9 @@
 								print '<span class="opacitymedium">('.$langs->trans("Service").')</span>';
 							}
 							print '</td>';
-<<<<<<< HEAD
-							if (!empty($conf->global->SHIPPING_DISPLAY_STOCK_ENTRY_DATE)) print '<td></td>';//StockEntrydate
-=======
 							if (getDolGlobalString('SHIPPING_DISPLAY_STOCK_ENTRY_DATE')) {
 								print '<td></td>';
 							}//StockEntrydate
->>>>>>> 729451fa
 							print '</tr>';
 						}
 					}
@@ -2520,19 +2451,11 @@
 								print '<td> - '.$langs->trans("NA").'</td>';
 								print '</tr>';
 							}
-<<<<<<< HEAD
-						} elseif ($lines[$i]->product_type == Product::TYPE_SERVICE && !empty($conf->global->SHIPMENT_SUPPORTS_SERVICES)) {
-							print '<!-- case edit 4 -->';
-							print '<tr>';
-							// Qty to ship or shipped
-							print '<td><input class="qtyl" name="qtyl'.$line_id.'" id="qtyl'.$line_id.'" type="text" size="4" value="'.$lines[$i]->qty_shipped.'"></td>';
-=======
 						} elseif ($lines[$i]->product_type == Product::TYPE_SERVICE && getDolGlobalString('SHIPMENT_SUPPORTS_SERVICES')) {
 							print '<!-- case edit 4 -->';
 							print '<tr>';
 							// Qty to ship or shipped
 							print '<td><input class="qtyl right" name="qtyl'.$line_id.'" id="qtyl'.$line_id.'" type="text" size="4" value="'.$lines[$i]->qty_shipped.'"></td>';
->>>>>>> 729451fa
 							print '<td><span class="opacitymedium">('.$langs->trans("Service").')</span></td>';
 							print '<td></td>';
 							print '</tr>';
@@ -2571,11 +2494,7 @@
 				// Warehouse source
 				if (isModEnabled('stock')) {
 					print '<td class="linecolwarehousesource tdoverflowmax200">';
-<<<<<<< HEAD
-					if ($lines[$i]->product_type == Product::TYPE_SERVICE && !empty($conf->global->SHIPMENT_SUPPORTS_SERVICES)) {
-=======
 					if ($lines[$i]->product_type == Product::TYPE_SERVICE && getDolGlobalString('SHIPMENT_SUPPORTS_SERVICES')) {
->>>>>>> 729451fa
 						print '<span class="opacitymedium">('.$langs->trans("Service").')</span>';
 					} elseif ($lines[$i]->entrepot_id > 0) {
 						$entrepot = new Entrepot($db);
@@ -2724,13 +2643,8 @@
 		// modified by hook
 		if (empty($reshook)) {
 			if ($object->statut == Expedition::STATUS_DRAFT && $num_prod > 0) {
-<<<<<<< HEAD
-				if ((empty($conf->global->MAIN_USE_ADVANCED_PERMS) && $user->hasRight('expedition', 'creer'))
-				 || (!empty($conf->global->MAIN_USE_ADVANCED_PERMS) && $user->hasRight('expedition', 'shipping_advance', 'validate'))) {
-=======
 				if ((!getDolGlobalString('MAIN_USE_ADVANCED_PERMS') && $user->hasRight('expedition', 'creer'))
 				 || (getDolGlobalString('MAIN_USE_ADVANCED_PERMS') && $user->hasRight('expedition', 'shipping_advance', 'validate'))) {
->>>>>>> 729451fa
 					print dolGetButtonAction('', $langs->trans('Validate'), 'default', $_SERVER["PHP_SELF"].'?action=valid&token='.newToken().'&id='.$object->id, '');
 				} else {
 					print dolGetButtonAction($langs->trans('NotAllowed'), $langs->trans('Validate'), 'default', $_SERVER['PHP_SELF']. '#', '', false);
@@ -2752,11 +2666,7 @@
 			// Send
 			if (empty($user->socid)) {
 				if ($object->statut > 0) {
-<<<<<<< HEAD
-					if (empty($conf->global->MAIN_USE_ADVANCED_PERMS) || $user->hasRight('expedition', 'shipping_advance', 'send')) {
-=======
 					if (!getDolGlobalString('MAIN_USE_ADVANCED_PERMS') || $user->hasRight('expedition', 'shipping_advance', 'send')) {
->>>>>>> 729451fa
 						print dolGetButtonAction('', $langs->trans('SendMail'), 'default', $_SERVER["PHP_SELF"].'?action=presend&token='.newToken().'&id='.$object->id.'&mode=init#formmailbeforetitle', '');
 					} else {
 						print dolGetButtonAction('', $langs->trans('SendMail'), 'default', $_SERVER['PHP_SELF']. '#', '', false);
