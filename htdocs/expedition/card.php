<?php
/* Copyright (C) 2003-2008	Rodolphe Quiedeville	<rodolphe@quiedeville.org>
 * Copyright (C) 2005-2016	Laurent Destailleur		<eldy@users.sourceforge.net>
 * Copyright (C) 2005		Simon TOSSER			<simon@kornog-computing.com>
 * Copyright (C) 2005-2012	Regis Houssin			<regis.houssin@inodbox.com>
 * Copyright (C) 2011-2017	Juanjo Menent			<jmenent@2byte.es>
 * Copyright (C) 2013       Florian Henry		  	<florian.henry@open-concept.pro>
 * Copyright (C) 2013       Marcos García           <marcosgdf@gmail.com>
 * Copyright (C) 2014		Cedric GROSS			<c.gross@kreiz-it.fr>
 * Copyright (C) 2014-2017	Francis Appels			<francis.appels@yahoo.com>
 * Copyright (C) 2015		Claudio Aschieri		<c.aschieri@19.coop>
 * Copyright (C) 2016-2018	Ferran Marcet			<fmarcet@2byte.es>
 * Copyright (C) 2016		Yasser Carreón			<yacasia@gmail.com>
 * Copyright (C) 2018       Frédéric France         <frederic.france@netlogic.fr>
 *
 * This program is free software; you can redistribute it and/or modify
 * it under the terms of the GNU General Public License as published by
 * the Free Software Foundation; either version 3 of the License, or
 * (at your option) any later version.
 *
 * This program is distributed in the hope that it will be useful,
 * but WITHOUT ANY WARRANTY; without even the implied warranty of
 * MERCHANTABILITY or FITNESS FOR A PARTICULAR PURPOSE.  See the
 * GNU General Public License for more details.
 *
 * You should have received a copy of the GNU General Public License
 * along with this program.  If not, see <http://www.gnu.org/licenses/>.
 */

/**
 *	\file       htdocs/expedition/card.php
 *	\ingroup    expedition
 *	\brief      Card of a shipment
 */

require '../main.inc.php';
require_once DOL_DOCUMENT_ROOT.'/core/class/html.formfile.class.php';
require_once DOL_DOCUMENT_ROOT.'/expedition/class/expedition.class.php';
require_once DOL_DOCUMENT_ROOT.'/product/class/html.formproduct.class.php';
require_once DOL_DOCUMENT_ROOT.'/core/lib/product.lib.php';
require_once DOL_DOCUMENT_ROOT.'/core/lib/sendings.lib.php';
require_once DOL_DOCUMENT_ROOT.'/core/modules/expedition/modules_expedition.php';
require_once DOL_DOCUMENT_ROOT.'/core/class/doleditor.class.php';
require_once DOL_DOCUMENT_ROOT.'/core/class/extrafields.class.php';
require_once DOL_DOCUMENT_ROOT.'/product/stock/class/entrepot.class.php';
require_once DOL_DOCUMENT_ROOT.'/product/stock/class/productlot.class.php';
if (! empty($conf->product->enabled) || ! empty($conf->service->enabled))  require_once DOL_DOCUMENT_ROOT.'/product/class/product.class.php';
if (! empty($conf->propal->enabled))   require_once DOL_DOCUMENT_ROOT.'/comm/propal/class/propal.class.php';
if (! empty($conf->commande->enabled)) require_once DOL_DOCUMENT_ROOT.'/commande/class/commande.class.php';
if (! empty($conf->productbatch->enabled)) require_once DOL_DOCUMENT_ROOT.'/product/class/productbatch.class.php';
if (! empty($conf->projet->enabled)) {
    require_once DOL_DOCUMENT_ROOT.'/projet/class/project.class.php';
    require_once DOL_DOCUMENT_ROOT.'/core/class/html.formprojet.class.php';
}

// Load translation files required by the page
$langs->loadLangs(array("sendings","companies","bills",'deliveries','orders','stocks','other','propal'));

if (!empty($conf->incoterm->enabled)) $langs->load('incoterm');
if (! empty($conf->productbatch->enabled)) $langs->load('productbatch');

$origin		= GETPOST('origin', 'alpha')?GETPOST('origin', 'alpha'):'expedition';   // Example: commande, propal
$origin_id 	= GETPOST('id', 'int')?GETPOST('id', 'int'):'';
$id = $origin_id;
if (empty($origin_id)) $origin_id  = GETPOST('origin_id', 'int');    // Id of order or propal
if (empty($origin_id)) $origin_id  = GETPOST('object_id', 'int');    // Id of order or propal
$ref=GETPOST('ref', 'alpha');
$line_id = GETPOST('lineid', 'int')?GETPOST('lineid', 'int'):'';

// Security check
$socid='';
if ($user->societe_id) $socid=$user->societe_id;

if ($origin == 'expedition') $result=restrictedArea($user, $origin, $id);
else {
	$result=restrictedArea($user, 'expedition');
	if (empty($user->rights->{$origin}->lire) && empty($user->rights->{$origin}->read)) accessforbidden();
}

$action		= GETPOST('action', 'alpha');
$confirm	= GETPOST('confirm', 'alpha');
$cancel     = GETPOST('cancel', 'alpha');

//PDF
$hidedetails = (GETPOST('hidedetails', 'int') ? GETPOST('hidedetails', 'int') : (! empty($conf->global->MAIN_GENERATE_DOCUMENTS_HIDE_DETAILS) ? 1 : 0));
$hidedesc 	 = (GETPOST('hidedesc', 'int') ? GETPOST('hidedesc', 'int') : (! empty($conf->global->MAIN_GENERATE_DOCUMENTS_HIDE_DESC) ?  1 : 0));
$hideref 	 = (GETPOST('hideref', 'int') ? GETPOST('hideref', 'int') : (! empty($conf->global->MAIN_GENERATE_DOCUMENTS_HIDE_REF) ? 1 : 0));

$object = new Expedition($db);
$extrafields = new ExtraFields($db);
$extrafieldsline = new ExtraFields($db);

// fetch optionals attributes and labels
$extralabels = $extrafields->fetch_name_optionals_label($object->table_element);

// fetch optionals attributes lines and labels
$extralabelslines=$extrafieldsline->fetch_name_optionals_label($object->table_element_line);


// Load object. Make an object->fetch
include DOL_DOCUMENT_ROOT.'/core/actions_fetchobject.inc.php';  // Must be include, not include_once

// Initialize technical object to manage hooks of page. Note that conf->hooks_modules contains array of hook context
$hookmanager->initHooks(array('expeditioncard','globalcard'));

$permissiondellink=$user->rights->expedition->livraison->creer;	// Used by the include of actions_dellink.inc.php
//var_dump($object->lines[0]->detail_batch);


/*
 * Actions
 */

$parameters=array();
$reshook=$hookmanager->executeHooks('doActions', $parameters, $object, $action);    // Note that $action and $object may have been modified by some hooks
if ($reshook < 0) setEventMessages($hookmanager->error, $hookmanager->errors, 'errors');

if (empty($reshook))
{
    if ($cancel)
	{
		$action = '';
		$object->fetch($id); // show shipment also after canceling modification
    }

	include DOL_DOCUMENT_ROOT.'/core/actions_dellink.inc.php';		// Must be include, not include_once

	// Actions to build doc
	$upload_dir = $conf->expedition->dir_output.'/sending';
	$permissioncreate = $user->rights->expedition->creer;
	include DOL_DOCUMENT_ROOT.'/core/actions_builddoc.inc.php';

	// Reopen
	if ($action == 'reopen' && $user->rights->expedition->creer)
	{
	    $object->fetch($id);
	    $result = $object->reOpen();
	}

	// Set incoterm
	if ($action == 'set_incoterms' && !empty($conf->incoterm->enabled))
	{
	    $result = $object->setIncoterms(GETPOST('incoterm_id', 'int'), GETPOST('location_incoterms', 'alpha'));
	}

	if ($action == 'setref_customer')
	{
        $result = $object->fetch($id);
        if ($result < 0) {
            setEventMessages($object->error, $object->errors, 'errors');
        }

        $result = $object->setValueFrom('ref_customer', GETPOST('ref_customer', 'alpha'), '', null, 'text', '', $user, 'SHIPMENT_MODIFY');
        if ($result < 0) {
            setEventMessages($object->error, $object->errors, 'errors');
            $action = 'editref_customer';
        } else {
            header("Location: ".$_SERVER['PHP_SELF']."?id=".$object->id);
            exit;
        }
	}

	if ($action == 'update_extras')
	{
		$object->oldcopy = dol_clone($object);

		// Fill array 'array_options' with data from update form
	    $extralabels = $extrafields->fetch_name_optionals_label($object->table_element);
	    $ret = $extrafields->setOptionalsFromPost($extralabels, $object, GETPOST('attribute', 'none'));
	    if ($ret < 0) $error++;

	    if (! $error)
	    {
	        // Actions on extra fields
            $result = $object->insertExtraFields('SHIPMENT_MODIFY');
			if ($result < 0)
			{
				setEventMessages($object->error, $object->errors, 'errors');
				$error++;
			}
	    }

	    if ($error)
	        $action = 'edit_extras';
	}

	// Create shipment
	if ($action == 'add' && $user->rights->expedition->creer)
	{
	    $error=0;
	    $predef='';

	    $db->begin();

	    $object->note				= GETPOST('note', 'alpha');
	    $object->origin				= $origin;
        $object->origin_id			= $origin_id;
        $object->fk_project         = GETPOST('projectid', 'int');
	    $object->weight				= GETPOST('weight', 'int')==''?"NULL":GETPOST('weight', 'int');
	    $object->sizeH				= GETPOST('sizeH', 'int')==''?"NULL":GETPOST('sizeH', 'int');
	    $object->sizeW				= GETPOST('sizeW', 'int')==''?"NULL":GETPOST('sizeW', 'int');
	    $object->sizeS				= GETPOST('sizeS', 'int')==''?"NULL":GETPOST('sizeS', 'int');
	    $object->size_units			= GETPOST('size_units', 'int');
	    $object->weight_units		= GETPOST('weight_units', 'int');

	    $date_delivery = dol_mktime(GETPOST('date_deliveryhour', 'int'), GETPOST('date_deliverymin', 'int'), 0, GETPOST('date_deliverymonth', 'int'), GETPOST('date_deliveryday', 'int'), GETPOST('date_deliveryyear', 'int'));

	    // We will loop on each line of the original document to complete the shipping object with various info and quantity to deliver
	    $classname = ucfirst($object->origin);
	    $objectsrc = new $classname($db);
	    $objectsrc->fetch($object->origin_id);

	    $object->socid					= $objectsrc->socid;
	    $object->ref_customer			= GETPOST('ref_customer', 'alpha');
	    $object->model_pdf				= GETPOST('model');
	    $object->date_delivery			= $date_delivery;	    // Date delivery planed
	    $object->fk_delivery_address	= $objectsrc->fk_delivery_address;
	    $object->shipping_method_id		= GETPOST('shipping_method_id', 'int');
	    $object->tracking_number		= GETPOST('tracking_number', 'alpha');
	    $object->ref_int				= GETPOST('ref_int', 'alpha');
	    $object->note_private			= GETPOST('note_private', 'none');
	    $object->note_public			= GETPOST('note_public', 'none');
		$object->fk_incoterms 			= GETPOST('incoterm_id', 'int');
		$object->location_incoterms 	= GETPOST('location_incoterms', 'alpha');

	    $batch_line = array();
		$stockLine = array();
		$array_options=array();

	    $num=count($objectsrc->lines);
	    $totalqty=0;

	    for ($i = 0; $i < $num; $i++)
	    {
			$idl="idl".$i;

			$sub_qty=array();
			$subtotalqty=0;

			$j=0;
			$batch="batchl".$i."_0";
			$stockLocation="ent1".$i."_0";
	    	$qty = "qtyl".$i;

			if ($objectsrc->lines[$i]->product_tobatch)      // If product need a batch number
			{
			    if (isset($_POST[$batch]))
			    {
    				//shipment line with batch-enable product
    				$qty .= '_'.$j;
    				while (isset($_POST[$batch]))
    				{
    					// save line of detail into sub_qty
    				    $sub_qty[$j]['q']=GETPOST($qty, 'int');				// the qty we want to move for this stock record
    				    $sub_qty[$j]['id_batch']=GETPOST($batch, 'int');		// the id into llx_product_batch of stock record to move
    					$subtotalqty+=$sub_qty[$j]['q'];

    					//var_dump($qty);var_dump($batch);var_dump($sub_qty[$j]['q']);var_dump($sub_qty[$j]['id_batch']);

    					$j++;
    					$batch="batchl".$i."_".$j;
    					$qty = "qtyl".$i.'_'.$j;
    				}

    				$batch_line[$i]['detail']=$sub_qty;		// array of details
    				$batch_line[$i]['qty']=$subtotalqty;
    				$batch_line[$i]['ix_l']=GETPOST($idl, 'int');

    				$totalqty+=$subtotalqty;
			    }
			    else
			    {
			        // No detail were provided for lots
			        if (! empty($_POST[$qty]))
			        {
			            // We try to set an amount
    			        // Case we dont use the list of available qty for each warehouse/lot
    			        // GUI does not allow this yet
    			        setEventMessages($langs->trans("StockIsRequiredToChooseWhichLotToUse"), null, 'errors');
			        }
			    }
			}
			elseif (isset($_POST[$stockLocation]))
			{
			    //shipment line from multiple stock locations
			    $qty .= '_'.$j;
			    while (isset($_POST[$stockLocation]))
			    {
			        // save sub line of warehouse
			        $stockLine[$i][$j]['qty']=GETPOST($qty, 'int');
			        $stockLine[$i][$j]['warehouse_id']=GETPOST($stockLocation, 'int');
			        $stockLine[$i][$j]['ix_l']=GETPOST($idl, 'int');

			        $totalqty+=GETPOST($qty, 'int');

			        $j++;
			        $stockLocation="ent1".$i."_".$j;
			        $qty = "qtyl".$i.'_'.$j;
			    }
			}
			else
			{
			    //var_dump(GETPOST($qty,'int')); var_dump($_POST); var_dump($batch);exit;
				//shipment line for product with no batch management and no multiple stock location
				if (GETPOST($qty, 'int') > 0) $totalqty+=GETPOST($qty, 'int');
			}

			// Extrafields
			$extralabelsline = $extrafieldsline->fetch_name_optionals_label($object->table_element_line);
            $array_options[$i] = $extrafieldsline->getOptionalsFromPost($extralabelsline, $i);
			// Unset extrafield
			if (is_array($extralabelsline)) {
				// Get extra fields
				foreach ($extralabelsline as $key => $value) {
					unset($_POST["options_" . $key]);
				}
			}
	    }

	    //var_dump($batch_line[2]);

	    if ($totalqty > 0)		// There is at least one thing to ship
	    {
	        //var_dump($_POST);exit;
	        for ($i = 0; $i < $num; $i++)
	        {
	            $qty = "qtyl".$i;
				if (! isset($batch_line[$i]))
				{
					// not batch mode
					if (isset($stockLine[$i]))
					{
    					//shipment from multiple stock locations
					    $nbstockline = count($stockLine[$i]);
    					for($j = 0; $j < $nbstockline; $j++)
    					{
    					    if ($stockLine[$i][$j]['qty']>0)
    					    {
    					        $ret=$object->addline($stockLine[$i][$j]['warehouse_id'], $stockLine[$i][$j]['ix_l'], $stockLine[$i][$j]['qty'], $array_options[$i]);
    					        if ($ret < 0)
    					        {
    					            setEventMessages($object->error, $object->errors, 'errors');
    					            $error++;
    					        }
    					    }
    					}
					}
					else
					{
						if (GETPOST($qty, 'int') > 0 || (GETPOST($qty, 'int') == 0 && $conf->global->SHIPMENT_GETS_ALL_ORDER_PRODUCTS))
						{
							$ent = "entl".$i;
							$idl = "idl".$i;
							$entrepot_id = is_numeric(GETPOST($ent, 'int'))?GETPOST($ent, 'int'):GETPOST('entrepot_id', 'int');
							if ($entrepot_id < 0) $entrepot_id='';
							if (! ($objectsrc->lines[$i]->fk_product > 0)) $entrepot_id = 0;

							$ret=$object->addline($entrepot_id, GETPOST($idl, 'int'), GETPOST($qty, 'int'), $array_options[$i]);
							if ($ret < 0)
							{
								setEventMessages($object->error, $object->errors, 'errors');
								$error++;
							}
						}
					}
				}
				else
				{
					// batch mode
					if ($batch_line[$i]['qty']>0)
					{
						$ret=$object->addline_batch($batch_line[$i], $array_options[$i]);
						if ($ret < 0)
						{
							setEventMessages($object->error, $object->errors, 'errors');
							$error++;
						}
					}
				}
	        }
	        // Fill array 'array_options' with data from add form
	        $ret = $extrafields->setOptionalsFromPost($extralabels, $object);
	        if ($ret < 0) $error++;

	        if (! $error)
	        {
	            $ret=$object->create($user);		// This create shipment (like Odoo picking) and line of shipments. Stock movement will when validating shipment.
	            if ($ret <= 0)
	            {
	                setEventMessages($object->error, $object->errors, 'errors');
	                $error++;
	            }
	        }
	    }
	    else
	    {
	        setEventMessages($langs->trans("ErrorFieldRequired", $langs->transnoentitiesnoconv("QtyToShip").'/'.$langs->transnoentitiesnoconv("Warehouse")), null, 'errors');
	        $error++;
	    }

	    if (! $error)
	    {
	        $db->commit();
	        header("Location: card.php?id=".$object->id);
	        exit;
	    }
	    else
	    {
	        $db->rollback();
	        $_GET["commande_id"]=GETPOST('commande_id', 'int');
	        $action='create';
	    }
	}

	/*
	 * Build a receiving receipt
	 */
	elseif ($action == 'create_delivery' && $conf->livraison_bon->enabled && $user->rights->expedition->livraison->creer)
	{
	    $result = $object->create_delivery($user);
	    if ($result > 0)
	    {
	        header("Location: ".DOL_URL_ROOT.'/livraison/card.php?action=create_delivery&id='.$result);
	        exit;
	    }
	    else
	    {
	        setEventMessages($object->error, $object->errors, 'errors');
	    }
	}

	elseif ($action == 'confirm_valid' && $confirm == 'yes' &&
        ((empty($conf->global->MAIN_USE_ADVANCED_PERMS) && ! empty($user->rights->expedition->creer))
       	|| (! empty($conf->global->MAIN_USE_ADVANCED_PERMS) && ! empty($user->rights->expedition->shipping_advance->validate)))
	)
	{
	    $object->fetch_thirdparty();

	    $result = $object->valid($user);

	    if ($result < 0)
	    {
			$langs->load("errors");
	        setEventMessages($langs->trans($object->error), null, 'errors');
	    }
	    else
	    {
	    	// Define output language
	    	if (empty($conf->global->MAIN_DISABLE_PDF_AUTOUPDATE))
	    	{
	    		$outputlangs = $langs;
	    		$newlang = '';
	    		if ($conf->global->MAIN_MULTILANGS && empty($newlang) && GETPOST('lang_id', 'aZ09')) $newlang = GETPOST('lang_id', 'aZ09');
	    		if ($conf->global->MAIN_MULTILANGS && empty($newlang))	$newlang = $object->thirdparty->default_lang;
	    		if (! empty($newlang)) {
	    			$outputlangs = new Translate("", $conf);
	    			$outputlangs->setDefaultLang($newlang);
	    		}
	    		$model=$object->modelpdf;
	    		$ret = $object->fetch($id); // Reload to get new records

	    		$result=$object->generateDocument($model, $outputlangs, $hidedetails, $hidedesc, $hideref);
	    		if ($result < 0) dol_print_error($db, $result);
	    	}
	    }
	}

	elseif ($action == 'confirm_delete' && $confirm == 'yes' && $user->rights->expedition->supprimer)
	{
	    $result = $object->delete();
	    if ($result > 0)
	    {
	        header("Location: ".DOL_URL_ROOT.'/expedition/index.php');
	        exit;
	    }
	    else
		{
			setEventMessages($object->error, $object->errors, 'errors');
	    }
	}
	// TODO add alternative status
	/*elseif ($action == 'reopen' && (! empty($user->rights->expedition->creer) || ! empty($user->rights->expedition->shipping_advance->validate)))
	{
	    $result = $object->setStatut(0);
	    if ($result < 0)
	    {
	        setEventMessages($object->error, $object->errors, 'errors');
	    }
	}*/

	elseif ($action == 'setdate_livraison' && $user->rights->expedition->creer)
	{
	    //print "x ".$_POST['liv_month'].", ".$_POST['liv_day'].", ".$_POST['liv_year'];
	    $datedelivery=dol_mktime(GETPOST('liv_hour', 'int'), GETPOST('liv_min', 'int'), 0, GETPOST('liv_month', 'int'), GETPOST('liv_day', 'int'), GETPOST('liv_year', 'int'));

	    $object->fetch($id);
	    $result=$object->set_date_livraison($user, $datedelivery);
	    if ($result < 0)
	    {
	        setEventMessages($object->error, $object->errors, 'errors');
	    }
	}

	// Action update
	elseif (
		($action == 'settracking_number'
		|| $action == 'settracking_url'
		|| $action == 'settrueWeight'
		|| $action == 'settrueWidth'
		|| $action == 'settrueHeight'
		|| $action == 'settrueDepth'
		|| $action == 'setshipping_method_id')
		&& $user->rights->expedition->creer
		)
	{
	    $error=0;

	    if ($action == 'settracking_number')		$object->tracking_number = trim(GETPOST('tracking_number', 'alpha'));
	    if ($action == 'settracking_url')		$object->tracking_url = trim(GETPOST('tracking_url', 'int'));
	    if ($action == 'settrueWeight')	{
	    	$object->trueWeight = trim(GETPOST('trueWeight', 'int'));
			$object->weight_units = GETPOST('weight_units', 'int');
	    }
	    if ($action == 'settrueWidth')			$object->trueWidth = trim(GETPOST('trueWidth', 'int'));
	    if ($action == 'settrueHeight'){
	    				$object->trueHeight = trim(GETPOST('trueHeight', 'int'));
						$object->size_units = GETPOST('size_units', 'int');
		}
	    if ($action == 'settrueDepth')			$object->trueDepth = trim(GETPOST('trueDepth', 'int'));
	    if ($action == 'setshipping_method_id')	$object->shipping_method_id = trim(GETPOST('shipping_method_id', 'int'));

	    if (! $error)
	    {
	        if ($object->update($user) >= 0)
	        {
	            header("Location: card.php?id=".$object->id);
	            exit;
	        }
	        setEventMessages($object->error, $object->errors, 'errors');
	    }

	    $action="";
	}

	elseif ($action == 'classifybilled')
	{
	    $object->fetch($id);
	    $result = $object->set_billed();
	    if($result >= 0) {
	    	header('Location: ' . $_SERVER["PHP_SELF"] . '?id=' . $object->id);
	    	exit();
	    }
	}

	elseif ($action == 'classifyclosed')
	{
	    $object->fetch($id);
	    $result = $object->setClosed();
	    if($result >= 0) {
	    	header('Location: ' . $_SERVER["PHP_SELF"] . '?id=' . $object->id);
	    	exit();
	    }
	}

	/*
	 *  delete a line
	 */
	elseif ($action == 'deleteline' && ! empty($line_id))
	{
		$object->fetch($id);
		$lines = $object->lines;
		$line = new ExpeditionLigne($db);

		$num_prod = count($lines);
		for ($i = 0 ; $i < $num_prod ; $i++)
		{
			if ($lines[$i]->id == $line_id)
			{
				if (count($lines[$i]->details_entrepot) > 1)
				{
					// delete multi warehouse lines
					foreach ($lines[$i]->details_entrepot as $details_entrepot) {
						$line->id = $details_entrepot->line_id;
						if (! $error && $line->delete($user) < 0)
						{
							$error++;
						}
					}
				}
				else
				{
					// delete single warehouse line
					$line->id = $line_id;
					if (! $error && $line->delete($user) < 0)
					{
						$error++;
					}
				}
			}
			unset($_POST["lineid"]);
		}

		if(! $error) {
			header('Location: ' . $_SERVER["PHP_SELF"] . '?id=' . $object->id);
			exit();
		}
		else
		{
			setEventMessages($line->error, $line->errors, 'errors');
		}
	}

	/*
	 *  Update a line
	 */
	elseif ($action == 'updateline' && $user->rights->expedition->creer && GETPOST('save'))
	{
		// Clean parameters
		$qty=0;
		$entrepot_id = 0;
		$batch_id = 0;

		$lines = $object->lines;
		$num_prod = count($lines);
		for ($i = 0 ; $i < $num_prod ; $i++)
		{
			if ($lines[$i]->id == $line_id)		// we have found line to update
			{
				$line = new ExpeditionLigne($db);
				// Extrafields Lines
				$extrafieldsline = new ExtraFields($db);
				$extralabelsline = $extrafieldsline->fetch_name_optionals_label($object->table_element_line);
				$line->array_options = $extrafieldsline->getOptionalsFromPost($extralabelsline);
				// Unset extrafield POST Data
				if (is_array($extralabelsline)) {
					foreach ($extralabelsline as $key => $value) {
						unset($_POST["options_" . $key]);
					}
				}
				$line->fk_product = $lines[$i]->fk_product;
				if (is_array($lines[$i]->detail_batch) && count($lines[$i]->detail_batch) > 0)
				{
					// line with lot
					foreach ($lines[$i]->detail_batch as $detail_batch)
					{
						$lotStock = new Productbatch($db);
						$batch="batchl".$detail_batch->fk_expeditiondet."_".$detail_batch->fk_origin_stock;
						$qty = "qtyl".$detail_batch->fk_expeditiondet.'_'.$detail_batch->id;
						$batch_id = GETPOST($batch, 'int');
						$batch_qty = GETPOST($qty, 'int');
						if (! empty($batch_id) && ($batch_id != $detail_batch->fk_origin_stock || $batch_qty != $detail_batch->qty))
						{
							if ($lotStock->fetch($batch_id) > 0 && $line->fetch($detail_batch->fk_expeditiondet) > 0)	// $line is ExpeditionLine
							{
								if ($lines[$i]->entrepot_id != 0)
								{
									// allow update line entrepot_id if not multi warehouse shipping
									$line->entrepot_id = $lotStock->warehouseid;
								}

								// detail_batch can be an object with keys, or an array of ExpeditionLineBatch
								if (empty($line->detail_batch)) $line->detail_batch=new stdClass();

								$line->detail_batch->fk_origin_stock = $batch_id;
								$line->detail_batch->batch = $lotStock->batch;
								$line->detail_batch->id = $detail_batch->id;
								$line->detail_batch->entrepot_id = $lotStock->warehouseid;
								$line->detail_batch->qty = $batch_qty;
								if ($line->update($user) < 0) {
									setEventMessages($line->error, $line->errors, 'errors');
									$error++;
								}
							}
							else
							{
								setEventMessages($lotStock->error, $lotStock->errors, 'errors');
								$error++;
							}
						}
						unset($_POST[$batch]);
						unset($_POST[$qty]);
					}
					// add new batch
					$lotStock = new Productbatch($db);
					$batch="batchl".$line_id."_0";
					$qty = "qtyl".$line_id."_0";
					$batch_id = GETPOST($batch, 'int');
					$batch_qty = GETPOST($qty, 'int');
					$lineIdToAddLot = 0;
					if ($batch_qty > 0 && ! empty($batch_id))
					{
						if ($lotStock->fetch($batch_id) > 0)
						{
							// check if lotStock warehouse id is same as line warehouse id
							if ($lines[$i]->entrepot_id > 0)
							{
								// single warehouse shipment line
								if ($lines[i]->entrepot_id == $lotStock->warehouseid)
								{
									$lineIdToAddLot = $line_id;
								}
							}
							elseif (count($lines[$i]->details_entrepot) > 1)
							{
								// multi warehouse shipment lines
								foreach ($lines[$i]->details_entrepot as $detail_entrepot)
								{
									if ($detail_entrepot->entrepot_id == $lotStock->warehouseid)
									{
										$lineIdToAddLot = $detail_entrepot->line_id;
									}
								}
							}
							if ($lineIdToAddLot)
							{
								// add lot to existing line
								if ($line->fetch($lineIdToAddLot) > 0)
								{
									$line->detail_batch->fk_origin_stock = $batch_id;
									$line->detail_batch->batch = $lotStock->batch;
									$line->detail_batch->entrepot_id = $lotStock->warehouseid;
									$line->detail_batch->qty = $batch_qty;
									if ($line->update($user) < 0) {
										setEventMessages($line->error, $line->errors, 'errors');
										$error++;
									}
								}
								else
								{
									setEventMessages($line->error, $line->errors, 'errors');
									$error++;
								}
							}
							else
							{
								// create new line with new lot
								$line->origin_line_id = $lines[$i]->origin_line_id;
								$line->entrepot_id = $lotStock->warehouseid;
								$line->detail_batch[0] = new ExpeditionLineBatch($db);
								$line->detail_batch[0]->fk_origin_stock = $batch_id;
								$line->detail_batch[0]->batch = $lotStock->batch;
								$line->detail_batch[0]->entrepot_id = $lotStock->warehouseid;
								$line->detail_batch[0]->qty = $batch_qty;
								if ($object->create_line_batch($line, $line->array_options) < 0)
								{
									setEventMessages($object->error, $object->errors, 'errors');
									$error++;
								}
							}
						}
						else
						{
							setEventMessages($lotStock->error, $lotStock->errors, 'errors');
							$error++;
						}
					}
				}
				else
				{
					if ($lines[$i]->fk_product > 0)
					{
						// line without lot
						if ($lines[$i]->entrepot_id > 0)
						{
							// single warehouse shipment line
							$stockLocation="entl".$line_id;
							$qty = "qtyl".$line_id;
							$line->id = $line_id;
							$line->entrepot_id = GETPOST($stockLocation, 'int');
							$line->qty = GETPOST($qty, 'int');
							if ($line->update($user) < 0) {
								setEventMessages($line->error, $line->errors, 'errors');
								$error++;
							}
							unset($_POST[$stockLocation]);
							unset($_POST[$qty]);
						}
						elseif (count($lines[$i]->details_entrepot) > 1)
						{
							// multi warehouse shipment lines
							foreach ($lines[$i]->details_entrepot as $detail_entrepot)
							{
								if (! $error) {
									$stockLocation="entl".$detail_entrepot->line_id;
									$qty = "qtyl".$detail_entrepot->line_id;
									$warehouse = GETPOST($stockLocation, 'int');
									if (!empty($warehouse)) {
										$line->id = $detail_entrepot->line_id;
										$line->entrepot_id = $warehouse;
										$line->qty = GETPOST($qty, 'int');
										if ($line->update($user) < 0) {
											setEventMessages($line->error, $line->errors, 'errors');
											$error++;
										}
									}
									unset($_POST[$stockLocation]);
									unset($_POST[$qty]);
								}
							}
						}
					}
					else
					{
                        // Product no predefined
						$qty = "qtyl".$line_id;
						$line->id = $line_id;
						$line->qty = GETPOST($qty, 'int');
						$line->entrepot_id = 0;
						if ($line->update($user) < 0) {
							setEventMessages($line->error, $line->errors, 'errors');
							$error++;
						}
						unset($_POST[$qty]);
					}
				}
			}
		}

		unset($_POST["lineid"]);

		if (! $error) {
			if (empty($conf->global->MAIN_DISABLE_PDF_AUTOUPDATE)) {
				// Define output language
				$outputlangs = $langs;
				$newlang = '';
				if ($conf->global->MAIN_MULTILANGS && empty($newlang) && GETPOST('lang_id', 'aZ09'))
					$newlang = GETPOST('lang_id', 'aZ09');
				if ($conf->global->MAIN_MULTILANGS && empty($newlang))
					$newlang = $object->thirdparty->default_lang;
				if (! empty($newlang)) {
					$outputlangs = new Translate("", $conf);
					$outputlangs->setDefaultLang($newlang);
				}

				$ret = $object->fetch($object->id); // Reload to get new records
				$object->generateDocument($object->modelpdf, $outputlangs, $hidedetails, $hidedesc, $hideref);
			}
		}
		else
		{
			header('Location: ' . $_SERVER['PHP_SELF'] . '?id=' . $object->id); // To redisplay the form being edited
			exit();
		}
	} elseif ($action == 'updateline' && $user->rights->expedition->creer && GETPOST('cancel', 'alpha') == $langs->trans('Cancel')) {
		header('Location: ' . $_SERVER['PHP_SELF'] . '?id=' . $object->id); // To redisplay the form being edited
		exit();
	}

	include DOL_DOCUMENT_ROOT.'/core/actions_printing.inc.php';

	// Actions to send emails
	if (empty($id)) $id=$facid;
	$trigger_name='SHIPPING_SENTBYMAIL';
	$paramname='id';
	$mode='emailfromshipment';
	$trackid='shi'.$object->id;
	include DOL_DOCUMENT_ROOT.'/core/actions_sendmails.inc.php';
}


/*
 * View
 */

llxHeader('', $langs->trans('Shipment'), 'Expedition');

$form = new Form($db);
$formfile = new FormFile($db);
$formproduct = new FormProduct($db);
if (! empty($conf->projet->enabled)) { $formproject = new FormProjets($db); }

$product_static = new Product($db);
$shipment_static = new Expedition($db);
$warehousestatic = new Entrepot($db);

if ($action == 'create2')
{
    print load_fiche_titre($langs->trans("CreateShipment")).'<br>';
    print $langs->trans("ShipmentCreationIsDoneFromOrder");
    $action=''; $id=''; $ref='';
}

// Mode creation.
if ($action == 'create')
{
    $expe = new Expedition($db);

    print load_fiche_titre($langs->trans("CreateShipment"));
    if (! $origin)
    {
        setEventMessages($langs->trans("ErrorBadParameters"), null, 'errors');
    }

    if ($origin)
    {
        $classname = ucfirst($origin);

        $object = new $classname($db);
        if ($object->fetch($origin_id))	// This include the fetch_lines
        {
            $soc = new Societe($db);
            $soc->fetch($object->socid);

            $author = new User($db);
            $author->fetch($object->user_author_id);

            if (! empty($conf->stock->enabled)) $entrepot = new Entrepot($db);

            print '<form action="'.$_SERVER["PHP_SELF"].'" method="post">';
            print '<input type="hidden" name="token" value="'.$_SESSION['newtoken'].'">';
            print '<input type="hidden" name="action" value="add">';
            print '<input type="hidden" name="origin" value="'.$origin.'">';
            print '<input type="hidden" name="origin_id" value="'.$object->id.'">';
            print '<input type="hidden" name="ref_int" value="'.$object->ref_int.'">';
            if (GETPOST('entrepot_id', 'int'))
            {
                print '<input type="hidden" name="entrepot_id" value="'.GETPOST('entrepot_id', 'int').'">';
            }

            dol_fiche_head('');

            print '<table class="border centpercent">';

            // Ref
            print '<tr><td class="titlefieldcreate fieldrequired">';
            if ($origin == 'commande' && ! empty($conf->commande->enabled))
            {
                print $langs->trans("RefOrder").'</td><td colspan="3"><a href="'.DOL_URL_ROOT.'/commande/card.php?id='.$object->id.'">'.img_object($langs->trans("ShowOrder"), 'order').' '.$object->ref;
            }
            if ($origin == 'propal' && ! empty($conf->propal->enabled))
            {
                print $langs->trans("RefProposal").'</td><td colspan="3"><a href="'.DOL_URL_ROOT.'/comm/card.php?id='.$object->id.'">'.img_object($langs->trans("ShowProposal"), 'propal').' '.$object->ref;
            }
            print '</a></td>';
            print "</tr>\n";

            // Ref client
            print '<tr><td>';
            if ($origin == 'commande') print $langs->trans('RefCustomerOrder');
            elseif ($origin == 'propal') print $langs->trans('RefCustomerOrder');
            else print $langs->trans('RefCustomer');
            print '</td><td colspan="3">';
            print '<input type="text" name="ref_customer" value="'.$object->ref_client.'" />';
            print '</td>';
            print '</tr>';

            // Tiers
            print '<tr><td class="titlefieldcreate fieldrequired">'.$langs->trans('Company').'</td>';
            print '<td colspan="3">'.$soc->getNomUrl(1).'</td>';
            print '</tr>';

            // Project
            if (! empty($conf->projet->enabled))
            {
                $projectid = GETPOST('projectid', 'int')?GETPOST('projectid', 'int'):0;
                if(empty($projectid) && ! empty($object->fk_project)) $projectid = $object->fk_project;
                if ($origin == 'project') $projectid = ($originid ? $originid : 0);

                $langs->load("projects");
                print '<tr>';
                print '<td>' . $langs->trans("Project") . '</td><td colspan="2">';
                $numprojet = $formproject->select_projects($soc->id, $projectid, 'projectid', 0);
                print ' &nbsp; <a href="'.DOL_URL_ROOT.'/projet/card.php?socid=' . $soc->id . '&action=create&status=1&backtopage='.urlencode($_SERVER["PHP_SELF"].'?action=create&socid='.$soc->id).'">' . $langs->trans("AddProject") . ' <span class="fa fa-plus-circle valignmiddle"></span></a>';
                print '</td>';
                print '</tr>';
            }

            // Date delivery planned
            print '<tr><td>'.$langs->trans("DateDeliveryPlanned").'</td>';
            print '<td colspan="3">';
            //print dol_print_date($object->date_livraison,"day");	// date_livraison come from order and will be stored into date_delivery planed.
            $date_delivery = ($date_delivery?$date_delivery:$object->date_livraison); // $date_delivery comes from GETPOST
            print $form->selectDate($date_delivery?$date_delivery:-1, 'date_delivery', 1, 1, 1);
            print "</td>\n";
            print '</tr>';

            // Note Public
            print '<tr><td>'.$langs->trans("NotePublic").'</td>';
            print '<td colspan="3">';
            $doleditor = new DolEditor('note_public', $object->note_public, '', 60, 'dolibarr_notes', 'In', 0, false, true, ROWS_3, '90%');
            print $doleditor->Create(1);
            print "</td></tr>";

            // Note Private
            if ($object->note_private && ! $user->societe_id)
            {
                print '<tr><td>'.$langs->trans("NotePrivate").'</td>';
                print '<td colspan="3">';
                $doleditor = new DolEditor('note_private', $object->note_private, '', 60, 'dolibarr_notes', 'In', 0, false, true, ROWS_3, '90%');
        		print $doleditor->Create(1);
                print "</td></tr>";
            }

            // Weight
            print '<tr><td>';
            print $langs->trans("Weight");
            print '</td><td colspan="3"><input name="weight" size="4" value="'.GETPOST('weight', 'int').'"> ';
            $text=$formproduct->select_measuring_units("weight_units", "weight", GETPOST('weight_units', 'int'));
            $htmltext=$langs->trans("KeepEmptyForAutoCalculation");
            print $form->textwithpicto($text, $htmltext);
            print '</td></tr>';
            // Dim
            print '<tr><td>';
            print $langs->trans("Width").' x '.$langs->trans("Height").' x '.$langs->trans("Depth");
            print ' </td><td colspan="3"><input name="sizeW" size="4" value="'.GETPOST('sizeW', 'int').'">';
            print ' x <input name="sizeH" size="4" value="'.GETPOST('sizeH', 'int').'">';
            print ' x <input name="sizeS" size="4" value="'.GETPOST('sizeS', 'int').'">';
            print ' ';
            $text=$formproduct->select_measuring_units("size_units", "size");
            $htmltext=$langs->trans("KeepEmptyForAutoCalculation");
            print $form->textwithpicto($text, $htmltext);
            print '</td></tr>';

            // Delivery method
            print "<tr><td>".$langs->trans("DeliveryMethod")."</td>";
            print '<td colspan="3">';
            $expe->fetch_delivery_methods();
            print $form->selectarray("shipping_method_id", $expe->meths, GETPOST('shipping_method_id', 'int'), 1, 0, 0, "", 1);
            if ($user->admin) print info_admin($langs->trans("YouCanChangeValuesForThisListFromDictionarySetup"), 1);
            print "</td></tr>\n";

            // Tracking number
            print "<tr><td>".$langs->trans("TrackingNumber")."</td>";
            print '<td colspan="3">';
            print '<input name="tracking_number" size="20" value="'.GETPOST('tracking_number', 'alpha').'">';
            print "</td></tr>\n";

            // Other attributes
            $parameters = array('objectsrc' => $objectsrc, 'colspan' => ' colspan="3"', 'socid'=>$socid);
            $reshook=$hookmanager->executeHooks('formObjectOptions', $parameters, $expe, $action);    // Note that $action and $object may have been modified by hook
            print $hookmanager->resPrint;

			if (empty($reshook)) {
				// copy from order
				$orderExtrafields = new Extrafields($db);
				$orderExtrafieldLabels = $orderExtrafields->fetch_name_optionals_label($object->table_element);
				if ($object->fetch_optionals() > 0) {
					$expe->array_options = array_merge($expe->array_options, $object->array_options);
				}
				print $expe->showOptionals($extrafields, 'edit');
			}


            // Incoterms
			if (!empty($conf->incoterm->enabled))
			{
				print '<tr>';
				print '<td><label for="incoterm_id">'.$form->textwithpicto($langs->trans("IncotermLabel"), $object->libelle_incoterms, 1).'</label></td>';
		        print '<td colspan="3" class="maxwidthonsmartphone">';
		        print $form->select_incoterms((!empty($object->fk_incoterms) ? $object->fk_incoterms : ''), (!empty($object->location_incoterms)?$object->location_incoterms:''));
				print '</td></tr>';
			}

            // Document model
			include_once DOL_DOCUMENT_ROOT . '/core/modules/expedition/modules_expedition.php';
			$liste = ModelePdfExpedition::liste_modeles($db);
			if (count($liste) > 1)
			{
    			print "<tr><td>".$langs->trans("DefaultModel")."</td>";
                print '<td colspan="3">';
    			print $form->selectarray('model', $liste, $conf->global->EXPEDITION_ADDON_PDF);
                print "</td></tr>\n";
			}

            print "</table>";

            dol_fiche_end();


            // Shipment lines

            $numAsked = count($object->lines);

            print '<script type="text/javascript" language="javascript">
            jQuery(document).ready(function() {
	            jQuery("#autofill").click(function() {';
    	    	$i=0;
    	    	while($i < $numAsked)
    	    	{
    	    		print 'jQuery("#qtyl'.$i.'").val(jQuery("#qtyasked'.$i.'").val() - jQuery("#qtydelivered'.$i.'").val());'."\n";
    	    		$i++;
    	    	}
        		print '});
	            jQuery("#autoreset").click(function() {';
    	    	$i=0;
    	    	while($i < $numAsked)
    	    	{
    	    		print 'jQuery("#qtyl'.$i.'").val(0);'."\n";
    	    		$i++;
    	    	}
        		print '});
        	});
            </script>';


            print '<br>';


            print '<table class="noborder" width="100%">';


            // Load shipments already done for same order
            $object->loadExpeditions();

            if ($numAsked)
            {
                print '<tr class="liste_titre">';
                print '<td>'.$langs->trans("Description").'</td>';
                print '<td class="center">'.$langs->trans("QtyOrdered").'</td>';
                print '<td class="center">'.$langs->trans("QtyShipped").'</td>';
                print '<td class="center">'.$langs->trans("QtyToShip");
				if (empty($conf->productbatch->enabled))
				{
	                print ' <br>(<a href="#" id="autofill">'.$langs->trans("Fill").'</a>';
	                print ' / <a href="#" id="autoreset">'.$langs->trans("Reset").'</a>)';
				}
                print '</td>';
                if (! empty($conf->stock->enabled))
                {
					if (empty($conf->productbatch->enabled))
					{
                    	print '<td class="left">'.$langs->trans("Warehouse").' ('.$langs->trans("Stock").')</td>';
					}
					else
					{
						print '<td class="left">'.$langs->trans("Warehouse").' / '.$langs->trans("Batch").' ('.$langs->trans("Stock").')</td>';
					}
                }
                print "</tr>\n";
            }

            $indiceAsked = 0;
            while ($indiceAsked < $numAsked)
            {
                $product = new Product($db);

                $line = $object->lines[$indiceAsked];

                $parameters = array('i' => $indiceAsked, 'line' => $line, 'num' => $numAsked);
                $reshook = $hookmanager->executeHooks('printObjectLine', $parameters, $object, $action);
                if ($reshook < 0) setEventMessages($hookmanager->error, $hookmanager->errors, 'errors');

                if(empty($reshook))
                {
<<<<<<< HEAD
                    $product->fetch($line->fk_product);
                    $product->load_stock('warehouseopen');	// Load all $product->stock_warehouse[idwarehouse]->detail_batch
                    //var_dump($product->stock_warehouse[1]);

                    print '<td>';
                    print '<a name="'.$line->rowid.'"></a>'; // ancre pour retourner sur la ligne

                    // Show product and description
                    $product_static->type=$line->fk_product_type;
                    $product_static->id=$line->fk_product;
                    $product_static->ref=$line->ref;
                    $product_static->status_batch=$line->product_tobatch;
                    $text=$product_static->getNomUrl(1);
                    $text.= ' - '.(! empty($line->label)?$line->label:$line->product_label);
                    $description=($conf->global->PRODUIT_DESC_IN_FORM?'':dol_htmlentitiesbr($line->desc));
                    print $form->textwithtooltip($text, $description, 3, '', '', $i);

                    // Show range
                    print_date_range($db->jdate($line->date_start), $db->jdate($line->date_end));

                    // Add description in form
                    if (! empty($conf->global->PRODUIT_DESC_IN_FORM))
                    {
                        print ($line->desc && $line->desc!=$line->product_label)?'<br>'.dol_htmlentitiesbr($line->desc):'';
                    }

                    print '</td>';
                }
                else
				{
				    print "<td>";
                    if ($type==1) $text = img_object($langs->trans('Service'), 'service');
                    else $text = img_object($langs->trans('Product'), 'product');

                    if (! empty($line->label)) {
                    	$text.= ' <strong>'.$line->label.'</strong>';
                    	print $form->textwithtooltip($text, $line->desc, 3, '', '', $i);
                    } else {
                    	print $text.' '.nl2br($line->desc);
                    }

                    // Show range
                    print_date_range($db->jdate($line->date_start), $db->jdate($line->date_end));
                    print "</td>\n";
                }

                // Qty
                print '<td class="center">'.$line->qty;
                print '<input name="qtyasked'.$indiceAsked.'" id="qtyasked'.$indiceAsked.'" type="hidden" value="'.$line->qty.'">';
                print '</td>';
                $qtyProdCom=$line->qty;

                // Qty already shipped
                print '<td class="center">';
                $quantityDelivered = $object->expeditions[$line->id];
                print $quantityDelivered;
                print '<input name="qtydelivered'.$indiceAsked.'" id="qtydelivered'.$indiceAsked.'" type="hidden" value="'.$quantityDelivered.'">';
                print '</td>';

                // Qty to ship
                $quantityAsked = $line->qty;
				if ($line->product_type == 1 && empty($conf->global->STOCK_SUPPORTS_SERVICES))
				{
					$quantityToBeDelivered = 0;
				}
				else
				{
					$quantityToBeDelivered = $quantityAsked - $quantityDelivered;
				}
                $warehouse_id = GETPOST('entrepot_id', 'int');
=======
	                // Show product and description
	                $type=$line->product_type?$line->product_type:$line->fk_product_type;
	                // Try to enhance type detection using date_start and date_end for free lines where type
	                // was not saved.
	                if (! empty($line->date_start)) $type=1;
	                if (! empty($line->date_end)) $type=1;

	                print '<!-- line '.$line->rowid.' for product -->'."\n";
	                print '<tr class="oddeven">'."\n";

	                // Product label
	                if ($line->fk_product > 0)  // If predefined product
	                {
	                    $product->fetch($line->fk_product);
	                    $product->load_stock('warehouseopen');	// Load all $product->stock_warehouse[idwarehouse]->detail_batch
	                    //var_dump($product->stock_warehouse[1]);

	                    print '<td>';
	                    print '<a name="'.$line->rowid.'"></a>'; // ancre pour retourner sur la ligne

	                    // Show product and description
	                    $product_static->type=$line->fk_product_type;
	                    $product_static->id=$line->fk_product;
	                    $product_static->ref=$line->ref;
	                    $product_static->status_batch=$line->product_tobatch;
	                    $text=$product_static->getNomUrl(1);
	                    $text.= ' - '.(! empty($line->label)?$line->label:$line->product_label);
	                    $description=($conf->global->PRODUIT_DESC_IN_FORM?'':dol_htmlentitiesbr($line->desc));
	                    print $form->textwithtooltip($text,$description,3,'','',$i);

	                    // Show range
	                    print_date_range($db->jdate($line->date_start),$db->jdate($line->date_end));

	                    // Add description in form
	                    if (! empty($conf->global->PRODUIT_DESC_IN_FORM))
	                    {
	                        print ($line->desc && $line->desc!=$line->product_label)?'<br>'.dol_htmlentitiesbr($line->desc):'';
	                    }

	                    print '</td>';
	                }
	                else
					{
					    print "<td>";
	                    if ($type==1) $text = img_object($langs->trans('Service'),'service');
	                    else $text = img_object($langs->trans('Product'),'product');

	                    if (! empty($line->label)) {
	                    	$text.= ' <strong>'.$line->label.'</strong>';
	                    	print $form->textwithtooltip($text,$line->desc,3,'','',$i);
	                    } else {
	                    	print $text.' '.nl2br($line->desc);
	                    }

	                    // Show range
	                    print_date_range($db->jdate($line->date_start),$db->jdate($line->date_end));
	                    print "</td>\n";
	                }

	                // Qty
	                print '<td align="center">'.$line->qty;
	                print '<input name="qtyasked'.$indiceAsked.'" id="qtyasked'.$indiceAsked.'" type="hidden" value="'.$line->qty.'">';
	                print '</td>';
	                $qtyProdCom=$line->qty;

	                // Qty already shipped
	                print '<td align="center">';
	                $quantityDelivered = $object->expeditions[$line->id];
	                print $quantityDelivered;
	                print '<input name="qtydelivered'.$indiceAsked.'" id="qtydelivered'.$indiceAsked.'" type="hidden" value="'.$quantityDelivered.'">';
	                print '</td>';

	                // Qty to ship
	                $quantityAsked = $line->qty;
					if ($line->product_type == 1 && empty($conf->global->STOCK_SUPPORTS_SERVICES))
					{
						$quantityToBeDelivered = 0;
					}
					else
					{
						$quantityToBeDelivered = $quantityAsked - $quantityDelivered;
					}
	                $warehouse_id = GETPOST('entrepot_id','int');
>>>>>>> 51de2945

					$warehouseObject = null;
					if ($warehouse_id > 0 || ! ($line->fk_product > 0) || empty($conf->stock->enabled))     // If warehouse was already selected or if product is not a predefined, we go into this part with no multiwarehouse selection
					{
<<<<<<< HEAD
						// Quantity to send
						print '<td class="center">';
						if ($line->product_type == Product::TYPE_PRODUCT || ! empty($conf->global->STOCK_SUPPORTS_SERVICES))
=======
					    print '<!-- Case warehouse already known or product not a predefined product -->';
						//ship from preselected location
						$stock = + $product->stock_warehouse[$warehouse_id]->real; // Convert to number
						$deliverableQty=min($quantityToBeDelivered, $stock);
						if ($deliverableQty < 0) $deliverableQty = 0;
						if (empty($conf->productbatch->enabled) || ! $product->hasbatch())
>>>>>>> 51de2945
						{
							// Quantity to send
							print '<td align="center">';
							if ($line->product_type == Product::TYPE_PRODUCT || ! empty($conf->global->STOCK_SUPPORTS_SERVICES))
							{
	                            if (GETPOST('qtyl'.$indiceAsked, 'int')) $deliverableQty=GETPOST('qtyl'.$indiceAsked, 'int');
	                            print '<input name="idl'.$indiceAsked.'" type="hidden" value="'.$line->id.'">';
								print '<input name="qtyl'.$indiceAsked.'" id="qtyl'.$indiceAsked.'" type="text" size="4" value="'.$deliverableQty.'">';
							}
							else print $langs->trans("NA");
							print '</td>';

<<<<<<< HEAD
						// Stock
						if (! empty($conf->stock->enabled))
						{
							print '<td class="left">';
							if ($line->product_type == Product::TYPE_PRODUCT || ! empty($conf->global->STOCK_SUPPORTS_SERVICES))   // Type of product need stock change ?
							{
								// Show warehouse combo list
								$ent = "entl".$indiceAsked;
								$idl = "idl".$indiceAsked;
								$tmpentrepot_id = is_numeric(GETPOST($ent, 'int'))?GETPOST($ent, 'int'):$warehouse_id;
								if ($line->fk_product > 0)
=======
							// Stock
							if (! empty($conf->stock->enabled))
							{
								print '<td align="left">';
								if ($line->product_type == Product::TYPE_PRODUCT || ! empty($conf->global->STOCK_SUPPORTS_SERVICES))   // Type of product need stock change ?
>>>>>>> 51de2945
								{
									// Show warehouse combo list
									$ent = "entl".$indiceAsked;
									$idl = "idl".$indiceAsked;
									$tmpentrepot_id = is_numeric(GETPOST($ent,'int'))?GETPOST($ent,'int'):$warehouse_id;
									if ($line->fk_product > 0)
									{
									    print '<!-- Show warehouse selection -->';
										print $formproduct->selectWarehouses($tmpentrepot_id, 'entl'.$indiceAsked, '', 1, 0, $line->fk_product, '', 1);
										if ($tmpentrepot_id > 0 && $tmpentrepot_id == $warehouse_id)
										{
											//print $stock.' '.$quantityToBeDelivered;
											if ($stock < $quantityToBeDelivered)
											{
												print ' '.img_warning($langs->trans("StockTooLow"));	// Stock too low for this $warehouse_id but you can change warehouse
											}
										}
									}
								}
								else
								{
									print $langs->trans("Service");
								}
								print '</td>';
							}

							print "</tr>\n";

							// Show subproducts of product
							if (! empty($conf->global->PRODUIT_SOUSPRODUITS) && $line->fk_product > 0)
							{
								$product->get_sousproduits_arbo();
								$prods_arbo = $product->get_arbo_each_prod($qtyProdCom);
								if(count($prods_arbo) > 0)
								{
									foreach($prods_arbo as $key => $value)
									{
										//print $value[0];
										$img='';
										if ($value['stock'] < $value['stock_alert'])
										{
											$img=img_warning($langs->trans("StockTooLow"));
										}
										print "<tr class=\"oddeven\"><td>&nbsp; &nbsp; &nbsp; ->
											<a href=\"".DOL_URL_ROOT."/product/card.php?id=".$value['id']."\">".$value['fullpath']."
											</a> (".$value['nb'].")</td><td align=\"center\"> ".$value['nb_total']."</td><td>&nbsp</td><td>&nbsp</td>
											<td align=\"center\">".$value['stock']." ".$img."</td></tr>";
									}
<<<<<<< HEAD
									print "<tr class=\"oddeven\"><td>&nbsp; &nbsp; &nbsp; ->
										<a href=\"".DOL_URL_ROOT."/product/card.php?id=".$value['id']."\">".$value['fullpath']."
										</a> (".$value['nb'].")</td><td class=\"center\"> ".$value['nb_total']."</td><td>&nbsp</td><td>&nbsp</td>
										<td class=\"center\">".$value['stock']." ".$img."</td></tr>";
=======
>>>>>>> 51de2945
								}
							}
						}
						else
						{
						    // Product need lot
							print '<td></td><td></td></tr>';	// end line and start a new one for lot/serial
							print '<!-- Case product need lot -->';

							$staticwarehouse=new Entrepot($db);
							if ($warehouse_id > 0) $staticwarehouse->fetch($warehouse_id);

							$subj=0;
							// Define nb of lines suggested for this order line
							$nbofsuggested=0;
							if (is_object($product->stock_warehouse[$warehouse_id]) && count($product->stock_warehouse[$warehouse_id]->detail_batch))
							{
<<<<<<< HEAD
								//var_dump($dbatch);
								$batchStock = + $dbatch->qty;		// To get a numeric
								$deliverableQty = min($quantityToBeDelivered, $batchStock);
								print '<!-- subj='.$subj.'/'.$nbofsuggested.' --><tr '.((($subj + 1) == $nbofsuggested)?$bc[$var]:'').'>';
								print '<td colspan="3" ></td><td class="center">';
								print '<input name="qtyl'.$indiceAsked.'_'.$subj.'" id="qtyl'.$indiceAsked.'_'.$subj.'" type="text" size="4" value="'.$deliverableQty.'">';
								print '</td>';

								print '<!-- Show details of lot -->';
								print '<td class="left">';
=======
							    foreach ($product->stock_warehouse[$warehouse_id]->detail_batch as $dbatch)
							    {
							        $nbofsuggested++;
							    }
						    }
							print '<input name="idl'.$indiceAsked.'" type="hidden" value="'.$line->id.'">';
							if (is_object($product->stock_warehouse[$warehouse_id]) && count($product->stock_warehouse[$warehouse_id]->detail_batch))
							{
								foreach ($product->stock_warehouse[$warehouse_id]->detail_batch as $dbatch)	// $dbatch is instance of Productbatch
								{
									//var_dump($dbatch);
									$batchStock = + $dbatch->qty;		// To get a numeric
									$deliverableQty = min($quantityToBeDelivered,$batchStock);
									print '<!-- subj='.$subj.'/'.$nbofsuggested.' --><tr '.((($subj + 1) == $nbofsuggested)?$bc[$var]:'').'>';
									print '<td colspan="3" ></td><td align="center">';
									print '<input name="qtyl'.$indiceAsked.'_'.$subj.'" id="qtyl'.$indiceAsked.'_'.$subj.'" type="text" size="4" value="'.$deliverableQty.'">';
									print '</td>';

									print '<!-- Show details of lot -->';
									print '<td align="left">';
>>>>>>> 51de2945

									print $staticwarehouse->getNomUrl(0).' / ';

									print '<input name="batchl'.$indiceAsked.'_'.$subj.'" type="hidden" value="'.$dbatch->id.'">';

<<<<<<< HEAD
								$detail='';
								$detail.= $langs->trans("Batch").': '.$dbatch->batch;
								$detail.= ' - '.$langs->trans("SellByDate").': '.dol_print_date($dbatch->sellby, "day");
								$detail.= ' - '.$langs->trans("EatByDate").': '.dol_print_date($dbatch->eatby, "day");
								$detail.= ' - '.$langs->trans("Qty").': '.$dbatch->qty;
								$detail.= '<br>';
								print $detail;
=======
									$detail='';
									$detail.= $langs->trans("Batch").': '.$dbatch->batch;
									$detail.= ' - '.$langs->trans("SellByDate").': '.dol_print_date($dbatch->sellby,"day");
									$detail.= ' - '.$langs->trans("EatByDate").': '.dol_print_date($dbatch->eatby,"day");
									$detail.= ' - '.$langs->trans("Qty").': '.$dbatch->qty;
									$detail.= '<br>';
									print $detail;
>>>>>>> 51de2945

									$quantityToBeDelivered -= $deliverableQty;
									if ($quantityToBeDelivered < 0)
									{
										$quantityToBeDelivered = 0;
									}
									$subj++;
									print '</td></tr>';
								}
							}
<<<<<<< HEAD
						}
						else
						{
						    print '<!-- Case there is no details of lot at all -->';
						    print '<tr class="oddeven"><td colspan="3"></td><td class="center">';
							print '<input name="qtyl'.$indiceAsked.'_'.$subj.'" id="qtyl'.$indiceAsked.'_'.$subj.'" type="text" size="4" value="0" disabled="disabled"> ';
							print '</td>';

							print '<td class="left">';
							print img_warning().' '.$langs->trans("NoProductToShipFoundIntoStock", $staticwarehouse->libelle);
							print '</td></tr>';
=======
							else
							{
							    print '<!-- Case there is no details of lot at all -->';
							    print '<tr class="oddeven"><td colspan="3"></td><td align="center">';
							    print '<input name="qtyl'.$indiceAsked.'_'.$subj.'" id="qtyl'.$indiceAsked.'_'.$subj.'" type="text" size="4" value="0" disabled="disabled"> ';
							    print '</td>';
							    
							    print '<td align="left">';
							    print img_warning().' '.$langs->trans("NoProductToShipFoundIntoStock", $staticwarehouse->libelle);
							    print '</td></tr>';
							}
>>>>>>> 51de2945
						}
					}
					else
					{
						// ship from multiple locations
						if (empty($conf->productbatch->enabled) || ! $product->hasbatch())
						{
						    print '<!-- Case warehouse not already known and product does not need lot -->';
						    print '<td></td><td></td></tr>'."\n";	// end line and start a new one for each warehouse

							print '<input name="idl'.$indiceAsked.'" type="hidden" value="'.$line->id.'">';
							$subj=0;
	    					// Define nb of lines suggested for this order line
							$nbofsuggested=0;
							foreach ($product->stock_warehouse as $warehouse_id=>$stock_warehouse)
							{
<<<<<<< HEAD
                                $nbofsuggested++;
						    }
						}
						$tmpwarehouseObject=new Entrepot($db);
						foreach ($product->stock_warehouse as $warehouse_id=>$stock_warehouse)    // $stock_warehouse is product_stock
						{
							$tmpwarehouseObject->fetch($warehouse_id);
							if ($stock_warehouse->real > 0)
							{
								$stock = + $stock_warehouse->real; // Convert it to number
								$deliverableQty = min($quantityToBeDelivered, $stock);
								$deliverableQty = max(0, $deliverableQty);
								// Quantity to send
								print '<!-- subj='.$subj.'/'.$nbofsuggested.' --><tr '.((($subj + 1) == $nbofsuggested)?$bc[$var]:'').'>';
								print '<td colspan="3" ></td><td class="center"><!-- qty to ship (no lot management for product line indiceAsked='.$indiceAsked.') -->';
								if ($line->product_type == Product::TYPE_PRODUCT || ! empty($conf->global->STOCK_SUPPORTS_SERVICES))
=======
								if ($stock_warehouse->real > 0)
>>>>>>> 51de2945
								{
	                                $nbofsuggested++;
							    }
							}
							$tmpwarehouseObject=new Entrepot($db);
							foreach ($product->stock_warehouse as $warehouse_id=>$stock_warehouse)    // $stock_warehouse is product_stock
							{
								$tmpwarehouseObject->fetch($warehouse_id);
								if ($stock_warehouse->real > 0)
								{
<<<<<<< HEAD
									print '<td class="left">';
=======
									$stock = + $stock_warehouse->real; // Convert it to number
									$deliverableQty = min($quantityToBeDelivered,$stock);
									$deliverableQty = max(0, $deliverableQty);
									// Quantity to send
									print '<!-- subj='.$subj.'/'.$nbofsuggested.' --><tr '.((($subj + 1) == $nbofsuggested)?$bc[$var]:'').'>';
									print '<td colspan="3" ></td><td align="center"><!-- qty to ship (no lot management for product line indiceAsked='.$indiceAsked.') -->';
>>>>>>> 51de2945
									if ($line->product_type == Product::TYPE_PRODUCT || ! empty($conf->global->STOCK_SUPPORTS_SERVICES))
									{
										print '<input name="qtyl'.$indiceAsked.'_'.$subj.'" id="qtyl'.$indiceAsked.'" type="text" size="4" value="'.$deliverableQty.'">';
										print '<input name="ent1'.$indiceAsked.'_'.$subj.'" type="hidden" value="'.$warehouse_id.'">';
									}
									else print $langs->trans("NA");
									print '</td>';

									// Stock
									if (! empty($conf->stock->enabled))
									{
										print '<td align="left">';
										if ($line->product_type == Product::TYPE_PRODUCT || ! empty($conf->global->STOCK_SUPPORTS_SERVICES))
										{
											print $tmpwarehouseObject->getNomUrl(0).' ';

											print '<!-- Show details of stock -->';
											print '('.$stock.')';

										}
										else
										{
											print $langs->trans("Service");
										}
										print '</td>';
									}
									$quantityToBeDelivered -= $deliverableQty;
									if ($quantityToBeDelivered < 0)
									{
										$quantityToBeDelivered = 0;
									}
									$subj++;
									print "</tr>\n";
								}
							}
							// Show subproducts of product (not recommanded)
							if (! empty($conf->global->PRODUIT_SOUSPRODUITS) && $line->fk_product > 0)
							{
								$product->get_sousproduits_arbo();
								$prods_arbo = $product->get_arbo_each_prod($qtyProdCom);
								if (count($prods_arbo) > 0)
								{
									foreach($prods_arbo as $key => $value)
									{
										//print $value[0];
										$img='';
										if ($value['stock'] < $value['stock_alert'])
										{
											$img=img_warning($langs->trans("StockTooLow"));
										}
										print '<tr class"oddeven"><td>';
										print "&nbsp; &nbsp; &nbsp; ->
										<a href=\"".DOL_URL_ROOT."/product/card.php?id=".$value['id']."\">".$value['fullpath']."
										</a> (".$value['nb'].")</td><td align=\"center\"> ".$value['nb_total']."</td><td>&nbsp</td><td>&nbsp</td>
										<td align=\"center\">".$value['stock']." ".$img."</td>";
										print "</tr>";
									}
<<<<<<< HEAD
									print '<tr class"oddeven"><td>';
									print "&nbsp; &nbsp; &nbsp; ->
									<a href=\"".DOL_URL_ROOT."/product/card.php?id=".$value['id']."\">".$value['fullpath']."
									</a> (".$value['nb'].")</td><td class=\"center\"> ".$value['nb_total']."</td><td>&nbsp</td><td>&nbsp</td>
									<td class=\"center\">".$value['stock']." ".$img."</td>";
									print "</tr>";
=======
>>>>>>> 51de2945
								}
							}
						}
						else
						{
<<<<<<< HEAD
							$tmpwarehouseObject->fetch($warehouse_id);
							if (($stock_warehouse->real > 0) && (count($stock_warehouse->detail_batch))) {
						        foreach ($stock_warehouse->detail_batch as $dbatch)
								{
									//var_dump($dbatch);
									$batchStock = + $dbatch->qty;		// To get a numeric
									$deliverableQty = min($quantityToBeDelivered, $batchStock);
									if ($deliverableQty < 0) $deliverableQty = 0;
									print '<!-- subj='.$subj.'/'.$nbofsuggested.' --><tr '.((($subj + 1) == $nbofsuggested)?$bc[$var]:'').'><td colspan="3"></td><td class="center">';
									print '<input name="qtyl'.$indiceAsked.'_'.$subj.'" id="qtyl'.$indiceAsked.'_'.$subj.'" type="text" size="4" value="'.$deliverableQty.'">';
									print '</td>';

									print '<td class="left">';

									print $tmpwarehouseObject->getNomUrl(0).' / ';

									print '<!-- Show details of lot -->';
									print '<input name="batchl'.$indiceAsked.'_'.$subj.'" type="hidden" value="'.$dbatch->id.'">';
=======
						    print '<!-- Case warehouse not already known and product need lot -->';
						    print '<td></td><td></td></tr>';	// end line and start a new one for lot/serial

							$subj=0;
							print '<input name="idl'.$indiceAsked.'" type="hidden" value="'.$line->id.'">';
>>>>>>> 51de2945

							$tmpwarehouseObject=new Entrepot($db);
							$productlotObject=new Productlot($db);
							// Define nb of lines suggested for this order line
							$nbofsuggested=0;
							foreach ($product->stock_warehouse as $warehouse_id=>$stock_warehouse)
							{
							    if (($stock_warehouse->real > 0) && (count($stock_warehouse->detail_batch))) {
							        foreach ($stock_warehouse->detail_batch as $dbatch)
									{
	                                    $nbofsuggested++;
									}
							    }
							}
							foreach ($product->stock_warehouse as $warehouse_id=>$stock_warehouse)
							{
								$tmpwarehouseObject->fetch($warehouse_id);
								if (($stock_warehouse->real > 0) && (count($stock_warehouse->detail_batch))) {
							        foreach ($stock_warehouse->detail_batch as $dbatch)
									{
										//var_dump($dbatch);
										$batchStock = + $dbatch->qty;		// To get a numeric
										$deliverableQty = min($quantityToBeDelivered,$batchStock);
										if ($deliverableQty < 0) $deliverableQty = 0;
										print '<!-- subj='.$subj.'/'.$nbofsuggested.' --><tr '.((($subj + 1) == $nbofsuggested)?$bc[$var]:'').'><td colspan="3"></td><td align="center">';
										print '<input name="qtyl'.$indiceAsked.'_'.$subj.'" id="qtyl'.$indiceAsked.'_'.$subj.'" type="text" size="4" value="'.$deliverableQty.'">';
										print '</td>';

										print '<td align="left">';

										print $tmpwarehouseObject->getNomUrl(0).' / ';

										print '<!-- Show details of lot -->';
										print '<input name="batchl'.$indiceAsked.'_'.$subj.'" type="hidden" value="'.$dbatch->id.'">';

										//print '|'.$line->fk_product.'|'.$dbatch->batch.'|<br>';
										print $langs->trans("Batch").': ';
										$result = $productlotObject->fetch(0, $line->fk_product, $dbatch->batch);
										if ($result > 0) print $productlotObject->getNomUrl(1);
										else print 'TableLotIncompleteRunRepairWithParamStandardEqualConfirmed';
										print ' ('.$dbatch->qty.')';
										$quantityToBeDelivered -= $deliverableQty;
										if ($quantityToBeDelivered < 0)
										{
											$quantityToBeDelivered = 0;
										}
										//dol_syslog('deliverableQty = '.$deliverableQty.' batchStock = '.$batchStock);
										$subj++;
										print '</td></tr>';
									}
								}
							}
<<<<<<< HEAD
						}
					}
					if ($subj == 0) // Line not shown yet, we show it
					{
					    print '<!-- line not shown yet, we show it -->';
						print '<tr class="oddeven"><td colspan="3" ></td><td class="center">';
						if ($line->product_type == Product::TYPE_PRODUCT || ! empty($conf->global->STOCK_SUPPORTS_SERVICES))
						{
						    $disabled='';
					        if (! empty($conf->productbatch->enabled) && $product->hasbatch())
					        {
                                $disabled='disabled="disabled"';
						    }
    						print '<input name="qtyl'.$indiceAsked.'_'.$subj.'" id="qtyl'.$indiceAsked.'_'.$subj.'" type="text" size="4" value="0"'.($disabled?' '.$disabled:'').'> ';
						}
						else
						{
						    print $langs->trans("NA");
						}
						print '</td>';

						print '<td class="left">';
						if ($line->product_type == Product::TYPE_PRODUCT || ! empty($conf->global->STOCK_SUPPORTS_SERVICES))
						{
							$warehouse_selected_id = GETPOST('entrepot_id', 'int');
    						if ($warehouse_selected_id > 0)
    						{
    							$warehouseObject=new Entrepot($db);
    							$warehouseObject->fetch($warehouse_selected_id);
    							print img_warning().' '.$langs->trans("NoProductToShipFoundIntoStock", $warehouseObject->libelle);
    						}
    						else
    						{
    						    if ($line->fk_product) print img_warning().' '.$langs->trans("StockTooLow");
    						    else print '';
    						}
=======

>>>>>>> 51de2945
						}
						if ($subj == 0) // Line not shown yet, we show it
						{
						    print '<!-- line not shown yet, we show it -->';
							print '<tr class="oddeven"><td colspan="3" ></td><td align="center">';
							if ($line->product_type == Product::TYPE_PRODUCT || ! empty($conf->global->STOCK_SUPPORTS_SERVICES))
							{
							    $disabled='';
						        if (! empty($conf->productbatch->enabled) && $product->hasbatch())
						        {
	                                $disabled='disabled="disabled"';
							    }
	    						print '<input name="qtyl'.$indiceAsked.'_'.$subj.'" id="qtyl'.$indiceAsked.'_'.$subj.'" type="text" size="4" value="0"'.($disabled?' '.$disabled:'').'> ';
							}
							else
							{
							    print $langs->trans("NA");
							}
							print '</td>';

							print '<td align="left">';
							if ($line->product_type == Product::TYPE_PRODUCT || ! empty($conf->global->STOCK_SUPPORTS_SERVICES))
							{
								$warehouse_selected_id = GETPOST('entrepot_id','int');
	    						if ($warehouse_selected_id > 0)
	    						{
	    							$warehouseObject=new Entrepot($db);
	    							$warehouseObject->fetch($warehouse_selected_id);
	    							print img_warning().' '.$langs->trans("NoProductToShipFoundIntoStock", $warehouseObject->libelle);
	    						}
	    						else
	    						{
	    						    if ($line->fk_product) print img_warning().' '.$langs->trans("StockTooLow");
	    						    else print '';
	    						}
							}
							else
							{
							    print $langs->trans("Service");
							}
							print '</td>';
							print '</tr>';
						}
					}


<<<<<<< HEAD
				//Display lines extrafields
				if (is_array($extralabelslines) && count($extralabelslines)>0)
				{
					$colspan=5;
					$orderLineExtrafields = new Extrafields($db);
					$orderLineExtrafieldLabels = $orderLineExtrafields->fetch_name_optionals_label($object->table_element_line);
					$srcLine = new OrderLine($db);
					$srcLine->fetch_optionals($line->id); // fetch extrafields also available in orderline
					$line = new ExpeditionLigne($db);
					//$line->fetch_optionals($line->id);
					$line->array_options = array_merge($line->array_options, $srcLine->array_options);
					print '<tr class="oddeven">';
					print $line->showOptionals($extrafieldsline, 'edit', array('style'=>$bc[$var], 'colspan'=>$colspan), $indiceAsked);
					print '</tr>';
				}
=======
					//Display lines extrafields
					if (is_array($extralabelslines) && count($extralabelslines)>0)
					{
						$colspan=5;
						$orderLineExtrafields = new Extrafields($db);
						$orderLineExtrafieldLabels = $orderLineExtrafields->fetch_name_optionals_label($object->table_element_line);
						$srcLine = new OrderLine($db);
						$srcLine->fetch_optionals($line->id); // fetch extrafields also available in orderline
						$line = new ExpeditionLigne($db);
						//$line->fetch_optionals($line->id);
						$line->array_options = array_merge($line->array_options, $srcLine->array_options);
						print '<tr class="oddeven">';
						print $line->showOptionals($extrafieldsline, 'edit', array('style'=>$bc[$var], 'colspan'=>$colspan),$indiceAsked);
						print '</tr>';
					}
>>>>>>> 51de2945

                	$indiceAsked++;
                }
            }

            print "</table>";

            print '<br>';

            print '<div class="center">';
            print '<input type="submit" class="button" name="add" value="'.dol_escape_htmltag($langs->trans("Create")).'">';
            print '&nbsp; ';
            print '<input type="'.($backtopage?"submit":"button").'" class="button" name="cancel" value="'.dol_escape_htmltag($langs->trans("Cancel")).'"'.($backtopage?'':' onclick="javascript:history.go(-1)"').'>';	// Cancel for create does not post form if we don't know the backtopage
            print '</div>';

            print '</form>';

            print '<br>';
        }
        else
		{
            dol_print_error($db);
        }
    }
}
elseif ($id || $ref)
/* *************************************************************************** */
/*                                                                             */
/* Edit and view mode                                                          */
/*                                                                             */
/* *************************************************************************** */
{
	$lines = $object->lines;

	$num_prod = count($lines);

	if ($object->id > 0)
	{
		if (!empty($object->origin) && $object->origin_id > 0)
		{
			$typeobject = $object->origin;
			$origin = $object->origin;
			$origin_id = $object->origin_id;
			$object->fetch_origin();         // Load property $object->commande, $object->propal, ...
		}

		$soc = new Societe($db);
		$soc->fetch($object->socid);

		$res = $object->fetch_optionals();

		$head=shipping_prepare_head($object);
		dol_fiche_head($head, 'shipping', $langs->trans("Shipment"), -1, 'sending');

		$formconfirm='';

		// Confirm deleteion
		if ($action == 'delete')
		{
			$formconfirm=$form->formconfirm($_SERVER['PHP_SELF'].'?id='.$object->id, $langs->trans('DeleteSending'), $langs->trans("ConfirmDeleteSending", $object->ref), 'confirm_delete', '', 0, 1);
		}

		// Confirmation validation
		if ($action == 'valid')
		{
			$objectref = substr($object->ref, 1, 4);
			if ($objectref == 'PROV')
			{
				$numref = $object->getNextNumRef($soc);
			}
			else
			{
				$numref = $object->ref;
			}

			$text = $langs->trans("ConfirmValidateSending", $numref);

			if (! empty($conf->notification->enabled))
			{
				require_once DOL_DOCUMENT_ROOT .'/core/class/notify.class.php';
				$notify=new Notify($db);
				$text.='<br>';
				$text.=$notify->confirmMessage('SHIPPING_VALIDATE', $object->socid, $object);
			}

			$formconfirm=$form->formconfirm($_SERVER['PHP_SELF'].'?id='.$object->id, $langs->trans('ValidateSending'), $text, 'confirm_valid', '', 0, 1);
		}
		// Confirm cancelation
		if ($action == 'annuler')
		{
			$formconfirm=$form->formconfirm($_SERVER['PHP_SELF'].'?id='.$object->id, $langs->trans('CancelSending'), $langs->trans("ConfirmCancelSending", $object->ref), 'confirm_cancel', '', 0, 1);
		}

		// Call Hook formConfirm
		$parameters = array();
		$reshook = $hookmanager->executeHooks('formConfirm', $parameters, $object, $action); // Note that $action and $object may have been modified by hook
		if (empty($reshook)) $formconfirm.=$hookmanager->resPrint;
		elseif ($reshook > 0) $formconfirm=$hookmanager->resPrint;

		// Print form confirm
		print $formconfirm;


		// Calculate totalWeight and totalVolume for all products
		// by adding weight and volume of each product line.
		$tmparray=$object->getTotalWeightVolume();
		$totalWeight=$tmparray['weight'];
		$totalVolume=$tmparray['volume'];


		if ($typeobject == 'commande' && $object->$typeobject->id && ! empty($conf->commande->enabled))
		{
		    $objectsrc=new Commande($db);
		    $objectsrc->fetch($object->$typeobject->id);
		}
		if ($typeobject == 'propal' && $object->$typeobject->id && ! empty($conf->propal->enabled))
		{
		    $objectsrc=new Propal($db);
		    $objectsrc->fetch($object->$typeobject->id);
		}

		// Shipment card
		$linkback = '<a href="'.DOL_URL_ROOT.'/expedition/list.php?restore_lastsearch_values=1' . (! empty($socid) ? '&socid=' . $socid : '') . '">'.$langs->trans("BackToList").'</a>';
		$morehtmlref='<div class="refidno">';
		// Ref customer shipment
		$morehtmlref.=$form->editfieldkey("RefCustomer", 'ref_customer', $object->ref_customer, $object, $user->rights->expedition->creer, 'string', '', 0, 1);
		$morehtmlref.=$form->editfieldval("RefCustomer", 'ref_customer', $object->ref_customer, $object, $user->rights->expedition->creer, 'string', '', null, null, '', 1);
		// Thirdparty
        $morehtmlref.='<br>'.$langs->trans('ThirdParty') . ' : ' . $object->thirdparty->getNomUrl(1);
        // Project
        if (! empty($conf->projet->enabled)) {
            $langs->load("projects");
            $morehtmlref .= '<br>' . $langs->trans('Project') . ' ';
            if (0) {    // Do not change on shipment
                if ($action != 'classify') {
                    $morehtmlref .= '<a href="' . $_SERVER['PHP_SELF'] . '?action=classify&amp;id=' . $object->id . '">' . img_edit($langs->transnoentitiesnoconv('SetProject')) . '</a> : ';
                }
                if ($action == 'classify') {
                    // $morehtmlref.=$form->form_project($_SERVER['PHP_SELF'] . '?id=' . $object->id, $object->socid, $object->fk_project, 'projectid', 0, 0, 1, 1);
                    $morehtmlref .= '<form method="post" action="' . $_SERVER['PHP_SELF'] . '?id=' . $object->id . '">';
                    $morehtmlref .= '<input type="hidden" name="action" value="classin">';
                    $morehtmlref .= '<input type="hidden" name="token" value="' . $_SESSION['newtoken'] . '">';
                    $morehtmlref .= $formproject->select_projects($object->socid, $object->fk_project, 'projectid', $maxlength, 0, 1, 0, 1, 0, 0, '', 1);
                    $morehtmlref .= '<input type="submit" class="button" value="' . $langs->trans("Modify") . '">';
                    $morehtmlref .= '</form>';
                } else {
                    $morehtmlref .= $form->form_project($_SERVER['PHP_SELF'] . '?id=' . $object->id, $object->socid, $object->fk_project, 'none', 0, 0, 0, 1);
                }
            } else {
                // We don't have project on shipment, so we will use the project or source object instead
                // TODO Add project on shipment
                $morehtmlref .= ' : ';
                if (! empty($objectsrc->fk_project)) {
                    $proj = new Project($db);
                    $proj->fetch($objectsrc->fk_project);
                    $morehtmlref .= '<a href="' . DOL_URL_ROOT . '/projet/card.php?id=' . $objectsrc->fk_project . '" title="' . $langs->trans('ShowProject') . '">';
                    $morehtmlref .= $proj->ref;
                    $morehtmlref .= '</a>';
                } else {
                    $morehtmlref .= '';
                }
            }
        }
		$morehtmlref.='</div>';


    	dol_banner_tab($object, 'ref', $linkback, 1, 'ref', 'ref', $morehtmlref);


    	print '<div class="fichecenter">';
    	print '<div class="fichehalfleft">';
    	print '<div class="underbanner clearboth"></div>';

        print '<table class="border tableforfield" width="100%">';

		// Linked documents
		if ($typeobject == 'commande' && $object->$typeobject->id && ! empty($conf->commande->enabled))
		{
			print '<tr><td>';
			print $langs->trans("RefOrder").'</td>';
			print '<td colspan="3">';
			print $objectsrc->getNomUrl(1, 'commande');
			print "</td>\n";
			print '</tr>';
		}
		if ($typeobject == 'propal' && $object->$typeobject->id && ! empty($conf->propal->enabled))
		{
			print '<tr><td>';
			print $langs->trans("RefProposal").'</td>';
			print '<td colspan="3">';
			print $objectsrc->getNomUrl(1, 'expedition');
			print "</td>\n";
			print '</tr>';
		}

		// Date creation
		print '<tr><td class="titlefield">'.$langs->trans("DateCreation").'</td>';
		print '<td colspan="3">'.dol_print_date($object->date_creation, "dayhour")."</td>\n";
		print '</tr>';

		// Delivery date planned
		print '<tr><td height="10">';
		print '<table class="nobordernopadding" width="100%"><tr><td>';
		print $langs->trans('DateDeliveryPlanned');
		print '</td>';

		if ($action != 'editdate_livraison') print '<td class="right"><a href="'.$_SERVER["PHP_SELF"].'?action=editdate_livraison&amp;id='.$object->id.'">'.img_edit($langs->trans('SetDeliveryDate'), 1).'</a></td>';
		print '</tr></table>';
		print '</td><td colspan="2">';
		if ($action == 'editdate_livraison')
		{
			print '<form name="setdate_livraison" action="'.$_SERVER["PHP_SELF"].'?id='.$object->id.'" method="post">';
			print '<input type="hidden" name="token" value="'.$_SESSION['newtoken'].'">';
			print '<input type="hidden" name="action" value="setdate_livraison">';
			print $form->selectDate($object->date_delivery?$object->date_delivery:-1, 'liv_', 1, 1, '', "setdate_livraison", 1, 0);
			print '<input type="submit" class="button" value="'.$langs->trans('Modify').'">';
			print '</form>';
		}
		else
		{
			print $object->date_delivery ? dol_print_date($object->date_delivery, 'dayhour') : '&nbsp;';
		}
		print '</td>';
		print '</tr>';

		// Weight
		print '<tr><td>';
		print $form->editfieldkey("Weight", 'trueWeight', $object->trueWeight, $object, $user->rights->expedition->creer);
		print '</td><td colspan="3">';

		if ($action=='edittrueWeight')
		{
			print '<form name="settrueweight" action="'.$_SERVER["PHP_SELF"].'" method="post">';
			print '<input name="action" value="settrueWeight" type="hidden">';
			print '<input name="id" value="'.$object->id.'" type="hidden">';
			print '<input type="hidden" name="token" value="'.$_SESSION['newtoken'].'">';
			print '<input id="trueWeight" name="trueWeight" value="'.$object->trueWeight.'" type="text">';
			print $formproduct->select_measuring_units("weight_units", "weight", $object->weight_units);
			print ' <input class="button" name="modify" value="'.$langs->trans("Modify").'" type="submit">';
			print ' <input class="button" name="cancel" value="'.$langs->trans("Cancel").'" type="submit">';
			print '</form>';
		}
		else
		{
			print $object->trueWeight;
			print ($object->trueWeight && $object->weight_units!='')?' '.measuring_units_string($object->weight_units, "weight"):'';
		}

        // Calculated
		if ($totalWeight > 0)
		{
			if (!empty($object->trueWeight)) print ' ('.$langs->trans("SumOfProductWeights").': ';
			//print $totalWeight.' '.measuring_units_string(0,"weight");
			print showDimensionInBestUnit($totalWeight, 0, "weight", $langs, isset($conf->global->MAIN_WEIGHT_DEFAULT_ROUND)?$conf->global->MAIN_WEIGHT_DEFAULT_ROUND:-1, isset($conf->global->MAIN_WEIGHT_DEFAULT_UNIT)?$conf->global->MAIN_WEIGHT_DEFAULT_UNIT:'no');
			//if (empty($object->trueWeight)) print ' ('.$langs->trans("Calculated").')';
			if (!empty($object->trueWeight)) print ')';
		}
		print '</td></tr>';

		// Width
		print '<tr><td>'.$form->editfieldkey("Width", 'trueWidth', $object->trueWidth, $object, $user->rights->expedition->creer).'</td><td colspan="3">';
		print $form->editfieldval("Width", 'trueWidth', $object->trueWidth, $object, $user->rights->expedition->creer);
		print ($object->trueWidth && $object->width_units!='')?' '.measuring_units_string($object->width_units, "size"):'';
		print '</td></tr>';

		// Height
		print '<tr><td>'.$form->editfieldkey("Height", 'trueHeight', $object->trueHeight, $object, $user->rights->expedition->creer).'</td><td colspan="3">';
		if($action=='edittrueHeight')
		{
			print '<form name="settrueHeight" action="'.$_SERVER["PHP_SELF"].'" method="post">';
			print '<input name="action" value="settrueHeight" type="hidden">';
			print '<input name="id" value="'.$object->id.'" type="hidden">';
			print '<input type="hidden" name="token" value="'.$_SESSION['newtoken'].'">';
			print '<input id="trueHeight" name="trueHeight" value="'.$object->trueHeight.'" type="text">';
			print $formproduct->select_measuring_units("size_units", "size", $object->size_units);
			print ' <input class="button" name="modify" value="'.$langs->trans("Modify").'" type="submit">';
			print ' <input class="button" name="cancel" value="'.$langs->trans("Cancel").'" type="submit">';
			print '</form>';
		}
		else
		{
			print $object->trueHeight;
			print ($object->trueHeight && $object->height_units!='')?' '.measuring_units_string($object->height_units, "size"):'';
		}

		print '</td></tr>';

		// Depth
		print '<tr><td>'.$form->editfieldkey("Depth", 'trueDepth', $object->trueDepth, $object, $user->rights->expedition->creer).'</td><td colspan="3">';
		print $form->editfieldval("Depth", 'trueDepth', $object->trueDepth, $object, $user->rights->expedition->creer);
		print ($object->trueDepth && $object->depth_units!='')?' '.measuring_units_string($object->depth_units, "size"):'';
		print '</td></tr>';

		// Volume
		print '<tr><td>';
		print $langs->trans("Volume");
		print '</td>';
		print '<td colspan="3">';
		$calculatedVolume=0;
		$volumeUnit=0;
		if ($object->trueWidth && $object->trueHeight && $object->trueDepth)
		{
		    $calculatedVolume=($object->trueWidth * $object->trueHeight * $object->trueDepth);
		    $volumeUnit=$object->size_units * 3;
		}
		// If sending volume not defined we use sum of products
		if ($calculatedVolume > 0)
		{
			if ($volumeUnit < 50)
			{
			    //print $calculatedVolume.' '.measuring_units_string($volumeUnit,"volume");
			    print showDimensionInBestUnit($calculatedVolume, $volumeUnit, "volume", $langs, isset($conf->global->MAIN_VOLUME_DEFAULT_ROUND)?$conf->global->MAIN_VOLUME_DEFAULT_ROUND:-1, isset($conf->global->MAIN_VOLUME_DEFAULT_UNIT)?$conf->global->MAIN_VOLUME_DEFAULT_UNIT:'no');
			}
			else print $calculatedVolume.' '.measuring_units_string($volumeUnit, "volume");
		}
		if ($totalVolume > 0)
		{
			if ($calculatedVolume) print ' ('.$langs->trans("SumOfProductVolumes").': ';
			//print $totalVolume.' '.measuring_units_string(0,"volume");
			print showDimensionInBestUnit($totalVolume, 0, "volume", $langs, isset($conf->global->MAIN_VOLUME_DEFAULT_ROUND)?$conf->global->MAIN_VOLUME_DEFAULT_ROUND:-1, isset($conf->global->MAIN_VOLUME_DEFAULT_UNIT)?$conf->global->MAIN_VOLUME_DEFAULT_UNIT:'no');
			//if (empty($calculatedVolume)) print ' ('.$langs->trans("Calculated").')';
			if ($calculatedVolume) print ')';
		}
		print "</td>\n";
		print '</tr>';

		// Other attributes
		$cols = 2;
		include DOL_DOCUMENT_ROOT . '/core/tpl/extrafields_view.tpl.php';

		print '</table>';

		print '</div>';
		print '<div class="fichehalfright">';
		print '<div class="ficheaddleft">';
		print '<div class="underbanner clearboth"></div>';

		print '<table class="border centpercent">';

		// Sending method
		print '<tr><td height="10">';
		print '<table class="nobordernopadding" width="100%"><tr><td>';
		print $langs->trans('SendingMethod');
		print '</td>';

		if ($action != 'editshipping_method_id') print '<td class="right"><a href="'.$_SERVER["PHP_SELF"].'?action=editshipping_method_id&amp;id='.$object->id.'">'.img_edit($langs->trans('SetSendingMethod'), 1).'</a></td>';
		print '</tr></table>';
		print '</td><td colspan="2">';
		if ($action == 'editshipping_method_id')
		{
			print '<form name="setshipping_method_id" action="'.$_SERVER["PHP_SELF"].'?id='.$object->id.'" method="post">';
			print '<input type="hidden" name="token" value="'.$_SESSION['newtoken'].'">';
			print '<input type="hidden" name="action" value="setshipping_method_id">';
			$object->fetch_delivery_methods();
			print $form->selectarray("shipping_method_id", $object->meths, $object->shipping_method_id, 1, 0, 0, "", 1);
			if ($user->admin) print info_admin($langs->trans("YouCanChangeValuesForThisListFromDictionarySetup"), 1);
			print '<input type="submit" class="button" value="'.$langs->trans('Modify').'">';
			print '</form>';
		}
		else
		{
			if ($object->shipping_method_id > 0)
			{
				// Get code using getLabelFromKey
				$code=$langs->getLabelFromKey($db, $object->shipping_method_id, 'c_shipment_mode', 'rowid', 'code');
				print $langs->trans("SendingMethod".strtoupper($code));
			}
		}
		print '</td>';
		print '</tr>';

		// Tracking Number
		print '<tr><td class="titlefield">'.$form->editfieldkey("TrackingNumber", 'tracking_number', $object->tracking_number, $object, $user->rights->expedition->creer).'</td><td colspan="3">';
		print $form->editfieldval("TrackingNumber", 'tracking_number', $object->tracking_url, $object, $user->rights->expedition->creer, 'string', $object->tracking_number);
		print '</td></tr>';

		// Incoterms
		if (!empty($conf->incoterm->enabled))
		{
			print '<tr><td>';
	        print '<table width="100%" class="nobordernopadding"><tr><td>';
	        print $langs->trans('IncotermLabel');
	        print '<td><td class="right">';
	        if ($user->rights->expedition->creer) print '<a href="'.DOL_URL_ROOT.'/expedition/card.php?id='.$object->id.'&action=editincoterm">'.img_edit().'</a>';
	        else print '&nbsp;';
	        print '</td></tr></table>';
	        print '</td>';
	        print '<td colspan="3">';
			if ($action != 'editincoterm')
			{
				print $form->textwithpicto($object->display_incoterms(), $object->libelle_incoterms, 1);
			}
			else
			{
				print $form->select_incoterms((!empty($object->fk_incoterms) ? $object->fk_incoterms : ''), (!empty($object->location_incoterms)?$object->location_incoterms:''), $_SERVER['PHP_SELF'].'?id='.$object->id);
			}
	        print '</td></tr>';
		}

		// Other attributes
		$parameters = array('colspan' => ' colspan="3"');
		$reshook=$hookmanager->executeHooks('formObjectOptions',$parameters,$object,$action);    // Note that $action and $object may have been modified by hook
		print $hookmanager->resPrint;

		print "</table>";

		print '</div>';
		print '</div>';
		print '</div>';

		print '<div class="clearboth"></div>';


		// Lines of products

		if ($action == 'editline')
		{
			print '	<form name="updateline" id="updateline" action="' . $_SERVER["PHP_SELF"] . '?id=' . $object->id . '&amp;lineid=' . $line_id . '" method="POST">
			<input type="hidden" name="token" value="' . $_SESSION ['newtoken'] . '">
			<input type="hidden" name="action" value="updateline">
			<input type="hidden" name="mode" value="">
			<input type="hidden" name="id" value="' . $object->id . '">
			';
		}
		print '<br>';

        print '<div class="div-table-responsive-no-min">';
		print '<table class="noborder" width="100%">';
		print '<tr class="liste_titre">';
		// Adds a line numbering column
		if (! empty($conf->global->MAIN_VIEW_LINE_NUMBER))
		{
			print '<td width="5" class="center">&nbsp;</td>';
		}
		// Product/Service
		print '<td>'.$langs->trans("Products").'</td>';
		// Qty
		print '<td class="center">'.$langs->trans("QtyOrdered").'</td>';
		if ($origin && $origin_id > 0)
		{
			print '<td class="center">'.$langs->trans("QtyInOtherShipments").'</td>';
		}
		if ($action == 'editline')
		{
			$editColspan = 3;
			if (empty($conf->stock->enabled)) $editColspan--;
			if (empty($conf->productbatch->enabled)) $editColspan--;
			print '<td class="center" colspan="'. $editColspan . '">';
			if ($object->statut <= 1)
			{
				print $langs->trans("QtyToShip").' - ';
			}
			else
			{
				print $langs->trans("QtyShipped").' - ';
			}
			if (! empty($conf->stock->enabled))
			{
				print $langs->trans("WarehouseSource").' - ';
			}
			if (! empty($conf->productbatch->enabled))
			{
				print $langs->trans("Batch");
			}
			print '</td>';
		}
		else
		{
			if ($object->statut <= 1)
			{
				print '<td class="center">'.$langs->trans("QtyToShip").'</td>';
			}
			else
			{
				print '<td class="center">'.$langs->trans("QtyShipped").'</td>';
			}
			if (! empty($conf->stock->enabled))
			{
				print '<td class="left">'.$langs->trans("WarehouseSource").'</td>';
			}

			if (! empty($conf->productbatch->enabled))
			{
				print '<td class="left">'.$langs->trans("Batch").'</td>';
			}
		}
		print '<td class="center">'.$langs->trans("CalculatedWeight").'</td>';
		print '<td class="center">'.$langs->trans("CalculatedVolume").'</td>';
		//print '<td class="center">'.$langs->trans("Size").'</td>';
		if ($object->statut == 0)
		{
			print '<td class="linecoledit"></td>';
			print '<td class="linecoldelete" width="10"></td>';
		}
		print "</tr>\n";

		$var=false;

		if (! empty($conf->global->MAIN_MULTILANGS) && ! empty($conf->global->PRODUIT_TEXTS_IN_THIRDPARTY_LANGUAGE))
		{
			$object->fetch_thirdparty();
			$outputlangs = $langs;
			$newlang='';
			if (empty($newlang) && GETPOST('lang_id', 'aZ09')) $newlang=GETPOST('lang_id', 'aZ09');
			if (empty($newlang)) $newlang=$object->thirdparty->default_lang;
			if (! empty($newlang))
			{
				$outputlangs = new Translate("", $conf);
				$outputlangs->setDefaultLang($newlang);
			}
		}

		// Get list of products already sent for same source object into $alreadysent
		$alreadysent = array();
		if ($origin && $origin_id > 0)
		{
    		$sql = "SELECT obj.rowid, obj.fk_product, obj.label, obj.description, obj.product_type as fk_product_type, obj.qty as qty_asked, obj.date_start, obj.date_end";
    		$sql.= ", ed.rowid as shipmentline_id, ed.qty as qty_shipped, ed.fk_expedition as expedition_id, ed.fk_origin_line, ed.fk_entrepot";
    		$sql.= ", e.rowid as shipment_id, e.ref as shipment_ref, e.date_creation, e.date_valid, e.date_delivery, e.date_expedition";
    		//if ($conf->livraison_bon->enabled) $sql .= ", l.rowid as livraison_id, l.ref as livraison_ref, l.date_delivery, ld.qty as qty_received";
    		$sql.= ', p.label as product_label, p.ref, p.fk_product_type, p.rowid as prodid, p.tobatch as product_tobatch';
    		$sql.= ', p.description as product_desc';
    		$sql.= " FROM ".MAIN_DB_PREFIX."expeditiondet as ed";
    		$sql.= ", ".MAIN_DB_PREFIX."expedition as e";
    		$sql.= ", ".MAIN_DB_PREFIX.$origin."det as obj";
    		//if ($conf->livraison_bon->enabled) $sql .= " LEFT JOIN ".MAIN_DB_PREFIX."livraison as l ON l.fk_expedition = e.rowid LEFT JOIN ".MAIN_DB_PREFIX."livraisondet as ld ON ld.fk_livraison = l.rowid  AND obj.rowid = ld.fk_origin_line";
    		$sql.= " LEFT JOIN ".MAIN_DB_PREFIX."product as p ON obj.fk_product = p.rowid";
    		$sql.= " WHERE e.entity IN (".getEntity('expedition').")";
    		$sql.= " AND obj.fk_".$origin." = ".$origin_id;
    		$sql.= " AND obj.rowid = ed.fk_origin_line";
    		$sql.= " AND ed.fk_expedition = e.rowid";
    		//if ($filter) $sql.= $filter;
    		$sql.= " ORDER BY obj.fk_product";

    		dol_syslog("get list of shipment lines", LOG_DEBUG);
    		$resql = $db->query($sql);
    		if ($resql)
    		{
    		    $num = $db->num_rows($resql);
    		    $i = 0;

    		    while($i < $num)
    		    {
        		    $obj = $db->fetch_object($resql);
        		    if ($obj)
        		    {
        		        // $obj->rowid is rowid in $origin."det" table
        		        $alreadysent[$obj->rowid][$obj->shipmentline_id]=array('shipment_ref'=>$obj->shipment_ref, 'shipment_id'=>$obj->shipment_id, 'warehouse'=>$obj->fk_entrepot, 'qty_shipped'=>$obj->qty_shipped, 'date_valid'=>$db->jdate($obj->date_valid), 'date_delivery'=>$db->jdate($obj->date_delivery));
        		    }
        		    $i++;
    		    }
    		}
    		//var_dump($alreadysent);
		}

		// Loop on each product to send/sent
		for ($i = 0 ; $i < $num_prod ; $i++)
		{
			$parameters = array('i' => $i, 'line' => $lines[$i], 'line_id' => $line_id, 'num' => $num_prod, 'alreadysent' => $alreadysent, 'editColspan' => $editColspan, 'outputlangs' => $outputlangs);
			$reshook = $hookmanager->executeHooks('printObjectLine', $parameters, $object, $action);
			if($reshook < 0) setEventMessages($hookmanager->error, $hookmanager->errors, 'errors');

			if(empty($reshook))
			{
<<<<<<< HEAD
				print '<td class="center">'.($i+1).'</td>';
			}
=======
			    print '<!-- origin line id = '.$lines[$i]->origin_line_id.' -->'; // id of order line
				print '<tr class="oddeven">';
>>>>>>> 51de2945

				// #
				if (! empty($conf->global->MAIN_VIEW_LINE_NUMBER))
				{
					print '<td align="center">'.($i+1).'</td>';
				}
<<<<<<< HEAD
				else
					$label = (! empty($lines[$i]->label)?$lines[$i]->label:$lines[$i]->product_label);

				print '<td>';

				// Show product and description
				$product_static->type=$lines[$i]->fk_product_type;
				$product_static->id=$lines[$i]->fk_product;
				$product_static->ref=$lines[$i]->ref;
				$product_static->status_batch=$lines[$i]->product_tobatch;
				$text=$product_static->getNomUrl(1);
				$text.= ' - '.$label;
				$description=(! empty($conf->global->PRODUIT_DESC_IN_FORM)?'':dol_htmlentitiesbr($lines[$i]->description));
				print $form->textwithtooltip($text, $description, 3, '', '', $i);
				print_date_range($lines[$i]->date_start, $lines[$i]->date_end);
				if (! empty($conf->global->PRODUIT_DESC_IN_FORM))
				{
					print (! empty($lines[$i]->description) && $lines[$i]->description!=$lines[$i]->product)?'<br>'.dol_htmlentitiesbr($lines[$i]->description):'';
				}
				print "</td>\n";
			}
			else
			{
				print "<td>";
				if ($lines[$i]->product_type == Product::TYPE_SERVICE) $text = img_object($langs->trans('Service'), 'service');
				else $text = img_object($langs->trans('Product'), 'product');

				if (! empty($lines[$i]->label)) {
					$text.= ' <strong>'.$lines[$i]->label.'</strong>';
					print $form->textwithtooltip($text, $lines[$i]->description, 3, '', '', $i);
				} else {
					print $text.' '.nl2br($lines[$i]->description);
=======

				// Predefined product or service
				if ($lines[$i]->fk_product > 0)
				{
					// Define output language
					if (! empty($conf->global->MAIN_MULTILANGS) && ! empty($conf->global->PRODUIT_TEXTS_IN_THIRDPARTY_LANGUAGE))
					{
						$prod = new Product($db);
						$prod->fetch($lines[$i]->fk_product);
						$label = ( ! empty($prod->multilangs[$outputlangs->defaultlang]["label"])) ? $prod->multilangs[$outputlangs->defaultlang]["label"] : $lines[$i]->product_label;
					}
					else
						$label = (! empty($lines[$i]->label)?$lines[$i]->label:$lines[$i]->product_label);

					print '<td>';

					// Show product and description
					$product_static->type=$lines[$i]->fk_product_type;
					$product_static->id=$lines[$i]->fk_product;
					$product_static->ref=$lines[$i]->ref;
					$product_static->status_batch=$lines[$i]->product_tobatch;
					$text=$product_static->getNomUrl(1);
					$text.= ' - '.$label;
					$description=(! empty($conf->global->PRODUIT_DESC_IN_FORM)?'':dol_htmlentitiesbr($lines[$i]->description));
					print $form->textwithtooltip($text,$description,3,'','',$i);
					print_date_range($lines[$i]->date_start,$lines[$i]->date_end);
					if (! empty($conf->global->PRODUIT_DESC_IN_FORM))
					{
						print (! empty($lines[$i]->description) && $lines[$i]->description!=$lines[$i]->product)?'<br>'.dol_htmlentitiesbr($lines[$i]->description):'';
					}
					print "</td>\n";
>>>>>>> 51de2945
				}
				else
				{
					print "<td>";
					if ($lines[$i]->product_type == Product::TYPE_SERVICE) $text = img_object($langs->trans('Service'),'service');
					else $text = img_object($langs->trans('Product'),'product');

<<<<<<< HEAD
				print_date_range($lines[$i]->date_start, $lines[$i]->date_end);
				print "</td>\n";
			}

			// Qty ordered
			print '<td class="center">'.$lines[$i]->qty_asked.'</td>';

			// Qty in other shipments (with shipment and warehouse used)
    		if ($origin && $origin_id > 0)
    		{
    			print '<td class="center" class="nowrap">';
    			foreach ($alreadysent as $key => $val)
    			{
    			    if ($lines[$i]->fk_origin_line == $key)
    			    {
    			        $j = 0;
    			        foreach($val as $shipmentline_id=> $shipmentline_var)
    			        {
    			            if ($shipmentline_var['shipment_id'] == $lines[$i]->fk_expedition) continue; // We want to show only "other shipments"

    			            $j++;
    			            if ($j > 1) print '<br>';
    			            $shipment_static->fetch($shipmentline_var['shipment_id']);
    			            print $shipment_static->getNomUrl(1);
    			            print ' - '.$shipmentline_var['qty_shipped'];
    			            $htmltext=$langs->trans("DateValidation").' : '.(empty($shipmentline_var['date_valid'])?$langs->trans("Draft"):dol_print_date($shipmentline_var['date_valid'], 'dayhour'));
    			            if (! empty($conf->stock->enabled) && $shipmentline_var['warehouse'] > 0)
    			            {
    			                $warehousestatic->fetch($shipmentline_var['warehouse']);
    			                $htmltext .= '<br>'.$langs->trans("From").' : '.$warehousestatic->getNomUrl(1);
    			            }
    			            print ' '.$form->textwithpicto('', $htmltext, 1);
    			        }
    			    }
    			}
    		}
			print '</td>';

			if ($action == 'editline' && $lines[$i]->id == $line_id)
			{
				// edit mode
				print '<td colspan="'.$editColspan.'" class="center"><table class="nobordernopadding">';
				if (is_array($lines[$i]->detail_batch) && count($lines[$i]->detail_batch) > 0)
				{
					print '<!-- case edit 1 -->';
					$line = new ExpeditionLigne($db);
					foreach ($lines[$i]->detail_batch as $detail_batch)
					{
						print '<tr>';
						// Qty to ship or shipped
						print '<td>' . '<input name="qtyl'.$detail_batch->fk_expeditiondet.'_'.$detail_batch->id.'" id="qtyl'.$line_id.'_'.$detail_batch->id.'" type="text" size="4" value="'.$detail_batch->qty.'">' . '</td>';
						// Batch number managment
						if ($lines[$i]->entrepot_id == 0)
						{
							// only show lot numbers from src warehouse when shipping from multiple warehouses
							$line->fetch($detail_batch->fk_expeditiondet);
						}
						print '<td>' . $formproduct->selectLotStock($detail_batch->fk_origin_stock, 'batchl'.$detail_batch->fk_expeditiondet.'_'.$detail_batch->fk_origin_stock, '', 1, 0, $lines[$i]->fk_product, $line->entrepot_id). '</td>';
						print '</tr>';
					}
					// add a 0 qty lot row to be able to add a lot
					print '<tr>';
					// Qty to ship or shipped
					print '<td>' . '<input name="qtyl'.$line_id.'_0" id="qtyl'.$line_id.'_0" type="text" size="4" value="0">' . '</td>';
					// Batch number managment
					print '<td>' . $formproduct->selectLotStock('', 'batchl'.$line_id.'_0', '', 1, 0, $lines[$i]->fk_product). '</td>';
					print '</tr>';
				}
				elseif (! empty($conf->stock->enabled))
=======
					if (! empty($lines[$i]->label)) {
						$text.= ' <strong>'.$lines[$i]->label.'</strong>';
						print $form->textwithtooltip($text,$lines[$i]->description,3,'','',$i);
					} else {
						print $text.' '.nl2br($lines[$i]->description);
					}

					print_date_range($lines[$i]->date_start,$lines[$i]->date_end);
					print "</td>\n";
				}

				// Qty ordered
				print '<td align="center">'.$lines[$i]->qty_asked.'</td>';

				// Qty in other shipments (with shipment and warehouse used)
	    		if ($origin && $origin_id > 0)
	    		{
	    			print '<td align="center" class="nowrap">';
	    			foreach ($alreadysent as $key => $val)
	    			{
	    			    if ($lines[$i]->fk_origin_line == $key)
	    			    {
	    			        $j = 0;
	    			        foreach($val as $shipmentline_id=> $shipmentline_var)
	    			        {
	    			            if ($shipmentline_var['shipment_id'] == $lines[$i]->fk_expedition) continue; // We want to show only "other shipments"

	    			            $j++;
	    			            if ($j > 1) print '<br>';
	    			            $shipment_static->fetch($shipmentline_var['shipment_id']);
	    			            print $shipment_static->getNomUrl(1);
	    			            print ' - '.$shipmentline_var['qty_shipped'];
	    			            $htmltext=$langs->trans("DateValidation").' : '.(empty($shipmentline_var['date_valid'])?$langs->trans("Draft"):dol_print_date($shipmentline_var['date_valid'], 'dayhour'));
	    			            if (! empty($conf->stock->enabled) && $shipmentline_var['warehouse'] > 0)
	    			            {
	    			                $warehousestatic->fetch($shipmentline_var['warehouse']);
	    			                $htmltext .= '<br>'.$langs->trans("From").' : '.$warehousestatic->getNomUrl(1);
	    			            }
	    			            print ' '.$form->textwithpicto('', $htmltext, 1);
	    			        }
	    			    }
	    			}
	    		}
				print '</td>';

				if ($action == 'editline' && $lines[$i]->id == $line_id)
>>>>>>> 51de2945
				{
					// edit mode
					print '<td colspan="'.$editColspan.'" align="center"><table class="nobordernopadding">';
					if (is_array($lines[$i]->detail_batch) && count($lines[$i]->detail_batch) > 0)
					{
						print '<!-- case edit 1 -->';
						$line = new ExpeditionLigne($db);
						foreach ($lines[$i]->detail_batch as $detail_batch)
						{
							print '<tr>';
							// Qty to ship or shipped
							print '<td>' . '<input name="qtyl'.$detail_batch->fk_expeditiondet.'_'.$detail_batch->id.'" id="qtyl'.$line_id.'_'.$detail_batch->id.'" type="text" size="4" value="'.$detail_batch->qty.'">' . '</td>';
							// Batch number managment
							if ($lines[$i]->entrepot_id == 0)
							{
								// only show lot numbers from src warehouse when shipping from multiple warehouses
								$line->fetch($detail_batch->fk_expeditiondet);
							}
							print '<td>' . $formproduct->selectLotStock($detail_batch->fk_origin_stock, 'batchl'.$detail_batch->fk_expeditiondet.'_'.$detail_batch->fk_origin_stock, '', 1, 0, $lines[$i]->fk_product, $line->entrepot_id). '</td>';
							print '</tr>';
						}
<<<<<<< HEAD
						elseif (count($lines[$i]->details_entrepot) > 1)
=======
						// add a 0 qty lot row to be able to add a lot
						print '<tr>';
						// Qty to ship or shipped
						print '<td>' . '<input name="qtyl'.$line_id.'_0" id="qtyl'.$line_id.'_0" type="text" size="4" value="0">' . '</td>';
						// Batch number managment
						print '<td>' . $formproduct->selectLotStock('', 'batchl'.$line_id.'_0', '', 1, 0, $lines[$i]->fk_product). '</td>';
						print '</tr>';
					}
					else if (! empty($conf->stock->enabled))
					{
						if ($lines[$i]->fk_product > 0)
>>>>>>> 51de2945
						{
							if ($lines[$i]->entrepot_id > 0)
							{
								print '<!-- case edit 2 -->';
								print '<tr>';
								// Qty to ship or shipped
								print '<td>' . '<input name="qtyl'.$line_id.'" id="qtyl'.$line_id.'" type="text" size="4" value="'.$lines[$i]->qty_shipped.'">' . '</td>';
								// Warehouse source
								print '<td>' . $formproduct->selectWarehouses($lines[$i]->entrepot_id, 'entl'.$line_id, '', 1, 0, $lines[$i]->fk_product, '', 1). '</td>';
								// Batch number managment
								print '<td> - ' . $langs->trans("NA") . '</td>';
								print '</tr>';
							}
							else if (count($lines[$i]->details_entrepot) > 1)
							{
								print '<!-- case edit 3 -->';
								foreach ($lines[$i]->details_entrepot as $detail_entrepot)
								{
									print '<tr>';
									// Qty to ship or shipped
									print '<td>' . '<input name="qtyl'.$detail_entrepot->line_id.'" id="qtyl'.$detail_entrepot->line_id.'" type="text" size="4" value="'.$detail_entrepot->qty_shipped.'">' . '</td>';
									// Warehouse source
									print '<td>' . $formproduct->selectWarehouses($detail_entrepot->entrepot_id, 'entl'.$detail_entrepot->line_id, '', 1, 0, $lines[$i]->fk_product, '', 1) . '</td>';
									// Batch number managment
									print '<td> - ' . $langs->trans("NA") . '</td>';
									print '</tr>';
								}
							}
							else
							{
								print '<!-- case edit 4 -->';
								print '<tr><td colspan="3">'.$langs->trans("NotEnoughStock").'</td></tr>';
							}
						}
						else
						{
							print '<!-- case edit 5 -->';
							print '<tr>';
							// Qty to ship or shipped
							print '<td>' . '<input name="qtyl'.$line_id.'" id="qtyl'.$line_id.'" type="text" size="4" value="'.$lines[$i]->qty_shipped.'">' . '</td>';
							// Warehouse source
							print '<td>' . '</td>';
							// Batch number managment
							print '<td>' . '</td>';
							print '</tr>';
						}
					}
					print '</table></td>';
				}
<<<<<<< HEAD
				print '</table></td>';
			}
			else
			{
				// Qty to ship or shipped
				print '<td class="center">'.$lines[$i]->qty_shipped.'</td>';

				// Warehouse source
				if (! empty($conf->stock->enabled))
				{
					print '<td class="left">';
					if ($lines[$i]->entrepot_id > 0)
					{
						$entrepot = new Entrepot($db);
						$entrepot->fetch($lines[$i]->entrepot_id);
						print $entrepot->getNomUrl(1);
					}
					elseif (count($lines[$i]->details_entrepot) > 1)
=======
				else
				{
					// Qty to ship or shipped
					print '<td align="center">'.$lines[$i]->qty_shipped.'</td>';

					// Warehouse source
					if (! empty($conf->stock->enabled))
>>>>>>> 51de2945
					{
						print '<td align="left">';
						if ($lines[$i]->entrepot_id > 0)
						{
							$entrepot = new Entrepot($db);
							$entrepot->fetch($lines[$i]->entrepot_id);
							print $entrepot->getNomUrl(1);
						}
						else if (count($lines[$i]->details_entrepot) > 1)
						{
							$detail = '';
							foreach ($lines[$i]->details_entrepot as $detail_entrepot)
							{
<<<<<<< HEAD
								$entrepot = new Entrepot($db);
								$entrepot->fetch($detail_entrepot->entrepot_id);
								$detail.= $langs->trans("DetailWarehouseFormat", $entrepot->libelle, $detail_entrepot->qty_shipped).'<br/>';
=======
								if ($detail_entrepot->entrepot_id > 0)
								{
									$entrepot = new Entrepot($db);
									$entrepot->fetch($detail_entrepot->entrepot_id);
									$detail.= $langs->trans("DetailWarehouseFormat",$entrepot->libelle,$detail_entrepot->qty_shipped).'<br/>';
								}
>>>>>>> 51de2945
							}
							print $form->textwithtooltip(img_picto('', 'object_stock').' '.$langs->trans("DetailWarehouseNumber"),$detail);
						}
<<<<<<< HEAD
						print $form->textwithtooltip(img_picto('', 'object_stock').' '.$langs->trans("DetailWarehouseNumber"), $detail);
=======
						print '</td>';
>>>>>>> 51de2945
					}

					// Batch number managment
					if (! empty($conf->productbatch->enabled))
					{
						if (isset($lines[$i]->detail_batch))
						{
							print '<!-- Detail of lot -->';
							print '<td>';
							if ($lines[$i]->product_tobatch)
							{
<<<<<<< HEAD
								$detail.= $langs->trans("Batch").': '.$dbatch->batch;
								$detail.= ' - '.$langs->trans("SellByDate").': '.dol_print_date($dbatch->sellby, "day");
								$detail.= ' - '.$langs->trans("EatByDate").': '.dol_print_date($dbatch->eatby, "day");
								$detail.= ' - '.$langs->trans("Qty").': '.$dbatch->qty;
								$detail.= '<br>';
							}
							print $form->textwithtooltip(img_picto('', 'object_barcode').' '.$langs->trans("DetailBatchNumber"), $detail);
						}
						else
						{
							print $langs->trans("NA");
=======
								$detail = '';
								foreach ($lines[$i]->detail_batch as $dbatch)	// $dbatch is instance of ExpeditionLineBatch
								{
									$detail.= $langs->trans("Batch").': '.$dbatch->batch;
									$detail.= ' - '.$langs->trans("SellByDate").': '.dol_print_date($dbatch->sellby,"day");
									$detail.= ' - '.$langs->trans("EatByDate").': '.dol_print_date($dbatch->eatby,"day");
									$detail.= ' - '.$langs->trans("Qty").': '.$dbatch->qty;
									$detail.= '<br>';
								}
								print $form->textwithtooltip(img_picto('', 'object_barcode').' '.$langs->trans("DetailBatchNumber"),$detail);
							}
							else
							{
								print $langs->trans("NA");
							}
							print '</td>';
						} else {
							print '<td></td>';
>>>>>>> 51de2945
						}
					}
				}

<<<<<<< HEAD
			// Weight
			print '<td class="center">';
			if ($lines[$i]->fk_product_type == Product::TYPE_PRODUCT) print $lines[$i]->weight*$lines[$i]->qty_shipped.' '.measuring_units_string($lines[$i]->weight_units, "weight");
			else print '&nbsp;';
			print '</td>';

			// Volume
			print '<td class="center">';
			if ($lines[$i]->fk_product_type == Product::TYPE_PRODUCT) print $lines[$i]->volume*$lines[$i]->qty_shipped.' '.measuring_units_string($lines[$i]->volume_units, "volume");
			else print '&nbsp;';
			print '</td>';

			// Size
			//print '<td class="center">'.$lines[$i]->volume*$lines[$i]->qty_shipped.' '.measuring_units_string($lines[$i]->volume_units,"volume").'</td>';

			if ($action == 'editline' && $lines[$i]->id == $line_id)
			{
				print '<td class="center" colspan="2" valign="middle">';
				print '<input type="submit" class="button" id="savelinebutton" name="save" value="' . $langs->trans("Save") . '"><br>';
				print '<input type="submit" class="button" id="cancellinebutton" name="cancel" value="' . $langs->trans("Cancel") . '"><br>';
			}
			elseif ($object->statut == 0)
			{
				// edit-delete buttons
				print '<td class="linecoledit center">';
				print '<a href="' . $_SERVER["PHP_SELF"] . '?id=' . $object->id . '&amp;action=editline&amp;lineid=' . $lines[$i]->id . '">' . img_edit() . '</a>';
=======
				// Weight
				print '<td align="center">';
				if ($lines[$i]->fk_product_type == Product::TYPE_PRODUCT) print $lines[$i]->weight*$lines[$i]->qty_shipped.' '.measuring_units_string($lines[$i]->weight_units,"weight");
				else print '&nbsp;';
>>>>>>> 51de2945
				print '</td>';

				// Volume
				print '<td align="center">';
				if ($lines[$i]->fk_product_type == Product::TYPE_PRODUCT) print $lines[$i]->volume*$lines[$i]->qty_shipped.' '.measuring_units_string($lines[$i]->volume_units,"volume");
				else print '&nbsp;';
				print '</td>';

				// Size
				//print '<td align="center">'.$lines[$i]->volume*$lines[$i]->qty_shipped.' '.measuring_units_string($lines[$i]->volume_units,"volume").'</td>';

				if ($action == 'editline' && $lines[$i]->id == $line_id)
				{
<<<<<<< HEAD
					print $line->showOptionals($extrafieldsline, 'edit', array('style'=>$bc[$var], 'colspan'=>$colspan), $indiceAsked);
=======
					print '<td align="center" colspan="2" valign="middle">';
					print '<input type="submit" class="button" id="savelinebutton" name="save" value="' . $langs->trans("Save") . '"><br>';
					print '<input type="submit" class="button" id="cancellinebutton" name="cancel" value="' . $langs->trans("Cancel") . '"><br>';
>>>>>>> 51de2945
				}
				else if ($object->statut == 0)
				{
<<<<<<< HEAD
					print $line->showOptionals($extrafieldsline, 'view', array('style'=>$bc[$var], 'colspan'=>$colspan), $indiceAsked);
=======
					// edit-delete buttons
					print '<td class="linecoledit" align="center">';
					print '<a href="' . $_SERVER["PHP_SELF"] . '?id=' . $object->id . '&amp;action=editline&amp;lineid=' . $lines[$i]->id . '">' . img_edit() . '</a>';
					print '</td>';
					print '<td class="linecoldelete" width="10">';
					print '<a href="' . $_SERVER["PHP_SELF"] . '?id=' . $object->id . '&amp;action=deleteline&amp;lineid=' . $lines[$i]->id . '">' . img_delete() . '</a>';
					print '</td>';

					// Display lines extrafields
					if (! empty($rowExtrafieldsStart))
					{
						print $rowExtrafieldsStart;
						print $rowExtrafieldsView;
						print $rowEnd;
					}
				}
				print "</tr>";

				// Display lines extrafields
				if (is_array($extralabelslines) && count($extralabelslines)>0) {
					$colspan= empty($conf->productbatch->enabled) ? 5 : 6;
					$line = new ExpeditionLigne($db);
					$line->fetch_optionals($lines[$i]->id);
					print '<tr class="oddeven">';
					if ($action == 'editline' && $lines[$i]->id == $line_id)
					{
						print $line->showOptionals($extrafieldsline, 'edit', array('style'=>$bc[$var], 'colspan'=>$colspan),$indiceAsked);
					}
					else
					{
						print $line->showOptionals($extrafieldsline, 'view', array('style'=>$bc[$var], 'colspan'=>$colspan),$indiceAsked);
					}
					print '</tr>';
>>>>>>> 51de2945
				}
			}
		}

		// TODO Show also lines ordered but not delivered

		print "</table>\n";
		print '</div>';
	}


	dol_fiche_end();


	$object->fetchObjectLinked($object->id, $object->element);


	/*
	 *    Boutons actions
	 */

	if (($user->societe_id == 0) && ($action!='presend'))
	{
		print '<div class="tabsAction">';

		$parameters = array();
		$reshook = $hookmanager->executeHooks('addMoreActionsButtons', $parameters, $object, $action); // Note that $action and $object may have been
		                                                                                               // modified by hook
		if (empty($reshook))
		{

			if ($object->statut == Expedition::STATUS_DRAFT && $num_prod > 0)
			{
				if ((empty($conf->global->MAIN_USE_ADVANCED_PERMS) && ! empty($user->rights->expedition->creer))
	  		     || (! empty($conf->global->MAIN_USE_ADVANCED_PERMS) && ! empty($user->rights->expedition->shipping_advance->validate)))
				{
					print '<a class="butAction" href="'.$_SERVER["PHP_SELF"].'?id='.$object->id.'&amp;action=valid">'.$langs->trans("Validate").'</a>';
				}
				else
				{
					print '<a class="butActionRefused classfortooltip" href="#" title="'.$langs->trans("NotAllowed").'">'.$langs->trans("Validate").'</a>';
				}
			}

			// TODO add alternative status
			// 0=draft, 1=validated, 2=billed, we miss a status "delivered" (only available on order)
			if ($object->statut == Expedition::STATUS_CLOSED && $user->rights->expedition->creer)
			{
				if (! empty($conf->facture->enabled) && ! empty($conf->global->WORKFLOW_BILL_ON_SHIPMENT))  // Quand l'option est on, il faut avoir le bouton en plus et non en remplacement du Close ?
				{
					print '<a class="butAction" href="'.$_SERVER["PHP_SELF"].'?id='.$object->id.'&amp;action=reopen">'.$langs->trans("ClassifyUnbilled").'</a>';
				}
				else
				{
			    	print '<a class="butAction" href="'.$_SERVER["PHP_SELF"].'?id='.$object->id.'&amp;action=reopen">'.$langs->trans("ReOpen").'</a>';
				}
			}

			// Send
			if ($object->statut > 0)
			{
				if (empty($conf->global->MAIN_USE_ADVANCED_PERMS) || $user->rights->expedition->shipping_advance->send)
				{
					print '<a class="butAction" href="'.$_SERVER["PHP_SELF"].'?id='.$object->id.'&action=presend&mode=init#formmailbeforetitle">'.$langs->trans('SendMail').'</a>';
				}
				else print '<a class="butActionRefused classfortooltip" href="#">'.$langs->trans('SendMail').'</a>';
			}

			// Create bill
			if (! empty($conf->facture->enabled) && ($object->statut == Expedition::STATUS_VALIDATED || $object->statut == Expedition::STATUS_CLOSED))
			{
				if ($user->rights->facture->creer)
				{
					// TODO show button only   if (! empty($conf->global->WORKFLOW_BILL_ON_SHIPMENT))
					// If we do that, we must also make this option official.
					print '<a class="butAction" href="'.DOL_URL_ROOT.'/compta/facture/card.php?action=create&amp;origin='.$object->element.'&amp;originid='.$object->id.'&amp;socid='.$object->socid.'">'.$langs->trans("CreateBill").'</a>';
				}
			}

			// This is just to generate a delivery receipt
			//var_dump($object->linkedObjectsIds['delivery']);
			if ($conf->livraison_bon->enabled && ($object->statut == Expedition::STATUS_VALIDATED || $object->statut == Expedition::STATUS_CLOSED) && $user->rights->expedition->livraison->creer && count($object->linkedObjectsIds['delivery']) == 0)
			{
				print '<a class="butAction" href="'.$_SERVER["PHP_SELF"].'?id='.$object->id.'&amp;action=create_delivery">'.$langs->trans("CreateDeliveryOrder").'</a>';
			}
			// Close
			if ($object->statut == Expedition::STATUS_VALIDATED)
			{
				if ($user->rights->expedition->creer && $object->statut > 0 && ! $object->billed)
				{
					$label="Close"; $paramaction='classifyclosed';       // = Transferred/Received
					// Label here should be "Close" or "ClassifyBilled" if we decided to make bill on shipments instead of orders
					if (! empty($conf->facture->enabled) && ! empty($conf->global->WORKFLOW_BILL_ON_SHIPMENT))  // Quand l'option est on, il faut avoir le bouton en plus et non en remplacement du Close ?
					{
					    $label="ClassifyBilled";
					    $paramaction='classifybilled';
					}
					print '<a class="butAction" href="'.$_SERVER["PHP_SELF"].'?id='.$object->id.'&amp;action='.$paramaction.'">'.$langs->trans($label).'</a>';
				}
			}

			if ($user->rights->expedition->supprimer)
			{
				print '<a class="butActionDelete" href="'.$_SERVER["PHP_SELF"].'?id='.$object->id.'&amp;action=delete">'.$langs->trans("Delete").'</a>';
			}
		}

		print '</div>';
	}


	/*
	 * Documents generated
	 */

	if ($action != 'presend' && $action != 'editline')
	{
        print '<div class="fichecenter"><div class="fichehalfleft">';

        $objectref = dol_sanitizeFileName($object->ref);
		$filedir = $conf->expedition->dir_output . "/sending/" .$objectref;

		$urlsource = $_SERVER["PHP_SELF"]."?id=".$object->id;

		$genallowed=$user->rights->expedition->lire;
		$delallowed=$user->rights->expedition->creer;

		print $formfile->showdocuments('expedition', $objectref, $filedir, $urlsource, $genallowed, $delallowed, $object->modelpdf, 1, 0, 0, 28, 0, '', '', '', $soc->default_lang);


		// Show links to link elements
		//$linktoelem = $form->showLinkToObjectBlock($object, null, array('order'));
		$somethingshown = $form->showLinkedObjectBlock($object, '');


		print '</div><div class="fichehalfright"><div class="ficheaddleft">';

		// List of actions on element
		include_once DOL_DOCUMENT_ROOT.'/core/class/html.formactions.class.php';
		$formactions=new FormActions($db);
		$somethingshown = $formactions->showactions($object, 'shipping', $socid, 1);

		print '</div></div></div>';
	}


	/*
	 * Action presend
	 */

	//Select mail models is same action as presend
	if (GETPOST('modelselected')) {
		$action = 'presend';
	}

	// Presend form
	$modelmail='shipping_send';
	$defaulttopic='SendShippingRef';
	$diroutput = $conf->expedition->dir_output. '/sending';
	$trackid = 'shi'.$object->id;

	include DOL_DOCUMENT_ROOT.'/core/tpl/card_presend.tpl.php';
}

// End of page
llxFooter();
$db->close();<|MERGE_RESOLUTION|>--- conflicted
+++ resolved
@@ -1140,80 +1140,8 @@
                 $reshook = $hookmanager->executeHooks('printObjectLine', $parameters, $object, $action);
                 if ($reshook < 0) setEventMessages($hookmanager->error, $hookmanager->errors, 'errors');
 
-                if(empty($reshook))
+                if (empty($reshook))
                 {
-<<<<<<< HEAD
-                    $product->fetch($line->fk_product);
-                    $product->load_stock('warehouseopen');	// Load all $product->stock_warehouse[idwarehouse]->detail_batch
-                    //var_dump($product->stock_warehouse[1]);
-
-                    print '<td>';
-                    print '<a name="'.$line->rowid.'"></a>'; // ancre pour retourner sur la ligne
-
-                    // Show product and description
-                    $product_static->type=$line->fk_product_type;
-                    $product_static->id=$line->fk_product;
-                    $product_static->ref=$line->ref;
-                    $product_static->status_batch=$line->product_tobatch;
-                    $text=$product_static->getNomUrl(1);
-                    $text.= ' - '.(! empty($line->label)?$line->label:$line->product_label);
-                    $description=($conf->global->PRODUIT_DESC_IN_FORM?'':dol_htmlentitiesbr($line->desc));
-                    print $form->textwithtooltip($text, $description, 3, '', '', $i);
-
-                    // Show range
-                    print_date_range($db->jdate($line->date_start), $db->jdate($line->date_end));
-
-                    // Add description in form
-                    if (! empty($conf->global->PRODUIT_DESC_IN_FORM))
-                    {
-                        print ($line->desc && $line->desc!=$line->product_label)?'<br>'.dol_htmlentitiesbr($line->desc):'';
-                    }
-
-                    print '</td>';
-                }
-                else
-				{
-				    print "<td>";
-                    if ($type==1) $text = img_object($langs->trans('Service'), 'service');
-                    else $text = img_object($langs->trans('Product'), 'product');
-
-                    if (! empty($line->label)) {
-                    	$text.= ' <strong>'.$line->label.'</strong>';
-                    	print $form->textwithtooltip($text, $line->desc, 3, '', '', $i);
-                    } else {
-                    	print $text.' '.nl2br($line->desc);
-                    }
-
-                    // Show range
-                    print_date_range($db->jdate($line->date_start), $db->jdate($line->date_end));
-                    print "</td>\n";
-                }
-
-                // Qty
-                print '<td class="center">'.$line->qty;
-                print '<input name="qtyasked'.$indiceAsked.'" id="qtyasked'.$indiceAsked.'" type="hidden" value="'.$line->qty.'">';
-                print '</td>';
-                $qtyProdCom=$line->qty;
-
-                // Qty already shipped
-                print '<td class="center">';
-                $quantityDelivered = $object->expeditions[$line->id];
-                print $quantityDelivered;
-                print '<input name="qtydelivered'.$indiceAsked.'" id="qtydelivered'.$indiceAsked.'" type="hidden" value="'.$quantityDelivered.'">';
-                print '</td>';
-
-                // Qty to ship
-                $quantityAsked = $line->qty;
-				if ($line->product_type == 1 && empty($conf->global->STOCK_SUPPORTS_SERVICES))
-				{
-					$quantityToBeDelivered = 0;
-				}
-				else
-				{
-					$quantityToBeDelivered = $quantityAsked - $quantityDelivered;
-				}
-                $warehouse_id = GETPOST('entrepot_id', 'int');
-=======
 	                // Show product and description
 	                $type=$line->product_type?$line->product_type:$line->fk_product_type;
 	                // Try to enhance type detection using date_start and date_end for free lines where type
@@ -1242,7 +1170,7 @@
 	                    $text=$product_static->getNomUrl(1);
 	                    $text.= ' - '.(! empty($line->label)?$line->label:$line->product_label);
 	                    $description=($conf->global->PRODUIT_DESC_IN_FORM?'':dol_htmlentitiesbr($line->desc));
-	                    print $form->textwithtooltip($text,$description,3,'','',$i);
+	                    print $form->textwithtooltip($text, $description, 3, '', '', $i);
 
 	                    // Show range
 	                    print_date_range($db->jdate($line->date_start),$db->jdate($line->date_end));
@@ -1274,13 +1202,13 @@
 	                }
 
 	                // Qty
-	                print '<td align="center">'.$line->qty;
+	                print '<td class="center">'.$line->qty;
 	                print '<input name="qtyasked'.$indiceAsked.'" id="qtyasked'.$indiceAsked.'" type="hidden" value="'.$line->qty.'">';
 	                print '</td>';
 	                $qtyProdCom=$line->qty;
 
 	                // Qty already shipped
-	                print '<td align="center">';
+	                print '<td class="center">';
 	                $quantityDelivered = $object->expeditions[$line->id];
 	                print $quantityDelivered;
 	                print '<input name="qtydelivered'.$indiceAsked.'" id="qtydelivered'.$indiceAsked.'" type="hidden" value="'.$quantityDelivered.'">';
@@ -1297,26 +1225,19 @@
 						$quantityToBeDelivered = $quantityAsked - $quantityDelivered;
 					}
 	                $warehouse_id = GETPOST('entrepot_id','int');
->>>>>>> 51de2945
 
 					$warehouseObject = null;
 					if ($warehouse_id > 0 || ! ($line->fk_product > 0) || empty($conf->stock->enabled))     // If warehouse was already selected or if product is not a predefined, we go into this part with no multiwarehouse selection
 					{
-<<<<<<< HEAD
-						// Quantity to send
-						print '<td class="center">';
-						if ($line->product_type == Product::TYPE_PRODUCT || ! empty($conf->global->STOCK_SUPPORTS_SERVICES))
-=======
 					    print '<!-- Case warehouse already known or product not a predefined product -->';
 						//ship from preselected location
 						$stock = + $product->stock_warehouse[$warehouse_id]->real; // Convert to number
 						$deliverableQty=min($quantityToBeDelivered, $stock);
 						if ($deliverableQty < 0) $deliverableQty = 0;
 						if (empty($conf->productbatch->enabled) || ! $product->hasbatch())
->>>>>>> 51de2945
 						{
 							// Quantity to send
-							print '<td align="center">';
+							print '<td class="center">';
 							if ($line->product_type == Product::TYPE_PRODUCT || ! empty($conf->global->STOCK_SUPPORTS_SERVICES))
 							{
 	                            if (GETPOST('qtyl'.$indiceAsked, 'int')) $deliverableQty=GETPOST('qtyl'.$indiceAsked, 'int');
@@ -1326,25 +1247,11 @@
 							else print $langs->trans("NA");
 							print '</td>';
 
-<<<<<<< HEAD
-						// Stock
-						if (! empty($conf->stock->enabled))
-						{
-							print '<td class="left">';
-							if ($line->product_type == Product::TYPE_PRODUCT || ! empty($conf->global->STOCK_SUPPORTS_SERVICES))   // Type of product need stock change ?
-							{
-								// Show warehouse combo list
-								$ent = "entl".$indiceAsked;
-								$idl = "idl".$indiceAsked;
-								$tmpentrepot_id = is_numeric(GETPOST($ent, 'int'))?GETPOST($ent, 'int'):$warehouse_id;
-								if ($line->fk_product > 0)
-=======
 							// Stock
 							if (! empty($conf->stock->enabled))
 							{
-								print '<td align="left">';
+								print '<td class="left">';
 								if ($line->product_type == Product::TYPE_PRODUCT || ! empty($conf->global->STOCK_SUPPORTS_SERVICES))   // Type of product need stock change ?
->>>>>>> 51de2945
 								{
 									// Show warehouse combo list
 									$ent = "entl".$indiceAsked;
@@ -1390,16 +1297,9 @@
 										}
 										print "<tr class=\"oddeven\"><td>&nbsp; &nbsp; &nbsp; ->
 											<a href=\"".DOL_URL_ROOT."/product/card.php?id=".$value['id']."\">".$value['fullpath']."
-											</a> (".$value['nb'].")</td><td align=\"center\"> ".$value['nb_total']."</td><td>&nbsp</td><td>&nbsp</td>
-											<td align=\"center\">".$value['stock']." ".$img."</td></tr>";
+											</a> (".$value['nb'].")</td><td class=\"center\"> ".$value['nb_total']."</td><td>&nbsp</td><td>&nbsp</td>
+											<td class=\"center\">".$value['stock']." ".$img."</td></tr>";
 									}
-<<<<<<< HEAD
-									print "<tr class=\"oddeven\"><td>&nbsp; &nbsp; &nbsp; ->
-										<a href=\"".DOL_URL_ROOT."/product/card.php?id=".$value['id']."\">".$value['fullpath']."
-										</a> (".$value['nb'].")</td><td class=\"center\"> ".$value['nb_total']."</td><td>&nbsp</td><td>&nbsp</td>
-										<td class=\"center\">".$value['stock']." ".$img."</td></tr>";
-=======
->>>>>>> 51de2945
 								}
 							}
 						}
@@ -1417,18 +1317,6 @@
 							$nbofsuggested=0;
 							if (is_object($product->stock_warehouse[$warehouse_id]) && count($product->stock_warehouse[$warehouse_id]->detail_batch))
 							{
-<<<<<<< HEAD
-								//var_dump($dbatch);
-								$batchStock = + $dbatch->qty;		// To get a numeric
-								$deliverableQty = min($quantityToBeDelivered, $batchStock);
-								print '<!-- subj='.$subj.'/'.$nbofsuggested.' --><tr '.((($subj + 1) == $nbofsuggested)?$bc[$var]:'').'>';
-								print '<td colspan="3" ></td><td class="center">';
-								print '<input name="qtyl'.$indiceAsked.'_'.$subj.'" id="qtyl'.$indiceAsked.'_'.$subj.'" type="text" size="4" value="'.$deliverableQty.'">';
-								print '</td>';
-
-								print '<!-- Show details of lot -->';
-								print '<td class="left">';
-=======
 							    foreach ($product->stock_warehouse[$warehouse_id]->detail_batch as $dbatch)
 							    {
 							        $nbofsuggested++;
@@ -1443,27 +1331,17 @@
 									$batchStock = + $dbatch->qty;		// To get a numeric
 									$deliverableQty = min($quantityToBeDelivered,$batchStock);
 									print '<!-- subj='.$subj.'/'.$nbofsuggested.' --><tr '.((($subj + 1) == $nbofsuggested)?$bc[$var]:'').'>';
-									print '<td colspan="3" ></td><td align="center">';
+									print '<td colspan="3" ></td><td class="center">';
 									print '<input name="qtyl'.$indiceAsked.'_'.$subj.'" id="qtyl'.$indiceAsked.'_'.$subj.'" type="text" size="4" value="'.$deliverableQty.'">';
 									print '</td>';
 
 									print '<!-- Show details of lot -->';
-									print '<td align="left">';
->>>>>>> 51de2945
+									print '<td class="left">';
 
 									print $staticwarehouse->getNomUrl(0).' / ';
 
 									print '<input name="batchl'.$indiceAsked.'_'.$subj.'" type="hidden" value="'.$dbatch->id.'">';
 
-<<<<<<< HEAD
-								$detail='';
-								$detail.= $langs->trans("Batch").': '.$dbatch->batch;
-								$detail.= ' - '.$langs->trans("SellByDate").': '.dol_print_date($dbatch->sellby, "day");
-								$detail.= ' - '.$langs->trans("EatByDate").': '.dol_print_date($dbatch->eatby, "day");
-								$detail.= ' - '.$langs->trans("Qty").': '.$dbatch->qty;
-								$detail.= '<br>';
-								print $detail;
-=======
 									$detail='';
 									$detail.= $langs->trans("Batch").': '.$dbatch->batch;
 									$detail.= ' - '.$langs->trans("SellByDate").': '.dol_print_date($dbatch->sellby,"day");
@@ -1471,7 +1349,6 @@
 									$detail.= ' - '.$langs->trans("Qty").': '.$dbatch->qty;
 									$detail.= '<br>';
 									print $detail;
->>>>>>> 51de2945
 
 									$quantityToBeDelivered -= $deliverableQty;
 									if ($quantityToBeDelivered < 0)
@@ -1482,31 +1359,17 @@
 									print '</td></tr>';
 								}
 							}
-<<<<<<< HEAD
-						}
-						else
-						{
-						    print '<!-- Case there is no details of lot at all -->';
-						    print '<tr class="oddeven"><td colspan="3"></td><td class="center">';
-							print '<input name="qtyl'.$indiceAsked.'_'.$subj.'" id="qtyl'.$indiceAsked.'_'.$subj.'" type="text" size="4" value="0" disabled="disabled"> ';
-							print '</td>';
-
-							print '<td class="left">';
-							print img_warning().' '.$langs->trans("NoProductToShipFoundIntoStock", $staticwarehouse->libelle);
-							print '</td></tr>';
-=======
 							else
 							{
 							    print '<!-- Case there is no details of lot at all -->';
-							    print '<tr class="oddeven"><td colspan="3"></td><td align="center">';
+							    print '<tr class="oddeven"><td colspan="3"></td><td class="center">';
 							    print '<input name="qtyl'.$indiceAsked.'_'.$subj.'" id="qtyl'.$indiceAsked.'_'.$subj.'" type="text" size="4" value="0" disabled="disabled"> ';
 							    print '</td>';
-							    
-							    print '<td align="left">';
+
+							    print '<td class="left">';
 							    print img_warning().' '.$langs->trans("NoProductToShipFoundIntoStock", $staticwarehouse->libelle);
 							    print '</td></tr>';
 							}
->>>>>>> 51de2945
 						}
 					}
 					else
@@ -1523,26 +1386,7 @@
 							$nbofsuggested=0;
 							foreach ($product->stock_warehouse as $warehouse_id=>$stock_warehouse)
 							{
-<<<<<<< HEAD
-                                $nbofsuggested++;
-						    }
-						}
-						$tmpwarehouseObject=new Entrepot($db);
-						foreach ($product->stock_warehouse as $warehouse_id=>$stock_warehouse)    // $stock_warehouse is product_stock
-						{
-							$tmpwarehouseObject->fetch($warehouse_id);
-							if ($stock_warehouse->real > 0)
-							{
-								$stock = + $stock_warehouse->real; // Convert it to number
-								$deliverableQty = min($quantityToBeDelivered, $stock);
-								$deliverableQty = max(0, $deliverableQty);
-								// Quantity to send
-								print '<!-- subj='.$subj.'/'.$nbofsuggested.' --><tr '.((($subj + 1) == $nbofsuggested)?$bc[$var]:'').'>';
-								print '<td colspan="3" ></td><td class="center"><!-- qty to ship (no lot management for product line indiceAsked='.$indiceAsked.') -->';
-								if ($line->product_type == Product::TYPE_PRODUCT || ! empty($conf->global->STOCK_SUPPORTS_SERVICES))
-=======
 								if ($stock_warehouse->real > 0)
->>>>>>> 51de2945
 								{
 	                                $nbofsuggested++;
 							    }
@@ -1553,16 +1397,12 @@
 								$tmpwarehouseObject->fetch($warehouse_id);
 								if ($stock_warehouse->real > 0)
 								{
-<<<<<<< HEAD
-									print '<td class="left">';
-=======
 									$stock = + $stock_warehouse->real; // Convert it to number
 									$deliverableQty = min($quantityToBeDelivered,$stock);
 									$deliverableQty = max(0, $deliverableQty);
 									// Quantity to send
 									print '<!-- subj='.$subj.'/'.$nbofsuggested.' --><tr '.((($subj + 1) == $nbofsuggested)?$bc[$var]:'').'>';
-									print '<td colspan="3" ></td><td align="center"><!-- qty to ship (no lot management for product line indiceAsked='.$indiceAsked.') -->';
->>>>>>> 51de2945
+									print '<td colspan="3" ></td><td class="center"><!-- qty to ship (no lot management for product line indiceAsked='.$indiceAsked.') -->';
 									if ($line->product_type == Product::TYPE_PRODUCT || ! empty($conf->global->STOCK_SUPPORTS_SERVICES))
 									{
 										print '<input name="qtyl'.$indiceAsked.'_'.$subj.'" id="qtyl'.$indiceAsked.'" type="text" size="4" value="'.$deliverableQty.'">';
@@ -1574,7 +1414,7 @@
 									// Stock
 									if (! empty($conf->stock->enabled))
 									{
-										print '<td align="left">';
+										print '<td class="left">';
 										if ($line->product_type == Product::TYPE_PRODUCT || ! empty($conf->global->STOCK_SUPPORTS_SERVICES))
 										{
 											print $tmpwarehouseObject->getNomUrl(0).' ';
@@ -1616,50 +1456,20 @@
 										print '<tr class"oddeven"><td>';
 										print "&nbsp; &nbsp; &nbsp; ->
 										<a href=\"".DOL_URL_ROOT."/product/card.php?id=".$value['id']."\">".$value['fullpath']."
-										</a> (".$value['nb'].")</td><td align=\"center\"> ".$value['nb_total']."</td><td>&nbsp</td><td>&nbsp</td>
-										<td align=\"center\">".$value['stock']." ".$img."</td>";
+										</a> (".$value['nb'].")</td><td class=\"center\"> ".$value['nb_total']."</td><td>&nbsp</td><td>&nbsp</td>
+										<td class=\"center\">".$value['stock']." ".$img."</td>";
 										print "</tr>";
 									}
-<<<<<<< HEAD
-									print '<tr class"oddeven"><td>';
-									print "&nbsp; &nbsp; &nbsp; ->
-									<a href=\"".DOL_URL_ROOT."/product/card.php?id=".$value['id']."\">".$value['fullpath']."
-									</a> (".$value['nb'].")</td><td class=\"center\"> ".$value['nb_total']."</td><td>&nbsp</td><td>&nbsp</td>
-									<td class=\"center\">".$value['stock']." ".$img."</td>";
-									print "</tr>";
-=======
->>>>>>> 51de2945
 								}
 							}
 						}
 						else
 						{
-<<<<<<< HEAD
-							$tmpwarehouseObject->fetch($warehouse_id);
-							if (($stock_warehouse->real > 0) && (count($stock_warehouse->detail_batch))) {
-						        foreach ($stock_warehouse->detail_batch as $dbatch)
-								{
-									//var_dump($dbatch);
-									$batchStock = + $dbatch->qty;		// To get a numeric
-									$deliverableQty = min($quantityToBeDelivered, $batchStock);
-									if ($deliverableQty < 0) $deliverableQty = 0;
-									print '<!-- subj='.$subj.'/'.$nbofsuggested.' --><tr '.((($subj + 1) == $nbofsuggested)?$bc[$var]:'').'><td colspan="3"></td><td class="center">';
-									print '<input name="qtyl'.$indiceAsked.'_'.$subj.'" id="qtyl'.$indiceAsked.'_'.$subj.'" type="text" size="4" value="'.$deliverableQty.'">';
-									print '</td>';
-
-									print '<td class="left">';
-
-									print $tmpwarehouseObject->getNomUrl(0).' / ';
-
-									print '<!-- Show details of lot -->';
-									print '<input name="batchl'.$indiceAsked.'_'.$subj.'" type="hidden" value="'.$dbatch->id.'">';
-=======
 						    print '<!-- Case warehouse not already known and product need lot -->';
 						    print '<td></td><td></td></tr>';	// end line and start a new one for lot/serial
 
 							$subj=0;
 							print '<input name="idl'.$indiceAsked.'" type="hidden" value="'.$line->id.'">';
->>>>>>> 51de2945
 
 							$tmpwarehouseObject=new Entrepot($db);
 							$productlotObject=new Productlot($db);
@@ -1684,11 +1494,11 @@
 										$batchStock = + $dbatch->qty;		// To get a numeric
 										$deliverableQty = min($quantityToBeDelivered,$batchStock);
 										if ($deliverableQty < 0) $deliverableQty = 0;
-										print '<!-- subj='.$subj.'/'.$nbofsuggested.' --><tr '.((($subj + 1) == $nbofsuggested)?$bc[$var]:'').'><td colspan="3"></td><td align="center">';
+										print '<!-- subj='.$subj.'/'.$nbofsuggested.' --><tr '.((($subj + 1) == $nbofsuggested)?$bc[$var]:'').'><td colspan="3"></td><td class="center">';
 										print '<input name="qtyl'.$indiceAsked.'_'.$subj.'" id="qtyl'.$indiceAsked.'_'.$subj.'" type="text" size="4" value="'.$deliverableQty.'">';
 										print '</td>';
 
-										print '<td align="left">';
+										print '<td class="left">';
 
 										print $tmpwarehouseObject->getNomUrl(0).' / ';
 
@@ -1712,51 +1522,12 @@
 									}
 								}
 							}
-<<<<<<< HEAD
-						}
-					}
-					if ($subj == 0) // Line not shown yet, we show it
-					{
-					    print '<!-- line not shown yet, we show it -->';
-						print '<tr class="oddeven"><td colspan="3" ></td><td class="center">';
-						if ($line->product_type == Product::TYPE_PRODUCT || ! empty($conf->global->STOCK_SUPPORTS_SERVICES))
-						{
-						    $disabled='';
-					        if (! empty($conf->productbatch->enabled) && $product->hasbatch())
-					        {
-                                $disabled='disabled="disabled"';
-						    }
-    						print '<input name="qtyl'.$indiceAsked.'_'.$subj.'" id="qtyl'.$indiceAsked.'_'.$subj.'" type="text" size="4" value="0"'.($disabled?' '.$disabled:'').'> ';
-						}
-						else
-						{
-						    print $langs->trans("NA");
-						}
-						print '</td>';
-
-						print '<td class="left">';
-						if ($line->product_type == Product::TYPE_PRODUCT || ! empty($conf->global->STOCK_SUPPORTS_SERVICES))
-						{
-							$warehouse_selected_id = GETPOST('entrepot_id', 'int');
-    						if ($warehouse_selected_id > 0)
-    						{
-    							$warehouseObject=new Entrepot($db);
-    							$warehouseObject->fetch($warehouse_selected_id);
-    							print img_warning().' '.$langs->trans("NoProductToShipFoundIntoStock", $warehouseObject->libelle);
-    						}
-    						else
-    						{
-    						    if ($line->fk_product) print img_warning().' '.$langs->trans("StockTooLow");
-    						    else print '';
-    						}
-=======
-
->>>>>>> 51de2945
+
 						}
 						if ($subj == 0) // Line not shown yet, we show it
 						{
 						    print '<!-- line not shown yet, we show it -->';
-							print '<tr class="oddeven"><td colspan="3" ></td><td align="center">';
+							print '<tr class="oddeven"><td colspan="3" ></td><td class="center">';
 							if ($line->product_type == Product::TYPE_PRODUCT || ! empty($conf->global->STOCK_SUPPORTS_SERVICES))
 							{
 							    $disabled='';
@@ -1772,7 +1543,7 @@
 							}
 							print '</td>';
 
-							print '<td align="left">';
+							print '<td class="left">';
 							if ($line->product_type == Product::TYPE_PRODUCT || ! empty($conf->global->STOCK_SUPPORTS_SERVICES))
 							{
 								$warehouse_selected_id = GETPOST('entrepot_id','int');
@@ -1798,23 +1569,6 @@
 					}
 
 
-<<<<<<< HEAD
-				//Display lines extrafields
-				if (is_array($extralabelslines) && count($extralabelslines)>0)
-				{
-					$colspan=5;
-					$orderLineExtrafields = new Extrafields($db);
-					$orderLineExtrafieldLabels = $orderLineExtrafields->fetch_name_optionals_label($object->table_element_line);
-					$srcLine = new OrderLine($db);
-					$srcLine->fetch_optionals($line->id); // fetch extrafields also available in orderline
-					$line = new ExpeditionLigne($db);
-					//$line->fetch_optionals($line->id);
-					$line->array_options = array_merge($line->array_options, $srcLine->array_options);
-					print '<tr class="oddeven">';
-					print $line->showOptionals($extrafieldsline, 'edit', array('style'=>$bc[$var], 'colspan'=>$colspan), $indiceAsked);
-					print '</tr>';
-				}
-=======
 					//Display lines extrafields
 					if (is_array($extralabelslines) && count($extralabelslines)>0)
 					{
@@ -1830,7 +1584,6 @@
 						print $line->showOptionals($extrafieldsline, 'edit', array('style'=>$bc[$var], 'colspan'=>$colspan),$indiceAsked);
 						print '</tr>';
 					}
->>>>>>> 51de2945
 
                 	$indiceAsked++;
                 }
@@ -2395,53 +2148,14 @@
 
 			if(empty($reshook))
 			{
-<<<<<<< HEAD
-				print '<td class="center">'.($i+1).'</td>';
-			}
-=======
 			    print '<!-- origin line id = '.$lines[$i]->origin_line_id.' -->'; // id of order line
 				print '<tr class="oddeven">';
->>>>>>> 51de2945
 
 				// #
 				if (! empty($conf->global->MAIN_VIEW_LINE_NUMBER))
 				{
-					print '<td align="center">'.($i+1).'</td>';
+					print '<td class="center">'.($i+1).'</td>';
 				}
-<<<<<<< HEAD
-				else
-					$label = (! empty($lines[$i]->label)?$lines[$i]->label:$lines[$i]->product_label);
-
-				print '<td>';
-
-				// Show product and description
-				$product_static->type=$lines[$i]->fk_product_type;
-				$product_static->id=$lines[$i]->fk_product;
-				$product_static->ref=$lines[$i]->ref;
-				$product_static->status_batch=$lines[$i]->product_tobatch;
-				$text=$product_static->getNomUrl(1);
-				$text.= ' - '.$label;
-				$description=(! empty($conf->global->PRODUIT_DESC_IN_FORM)?'':dol_htmlentitiesbr($lines[$i]->description));
-				print $form->textwithtooltip($text, $description, 3, '', '', $i);
-				print_date_range($lines[$i]->date_start, $lines[$i]->date_end);
-				if (! empty($conf->global->PRODUIT_DESC_IN_FORM))
-				{
-					print (! empty($lines[$i]->description) && $lines[$i]->description!=$lines[$i]->product)?'<br>'.dol_htmlentitiesbr($lines[$i]->description):'';
-				}
-				print "</td>\n";
-			}
-			else
-			{
-				print "<td>";
-				if ($lines[$i]->product_type == Product::TYPE_SERVICE) $text = img_object($langs->trans('Service'), 'service');
-				else $text = img_object($langs->trans('Product'), 'product');
-
-				if (! empty($lines[$i]->label)) {
-					$text.= ' <strong>'.$lines[$i]->label.'</strong>';
-					print $form->textwithtooltip($text, $lines[$i]->description, 3, '', '', $i);
-				} else {
-					print $text.' '.nl2br($lines[$i]->description);
-=======
 
 				// Predefined product or service
 				if ($lines[$i]->fk_product > 0)
@@ -2473,7 +2187,6 @@
 						print (! empty($lines[$i]->description) && $lines[$i]->description!=$lines[$i]->product)?'<br>'.dol_htmlentitiesbr($lines[$i]->description):'';
 					}
 					print "</td>\n";
->>>>>>> 51de2945
 				}
 				else
 				{
@@ -2481,77 +2194,6 @@
 					if ($lines[$i]->product_type == Product::TYPE_SERVICE) $text = img_object($langs->trans('Service'),'service');
 					else $text = img_object($langs->trans('Product'),'product');
 
-<<<<<<< HEAD
-				print_date_range($lines[$i]->date_start, $lines[$i]->date_end);
-				print "</td>\n";
-			}
-
-			// Qty ordered
-			print '<td class="center">'.$lines[$i]->qty_asked.'</td>';
-
-			// Qty in other shipments (with shipment and warehouse used)
-    		if ($origin && $origin_id > 0)
-    		{
-    			print '<td class="center" class="nowrap">';
-    			foreach ($alreadysent as $key => $val)
-    			{
-    			    if ($lines[$i]->fk_origin_line == $key)
-    			    {
-    			        $j = 0;
-    			        foreach($val as $shipmentline_id=> $shipmentline_var)
-    			        {
-    			            if ($shipmentline_var['shipment_id'] == $lines[$i]->fk_expedition) continue; // We want to show only "other shipments"
-
-    			            $j++;
-    			            if ($j > 1) print '<br>';
-    			            $shipment_static->fetch($shipmentline_var['shipment_id']);
-    			            print $shipment_static->getNomUrl(1);
-    			            print ' - '.$shipmentline_var['qty_shipped'];
-    			            $htmltext=$langs->trans("DateValidation").' : '.(empty($shipmentline_var['date_valid'])?$langs->trans("Draft"):dol_print_date($shipmentline_var['date_valid'], 'dayhour'));
-    			            if (! empty($conf->stock->enabled) && $shipmentline_var['warehouse'] > 0)
-    			            {
-    			                $warehousestatic->fetch($shipmentline_var['warehouse']);
-    			                $htmltext .= '<br>'.$langs->trans("From").' : '.$warehousestatic->getNomUrl(1);
-    			            }
-    			            print ' '.$form->textwithpicto('', $htmltext, 1);
-    			        }
-    			    }
-    			}
-    		}
-			print '</td>';
-
-			if ($action == 'editline' && $lines[$i]->id == $line_id)
-			{
-				// edit mode
-				print '<td colspan="'.$editColspan.'" class="center"><table class="nobordernopadding">';
-				if (is_array($lines[$i]->detail_batch) && count($lines[$i]->detail_batch) > 0)
-				{
-					print '<!-- case edit 1 -->';
-					$line = new ExpeditionLigne($db);
-					foreach ($lines[$i]->detail_batch as $detail_batch)
-					{
-						print '<tr>';
-						// Qty to ship or shipped
-						print '<td>' . '<input name="qtyl'.$detail_batch->fk_expeditiondet.'_'.$detail_batch->id.'" id="qtyl'.$line_id.'_'.$detail_batch->id.'" type="text" size="4" value="'.$detail_batch->qty.'">' . '</td>';
-						// Batch number managment
-						if ($lines[$i]->entrepot_id == 0)
-						{
-							// only show lot numbers from src warehouse when shipping from multiple warehouses
-							$line->fetch($detail_batch->fk_expeditiondet);
-						}
-						print '<td>' . $formproduct->selectLotStock($detail_batch->fk_origin_stock, 'batchl'.$detail_batch->fk_expeditiondet.'_'.$detail_batch->fk_origin_stock, '', 1, 0, $lines[$i]->fk_product, $line->entrepot_id). '</td>';
-						print '</tr>';
-					}
-					// add a 0 qty lot row to be able to add a lot
-					print '<tr>';
-					// Qty to ship or shipped
-					print '<td>' . '<input name="qtyl'.$line_id.'_0" id="qtyl'.$line_id.'_0" type="text" size="4" value="0">' . '</td>';
-					// Batch number managment
-					print '<td>' . $formproduct->selectLotStock('', 'batchl'.$line_id.'_0', '', 1, 0, $lines[$i]->fk_product). '</td>';
-					print '</tr>';
-				}
-				elseif (! empty($conf->stock->enabled))
-=======
 					if (! empty($lines[$i]->label)) {
 						$text.= ' <strong>'.$lines[$i]->label.'</strong>';
 						print $form->textwithtooltip($text,$lines[$i]->description,3,'','',$i);
@@ -2564,12 +2206,12 @@
 				}
 
 				// Qty ordered
-				print '<td align="center">'.$lines[$i]->qty_asked.'</td>';
+				print '<td class="center">'.$lines[$i]->qty_asked.'</td>';
 
 				// Qty in other shipments (with shipment and warehouse used)
 	    		if ($origin && $origin_id > 0)
 	    		{
-	    			print '<td align="center" class="nowrap">';
+	    			print '<td class="center" class="nowrap">';
 	    			foreach ($alreadysent as $key => $val)
 	    			{
 	    			    if ($lines[$i]->fk_origin_line == $key)
@@ -2598,10 +2240,9 @@
 				print '</td>';
 
 				if ($action == 'editline' && $lines[$i]->id == $line_id)
->>>>>>> 51de2945
 				{
 					// edit mode
-					print '<td colspan="'.$editColspan.'" align="center"><table class="nobordernopadding">';
+					print '<td colspan="'.$editColspan.'" class="center"><table class="nobordernopadding">';
 					if (is_array($lines[$i]->detail_batch) && count($lines[$i]->detail_batch) > 0)
 					{
 						print '<!-- case edit 1 -->';
@@ -2620,9 +2261,6 @@
 							print '<td>' . $formproduct->selectLotStock($detail_batch->fk_origin_stock, 'batchl'.$detail_batch->fk_expeditiondet.'_'.$detail_batch->fk_origin_stock, '', 1, 0, $lines[$i]->fk_product, $line->entrepot_id). '</td>';
 							print '</tr>';
 						}
-<<<<<<< HEAD
-						elseif (count($lines[$i]->details_entrepot) > 1)
-=======
 						// add a 0 qty lot row to be able to add a lot
 						print '<tr>';
 						// Qty to ship or shipped
@@ -2634,7 +2272,6 @@
 					else if (! empty($conf->stock->enabled))
 					{
 						if ($lines[$i]->fk_product > 0)
->>>>>>> 51de2945
 						{
 							if ($lines[$i]->entrepot_id > 0)
 							{
@@ -2682,38 +2319,18 @@
 							print '</tr>';
 						}
 					}
+
 					print '</table></td>';
 				}
-<<<<<<< HEAD
-				print '</table></td>';
-			}
-			else
-			{
-				// Qty to ship or shipped
-				print '<td class="center">'.$lines[$i]->qty_shipped.'</td>';
-
-				// Warehouse source
-				if (! empty($conf->stock->enabled))
-				{
-					print '<td class="left">';
-					if ($lines[$i]->entrepot_id > 0)
-					{
-						$entrepot = new Entrepot($db);
-						$entrepot->fetch($lines[$i]->entrepot_id);
-						print $entrepot->getNomUrl(1);
-					}
-					elseif (count($lines[$i]->details_entrepot) > 1)
-=======
 				else
 				{
 					// Qty to ship or shipped
-					print '<td align="center">'.$lines[$i]->qty_shipped.'</td>';
+					print '<td class="center">'.$lines[$i]->qty_shipped.'</td>';
 
 					// Warehouse source
 					if (! empty($conf->stock->enabled))
->>>>>>> 51de2945
 					{
-						print '<td align="left">';
+						print '<td class="left">';
 						if ($lines[$i]->entrepot_id > 0)
 						{
 							$entrepot = new Entrepot($db);
@@ -2725,26 +2342,16 @@
 							$detail = '';
 							foreach ($lines[$i]->details_entrepot as $detail_entrepot)
 							{
-<<<<<<< HEAD
-								$entrepot = new Entrepot($db);
-								$entrepot->fetch($detail_entrepot->entrepot_id);
-								$detail.= $langs->trans("DetailWarehouseFormat", $entrepot->libelle, $detail_entrepot->qty_shipped).'<br/>';
-=======
 								if ($detail_entrepot->entrepot_id > 0)
 								{
 									$entrepot = new Entrepot($db);
 									$entrepot->fetch($detail_entrepot->entrepot_id);
 									$detail.= $langs->trans("DetailWarehouseFormat",$entrepot->libelle,$detail_entrepot->qty_shipped).'<br/>';
 								}
->>>>>>> 51de2945
 							}
 							print $form->textwithtooltip(img_picto('', 'object_stock').' '.$langs->trans("DetailWarehouseNumber"),$detail);
 						}
-<<<<<<< HEAD
-						print $form->textwithtooltip(img_picto('', 'object_stock').' '.$langs->trans("DetailWarehouseNumber"), $detail);
-=======
 						print '</td>';
->>>>>>> 51de2945
 					}
 
 					// Batch number managment
@@ -2756,19 +2363,6 @@
 							print '<td>';
 							if ($lines[$i]->product_tobatch)
 							{
-<<<<<<< HEAD
-								$detail.= $langs->trans("Batch").': '.$dbatch->batch;
-								$detail.= ' - '.$langs->trans("SellByDate").': '.dol_print_date($dbatch->sellby, "day");
-								$detail.= ' - '.$langs->trans("EatByDate").': '.dol_print_date($dbatch->eatby, "day");
-								$detail.= ' - '.$langs->trans("Qty").': '.$dbatch->qty;
-								$detail.= '<br>';
-							}
-							print $form->textwithtooltip(img_picto('', 'object_barcode').' '.$langs->trans("DetailBatchNumber"), $detail);
-						}
-						else
-						{
-							print $langs->trans("NA");
-=======
 								$detail = '';
 								foreach ($lines[$i]->detail_batch as $dbatch)	// $dbatch is instance of ExpeditionLineBatch
 								{
@@ -2787,72 +2381,35 @@
 							print '</td>';
 						} else {
 							print '<td></td>';
->>>>>>> 51de2945
 						}
 					}
 				}
 
-<<<<<<< HEAD
-			// Weight
-			print '<td class="center">';
-			if ($lines[$i]->fk_product_type == Product::TYPE_PRODUCT) print $lines[$i]->weight*$lines[$i]->qty_shipped.' '.measuring_units_string($lines[$i]->weight_units, "weight");
-			else print '&nbsp;';
-			print '</td>';
-
-			// Volume
-			print '<td class="center">';
-			if ($lines[$i]->fk_product_type == Product::TYPE_PRODUCT) print $lines[$i]->volume*$lines[$i]->qty_shipped.' '.measuring_units_string($lines[$i]->volume_units, "volume");
-			else print '&nbsp;';
-			print '</td>';
-
-			// Size
-			//print '<td class="center">'.$lines[$i]->volume*$lines[$i]->qty_shipped.' '.measuring_units_string($lines[$i]->volume_units,"volume").'</td>';
-
-			if ($action == 'editline' && $lines[$i]->id == $line_id)
-			{
-				print '<td class="center" colspan="2" valign="middle">';
-				print '<input type="submit" class="button" id="savelinebutton" name="save" value="' . $langs->trans("Save") . '"><br>';
-				print '<input type="submit" class="button" id="cancellinebutton" name="cancel" value="' . $langs->trans("Cancel") . '"><br>';
-			}
-			elseif ($object->statut == 0)
-			{
-				// edit-delete buttons
-				print '<td class="linecoledit center">';
-				print '<a href="' . $_SERVER["PHP_SELF"] . '?id=' . $object->id . '&amp;action=editline&amp;lineid=' . $lines[$i]->id . '">' . img_edit() . '</a>';
-=======
 				// Weight
-				print '<td align="center">';
+				print '<td class="center">';
 				if ($lines[$i]->fk_product_type == Product::TYPE_PRODUCT) print $lines[$i]->weight*$lines[$i]->qty_shipped.' '.measuring_units_string($lines[$i]->weight_units,"weight");
 				else print '&nbsp;';
->>>>>>> 51de2945
 				print '</td>';
 
 				// Volume
-				print '<td align="center">';
+				print '<td class="center">';
 				if ($lines[$i]->fk_product_type == Product::TYPE_PRODUCT) print $lines[$i]->volume*$lines[$i]->qty_shipped.' '.measuring_units_string($lines[$i]->volume_units,"volume");
 				else print '&nbsp;';
 				print '</td>';
 
 				// Size
-				//print '<td align="center">'.$lines[$i]->volume*$lines[$i]->qty_shipped.' '.measuring_units_string($lines[$i]->volume_units,"volume").'</td>';
+				//print '<td class="center">'.$lines[$i]->volume*$lines[$i]->qty_shipped.' '.measuring_units_string($lines[$i]->volume_units,"volume").'</td>';
 
 				if ($action == 'editline' && $lines[$i]->id == $line_id)
 				{
-<<<<<<< HEAD
-					print $line->showOptionals($extrafieldsline, 'edit', array('style'=>$bc[$var], 'colspan'=>$colspan), $indiceAsked);
-=======
-					print '<td align="center" colspan="2" valign="middle">';
+					print '<td class="center" colspan="2" valign="middle">';
 					print '<input type="submit" class="button" id="savelinebutton" name="save" value="' . $langs->trans("Save") . '"><br>';
 					print '<input type="submit" class="button" id="cancellinebutton" name="cancel" value="' . $langs->trans("Cancel") . '"><br>';
->>>>>>> 51de2945
 				}
 				else if ($object->statut == 0)
 				{
-<<<<<<< HEAD
-					print $line->showOptionals($extrafieldsline, 'view', array('style'=>$bc[$var], 'colspan'=>$colspan), $indiceAsked);
-=======
 					// edit-delete buttons
-					print '<td class="linecoledit" align="center">';
+					print '<td class="linecoledit center">';
 					print '<a href="' . $_SERVER["PHP_SELF"] . '?id=' . $object->id . '&amp;action=editline&amp;lineid=' . $lines[$i]->id . '">' . img_edit() . '</a>';
 					print '</td>';
 					print '<td class="linecoldelete" width="10">';
@@ -2884,7 +2441,6 @@
 						print $line->showOptionals($extrafieldsline, 'view', array('style'=>$bc[$var], 'colspan'=>$colspan),$indiceAsked);
 					}
 					print '</tr>';
->>>>>>> 51de2945
 				}
 			}
 		}
