<?php
/* Copyright (C) 2003-2008	Rodolphe Quiedeville	<rodolphe@quiedeville.org>
 * Copyright (C) 2005-2013	Laurent Destailleur		<eldy@users.sourceforge.net>
 * Copyright (C) 2005		Simon TOSSER			<simon@kornog-computing.com>
 * Copyright (C) 2005-2012	Regis Houssin			<regis.houssin@capnetworks.com>
 * Copyright (C) 2011-2012	Juanjo Menent			<jmenent@2byte.es>
 * Copyright (C) 2013       Florian Henry		  	<florian.henry@open-concept.pro>
 * Copyright (C) 2013       Marcos García           <marcosgdf@gmail.com>
 * Copyright (C) 2014		Cedric GROSS			<c.gross@kreiz-it.fr>
 * Copyright (C) 2014-2015	Francis Appels			<francis.appels@yahoo.com>
 * Copyright (C) 2015		Claudio Aschieri		<c.aschieri@19.coop>
 * Copyright (C) 2016		Ferran Marcet			<fmarcet@2byte.es>
 *
 * This program is free software; you can redistribute it and/or modify
 * it under the terms of the GNU General Public License as published by
 * the Free Software Foundation; either version 3 of the License, or
 * (at your option) any later version.
 *
 * This program is distributed in the hope that it will be useful,
 * but WITHOUT ANY WARRANTY; without even the implied warranty of
 * MERCHANTABILITY or FITNESS FOR A PARTICULAR PURPOSE.  See the
 * GNU General Public License for more details.
 *
 * You should have received a copy of the GNU General Public License
 * along with this program.  If not, see <http://www.gnu.org/licenses/>.
 */

/**
 *	\file       htdocs/expedition/card.php
 *	\ingroup    expedition
 *	\brief      Fiche descriptive d'une expedition
 */

require '../main.inc.php';
require_once DOL_DOCUMENT_ROOT.'/core/class/html.formfile.class.php';
require_once DOL_DOCUMENT_ROOT.'/expedition/class/expedition.class.php';
require_once DOL_DOCUMENT_ROOT.'/product/class/html.formproduct.class.php';
require_once DOL_DOCUMENT_ROOT.'/core/lib/product.lib.php';
require_once DOL_DOCUMENT_ROOT.'/core/lib/sendings.lib.php';
require_once DOL_DOCUMENT_ROOT.'/core/modules/expedition/modules_expedition.php';
require_once DOL_DOCUMENT_ROOT.'/core/class/doleditor.class.php';
require_once DOL_DOCUMENT_ROOT . '/core/class/extrafields.class.php';
if (! empty($conf->product->enabled) || ! empty($conf->service->enabled))  require_once DOL_DOCUMENT_ROOT.'/product/class/product.class.php';
if (! empty($conf->propal->enabled))   require_once DOL_DOCUMENT_ROOT.'/comm/propal/class/propal.class.php';
if (! empty($conf->commande->enabled)) require_once DOL_DOCUMENT_ROOT.'/commande/class/commande.class.php';
if (! empty($conf->stock->enabled))    require_once DOL_DOCUMENT_ROOT.'/product/stock/class/entrepot.class.php';
if (! empty($conf->productbatch->enabled)) require_once DOL_DOCUMENT_ROOT.'/product/class/productbatch.class.php';

$langs->load("sendings");
$langs->load("companies");
$langs->load("bills");
$langs->load('deliveries');
$langs->load('orders');
$langs->load('stocks');
$langs->load('other');
$langs->load('propal');
if (!empty($conf->incoterm->enabled)) $langs->load('incoterm');
if (! empty($conf->productbatch->enabled)) $langs->load('productbatch');

$origin		= GETPOST('origin','alpha')?GETPOST('origin','alpha'):'expedition';   // Example: commande, propal
$origin_id 	= GETPOST('id','int')?GETPOST('id','int'):'';
$id = $origin_id;
if (empty($origin_id)) $origin_id  = GETPOST('origin_id','int');    // Id of order or propal
if (empty($origin_id)) $origin_id  = GETPOST('object_id','int');    // Id of order or propal
$ref=GETPOST('ref','alpha');

// Security check
$socid='';
if ($user->societe_id) $socid=$user->societe_id;
$result=restrictedArea($user, $origin, $origin_id);

$action		= GETPOST('action','alpha');
$confirm	= GETPOST('confirm','alpha');

//PDF
$hidedetails = (GETPOST('hidedetails','int') ? GETPOST('hidedetails','int') : (! empty($conf->global->MAIN_GENERATE_DOCUMENTS_HIDE_DETAILS) ? 1 : 0));
$hidedesc 	 = (GETPOST('hidedesc','int') ? GETPOST('hidedesc','int') : (! empty($conf->global->MAIN_GENERATE_DOCUMENTS_HIDE_DESC) ?  1 : 0));
$hideref 	 = (GETPOST('hideref','int') ? GETPOST('hideref','int') : (! empty($conf->global->MAIN_GENERATE_DOCUMENTS_HIDE_REF) ? 1 : 0));

$object = new Expedition($db);
$extrafields = new ExtraFields($db);
$extrafieldsline = new ExtraFields($db);

// fetch optionals attributes and labels
$extralabels = $extrafields->fetch_name_optionals_label($object->table_element);

// fetch optionals attributes lines and labels
$extralabelslines=$extrafieldsline->fetch_name_optionals_label($object->table_element_line);


// Load object. Make an object->fetch
include DOL_DOCUMENT_ROOT.'/core/actions_fetchobject.inc.php';  // Must be include, not include_once

// Initialize technical object to manage hooks of thirdparties. Note that conf->hooks_modules contains array array
$hookmanager->initHooks(array('expeditioncard','globalcard'));

$permissiondellink=$user->rights->expedition->livraison->creer;	// Used by the include of actions_dellink.inc.php



/*
 * Actions
 */


// Set incoterm
if ($action == 'set_incoterms' && !empty($conf->incoterm->enabled))
{
	$result = $object->setIncoterms(GETPOST('incoterm_id', 'int'), GETPOST('location_incoterms', 'alpha'));
}

if ($action == 'update_extras')
{
	// Fill array 'array_options' with data from update form
	$extralabels = $extrafields->fetch_name_optionals_label($object->table_element);
	$ret = $extrafields->setOptionalsFromPost($extralabels, $object, GETPOST('attribute'));
	if ($ret < 0) $error++;

	if (! $error)
	{
		// Actions on extra fields (by external module or standard code)
		// TODO le hook fait double emploi avec le trigger !!
		$hookmanager->initHooks(array('expeditiondao'));
		$parameters = array('id' => $object->id);
		$reshook = $hookmanager->executeHooks('insertExtraFields', $parameters, $object, $action); // Note that $action and $object may have been modified by some hooks
		if (empty($reshook)) {
			$result = $object->insertExtraFields();
			if ($result < 0) {
				$error++;
			}
		} else if ($reshook < 0)
			$error++;
	}

	if ($error)
		$action = 'edit_extras';
}

$parameters=array();
$reshook=$hookmanager->executeHooks('doActions',$parameters,$object,$action);    // Note that $action and $object may have been modified by some hooks
if ($reshook < 0) setEventMessages($hookmanager->error, $hookmanager->errors, 'errors');

if (empty($reshook))
{
	include DOL_DOCUMENT_ROOT.'/core/actions_dellink.inc.php';		// Must be include, not include_once

	if ($action == 'add' && $user->rights->expedition->creer)
	{
	    $error=0;
	    $predef='';

	    $db->begin();

	    $object->note				= GETPOST('note','alpha');
	    $object->origin				= $origin;
	    $object->origin_id			= $origin_id;
	    $object->weight				= GETPOST('weight','int')==''?"NULL":GETPOST('weight','int');
	    $object->sizeH				= GETPOST('sizeH','int')==''?"NULL":GETPOST('sizeH','int');
	    $object->sizeW				= GETPOST('sizeW','int')==''?"NULL":GETPOST('sizeW','int');
	    $object->sizeS				= GETPOST('sizeS','int')==''?"NULL":GETPOST('sizeS','int');
	    $object->size_units			= GETPOST('size_units','int');
	    $object->weight_units		= GETPOST('weight_units','int');

	    $date_delivery = dol_mktime(GETPOST('date_deliveryhour','int'), GETPOST('date_deliverymin','int'), 0, GETPOST('date_deliverymonth','int'), GETPOST('date_deliveryday','int'), GETPOST('date_deliveryyear','int'));

	    // On va boucler sur chaque ligne du document d'origine pour completer objet expedition
	    // avec info diverses + qte a livrer
	    $classname = ucfirst($object->origin);
	    $objectsrc = new $classname($db);
	    $objectsrc->fetch($object->origin_id);

	    $object->socid					= $objectsrc->socid;
	    $object->ref_customer			= $objectsrc->ref_client;
	    $object->model_pdf				= GETPOST('model');
	    $object->date_delivery			= $date_delivery;	// Date delivery planed
	    $object->fk_delivery_address	= $objectsrc->fk_delivery_address;
	    $object->shipping_method_id		= GETPOST('shipping_method_id','int');
	    $object->tracking_number		= GETPOST('tracking_number','alpha');
	    $object->ref_int				= GETPOST('ref_int','alpha');
	    $object->note_private			= GETPOST('note_private');
	    $object->note_public			= GETPOST('note_public');
		$object->fk_incoterms 			= GETPOST('incoterm_id', 'int');
		$object->location_incoterms 	= GETPOST('location_incoterms', 'alpha');

	    $batch_line = array();
		$stockLine = array();
		$array_options=array();

	    $num=count($objectsrc->lines);
	    $totalqty=0;

	    for ($i = 0; $i < $num; $i++)
	    {
			$idl="idl".$i;

			$sub_qty=array();
			$subtotalqty=0;

			$j=0;
			$batch="batchl".$i."_0";
			$stockLocation="ent1".$i."_0";
	    	$qty = "qtyl".$i;
 
			if (isset($_POST[$batch]))
			{
				//shipment line with batch-enable product
				$qty .= '_'.$j;
				while (isset($_POST[$batch]))
				{
					// save line of detail into sub_qty
					$sub_qty[$j]['q']=GETPOST($qty,'int');				// the qty we want to move for this stock record
					$sub_qty[$j]['id_batch']=GETPOST($batch,'int');		// the id into llx_product_batch of stock record to move
					$subtotalqty+=$sub_qty[$j]['q'];
				
					//var_dump($qty);var_dump($batch);var_dump($sub_qty[$j]['q']);var_dump($sub_qty[$j]['id_batch']);
					
					$j++;
					$batch="batchl".$i."_".$j;
					$qty = "qtyl".$i.'_'.$j;
				}

				$batch_line[$i]['detail']=$sub_qty;		// array of details
				$batch_line[$i]['qty']=$subtotalqty;
				$batch_line[$i]['ix_l']=GETPOST($idl,'int');

				$totalqty+=$subtotalqty;
			}
			else if (isset($_POST[$stockLocation]))
			{
			    //shipment line from multiple stock locations
			    $qty .= '_'.$j;
			    while (isset($_POST[$stockLocation]))
			    {
			        // save sub line of warehouse
			        $stockLine[$i][$j]['qty']=GETPOST($qty,'int');
			        $stockLine[$i][$j]['warehouse_id']=GETPOST($stockLocation,'int');
			        $stockLine[$i][$j]['ix_l']=GETPOST($idl,'int');
			        
			        $j++;
			        $stockLocation="ent1".$i."_".$j;
			        $qty = "qtyl".$i.'_'.$j;
			    }			    
			}
			else
			{
			    var_dump($_POST); var_dump($batch);
				//shipment line for product with no batch management and no multiple stock location
				if (GETPOST($qty,'int') > 0) $totalqty+=GETPOST($qty,'int');
			}
			
			// Extrafields
			$extralabelsline = $extrafieldsline->fetch_name_optionals_label($object->table_element_line);
            $array_options[$i] = $extrafieldsline->getOptionalsFromPost($extralabelsline, $i);
			// Unset extrafield
			if (is_array($extralabelsline)) {
				// Get extra fields
				foreach ($extralabelsline as $key => $value) {
					unset($_POST["options_" . $key]);
				}
			}
			
	    }
	
	    //var_dump($batch_line[2]);

	    if ($totalqty > 0)		// There is at least one thing to ship
	    {
	        //var_dump($_POST);exit;
	        for ($i = 0; $i < $num; $i++)
	        {
	            $qty = "qtyl".$i;
				if (! isset($batch_line[$i]))
				{	
					// not batch mode
					if (isset($stockLine[$i]))
					{
    					//shipment from multiple stock locations
    					for($j = 0; $j < count($stockLine[$i]); $j++)
    					{
    					    if ($stockLine[$i][$j]['qty']>0)
    					    {
    					        $ret=$object->addline($stockLine[$i][$j]['warehouse_id'], $stockLine[$i][$j]['ix_l'], $stockLine[$i][$j]['qty']);
    					        if ($ret < 0)
    					        {
    					            setEventMessages($object->error, $object->errors, 'errors');
    					            $error++;
    					        }
    					    }
    					}
					}
					if (GETPOST($qty,'int') > 0 || (GETPOST($qty,'int') == 0 && $conf->global->SHIPMENT_GETS_ALL_ORDER_PRODUCTS))
					{
						$ent = "entl".$i;
						$idl = "idl".$i;
						$entrepot_id = is_numeric(GETPOST($ent,'int'))?GETPOST($ent,'int'):GETPOST('entrepot_id','int');
						if ($entrepot_id < 0) $entrepot_id='';
						if (! ($objectsrc->lines[$i]->fk_product > 0)) $entrepot_id = 0;
						
						$ret=$object->addline($entrepot_id,GETPOST($idl,'int'),GETPOST($qty,'int'),$array_options[$i]);
						if ($ret < 0)
						{
							setEventMessages($object->error, $object->errors, 'errors');
							$error++;
						}
					}
				}
				else
				{	
					// batch mode
					if ($batch_line[$i]['qty']>0)
					{
						$ret=$object->addline_batch($batch_line[$i],$array_options[$i]);
						if ($ret < 0)
						{
							setEventMessages($object->error, $object->errors, 'errors');
							$error++;
						}
					}
				}
	        }	        
	        // Fill array 'array_options' with data from add form
	        $ret = $extrafields->setOptionalsFromPost($extralabels, $object);
	        if ($ret < 0) $error++;
	        
	        if (! $error)
	        {
	            $ret=$object->create($user);		// This create shipment (like Odoo picking) and line of shipments. Stock movement will when validating shipment.
	            if ($ret <= 0)
	            {
	                setEventMessages($object->error, $object->errors, 'errors');
	                $error++;
	            }
	        }
	    }
	    else
	    {
	        setEventMessages($langs->trans("ErrorFieldRequired",$langs->transnoentitiesnoconv("QtyToShip")), null, 'errors');
	        $error++;
	    }

	    if (! $error)
	    {
	        $db->commit();
	        header("Location: card.php?id=".$object->id);
	        exit;
	    }
	    else
	    {
	        $db->rollback();
	        $_GET["commande_id"]=GETPOST('commande_id','int');
	        $action='create';
	    }
	}

	/*
	 * Build a receiving receipt
	 */
	else if ($action == 'create_delivery' && $conf->livraison_bon->enabled && $user->rights->expedition->livraison->creer)
	{
	    $result = $object->create_delivery($user);
	    if ($result > 0)
	    {
	        header("Location: ".DOL_URL_ROOT.'/livraison/card.php?action=create_delivery&id='.$result);
	        exit;
	    }
	    else
	    {
	        setEventMessages($object->error, $object->errors, 'errors');
	    }
	}

	else if ($action == 'confirm_valid' && $confirm == 'yes' &&
        ((empty($conf->global->MAIN_USE_ADVANCED_PERMS) && ! empty($user->rights->expedition->creer))
       	|| (! empty($conf->global->MAIN_USE_ADVANCED_PERMS) && ! empty($user->rights->expedition->shipping_advance->validate)))
	)
	{
	    $object->fetch_thirdparty();

	    $result = $object->valid($user);

	    if ($result < 0)
	    {
			$langs->load("errors");
	        setEventMessages($langs->trans($object->error), null, 'errors');
	    }
	    else
	    {
	    	// Define output language
	    	if (empty($conf->global->MAIN_DISABLE_PDF_AUTOUPDATE))
	    	{
	    		$outputlangs = $langs;
	    		$newlang = '';
	    		if ($conf->global->MAIN_MULTILANGS && empty($newlang) && GETPOST('lang_id')) $newlang = GETPOST('lang_id','alpha');
	    		if ($conf->global->MAIN_MULTILANGS && empty($newlang))	$newlang = $object->thirdparty->default_lang;
	    		if (! empty($newlang)) {
	    			$outputlangs = new Translate("", $conf);
	    			$outputlangs->setDefaultLang($newlang);
	    		}
	    		$model=$object->modelpdf;
	    		$ret = $object->fetch($id); // Reload to get new records

	    		$result=$object->generateDocument($model, $outputlangs, $hidedetails, $hidedesc, $hideref);
	    		if ($result < 0) dol_print_error($db,$result);
	    	}
	    }
	}

	else if ($action == 'confirm_delete' && $confirm == 'yes' && $user->rights->expedition->supprimer)
	{
	    $result = $object->delete();
	    if ($result > 0)
	    {
	        header("Location: ".DOL_URL_ROOT.'/expedition/index.php');
	        exit;
	    }
	    else
		{
			setEventMessages($object->error, $object->errors, 'errors');
	    }
	}
	// TODO add alternative status
	/*else if ($action == 'reopen' && (! empty($user->rights->expedition->creer) || ! empty($user->rights->expedition->shipping_advance->validate)))
	{
	    $result = $object->setStatut(0);
	    if ($result < 0)
	    {
	        setEventMessages($object->error, $object->errors, 'errors');
	    }
	}*/

	else if ($action == 'setdate_livraison' && $user->rights->expedition->creer)
	{
	    //print "x ".$_POST['liv_month'].", ".$_POST['liv_day'].", ".$_POST['liv_year'];
	    $datedelivery=dol_mktime(GETPOST('liv_hour','int'), GETPOST('liv_min','int'), 0, GETPOST('liv_month','int'), GETPOST('liv_day','int'), GETPOST('liv_year','int'));

	    $object->fetch($id);
	    $result=$object->set_date_livraison($user,$datedelivery);
	    if ($result < 0)
	    {
	        setEventMessages($object->error, $object->errors, 'errors');
	    }
	}

	// Action update description of emailing
	else if ($action == 'settrackingnumber' || $action == 'settrackingurl'
	|| $action == 'settrueWeight'
	|| $action == 'settrueWidth'
	|| $action == 'settrueHeight'
	|| $action == 'settrueDepth'
	|| $action == 'setshipping_method_id')
	{
	    $error=0;

	    if ($action == 'settrackingnumber')		$object->tracking_number = trim(GETPOST('trackingnumber','alpha'));
	    if ($action == 'settrackingurl')		$object->tracking_url = trim(GETPOST('trackingurl','int'));
	    if ($action == 'settrueWeight')	{
	    	$object->trueWeight = trim(GETPOST('trueWeight','int'));
			$object->weight_units = GETPOST('weight_units','int');
	    }
	    if ($action == 'settrueWidth')			$object->trueWidth = trim(GETPOST('trueWidth','int'));
	    if ($action == 'settrueHeight'){
	    				$object->trueHeight = trim(GETPOST('trueHeight','int'));
						$object->size_units = GETPOST('size_units','int');
		}
	    if ($action == 'settrueDepth')			$object->trueDepth = trim(GETPOST('trueDepth','int'));
	    if ($action == 'setshipping_method_id')	$object->shipping_method_id = trim(GETPOST('shipping_method_id','int'));

	    if (! $error)
	    {
	        if ($object->update($user) >= 0)
	        {
	            header("Location: card.php?id=".$object->id);
	            exit;
	        }
	        setEventMessages($object->error, $object->errors, 'errors');
	    }

	    $action="";
	}

	// Build document
	else if ($action == 'builddoc')	// En get ou en post
	{
		// Save last template used to generate document
		if (GETPOST('model')) $object->setDocModel($user, GETPOST('model','alpha'));

	    // Define output language
	    $outputlangs = $langs;
	    $newlang='';
	    if ($conf->global->MAIN_MULTILANGS && empty($newlang) && GETPOST('lang_id')) $newlang=GETPOST('lang_id','alpha');
	    if ($conf->global->MAIN_MULTILANGS && empty($newlang)) $newlang=$shipment->client->default_lang;
	    if (! empty($newlang))
	    {
	        $outputlangs = new Translate("",$conf);
	        $outputlangs->setDefaultLang($newlang);
	    }
		$result = $object->generateDocument($object->modelpdf, $outputlangs, $hidedetails, $hidedesc, $hideref);
	    if ($result <= 0)
	    {
			setEventMessages($object->error, $object->errors, 'errors');
	        $action='';
	    }
	}

	// Delete file in doc form
	elseif ($action == 'remove_file')
	{
		require_once DOL_DOCUMENT_ROOT.'/core/lib/files.lib.php';

		$upload_dir =	$conf->expedition->dir_output . "/sending";
		$file =	$upload_dir	. '/' .	GETPOST('file');
		$ret=dol_delete_file($file,0,0,0,$object);
		if ($ret) setEventMessages($langs->trans("FileWasRemoved", GETPOST('urlfile')), null, 'mesgs');
		else setEventMessages($langs->trans("ErrorFailToDeleteFile", GETPOST('urlfile')), null, 'errors');
	}

	elseif ($action == 'classifybilled')
	{
	    $object->fetch($id);
	    $object->set_billed();
	}

	include DOL_DOCUMENT_ROOT.'/core/actions_printing.inc.php';

	// Actions to send emails
	if (empty($id)) $id=$facid;
	$actiontypecode='AC_SHIP';
	$trigger_name='SHIPPING_SENTBYMAIL';
	$paramname='id';
	$mode='emailfromshipment';
	include DOL_DOCUMENT_ROOT.'/core/actions_sendmails.inc.php';

}


/*
 * View
 */

llxHeader('',$langs->trans('Shipment'),'Expedition');

$form = new Form($db);
$formfile = new FormFile($db);
$formproduct = new FormProduct($db);
$product_static = new Product($db);

if ($action == 'create2')
{
    print load_fiche_titre($langs->trans("CreateASending")).'<br>';
    print $langs->trans("ShipmentCreationIsDoneFromOrder");
    $action=''; $id=''; $ref='';
}

// Mode creation. 
if ($action == 'create')
{
    $expe = new Expedition($db);

    print load_fiche_titre($langs->trans("CreateASending"));
    if (! $origin)
    {
        setEventMessages($langs->trans("ErrorBadParameters"), null, 'errors');
    }

    if ($origin)
    {
        $classname = ucfirst($origin);

        $object = new $classname($db);
        if ($object->fetch($origin_id))	// This include the fetch_lines
        {
            //var_dump($object);

            $soc = new Societe($db);
            $soc->fetch($object->socid);

            $author = new User($db);
            $author->fetch($object->user_author_id);

            if (! empty($conf->stock->enabled)) $entrepot = new Entrepot($db);

            print '<form action="'.$_SERVER["PHP_SELF"].'" method="post">';
            print '<input type="hidden" name="token" value="'.$_SESSION['newtoken'].'">';
            print '<input type="hidden" name="action" value="add">';
            print '<input type="hidden" name="origin" value="'.$origin.'">';
            print '<input type="hidden" name="origin_id" value="'.$object->id.'">';
            print '<input type="hidden" name="ref_int" value="'.$object->ref_int.'">';
            if (GETPOST('entrepot_id','int'))
            {
                print '<input type="hidden" name="entrepot_id" value="'.GETPOST('entrepot_id','int').'">';
            }

            dol_fiche_head('');

            print '<table class="border centpercent">';

            // Ref
            print '<tr><td width="30%" class="fieldrequired">';
            if ($origin == 'commande' && ! empty($conf->commande->enabled))
            {
                print $langs->trans("RefOrder").'</td><td colspan="3"><a href="'.DOL_URL_ROOT.'/commande/card.php?id='.$object->id.'">'.img_object($langs->trans("ShowOrder"),'order').' '.$object->ref;
            }
            if ($origin == 'propal' && ! empty($conf->propal->enabled))
            {
                print $langs->trans("RefProposal").'</td><td colspan="3"><a href="'.DOL_URL_ROOT.'/comm/card.php?id='.$object->id.'">'.img_object($langs->trans("ShowProposal"),'propal').' '.$object->ref;
            }
            print '</a></td>';
            print "</tr>\n";

            // Ref client
            print '<tr><td>';
            if ($origin == 'commande') print $langs->trans('RefCustomerOrder');
            else if ($origin == 'propal') print $langs->trans('RefCustomerOrder');
            else print $langs->trans('RefCustomer');
            print '</td><td colspan="3">';
            print $object->ref_client;
            print '</td>';
            print '</tr>';

            // Tiers
            print '<tr><td class="fieldrequired">'.$langs->trans('Company').'</td>';
            print '<td colspan="3">'.$soc->getNomUrl(1).'</td>';
            print '</tr>';

            // Date delivery planned
            print '<tr><td>'.$langs->trans("DateDeliveryPlanned").'</td>';
            print '<td colspan="3">';
            //print dol_print_date($object->date_livraison,"day");	// date_livraison come from order and will be stored into date_delivery planed.
            $date_delivery = ($date_delivery?$date_delivery:$object->date_livraison); // $date_delivery comes from GETPOST
            print $form->select_date($date_delivery?$date_delivery:-1,'date_delivery',1,1,1);
            print "</td>\n";
            print '</tr>';

            // Note Public
            print '<tr><td>'.$langs->trans("NotePublic").'</td>';
            print '<td colspan="3">';
            $doleditor = new DolEditor('note_public', $object->note_public, '', 80, 'dolibarr_notes', 'In', 0, false, true, ROWS_3, 70);
            print $doleditor->Create(1);
            print "</td></tr>";

            // Note Private
            if ($object->note_private && ! $user->societe_id)
            {
                print '<tr><td>'.$langs->trans("NotePrivate").'</td>';
                print '<td colspan="3">';
                $doleditor = new DolEditor('note_private', $object->note_private, '', 80, 'dolibarr_notes', 'In', 0, false, true, ROWS_3, 70);
        		print $doleditor->Create(1);
                print "</td></tr>";
            }

            // Weight
            print '<tr><td>';
            print $langs->trans("Weight");
            print '</td><td width="90px"><input name="weight" size="5" value="'.GETPOST('weight','int').'"></td><td>';
            print $formproduct->select_measuring_units("weight_units","weight",GETPOST('weight_units','int'));
            print '</td></tr><tr><td>';
            print $langs->trans("Width");
            print ' </td><td><input name="sizeW" size="5" value="'.GETPOST('sizeW','int').'"></td><td rowspan="3">';
            print $formproduct->select_measuring_units("size_units","size");
            print '</td></tr><tr><td>';
            print $langs->trans("Height");
            print '</td><td><input name="sizeH" size="5" value="'.GETPOST('sizeH','int').'"></td>';
            print '</tr><tr><td>';
            print $langs->trans("Depth");
            print '</td><td><input name="sizeS" size="5" value="'.GETPOST('sizeS','int').'"></td>';
            print '</tr>';

            // Delivery method
            print "<tr><td>".$langs->trans("DeliveryMethod")."</td>";
            print '<td colspan="3">';
            $expe->fetch_delivery_methods();
            print $form->selectarray("shipping_method_id",$expe->meths,GETPOST('shipping_method_id','int'),1,0,0,"",1);
            if ($user->admin) print info_admin($langs->trans("YouCanChangeValuesForThisListFromDictionarySetup"),1);
            print "</td></tr>\n";

            // Tracking number
            print "<tr><td>".$langs->trans("TrackingNumber")."</td>";
            print '<td colspan="3">';
            print '<input name="tracking_number" size="20" value="'.GETPOST('tracking_number','alpha').'">';
            print "</td></tr>\n";
            
            // Other attributes
            $parameters = array('objectsrc' => $objectsrc, 'colspan' => ' colspan="3"', 'socid'=>$socid);
            $reshook=$hookmanager->executeHooks('formObjectOptions',$parameters,$expe,$action);    // Note that $action and $object may have been modified by hook
            
            if (empty($reshook) && ! empty($extrafields->attribute_label)) {
            	print $expe->showOptionals($extrafields, 'edit');
            }
            

            // Incoterms
			if (!empty($conf->incoterm->enabled))
			{
				print '<tr>';
				print '<td><label for="incoterm_id">'.$form->textwithpicto($langs->trans("IncotermLabel"), $object->libelle_incoterms, 1).'</label></td>';
		        print '<td colspan="3" class="maxwidthonsmartphone">';
		        print $form->select_incoterms((!empty($object->fk_incoterms) ? $object->fk_incoterms : ''), (!empty($object->location_incoterms)?$object->location_incoterms:''));
				print '</td></tr>';
			}

            // Document model
            print "<tr><td>".$langs->trans("Model")."</td>";
            print '<td colspan="3">';
			include_once DOL_DOCUMENT_ROOT . '/core/modules/expedition/modules_expedition.php';
			$liste = ModelePdfExpedition::liste_modeles($db);
			print $form->selectarray('model', $liste, $conf->global->EXPEDITION_ADDON_PDF);
            print "</td></tr>\n";
            
            print "</table>";

            dol_fiche_end();

            // Shipment lines

            $numAsked = count($object->lines);

            print '<script type="text/javascript" language="javascript">
            jQuery(document).ready(function() {
	            jQuery("#autofill").click(function() {';
    	    	$i=0;
    	    	while($i < $numAsked)
    	    	{
    	    		print 'jQuery("#qtyl'.$i.'").val(jQuery("#qtyasked'.$i.'").val() - jQuery("#qtydelivered'.$i.'").val());'."\n";
    	    		$i++;
    	    	}
        		print '});
	            jQuery("#autoreset").click(function() {';
    	    	$i=0;
    	    	while($i < $numAsked)
    	    	{
    	    		print 'jQuery("#qtyl'.$i.'").val(0);'."\n";
    	    		$i++;
    	    	}
        		print '});
        	});
            </script>';


            print '<br>';
            
            
            print '<table class="noborder" width="100%">';


            // Lecture des expeditions deja effectuees
            $object->loadExpeditions();
            
            if ($numAsked)
            {
                print '<tr class="liste_titre">';
                print '<td>'.$langs->trans("Description").'</td>';
                print '<td align="center">'.$langs->trans("QtyOrdered").'</td>';
                print '<td align="center">'.$langs->trans("QtyShipped").'</td>';
                print '<td align="center">'.$langs->trans("QtyToShip");
				if (empty($conf->productbatch->enabled)) 
				{
	                print ' <br>(<a href="#" id="autofill">'.$langs->trans("Fill").'</a>';
	                print ' / <a href="#" id="autoreset">'.$langs->trans("Reset").'</a>)';
				}
                print '</td>';
                if (! empty($conf->stock->enabled))
                {
					if (empty($conf->productbatch->enabled))
					{
                    	print '<td align="left">'.$langs->trans("Warehouse").' ('.$langs->trans("Stock").')</td>';
					}
					else
					{
						print '<td align="left">'.$langs->trans("Warehouse").' / '.$langs->trans("Batch").' ('.$langs->trans("Stock").')</td>';
					}
                }
                print "</tr>\n";
            }

            $var=true;
            $indiceAsked = 0;
            while ($indiceAsked < $numAsked)
            {
                $product = new Product($db);

                $line = $object->lines[$indiceAsked];
                $var=!$var;

                // Show product and description
                $type=$line->product_type?$line->product_type:$line->fk_product_type;
                // Try to enhance type detection using date_start and date_end for free lines where type
                // was not saved.
                if (! empty($line->date_start)) $type=1;
                if (! empty($line->date_end)) $type=1;

                print "<tr ".$bc[$var].">\n";
                
                // Product label
                if ($line->fk_product > 0)  // Predefined product ?
                {
                    $product->fetch($line->fk_product);
                    $product->load_stock();

                    print '<td>';
                    print '<a name="'.$line->rowid.'"></a>'; // ancre pour retourner sur la ligne

                    // Show product and description
                    $product_static->type=$line->fk_product_type;
                    $product_static->id=$line->fk_product;
                    $product_static->ref=$line->ref;
                    $text=$product_static->getNomUrl(1);
                    $text.= ' - '.(! empty($line->label)?$line->label:$line->product_label);
                    $description=($conf->global->PRODUIT_DESC_IN_FORM?'':dol_htmlentitiesbr($line->desc));
                    print $form->textwithtooltip($text,$description,3,'','',$i);

                    // Show range
                    print_date_range($db->jdate($line->date_start),$db->jdate($line->date_end));

                    // Add description in form
                    if (! empty($conf->global->PRODUIT_DESC_IN_FORM))
                    {
                        print ($line->desc && $line->desc!=$line->product_label)?'<br>'.dol_htmlentitiesbr($line->desc):'';
                    }
                    
                    print '</td>';
                }
                else
				{
				    print "<td>";
                    if ($type==1) $text = img_object($langs->trans('Service'),'service');
                    else $text = img_object($langs->trans('Product'),'product');

                    if (! empty($line->label)) {
                    	$text.= ' <strong>'.$line->label.'</strong>';
                    	print $form->textwithtooltip($text,$line->desc,3,'','',$i);
                    } else {
                    	print $text.' '.nl2br($line->desc);
                    }

                    // Show range
                    print_date_range($db->jdate($line->date_start),$db->jdate($line->date_end));
                    print "</td>\n";
                }

                // Qty
                print '<td align="center">'.$line->qty;
                print '<input name="qtyasked'.$indiceAsked.'" id="qtyasked'.$indiceAsked.'" type="hidden" value="'.$line->qty.'">';
                print '</td>';
                $qtyProdCom=$line->qty;

                // Qty already shipped
                print '<td align="center">';
                $quantityDelivered = $object->expeditions[$line->id];
                print $quantityDelivered;
                print '<input name="qtydelivered'.$indiceAsked.'" id="qtydelivered'.$indiceAsked.'" type="hidden" value="'.$quantityDelivered.'">';
                print '</td>';

                $quantityAsked = $line->qty;
				if ($line->product_type == 1 && empty($conf->global->STOCK_SUPPORTS_SERVICES))
				{
					$quantityToBeDelivered = 0;
				}
				else
				{
					$quantityToBeDelivered = $quantityAsked - $quantityDelivered;
				}
                $warehouse_id = GETPOST('entrepot_id','int');
			
				$warehouseObject = null;
				if ($warehouse_id > 0 || ! ($line->fk_product > 0))     // If warehouse was already selected or if product is not a predefined, we go into this part with no multiwarehouse selection
				{
					//ship from preselected location
					$stock = + $product->stock_warehouse[$warehouse_id]->real; // Convert to number
					$deliverableQty=min($quantityToBeDelivered, $stock);
					if (empty($conf->productbatch->enabled) || ! ($product->hasbatch() && is_object($product->stock_warehouse[$warehouse_id])))
					{
						// Quantity to send
						print '<td align="center">';
						if ($line->product_type == 0 || ! empty($conf->global->STOCK_SUPPORTS_SERVICES))
						{
							print '<input name="idl'.$indiceAsked.'" type="hidden" value="'.$line->id.'">';
							print '<input name="qtyl'.$indiceAsked.'" id="qtyl'.$indiceAsked.'" type="text" size="4" value="'.$deliverableQty.'">';
						}
						else print $langs->trans("NA");
						print '</td>';

						// Stock
						if (! empty($conf->stock->enabled))
						{
							print '<td align="left">';
							if ($line->product_type == 0 || ! empty($conf->global->STOCK_SUPPORTS_SERVICES))   // Type of product need stock change ?
							{
								// Show warehouse combo list
								$ent = "entl".$indiceAsked;
								$idl = "idl".$indiceAsked;
								$tmpentrepot_id = is_numeric(GETPOST($ent,'int'))?GETPOST($ent,'int'):$warehouse_id;
								if ($line->fk_product > 0)
								{
									print $formproduct->selectWarehouses($tmpentrepot_id,'entl'.$indiceAsked,'',1,0,$line->fk_product);
									if ($tmpentrepot_id > 0 && $tmpentrepot_id == $warehouse_id)
									{
										//print $stock.' '.$quantityToBeDelivered;
										if ($stock < $quantityToBeDelivered)
										{
											print ' '.img_warning($langs->trans("StockTooLow"));	// Stock too low for this $warehouse_id but you can change warehouse
										}
									}
								}
							}
							else
							{
								print $langs->trans("Service");
							}
							print '</td>';
						}

						print "</tr>\n";

						// Show subproducts of product
						if (! empty($conf->global->PRODUIT_SOUSPRODUITS) && $line->fk_product > 0)
						{
							$product->get_sousproduits_arbo();
							$prods_arbo = $product->get_arbo_each_prod($qtyProdCom);
							if(count($prods_arbo) > 0)
							{
								foreach($prods_arbo as $key => $value)
								{
									//print $value[0];
									$img='';
									if ($value['stock'] < $value['stock_alert'])
									{
										$img=img_warning($langs->trans("StockTooLow"));
									}
									print "<tr ".$bc[$var]."><td>&nbsp; &nbsp; &nbsp; ->
										<a href=\"".DOL_URL_ROOT."/product/card.php?id=".$value['id']."\">".$value['fullpath']."
										</a> (".$value['nb'].")</td><td align=\"center\"> ".$value['nb_total']."</td><td>&nbsp</td><td>&nbsp</td>
										<td align=\"center\">".$value['stock']." ".$img."</td></tr>";
								}
							}
						}
					}
					else
					{
						print '<td></td><td></td></tr>';	// end line and start a new one for lot/serial

						$staticwarehouse=new Entrepot($db);
						if ($warehouse_id > 0) $staticwarehouse->fetch($warehouse_id);
						
						$subj=0;
						print '<input name="idl'.$indiceAsked.'" type="hidden" value="'.$line->id.'">';
						if (count($product->stock_warehouse[$warehouse_id]->detail_batch))
						{
							foreach ($product->stock_warehouse[$warehouse_id]->detail_batch as $dbatch)
							{
								//var_dump($dbatch);
								$batchStock = + $dbatch->qty;		// To get a numeric
								$deliverableQty = min($quantityToBeDelivered,$batchStock);
								print '<tr><td colspan="3" ></td><td align="center">';
								print '<input name="qtyl'.$indiceAsked.'_'.$subj.'" id="qtyl'.$indiceAsked.'_'.$subj.'" type="text" size="4" value="'.$deliverableQty.'">';
								print '</td>';
		
								print '<td align="left">';
		
								print $staticwarehouse->getNomUrl(0).' / ';
		
								print '<!-- Show details of lot -->';
								print '<input name="batchl'.$indiceAsked.'_'.$subj.'" type="hidden" value="'.$dbatch->id.'">';
								print $langs->trans("DetailBatchFormat", $dbatch->batch, dol_print_date($dbatch->eatby,"day"), dol_print_date($dbatch->sellby,"day"), $dbatch->qty);
								$quantityToBeDelivered -= $deliverableQty;
								if ($quantityToBeDelivered < 0)
								{
									$quantityToBeDelivered = 0;
								}
								$subj++;
								print '</td></tr>';
							}
						}
						else
						{
							print '<tr><td colspan="3"></td><td align="center">';
							print '<input name="qtyl'.$indiceAsked.'_'.$subj.'" id="qtyl'.$indiceAsked.'_'.$subj.'" type="text" size="4" value="0" disabled="disabled"> ';
							print '</td>';
							
							print '<td align="left">';
							print img_warning().' '.$langs->trans("NoProductToShipFoundIntoStock", $staticwarehouse->libelle);
							print '</td></tr>';
						}
					}
				}
				else 
				{
					// ship from multiple locations
					if (empty($conf->productbatch->enabled) || ! $product->hasbatch())
					{
					    print '<td></td><td></td></tr>';	// end line and start a new one for each warehouse
						
						print '<input name="idl'.$indiceAsked.'" type="hidden" value="'.$line->id.'">';
						$subj=0;
						foreach ($product->stock_warehouse as $warehouse_id=>$stock_warehouse) 
						{
<<<<<<< HEAD
							$warehouseObject=new Entrepot($db);
							$warehouseObject->fetch($warehouse_id);
							if ($stock_warehouse->real > 0) 
							{
								$stock = + $stock_warehouse->real; // Convert it to number
								$deliverableQty = min($quantityToBeDelivered,$stock);
								// Quantity to send
								print '<tr><td colspan="3" ></td><td align="center">';
								if ($line->product_type == 0 || ! empty($conf->global->STOCK_SUPPORTS_SERVICES))
								{
									print '<input name="qtyl'.$indiceAsked.'_'.$subj.'" id="qtyl'.$indiceAsked.'" type="text" size="4" value="'.$deliverableQty.'">';
									print '<input name="ent1'.$indiceAsked.'_'.$subj.'" type="hidden" value="'.$warehouse_id.'">';
								}
								else print $langs->trans("NA");
								print '</td>';
								
								// Stock
								if (! empty($conf->stock->enabled))
								{
									print '<td align="left">';
									if ($line->product_type == 0 || ! empty($conf->global->STOCK_SUPPORTS_SERVICES))
									{
										print $warehouseObject->getNomUrl(0).' / ';
										 
										print '<!-- Show details of stock -->';
										print $stock;
									   
									}
									else
									{
										print $langs->trans("Service");
									}
									print '</td>';
								}
								$quantityToBeDelivered -= $deliverableQty;
								if ($quantityToBeDelivered < 0)
								{
									$quantityToBeDelivered = 0;
								}
								$subj++;
								print "</tr>\n";
							}
						}
						// Show subproducts of product
						if (! empty($conf->global->PRODUIT_SOUSPRODUITS) && $line->fk_product > 0)
						{
							$product->get_sousproduits_arbo();
							$prods_arbo = $product->get_arbo_each_prod($qtyProdCom);
							if (count($prods_arbo) > 0)
							{
								foreach($prods_arbo as $key => $value)
								{
									//print $value[0];
									$img='';
									if ($value['stock'] < $value['stock_alert'])
									{
										$img=img_warning($langs->trans("StockTooLow"));
									}
									print "<tr ".$bc[$var]."><td>";
									print "&nbsp; &nbsp; &nbsp; ->
									<a href=\"".DOL_URL_ROOT."/product/card.php?id=".$value['id']."\">".$value['fullpath']."
									</a> (".$value['nb'].")</td><td align=\"center\"> ".$value['nb_total']."</td><td>&nbsp</td><td>&nbsp</td>
									<td align=\"center\">".$value['stock']." ".$img."</td>";
									print "</tr>";
								}
=======
							//var_dump($dbatch);
							$substock=$dbatch->qty +0 ;		// To get a numeric
							print '<tr><td colspan="3" ></td><td align="center">';
							print '<input name="qtyl'.$indiceAsked.'_'.$subj.'" id="qtyl'.$indiceAsked.'_'.$subj.'" type="text" size="4" value="'.($substock > 0 ? min($defaultqty,$substock) : '0').'">';
							print '</td>';
	
							print '<td align="left">';
	
							print $staticwarehouse->getNomUrl(0).' / ';
	
							print '<!-- Show details of lot -->';
							print '<input name="batchl'.$indiceAsked.'_'.$subj.'" type="hidden" value="'.$dbatch->id.'">';
							print $langs->trans("DetailBatchFormat", $dbatch->batch, dol_print_date($dbatch->eatby,"day"), dol_print_date($dbatch->sellby,"day"), $dbatch->qty);
							if ($defaultqty<=0) {
								$defaultqty=0;
							} else {
								$defaultqty -= ($substock > 0 ? min($defaultqty,$substock) : 0);
>>>>>>> 3bcc7b0f
							}
						}
					}
					else
					{
						print '<td></td><td></td></tr>';	// end line and start a new one for lot/serial

						$subj=0;
						print '<input name="idl'.$indiceAsked.'" type="hidden" value="'.$line->id.'">';
						
						foreach ($product->stock_warehouse as $warehouse_id=>$stock_warehouse) 
						{
							$warehouseObject=new Entrepot($db);
							$warehouseObject->fetch($warehouse_id);
							if (($stock_warehouse->real > 0) && (count($stock_warehouse->detail_batch))) {
								foreach ($stock_warehouse->detail_batch as $dbatch)
								{
									//var_dump($dbatch);
									$batchStock = + $dbatch->qty;		// To get a numeric
									$deliverableQty = min($quantityToBeDelivered,$batchStock);
									print '<tr><td colspan="3"></td><td align="center">';
									print '<input name="qtyl'.$indiceAsked.'_'.$subj.'" id="qtyl'.$indiceAsked.'_'.$subj.'" type="text" size="4" value="'.$deliverableQty.'">';
									print '</td>';
									 
									print '<td align="left">';
									 
									print $warehouseObject->getNomUrl(0).' / ';
									 
									print '<!-- Show details of lot -->';
									print '<input name="batchl'.$indiceAsked.'_'.$subj.'" type="hidden" value="'.$dbatch->id.'">';
									print $langs->trans("DetailBatchFormat", $dbatch->batch, dol_print_date($dbatch->eatby,"day"), dol_print_date($dbatch->sellby,"day"), $dbatch->qty);
									$quantityToBeDelivered -= $deliverableQty;
									if ($quantityToBeDelivered < 0)
									{
										$quantityToBeDelivered = 0;
									}
									//dol_syslog('deliverableQty = '.$deliverableQty.' batchStock = '.$batchStock);
									$subj++;
									print '</td></tr>';
								}
							}
						}
					}
					if ($subj == 0) // Line not shown yet
					{
						print '<tr><td colspan="3" ></td><td align="center">';
						if ($line->product_type == 0 || ! empty($conf->global->STOCK_SUPPORTS_SERVICES))
						{
    						//$disabled='disabled="disabled"';
    						print '<input name="qtyl'.$indiceAsked.'_'.$subj.'" id="qtyl'.$indiceAsked.'_'.$subj.'" type="text" size="4" value="0"'.($disabled?' '.$disabled:'').'> ';
						}
						else
						{
						    print $langs->trans("NA");
						}
						print '</td>';
						
						print '<td align="left">';
						if ($line->product_type == 0 || ! empty($conf->global->STOCK_SUPPORTS_SERVICES))
						{
    						if ($warehouseObject) 
    						{
    							print img_warning().' '.$langs->trans("NoProductToShipFoundIntoStock", $warehouseObject->libelle);
    						}
    						else
    						{
    						    if ($line->fk_product) print img_warning().' '.$langs->trans("StockTooLow");
    						    else print '';
    						}
						}
						else
						{
						    print $langs->trans("Service");
						}
						print '</td>';
						print '</tr>';
					}
				}
				
				
				//Display lines extrafields
				if (is_array($extralabelslines) && count($extralabelslines)>0) {
					$colspan=5;
					$line = new ExpeditionLigne($db);
					$line->fetch_optionals($object->id,$extralabelslines);
					print '<tr '.$bc[$var].'>';
					print $line->showOptionals($extrafieldsline, 'edit', array('style'=>$bc[$var], 'colspan'=>$colspan),$indiceAsked);
					print '</tr>';
				}

                $indiceAsked++;
            }

            print "</table>";

            print '<br><div class="center"><input type="submit" class="button" value="'.$langs->trans("Create").'"></div>';

            print '</form>';

            print '<br>';
        }
        else
		{
            dol_print_error($db);
        }
    }
}
else if ($id || $ref)
/* *************************************************************************** */
/*                                                                             */
/* Edit and view mode                                                          */
/*                                                                             */
/* *************************************************************************** */
{
	$lines = $object->lines;
	$num_prod = count($lines);

	if ($object->id > 0)
	{
		if (!empty($object->origin))
		{
			$typeobject = $object->origin;
			$origin = $object->origin;
			$object->fetch_origin();
		}

		$soc = new Societe($db);
		$soc->fetch($object->socid);
		
		$res = $object->fetch_optionals($object->id, $extralabels);

		$head=shipping_prepare_head($object);
		dol_fiche_head($head, 'shipping', $langs->trans("Shipment"), 0, 'sending');

		/*
		 * Confirmation de la suppression
		*/
		if ($action == 'delete')
		{
			print $form->formconfirm($_SERVER['PHP_SELF'].'?id='.$object->id,$langs->trans('DeleteSending'),$langs->trans("ConfirmDeleteSending",$object->ref),'confirm_delete','',0,1);

		}

		/*
		 * Confirmation de la validation
		*/
		if ($action == 'valid')
		{
			$objectref = substr($object->ref, 1, 4);
			if ($objectref == 'PROV')
			{
				$numref = $object->getNextNumRef($soc);
			}
			else
			{
				$numref = $object->ref;
			}

			$text = $langs->trans("ConfirmValidateSending",$numref);

			if (! empty($conf->notification->enabled))
			{
				require_once DOL_DOCUMENT_ROOT .'/core/class/notify.class.php';
				$notify=new Notify($db);
				$text.='<br>';
				$text.=$notify->confirmMessage('SHIPPING_VALIDATE',$object->socid, $object);
			}

			print $form->formconfirm($_SERVER['PHP_SELF'].'?id='.$object->id,$langs->trans('ValidateSending'),$text,'confirm_valid','',0,1);

		}
		/*
		 * Confirmation de l'annulation
		 */
		if ($action == 'annuler')
		{
			print $form->formconfirm($_SERVER['PHP_SELF'].'?id='.$object->id,$langs->trans('CancelSending'),$langs->trans("ConfirmCancelSending",$object->ref),'confirm_cancel','',0,1);

		}

		// Calculate true totalWeight and totalVolume for all products
		// by adding weight and volume of each product line.
		$totalWeight = '';
		$totalVolume = '';
		$weightUnit=0;
		$volumeUnit=0;
		for ($i = 0 ; $i < $num_prod ; $i++)
		{
			$weightUnit=0;
			$volumeUnit=0;
			if (! empty($lines[$i]->weight_units)) $weightUnit = $lines[$i]->weight_units;
			if (! empty($lines[$i]->volume_units)) $volumeUnit = $lines[$i]->volume_units;

			// TODO Use a function addvalueunits(val1,unit1,val2,unit2)=>(val,unit)
			if ($lines[$i]->weight_units < 50)
			{
				$trueWeightUnit=pow(10,$weightUnit);
				$totalWeight += $lines[$i]->weight*$lines[$i]->qty_shipped*$trueWeightUnit;
			}
			else
			{
				$trueWeightUnit=$weightUnit;
				$totalWeight += $lines[$i]->weight*$lines[$i]->qty_shipped;
			}
			if ($lines[$i]->volume_units < 50)
			{
				//print $lines[$i]->volume."x".$lines[$i]->volume_units."x".($lines[$i]->volume_units < 50)."x".$volumeUnit;
				$trueVolumeUnit=pow(10,$volumeUnit);
				//print $lines[$i]->volume;
				$totalVolume += $lines[$i]->volume*$lines[$i]->qty_shipped*$trueVolumeUnit;
			}
			else
			{
				$trueVolumeUnit=$volumeUnit;
				$totalVolume += $lines[$i]->volume*$lines[$i]->qty_shipped;
			}
		}

		print '<table class="border" width="100%">';

		$linkback = '<a href="'.DOL_URL_ROOT.'/expedition/list.php">'.$langs->trans("BackToList").'</a>';

		// Ref
		print '<tr><td width="20%">'.$langs->trans("Ref").'</td>';
		print '<td colspan="3">';
		print $form->showrefnav($object, 'ref', $linkback, 1, 'ref', 'ref');
		print '</td></tr>';

		// Customer
		print '<tr><td width="20%">'.$langs->trans("Customer").'</td>';
		print '<td colspan="3">'.$soc->getNomUrl(1).'</td>';
		print "</tr>";

		// Linked documents
		if ($typeobject == 'commande' && $object->$typeobject->id && ! empty($conf->commande->enabled))
		{
			print '<tr><td>';
			$objectsrc=new Commande($db);
			$objectsrc->fetch($object->$typeobject->id);
			print $langs->trans("RefOrder").'</td>';
			print '<td colspan="3">';
			print $objectsrc->getNomUrl(1,'commande');
			print "</td>\n";
			print '</tr>';
		}
		if ($typeobject == 'propal' && $object->$typeobject->id && ! empty($conf->propal->enabled))
		{
			print '<tr><td>';
			$objectsrc=new Propal($db);
			$objectsrc->fetch($object->$typeobject->id);
			print $langs->trans("RefProposal").'</td>';
			print '<td colspan="3">';
			print $objectsrc->getNomUrl(1,'expedition');
			print "</td>\n";
			print '</tr>';
		}

		// Ref customer
		print '<tr><td>'.$langs->trans("RefCustomer").'</td>';
		print '<td colspan="3">'.$object->ref_customer."</a></td>\n";
		print '</tr>';

		// Date creation
		print '<tr><td>'.$langs->trans("DateCreation").'</td>';
		print '<td colspan="3">'.dol_print_date($object->date_creation,"day")."</td>\n";
		print '</tr>';

		// Delivery date planned
		print '<tr><td height="10">';
		print '<table class="nobordernopadding" width="100%"><tr><td>';
		print $langs->trans('DateDeliveryPlanned');
		print '</td>';

		if ($action != 'editdate_livraison') print '<td align="right"><a href="'.$_SERVER["PHP_SELF"].'?action=editdate_livraison&amp;id='.$object->id.'">'.img_edit($langs->trans('SetDeliveryDate'),1).'</a></td>';
		print '</tr></table>';
		print '</td><td colspan="2">';
		if ($action == 'editdate_livraison')
		{
			print '<form name="setdate_livraison" action="'.$_SERVER["PHP_SELF"].'?id='.$object->id.'" method="post">';
			print '<input type="hidden" name="token" value="'.$_SESSION['newtoken'].'">';
			print '<input type="hidden" name="action" value="setdate_livraison">';
			print $form->select_date($object->date_delivery?$object->date_delivery:-1,'liv_',1,1,'',"setdate_livraison",1,0,1);
			print '<input type="submit" class="button" value="'.$langs->trans('Modify').'">';
			print '</form>';
		}
		else
		{
			print $object->date_delivery ? dol_print_date($object->date_delivery,'dayhour') : '&nbsp;';
		}
		print '</td>';
		print '</tr>';

		// Weight
		print '<tr><td>'.$form->editfieldkey("Weight",'trueWeight',$object->trueWeight,$object,$user->rights->expedition->creer).'</td><td colspan="3">';

		if ($action=='edittrueWeight')
		{
			print '<form name="settrueweight" action="'.$_SERVER["PHP_SELF"].'" method="post">';
			print '<input name="action" value="settrueWeight" type="hidden">';
			print '<input name="id" value="'.$object->id.'" type="hidden">';
			print '<input type="hidden" name="token" value="'.$_SESSION['newtoken'].'">';
			print '<input id="trueWeight" name="trueWeight" value="'.$object->trueWeight.'" type="text">';
			print $formproduct->select_measuring_units("weight_units","weight",$object->weight_units);
			print ' <input class="button" name="modify" value="'.$langs->trans("Modify").'" type="submit">';
			print ' <input class="button" name="cancel" value="'.$langs->trans("Cancel").'" type="submit">';
			print '</form>';

		}
		else
		{
			print $object->trueWeight;
			print ($object->trueWeight && $object->weight_units!='')?' '.measuring_units_string($object->weight_units,"weight"):'';
		}

		if ($totalWeight > 0)
		{
			if (!empty($object->trueWeight)) print ' ('.$langs->trans("SumOfProductWeights").': ';
			print $totalWeight.' '.measuring_units_string(0,"weight");
			if (!empty($object->trueWeight)) print ')';
		}
		print '</td></tr>';

		// Width
		print '<tr><td>'.$form->editfieldkey("Width",'trueWidth',$object->trueWidth,$object,$user->rights->expedition->creer).'</td><td colspan="3">';
		print $form->editfieldval("Width",'trueWidth',$object->trueWidth,$object,$user->rights->expedition->creer);
		print ($object->trueWidth && $object->width_units!='')?' '.measuring_units_string($object->width_units,"size"):'';
		print '</td></tr>';

		// Height
		print '<tr><td>'.$form->editfieldkey("Height",'trueHeight',$object->trueHeight,$object,$user->rights->expedition->creer).'</td><td colspan="3">';
		if($action=='edittrueHeight')
		{
			print '<form name="settrueHeight" action="'.$_SERVER["PHP_SELF"].'" method="post">';
			print '<input name="action" value="settrueHeight" type="hidden">';
			print '<input name="id" value="'.$object->id.'" type="hidden">';
			print '<input type="hidden" name="token" value="'.$_SESSION['newtoken'].'">';
			print '<input id="trueHeight" name="trueHeight" value="'.$object->trueHeight.'" type="text">';
			print $formproduct->select_measuring_units("size_units","size",$object->size_units);
			print ' <input class="button" name="modify" value="'.$langs->trans("Modify").'" type="submit">';
			print ' <input class="button" name="cancel" value="'.$langs->trans("Cancel").'" type="submit">';
			print '</form>';

		}
		else
		{
			print $object->trueHeight;
			print ($object->trueHeight && $object->height_units!='')?' '.measuring_units_string($object->height_units,"size"):'';

		}


		print '</td></tr>';

		// Depth
		print '<tr><td>'.$form->editfieldkey("Depth",'trueDepth',$object->trueDepth,$object,$user->rights->expedition->creer).'</td><td colspan="3">';
		print $form->editfieldval("Depth",'trueDepth',$object->trueDepth,$object,$user->rights->expedition->creer);
		print ($object->trueDepth && $object->depth_units!='')?' '.measuring_units_string($object->depth_units,"size"):'';
		print '</td></tr>';

		// Volume
		print '<tr><td>';
		print $langs->trans("Volume");
		print '</td>';
		print '<td colspan="3">';
		$calculatedVolume=0;
		if ($object->trueWidth && $object->trueHeight && $object->trueDepth) $calculatedVolume=($object->trueWidth * $object->trueHeight * $object->trueDepth);
		// If sending volume not defined we use sum of products
		if ($calculatedVolume > 0)
		{
			print $calculatedVolume.' ';
			if ($volumeUnit < 50) print measuring_units_string(0,"volume");
			else print measuring_units_string($volumeUnit,"volume");
		}
		if ($totalVolume > 0)
		{
			if ($calculatedVolume) print ' ('.$langs->trans("SumOfProductVolumes").': ';
			print $totalVolume.' '.measuring_units_string(0,"volume");
			if ($calculatedVolume) print ')';
		}
		print "</td>\n";
		print '</tr>';

		// Status
		print '<tr><td>'.$langs->trans("Status").'</td>';
		print '<td colspan="3">'.$object->getLibStatut(4)."</td>\n";
		print '</tr>';

		// Sending method
		print '<tr><td height="10">';
		print '<table class="nobordernopadding" width="100%"><tr><td>';
		print $langs->trans('SendingMethod');
		print '</td>';

		if ($action != 'editshipping_method_id') print '<td align="right"><a href="'.$_SERVER["PHP_SELF"].'?action=editshipping_method_id&amp;id='.$object->id.'">'.img_edit($langs->trans('SetSendingMethod'),1).'</a></td>';
		print '</tr></table>';
		print '</td><td colspan="2">';
		if ($action == 'editshipping_method_id')
		{
			print '<form name="setshipping_method_id" action="'.$_SERVER["PHP_SELF"].'?id='.$object->id.'" method="post">';
			print '<input type="hidden" name="token" value="'.$_SESSION['newtoken'].'">';
			print '<input type="hidden" name="action" value="setshipping_method_id">';
			$object->fetch_delivery_methods();
			print $form->selectarray("shipping_method_id",$object->meths,$object->shipping_method_id,1,0,0,"",1);
			if ($user->admin) print info_admin($langs->trans("YouCanChangeValuesForThisListFromDictionarySetup"),1);
			print '<input type="submit" class="button" value="'.$langs->trans('Modify').'">';
			print '</form>';
		}
		else
		{
			if ($object->shipping_method_id > 0)
			{
				// Get code using getLabelFromKey
				$code=$langs->getLabelFromKey($db,$object->shipping_method_id,'c_shipment_mode','rowid','code');
				print $langs->trans("SendingMethod".strtoupper($code));
			}
		}
		print '</td>';
		print '</tr>';

		// Tracking Number
		print '<tr><td>'.$form->editfieldkey("TrackingNumber",'trackingnumber',$object->tracking_number,$object,$user->rights->expedition->creer).'</td><td colspan="3">';
		print $form->editfieldval("TrackingNumber",'trackingnumber',$object->tracking_url,$object,$user->rights->expedition->creer,'string',$object->tracking_number);
		print '</td></tr>';

		// Incoterms
		if (!empty($conf->incoterm->enabled))
		{
			print '<tr><td>';
	        print '<table width="100%" class="nobordernopadding"><tr><td>';
	        print $langs->trans('IncotermLabel');
	        print '<td><td align="right">';
	        if ($user->rights->expedition->creer) print '<a href="'.DOL_URL_ROOT.'/expedition/card.php?id='.$object->id.'&action=editincoterm">'.img_edit().'</a>';
	        else print '&nbsp;';
	        print '</td></tr></table>';
	        print '</td>';
	        print '<td colspan="3">';
			if ($action != 'editincoterm')
			{
				print $form->textwithpicto($object->display_incoterms(), $object->libelle_incoterms, 1);
			}
			else
			{
				print $form->select_incoterms((!empty($object->fk_incoterms) ? $object->fk_incoterms : ''), (!empty($object->location_incoterms)?$object->location_incoterms:''), $_SERVER['PHP_SELF'].'?id='.$object->id);
			}
	        print '</td></tr>';
		}

		// Other attributes
		$cols = 3;
		include DOL_DOCUMENT_ROOT . '/core/tpl/extrafields_view.tpl.php';
		
		print "</table>\n";

		/*
		 * Lines of products
		 */
		print '<br><table class="noborder" width="100%">';
		print '<tr class="liste_titre">';
		if (! empty($conf->global->MAIN_VIEW_LINE_NUMBER))
		{
			print '<td width="5" align="center">&nbsp;</td>';
		}
		print '<td>'.$langs->trans("Products").'</td>';
		print '<td align="center">'.$langs->trans("QtyOrdered").'</td>';
		if ($object->statut <= 1)
		{
			print '<td align="center">'.$langs->trans("QtyToShip").'</td>';
		}
		else
		{
			print '<td align="center">'.$langs->trans("QtyShipped").'</td>';
		}

		print '<td align="center">'.$langs->trans("CalculatedWeight").'</td>';
		print '<td align="center">'.$langs->trans("CalculatedVolume").'</td>';
		//print '<td align="center">'.$langs->trans("Size").'</td>';

		if (! empty($conf->stock->enabled))
		{
			print '<td align="left">'.$langs->trans("WarehouseSource").'</td>';
		}

		if (! empty($conf->productbatch->enabled))
		{
			print '<td align="left">'.$langs->trans("Batch").'</td>';
		}

		print "</tr>\n";

		$var=false;

		if (! empty($conf->global->MAIN_MULTILANGS) && ! empty($conf->global->PRODUIT_TEXTS_IN_THIRDPARTY_LANGUAGE))
		{
			$object->fetch_thirdparty();
			$outputlangs = $langs;
			$newlang='';
			if (empty($newlang) && GETPOST('lang_id')) $newlang=GETPOST('lang_id','alpha');
			if (empty($newlang)) $newlang=$object->client->default_lang;
			if (! empty($newlang))
			{
				$outputlangs = new Translate("",$conf);
				$outputlangs->setDefaultLang($newlang);
			}
		}

		for ($i = 0 ; $i < $num_prod ; $i++)
		{
			print "<tr ".$bc[$var].">";

			if (! empty($conf->global->MAIN_VIEW_LINE_NUMBER))
			{
				print '<td align="center">'.($i+1).'</td>';
			}

			// Predefined product or service
			if ($lines[$i]->fk_product > 0)
			{
				// Define output language
				if (! empty($conf->global->MAIN_MULTILANGS) && ! empty($conf->global->PRODUIT_TEXTS_IN_THIRDPARTY_LANGUAGE))
				{
					$prod = new Product($db);
					$prod->fetch($lines[$i]->fk_product);
					$label = ( ! empty($prod->multilangs[$outputlangs->defaultlang]["label"])) ? $prod->multilangs[$outputlangs->defaultlang]["label"] : $lines[$i]->product_label;
				}
				else
					$label = (! empty($lines[$i]->label)?$lines[$i]->label:$lines[$i]->product_label);

				print '<td>';

				// Show product and description
				$product_static->type=$lines[$i]->fk_product_type;
				$product_static->id=$lines[$i]->fk_product;
				$product_static->ref=$lines[$i]->ref;
				$text=$product_static->getNomUrl(1);
				$text.= ' - '.$label;
				$description=(! empty($conf->global->PRODUIT_DESC_IN_FORM)?'':dol_htmlentitiesbr($lines[$i]->description));
				print $form->textwithtooltip($text,$description,3,'','',$i);
				print_date_range($lines[$i]->date_start,$lines[$i]->date_end);
				if (! empty($conf->global->PRODUIT_DESC_IN_FORM))
				{
					print (! empty($lines[$i]->description) && $lines[$i]->description!=$lines[$i]->product)?'<br>'.dol_htmlentitiesbr($lines[$i]->description):'';
				}
				print "</td>\n";
			}
			else
			{
				print "<td>";
				if ($lines[$i]->fk_product_type==1) $text = img_object($langs->trans('Service'),'service');
				else $text = img_object($langs->trans('Product'),'product');

				if (! empty($lines[$i]->label)) {
					$text.= ' <strong>'.$lines[$i]->label.'</strong>';
					print $form->textwithtooltip($text,$lines[$i]->description,3,'','',$i);
				} else {
					print $text.' '.nl2br($lines[$i]->description);
				}

				print_date_range($lines[$i]->date_start,$lines[$i]->date_end);
				print "</td>\n";
			}

			// Qte commande
			print '<td align="center">'.$lines[$i]->qty_asked.'</td>';

			// Qte a expedier ou expedier
			print '<td align="center">'.$lines[$i]->qty_shipped.'</td>';

			// Weight
			print '<td align="center">';
			if ($lines[$i]->fk_product_type == 0) print $lines[$i]->weight*$lines[$i]->qty_shipped.' '.measuring_units_string($lines[$i]->weight_units,"weight");
			else print '&nbsp;';
			print '</td>';

			// Volume
			print '<td align="center">';
			if ($lines[$i]->fk_product_type == 0) print $lines[$i]->volume*$lines[$i]->qty_shipped.' '.measuring_units_string($lines[$i]->volume_units,"volume");
			else print '&nbsp;';
			print '</td>';

			// Size
			//print '<td align="center">'.$lines[$i]->volume*$lines[$i]->qty_shipped.' '.measuring_units_string($lines[$i]->volume_units,"volume").'</td>';

			// Entrepot source
			if (! empty($conf->stock->enabled))
			{
				print '<td align="left">';
				if ($lines[$i]->entrepot_id > 0)
				{
					$entrepot = new Entrepot($db);
					$entrepot->fetch($lines[$i]->entrepot_id);
					print $entrepot->getNomUrl(1);
				}
				else if (count($lines[$i]->details_entrepot) > 1)
				{
					$detail = '';
					foreach ($lines[$i]->details_entrepot as $detail_entrepot)
					{
						if ($detail_entrepot->entrepot_id > 0)
						{
							$entrepot = new Entrepot($db);
							$entrepot->fetch($detail_entrepot->entrepot_id);
							$detail.= $langs->trans("DetailWarehouseFormat",$entrepot->libelle,$detail_entrepot->qty_shipped).'<br/>';
						}
					}
					print $form->textwithtooltip($langs->trans("DetailWarehouseNumber"),$detail);
				}
				print '</td>';
			}

			// Batch number managment
			if (! empty($conf->productbatch->enabled))
			{
				if (isset($lines[$i]->detail_batch))
				{
					print '<td>';
					if ($lines[$i]->product_tobatch)
					{
						$detail = '';
						foreach ($lines[$i]->detail_batch as $dbatch)
						{
							$detail.= $langs->trans("DetailBatchFormat",$dbatch->batch,dol_print_date($dbatch->eatby,"day"),dol_print_date($dbatch->sellby,"day"),$dbatch->dluo_qty).'<br/>';
						}
						print $form->textwithtooltip($langs->trans("DetailBatchNumber"),$detail);
					}
					else 
					{
						print $langs->trans("NA");
					}
					print '</td>';
				} else {
					print '<td></td>';
				}
			}
			print "</tr>";
			
			//Display lines extrafields
			if (is_array($extralabelslines) && count($extralabelslines)>0) {
				$colspan= empty($conf->productbatch->enabled) ? 5 : 6;
				$line = new ExpeditionLigne($db);
				$line->fetch_optionals($lines[$i]->id,$extralabelslines);
				print '<tr '.$bc[$var].'>';
				print $line->showOptionals($extrafieldsline, 'view', array('style'=>$bc[$var], 'colspan'=>$colspan),$indiceAsked);
				print '</tr>';
			}

			$var=!$var;
		}
	}

	print "</table>\n";

	print "\n</div>\n";


	$object->fetchObjectLinked($object->id,$object->element);

	/*
	 *    Boutons actions
	 */

	if (($user->societe_id == 0) && ($action!='presend'))
	{
		print '<div class="tabsAction">';

		if ($object->statut == 0 && $num_prod > 0)
		{
			if ((empty($conf->global->MAIN_USE_ADVANCED_PERMS) && ! empty($user->rights->expedition->creer))
  		     || (! empty($conf->global->MAIN_USE_ADVANCED_PERMS) && ! empty($user->rights->expedition->shipping_advance->validate)))
			{
				print '<a class="butAction" href="'.$_SERVER["PHP_SELF"].'?id='.$object->id.'&amp;action=valid">'.$langs->trans("Validate").'</a>';
			}
			else
			{
				print '<a class="butActionRefused" href="#" title="'.$langs->trans("NotAllowed").'">'.$langs->trans("Validate").'</a>';
			}
		}

		// TODO add alternative status
		/* if ($object->statut == 1 && $user->rights->expedition->creer)
		{
		print '<a class="butAction" href="'.$_SERVER["PHP_SELF"].'?id='.$object->id.'&amp;action=reopen">'.$langs->trans("ReOpen").'</a>';
		}*/

		// Send
		if ($object->statut > 0)
		{
			if (empty($conf->global->MAIN_USE_ADVANCED_PERMS) || $user->rights->expedition->shipping_advance->send)
			{
				print '<a class="butAction" href="'.$_SERVER["PHP_SELF"].'?id='.$object->id.'&amp;action=presend&amp;mode=init">'.$langs->trans('SendByMail').'</a>';
			}
			else print '<a class="butActionRefused" href="#">'.$langs->trans('SendByMail').'</a>';
		}

		// Create bill and Close shipment
		if (! empty($conf->facture->enabled) && $object->statut > 0)
		{
			if ($user->rights->facture->creer)
			{
				print '<a class="butAction" href="'.DOL_URL_ROOT.'/compta/facture.php?action=create&amp;origin='.$object->element.'&amp;originid='.$object->id.'&amp;socid='.$object->socid.'">'.$langs->trans("CreateBill").'</a>';
			}
		}

		// This is just to generate a delivery receipt
		//var_dump($object->linkedObjectsIds['delivery']);
		if ($conf->livraison_bon->enabled && ($object->statut == 1 || $object->statut == 2) && $user->rights->expedition->livraison->creer && count($object->linkedObjectsIds['delivery']) == 0)
		{
			print '<a class="butAction" href="'.$_SERVER["PHP_SELF"].'?id='.$object->id.'&amp;action=create_delivery">'.$langs->trans("CreateDeliveryOrder").'</a>';
		}

		// Close
		if (! empty($conf->facture->enabled) && $object->statut > 0)
		{
			if ($user->rights->expedition->creer && $object->statut > 0 && ! $object->billed)
			{
				$label="Close";
				// Label here should be "Close" or "ClassifyBilled" if we decided to make bill on shipments instead of orders
				if (! empty($conf->global->WORKFLOW_BILL_ON_SHIPMENT)) $label="ClassifyBilled";
				print '<a class="butAction" href="'.$_SERVER["PHP_SELF"].'?id='.$object->id.'&amp;action=classifybilled">'.$langs->trans($label).'</a>';
			}
		}

		if ($user->rights->expedition->supprimer)
		{
			print '<a class="butActionDelete" href="'.$_SERVER["PHP_SELF"].'?id='.$object->id.'&amp;action=delete">'.$langs->trans("Delete").'</a>';
		}

		print '</div>';
	}


	/*
	 * Documents generated
	 */
	if ($action != 'presend')
	{
        print '<div class="fichecenter"><div class="fichehalfleft">';
	    
        $objectref = dol_sanitizeFileName($object->ref);
		$filedir = $conf->expedition->dir_output . "/sending/" .$objectref;

		$urlsource = $_SERVER["PHP_SELF"]."?id=".$object->id;

		$genallowed=$user->rights->expedition->lire;
		$delallowed=$user->rights->expedition->supprimer;

		$somethingshown=$formfile->show_documents('expedition',$objectref,$filedir,$urlsource,$genallowed,$delallowed,$object->modelpdf,1,0,0,28,0,'','','',$soc->default_lang);

		// Linked object block
		$somethingshown = $form->showLinkedObjectBlock($object);

		// Show links to link elements
		//$linktoelem = $form->showLinkToObjectBlock($object);
		//if ($linktoelem) print '<br>'.$linktoelem;

		print '</div><div class="fichehalfright"><div class="ficheaddleft">';

		// List of actions on element
		include_once DOL_DOCUMENT_ROOT.'/core/class/html.formactions.class.php';
		$formactions=new FormActions($db);
		$somethingshown=$formactions->showactions($object,'shipping',$socid);

		print '</div></div></div>';
	}

	/*
	 * Action presend
	 */
	//Select mail models is same action as presend
	if (GETPOST('modelselected')) {
		$action = 'presend';
	}
	if ($action == 'presend')
	{
		$ref = dol_sanitizeFileName($object->ref);
		include_once DOL_DOCUMENT_ROOT.'/core/lib/files.lib.php';
		$fileparams = dol_most_recent_file($conf->expedition->dir_output . '/sending/' . $ref, preg_quote($ref, '/').'[^\-]+');
		$file=$fileparams['fullname'];

		// Define output language
		$outputlangs = $langs;
		$newlang = '';
		if ($conf->global->MAIN_MULTILANGS && empty($newlang) && ! empty($_REQUEST['lang_id']))
			$newlang = $_REQUEST['lang_id'];
		if ($conf->global->MAIN_MULTILANGS && empty($newlang))
			$newlang = $object->client->default_lang;

		if (!empty($newlang))
		{
			$outputlangs = new Translate('', $conf);
			$outputlangs->setDefaultLang($newlang);
			$outputlangs->load('sendings');
		}

		// Build document if it not exists
		if (! $file || ! is_readable($file))
		{
			$result = $object->generateDocument(GETPOST('model')?GETPOST('model'):$object->modelpdf, $outputlangs, $hidedetails, $hidedesc, $hideref);
			if ($result <= 0)
			{
				dol_print_error($db,$object->error,$object->errors);
				exit;
			}
			$fileparams = dol_most_recent_file($conf->expedition->dir_output . '/sending/' . $ref, preg_quote($ref, '/').'[^\-]+');
			$file=$fileparams['fullname'];
		}

		print '<div class="clearboth"></div>';
		print '<br>';
		print load_fiche_titre($langs->trans('SendShippingByEMail'));

		dol_fiche_head('');

		// Cree l'objet formulaire mail
		include_once DOL_DOCUMENT_ROOT.'/core/class/html.formmail.class.php';
		$formmail = new FormMail($db);
		$formmail->param['langsmodels']=(empty($newlang)?$langs->defaultlang:$newlang);
		$formmail->fromtype = 'user';
		$formmail->fromid   = $user->id;
		$formmail->fromname = $user->getFullName($langs);
		$formmail->frommail = $user->email;
		if (! empty($conf->global->MAIN_EMAIL_ADD_TRACK_ID) && ($conf->global->MAIN_EMAIL_ADD_TRACK_ID & 1))	// If bit 1 is set
		{
			$formmail->trackid='shi'.$object->id;
		}
		if (! empty($conf->global->MAIN_EMAIL_ADD_TRACK_ID) && ($conf->global->MAIN_EMAIL_ADD_TRACK_ID & 2))	// If bit 2 is set
		{
			include DOL_DOCUMENT_ROOT.'/core/lib/functions2.lib.php';
			$formmail->frommail=dolAddEmailTrackId($formmail->frommail, 'shi'.$object->id);
		}		
		$formmail->withfrom=1;
		$liste=array();
		foreach ($object->thirdparty->thirdparty_and_contact_email_array(1) as $key=>$value)	$liste[$key]=$value;
		$formmail->withto=GETPOST("sendto")?GETPOST("sendto"):$liste;
		$formmail->withtocc=$liste;
		$formmail->withtoccc=$conf->global->MAIN_EMAIL_USECCC;
		$formmail->withtopic=$outputlangs->trans('SendShippingRef','__SHIPPINGREF__');
		$formmail->withfile=2;
		$formmail->withbody=1;
		$formmail->withdeliveryreceipt=1;
		$formmail->withcancel=1;
		// Tableau des substitutions
		$formmail->substit['__SHIPPINGREF__']=$object->ref;
		$formmail->substit['__SIGNATURE__']=$user->signature;
		$formmail->substit['__PERSONALIZED__']='';
		$formmail->substit['__CONTACTCIVNAME__']='';

		//Find the good contact adress
		//Find the good contact adress
		if ($typeobject == 'commande' && $object->$typeobject->id && ! empty($conf->commande->enabled))	{
			$objectsrc=new Commande($db);
			$objectsrc->fetch($object->$typeobject->id);
		}
		if ($typeobject == 'propal' && $object->$typeobject->id && ! empty($conf->propal->enabled))	{
			$objectsrc=new Propal($db);
			$objectsrc->fetch($object->$typeobject->id);
		}
		$custcontact='';
		$contactarr=array();
		$contactarr=$objectsrc->liste_contact(-1,'external');

		if (is_array($contactarr) && count($contactarr)>0) {
			foreach($contactarr as $contact) {

				if ($contact['libelle']==$langs->trans('TypeContact_commande_external_CUSTOMER')) {

					require_once DOL_DOCUMENT_ROOT . '/contact/class/contact.class.php';

					$contactstatic=new Contact($db);
					$contactstatic->fetch($contact['id']);
					$custcontact=$contactstatic->getFullName($langs,1);
				}
			}

			if (!empty($custcontact)) {
				$formmail->substit['__CONTACTCIVNAME__']=$custcontact;
			}
		}

		// Tableau des parametres complementaires
		$formmail->param['action']='send';
		$formmail->param['models']='shipping_send';
		$formmail->param['models_id']=GETPOST('modelmailselected','int');
		$formmail->param['shippingid']=$object->id;
		$formmail->param['returnurl']=$_SERVER["PHP_SELF"].'?id='.$object->id;

		// Init list of files
		if (GETPOST("mode")=='init')
		{
			$formmail->clear_attached_files();
			$formmail->add_attached_files($file,basename($file),dol_mimetype($file));
		}

		// Show form
		print $formmail->get_form();

		dol_fiche_end();
	}

	if ($action != 'presend' && ! empty($origin) && $object->$origin->id)
	{
		print '<br>';
		//show_list_sending_receive($object->origin,$object->origin_id," AND e.rowid <> ".$object->id);
		show_list_sending_receive($object->origin,$object->origin_id);
	}
}


llxFooter();

$db->close();<|MERGE_RESOLUTION|>--- conflicted
+++ resolved
@@ -243,7 +243,7 @@
 			}
 			else
 			{
-			    var_dump($_POST); var_dump($batch);
+			    //var_dump($_POST); var_dump($batch);
 				//shipment line for product with no batch management and no multiple stock location
 				if (GETPOST($qty,'int') > 0) $totalqty+=GETPOST($qty,'int');
 			}
@@ -279,7 +279,7 @@
     					{
     					    if ($stockLine[$i][$j]['qty']>0)
     					    {
-    					        $ret=$object->addline($stockLine[$i][$j]['warehouse_id'], $stockLine[$i][$j]['ix_l'], $stockLine[$i][$j]['qty']);
+    					        $ret=$object->addline($stockLine[$i][$j]['warehouse_id'], $stockLine[$i][$j]['ix_l'], $stockLine[$i][$j]['qty'], $array_options[$i]);
     					        if ($ret < 0)
     					        {
     					            setEventMessages($object->error, $object->errors, 'errors');
@@ -288,19 +288,22 @@
     					    }
     					}
 					}
-					if (GETPOST($qty,'int') > 0 || (GETPOST($qty,'int') == 0 && $conf->global->SHIPMENT_GETS_ALL_ORDER_PRODUCTS))
+					else
 					{
-						$ent = "entl".$i;
-						$idl = "idl".$i;
-						$entrepot_id = is_numeric(GETPOST($ent,'int'))?GETPOST($ent,'int'):GETPOST('entrepot_id','int');
-						if ($entrepot_id < 0) $entrepot_id='';
-						if (! ($objectsrc->lines[$i]->fk_product > 0)) $entrepot_id = 0;
+						if (GETPOST($qty,'int') > 0 || (GETPOST($qty,'int') == 0 && $conf->global->SHIPMENT_GETS_ALL_ORDER_PRODUCTS))
+						{
+							$ent = "entl".$i;
+							$idl = "idl".$i;
+							$entrepot_id = is_numeric(GETPOST($ent,'int'))?GETPOST($ent,'int'):GETPOST('entrepot_id','int');
+							if ($entrepot_id < 0) $entrepot_id='';
+							if (! ($objectsrc->lines[$i]->fk_product > 0)) $entrepot_id = 0;
 						
-						$ret=$object->addline($entrepot_id,GETPOST($idl,'int'),GETPOST($qty,'int'),$array_options[$i]);
-						if ($ret < 0)
-						{
-							setEventMessages($object->error, $object->errors, 'errors');
-							$error++;
+							$ret=$object->addline($entrepot_id, GETPOST($idl,'int'), GETPOST($qty,'int'), $array_options[$i]);
+							if ($ret < 0)
+							{
+								setEventMessages($object->error, $object->errors, 'errors');
+								$error++;
+							}
 						}
 					}
 				}
@@ -791,7 +794,7 @@
                 print "<tr ".$bc[$var].">\n";
                 
                 // Product label
-                if ($line->fk_product > 0)  // Predefined product ?
+                if ($line->fk_product > 0)  // If predefined product
                 {
                     $product->fetch($line->fk_product);
                     $product->load_stock();
@@ -993,7 +996,6 @@
 						$subj=0;
 						foreach ($product->stock_warehouse as $warehouse_id=>$stock_warehouse) 
 						{
-<<<<<<< HEAD
 							$warehouseObject=new Entrepot($db);
 							$warehouseObject->fetch($warehouse_id);
 							if ($stock_warehouse->real > 0) 
@@ -1059,25 +1061,6 @@
 									<td align=\"center\">".$value['stock']." ".$img."</td>";
 									print "</tr>";
 								}
-=======
-							//var_dump($dbatch);
-							$substock=$dbatch->qty +0 ;		// To get a numeric
-							print '<tr><td colspan="3" ></td><td align="center">';
-							print '<input name="qtyl'.$indiceAsked.'_'.$subj.'" id="qtyl'.$indiceAsked.'_'.$subj.'" type="text" size="4" value="'.($substock > 0 ? min($defaultqty,$substock) : '0').'">';
-							print '</td>';
-	
-							print '<td align="left">';
-	
-							print $staticwarehouse->getNomUrl(0).' / ';
-	
-							print '<!-- Show details of lot -->';
-							print '<input name="batchl'.$indiceAsked.'_'.$subj.'" type="hidden" value="'.$dbatch->id.'">';
-							print $langs->trans("DetailBatchFormat", $dbatch->batch, dol_print_date($dbatch->eatby,"day"), dol_print_date($dbatch->sellby,"day"), $dbatch->qty);
-							if ($defaultqty<=0) {
-								$defaultqty=0;
-							} else {
-								$defaultqty -= ($substock > 0 ? min($defaultqty,$substock) : 0);
->>>>>>> 3bcc7b0f
 							}
 						}
 					}
