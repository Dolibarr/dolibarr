--- conflicted
+++ resolved
@@ -2453,25 +2453,16 @@
 				print "</tr>";
 
 				// Display lines extrafields
-<<<<<<< HEAD
 				if (!empty($extrafields)) {
 					$colspan = 6;
 					if ($origin && $origin_id > 0) $colspan++;
 					if (!empty($conf->productbatch->enabled)) $colspan++;
 					if (!empty($conf->stock->enabled)) $colspan++;
 
-					$lines[$i]->fetch_optionals($lines[$i]->id);
-
-					print '<tr class="oddeven">';
-					if ($action == 'editline' && $lines[$i]->id == $line_id)
-=======
-				if (is_array($extralabelslines) && count($extralabelslines)>0) {
-					$colspan= empty($conf->productbatch->enabled) ? 5 : 6;
 					$line = $lines[$i];
 					$line->fetch_optionals($line->id);
 
 					if ($action == 'editline' && $line->id == $line_id)
->>>>>>> 186a13f1
 					{
 						print $lines[$i]->showOptionals($extrafields, 'edit', array('colspan'=>$colspan), $indiceAsked);
 					}
