--- conflicted
+++ resolved
@@ -235,6 +235,8 @@
 			        $stockLine[$i][$j]['qty']=GETPOST($qty,'int');
 			        $stockLine[$i][$j]['warehouse_id']=GETPOST($stockLocation,'int');
 			        $stockLine[$i][$j]['ix_l']=GETPOST($idl,'int');
+
+			        $totalqty+=GETPOST($qty,'int');
 			        
 			        $j++;
 			        $stockLocation="ent1".$i."_".$j;
@@ -247,7 +249,7 @@
 				//shipment line for product with no batch management and no multiple stock location
 				if (GETPOST($qty,'int') > 0) $totalqty+=GETPOST($qty,'int');
 			}
-			
+				
 			// Extrafields
 			$extralabelsline = $extrafieldsline->fetch_name_optionals_label($object->table_element_line);
             $array_options[$i] = $extrafieldsline->getOptionalsFromPost($extralabelsline, $i);
@@ -876,7 +878,8 @@
 						print '<td align="center">';
 						if ($line->product_type == 0 || ! empty($conf->global->STOCK_SUPPORTS_SERVICES))
 						{
-							print '<input name="idl'.$indiceAsked.'" type="hidden" value="'.$line->id.'">';
+                            if (GETPOST('qtyl'.$indiceAsked)) $defaultqty=GETPOST('qtyl'.$indiceAsked);
+                            print '<input name="idl'.$indiceAsked.'" type="hidden" value="'.$line->id.'">';
 							print '<input name="qtyl'.$indiceAsked.'" id="qtyl'.$indiceAsked.'" type="text" size="4" value="'.$deliverableQty.'">';
 						}
 						else print $langs->trans("NA");
@@ -912,7 +915,6 @@
 							print '</td>';
 						}
 
-<<<<<<< HEAD
 						print "</tr>\n";
 
 						// Show subproducts of product
@@ -939,55 +941,6 @@
 						}
 					}
 					else
-=======
-                if (empty($conf->productbatch->enabled) || ! ($product->hasbatch() && is_object($product->stock_warehouse[$warehouse_id])))
-				{
-	                // Quantity to send
-	                print '<td align="center"><!-- qty to ship (no lot management) -->';
-	                if ($line->product_type == 0 || ! empty($conf->global->STOCK_SUPPORTS_SERVICES))
-	                {
-	                    if (GETPOST('qtyl'.$indiceAsked)) $defaultqty=GETPOST('qtyl'.$indiceAsked);
-	                    print '<input name="idl'.$indiceAsked.'" type="hidden" value="'.$line->id.'">';
-	                    print '<input name="qtyl'.$indiceAsked.'" id="qtyl'.$indiceAsked.'" type="text" size="4" value="'.$defaultqty.'">';
-	                }
-	                else print $langs->trans("NA");
-	                print '</td>';
-
-	                // Stock
-	                if (! empty($conf->stock->enabled))
-	                {
-	                    print '<td align="left">';
-	                    if ($line->product_type == 0 || ! empty($conf->global->STOCK_SUPPORTS_SERVICES))   // Type of product need stock change ?
-	                    {
-                            // Show warehouse combo list
-  	                    	$ent = "entl".$indiceAsked;
-   	                    	$idl = "idl".$indiceAsked;
-   	                    	$tmpentrepot_id = is_numeric(GETPOST($ent,'int'))?GETPOST($ent,'int'):$warehouse_id;
-   	                    	if ($line->fk_product > 0)
-   	                    	{
-    	                        print $formproduct->selectWarehouses($tmpentrepot_id,'entl'.$indiceAsked,'',1,0,$line->fk_product);
-    	                    	if ($tmpentrepot_id > 0 && $tmpentrepot_id == $warehouse_id)
-    	                        {
-    	                            //print $stock.' '.$quantityToBeDelivered;
-    	                            if ($stock < $quantityToBeDelivered)
-    	                            {
-    	                                print ' '.img_warning($langs->trans("StockTooLow"));	// Stock too low for this $warehouse_id but you can change warehouse
-    	                            }
-    	                        }
-                            }
-	                    }
-	                    else
-	                    {
-	                        print $langs->trans("Service");
-	                    }
-	                    print '</td>';
-	                }
-
-	                print "</tr>\n";
-
-	                // Show subproducts of product
-					if (! empty($conf->global->PRODUIT_SOUSPRODUITS) && $line->fk_product > 0)
->>>>>>> 7def330f
 					{
 						print '<td></td><td></td></tr>';	// end line and start a new one for lot/serial
 
@@ -1046,15 +999,15 @@
 						$subj=0;
 						foreach ($product->stock_warehouse as $warehouse_id=>$stock_warehouse) 
 						{
-<<<<<<< HEAD
 							$warehouseObject=new Entrepot($db);
 							$warehouseObject->fetch($warehouse_id);
 							if ($stock_warehouse->real > 0) 
 							{
 								$stock = + $stock_warehouse->real; // Convert it to number
 								$deliverableQty = min($quantityToBeDelivered,$stock);
+								$deliverableQty = max(0, $deliverableQty);
 								// Quantity to send
-								print '<tr><td colspan="3" ></td><td align="center">';
+								print '<tr><td colspan="3" ></td><td align="center"><!-- qty to ship (no lot management for product line indiceAsked='.$indiceAsked.') -->';
 								if ($line->product_type == 0 || ! empty($conf->global->STOCK_SUPPORTS_SERVICES))
 								{
 									print '<input name="qtyl'.$indiceAsked.'_'.$subj.'" id="qtyl'.$indiceAsked.'" type="text" size="4" value="'.$deliverableQty.'">';
@@ -1069,10 +1022,10 @@
 									print '<td align="left">';
 									if ($line->product_type == 0 || ! empty($conf->global->STOCK_SUPPORTS_SERVICES))
 									{
-										print $warehouseObject->getNomUrl(0).' / ';
+										print $warehouseObject->getNomUrl(0).' ';
 										 
 										print '<!-- Show details of stock -->';
-										print $stock;
+										print '('.$stock.')';
 									   
 									}
 									else
@@ -1112,25 +1065,6 @@
 									<td align=\"center\">".$value['stock']." ".$img."</td>";
 									print "</tr>";
 								}
-=======
-							//var_dump($dbatch);
-							$substock=$dbatch->qty +0 ;		// To get a numeric
-							print '<tr><td colspan="3" ></td><td align="center"><!-- qty to ship (with lot management) -->';
-							print '<input name="qtyl'.$indiceAsked.'_'.$subj.'" id="qtyl'.$indiceAsked.'_'.$subj.'" type="text" size="4" value="'.($substock > 0 ? min($defaultqty,$substock) : '0').'">';
-							print '</td>';
-	
-							print '<td align="left">';
-	
-							print $staticwarehouse->getNomUrl(0).' / ';
-	
-							print '<!-- Show details of lot -->';
-							print '<input name="batchl'.$indiceAsked.'_'.$subj.'" type="hidden" value="'.$dbatch->id.'">';
-							print $langs->trans("DetailBatchFormat", $dbatch->batch, dol_print_date($dbatch->eatby,"day"), dol_print_date($dbatch->sellby,"day"), $dbatch->qty);
-							if ($defaultqty<=0) {
-								$defaultqty=0;
-							} else {
-								$defaultqty -= ($substock > 0 ? min($defaultqty,$substock) : 0);
->>>>>>> 7def330f
 							}
 						}
 					}
