<?php
/* Copyright (C) 2003-2008	Rodolphe Quiedeville	<rodolphe@quiedeville.org>
 * Copyright (C) 2005-2016	Laurent Destailleur		<eldy@users.sourceforge.net>
 * Copyright (C) 2005		Simon TOSSER			<simon@kornog-computing.com>
 * Copyright (C) 2005-2012	Regis Houssin			<regis.houssin@inodbox.com>
 * Copyright (C) 2011-2017	Juanjo Menent			<jmenent@2byte.es>
 * Copyright (C) 2013       Florian Henry		  	<florian.henry@open-concept.pro>
 * Copyright (C) 2013       Marcos García           <marcosgdf@gmail.com>
 * Copyright (C) 2014		Cedric GROSS			<c.gross@kreiz-it.fr>
 * Copyright (C) 2014-2017	Francis Appels			<francis.appels@yahoo.com>
 * Copyright (C) 2015		Claudio Aschieri		<c.aschieri@19.coop>
 * Copyright (C) 2016-2018	Ferran Marcet			<fmarcet@2byte.es>
 * Copyright (C) 2016		Yasser Carreón			<yacasia@gmail.com>
 * Copyright (C) 2018       Frédéric France         <frederic.france@netlogic.fr>
 *
 * This program is free software; you can redistribute it and/or modify
 * it under the terms of the GNU General Public License as published by
 * the Free Software Foundation; either version 3 of the License, or
 * (at your option) any later version.
 *
 * This program is distributed in the hope that it will be useful,
 * but WITHOUT ANY WARRANTY; without even the implied warranty of
 * MERCHANTABILITY or FITNESS FOR A PARTICULAR PURPOSE.  See the
 * GNU General Public License for more details.
 *
 * You should have received a copy of the GNU General Public License
 * along with this program.  If not, see <http://www.gnu.org/licenses/>.
 */

/**
 *	\file       htdocs/expedition/card.php
 *	\ingroup    expedition
 *	\brief      Card of a shipment
 */

require '../main.inc.php';
require_once DOL_DOCUMENT_ROOT.'/core/class/html.formfile.class.php';
require_once DOL_DOCUMENT_ROOT.'/expedition/class/expedition.class.php';
require_once DOL_DOCUMENT_ROOT.'/product/class/html.formproduct.class.php';
require_once DOL_DOCUMENT_ROOT.'/core/lib/product.lib.php';
require_once DOL_DOCUMENT_ROOT.'/core/lib/sendings.lib.php';
require_once DOL_DOCUMENT_ROOT.'/core/modules/expedition/modules_expedition.php';
require_once DOL_DOCUMENT_ROOT.'/core/class/doleditor.class.php';
require_once DOL_DOCUMENT_ROOT.'/core/class/extrafields.class.php';
require_once DOL_DOCUMENT_ROOT.'/product/stock/class/entrepot.class.php';
require_once DOL_DOCUMENT_ROOT.'/product/stock/class/productlot.class.php';
if (! empty($conf->product->enabled) || ! empty($conf->service->enabled))  require_once DOL_DOCUMENT_ROOT.'/product/class/product.class.php';
if (! empty($conf->propal->enabled))   require_once DOL_DOCUMENT_ROOT.'/comm/propal/class/propal.class.php';
if (! empty($conf->commande->enabled)) require_once DOL_DOCUMENT_ROOT.'/commande/class/commande.class.php';
if (! empty($conf->productbatch->enabled)) require_once DOL_DOCUMENT_ROOT.'/product/class/productbatch.class.php';
if (! empty($conf->projet->enabled)) {
    require_once DOL_DOCUMENT_ROOT.'/projet/class/project.class.php';
    require_once DOL_DOCUMENT_ROOT.'/core/class/html.formprojet.class.php';
}

// Load translation files required by the page
$langs->loadLangs(array("sendings","companies","bills",'deliveries','orders','stocks','other','propal'));

if (!empty($conf->incoterm->enabled)) $langs->load('incoterm');
if (! empty($conf->productbatch->enabled)) $langs->load('productbatch');

$origin		= GETPOST('origin','alpha')?GETPOST('origin','alpha'):'expedition';   // Example: commande, propal
$origin_id 	= GETPOST('id','int')?GETPOST('id','int'):'';
$id = $origin_id;
if (empty($origin_id)) $origin_id  = GETPOST('origin_id','int');    // Id of order or propal
if (empty($origin_id)) $origin_id  = GETPOST('object_id','int');    // Id of order or propal
$ref=GETPOST('ref','alpha');
$line_id = GETPOST('lineid','int')?GETPOST('lineid','int'):'';

// Security check
$socid='';
if ($user->societe_id) $socid=$user->societe_id;

if ($origin == 'expedition') $result=restrictedArea($user, $origin, $id);
else {
	$result=restrictedArea($user, 'expedition');
	if (empty($user->rights->{$origin}->lire) && empty($user->rights->{$origin}->read)) accessforbidden();
}

$action		= GETPOST('action','alpha');
$confirm	= GETPOST('confirm','alpha');
$cancel     = GETPOST('cancel','alpha');

//PDF
$hidedetails = (GETPOST('hidedetails','int') ? GETPOST('hidedetails','int') : (! empty($conf->global->MAIN_GENERATE_DOCUMENTS_HIDE_DETAILS) ? 1 : 0));
$hidedesc 	 = (GETPOST('hidedesc','int') ? GETPOST('hidedesc','int') : (! empty($conf->global->MAIN_GENERATE_DOCUMENTS_HIDE_DESC) ?  1 : 0));
$hideref 	 = (GETPOST('hideref','int') ? GETPOST('hideref','int') : (! empty($conf->global->MAIN_GENERATE_DOCUMENTS_HIDE_REF) ? 1 : 0));

$object = new Expedition($db);
$extrafields = new ExtraFields($db);
$extrafieldsline = new ExtraFields($db);

// fetch optionals attributes and labels
$extralabels = $extrafields->fetch_name_optionals_label($object->table_element);

// fetch optionals attributes lines and labels
$extralabelslines=$extrafieldsline->fetch_name_optionals_label($object->table_element_line);


// Load object. Make an object->fetch
include DOL_DOCUMENT_ROOT.'/core/actions_fetchobject.inc.php';  // Must be include, not include_once

// Initialize technical object to manage hooks of page. Note that conf->hooks_modules contains array of hook context
$hookmanager->initHooks(array('expeditioncard','globalcard'));

$permissiondellink=$user->rights->expedition->livraison->creer;	// Used by the include of actions_dellink.inc.php
//var_dump($object->lines[0]->detail_batch);


/*
 * Actions
 */

$parameters=array();
$reshook=$hookmanager->executeHooks('doActions',$parameters,$object,$action);    // Note that $action and $object may have been modified by some hooks
if ($reshook < 0) setEventMessages($hookmanager->error, $hookmanager->errors, 'errors');

if (empty($reshook))
{
    if ($cancel)
	{
		$action = '';
		$object->fetch($id); // show shipment also after canceling modification
	}

	include DOL_DOCUMENT_ROOT.'/core/actions_dellink.inc.php';		// Must be include, not include_once

	// Actions to build doc
	$upload_dir = $conf->expedition->dir_output.'/sending';
	$permissioncreate = $user->rights->expedition->creer;
	include DOL_DOCUMENT_ROOT.'/core/actions_builddoc.inc.php';

	// Reopen
	if ($action == 'reopen' && $user->rights->expedition->creer)
	{
	    $object->fetch($id);
	    $result = $object->reOpen();
	}

	// Set incoterm
	if ($action == 'set_incoterms' && !empty($conf->incoterm->enabled))
	{
	    $result = $object->setIncoterms(GETPOST('incoterm_id', 'int'), GETPOST('location_incoterms', 'alpha'));
	}

	if ($action == 'setref_customer')
	{
        $result = $object->fetch($id);
        if ($result < 0) {
            setEventMessages($object->error, $object->errors, 'errors');
        }

        $result = $object->setValueFrom('ref_customer', GETPOST('ref_customer','alpha'), '', null, 'text', '', $user, 'SHIPMENT_MODIFY');
        if ($result < 0) {
            setEventMessages($object->error, $object->errors, 'errors');
            $action = 'editref_customer';
        } else {
            header("Location: ".$_SERVER['PHP_SELF']."?id=".$object->id);
            exit;
        }
	}

	if ($action == 'update_extras')
	{
		$object->oldcopy = dol_clone($object);

		// Fill array 'array_options' with data from update form
	    $extralabels = $extrafields->fetch_name_optionals_label($object->table_element);
	    $ret = $extrafields->setOptionalsFromPost($extralabels, $object, GETPOST('attribute','none'));
	    if ($ret < 0) $error++;

	    if (! $error)
	    {
	        // Actions on extra fields
            $result = $object->insertExtraFields('SHIPMENT_MODIFY');
			if ($result < 0)
			{
				setEventMessages($object->error, $object->errors, 'errors');
				$error++;
			}
	    }

	    if ($error)
	        $action = 'edit_extras';
	}

	// Create shipment
	if ($action == 'add' && $user->rights->expedition->creer)
	{
	    $error=0;
	    $predef='';

	    $db->begin();

	    $object->note				= GETPOST('note','alpha');
	    $object->origin				= $origin;
        $object->origin_id			= $origin_id;
        $object->fk_project         = GETPOST('projectid','int');
	    $object->weight				= GETPOST('weight','int')==''?"NULL":GETPOST('weight','int');
	    $object->sizeH				= GETPOST('sizeH','int')==''?"NULL":GETPOST('sizeH','int');
	    $object->sizeW				= GETPOST('sizeW','int')==''?"NULL":GETPOST('sizeW','int');
	    $object->sizeS				= GETPOST('sizeS','int')==''?"NULL":GETPOST('sizeS','int');
	    $object->size_units			= GETPOST('size_units','int');
	    $object->weight_units		= GETPOST('weight_units','int');

	    $date_delivery = dol_mktime(GETPOST('date_deliveryhour','int'), GETPOST('date_deliverymin','int'), 0, GETPOST('date_deliverymonth','int'), GETPOST('date_deliveryday','int'), GETPOST('date_deliveryyear','int'));

	    // On va boucler sur chaque ligne du document d'origine pour completer objet expedition
	    // avec info diverses + qte a livrer
	    $classname = ucfirst($object->origin);
	    $objectsrc = new $classname($db);
	    $objectsrc->fetch($object->origin_id);

	    $object->socid					= $objectsrc->socid;
	    $object->ref_customer			= GETPOST('ref_customer','alpha');
	    $object->model_pdf				= GETPOST('model');
	    $object->date_delivery			= $date_delivery;	    // Date delivery planed
	    $object->fk_delivery_address	= $objectsrc->fk_delivery_address;
	    $object->shipping_method_id		= GETPOST('shipping_method_id','int');
	    $object->tracking_number		= GETPOST('tracking_number','alpha');
	    $object->ref_int				= GETPOST('ref_int','alpha');
	    $object->note_private			= GETPOST('note_private','none');
	    $object->note_public			= GETPOST('note_public','none');
		$object->fk_incoterms 			= GETPOST('incoterm_id', 'int');
		$object->location_incoterms 	= GETPOST('location_incoterms', 'alpha');

	    $batch_line = array();
		$stockLine = array();
		$array_options=array();

	    $num=count($objectsrc->lines);
	    $totalqty=0;

	    for ($i = 0; $i < $num; $i++)
	    {
			$idl="idl".$i;

			$sub_qty=array();
			$subtotalqty=0;

			$j=0;
			$batch="batchl".$i."_0";
			$stockLocation="ent1".$i."_0";
	    	$qty = "qtyl".$i;

			if ($objectsrc->lines[$i]->product_tobatch)      // If product need a batch number
			{
			    if (isset($_POST[$batch]))
			    {
    				//shipment line with batch-enable product
    				$qty .= '_'.$j;
    				while (isset($_POST[$batch]))
    				{
    					// save line of detail into sub_qty
    				    $sub_qty[$j]['q']=GETPOST($qty,'int');				// the qty we want to move for this stock record
    				    $sub_qty[$j]['id_batch']=GETPOST($batch,'int');		// the id into llx_product_batch of stock record to move
    					$subtotalqty+=$sub_qty[$j]['q'];

    					//var_dump($qty);var_dump($batch);var_dump($sub_qty[$j]['q']);var_dump($sub_qty[$j]['id_batch']);

    					$j++;
    					$batch="batchl".$i."_".$j;
    					$qty = "qtyl".$i.'_'.$j;
    				}

    				$batch_line[$i]['detail']=$sub_qty;		// array of details
    				$batch_line[$i]['qty']=$subtotalqty;
    				$batch_line[$i]['ix_l']=GETPOST($idl,'int');

    				$totalqty+=$subtotalqty;
			    }
			    else
			    {
			        // No detail were provided for lots
			        if (! empty($_POST[$qty]))
			        {
			            // We try to set an amount
    			        // Case we dont use the list of available qty for each warehouse/lot
    			        // GUI does not allow this yet
    			        setEventMessages($langs->trans("StockIsRequiredToChooseWhichLotToUse"), null, 'errors');
			        }
			    }
			}
			else if (isset($_POST[$stockLocation]))
			{
			    //shipment line from multiple stock locations
			    $qty .= '_'.$j;
			    while (isset($_POST[$stockLocation]))
			    {
			        // save sub line of warehouse
			        $stockLine[$i][$j]['qty']=GETPOST($qty,'int');
			        $stockLine[$i][$j]['warehouse_id']=GETPOST($stockLocation,'int');
			        $stockLine[$i][$j]['ix_l']=GETPOST($idl,'int');

			        $totalqty+=GETPOST($qty,'int');

			        $j++;
			        $stockLocation="ent1".$i."_".$j;
			        $qty = "qtyl".$i.'_'.$j;
			    }
			}
			else
			{
			    //var_dump(GETPOST($qty,'int')); var_dump($_POST); var_dump($batch);exit;
				//shipment line for product with no batch management and no multiple stock location
				if (GETPOST($qty,'int') > 0) $totalqty+=GETPOST($qty,'int');
			}

			// Extrafields
			$extralabelsline = $extrafieldsline->fetch_name_optionals_label($object->table_element_line);
            $array_options[$i] = $extrafieldsline->getOptionalsFromPost($extralabelsline, $i);
			// Unset extrafield
			if (is_array($extralabelsline)) {
				// Get extra fields
				foreach ($extralabelsline as $key => $value) {
					unset($_POST["options_" . $key]);
				}
			}
	    }

	    //var_dump($batch_line[2]);

	    if ($totalqty > 0)		// There is at least one thing to ship
	    {
	        //var_dump($_POST);exit;
	        for ($i = 0; $i < $num; $i++)
	        {
	            $qty = "qtyl".$i;
				if (! isset($batch_line[$i]))
				{
					// not batch mode
					if (isset($stockLine[$i]))
					{
    					//shipment from multiple stock locations
					    $nbstockline = count($stockLine[$i]);
    					for($j = 0; $j < $nbstockline; $j++)
    					{
    					    if ($stockLine[$i][$j]['qty']>0)
    					    {
    					        $ret=$object->addline($stockLine[$i][$j]['warehouse_id'], $stockLine[$i][$j]['ix_l'], $stockLine[$i][$j]['qty'], $array_options[$i]);
    					        if ($ret < 0)
    					        {
    					            setEventMessages($object->error, $object->errors, 'errors');
    					            $error++;
    					        }
    					    }
    					}
					}
					else
					{
						if (GETPOST($qty,'int') > 0 || (GETPOST($qty,'int') == 0 && $conf->global->SHIPMENT_GETS_ALL_ORDER_PRODUCTS))
						{
							$ent = "entl".$i;
							$idl = "idl".$i;
							$entrepot_id = is_numeric(GETPOST($ent,'int'))?GETPOST($ent,'int'):GETPOST('entrepot_id','int');
							if ($entrepot_id < 0) $entrepot_id='';
							if (! ($objectsrc->lines[$i]->fk_product > 0)) $entrepot_id = 0;

							$ret=$object->addline($entrepot_id, GETPOST($idl,'int'), GETPOST($qty,'int'), $array_options[$i]);
							if ($ret < 0)
							{
								setEventMessages($object->error, $object->errors, 'errors');
								$error++;
							}
						}
					}
				}
				else
				{
					// batch mode
					if ($batch_line[$i]['qty']>0)
					{
						$ret=$object->addline_batch($batch_line[$i],$array_options[$i]);
						if ($ret < 0)
						{
							setEventMessages($object->error, $object->errors, 'errors');
							$error++;
						}
					}
				}
	        }
	        // Fill array 'array_options' with data from add form
	        $ret = $extrafields->setOptionalsFromPost($extralabels, $object);
	        if ($ret < 0) $error++;

	        if (! $error)
	        {
	            $ret=$object->create($user);		// This create shipment (like Odoo picking) and line of shipments. Stock movement will when validating shipment.
	            if ($ret <= 0)
	            {
	                setEventMessages($object->error, $object->errors, 'errors');
	                $error++;
	            }
	        }
	    }
	    else
	    {
	        setEventMessages($langs->trans("ErrorFieldRequired",$langs->transnoentitiesnoconv("QtyToShip").'/'.$langs->transnoentitiesnoconv("Warehouse")), null, 'errors');
	        $error++;
	    }

	    if (! $error)
	    {
	        $db->commit();
	        header("Location: card.php?id=".$object->id);
	        exit;
	    }
	    else
	    {
	        $db->rollback();
	        $_GET["commande_id"]=GETPOST('commande_id','int');
	        $action='create';
	    }
	}

	/*
	 * Build a receiving receipt
	 */
	else if ($action == 'create_delivery' && $conf->livraison_bon->enabled && $user->rights->expedition->livraison->creer)
	{
	    $result = $object->create_delivery($user);
	    if ($result > 0)
	    {
	        header("Location: ".DOL_URL_ROOT.'/livraison/card.php?action=create_delivery&id='.$result);
	        exit;
	    }
	    else
	    {
	        setEventMessages($object->error, $object->errors, 'errors');
	    }
	}

	else if ($action == 'confirm_valid' && $confirm == 'yes' &&
        ((empty($conf->global->MAIN_USE_ADVANCED_PERMS) && ! empty($user->rights->expedition->creer))
       	|| (! empty($conf->global->MAIN_USE_ADVANCED_PERMS) && ! empty($user->rights->expedition->shipping_advance->validate)))
	)
	{
	    $object->fetch_thirdparty();

	    $result = $object->valid($user);

	    if ($result < 0)
	    {
			$langs->load("errors");
	        setEventMessages($langs->trans($object->error), null, 'errors');
	    }
	    else
	    {
	    	// Define output language
	    	if (empty($conf->global->MAIN_DISABLE_PDF_AUTOUPDATE))
	    	{
	    		$outputlangs = $langs;
	    		$newlang = '';
	    		if ($conf->global->MAIN_MULTILANGS && empty($newlang) && GETPOST('lang_id','aZ09')) $newlang = GETPOST('lang_id','aZ09');
	    		if ($conf->global->MAIN_MULTILANGS && empty($newlang))	$newlang = $object->thirdparty->default_lang;
	    		if (! empty($newlang)) {
	    			$outputlangs = new Translate("", $conf);
	    			$outputlangs->setDefaultLang($newlang);
	    		}
	    		$model=$object->modelpdf;
	    		$ret = $object->fetch($id); // Reload to get new records

	    		$result=$object->generateDocument($model, $outputlangs, $hidedetails, $hidedesc, $hideref);
	    		if ($result < 0) dol_print_error($db,$result);
	    	}
	    }
	}

	else if ($action == 'confirm_delete' && $confirm == 'yes' && $user->rights->expedition->supprimer)
	{
	    $result = $object->delete();
	    if ($result > 0)
	    {
	        header("Location: ".DOL_URL_ROOT.'/expedition/index.php');
	        exit;
	    }
	    else
		{
			setEventMessages($object->error, $object->errors, 'errors');
	    }
	}
	// TODO add alternative status
	/*else if ($action == 'reopen' && (! empty($user->rights->expedition->creer) || ! empty($user->rights->expedition->shipping_advance->validate)))
	{
	    $result = $object->setStatut(0);
	    if ($result < 0)
	    {
	        setEventMessages($object->error, $object->errors, 'errors');
	    }
	}*/

	else if ($action == 'setdate_livraison' && $user->rights->expedition->creer)
	{
	    //print "x ".$_POST['liv_month'].", ".$_POST['liv_day'].", ".$_POST['liv_year'];
	    $datedelivery=dol_mktime(GETPOST('liv_hour','int'), GETPOST('liv_min','int'), 0, GETPOST('liv_month','int'), GETPOST('liv_day','int'), GETPOST('liv_year','int'));

	    $object->fetch($id);
	    $result=$object->set_date_livraison($user,$datedelivery);
	    if ($result < 0)
	    {
	        setEventMessages($object->error, $object->errors, 'errors');
	    }
	}

	// Action update
	else if (
		($action == 'settracking_number'
		|| $action == 'settracking_url'
		|| $action == 'settrueWeight'
		|| $action == 'settrueWidth'
		|| $action == 'settrueHeight'
		|| $action == 'settrueDepth'
		|| $action == 'setshipping_method_id')
		&& $user->rights->expedition->creer
		)
	{
	    $error=0;

	    if ($action == 'settracking_number')		$object->tracking_number = trim(GETPOST('tracking_number','alpha'));
	    if ($action == 'settracking_url')		$object->tracking_url = trim(GETPOST('tracking_url','int'));
	    if ($action == 'settrueWeight')	{
	    	$object->trueWeight = trim(GETPOST('trueWeight','int'));
			$object->weight_units = GETPOST('weight_units','int');
	    }
	    if ($action == 'settrueWidth')			$object->trueWidth = trim(GETPOST('trueWidth','int'));
	    if ($action == 'settrueHeight'){
	    				$object->trueHeight = trim(GETPOST('trueHeight','int'));
						$object->size_units = GETPOST('size_units','int');
		}
	    if ($action == 'settrueDepth')			$object->trueDepth = trim(GETPOST('trueDepth','int'));
	    if ($action == 'setshipping_method_id')	$object->shipping_method_id = trim(GETPOST('shipping_method_id','int'));

	    if (! $error)
	    {
	        if ($object->update($user) >= 0)
	        {
	            header("Location: card.php?id=".$object->id);
	            exit;
	        }
	        setEventMessages($object->error, $object->errors, 'errors');
	    }

	    $action="";
	}

	elseif ($action == 'classifybilled')
	{
	    $object->fetch($id);
	    $result = $object->set_billed();
	    if($result >= 0) {
	    	header('Location: ' . $_SERVER["PHP_SELF"] . '?id=' . $object->id);
	    	exit();
	    }
	}

	elseif ($action == 'classifyclosed')
	{
	    $object->fetch($id);
	    $result = $object->setClosed();
	    if($result >= 0) {
	    	header('Location: ' . $_SERVER["PHP_SELF"] . '?id=' . $object->id);
	    	exit();
	    }
	}

	/*
	 *  delete a line
	 */
	elseif ($action == 'deleteline' && ! empty($line_id))
	{
		$object->fetch($id);
		$lines = $object->lines;
		$line = new ExpeditionLigne($db);

		$num_prod = count($lines);
		for ($i = 0 ; $i < $num_prod ; $i++)
		{
			if ($lines[$i]->id == $line_id)
			{
				if (count($lines[$i]->details_entrepot) > 1)
				{
					// delete multi warehouse lines
					foreach ($lines[$i]->details_entrepot as $details_entrepot) {
						$line->id = $details_entrepot->line_id;
						if (! $error && $line->delete($user) < 0)
						{
							$error++;
						}
					}
				}
				else
				{
					// delete single warehouse line
					$line->id = $line_id;
					if (! $error && $line->delete($user) < 0)
					{
						$error++;
					}
				}
			}
			unset($_POST["lineid"]);
		}

		if(! $error) {
			header('Location: ' . $_SERVER["PHP_SELF"] . '?id=' . $object->id);
			exit();
		}
		else
		{
			setEventMessages($line->error, $line->errors, 'errors');
		}
	}

	/*
	 *  Update a line
	 */
	else if ($action == 'updateline' && $user->rights->expedition->creer && GETPOST('save'))
	{
		// Clean parameters
		$qty=0;
		$entrepot_id = 0;
		$batch_id = 0;

		$lines = $object->lines;
		$num_prod = count($lines);
		for ($i = 0 ; $i < $num_prod ; $i++)
		{
			if ($lines[$i]->id == $line_id)		// we have found line to update
			{
				$line = new ExpeditionLigne($db);
				// Extrafields Lines
				$extrafieldsline = new ExtraFields($db);
				$extralabelsline = $extrafieldsline->fetch_name_optionals_label($object->table_element_line);
				$line->array_options = $extrafieldsline->getOptionalsFromPost($extralabelsline);
				// Unset extrafield POST Data
				if (is_array($extralabelsline)) {
					foreach ($extralabelsline as $key => $value) {
						unset($_POST["options_" . $key]);
					}
				}
				$line->fk_product = $lines[$i]->fk_product;
				if (is_array($lines[$i]->detail_batch) && count($lines[$i]->detail_batch) > 0)
				{
					// line with lot
					foreach ($lines[$i]->detail_batch as $detail_batch)
					{
						$lotStock = new Productbatch($db);
						$batch="batchl".$detail_batch->fk_expeditiondet."_".$detail_batch->fk_origin_stock;
						$qty = "qtyl".$detail_batch->fk_expeditiondet.'_'.$detail_batch->id;
						$batch_id = GETPOST($batch,'int');
						$batch_qty = GETPOST($qty, 'int');
						if (! empty($batch_id) && ($batch_id != $detail_batch->fk_origin_stock || $batch_qty != $detail_batch->qty))
						{
							if ($lotStock->fetch($batch_id) > 0 && $line->fetch($detail_batch->fk_expeditiondet) > 0)	// $line is ExpeditionLine
							{
								if ($lines[$i]->entrepot_id != 0)
								{
									// allow update line entrepot_id if not multi warehouse shipping
									$line->entrepot_id = $lotStock->warehouseid;
								}

								// detail_batch can be an object with keys, or an array of ExpeditionLineBatch
								if (empty($line->detail_batch)) $line->detail_batch=new stdClass();

								$line->detail_batch->fk_origin_stock = $batch_id;
								$line->detail_batch->batch = $lotStock->batch;
								$line->detail_batch->id = $detail_batch->id;
								$line->detail_batch->entrepot_id = $lotStock->warehouseid;
								$line->detail_batch->qty = $batch_qty;
								if ($line->update($user) < 0) {
									setEventMessages($line->error, $line->errors, 'errors');
									$error++;
								}
							}
							else
							{
								setEventMessages($lotStock->error, $lotStock->errors, 'errors');
								$error++;
							}
						}
						unset($_POST[$batch]);
						unset($_POST[$qty]);
					}
					// add new batch
					$lotStock = new Productbatch($db);
					$batch="batchl".$line_id."_0";
					$qty = "qtyl".$line_id."_0";
					$batch_id = GETPOST($batch,'int');
					$batch_qty = GETPOST($qty, 'int');
					$lineIdToAddLot = 0;
					if ($batch_qty > 0 && ! empty($batch_id))
					{
						if ($lotStock->fetch($batch_id) > 0)
						{
							// check if lotStock warehouse id is same as line warehouse id
							if ($lines[$i]->entrepot_id > 0)
							{
								// single warehouse shipment line
								if ($lines[i]->entrepot_id == $lotStock->warehouseid)
								{
									$lineIdToAddLot = $line_id;
								}
							}
							else if (count($lines[$i]->details_entrepot) > 1)
							{
								// multi warehouse shipment lines
								foreach ($lines[$i]->details_entrepot as $detail_entrepot)
								{
									if ($detail_entrepot->entrepot_id == $lotStock->warehouseid)
									{
										$lineIdToAddLot = $detail_entrepot->line_id;
									}
								}
							}
							if ($lineIdToAddLot)
							{
								// add lot to existing line
								if ($line->fetch($lineIdToAddLot) > 0)
								{
									$line->detail_batch->fk_origin_stock = $batch_id;
									$line->detail_batch->batch = $lotStock->batch;
									$line->detail_batch->entrepot_id = $lotStock->warehouseid;
									$line->detail_batch->qty = $batch_qty;
									if ($line->update($user) < 0) {
										setEventMessages($line->error, $line->errors, 'errors');
										$error++;
									}
								}
								else
								{
									setEventMessages($line->error, $line->errors, 'errors');
									$error++;
								}
							}
							else
							{
								// create new line with new lot
								$line->origin_line_id = $lines[$i]->origin_line_id;
								$line->entrepot_id = $lotStock->warehouseid;
								$line->detail_batch[0] = new ExpeditionLineBatch($db);
								$line->detail_batch[0]->fk_origin_stock = $batch_id;
								$line->detail_batch[0]->batch = $lotStock->batch;
								$line->detail_batch[0]->entrepot_id = $lotStock->warehouseid;
								$line->detail_batch[0]->qty = $batch_qty;
								if ($object->create_line_batch($line, $line->array_options) < 0)
								{
									setEventMessages($object->error, $object->errors, 'errors');
									$error++;
								}
							}
						}
						else
						{
							setEventMessages($lotStock->error, $lotStock->errors, 'errors');
							$error++;
						}
					}
				}
				else
				{
					if ($lines[$i]->fk_product > 0)
					{
						// line without lot
						if ($lines[$i]->entrepot_id > 0)
						{
							// single warehouse shipment line
							$stockLocation="entl".$line_id;
							$qty = "qtyl".$line_id;
							$line->id = $line_id;
							$line->entrepot_id = GETPOST($stockLocation,'int');
							$line->qty = GETPOST($qty, 'int');
							if ($line->update($user) < 0) {
								setEventMessages($line->error, $line->errors, 'errors');
								$error++;
							}
							unset($_POST[$stockLocation]);
							unset($_POST[$qty]);
						}
						else if (count($lines[$i]->details_entrepot) > 1)
						{
							// multi warehouse shipment lines
							foreach ($lines[$i]->details_entrepot as $detail_entrepot)
							{
								if (! $error) {
									$stockLocation="entl".$detail_entrepot->line_id;
									$qty = "qtyl".$detail_entrepot->line_id;
									$warehouse = GETPOST($stockLocation,'int');
									if (!empty ($warehouse))
									{
										$line->id = $detail_entrepot->line_id;
										$line->entrepot_id = $warehouse;
										$line->qty = GETPOST($qty, 'int');
										if ($line->update($user) < 0) {
											setEventMessages($line->error, $line->errors, 'errors');
											$error++;
										}
									}
									unset($_POST[$stockLocation]);
									unset($_POST[$qty]);
								}
							}
						}
					}
					else	// Product no predefined
					{
						$qty = "qtyl".$line_id;
						$line->id = $line_id;
						$line->qty = GETPOST($qty, 'int');
						$line->entrepot_id = 0;
						if ($line->update($user) < 0) {
							setEventMessages($line->error, $line->errors, 'errors');
							$error++;
						}
						unset($_POST[$qty]);
					}
				}
			}
		}

		unset($_POST["lineid"]);

		if (! $error) {
			if (empty($conf->global->MAIN_DISABLE_PDF_AUTOUPDATE)) {
				// Define output language
				$outputlangs = $langs;
				$newlang = '';
				if ($conf->global->MAIN_MULTILANGS && empty($newlang) && GETPOST('lang_id','aZ09'))
					$newlang = GETPOST('lang_id','aZ09');
				if ($conf->global->MAIN_MULTILANGS && empty($newlang))
					$newlang = $object->thirdparty->default_lang;
				if (! empty($newlang)) {
					$outputlangs = new Translate("", $conf);
					$outputlangs->setDefaultLang($newlang);
				}

				$ret = $object->fetch($object->id); // Reload to get new records
				$object->generateDocument($object->modelpdf, $outputlangs, $hidedetails, $hidedesc, $hideref);
			}
		}
		else
		{
			header('Location: ' . $_SERVER['PHP_SELF'] . '?id=' . $object->id); // Pour reaffichage de la fiche en cours d'edition
			exit();
		}
	}

	else if ($action == 'updateline' && $user->rights->expedition->creer && GETPOST('cancel','alpha') == $langs->trans('Cancel')) {
		header('Location: ' . $_SERVER['PHP_SELF'] . '?id=' . $object->id); // Pour reaffichage de la fiche en cours d'edition
		exit();
	}

	include DOL_DOCUMENT_ROOT.'/core/actions_printing.inc.php';

	// Actions to send emails
	if (empty($id)) $id=$facid;
	$trigger_name='SHIPPING_SENTBYMAIL';
	$paramname='id';
	$mode='emailfromshipment';
	$trackid='shi'.$object->id;
	include DOL_DOCUMENT_ROOT.'/core/actions_sendmails.inc.php';
}


/*
 * View
 */

llxHeader('',$langs->trans('Shipment'),'Expedition');

$form = new Form($db);
$formfile = new FormFile($db);
$formproduct = new FormProduct($db);
if (! empty($conf->projet->enabled)) { $formproject = new FormProjets($db); }

$product_static = new Product($db);
$shipment_static = new Expedition($db);
$warehousestatic = new Entrepot($db);

if ($action == 'create2')
{
    print load_fiche_titre($langs->trans("CreateShipment")).'<br>';
    print $langs->trans("ShipmentCreationIsDoneFromOrder");
    $action=''; $id=''; $ref='';
}

// Mode creation.
if ($action == 'create')
{
    $expe = new Expedition($db);

    print load_fiche_titre($langs->trans("CreateShipment"));
    if (! $origin)
    {
        setEventMessages($langs->trans("ErrorBadParameters"), null, 'errors');
    }

    if ($origin)
    {
        $classname = ucfirst($origin);

        $object = new $classname($db);
        if ($object->fetch($origin_id))	// This include the fetch_lines
        {
            $soc = new Societe($db);
            $soc->fetch($object->socid);

            $author = new User($db);
            $author->fetch($object->user_author_id);

            if (! empty($conf->stock->enabled)) $entrepot = new Entrepot($db);

            print '<form action="'.$_SERVER["PHP_SELF"].'" method="post">';
            print '<input type="hidden" name="token" value="'.$_SESSION['newtoken'].'">';
            print '<input type="hidden" name="action" value="add">';
            print '<input type="hidden" name="origin" value="'.$origin.'">';
            print '<input type="hidden" name="origin_id" value="'.$object->id.'">';
            print '<input type="hidden" name="ref_int" value="'.$object->ref_int.'">';
            if (GETPOST('entrepot_id','int'))
            {
                print '<input type="hidden" name="entrepot_id" value="'.GETPOST('entrepot_id','int').'">';
            }

            dol_fiche_head('');

            print '<table class="border centpercent">';

            // Ref
            print '<tr><td class="titlefieldcreate fieldrequired">';
            if ($origin == 'commande' && ! empty($conf->commande->enabled))
            {
                print $langs->trans("RefOrder").'</td><td colspan="3"><a href="'.DOL_URL_ROOT.'/commande/card.php?id='.$object->id.'">'.img_object($langs->trans("ShowOrder"),'order').' '.$object->ref;
            }
            if ($origin == 'propal' && ! empty($conf->propal->enabled))
            {
                print $langs->trans("RefProposal").'</td><td colspan="3"><a href="'.DOL_URL_ROOT.'/comm/card.php?id='.$object->id.'">'.img_object($langs->trans("ShowProposal"),'propal').' '.$object->ref;
            }
            print '</a></td>';
            print "</tr>\n";

            // Ref client
            print '<tr><td>';
            if ($origin == 'commande') print $langs->trans('RefCustomerOrder');
            else if ($origin == 'propal') print $langs->trans('RefCustomerOrder');
            else print $langs->trans('RefCustomer');
            print '</td><td colspan="3">';
            print '<input type="text" name="ref_customer" value="'.$object->ref_client.'" />';
            print '</td>';
            print '</tr>';

            // Tiers
            print '<tr><td class="titlefieldcreate fieldrequired">'.$langs->trans('Company').'</td>';
            print '<td colspan="3">'.$soc->getNomUrl(1).'</td>';
            print '</tr>';

            // Project
            if (! empty($conf->projet->enabled))
            {
                $projectid = GETPOST('projectid','int')?GETPOST('projectid','int'):0;
                if(empty($projectid) && ! empty($object->fk_project)) $projectid = $object->fk_project;
                if ($origin == 'project') $projectid = ($originid ? $originid : 0);

                $langs->load("projects");
                print '<tr>';
                print '<td>' . $langs->trans("Project") . '</td><td colspan="2">';
                $numprojet = $formproject->select_projects($soc->id, $projectid, 'projectid', 0);
                print ' &nbsp; <a href="'.DOL_URL_ROOT.'/projet/card.php?socid=' . $soc->id . '&action=create&status=1&backtopage='.urlencode($_SERVER["PHP_SELF"].'?action=create&socid='.$soc->id).'">' . $langs->trans("AddProject") . '</a>';
                print '</td>';
                print '</tr>';
            }

            // Date delivery planned
            print '<tr><td>'.$langs->trans("DateDeliveryPlanned").'</td>';
            print '<td colspan="3">';
            //print dol_print_date($object->date_livraison,"day");	// date_livraison come from order and will be stored into date_delivery planed.
            $date_delivery = ($date_delivery?$date_delivery:$object->date_livraison); // $date_delivery comes from GETPOST
            print $form->selectDate($date_delivery?$date_delivery:-1, 'date_delivery', 1, 1, 1);
            print "</td>\n";
            print '</tr>';

            // Note Public
            print '<tr><td>'.$langs->trans("NotePublic").'</td>';
            print '<td colspan="3">';
            $doleditor = new DolEditor('note_public', $object->note_public, '', 60, 'dolibarr_notes', 'In', 0, false, true, ROWS_3, '90%');
            print $doleditor->Create(1);
            print "</td></tr>";

            // Note Private
            if ($object->note_private && ! $user->societe_id)
            {
                print '<tr><td>'.$langs->trans("NotePrivate").'</td>';
                print '<td colspan="3">';
                $doleditor = new DolEditor('note_private', $object->note_private, '', 60, 'dolibarr_notes', 'In', 0, false, true, ROWS_3, '90%');
        		print $doleditor->Create(1);
                print "</td></tr>";
            }

            // Weight
            print '<tr><td>';
            print $langs->trans("Weight");
            print '</td><td colspan="3"><input name="weight" size="4" value="'.GETPOST('weight','int').'"> ';
            $text=$formproduct->select_measuring_units("weight_units","weight",GETPOST('weight_units','int'));
            $htmltext=$langs->trans("KeepEmptyForAutoCalculation");
            print $form->textwithpicto($text, $htmltext);
            print '</td></tr>';
            // Dim
            print '<tr><td>';
            print $langs->trans("Width").' x '.$langs->trans("Height").' x '.$langs->trans("Depth");
            print ' </td><td colspan="3"><input name="sizeW" size="4" value="'.GETPOST('sizeW','int').'">';
            print ' x <input name="sizeH" size="4" value="'.GETPOST('sizeH','int').'">';
            print ' x <input name="sizeS" size="4" value="'.GETPOST('sizeS','int').'">';
            print ' ';
            $text=$formproduct->select_measuring_units("size_units","size");
            $htmltext=$langs->trans("KeepEmptyForAutoCalculation");
            print $form->textwithpicto($text, $htmltext);
            print '</td></tr>';

            // Delivery method
            print "<tr><td>".$langs->trans("DeliveryMethod")."</td>";
            print '<td colspan="3">';
            $expe->fetch_delivery_methods();
            print $form->selectarray("shipping_method_id", $expe->meths, GETPOST('shipping_method_id','int'),1,0,0,"",1);
            if ($user->admin) print info_admin($langs->trans("YouCanChangeValuesForThisListFromDictionarySetup"),1);
            print "</td></tr>\n";

            // Tracking number
            print "<tr><td>".$langs->trans("TrackingNumber")."</td>";
            print '<td colspan="3">';
            print '<input name="tracking_number" size="20" value="'.GETPOST('tracking_number','alpha').'">';
            print "</td></tr>\n";

            // Other attributes
            $parameters = array('objectsrc' => $objectsrc, 'colspan' => ' colspan="3"', 'socid'=>$socid);
            $reshook=$hookmanager->executeHooks('formObjectOptions',$parameters,$expe,$action);    // Note that $action and $object may have been modified by hook
            print $hookmanager->resPrint;

			if (empty($reshook)) {
				// copy from order
				$orderExtrafields = new Extrafields($db);
				$orderExtrafieldLabels = $orderExtrafields->fetch_name_optionals_label($object->table_element);
				if ($object->fetch_optionals() > 0) {
					$expe->array_options = array_merge($expe->array_options, $object->array_options);
				}
				print $expe->showOptionals($extrafields, 'edit');
			}


            // Incoterms
			if (!empty($conf->incoterm->enabled))
			{
				print '<tr>';
				print '<td><label for="incoterm_id">'.$form->textwithpicto($langs->trans("IncotermLabel"), $object->libelle_incoterms, 1).'</label></td>';
		        print '<td colspan="3" class="maxwidthonsmartphone">';
		        print $form->select_incoterms((!empty($object->fk_incoterms) ? $object->fk_incoterms : ''), (!empty($object->location_incoterms)?$object->location_incoterms:''));
				print '</td></tr>';
			}

            // Document model
			include_once DOL_DOCUMENT_ROOT . '/core/modules/expedition/modules_expedition.php';
			$liste = ModelePdfExpedition::liste_modeles($db);
			if (count($liste) > 1)
			{
    			print "<tr><td>".$langs->trans("DefaultModel")."</td>";
                print '<td colspan="3">';
    			print $form->selectarray('model', $liste, $conf->global->EXPEDITION_ADDON_PDF);
                print "</td></tr>\n";
			}

            print "</table>";

            dol_fiche_end();


            // Shipment lines

            $numAsked = count($object->lines);

            print '<script type="text/javascript" language="javascript">
            jQuery(document).ready(function() {
	            jQuery("#autofill").click(function() {';
    	    	$i=0;
    	    	while($i < $numAsked)
    	    	{
    	    		print 'jQuery("#qtyl'.$i.'").val(jQuery("#qtyasked'.$i.'").val() - jQuery("#qtydelivered'.$i.'").val());'."\n";
    	    		$i++;
    	    	}
        		print '});
	            jQuery("#autoreset").click(function() {';
    	    	$i=0;
    	    	while($i < $numAsked)
    	    	{
    	    		print 'jQuery("#qtyl'.$i.'").val(0);'."\n";
    	    		$i++;
    	    	}
        		print '});
        	});
            </script>';


            print '<br>';


            print '<table class="noborder" width="100%">';


            // Load shipments already done for same order
            $object->loadExpeditions();

            if ($numAsked)
            {
                print '<tr class="liste_titre">';
                print '<td>'.$langs->trans("Description").'</td>';
                print '<td align="center">'.$langs->trans("QtyOrdered").'</td>';
                print '<td align="center">'.$langs->trans("QtyShipped").'</td>';
                print '<td align="center">'.$langs->trans("QtyToShip");
				if (empty($conf->productbatch->enabled))
				{
	                print ' <br>(<a href="#" id="autofill">'.$langs->trans("Fill").'</a>';
	                print ' / <a href="#" id="autoreset">'.$langs->trans("Reset").'</a>)';
				}
                print '</td>';
                if (! empty($conf->stock->enabled))
                {
					if (empty($conf->productbatch->enabled))
					{
                    	print '<td align="left">'.$langs->trans("Warehouse").' ('.$langs->trans("Stock").')</td>';
					}
					else
					{
						print '<td align="left">'.$langs->trans("Warehouse").' / '.$langs->trans("Batch").' ('.$langs->trans("Stock").')</td>';
					}
                }
                print "</tr>\n";
            }

            $indiceAsked = 0;
            while ($indiceAsked < $numAsked)
            {
                $product = new Product($db);

                $line = $object->lines[$indiceAsked];


                $parameters = array('i' => $indiceAsked, 'line' => $line, 'num' => $numAsked);
                $reshook = $hookmanager->executeHooks('printObjectLine', $parameters, $object, $action);
                if ($reshook < 0) setEventMessages($hookmanager->error, $hookmanager->errors, 'errors');

                if(empty($reshook))
                {
	                // Show product and description
	                $type=$line->product_type?$line->product_type:$line->fk_product_type;
	                // Try to enhance type detection using date_start and date_end for free lines where type
	                // was not saved.
	                if (! empty($line->date_start)) $type=1;
	                if (! empty($line->date_end)) $type=1;

	                print '<!-- line '.$line->rowid.' for product -->'."\n";
	                print '<tr class="oddeven">'."\n";

	                // Product label
	                if ($line->fk_product > 0)  // If predefined product
	                {
	                    $product->fetch($line->fk_product);
	                    $product->load_stock('warehouseopen');	// Load all $product->stock_warehouse[idwarehouse]->detail_batch
	                    //var_dump($product->stock_warehouse[1]);

	                    print '<td>';
	                    print '<a name="'.$line->rowid.'"></a>'; // ancre pour retourner sur la ligne

	                    // Show product and description
	                    $product_static->type=$line->fk_product_type;
	                    $product_static->id=$line->fk_product;
	                    $product_static->ref=$line->ref;
	                    $product_static->status_batch=$line->product_tobatch;
	                    $text=$product_static->getNomUrl(1);
	                    $text.= ' - '.(! empty($line->label)?$line->label:$line->product_label);
	                    $description=($conf->global->PRODUIT_DESC_IN_FORM?'':dol_htmlentitiesbr($line->desc));
	                    print $form->textwithtooltip($text,$description,3,'','',$i);

	                    // Show range
	                    print_date_range($db->jdate($line->date_start),$db->jdate($line->date_end));

	                    // Add description in form
	                    if (! empty($conf->global->PRODUIT_DESC_IN_FORM))
	                    {
	                        print ($line->desc && $line->desc!=$line->product_label)?'<br>'.dol_htmlentitiesbr($line->desc):'';
	                    }

	                    print '</td>';
	                }
	                else
					{
					    print "<td>";
	                    if ($type==1) $text = img_object($langs->trans('Service'),'service');
	                    else $text = img_object($langs->trans('Product'),'product');

	                    if (! empty($line->label)) {
	                    	$text.= ' <strong>'.$line->label.'</strong>';
	                    	print $form->textwithtooltip($text,$line->desc,3,'','',$i);
	                    } else {
	                    	print $text.' '.nl2br($line->desc);
	                    }

	                    // Show range
	                    print_date_range($db->jdate($line->date_start),$db->jdate($line->date_end));
	                    print "</td>\n";
	                }

	                // Qty
	                print '<td align="center">'.$line->qty;
	                print '<input name="qtyasked'.$indiceAsked.'" id="qtyasked'.$indiceAsked.'" type="hidden" value="'.$line->qty.'">';
	                print '</td>';
	                $qtyProdCom=$line->qty;

	                // Qty already shipped
	                print '<td align="center">';
	                $quantityDelivered = $object->expeditions[$line->id];
	                print $quantityDelivered;
	                print '<input name="qtydelivered'.$indiceAsked.'" id="qtydelivered'.$indiceAsked.'" type="hidden" value="'.$quantityDelivered.'">';
	                print '</td>';

	                // Qty to ship
	                $quantityAsked = $line->qty;
					if ($line->product_type == 1 && empty($conf->global->STOCK_SUPPORTS_SERVICES))
					{
						$quantityToBeDelivered = 0;
					}
					else
					{
						$quantityToBeDelivered = $quantityAsked - $quantityDelivered;
					}
	                $warehouse_id = GETPOST('entrepot_id','int');

					$warehouseObject = null;
					if ($warehouse_id > 0 || ! ($line->fk_product > 0) || empty($conf->stock->enabled))     // If warehouse was already selected or if product is not a predefined, we go into this part with no multiwarehouse selection
					{
					    print '<!-- Case warehouse already known or product not a predefined product -->';
						//ship from preselected location
						$stock = + $product->stock_warehouse[$warehouse_id]->real; // Convert to number
						$deliverableQty=min($quantityToBeDelivered, $stock);
						if ($deliverableQty < 0) $deliverableQty = 0;
						if (empty($conf->productbatch->enabled) || ! $product->hasbatch())
						{
							// Quantity to send
							print '<td align="center">';
							if ($line->product_type == Product::TYPE_PRODUCT || ! empty($conf->global->STOCK_SUPPORTS_SERVICES))
							{
	                            if (GETPOST('qtyl'.$indiceAsked, 'int')) $deliverableQty=GETPOST('qtyl'.$indiceAsked, 'int');
	                            print '<input name="idl'.$indiceAsked.'" type="hidden" value="'.$line->id.'">';
								print '<input name="qtyl'.$indiceAsked.'" id="qtyl'.$indiceAsked.'" type="text" size="4" value="'.$deliverableQty.'">';
							}
							else print $langs->trans("NA");
							print '</td>';

							// Stock
							if (! empty($conf->stock->enabled))
							{
								print '<td align="left">';
								if ($line->product_type == Product::TYPE_PRODUCT || ! empty($conf->global->STOCK_SUPPORTS_SERVICES))   // Type of product need stock change ?
								{
									// Show warehouse combo list
									$ent = "entl".$indiceAsked;
									$idl = "idl".$indiceAsked;
									$tmpentrepot_id = is_numeric(GETPOST($ent,'int'))?GETPOST($ent,'int'):$warehouse_id;
									if ($line->fk_product > 0)
									{
									    print '<!-- Show warehouse selection -->';
										print $formproduct->selectWarehouses($tmpentrepot_id, 'entl'.$indiceAsked, '', 1, 0, $line->fk_product, '', 1);
										if ($tmpentrepot_id > 0 && $tmpentrepot_id == $warehouse_id)
										{
											//print $stock.' '.$quantityToBeDelivered;
											if ($stock < $quantityToBeDelivered)
											{
												print ' '.img_warning($langs->trans("StockTooLow"));	// Stock too low for this $warehouse_id but you can change warehouse
											}
										}
									}
								}
								else
								{
									print $langs->trans("Service");
								}
								print '</td>';
							}

							print "</tr>\n";

							// Show subproducts of product
							if (! empty($conf->global->PRODUIT_SOUSPRODUITS) && $line->fk_product > 0)
							{
								$product->get_sousproduits_arbo();
								$prods_arbo = $product->get_arbo_each_prod($qtyProdCom);
								if(count($prods_arbo) > 0)
								{
									foreach($prods_arbo as $key => $value)
									{
										//print $value[0];
										$img='';
										if ($value['stock'] < $value['stock_alert'])
										{
											$img=img_warning($langs->trans("StockTooLow"));
										}
										print "<tr class=\"oddeven\"><td>&nbsp; &nbsp; &nbsp; ->
											<a href=\"".DOL_URL_ROOT."/product/card.php?id=".$value['id']."\">".$value['fullpath']."
											</a> (".$value['nb'].")</td><td align=\"center\"> ".$value['nb_total']."</td><td>&nbsp</td><td>&nbsp</td>
											<td align=\"center\">".$value['stock']." ".$img."</td></tr>";
									}
								}
							}
						}
						else
						{
						    // Product need lot
							print '<td></td><td></td></tr>';	// end line and start a new one for lot/serial
							print '<!-- Case product need lot -->';

							$staticwarehouse=new Entrepot($db);
							if ($warehouse_id > 0) $staticwarehouse->fetch($warehouse_id);

							$subj=0;
							// Define nb of lines suggested for this order line
							$nbofsuggested=0;
							if (is_object($product->stock_warehouse[$warehouse_id]) && count($product->stock_warehouse[$warehouse_id]->detail_batch))
							{
								foreach ($product->stock_warehouse[$warehouse_id]->detail_batch as $dbatch)
							    {
	   						        $nbofsuggested++;
	    						}
							}
							print '<input name="idl'.$indiceAsked.'" type="hidden" value="'.$line->id.'">';
							if (is_object($product->stock_warehouse[$warehouse_id]) && count($product->stock_warehouse[$warehouse_id]->detail_batch))
							{
								foreach ($product->stock_warehouse[$warehouse_id]->detail_batch as $dbatch)	// $dbatch is instance of Productbatch
								{
									//var_dump($dbatch);
									$batchStock = + $dbatch->qty;		// To get a numeric
									$deliverableQty = min($quantityToBeDelivered,$batchStock);
									print '<!-- subj='.$subj.'/'.$nbofsuggested.' --><tr '.((($subj + 1) == $nbofsuggested)?$bc[$var]:'').'>';
									print '<td colspan="3" ></td><td align="center">';
									print '<input name="qtyl'.$indiceAsked.'_'.$subj.'" id="qtyl'.$indiceAsked.'_'.$subj.'" type="text" size="4" value="'.$deliverableQty.'">';
									print '</td>';

									print '<!-- Show details of lot -->';
									print '<td align="left">';

									print $staticwarehouse->getNomUrl(0).' / ';

									print '<input name="batchl'.$indiceAsked.'_'.$subj.'" type="hidden" value="'.$dbatch->id.'">';

									$detail='';
									$detail.= $langs->trans("Batch").': '.$dbatch->batch;
									$detail.= ' - '.$langs->trans("SellByDate").': '.dol_print_date($dbatch->sellby,"day");
									$detail.= ' - '.$langs->trans("EatByDate").': '.dol_print_date($dbatch->eatby,"day");
									$detail.= ' - '.$langs->trans("Qty").': '.$dbatch->qty;
									$detail.= '<br>';
									print $detail;

									$quantityToBeDelivered -= $deliverableQty;
									if ($quantityToBeDelivered < 0)
									{
										$quantityToBeDelivered = 0;
									}
									$subj++;
									print '</td></tr>';
								}
							}
							else
							{
							    print '<!-- Case there is no details of lot at all -->';
							    print '<tr class="oddeven"><td colspan="3"></td><td align="center">';
								print '<input name="qtyl'.$indiceAsked.'_'.$subj.'" id="qtyl'.$indiceAsked.'_'.$subj.'" type="text" size="4" value="0" disabled="disabled"> ';
								print '</td>';

								print '<td align="left">';
								print img_warning().' '.$langs->trans("NoProductToShipFoundIntoStock", $staticwarehouse->libelle);
								print '</td></tr>';
							}
						}
					}
					else
					{
						// ship from multiple locations
						if (empty($conf->productbatch->enabled) || ! $product->hasbatch())
						{
						    print '<!-- Case warehouse not already known and product does not need lot -->';
						    print '<td></td><td></td></tr>'."\n";	// end line and start a new one for each warehouse

							print '<input name="idl'.$indiceAsked.'" type="hidden" value="'.$line->id.'">';
							$subj=0;
	    					// Define nb of lines suggested for this order line
							$nbofsuggested=0;
							foreach ($product->stock_warehouse as $warehouse_id=>$stock_warehouse)
							{
								if ($stock_warehouse->real > 0)
								{
	                                $nbofsuggested++;
							    }
							}
							$tmpwarehouseObject=new Entrepot($db);
							foreach ($product->stock_warehouse as $warehouse_id=>$stock_warehouse)    // $stock_warehouse is product_stock
							{
								$tmpwarehouseObject->fetch($warehouse_id);
								if ($stock_warehouse->real > 0)
								{
									$stock = + $stock_warehouse->real; // Convert it to number
									$deliverableQty = min($quantityToBeDelivered,$stock);
									$deliverableQty = max(0, $deliverableQty);
									// Quantity to send
									print '<!-- subj='.$subj.'/'.$nbofsuggested.' --><tr '.((($subj + 1) == $nbofsuggested)?$bc[$var]:'').'>';
									print '<td colspan="3" ></td><td align="center"><!-- qty to ship (no lot management for product line indiceAsked='.$indiceAsked.') -->';
									if ($line->product_type == Product::TYPE_PRODUCT || ! empty($conf->global->STOCK_SUPPORTS_SERVICES))
									{
										print '<input name="qtyl'.$indiceAsked.'_'.$subj.'" id="qtyl'.$indiceAsked.'" type="text" size="4" value="'.$deliverableQty.'">';
										print '<input name="ent1'.$indiceAsked.'_'.$subj.'" type="hidden" value="'.$warehouse_id.'">';
									}
									else print $langs->trans("NA");
									print '</td>';

									// Stock
									if (! empty($conf->stock->enabled))
									{
										print '<td align="left">';
										if ($line->product_type == Product::TYPE_PRODUCT || ! empty($conf->global->STOCK_SUPPORTS_SERVICES))
										{
											print $tmpwarehouseObject->getNomUrl(0).' ';

<<<<<<< HEAD
										print '<!-- Show details of stock -->';
										print '('.$stock.')';
=======
											print '<!-- Show details of stock -->';
											print '('.$stock.')';

										}
										else
										{
											print $langs->trans("Service");
										}
										print '</td>';
>>>>>>> a8bd8a21
									}
									$quantityToBeDelivered -= $deliverableQty;
									if ($quantityToBeDelivered < 0)
									{
										$quantityToBeDelivered = 0;
									}
									$subj++;
									print "</tr>\n";
								}
							}
							// Show subproducts of product (not recommanded)
							if (! empty($conf->global->PRODUIT_SOUSPRODUITS) && $line->fk_product > 0)
							{
								$product->get_sousproduits_arbo();
								$prods_arbo = $product->get_arbo_each_prod($qtyProdCom);
								if (count($prods_arbo) > 0)
								{
									foreach($prods_arbo as $key => $value)
									{
										//print $value[0];
										$img='';
										if ($value['stock'] < $value['stock_alert'])
										{
											$img=img_warning($langs->trans("StockTooLow"));
										}
										print '<tr class"oddeven"><td>';
										print "&nbsp; &nbsp; &nbsp; ->
										<a href=\"".DOL_URL_ROOT."/product/card.php?id=".$value['id']."\">".$value['fullpath']."
										</a> (".$value['nb'].")</td><td align=\"center\"> ".$value['nb_total']."</td><td>&nbsp</td><td>&nbsp</td>
										<td align=\"center\">".$value['stock']." ".$img."</td>";
										print "</tr>";
									}
								}
							}
						}
						else
						{
						    print '<!-- Case warehouse not already known and product need lot -->';
						    print '<td></td><td></td></tr>';	// end line and start a new one for lot/serial

							$subj=0;
							print '<input name="idl'.$indiceAsked.'" type="hidden" value="'.$line->id.'">';

							$tmpwarehouseObject=new Entrepot($db);
							$productlotObject=new Productlot($db);
							// Define nb of lines suggested for this order line
							$nbofsuggested=0;
							foreach ($product->stock_warehouse as $warehouse_id=>$stock_warehouse)
							{
							    if (($stock_warehouse->real > 0) && (count($stock_warehouse->detail_batch))) {
							        foreach ($stock_warehouse->detail_batch as $dbatch)
									{
	                                    $nbofsuggested++;
									}
							    }
							}
							foreach ($product->stock_warehouse as $warehouse_id=>$stock_warehouse)
							{
								$tmpwarehouseObject->fetch($warehouse_id);
								if (($stock_warehouse->real > 0) && (count($stock_warehouse->detail_batch))) {
							        foreach ($stock_warehouse->detail_batch as $dbatch)
									{
										//var_dump($dbatch);
										$batchStock = + $dbatch->qty;		// To get a numeric
										$deliverableQty = min($quantityToBeDelivered,$batchStock);
										if ($deliverableQty < 0) $deliverableQty = 0;
										print '<!-- subj='.$subj.'/'.$nbofsuggested.' --><tr '.((($subj + 1) == $nbofsuggested)?$bc[$var]:'').'><td colspan="3"></td><td align="center">';
										print '<input name="qtyl'.$indiceAsked.'_'.$subj.'" id="qtyl'.$indiceAsked.'_'.$subj.'" type="text" size="4" value="'.$deliverableQty.'">';
										print '</td>';

										print '<td align="left">';

										print $tmpwarehouseObject->getNomUrl(0).' / ';

										print '<!-- Show details of lot -->';
										print '<input name="batchl'.$indiceAsked.'_'.$subj.'" type="hidden" value="'.$dbatch->id.'">';

										//print '|'.$line->fk_product.'|'.$dbatch->batch.'|<br>';
										print $langs->trans("Batch").': ';
										$result = $productlotObject->fetch(0, $line->fk_product, $dbatch->batch);
										if ($result > 0) print $productlotObject->getNomUrl(1);
										else print 'TableLotIncompleteRunRepairWithParamStandardEqualConfirmed';
										print ' ('.$dbatch->qty.')';
										$quantityToBeDelivered -= $deliverableQty;
										if ($quantityToBeDelivered < 0)
										{
											$quantityToBeDelivered = 0;
										}
										//dol_syslog('deliverableQty = '.$deliverableQty.' batchStock = '.$batchStock);
										$subj++;
										print '</td></tr>';
									}
								}
							}
<<<<<<< HEAD
						}
					}
					if ($subj == 0) // Line not shown yet, we show it
					{
					    print '<!-- line not shown yet, we show it -->';
						print '<tr class="oddeven"><td colspan="3" ></td><td align="center">';
						if ($line->product_type == Product::TYPE_PRODUCT || ! empty($conf->global->STOCK_SUPPORTS_SERVICES))
						{
						    $disabled='';
					        if (! empty($conf->productbatch->enabled) && $product->hasbatch())
					        {
                                $disabled='disabled="disabled"';
						    }
    						print '<input name="qtyl'.$indiceAsked.'_'.$subj.'" id="qtyl'.$indiceAsked.'_'.$subj.'" type="text" size="4" value="0"'.($disabled?' '.$disabled:'').'> ';
=======

>>>>>>> a8bd8a21
						}
						if ($subj == 0) // Line not shown yet, we show it
						{
						    print '<!-- line not shown yet, we show it -->';
							print '<tr class="oddeven"><td colspan="3" ></td><td align="center">';
							if ($line->product_type == Product::TYPE_PRODUCT || ! empty($conf->global->STOCK_SUPPORTS_SERVICES))
							{
							    $disabled='';
						        if (! empty($conf->productbatch->enabled) && $product->hasbatch())
						        {
	                                $disabled='disabled="disabled"';
							    }
	    						print '<input name="qtyl'.$indiceAsked.'_'.$subj.'" id="qtyl'.$indiceAsked.'_'.$subj.'" type="text" size="4" value="0"'.($disabled?' '.$disabled:'').'> ';
							}
							else
							{
							    print $langs->trans("NA");
							}
							print '</td>';

							print '<td align="left">';
							if ($line->product_type == Product::TYPE_PRODUCT || ! empty($conf->global->STOCK_SUPPORTS_SERVICES))
							{
								$warehouse_selected_id = GETPOST('entrepot_id','int');
	    						if ($warehouse_selected_id > 0)
	    						{
	    							$warehouseObject=new Entrepot($db);
	    							$warehouseObject->fetch($warehouse_selected_id);
	    							print img_warning().' '.$langs->trans("NoProductToShipFoundIntoStock", $warehouseObject->libelle);
	    						}
	    						else
	    						{
	    						    if ($line->fk_product) print img_warning().' '.$langs->trans("StockTooLow");
	    						    else print '';
	    						}
							}
							else
							{
							    print $langs->trans("Service");
							}
							print '</td>';
							print '</tr>';
						}
					}


					//Display lines extrafields
					if (is_array($extralabelslines) && count($extralabelslines)>0)
					{
						$colspan=5;
						$orderLineExtrafields = new Extrafields($db);
						$orderLineExtrafieldLabels = $orderLineExtrafields->fetch_name_optionals_label($object->table_element_line);
						$srcLine = new OrderLine($db);
						$srcLine->fetch_optionals($line->id); // fetch extrafields also available in orderline
						$line = new ExpeditionLigne($db);
						//$line->fetch_optionals($line->id);
						$line->array_options = array_merge($line->array_options, $srcLine->array_options);
						print '<tr class="oddeven">';
						print $line->showOptionals($extrafieldsline, 'edit', array('style'=>$bc[$var], 'colspan'=>$colspan),$indiceAsked);
						print '</tr>';
					}
                }

                $indiceAsked++;
            }

            print "</table>";

            print '<br>';

            print '<div class="center">';
            print '<input type="submit" class="button" name="add" value="'.dol_escape_htmltag($langs->trans("Create")).'">';
            print '&nbsp; ';
            print '<input type="'.($backtopage?"submit":"button").'" class="button" name="cancel" value="'.dol_escape_htmltag($langs->trans("Cancel")).'"'.($backtopage?'':' onclick="javascript:history.go(-1)"').'>';	// Cancel for create does not post form if we don't know the backtopage
            print '</div>';

            print '</form>';

            print '<br>';
        }
        else
		{
            dol_print_error($db);
        }
    }
}
else if ($id || $ref)
/* *************************************************************************** */
/*                                                                             */
/* Edit and view mode                                                          */
/*                                                                             */
/* *************************************************************************** */
{
	$lines = $object->lines;

	$num_prod = count($lines);

	if ($object->id > 0)
	{
		if (!empty($object->origin) && $object->origin_id > 0)
		{
			$typeobject = $object->origin;
			$origin = $object->origin;
			$origin_id = $object->origin_id;
			$object->fetch_origin();         // Load property $object->commande, $object->propal, ...
		}

		$soc = new Societe($db);
		$soc->fetch($object->socid);

		$res = $object->fetch_optionals();

		$head=shipping_prepare_head($object);
		dol_fiche_head($head, 'shipping', $langs->trans("Shipment"), -1, 'sending');

		$formconfirm='';

		// Confirm deleteion
		if ($action == 'delete')
		{
			$formconfirm=$form->formconfirm($_SERVER['PHP_SELF'].'?id='.$object->id,$langs->trans('DeleteSending'),$langs->trans("ConfirmDeleteSending",$object->ref),'confirm_delete','',0,1);
		}

		// Confirmation validation
		if ($action == 'valid')
		{
			$objectref = substr($object->ref, 1, 4);
			if ($objectref == 'PROV')
			{
				$numref = $object->getNextNumRef($soc);
			}
			else
			{
				$numref = $object->ref;
			}

			$text = $langs->trans("ConfirmValidateSending",$numref);

			if (! empty($conf->notification->enabled))
			{
				require_once DOL_DOCUMENT_ROOT .'/core/class/notify.class.php';
				$notify=new Notify($db);
				$text.='<br>';
				$text.=$notify->confirmMessage('SHIPPING_VALIDATE',$object->socid, $object);
			}

			$formconfirm=$form->formconfirm($_SERVER['PHP_SELF'].'?id='.$object->id,$langs->trans('ValidateSending'),$text,'confirm_valid','',0,1);
		}
		// Confirm cancelation
		if ($action == 'annuler')
		{
			$formconfirm=$form->formconfirm($_SERVER['PHP_SELF'].'?id='.$object->id,$langs->trans('CancelSending'),$langs->trans("ConfirmCancelSending",$object->ref),'confirm_cancel','',0,1);
		}

		// Call Hook formConfirm
		$parameters = array();
		$reshook = $hookmanager->executeHooks('formConfirm', $parameters, $object, $action); // Note that $action and $object may have been modified by hook
		if (empty($reshook)) $formconfirm.=$hookmanager->resPrint;
		elseif ($reshook > 0) $formconfirm=$hookmanager->resPrint;

		// Print form confirm
		print $formconfirm;


		// Calculate totalWeight and totalVolume for all products
		// by adding weight and volume of each product line.
		$tmparray=$object->getTotalWeightVolume();
		$totalWeight=$tmparray['weight'];
		$totalVolume=$tmparray['volume'];


		if ($typeobject == 'commande' && $object->$typeobject->id && ! empty($conf->commande->enabled))
		{
		    $objectsrc=new Commande($db);
		    $objectsrc->fetch($object->$typeobject->id);
		}
		if ($typeobject == 'propal' && $object->$typeobject->id && ! empty($conf->propal->enabled))
		{
		    $objectsrc=new Propal($db);
		    $objectsrc->fetch($object->$typeobject->id);
		}

		// Shipment card
		$linkback = '<a href="'.DOL_URL_ROOT.'/expedition/list.php?restore_lastsearch_values=1' . (! empty($socid) ? '&socid=' . $socid : '') . '">'.$langs->trans("BackToList").'</a>';
		$morehtmlref='<div class="refidno">';
		// Ref customer shipment
		$morehtmlref.=$form->editfieldkey("RefCustomer", 'ref_customer', $object->ref_customer, $object, $user->rights->expedition->creer, 'string', '', 0, 1);
		$morehtmlref.=$form->editfieldval("RefCustomer", 'ref_customer', $object->ref_customer, $object, $user->rights->expedition->creer, 'string', '', null, null, '', 1);
		// Thirdparty
        $morehtmlref.='<br>'.$langs->trans('ThirdParty') . ' : ' . $object->thirdparty->getNomUrl(1);
        // Project
        if (! empty($conf->projet->enabled)) {
            $langs->load("projects");
            $morehtmlref .= '<br>' . $langs->trans('Project') . ' ';
            if (0) {    // Do not change on shipment
                if ($action != 'classify') {
                    $morehtmlref .= '<a href="' . $_SERVER['PHP_SELF'] . '?action=classify&amp;id=' . $object->id . '">' . img_edit($langs->transnoentitiesnoconv('SetProject')) . '</a> : ';
                }
                if ($action == 'classify') {
                    // $morehtmlref.=$form->form_project($_SERVER['PHP_SELF'] . '?id=' . $object->id, $object->socid, $object->fk_project, 'projectid', 0, 0, 1, 1);
                    $morehtmlref .= '<form method="post" action="' . $_SERVER['PHP_SELF'] . '?id=' . $object->id . '">';
                    $morehtmlref .= '<input type="hidden" name="action" value="classin">';
                    $morehtmlref .= '<input type="hidden" name="token" value="' . $_SESSION['newtoken'] . '">';
                    $morehtmlref .= $formproject->select_projects($object->socid, $object->fk_project, 'projectid', $maxlength, 0, 1, 0, 1, 0, 0, '', 1);
                    $morehtmlref .= '<input type="submit" class="button" value="' . $langs->trans("Modify") . '">';
                    $morehtmlref .= '</form>';
                } else {
                    $morehtmlref .= $form->form_project($_SERVER['PHP_SELF'] . '?id=' . $object->id, $object->socid, $object->fk_project, 'none', 0, 0, 0, 1);
                }
            } else {
                // We don't have project on shipment, so we will use the project or source object instead
                // TODO Add project on shipment
                $morehtmlref .= ' : ';
                if (! empty($objectsrc->fk_project)) {
                    $proj = new Project($db);
                    $proj->fetch($objectsrc->fk_project);
                    $morehtmlref .= '<a href="' . DOL_URL_ROOT . '/projet/card.php?id=' . $objectsrc->fk_project . '" title="' . $langs->trans('ShowProject') . '">';
                    $morehtmlref .= $proj->ref;
                    $morehtmlref .= '</a>';
                } else {
                    $morehtmlref .= '';
                }
            }
        }
		$morehtmlref.='</div>';


    	dol_banner_tab($object, 'ref', $linkback, 1, 'ref', 'ref', $morehtmlref);


    	print '<div class="fichecenter">';
    	print '<div class="fichehalfleft">';
    	print '<div class="underbanner clearboth"></div>';

        print '<table class="border tableforfield" width="100%">';

		// Linked documents
		if ($typeobject == 'commande' && $object->$typeobject->id && ! empty($conf->commande->enabled))
		{
			print '<tr><td>';
			print $langs->trans("RefOrder").'</td>';
			print '<td colspan="3">';
			print $objectsrc->getNomUrl(1,'commande');
			print "</td>\n";
			print '</tr>';
		}
		if ($typeobject == 'propal' && $object->$typeobject->id && ! empty($conf->propal->enabled))
		{
			print '<tr><td>';
			print $langs->trans("RefProposal").'</td>';
			print '<td colspan="3">';
			print $objectsrc->getNomUrl(1,'expedition');
			print "</td>\n";
			print '</tr>';
		}

		// Date creation
		print '<tr><td class="titlefield">'.$langs->trans("DateCreation").'</td>';
		print '<td colspan="3">'.dol_print_date($object->date_creation,"dayhour")."</td>\n";
		print '</tr>';

		// Delivery date planned
		print '<tr><td height="10">';
		print '<table class="nobordernopadding" width="100%"><tr><td>';
		print $langs->trans('DateDeliveryPlanned');
		print '</td>';

		if ($action != 'editdate_livraison') print '<td align="right"><a href="'.$_SERVER["PHP_SELF"].'?action=editdate_livraison&amp;id='.$object->id.'">'.img_edit($langs->trans('SetDeliveryDate'),1).'</a></td>';
		print '</tr></table>';
		print '</td><td colspan="2">';
		if ($action == 'editdate_livraison')
		{
			print '<form name="setdate_livraison" action="'.$_SERVER["PHP_SELF"].'?id='.$object->id.'" method="post">';
			print '<input type="hidden" name="token" value="'.$_SESSION['newtoken'].'">';
			print '<input type="hidden" name="action" value="setdate_livraison">';
			print $form->selectDate($object->date_delivery?$object->date_delivery:-1, 'liv_', 1, 1, '', "setdate_livraison", 1, 0);
			print '<input type="submit" class="button" value="'.$langs->trans('Modify').'">';
			print '</form>';
		}
		else
		{
			print $object->date_delivery ? dol_print_date($object->date_delivery,'dayhour') : '&nbsp;';
		}
		print '</td>';
		print '</tr>';

		// Weight
		print '<tr><td>';
		print $form->editfieldkey("Weight",'trueWeight',$object->trueWeight,$object,$user->rights->expedition->creer);
		print '</td><td colspan="3">';

		if ($action=='edittrueWeight')
		{
			print '<form name="settrueweight" action="'.$_SERVER["PHP_SELF"].'" method="post">';
			print '<input name="action" value="settrueWeight" type="hidden">';
			print '<input name="id" value="'.$object->id.'" type="hidden">';
			print '<input type="hidden" name="token" value="'.$_SESSION['newtoken'].'">';
			print '<input id="trueWeight" name="trueWeight" value="'.$object->trueWeight.'" type="text">';
			print $formproduct->select_measuring_units("weight_units","weight",$object->weight_units);
			print ' <input class="button" name="modify" value="'.$langs->trans("Modify").'" type="submit">';
			print ' <input class="button" name="cancel" value="'.$langs->trans("Cancel").'" type="submit">';
			print '</form>';
		}
		else
		{
			print $object->trueWeight;
			print ($object->trueWeight && $object->weight_units!='')?' '.measuring_units_string($object->weight_units,"weight"):'';
		}

        // Calculated
		if ($totalWeight > 0)
		{
			if (!empty($object->trueWeight)) print ' ('.$langs->trans("SumOfProductWeights").': ';
			//print $totalWeight.' '.measuring_units_string(0,"weight");
			print showDimensionInBestUnit($totalWeight, 0, "weight", $langs, isset($conf->global->MAIN_WEIGHT_DEFAULT_ROUND)?$conf->global->MAIN_WEIGHT_DEFAULT_ROUND:-1, isset($conf->global->MAIN_WEIGHT_DEFAULT_UNIT)?$conf->global->MAIN_WEIGHT_DEFAULT_UNIT:'no');
			//if (empty($object->trueWeight)) print ' ('.$langs->trans("Calculated").')';
			if (!empty($object->trueWeight)) print ')';
		}
		print '</td></tr>';

		// Width
		print '<tr><td>'.$form->editfieldkey("Width",'trueWidth',$object->trueWidth,$object,$user->rights->expedition->creer).'</td><td colspan="3">';
		print $form->editfieldval("Width",'trueWidth',$object->trueWidth,$object,$user->rights->expedition->creer);
		print ($object->trueWidth && $object->width_units!='')?' '.measuring_units_string($object->width_units,"size"):'';
		print '</td></tr>';

		// Height
		print '<tr><td>'.$form->editfieldkey("Height",'trueHeight',$object->trueHeight,$object,$user->rights->expedition->creer).'</td><td colspan="3">';
		if($action=='edittrueHeight')
		{
			print '<form name="settrueHeight" action="'.$_SERVER["PHP_SELF"].'" method="post">';
			print '<input name="action" value="settrueHeight" type="hidden">';
			print '<input name="id" value="'.$object->id.'" type="hidden">';
			print '<input type="hidden" name="token" value="'.$_SESSION['newtoken'].'">';
			print '<input id="trueHeight" name="trueHeight" value="'.$object->trueHeight.'" type="text">';
			print $formproduct->select_measuring_units("size_units","size",$object->size_units);
			print ' <input class="button" name="modify" value="'.$langs->trans("Modify").'" type="submit">';
			print ' <input class="button" name="cancel" value="'.$langs->trans("Cancel").'" type="submit">';
			print '</form>';
		}
		else
		{
			print $object->trueHeight;
			print ($object->trueHeight && $object->height_units!='')?' '.measuring_units_string($object->height_units,"size"):'';
		}

		print '</td></tr>';

		// Depth
		print '<tr><td>'.$form->editfieldkey("Depth",'trueDepth',$object->trueDepth,$object,$user->rights->expedition->creer).'</td><td colspan="3">';
		print $form->editfieldval("Depth",'trueDepth',$object->trueDepth,$object,$user->rights->expedition->creer);
		print ($object->trueDepth && $object->depth_units!='')?' '.measuring_units_string($object->depth_units,"size"):'';
		print '</td></tr>';

		// Volume
		print '<tr><td>';
		print $langs->trans("Volume");
		print '</td>';
		print '<td colspan="3">';
		$calculatedVolume=0;
		$volumeUnit=0;
		if ($object->trueWidth && $object->trueHeight && $object->trueDepth)
		{
		    $calculatedVolume=($object->trueWidth * $object->trueHeight * $object->trueDepth);
		    $volumeUnit=$object->size_units * 3;
		}
		// If sending volume not defined we use sum of products
		if ($calculatedVolume > 0)
		{
			if ($volumeUnit < 50)
			{
			    //print $calculatedVolume.' '.measuring_units_string($volumeUnit,"volume");
			    print showDimensionInBestUnit($calculatedVolume, $volumeUnit, "volume", $langs, isset($conf->global->MAIN_VOLUME_DEFAULT_ROUND)?$conf->global->MAIN_VOLUME_DEFAULT_ROUND:-1, isset($conf->global->MAIN_VOLUME_DEFAULT_UNIT)?$conf->global->MAIN_VOLUME_DEFAULT_UNIT:'no');
			}
			else print $calculatedVolume.' '.measuring_units_string($volumeUnit,"volume");
		}
		if ($totalVolume > 0)
		{
			if ($calculatedVolume) print ' ('.$langs->trans("SumOfProductVolumes").': ';
			//print $totalVolume.' '.measuring_units_string(0,"volume");
			print showDimensionInBestUnit($totalVolume, 0, "volume", $langs, isset($conf->global->MAIN_VOLUME_DEFAULT_ROUND)?$conf->global->MAIN_VOLUME_DEFAULT_ROUND:-1, isset($conf->global->MAIN_VOLUME_DEFAULT_UNIT)?$conf->global->MAIN_VOLUME_DEFAULT_UNIT:'no');
			//if (empty($calculatedVolume)) print ' ('.$langs->trans("Calculated").')';
			if ($calculatedVolume) print ')';
		}
		print "</td>\n";
		print '</tr>';

		// Other attributes
		$cols = 2;
		include DOL_DOCUMENT_ROOT . '/core/tpl/extrafields_view.tpl.php';

		print '</table>';

		print '</div>';
		print '<div class="fichehalfright">';
		print '<div class="ficheaddleft">';
		print '<div class="underbanner clearboth"></div>';

		print '<table class="border centpercent">';

		// Sending method
		print '<tr><td height="10">';
		print '<table class="nobordernopadding" width="100%"><tr><td>';
		print $langs->trans('SendingMethod');
		print '</td>';

		if ($action != 'editshipping_method_id') print '<td align="right"><a href="'.$_SERVER["PHP_SELF"].'?action=editshipping_method_id&amp;id='.$object->id.'">'.img_edit($langs->trans('SetSendingMethod'),1).'</a></td>';
		print '</tr></table>';
		print '</td><td colspan="2">';
		if ($action == 'editshipping_method_id')
		{
			print '<form name="setshipping_method_id" action="'.$_SERVER["PHP_SELF"].'?id='.$object->id.'" method="post">';
			print '<input type="hidden" name="token" value="'.$_SESSION['newtoken'].'">';
			print '<input type="hidden" name="action" value="setshipping_method_id">';
			$object->fetch_delivery_methods();
			print $form->selectarray("shipping_method_id",$object->meths,$object->shipping_method_id,1,0,0,"",1);
			if ($user->admin) print info_admin($langs->trans("YouCanChangeValuesForThisListFromDictionarySetup"),1);
			print '<input type="submit" class="button" value="'.$langs->trans('Modify').'">';
			print '</form>';
		}
		else
		{
			if ($object->shipping_method_id > 0)
			{
				// Get code using getLabelFromKey
				$code=$langs->getLabelFromKey($db,$object->shipping_method_id,'c_shipment_mode','rowid','code');
				print $langs->trans("SendingMethod".strtoupper($code));
			}
		}
		print '</td>';
		print '</tr>';

		// Tracking Number
		print '<tr><td class="titlefield">'.$form->editfieldkey("TrackingNumber",'tracking_number',$object->tracking_number,$object,$user->rights->expedition->creer).'</td><td colspan="3">';
		print $form->editfieldval("TrackingNumber",'tracking_number',$object->tracking_url,$object,$user->rights->expedition->creer,'string',$object->tracking_number);
		print '</td></tr>';

		// Incoterms
		if (!empty($conf->incoterm->enabled))
		{
			print '<tr><td>';
	        print '<table width="100%" class="nobordernopadding"><tr><td>';
	        print $langs->trans('IncotermLabel');
	        print '<td><td align="right">';
	        if ($user->rights->expedition->creer) print '<a href="'.DOL_URL_ROOT.'/expedition/card.php?id='.$object->id.'&action=editincoterm">'.img_edit().'</a>';
	        else print '&nbsp;';
	        print '</td></tr></table>';
	        print '</td>';
	        print '<td colspan="3">';
			if ($action != 'editincoterm')
			{
				print $form->textwithpicto($object->display_incoterms(), $object->libelle_incoterms, 1);
			}
			else
			{
				print $form->select_incoterms((!empty($object->fk_incoterms) ? $object->fk_incoterms : ''), (!empty($object->location_incoterms)?$object->location_incoterms:''), $_SERVER['PHP_SELF'].'?id='.$object->id);
			}
	        print '</td></tr>';
		}

		// Other attributes
		$parameters = array('colspan' => ' colspan="3"');
		$reshook=$hookmanager->executeHooks('formObjectOptions',$parameters,$object,$action);    // Note that $action and $object may have been modified by hook
		print $hookmanager->resPrint;

		print "</table>";

		print '</div>';
		print '</div>';
		print '</div>';

		print '<div class="clearboth"></div>';


		// Lines of products

		if ($action == 'editline')
		{
			print '	<form name="updateline" id="updateline" action="' . $_SERVER["PHP_SELF"] . '?id=' . $object->id . '&amp;lineid=' . $line_id . '" method="POST">
			<input type="hidden" name="token" value="' . $_SESSION ['newtoken'] . '">
			<input type="hidden" name="action" value="updateline">
			<input type="hidden" name="mode" value="">
			<input type="hidden" name="id" value="' . $object->id . '">
			';
		}
		print '<br>';

        print '<div class="div-table-responsive-no-min">';
		print '<table class="noborder" width="100%">';
		print '<tr class="liste_titre">';
		// Adds a line numbering column
		if (! empty($conf->global->MAIN_VIEW_LINE_NUMBER))
		{
			print '<td width="5" align="center">&nbsp;</td>';
		}
		// Product/Service
		print '<td>'.$langs->trans("Products").'</td>';
		// Qty
		print '<td align="center">'.$langs->trans("QtyOrdered").'</td>';
		if ($origin && $origin_id > 0)
		{
			print '<td align="center">'.$langs->trans("QtyInOtherShipments").'</td>';
		}
		if ($action == 'editline')
		{
			$editColspan = 3;
			if (empty($conf->stock->enabled)) $editColspan--;
			if (empty($conf->productbatch->enabled)) $editColspan--;
			print '<td align="center" colspan="'. $editColspan . '">';
			if ($object->statut <= 1)
			{
				print $langs->trans("QtyToShip").' - ';
			}
			else
			{
				print $langs->trans("QtyShipped").' - ';
			}
			if (! empty($conf->stock->enabled))
			{
				print $langs->trans("WarehouseSource").' - ';
			}
			if (! empty($conf->productbatch->enabled))
			{
				print $langs->trans("Batch");
			}
			print '</td>';
		}
		else
		{
			if ($object->statut <= 1)
			{
				print '<td align="center">'.$langs->trans("QtyToShip").'</td>';
			}
			else
			{
				print '<td align="center">'.$langs->trans("QtyShipped").'</td>';
			}
			if (! empty($conf->stock->enabled))
			{
				print '<td align="left">'.$langs->trans("WarehouseSource").'</td>';
			}

			if (! empty($conf->productbatch->enabled))
			{
				print '<td align="left">'.$langs->trans("Batch").'</td>';
			}
		}
		print '<td align="center">'.$langs->trans("CalculatedWeight").'</td>';
		print '<td align="center">'.$langs->trans("CalculatedVolume").'</td>';
		//print '<td align="center">'.$langs->trans("Size").'</td>';
		if ($object->statut == 0)
		{
			print '<td class="linecoledit"></td>';
			print '<td class="linecoldelete" width="10"></td>';
		}
		print "</tr>\n";

		$var=false;

		if (! empty($conf->global->MAIN_MULTILANGS) && ! empty($conf->global->PRODUIT_TEXTS_IN_THIRDPARTY_LANGUAGE))
		{
			$object->fetch_thirdparty();
			$outputlangs = $langs;
			$newlang='';
			if (empty($newlang) && GETPOST('lang_id','aZ09')) $newlang=GETPOST('lang_id','aZ09');
			if (empty($newlang)) $newlang=$object->thirdparty->default_lang;
			if (! empty($newlang))
			{
				$outputlangs = new Translate("",$conf);
				$outputlangs->setDefaultLang($newlang);
			}
		}

		// Get list of products already sent for same source object into $alreadysent
		$alreadysent = array();
		if ($origin && $origin_id > 0)
		{
    		$sql = "SELECT obj.rowid, obj.fk_product, obj.label, obj.description, obj.product_type as fk_product_type, obj.qty as qty_asked, obj.date_start, obj.date_end";
    		$sql.= ", ed.rowid as shipmentline_id, ed.qty as qty_shipped, ed.fk_expedition as expedition_id, ed.fk_origin_line, ed.fk_entrepot";
    		$sql.= ", e.rowid as shipment_id, e.ref as shipment_ref, e.date_creation, e.date_valid, e.date_delivery, e.date_expedition";
    		//if ($conf->livraison_bon->enabled) $sql .= ", l.rowid as livraison_id, l.ref as livraison_ref, l.date_delivery, ld.qty as qty_received";
    		$sql.= ', p.label as product_label, p.ref, p.fk_product_type, p.rowid as prodid, p.tobatch as product_tobatch';
    		$sql.= ', p.description as product_desc';
    		$sql.= " FROM ".MAIN_DB_PREFIX."expeditiondet as ed";
    		$sql.= ", ".MAIN_DB_PREFIX."expedition as e";
    		$sql.= ", ".MAIN_DB_PREFIX.$origin."det as obj";
    		//if ($conf->livraison_bon->enabled) $sql .= " LEFT JOIN ".MAIN_DB_PREFIX."livraison as l ON l.fk_expedition = e.rowid LEFT JOIN ".MAIN_DB_PREFIX."livraisondet as ld ON ld.fk_livraison = l.rowid  AND obj.rowid = ld.fk_origin_line";
    		$sql.= " LEFT JOIN ".MAIN_DB_PREFIX."product as p ON obj.fk_product = p.rowid";
    		$sql.= " WHERE e.entity IN (".getEntity('expedition').")";
    		$sql.= " AND obj.fk_".$origin." = ".$origin_id;
    		$sql.= " AND obj.rowid = ed.fk_origin_line";
    		$sql.= " AND ed.fk_expedition = e.rowid";
    		//if ($filter) $sql.= $filter;
    		$sql.= " ORDER BY obj.fk_product";

    		dol_syslog("get list of shipment lines", LOG_DEBUG);
    		$resql = $db->query($sql);
    		if ($resql)
    		{
    		    $num = $db->num_rows($resql);
    		    $i = 0;

    		    while($i < $num)
    		    {
        		    $obj = $db->fetch_object($resql);
        		    if ($obj)
        		    {
        		        // $obj->rowid is rowid in $origin."det" table
        		        $alreadysent[$obj->rowid][$obj->shipmentline_id]=array('shipment_ref'=>$obj->shipment_ref, 'shipment_id'=>$obj->shipment_id, 'warehouse'=>$obj->fk_entrepot, 'qty_shipped'=>$obj->qty_shipped, 'date_valid'=>$db->jdate($obj->date_valid), 'date_delivery'=>$db->jdate($obj->date_delivery));
        		    }
        		    $i++;
    		    }
    		}
    		//var_dump($alreadysent);
		}

		// Loop on each product to send/sent
		for ($i = 0 ; $i < $num_prod ; $i++)
		{
			$parameters = array('i' => $i, 'line' => $lines[$i], 'line_id' => $line_id, 'num' => $num_prod, 'alreadysent' => $alreadysent, 'editColspan' => $editColspan, 'outputlangs' => $outputlangs);
			$reshook = $hookmanager->executeHooks('printObjectLine', $parameters, $object, $action);
			if($reshook < 0) setEventMessages($hookmanager->error, $hookmanager->errors, 'errors');

<<<<<<< HEAD
			// Adds a line numbering column
			if (! empty($conf->global->MAIN_VIEW_LINE_NUMBER))
=======
			if(empty($reshook))
>>>>>>> a8bd8a21
			{
			    print '<!-- origin line id = '.$lines[$i]->origin_line_id.' -->'; // id of order line
				print '<tr class="oddeven">';

				// #
				if (! empty($conf->global->MAIN_VIEW_LINE_NUMBER))
				{
					print '<td align="center">'.($i+1).'</td>';
				}

				// Predefined product or service
				if ($lines[$i]->fk_product > 0)
				{
					// Define output language
					if (! empty($conf->global->MAIN_MULTILANGS) && ! empty($conf->global->PRODUIT_TEXTS_IN_THIRDPARTY_LANGUAGE))
					{
						$prod = new Product($db);
						$prod->fetch($lines[$i]->fk_product);
						$label = ( ! empty($prod->multilangs[$outputlangs->defaultlang]["label"])) ? $prod->multilangs[$outputlangs->defaultlang]["label"] : $lines[$i]->product_label;
					}
					else
						$label = (! empty($lines[$i]->label)?$lines[$i]->label:$lines[$i]->product_label);

					print '<td>';

					// Show product and description
					$product_static->type=$lines[$i]->fk_product_type;
					$product_static->id=$lines[$i]->fk_product;
					$product_static->ref=$lines[$i]->ref;
					$product_static->status_batch=$lines[$i]->product_tobatch;
					$text=$product_static->getNomUrl(1);
					$text.= ' - '.$label;
					$description=(! empty($conf->global->PRODUIT_DESC_IN_FORM)?'':dol_htmlentitiesbr($lines[$i]->description));
					print $form->textwithtooltip($text,$description,3,'','',$i);
					print_date_range($lines[$i]->date_start,$lines[$i]->date_end);
					if (! empty($conf->global->PRODUIT_DESC_IN_FORM))
					{
						print (! empty($lines[$i]->description) && $lines[$i]->description!=$lines[$i]->product)?'<br>'.dol_htmlentitiesbr($lines[$i]->description):'';
					}
					print "</td>\n";
				}
				else
				{
					print "<td>";
					if ($lines[$i]->product_type == Product::TYPE_SERVICE) $text = img_object($langs->trans('Service'),'service');
					else $text = img_object($langs->trans('Product'),'product');

					if (! empty($lines[$i]->label)) {
						$text.= ' <strong>'.$lines[$i]->label.'</strong>';
						print $form->textwithtooltip($text,$lines[$i]->description,3,'','',$i);
					} else {
						print $text.' '.nl2br($lines[$i]->description);
					}

					print_date_range($lines[$i]->date_start,$lines[$i]->date_end);
					print "</td>\n";
				}

				// Qty ordered
				print '<td align="center">'.$lines[$i]->qty_asked.'</td>';

				// Qty in other shipments (with shipment and warehouse used)
	    		if ($origin && $origin_id > 0)
	    		{
	    			print '<td align="center" class="nowrap">';
	    			foreach ($alreadysent as $key => $val)
	    			{
	    			    if ($lines[$i]->fk_origin_line == $key)
	    			    {
	    			        $j = 0;
	    			        foreach($val as $shipmentline_id=> $shipmentline_var)
	    			        {
	    			            if ($shipmentline_var['shipment_id'] == $lines[$i]->fk_expedition) continue; // We want to show only "other shipments"

	    			            $j++;
	    			            if ($j > 1) print '<br>';
	    			            $shipment_static->fetch($shipmentline_var['shipment_id']);
	    			            print $shipment_static->getNomUrl(1);
	    			            print ' - '.$shipmentline_var['qty_shipped'];
	    			            $htmltext=$langs->trans("DateValidation").' : '.(empty($shipmentline_var['date_valid'])?$langs->trans("Draft"):dol_print_date($shipmentline_var['date_valid'], 'dayhour'));
	    			            if (! empty($conf->stock->enabled) && $shipmentline_var['warehouse'] > 0)
	    			            {
	    			                $warehousestatic->fetch($shipmentline_var['warehouse']);
	    			                $htmltext .= '<br>'.$langs->trans("From").' : '.$warehousestatic->getNomUrl(1);
	    			            }
	    			            print ' '.$form->textwithpicto('', $htmltext, 1);
	    			        }
	    			    }
	    			}
	    		}
				print '</td>';

				if ($action == 'editline' && $lines[$i]->id == $line_id)
				{
					// edit mode
					print '<td colspan="'.$editColspan.'" align="center"><table class="nobordernopadding">';
					if (is_array($lines[$i]->detail_batch) && count($lines[$i]->detail_batch) > 0)
					{
						print '<!-- case edit 1 -->';
						$line = new ExpeditionLigne($db);
						foreach ($lines[$i]->detail_batch as $detail_batch)
						{
							print '<tr>';
							// Qty to ship or shipped
							print '<td>' . '<input name="qtyl'.$detail_batch->fk_expeditiondet.'_'.$detail_batch->id.'" id="qtyl'.$line_id.'_'.$detail_batch->id.'" type="text" size="4" value="'.$detail_batch->qty.'">' . '</td>';
							// Batch number managment
							if ($lines[$i]->entrepot_id == 0)
							{
								// only show lot numbers from src warehouse when shipping from multiple warehouses
								$line->fetch($detail_batch->fk_expeditiondet);
							}
							print '<td>' . $formproduct->selectLotStock($detail_batch->fk_origin_stock, 'batchl'.$detail_batch->fk_expeditiondet.'_'.$detail_batch->fk_origin_stock, '', 1, 0, $lines[$i]->fk_product, $line->entrepot_id). '</td>';
							print '</tr>';
						}
						// add a 0 qty lot row to be able to add a lot
						print '<tr>';
						// Qty to ship or shipped
						print '<td>' . '<input name="qtyl'.$line_id.'_0" id="qtyl'.$line_id.'_0" type="text" size="4" value="0">' . '</td>';
						// Batch number managment
						print '<td>' . $formproduct->selectLotStock('', 'batchl'.$line_id.'_0', '', 1, 0, $lines[$i]->fk_product). '</td>';
						print '</tr>';
					}
					else if (! empty($conf->stock->enabled))
					{
						if ($lines[$i]->fk_product > 0)
						{
							if ($lines[$i]->entrepot_id > 0)
							{
								print '<!-- case edit 2 -->';
								print '<tr>';
								// Qty to ship or shipped
								print '<td>' . '<input name="qtyl'.$line_id.'" id="qtyl'.$line_id.'" type="text" size="4" value="'.$lines[$i]->qty_shipped.'">' . '</td>';
								// Warehouse source
								print '<td>' . $formproduct->selectWarehouses($lines[$i]->entrepot_id, 'entl'.$line_id, '', 1, 0, $lines[$i]->fk_product, '', 1). '</td>';
								// Batch number managment
								print '<td> - ' . $langs->trans("NA") . '</td>';
								print '</tr>';
							}
							else if (count($lines[$i]->details_entrepot) > 1)
							{
								print '<!-- case edit 3 -->';
								foreach ($lines[$i]->details_entrepot as $detail_entrepot)
								{
									print '<tr>';
									// Qty to ship or shipped
									print '<td>' . '<input name="qtyl'.$detail_entrepot->line_id.'" id="qtyl'.$detail_entrepot->line_id.'" type="text" size="4" value="'.$detail_entrepot->qty_shipped.'">' . '</td>';
									// Warehouse source
									print '<td>' . $formproduct->selectWarehouses($detail_entrepot->entrepot_id, 'entl'.$detail_entrepot->line_id, '', 1, 0, $lines[$i]->fk_product, '', 1) . '</td>';
									// Batch number managment
									print '<td> - ' . $langs->trans("NA") . '</td>';
									print '</tr>';
								}
							}
							else
							{
								print '<!-- case edit 4 -->';
								print '<tr><td colspan="3">'.$langs->trans("NotEnoughStock").'</td></tr>';
							}
						}
						else
						{
							print '<!-- case edit 5 -->';
							print '<tr>';
							// Qty to ship or shipped
							print '<td>' . '<input name="qtyl'.$line_id.'" id="qtyl'.$line_id.'" type="text" size="4" value="'.$lines[$i]->qty_shipped.'">' . '</td>';
							// Warehouse source
							print '<td>' . '</td>';
							// Batch number managment
							print '<td>' . '</td>';
							print '</tr>';
						}
					}
					print '</table></td>';
				}
				else
				{
					// Qty to ship or shipped
					print '<td align="center">'.$lines[$i]->qty_shipped.'</td>';

					// Warehouse source
					if (! empty($conf->stock->enabled))
					{
						print '<td align="left">';
						if ($lines[$i]->entrepot_id > 0)
						{
							$entrepot = new Entrepot($db);
							$entrepot->fetch($lines[$i]->entrepot_id);
							print $entrepot->getNomUrl(1);
						}
						else if (count($lines[$i]->details_entrepot) > 1)
						{
							$detail = '';
							foreach ($lines[$i]->details_entrepot as $detail_entrepot)
							{
								if ($detail_entrepot->entrepot_id > 0)
								{
									$entrepot = new Entrepot($db);
									$entrepot->fetch($detail_entrepot->entrepot_id);
									$detail.= $langs->trans("DetailWarehouseFormat",$entrepot->libelle,$detail_entrepot->qty_shipped).'<br/>';
								}
							}
							print $form->textwithtooltip(img_picto('', 'object_stock').' '.$langs->trans("DetailWarehouseNumber"),$detail);
						}
						print '</td>';
					}

					// Batch number managment
					if (! empty($conf->productbatch->enabled))
					{
						if (isset($lines[$i]->detail_batch))
						{
							print '<!-- Detail of lot -->';
							print '<td>';
							if ($lines[$i]->product_tobatch)
							{
								$detail = '';
								foreach ($lines[$i]->detail_batch as $dbatch)	// $dbatch is instance of ExpeditionLineBatch
								{
									$detail.= $langs->trans("Batch").': '.$dbatch->batch;
									$detail.= ' - '.$langs->trans("SellByDate").': '.dol_print_date($dbatch->sellby,"day");
									$detail.= ' - '.$langs->trans("EatByDate").': '.dol_print_date($dbatch->eatby,"day");
									$detail.= ' - '.$langs->trans("Qty").': '.$dbatch->qty;
									$detail.= '<br>';
								}
								print $form->textwithtooltip(img_picto('', 'object_barcode').' '.$langs->trans("DetailBatchNumber"),$detail);
							}
							else
							{
								print $langs->trans("NA");
							}
							print '</td>';
						} else {
							print '<td></td>';
						}
					}
				}

				// Weight
				print '<td align="center">';
				if ($lines[$i]->fk_product_type == Product::TYPE_PRODUCT) print $lines[$i]->weight*$lines[$i]->qty_shipped.' '.measuring_units_string($lines[$i]->weight_units,"weight");
				else print '&nbsp;';
				print '</td>';

				// Volume
				print '<td align="center">';
				if ($lines[$i]->fk_product_type == Product::TYPE_PRODUCT) print $lines[$i]->volume*$lines[$i]->qty_shipped.' '.measuring_units_string($lines[$i]->volume_units,"volume");
				else print '&nbsp;';
				print '</td>';

				// Size
				//print '<td align="center">'.$lines[$i]->volume*$lines[$i]->qty_shipped.' '.measuring_units_string($lines[$i]->volume_units,"volume").'</td>';

				if ($action == 'editline' && $lines[$i]->id == $line_id)
				{
					print '<td align="center" colspan="2" valign="middle">';
					print '<input type="submit" class="button" id="savelinebutton" name="save" value="' . $langs->trans("Save") . '"><br>';
					print '<input type="submit" class="button" id="cancellinebutton" name="cancel" value="' . $langs->trans("Cancel") . '"><br>';
				}
				else if ($object->statut == 0)
				{
					// edit-delete buttons
					print '<td class="linecoledit" align="center">';
					print '<a href="' . $_SERVER["PHP_SELF"] . '?id=' . $object->id . '&amp;action=editline&amp;lineid=' . $lines[$i]->id . '">' . img_edit() . '</a>';
					print '</td>';
					print '<td class="linecoldelete" width="10">';
					print '<a href="' . $_SERVER["PHP_SELF"] . '?id=' . $object->id . '&amp;action=deleteline&amp;lineid=' . $lines[$i]->id . '">' . img_delete() . '</a>';
					print '</td>';

					// Display lines extrafields
					if (! empty($rowExtrafieldsStart))
					{
						print $rowExtrafieldsStart;
						print $rowExtrafieldsView;
						print $rowEnd;
					}
				}
				print "</tr>";

				// Display lines extrafields
				if (is_array($extralabelslines) && count($extralabelslines)>0) {
					$colspan= empty($conf->productbatch->enabled) ? 5 : 6;
					$line = new ExpeditionLigne($db);
					$line->fetch_optionals($lines[$i]->id);
					print '<tr class="oddeven">';
					if ($action == 'editline' && $lines[$i]->id == $line_id)
					{
						print $line->showOptionals($extrafieldsline, 'edit', array('style'=>$bc[$var], 'colspan'=>$colspan),$indiceAsked);
					}
					else
					{
						print $line->showOptionals($extrafieldsline, 'view', array('style'=>$bc[$var], 'colspan'=>$colspan),$indiceAsked);
					}
					print '</tr>';
				}
			}
		}

		// TODO Show also lines ordered but not delivered

		print "</table>\n";
		print '</div>';
	}


	dol_fiche_end();


	$object->fetchObjectLinked($object->id,$object->element);


	/*
	 *    Boutons actions
	 */

	if (($user->societe_id == 0) && ($action!='presend'))
	{
		print '<div class="tabsAction">';

		$parameters = array();
		$reshook = $hookmanager->executeHooks('addMoreActionsButtons', $parameters, $object, $action); // Note that $action and $object may have been
		                                                                                               // modified by hook
		if (empty($reshook))
		{

			if ($object->statut == Expedition::STATUS_DRAFT && $num_prod > 0)
			{
				if ((empty($conf->global->MAIN_USE_ADVANCED_PERMS) && ! empty($user->rights->expedition->creer))
	  		     || (! empty($conf->global->MAIN_USE_ADVANCED_PERMS) && ! empty($user->rights->expedition->shipping_advance->validate)))
				{
					print '<a class="butAction" href="'.$_SERVER["PHP_SELF"].'?id='.$object->id.'&amp;action=valid">'.$langs->trans("Validate").'</a>';
				}
				else
				{
					print '<a class="butActionRefused" href="#" title="'.$langs->trans("NotAllowed").'">'.$langs->trans("Validate").'</a>';
				}
			}

			// TODO add alternative status
			// 0=draft, 1=validated, 2=billed, we miss a status "delivered" (only available on order)
			if ($object->statut == Expedition::STATUS_CLOSED && $user->rights->expedition->creer)
			{
				if (! empty($conf->facture->enabled) && ! empty($conf->global->WORKFLOW_BILL_ON_SHIPMENT))  // Quand l'option est on, il faut avoir le bouton en plus et non en remplacement du Close ?
				{
					print '<a class="butAction" href="'.$_SERVER["PHP_SELF"].'?id='.$object->id.'&amp;action=reopen">'.$langs->trans("ClassifyUnbilled").'</a>';
				}
				else
				{
			    	print '<a class="butAction" href="'.$_SERVER["PHP_SELF"].'?id='.$object->id.'&amp;action=reopen">'.$langs->trans("ReOpen").'</a>';
				}
			}

			// Send
			if ($object->statut > 0)
			{
				if (empty($conf->global->MAIN_USE_ADVANCED_PERMS) || $user->rights->expedition->shipping_advance->send)
				{
					print '<a class="butAction" href="'.$_SERVER["PHP_SELF"].'?id='.$object->id.'&action=presend&mode=init#formmailbeforetitle">'.$langs->trans('SendMail').'</a>';
				}
				else print '<a class="butActionRefused" href="#">'.$langs->trans('SendMail').'</a>';
			}

			// Create bill
			if (! empty($conf->facture->enabled) && ($object->statut == Expedition::STATUS_VALIDATED || $object->statut == Expedition::STATUS_CLOSED))
			{
				if ($user->rights->facture->creer)
				{
					// TODO show button only   if (! empty($conf->global->WORKFLOW_BILL_ON_SHIPMENT))
					// If we do that, we must also make this option official.
					print '<a class="butAction" href="'.DOL_URL_ROOT.'/compta/facture/card.php?action=create&amp;origin='.$object->element.'&amp;originid='.$object->id.'&amp;socid='.$object->socid.'">'.$langs->trans("CreateBill").'</a>';
				}
			}

			// This is just to generate a delivery receipt
			//var_dump($object->linkedObjectsIds['delivery']);
			if ($conf->livraison_bon->enabled && ($object->statut == Expedition::STATUS_VALIDATED || $object->statut == Expedition::STATUS_CLOSED) && $user->rights->expedition->livraison->creer && count($object->linkedObjectsIds['delivery']) == 0)
			{
				print '<a class="butAction" href="'.$_SERVER["PHP_SELF"].'?id='.$object->id.'&amp;action=create_delivery">'.$langs->trans("CreateDeliveryOrder").'</a>';
			}
			// Close
			if ($object->statut == Expedition::STATUS_VALIDATED)
			{
				if ($user->rights->expedition->creer && $object->statut > 0 && ! $object->billed)
				{
					$label="Close"; $paramaction='classifyclosed';       // = Transferred/Received
					// Label here should be "Close" or "ClassifyBilled" if we decided to make bill on shipments instead of orders
					if (! empty($conf->facture->enabled) && ! empty($conf->global->WORKFLOW_BILL_ON_SHIPMENT))  // Quand l'option est on, il faut avoir le bouton en plus et non en remplacement du Close ?
					{
					    $label="ClassifyBilled";
					    $paramaction='classifybilled';
					}
					print '<a class="butAction" href="'.$_SERVER["PHP_SELF"].'?id='.$object->id.'&amp;action='.$paramaction.'">'.$langs->trans($label).'</a>';
				}
			}

			if ($user->rights->expedition->supprimer)
			{
				print '<a class="butActionDelete" href="'.$_SERVER["PHP_SELF"].'?id='.$object->id.'&amp;action=delete">'.$langs->trans("Delete").'</a>';
			}
		}

		print '</div>';
	}


	/*
	 * Documents generated
	 */

	if ($action != 'presend' && $action != 'editline')
	{
        print '<div class="fichecenter"><div class="fichehalfleft">';

        $objectref = dol_sanitizeFileName($object->ref);
		$filedir = $conf->expedition->dir_output . "/sending/" .$objectref;

		$urlsource = $_SERVER["PHP_SELF"]."?id=".$object->id;

		$genallowed=$user->rights->expedition->lire;
		$delallowed=$user->rights->expedition->creer;

		print $formfile->showdocuments('expedition',$objectref,$filedir,$urlsource,$genallowed,$delallowed,$object->modelpdf,1,0,0,28,0,'','','',$soc->default_lang);


		// Show links to link elements
		//$linktoelem = $form->showLinkToObjectBlock($object, null, array('order'));
		$somethingshown = $form->showLinkedObjectBlock($object, '');


		print '</div><div class="fichehalfright"><div class="ficheaddleft">';

		// List of actions on element
		include_once DOL_DOCUMENT_ROOT.'/core/class/html.formactions.class.php';
		$formactions=new FormActions($db);
		$somethingshown = $formactions->showactions($object,'shipping',$socid,1);

		print '</div></div></div>';
	}


	/*
	 * Action presend
	 */

	//Select mail models is same action as presend
	if (GETPOST('modelselected')) {
		$action = 'presend';
	}

	// Presend form
	$modelmail='shipping_send';
	$defaulttopic='SendShippingRef';
	$diroutput = $conf->expedition->dir_output. '/sending';
	$trackid = 'shi'.$object->id;

	include DOL_DOCUMENT_ROOT.'/core/tpl/card_presend.tpl.php';
}

// End of page
llxFooter();
$db->close();<|MERGE_RESOLUTION|>--- conflicted
+++ resolved
@@ -1139,7 +1139,6 @@
 
                 $line = $object->lines[$indiceAsked];
 
-
                 $parameters = array('i' => $indiceAsked, 'line' => $line, 'num' => $numAsked);
                 $reshook = $hookmanager->executeHooks('printObjectLine', $parameters, $object, $action);
                 if ($reshook < 0) setEventMessages($hookmanager->error, $hookmanager->errors, 'errors');
@@ -1321,11 +1320,11 @@
 							$nbofsuggested=0;
 							if (is_object($product->stock_warehouse[$warehouse_id]) && count($product->stock_warehouse[$warehouse_id]->detail_batch))
 							{
-								foreach ($product->stock_warehouse[$warehouse_id]->detail_batch as $dbatch)
+							    foreach ($product->stock_warehouse[$warehouse_id]->detail_batch as $dbatch)
 							    {
-	   						        $nbofsuggested++;
-	    						}
-							}
+							        $nbofsuggested++;
+							    }
+						    }
 							print '<input name="idl'.$indiceAsked.'" type="hidden" value="'.$line->id.'">';
 							if (is_object($product->stock_warehouse[$warehouse_id]) && count($product->stock_warehouse[$warehouse_id]->detail_batch))
 							{
@@ -1367,12 +1366,12 @@
 							{
 							    print '<!-- Case there is no details of lot at all -->';
 							    print '<tr class="oddeven"><td colspan="3"></td><td align="center">';
-								print '<input name="qtyl'.$indiceAsked.'_'.$subj.'" id="qtyl'.$indiceAsked.'_'.$subj.'" type="text" size="4" value="0" disabled="disabled"> ';
-								print '</td>';
-
-								print '<td align="left">';
-								print img_warning().' '.$langs->trans("NoProductToShipFoundIntoStock", $staticwarehouse->libelle);
-								print '</td></tr>';
+							    print '<input name="qtyl'.$indiceAsked.'_'.$subj.'" id="qtyl'.$indiceAsked.'_'.$subj.'" type="text" size="4" value="0" disabled="disabled"> ';
+							    print '</td>';
+							    
+							    print '<td align="left">';
+							    print img_warning().' '.$langs->trans("NoProductToShipFoundIntoStock", $staticwarehouse->libelle);
+							    print '</td></tr>';
 							}
 						}
 					}
@@ -1423,10 +1422,6 @@
 										{
 											print $tmpwarehouseObject->getNomUrl(0).' ';
 
-<<<<<<< HEAD
-										print '<!-- Show details of stock -->';
-										print '('.$stock.')';
-=======
 											print '<!-- Show details of stock -->';
 											print '('.$stock.')';
 
@@ -1436,7 +1431,6 @@
 											print $langs->trans("Service");
 										}
 										print '</td>';
->>>>>>> a8bd8a21
 									}
 									$quantityToBeDelivered -= $deliverableQty;
 									if ($quantityToBeDelivered < 0)
@@ -1531,24 +1525,7 @@
 									}
 								}
 							}
-<<<<<<< HEAD
-						}
-					}
-					if ($subj == 0) // Line not shown yet, we show it
-					{
-					    print '<!-- line not shown yet, we show it -->';
-						print '<tr class="oddeven"><td colspan="3" ></td><td align="center">';
-						if ($line->product_type == Product::TYPE_PRODUCT || ! empty($conf->global->STOCK_SUPPORTS_SERVICES))
-						{
-						    $disabled='';
-					        if (! empty($conf->productbatch->enabled) && $product->hasbatch())
-					        {
-                                $disabled='disabled="disabled"';
-						    }
-    						print '<input name="qtyl'.$indiceAsked.'_'.$subj.'" id="qtyl'.$indiceAsked.'_'.$subj.'" type="text" size="4" value="0"'.($disabled?' '.$disabled:'').'> ';
-=======
-
->>>>>>> a8bd8a21
+
 						}
 						if ($subj == 0) // Line not shown yet, we show it
 						{
@@ -1610,9 +1587,9 @@
 						print $line->showOptionals($extrafieldsline, 'edit', array('style'=>$bc[$var], 'colspan'=>$colspan),$indiceAsked);
 						print '</tr>';
 					}
+
+                	$indiceAsked++;
                 }
-
-                $indiceAsked++;
             }
 
             print "</table>";
@@ -2172,12 +2149,7 @@
 			$reshook = $hookmanager->executeHooks('printObjectLine', $parameters, $object, $action);
 			if($reshook < 0) setEventMessages($hookmanager->error, $hookmanager->errors, 'errors');
 
-<<<<<<< HEAD
-			// Adds a line numbering column
-			if (! empty($conf->global->MAIN_VIEW_LINE_NUMBER))
-=======
 			if(empty($reshook))
->>>>>>> a8bd8a21
 			{
 			    print '<!-- origin line id = '.$lines[$i]->origin_line_id.' -->'; // id of order line
 				print '<tr class="oddeven">';
