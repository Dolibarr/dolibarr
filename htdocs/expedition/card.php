<?php
/* Copyright (C) 2003-2008	Rodolphe Quiedeville	<rodolphe@quiedeville.org>
 * Copyright (C) 2005-2016	Laurent Destailleur		<eldy@users.sourceforge.net>
 * Copyright (C) 2005		Simon TOSSER			<simon@kornog-computing.com>
 * Copyright (C) 2005-2012	Regis Houssin			<regis.houssin@inodbox.com>
 * Copyright (C) 2011-2017	Juanjo Menent			<jmenent@2byte.es>
 * Copyright (C) 2013       Florian Henry		  	<florian.henry@open-concept.pro>
 * Copyright (C) 2013       Marcos García           <marcosgdf@gmail.com>
 * Copyright (C) 2014		Cedric GROSS			<c.gross@kreiz-it.fr>
 * Copyright (C) 2014-2017	Francis Appels			<francis.appels@yahoo.com>
 * Copyright (C) 2015		Claudio Aschieri		<c.aschieri@19.coop>
 * Copyright (C) 2016-2018	Ferran Marcet			<fmarcet@2byte.es>
 * Copyright (C) 2016		Yasser Carreón			<yacasia@gmail.com>
 * Copyright (C) 2018       Frédéric France         <frederic.france@netlogic.fr>
 * Copyright (C) 2020       Lenin Rivas         	<lenin@leninrivas.com>
 * Copyright (C) 2022       Josep Lluís Amador      <joseplluis@lliuretic.cat>
 *
 * This program is free software; you can redistribute it and/or modify
 * it under the terms of the GNU General Public License as published by
 * the Free Software Foundation; either version 3 of the License, or
 * (at your option) any later version.
 *
 * This program is distributed in the hope that it will be useful,
 * but WITHOUT ANY WARRANTY; without even the implied warranty of
 * MERCHANTABILITY or FITNESS FOR A PARTICULAR PURPOSE.  See the
 * GNU General Public License for more details.
 *
 * You should have received a copy of the GNU General Public License
 * along with this program.  If not, see <https://www.gnu.org/licenses/>.
 */

/**
 *	\file       htdocs/expedition/card.php
 *	\ingroup    expedition
 *	\brief      Card of a shipment
 */

require '../main.inc.php';
require_once DOL_DOCUMENT_ROOT.'/core/class/html.formfile.class.php';
require_once DOL_DOCUMENT_ROOT.'/expedition/class/expedition.class.php';
require_once DOL_DOCUMENT_ROOT.'/product/class/html.formproduct.class.php';
require_once DOL_DOCUMENT_ROOT.'/core/lib/product.lib.php';
require_once DOL_DOCUMENT_ROOT.'/core/lib/sendings.lib.php';
require_once DOL_DOCUMENT_ROOT.'/core/modules/expedition/modules_expedition.php';
require_once DOL_DOCUMENT_ROOT.'/core/class/doleditor.class.php';
require_once DOL_DOCUMENT_ROOT.'/core/class/extrafields.class.php';
require_once DOL_DOCUMENT_ROOT.'/product/stock/class/entrepot.class.php';
require_once DOL_DOCUMENT_ROOT.'/product/stock/class/productlot.class.php';
require_once DOL_DOCUMENT_ROOT.'/commande/class/commande.class.php';
if (!empty($conf->product->enabled) || !empty($conf->service->enabled)) {
	require_once DOL_DOCUMENT_ROOT.'/product/class/product.class.php';
}
if (!empty($conf->propal->enabled)) {
	require_once DOL_DOCUMENT_ROOT.'/comm/propal/class/propal.class.php';
}
if (!empty($conf->productbatch->enabled)) {
	require_once DOL_DOCUMENT_ROOT.'/product/class/productbatch.class.php';
}
if (!empty($conf->project->enabled)) {
	require_once DOL_DOCUMENT_ROOT.'/projet/class/project.class.php';
	require_once DOL_DOCUMENT_ROOT.'/core/class/html.formprojet.class.php';
}

// Load translation files required by the page
$langs->loadLangs(array("sendings", "companies", "bills", 'deliveries', 'orders', 'stocks', 'other', 'propal'));

if (!empty($conf->incoterm->enabled)) {
	$langs->load('incoterm');
}
if (!empty($conf->productbatch->enabled)) {
	$langs->load('productbatch');
}

$origin = GETPOST('origin', 'alpha') ?GETPOST('origin', 'alpha') : 'expedition'; // Example: commande, propal
$origin_id = GETPOST('id', 'int') ?GETPOST('id', 'int') : '';
$id = $origin_id;
if (empty($origin_id)) {
	$origin_id  = GETPOST('origin_id', 'int'); // Id of order or propal
}
if (empty($origin_id)) {
	$origin_id  = GETPOST('object_id', 'int'); // Id of order or propal
}
$ref = GETPOST('ref', 'alpha');
$line_id = GETPOST('lineid', 'int') ?GETPOST('lineid', 'int') : '';
$facid = GETPOST('facid', 'int');

$action		= GETPOST('action', 'alpha');
$confirm	= GETPOST('confirm', 'alpha');
$cancel = GETPOST('cancel', 'alpha');

//PDF
$hidedetails = (GETPOST('hidedetails', 'int') ? GETPOST('hidedetails', 'int') : (!empty($conf->global->MAIN_GENERATE_DOCUMENTS_HIDE_DETAILS) ? 1 : 0));
$hidedesc = (GETPOST('hidedesc', 'int') ? GETPOST('hidedesc', 'int') : (!empty($conf->global->MAIN_GENERATE_DOCUMENTS_HIDE_DESC) ? 1 : 0));
$hideref = (GETPOST('hideref', 'int') ? GETPOST('hideref', 'int') : (!empty($conf->global->MAIN_GENERATE_DOCUMENTS_HIDE_REF) ? 1 : 0));

$object = new Expedition($db);
$objectorder = new Commande($db);
$extrafields = new ExtraFields($db);

// fetch optionals attributes and labels
$extrafields->fetch_name_optionals_label($object->table_element);
$extrafields->fetch_name_optionals_label($object->table_element_line);
$extrafields->fetch_name_optionals_label($objectorder->table_element_line);

// Load object. Make an object->fetch
include DOL_DOCUMENT_ROOT.'/core/actions_fetchobject.inc.php'; // Must be include, not include_once

// Initialize technical object to manage hooks of page. Note that conf->hooks_modules contains array of hook context
$hookmanager->initHooks(array('expeditioncard', 'globalcard'));

$date_delivery = dol_mktime(GETPOST('date_deliveryhour', 'int'), GETPOST('date_deliverymin', 'int'), 0, GETPOST('date_deliverymonth', 'int'), GETPOST('date_deliveryday', 'int'), GETPOST('date_deliveryyear', 'int'));

if ($id > 0 || !empty($ref)) {
	$object->fetch($id, $ref);
	$object->fetch_thirdparty();
}

// Security check
$socid = '';
if ($user->socid) {
	$socid = $user->socid;
}

$result = restrictedArea($user, 'expedition', $object->id, '');

$permissiondellink = $user->rights->expedition->delivery->creer; // Used by the include of actions_dellink.inc.php
$permissiontoadd = $user->rights->expedition->creer;


/*
 * Actions
 */

$parameters = array();
$reshook = $hookmanager->executeHooks('doActions', $parameters, $object, $action); // Note that $action and $object may have been modified by some hooks
if ($reshook < 0) {
	setEventMessages($hookmanager->error, $hookmanager->errors, 'errors');
}

if (empty($reshook)) {
	if ($cancel) {
		if ($origin && $origin_id > 0) {
			if ($origin == 'commande') {
				header("Location: ".DOL_URL_ROOT.'/expedition/shipment.php?id='.((int) $origin_id));
				exit;
			}
		} else {
			$action = '';
			$object->fetch($id); // show shipment also after canceling modification
		}
	}

	include DOL_DOCUMENT_ROOT.'/core/actions_dellink.inc.php'; // Must be include, not include_once

	// Actions to build doc
	$upload_dir = $conf->expedition->dir_output.'/sending';
	include DOL_DOCUMENT_ROOT.'/core/actions_builddoc.inc.php';

	// Reopen
	if ($action == 'reopen' && $user->rights->expedition->creer) {
		$object->fetch($id);
		$result = $object->reOpen();
	}

	// Set incoterm
	if ($action == 'set_incoterms' && !empty($conf->incoterm->enabled)) {
		$result = $object->setIncoterms(GETPOST('incoterm_id', 'int'), GETPOST('location_incoterms', 'alpha'));
	}

	if ($action == 'setref_customer') {
		$result = $object->fetch($id);
		if ($result < 0) {
			setEventMessages($object->error, $object->errors, 'errors');
		}

		$result = $object->setValueFrom('ref_customer', GETPOST('ref_customer', 'alpha'), '', null, 'text', '', $user, 'SHIPMENT_MODIFY');
		if ($result < 0) {
			setEventMessages($object->error, $object->errors, 'errors');
			$action = 'editref_customer';
		} else {
			header("Location: ".$_SERVER['PHP_SELF']."?id=".$object->id);
			exit;
		}
	}

	if ($action == 'update_extras') {
		$object->oldcopy = dol_clone($object);

		// Fill array 'array_options' with data from update form
		$ret = $extrafields->setOptionalsFromPost(null, $object, GETPOST('attribute', 'restricthtml'));
		if ($ret < 0) {
			$error++;
		}

		if (!$error) {
			// Actions on extra fields
			$result = $object->insertExtraFields('SHIPMENT_MODIFY');
			if ($result < 0) {
				setEventMessages($object->error, $object->errors, 'errors');
				$error++;
			}
		}

		if ($error) {
			$action = 'edit_extras';
		}
	}

	// Create shipment
	if ($action == 'add' && $user->rights->expedition->creer) {
		$error = 0;

		$db->begin();

		$object->note = GETPOST('note', 'alpha');
		$object->origin				= $origin;
		$object->origin_id = $origin_id;
		$object->fk_project = GETPOST('projectid', 'int');
		$object->weight				= GETPOST('weight', 'int') == '' ? "NULL" : GETPOST('weight', 'int');
		$object->sizeH				= GETPOST('sizeH', 'int') == '' ? "NULL" : GETPOST('sizeH', 'int');
		$object->sizeW				= GETPOST('sizeW', 'int') == '' ? "NULL" : GETPOST('sizeW', 'int');
		$object->sizeS				= GETPOST('sizeS', 'int') == '' ? "NULL" : GETPOST('sizeS', 'int');
		$object->size_units = GETPOST('size_units', 'int');
		$object->weight_units = GETPOST('weight_units', 'int');

		// We will loop on each line of the original document to complete the shipping object with various info and quantity to deliver
		$classname = ucfirst($object->origin);
		$objectsrc = new $classname($db);
		$objectsrc->fetch($object->origin_id);

		$object->socid = $objectsrc->socid;
		$object->ref_customer = GETPOST('ref_customer', 'alpha');
		$object->model_pdf = GETPOST('model');
		$object->date_delivery = $date_delivery; // Date delivery planed
		$object->fk_delivery_address	= $objectsrc->fk_delivery_address;
		$object->shipping_method_id		= GETPOST('shipping_method_id', 'int');
		$object->tracking_number = GETPOST('tracking_number', 'alpha');
		$object->note_private = GETPOST('note_private', 'restricthtml');
		$object->note_public = GETPOST('note_public', 'restricthtml');
		$object->fk_incoterms = GETPOST('incoterm_id', 'int');
		$object->location_incoterms = GETPOST('location_incoterms', 'alpha');

		$batch_line = array();
		$stockLine = array();
		$array_options = array();

		$num = count($objectsrc->lines);
		$totalqty = 0;

		for ($i = 0; $i < $num; $i++) {
			$idl = "idl".$i;

			$sub_qty = array();
			$subtotalqty = 0;

			$j = 0;
			$batch = "batchl".$i."_0";
			$stockLocation = "ent1".$i."_0";
			$qty = "qtyl".$i;

			if (!empty($conf->productbatch->enabled) && $objectsrc->lines[$i]->product_tobatch) {      // If product need a batch number
				if (GETPOSTISSET($batch)) {
					//shipment line with batch-enable product
					$qty .= '_'.$j;
					while (GETPOSTISSET($batch)) {
						// save line of detail into sub_qty
						$sub_qty[$j]['q'] = GETPOST($qty, 'int'); // the qty we want to move for this stock record
						$sub_qty[$j]['id_batch'] = GETPOST($batch, 'int'); // the id into llx_product_batch of stock record to move
						$subtotalqty += $sub_qty[$j]['q'];

						//var_dump($qty);
						//var_dump($batch);
						//var_dump($sub_qty[$j]['q']);
						//var_dump($sub_qty[$j]['id_batch']);

						$j++;
						$batch = "batchl".$i."_".$j;
						$qty = "qtyl".$i.'_'.$j;
					}

					$batch_line[$i]['detail'] = $sub_qty; // array of details
					$batch_line[$i]['qty'] = $subtotalqty;
					$batch_line[$i]['ix_l'] = GETPOST($idl, 'int');

					$totalqty += $subtotalqty;
				} else {
					// No detail were provided for lots, so if a qty was provided, we can show an error.
					if (GETPOST($qty)) {
						// We try to set an amount
						// Case we dont use the list of available qty for each warehouse/lot
						// GUI does not allow this yet
						setEventMessages($langs->trans("StockIsRequiredToChooseWhichLotToUse"), null, 'errors');
					}
				}
			} elseif (GETPOSTISSET($stockLocation)) {
				//shipment line from multiple stock locations
				$qty .= '_'.$j;
				while (GETPOSTISSET($stockLocation)) {
					// save sub line of warehouse
					$stockLine[$i][$j]['qty'] = price2num(GETPOST($qty, 'alpha'), 'MS');
					$stockLine[$i][$j]['warehouse_id'] = GETPOST($stockLocation, 'int');
					$stockLine[$i][$j]['ix_l'] = GETPOST($idl, 'int');

					$totalqty += price2num(GETPOST($qty, 'alpha'), 'MS');

					$j++;
					$stockLocation = "ent1".$i."_".$j;
					$qty = "qtyl".$i.'_'.$j;
				}
			} else {
				//shipment line for product with no batch management and no multiple stock location
				if (GETPOST($qty, 'int') > 0) {
					$totalqty += price2num(GETPOST($qty, 'alpha'), 'MS');
				}
			}

			// Extrafields
			$array_options[$i] = $extrafields->getOptionalsFromPost($object->table_element_line, $i);
			// Unset extrafield
			if (is_array($extrafields->attributes[$object->table_element_line]['label'])) {
				// Get extra fields
				foreach ($extrafields->attributes[$object->table_element_line]['label'] as $key => $value) {
					unset($_POST["options_".$key]);
				}
			}
		}

		//var_dump($batch_line[2]);

<<<<<<< HEAD
		if ($totalqty > 0) {		// There is at least one thing to ship
=======
		if ($totalqty > 0 || !empty($conf->global->SHIPMENT_GETS_ALL_ORDER_PRODUCTS)) {		// There is at least one thing to ship
			//var_dump($_POST);exit;
>>>>>>> 10e38ec7
			for ($i = 0; $i < $num; $i++) {
				$qty = "qtyl".$i;
				if (!isset($batch_line[$i])) {
					// not batch mode
					if (isset($stockLine[$i])) {
						//shipment from multiple stock locations
						$nbstockline = count($stockLine[$i]);
						for ($j = 0; $j < $nbstockline; $j++) {
							if ($stockLine[$i][$j]['qty'] > 0 || ($stockLine[$i][$j]['qty'] == 0 && !empty($conf->global->SHIPMENT_GETS_ALL_ORDER_PRODUCTS))) {
								$ret = $object->addline($stockLine[$i][$j]['warehouse_id'], $stockLine[$i][$j]['ix_l'], $stockLine[$i][$j]['qty'], $array_options[$i]);
								if ($ret < 0) {
									setEventMessages($object->error, $object->errors, 'errors');
									$error++;
								}
							}
						}
					} else {
						if (GETPOST($qty, 'int') > 0 || (GETPOST($qty, 'int') == 0 && !empty($conf->global->SHIPMENT_GETS_ALL_ORDER_PRODUCTS))) {
							$ent = "entl".$i;
							$idl = "idl".$i;
							$entrepot_id = is_numeric(GETPOST($ent, 'int')) ?GETPOST($ent, 'int') : GETPOST('entrepot_id', 'int');
							if ($entrepot_id < 0) {
								$entrepot_id = '';
							}
							if (!($objectsrc->lines[$i]->fk_product > 0)) {
								$entrepot_id = 0;
							}

							$ret = $object->addline($entrepot_id, GETPOST($idl, 'int'), GETPOST($qty, 'int'), $array_options[$i]);
							if ($ret < 0) {
								setEventMessages($object->error, $object->errors, 'errors');
								$error++;
							}
						}
					}
				} else {
					// batch mode
					if ($batch_line[$i]['qty'] > 0) {
						$ret = $object->addline_batch($batch_line[$i], $array_options[$i]);
						if ($ret < 0) {
							setEventMessages($object->error, $object->errors, 'errors');
							$error++;
						}
					}
				}
			}
			// Fill array 'array_options' with data from add form
			$ret = $extrafields->setOptionalsFromPost(null, $object);
			if ($ret < 0) {
				$error++;
			}

			if (!$error) {
				$ret = $object->create($user); // This create shipment (like Odoo picking) and lines of shipments. Stock movement will be done when validating shipment.
				if ($ret <= 0) {
					setEventMessages($object->error, $object->errors, 'errors');
					$error++;
				}
			}
		} else {
			$labelfieldmissing = $langs->transnoentitiesnoconv("QtyToShip");
			if (!empty($conf->stock->enabled)) {
				$labelfieldmissing .= '/'.$langs->transnoentitiesnoconv("Warehouse");
			}
			setEventMessages($langs->trans("ErrorFieldRequired", $labelfieldmissing), null, 'errors');
			$error++;
		}

		if (!$error) {
			$db->commit();
			header("Location: card.php?id=".$object->id);
			exit;
		} else {
			$db->rollback();
			$_GET["commande_id"] = GETPOST('commande_id', 'int');
			$action = 'create';
		}
	} elseif ($action == 'create_delivery' && $conf->delivery_note->enabled && $user->rights->expedition->delivery->creer) {
		// Build a receiving receipt
		$db->begin();

		$result = $object->create_delivery($user);
		if ($result > 0) {
			$db->commit();

			header("Location: ".DOL_URL_ROOT.'/delivery/card.php?action=create_delivery&id='.$result);
			exit;
		} else {
			$db->rollback();

			setEventMessages($object->error, $object->errors, 'errors');
		}
	} elseif ($action == 'confirm_valid' && $confirm == 'yes' &&
		((empty($conf->global->MAIN_USE_ADVANCED_PERMS) && !empty($user->rights->expedition->creer))
		|| (!empty($conf->global->MAIN_USE_ADVANCED_PERMS) && !empty($user->rights->expedition->shipping_advance->validate)))
	) {
		$object->fetch_thirdparty();

		$result = $object->valid($user);

		if ($result < 0) {
			setEventMessages($object->error, $object->errors, 'errors');
		} else {
			// Define output language
			if (empty($conf->global->MAIN_DISABLE_PDF_AUTOUPDATE)) {
				$outputlangs = $langs;
				$newlang = '';
				if (!empty($conf->global->MAIN_MULTILANGS) && empty($newlang) && GETPOST('lang_id', 'aZ09')) {
					$newlang = GETPOST('lang_id', 'aZ09');
				}
				if (!empty($conf->global->MAIN_MULTILANGS) && empty($newlang)) {
					$newlang = $object->thirdparty->default_lang;
				}
				if (!empty($newlang)) {
					$outputlangs = new Translate("", $conf);
					$outputlangs->setDefaultLang($newlang);
				}
				$model = $object->model_pdf;
				$ret = $object->fetch($id); // Reload to get new records

				$result = $object->generateDocument($model, $outputlangs, $hidedetails, $hidedesc, $hideref);
				if ($result < 0) {
					dol_print_error($db, $result);
				}
			}
		}
	} elseif ($action == 'confirm_cancel' && $confirm == 'yes' && $user->rights->expedition->supprimer) {
		$also_update_stock = (GETPOST('alsoUpdateStock', 'alpha') ? 1 : 0);
		$result = $object->cancel(0, $also_update_stock);
		if ($result > 0) {
			$result = $object->setStatut(-1);
		} else {
			setEventMessages($object->error, $object->errors, 'errors');
		}
	} elseif ($action == 'confirm_delete' && $confirm == 'yes' && $user->rights->expedition->supprimer) {
		$also_update_stock = (GETPOST('alsoUpdateStock', 'alpha') ? 1 : 0);
		$result = $object->delete(0, $also_update_stock);
		if ($result > 0) {
			header("Location: ".DOL_URL_ROOT.'/expedition/index.php');
			exit;
		} else {
			setEventMessages($object->error, $object->errors, 'errors');
		}
		// TODO add alternative status
		//} elseif ($action == 'reopen' && (! empty($user->rights->expedition->creer) || ! empty($user->rights->expedition->shipping_advance->validate)))
		//{
		//	$result = $object->setStatut(0);
		//	if ($result < 0)
		//	{
		//		setEventMessages($object->error, $object->errors, 'errors');
		//	}
		//}
	} elseif ($action == 'setdate_livraison' && $user->rights->expedition->creer) {
		$datedelivery = dol_mktime(GETPOST('liv_hour', 'int'), GETPOST('liv_min', 'int'), 0, GETPOST('liv_month', 'int'), GETPOST('liv_day', 'int'), GETPOST('liv_year', 'int'));

		$object->fetch($id);
		$result = $object->setDeliveryDate($user, $datedelivery);
		if ($result < 0) {
			setEventMessages($object->error, $object->errors, 'errors');
		}
	} elseif (($action == 'settracking_number'
		|| $action == 'settracking_url'
		|| $action == 'settrueWeight'
		|| $action == 'settrueWidth'
		|| $action == 'settrueHeight'
		|| $action == 'settrueDepth'
		|| $action == 'setshipping_method_id')
		&& $user->rights->expedition->creer
		) {
		// Action update
		$error = 0;

		if ($action == 'settracking_number') {
			$object->tracking_number = trim(GETPOST('tracking_number', 'alpha'));
		}
		if ($action == 'settracking_url') {
			$object->tracking_url = trim(GETPOST('tracking_url', 'int'));
		}
		if ($action == 'settrueWeight') {
			$object->trueWeight = trim(GETPOST('trueWeight', 'int'));
			$object->weight_units = GETPOST('weight_units', 'int');
		}
		if ($action == 'settrueWidth') {
			$object->trueWidth = trim(GETPOST('trueWidth', 'int'));
		}
		if ($action == 'settrueHeight') {
						$object->trueHeight = trim(GETPOST('trueHeight', 'int'));
						$object->size_units = GETPOST('size_units', 'int');
		}
		if ($action == 'settrueDepth') {
			$object->trueDepth = trim(GETPOST('trueDepth', 'int'));
		}
		if ($action == 'setshipping_method_id') {
			$object->shipping_method_id = trim(GETPOST('shipping_method_id', 'int'));
		}

		if (!$error) {
			if ($object->update($user) >= 0) {
				header("Location: card.php?id=".$object->id);
				exit;
			}
			setEventMessages($object->error, $object->errors, 'errors');
		}

		$action = "";
	} elseif ($action == 'classifybilled') {
		$object->fetch($id);
		$result = $object->setBilled();
		if ($result >= 0) {
			header('Location: '.$_SERVER["PHP_SELF"].'?id='.$object->id);
			exit();
		}
		setEventMessages($object->error, $object->errors, 'errors');
	} elseif ($action == 'classifyclosed') {
		$object->fetch($id);
		$result = $object->setClosed();
		if ($result >= 0) {
			header('Location: '.$_SERVER["PHP_SELF"].'?id='.$object->id);
			exit();
		}
		setEventMessages($object->error, $object->errors, 'errors');
	} elseif ($action == 'deleteline' && !empty($line_id)) {
		// delete a line
		$object->fetch($id);
		$lines = $object->lines;
		$line = new ExpeditionLigne($db);
		$line->fk_expedition = $object->id;

		$num_prod = count($lines);
		for ($i = 0; $i < $num_prod; $i++) {
			if ($lines[$i]->id == $line_id) {
				if (count($lines[$i]->details_entrepot) > 1) {
					// delete multi warehouse lines
					foreach ($lines[$i]->details_entrepot as $details_entrepot) {
						$line->id = $details_entrepot->line_id;
						if (!$error && $line->delete($user) < 0) {
							$error++;
						}
					}
				} else {
					// delete single warehouse line
					$line->id = $line_id;
					if (!$error && $line->delete($user) < 0) {
						$error++;
					}
				}
			}
			unset($_POST["lineid"]);
		}

		if (!$error) {
			header('Location: '.$_SERVER["PHP_SELF"].'?id='.$object->id);
			exit();
		} else {
			setEventMessages($line->error, $line->errors, 'errors');
		}
	} elseif ($action == 'updateline' && $user->rights->expedition->creer && GETPOST('save')) {
		// Update a line
		// Clean parameters
		$qty = 0;
		$entrepot_id = 0;
		$batch_id = 0;

		$lines = $object->lines;
		$num_prod = count($lines);
		for ($i = 0; $i < $num_prod; $i++) {
			if ($lines[$i]->id == $line_id) {		// we have found line to update
				$update_done = false;
				$line = new ExpeditionLigne($db);
				$line->fk_expedition = $object->id;

				// Extrafields Lines
				$line->array_options = $extrafields->getOptionalsFromPost($object->table_element_line);
				// Unset extrafield POST Data
				if (is_array($extrafields->attributes[$object->table_element_line]['label'])) {
					foreach ($extrafields->attributes[$object->table_element_line]['label'] as $key => $value) {
						unset($_POST["options_".$key]);
					}
				}
				$line->fk_product = $lines[$i]->fk_product;
				if (is_array($lines[$i]->detail_batch) && count($lines[$i]->detail_batch) > 0) {
					// line with lot
					foreach ($lines[$i]->detail_batch as $detail_batch) {
						$lotStock = new Productbatch($db);
						$batch = "batchl".$detail_batch->fk_expeditiondet."_".$detail_batch->fk_origin_stock;
						$qty = "qtyl".$detail_batch->fk_expeditiondet.'_'.$detail_batch->id;
						$batch_id = GETPOST($batch, 'int');
						$batch_qty = GETPOST($qty, 'int');
						if (!empty($batch_id) && ($batch_id != $detail_batch->fk_origin_stock || $batch_qty != $detail_batch->qty)) {
							if ($lotStock->fetch($batch_id) > 0 && $line->fetch($detail_batch->fk_expeditiondet) > 0) {	// $line is ExpeditionLine
								if ($lines[$i]->entrepot_id != 0) {
									// allow update line entrepot_id if not multi warehouse shipping
									$line->entrepot_id = $lotStock->warehouseid;
								}

								// detail_batch can be an object with keys, or an array of ExpeditionLineBatch
								if (empty($line->detail_batch)) {
									$line->detail_batch = new stdClass();
								}

								$line->detail_batch->fk_origin_stock = $batch_id;
								$line->detail_batch->batch = $lotStock->batch;
								$line->detail_batch->id = $detail_batch->id;
								$line->detail_batch->entrepot_id = $lotStock->warehouseid;
								$line->detail_batch->qty = $batch_qty;
								if ($line->update($user) < 0) {
									setEventMessages($line->error, $line->errors, 'errors');
									$error++;
								} else {
									$update_done=true;
								}
							} else {
								setEventMessages($lotStock->error, $lotStock->errors, 'errors');
								$error++;
							}
						}
						unset($_POST[$batch]);
						unset($_POST[$qty]);
					}
					// add new batch
					$lotStock = new Productbatch($db);
					$batch = "batchl".$line_id."_0";
					$qty = "qtyl".$line_id."_0";
					$batch_id = GETPOST($batch, 'int');
					$batch_qty = GETPOST($qty, 'int');
					$lineIdToAddLot = 0;
					if ($batch_qty > 0 && !empty($batch_id)) {
						if ($lotStock->fetch($batch_id) > 0) {
							// check if lotStock warehouse id is same as line warehouse id
							if ($lines[$i]->entrepot_id > 0) {
								// single warehouse shipment line
								if ($lines[$i]->entrepot_id == $lotStock->warehouseid) {
									$lineIdToAddLot = $line_id;
								}
							} elseif (count($lines[$i]->details_entrepot) > 1) {
								// multi warehouse shipment lines
								foreach ($lines[$i]->details_entrepot as $detail_entrepot) {
									if ($detail_entrepot->entrepot_id == $lotStock->warehouseid) {
										$lineIdToAddLot = $detail_entrepot->line_id;
									}
								}
							}
							if ($lineIdToAddLot) {
								// add lot to existing line
								if ($line->fetch($lineIdToAddLot) > 0) {
									$line->detail_batch->fk_origin_stock = $batch_id;
									$line->detail_batch->batch = $lotStock->batch;
									$line->detail_batch->entrepot_id = $lotStock->warehouseid;
									$line->detail_batch->qty = $batch_qty;
									if ($line->update($user) < 0) {
										setEventMessages($line->error, $line->errors, 'errors');
										$error++;
									} else {
										$update_done=true;
									}
								} else {
									setEventMessages($line->error, $line->errors, 'errors');
									$error++;
								}
							} else {
								// create new line with new lot
								$line->origin_line_id = $lines[$i]->origin_line_id;
								$line->entrepot_id = $lotStock->warehouseid;
								$line->detail_batch[0] = new ExpeditionLineBatch($db);
								$line->detail_batch[0]->fk_origin_stock = $batch_id;
								$line->detail_batch[0]->batch = $lotStock->batch;
								$line->detail_batch[0]->entrepot_id = $lotStock->warehouseid;
								$line->detail_batch[0]->qty = $batch_qty;
								if ($object->create_line_batch($line, $line->array_options) < 0) {
									setEventMessages($object->error, $object->errors, 'errors');
									$error++;
								} else {
									$update_done=true;
								}
							}
						} else {
							setEventMessages($lotStock->error, $lotStock->errors, 'errors');
							$error++;
						}
					}
				} else {
					if ($lines[$i]->fk_product > 0) {
						// line without lot
						if ($lines[$i]->entrepot_id > 0) {
							// single warehouse shipment line
							$stockLocation = "entl".$line_id;
							$qty = "qtyl".$line_id;
							$line->id = $line_id;
							$line->entrepot_id = GETPOST($stockLocation, 'int');
							$line->qty = GETPOST($qty, 'int');
							if ($line->update($user) < 0) {
								setEventMessages($line->error, $line->errors, 'errors');
								$error++;
							}
							unset($_POST[$stockLocation]);
							unset($_POST[$qty]);
						} elseif (count($lines[$i]->details_entrepot) > 1) {
							// multi warehouse shipment lines
							foreach ($lines[$i]->details_entrepot as $detail_entrepot) {
								if (!$error) {
									$stockLocation = "entl".$detail_entrepot->line_id;
									$qty = "qtyl".$detail_entrepot->line_id;
									$warehouse = GETPOST($stockLocation, 'int');
									if (!empty($warehouse)) {
										$line->id = $detail_entrepot->line_id;
										$line->entrepot_id = $warehouse;
										$line->qty = GETPOST($qty, 'int');
										if ($line->update($user) < 0) {
											setEventMessages($line->error, $line->errors, 'errors');
											$error++;
										} else {
											$update_done=true;
										}
									}
									unset($_POST[$stockLocation]);
									unset($_POST[$qty]);
								}
							}
						} elseif (empty($conf->stock->enabled) && empty($conf->productbatch->enabled)) { // both product batch and stock are not activated.
							$qty = "qtyl".$line_id;
							$line->id = $line_id;
							$line->qty = GETPOST($qty, 'int');
							$line->entrepot_id = 0;
							if ($line->update($user) < 0) {
								setEventMessages($line->error, $line->errors, 'errors');
								$error++;
							} else {
								$update_done=true;
							}
							unset($_POST[$qty]);
						}
					} else {
						// Product no predefined
						$qty = "qtyl".$line_id;
						$line->id = $line_id;
						$line->qty = GETPOST($qty, 'int');
						$line->entrepot_id = 0;
						if ($line->update($user) < 0) {
							setEventMessages($line->error, $line->errors, 'errors');
							$error++;
						} else {
							$update_done=true;
						}
						unset($_POST[$qty]);
					}
				}

				if (empty($update_done)) {
					$line->id = $lines[$i]->id;
					$line->insertExtraFields();
				}
			}
		}

		unset($_POST["lineid"]);

		if (!$error) {
			if (empty($conf->global->MAIN_DISABLE_PDF_AUTOUPDATE)) {
				// Define output language
				$outputlangs = $langs;
				$newlang = '';
				if ($conf->global->MAIN_MULTILANGS && empty($newlang) && GETPOST('lang_id', 'aZ09')) {
					$newlang = GETPOST('lang_id', 'aZ09');
				}
				if ($conf->global->MAIN_MULTILANGS && empty($newlang)) {
					$newlang = $object->thirdparty->default_lang;
				}
				if (!empty($newlang)) {
					$outputlangs = new Translate("", $conf);
					$outputlangs->setDefaultLang($newlang);
				}

				$ret = $object->fetch($object->id); // Reload to get new records
				$object->generateDocument($object->model_pdf, $outputlangs, $hidedetails, $hidedesc, $hideref);
			}
		} else {
			header('Location: '.$_SERVER['PHP_SELF'].'?id='.$object->id); // To redisplay the form being edited
			exit();
		}
	} elseif ($action == 'updateline' && $user->rights->expedition->creer && GETPOST('cancel', 'alpha') == $langs->trans("Cancel")) {
		header('Location: '.$_SERVER['PHP_SELF'].'?id='.$object->id); // To redisplay the form being edited
		exit();
	}

	include DOL_DOCUMENT_ROOT.'/core/actions_printing.inc.php';

	// Actions to send emails
	if (empty($id)) {
		$id = $facid;
	}
	$triggersendname = 'SHIPPING_SENTBYMAIL';
	$paramname = 'id';
	$mode = 'emailfromshipment';
	$trackid = 'shi'.$object->id;
	include DOL_DOCUMENT_ROOT.'/core/actions_sendmails.inc.php';
}


/*
 * View
 */

$help_url = 'EN:Module_Shipments|FR:Module_Expéditions|ES:M&oacute;dulo_Expediciones|DE:Modul_Lieferungen';

llxHeader('', $langs->trans('Shipment'), 'Expedition', $help_url);

if (empty($action)) {
	$action = 'view';
}

$form = new Form($db);
$formfile = new FormFile($db);
$formproduct = new FormProduct($db);
if (!empty($conf->project->enabled)) {
	$formproject = new FormProjets($db);
}

$product_static = new Product($db);
$shipment_static = new Expedition($db);
$warehousestatic = new Entrepot($db);

if ($action == 'create2') {
	print load_fiche_titre($langs->trans("CreateShipment"), '', 'dolly');

	print '<br>'.$langs->trans("ShipmentCreationIsDoneFromOrder");
	$action = ''; $id = ''; $ref = '';
}

// Mode creation.
if ($action == 'create') {
	$expe = new Expedition($db);

	print load_fiche_titre($langs->trans("CreateShipment"), '', 'dolly');

	if (!$origin) {
		setEventMessages($langs->trans("ErrorBadParameters"), null, 'errors');
	}

	if ($origin) {
		$classname = ucfirst($origin);

		$object = new $classname($db);
		if ($object->fetch($origin_id)) {	// This include the fetch_lines
			$soc = new Societe($db);
			$soc->fetch($object->socid);

			$author = new User($db);
			$author->fetch($object->user_author_id);

			if (!empty($conf->stock->enabled)) {
				$entrepot = new Entrepot($db);
			}

			print '<form action="'.$_SERVER["PHP_SELF"].'" method="post">';
			print '<input type="hidden" name="token" value="'.newToken().'">';
			print '<input type="hidden" name="action" value="add">';
			print '<input type="hidden" name="origin" value="'.$origin.'">';
			print '<input type="hidden" name="origin_id" value="'.$object->id.'">';
			print '<input type="hidden" name="ref_int" value="'.$object->ref_int.'">';
			if (GETPOST('entrepot_id', 'int')) {
				print '<input type="hidden" name="entrepot_id" value="'.GETPOST('entrepot_id', 'int').'">';
			}

			print dol_get_fiche_head('');

			print '<table class="border centpercent">';

			// Ref
			print '<tr><td class="titlefieldcreate fieldrequired">';
			if ($origin == 'commande' && !empty($conf->commande->enabled)) {
				print $langs->trans("RefOrder");
			}
			if ($origin == 'propal' && !empty($conf->propal->enabled)) {
				print $langs->trans("RefProposal");
			}
			print '</td><td colspan="3">';
			print $object->getNomUrl(1);
			print '</td>';
			print "</tr>\n";

			// Ref client
			print '<tr><td>';
			if ($origin == 'commande') {
				print $langs->trans('RefCustomerOrder');
			} elseif ($origin == 'propal') {
				print $langs->trans('RefCustomerOrder');
			} else {
				print $langs->trans('RefCustomer');
			}
			print '</td><td colspan="3">';
			print '<input type="text" name="ref_customer" value="'.$object->ref_client.'" />';
			print '</td>';
			print '</tr>';

			// Tiers
			print '<tr><td class="titlefieldcreate fieldrequired">'.$langs->trans('Company').'</td>';
			print '<td colspan="3">'.$soc->getNomUrl(1).'</td>';
			print '</tr>';

			// Project
			if (!empty($conf->project->enabled)) {
				$projectid = GETPOST('projectid', 'int') ?GETPOST('projectid', 'int') : 0;
				if (empty($projectid) && !empty($object->fk_project)) {
					$projectid = $object->fk_project;
				}
				if ($origin == 'project') {
					$projectid = ($originid ? $originid : 0);
				}

				$langs->load("projects");
				print '<tr>';
				print '<td>'.$langs->trans("Project").'</td><td colspan="2">';
				print img_picto('', 'project');
				$numprojet = $formproject->select_projects($soc->id, $projectid, 'projectid', 0);
				print ' <a class="paddingleft" href="'.DOL_URL_ROOT.'/projet/card.php?socid='.$soc->id.'&action=create&status=1&backtopage='.urlencode($_SERVER["PHP_SELF"].'?action=create&socid='.$soc->id).'"><span class="fa fa-plus-circle valignmiddle"></span></a>';
				print '</td>';
				print '</tr>';
			}

			// Date delivery planned
			print '<tr><td>'.$langs->trans("DateDeliveryPlanned").'</td>';
			print '<td colspan="3">';
			$date_delivery = ($date_delivery ? $date_delivery : $object->delivery_date); // $date_delivery comes from GETPOST
			print $form->selectDate($date_delivery ? $date_delivery : -1, 'date_delivery', 1, 1, 1);
			print "</td>\n";
			print '</tr>';

			// Note Public
			print '<tr><td>'.$langs->trans("NotePublic").'</td>';
			print '<td colspan="3">';
			$doleditor = new DolEditor('note_public', $object->note_public, '', 60, 'dolibarr_notes', 'In', 0, false, empty($conf->global->FCKEDITOR_ENABLE_NOTE_PUBLIC) ? 0 : 1, ROWS_3, '90%');
			print $doleditor->Create(1);
			print "</td></tr>";

			// Note Private
			if ($object->note_private && !$user->socid) {
				print '<tr><td>'.$langs->trans("NotePrivate").'</td>';
				print '<td colspan="3">';
				$doleditor = new DolEditor('note_private', $object->note_private, '', 60, 'dolibarr_notes', 'In', 0, false, empty($conf->global->FCKEDITOR_ENABLE_NOTE_PRIVATE) ? 0 : 1, ROWS_3, '90%');
				print $doleditor->Create(1);
				print "</td></tr>";
			}

			// Weight
			print '<tr><td>';
			print $langs->trans("Weight");
			print '</td><td colspan="3"><input name="weight" size="4" value="'.GETPOST('weight', 'int').'"> ';
			$text = $formproduct->selectMeasuringUnits("weight_units", "weight", GETPOST('weight_units', 'int'), 0, 2);
			$htmltext = $langs->trans("KeepEmptyForAutoCalculation");
			print $form->textwithpicto($text, $htmltext);
			print '</td></tr>';
			// Dim
			print '<tr><td>';
			print $langs->trans("Width").' x '.$langs->trans("Height").' x '.$langs->trans("Depth");
			print ' </td><td colspan="3"><input name="sizeW" size="4" value="'.GETPOST('sizeW', 'int').'">';
			print ' x <input name="sizeH" size="4" value="'.GETPOST('sizeH', 'int').'">';
			print ' x <input name="sizeS" size="4" value="'.GETPOST('sizeS', 'int').'">';
			print ' ';
			$text = $formproduct->selectMeasuringUnits("size_units", "size", GETPOST('size_units', 'int'), 0, 2);
			$htmltext = $langs->trans("KeepEmptyForAutoCalculation");
			print $form->textwithpicto($text, $htmltext);
			print '</td></tr>';

			// Delivery method
			print "<tr><td>".$langs->trans("DeliveryMethod")."</td>";
			print '<td colspan="3">';
			$expe->fetch_delivery_methods();
			print $form->selectarray("shipping_method_id", $expe->meths, GETPOST('shipping_method_id', 'int'), 1, 0, 0, "", 1);
			if ($user->admin) {
				print info_admin($langs->trans("YouCanChangeValuesForThisListFromDictionarySetup"), 1);
			}
			print "</td></tr>\n";

			// Tracking number
			print "<tr><td>".$langs->trans("TrackingNumber")."</td>";
			print '<td colspan="3">';
			print '<input name="tracking_number" size="20" value="'.GETPOST('tracking_number', 'alpha').'">';
			print "</td></tr>\n";

			// Other attributes
			$parameters = array('objectsrc' => isset($objectsrc) ? $objectsrc : '', 'colspan' => ' colspan="3"', 'cols' => '3', 'socid' => $socid);
			$reshook = $hookmanager->executeHooks('formObjectOptions', $parameters, $expe, $action); // Note that $action and $object may have been modified by hook
			print $hookmanager->resPrint;

			if (empty($reshook)) {
				// copy from order
				if ($object->fetch_optionals() > 0) {
					$expe->array_options = array_merge($expe->array_options, $object->array_options);
				}
				print $expe->showOptionals($extrafields, 'edit', $parameters);
			}


			// Incoterms
			if (!empty($conf->incoterm->enabled)) {
				print '<tr>';
				print '<td><label for="incoterm_id">'.$form->textwithpicto($langs->trans("IncotermLabel"), $object->label_incoterms, 1).'</label></td>';
				print '<td colspan="3" class="maxwidthonsmartphone">';
				print $form->select_incoterms((!empty($object->fk_incoterms) ? $object->fk_incoterms : ''), (!empty($object->location_incoterms) ? $object->location_incoterms : ''));
				print '</td></tr>';
			}

			// Document model
			include_once DOL_DOCUMENT_ROOT.'/core/modules/expedition/modules_expedition.php';
			$list = ModelePdfExpedition::liste_modeles($db);
			if (count($list) > 1) {
				print "<tr><td>".$langs->trans("DefaultModel")."</td>";
				print '<td colspan="3">';
				print $form->selectarray('model', $list, $conf->global->EXPEDITION_ADDON_PDF);
				print "</td></tr>\n";
			}

			print "</table>";

			print dol_get_fiche_end();


			// Shipment lines

			$numAsked = count($object->lines);

			print '<script type="text/javascript">'."\n";
			print 'jQuery(document).ready(function() {'."\n";
			print 'jQuery("#autofill").click(function() {';
			$i = 0;
			while ($i < $numAsked) {
				print 'jQuery("#qtyl'.$i.'").val(jQuery("#qtyasked'.$i.'").val() - jQuery("#qtydelivered'.$i.'").val());'."\n";
				if (!empty($conf->productbatch->enabled)) {
					print 'jQuery("#qtyl'.$i.'_'.$i.'").val(jQuery("#qtyasked'.$i.'").val() - jQuery("#qtydelivered'.$i.'").val());'."\n";
				}
				$i++;
			}
			print 'return false; });'."\n";
			print 'jQuery("#autoreset").click(function() { console.log("Reset values to 0"); jQuery(".qtyl").val(0);'."\n";
			print 'return false; });'."\n";
			print '});'."\n";
			print '</script>'."\n";

			print '<br>';

			print '<table class="noborder centpercent">';

			// Load shipments already done for same order
			$object->loadExpeditions();


			$alreadyQtyBatchSetted = $alreadyQtySetted = array();

			if ($numAsked) {
				print '<tr class="liste_titre">';
				print '<td>'.$langs->trans("Description").'</td>';
				print '<td class="center">'.$langs->trans("QtyOrdered").'</td>';
				print '<td class="center">'.$langs->trans("QtyShipped").'</td>';
				print '<td class="center">'.$langs->trans("QtyToShip");
				if (empty($conf->productbatch->enabled)) {
					print '<br><a href="#" id="autofill" class="opacitymedium link cursor cursorpointer">'.img_picto($langs->trans("Autofill"), 'autofill', 'class="paddingrightonly"').'</a>';
					print ' / ';
				} else {
					print '<br>';
				}
				print '<span id="autoreset" class="opacitymedium link cursor cursorpointer">'.img_picto($langs->trans("Reset"), 'eraser').'</span>';
				print '</td>';
				if (!empty($conf->stock->enabled)) {
					if (empty($conf->productbatch->enabled)) {
						print '<td class="left">'.$langs->trans("Warehouse").' ('.$langs->trans("Stock").')</td>';
					} else {
						print '<td class="left">'.$langs->trans("Warehouse").' / '.$langs->trans("Batch").' ('.$langs->trans("Stock").')</td>';
					}
				}
				print "</tr>\n";
			}

			$warehouse_id = GETPOST('entrepot_id', 'int');
			$warehousePicking = array();
			// get all warehouse children for picking
			if ($warehouse_id > 0) {
				$warehousePicking[] = $warehouse_id;
				$warehouseObj = new Entrepot($db);
				$warehouseObj->get_children_warehouses($warehouse_id, $warehousePicking);
			}

			$indiceAsked = 0;
			while ($indiceAsked < $numAsked) {
				$product = new Product($db);

				$line = $object->lines[$indiceAsked];

				$parameters = array('i' => $indiceAsked, 'line' => $line, 'num' => $numAsked);
				$reshook = $hookmanager->executeHooks('printObjectLine', $parameters, $object, $action);
				if ($reshook < 0) {
					setEventMessages($hookmanager->error, $hookmanager->errors, 'errors');
				}

				if (empty($reshook)) {
					// Show product and description
					$type = $line->product_type ? $line->product_type : $line->fk_product_type;
					// Try to enhance type detection using date_start and date_end for free lines where type
					// was not saved.
					if (!empty($line->date_start)) {
						$type = 1;
					}
					if (!empty($line->date_end)) {
						$type = 1;
					}

					print '<!-- line '.$line->id.' for product -->'."\n";
					print '<tr class="oddeven">'."\n";

					// Product label
					if ($line->fk_product > 0) {  // If predefined product
						$product->fetch($line->fk_product);
						$product->load_stock('warehouseopen'); // Load all $product->stock_warehouse[idwarehouse]->detail_batch
						//var_dump($product->stock_warehouse[1]);

						print '<td>';
						print '<a name="'.$line->id.'"></a>'; // ancre pour retourner sur la ligne

						// Show product and description
						$product_static->type = $line->fk_product_type;
						$product_static->id = $line->fk_product;
						$product_static->ref = $line->ref;
						$product_static->status = $line->product_tosell;
						$product_static->status_buy = $line->product_tobuy;
						$product_static->status_batch = $line->product_tobatch;

						$showdescinproductdesc = (getDolGlobalString('PRODUIT_DESC_IN_FORM') == 2 ? 1 : 0);

						$text = $product_static->getNomUrl(1);
						$text .= ' - '.(!empty($line->label) ? $line->label : $line->product_label);
						$description = ($showdescinproductdesc ? '' : dol_htmlentitiesbr($line->desc));

						print $form->textwithtooltip($text, $description, 3, '', '', $i);

						// Show range
						print_date_range($db->jdate($line->date_start), $db->jdate($line->date_end));

						// Add description in form
						if ($showdescinproductdesc) {
							print ($line->desc && $line->desc != $line->product_label) ? '<br>'.dol_htmlentitiesbr($line->desc) : '';
						}

						print '</td>';
					} else {
						print "<td>";
						if ($type == 1) {
							$text = img_object($langs->trans('Service'), 'service');
						} else {
							$text = img_object($langs->trans('Product'), 'product');
						}

						if (!empty($line->label)) {
							$text .= ' <strong>'.$line->label.'</strong>';
							print $form->textwithtooltip($text, $line->desc, 3, '', '', $i);
						} else {
							print $text.' '.nl2br($line->desc);
						}

						// Show range
						print_date_range($db->jdate($line->date_start), $db->jdate($line->date_end));
						print "</td>\n";
					}

					// unit of order
					$unit_order = '';
					if (!empty($conf->global->PRODUCT_USE_UNITS)) {
						$unit_order = measuringUnitString($line->fk_unit);
					}

					// Qty
					print '<td class="center">'.$line->qty;
					print '<input name="qtyasked'.$indiceAsked.'" id="qtyasked'.$indiceAsked.'" type="hidden" value="'.$line->qty.'">';
					print ''.$unit_order.'</td>';
					$qtyProdCom = $line->qty;

					// Qty already shipped
					print '<td class="center">';
					$quantityDelivered = isset($object->expeditions[$line->id]) ? $object->expeditions[$line->id] : '';
					print $quantityDelivered;
					print '<input name="qtydelivered'.$indiceAsked.'" id="qtydelivered'.$indiceAsked.'" type="hidden" value="'.$quantityDelivered.'">';
					print ''.$unit_order.'</td>';

					// Qty to ship
					$quantityAsked = $line->qty;
					if ($line->product_type == 1 && empty($conf->global->STOCK_SUPPORTS_SERVICES)) {
						$quantityToBeDelivered = 0;
					} else {
						if (is_numeric($quantityDelivered)) {
							$quantityToBeDelivered = $quantityAsked - $quantityDelivered;
						} else {
							$quantityToBeDelivered = $quantityAsked;
						}
					}

					$warehouseObject = null;
					if (count($warehousePicking) == 1 || !($line->fk_product > 0) || empty($conf->stock->enabled)) {     // If warehouse was already selected or if product is not a predefined, we go into this part with no multiwarehouse selection
						print '<!-- Case warehouse already known or product not a predefined product -->';
						//ship from preselected location
						$stock = + (isset($product->stock_warehouse[$warehouse_id]->real) ? $product->stock_warehouse[$warehouse_id]->real : 0); // Convert to number
						$deliverableQty = min($quantityToBeDelivered, $stock);
						if ($deliverableQty < 0) {
							$deliverableQty = 0;
						}
						if (empty($conf->productbatch->enabled) || !$product->hasbatch()) {
							// Quantity to send
							print '<td class="center">';
							if ($line->product_type == Product::TYPE_PRODUCT || !empty($conf->global->STOCK_SUPPORTS_SERVICES)) {
								if (GETPOST('qtyl'.$indiceAsked, 'int')) {
									$deliverableQty = GETPOST('qtyl'.$indiceAsked, 'int');
								}
								print '<input name="idl'.$indiceAsked.'" type="hidden" value="'.$line->id.'">';
								print '<input name="qtyl'.$indiceAsked.'" id="qtyl'.$indiceAsked.'" class="qtyl center" type="text" size="4" value="'.$deliverableQty.'">';
							} else {
								if (! empty($conf->global->SHIPMENT_GETS_ALL_ORDER_PRODUCTS)) {
									print '<input name="idl'.$indiceAsked.'" type="hidden" value="'.$line->id.'">';
									print '<input name="qtyl'.$indiceAsked.'" id="qtyl'.$indiceAsked.'" type="hidden" value="0">';
								}

								print $langs->trans("NA");
							}
							print '</td>';

							// Stock
							if (!empty($conf->stock->enabled)) {
								print '<td class="left">';
								if ($line->product_type == Product::TYPE_PRODUCT || !empty($conf->global->STOCK_SUPPORTS_SERVICES)) {   // Type of product need stock change ?
									// Show warehouse combo list
									$ent = "entl".$indiceAsked;
									$idl = "idl".$indiceAsked;
									$tmpentrepot_id = is_numeric(GETPOST($ent, 'int')) ?GETPOST($ent, 'int') : $warehouse_id;
									if ($line->fk_product > 0) {
										print '<!-- Show warehouse selection -->';

										$stockMin = false;
										if (empty($conf->global->STOCK_ALLOW_NEGATIVE_TRANSFER)) {
											$stockMin = 0;
										}
										print $formproduct->selectWarehouses($tmpentrepot_id, 'entl'.$indiceAsked, '', 1, 0, $line->fk_product, '', 1, 0, array(), 'minwidth200', '', 1, $stockMin, 'stock DESC, e.ref');

										if ($tmpentrepot_id > 0 && $tmpentrepot_id == $warehouse_id) {
											//print $stock.' '.$quantityToBeDelivered;
											if ($stock < $quantityToBeDelivered) {
												print ' '.img_warning($langs->trans("StockTooLow")); // Stock too low for this $warehouse_id but you can change warehouse
											}
										}
									}
								} else {
									print $langs->trans("Service");
								}
								print '</td>';
							}

							print "</tr>\n";

							// Show subproducts of product
							if (!empty($conf->global->PRODUIT_SOUSPRODUITS) && $line->fk_product > 0) {
								$product->get_sousproduits_arbo();
								$prods_arbo = $product->get_arbo_each_prod($qtyProdCom);
								if (count($prods_arbo) > 0) {
									foreach ($prods_arbo as $key => $value) {
										//print $value[0];
										$img = '';
										if ($value['stock'] < $value['stock_alert']) {
											$img = img_warning($langs->trans("StockTooLow"));
										}
										print "<tr class=\"oddeven\"><td>&nbsp; &nbsp; &nbsp; ->
											<a href=\"".DOL_URL_ROOT."/product/card.php?id=".$value['id']."\">".$value['fullpath']."
											</a> (".$value['nb'].")</td><td class=\"center\"> ".$value['nb_total']."</td><td>&nbsp;</td><td>&nbsp;</td>
											<td class=\"center\">".$value['stock']." ".$img."</td></tr>";
									}
								}
							}
						} else {
							// Product need lot
							print '<td></td><td></td></tr>'; // end line and start a new one for lot/serial
							print '<!-- Case product need lot -->';

							$staticwarehouse = new Entrepot($db);
							if ($warehouse_id > 0) {
								$staticwarehouse->fetch($warehouse_id);
							}

							$subj = 0;
							// Define nb of lines suggested for this order line
							$nbofsuggested = 0;
							if (is_object($product->stock_warehouse[$warehouse_id]) && count($product->stock_warehouse[$warehouse_id]->detail_batch)) {
								foreach ($product->stock_warehouse[$warehouse_id]->detail_batch as $dbatch) {
									$nbofsuggested++;
								}
							}
							print '<input name="idl'.$indiceAsked.'" type="hidden" value="'.$line->id.'">';
							if (is_object($product->stock_warehouse[$warehouse_id]) && count($product->stock_warehouse[$warehouse_id]->detail_batch)) {
								foreach ($product->stock_warehouse[$warehouse_id]->detail_batch as $dbatch) {	// $dbatch is instance of Productbatch
									//var_dump($dbatch);
									$batchStock = + $dbatch->qty; // To get a numeric
									$deliverableQty = min($quantityToBeDelivered, $batchStock);
									print '<!-- subj='.$subj.'/'.$nbofsuggested.' --><tr '.((($subj + 1) == $nbofsuggested) ? $bc[$var] : '').'>';
									print '<td colspan="3" ></td><td class="center">';
									print '<input class="qtyl" name="qtyl'.$indiceAsked.'_'.$subj.'" id="qtyl'.$indiceAsked.'_'.$subj.'" type="text" size="4" value="'.$deliverableQty.'">';
									print '</td>';

									print '<!-- Show details of lot -->';
									print '<td class="left">';

									print $staticwarehouse->getNomUrl(0).' / ';

									print '<input name="batchl'.$indiceAsked.'_'.$subj.'" type="hidden" value="'.$dbatch->id.'">';

									$detail = '';
									$detail .= $langs->trans("Batch").': '.$dbatch->batch;
									if (empty($conf->global->PRODUCT_DISABLE_SELLBY)) {
										$detail .= ' - '.$langs->trans("SellByDate").': '.dol_print_date($dbatch->sellby, "day");
									}
									if (empty($conf->global->PRODUCT_DISABLE_EATBY)) {
										$detail .= ' - '.$langs->trans("EatByDate").': '.dol_print_date($dbatch->eatby, "day");
									}
									$detail .= ' - '.$langs->trans("Qty").': '.$dbatch->qty;
									$detail .= '<br>';
									print $detail;

									$quantityToBeDelivered -= $deliverableQty;
									if ($quantityToBeDelivered < 0) {
										$quantityToBeDelivered = 0;
									}
									$subj++;
									print '</td></tr>';
								}
							} else {
								print '<!-- Case there is no details of lot at all -->';
								print '<tr class="oddeven"><td colspan="3"></td><td class="center">';
								print '<input class="qtyl" name="qtyl'.$indiceAsked.'_'.$subj.'" id="qtyl'.$indiceAsked.'_'.$subj.'" type="text" size="4" value="0" disabled="disabled"> ';
								print '</td>';

								print '<td class="left">';
								print img_warning().' '.$langs->trans("NoProductToShipFoundIntoStock", $staticwarehouse->label);
								print '</td></tr>';
							}
						}
					} else {
						// ship from multiple locations
						if (empty($conf->productbatch->enabled) || !$product->hasbatch()) {
							print '<!-- Case warehouse not already known and product does not need lot -->';
							print '<td></td><td></td></tr>'."\n"; // end line and start a new one for each warehouse

							print '<input name="idl'.$indiceAsked.'" type="hidden" value="'.$line->id.'">';
							$subj = 0;
							// Define nb of lines suggested for this order line
							$nbofsuggested = 0;

							foreach ($product->stock_warehouse as $warehouse_id => $stock_warehouse) {
								if ($stock_warehouse->real > 0) {
									$nbofsuggested++;
								}
							}
							$tmpwarehouseObject = new Entrepot($db);
							foreach ($product->stock_warehouse as $warehouse_id => $stock_warehouse) {    // $stock_warehouse is product_stock
								if (!empty($warehousePicking) && !in_array($warehouse_id, $warehousePicking)) {
									// if a warehouse was selected by user, picking is limited to this warehouse and his children
									continue;
								}

								$tmpwarehouseObject->fetch($warehouse_id);
								if ($stock_warehouse->real > 0) {
									$stock = + $stock_warehouse->real; // Convert it to number
									$deliverableQty = min($quantityToBeDelivered, $stock);
									$deliverableQty = max(0, $deliverableQty);
									// Quantity to send
									print '<!-- subj='.$subj.'/'.$nbofsuggested.' --><tr '.((($subj + 1) == $nbofsuggested) ? $bc[$var] : '').'>';
									print '<td colspan="3" ></td><td class="center"><!-- qty to ship (no lot management for product line indiceAsked='.$indiceAsked.') -->';
									if ($line->product_type == Product::TYPE_PRODUCT || !empty($conf->global->STOCK_SUPPORTS_SERVICES)) {
										if (isset($alreadyQtySetted[$line->fk_product][intval($warehouse_id)])) {
											$deliverableQty = min($quantityToBeDelivered, $stock - $alreadyQtySetted[$line->fk_product][intval($warehouse_id)]);
										} else {
											if (!isset($alreadyQtySetted[$line->fk_product])) {
												$alreadyQtySetted[$line->fk_product] = array();
											}

											$deliverableQty = min($quantityToBeDelivered, $stock);
										}

										if ($deliverableQty < 0) $deliverableQty = 0;

										$tooltip = '';
										if (!empty($alreadyQtySetted[$line->fk_product][intval($warehouse_id)])) {
											$tooltip = ' class="classfortooltip" title="'.$langs->trans('StockQuantitiesAlreadyAllocatedOnPreviousLines').' : '.$alreadyQtySetted[$line->fk_product][intval($warehouse_id)].'" ';
										}

										$alreadyQtySetted[$line->fk_product][intval($warehouse_id)] = $deliverableQty + $alreadyQtySetted[$line->fk_product][intval($warehouse_id)];

										$inputName = 'qtyl'.$indiceAsked.'_'.$subj;
										if (GETPOSTISSET($inputName)) {
											$deliverableQty = GETPOST($inputName, 'int');
										}

										print '<input '.$tooltip.' name="qtyl'.$indiceAsked.'_'.$subj.'" id="qtyl'.$indiceAsked.'" type="text" size="4" value="'.$deliverableQty.'">';
										print '<input name="ent1'.$indiceAsked.'_'.$subj.'" type="hidden" value="'.$warehouse_id.'">';
									} else {
										if (! empty($conf->global->SHIPMENT_GETS_ALL_ORDER_PRODUCTS)) {
											print '<input name="qtyl'.$indiceAsked.'_'.$subj.'" id="qtyl'.$indiceAsked.'" type="hidden" value="0">';
										}

										print $langs->trans("NA");
									}
									print '</td>';

									// Stock
									if (!empty($conf->stock->enabled)) {
										print '<td class="left">';
										if ($line->product_type == Product::TYPE_PRODUCT || !empty($conf->global->STOCK_SUPPORTS_SERVICES)) {
											print $tmpwarehouseObject->getNomUrl(0).' ';

											print '<!-- Show details of stock -->';
											print '('.$stock.')';
										} else {
											print $langs->trans("Service");
										}
										print '</td>';
									}
									$quantityToBeDelivered -= $deliverableQty;
									if ($quantityToBeDelivered < 0) {
										$quantityToBeDelivered = 0;
									}
									$subj++;
									print "</tr>\n";
								}
							}
							// Show subproducts of product (not recommanded)
							if (!empty($conf->global->PRODUIT_SOUSPRODUITS) && $line->fk_product > 0) {
								$product->get_sousproduits_arbo();
								$prods_arbo = $product->get_arbo_each_prod($qtyProdCom);
								if (count($prods_arbo) > 0) {
									foreach ($prods_arbo as $key => $value) {
										//print $value[0];
										$img = '';
										if ($value['stock'] < $value['stock_alert']) {
											$img = img_warning($langs->trans("StockTooLow"));
										}
										print '<tr class"oddeven"><td>';
										print "&nbsp; &nbsp; &nbsp; ->
										<a href=\"".DOL_URL_ROOT."/product/card.php?id=".$value['id']."\">".$value['fullpath']."
										</a> (".$value['nb'].")</td><td class=\"center\"> ".$value['nb_total']."</td><td>&nbsp;</td><td>&nbsp;</td>
										<td class=\"center\">".$value['stock']." ".$img."</td>";
										print "</tr>";
									}
								}
							}
						} else {
							print '<!-- Case warehouse not already known and product need lot -->';
							print '<td></td><td></td></tr>'; // end line and start a new one for lot/serial

							$subj = 0;
							print '<input name="idl'.$indiceAsked.'" type="hidden" value="'.$line->id.'">';

							$tmpwarehouseObject = new Entrepot($db);
							$productlotObject = new Productlot($db);

							// Define nb of lines suggested for this order line
							$nbofsuggested = 0;
							foreach ($product->stock_warehouse as $warehouse_id => $stock_warehouse) {
								if (($stock_warehouse->real > 0) && (count($stock_warehouse->detail_batch))) {
									$nbofsuggested+=count($stock_warehouse->detail_batch);
								}
							}

							foreach ($product->stock_warehouse as $warehouse_id => $stock_warehouse) {
								if (!empty($warehousePicking) && !in_array($warehouse_id, $warehousePicking)) {
									// if a warehouse was selected by user, picking is limited to this warehouse and his children
									continue;
								}

								$tmpwarehouseObject->fetch($warehouse_id);
								if (($stock_warehouse->real > 0) && (count($stock_warehouse->detail_batch))) {
									foreach ($stock_warehouse->detail_batch as $dbatch) {
										$batchStock = + $dbatch->qty; // To get a numeric
										if (isset($alreadyQtyBatchSetted[$line->fk_product][$dbatch->batch][intval($warehouse_id)])) {
											$deliverableQty = min($quantityToBeDelivered, $batchStock - $alreadyQtyBatchSetted[$line->fk_product][$dbatch->batch][intval($warehouse_id)]);
										} else {
											if (!isset($alreadyQtyBatchSetted[$line->fk_product])) {
												$alreadyQtyBatchSetted[$line->fk_product] = array();
											}

											if (!isset($alreadyQtyBatchSetted[$line->fk_product][$dbatch->batch])) {
												$alreadyQtyBatchSetted[$line->fk_product][$dbatch->batch] = array();
											}

											$deliverableQty = min($quantityToBeDelivered, $batchStock);
										}

										if ($deliverableQty < 0) $deliverableQty = 0;

										$inputName = 'qtyl'.$indiceAsked.'_'.$subj;
										if (GETPOSTISSET($inputName)) {
											$deliverableQty = GETPOST($inputName, 'int');
										}

										$tooltipClass = $tooltipTitle = '';
										if (!empty($alreadyQtyBatchSetted[$line->fk_product][$dbatch->batch][intval($warehouse_id)])) {
											$tooltipClass = ' classfortooltip';
											$tooltipTitle = $langs->trans('StockQuantitiesAlreadyAllocatedOnPreviousLines').' : '.$alreadyQtyBatchSetted[$line->fk_product][$dbatch->batch][intval($warehouse_id)];
										}
										$alreadyQtyBatchSetted[$line->fk_product][$dbatch->batch][intval($warehouse_id)] = $deliverableQty + $alreadyQtyBatchSetted[$line->fk_product][$dbatch->batch][intval($warehouse_id)];

										print '<!-- subj='.$subj.'/'.$nbofsuggested.' --><tr '.((($subj + 1) == $nbofsuggested) ? $bc[$var] : '').'><td colspan="3"></td><td class="center">';
										print '<input class="qtyl '.$tooltipClass.'" title="'.$tooltipTitle.'" name="'.$inputName.'" id="'.$inputName.'" type="text" size="4" value="'.$deliverableQty.'">';
										print '</td>';

										print '<td class="left">';

										print $tmpwarehouseObject->getNomUrl(0).' / ';

										print '<!-- Show details of lot -->';
										print '<input name="batchl'.$indiceAsked.'_'.$subj.'" type="hidden" value="'.$dbatch->id.'">';

										//print '|'.$line->fk_product.'|'.$dbatch->batch.'|<br>';
										print $langs->trans("Batch").': ';
										$result = $productlotObject->fetch(0, $line->fk_product, $dbatch->batch);
										if ($result > 0) {
											print $productlotObject->getNomUrl(1);
										} else {
											print 'TableLotIncompleteRunRepairWithParamStandardEqualConfirmed';
										}
										print ' ('.$dbatch->qty.')';
										$quantityToBeDelivered -= $deliverableQty;
										if ($quantityToBeDelivered < 0) {
											$quantityToBeDelivered = 0;
										}
										//dol_syslog('deliverableQty = '.$deliverableQty.' batchStock = '.$batchStock);
										$subj++;
										print '</td></tr>';
									}
								}
							}
						}
						if ($subj == 0) { // Line not shown yet, we show it
							$warehouse_selected_id = GETPOST('entrepot_id', 'int');

							print '<!-- line not shown yet, we show it -->';
							print '<tr class="oddeven"><td colspan="3"></td><td class="center">';

							if ($line->product_type == Product::TYPE_PRODUCT || !empty($conf->global->STOCK_SUPPORTS_SERVICES)) {
								$disabled = '';
								if (!empty($conf->productbatch->enabled) && $product->hasbatch()) {
									$disabled = 'disabled="disabled"';
								}
								if ($warehouse_selected_id <= 0) {		// We did not force a given warehouse, so we won't have no warehouse to change qty.
									$disabled = 'disabled="disabled"';
								}
								print '<input class="qtyl" name="qtyl'.$indiceAsked.'_'.$subj.'" id="qtyl'.$indiceAsked.'_'.$subj.'" type="text" size="4" value="0"'.($disabled ? ' '.$disabled : '').'> ';
							} else {
								print $langs->trans("NA");
							}
							print '</td>';

							print '<td class="left">';
							if ($line->product_type == Product::TYPE_PRODUCT || !empty($conf->global->STOCK_SUPPORTS_SERVICES)) {
								if ($warehouse_selected_id > 0) {
									$warehouseObject = new Entrepot($db);
									$warehouseObject->fetch($warehouse_selected_id);
									print img_warning().' '.$langs->trans("NoProductToShipFoundIntoStock", $warehouseObject->label);
								} else {
									if ($line->fk_product) {
										print img_warning().' '.$langs->trans("StockTooLow");
									} else {
										print '';
									}
								}
							} else {
								print $langs->trans("Service");
							}
							print '</td>';
							print '</tr>';
						}
					}

					// Display lines for extrafields of the Shipment line
					// $line is a 'Order line'
					if (!empty($extrafields)) {
						//var_dump($line);
						$colspan = 5;
						$expLine = new ExpeditionLigne($db);

						$srcLine = new OrderLine($db);
						$srcLine->id = $line->id;
						$srcLine->fetch_optionals(); // fetch extrafields also available in orderline

						$expLine->array_options = array_merge($expLine->array_options, $srcLine->array_options);

						print $expLine->showOptionals($extrafields, 'edit', array('style'=>'class="drag drop oddeven"', 'colspan'=>$colspan), $indiceAsked, '', 1);
					}
				}

				$indiceAsked++;
			}

			print "</table>";

			print '<br>';

			print $form->buttonsSaveCancel("Create");

			print '</form>';

			print '<br>';
		} else {
			dol_print_error($db);
		}
	}
} elseif ($id || $ref) {
	/* *************************************************************************** */
	/*                                                                             */
	/* Edit and view mode                                                          */
	/*                                                                             */
	/* *************************************************************************** */
	$lines = $object->lines;

	$num_prod = count($lines);

	if ($object->id > 0) {
		if (!empty($object->origin) && $object->origin_id > 0) {
			$typeobject = $object->origin;
			$origin = $object->origin;
			$origin_id = $object->origin_id;
			$object->fetch_origin(); // Load property $object->commande, $object->propal, ...
		}

		$soc = new Societe($db);
		$soc->fetch($object->socid);

		$res = $object->fetch_optionals();

		$head = shipping_prepare_head($object);
		print dol_get_fiche_head($head, 'shipping', $langs->trans("Shipment"), -1, $object->picto);

		$formconfirm = '';

		// Confirm deleteion
		if ($action == 'delete') {
			$formquestion = array();
			if ($object->statut == Expedition::STATUS_CLOSED && !empty($conf->global->STOCK_CALCULATE_ON_SHIPMENT_CLOSE)) {
				$formquestion = array(
						array(
							'label' => $langs->trans('ShipmentIncrementStockOnDelete'),
							'name' => 'alsoUpdateStock',
							'type' => 'checkbox',
							'value' => 0
						),
					);
			}
			$formconfirm = $form->formconfirm(
				$_SERVER['PHP_SELF'].'?id='.$object->id,
				$langs->trans('DeleteSending'),
				$langs->trans("ConfirmDeleteSending", $object->ref),
				'confirm_delete',
				$formquestion,
				0,
				1
			);
		}

		// Confirmation validation
		if ($action == 'valid') {
			$objectref = substr($object->ref, 1, 4);
			if ($objectref == 'PROV') {
				$numref = $object->getNextNumRef($soc);
			} else {
				$numref = $object->ref;
			}

			$text = $langs->trans("ConfirmValidateSending", $numref);

			if (!empty($conf->notification->enabled)) {
				require_once DOL_DOCUMENT_ROOT.'/core/class/notify.class.php';
				$notify = new Notify($db);
				$text .= '<br>';
				$text .= $notify->confirmMessage('SHIPPING_VALIDATE', $object->socid, $object);
			}

			$formconfirm = $form->formconfirm($_SERVER['PHP_SELF'].'?id='.$object->id, $langs->trans('ValidateSending'), $text, 'confirm_valid', '', 0, 1);
		}
		// Confirm cancelation
		if ($action == 'cancel') {
			$formconfirm = $form->formconfirm($_SERVER['PHP_SELF'].'?id='.$object->id, $langs->trans('CancelSending'), $langs->trans("ConfirmCancelSending", $object->ref), 'confirm_cancel', '', 0, 1);
		}

		// Call Hook formConfirm
		$parameters = array('formConfirm' => $formconfirm);
		$reshook = $hookmanager->executeHooks('formConfirm', $parameters, $object, $action); // Note that $action and $object may have been modified by hook
		if (empty($reshook)) {
			$formconfirm .= $hookmanager->resPrint;
		} elseif ($reshook > 0) {
			$formconfirm = $hookmanager->resPrint;
		}

		// Print form confirm
		print $formconfirm;

		// Calculate totalWeight and totalVolume for all products
		// by adding weight and volume of each product line.
		$tmparray = $object->getTotalWeightVolume();
		$totalWeight = $tmparray['weight'];
		$totalVolume = $tmparray['volume'];


		if ($typeobject == 'commande' && $object->$typeobject->id && !empty($conf->commande->enabled)) {
			$objectsrc = new Commande($db);
			$objectsrc->fetch($object->$typeobject->id);
		}
		if ($typeobject == 'propal' && $object->$typeobject->id && !empty($conf->propal->enabled)) {
			$objectsrc = new Propal($db);
			$objectsrc->fetch($object->$typeobject->id);
		}

		// Shipment card
		$linkback = '<a href="'.DOL_URL_ROOT.'/expedition/list.php?restore_lastsearch_values=1'.(!empty($socid) ? '&socid='.$socid : '').'">'.$langs->trans("BackToList").'</a>';
		$morehtmlref = '<div class="refidno">';
		// Ref customer shipment
		$morehtmlref .= $form->editfieldkey("RefCustomer", 'ref_customer', $object->ref_customer, $object, $user->rights->expedition->creer, 'string', '', 0, 1);
		$morehtmlref .= $form->editfieldval("RefCustomer", 'ref_customer', $object->ref_customer, $object, $user->rights->expedition->creer, 'string', '', null, null, '', 1);
		// Thirdparty
		$morehtmlref .= '<br>'.$langs->trans('ThirdParty').' : '.$object->thirdparty->getNomUrl(1);
		// Project
		if (!empty($conf->project->enabled)) {
			$langs->load("projects");
			$morehtmlref .= '<br>'.$langs->trans('Project').' ';
			if (0) {    // Do not change on shipment
				if ($action != 'classify') {
					$morehtmlref .= '<a class="editfielda" href="'.$_SERVER['PHP_SELF'].'?action=classify&token='.newToken().'&id='.$object->id.'">'.img_edit($langs->transnoentitiesnoconv('SetProject')).'</a> : ';
				}
				if ($action == 'classify') {
					// $morehtmlref.=$form->form_project($_SERVER['PHP_SELF'] . '?id=' . $object->id, $object->socid, $object->fk_project, 'projectid', 0, 0, 1, 1);
					$morehtmlref .= '<form method="post" action="'.$_SERVER['PHP_SELF'].'?id='.$object->id.'">';
					$morehtmlref .= '<input type="hidden" name="action" value="classin">';
					$morehtmlref .= '<input type="hidden" name="token" value="'.newToken().'">';
					$morehtmlref .= $formproject->select_projects($object->socid, $object->fk_project, 'projectid', $maxlength, 0, 1, 0, 1, 0, 0, '', 1);
					$morehtmlref .= '<input type="submit" class="button button-edit" value="'.$langs->trans("Modify").'">';
					$morehtmlref .= '</form>';
				} else {
					$morehtmlref .= $form->form_project($_SERVER['PHP_SELF'].'?id='.$object->id, $object->socid, $object->fk_project, 'none', 0, 0, 0, 1);
				}
			} else {
				// We don't have project on shipment, so we will use the project or source object instead
				// TODO Add project on shipment
				$morehtmlref .= ' : ';
				if (!empty($objectsrc->fk_project)) {
					$proj = new Project($db);
					$proj->fetch($objectsrc->fk_project);
					$morehtmlref .= ' : '.$proj->getNomUrl(1);
					if ($proj->title) {
						$morehtmlref .= ' - '.$proj->title;
					}
				} else {
					$morehtmlref .= '';
				}
			}
		}
		$morehtmlref .= '</div>';


		dol_banner_tab($object, 'ref', $linkback, 1, 'ref', 'ref', $morehtmlref);


		print '<div class="fichecenter">';
		print '<div class="fichehalfleft">';
		print '<div class="underbanner clearboth"></div>';

		print '<table class="border tableforfield" width="100%">';

		// Linked documents
		if ($typeobject == 'commande' && $object->$typeobject->id && !empty($conf->commande->enabled)) {
			print '<tr><td>';
			print $langs->trans("RefOrder").'</td>';
			print '<td colspan="3">';
			print $objectsrc->getNomUrl(1, 'commande');
			print "</td>\n";
			print '</tr>';
		}
		if ($typeobject == 'propal' && $object->$typeobject->id && !empty($conf->propal->enabled)) {
			print '<tr><td>';
			print $langs->trans("RefProposal").'</td>';
			print '<td colspan="3">';
			print $objectsrc->getNomUrl(1, 'expedition');
			print "</td>\n";
			print '</tr>';
		}

		// Date creation
		print '<tr><td class="titlefield">'.$langs->trans("DateCreation").'</td>';
		print '<td colspan="3">'.dol_print_date($object->date_creation, "dayhour")."</td>\n";
		print '</tr>';

		// Delivery date planned
		print '<tr><td height="10">';
		print '<table class="nobordernopadding" width="100%"><tr><td>';
		print $langs->trans('DateDeliveryPlanned');
		print '</td>';

		if ($action != 'editdate_livraison') {
			print '<td class="right"><a class="editfielda" href="'.$_SERVER["PHP_SELF"].'?action=editdate_livraison&token='.newToken().'&id='.$object->id.'">'.img_edit($langs->trans('SetDeliveryDate'), 1).'</a></td>';
		}
		print '</tr></table>';
		print '</td><td colspan="2">';
		if ($action == 'editdate_livraison') {
			print '<form name="setdate_livraison" action="'.$_SERVER["PHP_SELF"].'?id='.$object->id.'" method="post">';
			print '<input type="hidden" name="token" value="'.newToken().'">';
			print '<input type="hidden" name="action" value="setdate_livraison">';
			print $form->selectDate($object->date_delivery ? $object->date_delivery : -1, 'liv_', 1, 1, '', "setdate_livraison", 1, 0);
			print '<input type="submit" class="button button-edit" value="'.$langs->trans('Modify').'">';
			print '</form>';
		} else {
			print $object->date_delivery ? dol_print_date($object->date_delivery, 'dayhour') : '&nbsp;';
		}
		print '</td>';
		print '</tr>';

		// Weight
		print '<tr><td>';
		print $form->editfieldkey("Weight", 'trueWeight', $object->trueWeight, $object, $user->rights->expedition->creer);
		print '</td><td colspan="3">';

		if ($action == 'edittrueWeight') {
			print '<form name="settrueweight" action="'.$_SERVER["PHP_SELF"].'" method="post">';
			print '<input name="action" value="settrueWeight" type="hidden">';
			print '<input name="id" value="'.$object->id.'" type="hidden">';
			print '<input type="hidden" name="token" value="'.newToken().'">';
			print '<input id="trueWeight" name="trueWeight" value="'.$object->trueWeight.'" type="text" class="width50">';
			print $formproduct->selectMeasuringUnits("weight_units", "weight", $object->weight_units, 0, 2);
			print ' <input class="button" name="modify" value="'.$langs->trans("Modify").'" type="submit">';
			print ' <input class="button button-cancel" name="cancel" value="'.$langs->trans("Cancel").'" type="submit">';
			print '</form>';
		} else {
			print $object->trueWeight;
			print ($object->trueWeight && $object->weight_units != '') ? ' '.measuringUnitString(0, "weight", $object->weight_units) : '';
		}

		// Calculated
		if ($totalWeight > 0) {
			if (!empty($object->trueWeight)) {
				print ' ('.$langs->trans("SumOfProductWeights").': ';
			}
			print showDimensionInBestUnit($totalWeight, 0, "weight", $langs, isset($conf->global->MAIN_WEIGHT_DEFAULT_ROUND) ? $conf->global->MAIN_WEIGHT_DEFAULT_ROUND : -1, isset($conf->global->MAIN_WEIGHT_DEFAULT_UNIT) ? $conf->global->MAIN_WEIGHT_DEFAULT_UNIT : 'no');
			if (!empty($object->trueWeight)) {
				print ')';
			}
		}
		print '</td></tr>';

		// Width
		print '<tr><td>'.$form->editfieldkey("Width", 'trueWidth', $object->trueWidth, $object, $user->rights->expedition->creer).'</td><td colspan="3">';
		print $form->editfieldval("Width", 'trueWidth', $object->trueWidth, $object, $user->rights->expedition->creer);
		print ($object->trueWidth && $object->width_units != '') ? ' '.measuringUnitString(0, "size", $object->width_units) : '';
		print '</td></tr>';

		// Height
		print '<tr><td>'.$form->editfieldkey("Height", 'trueHeight', $object->trueHeight, $object, $user->rights->expedition->creer).'</td><td colspan="3">';
		if ($action == 'edittrueHeight') {
			print '<form name="settrueHeight" action="'.$_SERVER["PHP_SELF"].'" method="post">';
			print '<input name="action" value="settrueHeight" type="hidden">';
			print '<input name="id" value="'.$object->id.'" type="hidden">';
			print '<input type="hidden" name="token" value="'.newToken().'">';
			print '<input id="trueHeight" name="trueHeight" value="'.$object->trueHeight.'" type="text" class="width50">';
			print $formproduct->selectMeasuringUnits("size_units", "size", $object->size_units, 0, 2);
			print ' <input class="button" name="modify" value="'.$langs->trans("Modify").'" type="submit">';
			print ' <input class="button button-cancel" name="cancel" value="'.$langs->trans("Cancel").'" type="submit">';
			print '</form>';
		} else {
			print $object->trueHeight;
			print ($object->trueHeight && $object->height_units != '') ? ' '.measuringUnitString(0, "size", $object->height_units) : '';
		}

		print '</td></tr>';

		// Depth
		print '<tr><td>'.$form->editfieldkey("Depth", 'trueDepth', $object->trueDepth, $object, $user->rights->expedition->creer).'</td><td colspan="3">';
		print $form->editfieldval("Depth", 'trueDepth', $object->trueDepth, $object, $user->rights->expedition->creer);
		print ($object->trueDepth && $object->depth_units != '') ? ' '.measuringUnitString(0, "size", $object->depth_units) : '';
		print '</td></tr>';

		// Volume
		print '<tr><td>';
		print $langs->trans("Volume");
		print '</td>';
		print '<td colspan="3">';
		$calculatedVolume = 0;
		$volumeUnit = 0;
		if ($object->trueWidth && $object->trueHeight && $object->trueDepth) {
			$calculatedVolume = ($object->trueWidth * $object->trueHeight * $object->trueDepth);
			$volumeUnit = $object->size_units * 3;
		}
		// If sending volume not defined we use sum of products
		if ($calculatedVolume > 0) {
			if ($volumeUnit < 50) {
				print showDimensionInBestUnit($calculatedVolume, $volumeUnit, "volume", $langs, isset($conf->global->MAIN_VOLUME_DEFAULT_ROUND) ? $conf->global->MAIN_VOLUME_DEFAULT_ROUND : -1, isset($conf->global->MAIN_VOLUME_DEFAULT_UNIT) ? $conf->global->MAIN_VOLUME_DEFAULT_UNIT : 'no');
			} else {
				print $calculatedVolume.' '.measuringUnitString(0, "volume", $volumeUnit);
			}
		}
		if ($totalVolume > 0) {
			if ($calculatedVolume) {
				print ' ('.$langs->trans("SumOfProductVolumes").': ';
			}
			print showDimensionInBestUnit($totalVolume, 0, "volume", $langs, isset($conf->global->MAIN_VOLUME_DEFAULT_ROUND) ? $conf->global->MAIN_VOLUME_DEFAULT_ROUND : -1, isset($conf->global->MAIN_VOLUME_DEFAULT_UNIT) ? $conf->global->MAIN_VOLUME_DEFAULT_UNIT : 'no');
			//if (empty($calculatedVolume)) print ' ('.$langs->trans("Calculated").')';
			if ($calculatedVolume) {
				print ')';
			}
		}
		print "</td>\n";
		print '</tr>';

		// Other attributes
		$cols = 2;
		include DOL_DOCUMENT_ROOT.'/core/tpl/extrafields_view.tpl.php';

		print '</table>';

		print '</div>';
		print '<div class="fichehalfright">';
		print '<div class="underbanner clearboth"></div>';

		print '<table class="border centpercent tableforfield">';

		// Sending method
		print '<tr><td height="10">';
		print '<table class="nobordernopadding" width="100%"><tr><td>';
		print $langs->trans('SendingMethod');
		print '</td>';

		if ($action != 'editshipping_method_id') {
			print '<td class="right"><a class="editfielda" href="'.$_SERVER["PHP_SELF"].'?action=editshipping_method_id&token='.newToken().'&id='.$object->id.'">'.img_edit($langs->trans('SetSendingMethod'), 1).'</a></td>';
		}
		print '</tr></table>';
		print '</td><td colspan="2">';
		if ($action == 'editshipping_method_id') {
			print '<form name="setshipping_method_id" action="'.$_SERVER["PHP_SELF"].'?id='.$object->id.'" method="post">';
			print '<input type="hidden" name="token" value="'.newToken().'">';
			print '<input type="hidden" name="action" value="setshipping_method_id">';
			$object->fetch_delivery_methods();
			print $form->selectarray("shipping_method_id", $object->meths, $object->shipping_method_id, 1, 0, 0, "", 1);
			if ($user->admin) {
				print info_admin($langs->trans("YouCanChangeValuesForThisListFromDictionarySetup"), 1);
			}
			print '<input type="submit" class="button button-edit" value="'.$langs->trans('Modify').'">';
			print '</form>';
		} else {
			if ($object->shipping_method_id > 0) {
				// Get code using getLabelFromKey
				$code = $langs->getLabelFromKey($db, $object->shipping_method_id, 'c_shipment_mode', 'rowid', 'code');
				print $langs->trans("SendingMethod".strtoupper($code));
			}
		}
		print '</td>';
		print '</tr>';

		// Tracking Number
		print '<tr><td class="titlefield">'.$form->editfieldkey("TrackingNumber", 'tracking_number', $object->tracking_number, $object, $user->rights->expedition->creer).'</td><td colspan="3">';
		print $form->editfieldval("TrackingNumber", 'tracking_number', $object->tracking_url, $object, $user->rights->expedition->creer, 'safehtmlstring', $object->tracking_number);
		print '</td></tr>';

		// Incoterms
		if (!empty($conf->incoterm->enabled)) {
			print '<tr><td>';
			print '<table width="100%" class="nobordernopadding"><tr><td>';
			print $langs->trans('IncotermLabel');
			print '<td><td class="right">';
			if ($user->rights->expedition->creer) {
				print '<a class="editfielda" href="'.DOL_URL_ROOT.'/expedition/card.php?id='.$object->id.'&action=editincoterm&token='.newToken().'">'.img_edit().'</a>';
			} else {
				print '&nbsp;';
			}
			print '</td></tr></table>';
			print '</td>';
			print '<td colspan="3">';
			if ($action != 'editincoterm') {
				print $form->textwithpicto($object->display_incoterms(), $object->label_incoterms, 1);
			} else {
				print $form->select_incoterms((!empty($object->fk_incoterms) ? $object->fk_incoterms : ''), (!empty($object->location_incoterms) ? $object->location_incoterms : ''), $_SERVER['PHP_SELF'].'?id='.$object->id);
			}
			print '</td></tr>';
		}

		// Other attributes
		$parameters = array('colspan' => ' colspan="3"', 'cols' => '3');
		$reshook = $hookmanager->executeHooks('formObjectOptions', $parameters, $object, $action); // Note that $action and $object may have been modified by hook
		print $hookmanager->resPrint;

		print "</table>";

		print '</div>';
		print '</div>';

		print '<div class="clearboth"></div>';


		// Lines of products

		if ($action == 'editline') {
			print '	<form name="updateline" id="updateline" action="'.$_SERVER["PHP_SELF"].'?id='.$object->id.'&amp;lineid='.$line_id.'" method="POST">
			<input type="hidden" name="token" value="' . newToken().'">
			<input type="hidden" name="action" value="updateline">
			<input type="hidden" name="mode" value="">
			<input type="hidden" name="id" value="' . $object->id.'">
			';
		}
		print '<br>';

		print '<div class="div-table-responsive-no-min">';
		print '<table class="noborder" width="100%" id="tablelines" >';
		print '<thead>';
		print '<tr class="liste_titre">';
		// Adds a line numbering column
		if (!empty($conf->global->MAIN_VIEW_LINE_NUMBER)) {
			print '<td width="5" class="center linecolnum">&nbsp;</td>';
		}
		// Product/Service
		print '<td  class="linecoldescription" >'.$langs->trans("Products").'</td>';
		// Qty
		print '<td class="center linecolqty">'.$langs->trans("QtyOrdered").'</td>';
		if ($origin && $origin_id > 0) {
			print '<td class="center linecolqtyinothershipments">'.$langs->trans("QtyInOtherShipments").'</td>';
		}
		if ($action == 'editline') {
			$editColspan = 3;
			if (empty($conf->stock->enabled)) {
				$editColspan--;
			}
			if (empty($conf->productbatch->enabled)) {
				$editColspan--;
			}
			print '<td class="center linecoleditlineotherinfo" colspan="'.$editColspan.'">';
			if ($object->statut <= 1) {
				print $langs->trans("QtyToShip").' - ';
			} else {
				print $langs->trans("QtyShipped").' - ';
			}
			if (!empty($conf->stock->enabled)) {
				print $langs->trans("WarehouseSource").' - ';
			}
			if (!empty($conf->productbatch->enabled)) {
				print $langs->trans("Batch");
			}
			print '</td>';
		} else {
			if ($object->statut <= 1) {
				print '<td class="center linecolqtytoship">'.$langs->trans("QtyToShip").'</td>';
			} else {
				print '<td class="center linecolqtyshipped">'.$langs->trans("QtyShipped").'</td>';
			}
			if (!empty($conf->stock->enabled)) {
				print '<td class="left linecolwarehousesource">'.$langs->trans("WarehouseSource").'</td>';
			}

			if (!empty($conf->productbatch->enabled)) {
				print '<td class="left linecolbatch">'.$langs->trans("Batch").'</td>';
			}
		}
		print '<td class="center linecolweight">'.$langs->trans("CalculatedWeight").'</td>';
		print '<td class="center linecolvolume">'.$langs->trans("CalculatedVolume").'</td>';
		//print '<td class="center">'.$langs->trans("Size").'</td>';
		if ($object->statut == 0) {
			print '<td class="linecoledit"></td>';
			print '<td class="linecoldelete" width="10"></td>';
		}
		print "</tr>\n";
		print '</thead>';

		$outputlangs = $langs;

		if (!empty($conf->global->MAIN_MULTILANGS) && !empty($conf->global->PRODUIT_TEXTS_IN_THIRDPARTY_LANGUAGE)) {
			$object->fetch_thirdparty();
			$newlang = '';
			if (empty($newlang) && GETPOST('lang_id', 'aZ09')) {
				$newlang = GETPOST('lang_id', 'aZ09');
			}
			if (empty($newlang)) {
				$newlang = $object->thirdparty->default_lang;
			}
			if (!empty($newlang)) {
				$outputlangs = new Translate("", $conf);
				$outputlangs->setDefaultLang($newlang);
			}
		}

		// Get list of products already sent for same source object into $alreadysent
		$alreadysent = array();
		if ($origin && $origin_id > 0) {
			$sql = "SELECT obj.rowid, obj.fk_product, obj.label, obj.description, obj.product_type as fk_product_type, obj.qty as qty_asked, obj.fk_unit, obj.date_start, obj.date_end";
			$sql .= ", ed.rowid as shipmentline_id, ed.qty as qty_shipped, ed.fk_expedition as expedition_id, ed.fk_origin_line, ed.fk_entrepot";
			$sql .= ", e.rowid as shipment_id, e.ref as shipment_ref, e.date_creation, e.date_valid, e.date_delivery, e.date_expedition";
			//if ($conf->delivery_note->enabled) $sql .= ", l.rowid as livraison_id, l.ref as livraison_ref, l.date_delivery, ld.qty as qty_received";
			$sql .= ', p.label as product_label, p.ref, p.fk_product_type, p.rowid as prodid, p.tosell as product_tosell, p.tobuy as product_tobuy, p.tobatch as product_tobatch';
			$sql .= ', p.description as product_desc';
			$sql .= " FROM ".MAIN_DB_PREFIX."expeditiondet as ed";
			$sql .= ", ".MAIN_DB_PREFIX."expedition as e";
			$sql .= ", ".MAIN_DB_PREFIX.$origin."det as obj";
			//if ($conf->delivery_note->enabled) $sql .= " LEFT JOIN ".MAIN_DB_PREFIX."delivery as l ON l.fk_expedition = e.rowid LEFT JOIN ".MAIN_DB_PREFIX."deliverydet as ld ON ld.fk_delivery = l.rowid  AND obj.rowid = ld.fk_origin_line";
			$sql .= " LEFT JOIN ".MAIN_DB_PREFIX."product as p ON obj.fk_product = p.rowid";
			$sql .= " WHERE e.entity IN (".getEntity('expedition').")";
			$sql .= " AND obj.fk_".$origin." = ".((int) $origin_id);
			$sql .= " AND obj.rowid = ed.fk_origin_line";
			$sql .= " AND ed.fk_expedition = e.rowid";
			//if ($filter) $sql.= $filter;
			$sql .= " ORDER BY obj.fk_product";

			dol_syslog("expedition/card.php get list of shipment lines", LOG_DEBUG);
			$resql = $db->query($sql);
			if ($resql) {
				$num = $db->num_rows($resql);
				$i = 0;

				while ($i < $num) {
					$obj = $db->fetch_object($resql);
					if ($obj) {
						// $obj->rowid is rowid in $origin."det" table
						$alreadysent[$obj->rowid][$obj->shipmentline_id] = array(
							'shipment_ref'=>$obj->shipment_ref, 'shipment_id'=>$obj->shipment_id, 'warehouse'=>$obj->fk_entrepot, 'qty_shipped'=>$obj->qty_shipped,
							'product_tosell'=>$obj->product_tosell, 'product_tobuy'=>$obj->product_tobuy, 'product_tobatch'=>$obj->product_tobatch,
							'date_valid'=>$db->jdate($obj->date_valid), 'date_delivery'=>$db->jdate($obj->date_delivery));
					}
					$i++;
				}
			}
			//var_dump($alreadysent);
		}

		print '<tbody>';

		// Loop on each product to send/sent
		for ($i = 0; $i < $num_prod; $i++) {
			$parameters = array('i' => $i, 'line' => $lines[$i], 'line_id' => $line_id, 'num' => $num_prod, 'alreadysent' => $alreadysent, 'editColspan' => !empty($editColspan) ? $editColspan : 0, 'outputlangs' => $outputlangs);
			$reshook = $hookmanager->executeHooks('printObjectLine', $parameters, $object, $action);
			if ($reshook < 0) {
				setEventMessages($hookmanager->error, $hookmanager->errors, 'errors');
			}

			if (empty($reshook)) {
				print '<!-- origin line id = '.$lines[$i]->origin_line_id.' -->'; // id of order line
				print '<tr class="oddeven" id="row-'.$lines[$i]->id.'" data-id="'.$lines[$i]->id.'" data-element="'.$lines[$i]->element.'" >';

				// #
				if (!empty($conf->global->MAIN_VIEW_LINE_NUMBER)) {
					print '<td class="center linecolnum">'.($i + 1).'</td>';
				}

				// Predefined product or service
				if ($lines[$i]->fk_product > 0) {
					// Define output language
					if (!empty($conf->global->MAIN_MULTILANGS) && !empty($conf->global->PRODUIT_TEXTS_IN_THIRDPARTY_LANGUAGE)) {
						$prod = new Product($db);
						$prod->fetch($lines[$i]->fk_product);
						$label = (!empty($prod->multilangs[$outputlangs->defaultlang]["label"])) ? $prod->multilangs[$outputlangs->defaultlang]["label"] : $lines[$i]->product_label;
					} else {
						$label = (!empty($lines[$i]->label) ? $lines[$i]->label : $lines[$i]->product_label);
					}

					print '<td class="linecoldescription">';

					// Show product and description
					$product_static->type = $lines[$i]->fk_product_type;
					$product_static->id = $lines[$i]->fk_product;
					$product_static->ref = $lines[$i]->ref;
					$product_static->status = $lines[$i]->product_tosell;
					$product_static->status_buy = $lines[$i]->product_tobuy;
					$product_static->status_batch = $lines[$i]->product_tobatch;

					$product_static->weight = $lines[$i]->weight;
					$product_static->weight_units = $lines[$i]->weight_units;
					$product_static->length = $lines[$i]->length;
					$product_static->length_units = $lines[$i]->length_units;
					$product_static->width = !empty($lines[$i]->width) ? $lines[$i]->width : 0;
					$product_static->width_units = !empty($lines[$i]->width_units) ? $lines[$i]->width_units : 0;
					$product_static->height = !empty($lines[$i]->height) ? $lines[$i]->height : 0;
					$product_static->height_units = !empty($lines[$i]->height_units) ? $lines[$i]->height_units : 0;
					$product_static->surface = $lines[$i]->surface;
					$product_static->surface_units = $lines[$i]->surface_units;
					$product_static->volume = $lines[$i]->volume;
					$product_static->volume_units = $lines[$i]->volume_units;

					$text = $product_static->getNomUrl(1);
					$text .= ' - '.$label;
					$description = (!empty($conf->global->PRODUIT_DESC_IN_FORM) ? '' : dol_htmlentitiesbr($lines[$i]->description));
					print $form->textwithtooltip($text, $description, 3, '', '', $i);
					print_date_range(!empty($lines[$i]->date_start) ? $lines[$i]->date_start : '', !empty($lines[$i]->date_end) ? $lines[$i]->date_end : '');
					if (!empty($conf->global->PRODUIT_DESC_IN_FORM)) {
						print (!empty($lines[$i]->description) && $lines[$i]->description != $lines[$i]->product) ? '<br>'.dol_htmlentitiesbr($lines[$i]->description) : '';
					}
					print "</td>\n";
				} else {
					print '<td class="linecoldescription" >';
					if ($lines[$i]->product_type == Product::TYPE_SERVICE) {
						$text = img_object($langs->trans('Service'), 'service');
					} else {
						$text = img_object($langs->trans('Product'), 'product');
					}

					if (!empty($lines[$i]->label)) {
						$text .= ' <strong>'.$lines[$i]->label.'</strong>';
						print $form->textwithtooltip($text, $lines[$i]->description, 3, '', '', $i);
					} else {
						print $text.' '.nl2br($lines[$i]->description);
					}

					print_date_range($lines[$i]->date_start, $lines[$i]->date_end);
					print "</td>\n";
				}

				$unit_order = '';
				if (!empty($conf->global->PRODUCT_USE_UNITS)) {
					$unit_order = measuringUnitString($lines[$i]->fk_unit);
				}

				// Qty ordered
				print '<td class="center linecolqty">'.$lines[$i]->qty_asked.' '.$unit_order.'</td>';

				// Qty in other shipments (with shipment and warehouse used)
				if ($origin && $origin_id > 0) {
					print '<td class="linecolqtyinothershipments center nowrap">';
					foreach ($alreadysent as $key => $val) {
						if ($lines[$i]->fk_origin_line == $key) {
							$j = 0;
							foreach ($val as $shipmentline_id => $shipmentline_var) {
								if ($shipmentline_var['shipment_id'] == $lines[$i]->fk_expedition) {
									continue; // We want to show only "other shipments"
								}

								$j++;
								if ($j > 1) {
									print '<br>';
								}
								$shipment_static->fetch($shipmentline_var['shipment_id']);
								print $shipment_static->getNomUrl(1);
								print ' - '.$shipmentline_var['qty_shipped'];
								$htmltext = $langs->trans("DateValidation").' : '.(empty($shipmentline_var['date_valid']) ? $langs->trans("Draft") : dol_print_date($shipmentline_var['date_valid'], 'dayhour'));
								if (!empty($conf->stock->enabled) && $shipmentline_var['warehouse'] > 0) {
									$warehousestatic->fetch($shipmentline_var['warehouse']);
									$htmltext .= '<br>'.$langs->trans("FromLocation").' : '.$warehousestatic->getNomUrl(1, '', 0, 1);
								}
								print ' '.$form->textwithpicto('', $htmltext, 1);
							}
						}
					}
					print '</td>';
				}

				if ($action == 'editline' && $lines[$i]->id == $line_id) {
					// edit mode
					print '<td colspan="'.$editColspan.'" class="center"><table class="nobordernopadding centpercent">';
					if (is_array($lines[$i]->detail_batch) && count($lines[$i]->detail_batch) > 0) {
						print '<!-- case edit 1 -->';
						$line = new ExpeditionLigne($db);
						foreach ($lines[$i]->detail_batch as $detail_batch) {
							print '<tr>';
							// Qty to ship or shipped
							print '<td><input class="qtyl" name="qtyl'.$detail_batch->fk_expeditiondet.'_'.$detail_batch->id.'" id="qtyl'.$line_id.'_'.$detail_batch->id.'" type="text" size="4" value="'.$detail_batch->qty.'"></td>';
							// Batch number managment
							if ($lines[$i]->entrepot_id == 0) {
								// only show lot numbers from src warehouse when shipping from multiple warehouses
								$line->fetch($detail_batch->fk_expeditiondet);
							}
							$entrepot_id = !empty($detail_batch->entrepot_id)?$detail_batch->entrepot_id:$lines[$i]->entrepot_id;
							print '<td>'.$formproduct->selectLotStock($detail_batch->fk_origin_stock, 'batchl'.$detail_batch->fk_expeditiondet.'_'.$detail_batch->fk_origin_stock, '', 1, 0, $lines[$i]->fk_product, $entrepot_id).'</td>';
							print '</tr>';
						}
						// add a 0 qty lot row to be able to add a lot
						print '<tr>';
						// Qty to ship or shipped
						print '<td><input class="qtyl" name="qtyl'.$line_id.'_0" id="qtyl'.$line_id.'_0" type="text" size="4" value="0"></td>';
						// Batch number managment
						print '<td>'.$formproduct->selectLotStock('', 'batchl'.$line_id.'_0', '', 1, 0, $lines[$i]->fk_product).'</td>';
						print '</tr>';
					} elseif (!empty($conf->stock->enabled)) {
						if ($lines[$i]->fk_product > 0) {
							if ($lines[$i]->entrepot_id > 0) {
								print '<!-- case edit 2 -->';
								print '<tr>';
								// Qty to ship or shipped
								print '<td><input class="qtyl" name="qtyl'.$line_id.'" id="qtyl'.$line_id.'" type="text" size="4" value="'.$lines[$i]->qty_shipped.'">'.$unit_order.'</td>';
								// Warehouse source
								print '<td>'.$formproduct->selectWarehouses($lines[$i]->entrepot_id, 'entl'.$line_id, '', 1, 0, $lines[$i]->fk_product, '', 1).'</td>';
								// Batch number managment
								print '<td> - '.$langs->trans("NA").'</td>';
								print '</tr>';
							} elseif (count($lines[$i]->details_entrepot) > 1) {
								print '<!-- case edit 3 -->';
								foreach ($lines[$i]->details_entrepot as $detail_entrepot) {
									print '<tr>';
									// Qty to ship or shipped
									print '<td><input class="qtyl" name="qtyl'.$detail_entrepot->line_id.'" id="qtyl'.$detail_entrepot->line_id.'" type="text" size="4" value="'.$detail_entrepot->qty_shipped.'">'.$unit_order.'</td>';
									// Warehouse source
									print '<td>'.$formproduct->selectWarehouses($detail_entrepot->entrepot_id, 'entl'.$detail_entrepot->line_id, '', 1, 0, $lines[$i]->fk_product, '', 1).'</td>';
									// Batch number managment
									print '<td> - '.$langs->trans("NA").'</td>';
									print '</tr>';
								}
							} else {
								print '<!-- case edit 4 -->';
								print '<tr><td colspan="3">'.$langs->trans("NotEnoughStock").'</td></tr>';
							}
						} else {
							print '<!-- case edit 5 -->';
							print '<tr>';
							// Qty to ship or shipped
							print '<td><input class="qtyl" name="qtyl'.$line_id.'" id="qtyl'.$line_id.'" type="text" size="4" value="'.$lines[$i]->qty_shipped.'">'.$unit_order.'</td>';
							// Warehouse source
							print '<td></td>';
							// Batch number managment
							print '<td></td>';
							print '</tr>';
						}
					} elseif (empty($conf->stock->enabled) && empty($conf->productbatch->enabled)) { // both product batch and stock are not activated.
						print '<!-- case edit 6 -->';
						print '<tr>';
						// Qty to ship or shipped
						print '<td><input class="qtyl" name="qtyl'.$line_id.'" id="qtyl'.$line_id.'" type="text" size="4" value="'.$lines[$i]->qty_shipped.'"></td>';
						// Warehouse source
						print '<td></td>';
						// Batch number managment
						print '<td></td>';
						print '</tr>';
					}

					print '</table></td>';
				} else {
					// Qty to ship or shipped
					print '<td class="linecolqtytoship center">'.$lines[$i]->qty_shipped.' '.$unit_order.'</td>';

					// Warehouse source
					if (!empty($conf->stock->enabled)) {
						print '<td class="linecolwarehousesource left">';
						if ($lines[$i]->entrepot_id > 0) {
							$entrepot = new Entrepot($db);
							$entrepot->fetch($lines[$i]->entrepot_id);
							print $entrepot->getNomUrl(1);
						} elseif (count($lines[$i]->details_entrepot) > 1) {
							$detail = '';
							foreach ($lines[$i]->details_entrepot as $detail_entrepot) {
								if ($detail_entrepot->entrepot_id > 0) {
									$entrepot = new Entrepot($db);
									$entrepot->fetch($detail_entrepot->entrepot_id);
									$detail .= $langs->trans("DetailWarehouseFormat", $entrepot->libelle, $detail_entrepot->qty_shipped).'<br>';
								}
							}
							print $form->textwithtooltip(img_picto('', 'object_stock').' '.$langs->trans("DetailWarehouseNumber"), $detail);
						}
						print '</td>';
					}

					// Batch number managment
					if (!empty($conf->productbatch->enabled)) {
						if (isset($lines[$i]->detail_batch)) {
							print '<!-- Detail of lot -->';
							print '<td class="linecolbatch">';
							if ($lines[$i]->product_tobatch) {
								$detail = '';
								foreach ($lines[$i]->detail_batch as $dbatch) {	// $dbatch is instance of ExpeditionLineBatch
									$detail .= $langs->trans("Batch").': '.$dbatch->batch;
									if (empty($conf->global->PRODUCT_DISABLE_SELLBY)) {
										$detail .= ' - '.$langs->trans("SellByDate").': '.dol_print_date($dbatch->sellby, "day");
									}
									if (empty($conf->global->PRODUCT_DISABLE_EATBY)) {
										$detail .= ' - '.$langs->trans("EatByDate").': '.dol_print_date($dbatch->eatby, "day");
									}
									$detail .= ' - '.$langs->trans("Qty").': '.$dbatch->qty;
									$detail .= '<br>';
								}
								print $form->textwithtooltip(img_picto('', 'object_barcode').' '.$langs->trans("DetailBatchNumber"), $detail);
							} else {
								print $langs->trans("NA");
							}
							print '</td>';
						} else {
							print '<td class="linecolbatch" ></td>';
						}
					}
				}

				// Weight
				print '<td class="center linecolweight">';
				if ($lines[$i]->fk_product_type == Product::TYPE_PRODUCT) {
					print $lines[$i]->weight * $lines[$i]->qty_shipped.' '.measuringUnitString(0, "weight", $lines[$i]->weight_units);
				} else {
					print '&nbsp;';
				}
				print '</td>';

				// Volume
				print '<td class="center linecolvolume">';
				if ($lines[$i]->fk_product_type == Product::TYPE_PRODUCT) {
					print $lines[$i]->volume * $lines[$i]->qty_shipped.' '.measuringUnitString(0, "volume", $lines[$i]->volume_units);
				} else {
					print '&nbsp;';
				}
				print '</td>';

				// Size
				//print '<td class="center">'.$lines[$i]->volume*$lines[$i]->qty_shipped.' '.measuringUnitString(0, "volume", $lines[$i]->volume_units).'</td>';

				if ($action == 'editline' && $lines[$i]->id == $line_id) {
					print '<td class="center" colspan="2" valign="middle">';
					print '<input type="submit" class="button button-save" id="savelinebutton marginbottomonly" name="save" value="'.$langs->trans("Save").'"><br>';
					print '<input type="submit" class="button button-cancel" id="cancellinebutton" name="cancel" value="'.$langs->trans("Cancel").'"><br>';
					print '</td>';
				} elseif ($object->statut == Expedition::STATUS_DRAFT) {
					// edit-delete buttons
					print '<td class="linecoledit center">';
					print '<a class="editfielda reposition" href="'.$_SERVER["PHP_SELF"].'?id='.$object->id.'&action=editline&token='.newToken().'&lineid='.$lines[$i]->id.'">'.img_edit().'</a>';
					print '</td>';
					print '<td class="linecoldelete" width="10">';
					print '<a class="reposition" href="'.$_SERVER["PHP_SELF"].'?id='.$object->id.'&action=deleteline&token='.newToken().'&lineid='.$lines[$i]->id.'">'.img_delete().'</a>';
					print '</td>';

					// Display lines extrafields
					if (!empty($rowExtrafieldsStart)) {
						print $rowExtrafieldsStart;
						print $rowExtrafieldsView;
						print $rowEnd;
					}
				}
				print "</tr>";

				// Display lines extrafields.
				// $line is a line of shipment
				if (!empty($extrafields)) {
					$colspan = 6;
					if ($origin && $origin_id > 0) {
						$colspan++;
					}
					if (!empty($conf->productbatch->enabled)) {
						$colspan++;
					}
					if (!empty($conf->stock->enabled)) {
						$colspan++;
					}

					$line = $lines[$i];
					$line->fetch_optionals();

					// TODO Show all in same line by setting $display_type = 'line'
					if ($action == 'editline' && $line->id == $line_id) {
						print $lines[$i]->showOptionals($extrafields, 'edit', array('colspan'=>$colspan), !empty($indiceAsked) ? $indiceAsked : '', '', 0, 'card');
					} else {
						print $lines[$i]->showOptionals($extrafields, 'view', array('colspan'=>$colspan), !empty($indiceAsked) ? $indiceAsked : '', '', 0, 'card');
					}
				}
			}
		}

		// TODO Show also lines ordered but not delivered

		print "</table>\n";
		print '</tbody>';
		print '</div>';
	}


	print dol_get_fiche_end();


	$object->fetchObjectLinked($object->id, $object->element);


	/*
	 *    Boutons actions
	 */

	if (($user->socid == 0) && ($action != 'presend')) {
		print '<div class="tabsAction">';

		$parameters = array();
		$reshook = $hookmanager->executeHooks('addMoreActionsButtons', $parameters, $object, $action); // Note that $action and $object may have been
																									   // modified by hook
		if (empty($reshook)) {
			if ($object->statut == Expedition::STATUS_DRAFT && $num_prod > 0) {
				if ((empty($conf->global->MAIN_USE_ADVANCED_PERMS) && !empty($user->rights->expedition->creer))
				 || (!empty($conf->global->MAIN_USE_ADVANCED_PERMS) && !empty($user->rights->expedition->shipping_advance->validate))) {
					print dolGetButtonAction('', $langs->trans('Validate'), 'default', $_SERVER["PHP_SELF"].'?action=valid&token='.newToken().'&id='.$object->id, '');
				} else {
					print dolGetButtonAction($langs->trans('NotAllowed'), $langs->trans('Validate'), 'default', $_SERVER['PHP_SELF']. '#', '', false);
				}
			}

			// TODO add alternative status
			// 0=draft, 1=validated, 2=billed, we miss a status "delivered" (only available on order)
			if ($object->statut == Expedition::STATUS_CLOSED && $user->rights->expedition->creer) {
				if (isModEnabled('facture') && !empty($conf->global->WORKFLOW_BILL_ON_SHIPMENT)) {  // Quand l'option est on, il faut avoir le bouton en plus et non en remplacement du Close ?
					print dolGetButtonAction('', $langs->trans('ClassifyUnbilled'), 'default', $_SERVER["PHP_SELF"].'?action=reopen&token='.newToken().'&id='.$object->id, '');
				} else {
					print dolGetButtonAction('', $langs->trans('ReOpen'), 'default', $_SERVER["PHP_SELF"].'?action=reopen&token='.newToken().'&id='.$object->id, '');
				}
			}

			// Send
			if (empty($user->socid)) {
				if ($object->statut > 0) {
					if (empty($conf->global->MAIN_USE_ADVANCED_PERMS) || $user->rights->expedition->shipping_advance->send) {
						print dolGetButtonAction('', $langs->trans('SendMail'), 'default', $_SERVER["PHP_SELF"].'?action=presend&token='.newToken().'&id='.$object->id.'&mode=init#formmailbeforetitle', '');
					} else {
						print dolGetButtonAction('', $langs->trans('SendMail'), 'default', $_SERVER['PHP_SELF']. '#', '', false);
					}
				}
			}

			// Create bill
			if (isModEnabled('facture') && ($object->statut == Expedition::STATUS_VALIDATED || $object->statut == Expedition::STATUS_CLOSED)) {
				if ($user->rights->facture->creer) {
					// TODO show button only   if (! empty($conf->global->WORKFLOW_BILL_ON_SHIPMENT))
					// If we do that, we must also make this option official.
					print dolGetButtonAction('', $langs->trans('CreateBill'), 'default', DOL_URL_ROOT.'/compta/facture/card.php?action=create&origin='.$object->element.'&originid='.$object->id.'&socid='.$object->socid, '');
				}
			}

			// This is just to generate a delivery receipt
			//var_dump($object->linkedObjectsIds['delivery']);
			if ($conf->delivery_note->enabled && ($object->statut == Expedition::STATUS_VALIDATED || $object->statut == Expedition::STATUS_CLOSED) && $user->rights->expedition->delivery->creer && empty($object->linkedObjectsIds['delivery'])) {
				print dolGetButtonAction('', $langs->trans('CreateDeliveryOrder'), 'default', $_SERVER["PHP_SELF"].'?action=create_delivery&token='.newToken().'&id='.$object->id, '');
			}
			// Close
			if ($object->statut == Expedition::STATUS_VALIDATED) {
				if ($user->rights->expedition->creer && $object->statut > 0 && !$object->billed) {
					$label = "Close"; $paramaction = 'classifyclosed'; // = Transferred/Received
					// Label here should be "Close" or "ClassifyBilled" if we decided to make bill on shipments instead of orders
					if (isModEnabled('facture') && !empty($conf->global->WORKFLOW_BILL_ON_SHIPMENT)) {  // Quand l'option est on, il faut avoir le bouton en plus et non en remplacement du Close ?
						$label = "ClassifyBilled";
						$paramaction = 'classifybilled';
					}
					print dolGetButtonAction('', $langs->trans($label), 'default', $_SERVER["PHP_SELF"].'?action='. $paramaction .'&token='.newToken().'&id='.$object->id, '');
				}
			}

			// Cancel
			if ($object->statut == Expedition::STATUS_VALIDATED) {
				if ($user->rights->expedition->supprimer) {
					print dolGetButtonAction('', $langs->trans('Cancel'), 'danger', $_SERVER["PHP_SELF"].'?action=cancel&token='.newToken().'&id='.$object->id.'&mode=init#formmailbeforetitle', '');
				}
			}

			// Delete
			if ($user->rights->expedition->supprimer) {
				print dolGetButtonAction('', $langs->trans('Delete'), 'delete', $_SERVER["PHP_SELF"].'?action=delete&token='.newToken().'&id='.$object->id, '');
			}
		}

		print '</div>';
	}


	/*
	 * Documents generated
	 */

	if ($action != 'presend' && $action != 'editline') {
		print '<div class="fichecenter"><div class="fichehalfleft">';

		$objectref = dol_sanitizeFileName($object->ref);
		$filedir = $conf->expedition->dir_output."/sending/".$objectref;

		$urlsource = $_SERVER["PHP_SELF"]."?id=".$object->id;

		$genallowed = $user->rights->expedition->lire;
		$delallowed = $user->rights->expedition->creer;

		print $formfile->showdocuments('expedition', $objectref, $filedir, $urlsource, $genallowed, $delallowed, $object->model_pdf, 1, 0, 0, 28, 0, '', '', '', $soc->default_lang);


		// Show links to link elements
		//$linktoelem = $form->showLinkToObjectBlock($object, null, array('order'));
		$somethingshown = $form->showLinkedObjectBlock($object, '');


		print '</div><div class="fichehalfright">';

		// List of actions on element
		include_once DOL_DOCUMENT_ROOT.'/core/class/html.formactions.class.php';
		$formactions = new FormActions($db);
		$somethingshown = $formactions->showactions($object, 'shipping', $socid, 1);

		print '</div></div>';
	}


	/*
	 * Action presend
	 */

	//Select mail models is same action as presend
	if (GETPOST('modelselected')) {
		$action = 'presend';
	}

	// Presend form
	$modelmail = 'shipping_send';
	$defaulttopic = $langs->trans('SendShippingRef');
	$diroutput = $conf->expedition->dir_output.'/sending';
	$trackid = 'shi'.$object->id;

	include DOL_DOCUMENT_ROOT.'/core/tpl/card_presend.tpl.php';
}

// End of page
llxFooter();
$db->close();<|MERGE_RESOLUTION|>--- conflicted
+++ resolved
@@ -327,12 +327,8 @@
 
 		//var_dump($batch_line[2]);
 
-<<<<<<< HEAD
-		if ($totalqty > 0) {		// There is at least one thing to ship
-=======
 		if ($totalqty > 0 || !empty($conf->global->SHIPMENT_GETS_ALL_ORDER_PRODUCTS)) {		// There is at least one thing to ship
 			//var_dump($_POST);exit;
->>>>>>> 10e38ec7
 			for ($i = 0; $i < $num; $i++) {
 				$qty = "qtyl".$i;
 				if (!isset($batch_line[$i])) {
