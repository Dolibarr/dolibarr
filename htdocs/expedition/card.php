<?php
/* Copyright (C) 2003-2008	Rodolphe Quiedeville	<rodolphe@quiedeville.org>
 * Copyright (C) 2005-2016	Laurent Destailleur		<eldy@users.sourceforge.net>
 * Copyright (C) 2005		Simon TOSSER			<simon@kornog-computing.com>
 * Copyright (C) 2005-2012	Regis Houssin			<regis.houssin@capnetworks.com>
 * Copyright (C) 2011-2017	Juanjo Menent			<jmenent@2byte.es>
 * Copyright (C) 2013       Florian Henry		  	<florian.henry@open-concept.pro>
 * Copyright (C) 2013       Marcos García           <marcosgdf@gmail.com>
 * Copyright (C) 2014		Cedric GROSS			<c.gross@kreiz-it.fr>
 * Copyright (C) 2014-2017	Francis Appels			<francis.appels@yahoo.com>
 * Copyright (C) 2015		Claudio Aschieri		<c.aschieri@19.coop>
 * Copyright (C) 2016-2018	Ferran Marcet			<fmarcet@2byte.es>
 * Copyright (C) 2016		Yasser Carreón			<yacasia@gmail.com>
 * Copyright (C) 2018       Frédéric France         <frederic.france@netlogic.fr>
 *
 * This program is free software; you can redistribute it and/or modify
 * it under the terms of the GNU General Public License as published by
 * the Free Software Foundation; either version 3 of the License, or
 * (at your option) any later version.
 *
 * This program is distributed in the hope that it will be useful,
 * but WITHOUT ANY WARRANTY; without even the implied warranty of
 * MERCHANTABILITY or FITNESS FOR A PARTICULAR PURPOSE.  See the
 * GNU General Public License for more details.
 *
 * You should have received a copy of the GNU General Public License
 * along with this program.  If not, see <http://www.gnu.org/licenses/>.
 */

/**
 *	\file       htdocs/expedition/card.php
 *	\ingroup    expedition
 *	\brief      Card of a shipment
 */

require '../main.inc.php';
require_once DOL_DOCUMENT_ROOT.'/core/class/html.formfile.class.php';
require_once DOL_DOCUMENT_ROOT.'/expedition/class/expedition.class.php';
require_once DOL_DOCUMENT_ROOT.'/product/class/html.formproduct.class.php';
require_once DOL_DOCUMENT_ROOT.'/core/lib/product.lib.php';
require_once DOL_DOCUMENT_ROOT.'/core/lib/sendings.lib.php';
require_once DOL_DOCUMENT_ROOT.'/core/modules/expedition/modules_expedition.php';
require_once DOL_DOCUMENT_ROOT.'/core/class/doleditor.class.php';
require_once DOL_DOCUMENT_ROOT.'/core/class/extrafields.class.php';
require_once DOL_DOCUMENT_ROOT.'/product/stock/class/entrepot.class.php';
require_once DOL_DOCUMENT_ROOT.'/product/stock/class/productlot.class.php';
if (! empty($conf->product->enabled) || ! empty($conf->service->enabled))  require_once DOL_DOCUMENT_ROOT.'/product/class/product.class.php';
if (! empty($conf->propal->enabled))   require_once DOL_DOCUMENT_ROOT.'/comm/propal/class/propal.class.php';
if (! empty($conf->commande->enabled)) require_once DOL_DOCUMENT_ROOT.'/commande/class/commande.class.php';
if (! empty($conf->productbatch->enabled)) require_once DOL_DOCUMENT_ROOT.'/product/class/productbatch.class.php';
if (! empty($conf->projet->enabled)) {
    require_once DOL_DOCUMENT_ROOT.'/projet/class/project.class.php';
    require_once DOL_DOCUMENT_ROOT.'/core/class/html.formprojet.class.php';
}

<<<<<<< HEAD
=======
// Load translation files required by the page
>>>>>>> f65df9e5
$langs->loadLangs(array("sendings","companies","bills",'deliveries','orders','stocks','other','propal'));

if (!empty($conf->incoterm->enabled)) $langs->load('incoterm');
if (! empty($conf->productbatch->enabled)) $langs->load('productbatch');

$origin		= GETPOST('origin','alpha')?GETPOST('origin','alpha'):'expedition';   // Example: commande, propal
$origin_id 	= GETPOST('id','int')?GETPOST('id','int'):'';
$id = $origin_id;
if (empty($origin_id)) $origin_id  = GETPOST('origin_id','int');    // Id of order or propal
if (empty($origin_id)) $origin_id  = GETPOST('object_id','int');    // Id of order or propal
$ref=GETPOST('ref','alpha');
$line_id = GETPOST('lineid','int')?GETPOST('lineid','int'):'';

// Security check
$socid='';
if ($user->societe_id) $socid=$user->societe_id;

if ($origin == 'expedition') $result=restrictedArea($user, $origin, $id);
else {
	$result=restrictedArea($user, 'expedition');
	if (empty($user->rights->{$origin}->lire) && empty($user->rights->{$origin}->read)) accessforbidden();
}

$action		= GETPOST('action','alpha');
$confirm	= GETPOST('confirm','alpha');
$cancel     = GETPOST('cancel','alpha');

//PDF
$hidedetails = (GETPOST('hidedetails','int') ? GETPOST('hidedetails','int') : (! empty($conf->global->MAIN_GENERATE_DOCUMENTS_HIDE_DETAILS) ? 1 : 0));
$hidedesc 	 = (GETPOST('hidedesc','int') ? GETPOST('hidedesc','int') : (! empty($conf->global->MAIN_GENERATE_DOCUMENTS_HIDE_DESC) ?  1 : 0));
$hideref 	 = (GETPOST('hideref','int') ? GETPOST('hideref','int') : (! empty($conf->global->MAIN_GENERATE_DOCUMENTS_HIDE_REF) ? 1 : 0));

$object = new Expedition($db);
$extrafields = new ExtraFields($db);
$extrafieldsline = new ExtraFields($db);

// fetch optionals attributes and labels
$extralabels = $extrafields->fetch_name_optionals_label($object->table_element);

// fetch optionals attributes lines and labels
$extralabelslines=$extrafieldsline->fetch_name_optionals_label($object->table_element_line);


// Load object. Make an object->fetch
include DOL_DOCUMENT_ROOT.'/core/actions_fetchobject.inc.php';  // Must be include, not include_once

// Initialize technical object to manage hooks of page. Note that conf->hooks_modules contains array of hook context
$hookmanager->initHooks(array('expeditioncard','globalcard'));

$permissiondellink=$user->rights->expedition->livraison->creer;	// Used by the include of actions_dellink.inc.php
//var_dump($object->lines[0]->detail_batch);


/*
 * Actions
 */

$parameters=array();
$reshook=$hookmanager->executeHooks('doActions',$parameters,$object,$action);    // Note that $action and $object may have been modified by some hooks
if ($reshook < 0) setEventMessages($hookmanager->error, $hookmanager->errors, 'errors');

if (empty($reshook))
{
    if ($cancel)
	{
		$action = '';
		$object->fetch($id); // show shipment also after canceling modification
	}

	include DOL_DOCUMENT_ROOT.'/core/actions_dellink.inc.php';		// Must be include, not include_once

<<<<<<< HEAD
=======
	// Actions to build doc
	$upload_dir = $conf->expedition->dir_output.'/sending';
	$permissioncreate = $user->rights->expedition->creer;
	include DOL_DOCUMENT_ROOT.'/core/actions_builddoc.inc.php';

>>>>>>> f65df9e5
	// Reopen
	if ($action == 'reopen' && $user->rights->expedition->creer)
	{
	    $object->fetch($id);
	    $result = $object->reOpen();
	}
	
	// Confirm back to draft status
	if ($action == 'modif' && $user->rights->expedition->creer)
	{
		$result = $object->set_draft($user);
		if ($result >= 0)
		{
			// Define output language
			if (empty($conf->global->MAIN_DISABLE_PDF_AUTOUPDATE))
			{
				$outputlangs = $langs;
				$newlang = '';
				if ($conf->global->MAIN_MULTILANGS && empty($newlang) && GETPOST('lang_id','aZ09')) $newlang = GETPOST('lang_id','aZ09');
				if ($conf->global->MAIN_MULTILANGS && empty($newlang))	$newlang = $object->thirdparty->default_lang;
				if (! empty($newlang)) {
					$outputlangs = new Translate("", $conf);
					$outputlangs->setDefaultLang($newlang);
				}
				$model=$object->modelpdf;
				$ret = $object->fetch($id); // Reload to get new records
				$object->generateDocument($model, $outputlangs, $hidedetails, $hidedesc, $hideref);
			}
		}
	}

	// Set incoterm
	if ($action == 'set_incoterms' && !empty($conf->incoterm->enabled))
	{
	    $result = $object->setIncoterms(GETPOST('incoterm_id', 'int'), GETPOST('location_incoterms', 'alpha'));
	}

	if ($action == 'setref_customer')
	{
        $result = $object->fetch($id);
        if ($result < 0) {
            setEventMessages($object->error, $object->errors, 'errors');
        }

        $result = $object->setValueFrom('ref_customer', GETPOST('ref_customer','alpha'), '', null, 'text', '', $user, 'SHIPMENT_MODIFY');
        if ($result < 0) {
            setEventMessages($object->error, $object->errors, 'errors');
            $action = 'editref_customer';
        } else {
            header("Location: ".$_SERVER['PHP_SELF']."?id=".$object->id);
            exit;
        }
	}

	if ($action == 'update_extras')
	{
		$object->oldcopy = dol_clone($object);

		// Fill array 'array_options' with data from update form
	    $extralabels = $extrafields->fetch_name_optionals_label($object->table_element);
	    $ret = $extrafields->setOptionalsFromPost($extralabels, $object, GETPOST('attribute','none'));
	    if ($ret < 0) $error++;

	    if (! $error)
	    {
<<<<<<< HEAD
	        // Actions on extra fields (by external module or standard code)
	        // TODO le hook fait double emploi avec le trigger !!
	        $hookmanager->initHooks(array('expeditiondao'));
	        $parameters = array('id' => $object->id);
	        $reshook = $hookmanager->executeHooks('insertExtraFields', $parameters, $object, $action); // Note that $action and $object may have been modified by some hooks
	        if (empty($reshook)) {
	            $result = $object->insertExtraFields();
       			if ($result < 0)
				{
					setEventMessages($object->error, $object->errors, 'errors');
					$error++;
				}
	        } else if ($reshook < 0)
	            $error++;
=======
	        // Actions on extra fields
            $result = $object->insertExtraFields('SHIPMENT_MODIFY');
			if ($result < 0)
			{
				setEventMessages($object->error, $object->errors, 'errors');
				$error++;
			}
>>>>>>> f65df9e5
	    }

	    if ($error)
	        $action = 'edit_extras';
	}

	// Create shipment
	if ($action == 'add' && $user->rights->expedition->creer)
	{
	    $error=0;
	    $predef='';

	    $db->begin();

	    $object->note				= GETPOST('note','alpha');
	    $object->origin				= $origin;
        $object->origin_id			= $origin_id;
        $object->fk_project         = GETPOST('projectid','int');
	    $object->weight				= GETPOST('weight','int')==''?"NULL":GETPOST('weight','int');
	    $object->sizeH				= GETPOST('sizeH','int')==''?"NULL":GETPOST('sizeH','int');
	    $object->sizeW				= GETPOST('sizeW','int')==''?"NULL":GETPOST('sizeW','int');
	    $object->sizeS				= GETPOST('sizeS','int')==''?"NULL":GETPOST('sizeS','int');
	    $object->size_units			= GETPOST('size_units','int');
	    $object->weight_units		= GETPOST('weight_units','int');

	    $date_delivery = dol_mktime(GETPOST('date_deliveryhour','int'), GETPOST('date_deliverymin','int'), 0, GETPOST('date_deliverymonth','int'), GETPOST('date_deliveryday','int'), GETPOST('date_deliveryyear','int'));

	    // On va boucler sur chaque ligne du document d'origine pour completer objet expedition
	    // avec info diverses + qte a livrer
	    $classname = ucfirst($object->origin);
	    $objectsrc = new $classname($db);
	    $objectsrc->fetch($object->origin_id);

	    $object->socid					= $objectsrc->socid;
	    $object->ref_customer			= GETPOST('ref_customer','alpha');
	    $object->model_pdf				= GETPOST('model');
	    $object->date_delivery			= $date_delivery;	    // Date delivery planed
	    $object->fk_delivery_address	= $objectsrc->fk_delivery_address;
	    $object->shipping_method_id		= GETPOST('shipping_method_id','int');
	    $object->tracking_number		= GETPOST('tracking_number','alpha');
	    $object->ref_int				= GETPOST('ref_int','alpha');
	    $object->note_private			= GETPOST('note_private','none');
	    $object->note_public			= GETPOST('note_public','none');
		$object->fk_incoterms 			= GETPOST('incoterm_id', 'int');
		$object->location_incoterms 	= GETPOST('location_incoterms', 'alpha');

	    $batch_line = array();
		$stockLine = array();
		$array_options=array();

	    $num=count($objectsrc->lines);
	    $totalqty=0;

	    for ($i = 0; $i < $num; $i++)
	    {
			$idl="idl".$i;

			$sub_qty=array();
			$subtotalqty=0;

			$j=0;
			$batch="batchl".$i."_0";
			$stockLocation="ent1".$i."_0";
	    	$qty = "qtyl".$i;

			if ($objectsrc->lines[$i]->product_tobatch)      // If product need a batch number
			{
			    if (isset($_POST[$batch]))
			    {
    				//shipment line with batch-enable product
    				$qty .= '_'.$j;
    				while (isset($_POST[$batch]))
    				{
    					// save line of detail into sub_qty
    				    $sub_qty[$j]['q']=GETPOST($qty,'int');				// the qty we want to move for this stock record
    				    $sub_qty[$j]['id_batch']=GETPOST($batch,'int');		// the id into llx_product_batch of stock record to move
    					$subtotalqty+=$sub_qty[$j]['q'];

    					//var_dump($qty);var_dump($batch);var_dump($sub_qty[$j]['q']);var_dump($sub_qty[$j]['id_batch']);

    					$j++;
    					$batch="batchl".$i."_".$j;
    					$qty = "qtyl".$i.'_'.$j;
    				}

    				$batch_line[$i]['detail']=$sub_qty;		// array of details
    				$batch_line[$i]['qty']=$subtotalqty;
    				$batch_line[$i]['ix_l']=GETPOST($idl,'int');

    				$totalqty+=$subtotalqty;
			    }
			    else
			    {
			        // No detail were provided for lots
			        if (! empty($_POST[$qty]))
			        {
			            // We try to set an amount
    			        // Case we dont use the list of available qty for each warehouse/lot
    			        // GUI does not allow this yet
    			        setEventMessages($langs->trans("StockIsRequiredToChooseWhichLotToUse"), null, 'errors');
			        }
			    }
			}
			else if (isset($_POST[$stockLocation]))
			{
			    //shipment line from multiple stock locations
			    $qty .= '_'.$j;
			    while (isset($_POST[$stockLocation]))
			    {
			        // save sub line of warehouse
			        $stockLine[$i][$j]['qty']=GETPOST($qty,'int');
			        $stockLine[$i][$j]['warehouse_id']=GETPOST($stockLocation,'int');
			        $stockLine[$i][$j]['ix_l']=GETPOST($idl,'int');

			        $totalqty+=GETPOST($qty,'int');

			        $j++;
			        $stockLocation="ent1".$i."_".$j;
			        $qty = "qtyl".$i.'_'.$j;
			    }
			}
			else
			{
			    //var_dump(GETPOST($qty,'int')); var_dump($_POST); var_dump($batch);exit;
				//shipment line for product with no batch management and no multiple stock location
				if (GETPOST($qty,'int') > 0) $totalqty+=GETPOST($qty,'int');
			}

			// Extrafields
			$extralabelsline = $extrafieldsline->fetch_name_optionals_label($object->table_element_line);
            $array_options[$i] = $extrafieldsline->getOptionalsFromPost($extralabelsline, $i);
			// Unset extrafield
			if (is_array($extralabelsline)) {
				// Get extra fields
				foreach ($extralabelsline as $key => $value) {
					unset($_POST["options_" . $key]);
				}
			}

	    }

	    //var_dump($batch_line[2]);

	    if ($totalqty > 0)		// There is at least one thing to ship
	    {
	        //var_dump($_POST);exit;
	        for ($i = 0; $i < $num; $i++)
	        {
	            $qty = "qtyl".$i;
				if (! isset($batch_line[$i]))
				{
					// not batch mode
					if (isset($stockLine[$i]))
					{
    					//shipment from multiple stock locations
					    $nbstockline = count($stockLine[$i]);
    					for($j = 0; $j < $nbstockline; $j++)
    					{
    					    if ($stockLine[$i][$j]['qty']>0)
    					    {
    					        $ret=$object->addline($stockLine[$i][$j]['warehouse_id'], $stockLine[$i][$j]['ix_l'], $stockLine[$i][$j]['qty'], $array_options[$i]);
    					        if ($ret < 0)
    					        {
    					            setEventMessages($object->error, $object->errors, 'errors');
    					            $error++;
    					        }
    					    }
    					}
					}
					else
					{
						if (GETPOST($qty,'int') > 0 || (GETPOST($qty,'int') == 0 && $conf->global->SHIPMENT_GETS_ALL_ORDER_PRODUCTS))
						{
							$ent = "entl".$i;
							$idl = "idl".$i;
							$entrepot_id = is_numeric(GETPOST($ent,'int'))?GETPOST($ent,'int'):GETPOST('entrepot_id','int');
							if ($entrepot_id < 0) $entrepot_id='';
							if (! ($objectsrc->lines[$i]->fk_product > 0)) $entrepot_id = 0;

							$ret=$object->addline($entrepot_id, GETPOST($idl,'int'), GETPOST($qty,'int'), $array_options[$i]);
							if ($ret < 0)
							{
								setEventMessages($object->error, $object->errors, 'errors');
								$error++;
							}
						}
					}
				}
				else
				{
					// batch mode
					if ($batch_line[$i]['qty']>0)
					{
						$ret=$object->addline_batch($batch_line[$i],$array_options[$i]);
						if ($ret < 0)
						{
							setEventMessages($object->error, $object->errors, 'errors');
							$error++;
						}
					}
				}
	        }
	        // Fill array 'array_options' with data from add form
	        $ret = $extrafields->setOptionalsFromPost($extralabels, $object);
	        if ($ret < 0) $error++;

	        if (! $error)
	        {
	            $ret=$object->create($user);		// This create shipment (like Odoo picking) and line of shipments. Stock movement will when validating shipment.
	            if ($ret <= 0)
	            {
	                setEventMessages($object->error, $object->errors, 'errors');
	                $error++;
	            }
	        }
	    }
	    else
	    {
	        setEventMessages($langs->trans("ErrorFieldRequired",$langs->transnoentitiesnoconv("QtyToShip").'/'.$langs->transnoentitiesnoconv("Warehouse")), null, 'errors');
	        $error++;
	    }

	    if (! $error)
	    {
	        $db->commit();
	        header("Location: card.php?id=".$object->id);
	        exit;
	    }
	    else
	    {
	        $db->rollback();
	        $_GET["commande_id"]=GETPOST('commande_id','int');
	        $action='create';
	    }
	}

	/*
	 * Build a receiving receipt
	 */
	else if ($action == 'create_delivery' && $conf->livraison_bon->enabled && $user->rights->expedition->livraison->creer)
	{
	    $result = $object->create_delivery($user);
	    if ($result > 0)
	    {
	        header("Location: ".DOL_URL_ROOT.'/livraison/card.php?action=create_delivery&id='.$result);
	        exit;
	    }
	    else
	    {
	        setEventMessages($object->error, $object->errors, 'errors');
	    }
	}

	else if ($action == 'confirm_valid' && $confirm == 'yes' &&
        ((empty($conf->global->MAIN_USE_ADVANCED_PERMS) && ! empty($user->rights->expedition->creer))
       	|| (! empty($conf->global->MAIN_USE_ADVANCED_PERMS) && ! empty($user->rights->expedition->shipping_advance->validate)))
	)
	{
	    $object->fetch_thirdparty();

	    $result = $object->valid($user);

	    if ($result < 0)
	    {
			$langs->load("errors");
	        setEventMessages($langs->trans($object->error), null, 'errors');
	    }
	    else
	    {
	    	// Define output language
	    	if (empty($conf->global->MAIN_DISABLE_PDF_AUTOUPDATE))
	    	{
	    		$outputlangs = $langs;
	    		$newlang = '';
	    		if ($conf->global->MAIN_MULTILANGS && empty($newlang) && GETPOST('lang_id','aZ09')) $newlang = GETPOST('lang_id','aZ09');
	    		if ($conf->global->MAIN_MULTILANGS && empty($newlang))	$newlang = $object->thirdparty->default_lang;
	    		if (! empty($newlang)) {
	    			$outputlangs = new Translate("", $conf);
	    			$outputlangs->setDefaultLang($newlang);
	    		}
	    		$model=$object->modelpdf;
	    		$ret = $object->fetch($id); // Reload to get new records

	    		$result=$object->generateDocument($model, $outputlangs, $hidedetails, $hidedesc, $hideref);
	    		if ($result < 0) dol_print_error($db,$result);
	    	}
	    }
	}

	else if ($action == 'confirm_delete' && $confirm == 'yes' && $user->rights->expedition->supprimer)
	{
	    $result = $object->delete();
	    if ($result > 0)
	    {
	        header("Location: ".DOL_URL_ROOT.'/expedition/index.php');
	        exit;
	    }
	    else
		{
			setEventMessages($object->error, $object->errors, 'errors');
	    }
	}
	// TODO add alternative status
	/*else if ($action == 'reopen' && (! empty($user->rights->expedition->creer) || ! empty($user->rights->expedition->shipping_advance->validate)))
	{
	    $result = $object->setStatut(0);
	    if ($result < 0)
	    {
	        setEventMessages($object->error, $object->errors, 'errors');
	    }
	}*/

	else if ($action == 'setdate_livraison' && $user->rights->expedition->creer)
	{
	    //print "x ".$_POST['liv_month'].", ".$_POST['liv_day'].", ".$_POST['liv_year'];
	    $datedelivery=dol_mktime(GETPOST('liv_hour','int'), GETPOST('liv_min','int'), 0, GETPOST('liv_month','int'), GETPOST('liv_day','int'), GETPOST('liv_year','int'));

	    $object->fetch($id);
	    $result=$object->set_date_livraison($user,$datedelivery);
	    if ($result < 0)
	    {
	        setEventMessages($object->error, $object->errors, 'errors');
	    }
	}

	// Action update
<<<<<<< HEAD
	else if ($action == 'settracking_number' || $action == 'settracking_url'
	|| $action == 'settrueWeight'
	|| $action == 'settrueWidth'
	|| $action == 'settrueHeight'
	|| $action == 'settrueDepth'
	|| $action == 'setshipping_method_id')
=======
	else if (
		($action == 'settracking_number'
		|| $action == 'settracking_url'
		|| $action == 'settrueWeight'
		|| $action == 'settrueWidth'
		|| $action == 'settrueHeight'
		|| $action == 'settrueDepth'
		|| $action == 'setshipping_method_id')
		&& $user->rights->expedition->creer
		)
>>>>>>> f65df9e5
	{
	    $error=0;

	    if ($action == 'settracking_number')		$object->tracking_number = trim(GETPOST('tracking_number','alpha'));
	    if ($action == 'settracking_url')		$object->tracking_url = trim(GETPOST('tracking_url','int'));
	    if ($action == 'settrueWeight')	{
	    	$object->trueWeight = trim(GETPOST('trueWeight','int'));
			$object->weight_units = GETPOST('weight_units','int');
	    }
	    if ($action == 'settrueWidth')			$object->trueWidth = trim(GETPOST('trueWidth','int'));
	    if ($action == 'settrueHeight'){
	    				$object->trueHeight = trim(GETPOST('trueHeight','int'));
						$object->size_units = GETPOST('size_units','int');
		}
	    if ($action == 'settrueDepth')			$object->trueDepth = trim(GETPOST('trueDepth','int'));
	    if ($action == 'setshipping_method_id')	$object->shipping_method_id = trim(GETPOST('shipping_method_id','int'));

	    if (! $error)
	    {
	        if ($object->update($user) >= 0)
	        {
	            header("Location: card.php?id=".$object->id);
	            exit;
	        }
	        setEventMessages($object->error, $object->errors, 'errors');
	    }

	    $action="";
	}

	elseif ($action == 'classifybilled')
	{
	    $object->fetch($id);
	    $result = $object->set_billed();
	    if($result >= 0) {
	    	header('Location: ' . $_SERVER["PHP_SELF"] . '?id=' . $object->id);
	    	exit();
	    }
	}

	elseif ($action == 'classifyclosed')
	{
	    $object->fetch($id);
	    $result = $object->setClosed();
	    if($result >= 0) {
	    	header('Location: ' . $_SERVER["PHP_SELF"] . '?id=' . $object->id);
	    	exit();
	    }
	}

	/*
	 *  delete a line
	 */
	elseif ($action == 'deleteline' && ! empty($line_id))
	{
		$object->fetch($id);
		$lines = $object->lines;
		$line = new ExpeditionLigne($db);

		$num_prod = count($lines);
		for ($i = 0 ; $i < $num_prod ; $i++)
		{
			if ($lines[$i]->id == $line_id)
			{
				if (count($lines[$i]->details_entrepot) > 1)
				{
					// delete multi warehouse lines
					foreach ($lines[$i]->details_entrepot as $details_entrepot) {
						$line->id = $details_entrepot->line_id;
						if (! $error && $line->delete($user) < 0)
						{
							$error++;
						}
					}
				}
				else
				{
					// delete single warehouse line
					$line->id = $line_id;
					if (! $error && $line->delete($user) < 0)
					{
						$error++;
					}
				}
			}
			unset($_POST["lineid"]);
		}

		if(! $error) {
			header('Location: ' . $_SERVER["PHP_SELF"] . '?id=' . $object->id);
			exit();
		}
		else
		{
			setEventMessages($line->error, $line->errors, 'errors');
		}
	}

	/*
	 *  Update a line
	 */
	else if ($action == 'updateline' && $user->rights->expedition->creer && GETPOST('save'))
	{
		// Clean parameters
		$qty=0;
		$entrepot_id = 0;
		$batch_id = 0;

		$lines = $object->lines;
		$num_prod = count($lines);
		for ($i = 0 ; $i < $num_prod ; $i++)
		{
			if ($lines[$i]->id == $line_id)		// we have found line to update
			{
				$line = new ExpeditionLigne($db);
				// Extrafields Lines
				$extrafieldsline = new ExtraFields($db);
				$extralabelsline = $extrafieldsline->fetch_name_optionals_label($object->table_element_line);
				$line->array_options = $extrafieldsline->getOptionalsFromPost($extralabelsline);
				// Unset extrafield POST Data
				if (is_array($extralabelsline)) {
					foreach ($extralabelsline as $key => $value) {
						unset($_POST["options_" . $key]);
					}
				}
				$line->fk_product = $lines[$i]->fk_product;
				if (is_array($lines[$i]->detail_batch) && count($lines[$i]->detail_batch) > 0)
				{
					// line with lot
					foreach ($lines[$i]->detail_batch as $detail_batch)
					{
						$lotStock = new Productbatch($db);
						$batch="batchl".$detail_batch->fk_expeditiondet."_".$detail_batch->fk_origin_stock;
						$qty = "qtyl".$detail_batch->fk_expeditiondet.'_'.$detail_batch->id;
						$batch_id = GETPOST($batch,'int');
						$batch_qty = GETPOST($qty, 'int');
<<<<<<< HEAD
						if (! empty($batch_id) && ($batch_id != $detail_batch->fk_origin_stock || $batch_qty != $detail_batch->dluo_qty))
=======
						if (! empty($batch_id) && ($batch_id != $detail_batch->fk_origin_stock || $batch_qty != $detail_batch->qty))
>>>>>>> f65df9e5
						{
							if ($lotStock->fetch($batch_id) > 0 && $line->fetch($detail_batch->fk_expeditiondet) > 0)	// $line is ExpeditionLine
							{
								if ($lines[$i]->entrepot_id != 0)
								{
									// allow update line entrepot_id if not multi warehouse shipping
									$line->entrepot_id = $lotStock->warehouseid;
								}

								// detail_batch can be an object with keys, or an array of ExpeditionLineBatch
								if (empty($line->detail_batch)) $line->detail_batch=new stdClass();

								$line->detail_batch->fk_origin_stock = $batch_id;
								$line->detail_batch->batch = $lotStock->batch;
								$line->detail_batch->id = $detail_batch->id;
								$line->detail_batch->entrepot_id = $lotStock->warehouseid;
<<<<<<< HEAD
								$line->detail_batch->dluo_qty = $batch_qty;
=======
								$line->detail_batch->qty = $batch_qty;
>>>>>>> f65df9e5
								if ($line->update($user) < 0) {
									setEventMessages($line->error, $line->errors, 'errors');
									$error++;
								}
							}
							else
							{
								setEventMessages($lotStock->error, $lotStock->errors, 'errors');
								$error++;
							}
						}
						unset($_POST[$batch]);
						unset($_POST[$qty]);
					}
					// add new batch
					$lotStock = new Productbatch($db);
					$batch="batchl".$line_id."_0";
					$qty = "qtyl".$line_id."_0";
					$batch_id = GETPOST($batch,'int');
					$batch_qty = GETPOST($qty, 'int');
					$lineIdToAddLot = 0;
					if ($batch_qty > 0 && ! empty($batch_id))
					{
						if ($lotStock->fetch($batch_id) > 0)
						{
							// check if lotStock warehouse id is same as line warehouse id
							if ($lines[$i]->entrepot_id > 0)
							{
								// single warehouse shipment line
								if ($lines[i]->entrepot_id == $lotStock->warehouseid)
								{
									$lineIdToAddLot = $line_id;
								}
							}
							else if (count($lines[$i]->details_entrepot) > 1)
							{
								// multi warehouse shipment lines
								foreach ($lines[$i]->details_entrepot as $detail_entrepot)
								{
									if ($detail_entrepot->entrepot_id == $lotStock->warehouseid)
									{
										$lineIdToAddLot = $detail_entrepot->line_id;
									}
								}
							}
							if ($lineIdToAddLot)
							{
								// add lot to existing line
								if ($line->fetch($lineIdToAddLot) > 0)
								{
									$line->detail_batch->fk_origin_stock = $batch_id;
									$line->detail_batch->batch = $lotStock->batch;
									$line->detail_batch->entrepot_id = $lotStock->warehouseid;
<<<<<<< HEAD
									$line->detail_batch->dluo_qty = $batch_qty;
=======
									$line->detail_batch->qty = $batch_qty;
>>>>>>> f65df9e5
									if ($line->update($user) < 0) {
										setEventMessages($line->error, $line->errors, 'errors');
										$error++;
									}
								}
								else
								{
									setEventMessages($line->error, $line->errors, 'errors');
									$error++;
								}
							}
							else
							{
								// create new line with new lot
								$line->origin_line_id = $lines[$i]->origin_line_id;
								$line->entrepot_id = $lotStock->warehouseid;
								$line->detail_batch[0] = new ExpeditionLineBatch($db);
								$line->detail_batch[0]->fk_origin_stock = $batch_id;
								$line->detail_batch[0]->batch = $lotStock->batch;
								$line->detail_batch[0]->entrepot_id = $lotStock->warehouseid;
<<<<<<< HEAD
								$line->detail_batch[0]->dluo_qty = $batch_qty;
=======
								$line->detail_batch[0]->qty = $batch_qty;
>>>>>>> f65df9e5
								if ($object->create_line_batch($line, $line->array_options) < 0)
								{
									setEventMessages($object->error, $object->errors, 'errors');
									$error++;
								}
							}
						}
						else
						{
							setEventMessages($lotStock->error, $lotStock->errors, 'errors');
							$error++;
						}
					}
				}
				else
				{
					if ($lines[$i]->fk_product > 0)
					{
						// line without lot
						if ($lines[$i]->entrepot_id > 0)
						{
							// single warehouse shipment line
							$stockLocation="entl".$line_id;
							$qty = "qtyl".$line_id;
							$line->id = $line_id;
							$line->entrepot_id = GETPOST($stockLocation,'int');
							$line->qty = GETPOST($qty, 'int');
							if ($line->update($user) < 0) {
								setEventMessages($line->error, $line->errors, 'errors');
								$error++;
							}
							unset($_POST[$stockLocation]);
							unset($_POST[$qty]);
						}
						else if (count($lines[$i]->details_entrepot) > 1)
						{
							// multi warehouse shipment lines
							foreach ($lines[$i]->details_entrepot as $detail_entrepot)
							{
								if (! $error) {
									$stockLocation="entl".$detail_entrepot->line_id;
									$qty = "qtyl".$detail_entrepot->line_id;
									$warehouse = GETPOST($stockLocation,'int');
									if (!empty ($warehouse))
									{
										$line->id = $detail_entrepot->line_id;
										$line->entrepot_id = $warehouse;
										$line->qty = GETPOST($qty, 'int');
										if ($line->update($user) < 0) {
											setEventMessages($line->error, $line->errors, 'errors');
											$error++;
										}
									}
									unset($_POST[$stockLocation]);
									unset($_POST[$qty]);
								}
							}
						}
					}
					else	// Product no predefined
					{
						$qty = "qtyl".$line_id;
						$line->id = $line_id;
						$line->qty = GETPOST($qty, 'int');
						$line->entrepot_id = 0;
						if ($line->update($user) < 0) {
							setEventMessages($line->error, $line->errors, 'errors');
							$error++;
						}
						unset($_POST[$qty]);
					}
				}
			}
		}

		unset($_POST["lineid"]);

		if (! $error) {
			if (empty($conf->global->MAIN_DISABLE_PDF_AUTOUPDATE)) {
				// Define output language
				$outputlangs = $langs;
				$newlang = '';
				if ($conf->global->MAIN_MULTILANGS && empty($newlang) && GETPOST('lang_id','aZ09'))
					$newlang = GETPOST('lang_id','aZ09');
				if ($conf->global->MAIN_MULTILANGS && empty($newlang))
					$newlang = $object->thirdparty->default_lang;
				if (! empty($newlang)) {
					$outputlangs = new Translate("", $conf);
					$outputlangs->setDefaultLang($newlang);
				}

				$ret = $object->fetch($object->id); // Reload to get new records
				$object->generateDocument($object->modelpdf, $outputlangs, $hidedetails, $hidedesc, $hideref);
			}
		}
		else
		{
			header('Location: ' . $_SERVER['PHP_SELF'] . '?id=' . $object->id); // Pour reaffichage de la fiche en cours d'edition
			exit();
		}
	}

	else if ($action == 'updateline' && $user->rights->expedition->creer && GETPOST('cancel','alpha') == $langs->trans('Cancel')) {
		header('Location: ' . $_SERVER['PHP_SELF'] . '?id=' . $object->id); // Pour reaffichage de la fiche en cours d'edition
		exit();
	}

	include DOL_DOCUMENT_ROOT.'/core/actions_printing.inc.php';

	// Actions to send emails
	if (empty($id)) $id=$facid;
	$trigger_name='SHIPPING_SENTBYMAIL';
	$paramname='id';
	$mode='emailfromshipment';
	$trackid='shi'.$object->id;
	include DOL_DOCUMENT_ROOT.'/core/actions_sendmails.inc.php';

}


/*
 * View
 */

llxHeader('',$langs->trans('Shipment'),'Expedition');

$form = new Form($db);
$formfile = new FormFile($db);
$formproduct = new FormProduct($db);
if (! empty($conf->projet->enabled)) { $formproject = new FormProjets($db); }

$product_static = new Product($db);
$shipment_static = new Expedition($db);
$warehousestatic = new Entrepot($db);

if ($action == 'create2')
{
    print load_fiche_titre($langs->trans("CreateShipment")).'<br>';
    print $langs->trans("ShipmentCreationIsDoneFromOrder");
    $action=''; $id=''; $ref='';
}

// Mode creation.
if ($action == 'create')
{
    $expe = new Expedition($db);

    print load_fiche_titre($langs->trans("CreateShipment"));
    if (! $origin)
    {
        setEventMessages($langs->trans("ErrorBadParameters"), null, 'errors');
    }

    if ($origin)
    {
        $classname = ucfirst($origin);

        $object = new $classname($db);
        if ($object->fetch($origin_id))	// This include the fetch_lines
        {
            $soc = new Societe($db);
            $soc->fetch($object->socid);

            $author = new User($db);
            $author->fetch($object->user_author_id);

            if (! empty($conf->stock->enabled)) $entrepot = new Entrepot($db);

            print '<form action="'.$_SERVER["PHP_SELF"].'" method="post">';
            print '<input type="hidden" name="token" value="'.$_SESSION['newtoken'].'">';
            print '<input type="hidden" name="action" value="add">';
            print '<input type="hidden" name="origin" value="'.$origin.'">';
            print '<input type="hidden" name="origin_id" value="'.$object->id.'">';
            print '<input type="hidden" name="ref_int" value="'.$object->ref_int.'">';
            if (GETPOST('entrepot_id','int'))
            {
                print '<input type="hidden" name="entrepot_id" value="'.GETPOST('entrepot_id','int').'">';
            }

            dol_fiche_head('');

            print '<table class="border centpercent">';

            // Ref
            print '<tr><td class="titlefieldcreate fieldrequired">';
            if ($origin == 'commande' && ! empty($conf->commande->enabled))
            {
                print $langs->trans("RefOrder").'</td><td colspan="3"><a href="'.DOL_URL_ROOT.'/commande/card.php?id='.$object->id.'">'.img_object($langs->trans("ShowOrder"),'order').' '.$object->ref;
            }
            if ($origin == 'propal' && ! empty($conf->propal->enabled))
            {
                print $langs->trans("RefProposal").'</td><td colspan="3"><a href="'.DOL_URL_ROOT.'/comm/card.php?id='.$object->id.'">'.img_object($langs->trans("ShowProposal"),'propal').' '.$object->ref;
            }
            print '</a></td>';
            print "</tr>\n";

            // Ref client
            print '<tr><td>';
            if ($origin == 'commande') print $langs->trans('RefCustomerOrder');
            else if ($origin == 'propal') print $langs->trans('RefCustomerOrder');
            else print $langs->trans('RefCustomer');
            print '</td><td colspan="3">';
            print '<input type="text" name="ref_customer" value="'.$object->ref_client.'" />';
            print '</td>';
            print '</tr>';

            // Tiers
            print '<tr><td class="titlefieldcreate fieldrequired">'.$langs->trans('Company').'</td>';
            print '<td colspan="3">'.$soc->getNomUrl(1).'</td>';
            print '</tr>';

            // Project
            if (! empty($conf->projet->enabled))
            {
                $projectid = GETPOST('projectid','int')?GETPOST('projectid','int'):0;
                if(empty($projectid) && ! empty($object->fk_project)) $projectid = $object->fk_project;
                if ($origin == 'project') $projectid = ($originid ? $originid : 0);

                $langs->load("projects");
                print '<tr>';
                print '<td>' . $langs->trans("Project") . '</td><td colspan="2">';
                $numprojet = $formproject->select_projects($soc->id, $projectid, 'projectid', 0);
                print ' &nbsp; <a href="'.DOL_URL_ROOT.'/projet/card.php?socid=' . $soc->id . '&action=create&status=1&backtopage='.urlencode($_SERVER["PHP_SELF"].'?action=create&socid='.$soc->id).'">' . $langs->trans("AddProject") . '</a>';
                print '</td>';
                print '</tr>';
            }

            // Date delivery planned
            print '<tr><td>'.$langs->trans("DateDeliveryPlanned").'</td>';
            print '<td colspan="3">';
            //print dol_print_date($object->date_livraison,"day");	// date_livraison come from order and will be stored into date_delivery planed.
            $date_delivery = ($date_delivery?$date_delivery:$object->date_livraison); // $date_delivery comes from GETPOST
            print $form->selectDate($date_delivery?$date_delivery:-1, 'date_delivery', 1, 1, 1);
            print "</td>\n";
            print '</tr>';

            // Note Public
            print '<tr><td>'.$langs->trans("NotePublic").'</td>';
            print '<td colspan="3">';
            $doleditor = new DolEditor('note_public', $object->note_public, '', 60, 'dolibarr_notes', 'In', 0, false, true, ROWS_3, '90%');
            print $doleditor->Create(1);
            print "</td></tr>";

            // Note Private
            if ($object->note_private && ! $user->societe_id)
            {
                print '<tr><td>'.$langs->trans("NotePrivate").'</td>';
                print '<td colspan="3">';
                $doleditor = new DolEditor('note_private', $object->note_private, '', 60, 'dolibarr_notes', 'In', 0, false, true, ROWS_3, '90%');
        		print $doleditor->Create(1);
                print "</td></tr>";
            }

            // Weight
            print '<tr><td>';
            print $langs->trans("Weight");
            print '</td><td colspan="3"><input name="weight" size="4" value="'.GETPOST('weight','int').'"> ';
            $text=$formproduct->select_measuring_units("weight_units","weight",GETPOST('weight_units','int'));
            $htmltext=$langs->trans("KeepEmptyForAutoCalculation");
            print $form->textwithpicto($text, $htmltext);
            print '</td></tr>';
            // Dim
            print '<tr><td>';
            print $langs->trans("Width").' x '.$langs->trans("Height").' x '.$langs->trans("Depth");
            print ' </td><td colspan="3"><input name="sizeW" size="4" value="'.GETPOST('sizeW','int').'">';
            print ' x <input name="sizeH" size="4" value="'.GETPOST('sizeH','int').'">';
            print ' x <input name="sizeS" size="4" value="'.GETPOST('sizeS','int').'">';
            print ' ';
            $text=$formproduct->select_measuring_units("size_units","size");
            $htmltext=$langs->trans("KeepEmptyForAutoCalculation");
            print $form->textwithpicto($text, $htmltext);
            print '</td></tr>';

            // Delivery method
            print "<tr><td>".$langs->trans("DeliveryMethod")."</td>";
            print '<td colspan="3">';
            $expe->fetch_delivery_methods();
            print $form->selectarray("shipping_method_id", $expe->meths, GETPOST('shipping_method_id','int'),1,0,0,"",1);
            if ($user->admin) print info_admin($langs->trans("YouCanChangeValuesForThisListFromDictionarySetup"),1);
            print "</td></tr>\n";

            // Tracking number
            print "<tr><td>".$langs->trans("TrackingNumber")."</td>";
            print '<td colspan="3">';
            print '<input name="tracking_number" size="20" value="'.GETPOST('tracking_number','alpha').'">';
            print "</td></tr>\n";

            // Other attributes
            $parameters = array('objectsrc' => $objectsrc, 'colspan' => ' colspan="3"', 'socid'=>$socid);
            $reshook=$hookmanager->executeHooks('formObjectOptions',$parameters,$expe,$action);    // Note that $action and $object may have been modified by hook
            print $hookmanager->resPrint;

			if (empty($reshook)) {
				// copy from order
				$orderExtrafields = new Extrafields($db);
				$orderExtrafieldLabels = $orderExtrafields->fetch_name_optionals_label($object->table_element);
				if ($object->fetch_optionals() > 0) {
					$expe->array_options = array_merge($expe->array_options, $object->array_options);
				}
				print $expe->showOptionals($extrafields, 'edit');
			}


            // Incoterms
			if (!empty($conf->incoterm->enabled))
			{
				print '<tr>';
				print '<td><label for="incoterm_id">'.$form->textwithpicto($langs->trans("IncotermLabel"), $object->libelle_incoterms, 1).'</label></td>';
		        print '<td colspan="3" class="maxwidthonsmartphone">';
		        print $form->select_incoterms((!empty($object->fk_incoterms) ? $object->fk_incoterms : ''), (!empty($object->location_incoterms)?$object->location_incoterms:''));
				print '</td></tr>';
			}

            // Document model
			include_once DOL_DOCUMENT_ROOT . '/core/modules/expedition/modules_expedition.php';
			$liste = ModelePdfExpedition::liste_modeles($db);
			if (count($liste) > 1)
			{
    			print "<tr><td>".$langs->trans("DefaultModel")."</td>";
                print '<td colspan="3">';
    			print $form->selectarray('model', $liste, $conf->global->EXPEDITION_ADDON_PDF);
                print "</td></tr>\n";
			}

            print "</table>";

            dol_fiche_end();


            // Shipment lines

            $numAsked = count($object->lines);

            print '<script type="text/javascript" language="javascript">
            jQuery(document).ready(function() {
	            jQuery("#autofill").click(function() {';
    	    	$i=0;
    	    	while($i < $numAsked)
    	    	{
    	    		print 'jQuery("#qtyl'.$i.'").val(jQuery("#qtyasked'.$i.'").val() - jQuery("#qtydelivered'.$i.'").val());'."\n";
    	    		$i++;
    	    	}
        		print '});
	            jQuery("#autoreset").click(function() {';
    	    	$i=0;
    	    	while($i < $numAsked)
    	    	{
    	    		print 'jQuery("#qtyl'.$i.'").val(0);'."\n";
    	    		$i++;
    	    	}
        		print '});
        	});
            </script>';


            print '<br>';


            print '<table class="noborder" width="100%">';


            // Load shipments already done for same order
            $object->loadExpeditions();

            if ($numAsked)
            {
                print '<tr class="liste_titre">';
                print '<td>'.$langs->trans("Description").'</td>';
                print '<td align="center">'.$langs->trans("QtyOrdered").'</td>';
                print '<td align="center">'.$langs->trans("QtyShipped").'</td>';
                print '<td align="center">'.$langs->trans("QtyToShip");
				if (empty($conf->productbatch->enabled))
				{
	                print ' <br>(<a href="#" id="autofill">'.$langs->trans("Fill").'</a>';
	                print ' / <a href="#" id="autoreset">'.$langs->trans("Reset").'</a>)';
				}
                print '</td>';
                if (! empty($conf->stock->enabled))
                {
					if (empty($conf->productbatch->enabled))
					{
                    	print '<td align="left">'.$langs->trans("Warehouse").' ('.$langs->trans("Stock").')</td>';
					}
					else
					{
						print '<td align="left">'.$langs->trans("Warehouse").' / '.$langs->trans("Batch").' ('.$langs->trans("Stock").')</td>';
					}
                }
                print "</tr>\n";
            }

            $indiceAsked = 0;
            while ($indiceAsked < $numAsked)
            {
                $product = new Product($db);

                $line = $object->lines[$indiceAsked];


                // Show product and description
                $type=$line->product_type?$line->product_type:$line->fk_product_type;
                // Try to enhance type detection using date_start and date_end for free lines where type
                // was not saved.
                if (! empty($line->date_start)) $type=1;
                if (! empty($line->date_end)) $type=1;

                print '<!-- line '.$line->rowid.' for product -->'."\n";
                print '<tr class="oddeven">'."\n";

                // Product label
                if ($line->fk_product > 0)  // If predefined product
                {
                    $product->fetch($line->fk_product);
                    $product->load_stock('warehouseopen');	// Load all $product->stock_warehouse[idwarehouse]->detail_batch
                    //var_dump($product->stock_warehouse[1]);

                    print '<td>';
                    print '<a name="'.$line->rowid.'"></a>'; // ancre pour retourner sur la ligne

                    // Show product and description
                    $product_static->type=$line->fk_product_type;
                    $product_static->id=$line->fk_product;
                    $product_static->ref=$line->ref;
                    $product_static->status_batch=$line->product_tobatch;
                    $text=$product_static->getNomUrl(1);
                    $text.= ' - '.(! empty($line->label)?$line->label:$line->product_label);
                    $description=($conf->global->PRODUIT_DESC_IN_FORM?'':dol_htmlentitiesbr($line->desc));
                    print $form->textwithtooltip($text,$description,3,'','',$i);

                    // Show range
                    print_date_range($db->jdate($line->date_start),$db->jdate($line->date_end));

                    // Add description in form
                    if (! empty($conf->global->PRODUIT_DESC_IN_FORM))
                    {
                        print ($line->desc && $line->desc!=$line->product_label)?'<br>'.dol_htmlentitiesbr($line->desc):'';
                    }

                    print '</td>';
                }
                else
				{
				    print "<td>";
                    if ($type==1) $text = img_object($langs->trans('Service'),'service');
                    else $text = img_object($langs->trans('Product'),'product');

                    if (! empty($line->label)) {
                    	$text.= ' <strong>'.$line->label.'</strong>';
                    	print $form->textwithtooltip($text,$line->desc,3,'','',$i);
                    } else {
                    	print $text.' '.nl2br($line->desc);
                    }

                    // Show range
                    print_date_range($db->jdate($line->date_start),$db->jdate($line->date_end));
                    print "</td>\n";
                }

                // Qty
                print '<td align="center">'.$line->qty;
                print '<input name="qtyasked'.$indiceAsked.'" id="qtyasked'.$indiceAsked.'" type="hidden" value="'.$line->qty.'">';
                print '</td>';
                $qtyProdCom=$line->qty;

                // Qty already shipped
                print '<td align="center">';
                $quantityDelivered = $object->expeditions[$line->id];
                print $quantityDelivered;
                print '<input name="qtydelivered'.$indiceAsked.'" id="qtydelivered'.$indiceAsked.'" type="hidden" value="'.$quantityDelivered.'">';
                print '</td>';

                // Qty to ship
                $quantityAsked = $line->qty;
				if ($line->product_type == 1 && empty($conf->global->STOCK_SUPPORTS_SERVICES))
				{
					$quantityToBeDelivered = 0;
				}
				else
				{
					$quantityToBeDelivered = $quantityAsked - $quantityDelivered;
				}
                $warehouse_id = GETPOST('entrepot_id','int');

				$warehouseObject = null;
				if ($warehouse_id > 0 || ! ($line->fk_product > 0) || empty($conf->stock->enabled))     // If warehouse was already selected or if product is not a predefined, we go into this part with no multiwarehouse selection
				{
				    print '<!-- Case warehouse already known or product not a predefined product -->';
					//ship from preselected location
					$stock = + $product->stock_warehouse[$warehouse_id]->real; // Convert to number
					$deliverableQty=min($quantityToBeDelivered, $stock);
					if ($deliverableQty < 0) $deliverableQty = 0;
					if (empty($conf->productbatch->enabled) || ! $product->hasbatch())
					{
						// Quantity to send
						print '<td align="center">';
						if ($line->product_type == Product::TYPE_PRODUCT || ! empty($conf->global->STOCK_SUPPORTS_SERVICES))
						{
                            if (GETPOST('qtyl'.$indiceAsked, 'int')) $deliverableQty=GETPOST('qtyl'.$indiceAsked, 'int');
                            print '<input name="idl'.$indiceAsked.'" type="hidden" value="'.$line->id.'">';
							print '<input name="qtyl'.$indiceAsked.'" id="qtyl'.$indiceAsked.'" type="text" size="4" value="'.$deliverableQty.'">';
						}
						else print $langs->trans("NA");
						print '</td>';

						// Stock
						if (! empty($conf->stock->enabled))
						{
							print '<td align="left">';
							if ($line->product_type == Product::TYPE_PRODUCT || ! empty($conf->global->STOCK_SUPPORTS_SERVICES))   // Type of product need stock change ?
							{
								// Show warehouse combo list
								$ent = "entl".$indiceAsked;
								$idl = "idl".$indiceAsked;
								$tmpentrepot_id = is_numeric(GETPOST($ent,'int'))?GETPOST($ent,'int'):$warehouse_id;
								if ($line->fk_product > 0)
								{
								    print '<!-- Show warehouse selection -->';
									print $formproduct->selectWarehouses($tmpentrepot_id, 'entl'.$indiceAsked, '', 1, 0, $line->fk_product, '', 1);
									if ($tmpentrepot_id > 0 && $tmpentrepot_id == $warehouse_id)
									{
										//print $stock.' '.$quantityToBeDelivered;
										if ($stock < $quantityToBeDelivered)
										{
											print ' '.img_warning($langs->trans("StockTooLow"));	// Stock too low for this $warehouse_id but you can change warehouse
										}
									}
								}
							}
							else
							{
								print $langs->trans("Service");
							}
							print '</td>';
						}

						print "</tr>\n";

						// Show subproducts of product
						if (! empty($conf->global->PRODUIT_SOUSPRODUITS) && $line->fk_product > 0)
						{
							$product->get_sousproduits_arbo();
							$prods_arbo = $product->get_arbo_each_prod($qtyProdCom);
							if(count($prods_arbo) > 0)
							{
								foreach($prods_arbo as $key => $value)
								{
									//print $value[0];
									$img='';
									if ($value['stock'] < $value['stock_alert'])
									{
										$img=img_warning($langs->trans("StockTooLow"));
									}
									print "<tr class=\"oddeven\"><td>&nbsp; &nbsp; &nbsp; ->
										<a href=\"".DOL_URL_ROOT."/product/card.php?id=".$value['id']."\">".$value['fullpath']."
										</a> (".$value['nb'].")</td><td align=\"center\"> ".$value['nb_total']."</td><td>&nbsp</td><td>&nbsp</td>
										<td align=\"center\">".$value['stock']." ".$img."</td></tr>";
								}
							}
						}
					}
					else
					{
					    // Product need lot
						print '<td></td><td></td></tr>';	// end line and start a new one for lot/serial
						print '<!-- Case product need lot -->';

						$staticwarehouse=new Entrepot($db);
						if ($warehouse_id > 0) $staticwarehouse->fetch($warehouse_id);

						$subj=0;
						// Define nb of lines suggested for this order line
						$nbofsuggested=0;
						if (is_object($product->stock_warehouse[$warehouse_id]) && count($product->stock_warehouse[$warehouse_id]->detail_batch))
						{
							foreach ($product->stock_warehouse[$warehouse_id]->detail_batch as $dbatch)
						    {
   						        $nbofsuggested++;
    						}
						}
						print '<input name="idl'.$indiceAsked.'" type="hidden" value="'.$line->id.'">';
						if (is_object($product->stock_warehouse[$warehouse_id]) && count($product->stock_warehouse[$warehouse_id]->detail_batch))
						{
							foreach ($product->stock_warehouse[$warehouse_id]->detail_batch as $dbatch)	// $dbatch is instance of Productbatch
							{
								//var_dump($dbatch);
								$batchStock = + $dbatch->qty;		// To get a numeric
								$deliverableQty = min($quantityToBeDelivered,$batchStock);
								print '<!-- subj='.$subj.'/'.$nbofsuggested.' --><tr '.((($subj + 1) == $nbofsuggested)?$bc[$var]:'').'>';
								print '<td colspan="3" ></td><td align="center">';
								print '<input name="qtyl'.$indiceAsked.'_'.$subj.'" id="qtyl'.$indiceAsked.'_'.$subj.'" type="text" size="4" value="'.$deliverableQty.'">';
								print '</td>';

								print '<!-- Show details of lot -->';
								print '<td align="left">';

								print $staticwarehouse->getNomUrl(0).' / ';

								print '<input name="batchl'.$indiceAsked.'_'.$subj.'" type="hidden" value="'.$dbatch->id.'">';

								$detail='';
								$detail.= $langs->trans("Batch").': '.$dbatch->batch;
								$detail.= ' - '.$langs->trans("SellByDate").': '.dol_print_date($dbatch->sellby,"day");
								$detail.= ' - '.$langs->trans("EatByDate").': '.dol_print_date($dbatch->eatby,"day");
<<<<<<< HEAD
								$detail.= ' - '.$langs->trans("Qty").': '.$dbatch->dluo_qty;
=======
								$detail.= ' - '.$langs->trans("Qty").': '.$dbatch->qty;
>>>>>>> f65df9e5
								$detail.= '<br>';
								print $detail;

								$quantityToBeDelivered -= $deliverableQty;
								if ($quantityToBeDelivered < 0)
								{
									$quantityToBeDelivered = 0;
								}
								$subj++;
								print '</td></tr>';
							}
						}
						else
						{
						    print '<!-- Case there is no details of lot at all -->';
						    print '<tr class="oddeven"><td colspan="3"></td><td align="center">';
							print '<input name="qtyl'.$indiceAsked.'_'.$subj.'" id="qtyl'.$indiceAsked.'_'.$subj.'" type="text" size="4" value="0" disabled="disabled"> ';
							print '</td>';

							print '<td align="left">';
							print img_warning().' '.$langs->trans("NoProductToShipFoundIntoStock", $staticwarehouse->libelle);
							print '</td></tr>';
						}
					}
				}
				else
				{
					// ship from multiple locations
					if (empty($conf->productbatch->enabled) || ! $product->hasbatch())
					{
					    print '<!-- Case warehouse not already known and product does not need lot -->';
					    print '<td></td><td></td></tr>'."\n";	// end line and start a new one for each warehouse

						print '<input name="idl'.$indiceAsked.'" type="hidden" value="'.$line->id.'">';
						$subj=0;
    					// Define nb of lines suggested for this order line
						$nbofsuggested=0;
						foreach ($product->stock_warehouse as $warehouse_id=>$stock_warehouse)
						{
							if ($stock_warehouse->real > 0)
							{
                                $nbofsuggested++;
						    }
						}
						$tmpwarehouseObject=new Entrepot($db);
						foreach ($product->stock_warehouse as $warehouse_id=>$stock_warehouse)    // $stock_warehouse is product_stock
						{
							$tmpwarehouseObject->fetch($warehouse_id);
							if ($stock_warehouse->real > 0)
							{
								$stock = + $stock_warehouse->real; // Convert it to number
								$deliverableQty = min($quantityToBeDelivered,$stock);
								$deliverableQty = max(0, $deliverableQty);
								// Quantity to send
								print '<!-- subj='.$subj.'/'.$nbofsuggested.' --><tr '.((($subj + 1) == $nbofsuggested)?$bc[$var]:'').'>';
								print '<td colspan="3" ></td><td align="center"><!-- qty to ship (no lot management for product line indiceAsked='.$indiceAsked.') -->';
								if ($line->product_type == Product::TYPE_PRODUCT || ! empty($conf->global->STOCK_SUPPORTS_SERVICES))
								{
									print '<input name="qtyl'.$indiceAsked.'_'.$subj.'" id="qtyl'.$indiceAsked.'" type="text" size="4" value="'.$deliverableQty.'">';
									print '<input name="ent1'.$indiceAsked.'_'.$subj.'" type="hidden" value="'.$warehouse_id.'">';
								}
								else print $langs->trans("NA");
								print '</td>';

								// Stock
								if (! empty($conf->stock->enabled))
								{
									print '<td align="left">';
									if ($line->product_type == Product::TYPE_PRODUCT || ! empty($conf->global->STOCK_SUPPORTS_SERVICES))
									{
										print $tmpwarehouseObject->getNomUrl(0).' ';

										print '<!-- Show details of stock -->';
										print '('.$stock.')';

									}
									else
									{
										print $langs->trans("Service");
									}
									print '</td>';
								}
								$quantityToBeDelivered -= $deliverableQty;
								if ($quantityToBeDelivered < 0)
								{
									$quantityToBeDelivered = 0;
								}
								$subj++;
								print "</tr>\n";
							}
						}
						// Show subproducts of product (not recommanded)
						if (! empty($conf->global->PRODUIT_SOUSPRODUITS) && $line->fk_product > 0)
						{
							$product->get_sousproduits_arbo();
							$prods_arbo = $product->get_arbo_each_prod($qtyProdCom);
							if (count($prods_arbo) > 0)
							{
								foreach($prods_arbo as $key => $value)
								{
									//print $value[0];
									$img='';
									if ($value['stock'] < $value['stock_alert'])
									{
										$img=img_warning($langs->trans("StockTooLow"));
									}
									print '<tr class"oddeven"><td>';
									print "&nbsp; &nbsp; &nbsp; ->
									<a href=\"".DOL_URL_ROOT."/product/card.php?id=".$value['id']."\">".$value['fullpath']."
									</a> (".$value['nb'].")</td><td align=\"center\"> ".$value['nb_total']."</td><td>&nbsp</td><td>&nbsp</td>
									<td align=\"center\">".$value['stock']." ".$img."</td>";
									print "</tr>";
								}
							}
						}
					}
					else
					{
					    print '<!-- Case warehouse not already known and product need lot -->';
					    print '<td></td><td></td></tr>';	// end line and start a new one for lot/serial

						$subj=0;
						print '<input name="idl'.$indiceAsked.'" type="hidden" value="'.$line->id.'">';

						$tmpwarehouseObject=new Entrepot($db);
						$productlotObject=new Productlot($db);
						// Define nb of lines suggested for this order line
						$nbofsuggested=0;
						foreach ($product->stock_warehouse as $warehouse_id=>$stock_warehouse)
						{
						    if (($stock_warehouse->real > 0) && (count($stock_warehouse->detail_batch))) {
						        foreach ($stock_warehouse->detail_batch as $dbatch)
								{
                                    $nbofsuggested++;
								}
						    }
						}
						foreach ($product->stock_warehouse as $warehouse_id=>$stock_warehouse)
						{
							$tmpwarehouseObject->fetch($warehouse_id);
							if (($stock_warehouse->real > 0) && (count($stock_warehouse->detail_batch))) {
						        foreach ($stock_warehouse->detail_batch as $dbatch)
								{
									//var_dump($dbatch);
									$batchStock = + $dbatch->qty;		// To get a numeric
									$deliverableQty = min($quantityToBeDelivered,$batchStock);
									if ($deliverableQty < 0) $deliverableQty = 0;
									print '<!-- subj='.$subj.'/'.$nbofsuggested.' --><tr '.((($subj + 1) == $nbofsuggested)?$bc[$var]:'').'><td colspan="3"></td><td align="center">';
									print '<input name="qtyl'.$indiceAsked.'_'.$subj.'" id="qtyl'.$indiceAsked.'_'.$subj.'" type="text" size="4" value="'.$deliverableQty.'">';
									print '</td>';

									print '<td align="left">';

									print $tmpwarehouseObject->getNomUrl(0).' / ';

									print '<!-- Show details of lot -->';
									print '<input name="batchl'.$indiceAsked.'_'.$subj.'" type="hidden" value="'.$dbatch->id.'">';

<<<<<<< HEAD
									//print $line->fk_product.' - '.$dbatch->batch;
=======
									//print '|'.$line->fk_product.'|'.$dbatch->batch.'|<br>';
>>>>>>> f65df9e5
									print $langs->trans("Batch").': ';
									$result = $productlotObject->fetch(0, $line->fk_product, $dbatch->batch);
									if ($result > 0) print $productlotObject->getNomUrl(1);
									else print 'TableLotIncompleteRunRepairWithParamStandardEqualConfirmed';
									print ' ('.$dbatch->qty.')';
									$quantityToBeDelivered -= $deliverableQty;
									if ($quantityToBeDelivered < 0)
									{
										$quantityToBeDelivered = 0;
									}
									//dol_syslog('deliverableQty = '.$deliverableQty.' batchStock = '.$batchStock);
									$subj++;
									print '</td></tr>';
								}
							}
						}

					}
					if ($subj == 0) // Line not shown yet, we show it
					{
					    print '<!-- line not shown yet, we show it -->';
						print '<tr class="oddeven"><td colspan="3" ></td><td align="center">';
						if ($line->product_type == Product::TYPE_PRODUCT || ! empty($conf->global->STOCK_SUPPORTS_SERVICES))
						{
						    $disabled='';
					        if (! empty($conf->productbatch->enabled) && $product->hasbatch())
					        {
                                $disabled='disabled="disabled"';
						    }
    						print '<input name="qtyl'.$indiceAsked.'_'.$subj.'" id="qtyl'.$indiceAsked.'_'.$subj.'" type="text" size="4" value="0"'.($disabled?' '.$disabled:'').'> ';
						}
						else
						{
						    print $langs->trans("NA");
						}
						print '</td>';

						print '<td align="left">';
						if ($line->product_type == Product::TYPE_PRODUCT || ! empty($conf->global->STOCK_SUPPORTS_SERVICES))
						{
							$warehouse_selected_id = GETPOST('entrepot_id','int');
    						if ($warehouse_selected_id > 0)
    						{
    							$warehouseObject=new Entrepot($db);
    							$warehouseObject->fetch($warehouse_selected_id);
    							print img_warning().' '.$langs->trans("NoProductToShipFoundIntoStock", $warehouseObject->libelle);
    						}
    						else
    						{
    						    if ($line->fk_product) print img_warning().' '.$langs->trans("StockTooLow");
    						    else print '';
    						}
						}
						else
						{
						    print $langs->trans("Service");
						}
						print '</td>';
						print '</tr>';
					}
				}


				//Display lines extrafields
				if (is_array($extralabelslines) && count($extralabelslines)>0)
				{
					$colspan=5;
					$orderLineExtrafields = new Extrafields($db);
					$orderLineExtrafieldLabels = $orderLineExtrafields->fetch_name_optionals_label($object->table_element_line);
					$srcLine = new OrderLine($db);
					$srcLine->fetch_optionals($line->id); // fetch extrafields also available in orderline
					$line = new ExpeditionLigne($db);
					//$line->fetch_optionals($line->id);
					$line->array_options = array_merge($line->array_options, $srcLine->array_options);
					print '<tr class="oddeven">';
					print $line->showOptionals($extrafieldsline, 'edit', array('style'=>$bc[$var], 'colspan'=>$colspan),$indiceAsked);
					print '</tr>';
				}

                $indiceAsked++;
            }

            print "</table>";

            print '<br>';

            print '<div class="center">';
            print '<input type="submit" class="button" name="add" value="'.dol_escape_htmltag($langs->trans("Create")).'">';
            print '&nbsp; ';
            print '<input type="'.($backtopage?"submit":"button").'" class="button" name="cancel" value="'.dol_escape_htmltag($langs->trans("Cancel")).'"'.($backtopage?'':' onclick="javascript:history.go(-1)"').'>';	// Cancel for create does not post form if we don't know the backtopage
            print '</div>';

            print '</form>';

            print '<br>';
        }
        else
		{
            dol_print_error($db);
        }
    }
}
else if ($id || $ref)
/* *************************************************************************** */
/*                                                                             */
/* Edit and view mode                                                          */
/*                                                                             */
/* *************************************************************************** */
{
	$lines = $object->lines;

	$num_prod = count($lines);

	if ($object->id > 0)
	{
		if (!empty($object->origin) && $object->origin_id > 0)
		{
			$typeobject = $object->origin;
			$origin = $object->origin;
			$origin_id = $object->origin_id;
			$object->fetch_origin();         // Load property $object->commande, $object->propal, ...
		}

		$soc = new Societe($db);
		$soc->fetch($object->socid);

		$res = $object->fetch_optionals();

		$head=shipping_prepare_head($object);
		dol_fiche_head($head, 'shipping', $langs->trans("Shipment"), -1, 'sending');

		$formconfirm='';

		// Confirm deleteion
		if ($action == 'delete')
		{
			$formconfirm=$form->formconfirm($_SERVER['PHP_SELF'].'?id='.$object->id,$langs->trans('DeleteSending'),$langs->trans("ConfirmDeleteSending",$object->ref),'confirm_delete','',0,1);
		}

		// Confirmation validation
		if ($action == 'valid')
		{
			$objectref = substr($object->ref, 1, 4);
			if ($objectref == 'PROV')
			{
				$numref = $object->getNextNumRef($soc);
			}
			else
			{
				$numref = $object->ref;
			}

			$text = $langs->trans("ConfirmValidateSending",$numref);

			if (! empty($conf->notification->enabled))
			{
				require_once DOL_DOCUMENT_ROOT .'/core/class/notify.class.php';
				$notify=new Notify($db);
				$text.='<br>';
				$text.=$notify->confirmMessage('SHIPPING_VALIDATE',$object->socid, $object);
			}

			$formconfirm=$form->formconfirm($_SERVER['PHP_SELF'].'?id='.$object->id,$langs->trans('ValidateSending'),$text,'confirm_valid','',0,1);

		}
		// Confirm cancelation
		if ($action == 'annuler')
		{
			$formconfirm=$form->formconfirm($_SERVER['PHP_SELF'].'?id='.$object->id,$langs->trans('CancelSending'),$langs->trans("ConfirmCancelSending",$object->ref),'confirm_cancel','',0,1);

		}

		// Call Hook formConfirm
		$parameters = array();
		$reshook = $hookmanager->executeHooks('formConfirm', $parameters, $object, $action); // Note that $action and $object may have been modified by hook
		if (empty($reshook)) $formconfirm.=$hookmanager->resPrint;
		elseif ($reshook > 0) $formconfirm=$hookmanager->resPrint;

		// Print form confirm
		print $formconfirm;


		// Calculate totalWeight and totalVolume for all products
		// by adding weight and volume of each product line.
		$tmparray=$object->getTotalWeightVolume();
		$totalWeight=$tmparray['weight'];
		$totalVolume=$tmparray['volume'];


		if ($typeobject == 'commande' && $object->$typeobject->id && ! empty($conf->commande->enabled))
		{
		    $objectsrc=new Commande($db);
		    $objectsrc->fetch($object->$typeobject->id);
		}
		if ($typeobject == 'propal' && $object->$typeobject->id && ! empty($conf->propal->enabled))
		{
		    $objectsrc=new Propal($db);
		    $objectsrc->fetch($object->$typeobject->id);
		}

		// Shipment card
		$linkback = '<a href="'.DOL_URL_ROOT.'/expedition/list.php?restore_lastsearch_values=1' . (! empty($socid) ? '&socid=' . $socid : '') . '">'.$langs->trans("BackToList").'</a>';
		$morehtmlref='<div class="refidno">';
		// Ref customer shipment
		$morehtmlref.=$form->editfieldkey("RefCustomer", 'ref_customer', $object->ref_customer, $object, $user->rights->expedition->creer, 'string', '', 0, 1);
		$morehtmlref.=$form->editfieldval("RefCustomer", 'ref_customer', $object->ref_customer, $object, $user->rights->expedition->creer, 'string', '', null, null, '', 1);
		// Thirdparty
        $morehtmlref.='<br>'.$langs->trans('ThirdParty') . ' : ' . $object->thirdparty->getNomUrl(1);
        // Project
        if (! empty($conf->projet->enabled)) {
            $langs->load("projects");
            $morehtmlref .= '<br>' . $langs->trans('Project') . ' ';
            if (0) {    // Do not change on shipment
                if ($action != 'classify') {
                    $morehtmlref .= '<a href="' . $_SERVER['PHP_SELF'] . '?action=classify&amp;id=' . $object->id . '">' . img_edit($langs->transnoentitiesnoconv('SetProject')) . '</a> : ';
                }
                if ($action == 'classify') {
                    // $morehtmlref.=$form->form_project($_SERVER['PHP_SELF'] . '?id=' . $object->id, $object->socid, $object->fk_project, 'projectid', 0, 0, 1, 1);
                    $morehtmlref .= '<form method="post" action="' . $_SERVER['PHP_SELF'] . '?id=' . $object->id . '">';
                    $morehtmlref .= '<input type="hidden" name="action" value="classin">';
                    $morehtmlref .= '<input type="hidden" name="token" value="' . $_SESSION['newtoken'] . '">';
                    $morehtmlref .= $formproject->select_projects($object->socid, $object->fk_project, 'projectid', $maxlength, 0, 1, 0, 1, 0, 0, '', 1);
                    $morehtmlref .= '<input type="submit" class="button" value="' . $langs->trans("Modify") . '">';
                    $morehtmlref .= '</form>';
                } else {
                    $morehtmlref .= $form->form_project($_SERVER['PHP_SELF'] . '?id=' . $object->id, $object->socid, $object->fk_project, 'none', 0, 0, 0, 1);
                }
            } else {
                // We don't have project on shipment, so we will use the project or source object instead
                // TODO Add project on shipment
                $morehtmlref .= ' : ';
                if (! empty($objectsrc->fk_project)) {
                    $proj = new Project($db);
                    $proj->fetch($objectsrc->fk_project);
                    $morehtmlref .= '<a href="' . DOL_URL_ROOT . '/projet/card.php?id=' . $objectsrc->fk_project . '" title="' . $langs->trans('ShowProject') . '">';
                    $morehtmlref .= $proj->ref;
                    $morehtmlref .= '</a>';
                } else {
                    $morehtmlref .= '';
                }
            }
        }
		$morehtmlref.='</div>';


    	dol_banner_tab($object, 'ref', $linkback, 1, 'ref', 'ref', $morehtmlref);


    	print '<div class="fichecenter">';
    	print '<div class="fichehalfleft">';
    	print '<div class="underbanner clearboth"></div>';

        print '<table class="border" width="100%">';

		// Linked documents
		if ($typeobject == 'commande' && $object->$typeobject->id && ! empty($conf->commande->enabled))
		{
			print '<tr><td>';
			print $langs->trans("RefOrder").'</td>';
			print '<td colspan="3">';
			print $objectsrc->getNomUrl(1,'commande');
			print "</td>\n";
			print '</tr>';
		}
		if ($typeobject == 'propal' && $object->$typeobject->id && ! empty($conf->propal->enabled))
		{
			print '<tr><td>';
			print $langs->trans("RefProposal").'</td>';
			print '<td colspan="3">';
			print $objectsrc->getNomUrl(1,'expedition');
			print "</td>\n";
			print '</tr>';
		}

		// Date creation
		print '<tr><td class="titlefield">'.$langs->trans("DateCreation").'</td>';
		print '<td colspan="3">'.dol_print_date($object->date_creation,"dayhour")."</td>\n";
		print '</tr>';

		// Delivery date planned
		print '<tr><td height="10">';
		print '<table class="nobordernopadding" width="100%"><tr><td>';
		print $langs->trans('DateDeliveryPlanned');
		print '</td>';

		if ($action != 'editdate_livraison') print '<td align="right"><a href="'.$_SERVER["PHP_SELF"].'?action=editdate_livraison&amp;id='.$object->id.'">'.img_edit($langs->trans('SetDeliveryDate'),1).'</a></td>';
		print '</tr></table>';
		print '</td><td colspan="2">';
		if ($action == 'editdate_livraison')
		{
			print '<form name="setdate_livraison" action="'.$_SERVER["PHP_SELF"].'?id='.$object->id.'" method="post">';
			print '<input type="hidden" name="token" value="'.$_SESSION['newtoken'].'">';
			print '<input type="hidden" name="action" value="setdate_livraison">';
			print $form->selectDate($object->date_delivery?$object->date_delivery:-1, 'liv_', 1, 1, '', "setdate_livraison", 1, 0);
			print '<input type="submit" class="button" value="'.$langs->trans('Modify').'">';
			print '</form>';
		}
		else
		{
			print $object->date_delivery ? dol_print_date($object->date_delivery,'dayhour') : '&nbsp;';
		}
		print '</td>';
		print '</tr>';

		// Weight
		print '<tr><td>';
		print $form->editfieldkey("Weight",'trueWeight',$object->trueWeight,$object,$user->rights->expedition->creer);
		print '</td><td colspan="3">';

		if ($action=='edittrueWeight')
		{
			print '<form name="settrueweight" action="'.$_SERVER["PHP_SELF"].'" method="post">';
			print '<input name="action" value="settrueWeight" type="hidden">';
			print '<input name="id" value="'.$object->id.'" type="hidden">';
			print '<input type="hidden" name="token" value="'.$_SESSION['newtoken'].'">';
			print '<input id="trueWeight" name="trueWeight" value="'.$object->trueWeight.'" type="text">';
			print $formproduct->select_measuring_units("weight_units","weight",$object->weight_units);
			print ' <input class="button" name="modify" value="'.$langs->trans("Modify").'" type="submit">';
			print ' <input class="button" name="cancel" value="'.$langs->trans("Cancel").'" type="submit">';
			print '</form>';

		}
		else
		{
			print $object->trueWeight;
			print ($object->trueWeight && $object->weight_units!='')?' '.measuring_units_string($object->weight_units,"weight"):'';
		}

        // Calculated
		if ($totalWeight > 0)
		{
			if (!empty($object->trueWeight)) print ' ('.$langs->trans("SumOfProductWeights").': ';
			//print $totalWeight.' '.measuring_units_string(0,"weight");
			print showDimensionInBestUnit($totalWeight, 0, "weight", $langs, isset($conf->global->MAIN_WEIGHT_DEFAULT_ROUND)?$conf->global->MAIN_WEIGHT_DEFAULT_ROUND:-1, isset($conf->global->MAIN_WEIGHT_DEFAULT_UNIT)?$conf->global->MAIN_WEIGHT_DEFAULT_UNIT:'no');
			//if (empty($object->trueWeight)) print ' ('.$langs->trans("Calculated").')';
			if (!empty($object->trueWeight)) print ')';
		}
		print '</td></tr>';

		// Width
		print '<tr><td>'.$form->editfieldkey("Width",'trueWidth',$object->trueWidth,$object,$user->rights->expedition->creer).'</td><td colspan="3">';
		print $form->editfieldval("Width",'trueWidth',$object->trueWidth,$object,$user->rights->expedition->creer);
		print ($object->trueWidth && $object->width_units!='')?' '.measuring_units_string($object->width_units,"size"):'';
		print '</td></tr>';

		// Height
		print '<tr><td>'.$form->editfieldkey("Height",'trueHeight',$object->trueHeight,$object,$user->rights->expedition->creer).'</td><td colspan="3">';
		if($action=='edittrueHeight')
		{
			print '<form name="settrueHeight" action="'.$_SERVER["PHP_SELF"].'" method="post">';
			print '<input name="action" value="settrueHeight" type="hidden">';
			print '<input name="id" value="'.$object->id.'" type="hidden">';
			print '<input type="hidden" name="token" value="'.$_SESSION['newtoken'].'">';
			print '<input id="trueHeight" name="trueHeight" value="'.$object->trueHeight.'" type="text">';
			print $formproduct->select_measuring_units("size_units","size",$object->size_units);
			print ' <input class="button" name="modify" value="'.$langs->trans("Modify").'" type="submit">';
			print ' <input class="button" name="cancel" value="'.$langs->trans("Cancel").'" type="submit">';
			print '</form>';

		}
		else
		{
			print $object->trueHeight;
			print ($object->trueHeight && $object->height_units!='')?' '.measuring_units_string($object->height_units,"size"):'';
		}

		print '</td></tr>';

		// Depth
		print '<tr><td>'.$form->editfieldkey("Depth",'trueDepth',$object->trueDepth,$object,$user->rights->expedition->creer).'</td><td colspan="3">';
		print $form->editfieldval("Depth",'trueDepth',$object->trueDepth,$object,$user->rights->expedition->creer);
		print ($object->trueDepth && $object->depth_units!='')?' '.measuring_units_string($object->depth_units,"size"):'';
		print '</td></tr>';

		// Volume
		print '<tr><td>';
		print $langs->trans("Volume");
		print '</td>';
		print '<td colspan="3">';
		$calculatedVolume=0;
		$volumeUnit=0;
		if ($object->trueWidth && $object->trueHeight && $object->trueDepth)
		{
		    $calculatedVolume=($object->trueWidth * $object->trueHeight * $object->trueDepth);
		    $volumeUnit=$object->size_units * 3;
		}
		// If sending volume not defined we use sum of products
		if ($calculatedVolume > 0)
		{
			if ($volumeUnit < 50)
			{
			    //print $calculatedVolume.' '.measuring_units_string($volumeUnit,"volume");
			    print showDimensionInBestUnit($calculatedVolume, $volumeUnit, "volume", $langs, isset($conf->global->MAIN_VOLUME_DEFAULT_ROUND)?$conf->global->MAIN_VOLUME_DEFAULT_ROUND:-1, isset($conf->global->MAIN_VOLUME_DEFAULT_UNIT)?$conf->global->MAIN_VOLUME_DEFAULT_UNIT:'no');
			}
			else print $calculatedVolume.' '.measuring_units_string($volumeUnit,"volume");
		}
		if ($totalVolume > 0)
		{
			if ($calculatedVolume) print ' ('.$langs->trans("SumOfProductVolumes").': ';
			//print $totalVolume.' '.measuring_units_string(0,"volume");
			print showDimensionInBestUnit($totalVolume, 0, "volume", $langs, isset($conf->global->MAIN_VOLUME_DEFAULT_ROUND)?$conf->global->MAIN_VOLUME_DEFAULT_ROUND:-1, isset($conf->global->MAIN_VOLUME_DEFAULT_UNIT)?$conf->global->MAIN_VOLUME_DEFAULT_UNIT:'no');
			//if (empty($calculatedVolume)) print ' ('.$langs->trans("Calculated").')';
			if ($calculatedVolume) print ')';
		}
		print "</td>\n";
		print '</tr>';

		// Other attributes
		$cols = 2;
		include DOL_DOCUMENT_ROOT . '/core/tpl/extrafields_view.tpl.php';

		print '</table>';

		print '</div>';
		print '<div class="fichehalfright">';
		print '<div class="ficheaddleft">';
		print '<div class="underbanner clearboth"></div>';

		print '<table class="border centpercent">';

		// Sending method
		print '<tr><td height="10">';
		print '<table class="nobordernopadding" width="100%"><tr><td>';
		print $langs->trans('SendingMethod');
		print '</td>';

		if ($action != 'editshipping_method_id') print '<td align="right"><a href="'.$_SERVER["PHP_SELF"].'?action=editshipping_method_id&amp;id='.$object->id.'">'.img_edit($langs->trans('SetSendingMethod'),1).'</a></td>';
		print '</tr></table>';
		print '</td><td colspan="2">';
		if ($action == 'editshipping_method_id')
		{
			print '<form name="setshipping_method_id" action="'.$_SERVER["PHP_SELF"].'?id='.$object->id.'" method="post">';
			print '<input type="hidden" name="token" value="'.$_SESSION['newtoken'].'">';
			print '<input type="hidden" name="action" value="setshipping_method_id">';
			$object->fetch_delivery_methods();
			print $form->selectarray("shipping_method_id",$object->meths,$object->shipping_method_id,1,0,0,"",1);
			if ($user->admin) print info_admin($langs->trans("YouCanChangeValuesForThisListFromDictionarySetup"),1);
			print '<input type="submit" class="button" value="'.$langs->trans('Modify').'">';
			print '</form>';
		}
		else
		{
			if ($object->shipping_method_id > 0)
			{
				// Get code using getLabelFromKey
				$code=$langs->getLabelFromKey($db,$object->shipping_method_id,'c_shipment_mode','rowid','code');
				print $langs->trans("SendingMethod".strtoupper($code));
			}
		}
		print '</td>';
		print '</tr>';

		// Tracking Number
		print '<tr><td class="titlefield">'.$form->editfieldkey("TrackingNumber",'tracking_number',$object->tracking_number,$object,$user->rights->expedition->creer).'</td><td colspan="3">';
		print $form->editfieldval("TrackingNumber",'tracking_number',$object->tracking_url,$object,$user->rights->expedition->creer,'string',$object->tracking_number);
		print '</td></tr>';

		// Incoterms
		if (!empty($conf->incoterm->enabled))
		{
			print '<tr><td>';
	        print '<table width="100%" class="nobordernopadding"><tr><td>';
	        print $langs->trans('IncotermLabel');
	        print '<td><td align="right">';
	        if ($user->rights->expedition->creer) print '<a href="'.DOL_URL_ROOT.'/expedition/card.php?id='.$object->id.'&action=editincoterm">'.img_edit().'</a>';
	        else print '&nbsp;';
	        print '</td></tr></table>';
	        print '</td>';
	        print '<td colspan="3">';
			if ($action != 'editincoterm')
			{
				print $form->textwithpicto($object->display_incoterms(), $object->libelle_incoterms, 1);
			}
			else
			{
				print $form->select_incoterms((!empty($object->fk_incoterms) ? $object->fk_incoterms : ''), (!empty($object->location_incoterms)?$object->location_incoterms:''), $_SERVER['PHP_SELF'].'?id='.$object->id);
			}
	        print '</td></tr>';
		}

		print "</table>";

		print '</div>';
		print '</div>';
		print '</div>';

		print '<div class="clearboth"></div>';


		// Lines of products

		if ($action == 'editline')
		{
			print '	<form name="updateline" id="updateline" action="' . $_SERVER["PHP_SELF"] . '?id=' . $object->id . '&amp;lineid=' . $line_id . '" method="POST">
			<input type="hidden" name="token" value="' . $_SESSION ['newtoken'] . '">
			<input type="hidden" name="action" value="updateline">
			<input type="hidden" name="mode" value="">
			<input type="hidden" name="id" value="' . $object->id . '">
			';
		}
		print '<br>';

        print '<div class="div-table-responsive-no-min">';
		print '<table class="noborder" width="100%">';
		print '<tr class="liste_titre">';
<<<<<<< HEAD
		// #
=======
		// Adds a line numbering column
>>>>>>> f65df9e5
		if (! empty($conf->global->MAIN_VIEW_LINE_NUMBER))
		{
			print '<td width="5" align="center">&nbsp;</td>';
		}
		// Product/Service
		print '<td>'.$langs->trans("Products").'</td>';
		// Qty
		print '<td align="center">'.$langs->trans("QtyOrdered").'</td>';
		if ($origin && $origin_id > 0)
		{
			print '<td align="center">'.$langs->trans("QtyInOtherShipments").'</td>';
		}
		if ($action == 'editline')
		{
			$editColspan = 3;
			if (empty($conf->stock->enabled)) $editColspan--;
			if (empty($conf->productbatch->enabled)) $editColspan--;
			print '<td align="center" colspan="'. $editColspan . '">';
			if ($object->statut <= 1)
			{
				print $langs->trans("QtyToShip").' - ';
			}
			else
			{
				print $langs->trans("QtyShipped").' - ';
			}
			if (! empty($conf->stock->enabled))
			{
				print $langs->trans("WarehouseSource").' - ';
			}
			if (! empty($conf->productbatch->enabled))
			{
				print $langs->trans("Batch");
			}
			print '</td>';
		}
		else
		{
			if ($object->statut <= 1)
			{
				print '<td align="center">'.$langs->trans("QtyToShip").'</td>';
			}
			else
			{
				print '<td align="center">'.$langs->trans("QtyShipped").'</td>';
			}
			if (! empty($conf->stock->enabled))
			{
				print '<td align="left">'.$langs->trans("WarehouseSource").'</td>';
			}

			if (! empty($conf->productbatch->enabled))
			{
				print '<td align="left">'.$langs->trans("Batch").'</td>';
			}
		}
		print '<td align="center">'.$langs->trans("CalculatedWeight").'</td>';
		print '<td align="center">'.$langs->trans("CalculatedVolume").'</td>';
		//print '<td align="center">'.$langs->trans("Size").'</td>';
		if ($object->statut == 0)
		{
			print '<td class="linecoledit"></td>';
			print '<td class="linecoldelete" width="10"></td>';
		}
		print "</tr>\n";

		$var=false;

		if (! empty($conf->global->MAIN_MULTILANGS) && ! empty($conf->global->PRODUIT_TEXTS_IN_THIRDPARTY_LANGUAGE))
		{
			$object->fetch_thirdparty();
			$outputlangs = $langs;
			$newlang='';
			if (empty($newlang) && GETPOST('lang_id','aZ09')) $newlang=GETPOST('lang_id','aZ09');
			if (empty($newlang)) $newlang=$object->thirdparty->default_lang;
			if (! empty($newlang))
			{
				$outputlangs = new Translate("",$conf);
				$outputlangs->setDefaultLang($newlang);
			}
		}

		// Get list of products already sent for same source object into $alreadysent
		$alreadysent = array();
		if ($origin && $origin_id > 0)
		{
    		$sql = "SELECT obj.rowid, obj.fk_product, obj.label, obj.description, obj.product_type as fk_product_type, obj.qty as qty_asked, obj.date_start, obj.date_end";
    		$sql.= ", ed.rowid as shipmentline_id, ed.qty as qty_shipped, ed.fk_expedition as expedition_id, ed.fk_origin_line, ed.fk_entrepot";
    		$sql.= ", e.rowid as shipment_id, e.ref as shipment_ref, e.date_creation, e.date_valid, e.date_delivery, e.date_expedition";
    		//if ($conf->livraison_bon->enabled) $sql .= ", l.rowid as livraison_id, l.ref as livraison_ref, l.date_delivery, ld.qty as qty_received";
    		$sql.= ', p.label as product_label, p.ref, p.fk_product_type, p.rowid as prodid, p.tobatch as product_tobatch';
    		$sql.= ', p.description as product_desc';
    		$sql.= " FROM ".MAIN_DB_PREFIX."expeditiondet as ed";
    		$sql.= ", ".MAIN_DB_PREFIX."expedition as e";
    		$sql.= ", ".MAIN_DB_PREFIX.$origin."det as obj";
    		//if ($conf->livraison_bon->enabled) $sql .= " LEFT JOIN ".MAIN_DB_PREFIX."livraison as l ON l.fk_expedition = e.rowid LEFT JOIN ".MAIN_DB_PREFIX."livraisondet as ld ON ld.fk_livraison = l.rowid  AND obj.rowid = ld.fk_origin_line";
    		$sql.= " LEFT JOIN ".MAIN_DB_PREFIX."product as p ON obj.fk_product = p.rowid";
    		$sql.= " WHERE e.entity IN (".getEntity('expedition').")";
    		$sql.= " AND obj.fk_".$origin." = ".$origin_id;
    		$sql.= " AND obj.rowid = ed.fk_origin_line";
    		$sql.= " AND ed.fk_expedition = e.rowid";
    		//if ($filter) $sql.= $filter;
    		$sql.= " ORDER BY obj.fk_product";

    		dol_syslog("get list of shipment lines", LOG_DEBUG);
    		$resql = $db->query($sql);
    		if ($resql)
    		{
    		    $num = $db->num_rows($resql);
    		    $i = 0;

    		    while($i < $num)
    		    {
        		    $obj = $db->fetch_object($resql);
        		    if ($obj)
        		    {
        		        // $obj->rowid is rowid in $origin."det" table
        		        $alreadysent[$obj->rowid][$obj->shipmentline_id]=array('shipment_ref'=>$obj->shipment_ref, 'shipment_id'=>$obj->shipment_id, 'warehouse'=>$obj->fk_entrepot, 'qty_shipped'=>$obj->qty_shipped, 'date_valid'=>$obj->date_valid, 'date_delivery'=>$obj->date_delivery);
        		    }
        		    $i++;
    		    }
    		}
    		//var_dump($alreadysent);
		}

		// Loop on each product to send/sent
		for ($i = 0 ; $i < $num_prod ; $i++)
		{
		    print '<!-- origin line id = '.$lines[$i]->origin_line_id.' -->'; // id of order line
			print '<tr class="oddeven">';

<<<<<<< HEAD
			// #
=======
			// Adds a line numbering column
>>>>>>> f65df9e5
			if (! empty($conf->global->MAIN_VIEW_LINE_NUMBER))
			{
				print '<td align="center">'.($i+1).'</td>';
			}

			// Predefined product or service
			if ($lines[$i]->fk_product > 0)
			{
				// Define output language
				if (! empty($conf->global->MAIN_MULTILANGS) && ! empty($conf->global->PRODUIT_TEXTS_IN_THIRDPARTY_LANGUAGE))
				{
					$prod = new Product($db);
					$prod->fetch($lines[$i]->fk_product);
					$label = ( ! empty($prod->multilangs[$outputlangs->defaultlang]["label"])) ? $prod->multilangs[$outputlangs->defaultlang]["label"] : $lines[$i]->product_label;
				}
				else
					$label = (! empty($lines[$i]->label)?$lines[$i]->label:$lines[$i]->product_label);

				print '<td>';

				// Show product and description
				$product_static->type=$lines[$i]->fk_product_type;
				$product_static->id=$lines[$i]->fk_product;
				$product_static->ref=$lines[$i]->ref;
				$product_static->status_batch=$lines[$i]->product_tobatch;
				$text=$product_static->getNomUrl(1);
				$text.= ' - '.$label;
				$description=(! empty($conf->global->PRODUIT_DESC_IN_FORM)?'':dol_htmlentitiesbr($lines[$i]->description));
				print $form->textwithtooltip($text,$description,3,'','',$i);
				print_date_range($lines[$i]->date_start,$lines[$i]->date_end);
				if (! empty($conf->global->PRODUIT_DESC_IN_FORM))
				{
					print (! empty($lines[$i]->description) && $lines[$i]->description!=$lines[$i]->product)?'<br>'.dol_htmlentitiesbr($lines[$i]->description):'';
				}
				print "</td>\n";
			}
			else
			{
				print "<td>";
				if ($lines[$i]->product_type == Product::TYPE_SERVICE) $text = img_object($langs->trans('Service'),'service');
				else $text = img_object($langs->trans('Product'),'product');

				if (! empty($lines[$i]->label)) {
					$text.= ' <strong>'.$lines[$i]->label.'</strong>';
					print $form->textwithtooltip($text,$lines[$i]->description,3,'','',$i);
				} else {
					print $text.' '.nl2br($lines[$i]->description);
				}

				print_date_range($lines[$i]->date_start,$lines[$i]->date_end);
				print "</td>\n";
			}

			// Qty ordered
			print '<td align="center">'.$lines[$i]->qty_asked.'</td>';

			// Qty in other shipments (with shipment and warehouse used)
    		if ($origin && $origin_id > 0)
    		{
    			print '<td align="center" class="nowrap">';
    			foreach ($alreadysent as $key => $val)
    			{
    			    if ($lines[$i]->fk_origin_line == $key)
    			    {
    			        $j = 0;
    			        foreach($val as $shipmentline_id=> $shipmentline_var)
    			        {
    			            if ($shipmentline_var['shipment_id'] == $lines[$i]->fk_expedition) continue; // We want to show only "other shipments"

    			            $j++;
    			            if ($j > 1) print '<br>';
    			            $shipment_static->fetch($shipmentline_var['shipment_id']);
    			            print $shipment_static->getNomUrl(1);
    			            print ' - '.$shipmentline_var['qty_shipped'];
    			            $htmltext=$langs->trans("DateValidation").' : '.(empty($shipmentline_var['date_valid'])?$langs->trans("Draft"):dol_print_date($shipmentline_var['date_valid'], 'dayhour'));
    			            if (! empty($conf->stock->enabled) && $shipmentline_var['warehouse'] > 0)
    			            {
    			                $warehousestatic->fetch($shipmentline_var['warehouse']);
    			                $htmltext .= '<br>'.$langs->trans("From").' : '.$warehousestatic->getNomUrl(1);
    			            }
    			            print ' '.$form->textwithpicto('', $htmltext, 1);
    			        }
    			    }
    			}
    		}
			print '</td>';

			if ($action == 'editline' && $lines[$i]->id == $line_id)
			{
				// edit mode
				print '<td colspan="'.$editColspan.'" align="center"><table class="nobordernopadding">';
				if (is_array($lines[$i]->detail_batch) && count($lines[$i]->detail_batch) > 0)
				{
					print '<!-- case edit 1 -->';
					$line = new ExpeditionLigne($db);
					foreach ($lines[$i]->detail_batch as $detail_batch)
					{
						print '<tr>';
						// Qty to ship or shipped
<<<<<<< HEAD
						print '<td>' . '<input name="qtyl'.$detail_batch->fk_expeditiondet.'_'.$detail_batch->id.'" id="qtyl'.$line_id.'_'.$detail_batch->id.'" type="text" size="4" value="'.$detail_batch->dluo_qty.'">' . '</td>';
=======
						print '<td>' . '<input name="qtyl'.$detail_batch->fk_expeditiondet.'_'.$detail_batch->id.'" id="qtyl'.$line_id.'_'.$detail_batch->id.'" type="text" size="4" value="'.$detail_batch->qty.'">' . '</td>';
>>>>>>> f65df9e5
						// Batch number managment
						if ($lines[$i]->entrepot_id == 0)
						{
							// only show lot numbers from src warehouse when shipping from multiple warehouses
							$line->fetch($detail_batch->fk_expeditiondet);
						}
						print '<td>' . $formproduct->selectLotStock($detail_batch->fk_origin_stock, 'batchl'.$detail_batch->fk_expeditiondet.'_'.$detail_batch->fk_origin_stock, '', 1, 0, $lines[$i]->fk_product, $line->entrepot_id). '</td>';
						print '</tr>';
					}
					// add a 0 qty lot row to be able to add a lot
					print '<tr>';
					// Qty to ship or shipped
					print '<td>' . '<input name="qtyl'.$line_id.'_0" id="qtyl'.$line_id.'_0" type="text" size="4" value="0">' . '</td>';
					// Batch number managment
					print '<td>' . $formproduct->selectLotStock('', 'batchl'.$line_id.'_0', '', 1, 0, $lines[$i]->fk_product). '</td>';
					print '</tr>';
				}
				else if (! empty($conf->stock->enabled))
				{
					if ($lines[$i]->fk_product > 0)
					{
						if ($lines[$i]->entrepot_id > 0)
<<<<<<< HEAD
						{
							print '<!-- case edit 2 -->';
							print '<tr>';
							// Qty to ship or shipped
							print '<td>' . '<input name="qtyl'.$line_id.'" id="qtyl'.$line_id.'" type="text" size="4" value="'.$lines[$i]->qty_shipped.'">' . '</td>';
							// Warehouse source
							print '<td>' . $formproduct->selectWarehouses($lines[$i]->entrepot_id, 'entl'.$line_id, '', 1, 0, $lines[$i]->fk_product, '', 1). '</td>';
							// Batch number managment
							print '<td> - ' . $langs->trans("NA") . '</td>';
							print '</tr>';
						}
						else if (count($lines[$i]->details_entrepot) > 1)
						{
							print '<!-- case edit 3 -->';
							foreach ($lines[$i]->details_entrepot as $detail_entrepot)
							{
								print '<tr>';
								// Qty to ship or shipped
								print '<td>' . '<input name="qtyl'.$detail_entrepot->line_id.'" id="qtyl'.$detail_entrepot->line_id.'" type="text" size="4" value="'.$detail_entrepot->qty_shipped.'">' . '</td>';
								// Warehouse source
								print '<td>' . $formproduct->selectWarehouses($detail_entrepot->entrepot_id, 'entl'.$detail_entrepot->line_id, '', 1, 0, $lines[$i]->fk_product, '', 1) . '</td>';
								// Batch number managment
								print '<td> - ' . $langs->trans("NA") . '</td>';
								print '</tr>';
							}
						}
						else
						{
							print '<!-- case edit 4 -->';
							print '<tr><td colspan="3">'.$langs->trans("NotEnoughStock").'</td></tr>';
=======
						{
							print '<!-- case edit 2 -->';
							print '<tr>';
							// Qty to ship or shipped
							print '<td>' . '<input name="qtyl'.$line_id.'" id="qtyl'.$line_id.'" type="text" size="4" value="'.$lines[$i]->qty_shipped.'">' . '</td>';
							// Warehouse source
							print '<td>' . $formproduct->selectWarehouses($lines[$i]->entrepot_id, 'entl'.$line_id, '', 1, 0, $lines[$i]->fk_product, '', 1). '</td>';
							// Batch number managment
							print '<td> - ' . $langs->trans("NA") . '</td>';
							print '</tr>';
>>>>>>> f65df9e5
						}
						else if (count($lines[$i]->details_entrepot) > 1)
						{
							print '<!-- case edit 3 -->';
							foreach ($lines[$i]->details_entrepot as $detail_entrepot)
							{
								print '<tr>';
								// Qty to ship or shipped
								print '<td>' . '<input name="qtyl'.$detail_entrepot->line_id.'" id="qtyl'.$detail_entrepot->line_id.'" type="text" size="4" value="'.$detail_entrepot->qty_shipped.'">' . '</td>';
								// Warehouse source
								print '<td>' . $formproduct->selectWarehouses($detail_entrepot->entrepot_id, 'entl'.$detail_entrepot->line_id, '', 1, 0, $lines[$i]->fk_product, '', 1) . '</td>';
								// Batch number managment
								print '<td> - ' . $langs->trans("NA") . '</td>';
								print '</tr>';
							}
						}
						else
						{
							print '<!-- case edit 4 -->';
							print '<tr><td colspan="3">'.$langs->trans("NotEnoughStock").'</td></tr>';
						}
					}
					else
					{
						print '<!-- case edit 5 -->';
						print '<tr>';
						// Qty to ship or shipped
						print '<td>' . '<input name="qtyl'.$line_id.'" id="qtyl'.$line_id.'" type="text" size="4" value="'.$lines[$i]->qty_shipped.'">' . '</td>';
						// Warehouse source
						print '<td>' . '</td>';
						// Batch number managment
						print '<td>' . '</td>';
						print '</tr>';
					}
<<<<<<< HEAD
					else
					{
						print '<!-- case edit 5 -->';
						print '<tr>';
						// Qty to ship or shipped
						print '<td>' . '<input name="qtyl'.$line_id.'" id="qtyl'.$line_id.'" type="text" size="4" value="'.$lines[$i]->qty_shipped.'">' . '</td>';
						// Warehouse source
						print '<td>' . '</td>';
						// Batch number managment
						print '<td>' . '</td>';
						print '</tr>';
					}
=======
>>>>>>> f65df9e5
				}
				print '</table></td>';
			}
			else
			{
				// Qty to ship or shipped
				print '<td align="center">'.$lines[$i]->qty_shipped.'</td>';

				// Warehouse source
				if (! empty($conf->stock->enabled))
				{
					print '<td align="left">';
					if ($lines[$i]->entrepot_id > 0)
					{
						$entrepot = new Entrepot($db);
						$entrepot->fetch($lines[$i]->entrepot_id);
						print $entrepot->getNomUrl(1);
					}
					else if (count($lines[$i]->details_entrepot) > 1)
					{
						$detail = '';
						foreach ($lines[$i]->details_entrepot as $detail_entrepot)
						{
							if ($detail_entrepot->entrepot_id > 0)
							{
								$entrepot = new Entrepot($db);
								$entrepot->fetch($detail_entrepot->entrepot_id);
								$detail.= $langs->trans("DetailWarehouseFormat",$entrepot->libelle,$detail_entrepot->qty_shipped).'<br/>';
							}
						}
						print $form->textwithtooltip(img_picto('', 'object_stock').' '.$langs->trans("DetailWarehouseNumber"),$detail);
					}
					print '</td>';
				}

				// Batch number managment
				if (! empty($conf->productbatch->enabled))
				{
					if (isset($lines[$i]->detail_batch))
					{
						print '<!-- Detail of lot -->';
						print '<td>';
						if ($lines[$i]->product_tobatch)
						{
							$detail = '';
<<<<<<< HEAD
							foreach ($lines[$i]->detail_batch as $dbatch)
=======
							foreach ($lines[$i]->detail_batch as $dbatch)	// $dbatch is instance of ExpeditionLineBatch
>>>>>>> f65df9e5
							{
								$detail.= $langs->trans("Batch").': '.$dbatch->batch;
								$detail.= ' - '.$langs->trans("SellByDate").': '.dol_print_date($dbatch->sellby,"day");
								$detail.= ' - '.$langs->trans("EatByDate").': '.dol_print_date($dbatch->eatby,"day");
<<<<<<< HEAD
								$detail.= ' - '.$langs->trans("Qty").': '.$dbatch->dluo_qty;
=======
								$detail.= ' - '.$langs->trans("Qty").': '.$dbatch->qty;
>>>>>>> f65df9e5
								$detail.= '<br>';
							}
							print $form->textwithtooltip(img_picto('', 'object_barcode').' '.$langs->trans("DetailBatchNumber"),$detail);
						}
						else
						{
							print $langs->trans("NA");
						}
						print '</td>';
					} else {
						print '<td></td>';
					}
				}
			}

			// Weight
			print '<td align="center">';
			if ($lines[$i]->fk_product_type == Product::TYPE_PRODUCT) print $lines[$i]->weight*$lines[$i]->qty_shipped.' '.measuring_units_string($lines[$i]->weight_units,"weight");
			else print '&nbsp;';
			print '</td>';

			// Volume
			print '<td align="center">';
			if ($lines[$i]->fk_product_type == Product::TYPE_PRODUCT) print $lines[$i]->volume*$lines[$i]->qty_shipped.' '.measuring_units_string($lines[$i]->volume_units,"volume");
			else print '&nbsp;';
			print '</td>';

			// Size
			//print '<td align="center">'.$lines[$i]->volume*$lines[$i]->qty_shipped.' '.measuring_units_string($lines[$i]->volume_units,"volume").'</td>';

			if ($action == 'editline' && $lines[$i]->id == $line_id)
			{
				print '<td align="center" colspan="2" valign="middle">';
				print '<input type="submit" class="button" id="savelinebutton" name="save" value="' . $langs->trans("Save") . '"><br>';
				print '<input type="submit" class="button" id="cancellinebutton" name="cancel" value="' . $langs->trans("Cancel") . '"><br>';
			}
			else if ($object->statut == 0)
			{
				// edit-delete buttons
				print '<td class="linecoledit" align="center">';
				print '<a href="' . $_SERVER["PHP_SELF"] . '?id=' . $object->id . '&amp;action=editline&amp;lineid=' . $lines[$i]->id . '">' . img_edit() . '</a>';
				print '</td>';
				print '<td class="linecoldelete" width="10">';
				print '<a href="' . $_SERVER["PHP_SELF"] . '?id=' . $object->id . '&amp;action=deleteline&amp;lineid=' . $lines[$i]->id . '">' . img_delete() . '</a>';
				print '</td>';

				// Display lines extrafields
				if (! empty($rowExtrafieldsStart))
				{
					print $rowExtrafieldsStart;
					print $rowExtrafieldsView;
					print $rowEnd;
				}
			}
			print "</tr>";

			// Display lines extrafields
			if (is_array($extralabelslines) && count($extralabelslines)>0) {
				$colspan= empty($conf->productbatch->enabled) ? 5 : 6;
				$line = new ExpeditionLigne($db);
				$line->fetch_optionals($lines[$i]->id);
				print '<tr class="oddeven">';
				if ($action == 'editline' && $lines[$i]->id == $line_id)
				{
					print $line->showOptionals($extrafieldsline, 'edit', array('style'=>$bc[$var], 'colspan'=>$colspan),$indiceAsked);
				}
				else
				{
					print $line->showOptionals($extrafieldsline, 'view', array('style'=>$bc[$var], 'colspan'=>$colspan),$indiceAsked);
				}
				print '</tr>';
			}
		}

		// TODO Show also lines ordered but not delivered

		print "</table>\n";
		print '</div>';
	}


	dol_fiche_end();


	$object->fetchObjectLinked($object->id,$object->element);


	/*
	 *    Boutons actions
	 */

	if (($user->societe_id == 0) && ($action!='presend'))
	{
		print '<div class="tabsAction">';

		$parameters = array();
		$reshook = $hookmanager->executeHooks('addMoreActionsButtons', $parameters, $object, $action); // Note that $action and $object may have been
		                                                                                               // modified by hook
		if (empty($reshook))
		{

			if ($object->statut == Expedition::STATUS_DRAFT && $num_prod > 0)
			{
				if ((empty($conf->global->MAIN_USE_ADVANCED_PERMS) && ! empty($user->rights->expedition->creer))
	  		     || (! empty($conf->global->MAIN_USE_ADVANCED_PERMS) && ! empty($user->rights->expedition->shipping_advance->validate)))
				{
					print '<a class="butAction" href="'.$_SERVER["PHP_SELF"].'?id='.$object->id.'&amp;action=valid">'.$langs->trans("Validate").'</a>';
				}
				else
				{
					print '<a class="butActionRefused" href="#" title="'.$langs->trans("NotAllowed").'">'.$langs->trans("Validate").'</a>';
				}
			}
			// Edit
			if ($object->statut == Expedition::STATUS_VALIDATED && $user->rights->expedition->creer) {
				print '<div class="inline-block divButAction"><a class="butAction" href="card.php?id=' . $object->id . '&amp;action=modif">' . $langs->trans('Modify') . '</a></div>';
			}

			// TODO add alternative status
			// 0=draft, 1=validated, 2=billed, we miss a status "delivered" (only available on order)
			if ($object->statut == Expedition::STATUS_CLOSED && $user->rights->expedition->creer)
			{
				if (! empty($conf->facture->enabled) && ! empty($conf->global->WORKFLOW_BILL_ON_SHIPMENT))  // Quand l'option est on, il faut avoir le bouton en plus et non en remplacement du Close ?
				{
					print '<a class="butAction" href="'.$_SERVER["PHP_SELF"].'?id='.$object->id.'&amp;action=reopen">'.$langs->trans("ClassifyUnbilled").'</a>';
				}
				else
				{
			    	print '<a class="butAction" href="'.$_SERVER["PHP_SELF"].'?id='.$object->id.'&amp;action=reopen">'.$langs->trans("ReOpen").'</a>';
				}
			}

			// Send
			if ($object->statut > 0)
			{
				if (empty($conf->global->MAIN_USE_ADVANCED_PERMS) || $user->rights->expedition->shipping_advance->send)
				{
					print '<a class="butAction" href="'.$_SERVER["PHP_SELF"].'?id='.$object->id.'&action=presend&mode=init#formmailbeforetitle">'.$langs->trans('SendMail').'</a>';
				}
				else print '<a class="butActionRefused" href="#">'.$langs->trans('SendMail').'</a>';
			}

			// Create bill
			if (! empty($conf->facture->enabled) && ($object->statut == Expedition::STATUS_VALIDATED || $object->statut == Expedition::STATUS_CLOSED))
			{
				if ($user->rights->facture->creer)
				{
					// TODO show button only   if (! empty($conf->global->WORKFLOW_BILL_ON_SHIPMENT))
					// If we do that, we must also make this option official.
					print '<a class="butAction" href="'.DOL_URL_ROOT.'/compta/facture/card.php?action=create&amp;origin='.$object->element.'&amp;originid='.$object->id.'&amp;socid='.$object->socid.'">'.$langs->trans("CreateBill").'</a>';
				}
			}

			// This is just to generate a delivery receipt
			//var_dump($object->linkedObjectsIds['delivery']);
			if ($conf->livraison_bon->enabled && ($object->statut == Expedition::STATUS_VALIDATED || $object->statut == Expedition::STATUS_CLOSED) && $user->rights->expedition->livraison->creer && count($object->linkedObjectsIds['delivery']) == 0)
			{
				print '<a class="butAction" href="'.$_SERVER["PHP_SELF"].'?id='.$object->id.'&amp;action=create_delivery">'.$langs->trans("CreateDeliveryOrder").'</a>';
			}
			// Close
			if ($object->statut == Expedition::STATUS_VALIDATED)
			{
				if ($user->rights->expedition->creer && $object->statut > 0 && ! $object->billed)
				{
					$label="Close"; $paramaction='classifyclosed';       // = Transferred/Received
					// Label here should be "Close" or "ClassifyBilled" if we decided to make bill on shipments instead of orders
					if (! empty($conf->facture->enabled) && ! empty($conf->global->WORKFLOW_BILL_ON_SHIPMENT))  // Quand l'option est on, il faut avoir le bouton en plus et non en remplacement du Close ?
					{
					    $label="ClassifyBilled";
					    $paramaction='classifybilled';
					}
					print '<a class="butAction" href="'.$_SERVER["PHP_SELF"].'?id='.$object->id.'&amp;action='.$paramaction.'">'.$langs->trans($label).'</a>';
				}
			}

			if ($user->rights->expedition->supprimer)
			{
				print '<a class="butActionDelete" href="'.$_SERVER["PHP_SELF"].'?id='.$object->id.'&amp;action=delete">'.$langs->trans("Delete").'</a>';
			}

		}

		print '</div>';
	}


	/*
	 * Documents generated
	 */

	if ($action != 'presend' && $action != 'editline')
	{
        print '<div class="fichecenter"><div class="fichehalfleft">';

        $objectref = dol_sanitizeFileName($object->ref);
		$filedir = $conf->expedition->dir_output . "/sending/" .$objectref;

		$urlsource = $_SERVER["PHP_SELF"]."?id=".$object->id;

		$genallowed=$user->rights->expedition->lire;
		$delallowed=$user->rights->expedition->creer;

		print $formfile->showdocuments('expedition',$objectref,$filedir,$urlsource,$genallowed,$delallowed,$object->modelpdf,1,0,0,28,0,'','','',$soc->default_lang);


		// Show links to link elements
		//$linktoelem = $form->showLinkToObjectBlock($object, null, array('order'));
		$somethingshown = $form->showLinkedObjectBlock($object, '');


		print '</div><div class="fichehalfright"><div class="ficheaddleft">';

<<<<<<< HEAD
=======
		// List of actions on element
		include_once DOL_DOCUMENT_ROOT.'/core/class/html.formactions.class.php';
		$formactions=new FormActions($db);
		$somethingshown = $formactions->showactions($object,'shipping',$socid,1);

		print '</div></div></div>';
>>>>>>> f65df9e5
	}
	//Select mail models is same action as presend
	if (GETPOST('modelselected')) {
		$action = 'presend';
	}
<<<<<<< HEAD
	if ($action == 'presend')
	{
		$ref = dol_sanitizeFileName($object->ref);
		include_once DOL_DOCUMENT_ROOT.'/core/lib/files.lib.php';
		$fileparams = dol_most_recent_file($conf->expedition->dir_output . '/sending/' . $ref, preg_quote($ref, '/').'[^\-]+');
		$file=$fileparams['fullname'];
		// Define output language
		$outputlangs = $langs;
		$newlang = '';
		if ($conf->global->MAIN_MULTILANGS && empty($newlang) && ! empty($_REQUEST['lang_id']))
			$newlang = $_REQUEST['lang_id'];
		if ($conf->global->MAIN_MULTILANGS && empty($newlang))
			$newlang = $object->thirdparty->default_lang;
		if (!empty($newlang))
		{
			$outputlangs = new Translate('', $conf);
			$outputlangs->setDefaultLang($newlang);
			$outputlangs->load('sendings');
		}
		// Build document if it not exists
		if (! $file || ! is_readable($file))
		{
			$result = $object->generateDocument(GETPOST('model')?GETPOST('model'):$object->modelpdf, $outputlangs, $hidedetails, $hidedesc, $hideref);
			if ($result <= 0)
			{
				dol_print_error($db,$object->error,$object->errors);
				exit;
			}
			$fileparams = dol_most_recent_file($conf->expedition->dir_output . '/sending/' . $ref, preg_quote($ref, '/').'[^\-]+');
			$file=$fileparams['fullname'];
		}
		print '<div id="formmailbeforetitle" name="formmailbeforetitle"></div>';
		print '<div class="clearboth"></div>';
		print '<br>';
		print load_fiche_titre($langs->trans('SendShippingByEMail'));
		dol_fiche_head('');
		// Cree l'objet formulaire mail
		include_once DOL_DOCUMENT_ROOT.'/core/class/html.formmail.class.php';
		$formmail = new FormMail($db);
		$formmail->param['langsmodels']=(empty($newlang)?$langs->defaultlang:$newlang);
        $formmail->fromtype = (GETPOST('fromtype')?GETPOST('fromtype'):(!empty($conf->global->MAIN_MAIL_DEFAULT_FROMTYPE)?$conf->global->MAIN_MAIL_DEFAULT_FROMTYPE:'user'));
        if($formmail->fromtype === 'user'){
            $formmail->fromid = $user->id;
        }
		$formmail->trackid='shi'.$object->id;
		if (! empty($conf->global->MAIN_EMAIL_ADD_TRACK_ID) && ($conf->global->MAIN_EMAIL_ADD_TRACK_ID & 2))	// If bit 2 is set
		{
			include DOL_DOCUMENT_ROOT.'/core/lib/functions2.lib.php';
			$formmail->frommail=dolAddEmailTrackId($formmail->frommail, 'shi'.$object->id);
		}
		$formmail->withfrom=1;
		$liste=array();
		foreach ($object->thirdparty->thirdparty_and_contact_email_array(1) as $key=>$value)	$liste[$key]=$value;
		$formmail->withto=GETPOST("sendto")?GETPOST("sendto"):$liste;
		$formmail->withtocc=$liste;
		$formmail->withtoccc=$conf->global->MAIN_EMAIL_USECCC;
		$formmail->withtopic=$outputlangs->trans('SendShippingRef','__SHIPPINGREF__');
		$formmail->withfile=2;
		$formmail->withbody=1;
		$formmail->withdeliveryreceipt=1;
		$formmail->withcancel=1;
		// Tableau des substitutions
		$formmail->setSubstitFromObject($object);
		$formmail->substit['__SHIPPINGREF__']=$object->ref;
		$formmail->substit['__SHIPPINGTRACKNUM__']=$object->tracking_number;
		$formmail->substit['__SHIPPINGTRACKNUMURL__']=$object->tracking_url;
		//Find the good contact adress
		if ($typeobject == 'commande' && $object->$typeobject->id && ! empty($conf->commande->enabled))	{
			$objectsrc=new Commande($db);
			$objectsrc->fetch($object->$typeobject->id);
		}
		if ($typeobject == 'propal' && $object->$typeobject->id && ! empty($conf->propal->enabled))	{
			$objectsrc=new Propal($db);
			$objectsrc->fetch($object->$typeobject->id);
		}
		$custcontact='';
		$contactarr=array();
		if (is_object($objectsrc))    // For the case the shipment was created without orders
		{
    		$contactarr=$objectsrc->liste_contact(-1,'external');
		}
		if (is_array($contactarr) && count($contactarr)>0) {
			foreach($contactarr as $contact) {
				if ($contact['libelle']==$langs->trans('TypeContact_commande_external_CUSTOMER')) {
					require_once DOL_DOCUMENT_ROOT . '/contact/class/contact.class.php';
					$contactstatic=new Contact($db);
					$contactstatic->fetch($contact['id']);
					$custcontact=$contactstatic->getFullName($langs,1);
				}
			}
			if (!empty($custcontact)) {
				$formmail->substit['__CONTACTCIVNAME__']=$custcontact;
			}
		}
		// Tableau des parametres complementaires
		$formmail->param['action']='send';
		$formmail->param['models']='shipping_send';
		$formmail->param['models_id']=GETPOST('modelmailselected','int');
		$formmail->param['shippingid']=$object->id;
		$formmail->param['returnurl']=$_SERVER["PHP_SELF"].'?id='.$object->id;
		// Init list of files
		if (GETPOST("mode")=='init')
		{
			$formmail->clear_attached_files();
			$formmail->add_attached_files($file,basename($file),dol_mimetype($file));
		}
		// Show form
		print $formmail->get_form();
		dol_fiche_end();
	}



=======

	// Presend form
	$modelmail='shipping_send';
	$defaulttopic='SendShippingRef';
	$diroutput = $conf->expedition->dir_output. '/sending';
	$trackid = 'shi'.$object->id;

	include DOL_DOCUMENT_ROOT.'/core/tpl/card_presend.tpl.php';
>>>>>>> f65df9e5
}

// End of page
llxFooter();
$db->close();<|MERGE_RESOLUTION|>--- conflicted
+++ resolved
@@ -53,10 +53,7 @@
     require_once DOL_DOCUMENT_ROOT.'/core/class/html.formprojet.class.php';
 }
 
-<<<<<<< HEAD
-=======
 // Load translation files required by the page
->>>>>>> f65df9e5
 $langs->loadLangs(array("sendings","companies","bills",'deliveries','orders','stocks','other','propal'));
 
 if (!empty($conf->incoterm->enabled)) $langs->load('incoterm');
@@ -128,43 +125,16 @@
 
 	include DOL_DOCUMENT_ROOT.'/core/actions_dellink.inc.php';		// Must be include, not include_once
 
-<<<<<<< HEAD
-=======
 	// Actions to build doc
 	$upload_dir = $conf->expedition->dir_output.'/sending';
 	$permissioncreate = $user->rights->expedition->creer;
 	include DOL_DOCUMENT_ROOT.'/core/actions_builddoc.inc.php';
 
->>>>>>> f65df9e5
 	// Reopen
 	if ($action == 'reopen' && $user->rights->expedition->creer)
 	{
 	    $object->fetch($id);
 	    $result = $object->reOpen();
-	}
-	
-	// Confirm back to draft status
-	if ($action == 'modif' && $user->rights->expedition->creer)
-	{
-		$result = $object->set_draft($user);
-		if ($result >= 0)
-		{
-			// Define output language
-			if (empty($conf->global->MAIN_DISABLE_PDF_AUTOUPDATE))
-			{
-				$outputlangs = $langs;
-				$newlang = '';
-				if ($conf->global->MAIN_MULTILANGS && empty($newlang) && GETPOST('lang_id','aZ09')) $newlang = GETPOST('lang_id','aZ09');
-				if ($conf->global->MAIN_MULTILANGS && empty($newlang))	$newlang = $object->thirdparty->default_lang;
-				if (! empty($newlang)) {
-					$outputlangs = new Translate("", $conf);
-					$outputlangs->setDefaultLang($newlang);
-				}
-				$model=$object->modelpdf;
-				$ret = $object->fetch($id); // Reload to get new records
-				$object->generateDocument($model, $outputlangs, $hidedetails, $hidedesc, $hideref);
-			}
-		}
 	}
 
 	// Set incoterm
@@ -201,22 +171,6 @@
 
 	    if (! $error)
 	    {
-<<<<<<< HEAD
-	        // Actions on extra fields (by external module or standard code)
-	        // TODO le hook fait double emploi avec le trigger !!
-	        $hookmanager->initHooks(array('expeditiondao'));
-	        $parameters = array('id' => $object->id);
-	        $reshook = $hookmanager->executeHooks('insertExtraFields', $parameters, $object, $action); // Note that $action and $object may have been modified by some hooks
-	        if (empty($reshook)) {
-	            $result = $object->insertExtraFields();
-       			if ($result < 0)
-				{
-					setEventMessages($object->error, $object->errors, 'errors');
-					$error++;
-				}
-	        } else if ($reshook < 0)
-	            $error++;
-=======
 	        // Actions on extra fields
             $result = $object->insertExtraFields('SHIPMENT_MODIFY');
 			if ($result < 0)
@@ -224,7 +178,6 @@
 				setEventMessages($object->error, $object->errors, 'errors');
 				$error++;
 			}
->>>>>>> f65df9e5
 	    }
 
 	    if ($error)
@@ -551,14 +504,6 @@
 	}
 
 	// Action update
-<<<<<<< HEAD
-	else if ($action == 'settracking_number' || $action == 'settracking_url'
-	|| $action == 'settrueWeight'
-	|| $action == 'settrueWidth'
-	|| $action == 'settrueHeight'
-	|| $action == 'settrueDepth'
-	|| $action == 'setshipping_method_id')
-=======
 	else if (
 		($action == 'settracking_number'
 		|| $action == 'settracking_url'
@@ -569,7 +514,6 @@
 		|| $action == 'setshipping_method_id')
 		&& $user->rights->expedition->creer
 		)
->>>>>>> f65df9e5
 	{
 	    $error=0;
 
@@ -706,11 +650,7 @@
 						$qty = "qtyl".$detail_batch->fk_expeditiondet.'_'.$detail_batch->id;
 						$batch_id = GETPOST($batch,'int');
 						$batch_qty = GETPOST($qty, 'int');
-<<<<<<< HEAD
-						if (! empty($batch_id) && ($batch_id != $detail_batch->fk_origin_stock || $batch_qty != $detail_batch->dluo_qty))
-=======
 						if (! empty($batch_id) && ($batch_id != $detail_batch->fk_origin_stock || $batch_qty != $detail_batch->qty))
->>>>>>> f65df9e5
 						{
 							if ($lotStock->fetch($batch_id) > 0 && $line->fetch($detail_batch->fk_expeditiondet) > 0)	// $line is ExpeditionLine
 							{
@@ -727,11 +667,7 @@
 								$line->detail_batch->batch = $lotStock->batch;
 								$line->detail_batch->id = $detail_batch->id;
 								$line->detail_batch->entrepot_id = $lotStock->warehouseid;
-<<<<<<< HEAD
-								$line->detail_batch->dluo_qty = $batch_qty;
-=======
 								$line->detail_batch->qty = $batch_qty;
->>>>>>> f65df9e5
 								if ($line->update($user) < 0) {
 									setEventMessages($line->error, $line->errors, 'errors');
 									$error++;
@@ -785,11 +721,7 @@
 									$line->detail_batch->fk_origin_stock = $batch_id;
 									$line->detail_batch->batch = $lotStock->batch;
 									$line->detail_batch->entrepot_id = $lotStock->warehouseid;
-<<<<<<< HEAD
-									$line->detail_batch->dluo_qty = $batch_qty;
-=======
 									$line->detail_batch->qty = $batch_qty;
->>>>>>> f65df9e5
 									if ($line->update($user) < 0) {
 										setEventMessages($line->error, $line->errors, 'errors');
 										$error++;
@@ -810,11 +742,7 @@
 								$line->detail_batch[0]->fk_origin_stock = $batch_id;
 								$line->detail_batch[0]->batch = $lotStock->batch;
 								$line->detail_batch[0]->entrepot_id = $lotStock->warehouseid;
-<<<<<<< HEAD
-								$line->detail_batch[0]->dluo_qty = $batch_qty;
-=======
 								$line->detail_batch[0]->qty = $batch_qty;
->>>>>>> f65df9e5
 								if ($object->create_line_batch($line, $line->array_options) < 0)
 								{
 									setEventMessages($object->error, $object->errors, 'errors');
@@ -1418,11 +1346,7 @@
 								$detail.= $langs->trans("Batch").': '.$dbatch->batch;
 								$detail.= ' - '.$langs->trans("SellByDate").': '.dol_print_date($dbatch->sellby,"day");
 								$detail.= ' - '.$langs->trans("EatByDate").': '.dol_print_date($dbatch->eatby,"day");
-<<<<<<< HEAD
-								$detail.= ' - '.$langs->trans("Qty").': '.$dbatch->dluo_qty;
-=======
 								$detail.= ' - '.$langs->trans("Qty").': '.$dbatch->qty;
->>>>>>> f65df9e5
 								$detail.= '<br>';
 								print $detail;
 
@@ -1581,11 +1505,7 @@
 									print '<!-- Show details of lot -->';
 									print '<input name="batchl'.$indiceAsked.'_'.$subj.'" type="hidden" value="'.$dbatch->id.'">';
 
-<<<<<<< HEAD
-									//print $line->fk_product.' - '.$dbatch->batch;
-=======
 									//print '|'.$line->fk_product.'|'.$dbatch->batch.'|<br>';
->>>>>>> f65df9e5
 									print $langs->trans("Batch").': ';
 									$result = $productlotObject->fetch(0, $line->fk_product, $dbatch->batch);
 									if ($result > 0) print $productlotObject->getNomUrl(1);
@@ -2091,11 +2011,7 @@
         print '<div class="div-table-responsive-no-min">';
 		print '<table class="noborder" width="100%">';
 		print '<tr class="liste_titre">';
-<<<<<<< HEAD
-		// #
-=======
 		// Adds a line numbering column
->>>>>>> f65df9e5
 		if (! empty($conf->global->MAIN_VIEW_LINE_NUMBER))
 		{
 			print '<td width="5" align="center">&nbsp;</td>';
@@ -2227,11 +2143,7 @@
 		    print '<!-- origin line id = '.$lines[$i]->origin_line_id.' -->'; // id of order line
 			print '<tr class="oddeven">';
 
-<<<<<<< HEAD
-			// #
-=======
 			// Adds a line numbering column
->>>>>>> f65df9e5
 			if (! empty($conf->global->MAIN_VIEW_LINE_NUMBER))
 			{
 				print '<td align="center">'.($i+1).'</td>';
@@ -2331,11 +2243,7 @@
 					{
 						print '<tr>';
 						// Qty to ship or shipped
-<<<<<<< HEAD
-						print '<td>' . '<input name="qtyl'.$detail_batch->fk_expeditiondet.'_'.$detail_batch->id.'" id="qtyl'.$line_id.'_'.$detail_batch->id.'" type="text" size="4" value="'.$detail_batch->dluo_qty.'">' . '</td>';
-=======
 						print '<td>' . '<input name="qtyl'.$detail_batch->fk_expeditiondet.'_'.$detail_batch->id.'" id="qtyl'.$line_id.'_'.$detail_batch->id.'" type="text" size="4" value="'.$detail_batch->qty.'">' . '</td>';
->>>>>>> f65df9e5
 						// Batch number managment
 						if ($lines[$i]->entrepot_id == 0)
 						{
@@ -2358,7 +2266,6 @@
 					if ($lines[$i]->fk_product > 0)
 					{
 						if ($lines[$i]->entrepot_id > 0)
-<<<<<<< HEAD
 						{
 							print '<!-- case edit 2 -->';
 							print '<tr>';
@@ -2369,38 +2276,6 @@
 							// Batch number managment
 							print '<td> - ' . $langs->trans("NA") . '</td>';
 							print '</tr>';
-						}
-						else if (count($lines[$i]->details_entrepot) > 1)
-						{
-							print '<!-- case edit 3 -->';
-							foreach ($lines[$i]->details_entrepot as $detail_entrepot)
-							{
-								print '<tr>';
-								// Qty to ship or shipped
-								print '<td>' . '<input name="qtyl'.$detail_entrepot->line_id.'" id="qtyl'.$detail_entrepot->line_id.'" type="text" size="4" value="'.$detail_entrepot->qty_shipped.'">' . '</td>';
-								// Warehouse source
-								print '<td>' . $formproduct->selectWarehouses($detail_entrepot->entrepot_id, 'entl'.$detail_entrepot->line_id, '', 1, 0, $lines[$i]->fk_product, '', 1) . '</td>';
-								// Batch number managment
-								print '<td> - ' . $langs->trans("NA") . '</td>';
-								print '</tr>';
-							}
-						}
-						else
-						{
-							print '<!-- case edit 4 -->';
-							print '<tr><td colspan="3">'.$langs->trans("NotEnoughStock").'</td></tr>';
-=======
-						{
-							print '<!-- case edit 2 -->';
-							print '<tr>';
-							// Qty to ship or shipped
-							print '<td>' . '<input name="qtyl'.$line_id.'" id="qtyl'.$line_id.'" type="text" size="4" value="'.$lines[$i]->qty_shipped.'">' . '</td>';
-							// Warehouse source
-							print '<td>' . $formproduct->selectWarehouses($lines[$i]->entrepot_id, 'entl'.$line_id, '', 1, 0, $lines[$i]->fk_product, '', 1). '</td>';
-							// Batch number managment
-							print '<td> - ' . $langs->trans("NA") . '</td>';
-							print '</tr>';
->>>>>>> f65df9e5
 						}
 						else if (count($lines[$i]->details_entrepot) > 1)
 						{
@@ -2435,21 +2310,6 @@
 						print '<td>' . '</td>';
 						print '</tr>';
 					}
-<<<<<<< HEAD
-					else
-					{
-						print '<!-- case edit 5 -->';
-						print '<tr>';
-						// Qty to ship or shipped
-						print '<td>' . '<input name="qtyl'.$line_id.'" id="qtyl'.$line_id.'" type="text" size="4" value="'.$lines[$i]->qty_shipped.'">' . '</td>';
-						// Warehouse source
-						print '<td>' . '</td>';
-						// Batch number managment
-						print '<td>' . '</td>';
-						print '</tr>';
-					}
-=======
->>>>>>> f65df9e5
 				}
 				print '</table></td>';
 			}
@@ -2495,20 +2355,12 @@
 						if ($lines[$i]->product_tobatch)
 						{
 							$detail = '';
-<<<<<<< HEAD
-							foreach ($lines[$i]->detail_batch as $dbatch)
-=======
 							foreach ($lines[$i]->detail_batch as $dbatch)	// $dbatch is instance of ExpeditionLineBatch
->>>>>>> f65df9e5
 							{
 								$detail.= $langs->trans("Batch").': '.$dbatch->batch;
 								$detail.= ' - '.$langs->trans("SellByDate").': '.dol_print_date($dbatch->sellby,"day");
 								$detail.= ' - '.$langs->trans("EatByDate").': '.dol_print_date($dbatch->eatby,"day");
-<<<<<<< HEAD
-								$detail.= ' - '.$langs->trans("Qty").': '.$dbatch->dluo_qty;
-=======
 								$detail.= ' - '.$langs->trans("Qty").': '.$dbatch->qty;
->>>>>>> f65df9e5
 								$detail.= '<br>';
 							}
 							print $form->textwithtooltip(img_picto('', 'object_barcode').' '.$langs->trans("DetailBatchNumber"),$detail);
@@ -2621,10 +2473,6 @@
 				{
 					print '<a class="butActionRefused" href="#" title="'.$langs->trans("NotAllowed").'">'.$langs->trans("Validate").'</a>';
 				}
-			}
-			// Edit
-			if ($object->statut == Expedition::STATUS_VALIDATED && $user->rights->expedition->creer) {
-				print '<div class="inline-block divButAction"><a class="butAction" href="card.php?id=' . $object->id . '&amp;action=modif">' . $langs->trans('Modify') . '</a></div>';
 			}
 
 			// TODO add alternative status
@@ -2721,135 +2569,23 @@
 
 		print '</div><div class="fichehalfright"><div class="ficheaddleft">';
 
-<<<<<<< HEAD
-=======
 		// List of actions on element
 		include_once DOL_DOCUMENT_ROOT.'/core/class/html.formactions.class.php';
 		$formactions=new FormActions($db);
 		$somethingshown = $formactions->showactions($object,'shipping',$socid,1);
 
 		print '</div></div></div>';
->>>>>>> f65df9e5
 	}
+
+
+	/*
+	 * Action presend
+	 */
+
 	//Select mail models is same action as presend
 	if (GETPOST('modelselected')) {
 		$action = 'presend';
 	}
-<<<<<<< HEAD
-	if ($action == 'presend')
-	{
-		$ref = dol_sanitizeFileName($object->ref);
-		include_once DOL_DOCUMENT_ROOT.'/core/lib/files.lib.php';
-		$fileparams = dol_most_recent_file($conf->expedition->dir_output . '/sending/' . $ref, preg_quote($ref, '/').'[^\-]+');
-		$file=$fileparams['fullname'];
-		// Define output language
-		$outputlangs = $langs;
-		$newlang = '';
-		if ($conf->global->MAIN_MULTILANGS && empty($newlang) && ! empty($_REQUEST['lang_id']))
-			$newlang = $_REQUEST['lang_id'];
-		if ($conf->global->MAIN_MULTILANGS && empty($newlang))
-			$newlang = $object->thirdparty->default_lang;
-		if (!empty($newlang))
-		{
-			$outputlangs = new Translate('', $conf);
-			$outputlangs->setDefaultLang($newlang);
-			$outputlangs->load('sendings');
-		}
-		// Build document if it not exists
-		if (! $file || ! is_readable($file))
-		{
-			$result = $object->generateDocument(GETPOST('model')?GETPOST('model'):$object->modelpdf, $outputlangs, $hidedetails, $hidedesc, $hideref);
-			if ($result <= 0)
-			{
-				dol_print_error($db,$object->error,$object->errors);
-				exit;
-			}
-			$fileparams = dol_most_recent_file($conf->expedition->dir_output . '/sending/' . $ref, preg_quote($ref, '/').'[^\-]+');
-			$file=$fileparams['fullname'];
-		}
-		print '<div id="formmailbeforetitle" name="formmailbeforetitle"></div>';
-		print '<div class="clearboth"></div>';
-		print '<br>';
-		print load_fiche_titre($langs->trans('SendShippingByEMail'));
-		dol_fiche_head('');
-		// Cree l'objet formulaire mail
-		include_once DOL_DOCUMENT_ROOT.'/core/class/html.formmail.class.php';
-		$formmail = new FormMail($db);
-		$formmail->param['langsmodels']=(empty($newlang)?$langs->defaultlang:$newlang);
-        $formmail->fromtype = (GETPOST('fromtype')?GETPOST('fromtype'):(!empty($conf->global->MAIN_MAIL_DEFAULT_FROMTYPE)?$conf->global->MAIN_MAIL_DEFAULT_FROMTYPE:'user'));
-        if($formmail->fromtype === 'user'){
-            $formmail->fromid = $user->id;
-        }
-		$formmail->trackid='shi'.$object->id;
-		if (! empty($conf->global->MAIN_EMAIL_ADD_TRACK_ID) && ($conf->global->MAIN_EMAIL_ADD_TRACK_ID & 2))	// If bit 2 is set
-		{
-			include DOL_DOCUMENT_ROOT.'/core/lib/functions2.lib.php';
-			$formmail->frommail=dolAddEmailTrackId($formmail->frommail, 'shi'.$object->id);
-		}
-		$formmail->withfrom=1;
-		$liste=array();
-		foreach ($object->thirdparty->thirdparty_and_contact_email_array(1) as $key=>$value)	$liste[$key]=$value;
-		$formmail->withto=GETPOST("sendto")?GETPOST("sendto"):$liste;
-		$formmail->withtocc=$liste;
-		$formmail->withtoccc=$conf->global->MAIN_EMAIL_USECCC;
-		$formmail->withtopic=$outputlangs->trans('SendShippingRef','__SHIPPINGREF__');
-		$formmail->withfile=2;
-		$formmail->withbody=1;
-		$formmail->withdeliveryreceipt=1;
-		$formmail->withcancel=1;
-		// Tableau des substitutions
-		$formmail->setSubstitFromObject($object);
-		$formmail->substit['__SHIPPINGREF__']=$object->ref;
-		$formmail->substit['__SHIPPINGTRACKNUM__']=$object->tracking_number;
-		$formmail->substit['__SHIPPINGTRACKNUMURL__']=$object->tracking_url;
-		//Find the good contact adress
-		if ($typeobject == 'commande' && $object->$typeobject->id && ! empty($conf->commande->enabled))	{
-			$objectsrc=new Commande($db);
-			$objectsrc->fetch($object->$typeobject->id);
-		}
-		if ($typeobject == 'propal' && $object->$typeobject->id && ! empty($conf->propal->enabled))	{
-			$objectsrc=new Propal($db);
-			$objectsrc->fetch($object->$typeobject->id);
-		}
-		$custcontact='';
-		$contactarr=array();
-		if (is_object($objectsrc))    // For the case the shipment was created without orders
-		{
-    		$contactarr=$objectsrc->liste_contact(-1,'external');
-		}
-		if (is_array($contactarr) && count($contactarr)>0) {
-			foreach($contactarr as $contact) {
-				if ($contact['libelle']==$langs->trans('TypeContact_commande_external_CUSTOMER')) {
-					require_once DOL_DOCUMENT_ROOT . '/contact/class/contact.class.php';
-					$contactstatic=new Contact($db);
-					$contactstatic->fetch($contact['id']);
-					$custcontact=$contactstatic->getFullName($langs,1);
-				}
-			}
-			if (!empty($custcontact)) {
-				$formmail->substit['__CONTACTCIVNAME__']=$custcontact;
-			}
-		}
-		// Tableau des parametres complementaires
-		$formmail->param['action']='send';
-		$formmail->param['models']='shipping_send';
-		$formmail->param['models_id']=GETPOST('modelmailselected','int');
-		$formmail->param['shippingid']=$object->id;
-		$formmail->param['returnurl']=$_SERVER["PHP_SELF"].'?id='.$object->id;
-		// Init list of files
-		if (GETPOST("mode")=='init')
-		{
-			$formmail->clear_attached_files();
-			$formmail->add_attached_files($file,basename($file),dol_mimetype($file));
-		}
-		// Show form
-		print $formmail->get_form();
-		dol_fiche_end();
-	}
-
-
-
-=======
 
 	// Presend form
 	$modelmail='shipping_send';
@@ -2858,7 +2594,6 @@
 	$trackid = 'shi'.$object->id;
 
 	include DOL_DOCUMENT_ROOT.'/core/tpl/card_presend.tpl.php';
->>>>>>> f65df9e5
 }
 
 // End of page
