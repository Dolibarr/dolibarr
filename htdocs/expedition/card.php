--- conflicted
+++ resolved
@@ -2478,15 +2478,9 @@
 			// 0=draft, 1=validated, 2=billed, we miss a status "delivered" (only available on order)
 			if ($object->statut == Expedition::STATUS_CLOSED && $user->rights->expedition->creer) {
 				if (!empty($conf->facture->enabled) && !empty($conf->global->WORKFLOW_BILL_ON_SHIPMENT)) {  // Quand l'option est on, il faut avoir le bouton en plus et non en remplacement du Close ?
-<<<<<<< HEAD
-					print '<a class="butAction" href="'.$_SERVER["PHP_SELF"].'?id='.$object->id.'&action=reopen&token='.newToken().'">'.$langs->trans("ClassifyUnbilled").'</a>';
-				} else {
-					print '<a class="butAction" href="'.$_SERVER["PHP_SELF"].'?id='.$object->id.'&action=reopen&token='.newToken().'">'.$langs->trans("ReOpen").'</a>';
-=======
 					print dolGetButtonAction('', $langs->trans('ClassifyUnbilled'), 'default', $_SERVER["PHP_SELF"].'?action=reopen&token='.newToken().'&id='.$object->id, '');
 				} else {
 					print dolGetButtonAction('', $langs->trans('ReOpen'), 'default', $_SERVER["PHP_SELF"].'?action=reopen&token='.newToken().'&id='.$object->id, '');
->>>>>>> 503d1a04
 				}
 			}
 
@@ -2524,32 +2518,20 @@
 						$label = "ClassifyBilled";
 						$paramaction = 'classifybilled';
 					}
-<<<<<<< HEAD
-					print '<a class="butAction" href="'.$_SERVER["PHP_SELF"].'?id='.$object->id.'&action='.$paramaction.'&token='.newToken().'">'.$langs->trans($label).'</a>';
-=======
 					print dolGetButtonAction('', $langs->trans($label), 'default', $_SERVER["PHP_SELF"].'?action='. $paramaction .'&token='.newToken().'&id='.$object->id, '');
->>>>>>> 503d1a04
 				}
 			}
 
 			// Cancel
 			if ($object->statut == Expedition::STATUS_VALIDATED) {
 				if ($user->rights->expedition->supprimer) {
-<<<<<<< HEAD
-					print '<a class="butActionDelete" href="'.$_SERVER["PHP_SELF"].'?id='.$object->id.'&action=cancel&token='.newToken().'">'.$langs->trans("Cancel").'</a>';
-=======
 					print dolGetButtonAction('', $langs->trans('Cancel'), 'danger', $_SERVER["PHP_SELF"].'?action=cancel&token='.newToken().'&id='.$object->id.'&mode=init#formmailbeforetitle', '');
->>>>>>> 503d1a04
 				}
 			}
 
 			// Delete
 			if ($user->rights->expedition->supprimer) {
-<<<<<<< HEAD
-				print '<a class="butActionDelete" href="'.$_SERVER["PHP_SELF"].'?id='.$object->id.'&action=delete&token='.newToken().'">'.$langs->trans("Delete").'</a>';
-=======
 				print dolGetButtonAction('', $langs->trans('Delete'), 'delete', $_SERVER["PHP_SELF"].'?action=delete&token='.newToken().'&id='.$object->id, '');
->>>>>>> 503d1a04
 			}
 		}
 
