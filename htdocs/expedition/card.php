<?php
/* Copyright (C) 2003-2008	Rodolphe Quiedeville	<rodolphe@quiedeville.org>
 * Copyright (C) 2005-2013	Laurent Destailleur		<eldy@users.sourceforge.net>
 * Copyright (C) 2005		Simon TOSSER			<simon@kornog-computing.com>
 * Copyright (C) 2005-2012	Regis Houssin			<regis.houssin@capnetworks.com>
 * Copyright (C) 2011-2012	Juanjo Menent			<jmenent@2byte.es>
 * Copyright (C) 2013       Florian Henry		  	<florian.henry@open-concept.pro>
 * Copyright (C) 2013       Marcos García           <marcosgdf@gmail.com>
 * Copyright (C) 2014		Cedric GROSS			<c.gross@kreiz-it.fr>
 * Copyright (C) 2014		Francis Appels			<francis.appels@yahoo.com>
 *
 * This program is free software; you can redistribute it and/or modify
 * it under the terms of the GNU General Public License as published by
 * the Free Software Foundation; either version 3 of the License, or
 * (at your option) any later version.
 *
 * This program is distributed in the hope that it will be useful,
 * but WITHOUT ANY WARRANTY; without even the implied warranty of
 * MERCHANTABILITY or FITNESS FOR A PARTICULAR PURPOSE.  See the
 * GNU General Public License for more details.
 *
 * You should have received a copy of the GNU General Public License
 * along with this program.  If not, see <http://www.gnu.org/licenses/>.
 */

/**
 *	\file       htdocs/expedition/card.php
 *	\ingroup    expedition
 *	\brief      Fiche descriptive d'une expedition
 */

require '../main.inc.php';
require_once DOL_DOCUMENT_ROOT.'/core/class/html.formfile.class.php';
require_once DOL_DOCUMENT_ROOT.'/expedition/class/expedition.class.php';
require_once DOL_DOCUMENT_ROOT.'/product/class/html.formproduct.class.php';
require_once DOL_DOCUMENT_ROOT.'/core/lib/product.lib.php';
require_once DOL_DOCUMENT_ROOT.'/core/lib/sendings.lib.php';
require_once DOL_DOCUMENT_ROOT.'/core/modules/expedition/modules_expedition.php';
require_once DOL_DOCUMENT_ROOT.'/core/class/doleditor.class.php';
if (! empty($conf->product->enabled) || ! empty($conf->service->enabled))  require_once DOL_DOCUMENT_ROOT.'/product/class/product.class.php';
if (! empty($conf->propal->enabled))   require_once DOL_DOCUMENT_ROOT.'/comm/propal/class/propal.class.php';
if (! empty($conf->commande->enabled)) require_once DOL_DOCUMENT_ROOT.'/commande/class/commande.class.php';
if (! empty($conf->stock->enabled))    require_once DOL_DOCUMENT_ROOT.'/product/stock/class/entrepot.class.php';
if (! empty($conf->productbatch->enabled)) require_once DOL_DOCUMENT_ROOT.'/product/class/productbatch.class.php';

$langs->load("sendings");
$langs->load("companies");
$langs->load("bills");
$langs->load('deliveries');
$langs->load('orders');
$langs->load('stocks');
$langs->load('other');
$langs->load('propal');
if (! empty($conf->productbatch->enabled)) $langs->load('productbatch');

$origin		= GETPOST('origin','alpha')?GETPOST('origin','alpha'):'expedition';   // Example: commande, propal
$origin_id 	= GETPOST('id','int')?GETPOST('id','int'):'';
$id = $origin_id;
if (empty($origin_id)) $origin_id  = GETPOST('origin_id','int');    // Id of order or propal
if (empty($origin_id)) $origin_id  = GETPOST('object_id','int');    // Id of order or propal
$ref=GETPOST('ref','alpha');

// Security check
$socid='';
if ($user->societe_id) $socid=$user->societe_id;
$result=restrictedArea($user, $origin, $origin_id);

$action		= GETPOST('action','alpha');
$confirm	= GETPOST('confirm','alpha');

//PDF
$hidedetails = (GETPOST('hidedetails','int') ? GETPOST('hidedetails','int') : (! empty($conf->global->MAIN_GENERATE_DOCUMENTS_HIDE_DETAILS) ? 1 : 0));
$hidedesc 	 = (GETPOST('hidedesc','int') ? GETPOST('hidedesc','int') : (! empty($conf->global->MAIN_GENERATE_DOCUMENTS_HIDE_DESC) ?  1 : 0));
$hideref 	 = (GETPOST('hideref','int') ? GETPOST('hideref','int') : (! empty($conf->global->MAIN_GENERATE_DOCUMENTS_HIDE_REF) ? 1 : 0));

$object = new Expedition($db);

// Load object
if ($id > 0 || ! empty($ref))
{
	$ret=$object->fetch($id, $ref);
}

// Initialize technical object to manage hooks of thirdparties. Note that conf->hooks_modules contains array array
$hookmanager->initHooks(array('expeditioncard','globalcard'));


/*
 * Actions
 */

$warehousecanbeselectedlater=1;
if (($action == 'create') || ($action == 'add'))
{
	if (! empty($conf->productbatch->enabled))
	{
		if (! (GETPOST('entrepot_id','int') > 0))
		{
			$langs->load("errors");
			setEventMessage($langs->trans("WarehouseMustBeSelectedAtFirstStepWhenProductBatchModuleOn"),'errors');
			header("Location: ".DOL_URL_ROOT.'/expedition/shipment.php?id='.$id);
			exit;
		}
	}
}

$parameters=array();
$reshook=$hookmanager->executeHooks('doActions',$parameters,$object,$action);    // Note that $action and $object may have been modified by some hooks
if ($reshook < 0) setEventMessages($hookmanager->error, $hookmanager->errors, 'errors');

if (empty($reshook))
{
	if ($action == 'add')
	{
	    $error=0;

	    $db->begin();

	    $object->note				= GETPOST('note','alpha');
	    $object->origin				= $origin;
	    $object->origin_id			= $origin_id;
	    $object->weight				= GETPOST('weight','int')==''?"NULL":GETPOST('weight','int');
	    $object->sizeH				= GETPOST('sizeH','int')==''?"NULL":GETPOST('sizeH','int');
	    $object->sizeW				= GETPOST('sizeW','int')==''?"NULL":GETPOST('sizeW','int');
	    $object->sizeS				= GETPOST('sizeS','int')==''?"NULL":GETPOST('sizeS','int');
	    $object->size_units			= GETPOST('size_units','int');
	    $object->weight_units		= GETPOST('weight_units','int');

	    $date_delivery = dol_mktime(GETPOST('date_deliveryhour','int'), GETPOST('date_deliverymin','int'), 0, GETPOST('date_deliverymonth','int'), GETPOST('date_deliveryday','int'), GETPOST('date_deliveryyear','int'));

	    // On va boucler sur chaque ligne du document d'origine pour completer objet expedition
	    // avec info diverses + qte a livrer
	    $classname = ucfirst($object->origin);
	    $objectsrc = new $classname($db);
	    $objectsrc->fetch($object->origin_id);

	    $object->socid					= $objectsrc->socid;
	    $object->ref_customer			= $objectsrc->ref_client;
	    $object->date_delivery			= $date_delivery;	// Date delivery planed
	    $object->fk_delivery_address	= $objectsrc->fk_delivery_address;
	    $object->shipping_method_id		= GETPOST('shipping_method_id','int');
	    $object->tracking_number		= GETPOST('tracking_number','alpha');
	    $object->ref_int				= GETPOST('ref_int','alpha');
	    $object->note_private			= GETPOST('note_private');
	    $object->note_public			= GETPOST('note_public');

	    $num=count($objectsrc->lines);
	    $totalqty=0;
	    for ($i = 0; $i < $num; $i++)
	    {
	        $qty = "qtyl".$i;
			$j=0;
			$sub_qty=array();
			$subtotalqty=0;
			$idl="idl".$i;
			$batch="batchl".$i."_0";
			if (isset($_POST[$batch])) {
				//shipment line with batch-enable product
				$qty .= '_'.$j;
				while (isset($_POST[$batch])) {
					$sub_qty[$j]['q']=GETPOST($qty,'int');
					$sub_qty[$j]['id_batch']=GETPOST($batch,'int');
					$subtotalqty+=$sub_qty[$j]['q'];
					$j++;
					$batch="batchl".$i."_".$j;
					$qty = "qtyl".$i.'_'.$j;

				}
				$batch_line[$i]['detail']=$sub_qty;
				$batch_line[$i]['qty']=$subtotalqty;
				$batch_line[$i]['ix_l']=GETPOST($idl,'int');
				$totalqty+=$subtotalqty;
			} else {
				//Standard product
				if (GETPOST($qty,'int') > 0) $totalqty+=GETPOST($qty,'int');
			}
	    }

	    if ($totalqty > 0)
	    {
	        //var_dump($_POST);exit;
	        for ($i = 0; $i < $num; $i++)
	        {
	            $qty = "qtyl".$i;
				if (! isset($batch_line[$i])) {
					if (GETPOST($qty,'int') > 0 || (GETPOST($qty,'int') == 0 && $conf->global->SHIPMENT_GETS_ALL_ORDER_PRODUCTS))
					{
						$ent = "entl".$i;
						$idl = "idl".$i;
						$entrepot_id = is_numeric(GETPOST($ent,'int'))?GETPOST($ent,'int'):GETPOST('entrepot_id','int');
						if ($entrepot_id < 0) $entrepot_id='';

						$ret=$object->addline($entrepot_id,GETPOST($idl,'int'),GETPOST($qty,'int'));
						if ($ret < 0)
						{
							$mesg='<div class="error">'.$object->error.'</div>';
							$error++;
						}
					}
				} else {
					if ($batch_line[$i]['qty']>0) {
						$ret=$object->addline_batch($batch_line[$i]);
						if ($ret < 0)
						{
							$mesg='<div class="error">'.$object->error.'</div>';
							$error++;
						}
					}
				}
	        }

	        if (! $error)
	        {
	            $ret=$object->create($user);
	            if ($ret <= 0)
	            {
	                $mesg='<div class="error">'.$object->error.'</div>';
	                $error++;
	            }
	        }
	    }
	    else
	    {
	        $mesg='<div class="error">'.$langs->trans("ErrorFieldRequired",$langs->transnoentitiesnoconv("Qty")).'</div>';
	        $error++;
	    }

	    if (! $error)
	    {
	        $db->commit();
	        header("Location: card.php?id=".$object->id);
	        exit;
	    }
	    else
	    {
	        $db->rollback();
	        $_GET["commande_id"]=GETPOST('commande_id','int');
	        $action='create';
	    }
	}

	/*
	 * Build a receiving receipt
	 */
	else if ($action == 'create_delivery' && $conf->livraison_bon->enabled && $user->rights->expedition->livraison->creer)
	{
	    $result = $object->create_delivery($user);
	    if ($result > 0)
	    {
	        header("Location: ".DOL_URL_ROOT.'/livraison/card.php?id='.$result);
	        exit;
	    }
	    else
	    {
	        $mesg=$object->error;
	    }
	}

	else if ($action == 'confirm_valid' && $confirm == 'yes' && $user->rights->expedition->valider)
	{
	    $object->fetch_thirdparty();

	    $result = $object->valid($user);

	    if ($result < 0)
	    {
			$langs->load("errors");
	        setEventMessage($langs->trans($object->error),'errors');
	    }
	    else
	    {
	    	// Define output language
	    	if (empty($conf->global->MAIN_DISABLE_PDF_AUTOUPDATE))
	    	{
	    		$outputlangs = $langs;
	    		$newlang = '';
	    		if ($conf->global->MAIN_MULTILANGS && empty($newlang) && GETPOST('lang_id')) $newlang = GETPOST('lang_id','alpha');
	    		if ($conf->global->MAIN_MULTILANGS && empty($newlang))	$newlang = $object->thirdparty->default_lang;
	    		if (! empty($newlang)) {
	    			$outputlangs = new Translate("", $conf);
	    			$outputlangs->setDefaultLang($newlang);
	    		}
	    		$model=$object->modelpdf;
	    		$ret = $object->fetch($id); // Reload to get new records

	    		$result=$object->generateDocument($model, $outputlangs, $hidedetails, $hidedesc, $hideref);
	    		if ($result < 0) dol_print_error($db,$result);
	    	}
	    }
	}

	else if ($action == 'confirm_delete' && $confirm == 'yes' && $user->rights->expedition->supprimer)
	{
	    $result = $object->delete();
	    if ($result > 0)
	    {
	        header("Location: ".DOL_URL_ROOT.'/expedition/index.php');
	        exit;
	    }
	    else
		{
			$langs->load("errors");
	        setEventMessage($langs->trans($object->error),'errors');
	    }
	}

	else if ($action == 'reopen' && $user->rights->expedition->valider)
	{
	    $result = $object->setStatut(0);
	    if ($result < 0)
	    {
	        $mesg = $object->error;
	    }
	}

	else if ($action == 'setdate_livraison' && $user->rights->expedition->creer)
	{
	    //print "x ".$_POST['liv_month'].", ".$_POST['liv_day'].", ".$_POST['liv_year'];
	    $datedelivery=dol_mktime(GETPOST('liv_hour','int'), GETPOST('liv_min','int'), 0, GETPOST('liv_month','int'), GETPOST('liv_day','int'), GETPOST('liv_year','int'));

	    $object->fetch($id);
	    $result=$object->set_date_livraison($user,$datedelivery);
	    if ($result < 0)
	    {
	        $mesg='<div class="error">'.$object->error.'</div>';
	    }
	}

	// Action update description of emailing
	else if ($action == 'settrackingnumber' || $action == 'settrackingurl'
	|| $action == 'settrueWeight'
	|| $action == 'settrueWidth'
	|| $action == 'settrueHeight'
	|| $action == 'settrueDepth'
	|| $action == 'setshipping_method_id')
	{
	    $error=0;

	    if ($action == 'settrackingnumber')		$object->tracking_number = trim(GETPOST('trackingnumber','alpha'));
	    if ($action == 'settrackingurl')		$object->tracking_url = trim(GETPOST('trackingurl','int'));
	    if ($action == 'settrueWeight')	{
	    	$object->trueWeight = trim(GETPOST('trueWeight','int'));
			$object->weight_units = GETPOST('weight_units','int');
	    }
	    if ($action == 'settrueWidth')			$object->trueWidth = trim(GETPOST('trueWidth','int'));
	    if ($action == 'settrueHeight'){
	    				$object->trueHeight = trim(GETPOST('trueHeight','int'));
						$object->size_units = GETPOST('size_units','int');
		}
	    if ($action == 'settrueDepth')			$object->trueDepth = trim(GETPOST('trueDepth','int'));
	    if ($action == 'setshipping_method_id')	$object->shipping_method_id = trim(GETPOST('shipping_method_id','int'));

	    if (! $error)
	    {
	        if ($object->update($user) >= 0)
	        {
	            header("Location: card.php?id=".$object->id);
	            exit;
	        }
	        setEventMessage($object->error,'errors');
	    }

	    $action="";
	}

	// Build document
	else if ($action == 'builddoc')	// En get ou en post
	{

		// Save last template used to generate document
		if (GETPOST('model')) $object->setDocModel($user, GETPOST('model','alpha'));

	    // Define output language
	    $outputlangs = $langs;
	    $newlang='';
	    if ($conf->global->MAIN_MULTILANGS && empty($newlang) && GETPOST('lang_id')) $newlang=GETPOST('lang_id','alpha');
	    if ($conf->global->MAIN_MULTILANGS && empty($newlang)) $newlang=$shipment->client->default_lang;
	    if (! empty($newlang))
	    {
	        $outputlangs = new Translate("",$conf);
	        $outputlangs->setDefaultLang($newlang);
	    }
		$result = $object->generateDocument($object->modelpdf, $outputlangs);
	    if ($result <= 0)
	    {
	        dol_print_error($db,$result);
	        exit;
	    }
	}

<<<<<<< HEAD
include DOL_DOCUMENT_ROOT.'/core/actions_printing.inc.php';

/*
 * Send mail
*/
if ($action == 'send' && ! GETPOST('addfile','alpha') && ! GETPOST('removedfile','alpha') && ! GETPOST('cancel','alpha'))
{
    $langs->load('mails');
=======
	// Delete file in doc form
	elseif ($action == 'remove_file')
	{
		require_once DOL_DOCUMENT_ROOT.'/core/lib/files.lib.php';
>>>>>>> 5c5ff72e

		$upload_dir =	$conf->expedition->dir_output . "/sending";
		$file =	$upload_dir	. '/' .	GETPOST('file');
		$ret=dol_delete_file($file,0,0,0,$object);
		if ($ret) setEventMessage($langs->trans("FileWasRemoved", GETPOST('urlfile')));
		else setEventMessage($langs->trans("ErrorFailToDeleteFile", GETPOST('urlfile')), 'errors');
	}

	/*
	 * Add file in email form
	*/
	if (GETPOST('addfile','alpha'))
	{
	    require_once DOL_DOCUMENT_ROOT.'/core/lib/files.lib.php';

	    // Set tmp user directory TODO Use a dedicated directory for temp mails files
	    $vardir=$conf->user->dir_output."/".$user->id;
	    $upload_dir_tmp = $vardir.'/temp';

	    dol_add_file_process($upload_dir_tmp,0,0);
	    $action ='presend';
	}

	/*
	 * Remove file in email form
	*/
	if (GETPOST('removedfile','alpha'))
	{
	    require_once DOL_DOCUMENT_ROOT.'/core/lib/files.lib.php';

	    // Set tmp user directory
	    $vardir=$conf->user->dir_output."/".$user->id;
	    $upload_dir_tmp = $vardir.'/temp';

	    // TODO Delete only files that was uploaded from email form
	    dol_remove_file_process(GETPOST('removedfile','int'),0);
	    $action ='presend';
	}

	/*
	 * Send mail
	*/
	if ($action == 'send' && ! GETPOST('addfile','alpha') && ! GETPOST('removedfile','alpha') && ! GETPOST('cancel','alpha'))
	{
	    $langs->load('mails');

	    if (GETPOST('sendto','alpha'))
	    {
	    	// Le destinataire a ete fourni via le champ libre
	    	$sendto = GETPOST('sendto','alpha');
	    	$sendtoid = 0;
	    }
	    elseif (GETPOST('receiver','alpha') != '-1')
	    {
	    	// Recipient was provided from combo list
	    	if (GETPOST('receiver','alpha') == 'thirdparty') // Id of third party
	    	{
	    		$sendto = $object->client->email;
	    		$sendtoid = 0;
	    	}
	    	else	// Id du contact
	    	{
	    		$sendto = $object->client->contact_get_property(GETPOST('receiver','alpha'),'email');
	    		$sendtoid = GETPOST('receiver','alpha');
	    	}
	    }

	    if (dol_strlen($sendto))
	    {
	    	$langs->load("commercial");

	    	$from = GETPOST('fromname','alpha') . ' <' . GETPOST('frommail','alpha') .'>';
	    	$replyto = GETPOST('replytoname','alpha'). ' <' . GETPOST('replytomail','alpha').'>';
	    	$message = GETPOST('message');
	    	$sendtocc = GETPOST('sendtocc','alpha');
	    	$deliveryreceipt = GETPOST('deliveryreceipt','alpha');

	    	if ($action == 'send')
	    	{
	    		if (dol_strlen(GETPOST('subject','alpha'))) $subject=GETPOST('subject','alpha');
	    		else $subject = $langs->transnoentities('Shipping').' '.$object->ref;
	    		$actiontypecode='AC_SHIP';
	    		$actionmsg = $langs->transnoentities('MailSentBy').' '.$from.' '.$langs->transnoentities('To').' '.$sendto;
	    		if ($message)
	    		{
	    			if ($sendtocc) $actionmsg = dol_concatdesc($actionmsg, $langs->transnoentities('Bcc') . ": " . $sendtocc);
	    			$actionmsg = dol_concatdesc($actionmsg, $langs->transnoentities('MailTopic') . ": " . $subject);
	    			$actionmsg = dol_concatdesc($actionmsg, $langs->transnoentities('TextUsedInTheMessageBody') . ":");
	    			$actionmsg = dol_concatdesc($actionmsg, $message);
	    		}
	    		$actionmsg2=$langs->transnoentities('Action'.$actiontypecode);
	    	}

	    	// Create form object
	    	include_once DOL_DOCUMENT_ROOT.'/core/class/html.formmail.class.php';
	    	$formmail = new FormMail($db);

	    	$attachedfiles=$formmail->get_attached_files();
	    	$filepath = $attachedfiles['paths'];
	    	$filename = $attachedfiles['names'];
	    	$mimetype = $attachedfiles['mimes'];

	    	// Send mail
	    	require_once DOL_DOCUMENT_ROOT.'/core/class/CMailFile.class.php';
	    	$mailfile = new CMailFile($subject,$sendto,$from,$message,$filepath,$mimetype,$filename,$sendtocc,'',$deliveryreceipt,-1);
	    	if ($mailfile->error)
	    	{
	    		$mesg='<div class="error">'.$mailfile->error.'</div>';
	    	}
	    	else
	    	{
	    		$result=$mailfile->sendfile();
	    		if ($result)
	    		{
	    			$error=0;

	    			// Initialisation donnees
	    			$object->sendtoid		= $sendtoid;
	    			$object->actiontypecode	= $actiontypecode;
	    			$object->actionmsg		= $actionmsg;
	    			$object->actionmsg2		= $actionmsg2;
	    			$object->fk_element		= $object->id;
	    			$object->elementtype	= $object->element;

	    			// Appel des triggers
	    			include_once DOL_DOCUMENT_ROOT . '/core/class/interfaces.class.php';
	    			$interface=new Interfaces($db);
	    			$result=$interface->run_triggers('SHIPPING_SENTBYMAIL',$object,$user,$langs,$conf);
	    			if ($result < 0) {
	    				$error++; $object->errors=$interface->errors;
	    			}
	    			// Fin appel triggers

	    			if ($error)
	    			{
	    				dol_print_error($db);
	    			}
	    			else
	    			{
	    				// Redirect here
	    				// This avoid sending mail twice if going out and then back to page
	    				$mesg=$langs->trans('MailSuccessfulySent',$mailfile->getValidAddress($from,2),$mailfile->getValidAddress($sendto,2));
	    				setEventMessage($mesg);
	    				header('Location: '.$_SERVER["PHP_SELF"].'?id='.$object->id);
	    				exit;
	    			}
	    		}
	    		else
	    		{
	    			$langs->load("other");
	    			$mesg='<div class="error">';
	    			if ($mailfile->error)
	    			{
	    				$mesg.=$langs->trans('ErrorFailedToSendMail',$from,$sendto);
	    				$mesg.='<br>'.$mailfile->error;
	    			}
	    			else
	    			{
	    				$mesg.='No mail sent. Feature is disabled by option MAIN_DISABLE_ALL_MAILS';
	    			}
	    			$mesg.='</div>';
	    		}
	    	}
	    }
	    else
	    {
	    	$langs->load("other");
	    	$mesg='<div class="error">'.$langs->trans('ErrorMailRecipientIsEmpty').' !</div>';
	    	$action='presend';
	    	dol_syslog('Recipient email is empty');
	    }
	}

	else if ($action == 'classifybilled')
	{
	    $object->fetch($id);
	    $object->set_billed();
	}
}


/*
 * View
 */

llxHeader('',$langs->trans('Shipment'),'Expedition');

$form = new Form($db);
$formfile = new FormFile($db);
$formproduct = new FormProduct($db);
$product_static = new Product($db);

if ($action == 'create2')
{
    print_fiche_titre($langs->trans("CreateASending")).'<br>';
    print $langs->trans("ShipmentCreationIsDoneFromOrder");
    $action=''; $id=''; $ref='';
}

// Mode creation
if ($action == 'create')
{
    $expe = new Expedition($db);

    print_fiche_titre($langs->trans("CreateASending"));
    if (! $origin)
    {
        setEventMessage($langs->trans("ErrorBadParameters"),'errors');
    }

    dol_htmloutput_mesg($mesg);

    if ($origin)
    {
        $classname = ucfirst($origin);

        $object = new $classname($db);

        if ($object->fetch($origin_id))	// This include the fetch_lines
        {
            //var_dump($object);

            $soc = new Societe($db);
            $soc->fetch($object->socid);

            $author = new User($db);
            $author->fetch($object->user_author_id);

            if (! empty($conf->stock->enabled)) $entrepot = new Entrepot($db);

            /*
             *   Document source
            */
            print '<form action="'.$_SERVER["PHP_SELF"].'" method="post">';
            print '<input type="hidden" name="token" value="'.$_SESSION['newtoken'].'">';
            print '<input type="hidden" name="action" value="add">';
            print '<input type="hidden" name="origin" value="'.$origin.'">';
            print '<input type="hidden" name="origin_id" value="'.$object->id.'">';
            print '<input type="hidden" name="ref_int" value="'.$object->ref_int.'">';
            if (GETPOST('entrepot_id','int'))
            {
                print '<input type="hidden" name="entrepot_id" value="'.GETPOST('entrepot_id','int').'">';
            }

            print '<table class="border" width="100%">';

            // Ref
            print '<tr><td width="30%" class="fieldrequired">';
            if ($origin == 'commande' && ! empty($conf->commande->enabled))
            {
                print $langs->trans("RefOrder").'</td><td colspan="3"><a href="'.DOL_URL_ROOT.'/commande/card.php?id='.$object->id.'">'.img_object($langs->trans("ShowOrder"),'order').' '.$object->ref;
            }
            if ($origin == 'propal' && ! empty($conf->propal->enabled))
            {
                print $langs->trans("RefProposal").'</td><td colspan="3"><a href="'.DOL_URL_ROOT.'/comm/card.php?id='.$object->id.'">'.img_object($langs->trans("ShowProposal"),'propal').' '.$object->ref;
            }
            print '</a></td>';
            print "</tr>\n";

            // Ref client
            print '<tr><td>';
            if ($origin == 'commande') print $langs->trans('RefCustomerOrder');
            else if ($origin == 'propal') print $langs->trans('RefCustomerOrder');
            else print $langs->trans('RefCustomer');
            print '</td><td colspan="3">';
            print $object->ref_client;
            print '</td>';
            print '</tr>';

            // Tiers
            print '<tr><td class="fieldrequired">'.$langs->trans('Company').'</td>';
            print '<td colspan="3">'.$soc->getNomUrl(1).'</td>';
            print '</tr>';

            // Date delivery planned
            print '<tr><td>'.$langs->trans("DateDeliveryPlanned").'</td>';
            print '<td colspan="3">';
            //print dol_print_date($object->date_livraison,"day");	// date_livraison come from order and will be stored into date_delivery planed.
            $date_delivery = ($date_delivery?$date_delivery:$object->date_livraison); // $date_delivery comes from GETPOST
            print $form->select_date($date_delivery?$date_delivery:-1,'date_delivery',1,1);
            print "</td>\n";
            print '</tr>';

            // Note Public
            print '<tr><td>'.$langs->trans("NotePublic").'</td>';
            print '<td colspan="3">';
            $doleditor = new DolEditor('note_public', $object->note_public, '', 80, 'dolibarr_notes', 'In', 0, false, true, ROWS_3, 70);
            print $doleditor->Create(1);
            print "</td></tr>";

            // Note Private
            if ($object->note_private && ! $user->societe_id)
            {
                print '<tr><td>'.$langs->trans("NotePrivate").'</td>';
                print '<td colspan="3">';
                $doleditor = new DolEditor('note_private', $object->note_private, '', 80, 'dolibarr_notes', 'In', 0, false, true, ROWS_3, 70);
        		print $doleditor->Create(1);
                print "</td></tr>";
            }

            // Weight
            print '<tr><td>';
            print $langs->trans("Weight");
            print '</td><td width="90px"><input name="weight" size="5" value="'.GETPOST('weight','int').'"></td><td>';
            print $formproduct->select_measuring_units("weight_units","weight",GETPOST('weight_units','int'));
            print '</td></tr><tr><td>';
            print $langs->trans("Width");
            print ' </td><td><input name="sizeW" size="5" value="'.GETPOST('sizeW','int').'"></td><td rowspan="3">';
            print $formproduct->select_measuring_units("size_units","size");
            print '</td></tr><tr><td>';
            print $langs->trans("Height");
            print '</td><td><input name="sizeH" size="5" value="'.GETPOST('sizeH','int').'"></td>';
            print '</tr><tr><td>';
            print $langs->trans("Depth");
            print '</td><td><input name="sizeS" size="5" value="'.GETPOST('sizeS','int').'"></td>';
            print '</tr>';

            // Delivery method
            print "<tr><td>".$langs->trans("DeliveryMethod")."</td>";
            print '<td colspan="3">';
            $expe->fetch_delivery_methods();
            print $form->selectarray("shipping_method_id",$expe->meths,GETPOST('shipping_method_id','int'),1,0,0,"",1);
            if ($user->admin) print info_admin($langs->trans("YouCanChangeValuesForThisListFromDictionarySetup"),1);
            print "</td></tr>\n";

            // Tracking number
            print "<tr><td>".$langs->trans("TrackingNumber")."</td>";
            print '<td colspan="3">';
            print '<input name="tracking_number" size="20" value="'.GETPOST('tracking_number','alpha').'">';
            print "</td></tr>\n";

            // Other attributes
            $parameters=array('colspan' => ' colspan="3"');
            $reshook=$hookmanager->executeHooks('formObjectOptions',$parameters,$expe,$action);    // Note that $action and $object may have been modified by hook

            print "</table>";

            /*
             * Lignes de commandes
             */

            $numAsked = count($object->lines);

            print '<script type="text/javascript" language="javascript">
            jQuery(document).ready(function() {
	            jQuery("#autofill").click(function() {';
    	    	$i=0;
    	    	while($i < $numAsked)
    	    	{
    	    		print 'jQuery("#qtyl'.$i.'").val(jQuery("#qtyasked'.$i.'").val() - jQuery("#qtydelivered'.$i.'").val());'."\n";
    	    		$i++;
    	    	}
        		print '});
	            jQuery("#autoreset").click(function() {';
    	    	$i=0;
    	    	while($i < $numAsked)
    	    	{
    	    		print 'jQuery("#qtyl'.$i.'").val(0);'."\n";
    	    		$i++;
    	    	}
        		print '});
        	});
            </script>';


            print '<br>';
            print '<table class="noborder" width="100%">';


            /* Lecture des expeditions deja effectuees */
            $object->loadExpeditions();

            if ($numAsked)
            {
                print '<tr class="liste_titre">';
                print '<td>'.$langs->trans("Description").'</td>';
                print '<td align="center">'.$langs->trans("QtyOrdered").'</td>';
                print '<td align="center">'.$langs->trans("QtyShipped").'</td>';
                print '<td align="center">'.$langs->trans("QtyToShip");
				if (empty($conf->productbatch->enabled)) {
                print ' <br>(<a href="#" id="autofill">'.$langs->trans("Fill").'</a>';
                print ' / <a href="#" id="autoreset">'.$langs->trans("Reset").'</a>)';
				}
                print '</td>';
                if (! empty($conf->stock->enabled))
                {
					if (empty($conf->productbatch->enabled))
					{
                    	print '<td align="left">'.$langs->trans("Warehouse").' ('.$langs->trans("Stock").')</td>';
					}
					else
					{
						print '<td align="left">'.$langs->trans("Warehouse").' / '.$langs->trans("Batch").' ('.$langs->trans("Stock").')</td>';
					}
                }
                print "</tr>\n";
            }

            $var=true;
            $indiceAsked = 0;
            while ($indiceAsked < $numAsked)
            {
                $product = new Product($db);

                $line = $object->lines[$indiceAsked];
                $var=!$var;

                // Show product and description
                $type=$line->product_type?$line->product_type:$line->fk_product_type;
                // Try to enhance type detection using date_start and date_end for free lines where type
                // was not saved.
                if (! empty($line->date_start)) $type=1;
                if (! empty($line->date_end)) $type=1;

                print "<tr ".$bc[$var].">\n";

                // Product label
                if ($line->fk_product > 0)
                {
                    $product->fetch($line->fk_product);
                    $product->load_stock();

                    print '<td>';
                    print '<a name="'.$line->rowid.'"></a>'; // ancre pour retourner sur la ligne

                    // Show product and description
                    $product_static->type=$line->fk_product_type;
                    $product_static->id=$line->fk_product;
                    $product_static->ref=$line->ref;
                    $text=$product_static->getNomUrl(1);
                    $text.= ' - '.(! empty($line->label)?$line->label:$line->product_label);
                    $description=($conf->global->PRODUIT_DESC_IN_FORM?'':dol_htmlentitiesbr($line->desc));
                    print $form->textwithtooltip($text,$description,3,'','',$i);

                    // Show range
                    print_date_range($db->jdate($line->date_start),$db->jdate($line->date_end));

                    // Add description in form
                    if (! empty($conf->global->PRODUIT_DESC_IN_FORM))
                    {
                        print ($line->desc && $line->desc!=$line->product_label)?'<br>'.dol_htmlentitiesbr($line->desc):'';
                    }

                    print '</td>';
                }
                else
				{
                    print "<td>";
                    if ($type==1) $text = img_object($langs->trans('Service'),'service');
                    else $text = img_object($langs->trans('Product'),'product');

                    if (! empty($line->label)) {
                    	$text.= ' <strong>'.$line->label.'</strong>';
                    	print $form->textwithtooltip($text,$line->desc,3,'','',$i);
                    } else {
                    	print $text.' '.nl2br($line->desc);
                    }

                    // Show range
                    print_date_range($db->jdate($line->date_start),$db->jdate($line->date_end));
                    print "</td>\n";
                }

                // Qty
                print '<td align="center">'.$line->qty;
                print '<input name="qtyasked'.$indiceAsked.'" id="qtyasked'.$indiceAsked.'" type="hidden" value="'.$line->qty.'">';
                print '</td>';
                $qtyProdCom=$line->qty;

                // Qty already sent
                print '<td align="center">';
                $quantityDelivered = $object->expeditions[$line->id];
                print $quantityDelivered;
                print '<input name="qtydelivered'.$indiceAsked.'" id="qtydelivered'.$indiceAsked.'" type="hidden" value="'.$quantityDelivered.'">';
                print '</td>';

                $quantityAsked = $line->qty;
                $quantityToBeDelivered = $quantityAsked - $quantityDelivered;

                $warehouse_id = GETPOST('entrepot_id','int');

                $defaultqty=0;
                if ($warehouse_id > 0)
                {
                    //var_dump($product);
                    $stock = $product->stock_warehouse[$warehouse_id]->real;
                    $stock+=0;  // Convertit en numerique
                    $defaultqty=min($quantityToBeDelivered, $stock);
                    if (($line->product_type == 1 && empty($conf->global->STOCK_SUPPORTS_SERVICES)) || $defaultqty < 0) $defaultqty=0;
                }

                if (empty($conf->productbatch->enabled) || ! ($product->hasbatch() and is_object($product->stock_warehouse[$warehouse_id])))
				{
	                // Quantity to send
	                print '<td align="center">';
	                if ($line->product_type == 0 || ! empty($conf->global->STOCK_SUPPORTS_SERVICES))
	                {
	                    print '<input name="idl'.$indiceAsked.'" type="hidden" value="'.$line->id.'">';
	                    print '<input name="qtyl'.$indiceAsked.'" id="qtyl'.$indiceAsked.'" type="text" size="4" value="'.$defaultqty.'">';
	                }
	                else print $langs->trans("NA");
	                print '</td>';

	                // Stock
	                if (! empty($conf->stock->enabled))
	                {
	                    print '<td align="left">';
	                    if ($line->product_type == 0 || ! empty($conf->global->STOCK_SUPPORTS_SERVICES))
	                    {
	                        // Show warehouse combo list
	                    	$ent = "entl".$indiceAsked;
	                    	$idl = "idl".$indiceAsked;
	                    	$tmpentrepot_id = is_numeric(GETPOST($ent,'int'))?GETPOST($ent,'int'):$warehouse_id;
	                        print $formproduct->selectWarehouses($tmpentrepot_id,'entl'.$indiceAsked,'',1,0,$line->fk_product);
	                    	if ($tmpentrepot_id > 0 && $tmpentrepot_id == $warehouse_id)
	                        {
	                            //print $stock.' '.$quantityToBeDelivered;
	                            if ($stock < $quantityToBeDelivered)
	                            {
	                                print ' '.img_warning($langs->trans("StockTooLow"));	// Stock too low for this $warehouse_id but you can change warehouse
	                            }
	                        }
	                    }
	                    else
	                    {
	                        print $langs->trans("Service");
	                    }
	                    print '</td>';
	                }

	                print "</tr>\n";

	                // Show subproducts of product
					if (! empty($conf->global->PRODUIT_SOUSPRODUITS) && $line->fk_product > 0)
					{
						$product->get_sousproduits_arbo();
						$prods_arbo = $product->get_arbo_each_prod($qtyProdCom);
						if(count($prods_arbo) > 0)
						{
							foreach($prods_arbo as $key => $value)
							{
								//print $value[0];
								$img='';
								if ($value['stock'] < $value['stock_alert'])
								{
									$img=img_warning($langs->trans("StockTooLow"));
								}
								print "<tr ".$bc[$var]."><td>&nbsp; &nbsp; &nbsp; ->
									<a href=\"".DOL_URL_ROOT."/product/card.php?id=".$value['id']."\">".$value['fullpath']."
									</a> (".$value['nb'].")</td><td align=\"center\"> ".$value['nb_total']."</td><td>&nbsp</td><td>&nbsp</td>
									<td align=\"center\">".$value['stock']." ".$img."</td></tr>";
							}
						}
					}
				}
				else
				{
					print '<td></td><td></td></tr>';
					$subj=0;
					print '<input name="idl'.$indiceAsked.'" type="hidden" value="'.$line->id.'">';
					foreach ($product->stock_warehouse[$warehouse_id]->detail_batch as $dbatch)
					{
						//var_dump($dbatch);
						$substock=$dbatch->qty +0 ;
						print '<tr><td colspan="3" ></td><td align="center">';
						print '<input name="qtyl'.$indiceAsked.'_'.$subj.'" id="qtyl'.$indiceAsked.'_'.$subj.'" type="text" size="4" value="'.min($defaultqty,$substock).'">';
						print '</td>';

						print '<td align="left">';

						$staticwarehouse=new Entrepot($db);
						$staticwarehouse->fetch($warehouse_id);
						print $staticwarehouse->getNomUrl(0).' / ';

						print '<input name="batchl'.$indiceAsked.'_'.$subj.'" type="hidden" value="'.$dbatch->id.'">';
						print $langs->trans("DetailBatchFormat", $dbatch->batch, dol_print_date($dbatch->eatby,"day"), dol_print_date($dbatch->sellby,"day"), $dbatch->qty);
						if ($defaultqty<=0) {
							$defaultqty=0;
						} else {
							$defaultqty -=min($defaultqty,$substock);
						}
						$subj++;
					}
				}

                $indiceAsked++;
            }

            print "</table>";

            print '<br><div class="center"><input type="submit" class="button" value="'.$langs->trans("Create").'"></div>';

            print '</form>';

            print '<br>';
        }
        else
        {
            dol_print_error($db);
        }
    }
}
else if ($id || $ref)
/* *************************************************************************** */
/*                                                                             */
/* Edit and view mode                                                          */
/*                                                                             */
/* *************************************************************************** */
{
	$lines = $object->lines;
	$num_prod = count($lines);

	if ($object->id > 0)
	{
		dol_htmloutput_mesg($mesg);

		if (!empty($object->origin))
		{
			$typeobject = $object->origin;
			$origin = $object->origin;
			$object->fetch_origin();
		}

		$soc = new Societe($db);
		$soc->fetch($object->socid);

		$head=shipping_prepare_head($object);
		dol_fiche_head($head, 'shipping', $langs->trans("Shipment"), 0, 'sending');

		dol_htmloutput_mesg($mesg);

		/*
		 * Confirmation de la suppression
		*/
		if ($action == 'delete')
		{
			print $form->formconfirm($_SERVER['PHP_SELF'].'?id='.$object->id,$langs->trans('DeleteSending'),$langs->trans("ConfirmDeleteSending",$object->ref),'confirm_delete','',0,1);

		}

		/*
		 * Confirmation de la validation
		*/
		if ($action == 'valid')
		{
			$objectref = substr($object->ref, 1, 4);
			if ($objectref == 'PROV')
			{
				$numref = $object->getNextNumRef($soc);
			}
			else
			{
				$numref = $object->ref;
			}

			$text = $langs->trans("ConfirmValidateSending",$numref);

			if (! empty($conf->notification->enabled))
			{
				require_once DOL_DOCUMENT_ROOT .'/core/class/notify.class.php';
				$notify=new Notify($db);
				$text.='<br>';
				$text.=$notify->confirmMessage('SHIPPING_VALIDATE',$object->socid);
			}

			print $form->formconfirm($_SERVER['PHP_SELF'].'?id='.$object->id,$langs->trans('ValidateSending'),$text,'confirm_valid','',0,1);

		}
		/*
		 * Confirmation de l'annulation
		 */
		if ($action == 'annuler')
		{
			print $form->formconfirm($_SERVER['PHP_SELF'].'?id='.$object->id,$langs->trans('CancelSending'),$langs->trans("ConfirmCancelSending",$object->ref),'confirm_cancel','',0,1);

		}

		// Calculate true totalWeight and totalVolume for all products
		// by adding weight and volume of each product line.
		$totalWeight = '';
		$totalVolume = '';
		$weightUnit=0;
		$volumeUnit=0;
		for ($i = 0 ; $i < $num_prod ; $i++)
		{
			$weightUnit=0;
			$volumeUnit=0;
			if (! empty($lines[$i]->weight_units)) $weightUnit = $lines[$i]->weight_units;
			if (! empty($lines[$i]->volume_units)) $volumeUnit = $lines[$i]->volume_units;

			// TODO Use a function addvalueunits(val1,unit1,val2,unit2)=>(val,unit)
			if ($lines[$i]->weight_units < 50)
			{
				$trueWeightUnit=pow(10,$weightUnit);
				$totalWeight += $lines[$i]->weight*$lines[$i]->qty_shipped*$trueWeightUnit;
			}
			else
			{
				$trueWeightUnit=$weightUnit;
				$totalWeight += $lines[$i]->weight*$lines[$i]->qty_shipped;
			}
			if ($lines[$i]->volume_units < 50)
			{
				//print $lines[$i]->volume."x".$lines[$i]->volume_units."x".($lines[$i]->volume_units < 50)."x".$volumeUnit;
				$trueVolumeUnit=pow(10,$volumeUnit);
				//print $lines[$i]->volume;
				$totalVolume += $lines[$i]->volume*$lines[$i]->qty_shipped*$trueVolumeUnit;
			}
			else
			{
				$trueVolumeUnit=$volumeUnit;
				$totalVolume += $lines[$i]->volume*$lines[$i]->qty_shipped;
			}
		}

		print '<table class="border" width="100%">';

		$linkback = '<a href="'.DOL_URL_ROOT.'/expedition/list.php">'.$langs->trans("BackToList").'</a>';

		// Ref
		print '<tr><td width="20%">'.$langs->trans("Ref").'</td>';
		print '<td colspan="3">';
		print $form->showrefnav($object, 'ref', $linkback, 1, 'ref', 'ref');
		print '</td></tr>';

		// Customer
		print '<tr><td width="20%">'.$langs->trans("Customer").'</td>';
		print '<td colspan="3">'.$soc->getNomUrl(1).'</td>';
		print "</tr>";

		// Linked documents
		if ($typeobject == 'commande' && $object->$typeobject->id && ! empty($conf->commande->enabled))
		{
			print '<tr><td>';
			$objectsrc=new Commande($db);
			$objectsrc->fetch($object->$typeobject->id);
			print $langs->trans("RefOrder").'</td>';
			print '<td colspan="3">';
			print $objectsrc->getNomUrl(1,'commande');
			print "</td>\n";
			print '</tr>';
		}
		if ($typeobject == 'propal' && $object->$typeobject->id && ! empty($conf->propal->enabled))
		{
			print '<tr><td>';
			$objectsrc=new Propal($db);
			$objectsrc->fetch($object->$typeobject->id);
			print $langs->trans("RefProposal").'</td>';
			print '<td colspan="3">';
			print $objectsrc->getNomUrl(1,'expedition');
			print "</td>\n";
			print '</tr>';
		}

		// Ref customer
		print '<tr><td>'.$langs->trans("RefCustomer").'</td>';
		print '<td colspan="3">'.$object->ref_customer."</a></td>\n";
		print '</tr>';

		// Date creation
		print '<tr><td>'.$langs->trans("DateCreation").'</td>';
		print '<td colspan="3">'.dol_print_date($object->date_creation,"day")."</td>\n";
		print '</tr>';

		// Delivery date planned
		print '<tr><td height="10">';
		print '<table class="nobordernopadding" width="100%"><tr><td>';
		print $langs->trans('DateDeliveryPlanned');
		print '</td>';

		if ($action != 'editdate_livraison') print '<td align="right"><a href="'.$_SERVER["PHP_SELF"].'?action=editdate_livraison&amp;id='.$object->id.'">'.img_edit($langs->trans('SetDeliveryDate'),1).'</a></td>';
		print '</tr></table>';
		print '</td><td colspan="2">';
		if ($action == 'editdate_livraison')
		{
			print '<form name="setdate_livraison" action="'.$_SERVER["PHP_SELF"].'?id='.$object->id.'" method="post">';
			print '<input type="hidden" name="token" value="'.$_SESSION['newtoken'].'">';
			print '<input type="hidden" name="action" value="setdate_livraison">';
			$form->select_date($object->date_delivery?$object->date_delivery:-1,'liv_',1,1,'',"setdate_livraison");
			print '<input type="submit" class="button" value="'.$langs->trans('Modify').'">';
			print '</form>';
		}
		else
		{
			print $object->date_delivery ? dol_print_date($object->date_delivery,'dayhour') : '&nbsp;';
		}
		print '</td>';
		print '</tr>';

		// Weight
		print '<tr><td>'.$form->editfieldkey("Weight",'trueWeight',$object->trueWeight,$object,$user->rights->expedition->creer).'</td><td colspan="3">';

		if($action=='edittrueWeight') {

			print '<form name="settrueweight" action="'.$_SERVER["PHP_SELF"].'" method="post">';
			print '<input name="action" value="settrueWeight" type="hidden">';
			print '<input name="id" value="'.$object->id.'" type="hidden">';
			print '<input type="hidden" name="token" value="'.$_SESSION['newtoken'].'">';
			print '<input id="trueWeight" name="trueWeight" value="'.$object->trueWeight.'" type="text">';
			print $formproduct->select_measuring_units("weight_units","weight",$object->weight_units);
			print ' <input class="button" name="modify" value="'.$langs->trans("Modify").'" type="submit">';
			print ' <input class="button" name="cancel" value="'.$langs->trans("Cancel").'" type="submit">';
			print '</form>';

		}
		else {
			print $object->trueWeight;
			print ($object->trueWeight && $object->weight_units!='')?' '.measuring_units_string($object->weight_units,"weight"):'';
		}

		if ($totalWeight > 0)
		{
			if (!empty($object->trueWeight)) print ' ('.$langs->trans("SumOfProductWeights").': ';
			print $totalWeight.' '.measuring_units_string(0,"weight");
			if (!empty($object->trueWeight)) print ')';
		}
		print '</td></tr>';

		// Width
		print '<tr><td>'.$form->editfieldkey("Width",'trueWidth',$object->trueWidth,$object,$user->rights->expedition->creer).'</td><td colspan="3">';
		print $form->editfieldval("Width",'trueWidth',$object->trueWidth,$object,$user->rights->expedition->creer);
		print ($object->trueWidth && $object->width_units!='')?' '.measuring_units_string($object->width_units,"size"):'';
		print '</td></tr>';

		// Height
		print '<tr><td>'.$form->editfieldkey("Height",'trueHeight',$object->trueHeight,$object,$user->rights->expedition->creer).'</td><td colspan="3">';
		if($action=='edittrueHeight') {

			print '<form name="settrueHeight" action="'.$_SERVER["PHP_SELF"].'" method="post">';
			print '<input name="action" value="settrueHeight" type="hidden">';
			print '<input name="id" value="'.$object->id.'" type="hidden">';
			print '<input type="hidden" name="token" value="'.$_SESSION['newtoken'].'">';
			print '<input id="trueHeight" name="trueHeight" value="'.$object->trueHeight.'" type="text">';
			print $formproduct->select_measuring_units("size_units","size",$object->size_units);
			print ' <input class="button" name="modify" value="'.$langs->trans("Modify").'" type="submit">';
			print ' <input class="button" name="cancel" value="'.$langs->trans("Cancel").'" type="submit">';
			print '</form>';

		}
		else {
			print $object->trueHeight;
			print ($object->trueHeight && $object->height_units!='')?' '.measuring_units_string($object->height_units,"size"):'';

		}


		print '</td></tr>';

		// Depth
		print '<tr><td>'.$form->editfieldkey("Depth",'trueDepth',$object->trueDepth,$object,$user->rights->expedition->creer).'</td><td colspan="3">';
		print $form->editfieldval("Depth",'trueDepth',$object->trueDepth,$object,$user->rights->expedition->creer);
		print ($object->trueDepth && $object->depth_units!='')?' '.measuring_units_string($object->depth_units,"size"):'';
		print '</td></tr>';

		// Volume
		print '<tr><td>';
		print $langs->trans("Volume");
		print '</td>';
		print '<td colspan="3">';
		$calculatedVolume=0;
		if ($object->trueWidth && $object->trueHeight && $object->trueDepth) $calculatedVolume=($object->trueWidth * $object->trueHeight * $object->trueDepth);
		// If sending volume not defined we use sum of products
		if ($calculatedVolume > 0)
		{
			print $calculatedVolume.' ';
			if ($volumeUnit < 50) print measuring_units_string(0,"volume");
			else print measuring_units_string($volumeUnit,"volume");
		}
		if ($totalVolume > 0)
		{
			if ($calculatedVolume) print ' ('.$langs->trans("SumOfProductVolumes").': ';
			print $totalVolume.' '.measuring_units_string(0,"volume");
			if ($calculatedVolume) print ')';
		}
		print "</td>\n";
		print '</tr>';

		// Status
		print '<tr><td>'.$langs->trans("Status").'</td>';
		print '<td colspan="3">'.$object->getLibStatut(4)."</td>\n";
		print '</tr>';

		// Sending method
		print '<tr><td height="10">';
		print '<table class="nobordernopadding" width="100%"><tr><td>';
		print $langs->trans('SendingMethod');
		print '</td>';

		if ($action != 'editshipping_method_id') print '<td align="right"><a href="'.$_SERVER["PHP_SELF"].'?action=editshipping_method_id&amp;id='.$object->id.'">'.img_edit($langs->trans('SetSendingMethod'),1).'</a></td>';
		print '</tr></table>';
		print '</td><td colspan="2">';
		if ($action == 'editshipping_method_id')
		{
			print '<form name="setshipping_method_id" action="'.$_SERVER["PHP_SELF"].'?id='.$object->id.'" method="post">';
			print '<input type="hidden" name="token" value="'.$_SESSION['newtoken'].'">';
			print '<input type="hidden" name="action" value="setshipping_method_id">';
			$object->fetch_delivery_methods();
			print $form->selectarray("shipping_method_id",$object->meths,$object->shipping_method_id,1,0,0,"",1);
			if ($user->admin) print info_admin($langs->trans("YouCanChangeValuesForThisListFromDictionarySetup"),1);
			print '<input type="submit" class="button" value="'.$langs->trans('Modify').'">';
			print '</form>';
		}
		else
		{
			if ($object->shipping_method_id > 0)
			{
				// Get code using getLabelFromKey
				$code=$langs->getLabelFromKey($db,$object->shipping_method_id,'c_shipment_mode','rowid','code');
				print $langs->trans("SendingMethod".strtoupper($code));
			}
		}
		print '</td>';
		print '</tr>';

		// Tracking Number
		print '<tr><td>'.$form->editfieldkey("TrackingNumber",'trackingnumber',$object->tracking_number,$object,$user->rights->expedition->creer).'</td><td colspan="3">';
		print $form->editfieldval("TrackingNumber",'trackingnumber',$object->tracking_url,$object,$user->rights->expedition->creer,'string',$object->tracking_number);
		print '</td></tr>';

		// Other attributes
		$parameters=array('colspan' => ' colspan="3"');
		$reshook=$hookmanager->executeHooks('formObjectOptions',$parameters,$object,$action);    // Note that $action and $object may have been modified by hook

		print "</table>\n";

		/*
		 * Lignes produits
		*/
		print '<br><table class="noborder" width="100%">';
		print '<tr class="liste_titre">';
		if (! empty($conf->global->MAIN_VIEW_LINE_NUMBER))
		{
			print '<td width="5" align="center">&nbsp;</td>';
		}
		print '<td>'.$langs->trans("Products").'</td>';
		print '<td align="center">'.$langs->trans("QtyOrdered").'</td>';
		if ($object->statut <= 1)
		{
			print '<td align="center">'.$langs->trans("QtyToShip").'</td>';
		}
		else
		{
			print '<td align="center">'.$langs->trans("QtyShipped").'</td>';
		}

		print '<td align="center">'.$langs->trans("CalculatedWeight").'</td>';
		print '<td align="center">'.$langs->trans("CalculatedVolume").'</td>';
		//print '<td align="center">'.$langs->trans("Size").'</td>';

		if (! empty($conf->stock->enabled))
		{
			print '<td align="left">'.$langs->trans("WarehouseSource").'</td>';
		}

		if (! empty($conf->productbatch->enabled))
		{
			print '<td align="left">'.$langs->trans("Batch").'</td>';
		}

		print "</tr>\n";

		$var=false;

		if (! empty($conf->global->MAIN_MULTILANGS) && ! empty($conf->global->PRODUIT_TEXTS_IN_THIRDPARTY_LANGUAGE))
		{
			$object->fetch_thirdparty();
			$outputlangs = $langs;
			$newlang='';
			if (empty($newlang) && GETPOST('lang_id')) $newlang=GETPOST('lang_id','alpha');
			if (empty($newlang)) $newlang=$object->client->default_lang;
			if (! empty($newlang))
			{
				$outputlangs = new Translate("",$conf);
				$outputlangs->setDefaultLang($newlang);
			}
		}

		for ($i = 0 ; $i < $num_prod ; $i++)
		{
			print "<tr ".$bc[$var].">";

			if (! empty($conf->global->MAIN_VIEW_LINE_NUMBER))
			{
				print '<td align="center">'.($i+1).'</td>';
			}

			// Predefined product or service
			if ($lines[$i]->fk_product > 0)
			{
				// Define output language
				if (! empty($conf->global->MAIN_MULTILANGS) && ! empty($conf->global->PRODUIT_TEXTS_IN_THIRDPARTY_LANGUAGE))
				{
					$prod = new Product($db);
					$prod->fetch($lines[$i]->fk_product);
					$label = ( ! empty($prod->multilangs[$outputlangs->defaultlang]["label"])) ? $prod->multilangs[$outputlangs->defaultlang]["label"] : $lines[$i]->product_label;
				}
				else
					$label = (! empty($lines[$i]->label)?$lines[$i]->label:$lines[$i]->product_label);

				print '<td>';

				// Show product and description
				$product_static->type=$lines[$i]->fk_product_type;
				$product_static->id=$lines[$i]->fk_product;
				$product_static->ref=$lines[$i]->ref;
				$text=$product_static->getNomUrl(1);
				$text.= ' - '.$label;
				$description=(! empty($conf->global->PRODUIT_DESC_IN_FORM)?'':dol_htmlentitiesbr($lines[$i]->description));
				print $form->textwithtooltip($text,$description,3,'','',$i);
				print_date_range($lines[$i]->date_start,$lines[$i]->date_end);
				if (! empty($conf->global->PRODUIT_DESC_IN_FORM))
				{
					print (! empty($lines[$i]->description) && $lines[$i]->description!=$lines[$i]->product)?'<br>'.dol_htmlentitiesbr($lines[$i]->description):'';
				}
			}
			else
			{
				print "<td>";
				if ($lines[$i]->fk_product_type==1) $text = img_object($langs->trans('Service'),'service');
				else $text = img_object($langs->trans('Product'),'product');

				if (! empty($lines[$i]->label)) {
					$text.= ' <strong>'.$lines[$i]->label.'</strong>';
					print $form->textwithtooltip($text,$lines[$i]->description,3,'','',$i);
				} else {
					print $text.' '.nl2br($lines[$i]->description);
				}

				print_date_range($lines[$i]->date_start,$lines[$i]->date_end);
				print "</td>\n";
			}

			// Qte commande
			print '<td align="center">'.$lines[$i]->qty_asked.'</td>';

			// Qte a expedier ou expedier
			print '<td align="center">'.$lines[$i]->qty_shipped.'</td>';

			// Weight
			print '<td align="center">';
			if ($lines[$i]->fk_product_type == 0) print $lines[$i]->weight*$lines[$i]->qty_shipped.' '.measuring_units_string($lines[$i]->weight_units,"weight");
			else print '&nbsp;';
			print '</td>';

			// Volume
			print '<td align="center">';
			if ($lines[$i]->fk_product_type == 0) print $lines[$i]->volume*$lines[$i]->qty_shipped.' '.measuring_units_string($lines[$i]->volume_units,"volume");
			else print '&nbsp;';
			print '</td>';

			// Size
			//print '<td align="center">'.$lines[$i]->volume*$lines[$i]->qty_shipped.' '.measuring_units_string($lines[$i]->volume_units,"volume").'</td>';

			// Entrepot source
			if (! empty($conf->stock->enabled))
			{
				print '<td align="left">';
				if ($lines[$i]->entrepot_id > 0)
				{
					$entrepot = new Entrepot($db);
					$entrepot->fetch($lines[$i]->entrepot_id);
					print $entrepot->getNomUrl(1);
				}
				else if (count($lines[$i]->details_entrepot) > 1)
				{
					$detail = '';
					foreach ($lines[$i]->details_entrepot as $detail_entrepot) {
						if ($detail_entrepot->entrepot_id > 0) {
							$entrepot = new Entrepot($db);
							$entrepot->fetch($detail_entrepot->entrepot_id);
							$detail.= $langs->trans("DetailWarehouseFormat",$entrepot->libelle,$detail_entrepot->qty_shipped).'<br/>';
						}
					}
					print $form->textwithtooltip($langs->trans("DetailWarehouseNumber"),$detail);
				}
				print '</td>';
			}

			// Batch number managment
			if (! empty($conf->productbatch->enabled))
			{
				if (isset($lines[$i]->detail_batch))
				{
					print '<td>';
					$detail = '';
					foreach ($lines[$i]->detail_batch as $dbatch) {
						$detail.= $langs->trans("DetailBatchFormat",$dbatch->batch,dol_print_date($dbatch->eatby,"day"),dol_print_date($dbatch->sellby,"day"),$dbatch->dluo_qty).'<br/>';
					}
					print $form->textwithtooltip($langs->trans("DetailBatchNumber"),$detail);
					print '</td>';
				} else {
					print '<td></td>';
				}
			}
			print "</tr>";

			$var=!$var;
		}
	}

	print "</table>\n";

	print "\n</div>\n";


	$object->fetchObjectLinked($object->id,$object->element);

	/*
	 *    Boutons actions
	*/

	if (($user->societe_id == 0) && ($action!='presend'))
	{
		print '<div class="tabsAction">';

		if ($object->statut == 0 && $num_prod > 0)
		{
			if ($user->rights->expedition->valider)
			{
				print '<a class="butAction" href="'.$_SERVER["PHP_SELF"].'?id='.$object->id.'&amp;action=valid">'.$langs->trans("Validate").'</a>';
			}
			else
			{
				print '<a class="butActionRefused" href="#" title="'.$langs->trans("NotAllowed").'">'.$langs->trans("Validate").'</a>';
			}
		}

		// TODO add alternative status
		/* if ($object->statut == 1 && $user->rights->expedition->valider)
		{
		print '<a class="butAction" href="'.$_SERVER["PHP_SELF"].'?id='.$object->id.'&amp;action=reopen">'.$langs->trans("ReOpen").'</a>';
		}*/

		// Send
		if ($object->statut > 0)
		{
			if (empty($conf->global->MAIN_USE_ADVANCED_PERMS) || $user->rights->expedition->shipping_advance->send)
			{
				print '<a class="butAction" href="'.$_SERVER["PHP_SELF"].'?id='.$object->id.'&amp;action=presend&amp;mode=init">'.$langs->trans('SendByMail').'</a>';
			}
			else print '<a class="butActionRefused" href="#">'.$langs->trans('SendByMail').'</a>';
		}

		// Create bill and Close shipment
		if (! empty($conf->facture->enabled) && $object->statut > 0)
		{
			if ($user->rights->facture->creer)
			{
				print '<a class="butAction" href="'.DOL_URL_ROOT.'/compta/facture.php?action=create&amp;origin='.$object->element.'&amp;originid='.$object->id.'&amp;socid='.$object->socid.'">'.$langs->trans("CreateBill").'</a>';
			}
		}

		// This is just to generate a delivery receipt
		if ($conf->livraison_bon->enabled && ($object->statut == 1 || $object->statut == 2) && $user->rights->expedition->livraison->creer && empty($object->linkedObjectsIds['delivery'][0]))
		{
			print '<a class="butAction" href="'.$_SERVER["PHP_SELF"].'?id='.$object->id.'&amp;action=create_delivery">'.$langs->trans("CreateDeliveryOrder").'</a>';
		}

		// Close
		if (! empty($conf->facture->enabled) && $object->statut > 0)
		{
			if ($user->rights->expedition->creer && $object->statut > 0 && ! $object->billed)
			{
				$label="Close";
				// Label here should be "Close" or "ClassifyBilled" if we decided to make bill on shipments instead of orders
				if (! empty($conf->global->WORKFLOW_BILL_ON_SHIPMENT)) $label="ClassifyBilled";
				print '<a class="butAction" href="'.$_SERVER["PHP_SELF"].'?id='.$object->id.'&amp;action=classifybilled">'.$langs->trans($label).'</a>';
			}
		}

		if ($user->rights->expedition->supprimer)
		{
			print '<a class="butActionDelete" href="'.$_SERVER["PHP_SELF"].'?id='.$object->id.'&amp;action=delete">'.$langs->trans("Delete").'</a>';
		}

		print '</div>';
		print "<br>\n";
	}


	/*
	 * Documents generated
	*/
	if ($action != 'presend')
	{
		print '<table width="100%"><tr><td width="50%" valign="top">';

		$objectref = dol_sanitizeFileName($object->ref);
		$filedir = $conf->expedition->dir_output . "/sending/" .$objectref;

		$urlsource = $_SERVER["PHP_SELF"]."?id=".$object->id;

		$genallowed=$user->rights->expedition->lire;
		$delallowed=$user->rights->expedition->supprimer;

		$somethingshown=$formfile->show_documents('expedition',$objectref,$filedir,$urlsource,$genallowed,$delallowed,$object->modelpdf,1,0,0,28,0,'','','',$soc->default_lang);

		/*
		 * Linked object block
		*/
		$somethingshown=$object->showLinkedObjectBlock();

		if ($genallowed && ! $somethingshown) $somethingshown=1;

		print '</td><td valign="top" width="50%">';

		// List of actions on element
		include_once DOL_DOCUMENT_ROOT.'/core/class/html.formactions.class.php';
		$formactions=new FormActions($db);
		$somethingshown=$formactions->showactions($object,'shipping',$socid);

		print '</td></tr></table>';
	}

	/*
	 * Action presend
	*/
	if ($action == 'presend')
	{
		$ref = dol_sanitizeFileName($object->ref);
		include_once DOL_DOCUMENT_ROOT.'/core/lib/files.lib.php';
		$fileparams = dol_most_recent_file($conf->expedition->dir_output . '/sending/' . $ref, preg_quote($ref,'/'));
		$file=$fileparams['fullname'];

		// Define output language
		$outputlangs = $langs;
		$newlang = '';
		if ($conf->global->MAIN_MULTILANGS && empty($newlang) && ! empty($_REQUEST['lang_id']))
			$newlang = $_REQUEST['lang_id'];
		if ($conf->global->MAIN_MULTILANGS && empty($newlang))
			$newlang = $object->client->default_lang;

		if (!empty($newlang))
		{
			$outputlangs = new Translate('', $conf);
			$outputlangs->setDefaultLang($newlang);
			$outputlangs->load('sendings');
		}

		// Build document if it not exists
		if (! $file || ! is_readable($file))
		{
			$result = $object->generateDocument(GETPOST('model')?GETPOST('model'):$object->modelpdf, $outputlangs, $hidedetails, $hidedesc, $hideref);
			if ($result <= 0)
			{
				dol_print_error($db,$result);
				exit;
			}
			$fileparams = dol_most_recent_file($conf->expedition->dir_output . '/sending/' . $ref, preg_quote($ref,'/'));
			$file=$fileparams['fullname'];
		}

		print '<br>';
		print_titre($langs->trans('SendShippingByEMail'));

		// Cree l'objet formulaire mail
		include_once DOL_DOCUMENT_ROOT.'/core/class/html.formmail.class.php';
		$formmail = new FormMail($db);
		$formmail->param['langsmodels']=(empty($newlang)?$langs->defaultlang:$newlang);
		$formmail->fromtype = 'user';
		$formmail->fromid   = $user->id;
		$formmail->fromname = $user->getFullName($langs);
		$formmail->frommail = $user->email;
		$formmail->withfrom=1;
		$liste=array();
		foreach ($object->thirdparty->thirdparty_and_contact_email_array(1) as $key=>$value)	$liste[$key]=$value;
		$formmail->withto=GETPOST("sendto")?GETPOST("sendto"):$liste;
		$formmail->withtocc=$liste;
		$formmail->withtoccc=$conf->global->MAIN_EMAIL_USECCC;
		$formmail->withtopic=$outputlangs->trans('SendShippingRef','__SHIPPINGREF__');
		$formmail->withfile=2;
		$formmail->withbody=1;
		$formmail->withdeliveryreceipt=1;
		$formmail->withcancel=1;
		// Tableau des substitutions
		$formmail->substit['__SHIPPINGREF__']=$object->ref;
		$formmail->substit['__SIGNATURE__']=$user->signature;
		$formmail->substit['__PERSONALIZED__']='';
		$formmail->substit['__CONTACTCIVNAME__']='';

		//Find the good contact adress
		//Find the good contact adress
		if ($typeobject == 'commande' && $object->$typeobject->id && ! empty($conf->commande->enabled))	{
			$objectsrc=new Commande($db);
			$objectsrc->fetch($object->$typeobject->id);
		}
		if ($typeobject == 'propal' && $object->$typeobject->id && ! empty($conf->propal->enabled))	{
			$objectsrc=new Propal($db);
			$objectsrc->fetch($object->$typeobject->id);
		}
		$custcontact='';
		$contactarr=array();
		$contactarr=$objectsrc->liste_contact(-1,'external');

		if (is_array($contactarr) && count($contactarr)>0) {
			foreach($contactarr as $contact) {

				if ($contact['libelle']==$langs->trans('TypeContact_commande_external_CUSTOMER')) {

					require_once DOL_DOCUMENT_ROOT . '/contact/class/contact.class.php';

					$contactstatic=new Contact($db);
					$contactstatic->fetch($contact['id']);
					$custcontact=$contactstatic->getFullName($langs,1);
				}
			}

			if (!empty($custcontact)) {
				$formmail->substit['__CONTACTCIVNAME__']=$custcontact;
			}
		}

		// Tableau des parametres complementaires
		$formmail->param['action']='send';
		$formmail->param['models']='shipping_send';
		$formmail->param['shippingid']=$object->id;
		$formmail->param['returnurl']=$_SERVER["PHP_SELF"].'?id='.$object->id;

		// Init list of files
		if (GETPOST("mode")=='init')
		{
			$formmail->clear_attached_files();
			$formmail->add_attached_files($file,basename($file),dol_mimetype($file));
		}

		// Show form
		print $formmail->get_form();

		print '<br>';
	}

	if ($action != 'presend' && ! empty($origin) && $object->$origin->id)
	{
		print '<br>';
		//show_list_sending_receive($object->origin,$object->origin_id," AND e.rowid <> ".$object->id);
		show_list_sending_receive($object->origin,$object->origin_id);
	}
}


llxFooter();

$db->close();<|MERGE_RESOLUTION|>--- conflicted
+++ resolved
@@ -366,7 +366,6 @@
 	// Build document
 	else if ($action == 'builddoc')	// En get ou en post
 	{
-
 		// Save last template used to generate document
 		if (GETPOST('model')) $object->setDocModel($user, GETPOST('model','alpha'));
 
@@ -388,21 +387,10 @@
 	    }
 	}
 
-<<<<<<< HEAD
-include DOL_DOCUMENT_ROOT.'/core/actions_printing.inc.php';
-
-/*
- * Send mail
-*/
-if ($action == 'send' && ! GETPOST('addfile','alpha') && ! GETPOST('removedfile','alpha') && ! GETPOST('cancel','alpha'))
-{
-    $langs->load('mails');
-=======
 	// Delete file in doc form
 	elseif ($action == 'remove_file')
 	{
 		require_once DOL_DOCUMENT_ROOT.'/core/lib/files.lib.php';
->>>>>>> 5c5ff72e
 
 		$upload_dir =	$conf->expedition->dir_output . "/sending";
 		$file =	$upload_dir	. '/' .	GETPOST('file');
@@ -411,176 +399,22 @@
 		else setEventMessage($langs->trans("ErrorFailToDeleteFile", GETPOST('urlfile')), 'errors');
 	}
 
-	/*
-	 * Add file in email form
-	*/
-	if (GETPOST('addfile','alpha'))
-	{
-	    require_once DOL_DOCUMENT_ROOT.'/core/lib/files.lib.php';
-
-	    // Set tmp user directory TODO Use a dedicated directory for temp mails files
-	    $vardir=$conf->user->dir_output."/".$user->id;
-	    $upload_dir_tmp = $vardir.'/temp';
-
-	    dol_add_file_process($upload_dir_tmp,0,0);
-	    $action ='presend';
-	}
-
-	/*
-	 * Remove file in email form
-	*/
-	if (GETPOST('removedfile','alpha'))
-	{
-	    require_once DOL_DOCUMENT_ROOT.'/core/lib/files.lib.php';
-
-	    // Set tmp user directory
-	    $vardir=$conf->user->dir_output."/".$user->id;
-	    $upload_dir_tmp = $vardir.'/temp';
-
-	    // TODO Delete only files that was uploaded from email form
-	    dol_remove_file_process(GETPOST('removedfile','int'),0);
-	    $action ='presend';
-	}
-
-	/*
-	 * Send mail
-	*/
-	if ($action == 'send' && ! GETPOST('addfile','alpha') && ! GETPOST('removedfile','alpha') && ! GETPOST('cancel','alpha'))
-	{
-	    $langs->load('mails');
-
-	    if (GETPOST('sendto','alpha'))
-	    {
-	    	// Le destinataire a ete fourni via le champ libre
-	    	$sendto = GETPOST('sendto','alpha');
-	    	$sendtoid = 0;
-	    }
-	    elseif (GETPOST('receiver','alpha') != '-1')
-	    {
-	    	// Recipient was provided from combo list
-	    	if (GETPOST('receiver','alpha') == 'thirdparty') // Id of third party
-	    	{
-	    		$sendto = $object->client->email;
-	    		$sendtoid = 0;
-	    	}
-	    	else	// Id du contact
-	    	{
-	    		$sendto = $object->client->contact_get_property(GETPOST('receiver','alpha'),'email');
-	    		$sendtoid = GETPOST('receiver','alpha');
-	    	}
-	    }
-
-	    if (dol_strlen($sendto))
-	    {
-	    	$langs->load("commercial");
-
-	    	$from = GETPOST('fromname','alpha') . ' <' . GETPOST('frommail','alpha') .'>';
-	    	$replyto = GETPOST('replytoname','alpha'). ' <' . GETPOST('replytomail','alpha').'>';
-	    	$message = GETPOST('message');
-	    	$sendtocc = GETPOST('sendtocc','alpha');
-	    	$deliveryreceipt = GETPOST('deliveryreceipt','alpha');
-
-	    	if ($action == 'send')
-	    	{
-	    		if (dol_strlen(GETPOST('subject','alpha'))) $subject=GETPOST('subject','alpha');
-	    		else $subject = $langs->transnoentities('Shipping').' '.$object->ref;
-	    		$actiontypecode='AC_SHIP';
-	    		$actionmsg = $langs->transnoentities('MailSentBy').' '.$from.' '.$langs->transnoentities('To').' '.$sendto;
-	    		if ($message)
-	    		{
-	    			if ($sendtocc) $actionmsg = dol_concatdesc($actionmsg, $langs->transnoentities('Bcc') . ": " . $sendtocc);
-	    			$actionmsg = dol_concatdesc($actionmsg, $langs->transnoentities('MailTopic') . ": " . $subject);
-	    			$actionmsg = dol_concatdesc($actionmsg, $langs->transnoentities('TextUsedInTheMessageBody') . ":");
-	    			$actionmsg = dol_concatdesc($actionmsg, $message);
-	    		}
-	    		$actionmsg2=$langs->transnoentities('Action'.$actiontypecode);
-	    	}
-
-	    	// Create form object
-	    	include_once DOL_DOCUMENT_ROOT.'/core/class/html.formmail.class.php';
-	    	$formmail = new FormMail($db);
-
-	    	$attachedfiles=$formmail->get_attached_files();
-	    	$filepath = $attachedfiles['paths'];
-	    	$filename = $attachedfiles['names'];
-	    	$mimetype = $attachedfiles['mimes'];
-
-	    	// Send mail
-	    	require_once DOL_DOCUMENT_ROOT.'/core/class/CMailFile.class.php';
-	    	$mailfile = new CMailFile($subject,$sendto,$from,$message,$filepath,$mimetype,$filename,$sendtocc,'',$deliveryreceipt,-1);
-	    	if ($mailfile->error)
-	    	{
-	    		$mesg='<div class="error">'.$mailfile->error.'</div>';
-	    	}
-	    	else
-	    	{
-	    		$result=$mailfile->sendfile();
-	    		if ($result)
-	    		{
-	    			$error=0;
-
-	    			// Initialisation donnees
-	    			$object->sendtoid		= $sendtoid;
-	    			$object->actiontypecode	= $actiontypecode;
-	    			$object->actionmsg		= $actionmsg;
-	    			$object->actionmsg2		= $actionmsg2;
-	    			$object->fk_element		= $object->id;
-	    			$object->elementtype	= $object->element;
-
-	    			// Appel des triggers
-	    			include_once DOL_DOCUMENT_ROOT . '/core/class/interfaces.class.php';
-	    			$interface=new Interfaces($db);
-	    			$result=$interface->run_triggers('SHIPPING_SENTBYMAIL',$object,$user,$langs,$conf);
-	    			if ($result < 0) {
-	    				$error++; $object->errors=$interface->errors;
-	    			}
-	    			// Fin appel triggers
-
-	    			if ($error)
-	    			{
-	    				dol_print_error($db);
-	    			}
-	    			else
-	    			{
-	    				// Redirect here
-	    				// This avoid sending mail twice if going out and then back to page
-	    				$mesg=$langs->trans('MailSuccessfulySent',$mailfile->getValidAddress($from,2),$mailfile->getValidAddress($sendto,2));
-	    				setEventMessage($mesg);
-	    				header('Location: '.$_SERVER["PHP_SELF"].'?id='.$object->id);
-	    				exit;
-	    			}
-	    		}
-	    		else
-	    		{
-	    			$langs->load("other");
-	    			$mesg='<div class="error">';
-	    			if ($mailfile->error)
-	    			{
-	    				$mesg.=$langs->trans('ErrorFailedToSendMail',$from,$sendto);
-	    				$mesg.='<br>'.$mailfile->error;
-	    			}
-	    			else
-	    			{
-	    				$mesg.='No mail sent. Feature is disabled by option MAIN_DISABLE_ALL_MAILS';
-	    			}
-	    			$mesg.='</div>';
-	    		}
-	    	}
-	    }
-	    else
-	    {
-	    	$langs->load("other");
-	    	$mesg='<div class="error">'.$langs->trans('ErrorMailRecipientIsEmpty').' !</div>';
-	    	$action='presend';
-	    	dol_syslog('Recipient email is empty');
-	    }
-	}
-
-	else if ($action == 'classifybilled')
+	elseif ($action == 'classifybilled')
 	{
 	    $object->fetch($id);
 	    $object->set_billed();
 	}
+
+	include DOL_DOCUMENT_ROOT.'/core/actions_printing.inc.php';
+
+	// Actions to send emails
+	if (empty($id)) $id=$facid;
+	$actiontypecode='AC_SHIP';
+	$trigger_name='SHIPPING_SENTBYMAIL';
+	$paramname='id';
+	$mode='emailfromshipment';
+	include DOL_DOCUMENT_ROOT.'/core/actions_sendmails.inc.php';
+
 }
 
 
