--- conflicted
+++ resolved
@@ -1603,13 +1603,8 @@
 							// Define nb of lines suggested for this order line
 							$nbofsuggested = 0;
 							foreach ($product->stock_warehouse as $warehouse_id => $stock_warehouse) {
-<<<<<<< HEAD
-								if (($stock_warehouse->real > 0) && (count($stock_warehouse->detail_batch))) {
+								if (($stock_warehouse->real > 0 || !empty($conf->global->STOCK_ALLOW_NEGATIVE_TRANSFER)) && (count($stock_warehouse->detail_batch))) {
 									$nbofsuggested += count($stock_warehouse->detail_batch);
-=======
-								if (($stock_warehouse->real > 0 || !empty($conf->global->STOCK_ALLOW_NEGATIVE_TRANSFER)) && (count($stock_warehouse->detail_batch))) {
-									$nbofsuggested+=count($stock_warehouse->detail_batch);
->>>>>>> ae7e8a97
 								}
 							}
 
