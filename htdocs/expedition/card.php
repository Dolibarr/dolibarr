--- conflicted
+++ resolved
@@ -264,7 +264,6 @@
 			$stockLocation = "ent1".$i."_0";
 			$qty = "qtyl".$i;
 
-<<<<<<< HEAD
 			// for components of product (virtual products)
 			$children_input_name = '';
 			$objectsrc_line = $objectsrc->lines[$i];
@@ -272,10 +271,7 @@
 				$children_input_name = $dispatcher_prefix.'children_'.$i;
 			}
 
-			if (!empty($conf->productbatch->enabled) && $objectsrc->lines[$i]->product_tobatch) {      // If product need a batch number
-=======
 			if (isModEnabled('productbatch') && $objectsrc->lines[$i]->product_tobatch) {      // If product need a batch number
->>>>>>> 84633177
 				if (GETPOSTISSET($batch)) {
 					//shipment line with batch-enable product
 					$qty .= '_'.$j;
@@ -1139,17 +1135,11 @@
 			print 'jQuery("#autofill").click(function() {';
 			$i = 0;
 			while ($i < $numAsked) {
-<<<<<<< HEAD
 				print 'var qtyRemainToSend = jQuery("#qtyasked'.$i.'").val() - jQuery("#qtydelivered'.$i.'").val();';
 				print 'jQuery("#qtyl'.$i.'").val(qtyRemainToSend);'."\n";
 				//print 'jQuery("#qtyl'.$i.'_0").val(qtyRemainToSend);'."\n";
-				if (!empty($conf->productbatch->enabled)) {
+				if (isModEnabled('productbatch')) {
 					print 'jQuery("#qtyl'.$i.'_'.$i.'").val(qtyRemainToSend);'."\n";
-=======
-				print 'jQuery("#qtyl'.$i.'").val(jQuery("#qtyasked'.$i.'").val() - jQuery("#qtydelivered'.$i.'").val());'."\n";
-				if (isModEnabled('productbatch')) {
-					print 'jQuery("#qtyl'.$i.'_'.$i.'").val(jQuery("#qtyasked'.$i.'").val() - jQuery("#qtydelivered'.$i.'").val());'."\n";
->>>>>>> 84633177
 				}
 				print 'jQuery("#'.$dispatcher_prefix.'qty_to_send_'.$i.'_0").val(qtyRemainToSend).change();';
 				$i++;
@@ -1387,6 +1377,7 @@
 								$prods_arbo = $product->get_arbo_each_prod($qtyProdCom);
 								if (count($prods_arbo) > 0) {
 									foreach ($prods_arbo as $key => $value) {
+										//print $value[0];
 										$img = '';
 										if ($value['stock'] < $value['stock_alert']) {
 											$img = img_warning($langs->trans("StockTooLow"));
@@ -1548,22 +1539,14 @@
 												$deliverableQty = GETPOST($inputName, 'int');
 											}
 
-											print '<input ' . $tooltip . ' class="qtyl" name="qtyl' . $indiceAsked . '_' . $subj . '" id="qtyl' . $indiceAsked . '" type="text" size="4" value="' . $deliverableQty . '">';
-											print '<input name="ent1' . $indiceAsked . '_' . $subj . '" type="hidden" value="' . $warehouse_id . '">';
-										} else {
-											if (!empty($conf->global->SHIPMENT_GETS_ALL_ORDER_PRODUCTS)) {
-												print '<input name="qtyl' . $indiceAsked . '_' . $subj . '" id="qtyl' . $indiceAsked . '" type="hidden" value="0">';
-											}
-
-<<<<<<< HEAD
-											print $langs->trans("NA");
-=======
-										print '<input '.$tooltip.' name="qtyl'.$indiceAsked.'_'.$subj.'" id="qtyl'.$indiceAsked.'" type="text" size="4" value="'.$deliverableQty.'">';
+										print '<input '.$tooltip.' class="qtyl" name="qtyl'.$indiceAsked.'_'.$subj.'" id="qtyl'.$indiceAsked.'" type="text" size="4" value="'.$deliverableQty.'">';
 										print '<input name="ent1'.$indiceAsked.'_'.$subj.'" type="hidden" value="'.$warehouse_id.'">';
 									} else {
 										if (!empty($conf->global->SHIPMENT_GETS_ALL_ORDER_PRODUCTS)) {
 											print '<input name="qtyl'.$indiceAsked.'_'.$subj.'" id="qtyl'.$indiceAsked.'" type="hidden" value="0">';
->>>>>>> 84633177
+										}
+
+											print $langs->trans("NA");
 										}
 										print '</td>';
 
