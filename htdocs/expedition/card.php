--- conflicted
+++ resolved
@@ -109,9 +109,6 @@
 
 $date_delivery = dol_mktime(GETPOST('date_deliveryhour', 'int'), GETPOST('date_deliverymin', 'int'), 0, GETPOST('date_deliverymonth', 'int'), GETPOST('date_deliveryday', 'int'), GETPOST('date_deliveryyear', 'int'));
 
-<<<<<<< HEAD
-// Security check
-=======
 if ($id > 0 || !empty($ref)) {
 	$object->fetch($id, $ref);
 	$object->fetch_thirdparty();
@@ -119,19 +116,15 @@
 
 // Security check
 $socid = '';
->>>>>>> 95dc2558
 if ($user->socid) {
 	$socid = $user->socid;
 }
 
 $result = restrictedArea($user, 'expedition', $object->id, '');
 
-<<<<<<< HEAD
-=======
 $permissiondellink = $user->rights->expedition->delivery->creer; // Used by the include of actions_dellink.inc.php
 $permissiontoadd = $user->rights->expedition->creer;
 
->>>>>>> 95dc2558
 
 /*
  * Actions
@@ -811,13 +804,10 @@
 $help_url = 'EN:Module_Shipments|FR:Module_Expéditions|ES:M&oacute;dulo_Expediciones|DE:Modul_Lieferungen';
 
 llxHeader('', $langs->trans('Shipment'), 'Expedition', $help_url);
-<<<<<<< HEAD
-=======
 
 if (empty($action)) {
 	$action = 'view';
 }
->>>>>>> 95dc2558
 
 $form = new Form($db);
 $formfile = new FormFile($db);
@@ -1064,11 +1054,7 @@
 				print '<td class="center">'.$langs->trans("QtyShipped").'</td>';
 				print '<td class="center">'.$langs->trans("QtyToShip");
 				if (empty($conf->productbatch->enabled)) {
-<<<<<<< HEAD
-					print '<br><a href="#" id="autofill" class="opacitymedium link cursor cursorpointer">'.img_picto($langs->trans("Autofill"), 'autofill', 'class="paddingrightonly"').$langs->trans("Fill").'</a>';
-=======
 					print '<br><a href="#" id="autofill" class="opacitymedium link cursor cursorpointer">'.img_picto($langs->trans("Autofill"), 'autofill', 'class="paddingrightonly"').'</a>';
->>>>>>> 95dc2558
 					print ' / ';
 				} else {
 					print '<br>';
