<?php
/* Copyright (C) 2003-2008	Rodolphe Quiedeville	<rodolphe@quiedeville.org>
 * Copyright (C) 2005-2016	Laurent Destailleur		<eldy@users.sourceforge.net>
 * Copyright (C) 2005		Simon TOSSER			<simon@kornog-computing.com>
 * Copyright (C) 2005-2012	Regis Houssin			<regis.houssin@inodbox.com>
 * Copyright (C) 2011-2017	Juanjo Menent			<jmenent@2byte.es>
 * Copyright (C) 2013       Florian Henry		  	<florian.henry@open-concept.pro>
 * Copyright (C) 2013       Marcos García           <marcosgdf@gmail.com>
 * Copyright (C) 2014		Cedric GROSS			<c.gross@kreiz-it.fr>
 * Copyright (C) 2014-2017	Francis Appels			<francis.appels@yahoo.com>
 * Copyright (C) 2015		Claudio Aschieri		<c.aschieri@19.coop>
 * Copyright (C) 2016-2018	Ferran Marcet			<fmarcet@2byte.es>
 * Copyright (C) 2016		Yasser Carreón			<yacasia@gmail.com>
 * Copyright (C) 2018       Frédéric France         <frederic.france@netlogic.fr>
 * Copyright (C) 2020       Lenin Rivas         	<lenin@leninrivas.com>
 *
 * This program is free software; you can redistribute it and/or modify
 * it under the terms of the GNU General Public License as published by
 * the Free Software Foundation; either version 3 of the License, or
 * (at your option) any later version.
 *
 * This program is distributed in the hope that it will be useful,
 * but WITHOUT ANY WARRANTY; without even the implied warranty of
 * MERCHANTABILITY or FITNESS FOR A PARTICULAR PURPOSE.  See the
 * GNU General Public License for more details.
 *
 * You should have received a copy of the GNU General Public License
 * along with this program.  If not, see <https://www.gnu.org/licenses/>.
 */

/**
 *	\file       htdocs/expedition/card.php
 *	\ingroup    expedition
 *	\brief      Card of a shipment
 */

require '../main.inc.php';
require_once DOL_DOCUMENT_ROOT.'/core/class/html.formfile.class.php';
require_once DOL_DOCUMENT_ROOT.'/expedition/class/expedition.class.php';
require_once DOL_DOCUMENT_ROOT.'/product/class/html.formproduct.class.php';
require_once DOL_DOCUMENT_ROOT.'/core/lib/product.lib.php';
require_once DOL_DOCUMENT_ROOT.'/core/lib/sendings.lib.php';
require_once DOL_DOCUMENT_ROOT.'/core/modules/expedition/modules_expedition.php';
require_once DOL_DOCUMENT_ROOT.'/core/class/doleditor.class.php';
require_once DOL_DOCUMENT_ROOT.'/core/class/extrafields.class.php';
require_once DOL_DOCUMENT_ROOT.'/product/stock/class/entrepot.class.php';
require_once DOL_DOCUMENT_ROOT.'/product/stock/class/productlot.class.php';
require_once DOL_DOCUMENT_ROOT.'/commande/class/commande.class.php';
if (!empty($conf->product->enabled) || !empty($conf->service->enabled)) {
	require_once DOL_DOCUMENT_ROOT.'/product/class/product.class.php';
}
if (!empty($conf->propal->enabled)) {
	require_once DOL_DOCUMENT_ROOT.'/comm/propal/class/propal.class.php';
}
if (!empty($conf->productbatch->enabled)) {
	require_once DOL_DOCUMENT_ROOT.'/product/class/productbatch.class.php';
}
if (!empty($conf->projet->enabled)) {
	require_once DOL_DOCUMENT_ROOT.'/projet/class/project.class.php';
	require_once DOL_DOCUMENT_ROOT.'/core/class/html.formprojet.class.php';
}

// Load translation files required by the page
$langs->loadLangs(array("sendings", "companies", "bills", 'deliveries', 'orders', 'stocks', 'other', 'propal'));

if (!empty($conf->incoterm->enabled)) {
	$langs->load('incoterm');
}
if (!empty($conf->productbatch->enabled)) {
	$langs->load('productbatch');
}

$origin = GETPOST('origin', 'alpha') ?GETPOST('origin', 'alpha') : 'expedition'; // Example: commande, propal
$origin_id = GETPOST('id', 'int') ?GETPOST('id', 'int') : '';
$id = $origin_id;
if (empty($origin_id)) {
	$origin_id  = GETPOST('origin_id', 'int'); // Id of order or propal
}
if (empty($origin_id)) {
	$origin_id  = GETPOST('object_id', 'int'); // Id of order or propal
}
$ref = GETPOST('ref', 'alpha');
$line_id = GETPOST('lineid', 'int') ?GETPOST('lineid', 'int') : '';

$action		= GETPOST('action', 'alpha');
$confirm	= GETPOST('confirm', 'alpha');
$cancel = GETPOST('cancel', 'alpha');

//PDF
$hidedetails = (GETPOST('hidedetails', 'int') ? GETPOST('hidedetails', 'int') : (!empty($conf->global->MAIN_GENERATE_DOCUMENTS_HIDE_DETAILS) ? 1 : 0));
$hidedesc = (GETPOST('hidedesc', 'int') ? GETPOST('hidedesc', 'int') : (!empty($conf->global->MAIN_GENERATE_DOCUMENTS_HIDE_DESC) ? 1 : 0));
$hideref = (GETPOST('hideref', 'int') ? GETPOST('hideref', 'int') : (!empty($conf->global->MAIN_GENERATE_DOCUMENTS_HIDE_REF) ? 1 : 0));

$object = new Expedition($db);
$objectorder = new Commande($db);
$extrafields = new ExtraFields($db);

// fetch optionals attributes and labels
$extrafields->fetch_name_optionals_label($object->table_element);
$extrafields->fetch_name_optionals_label($object->table_element_line);
$extrafields->fetch_name_optionals_label($objectorder->table_element_line);

// Load object. Make an object->fetch
include DOL_DOCUMENT_ROOT.'/core/actions_fetchobject.inc.php'; // Must be include, not include_once

// Initialize technical object to manage hooks of page. Note that conf->hooks_modules contains array of hook context
$hookmanager->initHooks(array('expeditioncard', 'globalcard'));

$date_delivery = dol_mktime(GETPOST('date_deliveryhour', 'int'), GETPOST('date_deliverymin', 'int'), 0, GETPOST('date_deliverymonth', 'int'), GETPOST('date_deliveryday', 'int'), GETPOST('date_deliveryyear', 'int'));

if ($id > 0 || !empty($ref)) {
	$object->fetch($id, $ref);
	$object->fetch_thirdparty();
}

// Security check
$socid = '';
if ($user->socid) {
	$socid = $user->socid;
}

$result = restrictedArea($user, 'expedition', $object->id, '');

$permissiondellink = $user->rights->expedition->delivery->creer; // Used by the include of actions_dellink.inc.php
//var_dump($object->lines[0]->detail_batch);


/*
 * Actions
 */

$parameters = array();
$reshook = $hookmanager->executeHooks('doActions', $parameters, $object, $action); // Note that $action and $object may have been modified by some hooks
if ($reshook < 0) {
	setEventMessages($hookmanager->error, $hookmanager->errors, 'errors');
}

if (empty($reshook)) {
	if ($cancel) {
		$action = '';
		$object->fetch($id); // show shipment also after canceling modification
	}

	include DOL_DOCUMENT_ROOT.'/core/actions_dellink.inc.php'; // Must be include, not include_once

	// Actions to build doc
	$upload_dir = $conf->expedition->dir_output.'/sending';
	$permissiontoadd = $user->rights->expedition->creer;
	include DOL_DOCUMENT_ROOT.'/core/actions_builddoc.inc.php';

	// Reopen
	if ($action == 'reopen' && $user->rights->expedition->creer) {
		$object->fetch($id);
		$result = $object->reOpen();
	}

	// Set incoterm
	if ($action == 'set_incoterms' && !empty($conf->incoterm->enabled)) {
		$result = $object->setIncoterms(GETPOST('incoterm_id', 'int'), GETPOST('location_incoterms', 'alpha'));
	}

	if ($action == 'setref_customer') {
		$result = $object->fetch($id);
		if ($result < 0) {
			setEventMessages($object->error, $object->errors, 'errors');
		}

		$result = $object->setValueFrom('ref_customer', GETPOST('ref_customer', 'alpha'), '', null, 'text', '', $user, 'SHIPMENT_MODIFY');
		if ($result < 0) {
			setEventMessages($object->error, $object->errors, 'errors');
			$action = 'editref_customer';
		} else {
			header("Location: ".$_SERVER['PHP_SELF']."?id=".$object->id);
			exit;
		}
	}

	if ($action == 'update_extras') {
		$object->oldcopy = dol_clone($object);

		// Fill array 'array_options' with data from update form
		$ret = $extrafields->setOptionalsFromPost(null, $object, GETPOST('attribute', 'restricthtml'));
		if ($ret < 0) {
			$error++;
		}

		if (!$error) {
			// Actions on extra fields
			$result = $object->insertExtraFields('SHIPMENT_MODIFY');
			if ($result < 0) {
				setEventMessages($object->error, $object->errors, 'errors');
				$error++;
			}
		}

		if ($error) {
			$action = 'edit_extras';
		}
	}

	// Create shipment
	if ($action == 'add' && $user->rights->expedition->creer) {
		$error = 0;

		$db->begin();

		$object->note = GETPOST('note', 'alpha');
		$object->origin				= $origin;
		$object->origin_id = $origin_id;
		$object->fk_project = GETPOST('projectid', 'int');
		$object->weight				= GETPOST('weight', 'int') == '' ? "NULL" : GETPOST('weight', 'int');
		$object->sizeH				= GETPOST('sizeH', 'int') == '' ? "NULL" : GETPOST('sizeH', 'int');
		$object->sizeW				= GETPOST('sizeW', 'int') == '' ? "NULL" : GETPOST('sizeW', 'int');
		$object->sizeS				= GETPOST('sizeS', 'int') == '' ? "NULL" : GETPOST('sizeS', 'int');
		$object->size_units = GETPOST('size_units', 'int');
		$object->weight_units = GETPOST('weight_units', 'int');

		// We will loop on each line of the original document to complete the shipping object with various info and quantity to deliver
		$classname = ucfirst($object->origin);
		$objectsrc = new $classname($db);
		$objectsrc->fetch($object->origin_id);

		$object->socid = $objectsrc->socid;
		$object->ref_customer = GETPOST('ref_customer', 'alpha');
		$object->model_pdf = GETPOST('model');
		$object->date_delivery = $date_delivery; // Date delivery planed
		$object->fk_delivery_address	= $objectsrc->fk_delivery_address;
		$object->shipping_method_id		= GETPOST('shipping_method_id', 'int');
		$object->tracking_number = GETPOST('tracking_number', 'alpha');
		$object->note_private = GETPOST('note_private', 'restricthtml');
		$object->note_public = GETPOST('note_public', 'restricthtml');
		$object->fk_incoterms = GETPOST('incoterm_id', 'int');
		$object->location_incoterms = GETPOST('location_incoterms', 'alpha');

		$batch_line = array();
		$stockLine = array();
		$array_options = array();

		$num = count($objectsrc->lines);
		$totalqty = 0;

		for ($i = 0; $i < $num; $i++) {
			$idl = "idl".$i;

			$sub_qty = array();
			$subtotalqty = 0;

			$j = 0;
			$batch = "batchl".$i."_0";
			$stockLocation = "ent1".$i."_0";
			$qty = "qtyl".$i;

			if (!empty($conf->productbatch->enabled) && $objectsrc->lines[$i]->product_tobatch) {      // If product need a batch number
				if (GETPOSTISSET($batch)) {
					//shipment line with batch-enable product
					$qty .= '_'.$j;
					while (GETPOSTISSET($batch)) {
						// save line of detail into sub_qty
						$sub_qty[$j]['q'] = GETPOST($qty, 'int'); // the qty we want to move for this stock record
						$sub_qty[$j]['id_batch'] = GETPOST($batch, 'int'); // the id into llx_product_batch of stock record to move
						$subtotalqty += $sub_qty[$j]['q'];

						//var_dump($qty);var_dump($batch);var_dump($sub_qty[$j]['q']);var_dump($sub_qty[$j]['id_batch']);

						$j++;
						$batch = "batchl".$i."_".$j;
						$qty = "qtyl".$i.'_'.$j;
					}

					$batch_line[$i]['detail'] = $sub_qty; // array of details
					$batch_line[$i]['qty'] = $subtotalqty;
					$batch_line[$i]['ix_l'] = GETPOST($idl, 'int');

					$totalqty += $subtotalqty;
				} else {
					// No detail were provided for lots, so if a qty was provided, we can show an error.
					if (GETPOST($qty)) {
						// We try to set an amount
						// Case we dont use the list of available qty for each warehouse/lot
						// GUI does not allow this yet
						setEventMessages($langs->trans("StockIsRequiredToChooseWhichLotToUse"), null, 'errors');
					}
				}
			} elseif (GETPOSTISSET($stockLocation)) {
				//shipment line from multiple stock locations
				$qty .= '_'.$j;
				while (GETPOSTISSET($stockLocation)) {
					// save sub line of warehouse
					$stockLine[$i][$j]['qty'] = price2num(GETPOST($qty, 'alpha'), 'MS');
					$stockLine[$i][$j]['warehouse_id'] = GETPOST($stockLocation, 'int');
					$stockLine[$i][$j]['ix_l'] = GETPOST($idl, 'int');

					$totalqty += price2num(GETPOST($qty, 'alpha'), 'MS');

					$j++;
					$stockLocation = "ent1".$i."_".$j;
					$qty = "qtyl".$i.'_'.$j;
				}
			} else {
				//var_dump(GETPOST($qty,'alpha')); var_dump($_POST); var_dump($batch);exit;
				//shipment line for product with no batch management and no multiple stock location
				if (GETPOST($qty, 'int') > 0) {
					$totalqty += price2num(GETPOST($qty, 'alpha'), 'MS');
				}
			}

			// Extrafields
			$array_options[$i] = $extrafields->getOptionalsFromPost($object->table_element_line, $i);
			// Unset extrafield
			if (is_array($extrafields->attributes[$object->table_element_line]['label'])) {
				// Get extra fields
				foreach ($extrafields->attributes[$object->table_element_line]['label'] as $key => $value) {
					unset($_POST["options_".$key]);
				}
			}
		}

		//var_dump($batch_line[2]);

		if ($totalqty > 0) {		// There is at least one thing to ship
			//var_dump($_POST);exit;
			for ($i = 0; $i < $num; $i++) {
				$qty = "qtyl".$i;
				if (!isset($batch_line[$i])) {
					// not batch mode
					if (isset($stockLine[$i])) {
						//shipment from multiple stock locations
						$nbstockline = count($stockLine[$i]);
						for ($j = 0; $j < $nbstockline; $j++) {
							if ($stockLine[$i][$j]['qty'] > 0) {
								$ret = $object->addline($stockLine[$i][$j]['warehouse_id'], $stockLine[$i][$j]['ix_l'], $stockLine[$i][$j]['qty'], $array_options[$i]);
								if ($ret < 0) {
									setEventMessages($object->error, $object->errors, 'errors');
									$error++;
								}
							}
						}
					} else {
						if (GETPOST($qty, 'int') > 0 || (GETPOST($qty, 'int') == 0 && $conf->global->SHIPMENT_GETS_ALL_ORDER_PRODUCTS)) {
							$ent = "entl".$i;
							$idl = "idl".$i;
							$entrepot_id = is_numeric(GETPOST($ent, 'int')) ?GETPOST($ent, 'int') : GETPOST('entrepot_id', 'int');
							if ($entrepot_id < 0) {
								$entrepot_id = '';
							}
							if (!($objectsrc->lines[$i]->fk_product > 0)) {
								$entrepot_id = 0;
							}

							$ret = $object->addline($entrepot_id, GETPOST($idl, 'int'), GETPOST($qty, 'int'), $array_options[$i]);
							if ($ret < 0) {
								setEventMessages($object->error, $object->errors, 'errors');
								$error++;
							}
						}
					}
				} else {
					// batch mode
					if ($batch_line[$i]['qty'] > 0) {
						$ret = $object->addline_batch($batch_line[$i], $array_options[$i]);
						if ($ret < 0) {
							setEventMessages($object->error, $object->errors, 'errors');
							$error++;
						}
					}
				}
			}
			// Fill array 'array_options' with data from add form
			$ret = $extrafields->setOptionalsFromPost(null, $object);
			if ($ret < 0) {
				$error++;
			}

			if (!$error) {
				$ret = $object->create($user); // This create shipment (like Odoo picking) and lines of shipments. Stock movement will be done when validating shipment.
				if ($ret <= 0) {
					setEventMessages($object->error, $object->errors, 'errors');
					$error++;
				}
			}
		} else {
			$labelfieldmissing = $langs->transnoentitiesnoconv("QtyToShip");
			if (!empty($conf->stock->enabled)) {
				$labelfieldmissing .= '/'.$langs->transnoentitiesnoconv("Warehouse");
			}
			setEventMessages($langs->trans("ErrorFieldRequired", $labelfieldmissing), null, 'errors');
			$error++;
		}

		if (!$error) {
			$db->commit();
			header("Location: card.php?id=".$object->id);
			exit;
		} else {
			$db->rollback();
			$_GET["commande_id"] = GETPOST('commande_id', 'int');
			$action = 'create';
		}
	} elseif ($action == 'create_delivery' && $conf->delivery_note->enabled && $user->rights->expedition->delivery->creer) {
		// Build a receiving receipt
		$result = $object->create_delivery($user);
		if ($result > 0) {
			header("Location: ".DOL_URL_ROOT.'/delivery/card.php?action=create_delivery&id='.$result);
			exit;
		} else {
			setEventMessages($object->error, $object->errors, 'errors');
		}
	} elseif ($action == 'confirm_valid' && $confirm == 'yes' &&
		((empty($conf->global->MAIN_USE_ADVANCED_PERMS) && !empty($user->rights->expedition->creer))
		|| (!empty($conf->global->MAIN_USE_ADVANCED_PERMS) && !empty($user->rights->expedition->shipping_advance->validate)))
	) {
		$object->fetch_thirdparty();

		$result = $object->valid($user);

		if ($result < 0) {
			setEventMessages($object->error, $object->errors, 'errors');
		} else {
			// Define output language
			if (empty($conf->global->MAIN_DISABLE_PDF_AUTOUPDATE)) {
				$outputlangs = $langs;
				$newlang = '';
				if ($conf->global->MAIN_MULTILANGS && empty($newlang) && GETPOST('lang_id', 'aZ09')) {
					$newlang = GETPOST('lang_id', 'aZ09');
				}
				if ($conf->global->MAIN_MULTILANGS && empty($newlang)) {
					$newlang = $object->thirdparty->default_lang;
				}
				if (!empty($newlang)) {
					$outputlangs = new Translate("", $conf);
					$outputlangs->setDefaultLang($newlang);
				}
				$model = $object->model_pdf;
				$ret = $object->fetch($id); // Reload to get new records

				$result = $object->generateDocument($model, $outputlangs, $hidedetails, $hidedesc, $hideref);
				if ($result < 0) {
					dol_print_error($db, $result);
				}
			}
		}
	} elseif ($action == 'confirm_cancel' && $confirm == 'yes' && $user->rights->expedition->supprimer) {
		$also_update_stock = (GETPOST('alsoUpdateStock', 'alpha') ? 1 : 0);
		$result = $object->cancel(0, $also_update_stock);
		if ($result > 0) {
			$result = $object->setStatut(-1);
		} else {
			setEventMessages($object->error, $object->errors, 'errors');
		}
	} elseif ($action == 'confirm_delete' && $confirm == 'yes' && $user->rights->expedition->supprimer) {
		$also_update_stock = (GETPOST('alsoUpdateStock', 'alpha') ? 1 : 0);
		$result = $object->delete(0, $also_update_stock);
		if ($result > 0) {
			header("Location: ".DOL_URL_ROOT.'/expedition/index.php');
			exit;
		} else {
			setEventMessages($object->error, $object->errors, 'errors');
		}
		// TODO add alternative status
		//} elseif ($action == 'reopen' && (! empty($user->rights->expedition->creer) || ! empty($user->rights->expedition->shipping_advance->validate)))
		//{
		//	$result = $object->setStatut(0);
		//	if ($result < 0)
		//	{
		//		setEventMessages($object->error, $object->errors, 'errors');
		//	}
		//}
	} elseif ($action == 'setdate_livraison' && $user->rights->expedition->creer) {
		//print "x ".$_POST['liv_month'].", ".$_POST['liv_day'].", ".$_POST['liv_year'];
		$datedelivery = dol_mktime(GETPOST('liv_hour', 'int'), GETPOST('liv_min', 'int'), 0, GETPOST('liv_month', 'int'), GETPOST('liv_day', 'int'), GETPOST('liv_year', 'int'));

		$object->fetch($id);
		$result = $object->setDeliveryDate($user, $datedelivery);
		if ($result < 0) {
			setEventMessages($object->error, $object->errors, 'errors');
		}
	} elseif (($action == 'settracking_number'
		|| $action == 'settracking_url'
		|| $action == 'settrueWeight'
		|| $action == 'settrueWidth'
		|| $action == 'settrueHeight'
		|| $action == 'settrueDepth'
		|| $action == 'setshipping_method_id')
		&& $user->rights->expedition->creer
		) {
		// Action update
		$error = 0;

		if ($action == 'settracking_number') {
			$object->tracking_number = trim(GETPOST('tracking_number', 'alpha'));
		}
		if ($action == 'settracking_url') {
			$object->tracking_url = trim(GETPOST('tracking_url', 'int'));
		}
		if ($action == 'settrueWeight') {
			$object->trueWeight = trim(GETPOST('trueWeight', 'int'));
			$object->weight_units = GETPOST('weight_units', 'int');
		}
		if ($action == 'settrueWidth') {
			$object->trueWidth = trim(GETPOST('trueWidth', 'int'));
		}
		if ($action == 'settrueHeight') {
						$object->trueHeight = trim(GETPOST('trueHeight', 'int'));
						$object->size_units = GETPOST('size_units', 'int');
		}
		if ($action == 'settrueDepth') {
			$object->trueDepth = trim(GETPOST('trueDepth', 'int'));
		}
		if ($action == 'setshipping_method_id') {
			$object->shipping_method_id = trim(GETPOST('shipping_method_id', 'int'));
		}

		if (!$error) {
			if ($object->update($user) >= 0) {
				header("Location: card.php?id=".$object->id);
				exit;
			}
			setEventMessages($object->error, $object->errors, 'errors');
		}

		$action = "";
	} elseif ($action == 'classifybilled') {
		$object->fetch($id);
		$result = $object->setBilled();
		if ($result >= 0) {
			header('Location: '.$_SERVER["PHP_SELF"].'?id='.$object->id);
			exit();
		}
		setEventMessages($object->error, $object->errors, 'errors');
	} elseif ($action == 'classifyclosed') {
		$object->fetch($id);
		$result = $object->setClosed();
		if ($result >= 0) {
			header('Location: '.$_SERVER["PHP_SELF"].'?id='.$object->id);
			exit();
		}
		setEventMessages($object->error, $object->errors, 'errors');
	} elseif ($action == 'deleteline' && !empty($line_id)) {
		// delete a line
		$object->fetch($id);
		$lines = $object->lines;
		$line = new ExpeditionLigne($db);

		$num_prod = count($lines);
		for ($i = 0; $i < $num_prod; $i++) {
			if ($lines[$i]->id == $line_id) {
				if (count($lines[$i]->details_entrepot) > 1) {
					// delete multi warehouse lines
					foreach ($lines[$i]->details_entrepot as $details_entrepot) {
						$line->id = $details_entrepot->line_id;
						if (!$error && $line->delete($user) < 0) {
							$error++;
						}
					}
				} else {
					// delete single warehouse line
					$line->id = $line_id;
					if (!$error && $line->delete($user) < 0) {
						$error++;
					}
				}
			}
			unset($_POST["lineid"]);
		}

		if (!$error) {
			header('Location: '.$_SERVER["PHP_SELF"].'?id='.$object->id);
			exit();
		} else {
			setEventMessages($line->error, $line->errors, 'errors');
		}
	} elseif ($action == 'updateline' && $user->rights->expedition->creer && GETPOST('save')) {
		// Update a line
		// Clean parameters
		$qty = 0;
		$entrepot_id = 0;
		$batch_id = 0;

		$lines = $object->lines;
		$num_prod = count($lines);
		for ($i = 0; $i < $num_prod; $i++) {
			if ($lines[$i]->id == $line_id) {		// we have found line to update
				$line = new ExpeditionLigne($db);

				// Extrafields Lines
				$line->array_options = $extrafields->getOptionalsFromPost($object->table_element_line);
				// Unset extrafield POST Data
				if (is_array($extrafields->attributes[$object->table_element_line]['label'])) {
					foreach ($extrafields->attributes[$object->table_element_line]['label'] as $key => $value) {
						unset($_POST["options_".$key]);
					}
				}
				$line->fk_product = $lines[$i]->fk_product;
				if (is_array($lines[$i]->detail_batch) && count($lines[$i]->detail_batch) > 0) {
					// line with lot
					foreach ($lines[$i]->detail_batch as $detail_batch) {
						$lotStock = new Productbatch($db);
						$batch = "batchl".$detail_batch->fk_expeditiondet."_".$detail_batch->fk_origin_stock;
						$qty = "qtyl".$detail_batch->fk_expeditiondet.'_'.$detail_batch->id;
						$batch_id = GETPOST($batch, 'int');
						$batch_qty = GETPOST($qty, 'int');
						if (!empty($batch_id) && ($batch_id != $detail_batch->fk_origin_stock || $batch_qty != $detail_batch->qty)) {
							if ($lotStock->fetch($batch_id) > 0 && $line->fetch($detail_batch->fk_expeditiondet) > 0) {	// $line is ExpeditionLine
								if ($lines[$i]->entrepot_id != 0) {
									// allow update line entrepot_id if not multi warehouse shipping
									$line->entrepot_id = $lotStock->warehouseid;
								}

								// detail_batch can be an object with keys, or an array of ExpeditionLineBatch
								if (empty($line->detail_batch)) {
									$line->detail_batch = new stdClass();
								}

								$line->detail_batch->fk_origin_stock = $batch_id;
								$line->detail_batch->batch = $lotStock->batch;
								$line->detail_batch->id = $detail_batch->id;
								$line->detail_batch->entrepot_id = $lotStock->warehouseid;
								$line->detail_batch->qty = $batch_qty;
								if ($line->update($user) < 0) {
									setEventMessages($line->error, $line->errors, 'errors');
									$error++;
								}
							} else {
								setEventMessages($lotStock->error, $lotStock->errors, 'errors');
								$error++;
							}
						}
						unset($_POST[$batch]);
						unset($_POST[$qty]);
					}
					// add new batch
					$lotStock = new Productbatch($db);
					$batch = "batchl".$line_id."_0";
					$qty = "qtyl".$line_id."_0";
					$batch_id = GETPOST($batch, 'int');
					$batch_qty = GETPOST($qty, 'int');
					$lineIdToAddLot = 0;
					if ($batch_qty > 0 && !empty($batch_id)) {
						if ($lotStock->fetch($batch_id) > 0) {
							// check if lotStock warehouse id is same as line warehouse id
							if ($lines[$i]->entrepot_id > 0) {
								// single warehouse shipment line
								if ($lines[$i]->entrepot_id == $lotStock->warehouseid) {
									$lineIdToAddLot = $line_id;
								}
							} elseif (count($lines[$i]->details_entrepot) > 1) {
								// multi warehouse shipment lines
								foreach ($lines[$i]->details_entrepot as $detail_entrepot) {
									if ($detail_entrepot->entrepot_id == $lotStock->warehouseid) {
										$lineIdToAddLot = $detail_entrepot->line_id;
									}
								}
							}
							if ($lineIdToAddLot) {
								// add lot to existing line
								if ($line->fetch($lineIdToAddLot) > 0) {
									$line->detail_batch->fk_origin_stock = $batch_id;
									$line->detail_batch->batch = $lotStock->batch;
									$line->detail_batch->entrepot_id = $lotStock->warehouseid;
									$line->detail_batch->qty = $batch_qty;
									if ($line->update($user) < 0) {
										setEventMessages($line->error, $line->errors, 'errors');
										$error++;
									}
								} else {
									setEventMessages($line->error, $line->errors, 'errors');
									$error++;
								}
							} else {
								// create new line with new lot
								$line->origin_line_id = $lines[$i]->origin_line_id;
								$line->entrepot_id = $lotStock->warehouseid;
								$line->detail_batch[0] = new ExpeditionLineBatch($db);
								$line->detail_batch[0]->fk_origin_stock = $batch_id;
								$line->detail_batch[0]->batch = $lotStock->batch;
								$line->detail_batch[0]->entrepot_id = $lotStock->warehouseid;
								$line->detail_batch[0]->qty = $batch_qty;
								if ($object->create_line_batch($line, $line->array_options) < 0) {
									setEventMessages($object->error, $object->errors, 'errors');
									$error++;
								}
							}
						} else {
							setEventMessages($lotStock->error, $lotStock->errors, 'errors');
							$error++;
						}
					}
				} else {
					if ($lines[$i]->fk_product > 0) {
						// line without lot
						if ($lines[$i]->entrepot_id > 0) {
							// single warehouse shipment line
							$stockLocation = "entl".$line_id;
							$qty = "qtyl".$line_id;
							$line->id = $line_id;
							$line->entrepot_id = GETPOST($stockLocation, 'int');
							$line->qty = GETPOST($qty, 'int');
							if ($line->update($user) < 0) {
								setEventMessages($line->error, $line->errors, 'errors');
								$error++;
							}
							unset($_POST[$stockLocation]);
							unset($_POST[$qty]);
						} elseif (count($lines[$i]->details_entrepot) > 1) {
							// multi warehouse shipment lines
							foreach ($lines[$i]->details_entrepot as $detail_entrepot) {
								if (!$error) {
									$stockLocation = "entl".$detail_entrepot->line_id;
									$qty = "qtyl".$detail_entrepot->line_id;
									$warehouse = GETPOST($stockLocation, 'int');
									if (!empty($warehouse)) {
										$line->id = $detail_entrepot->line_id;
										$line->entrepot_id = $warehouse;
										$line->qty = GETPOST($qty, 'int');
										if ($line->update($user) < 0) {
											setEventMessages($line->error, $line->errors, 'errors');
											$error++;
										}
									}
									unset($_POST[$stockLocation]);
									unset($_POST[$qty]);
								}
							}
						} elseif (empty($conf->stock->enabled) && empty($conf->productbatch->enabled)) { // both product batch and stock are not activated.
							$qty = "qtyl".$line_id;
							$line->id = $line_id;
							$line->qty = GETPOST($qty, 'int');
							$line->entrepot_id = 0;
							if ($line->update($user) < 0) {
								setEventMessages($line->error, $line->errors, 'errors');
								$error++;
							}
							unset($_POST[$qty]);
						}
					} else {
						// Product no predefined
						$qty = "qtyl".$line_id;
						$line->id = $line_id;
						$line->qty = GETPOST($qty, 'int');
						$line->entrepot_id = 0;
						if ($line->update($user) < 0) {
							setEventMessages($line->error, $line->errors, 'errors');
							$error++;
						}
						unset($_POST[$qty]);
					}
				}
			}
		}

		unset($_POST["lineid"]);

		if (!$error) {
			if (empty($conf->global->MAIN_DISABLE_PDF_AUTOUPDATE)) {
				// Define output language
				$outputlangs = $langs;
				$newlang = '';
				if ($conf->global->MAIN_MULTILANGS && empty($newlang) && GETPOST('lang_id', 'aZ09')) {
					$newlang = GETPOST('lang_id', 'aZ09');
				}
				if ($conf->global->MAIN_MULTILANGS && empty($newlang)) {
					$newlang = $object->thirdparty->default_lang;
				}
				if (!empty($newlang)) {
					$outputlangs = new Translate("", $conf);
					$outputlangs->setDefaultLang($newlang);
				}

				$ret = $object->fetch($object->id); // Reload to get new records
				$object->generateDocument($object->model_pdf, $outputlangs, $hidedetails, $hidedesc, $hideref);
			}
		} else {
			header('Location: '.$_SERVER['PHP_SELF'].'?id='.$object->id); // To redisplay the form being edited
			exit();
		}
	} elseif ($action == 'updateline' && $user->rights->expedition->creer && GETPOST('cancel', 'alpha') == $langs->trans("Cancel")) {
		header('Location: '.$_SERVER['PHP_SELF'].'?id='.$object->id); // To redisplay the form being edited
		exit();
	}

	include DOL_DOCUMENT_ROOT.'/core/actions_printing.inc.php';

	// Actions to send emails
	if (empty($id)) {
		$id = $facid;
	}
	$triggersendname = 'SHIPPING_SENTBYMAIL';
	$paramname = 'id';
	$mode = 'emailfromshipment';
	$trackid = 'shi'.$object->id;
	include DOL_DOCUMENT_ROOT.'/core/actions_sendmails.inc.php';
}


/*
 * View
 */

$help_url = 'EN:Module_Shipments|FR:Module_Expéditions|ES:M&oacute;dulo_Expediciones|DE:Modul_Lieferungen';

llxHeader('', $langs->trans('Shipment'), 'Expedition', $help_url);

if (empty($action)) {
	$action = 'view';
}

$form = new Form($db);
$formfile = new FormFile($db);
$formproduct = new FormProduct($db);
if (!empty($conf->projet->enabled)) {
	$formproject = new FormProjets($db);
}

$product_static = new Product($db);
$shipment_static = new Expedition($db);
$warehousestatic = new Entrepot($db);

if ($action == 'create2') {
	print load_fiche_titre($langs->trans("CreateShipment"), '', 'dolly');

	print '<br>'.$langs->trans("ShipmentCreationIsDoneFromOrder");
	$action = ''; $id = ''; $ref = '';
}

// Mode creation.
if ($action == 'create') {
	$expe = new Expedition($db);

	print load_fiche_titre($langs->trans("CreateShipment"), '', 'dolly');

	if (!$origin) {
		setEventMessages($langs->trans("ErrorBadParameters"), null, 'errors');
	}

	if ($origin) {
		$classname = ucfirst($origin);

		$object = new $classname($db);
		if ($object->fetch($origin_id)) {	// This include the fetch_lines
			$soc = new Societe($db);
			$soc->fetch($object->socid);

			$author = new User($db);
			$author->fetch($object->user_author_id);

			if (!empty($conf->stock->enabled)) {
				$entrepot = new Entrepot($db);
			}

			print '<form action="'.$_SERVER["PHP_SELF"].'" method="post">';
			print '<input type="hidden" name="token" value="'.newToken().'">';
			print '<input type="hidden" name="action" value="add">';
			print '<input type="hidden" name="origin" value="'.$origin.'">';
			print '<input type="hidden" name="origin_id" value="'.$object->id.'">';
			print '<input type="hidden" name="ref_int" value="'.$object->ref_int.'">';
			if (GETPOST('entrepot_id', 'int')) {
				print '<input type="hidden" name="entrepot_id" value="'.GETPOST('entrepot_id', 'int').'">';
			}

			print dol_get_fiche_head('');

			print '<table class="border centpercent">';

			// Ref
			print '<tr><td class="titlefieldcreate fieldrequired">';
			if ($origin == 'commande' && !empty($conf->commande->enabled)) {
				print $langs->trans("RefOrder");
			}
			if ($origin == 'propal' && !empty($conf->propal->enabled)) {
				print $langs->trans("RefProposal");
			}
			print '</td><td colspan="3">';
			print $object->getNomUrl(1);
			print '</td>';
			print "</tr>\n";

			// Ref client
			print '<tr><td>';
			if ($origin == 'commande') {
				print $langs->trans('RefCustomerOrder');
			} elseif ($origin == 'propal') {
				print $langs->trans('RefCustomerOrder');
			} else {
				print $langs->trans('RefCustomer');
			}
			print '</td><td colspan="3">';
			print '<input type="text" name="ref_customer" value="'.$object->ref_client.'" />';
			print '</td>';
			print '</tr>';

			// Tiers
			print '<tr><td class="titlefieldcreate fieldrequired">'.$langs->trans('Company').'</td>';
			print '<td colspan="3">'.$soc->getNomUrl(1).'</td>';
			print '</tr>';

			// Project
			if (!empty($conf->projet->enabled)) {
				$projectid = GETPOST('projectid', 'int') ?GETPOST('projectid', 'int') : 0;
				if (empty($projectid) && !empty($object->fk_project)) {
					$projectid = $object->fk_project;
				}
				if ($origin == 'project') {
					$projectid = ($originid ? $originid : 0);
				}

				$langs->load("projects");
				print '<tr>';
				print '<td>'.$langs->trans("Project").'</td><td colspan="2">';
				print img_picto('', 'project');
				$numprojet = $formproject->select_projects($soc->id, $projectid, 'projectid', 0);
				print ' <a class="paddingleft" href="'.DOL_URL_ROOT.'/projet/card.php?socid='.$soc->id.'&action=create&status=1&backtopage='.urlencode($_SERVER["PHP_SELF"].'?action=create&socid='.$soc->id).'"><span class="fa fa-plus-circle valignmiddle"></span></a>';
				print '</td>';
				print '</tr>';
			}

			// Date delivery planned
			print '<tr><td>'.$langs->trans("DateDeliveryPlanned").'</td>';
			print '<td colspan="3">';
			$date_delivery = ($date_delivery ? $date_delivery : $object->delivery_date); // $date_delivery comes from GETPOST
			print $form->selectDate($date_delivery ? $date_delivery : -1, 'date_delivery', 1, 1, 1);
			print "</td>\n";
			print '</tr>';

			// Note Public
			print '<tr><td>'.$langs->trans("NotePublic").'</td>';
			print '<td colspan="3">';
			$doleditor = new DolEditor('note_public', $object->note_public, '', 60, 'dolibarr_notes', 'In', 0, false, empty($conf->global->FCKEDITOR_ENABLE_NOTE_PUBLIC) ? 0 : 1, ROWS_3, '90%');
			print $doleditor->Create(1);
			print "</td></tr>";

			// Note Private
			if ($object->note_private && !$user->socid) {
				print '<tr><td>'.$langs->trans("NotePrivate").'</td>';
				print '<td colspan="3">';
				$doleditor = new DolEditor('note_private', $object->note_private, '', 60, 'dolibarr_notes', 'In', 0, false, empty($conf->global->FCKEDITOR_ENABLE_NOTE_PRIVATE) ? 0 : 1, ROWS_3, '90%');
				print $doleditor->Create(1);
				print "</td></tr>";
			}

			// Weight
			print '<tr><td>';
			print $langs->trans("Weight");
			print '</td><td colspan="3"><input name="weight" size="4" value="'.GETPOST('weight', 'int').'"> ';
			$text = $formproduct->selectMeasuringUnits("weight_units", "weight", GETPOST('weight_units', 'int'), 0, 2);
			$htmltext = $langs->trans("KeepEmptyForAutoCalculation");
			print $form->textwithpicto($text, $htmltext);
			print '</td></tr>';
			// Dim
			print '<tr><td>';
			print $langs->trans("Width").' x '.$langs->trans("Height").' x '.$langs->trans("Depth");
			print ' </td><td colspan="3"><input name="sizeW" size="4" value="'.GETPOST('sizeW', 'int').'">';
			print ' x <input name="sizeH" size="4" value="'.GETPOST('sizeH', 'int').'">';
			print ' x <input name="sizeS" size="4" value="'.GETPOST('sizeS', 'int').'">';
			print ' ';
			$text = $formproduct->selectMeasuringUnits("size_units", "size", GETPOST('size_units', 'int'), 0, 2);
			$htmltext = $langs->trans("KeepEmptyForAutoCalculation");
			print $form->textwithpicto($text, $htmltext);
			print '</td></tr>';

			// Delivery method
			print "<tr><td>".$langs->trans("DeliveryMethod")."</td>";
			print '<td colspan="3">';
			$expe->fetch_delivery_methods();
			print $form->selectarray("shipping_method_id", $expe->meths, GETPOST('shipping_method_id', 'int'), 1, 0, 0, "", 1);
			if ($user->admin) {
				print info_admin($langs->trans("YouCanChangeValuesForThisListFromDictionarySetup"), 1);
			}
			print "</td></tr>\n";

			// Tracking number
			print "<tr><td>".$langs->trans("TrackingNumber")."</td>";
			print '<td colspan="3">';
			print '<input name="tracking_number" size="20" value="'.GETPOST('tracking_number', 'alpha').'">';
			print "</td></tr>\n";

			// Other attributes
			$parameters = array('objectsrc' => $objectsrc, 'colspan' => ' colspan="3"', 'cols' => '3', 'socid' => $socid);
			$reshook = $hookmanager->executeHooks('formObjectOptions', $parameters, $expe, $action); // Note that $action and $object may have been modified by hook
			print $hookmanager->resPrint;

			if (empty($reshook)) {
				// copy from order
				if ($object->fetch_optionals() > 0) {
					$expe->array_options = array_merge($expe->array_options, $object->array_options);
				}
				print $expe->showOptionals($extrafields, 'edit', $parameters);
			}


			// Incoterms
			if (!empty($conf->incoterm->enabled)) {
				print '<tr>';
				print '<td><label for="incoterm_id">'.$form->textwithpicto($langs->trans("IncotermLabel"), $object->label_incoterms, 1).'</label></td>';
				print '<td colspan="3" class="maxwidthonsmartphone">';
				print $form->select_incoterms((!empty($object->fk_incoterms) ? $object->fk_incoterms : ''), (!empty($object->location_incoterms) ? $object->location_incoterms : ''));
				print '</td></tr>';
			}

			// Document model
			include_once DOL_DOCUMENT_ROOT.'/core/modules/expedition/modules_expedition.php';
			$list = ModelePdfExpedition::liste_modeles($db);
			if (count($list) > 1) {
				print "<tr><td>".$langs->trans("DefaultModel")."</td>";
				print '<td colspan="3">';
				print $form->selectarray('model', $list, $conf->global->EXPEDITION_ADDON_PDF);
				print "</td></tr>\n";
			}

			print "</table>";

			print dol_get_fiche_end();


			// Shipment lines

			$numAsked = count($object->lines);

			print '<script type="text/javascript" language="javascript">'."\n";
			print 'jQuery(document).ready(function() {'."\n";
			print 'jQuery("#autofill").click(function() {';
			$i = 0;
			while ($i < $numAsked) {
				print 'jQuery("#qtyl'.$i.'").val(jQuery("#qtyasked'.$i.'").val() - jQuery("#qtydelivered'.$i.'").val());'."\n";
				if (!empty($conf->productbatch->enabled)) {
					print 'jQuery("#qtyl'.$i.'_'.$i.'").val(jQuery("#qtyasked'.$i.'").val() - jQuery("#qtydelivered'.$i.'").val());'."\n";
				}
				$i++;
			}
			print 'return false; });'."\n";
			print 'jQuery("#autoreset").click(function() { console.log("Reset values to 0"); jQuery(".qtyl").val(0);'."\n";
			print 'return false; });'."\n";
			print '});'."\n";
			print '</script>'."\n";

			print '<br>';

			print '<table class="noborder centpercent">';

			// Load shipments already done for same order
			$object->loadExpeditions();


			$alreadyQtyBatchSetted = $alreadyQtySetted = array();

			if ($numAsked) {
				print '<tr class="liste_titre">';
				print '<td>'.$langs->trans("Description").'</td>';
				print '<td class="center">'.$langs->trans("QtyOrdered").'</td>';
				print '<td class="center">'.$langs->trans("QtyShipped").'</td>';
				print '<td class="center">'.$langs->trans("QtyToShip");
				if (empty($conf->productbatch->enabled)) {
					print '<br><a href="#" id="autofill" class="opacitymedium link cursor cursorpointer">'.img_picto($langs->trans("Autofill"), 'autofill', 'class="paddingrightonly"').$langs->trans("Fill").'</a>';
					print ' / ';
				} else {
					print '<br>';
				}
				print '<span id="autoreset" class="opacitymedium link cursor cursorpointer">'.img_picto($langs->trans("Reset"), 'eraser').'</span>';
				print '</td>';
				if (!empty($conf->stock->enabled)) {
					if (empty($conf->productbatch->enabled)) {
						print '<td class="left">'.$langs->trans("Warehouse").' ('.$langs->trans("Stock").')</td>';
					} else {
						print '<td class="left">'.$langs->trans("Warehouse").' / '.$langs->trans("Batch").' ('.$langs->trans("Stock").')</td>';
					}
				}
				print "</tr>\n";
			}

			$warehouse_id = GETPOST('entrepot_id', 'int');
			$warehousePicking = array();
			// get all warehouse children for picking
			if ($warehouse_id > 0) {
				$warehousePicking[] = $warehouse_id;
				$warehouseObj = new Entrepot($db);
				$warehouseObj->get_children_warehouses($warehouse_id, $warehousePicking);
			}

			$indiceAsked = 0;
			while ($indiceAsked < $numAsked) {
				$product = new Product($db);

				$line = $object->lines[$indiceAsked];

				$parameters = array('i' => $indiceAsked, 'line' => $line, 'num' => $numAsked);
				$reshook = $hookmanager->executeHooks('printObjectLine', $parameters, $object, $action);
				if ($reshook < 0) {
					setEventMessages($hookmanager->error, $hookmanager->errors, 'errors');
				}

				if (empty($reshook)) {
					// Show product and description
					$type = $line->product_type ? $line->product_type : $line->fk_product_type;
					// Try to enhance type detection using date_start and date_end for free lines where type
					// was not saved.
					if (!empty($line->date_start)) {
						$type = 1;
					}
					if (!empty($line->date_end)) {
						$type = 1;
					}

					print '<!-- line '.$line->id.' for product -->'."\n";
					print '<tr class="oddeven">'."\n";

					// Product label
					if ($line->fk_product > 0) {  // If predefined product
						$product->fetch($line->fk_product);
						$product->load_stock('warehouseopen'); // Load all $product->stock_warehouse[idwarehouse]->detail_batch
						//var_dump($product->stock_warehouse[1]);

						print '<td>';
						print '<a name="'.$line->id.'"></a>'; // ancre pour retourner sur la ligne

						// Show product and description
						$product_static->type = $line->fk_product_type;
						$product_static->id = $line->fk_product;
						$product_static->ref = $line->ref;
						$product_static->status = $line->product_tosell;
						$product_static->status_buy = $line->product_tobuy;
						$product_static->status_batch = $line->product_tobatch;

						$text = $product_static->getNomUrl(1);
						$text .= ' - '.(!empty($line->label) ? $line->label : $line->product_label);
						$description = ($conf->global->PRODUIT_DESC_IN_FORM ? '' : dol_htmlentitiesbr($line->desc));
						print $form->textwithtooltip($text, $description, 3, '', '', $i);

						// Show range
						print_date_range($db->jdate($line->date_start), $db->jdate($line->date_end));

						// Add description in form
						if (!empty($conf->global->PRODUIT_DESC_IN_FORM)) {
							print ($line->desc && $line->desc != $line->product_label) ? '<br>'.dol_htmlentitiesbr($line->desc) : '';
						}

						print '</td>';
					} else {
						print "<td>";
						if ($type == 1) {
							$text = img_object($langs->trans('Service'), 'service');
						} else {
							$text = img_object($langs->trans('Product'), 'product');
						}

						if (!empty($line->label)) {
							$text .= ' <strong>'.$line->label.'</strong>';
							print $form->textwithtooltip($text, $line->desc, 3, '', '', $i);
						} else {
							print $text.' '.nl2br($line->desc);
						}

						// Show range
						print_date_range($db->jdate($line->date_start), $db->jdate($line->date_end));
						print "</td>\n";
					}

					// Qty
					print '<td class="center">'.$line->qty;
					print '<input name="qtyasked'.$indiceAsked.'" id="qtyasked'.$indiceAsked.'" type="hidden" value="'.$line->qty.'">';
					print '</td>';
					$qtyProdCom = $line->qty;

					// Qty already shipped
					print '<td class="center">';
					$quantityDelivered = $object->expeditions[$line->id];
					print $quantityDelivered;
					print '<input name="qtydelivered'.$indiceAsked.'" id="qtydelivered'.$indiceAsked.'" type="hidden" value="'.$quantityDelivered.'">';
					print '</td>';

					// Qty to ship
					$quantityAsked = $line->qty;
					if ($line->product_type == 1 && empty($conf->global->STOCK_SUPPORTS_SERVICES)) {
						$quantityToBeDelivered = 0;
					} else {
						$quantityToBeDelivered = $quantityAsked - $quantityDelivered;
					}

					$warehouseObject = null;
					if (count($warehousePicking) == 1 || !($line->fk_product > 0) || empty($conf->stock->enabled)) {     // If warehouse was already selected or if product is not a predefined, we go into this part with no multiwarehouse selection
						print '<!-- Case warehouse already known or product not a predefined product -->';
						//ship from preselected location
						$stock = + $product->stock_warehouse[$warehouse_id]->real; // Convert to number
						$deliverableQty = min($quantityToBeDelivered, $stock);
						if ($deliverableQty < 0) {
							$deliverableQty = 0;
						}
						if (empty($conf->productbatch->enabled) || !$product->hasbatch()) {
							// Quantity to send
							print '<td class="center">';
							if ($line->product_type == Product::TYPE_PRODUCT || !empty($conf->global->STOCK_SUPPORTS_SERVICES)) {
<<<<<<< HEAD
								if (GETPOST('qtyl'.$indiceAsked, 'int')) {
									$deliverableQty = GETPOST('qtyl'.$indiceAsked, 'int');
								}
								print '<input name="idl'.$indiceAsked.'" type="hidden" value="'.$line->id.'">';
								print '<input name="qtyl'.$indiceAsked.'" id="qtyl'.$indiceAsked.'" class="qtyl center" type="text" size="4" value="'.$deliverableQty.'">';
							} else {
=======
								if (GETPOST('qtyl'.$indiceAsked, 'int')) $deliverableQty = GETPOST('qtyl'.$indiceAsked, 'int');
								print '<input name="idl'.$indiceAsked.'" type="hidden" value="'.$line->id.'">';
								print '<input name="qtyl'.$indiceAsked.'" id="qtyl'.$indiceAsked.'" type="text" size="4" value="'.$deliverableQty.'">';
							} else {
								if (! empty($conf->global->SHIPMENT_GETS_ALL_ORDER_PRODUCTS)) {
									print '<input name="qtyl'.$indiceAsked.'" id="qtyl'.$indiceAsked.'" type="hidden" value="0">';
								}

>>>>>>> 9dde80dd
								print $langs->trans("NA");
							}
							print '</td>';

							// Stock
							if (!empty($conf->stock->enabled)) {
								print '<td class="left">';
								if ($line->product_type == Product::TYPE_PRODUCT || !empty($conf->global->STOCK_SUPPORTS_SERVICES)) {   // Type of product need stock change ?
									// Show warehouse combo list
									$ent = "entl".$indiceAsked;
									$idl = "idl".$indiceAsked;
									$tmpentrepot_id = is_numeric(GETPOST($ent, 'int')) ?GETPOST($ent, 'int') : $warehouse_id;
									if ($line->fk_product > 0) {
										print '<!-- Show warehouse selection -->';

										$stockMin = false;
										if (empty($conf->global->STOCK_ALLOW_NEGATIVE_TRANSFER)) {
											$stockMin = 0;
										}
										print $formproduct->selectWarehouses($tmpentrepot_id, 'entl'.$indiceAsked, '', 1, 0, $line->fk_product, '', 1, 0, array(), 'minwidth200', '', 1, $stockMin, 'stock DESC, e.ref');

										if ($tmpentrepot_id > 0 && $tmpentrepot_id == $warehouse_id) {
											//print $stock.' '.$quantityToBeDelivered;
											if ($stock < $quantityToBeDelivered) {
												print ' '.img_warning($langs->trans("StockTooLow")); // Stock too low for this $warehouse_id but you can change warehouse
											}
										}
									}
								} else {
									print $langs->trans("Service");
								}
								print '</td>';
							}

							print "</tr>\n";

							// Show subproducts of product
							if (!empty($conf->global->PRODUIT_SOUSPRODUITS) && $line->fk_product > 0) {
								$product->get_sousproduits_arbo();
								$prods_arbo = $product->get_arbo_each_prod($qtyProdCom);
								if (count($prods_arbo) > 0) {
									foreach ($prods_arbo as $key => $value) {
										//print $value[0];
										$img = '';
										if ($value['stock'] < $value['stock_alert']) {
											$img = img_warning($langs->trans("StockTooLow"));
										}
										print "<tr class=\"oddeven\"><td>&nbsp; &nbsp; &nbsp; ->
											<a href=\"".DOL_URL_ROOT."/product/card.php?id=".$value['id']."\">".$value['fullpath']."
											</a> (".$value['nb'].")</td><td class=\"center\"> ".$value['nb_total']."</td><td>&nbsp;</td><td>&nbsp;</td>
											<td class=\"center\">".$value['stock']." ".$img."</td></tr>";
									}
								}
							}
						} else {
							// Product need lot
							print '<td></td><td></td></tr>'; // end line and start a new one for lot/serial
							print '<!-- Case product need lot -->';

							$staticwarehouse = new Entrepot($db);
							if ($warehouse_id > 0) {
								$staticwarehouse->fetch($warehouse_id);
							}

							$subj = 0;
							// Define nb of lines suggested for this order line
							$nbofsuggested = 0;
							if (is_object($product->stock_warehouse[$warehouse_id]) && count($product->stock_warehouse[$warehouse_id]->detail_batch)) {
								foreach ($product->stock_warehouse[$warehouse_id]->detail_batch as $dbatch) {
									$nbofsuggested++;
								}
							}
							print '<input name="idl'.$indiceAsked.'" type="hidden" value="'.$line->id.'">';
							if (is_object($product->stock_warehouse[$warehouse_id]) && count($product->stock_warehouse[$warehouse_id]->detail_batch)) {
								foreach ($product->stock_warehouse[$warehouse_id]->detail_batch as $dbatch) {	// $dbatch is instance of Productbatch
									//var_dump($dbatch);
									$batchStock = + $dbatch->qty; // To get a numeric
									$deliverableQty = min($quantityToBeDelivered, $batchStock);
									print '<!-- subj='.$subj.'/'.$nbofsuggested.' --><tr '.((($subj + 1) == $nbofsuggested) ? $bc[$var] : '').'>';
									print '<td colspan="3" ></td><td class="center">';
									print '<input class="qtyl" name="qtyl'.$indiceAsked.'_'.$subj.'" id="qtyl'.$indiceAsked.'_'.$subj.'" type="text" size="4" value="'.$deliverableQty.'">';
									print '</td>';

									print '<!-- Show details of lot -->';
									print '<td class="left">';

									print $staticwarehouse->getNomUrl(0).' / ';

									print '<input name="batchl'.$indiceAsked.'_'.$subj.'" type="hidden" value="'.$dbatch->id.'">';

									$detail = '';
									$detail .= $langs->trans("Batch").': '.$dbatch->batch;
									if (empty($conf->global->PRODUCT_DISABLE_SELLBY)) {
										$detail .= ' - '.$langs->trans("SellByDate").': '.dol_print_date($dbatch->sellby, "day");
									}
									if (empty($conf->global->PRODUCT_DISABLE_EATBY)) {
										$detail .= ' - '.$langs->trans("EatByDate").': '.dol_print_date($dbatch->eatby, "day");
									}
									$detail .= ' - '.$langs->trans("Qty").': '.$dbatch->qty;
									$detail .= '<br>';
									print $detail;

									$quantityToBeDelivered -= $deliverableQty;
									if ($quantityToBeDelivered < 0) {
										$quantityToBeDelivered = 0;
									}
									$subj++;
									print '</td></tr>';
								}
							} else {
								print '<!-- Case there is no details of lot at all -->';
								print '<tr class="oddeven"><td colspan="3"></td><td class="center">';
								print '<input class="qtyl" name="qtyl'.$indiceAsked.'_'.$subj.'" id="qtyl'.$indiceAsked.'_'.$subj.'" type="text" size="4" value="0" disabled="disabled"> ';
								print '</td>';

								print '<td class="left">';
								print img_warning().' '.$langs->trans("NoProductToShipFoundIntoStock", $staticwarehouse->label);
								print '</td></tr>';
							}
						}
					} else {
						// ship from multiple locations
						if (empty($conf->productbatch->enabled) || !$product->hasbatch()) {
							print '<!-- Case warehouse not already known and product does not need lot -->';
							print '<td></td><td></td></tr>'."\n"; // end line and start a new one for each warehouse

							print '<input name="idl'.$indiceAsked.'" type="hidden" value="'.$line->id.'">';
							$subj = 0;
							// Define nb of lines suggested for this order line
							$nbofsuggested = 0;

							foreach ($product->stock_warehouse as $warehouse_id => $stock_warehouse) {
								if ($stock_warehouse->real > 0) {
									$nbofsuggested++;
								}
							}
							$tmpwarehouseObject = new Entrepot($db);
							foreach ($product->stock_warehouse as $warehouse_id => $stock_warehouse) {    // $stock_warehouse is product_stock
								if (!empty($warehousePicking) && !in_array($warehouse_id, $warehousePicking)) {
									// if a warehouse was selected by user, picking is limited to this warehouse and his children
									continue;
								}

								$tmpwarehouseObject->fetch($warehouse_id);
								if ($stock_warehouse->real > 0) {
									$stock = + $stock_warehouse->real; // Convert it to number
									$deliverableQty = min($quantityToBeDelivered, $stock);
									$deliverableQty = max(0, $deliverableQty);
									// Quantity to send
									print '<!-- subj='.$subj.'/'.$nbofsuggested.' --><tr '.((($subj + 1) == $nbofsuggested) ? $bc[$var] : '').'>';
									print '<td colspan="3" ></td><td class="center"><!-- qty to ship (no lot management for product line indiceAsked='.$indiceAsked.') -->';
									if ($line->product_type == Product::TYPE_PRODUCT || !empty($conf->global->STOCK_SUPPORTS_SERVICES)) {
										if (isset($alreadyQtySetted[$line->fk_product][intval($warehouse_id)])) {
											$deliverableQty = min($quantityToBeDelivered, $stock - $alreadyQtySetted[$line->fk_product][intval($warehouse_id)]);
										} else {
											if (!isset($alreadyQtySetted[$line->fk_product])) {
												$alreadyQtySetted[$line->fk_product] = array();
											}

											$deliverableQty = min($quantityToBeDelivered, $stock);
										}

										if ($deliverableQty < 0) $deliverableQty = 0;

										$tooltip = '';
										if (!empty($alreadyQtySetted[$line->fk_product][intval($warehouse_id)])) {
											$tooltip = ' class="classfortooltip" title="'.$langs->trans('StockQuantitiesAlreadyAllocatedOnPreviousLines').' : '.$alreadyQtySetted[$line->fk_product][intval($warehouse_id)].'" ';
										}

										$alreadyQtySetted[$line->fk_product][intval($warehouse_id)] = $deliverableQty + $alreadyQtySetted[$line->fk_product][intval($warehouse_id)];

										$inputName = 'qtyl'.$indiceAsked.'_'.$subj;
										if (GETPOSTISSET($inputName)) {
											$deliverableQty = GETPOST($inputName, 'int');
										}

										print '<input '.$tooltip.' name="qtyl'.$indiceAsked.'_'.$subj.'" id="qtyl'.$indiceAsked.'" type="text" size="4" value="'.$deliverableQty.'">';
										print '<input name="ent1'.$indiceAsked.'_'.$subj.'" type="hidden" value="'.$warehouse_id.'">';
									} else {
<<<<<<< HEAD
=======
										if (! empty($conf->global->SHIPMENT_GETS_ALL_ORDER_PRODUCTS)) {
											print '<input name="qtyl'.$indiceAsked.'_'.$subj.'" id="qtyl'.$indiceAsked.'" type="hidden" value="0">';
										}

>>>>>>> 9dde80dd
										print $langs->trans("NA");
									}
									print '</td>';

									// Stock
									if (!empty($conf->stock->enabled)) {
										print '<td class="left">';
										if ($line->product_type == Product::TYPE_PRODUCT || !empty($conf->global->STOCK_SUPPORTS_SERVICES)) {
											print $tmpwarehouseObject->getNomUrl(0).' ';

											print '<!-- Show details of stock -->';
											print '('.$stock.')';
										} else {
											print $langs->trans("Service");
										}
										print '</td>';
									}
									$quantityToBeDelivered -= $deliverableQty;
									if ($quantityToBeDelivered < 0) {
										$quantityToBeDelivered = 0;
									}
									$subj++;
									print "</tr>\n";
								}
							}
							// Show subproducts of product (not recommanded)
							if (!empty($conf->global->PRODUIT_SOUSPRODUITS) && $line->fk_product > 0) {
								$product->get_sousproduits_arbo();
								$prods_arbo = $product->get_arbo_each_prod($qtyProdCom);
								if (count($prods_arbo) > 0) {
									foreach ($prods_arbo as $key => $value) {
										//print $value[0];
										$img = '';
										if ($value['stock'] < $value['stock_alert']) {
											$img = img_warning($langs->trans("StockTooLow"));
										}
										print '<tr class"oddeven"><td>';
										print "&nbsp; &nbsp; &nbsp; ->
										<a href=\"".DOL_URL_ROOT."/product/card.php?id=".$value['id']."\">".$value['fullpath']."
										</a> (".$value['nb'].")</td><td class=\"center\"> ".$value['nb_total']."</td><td>&nbsp;</td><td>&nbsp;</td>
										<td class=\"center\">".$value['stock']." ".$img."</td>";
										print "</tr>";
									}
								}
							}
						} else {
							print '<!-- Case warehouse not already known and product need lot -->';
							print '<td></td><td></td></tr>'; // end line and start a new one for lot/serial

							$subj = 0;
							print '<input name="idl'.$indiceAsked.'" type="hidden" value="'.$line->id.'">';

							$tmpwarehouseObject = new Entrepot($db);
							$productlotObject = new Productlot($db);

							// Define nb of lines suggested for this order line
							$nbofsuggested = 0;
							foreach ($product->stock_warehouse as $warehouse_id => $stock_warehouse) {
								if (($stock_warehouse->real > 0) && (count($stock_warehouse->detail_batch))) {
									$nbofsuggested+=count($stock_warehouse->detail_batch);
								}
							}

							foreach ($product->stock_warehouse as $warehouse_id => $stock_warehouse) {
								$tmpwarehouseObject->fetch($warehouse_id);
								if (($stock_warehouse->real > 0) && (count($stock_warehouse->detail_batch))) {
									foreach ($stock_warehouse->detail_batch as $dbatch) {
										$batchStock = + $dbatch->qty; // To get a numeric
										if (isset($alreadyQtyBatchSetted[$line->fk_product][$dbatch->batch][intval($warehouse_id)])) {
											$deliverableQty = min($quantityToBeDelivered, $batchStock - $alreadyQtyBatchSetted[$line->fk_product][$dbatch->batch][intval($warehouse_id)]);
										} else {
											if (!isset($alreadyQtyBatchSetted[$line->fk_product])) {
												$alreadyQtyBatchSetted[$line->fk_product] = array();
											}

											if (!isset($alreadyQtyBatchSetted[$line->fk_product][$dbatch->batch])) {
												$alreadyQtyBatchSetted[$line->fk_product][$dbatch->batch] = array();
											}

											$deliverableQty = min($quantityToBeDelivered, $batchStock);
										}

										if ($deliverableQty < 0) $deliverableQty = 0;

										$inputName = 'qtyl'.$indiceAsked.'_'.$subj;
										if (GETPOSTISSET($inputName)) {
											$deliverableQty = GETPOST($inputName, 'int');
										}

										$tooltipClass = $tooltipTitle = '';
										if (!empty($alreadyQtyBatchSetted[$line->fk_product][$dbatch->batch][intval($warehouse_id)])) {
											$tooltipClass = ' classfortooltip';
											$tooltipTitle = $langs->trans('StockQuantitiesAlreadyAllocatedOnPreviousLines').' : '.$alreadyQtyBatchSetted[$line->fk_product][$dbatch->batch][intval($warehouse_id)];
										}
										$alreadyQtyBatchSetted[$line->fk_product][$dbatch->batch][intval($warehouse_id)] = $deliverableQty + $alreadyQtyBatchSetted[$line->fk_product][$dbatch->batch][intval($warehouse_id)];

										print '<!-- subj='.$subj.'/'.$nbofsuggested.' --><tr '.((($subj + 1) == $nbofsuggested) ? $bc[$var] : '').'><td colspan="3"></td><td class="center">';
										print '<input class="qtyl '.$tooltipClass.'" title="'.$tooltipTitle.'" name="'.$inputName.'" id="'.$inputName.'" type="text" size="4" value="'.$deliverableQty.'">';
										print '</td>';

										print '<td class="left">';

										print $tmpwarehouseObject->getNomUrl(0).' / ';

										print '<!-- Show details of lot -->';
										print '<input name="batchl'.$indiceAsked.'_'.$subj.'" type="hidden" value="'.$dbatch->id.'">';

										//print '|'.$line->fk_product.'|'.$dbatch->batch.'|<br>';
										print $langs->trans("Batch").': ';
										$result = $productlotObject->fetch(0, $line->fk_product, $dbatch->batch);
										if ($result > 0) {
											print $productlotObject->getNomUrl(1);
										} else {
											print 'TableLotIncompleteRunRepairWithParamStandardEqualConfirmed';
										}
										print ' ('.$dbatch->qty.')';
										$quantityToBeDelivered -= $deliverableQty;
										if ($quantityToBeDelivered < 0) {
											$quantityToBeDelivered = 0;
										}
										//dol_syslog('deliverableQty = '.$deliverableQty.' batchStock = '.$batchStock);
										$subj++;
										print '</td></tr>';
									}
								}
							}
						}
						if ($subj == 0) { // Line not shown yet, we show it
							$warehouse_selected_id = GETPOST('entrepot_id', 'int');

							print '<!-- line not shown yet, we show it -->';
							print '<tr class="oddeven"><td colspan="3"></td><td class="center">';

							if ($line->product_type == Product::TYPE_PRODUCT || !empty($conf->global->STOCK_SUPPORTS_SERVICES)) {
								$disabled = '';
								if (!empty($conf->productbatch->enabled) && $product->hasbatch()) {
									$disabled = 'disabled="disabled"';
								}
								if ($warehouse_selected_id <= 0) {		// We did not force a given warehouse, so we won't have no warehouse to change qty.
									$disabled = 'disabled="disabled"';
								}
								print '<input class="qtyl" name="qtyl'.$indiceAsked.'_'.$subj.'" id="qtyl'.$indiceAsked.'_'.$subj.'" type="text" size="4" value="0"'.($disabled ? ' '.$disabled : '').'> ';
							} else {
								print $langs->trans("NA");
							}
							print '</td>';

							print '<td class="left">';
							if ($line->product_type == Product::TYPE_PRODUCT || !empty($conf->global->STOCK_SUPPORTS_SERVICES)) {
								if ($warehouse_selected_id > 0) {
									$warehouseObject = new Entrepot($db);
									$warehouseObject->fetch($warehouse_selected_id);
									print img_warning().' '.$langs->trans("NoProductToShipFoundIntoStock", $warehouseObject->label);
								} else {
									if ($line->fk_product) {
										print img_warning().' '.$langs->trans("StockTooLow");
									} else {
										print '';
									}
								}
							} else {
								print $langs->trans("Service");
							}
							print '</td>';
							print '</tr>';
						}
					}

					// Line extrafield
					if (!empty($extrafields)) {
						//var_dump($line);
						$colspan = 5;
						$expLine = new ExpeditionLigne($db);

						$srcLine = new OrderLine($db);
						$srcLine->id = $line->id;
						$srcLine->fetch_optionals(); // fetch extrafields also available in orderline
						$expLine->array_options = array_merge($expLine->array_options, $srcLine->array_options);

						print $expLine->showOptionals($extrafields, 'edit', array('style'=>'class="drag drop oddeven"', 'colspan'=>$colspan), $indiceAsked, '', 1);
					}
				}

				$indiceAsked++;
			}

			print "</table>";

			print '<br>';

			print '<div class="center">';
			print '<input type="submit" class="button" name="add" value="'.dol_escape_htmltag($langs->trans("Create")).'">';
			print '&nbsp; ';
			print '<input type="'.($backtopage ? "submit" : "button").'" class="button button-cancel" name="cancel" value="'.dol_escape_htmltag($langs->trans("Cancel")).'"'.($backtopage ? '' : ' onclick="javascript:history.go(-1)"').'>'; // Cancel for create does not post form if we don't know the backtopage
			print '</div>';

			print '</form>';

			print '<br>';
		} else {
			dol_print_error($db);
		}
	}
} elseif ($id || $ref) {
	/* *************************************************************************** */
	/*                                                                             */
	/* Edit and view mode                                                          */
	/*                                                                             */
	/* *************************************************************************** */
	$lines = $object->lines;

	$num_prod = count($lines);

	if ($object->id > 0) {
		if (!empty($object->origin) && $object->origin_id > 0) {
			$typeobject = $object->origin;
			$origin = $object->origin;
			$origin_id = $object->origin_id;
			$object->fetch_origin(); // Load property $object->commande, $object->propal, ...
		}

		$soc = new Societe($db);
		$soc->fetch($object->socid);

		$res = $object->fetch_optionals();

		$head = shipping_prepare_head($object);
		print dol_get_fiche_head($head, 'shipping', $langs->trans("Shipment"), -1, $object->picto);

		$formconfirm = '';

		// Confirm deleteion
		if ($action == 'delete') {
			$formquestion = array();
			if ($object->statut == Expedition::STATUS_CLOSED && !empty($conf->global->STOCK_CALCULATE_ON_SHIPMENT_CLOSE)) {
				$formquestion = array(
						array(
							'label' => $langs->trans('ShipmentIncrementStockOnDelete'),
							'name' => 'alsoUpdateStock',
							'type' => 'checkbox',
							'value' => 0
						),
					);
			}
			$formconfirm = $form->formconfirm(
				$_SERVER['PHP_SELF'].'?id='.$object->id,
				$langs->trans('DeleteSending'),
				$langs->trans("ConfirmDeleteSending", $object->ref),
				'confirm_delete',
				$formquestion,
				0,
				1
			);
		}

		// Confirmation validation
		if ($action == 'valid') {
			$objectref = substr($object->ref, 1, 4);
			if ($objectref == 'PROV') {
				$numref = $object->getNextNumRef($soc);
			} else {
				$numref = $object->ref;
			}

			$text = $langs->trans("ConfirmValidateSending", $numref);

			if (!empty($conf->notification->enabled)) {
				require_once DOL_DOCUMENT_ROOT.'/core/class/notify.class.php';
				$notify = new Notify($db);
				$text .= '<br>';
				$text .= $notify->confirmMessage('SHIPPING_VALIDATE', $object->socid, $object);
			}

			$formconfirm = $form->formconfirm($_SERVER['PHP_SELF'].'?id='.$object->id, $langs->trans('ValidateSending'), $text, 'confirm_valid', '', 0, 1);
		}
		// Confirm cancelation
		if ($action == 'cancel') {
			$formconfirm = $form->formconfirm($_SERVER['PHP_SELF'].'?id='.$object->id, $langs->trans('CancelSending'), $langs->trans("ConfirmCancelSending", $object->ref), 'confirm_cancel', '', 0, 1);
		}

		// Call Hook formConfirm
		$parameters = array('formConfirm' => $formconfirm);
		$reshook = $hookmanager->executeHooks('formConfirm', $parameters, $object, $action); // Note that $action and $object may have been modified by hook
		if (empty($reshook)) {
			$formconfirm .= $hookmanager->resPrint;
		} elseif ($reshook > 0) {
			$formconfirm = $hookmanager->resPrint;
		}

		// Print form confirm
		print $formconfirm;

		// Calculate totalWeight and totalVolume for all products
		// by adding weight and volume of each product line.
		$tmparray = $object->getTotalWeightVolume();
		$totalWeight = $tmparray['weight'];
		$totalVolume = $tmparray['volume'];


		if ($typeobject == 'commande' && $object->$typeobject->id && !empty($conf->commande->enabled)) {
			$objectsrc = new Commande($db);
			$objectsrc->fetch($object->$typeobject->id);
		}
		if ($typeobject == 'propal' && $object->$typeobject->id && !empty($conf->propal->enabled)) {
			$objectsrc = new Propal($db);
			$objectsrc->fetch($object->$typeobject->id);
		}

		// Shipment card
		$linkback = '<a href="'.DOL_URL_ROOT.'/expedition/list.php?restore_lastsearch_values=1'.(!empty($socid) ? '&socid='.$socid : '').'">'.$langs->trans("BackToList").'</a>';
		$morehtmlref = '<div class="refidno">';
		// Ref customer shipment
		$morehtmlref .= $form->editfieldkey("RefCustomer", 'ref_customer', $object->ref_customer, $object, $user->rights->expedition->creer, 'string', '', 0, 1);
		$morehtmlref .= $form->editfieldval("RefCustomer", 'ref_customer', $object->ref_customer, $object, $user->rights->expedition->creer, 'string', '', null, null, '', 1);
		// Thirdparty
		$morehtmlref .= '<br>'.$langs->trans('ThirdParty').' : '.$object->thirdparty->getNomUrl(1);
		// Project
		if (!empty($conf->projet->enabled)) {
			$langs->load("projects");
			$morehtmlref .= '<br>'.$langs->trans('Project').' ';
			if (0) {    // Do not change on shipment
				if ($action != 'classify') {
					$morehtmlref .= '<a class="editfielda" href="'.$_SERVER['PHP_SELF'].'?action=classify&amp;id='.$object->id.'">'.img_edit($langs->transnoentitiesnoconv('SetProject')).'</a> : ';
				}
				if ($action == 'classify') {
					// $morehtmlref.=$form->form_project($_SERVER['PHP_SELF'] . '?id=' . $object->id, $object->socid, $object->fk_project, 'projectid', 0, 0, 1, 1);
					$morehtmlref .= '<form method="post" action="'.$_SERVER['PHP_SELF'].'?id='.$object->id.'">';
					$morehtmlref .= '<input type="hidden" name="action" value="classin">';
					$morehtmlref .= '<input type="hidden" name="token" value="'.newToken().'">';
					$morehtmlref .= $formproject->select_projects($object->socid, $object->fk_project, 'projectid', $maxlength, 0, 1, 0, 1, 0, 0, '', 1);
					$morehtmlref .= '<input type="submit" class="button" value="'.$langs->trans("Modify").'">';
					$morehtmlref .= '</form>';
				} else {
					$morehtmlref .= $form->form_project($_SERVER['PHP_SELF'].'?id='.$object->id, $object->socid, $object->fk_project, 'none', 0, 0, 0, 1);
				}
			} else {
				// We don't have project on shipment, so we will use the project or source object instead
				// TODO Add project on shipment
				$morehtmlref .= ' : ';
				if (!empty($objectsrc->fk_project)) {
					$proj = new Project($db);
					$proj->fetch($objectsrc->fk_project);
					$morehtmlref .= '<a href="'.DOL_URL_ROOT.'/projet/card.php?id='.$objectsrc->fk_project.'" title="'.$langs->trans('ShowProject').'">';
					$morehtmlref .= $proj->ref;
					$morehtmlref .= '</a>';
				} else {
					$morehtmlref .= '';
				}
			}
		}
		$morehtmlref .= '</div>';


		dol_banner_tab($object, 'ref', $linkback, 1, 'ref', 'ref', $morehtmlref);


		print '<div class="fichecenter">';
		print '<div class="fichehalfleft">';
		print '<div class="underbanner clearboth"></div>';

		print '<table class="border tableforfield" width="100%">';

		// Linked documents
		if ($typeobject == 'commande' && $object->$typeobject->id && !empty($conf->commande->enabled)) {
			print '<tr><td>';
			print $langs->trans("RefOrder").'</td>';
			print '<td colspan="3">';
			print $objectsrc->getNomUrl(1, 'commande');
			print "</td>\n";
			print '</tr>';
		}
		if ($typeobject == 'propal' && $object->$typeobject->id && !empty($conf->propal->enabled)) {
			print '<tr><td>';
			print $langs->trans("RefProposal").'</td>';
			print '<td colspan="3">';
			print $objectsrc->getNomUrl(1, 'expedition');
			print "</td>\n";
			print '</tr>';
		}

		// Date creation
		print '<tr><td class="titlefield">'.$langs->trans("DateCreation").'</td>';
		print '<td colspan="3">'.dol_print_date($object->date_creation, "dayhour")."</td>\n";
		print '</tr>';

		// Delivery date planned
		print '<tr><td height="10">';
		print '<table class="nobordernopadding" width="100%"><tr><td>';
		print $langs->trans('DateDeliveryPlanned');
		print '</td>';

		if ($action != 'editdate_livraison') {
			print '<td class="right"><a class="editfielda" href="'.$_SERVER["PHP_SELF"].'?action=editdate_livraison&amp;id='.$object->id.'">'.img_edit($langs->trans('SetDeliveryDate'), 1).'</a></td>';
		}
		print '</tr></table>';
		print '</td><td colspan="2">';
		if ($action == 'editdate_livraison') {
			print '<form name="setdate_livraison" action="'.$_SERVER["PHP_SELF"].'?id='.$object->id.'" method="post">';
			print '<input type="hidden" name="token" value="'.newToken().'">';
			print '<input type="hidden" name="action" value="setdate_livraison">';
			print $form->selectDate($object->date_delivery ? $object->date_delivery : -1, 'liv_', 1, 1, '', "setdate_livraison", 1, 0);
			print '<input type="submit" class="button" value="'.$langs->trans('Modify').'">';
			print '</form>';
		} else {
			print $object->date_delivery ? dol_print_date($object->date_delivery, 'dayhour') : '&nbsp;';
		}
		print '</td>';
		print '</tr>';

		// Weight
		print '<tr><td>';
		print $form->editfieldkey("Weight", 'trueWeight', $object->trueWeight, $object, $user->rights->expedition->creer);
		print '</td><td colspan="3">';

		if ($action == 'edittrueWeight') {
			print '<form name="settrueweight" action="'.$_SERVER["PHP_SELF"].'" method="post">';
			print '<input name="action" value="settrueWeight" type="hidden">';
			print '<input name="id" value="'.$object->id.'" type="hidden">';
			print '<input type="hidden" name="token" value="'.newToken().'">';
			print '<input id="trueWeight" name="trueWeight" value="'.$object->trueWeight.'" type="text" class="width50">';
			print $formproduct->selectMeasuringUnits("weight_units", "weight", $object->weight_units, 0, 2);
			print ' <input class="button" name="modify" value="'.$langs->trans("Modify").'" type="submit">';
			print ' <input class="button button-cancel" name="cancel" value="'.$langs->trans("Cancel").'" type="submit">';
			print '</form>';
		} else {
			print $object->trueWeight;
			print ($object->trueWeight && $object->weight_units != '') ? ' '.measuringUnitString(0, "weight", $object->weight_units) : '';
		}

		// Calculated
		if ($totalWeight > 0) {
			if (!empty($object->trueWeight)) {
				print ' ('.$langs->trans("SumOfProductWeights").': ';
			}
			print showDimensionInBestUnit($totalWeight, 0, "weight", $langs, isset($conf->global->MAIN_WEIGHT_DEFAULT_ROUND) ? $conf->global->MAIN_WEIGHT_DEFAULT_ROUND : -1, isset($conf->global->MAIN_WEIGHT_DEFAULT_UNIT) ? $conf->global->MAIN_WEIGHT_DEFAULT_UNIT : 'no');
			if (!empty($object->trueWeight)) {
				print ')';
			}
		}
		print '</td></tr>';

		// Width
		print '<tr><td>'.$form->editfieldkey("Width", 'trueWidth', $object->trueWidth, $object, $user->rights->expedition->creer).'</td><td colspan="3">';
		print $form->editfieldval("Width", 'trueWidth', $object->trueWidth, $object, $user->rights->expedition->creer);
		print ($object->trueWidth && $object->width_units != '') ? ' '.measuringUnitString(0, "size", $object->width_units) : '';
		print '</td></tr>';

		// Height
		print '<tr><td>'.$form->editfieldkey("Height", 'trueHeight', $object->trueHeight, $object, $user->rights->expedition->creer).'</td><td colspan="3">';
		if ($action == 'edittrueHeight') {
			print '<form name="settrueHeight" action="'.$_SERVER["PHP_SELF"].'" method="post">';
			print '<input name="action" value="settrueHeight" type="hidden">';
			print '<input name="id" value="'.$object->id.'" type="hidden">';
			print '<input type="hidden" name="token" value="'.newToken().'">';
			print '<input id="trueHeight" name="trueHeight" value="'.$object->trueHeight.'" type="text" class="width50">';
			print $formproduct->selectMeasuringUnits("size_units", "size", $object->size_units, 0, 2);
			print ' <input class="button" name="modify" value="'.$langs->trans("Modify").'" type="submit">';
			print ' <input class="button button-cancel" name="cancel" value="'.$langs->trans("Cancel").'" type="submit">';
			print '</form>';
		} else {
			print $object->trueHeight;
			print ($object->trueHeight && $object->height_units != '') ? ' '.measuringUnitString(0, "size", $object->height_units) : '';
		}

		print '</td></tr>';

		// Depth
		print '<tr><td>'.$form->editfieldkey("Depth", 'trueDepth', $object->trueDepth, $object, $user->rights->expedition->creer).'</td><td colspan="3">';
		print $form->editfieldval("Depth", 'trueDepth', $object->trueDepth, $object, $user->rights->expedition->creer);
		print ($object->trueDepth && $object->depth_units != '') ? ' '.measuringUnitString(0, "size", $object->depth_units) : '';
		print '</td></tr>';

		// Volume
		print '<tr><td>';
		print $langs->trans("Volume");
		print '</td>';
		print '<td colspan="3">';
		$calculatedVolume = 0;
		$volumeUnit = 0;
		if ($object->trueWidth && $object->trueHeight && $object->trueDepth) {
			$calculatedVolume = ($object->trueWidth * $object->trueHeight * $object->trueDepth);
			$volumeUnit = $object->size_units * 3;
		}
		// If sending volume not defined we use sum of products
		if ($calculatedVolume > 0) {
			if ($volumeUnit < 50) {
				print showDimensionInBestUnit($calculatedVolume, $volumeUnit, "volume", $langs, isset($conf->global->MAIN_VOLUME_DEFAULT_ROUND) ? $conf->global->MAIN_VOLUME_DEFAULT_ROUND : -1, isset($conf->global->MAIN_VOLUME_DEFAULT_UNIT) ? $conf->global->MAIN_VOLUME_DEFAULT_UNIT : 'no');
			} else {
				print $calculatedVolume.' '.measuringUnitString(0, "volume", $volumeUnit);
			}
		}
		if ($totalVolume > 0) {
			if ($calculatedVolume) {
				print ' ('.$langs->trans("SumOfProductVolumes").': ';
			}
			print showDimensionInBestUnit($totalVolume, 0, "volume", $langs, isset($conf->global->MAIN_VOLUME_DEFAULT_ROUND) ? $conf->global->MAIN_VOLUME_DEFAULT_ROUND : -1, isset($conf->global->MAIN_VOLUME_DEFAULT_UNIT) ? $conf->global->MAIN_VOLUME_DEFAULT_UNIT : 'no');
			//if (empty($calculatedVolume)) print ' ('.$langs->trans("Calculated").')';
			if ($calculatedVolume) {
				print ')';
			}
		}
		print "</td>\n";
		print '</tr>';

		// Other attributes
		$cols = 2;
		include DOL_DOCUMENT_ROOT.'/core/tpl/extrafields_view.tpl.php';

		print '</table>';

		print '</div>';
		print '<div class="fichehalfright">';
		print '<div class="ficheaddleft">';
		print '<div class="underbanner clearboth"></div>';

		print '<table class="border centpercent tableforfield">';

		// Sending method
		print '<tr><td height="10">';
		print '<table class="nobordernopadding" width="100%"><tr><td>';
		print $langs->trans('SendingMethod');
		print '</td>';

		if ($action != 'editshipping_method_id') {
			print '<td class="right"><a class="editfielda" href="'.$_SERVER["PHP_SELF"].'?action=editshipping_method_id&amp;id='.$object->id.'">'.img_edit($langs->trans('SetSendingMethod'), 1).'</a></td>';
		}
		print '</tr></table>';
		print '</td><td colspan="2">';
		if ($action == 'editshipping_method_id') {
			print '<form name="setshipping_method_id" action="'.$_SERVER["PHP_SELF"].'?id='.$object->id.'" method="post">';
			print '<input type="hidden" name="token" value="'.newToken().'">';
			print '<input type="hidden" name="action" value="setshipping_method_id">';
			$object->fetch_delivery_methods();
			print $form->selectarray("shipping_method_id", $object->meths, $object->shipping_method_id, 1, 0, 0, "", 1);
			if ($user->admin) {
				print info_admin($langs->trans("YouCanChangeValuesForThisListFromDictionarySetup"), 1);
			}
			print '<input type="submit" class="button" value="'.$langs->trans('Modify').'">';
			print '</form>';
		} else {
			if ($object->shipping_method_id > 0) {
				// Get code using getLabelFromKey
				$code = $langs->getLabelFromKey($db, $object->shipping_method_id, 'c_shipment_mode', 'rowid', 'code');
				print $langs->trans("SendingMethod".strtoupper($code));
			}
		}
		print '</td>';
		print '</tr>';

		// Tracking Number
		print '<tr><td class="titlefield">'.$form->editfieldkey("TrackingNumber", 'tracking_number', $object->tracking_number, $object, $user->rights->expedition->creer).'</td><td colspan="3">';
		print $form->editfieldval("TrackingNumber", 'tracking_number', $object->tracking_url, $object, $user->rights->expedition->creer, 'safehtmlstring', $object->tracking_number);
		print '</td></tr>';

		// Incoterms
		if (!empty($conf->incoterm->enabled)) {
			print '<tr><td>';
			print '<table width="100%" class="nobordernopadding"><tr><td>';
			print $langs->trans('IncotermLabel');
			print '<td><td class="right">';
			if ($user->rights->expedition->creer) {
				print '<a class="editfielda" href="'.DOL_URL_ROOT.'/expedition/card.php?id='.$object->id.'&action=editincoterm">'.img_edit().'</a>';
			} else {
				print '&nbsp;';
			}
			print '</td></tr></table>';
			print '</td>';
			print '<td colspan="3">';
			if ($action != 'editincoterm') {
				print $form->textwithpicto($object->display_incoterms(), $object->label_incoterms, 1);
			} else {
				print $form->select_incoterms((!empty($object->fk_incoterms) ? $object->fk_incoterms : ''), (!empty($object->location_incoterms) ? $object->location_incoterms : ''), $_SERVER['PHP_SELF'].'?id='.$object->id);
			}
			print '</td></tr>';
		}

		// Other attributes
		$parameters = array('colspan' => ' colspan="3"', 'cols' => '3');
		$reshook = $hookmanager->executeHooks('formObjectOptions', $parameters, $object, $action); // Note that $action and $object may have been modified by hook
		print $hookmanager->resPrint;

		print "</table>";

		print '</div>';
		print '</div>';
		print '</div>';

		print '<div class="clearboth"></div>';


		// Lines of products

		if ($action == 'editline') {
			print '	<form name="updateline" id="updateline" action="'.$_SERVER["PHP_SELF"].'?id='.$object->id.'&amp;lineid='.$line_id.'" method="POST">
			<input type="hidden" name="token" value="' . newToken().'">
			<input type="hidden" name="action" value="updateline">
			<input type="hidden" name="mode" value="">
			<input type="hidden" name="id" value="' . $object->id.'">
			';
		}
		print '<br>';

		print '<div class="div-table-responsive-no-min">';
		print '<table class="noborder" width="100%" id="tablelines" >';
		print '<thead>';
		print '<tr class="liste_titre">';
		// Adds a line numbering column
		if (!empty($conf->global->MAIN_VIEW_LINE_NUMBER)) {
			print '<td width="5" class="center linecolnum">&nbsp;</td>';
		}
		// Product/Service
		print '<td  class="linecoldescription" >'.$langs->trans("Products").'</td>';
		// Qty
		print '<td class="center linecolqty">'.$langs->trans("QtyOrdered").'</td>';
		if ($origin && $origin_id > 0) {
			print '<td class="center linecolqtyinothershipments">'.$langs->trans("QtyInOtherShipments").'</td>';
		}
		if ($action == 'editline') {
			$editColspan = 3;
			if (empty($conf->stock->enabled)) {
				$editColspan--;
			}
			if (empty($conf->productbatch->enabled)) {
				$editColspan--;
			}
			print '<td class="center linecoleditlineotherinfo" colspan="'.$editColspan.'">';
			if ($object->statut <= 1) {
				print $langs->trans("QtyToShip").' - ';
			} else {
				print $langs->trans("QtyShipped").' - ';
			}
			if (!empty($conf->stock->enabled)) {
				print $langs->trans("WarehouseSource").' - ';
			}
			if (!empty($conf->productbatch->enabled)) {
				print $langs->trans("Batch");
			}
			print '</td>';
		} else {
			if ($object->statut <= 1) {
				print '<td class="center linecolqtytoship">'.$langs->trans("QtyToShip").'</td>';
			} else {
				print '<td class="center linecolqtyshipped">'.$langs->trans("QtyShipped").'</td>';
			}
			if (!empty($conf->stock->enabled)) {
				print '<td class="left linecolwarehousesource">'.$langs->trans("WarehouseSource").'</td>';
			}

			if (!empty($conf->productbatch->enabled)) {
				print '<td class="left linecolbatch">'.$langs->trans("Batch").'</td>';
			}
		}
		print '<td class="center linecolweight">'.$langs->trans("CalculatedWeight").'</td>';
		print '<td class="center linecolvolume">'.$langs->trans("CalculatedVolume").'</td>';
		//print '<td class="center">'.$langs->trans("Size").'</td>';
		if ($object->statut == 0) {
			print '<td class="linecoledit"></td>';
			print '<td class="linecoldelete" width="10"></td>';
		}
		print "</tr>\n";
		print '</thead>';

		if (!empty($conf->global->MAIN_MULTILANGS) && !empty($conf->global->PRODUIT_TEXTS_IN_THIRDPARTY_LANGUAGE)) {
			$object->fetch_thirdparty();
			$outputlangs = $langs;
			$newlang = '';
			if (empty($newlang) && GETPOST('lang_id', 'aZ09')) {
				$newlang = GETPOST('lang_id', 'aZ09');
			}
			if (empty($newlang)) {
				$newlang = $object->thirdparty->default_lang;
			}
			if (!empty($newlang)) {
				$outputlangs = new Translate("", $conf);
				$outputlangs->setDefaultLang($newlang);
			}
		}

		// Get list of products already sent for same source object into $alreadysent
		$alreadysent = array();
		if ($origin && $origin_id > 0) {
			$sql = "SELECT obj.rowid, obj.fk_product, obj.label, obj.description, obj.product_type as fk_product_type, obj.qty as qty_asked, obj.date_start, obj.date_end";
			$sql .= ", ed.rowid as shipmentline_id, ed.qty as qty_shipped, ed.fk_expedition as expedition_id, ed.fk_origin_line, ed.fk_entrepot";
			$sql .= ", e.rowid as shipment_id, e.ref as shipment_ref, e.date_creation, e.date_valid, e.date_delivery, e.date_expedition";
			//if ($conf->delivery_note->enabled) $sql .= ", l.rowid as livraison_id, l.ref as livraison_ref, l.date_delivery, ld.qty as qty_received";
			$sql .= ', p.label as product_label, p.ref, p.fk_product_type, p.rowid as prodid, p.tosell as product_tosell, p.tobuy as product_tobuy, p.tobatch as product_tobatch';
			$sql .= ', p.description as product_desc';
			$sql .= " FROM ".MAIN_DB_PREFIX."expeditiondet as ed";
			$sql .= ", ".MAIN_DB_PREFIX."expedition as e";
			$sql .= ", ".MAIN_DB_PREFIX.$origin."det as obj";
			//if ($conf->delivery_note->enabled) $sql .= " LEFT JOIN ".MAIN_DB_PREFIX."delivery as l ON l.fk_expedition = e.rowid LEFT JOIN ".MAIN_DB_PREFIX."deliverydet as ld ON ld.fk_delivery = l.rowid  AND obj.rowid = ld.fk_origin_line";
			$sql .= " LEFT JOIN ".MAIN_DB_PREFIX."product as p ON obj.fk_product = p.rowid";
			$sql .= " WHERE e.entity IN (".getEntity('expedition').")";
			$sql .= " AND obj.fk_".$origin." = ".((int) $origin_id);
			$sql .= " AND obj.rowid = ed.fk_origin_line";
			$sql .= " AND ed.fk_expedition = e.rowid";
			//if ($filter) $sql.= $filter;
			$sql .= " ORDER BY obj.fk_product";

			dol_syslog("get list of shipment lines", LOG_DEBUG);
			$resql = $db->query($sql);
			if ($resql) {
				$num = $db->num_rows($resql);
				$i = 0;

				while ($i < $num) {
					$obj = $db->fetch_object($resql);
					if ($obj) {
						// $obj->rowid is rowid in $origin."det" table
						$alreadysent[$obj->rowid][$obj->shipmentline_id] = array(
							'shipment_ref'=>$obj->shipment_ref, 'shipment_id'=>$obj->shipment_id, 'warehouse'=>$obj->fk_entrepot, 'qty_shipped'=>$obj->qty_shipped,
							'product_tosell'=>$obj->product_tosell, 'product_tobuy'=>$obj->product_tobuy, 'product_tobatch'=>$obj->product_tobatch,
							'date_valid'=>$db->jdate($obj->date_valid), 'date_delivery'=>$db->jdate($obj->date_delivery));
					}
					$i++;
				}
			}
			//var_dump($alreadysent);
		}

		print '<tbody>';

		// Loop on each product to send/sent
		for ($i = 0; $i < $num_prod; $i++) {
			$parameters = array('i' => $i, 'line' => $lines[$i], 'line_id' => $line_id, 'num' => $num_prod, 'alreadysent' => $alreadysent, 'editColspan' => $editColspan, 'outputlangs' => $outputlangs);
			$reshook = $hookmanager->executeHooks('printObjectLine', $parameters, $object, $action);
			if ($reshook < 0) {
				setEventMessages($hookmanager->error, $hookmanager->errors, 'errors');
			}

			if (empty($reshook)) {
				print '<!-- origin line id = '.$lines[$i]->origin_line_id.' -->'; // id of order line
				print '<tr class="oddeven" id="row-'.$lines[$i]->id.'" data-id="'.$lines[$i]->id.'" data-element="'.$lines[$i]->element.'" >';

				// #
				if (!empty($conf->global->MAIN_VIEW_LINE_NUMBER)) {
					print '<td class="center linecolnum">'.($i + 1).'</td>';
				}

				// Predefined product or service
				if ($lines[$i]->fk_product > 0) {
					// Define output language
					if (!empty($conf->global->MAIN_MULTILANGS) && !empty($conf->global->PRODUIT_TEXTS_IN_THIRDPARTY_LANGUAGE)) {
						$prod = new Product($db);
						$prod->fetch($lines[$i]->fk_product);
						$label = (!empty($prod->multilangs[$outputlangs->defaultlang]["label"])) ? $prod->multilangs[$outputlangs->defaultlang]["label"] : $lines[$i]->product_label;
					} else {
						$label = (!empty($lines[$i]->label) ? $lines[$i]->label : $lines[$i]->product_label);
					}

					print '<td class="linecoldescription">';

					// Show product and description
					$product_static->type = $lines[$i]->fk_product_type;
					$product_static->id = $lines[$i]->fk_product;
					$product_static->ref = $lines[$i]->ref;
					$product_static->status = $lines[$i]->product_tosell;
					$product_static->status_buy = $lines[$i]->product_tobuy;
					$product_static->status_batch = $lines[$i]->product_tobatch;

					$product_static->weight = $lines[$i]->weight;
					$product_static->weight_units = $lines[$i]->weight_units;
					$product_static->length = $lines[$i]->length;
					$product_static->length_units = $lines[$i]->length_units;
					$product_static->width = $lines[$i]->width;
					$product_static->width_units = $lines[$i]->width_units;
					$product_static->height = $lines[$i]->height;
					$product_static->height_units = $lines[$i]->height_units;
					$product_static->surface = $lines[$i]->surface;
					$product_static->surface_units = $lines[$i]->surface_units;
					$product_static->volume = $lines[$i]->volume;
					$product_static->volume_units = $lines[$i]->volume_units;

					$text = $product_static->getNomUrl(1);
					$text .= ' - '.$label;
					$description = (!empty($conf->global->PRODUIT_DESC_IN_FORM) ? '' : dol_htmlentitiesbr($lines[$i]->description));
					print $form->textwithtooltip($text, $description, 3, '', '', $i);
					print_date_range($lines[$i]->date_start, $lines[$i]->date_end);
					if (!empty($conf->global->PRODUIT_DESC_IN_FORM)) {
						print (!empty($lines[$i]->description) && $lines[$i]->description != $lines[$i]->product) ? '<br>'.dol_htmlentitiesbr($lines[$i]->description) : '';
					}
					print "</td>\n";
				} else {
					print '<td class="linecoldescription" >';
					if ($lines[$i]->product_type == Product::TYPE_SERVICE) {
						$text = img_object($langs->trans('Service'), 'service');
					} else {
						$text = img_object($langs->trans('Product'), 'product');
					}

					if (!empty($lines[$i]->label)) {
						$text .= ' <strong>'.$lines[$i]->label.'</strong>';
						print $form->textwithtooltip($text, $lines[$i]->description, 3, '', '', $i);
					} else {
						print $text.' '.nl2br($lines[$i]->description);
					}

					print_date_range($lines[$i]->date_start, $lines[$i]->date_end);
					print "</td>\n";
				}

				// Qty ordered
				print '<td class="center linecolqty">'.$lines[$i]->qty_asked.'</td>';

				// Qty in other shipments (with shipment and warehouse used)
				if ($origin && $origin_id > 0) {
					print '<td class="linecolqtyinothershipments center nowrap">';
					foreach ($alreadysent as $key => $val) {
						if ($lines[$i]->fk_origin_line == $key) {
							$j = 0;
							foreach ($val as $shipmentline_id => $shipmentline_var) {
								if ($shipmentline_var['shipment_id'] == $lines[$i]->fk_expedition) {
									continue; // We want to show only "other shipments"
								}

								$j++;
								if ($j > 1) {
									print '<br>';
								}
								$shipment_static->fetch($shipmentline_var['shipment_id']);
								print $shipment_static->getNomUrl(1);
								print ' - '.$shipmentline_var['qty_shipped'];
								$htmltext = $langs->trans("DateValidation").' : '.(empty($shipmentline_var['date_valid']) ? $langs->trans("Draft") : dol_print_date($shipmentline_var['date_valid'], 'dayhour'));
								if (!empty($conf->stock->enabled) && $shipmentline_var['warehouse'] > 0) {
									$warehousestatic->fetch($shipmentline_var['warehouse']);
									$htmltext .= '<br>'.$langs->trans("FromLocation").' : '.$warehousestatic->getNomUrl(1, '', 0, 1);
								}
								print ' '.$form->textwithpicto('', $htmltext, 1);
							}
						}
					}
					print '</td>';
				}

				if ($action == 'editline' && $lines[$i]->id == $line_id) {
					// edit mode
					print '<td colspan="'.$editColspan.'" class="center"><table class="nobordernopadding centpercent">';
					if (is_array($lines[$i]->detail_batch) && count($lines[$i]->detail_batch) > 0) {
						print '<!-- case edit 1 -->';
						$line = new ExpeditionLigne($db);
						foreach ($lines[$i]->detail_batch as $detail_batch) {
							print '<tr>';
							// Qty to ship or shipped
							print '<td><input class="qtyl" name="qtyl'.$detail_batch->fk_expeditiondet.'_'.$detail_batch->id.'" id="qtyl'.$line_id.'_'.$detail_batch->id.'" type="text" size="4" value="'.$detail_batch->qty.'"></td>';
							// Batch number managment
							if ($lines[$i]->entrepot_id == 0) {
								// only show lot numbers from src warehouse when shipping from multiple warehouses
								$line->fetch($detail_batch->fk_expeditiondet);
							}
							$entrepot_id = !empty($detail_batch->entrepot_id)?$detail_batch->entrepot_id:$lines[$i]->entrepot_id;
							print '<td>'.$formproduct->selectLotStock($detail_batch->fk_origin_stock, 'batchl'.$detail_batch->fk_expeditiondet.'_'.$detail_batch->fk_origin_stock, '', 1, 0, $lines[$i]->fk_product, $entrepot_id).'</td>';
							print '</tr>';
						}
						// add a 0 qty lot row to be able to add a lot
						print '<tr>';
						// Qty to ship or shipped
						print '<td><input class="qtyl" name="qtyl'.$line_id.'_0" id="qtyl'.$line_id.'_0" type="text" size="4" value="0"></td>';
						// Batch number managment
						print '<td>'.$formproduct->selectLotStock('', 'batchl'.$line_id.'_0', '', 1, 0, $lines[$i]->fk_product).'</td>';
						print '</tr>';
					} elseif (!empty($conf->stock->enabled)) {
						if ($lines[$i]->fk_product > 0) {
							if ($lines[$i]->entrepot_id > 0) {
								print '<!-- case edit 2 -->';
								print '<tr>';
								// Qty to ship or shipped
								print '<td><input class="qtyl" name="qtyl'.$line_id.'" id="qtyl'.$line_id.'" type="text" size="4" value="'.$lines[$i]->qty_shipped.'"></td>';
								// Warehouse source
								print '<td>'.$formproduct->selectWarehouses($lines[$i]->entrepot_id, 'entl'.$line_id, '', 1, 0, $lines[$i]->fk_product, '', 1).'</td>';
								// Batch number managment
								print '<td> - '.$langs->trans("NA").'</td>';
								print '</tr>';
							} elseif (count($lines[$i]->details_entrepot) > 1) {
								print '<!-- case edit 3 -->';
								foreach ($lines[$i]->details_entrepot as $detail_entrepot) {
									print '<tr>';
									// Qty to ship or shipped
									print '<td><input class="qtyl" name="qtyl'.$detail_entrepot->line_id.'" id="qtyl'.$detail_entrepot->line_id.'" type="text" size="4" value="'.$detail_entrepot->qty_shipped.'"></td>';
									// Warehouse source
									print '<td>'.$formproduct->selectWarehouses($detail_entrepot->entrepot_id, 'entl'.$detail_entrepot->line_id, '', 1, 0, $lines[$i]->fk_product, '', 1).'</td>';
									// Batch number managment
									print '<td> - '.$langs->trans("NA").'</td>';
									print '</tr>';
								}
							} else {
								print '<!-- case edit 4 -->';
								print '<tr><td colspan="3">'.$langs->trans("NotEnoughStock").'</td></tr>';
							}
						} else {
							print '<!-- case edit 5 -->';
							print '<tr>';
							// Qty to ship or shipped
							print '<td><input class="qtyl" name="qtyl'.$line_id.'" id="qtyl'.$line_id.'" type="text" size="4" value="'.$lines[$i]->qty_shipped.'"></td>';
							// Warehouse source
							print '<td></td>';
							// Batch number managment
							print '<td></td>';
							print '</tr>';
						}
					} elseif (empty($conf->stock->enabled) && empty($conf->productbatch->enabled)) { // both product batch and stock are not activated.
						print '<!-- case edit 6 -->';
						print '<tr>';
						// Qty to ship or shipped
						print '<td><input class="qtyl" name="qtyl'.$line_id.'" id="qtyl'.$line_id.'" type="text" size="4" value="'.$lines[$i]->qty_shipped.'"></td>';
						// Warehouse source
						print '<td></td>';
						// Batch number managment
						print '<td></td>';
						print '</tr>';
					}

					print '</table></td>';
				} else {
					// Qty to ship or shipped
					print '<td class="linecolqtytoship center">'.$lines[$i]->qty_shipped.'</td>';

					// Warehouse source
					if (!empty($conf->stock->enabled)) {
						print '<td class="linecolwarehousesource left">';
						if ($lines[$i]->entrepot_id > 0) {
							$entrepot = new Entrepot($db);
							$entrepot->fetch($lines[$i]->entrepot_id);
							print $entrepot->getNomUrl(1);
						} elseif (count($lines[$i]->details_entrepot) > 1) {
							$detail = '';
							foreach ($lines[$i]->details_entrepot as $detail_entrepot) {
								if ($detail_entrepot->entrepot_id > 0) {
									$entrepot = new Entrepot($db);
									$entrepot->fetch($detail_entrepot->entrepot_id);
									$detail .= $langs->trans("DetailWarehouseFormat", $entrepot->libelle, $detail_entrepot->qty_shipped).'<br>';
								}
							}
							print $form->textwithtooltip(img_picto('', 'object_stock').' '.$langs->trans("DetailWarehouseNumber"), $detail);
						}
						print '</td>';
					}

					// Batch number managment
					if (!empty($conf->productbatch->enabled)) {
						if (isset($lines[$i]->detail_batch)) {
							print '<!-- Detail of lot -->';
							print '<td class="linecolbatch">';
							if ($lines[$i]->product_tobatch) {
								$detail = '';
								foreach ($lines[$i]->detail_batch as $dbatch) {	// $dbatch is instance of ExpeditionLineBatch
									$detail .= $langs->trans("Batch").': '.$dbatch->batch;
									if (empty($conf->global->PRODUCT_DISABLE_SELLBY)) {
										$detail .= ' - '.$langs->trans("SellByDate").': '.dol_print_date($dbatch->sellby, "day");
									}
									if (empty($conf->global->PRODUCT_DISABLE_EATBY)) {
										$detail .= ' - '.$langs->trans("EatByDate").': '.dol_print_date($dbatch->eatby, "day");
									}
									$detail .= ' - '.$langs->trans("Qty").': '.$dbatch->qty;
									$detail .= '<br>';
								}
								print $form->textwithtooltip(img_picto('', 'object_barcode').' '.$langs->trans("DetailBatchNumber"), $detail);
							} else {
								print $langs->trans("NA");
							}
							print '</td>';
						} else {
							print '<td class="linecolbatch" ></td>';
						}
					}
				}

				// Weight
				print '<td class="center linecolweight">';
				if ($lines[$i]->fk_product_type == Product::TYPE_PRODUCT) {
					print $lines[$i]->weight * $lines[$i]->qty_shipped.' '.measuringUnitString(0, "weight", $lines[$i]->weight_units);
				} else {
					print '&nbsp;';
				}
				print '</td>';

				// Volume
				print '<td class="center linecolvolume">';
				if ($lines[$i]->fk_product_type == Product::TYPE_PRODUCT) {
					print $lines[$i]->volume * $lines[$i]->qty_shipped.' '.measuringUnitString(0, "volume", $lines[$i]->volume_units);
				} else {
					print '&nbsp;';
				}
				print '</td>';

				// Size
				//print '<td class="center">'.$lines[$i]->volume*$lines[$i]->qty_shipped.' '.measuringUnitString(0, "volume", $lines[$i]->volume_units).'</td>';

				if ($action == 'editline' && $lines[$i]->id == $line_id) {
					print '<td class="center" colspan="2" valign="middle">';
					print '<input type="submit" class="button button-save" id="savelinebutton marginbottomonly" name="save" value="'.$langs->trans("Save").'"><br>';
					print '<input type="submit" class="button button-cancel" id="cancellinebutton" name="cancel" value="'.$langs->trans("Cancel").'"><br>';
					print '</td>';
				} elseif ($object->statut == Expedition::STATUS_DRAFT) {
					// edit-delete buttons
					print '<td class="linecoledit center">';
					print '<a class="editfielda reposition" href="'.$_SERVER["PHP_SELF"].'?id='.$object->id.'&amp;action=editline&amp;lineid='.$lines[$i]->id.'">'.img_edit().'</a>';
					print '</td>';
					print '<td class="linecoldelete" width="10">';
					print '<a class="reposition" href="'.$_SERVER["PHP_SELF"].'?id='.$object->id.'&amp;action=deleteline&amp;token='.newToken().'&amp;lineid='.$lines[$i]->id.'">'.img_delete().'</a>';
					print '</td>';

					// Display lines extrafields
					if (!empty($rowExtrafieldsStart)) {
						print $rowExtrafieldsStart;
						print $rowExtrafieldsView;
						print $rowEnd;
					}
				}
				print "</tr>";

				// Display lines extrafields
				if (!empty($extrafields)) {
					$colspan = 6;
					if ($origin && $origin_id > 0) {
						$colspan++;
					}
					if (!empty($conf->productbatch->enabled)) {
						$colspan++;
					}
					if (!empty($conf->stock->enabled)) {
						$colspan++;
					}

					$line = $lines[$i];
					$line->fetch_optionals();

					// TODO Show all in same line by setting $display_type = 'line'
					if ($action == 'editline' && $line->id == $line_id) {
						print $lines[$i]->showOptionals($extrafields, 'edit', array('colspan'=>$colspan), $indiceAsked, '', 0, 'card');
					} else {
						print $lines[$i]->showOptionals($extrafields, 'view', array('colspan'=>$colspan), $indiceAsked, '', 0, 'card');
					}
				}
			}
		}

		// TODO Show also lines ordered but not delivered

		print "</table>\n";
		print '</tbody>';
		print '</div>';
	}


	print dol_get_fiche_end();


	$object->fetchObjectLinked($object->id, $object->element);


	/*
	 *    Boutons actions
	 */

	if (($user->socid == 0) && ($action != 'presend')) {
		print '<div class="tabsAction">';

		$parameters = array();
		$reshook = $hookmanager->executeHooks('addMoreActionsButtons', $parameters, $object, $action); // Note that $action and $object may have been
																									   // modified by hook
		if (empty($reshook)) {
			if ($object->statut == Expedition::STATUS_DRAFT && $num_prod > 0) {
				if ((empty($conf->global->MAIN_USE_ADVANCED_PERMS) && !empty($user->rights->expedition->creer))
				 || (!empty($conf->global->MAIN_USE_ADVANCED_PERMS) && !empty($user->rights->expedition->shipping_advance->validate))) {
					print '<a class="butAction" href="'.$_SERVER["PHP_SELF"].'?id='.$object->id.'&amp;action=valid">'.$langs->trans("Validate").'</a>';
				} else {
					print '<a class="butActionRefused classfortooltip" href="#" title="'.$langs->trans("NotAllowed").'">'.$langs->trans("Validate").'</a>';
				}
			}

			// TODO add alternative status
			// 0=draft, 1=validated, 2=billed, we miss a status "delivered" (only available on order)
			if ($object->statut == Expedition::STATUS_CLOSED && $user->rights->expedition->creer) {
				if (!empty($conf->facture->enabled) && !empty($conf->global->WORKFLOW_BILL_ON_SHIPMENT)) {  // Quand l'option est on, il faut avoir le bouton en plus et non en remplacement du Close ?
					print '<a class="butAction" href="'.$_SERVER["PHP_SELF"].'?id='.$object->id.'&amp;action=reopen">'.$langs->trans("ClassifyUnbilled").'</a>';
				} else {
					print '<a class="butAction" href="'.$_SERVER["PHP_SELF"].'?id='.$object->id.'&amp;action=reopen">'.$langs->trans("ReOpen").'</a>';
				}
			}

			// Send
			if (empty($user->socid)) {
				if ($object->statut > 0) {
					if (empty($conf->global->MAIN_USE_ADVANCED_PERMS) || $user->rights->expedition->shipping_advance->send) {
						print '<a class="butAction" href="'.$_SERVER["PHP_SELF"].'?id='.$object->id.'&action=presend&mode=init#formmailbeforetitle">'.$langs->trans('SendMail').'</a>';
					} else {
						print '<a class="butActionRefused classfortooltip" href="#">'.$langs->trans('SendMail').'</a>';
					}
				}
			}

			// Create bill
			if (!empty($conf->facture->enabled) && ($object->statut == Expedition::STATUS_VALIDATED || $object->statut == Expedition::STATUS_CLOSED)) {
				if ($user->rights->facture->creer) {
					// TODO show button only   if (! empty($conf->global->WORKFLOW_BILL_ON_SHIPMENT))
					// If we do that, we must also make this option official.
					print '<a class="butAction" href="'.DOL_URL_ROOT.'/compta/facture/card.php?action=create&amp;origin='.$object->element.'&amp;originid='.$object->id.'&amp;socid='.$object->socid.'">'.$langs->trans("CreateBill").'</a>';
				}
			}

			// This is just to generate a delivery receipt
			//var_dump($object->linkedObjectsIds['delivery']);
			if ($conf->delivery_note->enabled && ($object->statut == Expedition::STATUS_VALIDATED || $object->statut == Expedition::STATUS_CLOSED) && $user->rights->expedition->delivery->creer && empty($object->linkedObjectsIds['delivery'])) {
				print '<a class="butAction" href="'.$_SERVER["PHP_SELF"].'?id='.$object->id.'&amp;action=create_delivery">'.$langs->trans("CreateDeliveryOrder").'</a>';
			}
			// Close
			if ($object->statut == Expedition::STATUS_VALIDATED) {
				if ($user->rights->expedition->creer && $object->statut > 0 && !$object->billed) {
					$label = "Close"; $paramaction = 'classifyclosed'; // = Transferred/Received
					// Label here should be "Close" or "ClassifyBilled" if we decided to make bill on shipments instead of orders
					if (!empty($conf->facture->enabled) && !empty($conf->global->WORKFLOW_BILL_ON_SHIPMENT)) {  // Quand l'option est on, il faut avoir le bouton en plus et non en remplacement du Close ?
						$label = "ClassifyBilled";
						$paramaction = 'classifybilled';
					}
					print '<a class="butAction" href="'.$_SERVER["PHP_SELF"].'?id='.$object->id.'&amp;action='.$paramaction.'">'.$langs->trans($label).'</a>';
				}
			}

			// Cancel
			if ($object->statut == Expedition::STATUS_VALIDATED) {
				if ($user->rights->expedition->supprimer) {
					print '<a class="butActionDelete" href="'.$_SERVER["PHP_SELF"].'?id='.$object->id.'&amp;action=cancel">'.$langs->trans("Cancel").'</a>';
				}
			}

			// Delete
			if ($user->rights->expedition->supprimer) {
				print '<a class="butActionDelete" href="'.$_SERVER["PHP_SELF"].'?id='.$object->id.'&amp;action=delete&amp;token='.newToken().'">'.$langs->trans("Delete").'</a>';
			}
		}

		print '</div>';
	}


	/*
	 * Documents generated
	 */

	if ($action != 'presend' && $action != 'editline') {
		print '<div class="fichecenter"><div class="fichehalfleft">';

		$objectref = dol_sanitizeFileName($object->ref);
		$filedir = $conf->expedition->dir_output."/sending/".$objectref;

		$urlsource = $_SERVER["PHP_SELF"]."?id=".$object->id;

		$genallowed = $user->rights->expedition->lire;
		$delallowed = $user->rights->expedition->creer;

		print $formfile->showdocuments('expedition', $objectref, $filedir, $urlsource, $genallowed, $delallowed, $object->model_pdf, 1, 0, 0, 28, 0, '', '', '', $soc->default_lang);


		// Show links to link elements
		//$linktoelem = $form->showLinkToObjectBlock($object, null, array('order'));
		$somethingshown = $form->showLinkedObjectBlock($object, '');


		print '</div><div class="fichehalfright"><div class="ficheaddleft">';

		// List of actions on element
		include_once DOL_DOCUMENT_ROOT.'/core/class/html.formactions.class.php';
		$formactions = new FormActions($db);
		$somethingshown = $formactions->showactions($object, 'shipping', $socid, 1);

		print '</div></div></div>';
	}


	/*
	 * Action presend
	 */

	//Select mail models is same action as presend
	if (GETPOST('modelselected')) {
		$action = 'presend';
	}

	// Presend form
	$modelmail = 'shipping_send';
	$defaulttopic = $langs->trans('SendShippingRef');
	$diroutput = $conf->expedition->dir_output.'/sending';
	$trackid = 'shi'.$object->id;

	include DOL_DOCUMENT_ROOT.'/core/tpl/card_presend.tpl.php';
}

// End of page
llxFooter();
$db->close();<|MERGE_RESOLUTION|>--- conflicted
+++ resolved
@@ -1187,23 +1187,16 @@
 							// Quantity to send
 							print '<td class="center">';
 							if ($line->product_type == Product::TYPE_PRODUCT || !empty($conf->global->STOCK_SUPPORTS_SERVICES)) {
-<<<<<<< HEAD
 								if (GETPOST('qtyl'.$indiceAsked, 'int')) {
 									$deliverableQty = GETPOST('qtyl'.$indiceAsked, 'int');
 								}
 								print '<input name="idl'.$indiceAsked.'" type="hidden" value="'.$line->id.'">';
 								print '<input name="qtyl'.$indiceAsked.'" id="qtyl'.$indiceAsked.'" class="qtyl center" type="text" size="4" value="'.$deliverableQty.'">';
 							} else {
-=======
-								if (GETPOST('qtyl'.$indiceAsked, 'int')) $deliverableQty = GETPOST('qtyl'.$indiceAsked, 'int');
-								print '<input name="idl'.$indiceAsked.'" type="hidden" value="'.$line->id.'">';
-								print '<input name="qtyl'.$indiceAsked.'" id="qtyl'.$indiceAsked.'" type="text" size="4" value="'.$deliverableQty.'">';
-							} else {
 								if (! empty($conf->global->SHIPMENT_GETS_ALL_ORDER_PRODUCTS)) {
 									print '<input name="qtyl'.$indiceAsked.'" id="qtyl'.$indiceAsked.'" type="hidden" value="0">';
 								}
 
->>>>>>> 9dde80dd
 								print $langs->trans("NA");
 							}
 							print '</td>';
@@ -1383,13 +1376,10 @@
 										print '<input '.$tooltip.' name="qtyl'.$indiceAsked.'_'.$subj.'" id="qtyl'.$indiceAsked.'" type="text" size="4" value="'.$deliverableQty.'">';
 										print '<input name="ent1'.$indiceAsked.'_'.$subj.'" type="hidden" value="'.$warehouse_id.'">';
 									} else {
-<<<<<<< HEAD
-=======
 										if (! empty($conf->global->SHIPMENT_GETS_ALL_ORDER_PRODUCTS)) {
 											print '<input name="qtyl'.$indiceAsked.'_'.$subj.'" id="qtyl'.$indiceAsked.'" type="hidden" value="0">';
 										}
 
->>>>>>> 9dde80dd
 										print $langs->trans("NA");
 									}
 									print '</td>';
