--- conflicted
+++ resolved
@@ -308,18 +308,15 @@
 						//var_dump($sub_qty[$j]['id_batch']);
 
 						//var_dump($qty);var_dump($batch);var_dump($sub_qty[$j]['q']);var_dump($sub_qty[$j]['id_batch']);
-<<<<<<< HEAD
-						if ($is_batch_or_serial == 2 && $sub_qty[$j]['q'] > 1) {
-=======
-						if ($is_batch_or_serial==2 && ($sub_qty[$j]['q']>1 || ($sub_qty[$j]['q']>0 && in_array($sub_qty[$j]['id_batch'], $product_batch_used)))) {
->>>>>>> a44d7ff2
+						if ($is_batch_or_serial == 2 && ($sub_qty[$j]['q'] > 1 || ($sub_qty[$j]['q'] > 0 && in_array($sub_qty[$j]['id_batch'], $product_batch_used)))) {
 							setEventMessages($langs->trans("TooManyQtyForSerialNumber", $product->ref, ''), null, 'errors');
 							$totalqty = 0;
 							break 2;
 						}
 
-						if ($is_batch_or_serial==2 && $sub_qty[$j]['q']>0) {
-							$product_batch_used[$j] = $sub_qty[$j]['id_batch']; // we stock the batch id to test if the same serial is shipped on another line for the same product
+						if ($is_batch_or_serial == 2 && $sub_qty[$j]['q'] > 0) {
+							// we stock the batch id to test later if the same serial is shipped on another line for the same product
+							$product_batch_used[$j] = $sub_qty[$j]['id_batch'];
 						}
 
 						$j++;
