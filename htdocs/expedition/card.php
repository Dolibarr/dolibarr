--- conflicted
+++ resolved
@@ -1744,17 +1744,10 @@
 		{
     		$sql = "SELECT obj.rowid, obj.fk_product, obj.label, obj.description, obj.product_type as fk_product_type, obj.qty as qty_asked, obj.date_start, obj.date_end";
     		$sql.= ", ed.rowid as shipmentline_id, ed.qty as qty_shipped, ed.fk_expedition as expedition_id, ed.fk_origin_line, ed.fk_entrepot";
-<<<<<<< HEAD
-    		$sql.= ", e.rowid as shipment_id, e.ref as shipment_ref, e.date_creation, e.date_valid, e.date_delivery, e.date_expedition,";
-    		//if ($conf->livraison_bon->enabled) $sql .= " l.rowid as livraison_id, l.ref as livraison_ref, l.date_delivery, ld.qty as qty_received,";
-    		$sql.= ' p.label as product_label, p.ref, p.fk_product_type, p.rowid as prodid, p.tobatch as product_tobatch';
-    		$sql.= ' p.description as product_desc';
-=======
     		$sql.= ", e.rowid as shipment_id, e.ref as shipment_ref, e.date_creation, e.date_valid, e.date_delivery, e.date_expedition";
     		//if ($conf->livraison_bon->enabled) $sql .= ", l.rowid as livraison_id, l.ref as livraison_ref, l.date_delivery, ld.qty as qty_received";
     		$sql.= ', p.label as product_label, p.ref, p.fk_product_type, p.rowid as prodid, p.tobatch as product_tobatch';
     		$sql.= ', p.description as product_desc';
->>>>>>> ee8112dd
     		$sql.= " FROM ".MAIN_DB_PREFIX."expeditiondet as ed";
     		$sql.= ", ".MAIN_DB_PREFIX."expedition as e";
     		$sql.= ", ".MAIN_DB_PREFIX.$origin."det as obj";
