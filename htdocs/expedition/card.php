--- conflicted
+++ resolved
@@ -1603,22 +1603,7 @@
 								}
 
 								$tmpwarehouseObject->fetch($warehouse_id);
-<<<<<<< HEAD
 								if (($stock_warehouse->real > 0 || !empty($conf->global->STOCK_ALLOW_NEGATIVE_TRANSFER)) && (count($stock_warehouse->detail_batch))) {
-									foreach ($stock_warehouse->detail_batch as $dbatch) {
-										$batchStock = + $dbatch->qty; // To get a numeric
-										if (isset($alreadyQtyBatchSetted[$line->fk_product][$dbatch->batch][intval($warehouse_id)])) {
-											$deliverableQty = min($quantityToBeDelivered, $batchStock - $alreadyQtyBatchSetted[$line->fk_product][$dbatch->batch][intval($warehouse_id)]);
-										} else {
-											if (!isset($alreadyQtyBatchSetted[$line->fk_product])) {
-												$alreadyQtyBatchSetted[$line->fk_product] = array();
-											}
-
-											if (!isset($alreadyQtyBatchSetted[$line->fk_product][$dbatch->batch])) {
-												$alreadyQtyBatchSetted[$line->fk_product][$dbatch->batch] = array();
-											}
-=======
-								if (($stock_warehouse->real > 0) && (count($stock_warehouse->detail_batch))) {
 									$batchStock = +$dbatch->qty; // To get a numeric
 									if (isset($alreadyQtyBatchSetted[$line->fk_product][$dbatch->batch][intval($warehouse_id)])) {
 										$deliverableQty = min($quantityToBeDelivered, $batchStock - $alreadyQtyBatchSetted[$line->fk_product][$dbatch->batch][intval($warehouse_id)]);
@@ -1626,7 +1611,6 @@
 										if (!isset($alreadyQtyBatchSetted[$line->fk_product])) {
 											$alreadyQtyBatchSetted[$line->fk_product] = array();
 										}
->>>>>>> 3973b4d6
 
 										if (!isset($alreadyQtyBatchSetted[$line->fk_product][$dbatch->batch])) {
 											$alreadyQtyBatchSetted[$line->fk_product][$dbatch->batch] = array();
