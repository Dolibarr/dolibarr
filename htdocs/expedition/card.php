<?php
/* Copyright (C) 2003-2008	Rodolphe Quiedeville	<rodolphe@quiedeville.org>
 * Copyright (C) 2005-2016	Laurent Destailleur		<eldy@users.sourceforge.net>
 * Copyright (C) 2005		Simon TOSSER			<simon@kornog-computing.com>
 * Copyright (C) 2005-2012	Regis Houssin			<regis.houssin@inodbox.com>
 * Copyright (C) 2011-2017	Juanjo Menent			<jmenent@2byte.es>
 * Copyright (C) 2013       Florian Henry		  	<florian.henry@open-concept.pro>
 * Copyright (C) 2013       Marcos García           <marcosgdf@gmail.com>
 * Copyright (C) 2014		Cedric GROSS			<c.gross@kreiz-it.fr>
 * Copyright (C) 2014-2017	Francis Appels			<francis.appels@yahoo.com>
 * Copyright (C) 2015		Claudio Aschieri		<c.aschieri@19.coop>
 * Copyright (C) 2016-2018	Ferran Marcet			<fmarcet@2byte.es>
 * Copyright (C) 2016		Yasser Carreón			<yacasia@gmail.com>
 * Copyright (C) 2018       Frédéric France         <frederic.france@netlogic.fr>
 *
 * This program is free software; you can redistribute it and/or modify
 * it under the terms of the GNU General Public License as published by
 * the Free Software Foundation; either version 3 of the License, or
 * (at your option) any later version.
 *
 * This program is distributed in the hope that it will be useful,
 * but WITHOUT ANY WARRANTY; without even the implied warranty of
 * MERCHANTABILITY or FITNESS FOR A PARTICULAR PURPOSE.  See the
 * GNU General Public License for more details.
 *
 * You should have received a copy of the GNU General Public License
 * along with this program.  If not, see <http://www.gnu.org/licenses/>.
 */

/**
 *	\file       htdocs/expedition/card.php
 *	\ingroup    expedition
 *	\brief      Card of a shipment
 */

require '../main.inc.php';
require_once DOL_DOCUMENT_ROOT.'/core/class/html.formfile.class.php';
require_once DOL_DOCUMENT_ROOT.'/expedition/class/expedition.class.php';
require_once DOL_DOCUMENT_ROOT.'/product/class/html.formproduct.class.php';
require_once DOL_DOCUMENT_ROOT.'/core/lib/product.lib.php';
require_once DOL_DOCUMENT_ROOT.'/core/lib/sendings.lib.php';
require_once DOL_DOCUMENT_ROOT.'/core/modules/expedition/modules_expedition.php';
require_once DOL_DOCUMENT_ROOT.'/core/class/doleditor.class.php';
require_once DOL_DOCUMENT_ROOT.'/core/class/extrafields.class.php';
require_once DOL_DOCUMENT_ROOT.'/product/stock/class/entrepot.class.php';
require_once DOL_DOCUMENT_ROOT.'/product/stock/class/productlot.class.php';
if (! empty($conf->product->enabled) || ! empty($conf->service->enabled))  require_once DOL_DOCUMENT_ROOT.'/product/class/product.class.php';
if (! empty($conf->propal->enabled))   require_once DOL_DOCUMENT_ROOT.'/comm/propal/class/propal.class.php';
if (! empty($conf->commande->enabled)) require_once DOL_DOCUMENT_ROOT.'/commande/class/commande.class.php';
if (! empty($conf->productbatch->enabled)) require_once DOL_DOCUMENT_ROOT.'/product/class/productbatch.class.php';
if (! empty($conf->projet->enabled)) {
    require_once DOL_DOCUMENT_ROOT.'/projet/class/project.class.php';
    require_once DOL_DOCUMENT_ROOT.'/core/class/html.formprojet.class.php';
}

// Load translation files required by the page
$langs->loadLangs(array("sendings","companies","bills",'deliveries','orders','stocks','other','propal'));

if (!empty($conf->incoterm->enabled)) $langs->load('incoterm');
if (! empty($conf->productbatch->enabled)) $langs->load('productbatch');

$origin		= GETPOST('origin', 'alpha')?GETPOST('origin', 'alpha'):'expedition';   // Example: commande, propal
$origin_id 	= GETPOST('id', 'int')?GETPOST('id', 'int'):'';
$id = $origin_id;
if (empty($origin_id)) $origin_id  = GETPOST('origin_id', 'int');    // Id of order or propal
if (empty($origin_id)) $origin_id  = GETPOST('object_id', 'int');    // Id of order or propal
$ref=GETPOST('ref', 'alpha');
$line_id = GETPOST('lineid', 'int')?GETPOST('lineid', 'int'):'';

// Security check
$socid='';
if ($user->societe_id) $socid=$user->societe_id;

if ($origin == 'expedition') $result=restrictedArea($user, $origin, $id);
else {
	$result=restrictedArea($user, 'expedition');
	if (empty($user->rights->{$origin}->lire) && empty($user->rights->{$origin}->read)) accessforbidden();
}

$action		= GETPOST('action', 'alpha');
$confirm	= GETPOST('confirm', 'alpha');
$cancel     = GETPOST('cancel', 'alpha');

//PDF
$hidedetails = (GETPOST('hidedetails', 'int') ? GETPOST('hidedetails', 'int') : (! empty($conf->global->MAIN_GENERATE_DOCUMENTS_HIDE_DETAILS) ? 1 : 0));
$hidedesc 	 = (GETPOST('hidedesc', 'int') ? GETPOST('hidedesc', 'int') : (! empty($conf->global->MAIN_GENERATE_DOCUMENTS_HIDE_DESC) ?  1 : 0));
$hideref 	 = (GETPOST('hideref', 'int') ? GETPOST('hideref', 'int') : (! empty($conf->global->MAIN_GENERATE_DOCUMENTS_HIDE_REF) ? 1 : 0));

$object = new Expedition($db);
$extrafields = new ExtraFields($db);
$extrafieldsline = new ExtraFields($db);

// fetch optionals attributes and labels
$extralabels = $extrafields->fetch_name_optionals_label($object->table_element);

// fetch optionals attributes lines and labels
$extralabelslines=$extrafieldsline->fetch_name_optionals_label($object->table_element_line);


// Load object. Make an object->fetch
include DOL_DOCUMENT_ROOT.'/core/actions_fetchobject.inc.php';  // Must be include, not include_once

// Initialize technical object to manage hooks of page. Note that conf->hooks_modules contains array of hook context
$hookmanager->initHooks(array('expeditioncard','globalcard'));

$permissiondellink=$user->rights->expedition->livraison->creer;	// Used by the include of actions_dellink.inc.php
//var_dump($object->lines[0]->detail_batch);


/*
 * Actions
 */

$parameters=array();
$reshook=$hookmanager->executeHooks('doActions', $parameters, $object, $action);    // Note that $action and $object may have been modified by some hooks
if ($reshook < 0) setEventMessages($hookmanager->error, $hookmanager->errors, 'errors');

if (empty($reshook))
{
    if ($cancel)
	{
		$action = '';
		$object->fetch($id); // show shipment also after canceling modification
    }

	include DOL_DOCUMENT_ROOT.'/core/actions_dellink.inc.php';		// Must be include, not include_once

	// Actions to build doc
	$upload_dir = $conf->expedition->dir_output.'/sending';
	$permissioncreate = $user->rights->expedition->creer;
	include DOL_DOCUMENT_ROOT.'/core/actions_builddoc.inc.php';

	// Reopen
	if ($action == 'reopen' && $user->rights->expedition->creer)
	{
	    $object->fetch($id);
	    $result = $object->reOpen();
	}

	// Set incoterm
	if ($action == 'set_incoterms' && !empty($conf->incoterm->enabled))
	{
	    $result = $object->setIncoterms(GETPOST('incoterm_id', 'int'), GETPOST('location_incoterms', 'alpha'));
	}

	if ($action == 'setref_customer')
	{
        $result = $object->fetch($id);
        if ($result < 0) {
            setEventMessages($object->error, $object->errors, 'errors');
        }

        $result = $object->setValueFrom('ref_customer', GETPOST('ref_customer', 'alpha'), '', null, 'text', '', $user, 'SHIPMENT_MODIFY');
        if ($result < 0) {
            setEventMessages($object->error, $object->errors, 'errors');
            $action = 'editref_customer';
        } else {
            header("Location: ".$_SERVER['PHP_SELF']."?id=".$object->id);
            exit;
        }
	}

	if ($action == 'update_extras')
	{
		$object->oldcopy = dol_clone($object);

		// Fill array 'array_options' with data from update form
	    $extralabels = $extrafields->fetch_name_optionals_label($object->table_element);
	    $ret = $extrafields->setOptionalsFromPost($extralabels, $object, GETPOST('attribute', 'none'));
	    if ($ret < 0) $error++;

	    if (! $error)
	    {
	        // Actions on extra fields
            $result = $object->insertExtraFields('SHIPMENT_MODIFY');
			if ($result < 0)
			{
				setEventMessages($object->error, $object->errors, 'errors');
				$error++;
			}
	    }

	    if ($error)
	        $action = 'edit_extras';
	}

	// Create shipment
	if ($action == 'add' && $user->rights->expedition->creer)
	{
	    $error=0;
	    $predef='';

	    $db->begin();

	    $object->note				= GETPOST('note', 'alpha');
	    $object->origin				= $origin;
        $object->origin_id			= $origin_id;
        $object->fk_project         = GETPOST('projectid', 'int');
	    $object->weight				= GETPOST('weight', 'int')==''?"NULL":GETPOST('weight', 'int');
	    $object->sizeH				= GETPOST('sizeH', 'int')==''?"NULL":GETPOST('sizeH', 'int');
	    $object->sizeW				= GETPOST('sizeW', 'int')==''?"NULL":GETPOST('sizeW', 'int');
	    $object->sizeS				= GETPOST('sizeS', 'int')==''?"NULL":GETPOST('sizeS', 'int');
	    $object->size_units			= GETPOST('size_units', 'int');
	    $object->weight_units		= GETPOST('weight_units', 'int');

	    $date_delivery = dol_mktime(GETPOST('date_deliveryhour', 'int'), GETPOST('date_deliverymin', 'int'), 0, GETPOST('date_deliverymonth', 'int'), GETPOST('date_deliveryday', 'int'), GETPOST('date_deliveryyear', 'int'));

	    // We will loop on each line of the original document to complete the shipping object with various info and quantity to deliver
	    $classname = ucfirst($object->origin);
	    $objectsrc = new $classname($db);
	    $objectsrc->fetch($object->origin_id);

	    $object->socid					= $objectsrc->socid;
	    $object->ref_customer			= GETPOST('ref_customer', 'alpha');
	    $object->model_pdf				= GETPOST('model');
	    $object->date_delivery			= $date_delivery;	    // Date delivery planed
	    $object->fk_delivery_address	= $objectsrc->fk_delivery_address;
	    $object->shipping_method_id		= GETPOST('shipping_method_id', 'int');
	    $object->tracking_number		= GETPOST('tracking_number', 'alpha');
	    $object->ref_int				= GETPOST('ref_int', 'alpha');
	    $object->note_private			= GETPOST('note_private', 'none');
	    $object->note_public			= GETPOST('note_public', 'none');
		$object->fk_incoterms 			= GETPOST('incoterm_id', 'int');
		$object->location_incoterms 	= GETPOST('location_incoterms', 'alpha');

	    $batch_line = array();
		$stockLine = array();
		$array_options=array();

	    $num=count($objectsrc->lines);
	    $totalqty=0;

	    for ($i = 0; $i < $num; $i++)
	    {
			$idl="idl".$i;

			$sub_qty=array();
			$subtotalqty=0;

			$j=0;
			$batch="batchl".$i."_0";
			$stockLocation="ent1".$i."_0";
	    	$qty = "qtyl".$i;

			if ($objectsrc->lines[$i]->product_tobatch)      // If product need a batch number
			{
			    if (isset($_POST[$batch]))
			    {
    				//shipment line with batch-enable product
    				$qty .= '_'.$j;
    				while (isset($_POST[$batch]))
    				{
    					// save line of detail into sub_qty
    				    $sub_qty[$j]['q']=GETPOST($qty, 'int');				// the qty we want to move for this stock record
    				    $sub_qty[$j]['id_batch']=GETPOST($batch, 'int');		// the id into llx_product_batch of stock record to move
    					$subtotalqty+=$sub_qty[$j]['q'];

    					//var_dump($qty);var_dump($batch);var_dump($sub_qty[$j]['q']);var_dump($sub_qty[$j]['id_batch']);

    					$j++;
    					$batch="batchl".$i."_".$j;
    					$qty = "qtyl".$i.'_'.$j;
    				}

    				$batch_line[$i]['detail']=$sub_qty;		// array of details
    				$batch_line[$i]['qty']=$subtotalqty;
    				$batch_line[$i]['ix_l']=GETPOST($idl, 'int');

    				$totalqty+=$subtotalqty;
			    }
			    else
			    {
			        // No detail were provided for lots
			        if (! empty($_POST[$qty]))
			        {
			            // We try to set an amount
    			        // Case we dont use the list of available qty for each warehouse/lot
    			        // GUI does not allow this yet
    			        setEventMessages($langs->trans("StockIsRequiredToChooseWhichLotToUse"), null, 'errors');
			        }
			    }
			}
			elseif (isset($_POST[$stockLocation]))
			{
			    //shipment line from multiple stock locations
			    $qty .= '_'.$j;
			    while (isset($_POST[$stockLocation]))
			    {
			        // save sub line of warehouse
			        $stockLine[$i][$j]['qty']=GETPOST($qty, 'int');
			        $stockLine[$i][$j]['warehouse_id']=GETPOST($stockLocation, 'int');
			        $stockLine[$i][$j]['ix_l']=GETPOST($idl, 'int');

			        $totalqty+=GETPOST($qty, 'int');

			        $j++;
			        $stockLocation="ent1".$i."_".$j;
			        $qty = "qtyl".$i.'_'.$j;
			    }
			}
			else
			{
			    //var_dump(GETPOST($qty,'int')); var_dump($_POST); var_dump($batch);exit;
				//shipment line for product with no batch management and no multiple stock location
				if (GETPOST($qty, 'int') > 0) $totalqty+=GETPOST($qty, 'int');
			}

			// Extrafields
			$extralabelsline = $extrafieldsline->fetch_name_optionals_label($object->table_element_line);
            $array_options[$i] = $extrafieldsline->getOptionalsFromPost($extralabelsline, $i);
			// Unset extrafield
			if (is_array($extralabelsline)) {
				// Get extra fields
				foreach ($extralabelsline as $key => $value) {
					unset($_POST["options_" . $key]);
				}
			}
	    }

	    //var_dump($batch_line[2]);

	    if ($totalqty > 0)		// There is at least one thing to ship
	    {
	        //var_dump($_POST);exit;
	        for ($i = 0; $i < $num; $i++)
	        {
	            $qty = "qtyl".$i;
				if (! isset($batch_line[$i]))
				{
					// not batch mode
					if (isset($stockLine[$i]))
					{
    					//shipment from multiple stock locations
					    $nbstockline = count($stockLine[$i]);
    					for($j = 0; $j < $nbstockline; $j++)
    					{
    					    if ($stockLine[$i][$j]['qty']>0)
    					    {
    					        $ret=$object->addline($stockLine[$i][$j]['warehouse_id'], $stockLine[$i][$j]['ix_l'], $stockLine[$i][$j]['qty'], $array_options[$i]);
    					        if ($ret < 0)
    					        {
    					            setEventMessages($object->error, $object->errors, 'errors');
    					            $error++;
    					        }
    					    }
    					}
					}
					else
					{
						if (GETPOST($qty, 'int') > 0 || (GETPOST($qty, 'int') == 0 && $conf->global->SHIPMENT_GETS_ALL_ORDER_PRODUCTS))
						{
							$ent = "entl".$i;
							$idl = "idl".$i;
							$entrepot_id = is_numeric(GETPOST($ent, 'int'))?GETPOST($ent, 'int'):GETPOST('entrepot_id', 'int');
							if ($entrepot_id < 0) $entrepot_id='';
							if (! ($objectsrc->lines[$i]->fk_product > 0)) $entrepot_id = 0;

							$ret=$object->addline($entrepot_id, GETPOST($idl, 'int'), GETPOST($qty, 'int'), $array_options[$i]);
							if ($ret < 0)
							{
								setEventMessages($object->error, $object->errors, 'errors');
								$error++;
							}
						}
					}
				}
				else
				{
					// batch mode
					if ($batch_line[$i]['qty']>0)
					{
						$ret=$object->addline_batch($batch_line[$i], $array_options[$i]);
						if ($ret < 0)
						{
							setEventMessages($object->error, $object->errors, 'errors');
							$error++;
						}
					}
				}
	        }
	        // Fill array 'array_options' with data from add form
	        $ret = $extrafields->setOptionalsFromPost($extralabels, $object);
	        if ($ret < 0) $error++;

	        if (! $error)
	        {
	            $ret=$object->create($user);		// This create shipment (like Odoo picking) and line of shipments. Stock movement will when validating shipment.
	            if ($ret <= 0)
	            {
	                setEventMessages($object->error, $object->errors, 'errors');
	                $error++;
	            }
	        }
	    }
	    else
	    {
	        setEventMessages($langs->trans("ErrorFieldRequired", $langs->transnoentitiesnoconv("QtyToShip").'/'.$langs->transnoentitiesnoconv("Warehouse")), null, 'errors');
	        $error++;
	    }

	    if (! $error)
	    {
	        $db->commit();
	        header("Location: card.php?id=".$object->id);
	        exit;
	    }
	    else
	    {
	        $db->rollback();
	        $_GET["commande_id"]=GETPOST('commande_id', 'int');
	        $action='create';
	    }
	}

	/*
	 * Build a receiving receipt
	 */
	elseif ($action == 'create_delivery' && $conf->livraison_bon->enabled && $user->rights->expedition->livraison->creer)
	{
	    $result = $object->create_delivery($user);
	    if ($result > 0)
	    {
	        header("Location: ".DOL_URL_ROOT.'/livraison/card.php?action=create_delivery&id='.$result);
	        exit;
	    }
	    else
	    {
	        setEventMessages($object->error, $object->errors, 'errors');
	    }
	}

	elseif ($action == 'confirm_valid' && $confirm == 'yes' &&
        ((empty($conf->global->MAIN_USE_ADVANCED_PERMS) && ! empty($user->rights->expedition->creer))
       	|| (! empty($conf->global->MAIN_USE_ADVANCED_PERMS) && ! empty($user->rights->expedition->shipping_advance->validate)))
	)
	{
	    $object->fetch_thirdparty();

	    $result = $object->valid($user);

	    if ($result < 0)
	    {
			$langs->load("errors");
	        setEventMessages($langs->trans($object->error), null, 'errors');
	    }
	    else
	    {
	    	// Define output language
	    	if (empty($conf->global->MAIN_DISABLE_PDF_AUTOUPDATE))
	    	{
	    		$outputlangs = $langs;
	    		$newlang = '';
	    		if ($conf->global->MAIN_MULTILANGS && empty($newlang) && GETPOST('lang_id', 'aZ09')) $newlang = GETPOST('lang_id', 'aZ09');
	    		if ($conf->global->MAIN_MULTILANGS && empty($newlang))	$newlang = $object->thirdparty->default_lang;
	    		if (! empty($newlang)) {
	    			$outputlangs = new Translate("", $conf);
	    			$outputlangs->setDefaultLang($newlang);
	    		}
	    		$model=$object->modelpdf;
	    		$ret = $object->fetch($id); // Reload to get new records

	    		$result=$object->generateDocument($model, $outputlangs, $hidedetails, $hidedesc, $hideref);
	    		if ($result < 0) dol_print_error($db, $result);
	    	}
	    }
	}

	elseif ($action == 'confirm_delete' && $confirm == 'yes' && $user->rights->expedition->supprimer)
	{
	    $result = $object->delete();
	    if ($result > 0)
	    {
	        header("Location: ".DOL_URL_ROOT.'/expedition/index.php');
	        exit;
	    }
	    else
		{
			setEventMessages($object->error, $object->errors, 'errors');
	    }
	}
	// TODO add alternative status
	/*elseif ($action == 'reopen' && (! empty($user->rights->expedition->creer) || ! empty($user->rights->expedition->shipping_advance->validate)))
	{
	    $result = $object->setStatut(0);
	    if ($result < 0)
	    {
	        setEventMessages($object->error, $object->errors, 'errors');
	    }
	}*/

	elseif ($action == 'setdate_livraison' && $user->rights->expedition->creer)
	{
	    //print "x ".$_POST['liv_month'].", ".$_POST['liv_day'].", ".$_POST['liv_year'];
	    $datedelivery=dol_mktime(GETPOST('liv_hour', 'int'), GETPOST('liv_min', 'int'), 0, GETPOST('liv_month', 'int'), GETPOST('liv_day', 'int'), GETPOST('liv_year', 'int'));

	    $object->fetch($id);
	    $result=$object->set_date_livraison($user, $datedelivery);
	    if ($result < 0)
	    {
	        setEventMessages($object->error, $object->errors, 'errors');
	    }
	}

	// Action update
	elseif (
		($action == 'settracking_number'
		|| $action == 'settracking_url'
		|| $action == 'settrueWeight'
		|| $action == 'settrueWidth'
		|| $action == 'settrueHeight'
		|| $action == 'settrueDepth'
		|| $action == 'setshipping_method_id')
		&& $user->rights->expedition->creer
		)
	{
	    $error=0;

	    if ($action == 'settracking_number')		$object->tracking_number = trim(GETPOST('tracking_number', 'alpha'));
	    if ($action == 'settracking_url')		$object->tracking_url = trim(GETPOST('tracking_url', 'int'));
	    if ($action == 'settrueWeight')	{
	    	$object->trueWeight = trim(GETPOST('trueWeight', 'int'));
			$object->weight_units = GETPOST('weight_units', 'int');
	    }
	    if ($action == 'settrueWidth')			$object->trueWidth = trim(GETPOST('trueWidth', 'int'));
	    if ($action == 'settrueHeight'){
	    				$object->trueHeight = trim(GETPOST('trueHeight', 'int'));
						$object->size_units = GETPOST('size_units', 'int');
		}
	    if ($action == 'settrueDepth')			$object->trueDepth = trim(GETPOST('trueDepth', 'int'));
	    if ($action == 'setshipping_method_id')	$object->shipping_method_id = trim(GETPOST('shipping_method_id', 'int'));

	    if (! $error)
	    {
	        if ($object->update($user) >= 0)
	        {
	            header("Location: card.php?id=".$object->id);
	            exit;
	        }
	        setEventMessages($object->error, $object->errors, 'errors');
	    }

	    $action="";
	}

	elseif ($action == 'classifybilled')
	{
	    $object->fetch($id);
	    $result = $object->set_billed();
	    if($result >= 0) {
	    	header('Location: ' . $_SERVER["PHP_SELF"] . '?id=' . $object->id);
	    	exit();
	    }
	}

	elseif ($action == 'classifyclosed')
	{
	    $object->fetch($id);
	    $result = $object->setClosed();
	    if($result >= 0) {
	    	header('Location: ' . $_SERVER["PHP_SELF"] . '?id=' . $object->id);
	    	exit();
	    }
	}

	/*
	 *  delete a line
	 */
	elseif ($action == 'deleteline' && ! empty($line_id))
	{
		$object->fetch($id);
		$lines = $object->lines;
		$line = new ExpeditionLigne($db);

		$num_prod = count($lines);
		for ($i = 0 ; $i < $num_prod ; $i++)
		{
			if ($lines[$i]->id == $line_id)
			{
				if (count($lines[$i]->details_entrepot) > 1)
				{
					// delete multi warehouse lines
					foreach ($lines[$i]->details_entrepot as $details_entrepot) {
						$line->id = $details_entrepot->line_id;
						if (! $error && $line->delete($user) < 0)
						{
							$error++;
						}
					}
				}
				else
				{
					// delete single warehouse line
					$line->id = $line_id;
					if (! $error && $line->delete($user) < 0)
					{
						$error++;
					}
				}
			}
			unset($_POST["lineid"]);
		}

		if(! $error) {
			header('Location: ' . $_SERVER["PHP_SELF"] . '?id=' . $object->id);
			exit();
		}
		else
		{
			setEventMessages($line->error, $line->errors, 'errors');
		}
	}

	/*
	 *  Update a line
	 */
	elseif ($action == 'updateline' && $user->rights->expedition->creer && GETPOST('save'))
	{
		// Clean parameters
		$qty=0;
		$entrepot_id = 0;
		$batch_id = 0;

		$lines = $object->lines;
		$num_prod = count($lines);
		for ($i = 0 ; $i < $num_prod ; $i++)
		{
			if ($lines[$i]->id == $line_id)		// we have found line to update
			{
				$line = new ExpeditionLigne($db);
				// Extrafields Lines
				$extrafieldsline = new ExtraFields($db);
				$extralabelsline = $extrafieldsline->fetch_name_optionals_label($object->table_element_line);
				$line->array_options = $extrafieldsline->getOptionalsFromPost($extralabelsline);
				// Unset extrafield POST Data
				if (is_array($extralabelsline)) {
					foreach ($extralabelsline as $key => $value) {
						unset($_POST["options_" . $key]);
					}
				}
				$line->fk_product = $lines[$i]->fk_product;
				if (is_array($lines[$i]->detail_batch) && count($lines[$i]->detail_batch) > 0)
				{
					// line with lot
					foreach ($lines[$i]->detail_batch as $detail_batch)
					{
						$lotStock = new Productbatch($db);
						$batch="batchl".$detail_batch->fk_expeditiondet."_".$detail_batch->fk_origin_stock;
						$qty = "qtyl".$detail_batch->fk_expeditiondet.'_'.$detail_batch->id;
						$batch_id = GETPOST($batch, 'int');
						$batch_qty = GETPOST($qty, 'int');
						if (! empty($batch_id) && ($batch_id != $detail_batch->fk_origin_stock || $batch_qty != $detail_batch->qty))
						{
							if ($lotStock->fetch($batch_id) > 0 && $line->fetch($detail_batch->fk_expeditiondet) > 0)	// $line is ExpeditionLine
							{
								if ($lines[$i]->entrepot_id != 0)
								{
									// allow update line entrepot_id if not multi warehouse shipping
									$line->entrepot_id = $lotStock->warehouseid;
								}

								// detail_batch can be an object with keys, or an array of ExpeditionLineBatch
								if (empty($line->detail_batch)) $line->detail_batch=new stdClass();

								$line->detail_batch->fk_origin_stock = $batch_id;
								$line->detail_batch->batch = $lotStock->batch;
								$line->detail_batch->id = $detail_batch->id;
								$line->detail_batch->entrepot_id = $lotStock->warehouseid;
								$line->detail_batch->qty = $batch_qty;
								if ($line->update($user) < 0) {
									setEventMessages($line->error, $line->errors, 'errors');
									$error++;
								}
							}
							else
							{
								setEventMessages($lotStock->error, $lotStock->errors, 'errors');
								$error++;
							}
						}
						unset($_POST[$batch]);
						unset($_POST[$qty]);
					}
					// add new batch
					$lotStock = new Productbatch($db);
					$batch="batchl".$line_id."_0";
					$qty = "qtyl".$line_id."_0";
					$batch_id = GETPOST($batch, 'int');
					$batch_qty = GETPOST($qty, 'int');
					$lineIdToAddLot = 0;
					if ($batch_qty > 0 && ! empty($batch_id))
					{
						if ($lotStock->fetch($batch_id) > 0)
						{
							// check if lotStock warehouse id is same as line warehouse id
							if ($lines[$i]->entrepot_id > 0)
							{
								// single warehouse shipment line
								if ($lines[i]->entrepot_id == $lotStock->warehouseid)
								{
									$lineIdToAddLot = $line_id;
								}
							}
							elseif (count($lines[$i]->details_entrepot) > 1)
							{
								// multi warehouse shipment lines
								foreach ($lines[$i]->details_entrepot as $detail_entrepot)
								{
									if ($detail_entrepot->entrepot_id == $lotStock->warehouseid)
									{
										$lineIdToAddLot = $detail_entrepot->line_id;
									}
								}
							}
							if ($lineIdToAddLot)
							{
								// add lot to existing line
								if ($line->fetch($lineIdToAddLot) > 0)
								{
									$line->detail_batch->fk_origin_stock = $batch_id;
									$line->detail_batch->batch = $lotStock->batch;
									$line->detail_batch->entrepot_id = $lotStock->warehouseid;
									$line->detail_batch->qty = $batch_qty;
									if ($line->update($user) < 0) {
										setEventMessages($line->error, $line->errors, 'errors');
										$error++;
									}
								}
								else
								{
									setEventMessages($line->error, $line->errors, 'errors');
									$error++;
								}
							}
							else
							{
								// create new line with new lot
								$line->origin_line_id = $lines[$i]->origin_line_id;
								$line->entrepot_id = $lotStock->warehouseid;
								$line->detail_batch[0] = new ExpeditionLineBatch($db);
								$line->detail_batch[0]->fk_origin_stock = $batch_id;
								$line->detail_batch[0]->batch = $lotStock->batch;
								$line->detail_batch[0]->entrepot_id = $lotStock->warehouseid;
								$line->detail_batch[0]->qty = $batch_qty;
								if ($object->create_line_batch($line, $line->array_options) < 0)
								{
									setEventMessages($object->error, $object->errors, 'errors');
									$error++;
								}
							}
						}
						else
						{
							setEventMessages($lotStock->error, $lotStock->errors, 'errors');
							$error++;
						}
					}
				}
				else
				{
					if ($lines[$i]->fk_product > 0)
					{
						// line without lot
						if ($lines[$i]->entrepot_id > 0)
						{
							// single warehouse shipment line
							$stockLocation="entl".$line_id;
							$qty = "qtyl".$line_id;
							$line->id = $line_id;
							$line->entrepot_id = GETPOST($stockLocation, 'int');
							$line->qty = GETPOST($qty, 'int');
							if ($line->update($user) < 0) {
								setEventMessages($line->error, $line->errors, 'errors');
								$error++;
							}
							unset($_POST[$stockLocation]);
							unset($_POST[$qty]);
						}
						elseif (count($lines[$i]->details_entrepot) > 1)
						{
							// multi warehouse shipment lines
							foreach ($lines[$i]->details_entrepot as $detail_entrepot)
							{
								if (! $error) {
									$stockLocation="entl".$detail_entrepot->line_id;
									$qty = "qtyl".$detail_entrepot->line_id;
									$warehouse = GETPOST($stockLocation, 'int');
									if (!empty($warehouse)) {
										$line->id = $detail_entrepot->line_id;
										$line->entrepot_id = $warehouse;
										$line->qty = GETPOST($qty, 'int');
										if ($line->update($user) < 0) {
											setEventMessages($line->error, $line->errors, 'errors');
											$error++;
										}
									}
									unset($_POST[$stockLocation]);
									unset($_POST[$qty]);
								}
							}
						}
					}
					else
					{
                        // Product no predefined
						$qty = "qtyl".$line_id;
						$line->id = $line_id;
						$line->qty = GETPOST($qty, 'int');
						$line->entrepot_id = 0;
						if ($line->update($user) < 0) {
							setEventMessages($line->error, $line->errors, 'errors');
							$error++;
						}
						unset($_POST[$qty]);
					}
				}
			}
		}

		unset($_POST["lineid"]);

		if (! $error) {
			if (empty($conf->global->MAIN_DISABLE_PDF_AUTOUPDATE)) {
				// Define output language
				$outputlangs = $langs;
				$newlang = '';
				if ($conf->global->MAIN_MULTILANGS && empty($newlang) && GETPOST('lang_id', 'aZ09'))
					$newlang = GETPOST('lang_id', 'aZ09');
				if ($conf->global->MAIN_MULTILANGS && empty($newlang))
					$newlang = $object->thirdparty->default_lang;
				if (! empty($newlang)) {
					$outputlangs = new Translate("", $conf);
					$outputlangs->setDefaultLang($newlang);
				}

				$ret = $object->fetch($object->id); // Reload to get new records
				$object->generateDocument($object->modelpdf, $outputlangs, $hidedetails, $hidedesc, $hideref);
			}
		}
		else
		{
			header('Location: ' . $_SERVER['PHP_SELF'] . '?id=' . $object->id); // To redisplay the form being edited
			exit();
		}
	} elseif ($action == 'updateline' && $user->rights->expedition->creer && GETPOST('cancel', 'alpha') == $langs->trans('Cancel')) {
		header('Location: ' . $_SERVER['PHP_SELF'] . '?id=' . $object->id); // To redisplay the form being edited
		exit();
	}

	include DOL_DOCUMENT_ROOT.'/core/actions_printing.inc.php';

	// Actions to send emails
	if (empty($id)) $id=$facid;
	$trigger_name='SHIPPING_SENTBYMAIL';
	$paramname='id';
	$mode='emailfromshipment';
	$trackid='shi'.$object->id;
	include DOL_DOCUMENT_ROOT.'/core/actions_sendmails.inc.php';
}


/*
 * View
 */

llxHeader('', $langs->trans('Shipment'), 'Expedition');

$form = new Form($db);
$formfile = new FormFile($db);
$formproduct = new FormProduct($db);
if (! empty($conf->projet->enabled)) { $formproject = new FormProjets($db); }

$product_static = new Product($db);
$shipment_static = new Expedition($db);
$warehousestatic = new Entrepot($db);

if ($action == 'create2')
{
    print load_fiche_titre($langs->trans("CreateShipment")).'<br>';
    print $langs->trans("ShipmentCreationIsDoneFromOrder");
    $action=''; $id=''; $ref='';
}

// Mode creation.
if ($action == 'create')
{
    $expe = new Expedition($db);

    print load_fiche_titre($langs->trans("CreateShipment"));
    if (! $origin)
    {
        setEventMessages($langs->trans("ErrorBadParameters"), null, 'errors');
    }

    if ($origin)
    {
        $classname = ucfirst($origin);

        $object = new $classname($db);
        if ($object->fetch($origin_id))	// This include the fetch_lines
        {
            $soc = new Societe($db);
            $soc->fetch($object->socid);

            $author = new User($db);
            $author->fetch($object->user_author_id);

            if (! empty($conf->stock->enabled)) $entrepot = new Entrepot($db);

            print '<form action="'.$_SERVER["PHP_SELF"].'" method="post">';
            print '<input type="hidden" name="token" value="'.$_SESSION['newtoken'].'">';
            print '<input type="hidden" name="action" value="add">';
            print '<input type="hidden" name="origin" value="'.$origin.'">';
            print '<input type="hidden" name="origin_id" value="'.$object->id.'">';
            print '<input type="hidden" name="ref_int" value="'.$object->ref_int.'">';
            if (GETPOST('entrepot_id', 'int'))
            {
                print '<input type="hidden" name="entrepot_id" value="'.GETPOST('entrepot_id', 'int').'">';
            }

            dol_fiche_head('');

            print '<table class="border centpercent">';

            // Ref
            print '<tr><td class="titlefieldcreate fieldrequired">';
            if ($origin == 'commande' && ! empty($conf->commande->enabled))
            {
                print $langs->trans("RefOrder").'</td><td colspan="3"><a href="'.DOL_URL_ROOT.'/commande/card.php?id='.$object->id.'">'.img_object($langs->trans("ShowOrder"), 'order').' '.$object->ref;
            }
            if ($origin == 'propal' && ! empty($conf->propal->enabled))
            {
                print $langs->trans("RefProposal").'</td><td colspan="3"><a href="'.DOL_URL_ROOT.'/comm/card.php?id='.$object->id.'">'.img_object($langs->trans("ShowProposal"), 'propal').' '.$object->ref;
            }
            print '</a></td>';
            print "</tr>\n";

            // Ref client
            print '<tr><td>';
            if ($origin == 'commande') print $langs->trans('RefCustomerOrder');
            elseif ($origin == 'propal') print $langs->trans('RefCustomerOrder');
            else print $langs->trans('RefCustomer');
            print '</td><td colspan="3">';
            print '<input type="text" name="ref_customer" value="'.$object->ref_client.'" />';
            print '</td>';
            print '</tr>';

            // Tiers
            print '<tr><td class="titlefieldcreate fieldrequired">'.$langs->trans('Company').'</td>';
            print '<td colspan="3">'.$soc->getNomUrl(1).'</td>';
            print '</tr>';

            // Project
            if (! empty($conf->projet->enabled))
            {
                $projectid = GETPOST('projectid', 'int')?GETPOST('projectid', 'int'):0;
                if(empty($projectid) && ! empty($object->fk_project)) $projectid = $object->fk_project;
                if ($origin == 'project') $projectid = ($originid ? $originid : 0);

                $langs->load("projects");
                print '<tr>';
                print '<td>' . $langs->trans("Project") . '</td><td colspan="2">';
                $numprojet = $formproject->select_projects($soc->id, $projectid, 'projectid', 0);
                print ' &nbsp; <a href="'.DOL_URL_ROOT.'/projet/card.php?socid=' . $soc->id . '&action=create&status=1&backtopage='.urlencode($_SERVER["PHP_SELF"].'?action=create&socid='.$soc->id).'">' . $langs->trans("AddProject") . ' <span class="fa fa-plus-circle valignmiddle"></span></a>';
                print '</td>';
                print '</tr>';
            }

            // Date delivery planned
            print '<tr><td>'.$langs->trans("DateDeliveryPlanned").'</td>';
            print '<td colspan="3">';
            //print dol_print_date($object->date_livraison,"day");	// date_livraison come from order and will be stored into date_delivery planed.
            $date_delivery = ($date_delivery?$date_delivery:$object->date_livraison); // $date_delivery comes from GETPOST
            print $form->selectDate($date_delivery?$date_delivery:-1, 'date_delivery', 1, 1, 1);
            print "</td>\n";
            print '</tr>';

            // Note Public
            print '<tr><td>'.$langs->trans("NotePublic").'</td>';
            print '<td colspan="3">';
            $doleditor = new DolEditor('note_public', $object->note_public, '', 60, 'dolibarr_notes', 'In', 0, false, true, ROWS_3, '90%');
            print $doleditor->Create(1);
            print "</td></tr>";

            // Note Private
            if ($object->note_private && ! $user->societe_id)
            {
                print '<tr><td>'.$langs->trans("NotePrivate").'</td>';
                print '<td colspan="3">';
                $doleditor = new DolEditor('note_private', $object->note_private, '', 60, 'dolibarr_notes', 'In', 0, false, true, ROWS_3, '90%');
        		print $doleditor->Create(1);
                print "</td></tr>";
            }

            // Weight
            print '<tr><td>';
            print $langs->trans("Weight");
            print '</td><td colspan="3"><input name="weight" size="4" value="'.GETPOST('weight', 'int').'"> ';
            $text=$formproduct->select_measuring_units("weight_units", "weight", GETPOST('weight_units', 'int'));
            $htmltext=$langs->trans("KeepEmptyForAutoCalculation");
            print $form->textwithpicto($text, $htmltext);
            print '</td></tr>';
            // Dim
            print '<tr><td>';
            print $langs->trans("Width").' x '.$langs->trans("Height").' x '.$langs->trans("Depth");
            print ' </td><td colspan="3"><input name="sizeW" size="4" value="'.GETPOST('sizeW', 'int').'">';
            print ' x <input name="sizeH" size="4" value="'.GETPOST('sizeH', 'int').'">';
            print ' x <input name="sizeS" size="4" value="'.GETPOST('sizeS', 'int').'">';
            print ' ';
            $text=$formproduct->select_measuring_units("size_units", "size");
            $htmltext=$langs->trans("KeepEmptyForAutoCalculation");
            print $form->textwithpicto($text, $htmltext);
            print '</td></tr>';

            // Delivery method
            print "<tr><td>".$langs->trans("DeliveryMethod")."</td>";
            print '<td colspan="3">';
            $expe->fetch_delivery_methods();
            print $form->selectarray("shipping_method_id", $expe->meths, GETPOST('shipping_method_id', 'int'), 1, 0, 0, "", 1);
            if ($user->admin) print info_admin($langs->trans("YouCanChangeValuesForThisListFromDictionarySetup"), 1);
            print "</td></tr>\n";

            // Tracking number
            print "<tr><td>".$langs->trans("TrackingNumber")."</td>";
            print '<td colspan="3">';
            print '<input name="tracking_number" size="20" value="'.GETPOST('tracking_number', 'alpha').'">';
            print "</td></tr>\n";

            // Other attributes
            $parameters = array('objectsrc' => $objectsrc, 'colspan' => ' colspan="3"', 'socid'=>$socid);
            $reshook=$hookmanager->executeHooks('formObjectOptions', $parameters, $expe, $action);    // Note that $action and $object may have been modified by hook
            print $hookmanager->resPrint;

			if (empty($reshook)) {
				// copy from order
				$orderExtrafields = new Extrafields($db);
				$orderExtrafieldLabels = $orderExtrafields->fetch_name_optionals_label($object->table_element);
				if ($object->fetch_optionals() > 0) {
					$expe->array_options = array_merge($expe->array_options, $object->array_options);
				}
				print $expe->showOptionals($extrafields, 'edit');
			}


            // Incoterms
			if (!empty($conf->incoterm->enabled))
			{
				print '<tr>';
				print '<td><label for="incoterm_id">'.$form->textwithpicto($langs->trans("IncotermLabel"), $object->libelle_incoterms, 1).'</label></td>';
		        print '<td colspan="3" class="maxwidthonsmartphone">';
		        print $form->select_incoterms((!empty($object->fk_incoterms) ? $object->fk_incoterms : ''), (!empty($object->location_incoterms)?$object->location_incoterms:''));
				print '</td></tr>';
			}

            // Document model
			include_once DOL_DOCUMENT_ROOT . '/core/modules/expedition/modules_expedition.php';
			$liste = ModelePdfExpedition::liste_modeles($db);
			if (count($liste) > 1)
			{
    			print "<tr><td>".$langs->trans("DefaultModel")."</td>";
                print '<td colspan="3">';
    			print $form->selectarray('model', $liste, $conf->global->EXPEDITION_ADDON_PDF);
                print "</td></tr>\n";
			}

            print "</table>";

            dol_fiche_end();


            // Shipment lines

            $numAsked = count($object->lines);

            print '<script type="text/javascript" language="javascript">
            jQuery(document).ready(function() {
	            jQuery("#autofill").click(function() {';
    	    	$i=0;
    	    	while($i < $numAsked)
    	    	{
    	    		print 'jQuery("#qtyl'.$i.'").val(jQuery("#qtyasked'.$i.'").val() - jQuery("#qtydelivered'.$i.'").val());'."\n";
    	    		$i++;
    	    	}
        		print '});
	            jQuery("#autoreset").click(function() {';
    	    	$i=0;
    	    	while($i < $numAsked)
    	    	{
    	    		print 'jQuery("#qtyl'.$i.'").val(0);'."\n";
    	    		$i++;
    	    	}
        		print '});
        	});
            </script>';


            print '<br>';


            print '<table class="noborder" width="100%">';


            // Load shipments already done for same order
            $object->loadExpeditions();

            if ($numAsked)
            {
                print '<tr class="liste_titre">';
                print '<td>'.$langs->trans("Description").'</td>';
                print '<td class="center">'.$langs->trans("QtyOrdered").'</td>';
                print '<td class="center">'.$langs->trans("QtyShipped").'</td>';
                print '<td class="center">'.$langs->trans("QtyToShip");
				if (empty($conf->productbatch->enabled))
				{
	                print ' <br>(<a href="#" id="autofill">'.$langs->trans("Fill").'</a>';
	                print ' / <a href="#" id="autoreset">'.$langs->trans("Reset").'</a>)';
				}
                print '</td>';
                if (! empty($conf->stock->enabled))
                {
					if (empty($conf->productbatch->enabled))
					{
                    	print '<td class="left">'.$langs->trans("Warehouse").' ('.$langs->trans("Stock").')</td>';
					}
					else
					{
						print '<td class="left">'.$langs->trans("Warehouse").' / '.$langs->trans("Batch").' ('.$langs->trans("Stock").')</td>';
					}
                }
                print "</tr>\n";
            }

            $indiceAsked = 0;
            while ($indiceAsked < $numAsked)
            {
                $product = new Product($db);

                $line = $object->lines[$indiceAsked];

                $parameters = array('i' => $indiceAsked, 'line' => $line, 'num' => $numAsked);
                $reshook = $hookmanager->executeHooks('printObjectLine', $parameters, $object, $action);
                if ($reshook < 0) setEventMessages($hookmanager->error, $hookmanager->errors, 'errors');

                if (empty($reshook))
                {
	                // Show product and description
	                $type=$line->product_type?$line->product_type:$line->fk_product_type;
	                // Try to enhance type detection using date_start and date_end for free lines where type
	                // was not saved.
	                if (! empty($line->date_start)) $type=1;
	                if (! empty($line->date_end)) $type=1;

	                print '<!-- line '.$line->rowid.' for product -->'."\n";
	                print '<tr class="oddeven">'."\n";

	                // Product label
	                if ($line->fk_product > 0)  // If predefined product
	                {
	                    $product->fetch($line->fk_product);
	                    $product->load_stock('warehouseopen');	// Load all $product->stock_warehouse[idwarehouse]->detail_batch
	                    //var_dump($product->stock_warehouse[1]);

	                    print '<td>';
	                    print '<a name="'.$line->rowid.'"></a>'; // ancre pour retourner sur la ligne

	                    // Show product and description
	                    $product_static->type=$line->fk_product_type;
	                    $product_static->id=$line->fk_product;
	                    $product_static->ref=$line->ref;
	                    $product_static->status_batch=$line->product_tobatch;
	                    $text=$product_static->getNomUrl(1);
	                    $text.= ' - '.(! empty($line->label)?$line->label:$line->product_label);
	                    $description=($conf->global->PRODUIT_DESC_IN_FORM?'':dol_htmlentitiesbr($line->desc));
	                    print $form->textwithtooltip($text, $description, 3, '', '', $i);

	                    // Show range
	                    print_date_range($db->jdate($line->date_start),$db->jdate($line->date_end));

	                    // Add description in form
	                    if (! empty($conf->global->PRODUIT_DESC_IN_FORM))
	                    {
	                        print ($line->desc && $line->desc!=$line->product_label)?'<br>'.dol_htmlentitiesbr($line->desc):'';
	                    }

	                    print '</td>';
	                }
	                else
					{
					    print "<td>";
	                    if ($type==1) $text = img_object($langs->trans('Service'),'service');
	                    else $text = img_object($langs->trans('Product'),'product');

	                    if (! empty($line->label)) {
	                    	$text.= ' <strong>'.$line->label.'</strong>';
	                    	print $form->textwithtooltip($text,$line->desc,3,'','',$i);
	                    } else {
	                    	print $text.' '.nl2br($line->desc);
	                    }

	                    // Show range
	                    print_date_range($db->jdate($line->date_start),$db->jdate($line->date_end));
	                    print "</td>\n";
	                }

	                // Qty
	                print '<td class="center">'.$line->qty;
	                print '<input name="qtyasked'.$indiceAsked.'" id="qtyasked'.$indiceAsked.'" type="hidden" value="'.$line->qty.'">';
	                print '</td>';
	                $qtyProdCom=$line->qty;

	                // Qty already shipped
	                print '<td class="center">';
	                $quantityDelivered = $object->expeditions[$line->id];
	                print $quantityDelivered;
	                print '<input name="qtydelivered'.$indiceAsked.'" id="qtydelivered'.$indiceAsked.'" type="hidden" value="'.$quantityDelivered.'">';
	                print '</td>';

	                // Qty to ship
	                $quantityAsked = $line->qty;
					if ($line->product_type == 1 && empty($conf->global->STOCK_SUPPORTS_SERVICES))
					{
						$quantityToBeDelivered = 0;
					}
					else
					{
						$quantityToBeDelivered = $quantityAsked - $quantityDelivered;
					}
	                $warehouse_id = GETPOST('entrepot_id','int');

					$warehouseObject = null;
					if ($warehouse_id > 0 || ! ($line->fk_product > 0) || empty($conf->stock->enabled))     // If warehouse was already selected or if product is not a predefined, we go into this part with no multiwarehouse selection
					{
					    print '<!-- Case warehouse already known or product not a predefined product -->';
						//ship from preselected location
						$stock = + $product->stock_warehouse[$warehouse_id]->real; // Convert to number
						$deliverableQty=min($quantityToBeDelivered, $stock);
						if ($deliverableQty < 0) $deliverableQty = 0;
						if (empty($conf->productbatch->enabled) || ! $product->hasbatch())
						{
							// Quantity to send
							print '<td class="center">';
							if ($line->product_type == Product::TYPE_PRODUCT || ! empty($conf->global->STOCK_SUPPORTS_SERVICES))
							{
	                            if (GETPOST('qtyl'.$indiceAsked, 'int')) $deliverableQty=GETPOST('qtyl'.$indiceAsked, 'int');
	                            print '<input name="idl'.$indiceAsked.'" type="hidden" value="'.$line->id.'">';
								print '<input name="qtyl'.$indiceAsked.'" id="qtyl'.$indiceAsked.'" type="text" size="4" value="'.$deliverableQty.'">';
							}
							else print $langs->trans("NA");
							print '</td>';

							// Stock
							if (! empty($conf->stock->enabled))
							{
								print '<td class="left">';
								if ($line->product_type == Product::TYPE_PRODUCT || ! empty($conf->global->STOCK_SUPPORTS_SERVICES))   // Type of product need stock change ?
								{
									// Show warehouse combo list
									$ent = "entl".$indiceAsked;
									$idl = "idl".$indiceAsked;
									$tmpentrepot_id = is_numeric(GETPOST($ent,'int'))?GETPOST($ent,'int'):$warehouse_id;
									if ($line->fk_product > 0)
									{
									    print '<!-- Show warehouse selection -->';
										print $formproduct->selectWarehouses($tmpentrepot_id, 'entl'.$indiceAsked, '', 1, 0, $line->fk_product, '', 1);
										if ($tmpentrepot_id > 0 && $tmpentrepot_id == $warehouse_id)
										{
											//print $stock.' '.$quantityToBeDelivered;
											if ($stock < $quantityToBeDelivered)
											{
												print ' '.img_warning($langs->trans("StockTooLow"));	// Stock too low for this $warehouse_id but you can change warehouse
											}
										}
									}
								}
								else
								{
									print $langs->trans("Service");
								}
								print '</td>';
							}

							print "</tr>\n";

							// Show subproducts of product
							if (! empty($conf->global->PRODUIT_SOUSPRODUITS) && $line->fk_product > 0)
							{
								$product->get_sousproduits_arbo();
								$prods_arbo = $product->get_arbo_each_prod($qtyProdCom);
								if(count($prods_arbo) > 0)
								{
									foreach($prods_arbo as $key => $value)
									{
										//print $value[0];
										$img='';
										if ($value['stock'] < $value['stock_alert'])
										{
											$img=img_warning($langs->trans("StockTooLow"));
										}
										print "<tr class=\"oddeven\"><td>&nbsp; &nbsp; &nbsp; ->
											<a href=\"".DOL_URL_ROOT."/product/card.php?id=".$value['id']."\">".$value['fullpath']."
											</a> (".$value['nb'].")</td><td class=\"center\"> ".$value['nb_total']."</td><td>&nbsp</td><td>&nbsp</td>
											<td class=\"center\">".$value['stock']." ".$img."</td></tr>";
									}
								}
							}
						}
						else
						{
						    // Product need lot
							print '<td></td><td></td></tr>';	// end line and start a new one for lot/serial
							print '<!-- Case product need lot -->';

							$staticwarehouse=new Entrepot($db);
							if ($warehouse_id > 0) $staticwarehouse->fetch($warehouse_id);

							$subj=0;
							// Define nb of lines suggested for this order line
							$nbofsuggested=0;
							if (is_object($product->stock_warehouse[$warehouse_id]) && count($product->stock_warehouse[$warehouse_id]->detail_batch))
							{
							    foreach ($product->stock_warehouse[$warehouse_id]->detail_batch as $dbatch)
							    {
							        $nbofsuggested++;
							    }
						    }
							print '<input name="idl'.$indiceAsked.'" type="hidden" value="'.$line->id.'">';
							if (is_object($product->stock_warehouse[$warehouse_id]) && count($product->stock_warehouse[$warehouse_id]->detail_batch))
							{
								foreach ($product->stock_warehouse[$warehouse_id]->detail_batch as $dbatch)	// $dbatch is instance of Productbatch
								{
									//var_dump($dbatch);
									$batchStock = + $dbatch->qty;		// To get a numeric
									$deliverableQty = min($quantityToBeDelivered,$batchStock);
									print '<!-- subj='.$subj.'/'.$nbofsuggested.' --><tr '.((($subj + 1) == $nbofsuggested)?$bc[$var]:'').'>';
									print '<td colspan="3" ></td><td class="center">';
									print '<input name="qtyl'.$indiceAsked.'_'.$subj.'" id="qtyl'.$indiceAsked.'_'.$subj.'" type="text" size="4" value="'.$deliverableQty.'">';
									print '</td>';

									print '<!-- Show details of lot -->';
									print '<td class="left">';

									print $staticwarehouse->getNomUrl(0).' / ';

									print '<input name="batchl'.$indiceAsked.'_'.$subj.'" type="hidden" value="'.$dbatch->id.'">';

									$detail='';
									$detail.= $langs->trans("Batch").': '.$dbatch->batch;
									$detail.= ' - '.$langs->trans("SellByDate").': '.dol_print_date($dbatch->sellby,"day");
									$detail.= ' - '.$langs->trans("EatByDate").': '.dol_print_date($dbatch->eatby,"day");
									$detail.= ' - '.$langs->trans("Qty").': '.$dbatch->qty;
									$detail.= '<br>';
									print $detail;

									$quantityToBeDelivered -= $deliverableQty;
									if ($quantityToBeDelivered < 0)
									{
										$quantityToBeDelivered = 0;
									}
									$subj++;
									print '</td></tr>';
								}
							}
							else
							{
							    print '<!-- Case there is no details of lot at all -->';
							    print '<tr class="oddeven"><td colspan="3"></td><td class="center">';
							    print '<input name="qtyl'.$indiceAsked.'_'.$subj.'" id="qtyl'.$indiceAsked.'_'.$subj.'" type="text" size="4" value="0" disabled="disabled"> ';
							    print '</td>';

<<<<<<< HEAD
							    print '<td class="left">';
=======
							    print '<td align="left">';
>>>>>>> c44d9bf8
							    print img_warning().' '.$langs->trans("NoProductToShipFoundIntoStock", $staticwarehouse->libelle);
							    print '</td></tr>';
							}
						}
					}
					else
					{
						// ship from multiple locations
						if (empty($conf->productbatch->enabled) || ! $product->hasbatch())
						{
						    print '<!-- Case warehouse not already known and product does not need lot -->';
						    print '<td></td><td></td></tr>'."\n";	// end line and start a new one for each warehouse

							print '<input name="idl'.$indiceAsked.'" type="hidden" value="'.$line->id.'">';
							$subj=0;
	    					// Define nb of lines suggested for this order line
							$nbofsuggested=0;
							foreach ($product->stock_warehouse as $warehouse_id=>$stock_warehouse)
							{
								if ($stock_warehouse->real > 0)
								{
	                                $nbofsuggested++;
							    }
							}
							$tmpwarehouseObject=new Entrepot($db);
							foreach ($product->stock_warehouse as $warehouse_id=>$stock_warehouse)    // $stock_warehouse is product_stock
							{
								$tmpwarehouseObject->fetch($warehouse_id);
								if ($stock_warehouse->real > 0)
								{
									$stock = + $stock_warehouse->real; // Convert it to number
									$deliverableQty = min($quantityToBeDelivered,$stock);
									$deliverableQty = max(0, $deliverableQty);
									// Quantity to send
									print '<!-- subj='.$subj.'/'.$nbofsuggested.' --><tr '.((($subj + 1) == $nbofsuggested)?$bc[$var]:'').'>';
									print '<td colspan="3" ></td><td class="center"><!-- qty to ship (no lot management for product line indiceAsked='.$indiceAsked.') -->';
									if ($line->product_type == Product::TYPE_PRODUCT || ! empty($conf->global->STOCK_SUPPORTS_SERVICES))
									{
										print '<input name="qtyl'.$indiceAsked.'_'.$subj.'" id="qtyl'.$indiceAsked.'" type="text" size="4" value="'.$deliverableQty.'">';
										print '<input name="ent1'.$indiceAsked.'_'.$subj.'" type="hidden" value="'.$warehouse_id.'">';
									}
									else print $langs->trans("NA");
									print '</td>';

									// Stock
									if (! empty($conf->stock->enabled))
									{
										print '<td class="left">';
										if ($line->product_type == Product::TYPE_PRODUCT || ! empty($conf->global->STOCK_SUPPORTS_SERVICES))
										{
											print $tmpwarehouseObject->getNomUrl(0).' ';

											print '<!-- Show details of stock -->';
											print '('.$stock.')';
										}
										else
										{
											print $langs->trans("Service");
										}
										print '</td>';
									}
									$quantityToBeDelivered -= $deliverableQty;
									if ($quantityToBeDelivered < 0)
									{
										$quantityToBeDelivered = 0;
									}
									$subj++;
									print "</tr>\n";
								}
							}
							// Show subproducts of product (not recommanded)
							if (! empty($conf->global->PRODUIT_SOUSPRODUITS) && $line->fk_product > 0)
							{
								$product->get_sousproduits_arbo();
								$prods_arbo = $product->get_arbo_each_prod($qtyProdCom);
								if (count($prods_arbo) > 0)
								{
									foreach($prods_arbo as $key => $value)
									{
										//print $value[0];
										$img='';
										if ($value['stock'] < $value['stock_alert'])
										{
											$img=img_warning($langs->trans("StockTooLow"));
										}
										print '<tr class"oddeven"><td>';
										print "&nbsp; &nbsp; &nbsp; ->
										<a href=\"".DOL_URL_ROOT."/product/card.php?id=".$value['id']."\">".$value['fullpath']."
										</a> (".$value['nb'].")</td><td class=\"center\"> ".$value['nb_total']."</td><td>&nbsp</td><td>&nbsp</td>
										<td class=\"center\">".$value['stock']." ".$img."</td>";
										print "</tr>";
									}
								}
							}
						}
						else
						{
						    print '<!-- Case warehouse not already known and product need lot -->';
						    print '<td></td><td></td></tr>';	// end line and start a new one for lot/serial

							$subj=0;
							print '<input name="idl'.$indiceAsked.'" type="hidden" value="'.$line->id.'">';

							$tmpwarehouseObject=new Entrepot($db);
							$productlotObject=new Productlot($db);
							// Define nb of lines suggested for this order line
							$nbofsuggested=0;
							foreach ($product->stock_warehouse as $warehouse_id=>$stock_warehouse)
							{
							    if (($stock_warehouse->real > 0) && (count($stock_warehouse->detail_batch))) {
							        foreach ($stock_warehouse->detail_batch as $dbatch)
									{
	                                    $nbofsuggested++;
									}
							    }
							}
							foreach ($product->stock_warehouse as $warehouse_id=>$stock_warehouse)
							{
								$tmpwarehouseObject->fetch($warehouse_id);
								if (($stock_warehouse->real > 0) && (count($stock_warehouse->detail_batch))) {
							        foreach ($stock_warehouse->detail_batch as $dbatch)
									{
										//var_dump($dbatch);
										$batchStock = + $dbatch->qty;		// To get a numeric
										$deliverableQty = min($quantityToBeDelivered,$batchStock);
										if ($deliverableQty < 0) $deliverableQty = 0;
										print '<!-- subj='.$subj.'/'.$nbofsuggested.' --><tr '.((($subj + 1) == $nbofsuggested)?$bc[$var]:'').'><td colspan="3"></td><td class="center">';
										print '<input name="qtyl'.$indiceAsked.'_'.$subj.'" id="qtyl'.$indiceAsked.'_'.$subj.'" type="text" size="4" value="'.$deliverableQty.'">';
										print '</td>';

										print '<td class="left">';

										print $tmpwarehouseObject->getNomUrl(0).' / ';

										print '<!-- Show details of lot -->';
										print '<input name="batchl'.$indiceAsked.'_'.$subj.'" type="hidden" value="'.$dbatch->id.'">';

										//print '|'.$line->fk_product.'|'.$dbatch->batch.'|<br>';
										print $langs->trans("Batch").': ';
										$result = $productlotObject->fetch(0, $line->fk_product, $dbatch->batch);
										if ($result > 0) print $productlotObject->getNomUrl(1);
										else print 'TableLotIncompleteRunRepairWithParamStandardEqualConfirmed';
										print ' ('.$dbatch->qty.')';
										$quantityToBeDelivered -= $deliverableQty;
										if ($quantityToBeDelivered < 0)
										{
											$quantityToBeDelivered = 0;
										}
										//dol_syslog('deliverableQty = '.$deliverableQty.' batchStock = '.$batchStock);
										$subj++;
										print '</td></tr>';
									}
								}
							}
						}
						if ($subj == 0) // Line not shown yet, we show it
						{
						    print '<!-- line not shown yet, we show it -->';
							print '<tr class="oddeven"><td colspan="3" ></td><td class="center">';
							if ($line->product_type == Product::TYPE_PRODUCT || ! empty($conf->global->STOCK_SUPPORTS_SERVICES))
							{
							    $disabled='';
						        if (! empty($conf->productbatch->enabled) && $product->hasbatch())
						        {
	                                $disabled='disabled="disabled"';
							    }
	    						print '<input name="qtyl'.$indiceAsked.'_'.$subj.'" id="qtyl'.$indiceAsked.'_'.$subj.'" type="text" size="4" value="0"'.($disabled?' '.$disabled:'').'> ';
							}
							else
							{
							    print $langs->trans("NA");
							}
							print '</td>';

							print '<td class="left">';
							if ($line->product_type == Product::TYPE_PRODUCT || ! empty($conf->global->STOCK_SUPPORTS_SERVICES))
							{
								$warehouse_selected_id = GETPOST('entrepot_id','int');
	    						if ($warehouse_selected_id > 0)
	    						{
	    							$warehouseObject=new Entrepot($db);
	    							$warehouseObject->fetch($warehouse_selected_id);
	    							print img_warning().' '.$langs->trans("NoProductToShipFoundIntoStock", $warehouseObject->libelle);
	    						}
	    						else
	    						{
	    						    if ($line->fk_product) print img_warning().' '.$langs->trans("StockTooLow");
	    						    else print '';
	    						}
							}
							else
							{
							    print $langs->trans("Service");
							}
							print '</td>';
							print '</tr>';
						}
					}


					//Display lines extrafields
					if (is_array($extralabelslines) && count($extralabelslines)>0)
					{
						$colspan=5;
						$orderLineExtrafields = new Extrafields($db);
						$orderLineExtrafieldLabels = $orderLineExtrafields->fetch_name_optionals_label($object->table_element_line);
						$srcLine = new OrderLine($db);
						$srcLine->fetch_optionals($line->id); // fetch extrafields also available in orderline
						$line = new ExpeditionLigne($db);
						//$line->fetch_optionals($line->id);
						$line->array_options = array_merge($line->array_options, $srcLine->array_options);
						print '<tr class="oddeven">';
						print $line->showOptionals($extrafieldsline, 'edit', array('style'=>$bc[$var], 'colspan'=>$colspan),$indiceAsked);
						print '</tr>';
					}

                	$indiceAsked++;
                }
            }

            print "</table>";

            print '<br>';

            print '<div class="center">';
            print '<input type="submit" class="button" name="add" value="'.dol_escape_htmltag($langs->trans("Create")).'">';
            print '&nbsp; ';
            print '<input type="'.($backtopage?"submit":"button").'" class="button" name="cancel" value="'.dol_escape_htmltag($langs->trans("Cancel")).'"'.($backtopage?'':' onclick="javascript:history.go(-1)"').'>';	// Cancel for create does not post form if we don't know the backtopage
            print '</div>';

            print '</form>';

            print '<br>';
        }
        else
		{
            dol_print_error($db);
        }
    }
}
elseif ($id || $ref)
/* *************************************************************************** */
/*                                                                             */
/* Edit and view mode                                                          */
/*                                                                             */
/* *************************************************************************** */
{
	$lines = $object->lines;

	$num_prod = count($lines);

	if ($object->id > 0)
	{
		if (!empty($object->origin) && $object->origin_id > 0)
		{
			$typeobject = $object->origin;
			$origin = $object->origin;
			$origin_id = $object->origin_id;
			$object->fetch_origin();         // Load property $object->commande, $object->propal, ...
		}

		$soc = new Societe($db);
		$soc->fetch($object->socid);

		$res = $object->fetch_optionals();

		$head=shipping_prepare_head($object);
		dol_fiche_head($head, 'shipping', $langs->trans("Shipment"), -1, 'sending');

		$formconfirm='';

		// Confirm deleteion
		if ($action == 'delete')
		{
			$formconfirm=$form->formconfirm($_SERVER['PHP_SELF'].'?id='.$object->id, $langs->trans('DeleteSending'), $langs->trans("ConfirmDeleteSending", $object->ref), 'confirm_delete', '', 0, 1);
		}

		// Confirmation validation
		if ($action == 'valid')
		{
			$objectref = substr($object->ref, 1, 4);
			if ($objectref == 'PROV')
			{
				$numref = $object->getNextNumRef($soc);
			}
			else
			{
				$numref = $object->ref;
			}

			$text = $langs->trans("ConfirmValidateSending", $numref);

			if (! empty($conf->notification->enabled))
			{
				require_once DOL_DOCUMENT_ROOT .'/core/class/notify.class.php';
				$notify=new Notify($db);
				$text.='<br>';
				$text.=$notify->confirmMessage('SHIPPING_VALIDATE', $object->socid, $object);
			}

			$formconfirm=$form->formconfirm($_SERVER['PHP_SELF'].'?id='.$object->id, $langs->trans('ValidateSending'), $text, 'confirm_valid', '', 0, 1);
		}
		// Confirm cancelation
		if ($action == 'annuler')
		{
			$formconfirm=$form->formconfirm($_SERVER['PHP_SELF'].'?id='.$object->id, $langs->trans('CancelSending'), $langs->trans("ConfirmCancelSending", $object->ref), 'confirm_cancel', '', 0, 1);
		}

		// Call Hook formConfirm
		$parameters = array();
		$reshook = $hookmanager->executeHooks('formConfirm', $parameters, $object, $action); // Note that $action and $object may have been modified by hook
		if (empty($reshook)) $formconfirm.=$hookmanager->resPrint;
		elseif ($reshook > 0) $formconfirm=$hookmanager->resPrint;

		// Print form confirm
		print $formconfirm;


		// Calculate totalWeight and totalVolume for all products
		// by adding weight and volume of each product line.
		$tmparray=$object->getTotalWeightVolume();
		$totalWeight=$tmparray['weight'];
		$totalVolume=$tmparray['volume'];


		if ($typeobject == 'commande' && $object->$typeobject->id && ! empty($conf->commande->enabled))
		{
		    $objectsrc=new Commande($db);
		    $objectsrc->fetch($object->$typeobject->id);
		}
		if ($typeobject == 'propal' && $object->$typeobject->id && ! empty($conf->propal->enabled))
		{
		    $objectsrc=new Propal($db);
		    $objectsrc->fetch($object->$typeobject->id);
		}

		// Shipment card
		$linkback = '<a href="'.DOL_URL_ROOT.'/expedition/list.php?restore_lastsearch_values=1' . (! empty($socid) ? '&socid=' . $socid : '') . '">'.$langs->trans("BackToList").'</a>';
		$morehtmlref='<div class="refidno">';
		// Ref customer shipment
		$morehtmlref.=$form->editfieldkey("RefCustomer", 'ref_customer', $object->ref_customer, $object, $user->rights->expedition->creer, 'string', '', 0, 1);
		$morehtmlref.=$form->editfieldval("RefCustomer", 'ref_customer', $object->ref_customer, $object, $user->rights->expedition->creer, 'string', '', null, null, '', 1);
		// Thirdparty
        $morehtmlref.='<br>'.$langs->trans('ThirdParty') . ' : ' . $object->thirdparty->getNomUrl(1);
        // Project
        if (! empty($conf->projet->enabled)) {
            $langs->load("projects");
            $morehtmlref .= '<br>' . $langs->trans('Project') . ' ';
            if (0) {    // Do not change on shipment
                if ($action != 'classify') {
                    $morehtmlref .= '<a href="' . $_SERVER['PHP_SELF'] . '?action=classify&amp;id=' . $object->id . '">' . img_edit($langs->transnoentitiesnoconv('SetProject')) . '</a> : ';
                }
                if ($action == 'classify') {
                    // $morehtmlref.=$form->form_project($_SERVER['PHP_SELF'] . '?id=' . $object->id, $object->socid, $object->fk_project, 'projectid', 0, 0, 1, 1);
                    $morehtmlref .= '<form method="post" action="' . $_SERVER['PHP_SELF'] . '?id=' . $object->id . '">';
                    $morehtmlref .= '<input type="hidden" name="action" value="classin">';
                    $morehtmlref .= '<input type="hidden" name="token" value="' . $_SESSION['newtoken'] . '">';
                    $morehtmlref .= $formproject->select_projects($object->socid, $object->fk_project, 'projectid', $maxlength, 0, 1, 0, 1, 0, 0, '', 1);
                    $morehtmlref .= '<input type="submit" class="button" value="' . $langs->trans("Modify") . '">';
                    $morehtmlref .= '</form>';
                } else {
                    $morehtmlref .= $form->form_project($_SERVER['PHP_SELF'] . '?id=' . $object->id, $object->socid, $object->fk_project, 'none', 0, 0, 0, 1);
                }
            } else {
                // We don't have project on shipment, so we will use the project or source object instead
                // TODO Add project on shipment
                $morehtmlref .= ' : ';
                if (! empty($objectsrc->fk_project)) {
                    $proj = new Project($db);
                    $proj->fetch($objectsrc->fk_project);
                    $morehtmlref .= '<a href="' . DOL_URL_ROOT . '/projet/card.php?id=' . $objectsrc->fk_project . '" title="' . $langs->trans('ShowProject') . '">';
                    $morehtmlref .= $proj->ref;
                    $morehtmlref .= '</a>';
                } else {
                    $morehtmlref .= '';
                }
            }
        }
		$morehtmlref.='</div>';


    	dol_banner_tab($object, 'ref', $linkback, 1, 'ref', 'ref', $morehtmlref);


    	print '<div class="fichecenter">';
    	print '<div class="fichehalfleft">';
    	print '<div class="underbanner clearboth"></div>';

        print '<table class="border tableforfield" width="100%">';

		// Linked documents
		if ($typeobject == 'commande' && $object->$typeobject->id && ! empty($conf->commande->enabled))
		{
			print '<tr><td>';
			print $langs->trans("RefOrder").'</td>';
			print '<td colspan="3">';
			print $objectsrc->getNomUrl(1, 'commande');
			print "</td>\n";
			print '</tr>';
		}
		if ($typeobject == 'propal' && $object->$typeobject->id && ! empty($conf->propal->enabled))
		{
			print '<tr><td>';
			print $langs->trans("RefProposal").'</td>';
			print '<td colspan="3">';
			print $objectsrc->getNomUrl(1, 'expedition');
			print "</td>\n";
			print '</tr>';
		}

		// Date creation
		print '<tr><td class="titlefield">'.$langs->trans("DateCreation").'</td>';
		print '<td colspan="3">'.dol_print_date($object->date_creation, "dayhour")."</td>\n";
		print '</tr>';

		// Delivery date planned
		print '<tr><td height="10">';
		print '<table class="nobordernopadding" width="100%"><tr><td>';
		print $langs->trans('DateDeliveryPlanned');
		print '</td>';

		if ($action != 'editdate_livraison') print '<td class="right"><a href="'.$_SERVER["PHP_SELF"].'?action=editdate_livraison&amp;id='.$object->id.'">'.img_edit($langs->trans('SetDeliveryDate'), 1).'</a></td>';
		print '</tr></table>';
		print '</td><td colspan="2">';
		if ($action == 'editdate_livraison')
		{
			print '<form name="setdate_livraison" action="'.$_SERVER["PHP_SELF"].'?id='.$object->id.'" method="post">';
			print '<input type="hidden" name="token" value="'.$_SESSION['newtoken'].'">';
			print '<input type="hidden" name="action" value="setdate_livraison">';
			print $form->selectDate($object->date_delivery?$object->date_delivery:-1, 'liv_', 1, 1, '', "setdate_livraison", 1, 0);
			print '<input type="submit" class="button" value="'.$langs->trans('Modify').'">';
			print '</form>';
		}
		else
		{
			print $object->date_delivery ? dol_print_date($object->date_delivery, 'dayhour') : '&nbsp;';
		}
		print '</td>';
		print '</tr>';

		// Weight
		print '<tr><td>';
		print $form->editfieldkey("Weight", 'trueWeight', $object->trueWeight, $object, $user->rights->expedition->creer);
		print '</td><td colspan="3">';

		if ($action=='edittrueWeight')
		{
			print '<form name="settrueweight" action="'.$_SERVER["PHP_SELF"].'" method="post">';
			print '<input name="action" value="settrueWeight" type="hidden">';
			print '<input name="id" value="'.$object->id.'" type="hidden">';
			print '<input type="hidden" name="token" value="'.$_SESSION['newtoken'].'">';
			print '<input id="trueWeight" name="trueWeight" value="'.$object->trueWeight.'" type="text">';
			print $formproduct->select_measuring_units("weight_units", "weight", $object->weight_units);
			print ' <input class="button" name="modify" value="'.$langs->trans("Modify").'" type="submit">';
			print ' <input class="button" name="cancel" value="'.$langs->trans("Cancel").'" type="submit">';
			print '</form>';
		}
		else
		{
			print $object->trueWeight;
			print ($object->trueWeight && $object->weight_units!='')?' '.measuring_units_string($object->weight_units, "weight"):'';
		}

        // Calculated
		if ($totalWeight > 0)
		{
			if (!empty($object->trueWeight)) print ' ('.$langs->trans("SumOfProductWeights").': ';
			//print $totalWeight.' '.measuring_units_string(0,"weight");
			print showDimensionInBestUnit($totalWeight, 0, "weight", $langs, isset($conf->global->MAIN_WEIGHT_DEFAULT_ROUND)?$conf->global->MAIN_WEIGHT_DEFAULT_ROUND:-1, isset($conf->global->MAIN_WEIGHT_DEFAULT_UNIT)?$conf->global->MAIN_WEIGHT_DEFAULT_UNIT:'no');
			//if (empty($object->trueWeight)) print ' ('.$langs->trans("Calculated").')';
			if (!empty($object->trueWeight)) print ')';
		}
		print '</td></tr>';

		// Width
		print '<tr><td>'.$form->editfieldkey("Width", 'trueWidth', $object->trueWidth, $object, $user->rights->expedition->creer).'</td><td colspan="3">';
		print $form->editfieldval("Width", 'trueWidth', $object->trueWidth, $object, $user->rights->expedition->creer);
		print ($object->trueWidth && $object->width_units!='')?' '.measuring_units_string($object->width_units, "size"):'';
		print '</td></tr>';

		// Height
		print '<tr><td>'.$form->editfieldkey("Height", 'trueHeight', $object->trueHeight, $object, $user->rights->expedition->creer).'</td><td colspan="3">';
		if($action=='edittrueHeight')
		{
			print '<form name="settrueHeight" action="'.$_SERVER["PHP_SELF"].'" method="post">';
			print '<input name="action" value="settrueHeight" type="hidden">';
			print '<input name="id" value="'.$object->id.'" type="hidden">';
			print '<input type="hidden" name="token" value="'.$_SESSION['newtoken'].'">';
			print '<input id="trueHeight" name="trueHeight" value="'.$object->trueHeight.'" type="text">';
			print $formproduct->select_measuring_units("size_units", "size", $object->size_units);
			print ' <input class="button" name="modify" value="'.$langs->trans("Modify").'" type="submit">';
			print ' <input class="button" name="cancel" value="'.$langs->trans("Cancel").'" type="submit">';
			print '</form>';
		}
		else
		{
			print $object->trueHeight;
			print ($object->trueHeight && $object->height_units!='')?' '.measuring_units_string($object->height_units, "size"):'';
		}

		print '</td></tr>';

		// Depth
		print '<tr><td>'.$form->editfieldkey("Depth", 'trueDepth', $object->trueDepth, $object, $user->rights->expedition->creer).'</td><td colspan="3">';
		print $form->editfieldval("Depth", 'trueDepth', $object->trueDepth, $object, $user->rights->expedition->creer);
		print ($object->trueDepth && $object->depth_units!='')?' '.measuring_units_string($object->depth_units, "size"):'';
		print '</td></tr>';

		// Volume
		print '<tr><td>';
		print $langs->trans("Volume");
		print '</td>';
		print '<td colspan="3">';
		$calculatedVolume=0;
		$volumeUnit=0;
		if ($object->trueWidth && $object->trueHeight && $object->trueDepth)
		{
		    $calculatedVolume=($object->trueWidth * $object->trueHeight * $object->trueDepth);
		    $volumeUnit=$object->size_units * 3;
		}
		// If sending volume not defined we use sum of products
		if ($calculatedVolume > 0)
		{
			if ($volumeUnit < 50)
			{
			    //print $calculatedVolume.' '.measuring_units_string($volumeUnit,"volume");
			    print showDimensionInBestUnit($calculatedVolume, $volumeUnit, "volume", $langs, isset($conf->global->MAIN_VOLUME_DEFAULT_ROUND)?$conf->global->MAIN_VOLUME_DEFAULT_ROUND:-1, isset($conf->global->MAIN_VOLUME_DEFAULT_UNIT)?$conf->global->MAIN_VOLUME_DEFAULT_UNIT:'no');
			}
			else print $calculatedVolume.' '.measuring_units_string($volumeUnit, "volume");
		}
		if ($totalVolume > 0)
		{
			if ($calculatedVolume) print ' ('.$langs->trans("SumOfProductVolumes").': ';
			//print $totalVolume.' '.measuring_units_string(0,"volume");
			print showDimensionInBestUnit($totalVolume, 0, "volume", $langs, isset($conf->global->MAIN_VOLUME_DEFAULT_ROUND)?$conf->global->MAIN_VOLUME_DEFAULT_ROUND:-1, isset($conf->global->MAIN_VOLUME_DEFAULT_UNIT)?$conf->global->MAIN_VOLUME_DEFAULT_UNIT:'no');
			//if (empty($calculatedVolume)) print ' ('.$langs->trans("Calculated").')';
			if ($calculatedVolume) print ')';
		}
		print "</td>\n";
		print '</tr>';

		// Other attributes
		$cols = 2;
		include DOL_DOCUMENT_ROOT . '/core/tpl/extrafields_view.tpl.php';

		print '</table>';

		print '</div>';
		print '<div class="fichehalfright">';
		print '<div class="ficheaddleft">';
		print '<div class="underbanner clearboth"></div>';

		print '<table class="border centpercent">';

		// Sending method
		print '<tr><td height="10">';
		print '<table class="nobordernopadding" width="100%"><tr><td>';
		print $langs->trans('SendingMethod');
		print '</td>';

		if ($action != 'editshipping_method_id') print '<td class="right"><a href="'.$_SERVER["PHP_SELF"].'?action=editshipping_method_id&amp;id='.$object->id.'">'.img_edit($langs->trans('SetSendingMethod'), 1).'</a></td>';
		print '</tr></table>';
		print '</td><td colspan="2">';
		if ($action == 'editshipping_method_id')
		{
			print '<form name="setshipping_method_id" action="'.$_SERVER["PHP_SELF"].'?id='.$object->id.'" method="post">';
			print '<input type="hidden" name="token" value="'.$_SESSION['newtoken'].'">';
			print '<input type="hidden" name="action" value="setshipping_method_id">';
			$object->fetch_delivery_methods();
			print $form->selectarray("shipping_method_id", $object->meths, $object->shipping_method_id, 1, 0, 0, "", 1);
			if ($user->admin) print info_admin($langs->trans("YouCanChangeValuesForThisListFromDictionarySetup"), 1);
			print '<input type="submit" class="button" value="'.$langs->trans('Modify').'">';
			print '</form>';
		}
		else
		{
			if ($object->shipping_method_id > 0)
			{
				// Get code using getLabelFromKey
				$code=$langs->getLabelFromKey($db, $object->shipping_method_id, 'c_shipment_mode', 'rowid', 'code');
				print $langs->trans("SendingMethod".strtoupper($code));
			}
		}
		print '</td>';
		print '</tr>';

		// Tracking Number
		print '<tr><td class="titlefield">'.$form->editfieldkey("TrackingNumber", 'tracking_number', $object->tracking_number, $object, $user->rights->expedition->creer).'</td><td colspan="3">';
		print $form->editfieldval("TrackingNumber", 'tracking_number', $object->tracking_url, $object, $user->rights->expedition->creer, 'string', $object->tracking_number);
		print '</td></tr>';

		// Incoterms
		if (!empty($conf->incoterm->enabled))
		{
			print '<tr><td>';
	        print '<table width="100%" class="nobordernopadding"><tr><td>';
	        print $langs->trans('IncotermLabel');
	        print '<td><td class="right">';
	        if ($user->rights->expedition->creer) print '<a href="'.DOL_URL_ROOT.'/expedition/card.php?id='.$object->id.'&action=editincoterm">'.img_edit().'</a>';
	        else print '&nbsp;';
	        print '</td></tr></table>';
	        print '</td>';
	        print '<td colspan="3">';
			if ($action != 'editincoterm')
			{
				print $form->textwithpicto($object->display_incoterms(), $object->libelle_incoterms, 1);
			}
			else
			{
				print $form->select_incoterms((!empty($object->fk_incoterms) ? $object->fk_incoterms : ''), (!empty($object->location_incoterms)?$object->location_incoterms:''), $_SERVER['PHP_SELF'].'?id='.$object->id);
			}
	        print '</td></tr>';
		}

		// Other attributes
		$parameters = array('colspan' => ' colspan="3"');
		$reshook=$hookmanager->executeHooks('formObjectOptions',$parameters,$object,$action);    // Note that $action and $object may have been modified by hook
		print $hookmanager->resPrint;

		print "</table>";

		print '</div>';
		print '</div>';
		print '</div>';

		print '<div class="clearboth"></div>';


		// Lines of products

		if ($action == 'editline')
		{
			print '	<form name="updateline" id="updateline" action="' . $_SERVER["PHP_SELF"] . '?id=' . $object->id . '&amp;lineid=' . $line_id . '" method="POST">
			<input type="hidden" name="token" value="' . $_SESSION ['newtoken'] . '">
			<input type="hidden" name="action" value="updateline">
			<input type="hidden" name="mode" value="">
			<input type="hidden" name="id" value="' . $object->id . '">
			';
		}
		print '<br>';

        print '<div class="div-table-responsive-no-min">';
		print '<table class="noborder" width="100%">';
		print '<tr class="liste_titre">';
		// Adds a line numbering column
		if (! empty($conf->global->MAIN_VIEW_LINE_NUMBER))
		{
			print '<td width="5" class="center">&nbsp;</td>';
		}
		// Product/Service
		print '<td>'.$langs->trans("Products").'</td>';
		// Qty
		print '<td class="center">'.$langs->trans("QtyOrdered").'</td>';
		if ($origin && $origin_id > 0)
		{
			print '<td class="center">'.$langs->trans("QtyInOtherShipments").'</td>';
		}
		if ($action == 'editline')
		{
			$editColspan = 3;
			if (empty($conf->stock->enabled)) $editColspan--;
			if (empty($conf->productbatch->enabled)) $editColspan--;
			print '<td class="center" colspan="'. $editColspan . '">';
			if ($object->statut <= 1)
			{
				print $langs->trans("QtyToShip").' - ';
			}
			else
			{
				print $langs->trans("QtyShipped").' - ';
			}
			if (! empty($conf->stock->enabled))
			{
				print $langs->trans("WarehouseSource").' - ';
			}
			if (! empty($conf->productbatch->enabled))
			{
				print $langs->trans("Batch");
			}
			print '</td>';
		}
		else
		{
			if ($object->statut <= 1)
			{
				print '<td class="center">'.$langs->trans("QtyToShip").'</td>';
			}
			else
			{
				print '<td class="center">'.$langs->trans("QtyShipped").'</td>';
			}
			if (! empty($conf->stock->enabled))
			{
				print '<td class="left">'.$langs->trans("WarehouseSource").'</td>';
			}

			if (! empty($conf->productbatch->enabled))
			{
				print '<td class="left">'.$langs->trans("Batch").'</td>';
			}
		}
		print '<td class="center">'.$langs->trans("CalculatedWeight").'</td>';
		print '<td class="center">'.$langs->trans("CalculatedVolume").'</td>';
		//print '<td class="center">'.$langs->trans("Size").'</td>';
		if ($object->statut == 0)
		{
			print '<td class="linecoledit"></td>';
			print '<td class="linecoldelete" width="10"></td>';
		}
		print "</tr>\n";

		$var=false;

		if (! empty($conf->global->MAIN_MULTILANGS) && ! empty($conf->global->PRODUIT_TEXTS_IN_THIRDPARTY_LANGUAGE))
		{
			$object->fetch_thirdparty();
			$outputlangs = $langs;
			$newlang='';
			if (empty($newlang) && GETPOST('lang_id', 'aZ09')) $newlang=GETPOST('lang_id', 'aZ09');
			if (empty($newlang)) $newlang=$object->thirdparty->default_lang;
			if (! empty($newlang))
			{
				$outputlangs = new Translate("", $conf);
				$outputlangs->setDefaultLang($newlang);
			}
		}

		// Get list of products already sent for same source object into $alreadysent
		$alreadysent = array();
		if ($origin && $origin_id > 0)
		{
    		$sql = "SELECT obj.rowid, obj.fk_product, obj.label, obj.description, obj.product_type as fk_product_type, obj.qty as qty_asked, obj.date_start, obj.date_end";
    		$sql.= ", ed.rowid as shipmentline_id, ed.qty as qty_shipped, ed.fk_expedition as expedition_id, ed.fk_origin_line, ed.fk_entrepot";
    		$sql.= ", e.rowid as shipment_id, e.ref as shipment_ref, e.date_creation, e.date_valid, e.date_delivery, e.date_expedition";
    		//if ($conf->livraison_bon->enabled) $sql .= ", l.rowid as livraison_id, l.ref as livraison_ref, l.date_delivery, ld.qty as qty_received";
    		$sql.= ', p.label as product_label, p.ref, p.fk_product_type, p.rowid as prodid, p.tobatch as product_tobatch';
    		$sql.= ', p.description as product_desc';
    		$sql.= " FROM ".MAIN_DB_PREFIX."expeditiondet as ed";
    		$sql.= ", ".MAIN_DB_PREFIX."expedition as e";
    		$sql.= ", ".MAIN_DB_PREFIX.$origin."det as obj";
    		//if ($conf->livraison_bon->enabled) $sql .= " LEFT JOIN ".MAIN_DB_PREFIX."livraison as l ON l.fk_expedition = e.rowid LEFT JOIN ".MAIN_DB_PREFIX."livraisondet as ld ON ld.fk_livraison = l.rowid  AND obj.rowid = ld.fk_origin_line";
    		$sql.= " LEFT JOIN ".MAIN_DB_PREFIX."product as p ON obj.fk_product = p.rowid";
    		$sql.= " WHERE e.entity IN (".getEntity('expedition').")";
    		$sql.= " AND obj.fk_".$origin." = ".$origin_id;
    		$sql.= " AND obj.rowid = ed.fk_origin_line";
    		$sql.= " AND ed.fk_expedition = e.rowid";
    		//if ($filter) $sql.= $filter;
    		$sql.= " ORDER BY obj.fk_product";

    		dol_syslog("get list of shipment lines", LOG_DEBUG);
    		$resql = $db->query($sql);
    		if ($resql)
    		{
    		    $num = $db->num_rows($resql);
    		    $i = 0;

    		    while($i < $num)
    		    {
        		    $obj = $db->fetch_object($resql);
        		    if ($obj)
        		    {
        		        // $obj->rowid is rowid in $origin."det" table
        		        $alreadysent[$obj->rowid][$obj->shipmentline_id]=array('shipment_ref'=>$obj->shipment_ref, 'shipment_id'=>$obj->shipment_id, 'warehouse'=>$obj->fk_entrepot, 'qty_shipped'=>$obj->qty_shipped, 'date_valid'=>$db->jdate($obj->date_valid), 'date_delivery'=>$db->jdate($obj->date_delivery));
        		    }
        		    $i++;
    		    }
    		}
    		//var_dump($alreadysent);
		}

		// Loop on each product to send/sent
		for ($i = 0 ; $i < $num_prod ; $i++)
		{
			$parameters = array('i' => $i, 'line' => $lines[$i], 'line_id' => $line_id, 'num' => $num_prod, 'alreadysent' => $alreadysent, 'editColspan' => $editColspan, 'outputlangs' => $outputlangs);
			$reshook = $hookmanager->executeHooks('printObjectLine', $parameters, $object, $action);
			if($reshook < 0) setEventMessages($hookmanager->error, $hookmanager->errors, 'errors');

			if(empty($reshook))
			{
			    print '<!-- origin line id = '.$lines[$i]->origin_line_id.' -->'; // id of order line
				print '<tr class="oddeven">';

				// #
				if (! empty($conf->global->MAIN_VIEW_LINE_NUMBER))
				{
					print '<td class="center">'.($i+1).'</td>';
				}

				// Predefined product or service
				if ($lines[$i]->fk_product > 0)
				{
					// Define output language
					if (! empty($conf->global->MAIN_MULTILANGS) && ! empty($conf->global->PRODUIT_TEXTS_IN_THIRDPARTY_LANGUAGE))
					{
						$prod = new Product($db);
						$prod->fetch($lines[$i]->fk_product);
						$label = ( ! empty($prod->multilangs[$outputlangs->defaultlang]["label"])) ? $prod->multilangs[$outputlangs->defaultlang]["label"] : $lines[$i]->product_label;
					}
					else
						$label = (! empty($lines[$i]->label)?$lines[$i]->label:$lines[$i]->product_label);

					print '<td>';

					// Show product and description
					$product_static->type=$lines[$i]->fk_product_type;
					$product_static->id=$lines[$i]->fk_product;
					$product_static->ref=$lines[$i]->ref;
					$product_static->status_batch=$lines[$i]->product_tobatch;
					$text=$product_static->getNomUrl(1);
					$text.= ' - '.$label;
					$description=(! empty($conf->global->PRODUIT_DESC_IN_FORM)?'':dol_htmlentitiesbr($lines[$i]->description));
					print $form->textwithtooltip($text,$description,3,'','',$i);
					print_date_range($lines[$i]->date_start,$lines[$i]->date_end);
					if (! empty($conf->global->PRODUIT_DESC_IN_FORM))
					{
						print (! empty($lines[$i]->description) && $lines[$i]->description!=$lines[$i]->product)?'<br>'.dol_htmlentitiesbr($lines[$i]->description):'';
					}
					print "</td>\n";
				}
				else
				{
					print "<td>";
					if ($lines[$i]->product_type == Product::TYPE_SERVICE) $text = img_object($langs->trans('Service'),'service');
					else $text = img_object($langs->trans('Product'),'product');

					if (! empty($lines[$i]->label)) {
						$text.= ' <strong>'.$lines[$i]->label.'</strong>';
						print $form->textwithtooltip($text,$lines[$i]->description,3,'','',$i);
					} else {
						print $text.' '.nl2br($lines[$i]->description);
					}

					print_date_range($lines[$i]->date_start,$lines[$i]->date_end);
					print "</td>\n";
				}

				// Qty ordered
				print '<td class="center">'.$lines[$i]->qty_asked.'</td>';

				// Qty in other shipments (with shipment and warehouse used)
	    		if ($origin && $origin_id > 0)
	    		{
	    			print '<td class="center" class="nowrap">';
	    			foreach ($alreadysent as $key => $val)
	    			{
	    			    if ($lines[$i]->fk_origin_line == $key)
	    			    {
	    			        $j = 0;
	    			        foreach($val as $shipmentline_id=> $shipmentline_var)
	    			        {
	    			            if ($shipmentline_var['shipment_id'] == $lines[$i]->fk_expedition) continue; // We want to show only "other shipments"

	    			            $j++;
	    			            if ($j > 1) print '<br>';
	    			            $shipment_static->fetch($shipmentline_var['shipment_id']);
	    			            print $shipment_static->getNomUrl(1);
	    			            print ' - '.$shipmentline_var['qty_shipped'];
	    			            $htmltext=$langs->trans("DateValidation").' : '.(empty($shipmentline_var['date_valid'])?$langs->trans("Draft"):dol_print_date($shipmentline_var['date_valid'], 'dayhour'));
	    			            if (! empty($conf->stock->enabled) && $shipmentline_var['warehouse'] > 0)
	    			            {
	    			                $warehousestatic->fetch($shipmentline_var['warehouse']);
	    			                $htmltext .= '<br>'.$langs->trans("From").' : '.$warehousestatic->getNomUrl(1);
	    			            }
	    			            print ' '.$form->textwithpicto('', $htmltext, 1);
	    			        }
	    			    }
	    			}
	    		}
				print '</td>';

				if ($action == 'editline' && $lines[$i]->id == $line_id)
				{
					// edit mode
					print '<td colspan="'.$editColspan.'" class="center"><table class="nobordernopadding">';
					if (is_array($lines[$i]->detail_batch) && count($lines[$i]->detail_batch) > 0)
					{
						print '<!-- case edit 1 -->';
						$line = new ExpeditionLigne($db);
						foreach ($lines[$i]->detail_batch as $detail_batch)
						{
							print '<tr>';
							// Qty to ship or shipped
							print '<td>' . '<input name="qtyl'.$detail_batch->fk_expeditiondet.'_'.$detail_batch->id.'" id="qtyl'.$line_id.'_'.$detail_batch->id.'" type="text" size="4" value="'.$detail_batch->qty.'">' . '</td>';
							// Batch number managment
							if ($lines[$i]->entrepot_id == 0)
							{
								// only show lot numbers from src warehouse when shipping from multiple warehouses
								$line->fetch($detail_batch->fk_expeditiondet);
							}
							print '<td>' . $formproduct->selectLotStock($detail_batch->fk_origin_stock, 'batchl'.$detail_batch->fk_expeditiondet.'_'.$detail_batch->fk_origin_stock, '', 1, 0, $lines[$i]->fk_product, $line->entrepot_id). '</td>';
							print '</tr>';
						}
						// add a 0 qty lot row to be able to add a lot
						print '<tr>';
						// Qty to ship or shipped
						print '<td>' . '<input name="qtyl'.$line_id.'_0" id="qtyl'.$line_id.'_0" type="text" size="4" value="0">' . '</td>';
						// Batch number managment
						print '<td>' . $formproduct->selectLotStock('', 'batchl'.$line_id.'_0', '', 1, 0, $lines[$i]->fk_product). '</td>';
						print '</tr>';
					}
					else if (! empty($conf->stock->enabled))
					{
						if ($lines[$i]->fk_product > 0)
						{
							if ($lines[$i]->entrepot_id > 0)
							{
								print '<!-- case edit 2 -->';
								print '<tr>';
								// Qty to ship or shipped
								print '<td>' . '<input name="qtyl'.$line_id.'" id="qtyl'.$line_id.'" type="text" size="4" value="'.$lines[$i]->qty_shipped.'">' . '</td>';
								// Warehouse source
								print '<td>' . $formproduct->selectWarehouses($lines[$i]->entrepot_id, 'entl'.$line_id, '', 1, 0, $lines[$i]->fk_product, '', 1). '</td>';
								// Batch number managment
								print '<td> - ' . $langs->trans("NA") . '</td>';
								print '</tr>';
							}
							else if (count($lines[$i]->details_entrepot) > 1)
							{
								print '<!-- case edit 3 -->';
								foreach ($lines[$i]->details_entrepot as $detail_entrepot)
								{
									print '<tr>';
									// Qty to ship or shipped
									print '<td>' . '<input name="qtyl'.$detail_entrepot->line_id.'" id="qtyl'.$detail_entrepot->line_id.'" type="text" size="4" value="'.$detail_entrepot->qty_shipped.'">' . '</td>';
									// Warehouse source
									print '<td>' . $formproduct->selectWarehouses($detail_entrepot->entrepot_id, 'entl'.$detail_entrepot->line_id, '', 1, 0, $lines[$i]->fk_product, '', 1) . '</td>';
									// Batch number managment
									print '<td> - ' . $langs->trans("NA") . '</td>';
									print '</tr>';
								}
							}
							else
							{
								print '<!-- case edit 4 -->';
								print '<tr><td colspan="3">'.$langs->trans("NotEnoughStock").'</td></tr>';
							}
						}
						else
						{
							print '<!-- case edit 5 -->';
							print '<tr>';
							// Qty to ship or shipped
							print '<td>' . '<input name="qtyl'.$line_id.'" id="qtyl'.$line_id.'" type="text" size="4" value="'.$lines[$i]->qty_shipped.'">' . '</td>';
							// Warehouse source
							print '<td>' . '</td>';
							// Batch number managment
							print '<td>' . '</td>';
							print '</tr>';
						}
					}

					print '</table></td>';
				}
				else
				{
					// Qty to ship or shipped
					print '<td class="center">'.$lines[$i]->qty_shipped.'</td>';

					// Warehouse source
					if (! empty($conf->stock->enabled))
					{
						print '<td class="left">';
						if ($lines[$i]->entrepot_id > 0)
						{
							$entrepot = new Entrepot($db);
							$entrepot->fetch($lines[$i]->entrepot_id);
							print $entrepot->getNomUrl(1);
						}
						else if (count($lines[$i]->details_entrepot) > 1)
						{
							$detail = '';
							foreach ($lines[$i]->details_entrepot as $detail_entrepot)
							{
								if ($detail_entrepot->entrepot_id > 0)
								{
									$entrepot = new Entrepot($db);
									$entrepot->fetch($detail_entrepot->entrepot_id);
									$detail.= $langs->trans("DetailWarehouseFormat",$entrepot->libelle,$detail_entrepot->qty_shipped).'<br/>';
								}
							}
							print $form->textwithtooltip(img_picto('', 'object_stock').' '.$langs->trans("DetailWarehouseNumber"),$detail);
						}
						print '</td>';
					}

					// Batch number managment
					if (! empty($conf->productbatch->enabled))
					{
						if (isset($lines[$i]->detail_batch))
						{
							print '<!-- Detail of lot -->';
							print '<td>';
							if ($lines[$i]->product_tobatch)
							{
								$detail = '';
								foreach ($lines[$i]->detail_batch as $dbatch)	// $dbatch is instance of ExpeditionLineBatch
								{
									$detail.= $langs->trans("Batch").': '.$dbatch->batch;
									$detail.= ' - '.$langs->trans("SellByDate").': '.dol_print_date($dbatch->sellby,"day");
									$detail.= ' - '.$langs->trans("EatByDate").': '.dol_print_date($dbatch->eatby,"day");
									$detail.= ' - '.$langs->trans("Qty").': '.$dbatch->qty;
									$detail.= '<br>';
								}
								print $form->textwithtooltip(img_picto('', 'object_barcode').' '.$langs->trans("DetailBatchNumber"),$detail);
							}
							else
							{
								print $langs->trans("NA");
							}
							print '</td>';
						} else {
							print '<td></td>';
						}
					}
				}

				// Weight
				print '<td class="center">';
				if ($lines[$i]->fk_product_type == Product::TYPE_PRODUCT) print $lines[$i]->weight*$lines[$i]->qty_shipped.' '.measuring_units_string($lines[$i]->weight_units,"weight");
				else print '&nbsp;';
				print '</td>';

				// Volume
				print '<td class="center">';
				if ($lines[$i]->fk_product_type == Product::TYPE_PRODUCT) print $lines[$i]->volume*$lines[$i]->qty_shipped.' '.measuring_units_string($lines[$i]->volume_units,"volume");
				else print '&nbsp;';
				print '</td>';

				// Size
				//print '<td class="center">'.$lines[$i]->volume*$lines[$i]->qty_shipped.' '.measuring_units_string($lines[$i]->volume_units,"volume").'</td>';

				if ($action == 'editline' && $lines[$i]->id == $line_id)
				{
					print '<td class="center" colspan="2" valign="middle">';
					print '<input type="submit" class="button" id="savelinebutton" name="save" value="' . $langs->trans("Save") . '"><br>';
					print '<input type="submit" class="button" id="cancellinebutton" name="cancel" value="' . $langs->trans("Cancel") . '"><br>';
				}
				else if ($object->statut == 0)
				{
					// edit-delete buttons
					print '<td class="linecoledit center">';
					print '<a href="' . $_SERVER["PHP_SELF"] . '?id=' . $object->id . '&amp;action=editline&amp;lineid=' . $lines[$i]->id . '">' . img_edit() . '</a>';
					print '</td>';
					print '<td class="linecoldelete" width="10">';
					print '<a href="' . $_SERVER["PHP_SELF"] . '?id=' . $object->id . '&amp;action=deleteline&amp;lineid=' . $lines[$i]->id . '">' . img_delete() . '</a>';
					print '</td>';

					// Display lines extrafields
					if (! empty($rowExtrafieldsStart))
					{
						print $rowExtrafieldsStart;
						print $rowExtrafieldsView;
						print $rowEnd;
					}
				}
				print "</tr>";

				// Display lines extrafields
				if (is_array($extralabelslines) && count($extralabelslines)>0) {
					$colspan= empty($conf->productbatch->enabled) ? 5 : 6;
					$line = new ExpeditionLigne($db);
					$line->fetch_optionals($lines[$i]->id);
					print '<tr class="oddeven">';
					if ($action == 'editline' && $lines[$i]->id == $line_id)
					{
						print $line->showOptionals($extrafieldsline, 'edit', array('style'=>$bc[$var], 'colspan'=>$colspan),$indiceAsked);
					}
					else
					{
						print $line->showOptionals($extrafieldsline, 'view', array('style'=>$bc[$var], 'colspan'=>$colspan),$indiceAsked);
					}
					print '</tr>';
				}
			}
		}

		// TODO Show also lines ordered but not delivered

		print "</table>\n";
		print '</div>';
	}


	dol_fiche_end();


	$object->fetchObjectLinked($object->id, $object->element);


	/*
	 *    Boutons actions
	 */

	if (($user->societe_id == 0) && ($action!='presend'))
	{
		print '<div class="tabsAction">';

		$parameters = array();
		$reshook = $hookmanager->executeHooks('addMoreActionsButtons', $parameters, $object, $action); // Note that $action and $object may have been
		                                                                                               // modified by hook
		if (empty($reshook))
		{

			if ($object->statut == Expedition::STATUS_DRAFT && $num_prod > 0)
			{
				if ((empty($conf->global->MAIN_USE_ADVANCED_PERMS) && ! empty($user->rights->expedition->creer))
	  		     || (! empty($conf->global->MAIN_USE_ADVANCED_PERMS) && ! empty($user->rights->expedition->shipping_advance->validate)))
				{
					print '<a class="butAction" href="'.$_SERVER["PHP_SELF"].'?id='.$object->id.'&amp;action=valid">'.$langs->trans("Validate").'</a>';
				}
				else
				{
					print '<a class="butActionRefused classfortooltip" href="#" title="'.$langs->trans("NotAllowed").'">'.$langs->trans("Validate").'</a>';
				}
			}

			// TODO add alternative status
			// 0=draft, 1=validated, 2=billed, we miss a status "delivered" (only available on order)
			if ($object->statut == Expedition::STATUS_CLOSED && $user->rights->expedition->creer)
			{
				if (! empty($conf->facture->enabled) && ! empty($conf->global->WORKFLOW_BILL_ON_SHIPMENT))  // Quand l'option est on, il faut avoir le bouton en plus et non en remplacement du Close ?
				{
					print '<a class="butAction" href="'.$_SERVER["PHP_SELF"].'?id='.$object->id.'&amp;action=reopen">'.$langs->trans("ClassifyUnbilled").'</a>';
				}
				else
				{
			    	print '<a class="butAction" href="'.$_SERVER["PHP_SELF"].'?id='.$object->id.'&amp;action=reopen">'.$langs->trans("ReOpen").'</a>';
				}
			}

			// Send
			if ($object->statut > 0)
			{
				if (empty($conf->global->MAIN_USE_ADVANCED_PERMS) || $user->rights->expedition->shipping_advance->send)
				{
					print '<a class="butAction" href="'.$_SERVER["PHP_SELF"].'?id='.$object->id.'&action=presend&mode=init#formmailbeforetitle">'.$langs->trans('SendMail').'</a>';
				}
				else print '<a class="butActionRefused classfortooltip" href="#">'.$langs->trans('SendMail').'</a>';
			}

			// Create bill
			if (! empty($conf->facture->enabled) && ($object->statut == Expedition::STATUS_VALIDATED || $object->statut == Expedition::STATUS_CLOSED))
			{
				if ($user->rights->facture->creer)
				{
					// TODO show button only   if (! empty($conf->global->WORKFLOW_BILL_ON_SHIPMENT))
					// If we do that, we must also make this option official.
					print '<a class="butAction" href="'.DOL_URL_ROOT.'/compta/facture/card.php?action=create&amp;origin='.$object->element.'&amp;originid='.$object->id.'&amp;socid='.$object->socid.'">'.$langs->trans("CreateBill").'</a>';
				}
			}

			// This is just to generate a delivery receipt
			//var_dump($object->linkedObjectsIds['delivery']);
			if ($conf->livraison_bon->enabled && ($object->statut == Expedition::STATUS_VALIDATED || $object->statut == Expedition::STATUS_CLOSED) && $user->rights->expedition->livraison->creer && count($object->linkedObjectsIds['delivery']) == 0)
			{
				print '<a class="butAction" href="'.$_SERVER["PHP_SELF"].'?id='.$object->id.'&amp;action=create_delivery">'.$langs->trans("CreateDeliveryOrder").'</a>';
			}
			// Close
			if ($object->statut == Expedition::STATUS_VALIDATED)
			{
				if ($user->rights->expedition->creer && $object->statut > 0 && ! $object->billed)
				{
					$label="Close"; $paramaction='classifyclosed';       // = Transferred/Received
					// Label here should be "Close" or "ClassifyBilled" if we decided to make bill on shipments instead of orders
					if (! empty($conf->facture->enabled) && ! empty($conf->global->WORKFLOW_BILL_ON_SHIPMENT))  // Quand l'option est on, il faut avoir le bouton en plus et non en remplacement du Close ?
					{
					    $label="ClassifyBilled";
					    $paramaction='classifybilled';
					}
					print '<a class="butAction" href="'.$_SERVER["PHP_SELF"].'?id='.$object->id.'&amp;action='.$paramaction.'">'.$langs->trans($label).'</a>';
				}
			}

			if ($user->rights->expedition->supprimer)
			{
				print '<a class="butActionDelete" href="'.$_SERVER["PHP_SELF"].'?id='.$object->id.'&amp;action=delete">'.$langs->trans("Delete").'</a>';
			}
		}

		print '</div>';
	}


	/*
	 * Documents generated
	 */

	if ($action != 'presend' && $action != 'editline')
	{
        print '<div class="fichecenter"><div class="fichehalfleft">';

        $objectref = dol_sanitizeFileName($object->ref);
		$filedir = $conf->expedition->dir_output . "/sending/" .$objectref;

		$urlsource = $_SERVER["PHP_SELF"]."?id=".$object->id;

		$genallowed=$user->rights->expedition->lire;
		$delallowed=$user->rights->expedition->creer;

		print $formfile->showdocuments('expedition', $objectref, $filedir, $urlsource, $genallowed, $delallowed, $object->modelpdf, 1, 0, 0, 28, 0, '', '', '', $soc->default_lang);


		// Show links to link elements
		//$linktoelem = $form->showLinkToObjectBlock($object, null, array('order'));
		$somethingshown = $form->showLinkedObjectBlock($object, '');


		print '</div><div class="fichehalfright"><div class="ficheaddleft">';

		// List of actions on element
		include_once DOL_DOCUMENT_ROOT.'/core/class/html.formactions.class.php';
		$formactions=new FormActions($db);
		$somethingshown = $formactions->showactions($object, 'shipping', $socid, 1);

		print '</div></div></div>';
	}


	/*
	 * Action presend
	 */

	//Select mail models is same action as presend
	if (GETPOST('modelselected')) {
		$action = 'presend';
	}

	// Presend form
	$modelmail='shipping_send';
	$defaulttopic='SendShippingRef';
	$diroutput = $conf->expedition->dir_output. '/sending';
	$trackid = 'shi'.$object->id;

	include DOL_DOCUMENT_ROOT.'/core/tpl/card_presend.tpl.php';
}

// End of page
llxFooter();
$db->close();<|MERGE_RESOLUTION|>--- conflicted
+++ resolved
@@ -1366,11 +1366,7 @@
 							    print '<input name="qtyl'.$indiceAsked.'_'.$subj.'" id="qtyl'.$indiceAsked.'_'.$subj.'" type="text" size="4" value="0" disabled="disabled"> ';
 							    print '</td>';
 
-<<<<<<< HEAD
 							    print '<td class="left">';
-=======
-							    print '<td align="left">';
->>>>>>> c44d9bf8
 							    print img_warning().' '.$langs->trans("NoProductToShipFoundIntoStock", $staticwarehouse->libelle);
 							    print '</td></tr>';
 							}
