<?php
/* Copyright (C) 2003-2008	Rodolphe Quiedeville	<rodolphe@quiedeville.org>
 * Copyright (C) 2005-2013	Laurent Destailleur		<eldy@users.sourceforge.net>
 * Copyright (C) 2005		Simon TOSSER			<simon@kornog-computing.com>
 * Copyright (C) 2005-2012	Regis Houssin			<regis.houssin@capnetworks.com>
 * Copyright (C) 2011-2012	Juanjo Menent			<jmenent@2byte.es>
 * Copyright (C) 2013       Florian Henry		  	<florian.henry@open-concept.pro>
 * Copyright (C) 2013       Marcos García           <marcosgdf@gmail.com>
 * Copyright (C) 2014		Cedric GROSS			<c.gross@kreiz-it.fr>
<<<<<<< HEAD
 * Copyright (C) 2014-2015	Francis Appels			<francis.appels@yahoo.com>
=======
 * Copyright (C) 2014		Francis Appels			<francis.appels@yahoo.com>
 * Copyright (C) 2015		Claudio Aschieri		<c.aschieri@19.coop>
>>>>>>> dc9c5ed5
 *
 * This program is free software; you can redistribute it and/or modify
 * it under the terms of the GNU General Public License as published by
 * the Free Software Foundation; either version 3 of the License, or
 * (at your option) any later version.
 *
 * This program is distributed in the hope that it will be useful,
 * but WITHOUT ANY WARRANTY; without even the implied warranty of
 * MERCHANTABILITY or FITNESS FOR A PARTICULAR PURPOSE.  See the
 * GNU General Public License for more details.
 *
 * You should have received a copy of the GNU General Public License
 * along with this program.  If not, see <http://www.gnu.org/licenses/>.
 */

/**
 *	\file       htdocs/expedition/card.php
 *	\ingroup    expedition
 *	\brief      Fiche descriptive d'une expedition
 */

require '../main.inc.php';
require_once DOL_DOCUMENT_ROOT.'/core/class/html.formfile.class.php';
require_once DOL_DOCUMENT_ROOT.'/expedition/class/expedition.class.php';
require_once DOL_DOCUMENT_ROOT.'/product/class/html.formproduct.class.php';
require_once DOL_DOCUMENT_ROOT.'/core/lib/product.lib.php';
require_once DOL_DOCUMENT_ROOT.'/core/lib/sendings.lib.php';
require_once DOL_DOCUMENT_ROOT.'/core/modules/expedition/modules_expedition.php';
require_once DOL_DOCUMENT_ROOT.'/core/class/doleditor.class.php';
require_once DOL_DOCUMENT_ROOT . '/core/class/extrafields.class.php';
if (! empty($conf->product->enabled) || ! empty($conf->service->enabled))  require_once DOL_DOCUMENT_ROOT.'/product/class/product.class.php';
if (! empty($conf->propal->enabled))   require_once DOL_DOCUMENT_ROOT.'/comm/propal/class/propal.class.php';
if (! empty($conf->commande->enabled)) require_once DOL_DOCUMENT_ROOT.'/commande/class/commande.class.php';
if (! empty($conf->stock->enabled))    require_once DOL_DOCUMENT_ROOT.'/product/stock/class/entrepot.class.php';
if (! empty($conf->productbatch->enabled)) require_once DOL_DOCUMENT_ROOT.'/product/class/productbatch.class.php';

$langs->load("sendings");
$langs->load("companies");
$langs->load("bills");
$langs->load('deliveries');
$langs->load('orders');
$langs->load('stocks');
$langs->load('other');
$langs->load('propal');
if (!empty($conf->incoterm->enabled)) $langs->load('incoterm');
if (! empty($conf->productbatch->enabled)) $langs->load('productbatch');

$origin		= GETPOST('origin','alpha')?GETPOST('origin','alpha'):'expedition';   // Example: commande, propal
$origin_id 	= GETPOST('id','int')?GETPOST('id','int'):'';
$id = $origin_id;
if (empty($origin_id)) $origin_id  = GETPOST('origin_id','int');    // Id of order or propal
if (empty($origin_id)) $origin_id  = GETPOST('object_id','int');    // Id of order or propal
$ref=GETPOST('ref','alpha');

// Security check
$socid='';
if ($user->societe_id) $socid=$user->societe_id;
$result=restrictedArea($user, $origin, $origin_id);

$action		= GETPOST('action','alpha');
$confirm	= GETPOST('confirm','alpha');

//PDF
$hidedetails = (GETPOST('hidedetails','int') ? GETPOST('hidedetails','int') : (! empty($conf->global->MAIN_GENERATE_DOCUMENTS_HIDE_DETAILS) ? 1 : 0));
$hidedesc 	 = (GETPOST('hidedesc','int') ? GETPOST('hidedesc','int') : (! empty($conf->global->MAIN_GENERATE_DOCUMENTS_HIDE_DESC) ?  1 : 0));
$hideref 	 = (GETPOST('hideref','int') ? GETPOST('hideref','int') : (! empty($conf->global->MAIN_GENERATE_DOCUMENTS_HIDE_REF) ? 1 : 0));

$object = new Expedition($db);
$extrafields = new ExtraFields($db);
$extrafieldsline = new ExtraFields($db);

// fetch optionals attributes and labels
$extralabels = $extrafields->fetch_name_optionals_label($object->table_element);

// fetch optionals attributes lines and labels
$extralabelslines=$extrafieldsline->fetch_name_optionals_label($object->table_element_line);


// Load object. Make an object->fetch
include DOL_DOCUMENT_ROOT.'/core/actions_fetchobject.inc.php';  // Must be include, not include_once

// Initialize technical object to manage hooks of thirdparties. Note that conf->hooks_modules contains array array
$hookmanager->initHooks(array('expeditioncard','globalcard'));

$permissiondellink=$user->rights->expedition->livraison->creer;	// Used by the include of actions_dellink.inc.php



/*
 * Actions
 */


// Set incoterm
if ($action == 'set_incoterms' && !empty($conf->incoterm->enabled))
{
	$result = $object->setIncoterms(GETPOST('incoterm_id', 'int'), GETPOST('location_incoterms', 'alpha'));
}

if ($action == 'update_extras')
{
	// Fill array 'array_options' with data from update form
	$extralabels = $extrafields->fetch_name_optionals_label($object->table_element);
	$ret = $extrafields->setOptionalsFromPost($extralabels, $object, GETPOST('attribute'));
	if ($ret < 0) $error++;

	if (! $error)
	{
		// Actions on extra fields (by external module or standard code)
		// TODO le hook fait double emploi avec le trigger !!
		$hookmanager->initHooks(array('expeditiondao'));
		$parameters = array('id' => $object->id);
		$reshook = $hookmanager->executeHooks('insertExtraFields', $parameters, $object, $action); // Note that $action and $object may have been modified by some hooks
		if (empty($reshook)) {
			$result = $object->insertExtraFields();
			if ($result < 0) {
				$error++;
			}
		} else if ($reshook < 0)
			$error++;
	}

	if ($error)
		$action = 'edit_extras';
}

$parameters=array();
$reshook=$hookmanager->executeHooks('doActions',$parameters,$object,$action);    // Note that $action and $object may have been modified by some hooks
if ($reshook < 0) setEventMessages($hookmanager->error, $hookmanager->errors, 'errors');

if (empty($reshook))
{
	include DOL_DOCUMENT_ROOT.'/core/actions_dellink.inc.php';		// Must be include, not include_once

	if ($action == 'add' && $user->rights->expedition->creer)
	{
	    $error=0;
	    $predef='';

	    $db->begin();

	    $object->note				= GETPOST('note','alpha');
	    $object->origin				= $origin;
	    $object->origin_id			= $origin_id;
	    $object->weight				= GETPOST('weight','int')==''?"NULL":GETPOST('weight','int');
	    $object->sizeH				= GETPOST('sizeH','int')==''?"NULL":GETPOST('sizeH','int');
	    $object->sizeW				= GETPOST('sizeW','int')==''?"NULL":GETPOST('sizeW','int');
	    $object->sizeS				= GETPOST('sizeS','int')==''?"NULL":GETPOST('sizeS','int');
	    $object->size_units			= GETPOST('size_units','int');
	    $object->weight_units		= GETPOST('weight_units','int');

	    $date_delivery = dol_mktime(GETPOST('date_deliveryhour','int'), GETPOST('date_deliverymin','int'), 0, GETPOST('date_deliverymonth','int'), GETPOST('date_deliveryday','int'), GETPOST('date_deliveryyear','int'));

	    // On va boucler sur chaque ligne du document d'origine pour completer objet expedition
	    // avec info diverses + qte a livrer
	    $classname = ucfirst($object->origin);
	    $objectsrc = new $classname($db);
	    $objectsrc->fetch($object->origin_id);

	    $object->socid					= $objectsrc->socid;
	    $object->ref_customer			= $objectsrc->ref_client;
	    $object->model_pdf				= GETPOST('model');
	    $object->date_delivery			= $date_delivery;	// Date delivery planed
	    $object->fk_delivery_address	= $objectsrc->fk_delivery_address;
	    $object->shipping_method_id		= GETPOST('shipping_method_id','int');
	    $object->tracking_number		= GETPOST('tracking_number','alpha');
	    $object->ref_int				= GETPOST('ref_int','alpha');
	    $object->note_private			= GETPOST('note_private');
	    $object->note_public			= GETPOST('note_public');
		$object->fk_incoterms 			= GETPOST('incoterm_id', 'int');
		$object->location_incoterms 	= GETPOST('location_incoterms', 'alpha');

	    $batch_line = array();
<<<<<<< HEAD
		$stockLine = array();

=======
	    $array_options=array();
	    
>>>>>>> dc9c5ed5
	    $num=count($objectsrc->lines);
	    $totalqty=0;

	    for ($i = 0; $i < $num; $i++)
	    {
			$idl="idl".$i;

			$sub_qty=array();
			$subtotalqty=0;

			$j=0;
			$batch="batchl".$i."_0";
			$stockLocation="ent1".$i."_0";
	    	$qty = "qtyl".$i;

			if (isset($_POST[$batch]))
			{
				//shipment line with batch-enable product
				$qty .= '_'.$j;
				while (isset($_POST[$batch]))
				{
					// save line of detail into sub_qty
					$sub_qty[$j]['q']=GETPOST($qty,'int');				// the qty we want to move for this stock record
					$sub_qty[$j]['id_batch']=GETPOST($batch,'int');		// the id into llx_product_batch of stock record to move
					$subtotalqty+=$sub_qty[$j]['q'];
				
					//var_dump($qty);var_dump($batch);var_dump($sub_qty[$j]['q']);var_dump($sub_qty[$j]['id_batch']);
					
					$j++;
					$batch="batchl".$i."_".$j;
					$qty = "qtyl".$i.'_'.$j;
				}

				$batch_line[$i]['detail']=$sub_qty;		// array of details
				$batch_line[$i]['qty']=$subtotalqty;
				$batch_line[$i]['ix_l']=GETPOST($idl,'int');

				$totalqty+=$subtotalqty;
			}
			else if (isset($_POST[$stockLocation]))
			{
			    //shipment line from multiple stock locations
			    $qty .= '_'.$j;
			    while (isset($_POST[$stockLocation]))
			    {
			        // save sub line of warehouse
			        $stockLine[$i][$j]['qty']=GETPOST($qty,'int');
			        $stockLine[$i][$j]['warehouse_id']=GETPOST($stockLocation,'int');
			        $stockLine[$i][$j]['ix_l']=GETPOST($idl,'int');
			        
			        $j++;
			        $stockLocation="ent1".$i."_".$j;
			        $qty = "qtyl".$i.'_'.$j;
			    }			    
			}
			else
			{
				//shipment line for product with no batch management
				if (GETPOST($qty,'int') > 0) $totalqty+=GETPOST($qty,'int');
			}
			
			// Extrafields
			$extralabelsline = $extrafieldsline->fetch_name_optionals_label($object->table_element_line);
	    $array_options[$i] = $extrafieldsline->getOptionalsFromPost($extralabelsline, $i);
			// Unset extrafield
			if (is_array($extralabelsline)) {
				// Get extra fields
				foreach ($extralabelsline as $key => $value) {
					unset($_POST["options_" . $key]);
				}
			}
			
	    }
	
	    //var_dump($batch_line[2]);

	    if ($totalqty > 0)		// There is at least one thing to ship
	    {
	        //var_dump($_POST);exit;
	        for ($i = 0; $i < $num; $i++)
	        {
	            $qty = "qtyl".$i;
				if (! isset($batch_line[$i]))
				{	
					// not batch mode
					if (isset($stockLine[$i]))
					{
    					//shipment from multiple stock locations
    					for($j = 0; $j < count($stockLine[$i]); $j++)
    					{
    					    if ($stockLine[$i][$j]['qty']>0)
    					    {
    					        $ret=$object->addline($stockLine[$i][$j]['warehouse_id'], $stockLine[$i][$j]['ix_l'], $stockLine[$i][$j]['qty']);
    					        if ($ret < 0)
    					        {
    					            setEventMessages($object->error, $object->errors, 'errors');
    					            $error++;
    					        }
    					    }
    					}
					}
					if (GETPOST($qty,'int') > 0 || (GETPOST($qty,'int') == 0 && $conf->global->SHIPMENT_GETS_ALL_ORDER_PRODUCTS))
					{
						$ent = "entl".$i;
						$idl = "idl".$i;
						$entrepot_id = is_numeric(GETPOST($ent,'int'))?GETPOST($ent,'int'):GETPOST('entrepot_id','int');
						if ($entrepot_id < 0) $entrepot_id='';
						
						$ret=$object->addline($entrepot_id,GETPOST($idl,'int'),GETPOST($qty,'int'),$array_options[$i]);
						if ($ret < 0)
						{
							setEventMessages($object->error, $object->errors, 'errors');
							$error++;
						}
					}
				}
				else
				{	
					// batch mode
					if ($batch_line[$i]['qty']>0)
					{
						$ret=$object->addline_batch($batch_line[$i],$array_options[$i]);
						if ($ret < 0)
						{
							setEventMessages($object->error, $object->errors, 'errors');
							$error++;
						}
					}
				}
	        }	        
	        // Fill array 'array_options' with data from add form
	        $ret = $extrafields->setOptionalsFromPost($extralabels, $object);
	        if ($ret < 0) $error++;
	        
	        if (! $error)
	        {
	            $ret=$object->create($user);		// This create shipment (like Odoo picking) and line of shipments. Stock movement will when validating shipment.
	            if ($ret <= 0)
	            {
	                setEventMessages($object->error, $object->errors, 'errors');
	                $error++;
	            }
	        }
	    }
	    else
	    {
	        setEventMessages($langs->trans("ErrorFieldRequired",$langs->transnoentitiesnoconv("QtyToShip")), null, 'errors');
	        $error++;
	    }

	    if (! $error)
	    {
	        $db->commit();
	        header("Location: card.php?id=".$object->id);
	        exit;
	    }
	    else
	    {
	        $db->rollback();
	        $_GET["commande_id"]=GETPOST('commande_id','int');
	        $action='create';
	    }
	}

	/*
	 * Build a receiving receipt
	 */
	else if ($action == 'create_delivery' && $conf->livraison_bon->enabled && $user->rights->expedition->livraison->creer)
	{
	    $result = $object->create_delivery($user);
	    if ($result > 0)
	    {
	        header("Location: ".DOL_URL_ROOT.'/livraison/card.php?id='.$result);
	        exit;
	    }
	    else
	    {
	        setEventMessages($object->error, $object->errors, 'errors');
	    }
	}

	else if ($action == 'confirm_valid' && $confirm == 'yes' &&
        ((empty($conf->global->MAIN_USE_ADVANCED_PERMS) && ! empty($user->rights->expedition->creer))
       	|| (! empty($conf->global->MAIN_USE_ADVANCED_PERMS) && ! empty($user->rights->expedition->shipping_advance->validate)))
	)
	{
	    $object->fetch_thirdparty();

	    $result = $object->valid($user);

	    if ($result < 0)
	    {
			$langs->load("errors");
	        setEventMessages($langs->trans($object->error), null, 'errors');
	    }
	    else
	    {
	    	// Define output language
	    	if (empty($conf->global->MAIN_DISABLE_PDF_AUTOUPDATE))
	    	{
	    		$outputlangs = $langs;
	    		$newlang = '';
	    		if ($conf->global->MAIN_MULTILANGS && empty($newlang) && GETPOST('lang_id')) $newlang = GETPOST('lang_id','alpha');
	    		if ($conf->global->MAIN_MULTILANGS && empty($newlang))	$newlang = $object->thirdparty->default_lang;
	    		if (! empty($newlang)) {
	    			$outputlangs = new Translate("", $conf);
	    			$outputlangs->setDefaultLang($newlang);
	    		}
	    		$model=$object->modelpdf;
	    		$ret = $object->fetch($id); // Reload to get new records

	    		$result=$object->generateDocument($model, $outputlangs, $hidedetails, $hidedesc, $hideref);
	    		if ($result < 0) dol_print_error($db,$result);
	    	}
	    }
	}

	else if ($action == 'confirm_delete' && $confirm == 'yes' && $user->rights->expedition->supprimer)
	{
	    $result = $object->delete();
	    if ($result > 0)
	    {
	        header("Location: ".DOL_URL_ROOT.'/expedition/index.php');
	        exit;
	    }
	    else
		{
			setEventMessages($object->error, $object->errors, 'errors');
	    }
	}
	// TODO add alternative status
	/*else if ($action == 'reopen' && (! empty($user->rights->expedition->creer) || ! empty($user->rights->expedition->shipping_advance->validate)))
	{
	    $result = $object->setStatut(0);
	    if ($result < 0)
	    {
	        setEventMessages($object->error, $object->errors, 'errors');
	    }
	}*/

	else if ($action == 'setdate_livraison' && $user->rights->expedition->creer)
	{
	    //print "x ".$_POST['liv_month'].", ".$_POST['liv_day'].", ".$_POST['liv_year'];
	    $datedelivery=dol_mktime(GETPOST('liv_hour','int'), GETPOST('liv_min','int'), 0, GETPOST('liv_month','int'), GETPOST('liv_day','int'), GETPOST('liv_year','int'));

	    $object->fetch($id);
	    $result=$object->set_date_livraison($user,$datedelivery);
	    if ($result < 0)
	    {
	        setEventMessages($object->error, $object->errors, 'errors');
	    }
	}

	// Action update description of emailing
	else if ($action == 'settrackingnumber' || $action == 'settrackingurl'
	|| $action == 'settrueWeight'
	|| $action == 'settrueWidth'
	|| $action == 'settrueHeight'
	|| $action == 'settrueDepth'
	|| $action == 'setshipping_method_id')
	{
	    $error=0;

	    if ($action == 'settrackingnumber')		$object->tracking_number = trim(GETPOST('trackingnumber','alpha'));
	    if ($action == 'settrackingurl')		$object->tracking_url = trim(GETPOST('trackingurl','int'));
	    if ($action == 'settrueWeight')	{
	    	$object->trueWeight = trim(GETPOST('trueWeight','int'));
			$object->weight_units = GETPOST('weight_units','int');
	    }
	    if ($action == 'settrueWidth')			$object->trueWidth = trim(GETPOST('trueWidth','int'));
	    if ($action == 'settrueHeight'){
	    				$object->trueHeight = trim(GETPOST('trueHeight','int'));
						$object->size_units = GETPOST('size_units','int');
		}
	    if ($action == 'settrueDepth')			$object->trueDepth = trim(GETPOST('trueDepth','int'));
	    if ($action == 'setshipping_method_id')	$object->shipping_method_id = trim(GETPOST('shipping_method_id','int'));

	    if (! $error)
	    {
	        if ($object->update($user) >= 0)
	        {
	            header("Location: card.php?id=".$object->id);
	            exit;
	        }
	        setEventMessages($object->error, $object->errors, 'errors');
	    }

	    $action="";
	}

	// Build document
	else if ($action == 'builddoc')	// En get ou en post
	{
		// Save last template used to generate document
		if (GETPOST('model')) $object->setDocModel($user, GETPOST('model','alpha'));

	    // Define output language
	    $outputlangs = $langs;
	    $newlang='';
	    if ($conf->global->MAIN_MULTILANGS && empty($newlang) && GETPOST('lang_id')) $newlang=GETPOST('lang_id','alpha');
	    if ($conf->global->MAIN_MULTILANGS && empty($newlang)) $newlang=$shipment->client->default_lang;
	    if (! empty($newlang))
	    {
	        $outputlangs = new Translate("",$conf);
	        $outputlangs->setDefaultLang($newlang);
	    }
		$result = $object->generateDocument($object->modelpdf, $outputlangs, $hidedetails, $hidedesc, $hideref);
	    if ($result <= 0)
	    {
			setEventMessages($object->error, $object->errors, 'errors');
	        $action='';
	    }
	}

	// Delete file in doc form
	elseif ($action == 'remove_file')
	{
		require_once DOL_DOCUMENT_ROOT.'/core/lib/files.lib.php';

		$upload_dir =	$conf->expedition->dir_output . "/sending";
		$file =	$upload_dir	. '/' .	GETPOST('file');
		$ret=dol_delete_file($file,0,0,0,$object);
		if ($ret) setEventMessages($langs->trans("FileWasRemoved", GETPOST('urlfile')), null, 'mesgs');
		else setEventMessages($langs->trans("ErrorFailToDeleteFile", GETPOST('urlfile')), null, 'errors');
	}

	elseif ($action == 'classifybilled')
	{
	    $object->fetch($id);
	    $object->set_billed();
	}

	include DOL_DOCUMENT_ROOT.'/core/actions_printing.inc.php';

	// Actions to send emails
	if (empty($id)) $id=$facid;
	$actiontypecode='AC_SHIP';
	$trigger_name='SHIPPING_SENTBYMAIL';
	$paramname='id';
	$mode='emailfromshipment';
	include DOL_DOCUMENT_ROOT.'/core/actions_sendmails.inc.php';

}


/*
 * View
 */

llxHeader('',$langs->trans('Shipment'),'Expedition');

$form = new Form($db);
$formfile = new FormFile($db);
$formproduct = new FormProduct($db);
$product_static = new Product($db);

if ($action == 'create2')
{
    print load_fiche_titre($langs->trans("CreateASending")).'<br>';
    print $langs->trans("ShipmentCreationIsDoneFromOrder");
    $action=''; $id=''; $ref='';
}

// Mode creation
if ($action == 'create')
{
    $expe = new Expedition($db);

    print load_fiche_titre($langs->trans("CreateASending"));
    if (! $origin)
    {
        setEventMessages($langs->trans("ErrorBadParameters"), null, 'errors');
    }

    if ($origin)
    {
        $classname = ucfirst($origin);

        $object = new $classname($db);
        if ($object->fetch($origin_id))	// This include the fetch_lines
        {
            //var_dump($object);

            $soc = new Societe($db);
            $soc->fetch($object->socid);

            $author = new User($db);
            $author->fetch($object->user_author_id);

            if (! empty($conf->stock->enabled)) $entrepot = new Entrepot($db);

            /*
             *   Document source
            */
            print '<form action="'.$_SERVER["PHP_SELF"].'" method="post">';
            print '<input type="hidden" name="token" value="'.$_SESSION['newtoken'].'">';
            print '<input type="hidden" name="action" value="add">';
            print '<input type="hidden" name="origin" value="'.$origin.'">';
            print '<input type="hidden" name="origin_id" value="'.$object->id.'">';
            print '<input type="hidden" name="ref_int" value="'.$object->ref_int.'">';
            if (GETPOST('entrepot_id','int'))
            {
                print '<input type="hidden" name="entrepot_id" value="'.GETPOST('entrepot_id','int').'">';
            }

            dol_fiche_head('');

            print '<table class="border centpercent">';

            // Ref
            print '<tr><td width="30%" class="fieldrequired">';
            if ($origin == 'commande' && ! empty($conf->commande->enabled))
            {
                print $langs->trans("RefOrder").'</td><td colspan="3"><a href="'.DOL_URL_ROOT.'/commande/card.php?id='.$object->id.'">'.img_object($langs->trans("ShowOrder"),'order').' '.$object->ref;
            }
            if ($origin == 'propal' && ! empty($conf->propal->enabled))
            {
                print $langs->trans("RefProposal").'</td><td colspan="3"><a href="'.DOL_URL_ROOT.'/comm/card.php?id='.$object->id.'">'.img_object($langs->trans("ShowProposal"),'propal').' '.$object->ref;
            }
            print '</a></td>';
            print "</tr>\n";

            // Ref client
            print '<tr><td>';
            if ($origin == 'commande') print $langs->trans('RefCustomerOrder');
            else if ($origin == 'propal') print $langs->trans('RefCustomerOrder');
            else print $langs->trans('RefCustomer');
            print '</td><td colspan="3">';
            print $object->ref_client;
            print '</td>';
            print '</tr>';

            // Tiers
            print '<tr><td class="fieldrequired">'.$langs->trans('Company').'</td>';
            print '<td colspan="3">'.$soc->getNomUrl(1).'</td>';
            print '</tr>';

            // Date delivery planned
            print '<tr><td>'.$langs->trans("DateDeliveryPlanned").'</td>';
            print '<td colspan="3">';
            //print dol_print_date($object->date_livraison,"day");	// date_livraison come from order and will be stored into date_delivery planed.
            $date_delivery = ($date_delivery?$date_delivery:$object->date_livraison); // $date_delivery comes from GETPOST
            print $form->select_date($date_delivery?$date_delivery:-1,'date_delivery',1,1,1);
            print "</td>\n";
            print '</tr>';

            // Note Public
            print '<tr><td>'.$langs->trans("NotePublic").'</td>';
            print '<td colspan="3">';
            $doleditor = new DolEditor('note_public', $object->note_public, '', 80, 'dolibarr_notes', 'In', 0, false, true, ROWS_3, 70);
            print $doleditor->Create(1);
            print "</td></tr>";

            // Note Private
            if ($object->note_private && ! $user->societe_id)
            {
                print '<tr><td>'.$langs->trans("NotePrivate").'</td>';
                print '<td colspan="3">';
                $doleditor = new DolEditor('note_private', $object->note_private, '', 80, 'dolibarr_notes', 'In', 0, false, true, ROWS_3, 70);
        		print $doleditor->Create(1);
                print "</td></tr>";
            }

            // Weight
            print '<tr><td>';
            print $langs->trans("Weight");
            print '</td><td width="90px"><input name="weight" size="5" value="'.GETPOST('weight','int').'"></td><td>';
            print $formproduct->select_measuring_units("weight_units","weight",GETPOST('weight_units','int'));
            print '</td></tr><tr><td>';
            print $langs->trans("Width");
            print ' </td><td><input name="sizeW" size="5" value="'.GETPOST('sizeW','int').'"></td><td rowspan="3">';
            print $formproduct->select_measuring_units("size_units","size");
            print '</td></tr><tr><td>';
            print $langs->trans("Height");
            print '</td><td><input name="sizeH" size="5" value="'.GETPOST('sizeH','int').'"></td>';
            print '</tr><tr><td>';
            print $langs->trans("Depth");
            print '</td><td><input name="sizeS" size="5" value="'.GETPOST('sizeS','int').'"></td>';
            print '</tr>';

            // Delivery method
            print "<tr><td>".$langs->trans("DeliveryMethod")."</td>";
            print '<td colspan="3">';
            $expe->fetch_delivery_methods();
            print $form->selectarray("shipping_method_id",$expe->meths,GETPOST('shipping_method_id','int'),1,0,0,"",1);
            if ($user->admin) print info_admin($langs->trans("YouCanChangeValuesForThisListFromDictionarySetup"),1);
            print "</td></tr>\n";

            // Tracking number
            print "<tr><td>".$langs->trans("TrackingNumber")."</td>";
            print '<td colspan="3">';
            print '<input name="tracking_number" size="20" value="'.GETPOST('tracking_number','alpha').'">';
            print "</td></tr>\n";
            
            // Other attributes
            $parameters = array('objectsrc' => $objectsrc, 'colspan' => ' colspan="3"', 'socid'=>$socid);
            $reshook=$hookmanager->executeHooks('formObjectOptions',$parameters,$expe,$action);    // Note that $action and $object may have been modified by hook
            
            if (empty($reshook) && ! empty($extrafields->attribute_label)) {
            	print $expe->showOptionals($extrafields, 'edit');
            }
            

            // Incoterms
			if (!empty($conf->incoterm->enabled))
			{
				print '<tr>';
				print '<td><label for="incoterm_id">'.$form->textwithpicto($langs->trans("IncotermLabel"), $object->libelle_incoterms, 1).'</label></td>';
		        print '<td colspan="3" class="maxwidthonsmartphone">';
		        print $form->select_incoterms((!empty($object->fk_incoterms) ? $object->fk_incoterms : ''), (!empty($object->location_incoterms)?$object->location_incoterms:''));
				print '</td></tr>';
			}

            // Document model
            print "<tr><td>".$langs->trans("Model")."</td>";
            print '<td colspan="3">';
			include_once DOL_DOCUMENT_ROOT . '/core/modules/expedition/modules_expedition.php';
			$liste = ModelePdfExpedition::liste_modeles($db);
			print $form->selectarray('model', $liste, $conf->global->EXPEDITION_ADDON_PDF);
            print "</td></tr>\n";
            
            print "</table>";

            dol_fiche_end();

            /*
             * Expedition Lines
             */

            $numAsked = count($object->lines);

            print '<script type="text/javascript" language="javascript">
            jQuery(document).ready(function() {
	            jQuery("#autofill").click(function() {';
    	    	$i=0;
    	    	while($i < $numAsked)
    	    	{
    	    		print 'jQuery("#qtyl'.$i.'").val(jQuery("#qtyasked'.$i.'").val() - jQuery("#qtydelivered'.$i.'").val());'."\n";
    	    		$i++;
    	    	}
        		print '});
	            jQuery("#autoreset").click(function() {';
    	    	$i=0;
    	    	while($i < $numAsked)
    	    	{
    	    		print 'jQuery("#qtyl'.$i.'").val(0);'."\n";
    	    		$i++;
    	    	}
        		print '});
        	});
            </script>';


            print '<br>';
            
            
            print '<table class="noborder" width="100%">';


            /* Lecture des expeditions deja effectuees */
            $object->loadExpeditions();

            if ($numAsked)
            {
                print '<tr class="liste_titre">';
                print '<td>'.$langs->trans("Description").'</td>';
                print '<td align="center">'.$langs->trans("QtyOrdered").'</td>';
                print '<td align="center">'.$langs->trans("QtyShipped").'</td>';
                print '<td align="center">'.$langs->trans("QtyToShip");
				if (empty($conf->productbatch->enabled)) 
				{
	                print ' <br>(<a href="#" id="autofill">'.$langs->trans("Fill").'</a>';
	                print ' / <a href="#" id="autoreset">'.$langs->trans("Reset").'</a>)';
				}
                print '</td>';
                if (! empty($conf->stock->enabled))
                {
					if (empty($conf->productbatch->enabled))
					{
                    	print '<td align="left">'.$langs->trans("Warehouse").' ('.$langs->trans("Stock").')</td>';
					}
					else
					{
						print '<td align="left">'.$langs->trans("Warehouse").' / '.$langs->trans("Batch").' ('.$langs->trans("Stock").')</td>';
					}
                }
                print "</tr>\n";
            }

            $var=true;
            $indiceAsked = 0;
            while ($indiceAsked < $numAsked)
            {
                $product = new Product($db);

                $line = $object->lines[$indiceAsked];
                $var=!$var;

                // Show product and description
                $type=$line->product_type?$line->product_type:$line->fk_product_type;
                // Try to enhance type detection using date_start and date_end for free lines where type
                // was not saved.
                if (! empty($line->date_start)) $type=1;
                if (! empty($line->date_end)) $type=1;

                print "<tr ".$bc[$var].">\n";

                // Product label
                if ($line->fk_product > 0)
                {
                    $product->fetch($line->fk_product);
                    $product->load_stock();

                    print '<td>';
                    print '<a name="'.$line->rowid.'"></a>'; // ancre pour retourner sur la ligne

                    // Show product and description
                    $product_static->type=$line->fk_product_type;
                    $product_static->id=$line->fk_product;
                    $product_static->ref=$line->ref;
                    $text=$product_static->getNomUrl(1);
                    $text.= ' - '.(! empty($line->label)?$line->label:$line->product_label);
                    $description=($conf->global->PRODUIT_DESC_IN_FORM?'':dol_htmlentitiesbr($line->desc));
                    print $form->textwithtooltip($text,$description,3,'','',$i);

                    // Show range
                    print_date_range($db->jdate($line->date_start),$db->jdate($line->date_end));

                    // Add description in form
                    if (! empty($conf->global->PRODUIT_DESC_IN_FORM))
                    {
                        print ($line->desc && $line->desc!=$line->product_label)?'<br>'.dol_htmlentitiesbr($line->desc):'';
                    }

                    print '</td>';
                }
                else
				{
                    print "<td>";
                    if ($type==1) $text = img_object($langs->trans('Service'),'service');
                    else $text = img_object($langs->trans('Product'),'product');

                    if (! empty($line->label)) {
                    	$text.= ' <strong>'.$line->label.'</strong>';
                    	print $form->textwithtooltip($text,$line->desc,3,'','',$i);
                    } else {
                    	print $text.' '.nl2br($line->desc);
                    }

                    // Show range
                    print_date_range($db->jdate($line->date_start),$db->jdate($line->date_end));
                    print "</td>\n";
                }

                // Qty
                print '<td align="center">'.$line->qty;
                print '<input name="qtyasked'.$indiceAsked.'" id="qtyasked'.$indiceAsked.'" type="hidden" value="'.$line->qty.'">';
                print '</td>';
                $qtyProdCom=$line->qty;

                // Qty already sent
                print '<td align="center">';
                $quantityDelivered = $object->expeditions[$line->id];
                print $quantityDelivered;
                print '<input name="qtydelivered'.$indiceAsked.'" id="qtydelivered'.$indiceAsked.'" type="hidden" value="'.$quantityDelivered.'">';
                print '</td>';

                $quantityAsked = $line->qty;
				if ($line->product_type == 1 && empty($conf->global->STOCK_SUPPORTS_SERVICES))
				{
					$quantityToBeDelivered = 0;
				}
				else
				{
					$quantityToBeDelivered = $quantityAsked - $quantityDelivered;
				}
                $warehouse_id = GETPOST('entrepot_id','int');
				
				$warehouseObject = null;
				if ($warehouse_id > 0)
				{
					//ship from preselected location
					$stock = + $product->stock_warehouse[$warehouse_id]->real; // Convert to number
					$deliverableQty=min($quantityToBeDelivered, $stock);
					if (empty($conf->productbatch->enabled) || ! ($product->hasbatch() && is_object($product->stock_warehouse[$warehouse_id])))
					{
						// Quantity to send
						print '<td align="center">';
						if ($line->product_type == 0 || ! empty($conf->global->STOCK_SUPPORTS_SERVICES))
						{
							print '<input name="idl'.$indiceAsked.'" type="hidden" value="'.$line->id.'">';
							print '<input name="qtyl'.$indiceAsked.'" id="qtyl'.$indiceAsked.'" type="text" size="4" value="'.$deliverableQty.'">';
						}
						else print $langs->trans("NA");
						print '</td>';

						// Stock
						if (! empty($conf->stock->enabled))
						{
							print '<td align="left">';
							if ($line->product_type == 0 || ! empty($conf->global->STOCK_SUPPORTS_SERVICES))
							{
								// Show warehouse combo list
								$ent = "entl".$indiceAsked;
								$idl = "idl".$indiceAsked;
								$tmpentrepot_id = is_numeric(GETPOST($ent,'int'))?GETPOST($ent,'int'):$warehouse_id;
								print $formproduct->selectWarehouses($tmpentrepot_id,'entl'.$indiceAsked,'',1,0,$line->fk_product);
								if ($tmpentrepot_id > 0 && $tmpentrepot_id == $warehouse_id)
								{
									//print $stock.' '.$quantityToBeDelivered;
									if ($stock < $quantityToBeDelivered)
									{
										print ' '.img_warning($langs->trans("StockTooLow"));	// Stock too low for this $warehouse_id but you can change warehouse
									}
								}
							}
							else
							{
								print $langs->trans("Service");
							}
							print '</td>';
						}

						print "</tr>\n";

						// Show subproducts of product
						if (! empty($conf->global->PRODUIT_SOUSPRODUITS) && $line->fk_product > 0)
						{
							$product->get_sousproduits_arbo();
							$prods_arbo = $product->get_arbo_each_prod($qtyProdCom);
							if(count($prods_arbo) > 0)
							{
								foreach($prods_arbo as $key => $value)
								{
									//print $value[0];
									$img='';
									if ($value['stock'] < $value['stock_alert'])
									{
										$img=img_warning($langs->trans("StockTooLow"));
									}
									print "<tr ".$bc[$var]."><td>&nbsp; &nbsp; &nbsp; ->
										<a href=\"".DOL_URL_ROOT."/product/card.php?id=".$value['id']."\">".$value['fullpath']."
										</a> (".$value['nb'].")</td><td align=\"center\"> ".$value['nb_total']."</td><td>&nbsp</td><td>&nbsp</td>
										<td align=\"center\">".$value['stock']." ".$img."</td></tr>";
								}
							}
						}
					}
					else
					{
						print '<td></td><td></td></tr>';	// end line and start a new one for lot/serial

						$staticwarehouse=new Entrepot($db);
						$staticwarehouse->fetch($warehouse_id);
						
						$subj=0;
						print '<input name="idl'.$indiceAsked.'" type="hidden" value="'.$line->id.'">';
						if (count($product->stock_warehouse[$warehouse_id]->detail_batch))
						{
							foreach ($product->stock_warehouse[$warehouse_id]->detail_batch as $dbatch)
							{
								//var_dump($dbatch);
								$batchStock = + $dbatch->qty;		// To get a numeric
								$deliverableQty = min($quantityToBeDelivered,$batchStock);
								print '<tr><td colspan="3" ></td><td align="center">';
								print '<input name="qtyl'.$indiceAsked.'_'.$subj.'" id="qtyl'.$indiceAsked.'_'.$subj.'" type="text" size="4" value="'.$deliverableQty.'">';
								print '</td>';
		
								print '<td align="left">';
		
								print $staticwarehouse->getNomUrl(0).' / ';
		
								print '<!-- Show details of lot -->';
								print '<input name="batchl'.$indiceAsked.'_'.$subj.'" type="hidden" value="'.$dbatch->id.'">';
								print $langs->trans("DetailBatchFormat", $dbatch->batch, dol_print_date($dbatch->eatby,"day"), dol_print_date($dbatch->sellby,"day"), $dbatch->qty);
								$quantityToBeDelivered -= $deliverableQty;
								if ($quantityToBeDelivered < 0)
								{
									$quantityToBeDelivered = 0;
								}
								$subj++;
							}
						}
						else
						{
							print '<tr><td colspan="3" ></td><td align="center">';
							print '<input name="qtyl'.$indiceAsked.'_'.$subj.'" id="qtyl'.$indiceAsked.'_'.$subj.'" type="text" size="4" value="0" disabled="disabled"> ';
							print '</td>';
							
							print '<td align="left">';
							print img_warning().' '.$langs->trans("NoProductToShipFoundIntoStock", $staticwarehouse->libelle);
						}
					}
				}
				else 
				{
					// ship from multiple locations
					if (empty($conf->productbatch->enabled) || ! $product->hasbatch())
					{
						print '<td></td><td></td></tr>';	// end line and start a new one for each warehouse
						print '<input name="idl'.$indiceAsked.'" type="hidden" value="'.$line->id.'">';
						$subj=0;
						foreach ($product->stock_warehouse as $warehouse_id=>$stock_warehouse) {
							$warehouseObject=new Entrepot($db);
							$warehouseObject->fetch($warehouse_id);
							if ($stock_warehouse->real > 0) {
								$stock = + $stock_warehouse->real; // Convert it to number
								$deliverableQty = min($quantityToBeDelivered,$stock);
								// Quantity to send
								print '<tr><td colspan="3" ></td><td align="center">';
								if ($line->product_type == 0 || ! empty($conf->global->STOCK_SUPPORTS_SERVICES))
								{
									print '<input name="qtyl'.$indiceAsked.'_'.$subj.'" id="qtyl'.$indiceAsked.'" type="text" size="4" value="'.$deliverableQty.'">';
									print '<input name="ent1'.$indiceAsked.'_'.$subj.'" type="hidden" value="'.$warehouse_id.'">';
								}
								else print $langs->trans("NA");
								print '</td>';
								
								// Stock
								if (! empty($conf->stock->enabled))
								{
									print '<td align="left">';
									if ($line->product_type == 0 || ! empty($conf->global->STOCK_SUPPORTS_SERVICES))
									{
										print $warehouseObject->getNomUrl(0).' / ';
										 
										print '<!-- Show details of stock -->';
										print $stock;
									   
									}
									else
									{
										print $langs->trans("Service");
									}
									print '</td>';
								}
								$quantityToBeDelivered -= $deliverableQty;
								if ($quantityToBeDelivered < 0)
								{
									$quantityToBeDelivered = 0;
								}
								$subj++;
								print "</tr>\n";
							}
						}
						// Show subproducts of product
						if (! empty($conf->global->PRODUIT_SOUSPRODUITS) && $line->fk_product > 0)
						{
							$product->get_sousproduits_arbo();
							$prods_arbo = $product->get_arbo_each_prod($qtyProdCom);
							if(count($prods_arbo) > 0)
							{
								foreach($prods_arbo as $key => $value)
								{
									//print $value[0];
									$img='';
									if ($value['stock'] < $value['stock_alert'])
									{
										$img=img_warning($langs->trans("StockTooLow"));
									}
									print "<tr ".$bc[$var]."><td>&nbsp; &nbsp; &nbsp; ->
									<a href=\"".DOL_URL_ROOT."/product/card.php?id=".$value['id']."\">".$value['fullpath']."
									</a> (".$value['nb'].")</td><td align=\"center\"> ".$value['nb_total']."</td><td>&nbsp</td><td>&nbsp</td>
									<td align=\"center\">".$value['stock']." ".$img."</td></tr>";
								}
							}
						}
					}
					else
					{
						print '<td></td><td></td></tr>';	// end line and start a new one for lot/serial
						
						$subj=0;
						print '<input name="idl'.$indiceAsked.'" type="hidden" value="'.$line->id.'">';
						
						foreach ($product->stock_warehouse as $warehouse_id=>$stock_warehouse) {
							$warehouseObject=new Entrepot($db);
							$warehouseObject->fetch($warehouse_id);
							if (($stock_warehouse->real > 0) && (count($stock_warehouse->detail_batch))) {
								foreach ($stock_warehouse->detail_batch as $dbatch)
								{
									//var_dump($dbatch);
									$batchStock = + $dbatch->qty;		// To get a numeric
									$deliverableQty = min($quantityToBeDelivered,$batchStock);
									print '<tr><td colspan="3" ></td><td align="center">';
									print '<input name="qtyl'.$indiceAsked.'_'.$subj.'" id="qtyl'.$indiceAsked.'_'.$subj.'" type="text" size="4" value="'.$deliverableQty.'">';
									print '</td>';
									 
									print '<td align="left">';
									 
									print $warehouseObject->getNomUrl(0).' / ';
									 
									print '<!-- Show details of lot -->';
									print '<input name="batchl'.$indiceAsked.'_'.$subj.'" type="hidden" value="'.$dbatch->id.'">';
									print $langs->trans("DetailBatchFormat", $dbatch->batch, dol_print_date($dbatch->eatby,"day"), dol_print_date($dbatch->sellby,"day"), $dbatch->qty);
									$quantityToBeDelivered -= $deliverableQty;
									if ($quantityToBeDelivered < 0)
									{
										$quantityToBeDelivered = 0;
									}
									//dol_syslog('deliverableQty = '.$deliverableQty.' batchStock = '.$batchStock);
									$subj++;
								}
							}
						}
					}
					if ($subj == 0)
					{
						print '<tr><td colspan="3" ></td><td align="center">';
						print '<input name="qtyl'.$indiceAsked.'_'.$subj.'" id="qtyl'.$indiceAsked.'_'.$subj.'" type="text" size="4" value="0" disabled="disabled"> ';
						print '</td>';
						
						print '<td align="left">';
						if ($warehouseObject) 
						{
							print img_warning().' '.$langs->trans("NoProductToShipFoundIntoStock", $warehouseObject->libelle);
						}
						else
						{
							print img_warning().' '.$langs->trans("StockTooLow");
						}
					}
				}
<<<<<<< HEAD
=======
				
				
				//Display lines extrafields
				if (is_array($extralabelslines) && count($extralabelslines)>0) {
					$colspan=5;
					$line = new ExpeditionLigne($db);
					$line->fetch_optionals($object->id,$extralabelslines);
					print '<tr '.$bc[$var].'>';
					print $line->showOptionals($extrafieldsline, 'edit', array('style'=>$bc[$var], 'colspan'=>$colspan),$indiceAsked);
					print '</tr>';
				}

>>>>>>> dc9c5ed5
                $indiceAsked++;
            }

            print "</table>";

            print '<br><div class="center"><input type="submit" class="button" value="'.$langs->trans("Create").'"></div>';

            print '</form>';

            print '<br>';
        }
        else
		{
            dol_print_error($db);
        }
    }
}
else if ($id || $ref)
/* *************************************************************************** */
/*                                                                             */
/* Edit and view mode                                                          */
/*                                                                             */
/* *************************************************************************** */
{
	$lines = $object->lines;
	$num_prod = count($lines);

	if ($object->id > 0)
	{
		if (!empty($object->origin))
		{
			$typeobject = $object->origin;
			$origin = $object->origin;
			$object->fetch_origin();
		}

		$soc = new Societe($db);
		$soc->fetch($object->socid);
		
		$res = $object->fetch_optionals($object->id, $extralabels);

		$head=shipping_prepare_head($object);
		dol_fiche_head($head, 'shipping', $langs->trans("Shipment"), 0, 'sending');

		/*
		 * Confirmation de la suppression
		*/
		if ($action == 'delete')
		{
			print $form->formconfirm($_SERVER['PHP_SELF'].'?id='.$object->id,$langs->trans('DeleteSending'),$langs->trans("ConfirmDeleteSending",$object->ref),'confirm_delete','',0,1);

		}

		/*
		 * Confirmation de la validation
		*/
		if ($action == 'valid')
		{
			$objectref = substr($object->ref, 1, 4);
			if ($objectref == 'PROV')
			{
				$numref = $object->getNextNumRef($soc);
			}
			else
			{
				$numref = $object->ref;
			}

			$text = $langs->trans("ConfirmValidateSending",$numref);

			if (! empty($conf->notification->enabled))
			{
				require_once DOL_DOCUMENT_ROOT .'/core/class/notify.class.php';
				$notify=new Notify($db);
				$text.='<br>';
				$text.=$notify->confirmMessage('SHIPPING_VALIDATE',$object->socid, $object);
			}

			print $form->formconfirm($_SERVER['PHP_SELF'].'?id='.$object->id,$langs->trans('ValidateSending'),$text,'confirm_valid','',0,1);

		}
		/*
		 * Confirmation de l'annulation
		 */
		if ($action == 'annuler')
		{
			print $form->formconfirm($_SERVER['PHP_SELF'].'?id='.$object->id,$langs->trans('CancelSending'),$langs->trans("ConfirmCancelSending",$object->ref),'confirm_cancel','',0,1);

		}

		// Calculate true totalWeight and totalVolume for all products
		// by adding weight and volume of each product line.
		$totalWeight = '';
		$totalVolume = '';
		$weightUnit=0;
		$volumeUnit=0;
		for ($i = 0 ; $i < $num_prod ; $i++)
		{
			$weightUnit=0;
			$volumeUnit=0;
			if (! empty($lines[$i]->weight_units)) $weightUnit = $lines[$i]->weight_units;
			if (! empty($lines[$i]->volume_units)) $volumeUnit = $lines[$i]->volume_units;

			// TODO Use a function addvalueunits(val1,unit1,val2,unit2)=>(val,unit)
			if ($lines[$i]->weight_units < 50)
			{
				$trueWeightUnit=pow(10,$weightUnit);
				$totalWeight += $lines[$i]->weight*$lines[$i]->qty_shipped*$trueWeightUnit;
			}
			else
			{
				$trueWeightUnit=$weightUnit;
				$totalWeight += $lines[$i]->weight*$lines[$i]->qty_shipped;
			}
			if ($lines[$i]->volume_units < 50)
			{
				//print $lines[$i]->volume."x".$lines[$i]->volume_units."x".($lines[$i]->volume_units < 50)."x".$volumeUnit;
				$trueVolumeUnit=pow(10,$volumeUnit);
				//print $lines[$i]->volume;
				$totalVolume += $lines[$i]->volume*$lines[$i]->qty_shipped*$trueVolumeUnit;
			}
			else
			{
				$trueVolumeUnit=$volumeUnit;
				$totalVolume += $lines[$i]->volume*$lines[$i]->qty_shipped;
			}
		}

		print '<table class="border" width="100%">';

		$linkback = '<a href="'.DOL_URL_ROOT.'/expedition/list.php">'.$langs->trans("BackToList").'</a>';

		// Ref
		print '<tr><td width="20%">'.$langs->trans("Ref").'</td>';
		print '<td colspan="3">';
		print $form->showrefnav($object, 'ref', $linkback, 1, 'ref', 'ref');
		print '</td></tr>';

		// Customer
		print '<tr><td width="20%">'.$langs->trans("Customer").'</td>';
		print '<td colspan="3">'.$soc->getNomUrl(1).'</td>';
		print "</tr>";

		// Linked documents
		if ($typeobject == 'commande' && $object->$typeobject->id && ! empty($conf->commande->enabled))
		{
			print '<tr><td>';
			$objectsrc=new Commande($db);
			$objectsrc->fetch($object->$typeobject->id);
			print $langs->trans("RefOrder").'</td>';
			print '<td colspan="3">';
			print $objectsrc->getNomUrl(1,'commande');
			print "</td>\n";
			print '</tr>';
		}
		if ($typeobject == 'propal' && $object->$typeobject->id && ! empty($conf->propal->enabled))
		{
			print '<tr><td>';
			$objectsrc=new Propal($db);
			$objectsrc->fetch($object->$typeobject->id);
			print $langs->trans("RefProposal").'</td>';
			print '<td colspan="3">';
			print $objectsrc->getNomUrl(1,'expedition');
			print "</td>\n";
			print '</tr>';
		}

		// Ref customer
		print '<tr><td>'.$langs->trans("RefCustomer").'</td>';
		print '<td colspan="3">'.$object->ref_customer."</a></td>\n";
		print '</tr>';

		// Date creation
		print '<tr><td>'.$langs->trans("DateCreation").'</td>';
		print '<td colspan="3">'.dol_print_date($object->date_creation,"day")."</td>\n";
		print '</tr>';

		// Delivery date planned
		print '<tr><td height="10">';
		print '<table class="nobordernopadding" width="100%"><tr><td>';
		print $langs->trans('DateDeliveryPlanned');
		print '</td>';

		if ($action != 'editdate_livraison') print '<td align="right"><a href="'.$_SERVER["PHP_SELF"].'?action=editdate_livraison&amp;id='.$object->id.'">'.img_edit($langs->trans('SetDeliveryDate'),1).'</a></td>';
		print '</tr></table>';
		print '</td><td colspan="2">';
		if ($action == 'editdate_livraison')
		{
			print '<form name="setdate_livraison" action="'.$_SERVER["PHP_SELF"].'?id='.$object->id.'" method="post">';
			print '<input type="hidden" name="token" value="'.$_SESSION['newtoken'].'">';
			print '<input type="hidden" name="action" value="setdate_livraison">';
			print $form->select_date($object->date_delivery?$object->date_delivery:-1,'liv_',1,1,'',"setdate_livraison",1,0,1);
			print '<input type="submit" class="button" value="'.$langs->trans('Modify').'">';
			print '</form>';
		}
		else
		{
			print $object->date_delivery ? dol_print_date($object->date_delivery,'dayhour') : '&nbsp;';
		}
		print '</td>';
		print '</tr>';

		// Weight
		print '<tr><td>'.$form->editfieldkey("Weight",'trueWeight',$object->trueWeight,$object,$user->rights->expedition->creer).'</td><td colspan="3">';

		if ($action=='edittrueWeight')
		{
			print '<form name="settrueweight" action="'.$_SERVER["PHP_SELF"].'" method="post">';
			print '<input name="action" value="settrueWeight" type="hidden">';
			print '<input name="id" value="'.$object->id.'" type="hidden">';
			print '<input type="hidden" name="token" value="'.$_SESSION['newtoken'].'">';
			print '<input id="trueWeight" name="trueWeight" value="'.$object->trueWeight.'" type="text">';
			print $formproduct->select_measuring_units("weight_units","weight",$object->weight_units);
			print ' <input class="button" name="modify" value="'.$langs->trans("Modify").'" type="submit">';
			print ' <input class="button" name="cancel" value="'.$langs->trans("Cancel").'" type="submit">';
			print '</form>';

		}
		else
		{
			print $object->trueWeight;
			print ($object->trueWeight && $object->weight_units!='')?' '.measuring_units_string($object->weight_units,"weight"):'';
		}

		if ($totalWeight > 0)
		{
			if (!empty($object->trueWeight)) print ' ('.$langs->trans("SumOfProductWeights").': ';
			print $totalWeight.' '.measuring_units_string(0,"weight");
			if (!empty($object->trueWeight)) print ')';
		}
		print '</td></tr>';

		// Width
		print '<tr><td>'.$form->editfieldkey("Width",'trueWidth',$object->trueWidth,$object,$user->rights->expedition->creer).'</td><td colspan="3">';
		print $form->editfieldval("Width",'trueWidth',$object->trueWidth,$object,$user->rights->expedition->creer);
		print ($object->trueWidth && $object->width_units!='')?' '.measuring_units_string($object->width_units,"size"):'';
		print '</td></tr>';

		// Height
		print '<tr><td>'.$form->editfieldkey("Height",'trueHeight',$object->trueHeight,$object,$user->rights->expedition->creer).'</td><td colspan="3">';
		if($action=='edittrueHeight')
		{
			print '<form name="settrueHeight" action="'.$_SERVER["PHP_SELF"].'" method="post">';
			print '<input name="action" value="settrueHeight" type="hidden">';
			print '<input name="id" value="'.$object->id.'" type="hidden">';
			print '<input type="hidden" name="token" value="'.$_SESSION['newtoken'].'">';
			print '<input id="trueHeight" name="trueHeight" value="'.$object->trueHeight.'" type="text">';
			print $formproduct->select_measuring_units("size_units","size",$object->size_units);
			print ' <input class="button" name="modify" value="'.$langs->trans("Modify").'" type="submit">';
			print ' <input class="button" name="cancel" value="'.$langs->trans("Cancel").'" type="submit">';
			print '</form>';

		}
		else
		{
			print $object->trueHeight;
			print ($object->trueHeight && $object->height_units!='')?' '.measuring_units_string($object->height_units,"size"):'';

		}


		print '</td></tr>';

		// Depth
		print '<tr><td>'.$form->editfieldkey("Depth",'trueDepth',$object->trueDepth,$object,$user->rights->expedition->creer).'</td><td colspan="3">';
		print $form->editfieldval("Depth",'trueDepth',$object->trueDepth,$object,$user->rights->expedition->creer);
		print ($object->trueDepth && $object->depth_units!='')?' '.measuring_units_string($object->depth_units,"size"):'';
		print '</td></tr>';

		// Volume
		print '<tr><td>';
		print $langs->trans("Volume");
		print '</td>';
		print '<td colspan="3">';
		$calculatedVolume=0;
		if ($object->trueWidth && $object->trueHeight && $object->trueDepth) $calculatedVolume=($object->trueWidth * $object->trueHeight * $object->trueDepth);
		// If sending volume not defined we use sum of products
		if ($calculatedVolume > 0)
		{
			print $calculatedVolume.' ';
			if ($volumeUnit < 50) print measuring_units_string(0,"volume");
			else print measuring_units_string($volumeUnit,"volume");
		}
		if ($totalVolume > 0)
		{
			if ($calculatedVolume) print ' ('.$langs->trans("SumOfProductVolumes").': ';
			print $totalVolume.' '.measuring_units_string(0,"volume");
			if ($calculatedVolume) print ')';
		}
		print "</td>\n";
		print '</tr>';

		// Status
		print '<tr><td>'.$langs->trans("Status").'</td>';
		print '<td colspan="3">'.$object->getLibStatut(4)."</td>\n";
		print '</tr>';

		// Sending method
		print '<tr><td height="10">';
		print '<table class="nobordernopadding" width="100%"><tr><td>';
		print $langs->trans('SendingMethod');
		print '</td>';

		if ($action != 'editshipping_method_id') print '<td align="right"><a href="'.$_SERVER["PHP_SELF"].'?action=editshipping_method_id&amp;id='.$object->id.'">'.img_edit($langs->trans('SetSendingMethod'),1).'</a></td>';
		print '</tr></table>';
		print '</td><td colspan="2">';
		if ($action == 'editshipping_method_id')
		{
			print '<form name="setshipping_method_id" action="'.$_SERVER["PHP_SELF"].'?id='.$object->id.'" method="post">';
			print '<input type="hidden" name="token" value="'.$_SESSION['newtoken'].'">';
			print '<input type="hidden" name="action" value="setshipping_method_id">';
			$object->fetch_delivery_methods();
			print $form->selectarray("shipping_method_id",$object->meths,$object->shipping_method_id,1,0,0,"",1);
			if ($user->admin) print info_admin($langs->trans("YouCanChangeValuesForThisListFromDictionarySetup"),1);
			print '<input type="submit" class="button" value="'.$langs->trans('Modify').'">';
			print '</form>';
		}
		else
		{
			if ($object->shipping_method_id > 0)
			{
				// Get code using getLabelFromKey
				$code=$langs->getLabelFromKey($db,$object->shipping_method_id,'c_shipment_mode','rowid','code');
				print $langs->trans("SendingMethod".strtoupper($code));
			}
		}
		print '</td>';
		print '</tr>';

		// Tracking Number
		print '<tr><td>'.$form->editfieldkey("TrackingNumber",'trackingnumber',$object->tracking_number,$object,$user->rights->expedition->creer).'</td><td colspan="3">';
		print $form->editfieldval("TrackingNumber",'trackingnumber',$object->tracking_url,$object,$user->rights->expedition->creer,'string',$object->tracking_number);
		print '</td></tr>';

		// Incoterms
		if (!empty($conf->incoterm->enabled))
		{
			print '<tr><td>';
	        print '<table width="100%" class="nobordernopadding"><tr><td>';
	        print $langs->trans('IncotermLabel');
	        print '<td><td align="right">';
	        if ($user->rights->expedition->creer) print '<a href="'.DOL_URL_ROOT.'/expedition/card.php?id='.$object->id.'&action=editincoterm">'.img_edit().'</a>';
	        else print '&nbsp;';
	        print '</td></tr></table>';
	        print '</td>';
	        print '<td colspan="3">';
			if ($action != 'editincoterm')
			{
				print $form->textwithpicto($object->display_incoterms(), $object->libelle_incoterms, 1);
			}
			else
			{
				print $form->select_incoterms((!empty($object->fk_incoterms) ? $object->fk_incoterms : ''), (!empty($object->location_incoterms)?$object->location_incoterms:''), $_SERVER['PHP_SELF'].'?id='.$object->id);
			}
	        print '</td></tr>';
		}

		// Other attributes
		$cols = 3;
		include DOL_DOCUMENT_ROOT . '/core/tpl/extrafields_view.tpl.php';
		
		print "</table>\n";

		/*
		 * Lines of products
		 */
		print '<br><table class="noborder" width="100%">';
		print '<tr class="liste_titre">';
		if (! empty($conf->global->MAIN_VIEW_LINE_NUMBER))
		{
			print '<td width="5" align="center">&nbsp;</td>';
		}
		print '<td>'.$langs->trans("Products").'</td>';
		print '<td align="center">'.$langs->trans("QtyOrdered").'</td>';
		if ($object->statut <= 1)
		{
			print '<td align="center">'.$langs->trans("QtyToShip").'</td>';
		}
		else
		{
			print '<td align="center">'.$langs->trans("QtyShipped").'</td>';
		}

		print '<td align="center">'.$langs->trans("CalculatedWeight").'</td>';
		print '<td align="center">'.$langs->trans("CalculatedVolume").'</td>';
		//print '<td align="center">'.$langs->trans("Size").'</td>';

		if (! empty($conf->stock->enabled))
		{
			print '<td align="left">'.$langs->trans("WarehouseSource").'</td>';
		}

		if (! empty($conf->productbatch->enabled))
		{
			print '<td align="left">'.$langs->trans("Batch").'</td>';
		}

		print "</tr>\n";

		$var=false;

		if (! empty($conf->global->MAIN_MULTILANGS) && ! empty($conf->global->PRODUIT_TEXTS_IN_THIRDPARTY_LANGUAGE))
		{
			$object->fetch_thirdparty();
			$outputlangs = $langs;
			$newlang='';
			if (empty($newlang) && GETPOST('lang_id')) $newlang=GETPOST('lang_id','alpha');
			if (empty($newlang)) $newlang=$object->client->default_lang;
			if (! empty($newlang))
			{
				$outputlangs = new Translate("",$conf);
				$outputlangs->setDefaultLang($newlang);
			}
		}

		for ($i = 0 ; $i < $num_prod ; $i++)
		{
			print "<tr ".$bc[$var].">";

			if (! empty($conf->global->MAIN_VIEW_LINE_NUMBER))
			{
				print '<td align="center">'.($i+1).'</td>';
			}

			// Predefined product or service
			if ($lines[$i]->fk_product > 0)
			{
				// Define output language
				if (! empty($conf->global->MAIN_MULTILANGS) && ! empty($conf->global->PRODUIT_TEXTS_IN_THIRDPARTY_LANGUAGE))
				{
					$prod = new Product($db);
					$prod->fetch($lines[$i]->fk_product);
					$label = ( ! empty($prod->multilangs[$outputlangs->defaultlang]["label"])) ? $prod->multilangs[$outputlangs->defaultlang]["label"] : $lines[$i]->product_label;
				}
				else
					$label = (! empty($lines[$i]->label)?$lines[$i]->label:$lines[$i]->product_label);

				print '<td>';

				// Show product and description
				$product_static->type=$lines[$i]->fk_product_type;
				$product_static->id=$lines[$i]->fk_product;
				$product_static->ref=$lines[$i]->ref;
				$text=$product_static->getNomUrl(1);
				$text.= ' - '.$label;
				$description=(! empty($conf->global->PRODUIT_DESC_IN_FORM)?'':dol_htmlentitiesbr($lines[$i]->description));
				print $form->textwithtooltip($text,$description,3,'','',$i);
				print_date_range($lines[$i]->date_start,$lines[$i]->date_end);
				if (! empty($conf->global->PRODUIT_DESC_IN_FORM))
				{
					print (! empty($lines[$i]->description) && $lines[$i]->description!=$lines[$i]->product)?'<br>'.dol_htmlentitiesbr($lines[$i]->description):'';
				}
			}
			else
			{
				print "<td>";
				if ($lines[$i]->fk_product_type==1) $text = img_object($langs->trans('Service'),'service');
				else $text = img_object($langs->trans('Product'),'product');

				if (! empty($lines[$i]->label)) {
					$text.= ' <strong>'.$lines[$i]->label.'</strong>';
					print $form->textwithtooltip($text,$lines[$i]->description,3,'','',$i);
				} else {
					print $text.' '.nl2br($lines[$i]->description);
				}

				print_date_range($lines[$i]->date_start,$lines[$i]->date_end);
				print "</td>\n";
			}

			// Qte commande
			print '<td align="center">'.$lines[$i]->qty_asked.'</td>';

			// Qte a expedier ou expedier
			print '<td align="center">'.$lines[$i]->qty_shipped.'</td>';

			// Weight
			print '<td align="center">';
			if ($lines[$i]->fk_product_type == 0) print $lines[$i]->weight*$lines[$i]->qty_shipped.' '.measuring_units_string($lines[$i]->weight_units,"weight");
			else print '&nbsp;';
			print '</td>';

			// Volume
			print '<td align="center">';
			if ($lines[$i]->fk_product_type == 0) print $lines[$i]->volume*$lines[$i]->qty_shipped.' '.measuring_units_string($lines[$i]->volume_units,"volume");
			else print '&nbsp;';
			print '</td>';

			// Size
			//print '<td align="center">'.$lines[$i]->volume*$lines[$i]->qty_shipped.' '.measuring_units_string($lines[$i]->volume_units,"volume").'</td>';

			// Entrepot source
			if (! empty($conf->stock->enabled))
			{
				print '<td align="left">';
				if ($lines[$i]->entrepot_id > 0)
				{
					$entrepot = new Entrepot($db);
					$entrepot->fetch($lines[$i]->entrepot_id);
					print $entrepot->getNomUrl(1);
				}
				else if (count($lines[$i]->details_entrepot) > 1)
				{
					$detail = '';
					foreach ($lines[$i]->details_entrepot as $detail_entrepot)
					{
						if ($detail_entrepot->entrepot_id > 0)
						{
							$entrepot = new Entrepot($db);
							$entrepot->fetch($detail_entrepot->entrepot_id);
							$detail.= $langs->trans("DetailWarehouseFormat",$entrepot->libelle,$detail_entrepot->qty_shipped).'<br/>';
						}
					}
					print $form->textwithtooltip($langs->trans("DetailWarehouseNumber"),$detail);
				}
				print '</td>';
			}

			// Batch number managment
			if (! empty($conf->productbatch->enabled))
			{
				if (isset($lines[$i]->detail_batch))
				{
					print '<td>';
					if ($lines[$i]->product_tobatch)
					{
						$detail = '';
						foreach ($lines[$i]->detail_batch as $dbatch)
						{
							$detail.= $langs->trans("DetailBatchFormat",$dbatch->batch,dol_print_date($dbatch->eatby,"day"),dol_print_date($dbatch->sellby,"day"),$dbatch->dluo_qty).'<br/>';
						}
						print $form->textwithtooltip($langs->trans("DetailBatchNumber"),$detail);
					}
					else 
					{
						print $langs->trans("NA");
					}
					print '</td>';
				} else {
					print '<td></td>';
				}
			}
			print "</tr>";
			
			//Display lines extrafields
			if (is_array($extralabelslines) && count($extralabelslines)>0) {
				$colspan= empty($conf->productbatch->enabled) ? 5 : 6;
				$line = new ExpeditionLigne($db);
				$line->fetch_optionals($lines[$i]->id,$extralabelslines);
				print '<tr '.$bc[$var].'>';
				print $line->showOptionals($extrafieldsline, 'view', array('style'=>$bc[$var], 'colspan'=>$colspan),$indiceAsked);
				print '</tr>';
			}

			$var=!$var;
		}
	}

	print "</table>\n";

	print "\n</div>\n";


	$object->fetchObjectLinked($object->id,$object->element);

	/*
	 *    Boutons actions
	 */

	if (($user->societe_id == 0) && ($action!='presend'))
	{
		print '<div class="tabsAction">';

		if ($object->statut == 0 && $num_prod > 0)
		{
			if ((empty($conf->global->MAIN_USE_ADVANCED_PERMS) && ! empty($user->rights->expedition->creer))
  		     || (! empty($conf->global->MAIN_USE_ADVANCED_PERMS) && ! empty($user->rights->expedition->shipping_advance->validate)))
			{
				print '<a class="butAction" href="'.$_SERVER["PHP_SELF"].'?id='.$object->id.'&amp;action=valid">'.$langs->trans("Validate").'</a>';
			}
			else
			{
				print '<a class="butActionRefused" href="#" title="'.$langs->trans("NotAllowed").'">'.$langs->trans("Validate").'</a>';
			}
		}

		// TODO add alternative status
		/* if ($object->statut == 1 && $user->rights->expedition->creer)
		{
		print '<a class="butAction" href="'.$_SERVER["PHP_SELF"].'?id='.$object->id.'&amp;action=reopen">'.$langs->trans("ReOpen").'</a>';
		}*/

		// Send
		if ($object->statut > 0)
		{
			if (empty($conf->global->MAIN_USE_ADVANCED_PERMS) || $user->rights->expedition->shipping_advance->send)
			{
				print '<a class="butAction" href="'.$_SERVER["PHP_SELF"].'?id='.$object->id.'&amp;action=presend&amp;mode=init">'.$langs->trans('SendByMail').'</a>';
			}
			else print '<a class="butActionRefused" href="#">'.$langs->trans('SendByMail').'</a>';
		}

		// Create bill and Close shipment
		if (! empty($conf->facture->enabled) && $object->statut > 0)
		{
			if ($user->rights->facture->creer)
			{
				print '<a class="butAction" href="'.DOL_URL_ROOT.'/compta/facture.php?action=create&amp;origin='.$object->element.'&amp;originid='.$object->id.'&amp;socid='.$object->socid.'">'.$langs->trans("CreateBill").'</a>';
			}
		}

		// This is just to generate a delivery receipt
		if ($conf->livraison_bon->enabled && ($object->statut == 1 || $object->statut == 2) && $user->rights->expedition->livraison->creer && empty($object->linkedObjectsIds['delivery'][0]))
		{
			print '<a class="butAction" href="'.$_SERVER["PHP_SELF"].'?id='.$object->id.'&amp;action=create_delivery">'.$langs->trans("CreateDeliveryOrder").'</a>';
		}

		// Close
		if (! empty($conf->facture->enabled) && $object->statut > 0)
		{
			if ($user->rights->expedition->creer && $object->statut > 0 && ! $object->billed)
			{
				$label="Close";
				// Label here should be "Close" or "ClassifyBilled" if we decided to make bill on shipments instead of orders
				if (! empty($conf->global->WORKFLOW_BILL_ON_SHIPMENT)) $label="ClassifyBilled";
				print '<a class="butAction" href="'.$_SERVER["PHP_SELF"].'?id='.$object->id.'&amp;action=classifybilled">'.$langs->trans($label).'</a>';
			}
		}

		if ($user->rights->expedition->supprimer)
		{
			print '<a class="butActionDelete" href="'.$_SERVER["PHP_SELF"].'?id='.$object->id.'&amp;action=delete">'.$langs->trans("Delete").'</a>';
		}

		print '</div>';
		print "<br>\n";
	}


	/*
	 * Documents generated
	 */
	if ($action != 'presend')
	{
        print '<div class="fichecenter"><div class="fichehalfleft">';
	    
        $objectref = dol_sanitizeFileName($object->ref);
		$filedir = $conf->expedition->dir_output . "/sending/" .$objectref;

		$urlsource = $_SERVER["PHP_SELF"]."?id=".$object->id;

		$genallowed=$user->rights->expedition->lire;
		$delallowed=$user->rights->expedition->supprimer;

		$somethingshown=$formfile->show_documents('expedition',$objectref,$filedir,$urlsource,$genallowed,$delallowed,$object->modelpdf,1,0,0,28,0,'','','',$soc->default_lang);

		// Linked object block
		$somethingshown = $form->showLinkedObjectBlock($object);

		// Show links to link elements
		//$linktoelem = $form->showLinkToObjectBlock($object);
		//if ($linktoelem) print '<br>'.$linktoelem;

		print '</div><div class="fichehalfright"><div class="ficheaddleft">';

		// List of actions on element
		include_once DOL_DOCUMENT_ROOT.'/core/class/html.formactions.class.php';
		$formactions=new FormActions($db);
		$somethingshown=$formactions->showactions($object,'shipping',$socid);

		print '</div></div></div>';
	}

	/*
	 * Action presend
	 */
	//Select mail models is same action as presend
	if (GETPOST('modelselected')) {
		$action = 'presend';
	}
	if ($action == 'presend')
	{
		$ref = dol_sanitizeFileName($object->ref);
		include_once DOL_DOCUMENT_ROOT.'/core/lib/files.lib.php';
		$fileparams = dol_most_recent_file($conf->expedition->dir_output . '/sending/' . $ref, preg_quote($ref, '/').'[^\-]+');
		$file=$fileparams['fullname'];

		// Define output language
		$outputlangs = $langs;
		$newlang = '';
		if ($conf->global->MAIN_MULTILANGS && empty($newlang) && ! empty($_REQUEST['lang_id']))
			$newlang = $_REQUEST['lang_id'];
		if ($conf->global->MAIN_MULTILANGS && empty($newlang))
			$newlang = $object->client->default_lang;

		if (!empty($newlang))
		{
			$outputlangs = new Translate('', $conf);
			$outputlangs->setDefaultLang($newlang);
			$outputlangs->load('sendings');
		}

		// Build document if it not exists
		if (! $file || ! is_readable($file))
		{
			$result = $object->generateDocument(GETPOST('model')?GETPOST('model'):$object->modelpdf, $outputlangs, $hidedetails, $hidedesc, $hideref);
			if ($result <= 0)
			{
				dol_print_error($db,$object->error,$object->errors);
				exit;
			}
			$fileparams = dol_most_recent_file($conf->expedition->dir_output . '/sending/' . $ref, preg_quote($ref, '/').'[^\-]+');
			$file=$fileparams['fullname'];
		}

		print '<div class="clearboth"></div>';
		print '<br>';
		print load_fiche_titre($langs->trans('SendShippingByEMail'));

		dol_fiche_head('');

		// Cree l'objet formulaire mail
		include_once DOL_DOCUMENT_ROOT.'/core/class/html.formmail.class.php';
		$formmail = new FormMail($db);
		$formmail->param['langsmodels']=(empty($newlang)?$langs->defaultlang:$newlang);
		$formmail->fromtype = 'user';
		$formmail->fromid   = $user->id;
		$formmail->fromname = $user->getFullName($langs);
		$formmail->frommail = $user->email;
		if (! empty($conf->global->MAIN_EMAIL_ADD_TRACK_ID) && ($conf->global->MAIN_EMAIL_ADD_TRACK_ID & 1))	// If bit 1 is set
		{
			$formmail->trackid='shi'.$object->id;
		}
		if (! empty($conf->global->MAIN_EMAIL_ADD_TRACK_ID) && ($conf->global->MAIN_EMAIL_ADD_TRACK_ID & 2))	// If bit 2 is set
		{
			include DOL_DOCUMENT_ROOT.'/core/lib/functions2.lib.php';
			$formmail->frommail=dolAddEmailTrackId($formmail->frommail, 'shi'.$object->id);
		}		
		$formmail->withfrom=1;
		$liste=array();
		foreach ($object->thirdparty->thirdparty_and_contact_email_array(1) as $key=>$value)	$liste[$key]=$value;
		$formmail->withto=GETPOST("sendto")?GETPOST("sendto"):$liste;
		$formmail->withtocc=$liste;
		$formmail->withtoccc=$conf->global->MAIN_EMAIL_USECCC;
		$formmail->withtopic=$outputlangs->trans('SendShippingRef','__SHIPPINGREF__');
		$formmail->withfile=2;
		$formmail->withbody=1;
		$formmail->withdeliveryreceipt=1;
		$formmail->withcancel=1;
		// Tableau des substitutions
		$formmail->substit['__SHIPPINGREF__']=$object->ref;
		$formmail->substit['__SIGNATURE__']=$user->signature;
		$formmail->substit['__PERSONALIZED__']='';
		$formmail->substit['__CONTACTCIVNAME__']='';

		//Find the good contact adress
		//Find the good contact adress
		if ($typeobject == 'commande' && $object->$typeobject->id && ! empty($conf->commande->enabled))	{
			$objectsrc=new Commande($db);
			$objectsrc->fetch($object->$typeobject->id);
		}
		if ($typeobject == 'propal' && $object->$typeobject->id && ! empty($conf->propal->enabled))	{
			$objectsrc=new Propal($db);
			$objectsrc->fetch($object->$typeobject->id);
		}
		$custcontact='';
		$contactarr=array();
		$contactarr=$objectsrc->liste_contact(-1,'external');

		if (is_array($contactarr) && count($contactarr)>0) {
			foreach($contactarr as $contact) {

				if ($contact['libelle']==$langs->trans('TypeContact_commande_external_CUSTOMER')) {

					require_once DOL_DOCUMENT_ROOT . '/contact/class/contact.class.php';

					$contactstatic=new Contact($db);
					$contactstatic->fetch($contact['id']);
					$custcontact=$contactstatic->getFullName($langs,1);
				}
			}

			if (!empty($custcontact)) {
				$formmail->substit['__CONTACTCIVNAME__']=$custcontact;
			}
		}

		// Tableau des parametres complementaires
		$formmail->param['action']='send';
		$formmail->param['models']='shipping_send';
		$formmail->param['models_id']=GETPOST('modelmailselected','int');
		$formmail->param['shippingid']=$object->id;
		$formmail->param['returnurl']=$_SERVER["PHP_SELF"].'?id='.$object->id;

		// Init list of files
		if (GETPOST("mode")=='init')
		{
			$formmail->clear_attached_files();
			$formmail->add_attached_files($file,basename($file),dol_mimetype($file));
		}

		// Show form
		print $formmail->get_form();

		dol_fiche_end();
	}

	if ($action != 'presend' && ! empty($origin) && $object->$origin->id)
	{
		print '<br>';
		//show_list_sending_receive($object->origin,$object->origin_id," AND e.rowid <> ".$object->id);
		show_list_sending_receive($object->origin,$object->origin_id);
	}
}


llxFooter();

$db->close();<|MERGE_RESOLUTION|>--- conflicted
+++ resolved
@@ -7,12 +7,8 @@
  * Copyright (C) 2013       Florian Henry		  	<florian.henry@open-concept.pro>
  * Copyright (C) 2013       Marcos García           <marcosgdf@gmail.com>
  * Copyright (C) 2014		Cedric GROSS			<c.gross@kreiz-it.fr>
-<<<<<<< HEAD
  * Copyright (C) 2014-2015	Francis Appels			<francis.appels@yahoo.com>
-=======
- * Copyright (C) 2014		Francis Appels			<francis.appels@yahoo.com>
  * Copyright (C) 2015		Claudio Aschieri		<c.aschieri@19.coop>
->>>>>>> dc9c5ed5
  *
  * This program is free software; you can redistribute it and/or modify
  * it under the terms of the GNU General Public License as published by
@@ -186,13 +182,9 @@
 		$object->location_incoterms 	= GETPOST('location_incoterms', 'alpha');
 
 	    $batch_line = array();
-<<<<<<< HEAD
 		$stockLine = array();
-
-=======
-	    $array_options=array();
-	    
->>>>>>> dc9c5ed5
+		$array_options=array();
+
 	    $num=count($objectsrc->lines);
 	    $totalqty=0;
 
@@ -1116,8 +1108,6 @@
 						}
 					}
 				}
-<<<<<<< HEAD
-=======
 				
 				
 				//Display lines extrafields
@@ -1130,7 +1120,6 @@
 					print '</tr>';
 				}
 
->>>>>>> dc9c5ed5
                 $indiceAsked++;
             }
 
