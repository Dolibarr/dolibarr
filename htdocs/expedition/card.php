<?php
/* Copyright (C) 2003-2008	Rodolphe Quiedeville	<rodolphe@quiedeville.org>
 * Copyright (C) 2005-2013	Laurent Destailleur		<eldy@users.sourceforge.net>
 * Copyright (C) 2005		Simon TOSSER			<simon@kornog-computing.com>
 * Copyright (C) 2005-2012	Regis Houssin			<regis.houssin@capnetworks.com>
 * Copyright (C) 2011-2012	Juanjo Menent			<jmenent@2byte.es>
 * Copyright (C) 2013       Florian Henry		  	<florian.henry@open-concept.pro>
 * Copyright (C) 2013       Marcos García           <marcosgdf@gmail.com>
 * Copyright (C) 2014		Cedric GROSS			<c.gross@kreiz-it.fr>
 * Copyright (C) 2014		Francis Appels			<francis.appels@yahoo.com>
 *
 * This program is free software; you can redistribute it and/or modify
 * it under the terms of the GNU General Public License as published by
 * the Free Software Foundation; either version 3 of the License, or
 * (at your option) any later version.
 *
 * This program is distributed in the hope that it will be useful,
 * but WITHOUT ANY WARRANTY; without even the implied warranty of
 * MERCHANTABILITY or FITNESS FOR A PARTICULAR PURPOSE.  See the
 * GNU General Public License for more details.
 *
 * You should have received a copy of the GNU General Public License
 * along with this program.  If not, see <http://www.gnu.org/licenses/>.
 */

/**
 *	\file       htdocs/expedition/card.php
 *	\ingroup    expedition
 *	\brief      Fiche descriptive d'une expedition
 */

require '../main.inc.php';
require_once DOL_DOCUMENT_ROOT.'/core/class/html.formfile.class.php';
require_once DOL_DOCUMENT_ROOT.'/expedition/class/expedition.class.php';
require_once DOL_DOCUMENT_ROOT.'/product/class/html.formproduct.class.php';
require_once DOL_DOCUMENT_ROOT.'/core/lib/product.lib.php';
require_once DOL_DOCUMENT_ROOT.'/core/lib/sendings.lib.php';
require_once DOL_DOCUMENT_ROOT.'/core/modules/expedition/modules_expedition.php';
require_once DOL_DOCUMENT_ROOT.'/core/class/doleditor.class.php';
if (! empty($conf->product->enabled) || ! empty($conf->service->enabled))  require_once DOL_DOCUMENT_ROOT.'/product/class/product.class.php';
if (! empty($conf->propal->enabled))   require_once DOL_DOCUMENT_ROOT.'/comm/propal/class/propal.class.php';
if (! empty($conf->commande->enabled)) require_once DOL_DOCUMENT_ROOT.'/commande/class/commande.class.php';
if (! empty($conf->stock->enabled))    require_once DOL_DOCUMENT_ROOT.'/product/stock/class/entrepot.class.php';
if (! empty($conf->productbatch->enabled)) require_once DOL_DOCUMENT_ROOT.'/product/class/productbatch.class.php';

$langs->load("sendings");
$langs->load("companies");
$langs->load("bills");
$langs->load('deliveries');
$langs->load('orders');
$langs->load('stocks');
$langs->load('other');
$langs->load('propal');
if (!empty($conf->incoterm->enabled)) $langs->load('incoterm');
if (! empty($conf->productbatch->enabled)) $langs->load('productbatch');

$origin		= GETPOST('origin','alpha')?GETPOST('origin','alpha'):'expedition';   // Example: commande, propal
$origin_id 	= GETPOST('id','int')?GETPOST('id','int'):'';
$id = $origin_id;
if (empty($origin_id)) $origin_id  = GETPOST('origin_id','int');    // Id of order or propal
if (empty($origin_id)) $origin_id  = GETPOST('object_id','int');    // Id of order or propal
$ref=GETPOST('ref','alpha');

// Security check
$socid='';
if ($user->societe_id) $socid=$user->societe_id;
$result=restrictedArea($user, $origin, $origin_id);

$action		= GETPOST('action','alpha');
$confirm	= GETPOST('confirm','alpha');

//PDF
$hidedetails = (GETPOST('hidedetails','int') ? GETPOST('hidedetails','int') : (! empty($conf->global->MAIN_GENERATE_DOCUMENTS_HIDE_DETAILS) ? 1 : 0));
$hidedesc 	 = (GETPOST('hidedesc','int') ? GETPOST('hidedesc','int') : (! empty($conf->global->MAIN_GENERATE_DOCUMENTS_HIDE_DESC) ?  1 : 0));
$hideref 	 = (GETPOST('hideref','int') ? GETPOST('hideref','int') : (! empty($conf->global->MAIN_GENERATE_DOCUMENTS_HIDE_REF) ? 1 : 0));

$object = new Expedition($db);

// Load object
include DOL_DOCUMENT_ROOT.'/core/actions_fetchobject.inc.php';  // Must be include, not includ_once

// Initialize technical object to manage hooks of thirdparties. Note that conf->hooks_modules contains array array
$hookmanager->initHooks(array('expeditioncard','globalcard'));


/*
 * Actions
 */

$warehousecanbeselectedlater=1;
if (($action == 'create') || ($action == 'add'))
{
	if (! empty($conf->productbatch->enabled))
	{
		if (! (GETPOST('entrepot_id','int') > 0))
		{
			$langs->load("errors");
			setEventMessage($langs->trans("WarehouseMustBeSelectedAtFirstStepWhenProductBatchModuleOn"),'errors');
			header("Location: ".DOL_URL_ROOT.'/expedition/shipment.php?id='.$origin_id);
			exit;
		}
	}
}

// Set incoterm
if ($action == 'set_incoterms' && !empty($conf->incoterm->enabled))
{
	$result = $object->setIncoterms(GETPOST('incoterm_id', 'int'), GETPOST('location_incoterms', 'alpha'));
}

$parameters=array();
$reshook=$hookmanager->executeHooks('doActions',$parameters,$object,$action);    // Note that $action and $object may have been modified by some hooks
if ($reshook < 0) setEventMessages($hookmanager->error, $hookmanager->errors, 'errors');

if (empty($reshook))
{
	if ($action == 'add')
	{
	    $error=0;

	    $db->begin();

	    $object->note				= GETPOST('note','alpha');
	    $object->origin				= $origin;
	    $object->origin_id			= $origin_id;
	    $object->weight				= GETPOST('weight','int')==''?"NULL":GETPOST('weight','int');
	    $object->sizeH				= GETPOST('sizeH','int')==''?"NULL":GETPOST('sizeH','int');
	    $object->sizeW				= GETPOST('sizeW','int')==''?"NULL":GETPOST('sizeW','int');
	    $object->sizeS				= GETPOST('sizeS','int')==''?"NULL":GETPOST('sizeS','int');
	    $object->size_units			= GETPOST('size_units','int');
	    $object->weight_units		= GETPOST('weight_units','int');

	    $date_delivery = dol_mktime(GETPOST('date_deliveryhour','int'), GETPOST('date_deliverymin','int'), 0, GETPOST('date_deliverymonth','int'), GETPOST('date_deliveryday','int'), GETPOST('date_deliveryyear','int'));

	    // On va boucler sur chaque ligne du document d'origine pour completer objet expedition
	    // avec info diverses + qte a livrer
	    $classname = ucfirst($object->origin);
	    $objectsrc = new $classname($db);
	    $objectsrc->fetch($object->origin_id);

	    $object->socid					= $objectsrc->socid;
	    $object->ref_customer			= $objectsrc->ref_client;
	    $object->model_pdf				= GETPOST('model');
	    $object->date_delivery			= $date_delivery;	// Date delivery planed
	    $object->fk_delivery_address	= $objectsrc->fk_delivery_address;
	    $object->shipping_method_id		= GETPOST('shipping_method_id','int');
	    $object->tracking_number		= GETPOST('tracking_number','alpha');
	    $object->ref_int				= GETPOST('ref_int','alpha');
	    $object->note_private			= GETPOST('note_private');
	    $object->note_public			= GETPOST('note_public');
		$object->fk_incoterms 			= GETPOST('incoterm_id', 'int');
		$object->location_incoterms 	= GETPOST('location_incoterms', 'alpha');

	    $batch_line = array();

	    $num=count($objectsrc->lines);
	    $totalqty=0;
	    for ($i = 0; $i < $num; $i++)
	    {
			$idl="idl".$i;

			$sub_qty=array();
			$subtotalqty=0;

			$j=0;
			$batch="batchl".$i."_0";
	    	$qty = "qtyl".$i;

			if (isset($_POST[$batch]))
			{
				//shipment line with batch-enable product
				$qty .= '_'.$j;
				while (isset($_POST[$batch]))
				{
					// save line of detail into sub_qty
					$sub_qty[$j]['q']=GETPOST($qty,'int');
					$sub_qty[$j]['id_batch']=GETPOST($batch,'int');

					$subtotalqty+=$sub_qty[$j]['q'];

					$j++;
					$batch="batchl".$i."_".$j;
					$qty = "qtyl".$i.'_'.$j;
				}

				$batch_line[$i]['detail']=$sub_qty;		// array of details
				$batch_line[$i]['qty']=$subtotalqty;
				$batch_line[$i]['ix_l']=GETPOST($idl,'int');

				$totalqty+=$subtotalqty;
			}
			else
			{
				//shipment line for product with no batch management
				if (GETPOST($qty,'int') > 0) $totalqty+=GETPOST($qty,'int');
			}
	    }

	    if ($totalqty > 0)		// There is at least one thing to ship
	    {
	        //var_dump($_POST);exit;
	        for ($i = 0; $i < $num; $i++)
	        {
	            $qty = "qtyl".$i;
				if (! isset($batch_line[$i]))
				{	// not batch mode
					if (GETPOST($qty,'int') > 0 || (GETPOST($qty,'int') == 0 && $conf->global->SHIPMENT_GETS_ALL_ORDER_PRODUCTS))
					{
						$ent = "entl".$i;
						$idl = "idl".$i;
						$entrepot_id = is_numeric(GETPOST($ent,'int'))?GETPOST($ent,'int'):GETPOST('entrepot_id','int');
						if ($entrepot_id < 0) $entrepot_id='';

						$ret=$object->addline($entrepot_id,GETPOST($idl,'int'),GETPOST($qty,'int'));
						if ($ret < 0)
						{
							$mesg='<div class="error">'.$object->error.'</div>';
							$error++;
						}
					}
				}
				else
				{	// batch mode
					if ($batch_line[$i]['qty']>0)
					{
						$ret=$object->addline_batch($batch_line[$i]);
						if ($ret < 0)
						{
							$mesg='<div class="error">'.$object->error.'</div>';
							$error++;
						}
					}
				}
	        }

	        if (! $error)
	        {
	            $ret=$object->create($user);		// This create shipment (like Odoo picking) and line of shipments. Stock movement will when validating shipment.
	            if ($ret <= 0)
	            {
	                $mesg='<div class="error">'.$object->error.'</div>';
	                $error++;
	            }
	        }
	    }
	    else
	    {
	        $mesg='<div class="error">'.$langs->trans("ErrorFieldRequired",$langs->transnoentitiesnoconv("Qty")).'</div>';
	        $error++;
	    }

	    if (! $error)
	    {
	        $db->commit();
	        header("Location: card.php?id=".$object->id);
	        exit;
	    }
	    else
	    {
	        $db->rollback();
	        $_GET["commande_id"]=GETPOST('commande_id','int');
	        $action='create';
	    }
	}

	/*
	 * Build a receiving receipt
	 */
	else if ($action == 'create_delivery' && $conf->livraison_bon->enabled && $user->rights->expedition->livraison->creer)
	{
	    $result = $object->create_delivery($user);
	    if ($result > 0)
	    {
	        header("Location: ".DOL_URL_ROOT.'/livraison/card.php?id='.$result);
	        exit;
	    }
	    else
	    {
	        $mesg=$object->error;
	    }
	}

	else if ($action == 'confirm_valid' && $confirm == 'yes' &&
        ((empty($conf->global->MAIN_USE_ADVANCED_PERMS) && ! empty($user->rights->expedition->creer))
       	|| (! empty($conf->global->MAIN_USE_ADVANCED_PERMS) && ! empty($user->rights->expedition->shipping_advance->validate)))
	)
	{
	    $object->fetch_thirdparty();

	    $result = $object->valid($user);

	    if ($result < 0)
	    {
			$langs->load("errors");
	        setEventMessage($langs->trans($object->error),'errors');
	    }
	    else
	    {
	    	// Define output language
	    	if (empty($conf->global->MAIN_DISABLE_PDF_AUTOUPDATE))
	    	{
	    		$outputlangs = $langs;
	    		$newlang = '';
	    		if ($conf->global->MAIN_MULTILANGS && empty($newlang) && GETPOST('lang_id')) $newlang = GETPOST('lang_id','alpha');
	    		if ($conf->global->MAIN_MULTILANGS && empty($newlang))	$newlang = $object->thirdparty->default_lang;
	    		if (! empty($newlang)) {
	    			$outputlangs = new Translate("", $conf);
	    			$outputlangs->setDefaultLang($newlang);
	    		}
	    		$model=$object->modelpdf;
	    		$ret = $object->fetch($id); // Reload to get new records

	    		$result=$object->generateDocument($model, $outputlangs, $hidedetails, $hidedesc, $hideref);
	    		if ($result < 0) dol_print_error($db,$result);
	    	}
	    }
	}

	else if ($action == 'confirm_delete' && $confirm == 'yes' && $user->rights->expedition->supprimer)
	{
	    $result = $object->delete();
	    if ($result > 0)
	    {
	        header("Location: ".DOL_URL_ROOT.'/expedition/index.php');
	        exit;
	    }
	    else
		{
			$langs->load("errors");
	        setEventMessage($langs->trans($object->error),'errors');
	    }
	}

	else if ($action == 'reopen' && (! empty($user->rights->expedition->creer) || ! empty($user->rights->expedition->shipping_advance->validate)))
	{
	    $result = $object->setStatut(0);
	    if ($result < 0)
	    {
	        $mesg = $object->error;
	    }
	}

	else if ($action == 'setdate_livraison' && $user->rights->expedition->creer)
	{
	    //print "x ".$_POST['liv_month'].", ".$_POST['liv_day'].", ".$_POST['liv_year'];
	    $datedelivery=dol_mktime(GETPOST('liv_hour','int'), GETPOST('liv_min','int'), 0, GETPOST('liv_month','int'), GETPOST('liv_day','int'), GETPOST('liv_year','int'));

	    $object->fetch($id);
	    $result=$object->set_date_livraison($user,$datedelivery);
	    if ($result < 0)
	    {
	        $mesg='<div class="error">'.$object->error.'</div>';
	    }
	}

	// Action update description of emailing
	else if ($action == 'settrackingnumber' || $action == 'settrackingurl'
	|| $action == 'settrueWeight'
	|| $action == 'settrueWidth'
	|| $action == 'settrueHeight'
	|| $action == 'settrueDepth'
	|| $action == 'setshipping_method_id')
	{
	    $error=0;

	    if ($action == 'settrackingnumber')		$object->tracking_number = trim(GETPOST('trackingnumber','alpha'));
	    if ($action == 'settrackingurl')		$object->tracking_url = trim(GETPOST('trackingurl','int'));
	    if ($action == 'settrueWeight')	{
	    	$object->trueWeight = trim(GETPOST('trueWeight','int'));
			$object->weight_units = GETPOST('weight_units','int');
	    }
	    if ($action == 'settrueWidth')			$object->trueWidth = trim(GETPOST('trueWidth','int'));
	    if ($action == 'settrueHeight'){
	    				$object->trueHeight = trim(GETPOST('trueHeight','int'));
						$object->size_units = GETPOST('size_units','int');
		}
	    if ($action == 'settrueDepth')			$object->trueDepth = trim(GETPOST('trueDepth','int'));
	    if ($action == 'setshipping_method_id')	$object->shipping_method_id = trim(GETPOST('shipping_method_id','int'));

	    if (! $error)
	    {
	        if ($object->update($user) >= 0)
	        {
	            header("Location: card.php?id=".$object->id);
	            exit;
	        }
	        setEventMessage($object->error,'errors');
	    }

	    $action="";
	}

	// Build document
	else if ($action == 'builddoc')	// En get ou en post
	{
		// Save last template used to generate document
		if (GETPOST('model')) $object->setDocModel($user, GETPOST('model','alpha'));

	    // Define output language
	    $outputlangs = $langs;
	    $newlang='';
	    if ($conf->global->MAIN_MULTILANGS && empty($newlang) && GETPOST('lang_id')) $newlang=GETPOST('lang_id','alpha');
	    if ($conf->global->MAIN_MULTILANGS && empty($newlang)) $newlang=$shipment->client->default_lang;
	    if (! empty($newlang))
	    {
	        $outputlangs = new Translate("",$conf);
	        $outputlangs->setDefaultLang($newlang);
	    }
		$result = $object->generateDocument($object->modelpdf, $outputlangs);
	    if ($result <= 0)
	    {
	        dol_print_error($db,$result);
	        exit;
	    }
	}

	// Delete file in doc form
	elseif ($action == 'remove_file')
	{
		require_once DOL_DOCUMENT_ROOT.'/core/lib/files.lib.php';

		$upload_dir =	$conf->expedition->dir_output . "/sending";
		$file =	$upload_dir	. '/' .	GETPOST('file');
		$ret=dol_delete_file($file,0,0,0,$object);
		if ($ret) setEventMessage($langs->trans("FileWasRemoved", GETPOST('urlfile')));
		else setEventMessage($langs->trans("ErrorFailToDeleteFile", GETPOST('urlfile')), 'errors');
	}

	elseif ($action == 'classifybilled')
	{
	    $object->fetch($id);
	    $object->set_billed();
	}

	include DOL_DOCUMENT_ROOT.'/core/actions_printing.inc.php';

	// Actions to send emails
	if (empty($id)) $id=$facid;
	$actiontypecode='AC_SHIP';
	$trigger_name='SHIPPING_SENTBYMAIL';
	$paramname='id';
	$mode='emailfromshipment';
	include DOL_DOCUMENT_ROOT.'/core/actions_sendmails.inc.php';

}


/*
 * View
 */

llxHeader('',$langs->trans('Shipment'),'Expedition');

$form = new Form($db);
$formfile = new FormFile($db);
$formproduct = new FormProduct($db);
$product_static = new Product($db);

if ($action == 'create2')
{
    print_fiche_titre($langs->trans("CreateASending")).'<br>';
    print $langs->trans("ShipmentCreationIsDoneFromOrder");
    $action=''; $id=''; $ref='';
}

// Mode creation
if ($action == 'create')
{
    $expe = new Expedition($db);

    print_fiche_titre($langs->trans("CreateASending"));
    if (! $origin)
    {
        setEventMessage($langs->trans("ErrorBadParameters"),'errors');
    }

    dol_htmloutput_mesg($mesg);

    if ($origin)
    {
        $classname = ucfirst($origin);

        $object = new $classname($db);
        if ($object->fetch($origin_id))	// This include the fetch_lines
        {
            //var_dump($object);

            $soc = new Societe($db);
            $soc->fetch($object->socid);

            $author = new User($db);
            $author->fetch($object->user_author_id);

            if (! empty($conf->stock->enabled)) $entrepot = new Entrepot($db);

            /*
             *   Document source
            */
            print '<form action="'.$_SERVER["PHP_SELF"].'" method="post">';
            print '<input type="hidden" name="token" value="'.$_SESSION['newtoken'].'">';
            print '<input type="hidden" name="action" value="add">';
            print '<input type="hidden" name="origin" value="'.$origin.'">';
            print '<input type="hidden" name="origin_id" value="'.$object->id.'">';
            print '<input type="hidden" name="ref_int" value="'.$object->ref_int.'">';
            if (GETPOST('entrepot_id','int'))
            {
                print '<input type="hidden" name="entrepot_id" value="'.GETPOST('entrepot_id','int').'">';
            }

            print '<table class="border" width="100%">';

            // Ref
            print '<tr><td width="30%" class="fieldrequired">';
            if ($origin == 'commande' && ! empty($conf->commande->enabled))
            {
                print $langs->trans("RefOrder").'</td><td colspan="3"><a href="'.DOL_URL_ROOT.'/commande/card.php?id='.$object->id.'">'.img_object($langs->trans("ShowOrder"),'order').' '.$object->ref;
            }
            if ($origin == 'propal' && ! empty($conf->propal->enabled))
            {
                print $langs->trans("RefProposal").'</td><td colspan="3"><a href="'.DOL_URL_ROOT.'/comm/card.php?id='.$object->id.'">'.img_object($langs->trans("ShowProposal"),'propal').' '.$object->ref;
            }
            print '</a></td>';
            print "</tr>\n";

            // Ref client
            print '<tr><td>';
            if ($origin == 'commande') print $langs->trans('RefCustomerOrder');
            else if ($origin == 'propal') print $langs->trans('RefCustomerOrder');
            else print $langs->trans('RefCustomer');
            print '</td><td colspan="3">';
            print $object->ref_client;
            print '</td>';
            print '</tr>';

            // Tiers
            print '<tr><td class="fieldrequired">'.$langs->trans('Company').'</td>';
            print '<td colspan="3">'.$soc->getNomUrl(1).'</td>';
            print '</tr>';

            // Date delivery planned
            print '<tr><td>'.$langs->trans("DateDeliveryPlanned").'</td>';
            print '<td colspan="3">';
            //print dol_print_date($object->date_livraison,"day");	// date_livraison come from order and will be stored into date_delivery planed.
            $date_delivery = ($date_delivery?$date_delivery:$object->date_livraison); // $date_delivery comes from GETPOST
            print $form->select_date($date_delivery?$date_delivery:-1,'date_delivery',1,1);
            print "</td>\n";
            print '</tr>';

            // Note Public
            print '<tr><td>'.$langs->trans("NotePublic").'</td>';
            print '<td colspan="3">';
            $doleditor = new DolEditor('note_public', $object->note_public, '', 80, 'dolibarr_notes', 'In', 0, false, true, ROWS_3, 70);
            print $doleditor->Create(1);
            print "</td></tr>";

            // Note Private
            if ($object->note_private && ! $user->societe_id)
            {
                print '<tr><td>'.$langs->trans("NotePrivate").'</td>';
                print '<td colspan="3">';
                $doleditor = new DolEditor('note_private', $object->note_private, '', 80, 'dolibarr_notes', 'In', 0, false, true, ROWS_3, 70);
        		print $doleditor->Create(1);
                print "</td></tr>";
            }

            // Weight
            print '<tr><td>';
            print $langs->trans("Weight");
            print '</td><td width="90px"><input name="weight" size="5" value="'.GETPOST('weight','int').'"></td><td>';
            print $formproduct->select_measuring_units("weight_units","weight",GETPOST('weight_units','int'));
            print '</td></tr><tr><td>';
            print $langs->trans("Width");
            print ' </td><td><input name="sizeW" size="5" value="'.GETPOST('sizeW','int').'"></td><td rowspan="3">';
            print $formproduct->select_measuring_units("size_units","size");
            print '</td></tr><tr><td>';
            print $langs->trans("Height");
            print '</td><td><input name="sizeH" size="5" value="'.GETPOST('sizeH','int').'"></td>';
            print '</tr><tr><td>';
            print $langs->trans("Depth");
            print '</td><td><input name="sizeS" size="5" value="'.GETPOST('sizeS','int').'"></td>';
            print '</tr>';

            // Delivery method
            print "<tr><td>".$langs->trans("DeliveryMethod")."</td>";
            print '<td colspan="3">';
            $expe->fetch_delivery_methods();
            print $form->selectarray("shipping_method_id",$expe->meths,GETPOST('shipping_method_id','int'),1,0,0,"",1);
            if ($user->admin) print info_admin($langs->trans("YouCanChangeValuesForThisListFromDictionarySetup"),1);
            print "</td></tr>\n";

            // Tracking number
            print "<tr><td>".$langs->trans("TrackingNumber")."</td>";
            print '<td colspan="3">';
            print '<input name="tracking_number" size="20" value="'.GETPOST('tracking_number','alpha').'">';
            print "</td></tr>\n";

<<<<<<< HEAD
            // Incoterms
			if (!empty($conf->incoterm->enabled))
			{
				print '<tr>';
				print '<td><label for="incoterm_id">'.$form->textwithpicto($langs->trans("IncotermLabel"), $object->libelle_incoterms, 1).'</label></td>';
		        print '<td colspan="3" class="maxwidthonsmartphone">';
		        print $form->select_incoterms((!empty($object->fk_incoterms) ? $object->fk_incoterms : ''), (!empty($object->location_incoterms)?$object->location_incoterms:''));
				print '</td></tr>';
			}

=======
            // Document model
            print "<tr><td>".$langs->trans("Model")."</td>";
            print '<td colspan="3">';
			include_once DOL_DOCUMENT_ROOT . '/core/modules/expedition/modules_expedition.php';
			$liste = ModelePdfExpedition::liste_modeles($db);
			print $form->selectarray('model', $liste, $conf->global->EXPEDITION_ADDON_PDF);
            print "</td></tr>\n";
            
>>>>>>> 12d841f2
            // Other attributes
            $parameters=array('colspan' => ' colspan="3"');
            $reshook=$hookmanager->executeHooks('formObjectOptions',$parameters,$expe,$action);    // Note that $action and $object may have been modified by hook

            print "</table>";

            /*
             * Lignes de commandes
             */

            $numAsked = count($object->lines);

            print '<script type="text/javascript" language="javascript">
            jQuery(document).ready(function() {
	            jQuery("#autofill").click(function() {';
    	    	$i=0;
    	    	while($i < $numAsked)
    	    	{
    	    		print 'jQuery("#qtyl'.$i.'").val(jQuery("#qtyasked'.$i.'").val() - jQuery("#qtydelivered'.$i.'").val());'."\n";
    	    		$i++;
    	    	}
        		print '});
	            jQuery("#autoreset").click(function() {';
    	    	$i=0;
    	    	while($i < $numAsked)
    	    	{
    	    		print 'jQuery("#qtyl'.$i.'").val(0);'."\n";
    	    		$i++;
    	    	}
        		print '});
        	});
            </script>';


            print '<br>';
            print '<table class="noborder" width="100%">';


            /* Lecture des expeditions deja effectuees */
            $object->loadExpeditions();

            if ($numAsked)
            {
                print '<tr class="liste_titre">';
                print '<td>'.$langs->trans("Description").'</td>';
                print '<td align="center">'.$langs->trans("QtyOrdered").'</td>';
                print '<td align="center">'.$langs->trans("QtyShipped").'</td>';
                print '<td align="center">'.$langs->trans("QtyToShip");
				if (empty($conf->productbatch->enabled)) {
                print ' <br>(<a href="#" id="autofill">'.$langs->trans("Fill").'</a>';
                print ' / <a href="#" id="autoreset">'.$langs->trans("Reset").'</a>)';
				}
                print '</td>';
                if (! empty($conf->stock->enabled))
                {
					if (empty($conf->productbatch->enabled))
					{
                    	print '<td align="left">'.$langs->trans("Warehouse").' ('.$langs->trans("Stock").')</td>';
					}
					else
					{
						print '<td align="left">'.$langs->trans("Warehouse").' / '.$langs->trans("Batch").' ('.$langs->trans("Stock").')</td>';
					}
                }
                print "</tr>\n";
            }

            $var=true;
            $indiceAsked = 0;
            while ($indiceAsked < $numAsked)
            {
                $product = new Product($db);

                $line = $object->lines[$indiceAsked];
                $var=!$var;

                // Show product and description
                $type=$line->product_type?$line->product_type:$line->fk_product_type;
                // Try to enhance type detection using date_start and date_end for free lines where type
                // was not saved.
                if (! empty($line->date_start)) $type=1;
                if (! empty($line->date_end)) $type=1;

                print "<tr ".$bc[$var].">\n";

                // Product label
                if ($line->fk_product > 0)
                {
                    $product->fetch($line->fk_product);
                    $product->load_stock();

                    print '<td>';
                    print '<a name="'.$line->rowid.'"></a>'; // ancre pour retourner sur la ligne

                    // Show product and description
                    $product_static->type=$line->fk_product_type;
                    $product_static->id=$line->fk_product;
                    $product_static->ref=$line->ref;
                    $text=$product_static->getNomUrl(1);
                    $text.= ' - '.(! empty($line->label)?$line->label:$line->product_label);
                    $description=($conf->global->PRODUIT_DESC_IN_FORM?'':dol_htmlentitiesbr($line->desc));
                    print $form->textwithtooltip($text,$description,3,'','',$i);

                    // Show range
                    print_date_range($db->jdate($line->date_start),$db->jdate($line->date_end));

                    // Add description in form
                    if (! empty($conf->global->PRODUIT_DESC_IN_FORM))
                    {
                        print ($line->desc && $line->desc!=$line->product_label)?'<br>'.dol_htmlentitiesbr($line->desc):'';
                    }

                    print '</td>';
                }
                else
				{
                    print "<td>";
                    if ($type==1) $text = img_object($langs->trans('Service'),'service');
                    else $text = img_object($langs->trans('Product'),'product');

                    if (! empty($line->label)) {
                    	$text.= ' <strong>'.$line->label.'</strong>';
                    	print $form->textwithtooltip($text,$line->desc,3,'','',$i);
                    } else {
                    	print $text.' '.nl2br($line->desc);
                    }

                    // Show range
                    print_date_range($db->jdate($line->date_start),$db->jdate($line->date_end));
                    print "</td>\n";
                }

                // Qty
                print '<td align="center">'.$line->qty;
                print '<input name="qtyasked'.$indiceAsked.'" id="qtyasked'.$indiceAsked.'" type="hidden" value="'.$line->qty.'">';
                print '</td>';
                $qtyProdCom=$line->qty;

                // Qty already sent
                print '<td align="center">';
                $quantityDelivered = $object->expeditions[$line->id];
                print $quantityDelivered;
                print '<input name="qtydelivered'.$indiceAsked.'" id="qtydelivered'.$indiceAsked.'" type="hidden" value="'.$quantityDelivered.'">';
                print '</td>';

                $quantityAsked = $line->qty;
                $quantityToBeDelivered = $quantityAsked - $quantityDelivered;

                $warehouse_id = GETPOST('entrepot_id','int');

                $defaultqty=0;
                if ($warehouse_id > 0)
                {
                    //var_dump($product);
                    $stock = $product->stock_warehouse[$warehouse_id]->real;
                    $stock+=0;  // Convertit en numerique
                    $defaultqty=min($quantityToBeDelivered, $stock);
                    if (($line->product_type == 1 && empty($conf->global->STOCK_SUPPORTS_SERVICES)) || $defaultqty < 0) $defaultqty=0;
                }

                if (empty($conf->productbatch->enabled) || ! ($product->hasbatch() && is_object($product->stock_warehouse[$warehouse_id])))
				{
	                // Quantity to send
	                print '<td align="center">';
	                if ($line->product_type == 0 || ! empty($conf->global->STOCK_SUPPORTS_SERVICES))
	                {
	                    print '<input name="idl'.$indiceAsked.'" type="hidden" value="'.$line->id.'">';
	                    print '<input name="qtyl'.$indiceAsked.'" id="qtyl'.$indiceAsked.'" type="text" size="4" value="'.$defaultqty.'">';
	                }
	                else print $langs->trans("NA");
	                print '</td>';

	                // Stock
	                if (! empty($conf->stock->enabled))
	                {
	                    print '<td align="left">';
	                    if ($line->product_type == 0 || ! empty($conf->global->STOCK_SUPPORTS_SERVICES))
	                    {
	                        // Show warehouse combo list
	                    	$ent = "entl".$indiceAsked;
	                    	$idl = "idl".$indiceAsked;
	                    	$tmpentrepot_id = is_numeric(GETPOST($ent,'int'))?GETPOST($ent,'int'):$warehouse_id;
	                        print $formproduct->selectWarehouses($tmpentrepot_id,'entl'.$indiceAsked,'',1,0,$line->fk_product);
	                    	if ($tmpentrepot_id > 0 && $tmpentrepot_id == $warehouse_id)
	                        {
	                            //print $stock.' '.$quantityToBeDelivered;
	                            if ($stock < $quantityToBeDelivered)
	                            {
	                                print ' '.img_warning($langs->trans("StockTooLow"));	// Stock too low for this $warehouse_id but you can change warehouse
	                            }
	                        }
	                    }
	                    else
	                    {
	                        print $langs->trans("Service");
	                    }
	                    print '</td>';
	                }

	                print "</tr>\n";

	                // Show subproducts of product
					if (! empty($conf->global->PRODUIT_SOUSPRODUITS) && $line->fk_product > 0)
					{
						$product->get_sousproduits_arbo();
						$prods_arbo = $product->get_arbo_each_prod($qtyProdCom);
						if(count($prods_arbo) > 0)
						{
							foreach($prods_arbo as $key => $value)
							{
								//print $value[0];
								$img='';
								if ($value['stock'] < $value['stock_alert'])
								{
									$img=img_warning($langs->trans("StockTooLow"));
								}
								print "<tr ".$bc[$var]."><td>&nbsp; &nbsp; &nbsp; ->
									<a href=\"".DOL_URL_ROOT."/product/card.php?id=".$value['id']."\">".$value['fullpath']."
									</a> (".$value['nb'].")</td><td align=\"center\"> ".$value['nb_total']."</td><td>&nbsp</td><td>&nbsp</td>
									<td align=\"center\">".$value['stock']." ".$img."</td></tr>";
							}
						}
					}
				}
				else
				{
					print '<td></td><td></td></tr>';
					$subj=0;
					print '<input name="idl'.$indiceAsked.'" type="hidden" value="'.$line->id.'">';
					foreach ($product->stock_warehouse[$warehouse_id]->detail_batch as $dbatch)
					{
						//var_dump($dbatch);
						$substock=$dbatch->qty +0 ;
						print '<tr><td colspan="3" ></td><td align="center">';
						print '<input name="qtyl'.$indiceAsked.'_'.$subj.'" id="qtyl'.$indiceAsked.'_'.$subj.'" type="text" size="4" value="'.min($defaultqty,$substock).'">';
						print '</td>';

						print '<td align="left">';

						$staticwarehouse=new Entrepot($db);
						$staticwarehouse->fetch($warehouse_id);
						print $staticwarehouse->getNomUrl(0).' / ';

						print '<input name="batchl'.$indiceAsked.'_'.$subj.'" type="hidden" value="'.$dbatch->id.'">';
						print $langs->trans("DetailBatchFormat", $dbatch->batch, dol_print_date($dbatch->eatby,"day"), dol_print_date($dbatch->sellby,"day"), $dbatch->qty);
						if ($defaultqty<=0) {
							$defaultqty=0;
						} else {
							$defaultqty -=min($defaultqty,$substock);
						}
						$subj++;
					}
				}

                $indiceAsked++;
            }

            print "</table>";

            print '<br><div class="center"><input type="submit" class="button" value="'.$langs->trans("Create").'"></div>';

            print '</form>';

            print '<br>';
        }
        else
		{
            dol_print_error($db);
        }
    }
}
else if ($id || $ref)
/* *************************************************************************** */
/*                                                                             */
/* Edit and view mode                                                          */
/*                                                                             */
/* *************************************************************************** */
{
	$lines = $object->lines;
	$num_prod = count($lines);

	if ($object->id > 0)
	{
		dol_htmloutput_mesg($mesg);

		if (!empty($object->origin))
		{
			$typeobject = $object->origin;
			$origin = $object->origin;
			$object->fetch_origin();
		}

		$soc = new Societe($db);
		$soc->fetch($object->socid);

		$head=shipping_prepare_head($object);
		dol_fiche_head($head, 'shipping', $langs->trans("Shipment"), 0, 'sending');

		dol_htmloutput_mesg($mesg);

		/*
		 * Confirmation de la suppression
		*/
		if ($action == 'delete')
		{
			print $form->formconfirm($_SERVER['PHP_SELF'].'?id='.$object->id,$langs->trans('DeleteSending'),$langs->trans("ConfirmDeleteSending",$object->ref),'confirm_delete','',0,1);

		}

		/*
		 * Confirmation de la validation
		*/
		if ($action == 'valid')
		{
			$objectref = substr($object->ref, 1, 4);
			if ($objectref == 'PROV')
			{
				$numref = $object->getNextNumRef($soc);
			}
			else
			{
				$numref = $object->ref;
			}

			$text = $langs->trans("ConfirmValidateSending",$numref);

			if (! empty($conf->notification->enabled))
			{
				require_once DOL_DOCUMENT_ROOT .'/core/class/notify.class.php';
				$notify=new Notify($db);
				$text.='<br>';
				$text.=$notify->confirmMessage('SHIPPING_VALIDATE',$object->socid, $object);
			}

			print $form->formconfirm($_SERVER['PHP_SELF'].'?id='.$object->id,$langs->trans('ValidateSending'),$text,'confirm_valid','',0,1);

		}
		/*
		 * Confirmation de l'annulation
		 */
		if ($action == 'annuler')
		{
			print $form->formconfirm($_SERVER['PHP_SELF'].'?id='.$object->id,$langs->trans('CancelSending'),$langs->trans("ConfirmCancelSending",$object->ref),'confirm_cancel','',0,1);

		}

		// Calculate true totalWeight and totalVolume for all products
		// by adding weight and volume of each product line.
		$totalWeight = '';
		$totalVolume = '';
		$weightUnit=0;
		$volumeUnit=0;
		for ($i = 0 ; $i < $num_prod ; $i++)
		{
			$weightUnit=0;
			$volumeUnit=0;
			if (! empty($lines[$i]->weight_units)) $weightUnit = $lines[$i]->weight_units;
			if (! empty($lines[$i]->volume_units)) $volumeUnit = $lines[$i]->volume_units;

			// TODO Use a function addvalueunits(val1,unit1,val2,unit2)=>(val,unit)
			if ($lines[$i]->weight_units < 50)
			{
				$trueWeightUnit=pow(10,$weightUnit);
				$totalWeight += $lines[$i]->weight*$lines[$i]->qty_shipped*$trueWeightUnit;
			}
			else
			{
				$trueWeightUnit=$weightUnit;
				$totalWeight += $lines[$i]->weight*$lines[$i]->qty_shipped;
			}
			if ($lines[$i]->volume_units < 50)
			{
				//print $lines[$i]->volume."x".$lines[$i]->volume_units."x".($lines[$i]->volume_units < 50)."x".$volumeUnit;
				$trueVolumeUnit=pow(10,$volumeUnit);
				//print $lines[$i]->volume;
				$totalVolume += $lines[$i]->volume*$lines[$i]->qty_shipped*$trueVolumeUnit;
			}
			else
			{
				$trueVolumeUnit=$volumeUnit;
				$totalVolume += $lines[$i]->volume*$lines[$i]->qty_shipped;
			}
		}

		print '<table class="border" width="100%">';

		$linkback = '<a href="'.DOL_URL_ROOT.'/expedition/list.php">'.$langs->trans("BackToList").'</a>';

		// Ref
		print '<tr><td width="20%">'.$langs->trans("Ref").'</td>';
		print '<td colspan="3">';
		print $form->showrefnav($object, 'ref', $linkback, 1, 'ref', 'ref');
		print '</td></tr>';

		// Customer
		print '<tr><td width="20%">'.$langs->trans("Customer").'</td>';
		print '<td colspan="3">'.$soc->getNomUrl(1).'</td>';
		print "</tr>";

		// Linked documents
		if ($typeobject == 'commande' && $object->$typeobject->id && ! empty($conf->commande->enabled))
		{
			print '<tr><td>';
			$objectsrc=new Commande($db);
			$objectsrc->fetch($object->$typeobject->id);
			print $langs->trans("RefOrder").'</td>';
			print '<td colspan="3">';
			print $objectsrc->getNomUrl(1,'commande');
			print "</td>\n";
			print '</tr>';
		}
		if ($typeobject == 'propal' && $object->$typeobject->id && ! empty($conf->propal->enabled))
		{
			print '<tr><td>';
			$objectsrc=new Propal($db);
			$objectsrc->fetch($object->$typeobject->id);
			print $langs->trans("RefProposal").'</td>';
			print '<td colspan="3">';
			print $objectsrc->getNomUrl(1,'expedition');
			print "</td>\n";
			print '</tr>';
		}

		// Ref customer
		print '<tr><td>'.$langs->trans("RefCustomer").'</td>';
		print '<td colspan="3">'.$object->ref_customer."</a></td>\n";
		print '</tr>';

		// Date creation
		print '<tr><td>'.$langs->trans("DateCreation").'</td>';
		print '<td colspan="3">'.dol_print_date($object->date_creation,"day")."</td>\n";
		print '</tr>';

		// Delivery date planned
		print '<tr><td height="10">';
		print '<table class="nobordernopadding" width="100%"><tr><td>';
		print $langs->trans('DateDeliveryPlanned');
		print '</td>';

		if ($action != 'editdate_livraison') print '<td align="right"><a href="'.$_SERVER["PHP_SELF"].'?action=editdate_livraison&amp;id='.$object->id.'">'.img_edit($langs->trans('SetDeliveryDate'),1).'</a></td>';
		print '</tr></table>';
		print '</td><td colspan="2">';
		if ($action == 'editdate_livraison')
		{
			print '<form name="setdate_livraison" action="'.$_SERVER["PHP_SELF"].'?id='.$object->id.'" method="post">';
			print '<input type="hidden" name="token" value="'.$_SESSION['newtoken'].'">';
			print '<input type="hidden" name="action" value="setdate_livraison">';
			$form->select_date($object->date_delivery?$object->date_delivery:-1,'liv_',1,1,'',"setdate_livraison");
			print '<input type="submit" class="button" value="'.$langs->trans('Modify').'">';
			print '</form>';
		}
		else
		{
			print $object->date_delivery ? dol_print_date($object->date_delivery,'dayhour') : '&nbsp;';
		}
		print '</td>';
		print '</tr>';

		// Weight
		print '<tr><td>'.$form->editfieldkey("Weight",'trueWeight',$object->trueWeight,$object,$user->rights->expedition->creer).'</td><td colspan="3">';

		if($action=='edittrueWeight') {

			print '<form name="settrueweight" action="'.$_SERVER["PHP_SELF"].'" method="post">';
			print '<input name="action" value="settrueWeight" type="hidden">';
			print '<input name="id" value="'.$object->id.'" type="hidden">';
			print '<input type="hidden" name="token" value="'.$_SESSION['newtoken'].'">';
			print '<input id="trueWeight" name="trueWeight" value="'.$object->trueWeight.'" type="text">';
			print $formproduct->select_measuring_units("weight_units","weight",$object->weight_units);
			print ' <input class="button" name="modify" value="'.$langs->trans("Modify").'" type="submit">';
			print ' <input class="button" name="cancel" value="'.$langs->trans("Cancel").'" type="submit">';
			print '</form>';

		}
		else {
			print $object->trueWeight;
			print ($object->trueWeight && $object->weight_units!='')?' '.measuring_units_string($object->weight_units,"weight"):'';
		}

		if ($totalWeight > 0)
		{
			if (!empty($object->trueWeight)) print ' ('.$langs->trans("SumOfProductWeights").': ';
			print $totalWeight.' '.measuring_units_string(0,"weight");
			if (!empty($object->trueWeight)) print ')';
		}
		print '</td></tr>';

		// Width
		print '<tr><td>'.$form->editfieldkey("Width",'trueWidth',$object->trueWidth,$object,$user->rights->expedition->creer).'</td><td colspan="3">';
		print $form->editfieldval("Width",'trueWidth',$object->trueWidth,$object,$user->rights->expedition->creer);
		print ($object->trueWidth && $object->width_units!='')?' '.measuring_units_string($object->width_units,"size"):'';
		print '</td></tr>';

		// Height
		print '<tr><td>'.$form->editfieldkey("Height",'trueHeight',$object->trueHeight,$object,$user->rights->expedition->creer).'</td><td colspan="3">';
		if($action=='edittrueHeight') {

			print '<form name="settrueHeight" action="'.$_SERVER["PHP_SELF"].'" method="post">';
			print '<input name="action" value="settrueHeight" type="hidden">';
			print '<input name="id" value="'.$object->id.'" type="hidden">';
			print '<input type="hidden" name="token" value="'.$_SESSION['newtoken'].'">';
			print '<input id="trueHeight" name="trueHeight" value="'.$object->trueHeight.'" type="text">';
			print $formproduct->select_measuring_units("size_units","size",$object->size_units);
			print ' <input class="button" name="modify" value="'.$langs->trans("Modify").'" type="submit">';
			print ' <input class="button" name="cancel" value="'.$langs->trans("Cancel").'" type="submit">';
			print '</form>';

		}
		else {
			print $object->trueHeight;
			print ($object->trueHeight && $object->height_units!='')?' '.measuring_units_string($object->height_units,"size"):'';

		}


		print '</td></tr>';

		// Depth
		print '<tr><td>'.$form->editfieldkey("Depth",'trueDepth',$object->trueDepth,$object,$user->rights->expedition->creer).'</td><td colspan="3">';
		print $form->editfieldval("Depth",'trueDepth',$object->trueDepth,$object,$user->rights->expedition->creer);
		print ($object->trueDepth && $object->depth_units!='')?' '.measuring_units_string($object->depth_units,"size"):'';
		print '</td></tr>';

		// Volume
		print '<tr><td>';
		print $langs->trans("Volume");
		print '</td>';
		print '<td colspan="3">';
		$calculatedVolume=0;
		if ($object->trueWidth && $object->trueHeight && $object->trueDepth) $calculatedVolume=($object->trueWidth * $object->trueHeight * $object->trueDepth);
		// If sending volume not defined we use sum of products
		if ($calculatedVolume > 0)
		{
			print $calculatedVolume.' ';
			if ($volumeUnit < 50) print measuring_units_string(0,"volume");
			else print measuring_units_string($volumeUnit,"volume");
		}
		if ($totalVolume > 0)
		{
			if ($calculatedVolume) print ' ('.$langs->trans("SumOfProductVolumes").': ';
			print $totalVolume.' '.measuring_units_string(0,"volume");
			if ($calculatedVolume) print ')';
		}
		print "</td>\n";
		print '</tr>';

		// Status
		print '<tr><td>'.$langs->trans("Status").'</td>';
		print '<td colspan="3">'.$object->getLibStatut(4)."</td>\n";
		print '</tr>';

		// Sending method
		print '<tr><td height="10">';
		print '<table class="nobordernopadding" width="100%"><tr><td>';
		print $langs->trans('SendingMethod');
		print '</td>';

		if ($action != 'editshipping_method_id') print '<td align="right"><a href="'.$_SERVER["PHP_SELF"].'?action=editshipping_method_id&amp;id='.$object->id.'">'.img_edit($langs->trans('SetSendingMethod'),1).'</a></td>';
		print '</tr></table>';
		print '</td><td colspan="2">';
		if ($action == 'editshipping_method_id')
		{
			print '<form name="setshipping_method_id" action="'.$_SERVER["PHP_SELF"].'?id='.$object->id.'" method="post">';
			print '<input type="hidden" name="token" value="'.$_SESSION['newtoken'].'">';
			print '<input type="hidden" name="action" value="setshipping_method_id">';
			$object->fetch_delivery_methods();
			print $form->selectarray("shipping_method_id",$object->meths,$object->shipping_method_id,1,0,0,"",1);
			if ($user->admin) print info_admin($langs->trans("YouCanChangeValuesForThisListFromDictionarySetup"),1);
			print '<input type="submit" class="button" value="'.$langs->trans('Modify').'">';
			print '</form>';
		}
		else
		{
			if ($object->shipping_method_id > 0)
			{
				// Get code using getLabelFromKey
				$code=$langs->getLabelFromKey($db,$object->shipping_method_id,'c_shipment_mode','rowid','code');
				print $langs->trans("SendingMethod".strtoupper($code));
			}
		}
		print '</td>';
		print '</tr>';

		// Tracking Number
		print '<tr><td>'.$form->editfieldkey("TrackingNumber",'trackingnumber',$object->tracking_number,$object,$user->rights->expedition->creer).'</td><td colspan="3">';
		print $form->editfieldval("TrackingNumber",'trackingnumber',$object->tracking_url,$object,$user->rights->expedition->creer,'string',$object->tracking_number);
		print '</td></tr>';

		// Incoterms
		if (!empty($conf->incoterm->enabled))
		{
			print '<tr><td>';
	        print '<table width="100%" class="nobordernopadding"><tr><td>';
	        print $langs->trans('IncotermLabel');
	        print '<td><td align="right">';
	        if ($user->rights->expedition->creer) print '<a href="'.DOL_URL_ROOT.'/expedition/card.php?id='.$object->id.'&action=editincoterm">'.img_edit().'</a>';
	        else print '&nbsp;';
	        print '</td></tr></table>';
	        print '</td>';
	        print '<td colspan="3">';
			if ($action != 'editincoterm')
			{
				print $form->textwithpicto($object->display_incoterms(), $object->libelle_incoterms, 1);
			}
			else
			{
				print $form->select_incoterms((!empty($object->fk_incoterms) ? $object->fk_incoterms : ''), (!empty($object->location_incoterms)?$object->location_incoterms:''), $_SERVER['PHP_SELF'].'?id='.$object->id);
			}
	        print '</td></tr>';
		}

		// Other attributes
		$parameters=array('colspan' => ' colspan="3"');
		$reshook=$hookmanager->executeHooks('formObjectOptions',$parameters,$object,$action);    // Note that $action and $object may have been modified by hook

		print "</table>\n";

		/*
		 * Lignes produits
		*/
		print '<br><table class="noborder" width="100%">';
		print '<tr class="liste_titre">';
		if (! empty($conf->global->MAIN_VIEW_LINE_NUMBER))
		{
			print '<td width="5" align="center">&nbsp;</td>';
		}
		print '<td>'.$langs->trans("Products").'</td>';
		print '<td align="center">'.$langs->trans("QtyOrdered").'</td>';
		if ($object->statut <= 1)
		{
			print '<td align="center">'.$langs->trans("QtyToShip").'</td>';
		}
		else
		{
			print '<td align="center">'.$langs->trans("QtyShipped").'</td>';
		}

		print '<td align="center">'.$langs->trans("CalculatedWeight").'</td>';
		print '<td align="center">'.$langs->trans("CalculatedVolume").'</td>';
		//print '<td align="center">'.$langs->trans("Size").'</td>';

		if (! empty($conf->stock->enabled))
		{
			print '<td align="left">'.$langs->trans("WarehouseSource").'</td>';
		}

		if (! empty($conf->productbatch->enabled))
		{
			print '<td align="left">'.$langs->trans("Batch").'</td>';
		}

		print "</tr>\n";

		$var=false;

		if (! empty($conf->global->MAIN_MULTILANGS) && ! empty($conf->global->PRODUIT_TEXTS_IN_THIRDPARTY_LANGUAGE))
		{
			$object->fetch_thirdparty();
			$outputlangs = $langs;
			$newlang='';
			if (empty($newlang) && GETPOST('lang_id')) $newlang=GETPOST('lang_id','alpha');
			if (empty($newlang)) $newlang=$object->client->default_lang;
			if (! empty($newlang))
			{
				$outputlangs = new Translate("",$conf);
				$outputlangs->setDefaultLang($newlang);
			}
		}

		for ($i = 0 ; $i < $num_prod ; $i++)
		{
			print "<tr ".$bc[$var].">";

			if (! empty($conf->global->MAIN_VIEW_LINE_NUMBER))
			{
				print '<td align="center">'.($i+1).'</td>';
			}

			// Predefined product or service
			if ($lines[$i]->fk_product > 0)
			{
				// Define output language
				if (! empty($conf->global->MAIN_MULTILANGS) && ! empty($conf->global->PRODUIT_TEXTS_IN_THIRDPARTY_LANGUAGE))
				{
					$prod = new Product($db);
					$prod->fetch($lines[$i]->fk_product);
					$label = ( ! empty($prod->multilangs[$outputlangs->defaultlang]["label"])) ? $prod->multilangs[$outputlangs->defaultlang]["label"] : $lines[$i]->product_label;
				}
				else
					$label = (! empty($lines[$i]->label)?$lines[$i]->label:$lines[$i]->product_label);

				print '<td>';

				// Show product and description
				$product_static->type=$lines[$i]->fk_product_type;
				$product_static->id=$lines[$i]->fk_product;
				$product_static->ref=$lines[$i]->ref;
				$text=$product_static->getNomUrl(1);
				$text.= ' - '.$label;
				$description=(! empty($conf->global->PRODUIT_DESC_IN_FORM)?'':dol_htmlentitiesbr($lines[$i]->description));
				print $form->textwithtooltip($text,$description,3,'','',$i);
				print_date_range($lines[$i]->date_start,$lines[$i]->date_end);
				if (! empty($conf->global->PRODUIT_DESC_IN_FORM))
				{
					print (! empty($lines[$i]->description) && $lines[$i]->description!=$lines[$i]->product)?'<br>'.dol_htmlentitiesbr($lines[$i]->description):'';
				}
			}
			else
			{
				print "<td>";
				if ($lines[$i]->fk_product_type==1) $text = img_object($langs->trans('Service'),'service');
				else $text = img_object($langs->trans('Product'),'product');

				if (! empty($lines[$i]->label)) {
					$text.= ' <strong>'.$lines[$i]->label.'</strong>';
					print $form->textwithtooltip($text,$lines[$i]->description,3,'','',$i);
				} else {
					print $text.' '.nl2br($lines[$i]->description);
				}

				print_date_range($lines[$i]->date_start,$lines[$i]->date_end);
				print "</td>\n";
			}

			// Qte commande
			print '<td align="center">'.$lines[$i]->qty_asked.'</td>';

			// Qte a expedier ou expedier
			print '<td align="center">'.$lines[$i]->qty_shipped.'</td>';

			// Weight
			print '<td align="center">';
			if ($lines[$i]->fk_product_type == 0) print $lines[$i]->weight*$lines[$i]->qty_shipped.' '.measuring_units_string($lines[$i]->weight_units,"weight");
			else print '&nbsp;';
			print '</td>';

			// Volume
			print '<td align="center">';
			if ($lines[$i]->fk_product_type == 0) print $lines[$i]->volume*$lines[$i]->qty_shipped.' '.measuring_units_string($lines[$i]->volume_units,"volume");
			else print '&nbsp;';
			print '</td>';

			// Size
			//print '<td align="center">'.$lines[$i]->volume*$lines[$i]->qty_shipped.' '.measuring_units_string($lines[$i]->volume_units,"volume").'</td>';

			// Entrepot source
			if (! empty($conf->stock->enabled))
			{
				print '<td align="left">';
				if ($lines[$i]->entrepot_id > 0)
				{
					$entrepot = new Entrepot($db);
					$entrepot->fetch($lines[$i]->entrepot_id);
					print $entrepot->getNomUrl(1);
				}
				else if (count($lines[$i]->details_entrepot) > 1)
				{
					$detail = '';
					foreach ($lines[$i]->details_entrepot as $detail_entrepot) {
						if ($detail_entrepot->entrepot_id > 0) {
							$entrepot = new Entrepot($db);
							$entrepot->fetch($detail_entrepot->entrepot_id);
							$detail.= $langs->trans("DetailWarehouseFormat",$entrepot->libelle,$detail_entrepot->qty_shipped).'<br/>';
						}
					}
					print $form->textwithtooltip($langs->trans("DetailWarehouseNumber"),$detail);
				}
				print '</td>';
			}

			// Batch number managment
			if (! empty($conf->productbatch->enabled))
			{
				if (isset($lines[$i]->detail_batch))
				{
					print '<td>';
					$detail = '';
					foreach ($lines[$i]->detail_batch as $dbatch) {
						$detail.= $langs->trans("DetailBatchFormat",$dbatch->batch,dol_print_date($dbatch->eatby,"day"),dol_print_date($dbatch->sellby,"day"),$dbatch->dluo_qty).'<br/>';
					}
					print $form->textwithtooltip($langs->trans("DetailBatchNumber"),$detail);
					print '</td>';
				} else {
					print '<td></td>';
				}
			}
			print "</tr>";

			$var=!$var;
		}
	}

	print "</table>\n";

	print "\n</div>\n";


	$object->fetchObjectLinked($object->id,$object->element);

	/*
	 *    Boutons actions
	*/

	if (($user->societe_id == 0) && ($action!='presend'))
	{
		print '<div class="tabsAction">';

		if ($object->statut == 0 && $num_prod > 0)
		{
			if ((empty($conf->global->MAIN_USE_ADVANCED_PERMS) && ! empty($user->rights->expedition->creer))
  		     || (! empty($conf->global->MAIN_USE_ADVANCED_PERMS) && ! empty($user->rights->expedition->shipping_advance->validate)))
			{
				print '<a class="butAction" href="'.$_SERVER["PHP_SELF"].'?id='.$object->id.'&amp;action=valid">'.$langs->trans("Validate").'</a>';
			}
			else
			{
				print '<a class="butActionRefused" href="#" title="'.$langs->trans("NotAllowed").'">'.$langs->trans("Validate").'</a>';
			}
		}

		// TODO add alternative status
		/* if ($object->statut == 1 && $user->rights->expedition->creer)
		{
		print '<a class="butAction" href="'.$_SERVER["PHP_SELF"].'?id='.$object->id.'&amp;action=reopen">'.$langs->trans("ReOpen").'</a>';
		}*/

		// Send
		if ($object->statut > 0)
		{
			if (empty($conf->global->MAIN_USE_ADVANCED_PERMS) || $user->rights->expedition->shipping_advance->send)
			{
				print '<a class="butAction" href="'.$_SERVER["PHP_SELF"].'?id='.$object->id.'&amp;action=presend&amp;mode=init">'.$langs->trans('SendByMail').'</a>';
			}
			else print '<a class="butActionRefused" href="#">'.$langs->trans('SendByMail').'</a>';
		}

		// Create bill and Close shipment
		if (! empty($conf->facture->enabled) && $object->statut > 0)
		{
			if ($user->rights->facture->creer)
			{
				print '<a class="butAction" href="'.DOL_URL_ROOT.'/compta/facture.php?action=create&amp;origin='.$object->element.'&amp;originid='.$object->id.'&amp;socid='.$object->socid.'">'.$langs->trans("CreateBill").'</a>';
			}
		}

		// This is just to generate a delivery receipt
		if ($conf->livraison_bon->enabled && ($object->statut == 1 || $object->statut == 2) && $user->rights->expedition->livraison->creer && empty($object->linkedObjectsIds['delivery'][0]))
		{
			print '<a class="butAction" href="'.$_SERVER["PHP_SELF"].'?id='.$object->id.'&amp;action=create_delivery">'.$langs->trans("CreateDeliveryOrder").'</a>';
		}

		// Close
		if (! empty($conf->facture->enabled) && $object->statut > 0)
		{
			if ($user->rights->expedition->creer && $object->statut > 0 && ! $object->billed)
			{
				$label="Close";
				// Label here should be "Close" or "ClassifyBilled" if we decided to make bill on shipments instead of orders
				if (! empty($conf->global->WORKFLOW_BILL_ON_SHIPMENT)) $label="ClassifyBilled";
				print '<a class="butAction" href="'.$_SERVER["PHP_SELF"].'?id='.$object->id.'&amp;action=classifybilled">'.$langs->trans($label).'</a>';
			}
		}

		if ($user->rights->expedition->supprimer)
		{
			print '<a class="butActionDelete" href="'.$_SERVER["PHP_SELF"].'?id='.$object->id.'&amp;action=delete">'.$langs->trans("Delete").'</a>';
		}

		print '</div>';
		print "<br>\n";
	}


	/*
	 * Documents generated
	*/
	if ($action != 'presend')
	{
		print '<table width="100%"><tr><td width="50%" valign="top">';

		$objectref = dol_sanitizeFileName($object->ref);
		$filedir = $conf->expedition->dir_output . "/sending/" .$objectref;

		$urlsource = $_SERVER["PHP_SELF"]."?id=".$object->id;

		$genallowed=$user->rights->expedition->lire;
		$delallowed=$user->rights->expedition->supprimer;

		$somethingshown=$formfile->show_documents('expedition',$objectref,$filedir,$urlsource,$genallowed,$delallowed,$object->modelpdf,1,0,0,28,0,'','','',$soc->default_lang);

		/*
		 * Linked object block
		*/
		$somethingshown=$object->showLinkedObjectBlock();

		if ($genallowed && ! $somethingshown) $somethingshown=1;

		print '</td><td valign="top" width="50%">';

		// List of actions on element
		include_once DOL_DOCUMENT_ROOT.'/core/class/html.formactions.class.php';
		$formactions=new FormActions($db);
		$somethingshown=$formactions->showactions($object,'shipping',$socid);

		print '</td></tr></table>';
	}

	/*
	 * Action presend
	*/
	//Select mail models is same action as presend
	if (GETPOST('modelselected')) {
		$action = 'presend';
	}
	if ($action == 'presend')
	{
		$ref = dol_sanitizeFileName($object->ref);
		include_once DOL_DOCUMENT_ROOT.'/core/lib/files.lib.php';
		$fileparams = dol_most_recent_file($conf->expedition->dir_output . '/sending/' . $ref, preg_quote($ref,'/'));
		$file=$fileparams['fullname'];

		// Define output language
		$outputlangs = $langs;
		$newlang = '';
		if ($conf->global->MAIN_MULTILANGS && empty($newlang) && ! empty($_REQUEST['lang_id']))
			$newlang = $_REQUEST['lang_id'];
		if ($conf->global->MAIN_MULTILANGS && empty($newlang))
			$newlang = $object->client->default_lang;

		if (!empty($newlang))
		{
			$outputlangs = new Translate('', $conf);
			$outputlangs->setDefaultLang($newlang);
			$outputlangs->load('sendings');
		}

		// Build document if it not exists
		if (! $file || ! is_readable($file))
		{
			$result = $object->generateDocument(GETPOST('model')?GETPOST('model'):$object->modelpdf, $outputlangs, $hidedetails, $hidedesc, $hideref);
			if ($result <= 0)
			{
				dol_print_error($db,$result);
				exit;
			}
			$fileparams = dol_most_recent_file($conf->expedition->dir_output . '/sending/' . $ref, preg_quote($ref,'/'));
			$file=$fileparams['fullname'];
		}

		print '<br>';
		print_titre($langs->trans('SendShippingByEMail'));

		// Cree l'objet formulaire mail
		include_once DOL_DOCUMENT_ROOT.'/core/class/html.formmail.class.php';
		$formmail = new FormMail($db);
		$formmail->param['langsmodels']=(empty($newlang)?$langs->defaultlang:$newlang);
		$formmail->fromtype = 'user';
		$formmail->fromid   = $user->id;
		$formmail->fromname = $user->getFullName($langs);
		$formmail->frommail = $user->email;
		$formmail->withfrom=1;
		$liste=array();
		foreach ($object->thirdparty->thirdparty_and_contact_email_array(1) as $key=>$value)	$liste[$key]=$value;
		$formmail->withto=GETPOST("sendto")?GETPOST("sendto"):$liste;
		$formmail->withtocc=$liste;
		$formmail->withtoccc=$conf->global->MAIN_EMAIL_USECCC;
		$formmail->withtopic=$outputlangs->trans('SendShippingRef','__SHIPPINGREF__');
		$formmail->withfile=2;
		$formmail->withbody=1;
		$formmail->withdeliveryreceipt=1;
		$formmail->withcancel=1;
		// Tableau des substitutions
		$formmail->substit['__SHIPPINGREF__']=$object->ref;
		$formmail->substit['__SIGNATURE__']=$user->signature;
		$formmail->substit['__PERSONALIZED__']='';
		$formmail->substit['__CONTACTCIVNAME__']='';

		//Find the good contact adress
		//Find the good contact adress
		if ($typeobject == 'commande' && $object->$typeobject->id && ! empty($conf->commande->enabled))	{
			$objectsrc=new Commande($db);
			$objectsrc->fetch($object->$typeobject->id);
		}
		if ($typeobject == 'propal' && $object->$typeobject->id && ! empty($conf->propal->enabled))	{
			$objectsrc=new Propal($db);
			$objectsrc->fetch($object->$typeobject->id);
		}
		$custcontact='';
		$contactarr=array();
		$contactarr=$objectsrc->liste_contact(-1,'external');

		if (is_array($contactarr) && count($contactarr)>0) {
			foreach($contactarr as $contact) {

				if ($contact['libelle']==$langs->trans('TypeContact_commande_external_CUSTOMER')) {

					require_once DOL_DOCUMENT_ROOT . '/contact/class/contact.class.php';

					$contactstatic=new Contact($db);
					$contactstatic->fetch($contact['id']);
					$custcontact=$contactstatic->getFullName($langs,1);
				}
			}

			if (!empty($custcontact)) {
				$formmail->substit['__CONTACTCIVNAME__']=$custcontact;
			}
		}

		// Tableau des parametres complementaires
		$formmail->param['action']='send';
		$formmail->param['models']='shipping_send';
		$formmail->param['models_id']=GETPOST('modelmailselected','int');
		$formmail->param['shippingid']=$object->id;
		$formmail->param['returnurl']=$_SERVER["PHP_SELF"].'?id='.$object->id;

		// Init list of files
		if (GETPOST("mode")=='init')
		{
			$formmail->clear_attached_files();
			$formmail->add_attached_files($file,basename($file),dol_mimetype($file));
		}

		// Show form
		print $formmail->get_form();

		print '<br>';
	}

	if ($action != 'presend' && ! empty($origin) && $object->$origin->id)
	{
		print '<br>';
		//show_list_sending_receive($object->origin,$object->origin_id," AND e.rowid <> ".$object->id);
		show_list_sending_receive($object->origin,$object->origin_id);
	}
}


llxFooter();

$db->close();<|MERGE_RESOLUTION|>--- conflicted
+++ resolved
@@ -594,7 +594,6 @@
             print '<input name="tracking_number" size="20" value="'.GETPOST('tracking_number','alpha').'">';
             print "</td></tr>\n";
 
-<<<<<<< HEAD
             // Incoterms
 			if (!empty($conf->incoterm->enabled))
 			{
@@ -605,7 +604,6 @@
 				print '</td></tr>';
 			}
 
-=======
             // Document model
             print "<tr><td>".$langs->trans("Model")."</td>";
             print '<td colspan="3">';
@@ -614,7 +612,6 @@
 			print $form->selectarray('model', $liste, $conf->global->EXPEDITION_ADDON_PDF);
             print "</td></tr>\n";
             
->>>>>>> 12d841f2
             // Other attributes
             $parameters=array('colspan' => ' colspan="3"');
             $reshook=$hookmanager->executeHooks('formObjectOptions',$parameters,$expe,$action);    // Note that $action and $object may have been modified by hook
