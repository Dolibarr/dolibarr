--- conflicted
+++ resolved
@@ -467,8 +467,8 @@
 
 	elseif ($action == 'confirm_delete' && $confirm == 'yes' && $user->rights->expedition->supprimer)
 	{
-	    $also_update_stock = GETPOST('alsoUpdateStock', 'alpha') ?: 0;
-	    $result = $object->delete($also_update_stock);
+	    $also_update_stock = (GETPOST('alsoUpdateStock', 'alpha') ? 1 : 0);
+	    $result = $object->delete(0, $also_update_stock);
 	    if ($result > 0)
 	    {
 	        header("Location: ".DOL_URL_ROOT.'/expedition/index.php');
@@ -1643,9 +1643,6 @@
 		// Confirm deleteion
 		if ($action == 'delete')
 		{
-<<<<<<< HEAD
-			$formconfirm=$form->formconfirm($_SERVER['PHP_SELF'].'?id='.$object->id, $langs->trans('DeleteSending'), $langs->trans("ConfirmDeleteSending", $object->ref), 'confirm_delete', '', 0, 1);
-=======
 		    $formquestion = array();
 		    if ($object->statut == Expedition::STATUS_CLOSED && !empty($conf->global->STOCK_CALCULATE_ON_SHIPMENT_CLOSE)) {
 		        $formquestion = array(
@@ -1660,13 +1657,12 @@
 		    $formconfirm=$form->formconfirm(
 			    $_SERVER['PHP_SELF'].'?id='.$object->id,
                 $langs->trans('DeleteSending'),
-                $langs->trans("ConfirmDeleteSending",$object->ref),
+                $langs->trans("ConfirmDeleteSending", $object->ref),
                 'confirm_delete',
                 $formquestion,
                 0,
                 1
             );
->>>>>>> 5e204f0f
 		}
 
 		// Confirmation validation
