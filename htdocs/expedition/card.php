<?php
/* Copyright (C) 2003-2008	Rodolphe Quiedeville	<rodolphe@quiedeville.org>
 * Copyright (C) 2005-2016	Laurent Destailleur		<eldy@users.sourceforge.net>
 * Copyright (C) 2005		Simon TOSSER			<simon@kornog-computing.com>
 * Copyright (C) 2005-2012	Regis Houssin			<regis.houssin@capnetworks.com>
 * Copyright (C) 2011-2017	Juanjo Menent			<jmenent@2byte.es>
 * Copyright (C) 2013       Florian Henry		  	<florian.henry@open-concept.pro>
 * Copyright (C) 2013       Marcos García           <marcosgdf@gmail.com>
 * Copyright (C) 2014		Cedric GROSS			<c.gross@kreiz-it.fr>
 * Copyright (C) 2014-2015	Francis Appels			<francis.appels@yahoo.com>
 * Copyright (C) 2015		Claudio Aschieri		<c.aschieri@19.coop>
 * Copyright (C) 2016		Ferran Marcet			<fmarcet@2byte.es>
 * Copyright (C) 2016		Yasser Carreón			<yacasia@gmail.com>
 *
 * This program is free software; you can redistribute it and/or modify
 * it under the terms of the GNU General Public License as published by
 * the Free Software Foundation; either version 3 of the License, or
 * (at your option) any later version.
 *
 * This program is distributed in the hope that it will be useful,
 * but WITHOUT ANY WARRANTY; without even the implied warranty of
 * MERCHANTABILITY or FITNESS FOR A PARTICULAR PURPOSE.  See the
 * GNU General Public License for more details.
 *
 * You should have received a copy of the GNU General Public License
 * along with this program.  If not, see <http://www.gnu.org/licenses/>.
 */

/**
 *	\file       htdocs/expedition/card.php
 *	\ingroup    expedition
 *	\brief      Fiche descriptive d'une expedition
 */

require '../main.inc.php';
require_once DOL_DOCUMENT_ROOT.'/core/class/html.formfile.class.php';
require_once DOL_DOCUMENT_ROOT.'/expedition/class/expedition.class.php';
require_once DOL_DOCUMENT_ROOT.'/product/class/html.formproduct.class.php';
require_once DOL_DOCUMENT_ROOT.'/core/lib/product.lib.php';
require_once DOL_DOCUMENT_ROOT.'/core/lib/sendings.lib.php';
require_once DOL_DOCUMENT_ROOT.'/core/modules/expedition/modules_expedition.php';
require_once DOL_DOCUMENT_ROOT.'/core/class/doleditor.class.php';
require_once DOL_DOCUMENT_ROOT.'/core/class/extrafields.class.php';
require_once DOL_DOCUMENT_ROOT.'/product/stock/class/entrepot.class.php';
require_once DOL_DOCUMENT_ROOT.'/product/stock/class/productlot.class.php';
if (! empty($conf->product->enabled) || ! empty($conf->service->enabled))  require_once DOL_DOCUMENT_ROOT.'/product/class/product.class.php';
if (! empty($conf->propal->enabled))   require_once DOL_DOCUMENT_ROOT.'/comm/propal/class/propal.class.php';
if (! empty($conf->commande->enabled)) require_once DOL_DOCUMENT_ROOT.'/commande/class/commande.class.php';
if (! empty($conf->productbatch->enabled)) require_once DOL_DOCUMENT_ROOT.'/product/class/productbatch.class.php';
if (! empty($conf->projet->enabled)) {
    require_once DOL_DOCUMENT_ROOT.'/projet/class/project.class.php';
    require_once DOL_DOCUMENT_ROOT.'/core/class/html.formprojet.class.php';
}

$langs->load("sendings");
$langs->load("companies");
$langs->load("bills");
$langs->load('deliveries');
$langs->load('orders');
$langs->load('stocks');
$langs->load('other');
$langs->load('propal');
if (!empty($conf->incoterm->enabled)) $langs->load('incoterm');
if (! empty($conf->productbatch->enabled)) $langs->load('productbatch');

$origin		= GETPOST('origin','alpha')?GETPOST('origin','alpha'):'expedition';   // Example: commande, propal
$origin_id 	= GETPOST('id','int')?GETPOST('id','int'):'';
$id = $origin_id;
if (empty($origin_id)) $origin_id  = GETPOST('origin_id','int');    // Id of order or propal
if (empty($origin_id)) $origin_id  = GETPOST('object_id','int');    // Id of order or propal
$ref=GETPOST('ref','alpha');

// Security check
$socid='';
if ($user->societe_id) $socid=$user->societe_id;

if ($origin == 'expedition') $result=restrictedArea($user, $origin, $id);
else {
	$result=restrictedArea($user, 'expedition');
	if (empty($user->rights->{$origin}->lire) && empty($user->rights->{$origin}->read)) accessforbidden();
}

$action		= GETPOST('action','alpha');
$confirm	= GETPOST('confirm','alpha');
$cancel     = GETPOST('cancel','alpha');

//PDF
$hidedetails = (GETPOST('hidedetails','int') ? GETPOST('hidedetails','int') : (! empty($conf->global->MAIN_GENERATE_DOCUMENTS_HIDE_DETAILS) ? 1 : 0));
$hidedesc 	 = (GETPOST('hidedesc','int') ? GETPOST('hidedesc','int') : (! empty($conf->global->MAIN_GENERATE_DOCUMENTS_HIDE_DESC) ?  1 : 0));
$hideref 	 = (GETPOST('hideref','int') ? GETPOST('hideref','int') : (! empty($conf->global->MAIN_GENERATE_DOCUMENTS_HIDE_REF) ? 1 : 0));

$object = new Expedition($db);
$extrafields = new ExtraFields($db);
$extrafieldsline = new ExtraFields($db);

// fetch optionals attributes and labels
$extralabels = $extrafields->fetch_name_optionals_label($object->table_element);

// fetch optionals attributes lines and labels
$extralabelslines=$extrafieldsline->fetch_name_optionals_label($object->table_element_line);


// Load object. Make an object->fetch
include DOL_DOCUMENT_ROOT.'/core/actions_fetchobject.inc.php';  // Must be include, not include_once

// Initialize technical object to manage hooks of page. Note that conf->hooks_modules contains array of hook context
$hookmanager->initHooks(array('expeditioncard','globalcard'));

$permissiondellink=$user->rights->expedition->livraison->creer;	// Used by the include of actions_dellink.inc.php


/*
 * Actions
 */

$parameters=array();
$reshook=$hookmanager->executeHooks('doActions',$parameters,$object,$action);    // Note that $action and $object may have been modified by some hooks
if ($reshook < 0) setEventMessages($hookmanager->error, $hookmanager->errors, 'errors');

if (empty($reshook))
{
    if ($cancel)
	{
		$action = '';
		$object->fetch($id); // show shipment also after canceling modification
	}

	include DOL_DOCUMENT_ROOT.'/core/actions_dellink.inc.php';		// Must be include, not include_once

	// Set incoterm
	if ($action == 'reopen' && $user->rights->expedition->creer)
	{
	    $object->fetch($id);
	    $result = $object->reOpen();
	}

	// Set incoterm
	if ($action == 'set_incoterms' && !empty($conf->incoterm->enabled))
	{
	    $result = $object->setIncoterms(GETPOST('incoterm_id', 'int'), GETPOST('location_incoterms', 'alpha'));
	}

	if ($action == 'setref_customer')
	{
        $result = $object->fetch($id);
        if ($result < 0) {
            setEventMessages($object->error, $object->errors, 'errors');
        }

        $result = $object->setValueFrom('ref_customer', GETPOST('ref_customer','alpha'), '', null, 'text', '', $user, 'SHIPMENT_MODIFY');
        if ($result < 0) {
            setEventMessages($object->error, $object->errors, 'errors');
            $action = 'editref_customer';
        } else {
            header("Location: ".$_SERVER['PHP_SELF']."?id=".$object->id);
            exit;
        }
	}

	if ($action == 'update_extras')
	{
	    // Fill array 'array_options' with data from update form
	    $extralabels = $extrafields->fetch_name_optionals_label($object->table_element);
	    $ret = $extrafields->setOptionalsFromPost($extralabels, $object, GETPOST('attribute'));
	    if ($ret < 0) $error++;

	    if (! $error)
	    {
	        // Actions on extra fields (by external module or standard code)
	        // TODO le hook fait double emploi avec le trigger !!
	        $hookmanager->initHooks(array('expeditiondao'));
	        $parameters = array('id' => $object->id);
	        $reshook = $hookmanager->executeHooks('insertExtraFields', $parameters, $object, $action); // Note that $action and $object may have been modified by some hooks
	        if (empty($reshook)) {
	            $result = $object->insertExtraFields();
	            if ($result < 0) {
	                $error++;
	            }
	        } else if ($reshook < 0)
	            $error++;
	    }

	    if ($error)
	        $action = 'edit_extras';
	}

	// Create shipment
	if ($action == 'add' && $user->rights->expedition->creer)
	{
	    $error=0;
	    $predef='';

	    $db->begin();

	    $object->note				= GETPOST('note','alpha');
	    $object->origin				= $origin;
        $object->origin_id			= $origin_id;
        $object->fk_project         = GETPOST('projectid','int');
	    $object->weight				= GETPOST('weight','int')==''?"NULL":GETPOST('weight','int');
	    $object->sizeH				= GETPOST('sizeH','int')==''?"NULL":GETPOST('sizeH','int');
	    $object->sizeW				= GETPOST('sizeW','int')==''?"NULL":GETPOST('sizeW','int');
	    $object->sizeS				= GETPOST('sizeS','int')==''?"NULL":GETPOST('sizeS','int');
	    $object->size_units			= GETPOST('size_units','int');
	    $object->weight_units		= GETPOST('weight_units','int');

	    $date_delivery = dol_mktime(GETPOST('date_deliveryhour','int'), GETPOST('date_deliverymin','int'), 0, GETPOST('date_deliverymonth','int'), GETPOST('date_deliveryday','int'), GETPOST('date_deliveryyear','int'));

	    // On va boucler sur chaque ligne du document d'origine pour completer objet expedition
	    // avec info diverses + qte a livrer
	    $classname = ucfirst($object->origin);
	    $objectsrc = new $classname($db);
	    $objectsrc->fetch($object->origin_id);

	    $object->socid					= $objectsrc->socid;
	    $object->ref_customer			= GETPOST('ref_customer','alpha');
	    $object->model_pdf				= GETPOST('model');
	    $object->date_delivery			= $date_delivery;	    // Date delivery planed
	    $object->fk_delivery_address	= $objectsrc->fk_delivery_address;
	    $object->shipping_method_id		= GETPOST('shipping_method_id','int');
	    $object->tracking_number		= GETPOST('tracking_number','alpha');
	    $object->ref_int				= GETPOST('ref_int','alpha');
	    $object->note_private			= GETPOST('note_private','none');
	    $object->note_public			= GETPOST('note_public','none');
		$object->fk_incoterms 			= GETPOST('incoterm_id', 'int');
		$object->location_incoterms 	= GETPOST('location_incoterms', 'alpha');

	    $batch_line = array();
		$stockLine = array();
		$array_options=array();

	    $num=count($objectsrc->lines);
	    $totalqty=0;

	    for ($i = 0; $i < $num; $i++)
	    {
			$idl="idl".$i;

			$sub_qty=array();
			$subtotalqty=0;

			$j=0;
			$batch="batchl".$i."_0";
			$stockLocation="ent1".$i."_0";
	    	$qty = "qtyl".$i;

			if ($objectsrc->lines[$i]->product_tobatch)      // If product need a batch number
			{
			    if (isset($_POST[$batch]))
			    {
    				//shipment line with batch-enable product
    				$qty .= '_'.$j;
    				while (isset($_POST[$batch]))
    				{
    					// save line of detail into sub_qty
    				    $sub_qty[$j]['q']=GETPOST($qty,'int');				// the qty we want to move for this stock record
    				    $sub_qty[$j]['id_batch']=GETPOST($batch,'int');		// the id into llx_product_batch of stock record to move
    					$subtotalqty+=$sub_qty[$j]['q'];

    					//var_dump($qty);var_dump($batch);var_dump($sub_qty[$j]['q']);var_dump($sub_qty[$j]['id_batch']);

    					$j++;
    					$batch="batchl".$i."_".$j;
    					$qty = "qtyl".$i.'_'.$j;
    				}

    				$batch_line[$i]['detail']=$sub_qty;		// array of details
    				$batch_line[$i]['qty']=$subtotalqty;
    				$batch_line[$i]['ix_l']=GETPOST($idl,'int');

    				$totalqty+=$subtotalqty;
			    }
			    else
			    {
			        // No detail were provided for lots
			        if (! empty($_POST[$qty]))
			        {
			            // We try to set an amount
    			        // Case we dont use the list of available qty for each warehouse/lot
    			        // GUI does not allow this yet
    			        setEventMessage('StockIsRequiredToChooseWhichLotToUse', 'errors');
			        }
			    }
			}
			else if (isset($_POST[$stockLocation]))
			{
			    //shipment line from multiple stock locations
			    $qty .= '_'.$j;
			    while (isset($_POST[$stockLocation]))
			    {
			        // save sub line of warehouse
			        $stockLine[$i][$j]['qty']=GETPOST($qty,'int');
			        $stockLine[$i][$j]['warehouse_id']=GETPOST($stockLocation,'int');
			        $stockLine[$i][$j]['ix_l']=GETPOST($idl,'int');

			        $totalqty+=GETPOST($qty,'int');

			        $j++;
			        $stockLocation="ent1".$i."_".$j;
			        $qty = "qtyl".$i.'_'.$j;
			    }
			}
			else
			{
			    //var_dump(GETPOST($qty,'int')); var_dump($_POST); var_dump($batch);exit;
				//shipment line for product with no batch management and no multiple stock location
				if (GETPOST($qty,'int') > 0) $totalqty+=GETPOST($qty,'int');
			}

			// Extrafields
			$extralabelsline = $extrafieldsline->fetch_name_optionals_label($object->table_element_line);
            $array_options[$i] = $extrafieldsline->getOptionalsFromPost($extralabelsline, $i);
			// Unset extrafield
			if (is_array($extralabelsline)) {
				// Get extra fields
				foreach ($extralabelsline as $key => $value) {
					unset($_POST["options_" . $key]);
				}
			}

	    }

	    //var_dump($batch_line[2]);

	    if ($totalqty > 0)		// There is at least one thing to ship
	    {
	        //var_dump($_POST);exit;
	        for ($i = 0; $i < $num; $i++)
	        {
	            $qty = "qtyl".$i;
				if (! isset($batch_line[$i]))
				{
					// not batch mode
					if (isset($stockLine[$i]))
					{
    					//shipment from multiple stock locations
					    $nbstockline = count($stockLine[$i]);
    					for($j = 0; $j < $nbstockline; $j++)
    					{
    					    if ($stockLine[$i][$j]['qty']>0)
    					    {
    					        $ret=$object->addline($stockLine[$i][$j]['warehouse_id'], $stockLine[$i][$j]['ix_l'], $stockLine[$i][$j]['qty'], $array_options[$i]);
    					        if ($ret < 0)
    					        {
    					            setEventMessages($object->error, $object->errors, 'errors');
    					            $error++;
    					        }
    					    }
    					}
					}
					else
					{
						if (GETPOST($qty,'int') > 0 || (GETPOST($qty,'int') == 0 && $conf->global->SHIPMENT_GETS_ALL_ORDER_PRODUCTS))
						{
							$ent = "entl".$i;
							$idl = "idl".$i;
							$entrepot_id = is_numeric(GETPOST($ent,'int'))?GETPOST($ent,'int'):GETPOST('entrepot_id','int');
							if ($entrepot_id < 0) $entrepot_id='';
							if (! ($objectsrc->lines[$i]->fk_product > 0)) $entrepot_id = 0;

							$ret=$object->addline($entrepot_id, GETPOST($idl,'int'), GETPOST($qty,'int'), $array_options[$i]);
							if ($ret < 0)
							{
								setEventMessages($object->error, $object->errors, 'errors');
								$error++;
							}
						}
					}
				}
				else
				{
					// batch mode
					if ($batch_line[$i]['qty']>0)
					{
						$ret=$object->addline_batch($batch_line[$i],$array_options[$i]);
						if ($ret < 0)
						{
							setEventMessages($object->error, $object->errors, 'errors');
							$error++;
						}
					}
				}
	        }
	        // Fill array 'array_options' with data from add form
	        $ret = $extrafields->setOptionalsFromPost($extralabels, $object);
	        if ($ret < 0) $error++;

	        if (! $error)
	        {
	            $ret=$object->create($user);		// This create shipment (like Odoo picking) and line of shipments. Stock movement will when validating shipment.
	            if ($ret <= 0)
	            {
	                setEventMessages($object->error, $object->errors, 'errors');
	                $error++;
	            }
	        }
	    }
	    else
	    {
	        setEventMessages($langs->trans("ErrorFieldRequired",$langs->transnoentitiesnoconv("QtyToShip").'/'.$langs->transnoentitiesnoconv("Warehouse")), null, 'errors');
	        $error++;
	    }

	    if (! $error)
	    {
	        $db->commit();
	        header("Location: card.php?id=".$object->id);
	        exit;
	    }
	    else
	    {
	        $db->rollback();
	        $_GET["commande_id"]=GETPOST('commande_id','int');
	        $action='create';
	    }
	}

	/*
	 * Build a receiving receipt
	 */
	else if ($action == 'create_delivery' && $conf->livraison_bon->enabled && $user->rights->expedition->livraison->creer)
	{
	    $result = $object->create_delivery($user);
	    if ($result > 0)
	    {
	        header("Location: ".DOL_URL_ROOT.'/livraison/card.php?action=create_delivery&id='.$result);
	        exit;
	    }
	    else
	    {
	        setEventMessages($object->error, $object->errors, 'errors');
	    }
	}

	else if ($action == 'confirm_valid' && $confirm == 'yes' &&
        ((empty($conf->global->MAIN_USE_ADVANCED_PERMS) && ! empty($user->rights->expedition->creer))
       	|| (! empty($conf->global->MAIN_USE_ADVANCED_PERMS) && ! empty($user->rights->expedition->shipping_advance->validate)))
	)
	{
	    $object->fetch_thirdparty();

	    $result = $object->valid($user);

	    if ($result < 0)
	    {
			$langs->load("errors");
	        setEventMessages($langs->trans($object->error), null, 'errors');
	    }
	    else
	    {
	    	// Define output language
	    	if (empty($conf->global->MAIN_DISABLE_PDF_AUTOUPDATE))
	    	{
	    		$outputlangs = $langs;
	    		$newlang = '';
	    		if ($conf->global->MAIN_MULTILANGS && empty($newlang) && GETPOST('lang_id','aZ09')) $newlang = GETPOST('lang_id','aZ09');
	    		if ($conf->global->MAIN_MULTILANGS && empty($newlang))	$newlang = $object->thirdparty->default_lang;
	    		if (! empty($newlang)) {
	    			$outputlangs = new Translate("", $conf);
	    			$outputlangs->setDefaultLang($newlang);
	    		}
	    		$model=$object->modelpdf;
	    		$ret = $object->fetch($id); // Reload to get new records

	    		$result=$object->generateDocument($model, $outputlangs, $hidedetails, $hidedesc, $hideref);
	    		if ($result < 0) dol_print_error($db,$result);
	    	}
	    }
	}

	else if ($action == 'confirm_delete' && $confirm == 'yes' && $user->rights->expedition->supprimer)
	{
	    $result = $object->delete();
	    if ($result > 0)
	    {
	        header("Location: ".DOL_URL_ROOT.'/expedition/index.php');
	        exit;
	    }
	    else
		{
			setEventMessages($object->error, $object->errors, 'errors');
	    }
	}
	// TODO add alternative status
	/*else if ($action == 'reopen' && (! empty($user->rights->expedition->creer) || ! empty($user->rights->expedition->shipping_advance->validate)))
	{
	    $result = $object->setStatut(0);
	    if ($result < 0)
	    {
	        setEventMessages($object->error, $object->errors, 'errors');
	    }
	}*/

	else if ($action == 'setdate_livraison' && $user->rights->expedition->creer)
	{
	    //print "x ".$_POST['liv_month'].", ".$_POST['liv_day'].", ".$_POST['liv_year'];
	    $datedelivery=dol_mktime(GETPOST('liv_hour','int'), GETPOST('liv_min','int'), 0, GETPOST('liv_month','int'), GETPOST('liv_day','int'), GETPOST('liv_year','int'));

	    $object->fetch($id);
	    $result=$object->set_date_livraison($user,$datedelivery);
	    if ($result < 0)
	    {
	        setEventMessages($object->error, $object->errors, 'errors');
	    }
	}

	// Action update description of emailing
	else if ($action == 'settrackingnumber' || $action == 'settrackingurl'
	|| $action == 'settrueWeight'
	|| $action == 'settrueWidth'
	|| $action == 'settrueHeight'
	|| $action == 'settrueDepth'
	|| $action == 'setshipping_method_id')
	{
	    $error=0;

	    if ($action == 'settrackingnumber')		$object->tracking_number = trim(GETPOST('trackingnumber','alpha'));
	    if ($action == 'settrackingurl')		$object->tracking_url = trim(GETPOST('trackingurl','int'));
	    if ($action == 'settrueWeight')	{
	    	$object->trueWeight = trim(GETPOST('trueWeight','int'));
			$object->weight_units = GETPOST('weight_units','int');
	    }
	    if ($action == 'settrueWidth')			$object->trueWidth = trim(GETPOST('trueWidth','int'));
	    if ($action == 'settrueHeight'){
	    				$object->trueHeight = trim(GETPOST('trueHeight','int'));
						$object->size_units = GETPOST('size_units','int');
		}
	    if ($action == 'settrueDepth')			$object->trueDepth = trim(GETPOST('trueDepth','int'));
	    if ($action == 'setshipping_method_id')	$object->shipping_method_id = trim(GETPOST('shipping_method_id','int'));

	    if (! $error)
	    {
	        if ($object->update($user) >= 0)
	        {
	            header("Location: card.php?id=".$object->id);
	            exit;
	        }
	        setEventMessages($object->error, $object->errors, 'errors');
	    }

	    $action="";
	}

	// Build document
	else if ($action == 'builddoc')	// En get ou en post
	{
		// Save last template used to generate document
		if (GETPOST('model')) $object->setDocModel($user, GETPOST('model','alpha'));

	    // Define output language
	    $outputlangs = $langs;
	    $newlang='';
	    if ($conf->global->MAIN_MULTILANGS && empty($newlang) && GETPOST('lang_id','aZ09')) $newlang=GETPOST('lang_id','aZ09');
	    if ($conf->global->MAIN_MULTILANGS && empty($newlang)) $newlang=$shipment->thirdparty->default_lang;
	    if (! empty($newlang))
	    {
	        $outputlangs = new Translate("",$conf);
	        $outputlangs->setDefaultLang($newlang);
	    }
		$result = $object->generateDocument($object->modelpdf, $outputlangs, $hidedetails, $hidedesc, $hideref);
	    if ($result <= 0)
	    {
			setEventMessages($object->error, $object->errors, 'errors');
	        $action='';
	    }
	}

	// Delete file in doc form
	elseif ($action == 'remove_file')
	{
		require_once DOL_DOCUMENT_ROOT.'/core/lib/files.lib.php';

		$upload_dir =	$conf->expedition->dir_output . "/sending";
		$file =	$upload_dir	. '/' .	GETPOST('file');
		$ret=dol_delete_file($file,0,0,0,$object);
		if ($ret) setEventMessages($langs->trans("FileWasRemoved", GETPOST('urlfile')), null, 'mesgs');
		else setEventMessages($langs->trans("ErrorFailToDeleteFile", GETPOST('urlfile')), null, 'errors');
	}

	elseif ($action == 'classifybilled')
	{
	    $object->fetch($id);
	    $result = $object->set_billed();
	    if($result >= 0) {
	    	header('Location: ' . $_SERVER["PHP_SELF"] . '?id=' . $object->id);
	    	exit();
	    }
	}

	elseif ($action == 'classifyclosed')
	{
	    $object->fetch($id);
	    $result = $object->setClosed();
	    if($result >= 0) {
	    	header('Location: ' . $_SERVER["PHP_SELF"] . '?id=' . $object->id);
	    	exit();
	    }
	}

	include DOL_DOCUMENT_ROOT.'/core/actions_printing.inc.php';

	// Actions to send emails
	if (empty($id)) $id=$facid;
	$trigger_name='SHIPPING_SENTBYMAIL';
	$paramname='id';
	$mode='emailfromshipment';
	$trackid='shi'.$object->id;
	include DOL_DOCUMENT_ROOT.'/core/actions_sendmails.inc.php';

}


/*
 * View
 */

llxHeader('',$langs->trans('Shipment'),'Expedition');

$form = new Form($db);
$formfile = new FormFile($db);
$formproduct = new FormProduct($db);
if (! empty($conf->projet->enabled)) { $formproject = new FormProjets($db); }

$product_static = new Product($db);
$shipment_static = new Expedition($db);
$warehousestatic = new Entrepot($db);

if ($action == 'create2')
{
    print load_fiche_titre($langs->trans("CreateShipment")).'<br>';
    print $langs->trans("ShipmentCreationIsDoneFromOrder");
    $action=''; $id=''; $ref='';
}

// Mode creation.
if ($action == 'create')
{
    $expe = new Expedition($db);

    print load_fiche_titre($langs->trans("CreateShipment"));
    if (! $origin)
    {
        setEventMessages($langs->trans("ErrorBadParameters"), null, 'errors');
    }

    if ($origin)
    {
        $classname = ucfirst($origin);

        $object = new $classname($db);
        if ($object->fetch($origin_id))	// This include the fetch_lines
        {
            $soc = new Societe($db);
            $soc->fetch($object->socid);

            $author = new User($db);
            $author->fetch($object->user_author_id);

            if (! empty($conf->stock->enabled)) $entrepot = new Entrepot($db);

            print '<form action="'.$_SERVER["PHP_SELF"].'" method="post">';
            print '<input type="hidden" name="token" value="'.$_SESSION['newtoken'].'">';
            print '<input type="hidden" name="action" value="add">';
            print '<input type="hidden" name="origin" value="'.$origin.'">';
            print '<input type="hidden" name="origin_id" value="'.$object->id.'">';
            print '<input type="hidden" name="ref_int" value="'.$object->ref_int.'">';
            if (GETPOST('entrepot_id','int'))
            {
                print '<input type="hidden" name="entrepot_id" value="'.GETPOST('entrepot_id','int').'">';
            }

            dol_fiche_head('');

            print '<table class="border centpercent">';

            // Ref
            print '<tr><td class="titlefieldcreate fieldrequired">';
            if ($origin == 'commande' && ! empty($conf->commande->enabled))
            {
                print $langs->trans("RefOrder").'</td><td colspan="3"><a href="'.DOL_URL_ROOT.'/commande/card.php?id='.$object->id.'">'.img_object($langs->trans("ShowOrder"),'order').' '.$object->ref;
            }
            if ($origin == 'propal' && ! empty($conf->propal->enabled))
            {
                print $langs->trans("RefProposal").'</td><td colspan="3"><a href="'.DOL_URL_ROOT.'/comm/card.php?id='.$object->id.'">'.img_object($langs->trans("ShowProposal"),'propal').' '.$object->ref;
            }
            print '</a></td>';
            print "</tr>\n";

            // Ref client
            print '<tr><td>';
            if ($origin == 'commande') print $langs->trans('RefCustomerOrder');
            else if ($origin == 'propal') print $langs->trans('RefCustomerOrder');
            else print $langs->trans('RefCustomer');
            print '</td><td colspan="3">';
            print '<input type="text" name="ref_customer" value="'.$object->ref_client.'" />';
            print '</td>';
            print '</tr>';

            // Tiers
            print '<tr><td class="titlefieldcreate fieldrequired">'.$langs->trans('Company').'</td>';
            print '<td colspan="3">'.$soc->getNomUrl(1).'</td>';
            print '</tr>';

            // Project
            if (! empty($conf->projet->enabled))
            {
                $projectid = GETPOST('projectid','int')?GETPOST('projectid','int'):0;
                if ($origin == 'project') $projectid = ($originid ? $originid : 0);

                $langs->load("projects");
                print '<tr>';
                print '<td>' . $langs->trans("Project") . '</td><td colspan="2">';
                $numprojet = $formproject->select_projects($soc->id, $projectid, 'projectid', 0);
                print ' &nbsp; <a href="'.DOL_URL_ROOT.'/projet/card.php?socid=' . $soc->id . '&action=create&status=1&backtopage='.urlencode($_SERVER["PHP_SELF"].'?action=create&socid='.$soc->id).'">' . $langs->trans("AddProject") . '</a>';
                print '</td>';
                print '</tr>';
            }

            // Date delivery planned
            print '<tr><td>'.$langs->trans("DateDeliveryPlanned").'</td>';
            print '<td colspan="3">';
            //print dol_print_date($object->date_livraison,"day");	// date_livraison come from order and will be stored into date_delivery planed.
            $date_delivery = ($date_delivery?$date_delivery:$object->date_livraison); // $date_delivery comes from GETPOST
            print $form->select_date($date_delivery?$date_delivery:-1,'date_delivery',1,1,1);
            print "</td>\n";
            print '</tr>';

            // Note Public
            print '<tr><td>'.$langs->trans("NotePublic").'</td>';
            print '<td colspan="3">';
            $doleditor = new DolEditor('note_public', $object->note_public, '', 60, 'dolibarr_notes', 'In', 0, false, true, ROWS_3, '90%');
            print $doleditor->Create(1);
            print "</td></tr>";

            // Note Private
            if ($object->note_private && ! $user->societe_id)
            {
                print '<tr><td>'.$langs->trans("NotePrivate").'</td>';
                print '<td colspan="3">';
                $doleditor = new DolEditor('note_private', $object->note_private, '', 60, 'dolibarr_notes', 'In', 0, false, true, ROWS_3, '90%');
        		print $doleditor->Create(1);
                print "</td></tr>";
            }

            // Weight
            print '<tr><td>';
            print $langs->trans("Weight");
            print '</td><td colspan="3"><input name="weight" size="4" value="'.GETPOST('weight','int').'"> ';
            $text=$formproduct->select_measuring_units("weight_units","weight",GETPOST('weight_units','int'));
            $htmltext=$langs->trans("KeepEmptyForAutoCalculation");
            print $form->textwithpicto($text, $htmltext);
            print '</td></tr>';
            // Dim
            print '<tr><td>';
            print $langs->trans("Width").' x '.$langs->trans("Height").' x '.$langs->trans("Depth");
            print ' </td><td colspan="3"><input name="sizeW" size="4" value="'.GETPOST('sizeW','int').'">';
            print ' x <input name="sizeH" size="4" value="'.GETPOST('sizeH','int').'">';
            print ' x <input name="sizeS" size="4" value="'.GETPOST('sizeS','int').'">';
            print ' ';
            $text=$formproduct->select_measuring_units("size_units","size");
            $htmltext=$langs->trans("KeepEmptyForAutoCalculation");
            print $form->textwithpicto($text, $htmltext);
            print '</td></tr>';

            // Delivery method
            print "<tr><td>".$langs->trans("DeliveryMethod")."</td>";
            print '<td colspan="3">';
            $expe->fetch_delivery_methods();
            print $form->selectarray("shipping_method_id", $expe->meths, GETPOST('shipping_method_id','int'),1,0,0,"",1);
            if ($user->admin) print info_admin($langs->trans("YouCanChangeValuesForThisListFromDictionarySetup"),1);
            print "</td></tr>\n";

            // Tracking number
            print "<tr><td>".$langs->trans("TrackingNumber")."</td>";
            print '<td colspan="3">';
            print '<input name="tracking_number" size="20" value="'.GETPOST('tracking_number','alpha').'">';
            print "</td></tr>\n";

            // Other attributes
            $parameters = array('objectsrc' => $objectsrc, 'colspan' => ' colspan="3"', 'socid'=>$socid);
            $reshook=$hookmanager->executeHooks('formObjectOptions',$parameters,$expe,$action);    // Note that $action and $object may have been modified by hook
            print $hookmanager->resPrint;

			if (empty($reshook) && ! empty($extrafields->attribute_label)) {
				// copy from order
				$orderExtrafields = new Extrafields($db);
				$orderExtrafieldLabels = $orderExtrafields->fetch_name_optionals_label($object->table_element);
				if ($object->fetch_optionals($object->id, $orderExtrafieldLabels) > 0) {
					$expe->array_options = array_merge($expe->array_options, $object->array_options);
				}
				print $object->showOptionals($extrafields, 'edit');
			}


            // Incoterms
			if (!empty($conf->incoterm->enabled))
			{
				print '<tr>';
				print '<td><label for="incoterm_id">'.$form->textwithpicto($langs->trans("IncotermLabel"), $object->libelle_incoterms, 1).'</label></td>';
		        print '<td colspan="3" class="maxwidthonsmartphone">';
		        print $form->select_incoterms((!empty($object->fk_incoterms) ? $object->fk_incoterms : ''), (!empty($object->location_incoterms)?$object->location_incoterms:''));
				print '</td></tr>';
			}

            // Document model
			include_once DOL_DOCUMENT_ROOT . '/core/modules/expedition/modules_expedition.php';
			$liste = ModelePdfExpedition::liste_modeles($db);
			if (count($liste) > 1)
			{
    			print "<tr><td>".$langs->trans("DefaultModel")."</td>";
                print '<td colspan="3">';
    			print $form->selectarray('model', $liste, $conf->global->EXPEDITION_ADDON_PDF);
                print "</td></tr>\n";
			}

            print "</table>";

            dol_fiche_end();


            // Shipment lines

            $numAsked = count($object->lines);

            print '<script type="text/javascript" language="javascript">
            jQuery(document).ready(function() {
	            jQuery("#autofill").click(function() {';
    	    	$i=0;
    	    	while($i < $numAsked)
    	    	{
    	    		print 'jQuery("#qtyl'.$i.'").val(jQuery("#qtyasked'.$i.'").val() - jQuery("#qtydelivered'.$i.'").val());'."\n";
    	    		$i++;
    	    	}
        		print '});
	            jQuery("#autoreset").click(function() {';
    	    	$i=0;
    	    	while($i < $numAsked)
    	    	{
    	    		print 'jQuery("#qtyl'.$i.'").val(0);'."\n";
    	    		$i++;
    	    	}
        		print '});
        	});
            </script>';


            print '<br>';


            print '<table class="noborder" width="100%">';


            // Load shipments already done for same order
            $object->loadExpeditions();

            if ($numAsked)
            {
                print '<tr class="liste_titre">';
                print '<td>'.$langs->trans("Description").'</td>';
                print '<td align="center">'.$langs->trans("QtyOrdered").'</td>';
                print '<td align="center">'.$langs->trans("QtyShipped").'</td>';
                print '<td align="center">'.$langs->trans("QtyToShip");
				if (empty($conf->productbatch->enabled))
				{
	                print ' <br>(<a href="#" id="autofill">'.$langs->trans("Fill").'</a>';
	                print ' / <a href="#" id="autoreset">'.$langs->trans("Reset").'</a>)';
				}
                print '</td>';
                if (! empty($conf->stock->enabled))
                {
					if (empty($conf->productbatch->enabled))
					{
                    	print '<td align="left">'.$langs->trans("Warehouse").' ('.$langs->trans("Stock").')</td>';
					}
					else
					{
						print '<td align="left">'.$langs->trans("Warehouse").' / '.$langs->trans("Batch").' ('.$langs->trans("Stock").')</td>';
					}
                }
                print "</tr>\n";
            }

            $var=true;
            $indiceAsked = 0;
            while ($indiceAsked < $numAsked)
            {
                $product = new Product($db);

                $line = $object->lines[$indiceAsked];


                // Show product and description
                $type=$line->product_type?$line->product_type:$line->fk_product_type;
                // Try to enhance type detection using date_start and date_end for free lines where type
                // was not saved.
                if (! empty($line->date_start)) $type=1;
                if (! empty($line->date_end)) $type=1;

                print '<!-- line '.$line->rowid.' for product -->'."\n";
                print '<tr class="oddeven">'."\n";

                // Product label
                if ($line->fk_product > 0)  // If predefined product
                {
                    $product->fetch($line->fk_product);
                    $product->load_stock('warehouseopen');

                    print '<td>';
                    print '<a name="'.$line->rowid.'"></a>'; // ancre pour retourner sur la ligne

                    // Show product and description
                    $product_static->type=$line->fk_product_type;
                    $product_static->id=$line->fk_product;
                    $product_static->ref=$line->ref;
                    $product_static->status_batch=$line->product_tobatch;
                    $text=$product_static->getNomUrl(1);
                    $text.= ' - '.(! empty($line->label)?$line->label:$line->product_label);
                    $description=($conf->global->PRODUIT_DESC_IN_FORM?'':dol_htmlentitiesbr($line->desc));
                    print $form->textwithtooltip($text,$description,3,'','',$i);

                    // Show range
                    print_date_range($db->jdate($line->date_start),$db->jdate($line->date_end));

                    // Add description in form
                    if (! empty($conf->global->PRODUIT_DESC_IN_FORM))
                    {
                        print ($line->desc && $line->desc!=$line->product_label)?'<br>'.dol_htmlentitiesbr($line->desc):'';
                    }

                    print '</td>';
                }
                else
				{
				    print "<td>";
                    if ($type==1) $text = img_object($langs->trans('Service'),'service');
                    else $text = img_object($langs->trans('Product'),'product');

                    if (! empty($line->label)) {
                    	$text.= ' <strong>'.$line->label.'</strong>';
                    	print $form->textwithtooltip($text,$line->desc,3,'','',$i);
                    } else {
                    	print $text.' '.nl2br($line->desc);
                    }

                    // Show range
                    print_date_range($db->jdate($line->date_start),$db->jdate($line->date_end));
                    print "</td>\n";
                }

                // Qty
                print '<td align="center">'.$line->qty;
                print '<input name="qtyasked'.$indiceAsked.'" id="qtyasked'.$indiceAsked.'" type="hidden" value="'.$line->qty.'">';
                print '</td>';
                $qtyProdCom=$line->qty;

                // Qty already shipped
                print '<td align="center">';
                $quantityDelivered = $object->expeditions[$line->id];
                print $quantityDelivered;
                print '<input name="qtydelivered'.$indiceAsked.'" id="qtydelivered'.$indiceAsked.'" type="hidden" value="'.$quantityDelivered.'">';
                print '</td>';

                // Qty to ship
                $quantityAsked = $line->qty;
				if ($line->product_type == 1 && empty($conf->global->STOCK_SUPPORTS_SERVICES))
				{
					$quantityToBeDelivered = 0;
				}
				else
				{
					$quantityToBeDelivered = $quantityAsked - $quantityDelivered;
				}
                $warehouse_id = GETPOST('entrepot_id','int');

				$warehouseObject = null;
				if ($warehouse_id > 0 || ! ($line->fk_product > 0) || empty($conf->stock->enabled))     // If warehouse was already selected or if product is not a predefined, we go into this part with no multiwarehouse selection
				{
				    print '<!-- Case warehouse already known or product not a predefined product -->';
					//ship from preselected location
					$stock = + $product->stock_warehouse[$warehouse_id]->real; // Convert to number
					$deliverableQty=min($quantityToBeDelivered, $stock);
					if ($deliverableQty < 0) $deliverableQty = 0;
					if (empty($conf->productbatch->enabled) || ! $product->hasbatch())
					{
						// Quantity to send
						print '<td align="center">';
						if ($line->product_type == 0 || ! empty($conf->global->STOCK_SUPPORTS_SERVICES))
						{
                            if (GETPOST('qtyl'.$indiceAsked, 'int')) $defaultqty=GETPOST('qtyl'.$indiceAsked, 'int');
                            print '<input name="idl'.$indiceAsked.'" type="hidden" value="'.$line->id.'">';
							print '<input name="qtyl'.$indiceAsked.'" id="qtyl'.$indiceAsked.'" type="text" size="4" value="'.$deliverableQty.'">';
						}
						else print $langs->trans("NA");
						print '</td>';

						// Stock
						if (! empty($conf->stock->enabled))
						{
							print '<td align="left">';
							if ($line->product_type == 0 || ! empty($conf->global->STOCK_SUPPORTS_SERVICES))   // Type of product need stock change ?
							{
								// Show warehouse combo list
								$ent = "entl".$indiceAsked;
								$idl = "idl".$indiceAsked;
								$tmpentrepot_id = is_numeric(GETPOST($ent,'int'))?GETPOST($ent,'int'):$warehouse_id;
								if ($line->fk_product > 0)
								{
								    print '<!-- Show warehouse selection -->';
									print $formproduct->selectWarehouses($tmpentrepot_id, 'entl'.$indiceAsked, '', 1, 0, $line->fk_product, '', 1);
									if ($tmpentrepot_id > 0 && $tmpentrepot_id == $warehouse_id)
									{
										//print $stock.' '.$quantityToBeDelivered;
										if ($stock < $quantityToBeDelivered)
										{
											print ' '.img_warning($langs->trans("StockTooLow"));	// Stock too low for this $warehouse_id but you can change warehouse
										}
									}
								}
							}
							else
							{
								print $langs->trans("Service");
							}
							print '</td>';
						}

						print "</tr>\n";

						// Show subproducts of product
						if (! empty($conf->global->PRODUIT_SOUSPRODUITS) && $line->fk_product > 0)
						{
							$product->get_sousproduits_arbo();
							$prods_arbo = $product->get_arbo_each_prod($qtyProdCom);
							if(count($prods_arbo) > 0)
							{
								foreach($prods_arbo as $key => $value)
								{
									//print $value[0];
									$img='';
									if ($value['stock'] < $value['stock_alert'])
									{
										$img=img_warning($langs->trans("StockTooLow"));
									}
									print "<tr class=\"oddeven\"><td>&nbsp; &nbsp; &nbsp; ->
										<a href=\"".DOL_URL_ROOT."/product/card.php?id=".$value['id']."\">".$value['fullpath']."
										</a> (".$value['nb'].")</td><td align=\"center\"> ".$value['nb_total']."</td><td>&nbsp</td><td>&nbsp</td>
										<td align=\"center\">".$value['stock']." ".$img."</td></tr>";
								}
							}
						}
					}
					else
					{
					    // Product need lot
						print '<td></td><td></td></tr>';	// end line and start a new one for lot/serial

						$staticwarehouse=new Entrepot($db);
						if ($warehouse_id > 0) $staticwarehouse->fetch($warehouse_id);

						$subj=0;
						// Define nb of lines suggested for this order line
						$nbofsuggested=0;
						if (is_object($product->stock_warehouse[$warehouse_id]) && count($product->stock_warehouse[$warehouse_id]->detail_batch))
						{
							foreach ($product->stock_warehouse[$warehouse_id]->detail_batch as $dbatch)
						    {
   						        $nbofsuggested++;
    						}
						}
						print '<input name="idl'.$indiceAsked.'" type="hidden" value="'.$line->id.'">';
						if (is_object($product->stock_warehouse[$warehouse_id]) && count($product->stock_warehouse[$warehouse_id]->detail_batch))
						{
							foreach ($product->stock_warehouse[$warehouse_id]->detail_batch as $dbatch)
							{
								//var_dump($dbatch);
								$batchStock = + $dbatch->qty;		// To get a numeric
								$deliverableQty = min($quantityToBeDelivered,$batchStock);
								print '<!-- subj='.$subj.'/'.$nbofsuggested.' --><tr '.((($subj + 1) == $nbofsuggested)?$bc[$var]:'').'>';
								print '<td colspan="3" ></td><td align="center">';
								print '<input name="qtyl'.$indiceAsked.'_'.$subj.'" id="qtyl'.$indiceAsked.'_'.$subj.'" type="text" size="4" value="'.$deliverableQty.'">';
								print '</td>';

								print '<td align="left">';

								print $staticwarehouse->getNomUrl(0).' / ';

								print '<!-- Show details of lot -->';
								print '<input name="batchl'.$indiceAsked.'_'.$subj.'" type="hidden" value="'.$dbatch->id.'">';
								print $langs->trans("DetailBatchFormat", $dbatch->batch, dol_print_date($dbatch->eatby,"day"), dol_print_date($dbatch->sellby,"day"), $dbatch->qty);
								$quantityToBeDelivered -= $deliverableQty;
								if ($quantityToBeDelivered < 0)
								{
									$quantityToBeDelivered = 0;
								}
								$subj++;
								print '</td></tr>';
							}
						}
						else
						{
						    print '<!-- Case there is no details of lot at all -->';
						    print '<tr class="oddeven"><td colspan="3"></td><td align="center">';
							print '<input name="qtyl'.$indiceAsked.'_'.$subj.'" id="qtyl'.$indiceAsked.'_'.$subj.'" type="text" size="4" value="0" disabled="disabled"> ';
							print '</td>';

							print '<td align="left">';
							print img_warning().' '.$langs->trans("NoProductToShipFoundIntoStock", $staticwarehouse->libelle);
							print '</td></tr>';
						}
					}
				}
				else
				{
					// ship from multiple locations
					if (empty($conf->productbatch->enabled) || ! $product->hasbatch())
					{
					    print '<!-- Case warehouse not already known and product does not need lot -->';
					    print '<td></td><td></td></tr>'."\n";	// end line and start a new one for each warehouse

						print '<input name="idl'.$indiceAsked.'" type="hidden" value="'.$line->id.'">';
						$subj=0;
    					// Define nb of lines suggested for this order line
						$nbofsuggested=0;
						foreach ($product->stock_warehouse as $warehouse_id=>$stock_warehouse)
						{
							if ($stock_warehouse->real > 0)
							{
                                $nbofsuggested++;
						    }
						}
						$tmpwarehouseObject=new Entrepot($db);
						foreach ($product->stock_warehouse as $warehouse_id=>$stock_warehouse)    // $stock_warehouse is product_stock
						{
							$tmpwarehouseObject->fetch($warehouse_id);
							if ($stock_warehouse->real > 0)
							{
								$stock = + $stock_warehouse->real; // Convert it to number
								$deliverableQty = min($quantityToBeDelivered,$stock);
								$deliverableQty = max(0, $deliverableQty);
								// Quantity to send
								print '<!-- subj='.$subj.'/'.$nbofsuggested.' --><tr '.((($subj + 1) == $nbofsuggested)?$bc[$var]:'').'>';
								print '<td colspan="3" ></td><td align="center"><!-- qty to ship (no lot management for product line indiceAsked='.$indiceAsked.') -->';
								if ($line->product_type == 0 || ! empty($conf->global->STOCK_SUPPORTS_SERVICES))
								{
									print '<input name="qtyl'.$indiceAsked.'_'.$subj.'" id="qtyl'.$indiceAsked.'" type="text" size="4" value="'.$deliverableQty.'">';
									print '<input name="ent1'.$indiceAsked.'_'.$subj.'" type="hidden" value="'.$warehouse_id.'">';
								}
								else print $langs->trans("NA");
								print '</td>';

								// Stock
								if (! empty($conf->stock->enabled))
								{
									print '<td align="left">';
									if ($line->product_type == 0 || ! empty($conf->global->STOCK_SUPPORTS_SERVICES))
									{
										print $tmpwarehouseObject->getNomUrl(0).' ';

										print '<!-- Show details of stock -->';
										print '('.$stock.')';

									}
									else
									{
										print $langs->trans("Service");
									}
									print '</td>';
								}
								$quantityToBeDelivered -= $deliverableQty;
								if ($quantityToBeDelivered < 0)
								{
									$quantityToBeDelivered = 0;
								}
								$subj++;
								print "</tr>\n";
							}
						}
						// Show subproducts of product (not recommanded)
						if (! empty($conf->global->PRODUIT_SOUSPRODUITS) && $line->fk_product > 0)
						{
							$product->get_sousproduits_arbo();
							$prods_arbo = $product->get_arbo_each_prod($qtyProdCom);
							if (count($prods_arbo) > 0)
							{
								foreach($prods_arbo as $key => $value)
								{
									//print $value[0];
									$img='';
									if ($value['stock'] < $value['stock_alert'])
									{
										$img=img_warning($langs->trans("StockTooLow"));
									}
									print '<tr class"oddeven"><td>';
									print "&nbsp; &nbsp; &nbsp; ->
									<a href=\"".DOL_URL_ROOT."/product/card.php?id=".$value['id']."\">".$value['fullpath']."
									</a> (".$value['nb'].")</td><td align=\"center\"> ".$value['nb_total']."</td><td>&nbsp</td><td>&nbsp</td>
									<td align=\"center\">".$value['stock']." ".$img."</td>";
									print "</tr>";
								}
							}
						}
					}
					else
					{
					    print '<!-- Case warehouse not already known and product need lot -->';
					    print '<td></td><td></td></tr>';	// end line and start a new one for lot/serial

						$subj=0;
						print '<input name="idl'.$indiceAsked.'" type="hidden" value="'.$line->id.'">';

						$tmpwarehouseObject=new Entrepot($db);
						$productlotObject=new Productlot($db);
						// Define nb of lines suggested for this order line
						$nbofsuggested=0;
						foreach ($product->stock_warehouse as $warehouse_id=>$stock_warehouse)
						{
						    if (($stock_warehouse->real > 0) && (count($stock_warehouse->detail_batch))) {
						        foreach ($stock_warehouse->detail_batch as $dbatch)
								{
                                    $nbofsuggested++;
								}
						    }
						}
						foreach ($product->stock_warehouse as $warehouse_id=>$stock_warehouse)
						{
							$tmpwarehouseObject->fetch($warehouse_id);
							if (($stock_warehouse->real > 0) && (count($stock_warehouse->detail_batch))) {
						        foreach ($stock_warehouse->detail_batch as $dbatch)
								{
									//var_dump($dbatch);
									$batchStock = + $dbatch->qty;		// To get a numeric
									$deliverableQty = min($quantityToBeDelivered,$batchStock);
									if ($deliverableQty < 0) $deliverableQty = 0;
									print '<!-- subj='.$subj.'/'.$nbofsuggested.' --><tr '.((($subj + 1) == $nbofsuggested)?$bc[$var]:'').'><td colspan="3"></td><td align="center">';
									print '<input name="qtyl'.$indiceAsked.'_'.$subj.'" id="qtyl'.$indiceAsked.'_'.$subj.'" type="text" size="4" value="'.$deliverableQty.'">';
									print '</td>';

									print '<td align="left">';

									print $tmpwarehouseObject->getNomUrl(0).' / ';

									print '<!-- Show details of lot -->';
									print '<input name="batchl'.$indiceAsked.'_'.$subj.'" type="hidden" value="'.$dbatch->id.'">';
<<<<<<< HEAD
									//print $langs->trans("DetailBatchFormat", $dbatch->batch, dol_print_date($dbatch->eatby,"day"), dol_print_date($dbatch->sellby,"day"), $dbatch->qty);
									//print $line->fk_product.' - '.$dbatch->batch;
									print $langs->trans("Batch").': ';
									$result = $productlotObject->fetch(0, $line->fk_product, $dbatch->batch);
									if ($result > 0) print $productlotObject->getNomUrl(1);
									else print 'TableLotIncompleteRunRepair';
									print ' ('.$dbatch->qty.')';
									//print $langs->trans("DetailBatchFormat", 'ee'.$dbatch->batch, dol_print_date($dbatch->eatby,"day"), dol_print_date($dbatch->sellby,"day"), $dbatch->qty);
=======
									$productlotObject->fetch(0, $line->fk_product, $dbatch->batch);
									if (!empty($productlotObject->batch)) 
									{
										print $langs->trans("Batch").': '.$productlotObject->getNomUrl(1);
										print ' ('.$dbatch->qty.')';
									}
									else 	// When lot not found in lot table (this can happen with old record)
									{
										print $langs->trans("Batch").': '.$dbatch->batch.' ('.$dbatch->qty.')';
									}
>>>>>>> 02f47b5a
									$quantityToBeDelivered -= $deliverableQty;
									if ($quantityToBeDelivered < 0)
									{
										$quantityToBeDelivered = 0;
									}
									//dol_syslog('deliverableQty = '.$deliverableQty.' batchStock = '.$batchStock);
									$subj++;
									print '</td></tr>';
								}
							}
						}

					}
					if ($subj == 0) // Line not shown yet, we show it
					{
					    print '<!-- line not shown yet, we show it -->';
						print '<tr class="oddeven"><td colspan="3" ></td><td align="center">';
						if ($line->product_type == 0 || ! empty($conf->global->STOCK_SUPPORTS_SERVICES))
						{
						    $disabled='';
					        if (! empty($conf->productbatch->enabled) && $product->hasbatch())
					        {
                                $disabled='disabled="disabled"';
						    }
    						print '<input name="qtyl'.$indiceAsked.'_'.$subj.'" id="qtyl'.$indiceAsked.'_'.$subj.'" type="text" size="4" value="0"'.($disabled?' '.$disabled:'').'> ';
						}
						else
						{
						    print $langs->trans("NA");
						}
						print '</td>';

						print '<td align="left">';
						if ($line->product_type == 0 || ! empty($conf->global->STOCK_SUPPORTS_SERVICES))
						{
							$warehouse_selected_id = GETPOST('entrepot_id','int');
    						if ($warehouse_selected_id > 0)
    						{
    							$warehouseObject=new Entrepot($db);
    							$warehouseObject->fetch($warehouse_selected_id);
    							print img_warning().' '.$langs->trans("NoProductToShipFoundIntoStock", $warehouseObject->libelle);
    						}
    						else
    						{
    						    if ($line->fk_product) print img_warning().' '.$langs->trans("StockTooLow");
    						    else print '';
    						}
						}
						else
						{
						    print $langs->trans("Service");
						}
						print '</td>';
						print '</tr>';
					}
				}


				//Display lines extrafields
				if (is_array($extralabelslines) && count($extralabelslines)>0)
				{
					$colspan=5;
					$orderLineExtrafields = new Extrafields($db);
					$orderLineExtrafieldLabels = $orderLineExtrafields->fetch_name_optionals_label($object->table_element_line);
					$srcLine = new OrderLine($db);
					$srcLine->fetch_optionals($line->id,$orderLineExtrafieldLabels); // fetch extrafields also available in orderline
					$line = new ExpeditionLigne($db);
					$line->fetch_optionals($object->id,$extralabelslines);
					$line->array_options = array_merge($line->array_options, $srcLine->array_options);
					print '<tr class="oddeven">';
					print $line->showOptionals($extrafieldsline, 'edit', array('style'=>$bc[$var], 'colspan'=>$colspan),$indiceAsked);
					print '</tr>';
				}

                $indiceAsked++;
            }

            print "</table>";

            print '<br><div class="center"><input type="submit" class="button" value="'.$langs->trans("Create").'"></div>';

            print '</form>';

            print '<br>';
        }
        else
		{
            dol_print_error($db);
        }
    }
}
else if ($id || $ref)
/* *************************************************************************** */
/*                                                                             */
/* Edit and view mode                                                          */
/*                                                                             */
/* *************************************************************************** */
{
	$lines = $object->lines;

	$num_prod = count($lines);

	if ($object->id > 0)
	{
		if (!empty($object->origin) && $object->origin_id > 0)
		{
			$typeobject = $object->origin;
			$origin = $object->origin;
			$origin_id = $object->origin_id;
			$object->fetch_origin();         // Load property $object->commande, $object->propal, ...
		}

		$soc = new Societe($db);
		$soc->fetch($object->socid);

		$res = $object->fetch_optionals($object->id, $extralabels);

		$head=shipping_prepare_head($object);
		dol_fiche_head($head, 'shipping', $langs->trans("Shipment"), -1, 'sending');

		$formconfirm='';

		// Confirm deleteion
		if ($action == 'delete')
		{
			$formconfirm=$form->formconfirm($_SERVER['PHP_SELF'].'?id='.$object->id,$langs->trans('DeleteSending'),$langs->trans("ConfirmDeleteSending",$object->ref),'confirm_delete','',0,1);
		}

		// Confirmation validation
		if ($action == 'valid')
		{
			$objectref = substr($object->ref, 1, 4);
			if ($objectref == 'PROV')
			{
				$numref = $object->getNextNumRef($soc);
			}
			else
			{
				$numref = $object->ref;
			}

			$text = $langs->trans("ConfirmValidateSending",$numref);

			if (! empty($conf->notification->enabled))
			{
				require_once DOL_DOCUMENT_ROOT .'/core/class/notify.class.php';
				$notify=new Notify($db);
				$text.='<br>';
				$text.=$notify->confirmMessage('SHIPPING_VALIDATE',$object->socid, $object);
			}

			$formconfirm=$form->formconfirm($_SERVER['PHP_SELF'].'?id='.$object->id,$langs->trans('ValidateSending'),$text,'confirm_valid','',0,1);

		}
		// Confirm cancelation
		if ($action == 'annuler')
		{
			$formconfirm=$form->formconfirm($_SERVER['PHP_SELF'].'?id='.$object->id,$langs->trans('CancelSending'),$langs->trans("ConfirmCancelSending",$object->ref),'confirm_cancel','',0,1);

		}

		if (! $formconfirm) {
		    $parameters = array();
		    $reshook = $hookmanager->executeHooks('formConfirm', $parameters, $object, $action); // Note that $action and $object may have been modified by hook
		    if (empty($reshook)) $formconfirm.=$hookmanager->resPrint;
		    elseif ($reshook > 0) $formconfirm=$hookmanager->resPrint;
		}

		// Print form confirm
		print $formconfirm;


		// Calculate totalWeight and totalVolume for all products
		// by adding weight and volume of each product line.
		$tmparray=$object->getTotalWeightVolume();
		$totalWeight=$tmparray['weight'];
		$totalVolume=$tmparray['volume'];


		if ($typeobject == 'commande' && $object->$typeobject->id && ! empty($conf->commande->enabled))
		{
		    $objectsrc=new Commande($db);
		    $objectsrc->fetch($object->$typeobject->id);
		}
		if ($typeobject == 'propal' && $object->$typeobject->id && ! empty($conf->propal->enabled))
		{
		    $objectsrc=new Propal($db);
		    $objectsrc->fetch($object->$typeobject->id);
		}

		// Shipment card
		$linkback = '<a href="'.DOL_URL_ROOT.'/expedition/list.php">'.$langs->trans("BackToList").'</a>';
		$morehtmlref='<div class="refidno">';
		// Ref customer shipment
		$morehtmlref.=$form->editfieldkey("RefCustomer", 'ref_customer', $object->ref_customer, $object, $user->rights->expedition->creer, 'string', '', 0, 1);
		$morehtmlref.=$form->editfieldval("RefCustomer", 'ref_customer', $object->ref_customer, $object, $user->rights->expedition->creer, 'string', '', null, null, '', 1);
		// Thirdparty
        $morehtmlref.='<br>'.$langs->trans('ThirdParty') . ' : ' . $object->thirdparty->getNomUrl(1);
        // Project
        if (! empty($conf->projet->enabled)) {
            $langs->load("projects");
            $morehtmlref .= '<br>' . $langs->trans('Project') . ' ';
            if (0) {    // Do not change on shipment
                if ($action != 'classify') {
                    $morehtmlref .= '<a href="' . $_SERVER['PHP_SELF'] . '?action=classify&amp;id=' . $object->id . '">' . img_edit($langs->transnoentitiesnoconv('SetProject')) . '</a> : ';
                }
                if ($action == 'classify') {
                    // $morehtmlref.=$form->form_project($_SERVER['PHP_SELF'] . '?id=' . $object->id, $object->socid, $object->fk_project, 'projectid', 0, 0, 1, 1);
                    $morehtmlref .= '<form method="post" action="' . $_SERVER['PHP_SELF'] . '?id=' . $object->id . '">';
                    $morehtmlref .= '<input type="hidden" name="action" value="classin">';
                    $morehtmlref .= '<input type="hidden" name="token" value="' . $_SESSION['newtoken'] . '">';
                    $morehtmlref .= $formproject->select_projects($object->socid, $object->fk_project, 'projectid', $maxlength, 0, 1, 0, 1, 0, 0, '', 1);
                    $morehtmlref .= '<input type="submit" class="button" value="' . $langs->trans("Modify") . '">';
                    $morehtmlref .= '</form>';
                } else {
                    $morehtmlref .= $form->form_project($_SERVER['PHP_SELF'] . '?id=' . $object->id, $object->socid, $object->fk_project, 'none', 0, 0, 0, 1);
                }
            } else {
                // We don't have project on shipment, so we will use the project or source object instead
                // TODO Add project on shipment
                $morehtmlref .= ' : ';
                if (! empty($objectsrc->fk_project)) {
                    $proj = new Project($db);
                    $proj->fetch($objectsrc->fk_project);
                    $morehtmlref .= '<a href="' . DOL_URL_ROOT . '/projet/card.php?id=' . $objectsrc->fk_project . '" title="' . $langs->trans('ShowProject') . '">';
                    $morehtmlref .= $proj->ref;
                    $morehtmlref .= '</a>';
                } else {
                    $morehtmlref .= '';
                }
            }
        }
		$morehtmlref.='</div>';


    	dol_banner_tab($object, 'ref', $linkback, 1, 'ref', 'ref', $morehtmlref);


    	print '<div class="fichecenter">';
    	print '<div class="fichehalfleft">';
    	print '<div class="underbanner clearboth"></div>';

        print '<table class="border" width="100%">';

		// Linked documents
		if ($typeobject == 'commande' && $object->$typeobject->id && ! empty($conf->commande->enabled))
		{
			print '<tr><td>';
			print $langs->trans("RefOrder").'</td>';
			print '<td colspan="3">';
			print $objectsrc->getNomUrl(1,'commande');
			print "</td>\n";
			print '</tr>';
		}
		if ($typeobject == 'propal' && $object->$typeobject->id && ! empty($conf->propal->enabled))
		{
			print '<tr><td>';
			print $langs->trans("RefProposal").'</td>';
			print '<td colspan="3">';
			print $objectsrc->getNomUrl(1,'expedition');
			print "</td>\n";
			print '</tr>';
		}

		// Date creation
		print '<tr><td class="titlefield">'.$langs->trans("DateCreation").'</td>';
		print '<td colspan="3">'.dol_print_date($object->date_creation,"dayhour")."</td>\n";
		print '</tr>';

		// Delivery date planned
		print '<tr><td height="10">';
		print '<table class="nobordernopadding" width="100%"><tr><td>';
		print $langs->trans('DateDeliveryPlanned');
		print '</td>';

		if ($action != 'editdate_livraison') print '<td align="right"><a href="'.$_SERVER["PHP_SELF"].'?action=editdate_livraison&amp;id='.$object->id.'">'.img_edit($langs->trans('SetDeliveryDate'),1).'</a></td>';
		print '</tr></table>';
		print '</td><td colspan="2">';
		if ($action == 'editdate_livraison')
		{
			print '<form name="setdate_livraison" action="'.$_SERVER["PHP_SELF"].'?id='.$object->id.'" method="post">';
			print '<input type="hidden" name="token" value="'.$_SESSION['newtoken'].'">';
			print '<input type="hidden" name="action" value="setdate_livraison">';
			print $form->select_date($object->date_delivery?$object->date_delivery:-1,'liv_',1,1,'',"setdate_livraison",1,0,1);
			print '<input type="submit" class="button" value="'.$langs->trans('Modify').'">';
			print '</form>';
		}
		else
		{
			print $object->date_delivery ? dol_print_date($object->date_delivery,'dayhour') : '&nbsp;';
		}
		print '</td>';
		print '</tr>';

		// Weight
		print '<tr><td>';
		print $form->editfieldkey("Weight",'trueWeight',$object->trueWeight,$object,$user->rights->expedition->creer);
		print '</td><td colspan="3">';

		if ($action=='edittrueWeight')
		{
			print '<form name="settrueweight" action="'.$_SERVER["PHP_SELF"].'" method="post">';
			print '<input name="action" value="settrueWeight" type="hidden">';
			print '<input name="id" value="'.$object->id.'" type="hidden">';
			print '<input type="hidden" name="token" value="'.$_SESSION['newtoken'].'">';
			print '<input id="trueWeight" name="trueWeight" value="'.$object->trueWeight.'" type="text">';
			print $formproduct->select_measuring_units("weight_units","weight",$object->weight_units);
			print ' <input class="button" name="modify" value="'.$langs->trans("Modify").'" type="submit">';
			print ' <input class="button" name="cancel" value="'.$langs->trans("Cancel").'" type="submit">';
			print '</form>';

		}
		else
		{
			print $object->trueWeight;
			print ($object->trueWeight && $object->weight_units!='')?' '.measuring_units_string($object->weight_units,"weight"):'';
		}

        // Calculated
		if ($totalWeight > 0)
		{
			if (!empty($object->trueWeight)) print ' ('.$langs->trans("SumOfProductWeights").': ';
			//print $totalWeight.' '.measuring_units_string(0,"weight");
			print showDimensionInBestUnit($totalWeight, 0, "weight", $langs, isset($conf->global->MAIN_WEIGHT_DEFAULT_ROUND)?$conf->global->MAIN_WEIGHT_DEFAULT_ROUND:-1, isset($conf->global->MAIN_WEIGHT_DEFAULT_UNIT)?$conf->global->MAIN_WEIGHT_DEFAULT_UNIT:'no');
			//if (empty($object->trueWeight)) print ' ('.$langs->trans("Calculated").')';
			if (!empty($object->trueWeight)) print ')';
		}
		print '</td></tr>';

		// Width
		print '<tr><td>'.$form->editfieldkey("Width",'trueWidth',$object->trueWidth,$object,$user->rights->expedition->creer).'</td><td colspan="3">';
		print $form->editfieldval("Width",'trueWidth',$object->trueWidth,$object,$user->rights->expedition->creer);
		print ($object->trueWidth && $object->width_units!='')?' '.measuring_units_string($object->width_units,"size"):'';
		print '</td></tr>';

		// Height
		print '<tr><td>'.$form->editfieldkey("Height",'trueHeight',$object->trueHeight,$object,$user->rights->expedition->creer).'</td><td colspan="3">';
		if($action=='edittrueHeight')
		{
			print '<form name="settrueHeight" action="'.$_SERVER["PHP_SELF"].'" method="post">';
			print '<input name="action" value="settrueHeight" type="hidden">';
			print '<input name="id" value="'.$object->id.'" type="hidden">';
			print '<input type="hidden" name="token" value="'.$_SESSION['newtoken'].'">';
			print '<input id="trueHeight" name="trueHeight" value="'.$object->trueHeight.'" type="text">';
			print $formproduct->select_measuring_units("size_units","size",$object->size_units);
			print ' <input class="button" name="modify" value="'.$langs->trans("Modify").'" type="submit">';
			print ' <input class="button" name="cancel" value="'.$langs->trans("Cancel").'" type="submit">';
			print '</form>';

		}
		else
		{
			print $object->trueHeight;
			print ($object->trueHeight && $object->height_units!='')?' '.measuring_units_string($object->height_units,"size"):'';
		}

		print '</td></tr>';

		// Depth
		print '<tr><td>'.$form->editfieldkey("Depth",'trueDepth',$object->trueDepth,$object,$user->rights->expedition->creer).'</td><td colspan="3">';
		print $form->editfieldval("Depth",'trueDepth',$object->trueDepth,$object,$user->rights->expedition->creer);
		print ($object->trueDepth && $object->depth_units!='')?' '.measuring_units_string($object->depth_units,"size"):'';
		print '</td></tr>';

		// Volume
		print '<tr><td>';
		print $langs->trans("Volume");
		print '</td>';
		print '<td colspan="3">';
		$calculatedVolume=0;
		$volumeUnit=0;
		if ($object->trueWidth && $object->trueHeight && $object->trueDepth)
		{
		    $calculatedVolume=($object->trueWidth * $object->trueHeight * $object->trueDepth);
		    $volumeUnit=$object->size_units * 3;
		}
		// If sending volume not defined we use sum of products
		if ($calculatedVolume > 0)
		{
			if ($volumeUnit < 50)
			{
			    //print $calculatedVolume.' '.measuring_units_string($volumeUnit,"volume");
			    print showDimensionInBestUnit($calculatedVolume, $volumeUnit, "volume", $langs, isset($conf->global->MAIN_VOLUME_DEFAULT_ROUND)?$conf->global->MAIN_VOLUME_DEFAULT_ROUND:-1, isset($conf->global->MAIN_VOLUME_DEFAULT_UNIT)?$conf->global->MAIN_VOLUME_DEFAULT_UNIT:'no');
			}
			else print $calculatedVolume.' '.measuring_units_string($volumeUnit,"volume");
		}
		if ($totalVolume > 0)
		{
			if ($calculatedVolume) print ' ('.$langs->trans("SumOfProductVolumes").': ';
			//print $totalVolume.' '.measuring_units_string(0,"volume");
			print showDimensionInBestUnit($totalVolume, 0, "volume", $langs, isset($conf->global->MAIN_VOLUME_DEFAULT_ROUND)?$conf->global->MAIN_VOLUME_DEFAULT_ROUND:-1, isset($conf->global->MAIN_VOLUME_DEFAULT_UNIT)?$conf->global->MAIN_VOLUME_DEFAULT_UNIT:'no');
			//if (empty($calculatedVolume)) print ' ('.$langs->trans("Calculated").')';
			if ($calculatedVolume) print ')';
		}
		print "</td>\n";
		print '</tr>';

		// Other attributes
		$cols = 2;
		include DOL_DOCUMENT_ROOT . '/core/tpl/extrafields_view.tpl.php';

		print '</table>';

		print '</div>';
		print '<div class="fichehalfright">';
		print '<div class="ficheaddleft">';
		print '<div class="underbanner clearboth"></div>';

		print '<table class="border centpercent">';

		// Sending method
		print '<tr><td height="10">';
		print '<table class="nobordernopadding" width="100%"><tr><td>';
		print $langs->trans('SendingMethod');
		print '</td>';

		if ($action != 'editshipping_method_id') print '<td align="right"><a href="'.$_SERVER["PHP_SELF"].'?action=editshipping_method_id&amp;id='.$object->id.'">'.img_edit($langs->trans('SetSendingMethod'),1).'</a></td>';
		print '</tr></table>';
		print '</td><td colspan="2">';
		if ($action == 'editshipping_method_id')
		{
			print '<form name="setshipping_method_id" action="'.$_SERVER["PHP_SELF"].'?id='.$object->id.'" method="post">';
			print '<input type="hidden" name="token" value="'.$_SESSION['newtoken'].'">';
			print '<input type="hidden" name="action" value="setshipping_method_id">';
			$object->fetch_delivery_methods();
			print $form->selectarray("shipping_method_id",$object->meths,$object->shipping_method_id,1,0,0,"",1);
			if ($user->admin) print info_admin($langs->trans("YouCanChangeValuesForThisListFromDictionarySetup"),1);
			print '<input type="submit" class="button" value="'.$langs->trans('Modify').'">';
			print '</form>';
		}
		else
		{
			if ($object->shipping_method_id > 0)
			{
				// Get code using getLabelFromKey
				$code=$langs->getLabelFromKey($db,$object->shipping_method_id,'c_shipment_mode','rowid','code');
				print $langs->trans("SendingMethod".strtoupper($code));
			}
		}
		print '</td>';
		print '</tr>';

		// Tracking Number
		print '<tr><td class="titlefield">'.$form->editfieldkey("TrackingNumber",'trackingnumber',$object->tracking_number,$object,$user->rights->expedition->creer).'</td><td colspan="3">';
		print $form->editfieldval("TrackingNumber",'trackingnumber',$object->tracking_url,$object,$user->rights->expedition->creer,'string',$object->tracking_number);
		print '</td></tr>';

		// Incoterms
		if (!empty($conf->incoterm->enabled))
		{
			print '<tr><td>';
	        print '<table width="100%" class="nobordernopadding"><tr><td>';
	        print $langs->trans('IncotermLabel');
	        print '<td><td align="right">';
	        if ($user->rights->expedition->creer) print '<a href="'.DOL_URL_ROOT.'/expedition/card.php?id='.$object->id.'&action=editincoterm">'.img_edit().'</a>';
	        else print '&nbsp;';
	        print '</td></tr></table>';
	        print '</td>';
	        print '<td colspan="3">';
			if ($action != 'editincoterm')
			{
				print $form->textwithpicto($object->display_incoterms(), $object->libelle_incoterms, 1);
			}
			else
			{
				print $form->select_incoterms((!empty($object->fk_incoterms) ? $object->fk_incoterms : ''), (!empty($object->location_incoterms)?$object->location_incoterms:''), $_SERVER['PHP_SELF'].'?id='.$object->id);
			}
	        print '</td></tr>';
		}

		print "</table>";

		print '</div>';
		print '</div>';
		print '</div>';

		print '<div class="clearboth"></div>';


		/*
		 * Lines of products
		 */
		print '<br>';

        print '<div class="div-table-responsive-no-min">';
		print '<table class="noborder" width="100%">';
		print '<tr class="liste_titre">';
		if (! empty($conf->global->MAIN_VIEW_LINE_NUMBER))
		{
			print '<td width="5" align="center">&nbsp;</td>';
		}
		print '<td>'.$langs->trans("Products").'</td>';
		print '<td align="center">'.$langs->trans("QtyOrdered").'</td>';
		if ($object->statut <= 1)
		{
			print '<td align="center">'.$langs->trans("QtyToShip").'</td>';
		}
		else
		{
			print '<td align="center">'.$langs->trans("QtyShipped").'</td>';
		}

		if ($origin && $origin_id > 0)
		{
            print '<td align="center">'.$langs->trans("QtyInOtherShipments").'</td>';
		}

		print '<td align="center">'.$langs->trans("CalculatedWeight").'</td>';
		print '<td align="center">'.$langs->trans("CalculatedVolume").'</td>';
		//print '<td align="center">'.$langs->trans("Size").'</td>';

		if (! empty($conf->stock->enabled))
		{
			print '<td align="left">'.$langs->trans("WarehouseSource").'</td>';
		}

		if (! empty($conf->productbatch->enabled))
		{
			print '<td align="left">'.$langs->trans("Batch").'</td>';
		}

		print "</tr>\n";

		$var=false;

		if (! empty($conf->global->MAIN_MULTILANGS) && ! empty($conf->global->PRODUIT_TEXTS_IN_THIRDPARTY_LANGUAGE))
		{
			$object->fetch_thirdparty();
			$outputlangs = $langs;
			$newlang='';
			if (empty($newlang) && GETPOST('lang_id','aZ09')) $newlang=GETPOST('lang_id','aZ09');
			if (empty($newlang)) $newlang=$object->thirdparty->default_lang;
			if (! empty($newlang))
			{
				$outputlangs = new Translate("",$conf);
				$outputlangs->setDefaultLang($newlang);
			}
		}

        // Get list of products already sent for same source object
		$alreadysent = array();
		if ($origin && $origin_id > 0)
		{
    		$sql = "SELECT obj.rowid, obj.fk_product, obj.label, obj.description, obj.product_type as fk_product_type, obj.qty as qty_asked, obj.date_start, obj.date_end";
    		$sql.= ", ed.rowid as shipmentline_id, ed.qty as qty_shipped, ed.fk_expedition as expedition_id, ed.fk_origin_line, ed.fk_entrepot";
    		$sql.= ", e.rowid as shipment_id, e.ref as shipment_ref, e.date_creation, e.date_valid, e.date_delivery, e.date_expedition";
    		//if ($conf->livraison_bon->enabled) $sql .= ", l.rowid as livraison_id, l.ref as livraison_ref, l.date_delivery, ld.qty as qty_received";
    		$sql.= ', p.label as product_label, p.ref, p.fk_product_type, p.rowid as prodid, p.tobatch as product_tobatch';
    		$sql.= ', p.description as product_desc';
    		$sql.= " FROM ".MAIN_DB_PREFIX."expeditiondet as ed";
    		$sql.= ", ".MAIN_DB_PREFIX."expedition as e";
    		$sql.= ", ".MAIN_DB_PREFIX.$origin."det as obj";
    		//if ($conf->livraison_bon->enabled) $sql .= " LEFT JOIN ".MAIN_DB_PREFIX."livraison as l ON l.fk_expedition = e.rowid LEFT JOIN ".MAIN_DB_PREFIX."livraisondet as ld ON ld.fk_livraison = l.rowid  AND obj.rowid = ld.fk_origin_line";
    		$sql.= " LEFT JOIN ".MAIN_DB_PREFIX."product as p ON obj.fk_product = p.rowid";
    		$sql.= " WHERE e.entity IN (".getEntity('expedition').")";
    		$sql.= " AND obj.fk_".$origin." = ".$origin_id;
    		$sql.= " AND obj.rowid = ed.fk_origin_line";
    		$sql.= " AND ed.fk_expedition = e.rowid";
    		//if ($filter) $sql.= $filter;
    		$sql.= " ORDER BY obj.fk_product";

    		dol_syslog("get list of shipment lines", LOG_DEBUG);
    		$resql = $db->query($sql);
    		if ($resql)
    		{
    		    $num = $db->num_rows($resql);
    		    $i = 0;

    		    while($i < $num)
    		    {
        		    $obj = $db->fetch_object($resql);
        		    if ($obj)
        		    {
        		        // $obj->rowid is rowid in $origin."det" table
        		        $alreadysent[$obj->rowid][$obj->shipmentline_id]=array('shipment_ref'=>$obj->shipment_ref, 'shipment_id'=>$obj->shipment_id, 'warehouse'=>$obj->fk_entrepot, 'qty_shipped'=>$obj->qty_shipped, 'date_valid'=>$obj->date_valid, 'date_delivery'=>$obj->date_delivery);
        		    }
        		    $i++;
    		    }
    		}
    		//var_dump($alreadysent);
		}

		// Loop on each product to send/sent
		for ($i = 0 ; $i < $num_prod ; $i++)
		{
		    print '<!-- origin line id = '.$lines[$i]->origin_line_id.' -->'; // id of order line
			print '<tr class="oddeven">';

			if (! empty($conf->global->MAIN_VIEW_LINE_NUMBER))
			{
				print '<td align="center">'.($i+1).'</td>';
			}

			// Predefined product or service
			if ($lines[$i]->fk_product > 0)
			{
				// Define output language
				if (! empty($conf->global->MAIN_MULTILANGS) && ! empty($conf->global->PRODUIT_TEXTS_IN_THIRDPARTY_LANGUAGE))
				{
					$prod = new Product($db);
					$prod->fetch($lines[$i]->fk_product);
					$label = ( ! empty($prod->multilangs[$outputlangs->defaultlang]["label"])) ? $prod->multilangs[$outputlangs->defaultlang]["label"] : $lines[$i]->product_label;
				}
				else
					$label = (! empty($lines[$i]->label)?$lines[$i]->label:$lines[$i]->product_label);

				print '<td>';

				// Show product and description
				$product_static->type=$lines[$i]->fk_product_type;
				$product_static->id=$lines[$i]->fk_product;
				$product_static->ref=$lines[$i]->ref;
				$product_static->status_batch=$lines[$i]->product_tobatch;
				$text=$product_static->getNomUrl(1);
				$text.= ' - '.$label;
				$description=(! empty($conf->global->PRODUIT_DESC_IN_FORM)?'':dol_htmlentitiesbr($lines[$i]->description));
				print $form->textwithtooltip($text,$description,3,'','',$i);
				print_date_range($lines[$i]->date_start,$lines[$i]->date_end);
				if (! empty($conf->global->PRODUIT_DESC_IN_FORM))
				{
					print (! empty($lines[$i]->description) && $lines[$i]->description!=$lines[$i]->product)?'<br>'.dol_htmlentitiesbr($lines[$i]->description):'';
				}
				print "</td>\n";
			}
			else
			{
				print "<td>";
				if ($lines[$i]->fk_product_type==1) $text = img_object($langs->trans('Service'),'service');
				else $text = img_object($langs->trans('Product'),'product');

				if (! empty($lines[$i]->label)) {
					$text.= ' <strong>'.$lines[$i]->label.'</strong>';
					print $form->textwithtooltip($text,$lines[$i]->description,3,'','',$i);
				} else {
					print $text.' '.nl2br($lines[$i]->description);
				}

				print_date_range($lines[$i]->date_start,$lines[$i]->date_end);
				print "</td>\n";
			}

			// Qty ordered
			print '<td align="center">'.$lines[$i]->qty_asked.'</td>';

			// Qty to ship or shipped
			print '<td align="center">'.$lines[$i]->qty_shipped.'</td>';

			// Qty in other shipments (with shipment and warehouse used)
    		if ($origin && $origin_id > 0)
    		{
    			print '<td align="center" class="nowrap">';
    			foreach ($alreadysent as $key => $val)
    			{
    			    if ($lines[$i]->fk_origin_line == $key)
    			    {
    			        $j = 0;
    			        foreach($val as $shipmentline_id=> $shipmentline_var)
    			        {
    			            if ($shipmentline_var['shipment_id'] == $lines[$i]->fk_expedition) continue; // We want to show only "other shipments"

    			            $j++;
    			            if ($j > 1) print '<br>';
    			            $shipment_static->fetch($shipmentline_var['shipment_id']);
    			            print $shipment_static->getNomUrl(1);
    			            print ' - '.$shipmentline_var['qty_shipped'];
    			            $htmltext=$langs->trans("DateValidation").' : '.(empty($shipmentline_var['date_valid'])?$langs->trans("Draft"):dol_print_date($shipmentline_var['date_valid'], 'dayhour'));
    			            if (! empty($conf->stock->enabled) && $shipmentline_var['warehouse'] > 0)
    			            {
    			                $warehousestatic->fetch($shipmentline_var['warehouse']);
    			                $htmltext .= '<br>'.$langs->trans("From").' : '.$warehousestatic->getNomUrl(1);
    			            }
    			            print ' '.$form->textwithpicto('', $htmltext, 1);
    			        }
    			    }
    			}
    		}
			print '</td>';

			// Weight
			print '<td align="center">';
			if ($lines[$i]->fk_product_type == 0) print $lines[$i]->weight*$lines[$i]->qty_shipped.' '.measuring_units_string($lines[$i]->weight_units,"weight");
			else print '&nbsp;';
			print '</td>';

			// Volume
			print '<td align="center">';
			if ($lines[$i]->fk_product_type == 0) print $lines[$i]->volume*$lines[$i]->qty_shipped.' '.measuring_units_string($lines[$i]->volume_units,"volume");
			else print '&nbsp;';
			print '</td>';

			// Size
			//print '<td align="center">'.$lines[$i]->volume*$lines[$i]->qty_shipped.' '.measuring_units_string($lines[$i]->volume_units,"volume").'</td>';

			// Warehouse source
			if (! empty($conf->stock->enabled))
			{
				print '<td align="left">';
				if ($lines[$i]->entrepot_id > 0)
				{
					$entrepot = new Entrepot($db);
					$entrepot->fetch($lines[$i]->entrepot_id);
					print $entrepot->getNomUrl(1);
				}
				else if (count($lines[$i]->details_entrepot) > 1)
				{
					$detail = '';
					foreach ($lines[$i]->details_entrepot as $detail_entrepot)
					{
						if ($detail_entrepot->entrepot_id > 0)
						{
							$entrepot = new Entrepot($db);
							$entrepot->fetch($detail_entrepot->entrepot_id);
							$detail.= $langs->trans("DetailWarehouseFormat",$entrepot->libelle,$detail_entrepot->qty_shipped).'<br/>';
						}
					}
					print $form->textwithtooltip(img_picto('', 'object_stock').' '.$langs->trans("DetailWarehouseNumber"),$detail);
				}
				print '</td>';
			}

			// Batch number managment
			if (! empty($conf->productbatch->enabled))
			{
				if (isset($lines[$i]->detail_batch))
				{
					print '<td>';
					if ($lines[$i]->product_tobatch)
					{
						$detail = '';
						foreach ($lines[$i]->detail_batch as $dbatch)
						{
							$detail.= $langs->trans("DetailBatchFormat",$dbatch->batch,dol_print_date($dbatch->eatby,"day"),dol_print_date($dbatch->sellby,"day"),$dbatch->dluo_qty).'<br/>';
						}
						print $form->textwithtooltip(img_picto('', 'object_barcode').' '.$langs->trans("DetailBatchNumber"),$detail);
					}
					else
					{
						print $langs->trans("NA");
					}
					print '</td>';
				} else {
					print '<td></td>';
				}
			}
			print "</tr>";

			// Display lines extrafields
			if (is_array($extralabelslines) && count($extralabelslines)>0) {
				$colspan= empty($conf->productbatch->enabled) ? 5 : 6;
				$line = new ExpeditionLigne($db);
				$line->fetch_optionals($lines[$i]->id,$extralabelslines);
				print '<tr class="oddeven">';
				print $line->showOptionals($extrafieldsline, 'view', array('style'=>$bc[$var], 'colspan'=>$colspan),$indiceAsked);
				print '</tr>';
			}


		}

		// TODO Show also lines ordered but not delivered

		print "</table>\n";
		print '</div>';
	}


	dol_fiche_end();


	$object->fetchObjectLinked($object->id,$object->element);


	/*
	 *    Boutons actions
	 */

	if (($user->societe_id == 0) && ($action!='presend'))
	{
		print '<div class="tabsAction">';

		$parameters = array();
		$reshook = $hookmanager->executeHooks('addMoreActionsButtons', $parameters, $object, $action); // Note that $action and $object may have been
		                                                                                               // modified by hook
		if (empty($reshook))
		{

			if ($object->statut == 0 && $num_prod > 0)
			{
				if ((empty($conf->global->MAIN_USE_ADVANCED_PERMS) && ! empty($user->rights->expedition->creer))
	  		     || (! empty($conf->global->MAIN_USE_ADVANCED_PERMS) && ! empty($user->rights->expedition->shipping_advance->validate)))
				{
					print '<a class="butAction" href="'.$_SERVER["PHP_SELF"].'?id='.$object->id.'&amp;action=valid">'.$langs->trans("Validate").'</a>';
				}
				else
				{
					print '<a class="butActionRefused" href="#" title="'.$langs->trans("NotAllowed").'">'.$langs->trans("Validate").'</a>';
				}
			}

			// TODO add alternative status
			// 0=draft, 1=validated, 2=billed, we miss a status "delivered" (only available on order)
			if ($object->statut == 2 && $object->billed && $user->rights->expedition->creer)
			{
			    print '<a class="butAction" href="'.$_SERVER["PHP_SELF"].'?id='.$object->id.'&amp;action=reopen">'.$langs->trans("ReOpen").'</a>';
			}

			// Send
			if ($object->statut > 0)
			{
				if (empty($conf->global->MAIN_USE_ADVANCED_PERMS) || $user->rights->expedition->shipping_advance->send)
				{
					print '<a class="butAction" href="'.$_SERVER["PHP_SELF"].'?id='.$object->id.'&action=presend&mode=init#formmailbeforetitle">'.$langs->trans('SendByMail').'</a>';
				}
				else print '<a class="butActionRefused" href="#">'.$langs->trans('SendByMail').'</a>';
			}

			// Create bill
			if (! empty($conf->facture->enabled) && $object->statut > 0)
			{
				if ($user->rights->facture->creer)
				{
					// TODO show button only   if (! empty($conf->global->WORKFLOW_BILL_ON_SHIPMENT))
					// If we do that, we must also make this option official.
					print '<a class="butAction" href="'.DOL_URL_ROOT.'/compta/facture/card.php?action=create&amp;origin='.$object->element.'&amp;originid='.$object->id.'&amp;socid='.$object->socid.'">'.$langs->trans("CreateBill").'</a>';
				}
			}

			// This is just to generate a delivery receipt
			//var_dump($object->linkedObjectsIds['delivery']);
			if ($conf->livraison_bon->enabled && ($object->statut == 1 || $object->statut == 2) && $user->rights->expedition->livraison->creer && count($object->linkedObjectsIds['delivery']) == 0)
			{
				print '<a class="butAction" href="'.$_SERVER["PHP_SELF"].'?id='.$object->id.'&amp;action=create_delivery">'.$langs->trans("CreateDeliveryOrder").'</a>';
			}
			// Close
			if (! empty($conf->facture->enabled) && $object->statut > 0)
			{
				if ($user->rights->expedition->creer && $object->statut > 0 && ! $object->billed)
				{
					$label="Close"; $paramaction='classifyclosed';       // = Transferred/Received
					// Label here should be "Close" or "ClassifyBilled" if we decided to make bill on shipments instead of orders
					if (! empty($conf->global->WORKFLOW_BILL_ON_SHIPMENT))  // TODO Quand l'option est on, il faut avoir le bouton en plus et non en remplacement du Close.
					{
					    $label="ClassifyBilled";
					    $paramaction='classifybilled';
					}
					print '<a class="butAction" href="'.$_SERVER["PHP_SELF"].'?id='.$object->id.'&amp;action='.$paramaction.'">'.$langs->trans($label).'</a>';
				}
			}

			if ($user->rights->expedition->supprimer)
			{
				print '<a class="butActionDelete" href="'.$_SERVER["PHP_SELF"].'?id='.$object->id.'&amp;action=delete">'.$langs->trans("Delete").'</a>';
			}

		}

		print '</div>';
	}


	/*
	 * Documents generated
	 */

	if ($action != 'presend')
	{
        print '<div class="fichecenter"><div class="fichehalfleft">';

        $objectref = dol_sanitizeFileName($object->ref);
		$filedir = $conf->expedition->dir_output . "/sending/" .$objectref;

		$urlsource = $_SERVER["PHP_SELF"]."?id=".$object->id;

		$genallowed=$user->rights->expedition->lire;
		$delallowed=$user->rights->expedition->creer;

		print $formfile->showdocuments('expedition',$objectref,$filedir,$urlsource,$genallowed,$delallowed,$object->modelpdf,1,0,0,28,0,'','','',$soc->default_lang);


		// Show links to link elements
		//$linktoelem = $form->showLinkToObjectBlock($object, null, array('order'));
		$somethingshown = $form->showLinkedObjectBlock($object, '');


		print '</div><div class="fichehalfright"><div class="ficheaddleft">';

		// List of actions on element
		include_once DOL_DOCUMENT_ROOT.'/core/class/html.formactions.class.php';
		$formactions=new FormActions($db);
		$somethingshown=$formactions->showactions($object,'shipping',$socid);

		print '</div></div></div>';
	}


	/*
	 * Action presend
	 */

	//Select mail models is same action as presend
	if (GETPOST('modelselected')) {
		$action = 'presend';
	}
	if ($action == 'presend')
	{
		$ref = dol_sanitizeFileName($object->ref);
		include_once DOL_DOCUMENT_ROOT.'/core/lib/files.lib.php';
		$fileparams = dol_most_recent_file($conf->expedition->dir_output . '/sending/' . $ref, preg_quote($ref, '/').'[^\-]+');
		$file=$fileparams['fullname'];

		// Define output language
		$outputlangs = $langs;
		$newlang = '';
		if ($conf->global->MAIN_MULTILANGS && empty($newlang) && ! empty($_REQUEST['lang_id']))
			$newlang = $_REQUEST['lang_id'];
		if ($conf->global->MAIN_MULTILANGS && empty($newlang))
			$newlang = $object->thirdparty->default_lang;

		if (!empty($newlang))
		{
			$outputlangs = new Translate('', $conf);
			$outputlangs->setDefaultLang($newlang);
			$outputlangs->load('sendings');
		}

		// Build document if it not exists
		if (! $file || ! is_readable($file))
		{
			$result = $object->generateDocument(GETPOST('model')?GETPOST('model'):$object->modelpdf, $outputlangs, $hidedetails, $hidedesc, $hideref);
			if ($result <= 0)
			{
				dol_print_error($db,$object->error,$object->errors);
				exit;
			}
			$fileparams = dol_most_recent_file($conf->expedition->dir_output . '/sending/' . $ref, preg_quote($ref, '/').'[^\-]+');
			$file=$fileparams['fullname'];
		}

		print '<div id="formmailbeforetitle" name="formmailbeforetitle"></div>';
		print '<div class="clearboth"></div>';
		print '<br>';
		print load_fiche_titre($langs->trans('SendShippingByEMail'));

		dol_fiche_head('');

		// Cree l'objet formulaire mail
		include_once DOL_DOCUMENT_ROOT.'/core/class/html.formmail.class.php';
		$formmail = new FormMail($db);
		$formmail->param['langsmodels']=(empty($newlang)?$langs->defaultlang:$newlang);
        $formmail->fromtype = (GETPOST('fromtype')?GETPOST('fromtype'):(!empty($conf->global->MAIN_MAIL_DEFAULT_FROMTYPE)?$conf->global->MAIN_MAIL_DEFAULT_FROMTYPE:'user'));

        if($formmail->fromtype === 'user'){
            $formmail->fromid = $user->id;

        }
		$formmail->trackid='shi'.$object->id;
		if (! empty($conf->global->MAIN_EMAIL_ADD_TRACK_ID) && ($conf->global->MAIN_EMAIL_ADD_TRACK_ID & 2))	// If bit 2 is set
		{
			include DOL_DOCUMENT_ROOT.'/core/lib/functions2.lib.php';
			$formmail->frommail=dolAddEmailTrackId($formmail->frommail, 'shi'.$object->id);
		}
		$formmail->withfrom=1;
		$liste=array();
		foreach ($object->thirdparty->thirdparty_and_contact_email_array(1) as $key=>$value)	$liste[$key]=$value;
		$formmail->withto=GETPOST("sendto")?GETPOST("sendto"):$liste;
		$formmail->withtocc=$liste;
		$formmail->withtoccc=$conf->global->MAIN_EMAIL_USECCC;
		$formmail->withtopic=$outputlangs->trans('SendShippingRef','__SHIPPINGREF__');
		$formmail->withfile=2;
		$formmail->withbody=1;
		$formmail->withdeliveryreceipt=1;
		$formmail->withcancel=1;
		// Tableau des substitutions
		$formmail->setSubstitFromObject($object);
		$formmail->substit['__SHIPPINGREF__']=$object->ref;
		$formmail->substit['__SHIPPINGTRACKNUM__']=$object->tracking_number;
		$formmail->substit['__SHIPPINGTRACKNUMURL__']=$object->tracking_url;

		//Find the good contact adress
		if ($typeobject == 'commande' && $object->$typeobject->id && ! empty($conf->commande->enabled))	{
			$objectsrc=new Commande($db);
			$objectsrc->fetch($object->$typeobject->id);
		}
		if ($typeobject == 'propal' && $object->$typeobject->id && ! empty($conf->propal->enabled))	{
			$objectsrc=new Propal($db);
			$objectsrc->fetch($object->$typeobject->id);
		}
		$custcontact='';
		$contactarr=array();
		if (is_object($objectsrc))    // For the case the shipment was created without orders
		{
    		$contactarr=$objectsrc->liste_contact(-1,'external');
		}

		if (is_array($contactarr) && count($contactarr)>0) {
			foreach($contactarr as $contact) {

				if ($contact['libelle']==$langs->trans('TypeContact_commande_external_CUSTOMER')) {

					require_once DOL_DOCUMENT_ROOT . '/contact/class/contact.class.php';

					$contactstatic=new Contact($db);
					$contactstatic->fetch($contact['id']);
					$custcontact=$contactstatic->getFullName($langs,1);
				}
			}

			if (!empty($custcontact)) {
				$formmail->substit['__CONTACTCIVNAME__']=$custcontact;
			}
		}

		// Tableau des parametres complementaires
		$formmail->param['action']='send';
		$formmail->param['models']='shipping_send';
		$formmail->param['models_id']=GETPOST('modelmailselected','int');
		$formmail->param['shippingid']=$object->id;
		$formmail->param['returnurl']=$_SERVER["PHP_SELF"].'?id='.$object->id;

		// Init list of files
		if (GETPOST("mode")=='init')
		{
			$formmail->clear_attached_files();
			$formmail->add_attached_files($file,basename($file),dol_mimetype($file));
		}

		// Show form
		print $formmail->get_form();

		dol_fiche_end();
	}
}


llxFooter();

$db->close();<|MERGE_RESOLUTION|>--- conflicted
+++ resolved
@@ -1240,7 +1240,7 @@
 
 									print '<!-- Show details of lot -->';
 									print '<input name="batchl'.$indiceAsked.'_'.$subj.'" type="hidden" value="'.$dbatch->id.'">';
-<<<<<<< HEAD
+
 									//print $langs->trans("DetailBatchFormat", $dbatch->batch, dol_print_date($dbatch->eatby,"day"), dol_print_date($dbatch->sellby,"day"), $dbatch->qty);
 									//print $line->fk_product.' - '.$dbatch->batch;
 									print $langs->trans("Batch").': ';
@@ -1249,18 +1249,6 @@
 									else print 'TableLotIncompleteRunRepair';
 									print ' ('.$dbatch->qty.')';
 									//print $langs->trans("DetailBatchFormat", 'ee'.$dbatch->batch, dol_print_date($dbatch->eatby,"day"), dol_print_date($dbatch->sellby,"day"), $dbatch->qty);
-=======
-									$productlotObject->fetch(0, $line->fk_product, $dbatch->batch);
-									if (!empty($productlotObject->batch)) 
-									{
-										print $langs->trans("Batch").': '.$productlotObject->getNomUrl(1);
-										print ' ('.$dbatch->qty.')';
-									}
-									else 	// When lot not found in lot table (this can happen with old record)
-									{
-										print $langs->trans("Batch").': '.$dbatch->batch.' ('.$dbatch->qty.')';
-									}
->>>>>>> 02f47b5a
 									$quantityToBeDelivered -= $deliverableQty;
 									if ($quantityToBeDelivered < 0)
 									{
