--- conflicted
+++ resolved
@@ -41,15 +41,9 @@
 	$socid = $user->socid;
 }
 
-<<<<<<< HEAD
-$nowyear = dol_print_date(dol_now(), "%Y");
-$year = GETPOST('year') > 0 ? GETPOST('year') : $nowyear;
-$startyear = $year - (!getDolGlobalString('MAIN_STATS_GRAPHS_SHOW_N_YEARS') ? 2 : max(1, min(10, getDolGlobalString('MAIN_STATS_GRAPHS_SHOW_N_YEARS'))));
-=======
 $nowyear = (int) dol_print_date(dol_now(), "%Y");
 $year = GETPOSTINT('year') > 0 ? GETPOSTINT('year') : $nowyear;
 $startyear = $year - (!getDolGlobalInt('MAIN_STATS_GRAPHS_SHOW_N_YEARS') ? 2 : max(1, min(10, getDolGlobalInt('MAIN_STATS_GRAPHS_SHOW_N_YEARS'))));
->>>>>>> cc80841a
 $endyear = $year;
 
 // Load translation files required by the page
