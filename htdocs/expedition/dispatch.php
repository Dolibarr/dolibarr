<?php
/* Copyright (C) 2004-2006 Rodolphe Quiedeville <rodolphe@quiedeville.org>
 * Copyright (C) 2004-2016 Laurent Destailleur  <eldy@users.sourceforge.net>
 * Copyright (C) 2005      Eric Seigne          <eric.seigne@ryxeo.com>
 * Copyright (C) 2005-2009 Regis Houssin        <regis.houssin@inodbox.com>
 * Copyright (C) 2010-2021 Juanjo Menent        <jmenent@2byte.es>
 * Copyright (C) 2014      Cedric Gross         <c.gross@kreiz-it.fr>
 * Copyright (C) 2016      Florian Henry        <florian.henry@atm-consulting.fr>
 * Copyright (C) 2017-2022 Ferran Marcet        <fmarcet@2byte.es>
 * Copyright (C) 2018-2022 Frédéric France      <frederic.france@netlogic.fr>
 * Copyright (C) 2019-2020 Christophe Battarel	<christophe@altairis.fr>
 *
 * This program is free software; you can redistribute it and/or modify
 * it under the terms of the GNU General Public License as published by
 * the Free Software Foundation; either version 3 of the License, or
 * (at your option) any later version.
 *
 * This program is distributed in the hope that it will be useful,
 * but WITHOUT ANY WARRANTY; without even the implied warranty of
 * MERCHANTABILITY or FITNESS FOR A PARTICULAR PURPOSE.  See the
 * GNU General Public License for more details.
 *
 * You should have received a copy of the GNU General Public License
 * along with this program. If not, see <https://www.gnu.org/licenses/>.
 */

/**
 * \file 	htdocs/expedition/dispatch.php
 * \ingroup expedition
 * \brief 	Page to dispatch shipments
 */

// Load Dolibarr environment
require '../main.inc.php';
require_once DOL_DOCUMENT_ROOT.'/core/modules/supplier_order/modules_commandefournisseur.php';
require_once DOL_DOCUMENT_ROOT.'/product/stock/class/entrepot.class.php';
require_once DOL_DOCUMENT_ROOT.'/core/lib/fourn.lib.php';
require_once DOL_DOCUMENT_ROOT.'/fourn/class/fournisseur.commande.class.php';
require_once DOL_DOCUMENT_ROOT.'/fourn/class/fournisseur.commande.dispatch.class.php';
require_once DOL_DOCUMENT_ROOT.'/product/class/html.formproduct.class.php';
require_once DOL_DOCUMENT_ROOT.'/product/stock/class/mouvementstock.class.php';
require_once DOL_DOCUMENT_ROOT.'/core/lib/sendings.lib.php';
if (isModEnabled('project')) {
	require_once DOL_DOCUMENT_ROOT.'/projet/class/project.class.php';
}

// Load translation files required by the page
$langs->loadLangs(array("sendings", "companies", "bills", 'deliveries', 'orders', 'stocks', 'other', 'propal', 'receptions'));

if (isModEnabled('productbatch')) {
	$langs->load('productbatch');
}

// Security check
$id = GETPOSTINT("id");
$ref = GETPOST('ref');
$lineid = GETPOSTINT('lineid');
$action = GETPOST('action', 'aZ09');
$fk_default_warehouse = GETPOSTINT('fk_default_warehouse');
$cancel = GETPOST('cancel', 'alpha');
$confirm = GETPOST('confirm', 'alpha');

$error = 0;
$errors = array();

if ($user->socid) {
	$socid = $user->socid;
}

$hookmanager->initHooks(array('expeditiondispatch'));

// Recuperation de l'id de projet
$projectid = 0;
if (GETPOSTISSET("projectid")) {
	$projectid = GETPOSTINT("projectid");
}

$object = new Expedition($db);
$objectorder = new Commande($db);


if ($id > 0 || !empty($ref)) {
	$result = $object->fetch($id, $ref);
	if ($result <= 0) {
		setEventMessages($object->error, $object->errors, 'errors');
	}
	$result = $object->fetch_thirdparty();
	if ($result < 0) {
		setEventMessages($object->error, $object->errors, 'errors');
	}
	if (!empty($object->origin)) {
		$origin = $object->origin;
		$typeobject = $object->origin;

		$object->fetch_origin();
	}
}

// $id is id of a purchase order.
$result = restrictedArea($user, 'expedition', $object, '');

if (!isModEnabled('stock')) {
	accessforbidden('Module stock disabled');
}

$usercancreate = $user->hasRight('expedition', 'creer');
$permissiontoadd = $usercancreate; // Used by the include of actions_addupdatedelete.inc.php


/*
 * Actions
 */

$parameters = array();
$reshook = $hookmanager->executeHooks('doActions', $parameters, $object, $action); // Note that $action and $object may have been modified by some hooks
if ($reshook < 0) {
	setEventMessages($hookmanager->error, $hookmanager->errors, 'errors');
}

// Update a dispatched line
if ($action == 'updatelines' && $usercancreate) {
	$db->begin();
	$error = 0;

	$expeditiondispatch = new ExpeditionLigne($db);
	$expeditionlinebatch = new ExpeditionLineBatch($db);

	$pos = 0;

	foreach ($_POST as $key => $value) {
		// without batch module enabled
		$reg = array();
		if (preg_match('/^(?:product|productbatch)([0-9]+)_([0-9]+)_([0-9]+)$/i', $key, $reg)) {
			$pos++;
			if (preg_match('/^product([0-9]+)_([0-9]+)_([0-9]+)$/i', $key, $reg)) {
				$modebatch = "barcode";
			} elseif (preg_match('/^productbatch([0-9]+)_([0-9]+)_([0-9]+)$/i', $key, $reg)) { // With batchmode enabled
				$modebatch = "batch";
			}

			$numline = $pos;
			$dispatch_line_suffix = $reg[1].'_'.$reg[2].'_'.$reg[3];
			if ($modebatch == "barcode") {
				$prod = "product".$dispatch_line_suffix;
			} else {
				$prod = 'productbatch'.$dispatch_line_suffix;
			}
			$qty = "qty".$dispatch_line_suffix;
			$ent = "entrepot".$dispatch_line_suffix;
			$fk_commandedet = "fk_commandedet".$dispatch_line_suffix;
			$idline = GETPOSTINT("idline".$dispatch_line_suffix);
			$warehouse_id = GETPOSTINT($ent);
			$prod_id = GETPOSTINT($prod);
			//$pu = "pu".$dispatch_line_suffix; // This is unit price including discount
			$lot = '';
			$dDLUO = '';
			$dDLC = '';
			if ($modebatch == "batch") { //TODO: Make impossible to input non existing batch code
				$lot = GETPOST('lot_number'.$dispatch_line_suffix);
				$dDLUO = dol_mktime(12, 0, 0, GETPOSTINT('dluo'.$dispatch_line_suffix.'month'), GETPOSTINT('dluo'.$dispatch_line_suffix.'day'), GETPOSTINT('dluo'.$dispatch_line_suffix.'year'));
				$dDLC = dol_mktime(12, 0, 0, GETPOSTINT('dlc'.$dispatch_line_suffix.'month'), GETPOSTINT('dlc'.$dispatch_line_suffix.'day'), GETPOSTINT('dlc'.$dispatch_line_suffix.'year'));
			}

			$newqty = GETPOSTFLOAT($qty, 'MS');
			//var_dump("modebatch=".$modebatch." newqty=".$newqty." ent=".$ent." idline=".$idline);

			// We ask to move a qty
			if (($modebatch == "batch" && $newqty >= 0) || ($modebatch == "barcode" && $newqty != 0)) {
				if ($newqty > 0) {	// If we want a qty, we make test on input data
					if (!($warehouse_id > 0)) {
						dol_syslog('No dispatch for line '.$key.' as no warehouse was chosen.');
						$text = $langs->transnoentities('Warehouse').', '.$langs->transnoentities('Line').' '.($numline);
						setEventMessages($langs->trans('ErrorFieldRequired', $text), null, 'errors');
						$error++;
					}
					if (!$error && $modebatch == "batch") {
						$sql = "SELECT pb.rowid ";
						$sql .= " FROM ".$db->prefix()."product_batch as pb";
						$sql .= " JOIN ".$db->prefix()."product_stock as ps";
						$sql .= " ON ps.rowid = pb.fk_product_stock";
						$sql .= " WHERE pb.batch = '".$db->escape($lot)."'";
						$sql .= " AND ps.fk_product = ".((int) $prod_id) ;
						$sql .= " AND ps.fk_entrepot = ".((int) $warehouse_id) ;

						$resql = $db->query($sql);
						if ($resql) {
							$num = $db->num_rows($resql);
							if ($num > 1) {
								dol_syslog('No dispatch for line '.$key.' as too many combination warehouse, product, batch code was found ('.$num.').');
								setEventMessages($langs->trans('ErrorTooManyCombinationBatchcode', $numline, $num), null, 'errors');
								$error++;
							} elseif ($num < 1) {
								$tmpwarehouse = new Entrepot($db);
								$tmpwarehouse->fetch($warehouse_id);
								$tmpprod = new Product($db);
								$tmpprod->fetch($prod_id);
								dol_syslog('No dispatch for line '.$key.' as no combination warehouse, product, batch code was found.');
								setEventMessages($langs->trans('ErrorNoCombinationBatchcode', $numline, $tmpwarehouse->ref, $tmpprod->ref, $lot), null, 'errors');
								$error++;
							}
							$db->free($resql);
						}
					}
				}
				//var_dump($key.' '.$newqty.' '.$idline.' '.$error);

				if (!$error) {
					$qtystart = 0;

					if ($idline > 0) {
						$result = $expeditiondispatch->fetch($idline);	// get line from llx_expeditiondet
						if ($result < 0) {
							setEventMessages($expeditiondispatch->error, $expeditiondispatch->errors, 'errors');
							$error++;
						} else {
							$qtystart = $expeditiondispatch->qty;
							$expeditiondispatch->qty = $newqty;
							$expeditiondispatch->entrepot_id = GETPOSTINT($ent);

							if ($newqty > 0) {
								$result = $expeditiondispatch->update($user);
							} else {
								$result = $expeditiondispatch->delete($user);
							}
							if ($result < 0) {
								setEventMessages($expeditiondispatch->error, $expeditiondispatch->errors, 'errors');
								$error++;
							}

							if (!$error && $modebatch == "batch") {
								if ($newqty > 0) {
									$suffixkeyfordate = preg_replace('/^productbatch/', '', $key);
									$sellby = dol_mktime(12, 0, 0, GETPOST('dlc'.$suffixkeyfordate.'month'), GETPOST('dlc'.$suffixkeyfordate.'day'), GETPOST('dlc'.$suffixkeyfordate.'year'), '');
									$eatby = dol_mktime(12, 0, 0, GETPOST('dluo'.$suffixkeyfordate.'month'), GETPOST('dluo'.$suffixkeyfordate.'day'), GETPOST('dluo'.$suffixkeyfordate.'year'));

									$sqlsearchdet = "SELECT rowid FROM ".$db->prefix().$expeditionlinebatch->table_element;
									$sqlsearchdet .= " WHERE fk_expeditiondet = ".((int) $idline);
									$sqlsearchdet .= " AND batch = '".$db->escape($lot)."'";
									$resqlsearchdet = $db->query($sqlsearchdet);

									if ($resqlsearchdet) {
										$objsearchdet = $db->fetch_object($resqlsearchdet);
									} else {
										dol_print_error($db);
									}

									if ($objsearchdet) {
										$sql = "UPDATE ".$db->prefix().$expeditionlinebatch->table_element." SET";
										$sql .= " eatby = ".($eatby ? "'".$db->idate($eatby)."'" : "null");
										$sql .= " , sellby = ".($sellby ? "'".$db->idate($sellby)."'" : "null");
										$sql .= " , qty = ".((float) $newqty);
										$sql .= " , fk_warehouse = ".((int) $warehouse_id);
										$sql .= " WHERE rowid = ".((int) $objsearchdet->rowid);
									} else {
										$sql = "INSERT INTO ".$db->prefix().$expeditionlinebatch->table_element." (";
										$sql .= "fk_expeditiondet, eatby, sellby, batch, qty, fk_origin_stock, fk_warehouse)";
										$sql .= " VALUES (".((int) $idline).", ".($eatby ? "'".$db->idate($eatby)."'" : "null").", ".($sellby ? "'".$db->idate($sellby)."'" : "null").", ";
										$sql .= " '".$db->escape($lot)."', ".((float) $newqty).", 0, ".((int) $warehouse_id).")";
									}
								} else {
									$sql = " DELETE FROM ".$db->prefix().$expeditionlinebatch->table_element;
									$sql .= " WHERE fk_expeditiondet = ".((int) $idline);
									$sql .= " AND batch = '".$db->escape($lot)."'";
								}

								$resql = $db->query($sql);
								if (!$resql) {
									dol_print_error($db);
									$error++;
								}
							}
						}
					} else {
						$expeditiondispatch->fk_expedition = $object->id;
						$expeditiondispatch->entrepot_id = GETPOSTINT($ent);
<<<<<<< HEAD
						$expeditiondispatch->fk_parent = GETPOSTINT('fk_parent'.$dispatch_line_suffix);
						$expeditiondispatch->fk_product = $prod_id;
						if (!($expeditiondispatch->fk_parent > 0)) {
							$expeditiondispatch->fk_origin_line = GETPOSTINT($fk_commandedet);
						}
=======
						$expeditiondispatch->fk_elementdet = GETPOSTINT($fk_commandedet);
>>>>>>> 6bcaabad
						$expeditiondispatch->qty = $newqty;

						if ($newqty > 0) {
							$idline = $expeditiondispatch->insert($user);
							if ($idline < 0) {
								setEventMessages($expeditiondispatch->error, $expeditiondispatch->errors, 'errors');
								$error++;
							}

							if ($modebatch == "batch" && !$error) {
								$expeditionlinebatch->sellby = $dDLC; // DLUO is eatByDate
								$expeditionlinebatch->eatby = $dDLUO; // DLC is sellByDate
								$expeditionlinebatch->batch = $lot;
								$expeditionlinebatch->qty = $newqty;
								$expeditionlinebatch->fk_origin_stock = 0;
								$expeditionlinebatch->fk_warehouse = GETPOSTINT($ent);

								$result = $expeditionlinebatch->create($idline);
								if ($result < 0) {
									setEventMessages($expeditionlinebatch->error, $expeditionlinebatch->errors, 'errors');
									$error++;
								}
							}
						}
					}

					// If module stock is enabled and the stock decrease is done on edition of this page
					/*
					if (!$error && GETPOST($ent, 'int') > 0 && isModEnabled('stock') && !empty($conf->global->STOCK_CALCULATE_ON_SHIPMENT_DISPATCH_ORDER)) {
						$mouv = new MouvementStock($db);
						$product = GETPOST($prod, 'int');
						$entrepot = GETPOST($ent, 'int');
						$qtymouv = price2num(GETPOST($qty, 'alpha'), 'MS') - $qtystart;
						$price = price2num(GETPOST($pu), 'MU');
						$comment = GETPOST('comment');
						$inventorycode = dol_print_date(dol_now(), 'dayhourlog');
						$now = dol_now();
						$eatby = '';
						$sellby = '';
						$batch = '';
						if ($modebatch == "batch") {
							$eatby = $dDLUO;
							$sellby = $dDLC;
							$batch = $lot ;
						}
						if ($product > 0 && $qtymouv != 0) {
							// $price should take into account discount (except if option STOCK_EXCLUDE_DISCOUNT_FOR_PMP is on)
							$mouv->origin = $objectorder;
							$mouv->setOrigin($objectorder->element, $objectorder->id);

							// Method change if qty < 0
							if (!empty($conf->global->SUPPLIER_ORDER_ALLOW_NEGATIVE_QTY_FOR_SUPPLIER_ORDER_RETURN) && $qtymouv < 0) {
								$result = $mouv->reception($user, $product, $entrepot, $qtymouv*(-1), $price, $comment, $eatby, $sellby, $batch, '', 0, $inventorycode);
							} else {
								$result = $mouv->livraison($user, $product, $entrepot, $qtymouv, $price, $comment, $now, $eatby, $sellby, $batch, 0, $inventorycode);
							}

							if ($result < 0) {
								setEventMessages($mouv->error, $mouv->errors, 'errors');
								$error++;
							}
						}
					}
					*/
				}
			}
		}
	}

	if ($error > 0) {
		$db->rollback();
		setEventMessages($error, $errors, 'errors');
	} else {
		$db->commit();
		setEventMessages($langs->trans("ShipmentUpdated"), null);

		header("Location: ".DOL_URL_ROOT.'/expedition/dispatch.php?id='.$object->id);
		exit;
	}
} elseif ($action == 'setdate_livraison' && $usercancreate) {
	$datedelivery = dol_mktime(GETPOSTINT('liv_hour'), GETPOSTINT('liv_min'), 0, GETPOSTINT('liv_month'), GETPOSTINT('liv_day'), GETPOSTINT('liv_year'));

	$object->fetch($id);
	$result = $object->setDeliveryDate($user, $datedelivery);
	if ($result < 0) {
		setEventMessages($object->error, $object->errors, 'errors');
	}
}


/*
 * View
 */

$now = dol_now();

$form = new Form($db);
$formproduct = new FormProduct($db);
$warehouse_static = new Entrepot($db);

$title = $object->ref." - ".$langs->trans('ShipmentDistribution');
$help_url = 'EN:Module_Shipments|FR:Module_Expéditions|ES:M&oacute;dulo_Expediciones|DE:Modul_Lieferungen';
$morejs = array('/expedition/js/lib_dispatch.js.php');

llxHeader('', $title, $help_url, '', 0, 0, $morejs, '', '', 'mod-expedition page-card_dispatch');

if ($object->id > 0 || !empty($object->ref)) {
	$lines = $object->lines;	// This is an array of detail of line, on line per source order line found intolines[]->fk_elementdet, then each line may have sub data
	//var_dump($lines[0]->fk_elementdet); exit;

	$num_prod = count($lines);

	if (!empty($object->origin) && $object->origin_id > 0) {
		$object->origin = 'commande';
		$typeobject = $object->origin;
		$origin = $object->origin;

		$object->fetch_origin(); // Load property $object->origin_object, $object->commande, $object->propal, ...
	}
	$soc = new Societe($db);
	$soc->fetch($object->socid);

	$author = new User($db);
	$author->fetch($object->user_author_id);

	$head = shipping_prepare_head($object);

	print dol_get_fiche_head($head, 'dispatch', $langs->trans("Shipment"), -1, $object->picto);


	$formconfirm = '';

	// Confirmation to delete line
	if ($action == 'ask_deleteline') {
		$formconfirm = $form->formconfirm($_SERVER["PHP_SELF"].'?id='.$object->id.'&lineid='.$lineid, $langs->trans('DeleteLine'), $langs->trans('ConfirmDeleteLine'), 'confirm_deleteline', '', 0, 1);
	}

	// Call Hook formConfirm
	$parameters = array('lineid' => $lineid);
	// Note that $action and $object may be modified by hook
	$reshook = $hookmanager->executeHooks('formConfirm', $parameters, $object, $action);
	if (empty($reshook)) {
		$formconfirm .= $hookmanager->resPrint;
	} elseif ($reshook > 0) {
		$formconfirm = $hookmanager->resPrint;
	}

	// Print form confirm
	print $formconfirm;

	if ($typeobject == 'commande' && $object->origin_object->id && isModEnabled('order')) {
		$objectsrc = new Commande($db);
		$objectsrc->fetch($object->origin_object->id);
	}
	if ($typeobject == 'propal' && $object->origin_object->id && isModEnabled("propal")) {
		$objectsrc = new Propal($db);
		$objectsrc->fetch($object->origin_object->id);
	}

	// Shipment card
	$linkback = '<a href="'.DOL_URL_ROOT.'/expedition/list.php?restore_lastsearch_values=1'.(!empty($socid) ? '&socid='.$socid : '').'">'.$langs->trans("BackToList").'</a>';
	$morehtmlref = '<div class="refidno">';

	// Ref customer shipment
	$morehtmlref .= $form->editfieldkey("RefCustomer", 'ref_customer', $object->ref_customer, $object, $user->hasRight('expedition', 'creer'), 'string', '', 0, 1);
	$morehtmlref .= $form->editfieldval("RefCustomer", 'ref_customer', $object->ref_customer, $object, $user->hasRight('expedition', 'creer'), 'string'.(isset($conf->global->THIRDPARTY_REF_INPUT_SIZE) ? ':' . getDolGlobalString('THIRDPARTY_REF_INPUT_SIZE') : ''), '', null, null, '', 1);

	// Thirdparty
	$morehtmlref .= '<br>'.$object->thirdparty->getNomUrl(1);
	// Project
	if (isModEnabled('project')) {
		$langs->load("projects");
		$morehtmlref .= '<br>';
		if (0) {    // Do not change on reception
			$morehtmlref .= img_picto($langs->trans("Project"), 'project', 'class="pictofixedwidth"');
			if ($action != 'classify' && $permissiontoadd) {
				$morehtmlref .= '<a class="editfielda" href="'.$_SERVER['PHP_SELF'].'?action=classify&token='.newToken().'&id='.$object->id.'">'.img_edit($langs->transnoentitiesnoconv('SetProject')).'</a> ';
			}
			$morehtmlref .= $form->form_project($_SERVER['PHP_SELF'].'?id='.$object->id, (!getDolGlobalString('PROJECT_CAN_ALWAYS_LINK_TO_ALL_SUPPLIERS') ? $object->socid : -1), $object->fk_project, ($action == 'classify' ? 'projectid' : 'none'), 0, 0, 0, 1, '', 'maxwidth300');
		} else {
			if (!empty($objectsrc) && !empty($objectsrc->fk_project)) {
				$proj = new Project($db);
				$proj->fetch($objectsrc->fk_project);
				$morehtmlref .= $proj->getNomUrl(1);
				if ($proj->title) {
					$morehtmlref .= '<span class="opacitymedium"> - '.dol_escape_htmltag($proj->title).'</span>';
				}
			}
		}
	}
	$morehtmlref .= '</div>';

	dol_banner_tab($object, 'ref', $linkback, 1, 'ref', 'ref', $morehtmlref);


	print '<div class="fichecenter">';
	print '<div class="underbanner clearboth"></div>';

	print '<table class="border tableforfield centpercent">';

	// Linked documents
	if ($typeobject == 'commande' && $object->origin_object->id && isModEnabled('order')) {
		print '<tr><td>';
		print $langs->trans("RefOrder").'</td>';
		print '<td colspan="3">';
		print $objectsrc->getNomUrl(1, 'commande');
		print "</td>\n";
		print '</tr>';
	}
	if ($typeobject == 'propal' && $object->origin_object->id && isModEnabled("propal")) {
		print '<tr><td>';
		print $langs->trans("RefProposal").'</td>';
		print '<td colspan="3">';
		print $objectsrc->getNomUrl(1, 'expedition');
		print "</td>\n";
		print '</tr>';
	}

	// Date creation
	print '<tr><td class="titlefield">'.$langs->trans("DateCreation").'</td>';
	print '<td colspan="3">'.dol_print_date($object->date_creation, "dayhour", "tzuserrel")."</td>\n";
	print '</tr>';

	// Delivery date planned
	print '<tr><td height="10">';
	print '<table class="nobordernopadding" width="100%"><tr><td>';
	print $langs->trans('DateDeliveryPlanned');
	print '</td>';
	if ($action != 'editdate_livraison') {
		print '<td class="right"><a class="editfielda" href="'.$_SERVER["PHP_SELF"].'?action=editdate_livraison&token='.newToken().'&id='.$object->id.'">'.img_edit($langs->trans('SetDeliveryDate'), 1).'</a></td>';
	}
	print '</tr></table>';
	print '</td><td colspan="2">';
	if ($action == 'editdate_livraison') {
		print '<form name="setdate_livraison" action="'.$_SERVER["PHP_SELF"].'?id='.$object->id.'" method="post">';
		print '<input type="hidden" name="token" value="'.newToken().'">';
		print '<input type="hidden" name="action" value="setdate_livraison">';
		print $form->selectDate($object->date_delivery ? $object->date_delivery : -1, 'liv_', 1, 1, 0, "setdate_livraison", 1, 0);
		print '<input type="submit" class="button button-edit smallpaddingimp" value="'.$langs->trans('Modify').'">';
		print '</form>';
	} else {
		print $object->date_delivery ? dol_print_date($object->date_delivery, 'dayhour') : '&nbsp;';
	}
	print '</td>';
	print '</tr></table>';

	print '<br><center>';
	if (isModEnabled('barcode') || isModEnabled('productbatch')) {
		print '<a href="'.$_SERVER["PHP_SELF"].'?id='.$object->id.'&action=updatebyscaning&token='.currentToken().'" class="marginrightonly paddingright marginleftonly paddingleft">'.img_picto('', 'barcode', 'class="paddingrightonly"').$langs->trans("UpdateByScaning").'</a>';
	}
	print '<a href="#" id="resetalltoexpected" class="marginrightonly paddingright marginleftonly paddingleft">'.img_picto("", 'autofill', 'class="pictofixedwidth"').$langs->trans("RestoreWithCurrentQtySaved").'</a></td>';
	// Link to clear qty
	print '<a href="#" id="autoreset" class="marginrightonly paddingright marginleftonly paddingleft">'.img_picto("", 'eraser', 'class="pictofixedwidth"').$langs->trans("ClearQtys").'</a></td>';
	print '<center>';

	print '<br>';
	$disabled = 0;	// This is used to disable or not the bulk selection of target warehouse. No reason to have it disabled so forced to 0.

	if ($object->statut == Expedition::STATUS_DRAFT) {
		require_once DOL_DOCUMENT_ROOT.'/product/class/html.formproduct.class.php';
		$formproduct = new FormProduct($db);
		$formproduct->loadWarehouses();
		$entrepot = new Entrepot($db);
		$listwarehouses = $entrepot->list_array(1);


		print '<form method="post" action="'.$_SERVER["PHP_SELF"].'">';

		print '<input type="hidden" name="token" value="'.newToken().'">';
		print '<input type="hidden" name="action" value="updatelines">';
		print '<input type="hidden" name="id" value="'.$object->id.'">';

		print '<div class="div-table-responsive-no-min">';
		print '<table class="noborder centpercent">';

		// Get list of lines of the shipment $products_dispatched, with qty dispatched for each product id
		$products_dispatched = array();
<<<<<<< HEAD
		$sql = "SELECT ed.fk_origin_line as rowid, sum(ed.qty) as qty";
		$sql .= " FROM ".$db->prefix()."expeditiondet as ed";
=======
		$sql = "SELECT ed.fk_elementdet as rowid, sum(ed.qty) as qty";
		$sql .= " FROM ".MAIN_DB_PREFIX."expeditiondet as ed";
>>>>>>> 6bcaabad
		$sql .= " WHERE ed.fk_expedition = ".((int) $object->id);
		$sql .= " GROUP BY ed.fk_elementdet";

		$resql = $db->query($sql);
		if ($resql) {
			$num = $db->num_rows($resql);
			$i = 0;

			if ($num) {
				while ($i < $num) {
					$objd = $db->fetch_object($resql);
					$products_dispatched[$objd->rowid] = price2num($objd->qty, 'MS');
					$i++;
				}
			}
			$db->free($resql);
		}

		//$sql = "SELECT l.rowid, l.fk_product, l.subprice, l.remise_percent, l.ref AS sref, SUM(l.qty) as qty,";
		$sql = "SELECT l.rowid, l.fk_product, l.subprice, l.remise_percent, '' AS sref, l.qty as qty,";
		$sql .= " p.ref, p.label, p.tobatch, p.fk_default_warehouse, p.barcode";
		// Enable hooks to alter the SQL query (SELECT)
		$parameters = array();
		$reshook = $hookmanager->executeHooks(
			'printFieldListSelect',
			$parameters,
			$object,
			$action
		);
		if ($reshook < 0) {
			setEventMessages($hookmanager->error, $hookmanager->errors, 'errors');
		}
		$sql .= $hookmanager->resPrint;

		$sql .= " FROM ".$db->prefix()."commandedet as l";
		$sql .= " LEFT JOIN ".$db->prefix()."product as p ON l.fk_product=p.rowid";
		$sql .= " WHERE l.fk_commande = ".((int) $objectsrc->id);
		if (!getDolGlobalString('STOCK_SUPPORTS_SERVICES')) {
			$sql .= " AND l.product_type = 0";
		}
		// Enable hooks to alter the SQL query (WHERE)
		$parameters = array();
		$reshook = $hookmanager->executeHooks(
			'printFieldListWhere',
			$parameters,
			$object,
			$action
		);
		if ($reshook < 0) {
			setEventMessages($hookmanager->error, $hookmanager->errors, 'errors');
		}
		$sql .= $hookmanager->resPrint;

		//$sql .= " GROUP BY p.ref, p.label, p.tobatch, p.fk_default_warehouse, l.rowid, l.fk_product, l.subprice, l.remise_percent, l.ref"; // Calculation of amount dispatched is done per fk_product so we must group by fk_product
		$sql .= " ORDER BY l.rang, p.ref, p.label";

		$resql = $db->query($sql);
		if ($resql) {
			$num = $db->num_rows($resql);
			$i = 0;
			$numline = 1;

			if ($num) {
				print '<tr class="liste_titre">';

				print '<td>'.$langs->trans("Description").'</td>';
				if (isModEnabled('productbatch')) {
					print '<td class="dispatch_batch_number_title">'.$langs->trans("batch_number").'</td>';
					if (!getDolGlobalString('PRODUCT_DISABLE_SELLBY')) {
						print '<td class="dispatch_dlc_title">'.$langs->trans("SellByDate").'</td>';
					}
					if (!getDolGlobalString('PRODUCT_DISABLE_EATBY')) {
						print '<td class="dispatch_dluo_title">'.$langs->trans("EatByDate").'</td>';
					}
				} else {
					print '<td></td>';
					print '<td></td>';
					print '<td></td>';
				}
				print '<td class="right">'.$langs->trans("QtyOrdered").'</td>';
				if ($object->status == Expedition::STATUS_DRAFT) {
					print '<td class="right">'.$langs->trans("QtyToShip");	// Qty to dispatch (sum for all lines of batch detail if there is)
				} else {
					print '<td class="right">'.$langs->trans("QtyDispatchedShort").'</td>';
				}
				print '<td class="right">'.$langs->trans("Details");
				print '<td width="32"></td>';

				if (getDolGlobalString('SUPPLIER_ORDER_CAN_UPDATE_BUYINGPRICE_DURING_RECEIPT')) {
					if (!isModEnabled("multicurrency") && empty($conf->dynamicprices->enabled)) {
						print '<td class="right">'.$langs->trans("Price").'</td>';
						print '<td class="right">'.$langs->trans("ReductionShort").' (%)</td>';
						print '<td class="right">'.$langs->trans("UpdatePrice").'</td>';
					}
				}

				print '<td align="right">'.$langs->trans("Warehouse");

				// Select warehouse to force it everywhere
				if (count($listwarehouses) > 1) {
					print '<br><span class="opacitymedium">'.$langs->trans("ForceTo").'</span> '.$form->selectarray('fk_default_warehouse', $listwarehouses, $fk_default_warehouse, 1, 0, 0, '', 0, 0, $disabled, '', 'minwidth100 maxwidth300', 1);
				} elseif (count($listwarehouses) == 1) {
					print '<br><span class="opacitymedium">'.$langs->trans("ForceTo").'</span> '.$form->selectarray('fk_default_warehouse', $listwarehouses, $fk_default_warehouse, 0, 0, 0, '', 0, 0, $disabled, '', 'minwidth100 maxwidth300', 1);
				}

				print '</td>';

				// Enable hooks to append additional columns
				$parameters = array();
				$reshook = $hookmanager->executeHooks(
					'printFieldListTitle',
					$parameters,
					$object,
					$action
				);
				if ($reshook < 0) {
					setEventMessages($hookmanager->error, $hookmanager->errors, 'errors');
				}
				print $hookmanager->resPrint;

				print "</tr>\n";
			}

			$nbfreeproduct = 0; // Nb of lins of free products/services
			$nbproduct = 0; // Nb of predefined product lines to dispatch (already done or not) if SUPPLIER_ORDER_DISABLE_STOCK_DISPATCH_WHEN_TOTAL_REACHED is off (default)
			// or nb of line that remain to dispatch if SUPPLIER_ORDER_DISABLE_STOCK_DISPATCH_WHEN_TOTAL_REACHED is on.

			$conf->cache['product'] = array();

			// Loop on each line of origin order
			while ($i < $num) {
				$objp = $db->fetch_object($resql);

				// On n'affiche pas les produits libres
				if (!$objp->fk_product > 0) {
					$nbfreeproduct++;
				} else {
					$alreadydispatched = isset($products_dispatched[$objp->rowid]) ? $products_dispatched[$objp->rowid] : 0;
					$remaintodispatch = price2num($objp->qty, 5); // Calculation of dispatched
					if ($remaintodispatch < 0 && !getDolGlobalString('SUPPLIER_ORDER_ALLOW_NEGATIVE_QTY_FOR_SUPPLIER_ORDER_RETURN')) {
						$remaintodispatch = 0;
					}

					if ($remaintodispatch || !getDolGlobalString('SUPPLIER_ORDER_DISABLE_STOCK_DISPATCH_WHEN_TOTAL_REACHED')) {
						$nbproduct++;

						// To show detail cref and description value, we must make calculation by cref
						// print ($objp->cref?' ('.$objp->cref.')':'');
						// if ($objp->description) print '<br>'.nl2br($objp->description);
						$suffix = '_0_'.$i;

						print "\n";
						print '<!-- Line to dispatch '.$suffix.' -->'."\n";
						// hidden fields for js function
						print '<input id="qty_ordered'.$suffix.'" type="hidden" value="'.$objp->qty.'">';
						print '<input id="qty_dispatched'.$suffix.'" type="hidden" data-dispatched="'.((float) $alreadydispatched).'" value="'.(float) $alreadydispatched.'">';
						print '<tr class="oddeven">';

						if (empty($conf->cache['product'][$objp->fk_product])) {
							$tmpproduct = new Product($db);
							$tmpproduct->fetch($objp->fk_product);
							$conf->cache['product'][$objp->fk_product] = $tmpproduct;
						} else {
							$tmpproduct = $conf->cache['product'][$objp->fk_product];
						}

						$linktoprod = $tmpproduct->getNomUrl(1);
						$linktoprod .= ' - '.$objp->label."\n";

						if (isModEnabled('productbatch')) {
							if ($objp->tobatch) {
								// Product
								print '<td id="product_'.$i.'" data-idproduct="'.$objp->fk_product.'" data-barcode="'.$objp->barcode.'">';
								print $linktoprod;
								print "</td>";
								print '<td class="dispatch_batch_number"></td>';
								if (!getDolGlobalString('PRODUCT_DISABLE_SELLBY')) {
									print '<td class="dispatch_dlc"></td>';
								}
								if (!getDolGlobalString('PRODUCT_DISABLE_EATBY')) {
									print '<td class="dispatch_dluo"></td>';
								}
							} else {
								// Product
								print '<td id="product_'.$i.'" data-idproduct="'.$objp->fk_product.'" data-barcode="'.$objp->barcode.'">';
								print $linktoprod;
								print "</td>";
								print '<td class="dispatch_batch_number">';
								print '<span class="opacitymedium small">'.$langs->trans("ProductDoesNotUseBatchSerial").'</span>';
								print '</td>';
								if (!getDolGlobalString('PRODUCT_DISABLE_SELLBY')) {
									print '<td class="dispatch_dlc"></td>';
								}
								if (!getDolGlobalString('PRODUCT_DISABLE_EATBY')) {
									print '<td class="dispatch_dluo"></td>';
								}
							}
						} else {
							print '<td colspan="4">';
							print $linktoprod;
							print "</td>";
						}

						// Define unit price for PMP calculation
						$up_ht_disc = $objp->subprice;
						if (!empty($objp->remise_percent) && !getDolGlobalString('STOCK_EXCLUDE_DISCOUNT_FOR_PMP')) {
							$up_ht_disc = price2num($up_ht_disc * (100 - $objp->remise_percent) / 100, 'MU');
						}

						// Qty ordered
						print '<td class="right">'.$objp->qty.'</td>';

						// Already dispatched
						print '<td class="right">'.$alreadydispatched.'</td>';

						print '<td class="right">';
						print '</td>'; // Qty to dispatch
						print '<td>';
						print '</td>'; // Dispatch column
						print '<td></td>'; // Warehouse column

<<<<<<< HEAD
						/*$sql = "SELECT cfd.rowid, cfd.qty, cfd.fk_entrepot, cfd.batch, cfd.eatby, cfd.sellby, cfd.fk_product";
						$sql .= " FROM ".$db->prefix()."commande_fournisseur_dispatch as cfd";
						$sql .= " WHERE cfd.fk_commandefourndet = ".(int) $objp->rowid;*/

						$sql  = "SELECT ed.rowid";
						$sql .= ", cd.fk_product";
						$sql .= ", ".$db->ifsql('eb.rowid IS NULL', 'ed.qty', 'eb.qty')." as qty";
						$sql .= ", ".$db->ifsql('eb.rowid IS NULL', 'ed.fk_entrepot', 'eb.fk_warehouse')." as fk_warehouse";
						$sql .= ", eb.batch, eb.eatby, eb.sellby";
						$sql .= " FROM ".$db->prefix()."expeditiondet as ed";
						$sql .= " LEFT JOIN ".$db->prefix()."expeditiondet_batch as eb on ed.rowid = eb.fk_expeditiondet";
						$sql .= " INNER JOIN ".$db->prefix()."commandedet as cd on ed.fk_origin_line = cd.rowid";
						$sql .= " WHERE ed.fk_origin_line =".(int) $objp->rowid;
=======
						$sql = "SELECT ed.rowid, ed.qty, ed.fk_entrepot,";
						$sql .= " eb.batch, eb.eatby, eb.sellby, cd.fk_product";
						$sql .= " FROM ".MAIN_DB_PREFIX."expeditiondet as ed";
						$sql .= " LEFT JOIN ".MAIN_DB_PREFIX."expeditiondet_batch as eb on ed.rowid = eb.fk_expeditiondet";
						$sql .= " JOIN ".MAIN_DB_PREFIX."commandedet as cd on ed.fk_elementdet = cd.rowid";
						$sql .= " WHERE ed.fk_elementdet =".(int) $objp->rowid;
>>>>>>> 6bcaabad
						$sql .= " AND ed.fk_expedition =".(int) $object->id;
						$sql .= " ORDER BY ed.rowid, ed.fk_elementdet";

						$resultsql = $db->query($sql);
						$j = 0;
						if ($resultsql) {
							$numd = $db->num_rows($resultsql);

							$is_mod_batch_enabled = isModEnabled('productbatch');
							$is_sell_by_disabled = getDolGlobalInt('PRODUCT_DISABLE_SELLBY');
							$is_eat_by_disabled = getDolGlobalInt('PRODUCT_DISABLE_EATBY');
							while ($obj_exp = $db->fetch_object($resultsql)) {
								$suffix = "_" . $j . "_" . $i;

								$expedition_line_child_list = array();
								if (getDolGlobalInt('PRODUIT_SOUSPRODUITS')) {
									// virtual product : find all children
									if ($tmpproduct->hasFatherOrChild(1) > 0) {
										$line_id_list = array();

										// load all child as object line
										$expeditionLine = new ExpeditionLigne($db);
										$result = $expeditionLine->findAllChild($obj_exp->rowid, $line_id_list, 1);
										if ($result > 0) {
											$child_level = 1;
											foreach ($line_id_list as $line_id_arr) {
												foreach ($line_id_arr as $line_obj) {
													$child_product_id = (int) $line_obj->fk_product;
													if (empty($conf->cache['product'][$child_product_id])) {
														$child_product = new Product($db);
														$child_product->fetch($child_product_id);
														$conf->cache['product'][$child_product_id] = $child_product;
													} else {
														$child_product = $conf->cache['product'][$child_product_id];
													}

													// sub-product is a batch
													$product_batch_first = null;
													$line_obj->batch_list = array();
													if ($is_mod_batch_enabled && $child_product->hasbatch()) {
														// search if batch is not exist in shipment lines
														$sql_line_batch_search  = "SELECT eb.rowid, eb.qty, eb.batch, eb.sellby, eb.eatby";
														$sql_line_batch_search .= " FROM ".$db->prefix()."expeditiondet_batch as eb";
														$sql_line_batch_search .= " WHERE eb.fk_expeditiondet = ".((int) $line_obj->rowid);
														$res_line_batch_search = $db->query($sql_line_batch_search);
														if ($res_line_batch_search) {
															while ($obj_batch = $db->fetch_object($res_line_batch_search)) {
																$obj_batch->eatby = dol_print_date($obj_batch->eatby, "day");
																$obj_batch->sellby = dol_print_date($obj_batch->sellby, "day");

																if ($product_batch_first === null) {
																	$product_batch_first = $obj_batch;
																}

																$product_batch_label = $obj_batch->batch;
																$line_obj->batch_list[$obj_batch->batch] = $product_batch_label;
															}
															$db->free($res_line_batch_search);
														}

														// no batch found for this sub-product so retrieve all batch numbers for this sub-product id and warehouse id
														if (empty($line_obj->batch_list)) {
															$product_batch_sort_field = 'pl.sellby,pl.eatby,pb.qty,pl.rowid'; // order by sell by (DLC), eat by (DLUO), qty and rowid
															$product_batch_sort_order = 'ASC,ASC,ASC,ASC';
															$product_batch = new Productbatch($db);
															$product_batch_result = $product_batch->findAllForProduct($child_product_id, $line_obj->fk_warehouse, (getDolGlobalInt('STOCK_ALLOW_NEGATIVE_TRANSFER') ? null : 0), $product_batch_sort_field, $product_batch_sort_order);
															if (is_array($product_batch_result)) {
																foreach ($product_batch_result as $batch_current) {
																	$batch_current->eatby = dol_print_date($batch_current->eatby, "day");
																	$batch_current->sellby = dol_print_date($batch_current->sellby, "day");

																	if ($product_batch_first === null) {
																		$product_batch_first = $batch_current;
																	}

																	$product_batch_label = $batch_current->batch;
																	if (!empty($batch_current->sellby) || !empty($batch_current->eatby)) {
																		$product_batch_label .= ' (';
																		$product_batch_label_separate = '';
																		if (!empty($batch_current->sellby)) {
																			$product_batch_label .= $langs->trans('SellByDate').' : '.$batch_current->sellby;
																			$product_batch_label_separate = ' ';
																		}
																		if (!empty($batch_current->eatby)) {
																			$product_batch_label .= $product_batch_label_separate.$langs->trans('EatByDate').' : '.$batch_current->eatby;
																		}
																		$product_batch_label .= ')';
																	}
																	$line_obj->batch_list[$batch_current->batch] = $product_batch_label;
																}
															}
														}
													}
													if (is_object($product_batch_first)) {
														// get first lot / serial of this warehouse
														$line_obj->batch = $product_batch_first->batch;
														$line_obj->sellby = $product_batch_first->sellby;
														$line_obj->eatby = $product_batch_first->eatby;
													}

													// determine if line is virtual product and stock is managed
													$line_obj->iskit = 0;
													$line_obj->incdec = 1;
													$sql_child  = "SELECT ";
													$sql_child .= " SUM(".$db->ifsql("pa.rowid IS NOT NULL", 1, 0).") as iskit";
													$sql_child .= ", ".$db->ifsql("pai.incdec IS NULL", 1, "pai.incdec")." as incdec";
													$sql_child .= " FROM ".$db->prefix()."expeditiondet as ed";
													$sql_child .= " LEFT JOIN ".$db->prefix()."expeditiondet as edp ON edp.rowid = ".((int) $line_obj->fk_parent);
													$sql_child .= " LEFT JOIN ".$db->prefix()."product_association as pa ON pa.fk_product_pere = ".((int) $child_product_id);
													$sql_child .= " LEFT JOIN ".$db->prefix()."product_association as pai ON pai.fk_product_pere = edp.fk_product AND pai.fk_product_fils = ".((int) $child_product_id);
													$sql_child .= " WHERE ed.rowid = ".((int) $line_obj->rowid);
													$sql_child .= " GROUP BY pa.rowid, pai.incdec";
													$resql_child = $db->query($sql_child);
													if ($resql_child) {
														if ($child_obj = $db->fetch_object($resql_child)) {
															$line_obj->iskit = (int) $child_obj->iskit;
															$line_obj->incdec = (int) $child_obj->incdec;
														}
														$db->free($resql_child);
													}
													$line_obj->html_label = str_repeat("&nbsp;&nbsp;&nbsp;&nbsp;", $child_level) . "&rarr;" . $child_product->getNomUrl(1);
													$expedition_line_child_list[] = $line_obj;
												}
												$child_level++;
											}
										}
									}
								}
								if (empty($expedition_line_child_list)) {
									$obj_exp->batch_list = array(); // only used for virtual product with batch in sub-product
									$obj_exp->iskit = 0; // is not virtual product
									$obj_exp->incdec = 1; // manage stock
									$expedition_line_child_list[] = $obj_exp;
								}

								$child_suffix = $suffix;
								$out_js_line_list = array();
								foreach ($expedition_line_child_list as $objd) {
									$child_line_id = $objd->rowid;

									$can_update_stock = empty($objd->iskit) && !empty($objd->incdec);
									$suffix = $child_line_id.$child_suffix;

									$out_js_line = '';

									if (isModEnabled('productbatch') && (!empty($objd->batch) || (is_null($objd->batch) && $tmpproduct->status_batch > 0))) {
										$type = 'batch';

										// Enable hooks to append additional columns
										$parameters = array(
											// allows hook to distinguish between the rows with information and the rows with dispatch form input
											'is_information_row' => true,
											'j' => $j,
											'suffix' => $suffix,
											'objd' => $objd,
										);
										$reshook = $hookmanager->executeHooks(
											'printFieldListValue',
											$parameters,
											$object,
											$action
										);
										if ($reshook < 0) {
											setEventMessages($hookmanager->error, $hookmanager->errors, 'errors');
										}
										print $hookmanager->resPrint;

										print '</tr>';

										print '<!-- line for batch ' . $numline . ' -->';
										print '<tr class="oddeven autoresettr" name="' . $type . '-' . $suffix . '" data-remove="clear">';
										print '<td>';
										print '<input id="fk_commandedet' . $suffix . '" name="fk_commandedet' . $suffix . '" type="hidden" value="' . $objp->rowid . '">';
										print '<input id="idline' . $suffix . '" name="idline' . $suffix . '" type="hidden" value="' . $objd->rowid . '">';
										print '<input id="fk_parent' . $suffix . '" name="fk_parent' . $suffix . '" type="hidden" value="' . $objd->fk_parent . '">';
										print '<input name="productbatch' . $suffix . '" type="hidden" value="' . $objd->fk_product . '">';

										print '<!-- This is a U.P. (may include discount or not depending on STOCK_EXCLUDE_DISCOUNT_FOR_PMP. will be used for PMP calculation) -->';
										print '<input class="maxwidth75" name="pu' . $suffix . '" type="hidden" value="' . price2num($up_ht_disc, 'MU') . '">';
										if (!empty($objd->html_label)) {
											print $objd->html_label;
										}
										print '</td>';

										print '<td>';
										if (!empty($objd->batch_list) && count($objd->batch_list) > 1) {
											print Form::selectarray('lot_number'.$suffix, $objd->batch_list, '', 0, 0, 0, '', 0, 0, '', '', 'minwidth300 csslotnumber'.$suffix);

											$out_js_line .= 'var isSellByDisabled = '.dol_escape_js($is_sell_by_disabled).';';
											$out_js_line .= 'var isEatByDisabled = '.dol_escape_js($is_eat_by_disabled).';';
											$out_js_line .= 'jQuery("#lot_number'.$suffix.'").change(function(event) {';
											$out_js_line .= '	var batch = jQuery(this).val();';
											$out_js_line .= '	jQuery.getJSON("'.DOL_URL_ROOT.'/product/ajax/product_lot.php?action=search&token='.currentToken().'&product_id='.$objd->fk_product.'&batch="+batch, function(data) {';
											$out_js_line .= '		if (data.length > 0) {';
											$out_js_line .= '			var productLot = data[0];';
											$out_js_line .= '			if (isSellByDisabled == 0) {';
											$out_js_line .= '				jQuery("#dlc'.$suffix.'").val(productLot.sellby);';
											$out_js_line .= '				jQuery("#dlc'.$suffix.'").trigger("change");'; // also modify hidden input of date picker
											$out_js_line .= '			}';
											$out_js_line .= '			if (isEatByDisabled == 0) {';
											$out_js_line .= '				jQuery("#dluo'.$suffix.'").val(productLot.eatby);';
											$out_js_line .= '				jQuery("#dluo'.$suffix.'").trigger("change");'; // also modify hidden input of date picker
											$out_js_line .= '			}';
											$out_js_line .= '		}';
											$out_js_line .= '	});';
											$out_js_line .= '});';
											$out_js_line_list[] = $out_js_line;

											if (!empty($out_js_line_list)) {
												$out_js = '<script type="text/javascript">';
												$out_js .= 'jQuery(document).ready(function() {';
												$out_js .= implode('', $out_js_line_list);
												$out_js .= '});';
												$out_js .= '</script>';
												print $out_js;
											}
										} else {
											print '<input type="text" class="inputlotnumber quatrevingtquinzepercent" id="lot_number'.$suffix.'" name="lot_number'.$suffix.'" value="'.(GETPOSTISSET('lot_number'.$suffix) ? GETPOST('lot_number'.$suffix) : $objd->batch).'">';
										}
										print '</td>';

										if (!$is_sell_by_disabled) {
											print '<td class="nowraponall">';
											$dlcdatesuffix = !empty($objd->sellby) ? dol_stringtotime($objd->sellby) : dol_mktime(0, 0, 0, GETPOST('dlc'.$suffix.'month'), GETPOST('dlc'.$suffix.'day'), GETPOST('dlc'.$suffix.'year'));
											print $form->selectDate($dlcdatesuffix, 'dlc'.$suffix, 0, 0, 1, '');
											print '</td>';
										}
										if (!$is_eat_by_disabled) {
											print '<td class="nowraponall">';
											$dluodatesuffix = !empty($objd->eatby) ? dol_stringtotime($objd->eatby) : dol_mktime(0, 0, 0, GETPOST('dluo'.$suffix.'month'), GETPOST('dluo'.$suffix.'day'), GETPOST('dluo'.$suffix.'year'));
											print $form->selectDate($dluodatesuffix, 'dluo'.$suffix, 0, 0, 1, '');
											print '</td>';
										}
										print '<td colspan="2">&nbsp;</td>'; // Supplier ref + Qty ordered + qty already dispatched
									} else {
										$type = 'dispatch';
										$colspan = 6;
										$colspan = (getDolGlobalString('PRODUCT_DISABLE_SELLBY')) ? --$colspan : $colspan;
										$colspan = (getDolGlobalString('PRODUCT_DISABLE_EATBY')) ? --$colspan : $colspan;

										// Enable hooks to append additional columns
										$parameters = array(
											// allows hook to distinguish between the rows with information and the rows with dispatch form input
											'is_information_row' => true,
											'j' => $j,
											'suffix' => $suffix,
											'objd' => $objd,
										);
										$reshook = $hookmanager->executeHooks(
											'printFieldListValue',
											$parameters,
											$object,
											$action
										);
										if ($reshook < 0) {
											setEventMessages($hookmanager->error, $hookmanager->errors, 'errors');
										}
										print $hookmanager->resPrint;

										print '</tr>';

										print '<!-- line no batch '.$numline.' -->';
										print '<tr class="oddeven autoresettr" name="'.$type.'-'.$suffix.'" data-remove="clear">';
										print '<td colspan="'.$colspan.'">';
										print '<input id="fk_commandedet'.$suffix.'" name="fk_commandedet'.$suffix.'" type="hidden" value="'.$objp->rowid.'">';
										print '<input id="idline'.$suffix.'" name="idline'.$suffix.'" type="hidden" value="'.$objd->rowid.'">';
										print '<input id="fk_parent'.$suffix.'" name="fk_parent'.$suffix.'" type="hidden" value="'.$objd->fk_parent.'">';
										print '<input name="product'.$suffix.'" type="hidden" value="'.$objd->fk_product.'">';
										print '<!-- This is a up (may include discount or not depending on STOCK_EXCLUDE_DISCOUNT_FOR_PMP. will be used for PMP calculation) -->';
										print '<input class="maxwidth75" name="pu'.$suffix.'" type="hidden" value="'.price2num($up_ht_disc, 'MU').'">';
										if (!empty($objd->html_label)) {
											print $objd->html_label;
										}
										print '</td>';
									}
									// Qty to dispatch
									print '<td class="right nowraponall">';
									$suggestedvalue = (GETPOSTISSET('qty'.$suffix) ? GETPOSTINT('qty'.$suffix) : $objd->qty);
									//var_dump($suggestedvalue);exit;
									if ($can_update_stock) {
										print '<a href="" id="reset'.$suffix.'" class="resetline">'.img_picto($langs->trans("Reset"), 'eraser', 'class="pictofixedwidth opacitymedium"').'</a>';
										print '<input id="qty'.$suffix.'" onchange="onChangeDispatchLineQty($(this))" name="qty'.$suffix.'" data-type="'.$type.'" data-index="'.$i.'" class="width50 right qtydispatchinput" value="'.$suggestedvalue.'" data-expected="'.$objd->qty.'">';
									} else {
										print '<input type="hidden" id="qty'.$suffix.'" name="qty'.$suffix.'" value="">';
									}
									print '</td>';
									print '<td>';
									if ($can_update_stock) {
										print img_picto($langs->trans('AddStockLocationLine'), 'split.png', 'class="splitbutton" onClick="addDispatchLine('.$i.', \''.$type.'-'.$child_line_id.'\')"');
									}
									print '</td>';

									// Warehouse
									print '<td class="right">';
									if ($can_update_stock) {
										if (count($listwarehouses) > 1) {
											print $formproduct->selectWarehouses(GETPOST("entrepot" . $suffix) ? GETPOST("entrepot" . $suffix) : $objd->fk_warehouse, "entrepot" . $suffix, '', 1, 0, $objp->fk_product, '', 1, 0, null, 'csswarehouse' . $suffix);
										} elseif (count($listwarehouses) == 1) {
											print $formproduct->selectWarehouses(GETPOST("entrepot" . $suffix) ? GETPOST("entrepot" . $suffix) : $objd->fk_warehouse, "entrepot" . $suffix, '', 0, 0, $objp->fk_product, '', 1, 0, null, 'csswarehouse' . $suffix);
										} else {
											$langs->load("errors");
											print $langs->trans("ErrorNoWarehouseDefined");
										}
									}
									print "</td>\n";

									// Enable hooks to append additional columns
									$parameters = array(
										'is_information_row' => false, // this is a dispatch form row
										'i' => $i,
										'suffix' => $suffix,
										'objp' => $objp,
									);
									$reshook = $hookmanager->executeHooks(
										'printFieldListValue',
										$parameters,
										$object,
										$action
									);
									if ($reshook < 0) {
										setEventMessages($hookmanager->error, $hookmanager->errors, 'errors');
									}
									print $hookmanager->resPrint;

									print "</tr>\n";
								}

								$j++;
								$numline++;
							}

							//$suffix = "_".$j."_".$i;
						}

						/*
						if ($j == 0) {
							if (isModEnabled('productbatch') && !empty($objp->tobatch)) {
								$type = 'batch';

								// Enable hooks to append additional columns
								$parameters = array(
									// allows hook to distinguish between the rows with information and the rows with dispatch form input
									'is_information_row' => true,
									'j' => $j,
									'suffix' => $suffix,
									'objp' => $objp,
								);
								$reshook = $hookmanager->executeHooks(
									'printFieldListValue',
									$parameters,
									$object,
									$action
								);
								if ($reshook < 0) {
									setEventMessages($hookmanager->error, $hookmanager->errors, 'errors');
								}
								print $hookmanager->resPrint;

								print '</tr>';

								print '<!-- line for batch '.$numline.' (not dispatched line yet for this order line) -->';
								print '<tr class="oddeven autoresettr" name="'.$type.$suffix.'" data-remove="clear">';
								print '<td>';
								print '<input id="fk_commandedet'.$suffix.'" name="fk_commandedet'.$suffix.'" type="hidden" value="'.$objp->rowid.'">';
								print '<input id="idline'.$suffix.'" name="idline'.$suffix.'" type="hidden" value="-1">';
								print '<input name="productbatch'.$suffix.'" type="hidden" value="'.$objp->fk_product.'">';

								print '<!-- This is a up (may include discount or not depending on STOCK_EXCLUDE_DISCOUNT_FOR_PMP. will be used for PMP calculation) -->';
								print '<input class="maxwidth75" name="pu'.$suffix.'" type="hidden" value="'.price2num($up_ht_disc, 'MU').'">';
								print '</td>';

								print '<td>';
								print '<input type="text" class="inputlotnumber quatrevingtquinzepercent" id="lot_number'.$suffix.'" name="lot_number'.$suffix.'" value="'.GETPOST('lot_number'.$suffix).'">';
								print '</td>';
								if (!getDolGlobalString('PRODUCT_DISABLE_SELLBY')) {
									print '<td class="nowraponall">';
									$dlcdatesuffix = dol_mktime(0, 0, 0, GETPOST('dlc'.$suffix.'month'), GETPOST('dlc'.$suffix.'day'), GETPOST('dlc'.$suffix.'year'));
									print $form->selectDate($dlcdatesuffix, 'dlc'.$suffix, 0, 0, 1, '');
									print '</td>';
								}
								if (!getDolGlobalString('PRODUCT_DISABLE_EATBY')) {
									print '<td class="nowraponall">';
									$dluodatesuffix = dol_mktime(0, 0, 0, GETPOST('dluo'.$suffix.'month'), GETPOST('dluo'.$suffix.'day'), GETPOST('dluo'.$suffix.'year'));
									print $form->selectDate($dluodatesuffix, 'dluo'.$suffix, 0, 0, 1, '');
									print '</td>';
								}
								print '<td colspan="2">&nbsp;</td>'; // Supplier ref + Qty ordered + qty already dispatched
							} else {
								$type = 'dispatch';
								$colspan = 6;
								$colspan = (getDolGlobalString('PRODUCT_DISABLE_SELLBY')) ? --$colspan : $colspan;
								$colspan = (getDolGlobalString('PRODUCT_DISABLE_EATBY')) ? --$colspan : $colspan;

								// Enable hooks to append additional columns
								$parameters = array(
									// allows hook to distinguish between the rows with information and the rows with dispatch form input
									'is_information_row' => true,
									'j' => $j,
									'suffix' => $suffix,
									'objp' => $objp,
								);
								$reshook = $hookmanager->executeHooks(
									'printFieldListValue',
									$parameters,
									$object,
									$action
								);
								if ($reshook < 0) {
									setEventMessages($hookmanager->error, $hookmanager->errors, 'errors');
								}
								print $hookmanager->resPrint;

								print '</tr>';

								print '<!-- line no batch '.$numline.' (not dispatched line yet for this order line) -->';
								print '<tr class="oddeven autoresettr" name="'.$type.$suffix.'" data-remove="clear">';
								print '<td colspan="'.$colspan.'">';
								print '<input id="fk_commandedet'.$suffix.'" name="fk_commandedet'.$suffix.'" type="hidden" value="'.$objp->rowid.'">';
								print '<input id="idline'.$suffix.'" name="idline'.$suffix.'" type="hidden" value="-1">';
								print '<input name="product'.$suffix.'" type="hidden" value="'.$objp->fk_product.'">';

								print '<!-- This is a up (may include discount or not depending on STOCK_EXCLUDE_DISCOUNT_FOR_PMP. will be used for PMP calculation) -->';
								print '<input class="maxwidth75" name="pu'.$suffix.'" type="hidden" value="'.price2num($up_ht_disc, 'MU').'">';
								print '</td>';
							}
							// Qty to dispatch
							print '<td class="right">';
							print '<a href="" id="reset'.$suffix.'" class="resetline">'.img_picto($langs->trans("Reset"), 'eraser', 'class="pictofixedwidth opacitymedium"').'</a>';
							$amounttosuggest = (GETPOSTISSET('qty'.$suffix) ? GETPOSTINT('qty'.$suffix) : (!getDolGlobalString('SUPPLIER_ORDER_DISPATCH_FORCE_QTY_INPUT_TO_ZERO') ? $remaintodispatch : 0));
							if (count($products_dispatched)) {
								// There is already existing lines into llx_expeditiondet, this means a plan for the shipment has already been started.
								// In such a case, we do not suggest new values, we suggest the value known.
								$amounttosuggest = (GETPOSTISSET('qty'.$suffix) ? GETPOSTINT('qty'.$suffix) : (isset($products_dispatched[$objp->rowid]) ? $products_dispatched[$objp->rowid] : ''));
							}
							print '<input id="qty'.$suffix.'" onchange="onChangeDispatchLineQty($(this))" name="qty'.$suffix.'" data-index="'.$i.'" data-type="text" class="width50 right qtydispatchinput" value="'.$amounttosuggest.'" data-expected="'.$amounttosuggest.'">';
							print '</td>';
							print '<td>';
							if (isModEnabled('productbatch') && $objp->tobatch > 0) {
								$type = 'batch';
								print img_picto($langs->trans('AddStockLocationLine'), 'split.png', 'class="splitbutton" onClick="addDispatchLine('.$i.', \''.$type.'\')"');
							} else {
								$type = 'dispatch';
								print img_picto($langs->trans('AddStockLocationLine'), 'split.png', 'class="splitbutton" onClick="addDispatchLine('.$i.', \''.$type.'\')"');
							}

							print '</td>';

							// Warehouse
							print '<td class="right">';
							if (count($listwarehouses) > 1) {
								print $formproduct->selectWarehouses(GETPOST("entrepot".$suffix) ? GETPOST("entrepot".$suffix) : ($objp->fk_default_warehouse ? $objp->fk_default_warehouse : ''), "entrepot".$suffix, '', 1, 0, $objp->fk_product, '', 1, 0, null, 'csswarehouse'.$suffix);
							} elseif (count($listwarehouses) == 1) {
								print $formproduct->selectWarehouses(GETPOST("entrepot".$suffix) ? GETPOST("entrepot".$suffix) : ($objp->fk_default_warehouse ? $objp->fk_default_warehouse : ''), "entrepot".$suffix, '', 0, 0, $objp->fk_product, '', 1, 0, null, 'csswarehouse'.$suffix);
							} else {
								$langs->load("errors");
								print $langs->trans("ErrorNoWarehouseDefined");
							}
							print "</td>\n";

							// Enable hooks to append additional columns
							$parameters = array(
								'is_information_row' => false, // this is a dispatch form row
								'i' => $i,
								'suffix' => $suffix,
								'objp' => $objp,
							);
							$reshook = $hookmanager->executeHooks(
								'printFieldListValue',
								$parameters,
								$object,
								$action
							);
							if ($reshook < 0) {
								setEventMessages($hookmanager->error, $hookmanager->errors, 'errors');
							}
							print $hookmanager->resPrint;
							print "</tr>\n";
						}
						*/
					}
				}
				$i++;
			}
			$db->free($resql);
		} else {
			dol_print_error($db);
		}

		print "</table>\n";
		print '</div>';

		if ($nbproduct) {
			//$checkboxlabel = $langs->trans("CloseReceivedSupplierOrdersAutomatically", $langs->transnoentitiesnoconv('StatusOrderReceivedAll'));

			print '<div class="center">';
			$parameters = array();
			$reshook = $hookmanager->executeHooks('addMoreActionsButtons', $parameters, $object, $action); // Note that $action and $object may have been
			// modified by hook
			if (empty($reshook)) {
				/*if (empty($conf->reception->enabled)) {
					print $langs->trans("Comment").' : ';
					print '<input type="text" class="minwidth400" maxlength="128" name="comment" value="';
					print GETPOSTISSET("comment") ? GETPOST("comment") : $langs->trans("DispatchSupplierOrder", $object->ref);
					// print ' / '.$object->ref_supplier; // Not yet available
					print '" class="flat"><br>';

					print '<input type="checkbox" checked="checked" name="closeopenorder"> '.$checkboxlabel;
				}

				$dispatchBt = empty($conf->reception->enabled) ? $langs->trans("Receive") : $langs->trans("CreateReception");

				print '<br>';
				*/

				print '<input type="submit" id="submitform" class="button" name="dispatch" value="'.$langs->trans("Save").'"';
				$disabled = 0;
				if (!$usercancreate) {
					$disabled = 1;
				}
				if (count($listwarehouses) <= 0) {
					$disabled = 1;
				}
				if ($disabled) {
					print ' disabled';
				}

				print '>';
			}
			print '</div>';
		}

		// Message if nothing to dispatch
		if (!$nbproduct) {
			print "<br>\n";
			if (!getDolGlobalString('SUPPLIER_ORDER_DISABLE_STOCK_DISPATCH_WHEN_TOTAL_REACHED')) {
				print '<div class="opacitymedium">'.$langs->trans("NoPredefinedProductToDispatch").'</div>'; // No predefined line at all
			} else {
				print '<div class="opacitymedium">'.$langs->trans("NoMorePredefinedProductToDispatch").'</div>'; // No predefined line that remain to be dispatched.
			}
		}

		print '</form>';
	}

	print dol_get_fiche_end();

	// Popup for mass barcode scanning
	if ($action == 'updatebyscaning') {
		if ($permissiontoadd) {
			// Output the javascript to manage the scanner tool.
			print '<script>';

			print '
			var duplicatedbatchcode = [];
			var errortab1 = [];
			var errortab2 = [];
			var errortab3 = [];
			var errortab4 = [];

			function barcodescannerjs(){
				console.log("We catch inputs in scanner box");
				jQuery("#scantoolmessage").text();

				var selectaddorreplace = $("select[name=selectaddorreplace]").val();
				var barcodemode = $("input[name=barcodemode]:checked").val();
				var barcodeproductqty = $("input[name=barcodeproductqty]").val();
				var warehousetouse = $("select[name=warehousenew]").val();
				var textarea = $("textarea[name=barcodelist]").val();
				var textarray = textarea.split(/[\s,;]+/);
				var tabproduct = [];
				duplicatedbatchcode = [];
				errortab1 = [];
				errortab2 = [];
				errortab3 = [];
				errortab4 = [];

				textarray = textarray.filter(function(value){
					return value != "";
				});
				if(textarray.some((element) => element != "")){
					$(".qtydispatchinput").each(function(){
						id = $(this).attr(\'id\');
						idarray = id.split(\'_\');
						idproduct = idarray[2];
						id = idarray[1] + \'_\' + idarray[2];
						console.log("Analyze the line "+id+" in inventory, barcodemode="+barcodemode);
						warehouse = $("#entrepot_"+id).val();
						console.log(warehouse);
						productbarcode = $("#product_"+idproduct).attr(\'data-barcode\');
						console.log(productbarcode);
						productbatchcode = $("#lot_number_"+id).val();
						if(productbatchcode == undefined){
							productbatchcode = "";
						}
						console.log(productbatchcode);

						if (barcodemode != "barcodeforproduct") {
							tabproduct.forEach(product=>{
								console.log("product.Batch="+product.Batch+" productbatchcode="+productbatchcode);
								if(product.Batch != "" && product.Batch == productbatchcode){
									console.log("duplicate batch code found for batch code "+productbatchcode);
									duplicatedbatchcode.push(productbatchcode);
								}
							})
						}
						productinput = $("#qty_"+id).val();
						if(productinput == ""){
							productinput = 0
						}
						tabproduct.push({\'Id\':id,\'Warehouse\':warehouse,\'Barcode\':productbarcode,\'Batch\':productbatchcode,\'Qty\':productinput,\'fetched\':false});
					});
					console.log("Loop on each record entered in the textarea");

					textarray.forEach(function(element,index){
						console.log("Process record element="+element+" id="+id);
						var verify_batch = false;
						var verify_barcode = false;
						switch(barcodemode){
							case "barcodeforautodetect":
								verify_barcode = barcodeserialforproduct(tabproduct,index,element,barcodeproductqty,warehousetouse,selectaddorreplace,"barcode",true);
								verify_batch = barcodeserialforproduct(tabproduct,index,element,barcodeproductqty,warehousetouse,selectaddorreplace,"lotserial",true);
								break;
							case "barcodeforproduct":
								verify_barcode = barcodeserialforproduct(tabproduct,index,element,barcodeproductqty,warehousetouse,selectaddorreplace,"barcode");
								break;
							case "barcodeforlotserial":
								verify_batch = barcodeserialforproduct(tabproduct,index,element,barcodeproductqty,warehousetouse,selectaddorreplace,"lotserial");
								break;
							default:
								alert(\''.dol_escape_js($langs->trans("ErrorWrongBarcodemode")).' "\'+barcodemode+\'"\');
								throw \''.dol_escape_js($langs->trans('ErrorWrongBarcodemode')).' "\'+barcodemode+\'"\';
						}

						if (verify_batch == false && verify_barcode == false) {		/* If the 2 flags are false, not found error */
							errortab2.push(element);
						} else if (verify_batch == true && verify_barcode == true) {		/* If the 2 flags are true, error: we don t know which one to take */
							errortab3.push(element);
						} else if (verify_batch == true) {
							console.log("element="+element);
							console.log(duplicatedbatchcode);
							if (duplicatedbatchcode.includes(element)) {
								errortab1.push(element);
							}
						}
					});

					if (Object.keys(errortab1).length < 1 && Object.keys(errortab2).length < 1 && Object.keys(errortab3).length < 1) {
						tabproduct.forEach(product => {
							if(product.Qty!=0){
								if(product.hasOwnProperty("reelqty")){
									idprod = $("td[data-idproduct=\'"+product.fk_product+"\']").attr("id");
									idproduct = idprod.split("_")[1];
									console.log("We create a new line for product_"+idproduct);
									if(product.Barcode != null){
										modedispatch = "dispatch";
									} else {
										modedispatch = "batch";
									}
									addDispatchLine(idproduct,modedispatch);
									console.log($("tr[name^=\'"+modedispatch+"_\'][name$=\'_"+idproduct+"\']"));
									nbrTrs = $("tr[name^=\'"+modedispatch+"_\'][name$=\'_"+idproduct+"\']").length;

									$("#qty_"+(nbrTrs-1)+"_"+idproduct).val(product.Qty);
									$("#entrepot_"+(nbrTrs-1)+"_"+idproduct).val(product.Warehouse);

									if(modedispatch == "batch"){
										$("#lot_number_"+(nbrTrs-1)+"_"+idproduct).val(product.Batch);
									}

								} else {
									console.log("We change #qty_"+product.Id +" to match input in scanner box");
									$("#qty_"+product.Id).val(product.Qty);
								}
							}
						});
						jQuery("#scantoolmessage").text("'.dol_escape_js($langs->transnoentities("QtyWasAddedToTheScannedBarcode")).'\n");
						/* document.forms["formrecord"].submit(); */
					} else {
						let stringerror = "";
						if (Object.keys(errortab1).length > 0) {
							stringerror += "<br>'.dol_escape_js($langs->transnoentities('ErrorSameBatchNumber')).': ";
							errortab1.forEach(element => {
								stringerror += (element + ", ")
							});
							stringerror = stringerror.slice(0, -2);	/* Remove last ", " */
						}
						if (Object.keys(errortab2).length > 0) {
							stringerror += "<br>'.dol_escape_js($langs->transnoentities('ErrorCantFindCodeInInventory')).': ";
							errortab2.forEach(element => {
								stringerror += (element + ", ")
							});
							stringerror = stringerror.slice(0, -2);	/* Remove last ", " */
						}
						if (Object.keys(errortab3).length > 0) {
							stringerror += "<br>'.dol_escape_js($langs->transnoentities('ErrorCodeScannedIsBothProductAndSerial')).': ";
							errortab3.forEach(element => {
								stringerror += (element + ", ")
							});
							stringerror = stringerror.slice(0, -2);	/* Remove last ", " */
						}
						if (Object.keys(errortab4).length > 0) {
							stringerror += "<br>'.dol_escape_js($langs->transnoentities('ErrorBarcodeNotFoundForProductWarehouse')).': ";
							errortab4.forEach(element => {
								stringerror += (element + ", ")
							});
							stringerror = stringerror.slice(0, -2);	/* Remove last ", " */
						}

						jQuery("#scantoolmessage").html(\''.dol_escape_js($langs->transnoentities("ErrorOnElementsInventory")).'\' + stringerror);
						//alert("'.dol_escape_js($langs->trans("ErrorOnElementsInventory")).' :\n" + stringerror);
					}
				}

			}

			/* This methode is called by parent barcodescannerjs() */
			function barcodeserialforproduct(tabproduct,index,element,barcodeproductqty,warehousetouse,selectaddorreplace,mode,autodetect=false){
				BarcodeIsInProduct=0;
				newproductrow=0
				result=false;
				tabproduct.forEach(product => {
					$.ajax({ url: \''.DOL_URL_ROOT.'/expedition/ajax/searchfrombarcode.php\',
						data: { "token":"'.newToken().'", "action":"existbarcode","fk_entrepot": warehousetouse, "barcode":element, "mode":mode},
						type: \'POST\',
						async: false,
						success: function(response) {
							if (response.status == "success"){
								console.log(response.message);
								if(!newproductrow){
									newproductrow = response.object;
								}
							}else{
								if (mode!="lotserial" && autodetect==false && !errortab4.includes(element)){
									errortab4.push(element);
									console.error(response.message);
								}
							}
						},
						error : function(output) {
						console.error("Error on barcodeserialforproduct function");
						},
					});
					console.log("Product "+(index+=1)+": "+element);
					if(mode == "barcode"){
						testonproduct = product.Barcode
					}else if (mode == "lotserial"){
						testonproduct = product.Batch
					}
					testonwarehouse = product.Warehouse;
					if(testonproduct == element && testonwarehouse == warehousetouse){
						if(selectaddorreplace == "add"){
							productqty = parseInt(product.Qty,10);
							product.Qty = productqty + parseInt(barcodeproductqty,10);
						}else if(selectaddorreplace == "replace"){
							if(product.fetched == false){
								product.Qty = barcodeproductqty
								product.fetched=true
							}else{
								productqty = parseInt(product.Qty,10);
								product.Qty = productqty + parseInt(barcodeproductqty,10);
							}
						}
						BarcodeIsInProduct+=1;
					}
				})
				if(BarcodeIsInProduct==0 && newproductrow!=0){
					tabproduct.push({\'Id\':tabproduct.length-1,\'Warehouse\':newproductrow.fk_warehouse,\'Barcode\':mode=="barcode"?element:null,\'Batch\':mode=="lotserial"?element:null,\'Qty\':barcodeproductqty,\'fetched\':true,\'reelqty\':newproductrow.reelqty,\'fk_product\':newproductrow.fk_product,\'mode\':mode});
					result = true;
				}
				if(BarcodeIsInProduct > 0){
					result = true;
				}
				return result;
			}
		';
			print '</script>';
		}
		include DOL_DOCUMENT_ROOT.'/core/class/html.formother.class.php';
		$formother = new FormOther($db);
		print $formother->getHTMLScannerForm("barcodescannerjs", 'all', 1);
	}

	// traitement entrepot par défaut
	print '<script type="text/javascript">
		$(document).ready(function () {
			$("select[name=fk_default_warehouse]").change(function() {
				console.log("warehouse is modified");
				var fk_default_warehouse = $("option:selected", this).val();
				$("select[name^=entrepot]").val(fk_default_warehouse).change();
			});

			$("#autoreset").click(function() {
				console.log("we click on autoreset");
				$(".autoresettr").each(function(){
					id = $(this).attr("name");
					idtab = id.split("_");
					console.log("we process line "+id+" "+idtab);
					if ($(this).data("remove") == "clear") {	/* data-remove=clear means that line qty must be cleared but line must not be removed */
						console.log("We clear the object to expected value")
						var idlinetab = idtab[0].split("-");
						var idline = "";
						if (idlinetab.length > 0) {
							idline = idlinetab[1];
						}
						$("#qty"+idline+"_"+idtab[1]+"_"+idtab[2]).val("");
						/*
						qtyexpected = $("#qty_"+idtab[1]+"_"+idtab[2]).data("expected")
						console.log(qtyexpected);
						$("#qty_"+idtab[1]+"_"+idtab[2]).val(qtyexpected);
						qtydispatched = $("#qty_dispatched_0_"+idtab[2]).data("dispatched")
						$("#qty_dispatched_0_"+idtab[2]).val(qtydispatched);
						*/
					} else {									/* data-remove=remove means that line must be removed */
						console.log("We remove the object")
						$(this).remove();
						$("tr[name^=\'"+idtab[0]+"_\'][name$=\'_"+idtab[2]+"\']:last .splitbutton").show();
					}
				});
				return false;
			});

			$("#resetalltoexpected").click(function(){
				$(".qtydispatchinput").each(function(){
					console.log("We reset to expected "+$(this).attr("id")+" qty to dispatch");
					$(this).val($(this).data("expected"));
				});
				return false;
			});

			$(".resetline").on("click", function(event) {
				event.preventDefault();
				id = $(this).attr("id");
				id = id.split("reset");
				console.log("Reset trigger for id = qty"+id[1]);
				$("#qty"+id[1]).val("");
			});
		});
	</script>';
}

// End of page
llxFooter();
$db->close();<|MERGE_RESOLUTION|>--- conflicted
+++ resolved
@@ -273,15 +273,11 @@
 					} else {
 						$expeditiondispatch->fk_expedition = $object->id;
 						$expeditiondispatch->entrepot_id = GETPOSTINT($ent);
-<<<<<<< HEAD
 						$expeditiondispatch->fk_parent = GETPOSTINT('fk_parent'.$dispatch_line_suffix);
 						$expeditiondispatch->fk_product = $prod_id;
 						if (!($expeditiondispatch->fk_parent > 0)) {
-							$expeditiondispatch->fk_origin_line = GETPOSTINT($fk_commandedet);
-						}
-=======
-						$expeditiondispatch->fk_elementdet = GETPOSTINT($fk_commandedet);
->>>>>>> 6bcaabad
+							$expeditiondispatch->fk_elementdet = GETPOSTINT($fk_commandedet);
+						}
 						$expeditiondispatch->qty = $newqty;
 
 						if ($newqty > 0) {
@@ -292,8 +288,8 @@
 							}
 
 							if ($modebatch == "batch" && !$error) {
-								$expeditionlinebatch->sellby = $dDLC; // DLUO is eatByDate
-								$expeditionlinebatch->eatby = $dDLUO; // DLC is sellByDate
+								$expeditionlinebatch->sellby = $dDLC; // DLC is sellByDate
+								$expeditionlinebatch->eatby = $dDLUO; // DLUO is eatByDate
 								$expeditionlinebatch->batch = $lot;
 								$expeditionlinebatch->qty = $newqty;
 								$expeditionlinebatch->fk_origin_stock = 0;
@@ -559,13 +555,8 @@
 
 		// Get list of lines of the shipment $products_dispatched, with qty dispatched for each product id
 		$products_dispatched = array();
-<<<<<<< HEAD
-		$sql = "SELECT ed.fk_origin_line as rowid, sum(ed.qty) as qty";
+		$sql = "SELECT ed.fk_elementdet as rowid, sum(ed.qty) as qty";
 		$sql .= " FROM ".$db->prefix()."expeditiondet as ed";
-=======
-		$sql = "SELECT ed.fk_elementdet as rowid, sum(ed.qty) as qty";
-		$sql .= " FROM ".MAIN_DB_PREFIX."expeditiondet as ed";
->>>>>>> 6bcaabad
 		$sql .= " WHERE ed.fk_expedition = ".((int) $object->id);
 		$sql .= " GROUP BY ed.fk_elementdet";
 
@@ -787,11 +778,6 @@
 						print '</td>'; // Dispatch column
 						print '<td></td>'; // Warehouse column
 
-<<<<<<< HEAD
-						/*$sql = "SELECT cfd.rowid, cfd.qty, cfd.fk_entrepot, cfd.batch, cfd.eatby, cfd.sellby, cfd.fk_product";
-						$sql .= " FROM ".$db->prefix()."commande_fournisseur_dispatch as cfd";
-						$sql .= " WHERE cfd.fk_commandefourndet = ".(int) $objp->rowid;*/
-
 						$sql  = "SELECT ed.rowid";
 						$sql .= ", cd.fk_product";
 						$sql .= ", ".$db->ifsql('eb.rowid IS NULL', 'ed.qty', 'eb.qty')." as qty";
@@ -800,15 +786,7 @@
 						$sql .= " FROM ".$db->prefix()."expeditiondet as ed";
 						$sql .= " LEFT JOIN ".$db->prefix()."expeditiondet_batch as eb on ed.rowid = eb.fk_expeditiondet";
 						$sql .= " INNER JOIN ".$db->prefix()."commandedet as cd on ed.fk_origin_line = cd.rowid";
-						$sql .= " WHERE ed.fk_origin_line =".(int) $objp->rowid;
-=======
-						$sql = "SELECT ed.rowid, ed.qty, ed.fk_entrepot,";
-						$sql .= " eb.batch, eb.eatby, eb.sellby, cd.fk_product";
-						$sql .= " FROM ".MAIN_DB_PREFIX."expeditiondet as ed";
-						$sql .= " LEFT JOIN ".MAIN_DB_PREFIX."expeditiondet_batch as eb on ed.rowid = eb.fk_expeditiondet";
-						$sql .= " JOIN ".MAIN_DB_PREFIX."commandedet as cd on ed.fk_elementdet = cd.rowid";
 						$sql .= " WHERE ed.fk_elementdet =".(int) $objp->rowid;
->>>>>>> 6bcaabad
 						$sql .= " AND ed.fk_expedition =".(int) $object->id;
 						$sql .= " ORDER BY ed.rowid, ed.fk_elementdet";
 
