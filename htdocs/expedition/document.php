--- conflicted
+++ resolved
@@ -76,11 +76,8 @@
 }
 $result = restrictedArea($user, 'expedition', $object->id, '');
 
-<<<<<<< HEAD
-=======
 $permissiontoadd = $user->rights->expedition->creer;	// Used by the include of actions_dellink.inc.php
 
->>>>>>> 95dc2558
 
 /*
  * Actions
