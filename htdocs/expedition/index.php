--- conflicted
+++ resolved
@@ -35,11 +35,7 @@
 
 $socid = GETPOSTINT('socid');
 
-<<<<<<< HEAD
-// Initialize technical object to manage hooks. Note that conf->hooks_modules contains array
-=======
 // Initialize a technical object to manage hooks. Note that conf->hooks_modules contains array
->>>>>>> cc80841a
 $hookmanager->initHooks(array('sendingindex'));
 
 // Load translation files required by the page
