<?php
/* Copyright (C) 2001-2005 Rodolphe Quiedeville <rodolphe@quiedeville.org>
 * Copyright (C) 2004-2015 Laurent Destailleur  <eldy@users.sourceforge.net>
 * Copyright (C) 2005-2010 Regis Houssin        <regis.houssin@inodbox.com>
 * Copyright (C) 2016-2018 Ferran Marcet        <fmarcet@2byte.es>
 * Copyright (C) 2019      Nicolas ZABOURI      <info@inovea-conseil.com>
 * Copyright (C) 2020      Thibault FOUCART     <support@ptibogxiv.net>
 *
 * This program is free software; you can redistribute it and/or modify
 * it under the terms of the GNU General Public License as published by
 * the Free Software Foundation; either version 3 of the License, or
 * (at your option) any later version.
 *
 * This program is distributed in the hope that it will be useful,
 * but WITHOUT ANY WARRANTY; without even the implied warranty of
 * MERCHANTABILITY or FITNESS FOR A PARTICULAR PURPOSE.  See the
 * GNU General Public License for more details.
 *
 * You should have received a copy of the GNU General Public License
 * along with this program. If not, see <https://www.gnu.org/licenses/>.
 */

/**
 *      \file       htdocs/expedition/list.php
 *      \ingroup    expedition
 *      \brief      Page to list all shipments
 */

require '../main.inc.php';
require_once DOL_DOCUMENT_ROOT.'/expedition/class/expedition.class.php';
require_once DOL_DOCUMENT_ROOT.'/core/class/html.formfile.class.php';
require_once DOL_DOCUMENT_ROOT.'/core/class/html.formother.class.php';
require_once DOL_DOCUMENT_ROOT.'/core/class/html.formcompany.class.php';
require_once DOL_DOCUMENT_ROOT.'/core/lib/date.lib.php';
require_once DOL_DOCUMENT_ROOT.'/core/lib/company.lib.php';
require_once DOL_DOCUMENT_ROOT.'/core/lib/product.lib.php';

// Load translation files required by the page
$langs->loadLangs(array("sendings", "deliveries", 'companies', 'bills'));

$contextpage = GETPOST('contextpage', 'aZ') ?GETPOST('contextpage', 'aZ') : 'shipmentlist'; // To manage different context of search

$socid = GETPOST('socid', 'int');

$action     = GETPOST('action', 'alpha');
$massaction = GETPOST('massaction', 'alpha');
$show_files = GETPOST('show_files', 'int');
$toselect   = GETPOST('toselect', 'array');

// Security check
$expeditionid = GETPOST('id', 'int');
if ($user->socid) $socid = $user->socid;
$result = restrictedArea($user, 'expedition', $expeditionid, '');

$search_ref_exp = GETPOST("search_ref_exp", 'alpha');
$search_ref_liv = GETPOST('search_ref_liv', 'alpha');
$search_ref_customer = GETPOST('search_ref_customer', 'alpha');
$search_company = GETPOST("search_company", 'alpha');
$search_town = GETPOST('search_town', 'alpha');
$search_zip = GETPOST('search_zip', 'alpha');
$search_state = trim(GETPOST("search_state"));
$search_country = GETPOST("search_country", 'int');
$search_type_thirdparty = GETPOST("search_type_thirdparty", 'int');
$search_billed = GETPOST("search_billed", 'int');
$search_datedelivery_start = dol_mktime(0, 0, 0, GETPOST('search_datedelivery_startmonth', 'int'), GETPOST('search_datedelivery_startday', 'int'), GETPOST('search_datedelivery_startyear', 'int'));
$search_datedelivery_end = dol_mktime(23, 59, 59, GETPOST('search_datedelivery_endmonth', 'int'), GETPOST('search_datedelivery_endday', 'int'), GETPOST('search_datedelivery_endyear', 'int'));
$search_datereceipt_start = dol_mktime(0, 0, 0, GETPOST('search_datereceipt_startmonth', 'int'), GETPOST('search_datereceipt_startday', 'int'), GETPOST('search_datereceipt_startyear', 'int'));
$search_datereceipt_end = dol_mktime(23, 59, 59, GETPOST('search_datereceipt_endmonth', 'int'), GETPOST('search_datereceipt_endday', 'int'), GETPOST('search_datereceipt_endyear', 'int'));
$sall = trim((GETPOST('search_all', 'alphanohtml') != '') ?GETPOST('search_all', 'alphanohtml') : GETPOST('sall', 'alphanohtml'));
$socid = GETPOST('socid', 'int');
$search_user = GETPOST('search_user', 'int');
$search_sale = GETPOST('search_sale', 'int');
$search_categ_cus = trim(GETPOST("search_categ_cus", 'int'));
$search_product_category = GETPOST('search_product_category', 'int');
$optioncss = GETPOST('optioncss', 'alpha');

$limit = GETPOST('limit', 'int') ?GETPOST('limit', 'int') : $conf->liste_limit;
$sortfield = GETPOST('sortfield', 'alpha');
$sortorder = GETPOST('sortorder', 'alpha');
$page = GETPOSTISSET('pageplusone') ? (GETPOST('pageplusone') - 1) : GETPOST("page", 'int');
if (!$sortfield) $sortfield = "e.ref";
if (!$sortorder) $sortorder = "DESC";
if (empty($page) || $page == -1 || (empty($toselect) && $massaction === '0')) { $page = 0; }     // If $page is not defined, or '' or -1
$offset = $limit * $page;
$pageprev = $page - 1;
$pagenext = $page + 1;

$search_status = GETPOST('search_status');

$diroutputmassaction = $conf->expedition->dir_output.'/sending/temp/massgeneration/'.$user->id;

$object = new Expedition($db);
$form = new Form($db);

// Initialize technical object to manage hooks of page. Note that conf->hooks_modules contains array of hook context
$hookmanager->initHooks(array('shipmentlist'));
$extrafields = new ExtraFields($db);

// fetch optionals attributes and labels
$extrafields->fetch_name_optionals_label($object->table_element);

$search_array_options = $extrafields->getOptionalsFromPost($object->table_element, '', 'search_');

// List of fields to search into when doing a "search in all"
$fieldstosearchall = array(
	'e.ref'=>"Ref",
	's.nom'=>"ThirdParty",
	'e.note_public'=>'NotePublic',
);
if (empty($user->socid)) $fieldstosearchall["e.note_private"] = "NotePrivate";

$checkedtypetiers = 0;
$arrayfields = array(
	'e.ref'=>array('label'=>$langs->trans("Ref"), 'checked'=>1),
	'e.ref_customer'=>array('label'=>$langs->trans("RefCustomer"), 'checked'=>1),
	's.nom'=>array('label'=>$langs->trans("ThirdParty"), 'checked'=>1),
	's.town'=>array('label'=>$langs->trans("Town"), 'checked'=>1),
	's.zip'=>array('label'=>$langs->trans("Zip"), 'checked'=>1),
	'state.nom'=>array('label'=>$langs->trans("StateShort"), 'checked'=>0),
	'country.code_iso'=>array('label'=>$langs->trans("Country"), 'checked'=>0),
	'typent.code'=>array('label'=>$langs->trans("ThirdPartyType"), 'checked'=>$checkedtypetiers),
	'e.date_delivery'=>array('label'=>$langs->trans("DateDeliveryPlanned"), 'checked'=>1),
	'e.weight'=>array('label'=>$langs->trans("Weight"), 'checked'=>0),
	'e.datec'=>array('label'=>$langs->trans("DateCreation"), 'checked'=>0, 'position'=>500),
	'e.tms'=>array('label'=>$langs->trans("DateModificationShort"), 'checked'=>0, 'position'=>500),
	'e.fk_statut'=>array('label'=>$langs->trans("Status"), 'checked'=>1, 'position'=>1000),
	'l.ref'=>array('label'=>$langs->trans("DeliveryRef"), 'checked'=>1, 'enabled'=>(empty($conf->livraison_bon->enabled) ? 0 : 1)),
	'l.date_delivery'=>array('label'=>$langs->trans("DateReceived"), 'checked'=>1, 'enabled'=>(empty($conf->livraison_bon->enabled) ? 0 : 1)),
	'e.billed'=>array('label'=>$langs->trans("Billed"), 'checked'=>1, 'position'=>1000, 'enabled'=>(!empty($conf->global->WORKFLOW_BILL_ON_SHIPMENT)))
);

// Extra fields
if (is_array($extrafields->attributes[$object->table_element]['label']) && count($extrafields->attributes[$object->table_element]['label']) > 0)
{
	foreach ($extrafields->attributes[$object->table_element]['label'] as $key => $val)
	{
		if (!empty($extrafields->attributes[$object->table_element]['list'][$key]))
			$arrayfields["ef.".$key] = array('label'=>$extrafields->attributes[$object->table_element]['label'][$key], 'checked'=>(($extrafields->attributes[$object->table_element]['list'][$key] < 0) ? 0 : 1), 'position'=>$extrafields->attributes[$object->table_element]['pos'][$key], 'enabled'=>(abs($extrafields->attributes[$object->table_element]['list'][$key]) != 3 && $extrafields->attributes[$object->table_element]['perms'][$key]));
	}
}
$object->fields = dol_sort_array($object->fields, 'position');
$arrayfields = dol_sort_array($arrayfields, 'position');


/*
 * Actions
 */
$error = 0;

if (GETPOST('cancel', 'alpha')) { $action = 'list'; $massaction = ''; }
if (!GETPOST('confirmmassaction', 'alpha') && $massaction != 'presend' && $massaction != 'confirm_presend') { $massaction = ''; }

$parameters = array('socid'=>$socid);
$reshook = $hookmanager->executeHooks('doActions', $parameters, $object, $action); // Note that $action and $object may have been modified by some hooks
if ($reshook < 0) setEventMessages($hookmanager->error, $hookmanager->errors, 'errors');

include DOL_DOCUMENT_ROOT.'/core/actions_changeselectedfields.inc.php';

// Purge search criteria
if (GETPOST('button_removefilter_x', 'alpha') || GETPOST('button_removefilter.x', 'alpha') || GETPOST('button_removefilter', 'alpha')) // All tests are required to be compatible with all browsers
{
	$search_categ = '';
	$search_user = '';
	$search_sale = '';
	$search_product_category = '';
	$search_ref_exp = '';
	$search_ref_liv = '';
	$search_ref_customer = '';
	$search_company = '';
	$search_town = '';
	$search_zip = "";
	$search_state = "";
	$search_type = '';
	$search_country = '';
	$search_type_thirdparty = '';
	$search_billed = '';
<<<<<<< HEAD
	$search_datedelivery_start = '';
	$search_datedelivery_end = '';
	$search_datereceipt_start = '';
	$search_datereceipt_end = '';
	$viewstatut = '';
	$toselect = '';
=======
	$search_status = '';
    $toselect = '';
>>>>>>> 01ec8693
	$search_array_options = array();
	$search_categ_cus = 0;
}

if (empty($reshook))
{
	$objectclass  = 'Expedition';
	$objectlabel  = 'Sendings';
	$permissiontoread   = $user->rights->expedition->lire;
	$permissiontoadd = $user->rights->expedition->creer;
	$permissiontodelete = $user->rights->expedition->supprimer;
	$uploaddir = $conf->expedition->dir_output.'/sending';
	include DOL_DOCUMENT_ROOT.'/core/actions_massactions.inc.php';
}


/*
 * View
 */

$now = dol_now();

$form = new Form($db);
$formother = new FormOther($db);
$formfile = new FormFile($db);
$companystatic = new Societe($db);
$formcompany = new FormCompany($db);
$shipment = new Expedition($db);

$helpurl = 'EN:Module_Shipments|FR:Module_Exp&eacute;ditions|ES:M&oacute;dulo_Expediciones';
llxHeader('', $langs->trans('ListOfSendings'), $helpurl);

$sql = 'SELECT';
if ($sall || $search_product_category > 0) $sql = 'SELECT DISTINCT';
$sql .= " e.rowid, e.ref, e.ref_customer, e.date_expedition as date_expedition, e.weight, e.weight_units, e.date_delivery as date_livraison, l.date_delivery as date_reception, e.fk_statut, e.billed,";
$sql .= " s.rowid as socid, s.nom as name, s.town, s.zip, s.fk_pays, s.client, s.code_client, ";
$sql .= " typent.code as typent_code,";
$sql .= " state.code_departement as state_code, state.nom as state_name,";
$sql .= " e.date_creation as date_creation, e.tms as date_update,";
$sql .= " u.login";
if ($search_categ_cus) $sql .= ", cc.fk_categorie, cc.fk_soc";
// Add fields from extrafields
if (!empty($extrafields->attributes[$object->table_element]['label'])) {
	foreach ($extrafields->attributes[$object->table_element]['label'] as $key => $val) $sql .= ($extrafields->attributes[$object->table_element]['type'][$key] != 'separate' ? ", ef.".$key.' as options_'.$key : '');
}
// Add fields from hooks
$parameters = array();
$reshook = $hookmanager->executeHooks('printFieldListSelect', $parameters); // Note that $action and $object may have been modified by hook
$sql .= $hookmanager->resPrint;
$sql .= " FROM ".MAIN_DB_PREFIX."expedition as e";
if (is_array($extrafields->attributes[$object->table_element]['label']) && count($extrafields->attributes[$object->table_element]['label'])) $sql .= " LEFT JOIN ".MAIN_DB_PREFIX.$object->table_element."_extrafields as ef on (e.rowid = ef.fk_object)";
if ($sall || $search_product_category > 0) {
	$sql .= ' LEFT JOIN '.MAIN_DB_PREFIX.'expeditiondet as ed ON e.rowid=ed.fk_expedition';
	$sql .= ' LEFT JOIN '.MAIN_DB_PREFIX.'commandedet as pd ON pd.rowid=ed.fk_origin_line';
}
if ($search_product_category > 0) $sql .= ' LEFT JOIN '.MAIN_DB_PREFIX.'categorie_product as cp ON cp.fk_product=pd.fk_product';
$sql .= " LEFT JOIN ".MAIN_DB_PREFIX."societe as s ON s.rowid = e.fk_soc";
if (!empty($search_categ_cus)) $sql .= ' LEFT JOIN '.MAIN_DB_PREFIX."categorie_societe as cc ON s.rowid = cc.fk_soc"; // We'll need this table joined to the select in order to filter by categ
$sql .= " LEFT JOIN ".MAIN_DB_PREFIX."c_country as country on (country.rowid = s.fk_pays)";
$sql .= " LEFT JOIN ".MAIN_DB_PREFIX."c_typent as typent on (typent.id = s.fk_typent)";
$sql .= " LEFT JOIN ".MAIN_DB_PREFIX."c_departements as state on (state.rowid = s.fk_departement)";
$sql .= " LEFT JOIN ".MAIN_DB_PREFIX."element_element as ee ON e.rowid = ee.fk_source AND ee.sourcetype = 'shipping' AND ee.targettype = 'delivery'";
$sql .= " LEFT JOIN ".MAIN_DB_PREFIX."livraison as l ON l.rowid = ee.fk_target";
$sql .= ' LEFT JOIN '.MAIN_DB_PREFIX.'user as u ON e.fk_user_author = u.rowid';

// We'll need this table joined to the select in order to filter by sale
if ($search_sale > 0 || (!$user->rights->societe->client->voir && !$socid)) $sql .= ", ".MAIN_DB_PREFIX."societe_commerciaux as sc";
if ($search_user > 0)
{
	$sql .= ", ".MAIN_DB_PREFIX."element_contact as ec";
	$sql .= ", ".MAIN_DB_PREFIX."c_type_contact as tc";
}
$sql .= " WHERE e.entity IN (".getEntity('expedition').")";
if ($search_product_category > 0) $sql .= " AND cp.fk_categorie = ".$search_product_category;
if ($socid > 0) $sql .= ' AND s.rowid = '.$socid;
if (!$user->rights->societe->client->voir && !$socid)	// Internal user with no permission to see all
{
	$sql .= " AND e.fk_soc = sc.fk_soc";
	$sql .= " AND sc.fk_user = ".$user->id;
}
if ($socid)
{
	$sql .= " AND e.fk_soc = ".$socid;
}
if ($search_status <> '' && $search_status >= 0) {
	$sql .= " AND e.fk_statut = ".$search_status;
}
if ($search_ref_customer != '') $sql .= natural_search('e.ref_customer', $search_ref_customer);
if ($search_billed != '' && $search_billed >= 0) $sql .= ' AND e.billed = '.$search_billed;
if ($search_town)  $sql .= natural_search('s.town', $search_town);
if ($search_zip)   $sql .= natural_search("s.zip", $search_zip);
if ($search_state) $sql .= natural_search("state.nom", $search_state);
if ($search_country) $sql .= " AND s.fk_pays IN (".$search_country.')';
if ($search_type_thirdparty) $sql .= " AND s.fk_typent IN (".$search_type_thirdparty.')';
if ($search_sale > 0)                        $sql .= " AND s.rowid = sc.fk_soc AND sc.fk_user = ".$search_sale;
if ($search_ref_exp) $sql .= natural_search('e.ref', $search_ref_exp);
if ($search_ref_liv) $sql .= natural_search('l.ref', $search_ref_liv);
if ($search_company) $sql .= natural_search('s.nom', $search_company);
if ($search_datedelivery_start)	$sql .= " AND e.date_delivery >= '".$db->idate($search_datedelivery_start)."'";
if ($search_datedelivery_end)	$sql .= " AND e.date_delivery <= '".$db->idate($search_datedelivery_end)."'";
if ($search_datereceipt_start)	$sql .= " AND l.date_delivery >= '".$db->idate($search_datereceipt_start)."'";
if ($search_datereceipt_end)	$sql .= " AND l.date_delivery <= '".$db->idate($search_datereceipt_end)."'";
if ($sall) $sql .= natural_search(array_keys($fieldstosearchall), $sall);
if ($search_categ_cus > 0)                   $sql .= " AND cc.fk_categorie = ".$db->escape($search_categ_cus);
if ($search_categ_cus == -2)                 $sql .= " AND cc.fk_categorie IS NULL";

// Add where from extra fields
include DOL_DOCUMENT_ROOT.'/core/tpl/extrafields_list_search_sql.tpl.php';

// Add where from hooks
$parameters = array();
$reshook = $hookmanager->executeHooks('printFieldListWhere', $parameters); // Note that $action and $object may have been modified by hook
$sql .= $hookmanager->resPrint;

$sql .= $db->order($sortfield, $sortorder);

$nbtotalofrecords = '';
if (empty($conf->global->MAIN_DISABLE_FULL_SCANLIST))
{
	$result = $db->query($sql);
	$nbtotalofrecords = $db->num_rows($result);
	if (($page * $limit) > $nbtotalofrecords)	// if total resultset is smaller then paging size (filtering), goto and load page 0
	{
		$page = 0;
		$offset = 0;
	}
}

$sql .= $db->plimit($limit + 1, $offset);

//print $sql;
$resql = $db->query($sql);
if ($resql)
{
	$num = $db->num_rows($resql);

	$arrayofselected = is_array($toselect) ? $toselect : array();

	$expedition = new Expedition($db);

	$param = '';
	if (!empty($contextpage) && $contextpage != $_SERVER["PHP_SELF"]) $param .= '&contextpage='.urlencode($contextpage);
	if ($limit > 0 && $limit != $conf->liste_limit) $param .= '&limit='.urlencode($limit);
	if ($sall) $param .= "&amp;sall=".urlencode($sall);
	if ($search_ref_exp)  $param .= "&amp;search_ref_exp=".urlencode($search_ref_exp);
	if ($search_ref_liv)  $param .= "&amp;search_ref_liv=".urlencode($search_ref_liv);
	if ($search_ref_customer) $param .= "&amp;search_ref_customer=".urlencode($search_ref_customer);
	if ($search_user > 0) 			$param .= '&search_user='.urlencode($search_user);
	if ($search_sale > 0) 			$param .= '&search_sale='.urlencode($search_sale);
	if ($search_company)   $param .= "&amp;search_company=".urlencode($search_company);
	if ($search_town)      $param .= '&search_town='.urlencode($search_town);
	if ($search_zip)       $param .= '&search_zip='.urlencode($search_zip);
<<<<<<< HEAD

	if ($search_datedelivery_start)	$param .= '&search_datedelivery_start='.urlencode($search_datedelivery_start);
	if ($search_datedelivery_end)	$param .= '&search_datedelivery_end='.urlencode($search_datedelivery_end);
	if ($search_datereceipt_start)	$param .= '&search_datereceipt_start='.urlencode($search_datereceipt_start);
	if ($search_datereceipt_end)	$param .= '&search_datereceipt_end='.urlencode($search_datereceipt_end);
	if ($search_product_category != '') $param .= '&search_product_category='.urlencode($search_product_category);
	if ($search_categ_cus > 0)      $param .= '&search_categ_cus='.urlencode($search_categ_cus);
	if ($viewstatut != '') $param .= '&viewstatut='.urlencode($viewstatut);
=======
	if ($search_status != '') $param .= '&search_status='.urlencode($search_status);
>>>>>>> 01ec8693
	if ($optioncss != '')  $param .= '&amp;optioncss='.urlencode($optioncss);
	// Add $param from extra fields
	include DOL_DOCUMENT_ROOT.'/core/tpl/extrafields_list_search_param.tpl.php';

	$arrayofmassactions = array(
		'builddoc' => $langs->trans("PDFMerge"),
		//'classifyclose'=>$langs->trans("Close"), TODO massive close shipment ie: when truck is charged
		'presend'  => $langs->trans("SendByMail"),
	);
	if (in_array($massaction, array('presend'))) $arrayofmassactions = array();
	$massactionbutton = $form->selectMassAction('', $arrayofmassactions);

	$newcardbutton = '';
	if ($user->rights->expedition->creer)
	{
		$newcardbutton .= dolGetButtonTitle($langs->trans('NewSending'), '', 'fa fa-plus-circle', DOL_URL_ROOT.'/expedition/card.php?action=create2');
	}

	$i = 0;
	print '<form method="POST" action="'.$_SERVER["PHP_SELF"].'">'."\n";
	if ($optioncss != '') print '<input type="hidden" name="optioncss" value="'.$optioncss.'">';
	print '<input type="hidden" name="token" value="'.newToken().'">';
	print '<input type="hidden" name="formfilteraction" id="formfilteraction" value="list">';
	print '<input type="hidden" name="action" value="list">';
	print '<input type="hidden" name="page" value="'.$page.'">';
	print '<input type="hidden" name="sortfield" value="'.$sortfield.'">';
	print '<input type="hidden" name="sortorder" value="'.$sortorder.'">';

	print_barre_liste($langs->trans('ListOfSendings'), $page, $_SERVER["PHP_SELF"], $param, $sortfield, $sortorder, $massactionbutton, $num, $nbtotalofrecords, '', 0, $newcardbutton, '', $limit);

	$topicmail = "SendShippingRef";
	$modelmail = "shipping_send";
	$objecttmp = new Expedition($db);
	$trackid = 'shi'.$object->id;
	include DOL_DOCUMENT_ROOT.'/core/tpl/massactions_pre.tpl.php';

	if ($sall)
	{
		foreach ($fieldstosearchall as $key => $val) $fieldstosearchall[$key] = $langs->trans($val);
		print '<div class="divsearchfieldfilter">'.$langs->trans("FilterOnInto", $sall).join(', ', $fieldstosearchall).'</div>';
	}

	$moreforfilter = '';

 	// If the user can view prospects other than his'
 	if ($user->rights->societe->client->voir || $socid)
 	{
 		$langs->load("commercial");
		$moreforfilter .= '<div class="divsearchfield">';
 		$moreforfilter .= $langs->trans('ThirdPartiesOfSaleRepresentative').': ';
		$moreforfilter .= $formother->select_salesrepresentatives($search_sale, 'search_sale', $user, 0, 1, 'maxwidth200');
	 	$moreforfilter .= '</div>';
 	}
	// If the user can view other users
	if ($user->rights->user->user->lire)
	{
		$moreforfilter .= '<div class="divsearchfield">';
		$moreforfilter .= $langs->trans('LinkedToSpecificUsers').': ';
		$moreforfilter .= $form->select_dolusers($search_user, 'search_user', 1, '', 0, '', '', 0, 0, 0, '', 0, '', 'maxwidth200');
	 	$moreforfilter .= '</div>';
	}
	// If the user can view prospects other than his'
	if ($conf->categorie->enabled && ($user->rights->produit->lire || $user->rights->service->lire))
	{
		include_once DOL_DOCUMENT_ROOT.'/categories/class/categorie.class.php';
		$moreforfilter .= '<div class="divsearchfield">';
		$moreforfilter .= $langs->trans('IncludingProductWithTag').': ';
		$cate_arbo = $form->select_all_categories(Categorie::TYPE_PRODUCT, null, 'parent', null, null, 1);
		$moreforfilter .= $form->selectarray('search_product_category', $cate_arbo, $search_product_category, 1, 0, 0, '', 0, 0, 0, 0, 'maxwidth300', 1);
		$moreforfilter .= '</div>';
	}
	if (!empty($conf->categorie->enabled))
	{
		require_once DOL_DOCUMENT_ROOT.'/categories/class/categorie.class.php';
		$moreforfilter .= '<div class="divsearchfield">';
	 	$moreforfilter .= $langs->trans('CustomersProspectsCategoriesShort').': ';
		$moreforfilter .= $formother->select_categories('customer', $search_categ_cus, 'search_categ_cus', 1);
	 	$moreforfilter .= '</div>';
	}
	$parameters = array();
	$reshook = $hookmanager->executeHooks('printFieldPreListTitle', $parameters); // Note that $action and $object may have been modified by hook
	if (empty($reshook)) $moreforfilter .= $hookmanager->resPrint;
	else $moreforfilter = $hookmanager->resPrint;

	if (!empty($moreforfilter))
	{
		print '<div class="liste_titre liste_titre_bydiv centpercent">';
		print $moreforfilter;
		print '</div>';
	}

	$varpage = empty($contextpage) ? $_SERVER["PHP_SELF"] : $contextpage;
	$selectedfields = $form->multiSelectArrayWithCheckbox('selectedfields', $arrayfields, $varpage);
	if ($massactionbutton) $selectedfields .= $form->showCheckAddButtons('checkforselect', 1); // This also change content of $arrayfields

	print '<div class="div-table-responsive">';
	print '<table class="tagtable liste'.($moreforfilter ? " listwithfilterbefore" : "").'">'."\n";

	// Fields title search
	print '<tr class="liste_titre_filter">';
	// Ref
	if (!empty($arrayfields['e.ref']['checked']))
	{
		print '<td class="liste_titre">';
		print '<input class="flat" size="6" type="text" name="search_ref_exp" value="'.$search_ref_exp.'">';
		print '</td>';
	}
	// Ref customer
	if (!empty($arrayfields['e.ref_customer']['checked']))
	{
		print '<td class="liste_titre">';
		print '<input class="flat" size="6" type="text" name="search_ref_customer" value="'.$search_ref_customer.'">';
		print '</td>';
	}
	// Thirdparty
	if (!empty($arrayfields['s.nom']['checked']))
	{
		print '<td class="liste_titre left">';
		print '<input class="flat" type="text" size="8" name="search_company" value="'.dol_escape_htmltag($search_company).'">';
		print '</td>';
	}
	// Town
	if (!empty($arrayfields['s.town']['checked'])) print '<td class="liste_titre"><input class="flat" type="text" size="6" name="search_town" value="'.$search_town.'"></td>';
	// Zip
	if (!empty($arrayfields['s.zip']['checked'])) print '<td class="liste_titre"><input class="flat" type="text" size="6" name="search_zip" value="'.$search_zip.'"></td>';
	// State
	if (!empty($arrayfields['state.nom']['checked']))
	{
		print '<td class="liste_titre">';
		print '<input class="flat" size="4" type="text" name="search_state" value="'.dol_escape_htmltag($search_state).'">';
		print '</td>';
	}
	// Country
	if (!empty($arrayfields['country.code_iso']['checked']))
	{
		print '<td class="liste_titre center">';
		print $form->select_country($search_country, 'search_country', '', 0, 'minwidth100imp maxwidth100');
		print '</td>';
	}
	// Company type
	if (!empty($arrayfields['typent.code']['checked']))
	{
		print '<td class="liste_titre maxwidthonsmartphone center">';
		print $form->selectarray("search_type_thirdparty", $formcompany->typent_array(0), $search_type_thirdparty, 0, 0, 0, '', 0, 0, 0, (empty($conf->global->SOCIETE_SORT_ON_TYPEENT) ? 'ASC' : $conf->global->SOCIETE_SORT_ON_TYPEENT));
		print '</td>';
	}
	// Weight
	if (!empty($arrayfields['e.weight']['checked']))
	{
		print '<td class="liste_titre maxwidthonsmartphone center">';

		print '</td>';
	}
	// Date delivery planned
	if (!empty($arrayfields['e.date_delivery']['checked']))
	{
		print '<td class="liste_titre center">';
		print '<div class="nowrap">';
		print $langs->trans('From').' ';
		print $form->selectDate($search_delivery_start ? $search_delivery_start : -1, 'search_delivery_start', 0, 0, 1);
		print '</div>';
		print '<div class="nowrap">';
		print $langs->trans('to').' ';
		print $form->selectDate($search_delivery_end ? $search_delivery_end : -1, 'search_delivery_end', 0, 0, 1);
		print '</div>';
		print '</td>';
	}
	if (!empty($arrayfields['l.ref']['checked']))
	{
		// Delivery ref
		print '<td class="liste_titre">';
		print '<input class="flat" size="10" type="text" name="search_ref_liv" value="'.$search_ref_liv.'"';
		print '</td>';
	}
	if (!empty($arrayfields['l.date_delivery']['checked']))
	{
		// Date received
		print '<td class="liste_titre center">';
		print '<div class="nowrap">';
		print $langs->trans('From').' ';
		print $form->selectDate($search_receipt_start ? $search_receipt_start : -1, 'search_receipt_start', 0, 0, 1);
		print '</div>';
		print '<div class="nowrap">';
		print $langs->trans('to').' ';
		print $form->selectDate($search_receipt_end ? $search_receipt_end : -1, 'search_receipt_end', 0, 0, 1);
		print '</div>';
		print '</td>';
	}
	// Extra fields
	include DOL_DOCUMENT_ROOT.'/core/tpl/extrafields_list_search_input.tpl.php';

	// Fields from hook
	$parameters = array('arrayfields'=>$arrayfields);
	$reshook = $hookmanager->executeHooks('printFieldListOption', $parameters); // Note that $action and $object may have been modified by hook
	print $hookmanager->resPrint;
	// Date creation
	if (!empty($arrayfields['e.datec']['checked']))
	{
		print '<td class="liste_titre">';
		print '</td>';
	}
	// Date modification
	if (!empty($arrayfields['e.tms']['checked']))
	{
		print '<td class="liste_titre">';
		print '</td>';
	}
	// Status
	if (!empty($arrayfields['e.fk_statut']['checked']))
	{
		print '<td class="liste_titre maxwidthonsmartphone right">';
		print $form->selectarray('search_status', array('0'=>$langs->trans('StatusSendingDraftShort'), '1'=>$langs->trans('StatusSendingValidatedShort'), '2'=>$langs->trans('StatusSendingProcessedShort')), $search_status, 1);
		print '</td>';
	}
	// Status billed
	if (!empty($arrayfields['e.billed']['checked']))
	{
		print '<td class="liste_titre maxwidthonsmartphone center">';
		print $form->selectyesno('search_billed', $search_billed, 1, 0, 1);
		print '</td>';
	}
	// Action column
	print '<td class="liste_titre middle">';
	$searchpicto = $form->showFilterAndCheckAddButtons(0);
	print $searchpicto;
	print '</td>';
	print "</tr>\n";

	print '<tr class="liste_titre">';
	if (!empty($arrayfields['e.ref']['checked']))            print_liste_field_titre($arrayfields['e.ref']['label'], $_SERVER["PHP_SELF"], "e.ref", "", $param, '', $sortfield, $sortorder);
	if (!empty($arrayfields['e.ref_customer']['checked']))   print_liste_field_titre($arrayfields['e.ref_customer']['label'], $_SERVER["PHP_SELF"], "e.ref_customer", "", $param, '', $sortfield, $sortorder);
	if (!empty($arrayfields['s.nom']['checked']))            print_liste_field_titre($arrayfields['s.nom']['label'], $_SERVER["PHP_SELF"], "s.nom", "", $param, '', $sortfield, $sortorder, 'left ');
	if (!empty($arrayfields['s.town']['checked']))           print_liste_field_titre($arrayfields['s.town']['label'], $_SERVER["PHP_SELF"], 's.town', '', $param, '', $sortfield, $sortorder);
	if (!empty($arrayfields['s.zip']['checked']))            print_liste_field_titre($arrayfields['s.zip']['label'], $_SERVER["PHP_SELF"], 's.zip', '', $param, '', $sortfield, $sortorder);
	if (!empty($arrayfields['state.nom']['checked']))        print_liste_field_titre($arrayfields['state.nom']['label'], $_SERVER["PHP_SELF"], "state.nom", "", $param, '', $sortfield, $sortorder);
	if (!empty($arrayfields['country.code_iso']['checked'])) print_liste_field_titre($arrayfields['country.code_iso']['label'], $_SERVER["PHP_SELF"], "country.code_iso", "", $param, '', $sortfield, $sortorder, 'center ');
	if (!empty($arrayfields['typent.code']['checked']))      print_liste_field_titre($arrayfields['typent.code']['label'], $_SERVER["PHP_SELF"], "typent.code", "", $param, '', $sortfield, $sortorder, 'center ');
	if (!empty($arrayfields['e.weight']['checked']))         print_liste_field_titre($arrayfields['e.weight']['label'], $_SERVER["PHP_SELF"], "e.weight", "", $param, '', $sortfield, $sortorder, 'center ');
	if (!empty($arrayfields['e.date_delivery']['checked']))  print_liste_field_titre($arrayfields['e.date_delivery']['label'], $_SERVER["PHP_SELF"], "e.date_delivery", "", $param, '', $sortfield, $sortorder, 'center ');
	if (!empty($arrayfields['l.ref']['checked']))            print_liste_field_titre($arrayfields['l.ref']['label'], $_SERVER["PHP_SELF"], "l.ref", "", $param, '', $sortfield, $sortorder);
	if (!empty($arrayfields['l.date_delivery']['checked']))  print_liste_field_titre($arrayfields['l.date_delivery']['label'], $_SERVER["PHP_SELF"], "l.date_delivery", "", $param, '', $sortfield, $sortorder, 'center ');
	// Extra fields
	include DOL_DOCUMENT_ROOT.'/core/tpl/extrafields_list_search_title.tpl.php';
	// Hook fields
	$parameters = array('arrayfields'=>$arrayfields, 'param'=>$param, 'sortfield'=>$sortfield, 'sortorder'=>$sortorder);
	$reshook = $hookmanager->executeHooks('printFieldListTitle', $parameters); // Note that $action and $object may have been modified by hook
	print $hookmanager->resPrint;
	if (!empty($arrayfields['e.datec']['checked']))  print_liste_field_titre($arrayfields['e.datec']['label'], $_SERVER["PHP_SELF"], "e.date_creation", "", $param, '', $sortfield, $sortorder, 'center nowrap ');
	if (!empty($arrayfields['e.tms']['checked']))    print_liste_field_titre($arrayfields['e.tms']['label'], $_SERVER["PHP_SELF"], "e.tms", "", $param, '', $sortfield, $sortorder, 'center nowrap ');
	if (!empty($arrayfields['e.fk_statut']['checked'])) print_liste_field_titre($arrayfields['e.fk_statut']['label'], $_SERVER["PHP_SELF"], "e.fk_statut", "", $param, '', $sortfield, $sortorder, 'right ');
	if (!empty($arrayfields['e.billed']['checked'])) print_liste_field_titre($arrayfields['e.billed']['label'], $_SERVER["PHP_SELF"], "e.billed", "", $param, '', $sortfield, $sortorder, 'center ');
	print_liste_field_titre($selectedfields, $_SERVER["PHP_SELF"], "", '', '', '', $sortfield, $sortorder, 'center maxwidthsearch ');
	print "</tr>\n";

	$typenArray = $formcompany->typent_array(1);
	$i = 0;
	$totalarray = array();
	while ($i < min($num, $limit))
	{
		$obj = $db->fetch_object($resql);

		$shipment->id = $obj->rowid;
		$shipment->ref = $obj->ref;

		$companystatic->id = $obj->socid;
		$companystatic->ref = $obj->name;
		$companystatic->name = $obj->name;

		$object = new Expedition($db);
		$object->fetch($obj->rowid);
		print '<tr class="oddeven">';

		// Ref
		if (!empty($arrayfields['e.ref']['checked']))
		{
			print "<td>";
			print $shipment->getNomUrl(1);
			print "</td>\n";
			if (!$i) $totalarray['nbfield']++;
		}

		// Ref customer
		if (!empty($arrayfields['e.ref_customer']['checked']))
		{
			print "<td>";
			print $obj->ref_customer;
			print "</td>\n";
			if (!$i) $totalarray['nbfield']++;
		}

		// Third party
		if (!empty($arrayfields['s.nom']['checked']))
		{
			print '<td>';
			print $companystatic->getNomUrl(1);
			print '</td>';
			if (!$i) $totalarray['nbfield']++;
		}
		// Town
		if (!empty($arrayfields['s.town']['checked']))
		{
			print '<td class="nocellnopadd">';
			print $obj->town;
			print '</td>';
			if (!$i) $totalarray['nbfield']++;
		}
		// Zip
		if (!empty($arrayfields['s.zip']['checked']))
		{
			print '<td class="nocellnopadd">';
			print $obj->zip;
			print '</td>';
			if (!$i) $totalarray['nbfield']++;
		}
		// State
		if (!empty($arrayfields['state.nom']['checked']))
		{
			print "<td>".$obj->state_name."</td>\n";
			if (!$i) $totalarray['nbfield']++;
		}
		// Country
		if (!empty($arrayfields['country.code_iso']['checked']))
		{
			print '<td class="center">';
			$tmparray = getCountry($obj->fk_pays, 'all');
			print $tmparray['label'];
			print '</td>';
			if (!$i) $totalarray['nbfield']++;
		}
		// Type ent
		if (!empty($arrayfields['typent.code']['checked']))
		{
			print '<td class="center">';
			if (isset($typenArray[$obj->typent_code]))  print $typenArray[$obj->typent_code];
			print '</td>';
			if (!$i) $totalarray['nbfield']++;
		}
		// Weight
		if (!empty($arrayfields['e.weight']['checked']))
		{
			print '<td class="center">';
			if (empty($object->trueWeight))
			{
				$tmparray = $object->getTotalWeightVolume();
				print showDimensionInBestUnit($tmparray['weight'], 0, "weight", $langs, isset($conf->global->MAIN_WEIGHT_DEFAULT_ROUND) ? $conf->global->MAIN_WEIGHT_DEFAULT_ROUND : -1, isset($conf->global->MAIN_WEIGHT_DEFAULT_UNIT) ? $conf->global->MAIN_WEIGHT_DEFAULT_UNIT : 'no');
				print $form->textwithpicto('', $langs->trans('EstimatedWeight'), 1);
			}
			else
			{
				print $object->trueWeight;
				print ($object->trueWeight && $object->weight_units != '') ? ' '.measuringUnitString(0, "weight", $object->weight_units) : '';
			}
			print '</td>';
			if (!$i) $totalarray['nbfield']++;
		}
		// Date delivery planed
		if (!empty($arrayfields['e.date_delivery']['checked']))
		{
			print '<td class="center">';
			print dol_print_date($db->jdate($obj->date_livraison), "day");
			/*$now = time();
    		if ( ($now - $db->jdate($obj->date_expedition)) > $conf->warnings->lim && $obj->statutid == 1 )
    		{
    		}*/
			print "</td>\n";
		}

		if (!empty($arrayfields['l.ref']['checked']) || !empty($arrayfields['l.date_delivery']['checked']))
		{
			$shipment->fetchObjectLinked($shipment->id, $shipment->element);
			$receiving = '';
			if (is_array($shipment->linkedObjects['delivery']) && count($shipment->linkedObjects['delivery']) > 0) $receiving = reset($shipment->linkedObjects['delivery']);

			if (!empty($arrayfields['l.ref']['checked']))
			{
				// Ref
				print '<td>';
				print !empty($receiving) ? $receiving->getNomUrl($db) : '';
				print '</td>';
			}

			if (!empty($arrayfields['l.date_delivery']['checked']))
			{
				// Date received
				print '<td class="center">';
				print dol_print_date($db->jdate($obj->date_reception), "day");
				print '</td>'."\n";
			}
		}

		// Extra fields
		include DOL_DOCUMENT_ROOT.'/core/tpl/extrafields_list_print_fields.tpl.php';
		// Fields from hook
		$parameters = array('arrayfields'=>$arrayfields, 'obj'=>$obj);
		$reshook = $hookmanager->executeHooks('printFieldListValue', $parameters); // Note that $action and $object may have been modified by hook
		print $hookmanager->resPrint;
		// Date creation
		if (!empty($arrayfields['e.datec']['checked']))
		{
			print '<td class="center nowrap">';
			print dol_print_date($db->jdate($obj->date_creation), 'dayhour', 'tzuser');
			print '</td>';
			if (!$i) $totalarray['nbfield']++;
		}
		// Date modification
		if (!empty($arrayfields['e.tms']['checked']))
		{
			print '<td class="center nowrap">';
			print dol_print_date($db->jdate($obj->date_update), 'dayhour', 'tzuser');
			print '</td>';
			if (!$i) $totalarray['nbfield']++;
		}
		// Status
		if (!empty($arrayfields['e.fk_statut']['checked']))
		{
			print '<td class="right nowrap">'.$shipment->LibStatut($obj->fk_statut, 5).'</td>';
			if (!$i) $totalarray['nbfield']++;
		}
		// Billed
		if (!empty($arrayfields['e.billed']['checked']))
		{
			print '<td class="center">'.yn($obj->billed).'</td>';
			if (!$i) $totalarray['nbfield']++;
		}

		// Action column
		print '<td class="nowrap" align="center">';
		if ($massactionbutton || $massaction)   // If we are in select mode (massactionbutton defined) or if we have already selected and sent an action ($massaction) defined
		{
			$selected = 0;
			if (in_array($obj->rowid, $arrayofselected)) $selected = 1;
			print '<input id="cb'.$obj->rowid.'" class="flat checkforselect" type="checkbox" name="toselect[]" value="'.$obj->rowid.'"'.($selected ? ' checked="checked"' : '').'>';
		}
		print '</td>';
		if (!$i) $totalarray['nbfield']++;

		print "</tr>\n";

		$i++;
	}
	$db->free($resql);

	$parameters = array('arrayfields'=>$arrayfields, 'sql'=>$sql);
	$reshook = $hookmanager->executeHooks('printFieldListFooter', $parameters); // Note that $action and $object may have been modified by hook
	print $hookmanager->resPrint;

	print "</table>";
	print "</div>";
	print '</form>';

	$hidegeneratedfilelistifempty = 1;
	if ($massaction == 'builddoc' || $action == 'remove_file' || $show_files)   $hidegeneratedfilelistifempty = 0;

	// Show list of available documents
	$urlsource  = $_SERVER['PHP_SELF'].'?sortfield='.$sortfield.'&sortorder='.$sortorder;
	$urlsource .= str_replace('&amp;', '&', $param);

	$filedir    = $diroutputmassaction;
	$genallowed = $user->rights->expedition->lire;
	$delallowed = $user->rights->expedition->creer;
	$title      = '';

	print $formfile->showdocuments('massfilesarea_sendings', '', $filedir, $urlsource, 0, $delallowed, '', 1, 1, 0, 48, 1, $param, $title, '', '', '', null, $hidegeneratedfilelistifempty);
}
else
{
	dol_print_error($db);
}

// End of page
llxFooter();
$db->close();<|MERGE_RESOLUTION|>--- conflicted
+++ resolved
@@ -174,17 +174,12 @@
 	$search_country = '';
 	$search_type_thirdparty = '';
 	$search_billed = '';
-<<<<<<< HEAD
 	$search_datedelivery_start = '';
 	$search_datedelivery_end = '';
 	$search_datereceipt_start = '';
 	$search_datereceipt_end = '';
-	$viewstatut = '';
-	$toselect = '';
-=======
 	$search_status = '';
     $toselect = '';
->>>>>>> 01ec8693
 	$search_array_options = array();
 	$search_categ_cus = 0;
 }
@@ -337,19 +332,16 @@
 	if ($search_company)   $param .= "&amp;search_company=".urlencode($search_company);
 	if ($search_town)      $param .= '&search_town='.urlencode($search_town);
 	if ($search_zip)       $param .= '&search_zip='.urlencode($search_zip);
-<<<<<<< HEAD
 
 	if ($search_datedelivery_start)	$param .= '&search_datedelivery_start='.urlencode($search_datedelivery_start);
 	if ($search_datedelivery_end)	$param .= '&search_datedelivery_end='.urlencode($search_datedelivery_end);
 	if ($search_datereceipt_start)	$param .= '&search_datereceipt_start='.urlencode($search_datereceipt_start);
 	if ($search_datereceipt_end)	$param .= '&search_datereceipt_end='.urlencode($search_datereceipt_end);
+
 	if ($search_product_category != '') $param .= '&search_product_category='.urlencode($search_product_category);
 	if ($search_categ_cus > 0)      $param .= '&search_categ_cus='.urlencode($search_categ_cus);
-	if ($viewstatut != '') $param .= '&viewstatut='.urlencode($viewstatut);
-=======
-	if ($search_status != '') $param .= '&search_status='.urlencode($search_status);
->>>>>>> 01ec8693
-	if ($optioncss != '')  $param .= '&amp;optioncss='.urlencode($optioncss);
+	if ($search_status != '') $param .= '&viewstatut='.urlencode($search_status);
+	if ($optioncss != '')  $param .= '&optioncss='.urlencode($optioncss);
 	// Add $param from extra fields
 	include DOL_DOCUMENT_ROOT.'/core/tpl/extrafields_list_search_param.tpl.php';
 
