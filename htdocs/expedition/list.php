--- conflicted
+++ resolved
@@ -324,12 +324,9 @@
 }
 if ($search_country) {
 	$sql .= " AND s.fk_pays IN (".$db->sanitize($search_country).')';
-<<<<<<< HEAD
-=======
 }
 if ($search_shipping_method_id > 0) {
 	$sql .= " AND e.fk_shipping_method = ".((int) $search_shipping_method_id);
->>>>>>> 95dc2558
 }
 if ($search_tracking) {
 	$sql .= natural_search("e.tracking_number", $search_tracking);
