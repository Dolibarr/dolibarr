<?php
/* Copyright (C) 2001-2005 Rodolphe Quiedeville <rodolphe@quiedeville.org>
 * Copyright (C) 2004-2015 Laurent Destailleur  <eldy@users.sourceforge.net>
<<<<<<< HEAD
 * Copyright (C) 2005-2010 Regis Houssin        <regis.houssin@capnetworks.com>
=======
 * Copyright (C) 2005-2010 Regis Houssin        <regis.houssin@inodbox.com>
>>>>>>> d9b8a8c8
 * Copyright (C) 2016-2018 Ferran Marcet        <fmarcet@2byte.es>
 *
 * This program is free software; you can redistribute it and/or modify
 * it under the terms of the GNU General Public License as published by
 * the Free Software Foundation; either version 3 of the License, or
 * (at your option) any later version.
 *
 * This program is distributed in the hope that it will be useful,
 * but WITHOUT ANY WARRANTY; without even the implied warranty of
 * MERCHANTABILITY or FITNESS FOR A PARTICULAR PURPOSE.  See the
 * GNU General Public License for more details.
 *
 * You should have received a copy of the GNU General Public License
 * along with this program. If not, see <http://www.gnu.org/licenses/>.
 */

/**
 *      \file       htdocs/expedition/list.php
 *      \ingroup    expedition
 *      \brief      Page to list all shipments
 */

require '../main.inc.php';
require_once DOL_DOCUMENT_ROOT.'/expedition/class/expedition.class.php';
require_once DOL_DOCUMENT_ROOT.'/core/class/html.formcompany.class.php';
require_once DOL_DOCUMENT_ROOT.'/core/lib/date.lib.php';
require_once DOL_DOCUMENT_ROOT.'/core/lib/company.lib.php';

// Load translation files required by the page
$langs->loadLangs(array("sendings","deliveries",'companies','bills'));

$contextpage= GETPOST('contextpage','aZ')?GETPOST('contextpage','aZ'):'shipmentlist';   // To manage different context of search

$socid=GETPOST('socid','int');
// Security check
$expeditionid = GETPOST('id','int');
if ($user->societe_id) $socid=$user->societe_id;
$result = restrictedArea($user, 'expedition',$expeditionid,'');

$diroutputmassaction=$conf->expedition->dir_output . '/temp/massgeneration/'.$user->id;

$search_ref_exp = GETPOST("search_ref_exp", 'alpha');
$search_ref_liv = GETPOST('search_ref_liv', 'alpha');
$search_ref_customer = GETPOST('search_ref_customer', 'alpha');
$search_company = GETPOST("search_company", 'alpha');
$search_town=GETPOST('search_town','alpha');
$search_zip=GETPOST('search_zip','alpha');
$search_state=trim(GETPOST("search_state"));
$search_country=GETPOST("search_country",'int');
$search_type_thirdparty=GETPOST("search_type_thirdparty",'int');
$search_billed=GETPOST("search_billed",'int');
$sall = trim((GETPOST('search_all', 'alphanohtml')!='')?GETPOST('search_all', 'alphanohtml'):GETPOST('sall', 'alphanohtml'));
$optioncss = GETPOST('optioncss','alpha');

$limit = GETPOST('limit','int')?GETPOST('limit','int'):$conf->liste_limit;
$sortfield = GETPOST('sortfield','alpha');
$sortorder = GETPOST('sortorder','alpha');
$page = GETPOST('page','int');
if (! $sortfield) $sortfield="e.ref";
if (! $sortorder) $sortorder="DESC";
if (empty($page) || $page == -1) { $page = 0; }     // If $page is not defined, or '' or -1
$offset = $limit * $page;
$pageprev = $page - 1;
$pagenext = $page + 1;

$viewstatut=GETPOST('viewstatut');

$object = new Expedition($db);

// Initialize technical object to manage hooks of page. Note that conf->hooks_modules contains array of hook context
$hookmanager->initHooks(array('shipmentlist'));
$extrafields = new ExtraFields($db);

// fetch optionals attributes and labels
$extralabels = $extrafields->fetch_name_optionals_label('expedition');
$search_array_options=$extrafields->getOptionalsFromPost($object->table_element,'','search_');

// List of fields to search into when doing a "search in all"
$fieldstosearchall = array(
	'e.ref'=>"Ref",
	's.nom'=>"ThirdParty",
	'e.note_public'=>'NotePublic',
);
if (empty($user->socid)) $fieldstosearchall["e.note_private"]="NotePrivate";

$checkedtypetiers=0;
$arrayfields=array(
	'e.ref'=>array('label'=>$langs->trans("Ref"), 'checked'=>1),
	'e.ref_customer'=>array('label'=>$langs->trans("RefCustomer"), 'checked'=>1),
	's.nom'=>array('label'=>$langs->trans("ThirdParty"), 'checked'=>1),
	's.town'=>array('label'=>$langs->trans("Town"), 'checked'=>1),
	's.zip'=>array('label'=>$langs->trans("Zip"), 'checked'=>1),
	'state.nom'=>array('label'=>$langs->trans("StateShort"), 'checked'=>0),
	'country.code_iso'=>array('label'=>$langs->trans("Country"), 'checked'=>0),
	'typent.code'=>array('label'=>$langs->trans("ThirdPartyType"), 'checked'=>$checkedtypetiers),
	'e.date_delivery'=>array('label'=>$langs->trans("DateDeliveryPlanned"), 'checked'=>1),
	'e.datec'=>array('label'=>$langs->trans("DateCreation"), 'checked'=>0, 'position'=>500),
	'e.tms'=>array('label'=>$langs->trans("DateModificationShort"), 'checked'=>0, 'position'=>500),
	'e.fk_statut'=>array('label'=>$langs->trans("Status"), 'checked'=>1, 'position'=>1000),
	'l.ref'=>array('label'=>$langs->trans("DeliveryRef"), 'checked'=>1, 'enabled'=>(empty($conf->livraison_bon->enabled)?0:1)),
	'l.date_delivery'=>array('label'=>$langs->trans("DateReceived"), 'checked'=>1, 'enabled'=>(empty($conf->livraison_bon->enabled)?0:1)),
	'e.billed'=>array('label'=>$langs->trans("Billed"), 'checked'=>1, 'position'=>1000, 'enabled'=>(!empty($conf->global->WORKFLOW_BILL_ON_SHIPMENT)))
);

// Extra fields
if (is_array($extrafields->attribute_label) && count($extrafields->attribute_label))
{
	foreach($extrafields->attribute_label as $key => $val)
	{
		if (! empty($extrafields->attribute_list[$key])) $arrayfields["ef.".$key]=array('label'=>$extrafields->attribute_label[$key], 'checked'=>(($extrafields->attribute_list[$key]<0)?0:1), 'position'=>$extrafields->attribute_pos[$key], 'enabled'=>(abs($extrafields->attribute_list[$key])!=3 && $extrafields->attribute_perms[$key]));
	}
}


/*
 * Actions
 */

if (GETPOST('cancel','alpha')) { $action='list'; $massaction=''; }
if (! GETPOST('confirmmassaction','alpha')) { $massaction=''; }

$parameters=array('socid'=>$socid);
$reshook=$hookmanager->executeHooks('doActions',$parameters,$object,$action);    // Note that $action and $object may have been modified by some hooks
if ($reshook < 0) setEventMessages($hookmanager->error, $hookmanager->errors, 'errors');

include DOL_DOCUMENT_ROOT.'/core/actions_changeselectedfields.inc.php';

// Purge search criteria
if (GETPOST('button_removefilter_x','alpha') || GETPOST('button_removefilter.x','alpha') || GETPOST('button_removefilter','alpha')) // All tests are required to be compatible with all browsers
{
	$search_ref_exp='';
	$search_ref_liv='';
	$search_ref_customer='';
	$search_company='';
	$search_town='';
	$search_zip="";
	$search_state="";
	$search_type='';
	$search_country='';
	$search_type_thirdparty='';
	$search_billed='';
	$viewstatut='';
	$search_array_options=array();
}

if (empty($reshook))
{
	// Mass actions. Controls on number of lines checked
	$maxformassaction=1000;
	$numtoselect = (is_array($toselect)?count($toselect):0);
	if (! empty($massaction) && $numtoselect < 1)
	{
		$error++;
		setEventMessages($langs->trans("NoLineChecked"), null, "warnings");
	}
	if (! $error && $numtoselect > $maxformassaction)
	{
		setEventMessages($langs->trans('TooManyRecordForMassAction',$maxformassaction), null, 'errors');
		$error++;
	}
<<<<<<< HEAD

=======
>>>>>>> d9b8a8c8
}




/*
 * View
 */

$form=new Form($db);
$companystatic=new Societe($db);
$shipment=new Expedition($db);
$formcompany=new FormCompany($db);

$helpurl='EN:Module_Shipments|FR:Module_Exp&eacute;ditions|ES:M&oacute;dulo_Expediciones';
llxHeader('',$langs->trans('ListOfSendings'),$helpurl);

$sql = "SELECT e.rowid, e.ref, e.ref_customer, e.date_expedition as date_expedition, e.date_delivery as date_livraison, l.date_delivery as date_reception, e.fk_statut, e.billed,";
$sql.= ' s.rowid as socid, s.nom as name, s.town, s.zip, s.fk_pays, s.client, s.code_client, ';
$sql.= " typent.code as typent_code,";
$sql.= " state.code_departement as state_code, state.nom as state_name,";
$sql.= ' e.date_creation as date_creation, e.tms as date_update';
// Add fields from extrafields
foreach ($extrafields->attribute_label as $key => $val) $sql.=($extrafields->attribute_type[$key] != 'separate' ? ",ef.".$key.' as options_'.$key : '');
// Add fields from hooks
$parameters=array();
$reshook=$hookmanager->executeHooks('printFieldListSelect',$parameters);    // Note that $action and $object may have been modified by hook
$sql.=$hookmanager->resPrint;
$sql.= " FROM ".MAIN_DB_PREFIX."expedition as e";
if (is_array($extrafields->attribute_label) && count($extrafields->attribute_label)) $sql.= " LEFT JOIN ".MAIN_DB_PREFIX."expedition_extrafields as ef on (e.rowid = ef.fk_object)";
$sql.= " LEFT JOIN ".MAIN_DB_PREFIX."societe as s ON s.rowid = e.fk_soc";
$sql.= " LEFT JOIN ".MAIN_DB_PREFIX."c_country as country on (country.rowid = s.fk_pays)";
$sql.= " LEFT JOIN ".MAIN_DB_PREFIX."c_typent as typent on (typent.id = s.fk_typent)";
$sql.= " LEFT JOIN ".MAIN_DB_PREFIX."c_departements as state on (state.rowid = s.fk_departement)";
$sql.= " LEFT JOIN ".MAIN_DB_PREFIX."element_element as ee ON e.rowid = ee.fk_source AND ee.sourcetype = 'shipping' AND ee.targettype = 'delivery'";
$sql.= " LEFT JOIN ".MAIN_DB_PREFIX."livraison as l ON l.rowid = ee.fk_target";
if (!$user->rights->societe->client->voir && !$socid)	// Internal user with no permission to see all
{
	$sql.= ", ".MAIN_DB_PREFIX."societe_commerciaux as sc";
}
$sql.= " WHERE e.entity IN (".getEntity('expedition').")";
if (!$user->rights->societe->client->voir && !$socid)	// Internal user with no permission to see all
{
	$sql.= " AND e.fk_soc = sc.fk_soc";
	$sql.= " AND sc.fk_user = " .$user->id;
}
if ($socid)
{
	$sql.= " AND e.fk_soc = ".$socid;
}
if ($viewstatut <> '' && $viewstatut >= 0) {
	$sql.= " AND e.fk_statut = ".$viewstatut;
}
if ($search_ref_customer != '') $sql.=natural_search('e.ref_customer', $search_ref_customer);
if ($search_billed != '' && $search_billed >= 0) $sql.=' AND e.billed = '.$search_billed;
if ($search_town)  $sql.= natural_search('s.town', $search_town);
if ($search_zip)   $sql.= natural_search("s.zip",$search_zip);
if ($search_state) $sql.= natural_search("state.nom",$search_state);
if ($search_country) $sql .= " AND s.fk_pays IN (".$search_country.')';
if ($search_type_thirdparty) $sql .= " AND s.fk_typent IN (".$search_type_thirdparty.')';
if ($search_ref_exp) $sql .= natural_search('e.ref', $search_ref_exp);
if ($search_ref_liv) $sql .= natural_search('l.ref', $search_ref_liv);
if ($search_company) $sql .= natural_search('s.nom', $search_company);
if ($sall) $sql .= natural_search(array_keys($fieldstosearchall), $sall);

// Add where from extra fields
include DOL_DOCUMENT_ROOT.'/core/tpl/extrafields_list_search_sql.tpl.php';

// Add where from hooks
$parameters=array();
$reshook=$hookmanager->executeHooks('printFieldListWhere',$parameters);    // Note that $action and $object may have been modified by hook
$sql.=$hookmanager->resPrint;

$sql.= $db->order($sortfield,$sortorder);

$nbtotalofrecords = '';
if (empty($conf->global->MAIN_DISABLE_FULL_SCANLIST))
{
	$result = $db->query($sql);
	$nbtotalofrecords = $db->num_rows($result);
	if (($page * $limit) > $nbtotalofrecords)	// if total resultset is smaller then paging size (filtering), goto and load page 0
	{
		$page = 0;
		$offset = 0;
	}
}

$sql.= $db->plimit($limit + 1,$offset);

//print $sql;
$resql=$db->query($sql);
if ($resql)
{
	$num = $db->num_rows($resql);

	$expedition = new Expedition($db);

	$param='';
	if (! empty($contextpage) && $contextpage != $_SERVER["PHP_SELF"]) $param.='&contextpage='.urlencode($contextpage);
	if ($limit > 0 && $limit != $conf->liste_limit) $param.='&limit='.urlencode($limit);
	if ($sall) $param.= "&amp;sall=".urlencode($sall);
	if ($search_ref_exp)  $param.= "&amp;search_ref_exp=".urlencode($search_ref_exp);
	if ($search_ref_liv)  $param.= "&amp;search_ref_liv=".urlencode($search_ref_liv);
	if ($search_ref_customer) $param.= "&amp;search_ref_customer=".urlencode($search_ref_customer);
	if ($search_company)   $param.= "&amp;search_company=".urlencode($search_company);
	if ($search_town)      $param.= '&search_town='.urlencode($search_town);
	if ($search_zip)       $param.= '&search_zip='.urlencode($search_zip);
	if ($viewstatut != '') $param.= '&viewstatut='.urlencode($viewstatut);
	if ($optioncss != '')  $param.='&amp;optioncss='.urlencode($optioncss);
	// Add $param from extra fields
	include DOL_DOCUMENT_ROOT.'/core/tpl/extrafields_list_search_param.tpl.php';

	//$massactionbutton=$form->selectMassAction('', $massaction == 'presend' ? array() : array('presend'=>$langs->trans("SendByMail"), 'builddoc'=>$langs->trans("PDFMerge")));

	$newcardbutton='';
	if ($user->rights->expedition->creer)
	{
		$newcardbutton='<a class="butActionNew" href="'.DOL_URL_ROOT.'/expedition/card.php?action=create2"><span class="valignmiddle">'.$langs->trans('NewSending').'</span>';
		$newcardbutton.= '<span class="fa fa-plus-circle valignmiddle"></span>';
		$newcardbutton.= '</a>';
	}

	$i = 0;
	print '<form method="POST" action="'.$_SERVER["PHP_SELF"].'">'."\n";
	if ($optioncss != '') print '<input type="hidden" name="optioncss" value="'.$optioncss.'">';
	print '<input type="hidden" name="token" value="'.$_SESSION['newtoken'].'">';
	print '<input type="hidden" name="formfilteraction" id="formfilteraction" value="list">';
	print '<input type="hidden" name="action" value="list">';
	print '<input type="hidden" name="page" value="'.$page.'">';
	print '<input type="hidden" name="sortfield" value="'.$sortfield.'">';
	print '<input type="hidden" name="sortorder" value="'.$sortorder.'">';

	print_barre_liste($langs->trans('ListOfSendings'), $page, $_SERVER["PHP_SELF"],$param,$sortfield,$sortorder,'',$num, $nbtotalofrecords, '', 0, $newcardbutton, '', $limit);

	if ($sall)
	{
		foreach($fieldstosearchall as $key => $val) $fieldstosearchall[$key]=$langs->trans($val);
		print '<div class="divsearchfieldfilter">'.$langs->trans("FilterOnInto", $sall) . join(', ',$fieldstosearchall).'</div>';
	}

	$moreforfilter='';
	if (! empty($moreforfilter))
	{
		print '<div class="liste_titre liste_titre_bydiv centpercent">';
		print $moreforfilter;
		$parameters=array('type'=>$type);
		$reshook=$hookmanager->executeHooks('printFieldPreListTitle',$parameters);    // Note that $action and $object may have been modified by hook
		print $hookmanager->resPrint;
		print '</div>';
	}

	$varpage=empty($contextpage)?$_SERVER["PHP_SELF"]:$contextpage;
	$selectedfields=$form->multiSelectArrayWithCheckbox('selectedfields', $arrayfields, $varpage);	// This also change content of $arrayfields

	print '<div class="div-table-responsive">';
	print '<table class="tagtable liste'.($moreforfilter?" listwithfilterbefore":"").'">'."\n";

	// Lignes des champs de filtre
	print '<tr class="liste_titre_filter">';
	// Ref
	if (! empty($arrayfields['e.ref']['checked']))
	{
		print '<td class="liste_titre">';
		print '<input class="flat" size="6" type="text" name="search_ref_exp" value="'.$search_ref_exp.'">';
		print '</td>';
	}
	// Ref customer
	if (! empty($arrayfields['e.ref_customer']['checked']))
	{
		print '<td class="liste_titre">';
		print '<input class="flat" size="6" type="text" name="search_ref_customer" value="'.$search_ref_customer.'">';
		print '</td>';
	}
	// Thirdparty
	if (! empty($arrayfields['s.nom']['checked']))
	{
		print '<td class="liste_titre" align="left">';
		print '<input class="flat" type="text" size="8" name="search_company" value="'.dol_escape_htmltag($search_company).'">';
		print '</td>';
	}
	// Town
	if (! empty($arrayfields['s.town']['checked'])) print '<td class="liste_titre"><input class="flat" type="text" size="6" name="search_town" value="'.$search_town.'"></td>';
	// Zip
	if (! empty($arrayfields['s.zip']['checked'])) print '<td class="liste_titre"><input class="flat" type="text" size="6" name="search_zip" value="'.$search_zip.'"></td>';
	// State
	if (! empty($arrayfields['state.nom']['checked']))
	{
		print '<td class="liste_titre">';
		print '<input class="flat" size="4" type="text" name="search_state" value="'.dol_escape_htmltag($search_state).'">';
		print '</td>';
	}
	// Country
	if (! empty($arrayfields['country.code_iso']['checked']))
	{
		print '<td class="liste_titre" align="center">';
		print $form->select_country($search_country,'search_country','',0,'maxwidth100');
		print '</td>';
	}
	// Company type
	if (! empty($arrayfields['typent.code']['checked']))
	{
		print '<td class="liste_titre maxwidthonsmartphone" align="center">';
		print $form->selectarray("search_type_thirdparty", $formcompany->typent_array(0), $search_type_thirdparty, 0, 0, 0, '', 0, 0, 0, (empty($conf->global->SOCIETE_SORT_ON_TYPEENT)?'ASC':$conf->global->SOCIETE_SORT_ON_TYPEENT));
		print '</td>';
	}
	// Date delivery planned
	if (! empty($arrayfields['e.date_delivery']['checked']))
	{
		print '<td class="liste_titre">&nbsp;</td>';
	}
	if (! empty($arrayfields['l.ref']['checked']))
	{
		// Delivery ref
		print '<td class="liste_titre">';
		print '<input class="flat" size="10" type="text" name="search_ref_liv" value="'.$search_ref_liv.'"';
		print '</td>';
	}
	if (! empty($arrayfields['l.date_delivery']['checked']))
	{
		// Date received
		print '<td class="liste_titre">&nbsp;</td>';
	}
	// Extra fields
	include DOL_DOCUMENT_ROOT.'/core/tpl/extrafields_list_search_input.tpl.php';

	// Fields from hook
	$parameters=array('arrayfields'=>$arrayfields);
	$reshook=$hookmanager->executeHooks('printFieldListOption',$parameters);    // Note that $action and $object may have been modified by hook
	print $hookmanager->resPrint;
	// Date creation
	if (! empty($arrayfields['e.datec']['checked']))
	{
		print '<td class="liste_titre">';
		print '</td>';
	}
	// Date modification
	if (! empty($arrayfields['e.tms']['checked']))
	{
		print '<td class="liste_titre">';
		print '</td>';
	}
	// Status
	if (! empty($arrayfields['e.fk_statut']['checked']))
	{
		print '<td class="liste_titre maxwidthonsmartphone" align="right">';
		print $form->selectarray('viewstatut', array('0'=>$langs->trans('StatusSendingDraftShort'),'1'=>$langs->trans('StatusSendingValidatedShort'),'2'=>$langs->trans('StatusSendingProcessedShort')),$viewstatut,1);
		print '</td>';
	}
	// Status billed
	if (! empty($arrayfields['e.billed']['checked']))
	{
		print '<td class="liste_titre maxwidthonsmartphone" align="center">';
		print $form->selectyesno('search_billed', $search_billed, 1, 0, 1);
		print '</td>';
	}
	// Action column
	print '<td class="liste_titre" align="middle">';
	$searchpicto=$form->showFilterAndCheckAddButtons(0);
	print $searchpicto;
	print '</td>';
	print "</tr>\n";

	print '<tr class="liste_titre">';
	if (! empty($arrayfields['e.ref']['checked']))            print_liste_field_titre($arrayfields['e.ref']['label'], $_SERVER["PHP_SELF"],"e.ref","",$param,'',$sortfield,$sortorder);
	if (! empty($arrayfields['e.ref_customer']['checked']))   print_liste_field_titre($arrayfields['e.ref_customer']['label'], $_SERVER["PHP_SELF"],"e.ref_customer","",$param,'',$sortfield,$sortorder);
	if (! empty($arrayfields['s.nom']['checked']))            print_liste_field_titre($arrayfields['s.nom']['label'], $_SERVER["PHP_SELF"],"s.nom", "", $param,'align="left"',$sortfield,$sortorder);
	if (! empty($arrayfields['s.town']['checked']))           print_liste_field_titre($arrayfields['s.town']['label'],$_SERVER["PHP_SELF"],'s.town','',$param,'',$sortfield,$sortorder);
	if (! empty($arrayfields['s.zip']['checked']))            print_liste_field_titre($arrayfields['s.zip']['label'],$_SERVER["PHP_SELF"],'s.zip','',$param,'',$sortfield,$sortorder);
	if (! empty($arrayfields['state.nom']['checked']))        print_liste_field_titre($arrayfields['state.nom']['label'],$_SERVER["PHP_SELF"],"state.nom","",$param,'',$sortfield,$sortorder);
	if (! empty($arrayfields['country.code_iso']['checked'])) print_liste_field_titre($arrayfields['country.code_iso']['label'],$_SERVER["PHP_SELF"],"country.code_iso","",$param,'align="center"',$sortfield,$sortorder);
	if (! empty($arrayfields['typent.code']['checked']))      print_liste_field_titre($arrayfields['typent.code']['label'],$_SERVER["PHP_SELF"],"typent.code","",$param,'align="center"',$sortfield,$sortorder);
	if (! empty($arrayfields['e.date_delivery']['checked']))  print_liste_field_titre($arrayfields['e.date_delivery']['label'], $_SERVER["PHP_SELF"],"e.date_delivery","",$param, 'align="center"',$sortfield,$sortorder);
	if (! empty($arrayfields['l.ref']['checked']))            print_liste_field_titre($arrayfields['l.ref']['label'], $_SERVER["PHP_SELF"],"l.ref","",$param, '',$sortfield,$sortorder);
	if (! empty($arrayfields['l.date_delivery']['checked']))  print_liste_field_titre($arrayfields['l.date_delivery']['label'], $_SERVER["PHP_SELF"],"l.date_delivery","",$param, 'align="center"',$sortfield,$sortorder);
	// Extra fields
	if (is_array($extrafields->attribute_label) && count($extrafields->attribute_label))
	{
		foreach($extrafields->attribute_label as $key => $val)
		{
			if (! empty($arrayfields["ef.".$key]['checked']))
			{
				$align=$extrafields->getAlignFlag($key);
				$sortonfield = "ef.".$key;
				if (! empty($extrafields->attribute_computed[$key])) $sortonfield='';
				print_liste_field_titre($extralabels[$key],$_SERVER["PHP_SELF"],$sortonfield,"",$param,($align?'align="'.$align.'"':''),$sortfield,$sortorder);
			}
		}
	}
	// Hook fields
	$parameters=array('arrayfields'=>$arrayfields,'param'=>$param,'sortfield'=>$sortfield,'sortorder'=>$sortorder);
	$reshook=$hookmanager->executeHooks('printFieldListTitle',$parameters);    // Note that $action and $object may have been modified by hook
	print $hookmanager->resPrint;
	if (! empty($arrayfields['e.datec']['checked']))  print_liste_field_titre($arrayfields['e.datec']['label'],$_SERVER["PHP_SELF"],"e.date_creation","",$param,'align="center" class="nowrap"',$sortfield,$sortorder);
	if (! empty($arrayfields['e.tms']['checked']))    print_liste_field_titre($arrayfields['e.tms']['label'],$_SERVER["PHP_SELF"],"e.tms","",$param,'align="center" class="nowrap"',$sortfield,$sortorder);
	if (! empty($arrayfields['e.fk_statut']['checked'])) print_liste_field_titre($arrayfields['e.fk_statut']['label'],$_SERVER["PHP_SELF"],"e.fk_statut","",$param,'align="right"',$sortfield,$sortorder);
	if (! empty($arrayfields['e.billed']['checked'])) print_liste_field_titre($arrayfields['e.billed']['label'],$_SERVER["PHP_SELF"],"e.billed","",$param,'align="center"',$sortfield,$sortorder);
	print_liste_field_titre($selectedfields, $_SERVER["PHP_SELF"],"",'','','align="center"',$sortfield,$sortorder,'maxwidthsearch ');
	print "</tr>\n";

	$i=0;
	$totalarray=array();
	while ($i < min($num,$limit))
	{
		$obj = $db->fetch_object($resql);

		$shipment->id=$obj->rowid;
		$shipment->ref=$obj->ref;

		$companystatic->id=$obj->socid;
		$companystatic->ref=$obj->name;
		$companystatic->name=$obj->name;


		print '<tr class="oddeven">';

		// Ref
		if (! empty($arrayfields['e.ref']['checked']))
		{
			print "<td>";
			print $shipment->getNomUrl(1);
			print "</td>\n";
			if (! $i) $totalarray['nbfield']++;
		}

		// Ref customer
		if (! empty($arrayfields['e.ref_customer']['checked']))
		{
			print "<td>";
			print $obj->ref_customer;
			print "</td>\n";
			if (! $i) $totalarray['nbfield']++;
		}

		// Third party
		if (! empty($arrayfields['s.nom']['checked']))
		{
			print '<td>';
			print $companystatic->getNomUrl(1);
			print '</td>';
			if (! $i) $totalarray['nbfield']++;
		}
		// Town
		if (! empty($arrayfields['s.town']['checked']))
		{
			print '<td class="nocellnopadd">';
			print $obj->town;
			print '</td>';
			if (! $i) $totalarray['nbfield']++;
		}
		// Zip
		if (! empty($arrayfields['s.zip']['checked']))
		{
			print '<td class="nocellnopadd">';
			print $obj->zip;
			print '</td>';
			if (! $i) $totalarray['nbfield']++;
		}
		// State
		if (! empty($arrayfields['state.nom']['checked']))
		{
			print "<td>".$obj->state_name."</td>\n";
			if (! $i) $totalarray['nbfield']++;
		}
		// Country
		if (! empty($arrayfields['country.code_iso']['checked']))
		{
			print '<td align="center">';
			$tmparray=getCountry($obj->fk_pays,'all');
			print $tmparray['label'];
			print '</td>';
			if (! $i) $totalarray['nbfield']++;
		}
		// Type ent
		if (! empty($arrayfields['typent.code']['checked']))
		{
			print '<td align="center">';
			if (count($typenArray)==0) $typenArray = $formcompany->typent_array(1);
			print $typenArray[$obj->typent_code];
			print '</td>';
			if (! $i) $totalarray['nbfield']++;
		}

		// Date delivery planed
		if (! empty($arrayfields['e.date_delivery']['checked']))
		{
			print '<td align="center">';
			print dol_print_date($db->jdate($obj->date_livraison),"day");
			/*$now = time();
    		if ( ($now - $db->jdate($obj->date_expedition)) > $conf->warnings->lim && $obj->statutid == 1 )
    		{
    		}*/
			print "</td>\n";
		}

		if (! empty($arrayfields['l.ref']['checked']) || ! empty($arrayfields['l.date_delivery']['checked']))
		{
			$shipment->fetchObjectLinked($shipment->id,$shipment->element);
			$receiving='';
			if (is_array($shipment->linkedObjects['delivery']) && count($shipment->linkedObjects['delivery']) > 0) $receiving=reset($shipment->linkedObjects['delivery']);

			if (! empty($arrayfields['l.ref']['checked']))
			{
				// Ref
				print '<td>';
				print !empty($receiving) ? $receiving->getNomUrl($db) : '';
				print '</td>';
			}

			if (! empty($arrayfields['l.date_delivery']['checked']))
			{
				// Date received
				print '<td align="center">';
				print dol_print_date($db->jdate($obj->date_reception),"day");
				print '</td>'."\n";
			}
		}

		// Extra fields
		include DOL_DOCUMENT_ROOT.'/core/tpl/extrafields_list_print_fields.tpl.php';
		// Fields from hook
		$parameters=array('arrayfields'=>$arrayfields, 'obj'=>$obj);
		$reshook=$hookmanager->executeHooks('printFieldListValue',$parameters);    // Note that $action and $object may have been modified by hook
		print $hookmanager->resPrint;
		// Date creation
		if (! empty($arrayfields['e.datec']['checked']))
		{
			print '<td align="center" class="nowrap">';
			print dol_print_date($db->jdate($obj->date_creation), 'dayhour', 'tzuser');
			print '</td>';
			if (! $i) $totalarray['nbfield']++;
		}
		// Date modification
		if (! empty($arrayfields['e.tms']['checked']))
		{
			print '<td align="center" class="nowrap">';
			print dol_print_date($db->jdate($obj->date_update), 'dayhour', 'tzuser');
			print '</td>';
			if (! $i) $totalarray['nbfield']++;
		}
		// Status
		if (! empty($arrayfields['e.fk_statut']['checked']))
		{
			print '<td align="right" class="nowrap">'.$shipment->LibStatut($obj->fk_statut,5).'</td>';
			if (! $i) $totalarray['nbfield']++;
		}
		// Billed
		if (! empty($arrayfields['e.billed']['checked']))
		{
			print '<td align="center">'.yn($obj->billed).'</td>';
			if (! $i) $totalarray['nbfield']++;
		}

		// Action column
		print '<td></td>';
		if (! $i) $totalarray['nbfield']++;

		print "</tr>\n";

		$i++;
	}

	print "</table>";
	print "</div>";
	print '</form>';
	$db->free($resql);
}
else
{
	dol_print_error($db);
}

// End of page
llxFooter();
$db->close();<|MERGE_RESOLUTION|>--- conflicted
+++ resolved
@@ -1,11 +1,7 @@
 <?php
 /* Copyright (C) 2001-2005 Rodolphe Quiedeville <rodolphe@quiedeville.org>
  * Copyright (C) 2004-2015 Laurent Destailleur  <eldy@users.sourceforge.net>
-<<<<<<< HEAD
- * Copyright (C) 2005-2010 Regis Houssin        <regis.houssin@capnetworks.com>
-=======
  * Copyright (C) 2005-2010 Regis Houssin        <regis.houssin@inodbox.com>
->>>>>>> d9b8a8c8
  * Copyright (C) 2016-2018 Ferran Marcet        <fmarcet@2byte.es>
  *
  * This program is free software; you can redistribute it and/or modify
@@ -166,10 +162,6 @@
 		setEventMessages($langs->trans('TooManyRecordForMassAction',$maxformassaction), null, 'errors');
 		$error++;
 	}
-<<<<<<< HEAD
-
-=======
->>>>>>> d9b8a8c8
 }
 
 
