--- conflicted
+++ resolved
@@ -45,16 +45,6 @@
 $search_ref_exp = GETPOST("search_ref_exp");
 $search_ref_liv = GETPOST('search_ref_liv');
 $search_company = GETPOST("search_company");
-<<<<<<< HEAD
-$sall = GETPOST('sall');
-$optioncss = GETPOST('optioncss','alpha');
-
-$sortfield = GETPOST('sortfield','alpha');
-$sortorder = GETPOST('sortorder','alpha');
-$page = GETPOST('page','int');
-$limit = GETPOST('limit')?GETPOST('limit','int'):$conf->liste_limit;
-
-=======
 $search_town=GETPOST('search_town','alpha');
 $search_zip=GETPOST('search_zip','alpha');
 $search_state=trim(GETPOST("search_state"));
@@ -69,19 +59,13 @@
 $page = GETPOST('page','int');
 if (! $sortfield) $sortfield="e.ref";
 if (! $sortorder) $sortorder="DESC";
->>>>>>> 3f5d67d4
 if ($page == -1) { $page = 0; }
 $offset = $limit * $page;
 $pageprev = $page - 1;
 $pagenext = $page + 1;
-<<<<<<< HEAD
-if (! $sortfield) $sortfield="e.ref";
-if (! $sortorder) $sortorder="DESC";
-=======
 
 // Initialize technical object to manage hooks of thirdparties. Note that conf->hooks_modules contains array array
 $contextpage='shipmentlist';
->>>>>>> 3f5d67d4
 
 $viewstatut=GETPOST('viewstatut');
 
@@ -148,17 +132,6 @@
     $search_ref_exp='';
     $search_ref_liv='';
     $search_company='';
-<<<<<<< HEAD
-    $viewstatut='';
-}
-
-// List of fields to search into when doing a "search in all"
-$fieldstosearchall = array(
-    'e.ref'=>"Ref",
-    's.nom'=>"ThirdParty"
-);
-
-=======
     $search_town='';
 	$search_zip="";
     $search_state="";
@@ -188,7 +161,6 @@
     
     
     
->>>>>>> 3f5d67d4
 
 /*
  * View
@@ -247,8 +219,6 @@
 if ($search_ref_liv) $sql .= natural_search('l.ref', $search_ref_liv);
 if ($search_company) $sql .= natural_search('s.nom', $search_company);
 if ($sall) $sql .= natural_search(array_keys($fieldstosearchall), $sall);
-<<<<<<< HEAD
-=======
 
 // Add where from extra fields
 foreach ($search_array_options as $key => $val)
@@ -274,7 +244,6 @@
     $result = $db->query($sql);
     $nbtotalofrecords = $db->num_rows($result);
 }
->>>>>>> 3f5d67d4
 
 $sql.= $db->order($sortfield,$sortorder);
 $sql.= $db->plimit($limit + 1,$offset);
@@ -287,27 +256,14 @@
 
 	$expedition = new Expedition($db);
 
-<<<<<<< HEAD
-	$param="";
-=======
 	$param='';
     if (! empty($contextpage) && $contextpage != $_SERVER["PHP_SELF"]) $param.='&contextpage='.$contextpage;
 	if ($limit > 0 && $limit != $conf->liste_limit) $param.='&limit='.$limit;
->>>>>>> 3f5d67d4
 	if ($sall) $param.= "&amp;sall=".$sall;
 	if ($search_ref_exp) $param.= "&amp;search_ref_exp=".$search_ref_exp;
 	if ($search_ref_liv) $param.= "&amp;search_ref_liv=".$search_ref_liv;
 	if ($search_company) $param.= "&amp;search_company=".$search_company;
 	if ($optioncss != '') $param.='&amp;optioncss='.$optioncss;
-<<<<<<< HEAD
-
-	print_barre_liste($langs->trans('ListOfSendings'), $page, $_SERVER["PHP_SELF"],$param,$sortfield,$sortorder,'',$num);
-
-
-	$i = 0;
-    print '<form method="GET" action="'.$_SERVER["PHP_SELF"].'">'."\n";
-    if ($optioncss != '') print '<input type="hidden" name="optioncss" value="'.$optioncss.'">';
-=======
 	// Add $param from extra fields
 	foreach ($search_array_options as $key => $val)
 	{
@@ -328,7 +284,6 @@
     print '<input type="hidden" name="sortorder" value="'.$sortorder.'">';
     
 	print_barre_liste($langs->trans('ListOfSendings'), $page, $_SERVER["PHP_SELF"],$param,$sortfield,$sortorder,'',$num, $nbtotalofrecords, '', 0, '', '', $limit);
->>>>>>> 3f5d67d4
 
     if ($sall)
     {
@@ -337,20 +292,6 @@
     }
     
     $moreforfilter='';
-<<<<<<< HEAD
-    
-    print '<table class="liste '.($moreforfilter?"listwithfilterbefore":"").'">';
-
-	print '<tr class="liste_titre">';
-
-	print_liste_field_titre($langs->trans("Ref"), $_SERVER["PHP_SELF"],"e.ref","",$param,'',$sortfield,$sortorder);
-	print_liste_field_titre($langs->trans("ThirdParty"), $_SERVER["PHP_SELF"],"s.nom", "", $param,'align="left"',$sortfield,$sortorder);
-	print_liste_field_titre($langs->trans("DateDeliveryPlanned"), $_SERVER["PHP_SELF"],"e.date_delivery","",$param, 'align="center"',$sortfield,$sortorder);
-    if($conf->livraison_bon->enabled)
-    {
-		print_liste_field_titre($langs->trans("DeliveryOrder"), $_SERVER["PHP_SELF"],"l.ref","",$param, '',$sortfield,$sortorder);
-    	print_liste_field_titre($langs->trans("DateReceived"), $_SERVER["PHP_SELF"],"l.date_delivery","",$param, 'align="center"',$sortfield,$sortorder);
-=======
     if (! empty($moreforfilter))
     {
         print '<div class="liste_titre liste_titre_bydiv centpercent">';
@@ -389,7 +330,6 @@
 				print_liste_field_titre($extralabels[$key],$_SERVER["PHP_SELF"],"ef.".$key,"",$param,($align?'align="'.$align.'"':''),$sortfield,$sortorder);
            }
 	   }
->>>>>>> 3f5d67d4
 	}
 	// Hook fields
 	$parameters=array('arrayfields'=>$arrayfields);
@@ -500,15 +440,6 @@
 	    print '</td>';
 	}
 	// Status
-<<<<<<< HEAD
-	print '<td align="right">';
-	print $form->selectarray('viewstatut', array('0'=>$langs->trans('StatusSendingDraftShort'),'1'=>$langs->trans('StatusSendingValidatedShort'),'2'=>$langs->trans('StatusSendingProcessedShort')),$viewstatut,1);
-	print '</td>';
-	// Search
-	print '<td class="liste_titre" align="right">';
-	print '<input type="image" class="liste_titre" name="button_search" src="'.img_picto($langs->trans("Search"),'search.png','','',1).'" value="'.dol_escape_htmltag($langs->trans("Search")).'" title="'.dol_escape_htmltag($langs->trans("Search")).'">';
-	print '<input type="image" class="liste_titre" name="button_removefilter" src="'.img_picto($langs->trans("Search"),'searchclear.png','','',1).'" value="'.dol_escape_htmltag($langs->trans("RemoveFilter")).'" title="'.dol_escape_htmltag($langs->trans("RemoveFilter")).'">';
-=======
 	if (! empty($arrayfields['e.fk_statut']['checked']))
 	{
 	    print '<td class="liste_titre maxwidthonsmartphone" align="right">';
@@ -519,7 +450,6 @@
 	print '<td class="liste_titre" align="middle">';
 	$searchpitco=$form->showFilterAndCheckAddButtons(0);
 	print $searchpitco;
->>>>>>> 3f5d67d4
     print '</td>';
 	print "</tr>\n";
 
@@ -617,16 +547,6 @@
             $receiving='';
             if (count($shipment->linkedObjects['delivery']) > 0) $receiving=reset($shipment->linkedObjects['delivery']);
 
-<<<<<<< HEAD
-        	// Ref
-            print '<td>';
-            print !empty($receiving) ? $receiving->getNomUrl($db) : '';
-            print '</td>';
-			// Date received
-        	print '<td align="center">';
-			print dol_print_date($db->jdate($objp->date_reception),"day");
-			print '</td>'."\n";
-=======
     		if (! empty($arrayfields['l.ref']['checked']))
             {
                 // Ref
@@ -642,7 +562,6 @@
     			print dol_print_date($db->jdate($obj->date_reception),"day");
     			print '</td>'."\n";
             }
->>>>>>> 3f5d67d4
 		}
 
 		// Extra fields
