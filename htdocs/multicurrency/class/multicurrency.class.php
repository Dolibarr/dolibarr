--- conflicted
+++ resolved
@@ -632,11 +632,7 @@
 	public static function syncRates($response)
 	{
 		global $db,$conf;
-<<<<<<< HEAD
-		
-=======
-
->>>>>>> d9b8a8c8
+
 		$ch = curl_init('http://apilayer.net/api/live?access_key='.$key.'');
                 curl_setopt($ch, CURLOPT_RETURNTRANSFER, true);
                 $response = curl_exec($ch);
@@ -645,19 +641,11 @@
 
                 if ($response->success)
                 {
-<<<<<<< HEAD
-		
+
 			$TRate = $response->quotes;
 			$timestamp = $response->timestamp;
 
-			if (self::recalculRates($TRate) >= 0) 
-=======
-
-			$TRate = $response->quotes;
-			$timestamp = $response->timestamp;
-
 			if (self::recalculRates($TRate) >= 0)
->>>>>>> d9b8a8c8
 			{
 				foreach ($TRate as $currency_code => $rate)
 				{
@@ -667,19 +655,11 @@
 					{
 						$obj->updateRate($rate);
 					}
-<<<<<<< HEAD
-					else 
-					{
-						self::addRateFromDolibarr($code, $rate);
-					}
-				}	
-=======
 					else
 					{
 						self::addRateFromDolibarr($code, $rate);
 					}
 				}
->>>>>>> d9b8a8c8
 			}
 		}
 		else
