<?php
/* Copyright (C) 2007-2020  Laurent Destailleur <eldy@users.sourceforge.net>
 * Copyright (C) 2014       Juanjo Menent       <jmenent@2byte.es>
 * Copyright (C) 2015       Florian Henry       <florian.henry@open-concept.pro>
 * Copyright (C) 2015       Raphaël Doursenaud  <rdoursenaud@gpcsolutions.fr>
 * Copyright (C) 2016       Pierre-Henry Favre  <phf@atm-consulting.fr>
 *
 * This program is free software; you can redistribute it and/or modify
 * it under the terms of the GNU General Public License as published by
 * the Free Software Foundation; either version 3 of the License, or
 * (at your option) any later version.
 *
 * This program is distributed in the hope that it will be useful,
 * but WITHOUT ANY WARRANTY; without even the implied warranty of
 * MERCHANTABILITY or FITNESS FOR A PARTICULAR PURPOSE.  See the
 * GNU General Public License for more details.
 *
 * You should have received a copy of the GNU General Public License
 * along with this program. If not, see <https://www.gnu.org/licenses/>.
 */

/**
 * \file    htdocs/multicurrency/class/multicurrency.class.php
 * \ingroup multicurrency
 * \brief   This file is a CRUD class file (Create/Read/Update/Delete) for multicurrency
 */

// Put here all includes required by your class file
require_once DOL_DOCUMENT_ROOT.'/core/class/commonobject.class.php';
require_once DOL_DOCUMENT_ROOT.'/core/class/commonobjectline.class.php';


/**
 * Class Currency
 *
 * Put here description of your class
 * @see CommonObject
 */
class MultiCurrency extends CommonObject
{
	/**
	 * @var string Id to identify managed objects
	 */
	public $element = 'multicurrency';

	/**
	 * @var string Name of table without prefix where object is stored
	 */
	public $table_element = 'multicurrency';

	/**
	 * @var string Name of table without prefix where object is stored
	 */
	public $table_element_line = "multicurrency_rate";

	/**
	 * @var CurrencyRate[] rates
	 */
	public $rates = array();

	/**
	 * @var mixed Sample property 1
	 */
	public $id;

	/**
	 * @var mixed Sample property 1
	 */
	public $code;

	/**
	 * @var mixed Sample property 2
	 */
	public $name;

	/**
	 * @var int Entity
	 */
	public $entity;

	/**
	 * @var mixed Sample property 2
	 */
	public $date_create;

	/**
	 * @var mixed Sample property 2
	 */
	public $fk_user;

	/**
	 * @var mixed Sample property 2
	 */
	public $rate;


	/**
	 * Constructor
	 *
	 * @param DoliDb $db Database handler
	 */
	public function __construct(DoliDB $db)
	{
		$this->db = $db;

		return 1;
	}

	/**
	 * Create object into database
	 *
	 * @param  User $user      	User that creates
	 * @param  bool $trigger 	true=launch triggers after, false=disable triggers
	 * @return int 				<0 if KO, Id of created object if OK
	 */
	public function create(User $user, $trigger = true)
	{
		global $conf, $langs;

		dol_syslog('MultiCurrency::create', LOG_DEBUG);

		$error = 0;

		if (self::checkCodeAlreadyExists($this->code)) {
			$error++;
			$this->errors[] = $langs->trans('multicurrency_code_already_added');
			return -1;
		}

		if (empty($this->entity) || $this->entity <= 0) {
			$this->entity = $conf->entity;
		}
		$now = dol_now();

		// Insert request
		$sql = "INSERT INTO ".MAIN_DB_PREFIX.$this->table_element."(";
		$sql .= ' code,';
		$sql .= ' name,';
		$sql .= ' entity,';
		$sql .= ' date_create,';
		$sql .= ' fk_user';
		$sql .= ') VALUES (';
		$sql .= " '".$this->db->escape($this->code)."',";
		$sql .= " '".$this->db->escape($this->name)."',";
		$sql .= " ".((int) $this->entity).",";
		$sql .= " '".$this->db->idate($now)."',";
		$sql .= " ".((int) $user->id);
		$sql .= ')';

		$this->db->begin();

		dol_syslog(__METHOD__, LOG_DEBUG);
		$resql = $this->db->query($sql);
		if (!$resql) {
			$error++;
			$this->errors[] = 'Error '.$this->db->lasterror();
			dol_syslog('MultiCurrency::create '.join(',', $this->errors), LOG_ERR);
		}

		if (!$error) {
			$this->id = $this->db->last_insert_id(MAIN_DB_PREFIX.$this->table_element);
			$this->date_create = $now;
			$this->fk_user = $user->id;

			if ($trigger) {
				$result = $this->call_trigger('CURRENCY_CREATE', $user);
				if ($result < 0) {
					$error++;
				}
			}
		}

		if ($error) {
			$this->db->rollback();

			return -1 * $error;
		} else {
			$this->db->commit();

			return $this->id;
		}
	}

	/**
	 * Load object in memory from the database
	 *
	 * @param int    $id  		Id object
	 * @param string $code 		code
	 * @return int 				<0 if KO, 0 if not found, >0 if OK
	 */
	public function fetch($id, $code = null)
	{
		dol_syslog('MultiCurrency::fetch', LOG_DEBUG);

		global $conf;

		$sql = "SELECT";
		$sql .= ' c.rowid, c.name, c.code, c.entity, c.date_create, c.fk_user';
		$sql .= ' FROM '.MAIN_DB_PREFIX.$this->table_element.' AS c';
		if (!empty($code)) {
			$sql .= ' WHERE c.code = \''.$this->db->escape($code).'\' AND c.entity = '.$conf->entity;
		} else {
			$sql .= ' WHERE c.rowid = '.((int) $id);
		}

		dol_syslog(__METHOD__, LOG_DEBUG);
		$resql = $this->db->query($sql);

		if ($resql) {
			$numrows = $this->db->num_rows($resql);
			if ($numrows) {
				$obj = $this->db->fetch_object($resql);

				$this->id = $obj->rowid;
				$this->name = $obj->name;
				$this->code = $obj->code;
				$this->entity = $obj->entity;
				$this->date_create = $obj->date_create;
				$this->fk_user = $obj->fk_user;

				$this->fetchAllCurrencyRate();
				$this->getRate();
			}
			$this->db->free($resql);

			if ($numrows) {
				return 1;
			} else {
				return 0;
			}
		} else {
			$this->errors[] = 'Error '.$this->db->lasterror();
			dol_syslog('MultiCurrency::fetch '.join(',', $this->errors), LOG_ERR);

			return -1;
		}
	}

	/**
	 * Load all rates in object from the database
	 *
	 * @return int <0 if KO, >=0 if OK
	 */
	public function fetchAllCurrencyRate()
	{
		$sql = "SELECT cr.rowid";
		$sql .= ' FROM '.MAIN_DB_PREFIX.$this->table_element_line.' as cr';
		$sql .= ' WHERE cr.fk_multicurrency = '.((int) $this->id);
		$sql .= ' ORDER BY cr.date_sync DESC';

		$this->rates = array();

		dol_syslog(__METHOD__, LOG_DEBUG);
		$resql = $this->db->query($sql);
		if ($resql) {
			$num = $this->db->num_rows($resql);

			while ($obj = $this->db->fetch_object($resql)) {
				$rate = new CurrencyRate($this->db);
				$rate->fetch($obj->rowid);

				$this->rates[] = $rate;
			}
			$this->db->free($resql);

			return $num;
		} else {
			$this->errors[] = 'Error '.$this->db->lasterror();
			dol_syslog('MultiCurrency::fetchAllCurrencyRate '.join(',', $this->errors), LOG_ERR);

			return -1;
		}
	}

	/**
	 * Update object into database
	 *
	 * @param  User $user      	User that modifies
	 * @param  bool $trigger 	true=launch triggers after, false=disable triggers
	 * @return int 				<0 if KO, >0 if OK
	 */
	public function update(User $user, $trigger = true)
	{
		$error = 0;

		dol_syslog('MultiCurrency::update', LOG_DEBUG);

		// Clean parameters
		$this->name = trim($this->name);
		$this->code = trim($this->code);

		// Check parameters
		if (empty($this->code)) {
			$error++;
			dol_syslog('MultiCurrency::update $this->code can not be empty', LOG_ERR);

			return -1;
		}

		// Update request
		$sql = "UPDATE ".MAIN_DB_PREFIX.$this->table_element." SET";
		$sql .= " name = '".$this->db->escape($this->name)."'";
		$sql .= " code = '".$this->db->escape($this->code)."'";
		$sql .= " WHERE rowid = ".((int) $this->id);

		$this->db->begin();

		$resql = $this->db->query($sql);
		if (!$resql) {
			$error++;
			$this->errors[] = 'Error '.$this->db->lasterror();
			dol_syslog('MultiCurrency::update '.join(',', $this->errors), LOG_ERR);
		}

		if (!$error && $trigger) {
			$result = $this->call_trigger('CURRENCY_MODIFY', $user);
			if ($result < 0) {
				$error++;
			}
		}

		// Commit or rollback
		if ($error) {
			$this->db->rollback();

			return -1 * $error;
		} else {
			$this->db->commit();

			return 1;
		}
	}

	/**
	 * Delete object in database
	 *
	 * @param bool $trigger true=launch triggers after, false=disable triggers
	 * @return int <0 if KO, >0 if OK
	 */
	public function delete($trigger = true)
	{
		global $user;

		dol_syslog('MultiCurrency::delete', LOG_DEBUG);

		$error = 0;

		$this->db->begin();

		if ($trigger) {
			$result = $this->call_trigger('CURRENCY_DELETE', $user);
			if ($result < 0) {
				$error++;
			}
		}

		if (!$error) {
			// Delete all rates before
			if (!$this->deleteRates()) {
				$error++;
				$this->errors[] = 'Error '.$this->db->lasterror();
				dol_syslog('Currency::delete  '.join(',', $this->errors), LOG_ERR);
			}

			$sql = "DELETE FROM ".MAIN_DB_PREFIX.$this->table_element;
			$sql .= " WHERE rowid = ".((int) $this->id);

			dol_syslog(__METHOD__, LOG_DEBUG);
			$resql = $this->db->query($sql);
			if (!$resql) {
				$error++;
				$this->errors[] = 'Error '.$this->db->lasterror();
				dol_syslog('MultiCurrency::delete '.join(',', $this->errors), LOG_ERR);
			}
		}

		// Commit or rollback
		if ($error) {
			$this->db->rollback();

			return -1 * $error;
		} else {
			$this->db->commit();

			return 1;
		}
	}

	/**
	 * Delete rates in database
	 *
	 * @return bool false if KO, true if OK
	 */
	public function deleteRates()
	{
		foreach ($this->rates as &$rate) {
			if ($rate->delete() <= 0) {
				return false;
			}
		}

		return true;
	}

	/**
	 * Add a Rate into database
	 *
	 * @param double	$rate	rate value
	 * @return int 				-1 if KO, 1 if OK
	 */
	public function addRate($rate)
	{
		$currencyRate = new CurrencyRate($this->db);
		$currencyRate->rate = price2num($rate);

		if ($currencyRate->create($this->id) > 0) {
			$this->rate = $currencyRate;
			return 1;
		} else {
			$this->rate = null;
			$this->errors = $currencyRate->errors;
			return -1;
		}
	}

	/**
	 * Try get label of code in llx_currency then add rate.
	 *
	 * @param	string	$code	currency code
	 * @param	double	$rate	new rate
	 * @return int -1 if KO, 1 if OK, 2 if label found and OK
	 */
	public function addRateFromDolibarr($code, $rate)
	{
		global $user;

		$currency = new MultiCurrency($this->db);
		$currency->code = $code;
		$currency->name = $code;

		$sql = "SELECT label FROM ".MAIN_DB_PREFIX."c_currencies WHERE code_iso = '".$this->db->escape($code)."'";

		dol_syslog(__METHOD__, LOG_DEBUG);
		$resql = $this->db->query($sql);
		if ($resql && ($line = $this->db->fetch_object($resql))) {
			$currency->name = $line->label;
		}

		if ($currency->create($user) > 0) {
			$currency->addRate($rate);

			if (!empty($line)) {
				return 2;
			} else {
				return 1;
			}
		}

		return -1;
	}

	 /**
	  * Add new entry into llx_multicurrency_rate
	  *
	  * @param double	$rate	rate value
	  * @return int <0 if KO, >0 if OK
	  */
	public function updateRate($rate)
	{
		return $this->addRate($rate);
	}

	/**
	 * Fetch CurrencyRate object in $this->rate
	 *
	 * @return int <0 if KO, 0 if not found, >0 if OK
	 */
	public function getRate()
	{
		$sql = "SELECT cr.rowid";
		$sql .= " FROM ".MAIN_DB_PREFIX.$this->table_element_line." as cr";
		$sql .= " WHERE cr.fk_multicurrency = ".((int) $this->id);
		$sql .= " AND cr.date_sync = (SELECT MAX(cr2.date_sync) FROM ".MAIN_DB_PREFIX.$this->table_element_line." AS cr2 WHERE cr2.fk_multicurrency = ".((int) $this->id).")";

		dol_syslog(__METHOD__, LOG_DEBUG);
		$resql = $this->db->query($sql);
		if ($resql && ($obj = $this->db->fetch_object($resql))) {
			$this->rate = new CurrencyRate($this->db);
			return $this->rate->fetch($obj->rowid);
		}
	}

	 /**
	  * Get id of currency from code
	  *
	  * @param  DoliDB	$dbs	    object db
	  * @param  string	$code	    code value search
	  *
	  * @return int                 0 if not found, >0 if OK
	  */
	public static function getIdFromCode($dbs, $code)
	{
		global $conf;

<<<<<<< HEAD
		$sql = "SELECT rowid FROM ".MAIN_DB_PREFIX."multicurrency WHERE code = '".$db->escape($code)."' AND entity = ".$conf->entity;
=======
		$sql = "SELECT rowid FROM ".MAIN_DB_PREFIX."multicurrency WHERE code = '".$dbs->escape($code)."' AND entity = ".((int) $conf->entity);
>>>>>>> 503d1a04

		dol_syslog(__METHOD__, LOG_DEBUG);
		$resql = $dbs->query($sql);
		if ($resql && $obj = $dbs->fetch_object($resql)) {
			return $obj->rowid;
		} else {
			return 0;
		}
	}

	 /**
	  * Get id and rate of currency from code
	  *
	  * @param DoliDB	$dbs	        Object db
	  * @param string	$code	        Code value search
	  * @param integer	$date_document	Date from document (propal, order, invoice, ...)
	  *
	  * @return 	array	[0] => id currency
	  *						[1] => rate
	  */
	public static function getIdAndTxFromCode($dbs, $code, $date_document = '')
	{
		global $conf;

		$sql1 = "SELECT m.rowid, mc.rate FROM ".MAIN_DB_PREFIX."multicurrency m";

		$sql1 .= ' LEFT JOIN '.MAIN_DB_PREFIX.'multicurrency_rate mc ON (m.rowid = mc.fk_multicurrency)';
		$sql1 .= " WHERE m.code = '".$dbs->escape($code)."'";
		$sql1 .= " AND m.entity IN (".getEntity('multicurrency').")";
		$sql2 = '';
		if (!empty($conf->global->MULTICURRENCY_USE_RATE_ON_DOCUMENT_DATE) && !empty($date_document)) {	// Use last known rate compared to document date
			$tmparray = dol_getdate($date_document);
			$sql2 .= " AND mc.date_sync <= '".$dbs->idate(dol_mktime(23, 59, 59, $tmparray['mon'], $tmparray['mday'], $tmparray['year'], true))."'";
		}
		$sql3 = " ORDER BY mc.date_sync DESC LIMIT 1";

		dol_syslog(__METHOD__, LOG_DEBUG);
		$resql = $dbs->query($sql1.$sql2.$sql3);

		if ($resql && $obj = $dbs->fetch_object($resql)) {
			return array($obj->rowid, $obj->rate);
		} else {
			if (!empty($conf->global->MULTICURRENCY_USE_RATE_ON_DOCUMENT_DATE)) {
				$resql = $dbs->query($sql1.$sql3);
				if ($resql && $obj = $dbs->fetch_object($resql)) {
					return array($obj->rowid, $obj->rate);
				}
			}

			return array(0, 1);
		}
	}

	/**
	 * Get the conversion of amount with invoice rate
	 *
	 * @param	int				$fk_facture				id of facture
	 * @param	double			$amount					amount to convert
	 * @param	string			$way					'dolibarr' mean the amount is in dolibarr currency
	 * @param	string			$table					facture or facture_fourn
	 * @return	double|boolean 							amount converted or false if conversion fails
	 */
	public static function getAmountConversionFromInvoiceRate($fk_facture, $amount, $way = 'dolibarr', $table = 'facture')
	{
		$multicurrency_tx = self::getInvoiceRate($fk_facture, $table);

		if ($multicurrency_tx) {
			if ($way == 'dolibarr') {
				return price2num($amount * $multicurrency_tx, 'MU');
			} else {
				return price2num($amount / $multicurrency_tx, 'MU');
			}
		} else {
			return false;
		}
	}

	/**
	 *  Get current invoite rate
	 *
	 *  @param	int 		$fk_facture 	id of facture
	 *  @param 	string 		$table 			facture or facture_fourn
	 *  @return float|bool					Rate of currency or false if error
	 */
	public static function getInvoiceRate($fk_facture, $table = 'facture')
	{
		global $db;

		$sql = "SELECT multicurrency_tx FROM ".MAIN_DB_PREFIX.$table." WHERE rowid = ".((int) $fk_facture);

		dol_syslog(__METHOD__, LOG_DEBUG);
		$resql = $db->query($sql);
		if ($resql && ($line = $db->fetch_object($resql))) {
			return $line->multicurrency_tx;
		}

		return false;
	}

	/**
	 * With free account we can't set source then recalcul all rates to force another source.
	 * This modify the array &$TRate.
	 *
	 * @param   stdClass	$TRate	Object containing all currencies rates
	 * @return	int					-1 if KO, 0 if nothing, 1 if OK
	 */
	public static function recalculRates(&$TRate)
	{
		global $conf;

		if ($conf->currency != $conf->global->MULTICURRENCY_APP_SOURCE) {
			$alternate_source = 'USD'.$conf->currency;
			if (!empty($TRate->{$alternate_source})) {
				$coef = $TRate->USDUSD / $TRate->{$alternate_source};
				foreach ($TRate as $attr => &$rate) {
					$rate *= $coef;
				}

				return 1;
			}

			return -1; // Alternate souce not found
		}

		return 0; // Nothing to do
	}

	/**
	 * Sync rates from API
	 *
	 * @param 	string  $key                Key to use. Come from $conf->global->MULTICURRENCY_APP_ID.
	 * @param   int     $addifnotfound      Add if not found
	 * @return  int							<0 if KO, >0 if OK
	 */
	public static function syncRates($key, $addifnotfound = 0)
	{
		global $conf, $db, $langs;

		include_once DOL_DOCUMENT_ROOT.'/core/lib/geturl.lib.php';

		$urlendpoint = 'http://api.currencylayer.com/live?access_key='.$key;
		$urlendpoint .= '&source=' . (empty($conf->global->MULTICURRENCY_APP_SOURCE) ? 'USD' : $conf->global->MULTICURRENCY_APP_SOURCE);

		dol_syslog("Call url endpoint ".$urlendpoint);

		$resget = getURLContent($urlendpoint);

		if ($resget['content']) {
			$response = $resget['content'];
			$response = json_decode($response);

			if ($response->success) {
				$TRate = $response->quotes;
				$timestamp = $response->timestamp;

				if (self::recalculRates($TRate) >= 0) {
					foreach ($TRate as $currency_code => $rate) {
						$code = substr($currency_code, 3, 3);
						$obj = new MultiCurrency($db);
						if ($obj->fetch(null, $code) > 0) {
							$obj->updateRate($rate);
						} elseif ($addifnotfound) {
							self::addRateFromDolibarr($code, $rate);
						}
					}
				}

				return 1;
			} else {
				dol_syslog("Failed to call endpoint ".$response->error->info, LOG_WARNING);
				setEventMessages($langs->trans('multicurrency_syncronize_error', $response->error->info), null, 'errors');

				return -1;
			}
		}
	}

	/**
	 * Check in database if the current code already exists
	 *
	 * @param	string	$code 	current code to search
	 * @return	boolean         True if exists, false if not exists
	 */
	public function checkCodeAlreadyExists($code)
	{
		$currencytmp = new MultiCurrency($this->db);
		if ($currencytmp->fetch('', $code) > 0) {
			return true;
		} else {
			return false;
		}
	}
}


/**
 * Class CurrencyRate
 */
class CurrencyRate extends CommonObjectLine
{
	/**
	 * @var string Id to identify managed objects
	 */
	public $element = 'multicurrency_rate';

	/**
	 * @var string Name of table without prefix where object is stored
	 */
	public $table_element = 'multicurrency_rate';

	/**
	 * @var int ID
	 */
	public $id;

	/**
	 * @var double Rate
	 */
	public $rate;

	/**
	 * @var integer    Date synchronisation
	 */
	public $date_sync;

	/**
	 * @var int Id of currency
	 */
	public $fk_multicurrency;

	/**
	 * @var int Id of entity
	 */
	public $entity;


	/**
	 * Constructor
	 *
	 * @param DoliDb $db Database handler
	 */
	public function __construct(DoliDB $db)
	{
		$this->db = $db;

		return 1;
	}

	/**
	 * Create object into database
	 *
	 * @param  int	$fk_multicurrency	Id of currency
	 * @param  bool	$trigger			true=launch triggers after, false=disable triggers
	 * @return int 						<0 if KO, Id of created object if OK
	 */
	public function create($fk_multicurrency, $trigger = true)
	{
		global $conf, $user;

		dol_syslog('CurrencyRate::create', LOG_DEBUG);

		$error = 0;
		$this->rate = price2num($this->rate);
		if (empty($this->entity) || $this->entity <= 0) {
			$this->entity = $conf->entity;
		}
		$now = empty($this->date_sync) ? dol_now() : $this->date_sync;

		// Insert request
		$sql = "INSERT INTO ".MAIN_DB_PREFIX.$this->table_element."(";
		$sql .= ' rate,';
		$sql .= ' date_sync,';
		$sql .= ' fk_multicurrency,';
		$sql .= ' entity';
		$sql .= ') VALUES (';
		$sql .= ' '.((float) $this->rate).',';
		$sql .= " '".$this->db->idate($now)."',";
		$sql .= " ".((int) $fk_multicurrency).",";
		$sql .= " ".((int) $this->entity);
		$sql .= ')';

		$this->db->begin();

		dol_syslog(__METHOD__, LOG_DEBUG);
		$resql = $this->db->query($sql);
		if (!$resql) {
			$error++;
			$this->errors[] = 'Error '.$this->db->lasterror();
			dol_syslog('CurrencyRate::create '.join(',', $this->errors), LOG_ERR);
		}

		if (!$error) {
			$this->id = $this->db->last_insert_id(MAIN_DB_PREFIX.$this->table_element);
			$this->fk_multicurrency = $fk_multicurrency;
			$this->date_sync = $now;

			if ($trigger) {
				$result = $this->call_trigger('CURRENCYRATE_CREATE', $user);
				if ($result < 0) {
					$error++;
				}
			}
		}

		if ($error) {
			$this->db->rollback();

			return -1 * $error;
		} else {
			$this->db->commit();

			return $this->id;
		}
	}

	/**
	 * Load object in memory from the database
	 *
	 * @param 	int    $id  Id object
	 * @return 	int 		<0 if KO, 0 if not found, >0 if OK
	 */
	public function fetch($id)
	{
		dol_syslog('CurrencyRate::fetch', LOG_DEBUG);

		$sql = "SELECT cr.rowid, cr.rate, cr.date_sync, cr.fk_multicurrency, cr.entity";
		$sql .= " FROM ".MAIN_DB_PREFIX.$this->table_element." AS cr";
		$sql .= " WHERE cr.rowid = ".((int) $id);

		dol_syslog(__METHOD__, LOG_DEBUG);
		$resql = $this->db->query($sql);
		if ($resql) {
			$numrows = $this->db->num_rows($resql);
			if ($numrows) {
				$obj = $this->db->fetch_object($resql);

				$this->id = $obj->rowid;
				$this->rate = $obj->rate;
				$this->date_sync = $this->db->jdate($obj->date_sync);
				$this->fk_multicurrency = $obj->fk_multicurrency;
				$this->entity = $obj->entity;
			}
			$this->db->free($resql);

			if ($numrows) {
				return 1;
			} else {
				return 0;
			}
		} else {
			$this->errors[] = 'Error '.$this->db->lasterror();
			dol_syslog('CurrencyRate::fetch '.join(',', $this->errors), LOG_ERR);

			return -1;
		}
	}

	/**
	 * Update object into database
	 *
	 * @param  bool $trigger	true=launch triggers after, false=disable triggers
	 * @return int 				<0 if KO, >0 if OK
	 */
	public function update($trigger = true)
	{
		global $user;

		$error = 0;

		dol_syslog('CurrencyRate::update', LOG_DEBUG);

		$this->rate = price2num($this->rate);

		// Update request
		$sql = "UPDATE ".MAIN_DB_PREFIX.$this->table_element;
		$sql .= "SET rate = ".((float) $this->rate);
		if (!empty($this->date_sync)) {
			$sql .= ", date_sync = '".$this->db->idate($this->date_sync)."'";
		}
		if (!empty($this->fk_multicurrency)) {
			$sql .= ', fk_multicurrency = '.((int) $this->fk_multicurrency);
		}
		$sql .= " WHERE rowid =".((int) $this->id);

		$this->db->begin();

		dol_syslog(__METHOD__, LOG_DEBUG);
		$resql = $this->db->query($sql);
		if (!$resql) {
			$error++;
			$this->errors[] = 'Error '.$this->db->lasterror();
			dol_syslog('CurrencyRate::update '.join(',', $this->errors), LOG_ERR);
		}

		if (!$error && $trigger) {
			$result = $this->call_trigger('CURRENCYRATE_MODIFY', $user);
			if ($result < 0) {
				$error++;
			}
		}

		// Commit or rollback
		if ($error) {
			$this->db->rollback();

			return -1 * $error;
		} else {
			$this->db->commit();

			return 1;
		}
	}

	/**
	 * Delete object in database
	 *
	 * @param 	bool $trigger 	true=launch triggers after, false=disable triggers
	 * @return 	int 			<0 if KO, >0 if OK
	 */
	public function delete($trigger = true)
	{
		global $user;

		dol_syslog('CurrencyRate::delete', LOG_DEBUG);

		$error = 0;

		$this->db->begin();

		if ($trigger) {
			$result = $this->call_trigger('CURRENCYRATE_DELETE', $user);
			if ($result < 0) {
				$error++;
			}
		}

		if (!$error) {
			$sql = 'DELETE FROM '.MAIN_DB_PREFIX.$this->table_element;
			$sql .= ' WHERE rowid='.((int) $this->id);

			dol_syslog(__METHOD__, LOG_DEBUG);
			$resql = $this->db->query($sql);
			if (!$resql) {
				$error++;
				$this->errors[] = 'Error '.$this->db->lasterror();
				dol_syslog('CurrencyRate::delete '.join(',', $this->errors), LOG_ERR);
			}
		}

		// Commit or rollback
		if ($error) {
			$this->db->rollback();

			return -1 * $error;
		} else {
			$this->db->commit();

			return 1;
		}
	}
}<|MERGE_RESOLUTION|>--- conflicted
+++ resolved
@@ -502,11 +502,7 @@
 	{
 		global $conf;
 
-<<<<<<< HEAD
-		$sql = "SELECT rowid FROM ".MAIN_DB_PREFIX."multicurrency WHERE code = '".$db->escape($code)."' AND entity = ".$conf->entity;
-=======
 		$sql = "SELECT rowid FROM ".MAIN_DB_PREFIX."multicurrency WHERE code = '".$dbs->escape($code)."' AND entity = ".((int) $conf->entity);
->>>>>>> 503d1a04
 
 		dol_syslog(__METHOD__, LOG_DEBUG);
 		$resql = $dbs->query($sql);
