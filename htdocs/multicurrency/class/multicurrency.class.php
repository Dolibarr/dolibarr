--- conflicted
+++ resolved
@@ -725,280 +725,4 @@
 			return false;
 		}
 	}
-<<<<<<< HEAD
-}
-
-
-/**
- * Class CurrencyRate
- */
-class CurrencyRate extends CommonObjectLine
-{
-	/**
-	 * @var string Id to identify managed objects
-	 */
-	public $element = 'multicurrency_rate';
-
-	/**
-	 * @var string Name of table without prefix where object is stored
-	 */
-	public $table_element = 'multicurrency_rate';
-
-	/**
-	 * @var int ID
-	 */
-	public $id;
-
-	/**
-	 * @var double Rate
-	 */
-	public $rate;
-
-	/**
-	 * @var double Rate Indirect
-	 */
-	public $rate_indirect;
-
-	/**
-	 * @var integer    Date synchronisation
-	 */
-	public $date_sync;
-
-	/**
-	 * @var int Id of currency
-	 */
-	public $fk_multicurrency;
-
-	/**
-	 * @var int Id of entity
-	 */
-	public $entity;
-
-
-	/**
-	 * Constructor
-	 *
-	 * @param DoliDB $db Database handler
-	 */
-	public function __construct(DoliDB $db)
-	{
-		$this->db = $db;
-	}
-
-	/**
-	 * Create object into database
-	 *
-	 * @param	User	$user				User making the deletion
-	 * @param  	int		$fk_multicurrency	Id of currency
-	 * @param  	int 	$notrigger 			0=launch triggers after, 1=disable triggers
-	 * @return 	int 						Return integer <0 if KO, Id of created object if OK
-	 */
-	public function create(User $user, int $fk_multicurrency, $notrigger = 0)
-	{
-		global $conf;
-
-		dol_syslog('CurrencyRate::create', LOG_DEBUG);
-
-		$error = 0;
-		$this->rate = (float) price2num($this->rate);
-		if (empty($this->entity) || $this->entity <= 0) {
-			$this->entity = $conf->entity;
-		}
-		$now = empty($this->date_sync) ? dol_now() : $this->date_sync;
-
-		// Insert request
-		$sql = "INSERT INTO ".MAIN_DB_PREFIX.$this->table_element."(";
-		$sql .= ' rate,';
-		$sql .= ' rate_indirect,';
-		$sql .= ' date_sync,';
-		$sql .= ' fk_multicurrency,';
-		$sql .= ' entity';
-		$sql .= ') VALUES (';
-		$sql .= ' '.((float) $this->rate).',';
-		$sql .= ' '.((float) $this->rate_indirect).',';
-		$sql .= " '".$this->db->idate($now)."',";
-		$sql .= " ".((int) $fk_multicurrency).",";
-		$sql .= " ".((int) $this->entity);
-		$sql .= ')';
-
-		$this->db->begin();
-
-		dol_syslog(__METHOD__, LOG_DEBUG);
-		$resql = $this->db->query($sql);
-		if (!$resql) {
-			$error++;
-			$this->errors[] = 'Error '.$this->db->lasterror();
-			dol_syslog('CurrencyRate::create '.implode(',', $this->errors), LOG_ERR);
-		}
-
-		if (!$error) {
-			$this->id = $this->db->last_insert_id(MAIN_DB_PREFIX.$this->table_element);
-			$this->fk_multicurrency = $fk_multicurrency;
-			$this->date_sync = $now;
-
-			if (empty($notrigger)) {
-				$result = $this->call_trigger('CURRENCYRATE_CREATE', $user);
-				if ($result < 0) {
-					$error++;
-				}
-			}
-		}
-
-		if ($error) {
-			$this->db->rollback();
-
-			return -1 * $error;
-		} else {
-			$this->db->commit();
-
-			return $this->id;
-		}
-	}
-
-	/**
-	 * Load object in memory from the database
-	 *
-	 * @param 	int    $id  Id object
-	 * @return 	int 		Return integer <0 if KO, 0 if not found, >0 if OK
-	 */
-	public function fetch($id)
-	{
-		dol_syslog('CurrencyRate::fetch', LOG_DEBUG);
-
-		$sql = "SELECT cr.rowid, cr.rate, cr.rate_indirect, cr.date_sync, cr.fk_multicurrency, cr.entity";
-		$sql .= " FROM ".MAIN_DB_PREFIX.$this->table_element." AS cr";
-		$sql .= " WHERE cr.rowid = ".((int) $id);
-
-		dol_syslog(__METHOD__, LOG_DEBUG);
-		$resql = $this->db->query($sql);
-		if ($resql) {
-			$numrows = $this->db->num_rows($resql);
-			if ($numrows) {
-				$obj = $this->db->fetch_object($resql);
-
-				$this->id = $obj->rowid;
-				$this->rate = $obj->rate;
-				$this->rate_indirect = $obj->rate_indirect;
-				$this->date_sync = $this->db->jdate($obj->date_sync);
-				$this->fk_multicurrency = $obj->fk_multicurrency;
-				$this->entity = $obj->entity;
-			}
-			$this->db->free($resql);
-
-			if ($numrows) {
-				return 1;
-			} else {
-				return 0;
-			}
-		} else {
-			$this->errors[] = 'Error '.$this->db->lasterror();
-			dol_syslog('CurrencyRate::fetch '.implode(',', $this->errors), LOG_ERR);
-
-			return -1;
-		}
-	}
-
-	/**
-	 * Update object into database
-	 *
-	 * @param	User	$user		User making the deletion
-	 * @param  	int 	$notrigger 	0=launch triggers after, 1=disable triggers
-	 * @return 	int 				Return integer <0 if KO, >0 if OK
-	 */
-	public function update(User $user, $notrigger = 0)
-	{
-		$error = 0;
-
-		dol_syslog('CurrencyRate::update', LOG_DEBUG);
-
-		$this->rate = (float) price2num($this->rate);
-
-		// Update request
-		$sql = "UPDATE ".MAIN_DB_PREFIX.$this->table_element;
-		$sql .= "SET rate = ".((float) $this->rate);
-		if (!empty($this->date_sync)) {
-			$sql .= ", date_sync = '".$this->db->idate($this->date_sync)."'";
-		}
-		if (!empty($this->fk_multicurrency)) {
-			$sql .= ', fk_multicurrency = '.((int) $this->fk_multicurrency);
-		}
-		$sql .= " WHERE rowid =".((int) $this->id);
-
-		$this->db->begin();
-
-		dol_syslog(__METHOD__, LOG_DEBUG);
-		$resql = $this->db->query($sql);
-		if (!$resql) {
-			$error++;
-			$this->errors[] = 'Error '.$this->db->lasterror();
-			dol_syslog('CurrencyRate::update '.implode(',', $this->errors), LOG_ERR);
-		}
-
-		if (!$error && empty($notrigger)) {
-			$result = $this->call_trigger('CURRENCYRATE_MODIFY', $user);
-			if ($result < 0) {
-				$error++;
-			}
-		}
-
-		// Commit or rollback
-		if ($error) {
-			$this->db->rollback();
-
-			return -1 * $error;
-		} else {
-			$this->db->commit();
-
-			return 1;
-		}
-	}
-
-	/**
-	 * Delete object in database
-	 *
-	 * @param	User	$user		User making the deletion
-	 * @param  	int 	$notrigger 	0=launch triggers after, 1=disable triggers
-	 * @return 	int 				Return integer <0 if KO, >0 if OK
-	 */
-	public function delete(User $user, $notrigger = 0)
-	{
-		dol_syslog('CurrencyRate::delete', LOG_DEBUG);
-
-		$error = 0;
-
-		$this->db->begin();
-
-		if (empty($notrigger)) {
-			$result = $this->call_trigger('CURRENCYRATE_DELETE', $user);
-			if ($result < 0) {
-				$error++;
-			}
-		}
-
-		if (!$error) {
-			$sql = 'DELETE FROM '.MAIN_DB_PREFIX.$this->table_element;
-			$sql .= ' WHERE rowid='.((int) $this->id);
-
-			dol_syslog(__METHOD__, LOG_DEBUG);
-			$resql = $this->db->query($sql);
-			if (!$resql) {
-				$error++;
-				$this->errors[] = 'Error '.$this->db->lasterror();
-				dol_syslog('CurrencyRate::delete '.implode(',', $this->errors), LOG_ERR);
-			}
-		}
-
-		// Commit or rollback
-		if ($error) {
-			$this->db->rollback();
-
-			return -1 * $error;
-		} else {
-			$this->db->commit();
-
-			return 1;
-		}
-	}
-=======
->>>>>>> cc80841a
 }