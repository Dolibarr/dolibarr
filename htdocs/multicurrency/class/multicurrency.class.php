<?php
/* Copyright (C) 2007-2012  Laurent Destailleur <eldy@users.sourceforge.net>
 * Copyright (C) 2014       Juanjo Menent       <jmenent@2byte.es>
 * Copyright (C) 2015       Florian Henry       <florian.henry@open-concept.pro>
 * Copyright (C) 2015       Raphaël Doursenaud  <rdoursenaud@gpcsolutions.fr>
 * Copyright (C) 2016       Pierre-Henry Favre  <phf@atm-consulting.fr>
 *
 * This program is free software; you can redistribute it and/or modify
 * it under the terms of the GNU General Public License as published by
 * the Free Software Foundation; either version 3 of the License, or
 * (at your option) any later version.
 *
 * This program is distributed in the hope that it will be useful,
 * but WITHOUT ANY WARRANTY; without even the implied warranty of
 * MERCHANTABILITY or FITNESS FOR A PARTICULAR PURPOSE.  See the
 * GNU General Public License for more details.
 *
 * You should have received a copy of the GNU General Public License
 * along with this program. If not, see <http://www.gnu.org/licenses/>.
 */

/**
 * \file    dev/skeletons/skeleton_class.class.php
 * \ingroup mymodule othermodule1 othermodule2
 * \brief   This file is an example for a CRUD class file (Create/Read/Update/Delete)
 *          Put some comments here
 */

// Put here all includes required by your class file
require_once DOL_DOCUMENT_ROOT . '/core/class/commonobject.class.php';
require_once DOL_DOCUMENT_ROOT ."/core/class/commonobjectline.class.php";

/**
 * Class Currency
 *
 * Put here description of your class
 * @see CommonObject
 */
class MultiCurrency extends CommonObject
{
	/**
	 * @var string Id to identify managed objects
	 */
	public $element = 'multicurrency';
	/**
	 * @var string Name of table without prefix where object is stored
	 */
	public $table_element = 'multicurrency';
	/**
	 * @var string Name of table without prefix where object is stored
	 */
	public $table_element_line="multicurrency_rate";

	/**
	 * @var CurrencyRate[] rates
	 */
	public $rates = array();

	/**
	 * @var mixed Sample property 1
	 */
	public $id;
	/**
	 * @var mixed Sample property 1
	 */
	public $code;
	/**
	 * @var mixed Sample property 2
	 */
	public $name;
	/**
	 * @var mixed Sample property 2
	 */
	public $entity;
	/**
	 * @var mixed Sample property 2
	 */
	public $date_create;
	/**
	 * @var mixed Sample property 2
	 */
	public $fk_user;
	/**
	 * @var mixed Sample property 2
	 */
	public $rate;

	/**
	 * Constructor
	 *
	 * @param DoliDb $db Database handler
	 */
	public function __construct(DoliDB $db)
	{
		$this->db = &$db;

		return 1;
	}

	/**
	 * Create object into database
	 *
	 * @param  User $user      User that creates
	 * @param  bool $trigger true=launch triggers after, false=disable triggers
	 *
	 * @return int <0 if KO, Id of created object if OK
	 */
	public function create(User $user, $trigger = true)
	{
		global $conf,$langs;

		dol_syslog('Currency::create', LOG_DEBUG);

		$error = 0;

		if (self::checkCodeAlreadyExists($this->code))
		{
			$error++;
			$this->errors[] = $langs->trans('multicurrency_code_already_added');
			return -1;
		}

		if (empty($this->entity) || $this->entity <= 0) $this->entity = $conf->entity;
		$now=date('Y-m-d H:i:s');

		// Insert request
		$sql = 'INSERT INTO ' . MAIN_DB_PREFIX . $this->table_element . '(';
		$sql .= ' code,';
		$sql .= ' name,';
		$sql .= ' entity,';
		$sql .= ' date_create,';
		$sql .= ' fk_user';
		$sql .= ') VALUES (';
		$sql .= ' \'' . $this->db->escape($this->code) . '\',';
		$sql .= ' \'' . $this->db->escape($this->name) . '\',';
		$sql .= ' \'' . $this->entity . '\',';
		$sql .= ' \'' . $now . '\',';
		$sql .= ' \'' . $user->id . '\'';
		$sql .= ')';

		$this->db->begin();

		dol_syslog(__METHOD__,LOG_DEBUG);
		$resql = $this->db->query($sql);
		if (!$resql) {
			$error ++;
			$this->errors[] = 'Error ' . $this->db->lasterror();
			dol_syslog('Currency::create ' . join(',', $this->errors), LOG_ERR);
		}

		if (!$error) {
			$this->id = $this->db->last_insert_id(MAIN_DB_PREFIX . $this->table_element);
			$this->date_create = $now;
			$this->fk_user = $user->id;

			if ($trigger) {
				$result=$this->call_trigger('CURRENCY_CREATE', $user);
				if ($result < 0) $error++;
			}
		}

		if ($error) {
			$this->db->rollback();

			return - 1 * $error;
		} else {
			$this->db->commit();

			return $this->id;
		}
	}

	/**
	 * Load object in memory from the database
	 *
	 * @param int    $id  Id object
	 * @param string $code code
	 *
	 * @return int <0 if KO, 0 if not found, >0 if OK
	 */
	public function fetch($id, $code = null)
	{
		dol_syslog('Currency::fetch', LOG_DEBUG);

		global $conf;

		$sql = 'SELECT';
		$sql .= ' c.rowid, c.name, c.code, c.entity, c.date_create, c.fk_user';
		$sql .= ' FROM ' . MAIN_DB_PREFIX . $this->table_element . ' AS c';
		if (!empty($code)) $sql .= ' WHERE c.code = \''.$this->db->escape($code).'\' AND c.entity = '.$conf->entity;
		else $sql .= ' WHERE c.rowid = ' . $id;

		dol_syslog(__METHOD__,LOG_DEBUG);
		$resql = $this->db->query($sql);

		if ($resql) {
			$numrows = $this->db->num_rows($resql);
			if ($numrows) {
				$obj = $this->db->fetch_object($resql);

				$this->id = $obj->rowid;
				$this->name = $obj->name;
				$this->code = $obj->code;
				$this->entity = $obj->entity;
				$this->date_create = $obj->date_create;
				$this->fk_user = $obj->fk_user;

				$this->fetchAllCurrencyRate();
				$this->getRate();
			}
			$this->db->free($resql);

			if ($numrows) {
				return 1;
			} else {
				return 0;
			}
		} else {
			$this->errors[] = 'Error ' . $this->db->lasterror();
			dol_syslog('Currency::fetch ' . join(',', $this->errors), LOG_ERR);

			return -1;
		}
	}

	/**
	 * Load all rates in object from the database
	 *
	 * @return int <0 if KO, >=0 if OK
	 */
	public function fetchAllCurrencyRate()
	{
		$sql = 'SELECT cr.rowid';
		$sql.= ' FROM ' . MAIN_DB_PREFIX . $this->table_element_line. ' as cr';
		$sql.= ' WHERE cr.fk_multicurrency = '.$this->id;
		$sql.= ' ORDER BY cr.date_sync DESC';

		$this->rates = array();

		dol_syslog(__METHOD__,LOG_DEBUG);
		$resql = $this->db->query($sql);
		if ($resql) {
			$num = $this->db->num_rows($resql);

			while ($obj = $this->db->fetch_object($resql)) {
				$rate = new CurrencyRate($this->db);
				$rate->fetch($obj->rowid);

				$this->rates[] = $rate;
			}
			$this->db->free($resql);

			return $num;
		} else {
			$this->errors[] = 'Error ' . $this->db->lasterror();
			dol_syslog('Currency::fetchAllCurrencyRate ' . join(',', $this->errors), LOG_ERR);

			return - 1;
		}
	}

	/**
	 * Update object into database
	 *
	 * @param  User $user      User that modifies
	 * @param  bool $trigger true=launch triggers after, false=disable triggers
	 *
	 * @return int <0 if KO, >0 if OK
	 */
	public function update(User $user, $trigger = true)
	{
		$error = 0;

		dol_syslog('Currency::update', LOG_DEBUG);

		// Clean parameters
		$this->name = trim($this->name);
		$this->code = trim($this->code);

		// Check parameters
		if (empty($this->code)) {
			$error++;
			dol_syslog('Currency::update $this->code can not be empty', LOG_ERR);

			return -1;
		}

		// Update request
		$sql = 'UPDATE ' . MAIN_DB_PREFIX . $this->table_element . ' SET';
		$sql .= ' name=\''.$this->db->escape($this->name).'\'';
		$sql .= ' code=\''.$this->db->escape($this->code).'\'';
		$sql .= ' WHERE rowid=' . $this->id;

		dol_syslog(__METHOD__,LOG_DEBUG);
		$this->db->begin();

		$resql = $this->db->query($sql);
		if (!$resql) {
			$error ++;
			$this->errors[] = 'Error ' . $this->db->lasterror();
			dol_syslog('Currency::update ' . join(',', $this->errors), LOG_ERR);
		}

		if (!$error && $trigger) {
			$result=$this->call_trigger('CURRENCY_MODIFY',$user);
			if ($result < 0) $error++;
		}

		// Commit or rollback
		if ($error) {
			$this->db->rollback();

			return - 1 * $error;
		} else {
			$this->db->commit();

			return 1;
		}
	}

	/**
	 * Delete object in database
	 *
	 * @param bool $trigger true=launch triggers after, false=disable triggers
	 *
	 * @return int <0 if KO, >0 if OK
	 */
	public function delete($trigger = true)
	{
		global $user;

		dol_syslog('Currency::delete', LOG_DEBUG);

		$error = 0;

		$this->db->begin();

		if ($trigger) {
			$result=$this->call_trigger('CURRENCY_DELETE',$user);
			if ($result < 0) $error++;
		}

		if (!$error) {
			// Delete all rates before
			if (!$this->deleteRates()) {
				$error ++;
				$this->errors[] = 'Error ' . $this->db->lasterror();
				dol_syslog('Currency::delete  ' . join(',', $this->errors), LOG_ERR);
			}

			$sql = 'DELETE FROM ' . MAIN_DB_PREFIX . $this->table_element;
			$sql .= ' WHERE rowid=' . $this->id;

			dol_syslog(__METHOD__,LOG_DEBUG);
			$resql = $this->db->query($sql);
			if (!$resql) {
				$error ++;
				$this->errors[] = 'Error ' . $this->db->lasterror();
				dol_syslog('Currency::delete ' . join(',', $this->errors), LOG_ERR);
			}
		}

		// Commit or rollback
		if ($error) {
			$this->db->rollback();

			return - 1 * $error;
		} else {
			$this->db->commit();

			return 1;
		}
	}

	/**
	 * Delete rates in database
	 *
	 * @return bool false if KO, true if OK
	 */
	public function deleteRates()
	{
		foreach ($this->rates as &$rate)
		{
			if ($rate->delete() <= 0)
			{
				return false;
			}
		}

		return true;
	}

	/**
	 * Delete rate in database
	 *
	 * @param double	$rate	rate value
	 *
	 * @return int -1 if KO, 1 if OK
	 */
	public function addRate($rate)
	{
	 	$currencyRate = new CurrencyRate($this->db);
		$currencyRate->rate = $rate;

		if ($currencyRate->create($this->id) > 0)
		{
			$this->rate = $currencyRate;
			return 1;
		}
		else
		{
			$this->rate = null;
			return -1;
		}
	 }

<<<<<<< HEAD
	/**
	 * Try get label of code in llx_currency then add rate.
	 *
	 * @param	string	$code	currency code
	 * @param	double	$rate	new rate
	 *
	 * @return int -1 if KO, 1 if OK, 2 if label found and OK
	 */
=======
	 /**
	  * Try get label of code in llx_currency then add rate
	  *
	  * @param	string	$code	currency code
	  * @param	double	$rate	new rate
	  * @return int -1 if KO, 1 if OK, 2 if label found and OK
	  */
>>>>>>> 07999708
	function addRateFromDolibarr($code, $rate)
	{
	 	global $db, $user;

		$currency = new MultiCurrency($db);
		$currency->code = $code;
		$currency->name = $code;

	 	$sql = 'SELECT label FROM '.MAIN_DB_PREFIX.'c_currencies WHERE code_iso = \''.$db->escape($code).'\'';

	 	dol_syslog(__METHOD__,LOG_DEBUG);
		$resql = $db->query($sql);
		if ($resql && ($line = $db->fetch_object($resql)))
		{
			$currency->name = $line->label;
		}

		if ($currency->create($user) > 0)
		{
			$currency->addRate($rate);

			if (!empty($line)) return 2;
			else return 1;
		}

		return -1;
	}

	 /**
	 * Add new entry into llx_multicurrency_rate to historise
	 *
	 * @param double	$rate	rate value
	  *
	 * @return int <0 if KO, >0 if OK
	 */
	public function updateRate($rate)
	{
	 	return $this->addRate($rate);
	 }

	/**
	 * Fetch CurrencyRate object in $this->rate
	 *
	 * @return int <0 if KO, 0 if not found, >0 if OK
	 */
	public function getRate()
	{
	 	$sql = 'SELECT cr.rowid';
		$sql.= ' FROM '.MAIN_DB_PREFIX.$this->table_element_line.' as cr';
		$sql.= ' WHERE cr.fk_multicurrency = '.$this->id;
		$sql.= ' AND cr.date_sync = (SELECT MAX(cr2.date_sync) FROM '.MAIN_DB_PREFIX.$this->table_element_line.' AS cr2 WHERE cr2.fk_multicurrency = '.$this->id.')';

		dol_syslog(__METHOD__,LOG_DEBUG);
		$resql = $this->db->query($sql);
		if ($resql && ($obj = $this->db->fetch_object($resql))) {
			$this->rate = new CurrencyRate($this->db);
			return $this->rate->fetch($obj->rowid);
		}

	 }

	 /**
	 * Get id of currency from code
	 *
	 * @param DoliDB	$db		object db
	 * @param string	$code	code value search
	 *
	 * @return 0 if not found, >0 if OK
	 */
	public static function getIdFromCode(&$db, $code)
	{
	 	global $conf;

	 	$sql = 'SELECT rowid FROM '.MAIN_DB_PREFIX.'multicurrency WHERE code = \''.$db->escape($code).'\' AND entity = '.$conf->entity;

	 	dol_syslog(__METHOD__,LOG_DEBUG);
		$resql = $db->query($sql);
		if ($resql && $obj = $db->fetch_object($resql)) return $obj->rowid;
		else return 0;
	 }

	 /**
	 * Get id and rate of currency from code
	 *
	 * @param DoliDB	$db		object db
	 * @param string	$code	code value search
	 * @param date		$date_document	date from document (propal, order, invoice, ...)
	 *
	 * @return 	array	[0] => id currency
	 *					[1] => rate
	 */
	public static function getIdAndTxFromCode(&$db, $code, $date_document='')
	{
		global $conf;

	 	$sql1 = 'SELECT m.rowid, mc.rate FROM '.MAIN_DB_PREFIX.'multicurrency m';
		$sql1.= ' LEFT JOIN '.MAIN_DB_PREFIX.'multicurrency_rate mc ON (m.rowid = mc.fk_multicurrency)';
		$sql1.= ' WHERE m.code = \''.$db->escape($code).'\'';
		$sql1.= " AND m.entity IN (".getEntity('multicurrency').")";
		$sql2= '';
		if (!empty($conf->global->MULTICURRENCY_USE_RATE_ON_DOCUMENT_DATE) && !empty($date_document)) $sql2.= ' AND DATE_FORMAT(mc.date_sync, "%Y-%m-%d") = "'.date('Y-m-d', $date_document).'"';
		$sql3.= ' ORDER BY mc.date_sync DESC LIMIT 1';

		dol_syslog(__METHOD__,LOG_DEBUG);
		$resql = $db->query($sql1.$sql2.$sql3);

		if ($resql && $obj = $db->fetch_object($resql)) return array($obj->rowid, $obj->rate);
		else
		{
			if (!empty($conf->global->MULTICURRENCY_USE_RATE_ON_DOCUMENT_DATE))
			{
				$resql = $db->query($sql1.$sql3);
				if ($resql && $obj = $db->fetch_object($resql)) return array($obj->rowid, $obj->rate);
			}

			return array(0, 1);
		}
	 }

	 /**
	  * Get the conversion of amount with invoice rate
	  *
	  * @param	int		$fk_facture		id of facture
	  * @param	double	$amount			amount to convert
	  * @param	string	$way			dolibarr mean the amount is in dolibarr currency
	  * @param	string	$table			facture or facture_fourn
	  * @return	double					amount converted
	  */
	  public static function getAmountConversionFromInvoiceRate($fk_facture, $amount, $way='dolibarr', $table='facture')
	  {
		 global $db;

		 $multicurrency_tx = self::getInvoiceRate($fk_facture, $table);

		 if ($multicurrency_tx)
		 {
		 	if ($way == 'dolibarr') return $amount * $multicurrency_tx;
			else return $amount / $multicurrency_tx;
		 }
		 else return $amount;
	  }

	  /**
	   *  Get current invoite rate
	   *
	   *  @param	int 	$fk_facture 	id of facture
	   *  @param 	string 	$table 			facture or facture_fourn
     *  @return bool
	   */
	   public static function getInvoiceRate($fk_facture, $table='facture')
	   {
		 global $db;

		 $sql = 'SELECT multicurrency_tx FROM '.MAIN_DB_PREFIX.$table.' WHERE rowid = '.$fk_facture;

		 dol_syslog(__METHOD__,LOG_DEBUG);
		 $resql = $db->query($sql);
		 if ($resql && ($line = $db->fetch_object($resql)))
		 {
		 	return $line->multicurrency_tx;
		 }
<<<<<<< HEAD

		 return false;
	   }
=======

		 return false;
	   }

>>>>>>> 07999708

	/**
	 * With free account we can't set source then recalcul all rates to force another source
	 *
	 * @param   stdClass	$TRate	Object containing all currencies rates
	 * @return	-1 if KO, 0 if nothing, 1 if OK
	 */
	public static function recalculRates(&$TRate)
	{
		global $conf;

		if (!empty($conf->global->MULTICURRENCY_ALTERNATE_SOURCE))
		{
			$alternate_source = 'USD'.$conf->global->MULTICURRENCY_ALTERNATE_SOURCE;
			if (!empty($TRate->{$alternate_source}))
			{
				$coef = $TRate->USDUSD / $TRate->{$alternate_source};
				foreach ($TRate as $attr => &$rate)
				{
					$rate *= $coef;
				}

				return 1;
			}

			return -1; // Alternate souce not found
		}

		return 0; // Nothing to do
	}

	/**
	 *  Sync rates from api
	 *
	 *  @param 	array 	$response 	array of reponse from api to sync dolibarr rates
     * @return void
	 */
	public static function syncRates($response)
	{
		global $db,$conf;

		$ch = curl_init('http://apilayer.net/api/live?access_key='.$key.'');
                curl_setopt($ch, CURLOPT_RETURNTRANSFER, true);
                $response = curl_exec($ch);
                curl_close($ch);
                $response = json_decode($response);

                if ($response->success)
                {

			$TRate = $response->quotes;
			$timestamp = $response->timestamp;

			if (self::recalculRates($TRate) >= 0)
			{
				foreach ($TRate as $currency_code => $rate)
				{
					$code = substr($currency_code, 3, 3);
					$obj = new MultiCurrency($db);
					if ($obj->fetch(null, $code) > 0)
					{
						$obj->updateRate($rate);
					}
					else
					{
						self::addRateFromDolibarr($code, $rate);
					}
				}
			}
		}
		else
		{
			setEventMessages($langs->trans('multicurrency_syncronize_error', $response->error->info), null, 'errors');
		}
	}

	/**
	 * Check in database if the current code already exists
	 *
	 * @param	string	$code 	current code to search
	 * @return	boolean         True if exists, false if not exists
	 */
	public static function checkCodeAlreadyExists($code)
	{
	 	global $db;

	 	$currency = new MultiCurrency($db);
		if ($currency->fetch('', $code) > 0) return true;
		else return false;
	}
}

/**
 * Class CurrencyRate
 */
class CurrencyRate extends CommonObjectLine
{
	/**
	 * @var string Id to identify managed objects
	 */
	public $element = 'multicurrency_rate';
	/**
	 * @var string Name of table without prefix where object is stored
	 */
	public $table_element = 'multicurrency_rate';
	/**
	 * @var int ID
	 */
	public $id;
	/**
	 * @var double Rate
	 */
	public $rate;
	/**
	 * @var date Date synchronisation
	 */
	public $date_sync;
	/**
	 * @var int Id of currency
	 */
	public $fk_multicurrency;
	/**
	 * @var int Id of entity
	 */
	public $entity;

	/**
	 * Constructor
	 *
	 * @param DoliDb $db Database handler
	 */
	public function __construct(DoliDB $db)
	{
		$this->db = &$db;

		return 1;
	}

	/**
	 * Create object into database
	 *
	 * @param  int	$fk_multicurrency	Id of currency
	 * @param  bool	$trigger			true=launch triggers after, false=disable triggers
	 *
	 * @return int <0 if KO, Id of created object if OK
	 */
	public function create($fk_multicurrency, $trigger = true)
	{
		global $conf, $user;

		dol_syslog('CurrencyRate::create', LOG_DEBUG);

		$error = 0;
		$this->rate = price2num($this->rate);
		if (empty($this->entity) || $this->entity <= 0) $this->entity = $conf->entity;
		$now=date('Y-m-d H:i:s');

		// Insert request
		$sql = 'INSERT INTO ' . MAIN_DB_PREFIX . $this->table_element . '(';
		$sql .= ' rate,';
		$sql .= ' date_sync,';
		$sql .= ' fk_multicurrency,';
		$sql .= ' entity';
		$sql .= ') VALUES (';
		$sql .= ' '.$this->rate.',';
		$sql .= ' \'' . $now . '\',';
		$sql .= ' \'' . $fk_multicurrency . '\',';
		$sql .= ' \'' . $this->entity . '\'';
		$sql .= ')';

		$this->db->begin();

		dol_syslog(__METHOD__,LOG_DEBUG);
		$resql = $this->db->query($sql);
		if (!$resql) {
			$error ++;
			$this->errors[] = 'Error ' . $this->db->lasterror();
			dol_syslog('CurrencyRate::create ' . join(',', $this->errors), LOG_ERR);
		}

		if (!$error) {
			$this->id = $this->db->last_insert_id(MAIN_DB_PREFIX . $this->table_element);
			$this->fk_multicurrency = $fk_multicurrency;
			$this->date_sync = $now;

			if ($trigger) {
				$result=$this->call_trigger('CURRENCYRATE_CREATE', $user);
				if ($result < 0) $error++;
			}
		}

		if ($error) {
			$this->db->rollback();

			return - 1 * $error;
		} else {
			$this->db->commit();

			return $this->id;
		}
	}

	/**
	 * Load object in memory from the database
	 *
	 * @param int    $id  Id object
	 *
	 * @return int <0 if KO, 0 if not found, >0 if OK
	 */
	public function fetch($id)
	{
		dol_syslog('CurrencyRate::fetch', LOG_DEBUG);

		$sql = 'SELECT cr.rowid, cr.rate, cr.date_sync, cr.fk_multicurrency, cr.entity';
		$sql .= ' FROM '.MAIN_DB_PREFIX.$this->table_element.' AS cr';
		$sql .= ' WHERE cr.rowid = ' . $id;

		dol_syslog(__METHOD__,LOG_DEBUG);
		$resql = $this->db->query($sql);
		if ($resql) {
			$numrows = $this->db->num_rows($resql);
			if ($numrows) {
				$obj = $this->db->fetch_object($resql);

				$this->id = $obj->rowid;
				$this->rate = $obj->rate;
				$this->date_sync = $obj->date_sync;
				$this->fk_multicurrency = $obj->fk_multicurrency;
				$this->entity = $obj->entity;
			}
			$this->db->free($resql);

			if ($numrows) {
				return 1;
			} else {
				return 0;
			}
		} else {
			$this->errors[] = 'Error ' . $this->db->lasterror();
			dol_syslog('CurrencyRate::fetch ' . join(',', $this->errors), LOG_ERR);

			return - 1;
		}
	}

	/**
	 * Update object into database
	 *
	 * @param  bool $trigger true=launch triggers after, false=disable triggers
	 *
	 * @return int <0 if KO, >0 if OK
	 */
	public function update($trigger = true)
	{
		global $user;

		$error = 0;

		dol_syslog('CurrencyRate::update', LOG_DEBUG);

		$this->rate = price2num($this->rate);

		// Update request
		$sql = 'UPDATE ' . MAIN_DB_PREFIX . $this->table_element . ' SET';
		$sql .= ' rate='.$this->rate;
		$sql .= ' WHERE rowid=' . $this->id;

		$this->db->begin();

		dol_syslog(__METHOD__,LOG_DEBUG);
		$resql = $this->db->query($sql);
		if (!$resql) {
			$error ++;
			$this->errors[] = 'Error ' . $this->db->lasterror();
			dol_syslog('CurrencyRate::update ' . join(',', $this->errors), LOG_ERR);
		}

		if (!$error && $trigger) {
			$result=$this->call_trigger('CURRENCYRATE_MODIFY',$user);
			if ($result < 0) $error++;
		}

		// Commit or rollback
		if ($error) {
			$this->db->rollback();

			return -1 * $error;
		} else {
			$this->db->commit();

			return 1;
		}
	}

	/**
	 * Delete object in database
	 *
	 * @param bool $trigger true=launch triggers after, false=disable triggers
	 *
	 * @return int <0 if KO, >0 if OK
	 */
	public function delete($trigger = true)
	{
		global $user;

		dol_syslog('CurrencyRate::delete', LOG_DEBUG);

		$error = 0;

		$this->db->begin();

		if ($trigger) {
			$result=$this->call_trigger('CURRENCYRATE_DELETE',$user);
			if ($result < 0) $error++;
		}

		if (!$error) {
			$sql = 'DELETE FROM '.MAIN_DB_PREFIX.$this->table_element;
			$sql .= ' WHERE rowid='.$this->id;

			dol_syslog(__METHOD__,LOG_DEBUG);
			$resql = $this->db->query($sql);
			if (!$resql) {
				$error ++;
				$this->errors[] = 'Error ' . $this->db->lasterror();
				dol_syslog('CurrencyRate::delete ' . join(',', $this->errors), LOG_ERR);
			}
		}

		// Commit or rollback
		if ($error) {
			$this->db->rollback();

			return - 1 * $error;
		} else {
			$this->db->commit();

			return 1;
		}
	}

}<|MERGE_RESOLUTION|>--- conflicted
+++ resolved
@@ -414,7 +414,6 @@
 		}
 	 }
 
-<<<<<<< HEAD
 	/**
 	 * Try get label of code in llx_currency then add rate.
 	 *
@@ -423,15 +422,6 @@
 	 *
 	 * @return int -1 if KO, 1 if OK, 2 if label found and OK
 	 */
-=======
-	 /**
-	  * Try get label of code in llx_currency then add rate
-	  *
-	  * @param	string	$code	currency code
-	  * @param	double	$rate	new rate
-	  * @return int -1 if KO, 1 if OK, 2 if label found and OK
-	  */
->>>>>>> 07999708
 	function addRateFromDolibarr($code, $rate)
 	{
 	 	global $db, $user;
@@ -574,35 +564,28 @@
 		 else return $amount;
 	  }
 
-	  /**
-	   *  Get current invoite rate
-	   *
-	   *  @param	int 	$fk_facture 	id of facture
-	   *  @param 	string 	$table 			facture or facture_fourn
+	/**
+	 *  Get current invoite rate
+	 *
+	 *  @param	int 	$fk_facture 	id of facture
+	 *  @param 	string 	$table 			facture or facture_fourn
      *  @return bool
-	   */
-	   public static function getInvoiceRate($fk_facture, $table='facture')
-	   {
-		 global $db;
-
-		 $sql = 'SELECT multicurrency_tx FROM '.MAIN_DB_PREFIX.$table.' WHERE rowid = '.$fk_facture;
-
-		 dol_syslog(__METHOD__,LOG_DEBUG);
-		 $resql = $db->query($sql);
-		 if ($resql && ($line = $db->fetch_object($resql)))
-		 {
-		 	return $line->multicurrency_tx;
-		 }
-<<<<<<< HEAD
-
-		 return false;
-	   }
-=======
-
-		 return false;
-	   }
-
->>>>>>> 07999708
+	 */
+	public static function getInvoiceRate($fk_facture, $table='facture')
+	{
+		global $db;
+
+		$sql = 'SELECT multicurrency_tx FROM '.MAIN_DB_PREFIX.$table.' WHERE rowid = '.$fk_facture;
+
+		dol_syslog(__METHOD__,LOG_DEBUG);
+		$resql = $db->query($sql);
+		if ($resql && ($line = $db->fetch_object($resql)))
+		{
+			return $line->multicurrency_tx;
+		}
+
+		return false;
+	}
 
 	/**
 	 * With free account we can't set source then recalcul all rates to force another source
