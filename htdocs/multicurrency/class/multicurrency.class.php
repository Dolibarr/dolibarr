<?php
/* Copyright (C) 2007-2020  Laurent Destailleur <eldy@users.sourceforge.net>
 * Copyright (C) 2014       Juanjo Menent       <jmenent@2byte.es>
 * Copyright (C) 2015       Florian Henry       <florian.henry@open-concept.pro>
 * Copyright (C) 2015       Raphaël Doursenaud  <rdoursenaud@gpcsolutions.fr>
 * Copyright (C) 2016       Pierre-Henry Favre  <phf@atm-consulting.fr>
 *
 * This program is free software; you can redistribute it and/or modify
 * it under the terms of the GNU General Public License as published by
 * the Free Software Foundation; either version 3 of the License, or
 * (at your option) any later version.
 *
 * This program is distributed in the hope that it will be useful,
 * but WITHOUT ANY WARRANTY; without even the implied warranty of
 * MERCHANTABILITY or FITNESS FOR A PARTICULAR PURPOSE.  See the
 * GNU General Public License for more details.
 *
 * You should have received a copy of the GNU General Public License
 * along with this program. If not, see <https://www.gnu.org/licenses/>.
 */

/**
 * \file    htdocs/multicurrency/class/multicurrency.class.php
 * \ingroup multicurrency
 * \brief   This file is a CRUD class file (Create/Read/Update/Delete) for multicurrency
 */

// Put here all includes required by your class file
require_once DOL_DOCUMENT_ROOT.'/core/class/commonobject.class.php';
require_once DOL_DOCUMENT_ROOT.'/core/class/commonobjectline.class.php';


/**
 * Class Currency
 *
 * Put here description of your class
 * @see CommonObject
 */
class MultiCurrency extends CommonObject
{
	/**
	 * @var string Id to identify managed objects
	 */
	public $element = 'multicurrency';

	/**
	 * @var string Name of table without prefix where object is stored
	 */
	public $table_element = 'multicurrency';

	/**
	 * @var string Name of table without prefix where object is stored
	 */
	public $table_element_line = "multicurrency_rate";

	/**
	 * @var CurrencyRate[] rates
	 */
	public $rates = array();

	/**
	 * @var mixed Sample property 1
	 */
	public $id;

	/**
	 * @var mixed Sample property 1
	 */
	public $code;

	/**
	 * @var mixed Sample property 2
	 */
	public $name;

	/**
	 * @var int Entity
	 */
	public $entity;

	/**
	 * @var mixed Sample property 2
	 */
	public $date_create;

	/**
	 * @var mixed Sample property 2
	 */
	public $fk_user;

	/**
	 * @var mixed Sample property 2
	 */
	public $rate;


	/**
	 * Constructor
	 *
	 * @param DoliDb $db Database handler
	 */
	public function __construct(DoliDB $db)
	{
		$this->db = $db;
	}

	/**
	 * Create object into database
	 *
	 * @param  User $user      	User that creates
	 * @param  bool $trigger 	true=launch triggers after, false=disable triggers
	 * @return int 				Return integer <0 if KO, Id of created object if OK
	 */
	public function create(User $user, $trigger = true)
	{
		global $conf, $langs;

		dol_syslog('MultiCurrency::create', LOG_DEBUG);

		$error = 0;

		if (self::checkCodeAlreadyExists($this->code)) {
			$error++;
			$this->errors[] = $langs->trans('multicurrency_code_already_added');
			return -1;
		}

		if (empty($this->entity) || $this->entity <= 0) {
			$this->entity = $conf->entity;
		}
		$now = dol_now();

		// Insert request
		$sql = "INSERT INTO ".MAIN_DB_PREFIX.$this->table_element."(";
		$sql .= ' code,';
		$sql .= ' name,';
		$sql .= ' entity,';
		$sql .= ' date_create,';
		$sql .= ' fk_user';
		$sql .= ') VALUES (';
		$sql .= " '".$this->db->escape($this->code)."',";
		$sql .= " '".$this->db->escape($this->name)."',";
		$sql .= " ".((int) $this->entity).",";
		$sql .= " '".$this->db->idate($now)."',";
		$sql .= " ".((int) $user->id);
		$sql .= ')';

		$this->db->begin();

		dol_syslog(__METHOD__, LOG_DEBUG);
		$resql = $this->db->query($sql);
		if (!$resql) {
			$error++;
			$this->errors[] = 'Error '.$this->db->lasterror();
			dol_syslog('MultiCurrency::create '.join(',', $this->errors), LOG_ERR);
		}

		if (!$error) {
			$this->id = $this->db->last_insert_id(MAIN_DB_PREFIX.$this->table_element);
			$this->date_create = $now;
			$this->fk_user = $user->id;

			if ($trigger) {
				$result = $this->call_trigger('CURRENCY_CREATE', $user);
				if ($result < 0) {
					$error++;
				}
			}
		}

		if ($error) {
			$this->db->rollback();

			return -1 * $error;
		} else {
			$this->db->commit();

			return $this->id;
		}
	}

	/**
	 * Load object in memory from the database
	 *
	 * @param int    $id  		Id object
	 * @param string $code 		code
	 * @return int 				Return integer <0 if KO, 0 if not found, >0 if OK
	 */
	public function fetch($id, $code = null)
	{
		dol_syslog('MultiCurrency::fetch', LOG_DEBUG);

		global $conf;

		$sql = "SELECT";
		$sql .= ' c.rowid, c.name, c.code, c.entity, c.date_create, c.fk_user';
		$sql .= ' FROM '.MAIN_DB_PREFIX.$this->table_element.' AS c';
		if (!empty($code)) {
			$sql .= ' WHERE c.code = \''.$this->db->escape($code).'\' AND c.entity = '.$conf->entity;
		} else {
			$sql .= ' WHERE c.rowid = '.((int) $id);
		}

		dol_syslog(__METHOD__, LOG_DEBUG);
		$resql = $this->db->query($sql);

		if ($resql) {
			$numrows = $this->db->num_rows($resql);
			if ($numrows) {
				$obj = $this->db->fetch_object($resql);

				$this->id = $obj->rowid;
				$this->name = $obj->name;
				$this->code = $obj->code;
				$this->entity = $obj->entity;
				$this->date_create = $obj->date_create;
				$this->fk_user = $obj->fk_user;

				$this->fetchAllCurrencyRate();
				$this->getRate();
			}
			$this->db->free($resql);

			if ($numrows) {
				return 1;
			} else {
				return 0;
			}
		} else {
			$this->errors[] = 'Error '.$this->db->lasterror();
			dol_syslog('MultiCurrency::fetch '.join(',', $this->errors), LOG_ERR);

			return -1;
		}
	}

	/**
	 * Load all rates in object from the database
	 *
	 * @return int <0 if KO, >=0 if OK
	 */
	public function fetchAllCurrencyRate()
	{
		$sql = "SELECT cr.rowid";
		$sql .= ' FROM '.MAIN_DB_PREFIX.$this->table_element_line.' as cr';
		$sql .= ' WHERE cr.fk_multicurrency = '.((int) $this->id);
		$sql .= ' ORDER BY cr.date_sync DESC';

		$this->rates = array();

		dol_syslog(__METHOD__, LOG_DEBUG);
		$resql = $this->db->query($sql);
		if ($resql) {
			$num = $this->db->num_rows($resql);

			while ($obj = $this->db->fetch_object($resql)) {
				$rate = new CurrencyRate($this->db);
				$rate->fetch($obj->rowid);

				$this->rates[] = $rate;
			}
			$this->db->free($resql);

			return $num;
		} else {
			$this->errors[] = 'Error '.$this->db->lasterror();
			dol_syslog('MultiCurrency::fetchAllCurrencyRate '.join(',', $this->errors), LOG_ERR);

			return -1;
		}
	}

	/**
	 * Update object into database
	 *
	 * @param  User $user      	User that modifies
	 * @param  bool $trigger 	true=launch triggers after, false=disable triggers
	 * @return int 				Return integer <0 if KO, >0 if OK
	 */
	public function update(User $user, $trigger = true)
	{
		$error = 0;

		dol_syslog('MultiCurrency::update', LOG_DEBUG);

		// Clean parameters
		$this->name = trim($this->name);
		$this->code = trim($this->code);

		// Check parameters
		if (empty($this->code)) {
			$error++;
			dol_syslog('MultiCurrency::update $this->code can not be empty', LOG_ERR);

			return -1;
		}

		// Update request
		$sql = "UPDATE ".MAIN_DB_PREFIX.$this->table_element." SET";
		$sql .= " name = '".$this->db->escape($this->name)."',";
		$sql .= " code = '".$this->db->escape($this->code)."'";
		$sql .= " WHERE rowid = ".((int) $this->id);

		$this->db->begin();

		$resql = $this->db->query($sql);
		if (!$resql) {
			$error++;
			$this->errors[] = 'Error '.$this->db->lasterror();
			dol_syslog('MultiCurrency::update '.join(',', $this->errors), LOG_ERR);
		}

		if (!$error && $trigger) {
			$result = $this->call_trigger('CURRENCY_MODIFY', $user);
			if ($result < 0) {
				$error++;
			}
		}

		// Commit or rollback
		if ($error) {
			$this->db->rollback();

			return -1 * $error;
		} else {
			$this->db->commit();

			return 1;
		}
	}

	/**
	 * Delete object in database
	 *
	 * @param	User	$user		User making the deletion
	 * @param 	bool 	$trigger 	true=launch triggers after, false=disable triggers
	 * @return 	int 				Return integer <0 if KO, >0 if OK
	 */
	public function delete($user, $trigger = true)
	{
		dol_syslog('MultiCurrency::delete', LOG_DEBUG);

		$error = 0;

		$this->db->begin();

		if ($trigger) {
			$result = $this->call_trigger('CURRENCY_DELETE', $user);
			if ($result < 0) {
				$error++;
			}
		}

		if (!$error) {
			// Delete all rates before
			if (!$this->deleteRates()) {
				$error++;
				$this->errors[] = 'Error '.$this->db->lasterror();
				dol_syslog('Currency::delete  '.join(',', $this->errors), LOG_ERR);
			}

			$sql = "DELETE FROM ".MAIN_DB_PREFIX.$this->table_element;
			$sql .= " WHERE rowid = ".((int) $this->id);

			dol_syslog(__METHOD__, LOG_DEBUG);
			$resql = $this->db->query($sql);
			if (!$resql) {
				$error++;
				$this->errors[] = 'Error '.$this->db->lasterror();
				dol_syslog('MultiCurrency::delete '.join(',', $this->errors), LOG_ERR);
			}
		}

		// Commit or rollback
		if ($error) {
			$this->db->rollback();

			return -1 * $error;
		} else {
			$this->db->commit();

			return 1;
		}
	}

	/**
	 * Delete rates in database
	 *
	 * @return bool false if KO, true if OK
	 */
	public function deleteRates()
	{
		global $user;

		foreach ($this->rates as &$rate) {
			if ($rate->delete($user) <= 0) {
				return false;
			}
		}

		return true;
	}

	/**
	 * Add a Rate into database
	 *
	 * @param double	$rate	rate value
	 * @return int 				-1 if KO, 1 if OK
	 */
	public function addRate($rate)
	{
		$currencyRate = new CurrencyRate($this->db);
		$currencyRate->rate = price2num($rate);

		if ($currencyRate->create($this->id) > 0) {
			$this->rate = $currencyRate;
			return 1;
		} else {
			$this->rate = null;
			$this->errors = $currencyRate->errors;
			return -1;
		}
	}

	/**
	 * Try get label of code in llx_currency then add rate.
	 *
	 * @param	string	$code	currency code
	 * @param	double	$rate	new rate
	 * @return 	int 			-1 if KO, 1 if OK, 2 if label found and OK
	 */
	public function addRateFromDolibarr($code, $rate)
	{
		global $user;

		$currency = new MultiCurrency($this->db);
		$currency->code = $code;
		$currency->name = $code;

		$sql = "SELECT label FROM ".MAIN_DB_PREFIX."c_currencies WHERE code_iso = '".$this->db->escape($code)."'";

		dol_syslog(__METHOD__, LOG_DEBUG);
		$resql = $this->db->query($sql);
		if ($resql && ($line = $this->db->fetch_object($resql))) {
			$currency->name = $line->label;
		}

		if ($currency->create($user) > 0) {
			$currency->addRate($rate);

			if (!empty($line)) {
				return 2;
			} else {
				return 1;
			}
		}

		return -1;
	}

	/**
	 * Add new entry into llx_multicurrency_rate
	 *
	 * @param double	$rate	rate value
	 * @return int Return integer <0 if KO, >0 if OK
	 */
	public function updateRate($rate)
	{
		return $this->addRate($rate);
	}

	/**
	 * Fetch CurrencyRate object in $this->rate
	 *
	 * @return int Return integer <0 if KO, 0 if not found, >0 if OK
	 */
	public function getRate()
	{
		$sql = "SELECT cr.rowid";
		$sql .= " FROM ".MAIN_DB_PREFIX.$this->table_element_line." as cr";
		$sql .= " WHERE cr.fk_multicurrency = ".((int) $this->id);
		$sql .= " AND cr.date_sync = (SELECT MAX(cr2.date_sync) FROM ".MAIN_DB_PREFIX.$this->table_element_line." AS cr2 WHERE cr2.fk_multicurrency = ".((int) $this->id).")";

		dol_syslog(__METHOD__, LOG_DEBUG);
		$resql = $this->db->query($sql);
		if ($resql && ($obj = $this->db->fetch_object($resql))) {
			$this->rate = new CurrencyRate($this->db);
			return $this->rate->fetch($obj->rowid);
		}

		return -1;
	}

	/**
	 * Get id of currency from code
	 *
	 * @param  DoliDB	$dbs	    object db
	 * @param  string	$code	    code value search
	 *
	 * @return int                 0 if not found, >0 if OK
	 */
	public static function getIdFromCode($dbs, $code)
	{
		global $conf;

		$sql = "SELECT rowid FROM ".MAIN_DB_PREFIX."multicurrency WHERE code = '".$dbs->escape($code)."' AND entity = ".((int) $conf->entity);

		dol_syslog(__METHOD__, LOG_DEBUG);
		$resql = $dbs->query($sql);
		if ($resql && $obj = $dbs->fetch_object($resql)) {
			return $obj->rowid;
		} else {
			return 0;
		}
	}

	/**
	 * Get id and rate of currency from code
	 *
	 * @param DoliDB	$dbs	        Object db
	 * @param string	$code	        Code value search
	 * @param integer	$date_document	Date from document (propal, order, invoice, ...)
	 *
	 * @return 	array	[0] => id currency
	 *						[1] => rate
	 */
	public static function getIdAndTxFromCode($dbs, $code, $date_document = '')
	{
		global $conf;

		$sql1 = "SELECT m.rowid, mc.rate FROM ".MAIN_DB_PREFIX."multicurrency m";

		$sql1 .= ' LEFT JOIN '.MAIN_DB_PREFIX.'multicurrency_rate mc ON (m.rowid = mc.fk_multicurrency)';
		$sql1 .= " WHERE m.code = '".$dbs->escape($code)."'";
		$sql1 .= " AND m.entity IN (".getEntity('multicurrency').")";
		$sql2 = '';
		if (getDolGlobalString('MULTICURRENCY_USE_RATE_ON_DOCUMENT_DATE') && !empty($date_document)) {	// Use last known rate compared to document date
			$tmparray = dol_getdate($date_document);
			$sql2 .= " AND mc.date_sync <= '".$dbs->idate(dol_mktime(23, 59, 59, $tmparray['mon'], $tmparray['mday'], $tmparray['year'], true))."'";
		}
		$sql3 = " ORDER BY mc.date_sync DESC LIMIT 1";

		dol_syslog(__METHOD__, LOG_DEBUG);
		$resql = $dbs->query($sql1.$sql2.$sql3);

		if ($resql && $obj = $dbs->fetch_object($resql)) {
			return array($obj->rowid, $obj->rate);
		} else {
			if (getDolGlobalString('MULTICURRENCY_USE_RATE_ON_DOCUMENT_DATE')) {
				$resql = $dbs->query($sql1.$sql3);
				if ($resql && $obj = $dbs->fetch_object($resql)) {
					return array($obj->rowid, $obj->rate);
				}
			}

			return array(0, 1);
		}
	}

	/**
	 * Get the conversion of amount with invoice rate
	 *
	 * @param	int				$fk_facture				Id of invoice
	 * @param	double			$amount					amount to convert
	 * @param	string			$way					'dolibarr' mean the amount is in dolibarr currency
	 * @param	string			$table					'facture' or 'facture_fourn'
	 * @param	float|null		$invoice_rate			Invoice rate if known (to avoid to make the getInvoiceRate call)
	 * @return	double|boolean 							amount converted or false if conversion fails
	 */
	public static function getAmountConversionFromInvoiceRate($fk_facture, $amount, $way = 'dolibarr', $table = 'facture', $invoice_rate = null)
	{
		if (!is_null($invoice_rate)) {
			$multicurrency_tx = $invoice_rate;
		} else {
			$multicurrency_tx = self::getInvoiceRate($fk_facture, $table);
		}

		if ($multicurrency_tx) {
			if ($way == 'dolibarr') {
				return price2num($amount * $multicurrency_tx, 'MU');
			} else {
				return price2num($amount / $multicurrency_tx, 'MU');
			}
		} else {
			return false;
		}
	}

	/**
	 *  Get current invoite rate
	 *
	 *  @param	int 		$fk_facture 	id of facture
	 *  @param 	string 		$table 			facture or facture_fourn
	 *  @return float|bool					Rate of currency or false if error
	 */
	public static function getInvoiceRate($fk_facture, $table = 'facture')
	{
		global $db;

		$sql = "SELECT multicurrency_tx FROM ".MAIN_DB_PREFIX.$table." WHERE rowid = ".((int) $fk_facture);

		dol_syslog(__METHOD__, LOG_DEBUG);
		$resql = $db->query($sql);
		if ($resql && ($line = $db->fetch_object($resql))) {
			return $line->multicurrency_tx;
		}

		return false;
	}

	/**
	 * With free account we can't set source then recalcul all rates to force another source.
	 * This modify the array &$TRate.
	 *
	 * @param   stdClass	$TRate	Object containing all currencies rates
	 * @return	int					-1 if KO, 0 if nothing, 1 if OK
	 */
	public function recalculRates(&$TRate)
	{
		global $conf;

		if ($conf->currency != getDolGlobalString('MULTICURRENCY_APP_SOURCE')) {
			$alternate_source = 'USD'.$conf->currency;
			if (!empty($TRate->$alternate_source)) {
				$coef = 1 / $TRate->$alternate_source;
				foreach ($TRate as $attr => &$rate) {
					$rate *= $coef;
				}
				$TRate->USDUSD = $coef;
				return 1;
			}

			return -1; // Alternate souce not found
		}

		return 0; // Nothing to do
	}

	/**
	 * Sync rates from API
	 *
	 * @param 	string  $key                Key to use. Come from getDolGlobalString("MULTICURRENCY_APP_ID")
	 * @param   int     $addifnotfound      Add if not found
	 * @param   string  $mode				"" for standard use, "cron" to use it in a cronjob
<<<<<<< HEAD
	 * @return  int							<0 if KO, >0 if OK, if mode = "cron" OK is 0
=======
	 * @return  int							Return integer <0 if KO, >0 if OK, if mode = "cron" OK is 0
>>>>>>> 729451fa
	 */
	public function syncRates($key, $addifnotfound = 0, $mode = "")
	{
		global $conf, $db, $langs;

		if (!getDolGlobalString('MULTICURRENCY_DISABLE_SYNC_CURRENCYLAYER')) {
			if ($mode == "cron") {
				$this->output = $langs->trans('Use of API for currency update is disabled by option MULTICURRENCY_DISABLE_SYNC_CURRENCYLAYER');
			} else {
				setEventMessages($langs->trans('Use of API for currency update is disabled by option MULTICURRENCY_DISABLE_SYNC_CURRENCYLAYER'), null, 'errors');
			}
			return -1;
		}

		if (empty($key)) {
			$key = getDolGlobalString("MULTICURRENCY_APP_ID");
		}

		include_once DOL_DOCUMENT_ROOT.'/core/lib/geturl.lib.php';

		$urlendpoint = 'http://api.currencylayer.com/live?access_key='.$key;
		$urlendpoint .= '&source=' . (!getDolGlobalString('MULTICURRENCY_APP_SOURCE') ? 'USD' : $conf->global->MULTICURRENCY_APP_SOURCE);

		dol_syslog("Call url endpoint ".$urlendpoint);

		$resget = getURLContent($urlendpoint);

		if ($resget['content']) {
			$response = $resget['content'];
			$response = json_decode($response);

			if ($response->success) {
				$TRate = $response->quotes;
				//$timestamp = $response->timestamp;

				if ($this->recalculRates($TRate) >= 0) {
					foreach ($TRate as $currency_code => $rate) {
						$code = substr($currency_code, 3, 3);
						$obj = new MultiCurrency($db);
						if ($obj->fetch(0, $code) > 0) {
							$obj->updateRate($rate);
						} elseif ($addifnotfound) {
							$this->addRateFromDolibarr($code, $rate);
						}
					}
				}

				if ($mode == "cron") {
					return 0;
				}
				return 1;
			} else {
				dol_syslog("Failed to call endpoint ".$response->error->info, LOG_WARNING);
				if ($mode == "cron") {
					$this->output = $langs->trans('multicurrency_syncronize_error', $response->error->info);
				} else {
					setEventMessages($langs->trans('multicurrency_syncronize_error', $response->error->info), null, 'errors');
				}
				return -1;
			}
		} else {
			return -1;
		}
	}

	/**
	 * Check in database if the current code already exists
	 *
	 * @param	string	$code 	current code to search
	 * @return	boolean         True if exists, false if not exists
	 */
	public function checkCodeAlreadyExists($code)
	{
		$currencytmp = new MultiCurrency($this->db);
		if ($currencytmp->fetch('', $code) > 0) {
			return true;
		} else {
			return false;
		}
	}
}


/**
 * Class CurrencyRate
 */
class CurrencyRate extends CommonObjectLine
{
	/**
	 * @var string Id to identify managed objects
	 */
	public $element = 'multicurrency_rate';

	/**
	 * @var string Name of table without prefix where object is stored
	 */
	public $table_element = 'multicurrency_rate';

	/**
	 * @var int ID
	 */
	public $id;

	/**
	 * @var double Rate
	 */
	public $rate;

	/**
	 * @var double Rate Indirect
	 */
	public $rate_indirect;

	/**
	 * @var integer    Date synchronisation
	 */
	public $date_sync;

	/**
	 * @var int Id of currency
	 */
	public $fk_multicurrency;

	/**
	 * @var int Id of entity
	 */
	public $entity;


	/**
	 * Constructor
	 *
	 * @param DoliDb $db Database handler
	 */
	public function __construct(DoliDB $db)
	{
		$this->db = $db;
	}

	/**
	 * Create object into database
	 *
	 * @param  int	$fk_multicurrency	Id of currency
	 * @param  bool	$trigger			true=launch triggers after, false=disable triggers
	 * @return int 						Return integer <0 if KO, Id of created object if OK
	 */
	public function create($fk_multicurrency, $trigger = true)
	{
		global $conf, $user;

		dol_syslog('CurrencyRate::create', LOG_DEBUG);

		$error = 0;
		$this->rate = price2num($this->rate);
		if (empty($this->entity) || $this->entity <= 0) {
			$this->entity = $conf->entity;
		}
		$now = empty($this->date_sync) ? dol_now() : $this->date_sync;

		// Insert request
		$sql = "INSERT INTO ".MAIN_DB_PREFIX.$this->table_element."(";
		$sql .= ' rate,';
		$sql .= ' rate_indirect,';
		$sql .= ' date_sync,';
		$sql .= ' fk_multicurrency,';
		$sql .= ' entity';
		$sql .= ') VALUES (';
		$sql .= ' '.((float) $this->rate).',';
		$sql .= ' '.((float) $this->rate_indirect).',';
		$sql .= " '".$this->db->idate($now)."',";
		$sql .= " ".((int) $fk_multicurrency).",";
		$sql .= " ".((int) $this->entity);
		$sql .= ')';

		$this->db->begin();

		dol_syslog(__METHOD__, LOG_DEBUG);
		$resql = $this->db->query($sql);
		if (!$resql) {
			$error++;
			$this->errors[] = 'Error '.$this->db->lasterror();
			dol_syslog('CurrencyRate::create '.join(',', $this->errors), LOG_ERR);
		}

		if (!$error) {
			$this->id = $this->db->last_insert_id(MAIN_DB_PREFIX.$this->table_element);
			$this->fk_multicurrency = $fk_multicurrency;
			$this->date_sync = $now;

			if ($trigger) {
				$result = $this->call_trigger('CURRENCYRATE_CREATE', $user);
				if ($result < 0) {
					$error++;
				}
			}
		}

		if ($error) {
			$this->db->rollback();

			return -1 * $error;
		} else {
			$this->db->commit();

			return $this->id;
		}
	}

	/**
	 * Load object in memory from the database
	 *
	 * @param 	int    $id  Id object
	 * @return 	int 		Return integer <0 if KO, 0 if not found, >0 if OK
	 */
	public function fetch($id)
	{
		dol_syslog('CurrencyRate::fetch', LOG_DEBUG);

		$sql = "SELECT cr.rowid, cr.rate, cr.rate_indirect, cr.date_sync, cr.fk_multicurrency, cr.entity";
		$sql .= " FROM ".MAIN_DB_PREFIX.$this->table_element." AS cr";
		$sql .= " WHERE cr.rowid = ".((int) $id);

		dol_syslog(__METHOD__, LOG_DEBUG);
		$resql = $this->db->query($sql);
		if ($resql) {
			$numrows = $this->db->num_rows($resql);
			if ($numrows) {
				$obj = $this->db->fetch_object($resql);

				$this->id = $obj->rowid;
				$this->rate = $obj->rate;
				$this->rate_indirect = $obj->rate_indirect;
				$this->date_sync = $this->db->jdate($obj->date_sync);
				$this->fk_multicurrency = $obj->fk_multicurrency;
				$this->entity = $obj->entity;
			}
			$this->db->free($resql);

			if ($numrows) {
				return 1;
			} else {
				return 0;
			}
		} else {
			$this->errors[] = 'Error '.$this->db->lasterror();
			dol_syslog('CurrencyRate::fetch '.join(',', $this->errors), LOG_ERR);

			return -1;
		}
	}

	/**
	 * Update object into database
	 *
	 * @param  bool $trigger	true=launch triggers after, false=disable triggers
	 * @return int 				Return integer <0 if KO, >0 if OK
	 */
	public function update($trigger = true)
	{
		global $user;

		$error = 0;

		dol_syslog('CurrencyRate::update', LOG_DEBUG);

		$this->rate = price2num($this->rate);

		// Update request
		$sql = "UPDATE ".MAIN_DB_PREFIX.$this->table_element;
		$sql .= "SET rate = ".((float) $this->rate);
		if (!empty($this->date_sync)) {
			$sql .= ", date_sync = '".$this->db->idate($this->date_sync)."'";
		}
		if (!empty($this->fk_multicurrency)) {
			$sql .= ', fk_multicurrency = '.((int) $this->fk_multicurrency);
		}
		$sql .= " WHERE rowid =".((int) $this->id);

		$this->db->begin();

		dol_syslog(__METHOD__, LOG_DEBUG);
		$resql = $this->db->query($sql);
		if (!$resql) {
			$error++;
			$this->errors[] = 'Error '.$this->db->lasterror();
			dol_syslog('CurrencyRate::update '.join(',', $this->errors), LOG_ERR);
		}

		if (!$error && $trigger) {
			$result = $this->call_trigger('CURRENCYRATE_MODIFY', $user);
			if ($result < 0) {
				$error++;
			}
		}

		// Commit or rollback
		if ($error) {
			$this->db->rollback();

			return -1 * $error;
		} else {
			$this->db->commit();

			return 1;
		}
	}

	/**
	 * Delete object in database
	 *
	 * @param	User	$user		User making the deletion
	 * @param 	bool 	$trigger 	true=launch triggers after, false=disable triggers
	 * @return 	int 				Return integer <0 if KO, >0 if OK
	 */
	public function delete($user, $trigger = true)
	{
		dol_syslog('CurrencyRate::delete', LOG_DEBUG);

		$error = 0;

		$this->db->begin();

		if ($trigger) {
			$result = $this->call_trigger('CURRENCYRATE_DELETE', $user);
			if ($result < 0) {
				$error++;
			}
		}

		if (!$error) {
			$sql = 'DELETE FROM '.MAIN_DB_PREFIX.$this->table_element;
			$sql .= ' WHERE rowid='.((int) $this->id);

			dol_syslog(__METHOD__, LOG_DEBUG);
			$resql = $this->db->query($sql);
			if (!$resql) {
				$error++;
				$this->errors[] = 'Error '.$this->db->lasterror();
				dol_syslog('CurrencyRate::delete '.join(',', $this->errors), LOG_ERR);
			}
		}

		// Commit or rollback
		if ($error) {
			$this->db->rollback();

			return -1 * $error;
		} else {
			$this->db->commit();

			return 1;
		}
	}
}<|MERGE_RESOLUTION|>--- conflicted
+++ resolved
@@ -642,11 +642,7 @@
 	 * @param 	string  $key                Key to use. Come from getDolGlobalString("MULTICURRENCY_APP_ID")
 	 * @param   int     $addifnotfound      Add if not found
 	 * @param   string  $mode				"" for standard use, "cron" to use it in a cronjob
-<<<<<<< HEAD
-	 * @return  int							<0 if KO, >0 if OK, if mode = "cron" OK is 0
-=======
 	 * @return  int							Return integer <0 if KO, >0 if OK, if mode = "cron" OK is 0
->>>>>>> 729451fa
 	 */
 	public function syncRates($key, $addifnotfound = 0, $mode = "")
 	{
