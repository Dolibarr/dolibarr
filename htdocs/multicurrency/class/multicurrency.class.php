<?php
/* Copyright (C) 2007-2012  Laurent Destailleur <eldy@users.sourceforge.net>
 * Copyright (C) 2014       Juanjo Menent       <jmenent@2byte.es>
 * Copyright (C) 2015       Florian Henry       <florian.henry@open-concept.pro>
 * Copyright (C) 2015       Raphaël Doursenaud  <rdoursenaud@gpcsolutions.fr>
 * Copyright (C) 2016       Pierre-Henry Favre  <phf@atm-consulting.fr>
 *
 * This program is free software; you can redistribute it and/or modify
 * it under the terms of the GNU General Public License as published by
 * the Free Software Foundation; either version 3 of the License, or
 * (at your option) any later version.
 *
 * This program is distributed in the hope that it will be useful,
 * but WITHOUT ANY WARRANTY; without even the implied warranty of
 * MERCHANTABILITY or FITNESS FOR A PARTICULAR PURPOSE.  See the
 * GNU General Public License for more details.
 *
 * You should have received a copy of the GNU General Public License
 * along with this program. If not, see <http://www.gnu.org/licenses/>.
 */

/**
 * \file    htdocs/multicurrency/class/multicurrency.class.php
 * \ingroup multicurrency
 * \brief   This file is a CRUD class file (Create/Read/Update/Delete) for multicurrency
 */

// Put here all includes required by your class file
require_once DOL_DOCUMENT_ROOT .'/core/class/commonobject.class.php';
require_once DOL_DOCUMENT_ROOT .'/core/class/commonobjectline.class.php';

/**
 * Class Currency
 *
 * Put here description of your class
 * @see CommonObject
 */
class MultiCurrency extends CommonObject
{
	/**
	 * @var string Id to identify managed objects
	 */
	public $element = 'multicurrency';

	/**
	 * @var string Name of table without prefix where object is stored
	 */
	public $table_element = 'multicurrency';

	/**
	 * @var string Name of table without prefix where object is stored
	 */
	public $table_element_line="multicurrency_rate";

	/**
	 * @var CurrencyRate[] rates
	 */
	public $rates = array();

	/**
	 * @var mixed Sample property 1
	 */
	public $id;

	/**
	 * @var mixed Sample property 1
	 */
	public $code;

	/**
	 * @var mixed Sample property 2
	 */
	public $name;

	/**
	 * @var int Entity
	 */
	public $entity;

	/**
	 * @var mixed Sample property 2
	 */
	public $date_create;

	/**
	 * @var mixed Sample property 2
	 */
	public $fk_user;

	/**
	 * @var mixed Sample property 2
	 */
	public $rate;

	/**
	 * Constructor
	 *
	 * @param DoliDb $db Database handler
	 */
	public function __construct(DoliDB $db)
	{
		$this->db = &$db;

		return 1;
	}

	/**
	 * Create object into database
	 *
	 * @param  User $user      User that creates
	 * @param  bool $trigger true=launch triggers after, false=disable triggers
	 *
	 * @return int <0 if KO, Id of created object if OK
	 */
	public function create(User $user, $trigger = true)
	{
		global $conf,$langs;

		dol_syslog('Currency::create', LOG_DEBUG);

		$error = 0;

		if (self::checkCodeAlreadyExists($this->code))
		{
			$error++;
			$this->errors[] = $langs->trans('multicurrency_code_already_added');
			return -1;
		}

		if (empty($this->entity) || $this->entity <= 0) $this->entity = $conf->entity;
		$now=date('Y-m-d H:i:s');

		// Insert request
		$sql = 'INSERT INTO ' . MAIN_DB_PREFIX . $this->table_element . '(';
		$sql .= ' code,';
		$sql .= ' name,';
		$sql .= ' entity,';
		$sql .= ' date_create,';
		$sql .= ' fk_user';
		$sql .= ') VALUES (';
		$sql .= ' \'' . $this->db->escape($this->code) . '\',';
		$sql .= ' \'' . $this->db->escape($this->name) . '\',';
		$sql .= ' \'' . $this->entity . '\',';
		$sql .= ' \'' . $now . '\',';
		$sql .= ' \'' . $user->id . '\'';
		$sql .= ')';

		$this->db->begin();

		dol_syslog(__METHOD__, LOG_DEBUG);
		$resql = $this->db->query($sql);
		if (!$resql) {
			$error ++;
			$this->errors[] = 'Error ' . $this->db->lasterror();
			dol_syslog('Currency::create ' . join(',', $this->errors), LOG_ERR);
		}

		if (!$error) {
			$this->id = $this->db->last_insert_id(MAIN_DB_PREFIX . $this->table_element);
			$this->date_create = $now;
			$this->fk_user = $user->id;

			if ($trigger) {
				$result=$this->call_trigger('CURRENCY_CREATE', $user);
				if ($result < 0) $error++;
			}
		}

		if ($error) {
			$this->db->rollback();

			return - 1 * $error;
		} else {
			$this->db->commit();

			return $this->id;
		}
	}

	/**
	 * Load object in memory from the database
	 *
	 * @param int    $id  Id object
	 * @param string $code code
	 *
	 * @return int <0 if KO, 0 if not found, >0 if OK
	 */
	public function fetch($id, $code = null)
	{
		dol_syslog('Currency::fetch', LOG_DEBUG);

		global $conf;

		$sql = 'SELECT';
		$sql .= ' c.rowid, c.name, c.code, c.entity, c.date_create, c.fk_user';
		$sql .= ' FROM ' . MAIN_DB_PREFIX . $this->table_element . ' AS c';
		if (!empty($code)) $sql .= ' WHERE c.code = \''.$this->db->escape($code).'\' AND c.entity = '.$conf->entity;
		else $sql .= ' WHERE c.rowid = ' . $id;

		dol_syslog(__METHOD__, LOG_DEBUG);
		$resql = $this->db->query($sql);

		if ($resql) {
			$numrows = $this->db->num_rows($resql);
			if ($numrows) {
				$obj = $this->db->fetch_object($resql);

				$this->id = $obj->rowid;
				$this->name = $obj->name;
				$this->code = $obj->code;
				$this->entity = $obj->entity;
				$this->date_create = $obj->date_create;
				$this->fk_user = $obj->fk_user;

				$this->fetchAllCurrencyRate();
				$this->getRate();
			}
			$this->db->free($resql);

			if ($numrows) {
				return 1;
			} else {
				return 0;
			}
		} else {
			$this->errors[] = 'Error ' . $this->db->lasterror();
			dol_syslog('Currency::fetch ' . join(',', $this->errors), LOG_ERR);

			return -1;
		}
	}

	/**
	 * Load all rates in object from the database
	 *
	 * @return int <0 if KO, >=0 if OK
	 */
	public function fetchAllCurrencyRate()
	{
		$sql = 'SELECT cr.rowid';
		$sql.= ' FROM ' . MAIN_DB_PREFIX . $this->table_element_line. ' as cr';
		$sql.= ' WHERE cr.fk_multicurrency = '.$this->id;
		$sql.= ' ORDER BY cr.date_sync DESC';

		$this->rates = array();

		dol_syslog(__METHOD__, LOG_DEBUG);
		$resql = $this->db->query($sql);
		if ($resql) {
			$num = $this->db->num_rows($resql);

			while ($obj = $this->db->fetch_object($resql)) {
				$rate = new CurrencyRate($this->db);
				$rate->fetch($obj->rowid);

				$this->rates[] = $rate;
			}
			$this->db->free($resql);

			return $num;
		} else {
			$this->errors[] = 'Error ' . $this->db->lasterror();
			dol_syslog('Currency::fetchAllCurrencyRate ' . join(',', $this->errors), LOG_ERR);

			return - 1;
		}
	}

	/**
	 * Update object into database
	 *
	 * @param  User $user      User that modifies
	 * @param  bool $trigger true=launch triggers after, false=disable triggers
	 *
	 * @return int <0 if KO, >0 if OK
	 */
	public function update(User $user, $trigger = true)
	{
		$error = 0;

		dol_syslog('Currency::update', LOG_DEBUG);

		// Clean parameters
		$this->name = trim($this->name);
		$this->code = trim($this->code);

		// Check parameters
		if (empty($this->code)) {
			$error++;
			dol_syslog('Currency::update $this->code can not be empty', LOG_ERR);

			return -1;
		}

		// Update request
		$sql = 'UPDATE ' . MAIN_DB_PREFIX . $this->table_element . ' SET';
		$sql .= ' name=\''.$this->db->escape($this->name).'\'';
		$sql .= ' code=\''.$this->db->escape($this->code).'\'';
		$sql .= ' WHERE rowid=' . $this->id;

		dol_syslog(__METHOD__, LOG_DEBUG);
		$this->db->begin();

		$resql = $this->db->query($sql);
		if (!$resql) {
			$error ++;
			$this->errors[] = 'Error ' . $this->db->lasterror();
			dol_syslog('Currency::update ' . join(',', $this->errors), LOG_ERR);
		}

		if (!$error && $trigger) {
			$result=$this->call_trigger('CURRENCY_MODIFY', $user);
			if ($result < 0) $error++;
		}

		// Commit or rollback
		if ($error) {
			$this->db->rollback();

			return - 1 * $error;
		} else {
			$this->db->commit();

			return 1;
		}
	}

	/**
	 * Delete object in database
	 *
	 * @param bool $trigger true=launch triggers after, false=disable triggers
	 *
	 * @return int <0 if KO, >0 if OK
	 */
	public function delete($trigger = true)
	{
		global $user;

		dol_syslog('Currency::delete', LOG_DEBUG);

		$error = 0;

		$this->db->begin();

		if ($trigger) {
			$result=$this->call_trigger('CURRENCY_DELETE', $user);
			if ($result < 0) $error++;
		}

		if (!$error) {
			// Delete all rates before
			if (!$this->deleteRates()) {
				$error ++;
				$this->errors[] = 'Error ' . $this->db->lasterror();
				dol_syslog('Currency::delete  ' . join(',', $this->errors), LOG_ERR);
			}

			$sql = 'DELETE FROM ' . MAIN_DB_PREFIX . $this->table_element;
			$sql .= ' WHERE rowid=' . $this->id;

			dol_syslog(__METHOD__, LOG_DEBUG);
			$resql = $this->db->query($sql);
			if (!$resql) {
				$error ++;
				$this->errors[] = 'Error ' . $this->db->lasterror();
				dol_syslog('Currency::delete ' . join(',', $this->errors), LOG_ERR);
			}
		}

		// Commit or rollback
		if ($error) {
			$this->db->rollback();

			return - 1 * $error;
		} else {
			$this->db->commit();

			return 1;
		}
	}

	/**
	 * Delete rates in database
	 *
	 * @return bool false if KO, true if OK
	 */
	public function deleteRates()
	{
		foreach ($this->rates as &$rate)
		{
			if ($rate->delete() <= 0)
			{
				return false;
			}
		}

		return true;
	}

	/**
	 * Delete rate in database
	 *
	 * @param double	$rate	rate value
	 *
	 * @return int -1 if KO, 1 if OK
	 */
	public function addRate($rate)
	{
	 	$currencyRate = new CurrencyRate($this->db);
		$currencyRate->rate = $rate;

		if ($currencyRate->create($this->id) > 0)
		{
			$this->rate = $currencyRate;
			return 1;
		}
		else
		{
			$this->rate = null;
			return -1;
		}
	}

	/**
	 * Try get label of code in llx_currency then add rate.
	 *
	 * @param	string	$code	currency code
	 * @param	double	$rate	new rate
	 *
	 * @return int -1 if KO, 1 if OK, 2 if label found and OK
	 */
	function addRateFromDolibarr($code, $rate)
	{
	 	global $db, $user;

		$currency = new MultiCurrency($db);
		$currency->code = $code;
		$currency->name = $code;

	 	$sql = 'SELECT label FROM '.MAIN_DB_PREFIX.'c_currencies WHERE code_iso = \''.$db->escape($code).'\'';

	 	dol_syslog(__METHOD__, LOG_DEBUG);
		$resql = $db->query($sql);
		if ($resql && ($line = $db->fetch_object($resql)))
		{
			$currency->name = $line->label;
		}

		if ($currency->create($user) > 0)
		{
			$currency->addRate($rate);

			if (!empty($line)) return 2;
			else return 1;
		}

		return -1;
	}

	 /**
	 * Add new entry into llx_multicurrency_rate to historise
	 *
	 * @param double	$rate	rate value
	  *
	 * @return int <0 if KO, >0 if OK
	 */
	public function updateRate($rate)
	{
        return $this->addRate($rate);
    }

	/**
	 * Fetch CurrencyRate object in $this->rate
	 *
	 * @return int <0 if KO, 0 if not found, >0 if OK
	 */
	public function getRate()
	{
	 	$sql = 'SELECT cr.rowid';
		$sql.= ' FROM '.MAIN_DB_PREFIX.$this->table_element_line.' as cr';
		$sql.= ' WHERE cr.fk_multicurrency = '.$this->id;
		$sql.= ' AND cr.date_sync = (SELECT MAX(cr2.date_sync) FROM '.MAIN_DB_PREFIX.$this->table_element_line.' AS cr2 WHERE cr2.fk_multicurrency = '.$this->id.')';

		dol_syslog(__METHOD__, LOG_DEBUG);
		$resql = $this->db->query($sql);
		if ($resql && ($obj = $this->db->fetch_object($resql))) {
			$this->rate = new CurrencyRate($this->db);
			return $this->rate->fetch($obj->rowid);
		}
    }

	 /**
	 * Get id of currency from code
	 *
	 * @param DoliDB	$db		object db
	 * @param string	$code	code value search
	 *
	 * @return 0 if not found, >0 if OK
	 */
	public static function getIdFromCode(&$db, $code)
	{
	 	global $conf;

	 	$sql = 'SELECT rowid FROM '.MAIN_DB_PREFIX.'multicurrency WHERE code = \''.$db->escape($code).'\' AND entity = '.$conf->entity;

	 	dol_syslog(__METHOD__, LOG_DEBUG);
		$resql = $db->query($sql);
		if ($resql && $obj = $db->fetch_object($resql)) return $obj->rowid;
		else return 0;
    }

	 /**
	 * Get id and rate of currency from code
	 *
	 * @param DoliDB	$db		object db
	 * @param string	$code	code value search
	 * @param date		$date_document	date from document (propal, order, invoice, ...)
	 *
	 * @return 	array	[0] => id currency
	 *					[1] => rate
	 */
	public static function getIdAndTxFromCode(&$db, $code, $date_document = '')
	{
		global $conf;

	 	$sql1 = 'SELECT m.rowid, mc.rate FROM '.MAIN_DB_PREFIX.'multicurrency m';
		$sql1.= ' LEFT JOIN '.MAIN_DB_PREFIX.'multicurrency_rate mc ON (m.rowid = mc.fk_multicurrency)';
		$sql1.= ' WHERE m.code = \''.$db->escape($code).'\'';
		$sql1.= " AND m.entity IN (".getEntity('multicurrency').")";
		$sql2= '';
		if (!empty($conf->global->MULTICURRENCY_USE_RATE_ON_DOCUMENT_DATE) && !empty($date_document)) $sql2.= ' AND DATE_FORMAT(mc.date_sync, "%Y-%m-%d") = "'.date('Y-m-d', $date_document).'"';
		$sql3.= ' ORDER BY mc.date_sync DESC LIMIT 1';

		dol_syslog(__METHOD__, LOG_DEBUG);
		$resql = $db->query($sql1.$sql2.$sql3);

		if ($resql && $obj = $db->fetch_object($resql)) return array($obj->rowid, $obj->rate);
		else
		{
			if (!empty($conf->global->MULTICURRENCY_USE_RATE_ON_DOCUMENT_DATE))
			{
				$resql = $db->query($sql1.$sql3);
				if ($resql && $obj = $db->fetch_object($resql)) return array($obj->rowid, $obj->rate);
			}

			return array(0, 1);
		}
    }

    /**
     * Get the conversion of amount with invoice rate
     *
     * @param	int		$fk_facture		id of facture
     * @param	double	$amount			amount to convert
     * @param	string	$way			dolibarr mean the amount is in dolibarr currency
     * @param	string	$table			facture or facture_fourn
     * @return	double					amount converted
     */
    public static function getAmountConversionFromInvoiceRate($fk_facture, $amount, $way = 'dolibarr', $table = 'facture')
    {
        global $db;

        $multicurrency_tx = self::getInvoiceRate($fk_facture, $table);

        if ($multicurrency_tx)
        {
            if ($way == 'dolibarr') return $amount * $multicurrency_tx;
            else return $amount / $multicurrency_tx;
        }
        else return $amount;
    }

	/**
	 *  Get current invoite rate
	 *
	 *  @param	int 	$fk_facture 	id of facture
	 *  @param 	string 	$table 			facture or facture_fourn
     *  @return bool
	 */
	public static function getInvoiceRate($fk_facture, $table = 'facture')
	{
		global $db;

		$sql = 'SELECT multicurrency_tx FROM '.MAIN_DB_PREFIX.$table.' WHERE rowid = '.$fk_facture;

		dol_syslog(__METHOD__, LOG_DEBUG);
		$resql = $db->query($sql);
		if ($resql && ($line = $db->fetch_object($resql)))
		{
			return $line->multicurrency_tx;
		}

		return false;
	}

	/**
	 * With free account we can't set source then recalcul all rates to force another source
	 *
	 * @param   stdClass	$TRate	Object containing all currencies rates
	 * @return	-1 if KO, 0 if nothing, 1 if OK
	 */
	public static function recalculRates(&$TRate)
	{
		global $conf;

		if (!empty($conf->global->MULTICURRENCY_ALTERNATE_SOURCE))
		{
			$alternate_source = 'USD'.$conf->global->MULTICURRENCY_ALTERNATE_SOURCE;
			if (!empty($TRate->{$alternate_source}))
			{
				$coef = $TRate->USDUSD / $TRate->{$alternate_source};
				foreach ($TRate as $attr => &$rate)
				{
					$rate *= $coef;
				}

				return 1;
			}

			return -1; // Alternate souce not found
		}

		return 0; // Nothing to do
	}

	/**
	 * Sync rates from api
	 *
	 * @param 	array 	$response 	array of reponse from api to sync dolibarr rates
     * @return  void
	 */
	public static function syncRates($response)
	{
		global $conf, $db, $langs;

        $ch = curl_init('http://apilayer.net/api/live?access_key='.$key.'');
        curl_setopt($ch, CURLOPT_RETURNTRANSFER, true);
        $response = curl_exec($ch);
        curl_close($ch);
        $response = json_decode($response);

<<<<<<< HEAD
        if ($response->success) {

=======
        if ($response->success)
        {
>>>>>>> 6cdf5c56
			$TRate = $response->quotes;
			$timestamp = $response->timestamp;

			if (self::recalculRates($TRate) >= 0)
			{
				foreach ($TRate as $currency_code => $rate)
				{
					$code = substr($currency_code, 3, 3);
					$obj = new MultiCurrency($db);
					if ($obj->fetch(null, $code) > 0)
					{
						$obj->updateRate($rate);
					}
					else
					{
						self::addRateFromDolibarr($code, $rate);
					}
				}
			}
		}
		else
		{
			setEventMessages($langs->trans('multicurrency_syncronize_error', $response->error->info), null, 'errors');
		}
	}

	/**
	 * Check in database if the current code already exists
	 *
	 * @param	string	$code 	current code to search
	 * @return	boolean         True if exists, false if not exists
	 */
	public static function checkCodeAlreadyExists($code)
	{
	 	global $db;

	 	$currency = new MultiCurrency($db);
		if ($currency->fetch('', $code) > 0) return true;
		else return false;
	}
}

/**
 * Class CurrencyRate
 */
class CurrencyRate extends CommonObjectLine
{
	/**
	 * @var string Id to identify managed objects
	 */
	public $element = 'multicurrency_rate';

	/**
	 * @var string Name of table without prefix where object is stored
	 */
	public $table_element = 'multicurrency_rate';

	/**
	 * @var int ID
	 */
	public $id;

	/**
	 * @var double Rate
	 */
	public $rate;

	/**
	 * @var date Date synchronisation
	 */
	public $date_sync;

	/**
	 * @var int Id of currency
	 */
	public $fk_multicurrency;

	/**
	 * @var int Id of entity
	 */
	public $entity;

	/**
	 * Constructor
	 *
	 * @param DoliDb $db Database handler
	 */
	public function __construct(DoliDB $db)
	{
		$this->db = &$db;

		return 1;
	}

	/**
	 * Create object into database
	 *
	 * @param  int	$fk_multicurrency	Id of currency
	 * @param  bool	$trigger			true=launch triggers after, false=disable triggers
	 *
	 * @return int <0 if KO, Id of created object if OK
	 */
	public function create($fk_multicurrency, $trigger = true)
	{
		global $conf, $user;

		dol_syslog('CurrencyRate::create', LOG_DEBUG);

		$error = 0;
		$this->rate = price2num($this->rate);
		if (empty($this->entity) || $this->entity <= 0) $this->entity = $conf->entity;
		$now=date('Y-m-d H:i:s');

		// Insert request
		$sql = 'INSERT INTO ' . MAIN_DB_PREFIX . $this->table_element . '(';
		$sql .= ' rate,';
		$sql .= ' date_sync,';
		$sql .= ' fk_multicurrency,';
		$sql .= ' entity';
		$sql .= ') VALUES (';
		$sql .= ' '.$this->rate.',';
		$sql .= ' \'' . $now . '\',';
		$sql .= ' \'' . $fk_multicurrency . '\',';
		$sql .= ' \'' . $this->entity . '\'';
		$sql .= ')';

		$this->db->begin();

		dol_syslog(__METHOD__, LOG_DEBUG);
		$resql = $this->db->query($sql);
		if (!$resql) {
			$error ++;
			$this->errors[] = 'Error ' . $this->db->lasterror();
			dol_syslog('CurrencyRate::create ' . join(',', $this->errors), LOG_ERR);
		}

		if (!$error) {
			$this->id = $this->db->last_insert_id(MAIN_DB_PREFIX . $this->table_element);
			$this->fk_multicurrency = $fk_multicurrency;
			$this->date_sync = $now;

			if ($trigger) {
				$result=$this->call_trigger('CURRENCYRATE_CREATE', $user);
				if ($result < 0) $error++;
			}
		}

		if ($error) {
			$this->db->rollback();

			return - 1 * $error;
		} else {
			$this->db->commit();

			return $this->id;
		}
	}

	/**
	 * Load object in memory from the database
	 *
	 * @param int    $id  Id object
	 *
	 * @return int <0 if KO, 0 if not found, >0 if OK
	 */
	public function fetch($id)
	{
		dol_syslog('CurrencyRate::fetch', LOG_DEBUG);

		$sql = 'SELECT cr.rowid, cr.rate, cr.date_sync, cr.fk_multicurrency, cr.entity';
		$sql .= ' FROM '.MAIN_DB_PREFIX.$this->table_element.' AS cr';
		$sql .= ' WHERE cr.rowid = ' . $id;

		dol_syslog(__METHOD__, LOG_DEBUG);
		$resql = $this->db->query($sql);
		if ($resql) {
			$numrows = $this->db->num_rows($resql);
			if ($numrows) {
				$obj = $this->db->fetch_object($resql);

				$this->id = $obj->rowid;
				$this->rate = $obj->rate;
				$this->date_sync = $obj->date_sync;
				$this->fk_multicurrency = $obj->fk_multicurrency;
				$this->entity = $obj->entity;
			}
			$this->db->free($resql);

			if ($numrows) {
				return 1;
			} else {
				return 0;
			}
		} else {
			$this->errors[] = 'Error ' . $this->db->lasterror();
			dol_syslog('CurrencyRate::fetch ' . join(',', $this->errors), LOG_ERR);

			return - 1;
		}
	}

	/**
	 * Update object into database
	 *
	 * @param  bool $trigger true=launch triggers after, false=disable triggers
	 *
	 * @return int <0 if KO, >0 if OK
	 */
	public function update($trigger = true)
	{
		global $user;

		$error = 0;

		dol_syslog('CurrencyRate::update', LOG_DEBUG);

		$this->rate = price2num($this->rate);

		// Update request
		$sql = 'UPDATE ' . MAIN_DB_PREFIX . $this->table_element . ' SET';
		$sql .= ' rate='.$this->rate;
		$sql .= ' WHERE rowid=' . $this->id;

		$this->db->begin();

		dol_syslog(__METHOD__, LOG_DEBUG);
		$resql = $this->db->query($sql);
		if (!$resql) {
			$error ++;
			$this->errors[] = 'Error ' . $this->db->lasterror();
			dol_syslog('CurrencyRate::update ' . join(',', $this->errors), LOG_ERR);
		}

		if (!$error && $trigger) {
			$result=$this->call_trigger('CURRENCYRATE_MODIFY', $user);
			if ($result < 0) $error++;
		}

		// Commit or rollback
		if ($error) {
			$this->db->rollback();

			return -1 * $error;
		} else {
			$this->db->commit();

			return 1;
		}
	}

	/**
	 * Delete object in database
	 *
	 * @param bool $trigger true=launch triggers after, false=disable triggers
	 *
	 * @return int <0 if KO, >0 if OK
	 */
	public function delete($trigger = true)
	{
		global $user;

		dol_syslog('CurrencyRate::delete', LOG_DEBUG);

		$error = 0;

		$this->db->begin();

		if ($trigger) {
			$result=$this->call_trigger('CURRENCYRATE_DELETE', $user);
			if ($result < 0) $error++;
		}

		if (!$error) {
			$sql = 'DELETE FROM '.MAIN_DB_PREFIX.$this->table_element;
			$sql .= ' WHERE rowid='.$this->id;

			dol_syslog(__METHOD__, LOG_DEBUG);
			$resql = $this->db->query($sql);
			if (!$resql) {
				$error ++;
				$this->errors[] = 'Error ' . $this->db->lasterror();
				dol_syslog('CurrencyRate::delete ' . join(',', $this->errors), LOG_ERR);
			}
		}

		// Commit or rollback
		if ($error) {
			$this->db->rollback();

			return - 1 * $error;
		} else {
			$this->db->commit();

			return 1;
		}
	}
}<|MERGE_RESOLUTION|>--- conflicted
+++ resolved
@@ -639,13 +639,8 @@
         curl_close($ch);
         $response = json_decode($response);
 
-<<<<<<< HEAD
-        if ($response->success) {
-
-=======
         if ($response->success)
         {
->>>>>>> 6cdf5c56
 			$TRate = $response->quotes;
 			$timestamp = $response->timestamp;
 
