--- conflicted
+++ resolved
@@ -756,11 +756,7 @@
 		$error = 0;
 		$this->rate = price2num($this->rate);
 		if (empty($this->entity) || $this->entity <= 0) $this->entity = $conf->entity;
-<<<<<<< HEAD
-		$now = date('Y-m-d H:i:s');
-=======
 		$now = !empty($this->date_sync) ? $this->date_sync : date('Y-m-d H:i:s');
->>>>>>> 1ecff0a6
 
 		// Insert request
 		$sql = 'INSERT INTO '.MAIN_DB_PREFIX.$this->table_element.'(';
@@ -870,15 +866,11 @@
 		// Update request
 		$sql = 'UPDATE '.MAIN_DB_PREFIX.$this->table_element.' SET';
 		$sql .= ' rate='.$this->rate;
-<<<<<<< HEAD
-		$sql .= ' WHERE rowid='.$this->id;
-=======
 		if (!empty($this->date_sync))
 		$sql .= ', date_sync=\''.$this->date_sync.'\'';
 		if (!empty($this->fk_multicurrency))
 		$sql .= ', fk_multicurrency='.$this->fk_multicurrency;
 		$sql .= ' WHERE rowid=' . $this->id;
->>>>>>> 1ecff0a6
 
 		$this->db->begin();
 
