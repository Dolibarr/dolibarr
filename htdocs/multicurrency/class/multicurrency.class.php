--- conflicted
+++ resolved
@@ -519,7 +519,7 @@
 		global $conf;
 
 	 	$sql1 = 'SELECT m.rowid, mc.rate FROM '.MAIN_DB_PREFIX.'multicurrency m';
-<<<<<<< HEAD
+
 		$sql1 .= ' LEFT JOIN '.MAIN_DB_PREFIX.'multicurrency_rate mc ON (m.rowid = mc.fk_multicurrency)';
 		$sql1 .= " WHERE m.code = '".$db->escape($code)."'";
 		$sql1 .= " AND m.entity IN (".getEntity('multicurrency').")";
@@ -528,15 +528,7 @@
 			$tmparray = dol_getdate($date_document);
 			$sql2 .= " AND mc.date_sync <= '".$db->idate(dol_mktime(23, 59, 59, $tmparray['mon'], $tmparray['mday'], $tmparray['year'], true))."'";
 		}
-		$sql3 .= ' ORDER BY mc.date_sync DESC LIMIT 1';
-=======
-		$sql1.= ' LEFT JOIN '.MAIN_DB_PREFIX.'multicurrency_rate mc ON (m.rowid = mc.fk_multicurrency)';
-		$sql1.= ' WHERE m.code = \''.$db->escape($code).'\'';
-		$sql1.= " AND m.entity IN (".getEntity('multicurrency').")";
-		$sql2= '';
-		if (!empty($conf->global->MULTICURRENCY_USE_RATE_ON_DOCUMENT_DATE) && !empty($date_document)) $sql2.= ' AND DATE_FORMAT(mc.date_sync, "%Y-%m-%d") = "'.date('Y-m-d', $date_document).'"';
 		$sql3 = ' ORDER BY mc.date_sync DESC LIMIT 1';
->>>>>>> 1bd00ac7
 
 		dol_syslog(__METHOD__, LOG_DEBUG);
 		$resql = $db->query($sql1.$sql2.$sql3);
