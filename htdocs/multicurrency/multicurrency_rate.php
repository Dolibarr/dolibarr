<?php
/* Copyright (C) 2001-2006  Rodolphe Quiedeville    <rodolphe@quiedeville.org>
 * Copyright (C) 2004-2018  Laurent Destailleur     <eldy@users.sourceforge.net>
 * Copyright (C) 2005-2012  Regis Houssin           <regis.houssin@capnetworks.com>
 * Copyright (C) 2012-2016  Marcos García           <marcosgdf@gmail.com>
 * Copyright (C) 2013-2019	Juanjo Menent           <jmenent@2byte.es>
 * Copyright (C) 2013-2015  Raphaël Doursenaud      <rdoursenaud@gpcsolutions.fr>
 * Copyright (C) 2013       Jean Heimburger         <jean@tiaris.info>
 * Copyright (C) 2013       Cédric Salvador         <csalvador@gpcsolutions.fr>
 * Copyright (C) 2013       Florian Henry           <florian.henry@open-concept.pro>
 * Copyright (C) 2013       Adolfo segura           <adolfo.segura@gmail.com>
 * Copyright (C) 2015       Jean-François Ferry     <jfefe@aternatik.fr>
 * Copyright (C) 2016       Ferran Marcet		    <fmarcet@2byte.es>
 *
 * This program is free software; you can redistribute it and/or modify
 * it under the terms of the GNU General Public License as published by
 * the Free Software Foundation; either version 3 of the License, or
 * (at your option) any later version.
 *
 * This program is distributed in the hope that it will be useful,
 * but WITHOUT ANY WARRANTY; without even the implied warranty of
 * MERCHANTABILITY or FITNESS FOR A PARTICULAR PURPOSE.  See the
 * GNU General Public License for more details.
 *
 * You should have received a copy of the GNU General Public License
 * along with this program. If not, see <http://www.gnu.org/licenses/>.
 */

/**
 *  \file       htdocs/multicurrency/multicurrency_rate.php
 *  \ingroup    multicurrency
 *  \brief      Page to list multicurrency rate
 */

require '../main.inc.php';
require_once DOL_DOCUMENT_ROOT.'/core/class/html.formother.class.php';
require_once DOL_DOCUMENT_ROOT.'/core/lib/multicurrency.lib.php';

// Load translation files required by the page
$langs->loadLangs(array('multicurrency'));

$action				= GETPOST('action', 'alpha');
$massaction			= GETPOST('massaction', 'alpha');
$show_files			= GETPOST('show_files', 'int');
$confirm			= GETPOST('confirm', 'alpha');
$toselect = GETPOST('toselect', 'array');
$id_rate_selected = GETPOST('id_rate', 'int');
$sall = trim((GETPOST('search_all', 'alphanohtml') != '') ?GETPOST('search_all', 'alphanohtml') : GETPOST('sall', 'alphanohtml'));
$search_date_sync = dol_mktime(0, 0, 0, GETPOST('search_date_syncmonth', 'int'), GETPOST('search_date_syncday', 'int'), GETPOST('search_date_syncyear', 'int'));
$search_date_sync_end	= dol_mktime(0, 0, 0, GETPOST('search_date_sync_endmonth', 'int'), GETPOST('search_date_sync_endday', 'int'), GETPOST('search_date_sync_endyear', 'int'));
$search_rate		= GETPOST('search_rate', 'alpha');
$search_code		= GETPOST('search_code', 'alpha');
$multicurrency_code = GETPOST('multicurrency_code', 'alpha');
$dateinput 			= dol_mktime(0, 0, 0, GETPOST('dateinputmonth', 'int'), GETPOST('dateinputday', 'int'), GETPOST('dateinputyear', 'int'));
$rateinput 			= price2num(GETPOST('rateinput', 'alpha'));
$optioncss 			= GETPOST('optioncss', 'alpha');
$limit = GETPOST('limit', 'int') ?GETPOST('limit', 'int') : $conf->liste_limit;
$sortfield 			= GETPOST("sortfield", 'alpha');
$sortorder 			= GETPOST("sortorder", 'alpha');
$page = (GETPOST("page", 'int') ?GETPOST("page", 'int') : 0);

<<<<<<< HEAD

if (empty($page) || $page == -1) { $page = 0; }     // If $page is not defined, or '' or -1
$offset = $limit * $page;
$pageprev = $page - 1;
$pagenext = $page + 1;
if (!$sortfield) $sortfield = "cr.date_sync";
if (!$sortorder) $sortorder = "ASC";
=======
if (empty($page) || $page == -1) {
	$page = 0;
}     // If $page is not defined, or '' or -1
$offset = $limit * $page;
$pageprev = $page - 1;
$pagenext = $page + 1;
if (!$sortfield) {
	$sortfield = "cr.date_sync";
}
if (!$sortorder) {
	$sortorder = "DESC";
}
>>>>>>> 23b11491


// Initialize technical object to manage hooks. Note that conf->hooks_modules contains array of hooks
$object = new CurrencyRate($db);

$extrafields = new ExtraFields($db);
$form = new Form($db);

$hookmanager->initHooks(array('EditorRatelist', 'globallist'));

if (empty($action)) {
	$action = 'list';
}

// List of fields to search into when doing a "search in all"
$fieldstosearchall = array(
	'cr.date_sync'=>"date_sync",
	'cr.rate'=>"rate",
	'm.code'=>"code",
);

// Definition of fields for lists
$arrayfields = array(
	'cr.date_sync'=>array('label'=>'Date', 'checked'=>1),
	'cr.rate'=>array('label'=>'Rate', 'checked'=>1),
	'm.code'=>array('label'=>'Code', 'checked'=>1),
);


$object->fields = dol_sort_array($object->fields, 'position');
$arrayfields = dol_sort_array($arrayfields, 'position');

// Access control
// TODO Open this page to a given permission so a sale representative can modify change rates. Permission should be added into module multicurrency.
// One permission to read rates (history) and one to add/edit rates.
if (!$user->admin || empty($conf->multicurrency->enabled)) {
	accessforbidden();
}


/*
 * Actions
 */

if ($action == "create") {
	if (!empty($rateinput)) {
		$currencyRate_static = new CurrencyRate($db);
		$currency_static = new MultiCurrency($db);
		$fk_currency = $currency_static->getIdFromCode($db, $multicurrency_code);

		$currencyRate_static->fk_multicurrency = $fk_currency;
		$currencyRate_static->entity = $conf->entity;
		$currencyRate_static->date_sync = $dateinput;
		$currencyRate_static->rate = $rateinput;

		$result = $currencyRate_static->create(intval($fk_currency));
		if ($result > 0) {
			setEventMessages($langs->trans('successRateCreate', $multicurrency_code), null);
		} else {
			dol_syslog("currencyRate:createRate", LOG_WARNING);
			setEventMessages($currencyRate_static->error, $currencyRate_static->errors, 'errors');
		}
	} else {
		setEventMessages($langs->trans('NoEmptyRate'), null, "errors");
	}
}

if ($action == 'update') {
	$currencyRate = new CurrencyRate($db);
	$result = $currencyRate->fetch($id_rate_selected);
	if ($result > 0) {
		$currency_static = new MultiCurrency($db);
		$fk_currency = $currency_static->getIdFromCode($db, $multicurrency_code);
		$currencyRate->date_sync = $dateinput;
		$currencyRate->fk_multicurrency = $fk_currency;
		$currencyRate->rate = $rateinput;
		$res = $currencyRate->update();
		if ($res) {
			setEventMessages($langs->trans('successUpdateRate'), null);
		} else {
			setEventMessages($currencyRate->error, $currencyRate->errors, "errors");
		}
	} else {
		setEventMessages($langs->trans('Error'), null, "warnings");
	}
}

if ($action == "deleteRate") {
	$current_rate = new CurrencyRate($db);
	$current_rate->fetch(intval($id_rate_selected));

	if ($current_rate) {
		$current_currency = new MultiCurrency($db);
		$current_currency->fetch($current_rate->fk_multicurrency);
		if ($current_currency) {
			$delayedhtmlcontent = $form->formconfirm(
				$_SERVER["PHP_SELF"].'?id_rate='.$id_rate_selected,
				$langs->trans('DeleteLineRate'),
				$langs->trans('ConfirmDeleteLineRate', $current_rate->rate, $current_currency->name, $current_rate->date_sync),
				'confirm_delete',
				'',
				0,
				1
			);
		} else {
			dol_syslog("Multicurrency::fetch", LOG_WARNING);
		}
	} else {
		setEventMessage($langs->trans('NoCurrencyRateSelected'), "warnings");
	}
}

if ($action == "confirm_delete") {
	$current_rate = new CurrencyRate($db);
	$current_rate->fetch(intval($id_rate_selected));
	if ($current_rate) {
		$result = $current_rate->delete();
		if ($result) {
			setEventMessages($langs->trans('successRateDelete'), null);
		} else {
			setEventMessages($current_rate->error, $current_rate->errors, 'errors');
		}
	} else {
		setEventMessages($langs->trans('NoCurrencyRateSelected'), null, "warnings");
		dol_syslog($langs->trans('NoCurrencyRateSelected'), LOG_WARNING);
	}
}


if (GETPOST('cancel', 'alpha')) {
	$action = 'list'; $massaction = '';
}
if (!GETPOST('confirmmassaction', 'alpha') && $massaction != 'presend' && $massaction != 'confirm_presend') {
	$massaction = '';
}

$parameters = array();
$reshook = $hookmanager->executeHooks('doActions', $parameters, $object, $action); // Note that $action and $object may have been modified by some hooks
if ($reshook < 0) {
	setEventMessages($hookmanager->error, $hookmanager->errors, 'errors');
}
if (empty($reshook)) {
	// Selection of new fields
	include DOL_DOCUMENT_ROOT.'/core/actions_changeselectedfields.inc.php';

	// Purge search criteria
	if (GETPOST('button_removefilter_x', 'alpha') || GETPOST('button_removefilter.x', 'alpha') || GETPOST('button_removefilter', 'alpha')) { // All tests are required to be compatible with all browsers
		$sall = "";
		$search_date_sync = "";
        $search_date_sync_end="";
		$search_rate = "";
		$search_code = "";
		$search_array_options = array();
	}

	// Mass actions
	$objectclass = "CurrencyRate";
	$uploaddir = $conf->multicurrency->multidir_output; // define only because core/actions_massactions.inc.php want it
	$permtoread = $user->admin;
	$permtodelete = $user->admin;
	include DOL_DOCUMENT_ROOT.'/core/actions_massactions.inc.php';
}


/*
 * View
 */

$htmlother = new FormOther($db);

$title = $langs->trans("CurrencyRate");
$page_name = "ListCurrencyRate";
$help_url = '';

llxHeader('', $title, $help_url, '');
// Subheader
$linkback = '<a href="'.DOL_URL_ROOT.'/admin/modules.php?restore_lastsearch_values=1">'.$langs->trans("BackToModuleList").'</a>';
print load_fiche_titre($langs->trans($page_name), $linkback);

// Configuration header
$head = multicurrencyAdminPrepareHead();
print dol_get_fiche_head($head, 'ratelist', $langs->trans("ModuleSetup"), -1, "multicurrency");

// ACTION

if (!in_array($action, array("updateRate", "deleteRate"))) {
	print '<table class="noborder centpercent">';
	print '<tr class="liste_titre">';
	print '<td>'.$langs->trans("FormCreateRate").'</td>'."\n";
	print '</tr></table>';

	$form = new Form($db);
	print '<form action="'.$_SERVER["PHP_SELF"].'" method="post" name="formulaire">';
	print '<input type="hidden" name="token" value="'.newToken().'">';

	print '<table class="noborder centpercent"><tr>';

	print ' <td>'.$langs->trans('Date').'</td>';
	print ' <td>';
	print $form->selectDate($dateinput, 'dateinput', 0, 0, 1);
	print '</td>';

	print '<td> '.$langs->trans('Currency').'</td>';
	print '<td>'.$form->selectMultiCurrency((GETPOSTISSET('multicurrency_code') ? GETPOST('multicurrency_code', 'alpha') : $multicurrency_code), 'multicurrency_code', 1, " code != '".$conf->currency."'", true).'</td>';

	print ' <td>'.$langs->trans('Rate').'</td>';
	print ' <td><input type="number" min="0" step="any" class="maxwidth75" name="rateinput" value="'.dol_escape_htmltag($rateinput).'"></td>';

	print '<td>';
	print '<input type="hidden" name="action" value="create">';
	print '<input type="submit" class="butAction" name="btnCreateCurrencyRate" value="'.$langs->trans('CreateRate').'">';
	print '</td>';

	print '</tr></table>';
	print '</form>';

	print '<br>';
}




$sql = 'SELECT cr.rowid, cr.date_sync, cr.rate, cr.entity, m.code, m.name ';
// Add fields from hooks
$parameters = array();
$reshook = $hookmanager->executeHooks('printFieldListSelect', $parameters); // Note that $action and $object may have been modified by hook
$sql .= $hookmanager->resPrint;
$sql .= ' FROM '.MAIN_DB_PREFIX.'multicurrency_rate as cr ';
$sql .= " INNER JOIN ".MAIN_DB_PREFIX."multicurrency AS m ON cr.fk_multicurrency = m.rowid";
<<<<<<< HEAD
if ($sall) $sql .= natural_search(array_keys($fieldstosearchall), $sall);
if ($search_date_sync && $search_date_sync_end ){
    $sql .= " AND (cr.date_sync BETWEEN '".$db->idate($search_date_sync)."' AND '".$db->idate($search_date_sync_end)."')";
} elseif ($search_date_sync && !$search_date_sync_end) {
    $sql .= natural_search('cr.date_sync', $db->idate($search_date_sync));
}
if ($search_rate) $sql .= natural_search('cr.rate', $search_rate);
if ($search_code) $sql .= natural_search('m.code', $search_code);
=======
if ($sall) {
	$sql .= natural_search(array_keys($fieldstosearchall), $sall);
}
if ($search_date_sync) {
	$sql .= natural_search('cr.date_sync', $search_date_sync);
}
if ($search_rate) {
	$sql .= natural_search('cr.rate', $search_rate);
}
if ($search_code) {
	$sql .= natural_search('m.code', $search_code);
}
>>>>>>> 23b11491
$sql .= " WHERE m.code <> '".$db->escape($conf->currency)."'";

// Add where from hooks
$parameters = array();
$reshook = $hookmanager->executeHooks('printFieldListWhere', $parameters); // Note that $action and $object may have been modified by hook
$sql .= $hookmanager->resPrint;
$sql .= " GROUP BY cr.rowid, cr.date_sync, cr.rate, m.code, cr.entity, m.code, m.name";

// Add fields from hooks
$parameters = array();
$reshook = $hookmanager->executeHooks('printFieldSelect', $parameters); // Note that $action and $object may have been modified by hook
$sql .= $hookmanager->resPrint;

$sql .= $db->order($sortfield, $sortorder);


$nbtotalofrecords = '';
if (empty($conf->global->MAIN_DISABLE_FULL_SCANLIST)) {
	$result = $db->query($sql);

	if ($result) {
		$nbtotalofrecords = $db->num_rows($result);
		if (($page * $limit) > $nbtotalofrecords) {	// if total resultset is smaller then paging size (filtering), goto and load page 0
			$page = 0;
			$offset = 0;
		}
	} else {
		setEventMessage($langs->trans('No_record_on_multicurrency_rate'), 'warnings');
	}
}

$sql .= $db->plimit($limit + 1, $offset);

$resql = $db->query($sql);
if ($resql) {
	$num = $db->num_rows($resql);
	$arrayofselected = is_array($toselect) ? $toselect : array();

	$param = '';
	if (!empty($contextpage) && $contextpage != $_SERVER["PHP_SELF"]) {
		$param .= '&contextpage='.urlencode($contextpage);
	}
	if ($limit > 0 && $limit != $conf->liste_limit) {
		$param .= '&limit='.urlencode($limit);
	}
	if ($sall) {
		$param .= "&sall=".urlencode($sall);
	}

<<<<<<< HEAD
	if ($search_date_sync) $param = "&search_date_sync=".$search_date_sync;
    if ($search_date_sync_end) $param="&search_date_sync_end=".$search_date_sync_end;
	if ($search_rate) $param = "&search_rate=".urlencode($search_rate);
    if ($search_code != '') $param.="&search_code=".urlencode($search_code);
=======
	if ($search_date_sync) {
		$param = "&search_date_sync=".urlencode($search_date_sync);
	}
	if ($search_rate) {
		$param = "&search_rate=".urlencode($search_rate);
	}
	if ($search_code != '') {
		$param .= "&search_code=".urlencode($search_code);
	}
>>>>>>> 23b11491

	// Add $param from extra fields
	include DOL_DOCUMENT_ROOT.'/core/tpl/extrafields_list_search_param.tpl.php';

	if ($user->admin) {
		$arrayofmassactions['predelete'] = $langs->trans("Delete");
	}
	if (in_array($massaction, array('presend', 'predelete'))) {
		$arrayofmassactions = array();
	}
	$massactionbutton = $form->selectMassAction('', $arrayofmassactions);

	print '<form action="'.$_SERVER["PHP_SELF"].'" method="POST" name="formulaire">';
	if ($optioncss != '') {
		print '<input type="hidden" name="optioncss" value="'.$optioncss.'">';
	}
	print '<input type="hidden" name="token" value="'.newToken().'">';
	print '<input type="hidden" name="formfilteraction" id="formfilteraction" value="list">';
	print '<input type="hidden" name="action" value="list">';
	print '<input type="hidden" name="sortfield" value="'.$sortfield.'">';
	print '<input type="hidden" name="sortorder" value="'.$sortorder.'">';
	print '<input type="hidden" name="page" value="'.$page.'">';
	print '<input type="hidden" name="type" value="'.$type.'">';

	print_barre_liste($texte, $page, $_SERVER["PHP_SELF"], $param, $sortfield, $sortorder, $massactionbutton, $num, $nbtotalofrecords, 'title_currency.png', 0, $newcardbutton, '', $limit);

	include DOL_DOCUMENT_ROOT.'/core/tpl/massactions_pre.tpl.php';

	if ($sall) {
		foreach ($fieldstosearchall as $key => $val) {
			$fieldstosearchall[$key] = $langs->trans($val);
		}
		print '<div class="divsearchfieldfilter">'.$langs->trans("FilterOnInto", $sall).join(', ', $fieldstosearchall).'</div>';
	}

	// Filter on categories
	$moreforfilter = '';


	$parameters = array();
	$reshook = $hookmanager->executeHooks('printFieldPreListTitle', $parameters); // Note that $action and $object may have been modified by hook
	if (empty($reshook)) {
		$moreforfilter .= $hookmanager->resPrint;
	} else {
		$moreforfilter = $hookmanager->resPrint;
	}

	if ($moreforfilter) {
		print '<div class="liste_titre liste_titre_bydiv centpercent">';
		print $moreforfilter;
		print '</div>';
	}

	$varpage = empty($contextpage) ? $_SERVER["PHP_SELF"] : $contextpage;
	$selectedfields = $form->multiSelectArrayWithCheckbox('selectedfields', $arrayfields, $varpage); // This also change content of $arrayfields
	if ($massactionbutton) {
		$selectedfields .= $form->showCheckAddButtons('checkforselect', 1);
	}

	print '<div class="div-table-responsive">';
	print '<table class="tagtable centpercent liste'.($moreforfilter ? " listwithfilterbefore" : "").'">'."\n";

	// Lines with input filters
	print '<tr class="liste_titre_filter">';

	// date
	if (!empty($arrayfields['cr.date_sync']['checked'])) {
		print '<td class="liste_titre" align="left">';
		print $form->selectDate(dol_print_date($search_date_sync, "%Y-%m-%d"), 'search_date_sync', 0, 0, 1);
        print $form->selectDate(dol_print_date($search_date_sync_end, "%Y-%m-%d"), 'search_date_sync_end', 0, 0, 1);
		print '</td>';
	}
	// code
	if (!empty($arrayfields['m.code']['checked'])) {
		print '<td class="liste_titre" align="left">';
        print  $form->selectMultiCurrency($multicurrency_code, 'search_code', 1, " code != '".$conf->currency."'", true);
		print '</td>';
	}
	// rate
	if (!empty($arrayfields['cr.rate']['checked'])) {
		print '<td class="liste_titre" align="left">';
		print '<input class="flat" type="text" name="search_rate" size="8" value="'.dol_escape_htmltag($search_rate).'">';
		print '</td>';
	}

	// Fields from hook
	$parameters = array('arrayfields'=>$arrayfields);
	$reshook = $hookmanager->executeHooks('printFieldListOption', $parameters); // Note that $action and $object may have been modified by hook
	print $hookmanager->resPrint;

	print '<td class="liste_titre" align="middle">';
	$searchpicto = $form->showFilterButtons();
	print $searchpicto;
	print '</td>';

	print '</tr>';

	print '<tr class="liste_titre">';
	if (!empty($arrayfields['cr.date_sync']['checked'])) {
		print_liste_field_titre($arrayfields['cr.date_sync']['label'], $_SERVER["PHP_SELF"], "cr.date_sync", "", $param, "", $sortfield, $sortorder);
	}
	if (!empty($arrayfields['m.code']['checked'])) {
		print_liste_field_titre($arrayfields['m.code']['label'], $_SERVER["PHP_SELF"], "m.code", "", $param, "", $sortfield, $sortorder);
	}
	if (!empty($arrayfields['cr.rate']['checked'])) {
		print_liste_field_titre($arrayfields['cr.rate']['label'], $_SERVER["PHP_SELF"], "cr.rate", "", $param, "", $sortfield, $sortorder);
	}

	// Hook fields
	$parameters = array('arrayfields'=>$arrayfields, 'param'=>$param, 'sortfield'=>$sortfield, 'sortorder'=>$sortorder);
	$reshook = $hookmanager->executeHooks('printFieldListTitle', $parameters); // Note that $action and $object may have been modified by hook
	print $hookmanager->resPrint;

	print_liste_field_titre($selectedfields, $_SERVER["PHP_SELF"], "", '', '', 'align="center"', $sortfield, $sortorder, 'maxwidthsearch ');
	print "</tr>\n";

	$i = 0;
	$totalarray = array();
	while ($i < min($num, $limit)) {
		$obj = $db->fetch_object($resql);

		print '<tr class="oddeven">';

<<<<<<< HEAD
        // USER REQUEST UPDATE FOR THIS LINE
        if ($action == "updateRate" && $obj->rowid == $id_rate_selected) {
            //  var_dump($obj);
            print ' <td><input class="minwidth200" name="dateinput" value="'. date('Y-m-d', dol_stringtotime($obj->date_sync)) .'" type="date"></td>';
            print '<td>' . $form->selectMultiCurrency($obj->code, 'multicurrency_code', 1, " code != '".$conf->currency."'", true) . '</td>';
            print ' <td><input type="number" min ="0" step="any" class="minwidth200" name="rateinput" value="' . dol_escape_htmltag($obj->rate) . '"></td>';

            print '<td class="center nowrap ">';
            print '<input type="hidden" name="page" value="'.dol_escape_htmltag($page).'">';
            print '<input type="hidden" name="id_rate" value="'.dol_escape_htmltag($obj->rowid).'">';
            print '<button type="submit" class="button" name="action" value="update">'.$langs->trans("Modify").'</button>';
            print '<button type="submit" class="button" name="action" value="cancel">'.$langs->trans("Cancel").'</button>';
            print '</td>';
        }
        else {
            // date_sync
            if (!empty($arrayfields['cr.date_sync']['checked']))
            {
                print '<td class="tdoverflowmax200">';
                print $obj->date_sync;
                print "</td>\n";
                if (!$i) $totalarray['nbfield']++;
            }

            // code
            if (! empty($arrayfields['m.code']['checked']))
            {
                print '<td class="tdoverflowmax200">';
                print $obj->code." ".$obj->name;
                print "</td>\n";

                if (! $i) $totalarray['nbfield']++;
            }

            // rate
            if (! empty($arrayfields['cr.rate']['checked']))
            {
                print '<td class="tdoverflowmax200">';
                print $obj->rate;
                print "</td>\n";
                if (! $i) $totalarray['nbfield']++;
            }


            // Fields from hook
            $parameters = ['arrayfields' => $arrayfields, 'obj' => $obj];
            $reshook = $hookmanager->executeHooks('printFieldListValue', $parameters);    // Note that $action and $object may have been modified by hook
            print $hookmanager->resPrint;

            // Action
            print '<td class="nowrap " >';
            if ($massactionbutton || $massaction)   // If we are in select mode (massactionbutton defined) or if we have already selected and sent an action ($massaction) defined
            {
                $selected = 0;
                if (in_array($obj->rowid, $arrayofselected)) $selected = 1;
                print '<a class="editfielda marginleftonly marginrightonly" href="'.$_SERVER["PHP_SELF"].'?action=updateRate&amp;id_rate='.$obj->rowid.'&amp;page='.$page.'&amp;sortorder='.$sortorder.'&amp;sortfield='.$sortfield.'&amp;search_code='.$search_code.'&amp;search_rate='.$search_rate.'&amp;search_date_sync='.dol_print_date($search_date_sync, "%Y-%m-%d") .'&amp;search_date_sync_end='.dol_print_date($search_date_sync_end, "%Y-%m-%d") .'&amp;edit_mode='. '1'.  '">'.img_picto('edit', 'edit').'</a>';
                print '<a class="marginleftonly marginrightonly" href="'.$_SERVER["PHP_SELF"].'?action=deleteRate&amp;id_rate='.$obj->rowid.'">'.img_picto('delete', 'delete').'</a>';
                print '<input id="cb'.$obj->rowid.'" class="flat checkforselect marginleftonly" type="checkbox" name="toselect[]" value="'.$obj->rowid.'"'.($selected ? ' checked="checked"' : '').'>';
            }
            print '</td>';
            if (!$i) $totalarray['nbfield']++;
		}

=======
		// date_sync
		if (!empty($arrayfields['cr.date_sync']['checked'])) {
			print '<td class="tdoverflowmax200">';
			print $obj->date_sync;
			print "</td>\n";
			if (!$i) {
				$totalarray['nbfield']++;
			}
		}

		// code
		if (!empty($arrayfields['m.code']['checked'])) {
			print '<td class="tdoverflowmax200">';
			print $obj->code." ".$obj->name;
			print "</td>\n";

			if (!$i) {
				$totalarray['nbfield']++;
			}
		}

		// rate
		if (!empty($arrayfields['cr.rate']['checked'])) {
			print '<td class="tdoverflowmax200">';
			print $obj->rate;
			print "</td>\n";
			if (!$i) {
				$totalarray['nbfield']++;
			}
		}

		// Fields from hook
		$parameters = array('arrayfields'=>$arrayfields, 'obj'=>$obj);
		$reshook = $hookmanager->executeHooks('printFieldListValue', $parameters); // Note that $action and $object may have been modified by hook
		print $hookmanager->resPrint;

		// Action
		print '<td class="nowrap" align="center">';
		if ($massactionbutton || $massaction) {   // If we are in select mode (massactionbutton defined) or if we have already selected and sent an action ($massaction) defined
			$selected = 0;
			if (in_array($obj->rowid, $arrayofselected)) {
				$selected = 1;
			}
			print '<a class="editfielda marginleftonly marginrightonly" href="'.$_SERVER["PHP_SELF"].'?action=updateRate&amp;id_rate='.$obj->rowid.'">'.img_picto('edit', 'edit').'</a>';
			print '<a class="marginleftonly marginrightonly" href="'.$_SERVER["PHP_SELF"].'?action=deleteRate&amp;id_rate='.$obj->rowid.'">'.img_picto('delete', 'delete').'</a>';
			print '<input id="cb'.$obj->rowid.'" class="flat checkforselect marginleftonly" type="checkbox" name="toselect[]" value="'.$obj->rowid.'"'.($selected ? ' checked="checked"' : '').'>';
		}
		print '</td>';
		if (!$i) {
			$totalarray['nbfield']++;
		}

>>>>>>> 23b11491
		print "</tr>\n";
		$i++;
	}

	$db->free($resql);

	print "</table>";
	print "</div>";

	print '</form>';
} else {
	dol_print_error($db);
}


llxFooter();
$db->close();<|MERGE_RESOLUTION|>--- conflicted
+++ resolved
@@ -46,8 +46,10 @@
 $toselect = GETPOST('toselect', 'array');
 $id_rate_selected = GETPOST('id_rate', 'int');
 $sall = trim((GETPOST('search_all', 'alphanohtml') != '') ?GETPOST('search_all', 'alphanohtml') : GETPOST('sall', 'alphanohtml'));
+//$search_date_sync = GETPOST('search_date_sync', 'alpha');
 $search_date_sync = dol_mktime(0, 0, 0, GETPOST('search_date_syncmonth', 'int'), GETPOST('search_date_syncday', 'int'), GETPOST('search_date_syncyear', 'int'));
 $search_date_sync_end	= dol_mktime(0, 0, 0, GETPOST('search_date_sync_endmonth', 'int'), GETPOST('search_date_sync_endday', 'int'), GETPOST('search_date_sync_endyear', 'int'));
+
 $search_rate		= GETPOST('search_rate', 'alpha');
 $search_code		= GETPOST('search_code', 'alpha');
 $multicurrency_code = GETPOST('multicurrency_code', 'alpha');
@@ -59,7 +61,6 @@
 $sortorder 			= GETPOST("sortorder", 'alpha');
 $page = (GETPOST("page", 'int') ?GETPOST("page", 'int') : 0);
 
-<<<<<<< HEAD
 
 if (empty($page) || $page == -1) { $page = 0; }     // If $page is not defined, or '' or -1
 $offset = $limit * $page;
@@ -67,20 +68,6 @@
 $pagenext = $page + 1;
 if (!$sortfield) $sortfield = "cr.date_sync";
 if (!$sortorder) $sortorder = "ASC";
-=======
-if (empty($page) || $page == -1) {
-	$page = 0;
-}     // If $page is not defined, or '' or -1
-$offset = $limit * $page;
-$pageprev = $page - 1;
-$pagenext = $page + 1;
-if (!$sortfield) {
-	$sortfield = "cr.date_sync";
-}
-if (!$sortorder) {
-	$sortorder = "DESC";
-}
->>>>>>> 23b11491
 
 
 // Initialize technical object to manage hooks. Note that conf->hooks_modules contains array of hooks
@@ -310,7 +297,6 @@
 $sql .= $hookmanager->resPrint;
 $sql .= ' FROM '.MAIN_DB_PREFIX.'multicurrency_rate as cr ';
 $sql .= " INNER JOIN ".MAIN_DB_PREFIX."multicurrency AS m ON cr.fk_multicurrency = m.rowid";
-<<<<<<< HEAD
 if ($sall) $sql .= natural_search(array_keys($fieldstosearchall), $sall);
 if ($search_date_sync && $search_date_sync_end ){
     $sql .= " AND (cr.date_sync BETWEEN '".$db->idate($search_date_sync)."' AND '".$db->idate($search_date_sync_end)."')";
@@ -319,20 +305,6 @@
 }
 if ($search_rate) $sql .= natural_search('cr.rate', $search_rate);
 if ($search_code) $sql .= natural_search('m.code', $search_code);
-=======
-if ($sall) {
-	$sql .= natural_search(array_keys($fieldstosearchall), $sall);
-}
-if ($search_date_sync) {
-	$sql .= natural_search('cr.date_sync', $search_date_sync);
-}
-if ($search_rate) {
-	$sql .= natural_search('cr.rate', $search_rate);
-}
-if ($search_code) {
-	$sql .= natural_search('m.code', $search_code);
-}
->>>>>>> 23b11491
 $sql .= " WHERE m.code <> '".$db->escape($conf->currency)."'";
 
 // Add where from hooks
@@ -382,22 +354,10 @@
 		$param .= "&sall=".urlencode($sall);
 	}
 
-<<<<<<< HEAD
 	if ($search_date_sync) $param = "&search_date_sync=".$search_date_sync;
     if ($search_date_sync_end) $param="&search_date_sync_end=".$search_date_sync_end;
 	if ($search_rate) $param = "&search_rate=".urlencode($search_rate);
     if ($search_code != '') $param.="&search_code=".urlencode($search_code);
-=======
-	if ($search_date_sync) {
-		$param = "&search_date_sync=".urlencode($search_date_sync);
-	}
-	if ($search_rate) {
-		$param = "&search_rate=".urlencode($search_rate);
-	}
-	if ($search_code != '') {
-		$param .= "&search_code=".urlencode($search_code);
-	}
->>>>>>> 23b11491
 
 	// Add $param from extra fields
 	include DOL_DOCUMENT_ROOT.'/core/tpl/extrafields_list_search_param.tpl.php';
@@ -521,7 +481,6 @@
 
 		print '<tr class="oddeven">';
 
-<<<<<<< HEAD
         // USER REQUEST UPDATE FOR THIS LINE
         if ($action == "updateRate" && $obj->rowid == $id_rate_selected) {
             //  var_dump($obj);
@@ -565,11 +524,10 @@
                 if (! $i) $totalarray['nbfield']++;
             }
 
-
-            // Fields from hook
-            $parameters = ['arrayfields' => $arrayfields, 'obj' => $obj];
-            $reshook = $hookmanager->executeHooks('printFieldListValue', $parameters);    // Note that $action and $object may have been modified by hook
-            print $hookmanager->resPrint;
+		// Fields from hook
+		$parameters = array('arrayfields'=>$arrayfields, 'obj'=>$obj);
+		$reshook = $hookmanager->executeHooks('printFieldListValue', $parameters); // Note that $action and $object may have been modified by hook
+		print $hookmanager->resPrint;
 
             // Action
             print '<td class="nowrap " >';
@@ -577,7 +535,8 @@
             {
                 $selected = 0;
                 if (in_array($obj->rowid, $arrayofselected)) $selected = 1;
-                print '<a class="editfielda marginleftonly marginrightonly" href="'.$_SERVER["PHP_SELF"].'?action=updateRate&amp;id_rate='.$obj->rowid.'&amp;page='.$page.'&amp;sortorder='.$sortorder.'&amp;sortfield='.$sortfield.'&amp;search_code='.$search_code.'&amp;search_rate='.$search_rate.'&amp;search_date_sync='.dol_print_date($search_date_sync, "%Y-%m-%d") .'&amp;search_date_sync_end='.dol_print_date($search_date_sync_end, "%Y-%m-%d") .'&amp;edit_mode='. '1'.  '">'.img_picto('edit', 'edit').'</a>';
+                $atag = '<a class="editfielda marginleftonly marginrightonly" href="'.$_SERVER["PHP_SELF"].'?action=updateRate&amp;id_rate='.$obj->rowid.'&amp;page='.$page.'&amp;sortorder='.$sortorder.'&amp;sortfield='.$sortfield.'&amp;search_code='.$search_code.'&amp;search_rate='.$search_rate.'&amp;search_date_sync='.dol_print_date($search_date_sync, "%Y-%m-%d") .'&amp;search_date_sync_end='.dol_print_date($search_date_sync_end, "%Y-%m-%d") .'&amp;edit_mode='. '1'.  '">'.img_picto('edit', 'edit').'</a>'
+                print $atag ;
                 print '<a class="marginleftonly marginrightonly" href="'.$_SERVER["PHP_SELF"].'?action=deleteRate&amp;id_rate='.$obj->rowid.'">'.img_picto('delete', 'delete').'</a>';
                 print '<input id="cb'.$obj->rowid.'" class="flat checkforselect marginleftonly" type="checkbox" name="toselect[]" value="'.$obj->rowid.'"'.($selected ? ' checked="checked"' : '').'>';
             }
@@ -585,60 +544,6 @@
             if (!$i) $totalarray['nbfield']++;
 		}
 
-=======
-		// date_sync
-		if (!empty($arrayfields['cr.date_sync']['checked'])) {
-			print '<td class="tdoverflowmax200">';
-			print $obj->date_sync;
-			print "</td>\n";
-			if (!$i) {
-				$totalarray['nbfield']++;
-			}
-		}
-
-		// code
-		if (!empty($arrayfields['m.code']['checked'])) {
-			print '<td class="tdoverflowmax200">';
-			print $obj->code." ".$obj->name;
-			print "</td>\n";
-
-			if (!$i) {
-				$totalarray['nbfield']++;
-			}
-		}
-
-		// rate
-		if (!empty($arrayfields['cr.rate']['checked'])) {
-			print '<td class="tdoverflowmax200">';
-			print $obj->rate;
-			print "</td>\n";
-			if (!$i) {
-				$totalarray['nbfield']++;
-			}
-		}
-
-		// Fields from hook
-		$parameters = array('arrayfields'=>$arrayfields, 'obj'=>$obj);
-		$reshook = $hookmanager->executeHooks('printFieldListValue', $parameters); // Note that $action and $object may have been modified by hook
-		print $hookmanager->resPrint;
-
-		// Action
-		print '<td class="nowrap" align="center">';
-		if ($massactionbutton || $massaction) {   // If we are in select mode (massactionbutton defined) or if we have already selected and sent an action ($massaction) defined
-			$selected = 0;
-			if (in_array($obj->rowid, $arrayofselected)) {
-				$selected = 1;
-			}
-			print '<a class="editfielda marginleftonly marginrightonly" href="'.$_SERVER["PHP_SELF"].'?action=updateRate&amp;id_rate='.$obj->rowid.'">'.img_picto('edit', 'edit').'</a>';
-			print '<a class="marginleftonly marginrightonly" href="'.$_SERVER["PHP_SELF"].'?action=deleteRate&amp;id_rate='.$obj->rowid.'">'.img_picto('delete', 'delete').'</a>';
-			print '<input id="cb'.$obj->rowid.'" class="flat checkforselect marginleftonly" type="checkbox" name="toselect[]" value="'.$obj->rowid.'"'.($selected ? ' checked="checked"' : '').'>';
-		}
-		print '</td>';
-		if (!$i) {
-			$totalarray['nbfield']++;
-		}
-
->>>>>>> 23b11491
 		print "</tr>\n";
 		$i++;
 	}
