<?php
/* Copyright (C) 2001-2006  Rodolphe Quiedeville    <rodolphe@quiedeville.org>
 * Copyright (C) 2004-2018  Laurent Destailleur     <eldy@users.sourceforge.net>
 * Copyright (C) 2005-2012  Regis Houssin           <regis.houssin@capnetworks.com>
 * Copyright (C) 2012-2016  Marcos García           <marcosgdf@gmail.com>
 * Copyright (C) 2013-2019	Juanjo Menent           <jmenent@2byte.es>
 * Copyright (C) 2013-2015  Raphaël Doursenaud      <rdoursenaud@gpcsolutions.fr>
 * Copyright (C) 2013       Jean Heimburger         <jean@tiaris.info>
 * Copyright (C) 2013       Cédric Salvador         <csalvador@gpcsolutions.fr>
 * Copyright (C) 2013       Florian Henry           <florian.henry@open-concept.pro>
 * Copyright (C) 2013       Adolfo segura           <adolfo.segura@gmail.com>
 * Copyright (C) 2015       Jean-François Ferry     <jfefe@aternatik.fr>
 * Copyright (C) 2016       Ferran Marcet		    <fmarcet@2byte.es>
 *
 * This program is free software; you can redistribute it and/or modify
 * it under the terms of the GNU General Public License as published by
 * the Free Software Foundation; either version 3 of the License, or
 * (at your option) any later version.
 *
 * This program is distributed in the hope that it will be useful,
 * but WITHOUT ANY WARRANTY; without even the implied warranty of
 * MERCHANTABILITY or FITNESS FOR A PARTICULAR PURPOSE.  See the
 * GNU General Public License for more details.
 *
 * You should have received a copy of the GNU General Public License
 * along with this program. If not, see <https://www.gnu.org/licenses/>.
 */

/**
 *    \file       htdocs/multicurrency/multicurrency_rate.php
 *    \ingroup    multicurrency
 *    \brief      Page to list multicurrency rate
 */

<<<<<<< HEAD

// Load Dolibarr environment
=======
// Dolibarr Environment
>>>>>>> 1012da6d
require '../main.inc.php';
require_once DOL_DOCUMENT_ROOT.'/core/class/html.formother.class.php';
require_once DOL_DOCUMENT_ROOT.'/core/lib/multicurrency.lib.php';


// Load translation files required by the page
$langs->loadLangs(array('multicurrency'));

<<<<<<< HEAD

=======
>>>>>>> 1012da6d
// Get Parameters
$action				= GETPOST('action', 'alpha');
$massaction			= GETPOST('massaction', 'alpha');
$show_files			= GETPOST('show_files', 'int');
$confirm			= GETPOST('confirm', 'alpha');
$toselect = GETPOST('toselect', 'array');
$id_rate_selected = GETPOST('id_rate', 'int');
$sall = trim((GETPOST('search_all', 'alphanohtml') != '') ?GETPOST('search_all', 'alphanohtml') : GETPOST('sall', 'alphanohtml'));
$search_date_sync = dol_mktime(0, 0, 0, GETPOST('search_date_syncmonth', 'int'), GETPOST('search_date_syncday', 'int'), GETPOST('search_date_syncyear', 'int'));
$search_date_sync_end	= dol_mktime(0, 0, 0, GETPOST('search_date_sync_endmonth', 'int'), GETPOST('search_date_sync_endday', 'int'), GETPOST('search_date_sync_endyear', 'int'));
$search_rate		= GETPOST('search_rate', 'alpha');
$search_code		= GETPOST('search_code', 'alpha');
$multicurrency_code = GETPOST('multicurrency_code', 'alpha');
$dateinput 			= dol_mktime(0, 0, 0, GETPOST('dateinputmonth', 'int'), GETPOST('dateinputday', 'int'), GETPOST('dateinputyear', 'int'));
$rateinput 			= price2num(GETPOST('rateinput', 'alpha'));
$optioncss 			= GETPOST('optioncss', 'alpha');
$limit = GETPOST('limit', 'int') ?GETPOST('limit', 'int') : $conf->liste_limit;
$sortfield 			= GETPOST('sortfield', 'aZ09comma');
$sortorder 			= GETPOST('sortorder', 'aZ09comma');
$page = (GETPOST("page", 'int') ?GETPOST("page", 'int') : 0);

if (empty($page) || $page == -1) {
	$page = 0;
}     // If $page is not defined, or '' or -1
$offset = $limit * $page;
$pageprev = $page - 1;
$pagenext = $page + 1;
if (!$sortfield) $sortfield = "cr.date_sync";
if (!$sortorder) $sortorder = "DESC";


// Initialize technical objects
$object = new CurrencyRate($db);
$form = new Form($db);
$extrafields = new ExtraFields($db);


// Initialize technical object to manage hooks. Note that conf->hooks_modules contains array of hooks
$hookmanager->initHooks(array('EditorRatelist', 'globallist'));

if (empty($action)) {
	$action = 'list';
}

// List of fields to search into when doing a "search in all"
$fieldstosearchall = array(
	'cr.date_sync'=>"date_sync",
	'cr.rate'=>"rate",
	'm.code'=>"code",
);

// Definition of fields for lists
$arrayfields = array(
	'cr.date_sync'=>array('label'=>'Date', 'checked'=>1),
	'cr.rate'=>array('label'=>'Rate', 'checked'=>1),
	'm.code'=>array('label'=>'Code', 'checked'=>1),
);


$object->fields = dol_sort_array($object->fields, 'position');
$arrayfields = dol_sort_array($arrayfields, 'position');

// Access control
// TODO Open this page to a given permission so a sale representative can modify change rates. Permission should be added into module multicurrency.
// One permission to read rates (history) and one to add/edit rates.
if (!$user->admin || !isModEnabled("multicurrency")) {
	accessforbidden();
}

$error = 0;


/*
 * Actions
 */

if ($action == "create") {
	if (empty($multicurrency_code) || $multicurrency_code == '-1') {
		setEventMessages($langs->trans('ErrorFieldRequired', $langs->transnoentitiesnoconv("Currency")), null, "errors");
		$error++;
	}
	if ($rateinput === '0') {
		setEventMessages($langs->trans('NoEmptyRate'), null, "errors");
		$error++;
	} elseif (empty($rateinput)) {
		setEventMessages($langs->trans('ErrorFieldRequired', $langs->transnoentitiesnoconv("Rate")), null, "errors");
		$error++;
	}

	if (!$error) {
		$currencyRate_static = new CurrencyRate($db);
		$currency_static = new MultiCurrency($db);
		$fk_currency = $currency_static->getIdFromCode($db, $multicurrency_code);

		$currencyRate_static->fk_multicurrency = $fk_currency;
		$currencyRate_static->entity = $conf->entity;
		$currencyRate_static->date_sync = $dateinput;
		$currencyRate_static->rate = $rateinput;

		$result = $currencyRate_static->create(intval($fk_currency));
		if ($result > 0) {
			setEventMessages($langs->trans('successRateCreate', $multicurrency_code), null);
		} else {
			dol_syslog("currencyRate:createRate", LOG_WARNING);
			setEventMessages($currencyRate_static->error, $currencyRate_static->errors, 'errors');
		}
	}
}

if ($action == 'update') {
	$currencyRate = new CurrencyRate($db);
	$result = $currencyRate->fetch($id_rate_selected);
	if ($result > 0) {
		$currency_static = new MultiCurrency($db);
		$fk_currency = $currency_static->getIdFromCode($db, $multicurrency_code);
		$currencyRate->date_sync = $dateinput;
		$currencyRate->fk_multicurrency = $fk_currency;
		$currencyRate->rate = $rateinput;
		$res = $currencyRate->update();
		if ($res) {
			setEventMessages($langs->trans('successUpdateRate'), null);
		} else {
			setEventMessages($currencyRate->error, $currencyRate->errors, "errors");
		}
	} else {
		setEventMessages($langs->trans('Error'), null, "warnings");
	}
}

if ($action == "deleteRate") {
	$current_rate = new CurrencyRate($db);
	$current_rate->fetch(intval($id_rate_selected));

	if ($current_rate) {
		$current_currency = new MultiCurrency($db);
		$current_currency->fetch($current_rate->fk_multicurrency);
		if ($current_currency) {
			$delayedhtmlcontent = $form->formconfirm(
				$_SERVER["PHP_SELF"].'?id_rate='.$id_rate_selected,
				$langs->trans('DeleteLineRate'),
				$langs->trans('ConfirmDeleteLineRate', $current_rate->rate, $current_currency->name, $current_rate->date_sync),
				'confirm_delete',
				'',
				0,
				1
			);
		} else {
			dol_syslog("Multicurrency::fetch", LOG_WARNING);
		}
	} else {
		setEventMessage($langs->trans('NoCurrencyRateSelected'), "warnings");
	}
}

if ($action == "confirm_delete") {
	$current_rate = new CurrencyRate($db);
	$current_rate->fetch(intval($id_rate_selected));
	if ($current_rate) {
		$result = $current_rate->delete();
		if ($result) {
			setEventMessages($langs->trans('successRateDelete'), null);
		} else {
			setEventMessages($current_rate->error, $current_rate->errors, 'errors');
		}
	} else {
		setEventMessages($langs->trans('NoCurrencyRateSelected'), null, "warnings");
		dol_syslog($langs->trans('NoCurrencyRateSelected'), LOG_WARNING);
	}
}


if (GETPOST('cancel', 'alpha')) { $action = 'list'; $massaction = ''; }
if (!GETPOST('confirmmassaction', 'alpha') && $massaction != 'presend' && $massaction != 'confirm_presend') { $massaction = ''; }

$parameters = array();
$reshook = $hookmanager->executeHooks('doActions', $parameters, $object, $action); // Note that $action and $object may have been modified by some hooks
if ($reshook < 0) setEventMessages($hookmanager->error, $hookmanager->errors, 'errors');
if (empty($reshook)) {
	// Selection of new fields
	include DOL_DOCUMENT_ROOT.'/core/actions_changeselectedfields.inc.php';

	// Purge search criteria
	if (GETPOST('button_removefilter_x', 'alpha') || GETPOST('button_removefilter.x', 'alpha') || GETPOST('button_removefilter', 'alpha')) { // All tests are required to be compatible with all browsers
		$sall = "";
		$search_date_sync = "";
		$search_date_sync_end="";
		$search_rate = "";
		$search_code = "";
		$search_array_options = array();
	}

	// Mass actions
	$objectclass = "CurrencyRate";
	$uploaddir = $conf->multicurrency->multidir_output; // define only because core/actions_massactions.inc.php want it
	$permtoread = $user->admin;
	$permtodelete = $user->admin;
	include DOL_DOCUMENT_ROOT.'/core/actions_massactions.inc.php';
}


/*
 * View
 */

$form = new Form($db);

$title = $langs->trans("CurrencyRate");
$page_name = "MultiCurrencySetup";
$help_url = '';

llxHeader('', $title, $help_url, '');
// Subheader
$linkback = '<a href="'.DOL_URL_ROOT.'/admin/modules.php?restore_lastsearch_values=1">'.$langs->trans("BackToModuleList").'</a>';
print load_fiche_titre($langs->trans($page_name), $linkback);

// Configuration header
$head = multicurrencyAdminPrepareHead();
print dol_get_fiche_head($head, 'ratelist', $langs->trans("ModuleSetup"), -1, "multicurrency");

// ACTION

if (!in_array($action, array("updateRate", "deleteRate"))) {
	print '<form action="'.$_SERVER["PHP_SELF"].'" method="post" name="formulaire">';
	print '<input type="hidden" name="token" value="'.newToken().'">';

	print '<div class="div-table-responsive-no-min">';
	print '<table class="noborder centpercent"><tr>';

	print ' <td>'.$langs->trans('Date').'</td>';
	print ' <td>';
	print $form->selectDate($dateinput, 'dateinput', 0, 0, 1);
	print '</td>';

	print '<td> '.$langs->trans('Currency').'</td>';
	print '<td>'.$form->selectMultiCurrency((GETPOSTISSET('multicurrency_code') ? GETPOST('multicurrency_code', 'alpha') : $multicurrency_code), 'multicurrency_code', 1, " code != '".$db->escape($conf->currency)."'", true).'</td>';

	print ' <td>'.$langs->trans('Rate').' / '.$langs->getCurrencySymbol($conf->currency).'</td>';
	print ' <td><input type="text" min="0" step="any" class="maxwidth75" name="rateinput" value="'.dol_escape_htmltag($rateinput).'"></td>';

	print '<td>';
	print '<input type="hidden" name="action" value="create">';
	print '<input type="submit" class="button button-add small" name="btnCreateCurrencyRate" value="'.$langs->trans('CreateRate').'">';
	print '</td>';

	print '</tr></table>';
	print '</div>';

	print '</form>';

	print '<br>';
}




$sql = 'SELECT cr.rowid, cr.date_sync, cr.rate, cr.entity, m.code, m.name';
// Add fields from hooks
$parameters = array();
$reshook = $hookmanager->executeHooks('printFieldListSelect', $parameters); // Note that $action and $object may have been modified by hook
$sql .= $hookmanager->resPrint;
$sql .= ' FROM '.MAIN_DB_PREFIX.'multicurrency_rate as cr ';
$sql .= " INNER JOIN ".MAIN_DB_PREFIX."multicurrency AS m ON cr.fk_multicurrency = m.rowid";
if ($sall) $sql .= natural_search(array_keys($fieldstosearchall), $sall);
if ($search_date_sync && $search_date_sync_end ) {
	$sql .= " AND (cr.date_sync BETWEEN '".$db->idate($search_date_sync)."' AND '".$db->idate($search_date_sync_end)."')";
} elseif ($search_date_sync && !$search_date_sync_end) {
	$sql .= natural_search('cr.date_sync', $db->idate($search_date_sync));
}
if ($search_rate) $sql .= natural_search('cr.rate', $search_rate);
if ($search_code) $sql .= natural_search('m.code', $search_code);
$sql .= " WHERE m.code <> '".$db->escape($conf->currency)."'";

// Add where from hooks
$parameters = array();
$reshook = $hookmanager->executeHooks('printFieldListWhere', $parameters); // Note that $action and $object may have been modified by hook
$sql .= $hookmanager->resPrint;
$sql .= " GROUP BY cr.rowid, cr.date_sync, cr.rate, m.code, cr.entity, m.code, m.name";

// Add fields from hooks
$parameters = array();
$reshook = $hookmanager->executeHooks('printFieldSelect', $parameters); // Note that $action and $object may have been modified by hook
$sql .= $hookmanager->resPrint;

$sql .= $db->order($sortfield, $sortorder);


$nbtotalofrecords = '';
if (empty($conf->global->MAIN_DISABLE_FULL_SCANLIST)) {
	$result = $db->query($sql);

	if ($result) {
		$nbtotalofrecords = $db->num_rows($result);
		if (($page * $limit) > $nbtotalofrecords) {	// if total resultset is smaller then paging size (filtering), goto and load page 0
			$page = 0;
			$offset = 0;
		}
	} else {
		setEventMessage($langs->trans('No_record_on_multicurrency_rate'), 'warnings');
	}
}

$sql .= $db->plimit($limit + 1, $offset);

$resql = $db->query($sql);
if ($resql) {
	$num = $db->num_rows($resql);
	$arrayofselected = is_array($toselect) ? $toselect : array();

	$param = '';
	if (!empty($contextpage) && $contextpage != $_SERVER["PHP_SELF"]) {
		$param .= '&contextpage='.urlencode($contextpage);
	}
	if ($limit > 0 && $limit != $conf->liste_limit) {
		$param .= '&limit='.urlencode($limit);
	}
	if ($sall) {
		$param .= "&sall=".urlencode($sall);
	}

	if ($search_date_sync) $param = "&search_date_sync=".$search_date_sync;
	if ($search_date_sync_end) $param="&search_date_sync_end=".$search_date_sync_end;
	if ($search_rate) $param = "&search_rate=".urlencode($search_rate);
	if ($search_code != '') $param.="&search_code=".urlencode($search_code);

	// Add $param from extra fields
	include DOL_DOCUMENT_ROOT.'/core/tpl/extrafields_list_search_param.tpl.php';

	if ($user->admin) {
		$arrayofmassactions['predelete'] = $langs->trans("Delete");
	}
	if (in_array($massaction, array('presend', 'predelete'))) {
		$arrayofmassactions = array();
	}
	$massactionbutton = $form->selectMassAction('', $arrayofmassactions);

	print '<form action="'.$_SERVER["PHP_SELF"].'" method="POST" name="formulaire">';
	if ($optioncss != '') {
		print '<input type="hidden" name="optioncss" value="'.$optioncss.'">';
	}
	print '<input type="hidden" name="token" value="'.newToken().'">';
	print '<input type="hidden" name="formfilteraction" id="formfilteraction" value="list">';
	print '<input type="hidden" name="action" value="list">';
	print '<input type="hidden" name="sortfield" value="'.$sortfield.'">';
	print '<input type="hidden" name="sortorder" value="'.$sortorder.'">';
	print '<input type="hidden" name="page" value="'.$page.'">';
	print '<input type="hidden" name="type" value="'.$type.'">';

	print_barre_liste($texte, $page, $_SERVER["PHP_SELF"], $param, $sortfield, $sortorder, $massactionbutton, $num, $nbtotalofrecords, 'title_currency.png', 0, $newcardbutton, '', $limit);

	include DOL_DOCUMENT_ROOT.'/core/tpl/massactions_pre.tpl.php';

	if ($sall) {
		foreach ($fieldstosearchall as $key => $val) {
			$fieldstosearchall[$key] = $langs->trans($val);
		}
		print '<div class="divsearchfieldfilter">'.$langs->trans("FilterOnInto", $sall).join(', ', $fieldstosearchall).'</div>';
	}

	// Filter on categories
	$moreforfilter = '';


	$parameters = array();
	$reshook = $hookmanager->executeHooks('printFieldPreListTitle', $parameters); // Note that $action and $object may have been modified by hook
	if (empty($reshook)) {
		$moreforfilter .= $hookmanager->resPrint;
	} else {
		$moreforfilter = $hookmanager->resPrint;
	}

	if ($moreforfilter) {
		print '<div class="liste_titre liste_titre_bydiv centpercent">';
		print $moreforfilter;
		print '</div>';
	}

	$varpage = empty($contextpage) ? $_SERVER["PHP_SELF"] : $contextpage;
	$selectedfields = $form->multiSelectArrayWithCheckbox('selectedfields', $arrayfields, $varpage); // This also change content of $arrayfields
	if ($massactionbutton) {
		$selectedfields .= $form->showCheckAddButtons('checkforselect', 1);
	}

	print '<div class="div-table-responsive">';
	print '<table class="tagtable centpercent nomarginbottom liste'.($moreforfilter ? " listwithfilterbefore" : "").'">'."\n";

	// Lines with input filters
	print '<tr class="liste_titre_filter">';

	// date
	if (!empty($arrayfields['cr.date_sync']['checked'])) {
		print '<td class="liste_titre" align="left">';
		print $form->selectDate(dol_print_date($search_date_sync, "%Y-%m-%d"), 'search_date_sync', 0, 0, 1);
		print $form->selectDate(dol_print_date($search_date_sync_end, "%Y-%m-%d"), 'search_date_sync_end', 0, 0, 1);
		print '</td>';
	}
		// code
	if (!empty($arrayfields['m.code']['checked'])) {
		print '<td class="liste_titre" align="left">';
		print  $form->selectMultiCurrency($multicurrency_code, 'search_code', 1, " code != '".$conf->currency."'", true);
		print '</td>';
	}
		// rate
	if (!empty($arrayfields['cr.rate']['checked'])) {
		print '<td class="liste_titre" align="left">';
		print '<input class="flat maxwidth75" type="text" name="search_rate" value="'.dol_escape_htmltag($search_rate).'">';
		print '</td>';
	}

	// Fields from hook
	$parameters = array('arrayfields'=>$arrayfields);
	$reshook = $hookmanager->executeHooks('printFieldListOption', $parameters); // Note that $action and $object may have been modified by hook
	print $hookmanager->resPrint;

	print '<td class="liste_titre" align="middle">';
	$searchpicto = $form->showFilterButtons();
	print $searchpicto;
	print '</td>';

	print '</tr>';

	print '<tr class="liste_titre">';
	if (!empty($arrayfields['cr.date_sync']['checked'])) {
		print_liste_field_titre($arrayfields['cr.date_sync']['label'], $_SERVER["PHP_SELF"], "cr.date_sync", "", $param, "", $sortfield, $sortorder);
	}
	if (!empty($arrayfields['m.code']['checked'])) {
		print_liste_field_titre($arrayfields['m.code']['label'], $_SERVER["PHP_SELF"], "m.code", "", $param, "", $sortfield, $sortorder);
	}
	if (!empty($arrayfields['cr.rate']['checked'])) {
		print_liste_field_titre($arrayfields['cr.rate']['label'], $_SERVER["PHP_SELF"], "cr.rate", "", $param, "", $sortfield, $sortorder);
	}

	// Hook fields
	$parameters = array('arrayfields'=>$arrayfields, 'param'=>$param, 'sortfield'=>$sortfield, 'sortorder'=>$sortorder);
	$reshook = $hookmanager->executeHooks('printFieldListTitle', $parameters); // Note that $action and $object may have been modified by hook
	print $hookmanager->resPrint;

	print_liste_field_titre($selectedfields, $_SERVER["PHP_SELF"], "", '', '', 'align="center"', $sortfield, $sortorder, 'maxwidthsearch ');
	print "</tr>\n";

	$i = 0;
	$totalarray = array();
	while ($i < min($num, $limit)) {
		$obj = $db->fetch_object($resql);

		print '<tr class="oddeven">';

		// USER REQUEST UPDATE FOR THIS LINE
		if ($action == "updateRate" && $obj->rowid == $id_rate_selected) {
			//  var_dump($obj);
			print ' <td><input class="minwidth200" name="dateinput" value="'. date('Y-m-d', dol_stringtotime($obj->date_sync)) .'" type="date"></td>';
			print '<td>' . $form->selectMultiCurrency($obj->code, 'multicurrency_code', 1, " code != '".$conf->currency."'", true) . '</td>';
			print ' <td><input type="text" min ="0" step="any" class="minwidth200" name="rateinput" value="' . dol_escape_htmltag($obj->rate) . '"></td>';

			print '<td class="center nowrap ">';
			print '<input type="hidden" name="page" value="'.dol_escape_htmltag($page).'">';
			print '<input type="hidden" name="id_rate" value="'.dol_escape_htmltag($obj->rowid).'">';
			print '<button type="submit" class="button" name="action" value="update">'.$langs->trans("Modify").'</button>';
			print '<button type="submit" class="button" name="action" value="cancel">'.$langs->trans("Cancel").'</button>';
			print '</td>';
		} else {
			// date_sync
			if (!empty($arrayfields['cr.date_sync']['checked'])) {
				print '<td class="tdoverflowmax200">';
				print $obj->date_sync;
				print "</td>\n";
				if (!$i) $totalarray['nbfield']++;
			}

			// code
			if (!empty($arrayfields['m.code']['checked'])) {
				print '<td class="tdoverflowmax200">';
				print $obj->code;
				print ' - <span class="opacitymedium">'.$obj->name.'</span>';
				print "</td>\n";

				if (! $i) $totalarray['nbfield']++;
			}

			// rate
			if (!empty($arrayfields['cr.rate']['checked'])) {
				print '<td class="tdoverflowmax200">';
				print $obj->rate;
				print "</td>\n";
				if (! $i) $totalarray['nbfield']++;
			}


			// Fields from hook
			$parameters = array('arrayfields' => $arrayfields, 'obj' => $obj);
			$reshook = $hookmanager->executeHooks('printFieldListValue', $parameters);    // Note that $action and $object may have been modified by hook
			print $hookmanager->resPrint;

			// Action
			print '<td class="nowrap" align="center">';
			if ($massactionbutton || $massaction) {   // If we are in select mode (massactionbutton defined) or if we have already selected and sent an action ($massaction) defined
				$selected = 0;
				if (in_array($obj->rowid, $arrayofselected)) {
					$selected = 1;
				}
				print '<a class="editfielda marginleftonly marginrightonly" href="'.$_SERVER["PHP_SELF"].'?action=updateRate&token='.newToken().'&id_rate='.$obj->rowid.'">'.img_picto('edit', 'edit').'</a>';
				print '<a class="marginleftonly marginrightonly" href="'.$_SERVER["PHP_SELF"].'?action=deleteRate&token='.newToken().'&id_rate='.$obj->rowid.'">'.img_picto('delete', 'delete').'</a>';
				print '<input id="cb'.$obj->rowid.'" class="flat checkforselect marginleftonly" type="checkbox" name="toselect[]" value="'.$obj->rowid.'"'.($selected ? ' checked="checked"' : '').'>';
			}
			print '</td>';
			if (!$i) {
				$totalarray['nbfield']++;
			}

			print "</tr>\n";
			$i++;
		}
	}

	$db->free($resql);

	print "</table>";
	print "</div>";

	print '</form>';
} else {
	dol_print_error($db);
}


	llxFooter();
	$db->close();<|MERGE_RESOLUTION|>--- conflicted
+++ resolved
@@ -32,12 +32,7 @@
  *    \brief      Page to list multicurrency rate
  */
 
-<<<<<<< HEAD
-
 // Load Dolibarr environment
-=======
-// Dolibarr Environment
->>>>>>> 1012da6d
 require '../main.inc.php';
 require_once DOL_DOCUMENT_ROOT.'/core/class/html.formother.class.php';
 require_once DOL_DOCUMENT_ROOT.'/core/lib/multicurrency.lib.php';
@@ -46,10 +41,6 @@
 // Load translation files required by the page
 $langs->loadLangs(array('multicurrency'));
 
-<<<<<<< HEAD
-
-=======
->>>>>>> 1012da6d
 // Get Parameters
 $action				= GETPOST('action', 'alpha');
 $massaction			= GETPOST('massaction', 'alpha');
