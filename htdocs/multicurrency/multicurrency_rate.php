--- conflicted
+++ resolved
@@ -481,7 +481,7 @@
 
 		print '<tr class="oddeven">';
 
-<<<<<<< HEAD
+
         // USER REQUEST UPDATE FOR THIS LINE
         if ($action == "updateRate" && $obj->rowid == $id_rate_selected) {
             //  var_dump($obj);
@@ -546,64 +546,7 @@
             }
             print '</td>';
             if (!$i) $totalarray['nbfield']++;
-=======
-		// USER REQUEST UPDATE FOR THIS LINE
-		if ($action == "updateRate" && $obj->rowid == $id_rate_selected) {
-			//  var_dump($obj);
-			print ' <td><input class="minwidth200" name="dateinput" value="'. date('Y-m-d', dol_stringtotime($obj->date_sync)) .'" type="date"></td>';
-			print '<td>' . $form->selectMultiCurrency($obj->code, 'multicurrency_code', 1, " code != '".$conf->currency."'", true) . '</td>';
-			print ' <td><input type="number" min ="0" step="any" class="minwidth200" name="rateinput" value="' . dol_escape_htmltag($obj->rate) . '"></td>';
-
-			print '<td class="center nowrap ">';
-			print '<input type="hidden" name="page" value="'.dol_escape_htmltag($page).'">';
-			print '<input type="hidden" name="id_rate" value="'.dol_escape_htmltag($obj->rowid).'">';
-			print '<button type="submit" class="button" name="action" value="update">'.$langs->trans("Modify").'</button>';
-			print '<button type="submit" class="button" name="action" value="cancel">'.$langs->trans("Cancel").'</button>';
-			print '</td>';
-		} else {
-			// date_sync
-			if (!empty($arrayfields['cr.date_sync']['checked'])) {
-				print '<td class="tdoverflowmax200">';
-				print $obj->date_sync;
-				print "</td>\n";
-				if (!$i) $totalarray['nbfield']++;
-			}
-
-			// code
-			if (! empty($arrayfields['m.code']['checked'])) {
-				print '<td class="tdoverflowmax200">';
-				print $obj->code." ".$obj->name;
-				print "</td>\n";
-
-				if (! $i) $totalarray['nbfield']++;
-			}
-
-			// rate
-			if (! empty($arrayfields['cr.rate']['checked'])) {
-				print '<td class="tdoverflowmax200">';
-				print $obj->rate;
-				print "</td>\n";
-				if (! $i) $totalarray['nbfield']++;
-			}
-
-			// Fields from hook
-			$parameters = array('arrayfields'=>$arrayfields, 'obj'=>$obj);
-			$reshook = $hookmanager->executeHooks('printFieldListValue', $parameters); // Note that $action and $object may have been modified by hook
-			print $hookmanager->resPrint;
-
-			// Action
-			print '<td class="nowrap " >';
-			if ($massactionbutton || $massaction) {   // If we are in select mode (massactionbutton defined) or if we have already selected and sent an action ($massaction) defined
-				$selected = 0;
-				if (in_array($obj->rowid, $arrayofselected)) $selected = 1;
-				$par = '&amp;id_rate='.$obj->rowid.'&amp;page='.$page.'&amp;sortorder='.$sortorder.'&amp;sortfield='.$sortfield.'&amp;search_code='.$search_code.'&amp;search_rate='.$search_rate.'&amp;search_date_sync='.dol_print_date($search_date_sync, "%Y-%m-%d") .'&amp;search_date_sync_end='.dol_print_date($search_date_sync_end, "%Y-%m-%d") .'&amp;edit_mode=1';
-				print '<a class="editfielda marginleftonly marginrightonly" href="'.$_SERVER["PHP_SELF"].'?action=updateRate'. $par .  '">'.img_picto('edit', 'edit').'</a>';
-				print '<a class="marginleftonly marginrightonly" href="'.$_SERVER["PHP_SELF"].'?action=deleteRate&amp;id_rate='.$obj->rowid.'">'.img_picto('delete', 'delete').'</a>';
-				print '<input id="cb'.$obj->rowid.'" class="flat checkforselect marginleftonly" type="checkbox" name="toselect[]" value="'.$obj->rowid.'"'.($selected ? ' checked="checked"' : '').'>';
-			}
-			print '</td>';
-			if (!$i) $totalarray['nbfield']++;
->>>>>>> 08787cf4
+
 		}
 
 		print "</tr>\n";
