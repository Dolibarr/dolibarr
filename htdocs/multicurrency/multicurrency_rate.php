<?php
/* Copyright (C) 2001-2006  Rodolphe Quiedeville    <rodolphe@quiedeville.org>
 * Copyright (C) 2004-2018  Laurent Destailleur     <eldy@users.sourceforge.net>
 * Copyright (C) 2005-2012  Regis Houssin           <regis.houssin@capnetworks.com>
 * Copyright (C) 2012-2016  Marcos García           <marcosgdf@gmail.com>
 * Copyright (C) 2013-2019	Juanjo Menent           <jmenent@2byte.es>
 * Copyright (C) 2013-2015  Raphaël Doursenaud      <rdoursenaud@gpcsolutions.fr>
 * Copyright (C) 2013       Jean Heimburger         <jean@tiaris.info>
 * Copyright (C) 2013       Cédric Salvador         <csalvador@gpcsolutions.fr>
 * Copyright (C) 2013       Florian Henry           <florian.henry@open-concept.pro>
 * Copyright (C) 2013       Adolfo segura           <adolfo.segura@gmail.com>
 * Copyright (C) 2015       Jean-François Ferry     <jfefe@aternatik.fr>
 * Copyright (C) 2016       Ferran Marcet		    <fmarcet@2byte.es>
 * Copyright (C) 2023       Lenin Rivas		    	<lenin.rivas777@gmail.com>
 *
 * This program is free software; you can redistribute it and/or modify
 * it under the terms of the GNU General Public License as published by
 * the Free Software Foundation; either version 3 of the License, or
 * (at your option) any later version.
 *
 * This program is distributed in the hope that it will be useful,
 * but WITHOUT ANY WARRANTY; without even the implied warranty of
 * MERCHANTABILITY or FITNESS FOR A PARTICULAR PURPOSE.  See the
 * GNU General Public License for more details.
 *
 * You should have received a copy of the GNU General Public License
 * along with this program. If not, see <https://www.gnu.org/licenses/>.
 */

/**
 *    \file       htdocs/multicurrency/multicurrency_rate.php
 *    \ingroup    multicurrency
 *    \brief      Page to list multicurrency rate
 */

// Load Dolibarr environment
require '../main.inc.php';
require_once DOL_DOCUMENT_ROOT.'/core/class/html.formother.class.php';
require_once DOL_DOCUMENT_ROOT.'/core/lib/multicurrency.lib.php';


// Load translation files required by the page
$langs->loadLangs(array('multicurrency'));

// Get Parameters
$action				= GETPOST('action', 'alpha');
$massaction			= GETPOST('massaction', 'alpha');
$show_files			= GETPOST('show_files', 'int');
$confirm			= GETPOST('confirm', 'alpha');
$toselect = GETPOST('toselect', 'array');
$id_rate_selected = GETPOST('id_rate', 'int');
$sall = trim((GETPOST('search_all', 'alphanohtml') != '') ? GETPOST('search_all', 'alphanohtml') : GETPOST('sall', 'alphanohtml'));
$search_date_sync = dol_mktime(0, 0, 0, GETPOST('search_date_syncmonth', 'int'), GETPOST('search_date_syncday', 'int'), GETPOST('search_date_syncyear', 'int'));
$search_date_sync_end	= dol_mktime(0, 0, 0, GETPOST('search_date_sync_endmonth', 'int'), GETPOST('search_date_sync_endday', 'int'), GETPOST('search_date_sync_endyear', 'int'));
$search_rate		= GETPOST('search_rate', 'alpha');
$search_rate_indirect	= GETPOST('search_rate_indirect', 'alpha');
$search_code		= GETPOST('search_code', 'alpha');
$multicurrency_code = GETPOST('multicurrency_code', 'alpha');
$dateinput 			= dol_mktime(0, 0, 0, GETPOST('dateinputmonth', 'int'), GETPOST('dateinputday', 'int'), GETPOST('dateinputyear', 'int'));
$rateinput 			= price2num(GETPOST('rateinput', 'alpha'));
$rateindirectinput 	= price2num(GETPOST('rateinidirectinput', 'alpha'));
$optioncss 			= GETPOST('optioncss', 'alpha');
$limit = GETPOST('limit', 'int') ? GETPOST('limit', 'int') : $conf->liste_limit;
$sortfield 			= GETPOST('sortfield', 'aZ09comma');
$sortorder 			= GETPOST('sortorder', 'aZ09comma');
$page = (GETPOST("page", 'int') ? GETPOST("page", 'int') : 0);

if (empty($page) || $page == -1) {
	$page = 0;
}     // If $page is not defined, or '' or -1
$offset = $limit * $page;
$pageprev = $page - 1;
$pagenext = $page + 1;
if (!$sortfield) {
	$sortfield = "cr.date_sync";
}
if (!$sortorder) {
	$sortorder = "DESC";
}


// Initialize technical objects
$object = new CurrencyRate($db);
$form = new Form($db);
$extrafields = new ExtraFields($db);


// Initialize technical object to manage hooks. Note that conf->hooks_modules contains array of hooks
$hookmanager->initHooks(array('EditorRatelist', 'globallist'));

if (empty($action)) {
	$action = 'list';
}

// List of fields to search into when doing a "search in all"
$fieldstosearchall = array(
	'cr.date_sync'=>"date_sync",
	'cr.rate'=>"rate",
	'cr.rate_indirect'=>"rate_indirect",
	'm.code'=>"code",
);

// Definition of fields for lists
$arrayfields = array(
	'cr.date_sync'=>array('label'=>'Date', 'checked'=>1),
	'cr.rate'=>array('label'=>'Rate', 'checked'=>1),
<<<<<<< HEAD
	'cr.rate_indirect'=>array('label'=>'RateIndirect', 'checked'=>0, 'enabled'=>(empty($conf->global->MULTICURRENCY_USE_RATE_INDIRECT) ? 0 : 1)),
=======
	'cr.rate_indirect'=>array('label'=>'RateIndirect', 'checked'=>0, 'enabled'=>(!getDolGlobalString('MULTICURRENCY_USE_RATE_INDIRECT') ? 0 : 1)),
>>>>>>> 729451fa
	'm.code'=>array('label'=>'Code', 'checked'=>1),
);


$object->fields = dol_sort_array($object->fields, 'position');
$arrayfields = dol_sort_array($arrayfields, 'position');

// Access control
// TODO Open this page to a given permission so a sale representative can modify change rates. Permission should be added into module multicurrency.
// One permission to read rates (history) and one to add/edit rates.
if (!$user->admin || !isModEnabled("multicurrency")) {
	accessforbidden();
}

$error = 0;


/*
 * Actions
 */

if ($action == "create") {
	if (empty($multicurrency_code) || $multicurrency_code == '-1') {
		setEventMessages($langs->trans('ErrorFieldRequired', $langs->transnoentitiesnoconv("Currency")), null, "errors");
		$error++;
	}
	if ($rateinput === '0') {
		setEventMessages($langs->trans('NoEmptyRate'), null, "errors");
		$error++;
	} elseif (empty($rateinput)) {
		setEventMessages($langs->trans('ErrorFieldRequired', $langs->transnoentitiesnoconv("Rate")), null, "errors");
		$error++;
	}

	if (!$error) {
		$currencyRate_static = new CurrencyRate($db);
		$currency_static = new MultiCurrency($db);
		$fk_currency = $currency_static->getIdFromCode($db, $multicurrency_code);

		$currencyRate_static->fk_multicurrency = $fk_currency;
		$currencyRate_static->entity = $conf->entity;
		$currencyRate_static->date_sync = $dateinput;
		$currencyRate_static->rate = $rateinput;
		$currencyRate_static->rate_indirect = $rateindirectinput;

		$result = $currencyRate_static->create(intval($fk_currency));
		if ($result > 0) {
			setEventMessages($langs->trans('successRateCreate', $multicurrency_code), null);
		} else {
			dol_syslog("currencyRate:createRate", LOG_WARNING);
			setEventMessages($currencyRate_static->error, $currencyRate_static->errors, 'errors');
		}
	}
}

if ($action == 'update') {
	$currencyRate = new CurrencyRate($db);
	$result = $currencyRate->fetch($id_rate_selected);
	if ($result > 0) {
		$currency_static = new MultiCurrency($db);
		$fk_currency = $currency_static->getIdFromCode($db, $multicurrency_code);
		$currencyRate->date_sync = $dateinput;
		$currencyRate->fk_multicurrency = $fk_currency;
		$currencyRate->rate = $rateinput;
		$res = $currencyRate->update();
		if ($res) {
			setEventMessages($langs->trans('successUpdateRate'), null);
		} else {
			setEventMessages($currencyRate->error, $currencyRate->errors, "errors");
		}
	} else {
		setEventMessages($langs->trans('Error'), null, "warnings");
	}
}

if ($action == "deleteRate") {
	$current_rate = new CurrencyRate($db);
	$current_rate->fetch(intval($id_rate_selected));

	if ($current_rate) {
		$current_currency = new MultiCurrency($db);
		$current_currency->fetch($current_rate->fk_multicurrency);
		if ($current_currency) {
			$delayedhtmlcontent = $form->formconfirm(
				$_SERVER["PHP_SELF"].'?id_rate='.$id_rate_selected,
				$langs->trans('DeleteLineRate'),
				$langs->trans('ConfirmDeleteLineRate', $current_rate->rate, $current_currency->name, $current_rate->date_sync),
				'confirm_delete',
				'',
				0,
				1
			);
		} else {
			dol_syslog("Multicurrency::fetch", LOG_WARNING);
		}
	} else {
		setEventMessage($langs->trans('NoCurrencyRateSelected'), "warnings");
	}
}

if ($action == "confirm_delete") {
	$current_rate = new CurrencyRate($db);
	$current_rate->fetch(intval($id_rate_selected));
	if ($current_rate) {
		$result = $current_rate->delete($user);
		if ($result) {
			setEventMessages($langs->trans('successRateDelete'), null);
		} else {
			setEventMessages($current_rate->error, $current_rate->errors, 'errors');
		}
	} else {
		setEventMessages($langs->trans('NoCurrencyRateSelected'), null, "warnings");
		dol_syslog($langs->trans('NoCurrencyRateSelected'), LOG_WARNING);
	}
}


if (GETPOST('cancel', 'alpha')) {
	$action = 'list';
	$massaction = '';
}
if (!GETPOST('confirmmassaction', 'alpha') && $massaction != 'presend' && $massaction != 'confirm_presend') {
	$massaction = '';
}

$parameters = array();
$reshook = $hookmanager->executeHooks('doActions', $parameters, $object, $action); // Note that $action and $object may have been modified by some hooks
if ($reshook < 0) {
	setEventMessages($hookmanager->error, $hookmanager->errors, 'errors');
}
if (empty($reshook)) {
	// Selection of new fields
	include DOL_DOCUMENT_ROOT.'/core/actions_changeselectedfields.inc.php';

	// Purge search criteria
	if (GETPOST('button_removefilter_x', 'alpha') || GETPOST('button_removefilter.x', 'alpha') || GETPOST('button_removefilter', 'alpha')) { // All tests are required to be compatible with all browsers
		$sall = "";
		$search_date_sync = "";
		$search_date_sync_end="";
		$search_rate = "";
		$search_code = "";
		$search_array_options = array();
	}

	// Mass actions
	$objectclass = "CurrencyRate";
	$uploaddir = $conf->multicurrency->multidir_output; // define only because core/actions_massactions.inc.php want it
	$permissiontoread = $user->admin;
	$permissiontodelete = $user->admin;
	include DOL_DOCUMENT_ROOT.'/core/actions_massactions.inc.php';
}


/*
 * View
 */

$form = new Form($db);

$title = $langs->trans("CurrencyRate");
$page_name = "MultiCurrencySetup";
$help_url = '';

llxHeader('', $title, $help_url, '');
// Subheader
$linkback = '<a href="'.DOL_URL_ROOT.'/admin/modules.php?restore_lastsearch_values=1">'.$langs->trans("BackToModuleList").'</a>';
print load_fiche_titre($langs->trans($page_name), $linkback);

// Configuration header
$head = multicurrencyAdminPrepareHead();
print dol_get_fiche_head($head, 'ratelist', $langs->trans("ModuleSetup"), -1, "multicurrency");

// ACTION

if (!in_array($action, array("updateRate", "deleteRate"))) {
	print '<form action="'.$_SERVER["PHP_SELF"].'" method="post" name="formulaire">';
	print '<input type="hidden" name="token" value="'.newToken().'">';

	print '<div class="div-table-responsive-no-min">';
	print '<table class="noborder centpercent"><tr>';

	print ' <td>'.$langs->trans('Date').'</td>';
	print ' <td>';
	print $form->selectDate($dateinput, 'dateinput', 0, 0, 1, '', 1, 1);
	print '</td>';

	print '<td> '.$langs->trans('Currency').'</td>';
	print '<td>'.$form->selectMultiCurrency((GETPOSTISSET('multicurrency_code') ? GETPOST('multicurrency_code', 'alpha') : $multicurrency_code), 'multicurrency_code', 1, " code != '".$db->escape($conf->currency)."'", true).'</td>';

	print ' <td>'.$langs->trans('Rate').' / '.$langs->getCurrencySymbol($conf->currency).'</td>';
	print ' <td><input type="text" min="0" step="any" class="maxwidth75" id="rateinput" name="rateinput" value="'.dol_escape_htmltag($rateinput).'"></td>';

<<<<<<< HEAD
	if (!empty($conf->global->MULTICURRENCY_USE_RATE_INDIRECT)) {
=======
	if (getDolGlobalString('MULTICURRENCY_USE_RATE_INDIRECT')) {
>>>>>>> 729451fa
		print ' <td>'.$langs->trans('RateIndirect').' / '.$langs->getCurrencySymbol($conf->currency).'</td>';
		print ' <td><input type="text" min="0" step="any" class="maxwidth75" id="rateindirectinput" name="rateindirectinput" value="'.dol_escape_htmltag($rateindirectinput).'"></td>';
		// LRR Calculate Rate Direct
		print '<script type="text/javascript">';
		print 'jQuery(document).ready(function () {
				//alert("TC");
				jQuery("#rateindirectinput").keyup(function () {
					var valindirect = jQuery(this).val();
					valdirect = 1 / parseFloat(valindirect);
					jQuery("#rateinput").val(valdirect);
					console.log("Rate Direct:"+valdirect)
				});
			});';
		print '</script>';
	}

	print '<td>';
	print '<input type="hidden" name="action" value="create">';
	print '<input type="submit" class="button button-add small" name="btnCreateCurrencyRate" value="'.$langs->trans('CreateRate').'">';
	print '</td>';

	print '</tr></table>';
	print '</div>';

	print '</form>';

	print '<br>';
}




$sql = 'SELECT cr.rowid, cr.date_sync, cr.rate, cr.rate_indirect, cr.entity, m.code, m.name';
// Add fields from hooks
$parameters = array();
$reshook = $hookmanager->executeHooks('printFieldListSelect', $parameters); // Note that $action and $object may have been modified by hook
$sql .= $hookmanager->resPrint;
$sql .= ' FROM '.MAIN_DB_PREFIX.'multicurrency_rate as cr ';
$sql .= " INNER JOIN ".MAIN_DB_PREFIX."multicurrency AS m ON cr.fk_multicurrency = m.rowid";
if ($sall) {
	$sql .= natural_search(array_keys($fieldstosearchall), $sall);
}
if ($search_date_sync && $search_date_sync_end) {
	$sql .= " AND (cr.date_sync BETWEEN '".$db->idate($search_date_sync)."' AND '".$db->idate($search_date_sync_end)."')";
} elseif ($search_date_sync && !$search_date_sync_end) {
	$sql .= natural_search('cr.date_sync', $db->idate($search_date_sync));
}
if ($search_rate) {
	$sql .= natural_search('cr.rate', $search_rate);
}
if ($search_code) {
	$sql .= natural_search('m.code', $search_code);
}
$sql .= " WHERE m.code <> '".$db->escape($conf->currency)."'";

// Add where from hooks
$parameters = array();
$reshook = $hookmanager->executeHooks('printFieldListWhere', $parameters); // Note that $action and $object may have been modified by hook
$sql .= $hookmanager->resPrint;
$sql .= " GROUP BY cr.rowid, cr.date_sync, cr.rate, m.code, cr.entity, m.code, m.name";

// Add fields from hooks
$parameters = array();
$reshook = $hookmanager->executeHooks('printFieldSelect', $parameters); // Note that $action and $object may have been modified by hook
$sql .= $hookmanager->resPrint;

$sql .= $db->order($sortfield, $sortorder);


$nbtotalofrecords = '';
if (!getDolGlobalInt('MAIN_DISABLE_FULL_SCANLIST')) {
	$result = $db->query($sql);

	if ($result) {
		$nbtotalofrecords = $db->num_rows($result);
		if (($page * $limit) > $nbtotalofrecords) {	// if total resultset is smaller then paging size (filtering), goto and load page 0
			$page = 0;
			$offset = 0;
		}
	} else {
		setEventMessage($langs->trans('No_record_on_multicurrency_rate'), 'warnings');
	}
}

$sql .= $db->plimit($limit + 1, $offset);

$resql = $db->query($sql);
if ($resql) {
	$num = $db->num_rows($resql);
	$arrayofselected = is_array($toselect) ? $toselect : array();

	$param = '';
	if (!empty($contextpage) && $contextpage != $_SERVER["PHP_SELF"]) {
		$param .= '&contextpage='.urlencode($contextpage);
	}
	if ($limit > 0 && $limit != $conf->liste_limit) {
		$param .= '&limit='.((int) $limit);
	}
	if ($sall) {
		$param .= "&sall=".urlencode($sall);
	}

	if ($search_date_sync) {
		$param = "&search_date_sync=".$search_date_sync;
	}
	if ($search_date_sync_end) {
		$param="&search_date_sync_end=".$search_date_sync_end;
	}
	if ($search_rate) {
		$param = "&search_rate=".urlencode($search_rate);
	}
	if ($search_code != '') {
		$param.="&search_code=".urlencode($search_code);
	}

	// Add $param from extra fields
	include DOL_DOCUMENT_ROOT.'/core/tpl/extrafields_list_search_param.tpl.php';

	if ($user->admin) {
		$arrayofmassactions['predelete'] = $langs->trans("Delete");
	}
	if (in_array($massaction, array('presend', 'predelete'))) {
		$arrayofmassactions = array();
	}
	$massactionbutton = $form->selectMassAction('', $arrayofmassactions);

	print '<form action="'.$_SERVER["PHP_SELF"].'" method="POST" name="formulaire">';
	if ($optioncss != '') {
		print '<input type="hidden" name="optioncss" value="'.$optioncss.'">';
	}
	print '<input type="hidden" name="token" value="'.newToken().'">';
	print '<input type="hidden" name="formfilteraction" id="formfilteraction" value="list">';
	print '<input type="hidden" name="action" value="list">';
	print '<input type="hidden" name="sortfield" value="'.$sortfield.'">';
	print '<input type="hidden" name="sortorder" value="'.$sortorder.'">';
	print '<input type="hidden" name="page" value="'.$page.'">';
	print '<input type="hidden" name="type" value="'.$type.'">';

	print_barre_liste($texte, $page, $_SERVER["PHP_SELF"], $param, $sortfield, $sortorder, $massactionbutton, $num, $nbtotalofrecords, 'title_currency.png', 0, $newcardbutton, '', $limit);

	include DOL_DOCUMENT_ROOT.'/core/tpl/massactions_pre.tpl.php';

	if ($sall) {
		foreach ($fieldstosearchall as $key => $val) {
			$fieldstosearchall[$key] = $langs->trans($val);
		}
		print '<div class="divsearchfieldfilter">'.$langs->trans("FilterOnInto", $sall).join(', ', $fieldstosearchall).'</div>';
	}

	// Filter on categories
	$moreforfilter = '';


	$parameters = array();
	$reshook = $hookmanager->executeHooks('printFieldPreListTitle', $parameters); // Note that $action and $object may have been modified by hook
	if (empty($reshook)) {
		$moreforfilter .= $hookmanager->resPrint;
	} else {
		$moreforfilter = $hookmanager->resPrint;
	}

	if ($moreforfilter) {
		print '<div class="liste_titre liste_titre_bydiv centpercent">';
		print $moreforfilter;
		print '</div>';
	}

	$varpage = empty($contextpage) ? $_SERVER["PHP_SELF"] : $contextpage;
	$selectedfields = $form->multiSelectArrayWithCheckbox('selectedfields', $arrayfields, $varpage); // This also change content of $arrayfields
	if ($massactionbutton) {
		$selectedfields .= $form->showCheckAddButtons('checkforselect', 1);
	}

	print '<div class="div-table-responsive">';
	print '<table class="tagtable centpercent nomarginbottom liste'.($moreforfilter ? " listwithfilterbefore" : "").'">'."\n";

	// Lines with input filters
	print '<tr class="liste_titre_filter">';

	// date
	if (!empty($arrayfields['cr.date_sync']['checked'])) {
		print '<td class="liste_titre" align="left">';
		print $form->selectDate(dol_print_date($search_date_sync, "%Y-%m-%d"), 'search_date_sync', 0, 0, 1);
		print $form->selectDate(dol_print_date($search_date_sync_end, "%Y-%m-%d"), 'search_date_sync_end', 0, 0, 1);
		print '</td>';
	}
	// code
	if (!empty($arrayfields['m.code']['checked'])) {
		print '<td class="liste_titre" align="left">';
		print  $form->selectMultiCurrency($multicurrency_code, 'search_code', 1, " code != '".$conf->currency."'", true);
		print '</td>';
	}
	// rate
	if (!empty($arrayfields['cr.rate']['checked'])) {
		print '<td class="liste_titre" align="left">';
		print '<input class="flat maxwidth75" type="text" name="search_rate" value="'.dol_escape_htmltag($search_rate).'">';
		print '</td>';
	}

	// Fields from hook
	$parameters = array('arrayfields'=>$arrayfields);
	$reshook = $hookmanager->executeHooks('printFieldListOption', $parameters); // Note that $action and $object may have been modified by hook
	print $hookmanager->resPrint;

	print '<td class="liste_titre" align="middle">';
	$searchpicto = $form->showFilterButtons();
	print $searchpicto;
	print '</td>';

	print '</tr>';

	print '<tr class="liste_titre">';
	if (!empty($arrayfields['cr.date_sync']['checked'])) {
		print_liste_field_titre($arrayfields['cr.date_sync']['label'], $_SERVER["PHP_SELF"], "cr.date_sync", "", $param, "", $sortfield, $sortorder);
	}
	if (!empty($arrayfields['m.code']['checked'])) {
		print_liste_field_titre($arrayfields['m.code']['label'], $_SERVER["PHP_SELF"], "m.code", "", $param, "", $sortfield, $sortorder);
	}
	if (!empty($arrayfields['cr.rate']['checked'])) {
		print_liste_field_titre($arrayfields['cr.rate']['label'], $_SERVER["PHP_SELF"], "cr.rate", "", $param, "", $sortfield, $sortorder);
	}

	// Hook fields
	$parameters = array('arrayfields'=>$arrayfields, 'param'=>$param, 'sortfield'=>$sortfield, 'sortorder'=>$sortorder);
	$reshook = $hookmanager->executeHooks('printFieldListTitle', $parameters); // Note that $action and $object may have been modified by hook
	print $hookmanager->resPrint;

	print_liste_field_titre($selectedfields, $_SERVER["PHP_SELF"], "", '', '', 'align="center"', $sortfield, $sortorder, 'maxwidthsearch ');
	print "</tr>\n";

	$i = 0;
	$totalarray = array();
	while ($i < min($num, $limit)) {
		$obj = $db->fetch_object($resql);

		print '<tr class="oddeven">';

		// USER REQUEST UPDATE FOR THIS LINE
		if ($action == "updateRate" && $obj->rowid == $id_rate_selected) {
			//  var_dump($obj);
			print ' <td><input class="minwidth200" name="dateinput" value="'. date('Y-m-d', dol_stringtotime($obj->date_sync)) .'" type="date"></td>';
			print '<td>' . $form->selectMultiCurrency($obj->code, 'multicurrency_code', 1, " code != '".$conf->currency."'", true) . '</td>';
			print ' <td><input type="text" min ="0" step="any" class="minwidth200" name="rateinput" value="' . dol_escape_htmltag($obj->rate) . '"></td>';

			print '<td class="center nowrap ">';
			print '<input type="hidden" name="page" value="'.dol_escape_htmltag($page).'">';
			print '<input type="hidden" name="id_rate" value="'.dol_escape_htmltag($obj->rowid).'">';
			print '<button type="submit" class="button" name="action" value="update">'.$langs->trans("Modify").'</button>';
			print '<button type="submit" class="button" name="action" value="cancel">'.$langs->trans("Cancel").'</button>';
			print '</td>';
		} else {
			// date_sync
			if (!empty($arrayfields['cr.date_sync']['checked'])) {
				print '<td class="tdoverflowmax200">';
				print $obj->date_sync;
				print "</td>\n";
				if (!$i) {
					$totalarray['nbfield']++;
				}
			}

			// code
			if (!empty($arrayfields['m.code']['checked'])) {
				print '<td class="tdoverflowmax200">';
				print $obj->code;
				print ' - <span class="opacitymedium">'.$obj->name.'</span>';
				print "</td>\n";

				if (! $i) {
					$totalarray['nbfield']++;
				}
			}

			// rate
			if (!empty($arrayfields['cr.rate']['checked'])) {
				print '<td class="tdoverflowmax200">';
				print $obj->rate;
				print "</td>\n";
				if (! $i) {
					$totalarray['nbfield']++;
				}
			}

			// rate indirect
			if (!empty($arrayfields['cr.rate_indirect']['checked'])) {
				print '<td class="tdoverflowmax200">';
				print $obj->rate_indirect;
				print "</td>\n";
				if (! $i) {
					$totalarray['nbfield']++;
				}
			}

			// rate indirect
			if (!empty($arrayfields['cr.rate_indirect']['checked'])) {
				print '<td class="tdoverflowmax200">';
				print $obj->rate_indirect;
				print "</td>\n";
				if (! $i) $totalarray['nbfield']++;
			}


			// Fields from hook
			$parameters = array('arrayfields' => $arrayfields, 'obj' => $obj);
			$reshook = $hookmanager->executeHooks('printFieldListValue', $parameters);    // Note that $action and $object may have been modified by hook
			print $hookmanager->resPrint;

			// Action
			print '<td class="nowrap" align="center">';
			if ($massactionbutton || $massaction) {   // If we are in select mode (massactionbutton defined) or if we have already selected and sent an action ($massaction) defined
				$selected = 0;
				if (in_array($obj->rowid, $arrayofselected)) {
					$selected = 1;
				}
				print '<a class="editfielda marginleftonly marginrightonly" href="'.$_SERVER["PHP_SELF"].'?action=updateRate&token='.newToken().'&id_rate='.$obj->rowid.'">'.img_picto('edit', 'edit').'</a>';
				print '<a class="marginleftonly marginrightonly" href="'.$_SERVER["PHP_SELF"].'?action=deleteRate&token='.newToken().'&id_rate='.$obj->rowid.'">'.img_picto('delete', 'delete').'</a>';
				print '<input id="cb'.$obj->rowid.'" class="flat checkforselect marginleftonly" type="checkbox" name="toselect[]" value="'.$obj->rowid.'"'.($selected ? ' checked="checked"' : '').'>';
			}
			print '</td>';
			if (!$i) {
				$totalarray['nbfield']++;
			}

			print "</tr>\n";
			$i++;
		}
	}

	$db->free($resql);

	print "</table>";
	print "</div>";

	print '</form>';
} else {
	dol_print_error($db);
}


	llxFooter();
	$db->close();<|MERGE_RESOLUTION|>--- conflicted
+++ resolved
@@ -104,11 +104,7 @@
 $arrayfields = array(
 	'cr.date_sync'=>array('label'=>'Date', 'checked'=>1),
 	'cr.rate'=>array('label'=>'Rate', 'checked'=>1),
-<<<<<<< HEAD
-	'cr.rate_indirect'=>array('label'=>'RateIndirect', 'checked'=>0, 'enabled'=>(empty($conf->global->MULTICURRENCY_USE_RATE_INDIRECT) ? 0 : 1)),
-=======
 	'cr.rate_indirect'=>array('label'=>'RateIndirect', 'checked'=>0, 'enabled'=>(!getDolGlobalString('MULTICURRENCY_USE_RATE_INDIRECT') ? 0 : 1)),
->>>>>>> 729451fa
 	'm.code'=>array('label'=>'Code', 'checked'=>1),
 );
 
@@ -301,11 +297,7 @@
 	print ' <td>'.$langs->trans('Rate').' / '.$langs->getCurrencySymbol($conf->currency).'</td>';
 	print ' <td><input type="text" min="0" step="any" class="maxwidth75" id="rateinput" name="rateinput" value="'.dol_escape_htmltag($rateinput).'"></td>';
 
-<<<<<<< HEAD
-	if (!empty($conf->global->MULTICURRENCY_USE_RATE_INDIRECT)) {
-=======
 	if (getDolGlobalString('MULTICURRENCY_USE_RATE_INDIRECT')) {
->>>>>>> 729451fa
 		print ' <td>'.$langs->trans('RateIndirect').' / '.$langs->getCurrencySymbol($conf->currency).'</td>';
 		print ' <td><input type="text" min="0" step="any" class="maxwidth75" id="rateindirectinput" name="rateindirectinput" value="'.dol_escape_htmltag($rateindirectinput).'"></td>';
 		// LRR Calculate Rate Direct
@@ -599,14 +591,6 @@
 				}
 			}
 
-			// rate indirect
-			if (!empty($arrayfields['cr.rate_indirect']['checked'])) {
-				print '<td class="tdoverflowmax200">';
-				print $obj->rate_indirect;
-				print "</td>\n";
-				if (! $i) $totalarray['nbfield']++;
-			}
-
 
 			// Fields from hook
 			$parameters = array('arrayfields' => $arrayfields, 'obj' => $obj);
