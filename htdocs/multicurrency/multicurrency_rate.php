<?php
/* Copyright (C) 2001-2006  Rodolphe Quiedeville    <rodolphe@quiedeville.org>
 * Copyright (C) 2004-2018  Laurent Destailleur     <eldy@users.sourceforge.net>
 * Copyright (C) 2005-2012  Regis Houssin           <regis.houssin@capnetworks.com>
 * Copyright (C) 2012-2016  Marcos García           <marcosgdf@gmail.com>
 * Copyright (C) 2013-2019	Juanjo Menent           <jmenent@2byte.es>
 * Copyright (C) 2013-2015  Raphaël Doursenaud      <rdoursenaud@gpcsolutions.fr>
 * Copyright (C) 2013       Jean Heimburger         <jean@tiaris.info>
 * Copyright (C) 2013       Cédric Salvador         <csalvador@gpcsolutions.fr>
 * Copyright (C) 2013       Florian Henry           <florian.henry@open-concept.pro>
 * Copyright (C) 2013       Adolfo segura           <adolfo.segura@gmail.com>
 * Copyright (C) 2015       Jean-François Ferry     <jfefe@aternatik.fr>
 * Copyright (C) 2016       Ferran Marcet		    <fmarcet@2byte.es>
 *
 * This program is free software; you can redistribute it and/or modify
 * it under the terms of the GNU General Public License as published by
 * the Free Software Foundation; either version 3 of the License, or
 * (at your option) any later version.
 *
 * This program is distributed in the hope that it will be useful,
 * but WITHOUT ANY WARRANTY; without even the implied warranty of
 * MERCHANTABILITY or FITNESS FOR A PARTICULAR PURPOSE.  See the
 * GNU General Public License for more details.
 *
 * You should have received a copy of the GNU General Public License
 * along with this program. If not, see <http://www.gnu.org/licenses/>.
 */

/**
 *  \file       htdocs/multicurrency/multicurrency_rate.php
 *  \ingroup    multicurrency
 *  \brief      Page to list multicurrency rate
 */

require '../main.inc.php';
require_once DOL_DOCUMENT_ROOT.'/core/class/html.formother.class.php';
require_once DOL_DOCUMENT_ROOT.'/core/lib/multicurrency.lib.php';

// Load translation files required by the page
$langs->loadLangs(array('multicurrency'));

$action				= GETPOST('action', 'alpha');
$massaction			= GETPOST('massaction', 'alpha');
$show_files			= GETPOST('show_files', 'int');
$confirm			= GETPOST('confirm', 'alpha');
$toselect = GETPOST('toselect', 'array');
$id_rate_selected = GETPOST('id_rate', 'int');
$sall = trim((GETPOST('search_all', 'alphanohtml') != '') ?GETPOST('search_all', 'alphanohtml') : GETPOST('sall', 'alphanohtml'));
$search_date_sync = dol_mktime(0, 0, 0, GETPOST('search_date_syncmonth', 'int'), GETPOST('search_date_syncday', 'int'), GETPOST('search_date_syncyear', 'int'));
$search_date_sync_end	= dol_mktime(0, 0, 0, GETPOST('search_date_sync_endmonth', 'int'), GETPOST('search_date_sync_endday', 'int'), GETPOST('search_date_sync_endyear', 'int'));
$search_rate		= GETPOST('search_rate', 'alpha');
$search_code		= GETPOST('search_code', 'alpha');
$multicurrency_code = GETPOST('multicurrency_code', 'alpha');
$dateinput 			= dol_mktime(0, 0, 0, GETPOST('dateinputmonth', 'int'), GETPOST('dateinputday', 'int'), GETPOST('dateinputyear', 'int'));
$rateinput 			= price2num(GETPOST('rateinput', 'alpha'));
$optioncss 			= GETPOST('optioncss', 'alpha');
$limit = GETPOST('limit', 'int') ?GETPOST('limit', 'int') : $conf->liste_limit;
$sortfield 			= GETPOST('sortfield', 'aZ09comma');
$sortorder 			= GETPOST('sortorder', 'aZ09comma');
$page = (GETPOST("page", 'int') ?GETPOST("page", 'int') : 0);

if (empty($page) || $page == -1) {
	$page = 0;
}     // If $page is not defined, or '' or -1
$offset = $limit * $page;
$pageprev = $page - 1;
$pagenext = $page + 1;
if (!$sortfield) $sortfield = "cr.date_sync";
if (!$sortorder) $sortorder = "ASC";


// Initialize technical object to manage hooks. Note that conf->hooks_modules contains array of hooks
$object = new CurrencyRate($db);

$extrafields = new ExtraFields($db);
$form = new Form($db);

$hookmanager->initHooks(array('EditorRatelist', 'globallist'));

if (empty($action)) {
	$action = 'list';
}

// List of fields to search into when doing a "search in all"
$fieldstosearchall = array(
	'cr.date_sync'=>"date_sync",
	'cr.rate'=>"rate",
	'm.code'=>"code",
);

// Definition of fields for lists
$arrayfields = array(
	'cr.date_sync'=>array('label'=>'Date', 'checked'=>1),
	'cr.rate'=>array('label'=>'Rate', 'checked'=>1),
	'm.code'=>array('label'=>'Code', 'checked'=>1),
);


$object->fields = dol_sort_array($object->fields, 'position');
$arrayfields = dol_sort_array($arrayfields, 'position');

// Access control
// TODO Open this page to a given permission so a sale representative can modify change rates. Permission should be added into module multicurrency.
// One permission to read rates (history) and one to add/edit rates.
if (!$user->admin || empty($conf->multicurrency->enabled)) {
	accessforbidden();
}


/*
 * Actions
 */

if ($action == "create") {
	if (!empty($rateinput)) {
		$currencyRate_static = new CurrencyRate($db);
		$currency_static = new MultiCurrency($db);
		$fk_currency = $currency_static->getIdFromCode($db, $multicurrency_code);

		$currencyRate_static->fk_multicurrency = $fk_currency;
		$currencyRate_static->entity = $conf->entity;
		$currencyRate_static->date_sync = $dateinput;
		$currencyRate_static->rate = $rateinput;

		$result = $currencyRate_static->create(intval($fk_currency));
		if ($result > 0) {
			setEventMessages($langs->trans('successRateCreate', $multicurrency_code), null);
		} else {
			dol_syslog("currencyRate:createRate", LOG_WARNING);
			setEventMessages($currencyRate_static->error, $currencyRate_static->errors, 'errors');
		}
	} else {
		setEventMessages($langs->trans('NoEmptyRate'), null, "errors");
	}
}

if ($action == 'update') {
	$currencyRate = new CurrencyRate($db);
	$result = $currencyRate->fetch($id_rate_selected);
	if ($result > 0) {
		$currency_static = new MultiCurrency($db);
		$fk_currency = $currency_static->getIdFromCode($db, $multicurrency_code);
		$currencyRate->date_sync = $dateinput;
		$currencyRate->fk_multicurrency = $fk_currency;
		$currencyRate->rate = $rateinput;
		$res = $currencyRate->update();
		if ($res) {
			setEventMessages($langs->trans('successUpdateRate'), null);
		} else {
			setEventMessages($currencyRate->error, $currencyRate->errors, "errors");
		}
	} else {
		setEventMessages($langs->trans('Error'), null, "warnings");
	}
}

if ($action == "deleteRate") {
	$current_rate = new CurrencyRate($db);
	$current_rate->fetch(intval($id_rate_selected));

	if ($current_rate) {
		$current_currency = new MultiCurrency($db);
		$current_currency->fetch($current_rate->fk_multicurrency);
		if ($current_currency) {
			$delayedhtmlcontent = $form->formconfirm(
				$_SERVER["PHP_SELF"].'?id_rate='.$id_rate_selected,
				$langs->trans('DeleteLineRate'),
				$langs->trans('ConfirmDeleteLineRate', $current_rate->rate, $current_currency->name, $current_rate->date_sync),
				'confirm_delete',
				'',
				0,
				1
			);
		} else {
			dol_syslog("Multicurrency::fetch", LOG_WARNING);
		}
	} else {
		setEventMessage($langs->trans('NoCurrencyRateSelected'), "warnings");
	}
}

if ($action == "confirm_delete") {
	$current_rate = new CurrencyRate($db);
	$current_rate->fetch(intval($id_rate_selected));
	if ($current_rate) {
		$result = $current_rate->delete();
		if ($result) {
			setEventMessages($langs->trans('successRateDelete'), null);
		} else {
			setEventMessages($current_rate->error, $current_rate->errors, 'errors');
		}
	} else {
		setEventMessages($langs->trans('NoCurrencyRateSelected'), null, "warnings");
		dol_syslog($langs->trans('NoCurrencyRateSelected'), LOG_WARNING);
	}
}


if (GETPOST('cancel', 'alpha')) { $action = 'list'; $massaction = ''; }
if (!GETPOST('confirmmassaction', 'alpha') && $massaction != 'presend' && $massaction != 'confirm_presend') { $massaction = ''; }

$parameters = array();
$reshook = $hookmanager->executeHooks('doActions', $parameters, $object, $action); // Note that $action and $object may have been modified by some hooks
if ($reshook < 0) setEventMessages($hookmanager->error, $hookmanager->errors, 'errors');
if (empty($reshook)) {
	// Selection of new fields
	include DOL_DOCUMENT_ROOT.'/core/actions_changeselectedfields.inc.php';

	// Purge search criteria
	if (GETPOST('button_removefilter_x', 'alpha') || GETPOST('button_removefilter.x', 'alpha') || GETPOST('button_removefilter', 'alpha')) { // All tests are required to be compatible with all browsers
		$sall = "";
		$search_date_sync = "";
		$search_date_sync_end="";
		$search_rate = "";
		$search_code = "";
		$search_array_options = array();
	}

	// Mass actions
	$objectclass = "CurrencyRate";
	$uploaddir = $conf->multicurrency->multidir_output; // define only because core/actions_massactions.inc.php want it
	$permtoread = $user->admin;
	$permtodelete = $user->admin;
	include DOL_DOCUMENT_ROOT.'/core/actions_massactions.inc.php';
}


/*
 * View
 */

$form = new Form($db);

$title = $langs->trans("CurrencyRate");
$page_name = "MultiCurrencySetup";
$help_url = '';

llxHeader('', $title, $help_url, '');
// Subheader
$linkback = '<a href="'.DOL_URL_ROOT.'/admin/modules.php?restore_lastsearch_values=1">'.$langs->trans("BackToModuleList").'</a>';
print load_fiche_titre($langs->trans($page_name), $linkback);

// Configuration header
$head = multicurrencyAdminPrepareHead();
print dol_get_fiche_head($head, 'ratelist', $langs->trans("ModuleSetup"), -1, "multicurrency");

// ACTION

if (!in_array($action, array("updateRate", "deleteRate"))) {
	print '<form action="'.$_SERVER["PHP_SELF"].'" method="post" name="formulaire">';
	print '<input type="hidden" name="token" value="'.newToken().'">';

	print '<div class="div-table-responsive-no-min">';
	print '<table class="noborder centpercent"><tr>';

	print ' <td>'.$langs->trans('Date').'</td>';
	print ' <td>';
	print $form->selectDate($dateinput, 'dateinput', 0, 0, 1);
	print '</td>';

	print '<td> '.$langs->trans('Currency').'</td>';
	print '<td>'.$form->selectMultiCurrency((GETPOSTISSET('multicurrency_code') ? GETPOST('multicurrency_code', 'alpha') : $multicurrency_code), 'multicurrency_code', 1, " code != '".$db->escape($conf->currency)."'", true).'</td>';

	print ' <td>'.$langs->trans('Rate').'</td>';
	print ' <td><input type="text" min="0" step="any" class="maxwidth75" name="rateinput" value="'.dol_escape_htmltag($rateinput).'"></td>';

	print '<td>';
	print '<input type="hidden" name="action" value="create">';
	print '<input type="submit" class="button button-add small" name="btnCreateCurrencyRate" value="'.$langs->trans('CreateRate').'">';
	print '</td>';

	print '</tr></table>';
	print '</div>';

	print '</form>';

	print '<br>';
}




$sql = 'SELECT cr.rowid, cr.date_sync, cr.rate, cr.entity, m.code, m.name ';
// Add fields from hooks
$parameters = array();
$reshook = $hookmanager->executeHooks('printFieldListSelect', $parameters); // Note that $action and $object may have been modified by hook
$sql .= $hookmanager->resPrint;
$sql .= ' FROM '.MAIN_DB_PREFIX.'multicurrency_rate as cr ';
$sql .= " INNER JOIN ".MAIN_DB_PREFIX."multicurrency AS m ON cr.fk_multicurrency = m.rowid";
if ($sall) $sql .= natural_search(array_keys($fieldstosearchall), $sall);
if ($search_date_sync && $search_date_sync_end ) {
	$sql .= " AND (cr.date_sync BETWEEN '".$db->idate($search_date_sync)."' AND '".$db->idate($search_date_sync_end)."')";
} elseif ($search_date_sync && !$search_date_sync_end) {
	$sql .= natural_search('cr.date_sync', $db->idate($search_date_sync));
}
if ($search_rate) $sql .= natural_search('cr.rate', $search_rate);
if ($search_code) $sql .= natural_search('m.code', $search_code);
$sql .= " WHERE m.code <> '".$db->escape($conf->currency)."'";

// Add where from hooks
$parameters = array();
$reshook = $hookmanager->executeHooks('printFieldListWhere', $parameters); // Note that $action and $object may have been modified by hook
$sql .= $hookmanager->resPrint;
$sql .= " GROUP BY cr.rowid, cr.date_sync, cr.rate, m.code, cr.entity, m.code, m.name";

// Add fields from hooks
$parameters = array();
$reshook = $hookmanager->executeHooks('printFieldSelect', $parameters); // Note that $action and $object may have been modified by hook
$sql .= $hookmanager->resPrint;

$sql .= $db->order($sortfield, $sortorder);


$nbtotalofrecords = '';
if (empty($conf->global->MAIN_DISABLE_FULL_SCANLIST)) {
	$result = $db->query($sql);

	if ($result) {
		$nbtotalofrecords = $db->num_rows($result);
		if (($page * $limit) > $nbtotalofrecords) {	// if total resultset is smaller then paging size (filtering), goto and load page 0
			$page = 0;
			$offset = 0;
		}
	} else {
		setEventMessage($langs->trans('No_record_on_multicurrency_rate'), 'warnings');
	}
}

$sql .= $db->plimit($limit + 1, $offset);

$resql = $db->query($sql);
if ($resql) {
	$num = $db->num_rows($resql);
	$arrayofselected = is_array($toselect) ? $toselect : array();

	$param = '';
	if (!empty($contextpage) && $contextpage != $_SERVER["PHP_SELF"]) {
		$param .= '&contextpage='.urlencode($contextpage);
	}
	if ($limit > 0 && $limit != $conf->liste_limit) {
		$param .= '&limit='.urlencode($limit);
	}
	if ($sall) {
		$param .= "&sall=".urlencode($sall);
	}

	if ($search_date_sync) $param = "&search_date_sync=".$search_date_sync;
	if ($search_date_sync_end) $param="&search_date_sync_end=".$search_date_sync_end;
	if ($search_rate) $param = "&search_rate=".urlencode($search_rate);
	if ($search_code != '') $param.="&search_code=".urlencode($search_code);

	// Add $param from extra fields
	include DOL_DOCUMENT_ROOT.'/core/tpl/extrafields_list_search_param.tpl.php';

	if ($user->admin) {
		$arrayofmassactions['predelete'] = $langs->trans("Delete");
	}
	if (in_array($massaction, array('presend', 'predelete'))) {
		$arrayofmassactions = array();
	}
	$massactionbutton = $form->selectMassAction('', $arrayofmassactions);

	print '<form action="'.$_SERVER["PHP_SELF"].'" method="POST" name="formulaire">';
	if ($optioncss != '') {
		print '<input type="hidden" name="optioncss" value="'.$optioncss.'">';
	}
	print '<input type="hidden" name="token" value="'.newToken().'">';
	print '<input type="hidden" name="formfilteraction" id="formfilteraction" value="list">';
	print '<input type="hidden" name="action" value="list">';
	print '<input type="hidden" name="sortfield" value="'.$sortfield.'">';
	print '<input type="hidden" name="sortorder" value="'.$sortorder.'">';
	print '<input type="hidden" name="page" value="'.$page.'">';
	print '<input type="hidden" name="type" value="'.$type.'">';

	print_barre_liste($texte, $page, $_SERVER["PHP_SELF"], $param, $sortfield, $sortorder, $massactionbutton, $num, $nbtotalofrecords, 'title_currency.png', 0, $newcardbutton, '', $limit);

	include DOL_DOCUMENT_ROOT.'/core/tpl/massactions_pre.tpl.php';

	if ($sall) {
		foreach ($fieldstosearchall as $key => $val) {
			$fieldstosearchall[$key] = $langs->trans($val);
		}
		print '<div class="divsearchfieldfilter">'.$langs->trans("FilterOnInto", $sall).join(', ', $fieldstosearchall).'</div>';
	}

	// Filter on categories
	$moreforfilter = '';


	$parameters = array();
	$reshook = $hookmanager->executeHooks('printFieldPreListTitle', $parameters); // Note that $action and $object may have been modified by hook
	if (empty($reshook)) {
		$moreforfilter .= $hookmanager->resPrint;
	} else {
		$moreforfilter = $hookmanager->resPrint;
	}

	if ($moreforfilter) {
		print '<div class="liste_titre liste_titre_bydiv centpercent">';
		print $moreforfilter;
		print '</div>';
	}

	$varpage = empty($contextpage) ? $_SERVER["PHP_SELF"] : $contextpage;
	$selectedfields = $form->multiSelectArrayWithCheckbox('selectedfields', $arrayfields, $varpage); // This also change content of $arrayfields
	if ($massactionbutton) {
		$selectedfields .= $form->showCheckAddButtons('checkforselect', 1);
	}

<<<<<<< HEAD
	print '<div class="div-table-responsive-no-min">';
=======
	print '<div class="div-table-responsive">';
>>>>>>> 503d1a04
	print '<table class="tagtable centpercent nomarginbottom liste'.($moreforfilter ? " listwithfilterbefore" : "").'">'."\n";

	// Lines with input filters
	print '<tr class="liste_titre_filter">';

	// date
	if (!empty($arrayfields['cr.date_sync']['checked'])) {
		print '<td class="liste_titre" align="left">';
		print $form->selectDate(dol_print_date($search_date_sync, "%Y-%m-%d"), 'search_date_sync', 0, 0, 1);
		print $form->selectDate(dol_print_date($search_date_sync_end, "%Y-%m-%d"), 'search_date_sync_end', 0, 0, 1);
		print '</td>';
	}
		// code
	if (!empty($arrayfields['m.code']['checked'])) {
		print '<td class="liste_titre" align="left">';
		print  $form->selectMultiCurrency($multicurrency_code, 'search_code', 1, " code != '".$conf->currency."'", true);
		print '</td>';
	}
		// rate
	if (!empty($arrayfields['cr.rate']['checked'])) {
		print '<td class="liste_titre" align="left">';
		print '<input class="flat maxwidth75" type="text" name="search_rate" value="'.dol_escape_htmltag($search_rate).'">';
		print '</td>';
	}

	// Fields from hook
	$parameters = array('arrayfields'=>$arrayfields);
	$reshook = $hookmanager->executeHooks('printFieldListOption', $parameters); // Note that $action and $object may have been modified by hook
	print $hookmanager->resPrint;

	print '<td class="liste_titre" align="middle">';
	$searchpicto = $form->showFilterButtons();
	print $searchpicto;
	print '</td>';

	print '</tr>';

	print '<tr class="liste_titre">';
	if (!empty($arrayfields['cr.date_sync']['checked'])) {
		print_liste_field_titre($arrayfields['cr.date_sync']['label'], $_SERVER["PHP_SELF"], "cr.date_sync", "", $param, "", $sortfield, $sortorder);
	}
	if (!empty($arrayfields['m.code']['checked'])) {
		print_liste_field_titre($arrayfields['m.code']['label'], $_SERVER["PHP_SELF"], "m.code", "", $param, "", $sortfield, $sortorder);
	}
	if (!empty($arrayfields['cr.rate']['checked'])) {
		print_liste_field_titre($arrayfields['cr.rate']['label'], $_SERVER["PHP_SELF"], "cr.rate", "", $param, "", $sortfield, $sortorder);
	}

	// Hook fields
	$parameters = array('arrayfields'=>$arrayfields, 'param'=>$param, 'sortfield'=>$sortfield, 'sortorder'=>$sortorder);
	$reshook = $hookmanager->executeHooks('printFieldListTitle', $parameters); // Note that $action and $object may have been modified by hook
	print $hookmanager->resPrint;

	print_liste_field_titre($selectedfields, $_SERVER["PHP_SELF"], "", '', '', 'align="center"', $sortfield, $sortorder, 'maxwidthsearch ');
	print "</tr>\n";

	$i = 0;
	$totalarray = array();
	while ($i < min($num, $limit)) {
		$obj = $db->fetch_object($resql);

		print '<tr class="oddeven">';

		// USER REQUEST UPDATE FOR THIS LINE
		if ($action == "updateRate" && $obj->rowid == $id_rate_selected) {
			//  var_dump($obj);
			print ' <td><input class="minwidth200" name="dateinput" value="'. date('Y-m-d', dol_stringtotime($obj->date_sync)) .'" type="date"></td>';
			print '<td>' . $form->selectMultiCurrency($obj->code, 'multicurrency_code', 1, " code != '".$conf->currency."'", true) . '</td>';
			print ' <td><input type="text" min ="0" step="any" class="minwidth200" name="rateinput" value="' . dol_escape_htmltag($obj->rate) . '"></td>';

			print '<td class="center nowrap ">';
			print '<input type="hidden" name="page" value="'.dol_escape_htmltag($page).'">';
			print '<input type="hidden" name="id_rate" value="'.dol_escape_htmltag($obj->rowid).'">';
			print '<button type="submit" class="button" name="action" value="update">'.$langs->trans("Modify").'</button>';
			print '<button type="submit" class="button" name="action" value="cancel">'.$langs->trans("Cancel").'</button>';
			print '</td>';
		} else {
			// date_sync
			if (!empty($arrayfields['cr.date_sync']['checked'])) {
				print '<td class="tdoverflowmax200">';
				print $obj->date_sync;
				print "</td>\n";
				if (!$i) $totalarray['nbfield']++;
			}

			// code
			if (! empty($arrayfields['m.code']['checked'])) {
				print '<td class="tdoverflowmax200">';
				print $obj->code." ".$obj->name;
				print "</td>\n";

				if (! $i) $totalarray['nbfield']++;
			}

			// rate
			if (! empty($arrayfields['cr.rate']['checked'])) {
				print '<td class="tdoverflowmax200">';
				print $obj->rate;
				print "</td>\n";
				if (! $i) $totalarray['nbfield']++;
			}


			// Fields from hook
			$parameters = array('arrayfields' => $arrayfields, 'obj' => $obj);
			$reshook = $hookmanager->executeHooks('printFieldListValue', $parameters);    // Note that $action and $object may have been modified by hook
			print $hookmanager->resPrint;

			// Action
			print '<td class="nowrap" align="center">';
			if ($massactionbutton || $massaction) {   // If we are in select mode (massactionbutton defined) or if we have already selected and sent an action ($massaction) defined
				$selected = 0;
				if (in_array($obj->rowid, $arrayofselected)) {
					$selected = 1;
				}
				print '<a class="editfielda marginleftonly marginrightonly" href="'.$_SERVER["PHP_SELF"].'?action=updateRate&token='.newToken().'&id_rate='.$obj->rowid.'">'.img_picto('edit', 'edit').'</a>';
				print '<a class="marginleftonly marginrightonly" href="'.$_SERVER["PHP_SELF"].'?action=deleteRate&token='.newToken().'&id_rate='.$obj->rowid.'">'.img_picto('delete', 'delete').'</a>';
				print '<input id="cb'.$obj->rowid.'" class="flat checkforselect marginleftonly" type="checkbox" name="toselect[]" value="'.$obj->rowid.'"'.($selected ? ' checked="checked"' : '').'>';
			}
			print '</td>';
			if (!$i) {
				$totalarray['nbfield']++;
			}

			print "</tr>\n";
			$i++;
		}
	}

	$db->free($resql);

	print "</table>";
	print "</div>";

	print '</form>';
} else {
	dol_print_error($db);
}


	llxFooter();
	$db->close();<|MERGE_RESOLUTION|>--- conflicted
+++ resolved
@@ -407,11 +407,7 @@
 		$selectedfields .= $form->showCheckAddButtons('checkforselect', 1);
 	}
 
-<<<<<<< HEAD
-	print '<div class="div-table-responsive-no-min">';
-=======
 	print '<div class="div-table-responsive">';
->>>>>>> 503d1a04
 	print '<table class="tagtable centpercent nomarginbottom liste'.($moreforfilter ? " listwithfilterbefore" : "").'">'."\n";
 
 	// Lines with input filters
