--- conflicted
+++ resolved
@@ -107,7 +107,6 @@
 		$totalsize+=$file['size'];
 	}
 
-
 	$linkback = '<a href="'.DOL_URL_ROOT.'/don/list.php'.(! empty($socid)?'?socid='.$socid:'').'">'.$langs->trans("BackToList").'</a>';
 	
 	$morehtmlref='<div class="refidno">';
@@ -153,11 +152,6 @@
 	
     print '<table class="border" width="100%">';
 
-<<<<<<< HEAD
-=======
-    $linkback = '<a href="'.DOL_URL_ROOT.'/don/list.php'.(! empty($socid)?'?socid='.$socid:'').'">'.$langs->trans("BackToList").'</a>';
->>>>>>> bb5df3be
-
 	// Ref
 	/*
 	print '<tr><td class="titlefield">'.$langs->trans("Ref").'</td><td>';
