--- conflicted
+++ resolved
@@ -178,14 +178,11 @@
 
 	$error = 0;
 
-<<<<<<< HEAD
-=======
 	if (!empty($conf->societe->enabled) && !empty($conf->global->DONATION_USE_THIRDPARTIES) && !(GETPOST("socid", 'int') > 0)) {
 		setEventMessages($langs->trans("ErrorFieldRequired", $langs->transnoentitiesnoconv("ThirdParty")), null, 'errors');
 		$action = "create";
 		$error++;
 	}
->>>>>>> 8a602ad1
 	if (empty($donation_date)) {
 		setEventMessages($langs->trans("ErrorFieldRequired", $langs->transnoentitiesnoconv("Date")), null, 'errors');
 		$action = "create";
@@ -359,16 +356,10 @@
 	// Company
 	if (!empty($conf->societe->enabled) && !empty($conf->global->DONATION_USE_THIRDPARTIES)) {
 		// Thirdparty
-<<<<<<< HEAD
-		print '<td>'.$langs->trans('Customer').'</td>';
-		if ($soc->id > 0 && !GETPOST('fac_rec', 'alpha')) {
-			print '<td colspan="2">';
-=======
 		if ($soc->id > 0)
 		{
 			print '<td class="fieldrequired">'.$langs->trans('ThirdParty').'</td>';
 			print '<td>';
->>>>>>> 8a602ad1
 			print $soc->getNomUrl(1);
 			print '<input type="hidden" name="socid" value="'.$soc->id.'">';
 			// Outstanding Bill
