--- conflicted
+++ resolved
@@ -159,31 +159,9 @@
 			$error++;
 		}
 
-<<<<<<< HEAD
 		if (empty($amount)) {
 			setEventMessages($langs->trans("ErrorFieldRequired", $langs->transnoentitiesnoconv("Amount")), null, 'errors');
 			$action = "create";
-=======
-		$object->firstname = (string) GETPOST("firstname", 'alpha');
-		$object->lastname = (string) GETPOST("lastname", 'alpha');
-		$object->societe = (string) GETPOST("societe", 'alpha');
-		$object->address = (string) GETPOST("address", 'alpha');
-		$object->amount = price2num(GETPOST("amount", 'alpha'));
-		$object->town = (string) GETPOST("town", 'alpha');
-		$object->zip = (string) GETPOST("zipcode", 'alpha');
-		$object->country_id = (int) GETPOST('country_id', 'int');
-		$object->email = (string) GETPOST("email", 'alpha');
-		$object->date = $donation_date;
-		$object->public = $public_donation;
-		$object->fk_project = (int) GETPOST("fk_project", 'int');
-		$object->note_private = (string) GETPOST("note_private", 'restricthtml');
-		$object->note_public = (string) GETPOST("note_public", 'restricthtml');
-		$object->modepaymentid = (int) GETPOST('modepayment', 'int');
-
-		// Fill array 'array_options' with data from add form
-		$ret = $extrafields->setOptionalsFromPost(null, $object, '@GETPOSTISSET');
-		if ($ret < 0) {
->>>>>>> d4501a6f
 			$error++;
 		}
 
@@ -207,7 +185,7 @@
 			$object->modepaymentid = (int) GETPOST('modepayment', 'int');
 
 			// Fill array 'array_options' with data from add form
-			$ret = $extrafields->setOptionalsFromPost(null, $object);
+			$ret = $extrafields->setOptionalsFromPost(null, $object, '@GETPOSTISSET');
 			if ($ret < 0) {
 				$error++;
 			}
