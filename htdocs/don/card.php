<?php
/* Copyright (C) 2001-2002  Rodolphe Quiedeville    <rodolphe@quiedeville.org>
 * Copyright (C) 2004-2017  Laurent Destailleur     <eldy@users.sourceforge.net>
 * Copyright (C) 2005-2012  Regis Houssin           <regis.houssin@inodbox.com>
 * Copyright (C) 2013       Florian Henry           <florian.henry@open-concept.pro>
 * Copyright (C) 2015-2016  Alexandre Spangaro      <aspangaro@open-dsi.fr>
 * Copyright (C) 2018-2019  Thibault FOUCART        <support@ptibogxiv.net>
 * Copyright (C) 2018-2020  Frédéric France         <frederic.france@netlogic.fr>
 *
 * This program is free software; you can redistribute it and/or modify
 * it under the terms of the GNU General Public License as published by
 * the Free Software Foundation; either version 3 of the License, or
 * (at your option) any later version.
 *
 * This program is distributed in the hope that it will be useful,
 * but WITHOUT ANY WARRANTY; without even the implied warranty of
 * MERCHANTABILITY or FITNESS FOR A PARTICULAR PURPOSE.  See the
 * GNU General Public License for more details.
 *
 * You should have received a copy of the GNU General Public License
 * along with this program. If not, see <https://www.gnu.org/licenses/>.
 */

/**
 *  \file       htdocs/don/card.php
 *  \ingroup    donations
 *  \brief      Page of donation card
 */

// Load Dolibarr environment
require '../main.inc.php';
require_once DOL_DOCUMENT_ROOT.'/core/modules/dons/modules_don.php';
require_once DOL_DOCUMENT_ROOT.'/core/lib/donation.lib.php';
require_once DOL_DOCUMENT_ROOT.'/core/class/html.formfile.class.php';
require_once DOL_DOCUMENT_ROOT.'/core/class/html.formcompany.class.php';
require_once DOL_DOCUMENT_ROOT.'/don/class/don.class.php';
require_once DOL_DOCUMENT_ROOT.'/compta/paiement/class/paiement.class.php';
require_once DOL_DOCUMENT_ROOT.'/core/class/extrafields.class.php';
require_once DOL_DOCUMENT_ROOT.'/core/class/html.formother.class.php';
require_once DOL_DOCUMENT_ROOT.'/core/class/html.formmargin.class.php';
require_once DOL_DOCUMENT_ROOT.'/core/lib/functions2.lib.php';
if (isModEnabled('project')) {
	require_once DOL_DOCUMENT_ROOT.'/core/class/html.formprojet.class.php';
	require_once DOL_DOCUMENT_ROOT.'/projet/class/project.class.php';
}
require_once DOL_DOCUMENT_ROOT.'/core/class/doleditor.class.php';

$langs->loadLangs(array('bills', 'companies', 'donations', 'users'));

$id = GETPOST('rowid') ?GETPOST('rowid', 'int') : GETPOST('id', 'int');
$ref = GETPOST('ref', 'alpha');
$action = GETPOST('action', 'aZ09');
$cancel = GETPOST('cancel', 'alpha');
$confirm = GETPOST('confirm', 'alpha');
$backtopage = GETPOST('backtopage', 'alpha');
$socid = GETPOST('socid', 'int');
$amount = price2num(GETPOST('amount', 'alphanohtml'), 'MT');
$donation_date = dol_mktime(12, 0, 0, GETPOST('remonth'), GETPOST('reday'), GETPOST('reyear'));
$projectid = (GETPOST('projectid') ? GETPOST('projectid', 'int') : 0);
$public_donation = (int) GETPOST("public", 'int');

$object = new Don($db);
if ($id > 0 || $ref) {
	$object->fetch($id, $ref);
}

if (!empty($socid) && $socid > 0) {
	$soc = new Societe($db);
	if ($socid > 0) {
		$soc->fetch($socid);
	}
}

$extrafields = new ExtraFields($db);

// fetch optionals attributes and labels
$extrafields->fetch_name_optionals_label($object->table_element);
$search_array_options = $extrafields->getOptionalsFromPost($object->table_element, '', 'search_');

// Initialize technical object to manage hooks of page. Note that conf->hooks_modules contains array of hook context
$hookmanager->initHooks(array('doncard', 'globalcard'));

$upload_dir = $conf->don->dir_output;


// Security check
$result = restrictedArea($user, 'don', $object->id);

$permissiontoadd = $user->rights->don->creer;


/*
 * Actions
 */

$parameters = array();

$reshook = $hookmanager->executeHooks('doActions', $parameters, $object, $action); // Note that $action and $object may have been modified by some
if ($reshook < 0) {
	setEventMessages($hookmanager->error, $hookmanager->errors, 'errors');
}

if (empty($reshook)) {
	$backurlforlist = DOL_URL_ROOT.'/don/list.php';

	if (empty($backtopage) || ($cancel && empty($id))) {
		if (empty($backtopage) || ($cancel && strpos($backtopage, '__ID__'))) {
			if (empty($id) && (($action != 'add' && $action != 'create') || $cancel)) {
				$backtopage = $backurlforlist;
			} else {
				$backtopage = DOL_URL_ROOT.'/don/card.php?id='.((!empty($id) && $id > 0) ? $id : '__ID__');
			}
		}
	}

	if ($cancel) {
		if (!empty($backtopageforcancel)) {
			header("Location: ".$backtopageforcancel);
			exit;
		} elseif (!empty($backtopage)) {
			header("Location: ".$backtopage);
			exit;
		}
		$action = '';
	}

	// Action reopen object
	if ($action == 'confirm_reopen' && $confirm == 'yes' && $permissiontoadd) {
		$object->fetch($id);

		$result = $object->reopen($user);
		if ($result >= 0) {
			// Define output language
			if (empty($conf->global->MAIN_DISABLE_PDF_AUTOUPDATE)) {
				if (method_exists($object, 'generateDocument')) {
					$outputlangs = $langs;
					$newlang = '';
					if (getDolGlobalInt('MAIN_MULTILANGS') && empty($newlang) && GETPOST('lang_id', 'aZ09')) {
						$newlang = GETPOST('lang_id', 'aZ09');
					}
					if (getDolGlobalInt('MAIN_MULTILANGS') && empty($newlang)) {
						$newlang = $object->thirdparty->default_lang;
					}
					if (!empty($newlang)) {
						$outputlangs = new Translate("", $conf);
						$outputlangs->setDefaultLang($newlang);
					}
					$model = $object->model_pdf;
					$ret = $object->fetch($id); // Reload to get new records

					$object->generateDocument($model, $outputlangs, $hidedetails, $hidedesc, $hideref);
				}
			}

			header("Location: ".$_SERVER["PHP_SELF"].'?id='.$object->id);
			exit;
		} else {
			setEventMessages($object->error, $object->errors, 'errors');
			$action = 'create';
		}
	}


	// Action update object
	if ($action == 'update') {
		if (!empty($cancel)) {
			header("Location: ".$_SERVER['PHP_SELF']."?id=".urlencode($id));
			exit;
		}

		$error = 0;

		if (empty($donation_date)) {
			setEventMessages($langs->trans("ErrorFieldRequired", $langs->transnoentitiesnoconv("Date")), null, 'errors');
			$action = "create";
			$error++;
		}

		if (empty($amount)) {
			setEventMessages($langs->trans("ErrorFieldRequired", $langs->transnoentitiesnoconv("Amount")), null, 'errors');
			$action = "create";
			$error++;
		}

		if (!$error) {
			$object->fetch($id);

			$object->firstname = (string) GETPOST("firstname", 'alpha');
			$object->lastname = (string) GETPOST("lastname", 'alpha');
			$object->societe = (string) GETPOST("societe", 'alpha');
			$object->address = (string) GETPOST("address", 'alpha');
			$object->amount = price2num(GETPOST("amount", 'alpha'), '', 2);
			$object->town = (string) GETPOST("town", 'alpha');
			$object->zip = (string) GETPOST("zipcode", 'alpha');
			$object->country_id = (int) GETPOST('country_id', 'int');
			$object->email = (string) GETPOST("email", 'alpha');
			$object->date = $donation_date;
			$object->public = $public_donation;
			$object->fk_project = (int) GETPOST("fk_project", 'int');
			$object->modepaymentid = (int) GETPOST('modepayment', 'int');

			// Fill array 'array_options' with data from add form
			$ret = $extrafields->setOptionalsFromPost(null, $object, '@GETPOSTISSET');
			if ($ret < 0) {
				$error++;
			}

			if ($object->update($user) > 0) {
				header("Location: ".$_SERVER['PHP_SELF']."?id=".$object->id);
				exit;
			} else {
				setEventMessages($object->error, $object->errors, 'errors');
				$action = "create";
			}
		}
	}


	// Action add/create object
	if ($action == 'add') {
		if (!empty($cancel)) {
			header("Location: index.php");
			exit;
		}

		$error = 0;

		if (isModEnabled("societe") && !empty($conf->global->DONATION_USE_THIRDPARTIES) && !(GETPOST("socid", 'int') > 0)) {
			setEventMessages($langs->trans("ErrorFieldRequired", $langs->transnoentitiesnoconv("ThirdParty")), null, 'errors');
			$action = "create";
			$error++;
		}
		if (empty($donation_date)) {
			setEventMessages($langs->trans("ErrorFieldRequired", $langs->transnoentitiesnoconv("Date")), null, 'errors');
			$action = "create";
			$error++;
		}

		if (empty($amount)) {
			setEventMessages($langs->trans("ErrorFieldRequired", $langs->transnoentitiesnoconv("Amount")), null, 'errors');
			$action = "create";
			$error++;
		}

		if (!$error) {
			$object->socid = (int) GETPOST("socid", 'int');
			$object->firstname = (string) GETPOST("firstname", 'alpha');
			$object->lastname = (string) GETPOST("lastname", 'alpha');
			$object->societe = (string) GETPOST("societe", 'alpha');
			$object->address = (string) GETPOST("address", 'alpha');
			$object->amount = price2num(GETPOST("amount", 'alpha'), '', 2);
			$object->zip = (string) GETPOST("zipcode", 'alpha');
			$object->town = (string) GETPOST("town", 'alpha');
			$object->country_id = (int) GETPOST('country_id', 'int');
			$object->email = (string) GETPOST('email', 'alpha');
			$object->date = $donation_date;
			$object->note_private = (string) GETPOST("note_private", 'restricthtml');
			$object->note_public = (string) GETPOST("note_public", 'restricthtml');
			$object->public = $public_donation;
			$object->fk_project = (int) GETPOST("fk_project", 'int');
			$object->modepaymentid = (int) GETPOST('modepayment', 'int');

			// Fill array 'array_options' with data from add form
			$ret = $extrafields->setOptionalsFromPost(null, $object);
			if ($ret < 0) {
				$error++;
			}

			$res = $object->create($user);
			if ($res > 0) {
				header("Location: ".$_SERVER['PHP_SELF'].'?id='.$res);
				exit;
			} else {
				setEventMessages($object->error, $object->errors, 'errors');
				$action = "create";
			}
		}
	}

	// Action delete object
	if ($action == 'confirm_delete' && GETPOST("confirm") == "yes" && $user->rights->don->supprimer) {
		$object->fetch($id);
		$result = $object->delete($user);
		if ($result > 0) {
			header("Location: index.php");
			exit;
		} else {
			dol_syslog($object->error, LOG_DEBUG);
			setEventMessages($object->error, $object->errors, 'errors');
		}
	}

	// Action validation
	if ($action == 'valid_promesse') {
		$object->fetch($id);
		if ($object->valid_promesse($id, $user->id) >= 0) {
			setEventMessages($langs->trans("DonationValidated", $object->ref), null);
			$action = '';
		} else {
			setEventMessages($object->error, $object->errors, 'errors');
		}
	}

	// Action cancel
	if ($action == 'set_cancel') {
		$object->fetch($id);
		if ($object->set_cancel($id) >= 0) {
			$action = '';
		} else {
			setEventMessages($object->error, $object->errors, 'errors');
		}
	}

	// Action set paid
	if ($action == 'set_paid') {
		$object->fetch($id);
		if ($object->setPaid($id, $modepayment) >= 0) {
			$action = '';
		} else {
			setEventMessages($object->error, $object->errors, 'errors');
		}
	} elseif ($action == 'classin' && $user->rights->don->creer) {
		$object->fetch($id);
		$object->setProject($projectid);
	}


	// Actions to build doc
	include DOL_DOCUMENT_ROOT.'/core/actions_builddoc.inc.php';


	// Remove file in doc form
	/*if ($action == 'remove_file')
	{
		$object = new Don($db, 0, GETPOST('id', 'int'));
		if ($object->fetch($id))
		{
			require_once DOL_DOCUMENT_ROOT.'/core/lib/files.lib.php';

			$object->fetch_thirdparty();

			$langs->load("other");
			$upload_dir = $conf->don->dir_output;
			$file = $upload_dir . '/' . GETPOST('file');
			$ret=dol_delete_file($file,0,0,0,$object);
			if ($ret) setEventMessages($langs->trans("FileWasRemoved", GETPOST('urlfile')), null, 'mesgs');
			else setEventMessages($langs->trans("ErrorFailToDeleteFile", GETPOST('urlfile')), null, 'errors');
			$action='';
		}
	}
	*/

	/*
	 * Build doc
	 */
	/*
	if ($action == 'builddoc')
	{
		$object = new Don($db);
		$result=$object->fetch($id);

		// Save last template used to generate document
		if (GETPOST('model')) $object->setDocModel($user, GETPOST('model','alpha'));

		// Define output language
		$outputlangs = $langs;
		$newlang='';
		if (getDolGlobalInt('MAIN_MULTILANGS') && empty($newlang) && !empty($_REQUEST['lang_id'])) $newlang=$_REQUEST['lang_id'];
		if (getDolGlobalInt('MAIN_MULTILANGS') && empty($newlang)) $newlang=$object->thirdparty->default_lang;
		if (!empty($newlang))
		{
			$outputlangs = new Translate("",$conf);
			$outputlangs->setDefaultLang($newlang);
		}
		$result=don_create($db, $object->id, '', $object->model_pdf, $outputlangs);
		if ($result <= 0)
		{
			dol_print_error($db,$result);
			exit;
		}
	}
	*/
}


/*
 * View
 */

$title = $langs->trans("Donation");

$help_url = 'EN:Module_Donations|FR:Module_Dons|ES:M&oacute;dulo_Donaciones|DE:Modul_Spenden';

llxHeader('', $title, $help_url);

$form = new Form($db);
$formfile = new FormFile($db);
$formcompany = new FormCompany($db);
if (isModEnabled('project')) {
	$formproject = new FormProjets($db);
}

if ($action == 'create') {
	print load_fiche_titre($langs->trans("AddDonation"), '', 'object_donation');

	print '<form name="add" action="'.$_SERVER["PHP_SELF"].'" method="POST">';
	print '<input type="hidden" name="token" value="'.newToken().'">';
	print '<input type="hidden" name="action" value="add">';
	print '<input type="hidden" name="backtopage" value="'.$backtopage.'">';

	print dol_get_fiche_head('');

	print '<table class="border centpercent">';
	print '<tbody>';

	// Ref
	print '<tr><td class="titlefieldcreate fieldrequired">'.$langs->trans('Ref').'</td><td>'.$langs->trans('Draft').'</td></tr>';

	// Company
	if (isModEnabled("societe") && !empty($conf->global->DONATION_USE_THIRDPARTIES)) {
		// Thirdparty
		if ($soc->id > 0) {
			print '<td class="fieldrequired">'.$langs->trans('ThirdParty').'</td>';
			print '<td>';
			print $soc->getNomUrl(1);
			print '<input type="hidden" name="socid" value="'.$soc->id.'">';
			// Outstanding Bill
			$arrayoutstandingbills = $soc->getOutstandingBills();
			$outstandingBills = $arrayoutstandingbills['opened'];
			print ' ('.$langs->trans('CurrentOutstandingBill').': ';
			print price($outstandingBills, '', $langs, 0, 0, -1, $conf->currency);
			if ($soc->outstanding_limit != '') {
				if ($outstandingBills > $soc->outstanding_limit) {
					print img_warning($langs->trans("OutstandingBillReached"));
				}
				print ' / '.price($soc->outstanding_limit, '', $langs, 0, 0, -1, $conf->currency);
			}
			print ')';
			print '</td>';
		} else {
			print '<td class="fieldrequired">'.$langs->trans('ThirdParty').'</td>';
			print '<td>';
<<<<<<< HEAD
			$filter = '((s.client:IN:1,3) AND (status:=:1))';
=======
			$filter = '((s.client:IN:1,2,3) AND (status:=:1))';
>>>>>>> 723c731a
			print $form->select_company($soc->id, 'socid', $filter, 'SelectThirdParty', 0, 0, null, 0, 'minwidth300');
			// Option to reload page to retrieve customer informations. Note, this clear other input
			if (!empty($conf->global->RELOAD_PAGE_ON_CUSTOMER_CHANGE_DISABLED)) {
				print '<script type="text/javascript">
				$(document).ready(function() {
					$("#socid").change(function() {
						console.log("We have changed the company - Reload page");
						var socid = $(this).val();
				        var fac_rec = $(\'#fac_rec\').val();
						// reload page
						$("input[name=action]").val("create");
						$("form[name=add]").submit();
					});
				});
				</script>';
			}
			print ' <a href="'.DOL_URL_ROOT.'/societe/card.php?action=create&client=3&fournisseur=0&backtopage='.urlencode($_SERVER["PHP_SELF"].'?action=create').'"><span class="fa fa-plus-circle valignmiddle paddingleft" title="'.$langs->trans("AddThirdParty").'"></span></a>';
			print '</td>';
		}
		print '</tr>'."\n";
	}

	// Date
	print '<tr><td class="fieldrequired titlefieldcreate">'.$langs->trans("Date").'</td><td>';
	print $form->selectDate($donation_date ? $donation_date : -1, '', '', '', '', "add", 1, 1);
	print '</td>';

	// Amount
	print "<tr>".'<td class="fieldrequired">'.$langs->trans("Amount").'</td><td><input type="text" name="amount" value="'.dol_escape_htmltag(GETPOST("amount")).'" size="10"> '.$langs->trans("Currency".$conf->currency).'</td></tr>';

	// Public donation
	print '<tr><td class="fieldrequired">'.$langs->trans("PublicDonation")."</td><td>";
	print $form->selectyesno("public", $public_donation, 1);
	print "</td></tr>\n";

	if (!isModEnabled('societe') || empty($conf->global->DONATION_USE_THIRDPARTIES)) {
		print "<tr>".'<td>'.$langs->trans("Company").'</td><td><input type="text" name="societe" value="'.dol_escape_htmltag(GETPOST("societe")).'" class="maxwidth200"></td></tr>';
		print "<tr>".'<td>'.$langs->trans("Lastname").'</td><td><input type="text" name="lastname" value="'.dol_escape_htmltag(GETPOST("lastname")).'" class="maxwidth200"></td></tr>';
		print "<tr>".'<td>'.$langs->trans("Firstname").'</td><td><input type="text" name="firstname" value="'.dol_escape_htmltag(GETPOST("firstname")).'" class="maxwidth200"></td></tr>';
		print "<tr>".'<td>'.$langs->trans("Address").'</td><td>';
		print '<textarea name="address" wrap="soft" class="quatrevingtpercent" rows="3">'.dol_escape_htmltag(GETPOST("address", "alphanohtml"), 0, 1).'</textarea></td></tr>';

		// Zip / Town
		print '<tr><td>'.$langs->trans("Zip").' / '.$langs->trans("Town").'</td><td>';
		print $formcompany->select_ziptown((GETPOSTISSET("zipcode") ? GETPOST("zipcode") : $object->zip), 'zipcode', array('town', 'selectcountry_id', 'state_id'), 6);
		print ' ';
		print $formcompany->select_ziptown((GETPOSTISSET("town") ? GETPOST("town") : $object->town), 'town', array('zipcode', 'selectcountry_id', 'state_id'));
		print '</tr>';

		// Country
		print '<tr><td><label for="selectcountry_id">'.$langs->trans('Country').'</label></td><td class="maxwidthonsmartphone">';
		print img_picto('', 'globe-americas', 'class="paddingrightonly"').$form->select_country(GETPOST('country_id') != '' ?GETPOST('country_id') : $object->country_id);
		if ($user->admin) {
			print info_admin($langs->trans("YouCanChangeValuesForThisListFromDictionarySetup"), 1);
		}
		print '</td></tr>';

		print "<tr>".'<td>'.$langs->trans("EMail").'</td><td>'.img_picto('', 'object_email', 'class="paddingrightonly"').'<input type="text" name="email" value="'.dol_escape_htmltag(GETPOST("email")).'" class="maxwidth200"></td></tr>';
	}

	// Payment mode
	print "<tr><td>".$langs->trans("PaymentMode")."</td><td>\n";
	$selected = GETPOST('modepayment', 'int');
	print img_picto('', 'payment', 'class="pictofixedwidth"');
	print $form->select_types_paiements($selected, 'modepayment', 'CRDT', 0, 1, 0, 0, 1, 'maxwidth200 widthcentpercentminusx', 1);
	print "</td></tr>\n";

	// Public note
	print '<tr>';
	print '<td class="tdtop">'.$langs->trans('NotePublic').'</td>';
	print '<td>';
	if (!isset($note_public)) {
		$note_public = $object->getDefaultCreateValueFor('note_public');
	}
	$doleditor = new DolEditor('note_public', $note_public, '', 80, 'dolibarr_notes', 'In', 0, false, empty($conf->global->FCKEDITOR_ENABLE_NOTE_PUBLIC) ? 0 : 1, ROWS_3, '90%');
	print $doleditor->Create(1);
	print '</td></tr>';

	// Private note
	if (empty($user->socid)) {
		print '<tr>';
		print '<td class="tdtop">'.$langs->trans('NotePrivate').'</td>';
		print '<td>';
		if (!isset($note_private)) {
			$note_private = $object->getDefaultCreateValueFor('note_private');
		}
		$doleditor = new DolEditor('note_private', $note_private, '', 80, 'dolibarr_notes', 'In', 0, false, empty($conf->global->FCKEDITOR_ENABLE_NOTE_PRIVATE) ? 0 : 1, ROWS_3, '90%');
		print $doleditor->Create(1);
		print '</td></tr>';
	}

	if (isModEnabled('project')) {
		print "<tr><td>".$langs->trans("Project")."</td><td>";
		print img_picto('', 'project', 'class="pictofixedwidth"');
		print $formproject->select_projects(-1, $projectid, 'fk_project', 0, 0, 1, 1, 0, 0, 0, '', 1, 0, 'maxwidth500');
		print "</td></tr>\n";
	}

	// Other attributes
	$parameters = array();
	$reshook = $hookmanager->executeHooks('formObjectOptions', $parameters, $object, $action); // Note that $action and $object may have been modified by hook
	print $hookmanager->resPrint;
	if (empty($reshook)) {
		print $object->showOptionals($extrafields, 'create', $parameters);
	}

	print '</tbody>';
	print "</table>\n";

	print dol_get_fiche_end();

	print $form->buttonsSaveCancel();

	print "</form>\n";
}


/* ************************************************************ */
/*                                                              */
/* Donation card in edit mode                                   */
/*                                                              */
/* ************************************************************ */

if (!empty($id) && $action == 'edit') {
	$result = $object->fetch($id);
	if ($result < 0) {
		dol_print_error($db, $object->error); exit;
	}
	$result = $object->fetch_optionals();
	if ($result < 0) {
		dol_print_error($db); exit;
	}

	$hselected = 'card';
	$head = donation_prepare_head($object);

	print '<form name="update" action="'.$_SERVER["PHP_SELF"].'" method="POST">';
	print '<input type="hidden" name="token" value="'.newToken().'">';
	print '<input type="hidden" name="action" value="update">';
	print '<input type="hidden" name="rowid" value="'.$object->id.'">';
	print '<input type="hidden" name="amount" value="'.$object->amount.'">';
	print '<input type="hidden" name="backtopage" value="'.$backtopage.'">';

	print dol_get_fiche_head($head, $hselected, $langs->trans("Donation"), 0, 'donation');

	print '<table class="border centpercent">';

	// Ref
	print '<tr><td>'.$langs->trans("Ref").'</td><td colspan="2">';
	print $object->getNomUrl();
	print '</td>';
	print '</tr>';

	// Date
	print '<tr><td class="titlefieldcreate fieldrequired">'.$langs->trans("Date").'</td><td>';
	print $form->selectDate($object->date, '', '', '', '', "update");
	print '</td>';

	// Amount
	if ($object->statut == 0) {
		print "<tr>".'<td class="fieldrequired">'.$langs->trans("Amount").'</td><td><input type="text" name="amount" size="10" value="'.price($object->amount).'"> '.$langs->trans("Currency".$conf->currency).'</td></tr>';
	} else {
		print '<tr><td>'.$langs->trans("Amount").'</td><td>';
		print price($object->amount, 0, $langs, 0, 0, -1, $conf->currency);
		print '</td></tr>';
	}

	print '<tr><td class="fieldrequired">'.$langs->trans("PublicDonation")."</td><td>";
	print $form->selectyesno("public", $object->public, 1);
	print "</td>";
	print "</tr>\n";

	if (isModEnabled("societe") && !empty($conf->global->DONATION_USE_THIRDPARTIES)) {
		$company = new Societe($db);

		print '<tr><td>'.$langs->trans("ThirdParty").'</td><td colspan="2">';
		if ($object->socid > 0) {
			$result = $company->fetch($object->socid);
			print $company->getNomUrl(1);
		}
		print '</td></tr>';
	} else {
		$langs->load("companies");
		print '<tr><td>'.$langs->trans("Company").'</td><td><input type="text" name="societe" class="maxwidth200" value="'.dol_escape_htmltag($object->societe).'"></td></tr>';
		print '<tr><td>'.$langs->trans("Lastname").'</td><td><input type="text" name="lastname" class="maxwidth200" value="'.dol_escape_htmltag($object->lastname).'"></td></tr>';
		print '<tr><td>'.$langs->trans("Firstname").'</td><td><input type="text" name="firstname" class="maxwidth200" value="'.dol_escape_htmltag($object->firstname).'"></td></tr>';
		print '<tr><td>'.$langs->trans("Address").'</td><td>';
		print '<textarea name="address" wrap="soft" class="quatrevingtpercent" rows="'.ROWS_3.'">'.dol_escape_htmltag($object->address, 0, 1).'</textarea></td></tr>';

		// Zip / Town
		print '<tr><td>'.$langs->trans("Zip").' / '.$langs->trans("Town").'</td><td>';
		print $formcompany->select_ziptown((GETPOSTISSET("zipcode") ? GETPOSTISSET("zipcode") : $object->zip), 'zipcode', array('town', 'selectcountry_id', 'state_id'), 6);
		print ' ';
		print $formcompany->select_ziptown((GETPOSTISSET("town") ? GETPOST("town") : $object->town), 'town', array('zipcode', 'selectcountry_id', 'state_id'));
		print '</tr>';

		// Country
		print '<tr><td class="titlefieldcreate">'.$langs->trans('Country').'</td><td>';
		print $form->select_country((!empty($object->country_id) ? $object->country_id : $mysoc->country_code), 'country_id');
		if ($user->admin) {
			print info_admin($langs->trans("YouCanChangeValuesForThisListFromDictionarySetup"), 1);
		}
		print '</td></tr>';

		print "<tr>".'<td>'.$langs->trans("EMail").'</td><td><input type="text" name="email" class="maxwidth200" value="'.dol_escape_htmltag($object->email).'"></td></tr>';
	}
	// Payment mode
	print "<tr><td>".$langs->trans("PaymentMode")."</td><td>\n";
	if ($object->mode_reglement_id) {
		$selected = $object->mode_reglement_id;
	} else {
		$selected = '';
	}
	$form->select_types_paiements($selected, 'modepayment', 'CRDT', 0, 1);
	print "</td></tr>\n";

	// Status
	print "<tr>".'<td>'.$langs->trans("Status").'</td><td>'.$object->getLibStatut(4).'</td></tr>';

	// Project
	if (isModEnabled('project')) {
		$formproject = new FormProjets($db);

		$langs->load('projects');
		print '<tr><td>'.$langs->trans('Project').'</td><td>';
		$formproject->select_projects(-1, $object->fk_project, 'fk_project', 0, 0, 1, 1, 0, 0, 0, '', 0, 0, 'maxwidth500');
		print '</td></tr>';
	}

	// Other attributes
	$parameters = array();
	$reshook = $hookmanager->executeHooks('formObjectOptions', $parameters, $object, $action); // Note that $action and $object may have been modified by hook
	print $hookmanager->resPrint;
	if (empty($reshook)) {
		print $object->showOptionals($extrafields, 'edit', $parameters);
	}

	print "</table>\n";

	print dol_get_fiche_end();

	print $form->buttonsSaveCancel();

	print "</form>\n";
}



/* ************************************************************ */
/*                                                              */
/* Donation card in view mode                                   */
/*                                                              */
/* ************************************************************ */
if (!empty($id) && $action != 'edit') {
	$formconfirm = "";
	// Confirmation delete
	if ($action == 'delete') {
		$text = $langs->trans("ConfirmDeleteADonation");
		print $form->formconfirm($_SERVER["PHP_SELF"]."?id=".$object->id, $langs->trans("DeleteADonation"), $text, "confirm_delete", '', '', 1);
	}

	$result = $object->fetch($id);
	if ($result < 0) {
		dol_print_error($db, $object->error); exit;
	}
	$result = $object->fetch_optionals();
	if ($result < 0) {
		dol_print_error($db); exit;
	}

	$hselected = 'card';

	$head = donation_prepare_head($object);
	print dol_get_fiche_head($head, $hselected, $langs->trans("Donation"), -1, 'donation');

	// Print form confirm
	print $formconfirm;

	$linkback = '<a href="'.DOL_URL_ROOT.'/don/list.php'.(!empty($socid) ? '?socid='.$socid : '').'">'.$langs->trans("BackToList").'</a>';

	$morehtmlref = '<div class="refidno">';
	// Project
	if (isModEnabled('project')) {
		$langs->load("projects");
		$morehtmlref .= $langs->trans('Project').' ';
		if ($user->rights->don->creer) {
			if ($action != 'classify') {
				$morehtmlref .= '<a class="editfielda" href="'.$_SERVER['PHP_SELF'].'?action=classify&token='.newToken().'&id='.$object->id.'">'.img_edit($langs->transnoentitiesnoconv('SetProject')).'</a> : ';
			}
			if ($action == 'classify') {
				//$morehtmlref.=$form->form_project($_SERVER['PHP_SELF'] . '?id=' . $object->id, $object->socid, $object->fk_project, 'projectid', 0, 0, 1, 1);
				$morehtmlref .= '<form method="post" action="'.$_SERVER['PHP_SELF'].'?id='.$object->id.'">';
				$morehtmlref .= '<input type="hidden" name="action" value="classin">';
				$morehtmlref .= '<input type="hidden" name="token" value="'.newToken().'">';
				$morehtmlref .= '<input type="hidden" name="backtopage" value="'.$backtopage.'">';
				$morehtmlref .= $formproject->select_projects($object->socid, $object->fk_project, 'projectid', 0, 0, 1, 0, 1, 0, 0, '', 1, 0, 'maxwidth500');
				$morehtmlref .= '<input type="submit" class="button valignmiddle" value="'.$langs->trans("Modify").'">';
				$morehtmlref .= '</form>';
			} else {
				$morehtmlref .= $form->form_project($_SERVER['PHP_SELF'].'?id='.$object->id, $object->socid, $object->fk_project, 'none', 0, 0, 0, 1, '', 'maxwidth300');
			}
		} else {
			if (!empty($object->fk_project)) {
				$proj = new Project($db);
				$proj->fetch($object->fk_project);
				$morehtmlref .= ' : '.$proj->getNomUrl(1);
				if ($proj->title) {
					$morehtmlref .= ' - '.$proj->title;
				}
			} else {
				$morehtmlref .= '';
			}
		}
	}
	$morehtmlref .= '</div>';


	dol_banner_tab($object, 'rowid', $linkback, 1, 'rowid', 'ref', $morehtmlref);


	print '<div class="fichecenter">';
	print '<div class="fichehalfleft">';
	print '<div class="underbanner clearboth"></div>';

	print '<table class="border tableforfield" width="100%">';

	// Date
	print '<tr><td class="titlefield">'.$langs->trans("Date").'</td><td colspan="2">';
	print dol_print_date($object->date, "day");
	print "</td>";

	print '<tr><td>'.$langs->trans("Amount").'</td><td colspan="2">';
	print price($object->amount, 0, $langs, 0, 0, -1, $conf->currency);
	print '</td></tr>';

	print '<tr><td>'.$langs->trans("PublicDonation").'</td><td colspan="2">';
	print yn($object->public);
	print '</td></tr>';

	if (isModEnabled("societe") && !empty($conf->global->DONATION_USE_THIRDPARTIES)) {
		$company = new Societe($db);

		print '<tr><td>'.$langs->trans("ThirdParty").'</td><td colspan="2">';
		if ($object->socid > 0) {
			$result = $company->fetch($object->socid);
			print $company->getNomUrl(1);
		}
		print '</td></tr>';
	} else {
		print '<tr><td>'.$langs->trans("Company").'</td><td colspan="2">'.$object->societe.'</td></tr>';
		print '<tr><td>'.$langs->trans("Lastname").'</td><td colspan="2">'.$object->lastname.'</td></tr>';
		print '<tr><td>'.$langs->trans("Firstname").'</td><td colspan="2">'.$object->firstname.'</td></tr>';
	}

	// Payment mode
	print "<tr><td>".$langs->trans("PaymentMode")."</td><td>";
	$form->form_modes_reglement(null, $object->mode_reglement_id, 'none');
	print "</td></tr>\n";

	// Other attributes
	$cols = 2;
	include DOL_DOCUMENT_ROOT.'/core/tpl/extrafields_view.tpl.php';

	print '</table>';

	print '</div>';
	print '<div class="fichehalfright">';

	/*
	 * Payments
	 */
	$sql = "SELECT p.rowid, p.num_payment, p.datep as dp, p.amount,";
	$sql .= "c.code as type_code,c.libelle as paiement_type";
	$sql .= " FROM ".MAIN_DB_PREFIX."payment_donation as p";
	$sql .= ", ".MAIN_DB_PREFIX."c_paiement as c ";
	$sql .= ", ".MAIN_DB_PREFIX."don as d";
	$sql .= " WHERE d.rowid = ".((int) $id);
	$sql .= " AND p.fk_donation = d.rowid";
	$sql .= " AND d.entity IN (".getEntity('donation').")";
	$sql .= " AND p.fk_typepayment = c.id";
	$sql .= " ORDER BY dp";

	//print $sql;
	$resql = $db->query($sql);
	if ($resql) {
		$num = $db->num_rows($resql);
		$i = 0; $total = 0; $totalpaid = 0;
		print '<table class="noborder paymenttable centpercent">';
		print '<tr class="liste_titre">';
		print '<td>'.$langs->trans("RefPayment").'</td>';
		print '<td>'.$langs->trans("Date").'</td>';
		print '<td>'.$langs->trans("Type").'</td>';
		print '<td class="right">'.$langs->trans("Amount").'</td>';
		print '</tr>';

		while ($i < $num) {
			$objp = $db->fetch_object($resql);

			print '<tr class="oddeven"><td>';
			print '<a href="'.DOL_URL_ROOT.'/don/payment/card.php?id='.$objp->rowid.'">'.img_object($langs->trans("Payment"), "payment").' '.$objp->rowid.'</a></td>';
			print '<td>'.dol_print_date($db->jdate($objp->dp), 'day')."</td>\n";
			$labeltype = $langs->trans("PaymentType".$objp->type_code) != ("PaymentType".$objp->type_code) ? $langs->trans("PaymentType".$objp->type_code) : $objp->paiement_type;
			print "<td>".$labeltype.' '.$objp->num_payment."</td>\n";
			print '<td class="right">'.price($objp->amount)."</td>\n";
			print "</tr>";
			$totalpaid += $objp->amount;
			$i++;
		}

		if ($object->paid == 0) {
			print "<tr><td colspan=\"3\" class=\"right\">".$langs->trans("AlreadyPaid")." :</td><td class=\"right\">".price($totalpaid)."</td></tr>\n";
			print "<tr><td colspan=\"3\" class=\"right\">".$langs->trans("AmountExpected")." :</td><td class=\"right\">".price($object->amount)."</td></tr>\n";

			$remaintopay = $object->amount - $totalpaid;

			print "<tr><td colspan=\"3\" class=\"right\">".$langs->trans("RemainderToPay")." :</td>";
			print '<td class="right'.(!empty($resteapayeraffiche) ? ' amountremaintopay' : '').'">'.price($remaintopay)."</td></tr>\n";
		}
		print "</table>";
		$db->free($resql);
	} else {
		dol_print_error($db);
	}

	print '</div>';
	print '</div>';

	print '<div class="clearboth"></div>';

	print dol_get_fiche_end();

	$remaintopay = $object->amount - $totalpaid;

	// Actions buttons

	print '<div class="tabsAction">';

	// Re-open
	if ($permissiontoadd && $object->statut == $object::STATUS_CANCELED) {
		print '<a class="butAction" href="'.$_SERVER['PHP_SELF'].'?id='.$object->id.'&action=confirm_reopen&confirm=yes&token='.newToken().'">'.$langs->trans("ReOpen").'</a>';
	}

	print '<div class="inline-block divButAction"><a class="butAction" href="'.$_SERVER["PHP_SELF"].'?action=edit&token='.newToken().'&rowid='.$object->id.'">'.$langs->trans('Modify').'</a></div>';

	if ($object->statut == $object::STATUS_DRAFT) {
		print '<div class="inline-block divButAction"><a class="butAction" href="'.$_SERVER["PHP_SELF"].'?rowid='.$object->id.'&action=valid_promesse&token='.newToken().'">'.$langs->trans("ValidPromess").'</a></div>';
	}

	if (($object->statut == $object::STATUS_DRAFT || $object->statut == $object::STATUS_VALIDATED) && $totalpaid == 0 && $object->paid == 0) {
		print '<div class="inline-block divButAction"><a class="butAction" href="'.$_SERVER["PHP_SELF"].'?rowid='.$object->id.'&action=set_cancel&token='.newToken().'">'.$langs->trans("ClassifyCanceled")."</a></div>";
	}

	// Create payment
	if ($object->statut == $object::STATUS_VALIDATED && $object->paid == 0 && $user->rights->don->creer) {
		if ($remaintopay == 0) {
			print '<div class="inline-block divButAction"><span class="butActionRefused classfortooltip" title="'.$langs->trans("DisabledBecauseRemainderToPayIsZero").'">'.$langs->trans('DoPayment').'</span></div>';
		} else {
			print '<div class="inline-block divButAction"><a class="butAction" href="'.DOL_URL_ROOT.'/don/payment/payment.php?rowid='.$object->id.'&action=create&token='.newToken().'">'.$langs->trans('DoPayment').'</a></div>';
		}
	}

	// Classify 'paid'
	if ($object->statut == $object::STATUS_VALIDATED && round($remaintopay) == 0 && $object->paid == 0 && $user->rights->don->creer) {
		print '<div class="inline-block divButAction"><a class="butAction" href="'.$_SERVER["PHP_SELF"].'?rowid='.$object->id.'&action=set_paid&token='.newToken().'">'.$langs->trans("ClassifyPaid")."</a></div>";
	}

	// Delete
	if ($user->rights->don->supprimer) {
		if ($object->statut == $object::STATUS_CANCELED || $object->statut == $object::STATUS_DRAFT) {
			print '<div class="inline-block divButAction"><a class="butActionDelete" href="card.php?rowid='.$object->id.'&action=delete&token='.newToken().'">'.$langs->trans("Delete")."</a></div>";
		} else {
			print '<div class="inline-block divButAction"><a class="butActionRefused classfortooltip" href="#">'.$langs->trans("Delete")."</a></div>";
		}
	} else {
		print '<div class="inline-block divButAction"><a class="butActionRefused classfortooltip" href="#">'.$langs->trans("Delete")."</a></div>";
	}

	print "</div>";


	print '<div class="fichecenter"><div class="fichehalfleft">';

	/*
	 * Generated documents
	 */
	$filename = dol_sanitizeFileName($object->id);
	$filedir = $conf->don->dir_output."/".dol_sanitizeFileName($object->id);
	$urlsource = $_SERVER['PHP_SELF'].'?rowid='.$object->id;
	$genallowed	= (($object->paid == 0 || $user->admin) && $user->rights->don->lire);
	$delallowed	= $user->rights->don->creer;

	print $formfile->showdocuments('donation', $filename, $filedir, $urlsource, $genallowed, $delallowed, $object->model_pdf);

	// Show links to link elements
	$linktoelem = $form->showLinkToObjectBlock($object, null, array('don'));
	$somethingshown = $form->showLinkedObjectBlock($object, $linktoelem);

	// Show online payment link
	$useonlinepayment = (isModEnabled('paypal') || isModEnabled('stripe') || isModEnabled('paybox'));

	if ($useonlinepayment) { //$object->statut != Facture::STATUS_DRAFT &&
		print '<br><!-- Link to pay -->'."\n";
		require_once DOL_DOCUMENT_ROOT.'/core/lib/payments.lib.php';
		print showOnlinePaymentUrl('donation', $object->ref).'<br>';
	}

	print '</div><div class="fichehalfright">';

	print '</div></div>';
}

llxFooter();
$db->close();<|MERGE_RESOLUTION|>--- conflicted
+++ resolved
@@ -440,11 +440,7 @@
 		} else {
 			print '<td class="fieldrequired">'.$langs->trans('ThirdParty').'</td>';
 			print '<td>';
-<<<<<<< HEAD
-			$filter = '((s.client:IN:1,3) AND (status:=:1))';
-=======
 			$filter = '((s.client:IN:1,2,3) AND (status:=:1))';
->>>>>>> 723c731a
 			print $form->select_company($soc->id, 'socid', $filter, 'SelectThirdParty', 0, 0, null, 0, 'minwidth300');
 			// Option to reload page to retrieve customer informations. Note, this clear other input
 			if (!empty($conf->global->RELOAD_PAGE_ON_CUSTOMER_CHANGE_DISABLED)) {
