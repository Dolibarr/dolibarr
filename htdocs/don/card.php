<?php
/* Copyright (C) 2001-2002  Rodolphe Quiedeville    <rodolphe@quiedeville.org>
 * Copyright (C) 2004-2017  Laurent Destailleur     <eldy@users.sourceforge.net>
 * Copyright (C) 2005-2012  Regis Houssin           <regis.houssin@inodbox.com>
 * Copyright (C) 2013       Florian Henry           <florian.henry@open-concept.pro>
 * Copyright (C) 2015-2016  Alexandre Spangaro      <aspangaro@open-dsi.fr>
 * Copyright (C) 2018-2019  Thibault FOUCART        <support@ptibogxiv.net>
 * Copyright (C) 2018-2020  Frédéric France         <frederic.france@netlogic.fr>
 *
 * This program is free software; you can redistribute it and/or modify
 * it under the terms of the GNU General Public License as published by
 * the Free Software Foundation; either version 3 of the License, or
 * (at your option) any later version.
 *
 * This program is distributed in the hope that it will be useful,
 * but WITHOUT ANY WARRANTY; without even the implied warranty of
 * MERCHANTABILITY or FITNESS FOR A PARTICULAR PURPOSE.  See the
 * GNU General Public License for more details.
 *
 * You should have received a copy of the GNU General Public License
 * along with this program. If not, see <https://www.gnu.org/licenses/>.
 */

/**
 *  \file       htdocs/don/card.php
 *  \ingroup    donations
 *  \brief      Page of donation card
 */

require '../main.inc.php';
require_once DOL_DOCUMENT_ROOT.'/core/modules/dons/modules_don.php';
require_once DOL_DOCUMENT_ROOT.'/core/lib/donation.lib.php';
require_once DOL_DOCUMENT_ROOT.'/core/class/html.formfile.class.php';
require_once DOL_DOCUMENT_ROOT.'/core/class/html.formcompany.class.php';
require_once DOL_DOCUMENT_ROOT.'/don/class/don.class.php';
require_once DOL_DOCUMENT_ROOT.'/compta/paiement/class/paiement.class.php';
require_once DOL_DOCUMENT_ROOT.'/core/class/extrafields.class.php';
require_once DOL_DOCUMENT_ROOT.'/core/class/html.formother.class.php';
require_once DOL_DOCUMENT_ROOT.'/core/class/html.formmargin.class.php';
require_once DOL_DOCUMENT_ROOT.'/core/lib/functions2.lib.php';
if (!empty($conf->projet->enabled)) {
	require_once DOL_DOCUMENT_ROOT.'/core/class/html.formprojet.class.php';
	require_once DOL_DOCUMENT_ROOT.'/projet/class/project.class.php';
}
require_once DOL_DOCUMENT_ROOT.'/core/class/doleditor.class.php';

$langs->loadLangs(array("bills", "companies", "donations", "users"));

$id = GETPOST('rowid') ?GETPOST('rowid', 'int') : GETPOST('id', 'int');
$action = GETPOST('action', 'aZ09');
$cancel = GETPOST('cancel', 'alpha');
$confirm = GETPOST('confirm', 'alpha');

$amount = price2num(GETPOST('amount', 'alphanohtml'), 'MT');
$donation_date = dol_mktime(12, 0, 0, GETPOST('remonth'), GETPOST('reday'), GETPOST('reyear'));
$projectid = (GETPOST('projectid') ? GETPOST('projectid', 'int') : 0);
$public_donation = (int) GETPOST("public", 'int');

$object = new Don($db);
$extrafields = new ExtraFields($db);

// Security check
$result = restrictedArea($user, 'don', $id);

// fetch optionals attributes and labels
$extrafields->fetch_name_optionals_label($object->table_element);
$search_array_options = $extrafields->getOptionalsFromPost($object->table_element, '', 'search_');

// Initialize technical object to manage hooks of page. Note that conf->hooks_modules contains array of hook context
$hookmanager->initHooks(array('doncard', 'globalcard'));

$upload_dir = $conf->don->dir_output;
$permissiontoadd = $user->rights->don->creer;


/*
 * Actions
 */

$parameters = array();

$reshook = $hookmanager->executeHooks('doActions', $parameters, $object, $action); // Note that $action and $object may have been modified by some
if ($reshook < 0) {
	setEventMessages($hookmanager->error, $hookmanager->errors, 'errors');
}

if (empty($reshook)) {
	$backurlforlist = DOL_URL_ROOT.'/don/list.php';

	if (empty($backtopage) || ($cancel && empty($id))) {
		if (empty($backtopage) || ($cancel && strpos($backtopage, '__ID__'))) {
			if (empty($id) && (($action != 'add' && $action != 'create') || $cancel)) {
				$backtopage = $backurlforlist;
			} else {
				$backtopage = DOL_URL_ROOT.'/don/card.php?id='.((!empty($id) && $id > 0) ? $id : '__ID__');
			}
		}
	}

	if ($cancel) {
		if (!empty($backtopageforcancel)) {
			header("Location: ".$backtopageforcancel);
			exit;
		} elseif (!empty($backtopage)) {
			header("Location: ".$backtopage);
			exit;
		}
		$action = '';
	}

	// Action reopen object
	if ($action == 'confirm_reopen' && $confirm == 'yes' && $permissiontoadd) {
		$object->fetch($id);

		$result = $object->reopen($user);
		if ($result >= 0) {
			// Define output language
			if (empty($conf->global->MAIN_DISABLE_PDF_AUTOUPDATE)) {
				if (method_exists($object, 'generateDocument')) {
					$outputlangs = $langs;
					$newlang = '';
					if ($conf->global->MAIN_MULTILANGS && empty($newlang) && GETPOST('lang_id', 'aZ09')) {
						$newlang = GETPOST('lang_id', 'aZ09');
					}
					if ($conf->global->MAIN_MULTILANGS && empty($newlang)) {
						$newlang = $object->thirdparty->default_lang;
					}
					if (!empty($newlang)) {
						$outputlangs = new Translate("", $conf);
						$outputlangs->setDefaultLang($newlang);
					}
					$model = $object->model_pdf;
					$ret = $object->fetch($id); // Reload to get new records

					$object->generateDocument($model, $outputlangs, $hidedetails, $hidedesc, $hideref);
				}
			}

			header("Location: ".$_SERVER["PHP_SELF"].'?id='.$object->id);
			exit;
		} else {
			setEventMessages($object->error, $object->errors, 'errors');
			$action = 'create';
		}
	}


	// Action update object
	if ($action == 'update') {
		if (!empty($cancel)) {
			header("Location: ".$_SERVER['PHP_SELF']."?id=".urlencode($id));
			exit;
		}

		$error = 0;

		if (empty($donation_date)) {
			setEventMessages($langs->trans("ErrorFieldRequired", $langs->transnoentitiesnoconv("Date")), null, 'errors');
			$action = "create";
			$error++;
		}

		if (empty($amount)) {
			setEventMessages($langs->trans("ErrorFieldRequired", $langs->transnoentitiesnoconv("Amount")), null, 'errors');
			$action = "create";
			$error++;
		}

		if (!$error) {
			$object->fetch($id);

			$object->firstname = (string) GETPOST("firstname", 'alpha');
			$object->lastname = (string) GETPOST("lastname", 'alpha');
			$object->societe = (string) GETPOST("societe", 'alpha');
			$object->address = (string) GETPOST("address", 'alpha');
			$object->amount = price2num(GETPOST("amount", 'alpha'), '', 2);
			$object->town = (string) GETPOST("town", 'alpha');
			$object->zip = (string) GETPOST("zipcode", 'alpha');
			$object->country_id = (int) GETPOST('country_id', 'int');
			$object->email = (string) GETPOST("email", 'alpha');
			$object->date = $donation_date;
			$object->public = $public_donation;
			$object->fk_project = (int) GETPOST("fk_project", 'int');
			$object->note_private = (string) GETPOST("note_private", 'restricthtml');
			$object->note_public = (string) GETPOST("note_public", 'restricthtml');
			$object->modepaymentid = (int) GETPOST('modepayment', 'int');

			// Fill array 'array_options' with data from add form
			$ret = $extrafields->setOptionalsFromPost(null, $object, '@GETPOSTISSET');
			if ($ret < 0) {
				$error++;
			}

			if ($object->update($user) > 0) {
				header("Location: ".$_SERVER['PHP_SELF']."?id=".$object->id);
				exit;
			} else {
				setEventMessages($object->error, $object->errors, 'errors');
				$action = "create";
			}
		}
	}


	// Action add/create object
	if ($action == 'add') {
		if (!empty($cancel)) {
			header("Location: index.php");
			exit;
		}

		$error = 0;

		if (!empty($conf->societe->enabled) && !empty($conf->global->DONATION_USE_THIRDPARTIES) && !(GETPOST("socid", 'int') > 0)) {
			setEventMessages($langs->trans("ErrorFieldRequired", $langs->transnoentitiesnoconv("ThirdParty")), null, 'errors');
			$action = "create";
			$error++;
		}
		if (empty($donation_date)) {
			setEventMessages($langs->trans("ErrorFieldRequired", $langs->transnoentitiesnoconv("Date")), null, 'errors');
			$action = "create";
			$error++;
		}

		if (empty($amount)) {
			setEventMessages($langs->trans("ErrorFieldRequired", $langs->transnoentitiesnoconv("Amount")), null, 'errors');
			$action = "create";
			$error++;
		}

		if (!$error) {
			$object->socid = (int) GETPOST("socid", 'int');
			$object->firstname = (string) GETPOST("firstname", 'alpha');
			$object->lastname = (string) GETPOST("lastname", 'alpha');
			$object->societe = (string) GETPOST("societe", 'alpha');
			$object->address = (string) GETPOST("address", 'alpha');
			$object->amount = price2num(GETPOST("amount", 'alpha'), '', 2);
			$object->zip = (string) GETPOST("zipcode", 'alpha');
			$object->town = (string) GETPOST("town", 'alpha');
			$object->country_id = (int) GETPOST('country_id', 'int');
			$object->email = (string) GETPOST('email', 'alpha');
			$object->date = $donation_date;
			$object->note_private = (string) GETPOST("note_private", 'restricthtml');
			$object->note_public = (string) GETPOST("note_public", 'restricthtml');
			$object->public = $public_donation;
			$object->fk_project = (int) GETPOST("fk_project", 'int');
			$object->modepaymentid = (int) GETPOST('modepayment', 'int');

			// Fill array 'array_options' with data from add form
			$ret = $extrafields->setOptionalsFromPost(null, $object);
			if ($ret < 0) {
				$error++;
			}

			$res = $object->create($user);
			if ($res > 0) {
				header("Location: ".$_SERVER['PHP_SELF'].'?id='.$res);
				exit;
			} else {
				setEventMessages($object->error, $object->errors, 'errors');
				$action = "create";
			}
		}
	}

	// Action delete object
	if ($action == 'confirm_delete' && GETPOST("confirm") == "yes" && $user->rights->don->supprimer) {
		$object->fetch($id);
		$result = $object->delete($user);
		if ($result > 0) {
			header("Location: index.php");
			exit;
		} else {
			dol_syslog($object->error, LOG_DEBUG);
			setEventMessages($object->error, $object->errors, 'errors');
		}
	}

	// Action validation
	if ($action == 'valid_promesse') {
		$object->fetch($id);
		if ($object->valid_promesse($id, $user->id) >= 0) {
			setEventMessages($langs->trans("DonationValidated", $object->ref), null);
			$action = '';
		} else {
			setEventMessages($object->error, $object->errors, 'errors');
		}
	}

	// Action cancel
	if ($action == 'set_cancel') {
		$object->fetch($id);
		if ($object->set_cancel($id) >= 0) {
			$action = '';
		} else {
			setEventMessages($object->error, $object->errors, 'errors');
		}
	}

	// Action set paid
	if ($action == 'set_paid') {
		$object->fetch($id);
		if ($object->setPaid($id, $modepayment) >= 0) {
			$action = '';
		} else {
			setEventMessages($object->error, $object->errors, 'errors');
		}
	} elseif ($action == 'classin' && $user->rights->don->creer) {
		$object->fetch($id);
		$object->setProject($projectid);
	}

<<<<<<< HEAD
// Remove file in doc form
/*if ($action == 'remove_file')
{
	$object = new Don($db, 0, GETPOST('id', 'int'));
	if ($object->fetch($id))
	{
		require_once DOL_DOCUMENT_ROOT.'/core/lib/files.lib.php';
=======
>>>>>>> 95dc2558

	// Actions to build doc
	include DOL_DOCUMENT_ROOT.'/core/actions_builddoc.inc.php';


	// Remove file in doc form
	/*if ($action == 'remove_file')
	{
		$object = new Don($db, 0, GETPOST('id', 'int'));
		if ($object->fetch($id))
		{
			require_once DOL_DOCUMENT_ROOT.'/core/lib/files.lib.php';

			$object->fetch_thirdparty();

			$langs->load("other");
			$upload_dir = $conf->don->dir_output;
			$file = $upload_dir . '/' . GETPOST('file');
			$ret=dol_delete_file($file,0,0,0,$object);
			if ($ret) setEventMessages($langs->trans("FileWasRemoved", GETPOST('urlfile')), null, 'mesgs');
			else setEventMessages($langs->trans("ErrorFailToDeleteFile", GETPOST('urlfile')), null, 'errors');
			$action='';
		}
	}
	*/

	/*
	 * Build doc
	 */
	/*
	if ($action == 'builddoc')
	{
		$object = new Don($db);
		$result=$object->fetch($id);

		// Save last template used to generate document
		if (GETPOST('model')) $object->setDocModel($user, GETPOST('model','alpha'));

		// Define output language
		$outputlangs = $langs;
		$newlang='';
		if ($conf->global->MAIN_MULTILANGS && empty($newlang) && ! empty($_REQUEST['lang_id'])) $newlang=$_REQUEST['lang_id'];
		if ($conf->global->MAIN_MULTILANGS && empty($newlang)) $newlang=$object->thirdparty->default_lang;
		if (! empty($newlang))
		{
			$outputlangs = new Translate("",$conf);
			$outputlangs->setDefaultLang($newlang);
		}
		$result=don_create($db, $object->id, '', $object->model_pdf, $outputlangs);
		if ($result <= 0)
		{
			dol_print_error($db,$result);
			exit;
		}
	}
	*/
}


/*
 * View
 */

<<<<<<< HEAD
$help_url = 'EN:Module_Donations|FR:Module_Dons|ES:M&oacute;dulo_Donaciones|DE:Modul_Spenden';

llxHeader('', $langs->trans("Donation"), $help_url);
=======
$title = $langs->trans("Donation");

$help_url = 'EN:Module_Donations|FR:Module_Dons|ES:M&oacute;dulo_Donaciones|DE:Modul_Spenden';

llxHeader('', $title, $help_url);
>>>>>>> 95dc2558

$form = new Form($db);
$formfile = new FormFile($db);
$formcompany = new FormCompany($db);
if (!empty($conf->projet->enabled)) {
	$formproject = new FormProjets($db);
}

if ($action == 'create') {
	print load_fiche_titre($langs->trans("AddDonation"), '', 'object_donation');

	print '<form name="add" action="'.$_SERVER["PHP_SELF"].'" method="POST">';
	print '<input type="hidden" name="token" value="'.newToken().'">';
	print '<input type="hidden" name="action" value="add">';

	print dol_get_fiche_head('');

	print '<table class="border centpercent">';
	print '<tbody>';

	// Ref
	print '<tr><td class="titlefieldcreate fieldrequired">'.$langs->trans('Ref').'</td><td>'.$langs->trans('Draft').'</td></tr>';

	// Company
	if (!empty($conf->societe->enabled) && !empty($conf->global->DONATION_USE_THIRDPARTIES)) {
		// Thirdparty
		if ($soc->id > 0) {
			print '<td class="fieldrequired">'.$langs->trans('ThirdParty').'</td>';
			print '<td>';
			print $soc->getNomUrl(1);
			print '<input type="hidden" name="socid" value="'.$soc->id.'">';
			// Outstanding Bill
			$arrayoutstandingbills = $soc->getOutstandingBills();
			$outstandingBills = $arrayoutstandingbills['opened'];
			print ' ('.$langs->trans('CurrentOutstandingBill').': ';
			print price($outstandingBills, '', $langs, 0, 0, -1, $conf->currency);
			if ($soc->outstanding_limit != '') {
				if ($outstandingBills > $soc->outstanding_limit) {
					print img_warning($langs->trans("OutstandingBillReached"));
				}
				print ' / '.price($soc->outstanding_limit, '', $langs, 0, 0, -1, $conf->currency);
			}
			print ')';
			print '</td>';
		} else {
			print '<td class="fieldrequired">'.$langs->trans('ThirdParty').'</td>';
			print '<td>';
			print $form->select_company($soc->id, 'socid', '(s.client = 1 OR s.client = 3) AND status=1', 'SelectThirdParty', 0, 0, null, 0, 'minwidth300');
			// Option to reload page to retrieve customer informations. Note, this clear other input
			if (!empty($conf->global->RELOAD_PAGE_ON_CUSTOMER_CHANGE_DISABLED)) {
				print '<script type="text/javascript">
				$(document).ready(function() {
					$("#socid").change(function() {
						console.log("We have changed the company - Reload page");
						var socid = $(this).val();
				        var fac_rec = $(\'#fac_rec\').val();
						// reload page
						$("input[name=action]").val("create");
						$("form[name=add]").submit();
					});
				});
				</script>';
			}
			print ' <a href="'.DOL_URL_ROOT.'/societe/card.php?action=create&client=3&fournisseur=0&backtopage='.urlencode($_SERVER["PHP_SELF"].'?action=create').'"><span class="fa fa-plus-circle valignmiddle paddingleft" title="'.$langs->trans("AddThirdParty").'"></span></a>';
			print '</td>';
		}
		print '</tr>'."\n";
	}

	// Date
	print '<tr><td class="fieldrequired titlefieldcreate">'.$langs->trans("Date").'</td><td>';
	print $form->selectDate($donation_date ? $donation_date : -1, '', '', '', '', "add", 1, 1);
	print '</td>';

	// Amount
	print "<tr>".'<td class="fieldrequired">'.$langs->trans("Amount").'</td><td><input type="text" name="amount" value="'.dol_escape_htmltag(GETPOST("amount")).'" size="10"> '.$langs->trans("Currency".$conf->currency).'</td></tr>';

	// Public donation
	print '<tr><td class="fieldrequired">'.$langs->trans("PublicDonation")."</td><td>";
	print $form->selectyesno("public", $public_donation, 1);
	print "</td></tr>\n";

	if (empty($conf->societe->enabled) || empty($conf->global->DONATION_USE_THIRDPARTIES)) {
		print "<tr>".'<td>'.$langs->trans("Company").'</td><td><input type="text" name="societe" value="'.dol_escape_htmltag(GETPOST("societe")).'" class="maxwidth200"></td></tr>';
		print "<tr>".'<td>'.$langs->trans("Lastname").'</td><td><input type="text" name="lastname" value="'.dol_escape_htmltag(GETPOST("lastname")).'" class="maxwidth200"></td></tr>';
		print "<tr>".'<td>'.$langs->trans("Firstname").'</td><td><input type="text" name="firstname" value="'.dol_escape_htmltag(GETPOST("firstname")).'" class="maxwidth200"></td></tr>';
		print "<tr>".'<td>'.$langs->trans("Address").'</td><td>';
		print '<textarea name="address" wrap="soft" class="quatrevingtpercent" rows="3">'.dol_escape_htmltag(GETPOST("address", "alphanohtml"), 0, 1).'</textarea></td></tr>';

		// Zip / Town
		print '<tr><td>'.$langs->trans("Zip").' / '.$langs->trans("Town").'</td><td>';
		print $formcompany->select_ziptown((GETPOSTISSET("zipcode") ? GETPOST("zipcode") : $object->zip), 'zipcode', array('town', 'selectcountry_id', 'state_id'), 6);
		print ' ';
		print $formcompany->select_ziptown((GETPOSTISSET("town") ? GETPOST("town") : $object->town), 'town', array('zipcode', 'selectcountry_id', 'state_id'));
		print '</tr>';

		// Country
		print '<tr><td><label for="selectcountry_id">'.$langs->trans('Country').'</label></td><td class="maxwidthonsmartphone">';
		print img_picto('', 'globe-americas', 'class="paddingrightonly"').$form->select_country(GETPOST('country_id') != '' ?GETPOST('country_id') : $object->country_id);
		if ($user->admin) {
			print info_admin($langs->trans("YouCanChangeValuesForThisListFromDictionarySetup"), 1);
		}
		print '</td></tr>';

		print "<tr>".'<td>'.$langs->trans("EMail").'</td><td>'.img_picto('', 'object_email', 'class="paddingrightonly"').'<input type="text" name="email" value="'.dol_escape_htmltag(GETPOST("email")).'" class="maxwidth200"></td></tr>';
	}

	// Payment mode
	print "<tr><td>".$langs->trans("PaymentMode")."</td><td>\n";
	$selected = GETPOST('modepayment', 'int');
	$form->select_types_paiements($selected, 'modepayment', 'CRDT', 0, 1);
	print "</td></tr>\n";

	// Public note
	print '<tr>';
	print '<td class="tdtop">'.$langs->trans('NotePublic').'</td>';
	print '<td>';

	$doleditor = new DolEditor('note_public', $note_public, '', 80, 'dolibarr_notes', 'In', 0, false, empty($conf->global->FCKEDITOR_ENABLE_NOTE_PUBLIC) ? 0 : 1, ROWS_3, '90%');
	print $doleditor->Create(1);
	print '</td></tr>';

	// Private note
	if (empty($user->socid)) {
		print '<tr>';
		print '<td class="tdtop">'.$langs->trans('NotePrivate').'</td>';
		print '<td>';

		$doleditor = new DolEditor('note_private', $note_private, '', 80, 'dolibarr_notes', 'In', 0, false, empty($conf->global->FCKEDITOR_ENABLE_NOTE_PRIVATE) ? 0 : 1, ROWS_3, '90%');
		print $doleditor->Create(1);
		print '</td></tr>';
	}

	if (!empty($conf->projet->enabled)) {
		print "<tr><td>".$langs->trans("Project")."</td><td>";
		$formproject->select_projects(-1, $projectid, 'fk_project', 0, 0, 1, 1, 0, 0, 0, '', 0, 0, 'maxwidth500');
		print "</td></tr>\n";
	}

	// Other attributes
	$parameters = array();
	$reshook = $hookmanager->executeHooks('formObjectOptions', $parameters, $object, $action); // Note that $action and $object may have been modified by hook
	print $hookmanager->resPrint;
	if (empty($reshook)) {
		print $object->showOptionals($extrafields, 'create', $parameters);
	}

	print '</tbody>';
	print "</table>\n";

	print dol_get_fiche_end();

	print $form->buttonsSaveCancel();

	print "</form>\n";
}


/* ************************************************************ */
/*                                                              */
/* Donation card in edit mode                                   */
/*                                                              */
/* ************************************************************ */

if (!empty($id) && $action == 'edit') {
	$result = $object->fetch($id);
	if ($result < 0) {
		dol_print_error($db, $object->error); exit;
	}
	$result = $object->fetch_optionals();
	if ($result < 0) {
		dol_print_error($db); exit;
	}

	$hselected = 'card';
	$head = donation_prepare_head($object);

	print '<form name="update" action="'.$_SERVER["PHP_SELF"].'" method="POST">';
	print '<input type="hidden" name="token" value="'.newToken().'">';
	print '<input type="hidden" name="action" value="update">';
	print '<input type="hidden" name="rowid" value="'.$object->id.'">';
	print '<input type="hidden" name="amount" value="'.$object->amount.'">';


	print dol_get_fiche_head($head, $hselected, $langs->trans("Donation"), 0, 'donation');

	print '<table class="border centpercent">';

	// Ref
	print '<tr><td>'.$langs->trans("Ref").'</td><td colspan="2">';
	print $object->getNomUrl();
	print '</td>';
	print '</tr>';

	// Date
	print '<tr><td class="titlefieldcreate fieldrequired">'.$langs->trans("Date").'</td><td>';
	print $form->selectDate($object->date, '', '', '', '', "update");
	print '</td>';

	// Amount
	if ($object->statut == 0) {
		print "<tr>".'<td class="fieldrequired">'.$langs->trans("Amount").'</td><td><input type="text" name="amount" size="10" value="'.price($object->amount).'"> '.$langs->trans("Currency".$conf->currency).'</td></tr>';
	} else {
		print '<tr><td>'.$langs->trans("Amount").'</td><td>';
		print price($object->amount, 0, $langs, 0, 0, -1, $conf->currency);
		print '</td></tr>';
	}

	print '<tr><td class="fieldrequired">'.$langs->trans("PublicDonation")."</td><td>";
	print $form->selectyesno("public", $object->public, 1);
	print "</td>";
	print "</tr>\n";

	if (!empty($conf->societe->enabled) && !empty($conf->global->DONATION_USE_THIRDPARTIES)) {
		$company = new Societe($db);

		print '<tr><td>'.$langs->trans("ThirdParty").'</td><td colspan="2">';
		if ($object->socid > 0) {
			$result = $company->fetch($object->socid);
			print $company->getNomUrl(1);
		}
		print '</td></tr>';
	} else {
		$langs->load("companies");
		print '<tr><td>'.$langs->trans("Company").'</td><td><input type="text" name="societe" class="maxwidth200" value="'.dol_escape_htmltag($object->societe).'"></td></tr>';
		print '<tr><td>'.$langs->trans("Lastname").'</td><td><input type="text" name="lastname" class="maxwidth200" value="'.dol_escape_htmltag($object->lastname).'"></td></tr>';
		print '<tr><td>'.$langs->trans("Firstname").'</td><td><input type="text" name="firstname" class="maxwidth200" value="'.dol_escape_htmltag($object->firstname).'"></td></tr>';
		print '<tr><td>'.$langs->trans("Address").'</td><td>';
		print '<textarea name="address" wrap="soft" class="quatrevingtpercent" rows="'.ROWS_3.'">'.dol_escape_htmltag($object->address, 0, 1).'</textarea></td></tr>';

		// Zip / Town
		print '<tr><td>'.$langs->trans("Zip").' / '.$langs->trans("Town").'</td><td>';
		print $formcompany->select_ziptown((GETPOSTISSET("zipcode") ? GETPOSTISSET("zipcode") : $object->zip), 'zipcode', array('town', 'selectcountry_id', 'state_id'), 6);
		print ' ';
		print $formcompany->select_ziptown((GETPOSTISSET("town") ? GETPOST("town") : $object->town), 'town', array('zipcode', 'selectcountry_id', 'state_id'));
		print '</tr>';

		// Country
		print '<tr><td class="titlefieldcreate">'.$langs->trans('Country').'</td><td>';
		print $form->select_country((!empty($object->country_id) ? $object->country_id : $mysoc->country_code), 'country_id');
		if ($user->admin) {
			print info_admin($langs->trans("YouCanChangeValuesForThisListFromDictionarySetup"), 1);
		}
		print '</td></tr>';

		print "<tr>".'<td>'.$langs->trans("EMail").'</td><td><input type="text" name="email" class="maxwidth200" value="'.dol_escape_htmltag($object->email).'"></td></tr>';
	}
	// Payment mode
	print "<tr><td>".$langs->trans("PaymentMode")."</td><td>\n";
	if ($object->mode_reglement_id) {
		$selected = $object->mode_reglement_id;
	} else {
		$selected = '';
	}
	$form->select_types_paiements($selected, 'modepayment', 'CRDT', 0, 1);
	print "</td></tr>\n";

	// Status
	print "<tr>".'<td>'.$langs->trans("Status").'</td><td>'.$object->getLibStatut(4).'</td></tr>';

	// Project
	if (!empty($conf->projet->enabled)) {
		$formproject = new FormProjets($db);

		$langs->load('projects');
		print '<tr><td>'.$langs->trans('Project').'</td><td>';
		$formproject->select_projects(-1, $object->fk_project, 'fk_project', 0, 0, 1, 1, 0, 0, 0, '', 0, 0, 'maxwidth500');
		print '</td></tr>';
	}

	// Other attributes
	$parameters = array();
	$reshook = $hookmanager->executeHooks('formObjectOptions', $parameters, $object, $action); // Note that $action and $object may have been modified by hook
	print $hookmanager->resPrint;
	if (empty($reshook)) {
		print $object->showOptionals($extrafields, 'edit', $parameters);
	}

	print "</table>\n";

	print dol_get_fiche_end();

	print $form->buttonsSaveCancel();

	print "</form>\n";
}



/* ************************************************************ */
/*                                                              */
/* Donation card in view mode                                   */
/*                                                              */
/* ************************************************************ */
if (!empty($id) && $action != 'edit') {
	// Confirmation delete
	if ($action == 'delete') {
		$text = $langs->trans("ConfirmDeleteADonation");
		print $form->formconfirm($_SERVER["PHP_SELF"]."?id=".$object->id, $langs->trans("DeleteADonation"), $text, "confirm_delete", '', '', 1);
	}

	$result = $object->fetch($id);
	if ($result < 0) {
		dol_print_error($db, $object->error); exit;
	}
	$result = $object->fetch_optionals();
	if ($result < 0) {
		dol_print_error($db); exit;
	}

	$hselected = 'card';

	$head = donation_prepare_head($object);
	print dol_get_fiche_head($head, $hselected, $langs->trans("Donation"), -1, 'donation');

	// Print form confirm
	print $formconfirm;

	$linkback = '<a href="'.DOL_URL_ROOT.'/don/list.php'.(!empty($socid) ? '?socid='.$socid : '').'">'.$langs->trans("BackToList").'</a>';

	$morehtmlref = '<div class="refidno">';
	// Project
	if (!empty($conf->projet->enabled)) {
		$langs->load("projects");
		$morehtmlref .= $langs->trans('Project').' ';
		if ($user->rights->don->creer) {
			if ($action != 'classify') {
				$morehtmlref .= '<a class="editfielda" href="'.$_SERVER['PHP_SELF'].'?action=classify&token='.newToken().'&id='.$object->id.'">'.img_edit($langs->transnoentitiesnoconv('SetProject')).'</a> : ';
			}
			if ($action == 'classify') {
				//$morehtmlref.=$form->form_project($_SERVER['PHP_SELF'] . '?id=' . $object->id, $object->socid, $object->fk_project, 'projectid', 0, 0, 1, 1);
				$morehtmlref .= '<form method="post" action="'.$_SERVER['PHP_SELF'].'?id='.$object->id.'">';
				$morehtmlref .= '<input type="hidden" name="action" value="classin">';
				$morehtmlref .= '<input type="hidden" name="token" value="'.newToken().'">';
				$morehtmlref .= $formproject->select_projects($object->socid, $object->fk_project, 'projectid', 0, 0, 1, 0, 1, 0, 0, '', 1, 0, 'maxwidth500');
				$morehtmlref .= '<input type="submit" class="button valignmiddle" value="'.$langs->trans("Modify").'">';
				$morehtmlref .= '</form>';
			} else {
				$morehtmlref .= $form->form_project($_SERVER['PHP_SELF'].'?id='.$object->id, $object->socid, $object->fk_project, 'none', 0, 0, 0, 1);
			}
		} else {
			if (!empty($object->fk_project)) {
				$proj = new Project($db);
				$proj->fetch($object->fk_project);
				$morehtmlref .= ' : '.$proj->getNomUrl(1);
				if ($proj->title) {
					$morehtmlref .= ' - '.$proj->title;
				}
			} else {
				$morehtmlref .= '';
			}
		}
	}
	$morehtmlref .= '</div>';


	dol_banner_tab($object, 'rowid', $linkback, 1, 'rowid', 'ref', $morehtmlref);


	print '<div class="fichecenter">';
	print '<div class="fichehalfleft">';
	print '<div class="underbanner clearboth"></div>';

	print '<table class="border tableforfield" width="100%">';

	// Date
	print '<tr><td class="titlefield">'.$langs->trans("Date").'</td><td colspan="2">';
	print dol_print_date($object->date, "day");
	print "</td>";

	print '<tr><td>'.$langs->trans("Amount").'</td><td colspan="2">';
	print price($object->amount, 0, $langs, 0, 0, -1, $conf->currency);
	print '</td></tr>';

	print '<tr><td>'.$langs->trans("PublicDonation").'</td><td colspan="2">';
	print yn($object->public);
	print '</td></tr>';

	if (!empty($conf->societe->enabled) && !empty($conf->global->DONATION_USE_THIRDPARTIES)) {
		$company = new Societe($db);

		print '<tr><td>'.$langs->trans("ThirdParty").'</td><td colspan="2">';
		if ($object->socid > 0) {
			$result = $company->fetch($object->socid);
			print $company->getNomUrl(1);
		}
		print '</td></tr>';
	} else {
		print '<tr><td>'.$langs->trans("Company").'</td><td colspan="2">'.$object->societe.'</td></tr>';
		print '<tr><td>'.$langs->trans("Lastname").'</td><td colspan="2">'.$object->lastname.'</td></tr>';
		print '<tr><td>'.$langs->trans("Firstname").'</td><td colspan="2">'.$object->firstname.'</td></tr>';
	}

	// Payment mode
	print "<tr><td>".$langs->trans("PaymentMode")."</td><td>";
	$form->form_modes_reglement(null, $object->mode_reglement_id, 'none');
	print "</td></tr>\n";

	// Other attributes
	$cols = 2;
	include DOL_DOCUMENT_ROOT.'/core/tpl/extrafields_view.tpl.php';

	print '</table>';

	print '</div>';
	print '<div class="fichehalfright">';

	/*
	 * Payments
	 */
	$sql = "SELECT p.rowid, p.num_payment, p.datep as dp, p.amount,";
	$sql .= "c.code as type_code,c.libelle as paiement_type";
	$sql .= " FROM ".MAIN_DB_PREFIX."payment_donation as p";
	$sql .= ", ".MAIN_DB_PREFIX."c_paiement as c ";
	$sql .= ", ".MAIN_DB_PREFIX."don as d";
	$sql .= " WHERE d.rowid = ".((int) $id);
	$sql .= " AND p.fk_donation = d.rowid";
	$sql .= " AND d.entity IN (".getEntity('donation').")";
	$sql .= " AND p.fk_typepayment = c.id";
	$sql .= " ORDER BY dp";

	//print $sql;
	$resql = $db->query($sql);
	if ($resql) {
		$num = $db->num_rows($resql);
		$i = 0; $total = 0;
		print '<table class="noborder paymenttable centpercent">';
		print '<tr class="liste_titre">';
		print '<td>'.$langs->trans("RefPayment").'</td>';
		print '<td>'.$langs->trans("Date").'</td>';
		print '<td>'.$langs->trans("Type").'</td>';
		print '<td class="right">'.$langs->trans("Amount").'</td>';
		print '</tr>';

		while ($i < $num) {
			$objp = $db->fetch_object($resql);

			print '<tr class="oddeven"><td>';
			print '<a href="'.DOL_URL_ROOT.'/don/payment/card.php?id='.$objp->rowid.'">'.img_object($langs->trans("Payment"), "payment").' '.$objp->rowid.'</a></td>';
			print '<td>'.dol_print_date($db->jdate($objp->dp), 'day')."</td>\n";
			$labeltype = $langs->trans("PaymentType".$objp->type_code) != ("PaymentType".$objp->type_code) ? $langs->trans("PaymentType".$objp->type_code) : $objp->paiement_type;
			print "<td>".$labeltype.' '.$objp->num_payment."</td>\n";
			print '<td class="right">'.price($objp->amount)."</td>\n";
			print "</tr>";
			$totalpaid += $objp->amount;
			$i++;
		}

		if ($object->paid == 0) {
			print "<tr><td colspan=\"3\" class=\"right\">".$langs->trans("AlreadyPaid")." :</td><td class=\"right\">".price($totalpaid)."</td></tr>\n";
			print "<tr><td colspan=\"3\" class=\"right\">".$langs->trans("AmountExpected")." :</td><td class=\"right\">".price($object->amount)."</td></tr>\n";

			$remaintopay = $object->amount - $totalpaid;

			print "<tr><td colspan=\"3\" class=\"right\">".$langs->trans("RemainderToPay")." :</td>";
			print '<td class="right'.($resteapayeraffiche ? ' amountremaintopay' : '').'">'.price($remaintopay)."</td></tr>\n";
		}
		print "</table>";
		$db->free($resql);
	} else {
		dol_print_error($db);
	}

	print '</div>';
	print '</div>';

	print '<div class="clearboth"></div>';

	print dol_get_fiche_end();

	$remaintopay = $object->amount - $totalpaid;

	// Actions buttons

	print '<div class="tabsAction">';

	// Re-open
	if ($permissiontoadd && $object->statut == $object::STATUS_CANCELED) {
		print '<a class="butAction" href="'.$_SERVER['PHP_SELF'].'?id='.$object->id.'&action=confirm_reopen&confirm=yes&token='.newToken().'">'.$langs->trans("ReOpen").'</a>';
	}

	print '<div class="inline-block divButAction"><a class="butAction" href="'.$_SERVER["PHP_SELF"].'?action=edit&token='.newToken().'&rowid='.$object->id.'">'.$langs->trans('Modify').'</a></div>';

	if ($object->statut == $object::STATUS_DRAFT) {
		print '<div class="inline-block divButAction"><a class="butAction" href="'.$_SERVER["PHP_SELF"].'?rowid='.$object->id.'&action=valid_promesse&token='.newToken().'">'.$langs->trans("ValidPromess").'</a></div>';
	}

	if (($object->statut == $object::STATUS_DRAFT || $object->statut == $object::STATUS_VALIDATED) && $totalpaid == 0 && $object->paid == 0) {
		print '<div class="inline-block divButAction"><a class="butAction" href="'.$_SERVER["PHP_SELF"].'?rowid='.$object->id.'&action=set_cancel&token='.newToken().'">'.$langs->trans("ClassifyCanceled")."</a></div>";
	}

	// Create payment
	if ($object->statut == $object::STATUS_VALIDATED && $object->paid == 0 && $user->rights->don->creer) {
		if ($remaintopay == 0) {
			print '<div class="inline-block divButAction"><span class="butActionRefused classfortooltip" title="'.$langs->trans("DisabledBecauseRemainderToPayIsZero").'">'.$langs->trans('DoPayment').'</span></div>';
		} else {
			print '<div class="inline-block divButAction"><a class="butAction" href="'.DOL_URL_ROOT.'/don/payment/payment.php?rowid='.$object->id.'&action=create&token='.newToken().'">'.$langs->trans('DoPayment').'</a></div>';
		}
	}

	// Classify 'paid'
	if ($object->statut == $object::STATUS_VALIDATED && round($remaintopay) == 0 && $object->paid == 0 && $user->rights->don->creer) {
		print '<div class="inline-block divButAction"><a class="butAction" href="'.$_SERVER["PHP_SELF"].'?rowid='.$object->id.'&action=set_paid&token='.newToken().'">'.$langs->trans("ClassifyPaid")."</a></div>";
	}

	// Delete
	if ($user->rights->don->supprimer) {
		if ($object->statut == $object::STATUS_CANCELED || $object->statut == $object::STATUS_DRAFT) {
			print '<div class="inline-block divButAction"><a class="butActionDelete" href="card.php?rowid='.$object->id.'&action=delete&token='.newToken().'">'.$langs->trans("Delete")."</a></div>";
		} else {
			print '<div class="inline-block divButAction"><a class="butActionRefused classfortooltip" href="#">'.$langs->trans("Delete")."</a></div>";
		}
	} else {
		print '<div class="inline-block divButAction"><a class="butActionRefused classfortooltip" href="#">'.$langs->trans("Delete")."</a></div>";
	}

	print "</div>";


	print '<div class="fichecenter"><div class="fichehalfleft">';

	/*
	 * Generated documents
	 */
	$filename = dol_sanitizeFileName($object->id);
	$filedir = $conf->don->dir_output."/".dol_sanitizeFileName($object->id);
	$urlsource = $_SERVER['PHP_SELF'].'?rowid='.$object->id;
	$genallowed	= (($object->paid == 0 || $user->admin) && $user->rights->don->lire);
	$delallowed	= $user->rights->don->creer;

	print $formfile->showdocuments('donation', $filename, $filedir, $urlsource, $genallowed, $delallowed, $object->model_pdf);

	// Show links to link elements
	$linktoelem = $form->showLinkToObjectBlock($object, null, array('don'));
	$somethingshown = $form->showLinkedObjectBlock($object, $linktoelem);

	// Show online payment link
	$useonlinepayment = (!empty($conf->paypal->enabled) || !empty($conf->stripe->enabled) || !empty($conf->paybox->enabled));

	if ($useonlinepayment) { //$object->statut != Facture::STATUS_DRAFT &&
		print '<br><!-- Link to pay -->'."\n";
		require_once DOL_DOCUMENT_ROOT.'/core/lib/payments.lib.php';
		print showOnlinePaymentUrl('donation', $object->ref).'<br>';
	}

	print '</div><div class="fichehalfright">';

	print '</div></div>';
}

llxFooter();
$db->close();<|MERGE_RESOLUTION|>--- conflicted
+++ resolved
@@ -310,16 +310,6 @@
 		$object->setProject($projectid);
 	}
 
-<<<<<<< HEAD
-// Remove file in doc form
-/*if ($action == 'remove_file')
-{
-	$object = new Don($db, 0, GETPOST('id', 'int'));
-	if ($object->fetch($id))
-	{
-		require_once DOL_DOCUMENT_ROOT.'/core/lib/files.lib.php';
-=======
->>>>>>> 95dc2558
 
 	// Actions to build doc
 	include DOL_DOCUMENT_ROOT.'/core/actions_builddoc.inc.php';
@@ -383,17 +373,11 @@
  * View
  */
 
-<<<<<<< HEAD
+$title = $langs->trans("Donation");
+
 $help_url = 'EN:Module_Donations|FR:Module_Dons|ES:M&oacute;dulo_Donaciones|DE:Modul_Spenden';
 
-llxHeader('', $langs->trans("Donation"), $help_url);
-=======
-$title = $langs->trans("Donation");
-
-$help_url = 'EN:Module_Donations|FR:Module_Dons|ES:M&oacute;dulo_Donaciones|DE:Modul_Spenden';
-
 llxHeader('', $title, $help_url);
->>>>>>> 95dc2558
 
 $form = new Form($db);
 $formfile = new FormFile($db);
