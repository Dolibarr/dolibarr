--- conflicted
+++ resolved
@@ -100,40 +100,24 @@
 	{
 		$object->fetch($id);
 
-<<<<<<< HEAD
-		$object->firstname   = GETPOST("firstname", 'alpha');
-		$object->lastname    = GETPOST("lastname", 'alpha');
-		$object->societe     = GETPOST("societe", 'alpha');
-		$object->address     = GETPOST("address", 'alpha');
-		$object->amount      = price2num(GETPOST("amount", 'alpha'));
-		$object->town        = GETPOST("town", 'alpha');
-		$object->zip         = GETPOST("zipcode", 'alpha');
-        $object->country_id  = GETPOST('country_id', 'int');
-        $object->email       = GETPOST("email", 'alpha');
-=======
-		$object->firstname   = GETPOST("firstname",'alpha');
-		$object->lastname    = GETPOST("lastname",'alpha');
-		$object->societe     = GETPOST("societe",'alpha');
-		$object->address     = GETPOST("address",'alpha');
-		$object->amount      = price2num(GETPOST("amount",'alpha'));
-		$object->town        = GETPOST("town",'alpha');
-		$object->zip         = GETPOST("zipcode",'alpha');
-		$object->country_id  = GETPOST('country_id','int');
-		$object->email       = GETPOST("email",'alpha');
->>>>>>> ecc30b8f
-		$object->date        = $donation_date;
-		$object->public      = GETPOST("public", 'alpha');
-		$object->fk_project  = GETPOST("fk_project", 'alpha');
-		$object->note_private= GETPOST("note_private", 'none');
+		$object->firstname = GETPOST("firstname", 'alpha');
+		$object->lastname = GETPOST("lastname", 'alpha');
+		$object->societe = GETPOST("societe", 'alpha');
+		$object->address = GETPOST("address", 'alpha');
+		$object->amount = price2num(GETPOST("amount", 'alpha'));
+		$object->town = GETPOST("town", 'alpha');
+		$object->zip = GETPOST("zipcode", 'alpha');
+		$object->country_id = GETPOST('country_id', 'int');
+		$object->email = GETPOST("email", 'alpha');
+		$object->date = $donation_date;
+		$object->public = GETPOST("public", 'alpha');
+		$object->fk_project = GETPOST("fk_project", 'alpha');
+		$object->note_private = GETPOST("note_private", 'none');
 		$object->note_public = GETPOST("note_public", 'none');
 		$object->modepaymentid = GETPOST('modepayment', 'int');
 
 		// Fill array 'array_options' with data from add form
-<<<<<<< HEAD
-        $ret = $extrafields->setOptionalsFromPost($extralabels, $object);
-=======
-		$ret = $extrafields->setOptionalsFromPost($extralabels,$object);
->>>>>>> ecc30b8f
+		$ret = $extrafields->setOptionalsFromPost($extralabels, $object);
 		if ($ret < 0) $error++;
 
 		if ($object->update($user) > 0)
@@ -170,40 +154,22 @@
 
 	if (! $error)
 	{
-<<<<<<< HEAD
-		$object->firstname   = GETPOST("firstname", 'alpha');
-		$object->lastname    = GETPOST("lastname", 'alpha');
-		$object->societe     = GETPOST("societe", 'alpha');
-		$object->address     = GETPOST("address", 'alpha');
-		$object->amount      = price2num(GETPOST("amount", 'alpha'));
-		$object->zip         = GETPOST("zipcode", 'alpha');
-		$object->town        = GETPOST("town", 'alpha');
-        $object->country_id  = GETPOST('country_id', 'int');
-        $object->email       = GETPOST("email", 'alpha');
-		$object->date        = $donation_date;
-		$object->note_private= GETPOST("note_private", 'none');
+  		$object->fk_soc = GETPOST("fk_soc", 'int');
+		$object->firstname = GETPOST("firstname", 'alpha');
+		$object->lastname = GETPOST("lastname", 'alpha');
+		$object->societe = GETPOST("societe", 'alpha');
+		$object->address = GETPOST("address", 'alpha');
+		$object->amount = price2num(GETPOST("amount", 'alpha'));
+		$object->zip = GETPOST("zipcode", 'alpha');
+		$object->town = GETPOST("town", 'alpha');
+		$object->country_id = GETPOST('country_id', 'int');
+		$object->email = GETPOST('email', 'alpha');
+    	$object->date = $donation_date;
+		$object->note_private = GETPOST("note_private", 'none');
 		$object->note_public = GETPOST("note_public", 'none');
-		$object->public      = GETPOST("public", 'alpha');
-		$object->fk_project  = GETPOST("fk_project", 'alpha');
+		$object->public = GETPOST("public", 'alpha');
+		$object->fk_project = GETPOST("fk_project", 'alpha');
 		$object->modepaymentid = GETPOST('modepayment', 'int');
-=======
-  		$object->fk_soc      = GETPOST("fk_soc",'int');
-		$object->firstname   = GETPOST("firstname",'alpha');
-		$object->lastname    = GETPOST("lastname",'alpha');
-		$object->societe     = GETPOST("societe",'alpha');
-		$object->address     = GETPOST("address",'alpha');
-		$object->amount      = price2num(GETPOST("amount",'alpha'));
-		$object->zip         = GETPOST("zipcode",'alpha');
-		$object->town        = GETPOST("town",'alpha');
-		$object->country_id  = GETPOST('country_id','int');
-		$object->email	     = GETPOST('email', 'alpha');
-    		$object->date        = $donation_date;
-		$object->note_private= GETPOST("note_private",'none');
-		$object->note_public = GETPOST("note_public",'none');
-		$object->public      = GETPOST("public",'alpha');
-		$object->fk_project  = GETPOST("fk_project",'alpha');
-		$object->modepaymentid = GETPOST('modepayment','int');
->>>>>>> ecc30b8f
 
 		// Fill array 'array_options' with data from add form
         $ret = $extrafields->setOptionalsFromPost($extralabels, $object);
@@ -580,19 +546,11 @@
 	print '<tr><td>'.$langs->trans("Address").'</td><td>';
 	print '<textarea name="address" wrap="soft" class="quatrevingtpercent" rows="'.ROWS_3.'">'.dol_escape_htmltag($object->address).'</textarea></td></tr>';
 
-<<<<<<< HEAD
     // Zip / Town
     print '<tr><td>'.$langs->trans("Zip").' / '.$langs->trans("Town").'</td><td>';
 	print $formcompany->select_ziptown((isset($_POST["zipcode"])?$_POST["zipcode"]:$object->zip), 'zipcode', array('town','selectcountry_id','state_id'), 6);
     print ' ';
 	print $formcompany->select_ziptown((isset($_POST["town"])?$_POST["town"]:$object->town), 'town', array('zipcode','selectcountry_id','state_id'));
-=======
-  // Zip / Town
-  print '<tr><td>'.$langs->trans("Zip").' / '.$langs->trans("Town").'</td><td>';
-	print $formcompany->select_ziptown((isset($_POST["zipcode"])?$_POST["zipcode"]:$object->zip),'zipcode',array('town','selectcountry_id','state_id'),6);
-  print ' ';
-	print $formcompany->select_ziptown((isset($_POST["town"])?$_POST["town"]:$object->town),'town',array('zipcode','selectcountry_id','state_id'));
->>>>>>> ecc30b8f
 	print '</tr>';
 
 	// Country
@@ -734,7 +692,7 @@
 	print '<tr><td>'.$langs->trans("PublicDonation").'</td><td colspan="2">';
 	print yn($object->public);
 	print '</td></tr>';
-  
+
 if ($object->fk_soc) {
 
 	$company=new Societe($db);
