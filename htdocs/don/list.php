<?php
/* Copyright (C) 2001-2003	Rodolphe Quiedeville	<rodolphe@quiedeville.org>
 * Copyright (C) 2004-2011	Laurent Destailleur		<eldy@users.sourceforge.net>
 * Copyright (C) 2005-2012	Regis Houssin			<regis.houssin@capnetworks.com>
 * Copyright (C) 2013		Cédric Salvador			<csalvador@gpcsolutions.fr>
 *
 * This program is free software; you can redistribute it and/or modify
 * it under the terms of the GNU General Public License as published by
 * the Free Software Foundation; either version 3 of the License, or
 * (at your option) any later version.
 *
 * This program is distributed in the hope that it will be useful,
 * but WITHOUT ANY WARRANTY; without even the implied warranty of
 * MERCHANTABILITY or FITNESS FOR A PARTICULAR PURPOSE.  See the
 * GNU General Public License for more details.
 *
 * You should have received a copy of the GNU General Public License
 * along with this program. If not, see <http://www.gnu.org/licenses/>.
 */

/**
 *	\file       htdocs/don/list.php
 *	\ingroup    donations
 *	\brief      List of donations
 */

require '../main.inc.php';
require_once DOL_DOCUMENT_ROOT.'/don/class/don.class.php';
if (! empty($conf->projet->enabled)) require_once DOL_DOCUMENT_ROOT.'/projet/class/project.class.php';

$langs->load("companies");
$langs->load("donations");

$sortfield = GETPOST("sortfield",'alpha');
$sortorder = GETPOST("sortorder",'alpha');
$page = GETPOST("page",'int');
$limit = GETPOST('limit')?GETPOST('limit','int'):$conf->liste_limit;
if (empty($page) || $page == -1) { $page = 0; }     // If $page is not defined, or '' or -1
$offset = $limit * $page;
$pageprev = $page - 1;
$pagenext = $page + 1;
if (! $sortorder) $sortorder="DESC";
if (! $sortfield) $sortfield="d.datedon";

$statut=(GETPOST("statut",'intcomma')!='')?GETPOST("statut",'intcomma'):"-1";
$search_all=GETPOST('sall', 'alphanohtml');
$search_ref=GETPOST('search_ref','alpha');
$search_company=GETPOST('search_company','alpha');
$search_name=GETPOST('search_name','alpha');
$search_amount = GETPOST('search_amount','alpha');
$optioncss = GETPOST('optioncss','alpha');

if (!$user->rights->don->lire) accessforbidden();

if (GETPOST('button_removefilter_x','alpha') || GETPOST('button_removefilter.x','alpha') || GETPOST('button_removefilter','alpha')) // Both test are required to be compatible with all browsers
{
	$search_all="";
    $search_ref="";
	$search_company="";
	$search_name="";
	$search_amount="";
}

// Initialize technical object to manage hooks of page. Note that conf->hooks_modules contains array of hook context
$hookmanager->initHooks(array('orderlist'));


// List of fields to search into when doing a "search in all"
$fieldstosearchall = array(
    'd.rowid'=>'Id',
    'd.ref'=>'Ref',
    'd.lastname'=>'Lastname',
    'd.firstname'=>'Firstname',
);

/*
 * View
 */

$form=new Form($db);
if (! empty($conf->projet->enabled)) $projectstatic=new Project($db);

llxHeader('',$langs->trans("Donations"),'EN:Module_Donations|FR:Module_Dons|ES:M&oacute;dulo_Donaciones');

$donationstatic=new Don($db);

// Genere requete de liste des dons
$sql = "SELECT d.rowid, d.datedon, d.firstname, d.lastname, d.societe,";
$sql.= " d.amount, d.fk_statut as statut, ";
$sql.= " p.rowid as pid, p.ref, p.title, p.public";
$sql.= " FROM ".MAIN_DB_PREFIX."don as d LEFT JOIN ".MAIN_DB_PREFIX."projet AS p";
<<<<<<< HEAD
$sql.= " ON p.rowid = d.fk_projet WHERE d.entity IN (".getEntity('don').")";
if ($statut >= 0)
=======
$sql.= " ON p.rowid = d.fk_projet WHERE 1 = 1";
if ($statut != '' && $statut != '-1')
>>>>>>> a2b4e887
{
	$sql .= " AND d.fk_statut IN (".$db->escape($statut).")";
}
if (trim($search_ref) != '')
{
    $sql.= natural_search('d.ref', $search_ref);
}
if (trim($search_all) != '')
{
    $sql .= natural_search(array_keys($fieldstosearchall), $search_all);
}
if (trim($search_company) != '')
{
    $sql .= natural_search('d.societe', $search_company);
}
if (trim($search_name) != '')
{
    $sql .= natural_search(array('d.lastname', 'd.firstname'), $search_name);
}
if ($search_amount) $sql.= natural_search('d.amount', $search_amount, 1);

$sql.= $db->order($sortfield,$sortorder);
$nbtotalofrecords = '';
if (empty($conf->global->MAIN_DISABLE_FULL_SCANLIST))
{
	$result = $db->query($sql);
	$nbtotalofrecords = $db->num_rows($result);
}
$sql.= $db->plimit($limit+1, $offset);

$resql = $db->query($sql);
if ($resql)
{
	$num = $db->num_rows($resql);
	$i = 0;

	$param = '&statut='.$statut;
    //if ($page > 0) $param.= '&page='.$page;
	if ($optioncss != '') $param.='&optioncss='.$optioncss;

	print_barre_liste($langs->trans("Donations"), $page, $_SERVER["PHP_SELF"], $param, $sortfield, $sortorder, '', $num,$nbtotalofrecords);

    print '<form method="get" action="'.$_SERVER["PHP_SELF"].'">'."\n";
    if ($optioncss != '') print '<input type="hidden" name="optioncss" value="'.$optioncss.'">';
	print '<input type="hidden" name="token" value="'.$_SESSION['newtoken'].'">';
	print '<input type="hidden" name="action" value="list">';
	print '<input type="hidden" name="sortfield" value="'.$sortfield.'">';
	print '<input type="hidden" name="sortorder" value="'.$sortorder.'">';
    print '<input type="hidden" name="page" value="'.$page.'">';
	print '<input type="hidden" name="type" value="'.$type.'">';

    if ($search_all)
    {
        foreach($fieldstosearchall as $key => $val) $fieldstosearchall[$key]=$langs->trans($val);
        print $langs->trans("FilterOnInto", $search_all) . join(', ',$fieldstosearchall);
    }

    print '<div class="div-table-responsive">';
    print '<table class="tagtable liste'.($moreforfilter?" listwithfilterbefore":"").'">'."\n";

    // Filters lines
    print '<tr class="liste_titre_filter">';
    print '<td class="liste_titre">';
    print '<input class="flat" size="10" type="text" name="search_ref" value="'.$search_ref.'">';
    print '</td>';
    print '<td class="liste_titre">';
    print '<input class="flat" size="10" type="text" name="search_company" value="'.$search_company.'">';
    print '</td>';
    print '<td class="liste_titre">';
    print '<input class="flat" size="10" type="text" name="search_name" value="'.$search_name.'">';
    print '</td>';
    print '<td class="liste_titre" align="left">';
    print '&nbsp;';
    print '</td>';
    if (! empty($conf->projet->enabled))
    {
        print '<td class="liste_titre" align="right">';
        print '&nbsp;';
        print '</td>';
    }
    print '<td class="liste_titre" align="right"><input name="search_amount" class="flat" type="text" size="8" value="'.$search_amount.'"></td>';
    print '<td class="liste_titre" align="right"></td>';
    print '<td class="liste_titre" align="right">';
    $searchpicto=$form->showFilterAndCheckAddButtons(0);
    print $searchpicto;
    print '</td>';
	print "</tr>\n";

	print '<tr class="liste_titre">';
	print_liste_field_titre("Ref",$_SERVER["PHP_SELF"],"d.rowid","", $param,"",$sortfield,$sortorder);
	print_liste_field_titre("Company",$_SERVER["PHP_SELF"],"d.societe","", $param,"",$sortfield,$sortorder);
	print_liste_field_titre("Name",$_SERVER["PHP_SELF"],"d.lastname","", $param,"",$sortfield,$sortorder);
	print_liste_field_titre("Date",$_SERVER["PHP_SELF"],"d.datedon","", $param,'align="center"',$sortfield,$sortorder);
	if (! empty($conf->projet->enabled))
	{
	    $langs->load("projects");
	    print_liste_field_titre("Project",$_SERVER["PHP_SELF"],"fk_projet","", $param,"",$sortfield,$sortorder);
	}
	print_liste_field_titre("Amount",$_SERVER["PHP_SELF"],"d.amount","", $param,'align="right"',$sortfield,$sortorder);
	print_liste_field_titre("Status",$_SERVER["PHP_SELF"],"d.fk_statut","", $param,'align="right"',$sortfield,$sortorder);
	print_liste_field_titre('');
	print "</tr>\n";

	while ($i < min($num,$limit))
	{
		$objp = $db->fetch_object($resql);

		print '<tr class="oddeven">';
		$donationstatic->id=$objp->rowid;
		$donationstatic->ref=$objp->rowid;
		$donationstatic->lastname=$objp->lastname;
		$donationstatic->firstname=$objp->firstname;
		print "<td>".$donationstatic->getNomUrl(1)."</td>\n";
        print "<td>".$objp->societe."</td>\n";
		print "<td>".$donationstatic->getFullName($langs)."</td>\n";
		print '<td align="center">'.dol_print_date($db->jdate($objp->datedon),'day').'</td>';
		if (! empty($conf->projet->enabled))
		{
			print "<td>";
			if ($objp->pid)
			{
				$projectstatic->id=$objp->pid;
				$projectstatic->ref=$objp->ref;
				$projectstatic->id=$objp->pid;
				$projectstatic->public=$objp->public;
				$projectstatic->title=$objp->title;
				print $projectstatic->getNomUrl(1);
			}
			else print '&nbsp;';
			print "</td>\n";
		}
		print '<td align="right">'.price($objp->amount).'</td>';
		print '<td align="right">'.$donationstatic->LibStatut($objp->statut,5).'</td>';
        print '<td></td>';
		print "</tr>";
		$i++;
	}
	print "</table>";
	print '</div>';
    print "</form>\n";
    $db->free($resql);
}
else
{
	dol_print_error($db);
}

llxFooter();
$db->close();<|MERGE_RESOLUTION|>--- conflicted
+++ resolved
@@ -89,13 +89,8 @@
 $sql.= " d.amount, d.fk_statut as statut, ";
 $sql.= " p.rowid as pid, p.ref, p.title, p.public";
 $sql.= " FROM ".MAIN_DB_PREFIX."don as d LEFT JOIN ".MAIN_DB_PREFIX."projet AS p";
-<<<<<<< HEAD
 $sql.= " ON p.rowid = d.fk_projet WHERE d.entity IN (".getEntity('don').")";
-if ($statut >= 0)
-=======
-$sql.= " ON p.rowid = d.fk_projet WHERE 1 = 1";
 if ($statut != '' && $statut != '-1')
->>>>>>> a2b4e887
 {
 	$sql .= " AND d.fk_statut IN (".$db->escape($statut).")";
 }
