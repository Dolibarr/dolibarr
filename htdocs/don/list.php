--- conflicted
+++ resolved
@@ -72,11 +72,7 @@
 	$search_all = "";
 	$search_ref = "";
 	$search_company = "";
-<<<<<<< HEAD
-	$search_thirdparty  = "";
-=======
 	$search_thirdparty = "";
->>>>>>> 0181267b
 	$search_name = "";
 	$search_amount = "";
 	$search_status = '';
