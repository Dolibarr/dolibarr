<?php
/* Copyright (C) 2015       Alexandre Spangaro	  	<aspangaro.dolibarr@gmail.com>
 *
 * This program is free software; you can redistribute it and/or modify
 * it under the terms of the GNU General Public License as published by
 * the Free Software Foundation; either version 3 of the License, or
 * (at your option) any later version.
 *
 * This program is distributed in the hope that it will be useful,
 * but WITHOUT ANY WARRANTY; without even the implied warranty of
 * MERCHANTABILITY or FITNESS FOR A PARTICULAR PURPOSE.  See the
 * GNU General Public License for more details.
 *
 * You should have received a copy of the GNU General Public License
 * along with this program. If not, see <http://www.gnu.org/licenses/>.
 */

/**
 *  \file       htdocs/don/class/paymentdonation.class.php
 *  \ingroup    Donation
 *  \brief      File of class to manage payment of donations
 */

require_once DOL_DOCUMENT_ROOT.'/core/class/commonobject.class.php';


/**
 *	Class to manage payments of donations
 */
class PaymentDonation extends CommonObject
{
<<<<<<< HEAD
	public $element='payment_donation';			//!< Id that identify managed objects
	public $table_element='payment_donation';	//!< Name of table without prefix where object is stored
    public $picto = 'payment';

=======
	/**
	 * @var string ID to identify managed object
	 */
	public $element='payment_donation';

	/**
	 * @var string Name of table without prefix where object is stored
	 */
	public $table_element='payment_donation';

    /**
	 * @var string String with name of icon for myobject. Must be the part after the 'object_' into object_myobject.png
	 */
	public $picto = 'payment';

	/**
	 * @var int ID
	 */
>>>>>>> d9b8a8c8
	public $rowid;

	/**
     * @var int ID
     */
	public $fk_donation;

	public $datec='';
	public $tms='';
	public $datep='';
    public $amount;            // Total amount of payment
    public $amounts=array();   // Array of amounts
	public $typepayment;
	public $num_payment;

	/**
     * @var int ID
     */
	public $fk_bank;

	/**
     * @var int ID
     */
	public $fk_user_creat;

	/**
     * @var int ID
     */
	public $fk_user_modif;

	/**
	 * @deprecated
	 * @see amount, amounts
	 */
	public $total;

	/**
	 *	Constructor
	 *
	 *  @param		DoliDB		$db      Database handler
	 */
	function __construct($db)
	{
		$this->db = $db;
	}

	/**
	 *  Create payment of donation into database.
     *  Use this->amounts to have list of lines for the payment
     *
	 *  @param      User		$user			User making payment
<<<<<<< HEAD
	 *	@param      bool 		$notrigger 		false=launch triggers after, true=disable triggers
=======
	 *  @param      bool 		$notrigger 		false=launch triggers after, true=disable triggers
>>>>>>> d9b8a8c8
	 *  @return     int     					<0 if KO, id of payment if OK
	 */
	function create($user, $notrigger=false)
	{
		global $conf, $langs;

		$error=0;

        $now=dol_now();

        // Validate parameters
		if (! $this->datepaid)
		{
			$this->error='ErrorBadValueForParameterCreatePaymentDonation';
			return -1;
		}

		// Clean parameters
		if (isset($this->fk_donation)) 		$this->fk_donation=trim($this->fk_donation);
		if (isset($this->amount))			$this->amount=trim($this->amount);
		if (isset($this->fk_typepayment))   $this->fk_typepayment=trim($this->fk_typepayment);
		if (isset($this->num_payment))      $this->num_payment=trim($this->num_payment);
		if (isset($this->note))				$this->note=trim($this->note);
		if (isset($this->fk_bank))			$this->fk_bank=trim($this->fk_bank);
		if (isset($this->fk_user_creat))	$this->fk_user_creat=trim($this->fk_user_creat);
		if (isset($this->fk_user_modif))	$this->fk_user_modif=trim($this->fk_user_modif);

        $totalamount = 0;
        foreach ($this->amounts as $key => $value)  // How payment is dispatch
        {
            $newvalue = price2num($value,'MT');
            $this->amounts[$key] = $newvalue;
            $totalamount += $newvalue;
        }
        $totalamount = price2num($totalamount);

        // Check parameters
        if ($totalamount == 0) return -1; // On accepte les montants negatifs pour les rejets de prelevement mais pas null


		$this->db->begin();

		if ($totalamount != 0)
		{
			$sql = "INSERT INTO ".MAIN_DB_PREFIX."payment_donation (fk_donation, datec, datep, amount,";
			$sql.= " fk_typepayment, num_payment, note, fk_user_creat, fk_bank)";
			$sql.= " VALUES ($this->chid, '".$this->db->idate($now)."',";
			$sql.= " '".$this->db->idate($this->datepaid)."',";
			$sql.= " ".$totalamount.",";
			$sql.= " ".$this->paymenttype.", '".$this->db->escape($this->num_payment)."', '".$this->db->escape($this->note)."', ".$user->id.",";
			$sql.= " 0)";

			dol_syslog(get_class($this)."::create", LOG_DEBUG);
			$resql=$this->db->query($sql);
			if ($resql)
			{
				$this->id = $this->db->last_insert_id(MAIN_DB_PREFIX."payment_donation");
				$this->ref = $this->id;
			}
			else
			{
				$error++;
			}
		}

		if (! $error && ! $notrigger)
		{
			// Call triggers
			$result=$this->call_trigger('DONATION_PAYMENT_CREATE',$user);
			if ($result < 0) { $error++; }
			// End call triggers
		}

		if ($totalamount != 0 && ! $error)
		{
		    $this->amount=$totalamount;
            $this->total=$totalamount;    // deprecated
		    $this->db->commit();
			return $this->id;
		}
		else
		{
			$this->error=$this->db->error();
			$this->db->rollback();
			return -1;
		}
	}

	/**
	 *  Load object in memory from database
	 *
	 *  @param	int		$id         Id object
	 *  @return int         		<0 if KO, >0 if OK
	 */
	function fetch($id)
	{
		global $langs;
		$sql = "SELECT";
		$sql.= " t.rowid,";
		$sql.= " t.fk_donation,";
		$sql.= " t.datec,";
		$sql.= " t.tms,";
		$sql.= " t.datep,";
		$sql.= " t.amount,";
		$sql.= " t.fk_typepayment,";
		$sql.= " t.num_payment,";
		$sql.= " t.note,";
		$sql.= " t.fk_bank,";
		$sql.= " t.fk_user_creat,";
		$sql.= " t.fk_user_modif,";
		$sql.= " pt.code as type_code, pt.libelle as type_libelle,";
		$sql.= ' b.fk_account';
		$sql.= " FROM ".MAIN_DB_PREFIX."payment_donation as t";
		$sql.= " LEFT JOIN ".MAIN_DB_PREFIX."c_paiement as pt ON t.fk_typepayment = pt.id";
		$sql.= ' LEFT JOIN '.MAIN_DB_PREFIX.'bank as b ON t.fk_bank = b.rowid';
		$sql.= " WHERE t.rowid = ".$id;

		dol_syslog(get_class($this)."::fetch", LOG_DEBUG);
		$resql=$this->db->query($sql);
		if ($resql)
		{
			if ($this->db->num_rows($resql))
			{
				$obj = $this->db->fetch_object($resql);

				$this->id    = $obj->rowid;
				$this->ref   = $obj->rowid;

				$this->fk_donation		= $obj->fk_donation;
				$this->datec			= $this->db->jdate($obj->datec);
				$this->tms				= $this->db->jdate($obj->tms);
				$this->datep			= $this->db->jdate($obj->datep);
				$this->amount			= $obj->amount;
				$this->fk_typepayment	= $obj->fk_typepayment;
				$this->num_payment		= $obj->num_payment;
				$this->note				= $obj->note;
				$this->fk_bank			= $obj->fk_bank;
				$this->fk_user_creat	= $obj->fk_user_creat;
				$this->fk_user_modif	= $obj->fk_user_modif;

				$this->type_code		= $obj->type_code;
				$this->type_libelle		= $obj->type_libelle;

				$this->bank_account		= $obj->fk_account;
				$this->bank_line		= $obj->fk_bank;
			}
			$this->db->free($resql);

			return 1;
		}
		else
		{
			$this->error="Error ".$this->db->lasterror();
			return -1;
		}
	}


	/**
	 *  Update database
	 *
	 *  @param	User	$user        	User that modify
	 *  @param  int		$notrigger	    0=launch triggers after, 1=disable triggers
	 *  @return int         			<0 if KO, >0 if OK
	 */
	function update($user, $notrigger=0)
	{
		global $conf, $langs;
		$error=0;

		// Clean parameters

		if (isset($this->fk_donation))		$this->fk_donation=trim($this->fk_donation);
		if (isset($this->amount))			$this->amount=trim($this->amount);
		if (isset($this->fk_typepayment))	$this->fk_typepayment=trim($this->fk_typepayment);
		if (isset($this->num_payment))		$this->num_payment=trim($this->num_payment);
		if (isset($this->note))				$this->note=trim($this->note);
		if (isset($this->fk_bank))			$this->fk_bank=trim($this->fk_bank);
		if (isset($this->fk_user_creat))	$this->fk_user_creat=trim($this->fk_user_creat);
		if (isset($this->fk_user_modif))	$this->fk_user_modif=trim($this->fk_user_modif);

		// Check parameters
		// Put here code to add control on parameters values

		// Update request
		$sql = "UPDATE ".MAIN_DB_PREFIX."payment_donation SET";
		$sql.= " fk_donation=".(isset($this->fk_donation)?$this->fk_donation:"null").",";
		$sql.= " datec=".(dol_strlen($this->datec)!=0 ? "'".$this->db->idate($this->datec)."'" : 'null').",";
		$sql.= " tms=".(dol_strlen($this->tms)!=0 ? "'".$this->db->idate($this->tms)."'" : 'null').",";
		$sql.= " datep=".(dol_strlen($this->datep)!=0 ? "'".$this->db->idate($this->datep)."'" : 'null').",";
		$sql.= " amount=".(isset($this->amount)?$this->amount:"null").",";
		$sql.= " fk_typepayment=".(isset($this->fk_typepayment)?$this->fk_typepayment:"null").",";
		$sql.= " num_payment=".(isset($this->num_payment)?"'".$this->db->escape($this->num_payment)."'":"null").",";
		$sql.= " note=".(isset($this->note)?"'".$this->db->escape($this->note)."'":"null").",";
		$sql.= " fk_bank=".(isset($this->fk_bank)?$this->fk_bank:"null").",";
		$sql.= " fk_user_creat=".(isset($this->fk_user_creat)?$this->fk_user_creat:"null").",";
		$sql.= " fk_user_modif=".(isset($this->fk_user_modif)?$this->fk_user_modif:"null")."";
		$sql.= " WHERE rowid=".$this->id;

		$this->db->begin();

		dol_syslog(get_class($this)."::update", LOG_DEBUG);
		$resql = $this->db->query($sql);
		if (! $resql) { $error++; $this->errors[]="Error ".$this->db->lasterror(); }

		if (! $error)
		{
			if (! $notrigger)
			{
				if (! $error && ! $notrigger)
				{
					// Call triggers
					$result=$this->call_trigger('DONATION_PAYMENT_MODIFY',$user);
					if ($result < 0) { $error++; }
					// End call triggers
				}
			}
		}

		// Commit or rollback
		if ($error)
		{
			foreach($this->errors as $errmsg)
			{
				dol_syslog(get_class($this)."::update ".$errmsg, LOG_ERR);
				$this->error.=($this->error?', '.$errmsg:$errmsg);
			}
			$this->db->rollback();
			return -1*$error;
		}
		else
		{
			$this->db->commit();
			return 1;
		}
	}


	/**
	 *  Delete object in database
	 *
	 *  @param	User	$user        	User that delete
	 *  @param  int		$notrigger		0=launch triggers after, 1=disable triggers
	 *  @return int						<0 if KO, >0 if OK
	 */
	function delete($user, $notrigger=0)
	{
		global $conf, $langs;
		$error=0;

		$this->db->begin();

	    if (! $error)
        {
            $sql = "DELETE FROM ".MAIN_DB_PREFIX."bank_url";
            $sql.= " WHERE type='payment_donation' AND url_id=".$this->id;

            dol_syslog(get_class($this)."::delete", LOG_DEBUG);
            $resql = $this->db->query($sql);
            if (! $resql) { $error++; $this->errors[]="Error ".$this->db->lasterror(); }
        }

		if (! $error)
		{
			$sql = "DELETE FROM ".MAIN_DB_PREFIX."payment_donation";
			$sql.= " WHERE rowid=".$this->id;

			dol_syslog(get_class($this)."::delete", LOG_DEBUG);
			$resql = $this->db->query($sql);
			if (! $resql) { $error++; $this->errors[]="Error ".$this->db->lasterror(); }
		}

		if (! $error)
		{
			if (! $notrigger)
			{
				if (! $error && ! $notrigger)
				{
					// Call triggers
					$result=$this->call_trigger('DONATION_PAYMENT_DELETE',$user);
					if ($result < 0) { $error++; }
					// End call triggers
				}
			}
		}

		// Commit or rollback
		if ($error)
		{
			foreach($this->errors as $errmsg)
			{
				dol_syslog(get_class($this)."::delete ".$errmsg, LOG_ERR);
				$this->error.=($this->error?', '.$errmsg:$errmsg);
			}
			$this->db->rollback();
			return -1*$error;
		}
		else
		{
			$this->db->commit();
			return 1;
		}
	}



	/**
	 *	Load an object from its id and create a new one in database
	 *
	 *	@param	int		$fromid     	Id of object to clone
	 * 	@return	int						New id of clone
	 */
	function createFromClone($fromid)
	{
		global $user,$langs;

		$error=0;

		$object=new PaymentDonation($this->db);

		$object->context['createfromclone'] = 'createfromclone';

		$this->db->begin();

		// Load source object
		$object->fetch($fromid);
		$object->id=0;
		$object->statut=0;

		// Clear fields
		// ...

		// Create clone
		$result=$object->create($user);

		// Other options
		if ($result < 0)
		{
			$this->error=$object->error;
			$error++;
		}

		if (! $error)
		{



		}

		unset($this->context['createfromclone']);

		// End
		if (! $error)
		{
			$this->db->commit();
			return $object->id;
		}
		else
		{
			$this->db->rollback();
			return -1;
		}
	}


	/**
	 * 	Retourne le libelle du statut d'un don (brouillon, validee, abandonnee, payee)
	 *
	 *  @param	int		$mode       0=libelle long, 1=libelle court, 2=Picto + Libelle court, 3=Picto, 4=Picto + Libelle long
	 *  @return string        		Libelle
	 */
	function getLibStatut($mode=0)
	{
	    return '';
	}

<<<<<<< HEAD
=======
    // phpcs:disable PEAR.NamingConventions.ValidFunctionName.NotCamelCaps
>>>>>>> d9b8a8c8
	/**
	 *  Renvoi le libelle d'un statut donne
	 *
	 *  @param	int		$statut        	Id statut
	 *  @param  int		$mode          	0=libelle long, 1=libelle court, 2=Picto + Libelle court, 3=Picto, 4=Picto + Libelle long, 5=Libelle court + Picto
	 *  @return string 			       	Libelle du statut
	 */
	function LibStatut($statut,$mode=0)
	{
<<<<<<< HEAD
	    global $langs;
=======
        // phpcs:enable
        global $langs;
>>>>>>> d9b8a8c8

	    return '';
	}


	/**
     *  Initialise an instance with random values.
     *  Used to build previews or test instances.
     *	id must be 0 if object instance is a specimen.
     *
     *  @return	void
	 */
	function initAsSpecimen()
	{
		$this->id=0;

		$this->fk_donation='';
		$this->datec='';
		$this->tms='';
		$this->datep='';
		$this->amount='';
		$this->fk_typepayment='';
		$this->num_payment='';
		$this->note='';
		$this->fk_bank='';
		$this->fk_user_creat='';
		$this->fk_user_modif='';
	}


    /**
     *      Add record into bank for payment with links between this bank record and invoices of payment.
     *      All payment properties must have been set first like after a call to create().
     *
     *      @param	User	$user               Object of user making payment
     *      @param  string	$mode               'payment_donation'
     *      @param  string	$label              Label to use in bank record
     *      @param  int		$accountid          Id of bank account to do link with
     *      @param  string	$emetteur_nom       Name of transmitter
     *      @param  string	$emetteur_banque    Name of bank
     *      @return int                 		<0 if KO, >0 if OK
     */
    function addPaymentToBank($user,$mode,$label,$accountid,$emetteur_nom,$emetteur_banque)
    {
        global $conf;

        $error=0;

        if (! empty($conf->banque->enabled))
        {
            require_once DOL_DOCUMENT_ROOT.'/compta/bank/class/account.class.php';

            $acc = new Account($this->db);
            $acc->fetch($accountid);

            $total=$this->total;
            if ($mode == 'payment_donation') $amount=$total;

            // Insert payment into llx_bank
            $bank_line_id = $acc->addline(
                $this->datepaid,
                $this->paymenttype,  // Payment mode id or code ("CHQ or VIR for example")
                $label,
                $amount,
                $this->num_payment,
                '',
                $user,
                $emetteur_nom,
                $emetteur_banque
            );

            // Update fk_bank in llx_paiement.
            // On connait ainsi le paiement qui a genere l'ecriture bancaire
            if ($bank_line_id > 0)
            {
                $result=$this->update_fk_bank($bank_line_id);
                if ($result <= 0)
                {
                    $error++;
                    dol_print_error($this->db);
                }

                // Add link 'payment', 'payment_supplier', 'payment_donation' in bank_url between payment and bank transaction
                $url='';
                if ($mode == 'payment_donation') $url=DOL_URL_ROOT.'/don/payment/card.php?rowid=';
                if ($url)
                {
                    $result=$acc->add_url_line($bank_line_id, $this->id, $url, '(paiement)', $mode);
                    if ($result <= 0)
                    {
                        $error++;
                        dol_print_error($this->db);
                    }
                }
            }
            else
            {
                $this->error=$acc->error;
                $error++;
            }
        }

        if (! $error)
        {
            return 1;
        }
        else
        {
            return -1;
        }
    }


    // phpcs:disable PEAR.NamingConventions.ValidFunctionName.NotCamelCaps
	/**
	 *  Update link between the donation payment and the generated line in llx_bank
	 *
	 *  @param	int		$id_bank         Id if bank
	 *  @return	int			             >0 if OK, <=0 if KO
	 */
	function update_fk_bank($id_bank)
	{
        // phpcs:enable
		$sql = "UPDATE ".MAIN_DB_PREFIX."payment_donation SET fk_bank = ".$id_bank." WHERE rowid = ".$this->id;

		dol_syslog(get_class($this)."::update_fk_bank", LOG_DEBUG);
		$result = $this->db->query($sql);
		if ($result)
		{
			return 1;
		}
		else
		{
			$this->error=$this->db->error();
			return 0;
		}
	}

	/**
	 *  Return clicable name (with picto eventually)
	 *
	 *	@param	int		$withpicto		0=No picto, 1=Include picto into link, 2=Only picto
	 * 	@param	int		$maxlen			Longueur max libelle
	 *	@return	string					Chaine avec URL
	 */
	function getNomUrl($withpicto=0,$maxlen=0)
	{
		global $langs;

		$result='';

		if (empty($this->ref)) $this->ref=$this->lib;
        $label = $langs->trans("ShowPayment").': '.$this->ref;

		if (!empty($this->id))
		{
			$link = '<a href="'.DOL_URL_ROOT.'/don/payment/card.php?id='.$this->id.'" title="'.dol_escape_htmltag($label, 1).'" class="classfortooltip">';
			$linkend='</a>';

            if ($withpicto) $result.=($link.img_object($label, 'payment', 'class="classfortooltip"').$linkend.' ');
			if ($withpicto && $withpicto != 2) $result.=' ';
			if ($withpicto != 2) $result.=$link.($maxlen?dol_trunc($this->ref,$maxlen):$this->ref).$linkend;
		}

		return $result;
	}
}<|MERGE_RESOLUTION|>--- conflicted
+++ resolved
@@ -29,12 +29,6 @@
  */
 class PaymentDonation extends CommonObject
 {
-<<<<<<< HEAD
-	public $element='payment_donation';			//!< Id that identify managed objects
-	public $table_element='payment_donation';	//!< Name of table without prefix where object is stored
-    public $picto = 'payment';
-
-=======
 	/**
 	 * @var string ID to identify managed object
 	 */
@@ -53,7 +47,6 @@
 	/**
 	 * @var int ID
 	 */
->>>>>>> d9b8a8c8
 	public $rowid;
 
 	/**
@@ -105,11 +98,7 @@
      *  Use this->amounts to have list of lines for the payment
      *
 	 *  @param      User		$user			User making payment
-<<<<<<< HEAD
-	 *	@param      bool 		$notrigger 		false=launch triggers after, true=disable triggers
-=======
 	 *  @param      bool 		$notrigger 		false=launch triggers after, true=disable triggers
->>>>>>> d9b8a8c8
 	 *  @return     int     					<0 if KO, id of payment if OK
 	 */
 	function create($user, $notrigger=false)
@@ -486,10 +475,7 @@
 	    return '';
 	}
 
-<<<<<<< HEAD
-=======
     // phpcs:disable PEAR.NamingConventions.ValidFunctionName.NotCamelCaps
->>>>>>> d9b8a8c8
 	/**
 	 *  Renvoi le libelle d'un statut donne
 	 *
@@ -499,12 +485,8 @@
 	 */
 	function LibStatut($statut,$mode=0)
 	{
-<<<<<<< HEAD
-	    global $langs;
-=======
         // phpcs:enable
         global $langs;
->>>>>>> d9b8a8c8
 
 	    return '';
 	}
