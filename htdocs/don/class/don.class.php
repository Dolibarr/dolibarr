--- conflicted
+++ resolved
@@ -62,16 +62,9 @@
 	public $picto = 'donation';
 
 	/**
-<<<<<<< HEAD
-	 * @var int|string Date of the donation
-=======
 	 * @var int|'' Date of the donation
->>>>>>> cc80841a
 	 */
 	public $date;
-
-	public $datec;
-	public $datem;
 
 	/**
 	 * @var int|'' Date of creation
@@ -123,20 +116,6 @@
 	 * @var string Email
 	 */
 	public $email;
-
-	public $phone;
-	public $phone_mobile;
-
-
-	/**
-	 * @var string
-	 */
-	public $mode_reglement;
-
-	/**
-	 * @var string
-	 */
-	public $mode_reglement_code;
 
 	/**
 	 * @var string phone
@@ -557,11 +536,7 @@
 		$sql .= ", email='".$this->db->escape(trim($this->email))."'";
 		$sql .= ", phone='".$this->db->escape(trim($this->phone))."'";
 		$sql .= ", phone_mobile='".$this->db->escape(trim($this->phone_mobile))."'";
-<<<<<<< HEAD
-		$sql .= ", fk_statut=".((int) $this->statut);
-=======
 		$sql .= ", fk_statut=".((int) $this->status);
->>>>>>> cc80841a
 		$sql .= " WHERE rowid = ".((int) $this->id);
 
 		dol_syslog(get_class($this)."::Update", LOG_DEBUG);
@@ -1187,19 +1162,11 @@
 	}
 
 	/**
-<<<<<<< HEAD
-	 *	Return clicable link of object (with eventually picto)
-	 *
-	 *	@param      string	    $option                 Where point the link (0=> main card, 1,2 => shipment, 'nolink'=>No link)
-	 *  @param		array		$arraydata				Array of data
-	 *  @return		string								HTML Code for Kanban thumb.
-=======
 	 *	Return clickable link of object (with eventually picto)
 	 *
 	 *	@param      string	    			$option                 Where point the link (0=> main card, 1,2 => shipment, 'nolink'=>No link)
 	 *  @param		array{string,mixed}		$arraydata				Array of data
 	 *  @return		string											HTML Code for Kanban thumb.
->>>>>>> cc80841a
 	 */
 	public function getKanbanView($option = '', $arraydata = null)
 	{
