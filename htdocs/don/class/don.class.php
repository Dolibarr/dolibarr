--- conflicted
+++ resolved
@@ -673,7 +673,6 @@
             {
                 $obj = $this->db->fetch_object($resql);
 
-<<<<<<< HEAD
                 $this->id                 = $obj->rowid;
                 $this->ref                = $obj->rowid;
                 $this->date_creation      = $this->db->jdate($obj->datec);
@@ -688,7 +687,6 @@
                 $this->societe            = $obj->societe;
                 $this->statut             = $obj->fk_statut;
                 $this->address            = $obj->address;
-                $this->town               = $obj->town;
                 $this->zip                = $obj->zip;
                 $this->town               = $obj->town;
                 $this->country_id         = $obj->fk_country;
@@ -710,44 +708,6 @@
                 $this->note_private	      = $obj->note_private;
                 $this->note_public	      = $obj->note_public;
                 $this->modelpdf           = $obj->model_pdf;
-=======
-                $this->id             	= $obj->rowid;
-                $this->ref            	= $obj->rowid;
-                $this->datec          	= $this->db->jdate($obj->datec);
-		$this->date_creation  	= $this->db->jdate($obj->datec);
-                $this->date_valid     	= $this->db->jdate($obj->date_valid);
-                $this->date_validation	= $this->db->jdate($obj->date_valid);
-                $this->datem		= $this->db->jdate($obj->datem);
-                $this->date_modification= $this->db->jdate($obj->datem);
-                $this->date           	= $this->db->jdate($obj->datedon);
-                $this->firstname      	= $obj->firstname;
-                $this->lastname       	= $obj->lastname;
-                $this->societe        	= $obj->societe;
-                $this->statut         	= $obj->fk_statut;
-                $this->address        	= $obj->address;
-                $this->town           	= $obj->town;
-                $this->zip            	= $obj->zip;
-                $this->town           	= $obj->town;
-                $this->country_id     	= $obj->fk_country;
-                $this->country_code   	= $obj->country_code;
-                $this->country        	= $obj->country;
-                $this->country_olddata	= $obj->country_olddata;	// deprecated
-		$this->email          	= $obj->email;
-                $this->phone          	= $obj->phone;
-                $this->phone_mobile   	= $obj->phone_mobile;
-                $this->project        	= $obj->project_ref;
-                $this->fk_projet      	= $obj->fk_project;   // deprecated
-                $this->fk_project     	= $obj->fk_project;
-                $this->public         	= $obj->public;
-                $this->modepaymentid  	= $obj->fk_payment;
-                $this->modepaymentcode 	= $obj->payment_code;
-                $this->modepayment    	= $obj->payment_label;
-		$this->paid		= $obj->paid;
-                $this->amount         	= $obj->amount;
-                $this->note_private	= $obj->note_private;
-                $this->note_public	= $obj->note_public;
-                $this->modelpdf       	= $obj->model_pdf;
->>>>>>> c3b08a60
 
                 // Retreive all extrafield
                 // fetch optionals attributes and labels
