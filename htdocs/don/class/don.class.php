--- conflicted
+++ resolved
@@ -48,28 +48,6 @@
 	 * @var int Field with ID of parent key if this field has a parent
 	 */
 	public $fk_element = 'fk_donation';
-<<<<<<< HEAD
-	public $ismultientitymanaged = 1;  	// 0=No test on entity, 1=Test with field entity, 2=Test with link by societe
-    var $picto = 'generic';
-
-    var $date;
-    var $amount;
-    var $societe;
-    var $address;
-    var $zip;
-    var $town;
-    var $email;
-    var $public;
-    var $fk_project;
-    var $fk_typepayment;
-	var $num_payment;
-	var $date_valid;
-	var $modepaymentid = 0;
-
-	var $labelstatut;
-	var $labelstatutshort;
-=======
->>>>>>> d9b8a8c8
 
 	/**
 	 * 0=No test on entity, 1=Test with field entity, 2=Test with link by societe
@@ -114,7 +92,6 @@
 	public $labelstatutshort;
 
 
-
     /**
      *  Constructor
      *
@@ -122,13 +99,7 @@
      */
     function __construct($db)
     {
-<<<<<<< HEAD
-        global $langs;
-
-        $this->db = $db;
-=======
          $this->db = $db;
->>>>>>> d9b8a8c8
     }
 
 
@@ -153,12 +124,8 @@
      */
     function LibStatut($statut,$mode=0)
     {
-<<<<<<< HEAD
-    	if (empty($this->labelstatut) || empty($this->labelstatushort))
-=======
         // phpcs:enable
     	if (empty($this->labelstatut) || empty($this->labelstatutshort))
->>>>>>> d9b8a8c8
     	{
 	    	global $langs;
 	    	$langs->load("donations");
@@ -686,11 +653,7 @@
         }
         else if (! empty($ref))
         {
-<<<<<<< HEAD
-        	$sql.= " AND ref='".$this->db->escape($ref)."'";
-=======
         	$sql.= " AND d.ref='".$this->db->escape($ref)."'";
->>>>>>> d9b8a8c8
         }
 
         dol_syslog(get_class($this)."::fetch", LOG_DEBUG);
@@ -769,14 +732,9 @@
      *    @param	int		$notrigger	Disable triggers
      *    @return   int     			<0 if KO, >0 if OK
      */
-<<<<<<< HEAD
-    function valid_promesse($id, $userid, $notrigger=0)
-    {
-=======
 	function valid_promesse($id, $userid, $notrigger=0)
 	{
 		// phpcs:enable
->>>>>>> d9b8a8c8
 		global $langs, $user;
 
 		$error=0;
@@ -1127,8 +1085,4 @@
 			return 0;
 		}
 	}
-<<<<<<< HEAD
-
-=======
->>>>>>> d9b8a8c8
 }