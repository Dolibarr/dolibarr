<?php
/* Copyright (C) 2002      Rodolphe Quiedeville <rodolphe@quiedeville.org>
 * Copyright (C) 2004-2008 Laurent Destailleur  <eldy@users.sourceforge.net>
 * Copyright (C) 2009      Regis Houssin        <regis.houssin@inodbox.com>
 * Copyright (C) 2014      Florian Henry        <florian.henry@open-concept.pro>
 * Copyright (C) 2015-2017 Alexandre Spangaro   <aspangaro@open-dsi.fr>
 * Copyright (C) 2016      Juanjo Menent        <jmenent@2byte.es>
 * Copyright (C) 2019      Thibault FOUCART     <support@ptibogxiv.net>
 * Copyright (C) 2019-2020 Frédéric France      <frederic.france@netlogic.fr>
 * Copyright (C) 2021      Maxime DEMAREST      <maxime@indelog.fr>
 *
 * This program is free software; you can redistribute it and/or modify
 * it under the terms of the GNU General Public License as published by
 * the Free Software Foundation; either version 3 of the License, or
 * (at your option) any later version.
 *
 * This program is distributed in the hope that it will be useful,
 * but WITHOUT ANY WARRANTY; without even the implied warranty of
 * MERCHANTABILITY or FITNESS FOR A PARTICULAR PURPOSE.  See the
 * GNU General Public License for more details.
 *
 * You should have received a copy of the GNU General Public License
 * along with this program. If not, see <https://www.gnu.org/licenses/>.
 */

/**
 *   	\file       htdocs/don/class/don.class.php
 *		\ingroup    Donation
 *		\brief      File of class to manage donations
 */

require_once DOL_DOCUMENT_ROOT.'/core/class/commonobject.class.php';


/**
 *		Class to manage donations
 */
class Don extends CommonObject
{
	/**
	 * @var string ID to identify managed object
	 */
	public $element = 'don';

	/**
	 * @var string Name of table without prefix where object is stored
	 */
	public $table_element = 'don';

	/**
	 * @var string Field with ID of parent key if this field has a parent
	 */
	public $fk_element = 'fk_donation';

	/**
	 * 0=No test on entity, 1=Test with field entity, 2=Test with link by societe
	 * @var int
	 */
	public $ismultientitymanaged = 1;

	/**
	 * @var string String with name of icon for object don. Must be the part after the 'object_' into object_myobject.png
	 */
	public $picto = 'donation';

	/**
	 * @var string Date of the donation
	 */
	public $date;

	/**
	 * amount of donation
	 * @var double
	 */
	public $amount;

	/**
	 * @var string Thirdparty name
	 */
	public $societe;

	/**
	 * @var string Address
	 */
	public $address;

	/**
	 * @var string Zipcode
	 */
	public $zip;

	/**
	 * @var string Town
	 */
	public $town;

	/**
	 * @var string Email
	 */
	public $email;

	/**
	 * @var int 0 or 1
	 */
	public $public;

	/**
	 * @var int project ID
	 */
	public $fk_project;

	/**
	 * @var int type payment ID
	 */
	public $fk_typepayment;

	public $num_payment;
	public $date_valid;

	/**
	 * @var int payment mode id
	 */
	public $modepaymentid = 0;

	/**
	 * @var array Array of status label
	 */
	public $labelStatus;

	/**
	 * @var array Array of status label short
	 */
	public $labelStatusShort;


	const STATUS_DRAFT = 0;
	const STATUS_VALIDATED = 1;
	const STATUS_PAID = 2;
	const STATUS_CANCELED = -1;


	/**
	 *  Constructor
	 *
	 *  @param	DoliDB	$db 	Database handler
	 */
	public function __construct($db)
	{
		 $this->db = $db;
	}


	/**
	 * 	Returns the donation status label (draft, valid, abandoned, paid)
	 *
	 *  @param  int		$mode          	0=long label, 1=short label, 2=Picto + short label, 3=Picto, 4=Picto + long label, 5=Short label + Picto, 6=Long label + Picto
	 *  @return string        			Label of status
	 */
	public function getLibStatut($mode = 0)
	{
		return $this->LibStatut($this->statut, $mode);
	}

	// phpcs:disable PEAR.NamingConventions.ValidFunctionName.ScopeNotCamelCaps
	/**
	 *  Return the label of a given status
	 *
	 *  @param	int		$status        Id statut
	 *  @param  int		$mode          0=long label, 1=short label, 2=Picto + short label, 3=Picto, 4=Picto + long label, 5=Short label + Picto, 6=Long label + Picto
	 *  @return string 			       Label of status
	 */
	public function LibStatut($status, $mode = 0)
	{
		// phpcs:enable
		if (empty($this->labelStatus) || empty($this->labelStatusShort)) {
			global $langs;
			$langs->load("donations");
			$this->labelStatus[-1] = $langs->transnoentitiesnoconv("Canceled");
			$this->labelStatus[0] = $langs->transnoentitiesnoconv("DonationStatusPromiseNotValidated");
			$this->labelStatus[1] = $langs->transnoentitiesnoconv("DonationStatusPromiseValidated");
			$this->labelStatus[2] = $langs->transnoentitiesnoconv("DonationStatusPaid");
			$this->labelStatusShort[-1] = $langs->transnoentitiesnoconv("Canceled");
			$this->labelStatusShort[0] = $langs->transnoentitiesnoconv("DonationStatusPromiseNotValidatedShort");
			$this->labelStatusShort[1] = $langs->transnoentitiesnoconv("DonationStatusPromiseValidatedShort");
			$this->labelStatusShort[2] = $langs->transnoentitiesnoconv("DonationStatusPaidShort");
		}

		$statusType = 'status'.$status;
		if ($status == self::STATUS_CANCELED) {
			$statusType = 'status9';
		}
		if ($status == self::STATUS_PAID) {
			$statusType = 'status6';
		}

		return dolGetStatus($this->labelStatus[$status], $this->labelStatusShort[$status], '', $statusType, $mode);
	}


	/**
	 *  Initialise an instance with random values.
	 *  Used to build previews or test instances.
	 *	id must be 0 if object instance is a specimen.
	 *
	 *  @return	void
	 */
	public function initAsSpecimen()
	{
		global $conf, $user, $langs;

		$now = dol_now();

		// Charge tableau des id de societe socids
		$socids = array();

		$sql = "SELECT rowid";
		$sql .= " FROM ".MAIN_DB_PREFIX."societe";
		$sql .= " WHERE client IN (1, 3)";
		$sql .= " AND entity = ".$conf->entity;
		$sql .= " LIMIT 10";

		$resql = $this->db->query($sql);
		if ($resql) {
			$num_socs = $this->db->num_rows($resql);
			$i = 0;
			while ($i < $num_socs) {
				$i++;

				$row = $this->db->fetch_row($resql);
				$socids[$i] = $row[0];
			}
		}

		// Initialise parametres
		$this->id = 0;
		$this->ref = 'SPECIMEN';
		$this->specimen = 1;
		$this->lastname = 'Doe';
		$this->firstname = 'John';
		$this->socid = 1;
		$this->date = $now;
		$this->date_valid = $now;
		$this->amount = 100.90;
		$this->public = 1;
		$this->societe = 'The Company';
		$this->address = 'Twist road';
		$this->zip = '99999';
		$this->town = 'Town';
		$this->note_private = 'Private note';
		$this->note_public = 'Public note';
		$this->email = 'email@email.com';
		$this->phone = '0123456789';
		$this->phone_mobile = '0606060606';
		$this->statut = 1;
	}


	/**
	 *	Check params and init ->errors array.
	 *  TODO This function seems to not be used by core code.
	 *
	 *	@param	int	$minimum	Minimum
	 *	@return	int				0 if KO, >0 if OK
	 */
	public function check($minimum = 0)
	{
		global $langs;
		$langs->load('main');
		$langs->load('companies');

		$error_string = array();
		$err = 0;

		if (dol_strlen(trim($this->societe)) == 0) {
			if ((dol_strlen(trim($this->lastname)) + dol_strlen(trim($this->firstname))) == 0) {
				$error_string[] = $langs->trans('ErrorFieldRequired', $langs->transnoentitiesnoconv('Company').'/'.$langs->transnoentitiesnoconv('Firstname').'-'.$langs->transnoentitiesnoconv('Lastname'));
				$err++;
			}
		}

		if (dol_strlen(trim($this->address)) == 0) {
			$error_string[] = $langs->trans('ErrorFieldRequired', $langs->transnoentitiesnoconv('Address'));
			$err++;
		}

		if (dol_strlen(trim($this->zip)) == 0) {
			$error_string[] = $langs->trans('ErrorFieldRequired', $langs->transnoentitiesnoconv('Zip'));
			$err++;
		}

		if (dol_strlen(trim($this->town)) == 0) {
			$error_string[] = $langs->trans('ErrorFieldRequired', $langs->transnoentitiesnoconv('Town'));
			$err++;
		}

		if (dol_strlen(trim($this->email)) == 0) {
			$error_string[] = $langs->trans('ErrorFieldRequired', $langs->transnoentitiesnoconv('EMail'));
			$err++;
		}

		$this->amount = trim($this->amount);

		$map = range(0, 9);
		$len = dol_strlen($this->amount);
		for ($i = 0; $i < $len; $i++) {
			if (!isset($map[substr($this->amount, $i, 1)])) {
				$error_string[] = $langs->trans('ErrorFieldRequired', $langs->transnoentitiesnoconv('Amount'));
				$err++;
				$amount_invalid = 1;
				break;
			}
		}

		if (!$amount_invalid) {
			if ($this->amount == 0) {
				$error_string[] = $langs->trans('ErrorFieldRequired', $langs->transnoentitiesnoconv('Amount'));
				$err++;
			} else {
				if ($this->amount < $minimum && $minimum > 0) {
					$error_string[] = $langs->trans('MinimumAmount', $langs->transnoentitiesnoconv('$minimum'));
					$err++;
				}
			}
		}

		if ($err) {
			$this->errors = $error_string;
			return 0;
		} else {
			return 1;
		}
	}

	/**
	 * Create donation record into database
	 *
	 * @param	User	$user		User who created the donation
	 * @param	int		$notrigger	Disable triggers
	 * @return  int  		        <0 if KO, id of created donation if OK
	 * TODO    add numbering module for Ref
	 */
	public function create($user, $notrigger = 0)
	{
		global $conf, $langs;

		$error = 0;
		$ret = 0;
		$now = dol_now();

		// Clean parameters
		$this->address = ($this->address > 0 ? $this->address : $this->address);
		$this->zip = ($this->zip > 0 ? $this->zip : $this->zip);
		$this->town = ($this->town > 0 ? $this->town : $this->town);
		$this->country_id = ($this->country_id > 0 ? $this->country_id : $this->country_id);
		$this->country = ($this->country ? $this->country : $this->country);
		$this->amount = price2num($this->amount);

		// Check parameters
		if ($this->amount < 0) {
			$this->error = $langs->trans('FieldCannotBeNegative', $langs->transnoentitiesnoconv("Amount"));
			return -1;
		}

		$this->db->begin();

		$sql = "INSERT INTO ".MAIN_DB_PREFIX."don (";
		$sql .= "datec";
		$sql .= ", entity";
		$sql .= ", amount";
		$sql .= ", fk_payment";
		$sql .= ", fk_soc";
		$sql .= ", firstname";
		$sql .= ", lastname";
		$sql .= ", societe";
		$sql .= ", address";
		$sql .= ", zip";
		$sql .= ", town";
		$sql .= ", fk_country";
		$sql .= ", public";
		$sql .= ", fk_projet";
		$sql .= ", note_private";
		$sql .= ", note_public";
		$sql .= ", fk_user_author";
		$sql .= ", fk_user_valid";
		$sql .= ", datedon";
		$sql .= ", email";
		$sql .= ", phone";
		$sql .= ", phone_mobile";
		$sql .= ") VALUES (";
		$sql .= "'".$this->db->idate($this->date ? $this->date : $now)."'";
		$sql .= ", ".((int) $conf->entity);
		$sql .= ", ".((float) $this->amount);
		$sql .= ", ".($this->modepaymentid ? $this->modepaymentid : "null");
		$sql .= ", ".($this->socid > 0 ? $this->socid : "null");
		$sql .= ", '".$this->db->escape($this->firstname)."'";
		$sql .= ", '".$this->db->escape($this->lastname)."'";
		$sql .= ", '".$this->db->escape($this->societe)."'";
		$sql .= ", '".$this->db->escape($this->address)."'";
		$sql .= ", '".$this->db->escape($this->zip)."'";
		$sql .= ", '".$this->db->escape($this->town)."'";
		$sql .= ", ".(int) ($this->country_id > 0 ? $this->country_id : 0);
		$sql .= ", ".(int) $this->public;
		$sql .= ", ".($this->fk_project > 0 ? (int) $this->fk_project : "null");
		$sql .= ", ".(!empty($this->note_private) ? ("'".$this->db->escape($this->note_private)."'") : "NULL");
		$sql .= ", ".(!empty($this->note_public) ? ("'".$this->db->escape($this->note_public)."'") : "NULL");
		$sql .= ", ".((int) $user->id);
		$sql .= ", null";
		$sql .= ", '".$this->db->idate($this->date)."'";
		$sql .= ", '".$this->db->escape(trim($this->email))."'";
		$sql .= ", '".$this->db->escape(trim($this->phone))."'";
		$sql .= ", '".$this->db->escape(trim($this->phone_mobile))."'";
		$sql .= ")";

		$resql = $this->db->query($sql);
		if ($resql) {
			$this->id = $this->db->last_insert_id(MAIN_DB_PREFIX."don");
			$ret = $this->id;

			if (!$notrigger) {
				// Call trigger
				$result = $this->call_trigger('DON_CREATE', $user);
				if ($result < 0) {
					$error++;
				}
				// End call triggers
			}
		} else {
			$this->error = $this->db->lasterror();
			$this->errno = $this->db->lasterrno();
			$error++;
		}

		// Update extrafield
		if (!$error) {
			$result = $this->insertExtraFields();
			if ($result < 0) {
				$error++;
			}
		}

		if (!$error && !empty($conf->global->MAIN_DISABLEDRAFTSTATUS)) {
			//$res = $this->setValid($user);
			//if ($res < 0) $error++;
		}

		if (!$error) {
			$this->db->commit();
			return $ret;
		} else {
			$this->db->rollback();
			return -1;
		}
	}

	/**
	 *  Update a donation record
	 *
	 *  @param 		User	$user   Objet utilisateur qui met a jour le don
	 *  @param      int		$notrigger	Disable triggers
	 *  @return     int      		>0 if OK, <0 if KO
	 */
	public function update($user, $notrigger = 0)
	{
		global $langs, $conf;

		$error = 0;

		// Clean parameters
		$this->address = ($this->address > 0 ? $this->address : $this->address);
		$this->zip = ($this->zip > 0 ? $this->zip : $this->zip);
		$this->town = ($this->town > 0 ? $this->town : $this->town);
		$this->country_id = ($this->country_id > 0 ? $this->country_id : $this->country_id);
		$this->country = ($this->country ? $this->country : $this->country);
		$this->amount = price2num($this->amount);

		// Check parameters
		if ($this->amount < 0) {
			$this->error = $langs->trans('FieldCannotBeNegative', $langs->transnoentitiesnoconv("Amount"));
			return -1;
		}

		$this->db->begin();

		$sql = "UPDATE ".MAIN_DB_PREFIX."don SET";
		$sql .= " amount = ".((float) $this->amount);
		$sql .= ", fk_payment = ".($this->modepaymentid ? $this->modepaymentid : "null");
		$sql .= ", firstname = '".$this->db->escape($this->firstname)."'";
		$sql .= ", lastname='".$this->db->escape($this->lastname)."'";
		$sql .= ", societe='".$this->db->escape($this->societe)."'";
		$sql .= ", address='".$this->db->escape($this->address)."'";
		$sql .= ", zip='".$this->db->escape($this->zip)."'";
		$sql .= ", town='".$this->db->escape($this->town)."'";
		$sql .= ", fk_country = ".($this->country_id > 0 ? ((int) $this->country_id) : '0');
		$sql .= ", public=".((int) $this->public);
		$sql .= ", fk_projet=".($this->fk_project > 0 ? $this->fk_project : 'null');
		$sql .= ", note_private=".(!empty($this->note_private) ? ("'".$this->db->escape($this->note_private)."'") : "NULL");
		$sql .= ", note_public=".(!empty($this->note_public) ? ("'".$this->db->escape($this->note_public)."'") : "NULL");
		$sql .= ", datedon='".$this->db->idate($this->date)."'";
		$sql .= ", date_valid=".($this->date_valid ? "'".$this->db->idate($this->date)."'" : "null");
		$sql .= ", email='".$this->db->escape(trim($this->email))."'";
		$sql .= ", phone='".$this->db->escape(trim($this->phone))."'";
		$sql .= ", phone_mobile='".$this->db->escape(trim($this->phone_mobile))."'";
		$sql .= ", fk_statut=".((int) $this->statut);
		$sql .= " WHERE rowid = ".((int) $this->id);

		dol_syslog(get_class($this)."::Update", LOG_DEBUG);
		$resql = $this->db->query($sql);
		if ($resql) {
			if (!$notrigger) {
				// Call trigger
				$result = $this->call_trigger('DON_MODIFY', $user);
				if ($result < 0) {
					$error++;
				}
				// End call triggers
			}

			// Update extrafield
			if (!$error) {
				$result = $this->insertExtraFields();
				if ($result < 0) {
					$error++;
				}
			}

			if (!$error) {
				$this->db->commit();
				$result = 1;
			} else {
				$this->db->rollback();
				$result = -1;
			}
		} else {
			$this->error = $this->db->lasterror();
			$this->errors[] = $this->error;
			$this->db->rollback();
			dol_syslog(get_class($this)."::Update error -2 ".$this->error, LOG_ERR);
			$result = -2;
		}
		return $result;
	}

	/**
	 *    Delete a donation from database
	 *
	 *    @param       User		$user            User
	 *    @param       int		$notrigger       Disable triggers
	 *    @return      int       			      <0 if KO, 0 if not possible, >0 if OK
	 */
	public function delete($user, $notrigger = 0)
	{
		global $user, $conf, $langs;
		require_once DOL_DOCUMENT_ROOT.'/core/lib/files.lib.php';

		$error = 0;

		$this->db->begin();

		if (!$error && !$notrigger) {
			// Call trigger
			$result = $this->call_trigger('DON_DELETE', $user);

			if ($result < 0) {
				$error++;
			}
			// End call triggers
		}

		// Delete donation
		if (!$error) {
			$sql = "DELETE FROM ".MAIN_DB_PREFIX."don_extrafields";
			$sql .= " WHERE fk_object = ".((int) $this->id);

			$resql = $this->db->query($sql);
			if (!$resql) {
				$this->errors[] = $this->db->lasterror();
				$error++;
			}
		}

		if (!$error) {
			$sql = "DELETE FROM ".MAIN_DB_PREFIX."don";
			$sql .= " WHERE rowid=".((int) $this->id);

			$resql = $this->db->query($sql);
			if (!$resql) {
				$this->errors[] = $this->db->lasterror();
				$error++;
			}
		}

		if (!$error) {
			$this->db->commit();
			return 1;
		} else {
			foreach ($this->errors as $errmsg) {
				dol_syslog(get_class($this)."::delete ".$errmsg, LOG_ERR);
				$this->error .= ($this->error ? ', '.$errmsg : $errmsg);
			}
			dol_syslog(get_class($this)."::delete ".$this->error, LOG_ERR);
			$this->db->rollback();
			return -1;
		}
	}

	/**
	 *      Load donation from database
	 *
	 *      @param      int		$id      Id of donation to load
	 *      @param      string	$ref        Ref of donation to load
	 *      @return     int      			<0 if KO, >0 if OK
	 */
	public function fetch($id, $ref = '')
	{
		global $conf;

		$sql = "SELECT d.rowid, d.datec, d.date_valid, d.tms as datem, d.datedon,";
		$sql .= " d.fk_soc as socid,d.firstname, d.lastname, d.societe, d.amount, d.fk_statut, d.address, d.zip, d.town, ";
		$sql .= " d.fk_country, d.country as country_olddata, d.public, d.amount, d.fk_payment, d.paid, d.note_private, d.note_public, d.email, d.phone, ";
		$sql .= " d.phone_mobile, d.fk_projet as fk_project, d.model_pdf,";
		$sql .= " p.ref as project_ref,";
		$sql .= " cp.libelle as payment_label, cp.code as payment_code,";
		$sql .= " c.code as country_code, c.label as country";
		$sql .= " FROM ".MAIN_DB_PREFIX."don as d";
		$sql .= " LEFT JOIN ".MAIN_DB_PREFIX."projet as p ON p.rowid = d.fk_projet";
		$sql .= " LEFT JOIN ".MAIN_DB_PREFIX."c_paiement as cp ON cp.id = d.fk_payment";
		$sql .= " LEFT JOIN ".MAIN_DB_PREFIX."c_country as c ON d.fk_country = c.rowid";
		$sql .= " WHERE d.entity IN (".getEntity('donation').")";
		if (!empty($id)) {
			$sql .= " AND d.rowid=".((int) $id);
		} elseif (!empty($ref)) {
			$sql .= " AND d.ref='".$this->db->escape($ref)."'";
		}

		dol_syslog(get_class($this)."::fetch", LOG_DEBUG);
		$resql = $this->db->query($sql);
		if ($resql) {
			if ($this->db->num_rows($resql)) {
				$obj = $this->db->fetch_object($resql);

				$this->id                 = $obj->rowid;
				$this->ref                = $obj->rowid;
				$this->date_creation      = $this->db->jdate($obj->datec);
				$this->datec              = $this->db->jdate($obj->datec);
				$this->date_validation    = $this->db->jdate($obj->date_valid);
				$this->date_valid = $this->db->jdate($obj->date_valid);
				$this->date_modification  = $this->db->jdate($obj->datem);
				$this->datem              = $this->db->jdate($obj->datem);
				$this->date               = $this->db->jdate($obj->datedon);
				$this->socid              = $obj->socid;
				$this->firstname          = $obj->firstname;
				$this->lastname           = $obj->lastname;
				$this->societe            = $obj->societe;
				$this->statut             = $obj->fk_statut;
				$this->address            = $obj->address;
				$this->zip                = $obj->zip;
				$this->town               = $obj->town;
				$this->country_id         = $obj->fk_country;
				$this->country_code       = $obj->country_code;
				$this->country            = $obj->country;
				$this->country_olddata    = $obj->country_olddata; // deprecated
				$this->email              = $obj->email;
				$this->phone              = $obj->phone;
				$this->phone_mobile       = $obj->phone_mobile;
				$this->project            = $obj->project_ref;
				$this->fk_projet          = $obj->fk_project; // deprecated
				$this->fk_project         = $obj->fk_project;
				$this->public             = $obj->public;
				$this->mode_reglement_id  = $obj->fk_payment;
				$this->mode_reglement_code = $obj->payment_code;
				$this->mode_reglement     = $obj->payment_label;
				$this->paid = $obj->paid;
				$this->amount             = $obj->amount;
				$this->note_private	      = $obj->note_private;
				$this->note_public = $obj->note_public;
				$this->model_pdf          = $obj->model_pdf;
				$this->modelpdf           = $obj->model_pdf; // deprecated

				// Retrieve all extrafield
				// fetch optionals attributes and labels
				$this->fetch_optionals();
			}
			return 1;
		} else {
			dol_print_error($this->db);
			return -1;
		}
	}

	/**
	 *	Validate a intervention
	 *
	 *	@param		User		$user		User that validate
	 *  @param		int			$notrigger	1=Does not execute triggers, 0= execute triggers
	 *	@return		int						<0 if KO, >0 if OK
	 */
	public function setValid($user, $notrigger = 0)
	{
		return $this->valid_promesse($this->id, $user->id, $notrigger);
	}

	// phpcs:disable PEAR.NamingConventions.ValidFunctionName.ScopeNotCamelCaps
	/**
	 *    Validate a promise of donation
	 *
	 *    @param	int		$id   		id of donation
	 *    @param  	int		$userid  	User who validate the donation/promise
	 *    @param	int		$notrigger	Disable triggers
	 *    @return   int     			<0 if KO, >0 if OK
	 */
	public function valid_promesse($id, $userid, $notrigger = 0)
	{
		// phpcs:enable
		global $langs, $user;

		$error = 0;

		$this->db->begin();

		$sql = "UPDATE ".MAIN_DB_PREFIX."don SET fk_statut = 1, fk_user_valid = ".((int) $userid)." WHERE rowid = ".((int) $id)." AND fk_statut = 0";

		$resql = $this->db->query($sql);
		if ($resql) {
			if ($this->db->affected_rows($resql)) {
				if (!$notrigger) {
					// Call trigger
					$result = $this->call_trigger('DON_VALIDATE', $user);
					if ($result < 0) {
						$error++;
					}
					// End call triggers
				}
			}
		} else {
			$error++;
			$this->error = $this->db->lasterror();
		}

		if (!$error) {
			$this->statut = 1;
			$this->db->commit();
			return 1;
		} else {
			$this->db->rollback();
			return -1;
		}
	}

	// phpcs:disable PEAR.NamingConventions.ValidFunctionName.ScopeNotCamelCaps
	/**
	 *    Classify the donation as paid, the donation was received
	 *
	 *	@deprecated
	 *  @see setPaid()
	 *  @param	int		$id           	    id of donation
	 *  @param    int		$modepayment   	    mode of payment
	 *  @return   int      					<0 if KO, >0 if OK
	 */
	public function set_paid($id, $modepayment = 0)
	{
		// phpcs:enable
		dol_syslog(get_class($this)."::set_paid is deprecated, use setPaid instead", LOG_NOTICE);
		return $this->setPaid($id, $modepayment);
	}

	/**
	 *    Classify the donation as paid, the donation was received
	 *
	 *    @param	int		$id           	    id of donation
	 *    @param    int		$modepayment   	    mode of payment
	 *    @return   int      					<0 if KO, >0 if OK
	 */
	public function setPaid($id, $modepayment = 0)
	{
		$sql = "UPDATE ".MAIN_DB_PREFIX."don SET fk_statut = 2";
		if ($modepayment) {
			$sql .= ", fk_payment = ".((int) $modepayment);
		}
		$sql .= " WHERE rowid = ".((int) $id)." AND fk_statut = 1";

		$resql = $this->db->query($sql);
		if ($resql) {
			if ($this->db->affected_rows($resql)) {
				$this->statut = 2;
				return 1;
			} else {
				return 0;
			}
		} else {
			dol_print_error($this->db);
			return -1;
		}
	}

	// phpcs:disable PEAR.NamingConventions.ValidFunctionName.ScopeNotCamelCaps
	/**
	 *    Set donation to status cancelled
	 *
	 *    @param	int		$id   	    id of donation
	 *    @return   int     			<0 if KO, >0 if OK
	 */
	public function set_cancel($id)
	{
		// phpcs:enable
		$sql = "UPDATE ".MAIN_DB_PREFIX."don SET fk_statut = -1 WHERE rowid = ".((int) $id);

		$resql = $this->db->query($sql);
		if ($resql) {
			if ($this->db->affected_rows($resql)) {
				$this->statut = -1;
				return 1;
			} else {
				return 0;
			}
		} else {
			dol_print_error($this->db);
			return -1;
		}
	}

	/**
	 *	Set cancel status
	 *
	 *	@param	User	$user			Object user that modify
	 *  @param	int		$notrigger		1=Does not execute triggers, 0=Execute triggers
	 *	@return	int						<0 if KO, 0=Nothing done, >0 if OK
	 */
	public function reopen($user, $notrigger = 0)
	{
		// Protection
		if ($this->statut != self::STATUS_CANCELED) {
			return 0;
		}

		/*if (! ((empty($conf->global->MAIN_USE_ADVANCED_PERMS) && ! empty($user->rights->bom->write))
		 || (! empty($conf->global->MAIN_USE_ADVANCED_PERMS) && ! empty($user->rights->bom->bom_advance->validate))))
		 {
		 $this->error='Permission denied';
		 return -1;
		 }*/

		return $this->setStatusCommon($user, self::STATUS_VALIDATED, $notrigger, 'DON_REOPEN');
	}

	// phpcs:disable PEAR.NamingConventions.ValidFunctionName.ScopeNotCamelCaps
	/**
	 *  Sum of donations
	 *
	 *	@param	string	$param	1=promesses de dons validees , 2=xxx, 3=encaisses
	 *	@return	int				Summ of donations
	 */
	public function sum_donations($param)
	{
		// phpcs:enable
		global $conf;

		$result = 0;

		$sql = "SELECT sum(amount) as total";
		$sql .= " FROM ".MAIN_DB_PREFIX."don";
		$sql .= " WHERE fk_statut = ".((int) $param);
		$sql .= " AND entity = ".$conf->entity;

		$resql = $this->db->query($sql);
		if ($resql) {
			$obj = $this->db->fetch_object($resql);
			$result = $obj->total;
		}

		return $result;
	}

	// phpcs:disable PEAR.NamingConventions.ValidFunctionName.ScopeNotCamelCaps
	/**
	 *	Charge indicateurs this->nb pour le tableau de bord
	 *
	 *	@return     int         <0 if KO, >0 if OK
	 */
	public function load_state_board()
	{
		// phpcs:enable
		global $conf;

		$this->nb = array();

		$sql = "SELECT count(d.rowid) as nb";
		$sql .= " FROM ".MAIN_DB_PREFIX."don as d";
		$sql .= " WHERE d.fk_statut > 0";
		$sql .= " AND d.entity IN (".getEntity('donation').")";

		$resql = $this->db->query($sql);
		if ($resql) {
			while ($obj = $this->db->fetch_object($resql)) {
				$this->nb["donations"] = $obj->nb;
			}
			$this->db->free($resql);
			return 1;
		} else {
			dol_print_error($this->db);
			$this->error = $this->db->error();
			return -1;
		}
	}

	/**
	 *	Return clicable name (with picto eventually)
	 *
	 *	@param	int		$withpicto					0=No picto, 1=Include picto into link, 2=Only picto
	 *	@param	int  	$notooltip					1=Disable tooltip
	 *	@param	string	$moretitle					Add more text to title tooltip
	 *  @param  int     $save_lastsearch_value    	-1=Auto, 0=No save of lastsearch_values when clicking, 1=Save lastsearch_values whenclicking
	 *	@return	string								Chaine avec URL
	 */
	public function getNomUrl($withpicto = 0, $notooltip = 0, $moretitle = '', $save_lastsearch_value = -1)
	{
		global $conf, $langs, $hookmanager;

		if (!empty($conf->dol_no_mouse_hover)) {
			$notooltip = 1; // Force disable tooltips
		}

		$result = '';
		$label = img_picto('', $this->picto).' <u class="paddingrightonly">'.$langs->trans("Donation").'</u>';
		if (isset($this->status)) {
			$label .= ' '.$this->getLibStatut(5);
		}
		if (!empty($this->id)) {
			$label .= '<br><b>'.$langs->trans('Ref').':</b> '.$this->id;
			$label .= '<br><b>'.$langs->trans('Date').':</b> '.dol_print_date($this->date, 'day');
		}
		if ($moretitle) {
			$label .= ' - '.$moretitle;
		}

		$url = DOL_URL_ROOT.'/don/card.php?id='.$this->id;

		$add_save_lastsearch_values = ($save_lastsearch_value == 1 ? 1 : 0);
		if ($save_lastsearch_value == -1 && preg_match('/list\.php/', $_SERVER["PHP_SELF"])) {
			$add_save_lastsearch_values = 1;
		}
		if ($add_save_lastsearch_values) {
			$url .= '&save_lastsearch_values=1';
		}

		$linkstart = '<a href="'.$url.'" title="'.dol_escape_htmltag($label, 1).'" class="classfortooltip">';
		$linkend = '</a>';

		$result .= $linkstart;
		if ($withpicto) {
			$result .= img_object(($notooltip ? '' : $label), $this->picto, ($notooltip ? (($withpicto != 2) ? 'class="paddingright"' : '') : 'class="'.(($withpicto != 2) ? 'paddingright ' : '').'classfortooltip"'), 0, 0, $notooltip ? 0 : 1);
		}
		if ($withpicto != 2) {
			$result .= $this->ref;
		}
		$result .= $linkend;
<<<<<<< HEAD
		global $action;
		$hookmanager->initHooks(array($this->element . 'dao'));
		$parameters = array('id'=>$this->id, 'getnomurl'=>$result);
=======

		global $action;
		$hookmanager->initHooks(array('dondao'));
		$parameters = array('id'=>$this->id, 'getnomurl' => &$result);
>>>>>>> e562bf5b
		$reshook = $hookmanager->executeHooks('getNomUrl', $parameters, $this, $action); // Note that $action and $object may have been modified by some hooks
		if ($reshook > 0) {
			$result = $hookmanager->resPrint;
		} else {
			$result .= $hookmanager->resPrint;
		}
<<<<<<< HEAD
=======

>>>>>>> e562bf5b
		return $result;
	}

	/**
	 * Information on record
	 *
	 * @param	int		$id      Id of record
	 * @return	void
	 */
	public function info($id)
	{
		$sql = 'SELECT d.rowid, d.datec, d.fk_user_author, d.fk_user_valid,';
		$sql .= ' d.tms';
		$sql .= ' FROM '.MAIN_DB_PREFIX.'don as d';
		$sql .= ' WHERE d.rowid = '.((int) $id);

		dol_syslog(get_class($this).'::info', LOG_DEBUG);
		$result = $this->db->query($sql);

		if ($result) {
			if ($this->db->num_rows($result)) {
				$obj = $this->db->fetch_object($result);
				$this->id = $obj->rowid;
				if ($obj->fk_user_author) {
					$cuser = new User($this->db);
					$cuser->fetch($obj->fk_user_author);
					$this->user_creation = $cuser;
				}
				if ($obj->fk_user_valid) {
					$vuser = new User($this->db);
					$vuser->fetch($obj->fk_user_valid);
					$this->user_modification = $vuser;
				}
				$this->date_creation     = $this->db->jdate($obj->datec);
				$this->date_modification = $this->db->jdate($obj->tms);
			}
			$this->db->free($result);
		} else {
			dol_print_error($this->db);
		}
	}


	/**
	 *  Create a document onto disk according to template module.
	 *
	 *  @param	    string		$modele			Force template to use ('' to not force)
	 *  @param		Translate	$outputlangs	objet lang a utiliser pour traduction
	 *  @param      int			$hidedetails    Hide details of lines
	 *  @param      int			$hidedesc       Hide description
	 *  @param      int			$hideref        Hide ref
	 *  @return     int         				0 if KO, 1 if OK
	 */
	public function generateDocument($modele, $outputlangs, $hidedetails = 0, $hidedesc = 0, $hideref = 0)
	{
		global $conf, $langs;

		$langs->load("bills");

		if (!dol_strlen($modele)) {
			$modele = 'html_cerfafr';

			if ($this->model_pdf) {
				$modele = $this->model_pdf;
			} elseif (!empty($conf->global->DON_ADDON_MODEL)) {
				$modele = $conf->global->DON_ADDON_MODEL;
			}
		}

		$modelpath = "core/modules/dons/";

		// TODO Restore use of commonGenerateDocument instead of dedicated code here
		//return $this->commonGenerateDocument($modelpath, $modele, $outputlangs, $hidedetails, $hidedesc, $hideref);

		// Increase limit for PDF build
		$err = error_reporting();
		error_reporting(0);
		@set_time_limit(120);
		error_reporting($err);

		$srctemplatepath = '';

		// If selected modele is a filename template (then $modele="modelname:filename")
		$tmp = explode(':', $modele, 2);
		if (!empty($tmp[1])) {
			$modele = $tmp[0];
			$srctemplatepath = $tmp[1];
		}

		// Search template files
		$file = ''; $classname = ''; $filefound = 0;
		$dirmodels = array('/');
		if (is_array($conf->modules_parts['models'])) {
			$dirmodels = array_merge($dirmodels, $conf->modules_parts['models']);
		}
		foreach ($dirmodels as $reldir) {
			foreach (array('html', 'doc', 'pdf') as $prefix) {
				$file = $prefix."_".preg_replace('/^html_/', '', $modele).".modules.php";

				// On verifie l'emplacement du modele
				$file = dol_buildpath($reldir."core/modules/dons/".$file, 0);
				if (file_exists($file)) {
					$filefound = 1;
					$classname = $prefix.'_'.$modele;
					break;
				}
			}
			if ($filefound) {
				break;
			}
		}

		// Charge le modele
		if ($filefound) {
			require_once $file;

			$object = $this;

			$classname = $modele;
			$obj = new $classname($this->db);

			// We save charset_output to restore it because write_file can change it if needed for
			// output format that does not support UTF8.
			$sav_charset_output = $outputlangs->charset_output;
			if ($obj->write_file($object, $outputlangs, $srctemplatepath, $hidedetails, $hidedesc, $hideref) > 0) {
				$outputlangs->charset_output = $sav_charset_output;

				// we delete preview files
				require_once DOL_DOCUMENT_ROOT.'/core/lib/files.lib.php';
				dol_delete_preview($object);
				return 1;
			} else {
				$outputlangs->charset_output = $sav_charset_output;
				dol_syslog("Erreur dans don_create");
				dol_print_error($this->db, $obj->error);
				return 0;
			}
		} else {
			print $langs->trans("Error")." ".$langs->trans("ErrorFileDoesNotExists", $file);
			return 0;
		}
	}

	/**
	 * Function used to replace a thirdparty id with another one.
	 *
	 * @param  DoliDB  $db             Database handler
	 * @param  int     $origin_id      Old third-party id
	 * @param  int     $dest_id        New third-party id
	 * @return bool
	 */
	public static function replaceThirdparty(DoliDB $db, $origin_id, $dest_id)
	{
		$tables = array(
			'don'
		);

		return CommonObject::commonReplaceThirdparty($db, $origin_id, $dest_id, $tables);
	}

	/**
	 * Function to get reamain to pay for a donation
	 *
	 * @return   int      					<0 if KO, > reamain to pay if  OK
	 */
	public function getRemainToPay()
	{
		dol_syslog(__METHOD__, LOG_DEBUG);

		if (empty($this->id)) {
			$this->error = 'Missing object id';
			$this->errors[] = $this->error;
			dol_syslog(__METHOD__.' : '.$this->error, LOG_ERR);
			return -1;
		}

		$sql = "SELECT SUM(amount) as sum_amount FROM ".MAIN_DB_PREFIX."payment_donation WHERE fk_donation = ".((int) $this->id);
		$resql = $this->db->query($sql);
		if (!$resql) {
			dol_print_error($this->db);
			return -2;
		} else {
			$sum_amount = (float) $this->db->fetch_object($resql)->sum_amount;
			return (float) $this->amount - $sum_amount;
		}
	}
}<|MERGE_RESOLUTION|>--- conflicted
+++ resolved
@@ -953,26 +953,15 @@
 			$result .= $this->ref;
 		}
 		$result .= $linkend;
-<<<<<<< HEAD
 		global $action;
 		$hookmanager->initHooks(array($this->element . 'dao'));
-		$parameters = array('id'=>$this->id, 'getnomurl'=>$result);
-=======
-
-		global $action;
-		$hookmanager->initHooks(array('dondao'));
 		$parameters = array('id'=>$this->id, 'getnomurl' => &$result);
->>>>>>> e562bf5b
 		$reshook = $hookmanager->executeHooks('getNomUrl', $parameters, $this, $action); // Note that $action and $object may have been modified by some hooks
 		if ($reshook > 0) {
 			$result = $hookmanager->resPrint;
 		} else {
 			$result .= $hookmanager->resPrint;
 		}
-<<<<<<< HEAD
-=======
-
->>>>>>> e562bf5b
 		return $result;
 	}
 
