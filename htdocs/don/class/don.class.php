<?php
/* Copyright (C) 2002      Rodolphe Quiedeville <rodolphe@quiedeville.org>
 * Copyright (C) 2004-2008 Laurent Destailleur  <eldy@users.sourceforge.net>
 * Copyright (C) 2009      Regis Houssin        <regis.houssin@inodbox.com>
 * Copyright (C) 2014      Florian Henry        <florian.henry@open-concept.pro>
 * Copyright (C) 2015-2017 Alexandre Spangaro   <aspangaro@zendsi.com>
 * Copyright (C) 2016      Juanjo Menent        <jmenent@2byte.es>
 *
 * This program is free software; you can redistribute it and/or modify
 * it under the terms of the GNU General Public License as published by
 * the Free Software Foundation; either version 3 of the License, or
 * (at your option) any later version.
 *
 * This program is distributed in the hope that it will be useful,
 * but WITHOUT ANY WARRANTY; without even the implied warranty of
 * MERCHANTABILITY or FITNESS FOR A PARTICULAR PURPOSE.  See the
 * GNU General Public License for more details.
 *
 * You should have received a copy of the GNU General Public License
 * along with this program. If not, see <http://www.gnu.org/licenses/>.
 */

/**
 *   	\file       htdocs/don/class/don.class.php
 *		\ingroup    Donation
 *		\brief      File of class to manage donations
 */

require_once DOL_DOCUMENT_ROOT .'/core/class/commonobject.class.php';


/**
 *		Class to manage donations
 */
class Don extends CommonObject
{
    /**
	 * @var string ID to identify managed object
	 */
	public $element='don';

    /**
	 * @var string Name of table without prefix where object is stored
	 */
	public $table_element='don';

	/**
	 * @var int Field with ID of parent key if this field has a parent
	 */
	public $fk_element = 'fk_donation';

	/**
	 * 0=No test on entity, 1=Test with field entity, 2=Test with link by societe
	 * @var int
	 */
	public $ismultientitymanaged = 1;

    /**
	 * @var string String with name of icon for myobject. Must be the part after the 'object_' into object_myobject.png
	 */
	public $picto = 'generic';

    public $date;
    public $amount;
    public $societe;

    /**
	 * @var string Address
	 */
	public $address;

    public $zip;
    public $town;
    public $email;
    public $public;

    /**
     * @var int ID
     */
    public $fk_project;

    /**
     * @var int ID
     */
    public $fk_typepayment;

	public $num_payment;
	public $date_valid;
	public $modepaymentid = 0;

	public $labelstatut;
	public $labelstatutshort;


    /**
     *  Constructor
     *
     *  @param	DoliDB	$db 	Database handler
     */
    function __construct($db)
    {
         $this->db = $db;
    }


    /**
     * 	Retourne le libelle du statut d'un don (brouillon, validee, abandonnee, payee)
     *
     *  @param	int		$mode       0=libelle long, 1=libelle court, 2=Picto + Libelle court, 3=Picto, 4=Picto + Libelle long
     *  @return string        		Libelle
     */
    function getLibStatut($mode=0)
    {
        return $this->LibStatut($this->statut,$mode);
    }

    // phpcs:disable PEAR.NamingConventions.ValidFunctionName.NotCamelCaps
    /**
     *  Renvoi le libelle d'un statut donne
     *
     *  @param	int		$statut        	Id statut
     *  @param  int		$mode          	0=libelle long, 1=libelle court, 2=Picto + Libelle court, 3=Picto, 4=Picto + Libelle long, 5=Libelle court + Picto
     *  @return string 			       	Libelle du statut
     */
    function LibStatut($statut,$mode=0)
    {
        // phpcs:enable
    	if (empty($this->labelstatut) || empty($this->labelstatutshort))
    	{
	    	global $langs;
	    	$langs->load("donations");
	    	$this->labelstatut[-1]=$langs->trans("Canceled");
	    	$this->labelstatut[0]=$langs->trans("DonationStatusPromiseNotValidated");
	    	$this->labelstatut[1]=$langs->trans("DonationStatusPromiseValidated");
	    	$this->labelstatut[2]=$langs->trans("DonationStatusPaid");
	    	$this->labelstatutshort[-1]=$langs->trans("Canceled");
	    	$this->labelstatutshort[0]=$langs->trans("DonationStatusPromiseNotValidatedShort");
	    	$this->labelstatutshort[1]=$langs->trans("DonationStatusPromiseValidatedShort");
	    	$this->labelstatutshort[2]=$langs->trans("DonationStatusPaidShort");
    	}

        if ($mode == 0)
        {
            return $this->labelstatut[$statut];
        }
        elseif ($mode == 1)
        {
            return $this->labelstatutshort[$statut];
        }
        elseif ($mode == 2)
        {
            if ($statut == -1) return img_picto($this->labelstatut[$statut],'statut5').' '.$this->labelstatutshort[$statut];
            elseif ($statut == 0)  return img_picto($this->labelstatut[$statut],'statut0').' '.$this->labelstatutshort[$statut];
            elseif ($statut == 1)  return img_picto($this->labelstatut[$statut],'statut1').' '.$this->labelstatutshort[$statut];
            elseif ($statut == 2)  return img_picto($this->labelstatut[$statut],'statut6').' '.$this->labelstatutshort[$statut];
        }
        elseif ($mode == 3)
        {
            if ($statut == -1) return img_picto($this->labelstatut[$statut],'statut5');
            elseif ($statut == 0)  return img_picto($this->labelstatut[$statut],'statut0');
            elseif ($statut == 1)  return img_picto($this->labelstatut[$statut],'statut1');
            elseif ($statut == 2)  return img_picto($this->labelstatut[$statut],'statut6');
        }
        elseif ($mode == 4)
        {
            if ($statut == -1) return img_picto($this->labelstatut[$statut],'statut5').' '.$this->labelstatut[$statut];
            elseif ($statut == 0)  return img_picto($this->labelstatut[$statut],'statut0').' '.$this->labelstatut[$statut];
            elseif ($statut == 1)  return img_picto($this->labelstatut[$statut],'statut1').' '.$this->labelstatut[$statut];
            elseif ($statut == 2)  return img_picto($this->labelstatut[$statut],'statut6').' '.$this->labelstatut[$statut];
        }
        elseif ($mode == 5)
        {
            if ($statut == -1) return $this->labelstatutshort[$statut].' '.img_picto($this->labelstatut[$statut],'statut5');
            elseif ($statut == 0)  return $this->labelstatutshort[$statut].' '.img_picto($this->labelstatut[$statut],'statut0');
            elseif ($statut == 1)  return $this->labelstatutshort[$statut].' '.img_picto($this->labelstatut[$statut],'statut1');
            elseif ($statut == 2)  return $this->labelstatutshort[$statut].' '.img_picto($this->labelstatut[$statut],'statut6');
        }
        elseif ($mode == 6)
        {
            if ($statut == -1) return $this->labelstatut[$statut].' '.img_picto($this->labelstatut[$statut],'statut5');
            elseif ($statut == 0)  return $this->labelstatut[$statut].' '.img_picto($this->labelstatut[$statut],'statut0');
            elseif ($statut == 1)  return $this->labelstatut[$statut].' '.img_picto($this->labelstatut[$statut],'statut1');
            elseif ($statut == 2)  return $this->labelstatut[$statut].' '.img_picto($this->labelstatut[$statut],'statut6');
        }
    }


    /**
     *  Initialise an instance with random values.
     *  Used to build previews or test instances.
     *	id must be 0 if object instance is a specimen.
     *
     *  @return	void
     */
    function initAsSpecimen()
    {
        global $conf, $user,$langs;

        $now = dol_now();

        // Charge tableau des id de societe socids
        $socids = array();

        $sql = "SELECT rowid";
        $sql.= " FROM ".MAIN_DB_PREFIX."societe";
        $sql.= " WHERE client IN (1, 3)";
        $sql.= " AND entity = ".$conf->entity;
        $sql.= " LIMIT 10";

        $resql = $this->db->query($sql);
        if ($resql)
        {
            $num_socs = $this->db->num_rows($resql);
            $i = 0;
            while ($i < $num_socs)
            {
                $i++;

                $row = $this->db->fetch_row($resql);
                $socids[$i] = $row[0];
            }
        }

        // Initialise parametres
        $this->id=0;
        $this->ref = 'SPECIMEN';
        $this->specimen=1;
        $this->lastname = 'Doe';
        $this->firstname = 'John';
        $this->socid = 1;
        $this->date = $now;
        $this->date_valid = $now;
        $this->amount = 100;
        $this->public = 1;
        $this->societe = 'The Company';
        $this->address = 'Twist road';
        $this->zip = '99999';
        $this->town = 'Town';
        $this->note_private='Private note';
        $this->note_public='Public note';
        $this->email='email@email.com';
        $this->note='';
        $this->statut=1;
    }


    /**
     *	Check params and init ->errors array.
     *  TODO This function seems to not be used by core code.
     *
     *	@param	int	$minimum	Minimum
     *	@return	int				0 if KO, >0 if OK
     */
    function check($minimum=0)
    {
    	global $langs;
    	$langs->load('main');
    	$langs->load('companies');

    	$error_string = array();
        $err = 0;

        if (dol_strlen(trim($this->societe)) == 0)
        {
            if ((dol_strlen(trim($this->lastname)) + dol_strlen(trim($this->firstname))) == 0)
            {
                $error_string[] = $langs->trans('ErrorFieldRequired',$langs->trans('Company').'/'.$langs->trans('Firstname').'-'.$langs->trans('Lastname'));
                $err++;
            }
        }

        if (dol_strlen(trim($this->address)) == 0)
        {
            $error_string[] = $langs->trans('ErrorFieldRequired',$langs->trans('Address'));
            $err++;
        }

        if (dol_strlen(trim($this->zip)) == 0)
        {
            $error_string[] = $langs->trans('ErrorFieldRequired',$langs->trans('Zip'));
            $err++;
        }

        if (dol_strlen(trim($this->town)) == 0)
        {
            $error_string[] = $langs->trans('ErrorFieldRequired',$langs->trans('Town'));
            $err++;
        }

        if (dol_strlen(trim($this->email)) == 0)
        {
            $error_string[] = $langs->trans('ErrorFieldRequired',$langs->trans('EMail'));
            $err++;
        }

        $this->amount = trim($this->amount);

        $map = range(0,9);
        $len=dol_strlen($this->amount);
        for ($i = 0; $i < $len; $i++)
        {
            if (!isset($map[substr($this->amount, $i, 1)] ))
            {
                $error_string[] = $langs->trans('ErrorFieldRequired',$langs->trans('Amount'));
                $err++;
                $amount_invalid = 1;
                break;
            }
        }

        if (! $amount_invalid)
        {
            if ($this->amount == 0)
            {
                $error_string[] = $langs->trans('ErrorFieldRequired',$langs->trans('Amount'));
                $err++;
            }
            else
            {
                if ($this->amount < $minimum && $minimum > 0)
                {
                    $error_string[] = $langs->trans('MinimumAmount',$langs->trans('$minimum'));
                    $err++;
                }
            }
        }

        if ($err)
        {
            $this->errors = $error_string;
            return 0;
        }
        else
		{
            return 1;
        }
    }

    /**
     * Create donation record into database
     *
     * @param	User	$user		User who created the donation
     * @param	int		$notrigger	Disable triggers
     * @return  int  		        <0 if KO, id of created donation if OK
     * TODO    add numbering module for Ref
     */
    function create($user, $notrigger=0)
    {
        global $conf, $langs;

		$error = 0;
		$ret = 0;
        $now=dol_now();

        // Clean parameters
        $this->address=($this->address>0?$this->address:$this->address);
        $this->zip=($this->zip>0?$this->zip:$this->zip);
        $this->town=($this->town>0?$this->town:$this->town);
        $this->country_id=($this->country_id>0?$this->country_id:$this->country_id);
        $this->country=($this->country?$this->country:$this->country);

        $this->db->begin();

        $sql = "INSERT INTO ".MAIN_DB_PREFIX."don (";
        $sql.= "datec";
        $sql.= ", entity";
        $sql.= ", amount";
        $sql.= ", fk_payment";
        $sql.= ", firstname";
        $sql.= ", lastname";
        $sql.= ", societe";
        $sql.= ", address";
        $sql.= ", zip";
        $sql.= ", town";
        $sql.= ", fk_country";
        $sql.= ", public";
        $sql.= ", fk_projet";
        $sql.= ", note_private";
        $sql.= ", note_public";
        $sql.= ", fk_user_author";
        $sql.= ", fk_user_valid";
        $sql.= ", datedon";
        $sql.= ", email";
        $sql.= ", phone";
        $sql.= ", phone_mobile";
        $sql.= ") VALUES (";
        $sql.= " '".$this->db->idate($now)."'";
        $sql.= ", ".$conf->entity;
        $sql.= ", ".price2num($this->amount);
        $sql.= ", ".($this->modepaymentid?$this->modepaymentid:"null");
        $sql.= ", '".$this->db->escape($this->firstname)."'";
        $sql.= ", '".$this->db->escape($this->lastname)."'";
        $sql.= ", '".$this->db->escape($this->societe)."'";
        $sql.= ", '".$this->db->escape($this->address)."'";
        $sql.= ", '".$this->db->escape($this->zip)."'";
        $sql.= ", '".$this->db->escape($this->town)."'";
        $sql.= ", ".($this->country_id > 0 ? $this->country_id : '0');
        $sql.= ", ".((int) $this->public);
        $sql.= ", ".($this->fk_project > 0?$this->fk_project:"null");
       	$sql.= ", ".(!empty($this->note_private)?("'".$this->db->escape($this->note_private)."'"):"NULL");
		$sql.= ", ".(!empty($this->note_public)?("'".$this->db->escape($this->note_public)."'"):"NULL");
        $sql.= ", ".$user->id;
        $sql.= ", null";
        $sql.= ", '".$this->db->idate($this->date)."'";
        $sql.= ", '".$this->db->escape($this->email)."'";
        $sql.= ", '".$this->db->escape($this->phone)."'";
        $sql.= ", '".$this->db->escape($this->phone_mobile)."'";
        $sql.= ")";

        $resql = $this->db->query($sql);
        if ($resql)
        {
			$this->id = $this->db->last_insert_id(MAIN_DB_PREFIX."don");
			$ret = $this->id;

            if (!$notrigger)
            {
                // Call trigger
                $result=$this->call_trigger('DON_CREATE',$user);
                if ($result < 0) { $error++; }
                // End call triggers
            }
        }
		else
        {
            $this->error = $this->db->lasterror();
            $this->errno = $this->db->lasterrno();
            $error++;
        }

		// Update extrafield
        if (! $error) {
        	if (empty($conf->global->MAIN_EXTRAFIELDS_DISABLED)) // For avoid conflicts if trigger used
        	{
        		$result=$this->insertExtraFields();
        		if ($result < 0)
        		{
        			$error++;
        		}
        	}
        }

		if (!$error && !empty($conf->global->MAIN_DISABLEDRAFTSTATUS))
        {
            //$res = $this->setValid($user);
            //if ($res < 0) $error++;
        }

        if (!$error)
        {
            $this->db->commit();
            return $ret;
        }
        else
        {
            $this->db->rollback();
            return -1;
        }
    }

    /**
     *  Update a donation record
     *
     *  @param 		User	$user   Objet utilisateur qui met a jour le don
     *  @param      int		$notrigger	Disable triggers
     *  @return     int      		>0 if OK, <0 if KO
     */
    function update($user, $notrigger=0)
    {
        global $langs, $conf;

		$error=0;

        // Clean parameters
        $this->address=($this->address>0?$this->address:$this->address);
        $this->zip=($this->zip>0?$this->zip:$this->zip);
        $this->town=($this->town>0?$this->town:$this->town);
        $this->country_id=($this->country_id>0?$this->country_id:$this->country_id);
        $this->country=($this->country?$this->country:$this->country);

        $this->db->begin();

        $sql = "UPDATE ".MAIN_DB_PREFIX."don SET ";
        $sql .= "amount = " . price2num($this->amount);
        $sql .= ",fk_payment = ".($this->modepaymentid?$this->modepaymentid:"null");
        $sql .= ",firstname = '".$this->db->escape($this->firstname)."'";
        $sql .= ",lastname='".$this->db->escape($this->lastname)."'";
        $sql .= ",societe='".$this->db->escape($this->societe)."'";
        $sql .= ",address='".$this->db->escape($this->address)."'";
        $sql .= ",zip='".$this->db->escape($this->zip)."'";
        $sql .= ",town='".$this->db->escape($this->town)."'";
        $sql .= ",fk_country = ".$this->country_id;
        $sql .= ",public=".$this->public;
        $sql .= ",fk_projet=".($this->fk_project>0?$this->fk_project:'null');
        $sql .= ",note_private=".(!empty($this->note_private)?("'".$this->db->escape($this->note_private)."'"):"NULL");
        $sql .= ",note_public=".(!empty($this->note_public)?("'".$this->db->escape($this->note_public)."'"):"NULL");
        $sql .= ",datedon='".$this->db->idate($this->date)."'";
        $sql .= ",date_valid=".($this->date_valid?"'".$this->db->idate($this->date)."'":"null");
        $sql .= ",email='".$this->db->escape($this->email)."'";
        $sql .= ",phone='".$this->db->escape($this->phone)."'";
        $sql .= ",phone_mobile='".$this->db->escape($this->phone_mobile)."'";
        $sql .= ",fk_statut=".$this->statut;
        $sql .= " WHERE rowid = ".$this->id;

        dol_syslog(get_class($this)."::Update", LOG_DEBUG);
        $resql=$this->db->query($sql);
        if ($resql)
        {
            if (!$notrigger)
            {
				// Call trigger
                $result=$this->call_trigger('DON_MODIFY',$user);
                if ($result < 0) { $error++; }
                // End call triggers
            }

            // Update extrafield
            if (! $error)
			{
              	if (empty($conf->global->MAIN_EXTRAFIELDS_DISABLED)) // For avoid conflicts if trigger used
               	{
               		$result=$this->insertExtraFields();
               		if ($result < 0)
               		{
               			$error++;
               		}
               	}
            }

			if (! $error )
            {
                $this->db->commit();
                $result = 1;
            }
            else
            {
                $this->db->rollback();
                $result = -1;
            }
        }
        else
		{
            $this->error = $this->db->lasterror();
            $this->errors[] = $this->error;
            $this->db->rollback();
            dol_syslog(get_class($this)."::Update error -2 " . $this->error, LOG_ERR);
            $result = -2;
        }
		return $result;
	}

    /**
     *    Delete a donation from database
     *
     *    @param       User		$user            User
     *    @param       int		$notrigger       Disable triggers
     *    @return      int       			      <0 if KO, 0 if not possible, >0 if OK
     */
    function delete($user, $notrigger=0)
    {
		global $user, $conf, $langs;
		require_once DOL_DOCUMENT_ROOT . '/core/lib/files.lib.php';

		$error = 0;

		$this->db->begin();

   		if (! $error)
        {
            if (!$notrigger)
            {
                // Call trigger
                $result=$this->call_trigger('DON_DELETE',$user);

                if ($result < 0) {
                    $error++;
                }
                // End call triggers
            }
        }

        // Delete donation
        if (! $error)
        {
	        $sql = "DELETE FROM " . MAIN_DB_PREFIX . "don_extrafields";
	        $sql.= " WHERE fk_object=" . $this->id;

	        $resql = $this->db->query($sql);
	        if (! $resql)
	        {
	        	$this->errors[] = $this->db->lasterror();
	        	$error++;
	        }
        }

		if (! $error)
        {
	        $sql = "DELETE FROM " . MAIN_DB_PREFIX . "don";
	        $sql.= " WHERE rowid=" . $this->id;

	        $resql = $this->db->query($sql);
	        if (!$resql)
	        {
	        	$this->errors[] = $this->db->lasterror();
	        	$error++;
	        }
        }

    	if (! $error)
    	{
            $this->db->commit();
            return 1;
        }
        else
       {
        	foreach($this->errors as $errmsg)
        	{
				dol_syslog(get_class($this) . "::delete " . $errmsg, LOG_ERR);
				$this->error .= ($this->error ? ', ' . $errmsg : $errmsg);
			}
            dol_syslog(get_class($this) . "::delete " . $this->error, LOG_ERR);
            $this->db->rollback();
            return -1;
        }
    }

    /**
     *      Load donation from database
     *
     *      @param      int		$id      Id of donation to load
     *      @param      string	$ref        Ref of donation to load
     *      @return     int      			<0 if KO, >0 if OK
     */
    function fetch($id, $ref='')
    {
        global $conf;

        $sql = "SELECT d.rowid, d.datec, d.date_valid, d.tms as datem, d.datedon,";
        $sql.= " d.firstname, d.lastname, d.societe, d.amount, d.fk_statut, d.address, d.zip, d.town, ";
        $sql.= " d.fk_country, d.country as country_olddata, d.public, d.amount, d.fk_payment, d.paid, d.note_private, d.note_public, d.email, d.phone, ";
        $sql.= " d.phone_mobile, d.fk_projet as fk_project, d.model_pdf,";
        $sql.= " p.ref as project_ref,";
        $sql.= " cp.libelle as payment_label, cp.code as payment_code,";
        $sql.= " c.code as country_code, c.label as country";
        $sql.= " FROM ".MAIN_DB_PREFIX."don as d";
        $sql.= " LEFT JOIN ".MAIN_DB_PREFIX."projet as p ON p.rowid = d.fk_projet";
        $sql.= " LEFT JOIN ".MAIN_DB_PREFIX."c_paiement as cp ON cp.id = d.fk_payment";
        $sql.= " LEFT JOIN ".MAIN_DB_PREFIX."c_country as c ON d.fk_country = c.rowid";
        $sql.= " WHERE d.entity IN (".getEntity('donation').")";
        if (! empty($id))
        {
        	$sql.= " AND d.rowid=".$id;
        }
        else if (! empty($ref))
        {
        	$sql.= " AND d.ref='".$this->db->escape($ref)."'";
        }

        dol_syslog(get_class($this)."::fetch", LOG_DEBUG);
        $resql=$this->db->query($sql);
        if ($resql)
        {
            if ($this->db->num_rows($resql))
            {
                $obj = $this->db->fetch_object($resql);

                $this->id             = $obj->rowid;
                $this->ref            = $obj->rowid;
                $this->datec          = $this->db->jdate($obj->datec);
                $this->date_valid     = $this->db->jdate($obj->date_valid);
                $this->datem          = $this->db->jdate($obj->datem);
                $this->date           = $this->db->jdate($obj->datedon);
                $this->firstname      = $obj->firstname;
                $this->lastname       = $obj->lastname;
                $this->societe        = $obj->societe;
                $this->statut         = $obj->fk_statut;
                $this->address        = $obj->address;
                $this->town           = $obj->town;
                $this->zip            = $obj->zip;
                $this->town           = $obj->town;
                $this->country_id     = $obj->fk_country;
                $this->country_code   = $obj->country_code;
                $this->country        = $obj->country;
                $this->country_olddata= $obj->country_olddata;	// deprecated
				$this->email          = $obj->email;
                $this->phone          = $obj->phone;
                $this->phone_mobile   = $obj->phone_mobile;
                $this->project        = $obj->project_ref;
                $this->fk_projet      = $obj->fk_project;   // deprecated
                $this->fk_project     = $obj->fk_project;
                $this->public         = $obj->public;
                $this->modepaymentid  = $obj->fk_payment;
                $this->modepaymentcode = $obj->payment_code;
                $this->modepayment    = $obj->payment_label;
				$this->paid			  = $obj->paid;
                $this->amount         = $obj->amount;
                $this->note_private	  = $obj->note_private;
                $this->note_public	  = $obj->note_public;
                $this->modelpdf       = $obj->model_pdf;

                // Retreive all extrafield
                // fetch optionals attributes and labels
                $this->fetch_optionals();
            }
            return 1;
        }
        else
        {
            dol_print_error($this->db);
            return -1;
        }
    }

<<<<<<< HEAD
    // phpcs:disable PEAR.NamingConventions.ValidFunctionName.NotCamelCaps
    /**
=======
	/**
	 *	Validate a intervention
     *
     *	@param		User		$user		User that validate
     *  @param		int			$notrigger	1=Does not execute triggers, 0= execute triggers
     *	@return		int						<0 if KO, >0 if OK
     */
	function setValid($user, $notrigger=0)
	{
		return $this->valid_promesse($this->id, $user->id, $notrigger);
	}

	/**
>>>>>>> 28902e18
     *    Validate a promise of donation
     *
     *    @param	int		$id   		id of donation
     *    @param  	int		$userid  	User who validate the donation/promise
     *    @param	int		$notrigger	Disable triggers
     *    @return   int     			<0 if KO, >0 if OK
     */
<<<<<<< HEAD
    function valid_promesse($id, $userid, $notrigger=0)
    {
        // phpcs:enable
=======
	function valid_promesse($id, $userid, $notrigger=0)
	{
>>>>>>> 28902e18
		global $langs, $user;

		$error=0;

		$this->db->begin();

        $sql = "UPDATE ".MAIN_DB_PREFIX."don SET fk_statut = 1, fk_user_valid = ".$userid." WHERE rowid = ".$id." AND fk_statut = 0";

        $resql=$this->db->query($sql);
        if ($resql)
        {
            if ($this->db->affected_rows($resql))
            {
            	if (!$notrigger)
            	{
            		// Call trigger
            		$result=$this->call_trigger('DON_VALIDATE',$user);
            		if ($result < 0) { $error++; }
            		// End call triggers
            	}
            }
        }
        else
        {
            $error++;
            $this->error = $this->db->lasterror();
        }

        if (!$error)
        {
        	$this->db->commit();
        	return 1;
        }
        else
        {
        	$this->db->rollback();
        	return -1;
        }
    }

    // phpcs:disable PEAR.NamingConventions.ValidFunctionName.NotCamelCaps
    /**
     *    Classify the donation as paid, the donation was received
     *
     *    @param	int		$id           	    id of donation
     *    @param    int		$modepayment   	    mode of payment
     *    @return   int      					<0 if KO, >0 if OK
     */
    function set_paid($id, $modepayment=0)
    {
        // phpcs:enable
        $sql = "UPDATE ".MAIN_DB_PREFIX."don SET fk_statut = 2";
        if ($modepayment)
        {
            $sql .= ", fk_payment=".$modepayment;
        }
        $sql .=  " WHERE rowid = ".$id." AND fk_statut = 1";

        $resql=$this->db->query($sql);
        if ($resql)
        {
            if ($this->db->affected_rows($resql))
            {
                return 1;
            }
            else
            {
                return 0;
            }
        }
        else
        {
            dol_print_error($this->db);
            return -1;
        }
    }

    // phpcs:disable PEAR.NamingConventions.ValidFunctionName.NotCamelCaps
    /**
     *    Set donation to status cancelled
     *
     *    @param	int		$id   	    id of donation
     *    @return   int     			<0 if KO, >0 if OK
     */
    function set_cancel($id)
    {
        // phpcs:enable
        $sql = "UPDATE ".MAIN_DB_PREFIX."don SET fk_statut = -1 WHERE rowid = ".$id;

        $resql=$this->db->query($sql);
        if ($resql)
        {
            if ( $this->db->affected_rows($resql) )
            {
                return 1;
            }
            else
            {
                return 0;
            }
        }
        else
        {
            dol_print_error($this->db);
            return -1;
        }
    }

    // phpcs:disable PEAR.NamingConventions.ValidFunctionName.NotCamelCaps
    /**
     *  Sum of donations
     *
     *	@param	string	$param	1=promesses de dons validees , 2=xxx, 3=encaisses
     *	@return	int				Summ of donations
     */
    function sum_donations($param)
    {
        // phpcs:enable
        global $conf;

        $result=0;

        $sql = "SELECT sum(amount) as total";
        $sql.= " FROM ".MAIN_DB_PREFIX."don";
        $sql.= " WHERE fk_statut = ".$param;
        $sql.= " AND entity = ".$conf->entity;

        $resql=$this->db->query($sql);
        if ($resql)
        {
            $obj = $this->db->fetch_object($resql);
            $result=$obj->total;
        }

        return $result;
    }

    // phpcs:disable PEAR.NamingConventions.ValidFunctionName.NotCamelCaps
    /**
     *	Charge indicateurs this->nb pour le tableau de bord
     *
     *	@return     int         <0 if KO, >0 if OK
     */
    function load_state_board()
    {
        // phpcs:enable
        global $conf;

        $this->nb=array();

        $sql = "SELECT count(d.rowid) as nb";
        $sql.= " FROM ".MAIN_DB_PREFIX."don as d";
        $sql.= " WHERE d.fk_statut > 0";
        $sql.= " AND d.entity IN (".getEntity('donation').")";

        $resql=$this->db->query($sql);
        if ($resql)
        {
            while ($obj=$this->db->fetch_object($resql))
            {
                $this->nb["donations"]=$obj->nb;
            }
            $this->db->free($resql);
            return 1;
        }
        else
        {
            dol_print_error($this->db);
            $this->error=$this->db->error();
            return -1;
        }
    }

    /**
     *	Return clicable name (with picto eventually)
     *
     *	@param	int		$withpicto		0=No picto, 1=Include picto into link, 2=Only picto
     *	@param	int  	$notooltip		1=Disable tooltip
     *	@return	string					Chaine avec URL
     */
    function getNomUrl($withpicto=0, $notooltip=0)
    {
        global $langs;

        $result='';
        $label=$langs->trans("ShowDonation").': '.$this->id;

        $linkstart = '<a href="'.DOL_URL_ROOT.'/don/card.php?id='.$this->id.'" title="'.dol_escape_htmltag($label, 1).'" class="classfortooltip">';
        $linkend='</a>';

        $result .= $linkstart;
        if ($withpicto) $result.=img_object(($notooltip?'':$label), ($this->picto?$this->picto:'generic'), ($notooltip?(($withpicto != 2) ? 'class="paddingright"' : ''):'class="'.(($withpicto != 2) ? 'paddingright ' : '').'classfortooltip"'), 0, 0, $notooltip?0:1);
        if ($withpicto != 2) $result.= $this->ref;
        $result .= $linkend;

        return $result;
    }

	/**
	 * Information on record
	 *
	 * @param	int		$id      Id of record
	 * @return	void
	 */
	function info($id)
	{
		$sql = 'SELECT d.rowid, d.datec, d.fk_user_author, d.fk_user_valid,';
		$sql.= ' d.tms';
		$sql.= ' FROM '.MAIN_DB_PREFIX.'don as d';
		$sql.= ' WHERE d.rowid = '.$id;

		dol_syslog(get_class($this).'::info', LOG_DEBUG);
		$result = $this->db->query($sql);

		if ($result)
		{
			if ($this->db->num_rows($result))
			{
				$obj = $this->db->fetch_object($result);
				$this->id = $obj->rowid;
				if ($obj->fk_user_author)
				{
					$cuser = new User($this->db);
					$cuser->fetch($obj->fk_user_author);
					$this->user_creation = $cuser;
				}
				if ($obj->fk_user_valid)
				{
					$vuser = new User($this->db);
					$vuser->fetch($obj->fk_user_valid);
					$this->user_modification = $vuser;
				}
				$this->date_creation     = $this->db->jdate($obj->datec);
				$this->date_modification = $this->db->jdate($obj->tms);
			}
			$this->db->free($result);
		}
		else
		{
			dol_print_error($this->db);
		}
	}


	/**
	 *  Create a document onto disk according to template module.
	 *
	 *  @param	    string		$modele			Force template to use ('' to not force)
	 *  @param		Translate	$outputlangs	objet lang a utiliser pour traduction
	 *  @param      int			$hidedetails    Hide details of lines
	 *  @param      int			$hidedesc       Hide description
	 *  @param      int			$hideref        Hide ref
	 *  @return     int         				0 if KO, 1 if OK
	 */
	public function generateDocument($modele, $outputlangs, $hidedetails=0, $hidedesc=0, $hideref=0)
	{
		global $conf,$langs;

		$langs->load("bills");

		if (! dol_strlen($modele)) {

			$modele = 'html_cerfafr';

			if ($this->modelpdf) {
				$modele = $this->modelpdf;
			} elseif (! empty($conf->global->DON_ADDON_MODEL)) {
				$modele = $conf->global->DON_ADDON_MODEL;
			}
		}

		$modelpath = "core/modules/dons/";

		// TODO Restore use of commonGenerateDocument instead of dedicated code here
		//return $this->commonGenerateDocument($modelpath, $modele, $outputlangs, $hidedetails, $hidedesc, $hideref);

		// Increase limit for PDF build
		$err=error_reporting();
		error_reporting(0);
		@set_time_limit(120);
		error_reporting($err);

		$srctemplatepath='';

		// If selected modele is a filename template (then $modele="modelname:filename")
		$tmp=explode(':',$modele,2);
		if (! empty($tmp[1]))
		{
			$modele=$tmp[0];
			$srctemplatepath=$tmp[1];
		}

		// Search template files
		$file=''; $classname=''; $filefound=0;
		$dirmodels=array('/');
		if (is_array($conf->modules_parts['models'])) $dirmodels=array_merge($dirmodels,$conf->modules_parts['models']);
		foreach($dirmodels as $reldir)
		{
			foreach(array('html','doc','pdf') as $prefix)
			{
				$file = $prefix."_".preg_replace('/^html_/','',$modele).".modules.php";

				// On verifie l'emplacement du modele
				$file=dol_buildpath($reldir."core/modules/dons/".$file,0);
				if (file_exists($file))
				{
					$filefound=1;
					$classname=$prefix.'_'.$modele;
					break;
				}
			}
			if ($filefound) break;
		}

		// Charge le modele
		if ($filefound)
		{
			require_once $file;

			$object=$this;

			$classname = $modele;
			$obj = new $classname($this->db);

			// We save charset_output to restore it because write_file can change it if needed for
			// output format that does not support UTF8.
			$sav_charset_output=$outputlangs->charset_output;
			if ($obj->write_file($object,$outputlangs, $srctemplatepath, $hidedetails, $hidedesc, $hideref) > 0)
			{
				$outputlangs->charset_output=$sav_charset_output;

				// we delete preview files
				require_once DOL_DOCUMENT_ROOT.'/core/lib/files.lib.php';
				dol_delete_preview($object);
				return 1;
			}
			else
			{
				$outputlangs->charset_output=$sav_charset_output;
				dol_syslog("Erreur dans don_create");
				dol_print_error($this->db,$obj->error);
				return 0;
			}
		}
		else
		{
			print $langs->trans("Error")." ".$langs->trans("ErrorFileDoesNotExists",$file);
			return 0;
		}
	}
}<|MERGE_RESOLUTION|>--- conflicted
+++ resolved
@@ -711,10 +711,6 @@
         }
     }
 
-<<<<<<< HEAD
-    // phpcs:disable PEAR.NamingConventions.ValidFunctionName.NotCamelCaps
-    /**
-=======
 	/**
 	 *	Validate a intervention
      *
@@ -727,8 +723,8 @@
 		return $this->valid_promesse($this->id, $user->id, $notrigger);
 	}
 
+	// phpcs:disable PEAR.NamingConventions.ValidFunctionName.NotCamelCaps
 	/**
->>>>>>> 28902e18
      *    Validate a promise of donation
      *
      *    @param	int		$id   		id of donation
@@ -736,14 +732,9 @@
      *    @param	int		$notrigger	Disable triggers
      *    @return   int     			<0 if KO, >0 if OK
      */
-<<<<<<< HEAD
-    function valid_promesse($id, $userid, $notrigger=0)
-    {
-        // phpcs:enable
-=======
 	function valid_promesse($id, $userid, $notrigger=0)
 	{
->>>>>>> 28902e18
+		// phpcs:enable
 		global $langs, $user;
 
 		$error=0;
