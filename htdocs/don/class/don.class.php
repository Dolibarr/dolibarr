--- conflicted
+++ resolved
@@ -44,12 +44,9 @@
 	 */
 	public $table_element='don';
 
-<<<<<<< HEAD
-=======
 	/**
 	 * @var int Field with ID of parent key if this field has a parent
 	 */
->>>>>>> b3e6d4a9
 	public $fk_element = 'fk_donation';
 
 	public $ismultientitymanaged = 1;  	// 0=No test on entity, 1=Test with field entity, 2=Test with link by societe
