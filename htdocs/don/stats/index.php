--- conflicted
+++ resolved
@@ -49,15 +49,9 @@
 }
 
 $status = GETPOSTINT('status');
-<<<<<<< HEAD
-$nowyear = dol_print_date(dol_now('gmt'), "%Y", 'gmt');
-$typent_id = GETPOSTINT('typent_id');
-$year = GETPOST('year') > 0 ? GETPOST('year') : $nowyear;
-=======
 $nowyear = (int) dol_print_date(dol_now('gmt'), "%Y", 'gmt');
 $typent_id = GETPOSTINT('typent_id');
 $year = GETPOSTINT('year') > 0 ? GETPOSTINT('year') : $nowyear;
->>>>>>> cc80841a
 $startyear = $year - (!getDolGlobalString('MAIN_STATS_GRAPHS_SHOW_N_YEARS') ? 2 : max(1, min(10, getDolGlobalInt('MAIN_STATS_GRAPHS_SHOW_N_YEARS'))));
 $endyear = $year;
 $mode = GETPOST("mode") ? GETPOST("mode") : 'customer';
@@ -80,11 +74,7 @@
 
 dol_mkdir($dir);
 
-<<<<<<< HEAD
-$stats = new DonationStats($db, $socid, '',  ($userid > 0 ? $userid : 0), ($typent_id > 0 ? $typent_id : 0), ($status > 0 ? $status : 4));
-=======
 $stats = new DonationStats($db, $socid, '', ($userid > 0 ? $userid : 0), ($typent_id > 0 ? $typent_id : 0), ($status > 0 ? $status : 4));
->>>>>>> cc80841a
 
 if (is_array($custcats) && !empty($custcats)) {
 	$stats->from .= ' LEFT JOIN '.MAIN_DB_PREFIX.'categorie_societe as cat ON (d.fk_soc = cat.fk_soc)';
@@ -130,16 +120,10 @@
 $mesg = $px2->isGraphKo();
 if (!$mesg) {
 	$px2->SetData($data);
-<<<<<<< HEAD
-	$i=$startyear;$legend=array();
-	while ($i <= $endyear) {
-		$legend[]=$i;
-=======
 	$i = $startyear;
 	$legend = array();
 	while ($i <= $endyear) {
 		$legend[] = $i;
->>>>>>> cc80841a
 		$i++;
 	}
 	$px2->SetLegend($legend);
@@ -150,11 +134,7 @@
 	$px2->SetYLabel($langs->trans("Amount"));
 	$px2->SetShading(3);
 	$px2->SetHorizTickIncrement(1);
-<<<<<<< HEAD
-	$px2->mode='depth';
-=======
 	$px2->mode = 'depth';
->>>>>>> cc80841a
 	$px2->SetTitle($langs->trans("AmountTotal"));
 
 	$px2->draw($filenameamount, $fileurlamount);
@@ -317,11 +297,7 @@
 	print '<td class="right">'.$val['nb'].'</td>';
 	print '<td class="right opacitylow" style="'.($greennb ? 'color: green;' : 'color: red;').'">'.(!empty($val['nb_diff']) && $val['nb_diff'] < 0 ? '' : '+').round(!empty($val['nb_diff']) ? $val['nb_diff'] : 0).'%</td>';
 	print '<td class="right"><span class="amount">'.price(price2num($val['total'], 'MT'), 1).'</span></td>';
-<<<<<<< HEAD
-	print '<td class="right opacitylow" style="'.($greentotal ? 'color: green;' : 'color: red;').'">'.( !empty($val['total_diff']) && $val['total_diff'] < 0 ? '' : '+').round(!empty($val['total_diff']) ? $val['total_diff'] : 0).'%</td>';
-=======
 	print '<td class="right opacitylow" style="'.($greentotal ? 'color: green;' : 'color: red;').'">'.(!empty($val['total_diff']) && $val['total_diff'] < 0 ? '' : '+').round(!empty($val['total_diff']) ? $val['total_diff'] : 0).'%</td>';
->>>>>>> cc80841a
 	print '<td class="right"><span class="amount">'.price(price2num($val['avg'], 'MT'), 1).'</span></td>';
 	print '<td class="right opacitylow" style="'.($greenavg ? 'color: green;' : 'color: red;').'">'.(!empty($val['avg_diff']) && $val['avg_diff'] < 0 ? '' : '+').round(!empty($val['avg_diff']) ? $val['avg_diff'] : 0).'%</td>';
 	print '</tr>';
