<?php
/* Copyright (C) 2001-2002  Rodolphe Quiedeville    <rodolphe@quiedeville.org>
 * Copyright (C) 2004-2015  Laurent Destailleur     <eldy@users.sourceforge.net>
 * Copyright (C) 2005-2012  Regis Houssin           <regis.houssin@inodbox.com>
 * Copyright (C) 2019       Nicolas ZABOURI         <info@inovea-conseil.com>
 *
 * This program is free software; you can redistribute it and/or modify
 * it under the terms of the GNU General Public License as published by
 * the Free Software Foundation; either version 3 of the License, or
 * (at your option) any later version.
 *
 * This program is distributed in the hope that it will be useful,
 * but WITHOUT ANY WARRANTY; without even the implied warranty of
 * MERCHANTABILITY or FITNESS FOR A PARTICULAR PURPOSE.  See the
 * GNU General Public License for more details.
 *
 * You should have received a copy of the GNU General Public License
 * along with this program. If not, see <https://www.gnu.org/licenses/>.
 */

/**
 *  \file       htdocs/don/index.php
 *  \ingroup    donations
 *  \brief      Home page of donation module
 */

// Load Dolibarr environment
require '../main.inc.php';
require_once DOL_DOCUMENT_ROOT.'/don/class/don.class.php';

$hookmanager = new HookManager($db);

// Initialize technical object to manage hooks. Note that conf->hooks_modules contains array
$hookmanager->initHooks(array('donationindex'));

$langs->load("donations");

$donation_static = new Don($db);

// Security check
$result = restrictedArea($user, 'don');


/*
 * Actions
 */

// None


/*
 * View
 */

$donstatic = new Don($db);

$help_url = 'EN:Module_Donations|FR:Module_Dons|ES:M&oacute;dulo_Donaciones|DE:Modul_Spenden';

llxHeader('', $langs->trans("Donations"), $help_url);

$nb = array();
$somme = array();
$total = 0;

$sql = "SELECT count(d.rowid) as nb, sum(d.amount) as somme , d.fk_statut";
$sql .= " FROM ".MAIN_DB_PREFIX."don as d WHERE d.entity IN (".getEntity('donation').")";
$sql .= " GROUP BY d.fk_statut";
$sql .= " ORDER BY d.fk_statut";

$result = $db->query($sql);
if ($result) {
	$i = 0;
	$num = $db->num_rows($result);
	while ($i < $num) {
		$objp = $db->fetch_object($result);

		$somme[$objp->fk_statut] = $objp->somme;
		$nb[$objp->fk_statut] = $objp->nb;
		$total += $objp->somme;

		$i++;
	}
	$db->free($result);
} else {
	dol_print_error($db);
}

print load_fiche_titre($langs->trans("DonationsArea"), '', 'object_donation');


print '<div class="fichecenter"><div class="fichethirdleft">';

if (getDolGlobalString('MAIN_SEARCH_FORM_ON_HOME_AREAS')) {     // TODO Add a search into global search combo so we can remove this
	if (isModEnabled('don') && $user->hasRight('don', 'lire')) {
		$listofsearchfields['search_donation'] = array('text'=>'Donation');
	}

	if (count($listofsearchfields)) {
		print '<form method="post" action="'.DOL_URL_ROOT.'/core/search.php">';
		print '<input type="hidden" name="token" value="'.newToken().'">';
		print '<table class="noborder nohover centpercent">';
		$i = 0;
		foreach ($listofsearchfields as $key => $value) {
			if ($i == 0) {
				print '<tr class="liste_titre"><td colspan="3">'.$langs->trans("Search").'</td></tr>';
			}
			print '<tr>';
			print '<td class="nowrap"><label for="'.$key.'">'.$langs->trans($value["text"]).'</label></td><td><input type="text" class="flat inputsearch" name="'.$key.'" id="'.$key.'"></td>';
			if ($i == 0) {
				print '<td rowspan="'.count($listofsearchfields).'"><input type="submit" class="button" value="'.$langs->trans("Search").'"></td>';
			}
			print '</tr>';
			$i++;
		}
		print '</table>';
		print '</form>';
		print '<br>';
	}
}

$dataseries = array();
$colorseries = array();

include DOL_DOCUMENT_ROOT.'/theme/'.$conf->theme.'/theme_vars.inc.php';

print '<table class="noborder nohover centpercent">';
print '<tr class="liste_titre">';
print '<th colspan="4">'.$langs->trans("Statistics").'</th>';
print "</tr>\n";

$listofstatus = array(0, 1, -1, 2);
foreach ($listofstatus as $status) {
	$dataseries[] = array($donstatic->LibStatut($status, 1), (isset($nb[$status]) ? (int) $nb[$status] : 0));
	if ($status == Don::STATUS_DRAFT) {
		$colorseries[$status] = '-'.$badgeStatus0;
	}
	if ($status == Don::STATUS_VALIDATED) {
		$colorseries[$status] = $badgeStatus1;
	}
	if ($status == Don::STATUS_CANCELED) {
		$colorseries[$status] = $badgeStatus9;
	}
	if ($status == Don::STATUS_PAID) {
		$colorseries[$status] = $badgeStatus6;
	}
}

if ($conf->use_javascript_ajax) {
	print '<tr><td class="center" colspan="4">';

	include_once DOL_DOCUMENT_ROOT.'/core/class/dolgraph.class.php';
	$dolgraph = new DolGraph();
	$dolgraph->SetData($dataseries);
	$dolgraph->SetDataColor(array_values($colorseries));
	$dolgraph->setShowLegend(2);
	$dolgraph->setShowPercent(1);
	$dolgraph->SetType(array('pie'));
	$dolgraph->setHeight('200');
	$dolgraph->draw('idgraphstatus');
	print $dolgraph->show($total ? 0 : 1);

	print '</td></tr>';
}

print '<tr class="liste_titre">';
print '<td>'.$langs->trans("Status").'</td>';
print '<td class="right">'.$langs->trans("Number").'</td>';
print '<td class="right">'.$langs->trans("Total").'</td>';
print '<td class="right">'.$langs->trans("Average").'</td>';
print '</tr>';

$total = 0;
$totalnb = 0;
foreach ($listofstatus as $status) {
	print '<tr class="oddeven">';
	print '<td><a href="list.php?search_status='.$status.'">'.$donstatic->LibStatut($status, 4).'</a></td>';
	print '<td class="right">'.(!empty($nb[$status]) ? $nb[$status] : '&nbsp;').'</td>';
	print '<td class="right nowraponall amount">'.(!empty($nb[$status]) ? price($somme[$status], 'MT') : '&nbsp;').'</td>';
	print '<td class="right nowraponall">'.(!empty($nb[$status]) ? price(price2num($somme[$status] / $nb[$status], 'MT')) : '&nbsp;').'</td>';
	$totalnb += (!empty($nb[$status]) ? $nb[$status] : 0);
	$total += (!empty($somme[$status]) ? $somme[$status] : 0);
	print "</tr>";
}

print '<tr class="liste_total">';
print '<td>'.$langs->trans("Total").'</td>';
print '<td class="right nowraponall">'.$totalnb.'</td>';
print '<td class="right nowraponall">'.price($total, 'MT').'</td>';
print '<td class="right nowraponall">'.($totalnb ? price(price2num($total / $totalnb, 'MT')) : '&nbsp;').'</td>';
print '</tr>';
print "</table>";


print '</div><div class="fichetwothirdright">';


$max = 10;

/*
 * Last modified donations
 */

$sql = "SELECT c.rowid, c.ref, c.fk_statut, c.societe, c.lastname, c.firstname, c.tms as datem, c.amount";
$sql .= " FROM ".MAIN_DB_PREFIX."don as c";
$sql .= " WHERE c.entity = ".$conf->entity;
//$sql.= " AND c.fk_statut > 2";
$sql .= " ORDER BY c.tms DESC";
$sql .= $db->plimit($max, 0);

$resql = $db->query($sql);
if ($resql) {
	print '<table class="noborder centpercent">';
	print '<tr class="liste_titre">';
	print '<th colspan="5">'.$langs->trans("LastModifiedDonations", $max).'</th></tr>';

	$num = $db->num_rows($resql);
	if ($num) {
		$i = 0;
		while ($i < $num) {
			$obj = $db->fetch_object($resql);

			print '<tr class="oddeven">';

			$donation_static->id = $obj->rowid;
			$donation_static->ref = $obj->ref ? $obj->ref : $obj->rowid;

			print '<td width="96" class="nobordernopadding nowrap">';
			print $donation_static->getNomUrl(1);
			print '</td>';

			print '<td class="nobordernopadding">';
			print $obj->societe;
<<<<<<< HEAD
			print($obj->societe && ($obj->lastname || $obj->firstname) ? ' / ' : '');
			print dolGetFirstLastname($obj->lastname, $obj->firstname);
=======
			print ($obj->societe && ($obj->lastname || $obj->firstname) ? ' / ' : '');
			print dolGetFirstLastname($obj->firstname, $obj->lastname);
>>>>>>> cbadfc06
			print '</td>';

			print '<td class="right nobordernopadding nowraponall amount">';
			print price($obj->amount, 1);
			print '</td>';

			// Date
			print '<td class="center">'.dol_print_date($db->jdate($obj->datem), 'day').'</td>';

			print '<td class="right">'.$donation_static->LibStatut($obj->fk_statut, 5).'</td>';

			print '</tr>';
			$i++;
		}
	}
	print "</table><br>";
} else {
	dol_print_error($db);
}


print '</div></div>';

$parameters = array('user' => $user);
$reshook = $hookmanager->executeHooks('dashboardDonation', $parameters, $object); // Note that $action and $object may have been modified by hook

llxFooter();

$db->close();<|MERGE_RESOLUTION|>--- conflicted
+++ resolved
@@ -230,13 +230,8 @@
 
 			print '<td class="nobordernopadding">';
 			print $obj->societe;
-<<<<<<< HEAD
-			print($obj->societe && ($obj->lastname || $obj->firstname) ? ' / ' : '');
-			print dolGetFirstLastname($obj->lastname, $obj->firstname);
-=======
 			print ($obj->societe && ($obj->lastname || $obj->firstname) ? ' / ' : '');
 			print dolGetFirstLastname($obj->firstname, $obj->lastname);
->>>>>>> cbadfc06
 			print '</td>';
 
 			print '<td class="right nobordernopadding nowraponall amount">';
