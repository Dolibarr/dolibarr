<?php
/* Copyright (C) 2010-2011	Regis Houssin <regis.houssin@inodbox.com>
 * Copyright (C) 2013		Juanjo Menent <jmenent@2byte.es>
 * Copyright (C) 2014       Marcos García <marcosgdf@gmail.com>
 * Copyright (C) 2017       Charlene Benke <cf.benke@patas-monkey.com>
 *
 * This program is free software; you can redistribute it and/or modify
 * it under the terms of the GNU General Public License as published by
 * the Free Software Foundation; either version 3 of the License, or
 * (at your option) any later version.
 *
 * This program is distributed in the hope that it will be useful,
 * but WITHOUT ANY WARRANTY; without even the implied warranty of
 * MERCHANTABILITY or FITNESS FOR A PARTICULAR PURPOSE.  See the
 * GNU General Public License for more details.
 *
 * You should have received a copy of the GNU General Public License
 * along with this program. If not, see <https://www.gnu.org/licenses/>.
 *
 */

<<<<<<< HEAD
print "<!-- BEGIN PHP TEMPLATE don/tpl/linkedopjectblock.tpl.php -->\n";
=======
print "<!-- BEGIN PHP TEMPLATE don/tpl/linkedobjectblock.tpl.php -->\n";
>>>>>>> 503d1a04

global $user;
global $noMoreLinkedObjectBlockAfter;

$langs = $GLOBALS['langs'];
$linkedObjectBlock = $GLOBALS['linkedObjectBlock'];

$langs->load("donations");

$total = 0;
$ilink = 0;
foreach ($linkedObjectBlock as $key => $objectlink) {
	$ilink++;

	$trclass = 'oddeven';
	if ($ilink == count($linkedObjectBlock) && empty($noMoreLinkedObjectBlockAfter) && count($linkedObjectBlock) <= 1) {
		$trclass .= ' liste_sub_total';
	}
	print '<tr class="'.$trclass.'">';
	print '<td>'.$langs->trans("Donation").'</td>';
	print '<td>'.$objectlink->getNomUrl(1).'</td>';
	print '<td class="center">'.$objectlink->ref_client.'</td>';
	print '<td class="center">'.dol_print_date($objectlink->date, 'day').'</td>';
	print '<td class="right">';
	$total = $total + $objectlink->total_ht;
	echo price($objectlink->total_ht);
}
print '</td>';
print '<td class="right">'.$objectlink->getLibStatut(3).'</td>';
print '</tr>';

if (count($linkedObjectBlock) > 1) {
	?>
	<tr class="liste_total <?php echo (empty($noMoreLinkedObjectBlockAfter) ? 'liste_sub_total' : ''); ?>">
		<td><?php echo $langs->trans("Total"); ?></td>
		<td></td>
		<td class="center"></td>
		<td class="center"></td>
		<td class="right"><?php echo price($total); ?></td>
		<td class="right"></td>
		<td class="right"></td>
	</tr>
	<?php
}

print "<!-- END PHP TEMPLATE -->\n";<|MERGE_RESOLUTION|>--- conflicted
+++ resolved
@@ -19,11 +19,7 @@
  *
  */
 
-<<<<<<< HEAD
-print "<!-- BEGIN PHP TEMPLATE don/tpl/linkedopjectblock.tpl.php -->\n";
-=======
 print "<!-- BEGIN PHP TEMPLATE don/tpl/linkedobjectblock.tpl.php -->\n";
->>>>>>> 503d1a04
 
 global $user;
 global $noMoreLinkedObjectBlockAfter;
