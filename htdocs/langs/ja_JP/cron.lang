--- conflicted
+++ resolved
@@ -1,10 +1,5 @@
 # Dolibarr language file - Source file is en_US - cron
-<<<<<<< HEAD
-# About page
-# Right
-=======
 # Permissions
->>>>>>> cc80841a
 Permission23101 = スケジュールされたジョブを読込む
 Permission23102 = スケジュールされたジョブの作成/更新
 Permission23103 = スケジュールされたジョブを削除する
