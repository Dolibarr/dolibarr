--- conflicted
+++ resolved
@@ -1,7 +1,2 @@
 # Dolibarr language file - Source file is en_US - eventorganization
-<<<<<<< HEAD
-EventOrganizationDescriptionLong=Manage Event organization for conference, attendees, speaker, and attendees, with public subcription page
-=======
-EventOrganizationDescriptionLong=Manage the organization of an event (show, conferences, attendees or speakers, with public pages for suggestion, vote or registration)
->>>>>>> 9eb66548
 EvntOrgDone =Hecho