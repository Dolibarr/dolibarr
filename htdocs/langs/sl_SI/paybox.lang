# Dolibarr language file - Source file is en_US - paybox
PayBoxSetup=Nastavitev modula za online plačila Paybox
PayBoxDesc=Ta modul ponuja strani, ki strankam omogočajo plačilo na <a href="https://www.paybox.com" target="_blank" rel="noopener noreferrer external"> Paybox </a>. To lahko uporabite za brezplačno plačilo ali za plačilo določenega predmeta Dolibarr (račun, naročilo, ...)
<<<<<<< HEAD
FollowingUrlAreAvailableToMakePayments=Naslednji URL naslovi so na voljo kupcem za izvedbo plačil Dolibarr postavk
PaymentForm=Obrazec za plačilo
WelcomeOnPaymentPage=Dobrodošli v naši spletni plačilni storitvi
ThisScreenAllowsYouToPay=Ta zaslon omogoča online plačilo za %s.
ThisIsInformationOnPayment=To je informacija o potrebnem plačilu
ToComplete=Za dokončanje
YourEMail=E-pošta za potrditev plačila
Creditor=Upnik
PaymentCode=Koda plačila
PayBoxDoPayment=Plačajte s Payboxom
YouWillBeRedirectedOnPayBox=Preusmerjeni boste na varno Paybox stran za vnos podatkov o vaši kreditni kartici
Continue=Naslednji
SetupPayBoxToHavePaymentCreatedAutomatically=Nastavite svoj Paybox z url <b> %s </b>, da se plačilo samodejno ustvari, ko ga potrdi Paybox.
YourPaymentHasBeenRecorded=Ta stran potrjuje, da je bilo vaše plačilo sprejeto. Hvala.
YourPaymentHasNotBeenRecorded=Vaše plačilo NI bilo zabeleženo in transakcija je bila preklicana. Hvala vam.
AccountParameter=Parametri računa
UsageParameter=Parametri uporabe
InformationToFindParameters=Pomoč pri iskanju informacij računa %s
PAYBOX_CGI_URL_V2=Url Paybox CGI modula za plačila
CSSUrlForPaymentForm=url CSS vzorca obrazca plačila
=======
PayBoxDoPayment=Plačajte s Payboxom
YouWillBeRedirectedOnPayBox=Preusmerjeni boste na varno Paybox stran za vnos podatkov o vaši kreditni kartici
SetupPayBoxToHavePaymentCreatedAutomatically=Nastavite svoj Paybox z url <b> %s </b>, da se plačilo samodejno ustvari, ko ga potrdi Paybox.
YourPaymentHasBeenRecorded=Ta stran potrjuje, da je bilo vaše plačilo sprejeto. Hvala.
YourPaymentHasNotBeenRecorded=Vaše plačilo NI bilo zabeleženo in transakcija je bila preklicana. Hvala vam.
PAYBOX_CGI_URL_V2=Url Paybox CGI modula za plačila
>>>>>>> cc80841a
NewPayboxPaymentReceived=Novo Paybox plačilo prejeto
NewPayboxPaymentFailed=Zavrnjen poskus novega Paybox plačila
PAYBOX_PAYONLINE_SENDEMAIL=E-poštno obvestilo po poskusu plačila (uspešnem ali neuspešnem)
PAYBOX_PBX_SITE=Vrednost za PBX SITE
PAYBOX_PBX_RANG=Vrednost za PBX Rang
PAYBOX_PBX_IDENTIFIANT=Vrednost za PBX ID
PAYBOX_HMAC_KEY=Ključ HMAC<|MERGE_RESOLUTION|>--- conflicted
+++ resolved
@@ -1,35 +1,12 @@
 # Dolibarr language file - Source file is en_US - paybox
 PayBoxSetup=Nastavitev modula za online plačila Paybox
 PayBoxDesc=Ta modul ponuja strani, ki strankam omogočajo plačilo na <a href="https://www.paybox.com" target="_blank" rel="noopener noreferrer external"> Paybox </a>. To lahko uporabite za brezplačno plačilo ali za plačilo določenega predmeta Dolibarr (račun, naročilo, ...)
-<<<<<<< HEAD
-FollowingUrlAreAvailableToMakePayments=Naslednji URL naslovi so na voljo kupcem za izvedbo plačil Dolibarr postavk
-PaymentForm=Obrazec za plačilo
-WelcomeOnPaymentPage=Dobrodošli v naši spletni plačilni storitvi
-ThisScreenAllowsYouToPay=Ta zaslon omogoča online plačilo za %s.
-ThisIsInformationOnPayment=To je informacija o potrebnem plačilu
-ToComplete=Za dokončanje
-YourEMail=E-pošta za potrditev plačila
-Creditor=Upnik
-PaymentCode=Koda plačila
-PayBoxDoPayment=Plačajte s Payboxom
-YouWillBeRedirectedOnPayBox=Preusmerjeni boste na varno Paybox stran za vnos podatkov o vaši kreditni kartici
-Continue=Naslednji
-SetupPayBoxToHavePaymentCreatedAutomatically=Nastavite svoj Paybox z url <b> %s </b>, da se plačilo samodejno ustvari, ko ga potrdi Paybox.
-YourPaymentHasBeenRecorded=Ta stran potrjuje, da je bilo vaše plačilo sprejeto. Hvala.
-YourPaymentHasNotBeenRecorded=Vaše plačilo NI bilo zabeleženo in transakcija je bila preklicana. Hvala vam.
-AccountParameter=Parametri računa
-UsageParameter=Parametri uporabe
-InformationToFindParameters=Pomoč pri iskanju informacij računa %s
-PAYBOX_CGI_URL_V2=Url Paybox CGI modula za plačila
-CSSUrlForPaymentForm=url CSS vzorca obrazca plačila
-=======
 PayBoxDoPayment=Plačajte s Payboxom
 YouWillBeRedirectedOnPayBox=Preusmerjeni boste na varno Paybox stran za vnos podatkov o vaši kreditni kartici
 SetupPayBoxToHavePaymentCreatedAutomatically=Nastavite svoj Paybox z url <b> %s </b>, da se plačilo samodejno ustvari, ko ga potrdi Paybox.
 YourPaymentHasBeenRecorded=Ta stran potrjuje, da je bilo vaše plačilo sprejeto. Hvala.
 YourPaymentHasNotBeenRecorded=Vaše plačilo NI bilo zabeleženo in transakcija je bila preklicana. Hvala vam.
 PAYBOX_CGI_URL_V2=Url Paybox CGI modula za plačila
->>>>>>> cc80841a
 NewPayboxPaymentReceived=Novo Paybox plačilo prejeto
 NewPayboxPaymentFailed=Zavrnjen poskus novega Paybox plačila
 PAYBOX_PAYONLINE_SENDEMAIL=E-poštno obvestilo po poskusu plačila (uspešnem ali neuspešnem)
