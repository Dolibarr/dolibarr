--- conflicted
+++ resolved
@@ -7,11 +7,7 @@
 ConfFileIsNotWritable=Configuration file <b>%s</b> is not writable. Check permissions. For first install, your web server must be able to write into this file during configuration process ("chmod 666" for example on a Unix like OS).
 ConfFileIsWritable=V konfiguracijsko datoteka <b>%s</b> je možno zapisovanje.
 ConfFileMustBeAFileNotADir=Configuration file <b>%s</b> must be a file, not a directory.
-<<<<<<< HEAD
-ConfFileReload=Ponovno naložite vse informacije iz konfiguracijske datoteke.
-=======
 ConfFileReload=Reloading parameters from configuration file.
->>>>>>> d9b8a8c8
 PHPSupportSessions=Ta PHP podpira seje.
 PHPSupportPOSTGETOk=Ta PHP podpira spremenljivke POST in GET.
 PHPSupportPOSTGETKo=It's possible your PHP setup does not support variables POST and/or GET. Check the parameter <b>variables_order</b> in php.ini.
@@ -138,15 +134,6 @@
 LastStepDesc=<strong>Last step</strong>: Define here the login and password you wish to use to connect to Dolibarr. <b>Do not lose this as it is the master account to administer all other/additional user accounts.</b>
 ActivateModule=Vključite modul %s
 ShowEditTechnicalParameters=Kliknite tukaj za prikaz/popravek naprednih parametrov (expertni način)
-<<<<<<< HEAD
-WarningUpgrade=Warning:\nDid your run a database backup first?\nThis is highly recommanded: for example, due to some bugs into databases systems (for example mysql version 5.5.40/41/42/43), some data or tables may be lost during this process, so it is highly recommanded to have a complete dump of your database before starting migration.\n\nClick OK to start migration process...
-ErrorDatabaseVersionForbiddenForMigration=Verzija vaše baze podatkov je %s. Vsebuje kritičnega hrošča, ki povzroči izgubo podatkov, če naredite strukturno spremembo baze, kot jo zahteva postopek migracije. Zato migracija ne bo dovoljena, dokler ne posodobite baze na višjo stabilno verzijo (seznam znanih hroščastih verzij: %s)
-KeepDefaultValuesWamp=Za namestitev Dolibarr uporabljate čarovnika DoliWamp, zato so predlagane vrednosti že optimizirane. Spremenite jih le, če veste kaj počnete.
-KeepDefaultValuesDeb=Za namestitev Dolibarr uporabljate čarovnika iz paketov, podobnih Ubuntu ali Debian, zato so predlagane vrednosti že optimizirane. Spremenite jih le, če veste kaj počnete.
-KeepDefaultValuesMamp=Za namestitev Dolibarr uporabljate čarovnika DoliMamp, zato so predlagane vrednosti že optimizirane. Spremenite jih le, če veste kaj počnete.
-KeepDefaultValuesProxmox=Za namestitev Dolibarr uporabljate čarovnika Proxmox virtual appliance, zato so predlagane vrednosti že optimizirane. Spremenite jih le, če veste kaj počnete.
-UpgradeExternalModule=Run dedicated upgrade process of external modules
-=======
 WarningUpgrade=Warning:\nDid you run a database backup first?\nThis is highly recommended. Loss of data (due to for example bugs in mysql version 5.5.40/41/42/43) may be possible during this process, so it is essential to take a complete dump of your database before starting any migration.\n\nClick OK to start migration process...
 ErrorDatabaseVersionForbiddenForMigration=Your database version is %s. It has a critical bug, making data loss possible if you make structural changes in your database, such as is required by the migration process. For his reason, migration will not be allowed until you upgrade your database to a layer (patched) version (list of known buggy versions: %s)
 KeepDefaultValuesWamp=You used the Dolibarr setup wizard from DoliWamp, so values proposed here are already optimized. Change them only if you know what you are doing.
@@ -154,7 +141,6 @@
 KeepDefaultValuesMamp=You used the Dolibarr setup wizard from DoliMamp, so the values proposed here are already optimized. Change them only if you know what you are doing.
 KeepDefaultValuesProxmox=You used the Dolibarr setup wizard from a Proxmox virtual appliance, so the values proposed here are already optimized. Change them only if you know what you are doing.
 UpgradeExternalModule=Run dedicated upgrade process of external module
->>>>>>> d9b8a8c8
 SetAtLeastOneOptionAsUrlParameter=Set at least one option as a parameter in URL. For example:  '...repair.php?standard=confirmed'
 NothingToDelete=Nothing to clean/delete
 NothingToDo=Nothing to do
@@ -208,28 +194,12 @@
 MigrationActioncommElement=Posodobitev podatkov o aktivnostih
 MigrationPaymentMode=Podatki, migracije za način plačila
 MigrationCategorieAssociation=Migracija kategorij
-<<<<<<< HEAD
-MigrationEvents=Migracija dogodkov za dodajanje lastnika dogodka v dodelitveno tabelo
-MigrationEventsContact=Migration of events to add event contact into assignement table
-=======
 MigrationEvents=Migration of events to add event owner into assignment table
 MigrationEventsContact=Migration of events to add event contact into assignment table
->>>>>>> d9b8a8c8
 MigrationRemiseEntity=Update entity field value of llx_societe_remise
 MigrationRemiseExceptEntity=Update entity field value of llx_societe_remise_except
 MigrationUserRightsEntity=Update entity field value of llx_user_rights
 MigrationUserGroupRightsEntity=Update entity field value of llx_usergroup_rights
-<<<<<<< HEAD
-MigrationReloadModule=Ponovno naložite modul %s
-MigrationResetBlockedLog=Reset module BlockedLog for v7 algorithm
-ShowNotAvailableOptions=Prikaži opcije, ki niso na voljo
-HideNotAvailableOptions=Skrij opcije, ki niso na voljo
-ErrorFoundDuringMigration=Error were reported during migration process so next step is not available. To ignore errors, you can <a href="%s">click here</a>, but application or some features may not work correctly until fixed.
-YouTryInstallDisabledByDirLock=The application try to sefl upgrade, but install/upgrade pages have been disabled for security reason (directory renamed with .lock suffix).<br>
-YouTryInstallDisabledByFileLock=The application try to sefl upgrade, but install/upgrade pages pages have been disabled for security reason (by lock file <strong>install.lock</strong> into dolibarr documents directory).<br>
-ClickHereToGoToApp=Click here to go to your application
-ClickOnLinkOrRemoveManualy=Click on following link and if you always reach this page, you must remove the file install.lock into documents directory manually
-=======
 MigrationUserPhotoPath=Migration of photo paths for users
 MigrationReloadModule=Ponovno naložite modul %s
 MigrationResetBlockedLog=Reset module BlockedLog for v7 algorithm
@@ -239,5 +209,4 @@
 YouTryInstallDisabledByDirLock=The application tried to self-upgrade, but the install/upgrade pages have been disabled for security (directory renamed with .lock suffix).<br>
 YouTryInstallDisabledByFileLock=The application tried to self-upgrade, but the install/upgrade pages have been disabled for security (by the existence of a lock file <strong>install.lock</strong> in the dolibarr documents directory).<br>
 ClickHereToGoToApp=Click here to go to your application
-ClickOnLinkOrRemoveManualy=Click on the following link. If you always see this same page, you must remove/rename the file install.lock in the documents directory.
->>>>>>> d9b8a8c8
+ClickOnLinkOrRemoveManualy=Click on the following link. If you always see this same page, you must remove/rename the file install.lock in the documents directory.