# Dolibarr language file - Source file is en_US - website
Shortname=Koda
WebsiteSetupDesc=Create here the websites you wish to use. Then go into menu Websites to edit them.
DeleteWebsite=Izbriši spletno stran
<<<<<<< HEAD
ConfirmDeleteWebsite=Ali ste prepričani, da želite izbrisati to spletno starn. Vse strani in vsebina bodo pobrisani.
=======
ConfirmDeleteWebsite=Are you sure you want to delete this web site? All its pages and content will also be removed.
>>>>>>> d9b8a8c8
WEBSITE_TYPE_CONTAINER=Type of page/container
WEBSITE_PAGE_EXAMPLE=Web page to use as example
WEBSITE_PAGENAME=Page name/alias
WEBSITE_ALIASALT=Alternative page names/aliases
<<<<<<< HEAD
=======
WEBSITE_ALIASALTDesc=Use here list of other name/aliases so the page can also be accessed using this other names/aliases (for example the old name after renaming the alias to keep backlink on old link/name working). Syntax is:<br>alternativename1, alternativename2, ...
>>>>>>> d9b8a8c8
WEBSITE_CSS_URL=URL of external CSS file
WEBSITE_CSS_INLINE=CSS file content (common to all pages)
WEBSITE_JS_INLINE=Javascript file content (common to all pages)
WEBSITE_HTML_HEADER=Addition at bottom of HTML Header (common to all pages)
WEBSITE_ROBOT=Robot file (robots.txt)
<<<<<<< HEAD
WEBSITE_HTACCESS=Web site .htaccess file
=======
WEBSITE_HTACCESS=Website .htaccess file
>>>>>>> d9b8a8c8
HtmlHeaderPage=HTML header (specific to this page only)
PageNameAliasHelp=Name or alias of the page.<br>This alias is also used to forge a SEO URL when website is ran from a Virtual host of a Web server (like Apacke, Nginx, ...). Use the button "<strong>%s</strong>" to edit this alias.
EditTheWebSiteForACommonHeader=Note: If you want to define a personalized header for all pages, edit the header on the site level instead of on the page/container.
MediaFiles=Media library
EditCss=Edit website properties
EditMenu=Edit menu
EditMedias=Edit medias
<<<<<<< HEAD
EditPageMeta=Edit Meta
=======
EditPageMeta=Edit page/container properties
EditInLine=Edit inline
>>>>>>> d9b8a8c8
AddWebsite=Add website
Webpage=Web page/container
AddPage=Add page/container
HomePage=Home Page
PageContainer=Page/container
<<<<<<< HEAD
PreviewOfSiteNotYetAvailable=Preview of your website <strong>%s</strong> not yet available. You must first add a page.
=======
PreviewOfSiteNotYetAvailable=Preview of your website <strong>%s</strong> not yet available. You must first '<strong>Import a full website template</strong>' or just '<strong>Add a page/container</strong>'.
>>>>>>> d9b8a8c8
RequestedPageHasNoContentYet=Requested page with id %s has no content yet, or cache file .tpl.php was removed. Edit content of the page to solve this.
SiteDeleted=Web site '%s' deleted
PageContent=Page/Contenair
PageDeleted=Page/Contenair '%s' of website %s deleted
PageAdded=Page/Contenair '%s' added
ViewSiteInNewTab=View site in new tab
ViewPageInNewTab=View page in new tab
SetAsHomePage=Set as Home page
RealURL=Real URL
ViewWebsiteInProduction=View web site using home URLs
<<<<<<< HEAD
SetHereVirtualHost=If you can create, on your web server (Apache, Nginx, ...), a dedicated Virtual Host with PHP enabled and a Root directory on<br><strong>%s</strong><br>then enter here the virtual hostname you have created, so the preview can be done also using this dedicated web server access instead of only using Dolibarr server.
YouCanAlsoTestWithPHPS=On develop environment, you may prefer to test the site with the PHP embedded web server (PHP 5.5 required) by running<br><strong>php -S 0.0.0.0:8080 -t %s</strong>
=======
SetHereVirtualHost=<u>Use with Apache/NGinx/...</u><br>If you can create, on your web server (Apache, Nginx, ...), a dedicated Virtual Host with PHP enabled and a Root directory on<br><strong>%s</strong><br>then enter here the virtual hostname you have created, so the preview can be done also using this dedicated web server access instead of only using Dolibarr server.
YouCanAlsoTestWithPHPS=<u>Use with PHP embedded server</u><br>On develop environment, you may prefer to test the site with the PHP embedded web server (PHP 5.5 required) by running<br><strong>php -S 0.0.0.0:8080 -t %s</strong>
>>>>>>> d9b8a8c8
CheckVirtualHostPerms=Check also that virtual host has permission <strong>%s</strong> on files into<br><strong>%s</strong>
ReadPerm=Preberite
WritePerm=Write
PreviewSiteServedByWebServer=<u>Preview %s in a new tab.</u><br><br>The %s will be served by an external web server (like Apache, Nginx, IIS). You must install and setup this server before to point to directory:<br><strong>%s</strong><br>URL served by external server:<br><strong>%s</strong>
PreviewSiteServedByDolibarr=<u>Preview %s in a new tab.</u><br><br>The %s will be served by Dolibarr server so it does not need any extra web server (like Apache, Nginx, IIS) to be installed.<br>The inconvenient is that URL of pages are not user friendly and start with path of your Dolibarr.<br>URL served by Dolibarr:<br><strong>%s</strong><br><br>To use your own external web server to serve this web site, create a virtual host on your web server that point on directory<br><strong>%s</strong><br>then enter the name of this virtual server and click on the other preview button.
VirtualHostUrlNotDefined=URL of the virtual host served by external web server not defined
NoPageYet=No pages yet
<<<<<<< HEAD
SyntaxHelp=Help on specific syntax tips
YouCanEditHtmlSourceckeditor=You can edit HTML source code using the "Source" button in editor.
YouCanEditHtmlSource=<br><span class="fa fa-bug"></span> You can include PHP code into this source using tags <strong>&lt;?php ?&gt;</strong>. The following global variables are available: $conf, $langs, $db, $mysoc, $user, $website.<br><br><span class="fa fa-bug"></span> You can also include content of another Page/Container with the following syntax:<br><strong>&lt;?php includeContainer('alias_of_container_to_include'); ?&gt;</strong><br><br><span class="fa fa-bug"></span> You can make a redirect to another Page/Container with the following syntax:<br><strong>&lt;?php redirectToContainer('alias_of_container_to_redirect_to'); ?&gt;</strong><br><br><span class="fa fa-download"></span> To include a <strong>link to download</strong> a file stored into the <strong>documents</strong> directory, use the <strong>document.php</strong> wrapper:<br>Example, for a file into documents/ecm (need to be logged), syntax is:<br><strong>&lt;a href="/document.php?modulepart=ecm&file=[relative_dir/]filename.ext"&gt;</strong><br>For a file into documents/medias (open directory for public access), syntax is:<br><strong>&lt;a href="/document.php?modulepart=medias&file=[relative_dir/]filename.ext"&gt;</strong><br>For a file shared with a share link (open access using the sharing hash key of file), syntax is:<br><strong>&lt;a href="/document.php?hashp=publicsharekeyoffile"&gt;</strong><br><br><span class="fa fa-picture-o"></span> To include an <strong>image</strong> stored into the <strong>documents</strong> directory, use the <strong>viewimage.php</strong> wrapper:<br>Example, for an image into documents/medias (open access), syntax is:<br><strong>&lt;a href="/viewimage.php?modulepart=medias&amp;file=[relative_dir/]filename.ext"&gt;</strong><br>
ClonePage=Clone page/container
CloneSite=Clone site
SiteAdded=Web site added
=======
YouCanCreatePageOrImportTemplate=You can create a new page or import a full website template
SyntaxHelp=Help on specific syntax tips
YouCanEditHtmlSourceckeditor=You can edit HTML source code using the "Source" button in editor.
YouCanEditHtmlSource=<br><span class="fa fa-bug"></span> You can include PHP code into this source using tags <strong>&lt;?php ?&gt;</strong>. The following global variables are available: $conf, $db, $mysoc, $user, $website, $websitepage, $weblangs.<br><br><span class="fa fa-bug"></span> You can also include content of another Page/Container with the following syntax:<br><strong>&lt;?php includeContainer('alias_of_container_to_include'); ?&gt;</strong><br><br><span class="fa fa-bug"></span> You can make a redirect to another Page/Container with the following syntax (Note: do not output any content before a redirect):<br><strong>&lt;?php redirectToContainer('alias_of_container_to_redirect_to'); ?&gt;</strong><br><br><span class="fa fa-link"></span> To add a link to another page, use the syntax:<br><strong>&lt;a href="alias_of_page_to_link_to.php"&gt;mylink&lt;a&gt;</strong><br><br><span class="fa fa-download"></span> To include a <strong>link to download</strong> a file stored into the <strong>documents</strong> directory, use the <strong>document.php</strong> wrapper:<br>Example, for a file into documents/ecm (need to be logged), syntax is:<br><strong>&lt;a href="/document.php?modulepart=ecm&file=[relative_dir/]filename.ext"&gt;</strong><br>For a file into documents/medias (open directory for public access), syntax is:<br><strong>&lt;a href="/document.php?modulepart=medias&file=[relative_dir/]filename.ext"&gt;</strong><br>For a file shared with a share link (open access using the sharing hash key of file), syntax is:<br><strong>&lt;a href="/document.php?hashp=publicsharekeyoffile"&gt;</strong><br><br><span class="fa fa-picture-o"></span> To include an <strong>image</strong> stored into the <strong>documents</strong> directory, use the <strong>viewimage.php</strong> wrapper:<br>Example, for an image into documents/medias (open directory for public access), syntax is:<br><strong>&lt;img src="/viewimage.php?modulepart=medias&amp;file=[relative_dir/]filename.ext"&gt;</strong><br>
ClonePage=Clone page/container
CloneSite=Clone site
SiteAdded=Website added
>>>>>>> d9b8a8c8
ConfirmClonePage=Please enter code/alias of new page and if it is a translation of the cloned page.
PageIsANewTranslation=The new page is a translation of the current page ?
LanguageMustNotBeSameThanClonedPage=You clone a page as a translation. The language of the new page must be different than language of source page.
ParentPageId=Parent page ID
WebsiteId=Website ID
CreateByFetchingExternalPage=Create page/container by fetching page from external URL...
<<<<<<< HEAD
OrEnterPageInfoManually=Or create empty page from scratch...
FetchAndCreate=Fetch and Create
ExportSite=Export site
IDOfPage=Id of page
Banner=Banner
BlogPost=Blog post
WebsiteAccount=Web site account
WebsiteAccounts=Web site accounts
=======
OrEnterPageInfoManually=Or create page from scratch or from a page template...
FetchAndCreate=Fetch and Create
ExportSite=Export website
ImportSite=Import website template
IDOfPage=Id of page
Banner=Banner
BlogPost=Blog post
WebsiteAccount=Website account
WebsiteAccounts=Website accounts
>>>>>>> d9b8a8c8
AddWebsiteAccount=Create web site account
BackToListOfThirdParty=Back to list for Third Party
DisableSiteFirst=Disable website first
MyContainerTitle=My web site title
AnotherContainer=Another container
WEBSITE_USE_WEBSITE_ACCOUNTS=Enable the web site account table
WEBSITE_USE_WEBSITE_ACCOUNTSTooltip=Enable the table to store web site accounts (login/pass) for each website / thirdparty
YouMustDefineTheHomePage=You must first define the default Home page
<<<<<<< HEAD
OnlyEditionOfSourceForGrabbedContentFuture=Note: only edition of HTML source will be possible when a page content is initiliazed by grabbing it from an external page (WYSIWYG editor will not be available)
=======
OnlyEditionOfSourceForGrabbedContentFuture=Warning: Creating a web page by importing an external web page is reserved to experienced user. Depending on the complexity of source page, the result of importation may differs once imported from original. Also if the source page use common CSS style or not compatible javascript, it may break the look or features of the Website editor when working on this page. This method is faster way to have a page but it is recommanded to create your new page from scratch or from a suggested page template.<br>Note also that only edition of HTML source will be possible when a page content has been initialized by grabbing it from an external page ("Online" editor will NOT be available)
>>>>>>> d9b8a8c8
OnlyEditionOfSourceForGrabbedContent=Only edition of HTML source is possible when content was grabbed from an external site
GrabImagesInto=Grab also images found into css and page.
ImagesShouldBeSavedInto=Images should be saved into directory
WebsiteRootOfImages=Root directory for website images
SubdirOfPage=Sub-directory dedicated to page
AliasPageAlreadyExists=Alias page <strong>%s</strong> already exists
CorporateHomePage=Corporate Home page
<<<<<<< HEAD
EmptyPage=Empty page
=======
EmptyPage=Empty page
ExternalURLMustStartWithHttp=External URL must start with http:// or https://
ZipOfWebsitePackageToImport=Zip file of website package
ShowSubcontainers=Include dynamic content
InternalURLOfPage=Internal URL of page
ThisPageIsTranslationOf=This page/container is translation of
ThisPageHasTranslationPages=This page/container has translation
>>>>>>> d9b8a8c8
<|MERGE_RESOLUTION|>--- conflicted
+++ resolved
@@ -2,29 +2,18 @@
 Shortname=Koda
 WebsiteSetupDesc=Create here the websites you wish to use. Then go into menu Websites to edit them.
 DeleteWebsite=Izbriši spletno stran
-<<<<<<< HEAD
-ConfirmDeleteWebsite=Ali ste prepričani, da želite izbrisati to spletno starn. Vse strani in vsebina bodo pobrisani.
-=======
 ConfirmDeleteWebsite=Are you sure you want to delete this web site? All its pages and content will also be removed.
->>>>>>> d9b8a8c8
 WEBSITE_TYPE_CONTAINER=Type of page/container
 WEBSITE_PAGE_EXAMPLE=Web page to use as example
 WEBSITE_PAGENAME=Page name/alias
 WEBSITE_ALIASALT=Alternative page names/aliases
-<<<<<<< HEAD
-=======
 WEBSITE_ALIASALTDesc=Use here list of other name/aliases so the page can also be accessed using this other names/aliases (for example the old name after renaming the alias to keep backlink on old link/name working). Syntax is:<br>alternativename1, alternativename2, ...
->>>>>>> d9b8a8c8
 WEBSITE_CSS_URL=URL of external CSS file
 WEBSITE_CSS_INLINE=CSS file content (common to all pages)
 WEBSITE_JS_INLINE=Javascript file content (common to all pages)
 WEBSITE_HTML_HEADER=Addition at bottom of HTML Header (common to all pages)
 WEBSITE_ROBOT=Robot file (robots.txt)
-<<<<<<< HEAD
-WEBSITE_HTACCESS=Web site .htaccess file
-=======
 WEBSITE_HTACCESS=Website .htaccess file
->>>>>>> d9b8a8c8
 HtmlHeaderPage=HTML header (specific to this page only)
 PageNameAliasHelp=Name or alias of the page.<br>This alias is also used to forge a SEO URL when website is ran from a Virtual host of a Web server (like Apacke, Nginx, ...). Use the button "<strong>%s</strong>" to edit this alias.
 EditTheWebSiteForACommonHeader=Note: If you want to define a personalized header for all pages, edit the header on the site level instead of on the page/container.
@@ -32,22 +21,14 @@
 EditCss=Edit website properties
 EditMenu=Edit menu
 EditMedias=Edit medias
-<<<<<<< HEAD
-EditPageMeta=Edit Meta
-=======
 EditPageMeta=Edit page/container properties
 EditInLine=Edit inline
->>>>>>> d9b8a8c8
 AddWebsite=Add website
 Webpage=Web page/container
 AddPage=Add page/container
 HomePage=Home Page
 PageContainer=Page/container
-<<<<<<< HEAD
-PreviewOfSiteNotYetAvailable=Preview of your website <strong>%s</strong> not yet available. You must first add a page.
-=======
 PreviewOfSiteNotYetAvailable=Preview of your website <strong>%s</strong> not yet available. You must first '<strong>Import a full website template</strong>' or just '<strong>Add a page/container</strong>'.
->>>>>>> d9b8a8c8
 RequestedPageHasNoContentYet=Requested page with id %s has no content yet, or cache file .tpl.php was removed. Edit content of the page to solve this.
 SiteDeleted=Web site '%s' deleted
 PageContent=Page/Contenair
@@ -58,13 +39,8 @@
 SetAsHomePage=Set as Home page
 RealURL=Real URL
 ViewWebsiteInProduction=View web site using home URLs
-<<<<<<< HEAD
-SetHereVirtualHost=If you can create, on your web server (Apache, Nginx, ...), a dedicated Virtual Host with PHP enabled and a Root directory on<br><strong>%s</strong><br>then enter here the virtual hostname you have created, so the preview can be done also using this dedicated web server access instead of only using Dolibarr server.
-YouCanAlsoTestWithPHPS=On develop environment, you may prefer to test the site with the PHP embedded web server (PHP 5.5 required) by running<br><strong>php -S 0.0.0.0:8080 -t %s</strong>
-=======
 SetHereVirtualHost=<u>Use with Apache/NGinx/...</u><br>If you can create, on your web server (Apache, Nginx, ...), a dedicated Virtual Host with PHP enabled and a Root directory on<br><strong>%s</strong><br>then enter here the virtual hostname you have created, so the preview can be done also using this dedicated web server access instead of only using Dolibarr server.
 YouCanAlsoTestWithPHPS=<u>Use with PHP embedded server</u><br>On develop environment, you may prefer to test the site with the PHP embedded web server (PHP 5.5 required) by running<br><strong>php -S 0.0.0.0:8080 -t %s</strong>
->>>>>>> d9b8a8c8
 CheckVirtualHostPerms=Check also that virtual host has permission <strong>%s</strong> on files into<br><strong>%s</strong>
 ReadPerm=Preberite
 WritePerm=Write
@@ -72,14 +48,6 @@
 PreviewSiteServedByDolibarr=<u>Preview %s in a new tab.</u><br><br>The %s will be served by Dolibarr server so it does not need any extra web server (like Apache, Nginx, IIS) to be installed.<br>The inconvenient is that URL of pages are not user friendly and start with path of your Dolibarr.<br>URL served by Dolibarr:<br><strong>%s</strong><br><br>To use your own external web server to serve this web site, create a virtual host on your web server that point on directory<br><strong>%s</strong><br>then enter the name of this virtual server and click on the other preview button.
 VirtualHostUrlNotDefined=URL of the virtual host served by external web server not defined
 NoPageYet=No pages yet
-<<<<<<< HEAD
-SyntaxHelp=Help on specific syntax tips
-YouCanEditHtmlSourceckeditor=You can edit HTML source code using the "Source" button in editor.
-YouCanEditHtmlSource=<br><span class="fa fa-bug"></span> You can include PHP code into this source using tags <strong>&lt;?php ?&gt;</strong>. The following global variables are available: $conf, $langs, $db, $mysoc, $user, $website.<br><br><span class="fa fa-bug"></span> You can also include content of another Page/Container with the following syntax:<br><strong>&lt;?php includeContainer('alias_of_container_to_include'); ?&gt;</strong><br><br><span class="fa fa-bug"></span> You can make a redirect to another Page/Container with the following syntax:<br><strong>&lt;?php redirectToContainer('alias_of_container_to_redirect_to'); ?&gt;</strong><br><br><span class="fa fa-download"></span> To include a <strong>link to download</strong> a file stored into the <strong>documents</strong> directory, use the <strong>document.php</strong> wrapper:<br>Example, for a file into documents/ecm (need to be logged), syntax is:<br><strong>&lt;a href="/document.php?modulepart=ecm&file=[relative_dir/]filename.ext"&gt;</strong><br>For a file into documents/medias (open directory for public access), syntax is:<br><strong>&lt;a href="/document.php?modulepart=medias&file=[relative_dir/]filename.ext"&gt;</strong><br>For a file shared with a share link (open access using the sharing hash key of file), syntax is:<br><strong>&lt;a href="/document.php?hashp=publicsharekeyoffile"&gt;</strong><br><br><span class="fa fa-picture-o"></span> To include an <strong>image</strong> stored into the <strong>documents</strong> directory, use the <strong>viewimage.php</strong> wrapper:<br>Example, for an image into documents/medias (open access), syntax is:<br><strong>&lt;a href="/viewimage.php?modulepart=medias&amp;file=[relative_dir/]filename.ext"&gt;</strong><br>
-ClonePage=Clone page/container
-CloneSite=Clone site
-SiteAdded=Web site added
-=======
 YouCanCreatePageOrImportTemplate=You can create a new page or import a full website template
 SyntaxHelp=Help on specific syntax tips
 YouCanEditHtmlSourceckeditor=You can edit HTML source code using the "Source" button in editor.
@@ -87,23 +55,12 @@
 ClonePage=Clone page/container
 CloneSite=Clone site
 SiteAdded=Website added
->>>>>>> d9b8a8c8
 ConfirmClonePage=Please enter code/alias of new page and if it is a translation of the cloned page.
 PageIsANewTranslation=The new page is a translation of the current page ?
 LanguageMustNotBeSameThanClonedPage=You clone a page as a translation. The language of the new page must be different than language of source page.
 ParentPageId=Parent page ID
 WebsiteId=Website ID
 CreateByFetchingExternalPage=Create page/container by fetching page from external URL...
-<<<<<<< HEAD
-OrEnterPageInfoManually=Or create empty page from scratch...
-FetchAndCreate=Fetch and Create
-ExportSite=Export site
-IDOfPage=Id of page
-Banner=Banner
-BlogPost=Blog post
-WebsiteAccount=Web site account
-WebsiteAccounts=Web site accounts
-=======
 OrEnterPageInfoManually=Or create page from scratch or from a page template...
 FetchAndCreate=Fetch and Create
 ExportSite=Export website
@@ -113,7 +70,6 @@
 BlogPost=Blog post
 WebsiteAccount=Website account
 WebsiteAccounts=Website accounts
->>>>>>> d9b8a8c8
 AddWebsiteAccount=Create web site account
 BackToListOfThirdParty=Back to list for Third Party
 DisableSiteFirst=Disable website first
@@ -122,11 +78,7 @@
 WEBSITE_USE_WEBSITE_ACCOUNTS=Enable the web site account table
 WEBSITE_USE_WEBSITE_ACCOUNTSTooltip=Enable the table to store web site accounts (login/pass) for each website / thirdparty
 YouMustDefineTheHomePage=You must first define the default Home page
-<<<<<<< HEAD
-OnlyEditionOfSourceForGrabbedContentFuture=Note: only edition of HTML source will be possible when a page content is initiliazed by grabbing it from an external page (WYSIWYG editor will not be available)
-=======
 OnlyEditionOfSourceForGrabbedContentFuture=Warning: Creating a web page by importing an external web page is reserved to experienced user. Depending on the complexity of source page, the result of importation may differs once imported from original. Also if the source page use common CSS style or not compatible javascript, it may break the look or features of the Website editor when working on this page. This method is faster way to have a page but it is recommanded to create your new page from scratch or from a suggested page template.<br>Note also that only edition of HTML source will be possible when a page content has been initialized by grabbing it from an external page ("Online" editor will NOT be available)
->>>>>>> d9b8a8c8
 OnlyEditionOfSourceForGrabbedContent=Only edition of HTML source is possible when content was grabbed from an external site
 GrabImagesInto=Grab also images found into css and page.
 ImagesShouldBeSavedInto=Images should be saved into directory
@@ -134,14 +86,10 @@
 SubdirOfPage=Sub-directory dedicated to page
 AliasPageAlreadyExists=Alias page <strong>%s</strong> already exists
 CorporateHomePage=Corporate Home page
-<<<<<<< HEAD
-EmptyPage=Empty page
-=======
 EmptyPage=Empty page
 ExternalURLMustStartWithHttp=External URL must start with http:// or https://
 ZipOfWebsitePackageToImport=Zip file of website package
 ShowSubcontainers=Include dynamic content
 InternalURLOfPage=Internal URL of page
 ThisPageIsTranslationOf=This page/container is translation of
-ThisPageHasTranslationPages=This page/container has translation
->>>>>>> d9b8a8c8
+ThisPageHasTranslationPages=This page/container has translation