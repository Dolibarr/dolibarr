--- conflicted
+++ resolved
@@ -16,39 +16,12 @@
 ModuleRecruitmentName = Zaposlovanje
 # Module description 'ModuleRecruitmentDesc'
 ModuleRecruitmentDesc = Upravljajte in spremljajte zaposlovalne kampanje za nova delovna mesta
-<<<<<<< HEAD
-
-#
 # Admin page
-#
-=======
-# Admin page
->>>>>>> cc80841a
 RecruitmentSetup = Nastavitev zaposlovanja
 RecruitmentSetupPage = Tukaj vnesite nastavitev glavnih možnosti za modul zaposlovanja
 RecruitmentArea=Območje zaposlovanja
 PublicInterfaceRecruitmentDesc=Javne strani delovnih mest so javni URL-ji za prikaz in odgovore na odprta delovna mesta. Za vsako odprto delovno mesto obstaja ena druga povezava, ki jo najdete v zapisu vsakega delovnega mesta.
 EnablePublicRecruitmentPages=Omogoči javne strani odprtih delovnih mest
-<<<<<<< HEAD
-
-#
-# About page
-#
-RecruitmentAbout = O zaposlovanju
-RecruitmentAboutPage = Stran o zaposlovanju
-NbOfEmployeesExpected=Pričakovano št. zaposlenih
-JobLabel=Oznaka delovnega mesta
-WorkPlace=Delovno mesto
-DateExpected=Predvideni datum
-FutureManager=Bodoči menedžer
-ResponsibleOfRecruitement=Odgovoren za zaposlovanje
-IfJobIsLocatedAtAPartner=Če je delovno mesto pri partnerju
-PositionToBeFilled=Delovno mesto
-PositionsToBeFilled=Delovna mesta
-ListOfPositionsToBeFilled=Seznam delovnih mest
-NewPositionToBeFilled=Nova delovna mesta
-
-=======
 
 NbOfEmployeesExpected=Pričakovano št. zaposlenih
 JobLabel=Oznaka delovnega mesta
@@ -61,7 +34,6 @@
 PositionsToBeFilled=Delovna mesta
 ListOfPositionsToBeFilled=Seznam delovnih mest
 NewPositionToBeFilled=Nova delovna mesta
->>>>>>> cc80841a
 JobOfferToBeFilled=Delovno mesto, ki ga je treba zapolniti
 ThisIsInformationOnJobPosition=Informacije o delovnem mestu, ki ga je treba zapolniti
 ContactForRecruitment=Kontakt za zaposlovanje
