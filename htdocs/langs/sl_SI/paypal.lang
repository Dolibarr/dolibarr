# Dolibarr language file - Source file is en_US - paypal
PaypalSetup=Nastavitev modula PayPal
PaypalDesc=Ta modul ponuja stran, ki kupcem omogoča plačila na <a href="http://www.paypal.com" target="_blank">PayPal</a>. Lahko se uporablja za prosta plačila ali za plačila določenih Dolibarr objektov (računi, naročila, ...)
PaypalOrCBDoPayment=Plačilo s kreditnimi karticami ali Paypal
PaypalDoPayment=Plačilo z Paypal
PAYPAL_API_SANDBOX=Način test/sandbox
PAYPAL_API_USER=API ime uporabnika
PAYPAL_API_PASSWORD=API geslo
PAYPAL_API_SIGNATURE=API podpis
PAYPAL_SSLVERSION=Curl SSL Version
PAYPAL_API_INTEGRAL_OR_PAYPALONLY=Ponujeno plačilo "integral" (kreditna kartica+Paypal) ali samo "Paypal"
PaypalModeIntegral=Celovito
PaypalModeOnlyPaypal=Samo PayPal
PAYPAL_CSS_URL=Opcijski Url ali list CSS oblike na plačilni strani
ThisIsTransactionId=To je ID transakcije: <b>%s</b>
PAYPAL_ADD_PAYMENT_URL=Pri pošiljanju dokumenta po pošti dodaj url Paypal plačila
<<<<<<< HEAD
PAYPAL_IPN_MAIL_ADDRESS=Naslov e-pošte za takojšnje obvestilo o plačilu (IPN)
=======
>>>>>>> 3f5d67d4
PredefinedMailContentLink=Za izvedbo vašega plačila (PayPal)lahko kliknete na spodnjo varno povezavo, če plačilo še ni bilo izvršeno.\n\n%s\n\n
YouAreCurrentlyInSandboxMode=Trenutno ste v &quot;peskovniku&quot; načinu
NewPaypalPaymentReceived=Novo Paypal plačilo prejeto
NewPaypalPaymentFailed=Zavrnjen poskus novega Paypal plačila
PAYPAL_PAYONLINE_SENDEMAIL=E-poštno opozorilo po plačilu (uspešno ali ne)
ReturnURLAfterPayment=URL za vrnitev po izvedenem plačilu
ValidationOfPaypalPaymentFailed=Potrditev neuspešnega Paypal plačila
PaypalConfirmPaymentPageWasCalledButFailed=Zahtevana je bila potrditvena stran Paypal za potrditev plačila, vendar potrditev ni uspela
SetExpressCheckoutAPICallFailed=SetExpressCheckout API call failed.
DoExpressCheckoutPaymentAPICallFailed=DoExpressCheckoutPayment API call failed.
DetailedErrorMessage=Detailed Error Message
ShortErrorMessage=Short Error Message
ErrorCode=Error Code
ErrorSeverityCode=Error Severity Code<|MERGE_RESOLUTION|>--- conflicted
+++ resolved
@@ -14,10 +14,6 @@
 PAYPAL_CSS_URL=Opcijski Url ali list CSS oblike na plačilni strani
 ThisIsTransactionId=To je ID transakcije: <b>%s</b>
 PAYPAL_ADD_PAYMENT_URL=Pri pošiljanju dokumenta po pošti dodaj url Paypal plačila
-<<<<<<< HEAD
-PAYPAL_IPN_MAIL_ADDRESS=Naslov e-pošte za takojšnje obvestilo o plačilu (IPN)
-=======
->>>>>>> 3f5d67d4
 PredefinedMailContentLink=Za izvedbo vašega plačila (PayPal)lahko kliknete na spodnjo varno povezavo, če plačilo še ni bilo izvršeno.\n\n%s\n\n
 YouAreCurrentlyInSandboxMode=Trenutno ste v &quot;peskovniku&quot; načinu
 NewPaypalPaymentReceived=Novo Paypal plačilo prejeto
