# Copyright (C) 2021 SuperAdmin
#
# This program is free software: you can redistribute it and/or modify
# it under the terms of the GNU General Public License as published by
# the Free Software Foundation, either version 3 of the License, or
# (at your option) any later version.
# This program is distributed in the hope that it will be useful,
# but WITHOUT ANY WARRANTY; without even the implied warranty of
# MERCHANTABILITY or FITNESS FOR A PARTICULAR PURPOSE.  See the
# GNU General Public License for more details.
# You should have received a copy of the GNU General Public License
# along with this program.  If not, see .

# Generic
# Module label 'ModuleKnowledgeManagementName'
ModuleKnowledgeManagementName = Sistem za upravljanje znanja
# Module description 'ModuleKnowledgeManagementDesc'
ModuleKnowledgeManagementDesc=Upravljajte bazo upravljanja znanja (KM) ali službe za pomoč uporabnikom
<<<<<<< HEAD

#
# Admin page
#
KnowledgeManagementSetup = Nastavitev sistema za upravljanje znanja
KnowledgeManagementSetupPage = Stran z nastavitvami sistema za upravljanje znanja


#
# About page
#
KnowledgeManagementAbout = O upravljanju znanja
KnowledgeManagementAboutPage = Upravljanje znanja o strani

=======
# Admin page
KnowledgeManagementSetup = Nastavitev sistema za upravljanje znanja
KnowledgeManagementSetupPage = Stran z nastavitvami sistema za upravljanje znanja
# About page
KnowledgeManagementAbout = O upravljanju znanja
KnowledgeManagementAboutPage = Upravljanje znanja o strani
>>>>>>> cc80841a
KnowledgeManagementArea = Upravljanje znanja
MenuKnowledgeRecord = Baza znanja
MenuKnowledgeRecordShort = Baza znanja
ListKnowledgeRecord = Seznam člankov
NewKnowledgeRecord = Nov članek
ValidateReply = Potrdite rešitev
KnowledgeRecords = Članki
KnowledgeRecord = Artikel
KnowledgeRecordExtraFields = Dodatna polja za člen
GroupOfTicket=Skupina vstopnic
YouCanLinkArticleToATicketCategory=Članek lahko povežete s skupino vstopnic (tako da bo članek označen na vseh vstopnicah v tej skupini)
<<<<<<< HEAD
SuggestedForTicketsInGroup=Priporočeno pri ustvarjanju zahtevka

=======
SuggestedForTicketsInGroup=Suggested on tickets creation
>>>>>>> cc80841a
SetObsolete=Nastavi kot zastarelo
ConfirmCloseKM=Ali potrjujete, da je ta članek zaprt kot zastarel?
ConfirmReopenKM=Ali želite obnoviti ta članek v status "Potrjen"?
BoxLastKnowledgerecordDescription=Zadnji %s članki
BoxLastKnowledgerecord=Zadnji članki
BoxLastKnowledgerecordContent=Zadnji članki
BoxLastKnowledgerecordModifiedContent=Zadnji spremenjeni članki
BoxLastModifiedKnowledgerecordDescription=Zadnji %s spremenjeni članki
BoxLastModifiedKnowledgerecord=Zadnji spremenjeni članki<|MERGE_RESOLUTION|>--- conflicted
+++ resolved
@@ -16,29 +16,12 @@
 ModuleKnowledgeManagementName = Sistem za upravljanje znanja
 # Module description 'ModuleKnowledgeManagementDesc'
 ModuleKnowledgeManagementDesc=Upravljajte bazo upravljanja znanja (KM) ali službe za pomoč uporabnikom
-<<<<<<< HEAD
-
-#
-# Admin page
-#
-KnowledgeManagementSetup = Nastavitev sistema za upravljanje znanja
-KnowledgeManagementSetupPage = Stran z nastavitvami sistema za upravljanje znanja
-
-
-#
-# About page
-#
-KnowledgeManagementAbout = O upravljanju znanja
-KnowledgeManagementAboutPage = Upravljanje znanja o strani
-
-=======
 # Admin page
 KnowledgeManagementSetup = Nastavitev sistema za upravljanje znanja
 KnowledgeManagementSetupPage = Stran z nastavitvami sistema za upravljanje znanja
 # About page
 KnowledgeManagementAbout = O upravljanju znanja
 KnowledgeManagementAboutPage = Upravljanje znanja o strani
->>>>>>> cc80841a
 KnowledgeManagementArea = Upravljanje znanja
 MenuKnowledgeRecord = Baza znanja
 MenuKnowledgeRecordShort = Baza znanja
@@ -50,12 +33,7 @@
 KnowledgeRecordExtraFields = Dodatna polja za člen
 GroupOfTicket=Skupina vstopnic
 YouCanLinkArticleToATicketCategory=Članek lahko povežete s skupino vstopnic (tako da bo članek označen na vseh vstopnicah v tej skupini)
-<<<<<<< HEAD
-SuggestedForTicketsInGroup=Priporočeno pri ustvarjanju zahtevka
-
-=======
 SuggestedForTicketsInGroup=Suggested on tickets creation
->>>>>>> cc80841a
 SetObsolete=Nastavi kot zastarelo
 ConfirmCloseKM=Ali potrjujete, da je ta članek zaprt kot zastarel?
 ConfirmReopenKM=Ali želite obnoviti ta članek v status "Potrjen"?
