--- conflicted
+++ resolved
@@ -66,13 +66,8 @@
 PaidBack=Vrnjeno plačilo
 DeletePayment=Brisanje plačila
 ConfirmDeletePayment=Are you sure you want to delete this payment?
-<<<<<<< HEAD
-ConfirmConvertToReduc=Do you want to convert this %s into an absolute discount ?<br>The amount will so be saved among all discounts and could be used as a discount for a current or a future invoice for this customer.
-ConfirmConvertToReducSupplier=Do you want to convert this %s into an absolute discount ?<br>The amount will so be saved among all discounts and could be used as a discount for a current or a future invoice for this supplier.
-=======
 ConfirmConvertToReduc=Do you want to convert this %s into an absolute discount?<br>The amount will be saved among all discounts and could be used as a discount for a current or a future invoice for this customer.
 ConfirmConvertToReducSupplier=Do you want to convert this %s into an absolute discount?<br>The amount will be saved among all discounts and could be used as a discount for a current or a future invoice for this supplier.
->>>>>>> d9b8a8c8
 SupplierPayments=Plačila dobaviteljem
 ReceivedPayments=Prejeta plačila
 ReceivedCustomersPayments=Prejeta plačila od kupcev
@@ -96,13 +91,8 @@
 PaymentAmount=Znesek plačila
 ValidatePayment=Potrdi plačilo
 PaymentHigherThanReminderToPay=Plačilo višje od opomina
-<<<<<<< HEAD
-HelpPaymentHigherThanReminderToPay=Pozor, plačilo zneska enega ali več računov  je višje od preostanka za plačilo. <br> Popravite vaš vnos, ali potrdite znesek in pripravite dobropise za prekoračene zneske za vsak preveč plačan račun.
-HelpPaymentHigherThanReminderToPaySupplier=Attention, the payment amount of one or more bills is higher than the rest to pay. <br> Edit your entry, otherwise confirm and think about creating a credit note of the excess paid for each overpaid invoice.
-=======
 HelpPaymentHigherThanReminderToPay=Attention, the payment amount of one or more bills is higher than the outstanding amount to pay. <br> Edit your entry, otherwise confirm and consider creating a credit note for the excess received for each overpaid invoice.
 HelpPaymentHigherThanReminderToPaySupplier=Attention, the payment amount of one or more bills is higher than the outstanding amount to pay. <br> Edit your entry, otherwise confirm and consider creating a credit note for the excess paid for each overpaid invoice.
->>>>>>> d9b8a8c8
 ClassifyPaid=Označeno kot 'Plačano'
 ClassifyPaidPartially=Označeno kot 'Delno plačano'
 ClassifyCanceled=Označeno kot 'Opuščeno'
@@ -161,11 +151,7 @@
 ErrorInvoiceAvoirMustBeNegative=Napaka, na popravljenem računu mora biti negativni znesek
 ErrorInvoiceOfThisTypeMustBePositive=Napaka, ta tip računa mora imeti pozitiven znesek
 ErrorCantCancelIfReplacementInvoiceNotValidated=Napaka, ne morete preklicati računa, ki je bil zamenjan z drugim računom, ki je še v statusu osnutka
-<<<<<<< HEAD
-ErrorThisPartOrAnotherIsAlreadyUsedSoDiscountSerieCantBeRemoved=This part or another is already used so discount serie cant be removed.
-=======
 ErrorThisPartOrAnotherIsAlreadyUsedSoDiscountSerieCantBeRemoved=This part or another is already used so discount series cannot be removed.
->>>>>>> d9b8a8c8
 BillFrom=Izdajatelj
 BillTo=Prejemnik
 ActionsOnBill=Aktivnosti na računu
@@ -194,13 +180,8 @@
 ConfirmCancelBill=Are you sure you want to cancel invoice <b>%s</b>?
 ConfirmCancelBillQuestion=Why do you want to classify this invoice 'abandoned'?
 ConfirmClassifyPaidPartially=Are you sure you want to change invoice <b>%s</b> to status paid?
-<<<<<<< HEAD
-ConfirmClassifyPaidPartiallyQuestion=This invoice has not been paid completely. What are reasons for you to close this invoice?
-ConfirmClassifyPaidPartiallyReasonAvoir=Neplačan preostanek <b>(%s %s)</b> je popust zaradi predčasnega plačila. DDV je bil popravljen z dobropisom.
-=======
 ConfirmClassifyPaidPartiallyQuestion=This invoice has not been paid completely. What is the reason/s for you closing this invoice?
 ConfirmClassifyPaidPartiallyReasonAvoir=Remaining unpaid <b>(%s %s)</b> is a discount granted because payment was made before term. I regularize the VAT with a credit note.
->>>>>>> d9b8a8c8
 ConfirmClassifyPaidPartiallyReasonDiscount=Remaining unpaid <b>(%s %s)</b> is a discount granted because payment was made before term.
 ConfirmClassifyPaidPartiallyReasonDiscountNoVat=Neplačan preostanek <b>(%s %s)</b> je popust zaradi predčasnega plačila. Strinjam se z izgubo DDV zaradi tega popusta.
 ConfirmClassifyPaidPartiallyReasonDiscountVat=Neplačan preostanek <b>(%s %s)</b> je popust zaradi predčasnega plačila. DDV na ta popust bo vrnjen brez dobropisa.
@@ -567,9 +548,5 @@
 AutoFillDateFromShort=Set start date
 AutoFillDateTo=Set end date for service line with next invoice date
 AutoFillDateToShort=Set end date
-<<<<<<< HEAD
 MaxNumberOfGenerationReached=Max number of gen. reached
-=======
-MaxNumberOfGenerationReached=Max number of gen. reached
-BILL_DELETEInDolibarr=Invoice deleted
->>>>>>> d9b8a8c8
+BILL_DELETEInDolibarr=Invoice deleted