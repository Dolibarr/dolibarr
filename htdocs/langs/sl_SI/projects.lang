# Dolibarr language file - Source file is en_US - projects
RefProject=Ref. project
ProjectRef=Project ref.
ProjectId=Id projekta
ProjectLabel=Project label
Project=Projekt
Projects=Projekti
ProjectsArea=Projects Area
ProjectStatus=Project status
SharedProject=Projekti v skupni rabi
PrivateProject=Project contacts
MyProjectsDesc=Ta pogled je omejen na projekte za katere ste vi kontaktna oseba (ne glede na vrsto).
ProjectsPublicDesc=To pogled predstavlja vse projekte, za katere imate dovoljenje za branje.
TasksOnProjectsPublicDesc=This view presents all tasks on projects you are allowed to read.
ProjectsPublicTaskDesc=This view presents all projects and tasks you are allowed to read.
ProjectsDesc=Ta pogled predstavlja vse projekte (vaše uporabniško dovoljenje vam omogoča ogled vseh).
TasksOnProjectsDesc=This view presents all tasks on all projects (your user permissions grant you permission to view everything).
MyTasksDesc=Ta pogled je omejen na projekte ali naloge, za katere ste kontaktna oseba (ne glede na vrsto).
OnlyOpenedProject=Only open projects are visible (projects in draft or closed status are not visible).
ClosedProjectsAreHidden=Closed projects are not visible.
TasksPublicDesc=Ta pogled predstavlja vse projekte in naloge, za katere imate dovoljenje za branje.
TasksDesc=Ta pogled predstavlja vse projekte in naloge (vaše uporabniško dovoljenje vam omogoča ogled vseh).
AllTaskVisibleButEditIfYouAreAssigned=All tasks for such project are visible, but you can enter time only for task you are assigned on. Assign task to you if you want to enter time on it.
OnlyYourTaskAreVisible=Only tasks you are assigned on are visible. Assign task to you if you want to enter time on it.
<<<<<<< HEAD
ProjectsArea=Projects Area
=======
>>>>>>> 3f5d67d4
NewProject=Nov projekt
AddProject=Ustvari projekt
DeleteAProject=Izbriši projekt
DeleteATask=Izbriši nalogo
ConfirmDeleteAProject=Ali zares želite izbrisati ta projekt ?
ConfirmDeleteATask=Ali zares želite izbrisati to nalogo ?
<<<<<<< HEAD
OfficerProject=Projekt vodje
LastProjects=Zadnjih %s projektov
AllProjects=Vsi projekti
OpenedProjects=Opened projects
OpenedTasks=Opened tasks
OpportunitiesStatusForOpenedProjects=Opportunities amount of opened projects by status
OpportunitiesStatusForProjects=Opportunities amount of projects by status
ProjectsList=Seznam projektov
=======
OpenedProjects=Open projects
OpenedTasks=Open tasks
OpportunitiesStatusForOpenedProjects=Opportunities amount of open projects by status
OpportunitiesStatusForProjects=Opportunities amount of projects by status
>>>>>>> 3f5d67d4
ShowProject=Prikaži projekt
SetProject=Nastavi projekt
NoProject=Nimate definiranega ali lastnega projekta
NbOfProjects=Število projektov
TimeSpent=Porabljen čas
TimeSpentByYou=Time spent by you
TimeSpentByUser=Time spent by user
TimesSpent=Porabljen čas
RefTask=Referenčna naloga
LabelTask=Naziv naloge
TaskTimeSpent=Time spent on tasks
TaskTimeUser=Uporabnik
TaskTimeNote=Beležka
TaskTimeDate=Datum
TasksOnOpenedProject=Tasks on open projects
WorkloadNotDefined=Workload not defined
NewTimeSpent=Nov porabljen čas
MyTimeSpent=Moj porabljen čas
Tasks=Naloge
Task=Naloga
TaskDateStart=Datum začetka naloge
TaskDateEnd=Datum konca naloge
TaskDescription=Opis naloge
NewTask=Nova naloga
AddTask=Ustvari nalogo
Activity=Aktivnost
Activities=Naloge/aktivnosti
MyActivities=Moje naloge/aktivnosti
MyProjects=Moji projekti
MyProjectsArea=My projects Area
DurationEffective=Efektivno trajanje
ProgressDeclared=Declared progress
ProgressCalculated=Calculated progress
Time=Čas
ListOfTasks=List of tasks
GoToListOfTimeConsumed=Go to list of time consumed
GoToListOfTasks=Go to list of tasks
ListProposalsAssociatedProject=Seznam komercialnih ponudb, povezanih s projektom
ListOrdersAssociatedProject=Seznam naročil kupcev, povezanih s projektom
ListInvoicesAssociatedProject=Seznam računov kupcem, povezanih s projektom
ListPredefinedInvoicesAssociatedProject=List of customer's template invoices associated with project
ListSupplierOrdersAssociatedProject=Seznam naročil pri dobaviteljih, povezanih s projektom
ListSupplierInvoicesAssociatedProject=Seznam računov dobaviteljev, povezanih s projektom
ListContractAssociatedProject=Seznam pogodb, povezanih s projektom
ListFichinterAssociatedProject=Seznam intervencij, povezanih s projektom
ListExpenseReportsAssociatedProject=List of expense reports associated with the project
ListDonationsAssociatedProject=List of donations associated with the project
ListActionsAssociatedProject=Seznam aktivnosti, povezanih s projektom
ListTaskTimeUserProject=List of time consumed on tasks of project
ActivityOnProjectToday=Activity on project today
ActivityOnProjectYesterday=Activity on project yesterday
ActivityOnProjectThisWeek=Aktivnosti na projektu v tem tednu
ActivityOnProjectThisMonth=Aktivnosti na projektu v tem mesecu
ActivityOnProjectThisYear=Aktivnosti na projektu v tem letu
ChildOfTask=Podrejen projektu/nalogi
NotOwnerOfProject=Niste lastnik tega zasebnega projekta
AffectedTo=Učinkuje na
CantRemoveProject=Tega projekta ne morete premakniti, ker je povezan z nekaterimi drugimi objekti (računi, naročila ali drugo). Glejte jeziček z referencami.
ValidateProject=Potrdite projekt
ConfirmValidateProject=Ali zares želite potrditi ta projekt?
CloseAProject=Zaprite projekt
ConfirmCloseAProject=Ali zares želite zapreti ta projekt?
ReOpenAProject=Odprite projekt
ConfirmReOpenAProject=Ali zares želite ponovno odpreti ta projekt?
ProjectContact=Kontakti za projekt
ActionsOnProject=Aktivnosti o projektu
YouAreNotContactOfProject=Niste kontakt tega privatnega projekta
DeleteATimeSpent=Izbrišite porabljen čas
ConfirmDeleteATimeSpent=Ali zares želite izbrisati porabljen čas?
DoNotShowMyTasksOnly=See also tasks not assigned to me
ShowMyTasksOnly=View only tasks assigned to me
TaskRessourceLinks=Resources
ProjectsDedicatedToThisThirdParty=Projekti, ki so povezani s tem partnerjem
NoTasks=Ni nalog za ta projekt
LinkedToAnotherCompany=Povezane z drugimi partnerji
TaskIsNotAffectedToYou=Task not assigned to you
ErrorTimeSpentIsEmpty=Ni porabljenega časa
ThisWillAlsoRemoveTasks=Ta aktivnost bo tudi izbrisala vse naloge projekta (<b>%s</b> trenutne naloge) in vse vnose porabljenega časa.
IfNeedToUseOhterObjectKeepEmpty=Če nekateri objekti (računi, naročila, ...), ki pripadajo drugemu partnerju, morajo biti vezani na projekt, ki se kreira, pustite polje prazno, da je projekt lahko vezan na več partnerjev.
CloneProject=Kloniraj projekt
CloneTasks=Kloniraj naloge
CloneContacts=Kloniraj kontakte
CloneNotes=Kloniraj opombe
CloneProjectFiles=Kloniraj skupne datoteke projekta
CloneTaskFiles=Kloniraj skupno(e) datoteko(e) naloge (če je bila naloga klonirana)
CloneMoveDate=Update project/tasks dates from now ?
ConfirmCloneProject=Ali zares želite klonirati ta projekt?
ProjectReportDate=Spremenite datum naloge glede na začetni datum projekta
ErrorShiftTaskDate=Nemogoče je spremeniti datum naloge glede na nov začetni datum projekta
ProjectsAndTasksLines=Projekti in naloge
ProjectCreatedInDolibarr=Projekt %s je bil ustvarjen
TaskCreatedInDolibarr=Task %s created
TaskModifiedInDolibarr=Task %s modified
TaskDeletedInDolibarr=Task %s deleted
OpportunityStatus=Opportunity status
OpportunityStatusShort=Opp. status
OpportunityProbability=Opportunity probability
OpportunityProbabilityShort=Opp. probab.
OpportunityAmount=Opportunity amount
OpportunityAmountShort=Opp. amount
OpportunityAmountAverageShort=Average Opp. amount
OpportunityAmountWeigthedShort=Weighted Opp. amount
WonLostExcluded=Won/Lost excluded
##### Types de contacts #####
TypeContact_project_internal_PROJECTLEADER=Vodja projekta
TypeContact_project_external_PROJECTLEADER=Vodja projekta
TypeContact_project_internal_PROJECTCONTRIBUTOR=Contributor
TypeContact_project_external_PROJECTCONTRIBUTOR=Contributor
TypeContact_project_task_internal_TASKEXECUTIVE=Odgovorna oseba
TypeContact_project_task_external_TASKEXECUTIVE=Odgovorna oseba
TypeContact_project_task_internal_TASKCONTRIBUTOR=Contributor
TypeContact_project_task_external_TASKCONTRIBUTOR=Contributor
SelectElement=Izberi element
AddElement=Povezava do elementa
# Documents models
DocumentModelBeluga=Project template for linked objects overview
DocumentModelBaleine=Project report template for tasks
PlannedWorkload=Planirana delovna obremenitev
PlannedWorkloadShort=Workload
ProjectReferers=Related items
ProjectMustBeValidatedFirst=Projekt mora biti najprej potrjen
FirstAddRessourceToAllocateTime=Associate a resource to allocate time
InputPerDay=Input per day
InputPerWeek=Input per week
InputPerAction=Input per action
TimeAlreadyRecorded=Time spent already recorded for this task/day and user %s
ProjectsWithThisUserAsContact=Projects with this user as contact
TasksWithThisUserAsContact=Tasks assigned to this user
ResourceNotAssignedToProject=Not assigned to project
<<<<<<< HEAD
ResourceNotAssignedToTask=Not assigned to task
=======
>>>>>>> 3f5d67d4
ResourceNotAssignedToTheTask=Not assigned to the task
AssignTaskToMe=Assign task to me
AssignTask=Assign
ProjectOverview=Overview
ManageTasks=Use projects to follow tasks and time
ManageOpportunitiesStatus=Use projects to follow leads/opportinuties
ProjectNbProjectByMonth=Nb of created projects by month
ProjectOppAmountOfProjectsByMonth=Amount of opportunities by month
ProjectWeightedOppAmountOfProjectsByMonth=Weighted amount of opportunities by month
ProjectOpenedProjectByOppStatus=Open project/lead by opportunity status
ProjectsStatistics=Statistics on projects/leads
TaskAssignedToEnterTime=Task assigned. Entering time on this task should be possible.
IdTaskTime=Id task time
YouCanCompleteRef=If you want to complete the ref with some information (to use it as search filters), it is recommanded to add a - character to separate it, so the automatic numbering will still work correctly for next projects. For example %s-ABC. You may also prefer to add search keys into label.
<<<<<<< HEAD
OpenedProjectsByThirdparties=Opened projects by thirdparties
OnlyOpportunitiesShort=Only opportunities
OpenedOpportunitiesShort=Opened opportunities
=======
OpenedProjectsByThirdparties=Open projects by thirdparties
OnlyOpportunitiesShort=Only opportunities
OpenedOpportunitiesShort=Open opportunities
>>>>>>> 3f5d67d4
NotAnOpportunityShort=Not an opportunity
OpportunityTotalAmount=Opportunities total amount
OpportunityPonderatedAmount=Opportunities weighted amount
OpportunityPonderatedAmountDesc=Opportunities amount weighted with probability
OppStatusPROSP=Prospection
OppStatusQUAL=Qualification
OppStatusPROPO=Proposal
OppStatusNEGO=Negociation
OppStatusPENDING=Pending
OppStatusWON=Won
OppStatusLOST=Lost
Budget=Budget<|MERGE_RESOLUTION|>--- conflicted
+++ resolved
@@ -22,31 +22,16 @@
 TasksDesc=Ta pogled predstavlja vse projekte in naloge (vaše uporabniško dovoljenje vam omogoča ogled vseh).
 AllTaskVisibleButEditIfYouAreAssigned=All tasks for such project are visible, but you can enter time only for task you are assigned on. Assign task to you if you want to enter time on it.
 OnlyYourTaskAreVisible=Only tasks you are assigned on are visible. Assign task to you if you want to enter time on it.
-<<<<<<< HEAD
-ProjectsArea=Projects Area
-=======
->>>>>>> 3f5d67d4
 NewProject=Nov projekt
 AddProject=Ustvari projekt
 DeleteAProject=Izbriši projekt
 DeleteATask=Izbriši nalogo
 ConfirmDeleteAProject=Ali zares želite izbrisati ta projekt ?
 ConfirmDeleteATask=Ali zares želite izbrisati to nalogo ?
-<<<<<<< HEAD
-OfficerProject=Projekt vodje
-LastProjects=Zadnjih %s projektov
-AllProjects=Vsi projekti
-OpenedProjects=Opened projects
-OpenedTasks=Opened tasks
-OpportunitiesStatusForOpenedProjects=Opportunities amount of opened projects by status
-OpportunitiesStatusForProjects=Opportunities amount of projects by status
-ProjectsList=Seznam projektov
-=======
 OpenedProjects=Open projects
 OpenedTasks=Open tasks
 OpportunitiesStatusForOpenedProjects=Opportunities amount of open projects by status
 OpportunitiesStatusForProjects=Opportunities amount of projects by status
->>>>>>> 3f5d67d4
 ShowProject=Prikaži projekt
 SetProject=Nastavi projekt
 NoProject=Nimate definiranega ali lastnega projekta
@@ -176,10 +161,6 @@
 ProjectsWithThisUserAsContact=Projects with this user as contact
 TasksWithThisUserAsContact=Tasks assigned to this user
 ResourceNotAssignedToProject=Not assigned to project
-<<<<<<< HEAD
-ResourceNotAssignedToTask=Not assigned to task
-=======
->>>>>>> 3f5d67d4
 ResourceNotAssignedToTheTask=Not assigned to the task
 AssignTaskToMe=Assign task to me
 AssignTask=Assign
@@ -194,15 +175,9 @@
 TaskAssignedToEnterTime=Task assigned. Entering time on this task should be possible.
 IdTaskTime=Id task time
 YouCanCompleteRef=If you want to complete the ref with some information (to use it as search filters), it is recommanded to add a - character to separate it, so the automatic numbering will still work correctly for next projects. For example %s-ABC. You may also prefer to add search keys into label.
-<<<<<<< HEAD
-OpenedProjectsByThirdparties=Opened projects by thirdparties
-OnlyOpportunitiesShort=Only opportunities
-OpenedOpportunitiesShort=Opened opportunities
-=======
 OpenedProjectsByThirdparties=Open projects by thirdparties
 OnlyOpportunitiesShort=Only opportunities
 OpenedOpportunitiesShort=Open opportunities
->>>>>>> 3f5d67d4
 NotAnOpportunityShort=Not an opportunity
 OpportunityTotalAmount=Opportunities total amount
 OpportunityPonderatedAmount=Opportunities weighted amount
