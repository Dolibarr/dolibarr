--- conflicted
+++ resolved
@@ -1,11 +1,5 @@
 # Dolibarr language file - Source file is en_US - cron
 # About page
-<<<<<<< HEAD
-About = حول
-CronAbout = حول كرون
-CronAboutPage = كرون حول الصفحة
-=======
->>>>>>> 3f5d67d4
 # Right
 Permission23101 = قراءة مهمة مجدولة
 Permission23102 = إنشاء / تحديث المجدولة وظيفة
@@ -21,22 +15,10 @@
 CronExplainHowToRunWin=على مايكروسوفت (TM) ويندوز environement يمكنك استخدام أدوات مهمة مجدولة لتشغيل سطر الأوامر كل 5 دقائق
 CronMethodDoesNotExists=Class %s does not contains any method %s
 # Menu
-<<<<<<< HEAD
-CronJobs=المهام المجدولة
-CronListActive=List of enabled/scheduled jobs
-CronListInactive=قائمة وظائف ذوي الاحتياجات الخاصة
-EnabledAndDisabled=Enabled and disabled
-# Page list
-CronDateLastRun=الماضي البعيد
-CronLastOutput=نشاط انتاج المدى
-CronLastResult=آخر رمز النتيجة
-CronListOfCronJobs=قائمة المهام المجدولة
-=======
 EnabledAndDisabled=Enabled and disabled
 # Page list
 CronLastOutput=نشاط انتاج المدى
 CronLastResult=آخر رمز النتيجة
->>>>>>> 3f5d67d4
 CronCommand=أمر
 CronList=المهام المجدولة
 CronDelete=حذف المهام المجدولة
@@ -44,33 +26,17 @@
 CronExecute=إطلاق المهام المجدولة
 CronConfirmExecute=هل أنت متأكد أنك تريد تنفيذ هذه المهام المجدولة الآن؟
 CronInfo=وحدة مهمة مجدولة تسمح لتنفيذ المهمة التي تم التخطيط لها
-<<<<<<< HEAD
-CronWaitingJobs=في انتظار وظيفة
-=======
->>>>>>> 3f5d67d4
 CronTask=وظيفة
 CronNone=بلا
 CronDtStart=Not before
 CronDtEnd=Not after
 CronDtNextLaunch=إعدام المقبل
-<<<<<<< HEAD
-CronDtLastLaunch=Start date of last execution
-CronDtLastResult=End date of last execution
-=======
 CronDtLastLaunch=Start date of latest execution
 CronDtLastResult=End date of latest execution
->>>>>>> 3f5d67d4
 CronFrequency=تردد
 CronClass=الصف
 CronMethod=الطريقة
 CronModule=وحدة
-<<<<<<< HEAD
-CronAction=إجراء
-CronStatus=حالة
-CronStatusActive=مكن
-CronStatusInactive=المعاقين
-=======
->>>>>>> 3f5d67d4
 CronNoJobs=أي وظيفة سجلت
 CronPriority=الأولوية
 CronLabel=وصف
@@ -80,18 +46,10 @@
 JobFinished=العمل بدأ وانتهى
 #Page card
 CronAdd= إضافة وظائف
-<<<<<<< HEAD
-CronHourStart= بدء ساعة وتاريخ وظيفة
-CronEvery=العمل كل تنفيذ
-CronObject=المثال / إنشاء عنصر
-CronArgs=البارامترات
-CronSaveSucess=حفظ بنجاح
-=======
 CronEvery=العمل كل تنفيذ
 CronObject=المثال / إنشاء عنصر
 CronArgs=البارامترات
 CronSaveSucess=Save successfully
->>>>>>> 3f5d67d4
 CronNote=التعليق
 CronFieldMandatory=الحقول%s إلزامي
 CronErrEndDateStartDt=تاريخ نهاية لا يمكن أن يكون قبل تاريخ البدء
@@ -109,23 +67,12 @@
 CronCreateJob=إنشاء مهمة مجدولة جديدة
 CronFrom=من عند
 # Info
-<<<<<<< HEAD
-CronInfoPage=معلومات
-=======
->>>>>>> 3f5d67d4
 # Common
 CronType=نوع العمل
 CronType_method=استدعاء الأسلوب من فئة Dolibarr
 CronType_command=الأمر Shell
-<<<<<<< HEAD
-CronMenu=كرون
-CronCannotLoadClass=لا يمكن تحميل الطبقة %s أو الكائن %s
-UseMenuModuleToolsToAddCronJobs=الذهاب إلى قائمة "الرئيسية - أدوات الوحدات - قائمة الوظيفي" لرؤية وتعديل المهام المجدولة.
-TaskDisabled=تعطيل وظيفة
-=======
 CronCannotLoadClass=لا يمكن تحميل الطبقة %s أو الكائن %s
 UseMenuModuleToolsToAddCronJobs=Go into menu "Home - Admin tools - Scheduled jobs" to see and edit scheduled jobs.
 JobDisabled=Job disabled
->>>>>>> 3f5d67d4
 MakeLocalDatabaseDumpShort=Local database backup
 MakeLocalDatabaseDump=Create a local database dump