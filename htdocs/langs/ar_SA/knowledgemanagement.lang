# Copyright (C) 2021 SuperAdmin
#
# This program is free software: you can redistribute it and/or modify
# it under the terms of the GNU General Public License as published by
# the Free Software Foundation, either version 3 of the License, or
# (at your option) any later version.
# This program is distributed in the hope that it will be useful,
# but WITHOUT ANY WARRANTY; without even the implied warranty of
# MERCHANTABILITY or FITNESS FOR A PARTICULAR PURPOSE.  See the
# GNU General Public License for more details.
# You should have received a copy of the GNU General Public License
# along with this program.  If not, see .

# Generic
# Module label 'ModuleKnowledgeManagementName'
ModuleKnowledgeManagementName = نظام إدارة المعرفة
# Module description 'ModuleKnowledgeManagementDesc'
ModuleKnowledgeManagementDesc=إدارة إدارة المعرفة (KM) أو قاعدة مكتب المساعدة
<<<<<<< HEAD

#
# Admin page
#
KnowledgeManagementSetup = إعداد نظام إدارة المعرفة
KnowledgeManagementSetupPage = صفحة إعداد نظام إدارة المعرفة


#
# About page
#
KnowledgeManagementAbout = حول إدارة المعرفة
KnowledgeManagementAboutPage = إدارة المعرفة حول الصفحة

=======
# Admin page
KnowledgeManagementSetup = إعداد نظام إدارة المعرفة
KnowledgeManagementSetupPage = صفحة إعداد نظام إدارة المعرفة
# About page
KnowledgeManagementAbout = حول إدارة المعرفة
KnowledgeManagementAboutPage = إدارة المعرفة حول الصفحة
>>>>>>> cc80841a
KnowledgeManagementArea = إدارة المعرفة
MenuKnowledgeRecord = قاعدة المعرفة
MenuKnowledgeRecordShort = قاعدة المعرفة
ListKnowledgeRecord = قائمة المقالات
NewKnowledgeRecord = مقال جديد
ValidateReply = تحقق من صحة الحل
KnowledgeRecords = مقالات
KnowledgeRecord = عنصر
KnowledgeRecordExtraFields = Extrafields للمادة
GroupOfTicket=مجموعة التذاكر
YouCanLinkArticleToATicketCategory=يمكنك ربط المقالة بمجموعة تذاكر (لذلك سيتم تمييز المقالة على أي تذاكر في هذه المجموعة)
<<<<<<< HEAD
SuggestedForTicketsInGroup=مقترح عند إنشاء التذاكر

=======
SuggestedForTicketsInGroup=Suggested on tickets creation
>>>>>>> cc80841a
SetObsolete=تعيين كما عفا عليها الزمن
ConfirmCloseKM=هل تؤكد أن إغلاق هذا المقال قد عفا عليه الزمن؟
ConfirmReopenKM=هل تريد استعادة هذه المقالة إلى الحالة "تم التحقق منها"؟
BoxLastKnowledgerecordDescription=آخر مقالات %s
BoxLastKnowledgerecord=المقالات الأخيرة
BoxLastKnowledgerecordContent=المقالات الأخيرة
BoxLastKnowledgerecordModifiedContent=آخر المقالات المعدلة
BoxLastModifiedKnowledgerecordDescription=آخر %s المقالات المعدلة
BoxLastModifiedKnowledgerecord=آخر المقالات المعدلة<|MERGE_RESOLUTION|>--- conflicted
+++ resolved
@@ -16,29 +16,12 @@
 ModuleKnowledgeManagementName = نظام إدارة المعرفة
 # Module description 'ModuleKnowledgeManagementDesc'
 ModuleKnowledgeManagementDesc=إدارة إدارة المعرفة (KM) أو قاعدة مكتب المساعدة
-<<<<<<< HEAD
-
-#
-# Admin page
-#
-KnowledgeManagementSetup = إعداد نظام إدارة المعرفة
-KnowledgeManagementSetupPage = صفحة إعداد نظام إدارة المعرفة
-
-
-#
-# About page
-#
-KnowledgeManagementAbout = حول إدارة المعرفة
-KnowledgeManagementAboutPage = إدارة المعرفة حول الصفحة
-
-=======
 # Admin page
 KnowledgeManagementSetup = إعداد نظام إدارة المعرفة
 KnowledgeManagementSetupPage = صفحة إعداد نظام إدارة المعرفة
 # About page
 KnowledgeManagementAbout = حول إدارة المعرفة
 KnowledgeManagementAboutPage = إدارة المعرفة حول الصفحة
->>>>>>> cc80841a
 KnowledgeManagementArea = إدارة المعرفة
 MenuKnowledgeRecord = قاعدة المعرفة
 MenuKnowledgeRecordShort = قاعدة المعرفة
@@ -50,12 +33,7 @@
 KnowledgeRecordExtraFields = Extrafields للمادة
 GroupOfTicket=مجموعة التذاكر
 YouCanLinkArticleToATicketCategory=يمكنك ربط المقالة بمجموعة تذاكر (لذلك سيتم تمييز المقالة على أي تذاكر في هذه المجموعة)
-<<<<<<< HEAD
-SuggestedForTicketsInGroup=مقترح عند إنشاء التذاكر
-
-=======
 SuggestedForTicketsInGroup=Suggested on tickets creation
->>>>>>> cc80841a
 SetObsolete=تعيين كما عفا عليها الزمن
 ConfirmCloseKM=هل تؤكد أن إغلاق هذا المقال قد عفا عليه الزمن؟
 ConfirmReopenKM=هل تريد استعادة هذه المقالة إلى الحالة "تم التحقق منها"؟
