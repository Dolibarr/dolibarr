--- conflicted
+++ resolved
@@ -1,35 +1,12 @@
 # Dolibarr language file - Source file is en_US - paybox
 PayBoxSetup=إعداد وحدة PayBox
 PayBoxDesc=تقدم هذه الوحدة صفحات للسماح بالدفع على <a href="https://www.paybox.com" target="_blank" rel="noopener noreferrer external"> Paybox </a> من قبل العملاء. يمكن استخدام هذا للدفع المجاني أو للدفع على شيء Dolibarr معين (فاتورة ، أمر ، ...)
-<<<<<<< HEAD
-FollowingUrlAreAvailableToMakePayments=تتوفر عناوين URL التالية لتقديم صفحة إلى عميل لإجراء دفعة على عناصر دوليبار
-PaymentForm=نموذج الدفع
-WelcomeOnPaymentPage=مرحبًا بك في خدمة الدفع عبر الإنترنت
-ThisScreenAllowsYouToPay=هذه الشاشة تسمح لك بإجراء الدفع عبر الإنترنت إلى %s.
-ThisIsInformationOnPayment=هذه هي معلومات عن الدفع للقيام به
-ToComplete=لإكمال
-YourEMail=البريد الإلكتروني لتلقي تأكيد الدفع
-Creditor=دائن
-PaymentCode=رمز الدفع
-PayBoxDoPayment=ادفع باستخدام Paybox
-YouWillBeRedirectedOnPayBox=سيتم إعادة توجيهك على صفحة Paybox الأمنة لإدخال معلومات بطاقة الائتمان الخاصة بك
-Continue=التالي
-SetupPayBoxToHavePaymentCreatedAutomatically=قم بإعداد Paybox الخاص بك بعنوان url <b> %s </b> حتى يتم إنشاء الدفع تلقائيًا عند التحقق من صحته بواسطة Paybox.
-YourPaymentHasBeenRecorded=تؤكد هذه الصفحة أنه قد تم تسجيل دفعتك. شكرا لكم.
-YourPaymentHasNotBeenRecorded=لم يتم تسجيل دفعتك وتم إلغاء المعاملة. شكرًا لك.
-AccountParameter=معلمات الحساب
-UsageParameter=معلمات الاستخدام
-InformationToFindParameters=مساعدة للعثور على معلومات الحساب الخاص بك %s
-PAYBOX_CGI_URL_V2=Url من Paybox CGI وحدة للدفع
-CSSUrlForPaymentForm=CSS style sheet url  لنموذج الدفع
-=======
 PayBoxDoPayment=ادفع باستخدام Paybox
 YouWillBeRedirectedOnPayBox=سيتم إعادة توجيهك على صفحة Paybox الأمنة لإدخال معلومات بطاقة الائتمان الخاصة بك
 SetupPayBoxToHavePaymentCreatedAutomatically=قم بإعداد Paybox الخاص بك بعنوان url <b> %s </b> حتى يتم إنشاء الدفع تلقائيًا عند التحقق من صحته بواسطة Paybox.
 YourPaymentHasBeenRecorded=تؤكد هذه الصفحة أنه قد تم تسجيل دفعتك. شكرا لكم.
 YourPaymentHasNotBeenRecorded=لم يتم تسجيل دفعتك وتم إلغاء المعاملة. شكرًا لك.
 PAYBOX_CGI_URL_V2=Url من Paybox CGI وحدة للدفع
->>>>>>> cc80841a
 NewPayboxPaymentReceived=تلقى الدفع Paybox الجديد
 NewPayboxPaymentFailed=دفع Paybox جديد حاول ولكنه فشل
 PAYBOX_PAYONLINE_SENDEMAIL=إشعار بالبريد الإلكتروني بعد محاولة الدفع (نجاح أو فشل)
