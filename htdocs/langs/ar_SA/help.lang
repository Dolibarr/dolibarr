# Dolibarr language file - Source file is en_US - help
CommunitySupport=منتدى / ويكي الدعم
EMailSupport=دعم رسائل البريد الإلكتروني
RemoteControlSupport=الوقت الحقيقي عبر الإنترنت / الدعم عن بعد
OtherSupport=دعم آخر
ToSeeListOfAvailableRessources=للاتصال / الاطلاع على الموارد المتاحة:
HelpCenter=مركز المساعدة
DolibarrHelpCenter=Dolibarr Help and Support Center
ToGoBackToDolibarr=Otherwise, <a href="%s">click here to continue to use Dolibarr</a>.
TypeOfSupport=Type of support
TypeSupportCommunauty=المجتمع (مجاني)
TypeSupportCommercial=تجاري
TypeOfHelp=نوع
NeedHelpCenter=هل تحتاج إلى مساعدة أو دعم؟
Efficiency=الكفاءة
<<<<<<< HEAD
TypeHelpOnly=فقط مساعدة
TypeHelpDev=+ المساعدة على التنمية
TypeHelpDevForm=مساعدة التنمية + + تشكيل
ToGetHelpGoOnSparkAngels1=ويمكن أن توفر بعض الشركات سريعة (ما الفورية) ، وزيادة كفاءة شبكة الإنترنت عن طريق دعم السيطرة على جهاز الكمبيوتر الخاص بك. مساعدات من هذا القبيل يمكن الاطلاع على الموقع الإلكتروني <b>ل ٪</b> :
ToGetHelpGoOnSparkAngels3=كما يمكنك الذهاب الى قائمة المدربين كل ما هو متاح لDolibarr ، لهذا اضغط على زر
ToGetHelpGoOnSparkAngels2=في بعض الأحيان ، لا يوجد أي شركة المتاحة في الوقت الراهن تقوم بإجراء البحث ، لذلك اعتقد تغيير فلتر للبحث عن "توافر جميع". ستتمكن من ارسال المزيد من الطلبات.
BackToHelpCenter=Otherwise, click here to go <a href=بخلاف ذلك ، انقر هنا للذهاب <a href="%s">الى الصفحة الرئيسية لمركز المساعدة.</a>
LinkToGoldMember=تستطيع الاتصال به من قبل المدرب مختار مسبقا لغتك Dolibarr (٪) عن طريق النقر فوق القطعة له (والحد الاعلى لسعر يتم تحديثها تلقائيا) :
PossibleLanguages=اللغات المدعومة
SubscribeToFoundation=مساعدة مشروع Dolibarr، الاشتراك في الجمعية
SeeOfficalSupport=للحصول على الدعم Dolibarr الرسمي في لغتك: <br> <b><a href="%s" target="_blank">٪ الصورة</a></b>
=======
TypeHelpOnly=المساعدة فقط
TypeHelpDev=مساعدة + التنمية
TypeHelpDevForm=Help+Development+Training
BackToHelpCenter=Otherwise, <a href="%s">go back to Help center home page</a>.
LinkToGoldMember=You can call one of the trainers preselected by Dolibarr for your language (%s) by clicking their Widget (status and maximum price are automatically updated):
PossibleLanguages=اللغات المدعومة
SubscribeToFoundation=Help the Dolibarr project, subscribe to the foundation
SeeOfficalSupport=للحصول على دعم رسمي من دوليبار بلغتك: <br> <b> <a href="%s" target="_blank"> %s </a></b>
>>>>>>> d9b8a8c8
<|MERGE_RESOLUTION|>--- conflicted
+++ resolved
@@ -13,19 +13,6 @@
 TypeOfHelp=نوع
 NeedHelpCenter=هل تحتاج إلى مساعدة أو دعم؟
 Efficiency=الكفاءة
-<<<<<<< HEAD
-TypeHelpOnly=فقط مساعدة
-TypeHelpDev=+ المساعدة على التنمية
-TypeHelpDevForm=مساعدة التنمية + + تشكيل
-ToGetHelpGoOnSparkAngels1=ويمكن أن توفر بعض الشركات سريعة (ما الفورية) ، وزيادة كفاءة شبكة الإنترنت عن طريق دعم السيطرة على جهاز الكمبيوتر الخاص بك. مساعدات من هذا القبيل يمكن الاطلاع على الموقع الإلكتروني <b>ل ٪</b> :
-ToGetHelpGoOnSparkAngels3=كما يمكنك الذهاب الى قائمة المدربين كل ما هو متاح لDolibarr ، لهذا اضغط على زر
-ToGetHelpGoOnSparkAngels2=في بعض الأحيان ، لا يوجد أي شركة المتاحة في الوقت الراهن تقوم بإجراء البحث ، لذلك اعتقد تغيير فلتر للبحث عن "توافر جميع". ستتمكن من ارسال المزيد من الطلبات.
-BackToHelpCenter=Otherwise, click here to go <a href=بخلاف ذلك ، انقر هنا للذهاب <a href="%s">الى الصفحة الرئيسية لمركز المساعدة.</a>
-LinkToGoldMember=تستطيع الاتصال به من قبل المدرب مختار مسبقا لغتك Dolibarr (٪) عن طريق النقر فوق القطعة له (والحد الاعلى لسعر يتم تحديثها تلقائيا) :
-PossibleLanguages=اللغات المدعومة
-SubscribeToFoundation=مساعدة مشروع Dolibarr، الاشتراك في الجمعية
-SeeOfficalSupport=للحصول على الدعم Dolibarr الرسمي في لغتك: <br> <b><a href="%s" target="_blank">٪ الصورة</a></b>
-=======
 TypeHelpOnly=المساعدة فقط
 TypeHelpDev=مساعدة + التنمية
 TypeHelpDevForm=Help+Development+Training
@@ -33,5 +20,4 @@
 LinkToGoldMember=You can call one of the trainers preselected by Dolibarr for your language (%s) by clicking their Widget (status and maximum price are automatically updated):
 PossibleLanguages=اللغات المدعومة
 SubscribeToFoundation=Help the Dolibarr project, subscribe to the foundation
-SeeOfficalSupport=للحصول على دعم رسمي من دوليبار بلغتك: <br> <b> <a href="%s" target="_blank"> %s </a></b>
->>>>>>> d9b8a8c8
+SeeOfficalSupport=للحصول على دعم رسمي من دوليبار بلغتك: <br> <b> <a href="%s" target="_blank"> %s </a></b>