# Dolibarr language file - Source file is en_US - help
CommunitySupport=منتدى / الدعم ويكي
EMailSupport=رسائل البريد الإلكتروني لدعم
RemoteControlSupport=الانترنت في الوقت الحقيقي / النائية الدعم
OtherSupport=الدعم الأخرى
ToSeeListOfAvailableRessources=للاتصال / انظر الموارد المتاحة :
HelpCenter=مركز المساعدة
DolibarrHelpCenter=Dolibarr مركز المساعدة والدعم
ToGoBackToDolibarr=Otherwise, click <a href=بخلاف ذلك ، انقر <a href="%s">هنا لاستخدام Dolibarr</a>
TypeOfSupport=مصدر الدعم
TypeSupportCommunauty=المجتمع (مجاني)
TypeSupportCommercial=التجارية
TypeOfHelp=نوع
NeedHelpCenter=بحاجة إلى مساعدة أو دعم؟
Efficiency=الكفاءة
TypeHelpOnly=يساعد فقط
TypeHelpDev=+ المساعدة على التنمية
TypeHelpDevForm=مساعدة التنمية + + تشكيل
ToGetHelpGoOnSparkAngels1=ويمكن أن توفر بعض الشركات سريعة (ما الفورية) ، وزيادة كفاءة شبكة الإنترنت عن طريق دعم السيطرة على جهاز الكمبيوتر الخاص بك. مساعدات من هذا القبيل يمكن الاطلاع على الموقع الإلكتروني <b>ل ٪</b> :
ToGetHelpGoOnSparkAngels3=كما يمكنك الذهاب الى قائمة المدربين كل ما هو متاح لDolibarr ، لهذا اضغط على زر
ToGetHelpGoOnSparkAngels2=في بعض الأحيان ، لا يوجد أي شركة المتاحة في الوقت الراهن تقوم بإجراء البحث ، لذلك اعتقد تغيير فلتر للبحث عن "توافر جميع". ستتمكن من ارسال المزيد من الطلبات.
BackToHelpCenter=Otherwise, click here to go <a href=بخلاف ذلك ، انقر هنا للذهاب <a href="%s">الى الصفحة الرئيسية لمركز المساعدة.</a>
LinkToGoldMember=تستطيع الاتصال به من قبل المدرب مختار مسبقا لغتك Dolibarr (٪) عن طريق النقر فوق القطعة له (والحد الاعلى لسعر يتم تحديثها تلقائيا) :
PossibleLanguages=وأيد لغات
<<<<<<< HEAD
MakeADonation=مساعدة Dolibarr المشروع ، تقديم تبرع
=======
>>>>>>> 3f5d67d4
SubscribeToFoundation=مساعدة مشروع Dolibarr، الاشتراك في الجمعية
SeeOfficalSupport=للحصول على الدعم Dolibarr الرسمي في لغتك: <br> <b><a href="%s" target="_blank">٪ الصورة</a></b><|MERGE_RESOLUTION|>--- conflicted
+++ resolved
@@ -22,9 +22,5 @@
 BackToHelpCenter=Otherwise, click here to go <a href=بخلاف ذلك ، انقر هنا للذهاب <a href="%s">الى الصفحة الرئيسية لمركز المساعدة.</a>
 LinkToGoldMember=تستطيع الاتصال به من قبل المدرب مختار مسبقا لغتك Dolibarr (٪) عن طريق النقر فوق القطعة له (والحد الاعلى لسعر يتم تحديثها تلقائيا) :
 PossibleLanguages=وأيد لغات
-<<<<<<< HEAD
-MakeADonation=مساعدة Dolibarr المشروع ، تقديم تبرع
-=======
->>>>>>> 3f5d67d4
 SubscribeToFoundation=مساعدة مشروع Dolibarr، الاشتراك في الجمعية
 SeeOfficalSupport=للحصول على الدعم Dolibarr الرسمي في لغتك: <br> <b><a href="%s" target="_blank">٪ الصورة</a></b>