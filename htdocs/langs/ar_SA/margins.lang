--- conflicted
+++ resolved
@@ -20,12 +20,6 @@
 ProductService=المنتج أو الخدمة
 AllProducts=جميع المنتجات والخدمات
 ChooseProduct/Service=اختيار المنتج أو الخدمة
-<<<<<<< HEAD
-StartDate=تاريخ البدء
-EndDate=نهاية التاريخ
-Launch=يبدأ
-=======
->>>>>>> 3f5d67d4
 ForceBuyingPriceIfNull=شراء قوة السعر / التكلفة إلى سعر البيع إذا لم تحدد
 ForceBuyingPriceIfNullDetails=إن لم يكن سعر الشراء / تكلفة محددة، وهذا الخيار "ON"، سوف يكون هامش الصفر على خط (شراء / تكلفة سعر = سعر البيع)، وإلا ("OFF")، زبدة نباتية سوف يكون مساويا لالافتراضية المقترحة.
 MARGIN_METHODE_FOR_DISCOUNT=طريقة هامش للحصول على تخفيضات عالمية
@@ -34,32 +28,16 @@
 UseDiscountOnTotal=على المجموع الفرعي
 MARGIN_METHODE_FOR_DISCOUNT_DETAILS=يحدد إذا يتم التعامل مع الخصم العالمي كمنتج أو خدمة، أو فقط على المجموع الفرعي لحساب الهامش.
 MARGIN_TYPE=شراء / سعر التكلفة اقترح افتراضيا لحساب الهامش
-<<<<<<< HEAD
-MargeBrute=هامش الخام
-MargeNette=هامش صافي
-MargeType1=هامش على أفضل سعر المورد
-MargeType2=هامش على المتوسط ​​المرجح لسعر (WAP)
-MargeType3=Margin on Cost Price
-MARGIN_TYPE_DETAILS=Raw margin : Selling price - Buying price<br>Net margin : Selling price - Cost price
-MarginTypeDesc=* Margin on best buying price = Selling price - Best supplier price defined on product card<br>* Margin on Weighted Average Price (WAP) = Selling price - Product Weighted Average Price (WAP) or best supplier price if WAP not yet defined<br>* Margin on Cost price = Selling price - Cost price defined on product card or WAP if cost price not defined, or best supplier price if WAP not yet defined
-CostPrice=سعر الكلفة
-BuyingCost=سعر الكلفة
-=======
 MargeType1=هامش على أفضل سعر المورد
 MargeType2=هامش على المتوسط ​​المرجح لسعر (WAP)
 MargeType3=Margin on Cost Price
 MarginTypeDesc=* Margin on best buying price = Selling price - Best supplier price defined on product card<br>* Margin on Weighted Average Price (WAP) = Selling price - Product Weighted Average Price (WAP) or best supplier price if WAP not yet defined<br>* Margin on Cost price = Selling price - Cost price defined on product card or WAP if cost price not defined, or best supplier price if WAP not yet defined
 CostPrice=سعر الكلفة
->>>>>>> 3f5d67d4
 UnitCharges=رسوم حدة
 Charges=الرسوم
 AgentContactType=وكيل تجاري نوع الاتصال
 AgentContactTypeDetails=سوف تحدد ما نوع (مرتبط على الفواتير) الاتصال أن تستخدم لتقرير هامش لكل ممثل بيع
 rateMustBeNumeric=سعر يجب أن تكون قيمة رقمية
 markRateShouldBeLesserThan100=وينبغي أن يكون معدل علامة أقل من 100
-<<<<<<< HEAD
 ShowMarginInfos=عرض بقية المقال الهامش
-=======
-ShowMarginInfos=عرض بقية المقال الهامش
-CheckMargins=Margins detail
->>>>>>> 3f5d67d4
+CheckMargins=Margins detail