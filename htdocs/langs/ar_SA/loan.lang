--- conflicted
+++ resolved
@@ -5,41 +5,23 @@
 ShowLoan=عرض القرض
 PaymentLoan=سداد القرض
 ShowLoanPayment=مشاهدة قرض الدفع
-<<<<<<< HEAD
-Capital=عاصمة
-=======
 LoanCapital=Capital
->>>>>>> 3f5d67d4
 Insurance=تأمين
 Interest=اهتمام
 Nbterms=عدد من المصطلحات
 LoanAccountancyCapitalCode=العاصمة كود المحاسبة
 LoanAccountancyInsuranceCode=المحاسبة التأمين كود
 LoanAccountancyInterestCode=مصلحة كود المحاسبة
-<<<<<<< HEAD
-LoanPayment=سداد القرض
-=======
->>>>>>> 3f5d67d4
 ConfirmDeleteLoan=تأكيد حذف هذا القرض
 LoanDeleted=بنجاح قرض محذوفة
 ConfirmPayLoan=تأكيد صنف دفع هذا القرض
 LoanPaid=القرض المدفوع
-<<<<<<< HEAD
-ErrorLoanCapital=مبلغ القرض يجب أن يكون رقمية وأكبر من الصفر.
-ErrorLoanLength=طول قرض يجب أن يكون رقمية وأكبر من الصفر.
-ErrorLoanInterest=الفائدة السنوية يجب أن تكون رقمية وأكبر من الصفر.
-=======
->>>>>>> 3f5d67d4
 # Calc
 LoanCalc=بنك القروض حاسبة
 PurchaseFinanceInfo=شراء وتمويل معلومات
 SalePriceOfAsset=بيع سعر الأصول
 PercentageDown=نسبة داون
-<<<<<<< HEAD
-LengthOfMortgage=طول الرهن العقاري
-=======
 LengthOfMortgage=Duration of loan
->>>>>>> 3f5d67d4
 AnnualInterestRate=معدل الفائدة السنوي
 ExplainCalculations=شرح الحسابات
 ShowMeCalculationsAndAmortization=تدلني على الحسابات والإطفاء
@@ -56,17 +38,10 @@
 AmortizationMonthlyPaymentOverYears=الإطفاء للدفع <b>الشهري:٪ الصورة</b> أكثر من٪ الصورة سنوات
 Totalsforyear=مجاميع العام
 MonthlyPayment=الدفع الشهري
-<<<<<<< HEAD
-LoanCalcDesc=هذه <b>آلة حاسبة الرهن العقاري</b> يمكن استخدامها لمعرفة دفعات شهرية لقرض الرهن العقاري، على أساس سعر البيع في المنزل، ومدة القرض المطلوب، نسبة دفع المشتري إلى أسفل، وسعر الفائدة للقرض. <br> هذه العوامل آلة حاسبة في مؤشر مديري المشتريات (الرهن العقاري التأمين الخاصة) للحصول على قروض حيث يتم وضع أقل من 20٪ كدفعة مقدمة. الاعتبار أيضا هي الضرائب على الممتلكات المدينة، وتأثيرها على إجمالي أقساط الرهن العقاري الشهرية. <br>
-GoToInterest=٪ S سوف تذهب نحو الفائدة
-GoToPrincipal=٪ S سوف تذهب نحو PRINCIPAL
-YouWillSpend=سوف تنفق %s على منزلك في العام %s
-=======
 LoanCalcDesc=This <b>mortgage calculator</b> can be used to figure out monthly payments of a loaning, based on the amount borrowed, the term of the loan desired and the interest rate.<br> This calculator includes also PMI (Private Mortgage Insurance) for loans where less than 20%% is put as a down payment. Also taken into consideration are the town property taxes, and their effect on the total monthly mortgage payment.<br>
 GoToInterest=٪ S سوف تذهب نحو الفائدة
 GoToPrincipal=٪ S سوف تذهب نحو PRINCIPAL
 YouWillSpend=You will spend %s in year %s
->>>>>>> 3f5d67d4
 # Admin
 ConfigLoan=التكوين للقرض وحدة
 LOAN_ACCOUNTING_ACCOUNT_CAPITAL=العاصمة كود المحاسبة افتراضيا
