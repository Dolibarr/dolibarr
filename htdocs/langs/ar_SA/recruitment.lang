--- conflicted
+++ resolved
@@ -16,28 +16,13 @@
 ModuleRecruitmentName = توظيف
 # Module description 'ModuleRecruitmentDesc'
 ModuleRecruitmentDesc = إدارة ومتابعة حملات التوظيف لشغل وظائف جديدة
-<<<<<<< HEAD
-
-#
 # Admin page
-#
-=======
-# Admin page
->>>>>>> cc80841a
 RecruitmentSetup = إعداد التوظيف
 RecruitmentSetupPage = أدخل هنا إعداد الخيارات الرئيسية لوحدة التوظيف
 RecruitmentArea=منطقة التوظيف
 PublicInterfaceRecruitmentDesc=الصفحات العامة للوظائف هي عناوين URL عامة لإظهار الوظائف المفتوحة والإجابة عليها. يوجد رابط واحد مختلف لكل وظيفة متاحة في كل سجل وظيفة.
 EnablePublicRecruitmentPages=تمكين الصفحات العامة للوظائف المفتوحة
 
-<<<<<<< HEAD
-#
-# About page
-#
-RecruitmentAbout = حول التوظيف
-RecruitmentAboutPage = التوظيف حول الصفحة
-=======
->>>>>>> cc80841a
 NbOfEmployeesExpected=ملحوظة من الموظفين المتوقع
 JobLabel=تسمية الوظيفة
 WorkPlace=مكان العمل
@@ -49,10 +34,6 @@
 PositionsToBeFilled=المناصب الوظيفية
 ListOfPositionsToBeFilled=قائمة الوظائف
 NewPositionToBeFilled=وظائف جديدة
-<<<<<<< HEAD
-
-=======
->>>>>>> cc80841a
 JobOfferToBeFilled=الوظيفة المراد شغلها
 ThisIsInformationOnJobPosition=معلومات الوظيفة المراد شغلها
 ContactForRecruitment=الاتصال للتوظيف
