# Dolibarr language file - Source file is en_US - oauth
ConfigOAuth=تكوين أوث
OAuthServices=OAuth services
ManualTokenGeneration=Manual token generation
<<<<<<< HEAD
=======
TokenManager=Token manager
IsTokenGenerated=Is token generated ?
>>>>>>> c39fcce9
NoAccessToken=لا رمز وصول حفظها في قاعدة البيانات المحلية
HasAccessToken=تم إنشاء رمز مميز وحفظها في قاعدة البيانات المحلية
NewTokenStored=Token received and saved
ToCheckDeleteTokenOnProvider=Click here to check/delete authorization saved by %s OAuth provider
TokenDeleted=حذف رمز
RequestAccess=انقر هنا لطلب / تجديد الوصول والحصول على رمز جديد لإنقاذ
DeleteAccess=انقر هنا لحذف رمز
UseTheFollowingUrlAsRedirectURI=استخدام URL التالية باعتبارها إعادة توجيه URI عند إنشاء الاعتماد الخاص على مزود أوث الخاص بك:
ListOfSupportedOauthProviders=Enter here credential provided by your OAuth2 provider. Only supported OAuth2 providers are visible here. This setup may be used by other modules that need OAuth2 authentication.
<<<<<<< HEAD
TOKEN_ACCESS=
TOKEN_REFRESH=Token Refresh Present
TOKEN_EXPIRED=Token expired
TOKEN_EXPIRE_AT=Token expire at
TOKEN_DELETE=Delete saved token
=======
OAuthSetupForLogin=Page to generate an OAuth token
SeePreviousTab=See previous tab
OAuthIDSecret=OAuth ID and Secret
TOKEN_REFRESH=رمزي تحميل الحاضر
TOKEN_EXPIRED=Token expired
TOKEN_EXPIRE_AT=رمز تنتهي في
TOKEN_DELETE=حذف رمز المحفوظة
>>>>>>> c39fcce9
OAUTH_GOOGLE_NAME=Oauth Google service
OAUTH_GOOGLE_ID=Oauth Google Id
OAUTH_GOOGLE_SECRET=Oauth Google Secret
OAUTH_GOOGLE_DESC=Go on <a class="notasortlink" href="https://console.developers.google.com/" target="_blank">this page</a> then "Credentials" to create Oauth credentials
OAUTH_GITHUB_NAME=Oauth GitHub service
OAUTH_GITHUB_ID=Oauth GitHub Id
OAUTH_GITHUB_SECRET=Oauth GitHub Secret
OAUTH_GITHUB_DESC=Go on <a class="notasortlink" href="https://github.com/settings/developers" target="_blank">this page</a> then "Register a new application" to create Oauth credentials<|MERGE_RESOLUTION|>--- conflicted
+++ resolved
@@ -2,11 +2,8 @@
 ConfigOAuth=تكوين أوث
 OAuthServices=OAuth services
 ManualTokenGeneration=Manual token generation
-<<<<<<< HEAD
-=======
 TokenManager=Token manager
 IsTokenGenerated=Is token generated ?
->>>>>>> c39fcce9
 NoAccessToken=لا رمز وصول حفظها في قاعدة البيانات المحلية
 HasAccessToken=تم إنشاء رمز مميز وحفظها في قاعدة البيانات المحلية
 NewTokenStored=Token received and saved
@@ -16,13 +13,6 @@
 DeleteAccess=انقر هنا لحذف رمز
 UseTheFollowingUrlAsRedirectURI=استخدام URL التالية باعتبارها إعادة توجيه URI عند إنشاء الاعتماد الخاص على مزود أوث الخاص بك:
 ListOfSupportedOauthProviders=Enter here credential provided by your OAuth2 provider. Only supported OAuth2 providers are visible here. This setup may be used by other modules that need OAuth2 authentication.
-<<<<<<< HEAD
-TOKEN_ACCESS=
-TOKEN_REFRESH=Token Refresh Present
-TOKEN_EXPIRED=Token expired
-TOKEN_EXPIRE_AT=Token expire at
-TOKEN_DELETE=Delete saved token
-=======
 OAuthSetupForLogin=Page to generate an OAuth token
 SeePreviousTab=See previous tab
 OAuthIDSecret=OAuth ID and Secret
@@ -30,7 +20,6 @@
 TOKEN_EXPIRED=Token expired
 TOKEN_EXPIRE_AT=رمز تنتهي في
 TOKEN_DELETE=حذف رمز المحفوظة
->>>>>>> c39fcce9
 OAUTH_GOOGLE_NAME=Oauth Google service
 OAUTH_GOOGLE_ID=Oauth Google Id
 OAUTH_GOOGLE_SECRET=Oauth Google Secret
