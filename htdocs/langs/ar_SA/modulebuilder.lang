# Dolibarr language file - Source file is en_US - loan
IdModule= معرف نموذج
ModuleBuilderDesc=يجب استخدام هذه الأداة فقط من قبل المستخدمين أو المطورين ذوي الخبرة. يوفر أدوات مساعدة لبناء أو تعديل الوحدة الخاصة بك. وثائق التطوير اليدوي <a href="%s" target="_blank" rel="noopener noreferrer"> البديل هنا </a>.
EnterNameOfModuleDesc=أدخل اسم الوحدة / التطبيق لإنشائه بدون مسافات. استخدم الأحرف الكبيرة لفصل الكلمات (على سبيل المثال: MyModule ، EcommerceForShop ، SyncWithMySystem ...)
EnterNameOfObjectDesc=أدخل اسم الكائن المراد إنشاؤه بدون مسافات. استخدم الأحرف الكبيرة للفصل بين الكلمات (على سبيل المثال: MyObject، Student، Teacher...). ملف فئة CRUD، الصفحات المراد إدراجها/إضافة/تحرير/حذف الكائن و سيتم إنشاء ملفات SQL.
EnterNameOfDictionaryDesc=أدخل اسم القاموس لإنشائه بدون مسافات. استخدم الأحرف الكبيرة لفصل الكلمات (على سبيل المثال: MyDico ...). سيتم إنشاء ملف الفصل ، وكذلك ملف SQL.
ModuleBuilderDesc2=المسار الذي يتم فيه إنشاء / تحرير الوحدات (الدليل الأول للوحدات الخارجية المحددة في %s): <strong> %s </strong>
ModuleBuilderDesc3=تم العثور على الوحدات النمطية / القابلة للتحرير: <strong> %s </strong>
ModuleBuilderDesc4=A module is detected as a 'module for Module Builer' when the file <strong>%s</strong> exists in the root of the module directory
NewModule=وحدة جديدة
NewObjectInModulebuilder=كائن جديد
NewDictionary=قاموس جديد
ModuleName=اسم نموذج
ModuleKey=مفتاح الوحدة
ObjectKey=مفتاح الكائن
DicKey=مفتاح القاموس
ModuleInitialized=الوحدة النمطية مهيأة
FilesForObjectInitialized=تمت تهيئة ملفات الكائن الجديد '%s'
FilesForObjectUpdated=تم تحديث ملفات الكائن '%s' (ملفات .sql وملف .class.php)
ModuleBuilderDescdescription=أدخل هنا جميع المعلومات العامة التي تصف الوحدة الخاصة بك.
ModuleBuilderDescspecifications=يمكنك هنا إدخال وصف تفصيلي لمواصفات وحدتك التي لم يتم تنظيمها بالفعل في علامات تبويب أخرى. لذلك يمكنك الوصول بسهولة إلى جميع القواعد التي يجب تطويرها. سيتم أيضًا تضمين محتوى النص هذا في الوثائق التي تم إنشاؤها (انظر علامة التبويب الأخيرة). يمكنك استخدام تنسيق Markdown ، لكن يوصى باستخدام تنسيق Asciidoc (مقارنة بين .md و .asciidoc: http://asciidoctor.org/docs/user-manual/#compared-to-markdown).
ModuleBuilderDescobjects=حدد هنا العناصر التي تريد إدارتها باستخدام الوحدة النمطية الخاصة بك. فئة CRUD DAO ، ملفات SQL ، صفحة لسرد سجل الكائنات ، لإنشاء / تحرير / عرض سجل وسيتم إنشاء API.
ModuleBuilderDescmenus=علامة التبويب هذه مخصصة لتعريف إدخالات القائمة التي توفرها الوحدة الخاصة بك.
ModuleBuilderDescpermissions=علامة التبويب هذه مخصصة لتحديد الأذونات الجديدة التي تريد توفيرها لوحدتك.
ModuleBuilderDesctriggers=هذه هي وجهة نظر المشغلات التي توفرها الوحدة الخاصة بك. لتضمين التعليمات البرمجية التي تم تنفيذها عند بدء حدث عمل تم تشغيله ، فقط قم بتحرير هذا الملف.
ModuleBuilderDeschooks=علامة التبويب هذه مخصصة للخطافات.
ModuleBuilderDescwidgets=علامة التبويب هذه مخصصة لبناء\\إدارة البريمجات
ModuleBuilderDescbuildpackage=يمكنك هنا إنشاء ملف حزمة "جاهز للتوزيع" (ملف مضغوط. مضغوط) للوحدة النمطية الخاصة بك وملف توثيق "جاهز للتوزيع". ما عليك سوى النقر فوق الزر لإنشاء الحزمة أو ملف التوثيق.
EnterNameOfModuleToDeleteDesc=يمكنك حذف الوحدة الخاصة بك. تحذير: سيتم حذف جميع ملفات الترميز الخاصة بالوحدة النمطية (التي تم إنشاؤها أو إنشاؤها يدويًا) والبيانات المنظمة والوثائق!
<<<<<<< HEAD
EnterNameOfObjectToDeleteDesc=You can delete an object. WARNING: All coding files (generated or created manually) related to the object will be deleted!
=======
EnterNameOfObjectToDeleteDesc=يمكنك حذف كائن. تحذير: سيتم حذف جميع ملفات الترميز (التي تم إنشاؤها أو إنشاؤها يدويًا) المتعلقة بالكائن!
>>>>>>> cc80841a
DangerZone=منطقة الخطر
BuildPackage=بناء الحزمة
BuildPackageDesc=يمكنك إنشاء حزمة مضغوطة لتطبيقك حتى تكون جاهزًا لتوزيعها على أي Dolibarr. يمكنك أيضًا توزيعه أو بيعه في السوق مثل <a href="https://www.dolistore.com"> DoliStore.com </a>.
BuildDocumentation=بناء الوثائق
ModuleIsNotActive=لم يتم تفعيل هذه الوحدة بعد. انتقل إلى %s لتفعيله أو انقر هنا
ModuleIsLive=تم تفعيل هذه الوحدة. قد يؤدي أي تغيير إلى كسر ميزة حية حالية.
DescriptionLong=وصف طويل
EditorName=اسم المحرر
EditorUrl=عنوان URL للمحرر
DescriptorFile=ملف واصف الوحدة
ClassFile=ملف لفئة PHP DAO CRUD
ApiClassFile=ملف API الخاص بـ نموذج
PageForList=صفحة PHP لقائمة التسجيلات
PageForCreateEditView=صفحة PHP لإنشاء / تحرير / عرض سجل
PageForAgendaTab=صفحة PHP لعلامة تبويب الحدث
PageForDocumentTab=صفحة PHP لعلامة تبويب المستند
PageForNoteTab=صفحة PHP لعلامة تبويب الملاحظات
PageForContactTab=صفحة PHP لعلامة تبويب الاتصال
PathToModulePackage=المسار إلى الرمز البريدي لحزمة الوحدة / التطبيق
PathToModuleDocumentation=المسار إلى ملف وثائق الوحدة / التطبيق (%s)
SpaceOrSpecialCharAreNotAllowed=غير مسموح بالمسافات أو الأحرف الخاصة.
FileNotYetGenerated=لم يتم إنشاء الملف بعد
GenerateCode=إنشاء التعليمات البرمجية
RegenerateClassAndSql=فرض تحديث ملفات .class و. sql
RegenerateMissingFiles=توليد الملفات المفقودة
SpecificationFile=ملف التوثيق
LanguageFile=ملف للغة
ObjectProperties=خصائص الموضوع
Property=ملكية
PropertyDesc=الخاصية هي السمة التي تميز الكائن. تحتوي هذه السمة على رمز، وهو تسمية و وهو نوع به عدة خيارات.
ConfirmDeleteProperty=هل تريد بالتأكيد حذف الخاصية <strong> %s </strong>؟ سيؤدي هذا إلى تغيير التعليمات البرمجية في فئة PHP ولكن أيضًا إزالة العمود من تعريف الجدول للكائن.
NotNull=غير فارغة
NotNullDesc=1 = تعيين قاعدة البيانات إلى NOT NULL ، 0 = السماح بالقيم الخالية ، -1 = السماح بالقيم الفارغة عن طريق فرض القيمة على NULL إذا كانت فارغة ('' أو 0)
SearchAll=تستخدم لبحث "الكل"
DatabaseIndex=فهرس قاعدة البيانات
FileAlreadyExists=الملف %s موجود بالفعل
TriggersFile=ملف لرمز المشغلات
HooksFile=ملف لرمز هوكس
ArrayOfKeyValues=صفيف مفتاح فال
ArrayOfKeyValuesDesc=صفيف من المفاتيح والقيم إذا كان الحقل عبارة عن قائمة تحرير وسرد بقيم ثابتة
WidgetFile=ملف بريمج
CSSFile=ملف CSS
JSFile=ملف جافا سكريبت
ReadmeFile=الملف التمهيدي
ChangeLog=ملف سجل التغيير
TestClassFile=ملف لفئة اختبار وحدة PHP
SqlFile=ملف SQL
PageForLib=ملف لمكتبة PHP الشائعة
PageForObjLib=ملف لمكتبة PHP مخصص للكائن
SqlFileExtraFields=ملف SQL للسمات التكميلية
SqlFileKey=ملف SQL للمفاتيح
SqlFileKeyExtraFields=ملف SQL لمفاتيح السمات التكميلية
AnObjectAlreadyExistWithThisNameAndDiffCase=كائن موجود بالفعل بهذا الاسم وحالة مختلفة
UseAsciiDocFormat=يمكنك استخدام تنسيق Markdown ، لكن يوصى باستخدام تنسيق Asciidoc (omparison بين .md و .asciidoc: http://asciidoctor.org/docs/user-manual/#compared-to-markdown)
IsAMeasure=هو مقياس
DirScanned=تم مسح الدليل
NoTrigger=لا يوجد مشغل
NoWidget=لا يوجد بريمج
ApiExplorer=مستكشف واجهة برمجة التطبيقات
ListOfMenusEntries=قائمة إدخالات القائمة
ListOfDictionariesEntries=قائمة إدخالات القواميس
ListOfPermissionsDefined=قائمة الأذونات المحددة
SeeExamples=انظر الأمثلة هنا
EnabledDesc=شرط لتنشيط هذا الحقل.<br><br>أمثلة:<br>1<br>isModEnabled('anothermodule')<br>getDolGlobalString('MYMODULE_OPTION')==2
VisibleDesc=هل المجال مرئي؟ (أمثلة: 0=غير مرئي أبدًا، 1=مرئي في القائمة و نماذج الإنشاء/التحديث/العرض، 2=مرئي في القائمة فقط، 3=مرئي في نموذج الإنشاء/التحديث/العرض فقط (ليس في القوائم)، 4=مرئي في القوائم و نموذج التحديث/العرض فقط (وليس الإنشاء)، 5=مرئي في القائمة و عرض النموذج فقط (وليس الإنشاء، وليس التحديث).<br><br>يعني استخدام قيمة سلبية أن الحقل لا يظهر بواسطة الافتراضي في القائمة ولكن يمكن تحديده للعرض).
ItCanBeAnExpression=يمكن أن يكون تعبيرا. مثال:<br>preg_match('/public/', $_SERVER['PHP_SELF'])?0:1<br>$user ->hasRight('holiday', 'define_holiday')?1:5
DisplayOnPdfDesc=اعرض هذا الحقل على مستندات PDF متوافقة، ويمكنك إدارة الموضع باستخدام حقل "الموضع".<br><strong>للمستند:</strong><br>0 = غير معروض <br>1 = عرض<br>2 = العرض فقط إذا لم يكن فارغًا<br><br><strong>بالنسبة لأسطر المستند :</strong><br>0 = غير معروض <br>1 = معروض في عمود<br>3 = معروض في عمود الوصف بعد الوصف<br>4 = معروض في عمود الوصف بعد الوصف فقط إذا لم تكن فارغة
DisplayOnPdf=على قوات الدفاع الشعبي
IsAMeasureDesc=هل يمكن تجميع قيمة الحقل للحصول على الإجمالي في القائمة؟ (أمثلة: 1 أو 0)
SearchAllDesc=هل يستخدم الحقل لإجراء بحث من أداة البحث السريع؟ (أمثلة: 1 أو 0)
SpecDefDesc=أدخل هنا جميع الوثائق التي تريد توفيرها مع الوحدة النمطية الخاصة بك والتي لم يتم تحديدها بالفعل بواسطة علامات تبويب أخرى. يمكنك استخدام .md أو أفضل منه ، الصيغة الغنية .asciidoc.
LanguageDefDesc=أدخل في هذه الملفات ، كل المفتاح والترجمة لكل ملف لغة.
MenusDefDesc=حدد هنا القوائم التي توفرها الوحدة الخاصة بك
DictionariesDefDesc=حدد هنا القواميس التي توفرها الوحدة الخاصة بك
PermissionsDefDesc=حدد هنا الأذونات الجديدة التي توفرها الوحدة الخاصة بك
MenusDefDescTooltip=يتم تحديد القوائم التي توفرها الوحدة النمطية / التطبيق الخاص بك في المصفوفة <strong> $ this-> menus </strong> في ملف واصف الوحدة النمطية. يمكنك تحرير هذا الملف يدويًا أو استخدام المحرر المضمن. <br> <br> ملاحظة: بمجرد تحديدها (وإعادة تنشيط الوحدة النمطية) ، تظهر القوائم أيضًا في محرر القائمة المتاح لمستخدمي المسؤولين في %s.
DictionariesDefDescTooltip=يتم تحديد القواميس التي توفرها الوحدة النمطية / التطبيق الخاص بك في المصفوفة <strong> $ this-> القواميس </strong> في ملف واصف الوحدة. يمكنك تحرير هذا الملف يدويًا أو استخدام المحرر المضمن. <br> <br> ملاحظة: بمجرد تحديدها (وإعادة تنشيط الوحدة النمطية) ، تظهر القواميس أيضًا في منطقة الإعداد لمستخدمي المسؤولين على %s.
PermissionsDefDescTooltip=يتم تحديد الأذونات التي توفرها الوحدة النمطية / التطبيق الخاص بك في المصفوفة <strong> $ this-> rights </strong> في ملف واصف الوحدة النمطية. يمكنك تحرير هذا الملف يدويًا أو استخدام المحرر المضمن. <br> <br> ملاحظة: بمجرد تحديدها (وإعادة تنشيط الوحدة النمطية) ، تظهر الأذونات في إعداد الأذونات الافتراضية %s.
HooksDefDesc=حدد في الخاصية <b>module_parts['hooks']</b>، في نموذج ملف واصف، قائمة السياقات التي يجب فيها تنفيذ الخطاف الخاص بك (يمكن العثور على قائمة السياقات المحتملة من خلال البحث في '<b>initHooks(</b>' في الكود الأساسي).<br> ثم قم بتحرير الملف باستخدام رمز الخطافات مع رمز الوظائف المرتبطة (يمكن العثور على قائمة الوظائف القابلة للربط من خلال بحث عن '<b>executeHooks</b>' في الكود الأساسي).
TriggerDefDesc=حدد في ملف المشغل الكود الذي تريد تنفيذه عند تنفيذ حدث عمل خارج الوحدة النمطية الخاصة بك (الأحداث التي يتم تشغيلها بواسطة وحدات نمطية أخرى).
SeeIDsInUse=انظر المعرفات المستخدمة في التثبيت الخاص بك
SeeReservedIDsRangeHere=انظر مجموعة من المعرفات المحجوزة
ToolkitForDevelopers=مجموعة أدوات لمطوري Dolibarr
TryToUseTheModuleBuilder=إذا كانت لديك معرفة بـ SQL و PHP ، فيمكنك استخدام معالج منشئ الوحدات الأصلية. <br> قم بتمكين الوحدة النمطية <strong> %s </strong> واستخدم المعالج بالنقر فوق <span class="fa fa-bug"> </span> في أعلى القائمة اليمنى. <br> تحذير: هذه ميزة مطور متقدمة ، قم بإجراء تجربة <b> وليس </b> على موقع الإنتاج الخاص بك!
SeeTopRightMenu=شاهد <span class="fa fa-bug"> </span> في القائمة اليمنى العلوية
AddLanguageFile=أضف ملف اللغة
YouCanUseTranslationKey=يمكنك هنا استخدام مفتاح يمثل مفتاح الترجمة الموجود في ملف اللغة (انظر علامة التبويب "اللغات")
DropTableIfEmpty=(تدمير الجدول إذا كان فارغًا)
TableDoesNotExists=الجدول %s غير موجود
TableDropped=تم حذف الجدول %s
InitStructureFromExistingTable=بناء سلسلة مصفوفة الهيكل لجدول موجود
UseAboutPage=لا تقم بإنشاء صفحة حول
UseDocFolder=قم بتعطيل مجلد الوثائق
UseSpecificReadme=استخدم ReadMe محدد
ContentOfREADMECustomized=ملاحظة: تم استبدال محتوى ملف README.md بالقيمة المحددة المحددة في إعداد ModuleBuilder.
RealPathOfModule=المسار الحقيقي للوحدة
ContentCantBeEmpty=لا يمكن أن يكون محتوى الملف فارغًا
WidgetDesc=هنا يمكنك توليد وتعديل البريمجات التي ستضمن مع وحدتك البرمجية
CSSDesc=يمكنك إنشاء ملف وتحريره هنا باستخدام CSS مخصص مضمّن في الوحدة النمطية الخاصة بك.
JSDesc=يمكنك إنشاء و هنا وتحرير ملف باستخدام JavaScript مخصص مضمن في نموذج.
CLIDesc=يمكنك هنا إنشاء بعض البرامج النصية لسطر الأوامر التي تريد تزويدها بالوحدة النمطية الخاصة بك.
CLIFile=ملف CLI
NoCLIFile=لا توجد ملفات CLI
UseSpecificEditorName = استخدم اسم محرر محدد
UseSpecificEditorURL = استخدم URL محرر محدد
UseSpecificFamily = استخدم عائلة معينة
UseSpecificAuthor = استخدم مؤلفًا محددًا
UseSpecificVersion = استخدم نسخة أولية محددة
IncludeRefGeneration=يجب إنشاء مرجع هذا الكائن تلقائيًا بواسطة قواعد الترقيم المخصصة
IncludeRefGenerationHelp=حدد هذا إذا كنت تريد تضمين رمز لإدارة إنشاء المرجع تلقائيًا باستخدام قواعد الترقيم المخصصة
IncludeDocGeneration=أريد أن تقوم الميزة بإنشاء بعض المستندات (PDF، ODT) من قوالب لهذا الكائن
IncludeDocGenerationHelp=إذا حددت هذا ، فسيتم إنشاء بعض التعليمات البرمجية لإضافة مربع "إنشاء مستند" في السجل.
ShowOnCombobox=إظهار القيمة في مربعات التحرير والسرد
KeyForTooltip=مفتاح تلميح الأداة
CSSClass=CSS لتحرير / إنشاء النموذج
CSSViewClass=CSS لقراءة النموذج
CSSListClass=CSS للحصول على قائمة
NotEditable=غير قابل للتحرير
ForeignKey=مفتاح غريب
ForeignKeyDesc=إذا كان يجب ضمان وجود قيمة هذا الحقل في جدول آخر. أدخل هنا صيغة مطابقة القيمة: tablename.parentfieldtocheck
TypeOfFieldsHelp=مثال:<br>varchar(99)<br>البريد الإلكتروني<br>الهاتف<br>ip<br>url<br>كلمة المرور<br>مزدوج(24,8)<br>حقيقي<br>نص<br>html <br>التاريخ<br>التاريخ والوقت<br>الطابع الزمني <br>عدد صحيح<br>عدد صحيح:ClassName:relativepath/to/classfile.class.php[:1[:filter]]<br><br>'1' يعني أننا نضيف زر + بعد التحرير والسرد لإنشاء السجل<br>'filter' هو شرط بناء جملة المرشح العام، مثال: '((حالة:=:1) و (fk_user:=:__USER_ID__) و (الكيان:IN:(__SHARED_ENTITIES__))'
TypeOfFieldsHelpIntro=هذا هو نوع الحقل/السمة.
AsciiToHtmlConverter=Ascii لتحويل HTML
AsciiToPdfConverter=Ascii لتحويل PDF
TableNotEmptyDropCanceled=الجدول ليس فارغًا. تم إلغاء الإسقاط.
ModuleBuilderNotAllowed=منشئ الوحدات متاح ولكن غير مسموح به للمستخدم الخاص بك.
ImportExportProfiles=ملفات تعريف الاستيراد والتصدير
ValidateModBuilderDesc=اضبط هذا على 1 إذا كنت تريد أن يكون لديك الطريقة $this->validateField() للكائن الذي يتم استدعاؤه للتحقق من صحة محتوى الحقل أثناء الإدراج أو التحديث. قم بتعيين 0 إذا لم يكن هناك حاجة إلى التحقق من الصحة.
WarningDatabaseIsNotUpdated=تحذير: لا يتم تحديث قاعدة البيانات تلقائيًا ، يجب تدمير الجداول وتعطيل الوحدة النمطية لإعادة إنشاء الجداول
LinkToParentMenu=قائمة الوالدين (fk_xxxxmenu)
ListOfTabsEntries=قائمة إدخالات علامة التبويب
TabsDefDesc=حدد هنا علامات التبويب التي توفرها الوحدة الخاصة بك
TabsDefDescTooltip=يتم تحديد علامات التبويب التي توفرها الوحدة النمطية / التطبيق الخاص بك في المصفوفة <strong> $ this-> علامات التبويب </strong> في ملف واصف الوحدة النمطية. يمكنك تحرير هذا الملف يدويًا أو استخدام المحرر المضمن.
BadValueForType=قيمة غير صالحة للنوع %s
DefinePropertiesFromExistingTable=تحديد الحقول/الخصائص من جدول موجود
DefinePropertiesFromExistingTableDesc=إذا كان هناك جدول في قاعدة البيانات (للكائن المراد إنشاؤه) موجود بالفعل، فيمكنك استخدامه لتحديد خصائص الكائن.
DefinePropertiesFromExistingTableDesc2=اتركه فارغًا إذا لم يكن الجدول موجودًا بعد. سيستخدم منشئ الكود أنواعًا مختلفة من الحقول لإنشاء مثال للجدول الذي يمكنك تعديله لاحقًا.
GeneratePermissions=أريد إدارة الأذونات على هذا الكائن
GeneratePermissionsHelp=إذا حددت هذا، فستتم إضافة بعض التعليمات البرمجية لإدارة أذونات القراءة والكتابة و وحذف سجل الكائنات
PermissionDeletedSuccesfuly=تمت إزالة الإذن بنجاح
PermissionUpdatedSuccesfuly=تم تحديث الإذن بنجاح
PermissionAddedSuccesfuly=تمت إضافة الإذن بنجاح
MenuDeletedSuccessfuly=تم حذف القائمة بنجاح
MenuAddedSuccessfuly=تمت إضافة القائمة بنجاح
MenuUpdatedSuccessfuly=تم تحديث القائمة بنجاح
<<<<<<< HEAD
=======
AddAPIsForThisObject=أضف واجهات برمجة التطبيقات لهذا الكائن
>>>>>>> cc80841a
ApiObjectDeleted=تم حذف واجهة برمجة التطبيقات للكائن %s بنجاح
CRUDRead=قراءة
CRUDCreateWrite=إنشاء أو تحديث
FailedToAddCodeIntoDescriptor=فشل في إضافة التعليمات البرمجية إلى الواصف. تأكد من أن تعليق السلسلة "%s" لا يزال موجودًا في الملف.
DictionariesCreated=تم إنشاء القاموس <b>%s</b> بنجاح
DictionaryDeleted=تمت إزالة القاموس <b>%s</b> بنجاح
PropertyModuleUpdated=تم تحديث الخاصية <b>%s</b> بنجاح
InfoForApiFile=* عند إنشاء ملف لأول مرة، سيتم إنشاء جميع الطرق <strong>لكل كائن.</strong><br>* عند النقر فوق <strong>إزالة</strong> فإنك تقوم فقط بإزالة كافة الأساليب الخاصة بـ <strong>الكائن المحدد</strong>.
SetupFile=صفحة لإعداد نموذج
<<<<<<< HEAD
EmailingSelectors=Emails selectors
EmailingSelectorDesc=You can generate and edit here the class files to provide new email target selectors for the mass emailing module
EmailingSelectorFile=Emails selector file
NoEmailingSelector=No emails selector file
=======
EmailingSelectors=محددات رسائل البريد الإلكتروني
EmailingSelectorDesc=يمكنك إنشاء و هنا وتحرير ملفات الفصل لتوفير محددات جديدة لأهداف البريد الإلكتروني لإرسال البريد الإلكتروني الجماعي نموذج
EmailingSelectorFile=ملف محدد رسائل البريد الإلكتروني
NoEmailingSelector=لا يوجد ملف محدد لرسائل البريد الإلكتروني
>>>>>>> cc80841a
<|MERGE_RESOLUTION|>--- conflicted
+++ resolved
@@ -27,11 +27,7 @@
 ModuleBuilderDescwidgets=علامة التبويب هذه مخصصة لبناء\\إدارة البريمجات
 ModuleBuilderDescbuildpackage=يمكنك هنا إنشاء ملف حزمة "جاهز للتوزيع" (ملف مضغوط. مضغوط) للوحدة النمطية الخاصة بك وملف توثيق "جاهز للتوزيع". ما عليك سوى النقر فوق الزر لإنشاء الحزمة أو ملف التوثيق.
 EnterNameOfModuleToDeleteDesc=يمكنك حذف الوحدة الخاصة بك. تحذير: سيتم حذف جميع ملفات الترميز الخاصة بالوحدة النمطية (التي تم إنشاؤها أو إنشاؤها يدويًا) والبيانات المنظمة والوثائق!
-<<<<<<< HEAD
-EnterNameOfObjectToDeleteDesc=You can delete an object. WARNING: All coding files (generated or created manually) related to the object will be deleted!
-=======
 EnterNameOfObjectToDeleteDesc=يمكنك حذف كائن. تحذير: سيتم حذف جميع ملفات الترميز (التي تم إنشاؤها أو إنشاؤها يدويًا) المتعلقة بالكائن!
->>>>>>> cc80841a
 DangerZone=منطقة الخطر
 BuildPackage=بناء الحزمة
 BuildPackageDesc=يمكنك إنشاء حزمة مضغوطة لتطبيقك حتى تكون جاهزًا لتوزيعها على أي Dolibarr. يمكنك أيضًا توزيعه أو بيعه في السوق مثل <a href="https://www.dolistore.com"> DoliStore.com </a>.
@@ -177,10 +173,7 @@
 MenuDeletedSuccessfuly=تم حذف القائمة بنجاح
 MenuAddedSuccessfuly=تمت إضافة القائمة بنجاح
 MenuUpdatedSuccessfuly=تم تحديث القائمة بنجاح
-<<<<<<< HEAD
-=======
 AddAPIsForThisObject=أضف واجهات برمجة التطبيقات لهذا الكائن
->>>>>>> cc80841a
 ApiObjectDeleted=تم حذف واجهة برمجة التطبيقات للكائن %s بنجاح
 CRUDRead=قراءة
 CRUDCreateWrite=إنشاء أو تحديث
@@ -190,14 +183,7 @@
 PropertyModuleUpdated=تم تحديث الخاصية <b>%s</b> بنجاح
 InfoForApiFile=* عند إنشاء ملف لأول مرة، سيتم إنشاء جميع الطرق <strong>لكل كائن.</strong><br>* عند النقر فوق <strong>إزالة</strong> فإنك تقوم فقط بإزالة كافة الأساليب الخاصة بـ <strong>الكائن المحدد</strong>.
 SetupFile=صفحة لإعداد نموذج
-<<<<<<< HEAD
-EmailingSelectors=Emails selectors
-EmailingSelectorDesc=You can generate and edit here the class files to provide new email target selectors for the mass emailing module
-EmailingSelectorFile=Emails selector file
-NoEmailingSelector=No emails selector file
-=======
 EmailingSelectors=محددات رسائل البريد الإلكتروني
 EmailingSelectorDesc=يمكنك إنشاء و هنا وتحرير ملفات الفصل لتوفير محددات جديدة لأهداف البريد الإلكتروني لإرسال البريد الإلكتروني الجماعي نموذج
 EmailingSelectorFile=ملف محدد رسائل البريد الإلكتروني
-NoEmailingSelector=لا يوجد ملف محدد لرسائل البريد الإلكتروني
->>>>>>> cc80841a
+NoEmailingSelector=لا يوجد ملف محدد لرسائل البريد الإلكتروني