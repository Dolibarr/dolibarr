--- conflicted
+++ resolved
@@ -38,13 +38,10 @@
 DetailByAccount=Show detail by account
 AccountWithNonZeroValues=Accounts with non zero values
 ListOfAccounts=List of accounts
-<<<<<<< HEAD
-=======
 CountriesInEEC=Countries in EEC
 CountriesNotInEEC=Countries not in EEC
 CountriesInEECExceptMe=Countries in EEC except %s
 CountriesExceptMe=All countries except %s
->>>>>>> d9b8a8c8
 
 MainAccountForCustomersNotDefined=Main accounting account for customers not defined in setup
 MainAccountForSuppliersNotDefined=Main accounting account for vendors not defined in setup
@@ -97,11 +94,7 @@
 MenuProductsAccounts=Product accounts
 ProductsBinding=Products accounts
 Ventilation=Binding to accounts
-<<<<<<< HEAD
-CustomersVentilation=ربط فاتورة الزبون 
-=======
 CustomersVentilation=ربط فاتورة الزبون
->>>>>>> d9b8a8c8
 SuppliersVentilation=Vendor invoice binding
 ExpenseReportsVentilation=Expense report binding
 CreateMvts=Create new transaction
@@ -233,10 +226,7 @@
 
 ErrorAccountancyCodeIsAlreadyUse=خطأ، لا يمكنك حذف هذا الحساب المحاسبي لأنه مستخدم
 MvtNotCorrectlyBalanced=Movement not correctly balanced. Debit = %s | Credit = %s
-<<<<<<< HEAD
-=======
 Balancing=Balancing
->>>>>>> d9b8a8c8
 FicheVentilation=Binding card
 GeneralLedgerIsWritten=Transactions are written in the Ledger
 GeneralLedgerSomeRecordWasNotRecorded=Some of the transactions could not be journalized. If there is no other error message, this is probably because they were already journalized.
@@ -279,10 +269,7 @@
 Modelcsv_cogilog=Export towards Cogilog
 Modelcsv_agiris=Export towards Agiris
 Modelcsv_configurable=Export Configurable
-<<<<<<< HEAD
-=======
 Modelcsv_FEC=Export FEC (Art. L47 A) (Test)
->>>>>>> d9b8a8c8
 ChartofaccountsId=Chart of accounts Id
 
 ## Tools - Init accounting account on product / service
