# Dolibarr language file - Source file is en_US - workflow
WorkflowSetup=Ish oqimi modulini sozlash
WorkflowDesc=Ushbu modul ba'zi bir avtomatik harakatlarni ta'minlaydi. Odatiy bo'lib, ish oqimi ochiq (siz o'zingiz xohlagan tartibda ish qilishingiz mumkin), lekin bu erda siz ba'zi avtomatik harakatlarni faollashtirishingiz mumkin.
ThereIsNoWorkflowToModify=Faollashtirilgan modullar bilan ishlash jarayonini o'zgartirishlar mavjud emas.
# Autocreate
descWORKFLOW_PROPAL_AUTOCREATE_ORDER=Tijorat taklifi imzolanganidan so'ng avtomatik ravishda savdo buyurtmasini yarating (yangi buyurtma taklif bilan bir xil miqdorda bo'ladi)
descWORKFLOW_PROPAL_AUTOCREATE_INVOICE=Tijorat taklifi imzolangandan so'ng mijozning hisob-fakturasini avtomatik ravishda yarating (yangi hisob-faktura taklif bilan bir xil miqdorda bo'ladi)
descWORKFLOW_CONTRACT_AUTOCREATE_INVOICE=Shartnoma tasdiqlangandan so'ng mijozning hisob-fakturasini avtomatik ravishda yarating
descWORKFLOW_ORDER_AUTOCREATE_INVOICE=Savdo buyurtmasi yopilgandan so'ng avtomatik ravishda mijozning hisob-fakturasini yarating (yangi hisob-faktura buyurtma bilan bir xil miqdorda bo'ladi)
descWORKFLOW_TICKET_CREATE_INTERVENTION=Chipta yaratishda avtomatik ravishda intervensiya yarating.
# Autoclassify customer proposal or order
<<<<<<< HEAD
descWORKFLOW_ORDER_CLASSIFY_BILLED_PROPAL=Savdo buyurtmasi toʻlovga oʻrnatilganda (va buyurtma miqdori imzolangan bogʻlangan takliflarning umumiy miqdori bilan bir xil boʻlsa) bogʻlangan manba takliflarini hisoblangan deb tasniflang.
descWORKFLOW_INVOICE_CLASSIFY_BILLED_PROPAL=Mijoz hisob-fakturasi tasdiqlanganda (va agar schyot-faktura summasi imzolangan bog‘langan takliflarning umumiy miqdori bilan bir xil bo‘lsa) bog‘langan manba takliflarini hisoblangan deb tasniflang.
descWORKFLOW_INVOICE_AMOUNT_CLASSIFY_BILLED_ORDER=Mijoz hisob-fakturasi tasdiqlanganda (va agar schyot-faktura miqdori bog'langan savdo buyurtmalarining umumiy miqdori bilan bir xil bo'lsa) bog'langan manba savdo buyurtmasini to'langan deb tasniflang. Agar sizda n ta buyurtma uchun tasdiqlangan 1 ta hisob-faktura boʻlsa, bu barcha buyurtmalar uchun ham toʻlovni belgilashi mumkin.
descWORKFLOW_INVOICE_CLASSIFY_BILLED_ORDER=Mijoz hisob-fakturasi toʻlanishi belgilanganida (va agar schyot-faktura summasi bogʻlangan savdo buyurtmalarining umumiy miqdori bilan bir xil boʻlsa) bogʻlangan manba savdo buyurtmalarini hisoblangan deb tasniflang. Agar sizda n ta buyurtma uchun toʻlangan 1 ta hisob-faktura boʻlsa, bu barcha buyurtmalar uchun ham toʻlovni belgilashi mumkin.
descWORKFLOW_ORDER_CLASSIFY_SHIPPED_SHIPPING=Bog'langan manba savdo buyurtmalarini jo'natish tasdiqlanganda jo'natilgan deb tasniflang (va barcha jo'natmalar tomonidan jo'natilgan miqdor yangilash tartibidagi bilan bir xil bo'lsa)
descWORKFLOW_ORDER_CLASSIFY_SHIPPED_SHIPPING_CLOSED=Bog'langan manbalarni sotish buyurtmasini yuk yopilganda yuborilgan deb tasniflang (va agar barcha yuklar jo'natilgan miqdori yangilash tartibidagi kabi bo'lsa).
# Autoclassify purchase proposal
descWORKFLOW_ORDER_CLASSIFY_BILLED_SUPPLIER_PROPOSAL=Bog'langan manba sotuvchisi taklifini sotuvchi hisob-fakturasi tasdiqlanganda hisoblangan deb tasniflang (va agar hisob-faktura miqdori bog'langan takliflarning umumiy miqdori bilan bir xil bo'lsa)
# Autoclassify purchase order
descWORKFLOW_INVOICE_AMOUNT_CLASSIFY_BILLED_SUPPLIER_ORDER=Sotuvchi hisob-fakturasi tasdiqlanganda (va agar schyot-faktura summasi bog‘langan buyurtmalarning umumiy miqdori bilan bir xil bo‘lsa) bog‘langan manba xarid buyurtmasini to‘langan deb tasniflang.
descWORKFLOW_ORDER_CLASSIFY_RECEIVED_RECEPTION=Bog'langan manba sotib olish buyurtmasini qabul qilish tasdiqlanganda olingan deb tasniflang (va barcha qabullar tomonidan qabul qilingan miqdor yangilash uchun xarid buyurtmasi bilan bir xil bo'lsa)
descWORKFLOW_ORDER_CLASSIFY_RECEIVED_RECEPTION_CLOSED=Bog'langan manba buyurtmasini qabulxona yopilganda olingan deb tasniflang (va barcha qabulxonalar tomonidan qabul qilingan miqdor yangilash uchun xarid buyurtmasidagi bilan bir xil bo'lsa)
# Autoclassify shipment
descWORKFLOW_SHIPPING_CLASSIFY_CLOSED_INVOICE=Mijoz hisob-fakturasi tasdiqlanganda (va agar schyot-faktura miqdori bog‘langan jo‘natmalarning umumiy miqdori bilan bir xil bo‘lsa) bog‘langan manba jo‘natmasini yopiq deb tasniflang.
descWORKFLOW_SHIPPING_CLASSIFY_BILLED_INVOICE=Mijoz hisob-fakturasi tasdiqlanganda (va agar schyot-faktura miqdori bog‘langan jo‘natmalarning umumiy miqdori bilan bir xil bo‘lsa) bog‘langan manba jo‘natmasini hisob-kitob sifatida tasniflang.
# Autoclassify receptions
descWORKFLOW_RECEPTION_CLASSIFY_CLOSED_INVOICE=Bog'langan manba qabullarini xarid hisob-fakturasi tasdiqlanganda hisoblangan deb tasniflang (va agar schyot-faktura miqdori bog'langan qabullarning umumiy miqdori bilan bir xil bo'lsa)
descWORKFLOW_RECEPTION_CLASSIFY_BILLED_INVOICE=Bog'langan manba qabullarini xarid hisob-fakturasi tasdiqlanganda hisoblangan deb tasniflang (va agar schyot-faktura miqdori bog'langan qabullarning umumiy miqdori bilan bir xil bo'lsa)
# Automatically link ticket to contract
descWORKFLOW_TICKET_LINK_CONTRACT=Chipta yaratishda, mos keladigan uchinchi tomonlarning barcha mavjud shartnomalarini bog'lang
descWORKFLOW_TICKET_USE_PARENT_COMPANY_CONTRACTS=Shartnomalarni ulashda, ota-onalar kompaniyalari orasidan qidiring
=======
descWORKFLOW_ORDER_CLASSIFY_BILLED_PROPAL=When a sales order is set to billed, classify linked source proposals as billed (and if the amount of the order is the same as the total amount of the signed linked proposals)
descWORKFLOW_INVOICE_CLASSIFY_BILLED_PROPAL=When a customer invoice is validated, classify linked source proposals as billed (and if the amount of the invoice is the same as the total amount of the signed linked proposals)
descWORKFLOW_INVOICE_CLASSIFY_BILLED_ORDER=When a customer invoice is set to paid, classify linked source sales orders as billed (and if the amount of the invoice is the same as the total amount of the linked sales orders). If you generate 1 invoice for n orders, this may set all orders to billed too.
descWORKFLOW_INVOICE_AMOUNT_CLASSIFY_BILLED_ORDER=When a customer invoice is validated, classify all the linked source sales orders as billed (and if the amount of the invoice is the same as the total amount of the linked source sales orders). If you generate 1 common invoice for n orders, this may set all source orders to billed.
descWORKFLOW_SUM_INVOICES_AMOUNT_CLASSIFY_BILLED_ORDER=When a customer invoice is validated, classify the linked sales order (if there is only one) as billed, if the total amount of the linked sale order is equal to the total amount of all invoices issued from it. If you generate n invoices for 1 order, this allow to set the order to billed as soon as all invoices are validated.
descWORKFLOW_ORDER_CLASSIFY_SHIPPED_SHIPPING=When a shipment is validated, classify linked source sales orders as shipped (and if the quantity shipped by all shipments is the same as in the order to update)
descWORKFLOW_ORDER_CLASSIFY_SHIPPED_SHIPPING_CLOSED=When a shipment is closed, classify linked source sales order as shipped (and if the quantity shipped by all shipments is the same as in the order to update)
# Autoclassify purchase proposal
descWORKFLOW_ORDER_CLASSIFY_BILLED_SUPPLIER_PROPOSAL=When a vendor invoice is validated, classify linked source vendor proposal as billed (and if the amount of the invoice is the same as the total amount of the linked proposals)
# Autoclassify purchase order
descWORKFLOW_INVOICE_AMOUNT_CLASSIFY_BILLED_SUPPLIER_ORDER=When a vendor invoice is validated, classify linked source purchase order as billed (and if the amount of the invoice is the same as the total amount of the linked orders)
descWORKFLOW_ORDER_CLASSIFY_RECEIVED_RECEPTION=When a reception is validated, classify linked source purchase order as received (and if the quantity received by all receptions is the same as in the purchase order to update)
descWORKFLOW_ORDER_CLASSIFY_RECEIVED_RECEPTION_CLOSED=When a reception is closed, classify linked source purchase orders as received (and if the quantity received by all receptions issued from the purchase order is the same as in the purchase order to update)
# Autoclassify shipment
descWORKFLOW_SHIPPING_CLASSIFY_CLOSED_INVOICE=When a customer invoice is validated, classify the linked source shipment as closed (and if the amount of the invoice is the same as the total amount of the linked shipments)
descWORKFLOW_SHIPPING_CLASSIFY_BILLED_INVOICE=When a customer invoice is validated, classify the linked source shipment as billed (and if the amount of the invoice is the same as the total amount of the linked shipments)
# Autoclassify receptions
descWORKFLOW_RECEPTION_CLASSIFY_CLOSED_INVOICE=When a purchase invoice is validated, classify linked source receptions as closed (and if the amount of the invoice is the same as the total amount of the linked receptions)
descWORKFLOW_RECEPTION_CLASSIFY_BILLED_INVOICE=When a purchase invoice is validated, classify linked source receptions as billed (and if the amount of the invoice is the same as the total amount of the linked receptions)
# Automatically link ticket to contract
descWORKFLOW_TICKET_LINK_CONTRACT=When a ticket is created, link it with available contracts, matching the same third party than the ticket
descWORKFLOW_TICKET_USE_PARENT_COMPANY_CONTRACTS=When linking automatically a ticket with contracts, search contracts among those of the parents companies
>>>>>>> cc80841a
# Autoclose intervention
descWORKFLOW_TICKET_CLOSE_INTERVENTION=Chipta yopilganda chipta bilan bog'liq barcha aralashuvlarni yoping
AutomaticCreation=Avtomatik yaratish
AutomaticClassification=Avtomatik tasnif
AutomaticClosing=Avtomatik yopish
AutomaticLinking=Avtomatik ulanish<|MERGE_RESOLUTION|>--- conflicted
+++ resolved
@@ -9,29 +9,6 @@
 descWORKFLOW_ORDER_AUTOCREATE_INVOICE=Savdo buyurtmasi yopilgandan so'ng avtomatik ravishda mijozning hisob-fakturasini yarating (yangi hisob-faktura buyurtma bilan bir xil miqdorda bo'ladi)
 descWORKFLOW_TICKET_CREATE_INTERVENTION=Chipta yaratishda avtomatik ravishda intervensiya yarating.
 # Autoclassify customer proposal or order
-<<<<<<< HEAD
-descWORKFLOW_ORDER_CLASSIFY_BILLED_PROPAL=Savdo buyurtmasi toʻlovga oʻrnatilganda (va buyurtma miqdori imzolangan bogʻlangan takliflarning umumiy miqdori bilan bir xil boʻlsa) bogʻlangan manba takliflarini hisoblangan deb tasniflang.
-descWORKFLOW_INVOICE_CLASSIFY_BILLED_PROPAL=Mijoz hisob-fakturasi tasdiqlanganda (va agar schyot-faktura summasi imzolangan bog‘langan takliflarning umumiy miqdori bilan bir xil bo‘lsa) bog‘langan manba takliflarini hisoblangan deb tasniflang.
-descWORKFLOW_INVOICE_AMOUNT_CLASSIFY_BILLED_ORDER=Mijoz hisob-fakturasi tasdiqlanganda (va agar schyot-faktura miqdori bog'langan savdo buyurtmalarining umumiy miqdori bilan bir xil bo'lsa) bog'langan manba savdo buyurtmasini to'langan deb tasniflang. Agar sizda n ta buyurtma uchun tasdiqlangan 1 ta hisob-faktura boʻlsa, bu barcha buyurtmalar uchun ham toʻlovni belgilashi mumkin.
-descWORKFLOW_INVOICE_CLASSIFY_BILLED_ORDER=Mijoz hisob-fakturasi toʻlanishi belgilanganida (va agar schyot-faktura summasi bogʻlangan savdo buyurtmalarining umumiy miqdori bilan bir xil boʻlsa) bogʻlangan manba savdo buyurtmalarini hisoblangan deb tasniflang. Agar sizda n ta buyurtma uchun toʻlangan 1 ta hisob-faktura boʻlsa, bu barcha buyurtmalar uchun ham toʻlovni belgilashi mumkin.
-descWORKFLOW_ORDER_CLASSIFY_SHIPPED_SHIPPING=Bog'langan manba savdo buyurtmalarini jo'natish tasdiqlanganda jo'natilgan deb tasniflang (va barcha jo'natmalar tomonidan jo'natilgan miqdor yangilash tartibidagi bilan bir xil bo'lsa)
-descWORKFLOW_ORDER_CLASSIFY_SHIPPED_SHIPPING_CLOSED=Bog'langan manbalarni sotish buyurtmasini yuk yopilganda yuborilgan deb tasniflang (va agar barcha yuklar jo'natilgan miqdori yangilash tartibidagi kabi bo'lsa).
-# Autoclassify purchase proposal
-descWORKFLOW_ORDER_CLASSIFY_BILLED_SUPPLIER_PROPOSAL=Bog'langan manba sotuvchisi taklifini sotuvchi hisob-fakturasi tasdiqlanganda hisoblangan deb tasniflang (va agar hisob-faktura miqdori bog'langan takliflarning umumiy miqdori bilan bir xil bo'lsa)
-# Autoclassify purchase order
-descWORKFLOW_INVOICE_AMOUNT_CLASSIFY_BILLED_SUPPLIER_ORDER=Sotuvchi hisob-fakturasi tasdiqlanganda (va agar schyot-faktura summasi bog‘langan buyurtmalarning umumiy miqdori bilan bir xil bo‘lsa) bog‘langan manba xarid buyurtmasini to‘langan deb tasniflang.
-descWORKFLOW_ORDER_CLASSIFY_RECEIVED_RECEPTION=Bog'langan manba sotib olish buyurtmasini qabul qilish tasdiqlanganda olingan deb tasniflang (va barcha qabullar tomonidan qabul qilingan miqdor yangilash uchun xarid buyurtmasi bilan bir xil bo'lsa)
-descWORKFLOW_ORDER_CLASSIFY_RECEIVED_RECEPTION_CLOSED=Bog'langan manba buyurtmasini qabulxona yopilganda olingan deb tasniflang (va barcha qabulxonalar tomonidan qabul qilingan miqdor yangilash uchun xarid buyurtmasidagi bilan bir xil bo'lsa)
-# Autoclassify shipment
-descWORKFLOW_SHIPPING_CLASSIFY_CLOSED_INVOICE=Mijoz hisob-fakturasi tasdiqlanganda (va agar schyot-faktura miqdori bog‘langan jo‘natmalarning umumiy miqdori bilan bir xil bo‘lsa) bog‘langan manba jo‘natmasini yopiq deb tasniflang.
-descWORKFLOW_SHIPPING_CLASSIFY_BILLED_INVOICE=Mijoz hisob-fakturasi tasdiqlanganda (va agar schyot-faktura miqdori bog‘langan jo‘natmalarning umumiy miqdori bilan bir xil bo‘lsa) bog‘langan manba jo‘natmasini hisob-kitob sifatida tasniflang.
-# Autoclassify receptions
-descWORKFLOW_RECEPTION_CLASSIFY_CLOSED_INVOICE=Bog'langan manba qabullarini xarid hisob-fakturasi tasdiqlanganda hisoblangan deb tasniflang (va agar schyot-faktura miqdori bog'langan qabullarning umumiy miqdori bilan bir xil bo'lsa)
-descWORKFLOW_RECEPTION_CLASSIFY_BILLED_INVOICE=Bog'langan manba qabullarini xarid hisob-fakturasi tasdiqlanganda hisoblangan deb tasniflang (va agar schyot-faktura miqdori bog'langan qabullarning umumiy miqdori bilan bir xil bo'lsa)
-# Automatically link ticket to contract
-descWORKFLOW_TICKET_LINK_CONTRACT=Chipta yaratishda, mos keladigan uchinchi tomonlarning barcha mavjud shartnomalarini bog'lang
-descWORKFLOW_TICKET_USE_PARENT_COMPANY_CONTRACTS=Shartnomalarni ulashda, ota-onalar kompaniyalari orasidan qidiring
-=======
 descWORKFLOW_ORDER_CLASSIFY_BILLED_PROPAL=When a sales order is set to billed, classify linked source proposals as billed (and if the amount of the order is the same as the total amount of the signed linked proposals)
 descWORKFLOW_INVOICE_CLASSIFY_BILLED_PROPAL=When a customer invoice is validated, classify linked source proposals as billed (and if the amount of the invoice is the same as the total amount of the signed linked proposals)
 descWORKFLOW_INVOICE_CLASSIFY_BILLED_ORDER=When a customer invoice is set to paid, classify linked source sales orders as billed (and if the amount of the invoice is the same as the total amount of the linked sales orders). If you generate 1 invoice for n orders, this may set all orders to billed too.
@@ -54,7 +31,6 @@
 # Automatically link ticket to contract
 descWORKFLOW_TICKET_LINK_CONTRACT=When a ticket is created, link it with available contracts, matching the same third party than the ticket
 descWORKFLOW_TICKET_USE_PARENT_COMPANY_CONTRACTS=When linking automatically a ticket with contracts, search contracts among those of the parents companies
->>>>>>> cc80841a
 # Autoclose intervention
 descWORKFLOW_TICKET_CLOSE_INTERVENTION=Chipta yopilganda chipta bilan bog'liq barcha aralashuvlarni yoping
 AutomaticCreation=Avtomatik yaratish
