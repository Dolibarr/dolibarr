# Copyright (C) 2020 Laurent Destailleur
#
# This program is free software: you can redistribute it and/or modify
# it under the terms of the GNU General Public License as published by
# the Free Software Foundation, either version 3 of the License, or
# (at your option) any later version.
# This program is distributed in the hope that it will be useful,
# but WITHOUT ANY WARRANTY; without even the implied warranty of
# MERCHANTABILITY or FITNESS FOR A PARTICULAR PURPOSE.  See the
# GNU General Public License for more details.
# You should have received a copy of the GNU General Public License
# along with this program.  If not, see <https://www.gnu.org/licenses/>.

# Generic
# Module label 'ModuleRecruitmentName'
ModuleRecruitmentName = Ishga qabul qilish
# Module description 'ModuleRecruitmentDesc'
ModuleRecruitmentDesc = Yangi ish joylariga ishga qabul qilish kampaniyalarini boshqaring va kuzatib boring
# Admin page
RecruitmentSetup = Ishga qabul qilishni sozlash
RecruitmentSetupPage = Ishga qabul qilish moduli uchun asosiy variantlarni sozlashni kiriting
RecruitmentArea=Ishga qabul qilish maydoni
PublicInterfaceRecruitmentDesc=Ishlarning ochiq sahifalari - bu ochiq ish joylarini ko'rsatish va ularga javob berish uchun ochiq URL manzillar. Har bir ochiq ish uchun har bir ish yozuvida bir xil havola mavjud.
EnablePublicRecruitmentPages=Ochiq ish joylarining ommaviy sahifalarini yoqing

<<<<<<< HEAD
#
# About page
#
RecruitmentAbout = Ishga qabul qilish to'g'risida
RecruitmentAboutPage = Sahifa haqida yollash
=======
>>>>>>> cc80841a
NbOfEmployeesExpected=Kutilayotgan ishchilar soni
JobLabel=Ish joyining yorlig'i
WorkPlace=Ish joyi
DateExpected=Kutilayotgan sana
FutureManager=Kelajak menejeri
ResponsibleOfRecruitement=Ishga qabul qilish uchun mas'uldir
IfJobIsLocatedAtAPartner=Agar ish sherik joyda joylashgan bo'lsa
PositionToBeFilled=Ish joyi
PositionsToBeFilled=Ish joylari
ListOfPositionsToBeFilled=Ish joylari ro'yxati
NewPositionToBeFilled=Yangi ish joylari
JobOfferToBeFilled=To'ldirilishi kerak bo'lgan ish joyi
ThisIsInformationOnJobPosition=To'ldirilishi kerak bo'lgan lavozim to'g'risida ma'lumot
ContactForRecruitment=Ishga qabul qilish uchun murojaat qiling
EmailRecruiter=Elektron pochta orqali yollovchi
ToUseAGenericEmail=Umumiy elektron pochtadan foydalanish uchun. Agar aniqlanmagan bo'lsa, ishga qabul qilish uchun mas'ul bo'lgan elektron pochtadan foydalaniladi
NewCandidature=Yangi dastur
ListOfCandidatures=Arizalar ro'yxati
Remuneration=Ish haqi
RequestedRemuneration=Talab qilingan ish haqi
ProposedRemuneration=Taklif etilgan ish haqi
ContractProposed=Shartnoma taklif qilingan
ContractSigned=Shartnoma imzolandi
ContractRefused=Shartnoma rad etildi
RecruitmentCandidature=Ilova
JobPositions=Ish joylari
RecruitmentCandidatures=Ilovalar
InterviewToDo=Kuzatiladigan kontaktlar
AnswerCandidature=Ariza javobi
YourCandidature=Sizning arizangiz
YourCandidatureAnswerMessage=Arizangiz uchun tashakkur. <br> ...
JobClosedTextCandidateFound=Ish joyi yopiq. Lavozim to'ldirildi.
JobClosedTextCanceled=Ish joyi yopiq.
ExtrafieldsJobPosition=Qo'shimcha xususiyatlar (ish joylari)
ExtrafieldsApplication=Qo'shimcha atributlar (ish uchun arizalar)
MakeOffer=Taklif qiling
WeAreRecruiting=Biz ishga qabul qilamiz. Bu to'ldirilishi kerak bo'lgan ochiq lavozimlar ro'yxati...
NoPositionOpen=Ayni paytda hech qanday lavozim ochilmagan
ConfirmClose=Bekor qilishni tasdiqlang
ConfirmCloseAsk=Haqiqatan ham bu ishga yollash nomzodini bekor qilmoqchimisiz
Recruitment=Ishga qabul qilish<|MERGE_RESOLUTION|>--- conflicted
+++ resolved
@@ -23,14 +23,6 @@
 PublicInterfaceRecruitmentDesc=Ishlarning ochiq sahifalari - bu ochiq ish joylarini ko'rsatish va ularga javob berish uchun ochiq URL manzillar. Har bir ochiq ish uchun har bir ish yozuvida bir xil havola mavjud.
 EnablePublicRecruitmentPages=Ochiq ish joylarining ommaviy sahifalarini yoqing
 
-<<<<<<< HEAD
-#
-# About page
-#
-RecruitmentAbout = Ishga qabul qilish to'g'risida
-RecruitmentAboutPage = Sahifa haqida yollash
-=======
->>>>>>> cc80841a
 NbOfEmployeesExpected=Kutilayotgan ishchilar soni
 JobLabel=Ish joyining yorlig'i
 WorkPlace=Ish joyi
