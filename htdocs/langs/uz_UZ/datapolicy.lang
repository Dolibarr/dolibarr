--- conflicted
+++ resolved
@@ -33,11 +33,7 @@
 DATAPOLICY_CONTACT_NIPROSPECT_NICLIENT = Na istiqbolli / na mijoz
 DATAPOLICY_CONTACT_FOURNISSEUR = Yetkazib beruvchi
 DATAPOLICY_ADHERENT = A'zo
-<<<<<<< HEAD
-DATAPOLICY_Tooltip_SETUP = Kontakt turi - har bir tur uchun tanlovingizni ko'rsating.
-=======
 DATAPOLICY_Tooltip_SETUP=Define the delay with no interaction after which you want the record to be automatically purged.
->>>>>>> d7cb4cd8
 SendAgreementText = Siz GDPR elektron pochta xabarini barcha tegishli kontaktlaringizga yuborishingiz mumkin (ular hali elektron pochta xabarini olmagan va siz GDPR shartnomasi haqida hech narsa ro'yxatdan o'tmagan). Buning uchun quyidagi tugmani ishlating.
 SendAgreement = Elektron pochta xabarlarini yuboring
 AllAgreementSend = Barcha elektron pochta xabarlari yuborildi
