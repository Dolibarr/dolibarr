--- conflicted
+++ resolved
@@ -43,21 +43,12 @@
 EVENTORGANIZATION_CATEG_THIRDPARTY_BOOTH = Uchinchi shaxslarga qo'shiladigan toifani, ular stendni taklif qilganda avtomatik ravishda yaratiladi
 EVENTORGANIZATION_TEMPLATE_EMAIL_ASK_CONF = Konferentsiya taklifini olgandan so'ng yuborish uchun elektron pochta shablonini.
 EVENTORGANIZATION_TEMPLATE_EMAIL_ASK_BOOTH = Stend taklifini olgandan keyin yuborish uchun elektron pochta shablonini.
-<<<<<<< HEAD
-EVENTORGANIZATION_TEMPLATE_EMAIL_AFT_SUBS_BOOTH = Template of email to send after a registration to a booth has been paid.
-EVENTORGANIZATION_TEMPLATE_EMAIL_AFT_SUBS_EVENT = Tadbirga ro'yxatdan o'tgandan so'ng yuboriladigan elektron pochta shablonini.
-EVENTORGANIZATION_TEMPLATE_EMAIL_BULK_SPEAKER = Template of email to use when sending emails from the massaction "Send emails" to speakers
-EVENTORGANIZATION_TEMPLATE_EMAIL_BULK_ATTENDES = Template of email to use when sending emails from the massaction "Send emails" on attendee list
-EVENTORGANIZATION_FILTERATTENDEES_CAT = In the form to create/add an attendee, restricts the list of thirdparties to thirdparties in the category
-EVENTORGANIZATION_FILTERATTENDEES_TYPE = In the form to create/add an attendee, restricts the list of thirdparties to thirdparties with the nature
-=======
 EVENTORGANIZATION_TEMPLATE_EMAIL_AFT_SUBS_BOOTH = Stendga ro'yxatdan o'tgandan keyin to'langan elektron pochta shablonini yuborish.
 EVENTORGANIZATION_TEMPLATE_EMAIL_AFT_SUBS_EVENT = Tadbirga ro'yxatdan o'tgandan so'ng yuboriladigan elektron pochta shablonini.
 EVENTORGANIZATION_TEMPLATE_EMAIL_BULK_SPEAKER = Massajdan elektron pochta xabarlarini jo'natishda foydalanish uchun elektron pochta shabloni "Elektron pochta xabarlarini jo'natish" karnaylarga
 EVENTORGANIZATION_TEMPLATE_EMAIL_BULK_ATTENDES = Ishtirokchilar ro'yxatidagi "E-pochta xabarlarini yuborish" massajidan elektron pochta xabarlarini yuborishda foydalanish uchun elektron pochta shabloni
 EVENTORGANIZATION_FILTERATTENDEES_CAT = Ishtirokchini yaratish/qo'shish shaklida uchinchi shaxslar ro'yxatini toifadagi uchinchi shaxslarga cheklaydi
 EVENTORGANIZATION_FILTERATTENDEES_TYPE = Ishtirokchini yaratish/qo'shish shaklida, tabiat bilan uchinchi shaxslar ro'yxatini cheklaydi
->>>>>>> 503d1a04
 
 #
 # Object
@@ -81,11 +72,7 @@
 EventOrganizationEmailRegistrationPayment = Tadbir uchun ro'yxatdan o'tish
 EventOrganizationMassEmailAttendees = Ishtirokchilar bilan aloqa
 EventOrganizationMassEmailSpeakers = Spikerlar bilan aloqa
-<<<<<<< HEAD
-ToSpeakers=To speakers
-=======
 ToSpeakers=Spikerlarga
->>>>>>> 503d1a04
 
 #
 # Event
@@ -98,24 +85,14 @@
 PriceOfRegistrationHelp=Ro'yxatdan o'tish yoki tadbirda qatnashish uchun to'lanadigan narx
 PriceOfBooth=Stendda turish uchun obuna narxi
 PriceOfBoothHelp=Stendda turish uchun obuna narxi
-<<<<<<< HEAD
-EventOrganizationICSLink=Link ICS for conferences
-=======
 EventOrganizationICSLink=Konferentsiyalar uchun ICS havolasi
->>>>>>> 503d1a04
 ConferenceOrBoothInformation=Konferentsiya yoki stend ma'lumotlari
 Attendees=Ishtirokchilar
 ListOfAttendeesOfEvent=Loyiha ishtirokchilari ro'yxati
 DownloadICSLink = ICS havolasini yuklab oling
-<<<<<<< HEAD
-EVENTORGANIZATION_SECUREKEY = Seed to secure the key for the public registration page to suggest a conference
-SERVICE_BOOTH_LOCATION = Stend joylashgan joy haqida hisob-faktura qatori uchun ishlatiladigan xizmat
-SERVICE_CONFERENCE_ATTENDEE_SUBSCRIPTION = Service used for the invoice row about an attendee subscription to an event
-=======
 EVENTORGANIZATION_SECUREKEY = Konferentsiyani taklif qilish uchun ommaviy ro'yxatga olish sahifasi kalitini himoya qilish uchun urug'
 SERVICE_BOOTH_LOCATION = Stend joylashgan joy haqida hisob-faktura qatori uchun ishlatiladigan xizmat
 SERVICE_CONFERENCE_ATTENDEE_SUBSCRIPTION = Tadbir ishtirokchisining obunasi haqidagi hisob-faktura qatori uchun foydalanilgan xizmat
->>>>>>> 503d1a04
 NbVotes=Ovozlar soni
 #
 # Status
