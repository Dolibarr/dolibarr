--- conflicted
+++ resolved
@@ -133,11 +133,7 @@
 SEPAFRST=SEPA FRST
 ExecutionDate=Ijro sanasi
 CreateForSepa=To'g'ridan-to'g'ri debet faylini yarating
-<<<<<<< HEAD
-ICS=Creditor Identifier - ICS
-=======
 ICS=Kreditor identifikatori - ICS
->>>>>>> 9eb66548
 END_TO_END="EndToEndId" SEPA XML yorlig'i - bitim uchun yagona identifikator
 USTRD="Strukturasiz" SEPA XML yorlig'i
 ADDDAYS=Ijro sanasiga kunlarni qo'shing
