# Dolibarr language file - Source file is en_US - bookmarks
AddThisPageToBookmarks=Adicionar essa página aos marcadores
Bookmark=Marcador
Bookmarks=Marcadores
NewBookmark=Novo marcador
ShowBookmark=Mostrar marcador
OpenANewWindow=Abrir uma nova janela
ReplaceWindow=Substituir atual janela
BookmarkTargetReplaceWindowShort=Atual janela
BookmarkTitle=Título do marcador
BehaviourOnClick=Comportamento quando a URL é clicada
CreateBookmark=Criar marcador
SetHereATitleForLink=Colocar título para o marcador
UseAnExternalHttpLinkOrRelativeDolibarrLink=Usar uma URL externa ou uma URL do Dolibarr
ChooseIfANewWindowMustBeOpenedOnClickOnBookmark=Escolher se a página aberta pelo link  tem que aparecer na janela atual ou uma nova janela
<<<<<<< HEAD
BookmarksManagement=Gestor de marcadores
ListOfBookmarks=Lista de marcadores
=======
BookmarksManagement=Gestor de marcadores
>>>>>>> 3f5d67d4
<|MERGE_RESOLUTION|>--- conflicted
+++ resolved
@@ -13,9 +13,4 @@
 SetHereATitleForLink=Colocar título para o marcador
 UseAnExternalHttpLinkOrRelativeDolibarrLink=Usar uma URL externa ou uma URL do Dolibarr
 ChooseIfANewWindowMustBeOpenedOnClickOnBookmark=Escolher se a página aberta pelo link  tem que aparecer na janela atual ou uma nova janela
-<<<<<<< HEAD
-BookmarksManagement=Gestor de marcadores
-ListOfBookmarks=Lista de marcadores
-=======
-BookmarksManagement=Gestor de marcadores
->>>>>>> 3f5d67d4
+BookmarksManagement=Gestor de marcadores