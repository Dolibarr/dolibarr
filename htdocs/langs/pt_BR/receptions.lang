# Dolibarr language file - Source file is en_US - receptions
<<<<<<< HEAD
=======
ReceptionDescription=Gestão de recepção de produtos de fornecedores (Criar documentos de recepção)
>>>>>>> 503d1a04
RefReception=Ref. recebimento
Reception=Recebimento
Receptions=Recebimentos
AllReceptions=Todos recebimentos
ShowReception=Mostrar recebimentos
ReceptionsArea=Local de recebimentos
ListOfReceptions=Lista de recebimentos
ReceptionMethod=Methodo recebimento
LastReceptions=Ultimos 1%s recebimentos
StatisticsOfReceptions=Estatisticas dos recebimentos
NbOfReceptions=Numero de recebimentos
NumberOfReceptionsByMonth=Número de recebimentos por mês
ReceptionCard=Ficha recebimentos
NewReception=Novo recebimento
CreateReception=Criar recebimento
QtyInOtherReceptions=Qtd em outros recebimentos
OtherReceptionsForSameOrder=Outros recebimentos por este pedido
ReceptionsAndReceivingForSameOrder=Recebiementos e recibos para este pedido
ReceptionsToValidate=Recebimentos a validar
StatusReceptionCanceled=Cancelada
StatusReceptionDraft=Minuta
StatusReceptionDraftShort=Minuta
ReceptionSheet=Carta recebimento
ConfirmValidateReception=Tem certeza de que deseja validar esta recepção com a referência <b>%s</b>?
SendReceptionByEMail=Enviar recepção por e-mail
ReceptionCreationIsDoneFromOrder=Nesse momento a criação de uma nova recepção é feita a partir do Pedido de Compra.
ProductQtyInReceptionAlreadySent=Quantidade do produto do pedido do cliente em aberto já enviado
ProductQtyInSuppliersReceptionAlreadyRecevied=Quantidade de produtos do pedido de fornecedor aberto já recebida
ValidateOrderFirstBeforeReception=Você deve primeiro validar o pedido antes de poder fazer recepções.
ReceptionsNumberingModules=Módulo de numeração para recepções
ReceptionsReceiptModel=Modelos de documentos para recepções
NoMorePredefinedProductToDispatch=Não há mais produtos predefinidos para enviar<|MERGE_RESOLUTION|>--- conflicted
+++ resolved
@@ -1,8 +1,5 @@
 # Dolibarr language file - Source file is en_US - receptions
-<<<<<<< HEAD
-=======
 ReceptionDescription=Gestão de recepção de produtos de fornecedores (Criar documentos de recepção)
->>>>>>> 503d1a04
 RefReception=Ref. recebimento
 Reception=Recebimento
 Receptions=Recebimentos
