--- conflicted
+++ resolved
@@ -10,10 +10,6 @@
 FileToLaunchCronJobs=Linha de comando para checar e iniciar tarefas cron qualificadas
 CronExplainHowToRunUnix=No ambiente Unix você deve usar a seguinte entrada crontab para executar a linha de comando a cada 5 minutos
 CronExplainHowToRunWin=No ambiente Microsoft (tm) Windows, você pode usar as ferramentas Tarefas agendadas para executar a linha de comando a cada 5 minutos
-<<<<<<< HEAD
-CronMethodNotAllowed=O método %s da classe %s está na lista negra de métodos proibidos
-=======
->>>>>>> cc80841a
 CronJobDefDesc=Os perfis de trabalho do Cron são definidos no arquivo do descritor do módulo. Quando o módulo é ativado, eles são carregados e disponíveis para que você possa administrar os trabalhos no menu de ferramentas de administração %s.
 CronJobProfiles=Lista de perfis de tarefa cron predefinidas
 CronLastOutput=Saída da última execução
