# Copyright (C) 2021		Florian Henry			<florian.henry@scopen.fr>
# Copyright (C) 2021		Dorian Vabre			<dorian.vabre@gmail.com>
#
# This program is free software: you can redistribute it and/or modify
# it under the terms of the GNU General Public License as published by
# the Free Software Foundation, either version 3 of the License, or
# (at your option) any later version.
#
# This program is distributed in the hope that it will be useful,
# but WITHOUT ANY WARRANTY; without even the implied warranty of
# MERCHANTABILITY or FITNESS FOR A PARTICULAR PURPOSE.  See the
# GNU General Public License for more details.
#
# You should have received a copy of the GNU General Public License
# along with this program.  If not, see <https://www.gnu.org/licenses/>.

#
# Generic
#
ModuleEventOrganizationName = Arrangementorganisasjon
EventOrganizationDescription = Arrangementsorganisasjon gjennom Prosjektmodul
EventOrganizationDescriptionLong= Administrer organiseringen av et arrangement (show, konferanser, deltakere eller foredragsholdere, med offentlige sider for forslag, stemme eller registrering)
#
# Menu
#
EventOrganizationMenuLeft = Organiserte arrangementer
EventOrganizationConferenceOrBoothMenuLeft = Konferanse eller messe

PaymentEvent=Betaling av arrangement

#
# Admin page
#
NewRegistration=Registrering
EventOrganizationSetup=Oppsett av arrangementorganisasjon
EventOrganization=Arrangementsorganisering
Settings=Innstillinger
EventOrganizationSetupPage = Konfigurasjonsside for arrangementsorganisasjon
<<<<<<< HEAD
EVENTORGANIZATION_TASK_LABEL = Label of tasks to create automatically when project is validated
EVENTORGANIZATION_TASK_LABELTooltip = When you validate an organized event, some tasks can be automatically created in the project<br><br>For example: <br>Send Call for Conference<br>Send Call for Booth<br>Receive call for conferences<br>Receive call for Booth<br>Open subscriptions to events for attendees<br>Send remind of event to speakers<br>Send remind of event to Booth hoster<br>Send remind of event to attendees
EVENTORGANIZATION_CATEG_THIRDPARTY_CONF = Category to add to third-parties automatically created when someone suggests a conference
EVENTORGANIZATION_CATEG_THIRDPARTY_BOOTH = Category to add to third-parties automatically created when they suggests a booth
EVENTORGANIZATION_TEMPLATE_EMAIL_ASK_CONF = Template of email to send after receiving a suggestion of a conference.
EVENTORGANIZATION_TEMPLATE_EMAIL_ASK_BOOTH = Template of email to send after receiving a suggestion of a booth.
EVENTORGANIZATION_TEMPLATE_EMAIL_AFT_SUBS_BOOTH = Template of email to send after a registration to a booth has been paid.
EVENTORGANIZATION_TEMPLATE_EMAIL_AFT_SUBS_EVENT = Template of email to send after a registration to an event has been paid.
EVENTORGANIZATION_TEMPLATE_EMAIL_BULK_SPEAKER = Template of email to use when sending emails from the massaction "Send emails" to speakers
EVENTORGANIZATION_TEMPLATE_EMAIL_BULK_ATTENDES = Template of email to use when sending emails from the massaction "Send emails" on attendee list
EVENTORGANIZATION_FILTERATTENDEES_CAT = In the form to create/add an attendee, restricts the list of thirdparties to thirdparties in the category
EVENTORGANIZATION_FILTERATTENDEES_TYPE = In the form to create/add an attendee, restricts the list of thirdparties to thirdparties with the nature
=======
EVENTORGANIZATION_TASK_LABEL = Etikett over oppgaver som skal opprettes automatisk når prosjektet er validert
EVENTORGANIZATION_TASK_LABELTooltip = When you validate an event to organize, some tasks can be automatically created in the project<br><br>For example: <br>Send Call for Conferences<br>Send Call for Booths<br>Validate suggestions of Conferences<br>Validate application for Booths<br>Open subscriptions to the event for attendees<br>Send a remind of the event to speakers<br>Send a remind of the event to Booth hosters<br>Send a remind of the event to attendees
EVENTORGANIZATION_TASK_LABELTooltip2=Hold tom hvis du ikke trenger å opprette oppgaver automatisk.
EVENTORGANIZATION_CATEG_THIRDPARTY_CONF = Kategori for å legge til tredjeparter opprettes automatisk når noen foreslår en konferanse
EVENTORGANIZATION_CATEG_THIRDPARTY_BOOTH = Kategori som skal legges til tredjeparter opprettes automatisk når de foreslår en stand
EVENTORGANIZATION_TEMPLATE_EMAIL_ASK_CONF = Mal for e-post som skal sendes etter å ha mottatt et forslag til en konferanse.
EVENTORGANIZATION_TEMPLATE_EMAIL_ASK_BOOTH = Mal for e-post som skal sendes etter å ha mottatt et forslag til stand.
EVENTORGANIZATION_TEMPLATE_EMAIL_AFT_SUBS_BOOTH = Mal for e-post som skal sendes etter at en påmelding til en stand er betalt.
EVENTORGANIZATION_TEMPLATE_EMAIL_AFT_SUBS_EVENT = Mal for e-post som skal sendes etter at en påmelding til et arrangement er betalt.
EVENTORGANIZATION_TEMPLATE_EMAIL_BULK_SPEAKER = Mal for e-post som skal brukes når du sender e-poster fra masseaksjonen "Send e-poster" til talere
EVENTORGANIZATION_TEMPLATE_EMAIL_BULK_ATTENDES = Mal for e-post som skal brukes når du sender e-poster fra masseaksjonen "Send e-poster" på deltakerlisten
EVENTORGANIZATION_FILTERATTENDEES_CAT = I skjemaet for å opprette/legge til en deltaker, begrenser listen over tredjeparter til tredjeparter i kategorien
EVENTORGANIZATION_FILTERATTENDEES_TYPE = I skjemaet for å opprette/legge til en deltaker, begrenser listen over tredjeparter til tredjeparter med arten
>>>>>>> 503d1a04

#
# Object
#
EventOrganizationConfOrBooth= Konferanse eller messe
ManageOrganizeEvent = Administrer organiseringen av et arrangement
ConferenceOrBooth = Konferanse eller messe
ConferenceOrBoothTab = Konferanse eller messe
AmountPaid = Beløpet betalt
DateOfRegistration = Registreringsdato
ConferenceOrBoothAttendee = Konferanse- eller standdeltaker

#
# Template Mail
#
<<<<<<< HEAD
YourOrganizationEventConfRequestWasReceived = Your request for conference was received
YourOrganizationEventBoothRequestWasReceived = Your request for booth was received
EventOrganizationEmailAskConf = Request for conference
EventOrganizationEmailAskBooth = Request for booth
EventOrganizationEmailBoothPayment = Payment of your booth
EventOrganizationEmailRegistrationPayment = Registration for an event
EventOrganizationMassEmailAttendees = Kommunikasjon til deltakere
EventOrganizationMassEmailSpeakers = Communication to speakers
ToSpeakers=To speakers
=======
YourOrganizationEventConfRequestWasReceived = Din forespørsel om konferanse ble mottatt
YourOrganizationEventBoothRequestWasReceived = Din forespørsel om stand ble mottatt
EventOrganizationEmailAskConf = Forespørsel om konferanse
EventOrganizationEmailAskBooth = Forespørsel om stand
EventOrganizationEmailBoothPayment = Betaling av standen din
EventOrganizationEmailRegistrationPayment = Påmelding til et arrangement
EventOrganizationMassEmailAttendees = Kommunikasjon til deltakere
EventOrganizationMassEmailSpeakers = Kommunikasjon til foredragsholdere
ToSpeakers=Til foredragsholdere
>>>>>>> 503d1a04

#
# Event
#
AllowUnknownPeopleSuggestConf=Tillat folk å foreslå konferanser
AllowUnknownPeopleSuggestConfHelp=Tillat ukjente personer å foreslå en konferanse de ønsker å holde
<<<<<<< HEAD
AllowUnknownPeopleSuggestBooth=Allow people to apply for a booth
AllowUnknownPeopleSuggestBoothHelp=Allow unknown people to apply for a booth
PriceOfRegistration=Pris for registrering
PriceOfRegistrationHelp=Price to pay to register or participate in the event
PriceOfBooth=Subscription price to stand a booth
PriceOfBoothHelp=Subscription price to stand a booth
EventOrganizationICSLink=Link ICS for conferences
ConferenceOrBoothInformation=Conference Or Booth informations
Attendees=Deltakere
ListOfAttendeesOfEvent=List of attendees of the event project
DownloadICSLink = Download ICS link
EVENTORGANIZATION_SECUREKEY = Seed to secure the key for the public registration page to suggest a conference
SERVICE_BOOTH_LOCATION = Service used for the invoice row about a booth location
SERVICE_CONFERENCE_ATTENDEE_SUBSCRIPTION = Service used for the invoice row about an attendee subscription to an event
NbVotes=Number of votes
=======
AllowUnknownPeopleSuggestBooth=La folk søke om stand
AllowUnknownPeopleSuggestBoothHelp=La ukjente søke om stand
PriceOfRegistration=Pris for registrering
PriceOfRegistrationHelp=Pris for å registrere seg eller delta i arrangementet
PriceOfBooth=Abonnementspris for en stand
PriceOfBoothHelp=Abonnementspris for en stand
EventOrganizationICSLink=Koble til ICS for konferanser
ConferenceOrBoothInformation=Informasjon om konferanse eller stand
Attendees=Deltakere
ListOfAttendeesOfEvent=Liste over deltakere til arrangementsprosjektet
DownloadICSLink = Last ned ICS-lenke
EVENTORGANIZATION_SECUREKEY = Seed for å sikre nøkkelen til den offentlige registreringssiden for å foreslå en konferanse
SERVICE_BOOTH_LOCATION = Tjenesten brukt for fakturalinjen om en standplassering
SERVICE_CONFERENCE_ATTENDEE_SUBSCRIPTION = Tjenesten som brukes for fakturalinjen om et deltakerabonnement på et arrangement
NbVotes=Antall stemmer
>>>>>>> 503d1a04
#
# Status
#
EvntOrgDraft = Kladd
<<<<<<< HEAD
EvntOrgSuggested = Suggested
EvntOrgConfirmed = Confirmed
=======
EvntOrgSuggested = Foreslått
EvntOrgConfirmed = Bekreftet
>>>>>>> 503d1a04
EvntOrgNotQualified = Ikke kvalifisert
EvntOrgDone = Utført
EvntOrgCancelled = Kansellert
#
# Public page
#
SuggestForm = Forslagsside
SuggestOrVoteForConfOrBooth = Side for forslag eller stemme
EvntOrgRegistrationHelpMessage = Her kan du stemme på en konferanse eller foreslå en ny til arrangementet. Du kan også søke om å ha stand under arrangementet.
EvntOrgRegistrationConfHelpMessage = Here, you can suggest a new conference to animate during the event.
<<<<<<< HEAD
EvntOrgRegistrationBoothHelpMessage = Here, you can apply to have a booth during the event.
ListOfSuggestedConferences = List of suggested conferences
ListOfSuggestedBooths = List of suggested booths
ListOfConferencesOrBooths=List of conferences or booths of event project
SuggestConference = Suggest a new conference
SuggestBooth = Suggest a booth
ViewAndVote = View and vote for suggested events
PublicAttendeeSubscriptionGlobalPage = Public link for registration to the event
PublicAttendeeSubscriptionPage = Offentlig lenke for registrering kun til dette arrangementet
MissingOrBadSecureKey = The security key is invalid or missing
EvntOrgWelcomeMessage = This form allows you to register as a new participant to the event : <b>%s</b>
EvntOrgDuration = This conference starts on %s and ends on %s.
ConferenceAttendeeFee = Conference attendee fee for the event : '%s' occurring from %s to %s.
BoothLocationFee = Booth location for the event : '%s' occurring from %s to %s
=======
EvntOrgRegistrationBoothHelpMessage = Her kan du søke om å få stand under arrangementet.
ListOfSuggestedConferences = Liste over foreslåtte konferanser
ListOfSuggestedBooths = Liste over foreslåtte stander
ListOfConferencesOrBooths=Liste over konferanser eller stander for arrangementsprosjekt
SuggestConference = Foreslå en ny konferanse
SuggestBooth = Foreslå en stand
ViewAndVote = Se og stem på foreslåtte arrangementer
PublicAttendeeSubscriptionGlobalPage = Offentlig lenke for påmelding til arrangementet
PublicAttendeeSubscriptionPage = Offentlig lenke for registrering kun til dette arrangementet
MissingOrBadSecureKey = Sikkerhetsnøkkelen er ugyldig eller mangler
EvntOrgWelcomeMessage = Dette skjemaet lar deg registrere deg som ny deltaker til arrangementet: <b> %s </b>
EvntOrgDuration = Denne konferansen starter på %s og slutter på %s.
ConferenceAttendeeFee = Konferansedeltakers avgift for arrangementet: '%s' skjer fra %s til %s.
BoothLocationFee = Standplassering for hendelsen: '%s' som skjer fra %s til %s
>>>>>>> 503d1a04
EventType = Hendelsestype
LabelOfBooth=Stand-etikett
LabelOfconference=Konferanseetikett
ConferenceIsNotConfirmed=Påmelding ikke tilgjengelig, konferansen er ikke bekreftet ennå
DateMustBeBeforeThan=%s må være før %s
DateMustBeAfterThan=%s må være etter %s

NewSubscription=Registrering
OrganizationEventConfRequestWasReceived=Ditt forslag til en konferanse er mottatt
OrganizationEventBoothRequestWasReceived=Din forespørsel om stand er mottatt
OrganizationEventPaymentOfBoothWasReceived=Betalingen for standen din er registrert
OrganizationEventPaymentOfRegistrationWasReceived=Betalingen for arrangementsregistreringen din er registrert
OrganizationEventBulkMailToAttendees=Dette er en påminnelse om din deltakelse i arrangementet som deltaker
OrganizationEventBulkMailToSpeakers=Dette er en påminnelse om din deltakelse i arrangementet som foredragsholder
OrganizationEventLinkToThirdParty=Link til tredjepart (kunde, leverandør eller partner)

NewSuggestionOfBooth=Søknad om stand
NewSuggestionOfConference=Søknad om konferanse

#
# Vote page
#
EvntOrgRegistrationWelcomeMessage = Velkommen til forslagssiden til konferanse eller stand.
EvntOrgRegistrationConfWelcomeMessage = Velkommen til forslagssiden til konferanse.
EvntOrgRegistrationBoothWelcomeMessage = Velkommen til forslagssiden til stand.
EvntOrgVoteHelpMessage = Here, you can view and vote for the suggested events for the project
VoteOk = Your vote has been accepted.
AlreadyVoted = You have already voted for this event.
VoteError = An error has occurred during the vote, please try again.

SubscriptionOk = Registreringen din er validert
ConfAttendeeSubscriptionConfirmation = Bekreftelse på ditt abonnement på et arrangement
Attendee = Deltaker
PaymentConferenceAttendee = Betaling for konferansedeltakere
PaymentBoothLocation = Booth location payment
DeleteConferenceOrBoothAttendee=Fjern deltaker
RegistrationAndPaymentWereAlreadyRecorder=A registration and a payment were already recorded for the email <b>%s</b>
EmailAttendee=Attendee email
EmailCompanyForInvoice=Company email (for invoice, if different of attendee email)
ErrorSeveralCompaniesWithEmailContactUs=Several companies with this email has been found so we can't validate automaticaly your registration. Please contact us at %s for a manual validation
ErrorSeveralCompaniesWithNameContactUs=Several companies with this name has been found so we can't validate automaticaly your registration. Please contact us at %s for a manual validation
NoPublicActionsAllowedForThisEvent=No public actions are open to public for this event
MaxNbOfAttendees=Max number of attendees<|MERGE_RESOLUTION|>--- conflicted
+++ resolved
@@ -36,20 +36,6 @@
 EventOrganization=Arrangementsorganisering
 Settings=Innstillinger
 EventOrganizationSetupPage = Konfigurasjonsside for arrangementsorganisasjon
-<<<<<<< HEAD
-EVENTORGANIZATION_TASK_LABEL = Label of tasks to create automatically when project is validated
-EVENTORGANIZATION_TASK_LABELTooltip = When you validate an organized event, some tasks can be automatically created in the project<br><br>For example: <br>Send Call for Conference<br>Send Call for Booth<br>Receive call for conferences<br>Receive call for Booth<br>Open subscriptions to events for attendees<br>Send remind of event to speakers<br>Send remind of event to Booth hoster<br>Send remind of event to attendees
-EVENTORGANIZATION_CATEG_THIRDPARTY_CONF = Category to add to third-parties automatically created when someone suggests a conference
-EVENTORGANIZATION_CATEG_THIRDPARTY_BOOTH = Category to add to third-parties automatically created when they suggests a booth
-EVENTORGANIZATION_TEMPLATE_EMAIL_ASK_CONF = Template of email to send after receiving a suggestion of a conference.
-EVENTORGANIZATION_TEMPLATE_EMAIL_ASK_BOOTH = Template of email to send after receiving a suggestion of a booth.
-EVENTORGANIZATION_TEMPLATE_EMAIL_AFT_SUBS_BOOTH = Template of email to send after a registration to a booth has been paid.
-EVENTORGANIZATION_TEMPLATE_EMAIL_AFT_SUBS_EVENT = Template of email to send after a registration to an event has been paid.
-EVENTORGANIZATION_TEMPLATE_EMAIL_BULK_SPEAKER = Template of email to use when sending emails from the massaction "Send emails" to speakers
-EVENTORGANIZATION_TEMPLATE_EMAIL_BULK_ATTENDES = Template of email to use when sending emails from the massaction "Send emails" on attendee list
-EVENTORGANIZATION_FILTERATTENDEES_CAT = In the form to create/add an attendee, restricts the list of thirdparties to thirdparties in the category
-EVENTORGANIZATION_FILTERATTENDEES_TYPE = In the form to create/add an attendee, restricts the list of thirdparties to thirdparties with the nature
-=======
 EVENTORGANIZATION_TASK_LABEL = Etikett over oppgaver som skal opprettes automatisk når prosjektet er validert
 EVENTORGANIZATION_TASK_LABELTooltip = When you validate an event to organize, some tasks can be automatically created in the project<br><br>For example: <br>Send Call for Conferences<br>Send Call for Booths<br>Validate suggestions of Conferences<br>Validate application for Booths<br>Open subscriptions to the event for attendees<br>Send a remind of the event to speakers<br>Send a remind of the event to Booth hosters<br>Send a remind of the event to attendees
 EVENTORGANIZATION_TASK_LABELTooltip2=Hold tom hvis du ikke trenger å opprette oppgaver automatisk.
@@ -63,7 +49,6 @@
 EVENTORGANIZATION_TEMPLATE_EMAIL_BULK_ATTENDES = Mal for e-post som skal brukes når du sender e-poster fra masseaksjonen "Send e-poster" på deltakerlisten
 EVENTORGANIZATION_FILTERATTENDEES_CAT = I skjemaet for å opprette/legge til en deltaker, begrenser listen over tredjeparter til tredjeparter i kategorien
 EVENTORGANIZATION_FILTERATTENDEES_TYPE = I skjemaet for å opprette/legge til en deltaker, begrenser listen over tredjeparter til tredjeparter med arten
->>>>>>> 503d1a04
 
 #
 # Object
@@ -79,17 +64,6 @@
 #
 # Template Mail
 #
-<<<<<<< HEAD
-YourOrganizationEventConfRequestWasReceived = Your request for conference was received
-YourOrganizationEventBoothRequestWasReceived = Your request for booth was received
-EventOrganizationEmailAskConf = Request for conference
-EventOrganizationEmailAskBooth = Request for booth
-EventOrganizationEmailBoothPayment = Payment of your booth
-EventOrganizationEmailRegistrationPayment = Registration for an event
-EventOrganizationMassEmailAttendees = Kommunikasjon til deltakere
-EventOrganizationMassEmailSpeakers = Communication to speakers
-ToSpeakers=To speakers
-=======
 YourOrganizationEventConfRequestWasReceived = Din forespørsel om konferanse ble mottatt
 YourOrganizationEventBoothRequestWasReceived = Din forespørsel om stand ble mottatt
 EventOrganizationEmailAskConf = Forespørsel om konferanse
@@ -99,30 +73,12 @@
 EventOrganizationMassEmailAttendees = Kommunikasjon til deltakere
 EventOrganizationMassEmailSpeakers = Kommunikasjon til foredragsholdere
 ToSpeakers=Til foredragsholdere
->>>>>>> 503d1a04
 
 #
 # Event
 #
 AllowUnknownPeopleSuggestConf=Tillat folk å foreslå konferanser
 AllowUnknownPeopleSuggestConfHelp=Tillat ukjente personer å foreslå en konferanse de ønsker å holde
-<<<<<<< HEAD
-AllowUnknownPeopleSuggestBooth=Allow people to apply for a booth
-AllowUnknownPeopleSuggestBoothHelp=Allow unknown people to apply for a booth
-PriceOfRegistration=Pris for registrering
-PriceOfRegistrationHelp=Price to pay to register or participate in the event
-PriceOfBooth=Subscription price to stand a booth
-PriceOfBoothHelp=Subscription price to stand a booth
-EventOrganizationICSLink=Link ICS for conferences
-ConferenceOrBoothInformation=Conference Or Booth informations
-Attendees=Deltakere
-ListOfAttendeesOfEvent=List of attendees of the event project
-DownloadICSLink = Download ICS link
-EVENTORGANIZATION_SECUREKEY = Seed to secure the key for the public registration page to suggest a conference
-SERVICE_BOOTH_LOCATION = Service used for the invoice row about a booth location
-SERVICE_CONFERENCE_ATTENDEE_SUBSCRIPTION = Service used for the invoice row about an attendee subscription to an event
-NbVotes=Number of votes
-=======
 AllowUnknownPeopleSuggestBooth=La folk søke om stand
 AllowUnknownPeopleSuggestBoothHelp=La ukjente søke om stand
 PriceOfRegistration=Pris for registrering
@@ -138,18 +94,12 @@
 SERVICE_BOOTH_LOCATION = Tjenesten brukt for fakturalinjen om en standplassering
 SERVICE_CONFERENCE_ATTENDEE_SUBSCRIPTION = Tjenesten som brukes for fakturalinjen om et deltakerabonnement på et arrangement
 NbVotes=Antall stemmer
->>>>>>> 503d1a04
 #
 # Status
 #
 EvntOrgDraft = Kladd
-<<<<<<< HEAD
-EvntOrgSuggested = Suggested
-EvntOrgConfirmed = Confirmed
-=======
 EvntOrgSuggested = Foreslått
 EvntOrgConfirmed = Bekreftet
->>>>>>> 503d1a04
 EvntOrgNotQualified = Ikke kvalifisert
 EvntOrgDone = Utført
 EvntOrgCancelled = Kansellert
@@ -160,22 +110,6 @@
 SuggestOrVoteForConfOrBooth = Side for forslag eller stemme
 EvntOrgRegistrationHelpMessage = Her kan du stemme på en konferanse eller foreslå en ny til arrangementet. Du kan også søke om å ha stand under arrangementet.
 EvntOrgRegistrationConfHelpMessage = Here, you can suggest a new conference to animate during the event.
-<<<<<<< HEAD
-EvntOrgRegistrationBoothHelpMessage = Here, you can apply to have a booth during the event.
-ListOfSuggestedConferences = List of suggested conferences
-ListOfSuggestedBooths = List of suggested booths
-ListOfConferencesOrBooths=List of conferences or booths of event project
-SuggestConference = Suggest a new conference
-SuggestBooth = Suggest a booth
-ViewAndVote = View and vote for suggested events
-PublicAttendeeSubscriptionGlobalPage = Public link for registration to the event
-PublicAttendeeSubscriptionPage = Offentlig lenke for registrering kun til dette arrangementet
-MissingOrBadSecureKey = The security key is invalid or missing
-EvntOrgWelcomeMessage = This form allows you to register as a new participant to the event : <b>%s</b>
-EvntOrgDuration = This conference starts on %s and ends on %s.
-ConferenceAttendeeFee = Conference attendee fee for the event : '%s' occurring from %s to %s.
-BoothLocationFee = Booth location for the event : '%s' occurring from %s to %s
-=======
 EvntOrgRegistrationBoothHelpMessage = Her kan du søke om å få stand under arrangementet.
 ListOfSuggestedConferences = Liste over foreslåtte konferanser
 ListOfSuggestedBooths = Liste over foreslåtte stander
@@ -190,7 +124,6 @@
 EvntOrgDuration = Denne konferansen starter på %s og slutter på %s.
 ConferenceAttendeeFee = Konferansedeltakers avgift for arrangementet: '%s' skjer fra %s til %s.
 BoothLocationFee = Standplassering for hendelsen: '%s' som skjer fra %s til %s
->>>>>>> 503d1a04
 EventType = Hendelsestype
 LabelOfBooth=Stand-etikett
 LabelOfconference=Konferanseetikett
