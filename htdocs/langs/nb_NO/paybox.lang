--- conflicted
+++ resolved
@@ -1,28 +1,12 @@
 # Dolibarr language file - Source file is en_US - paybox
 PayBoxSetup=Oppsett av PayBox-modul 
 PayBoxDesc=Denne modulen tilbyr sider for å tillate betaling fra kunder på <a href="https://www.paybox.com" target="_blank" rel="noopener noreferrer external"> Paybox </a> . Dette kan brukes for en gratis betaling eller for en betaling på et bestemt Dolibarr-objekt (faktura, ordre, ...)
-<<<<<<< HEAD
-FollowingUrlAreAvailableToMakePayments=Følgende nettadresser er tilgjengelige for kundene til å foreta betalinger for Dolibarr objekter
-PaymentForm=Betalingskjema
-WelcomeOnPaymentPage=Velkommen til vår online betalingstjeneste
-ThisScreenAllowsYouToPay=I detteskjermbildet kan du foreta en online betaling til %s.
-ThisIsInformationOnPayment=Betalingsinformasjon
-ToComplete=For å fullføre
-YourEMail=E-post for betalingsbekreftelsen
-Creditor=Kreditor
-PaymentCode=Betalingskode
-=======
->>>>>>> cc80841a
 PayBoxDoPayment=Betal med Paybox
 YouWillBeRedirectedOnPayBox=Du vil bli omdirigert til den sikrede Paybox siden for innlegging av kredittkortinformasjon
 SetupPayBoxToHavePaymentCreatedAutomatically=Oppsett din Paybox med url <b> %s </b> for å få betaling opprettet automatisk når den er validert av Paybox.
 YourPaymentHasBeenRecorded=Denne siden bekrefter at din betaling er registrert. Takk.
 YourPaymentHasNotBeenRecorded=Betalingen din er IKKE registrert, og transaksjonen er kansellert. Takk skal du ha.
 PAYBOX_CGI_URL_V2=Url til PAYBOX CGI-modul for betaling
-<<<<<<< HEAD
-CSSUrlForPaymentForm=URL til CSS-stilark for betalingsskjema
-=======
->>>>>>> cc80841a
 NewPayboxPaymentReceived=Ny Paybox-betaling mottatt
 NewPayboxPaymentFailed=Ny Paybox-betaling forsøkt, men feilet
 PAYBOX_PAYONLINE_SENDEMAIL=E-postvarsling etter betalingsforsøk (vellykket eller feilet)
