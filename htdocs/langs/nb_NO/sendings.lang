# Dolibarr language file - Source file is en_US - sendings
RefSending=Ref. levering
Sending=Levering
Sendings=Leveringer
AllSendings=Alle forsendelser
Shipment=Levering
Shipments=Leveringer
ShowSending=Vis forsendelser
Receivings=Leveringskvitteringer
SendingsArea=Leveringsområde
ListOfSendings=Oversikt over leveringer
SendingMethod=Leveringsmåte
LastSendings=Siste %s forsendelser
StatisticsOfSendings=Statistikk
NbOfSendings=Antall leveringer
NumberOfShipmentsByMonth=Antall forsendelser pr. måned
SendingCard=Pakkseddel
NewSending=Ny levering
CreateASending=Opprett en levering
QtyShipped=Ant. levert
QtyToShip=Ant. å levere
QtyReceived=Ant. mottatt
KeepToShip=Gjenstår å sende
OtherSendingsForSameOrder=Andre leveringer på denne ordren
SendingsAndReceivingForSameOrder=Leveringer og mottak på denne ordren
SendingsToValidate=Leveringer til validering
StatusSendingCanceled=Kansellert
StatusSendingDraft=Kladd
StatusSendingValidated=Validert (klar til levering eller allerede levert)
StatusSendingProcessed=Behandlet
StatusSendingDraftShort=Kladd
StatusSendingValidatedShort=Validert
StatusSendingProcessedShort=Behandlet
SendingSheet=Pakkseddel
ConfirmDeleteSending=Er du sikker på at du vil slette denne leveringen?
ConfirmValidateSending=Er du skker på at du vil godkjenne denne leveringen?
ConfirmCancelSending=Er du sikker på at du vil avbryte denne leveringen?
DocumentModelSimple=Enkel dokumentmodell
DocumentModelMerou=Merou A5 modell
WarningNoQtyLeftToSend=Advarsel, ingen varer venter på å sendes.
StatsOnShipmentsOnlyValidated=Statistikk utført bare på validerte forsendelser. Dato for validering av forsendelsen brukes (planlagt leveringsdato er ikke alltid kjent).
DateDeliveryPlanned=Planlagt leveringsdato
DateReceived=Dato levering mottatt
SendShippingByEMail=Send forsendelse via e-post
SendShippingRef=Innsending av forsendelse %s
ActionsOnShipping=Hendelser for forsendelse
LinkToTrackYourPackage=Lenke for å spore pakken
ShipmentCreationIsDoneFromOrder=For øyeblikket er opprettelsen av en ny forsendelse gjort fra ordrekortet.
ShipmentLine=Forsendelseslinje
ProductQtyInCustomersOrdersRunning=Varekvantum i åpnede kundeordre
ProductQtyInSuppliersOrdersRunning=Varekvantum i åpnede leverandørordre
ProductQtyInShipmentAlreadySent=Varekvantum i åpnede kundeordre som er sendt
ProductQtyInSuppliersShipmentAlreadyRecevied=Varekvantum i åpnede leverandørordre som er mottatt
NoProductToShipFoundIntoStock=Ingen varer for utsendelse funnet på lager <b>%s</b>. Korriger varebeholdning eller gå tilbake for å velge et annet lager.
<<<<<<< HEAD
WeightVolShort=Weight/Vol.
ValidateOrderFirstBeforeShipment=You must first validate the order before being able to make shipments.
=======
WeightVolShort=Vekt/volum
ValidateOrderFirstBeforeShipment=Du må validere ordren før du kan utføre forsendelser
>>>>>>> 3f5d67d4

# Sending methods
# ModelDocument
DocumentModelTyphon=Mer fullstendig dokumentmodell for leveringskvitteringer (logo. ..)
Error_EXPEDITION_ADDON_NUMBER_NotDefined=Konstant EXPEDITION_ADDON_NUMBER ikke definert
SumOfProductVolumes=Sum varevolum
SumOfProductWeights=Sum varevekt

# warehouse details
DetailWarehouseNumber= Lagerdetaljer
DetailWarehouseFormat= W:%s (Ant : %d)<|MERGE_RESOLUTION|>--- conflicted
+++ resolved
@@ -52,13 +52,8 @@
 ProductQtyInShipmentAlreadySent=Varekvantum i åpnede kundeordre som er sendt
 ProductQtyInSuppliersShipmentAlreadyRecevied=Varekvantum i åpnede leverandørordre som er mottatt
 NoProductToShipFoundIntoStock=Ingen varer for utsendelse funnet på lager <b>%s</b>. Korriger varebeholdning eller gå tilbake for å velge et annet lager.
-<<<<<<< HEAD
-WeightVolShort=Weight/Vol.
-ValidateOrderFirstBeforeShipment=You must first validate the order before being able to make shipments.
-=======
 WeightVolShort=Vekt/volum
 ValidateOrderFirstBeforeShipment=Du må validere ordren før du kan utføre forsendelser
->>>>>>> 3f5d67d4
 
 # Sending methods
 # ModelDocument
