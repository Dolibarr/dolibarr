# ProductBATCH language file - Source file is en_US - ProductBATCH
ManageLotSerial=Bruk lot/serienummer
ProductStatusOnBatch=Ja (LOT påkrevd)
ProductStatusOnSerial=Ja (unikt serienummer kreves)
ProductStatusNotOnBatch=Nei (lot/serienummer ikke i bruk)
ProductStatusOnBatchShort=LOT
ProductStatusOnSerialShort=Serie
ProductStatusNotOnBatchShort=Nei
Batch=Lot/serienummer
atleast1batchfield=Siste forbruksdato, siste salgsdato eller lot/serienummer
batch_number=Lot/serienummer
BatchNumberShort=Lot/serienummer
EatByDate=Siste forbruksdag
SellByDate=Siste salgsdato
DetailBatchNumber=Lot/serienummer-detaljer
printBatch=Lot/Serienummer: %s
printEatby=Siste forbruksdato: %s
printSellby=Siste salgsdato: %s
printQty=Ant: %d
AddDispatchBatchLine=Legg til en linje for holdbarhetsdato
WhenProductBatchModuleOnOptionAreForced=Når modulen Lot/Serie er aktivert, er automatisk lagernedgang tvunget til å 'Redusere reelt lager ved fraktgodkjennelse' og automatisk økningsmodus er tvunget til å "Øke virkelige lagre ved manuell forsendelse til lager" og kan ikke redigeres. Andre alternativer kan defineres etter ønske.
ProductDoesNotUseBatchSerial=Denne varen har ikke lot/serienummer
ProductLotSetup=Oppsett av model Lot/serienmmer
ShowCurrentStockOfLot=Vis gjeldende beholdning for vare/lot
ShowLogOfMovementIfLot=Vis logg over bevegelser for vare/lot
StockDetailPerBatch=Varedetaljer pr. lot
SerialNumberAlreadyInUse=Serial number %s is already used for product %s
TooManyQtyForSerialNumber=You can only have one product %s for serial number %s
ManageLotMask=Tilpasset maske
CustomMasks=Mulighet for å definere en annen nummereringsmaske for hvert produkt
BatchLotNumberingModules=Numbering rule for automatic generation of lot number
BatchSerialNumberingModules=Numbering rule for automatic generation of serial number (for products with property 1 unique lot/serial for each product)
QtyToAddAfterBarcodeScan=Qty to %s for each barcode/lot/serial scanned
<<<<<<< HEAD
LifeTime=Life span (in days)
=======
LifeTime=Levetid (i dager)
>>>>>>> 503d1a04
EndOfLife=End of life
ManufacturingDate=Produksjonsdato
DestructionDate=Destruksjonsdato
FirstUseDate=Første bruksdato
QCFrequency=Kvalitetskontrollfrekvens (i dager)
ShowAllLots=Vis alle partiene
HideLots=Skjul partier
#Traceability - qc status
<<<<<<< HEAD
OutOfOrder=Out of order
InWorkingOrder=In working order
ToReplace=Replace
=======
OutOfOrder=I ustand
InWorkingOrder=I fungerende stand
ToReplace=Replace
CantMoveNonExistantSerial=Error. You ask a move on a record for a serial that does not exists anymore. May be you take the same serial on same warehouse several times in same shipment or it was used by another shipment. Remove this shipment and prepare another one.
>>>>>>> 503d1a04
<|MERGE_RESOLUTION|>--- conflicted
+++ resolved
@@ -31,11 +31,7 @@
 BatchLotNumberingModules=Numbering rule for automatic generation of lot number
 BatchSerialNumberingModules=Numbering rule for automatic generation of serial number (for products with property 1 unique lot/serial for each product)
 QtyToAddAfterBarcodeScan=Qty to %s for each barcode/lot/serial scanned
-<<<<<<< HEAD
-LifeTime=Life span (in days)
-=======
 LifeTime=Levetid (i dager)
->>>>>>> 503d1a04
 EndOfLife=End of life
 ManufacturingDate=Produksjonsdato
 DestructionDate=Destruksjonsdato
@@ -44,13 +40,7 @@
 ShowAllLots=Vis alle partiene
 HideLots=Skjul partier
 #Traceability - qc status
-<<<<<<< HEAD
-OutOfOrder=Out of order
-InWorkingOrder=In working order
-ToReplace=Replace
-=======
 OutOfOrder=I ustand
 InWorkingOrder=I fungerende stand
 ToReplace=Replace
-CantMoveNonExistantSerial=Error. You ask a move on a record for a serial that does not exists anymore. May be you take the same serial on same warehouse several times in same shipment or it was used by another shipment. Remove this shipment and prepare another one.
->>>>>>> 503d1a04
+CantMoveNonExistantSerial=Error. You ask a move on a record for a serial that does not exists anymore. May be you take the same serial on same warehouse several times in same shipment or it was used by another shipment. Remove this shipment and prepare another one.