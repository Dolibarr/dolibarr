--- conflicted
+++ resolved
@@ -41,23 +41,12 @@
 DeleteSection=Fjern mappe
 ConfirmDeleteSection=Kan du bekrefte at du vil slette mappen <b>%s</b>?
 ECMDirectoryForFiles=Relativ mappe for filer
-<<<<<<< HEAD
-CannotRemoveDirectoryContainsFilesOrDirs=Removal not possible because it contains some files or sub-directories
-CannotRemoveDirectoryContainsFiles=Removal not possible because it contains some files
-=======
 CannotRemoveDirectoryContainsFilesOrDirs=Sletting ikke mulig fordi den inneholder noen filer eller underkataloger
 CannotRemoveDirectoryContainsFiles=Sletting ikke mulig fordi den inneholder noen filer
->>>>>>> d9b8a8c8
 ECMFileManager=Filbehandler
 ECMSelectASection=Velg en mappe i treet ...
 DirNotSynchronizedSyncFirst=Denne mappen ser ut til å være opprettet eller endret utenfor ECM-modulen. Du må klikke på "Resync" -knappen først for å synkronisere disk og database for å få innhold i denne katalogen.
 ReSyncListOfDir=Resync liste over kataloger
 HashOfFileContent=Hash av filinnhold
-<<<<<<< HEAD
-FileNotYetIndexedInDatabase=Filen er ikke indeksert i databasen (prøv å laste den opp igjen)
-FileSharedViaALink=Fil delt via en lenke
 NoDirectoriesFound=Ingen mapper funnet
-=======
-NoDirectoriesFound=Ingen mapper funnet
-FileNotYetIndexedInDatabase=Filen er ikke indeksert i databasen (prøv å laste den opp igjen)
->>>>>>> d9b8a8c8
+FileNotYetIndexedInDatabase=Filen er ikke indeksert i databasen (prøv å laste den opp igjen)