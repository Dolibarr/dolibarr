--- conflicted
+++ resolved
@@ -33,11 +33,7 @@
 DATAPOLICY_CONTACT_NIPROSPECT_NICLIENT = Ikke prospekt/ikke kunde
 DATAPOLICY_CONTACT_FOURNISSEUR = Leverandør
 DATAPOLICY_ADHERENT = Medlem
-<<<<<<< HEAD
-DATAPOLICY_Tooltip_SETUP = Type kontakt - Angi dine valg for hver type.
-=======
 DATAPOLICY_Tooltip_SETUP=Definer tiden uten interaksjon til du vil at posten skal slettes automatisk.
->>>>>>> d7cb4cd8
 SendAgreementText = Du kan sende en GDPR-e-post til alle dine relevante kontakter (som ennå ikke har mottatt en e-post og som du ikke har registrert noe om deres GDPR-avtale). For å gjøre dette, bruk følgende knapp.
 SendAgreement = Send e-poster
 AllAgreementSend = Alle e-poster er sendt
