# Dolibarr language file - Source file is en_US - marges

Margin=Marge
Margins=Marges
TotalMargin=Marge totale
MarginOnProducts=Marge / Produits
MarginOnServices=Marge / Services
MarginRate=Taux de marge
MarkRate=Taux de marque
DisplayMarginRates=Afficher les taux de marge
DisplayMarkRates=Afficher les taux de marque
InputPrice=Saisir un prix
margin=Gestion des marges
margesSetup=Paramétrage de la gestion des marges
MarginDetails=Détails des marges réalisées
ProductMargins=Marges par produit
CustomerMargins=Marges par client
SalesRepresentativeMargins=Marges commerciaux
UserMargins=Marges par utilisateur
ProductService=Produit ou Service
AllProducts=Tous les produits et services
ChooseProduct/Service=Choisissez le produit ou le service
<<<<<<< HEAD
StartDate=Date de début
EndDate=Date de fin
Launch=Démarrer
=======
>>>>>>> 3f5d67d4
ForceBuyingPriceIfNull=Forcer le prix d'achat au prix de vente si non renseigné
ForceBuyingPriceIfNullDetails=Si le prix d'achat/revient n'est pas défini, et que cette option est "ON", la marge sera de zéro sur la ligne (le prix d'achat/revient = prix de vente), autrement ("OFF"), la marge sera égale à la valeur suggérée par défaut.
MARGIN_METHODE_FOR_DISCOUNT=Méthode de gestion des remises globales
UseDiscountAsProduct=Comme un produit
UseDiscountAsService=Comme un service
UseDiscountOnTotal=Sur le total
MARGIN_METHODE_FOR_DISCOUNT_DETAILS=Définit si une remise globale est prise en compte comme un produit, comme un service ou uniquement sur le total lors du calcul des marges.
MARGIN_TYPE=Prix d'achat/revient suggéré par défaut pour le calcul de la marge
MargeType1=Marge sur le meilleur prix fournisseur
MargeType2=Marge sur le Prix Moyen Pondéré (PMP)
MargeType3=Marge sur le Prix de Revient
<<<<<<< HEAD
MARGIN_TYPE_DETAILS=Marge brute : Prix de vente - Prix d'achat<br>Marge nette : Prix de vente - Prix de revient
=======
>>>>>>> 3f5d67d4
MarginTypeDesc=* Marge sur le meilleur prix d'achat fournisseur = Prix de vente - Meilleur prix d'achat défini sur la fiche produit<br>* Marge sur le Prix Moyen Pondéré (PMP) = Prix de vente - Prix Moyen Pondéré (PMP) ou meilleur prix d'achat fournisseur sir le PMP n'est pas encore défini.<br>* Marge sur le Prix de Revient = Prix de vente - Prix de revient défini sur la fiche produit ou PMP si le prix de revient n'est pas défini, ou meilleur prix d'achat fournisseur si le PMP n'est pas défini.
CostPrice=Prix de revient
UnitCharges=Charge unitaire
Charges=Charges
AgentContactType=Type de contact agent commercial
AgentContactTypeDetails=Définissez quel type de contact (lié aux factures) sera utilisé pour le reporting des marges par commercial
rateMustBeNumeric=Le taux doit être une valeure numérique
markRateShouldBeLesserThan100=Le taux de marque doit être inférieur à 100
ShowMarginInfos=Afficher les infos de marges
CheckMargins=Détails des marges<|MERGE_RESOLUTION|>--- conflicted
+++ resolved
@@ -20,12 +20,6 @@
 ProductService=Produit ou Service
 AllProducts=Tous les produits et services
 ChooseProduct/Service=Choisissez le produit ou le service
-<<<<<<< HEAD
-StartDate=Date de début
-EndDate=Date de fin
-Launch=Démarrer
-=======
->>>>>>> 3f5d67d4
 ForceBuyingPriceIfNull=Forcer le prix d'achat au prix de vente si non renseigné
 ForceBuyingPriceIfNullDetails=Si le prix d'achat/revient n'est pas défini, et que cette option est "ON", la marge sera de zéro sur la ligne (le prix d'achat/revient = prix de vente), autrement ("OFF"), la marge sera égale à la valeur suggérée par défaut.
 MARGIN_METHODE_FOR_DISCOUNT=Méthode de gestion des remises globales
@@ -37,10 +31,6 @@
 MargeType1=Marge sur le meilleur prix fournisseur
 MargeType2=Marge sur le Prix Moyen Pondéré (PMP)
 MargeType3=Marge sur le Prix de Revient
-<<<<<<< HEAD
-MARGIN_TYPE_DETAILS=Marge brute : Prix de vente - Prix d'achat<br>Marge nette : Prix de vente - Prix de revient
-=======
->>>>>>> 3f5d67d4
 MarginTypeDesc=* Marge sur le meilleur prix d'achat fournisseur = Prix de vente - Meilleur prix d'achat défini sur la fiche produit<br>* Marge sur le Prix Moyen Pondéré (PMP) = Prix de vente - Prix Moyen Pondéré (PMP) ou meilleur prix d'achat fournisseur sir le PMP n'est pas encore défini.<br>* Marge sur le Prix de Revient = Prix de vente - Prix de revient défini sur la fiche produit ou PMP si le prix de revient n'est pas défini, ou meilleur prix d'achat fournisseur si le PMP n'est pas défini.
 CostPrice=Prix de revient
 UnitCharges=Charge unitaire
