--- conflicted
+++ resolved
@@ -332,11 +332,7 @@
 
 ## Export
 NotifiedExportDate=Marquer les lignes exportées comme Exportées <span class="warning"> (pour modifier une ligne, vous devrez supprimer toute la transaction et la retransférer en comptabilité) </span>
-<<<<<<< HEAD
 NotifiedValidationDate=Validez et verrouillez les entrées exportées <span class="warning"> (même effet que la fonction "%s", la modification et la suppression des lignes ne seront CERTAINEMENT pas possibles) </span>
-=======
-NotifiedValidationDate=Validate and Lock the exported entries <span class="warning">(same effect than the "Closure" feature, modification and deletion of the lines will DEFINITELY not be possible)</span>
->>>>>>> 5fa110ce
 DateValidationAndLock=Validation et verrouillage de la date
 ConfirmExportFile=Confirmation de la génération du fichier d'export comptable ?
 ExportDraftJournal=Exporter le journal brouillon
