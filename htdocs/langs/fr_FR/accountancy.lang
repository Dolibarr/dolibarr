--- conflicted
+++ resolved
@@ -145,11 +145,7 @@
 XLineSuccessfullyBinded=%s produits/service correctement liés à un compte comptable
 XLineFailedToBeBinded=%s produits/services n'ont pu être liés à un compte comptable
 
-<<<<<<< HEAD
-ACCOUNTING_LIMIT_LIST_VENTILATION=Nombre de ligne des listes et d'éléments à lier représentés par page (maximum recommandé: 50)
-=======
 ACCOUNTING_LIMIT_LIST_VENTILATION=Nombre maximum de lignes pour les listes et les pages de liaison comptable (recommandé : 50)
->>>>>>> b3461161
 ACCOUNTING_LIST_SORT_VENTILATION_TODO=Commencez le tri de la page "Lien à réaliser" par les éléments les plus récents
 ACCOUNTING_LIST_SORT_VENTILATION_DONE=Commencez le tri de la page "Liens réalisés" par les éléments les plus récents
 
