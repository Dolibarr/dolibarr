# Dolibarr language file - en_US - Accounting Expert
ACCOUNTING_EXPORT_SEPARATORCSV=Séparateur de colonnes pour le fichier exporté
ACCOUNTING_EXPORT_DATE=Format de date pour le fichier d'exportation
ACCOUNTING_EXPORT_PIECE=Exporter la référence de la pièce ?
ACCOUNTING_EXPORT_GLOBAL_ACCOUNT=Exporter avec les lignes regroupées ?
ACCOUNTING_EXPORT_LABEL=Exporter le libellé
ACCOUNTING_EXPORT_AMOUNT=Exporter le montant
ACCOUNTING_EXPORT_DEVISE=Exporter la devise
Selectformat=Sélectionnez le format du fichier
ACCOUNTING_EXPORT_PREFIX_SPEC=Spécifiez le préfixe pour le nom du fichier
ThisService=Ce service
ThisProduct=Ce produit
DefaultForService=Défaut pour les services
DefaultForProduct=Défaut pour les produits
CantSuggest=Suggestion no possible
AccountancySetupDoneFromAccountancyMenu=La partie principale de la configuration de la comptabilité se fait depuis le menu %s
ConfigAccountingExpert=Configuration du module comptabilité expert
Journalization=Ventilation
Journaux=Journaux
JournalFinancial=Journaux financiers
BackToChartofaccounts=Retour au plan comptable
Chartofaccounts=Plan comptable
CurrentDedicatedAccountingAccount=Compte dédié courant
AssignDedicatedAccountingAccount=Nouveau compte à assigner
InvoiceLabel=Description de la facture
OverviewOfAmountOfLinesNotBound=Vue d'ensemble du nombre de lignes non reliées à un compte comptable
OverviewOfAmountOfLinesBound=Vue d'ensemble du nombre de lignes liées à un compte comptable
OtherInfo=Autre information

AccountancyArea=Espace comptabilité
AccountancyAreaDescIntro=L'utilisation du module de comptabilité se fait en plusieurs étapes:
AccountancyAreaDescActionOnce=Les actions suivantes sont habituellement exécutées une seule fois, ou une fois par an ...
AccountancyAreaDescActionOnceBis=Les prochaines étapes doivent être faites pour vous faire gagner du temps à l'avenir en vous proposant le bon compte comptable par défaut lors de la journalisation (écrire des enregistrements dans les journaux et Grand Livre)
AccountancyAreaDescActionFreq=Les actions suivantes sont habituellement exécutées chaque mois, semaine, ou jour pour les très grandes entreprises ...
AccountancyAreaDescChartModel=Etape %s: Créer un modèle de plan de compte depuis le menu %s
AccountancyAreaDescChart=Etape %s: Créer ou vérifier le contenu de votre plan de compte depuis le menu %s
AccountancyAreaDescBank=Etape %s: Vérifier que la liaison entre les comptes bancaires et le compte comptable est faite. Compléter les liaisons manquantes. Pour cela, rendez-vous sur la fiche de chaque compte financier. Vous pouvez commencer à partir de la page %s.
AccountancyAreaDescVat=Etape %s: Vérifiez que la liaison entre le paiement de la TVA et le compte comptable est faite. Compléter les liaisons manquantes. Vous pouvez définir les comptes comptables à utiliser pour chaque taux de TVA sur la page %s.
AccountancyAreaDescExpenseReport=Etape %s: Vérifiez que la liaison entre le type de notes de frais et le compte comptable est faite. Compléter les liaisons manquantes. Vous pouvez définir les comptes comptables à utiliser pour chaque type de ligne de note de frais sur la page %s.
AccountancyAreaDescSal=Etape %s: Vérifier que la liaison entre les paiements de salaires et le compte comptable est faite. Compléter les liaisons manquantes. Pour cela, vous pouvez utiliser l'entrée de menu %s.
AccountancyAreaDescContrib=Etape %s: Vérifier que la liaison entre les dépenses spéciales (cotisations sociales ou fiscales) et le compte comptable est faite. Compléter les liaisons manquantes. Pour cela, vous pouvez utiliser l'entrée de menu %s.
AccountancyAreaDescDonation=Etape %s: Vérifier que la liaison entre les paiements de dons et le compte comptable est faite. Compléter les liaisons manquantes. Vous pouvez définir le compte dédié pour cela à partir de l'entrée de menu %s.
AccountancyAreaDescMisc=Etape %s: Vérifier que la liaison par défaut entre les lignes de transactions diverses et le compte comptable est faite. Compléter les liaisons manquantes. Pour cela, vous pouvez utiliser l'entrée de menu %s.
AccountancyAreaDescProd=Etape %s: Vérifier que la liaison entre les produits/services et le compte comptable est faite. Compléter les liaisons manquantes. Pour cela, vous pouvez utiliser l'entrée de menu %s.
AccountancyAreaDescLoan=Etape %s: Vérifier que la liaison entre les paiements de prêts et les comptes comptables est faite. Compléter les liaisons manquantes. Pour cela, vous pouvez utiliser l'entrée de menu %s.

AccountancyAreaDescCustomer=Etape %s: Vérifier que la liaison entre les lignes de factures client existantes et le compte comptable est faite. Compléter les liaisons manquantes. Pour cela, vous pouvez utiliser l'entrée de menu %s.
AccountancyAreaDescSupplier=Etape %s: Vérifier que la liaison entre les lignes de factures fournisseurs existantes et le compte comptable est faite. Compléter les liaisons manquantes. Pour cela, vous pouvez utiliser l'entrée de menu %s.
AccountancyAreaDescWriteRecords=Etape %s: Ecrire les transactions dans le Grand Livre. Pour cela, aller sur chaque Journal, et cliquer sur le bouton "Enregistrer les opérations dans le Grand Livre".
AccountancyAreaDescAnalyze=Etape %s: Ajouter ou modifier les opérations existantes et générer des rapports et des exportations.

AccountancyAreaDescClosePeriod=Etape %s: Fermer la période pour ne plus pouvoir faire de modification à l'avenir.

MenuAccountancy=Comptabilité
Selectchartofaccounts=Sélectionnez le plan de compte actif
ChangeAndLoad=Changer et charger
Addanaccount=Ajouter un compte comptable
AccountAccounting=Compte comptable
AccountAccountingShort=Compte
AccountAccountingSuggest=Code comptable suggéré
MenuDefaultAccounts=Comptes par défaut
MenuVatAccounts=Compte TVA
MenuTaxAccounts=Comptes charges
MenuExpenseReportAccounts=Comptes notes de frais
MenuLoanAccounts=Comptes emprunts
MenuProductsAccounts=Compte produits
ProductsBinding=Comptes produits
Ventilation=Liés aux comptes
CustomersVentilation=Liaison factures client
SuppliersVentilation=Liaison factures fournisseur
ExpenseReportsVentilation=Liaison notes de frais
CreateMvts=Créer nouvelle transaction
UpdateMvts=Modification d'une transaction
WriteBookKeeping=Ventiler les opérations dans le Grand Livre
Bookkeeping=Grand livre
AccountBalance=Balance des comptes

CAHTF=Total achat fournisseur HT
TotalExpenseReport=Total note de frais
InvoiceLines=Lignes de factures à ventiler
InvoiceLinesDone=Lignes de factures liées
ExpenseReportLines=Lignes de notes de frais à lier
ExpenseReportLinesDone=Lignes de notes de frais liées
IntoAccount=Lier ligne avec le compte comptable


Ventilate=Lier
LineId=Id ligne
Processing=Traitement en cours
EndProcessing=Fin du traitement
SelectedLines=Lignes sélectionnées
Lineofinvoice=Ligne de la facture
LineOfExpenseReport=Ligne de note de frais
NoAccountSelected=Pas de compte comptable sélectionné
VentilatedinAccount=Liée avec succès sur compte comptable
NotVentilatedinAccount=Non lié au compte comptable
XLineSuccessfullyBinded=%s produits/services liés avec succès à un compte comptable
XLineFailedToBeBinded=%s produits/services n'ont pu être liés à un compte comptable

ACCOUNTING_LIMIT_LIST_VENTILATION=Nombre d'éléments à lier représentés par page (maximum recommandé: 50)
ACCOUNTING_LIST_SORT_VENTILATION_TODO=Commencez le tri de la page "Lien à réaliser" par les éléments les plus récents
ACCOUNTING_LIST_SORT_VENTILATION_DONE=Commencez le tri de la page "Liens réalisés" par les éléments les plus récents

ACCOUNTING_LENGTH_DESCRIPTION=Tronquer la description des produits & services dans les listes à n caractères (Idéalement = 50)
ACCOUNTING_LENGTH_DESCRIPTION_ACCOUNT=Tronquer la description du compte des produits & services dans les listes à n caractères (Idéalement = 50)
ACCOUNTING_LENGTH_GACCOUNT=Longueur des comptes généraux
ACCOUNTING_LENGTH_AACCOUNT=Longueur des comptes tiers
ACCOUNTING_MANAGE_ZERO=Ajouter des 0  à la fin des codes comptables. Fonctionnalité nécessaire pour certains pays. Désactivée par défaut. Si vous positionnez cette option à Oui, il vous faut aussi définir les 2 paramètres suivants (sinon celui-ci sera ignoré)
BANK_DISABLE_DIRECT_INPUT=Désactiver la saisie directe de transactions en banque

ACCOUNTING_SELL_JOURNAL=Journal des ventes
ACCOUNTING_PURCHASE_JOURNAL=Journal des achats
ACCOUNTING_MISCELLANEOUS_JOURNAL=Journal des opérations diverses
ACCOUNTING_EXPENSEREPORT_JOURNAL=Journal des notes de frais
ACCOUNTING_SOCIAL_JOURNAL=Journal de paie

ACCOUNTING_ACCOUNT_TRANSFER_CASH=Compte comptable de tranfert
ACCOUNTING_ACCOUNT_SUSPENSE=Compte comptable d'attente
DONATION_ACCOUNTINGACCOUNT=Compte comptable pour l'enregistrement des dons

ACCOUNTING_PRODUCT_BUY_ACCOUNT=Compte comptable par défaut pour les produits achetés (utilisé si non défini dans la fiche produit)
ACCOUNTING_PRODUCT_SOLD_ACCOUNT=Compte comptable par défaut pour les produits vendus (utilisé si non défini dans la fiche produit)
ACCOUNTING_SERVICE_BUY_ACCOUNT=Compte comptable par défaut pour les services achetés (utilisé si non défini dans la fiche service)
ACCOUNTING_SERVICE_SOLD_ACCOUNT=Compte comptable par défaut pour les services vendus (utilisé si non défini dans la fiche service)

Doctype=Type de documents
Docdate=Date
Docref=Référence
Code_tiers=Tiers
Labelcompte=Libellé du compte
Sens=Sens
Codejournal=Journal
NumPiece=Numéro de pièce
TransactionNumShort=Num. transaction
AccountingCategory=Catégorie comptable
GroupByAccountAccounting=Grouper par compte comptable
NotMatch=Non défini
DeleteMvt=Supprimer les lignes du grand livre
DelYear=Année à supprimer
DelJournal=Journal à supprimer
ConfirmDeleteMvt=Cela supprimera toutes les lignes du Grand Livre pour l'année et/ou un journal spécifique. Au moins un critère est requis.
ConfirmDeleteMvtPartial=Ceci va supprimer la(les) ligne(s) sélectionnée(s) du Grand Livre
DelBookKeeping=Supprimer l'enregistrement du grand livre
FinanceJournal=Journal de trésorerie
ExpenseReportsJournal=Journal des notes de frais
DescFinanceJournal=Journal de trésorerie comprenant tous les types de paiements par compte bancaire / caisse
DescJournalOnlyBindedVisible=Ceci est une vue des enregistrements qui sont liés à un compte comptable produits et qui peuvent être enregistrés dans le Grand Livre.
VATAccountNotDefined=Compte de la TVA non défini
ThirdpartyAccountNotDefined=Compte pour le tiers non défini
ProductAccountNotDefined=Compte pour le produit non défini
FeeAccountNotDefined=Compte de charge non défini
BankAccountNotDefined=Compte pour la banque non défini
CustomerInvoicePayment=Paiement de facture client
ThirdPartyAccount=Comptes de tiers
NewAccountingMvt=Nouvelle transaction
NumMvts=Numéro de transaction
ListeMvts=Liste des mouvements
ErrorDebitCredit=Débit et crédit ne peuvent pas avoir la même valeur en même temps.

ReportThirdParty=Liste des comptes tiers
DescThirdPartyReport=Consultez ici la liste des tiers clients et fournisseurs et leurs codes comptables
ListAccounts=Liste des comptes comptables

Pcgtype=Classe de compte
Pcgsubtype=Sous classe de compte

TotalVente=Total chiffre affaires hors taxe
TotalMarge=Total marge

DescVentilCustomer=Consultez ici la liste des lignes de factures clients liées (ou non) à un compte comptable produit
DescVentilMore=Dans la plupart des cas, si vous utilisez des produits ou des services prédéfinis et vous définissez le numéro de compte comptable sur la fiche produit/service, l'application sera en mesure de faire toute les liaisons entre vos lignes de facture et le compte comptable de votre plan comptable, juste en un clic avec le bouton <strong>"%s"</strong>. Si le compte n'a pas été mis sur les fiches produits/services ou si vous avez encore quelques lignes non liées à un compte, vous devrez faire une liaison manuelle à partir du menu <strong>"%s"</strong>.
DescVentilDoneCustomer=Consultez ici la liste des lignes de factures clients et leur compte comptable produits
DescVentilTodoCustomer=Lier les lignes de factures non déjà liées à un compte comptable produits
ChangeAccount=Modifier le compte comptable produit/service pour les lignes sélectionnées avec le compte comptable suivant:
Vide=-
DescVentilSupplier=Consultez ici la liste des lignes de factures fournisseurs liées ou pas encore liées à un compte comptable produit
DescVentilDoneSupplier=Consultez ici la liste des lignes de factures fournisseurs et leur compte comptable
DescVentilTodoExpenseReport=Lier les lignes de note de frais par encore liées à un compte comptable
DescVentilExpenseReport=Consultez ici la liste des lignes de notes de frais liées (ou non) à un compte comptable
DescVentilExpenseReportMore=Si vous avez défini des comptes comptables au niveau des types de lignes notes de frais, l'application sera capable de faire l'association automatiquement entre les lignes de notes de frais et le compte comptable de votre plan comptable, en un simple clic sur le bouton <strong>"%s"</strong>. Si aucun compte n'a été défini au niveau du dictionnaire de types de lignes de notes de frais ou si vous avez toujours des lignes de notes de frais non liables automatiquement à un compte comptable, vous devez faire l'association manuellement depuis le menu "<strong>%s</strong>".
DescVentilDoneExpenseReport=Consultez ici la liste des lignes des notes de frais et leur compte comptable

ValidateHistory=Lier automatiquement
AutomaticBindingDone=Liaison automatique faite

ErrorAccountancyCodeIsAlreadyUse=Erreur, vous ne pouvez pas détruire de compte comptable car il est utilisé
MvtNotCorrectlyBalanced=Le mouvement n'est pas équilibré. Crédit = %s. Débit = %s
FicheVentilation=Fiche lien
GeneralLedgerIsWritten=Les opérations ont été inscrites dans le grand livre
GeneralLedgerSomeRecordWasNotRecorded=Certaines des opérations n'ont pu être enregistrées.
NoNewRecordSaved=Aucun nouvel enregistrement sauvegardé
ListOfProductsWithoutAccountingAccount=Liste des produits non liés à un compte comptable
ChangeBinding=Changer les liens

## Admin
ApplyMassCategories=Application en masse des catégories
<<<<<<< HEAD
AddAccountFromBookKeepingWithNoCategories=Add acccount already used with no categories
CategoryDeleted=Category for the accounting account has been removed
=======
AddAccountFromBookKeepingWithNoCategories=Ajouter les comptes sans groupes
CategoryDeleted=Le groupe de comptes comptables a été supprimé
>>>>>>> d38818ff

## Export
Exports=Exports
Export=Exporter
Modelcsv=Modèle d'export
OptionsDeactivatedForThisExportModel=Pour ce modèle d'export, les options sont désactivées
Selectmodelcsv=Sélectionner un modèle d'export
Modelcsv_normal=Export standard
Modelcsv_CEGID=Export vers CEGID Expert comptabilité
Modelcsv_COALA=Export vers Sage Coala
Modelcsv_bob50=Export vers Sage BOB 50
Modelcsv_ciel=Export vers Sage Ciel Compta ou Compta Evolution
Modelcsv_quadratus=Export vers Quadratus QuadraCompta
Modelcsv_ebp=Export vers EBP
Modelcsv_cogilog=Export vers Cogilog
<<<<<<< HEAD
ChartofaccountsId=Chart of accounts Id
=======
ChartofaccountsId=Id plan comptable
>>>>>>> d38818ff

## Tools - Init accounting account on product / service
InitAccountancy=Initialisation comptabilité
InitAccountancyDesc=Cette page peut être utilisée pour initialiser un compte comptable sur les produits et services qui ne disposent pas de compte comptable défini pour les ventes et les achats.
DefaultBindingDesc=Cette page peut être utilisée pour définir un compte par défaut à utiliser pour la ventilation des transactions sur le paiement des salaires, les dons, les charges sociales et fiscales et la TVA lorsqu'aucun compte spécifique n'a été défini.
Options=Options
OptionModeProductSell=Mode ventes
OptionModeProductBuy=Mode achats
OptionModeProductSellDesc=Afficher tous les produits/services avec le compte comptable pour les ventes.
OptionModeProductBuyDesc=Afficher tous les produits/services avec le compte comptable pour les achats.
CleanFixHistory=Effacer les données comptables des lignes qui n'existent pas dans le plan comptable
CleanHistory=Réinitialiser tous les liens pour l'année sélectionnée

WithoutValidAccount=Sans compte dédié valide
WithValidAccount=Avec un compte dédié valide
ValueNotIntoChartOfAccount=Cette valeur de compte comptable n'existe pas dans le plan comptable

## Dictionary
Range=Plage de comptes
Calculated=Calculé
Formula=Formule

## Error
ErrorNoAccountingCategoryForThisCountry=Pas de catégories comptable disponibles pour le pays %s (Voir Accueil - Configuration - Dictionnaires)
ExportNotSupported=Le format de l'export n'est pas supporté par cette page
BookeppingLineAlreayExists=Lignes dejà existantes dans le grand livre

Binded=Lignes liées
ToBind=Lignes à lier

WarningReportNotReliable=Attention, ce rapport ne se fonde pas sur le Grand Livre, donc n'est pas précis pour l'instant. Il sera remplacé par un rapport plus fiable dans une prochaine version.<|MERGE_RESOLUTION|>--- conflicted
+++ resolved
@@ -194,13 +194,8 @@
 
 ## Admin
 ApplyMassCategories=Application en masse des catégories
-<<<<<<< HEAD
-AddAccountFromBookKeepingWithNoCategories=Add acccount already used with no categories
-CategoryDeleted=Category for the accounting account has been removed
-=======
 AddAccountFromBookKeepingWithNoCategories=Ajouter les comptes sans groupes
 CategoryDeleted=Le groupe de comptes comptables a été supprimé
->>>>>>> d38818ff
 
 ## Export
 Exports=Exports
@@ -216,11 +211,7 @@
 Modelcsv_quadratus=Export vers Quadratus QuadraCompta
 Modelcsv_ebp=Export vers EBP
 Modelcsv_cogilog=Export vers Cogilog
-<<<<<<< HEAD
-ChartofaccountsId=Chart of accounts Id
-=======
 ChartofaccountsId=Id plan comptable
->>>>>>> d38818ff
 
 ## Tools - Init accounting account on product / service
 InitAccountancy=Initialisation comptabilité
