--- conflicted
+++ resolved
@@ -74,13 +74,10 @@
 # warehouse details
 DetailWarehouseNumber= Détail de l'entrepôt
 DetailWarehouseFormat= W:%s (Qté : %d)
-<<<<<<< HEAD
 SHIPPING_DISPLAY_STOCK_ENTRY_DATE=Afficher la dernière date d'entrée en stock à la création d'une expédition pour les numéros de séries et lots
 CreationOptions=Options disponibles à la création d'une expédition
-=======
 
 ShipmentDistribution=Répartition des expéditions
 
 ErrorTooManyCombinationBatchcode=Pas de répartition pour la ligne %s car trop de combinaisons entrepôt, produit, code de lot ont été trouvées (%s).
-ErrorNoCombinationBatchcode=Pas de répartition pour la ligne %s car aucune combinaison entrepôt, produit, code de lot n'a été trouvée.
->>>>>>> 5639352d
+ErrorNoCombinationBatchcode=Pas de répartition pour la ligne %s car aucune combinaison entrepôt, produit, code de lot n'a été trouvée.