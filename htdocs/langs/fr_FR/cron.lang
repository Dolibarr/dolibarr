# Dolibarr language file - Source file is en_US - cron
#
# About page
#
About = À propos
CronAbout = À propos de Cron
CronAboutPage = Page à propos de Cron

#
# Right
#
Permission23101 = Voir les travaux planifiés
Permission23102 = Créer/modifier des travaux planifiés
Permission23103 = Supprimer un travail planifiée
Permission23104 = Lancer un travail planifié

#
# Admin
#
<<<<<<< HEAD
CronSetup= Page de configuration du module - Gestion des travaux programmés
URLToLaunchCronJobs=URL pour vérifier et lancer les travaux programmés actifs
OrToLaunchASpecificJob=Ou pour vérifier et lancer un travail programmé spécifique
KeyForCronAccess=Clé de sécurité pour l'URL de lancement des travaux programmés
FileToLaunchCronJobs=Commande pour lancer les travaux programmés actifs
CronExplainHowToRunUnix=Sur un environnement Unix vous pouvez utiliser 'crontab' pour exécuter une commande toute les minutes
CronExplainHowToRunWin=Sur un environement Microsoft(tm) Windows vous pouvez utiliser le planificateur de tâche pour lancer une commande toute les minutes

=======
CronSetup = Page de configuration du module - Gestion de tâches planifiées
URLToLaunchCronJobs=URL pour lancer les tâches automatiques
OrToLaunchASpecificJob=Ou pour lancer une tâche spécifique
KeyForCronAccess=Clé de sécurité pour l'URL de lancement des tâches automatiques
FileToLaunchCronJobs=Commande pour lancer les tâches automatiques
CronExplainHowToRunUnix=Sur un environement Unix vous pouvez paramétrer CronTab pour executer cette commande toute les minutes.
CronExplainHowToRunWin=Sur un environement Microsoft(tm) Windows vous pouvez utiliser le planificateur de tâches pour lancer cette commande toute les minutes.
>>>>>>> 583a3dad

#
# Menu
#
CronJobs=Travaux programmés
CronListActive= Liste des travaux actifs
CronListInactive= Liste des travaux inactifs
CronListActive= Liste des travaux programmés


#
# Page list
#
CronDateLastRun=Dernier lancement
CronLastOutput=Sortie du dernier lancement
CronLastResult=Dernier code de retour
CronListOfCronJobs=Liste des travaux planifiés
CronCommand=Commande
CronList=Liste des travaux
CronDelete=Supprimer les travaux cron
CronConfirmDelete=Êtes-vous sûr de vouloir supprimer ces travaux cron ?
CronExecute=Lancer cette tâche
CronConfirmExecute=Êtes-vous sûr de vouloir lancer ce travail maintenant?
CronInfo=Les travaux planifiés permettent d'exécuter des tâches à intervales réguliers
CronWaitingJobs=Travaux en attente
CronTask=Tâche
CronNone=Aucun(e)
CronDtStart=Date de début
CronDtEnd=Date de fin
CronDtNextLaunch=Prochaine exécution
CronDtLastLaunch=Dernière exécution
CronFrequency=Fréquence
CronClass=Classe
CronMethod=Méthode
CronModule=Module
CronAction=Action
CronStatus=État
CronStatusActive=Actif
CronStatusInactive=Inactif
CronNoJobs=Aucun travail enregistré
CronPriority=Priorité
CronLabel=Description
CronNbRun=Nb. exec.
CronEach=Tous les
JobFinished=Tâche lancée et terminée

#
#Page card
#
CronAdd= Ajoutez des travaux
CronHourStart= Jour et heure de début de la tâche
CronEvery= Puis exécution toutes les
CronObject= Instance/objet à créer
CronArgs=Paramètres
CronSaveSucess=Enregistrement effectué
CronNote=Commentaire
CronFieldMandatory=Le champ %s est obligatoire
CronErrEndDateStartDt=La date de fin ne peux être avant la date de début
CronStatusActiveBtn=Activer
CronStatusInactiveBtn=Désactiver
CronTaskInactive=Cette tâche est désactivée
CronDtLastResult=Date du dernier résulat
CronId=Id
CronClassFile=Classes (nom de fichier)
CronModuleHelp=Nom du répertoire du module Dolibarr (fonctionne aussi avec les modules externes de Dolibarr). <BR> Par exemple pour appeler la méthode fetch de l'objet Product de Dolibarr /htdocs/<u>product</u>/class/product.class.php, la valeur de module est <i>product</i>
CronClassFileHelp=Le nom du fichier à charger. <BR> Par exemple pour appeler la méthode fetch de l'objet Product de Dolibarr /htdocs/product/class/<u>product.class.php</u>, la valeur de du nom de fichier de classe est <i>product.class.php</i>
CronObjectHelp=Le nom de l'objet à charger. <BR> Par exemple pour appeler la méthode fetch de l'objet Product de Dolibarr /htdocs/product/class/product.class.php, la valeur du nom de l'objet est <i>Product</i>
CronMethodHelp=La méthode à lancer. <BR> Par exemple pour appeler la méthode fetch de l'objet Product de Dolibarr /htdocs/product/class/product.class.php, la valeur de la méthode est <i>fetch</i>
CronArgsHelp=Les arguments de la méthode. <BR> Par exemple pour appeler la méthode fetch de l'objet Product de Dolibarr /htdocs/product/class/product.class.php, la valeur des arguments pourrait être <i>0, RefProduit</i>
CronCommandHelp=La commande système a exécuter.

#
# Info
#
CronInfoPage=Information


#
# Common
#
CronType=Type de tâche
CronType_method=Méthode d'appel d'une classe Dolibarr
CronType_command=Commande terminal
CronMenu=Cron
CronCannotLoadClass=Impossible de charger la classe %s ou l'objet %s

UseMenuModuleToolsToAddCronJobs=Aller dans le menu "Accueil - Configuration des modules - Liste des travaux" pour voir et éditer les travaux planifiés.<|MERGE_RESOLUTION|>--- conflicted
+++ resolved
@@ -17,7 +17,6 @@
 #
 # Admin
 #
-<<<<<<< HEAD
 CronSetup= Page de configuration du module - Gestion des travaux programmés
 URLToLaunchCronJobs=URL pour vérifier et lancer les travaux programmés actifs
 OrToLaunchASpecificJob=Ou pour vérifier et lancer un travail programmé spécifique
@@ -25,16 +24,6 @@
 FileToLaunchCronJobs=Commande pour lancer les travaux programmés actifs
 CronExplainHowToRunUnix=Sur un environnement Unix vous pouvez utiliser 'crontab' pour exécuter une commande toute les minutes
 CronExplainHowToRunWin=Sur un environement Microsoft(tm) Windows vous pouvez utiliser le planificateur de tâche pour lancer une commande toute les minutes
-
-=======
-CronSetup = Page de configuration du module - Gestion de tâches planifiées
-URLToLaunchCronJobs=URL pour lancer les tâches automatiques
-OrToLaunchASpecificJob=Ou pour lancer une tâche spécifique
-KeyForCronAccess=Clé de sécurité pour l'URL de lancement des tâches automatiques
-FileToLaunchCronJobs=Commande pour lancer les tâches automatiques
-CronExplainHowToRunUnix=Sur un environement Unix vous pouvez paramétrer CronTab pour executer cette commande toute les minutes.
-CronExplainHowToRunWin=Sur un environement Microsoft(tm) Windows vous pouvez utiliser le planificateur de tâches pour lancer cette commande toute les minutes.
->>>>>>> 583a3dad
 
 #
 # Menu
