--- conflicted
+++ resolved
@@ -15,12 +15,6 @@
 CronExplainHowToRunWin=Sur un environement Microsoft(tm) Windows vous pouvez utiliser le planificateur de tache pour lancer cette commande toute les 5 minutes.
 CronMethodDoesNotExists=La classe %s ne contient aucune méthode %s
 # Menu
-<<<<<<< HEAD
-CronJobs=Travaux programmés
-CronListActive=Liste des travaux activés/planifiés
-CronListInactive=Liste des travaux inactifs
-=======
->>>>>>> 3f5d67d4
 EnabledAndDisabled=Activés et désactivés
 # Page list
 CronLastOutput=Sortie du dernier lancement
@@ -37,11 +31,7 @@
 CronDtStart=Pas avant
 CronDtEnd=Pas après
 CronDtNextLaunch=Prochaine exécution
-<<<<<<< HEAD
-CronDtLastLaunch=Date démarrage dernière exécution
-=======
 CronDtLastLaunch=Date de début dernière exécution
->>>>>>> 3f5d67d4
 CronDtLastResult=Date de fin dernière exécution
 CronFrequency=Fréquence
 CronClass=Classe
@@ -56,10 +46,6 @@
 JobFinished=Travail lancé et terminé
 #Page card
 CronAdd= Ajoutez des travaux
-<<<<<<< HEAD
-CronHourStart= Date et heure de démarrage de la tâche
-=======
->>>>>>> 3f5d67d4
 CronEvery=Exécuter chaque tâche
 CronObject=Instance/objet à créer
 CronArgs=Paramètres
@@ -86,12 +72,7 @@
 CronType_method=Méthode d'appel d'une classe Dolibarr
 CronType_command=Commande terminal
 CronCannotLoadClass=Impossible de charger la classe %s ou l'objet %s
-<<<<<<< HEAD
-UseMenuModuleToolsToAddCronJobs=Aller dans le menu "Accueil - Outils modules - Liste des travaux" pour voir et éditer les travaux planifiés.
-TaskDisabled=Travail non programmé
-=======
 UseMenuModuleToolsToAddCronJobs=Aller à la page "Accueil - Outils administration - Travaux planifiées" pour voir la listes des travaux programmées et les modifier.
 JobDisabled=Travail désactivé
->>>>>>> 3f5d67d4
 MakeLocalDatabaseDumpShort=Sauvegarde locale de base
 MakeLocalDatabaseDump=Créer une sauvegarde locale de la base