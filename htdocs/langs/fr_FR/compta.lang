--- conflicted
+++ resolved
@@ -255,17 +255,6 @@
 TurnoverCollectedbyVatrate=Chiffre d'affaires encaissé par taux de TVA
 PurchasebyVatrate=Achat par taux de TVA
 LabelToShow=Libellé court
-<<<<<<< HEAD
-PurchaseTurnover=Purchase turnover
-PurchaseTurnoverCollected=Purchase turnover collected
-RulesPurchaseTurnoverDue=- It includes the supplier's due invoices whether they are paid or not. <br>- It is based on the invoice date of these invoices.<br>
-RulesPurchaseTurnoverIn=- It includes all the effective payments of invoices done to suppliers.<br>- It is based on the payment date of these invoices<br>
-RulesPurchaseTurnoverTotalPurchaseJournal=It includes all debit lines from the purchase journal.
-ReportPurchaseTurnover=Purchase turnover invoiced
-ReportPurchaseTurnoverCollected=Purchase turnover collected
-IncludeVarpaysInResults = Inclure les payments divers dans les rapports
-IncludeLoansInResults = Inclure les emprunts dans les rapports
-=======
 PurchaseTurnover=Chiffre d'affaires d'achat
 PurchaseTurnoverCollected=Chiffre d'affaires d'achat collecté
 RulesPurchaseTurnoverDue=- Il comprend les factures dues par le fournisseur, qu'elles soient payées ou non. <br> - Il est basé sur la date de facturation de ces factures. <br>
@@ -274,5 +263,4 @@
 ReportPurchaseTurnover=Chiffre d'affaires d'achat facturé
 ReportPurchaseTurnoverCollected=Chiffre d'affaires d'achat encaissé
 IncludeVarpaysInResults = Inclure divers paiements dans les rapports
-IncludeLoansInResults = Inclure les prêts dans les rapports
->>>>>>> 4cb0ffeb
+IncludeLoansInResults = Inclure les prêts dans les rapports