--- conflicted
+++ resolved
@@ -142,11 +142,7 @@
 CalcModeVATEngagement=Mode <b>%sTVA sur encaissement%s</b>.
 CalcModeDebt=Analyse des factures enregistrées connues même si elles ne sont pas encore comptabilisées dans le Grand Livre.
 CalcModeEngagement=Analyse des paiements enregistrés connus, même s'ils ne sont pas encore comptabilisés dans le Grand Livre.
-<<<<<<< HEAD
-CalcModeBookkeeping=Analyse des <b> données journalisées dans le grand livre </b>
-=======
 CalcModeBookkeeping=Analyse des données journalisées dans le tableau Grand livre.
->>>>>>> d9b8a8c8
 CalcModeLT1= Mode <b>%sRE sur factures clients - factures fournisseurs%s<b>
 CalcModeLT1Debt=Mode <b>%sRE sur factures clients%s</b>
 CalcModeLT1Rec= Mode <b>%sRE sur factures fournisseurs%s</b>
@@ -233,15 +229,9 @@
 ACCOUNTING_VAT_BUY_ACCOUNT=Compte comptable par défaut pour la TVA - TVA sur les achats (utilisé si non défini au niveau de la configuration du dictionnaire de TVA)
 ACCOUNTING_VAT_PAY_ACCOUNT=Compte comptable par défaut pour le paiement de la TVA
 ACCOUNTING_ACCOUNT_CUSTOMER=Compte comptable utilisé pour le tiers client
-<<<<<<< HEAD
-ACCOUNTING_ACCOUNT_CUSTOMER_Desc=Le compte comptable dédié défini sur la fiche tiers sera utilisé pour l'affectation du compte auxiliaire uniquement. Celui-ci sera utilisé pour la comptabilité générale et comme valeur par défaut de la comptabilité auxiliaire si le compte comptable client dédié du ties n'est pas défini. 
-ACCOUNTING_ACCOUNT_SUPPLIER=Compte comptable utilisé pour les tiers fournisseur
-ACCOUNTING_ACCOUNT_SUPPLIER_Desc=Le compte comptable dédié défini sur la carte tierce sera utilisé pour l'affectation du compte secondaire uniquement. Celui-ci sera utilisé pour le grand livre général et comme valeur par défaut de la comptabilité du sous-compte rendu si le compte d'affectation spécialisé du fournisseur sur un tiers n'est pas défini.
-=======
 ACCOUNTING_ACCOUNT_CUSTOMER_Desc=Le compte de comptabilité dédié défini sur la carte tierce sera utilisé pour la comptabilité Subledger uniquement. Celui-ci sera utilisé pour le grand livre et comme valeur par défaut de la comptabilité Subledger si le compte de comptabilité client dédié sur une tierce partie n'est pas défini.
 ACCOUNTING_ACCOUNT_SUPPLIER=Compte comptable utilisé pour les tiers fournisseur
 ACCOUNTING_ACCOUNT_SUPPLIER_Desc=Le compte de comptabilité dédié défini sur la carte tierce sera utilisé pour la comptabilité Subledger uniquement. Celui-ci sera utilisé pour le grand livre et comme valeur par défaut de la comptabilité Subledger si le compte de comptabilité fournisseur dédié sur une tierce partie n'est pas défini.
->>>>>>> d9b8a8c8
 CloneTax=Cloner une charge sociale/fiscale
 ConfirmCloneTax=Confirmer le clone d'un impôt social / fiscal
 CloneTaxForNextMonth=Cloner pour le mois suivant
@@ -258,11 +248,7 @@
 FiscalPeriod=Période fiscale
 ListSocialContributionAssociatedProject=Liste des charges sociales liées au projet
 DeleteFromCat=Supprimer du groupe comptable
-<<<<<<< HEAD
-AccountingAffectation=Compte affecté
-=======
 AccountingAffectation=Affectation comptable
->>>>>>> d9b8a8c8
 LastDayTaxIsRelatedTo=Dernier jour de la période pour laquelle la taxe est due
 VATDue=TVA réclamée
 ClaimedForThisPeriod=Réclamé pour la période
