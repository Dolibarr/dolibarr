# Dolibarr language file - en_US - hrm


# Admin
HRM_EMAIL_EXTERNAL_SERVICE=Adresse email du service GRH externe à prévenir
Establishments=Etablissements
Establishment=Etablissement
NewEstablishment=Nouvel établissement
DeleteEstablishment=Supprimer l'établissement
ConfirmDeleteEstablishment=Êtes-vous sûr de vouloir supprimer cet établissement ?
OpenEtablishment=Etablissement ouvert
CloseEtablishment=Etablissement fermé
# Dictionary
DictionaryPublicHolidays=Congés - jours fériés
DictionaryDepartment=GRH - Liste des départements
DictionaryFunction=GRH - Liste des fonctions
# Module
Employees=Salariés
Employee=Salarié
NewEmployee=Nouveau salarié
ListOfEmployees=List des salariés
<<<<<<< HEAD
HrmSetup = Hrm setup
HrmSetupPage = Hrm setup page
HRM_MAXRANK=Maximum rank for a skill
HRM_DEFAULT_SKILL_DESCRIPTION=Default description of ranks when skill is created
HrmAbout = About Hrm
traduction_note=Translate
deplacement=Shift
DateEval=Evaluation date
JobCard=Job card
Job=Travail planifié
Jobs=Jobs
NewSkill=New Skill
SkillType=Skill type
Skilldets=List of ranks for this skill
Skilldet=Skill level
rank=Rank
ErrNoSkillSelected=No skill selected
ErrSkillAlreadyAdded=This skill is already in the list
SkillHasNoLines=This skill has no lines
skill=Skill
Skills=Skills
SkillCard=Skill card
EmployeeSkillsUpdated=Employee skills have been updated (see "Skills" tab of employee card)
Eval=Evaluation
Evals=Evaluations
NewEval=New evaluation
ValidateEvaluation=Validate evaluation
ConfirmValidateEvaluation=Are you sure you want to validate this evaluation with reference <b>%s</b>?
EvaluationCard=Evaluation card
RequiredRank=Required rank for this job
EmployeeRank=Employee rank for this skill
=======
HrmSetup=Configuration du module GRH
HRM_MAXRANK=Niveau maximum pour cette compétence
HRM_DEFAULT_SKILL_DESCRIPTION=Default description of ranks when skill is created
deplacement=Ctrl
DateEval=Date d'évaluation
JobCard=Fiche emploi
Job=Emploi
Jobs=Emplois
NewSkill=Nouvelle compétence
SkillType=Type de compétence
Skilldets=Liste des niveaux pour cette compétence
Skilldet=Niveau de compétence
rank=Niveau
ErrNoSkillSelected=Pas de compétence sélectionnée
ErrSkillAlreadyAdded=Cette compétence est déjà dans la liste
SkillHasNoLines=Cette compétence n'a pas de lignes affectées
skill=Compétence
Skills=Compétences
SkillCard=Fiche compétence
EmployeeSkillsUpdated=Compétences de l'employé mises à jour (voir onglet "Compétences" de la fiche employé)
Eval=Évaluation
Evals=Évaluations
NewEval=Nouvelle évaluation
ValidateEvaluation=Valider l'évaluation
ConfirmValidateEvaluation=Êtes-vous sûr de vouloir valider cette évaluation sous la référence  <b> %s </b> ?
EvaluationCard=Fiche évaluation
RequiredRank=Niveau requis pour cet emploi
EmployeeRank=Niveau de l'employée pour cette compétence
>>>>>>> 9eb66548
Position=Position
Positions=Positions
PositionCard=Position card
EmployeesInThisPosition=Employees in this position
<<<<<<< HEAD
group1ToCompare=Usergroup to analyze
group2ToCompare=Second usergroup for comparison
OrJobToCompare=Compare to job skills requirements
difference=Difference
=======
group1ToCompare=Groupe d'utilisateurs à analyser
group2ToCompare=Second usergroup for comparison
OrJobToCompare=Compare to job skills requirements
difference=Différence
>>>>>>> 9eb66548
CompetenceAcquiredByOneOrMore=Competence acquired by one or more users but not requested by the second comparator
MaxlevelGreaterThan=Max level greater than the one requested
MaxLevelEqualTo=Max level equal to that demand
MaxLevelLowerThan=Max level lower than that demand
MaxlevelGreaterThanShort=Employee level greater than the one requested
MaxLevelEqualToShort=Employee level equals to that demand
MaxLevelLowerThanShort=Employee level lower than that demand
<<<<<<< HEAD
SkillNotAcquired=Skill not acquired by all users and requested by the second comparator
legend=Légende
TypeSkill=Skill type
AddSkill=Add skills to job
RequiredSkills=Required skills for this job
UserRank=User Rank
SkillList=Skill list
SaveRank=Save rank
knowHow=Know how
HowToBe=How to be
knowledge=Knowledge
AbandonmentComment=Abandonment comment
DateLastEval=Date last evaluation
NoEval=No evaluation done for this employee
HowManyUserWithThisMaxNote=Number of users with this rank
HighestRank=Highest rank
SkillComparison=Skill comparison
ReadSkillJobPosition=Read skills / jobs / positions
CreateUpdateSkillJobPosition=Create / update skills / jobs / positions
DeleteSkillJobPosition=Delete skills / jobs / positions
ReadEval=Read evaluations
CreateUpdateEval=Create / update evaluations
ValidateEval=Validate evaluations
DeleteEval=Delete evaluations
SeeComparisonMenu=Access skills comparison menu
=======
SkillNotAcquired=Compétences non acquises par tous les employés et requis par le second comparateur
legend=Légende
TypeSkill=Type de compétence
AddSkill=Ajouter des compétences à cet emploi
RequiredSkills=Compétences requises pour cet emploi
UserRank=Niveau employé
SkillList=Liste compétence
SaveRank=Sauvegarder niveau
knowHow=Savoir comment
HowToBe=Comment être
knowledge=Connaissances
AbandonmentComment=Commentaire sur l'abandon
DateLastEval=Date dernière évaluation
NoEval=Aucune évaluation effectuée pour cet employé
HowManyUserWithThisMaxNote=Nombre d'employés avec ce niveau
HighestRank=Plus haut niveau
SkillComparison=Comparaison des compétences
>>>>>>> 9eb66548
<|MERGE_RESOLUTION|>--- conflicted
+++ resolved
@@ -19,39 +19,6 @@
 Employee=Salarié
 NewEmployee=Nouveau salarié
 ListOfEmployees=List des salariés
-<<<<<<< HEAD
-HrmSetup = Hrm setup
-HrmSetupPage = Hrm setup page
-HRM_MAXRANK=Maximum rank for a skill
-HRM_DEFAULT_SKILL_DESCRIPTION=Default description of ranks when skill is created
-HrmAbout = About Hrm
-traduction_note=Translate
-deplacement=Shift
-DateEval=Evaluation date
-JobCard=Job card
-Job=Travail planifié
-Jobs=Jobs
-NewSkill=New Skill
-SkillType=Skill type
-Skilldets=List of ranks for this skill
-Skilldet=Skill level
-rank=Rank
-ErrNoSkillSelected=No skill selected
-ErrSkillAlreadyAdded=This skill is already in the list
-SkillHasNoLines=This skill has no lines
-skill=Skill
-Skills=Skills
-SkillCard=Skill card
-EmployeeSkillsUpdated=Employee skills have been updated (see "Skills" tab of employee card)
-Eval=Evaluation
-Evals=Evaluations
-NewEval=New evaluation
-ValidateEvaluation=Validate evaluation
-ConfirmValidateEvaluation=Are you sure you want to validate this evaluation with reference <b>%s</b>?
-EvaluationCard=Evaluation card
-RequiredRank=Required rank for this job
-EmployeeRank=Employee rank for this skill
-=======
 HrmSetup=Configuration du module GRH
 HRM_MAXRANK=Niveau maximum pour cette compétence
 HRM_DEFAULT_SKILL_DESCRIPTION=Default description of ranks when skill is created
@@ -80,22 +47,14 @@
 EvaluationCard=Fiche évaluation
 RequiredRank=Niveau requis pour cet emploi
 EmployeeRank=Niveau de l'employée pour cette compétence
->>>>>>> 9eb66548
 Position=Position
 Positions=Positions
 PositionCard=Position card
 EmployeesInThisPosition=Employees in this position
-<<<<<<< HEAD
-group1ToCompare=Usergroup to analyze
-group2ToCompare=Second usergroup for comparison
-OrJobToCompare=Compare to job skills requirements
-difference=Difference
-=======
 group1ToCompare=Groupe d'utilisateurs à analyser
 group2ToCompare=Second usergroup for comparison
 OrJobToCompare=Compare to job skills requirements
 difference=Différence
->>>>>>> 9eb66548
 CompetenceAcquiredByOneOrMore=Competence acquired by one or more users but not requested by the second comparator
 MaxlevelGreaterThan=Max level greater than the one requested
 MaxLevelEqualTo=Max level equal to that demand
@@ -103,33 +62,6 @@
 MaxlevelGreaterThanShort=Employee level greater than the one requested
 MaxLevelEqualToShort=Employee level equals to that demand
 MaxLevelLowerThanShort=Employee level lower than that demand
-<<<<<<< HEAD
-SkillNotAcquired=Skill not acquired by all users and requested by the second comparator
-legend=Légende
-TypeSkill=Skill type
-AddSkill=Add skills to job
-RequiredSkills=Required skills for this job
-UserRank=User Rank
-SkillList=Skill list
-SaveRank=Save rank
-knowHow=Know how
-HowToBe=How to be
-knowledge=Knowledge
-AbandonmentComment=Abandonment comment
-DateLastEval=Date last evaluation
-NoEval=No evaluation done for this employee
-HowManyUserWithThisMaxNote=Number of users with this rank
-HighestRank=Highest rank
-SkillComparison=Skill comparison
-ReadSkillJobPosition=Read skills / jobs / positions
-CreateUpdateSkillJobPosition=Create / update skills / jobs / positions
-DeleteSkillJobPosition=Delete skills / jobs / positions
-ReadEval=Read evaluations
-CreateUpdateEval=Create / update evaluations
-ValidateEval=Validate evaluations
-DeleteEval=Delete evaluations
-SeeComparisonMenu=Access skills comparison menu
-=======
 SkillNotAcquired=Compétences non acquises par tous les employés et requis par le second comparateur
 legend=Légende
 TypeSkill=Type de compétence
@@ -146,5 +78,4 @@
 NoEval=Aucune évaluation effectuée pour cet employé
 HowManyUserWithThisMaxNote=Nombre d'employés avec ce niveau
 HighestRank=Plus haut niveau
-SkillComparison=Comparaison des compétences
->>>>>>> 9eb66548
+SkillComparison=Comparaison des compétences