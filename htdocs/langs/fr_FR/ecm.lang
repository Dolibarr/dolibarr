--- conflicted
+++ resolved
@@ -45,10 +45,5 @@
 ConfirmGenerateImgWebp=Si vous confirmez, vous générerez une image au format .webp pour toutes les images actuellement dans ce dossier (les sous-dossiers ne sont pas inclus)...
 ConfirmImgWebpCreation=Confirmer la duplication de toutes les images
 SucessConvertImgWebp=Images dupliquées avec succès
-<<<<<<< HEAD
-ECMDirName=Dir name
-ECMParentDirectory=Parent directory
-=======
 ECMDirName=Nom de la direction
-ECMParentDirectory=Répertoire parent
->>>>>>> 9eb66548
+ECMParentDirectory=Répertoire parent