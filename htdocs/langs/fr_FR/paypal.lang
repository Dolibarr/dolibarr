<<<<<<< HEAD
# Dolibarr language file - en_US - paypal
CHARSET=UTF-8
PaypalSetup=Configuration module PayPal
PaypalDesc=Ce module permet d'offrir une page de paiement via le prestataire <a href="http://www.paypal.com" target="_blank">Paypal</a> pour réaliser un paiement quelconque ou un paiement par rapport à un objet Dolibarr (facture, commande…)
=======
# Dolibarr language file - fr_FR - paypal
CHARSET=UTF-8
PaypalSetup=Configuration module PayPal
PaypalDesc=Ce module permet d'offrir une page de paiement via le prestataire <a href="http://www.paypal.com" target="_blank">Paypal</a> pour réaliser un paiement quelconque ou un paiement par rapport à un objet Dolibarr (factures, commande...)
>>>>>>> bf9b255c
PaypalOrCBDoPayment=Poursuivre le paiement par carte ou par Paypal
PaypalDoPayment=Poursuivre le paiement par Paypal
PaypalCBDoPayment=Poursuivre le paiement par carte
PAYPAL_API_SANDBOX=Mode test/bac à sable (sandbox)
PAYPAL_API_USER=Nom utilisateur API
PAYPAL_API_PASSWORD=Mot de passe utilisateur API
PAYPAL_API_SIGNATURE=Signature API
PAYPAL_API_INTEGRAL_OR_PAYPALONLY=Proposer le paiement intégral (Carte+Paypal) ou Paypal seul
PaypalModeIntegral=Intégral
PaypalModeOnlyPaypal=PayPal seul
<<<<<<< HEAD
PAYPAL_CSS_URL=URL optionnelle de la feuille de style CSS de la page de paiement
ThisIsTransactionId=Voici l'identifiant de la transaction: <b>%s</b>
PAYPAL_ADD_PAYMENT_URL=Ajouter l'URL de paiement Paypal lors de l'envoi d'un document par email
PAYPAL_IPN_MAIL_ADDRESS=Adresse email pour les notifications instantanées de paiement (IPN)
PredefinedMailContentLink=Vous pouvez cliquer sur le lien sécurisé ci-dessous pour effectuer votre paiement (Paypal) si ce dernier n'a pas encore été fait.\n\n%s\n\n
YouAreCurrentlyInSandboxMode=Vous êtes actuellement dans le mode "sandbox"
NewPaypalPaymentReceived=Nouveau paiement Paypal reçu
NewPaypalPaymentFailed=Nouveau paiement Paypal tenté mais en échec
PAYPAL_PAYONLINE_SENDEMAIL=EMail à prévenir en cas de paiement (succès ou non)
=======
PAYPAL_CSS_URL=Url optionnelle de la feuille de style CSS de la page de paiement
ThisIsTransactionId=Voici l'identifiant de la transaction: <b>%s</b>
PAYPAL_ADD_PAYMENT_URL=Ajouter l'url de paiement Paypal lors de l'envoi d'un document par mail
PAYPAL_IPN_MAIL_ADDRESS=Adresse e-mail pour les notifications instantanées de paiement (IPN)
PredefinedMailContentLink=Vous pouvez cliquer sur le lien sécurisé ci-dessous pour effectuer votre paiement (Paypal) si ce dernier n'a pas encore été fait.\n\n%s\n\n
YouAreCurrentlyInSandboxMode=Vous êtes actuellement dans le mode "sandbox"
>>>>>>> bf9b255c
<|MERGE_RESOLUTION|>--- conflicted
+++ resolved
@@ -1,14 +1,7 @@
-<<<<<<< HEAD
 # Dolibarr language file - en_US - paypal
 CHARSET=UTF-8
 PaypalSetup=Configuration module PayPal
 PaypalDesc=Ce module permet d'offrir une page de paiement via le prestataire <a href="http://www.paypal.com" target="_blank">Paypal</a> pour réaliser un paiement quelconque ou un paiement par rapport à un objet Dolibarr (facture, commande…)
-=======
-# Dolibarr language file - fr_FR - paypal
-CHARSET=UTF-8
-PaypalSetup=Configuration module PayPal
-PaypalDesc=Ce module permet d'offrir une page de paiement via le prestataire <a href="http://www.paypal.com" target="_blank">Paypal</a> pour réaliser un paiement quelconque ou un paiement par rapport à un objet Dolibarr (factures, commande...)
->>>>>>> bf9b255c
 PaypalOrCBDoPayment=Poursuivre le paiement par carte ou par Paypal
 PaypalDoPayment=Poursuivre le paiement par Paypal
 PaypalCBDoPayment=Poursuivre le paiement par carte
@@ -19,7 +12,6 @@
 PAYPAL_API_INTEGRAL_OR_PAYPALONLY=Proposer le paiement intégral (Carte+Paypal) ou Paypal seul
 PaypalModeIntegral=Intégral
 PaypalModeOnlyPaypal=PayPal seul
-<<<<<<< HEAD
 PAYPAL_CSS_URL=URL optionnelle de la feuille de style CSS de la page de paiement
 ThisIsTransactionId=Voici l'identifiant de la transaction: <b>%s</b>
 PAYPAL_ADD_PAYMENT_URL=Ajouter l'URL de paiement Paypal lors de l'envoi d'un document par email
@@ -28,12 +20,4 @@
 YouAreCurrentlyInSandboxMode=Vous êtes actuellement dans le mode "sandbox"
 NewPaypalPaymentReceived=Nouveau paiement Paypal reçu
 NewPaypalPaymentFailed=Nouveau paiement Paypal tenté mais en échec
-PAYPAL_PAYONLINE_SENDEMAIL=EMail à prévenir en cas de paiement (succès ou non)
-=======
-PAYPAL_CSS_URL=Url optionnelle de la feuille de style CSS de la page de paiement
-ThisIsTransactionId=Voici l'identifiant de la transaction: <b>%s</b>
-PAYPAL_ADD_PAYMENT_URL=Ajouter l'url de paiement Paypal lors de l'envoi d'un document par mail
-PAYPAL_IPN_MAIL_ADDRESS=Adresse e-mail pour les notifications instantanées de paiement (IPN)
-PredefinedMailContentLink=Vous pouvez cliquer sur le lien sécurisé ci-dessous pour effectuer votre paiement (Paypal) si ce dernier n'a pas encore été fait.\n\n%s\n\n
-YouAreCurrentlyInSandboxMode=Vous êtes actuellement dans le mode "sandbox"
->>>>>>> bf9b255c
+PAYPAL_PAYONLINE_SENDEMAIL=EMail à prévenir en cas de paiement (succès ou non)