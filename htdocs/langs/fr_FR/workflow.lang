--- conflicted
+++ resolved
@@ -13,11 +13,7 @@
 descWORKFLOW_INVOICE_AMOUNT_CLASSIFY_BILLED_ORDER=Classer la/les commande(s) client(s) source(s) facturée(s) à la validation de la facture client (et si le montant de la facture est le même que le montant total des commandes liées)
 descWORKFLOW_INVOICE_CLASSIFY_BILLED_ORDER=Classer la/les commande(s) client(s) source(s) à Facturée quand une facture client est passée à Payé (et si le montant de la facture est identique à la somme des commandes sources)
 descWORKFLOW_ORDER_CLASSIFY_SHIPPED_SHIPPING=Classer la commande source à expédiée à la validation d'une expédition (et si les quantités expédiées dans le bon d'expédition sont les même que dans la commande mise à jour)
-<<<<<<< HEAD
-descWORKFLOW_ORDER_CLASSIFY_SHIPPED_SHIPPING_CLOSED=Classify linked source sales order as shipped when a shipment is closed (and if the quantity shipped by all shipments is the same as in the order to update)
-=======
 descWORKFLOW_ORDER_CLASSIFY_SHIPPED_SHIPPING_CLOSED=Classer la commande client source liée comme expédiée lorsqu'une expédition est fermée (et si la quantité expédiée par toutes les expéditions est la même que dans la commande à mettre à jour)
->>>>>>> 9eb66548
 # Autoclassify purchase order
 descWORKFLOW_ORDER_CLASSIFY_BILLED_SUPPLIER_PROPOSAL=Classer la ou les proposition(s) commerciale(s) fournisseur sources facturées quand une facture fournisseur est validée (et si le montant de la facture est le même que le total des propositions sources liées)
 descWORKFLOW_INVOICE_AMOUNT_CLASSIFY_BILLED_SUPPLIER_ORDER=Classer la ou les commande(s) fournisseur(s) de source(s) à facturée(s) lorsque la facture fournisseur est validée (et si le montant de la facture est le même que le montant total des commandes liées)
