# Dolibarr language file - Source file is en_US - workflow
WorkflowSetup=Configuration du module workflow
WorkflowDesc=Ce module est conçu pour modifier le comportement des actions automatiques dans l'application. Par défaut, le workflow est ouvert (vous pouvez faire les choses dans l'ordre que vous voulez). Vous pouvez toutefois activer des actions automatiques qui vous intéressent.
ThereIsNoWorkflowToModify=Il n'y a pas de modifications de workflow disponibles avec les modules activés.
# Autocreate
descWORKFLOW_PROPAL_AUTOCREATE_ORDER=Créer automatiquement une commande client à la signature d'un proposition commerciale (la commande sera du même montant que la proposition commerciale)
descWORKFLOW_PROPAL_AUTOCREATE_INVOICE=Créer automatiquement une facture client à la signature d'une proposition commerciale (la facture sera du même montant que la proposition commerciale source)
descWORKFLOW_CONTRACT_AUTOCREATE_INVOICE=Créer une facture client automatiquement à la validation d'un contrat
descWORKFLOW_ORDER_AUTOCREATE_INVOICE=Créer automatiquement une facture client à la cloture d'un commande (la facture sera du même montant que la commande)
# Autoclassify customer proposal or order
descWORKFLOW_ORDER_CLASSIFY_BILLED_PROPAL=Classer la/les proposition(s) commerciale(s) source(s) facturée(s) au classement facturé de la commande (et si le montant de la commande est le même que le total des propositions liées)
descWORKFLOW_INVOICE_CLASSIFY_BILLED_PROPAL=Classer la/les proposition(s) commerciale(s) source facturée(s) à la validation d'une facture client (et si le montant de la facture est le même que la somme des propositions liées)
descWORKFLOW_INVOICE_AMOUNT_CLASSIFY_BILLED_ORDER=Classer la/les commande(s) client(s) source(s) facturée(s) à la validation de la facture client (et si le montant de la facture est le même que le montant total des commandes liées)
descWORKFLOW_INVOICE_CLASSIFY_BILLED_ORDER=Classer la/les commande(s) client(s) source(s) à Facturée quand une facture client est passée à Payé (et si le montant de la facture est identique à la somme des commandes sources)
descWORKFLOW_ORDER_CLASSIFY_SHIPPED_SHIPPING=Classer la commande source à expédiée à la validation d'une expédition (et si les quantités expédiées dans le bon d'expédition sont les même que dans la commande mise à jour)
# Autoclassify purchase order
descWORKFLOW_ORDER_CLASSIFY_BILLED_SUPPLIER_PROPOSAL=Classer la ou les proposition(s) commerciale(s) fournisseur sources facturées quand une facture fournisseur est validée (et si le montant de la facture est le même que le total des propositions sources liées)
descWORKFLOW_INVOICE_AMOUNT_CLASSIFY_BILLED_SUPPLIER_ORDER=Classer la ou les commande(s) fournisseur(s) de source(s) à facturée(s) lorsque la facture fournisseur est validée (et si le montant de la facture est le même que le montant total des commandes liées)
<<<<<<< HEAD
descWORKFLOW_BILL_ON_RECEPTION=Classer les réceptions en "facturées" lorsqu'une commande fournisseur liée est validée
# Autoclose intervention
descWORKFLOW_TICKET_CLOSE_INTERVENTION=Fermer toutes les interventions liées au ticket lorsqu'un ticket est fermé
=======
descWORKFLOW_BILL_ON_RECEPTION=Classer la/les réception(s) facturée(s) à la validation d'une facture fournisseur
# Autoclassify project
descWORKFLOW_PROJECT_CLASSIFY_CLOSED_WHEN_ALL_TASKS_DONE=Classer le projet à clôturé lorsque toutes les tâches de ce projet sont à 100 %% de progression<br/> <small>Non rétroactif : l’activation de cette option ne clôturera pas les projets dont les tâches sont déjà à 100 %%.</small>
>>>>>>> 8bbf1f6d
AutomaticCreation=Création automatique
AutomaticClassification=Classification automatique
# Autoclassify shipment
descWORKFLOW_SHIPPING_CLASSIFY_CLOSED_INVOICE=Classify linked source shipment as closed when customer invoice is validated
# Autoclassify project
descWORKFLOW_PROJECT_CLASSIFY_CLOSED_WHEN_ALL_TASKS_DONE=Classer le projet à clôturé lorsque toutes les tâches de ce projet sont à 100 %% de progression.<|MERGE_RESOLUTION|>--- conflicted
+++ resolved
@@ -16,18 +16,12 @@
 # Autoclassify purchase order
 descWORKFLOW_ORDER_CLASSIFY_BILLED_SUPPLIER_PROPOSAL=Classer la ou les proposition(s) commerciale(s) fournisseur sources facturées quand une facture fournisseur est validée (et si le montant de la facture est le même que le total des propositions sources liées)
 descWORKFLOW_INVOICE_AMOUNT_CLASSIFY_BILLED_SUPPLIER_ORDER=Classer la ou les commande(s) fournisseur(s) de source(s) à facturée(s) lorsque la facture fournisseur est validée (et si le montant de la facture est le même que le montant total des commandes liées)
-<<<<<<< HEAD
 descWORKFLOW_BILL_ON_RECEPTION=Classer les réceptions en "facturées" lorsqu'une commande fournisseur liée est validée
 # Autoclose intervention
 descWORKFLOW_TICKET_CLOSE_INTERVENTION=Fermer toutes les interventions liées au ticket lorsqu'un ticket est fermé
-=======
-descWORKFLOW_BILL_ON_RECEPTION=Classer la/les réception(s) facturée(s) à la validation d'une facture fournisseur
-# Autoclassify project
-descWORKFLOW_PROJECT_CLASSIFY_CLOSED_WHEN_ALL_TASKS_DONE=Classer le projet à clôturé lorsque toutes les tâches de ce projet sont à 100 %% de progression<br/> <small>Non rétroactif : l’activation de cette option ne clôturera pas les projets dont les tâches sont déjà à 100 %%.</small>
->>>>>>> 8bbf1f6d
 AutomaticCreation=Création automatique
 AutomaticClassification=Classification automatique
 # Autoclassify shipment
 descWORKFLOW_SHIPPING_CLASSIFY_CLOSED_INVOICE=Classify linked source shipment as closed when customer invoice is validated
 # Autoclassify project
-descWORKFLOW_PROJECT_CLASSIFY_CLOSED_WHEN_ALL_TASKS_DONE=Classer le projet à clôturé lorsque toutes les tâches de ce projet sont à 100 %% de progression.+descWORKFLOW_PROJECT_CLASSIFY_CLOSED_WHEN_ALL_TASKS_DONE=Classer le projet à clôturé lorsque toutes les tâches de ce projet sont à 100 %% de progression<br/> <small>Non rétroactif : l’activation de cette option ne clôturera pas les projets dont les tâches sont déjà à 100 %%.</small>