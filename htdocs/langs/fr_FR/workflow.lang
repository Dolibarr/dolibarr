# Dolibarr language file - Source file is en_US - workflow
WorkflowSetup=Configuration du module workflow
WorkflowDesc=Ce module est conçu pour modifier le comportement des actions automatiques dans l'application. Par défaut, le workflow est ouvert (vous pouvez faire les choses dans l'ordre que vous voulez). Vous pouvez toutefois activer des actions automatiques qui vous intéressent.
ThereIsNoWorkflowToModify=Il n'y a pas de modifications de workflow disponibles avec les modules activés.
# Autocreate
descWORKFLOW_PROPAL_AUTOCREATE_ORDER=Créer automatiquement une commande client à la signature d'un proposition commerciale (la commande sera du même montant que la proposition commerciale)
descWORKFLOW_PROPAL_AUTOCREATE_INVOICE=Créer automatiquement une facture client à la signature d'une proposition commerciale (la facture sera du même montant que la proposition commerciale source)
descWORKFLOW_CONTRACT_AUTOCREATE_INVOICE=Créer une facture client automatiquement à la validation d'un contrat
descWORKFLOW_ORDER_AUTOCREATE_INVOICE=Créer automatiquement une facture client à la cloture d'un commande (la facture sera du même montant que la commande)
descWORKFLOW_TICKET_CREATE_INTERVENTION=Crée une intervention automatiquement à la création d'un ticket
# Autoclassify customer proposal or order
<<<<<<< HEAD
descWORKFLOW_ORDER_CLASSIFY_BILLED_PROPAL=Classer les propositions commerciales sources liées comme facturées lorsqu'une commande client est définie sur à facturée (et si le montant du commande est le même que le montant total de la proposition liée signée)
descWORKFLOW_INVOICE_CLASSIFY_BILLED_PROPAL=Classer les propositions sources liées comme facturé lorsqu'une facture client est validée (et si le montant du facture est le même que le montant total de la proposition liée signée)
descWORKFLOW_INVOICE_AMOUNT_CLASSIFY_BILLED_ORDER=Classer les ventes sources liées commande comme facturé lorsqu'une facture client est validée (et si le montant du facture est le même que le montant total de la commande liée)
descWORKFLOW_INVOICE_CLASSIFY_BILLED_ORDER=Classer les commandes client source liées comme facturées lorsqu'une facture client est définie sur payée (et si le montant du facture est le même que le montant total du de la commande liée)
descWORKFLOW_SUM_INVOICES_AMOUNT_CLASSIFY_BILLED_ORDER=Classer la commande au statut "facturée" si la somme du montant des factures liées est égale au montant total de la commande
=======
descWORKFLOW_ORDER_CLASSIFY_BILLED_PROPAL=Classer la/les proposition(s) commerciale(s) source(s) facturée(s) au classement facturé de la commande (et si le montant de la commande est le même que le total des propositions liées)
descWORKFLOW_INVOICE_CLASSIFY_BILLED_PROPAL=Classer la/les proposition(s) commerciale(s) source facturée(s) à la validation d'une facture client (et si le montant de la facture est le même que la somme des propositions liées)
descWORKFLOW_INVOICE_AMOUNT_CLASSIFY_BILLED_ORDER=Classer la/les commande(s) client(s) source(s) liées à facturée(s) quand une facture client est validée (et si le montant de la facture est le même que le montant total des commandes liées). Si vous avez une facture validée pour n commandes, cela peut également classer toutes les commandes sur Facturée.
descWORKFLOW_INVOICE_CLASSIFY_BILLED_ORDER=Classer la/les commande(s) client(s) source(s) à Facturée quand une facture client est passée à Payé (et si le montant de la facture est identique à la somme des commandes sources). Si vous avez une facture définie facturée pour n commandes, cela peut aussi classer toutes les commandes sur Facturée.
>>>>>>> 2cb4dd29
descWORKFLOW_ORDER_CLASSIFY_SHIPPED_SHIPPING=Classer les commandes client source liées comme expédiées lorsqu'une expédition est validée (et si la quantité expédiée par toutes les expéditions est la même que dans le commande à mettre à jour)
descWORKFLOW_ORDER_CLASSIFY_SHIPPED_SHIPPING_CLOSED=Classer la commande client source liée à expédiée lorsqu'une expédition est fermée (et si la quantité expédiée par toutes les expéditions est la même que dans la commande à mettre à jour)
# Autoclassify purchase proposal
descWORKFLOW_ORDER_CLASSIFY_BILLED_SUPPLIER_PROPOSAL=Classer la/les proposition(s) commerciale(s) fournisseur sources liées à Facturées quand une facture fournisseur est validée (et si le montant de la facture est le même que le total des propositions liées)
# Autoclassify purchase order
descWORKFLOW_INVOICE_AMOUNT_CLASSIFY_BILLED_SUPPLIER_ORDER=Classer la/les commande(s) fournisseur(s) source(s) à Facturée(s) lorsque la facture fournisseur est validée (et si le montant de la facture est le même que le montant total des commandes liées)
descWORKFLOW_ORDER_CLASSIFY_RECEIVED_RECEPTION=Classer le bon de commande source liée comme reçu lorsqu'une réception est validée (et si la quantité reçue par toutes les réceptions est la même que dans le bon de commande à mettre à jour)
descWORKFLOW_ORDER_CLASSIFY_RECEIVED_RECEPTION_CLOSED=Classer le bon de commande source lié comme reçu lorsqu'une réception est clôturée (et si la quantité reçue par toutes les réceptions est la même que dans le bon de commande à mettre à jour)
# Autoclassify shipment
descWORKFLOW_SHIPPING_CLASSIFY_CLOSED_INVOICE=Classer le bon d'epédition source lié comme fermé lorsqu'une facture client est validée (et si le montant de la facture est le même que le montant total des expéditions liées)
descWORKFLOW_SHIPPING_CLASSIFY_BILLED_INVOICE=Classer l'expédition source liée comme facturée lorsqu'une facture client est validée (et si le montant de la facture est le même que le montant total des expéditions liées)
# Autoclassify receptions
descWORKFLOW_RECEPTION_CLASSIFY_CLOSED_INVOICE=Classer les réceptions sources liées comme facturées lorsqu'une facture d'achat est validée (et si le montant de la facture est le même que le montant total des réceptions liées)
descWORKFLOW_RECEPTION_CLASSIFY_BILLED_INVOICE=Classer les réceptions sources liées comme facturé lorsqu'un facture d'achat est validée (et si le montant de la facture est le même que le montant total des réceptions liées)
# Automatically link ticket to contract
descWORKFLOW_TICKET_LINK_CONTRACT=Lors de la création d'un ticket, associez tous les contrats disponibles des tiers correspondants.
descWORKFLOW_TICKET_USE_PARENT_COMPANY_CONTRACTS=Les contacts liés au tiers du ticket sont utilisés pour le ticket
# Autoclose intervention
descWORKFLOW_TICKET_CLOSE_INTERVENTION=Fermer toutes les interventions liées au ticket lorsqu'un ticket est fermé
AutomaticCreation=Création automatique
AutomaticClassification=Classification automatique
AutomaticClosing=Fermeture automatique
AutomaticLinking=Liaison automatique<|MERGE_RESOLUTION|>--- conflicted
+++ resolved
@@ -9,18 +9,13 @@
 descWORKFLOW_ORDER_AUTOCREATE_INVOICE=Créer automatiquement une facture client à la cloture d'un commande (la facture sera du même montant que la commande)
 descWORKFLOW_TICKET_CREATE_INTERVENTION=Crée une intervention automatiquement à la création d'un ticket
 # Autoclassify customer proposal or order
-<<<<<<< HEAD
-descWORKFLOW_ORDER_CLASSIFY_BILLED_PROPAL=Classer les propositions commerciales sources liées comme facturées lorsqu'une commande client est définie sur à facturée (et si le montant du commande est le même que le montant total de la proposition liée signée)
-descWORKFLOW_INVOICE_CLASSIFY_BILLED_PROPAL=Classer les propositions sources liées comme facturé lorsqu'une facture client est validée (et si le montant du facture est le même que le montant total de la proposition liée signée)
-descWORKFLOW_INVOICE_AMOUNT_CLASSIFY_BILLED_ORDER=Classer les ventes sources liées commande comme facturé lorsqu'une facture client est validée (et si le montant du facture est le même que le montant total de la commande liée)
-descWORKFLOW_INVOICE_CLASSIFY_BILLED_ORDER=Classer les commandes client source liées comme facturées lorsqu'une facture client est définie sur payée (et si le montant du facture est le même que le montant total du de la commande liée)
-descWORKFLOW_SUM_INVOICES_AMOUNT_CLASSIFY_BILLED_ORDER=Classer la commande au statut "facturée" si la somme du montant des factures liées est égale au montant total de la commande
-=======
+
 descWORKFLOW_ORDER_CLASSIFY_BILLED_PROPAL=Classer la/les proposition(s) commerciale(s) source(s) facturée(s) au classement facturé de la commande (et si le montant de la commande est le même que le total des propositions liées)
 descWORKFLOW_INVOICE_CLASSIFY_BILLED_PROPAL=Classer la/les proposition(s) commerciale(s) source facturée(s) à la validation d'une facture client (et si le montant de la facture est le même que la somme des propositions liées)
 descWORKFLOW_INVOICE_AMOUNT_CLASSIFY_BILLED_ORDER=Classer la/les commande(s) client(s) source(s) liées à facturée(s) quand une facture client est validée (et si le montant de la facture est le même que le montant total des commandes liées). Si vous avez une facture validée pour n commandes, cela peut également classer toutes les commandes sur Facturée.
 descWORKFLOW_INVOICE_CLASSIFY_BILLED_ORDER=Classer la/les commande(s) client(s) source(s) à Facturée quand une facture client est passée à Payé (et si le montant de la facture est identique à la somme des commandes sources). Si vous avez une facture définie facturée pour n commandes, cela peut aussi classer toutes les commandes sur Facturée.
->>>>>>> 2cb4dd29
+descWORKFLOW_SUM_INVOICES_AMOUNT_CLASSIFY_BILLED_ORDER=Classer la/les commande(s) client(s) à Facturée si la somme du montant des factures liées est égale au montant total de la commande
+
 descWORKFLOW_ORDER_CLASSIFY_SHIPPED_SHIPPING=Classer les commandes client source liées comme expédiées lorsqu'une expédition est validée (et si la quantité expédiée par toutes les expéditions est la même que dans le commande à mettre à jour)
 descWORKFLOW_ORDER_CLASSIFY_SHIPPED_SHIPPING_CLOSED=Classer la commande client source liée à expédiée lorsqu'une expédition est fermée (et si la quantité expédiée par toutes les expéditions est la même que dans la commande à mettre à jour)
 # Autoclassify purchase proposal
