# Dolibarr language file - Source file is en_US - commercial
Commercial=Commercial
CommercialArea=Espace commercial
Customer=Client
Customers=Clients
Prospect=Prospect
Prospects=Prospects
DeleteAction=Supprimer l'évènement
NewAction=Créer événement
AddAction=Créer événement
AddAnAction=Créer un événement
AddActionRendezVous=Créer un rendez-vous
ConfirmDeleteAction=Êtes-vous sûr de vouloir effacer cet événement ?
CardAction=Fiche événement
ActionOnCompany=Tiers concerné
ActionOnContact=Contact concerné
TaskRDVWith=Rendez-vous avec %s
ShowTask=Afficher tâche
ShowAction=Afficher événement
ActionsReport=Rapport des événements
ThirdPartiesOfSaleRepresentative=Tiers ayant pour commercial
SaleRepresentativesOfThirdParty=Commerciaux du tiers
SalesRepresentative=Commercial
SalesRepresentatives=Commerciaux
SalesRepresentativeFollowUp=Commercial (suivi)
SalesRepresentativeSignature=Commercial (signature)
NoSalesRepresentativeAffected=Aucun commercial particulier affecté
ShowCustomer=Afficher client
ShowProspect=Afficher prospect
ListOfProspects=Liste des prospects
ListOfCustomers=Liste des clients
LastDoneTasks=Les %s dernières actions effectuées
LastActionsToDo=Les %s plus anciennes actions incomplètes
DoneAndToDoActions=Liste des événements réalisés ou à faire
DoneActions=Liste des événements réalisés
ToDoActions=Liste des événements incomplets
SendPropalRef=Envoi de la proposition commerciale %s
SendOrderRef=Envoi de la commande %s
StatusNotApplicable=Non applicable
StatusActionToDo=À faire
StatusActionDone=Réalisé
StatusActionInProcess=En cours
TasksHistoryForThisContact=Événements vis à vis de ce contact
LastProspectDoNotContact=À ne pas contacter
LastProspectNeverContacted=Non contactés
LastProspectToContact=À contacter
LastProspectContactInProcess=Contact en cours
LastProspectContactDone=Prospects contactés
ActionAffectedTo=Événement assigné à
ActionDoneBy=Action faite par
ActionAC_TEL=Appel téléphonique
ActionAC_FAX=Envoi fax
ActionAC_PROP=Envoi proposition par email
ActionAC_EMAIL=Envoi email
ActionAC_EMAIL_IN=Réception d'email
ActionAC_RDV=Rendez-vous
ActionAC_INT=Intervention sur site
ActionAC_FAC=Envoi facture client par email
ActionAC_REL=Relance facture client par email
ActionAC_CLO=Clôture
ActionAC_EMAILING=Envoi emailing masse
ActionAC_COM=Envoi commande client par email
ActionAC_SHIP=Envoi bon d'expédition par email
ActionAC_SUP_ORD=Envoi commande fournisseur par email
ActionAC_SUP_INV=Envoi facture fournisseur par email
ActionAC_OTH=Autre
ActionAC_OTH_AUTO=Évènements insérés automatiquement
ActionAC_MANUAL=Événements insérés manuellement
ActionAC_AUTO=Événements insérés automatiquement
ActionAC_OTH_AUTOShort=Auto
Stats=Statistiques de vente
StatusProsp=Status prospection
DraftPropals=Propositions brouillons
NoLimit=Pas de limite
ToOfferALinkForOnlineSignature=Lien pour signature en ligne
WelcomeOnOnlineSignaturePage=Bienvenue sur la page pour accepter les propositions commerciales de%s
ThisScreenAllowsYouToSignDocFrom=Cet écran vous permet d'accepter et signer ou de refuser le devis ou la proposition commerciale
ThisIsInformationOnDocumentToSign=Ceci est une information sur le document à accepter ou à refuser
<<<<<<< HEAD
SignatureProposalRef=Signer le devis ou la proposition commerciale %s
=======
SignatureProposalRef=Signature du devis ou proposition commerciale %s
>>>>>>> d9b8a8c8
FeatureOnlineSignDisabled=Fonctionnalité pour la signature en ligne désactivée ou document généré avant l'activation de la fonctionnalité<|MERGE_RESOLUTION|>--- conflicted
+++ resolved
@@ -76,9 +76,5 @@
 WelcomeOnOnlineSignaturePage=Bienvenue sur la page pour accepter les propositions commerciales de%s
 ThisScreenAllowsYouToSignDocFrom=Cet écran vous permet d'accepter et signer ou de refuser le devis ou la proposition commerciale
 ThisIsInformationOnDocumentToSign=Ceci est une information sur le document à accepter ou à refuser
-<<<<<<< HEAD
-SignatureProposalRef=Signer le devis ou la proposition commerciale %s
-=======
 SignatureProposalRef=Signature du devis ou proposition commerciale %s
->>>>>>> d9b8a8c8
 FeatureOnlineSignDisabled=Fonctionnalité pour la signature en ligne désactivée ou document généré avant l'activation de la fonctionnalité