--- conflicted
+++ resolved
@@ -30,10 +30,9 @@
 BatchSerialNumberingModules=Options pour la génération automatique de produits en lots gérés par numéros de série
 ManageLotMask=Masque personnalisé
 CustomMasks=Ajoute une option pour définir le masque dans la fiche produit
-LotProductTooltip=Ajoute une option dans la fiche produit pour définir un masque de numéro de lot dédié
-SNProductTooltip=Ajoute une option dans la fiche produit pour définir un masque de numéro de série dédié
+LotProductTooltip=Crée un champ dans la fiche produit pour définir un modèle spécifique de numéro de lot
+SNProductTooltip=Crée un champ dans la fiche produit pour définir un modèle spécifique de numéro de série
 QtyToAddAfterBarcodeScan=Quantité à ajouter pour chaque code à barres/lot/série scanné
-<<<<<<< HEAD
 LifeTime=Durée de vie (en jours)
 EndOfLife=Date de fin de vie
 ManufacturingDate=Date de fabrication
@@ -41,8 +40,4 @@
 FirstUseDate=Date de mise en service
 QCFrequency=Periodicité de contrôle (en jours)
 InWorkingOrder=En état de marche
-OutOfOrder=Hors d’usage
-=======
-LotProductTooltip=Crée un champ dans la fiche produit pour définir un modèle spécifique de numéro de lot
-SNProductTooltip=Crée un champ dans la fiche produit pour définir un modèle spécifique de numéro de série
->>>>>>> 18d21244
+OutOfOrder=Hors d’usage