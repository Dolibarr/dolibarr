--- conflicted
+++ resolved
@@ -108,11 +108,7 @@
 THMEstimatedHelp=Ce taux permet de définir un coût prévisionnel de l'article
 BOM=Nomenclature
 CollapseBOMHelp=Vous pouvez définir l'affichage par défaut des détails de la nomenclature dans la configuration du module BOM
-<<<<<<< HEAD
-MOAndLines=Ordres de fabrication et lignes
-=======
 MOAndLines=Ordres de fabrication et lignes
 MoChildGenerate=Generate Child Mo
 ParentMo=MO Parent
-MOChild=MO Child
->>>>>>> 503d1a04
+MOChild=MO Child