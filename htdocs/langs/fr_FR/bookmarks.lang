<<<<<<< HEAD
# Dolibarr language file - en_US - marque pages
CHARSET=UTF-8
AddThisPageToBookmarks=Placer cette page dans les marques-pages

=======
# Dolibarr language file - fr_FR - marque pages
CHARSET=UTF-8
AddThisPageToBookmarks=Placer cette page dans les marques-pages
>>>>>>> bf9b255c
Bookmark=Marque-page
Bookmarks=Marque-pages
NewBookmark=Nouveau marque-page
ShowBookmark=Afficher marque-page
OpenANewWindow=Ouvrir une nouvelle fenêtre
ReplaceWindow=Remplacer fenêtre courante
BookmarkTargetNewWindowShort=Nouvelle fenêtre
BookmarkTargetReplaceWindowShort=Fenêtre courante
BookmarkTitle=Titre du marque-page
UrlOrLink=URL
BehaviourOnClick=Comportement sur clic de l'URL
CreateBookmark=Créer marque-page
SetHereATitleForLink=Saisir ici un titre pour le marque-page
<<<<<<< HEAD
UseAnExternalHttpLinkOrRelativeDolibarrLink=Saisir une URL HTTP externe ou une URL Dolibarr relative
=======
UseAnExternalHttpLinkOrRelativeDolibarrLink=Saisir une URL http externe ou une URL Dolibarr relative
>>>>>>> bf9b255c
ChooseIfANewWindowMustBeOpenedOnClickOnBookmark=Choisir si le raccourci doit ouvrir la page dans une nouvelle fenêtre ou fenêtre courante
BookmarksManagement=Gestion des marque-pages
ListOfBookmarks=Liste des marque-pages<|MERGE_RESOLUTION|>--- conflicted
+++ resolved
@@ -1,13 +1,7 @@
-<<<<<<< HEAD
 # Dolibarr language file - en_US - marque pages
 CHARSET=UTF-8
 AddThisPageToBookmarks=Placer cette page dans les marques-pages
 
-=======
-# Dolibarr language file - fr_FR - marque pages
-CHARSET=UTF-8
-AddThisPageToBookmarks=Placer cette page dans les marques-pages
->>>>>>> bf9b255c
 Bookmark=Marque-page
 Bookmarks=Marque-pages
 NewBookmark=Nouveau marque-page
@@ -21,11 +15,7 @@
 BehaviourOnClick=Comportement sur clic de l'URL
 CreateBookmark=Créer marque-page
 SetHereATitleForLink=Saisir ici un titre pour le marque-page
-<<<<<<< HEAD
 UseAnExternalHttpLinkOrRelativeDolibarrLink=Saisir une URL HTTP externe ou une URL Dolibarr relative
-=======
-UseAnExternalHttpLinkOrRelativeDolibarrLink=Saisir une URL http externe ou une URL Dolibarr relative
->>>>>>> bf9b255c
 ChooseIfANewWindowMustBeOpenedOnClickOnBookmark=Choisir si le raccourci doit ouvrir la page dans une nouvelle fenêtre ou fenêtre courante
 BookmarksManagement=Gestion des marque-pages
 ListOfBookmarks=Liste des marque-pages