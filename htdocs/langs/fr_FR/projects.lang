# Dolibarr language file - Source file is en_US - projects
RefProject=Réf. projet
ProjectRef=Ref projet
ProjectId=Id projet
ProjectLabel=Libellé projet
ProjectsArea=Espace projets
ProjectStatus=Statut projet
SharedProject=Tout le monde
PrivateProject=Assigned contacts
ProjectsImContactFor=Projets dont je suis un contact explicite
AllAllowedProjects=Tout projet que je peux lire (les miens + public)
AllProjects=Tous les projets
MyProjectsDesc=Cette vue est limitée aux projets pour lesquels vous êtres un contact affecté
ProjectsPublicDesc=Cette vue présente tous les projets pour lesquels vous êtes habilité à avoir une visibilité.
TasksOnProjectsPublicDesc=Cette vue affiche toutes les tâches de projets selon vos permissions utilisateur
ProjectsPublicTaskDesc=Cette vue présente tous les projets et tâches pour lesquels vous êtes habilité à avoir une visibilité.
ProjectsDesc=Cette vue présente tous les projets (vos habilitations vous offrant une vue exhaustive).
TasksOnProjectsDesc=Cette vue présente toutes les tâches sur tous les projets (vos permissions d'utilisateur vous accordent la permission de voir tout).
MyTasksDesc=Cette vue est restreinte aux projets ou tâches pour lesquels vous êtes un contact affecté.
OnlyOpenedProject=Seuls les projets ouverts sont visibles (les projets à l'état brouillon ou fermé ne sont pas visibles).
ClosedProjectsAreHidden=Les projets fermés ne sont pas visible.
TasksPublicDesc=Cette vue présente tous les projets et tâches pour lesquels vous êtes habilité à avoir une visibilité.
TasksDesc=Cette vue présente tous les projets et tâches (vos habilitations vous offrant une vue exhaustive).
AllTaskVisibleButEditIfYouAreAssigned=Toutes les tâches des projets sont visibles mais il n'est possible de saisir du temps passé que sur celles assignées à l'utilisateur sélectionné.\nAssignez la tâche si elle ne l'est pas déjà pour pouvoir saisir du temps dessus.
OnlyYourTaskAreVisible=Seules les tâches qui vous sont assignées sont visibles. Assignez vous une tâche pour la voir et saisir du temps dessus.
ImportDatasetTasks=Tâches des projets
ProjectCategories=Catégories/tags de projet
NewProject=Nouveau projet
AddProject=Créer projet
DeleteAProject=Supprimer un projet
DeleteATask=Supprimer une tâche
ConfirmDeleteAProject=Êtes-vous sûr de vouloir supprimer ce projet ?
ConfirmDeleteATask=Êtes-vous sûr de vouloir supprimer cette tâche ?
OpenedProjects=Projets ouverts
OpenedTasks=Tâches ouvertes
OpportunitiesStatusForOpenedProjects=Montant des opportunités ouvertes par statut
OpportunitiesStatusForProjects=Montant des opportunités par statut
ShowProject=Afficher projet
ShowTask=Afficher tâche
SetProject=Définir projet
NoProject=Aucun projet défini ou responsable
NbOfProjects=Nombre de projets
NbOfTasks=Nb de tâches
TimeSpent=Temps consommé
TimeSpentByYou=Temps consommé par vous
TimeSpentByUser=Temps consommé par utilisateur
TimesSpent=Temps consommés
TaskId=ID de tâche
RefTask=Ref. tâche
LabelTask=Libellé tâche
TaskTimeSpent=Temps consommé sur les tâches
TaskTimeUser=Utilisateur
TaskTimeNote=Note
TaskTimeDate=Date
TasksOnOpenedProject=Tâches sur les projets ouverts
WorkloadNotDefined=Charge de travail non définie
NewTimeSpent=Temps consommés
MyTimeSpent=Mon consommé
BillTime=Facturer le temps passé
BillTimeShort=Facturer temps
TimeToBill=Temps non facturé
TimeBilled=Temps facturé
Tasks=Tâches
Task=Tâche
TaskDateStart=Date de début de tâche
TaskDateEnd=Date de fin de tâche
TaskDescription=Description de la tâche
NewTask=Nouvelle tâche
AddTask=Créer tâche
AddTimeSpent=Saisir temps consommé
AddHereTimeSpentForDay=Ajoutez ici le temps passé pour cette journée/tâche
AddHereTimeSpentForWeek=Ajoutez ici le temps passé pour cette semaine/tâche
Activity=Activité
Activities=Tâches/activités
MyActivities=Mes tâches/activités
MyProjects=Mes projets
MyProjectsArea=Espace Mes projets
DurationEffective=Durée effective
ProgressDeclared=Avancement réel déclaré
TaskProgressSummary=Progression de tâche
CurentlyOpenedTasks=Tâches actuellement ouvertes
TheReportedProgressIsLessThanTheCalculatedProgressionByX=L'avancement réel déclaré est %s moins important que l'avancement de la consommation
TheReportedProgressIsMoreThanTheCalculatedProgressionByX=L'avancement réel déclaré est %splus important que l'avancement de la consommation
ProgressCalculated=Avancement sur consommation
WhichIamLinkedTo=dont je suis contact
WhichIamLinkedToProject=dont je suis contact de projet
Time=Temps
TimeConsumed=Consommé
ListOfTasks=Liste de tâches
GoToListOfTimeConsumed=Aller à la liste des temps consommés
GanttView=Vue Gantt
ListWarehouseAssociatedProject=Liste des entrepôts associés au projet
ListProposalsAssociatedProject=Liste des propositions commerciales associées au projet
ListOrdersAssociatedProject=Liste des commandes clients associées au projet
ListInvoicesAssociatedProject=Liste des factures clients associées au projet
ListPredefinedInvoicesAssociatedProject=Liste des modèles de facture client associées au projet
ListSupplierOrdersAssociatedProject=Liste des commandes fournisseurs associées au projet
ListSupplierInvoicesAssociatedProject=Liste des factures fournisseurs associées au projet
ListContractAssociatedProject=Liste des contrats associés au projet
ListShippingAssociatedProject=Liste des expéditions associées au projet
ListFichinterAssociatedProject=Liste des interventions associées au projet
ListExpenseReportsAssociatedProject=Liste des notes de frais associées au projet
ListDonationsAssociatedProject=Liste des dons associés au projet
ListVariousPaymentsAssociatedProject=Liste des paiements divers liés au projet
ListSalariesAssociatedProject=Liste des paiements de salaires liés au projet
ListActionsAssociatedProject=Liste des événements associés au projet
ListMOAssociatedProject=Liste des ordres de fabrication liées au projet
ListTaskTimeUserProject=Liste du temps consommé sur les tâches d'un projet
ListTaskTimeForTask=Liste du temps consommé sur les tâches
ActivityOnProjectToday=Activité projet aujourd'hui
ActivityOnProjectYesterday=Activité projet hier
ActivityOnProjectThisWeek=Activité sur les projets cette semaine
ActivityOnProjectThisMonth=Activité sur les projets ce mois
ActivityOnProjectThisYear=Activité sur les projets cette année
ChildOfProjectTask=Fille du projet/tâche
ChildOfTask=Enfant de la tâche
TaskHasChild=La tâche a des fils
NotOwnerOfProject=Non responsable de ce projet privé
AffectedTo=Affecté à
CantRemoveProject=Ce projet ne peut être supprimé car il est référencé par de nombreux objets (factures, commandes ou autre). Voir l'onglet '%s'.
ValidateProject=Valider projet
ConfirmValidateProject=Êtes-vous sûr de vouloir valider ce projet ?
CloseAProject=Clore projet
ConfirmCloseAProject=Êtes-vous sûr de vouloir clore ce projet ?
AlsoCloseAProject=Fermer également le projet (laissez-le ouvert si vous devez suivre la production de tâches dessus)
ReOpenAProject=Réouvrir projet
ConfirmReOpenAProject=Êtes-vous sûr de vouloir rouvrir ce projet ?
ProjectContact=Contacts du projet
TaskContact=Contact de tâche
ActionsOnProject=Événements sur le projet
YouAreNotContactOfProject=Vous n'êtes pas contact de ce projet privé
UserIsNotContactOfProject=L'utilisateur n'est pas un contact/adresse de ce projet privé
DeleteATimeSpent=Suppression du temps consommé
ConfirmDeleteATimeSpent=Êtes-vous sûr de vouloir supprimer ce temps consommé ?
DoNotShowMyTasksOnly=Voir aussi les tâches qui ne me sont pas affectées
ShowMyTasksOnly=Ne voir que les tâches qui me sont affectées
TaskRessourceLinks=Contacts de la tâche
ProjectsDedicatedToThisThirdParty=Projets dédiés à ce tiers
NoTasks=Aucune tâche pour ce projet
LinkedToAnotherCompany=Liés à autre société
TaskIsNotAssignedToUser=Tâche non assignée à l'utilisateur. Utilisez le bouton '<strong>%s</strong>'  pour assigner la tâche maintenant.
ErrorTimeSpentIsEmpty=Le temps consommé n'est pas renseigné
TimeRecordingRestrictedToNMonthsBack=L'enregistrement du temps est limité à %s mois en arrière
ThisWillAlsoRemoveTasks=Cette opération détruira également les tâches du projet (<b>%s</b> tâches actuellement) et le suivi des consommés.
IfNeedToUseOtherObjectKeepEmpty=Si des objets (facture, commande, ...), appartenant à un autre tiers que celui choisi, doivent être liés au projet à créer, laisser vide afin de laisser le projet multi-tiers.
CloneTasks=Cloner les tâches
CloneContacts=Cloner les contacts
CloneNotes=Cloner les notes
CloneProjectFiles=Cloner les pièces jointes du projet
CloneTaskFiles=Cloner les pièces jointes des tâche(s) (si tâche(s) cloner)
CloneMoveDate=Mettre à jour les dates projet/tâches à partir de maintenant
ConfirmCloneProject=Êtes-vous sûr de vouloir cloner ce projet ?
ProjectReportDate=Reporter les dates des tâches en fonction de la date de départ.
ErrorShiftTaskDate=Une erreur s'est produite dans le report des dates des tâches.
ProjectsAndTasksLines=Projets et tâches
ProjectCreatedInDolibarr=Projet %s créé
ProjectValidatedInDolibarr=Projet %s validé
ProjectModifiedInDolibarr=Projet %s modifié
TaskCreatedInDolibarr=Tâche %s créée
TaskModifiedInDolibarr=Tâche %s modifiée
TaskDeletedInDolibarr=Tâche %s supprimée
OpportunityStatus=Statut opportunité
OpportunityStatusShort=Statut opportunité
OpportunityProbability=Probabilité d'opportunité
OpportunityProbabilityShort=Prob. opp.
OpportunityAmount=Montant opportunité
OpportunityAmountShort=Montant opportunité
OpportunityWeightedAmount=Montant pondéré des opportunités
OpportunityWeightedAmountShort=Montant pondéré opp.
OpportunityAmountAverageShort=montant moyen des opportunités
OpportunityAmountWeigthedShort=Montant pondéré des opportunités
WonLostExcluded=hors opportunités remportées/perdues
##### Types de contacts #####
TypeContact_project_internal_PROJECTLEADER=Chef de projet
TypeContact_project_external_PROJECTLEADER=Chef de projet
TypeContact_project_internal_PROJECTCONTRIBUTOR=Contributeur
TypeContact_project_external_PROJECTCONTRIBUTOR=Contributeur
TypeContact_project_task_internal_TASKEXECUTIVE=Responsable
TypeContact_project_task_external_TASKEXECUTIVE=Responsable
TypeContact_project_task_internal_TASKCONTRIBUTOR=Contributeur
TypeContact_project_task_external_TASKCONTRIBUTOR=Contributeur
SelectElement=Séléctionnez l'élément
AddElement=Associer l'élément
LinkToElementShort=Lier à
# Documents models
DocumentModelBeluga=Modèle de document project pour l'aperçu des objets liées
DocumentModelBaleine=Modèles de document de rapport de tâches de projets
DocumentModelTimeSpent=Modèle de rapport de projet pour le temps passé
PlannedWorkload=Charge de travail prévue
PlannedWorkloadShort=Charge de travail
ProjectReferers=Objets associés
ProjectMustBeValidatedFirst=Le projet doit être validé d'abord
MustBeValidatedToBeSigned=%s doit d'abord être validé pour être défini comme signé.
FirstAddRessourceToAllocateTime=Affecter un utilisateur comme contact du projet pour saisir des temps
InputPerDay=Saisie par jour
InputPerWeek=Saisie par semaine
InputPerMonth=Saisie par mois
InputDetail=Saisir le détail
TimeAlreadyRecorded=C'est le temps passé déjà enregistré pour cette tâche/jour et pour l'utilisateur %s
ProjectsWithThisUserAsContact=Projets avec cet utilisateur comme contact
ProjectsWithThisContact=Projets avec ce contact
TasksWithThisUserAsContact=Tâches assignées à cet utilisateur
ResourceNotAssignedToProject=Non assigné au projet
ResourceNotAssignedToTheTask=Non assigné à la tache
NoUserAssignedToTheProject=Aucun utilisateur assigné à ce projet
TimeSpentBy=Temps consommé par
TasksAssignedTo=Tâches assignées à
AssignTaskToMe=M'assigner la tâche
AssignTaskToUser=Assigner tâche à %s
SelectTaskToAssign=Sélectionnez la tâche à assigner
AssignTask=Assigner
ProjectOverview=Vue d'ensemble
ManageTasks=Utiliser les projets pour suivre les tâches et/ou saisir du temps consommé (feuilles de temps)
ManageOpportunitiesStatus=Utiliser les projets pour suivre les affaires / opportunités
ProjectNbProjectByMonth=Nb de projets créés par mois
ProjectNbTaskByMonth=Nb de tâches créées par mois
ProjectOppAmountOfProjectsByMonth=Montant des opportunités par mois
ProjectWeightedOppAmountOfProjectsByMonth=Montant pondéré des opportunités par mois
ProjectOpenedProjectByOppStatus=Projets ouverts par statut de prospection
ProjectsStatistics=Statistiques sur les projets ou opportunités
TasksStatistics=Statistiques sur les tâches des projets ou opportunités
TaskAssignedToEnterTime=Tâche assignée. La saisie de temps sur cette tâche devrait être possible.
IdTaskTime=Id ligne de temps
YouCanCompleteRef=Si vous souhaitez compléter la référence avec un suffixe, il est recommandé d'ajouter un caractère - pour le séparer, de sorte que la numérotation automatique fonctionne toujours correctement pour les projets à venir. Par exemple %s-MONSUFFIX
OpenedProjectsByThirdparties=Projets ouverts par tiers
OnlyOpportunitiesShort=Opportunités uniquement
OpenedOpportunitiesShort=Opportunités ouvertes
NotOpenedOpportunitiesShort=Pas une opportunité ouverte
NotAnOpportunityShort=Non une opportunité
OpportunityTotalAmount=Montant total des opportunités
OpportunityPonderatedAmount=Montant pondéré des opportunités
OpportunityPonderatedAmountDesc=Montant des opportunités pondéré par la probabilité
OppStatusPROSP=Prospection
OppStatusQUAL=Qualification
OppStatusPROPO=Proposition
OppStatusNEGO=Négociation
OppStatusPENDING=En attente
OppStatusWON=Gagné
OppStatusLOST=Perdu
Budget=Budget
AllowToLinkFromOtherCompany=Permettre de lier un projet à une autre société <br> <br> <u> Valeurs supportées: </u> <br> - Conserver vide: Peut lier à n'importe quel projet de l'entreprise (défaut) <br> - "all": Peut lier à tous les projets, même le projet d'autres sociétés <br> - Une liste d'ID de tiers séparés par des virgules: Peut lier à tous les projets de ces tiers définis (Exemple: 123,4795,53) <br>
LatestProjects=Les %s derniers projets
LatestModifiedProjects=Les %s derniers projets modifiés
OtherFilteredTasks=Autres tâches filtrées
NoAssignedTasks=Aucune tâche assignée (assignez un projet/tâche à l'utilisateur depuis la liste déroulante utilisateur en haut pour pouvoir saisir du temps dessus)
ThirdPartyRequiredToGenerateInvoice=Un tiers doit être défini sur le projet pour pouvoir le facturer.
ThirdPartyRequiredToGenerateInvoice=Un tiers doit être défini sur le projet pour pouvoir le facturer.
ChooseANotYetAssignedTask=Choisissez une tâche qui ne vous est pas encore assignée
# Comments trans
AllowCommentOnTask=Autoriser les utilisateurs à ajouter des commentaires sur les tâches
AllowCommentOnProject=Autoriser les commentaires utilisateur sur les projets
DontHavePermissionForCloseProject=Vous n'êtes pas autorisé à fermer le projet %s
DontHaveTheValidateStatus=Le projet %s doit être ouvert pour être fermé
RecordsClosed=%s projet(s) fermé(s)
SendProjectRef=A propos du projet %s
ModuleSalaryToDefineHourlyRateMustBeEnabled=Le module 'Paiement des salaires des employés' doit être activé pour définir le taux horaire des employés afin de valoriser le temps passé
NewTaskRefSuggested=Réf de tâche déjà utilisée, une nouvelle référence de tâche est requise
TimeSpentInvoiced=Temps passé facturé
TimeSpentForIntervention=Temps consommé
TimeSpentForInvoice=Temps consommés
OneLinePerUser=Une ligne par utilisateur
ServiceToUseOnLines=Service à utiliser sur les lignes
InvoiceGeneratedFromTimeSpent=La facture %s a été générée à partir du temps passé sur le projet
InterventionGeneratedFromTimeSpent=L'intervention %s a été générée à partir du temps consacré au projet
ProjectBillTimeDescription=Cochez si vous saisissez du temps sur les tâches du projet ET prévoyez de générer des factures à partir des temps pour facturer le client du projet (ne cochez pas si vous comptez créer une facture qui n'est pas basée sur la saisie des temps). Note: Pour générer une facture, aller sur l'onglet 'Temps consommé' du project et sélectionnez les lignes à inclure.
ProjectFollowOpportunity=Suivre une opportunité 
ProjectFollowTasks=Suivre des tâches ou du temps passé
Usage=Usage
UsageOpportunity=Utilisation: Opportunité
UsageTasks=Utilisation: Tâches
UsageBillTimeShort=Utilisation: Facturation du temps
InvoiceToUse=Facture brouillon à utiliser
InterToUse=Intervention brouillon à utiliser
NewInvoice=Nouvelle facture
NewInter=Nouvelle intervention
OneLinePerTask=Une ligne par tâche
OneLinePerPeriod=Une ligne par période
OneLinePerTimeSpentLine=Une ligne pour chaque déclaration de temps passé
AddDetailDateAndDuration=Avec date et durée dans la description de la ligne
RefTaskParent=Réf. Tâche parent
ProfitIsCalculatedWith=Le bénéfice est calculé sur la base de
AddPersonToTask=Ajouter également aux tâches
UsageOrganizeEvent=Utilisation: Organisation d'événements
PROJECT_CLASSIFY_CLOSED_WHEN_ALL_TASKS_DONE=Classer le projet comme étant clos lorsque toutes ses tâches sont terminées (progression 100%%)
PROJECT_CLASSIFY_CLOSED_WHEN_ALL_TASKS_DONE_help=Remarque : les projets existants avec toutes les tâches terminées à 100 %% ne seront pas affectés : vous devrez les fermer manuellement. Cette option n’affecte que les projets ouverts.
SelectLinesOfTimeSpentToInvoice=Sélectionnez les lignes de temps passé non facturées, puis l'action groupée "Générer la facture" pour les facturer
ProjectTasksWithoutTimeSpent=Tâches de projet sans temps consommé
FormForNewLeadDesc=Veuillez remplir ce formulaire de contact ou écrivez un e-mail à <b>%s</b>.
ProjectsHavingThisContact=Projets ayant ce contact
<<<<<<< HEAD
StartDateCannotBeAfterEndDate=La date de fin ne peux être avant la date de début
=======
StartDateCannotBeAfterEndDate=La date de fin ne peux être avant la date de début
ErrorPROJECTLEADERRoleMissingRestoreIt=Le rôle "PROJECTLEADER" est manquant ou a été désactivé, merci de le restaurer dans le dictionnaire des types de contacts
LeadPublicFormDesc=You can enable here a public page to allow your prospects to make a first contact to you from a public online form
EnablePublicLeadForm=Enable the public form for contact
NewLeadbyWeb=Your message or request has been recorded. We will answer or contact your soon.
NewLeadForm=New contact form
LeadFromPublicForm=Online lead from public form
>>>>>>> 503d1a04
<|MERGE_RESOLUTION|>--- conflicted
+++ resolved
@@ -287,14 +287,10 @@
 ProjectTasksWithoutTimeSpent=Tâches de projet sans temps consommé
 FormForNewLeadDesc=Veuillez remplir ce formulaire de contact ou écrivez un e-mail à <b>%s</b>.
 ProjectsHavingThisContact=Projets ayant ce contact
-<<<<<<< HEAD
-StartDateCannotBeAfterEndDate=La date de fin ne peux être avant la date de début
-=======
 StartDateCannotBeAfterEndDate=La date de fin ne peux être avant la date de début
 ErrorPROJECTLEADERRoleMissingRestoreIt=Le rôle "PROJECTLEADER" est manquant ou a été désactivé, merci de le restaurer dans le dictionnaire des types de contacts
 LeadPublicFormDesc=You can enable here a public page to allow your prospects to make a first contact to you from a public online form
 EnablePublicLeadForm=Enable the public form for contact
 NewLeadbyWeb=Your message or request has been recorded. We will answer or contact your soon.
 NewLeadForm=New contact form
-LeadFromPublicForm=Online lead from public form
->>>>>>> 503d1a04
+LeadFromPublicForm=Online lead from public form