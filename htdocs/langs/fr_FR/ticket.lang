# en_US lang file for module ticket
# Copyright (C) 2013  Jean-François FERRY <hello@librethic.io>
#
# This program is free software: you can redistribute it and/or modify
# it under the terms of the GNU General Public License as published by
# the Free Software Foundation, either version 3 of the License, or
# (at your option) any later version.
#
# This program is distributed in the hope that it will be useful,
# but WITHOUT ANY WARRANTY; without even the implied warranty of
# MERCHANTABILITY or FITNESS FOR A PARTICULAR PURPOSE.  See the
# GNU General Public License for more details.
#
# You should have received a copy of the GNU General Public License
# along with this program.  If not, see <https://www.gnu.org/licenses/>.

#
# Generic
#

Module56000Name=Gestionnaire de tickets
Module56000Desc=Gestionnaire de tickets ou de gestion de demandes internes/clients/fournisseurs

Permission56001=Voir tickets
Permission56002=Modifier des tickets
Permission56003=Supprimer tickets
Permission56004=Gérer les tickets
Permission56005=Voir les tickets de tous les tiers (non effectif pour les utilisateurs externes, toujours limité au tiers dont ils dépendent)
Permission56006=Exporter les tickets

Tickets=Tickets
TicketDictType=Ticket - Types
TicketDictCategory=Ticket - Catégorisation du ticket
TicketDictSeverity=Ticket - Sévérités
TicketDictResolution=Ticket - Résolution

TicketTypeShortCOM=Question commerciale
TicketTypeShortHELP=Demande d'aide fonctionnelle
TicketTypeShortISSUE=Question ou bug
TicketTypeShortPROBLEM=Problème
TicketTypeShortREQUEST=Demande de changement ou d'amélioration
TicketTypeShortPROJET=Projet
TicketTypeShortOTHER=Autre

TicketSeverityShortLOW=Faible
TicketSeverityShortNORMAL=Normal
TicketSeverityShortHIGH=Élevé
TicketSeverityShortBLOCKING=Critique, bloquant

TicketCategoryShortOTHER=Autre

ErrorBadEmailAddress=Champ '%s' incorrect
MenuTicketMyAssign=Mes tickets
MenuTicketMyAssignNonClosed=Mes tickets ouverts
MenuListNonClosed=Tickets ouverts

TypeContact_ticket_internal_CONTRIBUTOR=Contributeur
TypeContact_ticket_internal_SUPPORTTEC=Utilisateur assigné
TypeContact_ticket_external_SUPPORTCLI=Contact client / suivi des tickets
TypeContact_ticket_external_CONTRIBUTOR=Contributeur externe

OriginEmail=Email demandeur
Notify_TICKET_SENTBYMAIL=Envoi d'un message du ticket par e-mail

ExportDataset_ticket_1=Tickets

# Status
Read=Lu
Assigned=Assigné
NeedMoreInformation=Attente retour demandeur
NeedMoreInformationShort=En attente de retour
Answered=Répondu
Waiting=En attente
SolvedClosed=Résolu
Deleted=Supprimé

# Dict
Type=Type
Severity=Sévérité
TicketGroupIsPublic=Le groupe est public
TicketGroupIsPublicDesc=Si un groupe de tickets est public, il sera visible dans le formulaire lors de la création d’un ticket à partir de l’interface publique

# Email templates
MailToSendTicketMessage=Pour envoyer un e-mail depuis un ticket

#
# Admin page
#
TicketSetup=Configuration du module de ticket
TicketSettings=Paramètres
TicketSetupPage=
TicketPublicAccess=Une interface publique ne nécessitant aucune identification est disponible à l'url suivante
TicketSetupDictionaries=Les types de ticket, sévérité et codes analytiques sont paramétrables à partir des dictionnaires
TicketParamModule=Configuration des variables du module
TicketParamMail=Configuration de la messagerie
TicketEmailNotificationFrom=E-mail de l'expéditeur pour la notification des réponses
TicketEmailNotificationFromHelp=E-mail de l'expéditeur à utiliser pour envoyer l'e-mail de notification lorsqu'une réponse est fournie dans le backoffice. Par exemple noreply@example.com
TicketEmailNotificationTo=Notifier la création du ticket à cette adresse e-mail
TicketEmailNotificationToHelp=Si elle est présente, cette adresse e-mail sera notifiée de la création d'un ticket
TicketNewEmailBodyLabel=Texte du message envoyé après la création d'un ticket
TicketNewEmailBodyHelp=Le texte spécifié ici sera inséré dans l'e-mail confirmant la création d'un nouveau ticket depuis l'interface publique. Les informations sur la consultation du ticket sont automatiquement ajoutées.
TicketParamPublicInterface=Configuration de l'interface publique\n
TicketsEmailMustExist=Une adresse e-mail existante est requise pour créer un ticket
TicketsEmailMustExistHelp=Pour accéder à l'interface publique et créer un nouveau ticket, votre compte doit déjà être existant.
TicketsShowProgression=Afficher la progression du ticket dans l'interface publique
TicketsShowProgressionHelp=Activez cette option pour masquer la progression du ticket dans les pages de l'interface publique
TicketCreateThirdPartyWithContactIfNotExist=Demandez le nom et le nom de l'entreprise pour les e-mails inconnus.
TicketCreateThirdPartyWithContactIfNotExistHelp=Vérifiez si un tiers ou un contact existe pour l'e-mail saisi. Sinon, demandez un nom et une raison sociale pour créer un tiers avec contact.
PublicInterface=Interface publique
TicketUrlPublicInterfaceLabelAdmin=URL alternative pour l'interface publique
TicketUrlPublicInterfaceHelpAdmin=Il est possible de définir un alias vers le serveur et de rendre ainsi l'interface publique accessible avec une autre URL (le serveur doit agir comme un proxy sur cette nouvelle URL)
TicketPublicInterfaceTextHomeLabelAdmin=Texte de bienvenue dans l'interface publique
TicketPublicInterfaceTextHome=Vous pouvez créer un ticket ou consulter à partir d'un ID de ticket existant.
TicketPublicInterfaceTextHomeHelpAdmin=Le texte défini ici apparaîtra sur la page d'accueil de l'interface publique.
TicketPublicInterfaceTopicLabelAdmin=Titre de l'interface
TicketPublicInterfaceTopicHelp=Ce texte apparaîtra comme titre sur l'interface publique.
TicketPublicInterfaceTextHelpMessageLabelAdmin=Texte d'aide pour la saisie du message
TicketPublicInterfaceTextHelpMessageHelpAdmin=Ce texte apparaîtra au-dessus de la zone de saisie du message de l'utilisateur.
ExtraFieldsTicket=Attributs complémentaires
TicketCkEditorEmailNotActivated=L'éditeur HTML n'est pas activé. Veuillez mettre la constante FCKEDITOR_ENABLE_MAIL à 1 pour l'avoir.
TicketsDisableEmail=N'envoyez pas d'e-mails pour la création de ticket ou l'enregistrement de message
TicketsDisableEmailHelp=Par défaut, les e-mails sont envoyés lorsque de nouveaux tickets ou messages sont créés. Activer cette option pour désactiver *toutes* les notifications par e-mail
TicketsLogEnableEmail=Activer l'alerte par e-mail
TicketsLogEnableEmailHelp=A chaque changement, un e-mail sera envoyé aux contacts associés à ce ticket
TicketParams=Paramètres
TicketsShowModuleLogo=Afficher le logo du module dans l'interface publique
TicketsShowModuleLogoHelp=Activer cette option pour cacher le logo du module dans les pages de l'interface publique
TicketsShowCompanyLogo=Afficher le logo de la société dans l'interface publique
<<<<<<< HEAD
TicketsShowCompanyLogoHelp=Activez cette option pour masquer le logo de la société dans les pages de l'interface publique
TicketsShowCompanyFooter=Afficher le pied de page de l'entreprise dans l'interface publique
TicketsShowCompanyFooterHelp=Activez cette option pour masquer le pied de la page de la société dans les pages de l'interface publique
=======
TicketsShowCompanyLogoHelp=Enable this option to show the logo of the main company in the pages of the public interface
TicketsShowCompanyFooter=Afficher le pied de page de l'entreprise dans l'interface publique
TicketsShowCompanyFooterHelp=Enable this option to show the footer of the main company in the pages of the public interface
>>>>>>> 2bb59541
TicketsEmailAlsoSendToMainAddress=Envoyer également une notification à l'adresse e-mail principale
TicketsEmailAlsoSendToMainAddressHelp=Activer cette option pour envoyer aussi un email à l'adresse définie dans la configuration "%s" (Voir onglet "%s")
TicketsLimitViewAssignedOnly=Limiter l'afficher des tickets assignés à l'utilisateur courant (non valable pour les utilisateurs externes, toujours limité par le tiers dont ils dépendent)
TicketsLimitViewAssignedOnlyHelp=Seuls les tickets affectés à l'utilisateur actuel seront visibles. Ne s'applique pas à un utilisateur disposant de droits de gestion des tickets.
TicketsActivatePublicInterface=Activer l'interface publique
TicketsActivatePublicInterfaceHelp=L'interface publique permet à tous les visiteurs de créer des tickets.
TicketsAutoAssignTicket=Affecter automatiquement l'utilisateur qui a créé le ticket
TicketsAutoAssignTicketHelp=Lors de la création d'un ticket, l'utilisateur peut être automatiquement affecté au ticket.
TicketNumberingModules=Module de numérotation des tickets
TicketsModelModule=Modèles de documents pour les tickets
TicketNotifyTiersAtCreation=Notifier le tiers à la création
TicketsDisableCustomerEmail=Toujours désactiver les courriels lorsqu'un ticket est créé depuis l'interface publique
TicketsPublicNotificationNewMessage=Envoyer un ou des emails lorsqu’un nouveau message/commentaire est ajouté à un ticket
TicketsPublicNotificationNewMessageHelp=Envoyer un (des) courriel(s) lorsqu’un nouveau message est ajouté à partir de l’interface publique (à l’utilisateur désigné ou au courriel de notification  (mise à jour) et/ou au courriel de notification)
TicketPublicNotificationNewMessageDefaultEmail=Emails de notifications à (mise à jour)
TicketPublicNotificationNewMessageDefaultEmailHelp=Envoyez un email à cette adresse email pour chaque nouveau message de notifications si le ticket n'a pas d'utilisateur assigné ou si l'utilisateur n'a pas d'email connu.
TicketsAutoReadTicket=Marquer automatiquement le ticket comme "Lu" (en cas de création depuis le back-office)
TicketsAutoReadTicketHelp=Les tickets créés depuis le back-office seront automatiquement marqués comme "Lu". Les tickets créés depuis l'interface publique seront créés au statut "Non lu".
TicketsDelayBeforeFirstAnswer=Un nouveau ticket devrait recevoir une réponse avant (en heures) :
TicketsDelayBeforeFirstAnswerHelp=Si un nouveau ticket n'a pas reçu de réponse dans le délai indiqué ici (en heures), une icône d'alerte est affiché dans la liste.
TicketsDelayBetweenAnswers=Un ticket non résolu ne doit pas rester sans actions pendant (en heures) :
TicketsDelayBetweenAnswersHelp=Si un ticket non résolu ayant un premire réponse n'a aucune autre modification apportée dans le délai indiqué ici (en heures), une icône d'alerte est affiché dans la liste.
TicketsAutoNotifyClose=Avertir automatiquement un tiers lors de la fermeture d'un ticket
TicketsAutoNotifyCloseHelp=Lors de la clôture d'un ticket, il vous sera proposé d'envoyer un message à l'un des contacts tiers. Lors de la fermeture massive, un message sera envoyé à un contact du tiers lié au ticket.
TicketWrongContact=Le contact fourni ne fait pas partie des contacts actuels du ticket. E-mail non envoyé.
TicketChooseProductCategory=Catégorie de produit pour les tickets
TicketChooseProductCategoryHelp=Sélectionnez la catégorie de produit du support de ticket. Celui-ci sera utilisé pour lier automatiquement un contrat à un ticket.
TicketUseCaptchaCode=Utiliser le code graphique (CAPTCHA) lors de la création d'un ticket
TicketUseCaptchaCodeHelp=Ajoute la vérification CAPTCHA lors de la création d'un nouveau ticket.

#
# Index & list page
#
TicketsIndex=Espace tickets
TicketList=Liste des tickets
TicketAssignedToMeInfos=Cette page affiche la liste de tickets créés par ou attribuées à l'utilisateur actuel.
NoTicketsFound=Aucun ticket trouvé
NoUnreadTicketsFound=Aucun ticket non lu trouvé
TicketViewAllTickets=Voir tous les tickets
TicketViewNonClosedOnly=Voir seulement les tickets ouverts
TicketStatByStatus=Tickets par statut
OrderByDateAsc=Trier par date croissante
OrderByDateDesc=Trier par date décroissante
ShowAsConversation=Afficher comme liste de conversation
MessageListViewType=Afficher la liste sous forme de tableau
ConfirmMassTicketClosingSendEmail=Envoyer automatiquement des e-mails lors de la fermeture des tickets
ConfirmMassTicketClosingSendEmailQuestion=Souhaitez-vous avertir des tiers lors de la fermeture de ces tickets ?

#
# Ticket card
#
Ticket=Ticket
TicketCard=Fiche ticket
CreateTicket=Créer ticket
EditTicket=Modifier ticket
TicketsManagement=Gestion de tickets
CreatedBy=Créé par
NewTicket=Nouveau ticket
SubjectAnswerToTicket=Réponse ticket
TicketTypeRequest=Type de demande
TicketCategory=Groupe du ticket
SeeTicket=Voir le ticket
TicketMarkedAsRead=Le ticket a été marqué comme lu
TicketReadOn=Lu
TicketCloseOn=Date clôture
MarkAsRead=Marquer le ticket comme lu
TicketHistory=Historique des tickets
AssignUser=Assigner à l'utilisateur
TicketAssigned=Le ticket est à présent assigné
TicketChangeType=Changer le type
TicketChangeCategory=Changer le code analytique
TicketChangeSeverity=Changer la sévérité
TicketAddMessage=Ajouter ou envoyer un message
TicketAddPrivateMessage=Ajouter un message privé
MessageSuccessfullyAdded=Ticket créé
TicketMessageSuccessfullyAdded=Message ajouté avec succès
TicketMessagesList=Liste des messages
NoMsgForThisTicket=Pas de message pour ce ticket
TicketProperties=Classification
LatestNewTickets=Les %s derniers tickets (non lus)
TicketSeverity=Sévérité
ShowTicket=Voir le ticket
RelatedTickets=Tickets liés
TicketAddIntervention=Créer intervention
CloseTicket=Fermer|Résoudre
AbandonTicket=Abandonner
CloseATicket=Fermer|Résoudre un ticket
ConfirmCloseAticket=Confirmer la fermeture du ticket
ConfirmAbandonTicket=Confirmez-vous la fermeture du ticket au statut 'Abandonné'
ConfirmDeleteTicket=Confirmez la suppression du ticket
TicketDeletedSuccess=Ticket supprimé avec succès
TicketMarkedAsClosed=Ticket indiqué fermé
TicketDurationAuto=Durée calculée
TicketDurationAutoInfos=Durée calculée automatiquement à partir de l'intervention liée
TicketUpdated=Ticket mis à jour
SendMessageByEmail=Envoyer ce message par email
TicketNewMessage=Nouveau message
ErrorMailRecipientIsEmptyForSendTicketMessage=Le destinataire est vide. Aucun e-mail envoyé
TicketGoIntoContactTab=Rendez-vous dans le tableau "Contacts" pour les sélectionner
TicketMessageMailIntro=Entête de message
TicketMessageMailIntroHelp=Ce texte est ajouté seulement au début de l'email et ne sera pas sauvegardé.
TicketMessageMailIntroText=Bonjour, <br> Une nouvelle réponse a été ajoutée à un ticket que vous suivez. Voici le message : <br>
TicketMessageMailIntroHelpAdmin=Ce texte sera inséré avant la réponse lors d'une réponse à un ticket depuis Dolibarr
TicketMessageMailFooter=Pied de page des messages
TicketMessageMailFooterHelp=Ce texte est ajouté uniquement à la fin du message envoyé par e-mail et ne sera pas enregistré.
TicketMessageMailFooterText=Message envoyé par <b>%s</b> via Dolibarr
TicketMessageMailFooterHelpAdmin=Ce texte sera inséré après le message de réponse.
TicketMessageHelp=Seul ce texte sera sauvegardé dans la liste des messages sur la fiche ticket.
TicketMessageSubstitutionReplacedByGenericValues=Les variables de substitution sont remplacées par des valeurs génériques.
ForEmailMessageWillBeCompletedWith=Pour les e-mails envoyés à des utilisateurs externes, le message sera complété par
TimeElapsedSince=Temps écoulé depuis
TicketTimeToRead=Temps écoulé avant la lecture
TicketTimeElapsedBeforeSince=Temps écoulé avant / depuis
TicketContacts=Contacts ticket
TicketDocumentsLinked=Documents liés
ConfirmReOpenTicket=Voulez-vous ré-ouvrir ce ticket ?
TicketMessageMailIntroAutoNewPublicMessage=Un nouveau message a été posté sur le ticket avec le sujet %s:
TicketAssignedToYou=Ticket attribué
TicketAssignedEmailBody=Vous avez été assigné au ticket #%s par %s
TicketAssignedCustomerEmail=Votre ticket a été assigné pour traitement.
TicketAssignedCustomerBody=Il s'agit d'un e-mail automatique pour confirmer que votre ticket a été assigné pour traitement.
MarkMessageAsPrivate=Marquer message comme privé
TicketMessageSendEmailHelp=Un e-mail sera envoyé à tous les contacts assignés
TicketMessageSendEmailHelp2a=(contacts internes, mais aussi contacts externes sauf si l'option "%s" est vérifiée)
TicketMessageSendEmailHelp2b=(contacts internes, mais aussi contacts externes)
TicketMessagePrivateHelp=Ce message ne sera pas visible pour les utilisateurs externes
TicketMessageRecipientsHelp=Champ destinataire rempli avec les contacts actifs liés au ticket
TicketEmailOriginIssuer=Émetteur à l'origine des tickets
InitialMessage=Message initial
LinkToAContract=Lien vers un contrat
TicketPleaseSelectAContract=Sélectionner un contrat
UnableToCreateInterIfNoSocid=Impossible de créer une intervention si aucun tiers n'est défini
TicketMailExchanges=Échanges de courrier
TicketInitialMessageModified=Message initial modifié
TicketMessageSuccesfullyUpdated=Message mis à jour avec succès
TicketChangeStatus=Changer l'état
TicketConfirmChangeStatus=Confirmez le changement d'état: %s?
TicketLogStatusChanged=Statut modifié: %s à %s
TicketNotNotifyTiersAtCreate=Ne pas notifier l'entreprise à la création
NotifyThirdpartyOnTicketClosing=Contacts à notifier lors de la fermeture du ticket
TicketNotifyAllTiersAtClose=Tous les contacts associés
TicketNotNotifyTiersAtClose=Aucun contact associé
Unread=Non lu
TicketNotCreatedFromPublicInterface=Non disponible. Le ticket n’a pas été créé à partir de l'interface publique.
ErrorTicketRefRequired=La référence du ticket est requise
TicketsDelayForFirstResponseTooLong=Trop de temps écoulé entre l'ouverture du ticket et une première réponse.
TicketsDelayFromLastResponseTooLong=Trop de temps écoulé depuis la dernière réponse de ce ticket.
TicketNoContractFoundToLink=Aucun contrat n'a été trouvé pour être automatiquement lié à ce ticket. Veuillez lier un contrat manuellement.
TicketManyContractsLinked=De nombreux contrats ont été automatiquement liés à ce ticket. Assurez-vous de vérifier ce qui doit être choisi.
TicketRefAlreadyUsed=La référence [%s] est déjà utilisée, votre nouvelle référence est [%s]

#
# Logs
#
TicketLogMesgReadBy=Ticket %s lu par %s
NoLogForThisTicket=Pas encore de log pour ce ticket
TicketLogAssignedTo=Ticket %s assigné à %s
TicketLogPropertyChanged=Ticket %s modifié: classification de %s à %s
TicketLogClosedBy=Ticket %s clôt par %s
TicketLogReopen=Ticket %s ré-ouvert 

#
# Public pages
#
TicketSystem=Gestionnaire de tickets
ShowListTicketWithTrackId=Afficher la liste des tickets à partir de l'ID de suivi
ShowTicketWithTrackId=Afficher le ticket à partir de l'ID de suivi
TicketPublicDesc=Vous pouvez créer un ticket ou consulter à partir d'un ID de ticket existant.
YourTicketSuccessfullySaved=Le ticket a été enregistré avec succès
MesgInfosPublicTicketCreatedWithTrackId=Un nouveau ticket a été créé avec l'ID %s et la référence %s.
PleaseRememberThisId=Merci de conserver le code de suivi du ticket, il vous sera peut-être nécessaire ultérieurement
TicketNewEmailSubject=Confirmation de création de ticket - Réf %s(ID public du ticket %s)
TicketNewEmailSubjectCustomer=Nouveau ticket
TicketNewEmailBody=Ceci est un message automatique pour confirmer l'enregistrement de votre ticket.
TicketNewEmailBodyCustomer=Ceci est un email automatique pour confirmer qu'un nouveau ticket vient d'être créé dans votre compte.
TicketNewEmailBodyInfosTicket=Informations pour la surveillance du ticket
TicketNewEmailBodyInfosTrackId=Numéro de suivi du ticket : %s
TicketNewEmailBodyInfosTrackUrl=Vous pouvez voir la progression du ticket en cliquant sur le lien suivant
TicketNewEmailBodyInfosTrackUrlCustomer=Vous pouvez voir la progression du ticket en cliquant sur le lien ci-dessus.
TicketCloseEmailBodyInfosTrackUrlCustomer=Vous pouvez consulter l'historique de ce ticket en cliquant sur le lien suivant
TicketEmailPleaseDoNotReplyToThisEmail=Merci de ne pas répondre directement à ce courriel ! Utilisez le lien pour répondre via l'interface.
TicketPublicInfoCreateTicket=Ce formulaire vous permet d'enregistrer un ticket dans notre système de gestion.
TicketPublicPleaseBeAccuratelyDescribe=Veuillez décrire précisément votre question. Fournissez le plus d'informations possible pour nous permettre d'identifier correctement votre demande.
TicketPublicMsgViewLogIn=Merci d'entrer le code de suivi du ticket
TicketTrackId=ID de suivi publique
OneOfTicketTrackId=Un de vos ID de suivi
ErrorTicketNotFound=Ticket avec ID de suivi %s introuvable!
Subject=Sujet
ViewTicket=Voir le ticket
ViewMyTicketList=Voir la liste de mes tickets
ErrorEmailMustExistToCreateTicket=Erreur: adresse email introuvable dans notre base de données
TicketNewEmailSubjectAdmin=Nouveau ticket créé - Réf %s(ID publique du ticket %s)
TicketNewEmailBodyAdmin=<p> Le ticket vient d'être créé avec l'ID # %s, voir les informations: </p>
SeeThisTicketIntomanagementInterface=Voir ticket dans l'interface de gestion
TicketPublicInterfaceForbidden=L'interface publique pour les tickets n'a pas été activée
ErrorEmailOrTrackingInvalid=Mauvaise valeur pour l'ID de suivi ou l'e-mail
OldUser=Ancien utilisateur
NewUser=Nouvel utilisateur
NumberOfTicketsByMonth=Nombre de tickets par mois
NbOfTickets=Nombre de tickets
<<<<<<< HEAD
ExternalContributors=Contributeurs externes
AddContributor=Ajouter un contributeur externe
=======
ExternalContributors=External contributors
AddContributor=Add external contributor
>>>>>>> 2bb59541

# notifications
TicketCloseEmailSubjectCustomer=Billet fermé
TicketCloseEmailBodyCustomer=Ceci est un message automatique pour vous avertir que le ticket %s vient d'être clôturé.
TicketCloseEmailSubjectAdmin=Ticket fermé - Réf %s (identifiant ticket public %s)
TicketCloseEmailBodyAdmin=Un ticket avec l'ID #%s vient d'être clôturé, voir les informations :
TicketNotificationEmailSubject=Ticket %s mis à jour
TicketNotificationEmailBody=Ceci est un message automatique pour vous informer que le ticket %s vient d'être mis à jour
TicketNotificationRecipient=Destinataire de la notification
TicketNotificationLogMessage=Message de log
TicketNotificationEmailBodyInfosTrackUrlinternal=Afficher le ticket dans l'interface
TicketNotificationNumberEmailSent=Courriel de notification envoyé: %s

ActionsOnTicket=Événements sur le ticket

#
# Boxes
#
BoxLastTicket=Derniers tickets créés
BoxLastTicketDescription=Les %s derniers tickets créés
BoxLastTicketContent=
BoxLastTicketNoRecordedTickets=Pas de ticket non lu
BoxLastModifiedTicket=Derniers tickets modifiés
BoxLastModifiedTicketDescription=Les %s derniers tickets modifiés
BoxLastModifiedTicketContent=
BoxLastModifiedTicketNoRecordedTickets=Pas de tickets modifiés récemment
BoxTicketType=Répartition des tickets ouverts par type
BoxTicketSeverity=Nombre de tickets ouverts par sévérité
BoxNoTicketSeverity=Aucun ticket ouvert
BoxTicketLastXDays=Nombre de nouveaux tickets par jour ces %s derniers jours
BoxTicketLastXDayswidget = Nombre de nouveaux tickets par jour ces X derniers jours
BoxNoTicketLastXDays=Aucun nouveau ticket ces %s derniers jours
BoxNumberOfTicketByDay=Nombre de nouveaux tickets par jour
BoxNewTicketVSClose=Nombre de nouveaux tickets par rapport aux tickets fermés (aujourd'hui)
TicketCreatedToday=Ticket créé aujourd'hui
TicketClosedToday=Ticket fermé aujourd'hui
KMFoundForTicketGroup=Consulter notre FAQ<|MERGE_RESOLUTION|>--- conflicted
+++ resolved
@@ -126,15 +126,9 @@
 TicketsShowModuleLogo=Afficher le logo du module dans l'interface publique
 TicketsShowModuleLogoHelp=Activer cette option pour cacher le logo du module dans les pages de l'interface publique
 TicketsShowCompanyLogo=Afficher le logo de la société dans l'interface publique
-<<<<<<< HEAD
 TicketsShowCompanyLogoHelp=Activez cette option pour masquer le logo de la société dans les pages de l'interface publique
 TicketsShowCompanyFooter=Afficher le pied de page de l'entreprise dans l'interface publique
 TicketsShowCompanyFooterHelp=Activez cette option pour masquer le pied de la page de la société dans les pages de l'interface publique
-=======
-TicketsShowCompanyLogoHelp=Enable this option to show the logo of the main company in the pages of the public interface
-TicketsShowCompanyFooter=Afficher le pied de page de l'entreprise dans l'interface publique
-TicketsShowCompanyFooterHelp=Enable this option to show the footer of the main company in the pages of the public interface
->>>>>>> 2bb59541
 TicketsEmailAlsoSendToMainAddress=Envoyer également une notification à l'adresse e-mail principale
 TicketsEmailAlsoSendToMainAddressHelp=Activer cette option pour envoyer aussi un email à l'adresse définie dans la configuration "%s" (Voir onglet "%s")
 TicketsLimitViewAssignedOnly=Limiter l'afficher des tickets assignés à l'utilisateur courant (non valable pour les utilisateurs externes, toujours limité par le tiers dont ils dépendent)
@@ -335,13 +329,8 @@
 NewUser=Nouvel utilisateur
 NumberOfTicketsByMonth=Nombre de tickets par mois
 NbOfTickets=Nombre de tickets
-<<<<<<< HEAD
 ExternalContributors=Contributeurs externes
 AddContributor=Ajouter un contributeur externe
-=======
-ExternalContributors=External contributors
-AddContributor=Add external contributor
->>>>>>> 2bb59541
 
 # notifications
 TicketCloseEmailSubjectCustomer=Billet fermé
