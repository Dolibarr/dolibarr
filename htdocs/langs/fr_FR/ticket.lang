--- conflicted
+++ resolved
@@ -349,8 +349,4 @@
 BoxNewTicketVSClose=Nombre de nouveaux tickets par rapport aux tickets fermés (aujourd'hui)
 TicketCreatedToday=Ticket créé aujourd'hui
 TicketClosedToday=Ticket fermé aujourd'hui
-<<<<<<< HEAD
-KMFoundForTicketGroup=Nous avons trouvé des sujets et des FAQ pouvant répondre à votre question, merci de les consulter avant de soumettre le ticket
-=======
-KMFoundForTicketGroup=Consulter notre FAQ
->>>>>>> 503d1a04
+KMFoundForTicketGroup=Consulter notre FAQ