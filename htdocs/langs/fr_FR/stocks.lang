# Dolibarr language file - Source file is en_US - stocks
CHARSET=UTF-8
WarehouseCard=Fiche entrepôt
Warehouse=Entrepôt
Warehouses=Entrepôts
NewWarehouse=Nouvel entrepôt ou zone de stockage
WarehouseEdit=Édition entrepôt
MenuNewWarehouse=Nouvel entrepôt
WarehouseOpened=Entrepôt ouvert
WarehouseClosed=Entrepôt fermé
WarehouseSource=Entrepôt source
WarehouseSourceNotDefined=Aucun entrepôt défini,
AddOne=En ajouter un
WarehouseTarget=Entrepôt cible
ValidateSending=Valider expédition
CancelSending=Annuler expédition
DeleteSending=Supprimer expédition
Stock=Stock
Stocks=Stocks
Movement=Mouvement
Movements=Mouvements
ErrorWarehouseRefRequired=Le nom de référence de l'entrepôt est obligatoire
ErrorWarehouseLabelRequired=Le libellé de l'entrepôt est obligatoire
CorrectStock=Corriger le stock
ListOfWarehouses=Liste des entrepôts
ListOfStockMovements=Liste des mouvements de stock
StocksArea=Espace stocks
Location=Lieu
LocationSummary=Nom court du lieu
NumberOfDifferentProducts=Nombre de produits différents
NumberOfProducts=Nombre total de produits
LastMovement=Dernier mouvement
LastMovements=Derniers mouvements
Units=Unités
Unit=Unité
StockCorrection=Corriger le stock
StockMovement=Transférer
StockMovements=Mouvements de stock
NumberOfUnit=Nombre de pièces
UnitPurchaseValue=Prix d'achat unitaire
TotalStock=Total en stock
StockTooLow=Stock insuffisant
StockLowerThanLimit=Stock inférieur au seuil d'alerte
EnhancedValue=Valorisation
PMPValue=Valorisation (PMP)
PMPValueShort=PMP
EnhancedValueOfWarehouses=Valorisation des stocks
UserWarehouseAutoCreate=Créer automatiquement un stock/entrepôt propre à l'utilisateur lors de sa création
QtyDispatched=Quantité ventilée
OrderDispatch=Réception vers stocks
RuleForStockManagementDecrease=Règle de gestion des décrémentations de stock
RuleForStockManagementIncrease=Règle de gestion des incrémentations de stock
DeStockOnBill=Décrémente les stocks physiques sur validation des factures/avoirs clients
DeStockOnValidateOrder=Décrémente les stocks physiques sur validation des commandes clients
DeStockOnShipment=Décrémente les stocks physiques sur validation des expéditions
ReStockOnBill=Incrémente les stocks physiques sur validation des factures/avoirs fournisseurs
ReStockOnValidateOrder=Incrémente les stocks physiques sur approbation des commandes fournisseurs
ReStockOnDispatchOrder=Incrémente les stocks physiques sur ventilation manuelle de la réception des commandes fournisseurs dans les entrepôts
ReStockOnDeleteInvoice=Incrémente les stocks physiques sur la suppression des factures
OrderStatusNotReadyToDispatch=La commande n'a pas encore ou n'a plus un statut permettant une ventilation en stock.
StockDiffPhysicTeoric=Raison de l'écart de stock physique-théorique
NoPredefinedProductToDispatch=Pas de produits prédéfinis dans cet objet. Aucune ventilation en stock n'est donc à faire.
DispatchVerb=Ventiler
StockLimitShort=Seuil
StockLimit=Seuil d'alerte de stock
PhysicalStock=Stock physique
RealStock=Stock réel
VirtualStock=Stock théorique
MininumStock=Stock minimum
StockUp=Stock maximum
MininumStockShort=Stock minimum
StockUpShort=Stock maximum
IdWarehouse=Identifiant entrepôt
DescWareHouse=Description entrepôt
LieuWareHouse=Lieu entrepôt
WarehousesAndProducts=Entrepôts et produits
AverageUnitPricePMPShort=Prix moyen pondéré (PMP)
AverageUnitPricePMP=Prix moyen pondéré (PMP) d'acquisition
SellPriceMin=Prix de vente unitaire
EstimatedStockValueSellShort=Valorisation vente
EstimatedStockValueSell=Valorisation à la vente
EstimatedStockValueShort=Valorisation achat (PMP)
EstimatedStockValue=Valorisation à l'achat (PMP)
DeleteAWarehouse=Supprimer un entrepôt
ConfirmDeleteWarehouse=Êtes-vous sûr de vouloir supprimer l'entrepôt <b>%s</b> ?
PersonalStock=Stock personnel %s
ThisWarehouseIsPersonalStock=Cet entrepôt représente le stock personnel de %s %s
SelectWarehouseForStockDecrease=Sélectionner l'entrepôt à utiliser pour la décrémentation du stock
SelectWarehouseForStockIncrease=Sélectionner l'entrepôt à utiliser pour l'incrémentation du stock
NoStockAction=Pas d'action sur l'entrepôt
LastWaitingSupplierOrders=Commandes en attente de réception
DesiredStock=Stock désiré
StockToBuy=À commander
Replenishment=Réapprovisionnement
ReplenishmentOrders=Commandes de réapprovisionnement
UseVirtualStock=Utiliser le stock théorique à la place du stock physique
RuleForStockReplenishment=Règle de gestion du réapprovisionnement des stocks
SelectProductWithNotNullQty=Sélectionnez au moins un produit avec une quantité non nulle et un fournisseur
AlertOnly = Alertes seulement
WarehouseForStockDecrease=L'entrepôt <b>%s</b> sera utilisé pour la décrémentation du stock
WarehouseForStockIncrease=L'entrepôt <b>%s</b> sera utilisé pour l'incrémentation du stock
ForThisWarehouse=Pour cet entrepôt
<<<<<<< HEAD
ReplenishmentStatusDesc=Cet écran permet de voir les produits avec un stock physique inférieure à la quantité minimale désirée (ou à la quantité du seuil d'alerte si la case "Alertes seulement" est cochée) et propose de créer des commandes fournisseurs pour compléter la différence
ReplenishmentOrdersDesc=Voici la liste des commandes fournisseurs en cours
Replenishments=Réapprovisionnement
=======
ReplenishmentStatusDesc=Cet écran permet de voir les produits avec un stock physique inférieure à la quantité minimale désirée (ou à la quantité du seuil d'alerte si la case "alerte seulement" est cochée) et propose de créer des commandes fournisseurs pour compléter la différence
ReplenishmentOrdersDesc=Voici la liste des commandes fournisseurs en cours
>>>>>>> 864315d0
<|MERGE_RESOLUTION|>--- conflicted
+++ resolved
@@ -100,11 +100,6 @@
 WarehouseForStockDecrease=L'entrepôt <b>%s</b> sera utilisé pour la décrémentation du stock
 WarehouseForStockIncrease=L'entrepôt <b>%s</b> sera utilisé pour l'incrémentation du stock
 ForThisWarehouse=Pour cet entrepôt
-<<<<<<< HEAD
 ReplenishmentStatusDesc=Cet écran permet de voir les produits avec un stock physique inférieure à la quantité minimale désirée (ou à la quantité du seuil d'alerte si la case "Alertes seulement" est cochée) et propose de créer des commandes fournisseurs pour compléter la différence
 ReplenishmentOrdersDesc=Voici la liste des commandes fournisseurs en cours
-Replenishments=Réapprovisionnement
-=======
-ReplenishmentStatusDesc=Cet écran permet de voir les produits avec un stock physique inférieure à la quantité minimale désirée (ou à la quantité du seuil d'alerte si la case "alerte seulement" est cochée) et propose de créer des commandes fournisseurs pour compléter la différence
-ReplenishmentOrdersDesc=Voici la liste des commandes fournisseurs en cours
->>>>>>> 864315d0
+Replenishments=Réapprovisionnement