--- conflicted
+++ resolved
@@ -58,6 +58,7 @@
 BacklinkNotFoundOnPartnerWebsite=Lien de retour non trouvé sur le site web partenaire
 ConfirmClosePartnershipAsk=Êtes-vous sûr de vouloir annuler ce partenariat ?
 PartnershipType=Type de partenariat
+PartnershipRefApproved=Partnership %s approved
 
 #
 # Template Mail
@@ -77,13 +78,8 @@
 YourPartnershipAcceptedContent=Nous vous informons que votre demande de partenariat a été acceptée.
 YourPartnershipCanceledContent=Nous vous informons que votre demande de partenariat a été annulée.
 
-<<<<<<< HEAD
-CountLastUrlCheckError=Number of errors for last URL check
-LastCheckBacklink=Date of last URL check
-=======
 CountLastUrlCheckError=Nombre d'erreurs lors de la dernière vérification d'URL
 LastCheckBacklink=Date de la dernière vérification d'URL
->>>>>>> 9eb66548
 ReasonDeclineOrCancel=Raison du refus
 
 #
