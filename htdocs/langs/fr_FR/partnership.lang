--- conflicted
+++ resolved
@@ -35,11 +35,6 @@
 ReferingWebsiteCheck=Vérification du site référent
 ReferingWebsiteCheckDesc=Vous pouvez activer une fonctionnalité pour vérifier que vos partenaires ont ajouté un rétrolien vers les domaines de votre site Web sur leur propre site Web.
 PublicFormRegistrationPartnerDesc=Dolibarr peut vous fournir une URL/un site Web public pour permettre aux visiteurs externes de demander à faire partie du programme de partenariat.
-<<<<<<< HEAD
-
-#
-=======
->>>>>>> cc80841a
 # Object
 DeletePartnership=Supprimer un partenariat
 PartnershipDedicatedToThisThirdParty=Partenariat dédié à ce tiers
@@ -60,11 +55,6 @@
 PartnershipRefused=Refusé
 PartnershipCanceled=Annulé
 PartnershipManagedFor=Les partenaires sont
-<<<<<<< HEAD
-
-#
-=======
->>>>>>> cc80841a
 # Template Mail
 SendingEmailOnPartnershipWillSoonBeCanceled=Le partenariat sera bientôt annulé
 SendingEmailOnPartnershipRefused=Partenariat refusé
@@ -74,28 +64,13 @@
 YourPartnershipRefusedTopic=Partenariat refusé
 YourPartnershipAcceptedTopic=Partenariat accepté
 YourPartnershipCanceledTopic=Partenariat annulé
-<<<<<<< HEAD
-
-=======
->>>>>>> cc80841a
 YourPartnershipWillSoonBeCanceledContent=Nous vous informons que notre partenariat sera bientôt annulé (nous n'avons pas obtenu le renouvellement ou une condition préalable à notre partenariat n'a pas été remplie). Veuillez nous contacter si vous avez reçu ce message par erreur.
 YourPartnershipRefusedContent=Nous vous informons que votre demande de partenariat a été refusée. Les conditions préalables ne sont pas remplies. Veuillez nous contacter si vous avez besoin de plus d'informations.
 YourPartnershipAcceptedContent=Nous vous informons que votre demande de partenariat a été acceptée.
 YourPartnershipCanceledContent=Nous vous informons que votre partenariat a été annulé. Contactez-nous si vous avez besoin de plus d'informations.
-<<<<<<< HEAD
-
-CountLastUrlCheckError=Nombre d'erreurs lors de la dernière vérification d'URL
-LastCheckBacklink=Date de la dernière vérification d'URL
-
-NewPartnershipRequest=Nouvelle demande de partenariat
-NewPartnershipRequestDesc=Ce formulaire vous permet de demander à faire partie de l'un de nos programmes de partenariat. Si vous avez besoin d'aide pour remplir ce formulaire, veuillez contacter par email <b>%s</b> .
-ThisUrlMustContainsAtLeastOneLinkToWebsite=Cette page doit contenir au moins un lien vers l'un des domaines suivants: %s
-
-=======
 CountLastUrlCheckError=Nombre d'erreurs lors de la dernière vérification d'URL
 LastCheckBacklink=Date de la dernière vérification d'URL
 NewPartnershipRequest=Nouvelle demande de partenariat
 NewPartnershipRequestDesc=Ce formulaire vous permet de demander à faire partie de l'un de nos programmes de partenariat. Si vous avez besoin d'aide pour remplir ce formulaire, veuillez contacter par email <b>%s</b> .
 ThisUrlMustContainsAtLeastOneLinkToWebsite=Cette page doit contenir au moins un lien vers l'un des domaines suivants: %s
->>>>>>> cc80841a
 IPOfApplicant=IP du demandeur