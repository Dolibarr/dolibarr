# Dolibarr language file - Source file is en_US - main
DIRECTION=ltr
# Default for FONTFORPDF=helvetica
# Note for Chinese:
# msungstdlight or cid0ct are for traditional Chinese zh_TW (traditional does not render with Ubuntu pdf reader)
# stsongstdlight or cid0cs are for simplified Chinese zh_CN
# To read Chinese pdf with Linux: sudo apt-get install poppler-data
# cid0jp is for Japanish
# cid0kr is for Korean
# DejaVuSans is for some Eastern languages, some Asian languages and some Arabic languages
# freemono is for ru_RU or uk_UA, uz_UZ
# freeserif is for Tamil
FONTFORPDF=helvetica
FONTSIZEFORPDF=10
SeparatorDecimal=,
SeparatorThousand=Space
FormatDateShort=%d/%m/%Y
FormatDateShortInput=%d/%m/%Y
FormatDateShortJava=dd/MM/yyyy
FormatDateShortJavaInput=dd/MM/yyyy
FormatDateShortJQuery=dd/mm/yy
FormatDateShortJQueryInput=dd/mm/yy
FormatHourShortJQuery=HH:MI
FormatHourShort=%H:%M
FormatHourShortDuration=%H:%M
FormatDateTextShort=%d %b %Y
FormatDateText=%d %B %Y
FormatDateHourShort=%d/%m/%Y %H:%M
FormatDateHourSecShort=%d/%m/%Y %H:%M:%S
FormatDateHourTextShort=%d %b %Y %H:%M
FormatDateHourText=%d %B %Y %H:%M
DatabaseConnection=Connexion à la base
NoTemplateDefined=Pas de modèle défini pour ce type d'email
AvailableVariables=Variables de substitution disponibles
NoTranslation=Pas de traduction
Translation=Traduction
CurrentTimeZone=Fuseau horaire PHP (serveur)
EmptySearchString=Entrez des critères de recherche non vides
EnterADateCriteria=Saisissez une date
NoRecordFound=Aucun enregistrement trouvé
NoRecordDeleted=Aucun enregistrement supprimé
NotEnoughDataYet=Pas assez de données
NoError=Aucune erreur
Error=Erreur
Errors=Erreurs
ErrorFieldRequired=Le champ '%s' est obligatoire
ErrorFieldFormat=Le champ '%s' a une valeur incorrecte
ErrorFileDoesNotExists=Le fichier %s n'existe pas
ErrorFailedToOpenFile=Impossible d'ouvrir le fichier %s
ErrorCanNotCreateDir=Impossible de créer le répertoire %s
ErrorCanNotReadDir=Impossible de lire le répertoire %s
ErrorConstantNotDefined=Paramètre %s non défini
ErrorUnknown=Erreur inconnue
ErrorSQL=Erreur SQL
ErrorLogoFileNotFound=Le fichier logo '%s' n'a pas été trouvé
ErrorGoToGlobalSetup=Allez dans la Configuration 'Société/Organisation' pour corriger
ErrorGoToModuleSetup=Allez dans la Configuration du module pour corriger
ErrorFailedToSendMail=Échec de l'envoi de l'email (émetteur=%s, destinataire=%s)
ErrorFileNotUploaded=Le fichier n'a pas été transféré. Vérifiez que sa taille ne dépasse pas le maxium autorisé, que l'espace disque est disponible et qu'un fichier du même nom n'existe pas déjà.
ErrorInternalErrorDetected=Erreur détectée
ErrorWrongHostParameter=Mauvais paramètre Serveur
ErrorYourCountryIsNotDefined=Votre pays n'est pas défini. Corriger en allant dans Accueil-Configuration-Société/Institution-Editer.
ErrorRecordIsUsedByChild=Impossible de supprimer cet enregistrement. Ce dernier est utilisé en tant que père par au moins un enregistrement fils.
ErrorWrongValue=Valeur incorrecte
ErrorWrongValueForParameterX=Valeur incorrecte pour le paramètre %s
ErrorNoRequestInError=Aucune requête en erreur
ErrorServiceUnavailableTryLater=Service non disponible actuellement. Réessayer plus tard.
ErrorDuplicateField=Doublon dans un champ unique
ErrorSomeErrorWereFoundRollbackIsDone=Quelques erreurs ont été trouvées. Les modifications ont été annulées.
ErrorConfigParameterNotDefined=Le paramètre <b>%s</b> n'est pas défini dans le fichier de configuration Dolibarr <b>conf.php</b>.
ErrorCantLoadUserFromDolibarrDatabase=Impossible de trouver l'utilisateur <b>%s</b> dans la base Dolibarr.
ErrorNoVATRateDefinedForSellerCountry=Erreur, aucun taux tva défini pour le pays '%s'.
ErrorNoSocialContributionForSellerCountry=Erreur, pas de types de charges sociales/fiscales définies pour le pays '%s'.
ErrorFailedToSaveFile=Erreur, l'enregistrement du fichier a échoué.
ErrorCannotAddThisParentWarehouse=Vous essayez d'ajouter un entrepôt parent qui est déjà un enfant de l'entrepôt courant
FieldCannotBeNegative=Le champ "%s" ne peut pas être négatif
MaxNbOfRecordPerPage=Nombre max d'enregistrement par page
NotAuthorized=Vous n'êtes pas autorisé pour cette action.
SetDate=Définir date
SelectDate=Sélectionnez une date
SeeAlso=Voir aussi %s
SeeHere=Voir ici
ClickHere=Cliquer ici
Here=Ici
Apply=Appliquer
BackgroundColorByDefault=Couleur de fond
FileRenamed=Le fichier a été renommé avec succès
FileGenerated=Le fichier a été généré avec succès
FileSaved=Fichier enregistré avec succès
FileUploaded=Le fichier a été transféré avec succès
FileTransferComplete=Fichier(s) téléversés(s) avec succès
FilesDeleted=Fichier(s) supprimé(s) avec succès
FileWasNotUploaded=Un fichier a été sélectionné pour attachement mais n'a pas encore été uploadé. Cliquez sur "Joindre ce fichier" pour cela.
NbOfEntries=Nb d'entrées
GoToWikiHelpPage=Consulter l'aide (nécessite un accès internet)
GoToHelpPage=Consulter l'aide
DedicatedPageAvailable=Page d'aide dédiée liée à votre écran actuel
HomePage=Page d'accueil
RecordSaved=Enregistrement sauvegardé
RecordDeleted=Enregistrement supprimé
RecordGenerated=Enregistrement généré
LevelOfFeature=Niveau de fonctionnalités
NotDefined=Non défini
DolibarrInHttpAuthenticationSoPasswordUseless=Dolibarr est configuré en mode authentification <b>%s</b> dans son fichier de configuration <b>conf.php</b>.<br>Cela signifie que la base des mots de passe est externe à Dolibarr, aussi toute modification de ce champ peut s'avérer sans effet.
Administrator=Administrateur
Undefined=Non défini
PasswordForgotten=Mot de passe oublié ?
NoAccount=Pas de compte ?
SeeAbove=Voir ci-dessus
HomeArea=Accueil
LastConnexion=Dernière connexion
PreviousConnexion=Connexion précédente
PreviousValue=Valeur précédente
ConnectedOnMultiCompany=Connexion sur l'entité
ConnectedSince=Connecté depuis
AuthenticationMode=Mode authentification
RequestedUrl=Url sollicitée
DatabaseTypeManager=Type gestionnaire de base de données
RequestLastAccessInError=Requête dernier accès en base en erreur
ReturnCodeLastAccessInError=Code retour dernier accès en base en erreur
InformationLastAccessInError=Information sur le dernier accès en base en erreur
DolibarrHasDetectedError=Dolibarr a détecté une erreur technique
YouCanSetOptionDolibarrMainProdToZero=Vous pouvez lire le fichier log ou définir l'option $dolibarr_main_prod sur '0' dans votre fichier de configuration pour obtenir plus d'informations.
InformationToHelpDiagnose=Ces informations peuvent être utiles à des fins de diagnostic (vous pouvez définir l'option $dolibarr_main_prod sur '1' pour masquer les informations sensibles)
MoreInformation=Plus d'information
TechnicalInformation=Informations techniques
TechnicalID=ID technique
LineID=Id de ligne
NotePublic=Note (publique)
NotePrivate=Note (privée)
PrecisionUnitIsLimitedToXDecimals=Dolibarr a été configuré pour limiter la précision des prix unitaires à <b>%s</b> décimales.
DoTest=Tester
ToFilter=Filtrer
NoFilter=Pas de filtre
WarningYouHaveAtLeastOneTaskLate=Attention, vous avez au moins un élément qui a dépassé le délai de tolérance de retard.
yes=oui
Yes=Oui
no=non
No=Non
All=Tout
Home=Accueil
Help=Aide
OnlineHelp=Aide en ligne
PageWiki=Page Wiki
MediaBrowser=Sélecteur de média
Always=Toujours
Never=Jamais
Under=sous
Period=Période
PeriodEndDate=Date fin période
SelectedPeriod=Période sélectionnée
PreviousPeriod=Période précédente
Activate=Activer
Activated=Activé
Closed=Clôturé
Closed2=Fermé
NotClosed=Non fermé
Enabled=Actif
Enable=Activer
Deprecated=Obsolète
Disable=Désactiver
Disabled=Désactivé
Add=Ajouter
AddLink=Lier
RemoveLink=Supprimer le lien
AddToDraft=Ajouter au brouillon
Update=Modifier
Close=Clôturer
CloseAs=Positionner le statut à
CloseBox=Supprimer le widget du tableau de bord
Confirm=Confirmer
ConfirmSendCardByMail=Voulez vous envoyer le contenu de cette fiche par email à l'adresse <b>%s</b> ?
Delete=Supprimer
Remove=Enlever
Resiliate=Résilier
Cancel=Annuler
Modify=Modifier
Edit=Éditer
Validate=Valider
ValidateAndApprove=Valider et Approuver
ToValidate=À valider
NotValidated=Non validé
Save=Enregistrer
SaveAs=Enregistrer sous
SaveAndStay=Enregistrer et rester
SaveAndNew=Enregistrer et nouveau
TestConnection=Tester la connexion
ToClone=Cloner
ConfirmCloneAsk=Voulez-vous vraiment cloner l'objet <b> %s </b>?
ConfirmClone=Choisissez la donnée à copier :
NoCloneOptionsSpecified=Aucun option de clonage n'a été spécifiée.
Of=du
Go=Aller
Run=Lancer
CopyOf=Copie de
Show=Voir
Hide=Cacher
ShowCardHere=Voir la fiche ici
Search=Rechercher
SearchOf=Recherche de
SearchMenuShortCut=Ctrl + Maj + f
QuickAdd=Création rapide
QuickAddMenuShortCut=Ctrl + Maj + l
Valid=Valider
Approve=Approuver
Disapprove=Désapprouver
ReOpen=Réouvrir
Upload=Envoyer fichier
ToLink=Lier
Select=Sélectionner
SelectAll=Sélectionner tout
Choose=Choisir
Resize=Redimensionner
ResizeOrCrop=Redimensionner ou Recadrer
Recenter=Recadrer
Author=Auteur
User=Utilisateur
Users=Utilisateurs
Group=Groupe
Groups=Groupes
UserGroup=Groupe d'utilisateurs
UserGroups=Groupes d'utilisateurs
NoUserGroupDefined=Pas de groupe utilisateur défini
Password=Mot de passe
PasswordRetype=Retaper le mot de passe
NoteSomeFeaturesAreDisabled=Notez que de nombreuses fonctionnalités ne sont pas activées sur le site de démonstration.
Name=Nom
NameSlashCompany=Nom / Société
Person=Personne
Parameter=Paramètre
Parameters=Paramètres
Value=Valeur
PersonalValue=Valeur personnelle
NewObject=Nouveau %s
NewValue=Nouvelle valeur
OldValue=Ancienne valeur %s
CurrentValue=Valeur courante
Code=Code
Type=Type
Language=Langue
MultiLanguage=Multi-langage
Note=Note
Title=Titre
Label=Libellé
RefOrLabel=Réf. ou libellé
Info=Suivi
Family=Famille
Description=Description
Designation=Désignation
DescriptionOfLine=Description de ligne
DateOfLine=Date de la ligne
DurationOfLine=Durée de la ligne
ParentLine=ID de la ligne parent
Model=Modèle de document
DefaultModel=Modèle de document par défaut
Action=Action
About=À propos
Number=Nombre
NumberByMonth=Nombre total par mois
AmountByMonth=Montant par mois
Numero=Numéro
Limit=Limite
Limits=Limites
Logout=Déconnexion
NoLogoutProcessWithAuthMode=Pas de fonctionnalité de déconnexion applicative avec le mode d'authentification <b>%s</b>
Connection=Se connecter
Setup=Configuration
Alert=Alerte
MenuWarnings=Alertes
Previous=Précédent
Next=Suivant
Cards=Fiches
Card=Fiche
Now=Maintenant
HourStart=Heure de début
Deadline=Echéance
Date=Date
DateAndHour=Date et heure
DateToday=Date du jour
DateReference=Date de référence
DateStart=Date début
DateEnd=Date fin
DateCreation=Date création
DateCreationShort=Date de création
IPCreation=Création IP
DateModification=Date modification
DateModificationShort=Date modif.
IPModification=Modification IP
DateLastModification=Date de dernière modification
DateValidation=Date validation
DateSigning=Date de signature
DateClosing=Date clôture
DateDue=Date échéance
DateValue=Date valeur
DateValueShort=Date valeur
DateOperation=Date opération
DateOperationShort=Date opé.
DateLimit=Date limite
DateRequest=Date demande
DateProcess=Date traitement
DateBuild=Date génération du rapport
DatePayment=Date paiement
DateApprove=Date approbation
DateApprove2=Date approbation (deuxième approbation)
RegistrationDate=Date d'inscription
UserCreation=Utilisateur de création
UserModification=Utilisateur de modification
UserValidation=Utilisateur de validation
UserCreationShort=Util. de création
UserModificationShort=Util. de modification
UserValidationShort=Util. validation
DurationYear=an
DurationMonth=mois
DurationWeek=semaine
DurationDay=jour
DurationYears=ans
DurationMonths=mois
DurationWeeks=semaines
DurationDays=jours
Year=Année
Month=Mois
Week=Semaine
WeekShort=Semaine
Day=Jour
Hour=Heure
Minute=Minute
Second=Seconde
Years=Années
Months=Mois
Days=Jours
days=jours
Hours=Heures
Minutes=Minutes
Seconds=Secondes
Weeks=Semaines
Today=Aujourd'hui
Yesterday=Hier
Tomorrow=Demain
Morning=Matin
Afternoon=Après-midi
Quadri=Trimestre
MonthOfDay=Mois du jour
DaysOfWeek=Jours de la semaine
HourShort=H
MinuteShort=mn
Rate=Taux
CurrencyRate=Taux de change de la devise
UseLocalTax=Utiliser taxe
Bytes=Octets
KiloBytes=Kilooctets
MegaBytes=Mégaoctets
GigaBytes=Gigaoctets
TeraBytes=Teraoctets
UserAuthor=Créé par
UserModif=Mise à jour par
b=o.
Kb=Ko
Mb=Mo
Gb=Go
Tb=To
Cut=Couper
Copy=Copier
Paste=Coller
Default=Défaut
DefaultValue=Valeur par défaut
DefaultValues=Valeurs/filtres/tris par défaut
Price=Prix
PriceCurrency=Prix ​​(devise)
UnitPrice=Prix unitaire
UnitPriceHT=Prix unitaire HT
UnitPriceHTCurrency=Prix ​​unitaire (HT) (devise)
UnitPriceTTC=Prix unitaire TTC
PriceU=P.U.
PriceUHT=P.U. HT
PriceUHTCurrency=P.U net (devise)
PriceUTTC=P.U TTC
Amount=Montant
AmountInvoice=Montant facture
AmountInvoiced=Montant facturé
AmountInvoicedHT=Montant facturé (HT)
AmountInvoicedTTC=Montant facturé (TTC)
AmountPayment=Montant paiement
AmountHTShort=Montant HT
AmountTTCShort=Montant TTC
AmountHT=Montant HT
AmountTTC=Montant TTC
AmountVAT=Montant TVA
MulticurrencyAlreadyPaid=Déjà payé, devise d'origine
MulticurrencyRemainderToPay=Reste à payer (devise d'origine)
MulticurrencyPaymentAmount=Montant du règlement (devise d'origine)
MulticurrencyAmountHT=Montant HT, devise d'origine
MulticurrencyAmountTTC=Montant TTC, devise d'origine
MulticurrencyAmountVAT=Montant TVA, devise d'origine
MulticurrencySubPrice=Montant sous-prix multi devises
AmountLT1=Montant Tax 2
AmountLT2=Montant Tax 3
AmountLT1ES=Montant RE
AmountLT2ES=Montant IRPF
AmountTotal=Montant total
AmountAverage=Montant moyen
PriceQtyMinHT=Prix quantité min. HT
PriceQtyMinHTCurrency=Prix quantité min. (HT) (devise)
PercentOfOriginalObject=Pourcentage de l'objet d'origine
AmountOrPercent=Montant ou pourcentage
Percentage=Pourcentage
Total=Total
SubTotal=Sous-total
TotalHTShort=Total HT
TotalHT100Short=Total 100%% HT
TotalHTShortCurrency=Total HT (devise d'origine)
TotalTTCShort=Total TTC
TotalHT=Total HT
TotalHTforthispage=Montant (HT) pour la page
Totalforthispage=Total pour cette page
TotalTTC=Total TTC
TotalTTCToYourCredit=Total TTC à votre crédit
TotalVAT=Total TVA
TotalVATIN=Total IGST
TotalLT1=Total Taxe 2
TotalLT2=Total Taxe 3
TotalLT1ES=Total RE
TotalLT2ES=Total IRPF
TotalLT1IN=Total CGST
TotalLT2IN=Total SGST
HT=HT
TTC=TTC
INCVATONLY=TVA incluse
INCT=TVA+Taxes locales incluses
VAT=TVA
VATIN=IGST
VATs=TVA
VATINs=Taxes IGST
LT1=Taxe de vente 2
LT1Type=Type de la taxe de vente 2
LT2=Taxe de vente 3
LT2Type=Type de la taxe de vente 3
LT1ES=RE
LT2ES=IRPF
LT1IN=CGST
LT2IN=SGST
LT1GC=Centimes supplémentaires
VATRate=Taux TVA
RateOfTaxN=Taux de tax %s
VATCode=Code Taux TVA
VATNPR=TVA NPR
DefaultTaxRate=Taux de taxe par défaut
Average=Moyenne
Sum=Somme
Delta=Écart
StatusToPay=A payer
RemainToPay=Reste à payer
Module=Module/Application
Modules=Modules/Applications
Option=Option
Filters=Filtres
List=Liste
FullList=Liste complète
FullConversation=Conversation complète
Statistics=Statistiques
OtherStatistics=Autres statistiques
Status=État
Favorite=Favori
ShortInfo=Infos
Ref=Réf.
ExternalRef=Réf. externe
RefSupplier=Réf. fournisseur
RefPayment=Réf. paiement
CommercialProposalsShort=Propositions/devis
Comment=Commentaire
Comments=Commentaires
ActionsToDo=Événements à faire
ActionsToDoShort=À faire
ActionsDoneShort=Effectuées
ActionNotApplicable=Non applicable
ActionRunningNotStarted=A réaliser
ActionRunningShort=En cours
ActionDoneShort=Terminé
ActionUncomplete=Incomplet
LatestLinkedEvents=Les %s derniers événements liés
CompanyFoundation=Société/Organisation
Accountant=Comptable
ContactsForCompany=Contacts de ce tiers
ContactsAddressesForCompany=Contacts/adresses de ce tiers
AddressesForCompany=Adresses de ce tiers
ActionsOnCompany=Événements sur ce tiers
ActionsOnContact=Événements à propos de ce contact/adresse
ActionsOnContract=Événements pour ce contrat
ActionsOnMember=Événements vis à vis de cet adhérent
ActionsOnProduct=Événements liés au produit
NActionsLate=%s en retard
ToDo=À faire
Completed=Terminé
Running=En cours
RequestAlreadyDone=Requête déjà enregistrée
Filter=Filtre
FilterOnInto=Rechercher le critère '<strong>%s</strong>' dans les champs %s
RemoveFilter=Supprimer filtre
ChartGenerated=Graphiques générés
ChartNotGenerated=Graphique non généré
GeneratedOn=Généré le %s
Generate=Générer
Duration=Durée
TotalDuration=Durée totale
Summary=Résumé
DolibarrStateBoard=Statistiques de la base
DolibarrWorkBoard=Tableau de bord des éléments ouverts
NoOpenedElementToProcess=Aucun élément ouvert à traiter
Available=Disponible
NotYetAvailable=Pas encore disponible
NotAvailable=Non disponible
Categories=Tags/catégories
Category=Tag/catégorie
By=Par
From=Du
FromDate=A partir du
FromLocation=A partir du
to=au
To=au
ToDate=au
ToLocation=au
at=à
and=et
or=ou
Other=Autre
Others=Autres
OtherInformations=Autre information
Workflow=Workflow
Quantity=Quantité
Qty=Qté
ChangedBy=Modifié par
ApprovedBy=Approuvé par
ApprovedBy2=Approuvé par (deuxième approbation)
Approved=Approuvé
Refused=Refusé
ReCalculate=Recalculer
ResultKo=Échec
Reporting=Rapport
Reportings=Rapports
Draft=Brouillon
Drafts=Brouillons
StatusInterInvoiced=Facturé
Validated=Validé
ValidatedToProduce=Validé (à produire)
Opened=Ouvert
OpenAll=Ouvert (tout)
ClosedAll=Fermé (tout)
New=Nouveau
Discount=Remise
Unknown=Inconnu
General=Général
Size=Taille
OriginalSize=Taille d'origine
Received=Reçu
Paid=Payé
Topic=Sujet
ByCompanies=Par tiers
ByUsers=Par utilisateur
Links=Liens
Link=Lien
Rejects=Rejets
Preview=Aperçu
NextStep=Étape suivante
Datas=Données
None=Aucun
NoneF=Aucune
NoneOrSeveral=Aucun ou plusieurs
Late=Retard
LateDesc=Le délai qui définit si un enregistrement est en retard ou non dépend de votre configuration. Demandez à votre administrateur pour changer ce délai depuis Accueil - Configuration - Alertes 
NoItemLate=Aucun élément en retard
Photo=Photo
Photos=Photos
AddPhoto=Ajouter photo
DeletePicture=Effacer ilage
ConfirmDeletePicture=Confirmer la suppressionde l'image
Login=Identifiant
LoginEmail=Login (email)
LoginOrEmail=Login ou Email
CurrentLogin=Identifiant courant
EnterLoginDetail=Saisir les informations de connexion
January=janvier
February=février
March=mars
April=avril
May=mai
June=juin
July=juillet
August=août
September=septembre
October=octobre
November=novembre
December=décembre
Month01=Janvier
Month02=Février
Month03=Mars
Month04=Avril
Month05=Mai
Month06=Juin
Month07=Juillet
Month08=Août
Month09=Septembre
Month10=Octobre
Month11=Novembre
Month12=Décembre
MonthShort01=Jan.
MonthShort02=Fév.
MonthShort03=Mars
MonthShort04=Avr.
MonthShort05=Mai
MonthShort06=Juin
MonthShort07=Juil.
MonthShort08=Août
MonthShort09=Sep.
MonthShort10=Oct.
MonthShort11=Nov.
MonthShort12=Déc.
MonthVeryShort01=J
MonthVeryShort02=F
MonthVeryShort03=M
MonthVeryShort04=A
MonthVeryShort05=M
MonthVeryShort06=J
MonthVeryShort07=J
MonthVeryShort08=A
MonthVeryShort09=S
MonthVeryShort10=O
MonthVeryShort11=N
MonthVeryShort12=D
AttachedFiles=Fichiers et documents joints
JoinMainDoc=Joindre le document principal
JoinMainDocOrLastGenerated=Envoyer le document principal ou le dernier généré s'il n'est pas trouvé
DateFormatYYYYMM=YYYY-MM
DateFormatYYYYMMDD=YYYY-MM-DD
DateFormatYYYYMMDDHHMM=YYYY-MM-DD HH:SS
ReportName=Nom du rapport
ReportPeriod=Période d'analyse
ReportDescription=Description
Report=Rapport
Keyword=Mot-clé
Origin=Origine
Legend=Légende
Fill=Remplir
Reset=Vider
File=Fichier
Files=Fichiers
NotAllowed=Non autorisé
ReadPermissionNotAllowed=Lecture non autorisée
AmountInCurrency=Montants exprimés en %s
Example=Exemple
Examples=Exemples
NoExample=Pas d'exemple
FindBug=Signaler un bug
NbOfThirdParties=Nombre de tiers
NbOfLines=Nombre de lignes
NbOfObjects=Nombre d'objets
NbOfObjectReferers=Nombre d'objets référent
Referers=Objets référents
TotalQuantity=Quantité totale
DateFromTo=Du %s au %s
DateFrom=A partir du %s
DateUntil=Jusqu'au %s
Check=Vérifier
Uncheck=Décocher
Internal=Interne
External=Externe
Internals=Internes
Externals=Externes
Warning=Alerte
Warnings=Alertes
BuildDoc=Générer le doc
Entity=Environnement
Entities=Environnements
CustomerPreview=Aperçu client
SupplierPreview=Aperçu fournisseur
ShowCustomerPreview=Afficher aperçu client
ShowSupplierPreview=Afficher aperçu fournisseur
RefCustomer=Réf. client
InternalRef=Réf. interne
Currency=Devise
InfoAdmin=Information pour les administrateurs
Undo=Annuler
Redo=Refaire
ExpandAll=Tout dérouler
UndoExpandAll=Annuler déroulement
SeeAll=Tout voir
Reason=Raison
FeatureNotYetSupported=Fonctionnalité pas encore prise en charge
CloseWindow=Fermer fenêtre
Response=Réponse
Priority=Priorité
SendByMail=Envoyer email
MailSentBy=Mail envoyé par
NotSent=Non envoyé
TextUsedInTheMessageBody=Corps du message
SendAcknowledgementByMail=Envoi A.R. par email
SendMail=Envoyer email
Email=Email
NoEMail=Pas d'email
AlreadyRead=Déjà lu
NotRead=Non lu
NoMobilePhone=Pas de téléphone portable
Owner=Propriétaire
FollowingConstantsWillBeSubstituted=Les constantes suivantes seront substituées par leur valeur correspondante.
Refresh=Rafraichir
BackToList=Retour liste
BackToTree=Retour à l'arborescence
GoBack=Retour arrière
CanBeModifiedIfOk=Peut être modifié si valide
CanBeModifiedIfKo=Peut être modifié si invalide
ValueIsValid=Valeur valide
ValueIsNotValid=Valeur non valide
RecordCreatedSuccessfully=Enregistrement créé avec succès
RecordModifiedSuccessfully=Enregistrement modifié avec succès
RecordsModified=%s enregistrements modifiés
RecordsDeleted=%s enregistrement(s) supprimé(s)
RecordsGenerated=%s enregistrement(s) généré(s)
AutomaticCode=Création automatique du code
FeatureDisabled=Fonction désactivée
MoveBox=Déplacer le widget
Offered=Offert
NotEnoughPermissions=Vous n'avez pas les permissions pour cette action
UserNotInHierachy=Cette action est réservée aux superviseurs de cet utilisateur
SessionName=Nom session
Method=Méthode
Receive=Réceptionner
CompleteOrNoMoreReceptionExpected=Complète ou plus de réception attendue
ExpectedValue=Valeur attendue
ExpectedQty=Qté attendue
PartialWoman=Partielle
TotalWoman=Totale
NeverReceived=Jamais reçu
Canceled=Annulé
YouCanChangeValuesForThisListFromDictionarySetup=Les valeurs de cette liste sont modifiables  depuis le menu Accueil > Configuration > Dictionnaires
YouCanChangeValuesForThisListFrom=Vous pouvez changer les valeurs de cette liste à partir du menu %s
YouCanSetDefaultValueInModuleSetup=Vous pouvez définir la valeur par défaut utilisée lors de la création d'un nouvel enregistrement dans la configuration du module
Color=Couleur
Documents=Fichiers joints
Documents2=Documents
UploadDisabled=Transfert désactivé
MenuAccountancy=Comptabilité
MenuECM=Documents
MenuAWStats=AWStats
MenuMembers=Adhérents
MenuAgendaGoogle=Agenda Google
MenuTaxesAndSpecialExpenses=Charges | Dépenses spéciales
ThisLimitIsDefinedInSetup=Limite Dolibarr (Menu accueil-configuration-sécurité): %s Ko, Limite PHP: %s Ko
ThisLimitIsDefinedInSetupAt=Limite Dolibarr (Menu %s) : %s Ko, limite PHP (Param %s) : %s Ko
NoFileFound=Pas de documents téléversés
CurrentUserLanguage=Langue utilisateur actuelle
CurrentTheme=Thème courant
CurrentMenuManager=Gestionnaire de menu courant
Browser=Navigateur
Layout=Présentation
Screen=Ecran
DisabledModules=Modules désactivés
For=Pour
ForCustomer=Pour le client
Signature=Signature
DateOfSignature=Date de signature
HidePassword=Afficher commande avec mot de passe masqué
UnHidePassword=Afficher commande réelle avec mot de passe en clair
Root=Racine
RootOfMedias=Racine des médias publics (/medias)
Informations=Information
Page=Page
Notes=Notes
AddNewLine=Ajout nouvelle ligne
AddFile=Ajouter fichier
FreeZone=Produit/service non prédéfini
FreeLineOfType=Ligne libre de type
CloneMainAttributes=Cloner l'objet avec ces attributs principaux
ReGeneratePDF=Re-générer le PDF
PDFMerge=Fusion PDF
Merge=Fusionner
DocumentModelStandardPDF=Modèle PDF standard
PrintContentArea=Afficher page d'impression de la zone centrale
MenuManager=Gestionnaire de menu
WarningYouAreInMaintenanceMode=Attention, vous êtes en mode maintenance, aussi seul le login <b>%s</b> est autorisé à utiliser l'application en ce moment.
CoreErrorTitle=Erreur système
CoreErrorMessage=Désolé, une erreur s'est produite. Contacter votre administrateur système pour vérifier les logs ou désactiver l'option $dolibarr_main_prod=1 pour obtenir plus d'information.
CreditCard=Carte de crédit
ValidatePayment=Valider ce règlement
CreditOrDebitCard=Carte de crédit ou débit
FieldsWithAreMandatory=Les champs marqués par un <b>%s</b> sont obligatoires
FieldsWithIsForPublic=Les champs marqués par <b>%s</b> seront affichés sur la liste publique des adhérents. Si vous ne le souhaitez pas, décochez la case "public".
AccordingToGeoIPDatabase=(obtenu par conversion GeoIP)
Line=Ligne
NotSupported=Non pris en charge
RequiredField=Champ obligatoire
Result=Résultat
ToTest=Tester
ValidateBefore=L'objet doit être validé pour pouvoir utiliser cette fonction
Visibility=Visibilité
Totalizable=Sommable
TotalizableDesc=Ce champ peut être sommé dans les listes
Private=Privé
Hidden=Caché
Resources=Ressources
Source=Origine
Prefix=Préfixe
Before=Avant
After=Après
IPAddress=Adresse IP
Frequency=Fréquence
IM=Messagerie instantanée
NewAttribute=Nouvel attribut
AttributeCode=Code de l'attribut
URLPhoto=URL de la photo/logo
SetLinkToAnotherThirdParty=Lier vers un autre tiers
LinkTo=Lier à
LinkToProposal=Lier à une proposition commerciale
<<<<<<< HEAD
LinkToExpedition=Lier à une expédition
=======
>>>>>>> 5fa110ce
LinkToOrder=Lier à une commande
LinkToInvoice=Lier à une facture
LinkToTemplateInvoice=Lien vers le modèle de facture
LinkToSupplierOrder=Lier à une commande fournisseur
LinkToSupplierProposal=Lier à une proposition commerciale fournisseur
LinkToSupplierInvoice=Lier à une facture fournisseur
LinkToContract=Lier à un contrat
LinkToIntervention=Lier à une intervention
LinkToTicket=Lien vers le ticket
LinkToMo=Lier à un OF
CreateDraft=Créer brouillon
SetToDraft=Retour en brouillon
ClickToEdit=Cliquer ici pour éditer
ClickToRefresh=Cliquez pour rafraîchir
EditWithEditor=Editer avec CKEditor
EditWithTextEditor=Éditer avec l'éditeur de texte
EditHTMLSource=Éditer la source HTML
ObjectDeleted=Objet %s supprimé
ByCountry=Par pays
ByTown=Par ville
ByDate=Par date
ByMonthYear=Par mois/année
ByYear=Par année
ByMonth=Par mois
ByDay=Par jour
BySalesRepresentative=Par commerciaux
LinkedToSpecificUsers=Liés à un contact utilisateur particulier
NoResults=Aucun résultat
AdminTools=Outils d'administration
SystemTools=Outils système
ModulesSystemTools=Outils Modules
Test=Test
Element=Élément
NoPhotoYet=Pas de photo disponible pour l'instant
Dashboard=Tableau de bord
MyDashboard=Mon tableau de bord
Deductible=Déductible
from=de
toward=vers
Access=Accès
SelectAction=Sélectionner l'action
SelectTargetUser=Sélectionnez l'utilisateur/l'employé cible
HelpCopyToClipboard=Utilisez Ctrl+C pour copier dans le presse-papier
SaveUploadedFileWithMask=Sauver le fichier sur le serveur sous le nom "<strong>%s</strong>" (sinon "%s")
OriginFileName=nom du fichier source
SetDemandReason=Définir la source
SetBankAccount=Définir compte bancaire
AccountCurrency=Devise du compte
ViewPrivateNote=Voir les notes
XMoreLines=%s ligne(s) cachées
ShowMoreLines=Afficher plus/moins de lignes
PublicUrl=URL publique
AddBox=Ajouter boite
SelectElementAndClick=Sélectionnez un élément et cliquez sur %s
PrintFile=Imprimer fichier %s
ShowTransaction=Afficher l'écriture sur le compte bancaire
ShowIntervention=Afficher intervention
ShowContract=Afficher contrat
GoIntoSetupToChangeLogo=Allez dans Accueil - Configuration - Société/institution pour changer le  logo ou aller dans Accueil - Configuration - Affichage pour le cacher.
Deny=Refuser
Denied=Refusé
ListOf=Liste de %s
ListOfTemplates=Liste des modèles
Gender=Genre
Genderman=Homme
Genderwoman=Femme
Genderother=Autre
ViewList=Vue liste
ViewGantt=Vue Gantt
ViewKanban=Vue Kanban
Mandatory=Obligatoire
Hello=Bonjour
GoodBye=Au revoir
Sincerely=Sincèrement
ConfirmDeleteObject=Êtes-vous sûr de vouloir supprimer cet objet ?
DeleteLine=Effacer ligne
ConfirmDeleteLine=Êtes-vous sûr de vouloir supprimer cette ligne ?
ErrorPDFTkOutputFileNotFound=Erreur: le fichier n’a pas été généré. Veuillez vérifier que la commande 'pdftk' est installée dans un répertoire inclus dans la variable d’environnement $PATH (linux/unix uniquement) ou contacter votre administrateur système.
NoPDFAvailableForDocGenAmongChecked=Aucun document PDF n'était disponible pour la génération de document parmi les enregistrements vérifiés
TooManyRecordForMassAction=Trop d'enregistrements sélectionnés pour l'action de masse. De telles actions sont restreintes à une liste de %s enregistrements maximum.
NoRecordSelected=Aucu enregistrement sélectionné
MassFilesArea=Zone des fichiers générés en masse
ShowTempMassFilesArea=Afficher la zone des fichiers générés en masse
ConfirmMassDeletion=Confirmation de suppression en masse
ConfirmMassDeletionQuestion=Êtes-vous sur de vouloir supprimer les %s enregistrement(s) sélectionné(s) ?
RelatedObjects=Objets liés
ClassifyBilled=Classer facturé
ClassifyUnbilled=Classer non facturé
Progress=Progression
ProgressShort=Progr.
FrontOffice=Front office
BackOffice=Back office
Submit=Soumettre
View=Vue
Export=Exporter
Exports=Exports
ExportFilteredList=Exporter liste filtrée
ExportList=Exporter liste
ExportOptions=Options d'export
IncludeDocsAlreadyExported=Inclure les documents déjà exportés
ExportOfPiecesAlreadyExportedIsEnable=L'exportation de pièces déjà exportées est activée
ExportOfPiecesAlreadyExportedIsDisable=L'exportation des pièces déjà exportées est désactivée
AllExportedMovementsWereRecordedAsExported=Tous les mouvements exportés ont été enregistrés comme exportés
NotAllExportedMovementsCouldBeRecordedAsExported=Tous les mouvements exportés n'ont pas pu être enregistrés comme exportés
Miscellaneous=Divers
Calendar=Calendrier
GroupBy=Grouper par...
ViewFlatList=Voir vue liste
ViewAccountList=Voir le grand livre
ViewSubAccountList=Voir le grand livre auxiliaire
RemoveString=Supprimer la chaine '%s'
SomeTranslationAreUncomplete=Certaines des langues proposées peuvent n'être que partiellement traduites ou contenir des erreurs. Merci de nous aider à corriger votre langue en vous inscrivant sur <a href="https://transifex.com/projects/p/dolibarr/" target="_blank" rel="noopener noreferrer external">https://transifex.com/projects/p/dolibarr/</a> pour ajouter vos améliorations.
DirectDownloadLink=Lien de téléchargement public
PublicDownloadLinkDesc=Seul le lien est nécessaire pour télécharger le fichier
DirectDownloadInternalLink=Lien de téléchargement privé
PrivateDownloadLinkDesc=Vous devez être connecté et vous avez besoin d’autorisations pour afficher ou télécharger le fichier
Download=Téléchargement
DownloadDocument=Télécharger le document
ActualizeCurrency=Mettre à jour le taux de devise
Fiscalyear=Exercice fiscal
ModuleBuilder=Générateur de Module et Application
SetMultiCurrencyCode=Choisir la devise
BulkActions=Actions de masse
ClickToShowHelp=Cliquez pour montrer l'info-bulle d'aide
WebSite=Site web
WebSites=Sites web
WebSiteAccounts=Comptes de site web
ExpenseReport=Note de frais
ExpenseReports=Notes de frais
HR=HR
HRAndBank=RH et banque
AutomaticallyCalculated=Calculé automatiquement
TitleSetToDraft=Retour à l'état de brouillon
ConfirmSetToDraft=Etes vous sûr de vouloir revenir à l'état Brouillon ?
ImportId=Id import
Events=Événements
EMailTemplates=Modèles des courriels
FileNotShared=Fichier non partagé avec un public externe
Project=Projet
Projects=Projets
LeadOrProject=Opportunités | Projet
LeadsOrProjects=Opportunités | Projets
Lead=Opportunité
Leads=Opportunités
ListOpenLeads=Liste des opp. ouvertes
ListOpenProjects=Liste des projets ouverts
NewLeadOrProject=Nouvelle opp. ou projet
Rights=Permissions
LineNb=No ligne
IncotermLabel=Incoterms
TabLetteringCustomer=Lettrage client
TabLetteringSupplier=Lettrage fournisseur
Monday=Lundi
Tuesday=Mardi
Wednesday=Mercredi
Thursday=Jeudi
Friday=Vendredi
Saturday=Samedi
Sunday=Dimanche
MondayMin=Lu
TuesdayMin=Ma
WednesdayMin=Me
ThursdayMin=Je
FridayMin=Ve
SaturdayMin=Sa
SundayMin=Di
Day1=Lundi
Day2=Mardi
Day3=Mercredi
Day4=Jeudi
Day5=Vendredi
Day6=Samedi
Day0=Dimanche
ShortMonday=L
ShortTuesday=M
ShortWednesday=M
ShortThursday=J
ShortFriday=V
ShortSaturday=S
ShortSunday=D
one=un
two=deux
three=trois
four=quatre
five=cinq
six=six
seven=sept
eight=huit
nine=neuf
ten=dix
eleven=onze
twelve=douze
thirteen=treize
fourteen=quatorze
fifteen=quinze
sixteen=soixante
seventeen=dix-sept
eighteen=dix-huit
nineteen=dix-neuf
twenty=vingt
thirty=trente
forty=quarante
fifty=cinquante
sixty=soixante
seventy=soixante-dix
eighty=quatre-vingts
ninety=quatre vingt dix
hundred=cent
thousand=mille
million=million
billion=milliard
trillion=mille milliards
quadrillion=million de milliards
SelectMailModel=Sélectionner un modèle d'e-mail
SetRef=Définir réf.
Select2ResultFoundUseArrows=Résultats trouvés. Utilisez les flèches pour sélectionner.
Select2NotFound=Aucun enregistrement trouvé
Select2Enter=Entrez
Select2MoreCharacter=caractère ou plus
Select2MoreCharacters=caractères ou plus
Select2MoreCharactersMore=<strong>Syntaxe de recherche</strong> <br><kbd><strong></strong></kbd><kbd> OR</kbd>(alb)<br><kbd><strong>*</strong></kbd><kbd>tout caractère</kbd>(a*b)<br><kbd><strong>^</strong></kbd><kbd>commence par</kbd>(^ab)<br><kbd><strong>$</strong></kbd><kbd>finit par</kbd>(ab$)<br>
Select2LoadingMoreResults=Charger plus de résultats...
Select2SearchInProgress=Recherche en cours...
SearchIntoThirdparties=Tiers
SearchIntoContacts=Contacts
SearchIntoMembers=Adhérents
SearchIntoUsers=Utilisateurs
SearchIntoProductsOrServices=Produits ou services
SearchIntoBatch=Lots / Séries
SearchIntoProjects=Projets
SearchIntoMO=Ordres Fabrication
SearchIntoTasks=Tâches
SearchIntoCustomerInvoices=Factures clients
SearchIntoSupplierInvoices=Factures fournisseur
SearchIntoCustomerOrders=Commandes clients
SearchIntoSupplierOrders=Commandes fournisseurs
SearchIntoCustomerProposals=Propositions/devis
SearchIntoSupplierProposals=Propositions commerciales fournisseurs
SearchIntoInterventions=Interventions
SearchIntoContracts=Contrats
SearchIntoCustomerShipments=Expéditions clients
SearchIntoExpenseReports=Notes de frais
SearchIntoLeaves=Congés
SearchIntoTickets=Tickets
SearchIntoCustomerPayments=Règlements clients
SearchIntoVendorPayments=Règlements fournisseurs
SearchIntoMiscPayments=Paiements divers
CommentLink=Commentaires
NbComments=Nombre de commentaires
CommentPage=Commentaires
CommentAdded=Commentaire ajouté
CommentDeleted=Commentaire supprimé
Everybody=Tout le monde
PayedBy=Payé par
PayedTo=Payé à
Monthly=Mensuel
Quarterly=Trimestriel
Annual=Annuel
Local=Local
Remote=Distant
LocalAndRemote=Local et distant
KeyboardShortcut=Raccourci clavier
AssignedTo=Assigné à
Deletedraft=Supprimer brouillon
ConfirmMassDraftDeletion=Confirmation de suppression de brouillon en masse
FileSharedViaALink=Fichier partagé via un lien
SelectAThirdPartyFirst=Sélectionnez d'abord un tiers...
YouAreCurrentlyInSandboxMode=Vous travaillez actuellement dans le mode "bac à sable" de %s
Inventory=Inventaire
AnalyticCode=Code analytique
TMenuMRP=GPAO
ShowCompanyInfos=Afficher les infos de l'entreprise
ShowMoreInfos=Afficher plus d'informations
NoFilesUploadedYet=Merci de téléverser un document d'abord
SeePrivateNote=Voir note privée
PaymentInformation=Information de paiement
ValidFrom=Valide à partir de
ValidUntil=Valide jusqu'au
NoRecordedUsers=Aucun utilisateur
ToClose=A fermer
ToRefuse=Refuser
ToProcess=À traiter
ToApprove=A approuver
GlobalOpenedElemView=Vue globale
NoArticlesFoundForTheKeyword=Aucun article trouvé pour le mot clé '<strong>%s</strong>'
NoArticlesFoundForTheCategory=Aucun article trouvé pour la catégorie
ToAcceptRefuse=A accepter | A refuser
ContactDefault_agenda=Evénement
ContactDefault_commande=Commande
ContactDefault_contrat=Contrat
ContactDefault_facture=Facture
ContactDefault_fichinter=Intervention
ContactDefault_invoice_supplier=Facture fournisseur
ContactDefault_order_supplier=Commande fournisseur
ContactDefault_project=Projet
ContactDefault_project_task=Tâche
ContactDefault_propal=Proposition
ContactDefault_supplier_proposal=Proposition commerciale fournisseur
ContactDefault_ticket=Ticket
ContactAddedAutomatically=Contact ajouté à partir des rôles du contact du tiers
More=Plus
ShowDetails=Afficher les détails
CustomReports=Rapports personnalisés
StatisticsOn=Statistiques sur
SelectYourGraphOptionsFirst=Sélectionnez vos options de graphique pour construire un graphique
Measures=Mesures
XAxis=Axe X
YAxis=Axe Y
StatusOfRefMustBe=Le statut de %s doit être %s
DeleteFileHeader=Confirmer la suppression du fichier
DeleteFileText=Voulez-vous vraiment supprimer ce fichier?
ShowOtherLanguages=Afficher les autres langues
SwitchInEditModeToAddTranslation=Passer en mode édition pour ajouter des traductions pour cette langue
NotUsedForThisCustomer=Non utilisé pour ce client
AmountMustBePositive=Le montant doit être positif.
ByStatus=Par statut
InformationMessage=Information
Used=Utilisé
ASAP=Dès que possible
CREATEInDolibarr=Enregistrement %s effectué
MODIFYInDolibarr=Enregistrement %s modifié
DELETEInDolibarr=Enregistrement %s supprimé
VALIDATEInDolibarr=Enregistrement %s validé
APPROVEDInDolibarr=Enregistrement %s approuvé
DefaultMailModel=Modèle d'e-mail par défaut
PublicVendorName=Nom publique du vendeur
DateOfBirth=Date de naissance
SecurityTokenHasExpiredSoActionHasBeenCanceledPleaseRetry=Le jeton de sécurité a expiré, aussi l'action a été annulée. Merci de ré-essayer.
UpToDate=Adhésion à jour
OutOfDate=Adhésion expirée
EventReminder=Rappel d'événement
UpdateForAllLines=Mise à jour de toutes les lignes
OnHold=En attente
Civility=Civilité
AffectTag=Affecter un tag/catégorie
CreateExternalUser=Créer utilisateur externe
ConfirmAffectTag=Affecter les tags en masse
ConfirmAffectTagQuestion=Êtes-vous sur de vouloir affecter ces catégories aux %s lignes sélectionnées ?
CategTypeNotFound=Aucun type de tag trouvé pour ce type d'enregistrements
CopiedToClipboard=Copié dans le presse-papier
InformationOnLinkToContract=Ce montant n’est que le total de toutes les lignes du contrat. Aucune notion de temps n’est prise en considération.
ConfirmCancel=Êtes-vous sûr de vouloir annuler
EmailMsgID=E-mail MsgID
SetToEnabled=Définir sur activé
SetToDisabled=Définir sur désactivé
ConfirmMassEnabling=confirmation d'activation en masse
ConfirmMassEnablingQuestion=Êtes-vous sûr de vouloir activer les %s enregistrement(s) sélectionné(s) ?
ConfirmMassDisabling=confirmation de désactivation en masse
ConfirmMassDisablingQuestion=Êtes-vous sûr de vouloir désactiver les %s enregistrement(s) sélectionné(s) ?
RecordsEnabled=%s enregistrement(s) activé(s)
RecordsDisabled=%s enregistrement(s) désactivé(s)
RecordEnabled=Enregistrement activé
RecordDisabled=Enregistrement désactivé
Forthcoming=À venir
Currently=Actuellement
ConfirmMassLeaveApprovalQuestion=Êtes-vous sûr de vouloir approuver le(s) %s enregistrement(s) sélectionné(s) ?
ConfirmMassLeaveApproval=Confirmation de l'approbation en masse des congés
RecordAproved=Enregistrement approuvé
RecordsApproved=%s enregistrement(s) approuvé(s)
Properties=Attributs
hasBeenValidated=%s a été validé
ClientTZ=Fuseau horaire client (utilisateur)
NotClosedYet=Pas encore fermé
ClearSignature=Réinitialiser la signature
CanceledHidden=Annulé masqué
CanceledShown=Annulé affiché
Terminate=Résilier
Terminated=Résilié
AddLineOnPosition=Ajouter une ligne à la position (si vide: à la fin)
ConfirmAllocateCommercial=Confirmation d'assignation d'un commercial
ConfirmAllocateCommercialQuestion=Etes-vous sûr de vouloir assigner l'enregistrement %s sélectionné ?
CommercialsAffected=Commercial affecté au tiers
CommercialAffected=Commercial affecté au tiers
YourMessage=Votre message
YourMessageHasBeenReceived=Votre message a été reçu. Nous vous répondrons ou vous contacterons dans les plus brefs délais.
UrlToCheck=URL à vérifier
Automation=Automatisation
CreatedByEmailCollector=Créé par Collecteur d'e-mails
CreatedByPublicPortal=Créé à partir du portail public<|MERGE_RESOLUTION|>--- conflicted
+++ resolved
@@ -808,10 +808,7 @@
 SetLinkToAnotherThirdParty=Lier vers un autre tiers
 LinkTo=Lier à
 LinkToProposal=Lier à une proposition commerciale
-<<<<<<< HEAD
 LinkToExpedition=Lier à une expédition
-=======
->>>>>>> 5fa110ce
 LinkToOrder=Lier à une commande
 LinkToInvoice=Lier à une facture
 LinkToTemplateInvoice=Lien vers le modèle de facture
