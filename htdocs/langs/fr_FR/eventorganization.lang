# Copyright (C) 2021		Florian Henry			<florian.henry@scopen.fr>
# Copyright (C) 2021		Dorian Vabre			<dorian.vabre@gmail.com>
#
# This program is free software: you can redistribute it and/or modify
# it under the terms of the GNU General Public License as published by
# the Free Software Foundation, either version 3 of the License, or
# (at your option) any later version.
#
# This program is distributed in the hope that it will be useful,
# but WITHOUT ANY WARRANTY; without even the implied warranty of
# MERCHANTABILITY or FITNESS FOR A PARTICULAR PURPOSE.  See the
# GNU General Public License for more details.
#
# You should have received a copy of the GNU General Public License
# along with this program.  If not, see <https://www.gnu.org/licenses/>.

#
# Generic
#
ModuleEventOrganizationName = Organisation d'événements
EventOrganizationDescription = Organisation de l’événement par le biais du module projet
EventOrganizationDescriptionLong= Manage the organization of an event (show, conferences, attendees or speakers, with public pages for suggestion, vote or registration)
#
# Menu
#
EventOrganizationMenuLeft = Événements organisés
EventOrganizationConferenceOrBoothMenuLeft = Conférence ou stand

PaymentEvent=Payment of event

#
# Admin page
#
<<<<<<< HEAD
NewRegistration=Registration
EventOrganizationSetup=Configuration de l’organisation de l’événement
EventOrganization=Event organization
=======
NewRegistration=Inscription
EventOrganizationSetup=Configuration de l’organisation de l’événement
EventOrganization=Organisation d'événements
>>>>>>> 9eb66548
Settings=Paramètres
EventOrganizationSetupPage = Page de configuration de l’organisation de l’événement
EVENTORGANIZATION_TASK_LABEL = Libellé des tâches à créer automatiquement lors de la validation du projet
EVENTORGANIZATION_TASK_LABELTooltip = Lorsque vous validez un événement organisé, certaines tâches peuvent être automatiquement créées dans le projet<br><br>Par exemple : <br>Envoyer un appel de conférence<br>Envoyer un appel pour le stand<br>Recevoir un appel de conférences<br>Recevoir un appel de stand<br>Ouvrir les inscriptions aux événements pour les participants<br>Envoyer un rappel de l’événement aux conférenciers<br>Envoyer un rappel de l’événement à l’animateur du stand<br>Envoyer un rappel de l’événement aux participants
EVENTORGANIZATION_CATEG_THIRDPARTY_CONF = Catégorie à ajouter à des tiers automatiquement créée lorsque quelqu’un suggère une conférence
EVENTORGANIZATION_CATEG_THIRDPARTY_BOOTH = Catégorie à ajouter à des tiers automatiquement créée lorsque quelqu’un suggère un stand
EVENTORGANIZATION_TEMPLATE_EMAIL_ASK_CONF = Modèle de courriel à envoyer après avoir reçu une suggestion de conférence.
EVENTORGANIZATION_TEMPLATE_EMAIL_ASK_BOOTH = Modèle de courriel à envoyer après avoir reçu une suggestion d'un stand.
<<<<<<< HEAD
EVENTORGANIZATION_TEMPLATE_EMAIL_AFT_SUBS_BOOTH = Template of email to send  after a registration to a booth has been paid.
=======
EVENTORGANIZATION_TEMPLATE_EMAIL_AFT_SUBS_BOOTH = Modèle d'e-mail à envoyer suite à l'enregistrement du paiement de la participation
>>>>>>> 9eb66548
EVENTORGANIZATION_TEMPLATE_EMAIL_AFT_SUBS_EVENT = Template of email to send after a registration to an event has been paid.
EVENTORGANIZATION_TEMPLATE_EMAIL_BULK_SPEAKER = Modèle de courriel pour action de masse aux participants
EVENTORGANIZATION_TEMPLATE_EMAIL_BULK_ATTENDES = Modèle de courriel pour action de masse aux intervenants
EVENTORGANIZATION_FILTERATTENDEES_CAT = Filtrer la liste de sélection des tiers dans la fiche/le formulaire de création des participants avec/selon la catégorie
EVENTORGANIZATION_FILTERATTENDEES_TYPE = Filtrer la liste de sélection des tiers dans la fiche/le formulaire de création des participants avec le type de client

#
# Object
#
EventOrganizationConfOrBooth= Conférence ou stand
ManageOrganizeEvent = Manage the organization of an event
ConferenceOrBooth = Conférence ou stand
ConferenceOrBoothTab = Conférence ou stand
<<<<<<< HEAD
AmountPaid = Amount paid
DateOfRegistration = Date of registration
=======
AmountPaid = Montant payé
DateOfRegistration = Date d'inscription
>>>>>>> 9eb66548
ConferenceOrBoothAttendee = Participant à la conférence ou au stand

#
# Template Mail
#
YourOrganizationEventConfRequestWasReceived = Votre demande de conférence a été transmise.
YourOrganizationEventBoothRequestWasReceived = Votre demande de stand a été transmise
EventOrganizationEmailAskConf = Demande de conférence
EventOrganizationEmailAskBooth = Demande de stand
<<<<<<< HEAD
EventOrganizationEmailBoothPayment = Payment of your booth
EventOrganizationEmailRegistrationPayment = Registration for an event
=======
EventOrganizationEmailBoothPayment = Règlement de votre stand
EventOrganizationEmailRegistrationPayment = Inscription à un événement
>>>>>>> 9eb66548
EventOrganizationMassEmailAttendees = Communication aux participants
EventOrganizationMassEmailSpeakers = Communication aux conférenciers

#
# Event
#
AllowUnknownPeopleSuggestConf=Allow people to suggest conferences
AllowUnknownPeopleSuggestConfHelp=Allow unknown people to suggest a conference they want to do
<<<<<<< HEAD
AllowUnknownPeopleSuggestBooth=Allow people to apply for a booth
AllowUnknownPeopleSuggestBoothHelp=Allow unknown people to apply for a booth
PriceOfRegistration=Prix de l'inscription
PriceOfRegistrationHelp=Price to pay to register or participate in the event
=======
AllowUnknownPeopleSuggestBooth=Autoriser des personnes à postuler pour un stand
AllowUnknownPeopleSuggestBoothHelp=Autoriser des personnes inconnues à postuler pour un stand
PriceOfRegistration=Prix de l'inscription
PriceOfRegistrationHelp=Montant à payer pour l'enregistrement d'un participant à l'événement
>>>>>>> 9eb66548
PriceOfBooth=Prix d’inscription pour un stand
PriceOfBoothHelp=Prix d’inscription pour un stand
EventOrganizationICSLink=Lien ICS des événements
ConferenceOrBoothInformation=Renseignements sur la conférence ou le stand
Attendees=Participants
<<<<<<< HEAD
ListOfAttendeesOfEvent=List of attendees of the event project
=======
ListOfAttendeesOfEvent=Liste des participant à l'événement
>>>>>>> 9eb66548
DownloadICSLink = Télécharger le lien ICS
EVENTORGANIZATION_SECUREKEY = Clé sécurisée pour le lien d’inscription public à une conférence
SERVICE_BOOTH_LOCATION = Service utilisé pour la ligne de facture concernant l'emplacement d'un stand
SERVICE_CONFERENCE_ATTENDEE_SUBSCRIPTION = Service utilisé pour la ligne de facture concernant l'abonnement d'un participant à une conférence
NbVotes=Nombre de votes
#
# Status
#
EvntOrgDraft = Brouillon
EvntOrgSuggested = Suggéré
EvntOrgConfirmed = Confirmé
EvntOrgNotQualified = Non qualifié
EvntOrgDone = Effectuées
EvntOrgCancelled = Annulé
#
# Public page
#
SuggestForm = Page de suggestions
SuggestOrVoteForConfOrBooth = Page de suggestion ou de vote
EvntOrgRegistrationHelpMessage = Here, you can vote for a conference or suggest a new one for the event. You can also apply to have a booth during the event.
EvntOrgRegistrationConfHelpMessage = Here, you can suggest a new conference to animate during the event.
<<<<<<< HEAD
EvntOrgRegistrationBoothHelpMessage = Here, you can apply to have a booth during the event.
=======
EvntOrgRegistrationBoothHelpMessage = Ici, postulez pour tenir un stand pendant l'événement
>>>>>>> 9eb66548
ListOfSuggestedConferences = Liste des conférences suggérées
ListOfSuggestedBooths = Liste des stands suggérés
ListOfConferencesOrBooths=List of conferences or booths of event project
SuggestConference = Proposer une nouvelle conférence
SuggestBooth = Proposer un stand
ViewAndVote = Voir et voter pour les événements suggérés
PublicAttendeeSubscriptionGlobalPage = Lien public pour l'inscription à l'événement
PublicAttendeeSubscriptionPage = Lien d’inscription public à un événement
MissingOrBadSecureKey = La clé de sécurité est invalide ou manquante
EvntOrgWelcomeMessage = This form allows you to register as a new participant to the event : <b>%s</b>
EvntOrgDuration = Cette conférence commence le %s et se termine le %s.
ConferenceAttendeeFee = Frais de participation à la conférence pour l'événement : '%s' se produisant du %s au %s.
BoothLocationFee = Frais de participation à l'événement : '%s' se produisant du %s au %s.
EventType = Type événement
LabelOfBooth=Libellé du stand
LabelOfconference=Libellé de la conférence
<<<<<<< HEAD
ConferenceIsNotConfirmed=Registration not available, conference is not confirmed yet
DateMustBeBeforeThan=%s doit être avant %s
DateMustBeAfterThan=%s doit être après %s

NewSubscription=Registration
OrganizationEventConfRequestWasReceived=Your suggestion for a conference has been received
OrganizationEventBoothRequestWasReceived=Your request for a booth has been received
OrganizationEventPaymentOfBoothWasReceived=Your payment for your booth has been recorded
OrganizationEventPaymentOfRegistrationWasReceived=Your payment for your event registration has been recorded
OrganizationEventBulkMailToAttendees=This is a remind about your participation in the event as an attendee
OrganizationEventBulkMailToSpeakers=This is a reminder on your participation in the event as a speaker
OrganizationEventLinkToThirdParty=Link to third party (customer, supplier or partner)

NewSuggestionOfBooth=Application for a booth
=======
ConferenceIsNotConfirmed=L'inscription n'est pas autorisée, l'événement n'est pas confirmé
DateMustBeBeforeThan=%s doit être avant %s
DateMustBeAfterThan=%s doit être après %s

NewSubscription=Inscription
OrganizationEventConfRequestWasReceived=Your suggestion for a conference has been received
OrganizationEventBoothRequestWasReceived=Votre demande de stand a bien été reçue
OrganizationEventPaymentOfBoothWasReceived=Le règlement de votre stand a été enregsitré
OrganizationEventPaymentOfRegistrationWasReceived=Le règlement de votre participation a été enregistré
OrganizationEventBulkMailToAttendees=Ceci est une rappel de votre participation à l'événement en tant que participant
OrganizationEventBulkMailToSpeakers=Ceci est un rappel de votre participation à l'événement en tant que conférencier
OrganizationEventLinkToThirdParty=Lier à un tiers (client, fournisseur ou partenaire)

NewSuggestionOfBooth=Proposition de stand
>>>>>>> 9eb66548
NewSuggestionOfConference=Application for a conference

#
# Vote page
#
EvntOrgRegistrationWelcomeMessage = Bienvenue sur la page de suggestion de conférence ou de stand.
EvntOrgRegistrationConfWelcomeMessage = Bienvenue sur la page de suggestions de conférences.
EvntOrgRegistrationBoothWelcomeMessage = Bienvenue sur la page de suggestion de stand.
EvntOrgVoteHelpMessage = Ici, vous pouvez voir et voter pour les événements suggérés pour le projet
VoteOk = Votre vote a été accepté.
AlreadyVoted = Vous avez déjà voté pour cet événement.
VoteError = Une erreur s'est produite lors du vote, veuillez réessayer.

<<<<<<< HEAD
SubscriptionOk = Your registration has been validated
ConfAttendeeSubscriptionConfirmation = Confirmation of your subscription to an event
Attendee = Participant
PaymentConferenceAttendee = Paiement de participation à la conférence
PaymentBoothLocation = Paiement de l'emplacement du stand
DeleteConferenceOrBoothAttendee=Remove attendee
RegistrationAndPaymentWereAlreadyRecorder=A registration and a payment were already recorded for the email <b>%s</b>
EmailAttendee=Attendee email
EmailCompanyForInvoice=Company email (for invoice, if different of attendee email)
ErrorSeveralCompaniesWithEmailContactUs=Several companies with this email has been found so we can't validate automaticaly your registration. Please contact us at %s for a manual validation
ErrorSeveralCompaniesWithNameContactUs=Several companies with this name has been found so we can't validate automaticaly your registration. Please contact us at %s for a manual validation
=======
SubscriptionOk = Votre inscription a été validée
ConfAttendeeSubscriptionConfirmation = Confirmation de votre inscription à un événement
Attendee = Participant
PaymentConferenceAttendee = Paiement de participation à la conférence
PaymentBoothLocation = Paiement de l'emplacement du stand
DeleteConferenceOrBoothAttendee=Supprimer le participant
RegistrationAndPaymentWereAlreadyRecorder=Une inscription et un règlement sont déjà enregistrés pour l'e-mail <b>%s</b>
EmailAttendee=E-mail du participant
EmailCompanyForInvoice=E-mail de la société pour la facturation (si différent du participant)
ErrorSeveralCompaniesWithEmailContactUs=Several companies with this email has been found so we can't validate automaticaly your registration. Please contact us at %s for a manual validation
ErrorSeveralCompaniesWithNameContactUs=Several companies with this name has been found so we can't validate automaticaly your registration. Please contact us at %s for a manual validation
NoPublicActionsAllowedForThisEvent=No public actions are open to public for this event
>>>>>>> 9eb66548
<|MERGE_RESOLUTION|>--- conflicted
+++ resolved
@@ -31,15 +31,9 @@
 #
 # Admin page
 #
-<<<<<<< HEAD
-NewRegistration=Registration
-EventOrganizationSetup=Configuration de l’organisation de l’événement
-EventOrganization=Event organization
-=======
 NewRegistration=Inscription
 EventOrganizationSetup=Configuration de l’organisation de l’événement
 EventOrganization=Organisation d'événements
->>>>>>> 9eb66548
 Settings=Paramètres
 EventOrganizationSetupPage = Page de configuration de l’organisation de l’événement
 EVENTORGANIZATION_TASK_LABEL = Libellé des tâches à créer automatiquement lors de la validation du projet
@@ -48,11 +42,7 @@
 EVENTORGANIZATION_CATEG_THIRDPARTY_BOOTH = Catégorie à ajouter à des tiers automatiquement créée lorsque quelqu’un suggère un stand
 EVENTORGANIZATION_TEMPLATE_EMAIL_ASK_CONF = Modèle de courriel à envoyer après avoir reçu une suggestion de conférence.
 EVENTORGANIZATION_TEMPLATE_EMAIL_ASK_BOOTH = Modèle de courriel à envoyer après avoir reçu une suggestion d'un stand.
-<<<<<<< HEAD
-EVENTORGANIZATION_TEMPLATE_EMAIL_AFT_SUBS_BOOTH = Template of email to send  after a registration to a booth has been paid.
-=======
 EVENTORGANIZATION_TEMPLATE_EMAIL_AFT_SUBS_BOOTH = Modèle d'e-mail à envoyer suite à l'enregistrement du paiement de la participation
->>>>>>> 9eb66548
 EVENTORGANIZATION_TEMPLATE_EMAIL_AFT_SUBS_EVENT = Template of email to send after a registration to an event has been paid.
 EVENTORGANIZATION_TEMPLATE_EMAIL_BULK_SPEAKER = Modèle de courriel pour action de masse aux participants
 EVENTORGANIZATION_TEMPLATE_EMAIL_BULK_ATTENDES = Modèle de courriel pour action de masse aux intervenants
@@ -66,13 +56,8 @@
 ManageOrganizeEvent = Manage the organization of an event
 ConferenceOrBooth = Conférence ou stand
 ConferenceOrBoothTab = Conférence ou stand
-<<<<<<< HEAD
-AmountPaid = Amount paid
-DateOfRegistration = Date of registration
-=======
 AmountPaid = Montant payé
 DateOfRegistration = Date d'inscription
->>>>>>> 9eb66548
 ConferenceOrBoothAttendee = Participant à la conférence ou au stand
 
 #
@@ -82,13 +67,8 @@
 YourOrganizationEventBoothRequestWasReceived = Votre demande de stand a été transmise
 EventOrganizationEmailAskConf = Demande de conférence
 EventOrganizationEmailAskBooth = Demande de stand
-<<<<<<< HEAD
-EventOrganizationEmailBoothPayment = Payment of your booth
-EventOrganizationEmailRegistrationPayment = Registration for an event
-=======
 EventOrganizationEmailBoothPayment = Règlement de votre stand
 EventOrganizationEmailRegistrationPayment = Inscription à un événement
->>>>>>> 9eb66548
 EventOrganizationMassEmailAttendees = Communication aux participants
 EventOrganizationMassEmailSpeakers = Communication aux conférenciers
 
@@ -97,27 +77,16 @@
 #
 AllowUnknownPeopleSuggestConf=Allow people to suggest conferences
 AllowUnknownPeopleSuggestConfHelp=Allow unknown people to suggest a conference they want to do
-<<<<<<< HEAD
-AllowUnknownPeopleSuggestBooth=Allow people to apply for a booth
-AllowUnknownPeopleSuggestBoothHelp=Allow unknown people to apply for a booth
-PriceOfRegistration=Prix de l'inscription
-PriceOfRegistrationHelp=Price to pay to register or participate in the event
-=======
 AllowUnknownPeopleSuggestBooth=Autoriser des personnes à postuler pour un stand
 AllowUnknownPeopleSuggestBoothHelp=Autoriser des personnes inconnues à postuler pour un stand
 PriceOfRegistration=Prix de l'inscription
 PriceOfRegistrationHelp=Montant à payer pour l'enregistrement d'un participant à l'événement
->>>>>>> 9eb66548
 PriceOfBooth=Prix d’inscription pour un stand
 PriceOfBoothHelp=Prix d’inscription pour un stand
 EventOrganizationICSLink=Lien ICS des événements
 ConferenceOrBoothInformation=Renseignements sur la conférence ou le stand
 Attendees=Participants
-<<<<<<< HEAD
-ListOfAttendeesOfEvent=List of attendees of the event project
-=======
 ListOfAttendeesOfEvent=Liste des participant à l'événement
->>>>>>> 9eb66548
 DownloadICSLink = Télécharger le lien ICS
 EVENTORGANIZATION_SECUREKEY = Clé sécurisée pour le lien d’inscription public à une conférence
 SERVICE_BOOTH_LOCATION = Service utilisé pour la ligne de facture concernant l'emplacement d'un stand
@@ -139,11 +108,7 @@
 SuggestOrVoteForConfOrBooth = Page de suggestion ou de vote
 EvntOrgRegistrationHelpMessage = Here, you can vote for a conference or suggest a new one for the event. You can also apply to have a booth during the event.
 EvntOrgRegistrationConfHelpMessage = Here, you can suggest a new conference to animate during the event.
-<<<<<<< HEAD
-EvntOrgRegistrationBoothHelpMessage = Here, you can apply to have a booth during the event.
-=======
 EvntOrgRegistrationBoothHelpMessage = Ici, postulez pour tenir un stand pendant l'événement
->>>>>>> 9eb66548
 ListOfSuggestedConferences = Liste des conférences suggérées
 ListOfSuggestedBooths = Liste des stands suggérés
 ListOfConferencesOrBooths=List of conferences or booths of event project
@@ -160,22 +125,6 @@
 EventType = Type événement
 LabelOfBooth=Libellé du stand
 LabelOfconference=Libellé de la conférence
-<<<<<<< HEAD
-ConferenceIsNotConfirmed=Registration not available, conference is not confirmed yet
-DateMustBeBeforeThan=%s doit être avant %s
-DateMustBeAfterThan=%s doit être après %s
-
-NewSubscription=Registration
-OrganizationEventConfRequestWasReceived=Your suggestion for a conference has been received
-OrganizationEventBoothRequestWasReceived=Your request for a booth has been received
-OrganizationEventPaymentOfBoothWasReceived=Your payment for your booth has been recorded
-OrganizationEventPaymentOfRegistrationWasReceived=Your payment for your event registration has been recorded
-OrganizationEventBulkMailToAttendees=This is a remind about your participation in the event as an attendee
-OrganizationEventBulkMailToSpeakers=This is a reminder on your participation in the event as a speaker
-OrganizationEventLinkToThirdParty=Link to third party (customer, supplier or partner)
-
-NewSuggestionOfBooth=Application for a booth
-=======
 ConferenceIsNotConfirmed=L'inscription n'est pas autorisée, l'événement n'est pas confirmé
 DateMustBeBeforeThan=%s doit être avant %s
 DateMustBeAfterThan=%s doit être après %s
@@ -190,7 +139,6 @@
 OrganizationEventLinkToThirdParty=Lier à un tiers (client, fournisseur ou partenaire)
 
 NewSuggestionOfBooth=Proposition de stand
->>>>>>> 9eb66548
 NewSuggestionOfConference=Application for a conference
 
 #
@@ -204,19 +152,6 @@
 AlreadyVoted = Vous avez déjà voté pour cet événement.
 VoteError = Une erreur s'est produite lors du vote, veuillez réessayer.
 
-<<<<<<< HEAD
-SubscriptionOk = Your registration has been validated
-ConfAttendeeSubscriptionConfirmation = Confirmation of your subscription to an event
-Attendee = Participant
-PaymentConferenceAttendee = Paiement de participation à la conférence
-PaymentBoothLocation = Paiement de l'emplacement du stand
-DeleteConferenceOrBoothAttendee=Remove attendee
-RegistrationAndPaymentWereAlreadyRecorder=A registration and a payment were already recorded for the email <b>%s</b>
-EmailAttendee=Attendee email
-EmailCompanyForInvoice=Company email (for invoice, if different of attendee email)
-ErrorSeveralCompaniesWithEmailContactUs=Several companies with this email has been found so we can't validate automaticaly your registration. Please contact us at %s for a manual validation
-ErrorSeveralCompaniesWithNameContactUs=Several companies with this name has been found so we can't validate automaticaly your registration. Please contact us at %s for a manual validation
-=======
 SubscriptionOk = Votre inscription a été validée
 ConfAttendeeSubscriptionConfirmation = Confirmation de votre inscription à un événement
 Attendee = Participant
@@ -228,5 +163,4 @@
 EmailCompanyForInvoice=E-mail de la société pour la facturation (si différent du participant)
 ErrorSeveralCompaniesWithEmailContactUs=Several companies with this email has been found so we can't validate automaticaly your registration. Please contact us at %s for a manual validation
 ErrorSeveralCompaniesWithNameContactUs=Several companies with this name has been found so we can't validate automaticaly your registration. Please contact us at %s for a manual validation
-NoPublicActionsAllowedForThisEvent=No public actions are open to public for this event
->>>>>>> 9eb66548
+NoPublicActionsAllowedForThisEvent=No public actions are open to public for this event