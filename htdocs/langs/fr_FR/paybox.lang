# Dolibarr language file - Source file is en_US - paybox
PayBoxSetup=Configuration module PayBox
PayBoxDesc=Ce module permet d'offrir une page de paiement via le prestataire <a href="https://www.paybox.com" target="_blank" rel="noopener noreferrer external">Paybox</a> pour réaliser un paiement quelconque ou un paiement par rapport à un objet Dolibarr (facture, commande…)
<<<<<<< HEAD
FollowingUrlAreAvailableToMakePayments=Les URL suivantes sont disponibles pour permettre à un client de faire un paiement
PaymentForm=Formulaire de paiement
WelcomeOnPaymentPage=Bienvenue sur notre service de paiement en ligne
ThisScreenAllowsYouToPay=Cet écran vous permet de réaliser votre paiement en ligne à destination de %s.
ThisIsInformationOnPayment=Voici les informations sur le paiement à réaliser
ToComplete=À compléter
YourEMail=Email de confirmation du paiement
Creditor=Bénéficiaire
PaymentCode=Code de paiement
=======
>>>>>>> cc80841a
PayBoxDoPayment=Payer avec PayBox
YouWillBeRedirectedOnPayBox=Vous serez redirigé vers la page sécurisée Paybox de saisie de votre carte bancaire
SetupPayBoxToHavePaymentCreatedAutomatically=Configurez votre URL PayBox à <b>%s</b> pour avoir le paiement créé automatiquement si validé par Paybox.
YourPaymentHasBeenRecorded=Cette page confirme que votre paiement a bien été enregistré. Merci.
YourPaymentHasNotBeenRecorded=Votre paiement n'a PAS été enregistré et la transaction a été annulée. Merci.
PAYBOX_CGI_URL_V2=URL du module CGI Paybox de paiement
<<<<<<< HEAD
CSSUrlForPaymentForm=URL feuille style css pour le formulaire de paiement
=======
>>>>>>> cc80841a
NewPayboxPaymentReceived=Nouveau paiement Paybox reçu
NewPayboxPaymentFailed=Nouveau paiement Paybox tenté mais en échec
PAYBOX_PAYONLINE_SENDEMAIL=Email à prévenir en cas de paiement (succès ou non)
PAYBOX_PBX_SITE=Site
PAYBOX_PBX_RANG=Rang
PAYBOX_PBX_IDENTIFIANT=Identifiant
PAYBOX_HMAC_KEY=Clé HMAC<|MERGE_RESOLUTION|>--- conflicted
+++ resolved
@@ -1,28 +1,12 @@
 # Dolibarr language file - Source file is en_US - paybox
 PayBoxSetup=Configuration module PayBox
 PayBoxDesc=Ce module permet d'offrir une page de paiement via le prestataire <a href="https://www.paybox.com" target="_blank" rel="noopener noreferrer external">Paybox</a> pour réaliser un paiement quelconque ou un paiement par rapport à un objet Dolibarr (facture, commande…)
-<<<<<<< HEAD
-FollowingUrlAreAvailableToMakePayments=Les URL suivantes sont disponibles pour permettre à un client de faire un paiement
-PaymentForm=Formulaire de paiement
-WelcomeOnPaymentPage=Bienvenue sur notre service de paiement en ligne
-ThisScreenAllowsYouToPay=Cet écran vous permet de réaliser votre paiement en ligne à destination de %s.
-ThisIsInformationOnPayment=Voici les informations sur le paiement à réaliser
-ToComplete=À compléter
-YourEMail=Email de confirmation du paiement
-Creditor=Bénéficiaire
-PaymentCode=Code de paiement
-=======
->>>>>>> cc80841a
 PayBoxDoPayment=Payer avec PayBox
 YouWillBeRedirectedOnPayBox=Vous serez redirigé vers la page sécurisée Paybox de saisie de votre carte bancaire
 SetupPayBoxToHavePaymentCreatedAutomatically=Configurez votre URL PayBox à <b>%s</b> pour avoir le paiement créé automatiquement si validé par Paybox.
 YourPaymentHasBeenRecorded=Cette page confirme que votre paiement a bien été enregistré. Merci.
 YourPaymentHasNotBeenRecorded=Votre paiement n'a PAS été enregistré et la transaction a été annulée. Merci.
 PAYBOX_CGI_URL_V2=URL du module CGI Paybox de paiement
-<<<<<<< HEAD
-CSSUrlForPaymentForm=URL feuille style css pour le formulaire de paiement
-=======
->>>>>>> cc80841a
 NewPayboxPaymentReceived=Nouveau paiement Paybox reçu
 NewPayboxPaymentFailed=Nouveau paiement Paybox tenté mais en échec
 PAYBOX_PAYONLINE_SENDEMAIL=Email à prévenir en cas de paiement (succès ou non)
