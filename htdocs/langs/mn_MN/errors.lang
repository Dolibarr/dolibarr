--- conflicted
+++ resolved
@@ -75,15 +75,9 @@
 ErrorCantSaveADoneUserWithZeroPercentage=Can't save an action with "status not started" if field "done by" is also filled.
 ErrorRefAlreadyExists=Ref used for creation already exists.
 ErrorPleaseTypeBankTransactionReportName=Please enter the bank statement name where the entry has to be reported (Format YYYYMM or YYYYMMDD)
-<<<<<<< HEAD
-ErrorRecordHasChildren=Failed to delete record since it has some childs.
-ErrorRecordHasAtLeastOneChildOfType=Object has at least one child of type %s
-ErrorRecordIsUsedCantDelete=Can't delete record. It is already used or included into other object.
-=======
 ErrorRecordHasChildren=Failed to delete record since it has some child records.
 ErrorRecordHasAtLeastOneChildOfType=Object has at least one child of type %s
 ErrorRecordIsUsedCantDelete=Can't delete record. It is already used or included into another object.
->>>>>>> d9b8a8c8
 ErrorModuleRequireJavascript=Javascript must not be disabled to have this feature working. To enable/disable Javascript, go to menu Home->Setup->Display.
 ErrorPasswordsMustMatch=Both typed passwords must match each other
 ErrorContactEMail=A technical error occured. Please, contact administrator to following email <b>%s</b> and provide the error code <b>%s</b> in your message, or add a screen copy of this page.
@@ -95,10 +89,7 @@
 ErrorSpecialCharNotAllowedForField=Special characters are not allowed for field "%s"
 ErrorNumRefModel=A reference exists into database (%s) and is not compatible with this numbering rule. Remove record or renamed reference to activate this module.
 ErrorQtyTooLowForThisSupplier=Quantity too low for this vendor or no price defined on this product for this supplier
-<<<<<<< HEAD
-=======
 ErrorOrdersNotCreatedQtyTooLow=Some orders haven't been created beacuse of too low quantity
->>>>>>> d9b8a8c8
 ErrorModuleSetupNotComplete=Setup of module looks to be uncomplete. Go on Home - Setup - Modules to complete.
 ErrorBadMask=Error on mask
 ErrorBadMaskFailedToLocatePosOfSequence=Error, mask without sequence number
@@ -220,12 +211,8 @@
 ErrorProductBarCodeAlreadyExists=The product barcode %s already exists on another product reference.
 ErrorNoteAlsoThatSubProductCantBeFollowedByLot=Note also that using virtual product to have auto increase/decrease of subproducts is not possible when at least one subproduct (or subproduct of subproducts) needs a serial/lot number.
 ErrorDescRequiredForFreeProductLines=Description is mandatory for lines with free product
-<<<<<<< HEAD
-
-=======
 ErrorAPageWithThisNameOrAliasAlreadyExists=The page/container <strong>%s</strong> has the same name or alternative alias that the one your try to use
 ErrorDuringChartLoad=Error when loading chart of account. If few accounts were not loaded, you can still enter them manually.
->>>>>>> d9b8a8c8
 # Warnings
 WarningPasswordSetWithNoAccount=A password was set for this member. However, no user account was created. So this password is stored but can't be used to login to Dolibarr. It may be used by an external module/interface but if you don't need to define any login nor password for a member, you can disable option "Manage a login for each member" from Member module setup. If you need to manage a login but don't need any password, you can keep this field empty to avoid this warning. Note: Email can also be used as a login if the member is linked to a user.
 WarningMandatorySetupNotComplete=Mandatory setup parameters are not yet defined
@@ -246,9 +233,5 @@
 WarningSomeLinesWithNullHourlyRate=Some times were recorded by some users while their hourly rate was not defined. A value of 0 %s per hour was used but this may result in wrong valuation of time spent.
 WarningYourLoginWasModifiedPleaseLogin=Your login was modified. For security purpose you will have to login with your new login before next action.
 WarningAnEntryAlreadyExistForTransKey=An entry already exists for the translation key for this language
-<<<<<<< HEAD
-WarningNumberOfRecipientIsRestrictedInMassAction=Warning, number of different recipient is limited to <b>%s</b> when using the bulk actions on lists
-=======
 WarningNumberOfRecipientIsRestrictedInMassAction=Warning, number of different recipient is limited to <b>%s</b> when using the mass actions on lists
->>>>>>> d9b8a8c8
 WarningDateOfLineMustBeInExpenseReportRange=Warning, the date of line is not in the range of the expense report