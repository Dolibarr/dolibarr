--- conflicted
+++ resolved
@@ -7,11 +7,7 @@
 FinancialAccount=Account
 BankAccount=Bank account
 BankAccounts=Bank accounts
-<<<<<<< HEAD
-BankAccountsAndGateways=Bank accounts | Gateways
-=======
 BankAccountsAndGateways=Bank | Gateways
->>>>>>> d9b8a8c8
 ShowAccount=Show Account
 AccountRef=Financial account ref
 AccountLabel=Financial account label
@@ -167,10 +163,6 @@
 AddVariousPayment=Add miscellaneous payments
 SEPAMandate=SEPA mandate
 YourSEPAMandate=Your SEPA mandate
-<<<<<<< HEAD
-FindYourSEPAMandate=This is your SEPA mandate to authorize our company to make direct debit order to your bank. Thanks to return it signed (scan of the signed document) or sent it by mail to
-=======
 FindYourSEPAMandate=This is your SEPA mandate to authorize our company to make direct debit order to your bank. Return it signed (scan of the signed document) or send it by mail to
 BankAccountReleveModule=Module Bank statement
-AutoReportLastAccountStatement=Automatic report account stament
->>>>>>> d9b8a8c8
+AutoReportLastAccountStatement=Automatic report account stament