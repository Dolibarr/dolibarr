# Dolibarr language file - Source file is en_US - workflow
WorkflowSetup=Workflow-modul opsætning
WorkflowDesc=Dette modul giver nogle automatiske handlinger. Som standard er arbejdsprocessen åben (du kan gøre ting i den ønskede rækkefølge), men her kan du aktivere nogle automatiske handlinger.
ThereIsNoWorkflowToModify=Der er ingen arbejdsgang ændringer tilgængelige med de aktiverede moduler.
# Autocreate
descWORKFLOW_PROPAL_AUTOCREATE_ORDER=Opret automatisk en salgsordre, når et kommercielt forslag er underskrevet (den nye ordre har samme beløb som forslaget)
descWORKFLOW_PROPAL_AUTOCREATE_INVOICE=Opret automatisk en kundefaktura, når et kommercielt forslag er underskrevet (den nye faktura vil have samme beløb som forslaget)
descWORKFLOW_CONTRACT_AUTOCREATE_INVOICE=Opret automatisk en kundefaktura efter en kontrakt er bekræftet
descWORKFLOW_ORDER_AUTOCREATE_INVOICE=Opret automatisk en kundefaktura, når en salgsordre er lukket (den nye faktura har samme beløb som ordren)
descWORKFLOW_TICKET_CREATE_INTERVENTION=Ved oprettelse af billet skal du automatisk oprette en intervention.
# Autoclassify customer proposal or order
<<<<<<< HEAD
descWORKFLOW_ORDER_CLASSIFY_BILLED_PROPAL=Klassificer linkede kildeforslag som faktureret, når en salgsordre er indstillet til faktureret (og hvis ordrebeløbet er det samme som det samlede beløb for de signerede linkede forslag)
descWORKFLOW_INVOICE_CLASSIFY_BILLED_PROPAL=Klassificer linkede kildeforslag som faktureret, når en kundefaktura er valideret (og hvis fakturabeløbet er det samme som det samlede beløb for de signerede linkede forslag)
descWORKFLOW_INVOICE_AMOUNT_CLASSIFY_BILLED_ORDER=Klassificer tilknyttet kildesalgsordre som faktureret, når en kundefaktura er valideret (og hvis fakturabeløbet er det samme som det samlede beløb for de tilknyttede salgsordrer). Hvis du har 1 faktura valideret for n ordrer, kan dette også indstille alle ordrer til at blive faktureret.
descWORKFLOW_INVOICE_CLASSIFY_BILLED_ORDER=Klassificer linkede kildesalgsordrer som faktureret, når en kundefaktura er indstillet til betalt (og hvis fakturabeløbet er det samme som det samlede beløb for de tilknyttede salgsordrer). Hvis du har 1 fakturasæt faktureret for n ordrer, kan dette også indstille alle ordrer til fakturering.
descWORKFLOW_ORDER_CLASSIFY_SHIPPED_SHIPPING=Klassificer linkede kildesalgsordrer som afsendt, når en forsendelse er valideret (og hvis mængden afsendt af alle forsendelser er den samme som i ordren, der skal opdateres)
descWORKFLOW_ORDER_CLASSIFY_SHIPPED_SHIPPING_CLOSED=Klassificer tilknyttet kildesalgsordre som afsendt, når en forsendelse lukkes (og hvis mængden, der sendes af alle forsendelser, er den samme som i ordren, der skal opdateres)
# Autoclassify purchase proposal
descWORKFLOW_ORDER_CLASSIFY_BILLED_SUPPLIER_PROPOSAL=Klassificer linket kildeleverandørforslag som faktureret, når leverandørfakturaen er valideret (og hvis fakturabeløbet er det samme som det samlede beløb for de linkede forslag)
# Autoclassify purchase order
descWORKFLOW_INVOICE_AMOUNT_CLASSIFY_BILLED_SUPPLIER_ORDER=Klassificer linket kildekøbsordre som faktureret, når leverandørfakturaen er valideret (og hvis fakturabeløbet er det samme som det samlede beløb for de linkede ordrer)
descWORKFLOW_ORDER_CLASSIFY_RECEIVED_RECEPTION=Klassificer linket kildeindkøbsordre som modtaget, når en modtagelse er valideret (og hvis mængden modtaget af alle modtagelser er den samme som i indkøbsordren, der skal opdateres)
descWORKFLOW_ORDER_CLASSIFY_RECEIVED_RECEPTION_CLOSED=Klassificer tilknyttet kildeindkøbsordre som modtaget, når en modtagelse lukkes (og hvis mængden modtaget af alle modtagelser er den samme som i indkøbsordren for at opdatere)
# Autoclassify shipment
descWORKFLOW_SHIPPING_CLASSIFY_CLOSED_INVOICE=Klassificer linket kildeforsendelse som lukket, når en kundefaktura er valideret (og hvis fakturabeløbet er det samme som det samlede beløb for de linkede forsendelser)
descWORKFLOW_SHIPPING_CLASSIFY_BILLED_INVOICE=Klassificer linket kildeforsendelse som faktureret, når en kundefaktura er valideret (og hvis fakturabeløbet er det samme som det samlede beløb for de linkede forsendelser)
# Autoclassify receptions
descWORKFLOW_RECEPTION_CLASSIFY_CLOSED_INVOICE=Klassificer tilknyttede kildemodtagelser som faktureret, når en købsfaktura er valideret (og hvis fakturabeløbet er det samme som det samlede beløb for de tilknyttede modtagelser)
descWORKFLOW_RECEPTION_CLASSIFY_BILLED_INVOICE=Klassificer tilknyttede kildemodtagelser som faktureret, når en købsfaktura er valideret (og hvis fakturabeløbet er det samme som det samlede beløb for de tilknyttede modtagelser)
# Automatically link ticket to contract
descWORKFLOW_TICKET_LINK_CONTRACT=Når du opretter en billet, skal du tilknytte alle tilgængelige kontrakter fra matchende tredjeparter
descWORKFLOW_TICKET_USE_PARENT_COMPANY_CONTRACTS=Når du sammenkæder kontrakter, søg blandt moderselskabers
=======
descWORKFLOW_ORDER_CLASSIFY_BILLED_PROPAL=Når en salgsordre er indstillet til faktureret, skal du klassificere linkede kildeforslag som faktureret (og hvis ordrebeløbet er det samme som det samlede beløb for de signerede linkede forslag)
descWORKFLOW_INVOICE_CLASSIFY_BILLED_PROPAL=Når en kundefaktura er valideret, skal du klassificere linkede kildeforslag som faktureret (og hvis fakturabeløbet er det samme som det samlede beløb for de signerede linkede forslag)
descWORKFLOW_INVOICE_CLASSIFY_BILLED_ORDER=Når en kundefaktura er indstillet til betalt, skal du klassificere linkede kildesalgsordrer som faktureret (og hvis fakturabeløbet er det samme som det samlede beløb for de linkede salgsordrer). Hvis du genererer 1 faktura for n ordrer, kan dette også indstille alle ordrer til at blive faktureret.
descWORKFLOW_INVOICE_AMOUNT_CLASSIFY_BILLED_ORDER=Når en kundefaktura er valideret, skal du klassificere alle de linkede kildesalgsordrer som faktureret (og hvis fakturabeløbet er det samme som det samlede beløb for de linkede kildesalgsordrer). Hvis du genererer 1 fælles faktura for n ordrer, kan dette indstille alle kildeordrer til faktureret.
descWORKFLOW_SUM_INVOICES_AMOUNT_CLASSIFY_BILLED_ORDER=Når en kundefaktura er valideret, skal du klassificere den tilknyttede salgsordre (hvis der kun er én) som faktureret, hvis det samlede beløb for den tilknyttede salgsordre er lig med det samlede beløb for alle fakturaer udstedt fra den. Hvis du genererer n fakturaer for 1 ordre, giver dette mulighed for at indstille ordren til fakturering, så snart alle fakturaer er valideret.
descWORKFLOW_ORDER_CLASSIFY_SHIPPED_SHIPPING=Når en forsendelse er valideret, skal du klassificere linkede kildesalgsordrer som afsendt (og hvis mængden afsendt af alle forsendelser er den samme som i ordren, der skal opdateres)
descWORKFLOW_ORDER_CLASSIFY_SHIPPED_SHIPPING_CLOSED=Når en forsendelse er lukket, skal du klassificere knyttet kildesalgsordre som afsendt (og hvis mængden afsendt af alle forsendelser er den samme som i ordren, der skal opdateres)
# Autoclassify purchase proposal
descWORKFLOW_ORDER_CLASSIFY_BILLED_SUPPLIER_PROPOSAL=Når en leverandørfaktura er valideret, skal du klassificere linket kildeleverandørforslag som faktureret (og hvis fakturabeløbet er det samme som det samlede beløb for de linkede forslag)
# Autoclassify purchase order
descWORKFLOW_INVOICE_AMOUNT_CLASSIFY_BILLED_SUPPLIER_ORDER=Når en leverandørfaktura er valideret, skal du klassificere linket kildeindkøbsordre som faktureret (og hvis fakturabeløbet er det samme som det samlede beløb for de linkede ordrer)
descWORKFLOW_ORDER_CLASSIFY_RECEIVED_RECEPTION=Når en modtagelse er valideret, skal du klassificere knyttet kildeindkøbsordre som modtaget (og hvis mængden modtaget af alle modtagelser er den samme som i indkøbsordren for at opdatere)
descWORKFLOW_ORDER_CLASSIFY_RECEIVED_RECEPTION_CLOSED=Når en modtagelse er lukket, skal du klassificere linkede kildeindkøbsordrer som modtaget (og hvis mængden modtaget af alle modtagelser udstedt fra indkøbsordren er den samme som i indkøbsordren, der skal opdateres)
# Autoclassify shipment
descWORKFLOW_SHIPPING_CLASSIFY_CLOSED_INVOICE=Når en kundefaktura er valideret, skal du klassificere den linkede kildeforsendelse som lukket (og hvis fakturabeløbet er det samme som det samlede beløb for de linkede forsendelser)
descWORKFLOW_SHIPPING_CLASSIFY_BILLED_INVOICE=Når en kundefaktura er valideret, skal du klassificere den linkede kildeforsendelse som faktureret (og hvis fakturabeløbet er det samme som det samlede beløb for de linkede forsendelser)
# Autoclassify receptions
descWORKFLOW_RECEPTION_CLASSIFY_CLOSED_INVOICE=Når en købsfaktura er valideret, klassificeres linkede kildemodtagelser som lukkede (og hvis fakturabeløbet er det samme som det samlede beløb for de tilknyttede modtagelser)
descWORKFLOW_RECEPTION_CLASSIFY_BILLED_INVOICE=Når en købsfaktura er valideret, skal du klassificere tilknyttede kildemodtagelser som faktureret (og hvis fakturabeløbet er det samme som det samlede beløb for de tilknyttede modtagelser)
# Automatically link ticket to contract
descWORKFLOW_TICKET_LINK_CONTRACT=Når en billet er oprettet, skal du forbinde den med tilgængelige kontrakter, der matcher den samme tredjepart som billetten
descWORKFLOW_TICKET_USE_PARENT_COMPANY_CONTRACTS=Når du automatisk forbinder en billet med kontrakter, søg kontrakter blandt moderselskabernes
>>>>>>> cc80841a
# Autoclose intervention
descWORKFLOW_TICKET_CLOSE_INTERVENTION=Luk alle indgreb, der er knyttet til billetten, når en billet er lukket
AutomaticCreation=Automatisk oprettelse
AutomaticClassification=Automatisk klassificering
AutomaticClosing=Automatisk lukning
AutomaticLinking=Automatisk forbinde <|MERGE_RESOLUTION|>--- conflicted
+++ resolved
@@ -9,29 +9,6 @@
 descWORKFLOW_ORDER_AUTOCREATE_INVOICE=Opret automatisk en kundefaktura, når en salgsordre er lukket (den nye faktura har samme beløb som ordren)
 descWORKFLOW_TICKET_CREATE_INTERVENTION=Ved oprettelse af billet skal du automatisk oprette en intervention.
 # Autoclassify customer proposal or order
-<<<<<<< HEAD
-descWORKFLOW_ORDER_CLASSIFY_BILLED_PROPAL=Klassificer linkede kildeforslag som faktureret, når en salgsordre er indstillet til faktureret (og hvis ordrebeløbet er det samme som det samlede beløb for de signerede linkede forslag)
-descWORKFLOW_INVOICE_CLASSIFY_BILLED_PROPAL=Klassificer linkede kildeforslag som faktureret, når en kundefaktura er valideret (og hvis fakturabeløbet er det samme som det samlede beløb for de signerede linkede forslag)
-descWORKFLOW_INVOICE_AMOUNT_CLASSIFY_BILLED_ORDER=Klassificer tilknyttet kildesalgsordre som faktureret, når en kundefaktura er valideret (og hvis fakturabeløbet er det samme som det samlede beløb for de tilknyttede salgsordrer). Hvis du har 1 faktura valideret for n ordrer, kan dette også indstille alle ordrer til at blive faktureret.
-descWORKFLOW_INVOICE_CLASSIFY_BILLED_ORDER=Klassificer linkede kildesalgsordrer som faktureret, når en kundefaktura er indstillet til betalt (og hvis fakturabeløbet er det samme som det samlede beløb for de tilknyttede salgsordrer). Hvis du har 1 fakturasæt faktureret for n ordrer, kan dette også indstille alle ordrer til fakturering.
-descWORKFLOW_ORDER_CLASSIFY_SHIPPED_SHIPPING=Klassificer linkede kildesalgsordrer som afsendt, når en forsendelse er valideret (og hvis mængden afsendt af alle forsendelser er den samme som i ordren, der skal opdateres)
-descWORKFLOW_ORDER_CLASSIFY_SHIPPED_SHIPPING_CLOSED=Klassificer tilknyttet kildesalgsordre som afsendt, når en forsendelse lukkes (og hvis mængden, der sendes af alle forsendelser, er den samme som i ordren, der skal opdateres)
-# Autoclassify purchase proposal
-descWORKFLOW_ORDER_CLASSIFY_BILLED_SUPPLIER_PROPOSAL=Klassificer linket kildeleverandørforslag som faktureret, når leverandørfakturaen er valideret (og hvis fakturabeløbet er det samme som det samlede beløb for de linkede forslag)
-# Autoclassify purchase order
-descWORKFLOW_INVOICE_AMOUNT_CLASSIFY_BILLED_SUPPLIER_ORDER=Klassificer linket kildekøbsordre som faktureret, når leverandørfakturaen er valideret (og hvis fakturabeløbet er det samme som det samlede beløb for de linkede ordrer)
-descWORKFLOW_ORDER_CLASSIFY_RECEIVED_RECEPTION=Klassificer linket kildeindkøbsordre som modtaget, når en modtagelse er valideret (og hvis mængden modtaget af alle modtagelser er den samme som i indkøbsordren, der skal opdateres)
-descWORKFLOW_ORDER_CLASSIFY_RECEIVED_RECEPTION_CLOSED=Klassificer tilknyttet kildeindkøbsordre som modtaget, når en modtagelse lukkes (og hvis mængden modtaget af alle modtagelser er den samme som i indkøbsordren for at opdatere)
-# Autoclassify shipment
-descWORKFLOW_SHIPPING_CLASSIFY_CLOSED_INVOICE=Klassificer linket kildeforsendelse som lukket, når en kundefaktura er valideret (og hvis fakturabeløbet er det samme som det samlede beløb for de linkede forsendelser)
-descWORKFLOW_SHIPPING_CLASSIFY_BILLED_INVOICE=Klassificer linket kildeforsendelse som faktureret, når en kundefaktura er valideret (og hvis fakturabeløbet er det samme som det samlede beløb for de linkede forsendelser)
-# Autoclassify receptions
-descWORKFLOW_RECEPTION_CLASSIFY_CLOSED_INVOICE=Klassificer tilknyttede kildemodtagelser som faktureret, når en købsfaktura er valideret (og hvis fakturabeløbet er det samme som det samlede beløb for de tilknyttede modtagelser)
-descWORKFLOW_RECEPTION_CLASSIFY_BILLED_INVOICE=Klassificer tilknyttede kildemodtagelser som faktureret, når en købsfaktura er valideret (og hvis fakturabeløbet er det samme som det samlede beløb for de tilknyttede modtagelser)
-# Automatically link ticket to contract
-descWORKFLOW_TICKET_LINK_CONTRACT=Når du opretter en billet, skal du tilknytte alle tilgængelige kontrakter fra matchende tredjeparter
-descWORKFLOW_TICKET_USE_PARENT_COMPANY_CONTRACTS=Når du sammenkæder kontrakter, søg blandt moderselskabers
-=======
 descWORKFLOW_ORDER_CLASSIFY_BILLED_PROPAL=Når en salgsordre er indstillet til faktureret, skal du klassificere linkede kildeforslag som faktureret (og hvis ordrebeløbet er det samme som det samlede beløb for de signerede linkede forslag)
 descWORKFLOW_INVOICE_CLASSIFY_BILLED_PROPAL=Når en kundefaktura er valideret, skal du klassificere linkede kildeforslag som faktureret (og hvis fakturabeløbet er det samme som det samlede beløb for de signerede linkede forslag)
 descWORKFLOW_INVOICE_CLASSIFY_BILLED_ORDER=Når en kundefaktura er indstillet til betalt, skal du klassificere linkede kildesalgsordrer som faktureret (og hvis fakturabeløbet er det samme som det samlede beløb for de linkede salgsordrer). Hvis du genererer 1 faktura for n ordrer, kan dette også indstille alle ordrer til at blive faktureret.
@@ -54,7 +31,6 @@
 # Automatically link ticket to contract
 descWORKFLOW_TICKET_LINK_CONTRACT=Når en billet er oprettet, skal du forbinde den med tilgængelige kontrakter, der matcher den samme tredjepart som billetten
 descWORKFLOW_TICKET_USE_PARENT_COMPANY_CONTRACTS=Når du automatisk forbinder en billet med kontrakter, søg kontrakter blandt moderselskabernes
->>>>>>> cc80841a
 # Autoclose intervention
 descWORKFLOW_TICKET_CLOSE_INTERVENTION=Luk alle indgreb, der er knyttet til billetten, når en billet er lukket
 AutomaticCreation=Automatisk oprettelse
