--- conflicted
+++ resolved
@@ -33,11 +33,7 @@
 DATAPOLICY_CONTACT_NIPROSPECT_NICLIENT = Heller kunde/kunde
 DATAPOLICY_CONTACT_FOURNISSEUR = Leverandør
 DATAPOLICY_ADHERENT = Medlem
-<<<<<<< HEAD
-DATAPOLICY_Tooltip_SETUP = Kontakttype - Angiv dine valg for hver type.
-=======
 DATAPOLICY_Tooltip_SETUP=Definer forsinkelsen uden interaktion, hvorefter du ønsker, at posten automatisk skal slettes.
->>>>>>> d7cb4cd8
 SendAgreementText = Du kan sende en GDPR-e-mail til alle dine relevante kontakter (som endnu ikke har modtaget en e-mail, og som du ikke har registreret noget om deres GDPR-aftale for). For at gøre dette skal du bruge følgende knap.
 SendAgreement = Send emails
 AllAgreementSend = Alle e-mails er blevet sendt
