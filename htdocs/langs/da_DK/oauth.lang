--- conflicted
+++ resolved
@@ -2,11 +2,8 @@
 ConfigOAuth=Oauth Configuration
 OAuthServices=OAuth services
 ManualTokenGeneration=Manual token generation
-<<<<<<< HEAD
-=======
 TokenManager=Token manager
 IsTokenGenerated=Is token generated ?
->>>>>>> c39fcce9
 NoAccessToken=No access token saved into local database
 HasAccessToken=A token was generated and saved into local database
 NewTokenStored=Token received and saved
@@ -16,13 +13,9 @@
 DeleteAccess=Click here to delete token
 UseTheFollowingUrlAsRedirectURI=Use the following URL as the Redirect URI when creating your credential on your OAuth provider:
 ListOfSupportedOauthProviders=Enter here credential provided by your OAuth2 provider. Only supported OAuth2 providers are visible here. This setup may be used by other modules that need OAuth2 authentication.
-<<<<<<< HEAD
-TOKEN_ACCESS=
-=======
 OAuthSetupForLogin=Page to generate an OAuth token
 SeePreviousTab=See previous tab
 OAuthIDSecret=OAuth ID and Secret
->>>>>>> c39fcce9
 TOKEN_REFRESH=Token Refresh Present
 TOKEN_EXPIRED=Token expired
 TOKEN_EXPIRE_AT=Token expire at
