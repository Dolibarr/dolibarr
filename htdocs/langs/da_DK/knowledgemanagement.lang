--- conflicted
+++ resolved
@@ -17,25 +17,11 @@
 # Module description 'ModuleKnowledgeManagementDesc'
 ModuleKnowledgeManagementDesc=Administrer en Knowledge Management (KM) eller Help-Desk base
 # Admin page
-<<<<<<< HEAD
-#
-KnowledgeManagementSetup = Opsætning af Videnstyrings systemet
-KnowledgeManagementSetupPage = Opsætningsside for Videnstyrings systemet
-
-
-#
-# About page
-#
-KnowledgeManagementAbout = Om Videnstyrings systemet
-KnowledgeManagementAboutPage = Videnstyring infoside
-
-=======
 KnowledgeManagementSetup = Opsætning af Videnstyrings systemet
 KnowledgeManagementSetupPage = Opsætningsside for Videnstyrings systemet
 # About page
 KnowledgeManagementAbout = Om Videnstyrings systemet
 KnowledgeManagementAboutPage = Videnstyring infoside
->>>>>>> cc80841a
 KnowledgeManagementArea = Videnshåndtering
 MenuKnowledgeRecord = Videnbase
 MenuKnowledgeRecordShort = Videnbase
@@ -47,12 +33,7 @@
 KnowledgeRecordExtraFields = Ekstra felter til artikel
 GroupOfTicket=Gruppe af billetter
 YouCanLinkArticleToATicketCategory=Du kan linke artiklen til en billetgruppe (så artiklen vil blive fremhævet på alle billetter i denne gruppe)
-<<<<<<< HEAD
-SuggestedForTicketsInGroup=Foreslået til oprettelse af billet
-
-=======
 SuggestedForTicketsInGroup=Foreslået til oprettelse af billetter
->>>>>>> cc80841a
 SetObsolete=Angivet som forældet
 ConfirmCloseKM=Bekræfter du lukningen af denne artikel som forældet?
 ConfirmReopenKM=Vil du gendanne denne artikel til status "Valideret"?
