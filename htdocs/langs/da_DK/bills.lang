--- conflicted
+++ resolved
@@ -24,19 +24,11 @@
 InvoiceProFormaAsk=Proformafaktura
 InvoiceProFormaDesc=<b>Proformafakturaen</b> ligner en ægte faktura, men har ingen regnskabsmæssig værdi.
 InvoiceReplacement=Erstatningsfaktura.
-<<<<<<< HEAD
-InvoiceReplacementAsk=Erstatningsfaktura som faktura
-InvoiceReplacementDesc=<b> Erstatningsfaktura </b> bruges til at annullere og erstatte en faktura uden betaling allerede modtaget. <br> <br> Bemærk! Kun fakturaer uden betaling på det kan erstattes. Hvis fakturaen du udskifter endnu ikke er lukket, lukkes den automatisk for at "forladt".
-InvoiceAvoir=Kreditnota
-InvoiceAvoirAsk=Kreditnota til korrektion af faktura
-InvoiceAvoirDesc=<b>Kreditnotaen</b> er en negativ faktura, der benyttes for at løse, at en faktura lyder på et beløb, der adskiller sig fra det beløb, der reelt skal betales (fordi kunden har betalt for meget ved en fejl, eller f.eks. har returneret nogle varer).
-=======
 InvoiceReplacementAsk=Erstatningsfaktura for faktura
 InvoiceReplacementDesc=<b>Erstatningsfaktura</b> bruges til at annullere og erstatte en faktura uden modtaget betaling . <br> <br> Bemærk! Kun fakturaer uden betaling på det kan erstattes. Hvis fakturaen du udskifter endnu ikke er lukket, lukkes den automatisk for at "forladt".
 InvoiceAvoir=Kreditnota
 InvoiceAvoirAsk=Kreditnota til korrektion af faktura
 InvoiceAvoirDesc=<b>Kreditnotaer</b> er en negativ faktura, der bruges til at korrigere det faktum, at en faktura har et beløb, som adskiller sig fra det beløb, der virkelig er betalt (f.eks. kunden betalte for meget ved en fejl eller vil ikke betale hele beløbet siden den returnerede nogle produkter).
->>>>>>> d9b8a8c8
 invoiceAvoirWithLines=Opret kreditnota med linjer fra oprindelsesfakturaen
 invoiceAvoirWithPaymentRestAmount=Opret kreditnota med resterende ubetalte oprindelsesfaktura
 invoiceAvoirLineWithPaymentRestAmount=Kreditnota for resterende ubetalte beløb
@@ -74,13 +66,8 @@
 PaidBack=Tilbagebetalt
 DeletePayment=Slet betaling
 ConfirmDeletePayment=Er du sikker på, at du vil slette denne betaling?
-<<<<<<< HEAD
-ConfirmConvertToReduc=Ønsker du at konvertere denne %s til en absolut rabat? <br> Beløbet vil således blive gemt blandt alle rabatter og kunne bruges som rabat for en nuværende eller en fremtidig faktura for denne kunde.
-ConfirmConvertToReducSupplier=Do you want to convert this %s into an absolute discount ?<br>The amount will so be saved among all discounts and could be used as a discount for a current or a future invoice for this supplier.
-=======
 ConfirmConvertToReduc=Ønsker du at konvertere denne %s til en absolut rabat? <br> Beløbet vil blive gemt blandt alle rabatter og kan fremover bruges som rabat for en nuværende eller en fremtidig faktura for denne kunde.
 ConfirmConvertToReducSupplier=Ønsker du at konvertere denne %s til en absolut rabat? <br> Beløbet vil blive gemt blandt alle rabatter og kan bruges som rabat for en nuværende eller en fremtidig faktura for denne leverandør.
->>>>>>> d9b8a8c8
 SupplierPayments=Leverandørbetalinger
 ReceivedPayments=Modtagne betalinger
 ReceivedCustomersPayments=Modtagne kundebetalinger
@@ -104,13 +91,8 @@
 PaymentAmount=Betalingsbeløb
 ValidatePayment=Godkend betaling
 PaymentHigherThanReminderToPay=Betaling højere end betalingspåmindelse
-<<<<<<< HEAD
-HelpPaymentHigherThanReminderToPay=Bemærk at indbetalingsbeløbet af en eller flere regninger er højere end restbeløbet. <br> Ret beløbet eller godkend og påtænk at oprette en kreditnota lydende på det overskydende beløb.
-HelpPaymentHigherThanReminderToPaySupplier=Attention, the payment amount of one or more bills is higher than the rest to pay. <br> Edit your entry, otherwise confirm and think about creating a credit note of the excess paid for each overpaid invoice.
-=======
 HelpPaymentHigherThanReminderToPay=Vær opmærksom på, at betalingsbeløbet på en eller flere regninger er højere end det udestående beløb, der skal betales. <br> Rediger din post, ellers bekræft og overvej at oprette en kreditnote for det overskydende beløb, der er modtaget for hver overbetalt faktura.
 HelpPaymentHigherThanReminderToPaySupplier=Vær opmærksom på, at betalingsbeløbet på en eller flere regninger er højere end det udestående beløb, der skal betales. <br> Rediger din post, ellers bekræft og overvej at oprette en kreditnota for det overskydende beløb, der betales for hver overbetalt faktura.
->>>>>>> d9b8a8c8
 ClassifyPaid=Klassificer som "Betalt"
 ClassifyPaidPartially=Klassificer som "Delvist betalt"
 ClassifyCanceled=Klassificer som "Tabt"
@@ -127,32 +109,19 @@
 SendRemindByMail=Send påmindelse via e-mail
 DoPayment=Angiv betaling
 DoPaymentBack=Angiv tilbagebetaling
-<<<<<<< HEAD
-ConvertToReduc=Mark as credit available
-ConvertExcessReceivedToReduc=Convert excess received into available credit
-ConvertExcessPaidToReduc=Convert excess paid into available discount
-=======
 ConvertToReduc=Markér som kredit tilgængelig
 ConvertExcessReceivedToReduc=Konverter overskud modtaget til ledig kredit
 ConvertExcessPaidToReduc=Konverter overskud betalt til ledig rabat
->>>>>>> d9b8a8c8
 EnterPaymentReceivedFromCustomer=Angive betaling modtaget fra kunden
 EnterPaymentDueToCustomer=Opret påmindelse til kunde
 DisabledBecauseRemainderToPayIsZero=Deaktiveret, da restbeløbet er nul
 PriceBase=Basispris
 BillStatus=Fakturastatus
 StatusOfGeneratedInvoices=Status for genererede fakturaer
-<<<<<<< HEAD
-BillStatusDraft=Udkast (skal valideres)
-BillStatusPaid=Betalt
-BillStatusPaidBackOrConverted=Credit note refund or marked as credit available
-BillStatusConverted=Paid (ready for consumption in final invoice)
-=======
 BillStatusDraft=Udkast (skal bekræftes)
 BillStatusPaid=Betalt
 BillStatusPaidBackOrConverted=Kreditnota restitution eller markeret som kredit tilgængelig
 BillStatusConverted=Betalt (klar til forbrug i slutfaktura)
->>>>>>> d9b8a8c8
 BillStatusCanceled=Tabt
 BillStatusValidated=Godkendt (skal betales)
 BillStatusStarted=Startet
@@ -162,12 +131,8 @@
 BillStatusClosedPaidPartially=Betalt (delvis)
 BillShortStatusDraft=Udkast
 BillShortStatusPaid=Betalt
-<<<<<<< HEAD
-BillShortStatusPaidBackOrConverted=Tilbagebetal eller konverter
-=======
 BillShortStatusPaidBackOrConverted=Refunderet eller konverteret
 Refunded=refunderet
->>>>>>> d9b8a8c8
 BillShortStatusConverted=Betalt
 BillShortStatusCanceled=Tabt
 BillShortStatusValidated=Godkendt
@@ -177,28 +142,16 @@
 BillShortStatusClosedUnpaid=Lukket
 BillShortStatusClosedPaidPartially=Betalt (delvis)
 PaymentStatusToValidShort=Skal godkendes
-<<<<<<< HEAD
-ErrorVATIntraNotConfigured=Momsregistreringsnummer endnu ikke defineret
-ErrorNoPaiementModeConfigured=Ingen standardbetalingsmetode defineret. Gå til opsætning for fakturamodul for at rette dette.
-ErrorCreateBankAccount=Opret en bankkonto, og derefter gå til Setup panel af faktura modul til at definere betalingsformer
-ErrorBillNotFound=Faktura %s findes ikke
-ErrorInvoiceAlreadyReplaced=Fejl, du forsøger at validere en faktura, der skal erstatte faktura %s. Men denne er allerede blevet erstattet af faktura %s.
-=======
 ErrorVATIntraNotConfigured=Momsnummer i Fællesskabet endnu ikke defineret
 ErrorNoPaiementModeConfigured=Ingen standardbetalingsmetode defineret. Gå til opsætning for fakturamodul for at rette dette.
 ErrorCreateBankAccount=Opret en bankkonto, og gå derefter til Opsætningspanel i Faktura-modul for at definere betalingsformer
 ErrorBillNotFound=Faktura %s findes ikke
 ErrorInvoiceAlreadyReplaced=Fejl, du forsøgte at bekræfte en faktura for at erstatte faktura %s. Men denne er allerede erstattet af faktura %s.
->>>>>>> d9b8a8c8
 ErrorDiscountAlreadyUsed=Fejl, rabat allerede brugt
 ErrorInvoiceAvoirMustBeNegative=Fejl, korrekt faktura skal have et negativt beløb
 ErrorInvoiceOfThisTypeMustBePositive=Fejl, denne type faktura skal have et positivt beløb
 ErrorCantCancelIfReplacementInvoiceNotValidated=Fejl, kan ikke annullere en faktura, som er blevet erstattet af en anden faktura, der stadig har status som udkast
-<<<<<<< HEAD
-ErrorThisPartOrAnotherIsAlreadyUsedSoDiscountSerieCantBeRemoved=Denne del eller en anden er allerede brugt, så rabat serien kan ikke fjernes.
-=======
 ErrorThisPartOrAnotherIsAlreadyUsedSoDiscountSerieCantBeRemoved=Denne del eller en anden er allerede brugt, så rabatserier kan ikke fjernes.
->>>>>>> d9b8a8c8
 BillFrom=Fra
 BillTo=Til
 ActionsOnBill=Handlinger for faktura
@@ -227,19 +180,11 @@
 ConfirmCancelBill=Er du sikker på, at du vil annullere fakturaen <b> %s </b>?
 ConfirmCancelBillQuestion=Hvorfor vil du klassificere denne faktura 'forladt'?
 ConfirmClassifyPaidPartially=Er du sikker på, at du vil ændre fakturaen <b> %s </b> til betalte status?
-<<<<<<< HEAD
-ConfirmClassifyPaidPartiallyQuestion=Denne faktura er ikke blevet betalt helt. Hvad er årsager til at du lukker denne faktura?
-ConfirmClassifyPaidPartiallyReasonAvoir=Resterende ubetalte <b> (%s %s) </b> er en rabat tildelt, fordi betaling blev foretaget før sigt. Jeg regulerer momsen med en kreditnota.
-ConfirmClassifyPaidPartiallyReasonDiscount=Resterende ubetalte <b> (%s %s) </b> er en rabat tildelt, fordi betaling blev foretaget før sigt.
-ConfirmClassifyPaidPartiallyReasonDiscountNoVat=Resterende ubetalte <b> (%s %s) </b> er en rabat tildelt, fordi betaling blev foretaget før sigt. Jeg accepterer at miste momsen på denne rabat.
-ConfirmClassifyPaidPartiallyReasonDiscountVat=Resterende ubetalte <b> (%s %s) </b> er en rabat tildelt, fordi betaling blev foretaget før sigt. Jeg inddriver momsen på denne rabat uden en kreditnota.
-=======
 ConfirmClassifyPaidPartiallyQuestion=Denne faktura er ikke blevet betalt helt. Hvad er årsagen til at lukke denne faktura?
 ConfirmClassifyPaidPartiallyReasonAvoir=Resterende ubetalte <b>(%s %s)</b> er en rabat tildelt, fordi betaling blev foretaget i fortid. Jeg regulerer momsen med en kreditnota.
 ConfirmClassifyPaidPartiallyReasonDiscount=Resterende ubetalte <b> (%s %s) </b> er en rabat tildelt, fordi betaling blev foretaget før sigt.
 ConfirmClassifyPaidPartiallyReasonDiscountNoVat=Resterende ubetalte <b> (%s %s) </b> er en rabat tildelt, fordi betaling blev foretaget før sigt. Jeg accepterer at miste momsen på denne rabat.
 ConfirmClassifyPaidPartiallyReasonDiscountVat=Resterende ubetalte <b>(%s %s)</b> er en rabat tildelt, fordi betaling blev foretaget i fortid. Jeg inddriver momsen på denne rabat uden en kreditnota.
->>>>>>> d9b8a8c8
 ConfirmClassifyPaidPartiallyReasonBadCustomer=Dårlig kunde
 ConfirmClassifyPaidPartiallyReasonProductReturned=Varer delvist returneret
 ConfirmClassifyPaidPartiallyReasonOther=Beløb opgives for andre grunde
@@ -248,19 +193,6 @@
 ConfirmClassifyPaidPartiallyReasonAvoirDesc=Brug dette valg, hvis alle andre ikke passer
 ConfirmClassifyPaidPartiallyReasonBadCustomerDesc=En <b>dårlig kunde</b> er en kunde, der nægter at betale sin gæld.
 ConfirmClassifyPaidPartiallyReasonProductReturnedDesc=Dette valg bruges, når betalingen ikke er færdig, fordi nogle af varerne blev returneret
-<<<<<<< HEAD
-ConfirmClassifyPaidPartiallyReasonOtherDesc=Brug dette valg, hvis alle andre ikke passer, for eksempel i følgende situation: <br> - betaling ikke fuldført, fordi nogle varer blev sendt tilbage <br> - beløb for højt, fordi en rabat blev glemt <br> I alle tilfælde skal det overskydende beløb korrigeres i regnskabssystemet ved at oprette en kreditnota.
-ConfirmClassifyAbandonReasonOther=Anden
-ConfirmClassifyAbandonReasonOtherDesc=Dette valg vil blive anvendt i alle andre tilfælde. For eksempel fordi du har planer om at oprette en erstatning faktura.
-ConfirmCustomerPayment=Bekræfter du denne betalings for <b> %s </b> %s?
-ConfirmSupplierPayment=Bekræfter du denne betalingsindgang for <b> %s </b> %s?
-ConfirmValidatePayment=Er du sikker på, at du vil validere denne betaling? Ingen ændring kan foretages, når betalingen er valideret.
-ValidateBill=Godkend fakturaen
-UnvalidateBill=Fjern godkendelse af faktura
-NumberOfBills=Antal fakturaer
-NumberOfBillsByMonth=Antal fakturaer månedsvis
-AmountOfBills=Mængden af fakturaer
-=======
 ConfirmClassifyPaidPartiallyReasonOtherDesc=Brug dette valg hvis alle andre ikke er egnede, for eksempel i følgende situation: <br> - Betaling ikke fuldført, fordi nogle produkter blev sendt tilbage <br> - Beløb hævdede for vigtigt, fordi en rabat blev glemt <br> I alle tilfælde beløb Overskud skal korrigeres i regnskabssystemet ved at oprette en kreditnota.
 ConfirmClassifyAbandonReasonOther=Anden
 ConfirmClassifyAbandonReasonOtherDesc=Dette valg vil blive anvendt i alle andre tilfælde. For eksempel fordi du har planer om at oprette en erstatning faktura.
@@ -273,7 +205,6 @@
 NumberOfBillsByMonth=Antal fakturaer pr. Måned
 AmountOfBills=Mængden af fakturaer
 AmountOfBillsHT=Fakturabeløb (ekskl. Skat)
->>>>>>> d9b8a8c8
 AmountOfBillsByMonthHT=Mængden af ​​fakturaer efter måned (ekskl. moms)
 ShowSocialContribution=Vis skat/afgift
 ShowBill=Vis faktura
@@ -293,11 +224,7 @@
 Rest=Verserende
 AmountExpected=Fordret beløb
 ExcessReceived=Overskud modtaget
-<<<<<<< HEAD
-ExcessPaid=Excess paid
-=======
 ExcessPaid=Overskydende betalt
->>>>>>> d9b8a8c8
 EscompteOffered=Rabat (betaling før sigt)
 EscompteOfferedShort=Discount
 SendBillRef=Indsendelse af faktura %s
@@ -315,11 +242,7 @@
 RelatedCommercialProposals=Relaterede tilbud
 RelatedRecurringCustomerInvoices=Tilknyttede tilbagevendende kundefaktuaer
 MenuToValid=På gyldige
-<<<<<<< HEAD
-DateMaxPayment=Betaling på grund af
-=======
 DateMaxPayment=Betaling forfalder den
->>>>>>> d9b8a8c8
 DateInvoice=Fakturadato
 DatePointOfTax=Momsbetaling
 NoInvoice=Ingen faktura
@@ -339,15 +262,9 @@
 ChangeIntoRepeatableInvoice=Konverter til fakturaskabelon
 CreateRepeatableInvoice=Opret fakturaskabelon
 CreateFromRepeatableInvoice=Opret fra fakturaskabelon
-<<<<<<< HEAD
-CustomersInvoicesAndInvoiceLines=Kundefakturaer og fakturalinjer
-CustomersInvoicesAndPayments=Kundefakturaer og betalinger
-ExportDataset_invoice_1=Liste over kundefakturaer og fakturalinjer
-=======
 CustomersInvoicesAndInvoiceLines=Kundefakturaer og faktura detaljer
 CustomersInvoicesAndPayments=Kundefakturaer og betalinger
 ExportDataset_invoice_1=Kundefakturaer og faktura detaljer
->>>>>>> d9b8a8c8
 ExportDataset_invoice_2=Kundefakturaer og betalinger
 ProformaBill=Proforma Bill:
 Reduction=Reduktion
@@ -367,35 +284,11 @@
 GlobalDiscount=Global rabat
 CreditNote=Kreditnota
 CreditNotes=Kredit noter
-<<<<<<< HEAD
-CreditNotesOrExcessReceived=Credit notes or excess received
-=======
 CreditNotesOrExcessReceived=Kreditnotaer eller overskud modtaget
->>>>>>> d9b8a8c8
 Deposit=Forskudsbetaling
 Deposits=Indbetalinger
 DiscountFromCreditNote=Discount fra kreditnota %s
 DiscountFromDeposit=Indbetalinger på faktura %s
-<<<<<<< HEAD
-DiscountFromExcessReceived=Payments in excess of invoice %s
-DiscountFromExcessPaid=Payments in excess of invoice %s
-AbsoluteDiscountUse=Denne form for kredit kan bruges på faktura før dens validering
-CreditNoteDepositUse=Faktura skal valideres for at bruge denne type kreditter
-NewGlobalDiscount=Ny discount
-NewRelativeDiscount=Ny relativ discount
-DiscountType=Discount type
-NoteReason=Bemærk / Grund
-ReasonDiscount=Årsag
-DiscountOfferedBy=Ydet af
-DiscountStillRemaining=Discounts or credits available
-DiscountAlreadyCounted=Discounts or credits already consumed
-CustomerDiscounts=Customer discounts
-SupplierDiscounts=Vendors discounts
-BillAddress=Faktura adresse
-HelpEscompte=Denne rabat er en rabat, der ydes til kunden, fordi dens paiement blev foretaget før sigt.
-HelpAbandonBadCustomer=Dette beløb er blevet opgivet (kunde siges at være en dårlig kunde) og betragtes som en exceptionnal løs.
-HelpAbandonOther=Dette beløb er blevet opgivet, da det var en fejl (forkert kunde eller faktura erstattes af en anden for eksempel)
-=======
 DiscountFromExcessReceived=Betalinger ud over faktura %s
 DiscountFromExcessPaid=Betalinger ud over faktura %s
 AbsoluteDiscountUse=Denne form for kredit kan bruges på faktura før dens bekræftelse
@@ -414,7 +307,6 @@
 HelpEscompte=Denne rabat er en rabat til kunden, fordi betaling blev foretaget før forfaldsdatoen.
 HelpAbandonBadCustomer=Dette beløb er blevet opgivet (kunden lader til at være en dårlig kunde) og betragtes som et usædvanligt tab.
 HelpAbandonOther=Dette beløb er blevet opgivet, da det var en fejl (forkert kunde eller faktura erstattet af en anden for eksempel)
->>>>>>> d9b8a8c8
 IdSocialContribution=Vis ID for skat/afgift
 PaymentId=Betaling id
 PaymentRef=Betalings ref.
@@ -431,42 +323,18 @@
 CloneInvoice=Klon faktura
 ConfirmCloneInvoice=Er du sikker på, at du vil klone denne faktura <b> %s </b>?
 DisabledBecauseReplacedInvoice=Aktion handicappede, fordi fakturaen er blevet erstattet
-<<<<<<< HEAD
-DescTaxAndDividendsArea=Dette område præsenterer et resumé af alle betalinger foretaget til særlige udgifter. Kun posten med betaling i det faste år er inkluderet her.
-NbOfPayments=Nb af betalinger
-SplitDiscount=Split rabat i to
-ConfirmSplitDiscount=Er du sikker på, at du vil opdele denne rabat på <b>%s</b> %s i 2 lavere rabatter?
-TypeAmountOfEachNewDiscount=Input beløb for hver af to dele:
-TotalOfTwoDiscountMustEqualsOriginal=Summen af to nye rabatter skal svare til det oprindelige rabatbeløb.
-=======
 DescTaxAndDividendsArea=Dette område præsenterer et resumé af alle betalinger foretaget til særlige udgifter. Kun poster med betaling i det faste år er inkluderet her.
 NbOfPayments=Antal betalinger
 SplitDiscount=Split rabat i to
 ConfirmSplitDiscount=Er du sikker på, at du vil opdele denne rabat på <b> %s </b> %s i 2 mindre rabatter?
 TypeAmountOfEachNewDiscount=Indgangsbeløb for hver af to dele:
 TotalOfTwoDiscountMustEqualsOriginal=Samlet to nye rabatter skal svare til det oprindelige rabatbeløb.
->>>>>>> d9b8a8c8
 ConfirmRemoveDiscount=Er du sikker på at du vil fjerne denne rabat?
 RelatedBill=Relaterede faktura
 RelatedBills=Relaterede fakturaer
 RelatedCustomerInvoices=Tilknyttede kundefakturaer
 RelatedSupplierInvoices=Relaterede leverandørfakturaer
 LatestRelatedBill=Seneste relaterede faktura
-<<<<<<< HEAD
-WarningBillExist=Advarsel, der findes en eller flere fakturaer
-MergingPDFTool=Sammenlægning af PDF-værktøj
-AmountPaymentDistributedOnInvoice=Betalingsbeløb fordelt på faktura
-PaymentOnDifferentThirdBills=Tillad betalinger på forskellige tredjeparts regninger, men samme moderselskab
-PaymentNote=Betalingsnota
-ListOfPreviousSituationInvoices=Liste over tidligere status fakturaer
-ListOfNextSituationInvoices=Liste over næste status fakturaer
-ListOfSituationInvoices=List of situation invoices
-CurrentSituationTotal=Total current situation
-DisabledBecauseNotEnouthCreditNote=To remove a situation invoice from cycle, this invoice's credit note total must cover this invoice total
-RemoveSituationFromCycle=Remove this invoice from cycle
-ConfirmRemoveSituationFromCycle=Remove this invoice %s from cycle ?
-ConfirmOuting=Confirm outing
-=======
 WarningBillExist=Advarsel, der findes allerede en eller flere fakturaer
 MergingPDFTool=Sammenlægning af PDF-værktøj
 AmountPaymentDistributedOnInvoice=Betalingsbeløb fordelt på faktura
@@ -480,7 +348,6 @@
 RemoveSituationFromCycle=Fjern denne faktura fra cyklus
 ConfirmRemoveSituationFromCycle=Fjern denne faktura %s fra cyklus?
 ConfirmOuting=Bekræft udflugt
->>>>>>> d9b8a8c8
 FrequencyPer_d=Hver %s dage
 FrequencyPer_m=Hver %s måneder
 FrequencyPer_y=Hver %s år
@@ -490,17 +357,10 @@
 NextDateToExecutionShort=Dato næste gener.
 DateLastGeneration=Dato for seneste generation
 DateLastGenerationShort=Dato seneste gener.
-<<<<<<< HEAD
-MaxPeriodNumber=Max number of invoice generation
-NbOfGenerationDone=Number of invoice generation already done
-NbOfGenerationDoneShort=Number of generation done
-MaxGenerationReached=Maximum number of generations reached
-=======
 MaxPeriodNumber=Maks antal fakturagenerering
 NbOfGenerationDone=Antal fakturagenerering allerede udført
 NbOfGenerationDoneShort=Antal genererede færdigheder
 MaxGenerationReached=Maksimalt antal generationer nået
->>>>>>> d9b8a8c8
 InvoiceAutoValidate=Validér fakturaer automatisk
 GeneratedFromRecurringInvoice=Genereret fra skabelon tilbagevendende faktura %s
 DateIsNotEnough=Dato er endnu ikke nået
@@ -536,11 +396,7 @@
 PaymentCondition14DENDMONTH=Inden for 14 dage efter slutningen af ​​måneden
 FixAmount=Ret beløb
 VarAmount=Variabel mængde (%% tot.)
-<<<<<<< HEAD
-VarAmountOneLine=Variable amount (%% tot.) - 1 line with label '%s'
-=======
 VarAmountOneLine=Variabel mængde (%% tot.) - 1 linje med etiket '%s'
->>>>>>> d9b8a8c8
 # PaymentType
 PaymentTypeVIR=Bankoverførsel
 PaymentTypeShortVIR=Bankoverførsel
@@ -554,32 +410,19 @@
 PaymentTypeShortCHQ=Check
 PaymentTypeTIP=TIP (Dokumenter mod betaling)
 PaymentTypeShortTIP=TIP Betaling
-<<<<<<< HEAD
-PaymentTypeVAD=Online betaling
-PaymentTypeShortVAD=Online betaling
-=======
 PaymentTypeVAD=Netbetailng
 PaymentTypeShortVAD=Netbetailng
->>>>>>> d9b8a8c8
 PaymentTypeTRA=Bankudkast
 PaymentTypeShortTRA=Udkast til
 PaymentTypeFAC=Faktor
 PaymentTypeShortFAC=Faktor
 BankDetails=Bankoplysninger
 BankCode=Bankkode
-<<<<<<< HEAD
-DeskCode=Skrivebord kode
-BankAccountNumber=Kontonummer
-BankAccountNumberKey=Nøgle
-Residence="Direkte debit"
-IBANNumber=IBAN-nummer
-=======
 DeskCode=Kontorkode
 BankAccountNumber=Kontonummer
 BankAccountNumberKey=Tjek cifre
 Residence="Direkte debit"
 IBANNumber=Komplet IBAN kontonummer
->>>>>>> d9b8a8c8
 IBAN=IBAN
 BIC=BIC / SWIFT
 BICNumber=BIC / SWIFT-nummer
@@ -622,57 +465,33 @@
 DepositId=Id depositum
 NbCheque=Antal checks
 CreditNoteConvertedIntoDiscount=Dette %s er blevet konverteret til %s
-<<<<<<< HEAD
-UsBillingContactAsIncoiveRecipientIfExist=Brug kundens kontakt-adresse fra faktura i stedet for tredjepartsadresse som modtager for fakturaer
-=======
 UsBillingContactAsIncoiveRecipientIfExist=Use contact/address with type 'billing contact' instead of third party address as recipient for invoices
->>>>>>> d9b8a8c8
 ShowUnpaidAll=Vis alle ubetalte fakturaer
 ShowUnpaidLateOnly=Vis sent unpaid faktura kun
 PaymentInvoiceRef=Betaling faktura %s
 ValidateInvoice=Validér faktura
-<<<<<<< HEAD
-ValidateInvoices=Valider fakturaer
-=======
 ValidateInvoices=Bekræft fakturaer
->>>>>>> d9b8a8c8
 Cash=Kontanter
 Reported=Forsinket
 DisabledBecausePayments=Ikke muligt da der er nogle betalinger
 CantRemovePaymentWithOneInvoicePaid=Kan ikke fjerne betaling, da der er mindst en faktura, der er klassificeret som betalt
 ExpectedToPay=Forventet betaling
-<<<<<<< HEAD
-CantRemoveConciliatedPayment=Kan ikke fjerne udlignet betaling
-PayedByThisPayment=Betalt med denne betaling
-ClosePaidInvoicesAutomatically=Klassificer "Betalt" alle standard-, forskuds- eller udskiftningsfakturaer, der er fuldt ud betalt.
-ClosePaidCreditNotesAutomatically=Klassificer "Betalt" alle kreditnotaer, der er fuldt ud betalt tilbage.
-ClosePaidContributionsAutomatically=Marker alle ydelser af skat/afgift som "Betalt"
-AllCompletelyPayedInvoiceWillBeClosed=Alle fakturaer med et restbeløb på nul, vil automatisk blive lukket med status "Betalt".
-=======
 CantRemoveConciliatedPayment=Kan ikke fjerne afstemt betaling
 PayedByThisPayment=Betalt med denne betaling
 ClosePaidInvoicesAutomatically=Klassificer "Betalt" alle standard-, nedbetalings- eller udskiftningsfakturaer, der betales helt.
 ClosePaidCreditNotesAutomatically=Klassificer "Betalt" alle kreditnotaer, der er fuldt ud betalt tilbage.
 ClosePaidContributionsAutomatically=Klassificer "Betalt" alle sociale eller skattemæssige bidrag fuldt ud betalt.
 AllCompletelyPayedInvoiceWillBeClosed=Alle fakturaer uden restbeløbet vil automatisk lukkes med status "Betalt".
->>>>>>> d9b8a8c8
 ToMakePayment=Betale
 ToMakePaymentBack=Tilbagebetalt
 ListOfYourUnpaidInvoices=Liste over ubetalte fakturaer
 NoteListOfYourUnpaidInvoices=Bemærk: Denne liste indeholder kun fakturaer til tredjeparter, som du er knyttet til som salgsrepræsentant.
 RevenueStamp=Indtægtsstempel
-<<<<<<< HEAD
-YouMustCreateInvoiceFromThird=Denne mulighed er kun tilgængelig, når du opretter faktura fra fanen "kunde" hos tredjepart
-YouMustCreateInvoiceFromSupplierThird=Denne mulighed er kun tilgængelig, når du opretter faktura fra fanen "leverandør" af tredjepart
-YouMustCreateStandardInvoiceFirstDesc=Du skal først oprette en standardfaktura og konvertere den til "skabelon" for at oprette en ny skabelonfaktura
-PDFCrabeDescription=Faktura model Crabe. En fuldstændig faktura model (Support moms option, rabatter, betalinger betingelser, logo, etc. ..)
-=======
 YouMustCreateInvoiceFromThird=Denne indstilling er kun tilgængelig, når du opretter fakturaer fra fanen "kunde" af tredjepart
 YouMustCreateInvoiceFromSupplierThird=Denne mulighed er kun tilgængelig, når du opretter fakturaer fra fanen "leverandør" af tredjepart
 YouMustCreateStandardInvoiceFirstDesc=Du skal først oprette en standardfaktura og konvertere den til "skabelon" for at oprette en ny skabelonfaktura
 PDFCrabeDescription=Faktura model Crabe. En fuldstændig faktura model (Support moms option, rabatter, betalinger betingelser, logo, etc. ..)
 PDFSpongeDescription=Faktura PDF skabelon opsætning. En komplet faktura skabelon
->>>>>>> d9b8a8c8
 PDFCrevetteDescription=Faktura PDF skabelon Crevette. En komplet faktura skabelon for kontoudtog
 TerreNumRefModelDesc1=Retur nummer med format %syymm-nnnn for standard faktura og %syymm-nnnn for kreditnoter hvor du er år, mm er måned og nnnn er en sekvens uden pause og ingen tilbagevenden til 0
 MarsNumRefModelDesc1=Retur nummer med format %syymm-nnnn for standardfakturaer, %syymm-nnnn for udskiftningsfakturaer, %syymm-nnnn til fakturaer med forskud og %syymm-nnnn for kreditnoter hvor du er år, mm er måned og nnnn er en sekvens uden pause og nej vende tilbage til 0
@@ -697,15 +516,6 @@
 SituationDeduction=Kontoudtog udtræk
 ModifyAllLines=Rediger alle linjer
 CreateNextSituationInvoice=Opret næste situation
-<<<<<<< HEAD
-ErrorFindNextSituationInvoice=Error unable to find next situation cycle ref
-ErrorOutingSituationInvoiceOnUpdate=Unable to outing this situation invoice.
-ErrorOutingSituationInvoiceCreditNote=Unable to outing linked credit note.
-NotLastInCycle=Denne faktura er ikke den seneste i cyklus og må ikke ændres.
-DisabledBecauseNotLastInCycle=Den næste situation eksisterer allerede.
-DisabledBecauseFinal=Denne situation er endelig.
-situationInvoiceShortcode_AS=AS
-=======
 ErrorFindNextSituationInvoice=Fejl kunne ikke finde næste situation cyklus ref
 ErrorOutingSituationInvoiceOnUpdate=Kan ikke udlade denne situation faktura.
 ErrorOutingSituationInvoiceCreditNote=Kan ikke udveksle tilknyttet kreditnota.
@@ -713,7 +523,6 @@
 DisabledBecauseNotLastInCycle=Den næste situation eksisterer allerede.
 DisabledBecauseFinal=Denne situation er endelig.
 situationInvoiceShortcode_AS=A/S
->>>>>>> d9b8a8c8
 situationInvoiceShortcode_S=S
 CantBeLessThanMinPercent=Værdien kan ikke være mindre end dets værdi i den foregående situation.
 NoSituations=Ingen åbne situationer
@@ -727,11 +536,7 @@
 updatePriceNextInvoiceErrorUpdateline=Fejl: opdateringspris på faktura linje: %s
 ToCreateARecurringInvoice=For at oprette en tilbagevendende faktura for denne kontrakt skal du først oprette dette udkast faktura og derefter konvertere det til en faktura skabelon og definere hyppigheden for generering af fremtidige fakturaer.
 ToCreateARecurringInvoiceGene=For at generere fremtidige fakturaer regelmæssigt og manuelt, skal du bare gå i menuen <strong> %s - %s - %s </strong>.
-<<<<<<< HEAD
-ToCreateARecurringInvoiceGeneAuto=Hvis du har brug for at generere sådanne fakturaer automatisk, så spørg administratoren om at aktivere og opsætte modulet <strong> %s </strong>. Bemærk at begge metoder (manuel og automatisk) kan bruges sammen med ingen risiko for overlapning.
-=======
 ToCreateARecurringInvoiceGeneAuto=Hvis du skal generere sådanne fakturaer automatisk, skal du bede din administrator om at aktivere og opsætte modulet <strong> %s </ strong>. Bemærk at begge metoder (manuel og automatisk) kan bruges sammen med ingen risiko for overlapning.
->>>>>>> d9b8a8c8
 DeleteRepeatableInvoice=Slet fakturaskabelon
 ConfirmDeleteRepeatableInvoice=Er du sikker på, at du vil slette fakturaenskabelon?
 CreateOneBillByThird=Opret en faktura pr. Tredjepart (ellers en faktura pr. Ordre)
@@ -739,17 +544,9 @@
 StatusOfGeneratedDocuments=Status for dokument generering
 DoNotGenerateDoc=Generer ikke dokument fil
 AutogenerateDoc=Auto generere dokument fil
-<<<<<<< HEAD
-AutoFillDateFrom=Set start date for service line with invoice date
-AutoFillDateFromShort=Set start date
-AutoFillDateTo=Set end date for service line with next invoice date
-AutoFillDateToShort=Set end date
-MaxNumberOfGenerationReached=Max number of gen. reached
-=======
 AutoFillDateFrom=Indstil startdato for servicelinje med fakturadato
 AutoFillDateFromShort=Indstil startdato
 AutoFillDateTo=Indstil slutdato for servicelinje med næste faktura dato
 AutoFillDateToShort=Indstil slutdato
 MaxNumberOfGenerationReached=Maks antal gener. nået
-BILL_DELETEInDolibarr=Faktura slettet
->>>>>>> d9b8a8c8
+BILL_DELETEInDolibarr=Faktura slettet