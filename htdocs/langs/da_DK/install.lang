--- conflicted
+++ resolved
@@ -16,18 +16,7 @@
 PHPMemoryOK=Din PHP max sessionshukommelse er indstillet til <b>%s</b>. Dette burde være nok.
 PHPMemoryTooLow=Din PHP max sessionshukommelse er sat til <b>%s</b> bytes. Dette er for lavt. Ret din <b>php.ini</b> for at indstille <b>memory_limit</b> parameter til mindst <b>%s</b> bytes.
 Recheck=Klik her for en mere detaljeret test
-<<<<<<< HEAD
-ErrorPHPDoesNotSupportSessions=Din PHP-installation understøtter ikke sessioner. Denne funktion er nødvendig for at tillade Dolibarr at arbejde. Tjek din PHP opsætning og tilladelser i sessions biblioteket.
-ErrorPHPDoesNotSupportGD=Din PHP-installation understøtter ikke GD grafiske funktioner. Ingen grafer vil være tilgængelige.
-ErrorPHPDoesNotSupportCurl=Your PHP installation does not support Curl.
-ErrorPHPDoesNotSupportCalendar=Din PHP installation understøtter ikke php kalenderudvidelser.
-ErrorPHPDoesNotSupportUTF8=Din PHP-installation understøtter ikke UTF8-funktioner. Dolibarr kan ikke fungere korrekt. Løs dette inden du installerer Dolibarr.
-ErrorPHPDoesNotSupportIntl=Din PHP installation understøtter ikke Intl funktioner.
-ErrorPHPDoesNotSupportMbstring=Din PHP-installation understøtter ikke mbstring-funktioner.
-ErrorPHPDoesNotSupportxDebug=Din PHP installation understøtter ikke udvidet debug funktioner.
-=======
 ErrorPHPDoesNotSupportSessions=Din PHP-installation understøtter ikke Sessions. Denne funktion er påkrævet for at tillade Dolibarr at arbejde. Tjek din PHP opsætning og tilladelser til sessionsmappen.
->>>>>>> 503d1a04
 ErrorPHPDoesNotSupport=Din PHP-installation understøtter ikke %s funktioner.
 ErrorDirDoesNotExists=Mappen %s eksisterer ikke.
 ErrorGoBackAndCorrectParameters=Gå tilbage og kontroller/ret parametrene.
