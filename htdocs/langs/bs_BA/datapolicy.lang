# Copyright (C) 2018 Nicolas ZABOURI    <info@inovea-conseil.com>
#
# This program is free software: you can redistribute it and/or modify
# it under the terms of the GNU General Public License as published by
# the Free Software Foundation, either version 3 of the License, or
# (at your option) any later version.
# This program is distributed in the hope that it will be useful,
# but WITHOUT ANY WARRANTY; without even the implied warranty of
# MERCHANTABILITY or FITNESS FOR A PARTICULAR PURPOSE.  See the
# GNU General Public License for more details.
# You should have received a copy of the GNU General Public License
# along with this program.  If not, see <https://www.gnu.org/licenses/>.

# Module label 'ModuledatapolicyName'
Module4100Name = Politika privatnosti podataka
# Module description 'ModuledatapolicyDesc'
Module4100Desc = Modul za upravljanje privatnošću podataka (usklađenost s GDPR-om)
# Administration page
datapolicySetup = Podešavanje politike privatnosti podataka modula
Deletion = Brisanje podataka
datapolicySetupPage = Depending on the laws of your countries (Example <a href="http://www.privacy-regulation.eu/en/5.htm" target="_blank" rel="noopener noreferrer external">Article 5</a> of the GDPR), personal data must be kept for a period not exceeding the duration the data is needed for the purpose for which it was collected, except for archival purposes.<br>The deletion will be done automatically after a certain duration without events (the duration which you will have indicated below).
NB_MONTHS = %s mjeseci
ONE_YEAR = 1 godina
NB_YEARS = %s godina
DATAPOLICY_TIERS_CLIENT = Kupac
DATAPOLICY_TIERS_PROSPECT = Mogući klijent
DATAPOLICY_TIERS_PROSPECT_CLIENT = Potencijal/Kupac
DATAPOLICY_TIERS_NIPROSPECT_NICLIENT = Ni potencijalni/ni kupac
DATAPOLICY_TIERS_FOURNISSEUR = Dobavljač
DATAPOLICY_CONTACT_CLIENT = Kupac
DATAPOLICY_CONTACT_PROSPECT = Mogući klijent
DATAPOLICY_CONTACT_PROSPECT_CLIENT = Potencijal/Kupac
DATAPOLICY_CONTACT_NIPROSPECT_NICLIENT = Ni potencijalni/ni kupac
DATAPOLICY_CONTACT_FOURNISSEUR = Dobavljač
DATAPOLICY_ADHERENT = Član
<<<<<<< HEAD
DATAPOLICY_Tooltip_SETUP = Vrsta kontakta - Navedite svoje izbore za svaku vrstu.
=======
DATAPOLICY_Tooltip_SETUP=Define the delay with no interaction after which you want the record to be automatically purged.
>>>>>>> d7cb4cd8
SendAgreementText = Možete poslati GDPR e-poruku svim svojim relevantnim kontaktima (koji još nisu primili e-poštu i za koju niste registrirali ništa o njihovom GDPR ugovoru). Da biste to učinili, koristite sljedeće dugme.
SendAgreement = Šalji e-poštu
AllAgreementSend = Svi emailovi su poslani
TXTLINKDATAPOLICYACCEPT = Tekst za link "sporazum"
TXTLINKDATAPOLICYREFUSE = Text for the link "disagreement"
# Extrafields
DATAPOLICY_BLOCKCHECKBOX = GDPR : Obrada ličnih podataka
DATAPOLICY_consentement = Dobivena saglasnost za obradu ličnih podataka
DATAPOLICY_opposition_traitement = Opposes to the processing of his personal data
DATAPOLICY_opposition_prospection = Opposes to the processing of his personal data for the purposes of prospecting
# Notes added during an anonymization
DATAPOLICY_date = Date of agreement/disagreement GDPR
DATAPOLICY_send = Date agreement email sent
MailSent = E-mail je poslan
NUMBER_MONTH_BEFORE_DELETION = Number of months before deletion<|MERGE_RESOLUTION|>--- conflicted
+++ resolved
@@ -33,11 +33,7 @@
 DATAPOLICY_CONTACT_NIPROSPECT_NICLIENT = Ni potencijalni/ni kupac
 DATAPOLICY_CONTACT_FOURNISSEUR = Dobavljač
 DATAPOLICY_ADHERENT = Član
-<<<<<<< HEAD
-DATAPOLICY_Tooltip_SETUP = Vrsta kontakta - Navedite svoje izbore za svaku vrstu.
-=======
 DATAPOLICY_Tooltip_SETUP=Define the delay with no interaction after which you want the record to be automatically purged.
->>>>>>> d7cb4cd8
 SendAgreementText = Možete poslati GDPR e-poruku svim svojim relevantnim kontaktima (koji još nisu primili e-poštu i za koju niste registrirali ništa o njihovom GDPR ugovoru). Da biste to učinili, koristite sljedeće dugme.
 SendAgreement = Šalji e-poštu
 AllAgreementSend = Svi emailovi su poslani
