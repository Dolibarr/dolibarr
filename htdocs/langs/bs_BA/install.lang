--- conflicted
+++ resolved
@@ -17,16 +17,6 @@
 PHPMemoryTooLow=Your PHP max session memory is set to <b>%s</b> bytes. This is too low. Change your <b>php.ini</b> to set <b>memory_limit</b> parameter to at least <b>%s</b> bytes.
 Recheck=Click here for a more detailed test
 ErrorPHPDoesNotSupportSessions=Your PHP installation does not support sessions. This feature is required to allow Dolibarr to work. Check your PHP setup and permissions of the sessions directory.
-<<<<<<< HEAD
-ErrorPHPDoesNotSupportGD=Your PHP installation does not support GD graphical functions. No graphs will be available.
-ErrorPHPDoesNotSupportCurl=Your PHP installation does not support Curl.
-ErrorPHPDoesNotSupportCalendar=Your PHP installation does not support php calendar extensions.
-ErrorPHPDoesNotSupportUTF8=Your PHP installation does not support UTF8 functions. Dolibarr cannot work correctly. Resolve this before installing Dolibarr.
-ErrorPHPDoesNotSupportIntl=Your PHP installation does not support Intl functions.
-ErrorPHPDoesNotSupportMbstring=Your PHP installation does not support mbstring functions.
-ErrorPHPDoesNotSupportxDebug=Your PHP installation does not support extend debug functions.
-=======
->>>>>>> 503d1a04
 ErrorPHPDoesNotSupport=Your PHP installation does not support %s functions.
 ErrorDirDoesNotExists=Direktorij %s ne postoji.
 ErrorGoBackAndCorrectParameters=Go back and check/correct the parameters.
