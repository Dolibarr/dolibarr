# Copyright (C) 2020 Laurent Destailleur
#
# This program is free software: you can redistribute it and/or modify
# it under the terms of the GNU General Public License as published by
# the Free Software Foundation, either version 3 of the License, or
# (at your option) any later version.
# This program is distributed in the hope that it will be useful,
# but WITHOUT ANY WARRANTY; without even the implied warranty of
# MERCHANTABILITY or FITNESS FOR A PARTICULAR PURPOSE.  See the
# GNU General Public License for more details.
# You should have received a copy of the GNU General Public License
# along with this program.  If not, see <https://www.gnu.org/licenses/>.

# Generic
# Module label 'ModuleRecruitmentName'
ModuleRecruitmentName = Regrutacija
# Module description 'ModuleRecruitmentDesc'
ModuleRecruitmentDesc = Upravljajte i pratite kampanje zapošljavanja za nova radna mjesta
<<<<<<< HEAD

#
# Admin page
#
=======
# Admin page
>>>>>>> cc80841a
RecruitmentSetup = Podešavanje zapošljavanja
RecruitmentSetupPage = Ovdje unesite postavke glavnih opcija za modul za zapošljavanje
RecruitmentArea=Područje za zapošljavanje
PublicInterfaceRecruitmentDesc=Javne stranice poslova su javni URL-ovi za prikaz i odgovora na otvorene poslove. Postoji jedna različita veza za svaki otvoreni posao, koja se nalazi na svakom zapisu o poslu.
EnablePublicRecruitmentPages=Omogućite javne stranice otvorenih poslova

<<<<<<< HEAD
#
# About page
#
RecruitmentAbout = O regrutaciji
RecruitmentAboutPage = Regrutacija o stranici
=======
>>>>>>> cc80841a
NbOfEmployeesExpected=Očekivani broj zaposlenih
JobLabel=Oznaka radnog mjesta
WorkPlace=Radno mesto
DateExpected=Očekivani datum
FutureManager=Budući menadžer
ResponsibleOfRecruitement=Odgovoran za zapošljavanje
IfJobIsLocatedAtAPartner=Ako se posao nalazi na mjestu partnera
PositionToBeFilled=Pozicija
PositionsToBeFilled=Radna mjesta
ListOfPositionsToBeFilled=Spisak radnih mesta
NewPositionToBeFilled=Nova radna mesta
<<<<<<< HEAD

=======
>>>>>>> cc80841a
JobOfferToBeFilled=Radno mjesto koje treba popuniti
ThisIsInformationOnJobPosition=Informacije o radnom mjestu koje treba popuniti
ContactForRecruitment=Kontakt za zapošljavanje
EmailRecruiter=E-mail regruter
ToUseAGenericEmail=Za korištenje generičke e-pošte. Ako nije definirano, koristit će se e-mail odgovornog za zapošljavanje
NewCandidature=Nova aplikacija
ListOfCandidatures=Lista aplikacija
Remuneration=Plata
RequestedRemuneration=Tražena plata
ProposedRemuneration=Predložena plata
ContractProposed=Predložen ugovor
ContractSigned=Ugovor potpisan
ContractRefused=Ugovor odbijen
RecruitmentCandidature=Aplikacija
JobPositions=Radna mjesta
RecruitmentCandidatures=Prijave
InterviewToDo=Kontakti za praćenje
AnswerCandidature=Odgovor na aplikaciju
YourCandidature=Vaša prijava
YourCandidatureAnswerMessage=Hvala vam na vašoj prijavi.<br>...
JobClosedTextCandidateFound=Radno mjesto je zatvoreno. Pozicija je popunjena.
JobClosedTextCanceled=Radno mjesto je zatvoreno.
ExtrafieldsJobPosition=Komplementarni atributi (radna mjesta)
ExtrafieldsApplication=Komplementarni atributi (prijave za posao)
MakeOffer=Napravite ponudu
WeAreRecruiting=Zapošljavamo. Ovo je lista otvorenih pozicija koje treba popuniti...
NoPositionOpen=Trenutno nema otvorenih pozicija
ConfirmClose=Potvrdite otkazivanje
ConfirmCloseAsk=Jeste li sigurni da želite poništiti ovu kandidaturu za zapošljavanje
Recruitment=Regrutacija<|MERGE_RESOLUTION|>--- conflicted
+++ resolved
@@ -16,28 +16,13 @@
 ModuleRecruitmentName = Regrutacija
 # Module description 'ModuleRecruitmentDesc'
 ModuleRecruitmentDesc = Upravljajte i pratite kampanje zapošljavanja za nova radna mjesta
-<<<<<<< HEAD
-
-#
 # Admin page
-#
-=======
-# Admin page
->>>>>>> cc80841a
 RecruitmentSetup = Podešavanje zapošljavanja
 RecruitmentSetupPage = Ovdje unesite postavke glavnih opcija za modul za zapošljavanje
 RecruitmentArea=Područje za zapošljavanje
 PublicInterfaceRecruitmentDesc=Javne stranice poslova su javni URL-ovi za prikaz i odgovora na otvorene poslove. Postoji jedna različita veza za svaki otvoreni posao, koja se nalazi na svakom zapisu o poslu.
 EnablePublicRecruitmentPages=Omogućite javne stranice otvorenih poslova
 
-<<<<<<< HEAD
-#
-# About page
-#
-RecruitmentAbout = O regrutaciji
-RecruitmentAboutPage = Regrutacija o stranici
-=======
->>>>>>> cc80841a
 NbOfEmployeesExpected=Očekivani broj zaposlenih
 JobLabel=Oznaka radnog mjesta
 WorkPlace=Radno mesto
@@ -49,10 +34,6 @@
 PositionsToBeFilled=Radna mjesta
 ListOfPositionsToBeFilled=Spisak radnih mesta
 NewPositionToBeFilled=Nova radna mesta
-<<<<<<< HEAD
-
-=======
->>>>>>> cc80841a
 JobOfferToBeFilled=Radno mjesto koje treba popuniti
 ThisIsInformationOnJobPosition=Informacije o radnom mjestu koje treba popuniti
 ContactForRecruitment=Kontakt za zapošljavanje
