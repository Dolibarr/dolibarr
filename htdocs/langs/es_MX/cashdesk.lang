--- conflicted
+++ resolved
@@ -10,9 +10,4 @@
 ShoppingCart=Carrito de compras
 RestartSelling=Volver a vender
 SellFinished=Venta completa
-NoVAT=No hay IVA para esta venta
-<<<<<<< HEAD
-NotAvailableWithBrowserPrinter=Not available when printer for receipt is set to browser:
-=======
-NotAvailableWithBrowserPrinter=Not available when printer for receipt is set to browser
->>>>>>> 9eb66548
+NoVAT=No hay IVA para esta venta