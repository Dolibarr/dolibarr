# Dolibarr language file - Source file is en_US - stocks
<<<<<<< HEAD
=======
Stock=stock
>>>>>>> c39fcce9
Location=Ubicación<|MERGE_RESOLUTION|>--- conflicted
+++ resolved
@@ -1,6 +1,3 @@
 # Dolibarr language file - Source file is en_US - stocks
-<<<<<<< HEAD
-=======
 Stock=stock
->>>>>>> c39fcce9
 Location=Ubicación