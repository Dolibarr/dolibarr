# Dolibarr language file - Source file is en_US - cashdesk
<<<<<<< HEAD
MainPrinterToUseMore=empty means the browser printer system
=======
NoVAT=Pas de TPS pour cette vente
TicketVatGrouped=Grouper la TPS par taux sur les tickets / reçus
>>>>>>> cc80841a
<|MERGE_RESOLUTION|>--- conflicted
+++ resolved
@@ -1,7 +1,3 @@
 # Dolibarr language file - Source file is en_US - cashdesk
-<<<<<<< HEAD
-MainPrinterToUseMore=empty means the browser printer system
-=======
 NoVAT=Pas de TPS pour cette vente
-TicketVatGrouped=Grouper la TPS par taux sur les tickets / reçus
->>>>>>> cc80841a
+TicketVatGrouped=Grouper la TPS par taux sur les tickets / reçus