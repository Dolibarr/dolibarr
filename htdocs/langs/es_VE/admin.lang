--- conflicted
+++ resolved
@@ -1,9 +1,5 @@
 # Dolibarr language file - Source file is en_US - admin
 ModuleFamilyCrm=Gestión cliente (CRM)
-<<<<<<< HEAD
-Permission2402=Crear/eliminar acciones (eventos o tareas) vinculadas a su cuenta
-Permission2403=Modificar acciones (eventos o tareas) vinculadas a su cuenta
-=======
 Module2660Desc=Habilitar los servicios web cliente de Dolibarr (puede ser utilizado para grabar datos/solicitudes de servidores externos. De momento solo se soporta pedidos a proveedor)
 Permission20002=Crear/modificar sus días retribuidos
 Permission20003=Eliminar peticiones de días libres retribuidos
@@ -14,5 +10,4 @@
 SupplierProposalPDFModules=Modelos de documentos de solicitud de precios a proveedores
 FreeLegalTextOnSupplierProposal=Texto libre en solicitudes de precios a proveedores
 WatermarkOnDraftSupplierProposal=Marca de agua en solicitudes de precios a proveedor (en caso de estar vacío)
-ApiProductionMode=Enable production mode (this will activate use of a caches for services management)
->>>>>>> c39fcce9
+ApiProductionMode=Enable production mode (this will activate use of a caches for services management)