# Dolibarr language file - Source file is en_US - companies
CountryIsInEEC=Venezuela
LocalTax1IsUsed=Sujeto
LocalTax2IsUsed=Sujeto
ProfId1AT=Id prof. 1 (USt.-IdNr)
ProfId2AT=Id prof. 2 (USt.-Nr)
ProfId3AT=Id prof. 3 (Handelsregister-Nr.)
ProfId1ES=CI/ RIF
ProfId2ES=-
ProfId3ES=-
ProfId4ES=-
ProfId1FR=-
ProfId2FR=-
ProfId3FR=-
ProfId4FR=-
ProfId3GB=-
ProfId1HN=-
ProfId2MX=Registro Patronal IVSS
ProfId3MX=-
VATIntra=RIF
VATIntraShort=RIF
CompanyHasAbsoluteDiscount=Este cliente tiene <b>%s %s</b> descuentos disponibles (descuentos, anticipos...)
CompanyHasCreditNote=Este cliente tiene <b>%s %s</b> anticipos disponibles
VATIntraCheckDesc=El link <b>%s</b> permite consultar al SENIAT el RIF. Se requiere acceso a internet para que el servicio funcione
VATIntraCheckURL=http://contribuyente.seniat.gob.ve/BuscaRif/BuscaRif.jsp
VATIntraCheckableOnEUSite=Verificar en la web del SENIAT
<<<<<<< HEAD
VATIntraManualCheck=Puede también realizar una verificación manual en la página del SENIAT <a href="%s" target="_blank">%s</a>
=======
VATIntraManualCheck=Puede también realizar una verificación manual en la página del SENIAT <a href="%s" target="_blank">%s</a>
ContactOthers=Otra
>>>>>>> c39fcce9
<|MERGE_RESOLUTION|>--- conflicted
+++ resolved
@@ -24,9 +24,5 @@
 VATIntraCheckDesc=El link <b>%s</b> permite consultar al SENIAT el RIF. Se requiere acceso a internet para que el servicio funcione
 VATIntraCheckURL=http://contribuyente.seniat.gob.ve/BuscaRif/BuscaRif.jsp
 VATIntraCheckableOnEUSite=Verificar en la web del SENIAT
-<<<<<<< HEAD
 VATIntraManualCheck=Puede también realizar una verificación manual en la página del SENIAT <a href="%s" target="_blank">%s</a>
-=======
-VATIntraManualCheck=Puede también realizar una verificación manual en la página del SENIAT <a href="%s" target="_blank">%s</a>
-ContactOthers=Otra
->>>>>>> c39fcce9
+ContactOthers=Otra