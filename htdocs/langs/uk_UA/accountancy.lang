# Dolibarr language file - en_US - Accountancy (Double entries)
Accountancy=Бухгалтерський облік
Accounting=Облік
ACCOUNTING_EXPORT_SEPARATORCSV=Розділювач колонок для файлу експорту
ACCOUNTING_EXPORT_DATE=Формат дати для файлу експорту
ACCOUNTING_EXPORT_PIECE=Експортувати кількість штук
ACCOUNTING_EXPORT_GLOBAL_ACCOUNT=Export with global account
ACCOUNTING_EXPORT_LABEL=Експортувати лейбу
ACCOUNTING_EXPORT_AMOUNT=Експортувати кількість
ACCOUNTING_EXPORT_DEVISE=Експортувати валюту
Selectformat=Виберіть формат файлу
ACCOUNTING_EXPORT_FORMAT=виберіть формат файлу
ACCOUNTING_EXPORT_ENDLINE=Виберіть тип перенесення рядка
ACCOUNTING_EXPORT_PREFIX_SPEC=Задати префікс для назви файлу
ThisService=Ця послуга
ThisProduct=Цей товар
DefaultForService=За замовчуванням для обслуговування
DefaultForProduct=За замовчуванням для продукту
ProductForThisThirdparty=Продукт для цієї третьої сторони
ServiceForThisThirdparty=Сервіс для цієї третьої сторони
CantSuggest=Не можу запропонувати
AccountancySetupDoneFromAccountancyMenu=Більшість налаштувань обліку здійснюється у меню %s
ConfigAccountingExpert=Налаштування модуля обліку (подвійний запис)
Journalization=Журналізація
Journals=Журнали
JournalFinancial=Фінансові журнали
BackToChartofaccounts=Return chart of accounts
Chartofaccounts=План рахунків
ChartOfSubaccounts=План рахунків фізичних осіб
ChartOfIndividualAccountsOfSubsidiaryLedger=План індивідуальних рахунків допоміжної книги
CurrentDedicatedAccountingAccount=Поточний виділений рахунок
AssignDedicatedAccountingAccount=Новий обліковий запис для призначення
InvoiceLabel=Етикетка рахунку
OverviewOfAmountOfLinesNotBound=Огляд кількості рядків, не прив’язаних до бухгалтерського рахунку
OverviewOfAmountOfLinesBound=Огляд кількості рядків, які вже прив’язані до бухгалтерського рахунку
OtherInfo=Інша інформація
DeleteCptCategory=Видалити обліковий рахунок з групи
ConfirmDeleteCptCategory=Ви впевнені, що хочете видалити цей обліковий запис із групи облікових записів?
JournalizationInLedgerStatus=Статус журналізації
AlreadyInGeneralLedger=Вже переведено в бухгалтерські журнали та книгу
NotYetInGeneralLedger=Ще не переведено в бухгалтерські журнали та бухгалтерську книгу
GroupIsEmptyCheckSetup=Група порожня, перевірте налаштування персоніфікованої облікової групи
DetailByAccount=Показати відомості по рахунку
AccountWithNonZeroValues=Рахунки з ненульовими значеннями
ListOfAccounts=Список рахунків
<<<<<<< HEAD
CountriesInEEC=Countries in EEC
CountriesNotInEEC=Countries not in EEC
CountriesInEECExceptMe=Countries in EEC except %s
CountriesExceptMe=All countries except %s
AccountantFiles=Export source documents
ExportAccountingSourceDocHelp=With this tool, you can export the source events (list in CSV and PDFs) that are used to generate your accountancy.
ExportAccountingSourceDocHelp2=To export your journals, use the menu entry %s - %s.
VueByAccountAccounting=View by accounting account
VueBySubAccountAccounting=View by accounting subaccount

MainAccountForCustomersNotDefined=Main accounting account for customers not defined in setup
MainAccountForSuppliersNotDefined=Main accounting account for vendors not defined in setup
MainAccountForUsersNotDefined=Main accounting account for users not defined in setup
MainAccountForVatPaymentNotDefined=Main accounting account for VAT payment not defined in setup
MainAccountForSubscriptionPaymentNotDefined=Main accounting account for subscription payment not defined in setup

AccountancyArea=Accounting area
=======
CountriesInEEC=Країни ЄЕС
CountriesNotInEEC=Країни, які не входять до ЄЕС
CountriesInEECExceptMe=Країни ЄЕС, крім %s
CountriesExceptMe=Усі країни, крім %s
AccountantFiles=Експортувати вихідні документи
ExportAccountingSourceDocHelp=За допомогою цього інструмента ви можете експортувати вихідні події (список у CSV та PDF-файлах), які використовуються для створення вашого обліку.
ExportAccountingSourceDocHelp2=Щоб експортувати свої журнали, використовуйте пункт меню %s - %s.
VueByAccountAccounting=Переглянути за обліковим записом
VueBySubAccountAccounting=Перегляд за бухгалтерським субрахунком

MainAccountForCustomersNotDefined=Основний обліковий запис для клієнтів, не визначений у налаштуваннях
MainAccountForSuppliersNotDefined=Основний обліковий запис для постачальників, не визначених у налаштуваннях
MainAccountForUsersNotDefined=Основний обліковий запис для користувачів, не визначених під час налаштування
MainAccountForVatPaymentNotDefined=Основний рахунок для сплати ПДВ не визначено в налаштуваннях
MainAccountForSubscriptionPaymentNotDefined=Основний обліковий запис для оплати передплати не визначено в налаштуваннях

AccountancyArea=Зона обліку
>>>>>>> 503d1a04
AccountancyAreaDescIntro=Використання облікового модуля здійснюється в декілька кроків:
AccountancyAreaDescActionOnce=Наступні дії зазвичай виконуються лише один раз або раз на рік...
AccountancyAreaDescActionOnceBis=Наступні кроки слід зробити, щоб заощадити ваш час у майбутньому, запропонувавши вам автоматично правильний обліковий запис за замовчуванням під час передачі даних в обліку
AccountancyAreaDescActionFreq=Наступні кроки зазвичай виконуються раз на місяць, раз на тиждень або раз на день для дуже великих компаній...

AccountancyAreaDescJournalSetup=КРОК %s: Перевірте вміст свого списку журналів у меню %s
AccountancyAreaDescChartModel=КРОК %s: Перевірте наявність моделі плану рахунків або створіть її з меню %s
AccountancyAreaDescChart=КРОК %s: Виберіть та|або заповніть план рахунків у меню %s

AccountancyAreaDescVat=КРОК %s: Визначте облікові рахунки для кожної Ставки ПДВ. Для цього скористайтеся пунктом меню %s.
AccountancyAreaDescDefault=КРОК %s: Визначте облікові рахунки за замовчуванням. Для цього скористайтеся пунктом меню %s.
AccountancyAreaDescExpenseReport=КРОК %s: Визначте облікові рахунки за замовчуванням для кожного типу звіту про витрати. Для цього скористайтеся пунктом меню %s.
AccountancyAreaDescSal=КРОК %s: Визначте рахунки бухгалтерського обліку за замовчуванням для виплати заробітної плати. Для цього скористайтеся пунктом меню %s.
AccountancyAreaDescContrib=КРОК %s: Визначте рахунки бухгалтерського обліку за замовчуванням для податків (спеціальних витрат). Для цього скористайтеся пунктом меню %s.
AccountancyAreaDescDonation=КРОК %s: Визначте облікові рахунки за замовчуванням для пожертв. Для цього скористайтеся пунктом меню %s.
AccountancyAreaDescSubscription=КРОК %s: Визначте облікові записи за замовчуванням для підписки членів. Для цього скористайтеся пунктом меню %s.
AccountancyAreaDescMisc=КРОК %s: Визначте обов'язковий рахунок за замовчуванням і рахунки обліку за замовчуванням для різних операцій. Для цього скористайтеся пунктом меню %s.
AccountancyAreaDescLoan=КРОК %s: Визначте рахунки обліку за замовчуванням для позик. Для цього скористайтеся пунктом меню %s.
AccountancyAreaDescBank=КРОК %s: Визначте облікові рахунки та код журналу для кожного банку та фінансових рахунків. Для цього скористайтеся пунктом меню %s.
AccountancyAreaDescProd=КРОК %s: Визначте облікові рахунки у своїх Продуктах/Послугах. Для цього скористайтеся пунктом меню %s.

AccountancyAreaDescBind=КРОК %s: Перевірте, чи виконано зв’язування між наявними рядками %s та обліковим рахунком, тому програма зможе реєструвати транзакції в Ledger одним клацанням миші. Повністю відсутні прив’язки. Для цього скористайтеся пунктом меню %s.
AccountancyAreaDescWriteRecords=КРОК %s: Запишіть транзакції до книги. Для цього перейдіть до меню <strong> %s </strong> і натисніть кнопку <strong> %s a0a65dc07z.
AccountancyAreaDescAnalyze=КРОК %s: Додайте або відредагуйте наявні транзакції та створіть звіти та експортуйте.

AccountancyAreaDescClosePeriod=КРОК %s: Закрийте період, щоб ми не могли вносити зміни в майбутньому.

TheJournalCodeIsNotDefinedOnSomeBankAccount=Обов’язковий крок налаштування не виконано (журнал облікових кодів не визначено для всіх банківських рахунків)
Selectchartofaccounts=Виберіть активний план рахунків
ChangeAndLoad=Змінити і завантажити
Addanaccount=Add an accounting account
AccountAccounting=Accounting account
AccountAccountingShort=Account
SubledgerAccount=Рахунок субкниги
SubledgerAccountLabel=Мітка облікового запису Subledger
ShowAccountingAccount=Показати бухгалтерський рахунок
ShowAccountingJournal=Показати бухгалтерський журнал
ShowAccountingAccountInLedger=Показати бухгалтерський рахунок у книзі
ShowAccountingAccountInJournals=Показати бухгалтерський облік у журналах
AccountAccountingSuggest=Запропоновано бухгалтерський рахунок
MenuDefaultAccounts=Облікові записи за замовчуванням
MenuBankAccounts=Банківські рахунки
MenuVatAccounts=ПДВ рахунки
MenuTaxAccounts=Податкові рахунки
MenuExpenseReportAccounts=Звіт про витрати
MenuLoanAccounts=Позикові рахунки
MenuProductsAccounts=Рахунки продуктів
MenuClosureAccounts=Закриття рахунків
MenuAccountancyClosure=Закриття
MenuAccountancyValidationMovements=Підтвердити рухи
ProductsBinding=Рахунки продуктів
TransferInAccounting=Переведення в бухгалтерію
RegistrationInAccounting=Запис в бухгалтерії
Binding=Прив’язка до рахунків
CustomersVentilation=Прив’язка рахунку-фактури клієнта
SuppliersVentilation=Прив’язка рахунків-фактур постачальника
ExpenseReportsVentilation=Прив’язка до звіту про витрати
CreateMvts=Створити нову транзакцію
UpdateMvts=Модифікація транзакції
ValidTransaction=Підтвердити транзакцію
WriteBookKeeping=Записати операції в бухгалтерському обліку
Bookkeeping=Головна книга
BookkeepingSubAccount=Підкнига
AccountBalance=Баланс
ObjectsRef=Посилання на вихідний об'єкт
CAHTF=Загальна сума закупівлі постачальника до оподаткування
TotalExpenseReport=Звіт про загальні витрати
InvoiceLines=Рядки рахунків-фактур для прив’язки
InvoiceLinesDone=Зв'язані рядки рахунків-фактур
ExpenseReportLines=Рядки звітів про витрати для прив’язки
ExpenseReportLinesDone=Зв'язані рядки звітів про витрати
IntoAccount=Прив’язка рядка до бухгалтерського рахунку
TotalForAccount=Разом бухгалтерський рахунок


Ventilate=Зв’язати
LineId=Ідентифікаційний рядок
Processing=Processing
EndProcessing=Процес припинено.
SelectedLines=Selected lines
Lineofinvoice=Line of invoice
LineOfExpenseReport=Рядок звіту про витрати
NoAccountSelected=Не вибрано жодного облікового запису
VentilatedinAccount=Успішно прив’язано до облікового запису
NotVentilatedinAccount=Не прив'язаний до бухгалтерського рахунку
XLineSuccessfullyBinded=%s продукти/послуги успішно пов’язані з обліковим записом
XLineFailedToBeBinded=%s продукти/послуги не були прив’язані до жодного облікового запису

ACCOUNTING_LIMIT_LIST_VENTILATION=Максимальна кількість рядків на сторінці списку та прив’язки (рекомендовано: 50)
ACCOUNTING_LIST_SORT_VENTILATION_TODO=Почніть сортування сторінки «Прив’язка до справи» за останніми елементами
ACCOUNTING_LIST_SORT_VENTILATION_DONE=Почніть сортування сторінки «Прив’язка виконана» за останніми елементами

ACCOUNTING_LENGTH_DESCRIPTION=Скоротити опис продуктів і послуг у списках після x символів (Найкращий = 50)
ACCOUNTING_LENGTH_DESCRIPTION_ACCOUNT=Урізати форму опису облікового запису продуктів і послуг у списках після x символів (найкращий = 50)
ACCOUNTING_LENGTH_GACCOUNT=Довжина загальних облікових рахунків (якщо тут встановити значення 6, рахунок «706» відображатиметься на екрані як «706000»)
ACCOUNTING_LENGTH_AACCOUNT=Довжина облікових записів сторонніх розробників (якщо тут встановити значення 6, обліковий запис «401» відображатиметься на екрані як «401000»)
ACCOUNTING_MANAGE_ZERO=Дозволяє керувати різною кількістю нулів у кінці облікового запису. Потрібний деяким країнам (наприклад, Швейцарії). Якщо встановлено значення вимкнено (за замовчуванням), ви можете встановити наступні два параметри, щоб попросити програму додати віртуальні нулі.
BANK_DISABLE_DIRECT_INPUT=Вимкнути прямий запис транзакції на банківському рахунку
ACCOUNTING_ENABLE_EXPORT_DRAFT_JOURNAL=Увімкнути експорт чернетки в журналі
ACCOUNTANCY_COMBO_FOR_AUX=Увімкнути комбінований список для дочірнього облікового запису (може працювати повільно, якщо у вас багато третіх сторін, порушує можливість пошуку на частині вартості)
ACCOUNTING_DATE_START_BINDING=Визначте дату початку зв’язування та перенесення в бухгалтерію. Нижче цієї дати операції не будуть передані до бухгалтерського обліку.
ACCOUNTING_DEFAULT_PERIOD_ON_TRANSFER=Під час перенесення бухгалтерського обліку виберіть відображення періоду за замовчуванням

ACCOUNTING_SELL_JOURNAL=Sell journal
ACCOUNTING_PURCHASE_JOURNAL=Purchase journal
ACCOUNTING_MISCELLANEOUS_JOURNAL=Miscellaneous journal
ACCOUNTING_EXPENSEREPORT_JOURNAL=Expense report journal
ACCOUNTING_SOCIAL_JOURNAL=Social journal
ACCOUNTING_HAS_NEW_JOURNAL=Має новий журнал

ACCOUNTING_RESULT_PROFIT=Облік результатів (прибуток)
ACCOUNTING_RESULT_LOSS=Облік результатів (збиток)
ACCOUNTING_CLOSURE_DEFAULT_JOURNAL=Журнал закриття

ACCOUNTING_ACCOUNT_TRANSFER_CASH=Бухгалтерський рахунок перехідного банківського переказу
TransitionalAccount=Перехідний рахунок банківського переказу

ACCOUNTING_ACCOUNT_SUSPENSE=Бухгалтерський рахунок очікування
DONATION_ACCOUNTINGACCOUNT=Обліковий рахунок для реєстрації пожертв
ADHERENT_SUBSCRIPTION_ACCOUNTINGACCOUNT=Обліковий запис для реєстрації підписок

ACCOUNTING_ACCOUNT_CUSTOMER_DEPOSIT=Обліковий рахунок за замовчуванням для реєстрації депозиту клієнта
UseAuxiliaryAccountOnCustomerDeposit=Use sub-accounts on customer deposit lines

ACCOUNTING_PRODUCT_BUY_ACCOUNT=Обліковий рахунок за замовчуванням для купленої продукції (використовується, якщо не визначено в товарному аркуші)
ACCOUNTING_PRODUCT_BUY_INTRA_ACCOUNT=Обліковий рахунок за замовчуванням для купленої продукції в ЄЕС (використовується, якщо не визначено в товарному аркуші)
ACCOUNTING_PRODUCT_BUY_EXPORT_ACCOUNT=Обліковий рахунок за замовчуванням для придбаної продукції та імпортованої за межі ЄЕС (використовується, якщо не визначено в товарному аркуші)
ACCOUNTING_PRODUCT_SOLD_ACCOUNT=Обліковий рахунок за замовчуванням для проданої продукції (використовується, якщо не визначено в товарному аркуші)
ACCOUNTING_PRODUCT_SOLD_INTRA_ACCOUNT=Обліковий рахунок за замовчуванням для продуктів, що продаються в ЄЕС (використовується, якщо не визначено в товарному аркуші)
ACCOUNTING_PRODUCT_SOLD_EXPORT_ACCOUNT=Обліковий рахунок за замовчуванням для продукції, що продається та експортується за межі ЄЕС (використовується, якщо не визначено в товарному аркуші)

ACCOUNTING_SERVICE_BUY_ACCOUNT=Обліковий рахунок за замовчуванням для придбаних послуг (використовується, якщо не визначено в сервісному листі)
ACCOUNTING_SERVICE_BUY_INTRA_ACCOUNT=Обліковий рахунок за замовчуванням для придбаних послуг в ЄЕС (використовується, якщо не визначено в сервісному листі)
ACCOUNTING_SERVICE_BUY_EXPORT_ACCOUNT=Обліковий рахунок за замовчуванням для придбаних послуг та імпортованих за межі ЄЕС (використовується, якщо не визначено в сервісному листі)
ACCOUNTING_SERVICE_SOLD_ACCOUNT=Обліковий рахунок за замовчуванням для проданих послуг (використовується, якщо не визначено в сервісному листі)
ACCOUNTING_SERVICE_SOLD_INTRA_ACCOUNT=Обліковий запис за замовчуванням для послуг, що продаються в ЄЕС (використовується, якщо не визначено в сервісному листі)
ACCOUNTING_SERVICE_SOLD_EXPORT_ACCOUNT=Обліковий запис за замовчуванням для послуг, що продаються та експортуються за межі ЄЕС (використовується, якщо не визначено в сервісному аркуші)

Doctype=Type of document
Docdate=Date
Docref=Reference
LabelAccount=Label account
LabelOperation=Операція з етикеткою
Sens=Напрямок
AccountingDirectionHelp=Для бухгалтерського рахунку клієнта використовуйте Кредит для запису платежу, який ви отримали <br> Для бухгалтерського рахунку постачальника, використовуйте Дебет, щоб записати здійснений вами платіж
LetteringCode=Літерний код
Lettering=Написи
Codejournal=Journal
JournalLabel=Етикетка журналу
NumPiece=Номер штуки
TransactionNumShort=Кількість транзакції
AccountingCategory=Спеціальна група
GroupByAccountAccounting=Групувати за рахунками Головної книги
GroupBySubAccountAccounting=Групувати за рахунками підкниги
AccountingAccountGroupsDesc=Тут можна визначити кілька груп облікових рахунків. Вони будуть використовуватися для персоніфікованих бухгалтерських звітів.
ByAccounts=За рахунками
ByPredefinedAccountGroups=За попередньо визначеними групами
ByPersonalizedAccountGroups=За персоналізованими групами
ByYear=За роками
NotMatch=Не встановлено
DeleteMvt=Видалити деякі рядки з обліку
DelMonth=Місяць для видалення
DelYear=Рік для видалення
DelJournal=Журнал для видалення
ConfirmDeleteMvt=Це призведе до видалення всіх рядків бухгалтерського обліку за рік/місяць та/або для конкретного журналу (потрібен принаймні один критерій). Вам доведеться повторно використовувати функцію '%s', щоб видалений запис повернути до книги.
ConfirmDeleteMvtPartial=Це призведе до видалення транзакції з бухгалтерського обліку (будуть видалені всі рядки, пов’язані з тією ж операцією)
FinanceJournal=Finance journal
ExpenseReportsJournal=Журнал звітів про витрати
DescFinanceJournal=Finance journal including all the types of payments by bank account
DescJournalOnlyBindedVisible=Це подання записів, які прив’язані до бухгалтерського рахунку і можуть бути записані в Журнали та Головну книгу.
VATAccountNotDefined=Рахунок ПДВ не визначено
ThirdpartyAccountNotDefined=Обліковий запис третьої сторони не визначено
ProductAccountNotDefined=Рахунок для продукту не визначено
FeeAccountNotDefined=Плата за рахунок не визначена
BankAccountNotDefined=Рахунок для банку не визначено
CustomerInvoicePayment=Payment of invoice customer
ThirdPartyAccount=Сторонній обліковий запис
NewAccountingMvt=Нова транзакція
NumMvts=Кількість транзакцій
ListeMvts=Список рухів
ErrorDebitCredit=Debit and Credit cannot have a value at the same time
AddCompteFromBK=Додайте облікові записи до групи
ReportThirdParty=Перелік стороннього облікового запису
DescThirdPartyReport=Перегляньте тут список сторонніх клієнтів і постачальників та їхні облікові записи
ListAccounts=List of the accounting accounts
UnknownAccountForThirdparty=Невідомий сторонній обліковий запис. Ми будемо використовувати %s
UnknownAccountForThirdpartyBlocking=Невідомий сторонній обліковий запис. Помилка блокування
ThirdpartyAccountNotDefinedOrThirdPartyUnknown=Обліковий запис Subledger не визначено, стороння сторона чи користувач невідомі. Ми будемо використовувати %s
ThirdpartyAccountNotDefinedOrThirdPartyUnknownSubledgerIgnored=Сторона невідома та підкнига не визначена в платіжі. Ми залишимо значення облікового запису підкниги порожнім.
ThirdpartyAccountNotDefinedOrThirdPartyUnknownBlocking=Обліковий запис Subledger не визначено, стороння сторона чи користувач невідомі. Помилка блокування.
UnknownAccountForThirdpartyAndWaitingAccountNotDefinedBlocking=Невідомий обліковий запис третьої сторони та обліковий запис очікування не визначено. Помилка блокування
PaymentsNotLinkedToProduct=Оплата не пов’язана з жодним продуктом/послугою
OpeningBalance=Початковий баланс
ShowOpeningBalance=Показати початковий баланс
HideOpeningBalance=Приховати початковий баланс
ShowSubtotalByGroup=Показати проміжний підсумок за рівнем

Pcgtype=Група рахунку
PcgtypeDesc=Групи облікових записів використовуються як попередньо визначені критерії «фільтра» та «групування» для деяких бухгалтерських звітів. Наприклад, «ДОХОД» або «ВИТРАТ» використовуються як групи для обліку рахунків продуктів для побудови звіту про витрати/доходи.

Reconcilable=Примирений

TotalVente=Total turnover before tax
TotalMarge=Total sales margin

DescVentilCustomer=Перегляньте тут список рядків рахунків-фактур клієнта, прив’язаних (або ні) до облікового запису продукту
DescVentilMore=У більшості випадків, якщо ви використовуєте попередньо визначені продукти чи послуги та встановите номер рахунку на картці продукту/послуги, програма зможе зробити всі прив’язки між вашими рядками рахунків-фактур та обліковим рахунком вашого плану рахунків лише в одним натисканням кнопки <strong> "%s" </strong> . Якщо обліковий запис не було встановлено на картках продуктів/послуг або якщо у вас все ще є рядки, не прив’язані до облікового запису, вам доведеться зробити прив’язку вручну з меню « <strong> %s </strong> «.
DescVentilDoneCustomer=Ознайомтеся зі списком рядків рахунків-фактур клієнтів та їх обліковим записом продукції
DescVentilTodoCustomer=Прив’язуйте рядки рахунків-фактур, які ще не зв’язані з обліковим записом продукту
ChangeAccount=Змініть обліковий запис обліку продуктів/послуг для вибраних рядків на такий обліковий запис:
Vide=-
<<<<<<< HEAD
DescVentilSupplier=Consult here the list of vendor invoice lines bound or not yet bound to a product accounting account (only record not already transfered in accountancy are visible)
DescVentilDoneSupplier=Consult here the list of the lines of vendor invoices and their accounting account
DescVentilTodoExpenseReport=Bind expense report lines not already bound with a fee accounting account
DescVentilExpenseReport=Consult here the list of expense report lines bound (or not) to a fee accounting account
DescVentilExpenseReportMore=If you setup accounting account on type of expense report lines, the application will be able to make all the binding between your expense report lines and the accounting account of your chart of accounts, just in one click with the button <strong>"%s"</strong>. If account was not set on fees dictionary or if you still have some lines not bound to any account, you will have to make a manual binding from the menu "<strong>%s</strong>".
DescVentilDoneExpenseReport=Consult here the list of the lines of expenses reports and their fees accounting account

Closure=Annual closure
DescClosure=Consult here the number of movements by month who are not validated & fiscal years already open
OverviewOfMovementsNotValidated=Step 1/ Overview of movements not validated. (Necessary to close a fiscal year)
AllMovementsWereRecordedAsValidated=All movements were recorded as validated
NotAllMovementsCouldBeRecordedAsValidated=Not all movements could be recorded as validated
ValidateMovements=Validate movements
DescValidateMovements=Any modification or deletion of writing, lettering and deletes will be prohibited. All entries for an exercise must be validated otherwise closing will not be possible

ValidateHistory=Bind Automatically
AutomaticBindingDone=Automatic bindings done (%s) - Automatic binding not possible for some record (%s)
=======
DescVentilSupplier=Ознайомтеся зі списком рядків рахунків-фактур постачальника, прив’язаних або ще не прив’язаних до облікового запису продукту (відображаються лише записи, які ще не передані в бухгалтерії)
DescVentilDoneSupplier=Ознайомтеся зі списком рядків рахунків-фактур постачальників та їх бухгалтерського обліку
DescVentilTodoExpenseReport=Прив’язати рядки звіту про витрати, які ще не зв’язані з рахунком обліку комісій
DescVentilExpenseReport=Ознайомтеся зі списком рядків звіту про витрати, прив’язаних (або ні) до рахунку обліку комісій
DescVentilExpenseReportMore=Якщо ви налаштуєте рахунок бухгалтерського обліку за типом рядків звіту про витрати, програма зможе зробити всі прив’язки між рядками звіту про витрати та обліковим рахунком вашого плану рахунків одним натисканням кнопки <strong> "%s" a0a65d071f6fc. Якщо обліковий запис не встановлено у словнику зборів або якщо у вас все ще є рядки, не прив’язані до жодного облікового запису, вам доведеться зробити прив’язку вручну з меню « <strong> %s </strong> «.
DescVentilDoneExpenseReport=Ознайомтеся з переліком рядків звітів про витрати та їх обліковим рахунком

Closure=Щорічне закриття
DescClosure=Перегляньте тут кількість переміщень за місяць, які ще не підтверджені та заблоковані
OverviewOfMovementsNotValidated=Огляд переміщень не підтверджених і заблокованих
AllMovementsWereRecordedAsValidated=Усі рухи були зафіксовані як підтверджені та заблоковані
NotAllMovementsCouldBeRecordedAsValidated=Не всі переміщення можна записати як підтверджені та заблоковані
ValidateMovements=Перевірити та заблокувати запис...
DescValidateMovements=Будь-яка зміна чи видалення записів, написів та видалення буде заборонено. Усі записи для вправи мають бути підтверджені, інакше закриття буде неможливим

ValidateHistory=Прив’язувати автоматично
AutomaticBindingDone=Автоматичне прив’язування виконано (%s) – Автоматичне прив’язування неможливе для деяких записів (%s)
>>>>>>> 503d1a04

ErrorAccountancyCodeIsAlreadyUse=Error, you cannot delete this accounting account because it is used
MvtNotCorrectlyBalanced=Movement not correctly balanced. Debit = %s & Credit = %s
Balancing=Балансування
FicheVentilation=Картка для прив'язки
GeneralLedgerIsWritten=Операції записуються в Книгу
GeneralLedgerSomeRecordWasNotRecorded=Деякі транзакції не вдалося зареєструвати. Якщо немає іншого повідомлення про помилку, це, ймовірно, тому, що вони вже були внесені в журнал.
NoNewRecordSaved=Більше немає запису для передачі
ListOfProductsWithoutAccountingAccount=Список продуктів, не прив'язаних до жодного бухгалтерського рахунку
ChangeBinding=Змінити прив'язку
Accounted=Облік у книзі
NotYetAccounted=На бухгалтерію ще не передано
ShowTutorial=Показати підручник
NotReconciled=Не помирилися
WarningRecordWithoutSubledgerAreExcluded=Попередження, усі рядки без визначеного облікового запису підкниги фільтруються та виключаються з цього перегляду
AccountRemovedFromCurrentChartOfAccount=Бухгалтерський рахунок, який не існує в поточному плані рахунків

## Admin
BindingOptions=Варіанти прив'язки
ApplyMassCategories=Застосовуйте масові категорії
AddAccountFromBookKeepingWithNoCategories=Доступний обліковий запис ще не в персоналізованій групі
CategoryDeleted=Категорію для облікового запису видалено
AccountingJournals=Бухгалтерські журнали
AccountingJournal=Бухгалтерський журнал
NewAccountingJournal=Новий бухгалтерський журнал
ShowAccountingJournal=Показати бухгалтерський журнал
NatureOfJournal=Характер журналу
AccountingJournalType1=Різні операції
AccountingJournalType2=Продажі
AccountingJournalType3=Покупки
AccountingJournalType4=банк
AccountingJournalType5=Звіт про витрати
AccountingJournalType8=Інвентаризація
AccountingJournalType9=Має-новий
ErrorAccountingJournalIsAlreadyUse=Цим журналом вже користуються
AccountingAccountForSalesTaxAreDefinedInto=Примітка. Обліковий рахунок податку з продажів визначається в меню <b> %s </b> - <b> %s a09f14fz
NumberOfAccountancyEntries=Кількість записів
NumberOfAccountancyMovements=Кількість рухів
ACCOUNTING_DISABLE_BINDING_ON_SALES=Вимкнути прив'язку та переказ в бухгалтерії по продажам (рахунки клієнта в обліку не враховуватимуться)
ACCOUNTING_DISABLE_BINDING_ON_PURCHASES=Вимкнути прив'язку та переказ в обліку закупівель (рахунки постачальника не будуть враховуватися в обліку)
ACCOUNTING_DISABLE_BINDING_ON_EXPENSEREPORTS=Вимкнути прив'язку та перенесення в бухгалтерії у звітах про витрати (звіти про витрати не враховуватимуться в бухгалтерії)

## Export
NotifiedExportDate=Позначте експортовані рядки як експортовані <span class="warning"> (щоб змінити рядок, вам потрібно буде видалити всю транзакцію та повторно перенести її в облік) </span>
NotifiedValidationDate=Перевірте та заблокуйте експортовані записи <span class="warning"> (той самий ефект, що й функція «Закриття», зміна та видалення рядків ОБОВ’ЯЗКОВО неможливі) </span>
DateValidationAndLock=Перевірка дати та блокування
ConfirmExportFile=Підтвердження створення файлу експорту бухгалтерського обліку?
ExportDraftJournal=Експортувати чернетку журналу
Modelcsv=Model of export
Selectmodelcsv=Select a model of export
Modelcsv_normal=Classic export
Modelcsv_CEGID=Експорт для CEGID Expert Comptabilité
Modelcsv_COALA=Експорт для шавлії коали
Modelcsv_bob50=Експорт для шавлії BOB 50
Modelcsv_ciel=Експорт для Sage50, Ciel Compta або Compta Evo. (Формат XIMPORT)
Modelcsv_quadratus=Експорт для Quadratus QuadraCompta
Modelcsv_ebp=Експорт для EBP
Modelcsv_cogilog=Експорт для Cogilog
Modelcsv_agiris=Експорт для Agiris Isacompta
Modelcsv_LDCompta=Експорт для LD Compta (v9) (тест)
Modelcsv_LDCompta10=Експорт для LD Compta (v10 і вище)
Modelcsv_openconcerto=Експорт для OpenConcerto (тест)
Modelcsv_configurable=Експорт CSV можна налаштувати
Modelcsv_FEC=Експортувати FEC
Modelcsv_FEC2=Експортувати FEC (із записом генерації дат / зміненим документом)
Modelcsv_Sage50_Swiss=Експорт для Sage 50 Швейцарія
Modelcsv_winfic=Експорт для Winfic - eWinfic - WinSis Compta
Modelcsv_Gestinumv3=Експорт для Gestinum (v3)
Modelcsv_Gestinumv5=Експорт для Gestinum (v5)
Modelcsv_charlemagne=Експорт для Апліма Карла Великого
ChartofaccountsId=План рахунків Ід

## Tools - Init accounting account on product / service
<<<<<<< HEAD
InitAccountancy=Init accountancy
InitAccountancyDesc=This page can be used to initialize an accounting account on products and services that does not have accounting account defined for sales and purchases.
DefaultBindingDesc=This page can be used to set a default account to use to link transactions record about payment salaries, donation, taxes and vat when no specific accounting account were already set.
DefaultClosureDesc=This page can be used to set parameters used for accounting closures.
Options=Options
OptionModeProductSell=Mode sales
OptionModeProductSellIntra=Mode sales exported in EEC
OptionModeProductSellExport=Mode sales exported in other countries
OptionModeProductBuy=Mode purchases
OptionModeProductBuyIntra=Mode purchases imported in EEC
OptionModeProductBuyExport=Mode purchased imported from other countries
OptionModeProductSellDesc=Show all products with accounting account for sales.
OptionModeProductSellIntraDesc=Show all products with accounting account for sales in EEC.
OptionModeProductSellExportDesc=Show all products with accounting account for other foreign sales.
OptionModeProductBuyDesc=Show all products with accounting account for purchases.
OptionModeProductBuyIntraDesc=Show all products with accounting account for purchases in EEC.
OptionModeProductBuyExportDesc=Show all products with accounting account for other foreign purchases.
CleanFixHistory=Remove accounting code from lines that not exists into charts of account
CleanHistory=Reset all bindings for selected year
PredefinedGroups=Predefined groups
WithoutValidAccount=Without valid dedicated account
WithValidAccount=With valid dedicated account
ValueNotIntoChartOfAccount=This value of accounting account does not exist into chart of account
AccountRemovedFromGroup=Account removed from group
SaleLocal=Local sale
SaleExport=Export sale
SaleEEC=Sale in EEC
SaleEECWithVAT=Sale in EEC with a VAT not null, so we suppose this is NOT an intracommunautary sale and the suggested account is the standard product account.
SaleEECWithoutVATNumber=Sale in EEC with no VAT but the VAT ID of thirdparty is not defined. We fallback on the product account for standard sales. You can fix the VAT ID of thirdparty or the product account if needed.
ForbiddenTransactionAlreadyExported=Forbidden: The transaction has been validated and/or exported.
ForbiddenTransactionAlreadyValidated=Forbidden: The transaction has been validated.
=======
InitAccountancy=Початковий облік
InitAccountancyDesc=Цю сторінку можна використовувати для ініціалізації облікового запису для продуктів і послуг, для яких не визначено обліковий запис для продажів і покупок.
DefaultBindingDesc=Цю сторінку можна використовувати, щоб налаштувати обліковий запис за замовчуванням для зв’язування записів транзакцій про виплати заробітної плати, пожертвування, податки та ПДВ, якщо ще не було налаштовано конкретний обліковий запис.
DefaultClosureDesc=Цю сторінку можна використовувати для встановлення параметрів, що використовуються для закриття обліку.
Options=Параметри
OptionModeProductSell=Режим розпродажів
OptionModeProductSellIntra=Продажі режиму експортуються в ЄЕС
OptionModeProductSellExport=Режим продажів експортується в інші країни
OptionModeProductBuy=Режим покупок
OptionModeProductBuyIntra=Режим покупок, імпортований в ЄЕС
OptionModeProductBuyExport=Режим придбаний імпортований з інших країн
OptionModeProductSellDesc=Показати всі товари з обліковим записом для продажу.
OptionModeProductSellIntraDesc=Показати всі товари з обліковим записом для продажу в ЄЕС.
OptionModeProductSellExportDesc=Показати всі товари з обліковим записом інших закордонних продажів.
OptionModeProductBuyDesc=Показати всі товари з обліковим записом покупок.
OptionModeProductBuyIntraDesc=Показати всі товари з обліковим записом покупок в ЄЕС.
OptionModeProductBuyExportDesc=Показати всі товари з обліком інших закупівель за кордоном.
CleanFixHistory=Вилучити код обліку з рядків, які не існують, у плани рахунків
CleanHistory=Скиньте всі прив’язки для вибраного року
PredefinedGroups=Попередньо визначені групи
WithoutValidAccount=Без дійсного виділеного облікового запису
WithValidAccount=З дійсним виділеним обліковим записом
ValueNotIntoChartOfAccount=Це значення бухгалтерського рахунку не існує в плані рахунків
AccountRemovedFromGroup=Обліковий запис видалено з групи
SaleLocal=Місцевий розпродаж
SaleExport=Продаж на експорт
SaleEEC=Продаж в ЄЕС
SaleEECWithVAT=Продаж в ЄЕС з ПДВ не є нульовим, тому ми припускаємо, що це НЕ внутрішньокомунальний продаж, а запропонований обліковий запис є стандартним рахунком продукту.
SaleEECWithoutVATNumber=Продаж в ЄЕС без ПДВ, але ідентифікаційний номер платника ПДВ третьої сторони не визначений. Ми повертаємось до облікового запису продукту для стандартних продажів. За потреби ви можете виправити ідентифікаційний номер платника ПДВ третьої сторони або обліковий запис продукту.
ForbiddenTransactionAlreadyExported=Заборонено: трансакцію підтверджено та/або експортовано.
ForbiddenTransactionAlreadyValidated=Заборонено: трансакцію підтверджено.
>>>>>>> 503d1a04
## Dictionary
Range=Діапазон бухгалтерського рахунку
Calculated=Розраховано
Formula=Формула

## Reconcile
Unlettering=Не погоджуватись
AccountancyNoLetteringModified=Звірка не змінена
AccountancyOneLetteringModifiedSuccessfully=Одне узгодження успішно змінено
AccountancyLetteringModifiedSuccessfully=%s узгодженнь успішно змінено
AccountancyNoUnletteringModified=Неузгодження не змінене
AccountancyOneUnletteringModifiedSuccessfully=Одне неузгодження успішно змінено
AccountancyUnletteringModifiedSuccessfully=%s неузгодженнь успішно змінено

## Confirm box
ConfirmMassUnlettering=Підтвердження масового неузгодження
ConfirmMassUnletteringQuestion=Ви впевнені, що хочете скасувати узгодження вибраних записів %s?
ConfirmMassDeleteBookkeepingWriting=Підтвердження масового видалення
ConfirmMassDeleteBookkeepingWritingQuestion=Це призведе до видалення транзакції з обліку (усі рядки, пов’язані з тією ж транзакцією, будуть видалені). Ви впевнені, що хочете видалити вибраний запис(и) %s?

## Error
<<<<<<< HEAD
SomeMandatoryStepsOfSetupWereNotDone=Some mandatory steps of setup was not done, please complete them
ErrorNoAccountingCategoryForThisCountry=No accounting account group available for country %s (See Home - Setup - Dictionaries)
ErrorInvoiceContainsLinesNotYetBounded=You try to journalize some lines of the invoice <strong>%s</strong>, but some other lines are not yet bounded to accounting account. Journalization of all invoice lines for this invoice are refused.
ErrorInvoiceContainsLinesNotYetBoundedShort=Some lines on invoice are not bound to accounting account.
ExportNotSupported=The export format setuped is not supported into this page
BookeppingLineAlreayExists=Lines already existing into bookkeeping
NoJournalDefined=No journal defined
Binded=Lines bound
ToBind=Lines to bind
UseMenuToSetBindindManualy=Lines not yet bound, use menu <a href="%s">%s</a> to make the binding manually
SorryThisModuleIsNotCompatibleWithTheExperimentalFeatureOfSituationInvoices=Sorry this module is not compatible with the experimental feature of situation invoices
=======
SomeMandatoryStepsOfSetupWereNotDone=Деякі обов’язкові кроки налаштування не були виконані, будь ласка, виконайте їх
ErrorNoAccountingCategoryForThisCountry=Немає доступної групи облікових записів для країни %s (Див. Головну сторінку - Налаштування - Словники)
ErrorInvoiceContainsLinesNotYetBounded=Ви намагаєтеся зареєструвати деякі рядки рахунка-фактури <strong> %s </strong> , але деякі інші рядки ще не прив’язані до бухгалтерського рахунку. Журналізувати всі рядки рахунків-фактур для цього рахунка-фактури відмовлено.
ErrorInvoiceContainsLinesNotYetBoundedShort=Деякі рядки в рахунку-фактурі не прив’язані до бухгалтерського рахунку.
ExportNotSupported=Налаштований формат експорту не підтримується на цій сторінці
BookeppingLineAlreayExists=Вже наявні рядки в бухгалтерії
NoJournalDefined=Журнал не визначено
Binded=Лінії зв'язані
ToBind=Лінії для зв’язування
UseMenuToSetBindindManualy=Рядки ще не зв’язані, скористайтеся меню <a href="%s"> %s </a>, щоб зробити прив’язку вручну
SorryThisModuleIsNotCompatibleWithTheExperimentalFeatureOfSituationInvoices=На жаль, цей модуль несумісний з експериментальною функцією рахунків-фактур
AccountancyErrorMismatchLetterCode=Невідповідність коду узгодження
AccountancyErrorMismatchBalanceAmount=Залишок (%s) не дорівнює 0
AccountancyErrorLetteringBookkeeping=Сталися помилки щодо транзакцій: %s
>>>>>>> 503d1a04

## Import
ImportAccountingEntries=Бухгалтерські проводки
ImportAccountingEntriesFECFormat=Бухгалтерські проводки - формат FEC
FECFormatJournalCode=Журнал кодів (JournalCode)
FECFormatJournalLabel=Журнал етикеток (JournalLib)
FECFormatEntryNum=Номер частини (EcritureNum)
FECFormatEntryDate=Дата випуску (EcritureDate)
FECFormatGeneralAccountNumber=Загальний номер рахунку (CompteNum)
FECFormatGeneralAccountLabel=Загальна мітка облікового запису (CompteLib)
FECFormatSubledgerAccountNumber=Номер рахунку субкниги (CompAuxNum)
FECFormatSubledgerAccountLabel=Номер рахунку Subledger (CompAuxLib)
FECFormatPieceRef=Посилання на частину (PieceRef)
FECFormatPieceDate=Створення дати фрагмента (PieceDate)
FECFormatLabelOperation=Операція з етикеткою (EcritureLib)
FECFormatDebit=Дебет (дебет)
FECFormatCredit=Кредит (кредит)
FECFormatReconcilableCode=Узгоджуваний код (EcritureLet)
FECFormatReconcilableDate=Узгоджувана дата (DateLet)
FECFormatValidateDate=Перевірена дата товару (ValidDate)
FECFormatMulticurrencyAmount=Мультивалютна сума (Montantdevise)
FECFormatMulticurrencyCode=Мультивалютний код (Idevise)

DateExport=Експорт дати
WarningReportNotReliable=Попередження, цей звіт не базується на Книзі, тому не містить транзакції, змінені вручну в Книзі. Якщо ваша журнальність оновлена, бухгалтерський облік буде точнішим.
ExpenseReportJournal=Журнал звітів про витрати
InventoryJournal=Інвентарний журнал

NAccounts=%s облікові записи<|MERGE_RESOLUTION|>--- conflicted
+++ resolved
@@ -43,25 +43,6 @@
 DetailByAccount=Показати відомості по рахунку
 AccountWithNonZeroValues=Рахунки з ненульовими значеннями
 ListOfAccounts=Список рахунків
-<<<<<<< HEAD
-CountriesInEEC=Countries in EEC
-CountriesNotInEEC=Countries not in EEC
-CountriesInEECExceptMe=Countries in EEC except %s
-CountriesExceptMe=All countries except %s
-AccountantFiles=Export source documents
-ExportAccountingSourceDocHelp=With this tool, you can export the source events (list in CSV and PDFs) that are used to generate your accountancy.
-ExportAccountingSourceDocHelp2=To export your journals, use the menu entry %s - %s.
-VueByAccountAccounting=View by accounting account
-VueBySubAccountAccounting=View by accounting subaccount
-
-MainAccountForCustomersNotDefined=Main accounting account for customers not defined in setup
-MainAccountForSuppliersNotDefined=Main accounting account for vendors not defined in setup
-MainAccountForUsersNotDefined=Main accounting account for users not defined in setup
-MainAccountForVatPaymentNotDefined=Main accounting account for VAT payment not defined in setup
-MainAccountForSubscriptionPaymentNotDefined=Main accounting account for subscription payment not defined in setup
-
-AccountancyArea=Accounting area
-=======
 CountriesInEEC=Країни ЄЕС
 CountriesNotInEEC=Країни, які не входять до ЄЕС
 CountriesInEECExceptMe=Країни ЄЕС, крім %s
@@ -79,7 +60,6 @@
 MainAccountForSubscriptionPaymentNotDefined=Основний обліковий запис для оплати передплати не визначено в налаштуваннях
 
 AccountancyArea=Зона обліку
->>>>>>> 503d1a04
 AccountancyAreaDescIntro=Використання облікового модуля здійснюється в декілька кроків:
 AccountancyAreaDescActionOnce=Наступні дії зазвичай виконуються лише один раз або раз на рік...
 AccountancyAreaDescActionOnceBis=Наступні кроки слід зробити, щоб заощадити ваш час у майбутньому, запропонувавши вам автоматично правильний обліковий запис за замовчуванням під час передачі даних в обліку
@@ -291,25 +271,6 @@
 DescVentilTodoCustomer=Прив’язуйте рядки рахунків-фактур, які ще не зв’язані з обліковим записом продукту
 ChangeAccount=Змініть обліковий запис обліку продуктів/послуг для вибраних рядків на такий обліковий запис:
 Vide=-
-<<<<<<< HEAD
-DescVentilSupplier=Consult here the list of vendor invoice lines bound or not yet bound to a product accounting account (only record not already transfered in accountancy are visible)
-DescVentilDoneSupplier=Consult here the list of the lines of vendor invoices and their accounting account
-DescVentilTodoExpenseReport=Bind expense report lines not already bound with a fee accounting account
-DescVentilExpenseReport=Consult here the list of expense report lines bound (or not) to a fee accounting account
-DescVentilExpenseReportMore=If you setup accounting account on type of expense report lines, the application will be able to make all the binding between your expense report lines and the accounting account of your chart of accounts, just in one click with the button <strong>"%s"</strong>. If account was not set on fees dictionary or if you still have some lines not bound to any account, you will have to make a manual binding from the menu "<strong>%s</strong>".
-DescVentilDoneExpenseReport=Consult here the list of the lines of expenses reports and their fees accounting account
-
-Closure=Annual closure
-DescClosure=Consult here the number of movements by month who are not validated & fiscal years already open
-OverviewOfMovementsNotValidated=Step 1/ Overview of movements not validated. (Necessary to close a fiscal year)
-AllMovementsWereRecordedAsValidated=All movements were recorded as validated
-NotAllMovementsCouldBeRecordedAsValidated=Not all movements could be recorded as validated
-ValidateMovements=Validate movements
-DescValidateMovements=Any modification or deletion of writing, lettering and deletes will be prohibited. All entries for an exercise must be validated otherwise closing will not be possible
-
-ValidateHistory=Bind Automatically
-AutomaticBindingDone=Automatic bindings done (%s) - Automatic binding not possible for some record (%s)
-=======
 DescVentilSupplier=Ознайомтеся зі списком рядків рахунків-фактур постачальника, прив’язаних або ще не прив’язаних до облікового запису продукту (відображаються лише записи, які ще не передані в бухгалтерії)
 DescVentilDoneSupplier=Ознайомтеся зі списком рядків рахунків-фактур постачальників та їх бухгалтерського обліку
 DescVentilTodoExpenseReport=Прив’язати рядки звіту про витрати, які ще не зв’язані з рахунком обліку комісій
@@ -327,7 +288,6 @@
 
 ValidateHistory=Прив’язувати автоматично
 AutomaticBindingDone=Автоматичне прив’язування виконано (%s) – Автоматичне прив’язування неможливе для деяких записів (%s)
->>>>>>> 503d1a04
 
 ErrorAccountancyCodeIsAlreadyUse=Error, you cannot delete this accounting account because it is used
 MvtNotCorrectlyBalanced=Movement not correctly balanced. Debit = %s & Credit = %s
@@ -401,39 +361,6 @@
 ChartofaccountsId=План рахунків Ід
 
 ## Tools - Init accounting account on product / service
-<<<<<<< HEAD
-InitAccountancy=Init accountancy
-InitAccountancyDesc=This page can be used to initialize an accounting account on products and services that does not have accounting account defined for sales and purchases.
-DefaultBindingDesc=This page can be used to set a default account to use to link transactions record about payment salaries, donation, taxes and vat when no specific accounting account were already set.
-DefaultClosureDesc=This page can be used to set parameters used for accounting closures.
-Options=Options
-OptionModeProductSell=Mode sales
-OptionModeProductSellIntra=Mode sales exported in EEC
-OptionModeProductSellExport=Mode sales exported in other countries
-OptionModeProductBuy=Mode purchases
-OptionModeProductBuyIntra=Mode purchases imported in EEC
-OptionModeProductBuyExport=Mode purchased imported from other countries
-OptionModeProductSellDesc=Show all products with accounting account for sales.
-OptionModeProductSellIntraDesc=Show all products with accounting account for sales in EEC.
-OptionModeProductSellExportDesc=Show all products with accounting account for other foreign sales.
-OptionModeProductBuyDesc=Show all products with accounting account for purchases.
-OptionModeProductBuyIntraDesc=Show all products with accounting account for purchases in EEC.
-OptionModeProductBuyExportDesc=Show all products with accounting account for other foreign purchases.
-CleanFixHistory=Remove accounting code from lines that not exists into charts of account
-CleanHistory=Reset all bindings for selected year
-PredefinedGroups=Predefined groups
-WithoutValidAccount=Without valid dedicated account
-WithValidAccount=With valid dedicated account
-ValueNotIntoChartOfAccount=This value of accounting account does not exist into chart of account
-AccountRemovedFromGroup=Account removed from group
-SaleLocal=Local sale
-SaleExport=Export sale
-SaleEEC=Sale in EEC
-SaleEECWithVAT=Sale in EEC with a VAT not null, so we suppose this is NOT an intracommunautary sale and the suggested account is the standard product account.
-SaleEECWithoutVATNumber=Sale in EEC with no VAT but the VAT ID of thirdparty is not defined. We fallback on the product account for standard sales. You can fix the VAT ID of thirdparty or the product account if needed.
-ForbiddenTransactionAlreadyExported=Forbidden: The transaction has been validated and/or exported.
-ForbiddenTransactionAlreadyValidated=Forbidden: The transaction has been validated.
-=======
 InitAccountancy=Початковий облік
 InitAccountancyDesc=Цю сторінку можна використовувати для ініціалізації облікового запису для продуктів і послуг, для яких не визначено обліковий запис для продажів і покупок.
 DefaultBindingDesc=Цю сторінку можна використовувати, щоб налаштувати обліковий запис за замовчуванням для зв’язування записів транзакцій про виплати заробітної плати, пожертвування, податки та ПДВ, якщо ще не було налаштовано конкретний обліковий запис.
@@ -465,7 +392,6 @@
 SaleEECWithoutVATNumber=Продаж в ЄЕС без ПДВ, але ідентифікаційний номер платника ПДВ третьої сторони не визначений. Ми повертаємось до облікового запису продукту для стандартних продажів. За потреби ви можете виправити ідентифікаційний номер платника ПДВ третьої сторони або обліковий запис продукту.
 ForbiddenTransactionAlreadyExported=Заборонено: трансакцію підтверджено та/або експортовано.
 ForbiddenTransactionAlreadyValidated=Заборонено: трансакцію підтверджено.
->>>>>>> 503d1a04
 ## Dictionary
 Range=Діапазон бухгалтерського рахунку
 Calculated=Розраховано
@@ -487,19 +413,6 @@
 ConfirmMassDeleteBookkeepingWritingQuestion=Це призведе до видалення транзакції з обліку (усі рядки, пов’язані з тією ж транзакцією, будуть видалені). Ви впевнені, що хочете видалити вибраний запис(и) %s?
 
 ## Error
-<<<<<<< HEAD
-SomeMandatoryStepsOfSetupWereNotDone=Some mandatory steps of setup was not done, please complete them
-ErrorNoAccountingCategoryForThisCountry=No accounting account group available for country %s (See Home - Setup - Dictionaries)
-ErrorInvoiceContainsLinesNotYetBounded=You try to journalize some lines of the invoice <strong>%s</strong>, but some other lines are not yet bounded to accounting account. Journalization of all invoice lines for this invoice are refused.
-ErrorInvoiceContainsLinesNotYetBoundedShort=Some lines on invoice are not bound to accounting account.
-ExportNotSupported=The export format setuped is not supported into this page
-BookeppingLineAlreayExists=Lines already existing into bookkeeping
-NoJournalDefined=No journal defined
-Binded=Lines bound
-ToBind=Lines to bind
-UseMenuToSetBindindManualy=Lines not yet bound, use menu <a href="%s">%s</a> to make the binding manually
-SorryThisModuleIsNotCompatibleWithTheExperimentalFeatureOfSituationInvoices=Sorry this module is not compatible with the experimental feature of situation invoices
-=======
 SomeMandatoryStepsOfSetupWereNotDone=Деякі обов’язкові кроки налаштування не були виконані, будь ласка, виконайте їх
 ErrorNoAccountingCategoryForThisCountry=Немає доступної групи облікових записів для країни %s (Див. Головну сторінку - Налаштування - Словники)
 ErrorInvoiceContainsLinesNotYetBounded=Ви намагаєтеся зареєструвати деякі рядки рахунка-фактури <strong> %s </strong> , але деякі інші рядки ще не прив’язані до бухгалтерського рахунку. Журналізувати всі рядки рахунків-фактур для цього рахунка-фактури відмовлено.
@@ -514,7 +427,6 @@
 AccountancyErrorMismatchLetterCode=Невідповідність коду узгодження
 AccountancyErrorMismatchBalanceAmount=Залишок (%s) не дорівнює 0
 AccountancyErrorLetteringBookkeeping=Сталися помилки щодо транзакцій: %s
->>>>>>> 503d1a04
 
 ## Import
 ImportAccountingEntries=Бухгалтерські проводки
