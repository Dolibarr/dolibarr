# Dolibarr language file - Source file is en_US - mails
Mailing=EMailing
EMailing=EMailing
EMailings=EMailings
AllEMailings=All eMailings
MailCard=EMailing card
MailRecipients=Recipients
MailRecipient=Recipient
MailTitle=Description
MailFrom=Відправник
MailErrorsTo=Errors to
MailReply=Відповісти
MailTo=Receiver(s)
MailCC=Copy to
MailCCC=Cached copy to
MailTopic=EMail topic
MailText=Message
MailFile=Attached files
MailMessage=EMail body
ShowEMailing=Show emailing
ListOfEMailings=List of emailings
NewMailing=New emailing
EditMailing=Edit emailing
ResetMailing=Resend emailing
DeleteMailing=Delete emailing
DeleteAMailing=Delete an emailing
PreviewMailing=Preview emailing
CreateMailing=Create emailing
TestMailing=Test email
ValidMailing=Valid emailing
MailingStatusDraft=Draft
MailingStatusValidated=Validated
MailingStatusSent=Sent
MailingStatusSentPartialy=Sent partialy
MailingStatusSentCompletely=Sent completely
MailingStatusError=Error
MailingStatusNotSent=Not sent
MailSuccessfulySent=Email successfully sent (from %s to %s)
MailingSuccessfullyValidated=EMailing successfully validated
MailUnsubcribe=Unsubscribe
MailingStatusNotContact=Don't contact anymore
MailingStatusReadAndUnsubscribe=Read and unsubscribe
ErrorMailRecipientIsEmpty=Email recipient is empty
WarningNoEMailsAdded=No new Email to add to recipient's list.
ConfirmValidMailing=Are you sure you want to validate this emailing ?
ConfirmResetMailing=Warning, by reinitializing emailing <b>%s</b>, you allow to make a mass sending of this email another time. Are you sure you this is what you want to do ?
ConfirmDeleteMailing=Are you sure you want to delete this emailling ?
NbOfUniqueEMails=Nb of unique emails
NbOfEMails=Nb of EMails
TotalNbOfDistinctRecipients=Number of distinct recipients
NoTargetYet=No recipients defined yet (Go on tab 'Recipients')
RemoveRecipient=Remove recipient
CommonSubstitutions=Common substitutions
YouCanAddYourOwnPredefindedListHere=To create your email selector module, see htdocs/core/modules/mailings/README.
EMailTestSubstitutionReplacedByGenericValues=When using test mode, substitutions variables are replaced by generic values
MailingAddFile=Attach this file
NoAttachedFiles=No attached files
BadEMail=Bad value for EMail
CloneEMailing=Clone Emailing
ConfirmCloneEMailing=Are you sure you want to clone this emailing ?
CloneContent=Clone message
CloneReceivers=Cloner recipients
DateLastSend=Date of latest sending
DateSending=Дата відправки
SentTo=Sent to <b>%s</b>
MailingStatusRead=Читати
YourMailUnsubcribeOK=The email <b>%s</b>  is correctly unsubcribe from mailing list
ActivateCheckReadKey=Key used to encrypt URL used for "Read Receipt" and "Unsubcribe" feature
EMailSentToNRecipients=EMail sent to %s recipients.
XTargetsAdded=<b>%s</b> recipients added into target list
<<<<<<< HEAD
EachInvoiceWillBeAttachedToEmail=A document using default invoice document template will be created and attached to each email.
OnlyPDFattachmentSupported=If the PDF document was already generated for the invoice, it will be attached to email. If not, no email will be sent (also, note that only pdf invoice are supported as attachment in mass sending in this version).
MailTopicSendRemindUnpaidInvoices=Reminder of invoice %s (%s)
SendRemind=Send reminder by EMails
RemindSent=%s reminder(s) sent
AllRecipientSelected=All thirdparties selected and if an email is set.
NoRemindSent=No EMail reminder sent
=======
OnlyPDFattachmentSupported=If the PDF document was already generated for the invoice, it will be attached to email. If not, no email will be sent (also, note that only pdf invoice are supported as attachment in mass sending in this version).
AllRecipientSelected=All thirdparties selected and if an email is set.
>>>>>>> 3f5d67d4
ResultOfMailSending=Result of mass EMail sending
NbSelected=Nb selected
NbIgnored=Nb ignored
NbSent=Nb sent

# Libelle des modules de liste de destinataires mailing
<<<<<<< HEAD
MailingModuleDescContactCompanies=Contacts/addresses of all third parties (customer, prospect, supplier, ...)
MailingModuleDescDolibarrUsers=Dolibarr users
MailingModuleDescFundationMembers=Foundation members with emails
MailingModuleDescEmailsFromFile=EMails from a text file (email;lastname;firstname;other)
MailingModuleDescEmailsFromUser=EMails from user input (email;lastname;firstname;other)
MailingModuleDescContactsCategories=Third parties (by category)
MailingModuleDescDolibarrContractsLinesExpired=Third parties with expired contract's lines
MailingModuleDescContactsByCompanyCategory=Contacts/addresses of third parties (by third parties category)
MailingModuleDescContactsByCategory=Contacts/addresses of third parties (by category)
MailingModuleDescMembersCategories=Foundation members (by categories)
MailingModuleDescContactsByFunction=Contacts/addresses of third parties (by position/function)
=======
>>>>>>> 3f5d67d4
LineInFile=Line %s in file
RecipientSelectionModules=Defined requests for recipient's selection
MailSelectedRecipients=Selected recipients
MailingArea=EMailings area
LastMailings=Last %s emailings
TargetsStatistics=Targets statistics
NbOfCompaniesContacts=Unique contacts/addresses
MailNoChangePossible=Recipients for validated emailing can't be changed
SearchAMailing=Search mailing
SendMailing=Send emailing
SendMail=Send email
MailingNeedCommand=For security reason, sending an emailing is better when performed from command line. If you have one, ask your server administrator to launch the following command to send the emailing to all recipients:
MailingNeedCommand2=You can however send them online by adding parameter MAILING_LIMIT_SENDBYWEB with value of max number of emails you want to send by session. For this, go on Home - Setup - Other.
ConfirmSendingEmailing=If you can't or prefer sending them with your www browser, please confirm you are sure you want to send emailing now from your browser ?
LimitSendingEmailing=Note: Sending of emailings from web interface is done in several times for security and timeout reasons, <b>%s</b> recipients at a time for each sending session.
TargetsReset=Clear list
ToClearAllRecipientsClickHere=Click here to clear the recipient list for this emailing
ToAddRecipientsChooseHere=Add recipients by choosing from the lists
NbOfEMailingsReceived=Mass emailings received
NbOfEMailingsSend=Mass emailings sent
IdRecord=ID record
DeliveryReceipt=Delivery Receipt
YouCanUseCommaSeparatorForSeveralRecipients=You can use the <b>comma</b> separator to specify several recipients.
TagCheckMail=Track mail opening
TagUnsubscribe=Unsubscribe link
TagSignature=Підпис відправника
EMailRecipient=Recipient EMail
TagMailtoEmail=Recipient EMail (including html "mailto:" link)
NoEmailSentBadSenderOrRecipientEmail=No email sent. Bad sender or recipient email. Verify user profile.
# Module Notifications
Notifications=Оповіщення
NoNotificationsWillBeSent=No email notifications are planned for this event and company
ANotificationsWillBeSent=1 notification will be sent by email
SomeNotificationsWillBeSent=%s notifications will be sent by email
AddNewNotification=Activate a new email notification target
ListOfActiveNotifications=List all active targets for email notification
ListOfNotificationsDone=List all email notifications sent
MailSendSetupIs=Configuration of email sending has been setup to '%s'. This mode can't be used to send mass emailing.
MailSendSetupIs2=You must first go, with an admin account, into menu %sHome - Setup - EMails%s to change parameter <strong>'%s'</strong> to use mode '%s'. With this mode, you can enter setup of the SMTP server provided by your Internet Service Provider and use Mass emailing feature.
MailSendSetupIs3=If you have any questions on how to setup your SMTP server, you can ask to %s.
YouCanAlsoUseSupervisorKeyword=You can also add the keyword <strong>__SUPERVISOREMAIL__</strong> to have email being sent to the supervisor of user (works only if an email is defined for this supervisor)
NbOfTargetedContacts=Current number of targeted contact emails
MailAdvTargetRecipients=Recipients (advanced selection)
AdvTgtTitle=Fill input fields to preselect the thirdparties or contacts/addresses to target
AdvTgtSearchTextHelp=Use %% as magic caracters. For exemple to find all item like <b>jean, joe, jim</b>, you can input <b>j%%</b>, you can also use ; as separator for value, and use ! for except this value. For exemple  <b>jean;joe;jim%%;!jimo;!jima%</b> will target all jean, joe, start with jim but not jimo and not everythnig taht start by jima
AdvTgtSearchIntHelp=Use interval to select int or float value
AdvTgtMinVal=Minimum value
AdvTgtMaxVal=Maximum value
AdvTgtSearchDtHelp=Use interval to select date value
AdvTgtStartDt=Start dt.
AdvTgtEndDt=End dt.
AdvTgtTypeOfIncudeHelp=Target Email of thirdparty and email of contact of the thridparty, or just thridparty email or just contact email
AdvTgtTypeOfIncude=Type of targeted email
AdvTgtContactHelp=Use only if you target contact into "Type of targeted email"
AddAll=Add all
RemoveAll=Remove all
ItemsCount=Item(s)
AdvTgtNameTemplate=Filter name
AdvTgtAddContact=Add emails according to criterias
AdvTgtLoadFilter=Load filter
AdvTgtDeleteFilter=Delete filter
AdvTgtSaveFilter=Save filter
AdvTgtCreateFilter=Create filter
AdvTgtOrCreateNewFilter=Name of new filter
NoContactWithCategoryFound=No contact/address with a category found
NoContactLinkedToThirdpartieWithCategoryFound=No contact/address with a category found<|MERGE_RESOLUTION|>--- conflicted
+++ resolved
@@ -68,38 +68,14 @@
 ActivateCheckReadKey=Key used to encrypt URL used for "Read Receipt" and "Unsubcribe" feature
 EMailSentToNRecipients=EMail sent to %s recipients.
 XTargetsAdded=<b>%s</b> recipients added into target list
-<<<<<<< HEAD
-EachInvoiceWillBeAttachedToEmail=A document using default invoice document template will be created and attached to each email.
-OnlyPDFattachmentSupported=If the PDF document was already generated for the invoice, it will be attached to email. If not, no email will be sent (also, note that only pdf invoice are supported as attachment in mass sending in this version).
-MailTopicSendRemindUnpaidInvoices=Reminder of invoice %s (%s)
-SendRemind=Send reminder by EMails
-RemindSent=%s reminder(s) sent
-AllRecipientSelected=All thirdparties selected and if an email is set.
-NoRemindSent=No EMail reminder sent
-=======
 OnlyPDFattachmentSupported=If the PDF document was already generated for the invoice, it will be attached to email. If not, no email will be sent (also, note that only pdf invoice are supported as attachment in mass sending in this version).
 AllRecipientSelected=All thirdparties selected and if an email is set.
->>>>>>> 3f5d67d4
 ResultOfMailSending=Result of mass EMail sending
 NbSelected=Nb selected
 NbIgnored=Nb ignored
 NbSent=Nb sent
 
 # Libelle des modules de liste de destinataires mailing
-<<<<<<< HEAD
-MailingModuleDescContactCompanies=Contacts/addresses of all third parties (customer, prospect, supplier, ...)
-MailingModuleDescDolibarrUsers=Dolibarr users
-MailingModuleDescFundationMembers=Foundation members with emails
-MailingModuleDescEmailsFromFile=EMails from a text file (email;lastname;firstname;other)
-MailingModuleDescEmailsFromUser=EMails from user input (email;lastname;firstname;other)
-MailingModuleDescContactsCategories=Third parties (by category)
-MailingModuleDescDolibarrContractsLinesExpired=Third parties with expired contract's lines
-MailingModuleDescContactsByCompanyCategory=Contacts/addresses of third parties (by third parties category)
-MailingModuleDescContactsByCategory=Contacts/addresses of third parties (by category)
-MailingModuleDescMembersCategories=Foundation members (by categories)
-MailingModuleDescContactsByFunction=Contacts/addresses of third parties (by position/function)
-=======
->>>>>>> 3f5d67d4
 LineInFile=Line %s in file
 RecipientSelectionModules=Defined requests for recipient's selection
 MailSelectedRecipients=Selected recipients
