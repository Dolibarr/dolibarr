# Dolibarr language file - Source file is en_US - holiday
HRM=HRM
Holidays=Leaves
CPTitreMenu=Leaves
MenuReportMonth=Monthly statement
MenuAddCP=New leave request
NotActiveModCP=You must enable the module Leaves to view this page.
AddCP=Make a leave request
DateDebCP=Start date
DateFinCP=End date
DateCreateCP=Creation date
DraftCP=Draft
ToReviewCP=Awaiting approval
ApprovedCP=Approved
CancelCP=Canceled
RefuseCP=Refused
ValidatorCP=Approbator
ListeCP=List of leaves
ReviewedByCP=Will be reviewed by
DescCP=Description
SendRequestCP=Create leave request
DelayToRequestCP=Leave requests must be made at least <b>%s day(s)</b> before them.
MenuConfCP=Balance of leaves
<<<<<<< HEAD
UpdateAllCP=Update the leaves
=======
>>>>>>> 3f5d67d4
SoldeCPUser=Leaves balance is <b>%s</b> days.
ErrorEndDateCP=You must select an end date greater than the start date.
ErrorSQLCreateCP=An SQL error occurred during the creation:
ErrorIDFicheCP=An error has occurred, the leave request does not exist.
ReturnCP=Return to previous page
ErrorUserViewCP=You are not authorized to read this leave request.
InfosWorkflowCP=Information Workflow
RequestByCP=Requested by
TitreRequestCP=Leave request
NbUseDaysCP=Number of days of vacation consumed
EditCP=Edit
DeleteCP=Delete
ActionRefuseCP=Refuse
ActionCancelCP=Cancel
StatutCP=Status
TitleDeleteCP=Delete the leave request
ConfirmDeleteCP=Confirm the deletion of this leave request?
ErrorCantDeleteCP=Error you don't have the right to delete this leave request.
CantCreateCP=You don't have the right to make leave requests.
InvalidValidatorCP=You must choose an approbator to your leave request.
NoDateDebut=You must select a start date.
NoDateFin=You must select an end date.
ErrorDureeCP=Your leave request does not contain working day.
TitleValidCP=Approve the leave request
ConfirmValidCP=Are you sure you want to approve the leave request?
DateValidCP=Date approved
TitleToValidCP=Send leave request
ConfirmToValidCP=Are you sure you want to send the leave request?
TitleRefuseCP=Refuse the leave request
ConfirmRefuseCP=Are you sure you want to refuse the leave request?
NoMotifRefuseCP=You must choose a reason for refusing the request.
TitleCancelCP=Cancel the leave request
ConfirmCancelCP=Are you sure you want to cancel the leave request?
DetailRefusCP=Reason for refusal
DateRefusCP=Date of refusal
DateCancelCP=Date of cancellation
DefineEventUserCP=Assign an exceptional leave for a user
addEventToUserCP=Assign leave
MotifCP=Reason
UserCP=User
ErrorAddEventToUserCP=An error occurred while adding the exceptional leave.
AddEventToUserOkCP=The addition of the exceptional leave has been completed.
MenuLogCP=View change logs
LogCP=Log of updates of available vacation days
ActionByCP=Performed by
UserUpdateCP=For the user
PrevSoldeCP=Previous Balance
NewSoldeCP=New Balance
alreadyCPexist=A leave request has already been done on this period.
<<<<<<< HEAD
UserName=Name
FirstDayOfHoliday=First day of vacation
LastDayOfHoliday=Last day of vacation
BoxTitleLastLeaveRequests=Last %s modified leave requests
=======
FirstDayOfHoliday=First day of vacation
LastDayOfHoliday=Last day of vacation
BoxTitleLastLeaveRequests=Latest %s modified leave requests
>>>>>>> 3f5d67d4
HolidaysMonthlyUpdate=Monthly update
ManualUpdate=Manual update
HolidaysCancelation=Leave request cancelation
EmployeeLastname=Employee lastname
EmployeeFirstname=Employee firstname

## Configuration du Module ##
LastUpdateCP=Latest automatic update of leaves allocation
MonthOfLastMonthlyUpdate=Month of latest automatic update of leaves allocation
UpdateConfCPOK=Updated successfully.
Module27130Name= Management of leave requests
Module27130Desc= Management of leave requests
ErrorMailNotSend=An error occurred while sending email:
NoticePeriod=Notice period
#Messages
HolidaysToValidate=Validate leave requests
HolidaysToValidateBody=Below is a leave request to validate
HolidaysToValidateDelay=This leave request will take place within a period of less than %s days.
HolidaysToValidateAlertSolde=The user who made this leave reques do not have enough available days.
HolidaysValidated=Validated leave requests
HolidaysValidatedBody=Your leave request for %s to %s has been validated.
HolidaysRefused=Request denied
HolidaysRefusedBody=Your leave request for %s to %s has been denied for the following reason :
HolidaysCanceled=Canceled leaved request
HolidaysCanceledBody=Your leave request for %s to %s has been canceled.
<<<<<<< HEAD
NewByMonth=Added per month
Affect=Followed by a counter
=======
>>>>>>> 3f5d67d4
FollowedByACounter=1: This type of leave need to be followed by a counter. Counter is incremented manually or automatically and when a leave request is validated, counter is decremented.<br>0: Not followed by a counter.
NoLeaveWithCounterDefined=There is no leave types defined that need to be followed by a counter
GoIntoDictionaryHolidayTypes=Go into <strong>Home - Setup - Dictionaries - Type of leaves</strong> to setup the different types of leaves.<|MERGE_RESOLUTION|>--- conflicted
+++ resolved
@@ -21,10 +21,6 @@
 SendRequestCP=Create leave request
 DelayToRequestCP=Leave requests must be made at least <b>%s day(s)</b> before them.
 MenuConfCP=Balance of leaves
-<<<<<<< HEAD
-UpdateAllCP=Update the leaves
-=======
->>>>>>> 3f5d67d4
 SoldeCPUser=Leaves balance is <b>%s</b> days.
 ErrorEndDateCP=You must select an end date greater than the start date.
 ErrorSQLCreateCP=An SQL error occurred during the creation:
@@ -74,16 +70,9 @@
 PrevSoldeCP=Previous Balance
 NewSoldeCP=New Balance
 alreadyCPexist=A leave request has already been done on this period.
-<<<<<<< HEAD
-UserName=Name
-FirstDayOfHoliday=First day of vacation
-LastDayOfHoliday=Last day of vacation
-BoxTitleLastLeaveRequests=Last %s modified leave requests
-=======
 FirstDayOfHoliday=First day of vacation
 LastDayOfHoliday=Last day of vacation
 BoxTitleLastLeaveRequests=Latest %s modified leave requests
->>>>>>> 3f5d67d4
 HolidaysMonthlyUpdate=Monthly update
 ManualUpdate=Manual update
 HolidaysCancelation=Leave request cancelation
@@ -109,11 +98,6 @@
 HolidaysRefusedBody=Your leave request for %s to %s has been denied for the following reason :
 HolidaysCanceled=Canceled leaved request
 HolidaysCanceledBody=Your leave request for %s to %s has been canceled.
-<<<<<<< HEAD
-NewByMonth=Added per month
-Affect=Followed by a counter
-=======
->>>>>>> 3f5d67d4
 FollowedByACounter=1: This type of leave need to be followed by a counter. Counter is incremented manually or automatically and when a leave request is validated, counter is decremented.<br>0: Not followed by a counter.
 NoLeaveWithCounterDefined=There is no leave types defined that need to be followed by a counter
 GoIntoDictionaryHolidayTypes=Go into <strong>Home - Setup - Dictionaries - Type of leaves</strong> to setup the different types of leaves.