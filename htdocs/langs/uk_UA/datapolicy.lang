--- conflicted
+++ resolved
@@ -33,11 +33,7 @@
 DATAPOLICY_CONTACT_NIPROSPECT_NICLIENT = Ні перспектива/Ні клієнт
 DATAPOLICY_CONTACT_FOURNISSEUR = Постачальник
 DATAPOLICY_ADHERENT = Член
-<<<<<<< HEAD
-DATAPOLICY_Tooltip_SETUP = Тип контакту - вкажіть свій вибір для кожного типу.
-=======
 DATAPOLICY_Tooltip_SETUP=Define the delay with no interaction after which you want the record to be automatically purged.
->>>>>>> d7cb4cd8
 SendAgreementText = Ви можете надіслати електронний лист GDPR усім своїм відповідним контактам (які ще не отримали електронний лист і для яких ви нічого не зареєстрували щодо їх угоди GDPR). Для цього скористайтеся наступною кнопкою.
 SendAgreement = Надсилайте електронні листи
 AllAgreementSend = Усі листи надіслано
