--- conflicted
+++ resolved
@@ -1,62 +1,3 @@
-<<<<<<< HEAD
-BlockedLog=Unalterable Logs
-Field=Field
-BlockedLogDesc=This module tracks some events into an unalterable log (that you can't modify once recorded) into a block chain, in real time. This module provides compatibility with requirements of laws of some countries (like France with the law Finance 2016 - Norme NF525).
-Fingerprints=Archived events and fingerprints
-FingerprintsDesc=This is the tool to browse or extract the unalterable logs. Unalterable logs are generated and archived locally into a dedicated table, in real time when you record a business event. You can use this tool to export this archive and save it into an external support (some countries, like France, ask that you do it every year). Note that, there is no feature to purge this log and every change tried to be done directly into this log (by a hacker for example) will be reported with a non-valid fingerprint. If you really need to purge this table because you used your application for a demo/test purpose and want to clean your data to start your production, you can ask your reseller or integrator to reset your database (all your data will be removed).
-CompanyInitialKey=Company initial key (hash of genesis block)
-BrowseBlockedLog=Unalterable logs
-ShowAllFingerPrintsMightBeTooLong=Show all archived logs (might be long)
-ShowAllFingerPrintsErrorsMightBeTooLong=Show all non-valid archive logs (might be long)
-DownloadBlockChain=Download fingerprints
-KoCheckFingerprintValidity=Archived log entry is not valid. It means someone (a hacker?) has modified some data of this record after it was recorded, or has erased the previous archived record (check that line with previous # exists) or has modified checksum of the previous record.
-OkCheckFingerprintValidity=Archived log record is valid. The data on this line was not modified and the entry follows the previous one.
-OkCheckFingerprintValidityButChainIsKo=Archived log seems valid compared to previous one but the chain was corrupted previously.
-AddedByAuthority=Stored into remote authority
-NotAddedByAuthorityYet=Not yet stored into remote authority
-ShowDetails=Show stored details
-logPAYMENT_VARIOUS_CREATE=Payment (not assigned to an invoice) created
-logPAYMENT_VARIOUS_MODIFY=Payment (not assigned to an invoice) modified
-logPAYMENT_VARIOUS_DELETE=Payment (not assigned to an invoice) logical deletion
-logPAYMENT_ADD_TO_BANK=Payment added to bank
-logPAYMENT_CUSTOMER_CREATE=Customer payment created
-logPAYMENT_CUSTOMER_DELETE=Customer payment logical deletion
-logDONATION_PAYMENT_CREATE=Donation payment created
-logDONATION_PAYMENT_DELETE=Donation payment logical deletion
-logBILL_PAYED=Customer invoice paid
-logBILL_UNPAYED=Customer invoice set unpaid
-logBILL_VALIDATE=Customer invoice validated
-logBILL_SENTBYMAIL=Customer invoice send by mail
-logBILL_DELETE=Customer invoice logically deleted
-logMODULE_RESET=Module BlockedLog was disabled
-logMODULE_SET=Module BlockedLog was enabled
-logDON_VALIDATE=Donation validated
-logDON_MODIFY=Donation modified
-logDON_DELETE=Donation logical deletion
-logMEMBER_SUBSCRIPTION_CREATE=Member subscription created
-logMEMBER_SUBSCRIPTION_MODIFY=Member subscription modified
-logMEMBER_SUBSCRIPTION_DELETE=Member subscription logical deletion
-logCASHCONTROL_VALIDATE=Cash desk closing recording
-BlockedLogBillDownload=Customer invoice download
-BlockedLogBillPreview=Customer invoice preview
-BlockedlogInfoDialog=Log Details
-ListOfTrackedEvents=List of tracked events
-Fingerprint=Fingerprint
-DownloadLogCSV=Export archived logs (CSV)
-logDOC_PREVIEW=Preview of a validated document in order to print or download
-logDOC_DOWNLOAD=Download of a validated document in order to print or send
-DataOfArchivedEvent=Full datas of archived event
-ImpossibleToReloadObject=Original object (type %s, id %s) not linked (see 'Full datas' column to get unalterable saved data)
-BlockedLogAreRequiredByYourCountryLegislation=Unalterable Logs module may be required by the legislation of your country. Disabling this module may render any future transactions invalid with respect to the law and the use of legal software as they can not be validated by a tax audit.
-BlockedLogActivatedBecauseRequiredByYourCountryLegislation=Unalterable Logs module was activated because of the legislation of your country. Disabling this module may render any future transactions invalid with respect to the law and the use of legal software as they cannot be validated by a tax audit.
-BlockedLogDisableNotAllowedForCountry=List of countries where usage of this module is mandatory (just to prevent to disable the module by error, if your country is in this list, disable of module is not possible without editing this list first. Note also that enabling/disabling this module will keep a track into the unalterable log).
-OnlyNonValid=Non-valid
-TooManyRecordToScanRestrictFilters=Too many records to scan/analyze. Please restrict list with more restrictive filters.
-RestrictYearToExport=Restrict month / year to export
-BlockedLogEnabled=System to track events into unalterable logs has been enabled
-BlockedLogDisabled=System to track events into unalterable logs has been disabled after some recording were done. We saved a special Fingerprint to track the chain as broken
-BlockedLogDisabledBis=System to track events into unalterable logs has been disabled. This is possible because no record were done yet.
-=======
 BlockedLog=Незмінні журнали
 Field=Поле
 BlockedLogDesc=Цей модуль відстежує деякі події в журналі без змін (який ви не можете змінити після запису) у ланцюжок блоків у режимі реального часу. Цей модуль забезпечує сумісність із вимогами законів деяких країн (наприклад, Франція з законом Finance 2016 - Norme NF525).
@@ -113,5 +54,4 @@
 RestrictYearToExport=Обмежити місяць/рік на експорт
 BlockedLogEnabled=Увімкнено систему відстеження подій у журналах без змін
 BlockedLogDisabled=Систему відстеження подій у журналах без змін було вимкнено після того, як було зроблено певний запис. Ми зберегли спеціальний відбиток пальця, щоб відстежити ланцюг як зламаний
-BlockedLogDisabledBis=Систему відстеження подій у журналах без змін вимкнено. Це можливо, тому що записів ще не було.
->>>>>>> 503d1a04
+BlockedLogDisabledBis=Систему відстеження подій у журналах без змін вимкнено. Це можливо, тому що записів ще не було.