# Copyright (C) 2021 SuperAdmin
#
# This program is free software: you can redistribute it and/or modify
# it under the terms of the GNU General Public License as published by
# the Free Software Foundation, either version 3 of the License, or
# (at your option) any later version.
#
# This program is distributed in the hope that it will be useful,
# but WITHOUT ANY WARRANTY; without even the implied warranty of
# MERCHANTABILITY or FITNESS FOR A PARTICULAR PURPOSE.  See the
# GNU General Public License for more details.
#
# You should have received a copy of the GNU General Public License
# along with this program.  If not, see .

#
# Generic
#

# Module label 'ModuleKnowledgeManagementName'
ModuleKnowledgeManagementName = Система управління знаннями
# Module description 'ModuleKnowledgeManagementDesc'
ModuleKnowledgeManagementDesc=Керуйте базою управління знаннями (KM) або Help-Desk

#
# Admin page
#
KnowledgeManagementSetup = Налаштування системи управління знаннями
Settings = Налаштування
KnowledgeManagementSetupPage = Сторінка налаштування системи управління знаннями


#
# About page
#
About = Про
KnowledgeManagementAbout = Про управління знаннями
KnowledgeManagementAboutPage = Управління знаннями про сторінку

<<<<<<< HEAD
KnowledgeManagementArea = Knowledge Management
MenuKnowledgeRecord = Knowledge base
ListKnowledgeRecord = List of articles
NewKnowledgeRecord = New article
ValidateReply = Validate solution
KnowledgeRecords = Articles
KnowledgeRecord = Article
KnowledgeRecordExtraFields = Extrafields for Article
GroupOfTicket=Group of tickets
YouCanLinkArticleToATicketCategory=You can link an article to a ticket group (so the article will be suggested during qualification of new tickets)
SuggestedForTicketsInGroup=Suggested for tickets when group is

SetObsolete=Set as obsolete
ConfirmCloseKM=Do you confirm the closing of this article as obsolete ?
ConfirmReopenKM=Do you want to restore this article to status "Validated" ?
=======
KnowledgeManagementArea = Управління знаннями
MenuKnowledgeRecord = База знань
ListKnowledgeRecord = Список статей
NewKnowledgeRecord = Нова стаття
ValidateReply = Перевірте рішення
KnowledgeRecords = статті
KnowledgeRecord = стаття
KnowledgeRecordExtraFields = Додаткові поля для ст
GroupOfTicket=Група квитків
YouCanLinkArticleToATicketCategory=Ви можете прив’язати статтю до групи квитків (тому стаття буде запропонована під час кваліфікації нових квитків)
SuggestedForTicketsInGroup=Пропонується для квитків, коли група

SetObsolete=Встановити як застаріле
ConfirmCloseKM=Ви підтверджуєте закриття цієї статті як застарілу?
ConfirmReopenKM=Ви бажаєте відновити цю статтю до статусу «Перевірено»?
>>>>>>> 503d1a04
<|MERGE_RESOLUTION|>--- conflicted
+++ resolved
@@ -37,23 +37,6 @@
 KnowledgeManagementAbout = Про управління знаннями
 KnowledgeManagementAboutPage = Управління знаннями про сторінку
 
-<<<<<<< HEAD
-KnowledgeManagementArea = Knowledge Management
-MenuKnowledgeRecord = Knowledge base
-ListKnowledgeRecord = List of articles
-NewKnowledgeRecord = New article
-ValidateReply = Validate solution
-KnowledgeRecords = Articles
-KnowledgeRecord = Article
-KnowledgeRecordExtraFields = Extrafields for Article
-GroupOfTicket=Group of tickets
-YouCanLinkArticleToATicketCategory=You can link an article to a ticket group (so the article will be suggested during qualification of new tickets)
-SuggestedForTicketsInGroup=Suggested for tickets when group is
-
-SetObsolete=Set as obsolete
-ConfirmCloseKM=Do you confirm the closing of this article as obsolete ?
-ConfirmReopenKM=Do you want to restore this article to status "Validated" ?
-=======
 KnowledgeManagementArea = Управління знаннями
 MenuKnowledgeRecord = База знань
 ListKnowledgeRecord = Список статей
@@ -68,5 +51,4 @@
 
 SetObsolete=Встановити як застаріле
 ConfirmCloseKM=Ви підтверджуєте закриття цієї статті як застарілу?
-ConfirmReopenKM=Ви бажаєте відновити цю статтю до статусу «Перевірено»?
->>>>>>> 503d1a04
+ConfirmReopenKM=Ви бажаєте відновити цю статтю до статусу «Перевірено»?