--- conflicted
+++ resolved
@@ -16,29 +16,12 @@
 ModuleKnowledgeManagementName = Система управління знаннями
 # Module description 'ModuleKnowledgeManagementDesc'
 ModuleKnowledgeManagementDesc=Керуйте базою управління знаннями (KM) або Help-Desk
-<<<<<<< HEAD
-
-#
-# Admin page
-#
-KnowledgeManagementSetup = Налаштування системи управління знаннями
-KnowledgeManagementSetupPage = Сторінка налаштування системи управління знаннями
-
-
-#
-# About page
-#
-KnowledgeManagementAbout = Про управління знаннями
-KnowledgeManagementAboutPage = Управління знаннями про сторінку
-
-=======
 # Admin page
 KnowledgeManagementSetup = Налаштування системи управління знаннями
 KnowledgeManagementSetupPage = Сторінка налаштування системи управління знаннями
 # About page
 KnowledgeManagementAbout = Про управління знаннями
 KnowledgeManagementAboutPage = Управління знаннями про сторінку
->>>>>>> cc80841a
 KnowledgeManagementArea = Управління знаннями
 MenuKnowledgeRecord = База знань
 MenuKnowledgeRecordShort = База знань
@@ -50,12 +33,7 @@
 KnowledgeRecordExtraFields = Додаткові поля для ст
 GroupOfTicket=Група квитків
 YouCanLinkArticleToATicketCategory=Ви можете прив’язати статтю до групи заявок (тому стаття буде виділена на будь-яких заявках у цій групі)
-<<<<<<< HEAD
-SuggestedForTicketsInGroup=Пропонується при створенні квитка
-
-=======
 SuggestedForTicketsInGroup=Suggested on tickets creation
->>>>>>> cc80841a
 SetObsolete=Встановити як застаріле
 ConfirmCloseKM=Ви підтверджуєте закриття цієї статті як застарілу?
 ConfirmReopenKM=Ви бажаєте відновити цю статтю до статусу «Перевірено»?
