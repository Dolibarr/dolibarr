# Copyright (C) 2020 Laurent Destailleur
#
# This program is free software: you can redistribute it and/or modify
# it under the terms of the GNU General Public License as published by
# the Free Software Foundation, either version 3 of the License, or
# (at your option) any later version.
# This program is distributed in the hope that it will be useful,
# but WITHOUT ANY WARRANTY; without even the implied warranty of
# MERCHANTABILITY or FITNESS FOR A PARTICULAR PURPOSE.  See the
# GNU General Public License for more details.
# You should have received a copy of the GNU General Public License
# along with this program.  If not, see <https://www.gnu.org/licenses/>.

# Generic
# Module label 'ModuleRecruitmentName'
ModuleRecruitmentName = Набір на роботу
# Module description 'ModuleRecruitmentDesc'
ModuleRecruitmentDesc = Керуйте та слідкуйте за кампаніями з підбору персоналу на нові вакансії
<<<<<<< HEAD

#
# Admin page
#
=======
# Admin page
>>>>>>> cc80841a
RecruitmentSetup = Налаштування набору
RecruitmentSetupPage = Введіть тут налаштування основних параметрів для модуля найму
RecruitmentArea=Зона набору
PublicInterfaceRecruitmentDesc=Загальнодоступні сторінки вакансії – це загальнодоступні URL-адреси, які показують і відповідають на відкриті вакансії. Для кожного відкритого робочого місця є одне інше посилання, яке можна знайти в кожному записі про роботу.
EnablePublicRecruitmentPages=Увімкнути загальнодоступні сторінки відкритих вакансій

<<<<<<< HEAD
#
# About page
#
RecruitmentAbout = Про найм
RecruitmentAboutPage = Набір про сторінку
=======
>>>>>>> cc80841a
NbOfEmployeesExpected=Очікувана кількість працівників
JobLabel=Етикетка посади
WorkPlace=Місце роботи
DateExpected=Очікувана дата
FutureManager=Майбутній менеджер
ResponsibleOfRecruitement=Відповідальний за підбір кадрів
IfJobIsLocatedAtAPartner=Якщо робота знаходиться на місці партнера
PositionToBeFilled=Місце роботи
PositionsToBeFilled=Посади
ListOfPositionsToBeFilled=Перелік посад
NewPositionToBeFilled=Нові посади
<<<<<<< HEAD

=======
>>>>>>> cc80841a
JobOfferToBeFilled=Посада, яку потрібно заповнити
ThisIsInformationOnJobPosition=Інформація про вакансію, яку потрібно заповнити
ContactForRecruitment=Звертайтесь для прийому на роботу
EmailRecruiter=Електронний рекрутер
ToUseAGenericEmail=Щоб використовувати загальну електронну адресу. Якщо не визначено, використовуватиметься електронна адреса відповідального за підбір персоналу
NewCandidature=Нова програма
ListOfCandidatures=Список додатків
Remuneration=Зарплата
RequestedRemuneration=Запитана зарплата
ProposedRemuneration=Запропонована зарплата
ContractProposed=Запропоновано договір
ContractSigned=Договір підписаний
ContractRefused=Контракт відмовлено
RecruitmentCandidature=Застосування
JobPositions=Посади
RecruitmentCandidatures=Додатки
InterviewToDo=Контакти для підключення
AnswerCandidature=Відповідь на заявку
YourCandidature=Ваша заявка
YourCandidatureAnswerMessage=Дякую за вашу заявку. <br> ...
JobClosedTextCandidateFound=Вакансія закрита. Посада зайнята.
JobClosedTextCanceled=Вакансія закрита.
ExtrafieldsJobPosition=Додаткові атрибути (посади)
ExtrafieldsApplication=Додаткові атрибути (заявки на роботу)
MakeOffer=Зробити пропозицію
WeAreRecruiting=Ми набираємо. Це список відкритих вакансій, які потрібно заповнити...
NoPositionOpen=На даний момент немає відкритих позицій
ConfirmClose=Підтвердити скасування
ConfirmCloseAsk=Ви впевнені, що бажаєте скасувати цю кандидатуру на роботу?
Recruitment=вербування<|MERGE_RESOLUTION|>--- conflicted
+++ resolved
@@ -16,28 +16,13 @@
 ModuleRecruitmentName = Набір на роботу
 # Module description 'ModuleRecruitmentDesc'
 ModuleRecruitmentDesc = Керуйте та слідкуйте за кампаніями з підбору персоналу на нові вакансії
-<<<<<<< HEAD
-
-#
 # Admin page
-#
-=======
-# Admin page
->>>>>>> cc80841a
 RecruitmentSetup = Налаштування набору
 RecruitmentSetupPage = Введіть тут налаштування основних параметрів для модуля найму
 RecruitmentArea=Зона набору
 PublicInterfaceRecruitmentDesc=Загальнодоступні сторінки вакансії – це загальнодоступні URL-адреси, які показують і відповідають на відкриті вакансії. Для кожного відкритого робочого місця є одне інше посилання, яке можна знайти в кожному записі про роботу.
 EnablePublicRecruitmentPages=Увімкнути загальнодоступні сторінки відкритих вакансій
 
-<<<<<<< HEAD
-#
-# About page
-#
-RecruitmentAbout = Про найм
-RecruitmentAboutPage = Набір про сторінку
-=======
->>>>>>> cc80841a
 NbOfEmployeesExpected=Очікувана кількість працівників
 JobLabel=Етикетка посади
 WorkPlace=Місце роботи
@@ -49,10 +34,6 @@
 PositionsToBeFilled=Посади
 ListOfPositionsToBeFilled=Перелік посад
 NewPositionToBeFilled=Нові посади
-<<<<<<< HEAD
-
-=======
->>>>>>> cc80841a
 JobOfferToBeFilled=Посада, яку потрібно заповнити
 ThisIsInformationOnJobPosition=Інформація про вакансію, яку потрібно заповнити
 ContactForRecruitment=Звертайтесь для прийому на роботу
