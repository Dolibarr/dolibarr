--- conflicted
+++ resolved
@@ -48,11 +48,5 @@
 DirNotSynchronizedSyncFirst=This directory seems to be created or modified outside ECM module. You must click on "Resync" button first to synchronize disk and database to get content of this directory.
 ReSyncListOfDir=Resync list of directories
 HashOfFileContent=Hash of file content
-<<<<<<< HEAD
-FileNotYetIndexedInDatabase=File not yet indexed into database (try to re-upload it)
-FileSharedViaALink=File shared via a link
 NoDirectoriesFound=No directories found
-=======
-NoDirectoriesFound=No directories found
-FileNotYetIndexedInDatabase=File not yet indexed into database (try to re-upload it)
->>>>>>> d9b8a8c8
+FileNotYetIndexedInDatabase=File not yet indexed into database (try to re-upload it)