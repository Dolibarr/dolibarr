--- conflicted
+++ resolved
@@ -39,12 +39,6 @@
 ErrorSmsRecipientIsEmpty=Broj targeta je prazan
 WarningNoSmsAdded=Nema novih brojeva za dodavanje na listu targeta
 ConfirmValidSms=Da li potvrđujete odobrenje ove kampanje ?
-<<<<<<< HEAD
-ConfirmResetMailing=Upozorenje, ukoliko reinicijalizujete Sms kampanju <b>%s</b>, obavićete masivno slanje sms-a po drugi put. Da li zaista želite da reinicijalizujete kampanju ?
-ConfirmDeleteMailing=Da li potvrđujete uklanjanje ove kampanje ?
-NbOfRecipients=Broj targeta
-=======
->>>>>>> 3f5d67d4
 NbOfUniqueSms=Br. jedinstvenih brojeva telefona
 NbOfSms=Br. brojeva telefona
 ThisIsATestMessage=Ovo je test poruka
