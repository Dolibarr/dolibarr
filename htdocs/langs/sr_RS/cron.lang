# Dolibarr language file - Source file is en_US - cron
<<<<<<< HEAD
# About page
# Right
Permission23101 = Read Scheduled job
Permission23102 = Create/update Scheduled job
Permission23103 = Delete Scheduled job
Permission23104 = Execute Scheduled job
=======
# Permissions
Permission23101 = Pročitaj planiranu operaciju
Permission23102 = Kreiraj/ažuriraj planiranu operaciju
Permission23103 = Obriši planiranu operaciju
Permission23104 = Izvrši planiranu operaciju
>>>>>>> cc80841a
# Admin
CronSetup=Scheduled job management setup
URLToLaunchCronJobs=URL to check and launch qualified cron jobs from a browser
OrToLaunchASpecificJob=Or to check and launch a specific job from a browser
KeyForCronAccess=Security key for URL to launch cron jobs
FileToLaunchCronJobs=Command line to check and launch qualified cron jobs
CronExplainHowToRunUnix=On Unix environment you should use the following crontab entry to run the command line each 5 minutes
CronExplainHowToRunWin=On Microsoft(tm) Windows environment you can use Scheduled Task tools to run the command line each 5 minutes
CronMethodDoesNotExists=Class %s does not contain any method %s
CronMethodNotAllowed=Method %s of class %s is in blocklist of forbidden methods
CronJobDefDesc=Cron job profiles are defined into the module descriptor file. When module is activated, they are loaded and available so you can administer the jobs from the admin tools menu %s.
CronJobProfiles=List of predefined cron job profiles
# Menu
EnabledAndDisabled=Enabled and disabled
# Page list
CronLastOutput=Latest run output
CronLastResult=Latest result code
CronCommand=Command
CronList=Scheduled jobs
CronDelete=Delete scheduled jobs
CronConfirmDelete=Are you sure you want to delete these scheduled jobs?
CronExecute=Launch now
CronConfirmExecute=Are you sure you want to execute these scheduled jobs now?
CronInfo=Scheduled job module allows to schedule jobs to execute them automatically. Jobs can also be started manually.
<<<<<<< HEAD
CronTask=Job
CronNone=None
CronDtStart=Not before
CronDtEnd=Not after
CronDtNextLaunch=Next execution
=======
CronTask=Operacija
CronNone=Next run of scheduled task
CronNotYetRan=Never executed
CronDtStart=Ne pre
CronDtEnd=Ne posle
CronDtNextLaunch=Sledeće izvršenje
>>>>>>> cc80841a
CronDtLastLaunch=Start date of latest execution
CronDtLastResult=End date of latest execution
CronFrequency=Frequency
CronClass=Class
CronMethod=Method
CronModule=Module
CronNoJobs=No jobs registered
CronPriority=Priority
CronLabel=Label
CronNbRun=Number of launches
CronMaxRun=Maximum number of launches
CronEach=Every
JobFinished=Job launched and finished
Scheduled=Scheduled
#Page card
<<<<<<< HEAD
CronAdd= Add jobs
CronEvery=Execute job each
CronObject=Instance/Object to create
CronArgs=Parameters
=======
CronAdd=Dodaj operacije
CronEvery=Run job every
CronObject=Instanca/Objekat za kreiranje
CronArgs=Parametri
>>>>>>> cc80841a
CronSaveSucess=Save successfully
CronNote=Comment
CronFieldMandatory=Fields %s is mandatory
CronErrEndDateStartDt=End date cannot be before start date
StatusAtInstall=Status at module installation
CronStatusActiveBtn=Enable scheduling
<<<<<<< HEAD
CronStatusInactiveBtn=Disable
=======
CronStatusInactiveBtn=Deaktiviraj
>>>>>>> cc80841a
CronTaskInactive=This job is disabled (not scheduled)
CronId=Id
CronClassFile=Filename with class
CronModuleHelp=Name of Dolibarr module directory (also work with external Dolibarr module). <BR> For example to call the fetch method of Dolibarr Product object /htdocs/<u>product</u>/class/product.class.php, the value for module is<br><i>product</i>
CronClassFileHelp=The relative path and file name to load (path is relative to web server root directory). <BR> For example to call the fetch method of Dolibarr Product object htdocs/product/class/<u>product.class.php</u>, the value for class file name is<br><i>product/class/product.class.php</i>
CronObjectHelp=The object name to load. <BR> For example to call the fetch method of Dolibarr Product object /htdocs/product/class/product.class.php, the value for class file name is<br><i>Product</i>
CronMethodHelp=The object method to launch. <BR> For example to call the fetch method of Dolibarr Product object /htdocs/product/class/product.class.php, the value for method is<br><i>fetch</i>
CronArgsHelp=The method arguments. <BR> For example to call the fetch method of Dolibarr Product object /htdocs/product/class/product.class.php, the value for parameters can be<br><i>0, ProductRef</i>
<<<<<<< HEAD
CronCommandHelp=The system command line to execute.
CronCreateJob=Create new Scheduled Job
CronFrom=From
=======
CronCommandHelp=Komandna linija za izvršenje
CronCreateJob=Kreiraj novu planiranu operaciju
CronFrom=Od
>>>>>>> cc80841a
# Info
# Common
CronType=Job type
CronType_method=Call method of a PHP Class
CronType_command=Shell command
CronCannotLoadClass=Cannot load class file %s (to use class %s)
CronCannotLoadObject=Class file %s was loaded, but object %s was not found into it
UseMenuModuleToolsToAddCronJobs=Go into menu "<a href="%s">Home - Admin tools - Scheduled jobs</a>" to see and edit scheduled jobs.
JobDisabled=Job disabled
MakeLocalDatabaseDumpShort=Local database backup
MakeLocalDatabaseDump=Create a local database dump. Parameters are: compression ('gz' or 'bz' or 'none'), backup type ('mysql', 'pgsql', 'auto'), 1, 'auto' or filename to build, number of backup files to keep
MakeSendLocalDatabaseDumpShort=Send local database backup
MakeSendLocalDatabaseDump=Send local database backup by email. Parameters are: to, from, subject, message, filename (Name of file sent), filter ('sql' for backup of database only)
BackupIsTooLargeSend=Sorry, last backup file is too large to be send by email
CleanUnfinishedCronjobShort=Clean unfinished cronjob
CleanUnfinishedCronjob=Clean cronjob stuck in processing when the process is no longer running
WarningCronDelayed=Attention, for performance purpose, whatever is next date of execution of enabled jobs, your jobs may be delayed to a maximum of %s hours, before being run.
DATAPOLICYJob=Data cleaner and anonymizer
JobXMustBeEnabled=Job %s must be enabled
EmailIfError=Email for warning on error
JobNotFound=Job %s not found in list of jobs (try to disable/enabled module)
ErrorInBatch=Error when running the job %s

# Cron Boxes
LastExecutedScheduledJob=Last executed scheduled job
NextScheduledJobExecute=Next scheduled job to execute
NumberScheduledJobError=Number of scheduled jobs in error
NumberScheduledJobNeverFinished=Number of scheduled jobs never finished<|MERGE_RESOLUTION|>--- conflicted
+++ resolved
@@ -1,93 +1,65 @@
 # Dolibarr language file - Source file is en_US - cron
-<<<<<<< HEAD
-# About page
-# Right
-Permission23101 = Read Scheduled job
-Permission23102 = Create/update Scheduled job
-Permission23103 = Delete Scheduled job
-Permission23104 = Execute Scheduled job
-=======
 # Permissions
 Permission23101 = Pročitaj planiranu operaciju
 Permission23102 = Kreiraj/ažuriraj planiranu operaciju
 Permission23103 = Obriši planiranu operaciju
 Permission23104 = Izvrši planiranu operaciju
->>>>>>> cc80841a
 # Admin
-CronSetup=Scheduled job management setup
+CronSetup=Podešavanja planiranih operacija
 URLToLaunchCronJobs=URL to check and launch qualified cron jobs from a browser
 OrToLaunchASpecificJob=Or to check and launch a specific job from a browser
-KeyForCronAccess=Security key for URL to launch cron jobs
+KeyForCronAccess=Security key za URL za izvršenje cron operacija
 FileToLaunchCronJobs=Command line to check and launch qualified cron jobs
-CronExplainHowToRunUnix=On Unix environment you should use the following crontab entry to run the command line each 5 minutes
+CronExplainHowToRunUnix=U Unix okruženju možete koristiti crontab za izvršenje komandne linije svakih 5 minuta
 CronExplainHowToRunWin=On Microsoft(tm) Windows environment you can use Scheduled Task tools to run the command line each 5 minutes
 CronMethodDoesNotExists=Class %s does not contain any method %s
 CronMethodNotAllowed=Method %s of class %s is in blocklist of forbidden methods
 CronJobDefDesc=Cron job profiles are defined into the module descriptor file. When module is activated, they are loaded and available so you can administer the jobs from the admin tools menu %s.
 CronJobProfiles=List of predefined cron job profiles
 # Menu
-EnabledAndDisabled=Enabled and disabled
+EnabledAndDisabled=Aktivno i neaktivno
 # Page list
 CronLastOutput=Latest run output
 CronLastResult=Latest result code
-CronCommand=Command
-CronList=Scheduled jobs
-CronDelete=Delete scheduled jobs
+CronCommand=Komanda
+CronList=Planirane operacije
+CronDelete=Obriši planirane operacije
 CronConfirmDelete=Are you sure you want to delete these scheduled jobs?
 CronExecute=Launch now
 CronConfirmExecute=Are you sure you want to execute these scheduled jobs now?
 CronInfo=Scheduled job module allows to schedule jobs to execute them automatically. Jobs can also be started manually.
-<<<<<<< HEAD
-CronTask=Job
-CronNone=None
-CronDtStart=Not before
-CronDtEnd=Not after
-CronDtNextLaunch=Next execution
-=======
 CronTask=Operacija
 CronNone=Next run of scheduled task
 CronNotYetRan=Never executed
 CronDtStart=Ne pre
 CronDtEnd=Ne posle
 CronDtNextLaunch=Sledeće izvršenje
->>>>>>> cc80841a
 CronDtLastLaunch=Start date of latest execution
 CronDtLastResult=End date of latest execution
-CronFrequency=Frequency
-CronClass=Class
-CronMethod=Method
-CronModule=Module
-CronNoJobs=No jobs registered
-CronPriority=Priority
-CronLabel=Label
+CronFrequency=Frekvencija
+CronClass=Klasa
+CronMethod=Metoda
+CronModule=Modul
+CronNoJobs=Nema prijavljenih operacija
+CronPriority=Prioritet
+CronLabel=Naziv
 CronNbRun=Number of launches
 CronMaxRun=Maximum number of launches
-CronEach=Every
-JobFinished=Job launched and finished
+CronEach=Svakih
+JobFinished=Operacija je izvršena
 Scheduled=Scheduled
 #Page card
-<<<<<<< HEAD
-CronAdd= Add jobs
-CronEvery=Execute job each
-CronObject=Instance/Object to create
-CronArgs=Parameters
-=======
 CronAdd=Dodaj operacije
 CronEvery=Run job every
 CronObject=Instanca/Objekat za kreiranje
 CronArgs=Parametri
->>>>>>> cc80841a
 CronSaveSucess=Save successfully
-CronNote=Comment
-CronFieldMandatory=Fields %s is mandatory
-CronErrEndDateStartDt=End date cannot be before start date
+CronNote=Komentar
+CronFieldMandatory=Polje %s je obavezno
+CronErrEndDateStartDt=Kraj ne može biti pre početka
 StatusAtInstall=Status at module installation
 CronStatusActiveBtn=Enable scheduling
-<<<<<<< HEAD
-CronStatusInactiveBtn=Disable
-=======
 CronStatusInactiveBtn=Deaktiviraj
->>>>>>> cc80841a
 CronTaskInactive=This job is disabled (not scheduled)
 CronId=Id
 CronClassFile=Filename with class
@@ -96,25 +68,19 @@
 CronObjectHelp=The object name to load. <BR> For example to call the fetch method of Dolibarr Product object /htdocs/product/class/product.class.php, the value for class file name is<br><i>Product</i>
 CronMethodHelp=The object method to launch. <BR> For example to call the fetch method of Dolibarr Product object /htdocs/product/class/product.class.php, the value for method is<br><i>fetch</i>
 CronArgsHelp=The method arguments. <BR> For example to call the fetch method of Dolibarr Product object /htdocs/product/class/product.class.php, the value for parameters can be<br><i>0, ProductRef</i>
-<<<<<<< HEAD
-CronCommandHelp=The system command line to execute.
-CronCreateJob=Create new Scheduled Job
-CronFrom=From
-=======
 CronCommandHelp=Komandna linija za izvršenje
 CronCreateJob=Kreiraj novu planiranu operaciju
 CronFrom=Od
->>>>>>> cc80841a
 # Info
 # Common
-CronType=Job type
+CronType=Tip operacije
 CronType_method=Call method of a PHP Class
-CronType_command=Shell command
+CronType_command=Komandna linija
 CronCannotLoadClass=Cannot load class file %s (to use class %s)
 CronCannotLoadObject=Class file %s was loaded, but object %s was not found into it
 UseMenuModuleToolsToAddCronJobs=Go into menu "<a href="%s">Home - Admin tools - Scheduled jobs</a>" to see and edit scheduled jobs.
-JobDisabled=Job disabled
-MakeLocalDatabaseDumpShort=Local database backup
+JobDisabled=Operacija deaktivirana
+MakeLocalDatabaseDumpShort=Bekap lokalne baze
 MakeLocalDatabaseDump=Create a local database dump. Parameters are: compression ('gz' or 'bz' or 'none'), backup type ('mysql', 'pgsql', 'auto'), 1, 'auto' or filename to build, number of backup files to keep
 MakeSendLocalDatabaseDumpShort=Send local database backup
 MakeSendLocalDatabaseDump=Send local database backup by email. Parameters are: to, from, subject, message, filename (Name of file sent), filter ('sql' for backup of database only)
