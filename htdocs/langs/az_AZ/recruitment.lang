--- conflicted
+++ resolved
@@ -16,39 +16,12 @@
 ModuleRecruitmentName = İşə qəbul
 # Module description 'ModuleRecruitmentDesc'
 ModuleRecruitmentDesc = Yeni iş yerləri üçün işə qəbul kampaniyalarını idarə edin və izləyin
-<<<<<<< HEAD
-
-#
 # Admin page
-#
-=======
-# Admin page
->>>>>>> cc80841a
 RecruitmentSetup = İşə qəbulun qurulması
 RecruitmentSetupPage = İşə qəbul modulu üçün əsas seçimlərin quraşdırılmasını buraya daxil edin
 RecruitmentArea=İşə qəbul sahəsi
 PublicInterfaceRecruitmentDesc=İş yerlərinin ictimai səhifələri açıq iş yerlərini göstərmək və onlara cavab vermək üçün ictimai URL-lərdir. Hər bir iş qeydində tapılan hər açıq iş üçün fərqli bir keçid var.
 EnablePublicRecruitmentPages=Açıq iş yerlərinin ictimai səhifələrini aktivləşdirin
-<<<<<<< HEAD
-
-#
-# About page
-#
-RecruitmentAbout = İşə Qəbul Haqqında
-RecruitmentAboutPage = Səhifə üzrə işə qəbul
-NbOfEmployeesExpected=İşçilərin gözlənilən nb
-JobLabel=İş yerinin etiketi
-WorkPlace=İş yeri
-DateExpected=Gözlənilən tarix
-FutureManager=Gələcək menecer
-ResponsibleOfRecruitement=İşə qəbuldan məsuldur
-IfJobIsLocatedAtAPartner=Əgər iş ortaq yerdə yerləşirsə
-PositionToBeFilled=İş mövqeyi
-PositionsToBeFilled=İş yerləri
-ListOfPositionsToBeFilled=Vəzifələrin siyahısı
-NewPositionToBeFilled=Yeni iş yerləri
-
-=======
 
 NbOfEmployeesExpected=İşçilərin gözlənilən nb
 JobLabel=İş yerinin etiketi
@@ -61,7 +34,6 @@
 PositionsToBeFilled=İş yerləri
 ListOfPositionsToBeFilled=Vəzifələrin siyahısı
 NewPositionToBeFilled=Yeni iş yerləri
->>>>>>> cc80841a
 JobOfferToBeFilled=Doldurulacaq iş yeri
 ThisIsInformationOnJobPosition=Doldurulacaq iş yeri haqqında məlumat
 ContactForRecruitment=İşə qəbul üçün əlaqə saxlayın
