--- conflicted
+++ resolved
@@ -13,35 +13,19 @@
 # along with this program.  If not, see <https://www.gnu.org/licenses/>.
 
 # Generic
-<<<<<<< HEAD
-#
-
 Module56000Name=টিকিট
 Module56000Desc=ইস্যু বা অনুরোধ পরিচালনার জন্য টিকিট সিস্টেম
-
-=======
-Module56000Name=টিকিট
-Module56000Desc=ইস্যু বা অনুরোধ পরিচালনার জন্য টিকিট সিস্টেম
->>>>>>> cc80841a
 Permission56001=টিকিট দেখুন
 Permission56002=টিকিট পরিবর্তন করুন
 Permission56003=টিকিট মুছে দিন
 Permission56004=টিকিট পরিচালনা করুন
 Permission56005=সমস্ত তৃতীয় পক্ষের টিকিট দেখুন (বাহ্যিক ব্যবহারকারীদের জন্য কার্যকর নয়, সর্বদা তারা যে তৃতীয় পক্ষের উপর নির্ভর করে তাদের মধ্যে সীমাবদ্ধ থাকবেন)
 Permission56006=টিকিট রপ্তানি করুন
-<<<<<<< HEAD
-
-=======
->>>>>>> cc80841a
 Tickets=টিকিট
 TicketDictType=টিকিট - প্রকার
 TicketDictCategory=টিকিট - গ্রুপ
 TicketDictSeverity=টিকিট - তীব্রতা
 TicketDictResolution=টিকিট - রেজোলিউশন
-<<<<<<< HEAD
-
-=======
->>>>>>> cc80841a
 TicketTypeShortCOM=বাণিজ্যিক প্রশ্ন
 TicketTypeShortHELP=কার্যকরী সাহায্যের জন্য অনুরোধ
 TicketTypeShortISSUE=সমস্যা বা বাগ
@@ -49,71 +33,29 @@
 TicketTypeShortREQUEST=পরিবর্তন বা বর্ধনের অনুরোধ
 TicketTypeShortPROJET=প্রকল্প
 TicketTypeShortOTHER=অন্যান্য
-<<<<<<< HEAD
-
-=======
->>>>>>> cc80841a
 TicketSeverityShortLOW=কম
 TicketSeverityShortNORMAL=স্বাভাবিক
 TicketSeverityShortHIGH=উচ্চ
 TicketSeverityShortBLOCKING=ক্রিটিক্যাল, ব্লকিং
-<<<<<<< HEAD
-
 TicketCategoryShortOTHER=অন্যান্য
-
-=======
-TicketCategoryShortOTHER=অন্যান্য
->>>>>>> cc80841a
 ErrorBadEmailAddress=ক্ষেত্র '%s' ভুল
 MenuTicketMyAssign=আমার টিকেট
 MenuTicketMyAssignNonClosed=আমার খোলা টিকিট
 MenuListNonClosed=টিকিট খুলুন
-<<<<<<< HEAD
-
-=======
->>>>>>> cc80841a
 TypeContact_ticket_internal_CONTRIBUTOR=অবদানকারী
 TypeContact_ticket_internal_SUPPORTTEC=নির্ধারিত ব্যবহারকারী
 TypeContact_ticket_external_SUPPORTCLI=গ্রাহক যোগাযোগ / ঘটনা ট্র্যাকিং
 TypeContact_ticket_external_CONTRIBUTOR=বহিরাগত অবদানকারী
-<<<<<<< HEAD
-
-OriginEmail=রিপোর্টার ইমেইল
-Notify_TICKET_SENTBYMAIL=ইমেল দ্বারা টিকিট বার্তা পাঠান
-
-ExportDataset_ticket_1=টিকিট
-
-=======
 OriginEmail=রিপোর্টার ইমেইল
 EmailReplyto=Reply to in Email
 EmailReferences=References in Emails
 Notify_TICKET_SENTBYMAIL=ইমেল দ্বারা টিকিট বার্তা পাঠান
 ExportDataset_ticket_1=টিকিট
->>>>>>> cc80841a
 # Status
 Read=পড়ুন
 Assigned=বরাদ্দ করা হয়েছে
 NeedMoreInformation=প্রতিবেদকের মতামতের জন্য অপেক্ষা করছি
 NeedMoreInformationShort=প্রতিক্রিয়ার জন্য অপেক্ষা
-<<<<<<< HEAD
-TicketAnswered=Answered
-Waiting=অপেক্ষা করছে
-SolvedClosed=সমাধান করা হয়েছে
-Deleted=মুছে ফেলা হয়েছে
-
-# Dict
-Type=টাইপ
-Severity=নির্দয়তা
-TicketGroupIsPublic=গ্রুপ সর্বজনীন
-TicketGroupIsPublicDesc=একটি টিকিট গ্রুপ সর্বজনীন হলে, পাবলিক ইন্টারফেস থেকে একটি টিকিট তৈরি করার সময় এটি ফর্মে দৃশ্যমান হবে
-
-# Email templates
-MailToSendTicketMessage=টিকিট বার্তা থেকে ইমেল পাঠাতে
-
-#
-# Admin page
-#
-=======
 Waiting=অপেক্ষা করছে
 SolvedClosed=সমাধান করা হয়েছে
 Deleted=মুছে ফেলা হয়েছে
@@ -124,7 +66,6 @@
 # Email templates
 MailToSendTicketMessage=টিকিট বার্তা থেকে ইমেল পাঠাতে
 # Admin page
->>>>>>> cc80841a
 TicketSetup=টিকিট মডিউল সেটআপ
 TicketSettings=সেটিংস
 TicketPublicAccess=একটি সর্বজনীন ইন্টারফেস যার জন্য কোন সনাক্তকরণের প্রয়োজন নেই নিম্নলিখিত url-এ উপলব্ধ
@@ -196,14 +137,7 @@
 TicketUseCaptchaCodeHelp=একটি নতুন টিকিট তৈরি করার সময় ক্যাপচা যাচাইকরণ যোগ করে।
 TicketsAllowClassificationModificationIfClosed=বন্ধ টিকিটের শ্রেণীবিভাগ পরিবর্তন করার অনুমতি দিন
 TicketsAllowClassificationModificationIfClosedHelp=টিকিট বন্ধ থাকলেও শ্রেণীবিভাগ (প্রকার, টিকিট গ্রুপ, তীব্রতা) পরিবর্তন করার অনুমতি দিন।
-<<<<<<< HEAD
-
-#
 # Index & list page
-#
-=======
-# Index & list page
->>>>>>> cc80841a
 TicketsIndex=টিকিট এলাকা
 TicketList=টিকিটের তালিকা
 TicketAssignedToMeInfos=এই পৃষ্ঠা প্রদর্শন টিকিট তালিকা বর্তমান ব্যবহারকারী দ্বারা তৈরি বা বরাদ্দ করা হয়েছে
@@ -218,14 +152,7 @@
 MessageListViewType=টেবিল তালিকা হিসাবে দেখান
 ConfirmMassTicketClosingSendEmail=টিকিট বন্ধ করার সময় স্বয়ংক্রিয়ভাবে ইমেল পাঠান
 ConfirmMassTicketClosingSendEmailQuestion=এই টিকিটগুলি বন্ধ করার সময় আপনি কি তৃতীয় পক্ষকে অবহিত করতে চান?
-<<<<<<< HEAD
-
-#
 # Ticket card
-#
-=======
-# Ticket card
->>>>>>> cc80841a
 Ticket=টিকিট
 TicketCard=টিকিট কার্ড
 CreateTicket=টিকেট তৈরি
@@ -325,28 +252,14 @@
 TicketNoContractFoundToLink=এই টিকিটের সাথে স্বয়ংক্রিয়ভাবে লিঙ্ক করা কোনো চুক্তি পাওয়া যায়নি। ম্যানুয়ালি একটি চুক্তি লিঙ্ক করুন.
 TicketManyContractsLinked=অনেক চুক্তি স্বয়ংক্রিয়ভাবে এই টিকিটের সাথে যুক্ত হয়েছে। কোনটি বেছে নেওয়া উচিত তা যাচাই করতে ভুলবেন না।
 TicketRefAlreadyUsed=রেফারেন্স [%s] ইতিমধ্যেই ব্যবহার করা হয়েছে, আপনার নতুন রেফারেন্স হল [%s]
-<<<<<<< HEAD
-
-#
 # Logs
-#
-=======
-# Logs
->>>>>>> cc80841a
 TicketLogMesgReadBy=টিকিট %s পড়ে %s
 NoLogForThisTicket=এই টিকিটের জন্য এখনো কোনো লগ নেই
 TicketLogAssignedTo=টিকিট %s %s কে বরাদ্দ করা হয়েছে
 TicketLogPropertyChanged=টিকিট %s পরিবর্তিত: %s থেকে %s শ্রেণীবিভাগ
 TicketLogClosedBy=টিকিট %s %s দ্বারা বন্ধ
 TicketLogReopen=টিকিট %s আবার খুলুন
-<<<<<<< HEAD
-
-#
 # Public pages
-#
-=======
-# Public pages
->>>>>>> cc80841a
 TicketSystem=টিকিট সিস্টেম
 ShowListTicketWithTrackId=ট্র্যাক আইডি থেকে টিকিটের তালিকা প্রদর্শন করুন
 ShowTicketWithTrackId=ট্র্যাক আইডি থেকে টিকিট প্রদর্শন করুন
@@ -361,21 +274,13 @@
 TicketNewEmailBodyInfosTicket=টিকিট নিরীক্ষণের জন্য তথ্য
 TicketNewEmailBodyInfosTrackId=টিকিট ট্র্যাকিং নম্বর: %s
 TicketNewEmailBodyInfosTrackUrl=আপনি নিম্নলিখিত লিঙ্কে ক্লিক করে টিকিটের অগ্রগতি দেখতে পারেন
-<<<<<<< HEAD
-TicketNewEmailBodyInfosTrackUrlCustomer=আপনি নিম্নলিখিত লিঙ্কে ক্লিক করে নির্দিষ্ট ইন্টারফেসে টিকিটের অগ্রগতি দেখতে পারেন
-=======
 TicketNewEmailBodyInfosTrackUrlCustomer=You can view the progress of the ticket in the public ticket portal by clicking the following link
->>>>>>> cc80841a
 TicketCloseEmailBodyInfosTrackUrlCustomer=আপনি নিম্নলিখিত লিঙ্কে ক্লিক করে এই টিকিটের ইতিহাসের সাথে পরামর্শ করতে পারেন
 TicketEmailPleaseDoNotReplyToThisEmail=অনুগ্রহ করে এই ইমেইলটিতে সরাসরি কোন জবাব দিবেন না! ইন্টারফেসে উত্তর দিতে লিঙ্কটি ব্যবহার করুন।
 TicketPublicInfoCreateTicket=এই ফর্মটি আপনাকে আমাদের ম্যানেজমেন্ট সিস্টেমে একটি সমর্থন টিকিট রেকর্ড করতে দেয়।
 TicketPublicPleaseBeAccuratelyDescribe=আপনার অনুরোধ সঠিকভাবে বর্ণনা করুন. আমাদের সঠিকভাবে আপনার অনুরোধ সনাক্ত করার অনুমতি দিতে সম্ভাব্য সর্বাধিক তথ্য প্রদান করুন।
 TicketPublicMsgViewLogIn=অনুগ্রহ করে টিকিট ট্র্যাকিং আইডি লিখুন
-<<<<<<< HEAD
-TicketTrackId=পাবলিক ট্র্যাকিং আইডি
-=======
 TicketTrackId=Tracking ID
->>>>>>> cc80841a
 OneOfTicketTrackId=আপনার ট্র্যাকিং আইডি এক
 ErrorTicketNotFound=ট্র্যাকিং আইডি %s সহ টিকিট পাওয়া যায়নি!
 Subject=বিষয়
@@ -393,10 +298,6 @@
 NbOfTickets=টিকিটের সংখ্যা
 ExternalContributors=বহিরাগত অবদানকারীরা
 AddContributor=বহিরাগত অবদানকারী যোগ করুন
-<<<<<<< HEAD
-
-=======
->>>>>>> cc80841a
 # notifications
 TicketCloseEmailSubjectCustomer=টিকিট বন্ধ
 TicketCloseEmailBodyCustomer=এটি আপনাকে জানানোর জন্য একটি স্বয়ংক্রিয় বার্তা যে টিকিট %s এইমাত্র বন্ধ করা হয়েছে।
@@ -408,17 +309,8 @@
 TicketNotificationLogMessage=লগ বার্তা
 TicketNotificationEmailBodyInfosTrackUrlinternal=ইন্টারফেসে টিকিট দেখুন
 TicketNotificationNumberEmailSent=বিজ্ঞপ্তি ইমেল পাঠানো হয়েছে: %s
-<<<<<<< HEAD
-
-ActionsOnTicket=টিকিটে ইভেন্ট
-
-#
-# Boxes
-#
-=======
 ActionsOnTicket=টিকিটে ইভেন্ট
 # Boxes
->>>>>>> cc80841a
 BoxLastTicket=সর্বশেষ তৈরি টিকিট
 BoxLastTicketDescription=সর্বশেষ %s তৈরি করা টিকিট
 BoxLastTicketContent=
