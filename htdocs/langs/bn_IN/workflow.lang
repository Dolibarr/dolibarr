# Dolibarr language file - Source file is en_US - workflow
WorkflowSetup=ওয়ার্কফ্লো মডিউল সেটআপ
WorkflowDesc=এই মডিউল কিছু স্বয়ংক্রিয় ক্রিয়া প্রদান করে। ডিফল্টরূপে, ওয়ার্কফ্লো খোলা থাকে (আপনি আপনার ইচ্ছামত কাজ করতে পারেন) কিন্তু এখানে আপনি কিছু স্বয়ংক্রিয় ক্রিয়া সক্রিয় করতে পারেন।
ThereIsNoWorkflowToModify=সক্রিয় মডিউলগুলির সাথে কোনও ওয়ার্কফ্লো পরিবর্তন উপলব্ধ নেই৷
# Autocreate
descWORKFLOW_PROPAL_AUTOCREATE_ORDER=একটি বাণিজ্যিক প্রস্তাব স্বাক্ষরিত হওয়ার পরে স্বয়ংক্রিয়ভাবে একটি বিক্রয় আদেশ তৈরি করুন (নতুন আদেশে প্রস্তাবের সমান পরিমাণ থাকবে)
descWORKFLOW_PROPAL_AUTOCREATE_INVOICE=একটি বাণিজ্যিক প্রস্তাবে স্বাক্ষর করার পরে স্বয়ংক্রিয়ভাবে একটি গ্রাহক চালান তৈরি করুন (নতুন চালানে প্রস্তাবের সমান পরিমাণ থাকবে)
descWORKFLOW_CONTRACT_AUTOCREATE_INVOICE=একটি চুক্তি বৈধ হওয়ার পরে স্বয়ংক্রিয়ভাবে একটি গ্রাহক চালান তৈরি করুন
descWORKFLOW_ORDER_AUTOCREATE_INVOICE=বিক্রয় আদেশ বন্ধ হয়ে যাওয়ার পরে স্বয়ংক্রিয়ভাবে একটি গ্রাহক চালান তৈরি করুন (নতুন চালানে অর্ডারের সমান পরিমাণ থাকবে)
descWORKFLOW_TICKET_CREATE_INTERVENTION=টিকিট তৈরিতে, স্বয়ংক্রিয়ভাবে একটি হস্তক্ষেপ তৈরি করুন।
# Autoclassify customer proposal or order
<<<<<<< HEAD
descWORKFLOW_ORDER_CLASSIFY_BILLED_PROPAL=Classify linked source proposals as billed when a sales order is set to billed (and if the amount of the order is the same as the total amount of the signed linked proposals)
descWORKFLOW_INVOICE_CLASSIFY_BILLED_PROPAL=Classify linked source proposals as billed when a customer invoice is validated (and if the amount of the invoice is the same as the total amount of the signed linked proposals)
descWORKFLOW_INVOICE_AMOUNT_CLASSIFY_BILLED_ORDER=Classify linked source sales order as billed when a customer invoice is validated (and if the amount of the invoice is the same as the total amount of the linked sales orders). If you have 1 invoice validated for n orders, this may set all orders to billed too.
descWORKFLOW_INVOICE_CLASSIFY_BILLED_ORDER=Classify linked source sales orders as billed when a customer invoice is set to paid (and if the amount of the invoice is the same as the total amount of the linked sales orders). If you have 1 invoice set billed for n orders, this may set all orders to billed too.
descWORKFLOW_ORDER_CLASSIFY_SHIPPED_SHIPPING=যখন একটি চালান যাচাই করা হয় তখন লিংকড সোর্স সেলস অর্ডারকে শিপড হিসাবে শ্রেণীবদ্ধ করুন (এবং যদি সমস্ত চালানের মাধ্যমে পাঠানো পরিমাণ আপডেট করার জন্য একই রকম হয়)
descWORKFLOW_ORDER_CLASSIFY_SHIPPED_SHIPPING_CLOSED=শিপমেন্ট বন্ধ হয়ে গেলে লিংকড সোর্স সেলস অর্ডারকে শিপড হিসাবে শ্রেণীবদ্ধ করুন (এবং যদি সমস্ত চালান দ্বারা পাঠানো পরিমাণ আপডেট করার জন্য একই রকম হয়)
# Autoclassify purchase proposal
descWORKFLOW_ORDER_CLASSIFY_BILLED_SUPPLIER_PROPOSAL=Classify linked source vendor proposal as billed when vendor invoice is validated (and if the amount of the invoice is the same as the total amount of the linked proposals)
# Autoclassify purchase order
descWORKFLOW_INVOICE_AMOUNT_CLASSIFY_BILLED_SUPPLIER_ORDER=Classify linked source purchase order as billed when vendor invoice is validated (and if the amount of the invoice is the same as the total amount of the linked orders)
descWORKFLOW_ORDER_CLASSIFY_RECEIVED_RECEPTION=একটি অভ্যর্থনা যাচাই করা হলে প্রাপ্ত হিসাবে লিঙ্কযুক্ত উত্স ক্রয় আদেশ শ্রেণীবদ্ধ করুন (এবং যদি সমস্ত অভ্যর্থনা দ্বারা প্রাপ্ত পরিমাণ আপডেট করার জন্য ক্রয় আদেশের মতোই হয়)
descWORKFLOW_ORDER_CLASSIFY_RECEIVED_RECEPTION_CLOSED=একটি অভ্যর্থনা বন্ধ হয়ে গেলে প্রাপ্ত হিসাবে লিঙ্কযুক্ত উত্স ক্রয়ের আদেশকে শ্রেণীবদ্ধ করুন (এবং যদি সমস্ত রিসেপশন দ্বারা প্রাপ্ত পরিমাণ আপডেট করার জন্য ক্রয় আদেশের মতোই হয়)
# Autoclassify shipment
descWORKFLOW_SHIPPING_CLASSIFY_CLOSED_INVOICE=যখন একটি গ্রাহক চালান যাচাই করা হয় তখন লিঙ্কযুক্ত উত্স চালানকে বন্ধ হিসাবে শ্রেণীবদ্ধ করুন (এবং যদি চালানের পরিমাণ লিঙ্ক করা চালানের মোট পরিমাণের সমান হয়)
descWORKFLOW_SHIPPING_CLASSIFY_BILLED_INVOICE=যখন একটি গ্রাহক চালান যাচাই করা হয় তখন লিঙ্কযুক্ত উত্স চালানকে বিল হিসাবে শ্রেণীবদ্ধ করুন (এবং যদি চালানের পরিমাণ লিঙ্ক করা চালানের মোট পরিমাণের সমান হয়)
# Autoclassify receptions
descWORKFLOW_RECEPTION_CLASSIFY_CLOSED_INVOICE=একটি ক্রয় চালান যাচাই করা হলে লিঙ্কযুক্ত উত্স অভ্যর্থনাগুলিকে বিল হিসাবে শ্রেণীবদ্ধ করুন (এবং যদি চালানের পরিমাণ লিঙ্কযুক্ত অভ্যর্থনার মোট পরিমাণের সমান হয়)
descWORKFLOW_RECEPTION_CLASSIFY_BILLED_INVOICE=একটি ক্রয় চালান যাচাই করা হলে লিঙ্কযুক্ত উত্স অভ্যর্থনাগুলিকে বিল হিসাবে শ্রেণীবদ্ধ করুন (এবং যদি চালানের পরিমাণ লিঙ্কযুক্ত অভ্যর্থনার মোট পরিমাণের সমান হয়)
# Automatically link ticket to contract
descWORKFLOW_TICKET_LINK_CONTRACT=একটি টিকিট তৈরি করার সময়, তৃতীয় পক্ষের সাথে মিলে যাওয়া সমস্ত উপলব্ধ চুক্তি লিঙ্ক করুন
descWORKFLOW_TICKET_USE_PARENT_COMPANY_CONTRACTS=চুক্তি লিঙ্ক করার সময়, পিতামাতার কোম্পানিগুলির মধ্যে অনুসন্ধান করুন
=======
descWORKFLOW_ORDER_CLASSIFY_BILLED_PROPAL=When a sales order is set to billed, classify linked source proposals as billed (and if the amount of the order is the same as the total amount of the signed linked proposals)
descWORKFLOW_INVOICE_CLASSIFY_BILLED_PROPAL=When a customer invoice is validated, classify linked source proposals as billed (and if the amount of the invoice is the same as the total amount of the signed linked proposals)
descWORKFLOW_INVOICE_CLASSIFY_BILLED_ORDER=When a customer invoice is set to paid, classify linked source sales orders as billed (and if the amount of the invoice is the same as the total amount of the linked sales orders). If you generate 1 invoice for n orders, this may set all orders to billed too.
descWORKFLOW_INVOICE_AMOUNT_CLASSIFY_BILLED_ORDER=When a customer invoice is validated, classify all the linked source sales orders as billed (and if the amount of the invoice is the same as the total amount of the linked source sales orders). If you generate 1 common invoice for n orders, this may set all source orders to billed.
descWORKFLOW_SUM_INVOICES_AMOUNT_CLASSIFY_BILLED_ORDER=When a customer invoice is validated, classify the linked sales order (if there is only one) as billed, if the total amount of the linked sale order is equal to the total amount of all invoices issued from it. If you generate n invoices for 1 order, this allow to set the order to billed as soon as all invoices are validated.
descWORKFLOW_ORDER_CLASSIFY_SHIPPED_SHIPPING=When a shipment is validated, classify linked source sales orders as shipped (and if the quantity shipped by all shipments is the same as in the order to update)
descWORKFLOW_ORDER_CLASSIFY_SHIPPED_SHIPPING_CLOSED=When a shipment is closed, classify linked source sales order as shipped (and if the quantity shipped by all shipments is the same as in the order to update)
# Autoclassify purchase proposal
descWORKFLOW_ORDER_CLASSIFY_BILLED_SUPPLIER_PROPOSAL=When a vendor invoice is validated, classify linked source vendor proposal as billed (and if the amount of the invoice is the same as the total amount of the linked proposals)
# Autoclassify purchase order
descWORKFLOW_INVOICE_AMOUNT_CLASSIFY_BILLED_SUPPLIER_ORDER=When a vendor invoice is validated, classify linked source purchase order as billed (and if the amount of the invoice is the same as the total amount of the linked orders)
descWORKFLOW_ORDER_CLASSIFY_RECEIVED_RECEPTION=When a reception is validated, classify linked source purchase order as received (and if the quantity received by all receptions is the same as in the purchase order to update)
descWORKFLOW_ORDER_CLASSIFY_RECEIVED_RECEPTION_CLOSED=When a reception is closed, classify linked source purchase orders as received (and if the quantity received by all receptions issued from the purchase order is the same as in the purchase order to update)
# Autoclassify shipment
descWORKFLOW_SHIPPING_CLASSIFY_CLOSED_INVOICE=When a customer invoice is validated, classify the linked source shipment as closed (and if the amount of the invoice is the same as the total amount of the linked shipments)
descWORKFLOW_SHIPPING_CLASSIFY_BILLED_INVOICE=When a customer invoice is validated, classify the linked source shipment as billed (and if the amount of the invoice is the same as the total amount of the linked shipments)
# Autoclassify receptions
descWORKFLOW_RECEPTION_CLASSIFY_CLOSED_INVOICE=When a purchase invoice is validated, classify linked source receptions as closed (and if the amount of the invoice is the same as the total amount of the linked receptions)
descWORKFLOW_RECEPTION_CLASSIFY_BILLED_INVOICE=When a purchase invoice is validated, classify linked source receptions as billed (and if the amount of the invoice is the same as the total amount of the linked receptions)
# Automatically link ticket to contract
descWORKFLOW_TICKET_LINK_CONTRACT=When a ticket is created, link it with available contracts, matching the same third party than the ticket
descWORKFLOW_TICKET_USE_PARENT_COMPANY_CONTRACTS=When linking automatically a ticket with contracts, search contracts among those of the parents companies
>>>>>>> cc80841a
# Autoclose intervention
descWORKFLOW_TICKET_CLOSE_INTERVENTION=টিকিট বন্ধ হয়ে গেলে টিকিটের সাথে যুক্ত সমস্ত হস্তক্ষেপ বন্ধ করুন
AutomaticCreation=স্বয়ংক্রিয় সৃষ্টি
AutomaticClassification=স্বয়ংক্রিয় শ্রেণীবিভাগ
AutomaticClosing=স্বয়ংক্রিয় বন্ধ
AutomaticLinking=স্বয়ংক্রিয় লিঙ্কিং<|MERGE_RESOLUTION|>--- conflicted
+++ resolved
@@ -9,29 +9,6 @@
 descWORKFLOW_ORDER_AUTOCREATE_INVOICE=বিক্রয় আদেশ বন্ধ হয়ে যাওয়ার পরে স্বয়ংক্রিয়ভাবে একটি গ্রাহক চালান তৈরি করুন (নতুন চালানে অর্ডারের সমান পরিমাণ থাকবে)
 descWORKFLOW_TICKET_CREATE_INTERVENTION=টিকিট তৈরিতে, স্বয়ংক্রিয়ভাবে একটি হস্তক্ষেপ তৈরি করুন।
 # Autoclassify customer proposal or order
-<<<<<<< HEAD
-descWORKFLOW_ORDER_CLASSIFY_BILLED_PROPAL=Classify linked source proposals as billed when a sales order is set to billed (and if the amount of the order is the same as the total amount of the signed linked proposals)
-descWORKFLOW_INVOICE_CLASSIFY_BILLED_PROPAL=Classify linked source proposals as billed when a customer invoice is validated (and if the amount of the invoice is the same as the total amount of the signed linked proposals)
-descWORKFLOW_INVOICE_AMOUNT_CLASSIFY_BILLED_ORDER=Classify linked source sales order as billed when a customer invoice is validated (and if the amount of the invoice is the same as the total amount of the linked sales orders). If you have 1 invoice validated for n orders, this may set all orders to billed too.
-descWORKFLOW_INVOICE_CLASSIFY_BILLED_ORDER=Classify linked source sales orders as billed when a customer invoice is set to paid (and if the amount of the invoice is the same as the total amount of the linked sales orders). If you have 1 invoice set billed for n orders, this may set all orders to billed too.
-descWORKFLOW_ORDER_CLASSIFY_SHIPPED_SHIPPING=যখন একটি চালান যাচাই করা হয় তখন লিংকড সোর্স সেলস অর্ডারকে শিপড হিসাবে শ্রেণীবদ্ধ করুন (এবং যদি সমস্ত চালানের মাধ্যমে পাঠানো পরিমাণ আপডেট করার জন্য একই রকম হয়)
-descWORKFLOW_ORDER_CLASSIFY_SHIPPED_SHIPPING_CLOSED=শিপমেন্ট বন্ধ হয়ে গেলে লিংকড সোর্স সেলস অর্ডারকে শিপড হিসাবে শ্রেণীবদ্ধ করুন (এবং যদি সমস্ত চালান দ্বারা পাঠানো পরিমাণ আপডেট করার জন্য একই রকম হয়)
-# Autoclassify purchase proposal
-descWORKFLOW_ORDER_CLASSIFY_BILLED_SUPPLIER_PROPOSAL=Classify linked source vendor proposal as billed when vendor invoice is validated (and if the amount of the invoice is the same as the total amount of the linked proposals)
-# Autoclassify purchase order
-descWORKFLOW_INVOICE_AMOUNT_CLASSIFY_BILLED_SUPPLIER_ORDER=Classify linked source purchase order as billed when vendor invoice is validated (and if the amount of the invoice is the same as the total amount of the linked orders)
-descWORKFLOW_ORDER_CLASSIFY_RECEIVED_RECEPTION=একটি অভ্যর্থনা যাচাই করা হলে প্রাপ্ত হিসাবে লিঙ্কযুক্ত উত্স ক্রয় আদেশ শ্রেণীবদ্ধ করুন (এবং যদি সমস্ত অভ্যর্থনা দ্বারা প্রাপ্ত পরিমাণ আপডেট করার জন্য ক্রয় আদেশের মতোই হয়)
-descWORKFLOW_ORDER_CLASSIFY_RECEIVED_RECEPTION_CLOSED=একটি অভ্যর্থনা বন্ধ হয়ে গেলে প্রাপ্ত হিসাবে লিঙ্কযুক্ত উত্স ক্রয়ের আদেশকে শ্রেণীবদ্ধ করুন (এবং যদি সমস্ত রিসেপশন দ্বারা প্রাপ্ত পরিমাণ আপডেট করার জন্য ক্রয় আদেশের মতোই হয়)
-# Autoclassify shipment
-descWORKFLOW_SHIPPING_CLASSIFY_CLOSED_INVOICE=যখন একটি গ্রাহক চালান যাচাই করা হয় তখন লিঙ্কযুক্ত উত্স চালানকে বন্ধ হিসাবে শ্রেণীবদ্ধ করুন (এবং যদি চালানের পরিমাণ লিঙ্ক করা চালানের মোট পরিমাণের সমান হয়)
-descWORKFLOW_SHIPPING_CLASSIFY_BILLED_INVOICE=যখন একটি গ্রাহক চালান যাচাই করা হয় তখন লিঙ্কযুক্ত উত্স চালানকে বিল হিসাবে শ্রেণীবদ্ধ করুন (এবং যদি চালানের পরিমাণ লিঙ্ক করা চালানের মোট পরিমাণের সমান হয়)
-# Autoclassify receptions
-descWORKFLOW_RECEPTION_CLASSIFY_CLOSED_INVOICE=একটি ক্রয় চালান যাচাই করা হলে লিঙ্কযুক্ত উত্স অভ্যর্থনাগুলিকে বিল হিসাবে শ্রেণীবদ্ধ করুন (এবং যদি চালানের পরিমাণ লিঙ্কযুক্ত অভ্যর্থনার মোট পরিমাণের সমান হয়)
-descWORKFLOW_RECEPTION_CLASSIFY_BILLED_INVOICE=একটি ক্রয় চালান যাচাই করা হলে লিঙ্কযুক্ত উত্স অভ্যর্থনাগুলিকে বিল হিসাবে শ্রেণীবদ্ধ করুন (এবং যদি চালানের পরিমাণ লিঙ্কযুক্ত অভ্যর্থনার মোট পরিমাণের সমান হয়)
-# Automatically link ticket to contract
-descWORKFLOW_TICKET_LINK_CONTRACT=একটি টিকিট তৈরি করার সময়, তৃতীয় পক্ষের সাথে মিলে যাওয়া সমস্ত উপলব্ধ চুক্তি লিঙ্ক করুন
-descWORKFLOW_TICKET_USE_PARENT_COMPANY_CONTRACTS=চুক্তি লিঙ্ক করার সময়, পিতামাতার কোম্পানিগুলির মধ্যে অনুসন্ধান করুন
-=======
 descWORKFLOW_ORDER_CLASSIFY_BILLED_PROPAL=When a sales order is set to billed, classify linked source proposals as billed (and if the amount of the order is the same as the total amount of the signed linked proposals)
 descWORKFLOW_INVOICE_CLASSIFY_BILLED_PROPAL=When a customer invoice is validated, classify linked source proposals as billed (and if the amount of the invoice is the same as the total amount of the signed linked proposals)
 descWORKFLOW_INVOICE_CLASSIFY_BILLED_ORDER=When a customer invoice is set to paid, classify linked source sales orders as billed (and if the amount of the invoice is the same as the total amount of the linked sales orders). If you generate 1 invoice for n orders, this may set all orders to billed too.
@@ -54,7 +31,6 @@
 # Automatically link ticket to contract
 descWORKFLOW_TICKET_LINK_CONTRACT=When a ticket is created, link it with available contracts, matching the same third party than the ticket
 descWORKFLOW_TICKET_USE_PARENT_COMPANY_CONTRACTS=When linking automatically a ticket with contracts, search contracts among those of the parents companies
->>>>>>> cc80841a
 # Autoclose intervention
 descWORKFLOW_TICKET_CLOSE_INTERVENTION=টিকিট বন্ধ হয়ে গেলে টিকিটের সাথে যুক্ত সমস্ত হস্তক্ষেপ বন্ধ করুন
 AutomaticCreation=স্বয়ংক্রিয় সৃষ্টি
