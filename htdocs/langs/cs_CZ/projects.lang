# Dolibarr language file - Source file is en_US - projects
RefProject=Číslo projektu
ProjectRef=Projekt ref.
ProjectId=Id projektu
ProjectLabel=Označení projektu
ProjectsArea=Oblast projektů
ProjectStatus=Stav projektu
SharedProject=Všichni
PrivateProject=Assigned contacts
ProjectsImContactFor=Projekty, pro které jsem výslovně kontakt
AllAllowedProjects=Celý projekt mohu číst (moje + veřejnost)
AllProjects=Všechny projekty
MyProjectsDesc=This view is limited to the projects that you are a contact for
ProjectsPublicDesc=Tento pohled zobrazuje všechny projekty které máte oprávnění číst.
TasksOnProjectsPublicDesc=Tento pohled představuje všechny úkoly na projektech, které můžete číst.
ProjectsPublicTaskDesc=Tento pohled představuje všechny projekty a úkoly, které mají povoleno číst.
ProjectsDesc=Tento pohled zobrazuje všechny projekty (vaše uživatelské oprávnění vám umožňuje vidět vše).
TasksOnProjectsDesc=Tento pohled představuje všechny úkoly na všech projektech (vaše uživatelská oprávnění udělit oprávnění ke shlédnutí vše).
MyTasksDesc=This view is limited to the projects or tasks that you are a contact for
OnlyOpenedProject=Pouze otevřené projekty jsou viditelné (projekty v návrhu ani v uzavřeném stavu nejsou viditelné).
ClosedProjectsAreHidden=Uzavřené projekty nejsou viditelné.
TasksPublicDesc=Tento pohled zobrazuje všechny projekty a úkoly které máte oprávnění číst.
TasksDesc=Tento pohled zobrazuje všechny projekty a úkoly (vaše uživatelské oprávnění vám umožňuje vidět vše).
AllTaskVisibleButEditIfYouAreAssigned=Všechny úkoly pro kvalifikované projekty jsou viditelné, ale můžete zadat čas pouze pro úkoly přiřazené vybranému uživateli. Přiřazení úlohy, pokud potřebujete zadat čas.
OnlyYourTaskAreVisible=Only tasks assigned to you are visible. If you need to enter time on a task and if the task is not visible here, then you need to assign the task to yourself.
ImportDatasetTasks=Úkoly projektů
ProjectCategories=Štítky projektu / kategorie
NewProject=Nový projekt
AddProject=Vytvořit projekt
DeleteAProject=Odstranit projekt
DeleteATask=Odstranit úkol
ConfirmDeleteAProject=Opravdu chcete tento projekt smazat?
ConfirmDeleteATask=Jste si jisti, že chcete smazat tento úkol?
OpenedProjects=otevřené projekty
OpenedTasks=otevřené úkoly
OpportunitiesStatusForOpenedProjects=Počet otevřených projektů podle stavu
OpportunitiesStatusForProjects=Počet projektů podle stavu
ShowProject=Zobrazit projekt
ShowTask=Zobrazit úkol
SetProject=Nastavit projekt
NoProject=Žádný projekt nedefinován či vlastněn
NbOfProjects=Počet projektů
NbOfTasks=Počet úkolů
TimeSpent=Strávený čas
TimeSpentByYou=Váš strávený čas
TimeSpentByUser=Čas strávený uživatelem
TimesSpent=Strávený čas
TaskId=ID úlohy
RefTask=Číslo. úkolu
LabelTask=Štítek úlohy
TaskTimeSpent=Čas strávený na úkolech
TaskTimeUser=Uživatel
TaskTimeNote=Poznámka
TaskTimeDate=Datum
TasksOnOpenedProject=Úkoly na otevřených projektech
WorkloadNotDefined=Pracovní zátěž není definována
NewTimeSpent=Strávený čas
MyTimeSpent=Můj strávený čas
BillTime=Bill strávený čas
BillTimeShort=Bill čas
TimeToBill=Čas není účtován
TimeBilled=Čas účtován
Tasks=Úkoly
Task=Úkol
TaskDateStart=Datum zahájení úkolu
TaskDateEnd=Datum ukončení úkolu
TaskDescription=Popis úkolu
NewTask=Nový úkol
AddTask=Vytvořit úkol
AddTimeSpent=Vytvořte čas strávený
AddHereTimeSpentForDay=Přidejte čas strávený pro tento den / úkol
AddHereTimeSpentForWeek=Přidejte sem čas strávený na tento týden / úkol
Activity=Činnost
Activities=Úkoly / činnosti
MyActivities=Moje úkoly / činnosti
MyProjects=Moje projekty
MyProjectsArea=Moje projekty Oblast
DurationEffective=Efektivní doba trvání
ProgressDeclared=Declared real progress
TaskProgressSummary=Průběh úkolu
CurentlyOpenedTasks=Aktuálně otevřené úkoly
TheReportedProgressIsLessThanTheCalculatedProgressionByX=The declared real progress is less %s than the progress on consumption
TheReportedProgressIsMoreThanTheCalculatedProgressionByX=The declared real progress is more %s than the progress on consumption
ProgressCalculated=Progress on consumption
WhichIamLinkedTo=se kterým jsem spojen
WhichIamLinkedToProject=které jsem propojil s projektem
Time=Čas
TimeConsumed=Consumed
ListOfTasks=Seznam úkolů
GoToListOfTimeConsumed=Přejít na seznam času spotřebovaného
GanttView=Gantt View
ListWarehouseAssociatedProject=List of warehouses associated to the project
ListProposalsAssociatedProject=Seznam komerčních návrhů týkajících se projektu
ListOrdersAssociatedProject=Seznam prodejních zakázek týkajících se projektu
ListInvoicesAssociatedProject=Seznam zákaznických faktur týkajících se projektu
ListPredefinedInvoicesAssociatedProject=Seznam faktur zákaznických šablon souvisejících s projektem
ListSupplierOrdersAssociatedProject=Seznam objednávek vztahujících se k projektu
ListSupplierInvoicesAssociatedProject=Seznam dodavatelských faktur souvisejících s projektem
ListContractAssociatedProject=Seznam smluv týkajících se projektu
ListShippingAssociatedProject=Seznam zásilek souvisejících s projektem
ListFichinterAssociatedProject=Seznam intervencí týkajících se projektu
ListExpenseReportsAssociatedProject=Seznam výkazů výdajů souvisejících s projektem
ListDonationsAssociatedProject=Seznam darů spojených s projektem
ListVariousPaymentsAssociatedProject=Seznam různých plateb souvisejících s projektem
ListSalariesAssociatedProject=Seznam plateb platů souvisejících s projektem
ListActionsAssociatedProject=Seznam událostí souvisejících s projektem
ListMOAssociatedProject=Seznam výrobních zakázek souvisejících s projektem
ListTaskTimeUserProject=Seznam času spotřebována na úkolech projektu
ListTaskTimeForTask=Seznam času spotřebovaného na úlohu
ActivityOnProjectToday=Aktivita na projektu dnes
ActivityOnProjectYesterday=Aktivita na projektu včera
ActivityOnProjectThisWeek=Týdenní projektová aktivita
ActivityOnProjectThisMonth=Měsíční projektová aktivita
ActivityOnProjectThisYear=Roční projektová aktivita
ChildOfProjectTask=Podpoložka projektu / úkolu
ChildOfTask=Podpoložka projektu / úkolu
TaskHasChild=Úloha má podpoložku
NotOwnerOfProject=Není vlastníkem privátního projektu
AffectedTo=Přiděleno
CantRemoveProject=Tento projekt nelze odstranit, protože na něj odkazují některé jiné objekty (faktura, objednávky nebo jiné). Viz karta '%s'.
ValidateProject=Ověřit projekt
ConfirmValidateProject=Opravdu chcete tento projekt ověřit?
CloseAProject=Zavřít projekt
ConfirmCloseAProject=Jste si jisti, že chcete ukončit tento projekt?
AlsoCloseAProject=Také blízko projektu (udržujte jej otevřený, pokud stále potřebujete sledovat výrobní úkoly na něm)
ReOpenAProject=Otevřít projekt
ConfirmReOpenAProject=Jste si jisti, že chcete znovu otevřít tento projekt?
ProjectContact=Kontakty na projektu
TaskContact=Kontakty úloh
ActionsOnProject=Události na projektu
YouAreNotContactOfProject=Nejste kontakt tohoto privátního projektu
UserIsNotContactOfProject=Uživatel není kontakt tohoto soukromého projektu
DeleteATimeSpent=Odstranit strávený čas
ConfirmDeleteATimeSpent=Jste si jisti, že chcete smazat tento strávený čas?
DoNotShowMyTasksOnly=Viz také úkoly mě nepřidělené
ShowMyTasksOnly=Zobrazit pouze úkoly mě přidělené
TaskRessourceLinks=Kontakty úkolu
ProjectsDedicatedToThisThirdParty=Projekty této třetí strany
NoTasks=Žádné úkoly na tomto projektu
LinkedToAnotherCompany=Připojené k jiné třetí straně
TaskIsNotAssignedToUser=Úkol nebyl přiřazen uživateli. Pomocí tlačítka '<strong> %s </strong>' nyní přiřadíte úlohu.
ErrorTimeSpentIsEmpty=Čas strávený je prázdný
TimeRecordingRestrictedToNMonthsBack=Time recording is restricted to %s months back
ThisWillAlsoRemoveTasks=Tato akce rovněž odstraní všechny úkoly projektu (<b>%s</b> úkolů v tuto chvíli) a všechny strávené časy vstupující do projektu.
IfNeedToUseOtherObjectKeepEmpty=Pokud je k projektu třeba připojit některé objekty jiných třetích stran (faktury, objednávky, ...), ponechte toto prázdné (projekt bude moci obsahovat více třetích stran)
CloneTasks=Duplikovat úkoly
CloneContacts=Duplikovat kontakty
CloneNotes=Duplikovat poznámky
CloneProjectFiles=Duplikovat připojené soubory projektu
CloneTaskFiles=Duplikovat připojené soubory úkolu/ů (pokud úkol(y) klonován(y))
CloneMoveDate=Aktualizace data projektu/úkolu od nyní?
ConfirmCloneProject=Opravdu chcete naklonovat tento projekt?
ProjectReportDate=Změnit datum úkolu dle data zahájení projektu
ErrorShiftTaskDate=Nelze přesunout datum úkolu dle nového data zahájení projektu
ProjectsAndTasksLines=Projekty a úkoly
ProjectCreatedInDolibarr=Projekt %s vytvořen
ProjectValidatedInDolibarr=Projekt %s byl ověřen
ProjectModifiedInDolibarr=Projekt %s modifikované
TaskCreatedInDolibarr=Úkol %s vytvořen
TaskModifiedInDolibarr=Úkol %s upraven
TaskDeletedInDolibarr=Úkol %s smazán
OpportunityStatus=Hlavní status
OpportunityStatusShort=Hlavní status
OpportunityProbability=Pravděpodobnost vedení
OpportunityProbabilityShort=Odevzdání probabu.
OpportunityAmount=množství příležitostí
OpportunityAmountShort=množství příležitostí
OpportunityWeightedAmount=Vážená částka příležitosti
OpportunityWeightedAmountShort=Opp. vážené množství
OpportunityAmountAverageShort=Průměrná výše vedení
OpportunityAmountWeigthedShort=Vážená částka
WonLostExcluded=Vyhrané / ztracené jsou vyloučeny
##### Types de contacts #####
TypeContact_project_internal_PROJECTLEADER=Vedoucí projektu
TypeContact_project_external_PROJECTLEADER=Vedoucí projektu
TypeContact_project_internal_PROJECTCONTRIBUTOR=Přispěvatel
TypeContact_project_external_PROJECTCONTRIBUTOR=Přispěvatel
TypeContact_project_task_internal_TASKEXECUTIVE=Vykonavatel úkolu
TypeContact_project_task_external_TASKEXECUTIVE=Vykonavatel úkolu
TypeContact_project_task_internal_TASKCONTRIBUTOR=Přispěvatel
TypeContact_project_task_external_TASKCONTRIBUTOR=Přispěvatel
SelectElement=Vyberte prvek
AddElement=Odkaz na prvek
LinkToElementShort=odkaz na
# Documents models
DocumentModelBeluga=Šablona dokumentu dokumentu pro přehled propojených objektů
DocumentModelBaleine=Šablona dokumentu projektu pro úkoly
DocumentModelTimeSpent=Šablona sestavy projektu za vynaložený čas
PlannedWorkload=Plánované vytížení
PlannedWorkloadShort=Pracovní zátěž
ProjectReferers=Související zboží
ProjectMustBeValidatedFirst=Projekt musí být nejdříve ověřen
MustBeValidatedToBeSigned=%s must be validated first to be set to Signed.
FirstAddRessourceToAllocateTime=Přiřaďte uživatelský zdroj jako kontakt projektu a přidělte čas
InputPerDay=Vstup za den
InputPerWeek=Vstup za týden
InputPerMonth=Vstup za měsíc
InputDetail=Vstupní detail
TimeAlreadyRecorded=Toto je čas strávený již zaznamenaný pro tento úkol / den a uživatel %s
ProjectsWithThisUserAsContact=Projekty s tímto uživatelem jako kontakt
ProjectsWithThisContact=Projects with this contact
TasksWithThisUserAsContact=Úkoly přidělené tomuto uživateli
ResourceNotAssignedToProject=Není přiřazen k projektu
ResourceNotAssignedToTheTask=Není přiřazen k úkolu
NoUserAssignedToTheProject=Na tento projekt nebyli přiděleni žádní uživatelé
TimeSpentBy=Čas strávený
TasksAssignedTo=Úkolům, které jsou
AssignTaskToMe=Assign task to myself
AssignTaskToUser=Přiřaďte úlohu %s
SelectTaskToAssign=Vyberte úkol, který chcete přiřadit ...
AssignTask=Přiřadit
ProjectOverview=Přehled
ManageTasks=Použijte projekty k sledování úkolů a / nebo reportování času stráveného (časové rozvrhy)
ManageOpportunitiesStatus=Použijte projekty, abyste sledovali potenciální zákazníky / příležitosti
ProjectNbProjectByMonth=Počet vytvořených projektů podle měsíce
ProjectNbTaskByMonth=Počet vytvořených úkolů měsíčně
ProjectOppAmountOfProjectsByMonth=Množství potenciálních zákazníků měsíčně
ProjectWeightedOppAmountOfProjectsByMonth=Vážená částka vedoucích podle měsíce
ProjectOpenedProjectByOppStatus=Open project|lead by lead status
ProjectsStatistics=Statistics on projects or leads
TasksStatistics=Statistics on tasks of projects or leads
TaskAssignedToEnterTime=Úkol přidělen. Zadání času na tomto úkolu by mělo být možné.
IdTaskTime=Čas úlohy Id
YouCanCompleteRef=Chcete-li doplnit odkaz nějakou příponou, doporučujeme přidat znak - aby se oddělil, takže automatické číslování bude fungovat správně pro další projekty. Například %s-MYSUFFIX
OpenedProjectsByThirdparties=Otevření projektů subjekty
OnlyOpportunitiesShort=pouze příležitosti
OpenedOpportunitiesShort=otevřené příležitosti
NotOpenedOpportunitiesShort=Není to otevřené vedení
NotAnOpportunityShort=Není to příležitost
OpportunityTotalAmount=Celkový počet potenciálních zákazníků
OpportunityPonderatedAmount=Vážené množství potenciálních zákazníků
OpportunityPonderatedAmountDesc=Výše vážené hodnoty s pravděpodobností
OppStatusPROSP=Prospektiva
OppStatusQUAL=Kvalifikace
OppStatusPROPO=Nabídka
OppStatusNEGO=vyjednávání
OppStatusPENDING=Čeká
OppStatusWON=Vyhrál
OppStatusLOST=Ztracený
Budget=Rozpočet
AllowToLinkFromOtherCompany=Povolit propojení projektu s jinou firmou <br> <br> <u> Podporované hodnoty: </u> <br> - Udržovat prázdné: Může propojit jakýkoli projekt společnosti (výchozí) <br> - "all": Může propojit jakýkoli projekt, dokonce i projekty jiných firem <br> - identifikátory třetích stran oddělené čárkami: lze propojit všechny projekty těchto třetích stran (Příklad: 123,4795,53) <br>
LatestProjects=Nejnovější projekty %s
LatestModifiedProjects=Nejnovější %smodifikované projekty 
OtherFilteredTasks=Další filtrované úkoly
NoAssignedTasks=Nebyly nalezeny žádné přiřazené úkoly (přiřadit projekt / úkoly aktuálnímu uživateli z horního výběrového pole pro zadání času na něm)
ThirdPartyRequiredToGenerateInvoice=Subjekt musí být definován na projektu, aby mohl fakturovat.
ThirdPartyRequiredToGenerateInvoice=Subjekt musí být definován na projektu, aby mohl fakturovat.
ChooseANotYetAssignedTask=Vyberte úkol, který vám ještě nebyl přidělen
# Comments trans
AllowCommentOnTask=Povolení uživatelských komentářů k úkolům
AllowCommentOnProject=Umožňuje uživatelským komentářům k projektům
DontHavePermissionForCloseProject=Nemáte oprávnění k ukončení projektu %s
DontHaveTheValidateStatus=Projekt %s musí být otevřený, aby byl uzavřen
RecordsClosed=%s projekty byly uzavřeny
SendProjectRef=Informační projekt %s
ModuleSalaryToDefineHourlyRateMustBeEnabled=Modul "Platy" musí být povolen tak, aby definoval hodinovou sazbu pro zaměstnance, aby získal čas strávený valorizací
NewTaskRefSuggested=Referenční úloha již byla použita, je vyžadován nový úkol ref
TimeSpentInvoiced=Čas strávený účtováním
TimeSpentForIntervention=Strávený čas
TimeSpentForInvoice=Strávený čas
OneLinePerUser=Jeden řádek na uživatele
ServiceToUseOnLines=Služba pro použití na tratích
InvoiceGeneratedFromTimeSpent=Faktura %s byla vygenerována z času stráveného na projektu
InterventionGeneratedFromTimeSpent=Intervention %s has been generated from time spent on project
ProjectBillTimeDescription=Zkontrolujte, zda zadáváte časový rozvrh úkolů projektu A máte v úmyslu vygenerovat faktury z časového rozvrhu, abyste fakturovali zákazníkovi projektu (nekontrolujte, zda máte v úmyslu vytvořit fakturu, která není založena na zadaných časových rozvrzích). Poznámka: Chcete-li vygenerovat fakturu, přejděte na kartu „Čas strávený“ projektu a vyberte řádky, které chcete zahrnout.
ProjectFollowOpportunity=Následujte příležitost
ProjectFollowTasks=Sledujte úkoly nebo čas strávený
Usage=Používání
UsageOpportunity=Použití: Příležitost
UsageTasks=Použití: Úkoly
UsageBillTimeShort=Použití: Vyúčtování času
InvoiceToUse=Návrh faktury k použití
InterToUse=Draft intervention to use
NewInvoice=Nová faktura
NewInter=Nová intervence
OneLinePerTask=Jeden řádek na úkol
OneLinePerPeriod=Jeden řádek za období
OneLinePerTimeSpentLine=One line for each time spent declaration
AddDetailDateAndDuration=With date and duration into line description
RefTaskParent=Ref. Nadřazený úkol
ProfitIsCalculatedWith=Zisk se vypočítá pomocí
AddPersonToTask=Add also to tasks
UsageOrganizeEvent=Usage: Event Organization
PROJECT_CLASSIFY_CLOSED_WHEN_ALL_TASKS_DONE=Classify project as closed when all its tasks are completed (100%% progress)
PROJECT_CLASSIFY_CLOSED_WHEN_ALL_TASKS_DONE_help=Note: existing projects with all tasks at 100 %% progress won't be affected: you will have to close them manually. This option only affects open projects.
SelectLinesOfTimeSpentToInvoice=Select lines of time spent that are unbilled, then bulk action "Generate Invoice" to bill them
ProjectTasksWithoutTimeSpent=Project tasks without time spent
FormForNewLeadDesc=Thanks to fill the following form to contact us. You can also send us an email directly to <b>%s</b>.
ProjectsHavingThisContact=Projects having this contact
<<<<<<< HEAD
StartDateCannotBeAfterEndDate=Datum ukončení nemůže být před datem zahájení
=======
StartDateCannotBeAfterEndDate=Datum ukončení nemůže být před datem zahájení
ErrorPROJECTLEADERRoleMissingRestoreIt=The "PROJECTLEADER" role is missing or has been de-activited, please restore in the dictionary of contact types
LeadPublicFormDesc=You can enable here a public page to allow your prospects to make a first contact to you from a public online form
EnablePublicLeadForm=Enable the public form for contact
NewLeadbyWeb=Your message or request has been recorded. We will answer or contact your soon.
NewLeadForm=New contact form
LeadFromPublicForm=Online lead from public form
>>>>>>> 503d1a04
<|MERGE_RESOLUTION|>--- conflicted
+++ resolved
@@ -287,14 +287,10 @@
 ProjectTasksWithoutTimeSpent=Project tasks without time spent
 FormForNewLeadDesc=Thanks to fill the following form to contact us. You can also send us an email directly to <b>%s</b>.
 ProjectsHavingThisContact=Projects having this contact
-<<<<<<< HEAD
-StartDateCannotBeAfterEndDate=Datum ukončení nemůže být před datem zahájení
-=======
 StartDateCannotBeAfterEndDate=Datum ukončení nemůže být před datem zahájení
 ErrorPROJECTLEADERRoleMissingRestoreIt=The "PROJECTLEADER" role is missing or has been de-activited, please restore in the dictionary of contact types
 LeadPublicFormDesc=You can enable here a public page to allow your prospects to make a first contact to you from a public online form
 EnablePublicLeadForm=Enable the public form for contact
 NewLeadbyWeb=Your message or request has been recorded. We will answer or contact your soon.
 NewLeadForm=New contact form
-LeadFromPublicForm=Online lead from public form
->>>>>>> 503d1a04
+LeadFromPublicForm=Online lead from public form