--- conflicted
+++ resolved
@@ -3,8 +3,4 @@
 VATIsNotUsed=GST is not use
 LocalTax1IsUsedES=PST is used
 LocalTax1IsNotUsedES=GST is not used
-<<<<<<< HEAD
-ProfId5MA=Id prof. 5 (C.I.C.E.)
-=======
-YouMustCreateContactFirst=To be able to add email notifications, you must first define contacts with valid emails for the third party
->>>>>>> 3f5d67d4
+YouMustCreateContactFirst=To be able to add email notifications, you must first define contacts with valid emails for the third party