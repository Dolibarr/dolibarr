--- conflicted
+++ resolved
@@ -6,10 +6,6 @@
 LocalTax1IsUsedDesc=Use a second tax (PST)
 LocalTax1IsNotUsedDesc=Do not use second tax (PST)
 LocalTax1Management=PST Management
-<<<<<<< HEAD
-LocalTax2IsNotUsedDesc=Do not use second tax (PST)
-=======
 LocalTax2IsNotUsedDesc=Do not use second tax (PST)
 ConstDesc=This page allows you to edit all other parameters not available in previous pages. These are mostly reserved parameters for developers or advanced troubleshooting. For a list of options <a href="https://wiki.dolibarr.org/index.php/Setup_Other#List_of_known_hidden_options" title="External Site - opens in a new window" target="_blank">check here</a>.
-ApiProductionMode=Enable production mode (this will activate use of a caches for services management)
->>>>>>> c39fcce9
+ApiProductionMode=Enable production mode (this will activate use of a caches for services management)