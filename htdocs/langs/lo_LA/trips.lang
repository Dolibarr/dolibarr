--- conflicted
+++ resolved
@@ -30,126 +30,6 @@
 ExpenseReportRefusedMessage=The expense report %s was refused.<br> - User: %s<br> - Refused by: %s<br> - Motive for refusal: %s<br>Click here to show the expense report: %s
 ExpenseReportCanceled=ລາຍງານຄ່າໃຊ້ຈ່າຍຖືກຍົກເລີກ
 ExpenseReportCanceledMessage=The expense report %s was canceled.<br> - User: %s<br> - Canceled by: %s<br> - Motive for cancellation: %s<br>Click here to show the expense report: %s
-<<<<<<< HEAD
-ExpenseReportPaid=An expense report was paid
-ExpenseReportPaidMessage=The expense report %s was paid.<br> - User: %s<br> - Paid by: %s<br>Click here to show the expense report: %s
-TripId=Id expense report
-AnyOtherInThisListCanValidate=Person to be informed for validating the request.
-TripSociete=Information company
-TripNDF=Informations expense report
-PDFStandardExpenseReports=Standard template to generate a PDF document for expense report
-ExpenseReportLine=Expense report line
-TF_OTHER=Other
-TF_TRIP=Transportation
-TF_LUNCH=Lunch
-TF_METRO=Metro
-TF_TRAIN=Train
-TF_BUS=Bus
-TF_CAR=Car
-TF_PEAGE=Toll
-TF_ESSENCE=Fuel
-TF_HOTEL=Hotel
-TF_TAXI=Taxi
-EX_KME=Mileage costs
-EX_FUE=Fuel CV
-EX_HOT=Hotel
-EX_PAR=Parking CV
-EX_TOL=Toll CV
-EX_TAX=Various Taxes
-EX_IND=Indemnity transportation subscription
-EX_SUM=Maintenance supply
-EX_SUO=Office supplies
-EX_CAR=Car rental
-EX_DOC=Documentation
-EX_CUR=Customers receiving
-EX_OTR=Other receiving
-EX_POS=Postage
-EX_CAM=CV maintenance and repair
-EX_EMM=Employees meal
-EX_GUM=Guests meal
-EX_BRE=Breakfast
-EX_FUE_VP=Fuel PV
-EX_TOL_VP=Toll PV
-EX_PAR_VP=Parking PV
-EX_CAM_VP=PV maintenance and repair
-DefaultCategoryCar=Default transportation mode
-DefaultRangeNumber=Default range number
-UploadANewFileNow=Upload a new document now
-Error_EXPENSEREPORT_ADDON_NotDefined=Error, the rule for expense report numbering ref was not defined into setup of module 'Expense Report'
-ErrorDoubleDeclaration=You have declared another expense report into a similar date range.
-AucuneLigne=There is no expense report declared yet
-ModePaiement=Payment mode
-VALIDATOR=User responsible for approval
-VALIDOR=Approved by
-AUTHOR=Recorded by
-AUTHORPAIEMENT=Paid by
-REFUSEUR=Denied by
-CANCEL_USER=Deleted by
-MOTIF_REFUS=Reason
-MOTIF_CANCEL=Reason
-DATE_REFUS=Deny date
-DATE_SAVE=Validation date
-DATE_CANCEL=Cancelation date
-DATE_PAIEMENT=Payment date
-ExpenseReportRef=Ref. expense report
-ValidateAndSubmit=Validate and submit for approval
-ValidatedWaitingApproval=Validated (waiting for approval)
-NOT_AUTHOR=You are not the author of this expense report. Operation cancelled.
-ConfirmRefuseTrip=Are you sure you want to deny this expense report?
-ValideTrip=Approve expense report
-ConfirmValideTrip=Are you sure you want to approve this expense report?
-PaidTrip=Pay an expense report
-ConfirmPaidTrip=Are you sure you want to change status of this expense report to "Paid"?
-ConfirmCancelTrip=Are you sure you want to cancel this expense report?
-BrouillonnerTrip=Move back expense report to status "Draft"
-ConfirmBrouillonnerTrip=Are you sure you want to move this expense report to status "Draft"?
-SaveTrip=Validate expense report
-ConfirmSaveTrip=Are you sure you want to validate this expense report?
-NoTripsToExportCSV=No expense report to export for this period.
-ExpenseReportPayment=Expense report payment
-ExpenseReportsToApprove=Expense reports to approve
-ExpenseReportsToPay=Expense reports to pay
-ConfirmCloneExpenseReport=Are you sure you want to clone this expense report ?
-ExpenseReportsIk=Configuration of mileage charges
-ExpenseReportsRules=Expense report rules
-ExpenseReportIkDesc=You can modify the calculation of kilometers expense by category and range who they are previously defined. <b>d</b> is the distance in kilometers
-ExpenseReportRulesDesc=You can create or update any rules of calculation. This part will be used when user will create a new expense report
-expenseReportOffset=Offset
-expenseReportCoef=Coefficient
-expenseReportTotalForFive=Example with <u>d</u> = 5
-expenseReportRangeFromTo=from %d to %d
-expenseReportRangeMoreThan=more than %d
-expenseReportCoefUndefined=(value not defined)
-expenseReportCatDisabled=Category disabled - see the c_exp_tax_cat dictionary
-expenseReportRangeDisabled=Range disabled - see the c_exp_tax_range dictionay
-expenseReportPrintExample=offset + (d x coef) = %s
-ExpenseReportApplyTo=Apply to
-ExpenseReportDomain=Domain to apply
-ExpenseReportLimitOn=Limit on
-ExpenseReportDateStart=Date start
-ExpenseReportDateEnd=Date end
-ExpenseReportLimitAmount=Limite amount
-ExpenseReportRestrictive=Restrictive
-AllExpenseReport=All type of expense report
-OnExpense=Expense line
-ExpenseReportRuleSave=Expense report rule saved
-ExpenseReportRuleErrorOnSave=Error: %s
-RangeNum=Range %d
-ExpenseReportConstraintViolationError=Constraint violation id [%s]: %s  is superior to %s %s
-byEX_DAY=by day (limitation to %s)
-byEX_MON=by month (limitation to %s)
-byEX_YEA=by year (limitation to %s)
-byEX_EXP=by line (limitation to %s)
-ExpenseReportConstraintViolationWarning=Constraint violation id [%s]: %s  is superior to %s %s
-nolimitbyEX_DAY=by day (no limitation)
-nolimitbyEX_MON=by month (no limitation)
-nolimitbyEX_YEA=by year (no limitation)
-nolimitbyEX_EXP=by line (no limitation)
-CarCategory=Vehicle category
-ExpenseRangeOffset=Offset amount: %s
-RangeIk=Mileage range
-AttachTheNewLineToTheDocument=Attach the line to an uploaded document
-=======
 ExpenseReportPaid=ໄດ້ລາຍງານລາຍຈ່າຍ
 ExpenseReportPaidMessage=ລາຍງານຄ່າໃຊ້ຈ່າຍ %s ໄດ້ຖືກຈ່າຍ. <br> - ຜູ້ໃຊ້: %s <br> - ຊໍາລະໂດຍ: %s <br> ຄລິກທີ່ນີ້ເພື່ອສະແດງລາຍງານຄ່າໃຊ້ຈ່າຍ: %s
 TripId=ລາຍງານຄ່າໃຊ້ຈ່າຍ Id
@@ -267,5 +147,4 @@
 CarCategory=ປະເພດພາຫະນະ
 ExpenseRangeOffset=ຈຳ ນວນຊົດເຊີຍ: %s
 RangeIk=ຂອບເຂດຂອງໄລຍະທາງ
-AttachTheNewLineToTheDocument=ຄັດຕິດແຖວໃສ່ເອກະສານທີ່ອັບໂຫລດມາ
->>>>>>> 9eb66548
+AttachTheNewLineToTheDocument=ຄັດຕິດແຖວໃສ່ເອກະສານທີ່ອັບໂຫລດມາ