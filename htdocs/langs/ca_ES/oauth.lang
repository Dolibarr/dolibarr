--- conflicted
+++ resolved
@@ -2,31 +2,20 @@
 ConfigOAuth=Configuració Oauth
 OAuthServices=Serveis de OAuth
 ManualTokenGeneration=Generació manual de tokens
-<<<<<<< HEAD
-NoAccessToken=No es pot accedir al token desat en la base de dades local
-HasAccessToken=S'ha generat un token i s'ha desat en la base de dades local
-NewTokenStored=Token rebut i desat
-ToCheckDeleteTokenOnProvider=Comprova/elimina l'autorització desada pel proveïdor OAuth %s
-=======
 TokenManager=Gestor de tokens
 IsTokenGenerated=S'ha generat el token?
 NoAccessToken=No es pot accedir al token desat en la base de dades local
 HasAccessToken=S'ha generat un token i s'ha desat en la base de dades local
 NewTokenStored=Token rebut i desat
 ToCheckDeleteTokenOnProvider=Click here to check/delete authorization saved by %s OAuth provider
->>>>>>> c39fcce9
 TokenDeleted=Token eliminat
 RequestAccess=Clica aquí per demanar/renovar l'accés i rebre un nou token per desar
 DeleteAccess=Faci clic aquí per eliminar token
 UseTheFollowingUrlAsRedirectURI=Utilitza la següent URL com a URI de redirecció quan es crea la teva credencial en el teu proveïdor OAuth:
 ListOfSupportedOauthProviders=Entra les credencials donades pel teu proveïdor OAuth2. Només es poden veure proveïdors que suporten OAuth2. Aquesta configuració es pot utilitzar per altres mòduls que necessiten autenticació OAuth2.
-<<<<<<< HEAD
-TOKEN_ACCESS=
-=======
 OAuthSetupForLogin=Page to generate an OAuth token
 SeePreviousTab=Veure la pestanya anterior
 OAuthIDSecret=OAuth ID i Secret
->>>>>>> c39fcce9
 TOKEN_REFRESH=Refresc present de token
 TOKEN_EXPIRED=Token expirat
 TOKEN_EXPIRE_AT=El token expira el
