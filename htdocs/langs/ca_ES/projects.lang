# Dolibarr language file - Source file is en_US - projects
RefProject=Ref. projecte
ProjectRef=Ref. projecte
ProjectId=ID projecte
ProjectLabel=Etiqueta de projecte
Project=Projecte
Projects=Projectes
ProjectsArea=Àrea de projectes
ProjectStatus=Estat el projecte
SharedProject=Projecte compartit
PrivateProject=Contactes del projecte
MyProjectsDesc=Aquesta vista està limitada als projectes en que estàs com a contacte afectat (per a qualsevol tipus).
ProjectsPublicDesc=Aquesta vista mostra tots els projectes en els que vostè té dret a tenir visibilitat.
TasksOnProjectsPublicDesc=Aquesta vista mostra totes les tasques en projectes en els que tens permisos de lectura.
ProjectsPublicTaskDesc=Aquesta vista mostra tots els projectes als que té dret a visualitzar
ProjectsDesc=Aquesta vista mostra tots els projectes (les seves autoritzacions li ofereixen una visió completa).
<<<<<<< HEAD
=======
TasksOnProjectsDesc=Aquesta vista mostra totes les tasques en tots els projectes (els teus permisos d'usuari et donen dret a visualitzar-ho tot).
>>>>>>> 3f5d67d4
MyTasksDesc=Aquesta vista està limitada als projectes o tasques en que estàs com a contacte afectat  (per a qualsevol tipus).
OnlyOpenedProject=Només visibles els projectes oberts (els projectes en estat d'esborrany o tancats no són visibles)
ClosedProjectsAreHidden=Els projectes tancats no són visibles.
TasksPublicDesc=Aquesta vista mostra tots els projectes i tasques en els que vostè té dret a tenir visibilitat.
TasksDesc=Aquesta vista mostra tots els projectes i tasques (les sevas autoritzacions li ofereixen una visió completa).
AllTaskVisibleButEditIfYouAreAssigned=Totes les tasques de cada projecte són visibles, però només pots entrar les hores per les tasques que tens assignades. Assigna't tasques si vols afegir-hi les hores.
OnlyYourTaskAreVisible=Només són visibles les tasques que tens assignades. Assigna't tasques si vols afegir-hi les hores.
<<<<<<< HEAD
ProjectsArea=Àrea de projectes
=======
>>>>>>> 3f5d67d4
NewProject=Nou projecte
AddProject=Crear projecte
DeleteAProject=Eliminar un projecte
DeleteATask=Eliminar una tasca
ConfirmDeleteAProject=Esteu segur de voler eliminar aquest projecte?
ConfirmDeleteATask=Esteu segur de voler eliminar aquesta tasca?
<<<<<<< HEAD
OfficerProject=Responsable del projecte
LastProjects=Els %s últims projectes
AllProjects=Tots els projectes
OpenedProjects=Projectes oberts
OpenedTasks=Tasques obertes
OpportunitiesStatusForOpenedProjects=Quantitat d'oportunitats de projectes oberts per estat
OpportunitiesStatusForProjects=Import d'oportunitats de projectes per estat
ProjectsList=Llistat de projectes
=======
OpenedProjects=Projectes oberts
OpenedTasks=Tasques obertes
OpportunitiesStatusForOpenedProjects=Import d'oportunitats de projectes oberts per estat
OpportunitiesStatusForProjects=Import d'oportunitats de projectes per estat
>>>>>>> 3f5d67d4
ShowProject=Veure projecte
SetProject=Indica el projecte
NoProject=Cap projecte definit
NbOfProjects=Nº de projectes
TimeSpent=Temps dedicat
TimeSpentByYou=Temps dedicat per vostè
TimeSpentByUser=Temps dedicat per usuari
TimesSpent=Temps dedicat
RefTask=Ref. tasca
LabelTask=Etiqueta tasca
TaskTimeSpent=Temps dedicat a les tasques
TaskTimeUser=Usuari
TaskTimeNote=Nota
TaskTimeDate=Data
TasksOnOpenedProject=Tasques en projectes oberts
WorkloadNotDefined=Carga de treball no definida
NewTimeSpent=Nou temps dedicat
MyTimeSpent=El meu temps dedicat
Tasks=Tasques
Task=Tasca
TaskDateStart=Data d'inici
TaskDateEnd=Data de finalització
TaskDescription=Descripció de tasca
NewTask=Nova tasca
AddTask=Crear tasca
Activity=Activitat
Activities=Tasques/activitats
MyActivities=Les meves tasques/activitats
MyProjects=Els meus projectes
MyProjectsArea=Àrea dels meus projectes
DurationEffective=Durada efectiva
ProgressDeclared=Progressió declarada
ProgressCalculated=Progressió calculada
Time=Temps
<<<<<<< HEAD
ListOfTasks=List of tasks
GoToListOfTimeConsumed=Go to list of time consumed
GoToListOfTasks=Go to list of tasks
=======
ListOfTasks=Llistat de tasques
GoToListOfTimeConsumed=Ves al llistat de temps consumit
GoToListOfTasks=Ves al llistat de tasques
>>>>>>> 3f5d67d4
ListProposalsAssociatedProject=Llistat de pressupostos associats al projecte
ListOrdersAssociatedProject=Llistat de comandes associades al projecte
ListInvoicesAssociatedProject=Llistat de factures associades al projecte
ListPredefinedInvoicesAssociatedProject=Llistat de plantilles de factures de client associades al projecte
ListSupplierOrdersAssociatedProject=Llistat de comandes a proveïdors associades al projecte
ListSupplierInvoicesAssociatedProject=Llistat de factures de proveïdor associades al projecte
ListContractAssociatedProject=Llistatde contractes associats al projecte
ListFichinterAssociatedProject=Llistat d'intervencions associades al projecte
ListExpenseReportsAssociatedProject=Llistat d'informes de despeses associades al projecte
ListDonationsAssociatedProject=Llistat de donacions associades al projecte
ListActionsAssociatedProject=Llista d'esdeveniments associats al projecte
ListTaskTimeUserProject=Llistat del temps consumit en tasques d'aquest projecte
ActivityOnProjectToday=Activitat en el projecte avui
ActivityOnProjectYesterday=Activitat en el projecte ahir
ActivityOnProjectThisWeek=Activitat en el projecte aquesta setmana
ActivityOnProjectThisMonth=Activitat en el projecte aquest mes
ActivityOnProjectThisYear=Activitat en el projecte aquest any
ChildOfTask=Fil de la tasca
NotOwnerOfProject=No és responsable d'aquest projecte privat
AffectedTo=Assignat a
CantRemoveProject=Aquest projecte no pot ser eliminat perquè està referenciat per molts objectes (factures, comandes o altres). veure la llista a la pestanya Referències.
ValidateProject=Validar projecte
ConfirmValidateProject=Esteu segur de voler validar aquest projecte?
CloseAProject=Tancar projecte
ConfirmCloseAProject=Esteu segur de voler tancar aquest projecte?
ReOpenAProject=Reobrir projecte
ConfirmReOpenAProject=Esteu segur de voler reobrir aquest projecte?
ProjectContact=Contactes projecte
ActionsOnProject=Esdeveniments del projecte
YouAreNotContactOfProject=Vostè no és contacte d'aquest projecte privat
DeleteATimeSpent=Elimina el temps dedicat
ConfirmDeleteATimeSpent=Esteu segur de voler eliminar aquest temps dedicat?
DoNotShowMyTasksOnly=Veure també tasques no assignades a mi
ShowMyTasksOnly=Veure nomes tasques assignades a mi
TaskRessourceLinks=Recursos
ProjectsDedicatedToThisThirdParty=Projectes dedicats a aquest tercer
NoTasks=Cap tasca per a aquest projecte
LinkedToAnotherCompany=Enllaçat a una altra empresa
TaskIsNotAffectedToYou=Tasca no assignada a vostè
ErrorTimeSpentIsEmpty=El temps dedicat està buit
ThisWillAlsoRemoveTasks=Aquesta operació també destruirà les tasques del projecte (<b>%s</b> tasques en aquest moment) i tots els seus temps dedicats.
IfNeedToUseOhterObjectKeepEmpty=Si els elements (factura, comanda, ...) pertanyen a un tercer que no és el seleccionat, havent aquests estar lligats al projecte a crear, deixeu buit per permetre el projecte a multi-tercers.
CloneProject=Clonar el projecte
CloneTasks=Clonar les tasques
CloneContacts=Clonar els contactes
CloneNotes=Clonar les notes
CloneProjectFiles=Clonar els arxius adjunts del projecte
CloneTaskFiles=Clonar els arxius adjunts de la(es) tasca(ques) (si es clonen les tasques)
CloneMoveDate=Actualitzar les dates dels projectes/tasques?
ConfirmCloneProject=Esteu segur que voleu clonar aquest projecte?
ProjectReportDate=Canviar les dates de les tasques en funció de la data d'inici del projecte
ErrorShiftTaskDate=S'ha produït un error en el canvi de les dates de les tasques
ProjectsAndTasksLines=Projectes i tasques
ProjectCreatedInDolibarr=Projecte %s creat
TaskCreatedInDolibarr=La tasca %s a sigut creada
TaskModifiedInDolibarr=La tasca %s a sigut modificada
TaskDeletedInDolibarr=La tasca %s a sigut eliminada
OpportunityStatus=Estat d'oportunitats
OpportunityStatusShort=Estat d'oportunitat
OpportunityProbability=Probabilitat d'oportunitat
OpportunityProbabilityShort=Probab. d'op.
OpportunityAmount=Import d'oportunitats
OpportunityAmountShort=Import d'oportunitat
OpportunityAmountAverageShort=Import d'oportunitat mitjà
OpportunityAmountWeigthedShort=Import d'oportunitat ponderat
WonLostExcluded=Guanyat/Perdut exclosos
##### Types de contacts #####
TypeContact_project_internal_PROJECTLEADER=Cap de projecte
TypeContact_project_external_PROJECTLEADER=Cap de projecte
TypeContact_project_internal_PROJECTCONTRIBUTOR=Participant
TypeContact_project_external_PROJECTCONTRIBUTOR=Participant
TypeContact_project_task_internal_TASKEXECUTIVE=Responsable
TypeContact_project_task_external_TASKEXECUTIVE=Responsable
TypeContact_project_task_internal_TASKCONTRIBUTOR=Participant
TypeContact_project_task_external_TASKCONTRIBUTOR=Participant
SelectElement=Seleccioni element
AddElement=Vincular a element
# Documents models
DocumentModelBeluga=Plantilla de projecte per resum d'objectes vinculats
DocumentModelBaleine=Plantilla d'informe de projectes per tasques
PlannedWorkload=Càrrega de treball prevista
PlannedWorkloadShort=Carrega de treball
ProjectReferers=Registres relacionats
ProjectMustBeValidatedFirst=El projecte primer ha de ser validat
FirstAddRessourceToAllocateTime=Associa un recurs per reservar temps
InputPerDay=Entrada per dia
InputPerWeek=Entrada per setmana
InputPerAction=Entrada per acció
TimeAlreadyRecorded=Temps dedicat ja registrat per aquesta tasca/dia i usuari %s
ProjectsWithThisUserAsContact=Projectes amb aquest usuari com a contacte
TasksWithThisUserAsContact=Tasques asignades a l'usuari
ResourceNotAssignedToProject=No assignat a cap projecte
<<<<<<< HEAD
ResourceNotAssignedToTask=No assignat a cap tasca
=======
>>>>>>> 3f5d67d4
ResourceNotAssignedToTheTask=No assignat a la tasca
AssignTaskToMe=Assignar-me una tasca
AssignTask=Assigna
ProjectOverview=Informació general
ManageTasks=Utilitza els projectes per seguir tasques i temps
ManageOpportunitiesStatus=Utilitza els projectes per seguir oportunitats
ProjectNbProjectByMonth=Nº de projectes creats per mes
ProjectOppAmountOfProjectsByMonth=Import d'oportunitats per mes
ProjectWeightedOppAmountOfProjectsByMonth=Quantitat ponderada d'oportunitats per mes
ProjectOpenedProjectByOppStatus=Projectes oberts per estats d'oportunitat
ProjectsStatistics=Estadístiques en projectes/leads
TaskAssignedToEnterTime=Tasca assignada. És possible entrar els temps en aquesta tasca.
IdTaskTime=Id de temps de tasca
YouCanCompleteRef=Si vols completar la referència amb més informació (per utilitzar-la als filtres de cerca), es recomanda afegir el caràcter - per separar-ho, així la numeració automàtica funcionarà correctament pels propers projectes. Per exemple %s-ABC. També pots preferir afegir claus de cerca en l'etiqueta.
OpenedProjectsByThirdparties=Projectes oberts per tercers
OnlyOpportunitiesShort=Només oportunitats
OpenedOpportunitiesShort=Oportunitats obertes
NotAnOpportunityShort=No és una oportunitat
OpportunityTotalAmount=Import total d'oportunitats
OpportunityPonderatedAmount=Quantitat ponderada d'oportunitats
OpportunityPonderatedAmountDesc=Quantitat ponderada d'oportunitats amb probabilitat
OppStatusPROSP=Potencial
OppStatusQUAL=Qualificació
OppStatusPROPO=Pressupost
OppStatusNEGO=Negociació
OppStatusPENDING=Pendent
OppStatusWON=Guanyat
OppStatusLOST=Perdut
<<<<<<< HEAD
Budget=Budget
=======
Budget=Pressupost
>>>>>>> 3f5d67d4
<|MERGE_RESOLUTION|>--- conflicted
+++ resolved
@@ -14,10 +14,7 @@
 TasksOnProjectsPublicDesc=Aquesta vista mostra totes les tasques en projectes en els que tens permisos de lectura.
 ProjectsPublicTaskDesc=Aquesta vista mostra tots els projectes als que té dret a visualitzar
 ProjectsDesc=Aquesta vista mostra tots els projectes (les seves autoritzacions li ofereixen una visió completa).
-<<<<<<< HEAD
-=======
 TasksOnProjectsDesc=Aquesta vista mostra totes les tasques en tots els projectes (els teus permisos d'usuari et donen dret a visualitzar-ho tot).
->>>>>>> 3f5d67d4
 MyTasksDesc=Aquesta vista està limitada als projectes o tasques en que estàs com a contacte afectat  (per a qualsevol tipus).
 OnlyOpenedProject=Només visibles els projectes oberts (els projectes en estat d'esborrany o tancats no són visibles)
 ClosedProjectsAreHidden=Els projectes tancats no són visibles.
@@ -25,31 +22,16 @@
 TasksDesc=Aquesta vista mostra tots els projectes i tasques (les sevas autoritzacions li ofereixen una visió completa).
 AllTaskVisibleButEditIfYouAreAssigned=Totes les tasques de cada projecte són visibles, però només pots entrar les hores per les tasques que tens assignades. Assigna't tasques si vols afegir-hi les hores.
 OnlyYourTaskAreVisible=Només són visibles les tasques que tens assignades. Assigna't tasques si vols afegir-hi les hores.
-<<<<<<< HEAD
-ProjectsArea=Àrea de projectes
-=======
->>>>>>> 3f5d67d4
 NewProject=Nou projecte
 AddProject=Crear projecte
 DeleteAProject=Eliminar un projecte
 DeleteATask=Eliminar una tasca
 ConfirmDeleteAProject=Esteu segur de voler eliminar aquest projecte?
 ConfirmDeleteATask=Esteu segur de voler eliminar aquesta tasca?
-<<<<<<< HEAD
-OfficerProject=Responsable del projecte
-LastProjects=Els %s últims projectes
-AllProjects=Tots els projectes
-OpenedProjects=Projectes oberts
-OpenedTasks=Tasques obertes
-OpportunitiesStatusForOpenedProjects=Quantitat d'oportunitats de projectes oberts per estat
-OpportunitiesStatusForProjects=Import d'oportunitats de projectes per estat
-ProjectsList=Llistat de projectes
-=======
 OpenedProjects=Projectes oberts
 OpenedTasks=Tasques obertes
 OpportunitiesStatusForOpenedProjects=Import d'oportunitats de projectes oberts per estat
 OpportunitiesStatusForProjects=Import d'oportunitats de projectes per estat
->>>>>>> 3f5d67d4
 ShowProject=Veure projecte
 SetProject=Indica el projecte
 NoProject=Cap projecte definit
@@ -84,15 +66,9 @@
 ProgressDeclared=Progressió declarada
 ProgressCalculated=Progressió calculada
 Time=Temps
-<<<<<<< HEAD
-ListOfTasks=List of tasks
-GoToListOfTimeConsumed=Go to list of time consumed
-GoToListOfTasks=Go to list of tasks
-=======
 ListOfTasks=Llistat de tasques
 GoToListOfTimeConsumed=Ves al llistat de temps consumit
 GoToListOfTasks=Ves al llistat de tasques
->>>>>>> 3f5d67d4
 ListProposalsAssociatedProject=Llistat de pressupostos associats al projecte
 ListOrdersAssociatedProject=Llistat de comandes associades al projecte
 ListInvoicesAssociatedProject=Llistat de factures associades al projecte
@@ -185,10 +161,6 @@
 ProjectsWithThisUserAsContact=Projectes amb aquest usuari com a contacte
 TasksWithThisUserAsContact=Tasques asignades a l'usuari
 ResourceNotAssignedToProject=No assignat a cap projecte
-<<<<<<< HEAD
-ResourceNotAssignedToTask=No assignat a cap tasca
-=======
->>>>>>> 3f5d67d4
 ResourceNotAssignedToTheTask=No assignat a la tasca
 AssignTaskToMe=Assignar-me una tasca
 AssignTask=Assigna
@@ -217,8 +189,4 @@
 OppStatusPENDING=Pendent
 OppStatusWON=Guanyat
 OppStatusLOST=Perdut
-<<<<<<< HEAD
-Budget=Budget
-=======
-Budget=Pressupost
->>>>>>> 3f5d67d4
+Budget=Pressupost