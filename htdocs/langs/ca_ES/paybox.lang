<<<<<<< HEAD
# Dolibarr language file - ca_ES - paybox 
CHARSET=UTF-8
PayBoxSetup=Configuració mòdul PayBox
PayBoxDesc=Aquest mòdul ofereix una pàgina de pagament a través del proveïdor <a href="http://www.paybox.com" target="_blank">Paybox</a> per realitzar qualsevol pagament o un pagament en relació amb un objecte Dolibarr (factures, comandes ...)
PaymentForm=Formulari de pagament
FollowingUrlAreAvailableToMakePayments=Les següents URL estan disponibles per a permetre a un client fer un pagament
WelcomeOnPaymentPage=Benvingut als nostres serveis de pagament en línia
ThisScreenAllowsYouToPay=Aquesta pantalla li permet fer el seu pagament en línia destinat a %s.
ThisIsInformationOnPayment=Aquí està la informació sobre el pagament a realitzar
ToComplete=A completar
YourEMail=E-mail de confirmació de pagament
Creditor=Beneficiari
PaymentCode=Codi de pagament
PayBoxDoPayment=Continua el pagament amb targeta
YouWillBeRedirectedOnPayBox=Serà redirigit a la pàgina segura de PayBox per indicar la seva targeta de crèdit
PleaseBePatient=Espereu uns segons
Continue=Continuar
ToOfferALinkForOnlinePayment=URL de pagament %s
ToOfferALinkForOnlinePaymentOnOrder=URL que ofereix una interfície de pagament en línia %s basada en l'import d'una comanda de client
ToOfferALinkForOnlinePaymentOnInvoice=URL que ofereix una interfície de pagament en línia %s basada en l'import d'una factura a client
ToOfferALinkForOnlinePaymentOnContractLine=URL que ofereix una interfície de pagament en línia %s basada en l'import d'una línia de contracte
ToOfferALinkForOnlinePaymentOnFreeAmount=URL que ofereix una interfície de pagament en línia %s basada en un impport llíure
ToOfferALinkForOnlinePaymentOnMemberSubscription=URL que ofereix una interfície de pagament en línia %s basada en la cotització d'un membre
YouCanAddTagOnUrl=També pot afegir el paràmetre url <b>&tag=<i>value</i></b> per a qualsevol d'aquestes adreces (obligatori només per al pagament lliure) per veure el seu propi codi de comentari de pagament.
SetupPayBoxToHavePaymentCreatedAutomatically=Configureu la vostra url Paybox <b>%s</b> per tal que el pagament es creu automàticament al validar.
YourPaymentHasBeenRecorded=Aquesta pàgina confirma que el pagament s'ha registrat correctament. Gràcies.
YourPaymentHasNotBeenRecorded=El seu pagament no ha estat registrat i la transacció ha estat anul.lada. Gràcies.
AccountParameter=Paràmetres del compte
UsageParameter=Paràmetres d'ús
InformationToFindParameters=Informació per trobar la seva configuració de compte %s
PAYBOX_CGI_URL_V2=Url del mòdul CGI Paybox de pagament
VendorName=Nom del venedor
CSSUrlForPaymentForm=Url del full d'estil CSS per al formulari de pagament
MessageOK=Missatge a la pàgina de retorn de pagament confirmat
MessageKO=Missatge a la pàgina de retorn de pagament cancel·lat
=======
# Dolibarr language file - ca_ES - paybox 
CHARSET=UTF-8
PayBoxSetup=Configuració mòdul PayBox
PayBoxDesc=Aquest mòdul ofereix una pàgina de pagament a través del proveïdor <a href="http://www.paybox.com" target="_blank">Paybox</a> per realitzar qualsevol pagament o un pagament en relació amb un objecte Dolibarr (factures, comandes ...)
PaymentForm=Formulari de pagament
FollowingUrlAreAvailableToMakePayments=Les següents URL estan disponibles per a permetre a un client fer un pagament
WelcomeOnPaymentPage=Benvingut als nostres serveis de pagament en línia
ThisScreenAllowsYouToPay=Aquesta pantalla li permet fer el seu pagament en línia destinat a %s.
ThisIsInformationOnPayment=Aquí està la informació sobre el pagament a realitzar
ToComplete=A completar
YourEMail=E-mail de confirmació de pagament
Creditor=Beneficiari
PaymentCode=Codi de pagament
PayBoxDoPayment=Continua el pagament amb targeta
YouWillBeRedirectedOnPayBox=Serà redirigit a la pàgina segura de PayBox per indicar la seva targeta de crèdit
PleaseBePatient=Espereu uns segons
Continue=Continuar
ToOfferALinkForOnlinePayment=URL de pagament %s
ToOfferALinkForOnlinePaymentOnOrder=URL que ofereix una interfície de pagament en línia %s basada en l'import d'una comanda de client
ToOfferALinkForOnlinePaymentOnInvoice=URL que ofereix una interfície de pagament en línia %s basada en l'import d'una factura a client
ToOfferALinkForOnlinePaymentOnContractLine=URL que ofereix una interfície de pagament en línia %s basada en l'import d'una línia de contracte
ToOfferALinkForOnlinePaymentOnFreeAmount=URL que ofereix una interfície de pagament en línia %s basada en un impport llíure
ToOfferALinkForOnlinePaymentOnMemberSubscription=URL que ofereix una interfície de pagament en línia %s basada en la cotització d'un membre
YouCanAddTagOnUrl=També pot afegir el paràmetre url <b>&tag=<i>value</i></b> per a qualsevol d'aquestes adreces (obligatori només per al pagament lliure) per veure el seu propi codi de comentari de pagament.
SetupPayBoxToHavePaymentCreatedAutomatically=Configureu la vostra url Paybox <b>%s</b> per tal que el pagament es creu automàticament al validar.
YourPaymentHasBeenRecorded=Aquesta pàgina confirma que el pagament s'ha registrat correctament. Gràcies.
YourPaymentHasNotBeenRecorded=El seu pagament no ha estat registrat i la transacció ha estat anul.lada. Gràcies.
AccountParameter=Paràmetres del compte
UsageParameter=Paràmetres d'ús
InformationToFindParameters=Informació per trobar la seva configuració de compte %s
PAYBOX_CGI_URL_V2=Url del mòdul CGI Paybox de pagament
VendorName=Nom del venedor
CSSUrlForPaymentForm=Url del full d'estil CSS per al formulari de pagament
MessageOK=Missatge a la pàgina de retorn de pagament confirmat
MessageKO=Missatge a la pàgina de retorn de pagament cancel·lat
NewPayboxPaymentReceived=Nou pagament Paybox rebut
NewPayboxPaymentFailed=Nou intent de pagament Paybox sense èxit
PAYBOX_PAYONLINE_SENDEMAIL=E-Mail a avisar en cas de pagament (amb èxit o no)
>>>>>>> df22c8b8
<|MERGE_RESOLUTION|>--- conflicted
+++ resolved
@@ -1,76 +1,38 @@
-<<<<<<< HEAD
-# Dolibarr language file - ca_ES - paybox 
-CHARSET=UTF-8
-PayBoxSetup=Configuració mòdul PayBox
-PayBoxDesc=Aquest mòdul ofereix una pàgina de pagament a través del proveïdor <a href="http://www.paybox.com" target="_blank">Paybox</a> per realitzar qualsevol pagament o un pagament en relació amb un objecte Dolibarr (factures, comandes ...)
-PaymentForm=Formulari de pagament
-FollowingUrlAreAvailableToMakePayments=Les següents URL estan disponibles per a permetre a un client fer un pagament
-WelcomeOnPaymentPage=Benvingut als nostres serveis de pagament en línia
-ThisScreenAllowsYouToPay=Aquesta pantalla li permet fer el seu pagament en línia destinat a %s.
-ThisIsInformationOnPayment=Aquí està la informació sobre el pagament a realitzar
-ToComplete=A completar
-YourEMail=E-mail de confirmació de pagament
-Creditor=Beneficiari
-PaymentCode=Codi de pagament
-PayBoxDoPayment=Continua el pagament amb targeta
-YouWillBeRedirectedOnPayBox=Serà redirigit a la pàgina segura de PayBox per indicar la seva targeta de crèdit
-PleaseBePatient=Espereu uns segons
-Continue=Continuar
-ToOfferALinkForOnlinePayment=URL de pagament %s
-ToOfferALinkForOnlinePaymentOnOrder=URL que ofereix una interfície de pagament en línia %s basada en l'import d'una comanda de client
-ToOfferALinkForOnlinePaymentOnInvoice=URL que ofereix una interfície de pagament en línia %s basada en l'import d'una factura a client
-ToOfferALinkForOnlinePaymentOnContractLine=URL que ofereix una interfície de pagament en línia %s basada en l'import d'una línia de contracte
-ToOfferALinkForOnlinePaymentOnFreeAmount=URL que ofereix una interfície de pagament en línia %s basada en un impport llíure
-ToOfferALinkForOnlinePaymentOnMemberSubscription=URL que ofereix una interfície de pagament en línia %s basada en la cotització d'un membre
-YouCanAddTagOnUrl=També pot afegir el paràmetre url <b>&tag=<i>value</i></b> per a qualsevol d'aquestes adreces (obligatori només per al pagament lliure) per veure el seu propi codi de comentari de pagament.
-SetupPayBoxToHavePaymentCreatedAutomatically=Configureu la vostra url Paybox <b>%s</b> per tal que el pagament es creu automàticament al validar.
-YourPaymentHasBeenRecorded=Aquesta pàgina confirma que el pagament s'ha registrat correctament. Gràcies.
-YourPaymentHasNotBeenRecorded=El seu pagament no ha estat registrat i la transacció ha estat anul.lada. Gràcies.
-AccountParameter=Paràmetres del compte
-UsageParameter=Paràmetres d'ús
-InformationToFindParameters=Informació per trobar la seva configuració de compte %s
-PAYBOX_CGI_URL_V2=Url del mòdul CGI Paybox de pagament
-VendorName=Nom del venedor
-CSSUrlForPaymentForm=Url del full d'estil CSS per al formulari de pagament
-MessageOK=Missatge a la pàgina de retorn de pagament confirmat
-MessageKO=Missatge a la pàgina de retorn de pagament cancel·lat
-=======
-# Dolibarr language file - ca_ES - paybox 
-CHARSET=UTF-8
-PayBoxSetup=Configuració mòdul PayBox
-PayBoxDesc=Aquest mòdul ofereix una pàgina de pagament a través del proveïdor <a href="http://www.paybox.com" target="_blank">Paybox</a> per realitzar qualsevol pagament o un pagament en relació amb un objecte Dolibarr (factures, comandes ...)
-PaymentForm=Formulari de pagament
-FollowingUrlAreAvailableToMakePayments=Les següents URL estan disponibles per a permetre a un client fer un pagament
-WelcomeOnPaymentPage=Benvingut als nostres serveis de pagament en línia
-ThisScreenAllowsYouToPay=Aquesta pantalla li permet fer el seu pagament en línia destinat a %s.
-ThisIsInformationOnPayment=Aquí està la informació sobre el pagament a realitzar
-ToComplete=A completar
-YourEMail=E-mail de confirmació de pagament
-Creditor=Beneficiari
-PaymentCode=Codi de pagament
-PayBoxDoPayment=Continua el pagament amb targeta
-YouWillBeRedirectedOnPayBox=Serà redirigit a la pàgina segura de PayBox per indicar la seva targeta de crèdit
-PleaseBePatient=Espereu uns segons
-Continue=Continuar
-ToOfferALinkForOnlinePayment=URL de pagament %s
-ToOfferALinkForOnlinePaymentOnOrder=URL que ofereix una interfície de pagament en línia %s basada en l'import d'una comanda de client
-ToOfferALinkForOnlinePaymentOnInvoice=URL que ofereix una interfície de pagament en línia %s basada en l'import d'una factura a client
-ToOfferALinkForOnlinePaymentOnContractLine=URL que ofereix una interfície de pagament en línia %s basada en l'import d'una línia de contracte
-ToOfferALinkForOnlinePaymentOnFreeAmount=URL que ofereix una interfície de pagament en línia %s basada en un impport llíure
-ToOfferALinkForOnlinePaymentOnMemberSubscription=URL que ofereix una interfície de pagament en línia %s basada en la cotització d'un membre
-YouCanAddTagOnUrl=També pot afegir el paràmetre url <b>&tag=<i>value</i></b> per a qualsevol d'aquestes adreces (obligatori només per al pagament lliure) per veure el seu propi codi de comentari de pagament.
-SetupPayBoxToHavePaymentCreatedAutomatically=Configureu la vostra url Paybox <b>%s</b> per tal que el pagament es creu automàticament al validar.
-YourPaymentHasBeenRecorded=Aquesta pàgina confirma que el pagament s'ha registrat correctament. Gràcies.
-YourPaymentHasNotBeenRecorded=El seu pagament no ha estat registrat i la transacció ha estat anul.lada. Gràcies.
-AccountParameter=Paràmetres del compte
-UsageParameter=Paràmetres d'ús
-InformationToFindParameters=Informació per trobar la seva configuració de compte %s
-PAYBOX_CGI_URL_V2=Url del mòdul CGI Paybox de pagament
-VendorName=Nom del venedor
-CSSUrlForPaymentForm=Url del full d'estil CSS per al formulari de pagament
-MessageOK=Missatge a la pàgina de retorn de pagament confirmat
-MessageKO=Missatge a la pàgina de retorn de pagament cancel·lat
-NewPayboxPaymentReceived=Nou pagament Paybox rebut
-NewPayboxPaymentFailed=Nou intent de pagament Paybox sense èxit
-PAYBOX_PAYONLINE_SENDEMAIL=E-Mail a avisar en cas de pagament (amb èxit o no)
->>>>>>> df22c8b8
+# Dolibarr language file - ca_ES - paybox 
+CHARSET=UTF-8
+PayBoxSetup=Configuració mòdul PayBox
+PayBoxDesc=Aquest mòdul ofereix una pàgina de pagament a través del proveïdor <a href="http://www.paybox.com" target="_blank">Paybox</a> per realitzar qualsevol pagament o un pagament en relació amb un objecte Dolibarr (factures, comandes ...)
+PaymentForm=Formulari de pagament
+FollowingUrlAreAvailableToMakePayments=Les següents URL estan disponibles per a permetre a un client fer un pagament
+WelcomeOnPaymentPage=Benvingut als nostres serveis de pagament en línia
+ThisScreenAllowsYouToPay=Aquesta pantalla li permet fer el seu pagament en línia destinat a %s.
+ThisIsInformationOnPayment=Aquí està la informació sobre el pagament a realitzar
+ToComplete=A completar
+YourEMail=E-mail de confirmació de pagament
+Creditor=Beneficiari
+PaymentCode=Codi de pagament
+PayBoxDoPayment=Continua el pagament amb targeta
+YouWillBeRedirectedOnPayBox=Serà redirigit a la pàgina segura de PayBox per indicar la seva targeta de crèdit
+PleaseBePatient=Espereu uns segons
+Continue=Continuar
+ToOfferALinkForOnlinePayment=URL de pagament %s
+ToOfferALinkForOnlinePaymentOnOrder=URL que ofereix una interfície de pagament en línia %s basada en l'import d'una comanda de client
+ToOfferALinkForOnlinePaymentOnInvoice=URL que ofereix una interfície de pagament en línia %s basada en l'import d'una factura a client
+ToOfferALinkForOnlinePaymentOnContractLine=URL que ofereix una interfície de pagament en línia %s basada en l'import d'una línia de contracte
+ToOfferALinkForOnlinePaymentOnFreeAmount=URL que ofereix una interfície de pagament en línia %s basada en un impport llíure
+ToOfferALinkForOnlinePaymentOnMemberSubscription=URL que ofereix una interfície de pagament en línia %s basada en la cotització d'un membre
+YouCanAddTagOnUrl=També pot afegir el paràmetre url <b>&tag=<i>value</i></b> per a qualsevol d'aquestes adreces (obligatori només per al pagament lliure) per veure el seu propi codi de comentari de pagament.
+SetupPayBoxToHavePaymentCreatedAutomatically=Configureu la vostra url Paybox <b>%s</b> per tal que el pagament es creu automàticament al validar.
+YourPaymentHasBeenRecorded=Aquesta pàgina confirma que el pagament s'ha registrat correctament. Gràcies.
+YourPaymentHasNotBeenRecorded=El seu pagament no ha estat registrat i la transacció ha estat anul.lada. Gràcies.
+AccountParameter=Paràmetres del compte
+UsageParameter=Paràmetres d'ús
+InformationToFindParameters=Informació per trobar la seva configuració de compte %s
+PAYBOX_CGI_URL_V2=Url del mòdul CGI Paybox de pagament
+VendorName=Nom del venedor
+CSSUrlForPaymentForm=Url del full d'estil CSS per al formulari de pagament
+MessageOK=Missatge a la pàgina de retorn de pagament confirmat
+MessageKO=Missatge a la pàgina de retorn de pagament cancel·lat
+NewPayboxPaymentReceived=Nou pagament Paybox rebut
+NewPayboxPaymentFailed=Nou intent de pagament Paybox sense èxit
+PAYBOX_PAYONLINE_SENDEMAIL=E-Mail a avisar en cas de pagament (amb èxit o no)