# Dolibarr language file - Source file is en_US - help
CommunitySupport=Assistència Forums i Wiki
EMailSupport=Assistència E-Mail
RemoteControlSupport=Assistència en temps real a distància
OtherSupport=Altres tipus d'assistència
ToSeeListOfAvailableRessources=Per contactar/veure els recursos disponibles:
<<<<<<< HEAD
ClickHere=Faci clic aquí
=======
>>>>>>> 3f5d67d4
HelpCenter=Centre  d'assistència
DolibarrHelpCenter=Centre de suport i ajuda Dolibarr
ToGoBackToDolibarr=D'altra banda, faci clic <a href="%s">aquí per utilitzar Dolibarr</a>
TypeOfSupport=Tipus de suport
TypeSupportCommunauty=Comunitari (gratuït)
TypeSupportCommercial=Comercial
TypeOfHelp=Tipus
NeedHelpCenter=Necessita suport o ajuda?
Efficiency=Eficàcia
TypeHelpOnly=Només ajuda
TypeHelpDev=Ajuda+Desenvolupament
TypeHelpDevForm=Ajuda+Desenvolupament+Formació
ToGetHelpGoOnSparkAngels1=Algunes empreses o independents ofereixen serveis de suport molt ràpid (de vegades d'immediat) i més eficients gràcies a la capacitat de control remot del seu equip per ajudar a diagnosticar i resoldre els seus problemes. Aquesta assistència es pot trobar a la borsa d'assistents de <b>%s</b>:
ToGetHelpGoOnSparkAngels3=Per accedir a la recerca de <b>assistents disponibles</b>, feu clic aquí
ToGetHelpGoOnSparkAngels2=En ocasions, cap operador es troba disponible en el moment de la seva recerca, no oblideu canviar el criteri de cerca indicant "tots els disponibles". Pot, doncs, posar-se en contacte en diferit.
BackToHelpCenter=Sinó, feu clic aquí per <a href="%s"> tornar al centre d'assistència</a>.
LinkToGoldMember=En cas contrari, podeu trucar immediatament a un dels assistents preseleccionats per Dolibarr per al seu idioma (%s) fent clic en el seu widget (disponibilitat i tarifa màxima actualitzades automàticament):
PossibleLanguages=Idiomes disponibles
<<<<<<< HEAD
MakeADonation=Ajudeu-nos al projecte Dolibarr, feu una donació
=======
>>>>>>> 3f5d67d4
SubscribeToFoundation=Ajuda al projecte Dolibarr, adhereix-te a l'associació
SeeOfficalSupport=Per suport oficial de Dolibar amb el teu llenguatge:<br><b><a href="%s" target="_blank">%s</a></b><|MERGE_RESOLUTION|>--- conflicted
+++ resolved
@@ -4,10 +4,6 @@
 RemoteControlSupport=Assistència en temps real a distància
 OtherSupport=Altres tipus d'assistència
 ToSeeListOfAvailableRessources=Per contactar/veure els recursos disponibles:
-<<<<<<< HEAD
-ClickHere=Faci clic aquí
-=======
->>>>>>> 3f5d67d4
 HelpCenter=Centre  d'assistència
 DolibarrHelpCenter=Centre de suport i ajuda Dolibarr
 ToGoBackToDolibarr=D'altra banda, faci clic <a href="%s">aquí per utilitzar Dolibarr</a>
@@ -26,9 +22,5 @@
 BackToHelpCenter=Sinó, feu clic aquí per <a href="%s"> tornar al centre d'assistència</a>.
 LinkToGoldMember=En cas contrari, podeu trucar immediatament a un dels assistents preseleccionats per Dolibarr per al seu idioma (%s) fent clic en el seu widget (disponibilitat i tarifa màxima actualitzades automàticament):
 PossibleLanguages=Idiomes disponibles
-<<<<<<< HEAD
-MakeADonation=Ajudeu-nos al projecte Dolibarr, feu una donació
-=======
->>>>>>> 3f5d67d4
 SubscribeToFoundation=Ajuda al projecte Dolibarr, adhereix-te a l'associació
 SeeOfficalSupport=Per suport oficial de Dolibar amb el teu llenguatge:<br><b><a href="%s" target="_blank">%s</a></b>