# Dolibarr language file - Source file is en_US - marges

Margin=Marge
Margins=Marges
TotalMargin=Marge total
MarginOnProducts=Marge / Productes
MarginOnServices=Marge / Serveis
MarginRate=Marge sobre cost
MarkRate=Marge sobre venda
DisplayMarginRates=Mostrar els marges sobre cost
DisplayMarkRates=Mostrar els marges sobre venda
InputPrice=Introduir un preu
margin=Gestió de marges
margesSetup=Configuració de la gestió de marges
MarginDetails=Detalls de marges
ProductMargins=Marges per producte
CustomerMargins=Marges per client
SalesRepresentativeMargins=Marges per agent comercial
UserMargins=Marges per usuari
ProductService=Producte o servei
AllProducts=Tots els productes i serveis
ChooseProduct/Service=Tria el producte o servei
<<<<<<< HEAD
StartDate=Data d'inici
EndDate=Data de fi
Launch=Començar
=======
>>>>>>> 3f5d67d4
ForceBuyingPriceIfNull=Forçar preu de cost/compra al preu de venda si no s'ha definit
ForceBuyingPriceIfNullDetails=Si el preu de cost/compra no està definit, i aquesta opció en "ON", el marge serà zero en la línia (preu de cost/compra = preu de venda), en cas contrari ("OFF"), marge serà igual al suggerit per defecte.
MARGIN_METHODE_FOR_DISCOUNT=Mètode de gestió de descomptes globals
UseDiscountAsProduct=Com un producte
UseDiscountAsService=Com un servei
UseDiscountOnTotal=Sobre el total
MARGIN_METHODE_FOR_DISCOUNT_DETAILS=Indica si un descompte global es pren en compte com un producte, servei o només en el total a l'hora de calcular els marges.
MARGIN_TYPE=Preu de cost suggerit per defecte pel càlcul de marge
<<<<<<< HEAD
MargeBrute=Marge brut
MargeNette=Marge net
MargeType1=Marge en el millor preu de proveïdor
MargeType2=Marge en Preu mitjà ponderat (PMP)
MargeType3=Marge en preu de cost
MARGIN_TYPE_DETAILS=Marge Raw : Preu de venda - Preu de compra<br>Marge net : Preu de venda - Preu de cost
=======
MargeType1=Marge en el millor preu de proveïdor
MargeType2=Marge en Preu mitjà ponderat (PMP)
MargeType3=Marge en preu de cost
>>>>>>> 3f5d67d4
MarginTypeDesc=* Marge en el millor preu de venda = Preu de venda - Millor preu de proveïdor definit en la fitxa de producte<br>* Marge en Preu Mig Ponderat (PMP) = Preu de venda - Preu Mig Ponderat de producte (PMP) o millor preu de proveïdor si el PMP no està definit<br>* Marge en Preu de cost = Preu de venda - Preu de cost definit en la fitxa de producte o PMP si el preu de cost no està definit, o el millor preu de proveïdor si el PMP no està definit
CostPrice=Preu de compra
UnitCharges=Càrrega unitària
Charges=Càrreges
AgentContactType=Tipus de contacte comissionat
AgentContactTypeDetails=Indica quin tipus de contacte (enllaçat a les factures) serà l'utilitzat per l'informe de marges per agent comercial
rateMustBeNumeric=El marge ha de ser un valor numèric
markRateShouldBeLesserThan100=El marge té que ser menor que 100
ShowMarginInfos=Mostrar info de marges
CheckMargins=Detall de marges<|MERGE_RESOLUTION|>--- conflicted
+++ resolved
@@ -20,12 +20,6 @@
 ProductService=Producte o servei
 AllProducts=Tots els productes i serveis
 ChooseProduct/Service=Tria el producte o servei
-<<<<<<< HEAD
-StartDate=Data d'inici
-EndDate=Data de fi
-Launch=Començar
-=======
->>>>>>> 3f5d67d4
 ForceBuyingPriceIfNull=Forçar preu de cost/compra al preu de venda si no s'ha definit
 ForceBuyingPriceIfNullDetails=Si el preu de cost/compra no està definit, i aquesta opció en "ON", el marge serà zero en la línia (preu de cost/compra = preu de venda), en cas contrari ("OFF"), marge serà igual al suggerit per defecte.
 MARGIN_METHODE_FOR_DISCOUNT=Mètode de gestió de descomptes globals
@@ -34,18 +28,9 @@
 UseDiscountOnTotal=Sobre el total
 MARGIN_METHODE_FOR_DISCOUNT_DETAILS=Indica si un descompte global es pren en compte com un producte, servei o només en el total a l'hora de calcular els marges.
 MARGIN_TYPE=Preu de cost suggerit per defecte pel càlcul de marge
-<<<<<<< HEAD
-MargeBrute=Marge brut
-MargeNette=Marge net
 MargeType1=Marge en el millor preu de proveïdor
 MargeType2=Marge en Preu mitjà ponderat (PMP)
 MargeType3=Marge en preu de cost
-MARGIN_TYPE_DETAILS=Marge Raw : Preu de venda - Preu de compra<br>Marge net : Preu de venda - Preu de cost
-=======
-MargeType1=Marge en el millor preu de proveïdor
-MargeType2=Marge en Preu mitjà ponderat (PMP)
-MargeType3=Marge en preu de cost
->>>>>>> 3f5d67d4
 MarginTypeDesc=* Marge en el millor preu de venda = Preu de venda - Millor preu de proveïdor definit en la fitxa de producte<br>* Marge en Preu Mig Ponderat (PMP) = Preu de venda - Preu Mig Ponderat de producte (PMP) o millor preu de proveïdor si el PMP no està definit<br>* Marge en Preu de cost = Preu de venda - Preu de cost definit en la fitxa de producte o PMP si el preu de cost no està definit, o el millor preu de proveïdor si el PMP no està definit
 CostPrice=Preu de compra
 UnitCharges=Càrrega unitària
