--- conflicted
+++ resolved
@@ -68,11 +68,7 @@
 NeedMoreInformationShort=Esperant comentaris
 Answered=Respost
 Waiting=En espera
-<<<<<<< HEAD
-SolvedClosed=Solved
-=======
 SolvedClosed=Resolt
->>>>>>> 9eb66548
 Deleted=Esborrat
 
 # Dict
@@ -192,19 +188,11 @@
 ShowTicket=Consultar tiquet
 RelatedTickets=Tiquets relacionats
 TicketAddIntervention=Crea intervenció
-<<<<<<< HEAD
-CloseTicket=Close|Solve ticket
-AbandonTicket=Abandon ticket
-CloseATicket=Close|Solve a ticket
-ConfirmCloseAticket=Confirma el tancament del tiquet
-ConfirmAbandonTicket=Do you confirm the closing of the ticket to status 'Abandonned'
-=======
 CloseTicket=Tancar | Resoldre el bitllet
 AbandonTicket=Abandonar el bitllet
 CloseATicket=Tancar | Resoldre un bitllet
 ConfirmCloseAticket=Confirma el tancament del tiquet
 ConfirmAbandonTicket=Confirmeu el tancament del bitllet a l'estat "Abandonat"
->>>>>>> 9eb66548
 ConfirmDeleteTicket=Si us plau, confirmeu l'esborrat del tiquet
 TicketDeletedSuccess=Tiquet esborrat amb èxit
 TicketMarkedAsClosed=Tiquet marcat com tancat
@@ -330,7 +318,7 @@
 BoxTicketLastXDayswidget = Nombre de bitllets nous per dies els darrers X dies
 BoxNoTicketLastXDays=No hi ha entrades noves els darrers %s dies
 BoxNumberOfTicketByDay=Nombre de bitllets nous per dia
-BoxNewTicketVSClose=Nombre de bitllets nous d'avui en comparació amb els bitllets tancats d'avui
+BoxNewTicketVSClose=Number of tickets versus closed tickets (today)
 TicketCreatedToday=Entrada creada avui
 TicketClosedToday=Entrada tancada avui
 KMFoundForTicketGroup=Hem trobat temes i preguntes més freqüents que poden respondre a la vostra pregunta, gràcies a comprovar-los abans d'enviar el bitllet