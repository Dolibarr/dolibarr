# Dolibarr language file - Source file is en_US - commercial
Commercial=Comercial
CommercialArea=Àrea comercial
Customer=Client
Customers=Clients
Prospect=Client potencial
Prospects=Clients potencials
DeleteAction=Elimina un esdeveniment
NewAction=Nou esdeveniment
AddAction=Crea esdeveniment
AddAnAction=Crea un esdeveniment
AddActionRendezVous=Crear una cita
ConfirmDeleteAction=Vols eliminar aquest esdeveniment?
CardAction=Fitxa esdeveniment
ActionOnCompany=Empresa relacionada
ActionOnContact=Contacte relacionat
TaskRDVWith=Cita amb %s
ShowTask=Veure tasca
ShowAction=Veure esdeveniment
ActionsReport=Informe d'esdeveniments
ThirdPartiesOfSaleRepresentative=Tercers amb agent comercial
SaleRepresentativesOfThirdParty=Agents comercials del tercer
SalesRepresentative=Agent comercial
SalesRepresentatives=Agents comercials
SalesRepresentativeFollowUp=Agent comercial (seguiment)
SalesRepresentativeSignature=Agent comercial (firma)
NoSalesRepresentativeAffected=Sense agent comercial assignat
ShowCustomer=Veure client
ShowProspect=Veure clients potencials
ListOfProspects=Llista de clients potencials
ListOfCustomers=Llista de clients
LastDoneTasks=Últimes %s accions acabades
LastActionsToDo=Les %s més antigues accions no completades
DoneAndToDoActions=Llista d'esdeveniments realitzats o a realitzar
DoneActions=Llista d'esdeveniments realitzats
ToDoActions=Llista d'esdevenimentss incomplets
SendPropalRef=Enviament del pressupost %s
SendOrderRef=Enviament de la comanda %s
StatusNotApplicable=No aplicable
StatusActionToDo=A realitzar
StatusActionDone=Realitzat
StatusActionInProcess=En curs
TasksHistoryForThisContact=Esdeveniments respecte al contacte
LastProspectDoNotContact=No contactar
LastProspectNeverContacted=No contactat
LastProspectToContact=A contactar
LastProspectContactInProcess=Contacte en curs
LastProspectContactDone=Clients potencials contactats
ActionAffectedTo=Acció assignada a
ActionDoneBy=Acció realitzada per
ActionAC_TEL=Trucada telefònica
ActionAC_FAX=Envia Fax
ActionAC_PROP=Envia pressupost per e-mail
ActionAC_EMAIL=Envia e-mail
ActionAC_EMAIL_IN=Reception of Email
ActionAC_RDV=Cita
ActionAC_INT=Lloc d'intervenció
ActionAC_FAC=Envia factura de client per e-mail
ActionAC_REL=Envia factura de client per e-mail (recordatori)
ActionAC_CLO=Tancament
ActionAC_EMAILING=Envia mailing massiu
ActionAC_COM=Envia comanda de client per e-mail
ActionAC_SHIP=Envia expedició per e-mail
ActionAC_SUP_ORD=Envia la comanda de compra per correu
ActionAC_SUP_INV=Envieu la factura del proveïdor per correu
ActionAC_OTH=Altres
ActionAC_OTH_AUTO=Esdeveniments creats automàticament
ActionAC_MANUAL=Esdeveniments creats manualment
ActionAC_AUTO=Esdeveniments creats automàticament
ActionAC_OTH_AUTOShort=Auto
Stats=Estadístiques de venda
StatusProsp=Estat del pressupost
DraftPropals=Pressupostos esborrany
NoLimit=Sense límit
ToOfferALinkForOnlineSignature=Enllaç per a la signatura en línia
<<<<<<< HEAD
WelcomeOnOnlineSignaturePage=Benvingut a la pàgina per acceptar propostes comercials de %s
ThisScreenAllowsYouToSignDocFrom=Aquesta pantalla us permet acceptar i signar, o rebutjar, una cotització / proposta comercial
ThisIsInformationOnDocumentToSign=Es tracta d'informació sobre el document per acceptar o rebutjar
SignatureProposalRef=Signatura de pressupost / proposta comercial %s
=======
WelcomeOnOnlineSignaturePage=Welcome to the page to accept commercial proposals from %s
ThisScreenAllowsYouToSignDocFrom=Aquesta pantalla us permet acceptar i signar, o rebutjar, una cotització / proposta comercial
ThisIsInformationOnDocumentToSign=Es tracta d'informació sobre el document per acceptar o rebutjar
SignatureProposalRef=Signature of quote/commercial proposal %s
>>>>>>> d9b8a8c8
FeatureOnlineSignDisabled=La funcionalitat de signatura en línia estava desactivada o bé el document va ser generat abans que fos habilitada la funció<|MERGE_RESOLUTION|>--- conflicted
+++ resolved
@@ -73,15 +73,8 @@
 DraftPropals=Pressupostos esborrany
 NoLimit=Sense límit
 ToOfferALinkForOnlineSignature=Enllaç per a la signatura en línia
-<<<<<<< HEAD
-WelcomeOnOnlineSignaturePage=Benvingut a la pàgina per acceptar propostes comercials de %s
-ThisScreenAllowsYouToSignDocFrom=Aquesta pantalla us permet acceptar i signar, o rebutjar, una cotització / proposta comercial
-ThisIsInformationOnDocumentToSign=Es tracta d'informació sobre el document per acceptar o rebutjar
-SignatureProposalRef=Signatura de pressupost / proposta comercial %s
-=======
 WelcomeOnOnlineSignaturePage=Welcome to the page to accept commercial proposals from %s
 ThisScreenAllowsYouToSignDocFrom=Aquesta pantalla us permet acceptar i signar, o rebutjar, una cotització / proposta comercial
 ThisIsInformationOnDocumentToSign=Es tracta d'informació sobre el document per acceptar o rebutjar
 SignatureProposalRef=Signature of quote/commercial proposal %s
->>>>>>> d9b8a8c8
 FeatureOnlineSignDisabled=La funcionalitat de signatura en línia estava desactivada o bé el document va ser generat abans que fos habilitada la funció