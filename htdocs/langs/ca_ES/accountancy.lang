--- conflicted
+++ resolved
@@ -331,14 +331,9 @@
 ACCOUNTING_DISABLE_BINDING_ON_EXPENSEREPORTS=Desactiva la vinculació i transferència de comptes en els informes de despeses (els informes de despeses no es tindran en compte a la comptabilitat)
 
 ## Export
-<<<<<<< HEAD
-NotifiedExportDate=Marca les línies exportades com a exportades (no serà possible la modificació de les línies)
-NotifiedValidationDate=Validar les entrades exportades (no serà possible modificar o eliminar les línies)
-=======
 NotifiedExportDate=Marca les línies exportades com a Exportades <span class="warning"> (per a modificar una línia, hauràs de suprimir tota la transacció i tornar-la a transferir a la comptabilitat) </span>
 NotifiedValidationDate=Validar i bloquejar les entrades exportades <span class="warning"> (el mateix efecte que la funció "Tancament", la modificació i la supressió de les línies DEFINITIVAMENT no seran possibles) </span>
 DateValidationAndLock=Validació de data i bloqueig
->>>>>>> 503d1a04
 ConfirmExportFile=Confirmació de la generació del fitxer d'exportació comptable?
 ExportDraftJournal=Exporta els esborranys del llibre
 Modelcsv=Model d'exportació
@@ -429,12 +424,9 @@
 ToBind=Línies a comptabilitzar
 UseMenuToSetBindindManualy=Línies encara no enllaçades, utilitzeu el menú <a href="%s"> %s </a> per a fer l'enllaç manualment
 SorryThisModuleIsNotCompatibleWithTheExperimentalFeatureOfSituationInvoices=Ho sentim, aquest mòdul no és compatible amb la funció experimental de les factures de situació
-<<<<<<< HEAD
-=======
 AccountancyErrorMismatchLetterCode=Mismatch in reconcile code
 AccountancyErrorMismatchBalanceAmount=The balance (%s) is not equal to 0
 AccountancyErrorLetteringBookkeeping=Errors have occurred concerning the transactions: %s
->>>>>>> 503d1a04
 
 ## Import
 ImportAccountingEntries=Entrades de comptabilitat
