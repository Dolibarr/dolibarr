--- conflicted
+++ resolved
@@ -246,15 +246,9 @@
 ListAccounts=Llistat dels comptes comptables
 UnknownAccountForThirdparty=Compte comptable de tercer desconeguda, utilitzarem %s
 UnknownAccountForThirdpartyBlocking=Compte comptable de tercer desconegut. Error de bloqueig
-<<<<<<< HEAD
-ThirdpartyAccountNotDefinedOrThirdPartyUnknown=Subledger account not defined or third party or user unknown. We will use %s
-ThirdpartyAccountNotDefinedOrThirdPartyUnknownSubledgerIgnored=Tercer desconegut i subcompte comptable no definit al pagament. Es manté buit el valor del subcompte comptable.
-ThirdpartyAccountNotDefinedOrThirdPartyUnknownBlocking=Subledger account not defined or third party or user unknown. Blocking error.
-=======
 ThirdpartyAccountNotDefinedOrThirdPartyUnknown=Compte Subterrani no definit o desconegut per tercers o usuaris. Utilitzarem %s
 ThirdpartyAccountNotDefinedOrThirdPartyUnknownSubledgerIgnored=Tercer desconegut i subcompte comptable no definit al pagament. Es manté buit el valor del subcompte comptable.
 ThirdpartyAccountNotDefinedOrThirdPartyUnknownBlocking=Compte Subterrani no definit o desconegut per tercers o usuaris. Error de bloqueig.
->>>>>>> 9eb66548
 UnknownAccountForThirdpartyAndWaitingAccountNotDefinedBlocking=Compte de tercers desconegut i compte d'espera no definit. Error de bloqueig
 PaymentsNotLinkedToProduct=Pagament no vinculat a cap producte / servei
 OpeningBalance=Saldo d'obertura
@@ -335,13 +329,8 @@
 ACCOUNTING_DISABLE_BINDING_ON_EXPENSEREPORTS=Desactiva la vinculació i transferència de comptes en els informes de despeses (els informes de despeses no es tindran en compte a la comptabilitat)
 
 ## Export
-<<<<<<< HEAD
-NotifiedExportDate=Data d'exportació notificada (no serà possible modificar les entrades)
-NotifiedValidationDate=Validació de les entrades (no serà possible la modificació o supressió de les entrades)
-=======
 NotifiedExportDate=Flag exported lines as exported (modification of the lines will not be possible)
 NotifiedValidationDate=Validate the exported entries (modification or deletion of the lines will not be possible)
->>>>>>> 9eb66548
 ConfirmExportFile=Confirmació de la generació del fitxer d'exportació comptable?
 ExportDraftJournal=Exporta els esborranys del llibre
 Modelcsv=Model d'exportació
@@ -350,11 +339,7 @@
 Modelcsv_CEGID=Exporta a CEGID Expert Comptabilité
 Modelcsv_COALA=Exporta a Sage Coala
 Modelcsv_bob50=Exporta a Sage BOB 50
-<<<<<<< HEAD
-Modelcsv_ciel=Export for Sage50, Ciel Compta or Compta Evo. (Format XIMPORT)
-=======
 Modelcsv_ciel=Exportació per a Sage50, Ciel Compta o Compta Evo. (Format XIMPORT)
->>>>>>> 9eb66548
 Modelcsv_quadratus=Exporta a Quadratus QuadraCompta
 Modelcsv_ebp=Exporta a EBP
 Modelcsv_cogilog=Exporta a Cogilog
