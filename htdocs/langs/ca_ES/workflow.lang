--- conflicted
+++ resolved
@@ -13,11 +13,7 @@
 descWORKFLOW_INVOICE_AMOUNT_CLASSIFY_BILLED_ORDER=Classifica les comandes de client vinculades d'origen com a facturades quan la factura del client es validi (i si l'import de la factura és igual a l'import total de les comandes vinculades)
 descWORKFLOW_INVOICE_CLASSIFY_BILLED_ORDER=Classifica les comandes de client vinculades d'origen com a facturades quan la factura del client es posi com a pagada (i si l'import de la factura és igual a l'import total de les comandes vinculades)
 descWORKFLOW_ORDER_CLASSIFY_SHIPPED_SHIPPING=Classifica les comandes vinculades com a enviades quan l'expedició es validi (i si la quantitat enviada per totes les expedicions és igual que la comanda a actualitzar)
-<<<<<<< HEAD
-descWORKFLOW_ORDER_CLASSIFY_SHIPPED_SHIPPING_CLOSED=Classify linked source sales order as shipped when a shipment is closed (and if the quantity shipped by all shipments is the same as in the order to update)
-=======
 descWORKFLOW_ORDER_CLASSIFY_SHIPPED_SHIPPING_CLOSED=Classifiqueu la comanda de venda d'origen enllaçada com a enviada quan es tanca un enviament (i si la quantitat enviada per tots els enviaments és la mateixa que a l'ordre d'actualització)
->>>>>>> 9eb66548
 # Autoclassify purchase order
 descWORKFLOW_ORDER_CLASSIFY_BILLED_SUPPLIER_PROPOSAL=Classifica el pressupost de proveïdor vinculat com facturat quan la factura de proveïdor és validada (i si l'import de la factura és igual a l'import total del pressupost vinculat)
 descWORKFLOW_INVOICE_AMOUNT_CLASSIFY_BILLED_SUPPLIER_ORDER=Classifica la comanda de proveïdor vinculada com facturada quan la factura de proveïdor és validada (i si l'import de la factura és igual a l'import total de la comanda vinculada)
