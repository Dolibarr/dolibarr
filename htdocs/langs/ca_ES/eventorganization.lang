--- conflicted
+++ resolved
@@ -85,12 +85,8 @@
 PriceOfBoothHelp=Preu de la subscripció per a estand
 EventOrganizationICSLink=Enllaç ICS per a esdeveniments
 ConferenceOrBoothInformation=Informació sobre conferències o estands
-<<<<<<< HEAD
-Attendees = Assistents
-=======
 Attendees=Assistents
 ListOfAttendeesOfEvent=Llista d’assistents al projecte de l’esdeveniment
->>>>>>> 9eb66548
 DownloadICSLink = Descarregueu l’enllaç ICS
 EVENTORGANIZATION_SECUREKEY = Clau segura de l'enllaç de registre públic a una conferència
 SERVICE_BOOTH_LOCATION = Servei que s'utilitza per a la fila de factures sobre una ubicació de l'estand
@@ -109,14 +105,6 @@
 # Public page
 #
 SuggestForm = Pàgina de suggeriments
-<<<<<<< HEAD
-RegisterPage = Pàgina per a conferències o estand
-EvntOrgRegistrationHelpMessage = Aquí podeu votar per un esdeveniment o suggerir una nova conferència o estand per al projecte
-EvntOrgRegistrationConfHelpMessage = Aquí podeu suggerir una nova conferència per al projecte
-EvntOrgRegistrationBoothHelpMessage = Aquí podeu suggerir un nou estand per al projecte
-ListOfSuggestedConferences = Llista de conferències suggerides
-ListOfSuggestedBooths = Llista de casetes suggerides
-=======
 SuggestOrVoteForConfOrBooth = Pàgina per suggerir o votar
 EvntOrgRegistrationHelpMessage = Here, you can vote for a conference or suggest a new one for the event. You can also apply to have a booth during the event.
 EvntOrgRegistrationConfHelpMessage = Here, you can suggest a new conference to animate during the event.
@@ -124,7 +112,6 @@
 ListOfSuggestedConferences = Llista de conferències suggerides
 ListOfSuggestedBooths = Llista de casetes suggerides
 ListOfConferencesOrBooths=Llista de conferències o estands del projecte d'esdeveniments
->>>>>>> 9eb66548
 SuggestConference = Suggereixi una conferència nova
 SuggestBooth = Suggereixi un estand
 ViewAndVote = Consulteu i voteu els esdeveniments suggerits
@@ -138,11 +125,6 @@
 EventType = Tipus d'esdeveniment
 LabelOfBooth=Etiqueta de l'estand
 LabelOfconference=Etiqueta de conferència
-<<<<<<< HEAD
-ConferenceIsNotConfirmed=La subscripció no està disponible, la conferència encara no està confirmada
-DateMustBeBeforeThan=%s must be before %s
-DateMustBeAfterThan=%s must be after %s
-=======
 ConferenceIsNotConfirmed=La inscripció no està disponible, la conferència encara no està confirmada
 DateMustBeBeforeThan=%s ha de ser anterior a %s
 DateMustBeAfterThan=%s ha de ser posterior a %s
@@ -158,7 +140,6 @@
 
 NewSuggestionOfBooth=Application for a booth
 NewSuggestionOfConference=Application for a conference
->>>>>>> 9eb66548
 
 #
 # Vote page
@@ -171,22 +152,6 @@
 AlreadyVoted = Ja heu votat per aquest esdeveniment.
 VoteError = S'ha produït un error durant la votació. Torneu-ho a provar.
 
-<<<<<<< HEAD
-#
-# SubscriptionOk page
-#
-SubscriptionOk = La vostra subscripció a aquesta conferència s'ha validat
-#
-# Subscription validation mail
-#
-ConfAttendeeSubscriptionConfirmation = Confirmació de la subscripció a una conferència
-#
-# Payment page
-#
-Attendee = Assistent
-PaymentConferenceAttendee = Pagament dels assistents a la conferència
-PaymentBoothLocation = Pagament de la ubicació de l’estand
-=======
 SubscriptionOk = El vostre registre s'ha validat
 ConfAttendeeSubscriptionConfirmation = Confirmació de la subscripció a un esdeveniment
 Attendee = Assistent
@@ -198,5 +163,4 @@
 EmailCompanyForInvoice=Company email (for invoice, if different of attendee email)
 ErrorSeveralCompaniesWithEmailContactUs=Several companies with this email has been found so we can't validate automaticaly your registration. Please contact us at %s for a manual validation
 ErrorSeveralCompaniesWithNameContactUs=Several companies with this name has been found so we can't validate automaticaly your registration. Please contact us at %s for a manual validation
-NoPublicActionsAllowedForThisEvent=No public actions are open to public for this event
->>>>>>> 9eb66548
+NoPublicActionsAllowedForThisEvent=No public actions are open to public for this event