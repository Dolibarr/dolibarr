--- conflicted
+++ resolved
@@ -15,22 +15,10 @@
 CronExplainHowToRunWin=En entorns Microsoft (tm) Windows, pot utilitzar l'eina 'tareas programadas' per executar la comanda cada 5 minuts
 CronMethodDoesNotExists=La classe %s no conté cap mètode %s
 # Menu
-<<<<<<< HEAD
-CronJobs=Tasques programades
-CronListActive=Tasques programades habilitades
-CronListInactive=Llistat de tasques planificades inactives
-EnabledAndDisabled=Habilitat i deshabilitat
-# Page list
-CronDateLastRun=Última execució
-CronLastOutput=Última sortida d'execució
-CronLastResult=Últim codi retornat
-CronListOfCronJobs=Llista de tasques programades
-=======
 EnabledAndDisabled=Habilitat i deshabilitat
 # Page list
 CronLastOutput=Última sortida d'execució
 CronLastResult=Últim codi retornat
->>>>>>> 3f5d67d4
 CronCommand=Comando
 CronList=Tasques programades
 CronDelete=Elimina les tasques programades
@@ -44,11 +32,7 @@
 CronDtEnd=No després
 CronDtNextLaunch=Propera execució
 CronDtLastLaunch=Data d'inici de l'última execució
-<<<<<<< HEAD
-CronDtLastResult=Data final de l'última execució
-=======
 CronDtLastResult=Data del final de l'última execució
->>>>>>> 3f5d67d4
 CronFrequency=Freqüència
 CronClass=Classe
 CronMethod=Mètod
@@ -62,10 +46,6 @@
 JobFinished=Tasques llançades i finalitzades
 #Page card
 CronAdd= Afegir una tasca
-<<<<<<< HEAD
-CronHourStart= Hora d'inici i data de treball
-=======
->>>>>>> 3f5d67d4
 CronEvery=Executa cada tasca
 CronObject=Instància/Objecte a crear
 CronArgs=Argument
@@ -92,12 +72,7 @@
 CronType_method=Mètode d'una classe d'un mòdul Dolibarr
 CronType_command=Comando Shell
 CronCannotLoadClass=impossible carregar la classe %s de l'objecte %s
-<<<<<<< HEAD
-UseMenuModuleToolsToAddCronJobs=Anar a "inici - Utilitats mòduls - Llista de tasques Cron" per veure i editar tasques programades
-TaskDisabled=Tasca desactivada
-=======
 UseMenuModuleToolsToAddCronJobs=Ves a menú "Inici - Utilitats de sistema - Tasques programades" per veure i editar les tasques programades.
 JobDisabled=Tasca desactivada
->>>>>>> 3f5d67d4
 MakeLocalDatabaseDumpShort=Còpia de seguretat de la base de dades local
 MakeLocalDatabaseDump=Crea un bolcat de base de dades local