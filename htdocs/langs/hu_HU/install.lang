--- conflicted
+++ resolved
@@ -16,20 +16,8 @@
 PHPMemoryOK=A munkamenetek maximális memóriája <b>%s</b>. Ennek elégnek kéne lennie.
 PHPMemoryTooLow=A PHP max munkamenet memóriája <b>%s</b> bájtra van beállítva. Ez túl alacsony. Módosítsa a <b>php.ini</b> fájlt úgy, hogy a <b>memory_limit</b> paramétert legalább <b>%s</b> bájtra állítsa.
 Recheck=Kattintson ide a részletesebb tesztért
-<<<<<<< HEAD
-ErrorPHPDoesNotSupportSessions=A telepített PHP jelenleg nem támogatja a munkameneteket. Ez a szolgáltatás szükséges ahhoz, hogy a Dolibarr megfelelően működjön. Ellenőrizze a PHP beállításait és a munkamenet-könyvtár engedélyeit.
-ErrorPHPDoesNotSupportGD=A telepített PHP jelenleg nem támogatja a GD grafikus funkcióit. Nem állnak rendelkezésre grafikonok.
-ErrorPHPDoesNotSupportCurl=A PHP telepítése nem támogatja a Curl-t.
-ErrorPHPDoesNotSupportCalendar=A telepített PHP nem támogatja a php naptárkiterjesztéseket.
-ErrorPHPDoesNotSupportUTF8=A telepített PHP nem támogatja az UTF8 funkciókat. A Dolibarr nem működik megfelelően. A Dolibarr telepítése előtt oldja meg ezt.
-ErrorPHPDoesNotSupportIntl=A telepített PHP nem támogatja a többnyelvű funkciókat.
-ErrorPHPDoesNotSupportMbstring=Your PHP installation does not support mbstring functions.
-ErrorPHPDoesNotSupportxDebug=Your PHP installation does not support extend debug functions.
-ErrorPHPDoesNotSupport=A telepített PHP nem támogatja a(z) %s funkciókat.
-=======
 ErrorPHPDoesNotSupportSessions=A PHP telepítése nem támogatja a munkameneteket. Ez a funkció szükséges a Dolibarr működéséhez. Ellenőrizze a PHP beállításait és a sessions könyvtár engedélyeit.
 ErrorPHPDoesNotSupport=A PHP telepítése nem támogatja a %s függvényeket.
->>>>>>> 503d1a04
 ErrorDirDoesNotExists=%s könyvtár nem létezik.
 ErrorGoBackAndCorrectParameters=Menjen vissza, és ellenőrizze/javítsa a paramétereket.
 ErrorWrongValueForParameter=Lehet, hogy rossz értéket adott meg a(z) '%s' paraméter számára.
