# Dolibarr language file - en_US - Accountancy (Double entries)
Accountancy=Könyvelés
Accounting=Könyvelés
ACCOUNTING_EXPORT_SEPARATORCSV=Oszlop határoló az export fájlhoz
ACCOUNTING_EXPORT_DATE=Dátum formátuma az export fájlhoz
ACCOUNTING_EXPORT_PIECE=Darabszám exportálása
ACCOUNTING_EXPORT_GLOBAL_ACCOUNT=Export globális számlákkal
ACCOUNTING_EXPORT_LABEL=Címke exportálása
ACCOUNTING_EXPORT_AMOUNT=Exportálási összeg
ACCOUNTING_EXPORT_DEVISE=Pénznem exportálása
Selectformat=Válassza ki a fájl formátumát
ACCOUNTING_EXPORT_FORMAT=Válassza ki a fájl formátumát
ACCOUNTING_EXPORT_ENDLINE=Válassza ki a kocsi-visszaküldési típust
ACCOUNTING_EXPORT_PREFIX_SPEC=Adja meg a fájlnév előtagját
ThisService=Ez a szolgáltatás
ThisProduct=Ez a termék
DefaultForService=A szolgáltatás alapértelmezett értéke
DefaultForProduct=A termék alapértelmezett értéke
ProductForThisThirdparty=Termék ennek a harmadik félnek
ServiceForThisThirdparty=Szolgáltatás ennek a harmadik félnek
CantSuggest=Nem tudok javasolni
AccountancySetupDoneFromAccountancyMenu=A könyvelés legtöbb beállítása a %s menüből történik
ConfigAccountingExpert=A modul könyvelés beállítása (kettős bejegyzés)
Journalization=Újságírás
Journals=Folyóiratok
JournalFinancial=Pénzügyi mérleg naplók
<<<<<<< HEAD
BackToChartofaccounts=Return chart of accounts
Chartofaccounts=Chart of accounts
ChartOfSubaccounts=Chart of individual accounts
ChartOfIndividualAccountsOfSubsidiaryLedger=Chart of individual accounts of the subsidiary ledger
CurrentDedicatedAccountingAccount=Current dedicated account
AssignDedicatedAccountingAccount=Új fiók hozzárendelése\n
InvoiceLabel=Számla címke\n
OverviewOfAmountOfLinesNotBound=Overview of amount of lines not bound to an accounting account
OverviewOfAmountOfLinesBound=Overview of amount of lines already bound to an accounting account
OtherInfo=Egyéb információk
DeleteCptCategory=Remove accounting account from group
ConfirmDeleteCptCategory=Are you sure you want to remove this accounting account from the accounting account group?
JournalizationInLedgerStatus=Status of journalization
AlreadyInGeneralLedger=Already transferred to accounting journals and ledger
NotYetInGeneralLedger=Not yet transferred to accouting journals and ledger
GroupIsEmptyCheckSetup=Group is empty, check setup of the personalized accounting group
DetailByAccount=Show detail by account
AccountWithNonZeroValues=Accounts with non-zero values
ListOfAccounts=Fiókok listája\n
CountriesInEEC=Countries in EEC
CountriesNotInEEC=Countries not in EEC
CountriesInEECExceptMe=Countries in EEC except %s
CountriesExceptMe=All countries except %s
AccountantFiles=Export source documents
ExportAccountingSourceDocHelp=With this tool, you can export the source events (list in CSV and PDFs) that are used to generate your accountancy.
ExportAccountingSourceDocHelp2=To export your journals, use the menu entry %s - %s.
VueByAccountAccounting=View by accounting account
VueBySubAccountAccounting=View by accounting subaccount

MainAccountForCustomersNotDefined=Main accounting account for customers not defined in setup
MainAccountForSuppliersNotDefined=Main accounting account for vendors not defined in setup
MainAccountForUsersNotDefined=Main accounting account for users not defined in setup
MainAccountForVatPaymentNotDefined=Main accounting account for VAT payment not defined in setup
MainAccountForSubscriptionPaymentNotDefined=Main accounting account for subscription payment not defined in setup

AccountancyArea=Accounting area
AccountancyAreaDescIntro=Usage of the accountancy module is done in several step:
AccountancyAreaDescActionOnce=The following actions are usually executed one time only, or once per year...
AccountancyAreaDescActionOnceBis=Next steps should be done to save you time in future by suggesting you the correct default accounting account when making the journalization (writing record in Journals and General ledger)
AccountancyAreaDescActionFreq=The following actions are usually executed every month, week or day for very large companies...

AccountancyAreaDescJournalSetup=STEP %s: Create or check content of your journal list from menu %s
AccountancyAreaDescChartModel=STEP %s: Check that a model of chart of account exists or create one from menu %s
AccountancyAreaDescChart=STEP %s: Select and|or complete your chart of account from menu %s

AccountancyAreaDescVat=STEP %s: Define accounting accounts for each VAT Rates. For this, use the menu entry %s.
AccountancyAreaDescDefault=STEP %s: Define default accounting accounts. For this, use the menu entry %s.
AccountancyAreaDescExpenseReport=STEP %s: Define default accounting accounts for each type of expense report. For this, use the menu entry %s.
AccountancyAreaDescSal=STEP %s: Define default accounting accounts for payment of salaries. For this, use the menu entry %s.
AccountancyAreaDescContrib=STEP %s: Define default accounting accounts for special expenses (miscellaneous taxes). For this, use the menu entry %s.
AccountancyAreaDescDonation=STEP %s: Define default accounting accounts for donation. For this, use the menu entry %s.
AccountancyAreaDescSubscription=STEP %s: Define default accounting accounts for member subscription. For this, use the menu entry %s.
AccountancyAreaDescMisc=STEP %s: Define mandatory default account and default accounting accounts for miscellaneous transactions. For this, use the menu entry %s.
AccountancyAreaDescLoan=STEP %s: Define default accounting accounts for loans. For this, use the menu entry %s.
AccountancyAreaDescBank=STEP %s: Define accounting accounts and journal code for each bank and financial accounts. For this, use the menu entry %s.
AccountancyAreaDescProd=STEP %s: Define accounting accounts on your products/services. For this, use the menu entry %s.

AccountancyAreaDescBind=STEP %s: Check the binding between existing %s lines and accounting account is done, so application will be able to journalize transactions in Ledger in one click. Complete missing bindings. For this, use the menu entry %s.
AccountancyAreaDescWriteRecords=STEP %s: Write transactions into the Ledger. For this, go into menu <strong>%s</strong>, and click into button <strong>%s</strong>.
AccountancyAreaDescAnalyze=STEP %s: Add or edit existing transactions and generate reports and exports.

AccountancyAreaDescClosePeriod=STEP %s: Close period so we can't make modification in a future.

TheJournalCodeIsNotDefinedOnSomeBankAccount=A mandatory step in setup has not been completed (accounting code journal not defined for all bank accounts)
Selectchartofaccounts=Válassza ki az aktív számlatervet\n
ChangeAndLoad=Change and load
Addanaccount=Add an accounting account
AccountAccounting=Accounting account
=======
BackToChartofaccounts=Számlatükör visszaküldése
Chartofaccounts=Számlatábla
ChartOfSubaccounts=Egyéni számlák diagramja
ChartOfIndividualAccountsOfSubsidiaryLedger=Leányvállalati főkönyv egyéni számlatáblázata
CurrentDedicatedAccountingAccount=Jelenlegi dedikált fiók
AssignDedicatedAccountingAccount=Új fiók hozzárendeléséhez
InvoiceLabel=Számla címke
OverviewOfAmountOfLinesNotBound=A számviteli számlához nem kötött sorok összegének áttekintése
OverviewOfAmountOfLinesBound=A könyvelési számlához már kötött sorok összegének áttekintése
OtherInfo=Egyéb információ
DeleteCptCategory=Számviteli fiók eltávolítása a csoportból
ConfirmDeleteCptCategory=Biztosan eltávolítja ezt a fiókot a könyvelési fiókcsoportból?
JournalizationInLedgerStatus=A naplózás állapota
AlreadyInGeneralLedger=Már áthelyezve a könyvelési naplókba és a főkönyvbe
NotYetInGeneralLedger=Még nincs áthelyezve a könyvelési naplókba és a főkönyvbe
GroupIsEmptyCheckSetup=A csoport üres, ellenőrizze a személyre szabott könyvelési csoport beállítását
DetailByAccount=Részletek megjelenítése fiókonként
AccountWithNonZeroValues=Nullától eltérő értékekkel rendelkező számlák
ListOfAccounts=Számlák listája
CountriesInEEC=Országok az EGK-ban
CountriesNotInEEC=Az EGK-n kívüli országok
CountriesInEECExceptMe=Az EGK országai, kivéve %s
CountriesExceptMe=Minden ország, kivéve %s
AccountantFiles=Forrásdokumentumok exportálása
ExportAccountingSourceDocHelp=Ezzel az eszközzel exportálhatja azokat a forráseseményeket (listát CSV-ben és PDF-ben), amelyek a könyvelés létrehozására szolgálnak.
ExportAccountingSourceDocHelp2=A naplók exportálásához használja a %s - %s menüpontot.
VueByAccountAccounting=Megtekintés könyvelési fiók szerint
VueBySubAccountAccounting=Megtekintés könyvelési alfiók szerint

MainAccountForCustomersNotDefined=A beállításban nem definiált ügyfelek fő könyvelési fiókja
MainAccountForSuppliersNotDefined=A beállításban nem definiált szállítók fő könyvelési fiókja
MainAccountForUsersNotDefined=Fő számviteli fiók a beállításokban nem definiált felhasználók számára
MainAccountForVatPaymentNotDefined=Fő számla az áfa befizetéséhez nincs megadva a beállításban
MainAccountForSubscriptionPaymentNotDefined=Az előfizetési fizetés fő könyvelési fiókja nincs megadva a beállításban

AccountancyArea=Számviteli terület
AccountancyAreaDescIntro=A könyvelési modul használata több lépésben történik:
AccountancyAreaDescActionOnce=A következő műveletek általában csak egyszer, vagy évente egyszer kerülnek végrehajtásra...
AccountancyAreaDescActionOnceBis=A következő lépéseket meg kell tennie, hogy a jövőben időt takarítson meg azáltal, hogy automatikusan a helyes alapértelmezett könyvelési fiókot javasolja a számviteli adatátvitel során
AccountancyAreaDescActionFreq=A következő műveleteket általában havonta, hetente vagy naponta hajtják végre a nagyon nagy cégek...

AccountancyAreaDescJournalSetup=%s LÉPÉS: Ellenőrizze folyóiratlista tartalmát a %s menüből
AccountancyAreaDescChartModel=%s LÉPÉS: Ellenőrizze, hogy létezik-e számlatükör-modell, vagy hozzon létre egyet a %s menüből
AccountancyAreaDescChart=%s LÉPÉS: Válassza ki és|vagy töltse ki a számlatervét a %s menüből

AccountancyAreaDescVat=%s LÉPÉS: Határozza meg a könyvelési számlákat az egyes áfakulcsokhoz. Ehhez használja a %s menüpontot.
AccountancyAreaDescDefault=%s LÉPÉS: Az alapértelmezett könyvelési számlák meghatározása. Ehhez használja a %s menüpontot.
AccountancyAreaDescExpenseReport=%s LÉPÉS: Határozza meg az alapértelmezett könyvelési számlákat minden költségjelentéstípushoz. Ehhez használja a %s menüpontot.
AccountancyAreaDescSal=%s LÉPÉS: Határozzon meg alapértelmezett könyvelési számlákat a fizetések kifizetéséhez. Ehhez használja a %s menüpontot.
AccountancyAreaDescContrib=%s LÉPÉS: Adja meg az alapértelmezett könyvelési számlákat az adókhoz (speciális kiadásokhoz). Ehhez használja a %s menüpontot.
AccountancyAreaDescDonation=%s LÉPÉS: Az adományozáshoz alapértelmezett könyvelési számlák meghatározása. Ehhez használja a %s menüpontot.
AccountancyAreaDescSubscription=%s LÉPÉS: Határozza meg az alapértelmezett könyvelési fiókokat a tagok előfizetéséhez. Ehhez használja a %s menüpontot.
AccountancyAreaDescMisc=LÉPÉS %s: Kötelező alapértelmezett fiók és alapértelmezett könyvelési számlák meghatározása a különféle tranzakciókhoz. Ehhez használja a %s menüpontot.
AccountancyAreaDescLoan=%s LÉPÉS: Határozza meg a hitelek alapértelmezett könyvelési számláit. Ehhez használja a %s menüpontot.
AccountancyAreaDescBank=%s LÉPÉS: Határozza meg a könyvelési számlákat és a naplókódot minden bankhoz és pénzügyi számlához. Ehhez használja a %s menüpontot.
AccountancyAreaDescProd=%s LÉPÉS: Határozzon meg könyvelési számlákat a termékekhez/szolgáltatásokhoz. Ehhez használja a %s menüpontot.

AccountancyAreaDescBind=%s LÉPÉS: Ellenőrizze a meglévő %s sorok közötti kötést, és a könyvelési számla megtörtént, így az alkalmazás egy kattintással képes lesz naplózni a tranzakciókat a Főkönyvben. Teljes hiányzó kötések. Ehhez használja a %s menüpontot.
AccountancyAreaDescWriteRecords=%s LÉPÉS: Írja be a tranzakciókat a főkönyvbe. Ehhez lépjen a <strong>%s</strong> menübe, és kattintson a <strong>%s</strong> gombra.
AccountancyAreaDescAnalyze=%s LÉPÉS: Meglévő tranzakciók hozzáadása vagy szerkesztése, jelentések és exportálások létrehozása.

AccountancyAreaDescClosePeriod=LÉPÉS %s: Az időszak lezárása, hogy a jövőben ne tudjunk módosítani.

TheJournalCodeIsNotDefinedOnSomeBankAccount=A beállítás egy kötelező lépése nem fejeződött be (a számviteli kódnapló nincs megadva minden bankszámlához)
Selectchartofaccounts=Válassza ki az aktív számlatükröt
ChangeAndLoad=Változás és betöltés
Addanaccount=Számviteli fiók hozzáadása
AccountAccounting=Számviteli számla
>>>>>>> 503d1a04
AccountAccountingShort=Számla
SubledgerAccount=Alkönyvi fiók
SubledgerAccountLabel=Alkönyvi fiókcímke
ShowAccountingAccount=Számviteli fiók megjelenítése
ShowAccountingJournal=Számviteli napló megjelenítése
ShowAccountingAccountInLedger=Számviteli számla megjelenítése a főkönyvben
ShowAccountingAccountInJournals=Számviteli számla megjelenítése a naplókban
AccountAccountingSuggest=Számviteli fiók javasolt
MenuDefaultAccounts=Alapértelmezett fiókok
MenuBankAccounts=Bankszámlák
MenuVatAccounts=Áfa-számlák
MenuTaxAccounts=Adószámlák
MenuExpenseReportAccounts=Költségjelentés számlák
MenuLoanAccounts=Hitelszámlák
MenuProductsAccounts=Termékfiókok
MenuClosureAccounts=Fiókok bezárása
MenuAccountancyClosure=Bezárás
MenuAccountancyValidationMovements=Elmozdulások érvényesítése
ProductsBinding=Termékfiókok
TransferInAccounting=Átvezetés a könyvelésben
RegistrationInAccounting=Rögzítés a könyvelésben
Binding=Fiókokhoz kötés
CustomersVentilation=Vásárlói számlakötés
SuppliersVentilation=Szállítói számlakötés
ExpenseReportsVentilation=Költségjelentés összerendelése
CreateMvts=Új tranzakció létrehozása
UpdateMvts=Tranzakció módosítása
ValidTransaction=Tranzakció érvényesítése
WriteBookKeeping=Tranzakciók rögzítése a könyvelésben
Bookkeeping=Főkönyv
BookkeepingSubAccount=Alkönyvező
AccountBalance=Számlaegyenleg
ObjectsRef=Forrásobjektum ref
CAHTF=A teljes beszerzési eladó adózás előtt
TotalExpenseReport=Összköltségjelentés
InvoiceLines=A kötendő számlák sorai
InvoiceLinesDone=Számla kötött sorai
ExpenseReportLines=Költségjelentések sorai
ExpenseReportLinesDone=Költségjelentések kötött sorai
IntoAccount=Sor kötése a könyvelési számlával
TotalForAccount=A teljes könyvelési számla


Ventilate=Kötelez
LineId=Id sor
Processing=Feldolgozás
EndProcessing=A folyamat megszakadt.
SelectedLines=Kiválasztott sorok
Lineofinvoice=Számla sora
LineOfExpenseReport=Költségjelentés sora
NoAccountSelected=Nincs kiválasztva könyvelési számla
VentilatedinAccount=Sikeresen hozzárendelve a könyvelési számlához
NotVentilatedinAccount=Nincs a könyvelési számlához kötve
XLineSuccessfullyBinded=%s termék/szolgáltatás sikeresen hozzárendelve egy könyvelési fiókhoz
XLineFailedToBeBinded=%s termék/szolgáltatás nem volt könyvelési fiókhoz kötve

ACCOUNTING_LIMIT_LIST_VENTILATION=A sorok maximális száma a listán és a kötési oldalon (ajánlott: 50)
ACCOUNTING_LIST_SORT_VENTILATION_TODO=Kezdje el az oldal "Binding to do" rendezését a legújabb elemek szerint
ACCOUNTING_LIST_SORT_VENTILATION_DONE=Kezdje el a "Kötés megtörtént" oldal rendezését a legújabb elemek szerint

ACCOUNTING_LENGTH_DESCRIPTION=Termék- és szolgáltatásleírás csonkolása a listában x karakter után (Legjobb = 50)
ACCOUNTING_LENGTH_DESCRIPTION_ACCOUNT=Termék- és szolgáltatásfiókleíró űrlap csonkolása a listákban x karakter után (Legjobb = 50)
ACCOUNTING_LENGTH_GACCOUNT=Általános számviteli számlák hossza (Ha itt 6-ra állítja az értéket, a '706' számla '706000'-ként fog megjelenni a képernyőn)
ACCOUNTING_LENGTH_AACCOUNT=A harmadik féltől származó könyvelési fiókok hossza (ha itt 6-ra állítja az értéket, a '401' számla '401000'-ként fog megjelenni a képernyőn)
ACCOUNTING_MANAGE_ZERO=Különböző számú nullák kezelésének engedélyezése a könyvelési fiók végén. Néhány országnak szüksége van (például Svájcban). Ha ki van kapcsolva (alapértelmezett), akkor a következő két paraméter beállításával kérheti az alkalmazást virtuális nullák hozzáadására.
BANK_DISABLE_DIRECT_INPUT=Tranzakció közvetlen rögzítésének letiltása a bankszámlán
ACCOUNTING_ENABLE_EXPORT_DRAFT_JOURNAL=Piszkozatexport engedélyezése a naplóban
ACCOUNTANCY_COMBO_FOR_AUX=Kombinációs lista engedélyezése a leányfiókhoz (lassú lehet, ha sok harmadik fél van, és megszakad az érték egy részének keresése)
ACCOUNTING_DATE_START_BINDING=Határozzon meg egy dátumot a könyvelésben a kötés és átvitel megkezdéséhez. Ezen időpont alatt a tranzakciók nem kerülnek át a könyvelésbe.
ACCOUNTING_DEFAULT_PERIOD_ON_TRANSFER=A könyvelési átutaláshoz válassza ki az időszakot alapértelmezés szerint

ACCOUNTING_SELL_JOURNAL=Eladó napló
ACCOUNTING_PURCHASE_JOURNAL=Vásárlási napló
ACCOUNTING_MISCELLANEOUS_JOURNAL=Vegyes naplók
ACCOUNTING_EXPENSEREPORT_JOURNAL=Költségjelentési napló
ACCOUNTING_SOCIAL_JOURNAL=Közösségi napló
ACCOUNTING_HAS_NEW_JOURNAL=Új naplója van

ACCOUNTING_RESULT_PROFIT=Eredményelszámolási számla (Profit)
ACCOUNTING_RESULT_LOSS=Eredményelszámolási számla (veszteség)
ACCOUNTING_CLOSURE_DEFAULT_JOURNAL=Bezárási napló

ACCOUNTING_ACCOUNT_TRANSFER_CASH=Átmeneti banki átutalás számla
TransitionalAccount=Átmeneti banki átutalásos számla

ACCOUNTING_ACCOUNT_SUSPENSE=Várakozási számla
DONATION_ACCOUNTINGACCOUNT=Számviteli fiók az adományok regisztrálásához
ADHERENT_SUBSCRIPTION_ACCOUNTINGACCOUNT=Számviteli fiók az előfizetések regisztrálásához

ACCOUNTING_ACCOUNT_CUSTOMER_DEPOSIT=Alapértelmezés szerint számlaszámla az ügyfél befizetésének regisztrálásához
UseAuxiliaryAccountOnCustomerDeposit=Használjon alszámlákat az ügyfelek betéti sorain

ACCOUNTING_PRODUCT_BUY_ACCOUNT=Alapértelmezés szerint a vásárolt termékek számviteli fiókja (használjuk, ha nincs megadva a terméklapon)
ACCOUNTING_PRODUCT_BUY_INTRA_ACCOUNT=Alapértelmezés szerint az EGK-ban vásárolt termékek számviteli fiókja (használjuk, ha nincs megadva a terméklapon)
ACCOUNTING_PRODUCT_BUY_EXPORT_ACCOUNT=Alapértelmezés szerint a vásárolt és az EGK-ból importált termékek számviteli fiókja (használjuk, ha nincs megadva a terméklapon)
ACCOUNTING_PRODUCT_SOLD_ACCOUNT=Alapértelmezés szerint könyvelési számla az eladott termékekhez (használjuk, ha nincs megadva a terméklapon)
ACCOUNTING_PRODUCT_SOLD_INTRA_ACCOUNT=Alapértelmezés szerint az EGK-ban értékesített termékek számviteli fiókja (használjuk, ha nincs megadva a terméklapon)
ACCOUNTING_PRODUCT_SOLD_EXPORT_ACCOUNT=Alapértelmezés szerint az eladott és az EGK-ból exportált termékek számviteli fiókja (használjuk, ha nincs megadva a terméklapon)

ACCOUNTING_SERVICE_BUY_ACCOUNT=Alapértelmezés szerint a megvásárolt szolgáltatások számviteli fiókja (ha a szolgáltatási lapon nincs megadva, akkor használatos)
ACCOUNTING_SERVICE_BUY_INTRA_ACCOUNT=Alapértelmezés szerint az EGK-ban vásárolt szolgáltatások számviteli fiókja (használjuk, ha nincs megadva a szolgáltatási lapon)
ACCOUNTING_SERVICE_BUY_EXPORT_ACCOUNT=Alapértelmezés szerint a megvásárolt és az EGK-ból importált szolgáltatások számviteli fiókja (használjuk, ha nincs megadva a szolgáltatási lapon)
ACCOUNTING_SERVICE_SOLD_ACCOUNT=Alapértelmezés szerint könyvelési számla az eladott szolgáltatásokhoz (használjuk, ha nincs megadva a szolgáltatási lapon)
ACCOUNTING_SERVICE_SOLD_INTRA_ACCOUNT=Alapértelmezés szerint az EGK-ban értékesített szolgáltatások számviteli fiókja (használjuk, ha nincs megadva a szolgáltatási lapon)
ACCOUNTING_SERVICE_SOLD_EXPORT_ACCOUNT=Alapértelmezés szerint az eladott és az EGK-ból exportált szolgáltatások számviteli fiókja (használjuk, ha nincs megadva a szolgáltatási lapon)

Doctype=Dokumentum típusa
Docdate=Dátum
Docref=Referencia
LabelAccount=Fiók címkézése
LabelOperation=Címkeművelet
Sens=Irány
AccountingDirectionHelp=Egy ügyfél könyvelési számlája esetén használja a Creditet a kapott kifizetés rögzítéséhez.<br>Szállító könyvelési számlája esetén használja a Debit funkciót az Ön által végrehajtott fizetés rögzítéséhez.
LetteringCode=Betűkód
Lettering=Betűzés
Codejournal=Napló
JournalLabel=Naplócímke
NumPiece=Darabszám
TransactionNumShort=Szám. tranzakció
AccountingCategory=Egyéni csoport
GroupByAccountAccounting=Főkönyvi számla szerinti csoportosítás
GroupBySubAccountAccounting=Csoport alkönyvi számla szerint
AccountingAccountGroupsDesc=Itt meghatározhatja a számviteli fiókok néhány csoportját. Személyre szabott számviteli jelentések készítésére szolgálnak majd.
ByAccounts=Számlák szerint
ByPredefinedAccountGroups=Előre meghatározott csoportok szerint
ByPersonalizedAccountGroups=Személyre szabott csoportok szerint
ByYear=Év szerint
NotMatch=Nincs beállítva
DeleteMvt=Néhány műveletsor törlése a könyvelésből
DelMonth=A törlés hónapja
DelYear=A törlés éve
DelJournal=Törlendő napló
ConfirmDeleteMvt=Ez törli a könyvelés összes műveletsorát az év/hónap és/vagy egy adott napló esetében (legalább egy feltétel szükséges). Újra fel kell használnia a „%s” szolgáltatást, hogy a törölt rekord visszakerüljön a főkönyvbe.
ConfirmDeleteMvtPartial=Ez törli a tranzakciót a könyvelésből (az ugyanahhoz a tranzakcióhoz kapcsolódó összes műveletsor törlődik)
FinanceJournal=Pénzügyi folyóirat
ExpenseReportsJournal=Költségjelentési napló
DescFinanceJournal=Pénzügyi napló, amely tartalmazza a bankszámlánkénti fizetések összes típusát
DescJournalOnlyBindedVisible=Ez egy könyvelési számlához kötött rekord nézet, amely rögzíthető a naplókban és a főkönyvben.
VATAccountNotDefined=Nincs megadva az áfa-számla
ThirdpartyAccountNotDefined=Harmadik fél fiókja nincs meghatározva
ProductAccountNotDefined=A termék fiókja nincs megadva
FeeAccountNotDefined=Számla a díjhoz nincs meghatározva
BankAccountNotDefined=A bank számla nincs megadva
CustomerInvoicePayment=Számlázó ügyfél fizetése
ThirdPartyAccount=Harmadik fél fiókja
NewAccountingMvt=Új tranzakció
NumMvts=Tranzakciók száma
ListeMvts=Mozgások listája
ErrorDebitCredit=A terhelésnek és a jóváírásnak nem lehet egyszerre értéke
AddCompteFromBK=Számviteli fiókok hozzáadása a csoporthoz
ReportThirdParty=Harmadik féltől származó fiókok listázása
DescThirdPartyReport=Itt megtekintheti a harmadik féltől származó ügyfelek és szállítók listáját, valamint könyvelési fiókjaikat
ListAccounts=A könyvelési számlák listája
UnknownAccountForThirdparty=Ismeretlen harmadik fél fiókja. %s-t fogunk használni
UnknownAccountForThirdpartyBlocking=Ismeretlen harmadik fél fiókja. Blokkolás hiba
ThirdpartyAccountNotDefinedOrThirdPartyUnknown=Alkönyvi fiók nincs megadva, vagy harmadik fél vagy felhasználó ismeretlen. %s-t fogunk használni
ThirdpartyAccountNotDefinedOrThirdPartyUnknownSubledgerIgnored=Harmadik fél ismeretlen és alkönyvtár nincs megadva a fizetésen. Az alkönyvi számla értékét üresen fogjuk hagyni.
ThirdpartyAccountNotDefinedOrThirdPartyUnknownBlocking=Alkönyvi fiók nincs megadva, vagy harmadik fél vagy felhasználó ismeretlen. Blokkolás hiba.
UnknownAccountForThirdpartyAndWaitingAccountNotDefinedBlocking=Ismeretlen harmadik féltől származó fiók és várakozó fiók nincs megadva. Blokkolás hiba
PaymentsNotLinkedToProduct=A fizetés semmilyen termékhez/szolgáltatáshoz nem kapcsolódik
OpeningBalance=Nyitó egyenleg
ShowOpeningBalance=Nyitóegyenleg megjelenítése
HideOpeningBalance=Nyitóegyenleg elrejtése
ShowSubtotalByGroup=Részösszeg megjelenítése szint szerint

Pcgtype=Fiókcsoport
PcgtypeDesc=A számlacsoport előre meghatározott "szűrő" és "csoportosítás" kritériumként használatos egyes számviteli jelentések esetében. Például a „BEVEZETÉS” vagy „KIADÁS” csoportként használatos a termékek számviteli számláihoz a kiadás/bevétel jelentés összeállításához.

Reconcilable=Kibékíthető

TotalVente=Teljes forgalom adózás előtt
TotalMarge=Teljes értékesítési árrés

DescVentilCustomer=Itt megtekintheti a termékkönyvelési fiókhoz kötött (vagy nem) ügyfélszámla sorok listáját
DescVentilMore=A legtöbb esetben, ha előre definiált termékeket vagy szolgáltatásokat használ, és beállítja a számlaszámot a termék-/szolgáltatáskártyán, az alkalmazás képes lesz minden kötést elvégezni a számla sorai és a számlatükör könyvelési számlája között, egyetlen kattintással a <strong>„%s”</strong> gombbal. Ha a fiók nincs beállítva a termék-/szolgáltatáskártyákon, vagy még mindig vannak olyan sorai, amelyek nincsenek fiókhoz kötve, kézi összerendelést kell végrehajtania a „<strong>%s</strong>” menüből.
DescVentilDoneCustomer=Itt megtekintheti a vevők számlasorait és termékkönyvelési fiókját
DescVentilTodoCustomer=Számlasorok kötése, amelyek még nem kötöttek egy termékkönyvelési fiókhoz
ChangeAccount=Módosítsa a termék/szolgáltatás könyvelési fiókját a kiválasztott sorokhoz a következő könyvelési fiókkal:
Vide=-
<<<<<<< HEAD
DescVentilSupplier=Consult here the list of vendor invoice lines bound or not yet bound to a product accounting account (only record not already transfered in accountancy are visible)
DescVentilDoneSupplier=Consult here the list of the lines of vendor invoices and their accounting account
DescVentilTodoExpenseReport=Bind expense report lines not already bound with a fee accounting account
DescVentilExpenseReport=Consult here the list of expense report lines bound (or not) to a fee accounting account
DescVentilExpenseReportMore=If you setup accounting account on type of expense report lines, the application will be able to make all the binding between your expense report lines and the accounting account of your chart of accounts, just in one click with the button <strong>"%s"</strong>. If account was not set on fees dictionary or if you still have some lines not bound to any account, you will have to make a manual binding from the menu "<strong>%s</strong>".
DescVentilDoneExpenseReport=Consult here the list of the lines of expenses reports and their fees accounting account

Closure=Éves zárás\n
DescClosure=Consult here the number of movements by month who are not validated & fiscal years already open
OverviewOfMovementsNotValidated=Step 1/ Overview of movements not validated. (Necessary to close a fiscal year)
AllMovementsWereRecordedAsValidated=All movements were recorded as validated
NotAllMovementsCouldBeRecordedAsValidated=Not all movements could be recorded as validated
ValidateMovements=A mozgások érvényesítése\n
DescValidateMovements=Any modification or deletion of writing, lettering and deletes will be prohibited. All entries for an exercise must be validated otherwise closing will not be possible

ValidateHistory=Bind Automatically
AutomaticBindingDone=Automatic bindings done (%s) - Automatic binding not possible for some record (%s)

ErrorAccountancyCodeIsAlreadyUse=Error, you cannot delete this accounting account because it is used
MvtNotCorrectlyBalanced=Movement not correctly balanced. Debit = %s | Credit = %s
Balancing=Balancing
FicheVentilation=Binding card
GeneralLedgerIsWritten=Transactions are written in the Ledger
GeneralLedgerSomeRecordWasNotRecorded=Some of the transactions could not be journalized. If there is no other error message, this is probably because they were already journalized.
NoNewRecordSaved=No more record to journalize
ListOfProductsWithoutAccountingAccount=List of products not bound to any accounting account
ChangeBinding=Change the binding
Accounted=Accounted in ledger
NotYetAccounted=Not yet transferred to accounting
ShowTutorial=Oktatóanyag megjelenítése\n
NotReconciled=Not reconciled
WarningRecordWithoutSubledgerAreExcluded=Warning, all operations without subledger account defined are filtered and excluded from this view
=======
DescVentilSupplier=Itt megtekintheti a szállítói számlasorok listáját, amelyek egy termékkönyvelési számlához kötöttek vagy még nem kötöttek (csak a könyvelésbe még át nem vitt rekordok láthatók)
DescVentilDoneSupplier=Itt megtekintheti a szállítói számlák sorainak listáját és a könyvelési fiókjukat
DescVentilTodoExpenseReport=Költségjelentési sorok kötése, amelyek még nincsenek kötve díjszámla számlával
DescVentilExpenseReport=Itt megtekintheti a költségelszámolási számlához kötött (vagy nem) költségjelentési sorok listáját
DescVentilExpenseReportMore=Ha a számviteli számlát a költségjelentés-sorokhoz állítja be, az alkalmazás egyetlen kattintással, a <strong> gomb megnyomásával képes lesz az összes kötést a költségjelentés sorai és a számlatükör számlaszámla között létrehozni. %s"</strong>. Ha a fiók nincs beállítva a díjszótárban, vagy ha még mindig vannak olyan sorai, amelyek nem kötöttek egy fiókhoz sem, kézi összerendelést kell végrehajtania a „<strong>%s</strong>” menüből.
DescVentilDoneExpenseReport=Itt megtekintheti a költségjelentések sorainak listáját és a díjak elszámolási számláját

Closure=Éves zárás
DescClosure=Tekintse meg itt a még nem érvényesített és zárolatlan mozgások számát havi bontásban
OverviewOfMovementsNotValidated=Nem érvényesített és zárolt mozgások áttekintése
AllMovementsWereRecordedAsValidated=Minden mozgást érvényesítettként és zárolva rögzítettünk
NotAllMovementsCouldBeRecordedAsValidated=Nem minden mozgást lehetett érvényesítettként és zároltként rögzíteni
ValidateMovements=A mozgások érvényesítése
DescValidateMovements=Az írás, betűk és törlések bármilyen módosítása vagy törlése tilos. A gyakorlatra minden nevezést érvényesíteni kell, különben a bezárás nem lehetséges

ValidateHistory=Automatikus kötés
AutomaticBindingDone=Automatikus összerendelés megtörtént (%s) - Az automatikus kötés bizonyos rekordokhoz (%s) nem lehetséges

ErrorAccountancyCodeIsAlreadyUse=Hiba, nem törölheti ezt a fiókot, mert használatban van
MvtNotCorrectlyBalanced=A mozgás nem megfelelően kiegyensúlyozott. Terhelés = %s és jóváírás = %s
Balancing=Egyensúlyozás
FicheVentilation=Kötőkártya
GeneralLedgerIsWritten=A tranzakciók a főkönyvbe vannak írva
GeneralLedgerSomeRecordWasNotRecorded=Néhány tranzakciót nem lehetett naplózni. Ha nincs más hibaüzenet, ez valószínűleg azért van, mert már naplózva voltak.
NoNewRecordSaved=Nincs több rekord átvitelre
ListOfProductsWithoutAccountingAccount=A könyvelési fiókhoz nem kötött termékek listája
ChangeBinding=Módosítsa a kötést
Accounted=Kiszámolva a főkönyvben
NotYetAccounted=Még nem került át a könyvelésbe
ShowTutorial=Oktatóanyag megjelenítése
NotReconciled=Nincs egyeztetve
WarningRecordWithoutSubledgerAreExcluded=Figyelmeztetés, minden alkönyvi fiók definiálása nélküli művelet kiszűrésre kerül, és ki van zárva ebből a nézetből
AccountRemovedFromCurrentChartOfAccount=Számviteli számla, amely nem létezik az aktuális számlatükörben
>>>>>>> 503d1a04

## Admin
BindingOptions=Kötési beállítások
ApplyMassCategories=Tömegkategóriák alkalmazása
AddAccountFromBookKeepingWithNoCategories=A rendelkezésre álló fiók még nem szerepel a személyre szabott csoportban
CategoryDeleted=A könyvelési fiók kategóriája eltávolítva
AccountingJournals=Számviteli naplók
AccountingJournal=Számviteli napló
NewAccountingJournal=Új számviteli napló
ShowAccountingJournal=Számviteli napló megjelenítése
NatureOfJournal=A folyóirat természete
AccountingJournalType1=Vegyes műveletek
AccountingJournalType2=Értékesítés
AccountingJournalType3=Vásárlások
AccountingJournalType4=Bank
AccountingJournalType5=Költségjelentés
AccountingJournalType8=Készlet
AccountingJournalType9=Új
ErrorAccountingJournalIsAlreadyUse=Ez a napló már használatban van
AccountingAccountForSalesTaxAreDefinedInto=Megjegyzés: A forgalmi adó könyvelési fiókja a <b>%s</b> - <b>%s</b> menüben van meghatározva
NumberOfAccountancyEntries=Bejegyzések száma
NumberOfAccountancyMovements=Mozgások száma
ACCOUNTING_DISABLE_BINDING_ON_SALES=A kötés és átvitel letiltása az értékesítési könyvelésben (az ügyfél számláit nem veszik figyelembe a könyvelésben)
ACCOUNTING_DISABLE_BINDING_ON_PURCHASES=A bekötés és az átvitel letiltása a vásárlások könyvelésében (a szállítói számlák nem lesznek figyelembe véve a könyvelésben)
ACCOUNTING_DISABLE_BINDING_ON_EXPENSEREPORTS=A kötés és átvitel letiltása a könyvelésben a költségjelentéseken (a költségjelentéseket nem veszik figyelembe a könyvelésben)

## Export
NotifiedExportDate=Az exportált sorok megjelölése exportáltként (a sorok módosítása nem lehetséges)
NotifiedValidationDate=Érvényesítse az exportált bejegyzéseket (a sorok módosítása vagy törlése nem lehetséges)
DateValidationAndLock=Dátumellenőrzés és zárolás
ConfirmExportFile=A számviteli exportfájl létrehozásának megerősítése?
ExportDraftJournal=Vázlatos napló exportálása
Modelcsv=Export modell
Selectmodelcsv=Válassza ki az exportálási modellt
Modelcsv_normal=Klasszikus export
Modelcsv_CEGID=Exportálás a CEGID számviteli szakértő számára
Modelcsv_COALA=Exportálás a Sage Coala számára
Modelcsv_bob50=Exportálás a Sage BOB 50-hez
Modelcsv_ciel=Exportálás Sage50, Ciel Compta vagy Compta Evo számára. (XIMPORT formátum)
Modelcsv_quadratus=Exportálás Quadratus QuadraCompta számára
Modelcsv_ebp=Exportálás EBP-hez
Modelcsv_cogilog=Exportálás a Cogiloghoz
Modelcsv_agiris=Exportálás az Agiris Isacompta számára
Modelcsv_LDCompta=Exportálás LD Compta (v9) számára (teszt)
Modelcsv_LDCompta10=Exportálás LD Comptához (v10 és újabb)
Modelcsv_openconcerto=Exportálás OpenConcerto-hoz (teszt)
Modelcsv_configurable=Konfigurálható CSV exportálása
Modelcsv_FEC=FEC exportálása
Modelcsv_FEC2=FEC exportálása (Dátumgenerálás írásával / dokumentum megfordításával)
Modelcsv_Sage50_Swiss=Exportálás a Sage 50 Svájc számára
Modelcsv_winfic=Exportálás a Winfichez - eWinfic - WinSis Compta
Modelcsv_Gestinumv3=Exportálás a Gestinumhoz (v3)
Modelcsv_Gestinumv5=Exportálás a Gestinumhoz (v5)
Modelcsv_charlemagne=Exportálás az Aplim Charlemagne-hoz
ChartofaccountsId=Számladiagram azonosítója

## Tools - Init accounting account on product / service
<<<<<<< HEAD
InitAccountancy=Init accountancy
InitAccountancyDesc=This page can be used to initialize an accounting account on products and services that does not have accounting account defined for sales and purchases.
DefaultBindingDesc=This page can be used to set a default account to use to link transactions record about payment salaries, donation, taxes and vat when no specific accounting account were already set.
DefaultClosureDesc=This page can be used to set parameters used for accounting closures.
Options=Lehetőségek
OptionModeProductSell=Mode sales
OptionModeProductSellIntra=Mode sales exported in EEC
OptionModeProductSellExport=Mode sales exported in other countries
OptionModeProductBuy=Mode purchases
OptionModeProductBuyIntra=Mode purchases imported in EEC
OptionModeProductBuyExport=Mode purchased imported from other countries
OptionModeProductSellDesc=Show all products with accounting account for sales.
OptionModeProductSellIntraDesc=Show all products with accounting account for sales in EEC.
OptionModeProductSellExportDesc=Show all products with accounting account for other foreign sales.
OptionModeProductBuyDesc=Show all products with accounting account for purchases.
OptionModeProductBuyIntraDesc=Show all products with accounting account for purchases in EEC.
OptionModeProductBuyExportDesc=Show all products with accounting account for other foreign purchases.
CleanFixHistory=Remove accounting code from lines that not exists into charts of account
CleanHistory=Reset all bindings for selected year
PredefinedGroups=Előre meghatározott csoportok\n
WithoutValidAccount=Without valid dedicated account
WithValidAccount=With valid dedicated account
ValueNotIntoChartOfAccount=This value of accounting account does not exist into chart of account
AccountRemovedFromGroup=Account removed from group
SaleLocal=Helyi értékesítés\n
SaleExport=Export értékesítés\n
SaleEEC=Sale in EEC
SaleEECWithVAT=Sale in EEC with a VAT not null, so we suppose this is NOT an intracommunautary sale and the suggested account is the standard product account.
SaleEECWithoutVATNumber=Sale in EEC with no VAT but the VAT ID of thirdparty is not defined. We fallback on the product account for standard sales. You can fix the VAT ID of thirdparty or the product account if needed.
ForbiddenTransactionAlreadyExported=Forbidden: The transaction has been validated and/or exported.
ForbiddenTransactionAlreadyValidated=Forbidden: The transaction has been validated.
=======
InitAccountancy=Könyvelés inicializálása
InitAccountancyDesc=Ez az oldal olyan termékek és szolgáltatások könyvelési fiókjának inicializálására használható, amelyek nem rendelkeznek az értékesítéshez és a vásárláshoz meghatározott számviteli fiókkal.
DefaultBindingDesc=Ezen az oldalon lehet beállítani egy alapértelmezett fiókot a fizetések, adományozás, adók és áfa tranzakciós rekordjainak összekapcsolásához, ha még nem volt beállítva konkrét könyvelési számla.
DefaultClosureDesc=Ez az oldal használható a könyvelés lezárásához használt paraméterek beállítására.
Options=Opciók
OptionModeProductSell=Mód értékesítés
OptionModeProductSellIntra=EEC-ben exportált mód
OptionModeProductSellExport=Más országokba exportált értékesítési módok
OptionModeProductBuy=Módos vásárlások
OptionModeProductBuyIntra=EEC-ben importált vásárlások módban
OptionModeProductBuyExport=Más országokból importált mód vásárolt
OptionModeProductSellDesc=Az összes termék megjelenítése az értékesítés könyvelési fiókjával.
OptionModeProductSellIntraDesc=Az összes termék megjelenítése az EGK-beli értékesítés könyvelési számlájával.
OptionModeProductSellExportDesc=Az összes termék megjelenítése az egyéb külföldi értékesítések könyvelési számlájával.
OptionModeProductBuyDesc=Minden termék megjelenítése a vásárlások könyvelési fiókjával.
OptionModeProductBuyIntraDesc=Az összes termék megjelenítése az EGK-ban történő vásárlások könyvelési számlájával.
OptionModeProductBuyExportDesc=Minden termék megjelenítése könyvelési számlával az egyéb külföldi vásárlásokhoz.
CleanFixHistory=Távolítsa el a könyvelési kódot a nem létező sorokból a számlatükörből
CleanHistory=A kiválasztott év összes kötésének visszaállítása
PredefinedGroups=Előre meghatározott csoportok
WithoutValidAccount=Érvényes dedikált fiók nélkül
WithValidAccount=Érvényes dedikált fiókkal
ValueNotIntoChartOfAccount=A könyvelési számla értéke nem szerepel a számlatükörben
AccountRemovedFromGroup=A fiók eltávolítva a csoportból
SaleLocal=Helyi értékesítés
SaleExport=Export értékesítés
SaleEEC=Eladó az EGK-ban
SaleEECWithVAT=Akció az EGK-ban áfával, nem nullával, ezért feltételezzük, hogy ez NEM közösségen belüli értékesítés, és a javasolt fiók a szabványos termékszámla.
SaleEECWithoutVATNumber=EGK-ban áfa nélkül, de a harmadik fél áfaazonosítója nincs megadva. A szokásos értékesítéseknél a termékszámlára térünk vissza. Szükség esetén javíthatja a harmadik fél vagy a termékfiók áfaazonosítóját.
ForbiddenTransactionAlreadyExported=Tiltott: A tranzakciót ellenőrizték és/vagy exportálták.
ForbiddenTransactionAlreadyValidated=Tiltott: A tranzakció érvényesítése megtörtént.
>>>>>>> 503d1a04
## Dictionary
Range=Számviteli számla köre
Calculated=Kiszámított
Formula=Képlet

## Reconcile
Unlettering=Egyeztetetlen
AccountancyNoLetteringModified=Nincs egyeztetés módosítva
AccountancyOneLetteringModifiedSuccessfully=Egy egyeztetés sikeresen módosítva
AccountancyLetteringModifiedSuccessfully=%s egyeztetés sikeresen módosítva
AccountancyNoUnletteringModified=Nincs egyeztetetlen módosítás
AccountancyOneUnletteringModifiedSuccessfully=Egy egyeztetetlen sikeresen módosítva
AccountancyUnletteringModifiedSuccessfully=%s egyeztetetlen sikeresen módosítva

## Confirm box
ConfirmMassUnlettering=Tömeges egyeztetetlen visszaigazolása
ConfirmMassUnletteringQuestion=Biztosan meg akarja szüntetni az %s kiválasztott rekord(ok) egyeztetését?
ConfirmMassDeleteBookkeepingWriting=Tömeges törlés megerősítése
ConfirmMassDeleteBookkeepingWritingQuestion=Ezzel törli a tranzakciót a könyvelésből (az ugyanahhoz a tranzakcióhoz kapcsolódó összes sor törlődik) Biztosan törölni szeretné az %s kiválasztott rekordo(ka)t?

## Error
<<<<<<< HEAD
SomeMandatoryStepsOfSetupWereNotDone=Some mandatory steps of setup was not done, please complete them
ErrorNoAccountingCategoryForThisCountry=No accounting account group available for country %s (See Home - Setup - Dictionaries)
ErrorInvoiceContainsLinesNotYetBounded=You try to journalize some lines of the invoice <strong>%s</strong>, but some other lines are not yet bounded to accounting account. Journalization of all invoice lines for this invoice are refused.
ErrorInvoiceContainsLinesNotYetBoundedShort=Some lines on invoice are not bound to accounting account.
ExportNotSupported=The export format setuped is not supported into this page
BookeppingLineAlreayExists=Lines already existing into bookkeeping
NoJournalDefined=No journal defined
Binded=Lines bound
ToBind=Lines to bind
UseMenuToSetBindindManualy=Lines not yet bound, use menu <a href="%s">%s</a> to make the binding manually
SorryThisModuleIsNotCompatibleWithTheExperimentalFeatureOfSituationInvoices=Sorry this module is not compatible with the experimental feature of situation invoices
=======
SomeMandatoryStepsOfSetupWereNotDone=A beállítás néhány kötelező lépése nem történt meg, kérjük, végezze el őket
ErrorNoAccountingCategoryForThisCountry=Nincs elérhető számviteli fiókcsoport a következő országhoz: %s (Lásd Főoldal - Beállítás - Szótárak)
ErrorInvoiceContainsLinesNotYetBounded=Megpróbálja naplózni a <strong>%s</strong> számla néhány sorát, de néhány más sor még nincs könyvelési fiókhoz kötve. A számlához tartozó összes számlasor naplózása elutasításra kerül.
ErrorInvoiceContainsLinesNotYetBoundedShort=A számla egyes sorai nincsenek a könyvelési számlához kötve.
ExportNotSupported=A beállított exportformátum nem támogatott ezen az oldalon
BookeppingLineAlreayExists=A könyvelésben már létező sorok
NoJournalDefined=Nincs napló meghatározva
Binded=Sorok kötve
ToBind=Kikötendő sorok
UseMenuToSetBindindManualy=A sorok még nincsenek bekötve, használja a <a href="%s">%s</a> menüt a kötéshez manuálisan
SorryThisModuleIsNotCompatibleWithTheExperimentalFeatureOfSituationInvoices=Sajnos ez a modul nem kompatibilis a szituációs számlák kísérleti funkciójával
AccountancyErrorMismatchLetterCode=Nem egyezik az egyeztető kód
AccountancyErrorMismatchBalanceAmount=Az egyenleg (%s) nem egyenlő 0-val
AccountancyErrorLetteringBookkeeping=Hibák történtek a következő tranzakciókkal kapcsolatban: %s
>>>>>>> 503d1a04

## Import
ImportAccountingEntries=Számviteli bejegyzések
ImportAccountingEntriesFECFormat=Számviteli bejegyzések - FEC formátum
FECFormatJournalCode=Kódnapló (JournalCode)
FECFormatJournalLabel=Címkenapló (JournalLib)
FECFormatEntryNum=Darabszám (EcritureNum)
FECFormatEntryDate=Darab dátuma (EcritureDate)
FECFormatGeneralAccountNumber=Általános számlaszám (CompteNum)
FECFormatGeneralAccountLabel=Általános fiókcímke (CompteLib)
FECFormatSubledgerAccountNumber=Alkönyvi számlaszám (CompAuxNum)
FECFormatSubledgerAccountLabel=Alkönyvi számlaszám (CompAuxLib)
FECFormatPieceRef=Darab ref (PieceRef)
FECFormatPieceDate=Dátum létrehozása (PieceDate)
FECFormatLabelOperation=Címkeművelet (EcritureLib)
FECFormatDebit=Terhelés (terhelés)
FECFormatCredit=Hitel (jóváírás)
FECFormatReconcilableCode=Összeegyeztethető kód (EcritureLet)
FECFormatReconcilableDate=Egyeztetési dátum (DateLet)
FECFormatValidateDate=A darab dátuma érvényesítve (ValidDate)
FECFormatMulticurrencyAmount=Többvaluta összeg (Montdevise)
FECFormatMulticurrencyCode=Több pénznem kódja (ötlet)

DateExport=Dátum exportálás
WarningReportNotReliable=Figyelem, ez a jelentés nem a Főkönyvön alapul, így nem tartalmaz a Főkönyvben kézzel módosított tranzakciót. Ha a naplózása naprakész, a könyvelési nézet pontosabb.
ExpenseReportJournal=Költségjelentési napló
InventoryJournal=Léttári napló

NAccounts=%s fiók<|MERGE_RESOLUTION|>--- conflicted
+++ resolved
@@ -24,76 +24,6 @@
 Journalization=Újságírás
 Journals=Folyóiratok
 JournalFinancial=Pénzügyi mérleg naplók
-<<<<<<< HEAD
-BackToChartofaccounts=Return chart of accounts
-Chartofaccounts=Chart of accounts
-ChartOfSubaccounts=Chart of individual accounts
-ChartOfIndividualAccountsOfSubsidiaryLedger=Chart of individual accounts of the subsidiary ledger
-CurrentDedicatedAccountingAccount=Current dedicated account
-AssignDedicatedAccountingAccount=Új fiók hozzárendelése\n
-InvoiceLabel=Számla címke\n
-OverviewOfAmountOfLinesNotBound=Overview of amount of lines not bound to an accounting account
-OverviewOfAmountOfLinesBound=Overview of amount of lines already bound to an accounting account
-OtherInfo=Egyéb információk
-DeleteCptCategory=Remove accounting account from group
-ConfirmDeleteCptCategory=Are you sure you want to remove this accounting account from the accounting account group?
-JournalizationInLedgerStatus=Status of journalization
-AlreadyInGeneralLedger=Already transferred to accounting journals and ledger
-NotYetInGeneralLedger=Not yet transferred to accouting journals and ledger
-GroupIsEmptyCheckSetup=Group is empty, check setup of the personalized accounting group
-DetailByAccount=Show detail by account
-AccountWithNonZeroValues=Accounts with non-zero values
-ListOfAccounts=Fiókok listája\n
-CountriesInEEC=Countries in EEC
-CountriesNotInEEC=Countries not in EEC
-CountriesInEECExceptMe=Countries in EEC except %s
-CountriesExceptMe=All countries except %s
-AccountantFiles=Export source documents
-ExportAccountingSourceDocHelp=With this tool, you can export the source events (list in CSV and PDFs) that are used to generate your accountancy.
-ExportAccountingSourceDocHelp2=To export your journals, use the menu entry %s - %s.
-VueByAccountAccounting=View by accounting account
-VueBySubAccountAccounting=View by accounting subaccount
-
-MainAccountForCustomersNotDefined=Main accounting account for customers not defined in setup
-MainAccountForSuppliersNotDefined=Main accounting account for vendors not defined in setup
-MainAccountForUsersNotDefined=Main accounting account for users not defined in setup
-MainAccountForVatPaymentNotDefined=Main accounting account for VAT payment not defined in setup
-MainAccountForSubscriptionPaymentNotDefined=Main accounting account for subscription payment not defined in setup
-
-AccountancyArea=Accounting area
-AccountancyAreaDescIntro=Usage of the accountancy module is done in several step:
-AccountancyAreaDescActionOnce=The following actions are usually executed one time only, or once per year...
-AccountancyAreaDescActionOnceBis=Next steps should be done to save you time in future by suggesting you the correct default accounting account when making the journalization (writing record in Journals and General ledger)
-AccountancyAreaDescActionFreq=The following actions are usually executed every month, week or day for very large companies...
-
-AccountancyAreaDescJournalSetup=STEP %s: Create or check content of your journal list from menu %s
-AccountancyAreaDescChartModel=STEP %s: Check that a model of chart of account exists or create one from menu %s
-AccountancyAreaDescChart=STEP %s: Select and|or complete your chart of account from menu %s
-
-AccountancyAreaDescVat=STEP %s: Define accounting accounts for each VAT Rates. For this, use the menu entry %s.
-AccountancyAreaDescDefault=STEP %s: Define default accounting accounts. For this, use the menu entry %s.
-AccountancyAreaDescExpenseReport=STEP %s: Define default accounting accounts for each type of expense report. For this, use the menu entry %s.
-AccountancyAreaDescSal=STEP %s: Define default accounting accounts for payment of salaries. For this, use the menu entry %s.
-AccountancyAreaDescContrib=STEP %s: Define default accounting accounts for special expenses (miscellaneous taxes). For this, use the menu entry %s.
-AccountancyAreaDescDonation=STEP %s: Define default accounting accounts for donation. For this, use the menu entry %s.
-AccountancyAreaDescSubscription=STEP %s: Define default accounting accounts for member subscription. For this, use the menu entry %s.
-AccountancyAreaDescMisc=STEP %s: Define mandatory default account and default accounting accounts for miscellaneous transactions. For this, use the menu entry %s.
-AccountancyAreaDescLoan=STEP %s: Define default accounting accounts for loans. For this, use the menu entry %s.
-AccountancyAreaDescBank=STEP %s: Define accounting accounts and journal code for each bank and financial accounts. For this, use the menu entry %s.
-AccountancyAreaDescProd=STEP %s: Define accounting accounts on your products/services. For this, use the menu entry %s.
-
-AccountancyAreaDescBind=STEP %s: Check the binding between existing %s lines and accounting account is done, so application will be able to journalize transactions in Ledger in one click. Complete missing bindings. For this, use the menu entry %s.
-AccountancyAreaDescWriteRecords=STEP %s: Write transactions into the Ledger. For this, go into menu <strong>%s</strong>, and click into button <strong>%s</strong>.
-AccountancyAreaDescAnalyze=STEP %s: Add or edit existing transactions and generate reports and exports.
-
-AccountancyAreaDescClosePeriod=STEP %s: Close period so we can't make modification in a future.
-
-TheJournalCodeIsNotDefinedOnSomeBankAccount=A mandatory step in setup has not been completed (accounting code journal not defined for all bank accounts)
-Selectchartofaccounts=Válassza ki az aktív számlatervet\n
-ChangeAndLoad=Change and load
-Addanaccount=Add an accounting account
-AccountAccounting=Accounting account
-=======
 BackToChartofaccounts=Számlatükör visszaküldése
 Chartofaccounts=Számlatábla
 ChartOfSubaccounts=Egyéni számlák diagramja
@@ -162,7 +92,6 @@
 ChangeAndLoad=Változás és betöltés
 Addanaccount=Számviteli fiók hozzáadása
 AccountAccounting=Számviteli számla
->>>>>>> 503d1a04
 AccountAccountingShort=Számla
 SubledgerAccount=Alkönyvi fiók
 SubledgerAccountLabel=Alkönyvi fiókcímke
@@ -342,40 +271,6 @@
 DescVentilTodoCustomer=Számlasorok kötése, amelyek még nem kötöttek egy termékkönyvelési fiókhoz
 ChangeAccount=Módosítsa a termék/szolgáltatás könyvelési fiókját a kiválasztott sorokhoz a következő könyvelési fiókkal:
 Vide=-
-<<<<<<< HEAD
-DescVentilSupplier=Consult here the list of vendor invoice lines bound or not yet bound to a product accounting account (only record not already transfered in accountancy are visible)
-DescVentilDoneSupplier=Consult here the list of the lines of vendor invoices and their accounting account
-DescVentilTodoExpenseReport=Bind expense report lines not already bound with a fee accounting account
-DescVentilExpenseReport=Consult here the list of expense report lines bound (or not) to a fee accounting account
-DescVentilExpenseReportMore=If you setup accounting account on type of expense report lines, the application will be able to make all the binding between your expense report lines and the accounting account of your chart of accounts, just in one click with the button <strong>"%s"</strong>. If account was not set on fees dictionary or if you still have some lines not bound to any account, you will have to make a manual binding from the menu "<strong>%s</strong>".
-DescVentilDoneExpenseReport=Consult here the list of the lines of expenses reports and their fees accounting account
-
-Closure=Éves zárás\n
-DescClosure=Consult here the number of movements by month who are not validated & fiscal years already open
-OverviewOfMovementsNotValidated=Step 1/ Overview of movements not validated. (Necessary to close a fiscal year)
-AllMovementsWereRecordedAsValidated=All movements were recorded as validated
-NotAllMovementsCouldBeRecordedAsValidated=Not all movements could be recorded as validated
-ValidateMovements=A mozgások érvényesítése\n
-DescValidateMovements=Any modification or deletion of writing, lettering and deletes will be prohibited. All entries for an exercise must be validated otherwise closing will not be possible
-
-ValidateHistory=Bind Automatically
-AutomaticBindingDone=Automatic bindings done (%s) - Automatic binding not possible for some record (%s)
-
-ErrorAccountancyCodeIsAlreadyUse=Error, you cannot delete this accounting account because it is used
-MvtNotCorrectlyBalanced=Movement not correctly balanced. Debit = %s | Credit = %s
-Balancing=Balancing
-FicheVentilation=Binding card
-GeneralLedgerIsWritten=Transactions are written in the Ledger
-GeneralLedgerSomeRecordWasNotRecorded=Some of the transactions could not be journalized. If there is no other error message, this is probably because they were already journalized.
-NoNewRecordSaved=No more record to journalize
-ListOfProductsWithoutAccountingAccount=List of products not bound to any accounting account
-ChangeBinding=Change the binding
-Accounted=Accounted in ledger
-NotYetAccounted=Not yet transferred to accounting
-ShowTutorial=Oktatóanyag megjelenítése\n
-NotReconciled=Not reconciled
-WarningRecordWithoutSubledgerAreExcluded=Warning, all operations without subledger account defined are filtered and excluded from this view
-=======
 DescVentilSupplier=Itt megtekintheti a szállítói számlasorok listáját, amelyek egy termékkönyvelési számlához kötöttek vagy még nem kötöttek (csak a könyvelésbe még át nem vitt rekordok láthatók)
 DescVentilDoneSupplier=Itt megtekintheti a szállítói számlák sorainak listáját és a könyvelési fiókjukat
 DescVentilTodoExpenseReport=Költségjelentési sorok kötése, amelyek még nincsenek kötve díjszámla számlával
@@ -409,7 +304,6 @@
 NotReconciled=Nincs egyeztetve
 WarningRecordWithoutSubledgerAreExcluded=Figyelmeztetés, minden alkönyvi fiók definiálása nélküli művelet kiszűrésre kerül, és ki van zárva ebből a nézetből
 AccountRemovedFromCurrentChartOfAccount=Számviteli számla, amely nem létezik az aktuális számlatükörben
->>>>>>> 503d1a04
 
 ## Admin
 BindingOptions=Kötési beállítások
@@ -467,39 +361,6 @@
 ChartofaccountsId=Számladiagram azonosítója
 
 ## Tools - Init accounting account on product / service
-<<<<<<< HEAD
-InitAccountancy=Init accountancy
-InitAccountancyDesc=This page can be used to initialize an accounting account on products and services that does not have accounting account defined for sales and purchases.
-DefaultBindingDesc=This page can be used to set a default account to use to link transactions record about payment salaries, donation, taxes and vat when no specific accounting account were already set.
-DefaultClosureDesc=This page can be used to set parameters used for accounting closures.
-Options=Lehetőségek
-OptionModeProductSell=Mode sales
-OptionModeProductSellIntra=Mode sales exported in EEC
-OptionModeProductSellExport=Mode sales exported in other countries
-OptionModeProductBuy=Mode purchases
-OptionModeProductBuyIntra=Mode purchases imported in EEC
-OptionModeProductBuyExport=Mode purchased imported from other countries
-OptionModeProductSellDesc=Show all products with accounting account for sales.
-OptionModeProductSellIntraDesc=Show all products with accounting account for sales in EEC.
-OptionModeProductSellExportDesc=Show all products with accounting account for other foreign sales.
-OptionModeProductBuyDesc=Show all products with accounting account for purchases.
-OptionModeProductBuyIntraDesc=Show all products with accounting account for purchases in EEC.
-OptionModeProductBuyExportDesc=Show all products with accounting account for other foreign purchases.
-CleanFixHistory=Remove accounting code from lines that not exists into charts of account
-CleanHistory=Reset all bindings for selected year
-PredefinedGroups=Előre meghatározott csoportok\n
-WithoutValidAccount=Without valid dedicated account
-WithValidAccount=With valid dedicated account
-ValueNotIntoChartOfAccount=This value of accounting account does not exist into chart of account
-AccountRemovedFromGroup=Account removed from group
-SaleLocal=Helyi értékesítés\n
-SaleExport=Export értékesítés\n
-SaleEEC=Sale in EEC
-SaleEECWithVAT=Sale in EEC with a VAT not null, so we suppose this is NOT an intracommunautary sale and the suggested account is the standard product account.
-SaleEECWithoutVATNumber=Sale in EEC with no VAT but the VAT ID of thirdparty is not defined. We fallback on the product account for standard sales. You can fix the VAT ID of thirdparty or the product account if needed.
-ForbiddenTransactionAlreadyExported=Forbidden: The transaction has been validated and/or exported.
-ForbiddenTransactionAlreadyValidated=Forbidden: The transaction has been validated.
-=======
 InitAccountancy=Könyvelés inicializálása
 InitAccountancyDesc=Ez az oldal olyan termékek és szolgáltatások könyvelési fiókjának inicializálására használható, amelyek nem rendelkeznek az értékesítéshez és a vásárláshoz meghatározott számviteli fiókkal.
 DefaultBindingDesc=Ezen az oldalon lehet beállítani egy alapértelmezett fiókot a fizetések, adományozás, adók és áfa tranzakciós rekordjainak összekapcsolásához, ha még nem volt beállítva konkrét könyvelési számla.
@@ -531,7 +392,6 @@
 SaleEECWithoutVATNumber=EGK-ban áfa nélkül, de a harmadik fél áfaazonosítója nincs megadva. A szokásos értékesítéseknél a termékszámlára térünk vissza. Szükség esetén javíthatja a harmadik fél vagy a termékfiók áfaazonosítóját.
 ForbiddenTransactionAlreadyExported=Tiltott: A tranzakciót ellenőrizték és/vagy exportálták.
 ForbiddenTransactionAlreadyValidated=Tiltott: A tranzakció érvényesítése megtörtént.
->>>>>>> 503d1a04
 ## Dictionary
 Range=Számviteli számla köre
 Calculated=Kiszámított
@@ -553,19 +413,6 @@
 ConfirmMassDeleteBookkeepingWritingQuestion=Ezzel törli a tranzakciót a könyvelésből (az ugyanahhoz a tranzakcióhoz kapcsolódó összes sor törlődik) Biztosan törölni szeretné az %s kiválasztott rekordo(ka)t?
 
 ## Error
-<<<<<<< HEAD
-SomeMandatoryStepsOfSetupWereNotDone=Some mandatory steps of setup was not done, please complete them
-ErrorNoAccountingCategoryForThisCountry=No accounting account group available for country %s (See Home - Setup - Dictionaries)
-ErrorInvoiceContainsLinesNotYetBounded=You try to journalize some lines of the invoice <strong>%s</strong>, but some other lines are not yet bounded to accounting account. Journalization of all invoice lines for this invoice are refused.
-ErrorInvoiceContainsLinesNotYetBoundedShort=Some lines on invoice are not bound to accounting account.
-ExportNotSupported=The export format setuped is not supported into this page
-BookeppingLineAlreayExists=Lines already existing into bookkeeping
-NoJournalDefined=No journal defined
-Binded=Lines bound
-ToBind=Lines to bind
-UseMenuToSetBindindManualy=Lines not yet bound, use menu <a href="%s">%s</a> to make the binding manually
-SorryThisModuleIsNotCompatibleWithTheExperimentalFeatureOfSituationInvoices=Sorry this module is not compatible with the experimental feature of situation invoices
-=======
 SomeMandatoryStepsOfSetupWereNotDone=A beállítás néhány kötelező lépése nem történt meg, kérjük, végezze el őket
 ErrorNoAccountingCategoryForThisCountry=Nincs elérhető számviteli fiókcsoport a következő országhoz: %s (Lásd Főoldal - Beállítás - Szótárak)
 ErrorInvoiceContainsLinesNotYetBounded=Megpróbálja naplózni a <strong>%s</strong> számla néhány sorát, de néhány más sor még nincs könyvelési fiókhoz kötve. A számlához tartozó összes számlasor naplózása elutasításra kerül.
@@ -580,7 +427,6 @@
 AccountancyErrorMismatchLetterCode=Nem egyezik az egyeztető kód
 AccountancyErrorMismatchBalanceAmount=Az egyenleg (%s) nem egyenlő 0-val
 AccountancyErrorLetteringBookkeeping=Hibák történtek a következő tranzakciókkal kapcsolatban: %s
->>>>>>> 503d1a04
 
 ## Import
 ImportAccountingEntries=Számviteli bejegyzések
