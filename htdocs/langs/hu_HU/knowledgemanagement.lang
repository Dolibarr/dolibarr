--- conflicted
+++ resolved
@@ -37,24 +37,14 @@
 KnowledgeManagementAbout = About Knowledge Management
 KnowledgeManagementAboutPage = Knowledge Management about page
 
-<<<<<<< HEAD
-KnowledgeManagementArea = Knowledge Management
-MenuKnowledgeRecord = Knowledge base
-=======
 KnowledgeManagementArea = Tudásmenedzsment
 MenuKnowledgeRecord = Tudásbázis
->>>>>>> 9eb66548
 ListKnowledgeRecord = List of articles
 NewKnowledgeRecord = New article
 ValidateReply = Validate solution
 KnowledgeRecords = Articles
 KnowledgeRecord = Árucikk
 KnowledgeRecordExtraFields = Extrafields for Article
-<<<<<<< HEAD
-GroupOfTicket=Group of tickets
-YouCanLinkArticleToATicketCategory=You can link an article to a ticket group (so the article will be suggested during qualification of new tickets)
-=======
 GroupOfTicket=Jegyek csoportjai
 YouCanLinkArticleToATicketCategory=You can link an article to a ticket group (so the article will be suggested during qualification of new tickets)
-SuggestedForTicketsInGroup=Suggested for tickets when group is
->>>>>>> 9eb66548
+SuggestedForTicketsInGroup=Suggested for tickets when group is