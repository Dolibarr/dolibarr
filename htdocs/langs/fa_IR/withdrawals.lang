--- conflicted
+++ resolved
@@ -164,17 +164,9 @@
 WarningSomeDirectDebitOrdersAlreadyExists=Warning: There is already some pending Direct Debit orders (%s) requested for an amount of %s
 WarningSomeCreditTransferAlreadyExists=Warning: There is already some pending Credit Transfer (%s) requested for an amount of %s
 UsedFor=Used for %s
-<<<<<<< HEAD
-Societe_ribSigned=SEPA mandate Signed
-=======
 Societe_ribSigned=SEPA mandate signed
->>>>>>> cc80841a
 NbOfInvoiceToPayByBankTransferForSalaries=No. of qualified salaries waiting for a payment by credit transfer
 SalaryWaitingWithdraw=Salaries waiting for payment by credit transfer
 RefSalary=حقوق
 NoSalaryInvoiceToWithdraw=No salary waiting for a '%s'. Go on tab '%s' on salary card to make a request.
-<<<<<<< HEAD
-SalaryInvoiceWaitingWithdraw=Salaries waiting for payment by credit transfer
-=======
-SalaryInvoiceWaitingWithdraw=Salaries waiting for payment by credit transfer
->>>>>>> cc80841a
+SalaryInvoiceWaitingWithdraw=Salaries waiting for payment by credit transfer