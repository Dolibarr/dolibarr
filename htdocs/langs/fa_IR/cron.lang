# Dolibarr language file - Source file is en_US - cron
# Permissions
Permission23101 = خواندن وظایف زمان‌بندی‌شده
Permission23102 = ساخت/ویرایش  وظایف زمان‌بندی‌شده
Permission23103 = حذف  وظایف زمان‌بندی‌شده
Permission23104 = اجرای  وظایف زمان‌بندی‌شده
# Admin
CronSetup=برپاسازی مدیریت وظایف زمان‌بندی‌شده
URLToLaunchCronJobs=URL to check and launch qualified cron jobs from a browser
OrToLaunchASpecificJob=Or to check and launch a specific job from a browser
KeyForCronAccess=کلیدامنیتی نشانی برای اجرای وظایف‌زمان‌بندی‌شده
FileToLaunchCronJobs=خطفرمان برای بررسی و اجرای وظایف‌زمانی واجد شرایط
CronExplainHowToRunUnix=در فضای لینوکس شما باید ورودی crontab زیر را استفاده کنید تا در هر 5 دقیقه فرمان اجرا شود
CronExplainHowToRunWin=در فضای مایکروسافت ویندوز شما می‌توانید از ابزارهای وظایف زمان‌بندی شده استفاده کنید تا در هر 5 دقیقه دستور را اجرا کنید
CronMethodDoesNotExists=Class %s does not contain any method %s
<<<<<<< HEAD
CronMethodNotAllowed=Method %s of class %s is in blacklist of forbidden methods
=======
CronMethodNotAllowed=Method %s of class %s is in blocklist of forbidden methods
>>>>>>> cc80841a
CronJobDefDesc=نمایه‌های وظایف زمانی‌بندی شده در فایل توضیح واحد مربوطه تعریف می‌شوند. در هنگامی که این واحد فعال شد، این فایل‌ها بارگذاری شده و در دسترس خواهند بود و در نتیجه شما می‌توانید واظیف را از فهرست ابزارهای مدیر %s مدیریت کنید.
CronJobProfiles=نمایه‌های از پیش تعیین شدۀ وظایف‌زمان‌بندی‌شده
# Menu
EnabledAndDisabled=فعال‌شده و غیرفعال‌شده
# Page list
CronLastOutput=آخرین خروجی پس از اجرا
CronLastResult=آخرین کد نتیجه
CronCommand=فرمان
CronList=وظایف برنامه‌ریزی‌شده
CronDelete=حذف وظایف‌برنامه‌ریزی‌شده
CronConfirmDelete=آیا مطمئن هستید می‌خواهید این وظایف‌برنامه‌ریزی‌شده را حذف کنید؟
CronExecute=Launch now
CronConfirmExecute=آیا مطمئن هستید می‌خواهید اکنون این وظیفۀ برنامه‌ریزی شده را اجرا کنید؟
CronInfo=واحد وظایف‌برنامه‌ریزی‌شده  به شما امکان اجرای خودکار و زمان‌بندی‌شدۀ وظایف را می‌دهد. این وظایف همچنین امکان اجرای دلخواه دستی نیز دارند.
CronTask=وظیفه
CronNone=Next run of scheduled task
CronNotYetRan=Never executed
CronDtStart=قبل نیست
CronDtEnd=بعد نیست
CronDtNextLaunch=اجرای بعدی
CronDtLastLaunch=تاریخ شروع آخرین اجرا
CronDtLastResult=تاریخ پایان آخرین اجرا
CronFrequency=بسآمد
CronClass=کلاس
CronMethod=متد
CronModule=واحد
CronNoJobs=هیچ وظیفه‌ای ثبت نشده
CronPriority=اولویت
CronLabel=برچسب
CronNbRun=تعداد اجراها
CronMaxRun=حداکثر تعداد اجراها
CronEach=هر
JobFinished=وظیفه اجرا شده و به سرانجام رسید
Scheduled=Scheduled
#Page card
CronAdd=اضافه‌کردن وظیفه
CronEvery=Run job every
CronObject=نمونه/شیء برای ساخت
CronArgs=مؤلفه‌ها
CronSaveSucess=ذخیره با موفقیت
CronNote=توضیح
CronFieldMandatory=بخش %s الزامی است
CronErrEndDateStartDt=تاریخ پایان نمی‌تواند قبل از تاریخ شروع باشد
StatusAtInstall=وضعیت نصب واحد
CronStatusActiveBtn=Enable scheduling
CronStatusInactiveBtn=غیرفعال‌کردن
CronTaskInactive=This job is disabled (not scheduled)
CronId=شناسه
CronClassFile=نام‌فایل حاوی کلاس
CronModuleHelp=نام فهرست واحدهای Dolibarr (که همچنین با یک واحد خارجی Dolibarr نیز کار می‌کند). <BR> برای مثال برای فراخوان متد fetch از شیء محصولات Dolibarr از /htdocs/<u>product</u>/class/product.class.php استفاده می‌شود، مقدار واحد برابر است با <br><i>product</i>
CronClassFileHelp=مسیر نسبی و نام فایل برای بارگذاری (مسیر به ریشۀ سرور وب نسبی است).<BR> برای مثال برای فراخوان متند fetch از شیء محصول Dolibarr از htdocs/product/class/<u>product.class.php</u>  استفاده می‌شود، مقدار مربوط به نام فایل کلاس برابر است با: <br><i> product/class/product.class.php </i>
CronObjectHelp=نام شیء برای بارگذاری. <BR>برای مثال برای فراخوان متد fetch از شیء محصول Dolibarr از /htdocs/product/class/product.class.php استفاده شده، مقدار برای نام فایل کلاس برابر است با <br><i>Product</i>
CronMethodHelp=نام شیء برای بارگذاری. <BR> برای مثال برای فراخوان متد fetch از شیء محصول Dolibarr از /htdocs/product/class/product.class.php استفاده شده، مقدار برای نام فایل کلاس برابر است با <br><i>fetch</i>
CronArgsHelp=The method arguments. <BR> For example to call the fetch method of Dolibarr Product object /htdocs/product/class/product.class.php, the value for parameters can be<br><i>0, ProductRef</i>
CronCommandHelp=خط‌فرمان سامان برای اجرا
CronCreateJob=ساخت یک وظیفۀ برنامه ریزی شدۀ جدید
CronFrom=از
# Info
# Common
CronType=نوع وظیفه
CronType_method=روش-متد فراخوان یک کلاس PHP
CronType_command=فرمان شل
CronCannotLoadClass=امکان بارگذاری فایل کلاس %s (برای بارگذاری کلاس %s)
CronCannotLoadObject=فایل کلاس %s بارگذاری شد، اما شیء %s درون آن پیدا نشد
UseMenuModuleToolsToAddCronJobs=Go into menu "<a href="%s">Home - Admin tools - Scheduled jobs</a>" to see and edit scheduled jobs.
JobDisabled=وظیفه غیرفعال است
MakeLocalDatabaseDumpShort=پشتیبان‌گیری از پایگاه داده محلی
MakeLocalDatabaseDump=نسخه‌برداری-dump از پایگاه دادۀ محلی. مؤلفه‌های مربوطه از قرار: فشرده‌سازی ('gz'  یا 'bz' یا 'none')، نوع پشتیبان‌گیری  ('mysql', 'pgsql', 'auto'), 1, 'auto' یا نام فایلی که ساخته می‌شود, تعداد فایل‌هائی که نگه‌داری می‌شود است
MakeSendLocalDatabaseDumpShort=Send local database backup
MakeSendLocalDatabaseDump=Send local database backup by email. Parameters are: to, from, subject, message, filename (Name of file sent), filter ('sql' for backup of database only)
BackupIsTooLargeSend=Sorry, last backup file is too large to be send by email
CleanUnfinishedCronjobShort=Clean unfinished cronjob
CleanUnfinishedCronjob=Clean cronjob stuck in processing when the process is no longer running
WarningCronDelayed=توجه، برای مقاصد بهینه‌سازی، زمان اجرای بعدی وظایف فعال، وظایف شما ممکن است حداکثر %s ساعت قبل از اجرا تاخیر داشته  باشد.
DATAPOLICYJob=Data cleaner and anonymizer
JobXMustBeEnabled=Job %s must be enabled
EmailIfError=Email for warning on error
<<<<<<< HEAD
=======
JobNotFound=Job %s not found in list of jobs (try to disable/enabled module)
>>>>>>> cc80841a
ErrorInBatch=Error when running the job %s

# Cron Boxes
LastExecutedScheduledJob=Last executed scheduled job
NextScheduledJobExecute=Next scheduled job to execute
NumberScheduledJobError=Number of scheduled jobs in error
NumberScheduledJobNeverFinished=Number of scheduled jobs never finished<|MERGE_RESOLUTION|>--- conflicted
+++ resolved
@@ -13,11 +13,7 @@
 CronExplainHowToRunUnix=در فضای لینوکس شما باید ورودی crontab زیر را استفاده کنید تا در هر 5 دقیقه فرمان اجرا شود
 CronExplainHowToRunWin=در فضای مایکروسافت ویندوز شما می‌توانید از ابزارهای وظایف زمان‌بندی شده استفاده کنید تا در هر 5 دقیقه دستور را اجرا کنید
 CronMethodDoesNotExists=Class %s does not contain any method %s
-<<<<<<< HEAD
-CronMethodNotAllowed=Method %s of class %s is in blacklist of forbidden methods
-=======
 CronMethodNotAllowed=Method %s of class %s is in blocklist of forbidden methods
->>>>>>> cc80841a
 CronJobDefDesc=نمایه‌های وظایف زمانی‌بندی شده در فایل توضیح واحد مربوطه تعریف می‌شوند. در هنگامی که این واحد فعال شد، این فایل‌ها بارگذاری شده و در دسترس خواهند بود و در نتیجه شما می‌توانید واظیف را از فهرست ابزارهای مدیر %s مدیریت کنید.
 CronJobProfiles=نمایه‌های از پیش تعیین شدۀ وظایف‌زمان‌بندی‌شده
 # Menu
@@ -95,10 +91,7 @@
 DATAPOLICYJob=Data cleaner and anonymizer
 JobXMustBeEnabled=Job %s must be enabled
 EmailIfError=Email for warning on error
-<<<<<<< HEAD
-=======
 JobNotFound=Job %s not found in list of jobs (try to disable/enabled module)
->>>>>>> cc80841a
 ErrorInBatch=Error when running the job %s
 
 # Cron Boxes
