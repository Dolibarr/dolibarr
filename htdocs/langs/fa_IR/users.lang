--- conflicted
+++ resolved
@@ -33,10 +33,6 @@
 SuperAdministrator=Super Administrator
 SuperAdministratorDesc=administrator  همگانی
 AdministratorDesc=Administrator
-<<<<<<< HEAD
-AdministratorDescEntity=Administrator (for its company)
-=======
->>>>>>> 3f5d67d4
 DefaultRights=مجوزهای پیش پندار
 DefaultRightsDesc=تعریف در اینجا مجوز <u>به طور پیش فرض</u> است که به طور خودکار به یک کاربر <u>جدید ایجاد شده</u> (برو روی کارت کاربر به تغییر مجوز یک کاربر موجود) اعطا می شود.
 DolibarrUsers=Dolibarr کاربران
