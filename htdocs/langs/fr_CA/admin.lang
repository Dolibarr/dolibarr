--- conflicted
+++ resolved
@@ -1,19 +1,12 @@
 # Dolibarr language file - Source file is en_US - admin
 FilesUpdated=Mettre à jour les fichiers
 Fiscalyear=Année fiscale
-<<<<<<< HEAD
-InstrucToEncodePass=Pour chiffrer le mot de passe de la base dans le fichier de configuration <b>conf.php</b>, remplacer la ligne<br><b>$dolibarr_main_db_pass="...";</b><br>par<br><b>$dolibarr_main_db_pass="crypted:%s";</b>
-InstrucToClearPass=Pour avoir le mot de passe de la base décodé (en clair) dans le fichier de configuration <b>conf.php</b>, remplacer dans ce fichier la ligne<br><b>$dolibarr_main_db_pass="crypted:..."</b><br>par<br><b>$dolibarr_main_db_pass="%s"</b>
-SubmitTranslationENUS=Si la traduction de cette langue est incomplète ou vous trouvez des erreurs , vous pouvez corriger cela en modifiant les fichiers dans le répertoire <b> langs/%s </b> et soumettre les fichiers modifiés sur dolibarr.org/forum ou pour les développeurs sur github.com/Dolibarr/dolibarr.
-SubmitTranslation=Si la traduction de cette langue est incomplète ou vous trouvez des erreur , vous pouvez corriger cela en modifiant les fichiers dans le répertoire <b>langs/%s</b> et soumettre votre changement à www.transifex.com/dolibarr-association/dolibarr/
-=======
 PurgeDeleteTemporaryFilesShort=Supprimer les fichiers temporaires
 InstrucToEncodePass=Pour chiffrer le mot de passe de la base dans le fichier de configuration <b>conf.php</b>, remplacer la ligne<br><b>$dolibarr_main_db_pass="...";</b><br>par<br><b>$dolibarr_main_db_pass="crypted:%s";</b>
 InstrucToClearPass=Pour avoir le mot de passe de la base décodé (en clair) dans le fichier de configuration <b>conf.php</b>, remplacer dans ce fichier la ligne<br><b>$dolibarr_main_db_pass="crypted:..."</b><br>par<br><b>$dolibarr_main_db_pass="%s"</b>
 MAIN_MAIL_EMAIL_STARTTLS=Utilisation du chiffrement TLS (SSL)
 SubmitTranslation=Si la traduction de cette langue est incomplète ou vous trouvez des erreur , vous pouvez corriger cela en modifiant les fichiers dans le répertoire <b>langs/%s</b> et soumettre votre changement à www.transifex.com/dolibarr-association/dolibarr/
 ModuleFamilySrm=Gestion des relations fournisseurs (GRF)
->>>>>>> 3f5d67d4
 ModuleFamilyProducts=Gestion des produits
 ModuleFamilyHr=Gestion des ressources humaines (GRH)
 ModuleFamilyPortal=Site internet et autres applications frontales
@@ -35,10 +28,6 @@
 Module75Name=Notes de frais et déplacements
 Module500Name=Dépenses spéciales (taxes, charges, dividendes)
 Module500Desc=Gestion des dépenses spéciales comme les taxes, charges sociales et dividendes
-<<<<<<< HEAD
-Module600Desc=Envoyer des notifications par courriel (déclenchées par certains événements d'affaires) aux contacts tiers (configuration définie sur chaque tiers) ou des courriels fixes
-=======
->>>>>>> 3f5d67d4
 Module770Name=Note de frais
 Module2600Name=services API / Web ( serveur SOAP )
 Module2600Desc=Active le serveur de Web Services de Dolibarr
@@ -46,10 +35,6 @@
 Module2610Desc=Activer le serveur REST de services API de les services
 Module2660Name=WebServices appel ( client SOAP )
 Module2660Desc=Activer le client Dolibarr de services Web (peut être utilisé pour pousser les données / demandes de serveurs externes . Fournisseur commandes prises en charge seulement pour le moment )
-<<<<<<< HEAD
-Module3100Desc=Ajouter un bouton Skype dans la carte des utilisateurs / tiers / contacts / membres
-=======
->>>>>>> 3f5d67d4
 Module4000Name=Gestion des ressources humaines
 Module4000Desc=Ressources humaines
 Module20000Name=Gestion des demandes de congès
@@ -58,19 +43,13 @@
 Module55000Name=Sondage, enquête ou vote
 Module55000Desc=Module pour faire des sondages en ligne, des enquêtes ou des votes (comme Doodle , Studs , Rdvz , ... )
 Permission41=Consulter les projets et tâches (partagés ou dont je suis contact)
-<<<<<<< HEAD
-=======
 Permission45=Exportation de projets
->>>>>>> 3f5d67d4
 Permission91=Consulter les charges et la TPS/TVH
 Permission92=Créer/modifier les charges et la TPS/TVH
 Permission93=Supprimer les charges et la TPS/TVH
 Permission94=Exporter les charges
 Permission144=Supprimer tous les projets et tâches (y compris privés dont je ne suis pas contact)
-<<<<<<< HEAD
-=======
 Permission167=Exportation de contacts
->>>>>>> 3f5d67d4
 Permission171=Lire les déplacements et les dépenses (le vôtre et vos subordonnés )
 Permission771=Lire les rapports de dépenses (le vôtre et vos subordonnés )
 Permission20001=Lire les demandes de congé  (le vôtre et vos subordonnés)
@@ -78,15 +57,6 @@
 Permission20004=Lire toutes les demandes de congé (même utilisateur non subordonnés)
 Permission20005=Créer / modifier les demandes de congé pour tout le monde
 Permission20006=Administration des demandes de congé (balance de configuration et de mise à jour )
-<<<<<<< HEAD
-DictionaryCanton=État / Province
-DictionarySocialContributions=Types de charges sociales
-DictionaryVAT=Taux de TPS/TVH ou de Taxes de Ventes
-DictionaryHolidayTypes=Type de feuilles
-DictionaryOpportunityStatus=État d'opportunité pour le projet/chef de file
-VATManagement=Gestion TPS/TVH
-VATIsUsedDesc=Le taux de TPS/TVH proposé par défaut lors de la création de proposition commerciale, facture, commande, etc... répond à la règle standard suivante :<br>Si vendeur non assujetti à TPS/TVH, TPS/TVH par défaut=0. Fin de règle.<br>Si le (pays vendeur= pays acheteur) alors TPS/TVH par défaut=TPS/TVH du produit vendu. Fin de règle.<br>Si vendeur et acheteur dans Communauté européenne et bien vendu= moyen de transport neuf (auto, bateau, avion), TPS/TVH par défaut=0 (La TPS/TVH doit être payée par acheteur au centre d'impôts de son pays et non au vendeur). Fin de règle.<br>Si vendeur et acheteur dans Communauté européenne et acheteur= particulier alors TPS/TVH par défaut=TPS/TVH du produit vendu (TPS/TVH pays vendeur si < seuil du pays et si  avant 01/01/2015, TPS/TVH pays acheteur après le 01/01/2015). Fin de règle.<br>Si vendeur et acheteur dans Communauté européenne et acheteur= entreprise alors TPS/TVH par défaut=0. Fin de règle.<br>Sinon TPS/TVH proposée par défaut=0. Fin de règle.<br>
-=======
 Permission2414=Exportation d'actions/tâches des autres
 DictionaryCanton=État / Province
 DictionarySocialContributions=Types de charges sociales
@@ -94,7 +64,6 @@
 DictionaryAccountancyCategory=Catégories comptables
 DictionaryOpportunityStatus=État d'opportunité pour le projet/chef de file
 VATManagement=Gestion TPS/TVH
->>>>>>> 3f5d67d4
 VATIsNotUsedDesc=Le taux de TPS/TVH proposé par défaut est 0. C'est le cas d'associations, particuliers ou certaines petites sociétés.
 LocalTax1IsUsedDesc=Utilisation d'un 2ème type taxe (autre que TPS/TVH)
 LocalTax1IsNotUsedDesc=Pas d'utilisation de 2ème type taxe (autre que TPS/TVH)
@@ -105,11 +74,6 @@
 CompanyObject=Objet de la compagnie
 ShowBugTrackLink=Afficher le lien "Signaler un défaut"
 Delays_MAIN_DELAY_EXPENSEREPORTS=Tolérance de retard (en jours) avant alerte pour les rapports de dépenses à approuver
-<<<<<<< HEAD
-InfoDatabase=Infos base de donnée
-DeprecatedModules=Module obsolète
-=======
->>>>>>> 3f5d67d4
 MAIN_ROUNDING_RULE_TOT=Taille du pas des arrondis (pour les très rares pays qui arrondissent sur une autre base que la base 10)
 UnitPriceOfProduct=Prix unitaire (no tax) d'un produit
 TotalPriceAfterRounding=Prix total (no tax/TPS/TVH/tx incl.) après arrondis
@@ -120,15 +84,7 @@
 PasswordGenerationPerso=Retour un mot de passe en fonction de votre configuration personnellement défini.
 PasswordPatternDesc=Description du modèle de mot de passe
 HRMSetup=Configuration du module de GRH
-<<<<<<< HEAD
-NotificationsDesc=La fonction des notifications par emails permet d'envoyer automatiquement un email, lors de certains événements Dolibarr. La cible des notifications peut être défini:<br>* par contacts de tiers (clients, prospects ou fournisseurs), contact par contact.<br>* ou en positionnant un email en paramètre global sur la page de configuration du module Notification.
-AllowCreditNoteWithoutRelatedInvoice=Permettre de créer unenote de crédit sans facture correspondante
 PaymentsNumberingModule=Modèles de numérotation des paiements
-AddShippingDateAbility=Possibilité de déterminer une date de livraison
-AddDeliveryAddressAbility=Possibilité de sélectionner une adresse de livraison
-=======
-PaymentsNumberingModule=Modèles de numérotation des paiements
->>>>>>> 3f5d67d4
 SupplierProposalSetup=Configuration du module de ​​demande de prix des fournisseurs
 SupplierProposalNumberingModules=Modèles de numérotation des demandes de prix des fournisseurs
 SupplierProposalPDFModules=Modèles des documents des demandes de prix des fournisseurs
@@ -137,13 +93,7 @@
 BANK_ASK_PAYMENT_BANK_DURING_SUPPLIER_PROPOSAL=Demandez compte bancaire de destination pour les demandes de prix
 WAREHOUSE_ASK_WAREHOUSE_DURING_ORDER=Demandez une source d'entrepôt pour l'ordre
 ShippableOrderIconInList=Ajouter un icône dans la liste des commandes qui indique si la commande est expédiable.
-<<<<<<< HEAD
-ContractsAndServices=Liste de contracts et services
 MergePropalProductCard=Activez dans le produit/service, l'option onglet de fichiers attachés pour fusionner le produit PDF le document à la proposition PDF azur si le produit/service est dans la proposition
-UseMaskOnClone=Utiliser le produit suivant ref quand nous dupliquer un produit %s (disponible si masque configuré )
-=======
-MergePropalProductCard=Activez dans le produit/service, l'option onglet de fichiers attachés pour fusionner le produit PDF le document à la proposition PDF azur si le produit/service est dans la proposition
->>>>>>> 3f5d67d4
 UseUnits=Définir une unité de mesure pour la quantité lors de la commande, l'édition de la proposition ou les lignes de facture
 IsNotADir=n'est pas un répertoire
 BarcodeDescDATAMATRIX=Codebarre de type Datamatrix
@@ -163,27 +113,12 @@
 ClickToDialUseTelLinkDesc=Utilisez cette méthode si vos utilisateurs ont un softphone ou une interface de logiciel installé sur un même ordinateur que le navigateur , et a appelé lorsque vous cliquez sur un lien dans votre navigateur qui commencent par "tel: " . Si vous avez besoin d'une solution de serveur complet (pas besoin d'installation locale du logiciel ) , vous devez définir ce "Non" et remplir champ suivant.
 ApiSetup=Configuration du module API
 ApiDesc=En activant ce module , Dolibarr devenir un serveur REST pour fournir des services Web divers .
-<<<<<<< HEAD
-KeyForApiAccess=Clé pour utiliser l'API (paramètre "api_key")
-ApiProductionMode=Activer le mode de production (active l'utilisation d'un cache pour la gestion des services )
-ApiEndPointIs=Vous pouvez accéder à l'API à url
-ApiExporerIs=Vous pouvez explorer l'API à url
-OnlyActiveElementsAreExposed=Seuls les éléments de modules activés sont exposés
-ApiKey=Clé API
-ECMAutoTree =Voir également le dossier de l'arborescence automatique et le document
-FiscalYears=Années fiscales
-FiscalYear=Année fiscale
-FiscalYearCard=Fiche année fiscale
-NewFiscalYear=Nouvelle année fiscale
-EditFiscalYear=Editer année fiscale
-=======
 ApiProductionMode=Activer le mode de production (active l'utilisation d'un cache pour la gestion des services )
 OnlyActiveElementsAreExposed=Seuls les éléments de modules activés sont exposés
 ApiKey=Clé API
 FiscalYears=Années fiscales
 FiscalYearCard=Fiche année fiscale
 NewFiscalYear=Nouvelle année fiscale
->>>>>>> 3f5d67d4
 OpenFiscalYear=Ouvrir année fiscale
 CloseFiscalYear=Fermer année fiscale
 DeleteFiscalYear=Effacer année fiscale
@@ -229,11 +164,7 @@
 TitleExampleForMaintenanceRelease=Exemple de message que vous pouvez utiliser pour annoncer cette version de maintenance ( se sentir libre de l'utiliser sur vos sites web )
 ExampleOfNewsMessageForMajorRelease=Dolibarr ERP & CRM %s est disponible . Version %s est une version majeure avec beaucoup de nouvelles fonctionnalités pour les utilisateurs et les développeurs. Vous pouvez le télécharger à partir de la zone de téléchargement de http://www.dolibarr.org portail (versions sous-répertoire Stable ) . Vous pouvez lire <a href="https://github.com/Dolibarr/dolibarr/blob/develop/ChangeLog">ChangeLog</a>pour la liste complète des changements .
 ExampleOfNewsMessageForMaintenanceRelease=Dolibarr ERP & CRM %s est disponible. Version %s est une version de maintenance , de sorte qu'il ne contient que des corrections de bugs. Nous vous recommandons tout le monde en utilisant une version plus ancienne mise à niveau vers celui-ci. Comme toute version de maintenance , pas de nouvelles fonctionnalités , ni le changement de structure de données est présent dans cette version . Vous pouvez le télécharger à partir de la zone de téléchargement de http://www.dolibarr.org portail (versions sous-répertoire Stable ) . Vous pouvez lire <a href="https://github.com/Dolibarr/dolibarr/blob/develop/ChangeLog">ChangeLog</a> pour la liste complète des changements .
-<<<<<<< HEAD
-MultiPriceRuleDesc=Lorsque l'option " Plusieurs niveaux de prix par produit / service " est activée, vous pouvez définir des prix différents (un par niveau de prix ) pour chaque produit . Pour gagner du temps , vous pouvez entrer ici la règle pour avoir le prix pour chaque niveau autocalculated en fonction du prix du premier niveau , de sorte que vous devrez entrer seulement le prix pour le premier niveau sur chaque produit . Cette page est ici pour gagner du temps et peut être utile que si vos prix pour chaque leve sont liés à premier niveau . Vous pouvez ignorer cette page dans la plupart des cas .
-=======
 MultiPriceRuleDesc=Lorsque l'option " Plusieurs niveaux de prix par produit / service " est activée, vous pouvez définir des prix différents (un par niveau de prix ) pour chaque produit . Pour gagner du temps , vous pouvez entrer ici la règle pour avoir le prix pour chaque niveau autocalculated en fonction du prix du premier niveau , de sorte que vous devrez entrer seulement le prix pour le premier niveau sur chaque produit . Cette page est ici pour gagner du temps et peut être utile que si vos prix pour chaque leve sont liés à premier niveau . Vous pouvez ignorer cette page dans la plupart des cas .
 ModelModulesProduct=Modèles de documents produits
 ToGenerateCodeDefineAutomaticRuleFirst=Pour être en mesure de générer automatiquement des codes , vous devez d'abord définir un gestionnaire à l'auto de définir le numéro de code à barres .
-SeeSubstitutionVars=Voir la note * pour la liste des variables de substitution possibles
->>>>>>> 3f5d67d4
+SeeSubstitutionVars=Voir la note * pour la liste des variables de substitution possibles