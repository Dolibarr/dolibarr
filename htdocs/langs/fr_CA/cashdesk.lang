# Dolibarr language file - Source file is en_US - cashdesk
NoVAT=Pas de TVA (TAXE) pour cette vente
BankToPay=Compte pour le paiement
DolibarrReceiptPrinter=Imprimante de reçu Dolibarr
<<<<<<< HEAD
NotAvailableWithBrowserPrinter=Not available when printer for receipt is set to browser:
=======
NotAvailableWithBrowserPrinter=Not available when printer for receipt is set to browser
>>>>>>> 9eb66548
<|MERGE_RESOLUTION|>--- conflicted
+++ resolved
@@ -1,9 +1,4 @@
 # Dolibarr language file - Source file is en_US - cashdesk
 NoVAT=Pas de TVA (TAXE) pour cette vente
 BankToPay=Compte pour le paiement
-DolibarrReceiptPrinter=Imprimante de reçu Dolibarr
-<<<<<<< HEAD
-NotAvailableWithBrowserPrinter=Not available when printer for receipt is set to browser:
-=======
-NotAvailableWithBrowserPrinter=Not available when printer for receipt is set to browser
->>>>>>> 9eb66548
+DolibarrReceiptPrinter=Imprimante de reçu Dolibarr