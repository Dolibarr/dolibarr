--- conflicted
+++ resolved
@@ -3,15 +3,8 @@
 ACCOUNTING_EXPORT_DATE=Format de date pour le fichier export
 ACCOUNTING_EXPORT_PIECE=Exporter le nombre de pièces
 ACCOUNTING_EXPORT_GLOBAL_ACCOUNT=Exporter avec compte global
-<<<<<<< HEAD
-ACCOUNTING_EXPORT_LABEL=Exporter la désignation
 Selectformat=Sélectionner le format de date pour le fichier
 ACCOUNTING_EXPORT_PREFIX_SPEC=Spécifiez le préfixe du nom de fichier
-Accounting=Compte
-=======
-Selectformat=Sélectionner le format de date pour le fichier
-ACCOUNTING_EXPORT_PREFIX_SPEC=Spécifiez le préfixe du nom de fichier
->>>>>>> 3f5d67d4
 AccountAccountingSuggest=Compte comptable suggéré
 AccountBalance=Solde du compte
 CAHTF=Total achats fournisseur avant taxes
@@ -26,26 +19,10 @@
 TotalVente=Chiffre d'affaires total avant taxes
 MvtNotCorrectlyBalanced=Le mouvement n'est pas correctement équilibré. Crédit = %s. Débit = %s
 GeneralLedgerIsWritten=Les opérations sont écrites dans le grand livre général
-<<<<<<< HEAD
-ExportFormat=Format d'exportation
-Prefixname=Préfixe du fichier exporté
-Separate=Séparateur d'export
-Headercol=Nom de colonne dans l'entête du fichier
-Fieldname=Nom du champs
-Headername=Nom de l'entête
-EnabledProduct=En produits
-EnabledTiers=En tiers
-EnabledVat=En TPS/TVH
-=======
->>>>>>> 3f5d67d4
 InitAccountancy=Compabilité initiale
 InitAccountancyDesc=Cette page peut être utilisée pour initialiser un compte comptable sur les produits et services qui ne disposent pas de compte comptable défini pour les ventes et les achats . Vérifiez avant que l'installation du module de comptabilité est terminée.
 OptionModeProductSell=Mode de ventes
 OptionModeProductBuy=Mode d'achats
 OptionModeProductSellDesc=Voir tous les produits sans compte comptable défini pour les ventes.
-<<<<<<< HEAD
 OptionModeProductBuyDesc=Voir tous les produits sans compte comptable défini pour les achats.
-=======
-OptionModeProductBuyDesc=Voir tous les produits sans compte comptable défini pour les achats.
-Range=Gamme de compte comptable
->>>>>>> 3f5d67d4
+Range=Gamme de compte comptable