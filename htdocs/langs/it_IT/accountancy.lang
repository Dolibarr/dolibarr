# Dolibarr language file - en_US - Accountancy (Double entries)
Accountancy=Contabilità
Accounting=Contabilità
ACCOUNTING_EXPORT_SEPARATORCSV=Separatore delle colonne nel file di esportazione
ACCOUNTING_EXPORT_DATE=Formato della data per i file di esportazione
ACCOUNTING_EXPORT_PIECE=Esporta il numero di pezzi
ACCOUNTING_EXPORT_GLOBAL_ACCOUNT=Esporta con conto globale
ACCOUNTING_EXPORT_LABEL=Esporta etichetta
ACCOUNTING_EXPORT_AMOUNT=Importo dell'esportazione
ACCOUNTING_EXPORT_DEVISE=Esporta valuta
Selectformat=Scegli il formato del file
ACCOUNTING_EXPORT_FORMAT=Seleziona il formato per il file
ACCOUNTING_EXPORT_ENDLINE=Seleziona il tipo di ritorno a capo
ACCOUNTING_EXPORT_PREFIX_SPEC=Specificare il prefisso per il nome del file
ThisService=Questo servizio
ThisProduct=Questo prodotto
DefaultForService=Predefinito per servizio
DefaultForProduct=Predefinito per prodotto
ProductForThisThirdparty=Prodotto per questa terza parte
ServiceForThisThirdparty=Servizi per questo soggetto terzo
CantSuggest=Non posso suggerire
AccountancySetupDoneFromAccountancyMenu=La maggior parte del setup della contabilità è effettuata dal menù %s
ConfigAccountingExpert=Configurazione del modulo contabilità (doppia partita)
Journalization=Giornali
Journals=Giornali
JournalFinancial=Giornali finanziari
BackToChartofaccounts=Ritorna alla lista dell'account
Chartofaccounts=Piano dei conti
ChartOfSubaccounts=Piano dei conti individuali
ChartOfIndividualAccountsOfSubsidiaryLedger=Piano dei conti individuali del libro mastro sussidiario
CurrentDedicatedAccountingAccount=Attuale account dedicato
AssignDedicatedAccountingAccount=Nuovo account da assegnare
InvoiceLabel=Etichetta fattura
OverviewOfAmountOfLinesNotBound=Panoramica della quantità di linee non collegate a un account contabile
OverviewOfAmountOfLinesBound=Panoramica della quantità di linee già associate a un account contabile
OtherInfo=Altre informazioni
DeleteCptCategory=Rimuovi conto corrente dal gruppo
ConfirmDeleteCptCategory=Sei sicuro di voler rimuovere questo account contabile dal gruppo di account contabilità?
JournalizationInLedgerStatus=Stato delle registrazioni
AlreadyInGeneralLedger=Già trasferito su giornali e libri contabili contabili
NotYetInGeneralLedger=Non ancora trasferito ai giornali di contabilità e al libro mastro
GroupIsEmptyCheckSetup=Il gruppo è vuoto, controlla le impostazioni del gruppo personalizzato di contabilità
DetailByAccount=Mostra dettagli dall'account
AccountWithNonZeroValues=Account con valori non-zero
ListOfAccounts=Lista degli account
CountriesInEEC=Paesi nella CEE
CountriesNotInEEC=Paesi al di fuori della CEE
CountriesInEECExceptMe=Paesi nella CEE eccetto %s
CountriesExceptMe=Tutti i paesi eccetto %s
AccountantFiles=Esporta documenti di origine
ExportAccountingSourceDocHelp=Con questo strumento puoi esportare gli eventi di origine (elenco in CSV e PDF) utilizzati per generare la tua contabilità.
ExportAccountingSourceDocHelp2=Per esportare i tuoi diari, usa la voce di menu %s - %s.
VueByAccountAccounting=Visualizza per conto contabile
VueBySubAccountAccounting=Visualizza per conto secondario contabile

MainAccountForCustomersNotDefined=Account principale di contabilità per i clienti non definito nel setup
MainAccountForSuppliersNotDefined=Account principale di contabilità per fornitori non definito nel setup
MainAccountForUsersNotDefined=Account principale di contabilità per gli utenti non definito nel setup
MainAccountForVatPaymentNotDefined=Account principale di contabilità per il pagamento dell'IVA non definito nel setup
MainAccountForSubscriptionPaymentNotDefined=Account principale di contabilità per il pagamento degli abbonamenti non definito nel setup

AccountancyArea=Area di contabilità
AccountancyAreaDescIntro=L'utilizzo del modulo di contabilità è effettuato in diversi step:
AccountancyAreaDescActionOnce=Le seguenti azioni vengono di solito eseguite una volta sola, o una volta all'anno...
AccountancyAreaDescActionOnceBis=Next steps should be done to save you time in future by suggesting you automaticaly the correct default accounting account when transferring data in accounting
AccountancyAreaDescActionFreq=Le seguenti azioni vengono di solito eseguite ogni mese, settimana o giorno per le grandi compagnie...

AccountancyAreaDescJournalSetup=STEP %s: Check content of your journal list from menu %s
AccountancyAreaDescChartModel=PASSAGGIO %s: verifica l'esistenza di un modello di piano dei conti o creane uno dal menu %s
AccountancyAreaDescChart=PASSAGGIO %s: selezionare e/o completare il piano dei conti dal menu %s

AccountancyAreaDescVat=STEP %s: Definisci le voci del piano dei conti per ogni IVA/tassa. Per fare ciò usa il menu %s.
AccountancyAreaDescDefault=STEP %s: Definisci gli account di contabilità di default. Per questo, usa la voce menù %s.
AccountancyAreaDescExpenseReport=STEP %s: Define default accounting accounts for each type of Expense report. For this, use the menu entry %s.
AccountancyAreaDescSal=STEP %s: Definisci le voci del piano dei conti per gli stipendi. Per fare ciò usa il menu %s.
AccountancyAreaDescContrib=STEP %s: Define default accounting accounts for Taxes (special expenses). For this, use the menu entry %s.
AccountancyAreaDescDonation=STEP %s: Definisci le voci  del piano dei conti per le donazioni. Per fare ciò usa il menu %s.
AccountancyAreaDescSubscription=STEP %s: Definisci gli account di contabilità di default per le sottoscrizioni membro. Per questo, usa la voce di menù %s.
AccountancyAreaDescMisc=STEP %s: Definisci l'account obbligatorio e gli account di contabilità per le transazioni varie. Per questo, usa la voce di menù %s
AccountancyAreaDescLoan=STEP %s: Definisci gli account di contabilità di default per i prestiti. Per questo, usa la voce di menù %s.
AccountancyAreaDescBank=STEP %s: Definisci le voci del piano dei conti per i giornali per ogni banca o conto finanziario. Per fare ciò usa il menu %s.
AccountancyAreaDescProd=STEP %s: Define accounting accounts on your Products/Services. For this, use the menu entry %s.

AccountancyAreaDescBind=STEP %s: Controlla i legami fra queste %s linee esistenti e l'account di contabilità, così che l'applicazione sarà in grado di registrare le transazioni nel Libro contabile in un click. Completa i legami mancanti. Per questo, usa la voce di menù %s.
AccountancyAreaDescWriteRecords=STEP %s: Scrivi le transazioni nel piano contabile. Per fare ciò, vai nel menu <strong>%s</strong>, e clicca sul bottone <strong>%s</strong>.
AccountancyAreaDescAnalyze=STEP %s: Aggiunti o modifica le transazioni esistenti e genera i report e exportali.

AccountancyAreaDescClosePeriod=STEP %s: Chiudo il periodo così non verranno fatte modifiche in futuro.

TheJournalCodeIsNotDefinedOnSomeBankAccount=Un passaggio obbligatorio nella configurazione non è stato completato (giornale di registrazione dei codici contabili non definito per tutti i conti bancari)
Selectchartofaccounts=Seleziona il piano dei conti attivo
ChangeAndLoad=Cambia e carica
Addanaccount=Aggiungi un conto di contabilità
AccountAccounting=Conto di contabilità
AccountAccountingShort=Conto
SubledgerAccount=Conto del registro secondario
SubledgerAccountLabel=Etichetta del conto Registro secondario
ShowAccountingAccount=Mostra conti di contabilità
ShowAccountingJournal=Mostra diario contabile
ShowAccountingAccountInLedger=Mostra conto contabile nel libro mastro
ShowAccountingAccountInJournals=Mostra conto contabile nei giornali di registrazione
AccountAccountingSuggest=Conto suggerito per contabilità
MenuDefaultAccounts=Conti predefiniti
MenuBankAccounts=Conti bancari
MenuVatAccounts=Conti IVA
MenuTaxAccounts=Imposte fiscali
MenuExpenseReportAccounts=Conto spese
MenuLoanAccounts=Conti di prestito
MenuProductsAccounts=Conto prodotto
MenuClosureAccounts=Conti di chiusura
MenuAccountancyClosure=Chiusura
MenuAccountancyValidationMovements=Convalida i movimenti
ProductsBinding=Conti prodotti
TransferInAccounting=Trasferimento in contabilità
RegistrationInAccounting=Recording in accounting
Binding=Associazione ai conti
CustomersVentilation=Collegamento fatture attive
SuppliersVentilation=Associa fattura fornitore
ExpenseReportsVentilation=Associa nota spese
CreateMvts=Crea nuova transazione
UpdateMvts=Modifica una transazione
ValidTransaction=Valida transazione
<<<<<<< HEAD
WriteBookKeeping=Registra le transazioni in contabilità
=======
WriteBookKeeping=Record transactions in accounting
>>>>>>> 503d1a04
Bookkeeping=Libro contabile
BookkeepingSubAccount=Subledger
AccountBalance=Saldo
ObjectsRef=Sorgente oggetto in riferimento
CAHTF=Totale acquisto al lordo delle imposte
TotalExpenseReport=Rapporto spese totale
InvoiceLines=Righe di fatture da vincolare
InvoiceLinesDone=Righe di fatture bloccate
ExpenseReportLines=Linee di note spese da associare
ExpenseReportLinesDone=Linee vincolate di note spese
IntoAccount=Collega linee con il piano dei conti
TotalForAccount=Conto contabile totale


Ventilate=Associa
LineId=Id di linea
Processing=In elaborazione
EndProcessing=Fine del processo
SelectedLines=Righe selezionate
Lineofinvoice=Riga fattura
LineOfExpenseReport=Linea di note spese
NoAccountSelected=Nessun conto di contabilità selezionato
VentilatedinAccount=Collegamento completato al piano dei conti
NotVentilatedinAccount=Non collegato al piano dei conti
XLineSuccessfullyBinded=%sprodotti/servizi correttamente collegato ad un piano dei conti
XLineFailedToBeBinded=%sprodotti/servizi non collegato a nessun piano dei conti

ACCOUNTING_LIMIT_LIST_VENTILATION=Numero massimo di righe su elenco e rilegatura (consigliato: 50)
ACCOUNTING_LIST_SORT_VENTILATION_TODO=Inizia ad ordinare la pagina "Associazioni da effettuare" dagli elementi più recenti
ACCOUNTING_LIST_SORT_VENTILATION_DONE=Inizia ad ordinare la pagina "Associazioni effettuate" dagli elementi più recenti

ACCOUNTING_LENGTH_DESCRIPTION=Tronca la descrizione di prodotto & servizi negli elenchi dopo x caratteri (Consigliato = 50)
ACCOUNTING_LENGTH_DESCRIPTION_ACCOUNT=Troncare il modulo di descrizione del conto prodotti e servizi in elenchi dopo x caratteri (Migliore = 50)
ACCOUNTING_LENGTH_GACCOUNT=Lunghezza generale del piano dei conti (se imposti come valore 6 qui, il conto 706 apparirà come 706000)
ACCOUNTING_LENGTH_AACCOUNT=Lunghezza della contabilità di terze parti (se imposti un valore uguale a 6 ad esempio, il conto '401' apparirà come '401000' sullo schermo)
ACCOUNTING_MANAGE_ZERO=Consentire di gestire un diverso numero di zeri alla fine di un conto contabile. Necessario in alcuni paesi (come la Svizzera). Se impostato su off (predefinito), è possibile impostare i seguenti due parametri per chiedere all'applicazione di aggiungere zeri virtuali.
BANK_DISABLE_DIRECT_INPUT=Disabilita la registrazione diretta della transazione nel conto bancario
ACCOUNTING_ENABLE_EXPORT_DRAFT_JOURNAL=Abilita la bozza di esportazione sul giornale
ACCOUNTANCY_COMBO_FOR_AUX=Abilita l'elenco combinato per l'account sussidiario (potrebbe essere lento se hai molte terze parti, interrompere la capacità di cercare su una parte del valore)
ACCOUNTING_DATE_START_BINDING=Definisci una data per iniziare la rilegatura e il trasferimento in contabilità. Al di sotto di tale data, le transazioni non saranno trasferite in contabilità.
ACCOUNTING_DEFAULT_PERIOD_ON_TRANSFER=Al momento del trasferimento contabile, selezionare la visualizzazione del periodo per impostazione predefinita

ACCOUNTING_SELL_JOURNAL=Giornale Vendite
ACCOUNTING_PURCHASE_JOURNAL=Giornale Acquisti
ACCOUNTING_MISCELLANEOUS_JOURNAL=Giornale Varie
ACCOUNTING_EXPENSEREPORT_JOURNAL=Giornale Note Spese
ACCOUNTING_SOCIAL_JOURNAL=Giornale Sociale
ACCOUNTING_HAS_NEW_JOURNAL=Ha un nuovo giornale

ACCOUNTING_RESULT_PROFIT=Conto contabile risultante (profitto)
ACCOUNTING_RESULT_LOSS=Conto contabile risultato (perdita)
ACCOUNTING_CLOSURE_DEFAULT_JOURNAL=Giornale di chiusura

ACCOUNTING_ACCOUNT_TRANSFER_CASH=Conto contabile del bonifico bancario transitorio
TransitionalAccount=Conto di trasferimento bancario transitorio

ACCOUNTING_ACCOUNT_SUSPENSE=Conto di contabilità di attesa
DONATION_ACCOUNTINGACCOUNT=Conto di contabilità per registrare le donazioni
ADHERENT_SUBSCRIPTION_ACCOUNTINGACCOUNT=Conto contabile per registrare gli abbonamenti

ACCOUNTING_ACCOUNT_CUSTOMER_DEPOSIT=Conto contabile per impostazione predefinita per registrare il deposito del cliente
<<<<<<< HEAD
=======
UseAuxiliaryAccountOnCustomerDeposit=Use sub-accounts on customer deposit lines
>>>>>>> 503d1a04

ACCOUNTING_PRODUCT_BUY_ACCOUNT=Conto di contabilità predefinito per i prodotti acquistati (se non definito nella scheda prodotto)
ACCOUNTING_PRODUCT_BUY_INTRA_ACCOUNT=Conto contabile predefinito per i prodotti acquistati in CEE (usato se non definito nella scheda prodotto)
ACCOUNTING_PRODUCT_BUY_EXPORT_ACCOUNT=Conto contabile predefinito per i prodotti acquistati e importati al di fuori della CEE (usato se non definito nella scheda prodotto)
ACCOUNTING_PRODUCT_SOLD_ACCOUNT=Conto di contabilità predefinito per i prodotti venduti (se non definito nella scheda prodotto)
ACCOUNTING_PRODUCT_SOLD_INTRA_ACCOUNT=Conto contabile per impostazione predefinita per i prodotti venduti in CEE (utilizzato se non definito nella scheda prodotto)
ACCOUNTING_PRODUCT_SOLD_EXPORT_ACCOUNT=Conto contabile per impostazione predefinita per l'esportazione dei prodotti venduti fuori dalla CEE (utilizzato se non definito nella scheda prodotto)

ACCOUNTING_SERVICE_BUY_ACCOUNT=Conto di contabilità per impostazione predefinita per i servizi acquistati (utilizzato se non definito nel foglio di servizio)
ACCOUNTING_SERVICE_BUY_INTRA_ACCOUNT=Conto contabile per impostazione predefinita per i servizi acquistati in CEE (usato se non definito nel foglio di servizio)
ACCOUNTING_SERVICE_BUY_EXPORT_ACCOUNT=Conto contabile per impostazione predefinita per i servizi acquistati e importati al di fuori della CEE (usato se non definito nel foglio di servizio)
ACCOUNTING_SERVICE_SOLD_ACCOUNT=Conto di contabilità per impostazione predefinita per i servizi venduti (utilizzato se non definito nel foglio di servizio)
ACCOUNTING_SERVICE_SOLD_INTRA_ACCOUNT=Conto contabile predefinito per i servizi venduti nella CEE (solo se non definito nella scheda servizio)
ACCOUNTING_SERVICE_SOLD_EXPORT_ACCOUNT=Conto contabile predefinito per i servizi venduti ed esportati fuori dalla CEE (solo se non definito nella scheda servizio)

Doctype=Tipo documento
Docdate=Data
Docref=Riferimento
LabelAccount=Etichetta conto
LabelOperation=Etichetta operazione
Sens=Direzione
AccountingDirectionHelp=Per un conto contabile di un cliente, usa Credito per registrare un pagamento che hai ricevuto <br> Per un conto contabile di un fornitore, usa Addebito per registrare un pagamento che hai effettuato
LetteringCode=Codice impressioni
Lettering=Impressioni
Codejournal=Giornale
JournalLabel=Etichetta del giornale
NumPiece=Numero del pezzo
TransactionNumShort=Num. transazione
AccountingCategory=Gruppo personalizzato
GroupByAccountAccounting=Raggruppa per conto di contabilità generale
GroupBySubAccountAccounting=Raggruppa per conto subledger
AccountingAccountGroupsDesc=Qui puoi definire alcuni gruppi di conti contabili. Saranno utilizzati per rapporti contabili personalizzati.
ByAccounts=Per conto
ByPredefinedAccountGroups=Per gruppi predefiniti
ByPersonalizedAccountGroups=Gruppi personalizzati
ByYear=Per anno
NotMatch=Non impostato
<<<<<<< HEAD
DeleteMvt=Elimina alcune righe di operazione dalla contabilità
DelMonth=Mese da cancellare
DelYear=Anno da cancellare
DelJournal=Giornale da cancellare
ConfirmDeleteMvt=Ciò cancellerà tutte le righe operative della contabilità per l'anno/mese e/o per un giornale di registrazione specifico (è richiesto almeno un criterio). Dovrai riutilizzare la funzione '%s' per riportare il record eliminato nel libro mastro.
ConfirmDeleteMvtPartial=Ciò cancellerà la transazione dalla contabilità (tutte le righe di operazione relative alla stessa transazione verranno eliminate)
=======
DeleteMvt=Delete some lines from accounting
DelMonth=Mese da cancellare
DelYear=Anno da cancellare
DelJournal=Giornale da cancellare
ConfirmDeleteMvt=This will delete all lines in accountancy for the year/month and/or for a specific journal (At least one criterion is required). You will have to reuse the feature '%s' to have the deleted record back in the ledger.
ConfirmDeleteMvtPartial=This will delete the transaction from the accounting (all lines related to the same transaction will be deleted)
>>>>>>> 503d1a04
FinanceJournal=Giornale delle finanze
ExpenseReportsJournal=Rapporto spese
DescFinanceJournal=Giornale finanziario che include tutti i tipi di pagamenti per conto bancario
DescJournalOnlyBindedVisible=Questa è una vista di registrazione che è vincolata a un conto contabile e può essere registrata nei giornali e nel libro mastro.
VATAccountNotDefined=Conto per IVA non definito
ThirdpartyAccountNotDefined=Conto per terze parti non definito
ProductAccountNotDefined=Account per prodotto non definito
FeeAccountNotDefined=Conto per tassa non definito
BankAccountNotDefined=Conto per banca non definito
CustomerInvoicePayment=Pagamento fattura attiva
ThirdPartyAccount=Conto terze parti
NewAccountingMvt=Nuova transazione
NumMvts=Numero della transazione
ListeMvts=Lista dei movimenti
ErrorDebitCredit=Debito e Credito non possono avere un valore contemporaneamente
AddCompteFromBK=Aggiungi conto di contabilità al gruppo
ReportThirdParty=Elenca conti di terze parti
DescThirdPartyReport=Consulta qui l'elenco dei clienti e fornitori di terze parti e i loro conti contabili
ListAccounts=Lista delle voci del piano dei conti
UnknownAccountForThirdparty=Conto di terze parti sconosciuto. Useremo %s
UnknownAccountForThirdpartyBlocking=Conto di terze parti sconosciuto. Errore di blocco
ThirdpartyAccountNotDefinedOrThirdPartyUnknown=Account subledger non definito o di terze parti o utente sconosciuto. Useremo %s
ThirdpartyAccountNotDefinedOrThirdPartyUnknownSubledgerIgnored=Terze parti sconosciuta e sottoconti non definiti nel pagamento. Manterremo vuoto il valore sottoconto dell'account.
ThirdpartyAccountNotDefinedOrThirdPartyUnknownBlocking=Account subledger non definito o di terze parti o utente sconosciuto. Errore di blocco.
UnknownAccountForThirdpartyAndWaitingAccountNotDefinedBlocking=Unknown third-party account and waiting account not defined. Blocking error
PaymentsNotLinkedToProduct=Payment not linked to any product / service
OpeningBalance=Saldo di apertura
ShowOpeningBalance=Mostra bilancio di apertura
HideOpeningBalance=Nascondi bilancio di apertura
ShowSubtotalByGroup=Mostra il totale parziale per livello

Pcgtype=Gruppo di conto
PcgtypeDesc=Il gruppo di conti viene utilizzato come criterio 'filtro' e 'raggruppamento' predefiniti per alcuni report contabili. Ad esempio, "REDDITO" o "SPESA" sono utilizzati come gruppi per la contabilità dei prodotti per creare il rapporto spese / entrate.

Reconcilable=riconciliabile

TotalVente=Fatturato totale al lordo delle imposte
TotalMarge=Margine totale sulle vendite

DescVentilCustomer=Consult here the list of customer invoice lines bound (or not) to a product accounting account
DescVentilMore=In most cases, if you use predefined products or services and you set the account number on the product/service card, the application will be able to make all the binding between your invoice lines and the accounting account of your chart of accounts, just in one click with the button <strong>"%s"</strong>. If account was not set on product/service cards or if you still have some lines not bound to an account, you will have to make a manual binding from the menu "<strong>%s</strong>".
DescVentilDoneCustomer=Consult here the list of the lines of invoices customers and their product accounting account
DescVentilTodoCustomer=Bind invoice lines not already bound with a product accounting account
ChangeAccount=Change the product/service accounting account for selected lines with the following accounting account:
Vide=-
DescVentilSupplier=Consult here the list of vendor invoice lines bound or not yet bound to a product accounting account
DescVentilDoneSupplier=Consult here the list of the lines of vendor invoices and their accounting account
DescVentilTodoExpenseReport=Bind expense report lines not already bound with a fee accounting account
DescVentilExpenseReport=Consult here the list of expense report lines bound (or not) to a fee accounting account
DescVentilExpenseReportMore=If you setup accounting account on type of expense report lines, the application will be able to make all the binding between your expense report lines and the accounting account of your chart of accounts, just in one click with the button <strong>"%s"</strong>. If account was not set on fees dictionary or if you still have some lines not bound to any account, you will have to make a manual binding from the menu "<strong>%s</strong>".
DescVentilDoneExpenseReport=Consult here the list of the lines of expenses reports and their fees accounting account

Closure=Chiusura annuale
<<<<<<< HEAD
DescClosure=Consultare qui il numero di movimenti per mese che non sono stati convalidati e gli anni fiscali già aperti
OverviewOfMovementsNotValidated=Passaggio 1 / Panoramica dei movimenti non convalidati. (Necessario per chiudere un anno fiscale)
AllMovementsWereRecordedAsValidated=Tutti i movimenti sono stati registrati come convalidati
NotAllMovementsCouldBeRecordedAsValidated=Non tutti i movimenti possono essere registrati come convalidati
ValidateMovements=Convalida i movimenti
=======
DescClosure=Consult here the number of movements by month who are not yet validated & locked
OverviewOfMovementsNotValidated=Overview of movements not validated and locked
AllMovementsWereRecordedAsValidated=All movements were recorded as validated and locked
NotAllMovementsCouldBeRecordedAsValidated=Not all movements could be recorded as validated and locked
ValidateMovements=Validate and lock record...
>>>>>>> 503d1a04
DescValidateMovements=Qualsiasi modifica o cancellazione di scrittura, lettura e cancellazione sarà vietata. Tutte le voci per un esercizio devono essere convalidate altrimenti la chiusura non sarà possibile

ValidateHistory=Collega automaticamente
AutomaticBindingDone=Associazioni automatiche eseguite (%s) - Associazioni automatiche non possibili per alcuni record (%s)

ErrorAccountancyCodeIsAlreadyUse=Errore, non puoi cancellare la voce del piano dei conti perché è utilizzata
MvtNotCorrectlyBalanced=Movement not correctly balanced. Debit = %s & Credit = %s
Balancing=Balancing
FicheVentilation=Binding card
GeneralLedgerIsWritten=Transazioni scritte nel libro contabile
GeneralLedgerSomeRecordWasNotRecorded=Some of the transactions could not be journalized. If there is no other error message, this is probably because they were already journalized.
NoNewRecordSaved=No more record to transfer
ListOfProductsWithoutAccountingAccount=Lista di prodotti non collegati a nessun piano dei conti
ChangeBinding=Cambia il piano dei conti
Accounted=Accounted in ledger
NotYetAccounted=Non ancora trasferito in contabilità
ShowTutorial=Mostra tutorial
NotReconciled=Non conciliata
<<<<<<< HEAD
WarningRecordWithoutSubledgerAreExcluded=Avvertenza, tutte le operazioni senza account subledger definito vengono filtrate ed escluse da questa visualizzazione
=======
WarningRecordWithoutSubledgerAreExcluded=Warning, all lines without subledger account defined are filtered and excluded from this view
AccountRemovedFromCurrentChartOfAccount=Accounting account that does not exist in the current chart of accounts
>>>>>>> 503d1a04

## Admin
BindingOptions=Opzioni di rilegatura
ApplyMassCategories=Applica categorie di massa
AddAccountFromBookKeepingWithNoCategories=Available account not yet in the personalized group
CategoryDeleted=Category for the accounting account has been removed
AccountingJournals=Libri contabili
AccountingJournal=Accounting journal
NewAccountingJournal=New accounting journal
ShowAccountingJournal=Mostra diario contabile
NatureOfJournal=Natura del diario
AccountingJournalType1=Miscellaneous operations
AccountingJournalType2=Vendite
AccountingJournalType3=Acquisti
AccountingJournalType4=Banca
AccountingJournalType5=Rimborsi spese
AccountingJournalType8=Inventario
AccountingJournalType9=Has-new
ErrorAccountingJournalIsAlreadyUse=Questo giornale è già in uso
AccountingAccountForSalesTaxAreDefinedInto=Note: Accounting account for Sales tax are defined into menu <b>%s</b> - <b>%s</b>
NumberOfAccountancyEntries=Number of entries
NumberOfAccountancyMovements=Number of movements
ACCOUNTING_DISABLE_BINDING_ON_SALES=Disabilita vincolante e trasferimento in contabilità sulle vendite (le fatture dei clienti non verranno prese in considerazione in contabilità)
ACCOUNTING_DISABLE_BINDING_ON_PURCHASES=Disabilita vincolante e trasferimento in contabilità sugli acquisti (le fatture fornitore non verranno prese in considerazione in contabilità)
ACCOUNTING_DISABLE_BINDING_ON_EXPENSEREPORTS=Disabilita binding e trasferimento in contabilità sulle note spese (le note spese non verranno prese in considerazione in contabilità)

## Export
<<<<<<< HEAD
NotifiedExportDate=Contrassegna le righe esportate come esportate (la modifica delle righe non sarà possibile)
NotifiedValidationDate=Convalidare le voci esportate (non sarà possibile modificare o eliminare le righe)
=======
NotifiedExportDate=Flag exported lines as Exported <span class="warning">(to modify a line, you will need to delete the whole transaction and re-transfert it into accounting)</span>
NotifiedValidationDate=Validate and Lock the exported entries <span class="warning">(same effect than the "Closure" feature, modification and deletion of the lines will DEFINITELY not be possible)</span>
DateValidationAndLock=Date validation and lock
>>>>>>> 503d1a04
ConfirmExportFile=Conferma della generazione del file di esportazione contabile?
ExportDraftJournal=Export draft journal
Modelcsv=Modello di esportazione
Selectmodelcsv=Seleziona un modello di esportazione
Modelcsv_normal=Esportazione classica
Modelcsv_CEGID=Export for CEGID Expert Comptabilité
Modelcsv_COALA=Export for Sage Coala
Modelcsv_bob50=Export for Sage BOB 50
Modelcsv_ciel=Esporta per Sage50, Ciel Compta o Compta Evo. (Formato XIMPORT)
Modelcsv_quadratus=Export for Quadratus QuadraCompta
Modelcsv_ebp=Export for EBP
Modelcsv_cogilog=Export for Cogilog
Modelcsv_agiris=Export per Agiris Isacompta
Modelcsv_LDCompta=Esporta per LD Compta (v9) (Test)
Modelcsv_LDCompta10=Esporta per LD Compta (v10 e successive)
Modelcsv_openconcerto=Export for OpenConcerto (Test)
Modelcsv_configurable=Export CSV Configurable
Modelcsv_FEC=Export FEC
Modelcsv_FEC2=Esporta FEC (con scrittura di generazione delle date / documento invertito)
Modelcsv_Sage50_Swiss=Export for Sage 50 Switzerland
Modelcsv_winfic=Esporta per Winfic - eWinfic - WinSis Compta
Modelcsv_Gestinumv3=Esporta per Gestinum (v3)
Modelcsv_Gestinumv5=Esporta per Gestinum (v5)
Modelcsv_charlemagne=Esporta per Aplim Carlo Magno
ChartofaccountsId=Id Piano dei Conti

## Tools - Init accounting account on product / service
InitAccountancy=Inizializza contabilità
InitAccountancyDesc=This page can be used to initialize an accounting account on products and services that does not have accounting account defined for sales and purchases.
DefaultBindingDesc=This page can be used to set a default account to use to link transactions record about payment salaries, donation, taxes and vat when no specific accounting account were already set.
DefaultClosureDesc=This page can be used to set parameters used for accounting closures.
Options=Opzioni
OptionModeProductSell=Modalità vendita
OptionModeProductSellIntra=Mode sales exported in EEC
OptionModeProductSellExport=Mode sales exported in other countries
OptionModeProductBuy=Modalità acquisto
OptionModeProductBuyIntra=Acquisti in modalità importati in CEE
OptionModeProductBuyExport=Modalità acquistata importata da altri paesi
OptionModeProductSellDesc=Show all products with accounting account for sales.
OptionModeProductSellIntraDesc=Show all products with accounting account for sales in EEC.
OptionModeProductSellExportDesc=Show all products with accounting account for other foreign sales.
OptionModeProductBuyDesc=Show all products with accounting account for purchases.
OptionModeProductBuyIntraDesc=Mostra tutti i prodotti con conto contabile per gli acquisti in CEE.
OptionModeProductBuyExportDesc=Mostra tutti i prodotti con conto contabile per altri acquisti esteri.
CleanFixHistory=Remove accounting code from lines that not exists into charts of account
CleanHistory=Resetta tutti i collegamenti per l'anno corrente
PredefinedGroups=Gruppi predefiniti
WithoutValidAccount=Without valid dedicated account
WithValidAccount=With valid dedicated account
ValueNotIntoChartOfAccount=This value of accounting account does not exist into chart of account
AccountRemovedFromGroup=Account removed from group
SaleLocal=Local sale
SaleExport=Export sale
SaleEEC=Sale in EEC
SaleEECWithVAT=Vendita in CEE con IVA non nulla, quindi supponiamo che questa NON sia una vendita intracomunitaria e l'account suggerito sia l'account standard del prodotto.
SaleEECWithoutVATNumber=La vendita nella CEE senza IVA ma la partita IVA di terzi non è definita. Eseguiamo il fallback sull'account del prodotto per le vendite standard. È possibile correggere l'ID IVA di terze parti o l'account del prodotto, se necessario.
ForbiddenTransactionAlreadyExported=Vietato: la transazione è stata convalidata e/o esportata.
ForbiddenTransactionAlreadyValidated=Vietato: la transazione è stata convalidata.
## Dictionary
Range=Range of accounting account
Calculated=Calcolato
Formula=Formula

## Reconcile
Unlettering=Unreconcile
AccountancyNoLetteringModified=No reconcile modified
AccountancyOneLetteringModifiedSuccessfully=One reconcile successfully modified
AccountancyLetteringModifiedSuccessfully=%s reconcile successfully modified
AccountancyNoUnletteringModified=No unreconcile modified
AccountancyOneUnletteringModifiedSuccessfully=One unreconcile successfully modified
AccountancyUnletteringModifiedSuccessfully=%s unreconcile successfully modified

## Confirm box
ConfirmMassUnlettering=Bulk Unreconcile confirmation
ConfirmMassUnletteringQuestion=Are you sure you want to Unreconcile the %s selected record(s)?
ConfirmMassDeleteBookkeepingWriting=Conferma eliminazione massiva
ConfirmMassDeleteBookkeepingWritingQuestion=This will delete the transaction from the accounting (all lines related to the same transaction will be deleted) Are you sure you want to delete the %s selected record(s)?

## Error
SomeMandatoryStepsOfSetupWereNotDone=Some mandatory steps of setup was not done, please complete them
ErrorNoAccountingCategoryForThisCountry=Nessun gruppo di piano dei conti disponibile per il paese %s ( Vedi Home - Impostazioni - Dizionari )
ErrorInvoiceContainsLinesNotYetBounded=You try to journalize some lines of the invoice <strong>%s</strong>, but some other lines are not yet bounded to accounting account. Journalization of all invoice lines for this invoice are refused.
ErrorInvoiceContainsLinesNotYetBoundedShort=Alcune righe della fattura non sono collegato a un piano dei conti.
ExportNotSupported=Il formato di esportazione configurato non è supportato in questa pagina
BookeppingLineAlreayExists=Lines already existing into bookkeeping
NoJournalDefined=No journal defined
Binded=Linee collegate
ToBind=Linee da vincolare
UseMenuToSetBindindManualy=Lines not yet bound, use menu <a href="%s">%s</a> to make the binding manually
SorryThisModuleIsNotCompatibleWithTheExperimentalFeatureOfSituationInvoices=Spiacenti, questo modulo non è compatibile con la funzione sperimentale delle fatture di situazione
<<<<<<< HEAD
=======
AccountancyErrorMismatchLetterCode=Mismatch in reconcile code
AccountancyErrorMismatchBalanceAmount=The balance (%s) is not equal to 0
AccountancyErrorLetteringBookkeeping=Errors have occurred concerning the transactions: %s
>>>>>>> 503d1a04

## Import
ImportAccountingEntries=Accounting entries
ImportAccountingEntriesFECFormat=Registrazioni contabili - formato FEC
FECFormatJournalCode=Giornale del codice (JournalCode)
FECFormatJournalLabel=Diario delle etichette (JournalLib)
FECFormatEntryNum=Numero pezzo (EcritureNum)
FECFormatEntryDate=Data pezzo (EcritureDate)
FECFormatGeneralAccountNumber=Numero di conto generale (CompteNum)
FECFormatGeneralAccountLabel=Etichetta account generale (CompteLib)
FECFormatSubledgerAccountNumber=Numero di conto subledger (CompAuxNum)
FECFormatSubledgerAccountLabel=Numero di conto subledger (CompAuxLib)
FECFormatPieceRef=Rif pezzo (PieceRef)
FECFormatPieceDate=Creazione data pezzo (PieceDate)
FECFormatLabelOperation=Operazione etichetta (EcritureLib)
FECFormatDebit=Addebito (addebito)
FECFormatCredit=Credito (Credito)
FECFormatReconcilableCode=Codice riconciliabile (EcritureLet)
FECFormatReconcilableDate=Data riconciliabile (DateLet)
FECFormatValidateDate=Data pezzo convalidata (ValidDate)
FECFormatMulticurrencyAmount=Importo multivaluta (Montantdevise)
FECFormatMulticurrencyCode=Codice multivaluta (Idevise)

DateExport=Date export
WarningReportNotReliable=Warning, this report is not based on the Ledger, so does not contains transaction modified manually in the Ledger. If your journalization is up to date, the bookkeeping view is more accurate.
ExpenseReportJournal=Expense Report Journal
InventoryJournal=Inventory Journal

NAccounts=%s account<|MERGE_RESOLUTION|>--- conflicted
+++ resolved
@@ -120,11 +120,7 @@
 CreateMvts=Crea nuova transazione
 UpdateMvts=Modifica una transazione
 ValidTransaction=Valida transazione
-<<<<<<< HEAD
-WriteBookKeeping=Registra le transazioni in contabilità
-=======
 WriteBookKeeping=Record transactions in accounting
->>>>>>> 503d1a04
 Bookkeeping=Libro contabile
 BookkeepingSubAccount=Subledger
 AccountBalance=Saldo
@@ -186,10 +182,7 @@
 ADHERENT_SUBSCRIPTION_ACCOUNTINGACCOUNT=Conto contabile per registrare gli abbonamenti
 
 ACCOUNTING_ACCOUNT_CUSTOMER_DEPOSIT=Conto contabile per impostazione predefinita per registrare il deposito del cliente
-<<<<<<< HEAD
-=======
 UseAuxiliaryAccountOnCustomerDeposit=Use sub-accounts on customer deposit lines
->>>>>>> 503d1a04
 
 ACCOUNTING_PRODUCT_BUY_ACCOUNT=Conto di contabilità predefinito per i prodotti acquistati (se non definito nella scheda prodotto)
 ACCOUNTING_PRODUCT_BUY_INTRA_ACCOUNT=Conto contabile predefinito per i prodotti acquistati in CEE (usato se non definito nella scheda prodotto)
@@ -227,21 +220,12 @@
 ByPersonalizedAccountGroups=Gruppi personalizzati
 ByYear=Per anno
 NotMatch=Non impostato
-<<<<<<< HEAD
-DeleteMvt=Elimina alcune righe di operazione dalla contabilità
-DelMonth=Mese da cancellare
-DelYear=Anno da cancellare
-DelJournal=Giornale da cancellare
-ConfirmDeleteMvt=Ciò cancellerà tutte le righe operative della contabilità per l'anno/mese e/o per un giornale di registrazione specifico (è richiesto almeno un criterio). Dovrai riutilizzare la funzione '%s' per riportare il record eliminato nel libro mastro.
-ConfirmDeleteMvtPartial=Ciò cancellerà la transazione dalla contabilità (tutte le righe di operazione relative alla stessa transazione verranno eliminate)
-=======
 DeleteMvt=Delete some lines from accounting
 DelMonth=Mese da cancellare
 DelYear=Anno da cancellare
 DelJournal=Giornale da cancellare
 ConfirmDeleteMvt=This will delete all lines in accountancy for the year/month and/or for a specific journal (At least one criterion is required). You will have to reuse the feature '%s' to have the deleted record back in the ledger.
 ConfirmDeleteMvtPartial=This will delete the transaction from the accounting (all lines related to the same transaction will be deleted)
->>>>>>> 503d1a04
 FinanceJournal=Giornale delle finanze
 ExpenseReportsJournal=Rapporto spese
 DescFinanceJournal=Giornale finanziario che include tutti i tipi di pagamenti per conto bancario
@@ -295,19 +279,11 @@
 DescVentilDoneExpenseReport=Consult here the list of the lines of expenses reports and their fees accounting account
 
 Closure=Chiusura annuale
-<<<<<<< HEAD
-DescClosure=Consultare qui il numero di movimenti per mese che non sono stati convalidati e gli anni fiscali già aperti
-OverviewOfMovementsNotValidated=Passaggio 1 / Panoramica dei movimenti non convalidati. (Necessario per chiudere un anno fiscale)
-AllMovementsWereRecordedAsValidated=Tutti i movimenti sono stati registrati come convalidati
-NotAllMovementsCouldBeRecordedAsValidated=Non tutti i movimenti possono essere registrati come convalidati
-ValidateMovements=Convalida i movimenti
-=======
 DescClosure=Consult here the number of movements by month who are not yet validated & locked
 OverviewOfMovementsNotValidated=Overview of movements not validated and locked
 AllMovementsWereRecordedAsValidated=All movements were recorded as validated and locked
 NotAllMovementsCouldBeRecordedAsValidated=Not all movements could be recorded as validated and locked
 ValidateMovements=Validate and lock record...
->>>>>>> 503d1a04
 DescValidateMovements=Qualsiasi modifica o cancellazione di scrittura, lettura e cancellazione sarà vietata. Tutte le voci per un esercizio devono essere convalidate altrimenti la chiusura non sarà possibile
 
 ValidateHistory=Collega automaticamente
@@ -326,12 +302,8 @@
 NotYetAccounted=Non ancora trasferito in contabilità
 ShowTutorial=Mostra tutorial
 NotReconciled=Non conciliata
-<<<<<<< HEAD
-WarningRecordWithoutSubledgerAreExcluded=Avvertenza, tutte le operazioni senza account subledger definito vengono filtrate ed escluse da questa visualizzazione
-=======
 WarningRecordWithoutSubledgerAreExcluded=Warning, all lines without subledger account defined are filtered and excluded from this view
 AccountRemovedFromCurrentChartOfAccount=Accounting account that does not exist in the current chart of accounts
->>>>>>> 503d1a04
 
 ## Admin
 BindingOptions=Opzioni di rilegatura
@@ -359,14 +331,9 @@
 ACCOUNTING_DISABLE_BINDING_ON_EXPENSEREPORTS=Disabilita binding e trasferimento in contabilità sulle note spese (le note spese non verranno prese in considerazione in contabilità)
 
 ## Export
-<<<<<<< HEAD
-NotifiedExportDate=Contrassegna le righe esportate come esportate (la modifica delle righe non sarà possibile)
-NotifiedValidationDate=Convalidare le voci esportate (non sarà possibile modificare o eliminare le righe)
-=======
 NotifiedExportDate=Flag exported lines as Exported <span class="warning">(to modify a line, you will need to delete the whole transaction and re-transfert it into accounting)</span>
 NotifiedValidationDate=Validate and Lock the exported entries <span class="warning">(same effect than the "Closure" feature, modification and deletion of the lines will DEFINITELY not be possible)</span>
 DateValidationAndLock=Date validation and lock
->>>>>>> 503d1a04
 ConfirmExportFile=Conferma della generazione del file di esportazione contabile?
 ExportDraftJournal=Export draft journal
 Modelcsv=Modello di esportazione
@@ -457,12 +424,9 @@
 ToBind=Linee da vincolare
 UseMenuToSetBindindManualy=Lines not yet bound, use menu <a href="%s">%s</a> to make the binding manually
 SorryThisModuleIsNotCompatibleWithTheExperimentalFeatureOfSituationInvoices=Spiacenti, questo modulo non è compatibile con la funzione sperimentale delle fatture di situazione
-<<<<<<< HEAD
-=======
 AccountancyErrorMismatchLetterCode=Mismatch in reconcile code
 AccountancyErrorMismatchBalanceAmount=The balance (%s) is not equal to 0
 AccountancyErrorLetteringBookkeeping=Errors have occurred concerning the transactions: %s
->>>>>>> 503d1a04
 
 ## Import
 ImportAccountingEntries=Accounting entries
