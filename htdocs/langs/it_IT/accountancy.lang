--- conflicted
+++ resolved
@@ -1,22 +1,5 @@
 # Dolibarr language file - en_US - Accounting Expert
 ACCOUNTING_EXPORT_SEPARATORCSV=Separatore delle colonne nel file di esportazione
-<<<<<<< HEAD
-ACCOUNTING_EXPORT_DATE=Date format for export file
-ACCOUNTING_EXPORT_PIECE=Export the number of piece
-ACCOUNTING_EXPORT_GLOBAL_ACCOUNT=Export with global account
-ACCOUNTING_EXPORT_LABEL=Esporta l'etichetta
-ACCOUNTING_EXPORT_AMOUNT=Esporta l'ammontare
-ACCOUNTING_EXPORT_DEVISE=Export the devise
-Selectformat=Select the format for the file
-ACCOUNTING_EXPORT_PREFIX_SPEC=Specify the prefix for the file name
-
-Accounting=Contabilità avanzata
-Globalparameters=Parametri globali
-Menuaccount=Account contabilità
-Menuthirdpartyaccount=Account terze parti
-MenuTools=Strumenti
-
-=======
 ACCOUNTING_EXPORT_DATE=Formato della data per i file di esportazione
 ACCOUNTING_EXPORT_PIECE=Export the number of piece
 ACCOUNTING_EXPORT_GLOBAL_ACCOUNT=Export with global account
@@ -26,7 +9,6 @@
 Selectformat=Scegli il formato del file
 ACCOUNTING_EXPORT_PREFIX_SPEC=Specify the prefix for the file name
 
->>>>>>> 3f5d67d4
 ConfigAccountingExpert=Configurazione del modulo contabilità esperta
 Journaux=Giornali
 JournalFinancial=Giornali finanziari
@@ -39,33 +21,17 @@
 AccountAccountingSuggest=Accounting account suggest
 Ventilation=Breakdown
 
-<<<<<<< HEAD
-MenuAccountancy=Accountancy
-=======
 MenuAccountancy=Contabilità
->>>>>>> 3f5d67d4
 CustomersVentilation=Breakdown customers
 SuppliersVentilation=Breakdown suppliers
 Reports=Report
-<<<<<<< HEAD
-ByCustomerInvoice=Per fatture clienti
-=======
->>>>>>> 3f5d67d4
 NewAccount=Nuovo account di contabilità
 Create=Crea
 CreateMvts=Inserisci movimento
 UpdateMvts=Modifica di un movimento
 WriteBookKeeping=Record accounts in general ledger
 Bookkeeping=Contabilità generale
-<<<<<<< HEAD
-AccountBalance=Account balance
-
-AccountingVentilation=Breakdown accounting
-AccountingVentilationSupplier=Breakdown accounting supplier
-AccountingVentilationCustomer=Breakdown accounting customer
-=======
 AccountBalance=Saldo
->>>>>>> 3f5d67d4
 
 CAHTF=Total purchase supplier before tax
 InvoiceLines=Lines of invoice to be ventilated
@@ -114,8 +80,6 @@
 Sens=Verso
 Codejournal=Giornale
 NumPiece=Piece number
-<<<<<<< HEAD
-=======
 AccountingCategory=Accounting category
 
 NotMatch=Not Set
@@ -124,7 +88,6 @@
 DelYear=Year to delete
 DelJournal=Journal to delete
 ConfirmDeleteMvt=This will delete all line of of the general ledger for year and/or from a specifics journal
->>>>>>> 3f5d67d4
 
 DelBookKeeping=Delete the records of the general ledger
 
@@ -164,30 +127,6 @@
 ValidateHistory=Convalida automaticamente
 
 ErrorAccountancyCodeIsAlreadyUse=Error, you cannot delete this accounting account because it is used
-<<<<<<< HEAD
-MvtNotCorrectlyBalanced=Mouvement not correctly balanced. Credit = %s. Debit = %s
-FicheVentilation=Breakdown card
-GeneralLedgerIsWritten=Operations are written in the general ledger
-
-MvtNotCorrectlyBalanced=Mouvement not correctly balanced. Credit = %s. Debit = %s
-
-##Export Journal Feature
-ExportFormat=Formato di esportazione
-Prefixname=Prefix of export File
-Separate=Export separator
-Textframe=Frame of text value
-Headercol=Colname in header of file
-Fieldname=Nome di campo
-Headername=Name in header
-Type=Tipi di campi
-Param=Additionnal parameters
-EnabledProduct=Nel prodotto
-EnabledTiers=In third party
-EnabledVat=In VAT
-
-## Tools - Init accounting account on product / service
-InitAccountancy=Init accountancy
-=======
 MvtNotCorrectlyBalanced=Movimento non bilanciato correttamente. Credito =%s. Debito =%s
 FicheVentilation=Breakdown card
 GeneralLedgerIsWritten=Operations are written in the general ledger
@@ -212,15 +151,11 @@
 
 ## Tools - Init accounting account on product / service
 InitAccountancy=Inizializza contabilità
->>>>>>> 3f5d67d4
 InitAccountancyDesc=This page can be used to initialize an accounting account on products and services that does not have accountancy account defined for sales and purchases. Check before that setup of module accountancy is complete.
 Options=Opzioni
 OptionModeProductSell=Mode sales
 OptionModeProductBuy=Mode purchases
 OptionModeProductSellDesc=Show all products with no accounting account defined for sales.
-<<<<<<< HEAD
-OptionModeProductBuyDesc=Show all products with no accounting account defined for purchases.
-=======
 OptionModeProductBuyDesc=Show all products with no accounting account defined for purchases.
 
 ## Dictionary
@@ -231,5 +166,4 @@
 ## Error
 ErrorNoAccountingCategoryForThisCountry=No accounting category are available for this country
 ExportNotSupported=The export format setuped is not supported into this page
-BookeppingLineAlreayExists=Lines already existing into bookeeping
->>>>>>> 3f5d67d4
+BookeppingLineAlreayExists=Lines already existing into bookeeping