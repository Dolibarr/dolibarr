# Dolibarr language file - Source file is en_US - agenda
IdAgenda=Αναγνωριστικού συμβάντος
Actions=Ενέργειες
Agenda=Ημερολόγιο
Agendas=Ημερολόγια
Calendar=Ημερολόγιο
LocalAgenda=Εσωτερικό ημερολόγιο
ActionsOwnedBy=Το γεγονός ανήκει
ActionsOwnedByShort=Ιδιοκτήτης
AffectedTo=Ανάθεση σε
Event=Εκδήλωση
Events=Ενέργειες
EventsNb=Αριθμός γεγονότων
ListOfActions=Λίστα γεγονότων
Location=Τοποθεσία
ToUserOfGroup=Σε κάθε χρήστη της ομάδας
EventOnFullDay=Ολοήμερο Γεγονός
MenuToDoActions=Όλες οι ημιτελής ενέργειες
MenuDoneActions=Όλες οι ολοκληρ. ενέργειες
MenuToDoMyActions=Ημιτελής ενέργειες
MenuDoneMyActions=Ολοκληρωμένες ενέργειες
ListOfEvents=Κατάλογος των συμβάντων (εσωτερικό ημερολόγιο)
ActionsAskedBy=Ενέργειες που καταχωρήθηκαν από
ActionsToDoBy=Ενέργειες που ανατέθηκαν σε
ActionsDoneBy=Ενέργειες που ολοκληρώθηκαν από
ActionAssignedTo=Ενέργεια ανατεθειμένη σε
ViewCal=Μηνιαία προβολή
ViewDay=Προβολή ημέρας
ViewWeek=Προβολή εβδομάδας
ViewYear=Προβολή ανά έτος
ViewPerUser=Προβολή ανά χρήστη
ViewPerType=Προβολή ανά τύπο
<<<<<<< HEAD
ViewWithPredefinedFilters= Εμφάνιση με προκαθορισμένα φίλτρα
=======
>>>>>>> 3f5d67d4
AutoActions= Αυτόματη συμπλήρωση ημερολογίου
AgendaAutoActionDesc= Ορίστε εδώ τα γεγονότα για τα οποία το Dolibarr θα δημιουργήσει αυτόματα μία εγγραφή στην ατζέντα. Αν δεν ορίσετε κάτι, μόνο οι χειροκίνητες κινήσεις θα περιληφθούν και θα προβάλλονται στην ατζέντα. Αυτόματες επιχειρηματικές διαδικασίες που συμβαίνουν σε αντικείμενα (επιβεβαιώσεις, αλλαγές κατάστασης) δεν θα σωθούν.
AgendaSetupOtherDesc= Αυτή η σελίδα παρέχει επιλογές για να καταστεί δυνατή η εξαγωγή των δικών σας εκδηλώσεων Dolibarr σε ένα εξωτερικό ημερολόγιο (thunderbird, google calendar, ...)
AgendaExtSitesDesc=Αυτή η σελίδα σας επιτρέπει να ρυθμίσετε εξωτερικά ημερολόγια.
ActionsEvents=Γεγονότα για τα οποία θα δημιουργήσουν εγγραφή στο ημερολόγιο, αυτόματα
PropalValidatedInDolibarr=Η πρόταση %s επικυρώθηκε
InvoiceValidatedInDolibarr=Το τιμολόγιο %s επικυρώθηκε
InvoiceValidatedInDolibarrFromPos=Το τιμολόγιο επικυρώθηκε από το  POS
InvoiceBackToDraftInDolibarr=Τιμολόγιο %s θα επιστρέψει στην κατάσταση του σχεδίου
InvoiceDeleteDolibarr=Τιμολόγιο %s διαγράφεται
OrderValidatedInDolibarr=Η παραγγελία %s επικυρώθηκε
OrderDeliveredInDolibarr=Παραγγελία %s κατατάσσεται παραδοτέα
OrderCanceledInDolibarr=Παραγγελία %s ακυρώθηκε
OrderBilledInDolibarr=Παραγγελία %s κατατάσσεται χρεωμένη
OrderApprovedInDolibarr=Παραγγελία %s εγκρίθηκε
OrderRefusedInDolibarr=Παραγγελία %s απορριφθεί
OrderBackToDraftInDolibarr=Παραγγελία %s θα επιστρέψει στην κατάσταση σχέδιο
ProposalSentByEMail=Η εμπορική πρόταση %s στάλθηκε με e-mail
OrderSentByEMail=Η παραγγελία του πελάτη %s εστάλη με EMail
InvoiceSentByEMail=Το τιμολόγιο του πελάτη %s εστάλη με EMail
SupplierOrderSentByEMail=Η παραγγελία προμηθευτή %s στάλθηκε με e-mail
SupplierInvoiceSentByEMail=Το τιμολόγιο προμηθευτή %s στάλθηκε με e-mail
ShippingSentByEMail=Η αποστολή %s αποστέλλεται με ηλεκτρονικό ταχυδρομείο
ShippingValidated= Η αποστολή %s επικυρώθηκε
InterventionSentByEMail=Η παρέμβαση %s αποστέλλεται μέσω ηλεκτρονικού ταχυδρομείου
ProposalDeleted=Η προσφορά διαγράφηκε
OrderDeleted=Η παραγγελία διαγράφηκε
InvoiceDeleted=Το τιμολόγιο διαγράφηκε
NewCompanyToDolibarr= Το στοιχείο δημιουργήθηκε
DateActionStart= Ημερομηνία έναρξης
DateActionEnd= Ημερομηνία λήξης
AgendaUrlOptions1=Μπορείτε ακόμη να προσθέσετε τις ακόλουθες παραμέτρους για να φιλτράρετε τα αποτέλεσμα:
AgendaUrlOptions2=<b>login=%s</b> για να περιορίσουν την είσοδο σε ενέργειες που δημιουργούνται ή έχουν εκχωρηθεί στο χρήστη <b>%s</b>.
AgendaUrlOptions3=<b>logina=%s</b> να περιορίσει την παραγωγή ενεργειών που ανήκουν στον χρήστη <b>%s</b>.
AgendaUrlOptions4=<b>logint=%s</b> για να περιορίσετε τα αποτελέσματα σε ενέργειες που αφορούν τον χρήστη<b>%s</b>.
AgendaUrlOptionsProject=<b>project=PROJECT_ID</b> να περιορίσει την παραγωγή της σε ενέργειες που σχετίζονται με το έργο <b>PROJECT_ID</b>.
AgendaShowBirthdayEvents=Εμφάνιση γενεθλίων των επαφών
AgendaHideBirthdayEvents=Απόκρυψη γενεθλίων των επαφών
Busy=Απασχολ.
ExportDataset_event1=Κατάλογος των εκδηλώσεων
DefaultWorkingDays=Προεπιλογή εργάσιμες ημέρες που κυμαίνονται την εβδομάδα (παράδειγμα: 1-5, 1-6)
DefaultWorkingHours=Προεπιλογή ώρες εργασίας ανά ημέρα (Παράδειγμα: 9-18)
# External Sites ical
ExportCal=Εξαγωγή ημερολογίου
ExtSites=Εισαγωγή εξωτερικών ημερολογίων
ExtSitesEnableThisTool=Εμφάνιση εξωτερικών ημερολογίων (ορίζεται από τις γενικές ρυθμίσεις) στην ημερήσια διάταξη. Δεν επηρεάζει τα εξωτερικά ημερολόγια που ορίζονται από τους χρήστες.
ExtSitesNbOfAgenda=Αριθμός ημερολογίων
AgendaExtNb=Ημερολόγιο nb %s
ExtSiteUrlAgenda=URL για να αποκτήσετε πρόσβαση στο .ical αρχείο
ExtSiteNoLabel=Χωρίς Περιγραφή
<<<<<<< HEAD
WorkingTimeRange=Εύρος χρόνου εργασίας
WorkingDaysRange=Εύρος ημερών εργασίας
=======
>>>>>>> 3f5d67d4
VisibleTimeRange=Ορατό χρονικό εύρος
VisibleDaysRange=Ορατό φάσμα ημερών
AddEvent=Δημιουργία συμβάντος
MyAvailability=Η διαθεσιμότητα μου
ActionType=Τύπος συμβάντος
DateActionBegin=Έναρξη ημερομηνίας του συμβάντος
CloneAction=Κλωνοποίηση συμβάντος
ConfirmCloneEvent=Θέλετε σίγουρα να κλωνοποιήσετε το συμβάν<b>%s</b>;
RepeatEvent=Επανάληψη συμβάντος
EveryWeek=Εβδομαδιαίο
EveryMonth=Μηνιαίο
DayOfMonth=Ημέρα του Μήνα
DayOfWeek=Ημέρα της εβδομάδας
DateStartPlusOne=Έναρξη ημέρας + 1 ώρα<|MERGE_RESOLUTION|>--- conflicted
+++ resolved
@@ -27,13 +27,8 @@
 ViewCal=Μηνιαία προβολή
 ViewDay=Προβολή ημέρας
 ViewWeek=Προβολή εβδομάδας
-ViewYear=Προβολή ανά έτος
 ViewPerUser=Προβολή ανά χρήστη
 ViewPerType=Προβολή ανά τύπο
-<<<<<<< HEAD
-ViewWithPredefinedFilters= Εμφάνιση με προκαθορισμένα φίλτρα
-=======
->>>>>>> 3f5d67d4
 AutoActions= Αυτόματη συμπλήρωση ημερολογίου
 AgendaAutoActionDesc= Ορίστε εδώ τα γεγονότα για τα οποία το Dolibarr θα δημιουργήσει αυτόματα μία εγγραφή στην ατζέντα. Αν δεν ορίσετε κάτι, μόνο οι χειροκίνητες κινήσεις θα περιληφθούν και θα προβάλλονται στην ατζέντα. Αυτόματες επιχειρηματικές διαδικασίες που συμβαίνουν σε αντικείμενα (επιβεβαιώσεις, αλλαγές κατάστασης) δεν θα σωθούν.
 AgendaSetupOtherDesc= Αυτή η σελίδα παρέχει επιλογές για να καταστεί δυνατή η εξαγωγή των δικών σας εκδηλώσεων Dolibarr σε ένα εξωτερικό ημερολόγιο (thunderbird, google calendar, ...)
@@ -84,11 +79,6 @@
 AgendaExtNb=Ημερολόγιο nb %s
 ExtSiteUrlAgenda=URL για να αποκτήσετε πρόσβαση στο .ical αρχείο
 ExtSiteNoLabel=Χωρίς Περιγραφή
-<<<<<<< HEAD
-WorkingTimeRange=Εύρος χρόνου εργασίας
-WorkingDaysRange=Εύρος ημερών εργασίας
-=======
->>>>>>> 3f5d67d4
 VisibleTimeRange=Ορατό χρονικό εύρος
 VisibleDaysRange=Ορατό φάσμα ημερών
 AddEvent=Δημιουργία συμβάντος
