--- conflicted
+++ resolved
@@ -402,18 +402,6 @@
 AmountUsedToUpdateWAP=Ποσό που θα χρησιμοποιηθεί για την ενημέρωση της σταθμισμένης μέσης τιμής
 PMPValue=Μέση σταθμική τιμή
 PMPValueShort=WAP
-<<<<<<< HEAD
-mandatoryperiod=Mandatory periods
-mandatoryPeriodNeedTobeSet=Note: Period (start and end date) must be defined
-mandatoryPeriodNeedTobeSetMsgValidate=A service requires a start and end period
-mandatoryHelper=Check this if you want a message to the user when creating / validating an invoice, commercial proposal, sales order without entering a start and end date on lines with this service.<br>Note that the message is a warning and not a blocking error.
-DefaultBOM=Default BOM
-DefaultBOMDesc=The default BOM recommended to use to manufacture this product. This field can be set only if nature of product is '%s'.
-Rank=Rank
-SwitchOnSaleStatus=Switch on sale status
-SwitchOnPurchaseStatus=Switch on purchase status
-StockMouvementExtraFields= Extra Fields (stock mouvement)
-=======
 mandatoryperiod=Υποχρεωτικές περίοδοι
 mandatoryPeriodNeedTobeSet=Σημείωση: Πρέπει να καθοριστεί η περίοδος (ημερομηνία έναρξης και λήξης).
 mandatoryPeriodNeedTobeSetMsgValidate=Μια υπηρεσία απαιτεί περίοδο έναρξης και λήξης
@@ -438,5 +426,4 @@
 RealValuation=Πραγματική Αποτίμηση
 ConfirmEditExtrafield = Επιλέξτε το επιπλέον πεδίο που θέλετε να τροποποιήσετε
 ConfirmEditExtrafieldQuestion = Είστε σιγουροι ότι θέλετε να τροποποιήσετε αυτό το επιπλέον πεδίο;
-ModifyValueExtrafields = Τροποποίηση της τιμής ενός επιπλέον πεδίου
->>>>>>> 503d1a04
+ModifyValueExtrafields = Τροποποίηση της τιμής ενός επιπλέον πεδίου