# en_US lang file for module ticket
# Copyright (C) 2013  Jean-François FERRY <hello@librethic.io>
#
# This program is free software: you can redistribute it and/or modify
# it under the terms of the GNU General Public License as published by
# the Free Software Foundation, either version 3 of the License, or
# (at your option) any later version.
#
# This program is distributed in the hope that it will be useful,
# but WITHOUT ANY WARRANTY; without even the implied warranty of
# MERCHANTABILITY or FITNESS FOR A PARTICULAR PURPOSE.  See the
# GNU General Public License for more details.
#
# You should have received a copy of the GNU General Public License
# along with this program.  If not, see <https://www.gnu.org/licenses/>.

#
# Generic
#

Module56000Name=Tickets
Module56000Desc=Σύστημα ticket για διαχείριση θεμάτων ή αιτήσεων

Permission56001=Δείτε τα tickets
Permission56002=Τροποποίηση tickets
Permission56003=Διαγραφή tickets
Permission56004=Διαχείριση tickets
Permission56005=Δείτε τα tickets όλων των τρίτων (δεν ισχύει για εξωτερικούς χρήστες, πάντα περιορίζονται στο τρίτο μέρος από το οποίο εξαρτώνται)

TicketDictType=Ticket - Τύποι
TicketDictCategory=Ticket - Ομάδες
TicketDictSeverity=Ticket - Σημαντικότητα
TicketDictResolution=Ticket - Επίλυση

TicketTypeShortCOM=Εμπορική ερώτηση
TicketTypeShortHELP=Αίτημα για λειτουργική βοήθεια
TicketTypeShortISSUE=Θέμα ή σφάλμα
TicketTypeShortPROBLEM=Πρόβλημα
TicketTypeShortREQUEST=Αίτημα αλλαγής ή βελτίωσης
TicketTypeShortPROJET=Έργο
TicketTypeShortOTHER=Άλλο

TicketSeverityShortLOW=Χαμηλή
TicketSeverityShortNORMAL=Κανονικός
TicketSeverityShortHIGH=Υψηλή
TicketSeverityShortBLOCKING=Κρίσιμο, Blocking

TicketCategoryShortOTHER=Άλλο

ErrorBadEmailAddress=Το πεδίο '%s' είναι εσφαλμένο
MenuTicketMyAssign=Τα tickets μου
MenuTicketMyAssignNonClosed=Τα ανοιχτά tickets μου
MenuListNonClosed=Ανοίξτε ticket

TypeContact_ticket_internal_CONTRIBUTOR=Συνεισφέρων
TypeContact_ticket_internal_SUPPORTTEC=Χρήστης σε ανάθεση
TypeContact_ticket_external_SUPPORTCLI=Επαφή πελάτη / παρακολούθηση συμβάντος
TypeContact_ticket_external_CONTRIBUTOR=Εξωτερικός συνεισφέρων

OriginEmail=Αναφερόμενο Email
Notify_TICKET_SENTBYMAIL=Στείλτε μήνυμα ticket μέσω email

# Status
Read=Έχει αναγνωστεί
Assigned=Έχει ανατεθεί
InProgress=Σε εξέλιξη
NeedMoreInformation=Σε αναμονή feedback από τον δημιουργό
NeedMoreInformationShort=Σε αναμονή feedback
Answered=Απαντήθηκε
Waiting=Σε αναμονή
SolvedClosed=Επιλύθηκε 
Deleted=Διαγράφηκε

# Dict
Type=Τύπος
Severity=Κρισιμότητα 
TicketGroupIsPublic=Η ομάδα είναι δημόσια
TicketGroupIsPublicDesc=Αν η ομάδα του ticket είναι δημόσια, θα είναι ορατή στην φόρμα όταν δημιουργείται ένα ticket από την δημόσια διεπαφή

# Email templates
MailToSendTicketMessage=Για να στείλετε email από το μήνυμα ticket

#
# Admin page
#
TicketSetup=Ρύθμιση μονάδας ticket
TicketSettings=Ρυθμίσεις
TicketSetupPage=
TicketPublicAccess=Μια δημόσια διεπαφή που δεν απαιτεί αναγνώριση είναι διαθέσιμη στην παρακάτω διεύθυνση URL
TicketSetupDictionaries=Ο τύπος του ticket, ο βαθμός σοβαρότητας και οι αναλυτικοί κωδικοί ρυθμίζονται από λεξικά
TicketParamModule=Ρύθμιση μεταβλητής μονάδας
TicketParamMail=Ρύθμιση ηλεκτρονικού ταχυδρομείου
<<<<<<< HEAD
TicketEmailNotificationFrom=Ειδοποίηση ηλεκτρονικού ταχυδρομείου από
TicketEmailNotificationFromHelp=Χρησιμοποιείται στο μήνυμα του εισιτηρίου με το παράδειγμα
TicketEmailNotificationTo=Οι ειδοποιήσεις αποστέλλονται ηλεκτρονικά στο
TicketEmailNotificationToHelp=Στείλτε ειδοποιήσεις μέσω ηλεκτρονικού ταχυδρομείου σε αυτήν τη διεύθυνση.
=======
TicketEmailNotificationFrom=E-mail αποστολέα για απαντήσεις εισιτηρίων
TicketEmailNotificationFromHelp=E-mail αποστολέα για απαντήσεις εισιτηρίων που στάλθηκαν από το Dolibarr
TicketEmailNotificationTo=Ειδοποίηση για τη δημιουργία εισιτηρίου σε αυτήν τη διεύθυνση e-mail
TicketEmailNotificationToHelp=Εάν υπάρχει, αυτή η διεύθυνση e-mail θα ειδοποιηθεί για τη δημιουργία εισιτηρίου
>>>>>>> 503d1a04
TicketNewEmailBodyLabel=Μήνυμα κειμένου που αποστέλλεται μετά τη δημιουργία ενός ticket
TicketNewEmailBodyHelp=Το κείμενο που καθορίζεται εδώ θα εισαχθεί στο μήνυμα ηλεκτρονικού ταχυδρομείου που επιβεβαιώνει τη δημιουργία νέου ticket από το δημόσιο περιβάλλον. Οι πληροφορίες σχετικά με τη διαβούλευση με το ticket προστίθενται αυτόματα.
TicketParamPublicInterface=Ρύθμιση δημόσιας διεπαφής
TicketsEmailMustExist=Απαιτήστε μια υπάρχουσα διεύθυνση ηλεκτρονικού ταχυδρομείου για να δημιουργήσετε ένα ticket
TicketsEmailMustExistHelp=Στη δημόσια διεπαφή, η διεύθυνση ηλεκτρονικού ταχυδρομείου θα πρέπει ήδη να συμπληρωθεί στη βάση δεδομένων για να δημιουργηθεί ένα νέο ticket.
<<<<<<< HEAD
=======
TicketCreateThirdPartyWithContactIfNotExist=Ζητήστε όνομα και όνομα εταιρείας για άγνωστα email.
TicketCreateThirdPartyWithContactIfNotExistHelp=Ελέγξτε εάν υπάρχει τρίτο μέρος ή επαφή για το email που καταχωρίσατε. Εάν όχι, ζητήστε ένα όνομα και ένα όνομα εταιρείας για να δημιουργήσετε ένα τρίτο μέρος με επαφή.
>>>>>>> 503d1a04
PublicInterface=Δημόσια διεπαφή
TicketUrlPublicInterfaceLabelAdmin=Εναλλακτική διεύθυνση URL για δημόσια διασύνδεση
TicketUrlPublicInterfaceHelpAdmin=Είναι δυνατόν να ορίσετε ένα ψευδώνυμο στον διακομιστή ιστού και έτσι να διαθέσετε τη δημόσια διασύνδεση με μια άλλη διεύθυνση URL (ο διακομιστής πρέπει να ενεργεί ως διακομιστής μεσολάβησης σε αυτήν τη νέα διεύθυνση URL)
TicketPublicInterfaceTextHomeLabelAdmin=Καλωσόρισμα κειμένου της δημόσιας διασύνδεσης
TicketPublicInterfaceTextHome=Μπορείτε να δημιουργήσετε ένα ticket υποστήριξης ή να προβάλετε ένα υπάρχον από το αναγνωριστικό παρακολούθησης ticket.
TicketPublicInterfaceTextHomeHelpAdmin=Το κείμενο που ορίζεται εδώ θα εμφανιστεί στην αρχική σελίδα της δημόσιας διασύνδεσης.
TicketPublicInterfaceTopicLabelAdmin=Τίτλος διεπαφής
TicketPublicInterfaceTopicHelp=Αυτό το κείμενο θα εμφανιστεί ως ο τίτλος της δημόσιας διασύνδεσης.
TicketPublicInterfaceTextHelpMessageLabelAdmin=Βοήθεια κειμένου στην καταχώρηση μηνύματος
TicketPublicInterfaceTextHelpMessageHelpAdmin=Αυτό το κείμενο θα εμφανιστεί πάνω από την περιοχή εισαγωγής μηνυμάτων του χρήστη.
ExtraFieldsTicket=Επιπλέον χαρακτηριστικά
TicketCkEditorEmailNotActivated=Ο επεξεργαστής HTML δεν είναι ενεργοποιημένος. Καταχωρίστε το περιεχόμενο FCKEDITOR_ENABLE_MAIL σε 1 για να το αποκτήσετε.
TicketsDisableEmail=Μην αποστέλλετε μηνύματα ηλεκτρονικού ταχυδρομείου για τη δημιουργία εισιτηρίων ή την εγγραφή μηνυμάτων
TicketsDisableEmailHelp=Από προεπιλογή, αποστέλλονται μηνύματα ηλεκτρονικού ταχυδρομείου όταν δημιουργούνται νέα εισιτήρια ή μηνύματα. Ενεργοποιήστε αυτήν την επιλογή για να απενεργοποιήσετε όλες τις * ειδοποιήσεις ηλεκτρονικού ταχυδρομείου
TicketsLogEnableEmail=Ενεργοποιήστε το αρχείο καταγραφής μέσω ηλεκτρονικού ταχυδρομείου
TicketsLogEnableEmailHelp=Σε κάθε αλλαγή, θα σταλεί ένα μήνυμα ηλεκτρονικού ταχυδρομείου ** σε κάθε επαφή ** που σχετίζεται με το εισιτήριο.
TicketParams=Params
TicketsShowModuleLogo=Εμφανίστε το λογότυπο της ενότητας στη δημόσια διεπαφή
TicketsShowModuleLogoHelp=Ενεργοποιήστε αυτήν την επιλογή για να αποκρύψετε τη λειτουργική μονάδα λογότυπου στις σελίδες της δημόσιας διασύνδεσης
TicketsShowCompanyLogo=Εμφανίστε το λογότυπο της εταιρείας στο δημόσιο περιβάλλον
TicketsShowCompanyLogoHelp=Ενεργοποιήστε αυτήν την επιλογή για να αποκρύψετε το λογότυπο της κύριας εταιρείας στις σελίδες της δημόσιας διασύνδεσης
<<<<<<< HEAD
TicketsEmailAlsoSendToMainAddress=Also send a notification to the main email address
TicketsEmailAlsoSendToMainAddressHelp=Enable this option to also send an email to the address defined into setup "%s" (see tab "%s")
=======
TicketsEmailAlsoSendToMainAddress=Στείλτε επίσης μια ειδοποίηση στην κύρια διεύθυνση email
TicketsEmailAlsoSendToMainAddressHelp=Ενεργοποιήστε αυτήν την επιλογή για να στείλετε επίσης ένα μήνυμα ηλεκτρονικού ταχυδρομείου στη διεύθυνση που ορίστηκε στη ρύθμιση "%s" (δείτε την καρτέλα "%s")
>>>>>>> 503d1a04
TicketsLimitViewAssignedOnly=Περιορίστε την εμφάνιση σε tickets που έχουν εκχωρηθεί στον τρέχοντα χρήστη (δεν έχει εφαρμογή για εξωτερικούς χρήστες, πάντα περιορίζονται στο τρίτο μέρος από το οποίο εξαρτώνται)
TicketsLimitViewAssignedOnlyHelp=Μόνο tickets που έχουν εκχωρηθεί στον τρέχοντα χρήστη θα είναι ορατά. Δεν ισχύει για χρήστη με δικαιώματα διαχείρισης tickets.
TicketsActivatePublicInterface=Ενεργοποιήστε τη δημόσια διεπαφή
TicketsActivatePublicInterfaceHelp=Η δημόσια διεπαφή επιτρέπει στους επισκέπτες να δημιουργούν tickets.
TicketsAutoAssignTicket=Ορίστε αυτόματα τον χρήστη που δημιούργησε το ticket
TicketsAutoAssignTicketHelp=Κατά τη δημιουργία ενός ticket, ο χρήστης μπορεί να αντιστοιχιστεί αυτόματα στο ticket.
TicketNumberingModules=Μονάδα αρίθμησης tickets
TicketsModelModule=Πρότυπο έγγραφο για tickets
TicketNotifyTiersAtCreation=Ειδοποιήστε τρίτο μέρος στη δημιουργία
TicketsDisableCustomerEmail=Πάντα να απενεργοποιείτε τα μηνύματα ηλεκτρονικού ταχυδρομείου όταν δημιουργείται ένα ticket από τη δημόσια διασύνδεση
<<<<<<< HEAD
TicketsPublicNotificationNewMessage=Send email(s) when a new message/comment is added to a ticket
TicketsPublicNotificationNewMessageHelp=Send email(s) when a new message is added from public interface (to assigned user or the notifications email to (update) and/or the notifications email to)
TicketPublicNotificationNewMessageDefaultEmail=Notifications email to (update)
TicketPublicNotificationNewMessageDefaultEmailHelp=Send an email to this address for each new message notifications if the ticket doesn't have a user assigned to it or if the user doesn't have any known email.
=======
TicketsPublicNotificationNewMessage=Στείλτε email όταν ένα νέο μήνυμα/σχόλιο προστεθεί σε ένα εισιτήριο
TicketsPublicNotificationNewMessageHelp=Αποστολή email όταν προστίθεται νέο μήνυμα από τη δημόσια διεπαφή (στον εκχωρημένο χρήστη ή το email ειδοποιήσεων προς (ενημέρωση) ή/και το email ειδοποιήσεων στο)
TicketPublicNotificationNewMessageDefaultEmail=email ειδοποιήσεων(ενημέρωση)
TicketPublicNotificationNewMessageDefaultEmailHelp=Στείλτε ένα μήνυμα ηλεκτρονικού ταχυδρομείου σε αυτήν τη διεύθυνση για ειδοποιήσεις κάθε νέο μηνύματος, εάν στο εισιτήριο δεν έχει εκχωρηθεί χρήστης ή εάν ο χρήστης δεν έχει κάποιο γνωστό email.
TicketsAutoReadTicket=Αυτόματη επισήμανση του εισιτηρίου ως αναγνωσμένου (όταν δημιουργείται από την υποστήριξη)
TicketsAutoReadTicketHelp=Αυτόματη επισήμανση του εισιτηρίου ως αναγνωσμένου όταν έχει δημιουργηθεί από την υποστήριξη. Όταν το εισιτήριο δημιουργείται από τη δημόσια διεπαφή, το εισιτήριο παραμένει στην κατάσταση "Μη αναγνωσμένο".
TicketsDelayBeforeFirstAnswer=Ένα νέο εισιτήριο θα πρέπει να λάβει μια πρώτη απάντηση πριν από (σε ώρες):
TicketsDelayBeforeFirstAnswerHelp=Εάν ένα νέο εισιτήριο δεν έχει λάβει απάντηση μετά από αυτό το χρονικό διάστημα (σε ώρες), θα εμφανιστεί ένα εικονίδιο προειδοποίησης σημαντικού γεγονότος στην προβολή λίστας.
TicketsDelayBetweenAnswers=Ένα εισιτήριο που δεν έχει επιλυθεί δεν πρέπει να είναι ανενεργό κατά τη διάρκεια (ώρες):
TicketsDelayBetweenAnswersHelp=Εάν ένα εισιτήριο που δεν έχει επιλυθεί που έχει ήδη λάβει απάντηση δεν έχει περαιτέρω αλληλεπίδραση μετά από αυτήν τη χρονική περίοδο (σε ώρες), θα εμφανιστεί ένα εικονίδιο προειδοποίησης στην προβολή λίστας.
TicketsAutoNotifyClose=Αυτόματη ειδοποίηση του τρίτου μέρους κατά το κλείσιμο ενός εισιτηρίου
TicketsAutoNotifyCloseHelp=Όταν κλείνετε ένα εισιτήριο, θα σας προταθεί να στείλετε ένα μήνυμα σε μία από τις επαφές τρίτων. Κατά το μαζικό κλείσιμο, θα σταλεί ένα μήνυμα σε μια επαφή του τρίτου μέρους που είναι συνδεδεμένο με το εισιτήριο.
TicketWrongContact=Η παρεχόμενη επαφή δεν αποτελεί μέρος των επαφών του τρέχοντος εισιτηρίου. Το email δεν στάλθηκε.
TicketChooseProductCategory=Κατηγορία προϊόντος για υποστήριξη εισιτηρίων
TicketChooseProductCategoryHelp=Επιλέξτε την κατηγορία προϊόντων υποστήριξης εισιτηρίων. Αυτό θα χρησιμοποιηθεί για την αυτόματη σύνδεση ενός συμβολαίου με ένα εισιτήριο.

>>>>>>> 503d1a04
#
# Index & list page
#
TicketsIndex=Περιοχή tickets
TicketList=Λίστα tickets
TicketAssignedToMeInfos=Αυτή η σελίδα εμφανίζει τη λίστα tickets που έχει δημιουργηθεί ή έχει εκχωρηθεί στον τρέχοντα χρήστη
NoTicketsFound=Δεν βρέθηκε ticket
NoUnreadTicketsFound=Δεν βρέθηκαν αδιάβατα ticket
TicketViewAllTickets=Δείτε όλα τα tickets
TicketViewNonClosedOnly=Δείτε μόνο ανοιχτά ticket
TicketStatByStatus=Tickets ανά κατάσταση
OrderByDateAsc=Ταξινόμηση κατά αύξουσα ημερομηνία
OrderByDateDesc=Ταξινόμηση κατά φθίνουσα ημερομηνία
ShowAsConversation=Εμφάνιση ως λίστα συνομιλιών
MessageListViewType=Εμφάνιση ως λίστα πίνακα
ConfirmMassTicketClosingSendEmail=Αυτόματη αποστολή email κατά το κλείσιμο εισιτηρίων
ConfirmMassTicketClosingSendEmailQuestion=Θέλετε να ειδοποιήσετε τρίτους όταν κλείνετε αυτά τα εισιτήρια;

#
# Ticket card
#
Ticket=Ticket
TicketCard=Κάρτα ticket
CreateTicket=Δημιουργήστε ticket
EditTicket=Επεξεργασία ticket
TicketsManagement=Διαχείριση tickets
CreatedBy=Δημιουργήθηκε από
NewTicket=Νέο ticket
SubjectAnswerToTicket=Το ticket απαντήθηκε
TicketTypeRequest=Τύπος αιτήματος
TicketCategory=Κατηγοριοποίηση ticket
SeeTicket=Δείτε το ticket
TicketMarkedAsRead=Το ticket έχει επισημανθεί ως αναγνωσμένο
TicketReadOn=Συνέχισε να διαβάζεις
TicketCloseOn=Ημερομηνία Κλεισίματος
MarkAsRead=Μαρκάρετε το ticket ως αναγνωσμένο
TicketHistory=Ιστορικό ticket
AssignUser=Αναθέστε στον χρήστη
TicketAssigned=Το ticket έχει πλέον εκχωρηθεί
TicketChangeType=Αλλάξτε τον τύπο
TicketChangeCategory=Αλλάξτε τον αναλυτικό κώδικα
TicketChangeSeverity=Αλλάξτε τη σοβαρότητα
TicketAddMessage=Προσθήκη μηνύματος
AddMessage=Προσθήκη μηνύματος
MessageSuccessfullyAdded=Το ticket προστέθηκε
TicketMessageSuccessfullyAdded=Το μήνυμα προστέθηκε με επιτυχία
TicketMessagesList=Λίστα μηνυμάτων
NoMsgForThisTicket=Δεν υπάρχει μήνυμα για αυτό το ticket
<<<<<<< HEAD
TicketProperties=Classification
=======
TicketProperties=Κατηγοριοποίηση
>>>>>>> 503d1a04
LatestNewTickets=Τελευταία %s πιο πρόσφατα tickets (δεν έχουν διαβαστεί)
TicketSeverity=Κρισιμότητα 
ShowTicket=Δείτε το ticket
RelatedTickets=Σχετικό ticket
TicketAddIntervention=Δημιουργία παρέμβασης
CloseTicket=Κλείστε|Επιλύστε το ticket
AbandonTicket=Εγκαταλείψτε το ticket
CloseATicket=Κλείστε|Επιλύστε ένα ticket
ConfirmCloseAticket=Επιβεβαιώστε το κλείσιμο του ticket
ConfirmAbandonTicket=Επιβεβαιώνετε το κλείσιμο του ticket με κατάσταση 'Εγκαταλελειμμένο'
ConfirmDeleteTicket=Επιβεβαιώστε τη διαγραφή του ticket
TicketDeletedSuccess=Το ticket διαγράφηκε με επιτυχία
TicketMarkedAsClosed=Το ticket επισημαίνεται ως κλειστό
TicketDurationAuto=Υπολογισμένη διάρκεια
TicketDurationAutoInfos=Διάρκεια υπολογίζεται αυτόματα από την παρέμβαση
TicketUpdated=Το ticket ενημερώθηκε
SendMessageByEmail=Αποστολή μηνύματος μέσω ηλεκτρονικού ταχυδρομείου
TicketNewMessage=Νέο μήνυμα
ErrorMailRecipientIsEmptyForSendTicketMessage=Ο παραλήπτης είναι κενός. Δεν στέλνεται μήνυμα ηλεκτρονικού ταχυδρομείου
TicketGoIntoContactTab=Μεταβείτε στην καρτέλα &quot;Επαφές&quot; για να τις επιλέξετε
TicketMessageMailIntro=Εισαγωγή
TicketMessageMailIntroHelp=Αυτό το κείμενο προστίθεται μόνο στην αρχή του μηνύματος ηλεκτρονικού ταχυδρομείου και δεν θα αποθηκευτεί.
<<<<<<< HEAD
TicketMessageMailIntroLabelAdmin=Εισαγωγή στο μήνυμα κατά την αποστολή μηνυμάτων ηλεκτρονικού ταχυδρομείου
TicketMessageMailIntroText=Γεια σας, <br> Μια νέα απάντηση στάλθηκε σε ένα ticket που είστε επαφή. Εδώ είναι το μήνυμα: <br>
TicketMessageMailIntroHelpAdmin=Αυτό το κείμενο θα εισαχθεί πριν από το κείμενο της απάντησης σε ένα ticket.
=======
TicketMessageMailIntroLabelAdmin=Εισαγωγικό κείμενο για όλες τις απαντήσεις εισιτηρίων
TicketMessageMailIntroText=Γεια σας, <br> Μια νέα απάντηση προστέθηκε σε ένα εισιτήριο που ακολουθείτε. Εδώ είναι το μήνυμα: <br>
TicketMessageMailIntroHelpAdmin=Αυτό το κείμενο θα εισαχθεί πριν από την απάντηση όταν απαντάτε σε ένα εισιτήριο από το Dolibarr
>>>>>>> 503d1a04
TicketMessageMailSignature=Υπογραφή
TicketMessageMailSignatureHelp=Αυτό το κείμενο προστίθεται μόνο στο τέλος του μηνύματος ηλεκτρονικού ταχυδρομείου και δεν θα αποθηκευτεί.
TicketMessageMailSignatureText=Το μήνυμα στάλθηκε από <b> %s </b> μέσω Dolibarr
TicketMessageMailSignatureLabelAdmin=Υπογραφή ηλεκτρονικού ταχυδρομείου απάντησης
TicketMessageMailSignatureHelpAdmin=Αυτό το κείμενο θα εισαχθεί μετά το μήνυμα απάντησης.
TicketMessageHelp=Μόνο αυτό το κείμενο θα αποθηκευτεί στη λίστα μηνυμάτων της κάρτας tickets.
TicketMessageSubstitutionReplacedByGenericValues=Οι μεταβλητές αντικατάστασης αντικαθίστανται από γενικές τιμές.
TimeElapsedSince=Χρόνος που πέρασε από τότε
TicketTimeToRead=Ο χρόνος που παρέμενε πριν διαβάσετε
<<<<<<< HEAD
TicketTimeElapsedBeforeSince=Time elapsed before / since
=======
TicketTimeElapsedBeforeSince=Χρόνος που πέρασε πριν / από
>>>>>>> 503d1a04
TicketContacts=Επαφές ticket
TicketDocumentsLinked=Έγγραφα που συνδέονται με το ticket
ConfirmReOpenTicket=Επιβεβαιώστε ανοίγματος ξανά σε αυτό το ticket;
TicketMessageMailIntroAutoNewPublicMessage=Ένα νέο μήνυμα αναρτήθηκε στο ticket με το θέμα %s:
TicketAssignedToYou=Το ticket έχει ανατεθεί
TicketAssignedEmailBody=Σας έχει ανατεθεί το ticket # %s από %s
MarkMessageAsPrivate=Σημειώστε το μήνυμα ως ιδιωτικό
TicketMessagePrivateHelp=Αυτό το μήνυμα δεν θα εμφανίζεται σε εξωτερικούς χρήστες
TicketEmailOriginIssuer=Δημιουργός στην αρχή των tickets
InitialMessage=Αρχικό μήνυμα
LinkToAContract=Σύνδεση με σύμβαση
TicketPleaseSelectAContract=Επιλέξτε μια σύμβαση
UnableToCreateInterIfNoSocid=Δεν είναι δυνατή η δημιουργία παρέμβασης όταν δεν ορίζεται κάποιο τρίτο μέρος
TicketMailExchanges=Ανταλλαγές αλληλογραφίας
TicketInitialMessageModified=Αρχικό μήνυμα τροποποιήθηκε
TicketMessageSuccesfullyUpdated=Το μήνυμα ενημερώθηκε με επιτυχία
TicketChangeStatus=Αλλαγή κατάστασης
TicketConfirmChangeStatus=Επιβεβαιώστε την αλλαγή κατάστασης: %s?
TicketLogStatusChanged=Η κατάσταση άλλαξε: %s to %s
TicketNotNotifyTiersAtCreate=Μην ειδοποιείτε την εταιρεία στη δημιουργία
NotifyThirdpartyOnTicketClosing=Επαφές για ειδοποίηση κατά το κλείσιμο του εισιτηρίου
TicketNotifyAllTiersAtClose=Όλες οι σχετικές επαφές
TicketNotNotifyTiersAtClose=Καμία σχετική επαφή
Unread=Αδιάβαστος
TicketNotCreatedFromPublicInterface=Μη διαθέσιμος. Το εισιτήριο δεν δημιουργήθηκε από το δημόσιο περιβάλλον.
ErrorTicketRefRequired=Το όνομα αναφοράς Eισιτηρίου είναι υποχρεωτικό
TicketsDelayForFirstResponseTooLong=Έχει περάσει πάρα πολύς χρόνος από το άνοιγμα του εισιτηρίου χωρίς καμία απάντηση.
TicketsDelayFromLastResponseTooLong=Έχει περάσει πάρα πολύς χρόνος από την τελευταία απάντηση σε αυτό το εισιτήριο.
TicketNoContractFoundToLink=Δεν βρέθηκε συμβόλαιο που να συνδέεται αυτόματα με αυτό το εισιτήριο. Συνδέστε ένα συμβόλαιο χειροκίνητα.
TicketManyContractsLinked=Πολλά συμβόλαια έχουν συνδεθεί αυτόματα με αυτό το εισιτήριο. Βεβαιωθείτε ότι έχετε επαληθεύσει ποιο πρέπει να επιλεγεί.

#
# Logs
#
TicketLogMesgReadBy=Το ticket %s διαβάστηκε από %s
NoLogForThisTicket=Δεν υπάρχει καταγραφή για αυτό το ticket ακόμα
TicketLogAssignedTo=Το ticket %s ανατέθηκε στο %s
TicketLogPropertyChanged=Το ticket %s τροποποιήθηκε: ταξινόμηση από %s σε %s
TicketLogClosedBy=Το ticket %s έκλεισε με %s
TicketLogReopen=Εκ νέου άνοιγμα του ticket %s 

#
# Public pages
#
TicketSystem=Σύστημα ticket
ShowListTicketWithTrackId=Εμφάνιση λίστας ticket με βάση το αναγνωριστικό ID
ShowTicketWithTrackId=Εμφάνιση ticket από το αναγνωριστικό ID
TicketPublicDesc=Μπορείτε να δημιουργήσετε ένα ticket υποστήριξης ή να επιλέξετε από ένα αναγνωριστικό ID.
YourTicketSuccessfullySaved=Το ticket αποθηκεύτηκε με επιτυχία!
MesgInfosPublicTicketCreatedWithTrackId=Ένα νέο ticket δημιουργήθηκε με ID %sκαι αναφ. %s
PleaseRememberThisId=Παρακαλούμε να διατηρήσετε τον αριθμό παρακολούθησης που σας ζητάμε αργότερα.
TicketNewEmailSubject=Δημιουργία ticket- Ref %s (δημόσιο ID %s)
TicketNewEmailSubjectCustomer=Νέο ticket υποστήριξης
TicketNewEmailBody=Αυτό είναι ένα αυτόματο μήνυμα ηλεκτρονικού ταχυδρομείου που επιβεβαιώνει ότι έχετε καταχωρήσει ένα νέο ticket.
TicketNewEmailBodyCustomer=Αυτό είναι ένα αυτόματο μήνυμα ηλεκτρονικού ταχυδρομείου που επιβεβαιώνει ότι μόλις δημιουργήθηκε νέο ticket στο λογαριασμό σας.
TicketNewEmailBodyInfosTicket=Πληροφορίες για την παρακολούθηση του ticket
TicketNewEmailBodyInfosTrackId=Αριθμός παρακολούθησης ticket: %s
<<<<<<< HEAD
TicketNewEmailBodyInfosTrackUrl=Μπορείτε να δείτε την πρόοδο του ticket κάνοντας κλικ στον παραπάνω σύνδεσμο.
TicketNewEmailBodyInfosTrackUrlCustomer=Μπορείτε να δείτε την πρόοδο του ticket στη συγκεκριμένη διεπαφή κάνοντας κλικ στον ακόλουθο σύνδεσμο
=======
TicketNewEmailBodyInfosTrackUrl=Μπορείτε να δείτε την εξέλιξη του εισιτηρίου κάνοντας κλικ στον παρακάτω σύνδεσμο
TicketNewEmailBodyInfosTrackUrlCustomer=Μπορείτε να δείτε την πρόοδο του ticket στη συγκεκριμένη διεπαφή κάνοντας κλικ στον ακόλουθο σύνδεσμο
TicketCloseEmailBodyInfosTrackUrlCustomer=Μπορείτε να δείτε το ιστορικό αυτού του εισιτηρίου κάνοντας κλικ στον παρακάτω σύνδεσμο
>>>>>>> 503d1a04
TicketEmailPleaseDoNotReplyToThisEmail=Παρακαλώ μην απαντήσετε απευθείας σε αυτό το μήνυμα ηλεκτρονικού ταχυδρομείου! Χρησιμοποιήστε το σύνδεσμο για να απαντήσετε μέσω της διεπαφής.
TicketPublicInfoCreateTicket=Αυτή η φόρμα σάς επιτρέπει να καταγράψετε ένα ticket υποστήριξης στο σύστημα διαχείρισης.
TicketPublicPleaseBeAccuratelyDescribe=Παρακαλούμε περιγράψτε με ακρίβεια το πρόβλημα. Παρέχετε τις περισσότερες πληροφορίες που είναι δυνατόν να μας επιτρέψουν να προσδιορίσουμε σωστά το αίτημά σας.
TicketPublicMsgViewLogIn=Εισαγάγετε το αναγνωριστικό παρακολούθησης ticket
TicketTrackId=Δημόσιο αναγνωριστικό παρακολούθησης
OneOfTicketTrackId=Ένα από τα αναγνωριστικά παρακολούθησης
ErrorTicketNotFound=Δεν βρέθηκε ticket με αναγνωριστικό παρακολούθησης %s!
Subject=Αντικείμενο
ViewTicket=Προβολή ticket
ViewMyTicketList=Δείτε τη λίστα των tickets μου
ErrorEmailMustExistToCreateTicket=Σφάλμα: η διεύθυνση ηλεκτρονικού ταχυδρομείου δεν βρέθηκε στη βάση δεδομένων μας
TicketNewEmailSubjectAdmin=Δημιουργήθηκε νέο ticket - Ref %s (δημόσιο ticket ID %s)
TicketNewEmailBodyAdmin=<p> Το ticket μόλις δημιουργήθηκε με την ID # %s, δείτε τις πληροφορίες: </p>
SeeThisTicketIntomanagementInterface=Δείτε το εισιτήριο στη διεπαφή διαχείρισης
TicketPublicInterfaceForbidden=Η δημόσια διεπαφή για τα tickets δεν ήταν ενεργοποιημένη
ErrorEmailOrTrackingInvalid=Λάθος τιμή ID παρακολούθηση ή ηλεκτρονικού ταχυδρομείου
OldUser=Παλιός χρήστης
NewUser=Νέος χρήστης
NumberOfTicketsByMonth=Αριθμός tickets ανά μήνα
NbOfTickets=Αριθμός tickets
# notifications
<<<<<<< HEAD
=======
TicketCloseEmailSubjectCustomer=Το εισιτήριο έκλεισε
TicketCloseEmailBodyCustomer=Αυτό είναι ένα αυτόματο μήνυμα για να σας ειδοποιήσει ότι το εισιτήριο %s μόλις έκλεισε.
TicketCloseEmailSubjectAdmin=Το εισιτήριο έκλεισε - Réf %s (δημόσιο ID εισιτηρίου %s)
TicketCloseEmailBodyAdmin=Ένα εισιτήριο με ID #%s μόλις έκλεισε, δείτε πληροφορίες:
>>>>>>> 503d1a04
TicketNotificationEmailSubject=Το ticket %s ενημερώθηκε
TicketNotificationEmailBody=Αυτό είναι ένα αυτόματο μήνυμα που σας ειδοποιεί ότι το ticket %s μόλις ενημερώθηκε
TicketNotificationRecipient=Αποδέκτης ειδοποίησης
TicketNotificationLogMessage=Μηνύματα καταγραφής
TicketNotificationEmailBodyInfosTrackUrlinternal=Προβολή ticket σε διεπαφή
TicketNotificationNumberEmailSent=Ειδοποίηση ηλεκτρονικού ταχυδρομείου αποστολή: %s

ActionsOnTicket=Συμβάντα του ticket

#
# Boxes
#
BoxLastTicket=Πρόσφατα δημιουργημένα tickets
BoxLastTicketDescription=Τα τελευταία %s δημιουργημένα tickets
BoxLastTicketContent=
BoxLastTicketNoRecordedTickets=Δεν υπάρχουν πρόσφατα αδιάβαστα tickets
BoxLastModifiedTicket=Τελευταία τροποποιημένα tickets
BoxLastModifiedTicketDescription=Τα τελευταία %s τροποποιημένα tickets
BoxLastModifiedTicketContent=
BoxLastModifiedTicketNoRecordedTickets=Δεν υπάρχουν πρόσφατα τροποποιημένα tickets
<<<<<<< HEAD
BoxTicketType=Distribution of open tickets by type
BoxTicketSeverity=Number of open tickets by severity
BoxNoTicketSeverity=No tickets opened
BoxTicketLastXDays=Number of new tickets by days the last %s days
BoxTicketLastXDayswidget = Number of new tickets by days the last X days
BoxNoTicketLastXDays=No new tickets the last %s days
BoxNumberOfTicketByDay=Number of new tickets by day
BoxNewTicketVSClose=Number of tickets versus closed tickets (today)
TicketCreatedToday=Ticket created today
TicketClosedToday=Ticket closed today
KMFoundForTicketGroup=We found topics and FAQs that may answers your question, thanks to check them before submitting the ticket
=======
BoxTicketType=Κατανομή ανοιχτών εισιτηρίων ανά τύπο
BoxTicketSeverity=Αριθμός ανοιχτών εισιτηρίων κατά προτεραιότητα
BoxNoTicketSeverity=Δεν υπάρχουν ανοιχτά εισιτήρια
BoxTicketLastXDays=Αριθμός νέων εισιτηρίων ανά ημέρα τις τελευταίες %s ημέρες
BoxTicketLastXDayswidget = Αριθμός νέων εισιτηρίων ανά ημέρα τις τελευταίες Χ ημέρες
BoxNoTicketLastXDays=Κανένα νέο εισιτήριο τις τελευταίες %s ημέρες
BoxNumberOfTicketByDay=Αριθμός νέων εισιτηρίων ανά ημέρα
BoxNewTicketVSClose=Αριθμός νέων εισιτηρίων έναντι κλειστών εισιτηρίων (σήμερα)
TicketCreatedToday=Το εισιτήριο δημιουργήθηκε σήμερα
TicketClosedToday=Το εισιτήριο έκλεισε σήμερα
KMFoundForTicketGroup=Βρήκαμε θέματα και συχνές ερωτήσεις που μπορεί να απαντήσουν την ερώτησή σας, Παρακαλούμε να τα ελέγξετε πριν υποβάλετε το εισιτήριο
>>>>>>> 503d1a04
<|MERGE_RESOLUTION|>--- conflicted
+++ resolved
@@ -90,27 +90,17 @@
 TicketSetupDictionaries=Ο τύπος του ticket, ο βαθμός σοβαρότητας και οι αναλυτικοί κωδικοί ρυθμίζονται από λεξικά
 TicketParamModule=Ρύθμιση μεταβλητής μονάδας
 TicketParamMail=Ρύθμιση ηλεκτρονικού ταχυδρομείου
-<<<<<<< HEAD
-TicketEmailNotificationFrom=Ειδοποίηση ηλεκτρονικού ταχυδρομείου από
-TicketEmailNotificationFromHelp=Χρησιμοποιείται στο μήνυμα του εισιτηρίου με το παράδειγμα
-TicketEmailNotificationTo=Οι ειδοποιήσεις αποστέλλονται ηλεκτρονικά στο
-TicketEmailNotificationToHelp=Στείλτε ειδοποιήσεις μέσω ηλεκτρονικού ταχυδρομείου σε αυτήν τη διεύθυνση.
-=======
 TicketEmailNotificationFrom=E-mail αποστολέα για απαντήσεις εισιτηρίων
 TicketEmailNotificationFromHelp=E-mail αποστολέα για απαντήσεις εισιτηρίων που στάλθηκαν από το Dolibarr
 TicketEmailNotificationTo=Ειδοποίηση για τη δημιουργία εισιτηρίου σε αυτήν τη διεύθυνση e-mail
 TicketEmailNotificationToHelp=Εάν υπάρχει, αυτή η διεύθυνση e-mail θα ειδοποιηθεί για τη δημιουργία εισιτηρίου
->>>>>>> 503d1a04
 TicketNewEmailBodyLabel=Μήνυμα κειμένου που αποστέλλεται μετά τη δημιουργία ενός ticket
 TicketNewEmailBodyHelp=Το κείμενο που καθορίζεται εδώ θα εισαχθεί στο μήνυμα ηλεκτρονικού ταχυδρομείου που επιβεβαιώνει τη δημιουργία νέου ticket από το δημόσιο περιβάλλον. Οι πληροφορίες σχετικά με τη διαβούλευση με το ticket προστίθενται αυτόματα.
 TicketParamPublicInterface=Ρύθμιση δημόσιας διεπαφής
 TicketsEmailMustExist=Απαιτήστε μια υπάρχουσα διεύθυνση ηλεκτρονικού ταχυδρομείου για να δημιουργήσετε ένα ticket
 TicketsEmailMustExistHelp=Στη δημόσια διεπαφή, η διεύθυνση ηλεκτρονικού ταχυδρομείου θα πρέπει ήδη να συμπληρωθεί στη βάση δεδομένων για να δημιουργηθεί ένα νέο ticket.
-<<<<<<< HEAD
-=======
 TicketCreateThirdPartyWithContactIfNotExist=Ζητήστε όνομα και όνομα εταιρείας για άγνωστα email.
 TicketCreateThirdPartyWithContactIfNotExistHelp=Ελέγξτε εάν υπάρχει τρίτο μέρος ή επαφή για το email που καταχωρίσατε. Εάν όχι, ζητήστε ένα όνομα και ένα όνομα εταιρείας για να δημιουργήσετε ένα τρίτο μέρος με επαφή.
->>>>>>> 503d1a04
 PublicInterface=Δημόσια διεπαφή
 TicketUrlPublicInterfaceLabelAdmin=Εναλλακτική διεύθυνση URL για δημόσια διασύνδεση
 TicketUrlPublicInterfaceHelpAdmin=Είναι δυνατόν να ορίσετε ένα ψευδώνυμο στον διακομιστή ιστού και έτσι να διαθέσετε τη δημόσια διασύνδεση με μια άλλη διεύθυνση URL (ο διακομιστής πρέπει να ενεργεί ως διακομιστής μεσολάβησης σε αυτήν τη νέα διεύθυνση URL)
@@ -132,13 +122,8 @@
 TicketsShowModuleLogoHelp=Ενεργοποιήστε αυτήν την επιλογή για να αποκρύψετε τη λειτουργική μονάδα λογότυπου στις σελίδες της δημόσιας διασύνδεσης
 TicketsShowCompanyLogo=Εμφανίστε το λογότυπο της εταιρείας στο δημόσιο περιβάλλον
 TicketsShowCompanyLogoHelp=Ενεργοποιήστε αυτήν την επιλογή για να αποκρύψετε το λογότυπο της κύριας εταιρείας στις σελίδες της δημόσιας διασύνδεσης
-<<<<<<< HEAD
-TicketsEmailAlsoSendToMainAddress=Also send a notification to the main email address
-TicketsEmailAlsoSendToMainAddressHelp=Enable this option to also send an email to the address defined into setup "%s" (see tab "%s")
-=======
 TicketsEmailAlsoSendToMainAddress=Στείλτε επίσης μια ειδοποίηση στην κύρια διεύθυνση email
 TicketsEmailAlsoSendToMainAddressHelp=Ενεργοποιήστε αυτήν την επιλογή για να στείλετε επίσης ένα μήνυμα ηλεκτρονικού ταχυδρομείου στη διεύθυνση που ορίστηκε στη ρύθμιση "%s" (δείτε την καρτέλα "%s")
->>>>>>> 503d1a04
 TicketsLimitViewAssignedOnly=Περιορίστε την εμφάνιση σε tickets που έχουν εκχωρηθεί στον τρέχοντα χρήστη (δεν έχει εφαρμογή για εξωτερικούς χρήστες, πάντα περιορίζονται στο τρίτο μέρος από το οποίο εξαρτώνται)
 TicketsLimitViewAssignedOnlyHelp=Μόνο tickets που έχουν εκχωρηθεί στον τρέχοντα χρήστη θα είναι ορατά. Δεν ισχύει για χρήστη με δικαιώματα διαχείρισης tickets.
 TicketsActivatePublicInterface=Ενεργοποιήστε τη δημόσια διεπαφή
@@ -149,12 +134,6 @@
 TicketsModelModule=Πρότυπο έγγραφο για tickets
 TicketNotifyTiersAtCreation=Ειδοποιήστε τρίτο μέρος στη δημιουργία
 TicketsDisableCustomerEmail=Πάντα να απενεργοποιείτε τα μηνύματα ηλεκτρονικού ταχυδρομείου όταν δημιουργείται ένα ticket από τη δημόσια διασύνδεση
-<<<<<<< HEAD
-TicketsPublicNotificationNewMessage=Send email(s) when a new message/comment is added to a ticket
-TicketsPublicNotificationNewMessageHelp=Send email(s) when a new message is added from public interface (to assigned user or the notifications email to (update) and/or the notifications email to)
-TicketPublicNotificationNewMessageDefaultEmail=Notifications email to (update)
-TicketPublicNotificationNewMessageDefaultEmailHelp=Send an email to this address for each new message notifications if the ticket doesn't have a user assigned to it or if the user doesn't have any known email.
-=======
 TicketsPublicNotificationNewMessage=Στείλτε email όταν ένα νέο μήνυμα/σχόλιο προστεθεί σε ένα εισιτήριο
 TicketsPublicNotificationNewMessageHelp=Αποστολή email όταν προστίθεται νέο μήνυμα από τη δημόσια διεπαφή (στον εκχωρημένο χρήστη ή το email ειδοποιήσεων προς (ενημέρωση) ή/και το email ειδοποιήσεων στο)
 TicketPublicNotificationNewMessageDefaultEmail=email ειδοποιήσεων(ενημέρωση)
@@ -171,7 +150,6 @@
 TicketChooseProductCategory=Κατηγορία προϊόντος για υποστήριξη εισιτηρίων
 TicketChooseProductCategoryHelp=Επιλέξτε την κατηγορία προϊόντων υποστήριξης εισιτηρίων. Αυτό θα χρησιμοποιηθεί για την αυτόματη σύνδεση ενός συμβολαίου με ένα εισιτήριο.
 
->>>>>>> 503d1a04
 #
 # Index & list page
 #
@@ -220,11 +198,7 @@
 TicketMessageSuccessfullyAdded=Το μήνυμα προστέθηκε με επιτυχία
 TicketMessagesList=Λίστα μηνυμάτων
 NoMsgForThisTicket=Δεν υπάρχει μήνυμα για αυτό το ticket
-<<<<<<< HEAD
-TicketProperties=Classification
-=======
 TicketProperties=Κατηγοριοποίηση
->>>>>>> 503d1a04
 LatestNewTickets=Τελευταία %s πιο πρόσφατα tickets (δεν έχουν διαβαστεί)
 TicketSeverity=Κρισιμότητα 
 ShowTicket=Δείτε το ticket
@@ -247,15 +221,9 @@
 TicketGoIntoContactTab=Μεταβείτε στην καρτέλα &quot;Επαφές&quot; για να τις επιλέξετε
 TicketMessageMailIntro=Εισαγωγή
 TicketMessageMailIntroHelp=Αυτό το κείμενο προστίθεται μόνο στην αρχή του μηνύματος ηλεκτρονικού ταχυδρομείου και δεν θα αποθηκευτεί.
-<<<<<<< HEAD
-TicketMessageMailIntroLabelAdmin=Εισαγωγή στο μήνυμα κατά την αποστολή μηνυμάτων ηλεκτρονικού ταχυδρομείου
-TicketMessageMailIntroText=Γεια σας, <br> Μια νέα απάντηση στάλθηκε σε ένα ticket που είστε επαφή. Εδώ είναι το μήνυμα: <br>
-TicketMessageMailIntroHelpAdmin=Αυτό το κείμενο θα εισαχθεί πριν από το κείμενο της απάντησης σε ένα ticket.
-=======
 TicketMessageMailIntroLabelAdmin=Εισαγωγικό κείμενο για όλες τις απαντήσεις εισιτηρίων
 TicketMessageMailIntroText=Γεια σας, <br> Μια νέα απάντηση προστέθηκε σε ένα εισιτήριο που ακολουθείτε. Εδώ είναι το μήνυμα: <br>
 TicketMessageMailIntroHelpAdmin=Αυτό το κείμενο θα εισαχθεί πριν από την απάντηση όταν απαντάτε σε ένα εισιτήριο από το Dolibarr
->>>>>>> 503d1a04
 TicketMessageMailSignature=Υπογραφή
 TicketMessageMailSignatureHelp=Αυτό το κείμενο προστίθεται μόνο στο τέλος του μηνύματος ηλεκτρονικού ταχυδρομείου και δεν θα αποθηκευτεί.
 TicketMessageMailSignatureText=Το μήνυμα στάλθηκε από <b> %s </b> μέσω Dolibarr
@@ -265,11 +233,7 @@
 TicketMessageSubstitutionReplacedByGenericValues=Οι μεταβλητές αντικατάστασης αντικαθίστανται από γενικές τιμές.
 TimeElapsedSince=Χρόνος που πέρασε από τότε
 TicketTimeToRead=Ο χρόνος που παρέμενε πριν διαβάσετε
-<<<<<<< HEAD
-TicketTimeElapsedBeforeSince=Time elapsed before / since
-=======
 TicketTimeElapsedBeforeSince=Χρόνος που πέρασε πριν / από
->>>>>>> 503d1a04
 TicketContacts=Επαφές ticket
 TicketDocumentsLinked=Έγγραφα που συνδέονται με το ticket
 ConfirmReOpenTicket=Επιβεβαιώστε ανοίγματος ξανά σε αυτό το ticket;
@@ -327,14 +291,9 @@
 TicketNewEmailBodyCustomer=Αυτό είναι ένα αυτόματο μήνυμα ηλεκτρονικού ταχυδρομείου που επιβεβαιώνει ότι μόλις δημιουργήθηκε νέο ticket στο λογαριασμό σας.
 TicketNewEmailBodyInfosTicket=Πληροφορίες για την παρακολούθηση του ticket
 TicketNewEmailBodyInfosTrackId=Αριθμός παρακολούθησης ticket: %s
-<<<<<<< HEAD
-TicketNewEmailBodyInfosTrackUrl=Μπορείτε να δείτε την πρόοδο του ticket κάνοντας κλικ στον παραπάνω σύνδεσμο.
-TicketNewEmailBodyInfosTrackUrlCustomer=Μπορείτε να δείτε την πρόοδο του ticket στη συγκεκριμένη διεπαφή κάνοντας κλικ στον ακόλουθο σύνδεσμο
-=======
 TicketNewEmailBodyInfosTrackUrl=Μπορείτε να δείτε την εξέλιξη του εισιτηρίου κάνοντας κλικ στον παρακάτω σύνδεσμο
 TicketNewEmailBodyInfosTrackUrlCustomer=Μπορείτε να δείτε την πρόοδο του ticket στη συγκεκριμένη διεπαφή κάνοντας κλικ στον ακόλουθο σύνδεσμο
 TicketCloseEmailBodyInfosTrackUrlCustomer=Μπορείτε να δείτε το ιστορικό αυτού του εισιτηρίου κάνοντας κλικ στον παρακάτω σύνδεσμο
->>>>>>> 503d1a04
 TicketEmailPleaseDoNotReplyToThisEmail=Παρακαλώ μην απαντήσετε απευθείας σε αυτό το μήνυμα ηλεκτρονικού ταχυδρομείου! Χρησιμοποιήστε το σύνδεσμο για να απαντήσετε μέσω της διεπαφής.
 TicketPublicInfoCreateTicket=Αυτή η φόρμα σάς επιτρέπει να καταγράψετε ένα ticket υποστήριξης στο σύστημα διαχείρισης.
 TicketPublicPleaseBeAccuratelyDescribe=Παρακαλούμε περιγράψτε με ακρίβεια το πρόβλημα. Παρέχετε τις περισσότερες πληροφορίες που είναι δυνατόν να μας επιτρέψουν να προσδιορίσουμε σωστά το αίτημά σας.
@@ -356,13 +315,10 @@
 NumberOfTicketsByMonth=Αριθμός tickets ανά μήνα
 NbOfTickets=Αριθμός tickets
 # notifications
-<<<<<<< HEAD
-=======
 TicketCloseEmailSubjectCustomer=Το εισιτήριο έκλεισε
 TicketCloseEmailBodyCustomer=Αυτό είναι ένα αυτόματο μήνυμα για να σας ειδοποιήσει ότι το εισιτήριο %s μόλις έκλεισε.
 TicketCloseEmailSubjectAdmin=Το εισιτήριο έκλεισε - Réf %s (δημόσιο ID εισιτηρίου %s)
 TicketCloseEmailBodyAdmin=Ένα εισιτήριο με ID #%s μόλις έκλεισε, δείτε πληροφορίες:
->>>>>>> 503d1a04
 TicketNotificationEmailSubject=Το ticket %s ενημερώθηκε
 TicketNotificationEmailBody=Αυτό είναι ένα αυτόματο μήνυμα που σας ειδοποιεί ότι το ticket %s μόλις ενημερώθηκε
 TicketNotificationRecipient=Αποδέκτης ειδοποίησης
@@ -383,19 +339,6 @@
 BoxLastModifiedTicketDescription=Τα τελευταία %s τροποποιημένα tickets
 BoxLastModifiedTicketContent=
 BoxLastModifiedTicketNoRecordedTickets=Δεν υπάρχουν πρόσφατα τροποποιημένα tickets
-<<<<<<< HEAD
-BoxTicketType=Distribution of open tickets by type
-BoxTicketSeverity=Number of open tickets by severity
-BoxNoTicketSeverity=No tickets opened
-BoxTicketLastXDays=Number of new tickets by days the last %s days
-BoxTicketLastXDayswidget = Number of new tickets by days the last X days
-BoxNoTicketLastXDays=No new tickets the last %s days
-BoxNumberOfTicketByDay=Number of new tickets by day
-BoxNewTicketVSClose=Number of tickets versus closed tickets (today)
-TicketCreatedToday=Ticket created today
-TicketClosedToday=Ticket closed today
-KMFoundForTicketGroup=We found topics and FAQs that may answers your question, thanks to check them before submitting the ticket
-=======
 BoxTicketType=Κατανομή ανοιχτών εισιτηρίων ανά τύπο
 BoxTicketSeverity=Αριθμός ανοιχτών εισιτηρίων κατά προτεραιότητα
 BoxNoTicketSeverity=Δεν υπάρχουν ανοιχτά εισιτήρια
@@ -406,5 +349,4 @@
 BoxNewTicketVSClose=Αριθμός νέων εισιτηρίων έναντι κλειστών εισιτηρίων (σήμερα)
 TicketCreatedToday=Το εισιτήριο δημιουργήθηκε σήμερα
 TicketClosedToday=Το εισιτήριο έκλεισε σήμερα
-KMFoundForTicketGroup=Βρήκαμε θέματα και συχνές ερωτήσεις που μπορεί να απαντήσουν την ερώτησή σας, Παρακαλούμε να τα ελέγξετε πριν υποβάλετε το εισιτήριο
->>>>>>> 503d1a04
+KMFoundForTicketGroup=Βρήκαμε θέματα και συχνές ερωτήσεις που μπορεί να απαντήσουν την ερώτησή σας, Παρακαλούμε να τα ελέγξετε πριν υποβάλετε το εισιτήριο