--- conflicted
+++ resolved
@@ -1,4 +1,3 @@
-<<<<<<< HEAD
 # Dolibarr language file - Source file is en_US - compta
 CHARSET=UTF-8
 Accountancy=Λογιστική
@@ -155,162 +154,4 @@
 InvoiceDispatched==
 AccountancyDashboard==
 ByProductsAndServices==
-# RefExt=External ref
-=======
-# Dolibarr language file - el_GR - compta = 
-CHARSET = UTF-8
-Accountancy = Λογιστική
-AccountancyCard = Καρτέλα λογιστικής
-Treasury = Περιουσιακά
-MenuFinancial = Οικονομικά
-TaxModuleSetupToModifyRules = 
-OptionMode = Επιλογές λογιστικής
-OptionModeTrue = Επιλογές εσόδων-εξόδων
-OptionModeVirtual = 
-OptionModeTrueDesc = 
-OptionModeVirtualDesc = 
-FeatureIsSupportedInInOutModeOnly = 
-VATReportBuildWithOptionDefinedInModule = 
-Param = Παραμετροποίηση
-RemainingAmountPayment = Ποσό πληρωμής που απομένουν:
-AmountToBeCharged = Συνολικό ποσό για να πληρώσει:
-AccountsGeneral = Λογαριασμοί
-Account = Λογαριασμός
-Accounts = Λογαριασμοί
-Accountparent = 
-Accountsparent = 
-BillsForSuppliers = Λογαριασμοί για προμηθευτές
-Income = Έσοδα
-Outcome = Έξοδα
-ReportInOut = Έσοδα / Έξοδα
-ReportTurnover = Turnover
-PaymentsNotLinkedToInvoice = Η πληρωμή δεν είναι συνδεδεμένη με κάποιο τιμολόγιο, οπότε δεν συνδέετε με κάποιο στοιχείο/αντιπρόσωπο
-PaymentsNotLinkedToUser = Η πληρωμή δεν είναι συνδεδεμένη με κάποιον πελάτη
-Profit = Κέρδος
-Balance = Ισοζύγιο
-Debit = Χρέωση
-Credit = Πίστωση
-Withdrawal = Απόσυρση
-Withdrawals = Αποσύρσεις
-AmountHTVATRealReceived = Σύνολο καθαρών εισπράξεων
-AmountHTVATRealPaid = Σύνολο καθαρών πληρωμένων
-VATToPay = VAT sells
-VATReceived = VAT received
-VATToCollect = VAT purchases
-VATSummary = VAT Balance
-LT2SummaryES = IRPF Υπόλοιπο
-VATPaid = VAT paid
-LT2PaidES = Αμειβόμενος IRPF
-LT2CustomerES = IRPF πωλήσεις
-LT2SupplierES = IRPF αγορές
-VATCollected = VAT collected
-ToPay = Προς πληρωμή
-ToGet = Προς επιστροφή
-TaxAndDividendsArea = Tax, social contributions and dividends area
-SocialContribution = Κοινωνική εισφορά
-SocialContributions = Κοινωνικές εισφορές
-MenuTaxAndDividends = Taxes and dividends
-MenuSocialContributions = Κοινωνικές εισφορές
-MenuNewSocialContribution = Νέα εισφορά
-NewSocialContribution = Νέα κοινωνική εισφορά
-ContributionsToPay = Εισφορές προς πληρωμή
-AccountancyTreasuryArea = Accountancy/Treasury area
-AccountancySetup = Ρυθμίσεις Λογιστικής
-NewPayment = Νέα Πληρωμή
-Payments = Πληρωμές
-PaymentCustomerInvoice = Πληρωμή τιμολογίου πελάτη
-PaymentSupplierInvoice = Πληρωμή τιμολογίου προμηθευτή
-PaymentSocialContribution = Πληρωμή κοινωνικών υπηρεσιών
-PaymentVat = Πληρωμή Φόρου
-ListPayment = Λίστα πληρωμών
-ListOfPayments = Λίστα πληρωμών
-ListOfCustomerPayments = Λίστα πληρωμών πελατών
-ListOfSupplierPayments = Λίστα πληρωμών προμηθευτών
-DatePayment = Ημερομηνία πληρωμής
-NewVATPayment = Νέα πληρωμή Φόρου
-newLT2PaymentES = Νέα IRPF πληρωμής
-LT2PaymentES = IRPF Πληρωμής
-LT2PaymentsES = Πληρωμές IRPF
-VATPayment = Πληρωμή Φόρου
-VATPayments = Πληρωμές Φόρου
-SocialContributionsPayments = Πληρωμές κοινωνικών υπηρεσιών
-ShowVatPayment = Εμφάνιση πληρωμής φόρου
-TotalToPay = Σύνολο πληρωμής
-TotalVATReceived = Σύνολο φόρου που εισπράχθηκε
-CustomerAccountancyCode = Λογιστικός κωδικός πελάτη
-SupplierAccountancyCode = Λογιστικός κωδικός προμηθευτή
-AccountNumberShort = Αριθμός Λογαριασμού
-AccountNumber = Αριθμός Λογαριασμού
-NewAccount = Νέος Λογαριασμός
-SalesTurnover = Κύκλος εργασιών πωλήσεων
-SalesTurnoverMinimum = 
-ByThirdParties = από στοιχεία
-ByUserAuthorOfInvoice = Ανά συντάκτη τιμολογίου
-AccountancyExport = Accountancy export
-ErrorWrongAccountancyCodeForCompany = Bad customer accountancy code for %s
-SuppliersProductsSellSalesTurnover = The generated turnover by the sales of supplier's products.  
-CheckReceipt = Έλεγχος Πίστωσης
-CheckReceiptShort = Check deposit
-NewCheckReceipt = Νέα έκπτωση
-NewCheckDeposit = Νέα κατάθεση επιταγής
-NewCheckDepositOn = Create receipt for deposit on account: %s
-NoWaitingChecks = Δεν υπάρχουν επιταγές προς κατάθεση
-DateChequeReceived = Check reception input date
-NbOfCheques = Πλήθος επιταγών
-PaySocialContribution = Πληρωμή κοινωνικής εισφοράς
-ConfirmPaySocialContribution = Are you sure you want to classify this social contribution as paid?
-DeleteSocialContribution = Διαγραφή κοινωνικής εισφοράς
-ConfirmDeleteSocialContribution = Είστε σίγουροι ότι θέλετε να διαγράψετε την κοινωνική εισφορά;
-ExportDataset_tax_1 = Social contributions and payments
-AnnualSummaryDueDebtMode = Balance of income and expenses, annual summary, mode <b>%sClaims-Debts%s</b> said <b>Commitment accounting</b>.
-AnnualSummaryInputOutputMode = Balance of income and expenses, annual summary, mode <b>%sIncomes-Expensens%s</b> said <b>cash accounting</b>.
-AnnualByCompaniesDueDebtMode = Balance of income and expenses, detail by third parties, mode <b>%sClaims-Debts%s</b> said <b>Commitment accounting</b>.
-AnnualByCompaniesInputOutputMode = Balance of income and expenses, detail by third parties, mode <b>%sIncomes-Expenses%s</b> said <b>cash accounting</b>.
-SeeReportInInputOutputMode = See report <b>%sIncomes-Expenses%s</b> said <b>cash accounting</b> for a calculation on actual payments made
-SeeReportInDueDebtMode = See report <b>%sClaims-Debts%s</b> said <b>commitment accounting</b> for a calculation on issued invoices 
-RulesAmountWithTaxIncluded = 
-RulesResultDue = - Amounts shown are with all taxes included<br>- It includes outstanding invoices, expenses and VAT whether they are paid or not. <br>- It is based on the validation date of invoices and VAT and on the due date for expenses.
-RulesResultInOut = - Amounts shown are with all taxes included<br>- It includes the real payments made on invoices, expenses and VAT. <br>- It is based on the payment dates of the invoices, expenses anf VAT.<br>
-RulesCADue = - It includes the client's due invoices whether they are paid or not. <br>- It is based on the validation date of these invoices. <br>
-RulesCAIn = - It includes all the effective payments of invoices received from clients.<br>- It is based on the payment date of these invoices<br>
-DepositsAreNotIncluded = - Τα τιμολόγια ασφαλείας ούτε περιλαμβάνονται
-DepositsAreIncluded = - Περιλαμβάνονται τιμολόγια ασφαλείας
-LT2ReportByCustomersInInputOutputModeES = Έκθεση του τρίτου IRPF
-VATReportByCustomersInInputOutputMode = Report by the customer VAT collected and paid (VAT receipt)
-VATReportByCustomersInDueDebtMode = Report by the customer VAT collected and paid (VAT rate)
-VATReportByQuartersInInputOutputMode = Report by rate of the VAT collected and paid (VAT receipt)
-VATReportByQuartersInDueDebtMode = Report by rate of the VAT collected and paid (VAT rate)
-SeeVATReportInInputOutputMode = See report <b>%sVAT encasement%s</b> for a standard calculation
-SeeVATReportInDueDebtMode = See report <b>%sVAT on flow%s</b> for a calculation with an option on the flow
-RulesVATInServices = - Για τις υπηρεσίες, η έκθεση περιλαμβάνει τις ρυθμίσεις ΦΠΑ που πράγματι ελήφθησαν ή εκδίδονται με βάση την ημερομηνία της πληρωμής. <br> - Για τα υλικά περιουσιακά στοιχεία, περιλαμβάνει τα τιμολόγια ΦΠΑ, με βάση την ημερομηνία έκδοσης του τιμολογίου.
-RulesVATInProducts = - Για τα υλικά περιουσιακά στοιχεία, περιλαμβάνει τα τιμολόγια ΦΠΑ, με βάση την ημερομηνία έκδοσης του τιμολογίου.
-RulesVATDueServices = - Για τις υπηρεσίες, η έκθεση περιλαμβάνει τα τιμολόγια ΦΠΑ που οφείλεται, αμειβόμενη ή μη, με βάση την ημερομηνία έκδοσης του τιμολογίου.
-RulesVATDueProducts = - Για τα υλικά περιουσιακά στοιχεία, περιλαμβάνει τα τιμολόγια ΦΠΑ, με βάση την ημερομηνία έκδοσης του τιμολογίου.
-OptionVatInfoModuleComptabilite = Note: For material assets, it should use the date of delivery to be more fair.
-PercentOfInvoice = %%/τιμολόγιο
-NotUsedForGoods = Not used on goods
-ProposalStats = Στατιστικά στοιχεία σχετικά με τις προτάσεις
-OrderStats = Στατιστικά στοιχεία για τις παραγγελίες
-InvoiceStats = Στατιστικά στοιχεία για τους λογαριασμούς
-Dispatch = Dispatching
-Dispatched = Dispatched
-ToDispatch = To dispatch
-ThirdPartyMustBeEditAsCustomer = Το στοιχείο πρέπει να ορισθεί ως πελάτης
-SellsJournal = Ημερολόγιο πωλήσεων
-PurchasesJournal = Αγορές Εφημερίδα
-DescSellsJournal = Ημερολόγιο πωλήσεων
-DescPurchasesJournal = Αγορές Εφημερίδα
-InvoiceRef = Τιμολόγιο ref.
-CodeNotDef = Δεν προσδιορίζεται
-AddRemind = Αποστολή διαθέσιμο ποσό
-RemainToDivide = Παραμείνετε από την αποστολή:
-WarningDepositsNotIncluded = Καταθέσεις τιμολόγια δεν περιλαμβάνονται σε αυτή την έκδοση με αυτή την ενότητα λογιστικής.
-DatePaymentTermCantBeLowerThanObjectDate = 
-Pcg_version = 
-Pcg_type = 
-Pcg_subtype = 
-InvoiceLinesToDispatch = 
-InvoiceDispatched = 
-AccountancyDashboard = 
-ByProductsAndServices = 
->>>>>>> cafd75ac
+RefExt=Εξωτερικές αναφορές