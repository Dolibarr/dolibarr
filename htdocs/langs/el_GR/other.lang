--- conflicted
+++ resolved
@@ -178,140 +178,6 @@
 ##### Calendar common #####
 AddCalendarEntry=Προσθήκη εγγραφής στο ημερολόγιο %s
 NewCompanyToDolibarr=Η εταιρία %s προστέθηκε στο Dolibarr
-ContractValidatedInDolibarr=Contract %s validated in Dolibarr
-ContractCanceledInDolibarr=Contract %s canceled in Dolibarr
-ContractClosedInDolibarr=Contract %s closed in Dolibarr
-PropalClosedSignedInDolibarr=Proposal %s signed in Dolibarr
-PropalClosedRefusedInDolibarr=Proposal %s refused in Dolibarr
-PropalValidatedInDolibarr=Proposal %s validated in Dolibarr
-InvoiceValidatedInDolibarr=Invoice %s validated in Dolibarr
-InvoicePaidInDolibarr=Invoice %s changed to paid in Dolibarr
-InvoiceCanceledInDolibarr=Invoice %s canceled in Dolibarr
-PaymentDoneInDolibarr=Payment %s done in Dolibarr
-CustomerPaymentDoneInDolibarr=Customer payment %s done in Dolibarr
-SupplierPaymentDoneInDolibarr=Supplier payment %s done in Dolibarr
-MemberValidatedInDolibarr=Member %s validated in Dolibarr
-MemberResiliatedInDolibarr=Member %s resiliated in Dolibarr
-MemberDeletedInDolibarr=Member %s deleted from Dolibarr
-MemberSubscriptionAddedInDolibarr=Subscription for member %s added in Dolibarr
 ShipmentValidatedInDolibarr=Αποστολή %s επικυρωθεί Dolibarr
 ##### Export #####
-Export=Εξαγωγή
-ExportsArea=Exports area
-AvailableFormats=Available formats
-LibraryUsed=Librairy used
-LibraryVersion=Version
-ExportableDatas=Exportable data
-NoExportableData=No exportable data (no modules with exportable data loaded, or missing permissions)
-ToExport=Export
-NewExport=New export
-##### External sites #####
-<<<<<<< HEAD
-ExternalSites=External sites
-=======
-ExternalSites=External sites
-
-
-// START - Lines generated via autotranslator.php tool (2011-06-26 15:35:22).
-// Reference language: en_US -> el_GR
-ToolsDesc=Αυτή η περιοχή είναι αφιερωμένη στην ομάδα διάφορα εργαλεία που είναι διαθέσιμα δεν σε άλλες καταχωρήσεις μενού. <br><br> Αυτά τα εργαλεία είναι προσβάσιμα από το μενού στο πλάι.
-PredefinedMailContentSendShipping=__CONTACTCIVNAME__ \n\n Θα βρείτε εδώ τη ναυτιλία __SHIPPINGREF__ \n\n__PERSONALIZED__Sincerely \n\n__SIGNATURE__
-Top=Κορυφή
-Bottom=Κάτω μέρος
-Left=Αριστερά
-Right=Δικαίωμα
-FileFormat=Μορφή αρχείου
-SelectAColor=Επιλέξτε ένα χρώμα
-Export=Εξαγωγή
-// STOP - Lines generated via autotranslator.php tool (2011-06-26 15:41:23).
-
-
-// START - Lines generated via autotranslator.php tool (2011-10-10 02:45:33).
-// Reference language: en_US -> el_GR
-Notify_BILL_PAYED=Τιμολογίου Πελατών payed
-Notify_BILL_CANCEL=Τιμολογίου Πελατών ακυρώσεις
-Notify_BILL_SENTBYMAIL=Τιμολογίου Πελατών σταλούν ταχυδρομικώς
-Notify_ORDER_SUPPLIER_VALIDATE=Για επικυρωθεί Προμηθευτής
-Notify_ORDER_SUPPLIER_SENTBYMAIL=Για Προμηθευτής σταλούν ταχυδρομικώς
-Notify_BILL_SUPPLIER_VALIDATE=Τιμολόγιο Προμηθευτή επικυρωθεί
-Notify_BILL_SUPPLIER_PAYED=Τιμολόγιο Προμηθευτή payed
-Notify_BILL_SUPPLIER_SENTBYMAIL=Τιμολόγιο Προμηθευτή σταλούν ταχυδρομικώς
-Notify_CONTRACT_VALIDATE=Επικυρωμένη σύμβαση
-Notify_FICHEINTER_VALIDATE=Επικυρωθεί Παρέμβαση
-PredefinedMailTestHtml=Αυτό είναι ένα μήνυμα <b>δοκιμής</b> (η δοκιμή λέξη πρέπει να είναι με έντονα γράμματα). <br> Οι δύο γραμμές που χωρίζονται με ένα χαρακτήρα επαναφοράς.
-DemoCompanyProductAndStocks=Διαχειριστείτε μια μικρή ή μεσαία επιχείρηση πώλησης προϊόντων
-DemoCompanyAll=Διαχειριστείτε μια μικρή ή μεσαία εταιρεία με πολλαπλές δραστηριότητες (όλες οι κύριες ενότητες)
-GoToDemo=Μετάβαση στο demo
-FeatureExperimental=Πειραματική χαρακτηριστικό. Δεν είναι σταθερή σε αυτή την έκδοση
-FeatureDevelopment=Χαρακτηριστικό Ανάπτυξης. Δεν είναι σταθερή σε αυτή την έκδοση
-FeaturesSupported=Δυνατότητες που υποστηρίζονται
-BugTracker=Tracker Bug
-SendNewPasswordDesc=Αυτή η μορφή σας επιτρέπει να ζητήσετε ένα νέο κωδικό πρόσβασης. Θα πρέπει να στείλετε στο e-mail σας. <br> Η αλλαγή θα είναι αποτελεσματική μόνο μετά κάνετε κλικ στο σύνδεσμο επιβεβαίωσης μέσα σε αυτό το email. <br> Ελέγξτε το email πρόγραμμα ανάγνωσης.
-AuthenticationDoesNotAllowSendNewPassword=Λειτουργία ελέγχου ταυτότητας είναι <b>%s.</b> <br> Σε αυτή τη λειτουργία, Dolibarr δεν μπορεί να γνωρίζει ούτε αλλαγή του κωδικού πρόσβασής σας. <br> Επικοινωνήστε με το διαχειριστή του συστήματός σας, εάν θέλετε να αλλάξετε τον κωδικό πρόσβασής σας.
-EnableGDLibraryDesc=Εγκατάσταση ή ενεργοποίηση GD βιβλιοθήκη με την PHP σας για χρήση αυτής της επιλογής.
-NumberOfCustomerOrders=Αριθμός των παραγγελιών των πελατών κατά την τελευταία 12 μήνες
-NumberOfCustomerInvoices=Αριθμός των τιμολογίων των πελατών για την τελευταία 12 μήνες
-NumberOfSupplierInvoices=Αριθμός των τιμολογίων προμηθευτή σε τελευταία 12 μήνες
-NumberOfUnitsProposals=Αριθμός μονάδων σχετικά με τις προτάσεις για την τελευταία 12 μήνες
-NumberOfUnitsCustomerOrders=Αριθμός μονάδων σχετικά με τις παραγγελίες των πελατών για την τελευταία 12 μήνες
-NumberOfUnitsCustomerInvoices=Αριθμός μονάδων στα τιμολόγια των πελατών για την τελευταία 12 μήνες
-NumberOfUnitsSupplierInvoices=Αριθμός μονάδων στα τιμολόγια προμηθευτή για την τελευταία 12 μήνες
-EMailTextInterventionValidated=Η %s παρέμβαση έχει επικυρωθεί.
-EMailTextInvoiceValidated=Το τιμολόγιο %s έχει επικυρωθεί.
-EMailTextProposalValidated=Η %s πρόταση έχει επικυρωθεί.
-ImportedWithSet=Η εισαγωγή των δεδομένων που
-ResizeDesc=Εισάγετε το νέο πλάτος <b>ή το</b> νέο ύψος. Λόγος θα διατηρηθούν κατά τη διάρκεια της αλλαγής μεγέθους ...
-DefineNewAreaToPick=Ορίστε νέα περιοχή στην εικόνα για να πάρει (αριστερό κλικ στην εικόνα στη συνέχεια σύρετε μέχρι να φτάσετε στην απέναντι γωνία)
-CurrentInformationOnImage=Το εργαλείο αυτό σχεδιάστηκε για να σας βοηθήσει να αλλάξετε το μέγεθος ή την καλλιέργεια μιας εικόνας. Πρόκειται για πληροφορίες σχετικά με τις τρέχουσες επεξεργασμένη εικόνα
-YouReceiveMailBecauseOfNotification=Αυτό το μήνυμα επειδή το email σας έχει προστεθεί στη λίστα των στόχων που πρέπει να ενημερώνεται για συγκεκριμένα γεγονότα σε %s λογισμικό της %s.
-ThisIsListOfModules=Αυτή είναι μια λίστα των modules που έχουν επιλέξει αυτό το προφίλ demo (μόνο οι περισσότερες κοινές ενότητες είναι ορατά σε αυτό το demo). Επεξεργασία αυτό να έχει μια πιο εξατομικευμένη επίδειξη και κάντε κλικ στο &quot;Start&quot;.
-UseAdvancedPerms=Χρησιμοποιήστε την προηγμένη δικαιώματα κάποιων ενοτήτων
-AddFiles=Προσθήκη αρχείων
-StartUpload=Έναρξη μεταφόρτωσης
-CancelUpload=Ακύρωση ανεβάσετε
-// STOP - Lines generated via autotranslator.php tool (2011-10-10 03:12:43).
-
-
-// START - Lines generated via autotranslator.php tool (2012-02-29 16:06:57).
-// Reference language: en_US -> el_GR
-Notify_WITHDRAW_TRANSMIT=Μετάδοση απόσυρση
-Notify_WITHDRAW_CREDIT=Πιστωτικές απόσυρση
-Notify_WITHDRAW_EMIT=Εκτελέστε την απόσυρση
-Notify_ORDER_SENTBYMAIL=Για πελατών αποστέλλονται με το ταχυδρομείο
-Notify_COMPANY_CREATE=Τρίτο κόμμα δημιουργήθηκε
-Notify_PROPAL_SENTBYMAIL=Εμπορικές προτάσεις που αποστέλλονται ταχυδρομικώς
-Notify_ORDER_SENTBYMAIL=Γραμματοσήμανση αλληλογραφίας pedido por e-mail
-Notify_SHIPPING_VALIDATE=Αποστολή επικυρωθεί
-Notify_SHIPPING_SENTBYMAIL=Αποστολές αποστέλλονται με το ταχυδρομείο
-Notify_MEMBER_VALIDATE=Επικυρωθεί μέλη
-Notify_MEMBER_SUBSCRIPTION=Εγγραφεί μέλος
-Notify_MEMBER_RESILIATE=Resiliated μέλη
-Notify_MEMBER_DELETE=Διαγράφεται μέλη
-PredefinedMailContentSendInvoice=__CONTACTCIVNAME__ \n\n Εδώ θα βρείτε το τιμολόγιο __ FACREF__ \n\n __PERSONALIZED__Ειλικρινά \n\n__SIGNATURE__
-PredefinedMailContentSendInvoiceReminder=__CONTACTCIVNAME__ \n\n Θα θέλαμε να σας προειδοποιήσω ότι το τιμολόγιο FACREF__ __ φαίνεται να μη πληρώνονται. Έτσι, αυτό είναι το τιμολόγιο στο συνημμένο και πάλι, ως υπενθύμιση. Ειλικρινά \n\n__PERSONALIZED__ \n\n__SIGNATURE__
-PredefinedMailContentSendProposal=__CONTACTCIVNAME__ \n\n Εδώ θα βρείτε την εμπορική propoal __ PROPREF__ \n\n__PERSONALIZED__ Ειλικρινά \n\n__SIGNATURE__
-PredefinedMailContentSendOrder=__CONTACTCIVNAME__ \n\n Εδώ θα βρείτε τη σειρά __ ORDERREF__ \n\n__PERSONALIZED__ Ειλικρινά \n\n__SIGNATURE__
-PredefinedMailContentSendSupplierOrder=__CONTACTCIVNAME__ \n\n Εδώ θα βρείτε για μας __ ORDERREF__ \n\n__PERSONALIZED__ Ειλικρινά \n\n__SIGNATURE__
-PredefinedMailContentSendSupplierInvoice=__CONTACTCIVNAME__ \n\n Εδώ θα βρείτε το τιμολόγιο __ FACREF__ \n\n__PERSONALIZED__ Ειλικρινά \n\n__SIGNATURE__
-PredefinedMailContentSendFichInter=__CONTACTCIVNAME__ \n\n Θα βρείτε εδώ την παρέμβαση __ FICHINTERREF__ \n\n__PERSONALIZED__ Ειλικρινά \n\n__SIGNATURE__
-DemoDesc=Dolibarr είναι ένα συμπαγές ERP / CRM αποτελείται από διάφορες λειτουργικές ενότητες. Ένα demo που περιλαμβάνει όλες τις ενότητες δεν σημαίνει τίποτα, όπως ποτέ δεν συμβαίνει αυτό. Έτσι, πολλά προφίλ επίδειξη είναι διαθέσιμα.
-ChooseYourDemoProfil=Επιλέξτε το προφίλ που ταιριάζει με επίδειξη δραστηριότητά σας ...
-DemoFundation=Διαχειριστείτε τα μέλη του ιδρύματος
-DemoFundation2=Διαχειριστείτε τα μέλη και τον τραπεζικό λογαριασμό του ιδρύματος
-DemoCompanyServiceOnly=Διαχειριστείτε μια δραστηριότητα παροχής υπηρεσιών ελεύθερος πώλησης μόνο
-DemoCompanyShopWithCashDesk=Διαχειριστείτε το κατάστημα με ένα ταμείο
-EnablePhpAVModuleDesc=Θα πρέπει να εγκαταστήσετε μια μονάδα συμβατή με anti-virus σας. (ClamAV: php4-clamavlib ou php5-clamavlib)
-ProfIdShortDesc=<b>Καθ %s ταυτότητα</b> είναι μια ενημερωτική ανάλογα με τρίτη χώρα μέρος. <br> Για παράδειγμα, για <b>%s</b> χώρα, είναι <b>%s</b> κώδικα.
-DolibarrDemo=Dolibarr ERP / CRM demo
-StatsByNumberOfUnits=Στατιστικά στοιχεία τον αριθμό των προϊόντων / υπηρεσιών μονάδες
-StatsByNumberOfEntities=Στατιστικά στοιχεία τον αριθμό των φορέων που αναφέρονται
-NumberOfProposals=Ο αριθμός των προτάσεων για την τελευταία 12 μήνες
-EMailTextOrderValidated=Η σειρά %s έχει επικυρωθεί.
-EMailTextOrderApproved=Η %s παραγγελία έχει εγκριθεί.
-EMailTextOrderApprovedBy=Η σειρά %s έχει εγκριθεί από %s.
-EMailTextOrderRefused=Η σειρά %s έχει απορριφθεί.
-EMailTextOrderRefusedBy=Η σειρά %s έχει απορριφθεί από %s.
-FileIsTooBig=Τα αρχεία είναι πολύ μεγάλο
-ShipmentValidatedInDolibarr=Αποστολή %s επικυρωθεί Dolibarr
-// STOP - Lines generated via autotranslator.php tool (2012-02-29 16:07:07).
->>>>>>> 050819ce
+Export=Εξαγωγή