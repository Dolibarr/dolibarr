--- conflicted
+++ resolved
@@ -5,11 +5,6 @@
 NewWarehouse=Νέα αποθήκη / Χρηματιστήριο περιοχή
 WarehouseEdit=Τροποποίηση αποθήκη
 MenuNewWarehouse=Νέα αποθήκη
-<<<<<<< HEAD
-WarehouseOpened=Αποθήκη ανοιχτή
-WarehouseClosed=Αποθήκη κλειστό
-=======
->>>>>>> 3f5d67d4
 WarehouseSource=Αποθήκη Πηγή
 WarehouseSourceNotDefined=No warehouse defined,
 AddOne=Add one
@@ -20,10 +15,6 @@
 Stock=Χρηματιστήριο
 Stocks=Αποθέματα
 StocksByLotSerial=Stocks by lot/serial
-<<<<<<< HEAD
-Movement=Κίνηση
-=======
->>>>>>> 3f5d67d4
 Movements=Κινήματα
 ErrorWarehouseRefRequired=Αποθήκη όνομα αναφοράς απαιτείται
 ListOfWarehouses=Κατάλογος των αποθηκών
@@ -83,13 +74,8 @@
 AverageUnitPricePMPShort=Μέση σταθμική τιμή εισόδου
 AverageUnitPricePMP=Μέση σταθμική τιμή εισόδου
 SellPriceMin=Πώληση Τιμή μονάδας
-<<<<<<< HEAD
-EstimatedStockValueSellShort=Value for sell
-EstimatedStockValueSell=Value for sell
-=======
 EstimatedStockValueSellShort=Τιμή για πώληση
 EstimatedStockValueSell=Τιμή για πώληση
->>>>>>> 3f5d67d4
 EstimatedStockValueShort=Είσοδος αξία μετοχών
 EstimatedStockValue=Είσοδος αξία μετοχών
 DeleteAWarehouse=Διαγραφή μιας αποθήκης
@@ -99,14 +85,8 @@
 SelectWarehouseForStockDecrease=Επιλέξτε αποθήκη που θα χρησιμοποιηθεί για μείωση αποθεμάτων
 SelectWarehouseForStockIncrease=Επιλέξτε αποθήκη που θα χρησιμοποιηθεί για αύξηση των αποθεμάτων
 NoStockAction=No stock action
-<<<<<<< HEAD
-LastWaitingSupplierOrders=Orders waiting for receptions
-DesiredStock=Desired minimum stock
-DesiredMaxStock=Επιθυμητό μέγιστο απόθεμα
-=======
 DesiredStock=Desired optimal stock
 DesiredStockDesc=This stock amount will be the value used to fill the stock by replenishment feature.
->>>>>>> 3f5d67d4
 StockToBuy=Για να παραγγείλετε
 Replenishment=Αναπλήρωση
 ReplenishmentOrders=Αναπλήρωση παραγγελίων
@@ -124,11 +104,7 @@
 WarehouseForStockIncrease=Η αποθήκη <b>%s</b> θα χρησιμοποιηθεί για την αύξηση των αποθεμάτων
 ForThisWarehouse=Για αυτή την αποθήκη
 ReplenishmentStatusDesc=This is a list of all products with a stock lower than desired stock (or lower than alert value if checkbox "alert only" is checked). Using the checkbox, you can create supplier orders to fill the difference.
-<<<<<<< HEAD
-ReplenishmentOrdersDesc=This is a list of all opened supplier orders including predefined products. Only opened orders with predefined products, so orders that may affect stocks, are visible here.
-=======
 ReplenishmentOrdersDesc=This is a list of all open supplier orders including predefined products. Only open orders with predefined products, so orders that may affect stocks, are visible here.
->>>>>>> 3f5d67d4
 Replenishments=Αναπληρώσεις
 NbOfProductBeforePeriod=Ποσότητα του προϊόντος %s σε απόθεμα πριν από την επιλεγμένη περίοδο (< %s)
 NbOfProductAfterPeriod=Ποσότητα του προϊόντος %s σε απόθεμα πριν από την επιλεγμένη περίοδο (> %s)
