--- conflicted
+++ resolved
@@ -16,28 +16,13 @@
 ModuleRecruitmentName = Προσλήψεις
 # Module description 'ModuleRecruitmentDesc'
 ModuleRecruitmentDesc = Διαχειριστείτε και παρακολουθήστε εκστρατείες προσλήψεων για νέες θέσεις εργασίας
-<<<<<<< HEAD
-
-#
 # Admin page
-#
-=======
-# Admin page
->>>>>>> cc80841a
 RecruitmentSetup = Ρύθμιση προσλήψεων
 RecruitmentSetupPage = Εισαγάγετε εδώ τη ρύθμιση των κύριων επιλογών για την ενότητα προσλήψεων
 RecruitmentArea=Περιοχή προσλήψεων
 PublicInterfaceRecruitmentDesc=Οι δημόσιες σελίδες θέσεων εργασίας είναι δημόσιες διευθύνσεις URL για εμφάνιση και απάντηση σε ανοιχτές θέσεις εργασίας. Υπάρχει ένας διαφορετικός σύνδεσμος για κάθε ανοιχτή θέση εργασίας, που βρίσκεται σε κάθε εγγραφή εργασίας.
 EnablePublicRecruitmentPages=Ενεργοποίηση δημόσιων σελίδων ανοιχτών θέσεων εργασίας
 
-<<<<<<< HEAD
-#
-# About page
-#
-RecruitmentAbout = Σχετικά με τις προσλήψεις
-RecruitmentAboutPage = Σελίδα σχετικά με τις Προσλήψεις 
-=======
->>>>>>> cc80841a
 NbOfEmployeesExpected=Προσδοκώμενο νούμερο εργαζομένων
 JobLabel=Ετικέτα θέσης εργασίας
 WorkPlace=Χώρος Εργασίας
@@ -49,10 +34,6 @@
 PositionsToBeFilled=Θέσεις εργασίας
 ListOfPositionsToBeFilled=Κατάλογος θέσεων εργασίας
 NewPositionToBeFilled=Νέες θέσεις εργασίας
-<<<<<<< HEAD
-
-=======
->>>>>>> cc80841a
 JobOfferToBeFilled=Θέση εργασίας προς κάλυψη
 ThisIsInformationOnJobPosition=Πληροφορίες για τη θέση εργασίας προς κάλυψη
 ContactForRecruitment=Επικοινωνία για πρόσληψη
