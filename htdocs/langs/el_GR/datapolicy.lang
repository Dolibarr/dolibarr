--- conflicted
+++ resolved
@@ -33,11 +33,7 @@
 DATAPOLICY_CONTACT_NIPROSPECT_NICLIENT = Ούτε προοπτική/Ούτε πελάτης
 DATAPOLICY_CONTACT_FOURNISSEUR = Προμηθευτής
 DATAPOLICY_ADHERENT = Μέλος
-<<<<<<< HEAD
-DATAPOLICY_Tooltip_SETUP = Τύπος επαφής - Υποδείξτε τις επιλογές σας για κάθε τύπο.
-=======
 DATAPOLICY_Tooltip_SETUP=Define the delay with no interaction after which you want the record to be automatically purged.
->>>>>>> d7cb4cd8
 SendAgreementText = Μπορείτε να στείλετε ένα μήνυμα ηλεκτρονικού ταχυδρομείου GDPR σε όλες τις σχετικές επαφές σας (που δεν έχουν λάβει ακόμη email και για τις οποίες δεν έχετε καταχωρίσει τίποτα σχετικά με τη συμφωνία GDPR τους). Για να το κάνετε αυτό, χρησιμοποιήστε το παρακάτω κουμπί.
 SendAgreement = Αποστολή email
 AllAgreementSend = Όλα τα email έχουν σταλεί
