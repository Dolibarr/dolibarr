--- conflicted
+++ resolved
@@ -18,13 +18,8 @@
 # Admin
 #
 CronSetup= Προγραμματισμένη ρύθμιση διαχείρισης των εργασιών
-<<<<<<< HEAD
-# URLToLaunchCronJobs=URL to check and launch cron jobs if required
-# OrToLaunchASpecificJob=Or to check and launch a specific job
-=======
 URLToLaunchCronJobs=URL για να ελέγξετε και να ξεκινήσει μια περιοδική εργασία, εφόσον απαιτείται
 OrToLaunchASpecificJob=Ή να ελέγξετε και να ξεκινήσει μία συγκεκριμένη εργασία
->>>>>>> f44a45fe
 KeyForCronAccess=Κλειδί ασφαλείας για το URL για να ξεκινήσει η εργασία cron
 FileToLaunchCronJobs=Γραμμής εντολών για να ξεκινήσει τις εργασίες
 CronExplainHowToRunUnix=Σχετικά με το περιβάλλον Unix θα πρέπει να χρησιμοποιήσετε crontab να τρέχει γραμμή εντολών κάθε λίγα λεπτά
@@ -48,11 +43,7 @@
 CronLastResult=Τελευταίος κωδικός αποτελέσματος
 CronListOfCronJobs=Κατάλογος προγραμματισμένων εργασιών
 CronCommand=Εντολή
-<<<<<<< HEAD
-# CronList=Jobs list
-=======
 CronList=Λίστα εργασιών
->>>>>>> f44a45fe
 CronDelete= Διαγραφή εργασιών cron
 CronConfirmDelete= Είστε σίγουροι ότι θέλετε να διαγράψετε αυτή την περιοδική εργασία;
 CronExecute=Έναρξη εργασίας
