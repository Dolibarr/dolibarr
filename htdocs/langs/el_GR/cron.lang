# Dolibarr language file - Source file is en_US - cron
# About page
# Right
Permission23101 = Read Scheduled job
<<<<<<< HEAD
Permission23102 = Create/update Scheduled job
=======
Permission23102 = Δημιουργία/ενημέρωση προγραμματισμένης εργασίας
>>>>>>> 3f5d67d4
Permission23103 = Διαγραφή προγραμματισμένης εργασίας
Permission23104 = Εκτέλεση προγραμματισμένης εργασίας
# Admin
CronSetup= Προγραμματισμένη ρύθμιση διαχείρισης των εργασιών
URLToLaunchCronJobs=URL για να ελέγξετε και να ξεκινήσει μια περιοδική εργασία, εφόσον απαιτείται
OrToLaunchASpecificJob=Ή να ελέγξετε και να ξεκινήσει μία συγκεκριμένη εργασία
KeyForCronAccess=Κλειδί ασφαλείας για το URL για να ξεκινήσει η εργασία cron
FileToLaunchCronJobs=Γραμμής εντολών για να ξεκινήσει τις εργασίες
CronExplainHowToRunUnix=Στο Unix περιβάλλον θα πρέπει να χρησιμοποιήσετε την ακόλουθη καταχώρηση crontab για να τρέχει η γραμμή εντολών καθένα 5 λεπτά
CronExplainHowToRunWin=Σε Microsoft (tm) Windows περιβάλλον μπορείτε να χρησιμοποιήσετε τα εργαλεία Προγραμματισμένη εργασία ώστε να εκτελείτε η γραμμή εντολών καθένα 5 λεπτά
CronMethodDoesNotExists=Class %s does not contains any method %s
# Menu
<<<<<<< HEAD
CronJobs=Προγραμματισμένες εργασίες
CronListActive=Λίστα ενεργών/προγραμματισμένων εργασών
CronListInactive=Λίστα με τις απενεργοποιημένες εργασίες
=======
>>>>>>> 3f5d67d4
EnabledAndDisabled=Enabled and disabled
# Page list
CronLastOutput=Τελευταία εκτέλεση εξόδου
CronLastResult=Τελευταίος κωδικός αποτελέσματος
CronCommand=Εντολή
CronList=Προγραμματισμένες εργασίες
CronDelete=Διαγραφή προγραμματισμένων εργασιών
CronConfirmDelete=Είστε σίγουροι ότι θέλετε να διαγράψετε αυτές τις προγραμματισμένες εργασίες;
CronExecute=Εκτέλεση προγραμματισμένων εργασιών
CronConfirmExecute=Are you sure you want to execute these scheduled jobs now ?
CronInfo=Scheduled job module allow to execute job that have been planned
<<<<<<< HEAD
CronWaitingJobs=Εργασίες σε αναμονή
=======
>>>>>>> 3f5d67d4
CronTask=Εργασία
CronNone=Καμία
CronDtStart=Όχι πριν
CronDtEnd=Όχι μετά
CronDtNextLaunch=Επόμενη εκτέλεση
<<<<<<< HEAD
CronDtLastLaunch=Ημερομηνία έναρξης ή εκτέλεσης
CronDtLastResult=End date of last execution
CronFrequency=Συχνότητα
CronClass=Class
=======
CronDtLastLaunch=Start date of latest execution
CronDtLastResult=End date of latest execution
CronFrequency=Συχνότητα
CronClass=Κατηγορία
>>>>>>> 3f5d67d4
CronMethod=Μέθοδος
CronModule=Module
CronNoJobs=Δεν έχουν καταχωρηθεί εργασίες
CronPriority=Προτεραιότητα
CronLabel=Περιγραφή
CronNbRun=Nb. έναρξης
CronMaxRun=Max nb. launch
CronEach=Κάθε
JobFinished=Ξεκίνησε και τελείωσε
#Page card
CronAdd= Προσθήκη εργασίας
<<<<<<< HEAD
CronHourStart= Ώρα και ημερομηνία έναρξης της εργασίας
=======
>>>>>>> 3f5d67d4
CronEvery=Execute job each
CronObject=Instance/Object to create
CronArgs=Παράμετροι
CronSaveSucess=Επιτυχής αποθήκευση
CronNote=Σχόλιο
CronFieldMandatory=Τα πεδία %s είναι υποχρεωτικά
CronErrEndDateStartDt=Η ημερομηνία λήξης δεν μπορεί να είναι πριν από την ημερομηνία έναρξης
CronStatusActiveBtn=Ενεργοποίηση
CronStatusInactiveBtn=Απενεργοποίηση
CronTaskInactive=Αυτή η εργασία είναι απενεργοποιημένη
CronId=Id
CronClassFile=Classes (filename.class.php)
CronModuleHelp=Name of Dolibarr module directory (also work with external Dolibarr module). <BR> For exemple to fetch method of Dolibarr Product object /htdocs/<u>product</u>/class/product.class.php, the value of module is <i>product</i>
CronClassFileHelp=The file name to load. <BR> For exemple to fetch method of Dolibarr Product object /htdocs/product/class/<u>product.class.php</u>, the value of class file name is <i>product.class.php</i>
CronObjectHelp=The object name to load. <BR> For exemple to fetch method of Dolibarr Product object /htdocs/product/class/product.class.php, the value of class file name is <i>Product</i>
CronMethodHelp=The object method to launch. <BR> For exemple to fetch method of Dolibarr Product object /htdocs/product/class/product.class.php, the value of method is  is <i>fecth</i>
CronArgsHelp=The method arguments. <BR> For exemple to fetch method of Dolibarr Product object /htdocs/product/class/product.class.php, the value of paramters can be <i>0, ProductRef</i>
CronCommandHelp=Γραμμή εντολών του συστήματος προς εκτέλεση.
CronCreateJob=Create new Scheduled Job
CronFrom=Από
# Info
# Common
CronType=Είδος εργασίας
CronType_method=Καλέστε τη μέθοδο της κατηγορίας Dolibarr
CronType_command=Εντολή Shell
CronCannotLoadClass=Cannot load class %s or object %s
<<<<<<< HEAD
UseMenuModuleToolsToAddCronJobs=Πηγαίνετε στο μενού "Home - Modules εργαλεία - Λίστα εργασιών" για να δείτε και να επεξεργαστείτε τις προγραμματισμένες εργασίες.
TaskDisabled=Job disabled
=======
UseMenuModuleToolsToAddCronJobs=Go into menu "Home - Admin tools - Scheduled jobs" to see and edit scheduled jobs.
JobDisabled=Job disabled
>>>>>>> 3f5d67d4
MakeLocalDatabaseDumpShort=Local database backup
MakeLocalDatabaseDump=Create a local database dump<|MERGE_RESOLUTION|>--- conflicted
+++ resolved
@@ -2,11 +2,7 @@
 # About page
 # Right
 Permission23101 = Read Scheduled job
-<<<<<<< HEAD
-Permission23102 = Create/update Scheduled job
-=======
 Permission23102 = Δημιουργία/ενημέρωση προγραμματισμένης εργασίας
->>>>>>> 3f5d67d4
 Permission23103 = Διαγραφή προγραμματισμένης εργασίας
 Permission23104 = Εκτέλεση προγραμματισμένης εργασίας
 # Admin
@@ -19,12 +15,6 @@
 CronExplainHowToRunWin=Σε Microsoft (tm) Windows περιβάλλον μπορείτε να χρησιμοποιήσετε τα εργαλεία Προγραμματισμένη εργασία ώστε να εκτελείτε η γραμμή εντολών καθένα 5 λεπτά
 CronMethodDoesNotExists=Class %s does not contains any method %s
 # Menu
-<<<<<<< HEAD
-CronJobs=Προγραμματισμένες εργασίες
-CronListActive=Λίστα ενεργών/προγραμματισμένων εργασών
-CronListInactive=Λίστα με τις απενεργοποιημένες εργασίες
-=======
->>>>>>> 3f5d67d4
 EnabledAndDisabled=Enabled and disabled
 # Page list
 CronLastOutput=Τελευταία εκτέλεση εξόδου
@@ -36,26 +26,15 @@
 CronExecute=Εκτέλεση προγραμματισμένων εργασιών
 CronConfirmExecute=Are you sure you want to execute these scheduled jobs now ?
 CronInfo=Scheduled job module allow to execute job that have been planned
-<<<<<<< HEAD
-CronWaitingJobs=Εργασίες σε αναμονή
-=======
->>>>>>> 3f5d67d4
 CronTask=Εργασία
 CronNone=Καμία
 CronDtStart=Όχι πριν
 CronDtEnd=Όχι μετά
 CronDtNextLaunch=Επόμενη εκτέλεση
-<<<<<<< HEAD
-CronDtLastLaunch=Ημερομηνία έναρξης ή εκτέλεσης
-CronDtLastResult=End date of last execution
-CronFrequency=Συχνότητα
-CronClass=Class
-=======
 CronDtLastLaunch=Start date of latest execution
 CronDtLastResult=End date of latest execution
 CronFrequency=Συχνότητα
 CronClass=Κατηγορία
->>>>>>> 3f5d67d4
 CronMethod=Μέθοδος
 CronModule=Module
 CronNoJobs=Δεν έχουν καταχωρηθεί εργασίες
@@ -67,10 +46,6 @@
 JobFinished=Ξεκίνησε και τελείωσε
 #Page card
 CronAdd= Προσθήκη εργασίας
-<<<<<<< HEAD
-CronHourStart= Ώρα και ημερομηνία έναρξης της εργασίας
-=======
->>>>>>> 3f5d67d4
 CronEvery=Execute job each
 CronObject=Instance/Object to create
 CronArgs=Παράμετροι
@@ -97,12 +72,7 @@
 CronType_method=Καλέστε τη μέθοδο της κατηγορίας Dolibarr
 CronType_command=Εντολή Shell
 CronCannotLoadClass=Cannot load class %s or object %s
-<<<<<<< HEAD
-UseMenuModuleToolsToAddCronJobs=Πηγαίνετε στο μενού "Home - Modules εργαλεία - Λίστα εργασιών" για να δείτε και να επεξεργαστείτε τις προγραμματισμένες εργασίες.
-TaskDisabled=Job disabled
-=======
 UseMenuModuleToolsToAddCronJobs=Go into menu "Home - Admin tools - Scheduled jobs" to see and edit scheduled jobs.
 JobDisabled=Job disabled
->>>>>>> 3f5d67d4
 MakeLocalDatabaseDumpShort=Local database backup
 MakeLocalDatabaseDump=Create a local database dump