# Dolibarr language file - Source file is en_US - loan
<<<<<<< HEAD
ModuleBuilderDesc=This tool must be used only by experienced users or developers. It provides utilities to build or edit your own module. Documentation for alternative <a href="%s" target="_blank" rel="noopener noreferrer">manual development is here</a>.
EnterNameOfModuleDesc=Εισαγάγετε το όνομα της ενότητας / εφαρμογής για να δημιουργήσετε χωρίς κενά. Χρησιμοποιήστε κεφαλαία για να διαχωρίσετε λέξεις (Για παράδειγμα: MyModule, EcommerceForShop, SyncWithMySystem ...)
EnterNameOfObjectDesc=Εισαγάγετε το όνομα του αντικειμένου που θέλετε να δημιουργήσετε χωρίς κενά. Χρησιμοποιήστε κεφαλαία για να διαχωρίσετε λέξεις (Για παράδειγμα: MyObject, Student, Teacher ...). Θα δημιουργηθεί το αρχείο κλάσης CRUD, αλλά και το αρχείο API, οι σελίδες που θα απαριθμήσουν / προσθέσουν / επεξεργαστούν / διαγράψουν το αντικείμενο και τα αρχεία SQL.
=======
ModuleBuilderDesc=Αυτό το εργαλείο πρέπει να χρησιμοποιείται μόνο από έμπειρους χρήστες ή προγραμματιστές. Παρέχει βοηθητικά προγράμματα για να δημιουργήσετε ή να επεξεργαστείτε τη δική σας ενότητα. Η τεκμηρίωση για εναλλακτικό τρόπο ανάπτυξης <a href="%s" target="_blank" rel="noopener noreferrer"> είναι εδώ </a>.
EnterNameOfModuleDesc=Εισάγετε το όνομα της ενότητας/εφαρμογής που θέλετε να δημιουργήσετε χωρίς κενά. Χρησιμοποιήστε κεφαλαία για να διαχωρίσετε λέξεις (Για παράδειγμα: MyModule, EcommerceForShop, SyncWithMySystem...)
EnterNameOfObjectDesc=Εισάγετε το όνομα του αντικειμένου που θέλετε να δημιουργήσετε χωρίς κενά. Χρησιμοποιήστε κεφαλαία για να διαχωρίσετε λέξεις (Για παράδειγμα: MyObject, Student, Teacher...). Θα δημιουργηθούν, το αρχείο κλάσης CRUD αλλά και το αρχείο API, οι σελίδες για λίστα/προσθήκη/επεξεργασία/διαγραφή αντικειμένου και αρχεία SQL.
EnterNameOfDictionaryDesc=Εισάγετε το όνομα του λεξικού που θέλετε να δημιουργήσετε χωρίς κενά. Χρησιμοποιήστε κεφαλαία για να διαχωρίσετε λέξεις (Για παράδειγμα: MyDico...). Θα δημιουργηθεί το αρχείο κλάσης, αλλά και το αρχείο SQL.
>>>>>>> 503d1a04
ModuleBuilderDesc2=Διαδρομή όπου παράγονται / επεξεργάζονται μονάδες (πρώτος κατάλογος για εξωτερικές μονάδες που ορίζονται στο %s): <strong>%s</strong>
ModuleBuilderDesc3=Παραγόμενα / επεξεργάσιμα δομοστοιχεία βρέθηκαν: <strong>%s</strong>
ModuleBuilderDesc4=Μια ενότητα ανιχνεύεται ως &#39;επεξεργάσιμη&#39; όταν το αρχείο <strong>%s</strong> υπάρχει στη ρίζα του καταλόγου μονάδων
NewModule=Νέο Άρθρωμα
NewObjectInModulebuilder=Νέο αντικείμενο
NewDictionary=Νέο λεξικό
ModuleKey=Πλήκτρο μονάδας
ObjectKey=Πλήκτρο αντικειμένου
DicKey=Κλειδί λεξικού
ModuleInitialized=Η ενότητα αρχικοποιήθηκε
FilesForObjectInitialized=Τα αρχεία για νέο αντικείμενο &#39;%s&#39; έχουν αρχικοποιηθεί
FilesForObjectUpdated=Τα αρχεία για το αντικείμενο &#39;%s&#39; ενημερώνονται (αρχείο .sql και αρχείο .class.php)
ModuleBuilderDescdescription=Εισαγάγετε εδώ όλες τις γενικές πληροφορίες που περιγράφουν την ενότητα σας.
ModuleBuilderDescspecifications=Μπορείτε να εισάγετε εδώ μια λεπτομερή περιγραφή των προδιαγραφών της μονάδας σας που δεν έχει ήδη δομηθεί σε άλλες καρτέλες. Έτσι έχετε εύκολη πρόσβαση σε όλους τους κανόνες που πρέπει να αναπτυχθούν. Επίσης, αυτό το περιεχόμενο κειμένου θα συμπεριληφθεί στην παραγόμενη τεκμηρίωση (δείτε την τελευταία καρτέλα). Μπορείτε να χρησιμοποιήσετε τη μορφή Markdown, αλλά συνιστάται να χρησιμοποιήσετε τη μορφή Asciidoc (σύγκριση μεταξύ .md και .asciidoc: http://asciidoctor.org/docs/user-manual/#compared-to-markdown).
ModuleBuilderDescobjects=Καθορίστε εδώ τα αντικείμενα που θέλετε να διαχειριστείτε με την ενότητα σας. Θα δημιουργηθεί μια κλάση CRUD DAO, αρχεία SQL, λίστα καταγραφής αντικειμένων, δημιουργία / επεξεργασία / προβολή μιας εγγραφής και ένα API.
ModuleBuilderDescmenus=Αυτή η καρτέλα είναι αφιερωμένη στον ορισμό καταχωρήσεων μενού που παρέχονται από την ενότητα σας.
ModuleBuilderDescpermissions=Αυτή η καρτέλα είναι αφιερωμένη στον ορισμό των νέων δικαιωμάτων που θέλετε να παρέχετε με την ενότητα σας.
ModuleBuilderDesctriggers=Αυτή είναι η άποψη των ενεργοποιητών που παρέχονται από την ενότητα σας. Για να συμπεριλάβετε τον κώδικα που εκτελείται όταν ξεκινά ένα ενεργοποιημένο επιχειρηματικό συμβάν, απλά επεξεργαστείτε αυτό το αρχείο.
ModuleBuilderDeschooks=Αυτή η καρτέλα είναι αφιερωμένη στα άγκιστρα.
ModuleBuilderDescwidgets=Αυτή η καρτέλα είναι αφιερωμένη στη διαχείριση / δημιουργία widgets.
ModuleBuilderDescbuildpackage=Μπορείτε να δημιουργήσετε εδώ ένα πακέτο πακέτου &quot;έτοιμο για διανομή&quot; (ένα κανονικό αρχείο .zip) της μονάδας σας και ένα αρχείο τεκμηρίωσης &quot;έτοιμο για διανομή&quot;. Απλά κάντε κλικ στο κουμπί για να δημιουργήσετε το πακέτο ή το αρχείο τεκμηρίωσης.
EnterNameOfModuleToDeleteDesc=Μπορείτε να διαγράψετε την υπομονάδα σας. ΠΡΟΕΙΔΟΠΟΙΗΣΗ: Όλα τα αρχεία κωδικοποίησης της μονάδας (δημιουργούνται ή δημιουργούνται χειροκίνητα) ΚΑΙ δομημένα δεδομένα και τεκμηρίωση θα διαγραφούν!
EnterNameOfObjectToDeleteDesc=Μπορείτε να διαγράψετε ένα αντικείμενο. ΠΡΟΕΙΔΟΠΟΙΗΣΗ: Όλα τα αρχεία κωδικοποίησης (που δημιουργούνται ή δημιουργούνται χειροκίνητα) που σχετίζονται με αντικείμενο θα διαγραφούν!
DangerZone=Επικίνδυνη ζώνη
BuildPackage=Δημιουργία πακέτου
BuildPackageDesc=Μπορείτε να δημιουργήσετε ένα πακέτο zip της αίτησής σας έτσι ώστε να είστε έτοιμοι να το διανείμετε σε οποιοδήποτε Dolibarr. Μπορείτε επίσης να το διανείμετε ή να το πουλήσετε στην αγορά όπως το <a href="https://www.dolistore.com">DoliStore.com</a> .
BuildDocumentation=Δημιουργία εγγράφων
ModuleIsNotActive=Αυτή η ενότητα δεν έχει ενεργοποιηθεί ακόμα. Μεταβείτε στο %s για να το ενεργοποιήσετε ή κάντε κλικ εδώ
ModuleIsLive=Αυτή η ενότητα έχει ενεργοποιηθεί. Οποιαδήποτε αλλαγή μπορεί να σπάσει ένα τρέχον ζωντανό χαρακτηριστικό.
DescriptionLong=Μεγάλη περιγραφή
EditorName=Όνομα του συντάκτη
EditorUrl=Διεύθυνση URL του επεξεργαστή
DescriptorFile=Περιγραφικό αρχείο της ενότητας
ClassFile=Αρχείο για την κλάση PHP DAO CRUD
ApiClassFile=Αρχείο για την τάξη API της PHP
PageForList=PHP σελίδα για λίστα καταγραφής
PageForCreateEditView=Σελίδα PHP για δημιουργία / επεξεργασία / προβολή μιας εγγραφής
PageForAgendaTab=Σελίδα PHP για καρτέλα συμβάντος
PageForDocumentTab=PHP σελίδα για καρτέλα έγγραφο
PageForNoteTab=Σελίδα PHP για την καρτέλα σημείωσης
PageForContactTab=Σελίδα PHP για καρτέλα επαφών
PathToModulePackage=Διαδρομή προς φερμουάρ του πακέτου ενότητας / εφαρμογής
PathToModuleDocumentation=Διαδρομή αρχείου τεκμηρίωσης ενότητας / εφαρμογής (%s)
SpaceOrSpecialCharAreNotAllowed=Δεν επιτρέπονται χώροι ή ειδικοί χαρακτήρες.
FileNotYetGenerated=Αρχείο που δεν έχει ακόμα δημιουργηθεί
RegenerateClassAndSql=Αναγκαστική ενημέρωση των αρχείων .class και .sql
RegenerateMissingFiles=Δημιουργία αρχείων που λείπουν
SpecificationFile=Αρχείο τεκμηρίωσης
LanguageFile=Αρχείο για τη γλώσσα
ObjectProperties=Ιδιότητες αντικειμένου
ConfirmDeleteProperty=Είστε βέβαιοι ότι θέλετε να διαγράψετε την ιδιότητα <strong>%s</strong> ; Αυτό θα αλλάξει τον κώδικα στην τάξη PHP, αλλά και θα αφαιρέσει τη στήλη από τον ορισμό πίνακα του αντικειμένου.
NotNull=Οχι κενό
NotNullDesc=1=Ορίστε τη βάση δεδομένων σε NOT NULL, 0=Να επιτρέπονται null τιμές, -1=Να επιτρέπονται null τιμές επιβάλλοντας την τιμή σε NULL εάν είναι κενή ('' ή 0)
SearchAll=Χρησιμοποιείται για την αναζήτηση όλων
DatabaseIndex=Δείκτης βάσης δεδομένων
FileAlreadyExists=Το αρχείο%s ήδη υπάρχει 
TriggersFile=Αρχείο για τον κωδικό ενεργοποίησης
HooksFile=Αρχείο για τον κωδικό γάντζων
ArrayOfKeyValues=Διάταξη πλήκτρου-κύματος
ArrayOfKeyValuesDesc=Πλαίσιο κλειδιών και τιμών αν το πεδίο είναι μια λίστα συνδυασμών με σταθερές τιμές
WidgetFile=Αρχείο εικονοστοιχείων
CSSFile=CSS
JSFile=Αρχείο Javascript
ReadmeFile=Αρχείο Readme
ChangeLog=Αρχείο ChangeLog
TestClassFile=Αρχείο για την τάξη της μονάδας PHP
SqlFile=Αρχείο sql
PageForLib=Αρχείο για την κοινή βιβλιοθήκη PHP
PageForObjLib=Αρχείο για τη βιβλιοθήκη PHP αφιερωμένη στο αντικείμενο
SqlFileExtraFields=Αρχείο Sql για συμπληρωματικά χαρακτηριστικά
SqlFileKey=Αρχείο Sql για κλειδιά
SqlFileKeyExtraFields=Αρχείο Sql για κλειδιά συμπληρωματικών χαρακτηριστικών
AnObjectAlreadyExistWithThisNameAndDiffCase=Ένα αντικείμενο υπάρχει ήδη με αυτό το όνομα και μια διαφορετική περίπτωση
UseAsciiDocFormat=Μπορείτε να χρησιμοποιήσετε τη μορφή Markdown, αλλά συνιστάται να χρησιμοποιήσετε τη μορφή Asciidoc (omparison μεταξύ .md και .asciidoc: http://asciidoctor.org/docs/user-manual/#compared-to-markdown)
IsAMeasure=Είναι ένα μέτρο
DirScanned=Κατάλογος σάρωση
NoTrigger=Δεν ενεργοποιείται
NoWidget=Δεν γραφικό στοιχείο
GoToApiExplorer=API explorer
ListOfMenusEntries=Λίστα καταχωρήσεων μενού
ListOfDictionariesEntries=Λίστα καταχωρήσεων λεξικών
ListOfPermissionsDefined=Λίστα καθορισμένων δικαιωμάτων
SeeExamples=Δείτε παραδείγματα εδώ
EnabledDesc=Προϋπόθεση να είναι ενεργό αυτό το πεδίο (Παραδείγματα: 1 ή $ conf-&gt; global-&gt; MYMODULE_MYOPTION)
VisibleDesc=Είναι ορατό το πεδίο; (Παραδείγματα: 0=Ποτέ δεν είναι ορατό, 1=Ορατό στη λίστα και δημιουργία/ενημέρωση/προβολή φορμών, 2=Ορατό μόνο στη λίστα, 3=Ορατό μόνο στη φόρμα δημιουργίας/ενημέρωσης/προβολής (όχι στη λίστα), 4=Ορατό στη λίστα και ενημέρωση/προβολή μόνο φόρμας (όχι δημιουργία), 5=Ορατό μόνο στη φόρμα προβολής και λίστας (όχι δημιουργία, όχι ενημέρωση). <br> <br> Η χρήση αρνητικής τιμής σημαίνει ότι το πεδίο δεν εμφανίζεται από προεπιλογή στη λίστα, αλλά μπορεί να επιλεγεί για προβολή). <br> <br> Μπορεί να είναι μια έκφραση, για παράδειγμα: <br>preg_match('/public/', $_SERVER['PHP_SELF'])?0:1<br>($user->rights->holiday->define_holiday ? 1 : 0)
DisplayOnPdfDesc=Εμφανίστε αυτό το πεδίο σε συμβατά έγγραφα PDF, μπορείτε να διαχειριστείτε τη θέση με το πεδίο "Position". <br> Επί του παρόντος, γνωστά μοντέλα συμβατών PDF είναι: eratosthene (παραγγελίες), espadon (αποστολές), sponge (τιμολόγια), cyan (προσφορές), cornas (παραγγελίες προμηθευτή) <br> <br> <strong> Για έγγραφα: </strong> <br> 0 = δεν εμφανίζονται <br> 1 = εμφανίζονται <br> 2 = εμφανίζονται μόνο αν δεν είναι κενά <br> <br> <strong> Για τις γραμμές εγγράφου: </strong> <br> 0 = δεν εμφανίζονται <br> 1 = εμφανίζονται σε μια στήλη <br> 3 = εμφανιζονται στη στήλη περιγραφής της γραμμής μετά την περιγραφή <br> 4 = εμφανίζονται στη στήλη περιγραφής μετά την περιγραφή μόνο αν δεν είναι κενή
DisplayOnPdf=Εμφάνιση σε PDF
IsAMeasureDesc=Μπορεί η τιμή του πεδίου να συσσωρευτεί για να πάρει ένα σύνολο σε λίστα; (Παραδείγματα: 1 ή 0)
SearchAllDesc=Χρησιμοποιείται το πεδίο για την αναζήτηση από το εργαλείο γρήγορης αναζήτησης; (Παραδείγματα: 1 ή 0)
SpecDefDesc=Εισαγάγετε εδώ όλη την τεκμηρίωση που θέλετε να παράσχετε με τη λειτουργική σας μονάδα, η οποία δεν έχει ήδη καθοριστεί από άλλες καρτέλες. Μπορείτε να χρησιμοποιήσετε το .md ή καλύτερα, την πλούσια σύνταξη .asciidoc.
LanguageDefDesc=Εισαγάγετε σε αυτό το αρχείο όλα τα κλειδιά και τη μετάφραση για κάθε αρχείο γλώσσας.
MenusDefDesc=Καθορίστε εδώ τα μενού που παρέχονται από την ενότητα σας
DictionariesDefDesc=Καθορίστε εδώ τα λεξικά που παρέχονται από την ενότητα σας
PermissionsDefDesc=Καθορίστε εδώ τα νέα δικαιώματα που παρέχονται από την ενότητα σας
MenusDefDescTooltip=Τα μενού που παρέχονται από την ενότητα/εφαρμογή σας ορίζονται στον πίνακα <strong> $this->menus </strong> στο αρχείο περιγραφής της ενότητας. Μπορείτε να επεξεργαστείτε αυτό το αρχείο ή να χρησιμοποιήσετε τον ενσωματωμένο επεξεργαστή. <br> <br> Σημείωση: Μόλις καθοριστεί (και ενεργοποιηθεί ξανά η ενότητα), τα μενού είναι επίσης ορατά στο πρόγραμμα επεξεργασίας μενού που είναι διαθέσιμο στους διαχειριστές στο %s.
DictionariesDefDescTooltip=Τα λεξικά που παρέχονται από την υπομονάδα / εφαρμογή σας καθορίζονται στη συστοιχία <strong>$ this-&gt; λεξικά</strong> στο αρχείο περιγραφής του module. Μπορείτε να επεξεργαστείτε χειροκίνητα αυτό το αρχείο ή να χρησιμοποιήσετε τον ενσωματωμένο επεξεργαστή. <br><br> Σημείωση: Αφού οριστεί (και ενεργοποιηθεί ξανά η ενότητα), τα λεξικά είναι επίσης ορατά στην περιοχή εγκατάστασης σε χρήστες διαχειριστή στο %s.
PermissionsDefDescTooltip=Τα δικαιώματα που παρέχονται από την ενότητα/εφαρμογή σας καθορίζονται στη συστοιχία <strong> $ this-> rights </strong> στην ενότητα περιγραφής αρχείου. Μπορείτε να επεξεργαστείτε χειροκίνητα αυτό το αρχείο ή να χρησιμοποιήσετε τον ενσωματωμένο επεξεργαστή. <br> <br> Σημείωση: Μόλις οριστεί (και ενεργοποιηθεί ξανά η ενότητα), τα δικαιώματα είναι ορατά στην προεπιλεγμένη ρύθμιση %s.
HooksDefDesc=Ορίστε στην <b>ιδιότητα module_parts [&#39;hooks&#39;]</b> , στον περιγραφέα της μονάδας, το πλαίσιο των άγκιστρων που θέλετε να διαχειριστείτε (η λίστα των πλαισίων μπορεί να βρεθεί από μια αναζήτηση στο &#39; <b>initHooks</b> &#39; <b>(</b> &#39;in core code). <br> Επεξεργαστείτε το αρχείο αγκίστρου για να προσθέσετε τον κώδικα των αγκιστρωμένων λειτουργιών σας (οι συναρπαστικές λειτουργίες μπορούν να βρεθούν με μια αναζήτηση στο &#39; <b>executeHooks</b> &#39; στον βασικό κώδικα).
<<<<<<< HEAD
TriggerDefDesc=Define in the trigger file the code that you want to execute when a business event external to your module is executed (events triggered by other modules).
=======
TriggerDefDesc=Καθορίστε στο αρχείο ενεργοποίησης τον κώδικα που θέλετε να εκτελείτε όταν εκτελείται ένα επαγγελματικό συμβάν εκτός της ενότητας (συμβάντα που ενεργοποιούνται από άλλες ενότητες).
>>>>>>> 503d1a04
SeeIDsInUse=Δείτε τα αναγνωριστικά που χρησιμοποιούνται στην εγκατάσταση σας
SeeReservedIDsRangeHere=Δείτε το φάσμα των αποκλειστικών αναγνωριστικών
ToolkitForDevelopers=Εργαλειοθήκη για προγραμματιστές Dolibarr
TryToUseTheModuleBuilder=Αν έχετε γνώσεις SQL και PHP, μπορείτε να χρησιμοποιήσετε τον οδηγό εγγενών κατασκευαστών ενοτήτων. <br> Ενεργοποιήστε την ενότητα <strong>%s</strong> και χρησιμοποιήστε τον οδηγό κάνοντας κλικ στο <span class="fa fa-bug"></span> στο πάνω δεξιό μενού. <br> Προειδοποίηση: Πρόκειται για ένα προηγμένο χαρακτηριστικό προγραμματιστή, <b>μην</b> πειραματιστείτε στην τοποθεσία παραγωγής σας!
SeeTopRightMenu=Βλέπω <span class="fa fa-bug"></span> στο πάνω δεξιό μενού
AddLanguageFile=Προσθήκη αρχείου γλώσσας
YouCanUseTranslationKey=Μπορείτε να χρησιμοποιήσετε εδώ ένα κλειδί που είναι το κλειδί μετάφρασης που βρίσκεται στο αρχείο γλώσσας (δείτε την καρτέλα &quot;Γλώσσες&quot;)
DropTableIfEmpty=(Διαγράψτε τον πίνακα αν είναι άδειος)
TableDoesNotExists=Ο πίνακας %s δεν υπάρχει
TableDropped=Ο πίνακας %s διαγράφηκε
InitStructureFromExistingTable=Δημιουργήστε τη συμβολοσειρά συστοιχιών δομής ενός υπάρχοντος πίνακα
UseAboutPage=Μην δημιουργήσετε τη σελίδα Πληροφορίες
UseDocFolder=Απενεργοποίηση του φακέλου τεκμηρίωσης
UseSpecificReadme=Χρησιμοποιήστε ένα συγκεκριμένο ReadMe
ContentOfREADMECustomized=Σημείωση: Το περιεχόμενο του αρχείου README.md έχει αντικατασταθεί από τη συγκεκριμένη τιμή που έχει οριστεί στη ρύθμιση του ModuleBuilder.
RealPathOfModule=Πραγματική διαδρομή της ενότητας
ContentCantBeEmpty=Το περιεχόμενο του αρχείου δεν μπορεί να είναι άδειο
WidgetDesc=Μπορείτε να δημιουργήσετε και να επεξεργαστείτε εδώ τα widget που θα ενσωματωθούν με τη μονάδα σας.
CSSDesc=Μπορείτε να δημιουργήσετε και να επεξεργαστείτε εδώ ένα αρχείο με εξατομικευμένο CSS ενσωματωμένο στην ενότητα σας.
JSDesc=Μπορείτε να δημιουργήσετε και να επεξεργαστείτε εδώ ένα αρχείο με ενσωματωμένο Javascript με την ενότητα σας.
CLIDesc=Μπορείτε να δημιουργήσετε εδώ ορισμένα scripts γραμμής εντολών που θέλετε να παρέχετε με την ενότητα σας.
CLIFile=Αρχείο CLI
NoCLIFile=Δεν υπάρχουν αρχεία CLI
UseSpecificEditorName = Χρησιμοποιήστε ένα συγκεκριμένο όνομα επεξεργαστή
UseSpecificEditorURL = Χρησιμοποιήστε μια συγκεκριμένη διεύθυνση επεξεργασίας
UseSpecificFamily = Χρησιμοποιήστε μια συγκεκριμένη οικογένεια
UseSpecificAuthor = Χρησιμοποιήστε έναν συγκεκριμένο συντάκτη
UseSpecificVersion = Χρησιμοποιήστε μια συγκεκριμένη αρχική έκδοση
IncludeRefGeneration=Η αναφορά του αντικειμένου πρέπει να δημιουργείται αυτόματα από προσαρμοσμένους κανόνες αρίθμησης
IncludeRefGenerationHelp=Επιλέξτε αυτό εάν θέλετε να συμπεριλάβετε κώδικα για τη διαχείριση της αυτόματης δημιουργίας αναφοράς χρησιμοποιώντας προσαρμοσμένους κανόνες αρίθμησης
IncludeDocGeneration=Θέλω να δημιουργήσω ορισμένα έγγραφα από πρότυπα για το αντικείμενο
IncludeDocGenerationHelp=Εάν το ελέγξετε αυτό, θα δημιουργηθεί κάποιος κώδικας για να προσθέσετε ένα πλαίσιο &quot;Δημιουργία εγγράφου&quot; στην εγγραφή.
ShowOnCombobox=Δείξτε την αξία σε συνδυασμό
KeyForTooltip=Κλειδί για επεξήγηση εργαλείου
CSSClass=CSS για επεξεργασία/δημιουργία φόρμας
CSSViewClass=CSS για φόρμα ανάγνωσης
CSSListClass=CSS για λίστα
NotEditable=Δεν είναι δυνατή η επεξεργασία
ForeignKey=Ξένο κλειδί
TypeOfFieldsHelp=Τύπος πεδίων: <br>varchar(99), double(24,8), real, text, html, datetime, timestamp, integer, integer:ClassName:relativepath/to/classfile.class.php[:1[:filter]]<br> '1' σημαίνει ότι προσθέτουμε ένα κουμπί + μετά τον συνδυασμό για να δημιουργήσουμε την εγγραφή <br> 'φίλτρο' είναι μια συνθήκη sql, για παράδειγμα:'status=1 AND fk_user=__USER_ID__ AND entity IN (__SHARED_ENTITIES__)'
AsciiToHtmlConverter=Μεταροπέας από Ascii σε HTML
AsciiToPdfConverter=Μεταροπέας από Ascii σε PDF
TableNotEmptyDropCanceled=Ο πίνακας δεν είναι άδειος. Η διαγραφή ακυρώθηκε.
ModuleBuilderNotAllowed=Το εργαλείο δημιουργίας ενοτήτων είναι διαθέσιμο αλλά δεν επιτρέπεται στον χρήστη σας.
ImportExportProfiles=Εισαγωγή και εξαγωγή προφίλ
ValidateModBuilderDesc=Ορίστε το σε 1 εάν θέλετε να καλείται η μέθοδος $this->validateField() του αντικειμένου για την επικύρωση του περιεχομένου του πεδίου κατά την εισαγωγή ή την ενημέρωση. Ορίστε 0 εάν δεν απαιτείται επικύρωση.
WarningDatabaseIsNotUpdated=Προειδοποίηση: Η βάση δεδομένων δεν ενημερώνεται αυτόματα, πρέπει να διαγράψετε τους πίνακες και να απενεργοποιήσετε-ενεργοποιήσετε την ενότητα για την αναδημιουργία πινάκων
LinkToParentMenu=Γονικό μενού (fk_xxxxmenu)
ListOfTabsEntries=Λίστα καταχωρήσεων καρτελών
TabsDefDesc=Ορίστε εδώ τις καρτέλες που παρέχονται από την ενότητα σας
TabsDefDescTooltip=Οι καρτέλες που παρέχονται από την ενότητα/εφαρμογή σας ορίζονται στον πίνακα <strong> $this->tabs </strong> στο αρχείο περιγραφής της ενότητας. Μπορείτε να επεξεργαστείτε μη αυτόματα αυτό το αρχείο ή να χρησιμοποιήσετε τον ενσωματωμένο επεξεργαστή.<|MERGE_RESOLUTION|>--- conflicted
+++ resolved
@@ -1,14 +1,8 @@
 # Dolibarr language file - Source file is en_US - loan
-<<<<<<< HEAD
-ModuleBuilderDesc=This tool must be used only by experienced users or developers. It provides utilities to build or edit your own module. Documentation for alternative <a href="%s" target="_blank" rel="noopener noreferrer">manual development is here</a>.
-EnterNameOfModuleDesc=Εισαγάγετε το όνομα της ενότητας / εφαρμογής για να δημιουργήσετε χωρίς κενά. Χρησιμοποιήστε κεφαλαία για να διαχωρίσετε λέξεις (Για παράδειγμα: MyModule, EcommerceForShop, SyncWithMySystem ...)
-EnterNameOfObjectDesc=Εισαγάγετε το όνομα του αντικειμένου που θέλετε να δημιουργήσετε χωρίς κενά. Χρησιμοποιήστε κεφαλαία για να διαχωρίσετε λέξεις (Για παράδειγμα: MyObject, Student, Teacher ...). Θα δημιουργηθεί το αρχείο κλάσης CRUD, αλλά και το αρχείο API, οι σελίδες που θα απαριθμήσουν / προσθέσουν / επεξεργαστούν / διαγράψουν το αντικείμενο και τα αρχεία SQL.
-=======
 ModuleBuilderDesc=Αυτό το εργαλείο πρέπει να χρησιμοποιείται μόνο από έμπειρους χρήστες ή προγραμματιστές. Παρέχει βοηθητικά προγράμματα για να δημιουργήσετε ή να επεξεργαστείτε τη δική σας ενότητα. Η τεκμηρίωση για εναλλακτικό τρόπο ανάπτυξης <a href="%s" target="_blank" rel="noopener noreferrer"> είναι εδώ </a>.
 EnterNameOfModuleDesc=Εισάγετε το όνομα της ενότητας/εφαρμογής που θέλετε να δημιουργήσετε χωρίς κενά. Χρησιμοποιήστε κεφαλαία για να διαχωρίσετε λέξεις (Για παράδειγμα: MyModule, EcommerceForShop, SyncWithMySystem...)
 EnterNameOfObjectDesc=Εισάγετε το όνομα του αντικειμένου που θέλετε να δημιουργήσετε χωρίς κενά. Χρησιμοποιήστε κεφαλαία για να διαχωρίσετε λέξεις (Για παράδειγμα: MyObject, Student, Teacher...). Θα δημιουργηθούν, το αρχείο κλάσης CRUD αλλά και το αρχείο API, οι σελίδες για λίστα/προσθήκη/επεξεργασία/διαγραφή αντικειμένου και αρχεία SQL.
 EnterNameOfDictionaryDesc=Εισάγετε το όνομα του λεξικού που θέλετε να δημιουργήσετε χωρίς κενά. Χρησιμοποιήστε κεφαλαία για να διαχωρίσετε λέξεις (Για παράδειγμα: MyDico...). Θα δημιουργηθεί το αρχείο κλάσης, αλλά και το αρχείο SQL.
->>>>>>> 503d1a04
 ModuleBuilderDesc2=Διαδρομή όπου παράγονται / επεξεργάζονται μονάδες (πρώτος κατάλογος για εξωτερικές μονάδες που ορίζονται στο %s): <strong>%s</strong>
 ModuleBuilderDesc3=Παραγόμενα / επεξεργάσιμα δομοστοιχεία βρέθηκαν: <strong>%s</strong>
 ModuleBuilderDesc4=Μια ενότητα ανιχνεύεται ως &#39;επεξεργάσιμη&#39; όταν το αρχείο <strong>%s</strong> υπάρχει στη ρίζα του καταλόγου μονάδων
@@ -107,11 +101,7 @@
 DictionariesDefDescTooltip=Τα λεξικά που παρέχονται από την υπομονάδα / εφαρμογή σας καθορίζονται στη συστοιχία <strong>$ this-&gt; λεξικά</strong> στο αρχείο περιγραφής του module. Μπορείτε να επεξεργαστείτε χειροκίνητα αυτό το αρχείο ή να χρησιμοποιήσετε τον ενσωματωμένο επεξεργαστή. <br><br> Σημείωση: Αφού οριστεί (και ενεργοποιηθεί ξανά η ενότητα), τα λεξικά είναι επίσης ορατά στην περιοχή εγκατάστασης σε χρήστες διαχειριστή στο %s.
 PermissionsDefDescTooltip=Τα δικαιώματα που παρέχονται από την ενότητα/εφαρμογή σας καθορίζονται στη συστοιχία <strong> $ this-> rights </strong> στην ενότητα περιγραφής αρχείου. Μπορείτε να επεξεργαστείτε χειροκίνητα αυτό το αρχείο ή να χρησιμοποιήσετε τον ενσωματωμένο επεξεργαστή. <br> <br> Σημείωση: Μόλις οριστεί (και ενεργοποιηθεί ξανά η ενότητα), τα δικαιώματα είναι ορατά στην προεπιλεγμένη ρύθμιση %s.
 HooksDefDesc=Ορίστε στην <b>ιδιότητα module_parts [&#39;hooks&#39;]</b> , στον περιγραφέα της μονάδας, το πλαίσιο των άγκιστρων που θέλετε να διαχειριστείτε (η λίστα των πλαισίων μπορεί να βρεθεί από μια αναζήτηση στο &#39; <b>initHooks</b> &#39; <b>(</b> &#39;in core code). <br> Επεξεργαστείτε το αρχείο αγκίστρου για να προσθέσετε τον κώδικα των αγκιστρωμένων λειτουργιών σας (οι συναρπαστικές λειτουργίες μπορούν να βρεθούν με μια αναζήτηση στο &#39; <b>executeHooks</b> &#39; στον βασικό κώδικα).
-<<<<<<< HEAD
-TriggerDefDesc=Define in the trigger file the code that you want to execute when a business event external to your module is executed (events triggered by other modules).
-=======
 TriggerDefDesc=Καθορίστε στο αρχείο ενεργοποίησης τον κώδικα που θέλετε να εκτελείτε όταν εκτελείται ένα επαγγελματικό συμβάν εκτός της ενότητας (συμβάντα που ενεργοποιούνται από άλλες ενότητες).
->>>>>>> 503d1a04
 SeeIDsInUse=Δείτε τα αναγνωριστικά που χρησιμοποιούνται στην εγκατάσταση σας
 SeeReservedIDsRangeHere=Δείτε το φάσμα των αποκλειστικών αναγνωριστικών
 ToolkitForDevelopers=Εργαλειοθήκη για προγραμματιστές Dolibarr
