<<<<<<< HEAD
# Dolibarr language file - Source file is en_US - interventions
CHARSET=UTF-8
Intervention=Intervention
Interventions=Interventions
InterventionCard=Intervention card
NewIntervention=New intervention
AddIntervention=Προσθ. παρέμβασης
ListOfInterventions=List of interventions
EditIntervention=Edit intervention
ActionsOnFicheInter=Δράσεις για την παρέμβαση
LastInterventions=Last %s interventions
AllInterventions=All interventions
CreateDraftIntervention=Create draft
CustomerDoesNotHavePrefix=Customer does not have a prefix
InterventionContact=Intervention contact
DeleteIntervention=Delete intervention
ValidateIntervention=Validate intervention
ModifyIntervention=Modify intervention
DeleteInterventionLine=Delete intervention line
ConfirmDeleteIntervention=Are you sure you want to delete this intervention ?
ConfirmValidateIntervention=Are you sure you want to validate this intervention ?
ConfirmModifyIntervention=Are you sure you want to modify this intervention ?
ConfirmDeleteInterventionLine=Are you sure you want to delete this intervention line ?
NameAndSignatureOfInternalContact=Name and signature of intervening :
NameAndSignatureOfExternalContact=Name and signature of customer :
DocumentModelStandard=Standard document model for interventions
# InterventionCardsAndInterventionLines=Interventions and lines of interventions
ClassifyBilled=Ταξινομήστε &quot;Χρεώσεις&quot;
StatusInterInvoiced=Τιμολογείται
RelatedInterventions=Οι παρεμβάσεις που σχετίζονται
ShowIntervention=Εμφάνιση παρέμβαση
##### Types de contacts #####
TypeContact_fichinter_internal_INTERREPFOLL=Representative following-up intervention
TypeContact_fichinter_internal_INTERVENING=Intervening
TypeContact_fichinter_external_BILLING=Billing customer contact
TypeContact_fichinter_external_CUSTOMER=Following-up customer contact
# Modele numérotation
ArcticNumRefModelDesc1=Generic number model
ArcticNumRefModelError=Failed to activate
PacificNumRefModelDesc1=Return numero with format %syymm-nnnn where yy is year, mm is month and nnnn is a sequence with no break and no return to 0
PacificNumRefModelError=An intervention card starting with $syymm already exists and is not compatible with this model of sequence. Remove it or rename it to activate this module.
# PrintProductsOnFichinter=Print products on intervention card
# PrintProductsOnFichinterDetails=forinterventions generated from orders
=======
/*  
* Dolibarr language file - interventions
* Language code: el_GR
* Manually translated by technicks.eu
*/
CHARSET = UTF-8
Intervention = Παρέμβαση
Interventions = Παρεμβάσεις
InterventionCard = Κάρτα Παρέμβασης 
NewIntervention = Νέα παρέμβαση
AddIntervention = Προσθ. παρέμβασης
ListOfInterventions = Λίστα παρεμβάσεων
EditIntervention = Επεξεργασία παρέμβαση
ActionsOnFicheInter = Δράσεις για την παρέμβαση
LastInterventions = Τελευταίες %s παρεμβάσεις
AllInterventions = Όλες οι παρεμβάσεις
CreateDraftIntervention = Δημιουργία σχεδίου
CustomerDoesNotHavePrefix = Ο Πελάτης δεν έχει πρόθεμα
InterventionContact = Επαφή παρέμβασης
DeleteIntervention = Διαγραφή παρέμβασης
ValidateIntervention = Επικύρωση παρέμβασης
ModifyIntervention = Τροποποίηση παρέμβασης
DeleteInterventionLine = Διαγραφή γραμμής παρέμβασης
ConfirmDeleteIntervention = Είστε σίγουροι ότι θέλετε να διαγράψετε αυτή την παρέμβαση;
ConfirmValidateIntervention = Είστε σίγουροι ότι θέλετε να κατοχυρωθεί η παρέμβαση αυτή;
ConfirmModifyIntervention = Είστε σίγουροι ότι θέλετε να τροποποιήσετε αυτή την παρέμβαση;
ConfirmDeleteInterventionLine = Είστε σίγουροι ότι θέλετε να διαγράψετε αυτή τη γραμμή παρέμβασης;
NameAndSignatureOfInternalContact = Όνομα και υπογραφή της παρέμβασης :
NameAndSignatureOfExternalContact = Όνομα και υπογραφή πελάτη :
DocumentModelStandard = Πρότυπο μοντέλο εγγράφου για παρεμβάσεις
InterventionCardsAndInterventionLines = Παρεμβάσεις και τις γραμμές παρεμβάσεων
ClassifyBilled = Ταξινομήστε "Χρεώσεις"
StatusInterInvoiced = Τιμολογείται
RelatedInterventions = Οι παρεμβάσεις που σχετίζονται
ShowIntervention = Εμφάνιση παρέμβαση
##### Types de contacts ##### = undefined
TypeContact_fichinter_internal_INTERREPFOLL = Εκπρόσωπος που ακολουθεί την παρέμβασης
TypeContact_fichinter_internal_INTERVENING = Παρέμβαση
TypeContact_fichinter_external_BILLING = Χρέωση επαφής του πελάτη
TypeContact_fichinter_external_CUSTOMER = Παρακολούθηση επαφή με τον πελάτη
# Modele numérotation = undefined
ArcticNumRefModelDesc1 = Γενικός αριθμός μοντέλου
ArcticNumRefModelError = Αποτυχία ενεργοποιήσεις
PacificNumRefModelDesc1 = Return numero with format %syymm-nnnn where yy is year, mm is month and nnnn is a sequence with no break and no return to 0
PacificNumRefModelError = An intervention card starting with $syymm already exists and is not compatible with this model of sequence. Remove it or rename it to activate this module.
>>>>>>> cafd75ac
<|MERGE_RESOLUTION|>--- conflicted
+++ resolved
@@ -1,4 +1,3 @@
-<<<<<<< HEAD
 # Dolibarr language file - Source file is en_US - interventions
 CHARSET=UTF-8
 Intervention=Intervention
@@ -25,7 +24,7 @@
 NameAndSignatureOfInternalContact=Name and signature of intervening :
 NameAndSignatureOfExternalContact=Name and signature of customer :
 DocumentModelStandard=Standard document model for interventions
-# InterventionCardsAndInterventionLines=Interventions and lines of interventions
+InterventionCardsAndInterventionLines=Παρεμβάσεις και τις γραμμές των παρεμβάσεων
 ClassifyBilled=Ταξινομήστε &quot;Χρεώσεις&quot;
 StatusInterInvoiced=Τιμολογείται
 RelatedInterventions=Οι παρεμβάσεις που σχετίζονται
@@ -40,52 +39,5 @@
 ArcticNumRefModelError=Failed to activate
 PacificNumRefModelDesc1=Return numero with format %syymm-nnnn where yy is year, mm is month and nnnn is a sequence with no break and no return to 0
 PacificNumRefModelError=An intervention card starting with $syymm already exists and is not compatible with this model of sequence. Remove it or rename it to activate this module.
-# PrintProductsOnFichinter=Print products on intervention card
-# PrintProductsOnFichinterDetails=forinterventions generated from orders
-=======
-/*  
-* Dolibarr language file - interventions
-* Language code: el_GR
-* Manually translated by technicks.eu
-*/
-CHARSET = UTF-8
-Intervention = Παρέμβαση
-Interventions = Παρεμβάσεις
-InterventionCard = Κάρτα Παρέμβασης 
-NewIntervention = Νέα παρέμβαση
-AddIntervention = Προσθ. παρέμβασης
-ListOfInterventions = Λίστα παρεμβάσεων
-EditIntervention = Επεξεργασία παρέμβαση
-ActionsOnFicheInter = Δράσεις για την παρέμβαση
-LastInterventions = Τελευταίες %s παρεμβάσεις
-AllInterventions = Όλες οι παρεμβάσεις
-CreateDraftIntervention = Δημιουργία σχεδίου
-CustomerDoesNotHavePrefix = Ο Πελάτης δεν έχει πρόθεμα
-InterventionContact = Επαφή παρέμβασης
-DeleteIntervention = Διαγραφή παρέμβασης
-ValidateIntervention = Επικύρωση παρέμβασης
-ModifyIntervention = Τροποποίηση παρέμβασης
-DeleteInterventionLine = Διαγραφή γραμμής παρέμβασης
-ConfirmDeleteIntervention = Είστε σίγουροι ότι θέλετε να διαγράψετε αυτή την παρέμβαση;
-ConfirmValidateIntervention = Είστε σίγουροι ότι θέλετε να κατοχυρωθεί η παρέμβαση αυτή;
-ConfirmModifyIntervention = Είστε σίγουροι ότι θέλετε να τροποποιήσετε αυτή την παρέμβαση;
-ConfirmDeleteInterventionLine = Είστε σίγουροι ότι θέλετε να διαγράψετε αυτή τη γραμμή παρέμβασης;
-NameAndSignatureOfInternalContact = Όνομα και υπογραφή της παρέμβασης :
-NameAndSignatureOfExternalContact = Όνομα και υπογραφή πελάτη :
-DocumentModelStandard = Πρότυπο μοντέλο εγγράφου για παρεμβάσεις
-InterventionCardsAndInterventionLines = Παρεμβάσεις και τις γραμμές παρεμβάσεων
-ClassifyBilled = Ταξινομήστε "Χρεώσεις"
-StatusInterInvoiced = Τιμολογείται
-RelatedInterventions = Οι παρεμβάσεις που σχετίζονται
-ShowIntervention = Εμφάνιση παρέμβαση
-##### Types de contacts ##### = undefined
-TypeContact_fichinter_internal_INTERREPFOLL = Εκπρόσωπος που ακολουθεί την παρέμβασης
-TypeContact_fichinter_internal_INTERVENING = Παρέμβαση
-TypeContact_fichinter_external_BILLING = Χρέωση επαφής του πελάτη
-TypeContact_fichinter_external_CUSTOMER = Παρακολούθηση επαφή με τον πελάτη
-# Modele numérotation = undefined
-ArcticNumRefModelDesc1 = Γενικός αριθμός μοντέλου
-ArcticNumRefModelError = Αποτυχία ενεργοποιήσεις
-PacificNumRefModelDesc1 = Return numero with format %syymm-nnnn where yy is year, mm is month and nnnn is a sequence with no break and no return to 0
-PacificNumRefModelError = An intervention card starting with $syymm already exists and is not compatible with this model of sequence. Remove it or rename it to activate this module.
->>>>>>> cafd75ac
+PrintProductsOnFichinter=Εκτυπώστε προϊόντα στην κάρτα παρέμβασης
+PrintProductsOnFichinterDetails=για τις παρεμβάσεις που προέρχονται από παραγγελίες