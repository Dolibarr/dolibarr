--- conflicted
+++ resolved
@@ -37,23 +37,6 @@
 KnowledgeManagementAbout = Σχετικά με τη Διαχείριση Γνώσης
 KnowledgeManagementAboutPage = Σελίδα σχετικά με τη Διαχείριση Γνώσης 
 
-<<<<<<< HEAD
-KnowledgeManagementArea = Knowledge Management
-MenuKnowledgeRecord = Knowledge base
-ListKnowledgeRecord = List of articles
-NewKnowledgeRecord = New article
-ValidateReply = Validate solution
-KnowledgeRecords = Articles
-KnowledgeRecord = Πώληση
-KnowledgeRecordExtraFields = Extrafields for Article
-GroupOfTicket=Group of tickets
-YouCanLinkArticleToATicketCategory=You can link an article to a ticket group (so the article will be suggested during qualification of new tickets)
-SuggestedForTicketsInGroup=Suggested for tickets when group is
-
-SetObsolete=Set as obsolete
-ConfirmCloseKM=Do you confirm the closing of this article as obsolete ?
-ConfirmReopenKM=Do you want to restore this article to status "Validated" ?
-=======
 KnowledgeManagementArea = Διαχείριση γνώσης
 MenuKnowledgeRecord = Βάση γνώσεων
 ListKnowledgeRecord = Κατάλογος άρθρων
@@ -68,5 +51,4 @@
 
 SetObsolete=Ορισμός ως ξεπερασμένο
 ConfirmCloseKM=Επιβεβαιώνετε το κλείσιμο αυτού του άρθρου ως ξεπερασμένου;
-ConfirmReopenKM=Θέλετε να επαναφέρετε αυτό το άρθρο στην κατάσταση "Επικυρωμένο";
->>>>>>> 503d1a04
+ConfirmReopenKM=Θέλετε να επαναφέρετε αυτό το άρθρο στην κατάσταση "Επικυρωμένο";