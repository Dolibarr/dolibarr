--- conflicted
+++ resolved
@@ -5,31 +5,17 @@
 ShowLoan=Εμφάνιση Δανείου
 PaymentLoan=Πληρωμή δανείων
 ShowLoanPayment=Εμφάνιση Πληρωμής Δανείου
-<<<<<<< HEAD
-Capital=Κεφάλαιο Κίνησης
-=======
 LoanCapital=Capital
->>>>>>> 3f5d67d4
 Insurance=Ασφάλεια Αυτοκινήτου
 Interest=Χρεωστικοί Τόκοι
 Nbterms=Αριθμός των όρων
 LoanAccountancyCapitalCode=Κωδικός Λογιστικής κεφαλαίου
 LoanAccountancyInsuranceCode=Κωδικός Λογιστικής ασφάλισης
 LoanAccountancyInterestCode=Κωδικός Λογιστικής χρεωστικών τόκων
-<<<<<<< HEAD
-LoanPayment=Πληρωμή δανείων
-=======
->>>>>>> 3f5d67d4
 ConfirmDeleteLoan=Επιβεβαίωση διαγραφής δανείου
 LoanDeleted=Το Δάνειο διαγράφηκε με επιτυχία
 ConfirmPayLoan=Confirm classify paid this loan
 LoanPaid=Πληρωμή δανείου
-<<<<<<< HEAD
-ErrorLoanCapital=Loan amount has to be numeric and greater than zero.
-ErrorLoanLength=Loan length has to be numeric and greater than zero.
-ErrorLoanInterest=Annual interest has to be numeric and greater than zero.
-=======
->>>>>>> 3f5d67d4
 # Calc
 LoanCalc=Υπολογιστής τραπεζικού δανείου
 PurchaseFinanceInfo=Purchase & Financing Information
@@ -52,11 +38,7 @@
 AmortizationMonthlyPaymentOverYears=Amortization For Monthly Payment: <b>%s</b> over %s years
 Totalsforyear=Συνολικά για το έτος
 MonthlyPayment=Μηνιαίες πληρωμές
-<<<<<<< HEAD
-LoanCalcDesc=This <b>mortgage calculator</b> can be used to figure out monthly payments of a home mortgage loan, based on the home's sale price, the term of the loan desired, buyer's down payment percentage, and the loan's interest rate.<br> This calculator factors in PMI (Private Mortgage Insurance) for loans where less than 20% is put as a down payment. Also taken into consideration are the town property taxes, and their effect on the total monthly mortgage payment.<br>
-=======
 LoanCalcDesc=This <b>mortgage calculator</b> can be used to figure out monthly payments of a loaning, based on the amount borrowed, the term of the loan desired and the interest rate.<br> This calculator includes also PMI (Private Mortgage Insurance) for loans where less than 20%% is put as a down payment. Also taken into consideration are the town property taxes, and their effect on the total monthly mortgage payment.<br>
->>>>>>> 3f5d67d4
 GoToInterest=%s will go towards INTEREST
 GoToPrincipal=%s will go towards PRINCIPAL
 YouWillSpend=You will spend %s in year %s
