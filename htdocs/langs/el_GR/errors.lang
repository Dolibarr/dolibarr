<<<<<<< HEAD
# Dolibarr language file - Source file is en_US - errors
CHARSET=UTF-8

# No errors
NoErrorCommitIsDone==

# Errors
Error=Σφάλμα
Errors=Λάθη
ErrorButCommitIsDone==
ErrorBadEMail=%s email είναι λάθος
ErrorBadUrl=%s url είναι λάθος
ErrorLoginAlreadyExists=Είσοδος %s υπάρχει ήδη.
ErrorGroupAlreadyExists=Ομάδα %s υπάρχει ήδη.
ErrorRecordNotFound=Εγγραφή δεν βρέθηκε.
ErrorFailToCopyFile=Απέτυχε η αντιγραφή του αρχείου <b>&quot;%s»</b> σε <b>«%s».</b>
ErrorFailToRenameFile=Απέτυχε η μετονομασία του αρχείου <b>&quot;%s»</b> σε <b>«%s».</b>
ErrorFailToDeleteFile=Αποτυχία για να αφαιρέσετε το αρχείο <b>%s</b>.
ErrorFailToCreateFile=Απέτυχε η δημιουργία του αρχείου <b>%s</b>.
ErrorFailToRenameDir=Απέτυχε να μετονομάσετε <b>«%s»</b> κατάλογο σε <b>«%s».</b>
ErrorFailToCreateDir=Αποτυχία δημιουργίας καταλόγου <b>%s</b>.
ErrorFailToDeleteDir=Αποτυχία για να διαγράψετε τον κατάλογο <b>«%s».</b>
ErrorFailedToDeleteJoinedFiles=Δεν μπορείτε να διαγράψετε το περιβάλλον επειδή δεν υπάρχει κάποια εντάχθηκε αρχεία. Κατάργηση ενταχθούν τα αρχεία πρώτα.
ErrorThisContactIsAlreadyDefinedAsThisType=Η επαφή αυτή έχει ήδη οριστεί ως επαφή για αυτόν τον τύπο.
ErrorCashAccountAcceptsOnlyCashMoney=Αυτό τραπεζικός λογαριασμός είναι ένας λογαριασμός σε μετρητά, έτσι ώστε να δέχεται πληρωμές σε μετρητά τύπου μόνο.
ErrorFromToAccountsMustDiffers=Πηγή και τους στόχους των τραπεζικών λογαριασμών πρέπει να είναι διαφορετικό.
ErrorBadThirdPartyName=Bad αξία για τους υπηκόους τρίτων όνομα κόμματος
ErrorProdIdIsMandatory==
ErrorBadCustomerCodeSyntax=Bad σύνταξη για τον κωδικό πελάτη
ErrorCustomerCodeRequired=Κωδικό πελάτη που απαιτούνται
ErrorCustomerCodeAlreadyUsed=Κωδικό πελάτη που έχει ήδη χρησιμοποιηθεί
ErrorPrefixRequired=Απαιτείται Πρόθεμα
ErrorUrlNotValid=Η διεύθυνση της ιστοσελίδας είναι λανθασμένη
ErrorBadSupplierCodeSyntax=Bad σύνταξη για τον κωδικό προμηθευτή
ErrorSupplierCodeRequired=Κωδικός προμηθευτή που απαιτούνται
ErrorSupplierCodeAlreadyUsed=Κωδικός προμηθευτή που ήδη χρησιμοποιείται
ErrorBadParameters=Bad παραμέτρους
ErrorBadValueForParameter=%s Λάθος τιμή για την παράμετρο λάθος %s
ErrorBadImageFormat=Το αρχείο εικόνας δεν έχει μια μορφή που υποστηρίζεται
ErrorBadDateFormat=«%s« Αξία έχει λάθος μορφή ημερομηνίας
ErrorFailedToWriteInDir=Αποτυχία εγγραφής στο %s κατάλογο
ErrorFoundBadEmailInFile=Βρέθηκαν εσφαλμένη σύνταξη e-mail για %s γραμμές στο αρχείο (%s γραμμή παράδειγμα με e-mail = %s)
ErrorUserCannotBeDelete=Ο χρήστης μπορεί να διαγραφεί. Μπορεί να συνδέεται με Dolibarr οντότητες.
ErrorFieldsRequired=Ορισμένα από τα απαιτούμενα πεδία δεν είχαν πληρωθεί.
ErrorFailedToCreateDir=Απέτυχε να δημιουργήσει έναν κατάλογο. Βεβαιωθείτε ότι το Web server χρήστης έχει δικαιώματα να γράψει στο κατάλογο Dolibarr έγγραφα. Αν <b>safe_mode</b> παράμετρος είναι ενεργοποιημένη για το PHP, ελέγξτε ότι Dolibarr αρχεία php κατέχει σε web server χρήστη (ή ομάδα).
ErrorNoMailDefinedForThisUser=Δεν mail έχει οριστεί για αυτόν το χρήστη
ErrorFeatureNeedJavascript=Αυτό το χαρακτηριστικό χρειάζεται javascript να ενεργοποιηθεί στην εργασία. Αλλαγή σε αυτό το setup - οθόνη.
ErrorTopMenuMustHaveAParentWithId0=Ένα μενού του «Top» τύπου δεν μπορεί να έχει ένα μενού γονέα. Βάλτε 0 στο μενού του γονέα ή να επιλέξετε ένα μενού του τύπου «αριστερά».
ErrorLeftMenuMustHaveAParentId=Ένα μενού της «Αριστεράς» τύπου πρέπει να έχει ένα id γονέα.
ErrorFileNotFound=Το αρχείο δεν βρέθηκε <b>%s</b> (Λανθασμένη διαδρομή, λανθασμένη δικαιώματα ή δεν επιτρέπεται η πρόσβαση από την PHP openbasedir ή safe_mode παράμετρος)
ErrorDirNotFound=<b>%s</b> Directory δεν βρέθηκε (Bad μονοπάτι, λάθος άδειες ή δεν επιτρέπεται η πρόσβαση από την PHP openbasedir ή safe_mode παράμετρος)
ErrorFunctionNotAvailableInPHP=<b>%s</b> Λειτουργία απαιτείται για αυτό το χαρακτηριστικό, αλλά δεν είναι διαθέσιμα σε αυτή την έκδοση / setup της PHP.
ErrorDirAlreadyExists=Ένας κατάλογος με αυτό το όνομα υπάρχει ήδη.
ErrorFileAlreadyExists=Ένα αρχείο με αυτό το όνομα υπάρχει ήδη.
ErrorPartialFile=Το αρχείο δεν έλαβε πλήρως από τον διακομιστή.
ErrorNoTmpDir=Προσωρινή %s directy δεν υπάρχει.
ErrorUploadBlockedByAddon=Ανεβάστε μπλοκαριστεί από ένα PHP / Apache plugin.
ErrorFileSizeTooLarge=Μέγεθος αρχείου είναι πολύ μεγάλο.
ErrorSizeTooLongForIntType=Μέγεθος υπερβολικά μεγάλο χρονικό διάστημα για int τύπου (%s μέγιστη ψηφία)
ErrorSizeTooLongForVarcharType=Μέγεθος υπερβολικά μεγάλο χρονικό διάστημα για τον τύπο εγχόρδων (%s μέγιστο χαρακτήρες)
ErrorNoValueForSelectType==
ErrorNoValueForCheckBoxType==
ErrorNoValueForRadioType==
ErrorBadFormatValueList==
ErrorFieldCanNotContainSpecialCharacters=<b>%s</b> πεδίου δεν πρέπει να περιέχει ειδικούς χαρακτήρες.
ErrorNoAccountancyModuleLoaded=Δεν λογιστική μονάδα ενεργοποιηθεί
ErrorExportDuplicateProfil=Αυτό το όνομα προφίλ υπάρχει ήδη για αυτό το σύνολο των εξαγωγών.
ErrorLDAPSetupNotComplete=Dolibarr-LDAP αντιστοίχιση δεν είναι πλήρης.
ErrorLDAPMakeManualTest=Ένα αρχείο. Ldif έχει δημιουργηθεί σε %s κατάλογο. Προσπαθήστε να το φορτώσετε χειροκίνητα από την γραμμή εντολών για να έχουν περισσότερες πληροφορίες σχετικά με τα σφάλματα.
ErrorCantSaveADoneUserWithZeroPercentage=Δεν μπορεί να σώσει μια ενέργεια με &quot;δεν statut ξεκίνησε&quot; αν πεδίο &quot;γίνεται από&quot; είναι επίσης γεμάτη.
ErrorRefAlreadyExists=Κωδικός που χρησιμοποιείται για τη δημιουργία ήδη υπάρχει.
ErrorPleaseTypeBankTransactionReportName=Πληκτρολογείστε όνομα απόδειξη της τράπεζας όπου συναλλαγής αναφέρεται (Format YYYYMM ή ΕΕΕΕΜΜΗΗ)
ErrorRecordHasChildren=Απέτυχε η διαγραφή εγγραφών, δεδομένου ότι έχει κάποια παιδιού.
ErrorModuleRequireJavascript=Η Javascript πρέπει να είναι άτομα με ειδικές ανάγκες να μην έχουν αυτή τη δυνατότητα εργασίας. Για να ενεργοποιήσετε / απενεργοποιήσετε το Javascript, πηγαίνετε στο μενού Home-> Setup-> Εμφάνιση.
ErrorPasswordsMustMatch=Και οι δύο πληκτρολογήσει τους κωδικούς πρόσβασης πρέπει να ταιριάζουν μεταξύ τους
ErrorContactEMail=Ένα τεχνικό σφάλμα. Παρακαλούμε, επικοινωνήστε με τον διαχειριστή για μετά <b>%s</b> email en παρέχουν την <b>%s</b> κωδικό σφάλματος στο μήνυμά σας, ή ακόμα καλύτερα με την προσθήκη ενός αντιγράφου της οθόνης αυτής της σελίδας.
ErrorWrongValueForField=Λάθος τιμή για <b>%s</b> αριθμό τομέα <b>(«%s»</b> τιμή δεν ταιριάζει regex <b>%s</b> κανόνα)
ErrorFieldValueNotIn=Λάθος τιμή για <b>%s</b> αριθμό τομέα <b>(«%s»</b> τιμή δεν είναι μια τιμή διαθέσιμη σε <b>%s</b> τομέα της <b>%s</b> πίνακα)
ErrorFieldRefNotIn=Λάθος τιμή για τον αριθμό <b>%s</b> τομέα <b>(«%s»</b> τιμή δεν είναι <b>%s</b> υφιστάμενων ref)
ErrorsOnXLines=Λάθη σε <b>%s</b> γραμμές πηγή
ErrorFileIsInfectedWithAVirus=Το πρόγραμμα προστασίας από ιούς δεν ήταν σε θέση να επικυρώσει το αρχείο (αρχείο μπορεί να μολυνθεί από έναν ιό)
ErrorSpecialCharNotAllowedForField=Ειδικοί χαρακτήρες δεν επιτρέπονται για το πεδίο &quot;%s&quot;
ErrorDatabaseParameterWrong=<b>«%s&quot;</b> Database παράμετρος ρύθμισης έχει μια αξία δεν είναι συμβατή με τη χρήση Dolibarr (πρέπει να έχει <b>«%s</b> &#39;αξία).
ErrorNumRefModel=Μια αναφορά υπάρχει στη βάση δεδομένων (%s) και δεν είναι συμβατές με αυτόν τον κανόνα αρίθμηση. Αφαιρέστε το αρχείο ή μετονομαστεί αναφοράς για να ενεργοποιήσετε αυτή την ενότητα.
ErrorQtyTooLowForThisSupplier=Ποσότητα πολύ χαμηλή αυτής της επιχείρησης ή καμία τιμή που ορίζεται για το προϊόν αυτής της επιχείρησης
ErrorModuleSetupNotComplete=Ρύθμιση της ενότητας φαίνεται να είναι uncomplete. Πηγαίνετε στο Ρυθμίσεις - Modules για να ολοκληρωθεί.
ErrorBadMask=Σφάλμα στην μάσκα
ErrorBadMaskFailedToLocatePosOfSequence=Σφάλμα, μάσκα χωρίς τον αύξοντα αριθμό
ErrorBadMaskBadRazMonth=Σφάλμα, κακή αξία επαναφορά
ErrorSelectAtLeastOne=Σφάλμα. Επιλέξτε τουλάχιστον μία είσοδο.
ErrorProductWithRefNotExist=Προϊόν με <i>%s</i> αναφοράς δεν υπάρχουν
ErrorDeleteNotPossibleLineIsConsolidated=Διαγραφή δεν είναι δυνατόν λόγω εγγραφή συνδέεται με μια τράπεζα transation που συμβιβασμό
ErrorProdIdAlreadyExist=%s έχει ανατεθεί σε άλλη τρίτη
ErrorFailedToSendPassword=Αποτυχία αποστολής κωδικού
ErrorFailedToLoadRSSFile=Αποτυγχάνει να πάρει RSS feed. Προσπαθήστε να προσθέσετε σταθερή MAIN_SIMPLEXMLLOAD_DEBUG εάν τα μηνύματα λάθους δεν παρέχει αρκετές πληροφορίες.
ErrorPasswordDiffers=Κωδικοί πρόσβασης διαφέρει, παρακαλώ πληκτρολογήστε ξανά.
ErrorForbidden=Απαγορεύεται η πρόσβαση. <br> Μπορείτε να προσπαθήσετε να αποκτήσετε πρόσβαση σε μια σελίδα, ή περιοχή, χωρίς να διαθέτουν σε πιστοποιημένο συνεδρία ή ότι δεν επιτρέπεται στο χρήστη σας.
ErrorForbidden2=Η άδεια για αυτή τη σύνδεση μπορεί να οριστεί από το διαχειριστή σας Dolibarr από το μενού %s-> %s.
ErrorForbidden3=Φαίνεται ότι Dolibarr δεν χρησιμοποιείται μέσω επικυρωμένο συνεδρία. Ρίξτε μια ματιά στην τεκμηρίωση της εγκατάστασης Dolibarr να ξέρει πώς να διαχειριστεί authentications (htaccess, mod_auth ή άλλα ...).
ErrorNoImagickReadimage=Κατηγορία imagick δεν βρίσκεται σε αυτό το PHP. Δεν προεπισκόπηση μπορεί να είναι διαθέσιμες. Οι διαχειριστές μπορούν να απενεργοποιήσουν αυτή την καρτέλα από το πρόγραμμα Εγκατάστασης μενού - Οθόνη.
ErrorRecordAlreadyExists=Εγγραφή υπάρχει ήδη
ErrorCantReadFile=Αποτυχία ανάγνωσης αρχείου &quot;%s»
ErrorCantReadDir=Αποτυχία ανάγνωσης »%s» κατάλογο
ErrorFailedToFindEntity=Αποτυχία ανάγνωσης »%s» περιβάλλον
ErrorBadLoginPassword=Bad αξία για σύνδεση ή τον κωδικό πρόσβασης
ErrorLoginDisabled=Ο λογαριασμός σας έχει απενεργοποιηθεί
ErrorFailedToRunExternalCommand=Απέτυχε να τρέξει εξωτερική εντολή. Ελέγξτε ότι είναι διαθέσιμο και εκτελέσιμη από PHP server σας. Αν η PHP <b>Safe Mode</b> είναι ενεργοποιημένη, βεβαιωθείτε ότι η εντολή είναι μέσα σε έναν κατάλογο που ορίζεται από <b>safe_mode_exec_dir</b> παράμετρο.
ErrorFailedToChangePassword=Αποτυχία να αλλάξετε τον κωδικό πρόσβασης
ErrorLoginDoesNotExists=Χρήστης με <b>%s</b> login δεν θα μπορούσε να βρεθεί.
ErrorLoginHasNoEmail=Αυτός ο χρήστης δεν έχει τη διεύθυνση ηλεκτρονικού ταχυδρομείου. Επεξεργασία ματαιώθηκε.
ErrorBadValueForCode=Κακό αξία για τον κωδικό ασφαλείας. Δοκιμάστε ξανά με νέα τιμή ...
ErrorBothFieldCantBeNegative=Πεδία %s %s και δεν μπορεί να είναι τόσο αρνητικές όσο
ErrorWebServerUserHasNotPermission=Λογαριασμό χρήστη <b>%s</b> χρησιμοποιείται για την εκτέλεση του web server δεν έχει άδεια για τη συγκεκριμένη
ErrorNoActivatedBarcode=Δεν ενεργοποιείται τύπου barcode
ErrUnzipFails==
ErrNoZipEngine==
ErrorFileMustBeADolibarrPackage==
ErrorFileRequired==
ErrorPhpCurlNotInstalled==
ErrorFailedToAddToMailmanList==
ErrorFailedToRemoveToMailmanList==
ErrorNewValueCantMatchOldValue==
ErrorFailedToValidatePasswordReset==
ErrorToConnectToMysqlCheckInstance==
ErrorFailedToAddContact==
ErrorDateMustBeBeforeToday==
# ErrorPaymentModeDefinedToWithoutSetup=A payment mode was set to type %s but setup of module Invoice was not completed to define information to show for this payment mode.

# Warnings
WarningMandatorySetupNotComplete==
WarningSafeModeOnCheckExecDir=Προειδοποίηση, PHP <b>safe_mode</b> επιλογή είναι τόσο εντολή αυτή πρέπει να αποθηκεύονται σε ένα κατάλογο που δηλώνονται από <b>safe_mode_exec_dir</b> παράμετρο php.
WarningAllowUrlFopenMustBeOn=<b>Allow_url_fopen</b> παράμετρος πρέπει να είναι <b>ενεργοποιημένη</b> στο <b>php.ini</b> filer για το γεγονός ότι αυτή την ενότητα εργασίας εντελώς. Θα πρέπει να τροποποιήσετε αυτό το αρχείο χειροκίνητα.
WarningBuildScriptNotRunned=Σενάριο <b>%s</b> δεν ήταν ακόμη έτρεξε για την κατασκευή γραφικών, ή δεν υπάρχουν στοιχεία που να αποδεικνύουν.
WarningBookmarkAlreadyExists=Ένας σελιδοδείκτης με αυτόν τον τίτλο ή το στόχο αυτό (URL) υπάρχει ήδη.
WarningPassIsEmpty=Προειδοποίηση, password της βάσης δεδομένων είναι άδειο. Αυτή είναι μια τρύπα ασφαλείας. Θα πρέπει να προσθέσετε έναν κωδικό πρόσβασης στη βάση δεδομένων σας και να αλλάξετε conf.php αρχείο σας για να εκφραστεί αυτό.
WarningConfFileMustBeReadOnly=Προειδοποίηση, config αρχείο σας <b>(htdocs / conf / conf.php)</b> μπορούν να αντικατασταθούν από τον web server. Αυτό είναι ένα σοβαρό κενό ασφαλείας. Τροποποιήστε τα δικαιώματα στο αρχείο για να είναι σε λειτουργία μόνο για ανάγνωση για τη λειτουργία των χρηστών του συστήματος που χρησιμοποιείται από τον διακομιστή Web. Εάν χρησιμοποιείτε Windows και μορφή FAT για το δίσκο σας, πρέπει να ξέρετε ότι αυτό το σύστημα αρχείων δεν επιτρέπει να προσθέσετε δικαιώματα στο αρχείο, οπότε δεν μπορεί να είναι απολύτως ασφαλής.
WarningsOnXLines=Προειδοποιήσεις στα <b>%s</b> γραμμές κώδικα
WarningNoDocumentModelActivated=Κανένα μοντέλο, για την παραγωγή εγγράφων, έχει ενεργοποιηθεί. Ένα μοντέλο θα είναι επιλεγμένο από προεπιλογή μέχρι να ελέγξετε την εγκατάσταση μονάδας σας.
WarningLockFileDoesNotExists==
WarningUntilDirRemoved=Όλες οι προειδοποιήσεις ασφαλείας (ορατό από το admin χρήστες μόνο) θα παραμείνει ενεργό για όσο διάστημα η ευπάθεια είναι παρούσα (ή ότι η συνεχής MAIN_REMOVE_INSTALL_WARNING προστίθεται στο Setup-> Άλλες setup).
WarningCloseAlways==
WarningUsingThisBoxSlowDown==
WarningClickToDialUserSetupNotComplete==
WarningNotRelevant==
=======
# Dolibarr language file - el_GR - errors = 
CHARSET = UTF-8
# No errors = 
NoErrorCommitIsDone = 
# Errors = 
Error = Σφάλμα
Errors = Λάθη
ErrorButCommitIsDone = 
ErrorBadEMail = %s email είναι λάθος
ErrorBadUrl = %s url είναι λάθος
ErrorLoginAlreadyExists = Είσοδος %s υπάρχει ήδη.
ErrorGroupAlreadyExists = Ομάδα %s υπάρχει ήδη.
ErrorRecordNotFound = Εγγραφή δεν βρέθηκε.
ErrorFailToCopyFile = Απέτυχε η αντιγραφή του αρχείου <b>&quot;%s»</b> σε <b>«%s».</b>
ErrorFailToRenameFile = Απέτυχε η μετονομασία του αρχείου <b>&quot;%s»</b> σε <b>«%s».</b>
ErrorFailToDeleteFile = Αποτυχία για να αφαιρέσετε το αρχείο <b>%s</b>.
ErrorFailToCreateFile = Απέτυχε η δημιουργία του αρχείου <b>%s</b>.
ErrorFailToRenameDir = Απέτυχε να μετονομάσετε <b>«%s»</b> κατάλογο σε <b>«%s».</b>
ErrorFailToCreateDir = Αποτυχία δημιουργίας καταλόγου <b>%s</b>.
ErrorFailToDeleteDir = Αποτυχία για να διαγράψετε τον κατάλογο <b>«%s».</b>
ErrorFailedToDeleteJoinedFiles = Δεν μπορείτε να διαγράψετε το περιβάλλον επειδή δεν υπάρχει κάποια εντάχθηκε αρχεία. Κατάργηση ενταχθούν τα αρχεία πρώτα.
ErrorThisContactIsAlreadyDefinedAsThisType = Η επαφή αυτή έχει ήδη οριστεί ως επαφή για αυτόν τον τύπο.
ErrorCashAccountAcceptsOnlyCashMoney = Αυτό τραπεζικός λογαριασμός είναι ένας λογαριασμός σε μετρητά, έτσι ώστε να δέχεται πληρωμές σε μετρητά τύπου μόνο.
ErrorFromToAccountsMustDiffers = Πηγή και τους στόχους των τραπεζικών λογαριασμών πρέπει να είναι διαφορετικό.
ErrorBadThirdPartyName = Bad αξία για τους υπηκόους τρίτων όνομα κόμματος
ErrorProdIdIsMandatory = 
ErrorBadCustomerCodeSyntax = Bad σύνταξη για τον κωδικό πελάτη
ErrorCustomerCodeRequired = Κωδικό πελάτη που απαιτούνται
ErrorCustomerCodeAlreadyUsed = Κωδικό πελάτη που έχει ήδη χρησιμοποιηθεί
ErrorPrefixRequired = Απαιτείται Πρόθεμα
ErrorUrlNotValid = Η διεύθυνση της ιστοσελίδας είναι λανθασμένη
ErrorBadSupplierCodeSyntax = Bad σύνταξη για τον κωδικό προμηθευτή
ErrorSupplierCodeRequired = Κωδικός προμηθευτή που απαιτούνται
ErrorSupplierCodeAlreadyUsed = Κωδικός προμηθευτή που ήδη χρησιμοποιείται
ErrorBadParameters = Bad παραμέτρους
ErrorBadValueForParameter = %s Λάθος τιμή για την παράμετρο λάθος %s
ErrorBadImageFormat = Το αρχείο εικόνας δεν έχει μια μορφή που υποστηρίζεται
ErrorBadDateFormat = «%s« Αξία έχει λάθος μορφή ημερομηνίας
ErrorFailedToWriteInDir = Αποτυχία εγγραφής στο %s κατάλογο
ErrorFoundBadEmailInFile = Βρέθηκαν εσφαλμένη σύνταξη e-mail για %s γραμμές στο αρχείο (%s γραμμή παράδειγμα με e-mail = %s)
ErrorUserCannotBeDelete = Ο χρήστης μπορεί να διαγραφεί. Μπορεί να συνδέεται με Dolibarr οντότητες.
ErrorFieldsRequired = Ορισμένα από τα απαιτούμενα πεδία δεν είχαν πληρωθεί.
ErrorFailedToCreateDir = Απέτυχε να δημιουργήσει έναν κατάλογο. Βεβαιωθείτε ότι το Web server χρήστης έχει δικαιώματα να γράψει στο κατάλογο Dolibarr έγγραφα. Αν <b>safe_mode</b> παράμετρος είναι ενεργοποιημένη για το PHP, ελέγξτε ότι Dolibarr αρχεία php κατέχει σε web server χρήστη (ή ομάδα).
ErrorNoMailDefinedForThisUser = Δεν mail έχει οριστεί για αυτόν το χρήστη
ErrorFeatureNeedJavascript = Αυτό το χαρακτηριστικό χρειάζεται javascript να ενεργοποιηθεί στην εργασία. Αλλαγή σε αυτό το setup - οθόνη.
ErrorTopMenuMustHaveAParentWithId0 = Ένα μενού του «Top» τύπου δεν μπορεί να έχει ένα μενού γονέα. Βάλτε 0 στο μενού του γονέα ή να επιλέξετε ένα μενού του τύπου «αριστερά».
ErrorLeftMenuMustHaveAParentId = Ένα μενού της «Αριστεράς» τύπου πρέπει να έχει ένα id γονέα.
ErrorFileNotFound = Το αρχείο δεν βρέθηκε <b>%s</b> (Λανθασμένη διαδρομή, λανθασμένη δικαιώματα ή δεν επιτρέπεται η πρόσβαση από την PHP openbasedir ή safe_mode παράμετρος)
ErrorDirNotFound = <b>%s</b> Directory δεν βρέθηκε (Bad μονοπάτι, λάθος άδειες ή δεν επιτρέπεται η πρόσβαση από την PHP openbasedir ή safe_mode παράμετρος)
ErrorFunctionNotAvailableInPHP = <b>%s</b> Λειτουργία απαιτείται για αυτό το χαρακτηριστικό, αλλά δεν είναι διαθέσιμα σε αυτή την έκδοση / setup της PHP.
ErrorDirAlreadyExists = Ένας κατάλογος με αυτό το όνομα υπάρχει ήδη.
ErrorFileAlreadyExists = Ένα αρχείο με αυτό το όνομα υπάρχει ήδη.
ErrorPartialFile = Το αρχείο δεν έλαβε πλήρως από τον διακομιστή.
ErrorNoTmpDir = Προσωρινή %s directy δεν υπάρχει.
ErrorUploadBlockedByAddon = Ανεβάστε μπλοκαριστεί από ένα PHP / Apache plugin.
ErrorFileSizeTooLarge = Μέγεθος αρχείου είναι πολύ μεγάλο.
ErrorSizeTooLongForIntType = Μέγεθος υπερβολικά μεγάλο χρονικό διάστημα για int τύπου (%s μέγιστη ψηφία)
ErrorSizeTooLongForVarcharType = Μέγεθος υπερβολικά μεγάλο χρονικό διάστημα για τον τύπο εγχόρδων (%s μέγιστο χαρακτήρες)
ErrorNoValueForSelectType = 
ErrorNoValueForCheckBoxType = 
ErrorNoValueForRadioType = 
ErrorBadFormatValueList = 
ErrorFieldCanNotContainSpecialCharacters = <b>%s</b> πεδίου δεν πρέπει να περιέχει ειδικούς χαρακτήρες.
ErrorNoAccountancyModuleLoaded = Δεν λογιστική μονάδα ενεργοποιηθεί
ErrorExportDuplicateProfil = Αυτό το όνομα προφίλ υπάρχει ήδη για αυτό το σύνολο των εξαγωγών.
ErrorLDAPSetupNotComplete = Dolibarr-LDAP αντιστοίχιση δεν είναι πλήρης.
ErrorLDAPMakeManualTest = Ένα αρχείο. Ldif έχει δημιουργηθεί σε %s κατάλογο. Προσπαθήστε να το φορτώσετε χειροκίνητα από την γραμμή εντολών για να έχουν περισσότερες πληροφορίες σχετικά με τα σφάλματα.
ErrorCantSaveADoneUserWithZeroPercentage = Δεν μπορεί να σώσει μια ενέργεια με &quot;δεν statut ξεκίνησε&quot; αν πεδίο &quot;γίνεται από&quot; είναι επίσης γεμάτη.
ErrorRefAlreadyExists = Κωδικός που χρησιμοποιείται για τη δημιουργία ήδη υπάρχει.
ErrorPleaseTypeBankTransactionReportName = Πληκτρολογείστε όνομα απόδειξη της τράπεζας όπου συναλλαγής αναφέρεται (Format YYYYMM ή ΕΕΕΕΜΜΗΗ)
ErrorRecordHasChildren = Απέτυχε η διαγραφή εγγραφών, δεδομένου ότι έχει κάποια παιδιού.
ErrorModuleRequireJavascript = Η Javascript πρέπει να είναι άτομα με ειδικές ανάγκες να μην έχουν αυτή τη δυνατότητα εργασίας. Για να ενεργοποιήσετε / απενεργοποιήσετε το Javascript, πηγαίνετε στο μενού Home-> Setup-> Εμφάνιση.
ErrorPasswordsMustMatch = Και οι δύο πληκτρολογήσει τους κωδικούς πρόσβασης πρέπει να ταιριάζουν μεταξύ τους
ErrorContactEMail = Ένα τεχνικό σφάλμα. Παρακαλούμε, επικοινωνήστε με τον διαχειριστή για μετά <b>%s</b> email en παρέχουν την <b>%s</b> κωδικό σφάλματος στο μήνυμά σας, ή ακόμα καλύτερα με την προσθήκη ενός αντιγράφου της οθόνης αυτής της σελίδας.
ErrorWrongValueForField = Λάθος τιμή για <b>%s</b> αριθμό τομέα <b>(«%s»</b> τιμή δεν ταιριάζει regex <b>%s</b> κανόνα)
ErrorFieldValueNotIn = Λάθος τιμή για <b>%s</b> αριθμό τομέα <b>(«%s»</b> τιμή δεν είναι μια τιμή διαθέσιμη σε <b>%s</b> τομέα της <b>%s</b> πίνακα)
ErrorFieldRefNotIn = Λάθος τιμή για τον αριθμό <b>%s</b> τομέα <b>(«%s»</b> τιμή δεν είναι <b>%s</b> υφιστάμενων ref)
ErrorsOnXLines = Λάθη σε <b>%s</b> γραμμές πηγή
ErrorFileIsInfectedWithAVirus = Το πρόγραμμα προστασίας από ιούς δεν ήταν σε θέση να επικυρώσει το αρχείο (αρχείο μπορεί να μολυνθεί από έναν ιό)
ErrorSpecialCharNotAllowedForField = Ειδικοί χαρακτήρες δεν επιτρέπονται για το πεδίο &quot;%s&quot;
ErrorDatabaseParameterWrong = <b>«%s&quot;</b> Database παράμετρος ρύθμισης έχει μια αξία δεν είναι συμβατή με τη χρήση Dolibarr (πρέπει να έχει <b>«%s</b> &#39;αξία).
ErrorNumRefModel = Μια αναφορά υπάρχει στη βάση δεδομένων (%s) και δεν είναι συμβατές με αυτόν τον κανόνα αρίθμηση. Αφαιρέστε το αρχείο ή μετονομαστεί αναφοράς για να ενεργοποιήσετε αυτή την ενότητα.
ErrorQtyTooLowForThisSupplier = Ποσότητα πολύ χαμηλή αυτής της επιχείρησης ή καμία τιμή που ορίζεται για το προϊόν αυτής της επιχείρησης
ErrorModuleSetupNotComplete = Ρύθμιση της ενότητας φαίνεται να είναι uncomplete. Πηγαίνετε στο Ρυθμίσεις - Modules για να ολοκληρωθεί.
ErrorBadMask = Σφάλμα στην μάσκα
ErrorBadMaskFailedToLocatePosOfSequence = Σφάλμα, μάσκα χωρίς τον αύξοντα αριθμό
ErrorBadMaskBadRazMonth = Σφάλμα, κακή αξία επαναφορά
ErrorSelectAtLeastOne = Σφάλμα. Επιλέξτε τουλάχιστον μία είσοδο.
ErrorProductWithRefNotExist = Προϊόν με <i>%s</i> αναφοράς δεν υπάρχουν
ErrorDeleteNotPossibleLineIsConsolidated = Διαγραφή δεν είναι δυνατόν λόγω εγγραφή συνδέεται με μια τράπεζα transation που συμβιβασμό
ErrorProdIdAlreadyExist = %s έχει ανατεθεί σε άλλη τρίτη
ErrorFailedToSendPassword = Αποτυχία αποστολής κωδικού
ErrorFailedToLoadRSSFile = Αποτυγχάνει να πάρει RSS feed. Προσπαθήστε να προσθέσετε σταθερή MAIN_SIMPLEXMLLOAD_DEBUG εάν τα μηνύματα λάθους δεν παρέχει αρκετές πληροφορίες.
ErrorPasswordDiffers = Κωδικοί πρόσβασης διαφέρει, παρακαλώ πληκτρολογήστε ξανά.
ErrorForbidden = Απαγορεύεται η πρόσβαση. <br> Μπορείτε να προσπαθήσετε να αποκτήσετε πρόσβαση σε μια σελίδα, ή περιοχή, χωρίς να διαθέτουν σε πιστοποιημένο συνεδρία ή ότι δεν επιτρέπεται στο χρήστη σας.
ErrorForbidden2 = Η άδεια για αυτή τη σύνδεση μπορεί να οριστεί από το διαχειριστή σας Dolibarr από το μενού %s-> %s.
ErrorForbidden3 = Φαίνεται ότι Dolibarr δεν χρησιμοποιείται μέσω επικυρωμένο συνεδρία. Ρίξτε μια ματιά στην τεκμηρίωση της εγκατάστασης Dolibarr να ξέρει πώς να διαχειριστεί authentications (htaccess, mod_auth ή άλλα ...).
ErrorNoImagickReadimage = Κατηγορία imagick δεν βρίσκεται σε αυτό το PHP. Δεν προεπισκόπηση μπορεί να είναι διαθέσιμες. Οι διαχειριστές μπορούν να απενεργοποιήσουν αυτή την καρτέλα από το πρόγραμμα Εγκατάστασης μενού - Οθόνη.
ErrorRecordAlreadyExists = Εγγραφή υπάρχει ήδη
ErrorCantReadFile = Αποτυχία ανάγνωσης αρχείου &quot;%s»
ErrorCantReadDir = Αποτυχία ανάγνωσης »%s» κατάλογο
ErrorFailedToFindEntity = Αποτυχία ανάγνωσης »%s» περιβάλλον
ErrorBadLoginPassword = Bad αξία για σύνδεση ή τον κωδικό πρόσβασης
ErrorLoginDisabled = Ο λογαριασμός σας έχει απενεργοποιηθεί
ErrorFailedToRunExternalCommand = Απέτυχε να τρέξει εξωτερική εντολή. Ελέγξτε ότι είναι διαθέσιμο και εκτελέσιμη από PHP server σας. Αν η PHP <b>Safe Mode</b> είναι ενεργοποιημένη, βεβαιωθείτε ότι η εντολή είναι μέσα σε έναν κατάλογο που ορίζεται από <b>safe_mode_exec_dir</b> παράμετρο.
ErrorFailedToChangePassword = Αποτυχία να αλλάξετε τον κωδικό πρόσβασης
ErrorLoginDoesNotExists = Χρήστης με <b>%s</b> login δεν θα μπορούσε να βρεθεί.
ErrorLoginHasNoEmail = Αυτός ο χρήστης δεν έχει τη διεύθυνση ηλεκτρονικού ταχυδρομείου. Επεξεργασία ματαιώθηκε.
ErrorBadValueForCode = Κακό αξία για τον κωδικό ασφαλείας. Δοκιμάστε ξανά με νέα τιμή ...
ErrorBothFieldCantBeNegative = Πεδία %s %s και δεν μπορεί να είναι τόσο αρνητικές όσο
ErrorWebServerUserHasNotPermission = Λογαριασμό χρήστη <b>%s</b> χρησιμοποιείται για την εκτέλεση του web server δεν έχει άδεια για τη συγκεκριμένη
ErrorNoActivatedBarcode = Δεν ενεργοποιείται τύπου barcode
ErrUnzipFails = 
ErrNoZipEngine = 
ErrorFileMustBeADolibarrPackage = 
ErrorFileRequired = 
ErrorPhpCurlNotInstalled = 
ErrorFailedToAddToMailmanList = 
ErrorFailedToRemoveToMailmanList = 
ErrorNewValueCantMatchOldValue = 
ErrorFailedToValidatePasswordReset = 
ErrorToConnectToMysqlCheckInstance = 
ErrorFailedToAddContact = 
ErrorDateMustBeBeforeToday = 
# Warnings = 
WarningMandatorySetupNotComplete = 
WarningSafeModeOnCheckExecDir = Προειδοποίηση, PHP <b>safe_mode</b> επιλογή είναι τόσο εντολή αυτή πρέπει να αποθηκεύονται σε ένα κατάλογο που δηλώνονται από <b>safe_mode_exec_dir</b> παράμετρο php.
WarningAllowUrlFopenMustBeOn = <b>Allow_url_fopen</b> παράμετρος πρέπει να είναι <b>ενεργοποιημένη</b> στο <b>php.ini</b> filer για το γεγονός ότι αυτή την ενότητα εργασίας εντελώς. Θα πρέπει να τροποποιήσετε αυτό το αρχείο χειροκίνητα.
WarningBuildScriptNotRunned = Σενάριο <b>%s</b> δεν ήταν ακόμη έτρεξε για την κατασκευή γραφικών, ή δεν υπάρχουν στοιχεία που να αποδεικνύουν.
WarningBookmarkAlreadyExists = Ένας σελιδοδείκτης με αυτόν τον τίτλο ή το στόχο αυτό (URL) υπάρχει ήδη.
WarningPassIsEmpty = Προειδοποίηση, password της βάσης δεδομένων είναι άδειο. Αυτή είναι μια τρύπα ασφαλείας. Θα πρέπει να προσθέσετε έναν κωδικό πρόσβασης στη βάση δεδομένων σας και να αλλάξετε conf.php αρχείο σας για να εκφραστεί αυτό.
WarningConfFileMustBeReadOnly = Προειδοποίηση, config αρχείο σας <b>(htdocs / conf / conf.php)</b> μπορούν να αντικατασταθούν από τον web server. Αυτό είναι ένα σοβαρό κενό ασφαλείας. Τροποποιήστε τα δικαιώματα στο αρχείο για να είναι σε λειτουργία μόνο για ανάγνωση για τη λειτουργία των χρηστών του συστήματος που χρησιμοποιείται από τον διακομιστή Web. Εάν χρησιμοποιείτε Windows και μορφή FAT για το δίσκο σας, πρέπει να ξέρετε ότι αυτό το σύστημα αρχείων δεν επιτρέπει να προσθέσετε δικαιώματα στο αρχείο, οπότε δεν μπορεί να είναι απολύτως ασφαλής.
WarningsOnXLines = Προειδοποιήσεις στα <b>%s</b> γραμμές κώδικα
WarningNoDocumentModelActivated = Κανένα μοντέλο, για την παραγωγή εγγράφων, έχει ενεργοποιηθεί. Ένα μοντέλο θα είναι επιλεγμένο από προεπιλογή μέχρι να ελέγξετε την εγκατάσταση μονάδας σας.
WarningLockFileDoesNotExists = 
WarningUntilDirRemoved = Όλες οι προειδοποιήσεις ασφαλείας (ορατό από το admin χρήστες μόνο) θα παραμείνει ενεργό για όσο διάστημα η ευπάθεια είναι παρούσα (ή ότι η συνεχής MAIN_REMOVE_INSTALL_WARNING προστίθεται στο Setup-> Άλλες setup).
WarningCloseAlways = 
WarningUsingThisBoxSlowDown = 
WarningClickToDialUserSetupNotComplete = 
WarningNotRelevant = 
>>>>>>> cafd75ac
<|MERGE_RESOLUTION|>--- conflicted
+++ resolved
@@ -1,14 +1,13 @@
-<<<<<<< HEAD
 # Dolibarr language file - Source file is en_US - errors
 CHARSET=UTF-8
 
 # No errors
-NoErrorCommitIsDone==
+NoErrorCommitIsDone=Κανένα σφάλμα
 
 # Errors
 Error=Σφάλμα
 Errors=Λάθη
-ErrorButCommitIsDone==
+ErrorButCommitIsDone=Σφάλματα που διαπιστώθηκαν αλλά παρόλα αυτά επικυρώνει
 ErrorBadEMail=%s email είναι λάθος
 ErrorBadUrl=%s url είναι λάθος
 ErrorLoginAlreadyExists=Είσοδος %s υπάρχει ήδη.
@@ -26,16 +25,16 @@
 ErrorCashAccountAcceptsOnlyCashMoney=Αυτό τραπεζικός λογαριασμός είναι ένας λογαριασμός σε μετρητά, έτσι ώστε να δέχεται πληρωμές σε μετρητά τύπου μόνο.
 ErrorFromToAccountsMustDiffers=Πηγή και τους στόχους των τραπεζικών λογαριασμών πρέπει να είναι διαφορετικό.
 ErrorBadThirdPartyName=Bad αξία για τους υπηκόους τρίτων όνομα κόμματος
-ErrorProdIdIsMandatory==
-ErrorBadCustomerCodeSyntax=Bad σύνταξη για τον κωδικό πελάτη
-ErrorCustomerCodeRequired=Κωδικό πελάτη που απαιτούνται
-ErrorCustomerCodeAlreadyUsed=Κωδικό πελάτη που έχει ήδη χρησιμοποιηθεί
+ErrorProdIdIsMandatory=Το %s είναι υποχρεωτικό
+ErrorBadCustomerCodeSyntax=Λάθος σύνταξη για τον κωδικό πελάτη
+ErrorCustomerCodeRequired=Κωδικός πελάτη απαιτείτε
+ErrorCustomerCodeAlreadyUsed=Ο κωδικός πελάτη που έχει ήδη χρησιμοποιηθεί
 ErrorPrefixRequired=Απαιτείται Πρόθεμα
 ErrorUrlNotValid=Η διεύθυνση της ιστοσελίδας είναι λανθασμένη
 ErrorBadSupplierCodeSyntax=Bad σύνταξη για τον κωδικό προμηθευτή
 ErrorSupplierCodeRequired=Κωδικός προμηθευτή που απαιτούνται
 ErrorSupplierCodeAlreadyUsed=Κωδικός προμηθευτή που ήδη χρησιμοποιείται
-ErrorBadParameters=Bad παραμέτρους
+ErrorBadParameters=Λάθος παράμετρος
 ErrorBadValueForParameter=%s Λάθος τιμή για την παράμετρο λάθος %s
 ErrorBadImageFormat=Το αρχείο εικόνας δεν έχει μια μορφή που υποστηρίζεται
 ErrorBadDateFormat=«%s« Αξία έχει λάθος μορφή ημερομηνίας
@@ -125,7 +124,7 @@
 ErrorToConnectToMysqlCheckInstance==
 ErrorFailedToAddContact==
 ErrorDateMustBeBeforeToday==
-# ErrorPaymentModeDefinedToWithoutSetup=A payment mode was set to type %s but setup of module Invoice was not completed to define information to show for this payment mode.
+ErrorPaymentModeDefinedToWithoutSetup=A payment mode was set to type %s but setup of module Invoice was not completed to define information to show for this payment mode.
 
 # Warnings
 WarningMandatorySetupNotComplete==
@@ -142,146 +141,4 @@
 WarningCloseAlways==
 WarningUsingThisBoxSlowDown==
 WarningClickToDialUserSetupNotComplete==
-WarningNotRelevant==
-=======
-# Dolibarr language file - el_GR - errors = 
-CHARSET = UTF-8
-# No errors = 
-NoErrorCommitIsDone = 
-# Errors = 
-Error = Σφάλμα
-Errors = Λάθη
-ErrorButCommitIsDone = 
-ErrorBadEMail = %s email είναι λάθος
-ErrorBadUrl = %s url είναι λάθος
-ErrorLoginAlreadyExists = Είσοδος %s υπάρχει ήδη.
-ErrorGroupAlreadyExists = Ομάδα %s υπάρχει ήδη.
-ErrorRecordNotFound = Εγγραφή δεν βρέθηκε.
-ErrorFailToCopyFile = Απέτυχε η αντιγραφή του αρχείου <b>&quot;%s»</b> σε <b>«%s».</b>
-ErrorFailToRenameFile = Απέτυχε η μετονομασία του αρχείου <b>&quot;%s»</b> σε <b>«%s».</b>
-ErrorFailToDeleteFile = Αποτυχία για να αφαιρέσετε το αρχείο <b>%s</b>.
-ErrorFailToCreateFile = Απέτυχε η δημιουργία του αρχείου <b>%s</b>.
-ErrorFailToRenameDir = Απέτυχε να μετονομάσετε <b>«%s»</b> κατάλογο σε <b>«%s».</b>
-ErrorFailToCreateDir = Αποτυχία δημιουργίας καταλόγου <b>%s</b>.
-ErrorFailToDeleteDir = Αποτυχία για να διαγράψετε τον κατάλογο <b>«%s».</b>
-ErrorFailedToDeleteJoinedFiles = Δεν μπορείτε να διαγράψετε το περιβάλλον επειδή δεν υπάρχει κάποια εντάχθηκε αρχεία. Κατάργηση ενταχθούν τα αρχεία πρώτα.
-ErrorThisContactIsAlreadyDefinedAsThisType = Η επαφή αυτή έχει ήδη οριστεί ως επαφή για αυτόν τον τύπο.
-ErrorCashAccountAcceptsOnlyCashMoney = Αυτό τραπεζικός λογαριασμός είναι ένας λογαριασμός σε μετρητά, έτσι ώστε να δέχεται πληρωμές σε μετρητά τύπου μόνο.
-ErrorFromToAccountsMustDiffers = Πηγή και τους στόχους των τραπεζικών λογαριασμών πρέπει να είναι διαφορετικό.
-ErrorBadThirdPartyName = Bad αξία για τους υπηκόους τρίτων όνομα κόμματος
-ErrorProdIdIsMandatory = 
-ErrorBadCustomerCodeSyntax = Bad σύνταξη για τον κωδικό πελάτη
-ErrorCustomerCodeRequired = Κωδικό πελάτη που απαιτούνται
-ErrorCustomerCodeAlreadyUsed = Κωδικό πελάτη που έχει ήδη χρησιμοποιηθεί
-ErrorPrefixRequired = Απαιτείται Πρόθεμα
-ErrorUrlNotValid = Η διεύθυνση της ιστοσελίδας είναι λανθασμένη
-ErrorBadSupplierCodeSyntax = Bad σύνταξη για τον κωδικό προμηθευτή
-ErrorSupplierCodeRequired = Κωδικός προμηθευτή που απαιτούνται
-ErrorSupplierCodeAlreadyUsed = Κωδικός προμηθευτή που ήδη χρησιμοποιείται
-ErrorBadParameters = Bad παραμέτρους
-ErrorBadValueForParameter = %s Λάθος τιμή για την παράμετρο λάθος %s
-ErrorBadImageFormat = Το αρχείο εικόνας δεν έχει μια μορφή που υποστηρίζεται
-ErrorBadDateFormat = «%s« Αξία έχει λάθος μορφή ημερομηνίας
-ErrorFailedToWriteInDir = Αποτυχία εγγραφής στο %s κατάλογο
-ErrorFoundBadEmailInFile = Βρέθηκαν εσφαλμένη σύνταξη e-mail για %s γραμμές στο αρχείο (%s γραμμή παράδειγμα με e-mail = %s)
-ErrorUserCannotBeDelete = Ο χρήστης μπορεί να διαγραφεί. Μπορεί να συνδέεται με Dolibarr οντότητες.
-ErrorFieldsRequired = Ορισμένα από τα απαιτούμενα πεδία δεν είχαν πληρωθεί.
-ErrorFailedToCreateDir = Απέτυχε να δημιουργήσει έναν κατάλογο. Βεβαιωθείτε ότι το Web server χρήστης έχει δικαιώματα να γράψει στο κατάλογο Dolibarr έγγραφα. Αν <b>safe_mode</b> παράμετρος είναι ενεργοποιημένη για το PHP, ελέγξτε ότι Dolibarr αρχεία php κατέχει σε web server χρήστη (ή ομάδα).
-ErrorNoMailDefinedForThisUser = Δεν mail έχει οριστεί για αυτόν το χρήστη
-ErrorFeatureNeedJavascript = Αυτό το χαρακτηριστικό χρειάζεται javascript να ενεργοποιηθεί στην εργασία. Αλλαγή σε αυτό το setup - οθόνη.
-ErrorTopMenuMustHaveAParentWithId0 = Ένα μενού του «Top» τύπου δεν μπορεί να έχει ένα μενού γονέα. Βάλτε 0 στο μενού του γονέα ή να επιλέξετε ένα μενού του τύπου «αριστερά».
-ErrorLeftMenuMustHaveAParentId = Ένα μενού της «Αριστεράς» τύπου πρέπει να έχει ένα id γονέα.
-ErrorFileNotFound = Το αρχείο δεν βρέθηκε <b>%s</b> (Λανθασμένη διαδρομή, λανθασμένη δικαιώματα ή δεν επιτρέπεται η πρόσβαση από την PHP openbasedir ή safe_mode παράμετρος)
-ErrorDirNotFound = <b>%s</b> Directory δεν βρέθηκε (Bad μονοπάτι, λάθος άδειες ή δεν επιτρέπεται η πρόσβαση από την PHP openbasedir ή safe_mode παράμετρος)
-ErrorFunctionNotAvailableInPHP = <b>%s</b> Λειτουργία απαιτείται για αυτό το χαρακτηριστικό, αλλά δεν είναι διαθέσιμα σε αυτή την έκδοση / setup της PHP.
-ErrorDirAlreadyExists = Ένας κατάλογος με αυτό το όνομα υπάρχει ήδη.
-ErrorFileAlreadyExists = Ένα αρχείο με αυτό το όνομα υπάρχει ήδη.
-ErrorPartialFile = Το αρχείο δεν έλαβε πλήρως από τον διακομιστή.
-ErrorNoTmpDir = Προσωρινή %s directy δεν υπάρχει.
-ErrorUploadBlockedByAddon = Ανεβάστε μπλοκαριστεί από ένα PHP / Apache plugin.
-ErrorFileSizeTooLarge = Μέγεθος αρχείου είναι πολύ μεγάλο.
-ErrorSizeTooLongForIntType = Μέγεθος υπερβολικά μεγάλο χρονικό διάστημα για int τύπου (%s μέγιστη ψηφία)
-ErrorSizeTooLongForVarcharType = Μέγεθος υπερβολικά μεγάλο χρονικό διάστημα για τον τύπο εγχόρδων (%s μέγιστο χαρακτήρες)
-ErrorNoValueForSelectType = 
-ErrorNoValueForCheckBoxType = 
-ErrorNoValueForRadioType = 
-ErrorBadFormatValueList = 
-ErrorFieldCanNotContainSpecialCharacters = <b>%s</b> πεδίου δεν πρέπει να περιέχει ειδικούς χαρακτήρες.
-ErrorNoAccountancyModuleLoaded = Δεν λογιστική μονάδα ενεργοποιηθεί
-ErrorExportDuplicateProfil = Αυτό το όνομα προφίλ υπάρχει ήδη για αυτό το σύνολο των εξαγωγών.
-ErrorLDAPSetupNotComplete = Dolibarr-LDAP αντιστοίχιση δεν είναι πλήρης.
-ErrorLDAPMakeManualTest = Ένα αρχείο. Ldif έχει δημιουργηθεί σε %s κατάλογο. Προσπαθήστε να το φορτώσετε χειροκίνητα από την γραμμή εντολών για να έχουν περισσότερες πληροφορίες σχετικά με τα σφάλματα.
-ErrorCantSaveADoneUserWithZeroPercentage = Δεν μπορεί να σώσει μια ενέργεια με &quot;δεν statut ξεκίνησε&quot; αν πεδίο &quot;γίνεται από&quot; είναι επίσης γεμάτη.
-ErrorRefAlreadyExists = Κωδικός που χρησιμοποιείται για τη δημιουργία ήδη υπάρχει.
-ErrorPleaseTypeBankTransactionReportName = Πληκτρολογείστε όνομα απόδειξη της τράπεζας όπου συναλλαγής αναφέρεται (Format YYYYMM ή ΕΕΕΕΜΜΗΗ)
-ErrorRecordHasChildren = Απέτυχε η διαγραφή εγγραφών, δεδομένου ότι έχει κάποια παιδιού.
-ErrorModuleRequireJavascript = Η Javascript πρέπει να είναι άτομα με ειδικές ανάγκες να μην έχουν αυτή τη δυνατότητα εργασίας. Για να ενεργοποιήσετε / απενεργοποιήσετε το Javascript, πηγαίνετε στο μενού Home-> Setup-> Εμφάνιση.
-ErrorPasswordsMustMatch = Και οι δύο πληκτρολογήσει τους κωδικούς πρόσβασης πρέπει να ταιριάζουν μεταξύ τους
-ErrorContactEMail = Ένα τεχνικό σφάλμα. Παρακαλούμε, επικοινωνήστε με τον διαχειριστή για μετά <b>%s</b> email en παρέχουν την <b>%s</b> κωδικό σφάλματος στο μήνυμά σας, ή ακόμα καλύτερα με την προσθήκη ενός αντιγράφου της οθόνης αυτής της σελίδας.
-ErrorWrongValueForField = Λάθος τιμή για <b>%s</b> αριθμό τομέα <b>(«%s»</b> τιμή δεν ταιριάζει regex <b>%s</b> κανόνα)
-ErrorFieldValueNotIn = Λάθος τιμή για <b>%s</b> αριθμό τομέα <b>(«%s»</b> τιμή δεν είναι μια τιμή διαθέσιμη σε <b>%s</b> τομέα της <b>%s</b> πίνακα)
-ErrorFieldRefNotIn = Λάθος τιμή για τον αριθμό <b>%s</b> τομέα <b>(«%s»</b> τιμή δεν είναι <b>%s</b> υφιστάμενων ref)
-ErrorsOnXLines = Λάθη σε <b>%s</b> γραμμές πηγή
-ErrorFileIsInfectedWithAVirus = Το πρόγραμμα προστασίας από ιούς δεν ήταν σε θέση να επικυρώσει το αρχείο (αρχείο μπορεί να μολυνθεί από έναν ιό)
-ErrorSpecialCharNotAllowedForField = Ειδικοί χαρακτήρες δεν επιτρέπονται για το πεδίο &quot;%s&quot;
-ErrorDatabaseParameterWrong = <b>«%s&quot;</b> Database παράμετρος ρύθμισης έχει μια αξία δεν είναι συμβατή με τη χρήση Dolibarr (πρέπει να έχει <b>«%s</b> &#39;αξία).
-ErrorNumRefModel = Μια αναφορά υπάρχει στη βάση δεδομένων (%s) και δεν είναι συμβατές με αυτόν τον κανόνα αρίθμηση. Αφαιρέστε το αρχείο ή μετονομαστεί αναφοράς για να ενεργοποιήσετε αυτή την ενότητα.
-ErrorQtyTooLowForThisSupplier = Ποσότητα πολύ χαμηλή αυτής της επιχείρησης ή καμία τιμή που ορίζεται για το προϊόν αυτής της επιχείρησης
-ErrorModuleSetupNotComplete = Ρύθμιση της ενότητας φαίνεται να είναι uncomplete. Πηγαίνετε στο Ρυθμίσεις - Modules για να ολοκληρωθεί.
-ErrorBadMask = Σφάλμα στην μάσκα
-ErrorBadMaskFailedToLocatePosOfSequence = Σφάλμα, μάσκα χωρίς τον αύξοντα αριθμό
-ErrorBadMaskBadRazMonth = Σφάλμα, κακή αξία επαναφορά
-ErrorSelectAtLeastOne = Σφάλμα. Επιλέξτε τουλάχιστον μία είσοδο.
-ErrorProductWithRefNotExist = Προϊόν με <i>%s</i> αναφοράς δεν υπάρχουν
-ErrorDeleteNotPossibleLineIsConsolidated = Διαγραφή δεν είναι δυνατόν λόγω εγγραφή συνδέεται με μια τράπεζα transation που συμβιβασμό
-ErrorProdIdAlreadyExist = %s έχει ανατεθεί σε άλλη τρίτη
-ErrorFailedToSendPassword = Αποτυχία αποστολής κωδικού
-ErrorFailedToLoadRSSFile = Αποτυγχάνει να πάρει RSS feed. Προσπαθήστε να προσθέσετε σταθερή MAIN_SIMPLEXMLLOAD_DEBUG εάν τα μηνύματα λάθους δεν παρέχει αρκετές πληροφορίες.
-ErrorPasswordDiffers = Κωδικοί πρόσβασης διαφέρει, παρακαλώ πληκτρολογήστε ξανά.
-ErrorForbidden = Απαγορεύεται η πρόσβαση. <br> Μπορείτε να προσπαθήσετε να αποκτήσετε πρόσβαση σε μια σελίδα, ή περιοχή, χωρίς να διαθέτουν σε πιστοποιημένο συνεδρία ή ότι δεν επιτρέπεται στο χρήστη σας.
-ErrorForbidden2 = Η άδεια για αυτή τη σύνδεση μπορεί να οριστεί από το διαχειριστή σας Dolibarr από το μενού %s-> %s.
-ErrorForbidden3 = Φαίνεται ότι Dolibarr δεν χρησιμοποιείται μέσω επικυρωμένο συνεδρία. Ρίξτε μια ματιά στην τεκμηρίωση της εγκατάστασης Dolibarr να ξέρει πώς να διαχειριστεί authentications (htaccess, mod_auth ή άλλα ...).
-ErrorNoImagickReadimage = Κατηγορία imagick δεν βρίσκεται σε αυτό το PHP. Δεν προεπισκόπηση μπορεί να είναι διαθέσιμες. Οι διαχειριστές μπορούν να απενεργοποιήσουν αυτή την καρτέλα από το πρόγραμμα Εγκατάστασης μενού - Οθόνη.
-ErrorRecordAlreadyExists = Εγγραφή υπάρχει ήδη
-ErrorCantReadFile = Αποτυχία ανάγνωσης αρχείου &quot;%s»
-ErrorCantReadDir = Αποτυχία ανάγνωσης »%s» κατάλογο
-ErrorFailedToFindEntity = Αποτυχία ανάγνωσης »%s» περιβάλλον
-ErrorBadLoginPassword = Bad αξία για σύνδεση ή τον κωδικό πρόσβασης
-ErrorLoginDisabled = Ο λογαριασμός σας έχει απενεργοποιηθεί
-ErrorFailedToRunExternalCommand = Απέτυχε να τρέξει εξωτερική εντολή. Ελέγξτε ότι είναι διαθέσιμο και εκτελέσιμη από PHP server σας. Αν η PHP <b>Safe Mode</b> είναι ενεργοποιημένη, βεβαιωθείτε ότι η εντολή είναι μέσα σε έναν κατάλογο που ορίζεται από <b>safe_mode_exec_dir</b> παράμετρο.
-ErrorFailedToChangePassword = Αποτυχία να αλλάξετε τον κωδικό πρόσβασης
-ErrorLoginDoesNotExists = Χρήστης με <b>%s</b> login δεν θα μπορούσε να βρεθεί.
-ErrorLoginHasNoEmail = Αυτός ο χρήστης δεν έχει τη διεύθυνση ηλεκτρονικού ταχυδρομείου. Επεξεργασία ματαιώθηκε.
-ErrorBadValueForCode = Κακό αξία για τον κωδικό ασφαλείας. Δοκιμάστε ξανά με νέα τιμή ...
-ErrorBothFieldCantBeNegative = Πεδία %s %s και δεν μπορεί να είναι τόσο αρνητικές όσο
-ErrorWebServerUserHasNotPermission = Λογαριασμό χρήστη <b>%s</b> χρησιμοποιείται για την εκτέλεση του web server δεν έχει άδεια για τη συγκεκριμένη
-ErrorNoActivatedBarcode = Δεν ενεργοποιείται τύπου barcode
-ErrUnzipFails = 
-ErrNoZipEngine = 
-ErrorFileMustBeADolibarrPackage = 
-ErrorFileRequired = 
-ErrorPhpCurlNotInstalled = 
-ErrorFailedToAddToMailmanList = 
-ErrorFailedToRemoveToMailmanList = 
-ErrorNewValueCantMatchOldValue = 
-ErrorFailedToValidatePasswordReset = 
-ErrorToConnectToMysqlCheckInstance = 
-ErrorFailedToAddContact = 
-ErrorDateMustBeBeforeToday = 
-# Warnings = 
-WarningMandatorySetupNotComplete = 
-WarningSafeModeOnCheckExecDir = Προειδοποίηση, PHP <b>safe_mode</b> επιλογή είναι τόσο εντολή αυτή πρέπει να αποθηκεύονται σε ένα κατάλογο που δηλώνονται από <b>safe_mode_exec_dir</b> παράμετρο php.
-WarningAllowUrlFopenMustBeOn = <b>Allow_url_fopen</b> παράμετρος πρέπει να είναι <b>ενεργοποιημένη</b> στο <b>php.ini</b> filer για το γεγονός ότι αυτή την ενότητα εργασίας εντελώς. Θα πρέπει να τροποποιήσετε αυτό το αρχείο χειροκίνητα.
-WarningBuildScriptNotRunned = Σενάριο <b>%s</b> δεν ήταν ακόμη έτρεξε για την κατασκευή γραφικών, ή δεν υπάρχουν στοιχεία που να αποδεικνύουν.
-WarningBookmarkAlreadyExists = Ένας σελιδοδείκτης με αυτόν τον τίτλο ή το στόχο αυτό (URL) υπάρχει ήδη.
-WarningPassIsEmpty = Προειδοποίηση, password της βάσης δεδομένων είναι άδειο. Αυτή είναι μια τρύπα ασφαλείας. Θα πρέπει να προσθέσετε έναν κωδικό πρόσβασης στη βάση δεδομένων σας και να αλλάξετε conf.php αρχείο σας για να εκφραστεί αυτό.
-WarningConfFileMustBeReadOnly = Προειδοποίηση, config αρχείο σας <b>(htdocs / conf / conf.php)</b> μπορούν να αντικατασταθούν από τον web server. Αυτό είναι ένα σοβαρό κενό ασφαλείας. Τροποποιήστε τα δικαιώματα στο αρχείο για να είναι σε λειτουργία μόνο για ανάγνωση για τη λειτουργία των χρηστών του συστήματος που χρησιμοποιείται από τον διακομιστή Web. Εάν χρησιμοποιείτε Windows και μορφή FAT για το δίσκο σας, πρέπει να ξέρετε ότι αυτό το σύστημα αρχείων δεν επιτρέπει να προσθέσετε δικαιώματα στο αρχείο, οπότε δεν μπορεί να είναι απολύτως ασφαλής.
-WarningsOnXLines = Προειδοποιήσεις στα <b>%s</b> γραμμές κώδικα
-WarningNoDocumentModelActivated = Κανένα μοντέλο, για την παραγωγή εγγράφων, έχει ενεργοποιηθεί. Ένα μοντέλο θα είναι επιλεγμένο από προεπιλογή μέχρι να ελέγξετε την εγκατάσταση μονάδας σας.
-WarningLockFileDoesNotExists = 
-WarningUntilDirRemoved = Όλες οι προειδοποιήσεις ασφαλείας (ορατό από το admin χρήστες μόνο) θα παραμείνει ενεργό για όσο διάστημα η ευπάθεια είναι παρούσα (ή ότι η συνεχής MAIN_REMOVE_INSTALL_WARNING προστίθεται στο Setup-> Άλλες setup).
-WarningCloseAlways = 
-WarningUsingThisBoxSlowDown = 
-WarningClickToDialUserSetupNotComplete = 
-WarningNotRelevant = 
->>>>>>> cafd75ac
+WarningNotRelevant==