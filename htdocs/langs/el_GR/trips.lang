# Dolibarr language file - Source file is en_US - trips
ExpenseReport=Expense report
ExpenseReports=Αναφορές εξόδων
<<<<<<< HEAD
Trip=Αναφορά εξόδων
=======
>>>>>>> 3f5d67d4
Trips=Αναφορές εξόδων
TripsAndExpenses=Αναφορές εξόδων
TripsAndExpensesStatistics=Στατιστικές αναφορές εξόδων
TripCard=Expense report card
AddTrip=Create expense report
ListOfTrips=Λίστα αναφορών εξόδων
ListOfFees=Λίστα φόρων
ShowTrip=Show expense report
NewTrip=New expense report
CompanyVisited=Έγινε επίσκεψη σε εταιρία/οργανισμό
FeesKilometersOrAmout=Σύνολο χλμ
DeleteTrip=Διαγραφή αναφοράς εξόδων
ConfirmDeleteTrip=Είστε σίγουρος ότι θέλετε να διαγράψετε αυτή την αναφορά εξόδων;
ListTripsAndExpenses=Λίστα αναφορών εξόδων
ListToApprove=Waiting for approval
ExpensesArea=Περιοχή αναφοράς εξόδων
ClassifyRefunded=Ταξινομήστε «επιστραφεί»
ExpenseReportWaitingForApproval=A new expense report has been submitted for approval
ExpenseReportWaitingForApprovalMessage=A new expense report has been submitted and is waiting for approval.\n- User: %s\n- Period: %s\nClick here to validate: %s
TripId=Id expense report
AnyOtherInThisListCanValidate=Person to inform for validation.
TripSociete=Πληροφορίες εταιρίας
<<<<<<< HEAD
TripSalarie=Πληροφορίες χρήστη
=======
>>>>>>> 3f5d67d4
TripNDF=Informations expense report
PDFStandardExpenseReports=Standard template to generate a PDF document for expense report
ExpenseReportLine=Expense report line
TF_OTHER=Άλλο
TF_TRIP=Transportation
TF_LUNCH=Γεύμα
<<<<<<< HEAD
TF_METRO=Metro
=======
TF_METRO=Μετρό
>>>>>>> 3f5d67d4
TF_TRAIN=Τρένο
TF_BUS=Λεωφορείο
TF_CAR=Όχημα
TF_PEAGE=Διόδια
TF_ESSENCE=Καύσιμα
TF_HOTEL=Ξενοδοχείο
<<<<<<< HEAD
TF_TAXI=Taxi
=======
TF_TAXI=Ταξί
>>>>>>> 3f5d67d4

ErrorDoubleDeclaration=You have declared another expense report into a similar date range.
AucuneLigne=There is no expense report declared yet

ModePaiement=Payment mode

VALIDATOR=User responsible for approval
VALIDOR=Εγκρίθηκε από
AUTHOR=Αποθηκεύτηκε από
AUTHORPAIEMENT=Πληρώθηκε από
REFUSEUR=Denied by
CANCEL_USER=Διαγράφηκε από

MOTIF_REFUS=Αιτία
MOTIF_CANCEL=Αιτία

DATE_REFUS=Deny date
DATE_SAVE=Ημερομηνία Επικύρωσης
DATE_CANCEL=Ημερομηνία ακύρωσης
DATE_PAIEMENT=Ημερομηνία πληρωμής

BROUILLONNER=Reopen
<<<<<<< HEAD
SendToValid=Sent on approval
ModifyInfoGen=Edit
ValidateAndSubmit=Validate and submit for approval
=======
ValidateAndSubmit=Επικύρωση και υποβολή για έγκριση
>>>>>>> 3f5d67d4
ValidatedWaitingApproval=Επικύρωση (αναμονή για έγκριση)

NOT_AUTHOR=You are not the author of this expense report. Operation cancelled.

ConfirmRefuseTrip=Are you sure you want to deny this expense report ?

ValideTrip=Approve expense report
ConfirmValideTrip=Are you sure you want to approve this expense report ?

PaidTrip=Pay an expense report
ConfirmPaidTrip=Are you sure you want to change status of this expense report to "Paid" ?

<<<<<<< HEAD
CancelTrip=Cancel an expense report
=======
>>>>>>> 3f5d67d4
ConfirmCancelTrip=Είστε σίγουροι ότι θέλετε να ακυρώσετε αυτή την αναφορά εξόδων

BrouillonnerTrip=Move back expense report to status "Draft"
ConfirmBrouillonnerTrip=Are you sure you want to move this expense report to status "Draft" ?

SaveTrip=Validate expense report
ConfirmSaveTrip=Are you sure you want to validate this expense report ?

NoTripsToExportCSV=No expense report to export for this period.
ExpenseReportPayment=Expense report payment

ExpenseReportsToApprove=Expense reports to approve
ExpenseReportsToPay=Expense reports to pay<|MERGE_RESOLUTION|>--- conflicted
+++ resolved
@@ -1,10 +1,6 @@
 # Dolibarr language file - Source file is en_US - trips
 ExpenseReport=Expense report
 ExpenseReports=Αναφορές εξόδων
-<<<<<<< HEAD
-Trip=Αναφορά εξόδων
-=======
->>>>>>> 3f5d67d4
 Trips=Αναφορές εξόδων
 TripsAndExpenses=Αναφορές εξόδων
 TripsAndExpensesStatistics=Στατιστικές αναφορές εξόδων
@@ -27,32 +23,20 @@
 TripId=Id expense report
 AnyOtherInThisListCanValidate=Person to inform for validation.
 TripSociete=Πληροφορίες εταιρίας
-<<<<<<< HEAD
-TripSalarie=Πληροφορίες χρήστη
-=======
->>>>>>> 3f5d67d4
 TripNDF=Informations expense report
 PDFStandardExpenseReports=Standard template to generate a PDF document for expense report
 ExpenseReportLine=Expense report line
 TF_OTHER=Άλλο
 TF_TRIP=Transportation
 TF_LUNCH=Γεύμα
-<<<<<<< HEAD
-TF_METRO=Metro
-=======
 TF_METRO=Μετρό
->>>>>>> 3f5d67d4
 TF_TRAIN=Τρένο
 TF_BUS=Λεωφορείο
 TF_CAR=Όχημα
 TF_PEAGE=Διόδια
 TF_ESSENCE=Καύσιμα
 TF_HOTEL=Ξενοδοχείο
-<<<<<<< HEAD
-TF_TAXI=Taxi
-=======
 TF_TAXI=Ταξί
->>>>>>> 3f5d67d4
 
 ErrorDoubleDeclaration=You have declared another expense report into a similar date range.
 AucuneLigne=There is no expense report declared yet
@@ -75,13 +59,7 @@
 DATE_PAIEMENT=Ημερομηνία πληρωμής
 
 BROUILLONNER=Reopen
-<<<<<<< HEAD
-SendToValid=Sent on approval
-ModifyInfoGen=Edit
-ValidateAndSubmit=Validate and submit for approval
-=======
 ValidateAndSubmit=Επικύρωση και υποβολή για έγκριση
->>>>>>> 3f5d67d4
 ValidatedWaitingApproval=Επικύρωση (αναμονή για έγκριση)
 
 NOT_AUTHOR=You are not the author of this expense report. Operation cancelled.
@@ -94,10 +72,6 @@
 PaidTrip=Pay an expense report
 ConfirmPaidTrip=Are you sure you want to change status of this expense report to "Paid" ?
 
-<<<<<<< HEAD
-CancelTrip=Cancel an expense report
-=======
->>>>>>> 3f5d67d4
 ConfirmCancelTrip=Είστε σίγουροι ότι θέλετε να ακυρώσετε αυτή την αναφορά εξόδων
 
 BrouillonnerTrip=Move back expense report to status "Draft"
