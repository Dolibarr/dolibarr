--- conflicted
+++ resolved
@@ -123,13 +123,6 @@
 ConferenceAttendeeFee = Biaya peserta konferensi untuk acara: '%s' terjadi dari %s hingga %s.
 BoothLocationFee = Lokasi stan untuk acara : '%s' terjadi dari %s hingga %s
 EventType = Jenis agenda
-<<<<<<< HEAD
-LabelOfBooth=Booth label
-LabelOfconference=Conference label
-ConferenceIsNotConfirmed=Subcription not available, conference is not confirmed yet
-DateMustBeBeforeThan=%s must be before %s
-DateMustBeAfterThan=%s must be after %s
-=======
 LabelOfBooth=Label stan
 LabelOfconference=Label konferensi
 ConferenceIsNotConfirmed=Pendaftaran tidak tersedia, konferensi belum dikonfirmasi
@@ -147,7 +140,6 @@
 
 NewSuggestionOfBooth=Application for a booth
 NewSuggestionOfConference=Application for a conference
->>>>>>> 9eb66548
 
 #
 # Vote page
