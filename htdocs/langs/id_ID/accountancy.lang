# Dolibarr language file - en_US - Accountancy (Double entries)
Accountancy=Akuntansi
Accounting=Akuntansi
ACCOUNTING_EXPORT_SEPARATORCSV=Kolom pemisah untuk ekspor data
ACCOUNTING_EXPORT_DATE=Format tanggal untuk ekspor data
ACCOUNTING_EXPORT_PIECE=Ekspor jumlah potongan
ACCOUNTING_EXPORT_GLOBAL_ACCOUNT=Export with global account
ACCOUNTING_EXPORT_LABEL=Label ekspor
ACCOUNTING_EXPORT_AMOUNT=Jumlah ekspor
ACCOUNTING_EXPORT_DEVISE=Mata uang ekspor
Selectformat=Pilih format untuk data
ACCOUNTING_EXPORT_FORMAT=Pilih format untuk data
ACCOUNTING_EXPORT_ENDLINE=Pilih jenis pengembalian angkutan
ACCOUNTING_EXPORT_PREFIX_SPEC=Tentukan awalan untuk nama file
ThisService=Layanan ini
ThisProduct=Produk ini
DefaultForService=Standar untuk Layanan
DefaultForProduct=Standar untuk Produk
ProductForThisThirdparty=Produk untuk pihak ketiga ini
ServiceForThisThirdparty=Layanan untuk pihak ketiga ini
CantSuggest=Tidak bisa menyarankan
AccountancySetupDoneFromAccountancyMenu=Kebanyakan aturan akutansi dilakukan dari bilah menu %s
ConfigAccountingExpert=Konfigurasi akuntansi modul (entri ganda)
Journalization=Pencatatan Jurnal
Journals=Jurnal
JournalFinancial=Jurnal Keuangan
BackToChartofaccounts=Akun grafik pembalik
Chartofaccounts=Tabel Akun
ChartOfSubaccounts=Bagan akun individu
ChartOfIndividualAccountsOfSubsidiaryLedger=Bagan akun individu dari buku besar pembantu
CurrentDedicatedAccountingAccount=Akun sekarang yang dipakai
AssignDedicatedAccountingAccount=Akun baru untuk ditambahkan
InvoiceLabel=Label Tagihan
OverviewOfAmountOfLinesNotBound=Tinjauan jumlah baris yang tidak terikat ke akun akuntansi
OverviewOfAmountOfLinesBound=Tinjauan jumlah baris yang sudah terikat ke akun akuntansi
OtherInfo=Informasi lain
DeleteCptCategory=Hilangkan akun akutansi dari grup
ConfirmDeleteCptCategory=Apakah Anda yakin untuk menghilangkan akun akutansi ini dari grup akun akutansi?
JournalizationInLedgerStatus=Status Pencatatan Jurnal
AlreadyInGeneralLedger=Already transferred to accounting journals and ledger
NotYetInGeneralLedger=Not yet transferred to accouting journals and ledger
GroupIsEmptyCheckSetup=Grup kosong, periksa pengaturan grup akuntansi yang dipersonalisasi
DetailByAccount=Tampilkan rincian berdasarkan akun
AccountWithNonZeroValues=Akun dengan nilai bukan nol
ListOfAccounts=Daftar akun
CountriesInEEC=Negara di EEC 
CountriesNotInEEC=Negara bukan di EEC
CountriesInEECExceptMe=Negara di EEC kecuali %s
CountriesExceptMe=Semua negara kecuali %s
AccountantFiles=Ekspor dokumen sumber
<<<<<<< HEAD
ExportAccountingSourceDocHelp=With this tool, you can export the source events (list in CSV and PDFs) that were used to generate your accountancy.
ExportAccountingSourceDocHelp2=To export your journals, use the menu entry %s - %s.
=======
ExportAccountingSourceDocHelp=Dengan alat ini, Anda dapat mengekspor sumber acara (daftar dalam CSV dan PDF) yang digunakan untuk menghasilkan akuntansi Anda.
ExportAccountingSourceDocHelp2=Untuk mengekspor jurnal Anda, gunakan entri menu %s - %s.
>>>>>>> 9eb66548
VueByAccountAccounting=Lihat berdasarkan akun akuntansi
VueBySubAccountAccounting=Lihat menurut sub-akun akuntansi

MainAccountForCustomersNotDefined=Akun akuntansi utama untuk pelanggan tidak ditentukan dalam pengaturan
MainAccountForSuppliersNotDefined=Akun akuntansi utama untuk vendor tidak ditentukan dalam pengaturan
MainAccountForUsersNotDefined=Akun akuntansi utama untuk pengguna tidak ditentukan dalam pengaturan
MainAccountForVatPaymentNotDefined=Akun akuntansi utama untuk pembayaran PPN tidak ditentukan dalam pengaturan
MainAccountForSubscriptionPaymentNotDefined=Akun akuntansi utama untuk pembayaran berlangganan tidak ditentukan dalam pengaturan

AccountancyArea=Bidang akuntansi
AccountancyAreaDescIntro=Penggunaan modul akuntansi dilakukan dalam beberapa langkah:
AccountancyAreaDescActionOnce=Tindakan berikut ini biasanya dilakukan hanya sekali saja, atau sekali setahun...
AccountancyAreaDescActionOnceBis=Langkah-langkah selanjutnya harus dilakukan untuk menghemat waktu Anda di masa depan dengan menyarankan akun akuntansi standar yang benar ketika membuat Pencatatan Jurnal (menulis catatan dalam Jurnal dan Buku Besar)
AccountancyAreaDescActionFreq=Tindakan berikut ini biasanya dilakukan setiap bulan, minggu atau hari untuk perusahaan yang sangat besar...

AccountancyAreaDescJournalSetup=LANGKAH %s: Buat atau periksa konten daftar jurnal Anda dari menu %s
AccountancyAreaDescChartModel=LANGKAH %s: Periksa apakah tersedia model bagan akun atau buat model barudari menu %s
AccountancyAreaDescChart=LANGKAH %s: Pilih dan|atau selesaikan bagan akun Anda dari menu %s

AccountancyAreaDescVat=LANGKAH %s: Tentukan akun akuntansi untuk setiap Tarif PPN. Untuk ini, gunakan entri menu %s.
AccountancyAreaDescDefault=LANGKAH %s: Tentukan akun akuntansi standar. Untuk ini, gunakan entri menu %s.
AccountancyAreaDescExpenseReport=LANGKAH %s: Tetapkan akun akuntansi standar untuk setiap jenis laporan pengeluaran. Untuk ini, gunakan entri menu %s.
AccountancyAreaDescSal=LANGKAH %s: Tentukan akun akuntansi standar untuk pembayaran gaji. Untuk ini, gunakan entri menu %s.
AccountancyAreaDescContrib=LANGKAH %s: Tetapkan akun akuntansi standar untuk pengeluaran khusus (pajak lain - lain). Untuk ini, gunakan entri menu %s.
AccountancyAreaDescDonation=LANGKAH %s: Tentukan akun akuntansi standar untuk donasi. Untuk ini, gunakan entri menu %s.
AccountancyAreaDescSubscription=LANGKAH %s: Tetapkan akun akuntansi standar untuk langganan anggota. Untuk ini, gunakan entri menu %s.
AccountancyAreaDescMisc=LANGKAH %s: Tetapkan akun standar wajib dan akun akuntansi standar untuk transaksi lain-lain. Untuk ini, gunakan entri menu %s.
AccountancyAreaDescLoan=LANGKAH %s: Tentukan akun akuntansi standar untuk pinjaman. Untuk ini, gunakan entri menu %s.
AccountancyAreaDescBank=LANGKAH %s: Tentukan akun akuntansi dan kode jurnal untuk masing-masing bank dan akun keuangan. Untuk ini, gunakan entri menu %s.
AccountancyAreaDescProd=LANGKAH %s: Tentukan akun akuntansi pada produk/layanan Anda. Untuk ini, gunakan entri menu %s.

AccountancyAreaDescBind=LANGKAH %s: Periksa pengikatan antara garis %s yang ada dan akun akuntansi telah dilakukan, sehingga aplikasi akan dapat membuat jurnal transaksi di Buku Besar dalam satu klik. Lengkapi pengikatan yang hilang. Untuk ini, gunakan entri menu %s.
AccountancyAreaDescWriteRecords=LANGKAH %s: Tulis transaksi ke dalam Buku Besar. Untuk ini, masuk ke menu <strong>%s</strong>, dan klik ke tombol <strong>%s</strong>.
AccountancyAreaDescAnalyze=LANGKAH %s: Tambahkan atau sunting transaksi yang ada dan hasilkan laporan dan ekspor.

AccountancyAreaDescClosePeriod=LANGKAH %s: Tutup periode sehingga kita tidak dapat melakukan modifikasi di masa mendatang.

TheJournalCodeIsNotDefinedOnSomeBankAccount=Langkah wajib dalam penyiapan belum selesai (jurnal kode akuntansi tidak ditentukan untuk semua rekening bank)
Selectchartofaccounts=Pilih bagan akun aktif
ChangeAndLoad=Ubah dan muat
Addanaccount=Tambahkan sebuah akun akuntansi
AccountAccounting=Akun akuntansi
AccountAccountingShort=Akun
SubledgerAccount=Akun sub Buku Besar
SubledgerAccountLabel=Label akun sub Buku Besar
ShowAccountingAccount=Tampilkan akun akuntansi
ShowAccountingJournal=Tampilkan jurnal akuntansi
ShowAccountingAccountInLedger=Tampilkan akun akuntansi dalam buku besar
ShowAccountingAccountInJournals=Tampilkan akun akuntansi di jurnal
AccountAccountingSuggest=Akun akuntansi yang disarankan
MenuDefaultAccounts=Akun standar
MenuBankAccounts=Akun bank
MenuVatAccounts=Akun PPN
MenuTaxAccounts=Akun pajak
MenuExpenseReportAccounts=Akun laporan pengeluaran
MenuLoanAccounts=Akun pinjaman
MenuProductsAccounts=Akun produk
MenuClosureAccounts=Akun penutupan
MenuAccountancyClosure=Penutupan
MenuAccountancyValidationMovements=Validasi gerakan
ProductsBinding=Akun produk
TransferInAccounting=Transfer dalam akuntansi
RegistrationInAccounting=Pendaftaran dalam akuntansi
Binding=Mengikat ke akun
CustomersVentilation=Penjilidan faktur pelanggan
SuppliersVentilation=Penjilidan faktur vendor
ExpenseReportsVentilation=Penjilidan laporan pengeluaran
CreateMvts=Buat transaksi baru
UpdateMvts=Modifikasi sebuah transaksi
ValidTransaction=Validasi transaksi
WriteBookKeeping=Daftarkan transaksi dalam akuntansi
Bookkeeping=Buku Besar
BookkeepingSubAccount=Subledger
AccountBalance=Saldo akun
ObjectsRef=Referensi sumber objek
CAHTF=Jumlah total pembelian vendor sebelum pajak
TotalExpenseReport=Jumlah total laporan pengeluaran
InvoiceLines=Baris faktur untuk dijilidkan dan ikat
InvoiceLinesDone=Baris faktur terikat
ExpenseReportLines=Baris laporan pengeluaran untuk dijilidkan dan diikat
ExpenseReportLinesDone=Baris laporan pengeluaran terikat
IntoAccount=Jilidkan baris dengan akun akuntansi
TotalForAccount=Total akun akuntansi


Ventilate=Jilidkan
LineId=Baris id
Processing=Pengolahan
EndProcessing=Proses dihentikan.
SelectedLines=Baris yg dipilih
Lineofinvoice=Baris tagihan
LineOfExpenseReport=Baris laporan pengeluaran
NoAccountSelected=Tidak ada akun akuntansi yang dipilih
VentilatedinAccount=Dijilidkan dengan sukses ke akun akuntansi
NotVentilatedinAccount=Tidak terikat pada akun akuntansi
XLineSuccessfullyBinded=%s produk/layanan berhasil diikat ke akun akuntansi
XLineFailedToBeBinded=Produk/layanan %s tidak terikat pada akun akuntansi mana pun

ACCOUNTING_LIMIT_LIST_VENTILATION=Jumlah baris maksimum pada daftar dan halaman jilid (disarankan: 50)
ACCOUNTING_LIST_SORT_VENTILATION_TODO=Mulailah menyortir halaman "Binding to do" oleh elemen-elemen terbaru
ACCOUNTING_LIST_SORT_VENTILATION_DONE=Mulailah menyortir halaman "Binding done" oleh elemen-elemen terbaru

ACCOUNTING_LENGTH_DESCRIPTION=Potong deskripsi produk & layanan dalam daftar setelah x karakter (Terbaik = 50)
ACCOUNTING_LENGTH_DESCRIPTION_ACCOUNT=Potong deskripsi akun produk & layanan dalam daftar setelah x karakter (Terbaik = 50)
ACCOUNTING_LENGTH_GACCOUNT=Panjang akun akuntansi umum (Jika Anda menetapkan nilai ke 6 di sini, akun '706' akan muncul seperti '706000' di layar)
ACCOUNTING_LENGTH_AACCOUNT=Panjang akun akuntansi pihak ketiga (Jika Anda menetapkan nilai ke 6 di sini, akun '401' akan muncul seperti '401000' di layar)
ACCOUNTING_MANAGE_ZERO=Izinkan untuk mengelola jumlah nol yang berbeda di akhir akun akuntansi. Dibutuhkan oleh beberapa negara (seperti Swiss). Jika diatur ke mati (standar), Anda dapat mengatur dua parameter berikut untuk meminta aplikasi menambahkan angka nol virtual.
BANK_DISABLE_DIRECT_INPUT=Nonaktifkan pencatatan langsung transaksi di rekening bank
ACCOUNTING_ENABLE_EXPORT_DRAFT_JOURNAL=Aktifkan konsep ekspor di jurnal
ACCOUNTANCY_COMBO_FOR_AUX=Aktifkan daftar kombo untuk akun anak perusahaan (mungkin lambat jika Anda memiliki banyak pihak ketiga, hentikan kemampuan untuk mencari sebagian nilai)
ACCOUNTING_DATE_START_BINDING=Tentukan tanggal untuk mulai mengikat & mentransfer akuntansi. Di bawah tanggal ini, transaksi tidak akan dialihkan ke akuntansi.
ACCOUNTING_DEFAULT_PERIOD_ON_TRANSFER=Pada transfer akuntansi, pilih periode yang ditampilkan secara default

ACCOUNTING_SELL_JOURNAL=Jurnal Penjualan
ACCOUNTING_PURCHASE_JOURNAL=Jurnal Pembelian
ACCOUNTING_MISCELLANEOUS_JOURNAL=Jurnal lain-lain
ACCOUNTING_EXPENSEREPORT_JOURNAL=Expense report journal
ACCOUNTING_SOCIAL_JOURNAL=Jurnal Sosial
ACCOUNTING_HAS_NEW_JOURNAL=Memiliki Jurnal baru

ACCOUNTING_RESULT_PROFIT=Akun akuntansi hasil (Laba)
ACCOUNTING_RESULT_LOSS=Hasil akun akuntansi (Rugi)
ACCOUNTING_CLOSURE_DEFAULT_JOURNAL=Jurnal penutupan

ACCOUNTING_ACCOUNT_TRANSFER_CASH=Akun akuntansi transfer bank transisi
TransitionalAccount=Rekening transfer bank transisi

ACCOUNTING_ACCOUNT_SUSPENSE=Akun akuntansi tunggu
DONATION_ACCOUNTINGACCOUNT=Akun akuntansi untuk mendaftarkan sumbangan
ADHERENT_SUBSCRIPTION_ACCOUNTINGACCOUNT=Akun akuntansi untuk mendaftar langganan

ACCOUNTING_ACCOUNT_CUSTOMER_DEPOSIT=Akun akuntansi secara default untuk mendaftarkan deposit pelanggan

ACCOUNTING_PRODUCT_BUY_ACCOUNT=Akun akuntansi secara default untuk produk yang dibeli (digunakan jika tidak didefinisikan dalam lembar produk)
ACCOUNTING_PRODUCT_BUY_INTRA_ACCOUNT=Akun akuntansi secara default untuk produk yang dibeli di EEC (digunakan jika tidak didefinisikan dalam lembar produk)
ACCOUNTING_PRODUCT_BUY_EXPORT_ACCOUNT=Akun akuntansi secara default untuk produk yang dibeli dan diimpor dari EEC (digunakan jika tidak didefinisikan dalam lembar produk)
ACCOUNTING_PRODUCT_SOLD_ACCOUNT=Akun akuntansi secara default untuk produk yang dijual (digunakan jika tidak didefinisikan dalam lembar produk)
ACCOUNTING_PRODUCT_SOLD_INTRA_ACCOUNT=Akun akuntansi secara default untuk produk yang dijual di EEC (digunakan jika tidak didefinisikan dalam lembar produk)
ACCOUNTING_PRODUCT_SOLD_EXPORT_ACCOUNT=Akun akuntansi secara default untuk produk yang dijual dan diekspor dari EEC (digunakan jika tidak didefinisikan dalam lembar produk)

ACCOUNTING_SERVICE_BUY_ACCOUNT=Akun akuntansi secara default untuk layanan yang dibeli (digunakan jika tidak didefinisikan dalam lembar layanan)
ACCOUNTING_SERVICE_BUY_INTRA_ACCOUNT=Akun akuntansi secara default untuk layanan yang dibeli di EEC (digunakan jika tidak didefinisikan dalam lembar layanan)
ACCOUNTING_SERVICE_BUY_EXPORT_ACCOUNT=Akun akuntansi secara default untuk layanan yang dibeli dan diimpor dari EEC (digunakan jika tidak didefinisikan dalam lembar layanan)
ACCOUNTING_SERVICE_SOLD_ACCOUNT=Akun akuntansi secara default untuk layanan yang dijual (digunakan jika tidak didefinisikan dalam lembar layanan)
ACCOUNTING_SERVICE_SOLD_INTRA_ACCOUNT=Akun akuntansi secara default untuk layanan yang dijual di EEC (digunakan jika tidak didefinisikan dalam lembar layanan)
ACCOUNTING_SERVICE_SOLD_EXPORT_ACCOUNT=Akun akuntansi secara default untuk layanan yang dijual dan diekspor dari EEC (digunakan jika tidak didefinisikan dalam lembar layanan)

Doctype=Tipe Dokumen
Docdate=Tanggal
Docref=Referensi
LabelAccount=Label Akun
LabelOperation=Operasi label
Sens=Arah
AccountingDirectionHelp=Untuk akun akuntansi pelanggan, gunakan Kredit untuk mencatat pembayaran yang telah Anda terima <br> Untuk akun akuntansi pemasok, gunakan Debit untuk mencatat pembayaran yang Anda lakukan
LetteringCode=Kode huruf
Lettering=Tulisan
Codejournal=Jurnal
JournalLabel=Label jurnal
NumPiece=Jumlah potongan
TransactionNumShort=Tidak. transaksi
AccountingCategory=Grup khusus
GroupByAccountAccounting=Kelompokkan menurut akun buku besar
GroupBySubAccountAccounting=Kelompokkan menurut akun subledger
AccountingAccountGroupsDesc=Anda dapat mendefinisikan di sini beberapa grup akun akuntansi. Mereka akan digunakan untuk laporan akuntansi yang dipersonalisasi.
ByAccounts=Dengan akun
ByPredefinedAccountGroups=Oleh kelompok yang telah ditentukan
ByPersonalizedAccountGroups=Oleh grup yang dipersonalisasi
ByYear=Tahun
NotMatch=Tidak diatur
DeleteMvt=Hapus beberapa jalur operasi dari akuntansi
DelMonth=Bulan untuk dihapus
DelYear=Tahun untuk dihapus
DelJournal=Jurnal untuk dihapus
ConfirmDeleteMvt=Ini akan menghapus semua baris operasi akuntansi untuk tahun / bulan dan / atau untuk jurnal tertentu (Setidaknya satu kriteria diperlukan). Anda harus menggunakan kembali fitur '%s' agar catatan yang dihapus kembali ke buku besar.
ConfirmDeleteMvtPartial=Ini akan menghapus transaksi dari akunting (semua jalur operasi yang terkait dengan transaksi yang sama akan dihapus)
FinanceJournal=Finance journal
ExpenseReportsJournal=Jurnal biaya laporan
DescFinanceJournal=Finance journal including all the types of payments by bank account
DescJournalOnlyBindedVisible=Ini adalah tampilan catatan yang terikat ke akun akuntansi dan dapat dicatat ke dalam Jurnal dan Buku Besar.
VATAccountNotDefined=Akun untuk PPN tidak ditentukan
ThirdpartyAccountNotDefined=Akun untuk pihak ketiga tidak ditentukan
ProductAccountNotDefined=Akun untuk produk tidak ditentukan
FeeAccountNotDefined=Akun untuk biaya tidak ditentukan
BankAccountNotDefined=Akun untuk bank tidak ditentukan
CustomerInvoicePayment=Pembayaran Nota Pelanggan
ThirdPartyAccount=Akun pihak ketiga
NewAccountingMvt=Transaksi baru
NumMvts=Jumlah transaksi
ListeMvts=Daftar gerakan
ErrorDebitCredit=Debet dan Kredit tidak boleh ada nilai di saat yg sama
AddCompteFromBK=Tambahkan akun akuntansi ke grup
ReportThirdParty=Daftar akun pihak ketiga
DescThirdPartyReport=Konsultasikan di sini daftar pelanggan dan vendor pihak ketiga dan akun akunting mereka
ListAccounts=Daftar akun-akun akunting
UnknownAccountForThirdparty=Akun pihak ketiga tidak dikenal. Kami akan menggunakan %s
UnknownAccountForThirdpartyBlocking=Akun pihak ketiga tidak dikenal. Kesalahan pemblokiran
<<<<<<< HEAD
ThirdpartyAccountNotDefinedOrThirdPartyUnknown=Subledger account not defined or third party or user unknown. We will use %s
ThirdpartyAccountNotDefinedOrThirdPartyUnknownSubledgerIgnored=Pihak ketiga tidak dikenal dan subledger tidak didefinisikan pada pembayaran. Kami akan menyimpan nilai akun subledger kosong.
ThirdpartyAccountNotDefinedOrThirdPartyUnknownBlocking=Subledger account not defined or third party or user unknown. Blocking error.
=======
ThirdpartyAccountNotDefinedOrThirdPartyUnknown=Akun subledger tidak ditentukan atau pihak ketiga atau pengguna tidak diketahui. Kami akan menggunakan %s
ThirdpartyAccountNotDefinedOrThirdPartyUnknownSubledgerIgnored=Pihak ketiga tidak dikenal dan subledger tidak didefinisikan pada pembayaran. Kami akan menyimpan nilai akun subledger kosong.
ThirdpartyAccountNotDefinedOrThirdPartyUnknownBlocking=Akun subledger tidak ditentukan atau pihak ketiga atau pengguna tidak diketahui. Kesalahan pemblokiran.
>>>>>>> 9eb66548
UnknownAccountForThirdpartyAndWaitingAccountNotDefinedBlocking=Akun pihak ketiga yang tidak dikenal dan akun tunggu tidak ditentukan. Kesalahan pemblokiran
PaymentsNotLinkedToProduct=Pembayaran tidak terkait dengan produk / layanan apa pun
OpeningBalance=Saldo awal
ShowOpeningBalance=Tampilkan saldo awal
HideOpeningBalance=Sembunyikan saldo awal
ShowSubtotalByGroup=Tunjukkan subtotal menurut level

Pcgtype=Grup akun
PcgtypeDesc=Grup akun digunakan sebagai kriteria 'filter' dan 'pengelompokan' yang telah ditentukan sebelumnya untuk beberapa laporan akuntansi. Misalnya, 'PENGHASILAN' atau 'BEBAN' digunakan sebagai grup untuk akun akuntansi produk untuk membangun laporan pengeluaran / pendapatan.

Reconcilable=Dapat didamaikan

TotalVente=Total turnover before tax
TotalMarge=Total margin penjualan

DescVentilCustomer=Konsultasikan di sini daftar garis faktur pelanggan yang terikat (atau tidak) ke akun akuntansi produk
DescVentilMore=Dalam kebanyakan kasus, jika Anda menggunakan produk atau layanan yang telah ditentukan dan Anda menetapkan nomor akun pada kartu produk / layanan, aplikasi akan dapat membuat semua ikatan antara jalur faktur Anda dan akun akuntansi dari bagan akun Anda, hanya di satu klik dengan tombol<strong>"%s" </strong>. Jika akun tidak ditetapkan pada kartu produk / layanan atau jika Anda masih memiliki beberapa jalur yang tidak terikat ke akun, Anda harus membuat pengikatan manual dari menu "<strong> %s </strong>".
DescVentilDoneCustomer=Konsultasikan di sini daftar jalur faktur pelanggan dan akun akuntansi produk mereka
DescVentilTodoCustomer=Ikat garis faktur yang belum terikat dengan akun akuntansi produk
ChangeAccount=Ubah akun akuntansi produk / layanan untuk jalur yang dipilih dengan akun akuntansi berikut:
Vide=-
DescVentilSupplier=Konsultasikan di sini daftar garis faktur vendor terikat atau belum terikat ke akun akuntansi produk (hanya catatan yang belum ditransfer dalam akuntansi yang terlihat)
DescVentilDoneSupplier=Konsultasikan di sini daftar garis faktur vendor dan akun akuntingnya
DescVentilTodoExpenseReport=Bind garis laporan pengeluaran belum terikat dengan akun akuntansi biaya
DescVentilExpenseReport=Konsultasikan di sini daftar garis laporan pengeluaran yang terikat (atau tidak) ke akun akuntansi biaya
DescVentilExpenseReportMore=Jika Anda mengatur akun akuntansi pada jenis garis laporan pengeluaran, aplikasi akan dapat membuat semua ikatan antara garis laporan pengeluaran Anda dan akun akuntansi dari bagan akun Anda, cukup dengan satu klik dengan tombol<strong>"%s" </strong>. Jika akun tidak ditetapkan pada kamus biaya atau jika Anda masih memiliki beberapa baris yang tidak terikat pada akun apa pun, Anda harus membuat manual yang mengikat dari menu "<strong> %s </strong>".
DescVentilDoneExpenseReport=Konsultasikan di sini daftar garis laporan pengeluaran dan akun akuntansi biayanya

Closure=Penutupan tahunan
DescClosure=Konsultasikan di sini jumlah gerakan berdasarkan bulan yang tidak divalidasi & tahun fiskal sudah terbuka
OverviewOfMovementsNotValidated=Langkah 1 / Ikhtisar gerakan yang tidak divalidasi. (Diperlukan untuk menutup tahun fiskal)
AllMovementsWereRecordedAsValidated=Semua pergerakan dicatat sebagai divalidasi
NotAllMovementsCouldBeRecordedAsValidated=Tidak semua pergerakan dapat direkam sebagai divalidasi
ValidateMovements=Validasi gerakan
DescValidateMovements=Setiap modifikasi atau penghapusan tulisan, huruf dan penghapusan akan dilarang. Semua entri untuk latihan harus divalidasi jika tidak, penutupan tidak akan mungkin

ValidateHistory=Mengikat Secara Otomatis
AutomaticBindingDone=Pengikatan otomatis dilakukan

ErrorAccountancyCodeIsAlreadyUse=Kesalahan, Anda tidak dapat menghapus akun akuntansi ini karena digunakan
MvtNotCorrectlyBalanced=Gerakan tidak seimbang dengan benar. Debit = %s | Kredit = %s
Balancing=Menyeimbangkan
FicheVentilation=Binding card
GeneralLedgerIsWritten=Transaksi ditulis dalam Buku Besar
GeneralLedgerSomeRecordWasNotRecorded=Beberapa transaksi tidak dapat dijurnal. Jika tidak ada pesan kesalahan lain, ini mungkin karena mereka sudah dijurnal.
NoNewRecordSaved=Tidak ada lagi catatan untuk dijurnal
ListOfProductsWithoutAccountingAccount=Daftar produk yang tidak terikat ke akun akuntansi apa pun
ChangeBinding=Ubah ikatannya
Accounted=Disumbang dalam buku besar
NotYetAccounted=Not yet transferred to accounting
ShowTutorial=Perlihatkan Tutorial
NotReconciled=Tidak didamaikan
WarningRecordWithoutSubledgerAreExcluded=Peringatan, semua operasi tanpa akun subledger ditentukan disaring dan dikecualikan dari tampilan ini

## Admin
BindingOptions=Opsi mengikat
ApplyMassCategories=Terapkan kategori secara massal
AddAccountFromBookKeepingWithNoCategories=Akun yang tersedia belum dalam grup yang dipersonalisasi
CategoryDeleted=Kategori untuk akun akuntansi telah dihapus
AccountingJournals=Jurnal akuntansi
AccountingJournal=Jurnal akuntansi
NewAccountingJournal=Jurnal akuntansi baru
ShowAccountingJournal=Tampilkan jurnal akuntansi
NatureOfJournal=Sifat Jurnal
AccountingJournalType1=Operasi lain-lain
AccountingJournalType2=Penjualan
AccountingJournalType3=Pembelian
AccountingJournalType4=Bank
AccountingJournalType5=Laporan biaya
AccountingJournalType8=Inventaris
AccountingJournalType9=Baru
ErrorAccountingJournalIsAlreadyUse=Jurnal ini sudah digunakan
AccountingAccountForSalesTaxAreDefinedInto=Catatan: Akun akuntansi untuk Pajak penjualan didefinisikan ke dalam menu<b>%s</b>-<b>%s </b>
NumberOfAccountancyEntries=Jumlah entri
NumberOfAccountancyMovements=Jumlah gerakan
ACCOUNTING_DISABLE_BINDING_ON_SALES=Nonaktifkan pengikatan & transfer akuntansi pada penjualan (faktur pelanggan tidak akan diperhitungkan dalam akuntansi)
ACCOUNTING_DISABLE_BINDING_ON_PURCHASES=Nonaktifkan pengikatan & transfer akuntansi pada pembelian (faktur vendor tidak akan diperhitungkan dalam akuntansi)
ACCOUNTING_DISABLE_BINDING_ON_EXPENSEREPORTS=Nonaktifkan pengikatan & transfer akuntansi pada laporan pengeluaran (laporan pengeluaran tidak akan diperhitungkan dalam akuntansi)

## Export
NotifiedExportDate=Flag exported lines as exported (modification of the lines will not be possible)
NotifiedValidationDate=Validate the exported entries (modification or deletion of the lines will not be possible)
ConfirmExportFile=Konfirmasi pembuatan file ekspor akuntansi?
ExportDraftJournal=Ekspor draft jurnal
Modelcsv=Model Ekspor
Selectmodelcsv=Pilih satu model Ekspor
Modelcsv_normal=Ekspor Klasik
Modelcsv_CEGID=Ekspor untuk CEGID Expert Comptabilité
Modelcsv_COALA=Ekspor untuk Sage Coala
Modelcsv_bob50=Ekspor untuk Sage BOB 50
<<<<<<< HEAD
Modelcsv_ciel=Export for Sage50, Ciel Compta or Compta Evo. (Format XIMPORT)
=======
Modelcsv_ciel=Ekspor untuk Sage50, Ciel Compta atau Compta Evo. (Format XIMPORT)
>>>>>>> 9eb66548
Modelcsv_quadratus=Ekspor untuk Quadratus QuadraCompta
Modelcsv_ebp=Ekspor untuk EBP
Modelcsv_cogilog=Ekspor untuk Cogilog
Modelcsv_agiris=Export for Agiris Isacompta
Modelcsv_LDCompta=Ekspor untuk LD Compta (v9) (Uji)
Modelcsv_LDCompta10=Ekspor untuk LD Compta (v10 & lebih tinggi)
Modelcsv_openconcerto=Ekspor untuk OpenConcerto (Uji)
Modelcsv_configurable=Ekspor CSV Dapat Dikonfigurasi
Modelcsv_FEC=Ekspor FEC
Modelcsv_FEC2=Ekspor FEC (Dengan penulisan tanggal / dokumen dibalik)
Modelcsv_Sage50_Swiss=Ekspor untuk Sage 50 Swiss
Modelcsv_winfic=Export for Winfic - eWinfic - WinSis Compta
Modelcsv_Gestinumv3=Ekspor untuk Gestinum (v3)
Modelcsv_Gestinumv5=Export for Gestinum (v5)
Modelcsv_charlemagne=Export for Aplim Charlemagne
ChartofaccountsId=Bagan akun Id

## Tools - Init accounting account on product / service
InitAccountancy=init akuntansi
InitAccountancyDesc=Halaman ini dapat digunakan untuk menginisialisasi akun akuntansi pada produk dan layanan yang tidak memiliki akun akuntansi yang ditentukan untuk penjualan dan pembelian.
DefaultBindingDesc=Halaman ini dapat digunakan untuk menetapkan akun default yang akan digunakan untuk menautkan catatan transaksi tentang gaji pembayaran, donasi, pajak, dan pajak ketika tidak ada akun akuntansi tertentu yang telah ditetapkan.
DefaultClosureDesc=Halaman ini dapat digunakan untuk mengatur parameter yang digunakan untuk penutupan akuntansi.
Options=Pilihan
OptionModeProductSell=Mode penjualan
OptionModeProductSellIntra=Penjualan mode diekspor dalam EEC
OptionModeProductSellExport=Mode penjualan diekspor ke negara lain
OptionModeProductBuy=Mode pembelian
OptionModeProductBuyIntra=Pembelian mode diimpor dalam EEC
OptionModeProductBuyExport=Mode yang dibeli diimpor dari negara lain
OptionModeProductSellDesc=Tampilkan semua produk dengan akun akuntansi untuk penjualan.
OptionModeProductSellIntraDesc=Tampilkan semua produk dengan akun akuntansi untuk penjualan di EEC.
OptionModeProductSellExportDesc=Tampilkan semua produk dengan akun akuntansi untuk penjualan asing lainnya.
OptionModeProductBuyDesc=Tampilkan semua produk dengan akun akuntansi untuk pembelian.
OptionModeProductBuyIntraDesc=Tampilkan semua produk dengan akun akuntansi untuk pembelian di EEC.
OptionModeProductBuyExportDesc=Tampilkan semua produk dengan akun akuntansi untuk pembelian asing lainnya.
CleanFixHistory=Hapus kode akuntansi dari baris yang tidak ada ke dalam bagan akun
CleanHistory=Setel ulang semua binding untuk tahun yang dipilih
PredefinedGroups=Grup yang ditentukan sebelumnya
WithoutValidAccount=Tanpa akun khusus yang valid
WithValidAccount=Dengan akun khusus yang valid
ValueNotIntoChartOfAccount=Nilai akun akuntansi ini tidak ada dalam bagan akun
AccountRemovedFromGroup=Akun dihapus dari grup
SaleLocal=Penjualan lokal
SaleExport=Penjualan ekspor
SaleEEC=Dijual dalam EEC
SaleEECWithVAT=Dijual dalam EEC dengan PPN bukan nol, jadi kami mengira ini BUKAN penjualan intracommunautary dan akun yang disarankan adalah akun produk standar.
SaleEECWithoutVATNumber=Dijual dalam EEC tanpa PPN tetapi ID PPN pihak ketiga tidak ditentukan. Kami mundur pada akun produk untuk penjualan standar. Anda dapat memperbaiki ID PPN pihak ketiga atau akun produk jika diperlukan.

## Dictionary
Range=Rentang akun-akun akuntansi
Calculated=Terhitung
Formula=Rumus

## Error
SomeMandatoryStepsOfSetupWereNotDone=Beberapa langkah pengaturan wajib tidak dilakukan, harap lengkapi
ErrorNoAccountingCategoryForThisCountry=Tidak ada grup akun akuntansi yang tersedia untuk negara %s (Lihat Beranda - Pengaturan - Kamus)
ErrorInvoiceContainsLinesNotYetBounded=Anda mencoba menjurnal beberapa baris faktur<strong>%s </strong>, tetapi beberapa baris lainnya belum terikat ke akun akuntansi. Jurnalisasi semua lini faktur untuk faktur ini ditolak.
ErrorInvoiceContainsLinesNotYetBoundedShort=Beberapa baris pada faktur tidak terikat pada akun akuntansi.
ExportNotSupported=Format ekspor yang diseting tidak sesuai untuk halaman ini
BookeppingLineAlreayExists=Baris sudah ada dalam pembukuan
NoJournalDefined=Tidak ada jurnal yang ditentukan
Binded=Garis terikat
ToBind=Baris untuk mengikat
UseMenuToSetBindindManualy=Baris belum terikat, gunakan menu <a href="%s"> %s </a> untuk membuat pengikatan secara manual

## Import
ImportAccountingEntries=Entri akuntansi
ImportAccountingEntriesFECFormat=Entri akuntansi - format FEC
FECFormatJournalCode=Kode jurnal (JournalCode)
FECFormatJournalLabel=Label jurnal (JournalLib)
FECFormatEntryNum=Nomor bagian (EcritureNum)
FECFormatEntryDate=Tanggal potongan (EcritureDate)
FECFormatGeneralAccountNumber=Nomor rekening umum (CompteNum)
FECFormatGeneralAccountLabel=Label akun umum (CompteLib)
FECFormatSubledgerAccountNumber=Nomor akun subledger (CompAuxNum)
FECFormatSubledgerAccountLabel=Nomor akun subledger (CompAuxLib)
FECFormatPieceRef=Referensi potongan (PieceRef)
FECFormatPieceDate=Pembuatan tanggal potongan (PieceDate)
FECFormatLabelOperation=Operasi label (EcritureLib)
FECFormatDebit=Debit (Debit)
FECFormatCredit=Kredit (Kredit)
FECFormatReconcilableCode=Kode yang dapat didamaikan (EcritureLet)
FECFormatReconcilableDate=Tanggal yang dapat didamaikan (DateLet)
FECFormatValidateDate=Tanggal potongan divalidasi (ValidDate)
FECFormatMulticurrencyAmount=Jumlah multi mata uang (Montantdevice)
FECFormatMulticurrencyCode=Kode multi mata uang (Idevise)

DateExport=Tanggal ekspor
WarningReportNotReliable=Peringatan, laporan ini tidak didasarkan pada Buku Besar, jadi tidak mengandung transaksi yang dimodifikasi secara manual di Buku Besar. Jika jurnal Anda sudah mutakhir, tampilan pembukuan lebih akurat.
ExpenseReportJournal=Jurnal Laporan Biaya
InventoryJournal=Jurnal Persediaan

NAccounts=akun %s<|MERGE_RESOLUTION|>--- conflicted
+++ resolved
@@ -48,13 +48,8 @@
 CountriesInEECExceptMe=Negara di EEC kecuali %s
 CountriesExceptMe=Semua negara kecuali %s
 AccountantFiles=Ekspor dokumen sumber
-<<<<<<< HEAD
-ExportAccountingSourceDocHelp=With this tool, you can export the source events (list in CSV and PDFs) that were used to generate your accountancy.
-ExportAccountingSourceDocHelp2=To export your journals, use the menu entry %s - %s.
-=======
 ExportAccountingSourceDocHelp=Dengan alat ini, Anda dapat mengekspor sumber acara (daftar dalam CSV dan PDF) yang digunakan untuk menghasilkan akuntansi Anda.
 ExportAccountingSourceDocHelp2=Untuk mengekspor jurnal Anda, gunakan entri menu %s - %s.
->>>>>>> 9eb66548
 VueByAccountAccounting=Lihat berdasarkan akun akuntansi
 VueBySubAccountAccounting=Lihat menurut sub-akun akuntansi
 
@@ -251,15 +246,9 @@
 ListAccounts=Daftar akun-akun akunting
 UnknownAccountForThirdparty=Akun pihak ketiga tidak dikenal. Kami akan menggunakan %s
 UnknownAccountForThirdpartyBlocking=Akun pihak ketiga tidak dikenal. Kesalahan pemblokiran
-<<<<<<< HEAD
-ThirdpartyAccountNotDefinedOrThirdPartyUnknown=Subledger account not defined or third party or user unknown. We will use %s
-ThirdpartyAccountNotDefinedOrThirdPartyUnknownSubledgerIgnored=Pihak ketiga tidak dikenal dan subledger tidak didefinisikan pada pembayaran. Kami akan menyimpan nilai akun subledger kosong.
-ThirdpartyAccountNotDefinedOrThirdPartyUnknownBlocking=Subledger account not defined or third party or user unknown. Blocking error.
-=======
 ThirdpartyAccountNotDefinedOrThirdPartyUnknown=Akun subledger tidak ditentukan atau pihak ketiga atau pengguna tidak diketahui. Kami akan menggunakan %s
 ThirdpartyAccountNotDefinedOrThirdPartyUnknownSubledgerIgnored=Pihak ketiga tidak dikenal dan subledger tidak didefinisikan pada pembayaran. Kami akan menyimpan nilai akun subledger kosong.
 ThirdpartyAccountNotDefinedOrThirdPartyUnknownBlocking=Akun subledger tidak ditentukan atau pihak ketiga atau pengguna tidak diketahui. Kesalahan pemblokiran.
->>>>>>> 9eb66548
 UnknownAccountForThirdpartyAndWaitingAccountNotDefinedBlocking=Akun pihak ketiga yang tidak dikenal dan akun tunggu tidak ditentukan. Kesalahan pemblokiran
 PaymentsNotLinkedToProduct=Pembayaran tidak terkait dengan produk / layanan apa pun
 OpeningBalance=Saldo awal
@@ -350,11 +339,7 @@
 Modelcsv_CEGID=Ekspor untuk CEGID Expert Comptabilité
 Modelcsv_COALA=Ekspor untuk Sage Coala
 Modelcsv_bob50=Ekspor untuk Sage BOB 50
-<<<<<<< HEAD
-Modelcsv_ciel=Export for Sage50, Ciel Compta or Compta Evo. (Format XIMPORT)
-=======
 Modelcsv_ciel=Ekspor untuk Sage50, Ciel Compta atau Compta Evo. (Format XIMPORT)
->>>>>>> 9eb66548
 Modelcsv_quadratus=Ekspor untuk Quadratus QuadraCompta
 Modelcsv_ebp=Ekspor untuk EBP
 Modelcsv_cogilog=Ekspor untuk Cogilog
