# Copyright (C) 2021 SuperAdmin
#
# This program is free software: you can redistribute it and/or modify
# it under the terms of the GNU General Public License as published by
# the Free Software Foundation, either version 3 of the License, or
# (at your option) any later version.
#
# This program is distributed in the hope that it will be useful,
# but WITHOUT ANY WARRANTY; without even the implied warranty of
# MERCHANTABILITY or FITNESS FOR A PARTICULAR PURPOSE.  See the
# GNU General Public License for more details.
#
# You should have received a copy of the GNU General Public License
# along with this program.  If not, see .

#
# Generic
#

# Module label 'ModuleKnowledgeManagementName'
ModuleKnowledgeManagementName = Sistem Manajemen Pengetahuan
# Module description 'ModuleKnowledgeManagementDesc'
ModuleKnowledgeManagementDesc=Kelola Manajemen Pengetahuan (KM) atau basis Help-Desk

#
# Admin page
#
KnowledgeManagementSetup = Pengaturan Sistem Manajemen Pengetahuan
Settings = Pengaturan
KnowledgeManagementSetupPage = Halaman penyiapan Sistem Manajemen Pengetahuan


#
# About page
#
<<<<<<< HEAD
About = About
KnowledgeManagementAbout = About Knowledge Management
KnowledgeManagementAboutPage = Knowledge Management about page

KnowledgeManagementArea = Knowledge Management
MenuKnowledgeRecord = Knowledge base
ListKnowledgeRecord = List of articles
NewKnowledgeRecord = New article
ValidateReply = Validate solution
KnowledgeRecords = Articles
KnowledgeRecord = Article
KnowledgeRecordExtraFields = Extrafields for Article
GroupOfTicket=Group of tickets
YouCanLinkArticleToATicketCategory=You can link an article to a ticket group (so the article will be suggested during qualification of new tickets)
=======
About = Tentang
KnowledgeManagementAbout = Tentang Manajemen Pengetahuan
KnowledgeManagementAboutPage = Tentang halaman Manajemen Pengetahuan

KnowledgeManagementArea = Manajemen Pengetahuan
MenuKnowledgeRecord = Dasar pengetahuan
ListKnowledgeRecord = Daftar artikel
NewKnowledgeRecord = Artikel baru
ValidateReply = Validasi solusi
KnowledgeRecords = Artikel
KnowledgeRecord = Artikel
KnowledgeRecordExtraFields = Extrafields untuk Artikel
GroupOfTicket=Kelompok tiket
YouCanLinkArticleToATicketCategory=Anda dapat menautkan artikel ke grup tiket (sehingga artikel akan disarankan selama kualifikasi tiket baru)
SuggestedForTicketsInGroup=Disarankan untuk tiket saat grup
>>>>>>> 9eb66548
<|MERGE_RESOLUTION|>--- conflicted
+++ resolved
@@ -33,22 +33,6 @@
 #
 # About page
 #
-<<<<<<< HEAD
-About = About
-KnowledgeManagementAbout = About Knowledge Management
-KnowledgeManagementAboutPage = Knowledge Management about page
-
-KnowledgeManagementArea = Knowledge Management
-MenuKnowledgeRecord = Knowledge base
-ListKnowledgeRecord = List of articles
-NewKnowledgeRecord = New article
-ValidateReply = Validate solution
-KnowledgeRecords = Articles
-KnowledgeRecord = Article
-KnowledgeRecordExtraFields = Extrafields for Article
-GroupOfTicket=Group of tickets
-YouCanLinkArticleToATicketCategory=You can link an article to a ticket group (so the article will be suggested during qualification of new tickets)
-=======
 About = Tentang
 KnowledgeManagementAbout = Tentang Manajemen Pengetahuan
 KnowledgeManagementAboutPage = Tentang halaman Manajemen Pengetahuan
@@ -63,5 +47,4 @@
 KnowledgeRecordExtraFields = Extrafields untuk Artikel
 GroupOfTicket=Kelompok tiket
 YouCanLinkArticleToATicketCategory=Anda dapat menautkan artikel ke grup tiket (sehingga artikel akan disarankan selama kualifikasi tiket baru)
-SuggestedForTicketsInGroup=Disarankan untuk tiket saat grup
->>>>>>> 9eb66548
+SuggestedForTicketsInGroup=Disarankan untuk tiket saat grup