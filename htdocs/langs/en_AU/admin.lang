# Dolibarr language file - Source file is en_US - admin
AntiVirusCommandExample=Example for ClamWin: c:\\Progra~1\\ClamWin\\bin\\clamscan.exe<br>Example for ClamAv: /usr/bin/clamscan
AntiVirusParamExample=Example for ClamWin: --database="C:\\Program Files (x86)\\ClamWin\\lib"
OtherResources=Other resources
ExampleOfDirectoriesForModelGen=Examples of syntax:<br>c:\\mydir<br>/home/mydir<br>DOL_DATA_ROOT/ecm/ecmdir
HideAnyVATInformationOnPDF=Hide all information related to GST on generated PDF
OldVATRates=Old GST rate
NewVATRates=New GST rate
DictionaryVAT=GST Rates or Sales Tax Rates
VATManagement=GST Management
VATIsNotUsedDesc=By default the proposed GST rate is 0 which can be used for cases like associations, individuals and small companies.
LocalTax1IsUsedDesc=Use a second type of tax (other than GST)
LocalTax1IsNotUsedDesc=Do not use other type of tax (other than GST)
LocalTax2IsUsedDesc=Use a third type of tax (other than GST)
LocalTax2IsNotUsedDesc=Do not use other type of tax (other than GST)
<<<<<<< HEAD
OptionVatMode=GST due
YourCompanyDoesNotUseVAT=Your company has been defined to not use GST (Home - Setup - Company/Foundation), so there is no GST options to setup.
=======
ConstDesc=This page allows you to edit all other parameters not available in previous pages. These are mostly reserved parameters for developers or advanced troubleshooting. For a list of options <a href="https://wiki.dolibarr.org/index.php/Setup_Other#List_of_known_hidden_options" title="External Site - opens in a new window" target="_blank">check here</a>.
OptionVatMode=GST due
YourCompanyDoesNotUseVAT=Your company has been defined to not use GST (Home - Setup - Company/Foundation), so there is no GST options to setup.
ApiProductionMode=Enable production mode (this will activate use of a caches for services management)
>>>>>>> c39fcce9
TextTitleColor=Colour of page title
LinkColor=Colour of links<|MERGE_RESOLUTION|>--- conflicted
+++ resolved
@@ -13,14 +13,9 @@
 LocalTax1IsNotUsedDesc=Do not use other type of tax (other than GST)
 LocalTax2IsUsedDesc=Use a third type of tax (other than GST)
 LocalTax2IsNotUsedDesc=Do not use other type of tax (other than GST)
-<<<<<<< HEAD
-OptionVatMode=GST due
-YourCompanyDoesNotUseVAT=Your company has been defined to not use GST (Home - Setup - Company/Foundation), so there is no GST options to setup.
-=======
 ConstDesc=This page allows you to edit all other parameters not available in previous pages. These are mostly reserved parameters for developers or advanced troubleshooting. For a list of options <a href="https://wiki.dolibarr.org/index.php/Setup_Other#List_of_known_hidden_options" title="External Site - opens in a new window" target="_blank">check here</a>.
 OptionVatMode=GST due
 YourCompanyDoesNotUseVAT=Your company has been defined to not use GST (Home - Setup - Company/Foundation), so there is no GST options to setup.
 ApiProductionMode=Enable production mode (this will activate use of a caches for services management)
->>>>>>> c39fcce9
 TextTitleColor=Colour of page title
 LinkColor=Colour of links