# Dolibarr language file - Source file is en_US - admin
<<<<<<< HEAD
AntiVirusCommandExample=Example for ClamWin: c:\\Progra~1\\ClamWin\\bin\\clamscan.exe<br>Example for ClamAv: /usr/bin/clamscan
AntiVirusParamExample=Example for ClamWin: --database="C:\\Program Files (x86)\\ClamWin\\lib"
ExampleOfDirectoriesForModelGen=Examples of syntax:<br>c:\\mydir<br>/home/mydir<br>DOL_DATA_ROOT/ecm/ecmdir
OldVATRates=Old GST rate
NewVATRates=New GST rate
DictionaryVAT=GST Rates or Sales Tax Rates
VATManagement=GST Management
VATIsNotUsedDesc=By default the proposed GST rate is 0 which can be used for cases like associations, individuals and small companies.
LocalTax1IsUsedDesc=Use a second type of tax (other than GST)
LocalTax1IsNotUsedDesc=Do not use other type of tax (other than GST)
LocalTax2IsUsedDesc=Use a third type of tax (other than GST)
LocalTax2IsNotUsedDesc=Do not use other type of tax (other than GST)
ViewProductDescInThirdpartyLanguageAbility=Visualization of products descriptions in the third party language
=======
OldVATRates=Old GST rate
NewVATRates=New GST rate
DictionaryVAT=GST Rates or Sales Tax Rates
>>>>>>> d9b8a8c8
OptionVatMode=GST due
LinkColor=Colour of links<|MERGE_RESOLUTION|>--- conflicted
+++ resolved
@@ -1,22 +1,6 @@
 # Dolibarr language file - Source file is en_US - admin
-<<<<<<< HEAD
-AntiVirusCommandExample=Example for ClamWin: c:\\Progra~1\\ClamWin\\bin\\clamscan.exe<br>Example for ClamAv: /usr/bin/clamscan
-AntiVirusParamExample=Example for ClamWin: --database="C:\\Program Files (x86)\\ClamWin\\lib"
-ExampleOfDirectoriesForModelGen=Examples of syntax:<br>c:\\mydir<br>/home/mydir<br>DOL_DATA_ROOT/ecm/ecmdir
 OldVATRates=Old GST rate
 NewVATRates=New GST rate
 DictionaryVAT=GST Rates or Sales Tax Rates
-VATManagement=GST Management
-VATIsNotUsedDesc=By default the proposed GST rate is 0 which can be used for cases like associations, individuals and small companies.
-LocalTax1IsUsedDesc=Use a second type of tax (other than GST)
-LocalTax1IsNotUsedDesc=Do not use other type of tax (other than GST)
-LocalTax2IsUsedDesc=Use a third type of tax (other than GST)
-LocalTax2IsNotUsedDesc=Do not use other type of tax (other than GST)
-ViewProductDescInThirdpartyLanguageAbility=Visualization of products descriptions in the third party language
-=======
-OldVATRates=Old GST rate
-NewVATRates=New GST rate
-DictionaryVAT=GST Rates or Sales Tax Rates
->>>>>>> d9b8a8c8
 OptionVatMode=GST due
 LinkColor=Colour of links