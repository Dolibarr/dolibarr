--- conflicted
+++ resolved
@@ -618,10 +618,6 @@
 SearchUnpaidInvoicesWithDueDate=Procurar facturas pendentes de pagamento cunha data de vencemento= %s
 NoPaymentAvailable=Non hai pagamento dispoñible para %s
 PaymentRegisteredAndInvoiceSetToPaid=Pagamento rexistrado e factura %s configurada como xa paga 
-<<<<<<< HEAD
-SendEmailsRemindersOnInvoiceDueDate=Envía lembranza por correo electrónico para as facturas pendentes de pagamento
-=======
 SendEmailsRemindersOnInvoiceDueDate=Envía lembranza por correo electrónico para as facturas pendentes de pagamento
 MakePaymentAndClassifyPayed=Rexistro de pagamento
-BulkPaymentNotPossibleForInvoice=Non é posible o pagamento masivo para a factura %s (tipo ou estado incorrecto)
->>>>>>> 503d1a04
+BulkPaymentNotPossibleForInvoice=Non é posible o pagamento masivo para a factura %s (tipo ou estado incorrecto)