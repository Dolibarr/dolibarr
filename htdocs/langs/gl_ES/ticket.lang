--- conflicted
+++ resolved
@@ -68,11 +68,7 @@
 NeedMoreInformationShort=Agardando os comentarios
 Answered=Contestado
 Waiting=Agardando
-<<<<<<< HEAD
-SolvedClosed=Solved
-=======
 SolvedClosed=Resolto
->>>>>>> 9eb66548
 Deleted=Eliminado
 
 # Dict
@@ -192,19 +188,11 @@
 ShowTicket=Ver ticket
 RelatedTickets=Tickets relacionados
 TicketAddIntervention=Crear intervención
-<<<<<<< HEAD
-CloseTicket=Close|Solve ticket
-AbandonTicket=Abandon ticket
-CloseATicket=Close|Solve a ticket
-ConfirmCloseAticket=Confirmar o peche do ticket
-ConfirmAbandonTicket=Do you confirm the closing of the ticket to status 'Abandonned'
-=======
 CloseTicket=Ticket Pechado/Resolto
 AbandonTicket=Ticket abandonado
 CloseATicket=Pechar/Resolver un ticket
 ConfirmCloseAticket=Confirmar o peche do ticket
 ConfirmAbandonTicket=Confirma o peche do ticket ao estado "Abandonado" 
->>>>>>> 9eb66548
 ConfirmDeleteTicket=Confirme a eliminación do ticket
 TicketDeletedSuccess=Ticket eliminado con éxito
 TicketMarkedAsClosed=Ticket marcado como pechado
@@ -330,7 +318,7 @@
 BoxTicketLastXDayswidget = Número de novos tickets por días nos últimos X días
 BoxNoTicketLastXDays=Sen novos tickets nos últimos %s días
 BoxNumberOfTicketByDay=Número de novos tickets por día
-BoxNewTicketVSClose=Número de novos tickets hoxe fronte a tickets pechados hoxe
+BoxNewTicketVSClose=Número de tickets fronte tickets pechados (hoxe)
 TicketCreatedToday=Ticket creado hoxe
 TicketClosedToday=Ticket pechado hoxe
 KMFoundForTicketGroup=Atopamos temas e preguntas frecuentes que poden responder á súa pregunta, grazas por comprobalos antes de enviar o ticket 