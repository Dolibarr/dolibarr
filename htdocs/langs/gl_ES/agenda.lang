# Dolibarr language file - Source file is en_US - agenda
IdAgenda=ID de evento
Actions=Eventos
Agenda=Axenda
TMenuAgenda=Axenda
Agendas=Axendas
LocalAgenda=Calendario por defecto
ActionsOwnedBy=Evento propiedade de
ActionsOwnedByShort=Propietario
AffectedTo=Asignada a
EventsNb=Número de eventos
ListOfActions=Listaxe de eventos
EventReports=Informes de evento
Location=Localización
ToUserOfGroup=Evento asignado a calquera usuario do grupo
EventOnFullDay=Evento para todo o(s) día(s)
MenuToDoActions=Todos os eventos incompletos
MenuDoneActions=Todos os eventos rematados
MenuToDoMyActions=Meus eventos incompletos
MenuDoneMyActions=Meus eventos rematados
ListOfEvents=Listaxe de eventos (calendario por defecto)
ActionsAskedBy=Eventos rexistrados por
ActionsToDoBy=Eventos asignados a
ActionAssignedTo=Evento asignado a
ViewCal=Vista mensual
ViewDay=Vista diaria
ViewWeek=Vista semanal
ViewPerUser=Vista por usuario
ViewPerType=Vista por tipo
AutoActions= Inclusión automática na axenda
AgendaAutoActionDesc= Aquí pode definir os eventos que quera que Dolibarr cree automáticamente na Axenda. Se non sinala nada,  só as accións manuais serán visualizadas na axenda. O seguimento automático de accións comerciais sobre obxectos (validación, cambio de estado), non será gardado.
AgendaSetupOtherDesc= Esta páxina ten opcións que permiten a configuración da exportación dos eventos de Dolibarr a un calendario externo (Thunderbird, Google Calendar etc...)
AgendaExtSitesDesc=Esta páxina permite configurar fontes externas de calendarios para ver os seus eventos dentro da axenda Dolibarr.
ActionsEvents=Eventos para que Dolibarr cre unha acción na axenda automáticamente
EventRemindersByEmailNotEnabled=Lembranzas de eventos por correo non foron activados na configuración do módulo %s.
##### Agenda event labels #####
NewCompanyToDolibarr=Terceiro %s creado
COMPANY_MODIFYInDolibarr=Terceiro %s modificado
COMPANY_DELETEInDolibarr=Terceiro %s eliminado
ContractValidatedInDolibarr=Contrato %s validado
CONTRACT_DELETEInDolibarr=Contrato %s eliminado
PropalClosedSignedInDolibarr=Orzamento %s asinado
PropalClosedRefusedInDolibarr=Orzamento %s rexeitado
PropalValidatedInDolibarr=Orzamento %s validado
PropalBackToDraftInDolibarr=O orzamento %s volve ao estado de borrador
PropalClassifiedBilledInDolibarr=Orzamento %s clasificado como facturado
InvoiceValidatedInDolibarr=Factura %s validada
InvoiceValidatedInDolibarrFromPos=Factura %s validada desde TPV
InvoiceBackToDraftInDolibarr=Factura %s de volta a borrador
InvoiceDeleteDolibarr=Factura %s eliminada
InvoicePaidInDolibarr=Factura %s cambiada a pagada
InvoiceCanceledInDolibarr=Factura %s anulada
MemberValidatedInDolibarr=Membro %s validado
MemberModifiedInDolibarr=Membro %s modificado
MemberResiliatedInDolibarr=Membro %s rematado
MemberDeletedInDolibarr=Membro %s eliminado
MemberExcludedInDolibarr=Membro %s excluído
MemberSubscriptionAddedInDolibarr=Subscrición %s do membro %s engadida
MemberSubscriptionModifiedInDolibarr=Subscrición %s do membro %s modificada
MemberSubscriptionDeletedInDolibarr=Subscrición %s do membro %s eliminada
ShipmentValidatedInDolibarr=Expedición %s validada
ShipmentClassifyClosedInDolibarr=Envío %s clasificado como pechado
ShipmentUnClassifyCloseddInDolibarr=Expedición %s clasificada como aberta de novo
ShipmentBackToDraftInDolibarr=Expedición %s de volta ao estatus de borrador
ShipmentDeletedInDolibarr=Expedición %s eliminada
ShipmentCanceledInDolibarr=Envío %s cancelado
ReceptionValidatedInDolibarr=Recepción %s validada
ReceptionDeletedInDolibarr=Recepción %s eliminada
ReceptionClassifyClosedInDolibarr=Recepción %s clasificada pechada
OrderCreatedInDolibarr=Pedimento %s creado
OrderValidatedInDolibarr=Pedimento %s validado
OrderDeliveredInDolibarr=Pedimento %s clasificado como enviado
OrderCanceledInDolibarr=Pedimento %s anulado
OrderBilledInDolibarr=Pedimento %s clasificado como facturado
OrderApprovedInDolibarr=Pedimento %s aprobado
OrderRefusedInDolibarr=Pedimento %s rexeitado
OrderBackToDraftInDolibarr=Pedimento %s de volta ao modo borrador
ProposalSentByEMail=Orzamento %s enviado por e-mail
ContractSentByEMail=Contrato %s enviado por e-Mail
OrderSentByEMail=Pedimento de cliente %s enviado por correo electrónico
InvoiceSentByEMail=Factura a cliente %s enviada por e-mail
SupplierOrderSentByEMail=Pedimento a proveedor %s enviado por correo electrónico
ORDER_SUPPLIER_DELETEInDolibarr=Pedimento a provedor %s eliminado
SupplierInvoiceSentByEMail=Factura de proveedor %s enviada por e-mail
ShippingSentByEMail=Expedición %s enviada por email
ShippingValidated= Expedición %s validada
InterventionSentByEMail=Intervención %s enviada por e-mail
ProjectSentByEMail=Proxecto %s enviado por correo electrónico
ProjectDeletedInDolibarr=Proxecto %s eliminado
ProjectClosedInDolibarr=Proxecto %s pechado
ProposalDeleted=Orzamento eliminado
OrderDeleted=Pedimento eliminado
InvoiceDeleted=Factura eliminada
DraftInvoiceDeleted=Borrador de factura eliminado
CONTACT_CREATEInDolibarr=Creouse o contacto %s
CONTACT_MODIFYInDolibarr=Contacto %s modificado
CONTACT_DELETEInDolibarr=Contacto %s eliminado
PRODUCT_CREATEInDolibarr=Produto %s creado
PRODUCT_MODIFYInDolibarr=Produto %s modificado
PRODUCT_DELETEInDolibarr=Produto %s eliminado
HOLIDAY_CREATEInDolibarr=Creouse a solicitude de días libres %s
HOLIDAY_MODIFYInDolibarr=Modificada solicitude de días libres %s
HOLIDAY_APPROVEInDolibarr=Aprobada solicitude de días libres %s
HOLIDAY_VALIDATEInDolibarr=Solicitude de días libres %s validada
HOLIDAY_DELETEInDolibarr=Eliminada solicitude de días libres %s
EXPENSE_REPORT_CREATEInDolibarr=Informe de gastos %s creado
EXPENSE_REPORT_VALIDATEInDolibarr=Informe de gastos %s validado
EXPENSE_REPORT_APPROVEInDolibarr=Informe de gastos %s aprobado
EXPENSE_REPORT_DELETEInDolibarr=Informe de gastos %s eliminado
EXPENSE_REPORT_REFUSEDInDolibarr=Informe de gastos %s rexeitado
PROJECT_CREATEInDolibarr=Proxecto %s creado
PROJECT_MODIFYInDolibarr=Proxecto %s modificado
PROJECT_DELETEInDolibarr=Proxecto %s eliminado
TICKET_CREATEInDolibarr=Ticket %s creado
TICKET_MODIFYInDolibarr=Ticket %s modificado
TICKET_ASSIGNEDInDolibarr=Ticket %s asignado
TICKET_CLOSEInDolibarr=Ticket %s pechado
TICKET_DELETEInDolibarr=Ticket %s eliminado
BOM_VALIDATEInDolibarr=Lista de materiais validada
BOM_UNVALIDATEInDolibarr=Lista de materiais non validada
BOM_CLOSEInDolibarr=Lista de materiais desactivada
BOM_REOPENInDolibarr=Lista de materiais aberta de novo
BOM_DELETEInDolibarr=Lista de materiais non eliminada
MRP_MO_VALIDATEInDolibarr=OF validada
MRP_MO_UNVALIDATEInDolibarr=OF establecida a borrador
MRP_MO_PRODUCEDInDolibarr=OF producida
MRP_MO_DELETEInDolibarr=OF eliminada
MRP_MO_CANCELInDolibarr=OF cancelada
PAIDInDolibarr=%s xa pago
ENABLEDISABLEInDolibarr=user activado ou desactivado
CANCELInDolibarr=Anulado
##### End agenda events #####
AgendaModelModule=Padróns de documentos para eventos
DateActionStart=Data de inicio
DateActionEnd=Data finalización
AgendaUrlOptions1=Pode tamén engadir os seguintes parámetros ao filtro de saida:
AgendaUrlOptions3=<b>logina=%s</b> para restrinxir a saída ás accións propias dun usuario <b>%s</b> (utilice<b> logina=!%s</b> para eventos que non son propiedade do usuario).
AgendaUrlOptions4=<b>logint=%s</b>para restrinxir saída as accións asignadas ao usuario <b>%s</b>(propietario e outros).
AgendaUrlOptionsProject=<b>project=__PROJECT_ID__</b> para restrinxir saída de accións asociadas ao proxecto <b>__PROJECT_ID__</b>.
AgendaUrlOptionsType=<b>actiontype=%s</b> para obter eventos automáticos ou manuais
AgendaUrlOptionsCode=<b>actioncode=%s</b> para obter só eventos cun código determinado
AgendaUrlOptionsIncludeHolidays=<b>includeholidays=1</b> a incluir eventos de vacacións.
AgendaUrlOptionsLimitDays=<b>notolderthan=%s</b> para limitar aos eventos dos últimos %s días (o predeterminado é %s).
AgendaUrlOptionsLimit=<b>limit=50</b> para limitar aos últimos 50 eventos recentes (o valor predeterminado e máximo é  %s).
AgendaShowBirthdayEvents=Aniversarios dos contactos
AgendaHideBirthdayEvents=Ocultar cumpreanos dos contactos
Busy=Ocupado
ExportDataset_event1=Listaxe de eventos da axenda
DefaultWorkingDays=Xornada laboral semanal por defecto (Por exemplo: 1-5, 1-6)
DefaultWorkingHours=Xornada laboral diaria en horas (Por exemplo 9-18)
# External Sites ical
ExportCal=Exportar calendario
ExtSites=Importar calendarios externos
ExtSitesEnableThisTool=Amosar calendarios externos (definido na configuración global) na axenda. Non afecta aos calendarios externos definidos polos usuarios
ExtSitesNbOfAgenda=Número de calendarios
AgendaExtNb=Calendario nº %s
ExtSiteUrlAgenda=Url de acceso ao ficheiro .ical
ExtSiteNoLabel=Sen descrición
VisibleTimeRange=Rango de tempo visible
VisibleDaysRange=Rango de días visibles
AddEvent=Crear evento
MyAvailability=A miña dispoñibilidade
ActionType=Tipo de evento
DateActionBegin=Data de comezo do evento
ConfirmCloneEvent=¿Esta certo de querer clonar o evento <b>%s</b>?
RepeatEvent=Repetir evento
OnceOnly=Só unha vez
EveryDay=Tódolos días
EveryWeek=Cada semana
EveryMonth=Cada mes
DayOfMonth=Día do mes
DayOfWeek=Día da semana
DateStartPlusOne=Data inicio +1 hora
SetAllEventsToTodo=Configura todos os eventos a todo
SetAllEventsToInProgress=Configura todos os eventos a en progreso
SetAllEventsToFinished=Configura todos os eventos a finalizados
ReminderTime=Período de lembranza antes do evento
TimeType=Tipo de duración
ReminderType=Tipo de devolución da chamada
AddReminder=Crear unha notificación de lembranza automática para este evento
ErrorReminderActionCommCreation=Erro ao crear a notificación de lembranza para este evento
BrowserPush=Notificación emerxente no navegador
Reminders=Lembretes
ActiveByDefault=Activado por defecto
Until=ata que
DataFromWasMerged=Os datos de %s fusionáronse
AgendaShowBookcalCalendar=Calendario de reservas: %s
MenuBookcalIndex=Cita en liña
BookcalLabelAvailabilityHelp=Etiqueta do intervalos de dispoñibilidade. Por exemplo:<br>Dispoñibilidade xeral<br>Dispoñibilidade durante as vacacións de Nadal
DurationOfRange=Duración dos intervalos
BookCalSetup = Configuración de citas en liña
BookCalSetupPage = Páxina de configuración de citas en liña
BOOKCAL_PUBLIC_INTERFACE_TOPIC = Título da interfaz
BookCalAbout = Sobre a Axenda
BookCalAboutPage = Sobre a páxina da axenda
Calendars=Calendarios
Availabilities=Dispoñibilidades
NewAvailabilities=Novas dispoñibilidades
NewCalendar=Novo calendario
ThirdPartyBookCalHelp=O evento reservado neste calendarioligarase automaticamente a este terceiro.
AppointmentDuration = Duración da cita: %s
BookingSuccessfullyBooked=A súa reserva foi gardada
BookingReservationHourAfter=Confirmamos a reserva da súa reunión na data %s
BookcalBookingTitle=Cita en liña
<<<<<<< HEAD
Transparency = Transparency
=======
Transparency = Transparencia
ReadMore = Ler máis
ReadLess = Ler menos
>>>>>>> cc80841a
<|MERGE_RESOLUTION|>--- conflicted
+++ resolved
@@ -202,10 +202,6 @@
 BookingSuccessfullyBooked=A súa reserva foi gardada
 BookingReservationHourAfter=Confirmamos a reserva da súa reunión na data %s
 BookcalBookingTitle=Cita en liña
-<<<<<<< HEAD
-Transparency = Transparency
-=======
 Transparency = Transparencia
 ReadMore = Ler máis
-ReadLess = Ler menos
->>>>>>> cc80841a
+ReadLess = Ler menos