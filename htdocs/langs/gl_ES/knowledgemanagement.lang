--- conflicted
+++ resolved
@@ -46,9 +46,5 @@
 KnowledgeRecord = Artigo
 KnowledgeRecordExtraFields = Campos extras para Artigos
 GroupOfTicket=Grupo de tickets
-<<<<<<< HEAD
 YouCanLinkArticleToATicketCategory=Pode ligar un artigo a un grupo de tickets (polo que o artigo suxerirase durante a cualificación de novos tickets)
-=======
-YouCanLinkArticleToATicketCategory=Pode ligar un artigo a un grupo de tickets (polo que o artigo suxerirase durante a cualificación de novos tickets)
-SuggestedForTicketsInGroup=Suxerido para tickes cando o grupo é
->>>>>>> 9eb66548
+SuggestedForTicketsInGroup=Suxerido para tickes cando o grupo é