--- conflicted
+++ resolved
@@ -20,10 +20,6 @@
 KnowledgeManagementSetup = Knowledge Management System setup
 KnowledgeManagementSetupPage = Knowledge Management System setup page
 # About page
-<<<<<<< HEAD
-#
-=======
->>>>>>> cc80841a
 KnowledgeManagementAbout = About Knowledge Management
 KnowledgeManagementAboutPage = Knowledge Management about page
 KnowledgeManagementArea = Knowledge Management
@@ -37,12 +33,7 @@
 KnowledgeRecordExtraFields = Extrafields for Article
 GroupOfTicket=Group of tickets
 YouCanLinkArticleToATicketCategory=You can link the article to a ticket group (so the article will be highlighted on any tickets in this group)
-<<<<<<< HEAD
-SuggestedForTicketsInGroup=Suggested on ticket creation
-
-=======
 SuggestedForTicketsInGroup=Suggested on tickets creation
->>>>>>> cc80841a
 SetObsolete=Set as obsolete
 ConfirmCloseKM=Do you confirm the closing of this article as obsolete ?
 ConfirmReopenKM=Do you want to restore this article to status "Validated" ?
