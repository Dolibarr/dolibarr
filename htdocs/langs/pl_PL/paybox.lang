# Dolibarr language file - Source file is en_US - paybox
PayBoxSetup=PayBox konfiguracji modułu
<<<<<<< HEAD
PayBoxDesc=This module offer pages to allow payment on <a href="https://www.paybox.com" target="_blank" rel="noopener noreferrer external">Paybox</a> by customers. This can be used for a free payment or for a payment on a particular Dolibarr object (invoice, order, ...)
FollowingUrlAreAvailableToMakePayments=Nastepujące adresy są dostępne dla klienta, by mógł dokonać płatności za faktury zamówienia
PaymentForm=Forma płatności
WelcomeOnPaymentPage=Witaj w naszym serwisie płatności online
ThisScreenAllowsYouToPay=Ten ekran pozwala na dokonanie płatności on-line do %s.
ThisIsInformationOnPayment=To jest informacja o płatności do zrobienia
ToComplete=Aby zakończyć
YourEMail=E-mail by otrzymać potwierdzenie zapłaty
Creditor=Wierzyciel
PaymentCode=Kod płatności
=======
PayBoxDesc=Ten moduł oferuje strony umożliwiające klientom dokonywanie płatności za pośrednictwem <a href="https://www.paybox.com" target="_blank" rel="noopener noreferrer external">Paybox</a>. Można to wykorzystać do bezpłatnej płatności lub płatności za konkretny przedmiot Dolibarr (faktura, zamówienie, ...)
>>>>>>> cc80841a
PayBoxDoPayment=Płać za pomocą Paybox
YouWillBeRedirectedOnPayBox=Zostaniesz przekierowany na zabezpieczoną stronę Paybox bys mógł podać informację z karty kredytowej.
SetupPayBoxToHavePaymentCreatedAutomatically=Ustaw swój Paybox z linkiem <b>%s</b> żeby utworzyć płatność automatycznie gdy zatwierdzone przez Paybox 
YourPaymentHasBeenRecorded=Ta strona potwierdza, że ​​płatność została wprowadzona. Dziękuję.
YourPaymentHasNotBeenRecorded=Twoja płatność nie została zatwierdzona i transakcja została anulowana. Dziękujemy
PAYBOX_CGI_URL_V2=Url Paybox moduł CGI płatności
<<<<<<< HEAD
CSSUrlForPaymentForm=Styl CSS arkuszy dla form płatności
=======
>>>>>>> cc80841a
NewPayboxPaymentReceived=Nowa płatnośc Paybox otrzymana
NewPayboxPaymentFailed=Nowa płatnośc Paybox - próba nie udana.
PAYBOX_PAYONLINE_SENDEMAIL=Powiadomienie e-mail po próbie płatności (powodzenie lub niepowodzenie)
PAYBOX_PBX_SITE=Wartośc dla strony PBX
PAYBOX_PBX_RANG=Wartość dla zasięgu PBX
PAYBOX_PBX_IDENTIFIANT=Wartośc dla PBX ID
PAYBOX_HMAC_KEY=Klucz HMAC<|MERGE_RESOLUTION|>--- conflicted
+++ resolved
@@ -1,29 +1,12 @@
 # Dolibarr language file - Source file is en_US - paybox
 PayBoxSetup=PayBox konfiguracji modułu
-<<<<<<< HEAD
-PayBoxDesc=This module offer pages to allow payment on <a href="https://www.paybox.com" target="_blank" rel="noopener noreferrer external">Paybox</a> by customers. This can be used for a free payment or for a payment on a particular Dolibarr object (invoice, order, ...)
-FollowingUrlAreAvailableToMakePayments=Nastepujące adresy są dostępne dla klienta, by mógł dokonać płatności za faktury zamówienia
-PaymentForm=Forma płatności
-WelcomeOnPaymentPage=Witaj w naszym serwisie płatności online
-ThisScreenAllowsYouToPay=Ten ekran pozwala na dokonanie płatności on-line do %s.
-ThisIsInformationOnPayment=To jest informacja o płatności do zrobienia
-ToComplete=Aby zakończyć
-YourEMail=E-mail by otrzymać potwierdzenie zapłaty
-Creditor=Wierzyciel
-PaymentCode=Kod płatności
-=======
 PayBoxDesc=Ten moduł oferuje strony umożliwiające klientom dokonywanie płatności za pośrednictwem <a href="https://www.paybox.com" target="_blank" rel="noopener noreferrer external">Paybox</a>. Można to wykorzystać do bezpłatnej płatności lub płatności za konkretny przedmiot Dolibarr (faktura, zamówienie, ...)
->>>>>>> cc80841a
 PayBoxDoPayment=Płać za pomocą Paybox
 YouWillBeRedirectedOnPayBox=Zostaniesz przekierowany na zabezpieczoną stronę Paybox bys mógł podać informację z karty kredytowej.
 SetupPayBoxToHavePaymentCreatedAutomatically=Ustaw swój Paybox z linkiem <b>%s</b> żeby utworzyć płatność automatycznie gdy zatwierdzone przez Paybox 
 YourPaymentHasBeenRecorded=Ta strona potwierdza, że ​​płatność została wprowadzona. Dziękuję.
 YourPaymentHasNotBeenRecorded=Twoja płatność nie została zatwierdzona i transakcja została anulowana. Dziękujemy
 PAYBOX_CGI_URL_V2=Url Paybox moduł CGI płatności
-<<<<<<< HEAD
-CSSUrlForPaymentForm=Styl CSS arkuszy dla form płatności
-=======
->>>>>>> cc80841a
 NewPayboxPaymentReceived=Nowa płatnośc Paybox otrzymana
 NewPayboxPaymentFailed=Nowa płatnośc Paybox - próba nie udana.
 PAYBOX_PAYONLINE_SENDEMAIL=Powiadomienie e-mail po próbie płatności (powodzenie lub niepowodzenie)
