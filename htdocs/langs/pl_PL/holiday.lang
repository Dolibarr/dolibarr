# Dolibarr language file - Source file is en_US - holiday
HRM=HRM
<<<<<<< HEAD
Holidays=Urlopy
CPTitreMenu=Urlopy
MenuReportMonth=Miesięczne zestawienie
MenuAddCP=Nowy wniosek urlopowy
NotActiveModCP=Musisz włączyć moduł Urlopów aby zobaczyć tą stronę.
=======
Holidays=Leave
CPTitreMenu=Leave
MenuReportMonth=Miesięczne zestawienie
MenuAddCP=Nowy wniosek urlopowy
NotActiveModCP=You must enable the module Leave to view this page.
>>>>>>> d9b8a8c8
AddCP=Stwórz wniosek  urlopowy
DateDebCP=Data rozpoczęcia
DateFinCP=Data zakończenia
DateCreateCP=Data utworzenia
DraftCP=Szkic
ToReviewCP=Oczekuje na zatwierdzenie
ApprovedCP=Zatwierdzony
CancelCP=Odwołany
RefuseCP=Odrzucony
ValidatorCP=Akceptujący
<<<<<<< HEAD
ListeCP=Lista urlopów
LeaveId=Leave ID
ReviewedByCP=Będzie zatwierdzony przez
UserForApprovalID=User for approval ID
UserForApprovalFirstname=Firstname of approval user
UserForApprovalLastname=Lastname of approval user
=======
ListeCP=List of leave
LeaveId=Leave ID
ReviewedByCP=Będzie zatwierdzony przez
UserForApprovalID=User for approval ID
UserForApprovalFirstname=First name of approval user
UserForApprovalLastname=Last name of approval user
>>>>>>> d9b8a8c8
UserForApprovalLogin=Login of approval user
DescCP=Opis
SendRequestCP=Tworzenie wniosku urlopowego
DelayToRequestCP=Wniosek urlopowy musi być stworzony przynajmniej <b>%s dzień (i) </b> przed jego rozpoczęciem.
<<<<<<< HEAD
MenuConfCP=Bilans urlopów
SoldeCPUser=Liście saldo <b>jest% s</b> dni.
=======
MenuConfCP=Balance of leave
SoldeCPUser=Leave balance is <b>%s</b> days.
>>>>>>> d9b8a8c8
ErrorEndDateCP=Musisz wybrać datę zakończenia większą niż data rozpoczęcia.
ErrorSQLCreateCP=Wystąpił błąd SQL podczas tworzenia:
ErrorIDFicheCP=Wystąpił błąd, wniosek urlopowy nie istnieje.
ReturnCP=Powrót do poprzedniej strony
ErrorUserViewCP=Nie masz uprawnień do przeglądania tego wniosku urlopowego
InfosWorkflowCP=Informacje Workflow
RequestByCP=Wniosek
TitreRequestCP=Wniosek urlopowy
TypeOfLeaveId=Type of leave ID
TypeOfLeaveCode=Type of leave code
TypeOfLeaveLabel=Type of leave label
NbUseDaysCP=Liczba dni urlopu spożywane
NbUseDaysCPShort=Days consumed
NbUseDaysCPShortInMonth=Days consumed in month
DateStartInMonth=Start date in month
DateEndInMonth=End date in month
EditCP=Edytuj
DeleteCP=Usunąć
ActionRefuseCP=Odrzuć
ActionCancelCP=Anuluj
StatutCP=Status
TitleDeleteCP=Usuń wniosek urlopowy
ConfirmDeleteCP=Potwierdzić usunięcie tego wniosku urlopowego?
ErrorCantDeleteCP=Błąd. Nie masz uprawnień do kasowania tego wniosku urlopowego.
CantCreateCP=Nie masz uprawnień do tworzenia wniosku urlopowego.
InvalidValidatorCP=Musisz wybrać zatwierdzającego dla twojego wniosku urlopowego.
NoDateDebut=Musisz wybrać datę rozpoczęcia.
NoDateFin=Musisz wybrać datę zakończenia.
ErrorDureeCP=Twój wniosek urlopowy nie zawiera dni roboczych.
TitleValidCP=Zaakceptuj wniosek urlopowy
ConfirmValidCP=Czy jesteś pewien, że chcesz zaakceptować wniosek urlopowy?
DateValidCP=Data zatwierdzenia
TitleToValidCP=Wyslij wniosek urlopowy
ConfirmToValidCP=Czy jesteś pewien, że chcesz wysłać wniosek urlopowy?
TitleRefuseCP=Odrzuć wniosek urlopowy
ConfirmRefuseCP=Czy na pewno chcesz odrzucić wniosek urlopowy?
NoMotifRefuseCP=Musisz wybrać powód odrzucenia wniosku.
TitleCancelCP=Anuluj wniosek urlopowy
ConfirmCancelCP=Czy na pewno chcesz anulować wniosek urlopowy?
DetailRefusCP=Powód odmowy
DateRefusCP=Data odmowy
DateCancelCP=Data odwołania
DefineEventUserCP=Przypisywanie wyjątkowy urlop dla użytkownika
addEventToUserCP=Przypisywanie urlopu
NotTheAssignedApprover=You are not the assigned approver
MotifCP=Powód
UserCP=Użytkownik
ErrorAddEventToUserCP=Wystąpił błąd podczas dodawania wyjątkowy urlop.
AddEventToUserOkCP=Dodanie wyjątkowe prawo zostało zakończone.
MenuLogCP=Pokaż log zmian
LogCP=Zaloguj o aktualizacjach dostępnych dni urlopu
ActionByCP=Przygotowany przez
UserUpdateCP=Dla użytkownika
PrevSoldeCP=Poprzedni Saldo
NewSoldeCP=New Balance
alreadyCPexist=Wniosek urlopowy na ten okres czasu został już zrobiony.
FirstDayOfHoliday=Pierwszy dzień wakacji
LastDayOfHoliday=Ostatni dzień wakacji
BoxTitleLastLeaveRequests=Ostatnie %s modyfikowanych wniosków urlopowych
HolidaysMonthlyUpdate=Miesięczna aktualizacja
ManualUpdate=Ręczna aktualizacja
HolidaysCancelation=Anulowanie wniosku urlopowego
EmployeeLastname=Nazwisko pracownika
EmployeeFirstname=Imię pracownika
TypeWasDisabledOrRemoved=Typ urlopu (id %s) został wyłączony lub usunięty
LastHolidays=Ostatnie %s wnioski urlopowe
AllHolidays=Wszystkie wnioski urlopowe
HalfDay=Half day
NotTheAssignedApprover=You are not the assigned approver
LEAVE_PAID=Paid vacation
LEAVE_SICK=Sick leave
LEAVE_OTHER=Other leave
LEAVE_PAID_FR=Paid vacation
## Configuration du Module ##
LastUpdateCP=Latest automatic update of leave allocation
MonthOfLastMonthlyUpdate=Month of latest automatic update of leave allocation
UpdateConfCPOK=Zaktualizowane.
Module27130Name= Zarządzanie wnioskami urlopowymi
Module27130Desc= Zarządzanie wnioskami urlopowymi
ErrorMailNotSend=Wystąpił błąd podczas wysyłania wiadomości e-mail:
NoticePeriod=Okres wypowiedzenia
#Messages
HolidaysToValidate=Zatwierdź wnioski urlopowe
HolidaysToValidateBody=Poniżej jest wniosek o dopuszczenie do sprawdzenia
HolidaysToValidateDelay=Wniosek ten urlop odbędzie się w ciągu mniej niż% s dni.
<<<<<<< HEAD
HolidaysToValidateAlertSolde=Użytkownik, który stworzył ten wniosek urlopowy nie ma wystarczających ilości dni.
=======
HolidaysToValidateAlertSolde=The user who made this leave request does not have enough available days.
>>>>>>> d9b8a8c8
HolidaysValidated=Zatwierdzone wnioski urlopowe
HolidaysValidatedBody=Twój wniosek urlopowy od %s do %s został zatwierdzony.
HolidaysRefused=Zapytanie zaprzeczył
HolidaysRefusedBody=Twoje zapytanie urlopu dla% s do% s została odrzucona z następującego powodu:
HolidaysCanceled=Anulowane wniosku urlopowego
HolidaysCanceledBody=Twój wniosek urlopowy od %s do %s został anulowany.
FollowedByACounter=1: Ten typ urlopu musi być prześledzony przez licznik. Licznik jest  zwiększany ręcznie lub automatycznie, a po zwolnieniu żądania urlopu, licznik jest zmniejszany. <br> 0: Nie śłedzone przez licznik.
NoLeaveWithCounterDefined=Nie ma żadnych zdefiniowanych typów urlopu które  muszą być prześledzone przez licznik
GoIntoDictionaryHolidayTypes=Go into <strong>Home - Setup - Dictionaries - Type of leave</strong> to setup the different types of leaves.
HolidaySetup=Setup of module Holiday
HolidaysNumberingModules=Leave requests numbering models
TemplatePDFHolidays=Template for leave requests PDF
FreeLegalTextOnHolidays=Free text on PDF
WatermarkOnDraftHolidayCards=Watermarks on draft leave requests<|MERGE_RESOLUTION|>--- conflicted
+++ resolved
@@ -1,18 +1,10 @@
 # Dolibarr language file - Source file is en_US - holiday
 HRM=HRM
-<<<<<<< HEAD
-Holidays=Urlopy
-CPTitreMenu=Urlopy
-MenuReportMonth=Miesięczne zestawienie
-MenuAddCP=Nowy wniosek urlopowy
-NotActiveModCP=Musisz włączyć moduł Urlopów aby zobaczyć tą stronę.
-=======
 Holidays=Leave
 CPTitreMenu=Leave
 MenuReportMonth=Miesięczne zestawienie
 MenuAddCP=Nowy wniosek urlopowy
 NotActiveModCP=You must enable the module Leave to view this page.
->>>>>>> d9b8a8c8
 AddCP=Stwórz wniosek  urlopowy
 DateDebCP=Data rozpoczęcia
 DateFinCP=Data zakończenia
@@ -23,32 +15,18 @@
 CancelCP=Odwołany
 RefuseCP=Odrzucony
 ValidatorCP=Akceptujący
-<<<<<<< HEAD
-ListeCP=Lista urlopów
-LeaveId=Leave ID
-ReviewedByCP=Będzie zatwierdzony przez
-UserForApprovalID=User for approval ID
-UserForApprovalFirstname=Firstname of approval user
-UserForApprovalLastname=Lastname of approval user
-=======
 ListeCP=List of leave
 LeaveId=Leave ID
 ReviewedByCP=Będzie zatwierdzony przez
 UserForApprovalID=User for approval ID
 UserForApprovalFirstname=First name of approval user
 UserForApprovalLastname=Last name of approval user
->>>>>>> d9b8a8c8
 UserForApprovalLogin=Login of approval user
 DescCP=Opis
 SendRequestCP=Tworzenie wniosku urlopowego
 DelayToRequestCP=Wniosek urlopowy musi być stworzony przynajmniej <b>%s dzień (i) </b> przed jego rozpoczęciem.
-<<<<<<< HEAD
-MenuConfCP=Bilans urlopów
-SoldeCPUser=Liście saldo <b>jest% s</b> dni.
-=======
 MenuConfCP=Balance of leave
 SoldeCPUser=Leave balance is <b>%s</b> days.
->>>>>>> d9b8a8c8
 ErrorEndDateCP=Musisz wybrać datę zakończenia większą niż data rozpoczęcia.
 ErrorSQLCreateCP=Wystąpił błąd SQL podczas tworzenia:
 ErrorIDFicheCP=Wystąpił błąd, wniosek urlopowy nie istnieje.
@@ -134,11 +112,7 @@
 HolidaysToValidate=Zatwierdź wnioski urlopowe
 HolidaysToValidateBody=Poniżej jest wniosek o dopuszczenie do sprawdzenia
 HolidaysToValidateDelay=Wniosek ten urlop odbędzie się w ciągu mniej niż% s dni.
-<<<<<<< HEAD
-HolidaysToValidateAlertSolde=Użytkownik, który stworzył ten wniosek urlopowy nie ma wystarczających ilości dni.
-=======
 HolidaysToValidateAlertSolde=The user who made this leave request does not have enough available days.
->>>>>>> d9b8a8c8
 HolidaysValidated=Zatwierdzone wnioski urlopowe
 HolidaysValidatedBody=Twój wniosek urlopowy od %s do %s został zatwierdzony.
 HolidaysRefused=Zapytanie zaprzeczył
