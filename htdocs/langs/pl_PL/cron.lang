--- conflicted
+++ resolved
@@ -1,11 +1,5 @@
 # Dolibarr language file - Source file is en_US - cron
 # About page
-<<<<<<< HEAD
-About = O
-CronAbout = O Cron
-CronAboutPage = Strona o cron
-=======
->>>>>>> 3f5d67d4
 # Right
 Permission23101 = Przeglądaj zaplanowane zadania
 Permission23102 = Stwórz/zaktualizuj zaplanowane zadanie
@@ -21,12 +15,6 @@
 CronExplainHowToRunWin=W środowisku Microsoft Windows(tm) można użyć narzędzia  Zaplanowane zadania, aby uruchomić linię poleceń co 5 minut
 CronMethodDoesNotExists=Class %s does not contains any method %s
 # Menu
-<<<<<<< HEAD
-CronJobs=Zaplanowane zadania
-CronListActive=List of enabled/scheduled jobs
-CronListInactive=Lista wyłączonych zadań
-=======
->>>>>>> 3f5d67d4
 EnabledAndDisabled=Enabled and disabled
 # Page list
 CronLastOutput=Ostatnie wyjście prowadzony
@@ -38,33 +26,17 @@
 CronExecute=Uruchom zaplanowane zadania
 CronConfirmExecute=Jesteś pewny, że chcesz teraz wykonać te zaplanowane zadania?
 CronInfo=Moduł zaplanowanych zadań pozwala na uruchamianie zadań, ktore były zaplanowane
-<<<<<<< HEAD
-CronWaitingJobs=Oczekujące zadania
-=======
->>>>>>> 3f5d67d4
 CronTask=Zadanie
 CronNone=Żaden
 CronDtStart=Not before
 CronDtEnd=Not after
 CronDtNextLaunch=Kolejne wykonanie
-<<<<<<< HEAD
-CronDtLastLaunch=Start date of last execution
-CronDtLastResult=End date of last execution
-=======
 CronDtLastLaunch=Start date of latest execution
 CronDtLastResult=End date of latest execution
->>>>>>> 3f5d67d4
 CronFrequency=Częstotliwość
 CronClass=Klasa
 CronMethod=Metoda
 CronModule=Moduł
-<<<<<<< HEAD
-CronAction=Akcja
-CronStatus=Status
-CronStatusActive=Włączone
-CronStatusInactive=Wyłączony
-=======
->>>>>>> 3f5d67d4
 CronNoJobs=Brak zarejestrowanych zadań
 CronPriority=Priorytet
 CronLabel=Opis
@@ -74,18 +46,10 @@
 JobFinished=Zadania uruchomione i zakończone
 #Page card
 CronAdd= Dodaj zadanie
-<<<<<<< HEAD
-CronHourStart= Data i godzina rozpoczęcia zadania
-CronEvery=Wykonaj każde zadanie
-CronObject=Instancja/Obiekt do utworzenia
-CronArgs=Parametry
-CronSaveSucess=Zapisano pomyślnie
-=======
 CronEvery=Wykonaj każde zadanie
 CronObject=Instancja/Obiekt do utworzenia
 CronArgs=Parametry
 CronSaveSucess=Save successfully
->>>>>>> 3f5d67d4
 CronNote=Komentarz
 CronFieldMandatory=Pole %s jest obowiązkowe
 CronErrEndDateStartDt=Data zakończenia nie może być wcześniejsza niż data rozpoczęcia
@@ -107,15 +71,8 @@
 CronType=Typ zadania
 CronType_method=Wywołanie metody z klasy Dolibarr
 CronType_command=Polecenie powłoki
-<<<<<<< HEAD
-CronMenu=Cron
-CronCannotLoadClass=Nie można załadować klasy s% lub obiektu %s
-UseMenuModuleToolsToAddCronJobs=Wejdź w menu "Home - modułów narzędzi - Lista zadań", aby zobaczyć i edytować zaplanowane zadania.
-TaskDisabled=Zadanie wyłączone
-=======
 CronCannotLoadClass=Nie można załadować klasy s% lub obiektu %s
 UseMenuModuleToolsToAddCronJobs=Go into menu "Home - Admin tools - Scheduled jobs" to see and edit scheduled jobs.
 JobDisabled=Job disabled
->>>>>>> 3f5d67d4
 MakeLocalDatabaseDumpShort=Local database backup
 MakeLocalDatabaseDump=Create a local database dump