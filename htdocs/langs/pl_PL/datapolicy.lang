# Copyright (C) 2018 Nicolas ZABOURI    <info@inovea-conseil.com>
#
# This program is free software: you can redistribute it and/or modify
# it under the terms of the GNU General Public License as published by
# the Free Software Foundation, either version 3 of the License, or
# (at your option) any later version.
# This program is distributed in the hope that it will be useful,
# but WITHOUT ANY WARRANTY; without even the implied warranty of
# MERCHANTABILITY or FITNESS FOR A PARTICULAR PURPOSE.  See the
# GNU General Public License for more details.
# You should have received a copy of the GNU General Public License
# along with this program.  If not, see <https://www.gnu.org/licenses/>.

# Module label 'ModuledatapolicyName'
Module4100Name = Polityka prywatności danych
# Module description 'ModuledatapolicyDesc'
Module4100Desc = Moduł do zarządzania Prywatnością Danych (Zgodność z RODO)
# Administration page
datapolicySetup = Konfiguracja polityki prywatności danych modułu
Deletion = Usuwanie danych
datapolicySetupPage = Depending on the laws of your countries (Example <a href="http://www.privacy-regulation.eu/en/5.htm" target="_blank" rel="noopener noreferrer external">Article 5</a> of the GDPR), personal data must be kept for a period not exceeding the duration the data is needed for the purpose for which it was collected, except for archival purposes.<br>The deletion will be done automatically after a certain duration without events (the duration which you will have indicated below).
NB_MONTHS = %s miesięcy
ONE_YEAR = 1 rok
NB_YEARS = %s lat
DATAPOLICY_TIERS_CLIENT = Klient
DATAPOLICY_TIERS_PROSPECT = Potencjalny klient
DATAPOLICY_TIERS_PROSPECT_CLIENT = Potencjalny klient/Klient
DATAPOLICY_TIERS_NIPROSPECT_NICLIENT = Ani potencjalny klient, ani klient
DATAPOLICY_TIERS_FOURNISSEUR = Dostawca
DATAPOLICY_CONTACT_CLIENT = Klient
DATAPOLICY_CONTACT_PROSPECT = Potencjalny klient
DATAPOLICY_CONTACT_PROSPECT_CLIENT = Potencjalny klient/Klient
DATAPOLICY_CONTACT_NIPROSPECT_NICLIENT = Ani Potencjalny klient, ani klient
DATAPOLICY_CONTACT_FOURNISSEUR = Dostawca
DATAPOLICY_ADHERENT = Członek
<<<<<<< HEAD
DATAPOLICY_Tooltip_SETUP = Typ kontaktu — wskaż swój wybór dla każdego rodzaju kontaktu.
=======
DATAPOLICY_Tooltip_SETUP=Define the delay with no interaction after which you want the record to be automatically purged.
>>>>>>> d7cb4cd8
SendAgreementText = Możesz wysłać wiadomość e-mail dotyczącą RODO do wszystkich odpowiednich kontaktów (które nie otrzymały jeszcze wiadomości e-mail i dla których nie zarejestrowałeś niczego na temat ich umowy dotyczącej RODO). Aby to zrobić, użyj poniższego przycisku.
SendAgreement = Wyślij wiadomość email
AllAgreementSend = Wszystkie e-maile zostały wysłane
TXTLINKDATAPOLICYACCEPT = Tekst linku „umowa”
TXTLINKDATAPOLICYREFUSE = Text for the link "disagreement"
# Extrafields
DATAPOLICY_BLOCKCHECKBOX = RODO: Przetwarzanie danych osobowych
DATAPOLICY_consentement = Uzyskana zgoda na przetwarzanie danych osobowych
DATAPOLICY_opposition_traitement = Opposes to the processing of his personal data
DATAPOLICY_opposition_prospection = Opposes to the processing of his personal data for the purposes of prospecting
# Notes added during an anonymization
DATAPOLICY_date = Date of agreement/disagreement GDPR
DATAPOLICY_send = Date agreement email sent
MailSent = Email został wysłany
NUMBER_MONTH_BEFORE_DELETION = Number of months before deletion<|MERGE_RESOLUTION|>--- conflicted
+++ resolved
@@ -33,11 +33,7 @@
 DATAPOLICY_CONTACT_NIPROSPECT_NICLIENT = Ani Potencjalny klient, ani klient
 DATAPOLICY_CONTACT_FOURNISSEUR = Dostawca
 DATAPOLICY_ADHERENT = Członek
-<<<<<<< HEAD
-DATAPOLICY_Tooltip_SETUP = Typ kontaktu — wskaż swój wybór dla każdego rodzaju kontaktu.
-=======
 DATAPOLICY_Tooltip_SETUP=Define the delay with no interaction after which you want the record to be automatically purged.
->>>>>>> d7cb4cd8
 SendAgreementText = Możesz wysłać wiadomość e-mail dotyczącą RODO do wszystkich odpowiednich kontaktów (które nie otrzymały jeszcze wiadomości e-mail i dla których nie zarejestrowałeś niczego na temat ich umowy dotyczącej RODO). Aby to zrobić, użyj poniższego przycisku.
 SendAgreement = Wyślij wiadomość email
 AllAgreementSend = Wszystkie e-maile zostały wysłane
