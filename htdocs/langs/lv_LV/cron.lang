# Dolibarr language file - Source file is en_US - cron
# About page
# Right
Permission23101 = Lasīt Plānotos darbus
Permission23102 = Izveidot / atjaunāt plānoto darbu
Permission23103 = Dzēst plānoto darbu
<<<<<<< HEAD
Permission23104 = Execute Scheduled job
# Admin
CronSetup=Plānotais darbu vadības iestatīšana
=======
Permission23104 = Izpildīt plānoto darbu
# Admin
CronSetup=Plānoto darbu iestatīšana
>>>>>>> d9b8a8c8
URLToLaunchCronJobs=URL to check and launch qualified cron jobs
OrToLaunchASpecificJob=Or to check and launch a specific job
KeyForCronAccess=Drošības atslēga URL uzsākt cron darbavietas
FileToLaunchCronJobs=Command line to check and launch qualified cron jobs
CronExplainHowToRunUnix=On Unix environment you should use the following crontab entry to run the command line each 5 minutes
CronExplainHowToRunWin=Microsoft (tm) Windows vidē jūs varat izmantot Scheduled Task rīkus, lai palaistu komandrindu ik pēc 5 minūtēm
CronMethodDoesNotExists=Class %s does not contains any method %s
CronJobDefDesc=Cron darba profili ir definēti moduļa deskriptora failā. Kad modulis ir aktivizēts, tie ir ielādēti un pieejami, lai jūs varētu administrēt darbus no admin instrumentu izvēlnes %s.
CronJobProfiles=Iepriekš noteiktu cron darba profilu saraksts
# Menu
EnabledAndDisabled=Iespējots un atspējots
# Page list
<<<<<<< HEAD
CronLastOutput=Latest run output
=======
CronLastOutput=Jaunāko darbību izvade
>>>>>>> d9b8a8c8
CronLastResult=Jaunākais rezultātu kods
CronCommand=Komanda
CronList=Plānoti darbi
CronDelete=Dzēst ieplānotos darbus
CronConfirmDelete=Vai tiešām vēlaties dzēst šos plānotos darbus?
CronExecute=Uzsākt plānoto darbu
CronConfirmExecute=Are you sure you want to execute these scheduled jobs now?
CronInfo=Scheduled job module allows to schedule jobs to execute them automatically. Jobs can also be started manually.
CronTask=Darbs
CronNone=Nav
CronDtStart=Ne agrāk
CronDtEnd=Ne pēc
CronDtNextLaunch=Nākošā izpilde
CronDtLastLaunch=Jaunākās izpildes sākuma datums
CronDtLastResult=Pēdējās izpildes beigu datums
CronFrequency=Biežums
CronClass=Klase
CronMethod=Metode
CronModule=Modulis
CronNoJobs=Nav reģistrētu darbu
CronPriority=Prioritāte
CronLabel=Nosaukums
<<<<<<< HEAD
CronNbRun=Nb. sākt
=======
CronNbRun=Palaizšanas skaits
>>>>>>> d9b8a8c8
CronMaxRun=Maksimālais numura izsaukšana
CronEach=Katru
JobFinished=Darbs uzsākts un pabeigts
#Page card
CronAdd= Pievienot darbu
CronEvery=Izpildīt katru darbu
CronObject=Instances / Object, lai radītu
CronArgs=Parametri
CronSaveSucess=Veiksmīgi saglabāts
CronNote=Komentārs
CronFieldMandatory=Lauki %s ir obligāti
CronErrEndDateStartDt=Beigu datums nevar būt pirms sākuma datuma
StatusAtInstall=Statuss moduļa instalācijā
CronStatusActiveBtn=Ieslēgt
CronStatusInactiveBtn=Izslēgt
CronTaskInactive=Šis darbs ir izslēgts
CronId=Id
CronClassFile=Filename with class
<<<<<<< HEAD
CronModuleHelp=Dolibarr moduļu direktorijas nosaukums (arī darbojas ar ārēju Dolibarr moduli). <BR> Piemēram, lai izsauktu Dolibarr produkta objekta /htdocs/<uproduct</u>/class/product.class.php iegūšanas metodi, moduļa vērtība ir <br> <i> produkts </ i>
CronClassFileHelp=Relatīvais ceļš un faila nosaukums ielādei (ceļš ir salīdzinājumā ar tīmekļa servera saknes direktoriju). <BR> Piemēram, lai izsauktu Dolibarr produkta objekta htdocs / product / class / <u> product.class.php </ u> iegūšanas metodi, klases faila nosaukuma vērtība ir <br> <i> produkts / klase / product.class.php </ i>
CronObjectHelp=Objekta nosaukums ielādei. <BR> Piemēram, lai izsauktu Dolibarr Produkta objekta /htdocs/product/class/product.class.php iegūšanas metodi, klases faila nosaukuma vērtība ir <br> <i> Produkts </ i>
CronMethodHelp=Objekta metode, lai palaistu. <BR> Piemēram, lai izsauktu Dolibarr produkta objekta /htdocs/product/class/product.class.php ielādes metodi, metode ir vērtība <br> <i> atnest </ i>
CronArgsHelp=Metodes argumenti. <BR> Piemēram, lai izsauktu Dolibarr Produkta objekta /htdocs/product/class/product.class.php iegūšanas metodi, paramērķu vērtība var būt <br> <i> 0, ProductRef </ i>
CronCommandHelp=Sistēma komandrindas izpildīt.
CronCreateJob=Create new Scheduled Job
=======
CronModuleHelp=Dolibarr moduļu direktorijas nosaukums (arī darbojas ar ārēju Dolibarr moduli). <BR> Piemēram, lai izsauktu Dolibarr produkta objekta /htdocs/<uproduct</u>/class/product.class.php iegūšanas metodi, moduļa vērtība ir <br> <i> produkts </i>
CronClassFileHelp=Relatīvais ceļš un faila nosaukums ielādei (ceļš ir salīdzinājumā ar tīmekļa servera saknes direktoriju). <BR> Piemēram, lai izsauktu Dolibarr produkta objekta htdocs / product / class / <u> product.class.php </ u> iegūšanas metodi, klases faila nosaukuma vērtība ir <br> <i> produkts / klase / product.class.php </ i>
CronObjectHelp=Objekta nosaukums ielādei. <BR> Piemēram, lai izsauktu Dolibarr Produkta objekta /htdocs/product/class/product.class.php ielādes metodi, klases faila nosaukuma vērtība ir <br> <i> Produkts </ i>
CronMethodHelp=Objekta metode, lai palaistu. <BR> Piemēram, lai izsauktu Dolibarr Produkta objekta /htdocs/product/class/product.class.php iegūšanas metodi, metodes vērtība ir <br> <i> atnest </ i>
CronArgsHelp=Metodes argumenti. <BR> Piemēram, lai izsauktu Dolibarr produkta objekta /htdocs/product/class/product.class.php ielādes metodi, paramērķu vērtība var būt <br> <i> 0, ProductRef </ i>
CronCommandHelp=Sistēma komandrindā izpildīt.
CronCreateJob=Izveidot jaunu plānoto darbu
>>>>>>> d9b8a8c8
CronFrom=No
# Info
# Common
CronType=Darba veids
CronType_method=PHP klases zvana metode
<<<<<<< HEAD
CronType_command=Shell komandu
=======
CronType_command=Shell komanda
>>>>>>> d9b8a8c8
CronCannotLoadClass=Nevar ielādēt klases failu %s (izmantot klasi %s)
CronCannotLoadObject=Klases fails %s tika ielādēts, bet objekts %s tajā netika atrasts
UseMenuModuleToolsToAddCronJobs=Lai skatītu un rediģētu ieplānotās darbavietas, dodieties uz izvēlni "Sākums - Administratora rīki - Plānotās darbavietas".
JobDisabled=Darbs ir atspējots
MakeLocalDatabaseDumpShort=Local database backup
<<<<<<< HEAD
MakeLocalDatabaseDump=Izveidojiet vietējo datubāzes dump. Parametri ir: kompresija ("gz" vai "bz" vai "neviens"), dublējuma tips ("mysql" vai "pgsql"), 1, "auto" vai faila nosaukums,
=======
MakeLocalDatabaseDump=Izveidojiet vietējo datubāzes dump. Parametri ir: kompresija ("gz" vai "bz" vai "neviens"), dublēšanas veids ("mysql", "pgsql", "auto"), 1, "auto" vai faila nosaukums,
>>>>>>> d9b8a8c8
WarningCronDelayed=Attention, for performance purpose, whatever is next date of execution of enabled jobs, your jobs may be delayed to a maximum of %s hours, before being run.<|MERGE_RESOLUTION|>--- conflicted
+++ resolved
@@ -4,15 +4,9 @@
 Permission23101 = Lasīt Plānotos darbus
 Permission23102 = Izveidot / atjaunāt plānoto darbu
 Permission23103 = Dzēst plānoto darbu
-<<<<<<< HEAD
-Permission23104 = Execute Scheduled job
-# Admin
-CronSetup=Plānotais darbu vadības iestatīšana
-=======
 Permission23104 = Izpildīt plānoto darbu
 # Admin
 CronSetup=Plānoto darbu iestatīšana
->>>>>>> d9b8a8c8
 URLToLaunchCronJobs=URL to check and launch qualified cron jobs
 OrToLaunchASpecificJob=Or to check and launch a specific job
 KeyForCronAccess=Drošības atslēga URL uzsākt cron darbavietas
@@ -25,11 +19,7 @@
 # Menu
 EnabledAndDisabled=Iespējots un atspējots
 # Page list
-<<<<<<< HEAD
-CronLastOutput=Latest run output
-=======
 CronLastOutput=Jaunāko darbību izvade
->>>>>>> d9b8a8c8
 CronLastResult=Jaunākais rezultātu kods
 CronCommand=Komanda
 CronList=Plānoti darbi
@@ -52,11 +42,7 @@
 CronNoJobs=Nav reģistrētu darbu
 CronPriority=Prioritāte
 CronLabel=Nosaukums
-<<<<<<< HEAD
-CronNbRun=Nb. sākt
-=======
 CronNbRun=Palaizšanas skaits
->>>>>>> d9b8a8c8
 CronMaxRun=Maksimālais numura izsaukšana
 CronEach=Katru
 JobFinished=Darbs uzsākts un pabeigts
@@ -75,15 +61,6 @@
 CronTaskInactive=Šis darbs ir izslēgts
 CronId=Id
 CronClassFile=Filename with class
-<<<<<<< HEAD
-CronModuleHelp=Dolibarr moduļu direktorijas nosaukums (arī darbojas ar ārēju Dolibarr moduli). <BR> Piemēram, lai izsauktu Dolibarr produkta objekta /htdocs/<uproduct</u>/class/product.class.php iegūšanas metodi, moduļa vērtība ir <br> <i> produkts </ i>
-CronClassFileHelp=Relatīvais ceļš un faila nosaukums ielādei (ceļš ir salīdzinājumā ar tīmekļa servera saknes direktoriju). <BR> Piemēram, lai izsauktu Dolibarr produkta objekta htdocs / product / class / <u> product.class.php </ u> iegūšanas metodi, klases faila nosaukuma vērtība ir <br> <i> produkts / klase / product.class.php </ i>
-CronObjectHelp=Objekta nosaukums ielādei. <BR> Piemēram, lai izsauktu Dolibarr Produkta objekta /htdocs/product/class/product.class.php iegūšanas metodi, klases faila nosaukuma vērtība ir <br> <i> Produkts </ i>
-CronMethodHelp=Objekta metode, lai palaistu. <BR> Piemēram, lai izsauktu Dolibarr produkta objekta /htdocs/product/class/product.class.php ielādes metodi, metode ir vērtība <br> <i> atnest </ i>
-CronArgsHelp=Metodes argumenti. <BR> Piemēram, lai izsauktu Dolibarr Produkta objekta /htdocs/product/class/product.class.php iegūšanas metodi, paramērķu vērtība var būt <br> <i> 0, ProductRef </ i>
-CronCommandHelp=Sistēma komandrindas izpildīt.
-CronCreateJob=Create new Scheduled Job
-=======
 CronModuleHelp=Dolibarr moduļu direktorijas nosaukums (arī darbojas ar ārēju Dolibarr moduli). <BR> Piemēram, lai izsauktu Dolibarr produkta objekta /htdocs/<uproduct</u>/class/product.class.php iegūšanas metodi, moduļa vērtība ir <br> <i> produkts </i>
 CronClassFileHelp=Relatīvais ceļš un faila nosaukums ielādei (ceļš ir salīdzinājumā ar tīmekļa servera saknes direktoriju). <BR> Piemēram, lai izsauktu Dolibarr produkta objekta htdocs / product / class / <u> product.class.php </ u> iegūšanas metodi, klases faila nosaukuma vērtība ir <br> <i> produkts / klase / product.class.php </ i>
 CronObjectHelp=Objekta nosaukums ielādei. <BR> Piemēram, lai izsauktu Dolibarr Produkta objekta /htdocs/product/class/product.class.php ielādes metodi, klases faila nosaukuma vērtība ir <br> <i> Produkts </ i>
@@ -91,25 +68,16 @@
 CronArgsHelp=Metodes argumenti. <BR> Piemēram, lai izsauktu Dolibarr produkta objekta /htdocs/product/class/product.class.php ielādes metodi, paramērķu vērtība var būt <br> <i> 0, ProductRef </ i>
 CronCommandHelp=Sistēma komandrindā izpildīt.
 CronCreateJob=Izveidot jaunu plānoto darbu
->>>>>>> d9b8a8c8
 CronFrom=No
 # Info
 # Common
 CronType=Darba veids
 CronType_method=PHP klases zvana metode
-<<<<<<< HEAD
-CronType_command=Shell komandu
-=======
 CronType_command=Shell komanda
->>>>>>> d9b8a8c8
 CronCannotLoadClass=Nevar ielādēt klases failu %s (izmantot klasi %s)
 CronCannotLoadObject=Klases fails %s tika ielādēts, bet objekts %s tajā netika atrasts
 UseMenuModuleToolsToAddCronJobs=Lai skatītu un rediģētu ieplānotās darbavietas, dodieties uz izvēlni "Sākums - Administratora rīki - Plānotās darbavietas".
 JobDisabled=Darbs ir atspējots
 MakeLocalDatabaseDumpShort=Local database backup
-<<<<<<< HEAD
-MakeLocalDatabaseDump=Izveidojiet vietējo datubāzes dump. Parametri ir: kompresija ("gz" vai "bz" vai "neviens"), dublējuma tips ("mysql" vai "pgsql"), 1, "auto" vai faila nosaukums,
-=======
 MakeLocalDatabaseDump=Izveidojiet vietējo datubāzes dump. Parametri ir: kompresija ("gz" vai "bz" vai "neviens"), dublēšanas veids ("mysql", "pgsql", "auto"), 1, "auto" vai faila nosaukums,
->>>>>>> d9b8a8c8
 WarningCronDelayed=Attention, for performance purpose, whatever is next date of execution of enabled jobs, your jobs may be delayed to a maximum of %s hours, before being run.