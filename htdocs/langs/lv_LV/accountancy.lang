# Dolibarr language file - en_US - Accounting Expert
ACCOUNTING_EXPORT_SEPARATORCSV=Column separator for export file
ACCOUNTING_EXPORT_DATE=Date format for export file
ACCOUNTING_EXPORT_PIECE=Export the number of piece
ACCOUNTING_EXPORT_GLOBAL_ACCOUNT=Export with global account
ACCOUNTING_EXPORT_LABEL=Export label
ACCOUNTING_EXPORT_AMOUNT=Export amount
ACCOUNTING_EXPORT_DEVISE=Export currency
Selectformat=Select the format for the file
ACCOUNTING_EXPORT_PREFIX_SPEC=Specify the prefix for the file name

<<<<<<< HEAD
Accounting=Accounting
Globalparameters=Globālie iestatījumi
Menuaccount=Accounting accounts
Menuthirdpartyaccount=Trešo personu komti
MenuTools=Rīki

=======
>>>>>>> 3f5d67d4
ConfigAccountingExpert=Configuration of the module accounting expert
Journaux=Žurnāli
JournalFinancial=Financial journals
BackToChartofaccounts=Return chart of accounts

Selectchartofaccounts=Select a chart of accounts
Addanaccount=Add an accounting account
AccountAccounting=Accounting account
AccountAccountingShort=Konts
AccountAccountingSuggest=Accounting account suggest
Ventilation=Breakdown

MenuAccountancy=Accountancy
CustomersVentilation=Breakdown customers
SuppliersVentilation=Breakdown suppliers
Reports=Atskaites
<<<<<<< HEAD
ByCustomerInvoice=By invoices customers
=======
>>>>>>> 3f5d67d4
NewAccount=New accounting account
Create=Izveidot
CreateMvts=Create movement
UpdateMvts=Modification of a movement
WriteBookKeeping=Record accounts in general ledger
Bookkeeping=Virsgrāmata
AccountBalance=Account balance
<<<<<<< HEAD

AccountingVentilation=Breakdown accounting
AccountingVentilationSupplier=Breakdown accounting supplier
AccountingVentilationCustomer=Breakdown accounting customer
=======
>>>>>>> 3f5d67d4

CAHTF=Total purchase supplier before tax
InvoiceLines=Lines of invoice to be ventilated
InvoiceLinesDone=Ventilated lines of invoice
IntoAccount=Ventilate in the accounting account

Ventilate=Ventilate

Processing=Apstrādā
EndProcessing=The end of processing
AnyLineVentilate=Any lines to ventilate
SelectedLines=Selected lines
Lineofinvoice=Line of invoice
VentilatedinAccount=Ventilated successfully in the accounting account
NotVentilatedinAccount=Not ventilated in the accounting account

ACCOUNTING_LIMIT_LIST_VENTILATION=Number of elements to be breakdown shown by page (maximum recommended : 50)
ACCOUNTING_LIST_SORT_VENTILATION_TODO=Begin the sorting of the breakdown pages "Has to breakdown" by the most recent elements
ACCOUNTING_LIST_SORT_VENTILATION_DONE=Begin the sorting of the breakdown pages "Breakdown" by the most recent elements

ACCOUNTING_LENGTH_DESCRIPTION=Length for displaying product & services description in listings (Best = 50)
ACCOUNTING_LENGTH_DESCRIPTION_ACCOUNT=Length for displaying product & services account description form in listings (Best = 50)
ACCOUNTING_LENGTH_GACCOUNT=Length of the general accounts
ACCOUNTING_LENGTH_AACCOUNT=Length of the third party accounts

ACCOUNTING_SELL_JOURNAL=Sell journal
ACCOUNTING_PURCHASE_JOURNAL=Purchase journal
ACCOUNTING_MISCELLANEOUS_JOURNAL=Miscellaneous journal
ACCOUNTING_EXPENSEREPORT_JOURNAL=Expense report journal
ACCOUNTING_SOCIAL_JOURNAL=Social journal

ACCOUNTING_ACCOUNT_TRANSFER_CASH=Account of transfer
ACCOUNTING_ACCOUNT_SUSPENSE=Account of wait
DONATION_ACCOUNTINGACCOUNT=Account to register donations

ACCOUNTING_PRODUCT_BUY_ACCOUNT=Accounting account by default for bought products (if not defined in the product sheet)
ACCOUNTING_PRODUCT_SOLD_ACCOUNT=Accounting account by default for the sold products (if not defined in the product sheet)
ACCOUNTING_SERVICE_BUY_ACCOUNT=Accounting account by default for the bought services (if not defined in the service sheet)
ACCOUNTING_SERVICE_SOLD_ACCOUNT=Accounting account by default for the sold services (if not defined in the service sheet)

Doctype=Dokumenta veids
Docdate=Datums
Docref=Atsauce
Code_tiers=Trešās personas
Labelcompte=Konta nosaukums
Sens=Sens
Codejournal=Žurnāls
NumPiece=Piece number
<<<<<<< HEAD
=======
AccountingCategory=Accounting category

NotMatch=Not Set

DeleteMvt=Delete general ledger lines
DelYear=Year to delete
DelJournal=Journal to delete
ConfirmDeleteMvt=This will delete all line of of the general ledger for year and/or from a specifics journal
>>>>>>> 3f5d67d4

DelBookKeeping=Delete the records of the general ledger

DescSellsJournal=Pārdošanas žurnāls
DescPurchasesJournal=Pirkumu žurnāls
FinanceJournal=Finance journal
DescFinanceJournal=Finance journal including all the types of payments by bank account

CustomerInvoicePayment=Payment of invoice customer

ThirdPartyAccount=Trešās personas konts

NewAccountingMvt=Jauna pārvietošana
NumMvts=Number of movement
ListeMvts=List of the movement
ErrorDebitCredit=Debit and Credit cannot have a value at the same time

ReportThirdParty=List thirdparty account
DescThirdPartyReport=Consult here the list of the thirdparty customers and the suppliers and their accounting accounts

ListAccounts=List of the accounting accounts

Pcgtype=Class of account
Pcgsubtype=Under class of account
Accountparent=Root of the account

DescVentilCustomer=Consult here the annual breakdown accounting of your invoices customers
TotalVente=Total turnover before tax
TotalMarge=Total sales margin
DescVentilDoneCustomer=Consult here the list of the lines of invoices customers and their accounting account
DescVentilTodoCustomer=Ventilate your lines of customer invoice with an accounting account
ChangeAccount=Change the accounting account for lines selected by the account:
Vide=-
DescVentilSupplier=Consult here the annual breakdown accounting of your invoices suppliers
DescVentilDoneSupplier=Consult here the list of the lines of invoices supplier and their accounting account

ValidateHistory=Validate Automatically

ErrorAccountancyCodeIsAlreadyUse=Error, you cannot delete this accounting account because it is used
MvtNotCorrectlyBalanced=Mouvement not correctly balanced. Credit = %s. Debit = %s
FicheVentilation=Breakdown card
GeneralLedgerIsWritten=Operations are written in the general ledger

<<<<<<< HEAD
MvtNotCorrectlyBalanced=Mouvement not correctly balanced. Credit = %s. Debit = %s

##Export Journal Feature
ExportFormat=Format of Export
Prefixname=Prefix of export File
Separate=Export separator
Textframe=Frame of text value
Headercol=Colname in header of file
Fieldname=Lauka nosaukums
Headername=Galvenes nosaukums
Type=Lauka veids
Param=Papildus parametri
EnabledProduct=In Product
EnabledTiers=In third party
EnabledVat=In VAT
=======
## Admin
ApplyMassCategories=Apply mass categories

## Export
Exports=Eksports
Export=Eksportēt
Modelcsv=Eksporta modulis
OptionsDeactivatedForThisExportModel=For this export model, options are deactivated
Selectmodelcsv=Select a model of export
Modelcsv_normal=Klasiskais eksports
Modelcsv_CEGID=Export towards CEGID Expert Comptabilité
Modelcsv_COALA=Export towards Sage Coala
Modelcsv_bob50=Export towards Sage BOB 50
Modelcsv_ciel=Export towards Sage Ciel Compta or Compta Evolution
Modelcsv_quadratus=Export towards Quadratus QuadraCompta
Modelcsv_ebp=Export towards EBP
Modelcsv_cogilog=Export towards Cogilog
>>>>>>> 3f5d67d4

## Tools - Init accounting account on product / service
InitAccountancy=Init accountancy
InitAccountancyDesc=This page can be used to initialize an accounting account on products and services that does not have accountancy account defined for sales and purchases. Check before that setup of module accountancy is complete.
<<<<<<< HEAD
Options=Options
OptionModeProductSell=Mode sales
OptionModeProductBuy=Mode purchases
OptionModeProductSellDesc=Show all products with no accounting account defined for sales.
OptionModeProductBuyDesc=Show all products with no accounting account defined for purchases.
=======
Options=Iespējas
OptionModeProductSell=Mode sales
OptionModeProductBuy=Mode purchases
OptionModeProductSellDesc=Show all products with no accounting account defined for sales.
OptionModeProductBuyDesc=Show all products with no accounting account defined for purchases.

## Dictionary
Range=Range of accounting account
Calculated=Calculated
Formula=Formula

## Error
ErrorNoAccountingCategoryForThisCountry=No accounting category are available for this country
ExportNotSupported=The export format setuped is not supported into this page
BookeppingLineAlreayExists=Lines already existing into bookeeping
>>>>>>> 3f5d67d4
<|MERGE_RESOLUTION|>--- conflicted
+++ resolved
@@ -9,15 +9,6 @@
 Selectformat=Select the format for the file
 ACCOUNTING_EXPORT_PREFIX_SPEC=Specify the prefix for the file name
 
-<<<<<<< HEAD
-Accounting=Accounting
-Globalparameters=Globālie iestatījumi
-Menuaccount=Accounting accounts
-Menuthirdpartyaccount=Trešo personu komti
-MenuTools=Rīki
-
-=======
->>>>>>> 3f5d67d4
 ConfigAccountingExpert=Configuration of the module accounting expert
 Journaux=Žurnāli
 JournalFinancial=Financial journals
@@ -34,10 +25,6 @@
 CustomersVentilation=Breakdown customers
 SuppliersVentilation=Breakdown suppliers
 Reports=Atskaites
-<<<<<<< HEAD
-ByCustomerInvoice=By invoices customers
-=======
->>>>>>> 3f5d67d4
 NewAccount=New accounting account
 Create=Izveidot
 CreateMvts=Create movement
@@ -45,13 +32,6 @@
 WriteBookKeeping=Record accounts in general ledger
 Bookkeeping=Virsgrāmata
 AccountBalance=Account balance
-<<<<<<< HEAD
-
-AccountingVentilation=Breakdown accounting
-AccountingVentilationSupplier=Breakdown accounting supplier
-AccountingVentilationCustomer=Breakdown accounting customer
-=======
->>>>>>> 3f5d67d4
 
 CAHTF=Total purchase supplier before tax
 InvoiceLines=Lines of invoice to be ventilated
@@ -100,8 +80,6 @@
 Sens=Sens
 Codejournal=Žurnāls
 NumPiece=Piece number
-<<<<<<< HEAD
-=======
 AccountingCategory=Accounting category
 
 NotMatch=Not Set
@@ -110,7 +88,6 @@
 DelYear=Year to delete
 DelJournal=Journal to delete
 ConfirmDeleteMvt=This will delete all line of of the general ledger for year and/or from a specifics journal
->>>>>>> 3f5d67d4
 
 DelBookKeeping=Delete the records of the general ledger
 
@@ -154,23 +131,6 @@
 FicheVentilation=Breakdown card
 GeneralLedgerIsWritten=Operations are written in the general ledger
 
-<<<<<<< HEAD
-MvtNotCorrectlyBalanced=Mouvement not correctly balanced. Credit = %s. Debit = %s
-
-##Export Journal Feature
-ExportFormat=Format of Export
-Prefixname=Prefix of export File
-Separate=Export separator
-Textframe=Frame of text value
-Headercol=Colname in header of file
-Fieldname=Lauka nosaukums
-Headername=Galvenes nosaukums
-Type=Lauka veids
-Param=Papildus parametri
-EnabledProduct=In Product
-EnabledTiers=In third party
-EnabledVat=In VAT
-=======
 ## Admin
 ApplyMassCategories=Apply mass categories
 
@@ -188,18 +148,10 @@
 Modelcsv_quadratus=Export towards Quadratus QuadraCompta
 Modelcsv_ebp=Export towards EBP
 Modelcsv_cogilog=Export towards Cogilog
->>>>>>> 3f5d67d4
 
 ## Tools - Init accounting account on product / service
 InitAccountancy=Init accountancy
 InitAccountancyDesc=This page can be used to initialize an accounting account on products and services that does not have accountancy account defined for sales and purchases. Check before that setup of module accountancy is complete.
-<<<<<<< HEAD
-Options=Options
-OptionModeProductSell=Mode sales
-OptionModeProductBuy=Mode purchases
-OptionModeProductSellDesc=Show all products with no accounting account defined for sales.
-OptionModeProductBuyDesc=Show all products with no accounting account defined for purchases.
-=======
 Options=Iespējas
 OptionModeProductSell=Mode sales
 OptionModeProductBuy=Mode purchases
@@ -214,5 +166,4 @@
 ## Error
 ErrorNoAccountingCategoryForThisCountry=No accounting category are available for this country
 ExportNotSupported=The export format setuped is not supported into this page
-BookeppingLineAlreayExists=Lines already existing into bookeeping
->>>>>>> 3f5d67d4
+BookeppingLineAlreayExists=Lines already existing into bookeeping