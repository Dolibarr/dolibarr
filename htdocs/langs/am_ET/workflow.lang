# Dolibarr language file - Source file is en_US - workflow
WorkflowSetup=የስራ ፍሰት ሞጁል ማዋቀር
WorkflowDesc=ይህ ሞጁል አንዳንድ አውቶማቲክ ድርጊቶችን ያቀርባል. በነባሪ, የስራ ፍሰቱ ክፍት ነው (በሚፈልጉት ቅደም ተከተል ውስጥ ነገሮችን ማድረግ ይችላሉ) ግን እዚህ አንዳንድ አውቶማቲክ ድርጊቶችን ማግበር ይችላሉ.
ThereIsNoWorkflowToModify=ከነቃ ሞጁሎች ጋር ምንም አይነት የስራ ፍሰት ማሻሻያዎች የሉም።
# Autocreate
descWORKFLOW_PROPAL_AUTOCREATE_ORDER=የንግድ ፕሮፖዛል ከተፈረመ በኋላ የሽያጭ ማዘዣን በራስ-ሰር ይፍጠሩ (አዲሱ ትዕዛዝ ከቀረበው ጋር ተመሳሳይ መጠን ይኖረዋል)
descWORKFLOW_PROPAL_AUTOCREATE_INVOICE=የንግድ ፕሮፖዛል ከተፈረመ በኋላ የደንበኛ ደረሰኝ በራስ-ሰር ይፍጠሩ (አዲሱ የክፍያ መጠየቂያ ከቀረበው ጋር ተመሳሳይ መጠን ይኖረዋል)
descWORKFLOW_CONTRACT_AUTOCREATE_INVOICE=ኮንትራቱ ከተረጋገጠ በኋላ የደንበኛ ደረሰኝ በራስ-ሰር ይፍጠሩ
descWORKFLOW_ORDER_AUTOCREATE_INVOICE=የሽያጭ ማዘዣ ከተዘጋ በኋላ የደንበኛ ደረሰኝ በራስ-ሰር ይፍጠሩ (አዲሱ ደረሰኝ ከትዕዛዙ ጋር ተመሳሳይ መጠን ይኖረዋል)
descWORKFLOW_TICKET_CREATE_INTERVENTION=በቲኬት ፈጠራ ላይ በራስ-ሰር ጣልቃ ገብነት ይፍጠሩ።
# Autoclassify customer proposal or order
<<<<<<< HEAD
descWORKFLOW_ORDER_CLASSIFY_BILLED_PROPAL=የሽያጭ ማዘዣ እንዲከፍል ሲዋቀር የተገናኙትን የምንጭ ሀሳቦችን እንደ ክፍያ መድብ (እና የትዕዛዙ መጠን ከተፈረሙት የተገናኙት ሀሳቦች አጠቃላይ መጠን ጋር ተመሳሳይ ከሆነ)
descWORKFLOW_INVOICE_CLASSIFY_BILLED_PROPAL=የደንበኛ ክፍያ መጠየቂያ ደረሰኝ ሲረጋገጥ የተገናኙትን የምንጭ ሀሳቦችን እንደ ክፍያ መድብ (እና የክፍያ መጠየቂያው መጠን ከተፈረሙት የተገናኙት ሀሳቦች አጠቃላይ መጠን ጋር ተመሳሳይ ከሆነ)
descWORKFLOW_INVOICE_AMOUNT_CLASSIFY_BILLED_ORDER=የደንበኛ መጠየቂያ ደረሰኝ ሲረጋገጥ የተገናኘውን የምንጭ ሽያጭ ትዕዛዝ እንደ ደረሰኝ መድብ (እና የክፍያ መጠየቂያው መጠን ከተገናኙት የሽያጭ ትዕዛዞች አጠቃላይ መጠን ጋር ተመሳሳይ ከሆነ)። ለ n ትዕዛዞች የተረጋገጠ 1 ደረሰኝ ካልዎት፣ ይህ ሁሉንም ትዕዛዞች እንዲከፍሉ ሊያደርግ ይችላል።
descWORKFLOW_INVOICE_CLASSIFY_BILLED_ORDER=የተገናኙትን የምንጭ ሽያጭ ትዕዛዞችን የደንበኛ ደረሰኝ እንዲከፈል ሲዋቀር (እና የክፍያ መጠየቂያው መጠን ከተገናኙት የሽያጭ ትዕዛዞች አጠቃላይ መጠን ጋር ተመሳሳይ ከሆነ) እንደ ሂሳቡ መድብ። ለ n ትእዛዝ የሚከፈል 1 ደረሰኝ ካለህ፣ ይህ ሁሉንም ትዕዛዞች እንዲከፍሉ ሊያደርግ ይችላል።
descWORKFLOW_ORDER_CLASSIFY_SHIPPED_SHIPPING=ማጓጓዣው ሲረጋገጥ የተገናኙትን የምንጭ ሽያጭ ትዕዛዞችን እንደተላከ መድብ (እና በሁሉም ማጓጓዣዎች የተላከው መጠን ለማዘመን ከትእዛዝ ጋር ተመሳሳይ ከሆነ)
descWORKFLOW_ORDER_CLASSIFY_SHIPPED_SHIPPING_CLOSED=ጭነት ሲዘጋ የተያያዘውን የምንጭ ሽያጭ ትዕዛዝ እንደተላከ መድብ (እና በሁሉም ማጓጓዣዎች የተላከው መጠን ለማዘመን ከትእዛዝ ጋር አንድ አይነት ከሆነ)
# Autoclassify purchase proposal
descWORKFLOW_ORDER_CLASSIFY_BILLED_SUPPLIER_PROPOSAL=የተገናኘውን የምንጭ አቅራቢ ፕሮፖዛል የሻጭ መጠየቂያ መጠየቂያ ደረሰኝ ከተረጋገጠ (እና የክፍያ መጠየቂያው መጠን ከተገናኙት ፕሮፖዛሎች አጠቃላይ መጠን ጋር ተመሳሳይ ከሆነ) እንደ ደረሰኝ ይመድቡ።
# Autoclassify purchase order
descWORKFLOW_INVOICE_AMOUNT_CLASSIFY_BILLED_SUPPLIER_ORDER=የአቅራቢው ደረሰኝ ሲረጋገጥ የተገናኘውን የምንጭ ግዢ ትዕዛዝ እንደደረሰው ይመድቡ (እና የክፍያ መጠየቂያው መጠን ከተገናኙት ትዕዛዞች አጠቃላይ መጠን ጋር ተመሳሳይ ከሆነ)
descWORKFLOW_ORDER_CLASSIFY_RECEIVED_RECEPTION=መቀበያው ሲፀድቅ እንደደረሰው የተገናኘውን የምንጭ ግዢ ትዕዛዝ መድብ (እና በሁሉም ተጋባዦች የተቀበለው መጠን ለማዘመን በግዢ ትዕዛዝ ውስጥ ካለው ጋር ተመሳሳይ ከሆነ)
descWORKFLOW_ORDER_CLASSIFY_RECEIVED_RECEPTION_CLOSED=መስተንግዶ ሲዘጋ የተገናኘውን የምንጭ ግዢ ትዕዛዝ እንደደረሰው መድብ (እና በሁሉም ተቀባዮች የተቀበለው መጠን ለማዘመን በግዢው ትዕዛዝ ላይ ካለው ጋር ተመሳሳይ ከሆነ)
# Autoclassify shipment
descWORKFLOW_SHIPPING_CLASSIFY_CLOSED_INVOICE=የደንበኛ ክፍያ መጠየቂያ ደረሰኝ ሲረጋገጥ የተገናኘውን ምንጭ ጭነት እንደ ዝግ መድብ (እና የክፍያ መጠየቂያው መጠን ከተገናኙት መላኪያዎች አጠቃላይ መጠን ጋር ተመሳሳይ ከሆነ)
descWORKFLOW_SHIPPING_CLASSIFY_BILLED_INVOICE=የደንበኛ ክፍያ መጠየቂያ ደረሰኝ ከተረጋገጠ (እና የክፍያ መጠየቂያው መጠን ከተገናኙት መላኪያዎች አጠቃላይ መጠን ጋር ተመሳሳይ ከሆነ) የተገናኘውን ምንጭ ጭነት እንደ ክፍያ መድብ።
# Autoclassify receptions
descWORKFLOW_RECEPTION_CLASSIFY_CLOSED_INVOICE=የግዢ ክፍያ መጠየቂያ ደረሰኝ ሲረጋገጥ የተገናኙትን የምንጭ መቀበያዎች እንደ ሂሣብ መድብ (እና የክፍያ መጠየቂያው መጠን ከተገናኙት መቀበያዎች አጠቃላይ መጠን ጋር ተመሳሳይ ከሆነ)
descWORKFLOW_RECEPTION_CLASSIFY_BILLED_INVOICE=የግዢ ክፍያ መጠየቂያ ደረሰኝ ሲረጋገጥ የተገናኙትን የምንጭ መቀበያዎች እንደ ሂሣብ መድብ (እና የክፍያ መጠየቂያው መጠን ከተገናኙት መቀበያዎች አጠቃላይ መጠን ጋር ተመሳሳይ ከሆነ)
# Automatically link ticket to contract
descWORKFLOW_TICKET_LINK_CONTRACT=ትኬት በሚፈጥሩበት ጊዜ ሁሉንም የሶስተኛ ወገኖች ተዛማጅ ኮንትራቶችን ያገናኙ
descWORKFLOW_TICKET_USE_PARENT_COMPANY_CONTRACTS=ኮንትራቶችን በሚያገናኙበት ጊዜ, ከወላጆች ኩባንያዎች መካከል ይፈልጉ
=======
descWORKFLOW_ORDER_CLASSIFY_BILLED_PROPAL=When a sales order is set to billed, classify linked source proposals as billed (and if the amount of the order is the same as the total amount of the signed linked proposals)
descWORKFLOW_INVOICE_CLASSIFY_BILLED_PROPAL=When a customer invoice is validated, classify linked source proposals as billed (and if the amount of the invoice is the same as the total amount of the signed linked proposals)
descWORKFLOW_INVOICE_CLASSIFY_BILLED_ORDER=When a customer invoice is set to paid, classify linked source sales orders as billed (and if the amount of the invoice is the same as the total amount of the linked sales orders). If you generate 1 invoice for n orders, this may set all orders to billed too.
descWORKFLOW_INVOICE_AMOUNT_CLASSIFY_BILLED_ORDER=When a customer invoice is validated, classify all the linked source sales orders as billed (and if the amount of the invoice is the same as the total amount of the linked source sales orders). If you generate 1 common invoice for n orders, this may set all source orders to billed.
descWORKFLOW_SUM_INVOICES_AMOUNT_CLASSIFY_BILLED_ORDER=When a customer invoice is validated, classify the linked sales order (if there is only one) as billed, if the total amount of the linked sale order is equal to the total amount of all invoices issued from it. If you generate n invoices for 1 order, this allow to set the order to billed as soon as all invoices are validated.
descWORKFLOW_ORDER_CLASSIFY_SHIPPED_SHIPPING=When a shipment is validated, classify linked source sales orders as shipped (and if the quantity shipped by all shipments is the same as in the order to update)
descWORKFLOW_ORDER_CLASSIFY_SHIPPED_SHIPPING_CLOSED=When a shipment is closed, classify linked source sales order as shipped (and if the quantity shipped by all shipments is the same as in the order to update)
# Autoclassify purchase proposal
descWORKFLOW_ORDER_CLASSIFY_BILLED_SUPPLIER_PROPOSAL=When a vendor invoice is validated, classify linked source vendor proposal as billed (and if the amount of the invoice is the same as the total amount of the linked proposals)
# Autoclassify purchase order
descWORKFLOW_INVOICE_AMOUNT_CLASSIFY_BILLED_SUPPLIER_ORDER=When a vendor invoice is validated, classify linked source purchase order as billed (and if the amount of the invoice is the same as the total amount of the linked orders)
descWORKFLOW_ORDER_CLASSIFY_RECEIVED_RECEPTION=When a reception is validated, classify linked source purchase order as received (and if the quantity received by all receptions is the same as in the purchase order to update)
descWORKFLOW_ORDER_CLASSIFY_RECEIVED_RECEPTION_CLOSED=When a reception is closed, classify linked source purchase orders as received (and if the quantity received by all receptions issued from the purchase order is the same as in the purchase order to update)
# Autoclassify shipment
descWORKFLOW_SHIPPING_CLASSIFY_CLOSED_INVOICE=When a customer invoice is validated, classify the linked source shipment as closed (and if the amount of the invoice is the same as the total amount of the linked shipments)
descWORKFLOW_SHIPPING_CLASSIFY_BILLED_INVOICE=When a customer invoice is validated, classify the linked source shipment as billed (and if the amount of the invoice is the same as the total amount of the linked shipments)
# Autoclassify receptions
descWORKFLOW_RECEPTION_CLASSIFY_CLOSED_INVOICE=When a purchase invoice is validated, classify linked source receptions as closed (and if the amount of the invoice is the same as the total amount of the linked receptions)
descWORKFLOW_RECEPTION_CLASSIFY_BILLED_INVOICE=When a purchase invoice is validated, classify linked source receptions as billed (and if the amount of the invoice is the same as the total amount of the linked receptions)
# Automatically link ticket to contract
descWORKFLOW_TICKET_LINK_CONTRACT=When a ticket is created, link it with available contracts, matching the same third party than the ticket
descWORKFLOW_TICKET_USE_PARENT_COMPANY_CONTRACTS=When linking automatically a ticket with contracts, search contracts among those of the parents companies
>>>>>>> cc80841a
# Autoclose intervention
descWORKFLOW_TICKET_CLOSE_INTERVENTION=ትኬቱ ሲዘጋ ከትኬቱ ጋር የተገናኙትን ሁሉንም ጣልቃገብነቶች ዝጋ
AutomaticCreation=ራስ-ሰር መፍጠር
AutomaticClassification=ራስ-ሰር ምደባ
AutomaticClosing=በራስ-ሰር መዝጋት
AutomaticLinking=ራስ-ሰር ማገናኘት<|MERGE_RESOLUTION|>--- conflicted
+++ resolved
@@ -9,29 +9,6 @@
 descWORKFLOW_ORDER_AUTOCREATE_INVOICE=የሽያጭ ማዘዣ ከተዘጋ በኋላ የደንበኛ ደረሰኝ በራስ-ሰር ይፍጠሩ (አዲሱ ደረሰኝ ከትዕዛዙ ጋር ተመሳሳይ መጠን ይኖረዋል)
 descWORKFLOW_TICKET_CREATE_INTERVENTION=በቲኬት ፈጠራ ላይ በራስ-ሰር ጣልቃ ገብነት ይፍጠሩ።
 # Autoclassify customer proposal or order
-<<<<<<< HEAD
-descWORKFLOW_ORDER_CLASSIFY_BILLED_PROPAL=የሽያጭ ማዘዣ እንዲከፍል ሲዋቀር የተገናኙትን የምንጭ ሀሳቦችን እንደ ክፍያ መድብ (እና የትዕዛዙ መጠን ከተፈረሙት የተገናኙት ሀሳቦች አጠቃላይ መጠን ጋር ተመሳሳይ ከሆነ)
-descWORKFLOW_INVOICE_CLASSIFY_BILLED_PROPAL=የደንበኛ ክፍያ መጠየቂያ ደረሰኝ ሲረጋገጥ የተገናኙትን የምንጭ ሀሳቦችን እንደ ክፍያ መድብ (እና የክፍያ መጠየቂያው መጠን ከተፈረሙት የተገናኙት ሀሳቦች አጠቃላይ መጠን ጋር ተመሳሳይ ከሆነ)
-descWORKFLOW_INVOICE_AMOUNT_CLASSIFY_BILLED_ORDER=የደንበኛ መጠየቂያ ደረሰኝ ሲረጋገጥ የተገናኘውን የምንጭ ሽያጭ ትዕዛዝ እንደ ደረሰኝ መድብ (እና የክፍያ መጠየቂያው መጠን ከተገናኙት የሽያጭ ትዕዛዞች አጠቃላይ መጠን ጋር ተመሳሳይ ከሆነ)። ለ n ትዕዛዞች የተረጋገጠ 1 ደረሰኝ ካልዎት፣ ይህ ሁሉንም ትዕዛዞች እንዲከፍሉ ሊያደርግ ይችላል።
-descWORKFLOW_INVOICE_CLASSIFY_BILLED_ORDER=የተገናኙትን የምንጭ ሽያጭ ትዕዛዞችን የደንበኛ ደረሰኝ እንዲከፈል ሲዋቀር (እና የክፍያ መጠየቂያው መጠን ከተገናኙት የሽያጭ ትዕዛዞች አጠቃላይ መጠን ጋር ተመሳሳይ ከሆነ) እንደ ሂሳቡ መድብ። ለ n ትእዛዝ የሚከፈል 1 ደረሰኝ ካለህ፣ ይህ ሁሉንም ትዕዛዞች እንዲከፍሉ ሊያደርግ ይችላል።
-descWORKFLOW_ORDER_CLASSIFY_SHIPPED_SHIPPING=ማጓጓዣው ሲረጋገጥ የተገናኙትን የምንጭ ሽያጭ ትዕዛዞችን እንደተላከ መድብ (እና በሁሉም ማጓጓዣዎች የተላከው መጠን ለማዘመን ከትእዛዝ ጋር ተመሳሳይ ከሆነ)
-descWORKFLOW_ORDER_CLASSIFY_SHIPPED_SHIPPING_CLOSED=ጭነት ሲዘጋ የተያያዘውን የምንጭ ሽያጭ ትዕዛዝ እንደተላከ መድብ (እና በሁሉም ማጓጓዣዎች የተላከው መጠን ለማዘመን ከትእዛዝ ጋር አንድ አይነት ከሆነ)
-# Autoclassify purchase proposal
-descWORKFLOW_ORDER_CLASSIFY_BILLED_SUPPLIER_PROPOSAL=የተገናኘውን የምንጭ አቅራቢ ፕሮፖዛል የሻጭ መጠየቂያ መጠየቂያ ደረሰኝ ከተረጋገጠ (እና የክፍያ መጠየቂያው መጠን ከተገናኙት ፕሮፖዛሎች አጠቃላይ መጠን ጋር ተመሳሳይ ከሆነ) እንደ ደረሰኝ ይመድቡ።
-# Autoclassify purchase order
-descWORKFLOW_INVOICE_AMOUNT_CLASSIFY_BILLED_SUPPLIER_ORDER=የአቅራቢው ደረሰኝ ሲረጋገጥ የተገናኘውን የምንጭ ግዢ ትዕዛዝ እንደደረሰው ይመድቡ (እና የክፍያ መጠየቂያው መጠን ከተገናኙት ትዕዛዞች አጠቃላይ መጠን ጋር ተመሳሳይ ከሆነ)
-descWORKFLOW_ORDER_CLASSIFY_RECEIVED_RECEPTION=መቀበያው ሲፀድቅ እንደደረሰው የተገናኘውን የምንጭ ግዢ ትዕዛዝ መድብ (እና በሁሉም ተጋባዦች የተቀበለው መጠን ለማዘመን በግዢ ትዕዛዝ ውስጥ ካለው ጋር ተመሳሳይ ከሆነ)
-descWORKFLOW_ORDER_CLASSIFY_RECEIVED_RECEPTION_CLOSED=መስተንግዶ ሲዘጋ የተገናኘውን የምንጭ ግዢ ትዕዛዝ እንደደረሰው መድብ (እና በሁሉም ተቀባዮች የተቀበለው መጠን ለማዘመን በግዢው ትዕዛዝ ላይ ካለው ጋር ተመሳሳይ ከሆነ)
-# Autoclassify shipment
-descWORKFLOW_SHIPPING_CLASSIFY_CLOSED_INVOICE=የደንበኛ ክፍያ መጠየቂያ ደረሰኝ ሲረጋገጥ የተገናኘውን ምንጭ ጭነት እንደ ዝግ መድብ (እና የክፍያ መጠየቂያው መጠን ከተገናኙት መላኪያዎች አጠቃላይ መጠን ጋር ተመሳሳይ ከሆነ)
-descWORKFLOW_SHIPPING_CLASSIFY_BILLED_INVOICE=የደንበኛ ክፍያ መጠየቂያ ደረሰኝ ከተረጋገጠ (እና የክፍያ መጠየቂያው መጠን ከተገናኙት መላኪያዎች አጠቃላይ መጠን ጋር ተመሳሳይ ከሆነ) የተገናኘውን ምንጭ ጭነት እንደ ክፍያ መድብ።
-# Autoclassify receptions
-descWORKFLOW_RECEPTION_CLASSIFY_CLOSED_INVOICE=የግዢ ክፍያ መጠየቂያ ደረሰኝ ሲረጋገጥ የተገናኙትን የምንጭ መቀበያዎች እንደ ሂሣብ መድብ (እና የክፍያ መጠየቂያው መጠን ከተገናኙት መቀበያዎች አጠቃላይ መጠን ጋር ተመሳሳይ ከሆነ)
-descWORKFLOW_RECEPTION_CLASSIFY_BILLED_INVOICE=የግዢ ክፍያ መጠየቂያ ደረሰኝ ሲረጋገጥ የተገናኙትን የምንጭ መቀበያዎች እንደ ሂሣብ መድብ (እና የክፍያ መጠየቂያው መጠን ከተገናኙት መቀበያዎች አጠቃላይ መጠን ጋር ተመሳሳይ ከሆነ)
-# Automatically link ticket to contract
-descWORKFLOW_TICKET_LINK_CONTRACT=ትኬት በሚፈጥሩበት ጊዜ ሁሉንም የሶስተኛ ወገኖች ተዛማጅ ኮንትራቶችን ያገናኙ
-descWORKFLOW_TICKET_USE_PARENT_COMPANY_CONTRACTS=ኮንትራቶችን በሚያገናኙበት ጊዜ, ከወላጆች ኩባንያዎች መካከል ይፈልጉ
-=======
 descWORKFLOW_ORDER_CLASSIFY_BILLED_PROPAL=When a sales order is set to billed, classify linked source proposals as billed (and if the amount of the order is the same as the total amount of the signed linked proposals)
 descWORKFLOW_INVOICE_CLASSIFY_BILLED_PROPAL=When a customer invoice is validated, classify linked source proposals as billed (and if the amount of the invoice is the same as the total amount of the signed linked proposals)
 descWORKFLOW_INVOICE_CLASSIFY_BILLED_ORDER=When a customer invoice is set to paid, classify linked source sales orders as billed (and if the amount of the invoice is the same as the total amount of the linked sales orders). If you generate 1 invoice for n orders, this may set all orders to billed too.
@@ -54,7 +31,6 @@
 # Automatically link ticket to contract
 descWORKFLOW_TICKET_LINK_CONTRACT=When a ticket is created, link it with available contracts, matching the same third party than the ticket
 descWORKFLOW_TICKET_USE_PARENT_COMPANY_CONTRACTS=When linking automatically a ticket with contracts, search contracts among those of the parents companies
->>>>>>> cc80841a
 # Autoclose intervention
 descWORKFLOW_TICKET_CLOSE_INTERVENTION=ትኬቱ ሲዘጋ ከትኬቱ ጋር የተገናኙትን ሁሉንም ጣልቃገብነቶች ዝጋ
 AutomaticCreation=ራስ-ሰር መፍጠር
