--- conflicted
+++ resolved
@@ -16,39 +16,12 @@
 ModuleRecruitmentName = ምልመላ
 # Module description 'ModuleRecruitmentDesc'
 ModuleRecruitmentDesc = ለአዲስ የስራ መደቦች የቅጥር ዘመቻዎችን ያቀናብሩ እና ይከተሉ
-<<<<<<< HEAD
-
-#
 # Admin page
-#
-=======
-# Admin page
->>>>>>> cc80841a
 RecruitmentSetup = የምልመላ ማዋቀር
 RecruitmentSetupPage = ለቅጥር ሞጁል ዋና አማራጮችን ማዋቀር እዚህ ያስገቡ
 RecruitmentArea=የምልመላ ቦታ
 PublicInterfaceRecruitmentDesc=የስራዎች ይፋዊ ገፆች ለማሳየት እና ክፍት ስራዎችን ለመመለስ የህዝብ ዩአርኤሎች ናቸው። በእያንዳንዱ የሥራ መዝገብ ላይ ለእያንዳንዱ ክፍት ሥራ አንድ የተለየ አገናኝ አለ.
 EnablePublicRecruitmentPages=ክፍት ስራዎችን ይፋዊ ገጾችን አንቃ
-<<<<<<< HEAD
-
-#
-# About page
-#
-RecruitmentAbout = ስለ ምልመላ
-RecruitmentAboutPage = ስለ ገጽ ምልመላ
-NbOfEmployeesExpected=የሚጠበቀው የሰራተኞች nb
-JobLabel=የሥራ ቦታ መለያ
-WorkPlace=የስራ ቦታ
-DateExpected=የሚጠበቀው ቀን
-FutureManager=የወደፊት አስተዳዳሪ
-ResponsibleOfRecruitement=የምልመላ ኃላፊነት ያለው
-IfJobIsLocatedAtAPartner=ሥራ በአጋር ቦታ ላይ የሚገኝ ከሆነ
-PositionToBeFilled=የሥራ ቦታ
-PositionsToBeFilled=የሥራ ቦታዎች
-ListOfPositionsToBeFilled=የሥራ ቦታዎች ዝርዝር
-NewPositionToBeFilled=አዲስ የሥራ ቦታዎች
-
-=======
 
 NbOfEmployeesExpected=የሚጠበቀው የሰራተኞች nb
 JobLabel=የሥራ ቦታ መለያ
@@ -61,7 +34,6 @@
 PositionsToBeFilled=የሥራ ቦታዎች
 ListOfPositionsToBeFilled=የሥራ ቦታዎች ዝርዝር
 NewPositionToBeFilled=አዲስ የሥራ ቦታዎች
->>>>>>> cc80841a
 JobOfferToBeFilled=የሚሞላ የስራ ቦታ
 ThisIsInformationOnJobPosition=የሚሞላው የሥራ ቦታ መረጃ
 ContactForRecruitment=ለቅጥር ያነጋግሩ
