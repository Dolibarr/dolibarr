# Dolibarr language file - en_US - hrm

# Admin
HRM_EMAIL_EXTERNAL_SERVICE=የኤችአርኤም የውጭ አገልግሎትን ለመከላከል ኢሜይል ያድርጉ
Establishments=ማቋቋሚያዎች
Establishment=መመስረት
NewEstablishment=አዲስ ተቋም
DeleteEstablishment=መመስረትን ሰርዝ
ConfirmDeleteEstablishment=እርግጠኛ ነዎት ይህን ተቋም መሰረዝ ይፈልጋሉ?
OpenEtablishment=ክፍት ተቋም
CloseEtablishment=ማቋቋሚያ ዝጋ
# Dictionary
DictionaryPublicHolidays=መልቀቅ - የህዝብ በዓላት
DictionaryDepartment=HRM - ድርጅታዊ ክፍል
DictionaryFunction=HRM - የሥራ ቦታዎች
# Module
Employees=ሰራተኞች
Employee=ሰራተኛ
NewEmployee=አዲስ ሰራተኛ
ListOfEmployees=የሰራተኞች ዝርዝር
HrmSetup=HRM ሞጁል ማዋቀር
SkillsManagement=የችሎታ አስተዳደር
HRM_MAXRANK=ክህሎትን ለመሰየም ከፍተኛው የደረጃዎች ብዛት
HRM_DEFAULT_SKILL_DESCRIPTION=ክህሎት ሲፈጠር የደረጃዎች ነባሪ መግለጫ
deplacement=ፈረቃ
<<<<<<< HEAD
DateEval=የግምገማ ቀን
=======
DateEval=Competency assessment date
>>>>>>> cc80841a
JobCard=የሥራ ካርድ
NewJobProfile=አዲስ የስራ መገለጫ
JobProfile=የስራ መገለጫ
JobsProfiles=የስራ መገለጫዎች
NewSkill=አዲስ ችሎታ
SkillType=የክህሎት አይነት
Skilldets=ለዚህ ችሎታ የደረጃዎች ዝርዝር
Skilldet=የክህሎት ደረጃ
rank=ደረጃ
ErrNoSkillSelected=ምንም ችሎታ አልተመረጠም።
ErrSkillAlreadyAdded=ይህ ችሎታ አስቀድሞ በዝርዝሩ ውስጥ አለ።
SkillHasNoLines=ይህ ችሎታ ምንም መስመሮች የለውም
Skill=ችሎታ
Skills=ችሎታዎች
SkillCard=የክህሎት ካርድ
EmployeeSkillsUpdated=የሰራተኛ ችሎታዎች ተዘምነዋል (የሰራተኛ ካርድን "ክህሎት" ትርን ይመልከቱ)
<<<<<<< HEAD
Eval=ግምገማ
Evals=ግምገማዎች
NewEval=አዲስ ግምገማ
ValidateEvaluation=ግምገማን ያረጋግጡ
ConfirmValidateEvaluation=Are you sure you want to validate this evaluation with the reference <b>%s</b>?
EvaluationCard=የግምገማ ካርድ
=======
Eval=Competency assessment
Evals=Competency assessments
NewEval=New competency assessment
ValidateEvaluation=Validate competency assessment
ConfirmValidateEvaluation=Are you sure you want to validate this competency assessment with the reference <b>%s</b>?
EvaluationCard=Competency assessment
>>>>>>> cc80841a
RequiredRank=ለሥራው መገለጫ አስፈላጊ ደረጃ
RequiredRankShort=ተፈላጊ ደረጃ
PositionsWithThisProfile=ከዚህ የስራ መገለጫዎች ጋር ያሉ ቦታዎች
EmployeeRank=ለዚህ ችሎታ የሰራተኛ ደረጃ
EmployeeRankShort=የሰራተኛ ደረጃ
EmployeePosition=የሰራተኛ አቀማመጥ
EmployeePositions=የሰራተኛ ቦታዎች
EmployeesInThisPosition=በዚህ ቦታ ላይ ያሉ ሰራተኞች
group1ToCompare=ለመተንተን የተጠቃሚ ቡድን
group2ToCompare=ለማነፃፀር ሁለተኛ የተጠቃሚ ቡድን
OrJobToCompare=ከስራ መገለጫ የክህሎት መስፈርቶች ጋር አወዳድር
difference=ልዩነት
CompetenceAcquiredByOneOrMore=በአንድ ወይም በብዙ ተጠቃሚዎች የተገኘ ብቃት ግን በሁለተኛው ንጽጽር አልተጠየቀም።
MaxlevelGreaterThan=የሰራተኛ ደረጃ ከሚጠበቀው ደረጃ ይበልጣል
MaxLevelEqualTo=የሰራተኛ ደረጃ ከሚጠበቀው ደረጃ ጋር እኩል ነው
MaxLevelLowerThan=የሰራተኛ ደረጃ ከሚጠበቀው ደረጃ ያነሰ ነው
MaxlevelGreaterThanShort=ከተጠበቀው በላይ ደረጃ
MaxLevelEqualToShort=ከተጠበቀው ደረጃ ጋር እኩል የሆነ ደረጃ
MaxLevelLowerThanShort=ከተጠበቀው በታች ደረጃ
SkillNotAcquired=ችሎታ በሁሉም ተጠቃሚዎች ያልተገኘ እና በሁለተኛው ንፅፅር የተጠየቀ
legend=አፈ ታሪክ
TypeSkill=የክህሎት አይነት
AddSkill=ወደ ሥራ መገለጫ ችሎታዎችን ያክሉ
RequiredSkills=ለዚህ የሥራ መገለጫ የሚያስፈልጉ ክህሎቶች
UserRank=የተጠቃሚ ደረጃ
SkillList=የክህሎት ዝርዝር
SaveRank=ደረጃ አስቀምጥ
TypeKnowHow=ተረዳ
TypeHowToBe=እንዴት መሆን እንደሚቻል
TypeKnowledge=እውቀት
AbandonmentComment=የመተው አስተያየት
DateLastEval=የመጨረሻ ግምገማ ቀን
NoEval=ለዚህ ሰራተኛ ምንም አይነት ግምገማ አልተደረገም።
HowManyUserWithThisMaxNote=የዚህ ደረጃ ተጠቃሚዎች ብዛት
HighestRank=ከፍተኛ ደረጃ
SkillComparison=የክህሎት ንጽጽር
ActionsOnJob=በዚህ ሥራ ላይ ያሉ ክስተቶች
VacantPosition=የሥራ ማስታወቂያ
VacantCheckboxHelper=ይህንን አማራጭ መፈተሽ ያልተሞሉ የስራ መደቦችን ያሳያል (የስራ ክፍት ቦታ)
SaveAddSkill = ችሎታ(ዎች) ታክሏል።
SaveLevelSkill = የክህሎት(ዎች) ደረጃ ተቀምጧል
DeleteSkill = ችሎታ ተወግዷል
SkillsExtraFields=ተጨማሪ ባህሪያት (ችሎታዎች)
<<<<<<< HEAD
JobsExtraFields=ተጨማሪ ባህሪያት (የስራ መገለጫ)
EvaluationsExtraFields=ተጨማሪ ባህሪያት (ግምገማዎች)
NeedBusinessTravels=የንግድ ጉዞዎች ያስፈልጉታል
NoDescription=መግለጫ የለም።
TheJobProfileHasNoSkillsDefinedFixBefore=የዚህ ሰራተኛ የተገመገመ የስራ መገለጫ በእሱ ላይ የተገለጸ ችሎታ የለውም. እባክህ ችሎታ(ዎች) ጨምር፣ ከዛ ሰርዝ እና ግምገማውን እንደገና አስጀምር።
=======
JobsExtraFields=Complementary attributes (Job profiles)
EvaluationsExtraFields=Complementary attributes (Competency assessments)
NeedBusinessTravels=የንግድ ጉዞዎች ያስፈልጉታል
NoDescription=መግለጫ የለም።
TheJobProfileHasNoSkillsDefinedFixBefore=የዚህ ሰራተኛ የተገመገመ የስራ መገለጫ በእሱ ላይ የተገለጸ ችሎታ የለውም. እባክህ ችሎታ(ዎች) ጨምር፣ ከዛ ሰርዝ እና ግምገማውን እንደገና አስጀምር።
PDFStandardHrmEvaluation=Standard template to generate a PDF document for a competency assessment
>>>>>>> cc80841a
<|MERGE_RESOLUTION|>--- conflicted
+++ resolved
@@ -23,11 +23,7 @@
 HRM_MAXRANK=ክህሎትን ለመሰየም ከፍተኛው የደረጃዎች ብዛት
 HRM_DEFAULT_SKILL_DESCRIPTION=ክህሎት ሲፈጠር የደረጃዎች ነባሪ መግለጫ
 deplacement=ፈረቃ
-<<<<<<< HEAD
-DateEval=የግምገማ ቀን
-=======
 DateEval=Competency assessment date
->>>>>>> cc80841a
 JobCard=የሥራ ካርድ
 NewJobProfile=አዲስ የስራ መገለጫ
 JobProfile=የስራ መገለጫ
@@ -44,21 +40,12 @@
 Skills=ችሎታዎች
 SkillCard=የክህሎት ካርድ
 EmployeeSkillsUpdated=የሰራተኛ ችሎታዎች ተዘምነዋል (የሰራተኛ ካርድን "ክህሎት" ትርን ይመልከቱ)
-<<<<<<< HEAD
-Eval=ግምገማ
-Evals=ግምገማዎች
-NewEval=አዲስ ግምገማ
-ValidateEvaluation=ግምገማን ያረጋግጡ
-ConfirmValidateEvaluation=Are you sure you want to validate this evaluation with the reference <b>%s</b>?
-EvaluationCard=የግምገማ ካርድ
-=======
 Eval=Competency assessment
 Evals=Competency assessments
 NewEval=New competency assessment
 ValidateEvaluation=Validate competency assessment
 ConfirmValidateEvaluation=Are you sure you want to validate this competency assessment with the reference <b>%s</b>?
 EvaluationCard=Competency assessment
->>>>>>> cc80841a
 RequiredRank=ለሥራው መገለጫ አስፈላጊ ደረጃ
 RequiredRankShort=ተፈላጊ ደረጃ
 PositionsWithThisProfile=ከዚህ የስራ መገለጫዎች ጋር ያሉ ቦታዎች
@@ -102,17 +89,9 @@
 SaveLevelSkill = የክህሎት(ዎች) ደረጃ ተቀምጧል
 DeleteSkill = ችሎታ ተወግዷል
 SkillsExtraFields=ተጨማሪ ባህሪያት (ችሎታዎች)
-<<<<<<< HEAD
-JobsExtraFields=ተጨማሪ ባህሪያት (የስራ መገለጫ)
-EvaluationsExtraFields=ተጨማሪ ባህሪያት (ግምገማዎች)
-NeedBusinessTravels=የንግድ ጉዞዎች ያስፈልጉታል
-NoDescription=መግለጫ የለም።
-TheJobProfileHasNoSkillsDefinedFixBefore=የዚህ ሰራተኛ የተገመገመ የስራ መገለጫ በእሱ ላይ የተገለጸ ችሎታ የለውም. እባክህ ችሎታ(ዎች) ጨምር፣ ከዛ ሰርዝ እና ግምገማውን እንደገና አስጀምር።
-=======
 JobsExtraFields=Complementary attributes (Job profiles)
 EvaluationsExtraFields=Complementary attributes (Competency assessments)
 NeedBusinessTravels=የንግድ ጉዞዎች ያስፈልጉታል
 NoDescription=መግለጫ የለም።
 TheJobProfileHasNoSkillsDefinedFixBefore=የዚህ ሰራተኛ የተገመገመ የስራ መገለጫ በእሱ ላይ የተገለጸ ችሎታ የለውም. እባክህ ችሎታ(ዎች) ጨምር፣ ከዛ ሰርዝ እና ግምገማውን እንደገና አስጀምር።
-PDFStandardHrmEvaluation=Standard template to generate a PDF document for a competency assessment
->>>>>>> cc80841a
+PDFStandardHrmEvaluation=Standard template to generate a PDF document for a competency assessment