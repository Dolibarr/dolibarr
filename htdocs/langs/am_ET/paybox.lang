--- conflicted
+++ resolved
@@ -1,35 +1,12 @@
 # Dolibarr language file - Source file is en_US - paybox
 PayBoxSetup=PayBox ሞጁል ማዋቀር
 PayBoxDesc=ይህ ሞጁል በደንበኞች <a href="https://www.paybox.com" target="_blank" rel="noopener noreferrer external">Paybox</a> ላይ ክፍያ ለመፍቀድ ገጾችን ያቀርባል። ይህ ለነጻ ክፍያ ወይም በአንድ የተወሰነ የዶሊባርር ነገር (ደረሰኝ፣ ትዕዛዝ፣ ...) ላይ ለክፍያ ሊያገለግል ይችላል።
-<<<<<<< HEAD
-FollowingUrlAreAvailableToMakePayments=የሚከተሉት ዩአርኤሎች በዶሊባርር ዕቃዎች ላይ ክፍያ ለመፈጸም ለደንበኛ አንድ ገጽ ለማቅረብ ይገኛሉ
-PaymentForm=የክፍያ ቅጽ
-WelcomeOnPaymentPage=ወደ የመስመር ላይ ክፍያ አገልግሎታችን እንኳን በደህና መጡ
-ThisScreenAllowsYouToPay=ይህ ስክሪን ለ%s የመስመር ላይ ክፍያ እንድትከፍል ያስችልሃል።
-ThisIsInformationOnPayment=ይህ በክፍያ ላይ መረጃ ነው
-ToComplete=ለማጠናቀቅ
-YourEMail=የክፍያ ማረጋገጫ ለመቀበል ኢሜይል ያድርጉ
-Creditor=አበዳሪ
-PaymentCode=የክፍያ ኮድ
-PayBoxDoPayment=በ Paybox ይክፈሉ።
-YouWillBeRedirectedOnPayBox=የክሬዲት ካርድ መረጃን ለማስገባት ደህንነቱ በተጠበቀው የ Paybox ገጽ ላይ ይዛወራሉ።
-Continue=ቀጥሎ
-SetupPayBoxToHavePaymentCreatedAutomatically=የክፍያ ሳጥንዎን በ url <b>%s</b> ለመክፈል በራስ-ሰር ሲፈጠር ያዋቅሩ። በ Paybox የተረጋገጠ።
-YourPaymentHasBeenRecorded=ይህ ገጽ ክፍያዎ መመዝገቡን ያረጋግጣል። አመሰግናለሁ.
-YourPaymentHasNotBeenRecorded=ክፍያዎ አልተመዘገበም እና ግብይቱ ተሰርዟል። አመሰግናለሁ.
-AccountParameter=የመለያ መለኪያዎች
-UsageParameter=የአጠቃቀም መለኪያዎች
-InformationToFindParameters=የእርስዎን %s መለያ መረጃ ለማግኘት ያግዙ
-PAYBOX_CGI_URL_V2=የ Paybox CGI ሞጁል ዩአርኤል ለክፍያ
-CSSUrlForPaymentForm=ለክፍያ ቅጽ የCSS ቅጥ ሉህ ዩአርኤል
-=======
 PayBoxDoPayment=በ Paybox ይክፈሉ።
 YouWillBeRedirectedOnPayBox=የክሬዲት ካርድ መረጃን ለማስገባት ደህንነቱ በተጠበቀው የ Paybox ገጽ ላይ ይዛወራሉ።
 SetupPayBoxToHavePaymentCreatedAutomatically=የክፍያ ሳጥንዎን በ url <b>%s</b> ለመክፈል በራስ-ሰር ሲፈጠር ያዋቅሩ። በ Paybox የተረጋገጠ።
 YourPaymentHasBeenRecorded=ይህ ገጽ ክፍያዎ መመዝገቡን ያረጋግጣል። አመሰግናለሁ.
 YourPaymentHasNotBeenRecorded=ክፍያዎ አልተመዘገበም እና ግብይቱ ተሰርዟል። አመሰግናለሁ.
 PAYBOX_CGI_URL_V2=የ Paybox CGI ሞጁል ዩአርኤል ለክፍያ
->>>>>>> cc80841a
 NewPayboxPaymentReceived=አዲስ የ Paybox ክፍያ ተቀብሏል።
 NewPayboxPaymentFailed=አዲስ የ Paybox ክፍያ ሞክሮ አልተሳካም።
 PAYBOX_PAYONLINE_SENDEMAIL=ከክፍያ ሙከራ በኋላ የኢሜል ማሳወቂያ (ስኬት ወይም ውድቀት)
