--- conflicted
+++ resolved
@@ -9,11 +9,7 @@
 ACCOUNTING_EXPORT_DEVISE=Exportar moeda
 Selectformat=Selecione o formato para o ficheiro
 ACCOUNTING_EXPORT_FORMAT=Selecione o formato para o ficheiro
-<<<<<<< HEAD
-ACCOUNTING_EXPORT_ENDLINE=Select the carriage return type
-=======
 ACCOUNTING_EXPORT_ENDLINE=Selecione o tipo de retorno de carro
->>>>>>> d9b8a8c8
 ACCOUNTING_EXPORT_PREFIX_SPEC=Especifique o prefixo para o nome de ficheiro
 ThisService=Este serviço
 ThisProduct=Este produto
@@ -30,30 +26,13 @@
 CurrentDedicatedAccountingAccount=Conta dedicada atual
 AssignDedicatedAccountingAccount=Nova conta para atribuir
 InvoiceLabel=Etiqueta da fatura
-<<<<<<< HEAD
-OverviewOfAmountOfLinesNotBound=Overview of amount of lines not bound to an accounting account
-OverviewOfAmountOfLinesBound=Overview of amount of lines already bound to an accounting account
-=======
 OverviewOfAmountOfLinesNotBound=Visão geral da quantidade de linhas não ligadas a uma conta contábil
 OverviewOfAmountOfLinesBound=Visão geral da quantidade de linhas já vinculadas a uma conta contábil
->>>>>>> d9b8a8c8
 OtherInfo=Outra informação
 DeleteCptCategory=Remover conta contabilistica do grupo
 ConfirmDeleteCptCategory=Tem a certeza que deseja remover esta conta contabilística deste grupo?
 JournalizationInLedgerStatus=Status da jornalização
 AlreadyInGeneralLedger=Já foi registado nos diários contabilísticos
-<<<<<<< HEAD
-NotYetInGeneralLedger=Not yet journalized in ledgers
-GroupIsEmptyCheckSetup=Group is empty, check setup of the personalized accounting group
-DetailByAccount=Show detail by account
-AccountWithNonZeroValues=Accounts with non zero values
-ListOfAccounts=List of accounts
-
-MainAccountForCustomersNotDefined=Main accounting account for customers not defined in setup
-MainAccountForSuppliersNotDefined=Main accounting account for vendors not defined in setup
-MainAccountForUsersNotDefined=Main accounting account for users not defined in setup
-MainAccountForVatPaymentNotDefined=Main accounting account for VAT payment not defined in setup
-=======
 NotYetInGeneralLedger=Ainda não é publicado em livros
 GroupIsEmptyCheckSetup=Grupo está vazio, verifique a configuração do grupo de contabilidade personalizado
 DetailByAccount=Mostrar detalhes por conta
@@ -68,9 +47,8 @@
 MainAccountForSuppliersNotDefined=Conta contábil principal para fornecedores não definidos na configuração
 MainAccountForUsersNotDefined=Principal conta contábil para usuários não definidos na configuração
 MainAccountForVatPaymentNotDefined=Principal conta contábil para pagamento de IVA não definida na configuração
->>>>>>> d9b8a8c8
-
-AccountancyArea=Accounting area
+
+AccountancyArea=Área de contabilidade
 AccountancyAreaDescIntro=O uso do módulo de contabilidade é feito em várias etapas:
 AccountancyAreaDescActionOnce=As seguintes ações são geralmente executadas apenas uma vez, ou uma vez por ano ...
 AccountancyAreaDescActionOnceBis=Os próximos passos devem ser efetuados para economizar tempo no futuro, sugerindo-lhe a conta contabilística padrão correta quando estiver a ser feito um registo no Livro Razão e nos Diários.
@@ -81,22 +59,14 @@
 AccountancyAreaDescChart=PASSO %s: Criar or verificar conteúdo do seu gráfico de conta no menu %s
 
 AccountancyAreaDescVat=PASSO %s: Defina a conta contabilística para cada taxa de IVA. Para tal pode usar a entrada %s do menu.
-<<<<<<< HEAD
-AccountancyAreaDescDefault=STEP %s: Define default accounting accounts. For this, use the menu entry %s.
-=======
 AccountancyAreaDescDefault=STEP %s: definir contas contábeis padrão. Para isso, use a entrada do menu %s.
->>>>>>> d9b8a8c8
 AccountancyAreaDescExpenseReport=PASSO %s: Defina a conta contabilística para o relatório de despesa. Para tal pode usar a entrada do menu %s.
 AccountancyAreaDescSal=PASSO %s: Defina a conta contabilística para o pagamento de salários. Para tal pode usar a entrada do menu %s.
 AccountancyAreaDescContrib=ETAPA %s: Definir contas contábeis padrão para despesas especiais (impostos diversos). Para isso, use a entrada do menu %s.
 AccountancyAreaDescDonation=PASSO %s: Defina a conta contabilística para donativos. Para tal pode usar a entrada do menu %s.
 AccountancyAreaDescMisc=ETAPA %s: Defina contas padrão obrigatórias e contas contábeis padrão para transações diversas. Para isso, use a entrada do menu %s.
 AccountancyAreaDescLoan=PASSO %s: Defina a conta contabilística para empréstimos. Para tal pode usar a entrada do menu %s.
-<<<<<<< HEAD
-AccountancyAreaDescBank=STEP %s: Define accounting accounts and journal code for each bank and financial accounts. For this, use the menu entry %s.
-=======
 AccountancyAreaDescBank=STEP %s: defina as contas contábeis e o código do diário para cada banco e contas financeiras. Para isso, use a entrada do menu %s.
->>>>>>> d9b8a8c8
 AccountancyAreaDescProd=PASSO %s: Defina a contas contabilística para os seus produtos. Para tal pode usar a entrada %s do menu.
 
 AccountancyAreaDescBind=PASSO %s: Verifique a ligação entre as linhas %s existentes e a conta contabilística foi efetuada, de forma a que a aplicação possa registar as transações no Livro Razão num só clique. Complete ligações que faltam. Para tal, utilize a entrada do menu %s.
@@ -105,11 +75,7 @@
 
 AccountancyAreaDescClosePeriod=PASSO %s: Fechar período para que não seja possível modificar no futuro.
 
-<<<<<<< HEAD
-TheJournalCodeIsNotDefinedOnSomeBankAccount=A mandatory step in setup was not complete (accounting code journal not defined for all bank accounts)
-=======
 TheJournalCodeIsNotDefinedOnSomeBankAccount=Uma etapa obrigatória na configuração não foi concluída (o diário do código contábil não foi definido para todas as contas bancárias)
->>>>>>> d9b8a8c8
 Selectchartofaccounts=Selecione gráfico de contas ativo 
 ChangeAndLoad=Mudar e carregar
 Addanaccount=Adicione uma conta contabilística
@@ -129,11 +95,7 @@
 ProductsBinding=Contas de produtos
 Ventilation=Vinculação a contas
 CustomersVentilation=Associação à fatura do cliente
-<<<<<<< HEAD
-SuppliersVentilation=Vendor invoice binding
-=======
 SuppliersVentilation=Vinculação de fatura do fornecedor
->>>>>>> d9b8a8c8
 ExpenseReportsVentilation=Vinculação do relatório de despesas
 CreateMvts=Criar nova transação
 UpdateMvts=Modificação de uma transação
@@ -174,22 +136,14 @@
 ACCOUNTING_LENGTH_AACCOUNT=Tamanho das contas contabilísticas de terceiros (se definir o valor deste campo a 6, então a conta '401' irá ser mostrada como '401000')
 ACCOUNTING_MANAGE_ZERO=Permitir a gestão do número de zeros no fim da designação da conta contabilística. Isto é necessário em alguns países (como a Suíça). Se desativada (por defeito), você poderá definir os 2 seguintes parâmetros de forma a que a aplicação adicione zeros virtualmente.
 BANK_DISABLE_DIRECT_INPUT=Desactivar a gravação direta de transação na conta bancária
-<<<<<<< HEAD
-ACCOUNTING_ENABLE_EXPORT_DRAFT_JOURNAL=Enable draft export on journal
-=======
 ACCOUNTING_ENABLE_EXPORT_DRAFT_JOURNAL=Ativar exportação de rascunho em diário
->>>>>>> d9b8a8c8
 
 ACCOUNTING_SELL_JOURNAL=Diário de vendas
 ACCOUNTING_PURCHASE_JOURNAL=Diário de compras
 ACCOUNTING_MISCELLANEOUS_JOURNAL=Diário de diversos
 ACCOUNTING_EXPENSEREPORT_JOURNAL=Diário de relatório de despesas
 ACCOUNTING_SOCIAL_JOURNAL=Diário social
-<<<<<<< HEAD
-ACCOUNTING_HAS_NEW_JOURNAL=Has new Journal
-=======
 ACCOUNTING_HAS_NEW_JOURNAL=Tem novo Jornal
->>>>>>> d9b8a8c8
 
 ACCOUNTING_ACCOUNT_TRANSFER_CASH=Conta contabilística de transferência
 ACCOUNTING_ACCOUNT_SUSPENSE=Conta contabilística de espera
@@ -204,11 +158,7 @@
 Docdate=Data
 Docref=Referência
 LabelAccount=Etiqueta de conta
-<<<<<<< HEAD
-LabelOperation=Label operation
-=======
 LabelOperation=Operação de etiqueta
->>>>>>> d9b8a8c8
 Sens=Sentido
 LetteringCode=Código de rotulação
 Codejournal=Diário
@@ -216,65 +166,34 @@
 TransactionNumShort=Núm. de transação
 AccountingCategory=Grupos personalizados
 GroupByAccountAccounting=Agrupar por conta contabilística
-<<<<<<< HEAD
-AccountingAccountGroupsDesc=You can define here some groups of accounting account. They will be used for personalized accounting reports.
-ByAccounts=Por contas
-ByPredefinedAccountGroups=By predefined groups
-ByPersonalizedAccountGroups=By personalized groups
-=======
 AccountingAccountGroupsDesc=Você pode definir aqui alguns grupos de conta contábil. Eles serão usados ​​para relatórios contábeis personalizados.
 ByAccounts=Por contas
 ByPredefinedAccountGroups=Por grupos predefinidos
 ByPersonalizedAccountGroups=Por grupos personalizados
->>>>>>> d9b8a8c8
 ByYear=por ano
 NotMatch=Não configurado
 DeleteMvt=Eliminar as linhas do Livro Razão
 DelYear=Ano a apagar
 DelJournal=Diário a apagar
 ConfirmDeleteMvt=Isto irá apagar todas as linhas do Livro Razão para o ano atual e/ou de um diário específico. Pelo menos um critério é necessário.
-<<<<<<< HEAD
-ConfirmDeleteMvtPartial=This will delete the transaction from the Ledger (all lines related to same transaction will be deleted)
-FinanceJournal=Diário financeiro
-ExpenseReportsJournal=Diário de relatórios de despesas
-DescFinanceJournal=Diário financeiro incluindo todos os tipos de pagamentos por conta bancária
-DescJournalOnlyBindedVisible=This is a view of record that are bound to an accounting account and can be recorded into the Ledger.
-=======
 ConfirmDeleteMvtPartial=Isso excluirá a transação do razão (todas as linhas relacionadas à mesma transação serão excluídas)
 FinanceJournal=Diário financeiro
 ExpenseReportsJournal=Diário de relatórios de despesas
 DescFinanceJournal=Diário financeiro incluindo todos os tipos de pagamentos por conta bancária
 DescJournalOnlyBindedVisible=Esta é uma visão do registro que está vinculada a uma conta contábil e pode ser registrada no Ledger.
->>>>>>> d9b8a8c8
 VATAccountNotDefined=Conta para efeitos de IVA não definido
 ThirdpartyAccountNotDefined=Conta para terceiros não definido
 ProductAccountNotDefined=Conta para o produto não definido
 FeeAccountNotDefined=Conta para o honorário não definida
 BankAccountNotDefined=Conta de banco não definida
 CustomerInvoicePayment=Pagamento de fatura a cliente
-<<<<<<< HEAD
-ThirdPartyAccount=Third party account
-=======
 ThirdPartyAccount=Conta de terceiros
->>>>>>> d9b8a8c8
 NewAccountingMvt=Nova transação
 NumMvts=Número da transação
 ListeMvts=Lista de movimentos
 ErrorDebitCredit=Débito e crédito não pode ter um valor, ao mesmo tempo
 AddCompteFromBK=Adicionar contas contabilisticas ao grupo
 ReportThirdParty=Lista de contas de terceiros
-<<<<<<< HEAD
-DescThirdPartyReport=Consult here the list of the third party customers and vendors and their accounting accounts
-ListAccounts=Lista de contas contabilísticas
-UnknownAccountForThirdparty=Unknown third party account. We will use %s
-UnknownAccountForThirdpartyBlocking=Unknown third party account. Blocking error
-UnknownAccountForThirdpartyAndWaitingAccountNotDefinedBlocking=Unknown third party account and waiting account not defined. Blocking error
-PaymentsNotLinkedToProduct=Payment not linked to any product / service
-
-Pcgtype=Group of account
-Pcgsubtype=Subgroup of account
-PcgtypeDesc=Group and subgroup of account are used as predefined 'filter' and 'grouping' criterias for some accounting reports. For example, 'INCOME' or 'EXPENSE' are used as groups for accounting accounts of products to build the expense/income report.
-=======
 DescThirdPartyReport=Consulte aqui a lista de clientes e fornecedores de terceiros e suas contas contábeis
 ListAccounts=Lista de contas contabilísticas
 UnknownAccountForThirdparty=Conta de terceiros desconhecida. Nós usaremos %s
@@ -285,28 +204,18 @@
 Pcgtype=Grupo de conta
 Pcgsubtype=Subgrupo de conta
 PcgtypeDesc=Grupo e subgrupo de conta são usados ​​como critérios predefinidos de 'filtro' e 'agrupamento' para alguns relatórios contábeis. Por exemplo, 'RENDA' ou 'DESPESA' são usados ​​como grupos para contas contábeis de produtos para criar o relatório de despesas / receitas.
->>>>>>> d9b8a8c8
 
 TotalVente=Total de volume de negócios sem impostos
 TotalMarge=Margem total de vendas
 
 DescVentilCustomer=Consulte aqui a lista de linhas de faturas a clientes associados (ou não) a uma conta contabilística de produto
-<<<<<<< HEAD
-DescVentilMore=Na maioria dos casos, se você usar produtos ou serviços predefinidos e configurar o número de conta no cartão do produto/serviço, a aplicação será capaz de efetuar toda a vinculação entre a linhas das faturas e a conta contabilística do seu gráfico de contas através de um clique no botão <strong>"%s"</strong>. Se a conta não for configurada no cartão do produto/serviço or se você tiver algumas linhas não vinculadas a uma conta, então terá de efetuar a vinculação manual a partir do menu "<strong>%s</strong>".
-=======
 DescVentilMore=Na maioria dos casos, se você usar produtos ou serviços predefinidos e definir o número da conta no cartão de produto / serviço, o aplicativo poderá fazer toda a ligação entre suas linhas de fatura e a conta contábil de seu plano de contas, apenas em um clique com o botão <strong> "%s" </ strong>. Se a conta não foi definida em cartões de produtos / serviços ou se você ainda tiver algumas linhas não vinculadas a uma conta, será necessário fazer uma ligação manual no menu "<strong> %s </ strong>".
->>>>>>> d9b8a8c8
 DescVentilDoneCustomer=Consulte aqui a lista das linhas de faturas a clientes e as suas contas de contabilísticas de produto
 DescVentilTodoCustomer=Vincular linhas da fatura que não estejam vinculadas a uma conta contabilística de produto
 ChangeAccount=Alterar a conta contabilística de produto/serviço para as linhas selecionadas com a seguinte conta contabilística:
 Vide=-
-<<<<<<< HEAD
-DescVentilSupplier=Consult here the list of vendor invoice lines bound or not yet bound to a product accounting account
-DescVentilDoneSupplier=Consult here the list of the lines of invoices vendors and their accounting account
-=======
 DescVentilSupplier=Consulte aqui a lista de linhas de faturas do fornecedor vinculadas ou ainda não ligadas a uma conta de contabilidade do produto
 DescVentilDoneSupplier=Consulte aqui a lista das linhas de fornecedores de faturas e sua conta contábil
->>>>>>> d9b8a8c8
 DescVentilTodoExpenseReport=Vincule as linhas do relatórios de despesas de não vinculados a um honorário de uma conta de contabilística
 DescVentilExpenseReport=Consulte aqui a lista de linhas do relatório de despesas vinculadas (ou não) a um honorário da conta contabilística
 DescVentilExpenseReportMore=Se você configurar uma conta contábil no tipo de linhas de relatório de despesas, o aplicativo poderá fazer toda a ligação entre suas linhas de relatório de despesas e a conta contábil do seu plano de contas, em apenas um clique com o botão <strong> "%s" </ strong>. Se a conta não foi definida no dicionário de taxas ou se você ainda tiver algumas linhas não vinculadas a nenhuma conta, será necessário fazer uma ligação manual no menu "<strong> %s </ strong>".
@@ -316,21 +225,6 @@
 AutomaticBindingDone=Vinculação automática efetuada
 
 ErrorAccountancyCodeIsAlreadyUse=Erro, não pode apagar esta conta contabilística porque está a ser utilizada
-<<<<<<< HEAD
-MvtNotCorrectlyBalanced=Movement not correctly balanced. Debit = %s | Credit = %s
-FicheVentilation=Cartão de vinculação
-GeneralLedgerIsWritten=As transações são escritas no Livro Razão
-GeneralLedgerSomeRecordWasNotRecorded=Some of the transactions could not be journalized. If there is no other error message, this is probably because they were already journalized.
-NoNewRecordSaved=No more record to journalize
-ListOfProductsWithoutAccountingAccount=Lista de produtos não vinculados a qualquer conta contabilística
-ChangeBinding=Alterar vinculação
-Accounted=Accounted in ledger
-NotYetAccounted=Not yet accounted in ledger
-
-## Admin
-ApplyMassCategories=Aplicar categorias em massa
-AddAccountFromBookKeepingWithNoCategories=Available acccount not yet in a personalized group
-=======
 MvtNotCorrectlyBalanced=Movimento não corretamente balanceado. Débito = %s | Crédito = %s
 Balancing=Balanceamento
 FicheVentilation=Cartão de vinculação
@@ -345,33 +239,21 @@
 ## Admin
 ApplyMassCategories=Aplicar categorias em massa
 AddAccountFromBookKeepingWithNoCategories=Conta disponível ainda não em um grupo personalizado
->>>>>>> d9b8a8c8
 CategoryDeleted=Categoria para a conta contabilística foi removida
 AccountingJournals=Diários contabilisticos
 AccountingJournal=Diário contabilistico
 NewAccountingJournal=Novo diário contabilistico
 ShowAccoutingJournal=Mostrar diário contabilistico
 Nature=Natureza
-<<<<<<< HEAD
-AccountingJournalType1=Miscellaneous operations
-=======
 AccountingJournalType1=Operações diversas
->>>>>>> d9b8a8c8
 AccountingJournalType2=Vendas
 AccountingJournalType3=Compras
 AccountingJournalType4=Banco
 AccountingJournalType5=Relatório de despesas
-<<<<<<< HEAD
-AccountingJournalType8=Inventory
-AccountingJournalType9=Contém novo
-ErrorAccountingJournalIsAlreadyUse=Este diário já está a ser utilizado
-AccountingAccountForSalesTaxAreDefinedInto=Note: Accounting account for Sales tax are defined into menu <b>%s</b> - <b>%s</b>
-=======
 AccountingJournalType8=Inventário
 AccountingJournalType9=Contém novo
 ErrorAccountingJournalIsAlreadyUse=Este diário já está a ser utilizado
 AccountingAccountForSalesTaxAreDefinedInto=Nota: A conta de contabilidade para imposto sobre vendas é definida no menu <b> %s </ b> - <b> %s </ b>
->>>>>>> d9b8a8c8
 
 ## Export
 ExportDraftJournal=Exportar o diário rascunho
@@ -385,38 +267,23 @@
 Modelcsv_quadratus=Exportar relativamente a Quadratus QuadraCompta
 Modelcsv_ebp=Exportar relativamente a EBP
 Modelcsv_cogilog=Exportar relativamente a Cogilog
-<<<<<<< HEAD
-Modelcsv_agiris=Export towards Agiris
-Modelcsv_configurable=Export Configurable
-=======
 Modelcsv_agiris=Exportar para o Agiris
 Modelcsv_configurable=Exportar CSV configurável
 Modelcsv_FEC=Exportação FEC (Art. L47 A) (Teste)
->>>>>>> d9b8a8c8
 ChartofaccountsId=ID de plano de contas
 
 ## Tools - Init accounting account on product / service
 InitAccountancy=Iniciar contabilidade
-<<<<<<< HEAD
-InitAccountancyDesc=This page can be used to initialize an accounting account on products and services that does not have accounting account defined for sales and purchases.
-=======
 InitAccountancyDesc=Essa página pode ser usada para inicializar uma conta contábil em produtos e serviços que não tenham uma conta contábil definida para vendas e compras.
->>>>>>> d9b8a8c8
 DefaultBindingDesc=Esta página pode ser usada para definir uma conta padrão a ser usada para vincular registo de transações sobre salários, doações, impostos e IVA quando nenhuma conta contabilística específica estiver definida.
 Options=Opções
 OptionModeProductSell=Modo de vendas
 OptionModeProductBuy=Modo de compras
 OptionModeProductSellDesc=Mostrar todos os produtos com conta contabilística para as vendas.
 OptionModeProductBuyDesc=Mostrar todos os produtos com conta contabilística para as compras.
-<<<<<<< HEAD
-CleanFixHistory=Remove accounting code from lines that not exists into charts of account
-CleanHistory=Repor todas as vinculações para o ano selecionado
-PredefinedGroups=Predefined groups
-=======
 CleanFixHistory=Remover o código contábil das linhas que não existem nos gráficos de contas
 CleanHistory=Repor todas as vinculações para o ano selecionado
 PredefinedGroups=Grupos pré-definidos
->>>>>>> d9b8a8c8
 WithoutValidAccount=Sem conta dedicada válido
 WithValidAccount=Com conta dedicada válida
 ValueNotIntoChartOfAccount=Este valor de conta de contabilística não existe no plano de contas
@@ -428,30 +295,14 @@
 
 ## Error
 SomeMandatoryStepsOfSetupWereNotDone=Não foram efetuados alguns passos obrigatórios da configuração, por favor complete-os
-<<<<<<< HEAD
-ErrorNoAccountingCategoryForThisCountry=Não existe grupo de conta contabilística disponível para o país %s (Consulte Inicio -> Configuração -> Dicionários)
-ErrorInvoiceContainsLinesNotYetBounded=You try to journalize some lines of the invoice <strong>%s</strong>, but some other lines are not yet bounded to accounting account. Journalization of all invoice lines for this invoice are refused.
-ErrorInvoiceContainsLinesNotYetBoundedShort=Some lines on invoice are not bound to accounting account.
-=======
 ErrorNoAccountingCategoryForThisCountry=Não existe grupo de conta contabilística disponível para o país %s (Consulte Inicio->Configuração->Dicionários)
 ErrorInvoiceContainsLinesNotYetBounded=Você tenta analisar algumas linhas da fatura <strong> %s </ strong>, mas algumas outras linhas ainda não estão limitadas à conta contábil. A revogação de todas as linhas de fatura desta fatura é recusada.
 ErrorInvoiceContainsLinesNotYetBoundedShort=Algumas linhas na fatura não estão vinculadas à conta contábil.
->>>>>>> d9b8a8c8
 ExportNotSupported=O formato de exportação configurado não é suportado nesta página
 BookeppingLineAlreayExists=Linhas já existentes na contabilidade
 NoJournalDefined=Nenhum diário definido
 Binded=Linhas vinculadas
 ToBind=Linhas a vincular
-<<<<<<< HEAD
-UseMenuToSetBindindManualy=Autodection not possible, use menu <a href="%s">%s</a> to make the binding manually
-
-## Import
-ImportAccountingEntries=Accounting entries
-
-WarningReportNotReliable=Warning, this report is not based on the Ledger, so does not contains transaction modified manualy in the Ledger. If your journalization is up to date, the bookkeeping view is more accurate.
-ExpenseReportJournal=Expense Report Journal
-InventoryJournal=Inventory Journal
-=======
 UseMenuToSetBindindManualy=Linhas ainda não encadernadas, use o menu <a href="%s"> %s </a> para fazer a encadernação manualmente
 
 ## Import
@@ -459,5 +310,4 @@
 
 WarningReportNotReliable=Atenção, este relatório não é baseado no Ledger, portanto, não contém transações modificadas manualmente no Ledger. Se a sua periodização estiver atualizada, a visão da contabilidade será mais precisa.
 ExpenseReportJournal=Diário de relatórios de despesas
-InventoryJournal=Diário de Inventário
->>>>>>> d9b8a8c8
+InventoryJournal=Diário de Inventário