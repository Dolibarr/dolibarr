--- conflicted
+++ resolved
@@ -1,35 +1,12 @@
 # Dolibarr language file - Source file is en_US - paybox
 PayBoxSetup=Configurar módulo PayBox
 PayBoxDesc=Esta módulo oferece páginas que permitem pagamentos em <a href="https://www.paybox.com" target="_blank" rel="noopener noreferrer external">Paybox</a> por clientes. Isso pode ser usado para um pagamento gratuito ou para um pagamento em um objeto Dolibarr específico (fatura, encomenda, ...)
-<<<<<<< HEAD
-FollowingUrlAreAvailableToMakePayments=As seguintes URL estão disponiveis para permitir a um cliente efectuar um pagamento
-PaymentForm=Forma de pagamento
-WelcomeOnPaymentPage=Bem-vindo ao nosso serviço de pagamento online
-ThisScreenAllowsYouToPay=Esta tela permite que você faça o seu pagamento online destinado a %s.
-ThisIsInformationOnPayment=Aqui estão as informações de pagamento para fazer
-ToComplete=A completar
-YourEMail=E-Mail de confirmação de pagamento
-Creditor=Beneficiario
-PaymentCode=Código de pagamento
-PayBoxDoPayment=Pague com Paybox
-YouWillBeRedirectedOnPayBox=Você será redirecionado para a página Paybox não se esqueça de introduzir a informação do seu cartão de crédito
-Continue=Continuar
-SetupPayBoxToHavePaymentCreatedAutomatically=Configure seu Paybox com o URL <b>%s</b> para que o pagamento seja criado automaticamente quando validado pelo Paybox.
-YourPaymentHasBeenRecorded=Esta página confirma que o pagamento tenha sido gravada. Obrigado.
-YourPaymentHasNotBeenRecorded=Seu pagamento NÃO foi registrado e a transação foi cancelada. Obrigado.
-AccountParameter=Conta parâmetros
-UsageParameter=Parâmetros de uso
-InformationToFindParameters=Ajuda para encontrar informações de sua conta %s
-PAYBOX_CGI_URL_V2=Url de Paybox módulo CGI para pagamento
-CSSUrlForPaymentForm=CSS url folha de estilo para forma de pagamento
-=======
 PayBoxDoPayment=Pague com Paybox
 YouWillBeRedirectedOnPayBox=Você será redirecionado para a página Paybox não se esqueça de introduzir a informação do seu cartão de crédito
 SetupPayBoxToHavePaymentCreatedAutomatically=Configure seu Paybox com o URL <b>%s</b> para que o pagamento seja criado automaticamente quando validado pelo Paybox.
 YourPaymentHasBeenRecorded=Esta página confirma que o pagamento tenha sido gravada. Obrigado.
 YourPaymentHasNotBeenRecorded=Seu pagamento NÃO foi registrado e a transação foi cancelada. Obrigado.
 PAYBOX_CGI_URL_V2=Url de Paybox módulo CGI para pagamento
->>>>>>> cc80841a
 NewPayboxPaymentReceived=Novo pagamento Paybox recebido
 NewPayboxPaymentFailed=Nova tentativa de pagamento Paybox falhou
 PAYBOX_PAYONLINE_SENDEMAIL=Notificação por e-mail após tentativa de pagamento (sucesso ou falha)
