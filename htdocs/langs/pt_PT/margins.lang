--- conflicted
+++ resolved
@@ -6,21 +6,12 @@
 MarginOnProducts=Margem / Produtos
 MarginOnServices=Margem / Serviços
 MarginRate=Taxa de margem
-<<<<<<< HEAD
-MarkRate=Mark rate
-DisplayMarginRates=Display margin rates
-DisplayMarkRates=Display mark rates
-InputPrice=Inserir preço
-margin=Profit margins management
-margesSetup=Profit margins management setup
-=======
 MarkRate=Taxa de marca
 DisplayMarginRates=Exibir taxas de margem
 DisplayMarkRates=Exibir taxas de marca
 InputPrice=Inserir preço
 margin=Gestão de margens de lucro
 margesSetup=Configuração de gerenciamento de margens de lucro
->>>>>>> d9b8a8c8
 MarginDetails=Detalhes da margem
 ProductMargins=Margens do produto
 CustomerMargins=Margens do cliente
@@ -29,46 +20,25 @@
 ProductService=Produto ou Serviço
 AllProducts=Todos os produtos e serviços
 ChooseProduct/Service=Escolher produto ou serviço
-<<<<<<< HEAD
-ForceBuyingPriceIfNull=Force buying/cost price to selling price if not defined
-ForceBuyingPriceIfNullDetails=If buying/cost price not defined, and this option "ON", margin will be zero on line (buying/cost price = selling price), otherwise ("OFF"), marge will be equal to suggested default.
-=======
 ForceBuyingPriceIfNull=Forçar compra / preço de custo ao preço de venda, se não definido
 ForceBuyingPriceIfNullDetails=Se compra / preço de custo não definido, e esta opção "ON", a margem será zero on line (compra / preço de custo = preço de venda), caso contrário ("OFF"), a margem será igual ao padrão sugerido.
->>>>>>> d9b8a8c8
 MARGIN_METHODE_FOR_DISCOUNT=Método de margem para descontos globais
 UseDiscountAsProduct=Como um produto
 UseDiscountAsService=Como um serviço
 UseDiscountOnTotal=No subtotal
 MARGIN_METHODE_FOR_DISCOUNT_DETAILS=Define se um desconto global é tratado como um produto, um serviço, ou apenas no subtotal para cálculo de margem
-<<<<<<< HEAD
-MARGIN_TYPE=Buying/Cost price suggested by default for margin calculation
-MargeType1=Margin on Best vendor price
-MargeType2=Margin on Weighted Average Price (WAP)
-MargeType3=Margem no Preço de Custo
-MarginTypeDesc=* Margin on best buying price = Selling price - Best vendor price defined on product card<br>* Margin on Weighted Average Price (WAP) = Selling price - Product Weighted Average Price (WAP) or best supplier price if WAP not yet defined<br>* Margin on Cost price = Selling price - Cost price defined on product card or WAP if cost price not defined, or best supplier price if WAP not yet defined
-=======
 MARGIN_TYPE=Preço de compra / custo sugerido por padrão para cálculo de margem
 MargeType1=Margem no melhor preço do fornecedor
 MargeType2=Margem no Preço Médio Ponderado (WAP)
 MargeType3=Margem no Preço de Custo
 MarginTypeDesc=* Margem sobre o melhor preço de compra = Preço de venda - Melhor preço de fornecedor definido no cartão do produto <br> * Margem no preço médio ponderado (WAP) = Preço de venda - Preço médio ponderado pelo produto (WAP) ou melhor preço do fornecedor se WAP ainda não definido br> * Margem no preço de custo = Preço de venda - Preço de custo definido no cartão do produto ou WAP se o preço de custo não estiver definido, ou melhor preço do fornecedor se o WAP ainda não estiver definido
->>>>>>> d9b8a8c8
 CostPrice=Preço de custo
 UnitCharges=Custos unitários
 Charges=Custos
 AgentContactType=Tipo de contacto usado para comissionamento
 AgentContactTypeDetails=Defina que tipo de contacto (associado em faturas) será usado no relatório de margens, por representante de vendas
-<<<<<<< HEAD
-rateMustBeNumeric=Rate must be a numeric value
-markRateShouldBeLesserThan100=Mark rate should be lower than 100
-ShowMarginInfos=Show margin infos
-CheckMargins=Margins detail
-MarginPerSaleRepresentativeWarning=The report of margin per user use the link between third parties and sale representatives to calculate the margin of each sale representative. Because some thirdparties may not have any ddiated sale representative and some thirdparties may be linked to several, some amounts may not be included into this report (if there is no sale representative) and some may appear on different lines (for each sale representative).
-=======
 rateMustBeNumeric=A taxa deve ser um valor numérico
 markRateShouldBeLesserThan100=A taxa de marca deve ser menor que 100
 ShowMarginInfos=Mostrar informações da margem
 CheckMargins=Detalhe de margens
-MarginPerSaleRepresentativeWarning=O relatório de margem por usuário usa o link entre terceiros e representantes de vendas para calcular a margem de cada representante de vendas. Como alguns terceiros podem não ter qualquer representante de vendas dedicado e alguns terceiros podem estar vinculados a vários, alguns valores podem não ser incluídos neste relatório (se não houver representante de vendas) e alguns podem aparecer em linhas diferentes (para cada representante de vendas) .
->>>>>>> d9b8a8c8
+MarginPerSaleRepresentativeWarning=O relatório de margem por usuário usa o link entre terceiros e representantes de vendas para calcular a margem de cada representante de vendas. Como alguns terceiros podem não ter qualquer representante de vendas dedicado e alguns terceiros podem estar vinculados a vários, alguns valores podem não ser incluídos neste relatório (se não houver representante de vendas) e alguns podem aparecer em linhas diferentes (para cada representante de vendas) .