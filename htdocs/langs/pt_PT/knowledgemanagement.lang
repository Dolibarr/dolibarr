# Copyright (C) 2021 SuperAdmin
#
# This program is free software: you can redistribute it and/or modify
# it under the terms of the GNU General Public License as published by
# the Free Software Foundation, either version 3 of the License, or
# (at your option) any later version.
# This program is distributed in the hope that it will be useful,
# but WITHOUT ANY WARRANTY; without even the implied warranty of
# MERCHANTABILITY or FITNESS FOR A PARTICULAR PURPOSE.  See the
# GNU General Public License for more details.
# You should have received a copy of the GNU General Public License
# along with this program.  If not, see .

# Generic
# Module label 'ModuleKnowledgeManagementName'
ModuleKnowledgeManagementName = Sistema de Gestão de Conhecimento
# Module description 'ModuleKnowledgeManagementDesc'
ModuleKnowledgeManagementDesc=Gerir uma «Gestão de Conhecimento» (KM) ou base do «Centro de Ajuda»
# Admin page
KnowledgeManagementSetup = Configurar Sistema de Gestão de Conhecimento
KnowledgeManagementSetupPage = Página de configuração do Sistema de Gestão de Conhecimento
# About page
<<<<<<< HEAD
#
=======
>>>>>>> cc80841a
KnowledgeManagementAbout = Sobre Gestão de Conhecimento
KnowledgeManagementAboutPage = Página de sobre a Gestão de Conhecimento
KnowledgeManagementArea = Gestão de Conhecimento
MenuKnowledgeRecord = Base conhecimento
MenuKnowledgeRecordShort = Base conhecimento
ListKnowledgeRecord = Lista de artigos
NewKnowledgeRecord = Novo artigo
ValidateReply = Validar solução
KnowledgeRecords = Artigos
KnowledgeRecord = Artigo
KnowledgeRecordExtraFields = Campos extra para o Artigo
GroupOfTicket=Grupo de ingressos
YouCanLinkArticleToATicketCategory=Você pode hiperligação, conexão o artigo em um grupo de tickets (assim o artigo será destacado em todos os tickets deste grupo)
<<<<<<< HEAD
SuggestedForTicketsInGroup=Sugerido na criação de tickets

=======
SuggestedForTicketsInGroup=Suggested on tickets creation
>>>>>>> cc80841a
SetObsolete=Definir como obsoleto
ConfirmCloseKM=Você confirma o fechamento deste artigo como obsoleto?
ConfirmReopenKM=Deseja restaurar este artigo para o status "Validado"?
BoxLastKnowledgerecordDescription=Últimos artigos %s
BoxLastKnowledgerecord=Últimos artigos
BoxLastKnowledgerecordContent=Últimos artigos
BoxLastKnowledgerecordModifiedContent=Últimos artigos modificado
BoxLastModifiedKnowledgerecordDescription=Últimos artigos %s modificado
BoxLastModifiedKnowledgerecord=Últimos artigos modificado<|MERGE_RESOLUTION|>--- conflicted
+++ resolved
@@ -20,10 +20,6 @@
 KnowledgeManagementSetup = Configurar Sistema de Gestão de Conhecimento
 KnowledgeManagementSetupPage = Página de configuração do Sistema de Gestão de Conhecimento
 # About page
-<<<<<<< HEAD
-#
-=======
->>>>>>> cc80841a
 KnowledgeManagementAbout = Sobre Gestão de Conhecimento
 KnowledgeManagementAboutPage = Página de sobre a Gestão de Conhecimento
 KnowledgeManagementArea = Gestão de Conhecimento
@@ -37,12 +33,7 @@
 KnowledgeRecordExtraFields = Campos extra para o Artigo
 GroupOfTicket=Grupo de ingressos
 YouCanLinkArticleToATicketCategory=Você pode hiperligação, conexão o artigo em um grupo de tickets (assim o artigo será destacado em todos os tickets deste grupo)
-<<<<<<< HEAD
-SuggestedForTicketsInGroup=Sugerido na criação de tickets
-
-=======
 SuggestedForTicketsInGroup=Suggested on tickets creation
->>>>>>> cc80841a
 SetObsolete=Definir como obsoleto
 ConfirmCloseKM=Você confirma o fechamento deste artigo como obsoleto?
 ConfirmReopenKM=Deseja restaurar este artigo para o status "Validado"?
