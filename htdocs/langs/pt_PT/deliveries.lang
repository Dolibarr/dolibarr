--- conflicted
+++ resolved
@@ -1,11 +1,7 @@
 # Dolibarr language file - Source file is en_US - deliveries
 Delivery=Distribuição
 DeliveryRef=Ref. de entrega
-<<<<<<< HEAD
-DeliveryCard=Recibo de estoque
-=======
 DeliveryCard=Recibo de entrega
->>>>>>> cc80841a
 DeliveryOrder=Recibo de entrega
 DeliveryDate=Data da entrega
 CreateDeliveryOrder=Gerar recibo de entrega
