--- conflicted
+++ resolved
@@ -15,12 +15,6 @@
 CronExplainHowToRunWin=On Microsoft(tm) Windows environement you can use Scheduled task tools to run the command line each 5 minutes
 CronMethodDoesNotExists=Class %s does not contains any method %s
 # Menu
-<<<<<<< HEAD
-CronJobs=Tarefas agendadas
-CronListActive=List of enabled/scheduled jobs
-CronListInactive=Lista de trabalhos inativos
-=======
->>>>>>> 3f5d67d4
 EnabledAndDisabled=Enabled and disabled
 # Page list
 CronLastOutput=Resultado da última execução
@@ -37,13 +31,8 @@
 CronDtStart=Not before
 CronDtEnd=Not after
 CronDtNextLaunch=Próximo execução
-<<<<<<< HEAD
-CronDtLastLaunch=Start date of last execution
-CronDtLastResult=End date of last execution
-=======
 CronDtLastLaunch=Start date of latest execution
 CronDtLastResult=End date of latest execution
->>>>>>> 3f5d67d4
 CronFrequency=Frequency
 CronClass=Class
 CronMethod=Método
@@ -83,12 +72,7 @@
 CronType_method=Call method of a Dolibarr Class
 CronType_command=Shell command
 CronCannotLoadClass=Cannot load class %s or object %s
-<<<<<<< HEAD
-UseMenuModuleToolsToAddCronJobs=Aceda a "Home - Ferramentas dos Módulos" para visualizar e editar as tarefas agendadas.
-TaskDisabled=Job disabled
-=======
 UseMenuModuleToolsToAddCronJobs=Go into menu "Home - Admin tools - Scheduled jobs" to see and edit scheduled jobs.
 JobDisabled=Job disabled
->>>>>>> 3f5d67d4
 MakeLocalDatabaseDumpShort=Local database backup
 MakeLocalDatabaseDump=Create a local database dump