--- conflicted
+++ resolved
@@ -25,17 +25,6 @@
 FormatDateHourText=%d %B %Y %H:%M
 DatabaseConnection=Databaseverbinding
 NoTemplateDefined=Geen model gedefinieerd voor dit email type
-<<<<<<< HEAD
-NoRecordFound=Geen record gevonden
-ErrorFileNotUploaded=Bestand is niet geüpload. Controleer of de grootte niet meer is dan maximaal toegestaan, of er vrije ruimte beschikbaar is op de schijf en of er niet al een bestand met dezelfde naam in deze map bestaat.
-ErrorWrongHostParameter=Verkeerde host instelling
-ErrorRecordIsUsedByChild=Tabelregel verwijderen mislukt. Deze tabelregel wordt gebruikt door ten minste een onderliggend tabelregel.
-NotAuthorized=U bent niet toegelaten om dat te doen.
-FileWasNotUploaded=Een bestand is geselecteerd als bijlage, maar is nog niet geupload. Klik hiervoor op "Bevestig dit bestand".
-GoToHelpPage=Contacteer helpdesk
-RecordSaved=Tabelregel opgeslagen
-RecordDeleted=Record verwijderd
-=======
 AvailableVariables=Available substitution variables
 NoTranslation=Geen vertaling
 NoRecordFound=Geen record gevonden
@@ -120,7 +109,6 @@
 PrecisionUnitIsLimitedToXDecimals=Dolibarr is geconfigureerd om de precisie van de stuksprijzen op <b>%s</b> decimalen te beperken.
 DoTest=Test
 ToFilter=Filter
->>>>>>> d38818ff
 NoFilter=Geen filter
 WarningYouHaveAtLeastOneTaskLate=Let op, u heeft minstens een vertraagd element dat de getolereerde vertraging heeft overschreden.
 yes=ja
@@ -246,10 +234,7 @@
 DateReference=Referentie datum
 DateStart=Start datum
 DateEnd=Eind datum
-<<<<<<< HEAD
-=======
 DateCreation=Aanmaakdatum
->>>>>>> d38818ff
 DateCreationShort=Aanmaak datum
 DateModification=Wijzigingsdatum
 DateModificationShort=Wijzigingsdatum
@@ -723,8 +708,6 @@
 toward=richting
 Access=Toegang
 SelectAction=Selecteer actie
-<<<<<<< HEAD
-=======
 HelpCopyToClipboard=Gebruik Ctrl + C om te kopiëren naar het klembord
 SaveUploadedFileWithMask=Sla het bestand op de server met de naam "<strong>%s</strong>" (anders "%s")
 OriginFileName=Oorspronkelijke bestandsnaam
@@ -739,7 +722,6 @@
 PrintFile=Bestand afdrukken %s
 ShowTransaction=Show entry on bank account
 GoIntoSetupToChangeLogo=Ga naar Home - Setup - Bedrijf om logo te wijzigen of ga naar Home - Instellingen - Scherm om te verbergen.
->>>>>>> d38818ff
 Deny=Weigeren
 Denied=Geweigerd
 ListOfTemplates=List of templates
@@ -751,10 +733,6 @@
 Hello=Hallo
 Sincerely=Met vriendelijke groeten
 DeleteLine=Verwijder lijn
-<<<<<<< HEAD
-ClassifyBilled=Wijzig Status naar "gefactureerd"
-Exports=Exporten
-=======
 ConfirmDeleteLine=Are you sure you want to delete this line?
 NoPDFAvailableForDocGenAmongChecked=No PDF were available for the document generation among checked records
 TooManyRecordForMassAction=Too many record selected for mass action. The action is restricted to a list of %s records.
@@ -814,7 +792,6 @@
 SelectMailModel=Selecteer e-mail template
 SetRef=Set ref
 Select2ResultFoundUseArrows=Some results found. Use arrows to select.
->>>>>>> d38818ff
 Select2NotFound=Geen resultaten gevonden
 Select2Enter=Enter
 Select2MoreCharacter=or more character
