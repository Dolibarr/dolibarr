--- conflicted
+++ resolved
@@ -1,9 +1,4 @@
 # Dolibarr language file - Source file is en_US - projects
 ProjectsArea=Project Omgeving
 OpenedProjects=Open projecten
-<<<<<<< HEAD
-OpenedTasks=Open taken
-ListOrdersAssociatedProject=Lijst van klantbestellingen die aan dit project gekoppeld zijn
-=======
->>>>>>> d9b8a8c8
 ProjectModifiedInDolibarr=Project %s gewijzigd