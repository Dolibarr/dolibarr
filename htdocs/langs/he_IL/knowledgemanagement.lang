--- conflicted
+++ resolved
@@ -16,29 +16,12 @@
 ModuleKnowledgeManagementName = מערכת ניהול ידע
 # Module description 'ModuleKnowledgeManagementDesc'
 ModuleKnowledgeManagementDesc=נהל בסיס ניהול ידע (KM) או בסיס עזרה
-<<<<<<< HEAD
-
-#
-# Admin page
-#
-KnowledgeManagementSetup = הגדרת מערכת ניהול ידע
-KnowledgeManagementSetupPage = דף התקנת מערכת ניהול הידע
-
-
-#
-# About page
-#
-KnowledgeManagementAbout = על ניהול ידע
-KnowledgeManagementAboutPage = ניהול ידע אודות הדף
-
-=======
 # Admin page
 KnowledgeManagementSetup = הגדרת מערכת ניהול ידע
 KnowledgeManagementSetupPage = דף התקנת מערכת ניהול הידע
 # About page
 KnowledgeManagementAbout = על ניהול ידע
 KnowledgeManagementAboutPage = ניהול ידע אודות הדף
->>>>>>> cc80841a
 KnowledgeManagementArea = ניהול ידע
 MenuKnowledgeRecord = בסיס ידע
 MenuKnowledgeRecordShort = בסיס ידע
@@ -50,12 +33,7 @@
 KnowledgeRecordExtraFields = שדות נוספים למאמר
 GroupOfTicket=קבוצת כרטיסים
 YouCanLinkArticleToATicketCategory=ניתן לקשר את הכתבה לקבוצת כרטיסים (כך שהמאמר יודגש על כל כרטיסים בקבוצה זו)
-<<<<<<< HEAD
-SuggestedForTicketsInGroup=הצעה ליצירת כרטיס
-
-=======
 SuggestedForTicketsInGroup=Suggested on tickets creation
->>>>>>> cc80841a
 SetObsolete=מוגדר כמיושן
 ConfirmCloseKM=האם אתה מאשר את סגירת מאמר זה כמתיישן?
 ConfirmReopenKM=האם ברצונך לשחזר מאמר זה למצב "אומת"?
