# Dolibarr language file - Source file is en_US - paybox
PayBoxSetup=הגדרת מודול PayBox
PayBoxDesc=מודול זה מציע דפים המאפשרים תשלום ב-<a href="https://www.paybox.com" target="_blank" rel="noopener noreferrer external">Paybox</a> על ידי לקוחות. זה יכול לשמש עבור תשלום חינם או עבור תשלום על אובייקט Dolibarr מסוים (חשבונית, הזמנה, ...)
<<<<<<< HEAD
FollowingUrlAreAvailableToMakePayments=כתובות האתרים הבאות זמינות להציע דף ללקוח לבצע תשלום על אובייקטים של Dolibarr
PaymentForm=טופס תשלום
WelcomeOnPaymentPage=ברוכים הבאים לשירות התשלומים המקוון שלנו
ThisScreenAllowsYouToPay=מסך זה מאפשר לך לבצע תשלום מקוון אל %s.
ThisIsInformationOnPayment=זה מידע על תשלום שצריך לעשות
ToComplete=להשלים
YourEMail=אימייל לקבלת אישור תשלום
Creditor=נוֹשֶׁה
PaymentCode=קוד תשלום
PayBoxDoPayment=שלם עם Paybox
YouWillBeRedirectedOnPayBox=אתה תופנה בדף תיבת תשלום מאובטחת כדי להזין את פרטי כרטיס האשראי שלך
Continue=הַבָּא
SetupPayBoxToHavePaymentCreatedAutomatically=הגדר את תיבת התשלום שלך עם כתובת האתר <b>%s</b> כדי ליצור את התשלום באופן אוטומטי מאומת על ידי Paybox.
YourPaymentHasBeenRecorded=דף זה מאשר שהתשלום שלך נרשם. תודה.
YourPaymentHasNotBeenRecorded=התשלום שלך לא נרשם והעסקה בוטלה. תודה.
AccountParameter=פרמטרים של חשבון
UsageParameter=פרמטרי שימוש
InformationToFindParameters=עזרה במציאת פרטי חשבון %s שלך
PAYBOX_CGI_URL_V2=כתובת האתר של מודול CGI של Paybox לתשלום
CSSUrlForPaymentForm=כתובת אתר של גיליון סגנון CSS לטופס תשלום
=======
PayBoxDoPayment=שלם עם Paybox
YouWillBeRedirectedOnPayBox=אתה תופנה בדף תיבת תשלום מאובטחת כדי להזין את פרטי כרטיס האשראי שלך
SetupPayBoxToHavePaymentCreatedAutomatically=הגדר את תיבת התשלום שלך עם כתובת האתר <b>%s</b> כדי ליצור את התשלום באופן אוטומטי מאומת על ידי Paybox.
YourPaymentHasBeenRecorded=דף זה מאשר שהתשלום שלך נרשם. תודה.
YourPaymentHasNotBeenRecorded=התשלום שלך לא נרשם והעסקה בוטלה. תודה.
PAYBOX_CGI_URL_V2=כתובת האתר של מודול CGI של Paybox לתשלום
>>>>>>> cc80841a
NewPayboxPaymentReceived=תשלום חדש ב-Paybox התקבל
NewPayboxPaymentFailed=תשלום חדש ב-Paybox נוסה אך נכשל
PAYBOX_PAYONLINE_SENDEMAIL=הודעת דוא"ל לאחר ניסיון תשלום (הצלחה או נכשלה)
PAYBOX_PBX_SITE=ערך עבור PBX SITE
PAYBOX_PBX_RANG=ערך עבור PBX Rang
PAYBOX_PBX_IDENTIFIANT=ערך עבור מזהה מרכזייה
PAYBOX_HMAC_KEY=מפתח HMAC<|MERGE_RESOLUTION|>--- conflicted
+++ resolved
@@ -1,35 +1,12 @@
 # Dolibarr language file - Source file is en_US - paybox
 PayBoxSetup=הגדרת מודול PayBox
 PayBoxDesc=מודול זה מציע דפים המאפשרים תשלום ב-<a href="https://www.paybox.com" target="_blank" rel="noopener noreferrer external">Paybox</a> על ידי לקוחות. זה יכול לשמש עבור תשלום חינם או עבור תשלום על אובייקט Dolibarr מסוים (חשבונית, הזמנה, ...)
-<<<<<<< HEAD
-FollowingUrlAreAvailableToMakePayments=כתובות האתרים הבאות זמינות להציע דף ללקוח לבצע תשלום על אובייקטים של Dolibarr
-PaymentForm=טופס תשלום
-WelcomeOnPaymentPage=ברוכים הבאים לשירות התשלומים המקוון שלנו
-ThisScreenAllowsYouToPay=מסך זה מאפשר לך לבצע תשלום מקוון אל %s.
-ThisIsInformationOnPayment=זה מידע על תשלום שצריך לעשות
-ToComplete=להשלים
-YourEMail=אימייל לקבלת אישור תשלום
-Creditor=נוֹשֶׁה
-PaymentCode=קוד תשלום
-PayBoxDoPayment=שלם עם Paybox
-YouWillBeRedirectedOnPayBox=אתה תופנה בדף תיבת תשלום מאובטחת כדי להזין את פרטי כרטיס האשראי שלך
-Continue=הַבָּא
-SetupPayBoxToHavePaymentCreatedAutomatically=הגדר את תיבת התשלום שלך עם כתובת האתר <b>%s</b> כדי ליצור את התשלום באופן אוטומטי מאומת על ידי Paybox.
-YourPaymentHasBeenRecorded=דף זה מאשר שהתשלום שלך נרשם. תודה.
-YourPaymentHasNotBeenRecorded=התשלום שלך לא נרשם והעסקה בוטלה. תודה.
-AccountParameter=פרמטרים של חשבון
-UsageParameter=פרמטרי שימוש
-InformationToFindParameters=עזרה במציאת פרטי חשבון %s שלך
-PAYBOX_CGI_URL_V2=כתובת האתר של מודול CGI של Paybox לתשלום
-CSSUrlForPaymentForm=כתובת אתר של גיליון סגנון CSS לטופס תשלום
-=======
 PayBoxDoPayment=שלם עם Paybox
 YouWillBeRedirectedOnPayBox=אתה תופנה בדף תיבת תשלום מאובטחת כדי להזין את פרטי כרטיס האשראי שלך
 SetupPayBoxToHavePaymentCreatedAutomatically=הגדר את תיבת התשלום שלך עם כתובת האתר <b>%s</b> כדי ליצור את התשלום באופן אוטומטי מאומת על ידי Paybox.
 YourPaymentHasBeenRecorded=דף זה מאשר שהתשלום שלך נרשם. תודה.
 YourPaymentHasNotBeenRecorded=התשלום שלך לא נרשם והעסקה בוטלה. תודה.
 PAYBOX_CGI_URL_V2=כתובת האתר של מודול CGI של Paybox לתשלום
->>>>>>> cc80841a
 NewPayboxPaymentReceived=תשלום חדש ב-Paybox התקבל
 NewPayboxPaymentFailed=תשלום חדש ב-Paybox נוסה אך נכשל
 PAYBOX_PAYONLINE_SENDEMAIL=הודעת דוא"ל לאחר ניסיון תשלום (הצלחה או נכשלה)
