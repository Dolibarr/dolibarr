# Dolibarr language file - Source file is en_US - projects
RefProject=Ref. project
ProjectRef=Project ref.
ProjectId=Project Id
ProjectLabel=Project label
ProjectsArea=Projects Area
ProjectStatus=Project status
SharedProject=Everybody
PrivateProject=Project contacts
ProjectsImContactFor=Projects I'm explicitely a contact of
AllAllowedProjects=All project I can read (mine + public)
AllProjects=All projects
MyProjectsDesc=This view is limited to projects you are a contact for
ProjectsPublicDesc=This view presents all projects you are allowed to read.
TasksOnProjectsPublicDesc=This view presents all tasks on projects you are allowed to read.
ProjectsPublicTaskDesc=This view presents all projects and tasks you are allowed to read.
ProjectsDesc=This view presents all projects (your user permissions grant you permission to view everything).
TasksOnProjectsDesc=This view presents all tasks on all projects (your user permissions grant you permission to view everything).
MyTasksDesc=This view is limited to projects or tasks you are a contact for
OnlyOpenedProject=Only open projects are visible (projects in draft or closed status are not visible).
ClosedProjectsAreHidden=Closed projects are not visible.
TasksPublicDesc=This view presents all projects and tasks you are allowed to read.
TasksDesc=This view presents all projects and tasks (your user permissions grant you permission to view everything).
AllTaskVisibleButEditIfYouAreAssigned=All tasks for qualified projects are visible, but you can enter time only for task assigned to selected user. Assign task if you need to enter time on it.
OnlyYourTaskAreVisible=Only tasks assigned to you are visible. Assign task to yourself if it is not visible and you need to enter time on it.
ImportDatasetTasks=Tasks of projects
ProjectCategories=Project tags/categories
NewProject=New project
AddProject=Create project
DeleteAProject=Delete a project
DeleteATask=Delete a task
ConfirmDeleteAProject=Are you sure you want to delete this project?
ConfirmDeleteATask=Are you sure you want to delete this task?
OpenedProjects=Open projects
OpenedTasks=Open tasks
OpportunitiesStatusForOpenedProjects=Leads amount of open projects by status
OpportunitiesStatusForProjects=Leads amount of projects by status
ShowProject=Show project
ShowTask=הצג משימה
SetProject=Set project
NoProject=No project defined or owned
NbOfProjects=No. of projects
NbOfTasks=No. of tasks
TimeSpent=Time spent
TimeSpentByYou=Time spent by you
TimeSpentByUser=Time spent by user
TimesSpent=Time spent
RefTask=Ref. task
LabelTask=Label task
TaskTimeSpent=Time spent on tasks
TaskTimeUser=User
TaskTimeNote=Note
TaskTimeDate=Date
TasksOnOpenedProject=Tasks on open projects
WorkloadNotDefined=Workload not defined
NewTimeSpent=Time spent
MyTimeSpent=My time spent
BillTime=Bill the time spent
Tasks=Tasks
Task=Task
TaskDateStart=Task start date
TaskDateEnd=Task end date
TaskDescription=Task description
NewTask=New task
AddTask=Create task
AddTimeSpent=Create time spent
AddHereTimeSpentForDay=Add here time spent for this day/task
Activity=Activity
Activities=Tasks/activities
MyActivities=My tasks/activities
MyProjects=My projects
MyProjectsArea=My projects Area
DurationEffective=Effective duration
ProgressDeclared=Declared progress
ProgressCalculated=Calculated progress
Time=Time
ListOfTasks=List of tasks
GoToListOfTimeConsumed=Go to list of time consumed
GoToListOfTasks=Go to list of tasks
GoToGanttView=Go to Gantt view
GanttView=Gantt View
<<<<<<< HEAD
ListProposalsAssociatedProject=List of the commercial proposals associated with the project
ListOrdersAssociatedProject=List of customer orders associated with the project
ListInvoicesAssociatedProject=List of customer invoices associated with the project
ListPredefinedInvoicesAssociatedProject=List of customer template invoices associated with project
ListSupplierOrdersAssociatedProject=List of supplier orders associated with the project
ListSupplierInvoicesAssociatedProject=List of supplier invoices associated with the project
ListContractAssociatedProject=List of contracts associated with the project
ListShippingAssociatedProject=List of shippings associated with the project
ListFichinterAssociatedProject=List of interventions associated with the project
ListExpenseReportsAssociatedProject=List of expense reports associated with the project
ListDonationsAssociatedProject=List of donations associated with the project
ListVariousPaymentsAssociatedProject=List of miscellaneous payments associated with the project
ListActionsAssociatedProject=List of events associated with the project
=======
ListProposalsAssociatedProject=List of the commercial proposals related to the project
ListOrdersAssociatedProject=List of customer orders related to the project
ListInvoicesAssociatedProject=List of customer invoices related to the project
ListPredefinedInvoicesAssociatedProject=List of customer template invoices related to the project
ListSupplierOrdersAssociatedProject=List of supplier orders related to the project
ListSupplierInvoicesAssociatedProject=List of supplier invoices related to the project
ListContractAssociatedProject=List of contracts related to the project
ListShippingAssociatedProject=List of shippings related to the project
ListFichinterAssociatedProject=List of interventions related to the project
ListExpenseReportsAssociatedProject=List of expense reports related to the project
ListDonationsAssociatedProject=List of donations related to the project
ListVariousPaymentsAssociatedProject=List of miscellaneous payments related to the project
ListSalariesAssociatedProject=List of payments of salaries related to the project
ListActionsAssociatedProject=List of events related to the project
>>>>>>> d9b8a8c8
ListTaskTimeUserProject=List of time consumed on tasks of project
ListTaskTimeForTask=List of time consumed on task
ActivityOnProjectToday=Activity on project today
ActivityOnProjectYesterday=Activity on project yesterday
ActivityOnProjectThisWeek=Activity on project this week
ActivityOnProjectThisMonth=Activity on project this month
ActivityOnProjectThisYear=Activity on project this year
ChildOfProjectTask=Child of project/task
ChildOfTask=Child of task
TaskHasChild=Task has child
NotOwnerOfProject=Not owner of this private project
AffectedTo=Allocated to
CantRemoveProject=This project can't be removed as it is referenced by some other objects (invoice, orders or other). See referers tab.
ValidateProject=Validate projet
ConfirmValidateProject=Are you sure you want to validate this project?
CloseAProject=Close project
ConfirmCloseAProject=Are you sure you want to close this project?
AlsoCloseAProject=Also close project (keep it open if you still need to follow production tasks on it)
ReOpenAProject=Open project
ConfirmReOpenAProject=Are you sure you want to re-open this project?
ProjectContact=Project contacts
TaskContact=Task contacts
ActionsOnProject=Events on project
YouAreNotContactOfProject=You are not a contact of this private project
UserIsNotContactOfProject=User is not a contact of this private project
DeleteATimeSpent=Delete time spent
ConfirmDeleteATimeSpent=Are you sure you want to delete this time spent?
DoNotShowMyTasksOnly=See also tasks not assigned to me
ShowMyTasksOnly=View only tasks assigned to me
TaskRessourceLinks=Contacts task
ProjectsDedicatedToThisThirdParty=Projects dedicated to this third party
NoTasks=No tasks for this project
LinkedToAnotherCompany=Linked to other third party
TaskIsNotAssignedToUser=Task not assigned to user. Use button '<strong>%s</strong>' to assign task now.
ErrorTimeSpentIsEmpty=Time spent is empty
ThisWillAlsoRemoveTasks=This action will also delete all tasks of project (<b>%s</b> tasks at the moment) and all inputs of time spent.
IfNeedToUseOhterObjectKeepEmpty=If some objects (invoice, order, ...), belonging to another third party, must be linked to the project to create, keep this empty to have the project being multi third parties.
CloneProject=Clone project
CloneTasks=Clone tasks
CloneContacts=Clone contacts
CloneNotes=Clone notes
CloneProjectFiles=Clone project joined files
CloneTaskFiles=Clone task(s) joined files (if task(s) cloned)
CloneMoveDate=Update project/tasks dates from now?
ConfirmCloneProject=Are you sure to clone this project?
ProjectReportDate=Change task dates according to new project start date
ErrorShiftTaskDate=Impossible to shift task date according to new project start date
ProjectsAndTasksLines=Projects and tasks
ProjectCreatedInDolibarr=Project %s created
ProjectValidatedInDolibarr=Project %s validated
ProjectModifiedInDolibarr=Project %s modified
TaskCreatedInDolibarr=Task %s created
TaskModifiedInDolibarr=Task %s modified
TaskDeletedInDolibarr=Task %s deleted
OpportunityStatus=Lead status
OpportunityStatusShort=Opp. status
OpportunityProbability=Lead probability
OpportunityProbabilityShort=Opp. probab.
OpportunityAmount=Lead amount
OpportunityAmountShort=Opp. amount
OpportunityAmountAverageShort=Average Opp. amount
OpportunityAmountWeigthedShort=Weighted Opp. amount
WonLostExcluded=Won/Lost excluded
##### Types de contacts #####
TypeContact_project_internal_PROJECTLEADER=מנהל הפרויקט
TypeContact_project_external_PROJECTLEADER=מנהל הפרויקט
TypeContact_project_internal_PROJECTCONTRIBUTOR=Contributor
TypeContact_project_external_PROJECTCONTRIBUTOR=Contributor
TypeContact_project_task_internal_TASKEXECUTIVE=Task executive
TypeContact_project_task_external_TASKEXECUTIVE=Task executive
TypeContact_project_task_internal_TASKCONTRIBUTOR=Contributor
TypeContact_project_task_external_TASKCONTRIBUTOR=Contributor
SelectElement=Select element
AddElement=Link to element
# Documents models
DocumentModelBeluga=Project document template for linked objects overview
DocumentModelBaleine=Project document template for tasks
DocumentModelTimeSpent=Project report template for time spent
PlannedWorkload=Planned workload
PlannedWorkloadShort=Workload
ProjectReferers=Related items
ProjectMustBeValidatedFirst=Project must be validated first
FirstAddRessourceToAllocateTime=Assign a user resource to task to allocate time
InputPerDay=Input per day
InputPerWeek=Input per week
InputDetail=Input detail
TimeAlreadyRecorded=This is time spent already recorded for this task/day and user %s
ProjectsWithThisUserAsContact=Projects with this user as contact
TasksWithThisUserAsContact=Tasks assigned to this user
ResourceNotAssignedToProject=Not assigned to project
ResourceNotAssignedToTheTask=Not assigned to the task
<<<<<<< HEAD
=======
NoUserAssignedToTheProject=No users assigned to this project
>>>>>>> d9b8a8c8
TimeSpentBy=Time spent by
TasksAssignedTo=Tasks assigned to
AssignTaskToMe=Assign task to me
AssignTaskToUser=Assign task to %s
SelectTaskToAssign=Select task to assign...
AssignTask=Assign
ProjectOverview=Overview
ManageTasks=Use projects to follow tasks and/or report time spent (timesheets)
ManageOpportunitiesStatus=Use projects to follow leads/opportinuties
ProjectNbProjectByMonth=No. of created projects by month
ProjectNbTaskByMonth=No. of created tasks by month
ProjectOppAmountOfProjectsByMonth=Amount of leads by month
ProjectWeightedOppAmountOfProjectsByMonth=Weighted amount of leads by month
ProjectOpenedProjectByOppStatus=Open project/lead by lead status
ProjectsStatistics=Statistics on projects/leads
TasksStatistics=Statistics on project/lead tasks
TaskAssignedToEnterTime=Task assigned. Entering time on this task should be possible.
IdTaskTime=Id task time
YouCanCompleteRef=If you want to complete the ref with some information (to use it as search filters), it is recommanded to add a - character to separate it, so the automatic numbering will still work correctly for next projects. For example %s-ABC. You may also prefer to add search keys into label. But best practice may be to add a dedicated field, also called complementary attributes.
OpenedProjectsByThirdparties=Open projects by third parties
OnlyOpportunitiesShort=Only leads
OpenedOpportunitiesShort=Open leads
NotOpenedOpportunitiesShort=Not open leads
NotAnOpportunityShort=Not a lead
OpportunityTotalAmount=Total amount of leads
OpportunityPonderatedAmount=Weighted amount of leads
OpportunityPonderatedAmountDesc=Leads amount weighted with probability
OppStatusPROSP=Prospection
OppStatusQUAL=Qualification
OppStatusPROPO=Proposal
OppStatusNEGO=Negociation
OppStatusPENDING=Pending
OppStatusWON=Won
OppStatusLOST=Lost
Budget=Budget
AllowToLinkFromOtherCompany=Allow to link project from other company<br><br><u>Supported values :</u><br>- Keep empty: Can link any project of the company (default)<br>- "all" : Can link any projects, even project of other companies<br>- A list of thirdparty id separated with commas : Can link all projects of these thirdparty defined (Example : 123,4795,53)<br>
LatestProjects=Latest %s projects
LatestModifiedProjects=Latest %s modified projects
OtherFilteredTasks=Other filtered tasks
NoAssignedTasks=No assigned tasks (assign project/tasks the current user from the top select box to enter time on it)
# Comments trans
AllowCommentOnTask=Allow user comments on tasks
AllowCommentOnProject=Allow user comments on projects
DontHavePermissionForCloseProject=You do not have permissions to close the project %s
DontHaveTheValidateStatus=The project %s must be open to be closed
RecordsClosed=%s project(s) closed
<<<<<<< HEAD
SendProjectRef=Information project %s
=======
SendProjectRef=Information project %s
ModuleSalaryToDefineHourlyRateMustBeEnabled=Module 'Payment of employee wages' must be enabled to define employee hourly rate to have time spent valorized
NewTaskRefSuggested=Task ref already used, a new task ref is suggested
>>>>>>> d9b8a8c8
<|MERGE_RESOLUTION|>--- conflicted
+++ resolved
@@ -79,21 +79,6 @@
 GoToListOfTasks=Go to list of tasks
 GoToGanttView=Go to Gantt view
 GanttView=Gantt View
-<<<<<<< HEAD
-ListProposalsAssociatedProject=List of the commercial proposals associated with the project
-ListOrdersAssociatedProject=List of customer orders associated with the project
-ListInvoicesAssociatedProject=List of customer invoices associated with the project
-ListPredefinedInvoicesAssociatedProject=List of customer template invoices associated with project
-ListSupplierOrdersAssociatedProject=List of supplier orders associated with the project
-ListSupplierInvoicesAssociatedProject=List of supplier invoices associated with the project
-ListContractAssociatedProject=List of contracts associated with the project
-ListShippingAssociatedProject=List of shippings associated with the project
-ListFichinterAssociatedProject=List of interventions associated with the project
-ListExpenseReportsAssociatedProject=List of expense reports associated with the project
-ListDonationsAssociatedProject=List of donations associated with the project
-ListVariousPaymentsAssociatedProject=List of miscellaneous payments associated with the project
-ListActionsAssociatedProject=List of events associated with the project
-=======
 ListProposalsAssociatedProject=List of the commercial proposals related to the project
 ListOrdersAssociatedProject=List of customer orders related to the project
 ListInvoicesAssociatedProject=List of customer invoices related to the project
@@ -108,7 +93,6 @@
 ListVariousPaymentsAssociatedProject=List of miscellaneous payments related to the project
 ListSalariesAssociatedProject=List of payments of salaries related to the project
 ListActionsAssociatedProject=List of events related to the project
->>>>>>> d9b8a8c8
 ListTaskTimeUserProject=List of time consumed on tasks of project
 ListTaskTimeForTask=List of time consumed on task
 ActivityOnProjectToday=Activity on project today
@@ -200,10 +184,7 @@
 TasksWithThisUserAsContact=Tasks assigned to this user
 ResourceNotAssignedToProject=Not assigned to project
 ResourceNotAssignedToTheTask=Not assigned to the task
-<<<<<<< HEAD
-=======
 NoUserAssignedToTheProject=No users assigned to this project
->>>>>>> d9b8a8c8
 TimeSpentBy=Time spent by
 TasksAssignedTo=Tasks assigned to
 AssignTaskToMe=Assign task to me
@@ -250,10 +231,6 @@
 DontHavePermissionForCloseProject=You do not have permissions to close the project %s
 DontHaveTheValidateStatus=The project %s must be open to be closed
 RecordsClosed=%s project(s) closed
-<<<<<<< HEAD
-SendProjectRef=Information project %s
-=======
 SendProjectRef=Information project %s
 ModuleSalaryToDefineHourlyRateMustBeEnabled=Module 'Payment of employee wages' must be enabled to define employee hourly rate to have time spent valorized
-NewTaskRefSuggested=Task ref already used, a new task ref is suggested
->>>>>>> d9b8a8c8
+NewTaskRefSuggested=Task ref already used, a new task ref is suggested