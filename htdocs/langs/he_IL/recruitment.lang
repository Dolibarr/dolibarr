--- conflicted
+++ resolved
@@ -16,39 +16,12 @@
 ModuleRecruitmentName = גיוס
 # Module description 'ModuleRecruitmentDesc'
 ModuleRecruitmentDesc = ניהול ומעקב אחר קמפיינים לגיוס למשרות חדשות
-<<<<<<< HEAD
-
-#
 # Admin page
-#
-=======
-# Admin page
->>>>>>> cc80841a
 RecruitmentSetup = הגדרת גיוס
 RecruitmentSetupPage = היכנס כאן להגדרת האפשרויות העיקריות למודול הגיוס
 RecruitmentArea=תחום הגיוס
 PublicInterfaceRecruitmentDesc=דפים ציבוריים של משרות הם כתובות URL ציבוריות להצגה ותשובות למשרות פתוחות. יש קישור אחד אחר לכל משרה פתוחה, שנמצא בכל רשומת משרה.
 EnablePublicRecruitmentPages=אפשר דפים ציבוריים של משרות פתוחות
-<<<<<<< HEAD
-
-#
-# About page
-#
-RecruitmentAbout = לגבי גיוס עובדים
-RecruitmentAboutPage = גיוס אודות עמוד
-NbOfEmployeesExpected=מספר עובדים צפוי
-JobLabel=תווית משרת העבודה
-WorkPlace=מקום עבודה
-DateExpected=תאריך צפוי
-FutureManager=מנהל עתידי
-ResponsibleOfRecruitement=אחראי על גיוס עובדים
-IfJobIsLocatedAtAPartner=אם העבודה ממוקמת במקום שותף
-PositionToBeFilled=עמדת עבודה
-PositionsToBeFilled=תפקידי עבודה
-ListOfPositionsToBeFilled=רשימת משרות עבודה
-NewPositionToBeFilled=משרות חדשות
-
-=======
 
 NbOfEmployeesExpected=מספר עובדים צפוי
 JobLabel=תווית משרת העבודה
@@ -61,7 +34,6 @@
 PositionsToBeFilled=תפקידי עבודה
 ListOfPositionsToBeFilled=רשימת משרות עבודה
 NewPositionToBeFilled=משרות חדשות
->>>>>>> cc80841a
 JobOfferToBeFilled=משרה למילוי
 ThisIsInformationOnJobPosition=מידע על תפקיד המשרה למילוי
 ContactForRecruitment=צרו קשר לגיוס
