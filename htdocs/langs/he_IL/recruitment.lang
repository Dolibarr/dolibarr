# Copyright (C) 2020 Laurent Destailleur
#
# This program is free software: you can redistribute it and/or modify
# it under the terms of the GNU General Public License as published by
# the Free Software Foundation, either version 3 of the License, or
# (at your option) any later version.
# This program is distributed in the hope that it will be useful,
# but WITHOUT ANY WARRANTY; without even the implied warranty of
# MERCHANTABILITY or FITNESS FOR A PARTICULAR PURPOSE.  See the
# GNU General Public License for more details.
# You should have received a copy of the GNU General Public License
# along with this program.  If not, see <https://www.gnu.org/licenses/>.

# Generic
# Module label 'ModuleRecruitmentName'
ModuleRecruitmentName = גיוס
# Module description 'ModuleRecruitmentDesc'
ModuleRecruitmentDesc = ניהול ומעקב אחר קמפיינים לגיוס למשרות חדשות
# Admin page
RecruitmentSetup = הגדרת גיוס
RecruitmentSetupPage = היכנס כאן להגדרת האפשרויות העיקריות למודול הגיוס
RecruitmentArea=תחום הגיוס
PublicInterfaceRecruitmentDesc=דפים ציבוריים של משרות הם כתובות URL ציבוריות להצגה ותשובות למשרות פתוחות. יש קישור אחד אחר לכל משרה פתוחה, שנמצא בכל רשומת משרה.
EnablePublicRecruitmentPages=אפשר דפים ציבוריים של משרות פתוחות

NbOfEmployeesExpected=מספר עובדים צפוי
JobLabel=תווית משרת העבודה
WorkPlace=מקום עבודה
DateExpected=תאריך צפוי
FutureManager=מנהל עתידי
ResponsibleOfRecruitement=אחראי על גיוס עובדים
IfJobIsLocatedAtAPartner=אם העבודה ממוקמת במקום שותף
PositionToBeFilled=עמדת עבודה
PositionsToBeFilled=תפקידי עבודה
ListOfPositionsToBeFilled=רשימת משרות עבודה
NewPositionToBeFilled=משרות חדשות
JobOfferToBeFilled=משרה למילוי
ThisIsInformationOnJobPosition=מידע על תפקיד המשרה למילוי
ContactForRecruitment=צרו קשר לגיוס
EmailRecruiter=מגייס אימייל
ToUseAGenericEmail=כדי להשתמש באימייל גנרי. אם לא הוגדר, ייעשה שימוש באימייל של אחראי הגיוס
NewCandidature=אפליקציה חדשה
ListOfCandidatures=רשימת יישומים
Remuneration=שכר
RequestedRemuneration=שכר מבוקש
ProposedRemuneration=שכר מוצע
ContractProposed=חוזה מוצע
ContractSigned=חוזה חתום
ContractRefused=חוזה סירב
RecruitmentCandidature=יישום
JobPositions=תפקידי עבודה
RecruitmentCandidatures=יישומים
InterviewToDo=אנשי קשר לעקוב
AnswerCandidature=תשובה לבקשה
YourCandidature=האפליקציה שלך
YourCandidatureAnswerMessage=תודה על פנייתך.<br>...
JobClosedTextCandidateFound=המשרה סגורה. התפקיד אויש.
JobClosedTextCanceled=המשרה סגורה.
ExtrafieldsJobPosition=תכונות משלימות (משרות)
ExtrafieldsApplication=תכונות משלימות (בקשות לעבודה)
MakeOffer=תציע הצעה
WeAreRecruiting=אנחנו מגייסים. זוהי רשימה של משרות פתוחות למילוי...
NoPositionOpen=אין משרות פתוחות כרגע
ConfirmClose=אשר את הביטול
ConfirmCloseAsk=האם אתה בטוח שברצונך לבטל את מועמדות הגיוס הזו
<<<<<<< HEAD
Recruitment=Recruitment
=======
Recruitment=גיוס
>>>>>>> e5e1f385
<|MERGE_RESOLUTION|>--- conflicted
+++ resolved
@@ -63,8 +63,4 @@
 NoPositionOpen=אין משרות פתוחות כרגע
 ConfirmClose=אשר את הביטול
 ConfirmCloseAsk=האם אתה בטוח שברצונך לבטל את מועמדות הגיוס הזו
-<<<<<<< HEAD
-Recruitment=Recruitment
-=======
-Recruitment=גיוס
->>>>>>> e5e1f385
+Recruitment=גיוס