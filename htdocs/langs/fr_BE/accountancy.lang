# Dolibarr language file - Source file is en_US - accountancy
Processing=Exécution
Lineofinvoice=Lignes de facture
Doctype=Type de document
ErrorDebitCredit=Débit et crédit ne peuvent pas être non-nuls en même temps
TotalMarge=Marge de ventes totale
<<<<<<< HEAD
Selectmodelcsv=Sélectionnez un modèle d'export
=======
>>>>>>> cc80841a
Modelcsv_normal=Export classique<|MERGE_RESOLUTION|>--- conflicted
+++ resolved
@@ -4,8 +4,4 @@
 Doctype=Type de document
 ErrorDebitCredit=Débit et crédit ne peuvent pas être non-nuls en même temps
 TotalMarge=Marge de ventes totale
-<<<<<<< HEAD
-Selectmodelcsv=Sélectionnez un modèle d'export
-=======
->>>>>>> cc80841a
 Modelcsv_normal=Export classique