# Dolibarr language file - Source file is en_US - compta
<<<<<<< HEAD
SeeReportInInputOutputMode=See %sanalysis of payments%s for a calculation on actual payments made even if they are not yet accounted in Ledger.
SeeReportInDueDebtMode=See %sanalysis of invoices%s for a calculation based on known recorded invoices even if they are not yet accounted in Ledger.
=======
>>>>>>> d9b8a8c8
Dispatched=Envoyé
ToDispatch=Envoyer<|MERGE_RESOLUTION|>--- conflicted
+++ resolved
@@ -1,8 +1,3 @@
 # Dolibarr language file - Source file is en_US - compta
-<<<<<<< HEAD
-SeeReportInInputOutputMode=See %sanalysis of payments%s for a calculation on actual payments made even if they are not yet accounted in Ledger.
-SeeReportInDueDebtMode=See %sanalysis of invoices%s for a calculation based on known recorded invoices even if they are not yet accounted in Ledger.
-=======
->>>>>>> d9b8a8c8
 Dispatched=Envoyé
 ToDispatch=Envoyer