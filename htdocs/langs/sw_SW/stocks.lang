# Dolibarr language file - Source file is en_US - stocks
WarehouseCard=Warehouse card
Warehouse=Warehouse
Warehouses=Warehouses
NewWarehouse=New warehouse / Stock area
WarehouseEdit=Modify warehouse
MenuNewWarehouse=New warehouse
WarehouseSource=Source warehouse
WarehouseSourceNotDefined=No warehouse defined,
AddOne=Add one
WarehouseTarget=Target warehouse
ValidateSending=Delete sending
CancelSending=Cancel sending
DeleteSending=Delete sending
Stock=Stock
Stocks=Stocks
StocksByLotSerial=Stocks by lot/serial
<<<<<<< HEAD
Movement=Movement
=======
>>>>>>> 3f5d67d4
Movements=Movements
ErrorWarehouseRefRequired=Warehouse reference name is required
ListOfWarehouses=List of warehouses
ListOfStockMovements=List of stock movements
StocksArea=Warehouses area
Location=Location
LocationSummary=Short name location
NumberOfDifferentProducts=Number of different products
NumberOfProducts=Total number of products
LastMovement=Last movement
LastMovements=Last movements
Units=Units
Unit=Unit
StockCorrection=Correct stock
StockTransfer=Transfer stock
MassStockTransferShort=Mass stock transfer
StockMovement=Stock movement
StockMovements=Stock movements
LabelMovement=Movement label
NumberOfUnit=Number of units
UnitPurchaseValue=Unit purchase price
StockTooLow=Stock too low
StockLowerThanLimit=Stock lower than alert limit
EnhancedValue=Value
PMPValue=Weighted average price
PMPValueShort=WAP
EnhancedValueOfWarehouses=Warehouses value
UserWarehouseAutoCreate=Create a warehouse automatically when creating a user
IndependantSubProductStock=Product stock and subproduct stock are independant
QtyDispatched=Quantity dispatched
QtyDispatchedShort=Qty dispatched
QtyToDispatchShort=Qty to dispatch
OrderDispatch=Stock dispatching
RuleForStockManagementDecrease=Rule for automatic stock management decrease (manual decrease is always possible, even if an automatic decrease rule is activated)
RuleForStockManagementIncrease=Rule for automatic stock management increase (manual increase is always possible, even if an automatic increase rule is activated)
DeStockOnBill=Decrease real stocks on customers invoices/credit notes validation
DeStockOnValidateOrder=Decrease real stocks on customers orders validation
DeStockOnShipment=Decrease real stocks on shipping validation
DeStockOnShipmentOnClosing=Decrease real stocks on shipping classification closed
ReStockOnBill=Increase real stocks on suppliers invoices/credit notes validation
ReStockOnValidateOrder=Increase real stocks on suppliers orders approbation
ReStockOnDispatchOrder=Increase real stocks on manual dispatching into warehouses, after supplier order receiving
OrderStatusNotReadyToDispatch=Order has not yet or no more a status that allows dispatching of products in stock warehouses.
StockDiffPhysicTeoric=Explanation for difference between physical and theoretical stock
NoPredefinedProductToDispatch=No predefined products for this object. So no dispatching in stock is required.
DispatchVerb=Dispatch
StockLimitShort=Limit for alert
StockLimit=Stock limit for alert
PhysicalStock=Physical stock
RealStock=Real Stock
VirtualStock=Virtual stock
IdWarehouse=Id warehouse
DescWareHouse=Description warehouse
LieuWareHouse=Localisation warehouse
WarehousesAndProducts=Warehouses and products
WarehousesAndProductsBatchDetail=Warehouses and products (with detail per lot/serial)
AverageUnitPricePMPShort=Weighted average input price
AverageUnitPricePMP=Weighted average input price
SellPriceMin=Selling Unit Price
EstimatedStockValueSellShort=Value for sell
EstimatedStockValueSell=Value for sell
EstimatedStockValueShort=Input stock value
EstimatedStockValue=Input stock value
DeleteAWarehouse=Delete a warehouse
ConfirmDeleteWarehouse=Are you sure you want to delete the warehouse <b>%s</b> ?
PersonalStock=Personal stock %s
ThisWarehouseIsPersonalStock=This warehouse represents personal stock of %s %s
SelectWarehouseForStockDecrease=Choose warehouse to use for stock decrease
SelectWarehouseForStockIncrease=Choose warehouse to use for stock increase
NoStockAction=No stock action
DesiredStock=Desired optimal stock
DesiredStockDesc=This stock amount will be the value used to fill the stock by replenishment feature.
StockToBuy=To order
Replenishment=Replenishment
ReplenishmentOrders=Replenishment orders
VirtualDiffersFromPhysical=According to increase/decrease stock options, physical stock and virtual stock (physical + current orders) may differ
UseVirtualStockByDefault=Use virtual stock by default, instead of physical stock, for replenishment feature
UseVirtualStock=Use virtual stock
UsePhysicalStock=Use physical stock
CurentSelectionMode=Current selection mode
CurentlyUsingVirtualStock=Virtual stock
CurentlyUsingPhysicalStock=Physical stock
RuleForStockReplenishment=Rule for stocks replenishment
SelectProductWithNotNullQty=Select at least one product with a qty not null and a supplier
AlertOnly= Alerts only
WarehouseForStockDecrease=The warehouse <b>%s</b> will be used for stock decrease
WarehouseForStockIncrease=The warehouse <b>%s</b> will be used for stock increase
ForThisWarehouse=For this warehouse
ReplenishmentStatusDesc=This is a list of all products with a stock lower than desired stock (or lower than alert value if checkbox "alert only" is checked). Using the checkbox, you can create supplier orders to fill the difference.
<<<<<<< HEAD
ReplenishmentOrdersDesc=This is a list of all opened supplier orders including predefined products. Only opened orders with predefined products, so orders that may affect stocks, are visible here.
=======
ReplenishmentOrdersDesc=This is a list of all open supplier orders including predefined products. Only open orders with predefined products, so orders that may affect stocks, are visible here.
>>>>>>> 3f5d67d4
Replenishments=Replenishments
NbOfProductBeforePeriod=Quantity of product %s in stock before selected period (< %s)
NbOfProductAfterPeriod=Quantity of product %s in stock after selected period (> %s)
MassMovement=Mass movement
SelectProductInAndOutWareHouse=Select a product, a quantity, a source warehouse and a target warehouse, then click "%s". Once this is done for all required movements, click onto "%s".
RecordMovement=Record transfert
ReceivingForSameOrder=Receipts for this order
StockMovementRecorded=Stock movements recorded
RuleForStockAvailability=Rules on stock requirements
StockMustBeEnoughForInvoice=Stock level must be enough to add product/service to invoice (check is done on current real stock when adding a line into invoice whatever is rule for automatic stock change)
StockMustBeEnoughForOrder=Stock level must be enough to add product/service to order (check is done on current real stock when adding a line into order whatever is rule for automatic stock change)
StockMustBeEnoughForShipment= Stock level must be enough to add product/service to shipment (check is done on current real stock when adding a line into shipment whatever is rule for automatic stock change)
MovementLabel=Label of movement
InventoryCode=Movement or inventory code
IsInPackage=Contained into package
WarehouseAllowNegativeTransfer=Stock can be negative
qtyToTranferIsNotEnough=You don't have enough stock from your source warehouse
ShowWarehouse=Show warehouse
MovementCorrectStock=Stock correction for product %s
MovementTransferStock=Stock transfer of product %s into another warehouse
InventoryCodeShort=Inv./Mov. code
NoPendingReceptionOnSupplierOrder=No pending reception due to open supplier order
ThisSerialAlreadyExistWithDifferentDate=This lot/serial number (<strong>%s</strong>) already exists but with different eatby or sellby date (found <strong>%s</strong> but you enter <strong>%s</strong>).
OpenAll=Open for all actions
OpenInternal=Open for internal actions
OpenShipping=Open for shippings
OpenDispatch=Open for dispatch<|MERGE_RESOLUTION|>--- conflicted
+++ resolved
@@ -15,10 +15,6 @@
 Stock=Stock
 Stocks=Stocks
 StocksByLotSerial=Stocks by lot/serial
-<<<<<<< HEAD
-Movement=Movement
-=======
->>>>>>> 3f5d67d4
 Movements=Movements
 ErrorWarehouseRefRequired=Warehouse reference name is required
 ListOfWarehouses=List of warehouses
@@ -108,11 +104,7 @@
 WarehouseForStockIncrease=The warehouse <b>%s</b> will be used for stock increase
 ForThisWarehouse=For this warehouse
 ReplenishmentStatusDesc=This is a list of all products with a stock lower than desired stock (or lower than alert value if checkbox "alert only" is checked). Using the checkbox, you can create supplier orders to fill the difference.
-<<<<<<< HEAD
-ReplenishmentOrdersDesc=This is a list of all opened supplier orders including predefined products. Only opened orders with predefined products, so orders that may affect stocks, are visible here.
-=======
 ReplenishmentOrdersDesc=This is a list of all open supplier orders including predefined products. Only open orders with predefined products, so orders that may affect stocks, are visible here.
->>>>>>> 3f5d67d4
 Replenishments=Replenishments
 NbOfProductBeforePeriod=Quantity of product %s in stock before selected period (< %s)
 NbOfProductAfterPeriod=Quantity of product %s in stock after selected period (> %s)
