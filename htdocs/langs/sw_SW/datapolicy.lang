--- conflicted
+++ resolved
@@ -33,11 +33,7 @@
 DATAPOLICY_CONTACT_NIPROSPECT_NICLIENT = Wala mtarajiwa/Wala mteja
 DATAPOLICY_CONTACT_FOURNISSEUR = Msambazaji
 DATAPOLICY_ADHERENT = Mwanachama
-<<<<<<< HEAD
-DATAPOLICY_Tooltip_SETUP = Aina ya mwasiliani - Onyesha chaguo zako kwa kila aina.
-=======
 DATAPOLICY_Tooltip_SETUP=Define the delay with no interaction after which you want the record to be automatically purged.
->>>>>>> d7cb4cd8
 SendAgreementText = Unaweza kutuma barua pepe ya GDPR kwa watu unaowasiliana nao wote husika (ambao bado hawajapokea barua pepe na ambao haujasajili chochote kuhusu makubaliano yao ya GDPR). Ili kufanya hivyo, tumia kifungo kifuatacho.
 SendAgreement = Tuma barua pepe
 AllAgreementSend = Barua pepe zote zimetumwa
