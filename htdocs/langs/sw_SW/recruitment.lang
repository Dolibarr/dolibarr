# Copyright (C) 2020 Laurent Destailleur
#
# This program is free software: you can redistribute it and/or modify
# it under the terms of the GNU General Public License as published by
# the Free Software Foundation, either version 3 of the License, or
# (at your option) any later version.
# This program is distributed in the hope that it will be useful,
# but WITHOUT ANY WARRANTY; without even the implied warranty of
# MERCHANTABILITY or FITNESS FOR A PARTICULAR PURPOSE.  See the
# GNU General Public License for more details.
# You should have received a copy of the GNU General Public License
# along with this program.  If not, see <https://www.gnu.org/licenses/>.

# Generic
# Module label 'ModuleRecruitmentName'
ModuleRecruitmentName = Kuajiri
# Module description 'ModuleRecruitmentDesc'
ModuleRecruitmentDesc = Simamia na ufuate kampeni za kuajiri nafasi mpya za kazi
<<<<<<< HEAD

#
# Admin page
#
=======
# Admin page
>>>>>>> cc80841a
RecruitmentSetup = Mpangilio wa kuajiri
RecruitmentSetupPage = Ingiza hapa usanidi wa chaguo kuu za moduli ya kuajiri
RecruitmentArea=Eneo la kuajiri
PublicInterfaceRecruitmentDesc=Kurasa za umma za kazi ni URL za umma za kuonyesha na kujibu ili kufungua kazi. Kuna kiungo kimoja tofauti kwa kila kazi iliyo wazi, inayopatikana kwenye kila rekodi ya kazi.
EnablePublicRecruitmentPages=Washa kurasa za umma za kazi zilizo wazi
<<<<<<< HEAD

#
# About page
#
RecruitmentAbout = Kuhusu Kuajiri
RecruitmentAboutPage = Kuajiri kuhusu ukurasa
NbOfEmployeesExpected=Nb inayotarajiwa ya wafanyikazi
JobLabel=Lebo ya nafasi ya kazi
WorkPlace=Mahali pa kazi
DateExpected=Tarehe inayotarajiwa
FutureManager=Meneja wa baadaye
ResponsibleOfRecruitement=Kuwajibika kwa kuajiri
IfJobIsLocatedAtAPartner=Ikiwa kazi iko mahali pa mshirika
PositionToBeFilled=Nafasi ya kazi
PositionsToBeFilled=Nafasi za kazi
ListOfPositionsToBeFilled=Orodha ya nafasi za kazi
NewPositionToBeFilled=Nafasi mpya za kazi

=======

NbOfEmployeesExpected=Nb inayotarajiwa ya wafanyikazi
JobLabel=Lebo ya nafasi ya kazi
WorkPlace=Mahali pa kazi
DateExpected=Tarehe inayotarajiwa
FutureManager=Meneja wa baadaye
ResponsibleOfRecruitement=Kuwajibika kwa kuajiri
IfJobIsLocatedAtAPartner=Ikiwa kazi iko mahali pa mshirika
PositionToBeFilled=Nafasi ya kazi
PositionsToBeFilled=Nafasi za kazi
ListOfPositionsToBeFilled=Orodha ya nafasi za kazi
NewPositionToBeFilled=Nafasi mpya za kazi
>>>>>>> cc80841a
JobOfferToBeFilled=Nafasi ya kazi kujazwa
ThisIsInformationOnJobPosition=Taarifa ya nafasi ya kazi ya kujazwa
ContactForRecruitment=Wasiliana kwa kuajiri
EmailRecruiter=Barua pepe mwajiri
ToUseAGenericEmail=Ili kutumia barua pepe ya jumla. Ikiwa haijafafanuliwa, barua pepe ya mhusika wa kuajiri itatumika
NewCandidature=Programu mpya
ListOfCandidatures=Orodha ya maombi
Remuneration=Mshahara
RequestedRemuneration=Aliomba mshahara
ProposedRemuneration=Mshahara uliopendekezwa
ContractProposed=Mkataba umependekezwa
ContractSigned=Mkataba umesainiwa
ContractRefused=Mkataba umekataliwa
RecruitmentCandidature=Maombi
JobPositions=Nafasi za kazi
RecruitmentCandidatures=Maombi
InterviewToDo=Anwani za kufuata
AnswerCandidature=Jibu la maombi
YourCandidature=Maombi yako
YourCandidatureAnswerMessage=Asante kwa maombi yako. <br> ...
JobClosedTextCandidateFound=Nafasi ya kazi imefungwa. Nafasi imejazwa.
JobClosedTextCanceled=Nafasi ya kazi imefungwa.
ExtrafieldsJobPosition=Sifa za ziada (nafasi za kazi)
ExtrafieldsApplication=Sifa za ziada (maombi ya kazi)
MakeOffer=Toa ofa
WeAreRecruiting=Tunaajiri. Hii ni orodha ya nafasi zilizo wazi zitakazojazwa...
NoPositionOpen=Hakuna nafasi zilizofunguliwa kwa sasa
ConfirmClose=Confirm cancellation
ConfirmCloseAsk=Are you sure you want to cancel this recruitment candidature
Recruitment=Recruitment<|MERGE_RESOLUTION|>--- conflicted
+++ resolved
@@ -16,39 +16,12 @@
 ModuleRecruitmentName = Kuajiri
 # Module description 'ModuleRecruitmentDesc'
 ModuleRecruitmentDesc = Simamia na ufuate kampeni za kuajiri nafasi mpya za kazi
-<<<<<<< HEAD
-
-#
 # Admin page
-#
-=======
-# Admin page
->>>>>>> cc80841a
 RecruitmentSetup = Mpangilio wa kuajiri
 RecruitmentSetupPage = Ingiza hapa usanidi wa chaguo kuu za moduli ya kuajiri
 RecruitmentArea=Eneo la kuajiri
 PublicInterfaceRecruitmentDesc=Kurasa za umma za kazi ni URL za umma za kuonyesha na kujibu ili kufungua kazi. Kuna kiungo kimoja tofauti kwa kila kazi iliyo wazi, inayopatikana kwenye kila rekodi ya kazi.
 EnablePublicRecruitmentPages=Washa kurasa za umma za kazi zilizo wazi
-<<<<<<< HEAD
-
-#
-# About page
-#
-RecruitmentAbout = Kuhusu Kuajiri
-RecruitmentAboutPage = Kuajiri kuhusu ukurasa
-NbOfEmployeesExpected=Nb inayotarajiwa ya wafanyikazi
-JobLabel=Lebo ya nafasi ya kazi
-WorkPlace=Mahali pa kazi
-DateExpected=Tarehe inayotarajiwa
-FutureManager=Meneja wa baadaye
-ResponsibleOfRecruitement=Kuwajibika kwa kuajiri
-IfJobIsLocatedAtAPartner=Ikiwa kazi iko mahali pa mshirika
-PositionToBeFilled=Nafasi ya kazi
-PositionsToBeFilled=Nafasi za kazi
-ListOfPositionsToBeFilled=Orodha ya nafasi za kazi
-NewPositionToBeFilled=Nafasi mpya za kazi
-
-=======
 
 NbOfEmployeesExpected=Nb inayotarajiwa ya wafanyikazi
 JobLabel=Lebo ya nafasi ya kazi
@@ -61,7 +34,6 @@
 PositionsToBeFilled=Nafasi za kazi
 ListOfPositionsToBeFilled=Orodha ya nafasi za kazi
 NewPositionToBeFilled=Nafasi mpya za kazi
->>>>>>> cc80841a
 JobOfferToBeFilled=Nafasi ya kazi kujazwa
 ThisIsInformationOnJobPosition=Taarifa ya nafasi ya kazi ya kujazwa
 ContactForRecruitment=Wasiliana kwa kuajiri
