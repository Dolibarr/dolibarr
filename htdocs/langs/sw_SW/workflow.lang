--- conflicted
+++ resolved
@@ -9,29 +9,6 @@
 descWORKFLOW_ORDER_AUTOCREATE_INVOICE=Unda ankara ya mteja kiotomatiki baada ya agizo la mauzo kufungwa (ankara mpya itakuwa na kiasi sawa na agizo)
 descWORKFLOW_TICKET_CREATE_INTERVENTION=Kwenye uundaji wa tikiti, unda moja kwa moja kuingilia kati.
 # Autoclassify customer proposal or order
-<<<<<<< HEAD
-descWORKFLOW_ORDER_CLASSIFY_BILLED_PROPAL=Classify linked source proposals as billed when a sales order is set to billed (and if the amount of the order is the same as the total amount of the signed linked proposals)
-descWORKFLOW_INVOICE_CLASSIFY_BILLED_PROPAL=Classify linked source proposals as billed when a customer invoice is validated (and if the amount of the invoice is the same as the total amount of the signed linked proposals)
-descWORKFLOW_INVOICE_AMOUNT_CLASSIFY_BILLED_ORDER=Classify linked source sales order as billed when a customer invoice is validated (and if the amount of the invoice is the same as the total amount of the linked sales orders). If you have 1 invoice validated for n orders, this may set all orders to billed too.
-descWORKFLOW_INVOICE_CLASSIFY_BILLED_ORDER=Classify linked source sales orders as billed when a customer invoice is set to paid (and if the amount of the invoice is the same as the total amount of the linked sales orders). If you have 1 invoice set billed for n orders, this may set all orders to billed too.
-descWORKFLOW_ORDER_CLASSIFY_SHIPPED_SHIPPING=Classify linked source sales orders as shipped when a shipment is validated (and if the quantity shipped by all shipments is the same as in the order to update)
-descWORKFLOW_ORDER_CLASSIFY_SHIPPED_SHIPPING_CLOSED=Bainisha agizo la mauzo la chanzo kilichounganishwa kama linavyosafirishwa wakati usafirishaji umefungwa (na ikiwa kiasi kinachosafirishwa na usafirishaji wote ni sawa na katika mpangilio wa kusasisha)
-# Autoclassify purchase proposal
-descWORKFLOW_ORDER_CLASSIFY_BILLED_SUPPLIER_PROPOSAL=Classify linked source vendor proposal as billed when vendor invoice is validated (and if the amount of the invoice is the same as the total amount of the linked proposals)
-# Autoclassify purchase order
-descWORKFLOW_INVOICE_AMOUNT_CLASSIFY_BILLED_SUPPLIER_ORDER=Classify linked source purchase order as billed when vendor invoice is validated (and if the amount of the invoice is the same as the total amount of the linked orders)
-descWORKFLOW_ORDER_CLASSIFY_RECEIVED_RECEPTION=Bainisha agizo la ununuzi la chanzo kilichounganishwa kama lilivyopokelewa wakati mapokezi yamethibitishwa (na ikiwa kiasi kilichopokelewa na mapokezi yote ni sawa na katika agizo la ununuzi la kusasisha)
-descWORKFLOW_ORDER_CLASSIFY_RECEIVED_RECEPTION_CLOSED=Panga agizo la ununuzi la chanzo kilichounganishwa kama lilivyopokelewa wakati upokezi umefungwa (na ikiwa kiasi kilichopokelewa na mapokezi yote ni sawa na katika agizo la ununuzi la kusasishwa)
-# Autoclassify shipment
-descWORKFLOW_SHIPPING_CLASSIFY_CLOSED_INVOICE=Classify linked source shipment as closed when a customer invoice is validated (and if the amount of the invoice is the same as the total amount of the linked shipments)
-descWORKFLOW_SHIPPING_CLASSIFY_BILLED_INVOICE=Classify linked source shipment as billed when a customer invoice is validated (and if the amount of the invoice is the same as the total amount of the linked shipments)
-# Autoclassify receptions
-descWORKFLOW_RECEPTION_CLASSIFY_CLOSED_INVOICE=Classify linked source receptions as billed when a purchase invoice is validated (and if the amount of the invoice is the same as the total amount of the linked receptions)
-descWORKFLOW_RECEPTION_CLASSIFY_BILLED_INVOICE=Classify linked source receptions as billed when a purchase invoice is validated (and if the amount of the invoice is the same as the total amount of the linked receptions)
-# Automatically link ticket to contract
-descWORKFLOW_TICKET_LINK_CONTRACT=When creating a ticket, link all available contracts of matching third parties
-descWORKFLOW_TICKET_USE_PARENT_COMPANY_CONTRACTS=Wakati wa kuunganisha mikataba, tafuta kati ya wale wa makampuni ya wazazi
-=======
 descWORKFLOW_ORDER_CLASSIFY_BILLED_PROPAL=When a sales order is set to billed, classify linked source proposals as billed (and if the amount of the order is the same as the total amount of the signed linked proposals)
 descWORKFLOW_INVOICE_CLASSIFY_BILLED_PROPAL=When a customer invoice is validated, classify linked source proposals as billed (and if the amount of the invoice is the same as the total amount of the signed linked proposals)
 descWORKFLOW_INVOICE_CLASSIFY_BILLED_ORDER=When a customer invoice is set to paid, classify linked source sales orders as billed (and if the amount of the invoice is the same as the total amount of the linked sales orders). If you generate 1 invoice for n orders, this may set all orders to billed too.
@@ -54,7 +31,6 @@
 # Automatically link ticket to contract
 descWORKFLOW_TICKET_LINK_CONTRACT=When a ticket is created, link it with available contracts, matching the same third party than the ticket
 descWORKFLOW_TICKET_USE_PARENT_COMPANY_CONTRACTS=When linking automatically a ticket with contracts, search contracts among those of the parents companies
->>>>>>> cc80841a
 # Autoclose intervention
 descWORKFLOW_TICKET_CLOSE_INTERVENTION=Funga hatua zote zilizounganishwa na tikiti wakati tikiti imefungwa
 AutomaticCreation=Uundaji otomatiki
