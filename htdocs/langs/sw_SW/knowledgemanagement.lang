# Copyright (C) 2021 SuperAdmin
#
# This program is free software: you can redistribute it and/or modify
# it under the terms of the GNU General Public License as published by
# the Free Software Foundation, either version 3 of the License, or
# (at your option) any later version.
#
# This program is distributed in the hope that it will be useful,
# but WITHOUT ANY WARRANTY; without even the implied warranty of
# MERCHANTABILITY or FITNESS FOR A PARTICULAR PURPOSE.  See the
# GNU General Public License for more details.
#
# You should have received a copy of the GNU General Public License
# along with this program.  If not, see .

#
# Generic
#

# Module label 'ModuleKnowledgeManagementName'
ModuleKnowledgeManagementName = Knowledge Management System
# Module description 'ModuleKnowledgeManagementDesc'
ModuleKnowledgeManagementDesc=Manage a Knowledge Management (KM) or Help-Desk base

#
# Admin page
#
KnowledgeManagementSetup = Knowledge Management System setup
Settings = Settings
KnowledgeManagementSetupPage = Knowledge Management System setup page


#
# About page
#
About = About
KnowledgeManagementAbout = About Knowledge Management
KnowledgeManagementAboutPage = Knowledge Management about page

KnowledgeManagementArea = Knowledge Management
MenuKnowledgeRecord = Knowledge base
ListKnowledgeRecord = List of articles
NewKnowledgeRecord = New article
ValidateReply = Validate solution
KnowledgeRecords = Articles
KnowledgeRecord = Article
KnowledgeRecordExtraFields = Extrafields for Article
GroupOfTicket=Group of tickets
<<<<<<< HEAD
YouCanLinkArticleToATicketCategory=You can link an article to a ticket group (so the article will be suggested during qualification of new tickets)
=======
YouCanLinkArticleToATicketCategory=You can link an article to a ticket group (so the article will be suggested during qualification of new tickets)
SuggestedForTicketsInGroup=Suggested for tickets when group is
>>>>>>> 9eb66548
<|MERGE_RESOLUTION|>--- conflicted
+++ resolved
@@ -46,9 +46,5 @@
 KnowledgeRecord = Article
 KnowledgeRecordExtraFields = Extrafields for Article
 GroupOfTicket=Group of tickets
-<<<<<<< HEAD
 YouCanLinkArticleToATicketCategory=You can link an article to a ticket group (so the article will be suggested during qualification of new tickets)
-=======
-YouCanLinkArticleToATicketCategory=You can link an article to a ticket group (so the article will be suggested during qualification of new tickets)
-SuggestedForTicketsInGroup=Suggested for tickets when group is
->>>>>>> 9eb66548
+SuggestedForTicketsInGroup=Suggested for tickets when group is