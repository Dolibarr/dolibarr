# Dolibarr language file - Source file is en_US - holiday
CHARSET= UTF-8

# HRM=HRM
# Holidays=Holidays
CPTitreMenu=Tatiller
MenuReportMonth=Aylık özet
MenuAddCP=Tatil için başvur
NotActiveModCP=Bu sayfayı görmek için tatiller modülünü etkinleştirmelisiniz.
NotConfigModCP=Bu sayfayı görmek için tatiller modülünü etkinleştirmelisiniz. Bunu yapmak için, <a href="./admin/holiday.php?leftmenu=setup&mainmenu=home" style="font-weight: normal; color: red; text-decoration: underline;"> buraya tıklayın </ a>.
NoCPforUser=Bir tatil isteğiniz yok.
AddCP=Tatil için başvur
CPErrorSQL=Bir SQL hatası oluştu:
Employe=Çalışan
DateDebCP=Başlama tarihi
DateFinCP=Bitiş tarihi
DateCreateCP=Oluşturma tarihi
DraftCP=Taslak
# ToReviewCP=Awaiting approval
<<<<<<< HEAD
# ApprovedCP=Approved
=======
ApprovedCP=Onaylandı
>>>>>>> 5f9f709a
CancelCP=Şptal edildi
RefuseCP=Reddedildi
ValidatorCP=Onaylayan
ListeCP=Tatil listesi
<<<<<<< HEAD
# ReviewedByCP=Will be reviewed by
=======
ReviewedByCP=İnceleyen
>>>>>>> 5f9f709a
DescCP=Açıklama
SendRequestCP=Tatil isteği oluşturma
DelayToRequestCP=Tatil başvuruları enaz <b>%s gün </b> önce yapılmalı.
MenuConfCP=Tatil bakiyesi düzenle
UpdateAllCP=Tatilleri güncelle
SoldeCPUser=Tatil bakiyesi <b>%s</b> gündür.
ErrorEndDateCP=Başlama tarihinden büyük bir bitiş tarihi seçmelisiniz.
ErrorSQLCreateCP=Oluşturma sırasında bir SQL hatası oluştu:
ErrorIDFicheCP=Bir hata oluştu, tatil isteği mevcut değil.
ReturnCP=Önceki sayfaya dön
ErrorUserViewCP=Tatil isteklerini okumaya yetkili değilsiniz.
InfosCP=Tatil isteği bilgileri
InfosWorkflowCP=Bilgi işakışı
DateCreateCP=Oluşturma tarihi
RequestByCP=İsteyen
TitreRequestCP=Tatil tablosu
NbUseDaysCP=Harcanan tatil günleri
EditCP=Düzenle
DeleteCP=Sil
ActionValidCP=Doğrula
ActionRefuseCP=Reddet
ActionCancelCP=İptal
StatutCP=Durumu
SendToValidationCP=Doğrulamaya gönder
TitleDeleteCP=Tatil isteğini sil
ConfirmDeleteCP=Bu tatil isteğinin silinmesini onayla?
ErrorCantDeleteCP=Bu tatil isteğini silme hakkınız yok.
CantCreateCP=Tatil için başvuru yapma hakkınız yok.
InvalidValidatorCP=Tatil isteğiniz için onaylayacak birini seçmelisiniz.
UpdateButtonCP=Güncelle
CantUpdate=Bu tatil isteğini güncelleyemezsiniz.
NoDateDebut=Bir başlama tarihi seçmelisiniz.
NoDateFin=Bir bitiş tarihi seçmelisiniz.
ErrorDureeCP=Tatil isteğiniz çalışma günlerini kapsamıyor.
TitleValidCP=Tatil isteğini onayla
ConfirmValidCP=Tatil isteğini onaylamak istediğinizden emin misiniz?
DateValidCP=Tarih onaylandı
TitleToValidCP=Tatil isteği gönder
ConfirmToValidCP=Tatil isteğini göndermek istediğinizden emin misiniz?
TitleRefuseCP=Tatil isteğini reddet
ConfirmRefuseCP=Tatil isteğini reddetmek istediğinizden emin misiniz?
NoMotifRefuseCP=İsteği reddetmek için bir neden seçmelisiniz.
TitleCancelCP=Tatil isteğini iptal et
ConfirmCancelCP=Tatil isteğini iptal etmek istediğinizden emin misiniz?
DetailRefusCP=Ret nedeni
DateRefusCP=Ret tarihi
DateCancelCP=İptal tarihi
DefineEventUserCP=Bir kullanıcı için özel izin tahsis et
addEventToUserCP=İzin Tahsisi
MotifCP=Neden
UserCP=Kullanıcı
ErrorAddEventToUserCP=Özel izin eklenirken hata oluştu.
AddEventToUserOkCP=Özel izin eklenmesi tamamlanmıştır.
MenuLogCP=Tatil kayıtlarını gör
LogCP=Tatil güncellemeleri kayıtı
ActionByCP=Uygulayan
<<<<<<< HEAD
UserUpdateCP=Bu kullanıcı için
=======
UserUpdateCP=Kullanıcı için
>>>>>>> 5f9f709a
PrevSoldeCP=Önceki Bakiye
NewSoldeCP=Yeni Bakiye
alreadyCPexist=Bu dönem için bir tatil isteği zaten yapılmış.
UserName=Adı
Employee=Çalışan
FirstDayOfHoliday=Tatilin ilk günü
LastDayOfHoliday=Tatilin son günü
<<<<<<< HEAD
# HolidaysMonthlyUpdate=Monthly update
# ManualUpdate=Manual update
=======
HolidaysMonthlyUpdate=Aylık güncelleme
ManualUpdate=Elle güncelleme
>>>>>>> 5f9f709a

## Configuration du Module ##
ConfCP=Tatil modülünün yapılandırılması
DescOptionCP=Seçeneğin tanımı
ValueOptionCP=Değer
GroupToValidateCP=Tatilleri onaylama yetkisindeki grup
ConfirmConfigCP=Yapılandırmayı onayla
LastUpdateCP=Tatillerin son otomatik güncellenmesi
UpdateConfCPOK=Güncelleme başarılı
ErrorUpdateConfCP=Güncelleme sırasında bir hata oluştu, lütfen yeniden deneyin.
AddCPforUsers=Kullanıcıların tatil bakiyelerini eklemek için lütfen <a href="../define_holiday.php" style="font-weight: normal; color: red; text-decoration: underline;">buraya tıklayın</a>.
DelayForSubmitCP=Tatil için son başvuru tarihi
AlertapprobatortorDelayCP=Eğer tatil istekleri son tarihle eşleşmezse onaylayanı uyar
AlertValidatorDelayCP=Eğer tatil istekleri son tarihle eşleşmezse onaylayanı uyar
AlertValidorSoldeCP=Eğer tatil istekleri bakiyeyi aşarsa onayalayanı uyar
nbUserCP=Tatil modülünde desteklenen kullanıcı sayısı
nbHolidayDeductedCP=Alınan tatilden düşülecek tatil günü sayısı
nbHolidayEveryMonthCP=Her eklenen tatil sayısı
Module27130Name= Tatillerin yönetimi
Module27130Desc= Tatillerin yönetimi
TitleOptionMainCP=Tatillerin ana ayarları
TitleOptionEventCP=Tatillerin etkinliklerle ilişkilendirilme ayarları
ValidEventCP=Doğrula
UpdateEventCP=Etkinlikleri güncelle
CreateEventCP=Oluştur
NameEventCP=Etkinlik adı
OkCreateEventCP=The addition of the event went well.
ErrorCreateEventCP=Etkinlik oluştururken hata.
UpdateEventOkCP=Etkinlik güncellemesi iyi gitti.
ErrorUpdateEventCP=Etkinlik güncellenirken hata oluştu.
DeleteEventCP=Etkinlik Sil
DeleteEventOkCP=Etkinlik silindi.
ErrorDeleteEventCP=Etkinlik silerken hata oluştu.
TitleDeleteEventCP=Bir özel izin sil
TitleCreateEventCP=Bir özel izin oluştur
TitleUpdateEventCP=Bir özel izin düzenle veya sil
DeleteEventOptionCP=Sil
UpdateEventOptionCP=Güncelle
ErrorMailNotSend=Eposta gönderilirken bir hata oluştu:
NoCPforMonth=Bu ay hiç izin yok.
nbJours=Gün sayısı
TitleAdminCP=Tatillerin Yapılandırması

#Messages
<<<<<<< HEAD
# Hello=Hello
# HolidaysToValidate=Validate holidays
# HolidaysToValidateBody=Below is a request for holidays to validate
# HolidaysToValidateDelay=This request for holidays will take place within a period of less than %s days.
# HolidaysToValidateAlertSolde=The user who made this request for holidays do not have enough available days.
# HolidaysValidated=Validated holidays
# HolidaysValidatedBody=Your request for holidays for %s to %s has been validated.
# HolidaysRefused=Denied holidays
# HolidaysRefusedBody=Your request for holidays for %s to %s has been denied for the following reason :
# HolidaysCanceled=Canceled holidays
# HolidaysCanceledBody=Your request for holidays for %s to %s has been canceled.

Permission20001=Bütün tatil isteklerini Oku / Değiştir
# Permission20002=Read/modify all requests of holidays
# Permission20003=Delete their holidays requests
# Permission20004=Define users holidays
# Permission20005=Review log of modified holidays
# Permission20006=Access holidays monthly report
=======
Hello=Merhaba
HolidaysToValidate=Tatil doğrula
HolidaysToValidateBody=Aşağıda doğrulanacak bir tatil isteği var
HolidaysToValidateDelay=Bu tatil isteği %s günden daha az bir sürede gerçekleşecektir.
HolidaysToValidateAlertSolde=Bu tatil isteğini yapan kullanıcının yeterli günü yoktur.
HolidaysValidated=Tatil doğrula
HolidaysValidatedBody=%s tarihinden %s tarihine kadar tatil isteğiniz doğrulanmıştır.
HolidaysRefused=Tatil reddedildi
HolidaysRefusedBody=%s tarihinden %s tarihine kadar olan tatil isteğiniz aşağıdaki nedenden dolayı reddeilmiştir :
HolidaysCanceled=İptal edilen tatiller
HolidaysCanceledBody=%s tarihinden %s tarihine kadar olan tatil isteğiniz iptal edilmiştir.

Permission20001=Tatilleri oku/oluştur/değiştir
Permission20002=Bütün tatil isteklerini oku/değiştir
Permission20003=Tatil isteklerini sil
Permission20004=Kullanıcı tatillerini tanımla
Permission20005=Değiştirilen tatil kayıtlarını incele
Permission20006=Aylık tatil raporuna erişim
>>>>>>> 5f9f709a
<|MERGE_RESOLUTION|>--- conflicted
+++ resolved
@@ -17,20 +17,12 @@
 DateCreateCP=Oluşturma tarihi
 DraftCP=Taslak
 # ToReviewCP=Awaiting approval
-<<<<<<< HEAD
-# ApprovedCP=Approved
-=======
 ApprovedCP=Onaylandı
->>>>>>> 5f9f709a
 CancelCP=Şptal edildi
 RefuseCP=Reddedildi
 ValidatorCP=Onaylayan
 ListeCP=Tatil listesi
-<<<<<<< HEAD
-# ReviewedByCP=Will be reviewed by
-=======
 ReviewedByCP=İnceleyen
->>>>>>> 5f9f709a
 DescCP=Açıklama
 SendRequestCP=Tatil isteği oluşturma
 DelayToRequestCP=Tatil başvuruları enaz <b>%s gün </b> önce yapılmalı.
@@ -87,11 +79,7 @@
 MenuLogCP=Tatil kayıtlarını gör
 LogCP=Tatil güncellemeleri kayıtı
 ActionByCP=Uygulayan
-<<<<<<< HEAD
-UserUpdateCP=Bu kullanıcı için
-=======
 UserUpdateCP=Kullanıcı için
->>>>>>> 5f9f709a
 PrevSoldeCP=Önceki Bakiye
 NewSoldeCP=Yeni Bakiye
 alreadyCPexist=Bu dönem için bir tatil isteği zaten yapılmış.
@@ -99,13 +87,8 @@
 Employee=Çalışan
 FirstDayOfHoliday=Tatilin ilk günü
 LastDayOfHoliday=Tatilin son günü
-<<<<<<< HEAD
-# HolidaysMonthlyUpdate=Monthly update
-# ManualUpdate=Manual update
-=======
 HolidaysMonthlyUpdate=Aylık güncelleme
 ManualUpdate=Elle güncelleme
->>>>>>> 5f9f709a
 
 ## Configuration du Module ##
 ConfCP=Tatil modülünün yapılandırılması
@@ -150,26 +133,6 @@
 TitleAdminCP=Tatillerin Yapılandırması
 
 #Messages
-<<<<<<< HEAD
-# Hello=Hello
-# HolidaysToValidate=Validate holidays
-# HolidaysToValidateBody=Below is a request for holidays to validate
-# HolidaysToValidateDelay=This request for holidays will take place within a period of less than %s days.
-# HolidaysToValidateAlertSolde=The user who made this request for holidays do not have enough available days.
-# HolidaysValidated=Validated holidays
-# HolidaysValidatedBody=Your request for holidays for %s to %s has been validated.
-# HolidaysRefused=Denied holidays
-# HolidaysRefusedBody=Your request for holidays for %s to %s has been denied for the following reason :
-# HolidaysCanceled=Canceled holidays
-# HolidaysCanceledBody=Your request for holidays for %s to %s has been canceled.
-
-Permission20001=Bütün tatil isteklerini Oku / Değiştir
-# Permission20002=Read/modify all requests of holidays
-# Permission20003=Delete their holidays requests
-# Permission20004=Define users holidays
-# Permission20005=Review log of modified holidays
-# Permission20006=Access holidays monthly report
-=======
 Hello=Merhaba
 HolidaysToValidate=Tatil doğrula
 HolidaysToValidateBody=Aşağıda doğrulanacak bir tatil isteği var
@@ -187,5 +150,4 @@
 Permission20003=Tatil isteklerini sil
 Permission20004=Kullanıcı tatillerini tanımla
 Permission20005=Değiştirilen tatil kayıtlarını incele
-Permission20006=Aylık tatil raporuna erişim
->>>>>>> 5f9f709a
+Permission20006=Aylık tatil raporuna erişim