--- conflicted
+++ resolved
@@ -1,11 +1,5 @@
 # Dolibarr language file - Source file is en_US - externalsite
 CHARSET=UTF-8
-<<<<<<< HEAD
-ExternalSiteSetup=Dış web sitesi kurulumu
-ExternalSiteURL=Dış web sitesi URL si
-# ExternalSiteModuleNotComplete=Module ExternalSite was not configured properly.
-=======
 ExternalSiteSetup=Dış Web Sitesi ayarları
 ExternalSiteURL=Dış Web Sitesi URL si
-ExternalSiteModuleNotComplete=Dış Web Sitesi modülü doğru yapılandırılmamış.
->>>>>>> 5f9f709a
+ExternalSiteModuleNotComplete=Dış Web Sitesi modülü doğru yapılandırılmamış.