# Dolibarr language file - Source file is en_US - marges
CHARSET=UTF-8

Margin=Oran
Margins=Oranlar
TotalMargin=Toplam Oran
MarginOnProducts=Oran / Ürünler
MarginOnServices=Oran / Hizmetler
MarginRate=Oran değeri
MarkRate=Yayınlanmış fiyat
DisplayMarginRates=Oran değerlerini göster
DisplayMarkRates=Yayınlanmış fiyatları göster
InputPrice=Giriş fiyatı

margin=Kar oranı yönetimi
margesSetup=Kar oranı yönetimi ayarı

MarginDetails=Oran ayrıntıları

ProductMargins=Ürün oranları
CustomerMargins=Müşteri oranları
AgentMargins=Temsilci oranları

ProductService=Ürün veya Hizmet
AllProducts=Bütün ürün ve hizmetler
ChooseProduct/Service=Ürün veya hizmet seç
CommercialAgent=Ticari temsilci

StartDate=İlk tarih
EndDate=Son tarih
Launch=Başlat

ForceBuyingPriceIfNull=Boşsa alış fiyatına zorla
ForceBuyingPriceIfNullDetails=eğr "AÇIK" sa, if "ON", oran satırda sıfır olacaktır (alış fiyatı = Satış fiyatı), aksi durumda ("KAPALI"), oran satış fiyatına eşit olacaktır (alış fiyatı = 0)
MARGIN_METHODE_FOR_DISCOUNT=Genel indirimler için oran yöntemi
UseDiscountAsProduct=Ürün olarak
UseDiscountAsService=Hizmet olarak
UseDiscountOnTotal=Ara toplamla
MARGIN_METHODE_FOR_DISCOUNT_DETAILS=Genel bir indirimin, oran hesaplaması için bir ürün, hizmet ya da yalnızca ara toplam olarak mı değerlendirildiğini tanımlayın.

MARGIN_TYPE=Oran türü
MargeBrute=Ham oran
MargeNette=Net oran
MARGIN_TYPE_DETAILS=Ham oran : Satış fiyatı - Alış fiyatı<br/>Net oran : Satış fiyatı - Maliyet fiyatı

<<<<<<< HEAD
# CostPrice=Cost price
=======
CostPrice=Maliyet fiyatı
>>>>>>> 5f9f709a
BuyingCost=Maliyet fiyatı
UnitCharges=Birim masrafları
Charges=Masraflar

AgentContactType=Komisyonlandırmada kullanılan kişi tipi
AgentContactTypeDetails=Ticari temsilci ile ilişkilendirilecek kişi türünü (faturalarla bağlantılı) tanımlayın<|MERGE_RESOLUTION|>--- conflicted
+++ resolved
@@ -43,11 +43,7 @@
 MargeNette=Net oran
 MARGIN_TYPE_DETAILS=Ham oran : Satış fiyatı - Alış fiyatı<br/>Net oran : Satış fiyatı - Maliyet fiyatı
 
-<<<<<<< HEAD
-# CostPrice=Cost price
-=======
 CostPrice=Maliyet fiyatı
->>>>>>> 5f9f709a
 BuyingCost=Maliyet fiyatı
 UnitCharges=Birim masrafları
 Charges=Masraflar
