--- conflicted
+++ resolved
@@ -12,11 +12,7 @@
 BillsStatistics=Müşteri faturaları istatistikleri
 BillsStatisticsSuppliers=Tedarikçi faturaları istatistikleri
 DisabledBecauseDispatchedInBookkeeping=Disabled because invoice was dispatched into bookkeeping
-<<<<<<< HEAD
-DisabledBecauseNotLastInvoice=Disabled because invoice is not erasable. Some invoices were recorded after this one and it will create holes in the counter.
-=======
 DisabledBecauseNotLastInvoice=Fatura silinebilir olmadığı için devre dışı. Bazı faturalar bundan sonra kaydedildi ve sayaçta boşluklar oluşturacaktır.
->>>>>>> d9b8a8c8
 DisabledBecauseNotErasable=Silinemediği için devre dışı bırakıldı
 InvoiceStandard=Standart fatura
 InvoiceStandardAsk=Standart fatura
@@ -70,13 +66,8 @@
 PaidBack=Geri ödenen
 DeletePayment=Ödeme sil
 ConfirmDeletePayment=Bu ödemeyi silmek istediğinizden emin misiniz?
-<<<<<<< HEAD
-ConfirmConvertToReduc=Do you want to convert this %s into an absolute discount ?<br>The amount will so be saved among all discounts and could be used as a discount for a current or a future invoice for this customer.
-ConfirmConvertToReducSupplier=Do you want to convert this %s into an absolute discount ?<br>The amount will so be saved among all discounts and could be used as a discount for a current or a future invoice for this supplier.
-=======
 ConfirmConvertToReduc=Do you want to convert this %s into an absolute discount?<br>The amount will be saved among all discounts and could be used as a discount for a current or a future invoice for this customer.
 ConfirmConvertToReducSupplier=Do you want to convert this %s into an absolute discount?<br>The amount will be saved among all discounts and could be used as a discount for a current or a future invoice for this supplier.
->>>>>>> d9b8a8c8
 SupplierPayments=Tedarikçi ödemeleri
 ReceivedPayments=Alınan ödemeler
 ReceivedCustomersPayments=Müşterilerden alınan ödemeler
@@ -100,13 +91,8 @@
 PaymentAmount=Ödeme tutarı
 ValidatePayment=Ödeme doğrula
 PaymentHigherThanReminderToPay=Ödeme hatırlatmasından daha yüksek ödeme
-<<<<<<< HEAD
-HelpPaymentHigherThanReminderToPay=Dikkat, bir ya da daha çok faturanın ödeme tutarı ödenecek bakiyeden yüksektir.<br> Girişinizi düzeltin, aksi durumda her fazla ödenen fatura için bir iade faturası oluşturmayı onaylayın ve düşünün.
-HelpPaymentHigherThanReminderToPaySupplier=Attention, the payment amount of one or more bills is higher than the rest to pay. <br> Edit your entry, otherwise confirm and think about creating a credit note of the excess paid for each overpaid invoice.
-=======
 HelpPaymentHigherThanReminderToPay=Attention, the payment amount of one or more bills is higher than the outstanding amount to pay. <br> Edit your entry, otherwise confirm and consider creating a credit note for the excess received for each overpaid invoice.
 HelpPaymentHigherThanReminderToPaySupplier=Attention, the payment amount of one or more bills is higher than the outstanding amount to pay. <br> Edit your entry, otherwise confirm and consider creating a credit note for the excess paid for each overpaid invoice.
->>>>>>> d9b8a8c8
 ClassifyPaid=Sınıflandırma ‘Ödendi’
 ClassifyPaidPartially=Sınıflandırma ‘Kısmen ödendi’
 ClassifyCanceled=’Terkedildi’ olarak sınıflandır
@@ -121,13 +107,8 @@
 SearchASupplierInvoice=Tedarikçi faturası ara
 CancelBill=Fatura iptal et
 SendRemindByMail=EPosta ile anımsatma gönder
-<<<<<<< HEAD
-DoPayment=Enter payment
-DoPaymentBack=Enter refund
-=======
 DoPayment=Ödeme girin
 DoPaymentBack=Para iadesi girin
->>>>>>> d9b8a8c8
 ConvertToReduc=Mark as credit available
 ConvertExcessReceivedToReduc=Convert excess received into available credit
 ConvertExcessPaidToReduc=Convert excess paid into available discount
@@ -170,33 +151,15 @@
 ErrorInvoiceAvoirMustBeNegative=Hata, doğru fatura eksi bir tutarda olmalıdır
 ErrorInvoiceOfThisTypeMustBePositive=Hata, bu türde bir fatura artı tutarda olmalıdır
 ErrorCantCancelIfReplacementInvoiceNotValidated=Hata, halen taslak durumunda olan bir faturayla değiştirilmiş bir faturayı iptal edemezsiniz
-<<<<<<< HEAD
-ErrorThisPartOrAnotherIsAlreadyUsedSoDiscountSerieCantBeRemoved=This part or another is already used so discount serie cant be removed.
-BillFrom=Kimden
-BillTo=Kime
-ActionsOnBill=Fatura üzerindeki eylemler
-RecurringInvoiceTemplate=Template / Recurring invoice
-=======
 ErrorThisPartOrAnotherIsAlreadyUsedSoDiscountSerieCantBeRemoved=This part or another is already used so discount series cannot be removed.
 BillFrom=Kimden
 BillTo=Kime
 ActionsOnBill=Fatura üzerindeki eylemler
 RecurringInvoiceTemplate=Şablon/Yinelenen fatura
->>>>>>> d9b8a8c8
 NoQualifiedRecurringInvoiceTemplateFound=Oluşturmak için gerekli nitelikte yinelenen fatura şablonu yok.
 FoundXQualifiedRecurringInvoiceTemplate=Oluşturmak için gerekli nitelikte %s yinelenen fatura(lar) şablonu bulundu.
 NotARecurringInvoiceTemplate=Bir yinelenen fatura şablonu değil
 NewBill=Yeni fatura
-<<<<<<< HEAD
-LastBills=Latest %s invoices
-LatestTemplateInvoices=Latest %s template invoices
-LatestCustomerTemplateInvoices=Latest %s customer template invoices
-LatestSupplierTemplateInvoices=Latest %s supplier template invoices
-LastCustomersBills=En yeni %s müşteri faturaları 
-LastSuppliersBills=En son %s tedarikçi faturaları
-AllBills=Tüm faturalar
-AllCustomerTemplateInvoices=All template invoices
-=======
 LastBills=En son %s fatura
 LatestTemplateInvoices=En son %s şablon fatura
 LatestCustomerTemplateInvoices=En son %s müşteri şablon faturası
@@ -205,7 +168,6 @@
 LastSuppliersBills=En son %s tedarikçi faturaları
 AllBills=Tüm faturalar
 AllCustomerTemplateInvoices=Tüm şablon faturaları
->>>>>>> d9b8a8c8
 OtherBills=Diğer faturalar
 DraftBills=Taslak faturalar
 CustomersDraftInvoices=Müşteri taslak faturaları
@@ -218,13 +180,8 @@
 ConfirmCancelBill=<b>%s</b> faturasını iptal etmek istediğinizden emin misiniz?
 ConfirmCancelBillQuestion=Neden bu faturayı ‘vazgeçilmiş’ olarak sınıflandırmak istiyorsunuz?
 ConfirmClassifyPaidPartially=<b>%s</b> faturasının durumunu ödenmiş olarak değiştirmek istediğinizden emin misiniz?
-<<<<<<< HEAD
-ConfirmClassifyPaidPartiallyQuestion=Bu fatura tamamen ödenmemiş. Bu faturayı kapatmak için nedenler nelerdir?
-ConfirmClassifyPaidPartiallyReasonAvoir=Kalan bakiye <b>(%s %s)</b> ödeme vadesinden önce yapıldığından dolayı verilmiş bir indirimdr. KDV bir iade faturasıyla ayarIanır.
-=======
 ConfirmClassifyPaidPartiallyQuestion=Bu fatura tamamen ödenmedi. Bu faturayı kapatmanızın neden(ler)i nedir?
 ConfirmClassifyPaidPartiallyReasonAvoir=Remaining unpaid <b>(%s %s)</b> is a discount granted because payment was made before term. I regularize the VAT with a credit note.
->>>>>>> d9b8a8c8
 ConfirmClassifyPaidPartiallyReasonDiscount=Remaining unpaid <b>(%s %s)</b> is a discount granted because payment was made before term.
 ConfirmClassifyPaidPartiallyReasonDiscountNoVat=Kalan ödenmemiş tutar <b>(%s %s)</b> ödeme vadesinden önce ödendiğinden bir indirim olarak verilmiştir. Burada KDV sini kaybetmeyi kabul ediyorum.
 ConfirmClassifyPaidPartiallyReasonDiscountVat=Kalan bakiye <b>(%s %s)</b> ödeme vadesinden önce yapıldığından dolayı verilmiş bir indirimdr. KDV bir iade faturasıyla düzeltilir.
@@ -345,11 +302,7 @@
 DiscountStillRemaining=Discounts or credits available
 DiscountAlreadyCounted=Discounts or credits already consumed
 CustomerDiscounts=Müşteri indirimleri
-<<<<<<< HEAD
-SupplierDiscounts=Vendors discounts
-=======
 SupplierDiscounts=Tedarikçi indirimleri
->>>>>>> d9b8a8c8
 BillAddress=Fatura adresi
 HelpEscompte=This discount is a discount granted to customer because payment was made before term.
 HelpAbandonBadCustomer=This amount has been abandoned (customer said to be a bad customer) and is considered as an exceptional loss.
@@ -389,27 +342,16 @@
 PaymentNote=Ödeme notu
 ListOfPreviousSituationInvoices=Önceki hakediş faturaları listesi
 ListOfNextSituationInvoices=Sonraki hakediş faturaları listesi
-<<<<<<< HEAD
-ListOfSituationInvoices=List of situation invoices
-CurrentSituationTotal=Total current situation
-DisabledBecauseNotEnouthCreditNote=To remove a situation invoice from cycle, this invoice's credit note total must cover this invoice total
-RemoveSituationFromCycle=Remove this invoice from cycle
-=======
 ListOfSituationInvoices=Durum faturalarının listesi
 CurrentSituationTotal=Toplam mevcut durum
 DisabledBecauseNotEnouthCreditNote=To remove a situation invoice from cycle, this invoice's credit note total must cover this invoice total
 RemoveSituationFromCycle=Bu faturayı döngüden kaldır
->>>>>>> d9b8a8c8
 ConfirmRemoveSituationFromCycle=Remove this invoice %s from cycle ?
 ConfirmOuting=Confirm outing
 FrequencyPer_d=Her %s günde
 FrequencyPer_m=Her %s ayda
 FrequencyPer_y=Her %s yılda
-<<<<<<< HEAD
-FrequencyUnit=Frequency unit
-=======
 FrequencyUnit=Frekans birimi
->>>>>>> d9b8a8c8
 toolTipFrequency=Examples:<br><b>Set 7, Day</b>: give a new invoice every 7 days<br><b>Set 3, Month</b>: give a new invoice every 3 month
 NextDateToExecution=Sonraki fatura oluşturulacak tarih
 NextDateToExecutionShort=Date next gen.
@@ -425,11 +367,7 @@
 InvoiceGeneratedFromTemplate=Fatura %s yinelenen fatura şablonundan %s oluşturuldu
 WarningInvoiceDateInFuture=Warning, the invoice date is higher than current date
 WarningInvoiceDateTooFarInFuture=Uyarı, fatura tarihi şu anki tarihten çok uzak
-<<<<<<< HEAD
-ViewAvailableGlobalDiscounts=View available discounts
-=======
 ViewAvailableGlobalDiscounts=Mevcut indirimleri görüntüle
->>>>>>> d9b8a8c8
 # PaymentConditions
 Statut=Durumu
 PaymentConditionShortRECEP=Teslimatta Peşin
@@ -610,9 +548,5 @@
 AutoFillDateFromShort=Başlangıç tarihini ayarla
 AutoFillDateTo=Set end date for service line with next invoice date
 AutoFillDateToShort=Bitiş tarihini ayarla
-<<<<<<< HEAD
 MaxNumberOfGenerationReached=Max number of gen. reached
-=======
-MaxNumberOfGenerationReached=Max number of gen. reached
-BILL_DELETEInDolibarr=Fatura silindi
->>>>>>> d9b8a8c8
+BILL_DELETEInDolibarr=Fatura silindi