# Dolibarr language file - Source file is en_US - workflow
WorkflowSetup=Configurare Modul Flux de Lucru
<<<<<<< HEAD
WorkflowDesc=This module is designed to modify the behaviour of automatic actions into application. By default, workflow is open (you can do things in the order you want). You can activate the automatic actions you are interested in.
ThereIsNoWorkflowToModify=There is no workflow modifications available with the activated modules.
descWORKFLOW_PROPAL_AUTOCREATE_ORDER=Automatically create a customer order after a commercial proposal is signed
descWORKFLOW_PROPAL_AUTOCREATE_INVOICE=Automatically create a customer invoice after a commercial proposal is signed
descWORKFLOW_CONTRACT_AUTOCREATE_INVOICE=Automatically create a customer invoice after a contract is validated
descWORKFLOW_ORDER_AUTOCREATE_INVOICE=Automatically create a customer invoice after a customer order is closed
=======
WorkflowDesc=Acest modul este proiectat pentru modificarea comportamentului acțiunilor automate în aplicaţie. În mod implicit, fluxul de lucru este deschis (puteţi face ce doriţi în ordinea dorită). Puteți activa acțiunile automate de care sunteti interesat
ThereIsNoWorkflowToModify=Nu există nicio modificare workflow  diponibila pentru modulele activate.
descWORKFLOW_PROPAL_AUTOCREATE_ORDER=Crează o comandă client automat, după ce o ofertă comercială este semnată
descWORKFLOW_PROPAL_AUTOCREATE_INVOICE=Crează o factură client automat, după ce o ofertă comercială este semnată
descWORKFLOW_CONTRACT_AUTOCREATE_INVOICE=Crează o factură client automat, după ce un contract este validat
descWORKFLOW_ORDER_AUTOCREATE_INVOICE=Crează o factură client automat, după ce o comandă client este închisă
>>>>>>> 3f5d67d4
descWORKFLOW_ORDER_CLASSIFY_BILLED_PROPAL=Clasează propunere comercială legată ca facturată când comanda client este setată ca plătită
descWORKFLOW_INVOICE_CLASSIFY_BILLED_ORDER=Clasează comenzi(le) client sursă legate ca facturate, atunci când factura clientului este setată ca plătită
descWORKFLOW_INVOICE_AMOUNT_CLASSIFY_BILLED_ORDER=Clasează comenzi(le) client sursă legate ca facturate, atunci când factura clientului este validată<|MERGE_RESOLUTION|>--- conflicted
+++ resolved
@@ -1,20 +1,11 @@
 # Dolibarr language file - Source file is en_US - workflow
 WorkflowSetup=Configurare Modul Flux de Lucru
-<<<<<<< HEAD
-WorkflowDesc=This module is designed to modify the behaviour of automatic actions into application. By default, workflow is open (you can do things in the order you want). You can activate the automatic actions you are interested in.
-ThereIsNoWorkflowToModify=There is no workflow modifications available with the activated modules.
-descWORKFLOW_PROPAL_AUTOCREATE_ORDER=Automatically create a customer order after a commercial proposal is signed
-descWORKFLOW_PROPAL_AUTOCREATE_INVOICE=Automatically create a customer invoice after a commercial proposal is signed
-descWORKFLOW_CONTRACT_AUTOCREATE_INVOICE=Automatically create a customer invoice after a contract is validated
-descWORKFLOW_ORDER_AUTOCREATE_INVOICE=Automatically create a customer invoice after a customer order is closed
-=======
 WorkflowDesc=Acest modul este proiectat pentru modificarea comportamentului acțiunilor automate în aplicaţie. În mod implicit, fluxul de lucru este deschis (puteţi face ce doriţi în ordinea dorită). Puteți activa acțiunile automate de care sunteti interesat
 ThereIsNoWorkflowToModify=Nu există nicio modificare workflow  diponibila pentru modulele activate.
 descWORKFLOW_PROPAL_AUTOCREATE_ORDER=Crează o comandă client automat, după ce o ofertă comercială este semnată
 descWORKFLOW_PROPAL_AUTOCREATE_INVOICE=Crează o factură client automat, după ce o ofertă comercială este semnată
 descWORKFLOW_CONTRACT_AUTOCREATE_INVOICE=Crează o factură client automat, după ce un contract este validat
 descWORKFLOW_ORDER_AUTOCREATE_INVOICE=Crează o factură client automat, după ce o comandă client este închisă
->>>>>>> 3f5d67d4
 descWORKFLOW_ORDER_CLASSIFY_BILLED_PROPAL=Clasează propunere comercială legată ca facturată când comanda client este setată ca plătită
 descWORKFLOW_INVOICE_CLASSIFY_BILLED_ORDER=Clasează comenzi(le) client sursă legate ca facturate, atunci când factura clientului este setată ca plătită
 descWORKFLOW_INVOICE_AMOUNT_CLASSIFY_BILLED_ORDER=Clasează comenzi(le) client sursă legate ca facturate, atunci când factura clientului este validată