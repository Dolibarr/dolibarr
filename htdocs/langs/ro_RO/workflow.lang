--- conflicted
+++ resolved
@@ -9,29 +9,6 @@
 descWORKFLOW_ORDER_AUTOCREATE_INVOICE=În mod automat se crează o factură client după ce se închide o comandă de vânzări (noua factură va avea aceeași valoare ca comanda)
 descWORKFLOW_TICKET_CREATE_INTERVENTION=La crearea unui tichet, crează automat o intervenţie.
 # Autoclassify customer proposal or order
-<<<<<<< HEAD
-descWORKFLOW_ORDER_CLASSIFY_BILLED_PROPAL=Clasifică ofertele comerciale sursă asociate ca fiind facturate atunci când o comandă de vânzare este setată ca facturată (și dacă valoarea comenzii este aceeași cu suma totală a ofertelor comeciale asociate semnate)
-descWORKFLOW_INVOICE_CLASSIFY_BILLED_PROPAL=Clasifică ofertele comeciale sursă asociate ca fiind facturate atunci când o factură de client este validată (și dacă suma facturii este aceeași cu suma totală a ofertelor comeciale asociate semnate)
-descWORKFLOW_INVOICE_AMOUNT_CLASSIFY_BILLED_ORDER=Clasifică comanda de vânzări sursă asociată ca fiind facturată atunci când o factură de client este validată (și dacă suma facturii este aceeași cu suma totală a comenzilor de vânzări asociate). Dacă ai 1 factură validată pentru n comenzi, aceasta poate seta și toate comenzile să fie facturate.
-descWORKFLOW_INVOICE_CLASSIFY_BILLED_ORDER=Clasifică comenzile de vânzări sursă asociate ca fiind facturate atunci când o factură de client este setată ca achitată (și dacă suma facturii este aceeași cu suma totală a comenzilor de vânzări asociate). Dacă ai 1 set de facturi facturate pentru n comenzi, aceasta poate seta și toate comenzile să fie facturate.
-descWORKFLOW_ORDER_CLASSIFY_SHIPPED_SHIPPING=Clasifică comenzile de vânzare sursă asociate ca fiind expediate atunci când o expediere este validată (și dacă cantitatea expediată de pe toate expedierile este aceeași ca și în comanda de vânzare)
-descWORKFLOW_ORDER_CLASSIFY_SHIPPED_SHIPPING_CLOSED=Clasificați comanda de vânzare sursă legată ca fiind expediată atunci când o expediere este închisă (și dacă cantitatea expediată din toate livrările este aceeași ca în comanda actualizată)
-# Autoclassify purchase proposal
-descWORKFLOW_ORDER_CLASSIFY_BILLED_SUPPLIER_PROPOSAL=Clasifică oferta furnizorului sursă asociată ca fiind facturată atunci când factura furnizorului este validată (și dacă suma facturii este aceeași cu suma totală a ofertelor asociate)
-# Autoclassify purchase order
-descWORKFLOW_INVOICE_AMOUNT_CLASSIFY_BILLED_SUPPLIER_ORDER=Clasifică comanda de achiziție sursă asociată ca fiind facturată atunci când factura furnizorului este validată (și dacă suma facturii este aceeași cu suma totală a comenzilor asociate)
-descWORKFLOW_ORDER_CLASSIFY_RECEIVED_RECEPTION=Clasifică comanda de achiziție sursă asociată ca primită atunci când o recepție este validată (și dacă cantitatea primită de toate recepțiile este aceeași cu cea din comanda de achiziţie pentru actualizare)
-descWORKFLOW_ORDER_CLASSIFY_RECEIVED_RECEPTION_CLOSED=Clasifică comanda de achiziție sursă asociată ca primită atunci când o recepție este închisă (și dacă cantitatea primită de toate recepțiile este aceeași cu cea din comanda de achiziţie pentru actualizare)
-# Autoclassify shipment
-descWORKFLOW_SHIPPING_CLASSIFY_CLOSED_INVOICE=Clasifică expedierea sursă asociată ca fiind închisă atunci când o factură client este validată (și dacă suma facturii este aceeași cu suma totală a expedierilor asociate)
-descWORKFLOW_SHIPPING_CLASSIFY_BILLED_INVOICE=Clasifică expedierea sursă asociată ca fiind facturată atunci când o factură client este validată (și dacă suma facturii este aceeași cu suma totală a expedierilor asociate)
-# Autoclassify receptions
-descWORKFLOW_RECEPTION_CLASSIFY_CLOSED_INVOICE=Clasifică recepțiile sursă asociate ca fiind facturate atunci când o factură de achiziție este validată (și dacă suma facturii este aceeași cu suma totală a recepțiilor asociate)
-descWORKFLOW_RECEPTION_CLASSIFY_BILLED_INVOICE=Clasifică recepțiile sursă asociate ca fiind facturate atunci când o factură de achiziție este validată (și dacă suma facturii este aceeași cu suma totală a recepțiilor asociate)
-# Automatically link ticket to contract
-descWORKFLOW_TICKET_LINK_CONTRACT=Când creați un tichet, asociază toate contractele disponibile ale terților care se potrivesc
-descWORKFLOW_TICKET_USE_PARENT_COMPANY_CONTRACTS=Când se asociază contracte, caută printre cele ale companiilor-mamă
-=======
 descWORKFLOW_ORDER_CLASSIFY_BILLED_PROPAL=Când o comandă de vânzare este setată la facturată, clasifică ofertele sursă asociate ca facturate (și dacă valoarea comenzii este aceeași cu suma totală a ofertelor asociate semnate)
 descWORKFLOW_INVOICE_CLASSIFY_BILLED_PROPAL=Când o factură client este validată, clasifică ofertele sursă asociate ca fiind facturate (și dacă suma facturii este aceeași cu suma totală a ofertelor asociate semnate)
 descWORKFLOW_INVOICE_CLASSIFY_BILLED_ORDER=Când o factură client este setată ca achitată, clasifică comenzile de vânzări sursă asociate ca facturate (și dacă suma facturii este aceeași cu suma totală a comenzilor de vânzări asociate). Dacă generezi 1 factură pentru n comenzi, aceasta poate seta și toate comenzile să fie setate ca facturate.
@@ -54,7 +31,6 @@
 # Automatically link ticket to contract
 descWORKFLOW_TICKET_LINK_CONTRACT=Când este creat un tichet, asociază-l cu contractele disponibile, potrivind același terț cu cel din tichet
 descWORKFLOW_TICKET_USE_PARENT_COMPANY_CONTRACTS=Când conectezi automat un tichet cu contracte, caută contracte printre cele ale companiilor-mamă
->>>>>>> cc80841a
 # Autoclose intervention
 descWORKFLOW_TICKET_CLOSE_INTERVENTION=Închideți toate intervențiile legate de tichet  atunci când tichetul este închis
 AutomaticCreation=Creare automată
