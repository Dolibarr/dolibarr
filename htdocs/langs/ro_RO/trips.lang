# Dolibarr language file - Source file is en_US - trips
ExpenseReport=Raport Cheltuieli
ExpenseReports=Rapoarte Cheltuieli
Trip=Raport Cheltuieli
Trips=Rapoarte Cheltuieli
TripsAndExpenses=Rapoarte Cheltuieli
TripsAndExpensesStatistics=Statistici Rapoarte Cheltuieli
TripCard=Fisa Raport Cheltuieli
AddTrip=Creare Raport Cheltuieli
ListOfTrips=Listă  rapoarte de cheltuieli
ListOfFees=Lista note cheltuieli
NewTrip= Raport de cheltuieli nou
CompanyVisited=Societatea / Instituţia vizitată
Kilometers=Kilometri
FeesKilometersOrAmout=Valoarea  sau km
DeleteTrip=Șterge raport de cheltuieli
ConfirmDeleteTrip=Sunteți sigur că doriți să ștergeți acest raport cheltuieli?
ListTripsAndExpenses=Listă rapoarte de cheltuieli
ListToApprove=În așteptare pentru aprobare
ExpensesArea=Rapoarte de cheltuieli
SearchATripAndExpense=Căutați un raport de cheltuieli
ClassifyRefunded=Clasează "Rambursată"
ExpenseReportWaitingForApproval=A new expense report has been submitted for approval
ExpenseReportWaitingForApprovalMessage=A new expense report has been submitted and is waiting for approval.\n- User: %s\n- Period: %s\nClick here to validate: %s
TripId=ID Raport de cheltuieli 
AnyOtherInThisListCanValidate=Persoana de informare pentru validare.
TripSociete=Informații   companie
TripSalarie=Informații Utilizator 
TripNDF=Informations expense report
DeleteLine=Ștergeo linie a raportului de cheltuieli
ConfirmDeleteLine=Sunteţi sigur că doriţi să ştergeţi această linie?
PDFStandardExpenseReports=Standard template to generate a PDF document for expense report
ExpenseReportLine=Line raport de cheltuieli
TF_OTHER=Altele
TF_TRANSPORTATION=Transport
TF_LUNCH=Prânz
TF_METRO=Metrou
TF_TRAIN=Tren
TF_BUS=Autobuz
TF_CAR=Mașină
TF_PEAGE=Taxă
TF_ESSENCE=Combustibil
TF_HOTEL=Hostel
TF_TAXI=Taxi

ErrorDoubleDeclaration=Ați declarat un alt raport de cheltuieli într-un interval de timp similar.
ListTripsAndExpenses=Listă rapoarte de cheltuieli
AucuneNDF=Nu există rapoarte de cheltuieli pentru acest criteriu
AucuneLigne=Nu există încă nici un raport de cheltuieli declarate 
AddLine=Adaugao linie
AddLineMini=Adaugă

Date_DEBUT=Perioada Dată început
Date_FIN=Perioada Dată sfârşit
ModePaiement=Mod plata
Note=Notă
Project=Proiect

VALIDATOR=Utilizatorul de informat pentru aprobare
VALIDOR=Aprobat de
AUTHOR=Înregistrat de
AUTHORPAIEMENT=Platit de
REFUSEUR=Respins de
CANCEL_USER=Anulat de

MOTIF_REFUS=Motiv
MOTIF_CANCEL=Motiv

DATE_REFUS=Dată respingere
DATE_SAVE=Dată validare
DATE_VALIDE=Dată validare
<<<<<<< HEAD
DateApprove=Data Aprobare
DATE_CANCEL=Data anulare
DATE_PAIEMENT=Data Plata 

Deny=Respinge
=======
DATE_CANCEL=Data anulare
DATE_PAIEMENT=Data Plata 

>>>>>>> 12d841f2
TO_PAID=Plăteşte
BROUILLONNER=Redeschide
SendToValid=Trimis la aprobare
ModifyInfoGen=Editare
ValidateAndSubmit=Validareaza și trimite pentru aprobare

NOT_VALIDATOR=Nu aveti permisiunea să aprobati acest raport de cheltuieli
NOT_AUTHOR=Tu nu esti autorul acestui raport de cheltuieli. Operatiune anulata.

RefuseTrip=Respinge un raport de cheltuieli
ConfirmRefuseTrip=Sunteți sigur că doriți să respingeti acest raport cheltuieli?

ValideTrip=Aproba raport de cheltuieli
ConfirmValideTrip=Sunteți sigur că doriți să aprobati acest raport cheltuieli?

PaidTrip=Plăste un raport de cheltuieli
ConfirmPaidTrip=Sunteţi sigur că doriţi sa clasati acest raport de cheltuieli ca "Platit" ?

CancelTrip=Anulează un raport de cheltuieli
ConfirmCancelTrip=Sunteți sigur că doriți să anulați acest raport cheltuieli?

BrouillonnerTrip=Muta Inapoi raportul de cheltuieli la statutul de "Draft" 
ConfirmBrouillonnerTrip=Are you sure you want to move this expense report to status "Draft" ?

SaveTrip=Valideaza raport de cheltuieli
ConfirmSaveTrip=Are you sure you want to validate this expense report ?

<<<<<<< HEAD
Synchro_Compta=NDF <-> Cont

TripSynch=Synchronisation : Notes de frais <-> Compte courant
TripToSynch=Notes de frais à intégrer dans la compta
AucuneTripToSynch=Aucune note de frais n'est en statut "Payée".
ViewAccountSynch=Vezi Contul

ConfirmNdfToAccount=Êtes-vous sûr de vouloir intégrer cette note de frais dans le compte courant?
ndfToAccount=Note de frais - Intégration

ConfirmAccountToNdf=Êtes-vous sûr de vouloir retirer cette note de frais du compte courant?
AccountToNdf=Note de frais - Retrait

LINE_NOT_ADDED=Ligne non ajoutée :
NO_PROJECT=Niciun proiect selectat
NO_DATE=Nicio data selectata
NO_PRICE=Nici unul pret indicat.

TripForValid=De validat
TripForPaid=De platit
TripPaid=Platit

=======
>>>>>>> 12d841f2
NoTripsToExportCSV=No expense report to export for this period.<|MERGE_RESOLUTION|>--- conflicted
+++ resolved
@@ -69,17 +69,11 @@
 DATE_REFUS=Dată respingere
 DATE_SAVE=Dată validare
 DATE_VALIDE=Dată validare
-<<<<<<< HEAD
 DateApprove=Data Aprobare
 DATE_CANCEL=Data anulare
 DATE_PAIEMENT=Data Plata 
 
 Deny=Respinge
-=======
-DATE_CANCEL=Data anulare
-DATE_PAIEMENT=Data Plata 
-
->>>>>>> 12d841f2
 TO_PAID=Plăteşte
 BROUILLONNER=Redeschide
 SendToValid=Trimis la aprobare
@@ -107,29 +101,5 @@
 SaveTrip=Valideaza raport de cheltuieli
 ConfirmSaveTrip=Are you sure you want to validate this expense report ?
 
-<<<<<<< HEAD
-Synchro_Compta=NDF <-> Cont
 
-TripSynch=Synchronisation : Notes de frais <-> Compte courant
-TripToSynch=Notes de frais à intégrer dans la compta
-AucuneTripToSynch=Aucune note de frais n'est en statut "Payée".
-ViewAccountSynch=Vezi Contul
-
-ConfirmNdfToAccount=Êtes-vous sûr de vouloir intégrer cette note de frais dans le compte courant?
-ndfToAccount=Note de frais - Intégration
-
-ConfirmAccountToNdf=Êtes-vous sûr de vouloir retirer cette note de frais du compte courant?
-AccountToNdf=Note de frais - Retrait
-
-LINE_NOT_ADDED=Ligne non ajoutée :
-NO_PROJECT=Niciun proiect selectat
-NO_DATE=Nicio data selectata
-NO_PRICE=Nici unul pret indicat.
-
-TripForValid=De validat
-TripForPaid=De platit
-TripPaid=Platit
-
-=======
->>>>>>> 12d841f2
 NoTripsToExportCSV=No expense report to export for this period.