--- conflicted
+++ resolved
@@ -15,7 +15,7 @@
 # Module label 'ModuleRecruitmentName'
 ModuleRecruitmentName = Recrutare personal
 # Module description 'ModuleRecruitmentDesc'
-ModuleRecruitmentDesc =  Gestionează și urmărește campaniile de recrutare pentru joburile noi 
+ModuleRecruitmentDesc =  Gestionează și urmărește campaniile de recrutare pentru joburile noi
 # Admin page
 RecruitmentSetup = Configurare modul Recrutare personal
 RecruitmentSetupPage = Introdu aici setările pentru opţiunile principale ale modulului Recrutare personal
@@ -63,8 +63,4 @@
 NoPositionOpen=Niciun post vacant la acest moment
 ConfirmClose=Confirmare anulare
 ConfirmCloseAsk=Sigur vrei să anulezi această candidatură de recrutare
-<<<<<<< HEAD
-Recruitment=Recrutare
-=======
-Recruitment=Recrutare personal
->>>>>>> e5e1f385
+Recruitment=Recrutare