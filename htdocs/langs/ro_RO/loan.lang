--- conflicted
+++ resolved
@@ -37,13 +37,8 @@
 AmountFinanced=Amount Financed
 AmortizationMonthlyPaymentOverYears=Amortization For Monthly Payment: <b>%s</b> over %s years
 Totalsforyear=Totaluri pe an
-<<<<<<< HEAD
-MonthlyPayment=Monthly Payment
-LoanCalcDesc=This <b>mortgage calculator</b> can be used to figure out monthly payments of a home mortgage loan, based on the home's sale price, the term of the loan desired, buyer's down payment percentage, and the loan's interest rate.<br> This calculator factors in PMI (Private Mortgage Insurance) for loans where less than 20% is put as a down payment. Also taken into consideration are the town property taxes, and their effect on the total monthly mortgage payment.<br>
-=======
 MonthlyPayment=Plată Lunara
 LoanCalcDesc=This <b>mortgage calculator</b> can be used to figure out monthly payments of a loaning, based on the amount borrowed, the term of the loan desired and the interest rate.<br> This calculator includes also PMI (Private Mortgage Insurance) for loans where less than 20%% is put as a down payment. Also taken into consideration are the town property taxes, and their effect on the total monthly mortgage payment.<br>
->>>>>>> 3f5d67d4
 GoToInterest=%s will go towards INTEREST
 GoToPrincipal=%s will go towards PRINCIPAL
 YouWillSpend=You will spend %s in year %s
