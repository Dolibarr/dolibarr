--- conflicted
+++ resolved
@@ -20,10 +20,6 @@
 KnowledgeManagementSetup = Configurare Sistem de management al bazei de cunoştinţe
 KnowledgeManagementSetupPage = Pagină configurare Sistem de management al bazei de cunoştinţe
 # About page
-<<<<<<< HEAD
-#
-=======
->>>>>>> cc80841a
 KnowledgeManagementAbout = Despre modulul Bază de cunoştinţe
 KnowledgeManagementAboutPage = Pagină despre Managementul bazei de cunoştinţe
 KnowledgeManagementArea = Bază de cunoştinţe
@@ -38,10 +34,6 @@
 GroupOfTicket=Grup de tichete
 YouCanLinkArticleToATicketCategory=Poți lega articolul la un grup de tichete (deci articolul va fi evidențiat pe orice tichet din acest grup)
 SuggestedForTicketsInGroup=Sugerat la crearea tichetelor
-<<<<<<< HEAD
-
-=======
->>>>>>> cc80841a
 SetObsolete=Setează ca învechit
 ConfirmCloseKM=Confirmi închiderea acestui articol ca învechit ?
 ConfirmReopenKM=Sigur vrei să readuci acest articol la starea "Validat" ?
