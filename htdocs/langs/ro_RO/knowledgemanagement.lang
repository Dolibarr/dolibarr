--- conflicted
+++ resolved
@@ -46,9 +46,5 @@
 KnowledgeRecord = Articol
 KnowledgeRecordExtraFields = Extracâmpuri articole
 GroupOfTicket=Grup de tichete
-<<<<<<< HEAD
 YouCanLinkArticleToATicketCategory=Poți conecta un articol la un grup de tichete (astfel încât articolul să fie sugerat în timpul clasificării tichetelor noi)
-=======
-YouCanLinkArticleToATicketCategory=Poți conecta un articol la un grup de tichete (astfel încât articolul să fie sugerat în timpul clasificării tichetelor noi)
-SuggestedForTicketsInGroup=Sugerat pentru tichete atunci când grupul este
->>>>>>> 9eb66548
+SuggestedForTicketsInGroup=Sugerat pentru tichete atunci când grupul este