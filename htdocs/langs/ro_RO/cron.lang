--- conflicted
+++ resolved
@@ -18,13 +18,8 @@
 # Admin
 #
 CronSetup= Setare Managementul joburilor programate
-<<<<<<< HEAD
-# URLToLaunchCronJobs=URL to check and launch cron jobs if required
-# OrToLaunchASpecificJob=Or to check and launch a specific job
-=======
 URLToLaunchCronJobs=URL-ul pentru a verifica și a lansa joburi cron, dacă este necesar
 OrToLaunchASpecificJob=Sau pentru a verifica și  a lansa un anumit job
->>>>>>> f44a45fe
 KeyForCronAccess=Cheie de securitate pentru URL de lansare a joburilor cron
 FileToLaunchCronJobs=Linie de comandă pentru lansare joburi cron
 CronExplainHowToRunUnix=Pe mediul Unix veţi  utiliza instrumentul crontab pentru a rula linia de comanda la fiecare minut
@@ -48,11 +43,7 @@
 CronLastResult=Codul ultimului rezultat
 CronListOfCronJobs=Lista joburilor programate
 CronCommand=Comandă
-<<<<<<< HEAD
-# CronList=Jobs list
-=======
 CronList=Lista joburi
->>>>>>> f44a45fe
 CronDelete= Sterge joburi cron
 CronConfirmDelete= Sunteţi sigur ca doriţi ştergerea acestui job cron ?
 CronExecute=Lansează job
