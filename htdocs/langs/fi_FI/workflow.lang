--- conflicted
+++ resolved
@@ -9,29 +9,6 @@
 descWORKFLOW_ORDER_AUTOCREATE_INVOICE=Automaattisesti luo asiakkaan lasku myyntitilauksen sulkemisen jälkeen (uudessa laskussa on sama summa kuin tilauksessa)
 descWORKFLOW_TICKET_CREATE_INTERVENTION=Lippua luotaessa automaattisesti luo väliintulo.
 # Autoclassify customer proposal or order
-<<<<<<< HEAD
-descWORKFLOW_ORDER_CLASSIFY_BILLED_PROPAL=Luokittele linkitetyt lähdeehdotukset laskutetuiksi, kun myyntitilauksen arvo on laskutettu (ja, jos tilauksen summa on sama kuin allekirjoitettujen linkitettyjen ehdotusten kokonaissumma)
-descWORKFLOW_INVOICE_CLASSIFY_BILLED_PROPAL=Luokittele linkitetyt lähdeehdotukset laskutetuiksi, kun asiakkaan lasku vahvistetaan (ja, jos laskun summa on sama kuin allekirjoitettujen linkitettyjen ehdotusten kokonaissumma)
-descWORKFLOW_INVOICE_AMOUNT_CLASSIFY_BILLED_ORDER=Luokittele linkitetyn lähteen myyntitilaus laskutettavaksi, kun asiakkaan lasku vahvistetaan (ja, jos laskun summa on sama kuin linkitettyjen myyntitilausten kokonaissumma). Jos sinulla on 1 vahvistettu lasku n tilaukselle, tämä voi asettaa myös kaikki tilaukset laskutetuiksi.
-descWORKFLOW_INVOICE_CLASSIFY_BILLED_ORDER=Luokittele linkitetyt lähdemyyntitilaukset laskutetuiksi, kun asiakkaan lasku on maksettu (ja, jos laskun summa on sama kuin linkitettyjen myyntitilausten kokonaissumma). Jos sinulla on n tilaukselle laskutettu yksi lasku, tämä saattaa myös asettaa kaikki tilaukset laskutetuiksi.
-descWORKFLOW_ORDER_CLASSIFY_SHIPPED_SHIPPING=Luokittele linkitetyt lähdemyyntitilaukset toimitetuiksi, kun lähetys vahvistetaan (ja, jos kaikkien lähetysten toimitettu määrä on sama kuin päivitettävässä tilauksessa)
-descWORKFLOW_ORDER_CLASSIFY_SHIPPED_SHIPPING_CLOSED=Luokittele linkitetyn lähteen myyntitilaus lähetetyksi, kun lähetys on suljettu (ja, jos kaikkien lähetysten lähetysmäärä on sama kuin päivitettävässä tilauksessa)
-# Autoclassify purchase proposal
-descWORKFLOW_ORDER_CLASSIFY_BILLED_SUPPLIER_PROPOSAL=Classify linked source vendor proposal as billed when vendor invoice is validated (and if the amount of the invoice is the same as the total amount of the linked proposals)
-# Autoclassify purchase order
-descWORKFLOW_INVOICE_AMOUNT_CLASSIFY_BILLED_SUPPLIER_ORDER=Classify linked source purchase order as billed when vendor invoice is validated (and if the amount of the invoice is the same as the total amount of the linked orders)
-descWORKFLOW_ORDER_CLASSIFY_RECEIVED_RECEPTION=Luokittele linkitetyn lähteen Hankinta tilaus vastaanotetuksi, kun vastaanotto on vahvistettu (ja, jos kaikkien vastaanottojen vastaanottama määrä on sama kuin kohdassa Hankinta päivitysjärjestys)
-descWORKFLOW_ORDER_CLASSIFY_RECEIVED_RECEPTION_CLOSED=Luokittele linkitetyn lähteen Hankinta tilaus vastaanotetuksi, kun vastaanotto suljetaan (ja, jos kaikkien vastaanottojen vastaanottama määrä on sama kuin kohdassa Hankinta päivitysjärjestys)
-# Autoclassify shipment
-descWORKFLOW_SHIPPING_CLASSIFY_CLOSED_INVOICE=Luokittele linkitetyn lähdelähetyksen suljetuksi, kun asiakkaan lasku vahvistetaan (ja, jos laskun summa on sama kuin linkitettyjen toimitusten kokonaissumma)
-descWORKFLOW_SHIPPING_CLASSIFY_BILLED_INVOICE=Luokittele linkitetyn lähdelähetyksen laskutettavaksi, kun asiakkaan lasku vahvistetaan (ja, jos laskun summa on sama kuin linkitettyjen toimitusten kokonaissumma)
-# Autoclassify receptions
-descWORKFLOW_RECEPTION_CLASSIFY_CLOSED_INVOICE=Luokittele linkitetyt lähdevastaanot laskutetuiksi, kun Hankinta-lasku on vahvistettu (ja, jos laskun summa on sama kuin kokonaissumma linkitettyjen vastaanottojen määrä)
-descWORKFLOW_RECEPTION_CLASSIFY_BILLED_INVOICE=Luokittele linkitetyt lähdevastaanot laskutetuiksi, kun Hankinta-lasku on vahvistettu (ja, jos laskun summa on sama kuin kokonaissumma linkitettyjen vastaanottojen määrä)
-# Automatically link ticket to contract
-descWORKFLOW_TICKET_LINK_CONTRACT=Kun luot lippua, linkitä kaikki saatavilla olevat vastaavien kolmansien osapuolten sopimukset
-descWORKFLOW_TICKET_USE_PARENT_COMPANY_CONTRACTS=Kun linkität sopimuksia, etsi emoyhtiöiden joukosta
-=======
 descWORKFLOW_ORDER_CLASSIFY_BILLED_PROPAL=When a sales order is set to billed, classify linked source proposals as billed (and if the amount of the order is the same as the total amount of the signed linked proposals)
 descWORKFLOW_INVOICE_CLASSIFY_BILLED_PROPAL=When a customer invoice is validated, classify linked source proposals as billed (and if the amount of the invoice is the same as the total amount of the signed linked proposals)
 descWORKFLOW_INVOICE_CLASSIFY_BILLED_ORDER=When a customer invoice is set to paid, classify linked source sales orders as billed (and if the amount of the invoice is the same as the total amount of the linked sales orders). If you generate 1 invoice for n orders, this may set all orders to billed too.
@@ -54,7 +31,6 @@
 # Automatically link ticket to contract
 descWORKFLOW_TICKET_LINK_CONTRACT=When a ticket is created, link it with available contracts, matching the same third party than the ticket
 descWORKFLOW_TICKET_USE_PARENT_COMPANY_CONTRACTS=When linking automatically a ticket with contracts, search contracts among those of the parents companies
->>>>>>> cc80841a
 # Autoclose intervention
 descWORKFLOW_TICKET_CLOSE_INTERVENTION=Sulje kaikki lippuun liittyvät interventiot, kun lippu suljetaan
 AutomaticCreation=Automaattinen luonti
