--- conflicted
+++ resolved
@@ -13,9 +13,4 @@
 ProposalsPDFModules=Quotation documents models
 FreeLegalTextOnProposal=Free text on quotations
 WatermarkOnDraftProposal=Watermark on draft quotations (none if empty)
-<<<<<<< HEAD
-ViewProductDescInThirdpartyLanguageAbility=Visualization of products descriptions in the third party language
-FCKeditorForProductDetails=WYSIWIG creation/edition of products details lines for all entities (quotations, orders, invoices, etc...). <font class="warning">Warning: Using this option for this case is seriously not recommended as it can create problems with special characters and page formating when building PDF files.</font>
-=======
->>>>>>> d9b8a8c8
 MailToSendProposal=Customer quotations