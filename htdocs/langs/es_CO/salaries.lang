--- conflicted
+++ resolved
@@ -1,8 +1,4 @@
 # Dolibarr language file - Source file is en_US - salaries
-<<<<<<< HEAD
-SALARIES_ACCOUNTING_ACCOUNT_PAYMENT=Cuenta (del plan de cuentas) utilizada por defecto para terceros "usuarios"
-=======
->>>>>>> cc80841a
 CREATE_NEW_SALARY_WITHOUT_AUTO_PAYMENT=Por defecto, deje vacía la opción "Crear automáticamente un pago total" al crear un salario.
 AddSalaryPayment=Agregar pago de salario
 THM=Tarifa por hora promedio
