# Dolibarr language file - Source file is en_US - admin
Foundation=Company
VersionProgram=Program Version
VersionLastInstall=Version Initially Installed
PurgeSessions=Purge sessions
WarningOnlyPermissionOfActivatedModules=Only permissions related to activated modules are shown here. You can activate other modules on the Home->Setup->Modules page.
ErrorModuleRequirePHPVersion=Error: This module requires PHP version %s or higher
ErrorModuleRequireDolibarrVersion=Error: This module requires Dolibarr version %s or higher
ErrorDecimalLargerThanAreForbidden=Error: A precision higher than <b>%s</b> is not supported.
ErrorReservedTypeSystemSystemAuto=Entry of 'system' and 'systemauto' for this type is reserved. You can use 'user' as a value to add your own record
ErrorCodeCantContainZero=Code can't contain value 0 (zero)
MaxSizeForUploadedFiles=Maximum size for uploaded files (0 to prevent any uploads)
CurrentValueSeparatorThousand=Thousands separator
PositionByDefault=Default position
MenusDesc=Menu managers set the content of the two menu bars (horizontal and vertical).
MenusEditorDesc=The menu editor allows you to define custom menu entries. Use it carefully to avoid program instability or causing menu entries to be permanently unreachable.<br>Some modules add menu entries (in menu <b>All</b> mostly). If you remove some of these entries by mistake, you can restore them by disabling and then re-enabling the module.
PurgeDeleteLogFile=Delete log files, including <b>%s</b> defined by Syslog module (no risk of losing data)
ConfirmPurgeAuditEvents=Are you sure you want to purge all security events? All security logs will be deleted but no other data will be removed.
ImportPostgreSqlDesc=To import a backup file, you must use the pg_restore command from the command line:
CommandsToDisableForeignKeysForImportWarning=This is mandatory if you want to restore your sql dumps later
ModulesMarketPlaceDesc=You can find more modules to download from external websites on the Internet...
ModulesMarketPlaces=Find external applications and modules
AvailableOnlyIfJavascriptAndAjaxNotDisabled=Available only if JavaScript is enabled
InstrucToEncodePass=To have password encoded into the <b>conf.php</b> file, replace the line <br><b>$dolibarr_main_db_pass="...";</b><br>with<br><b>$dolibarr_main_db_pass="crypted:%s";</b>
InstrucToClearPass=To have password decoded (clear) into the <b>conf.php</b> file, replace the line <br><b>$dolibarr_main_db_pass="crypted:...";</b><br>with<br><b>$dolibarr_main_db_pass="%s";</b>
ProtectAndEncryptPdfFilesDesc=Protection of a PDF document keeps it available to read and print with any PDF browser. However, editing and copying the document is no longer possible. Note: Using this feature disables your ability to build global merged PDFs.
MeasuringUnit=Measurement unit
MAIN_MAIL_AUTOCOPY_TO=Copy (Cc) all sent emails to
ModuleFamilyHr=Human Resources Management (HR)
ModuleFamilyTechnic=Multi-module tools
NotExistsDirect=The alternative root directory is not defined in an existing directory.<br>
InfDirAlt=Since version 3, it is possible to define an alternative root directory. This allows you to store, in a dedicated directory, plug-ins and custom templates.<br>Just create a directory at the root of Dolibarr (eg: custom).<br>
InfDirExample=<br>Then declare it in the file <strong>conf.php</strong><br> $dolibarr_main_url_root_alt='/custom'<br>$dolibarr_main_document_root_alt='/path/of/dolibarr/htdocs/custom'<br>If these lines start with a "#", they are comments. To enable them, just remove the "#" character and save the file.
GenericNumRefModelDesc=Returns a customisable number according to a defined mask.
ListOfDirectories=List of OpenDocument template directories
ListOfDirectoriesForModelGenODT=List of directories containing template files in OpenDocument format.<br><br>Put here full path of directories.<br>Add a carriage return between each directory.<br>To add a directory of the GED module, add here <b>DOL_DATA_ROOT/ecm/yourdirectoryname</b>.<br><br>Files in those directories must end with <b>.odt</b> or <b>.ods</b>.
FollowingSubstitutionKeysCanBeUsed=<br>To learn how to create your .odt document templates, before storing them in those directories, read wiki documentation:
ExtrafieldParamHelpsellist=List of values comes from a table<br>Syntax: table_name:label_field:id_field::filtersql<br>Example: c_typent:libelle:id::filtersql<br><br>- id_field is necessarily a primary int key<br>- filtersql is a SQL condition. It can be a simple test (eg active=1) to display only active value<br>You can also use $ID$ in filter which is the current id of current object<br>To use a SELECT into the filter use the keyword $SEL$ to bypass anti-injection protection.<br>if you want to filter on extrafields use syntax  extra.fieldcode=... (where field code is the code of extrafield)<br><br>In order to have the list depending on another complementary attribute list:<br>c_typent:libelle:id:options_<i>parent_list_code</i>|parent_column:filter <br><br>In order to have the list depending on another list:<br>c_typent:libelle:id:<i>parent_list_code</i>|parent_column:filter
Module50200Name=PayPal
DictionaryAccountancyJournal=Finance journals
CompanyZip=Postcode
LDAPFieldZip=Postcode
GenbarcodeLocation=Barcode generation command line tool (used by internal engine for some bar code types). Must be compatible with "genbarcode".<br>For example: /usr/local/bin/genbarcode
<<<<<<< HEAD
FormatZip=Postcode
=======
FormatZip=Postcode
HelpCssOnViewDesc=The CSS used when viewing the field.
>>>>>>> cc80841a
<|MERGE_RESOLUTION|>--- conflicted
+++ resolved
@@ -41,9 +41,5 @@
 CompanyZip=Postcode
 LDAPFieldZip=Postcode
 GenbarcodeLocation=Barcode generation command line tool (used by internal engine for some bar code types). Must be compatible with "genbarcode".<br>For example: /usr/local/bin/genbarcode
-<<<<<<< HEAD
 FormatZip=Postcode
-=======
-FormatZip=Postcode
-HelpCssOnViewDesc=The CSS used when viewing the field.
->>>>>>> cc80841a
+HelpCssOnViewDesc=The CSS used when viewing the field.