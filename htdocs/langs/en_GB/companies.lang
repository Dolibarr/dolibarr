# Dolibarr language file - Source file is en_US - companies
Zip=Postcode
<<<<<<< HEAD
ProfId1CM=Id. prof. 1 (Trade Register)
ProfId2CM=Id. prof. 2 (Taxpayer No.)
ProfId3CM=Id. prof. 3 (Decree of creation)
ProfId1ShortCM=Trade Register
ProfId2ShortCM=Taxpayer No.
ProfId3ShortCM=Decree of creation
=======
ProfId3CM=Id. prof. 3 (Decree of creation)
ProfId4CM=Id. prof. 4 (Certificate of deposits)
ProfId3ShortCM=Decree of creation
ProfId4ShortCM=Certificate of deposits
>>>>>>> 503d1a04
AccountancyCode=Account<|MERGE_RESOLUTION|>--- conflicted
+++ resolved
@@ -1,16 +1,7 @@
 # Dolibarr language file - Source file is en_US - companies
 Zip=Postcode
-<<<<<<< HEAD
-ProfId1CM=Id. prof. 1 (Trade Register)
-ProfId2CM=Id. prof. 2 (Taxpayer No.)
-ProfId3CM=Id. prof. 3 (Decree of creation)
-ProfId1ShortCM=Trade Register
-ProfId2ShortCM=Taxpayer No.
-ProfId3ShortCM=Decree of creation
-=======
 ProfId3CM=Id. prof. 3 (Decree of creation)
 ProfId4CM=Id. prof. 4 (Certificate of deposits)
 ProfId3ShortCM=Decree of creation
 ProfId4ShortCM=Certificate of deposits
->>>>>>> 503d1a04
 AccountancyCode=Account