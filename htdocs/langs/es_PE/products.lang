# Dolibarr language file - Source file is en_US - products
ProductRef=Ref. de producto
ProductLabel=Etiqueta del producto
ProductServiceCard=Ficha Productos/Servicios
ProductVatMassChange=Actualización global del IGV
ProductVatMassChangeDesc=¡Esta herramienta actualiza la tasa de IGV definida en <b><u>TODOS</u></b> los productos y servicios!
ProductOrService=Producto o Servicio
UpdateVAT=Actualizar IGV
SellingPriceHT=Precio de venta (sin IGV)
SellingPriceTTC=Precio de venta (con IGV)
MinPriceHT=Precio de venta mín. (sin IGV)
MinPriceTTC=Precio de venta mín. (con IGV)
<<<<<<< HEAD
=======
ListOfStockMovements=Lista de movimientos de stock
>>>>>>> 3b968128
ExportDataset_produit_1=Productos
VATRateForSupplierProduct=Tasa IGV (para este producto/proveedor)<|MERGE_RESOLUTION|>--- conflicted
+++ resolved
@@ -10,9 +10,6 @@
 SellingPriceTTC=Precio de venta (con IGV)
 MinPriceHT=Precio de venta mín. (sin IGV)
 MinPriceTTC=Precio de venta mín. (con IGV)
-<<<<<<< HEAD
-=======
 ListOfStockMovements=Lista de movimientos de stock
->>>>>>> 3b968128
 ExportDataset_produit_1=Productos
 VATRateForSupplierProduct=Tasa IGV (para este producto/proveedor)