# Dolibarr language file - Source file is en_US - admin
AntiVirusCommandExample=Example for ClamWin: c:\\Progra~1\\ClamWin\\bin\\clamscan.exe<br>Example for ClamAv: /usr/bin/clamscan
AntiVirusParamExample=Example for ClamWin: --database="C:\\Program Files (x86)\\ClamWin\\lib"
ExampleOfDirectoriesForModelGen=Examples of syntax:<br>c:\\mydir<br>/home/mydir<br>DOL_DATA_ROOT/ecm/ecmdir
Module600Desc=Send EMail notifications (triggered by some business events) to users (setup defined on each user), third-party contacts (setup defined on each thirdparty) or fixed emails
Permission91=Consultar impuestos e IGV
Permission92=Crear/modificar impuestos e IGV
Permission93=Eliminar impuestos e IGV
DictionaryVAT=Tasa de IGV (Impuesto sobre ventas en EEUU)
VATManagement=Gestión IGV
VATIsNotUsedDesc=El tipo de IGV propuesto por defecto es 0. Este es el caso de asociaciones, particulares o algunas pequeñas sociedades.
CompanyFundationDesc=Edit on this page all known information of the company or foundation you need to manage (For this, click on "Modify" button at bottom of page)
UnitPriceOfProduct=Precio unitario sin IGV de un producto
<<<<<<< HEAD
TotalNumberOfActivatedModules=Total number of activated feature modules: <b>%s</b> / <b>%s</b>
=======
NotificationsDesc=EMails notifications feature allows you to silently send automatic mail, for some Dolibarr events. Targets of notifications can be defined:
>>>>>>> 3f5d67d4
OptionVatMode=Opción de carga de IGV
OptionVatDefaultDesc=La carga del IGV es: <br>-en el envío de los bienes (en la práctica se usa la fecha de la factura)<br>-sobre el pago por los servicios
OptionVatDebitOptionDesc=La carga del IGV es: <br>-en el envío de los bienes (en la práctica se usa la fecha de la factura)<br>-sobre la facturación de los servicios
GoOntoContactCardToAddMore=Go on the tab "Notifications" of a thirdparty contact to add or remove notifications for contacts/addresses<|MERGE_RESOLUTION|>--- conflicted
+++ resolved
@@ -11,11 +11,7 @@
 VATIsNotUsedDesc=El tipo de IGV propuesto por defecto es 0. Este es el caso de asociaciones, particulares o algunas pequeñas sociedades.
 CompanyFundationDesc=Edit on this page all known information of the company or foundation you need to manage (For this, click on "Modify" button at bottom of page)
 UnitPriceOfProduct=Precio unitario sin IGV de un producto
-<<<<<<< HEAD
-TotalNumberOfActivatedModules=Total number of activated feature modules: <b>%s</b> / <b>%s</b>
-=======
 NotificationsDesc=EMails notifications feature allows you to silently send automatic mail, for some Dolibarr events. Targets of notifications can be defined:
->>>>>>> 3f5d67d4
 OptionVatMode=Opción de carga de IGV
 OptionVatDefaultDesc=La carga del IGV es: <br>-en el envío de los bienes (en la práctica se usa la fecha de la factura)<br>-sobre el pago por los servicios
 OptionVatDebitOptionDesc=La carga del IGV es: <br>-en el envío de los bienes (en la práctica se usa la fecha de la factura)<br>-sobre la facturación de los servicios
