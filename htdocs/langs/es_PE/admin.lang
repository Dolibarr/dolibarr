# Dolibarr language file - Source file is en_US - admin
VersionProgram=Versión del programa
VersionLastInstall=Instalar versión inicial
DisableLinkToHelpCenter=Hide the link "<b>Need help or support</b>" on the login page
DisableLinkToHelp=Hide the link to the online help "<b>%s</b>"
Module30Name=Facturas
Permission91=Consultar impuestos e IGV
Permission92=Crear/modificar impuestos e IGV
Permission93=Eliminar impuestos e IGV
DictionaryVAT=Tasa de IGV o tasa de impuesto a las ventas
DictionaryOrderMethods=Order methods
ShowBugTrackLink=Show the link "<strong>%s</strong>"
DisplayDesc=Parameters affecting the look and presentation of the application can be modified here.
UnitPriceOfProduct=Precio unitario sin IGV de un producto
<<<<<<< HEAD
NotificationsDescGlobal=* or by setting global email addresses in this setup page.
=======
MAIN_DISABLE_METEO=Disable weather thumb
SuggestedPaymentModesIfNotDefinedInOrder=Suggested payments mode on sales order by default if not defined on the order
ViewProductDescInFormAbility=Display product descriptions in lines of items (otherwise show description in a tooltip popup)
>>>>>>> 9eb66548
OptionVatMode=IGV adeudado
MailToSendInvoice=Facturas de Clientes
MAIN_GENERATE_PROPOSALS_WITH_PICTURE=Add column for picture on proposal lines
OperationParamDesc=Define the values to use for the object of the action, or how to extract values. For example:<br>objproperty1=SET:the value to set<br>objproperty2=SET:a value with replacement of __objproperty1__<br>objproperty3=SETIFEMPTY:value used if objproperty3 is not already defined<br>objproperty4=EXTRACT:HEADER:X-Myheaderkey:\\s*([^\\s]*)<br>options_myextrafield1=EXTRACT:SUBJECT:([^&#92;n]*)<br>object.objproperty5=EXTRACT:BODY:My company name is\\s([^\\s]*)<br><br>Use a ; char as separator to extract or set several properties.
<<<<<<< HEAD
EmailCollectorLoadThirdPartyHelp=You can use this action to use the email content to find and load an existing thirdparty in your database. The found (or created) thirdparty will be used for following actions that need it.<br>For example, if you want to create a thirdparty with a name extracted a string 'Name: name to find' found into the body, use sender email as email, you can set the parameter field like this:<br>'email=HEADER:^From:(.*);name=EXTRACT:BODY:Name:\\s([^\\s]*);client=SET:2;'<br>
=======
EmailCollectorLoadThirdPartyHelp=You can use this action to use the email content to find and load an existing thirdparty in your database. The found (or created) thirdparty will be used for following actions that need it.<br>For example, if you want to create a thirdparty with a name extracted a string 'Name: name to find' found into the body, use sender email as email, you can set the parameter field like this:<br>'email=HEADER:^From:(.*);name=EXTRACT:BODY:Name:\\s([^\\s]*);client=SET:2;'<br>
ARestrictedPath=Some restricted path
IfYouUseASecondTaxYouMustSetYouUseTheMainTax=If you want to use a second tax, you must enable also the first sale tax
IfYouUseAThirdTaxYouMustSetYouUseTheMainTax=If you want to use a third tax, you must enable also the first sale tax
>>>>>>> 9eb66548
<|MERGE_RESOLUTION|>--- conflicted
+++ resolved
@@ -1,33 +1,13 @@
 # Dolibarr language file - Source file is en_US - admin
 VersionProgram=Versión del programa
 VersionLastInstall=Instalar versión inicial
-DisableLinkToHelpCenter=Hide the link "<b>Need help or support</b>" on the login page
-DisableLinkToHelp=Hide the link to the online help "<b>%s</b>"
 Module30Name=Facturas
 Permission91=Consultar impuestos e IGV
 Permission92=Crear/modificar impuestos e IGV
 Permission93=Eliminar impuestos e IGV
 DictionaryVAT=Tasa de IGV o tasa de impuesto a las ventas
-DictionaryOrderMethods=Order methods
-ShowBugTrackLink=Show the link "<strong>%s</strong>"
-DisplayDesc=Parameters affecting the look and presentation of the application can be modified here.
 UnitPriceOfProduct=Precio unitario sin IGV de un producto
-<<<<<<< HEAD
-NotificationsDescGlobal=* or by setting global email addresses in this setup page.
-=======
-MAIN_DISABLE_METEO=Disable weather thumb
-SuggestedPaymentModesIfNotDefinedInOrder=Suggested payments mode on sales order by default if not defined on the order
-ViewProductDescInFormAbility=Display product descriptions in lines of items (otherwise show description in a tooltip popup)
->>>>>>> 9eb66548
 OptionVatMode=IGV adeudado
 MailToSendInvoice=Facturas de Clientes
-MAIN_GENERATE_PROPOSALS_WITH_PICTURE=Add column for picture on proposal lines
 OperationParamDesc=Define the values to use for the object of the action, or how to extract values. For example:<br>objproperty1=SET:the value to set<br>objproperty2=SET:a value with replacement of __objproperty1__<br>objproperty3=SETIFEMPTY:value used if objproperty3 is not already defined<br>objproperty4=EXTRACT:HEADER:X-Myheaderkey:\\s*([^\\s]*)<br>options_myextrafield1=EXTRACT:SUBJECT:([^&#92;n]*)<br>object.objproperty5=EXTRACT:BODY:My company name is\\s([^\\s]*)<br><br>Use a ; char as separator to extract or set several properties.
-<<<<<<< HEAD
-EmailCollectorLoadThirdPartyHelp=You can use this action to use the email content to find and load an existing thirdparty in your database. The found (or created) thirdparty will be used for following actions that need it.<br>For example, if you want to create a thirdparty with a name extracted a string 'Name: name to find' found into the body, use sender email as email, you can set the parameter field like this:<br>'email=HEADER:^From:(.*);name=EXTRACT:BODY:Name:\\s([^\\s]*);client=SET:2;'<br>
-=======
-EmailCollectorLoadThirdPartyHelp=You can use this action to use the email content to find and load an existing thirdparty in your database. The found (or created) thirdparty will be used for following actions that need it.<br>For example, if you want to create a thirdparty with a name extracted a string 'Name: name to find' found into the body, use sender email as email, you can set the parameter field like this:<br>'email=HEADER:^From:(.*);name=EXTRACT:BODY:Name:\\s([^\\s]*);client=SET:2;'<br>
-ARestrictedPath=Some restricted path
-IfYouUseASecondTaxYouMustSetYouUseTheMainTax=If you want to use a second tax, you must enable also the first sale tax
-IfYouUseAThirdTaxYouMustSetYouUseTheMainTax=If you want to use a third tax, you must enable also the first sale tax
->>>>>>> 9eb66548
+EmailCollectorLoadThirdPartyHelp=You can use this action to use the email content to find and load an existing thirdparty in your database. The found (or created) thirdparty will be used for following actions that need it.<br>For example, if you want to create a thirdparty with a name extracted a string 'Name: name to find' found into the body, use sender email as email, you can set the parameter field like this:<br>'email=HEADER:^From:(.*);name=EXTRACT:BODY:Name:\\s([^\\s]*);client=SET:2;'<br>