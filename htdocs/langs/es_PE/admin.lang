--- conflicted
+++ resolved
@@ -1,16 +1,9 @@
 # Dolibarr language file - Source file is en_US - admin
-<<<<<<< HEAD
-AntiVirusCommandExample=Example for ClamWin: c:\\Progra~1\\ClamWin\\bin\\clamscan.exe<br>Example for ClamAv: /usr/bin/clamscan
-AntiVirusParamExample=Example for ClamWin: --database="C:\\Program Files (x86)\\ClamWin\\lib"
-ExampleOfDirectoriesForModelGen=Examples of syntax:<br>c:\\mydir<br>/home/mydir<br>DOL_DATA_ROOT/ecm/ecmdir
-=======
->>>>>>> d9b8a8c8
 Permission91=Consultar impuestos e IGV
 Permission92=Crear/modificar impuestos e IGV
 Permission93=Eliminar impuestos e IGV
 DictionaryVAT=Tasa de IGV (Impuesto sobre ventas en EEUU)
 UnitPriceOfProduct=Precio unitario sin IGV de un producto
-ViewProductDescInThirdpartyLanguageAbility=Visualization of products descriptions in the third party language
 OptionVatMode=Opción de carga de IGV
 OptionVatDefaultDesc=La carga del IGV es: <br>-en el envío de los bienes (en la práctica se usa la fecha de la factura)<br>-sobre el pago por los servicios
 OptionVatDebitOptionDesc=La carga del IGV es: <br>-en el envío de los bienes (en la práctica se usa la fecha de la factura)<br>-sobre la facturación de los servicios