--- conflicted
+++ resolved
@@ -11,9 +11,5 @@
 UnitPriceOfProduct=Precio unitario sin IGV de un producto
 OptionVatMode=Opción de carga de IGV
 OptionVatDefaultDesc=La carga del IGV es: <br>-en el envío de los bienes (en la práctica se usa la fecha de la factura)<br>-sobre el pago por los servicios
-<<<<<<< HEAD
 OptionVatDebitOptionDesc=La carga del IGV es: <br>-en el envío de los bienes (en la práctica se usa la fecha de la factura)<br>-sobre la facturación de los servicios
-=======
-OptionVatDebitOptionDesc=La carga del IGV es: <br>-en el envío de los bienes (en la práctica se usa la fecha de la factura)<br>-sobre la facturación de los servicios
-ApiProductionMode=Enable production mode (this will activate use of a caches for services management)
->>>>>>> c39fcce9
+ApiProductionMode=Enable production mode (this will activate use of a caches for services management)