--- conflicted
+++ resolved
@@ -91,11 +91,7 @@
 SentBy=Sendur
 MailingNeedCommand=Sending an emailing can be performed from command line. Ask your server administrator to launch the following command to send the emailing to all recipients:
 MailingNeedCommand2=Þú getur hins vegar sent þær á netinu með því að bæta breytu MAILING_LIMIT_SENDBYWEB við gildi frá fjölda max tölvupóst þú vilt senda við setu.
-<<<<<<< HEAD
-ConfirmSendingEmailing=If you can't or prefer sending them with your www browser, please confirm you are sure you want to send emailing now from your browser?
-=======
 ConfirmSendingEmailing=If you want to send emailing directly from this screen, please confirm you are sure you want to send emailing now from your browser ?
->>>>>>> c39fcce9
 LimitSendingEmailing=Note: Sending of emailings from web interface is done in several times for security and timeout reasons, <b>%s</b> recipients at a time for each sending session.
 TargetsReset=Hreinsa lista
 ToClearAllRecipientsClickHere=Smelltu hér til að hreinsa viðtakanda lista fyrir þennan póst
