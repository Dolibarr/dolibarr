# Dolibarr language file - Source file is en_US - products
ProductRef=Vara dómari.
ProductLabel=Merkimiða vöru
ProductLabelTranslated=Translated product label
ProductDescriptionTranslated=Translated product description
ProductNoteTranslated=Translated product note
ProductServiceCard=Vörur / Þjónusta kort
Products=Vörur
Services=Þjónusta
Product=Vara
Service=Þjónusta
ProductId=Vöru / þjónustu persónuskilríki
Create=Búa til
Reference=Tilvísun
NewProduct=Nýjar vörur
NewService=Ný þjónusta
ProductVatMassChange=Mass VAT change
ProductVatMassChangeDesc=This page can be used to modify a VAT rate defined on products or services from a value to another. Warning, this change is done on all database.
MassBarcodeInit=Mass barcode init
MassBarcodeInitDesc=This page can be used to initialize a barcode on objects that does not have barcode defined. Check before that setup of module barcode is complete.
ProductAccountancyBuyCode=Bókhalds-númer (kaupa)
ProductAccountancySellCode=Bókhalds-númer (selja)
ProductOrService=Vara eða þjónusta
ProductsAndServices=Vörur og þjónusta
ProductsOrServices=Vara eða þjónusta
ProductsOnSell=Product for sale or for purchase
ProductsNotOnSell=Product not for sale and not for purchase
ProductsOnSellAndOnBuy=Products for sale and for purchase
ServicesOnSell=Services for sale or for purchase
ServicesNotOnSell=Services not for sale
ServicesOnSellAndOnBuy=Services for sale and for purchase
<<<<<<< HEAD
InternalRef=Innri tilvísun
LastRecorded=Síðasta vörur / þjónustu á selja á skrá
LastRecordedProductsAndServices=Last %s  skrá vörur / þjónustu
LastModifiedProductsAndServices=Last %s  breytt vörur / þjónustu
LastRecordedProducts=Last %s  vörur á skrá
LastRecordedServices=Last %s  þjónustu á skrá
LastProducts=Síðasta vörur
CardProduct0=Vara-kort
CardProduct1=Þjónusta kort
CardContract=Samningur kort
=======
LastModifiedProductsAndServices=Latest %s modified products/services
LastRecordedProducts=Latest %s recorded products
LastRecordedServices=Latest %s recorded services
CardProduct0=Product card
CardProduct1=Service card
>>>>>>> 3f5d67d4
Stock=Stock
Stocks=Verðbréf
Movements=Hreyfing
Sell=Velta
Buy=Innkaup
OnSell=Laus
OnBuy=Keypt
NotOnSell=Úrelt
ProductStatusOnSell=Laus
ProductStatusNotOnSell=Úrelt
ProductStatusOnSellShort=Laus
ProductStatusNotOnSellShort=Úrelt
ProductStatusOnBuy=Laus
ProductStatusNotOnBuy=Úrelt
ProductStatusOnBuyShort=Laus
ProductStatusNotOnBuyShort=Úrelt
<<<<<<< HEAD
UpdatePrice=Uppfæra verð
=======
>>>>>>> 3f5d67d4
UpdateVAT=Update vat
UpdateDefaultPrice=Update default price
UpdateLevelPrices=Update prices for each level
AppliedPricesFrom=Applied verð
SellingPrice=Söluverð
SellingPriceHT=Selja verð (að frádregnum skatti)
SellingPriceTTC=Söluverð (Inc skatt)
<<<<<<< HEAD
PublicPrice=Almenn verð
CurrentPrice=Núverandi verð
=======
>>>>>>> 3f5d67d4
CostPriceDescription=This price (net of tax) can be used to store the average amount this product cost to your company. It may be any price you calculate yourself, for example from the average buying price plus average production and distribution cost.
CostPriceUsage=In a future version, this value could be used for margin calculation.
NewPrice=Ný verð
MinPrice=Min. selling price
CantBeLessThanMinPrice=Söluverð er ekki vera lægra en lágmarks leyfð fyrir þessa vöru ( %s  án skatta)
ContractStatusClosed=Loka
ErrorProductAlreadyExists=Vara með% tilvísun s er þegar til.
ErrorProductBadRefOrLabel=Wrong gildi fyrir tilvísun eða merki.
ErrorProductClone=There was a problem while trying to clone the product or service.
ErrorPriceCantBeLowerThanMinPrice=Error, price can't be lower than minimum price.
Suppliers=Birgjar
SupplierRef=Birgir dómari.
ShowProduct=Sýna vörur
ShowService=Sýna þjónusta
ProductsAndServicesArea=Vara og Þjónusta area
ProductsArea=Product area
ServicesArea=Þjónusta area
<<<<<<< HEAD
AddToMyProposals=Bæta við tillögur mínar
AddToOtherProposals=Bæta við aðrar tillögur
AddToMyBills=Bæta við reikninga mína
AddToOtherBills=Bæta við aðrir víxlar
CorrectStock=Rétt lager
ListOfStockMovements=Listi yfir hreyfingar lager
BuyingPrice=Kaupverð
PriceForEachProduct=Products with specific prices
NoPriceSpecificToCustomer=This customer has no specific prices. All standard prices for products/services will be used.
=======
ListOfStockMovements=Listi yfir hreyfingar lager
BuyingPrice=Kaupverð
PriceForEachProduct=Products with specific prices
>>>>>>> 3f5d67d4
SupplierCard=Birgir kort
PriceRemoved=Verð fjarri
BarCode=Strikamerki
BarcodeType=Strikamerki tegund
SetDefaultBarcodeType=Setja barcode tegund
BarcodeValue=Strikamerki gildi
NoteNotVisibleOnBill=Ath (ekki sýnilegt á reikningum, tillögur ...)
ServiceLimitedDuration=Ef varan er þjónusta við takmarkaðan tíma:
MultiPricesAbility=Several segment of prices per product/service (each customer is in one segment)
MultiPricesNumPrices=Fjöldi verð
AssociatedProductsAbility=Activate the package feature
AssociatedProducts=Package product
AssociatedProductsNumber=Number of products composing this package product
ParentProductsNumber=Number of parent packaging product
ParentProducts=Parent products
IfZeroItIsNotAVirtualProduct=If 0, this product is not a package product
IfZeroItIsNotUsedByVirtualProduct=If 0, this product is not used by any package product
Translation=Þýðing
KeywordFilter=Leitarorð sía
CategoryFilter=Flokkur sía
ProductToAddSearch=Leita vara til að bæta
<<<<<<< HEAD
AddDel=Bæta við / Eyða
=======
>>>>>>> 3f5d67d4
NoMatchFound=Engin samsvörun fannst
ProductAssociationList=List of products/services that are component of this virtual product/package
ProductParentList=List of package products/services with this product as a component
ErrorAssociationIsFatherOfThis=Einn af völdum vöru er foreldri með núverandi vöru
DeleteProduct=Eyða vöru / þjónustu
ConfirmDeleteProduct=Ertu viss um að þú viljir eyða þessari vöru / þjónustu?
ProductDeleted=Vöru / þjónustu " %s " eytt úr gagnagrunninum.
ExportDataset_produit_1=Vörur
ExportDataset_service_1=Þjónusta
ImportDataset_produit_1=Vörur
ImportDataset_service_1=Þjónusta
DeleteProductLine=Eyða vöru línu
ConfirmDeleteProductLine=Ertu viss um að þú viljir eyða þessari vöru línu?
ProductSpecial=Special
QtyMin=Minimum Qty
PriceQtyMin=Price for this min. qty (w/o discount)
VATRateForSupplierProduct=VAT Rate (for this supplier/product)
DiscountQtyMin=Default discount for qty
NoPriceDefinedForThisSupplier=No price / Magn skilgreind fyrir þessa birgja / vara
NoSupplierPriceDefinedForThisProduct=Nei birgir price / Magn skilgreind fyrir þessa vöru
PredefinedProductsToSell=Predefined products to sell
PredefinedServicesToSell=Predefined services to sell
PredefinedProductsAndServicesToSell=Predefined products/services to sell
PredefinedProductsToPurchase=Predefined product to purchase
PredefinedServicesToPurchase=Predefined services to purchase
PredefinedProductsAndServicesToPurchase=Predefined products/services to puchase
NotPredefinedProducts=Not predefined products/services
GenerateThumb=Mynda þumalfingur
ServiceNb=Þjónusta # %s
ListProductServiceByPopularity=Listi yfir vörur / þjónustu eftir vinsældum
ListProductByPopularity=Listi yfir vöru vinsældir
ListServiceByPopularity=Listi yfir þjónustu við vinsældir
Finished=Framleiðsla vöru
RowMaterial=First efni
CloneProduct=Klóna vöru eða þjónustu
ConfirmCloneProduct=Ertu viss um að þú viljir klón vöru eða <b>þjónustu %s ?</b>
CloneContentProduct=Klóna allar helstu upplýsingar um vöru / þjónustu
ClonePricesProduct=Klóna helstu upplýsingar og verð
CloneCompositionProduct=Clone packaged product/service
ProductIsUsed=Þessi vara er notuð
NewRefForClone=Tilv. nýrra vara / þjónusta
SellingPrices=Selling prices
BuyingPrices=Buying prices
CustomerPrices=Customer prices
SuppliersPrices=Supplier prices
SuppliersPricesOfProductsOrServices=Supplier prices (of products or services)
CustomCode=Tollareglna
CountryOrigin=Uppruni land
Nature=Náttúra
ShortLabel=Short label
Unit=Unit
p=u.
set=set
se=set
second=second
s=s
hour=hour
h=h
day=day
d=d
kilogram=kilogram
kg=Kg
gram=gram
g=g
meter=meter
m=m
lm=lm
m2=m²
m3=m³
liter=liter
l=L
ProductCodeModel=Product ref template
ServiceCodeModel=Service ref template
CurrentProductPrice=Current price
AlwaysUseNewPrice=Always use current price of product/service
AlwaysUseFixedPrice=Use the fixed price
PriceByQuantity=Different prices by quantity
PriceByQuantityRange=Quantity range
<<<<<<< HEAD
ProductsDashboard=Products/Services summary
UpdateOriginalProductLabel=Modify original label
HelpUpdateOriginalProductLabel=Allows to edit the name of the product
MultipriceRules=Price level rules
UseMultipriceRules=Use price level rules (defined into product module setup) to autocalculate prices of all other level according to first level
=======
MultipriceRules=Price segment rules
UseMultipriceRules=Use price segment rules (defined into product module setup) to autocalculate prices of all other segment according to first segment
>>>>>>> 3f5d67d4
PercentVariationOver=%% variation over %s
PercentDiscountOver=%% discount over %s
### composition fabrication
Build=Produce
<<<<<<< HEAD
BuildIt=Produce & Dispatch
BuildindListInfo=Available quantity for production per warehouse (set it to 0 for no further action)
QtyNeed=Magn
UnitPmp=Net unit VWAP
CostPmpHT=Net total VWAP
ProductUsedForBuild=Auto consumed by production
ProductBuilded=Production completed
ProductsMultiPrice=Products and prices for each price level
=======
ProductsMultiPrice=Products and prices for each price segment
>>>>>>> 3f5d67d4
ProductsOrServiceMultiPrice=Customer prices (of products or services, multi-prices)
ProductSellByQuarterHT=Products turnover quarterly before tax
ServiceSellByQuarterHT=Services turnover quarterly before tax
Quarter1=1st. Quarter
Quarter2=2nd. Quarter
Quarter3=3rd. Quarter
Quarter4=4th. Quarter
BarCodePrintsheet=Print bar code
PageToGenerateBarCodeSheets=With this tool, you can print sheets of bar code stickers. Choose format of your sticker page, type of barcode and value of barcode, then click on button <b>%s</b>.
NumberOfStickers=Number of stickers to print on page
PrintsheetForOneBarCode=Print several stickers for one barcode
BuildPageToPrint=Generate page to print
FillBarCodeTypeAndValueManually=Fill barcode type and value manually.
FillBarCodeTypeAndValueFromProduct=Fill barcode type and value from barcode of a product.
FillBarCodeTypeAndValueFromThirdParty=Fill barcode type and value from barcode of a thirdparty.
DefinitionOfBarCodeForProductNotComplete=Definition of type or value of bar code not complete for product %s.
DefinitionOfBarCodeForThirdpartyNotComplete=Definition of type or value of bar code non complete for thirdparty %s.
BarCodeDataForProduct=Barcode information of product %s :
BarCodeDataForThirdparty=Barcode information of thirdparty %s :
ResetBarcodeForAllRecords=Define barcode value for all records (this will also reset barcode value already defined with new values)
PriceByCustomer=Different prices for each customer
PriceCatalogue=A single sell price per product/service
PricingRule=Rules for sell prices
AddCustomerPrice=Add price by customer
ForceUpdateChildPriceSoc=Set same price on customer subsidiaries
PriceByCustomerLog=Log of previous customer prices
MinimumPriceLimit=Minimum price can't be lower then %s
MinimumRecommendedPrice=Minimum recommended price is : %s
PriceExpressionEditor=Price expression editor
PriceExpressionSelected=Selected price expression
PriceExpressionEditorHelp1="price = 2 + 2" or "2 + 2" for setting the price. Use ; to separate expressions
PriceExpressionEditorHelp2=You can access ExtraFields with variables like <b>#extrafield_myextrafieldkey#</b> and global variables with <b>#global_mycode#</b>
PriceExpressionEditorHelp3=In both product/service and supplier prices there are these variables available:<br><b>#tva_tx# #localtax1_tx# #localtax2_tx# #weight# #length# #surface# #price_min#</b>
PriceExpressionEditorHelp4=In product/service price only: <b>#supplier_min_price#</b><br>In supplier prices only: <b>#supplier_quantity# and #supplier_tva_tx#</b>
PriceExpressionEditorHelp5=Available global values:
PriceMode=Price mode
PriceNumeric=Number
DefaultPrice=Default price
ComposedProductIncDecStock=Increase/Decrease stock on parent change
ComposedProduct=Sub-product
MinSupplierPrice=Minimum supplier price
MinCustomerPrice=Minimum customer price
DynamicPriceConfiguration=Dynamic price configuration
DynamicPriceDesc=On product card, with this module enabled, you should be able to set mathematic functions to calculate Customer or Supplier prices. Such function can use all mathematic operators, some constants and variables. You can set here the variables you want to be able and if the variable need an automatic update, the external URL to use to ask Dolibarr to update automaticaly the value.
AddVariable=Add Variable
AddUpdater=Add Updater
GlobalVariables=Global variables
VariableToUpdate=Variable to update
GlobalVariableUpdaters=Global variable updaters
UpdateInterval=Update interval (minutes)
LastUpdated=Last updated
CorrectlyUpdated=Correctly updated
PropalMergePdfProductActualFile=Files use to add into PDF Azur are/is
PropalMergePdfProductChooseFile=Select PDF files
IncludingProductWithTag=Including product/service with tag
DefaultPriceRealPriceMayDependOnCustomer=Default price, real price may depend on customer
WarningSelectOneDocument=Please select at least one document
DefaultUnitToShow=Unit
NbOfQtyInProposals=Qty in proposals
ClinkOnALinkOfColumn=Click on a link of column %s to get a detailed view...
TranslatedLabel=Translated label
TranslatedDescription=Translated description
TranslatedNote=Translated notes
ProductWeight=Weight for 1 product
ProductVolume=Volume for 1 product
WeightUnits=Weight unit
VolumeUnits=Volume unit
<<<<<<< HEAD
SizeUnits=Size unit
=======
SizeUnits=Size unit
DeleteProductBuyPrice=Delete buying price
ConfirmDeleteProductBuyPrice=Are you sure you want to delete this buying price?
>>>>>>> 3f5d67d4
<|MERGE_RESOLUTION|>--- conflicted
+++ resolved
@@ -29,24 +29,11 @@
 ServicesOnSell=Services for sale or for purchase
 ServicesNotOnSell=Services not for sale
 ServicesOnSellAndOnBuy=Services for sale and for purchase
-<<<<<<< HEAD
-InternalRef=Innri tilvísun
-LastRecorded=Síðasta vörur / þjónustu á selja á skrá
-LastRecordedProductsAndServices=Last %s  skrá vörur / þjónustu
-LastModifiedProductsAndServices=Last %s  breytt vörur / þjónustu
-LastRecordedProducts=Last %s  vörur á skrá
-LastRecordedServices=Last %s  þjónustu á skrá
-LastProducts=Síðasta vörur
-CardProduct0=Vara-kort
-CardProduct1=Þjónusta kort
-CardContract=Samningur kort
-=======
 LastModifiedProductsAndServices=Latest %s modified products/services
 LastRecordedProducts=Latest %s recorded products
 LastRecordedServices=Latest %s recorded services
 CardProduct0=Product card
 CardProduct1=Service card
->>>>>>> 3f5d67d4
 Stock=Stock
 Stocks=Verðbréf
 Movements=Hreyfing
@@ -63,10 +50,6 @@
 ProductStatusNotOnBuy=Úrelt
 ProductStatusOnBuyShort=Laus
 ProductStatusNotOnBuyShort=Úrelt
-<<<<<<< HEAD
-UpdatePrice=Uppfæra verð
-=======
->>>>>>> 3f5d67d4
 UpdateVAT=Update vat
 UpdateDefaultPrice=Update default price
 UpdateLevelPrices=Update prices for each level
@@ -74,11 +57,6 @@
 SellingPrice=Söluverð
 SellingPriceHT=Selja verð (að frádregnum skatti)
 SellingPriceTTC=Söluverð (Inc skatt)
-<<<<<<< HEAD
-PublicPrice=Almenn verð
-CurrentPrice=Núverandi verð
-=======
->>>>>>> 3f5d67d4
 CostPriceDescription=This price (net of tax) can be used to store the average amount this product cost to your company. It may be any price you calculate yourself, for example from the average buying price plus average production and distribution cost.
 CostPriceUsage=In a future version, this value could be used for margin calculation.
 NewPrice=Ný verð
@@ -96,21 +74,9 @@
 ProductsAndServicesArea=Vara og Þjónusta area
 ProductsArea=Product area
 ServicesArea=Þjónusta area
-<<<<<<< HEAD
-AddToMyProposals=Bæta við tillögur mínar
-AddToOtherProposals=Bæta við aðrar tillögur
-AddToMyBills=Bæta við reikninga mína
-AddToOtherBills=Bæta við aðrir víxlar
-CorrectStock=Rétt lager
 ListOfStockMovements=Listi yfir hreyfingar lager
 BuyingPrice=Kaupverð
 PriceForEachProduct=Products with specific prices
-NoPriceSpecificToCustomer=This customer has no specific prices. All standard prices for products/services will be used.
-=======
-ListOfStockMovements=Listi yfir hreyfingar lager
-BuyingPrice=Kaupverð
-PriceForEachProduct=Products with specific prices
->>>>>>> 3f5d67d4
 SupplierCard=Birgir kort
 PriceRemoved=Verð fjarri
 BarCode=Strikamerki
@@ -132,10 +98,6 @@
 KeywordFilter=Leitarorð sía
 CategoryFilter=Flokkur sía
 ProductToAddSearch=Leita vara til að bæta
-<<<<<<< HEAD
-AddDel=Bæta við / Eyða
-=======
->>>>>>> 3f5d67d4
 NoMatchFound=Engin samsvörun fannst
 ProductAssociationList=List of products/services that are component of this virtual product/package
 ProductParentList=List of package products/services with this product as a component
@@ -214,32 +176,13 @@
 AlwaysUseFixedPrice=Use the fixed price
 PriceByQuantity=Different prices by quantity
 PriceByQuantityRange=Quantity range
-<<<<<<< HEAD
-ProductsDashboard=Products/Services summary
-UpdateOriginalProductLabel=Modify original label
-HelpUpdateOriginalProductLabel=Allows to edit the name of the product
-MultipriceRules=Price level rules
-UseMultipriceRules=Use price level rules (defined into product module setup) to autocalculate prices of all other level according to first level
-=======
 MultipriceRules=Price segment rules
 UseMultipriceRules=Use price segment rules (defined into product module setup) to autocalculate prices of all other segment according to first segment
->>>>>>> 3f5d67d4
 PercentVariationOver=%% variation over %s
 PercentDiscountOver=%% discount over %s
 ### composition fabrication
 Build=Produce
-<<<<<<< HEAD
-BuildIt=Produce & Dispatch
-BuildindListInfo=Available quantity for production per warehouse (set it to 0 for no further action)
-QtyNeed=Magn
-UnitPmp=Net unit VWAP
-CostPmpHT=Net total VWAP
-ProductUsedForBuild=Auto consumed by production
-ProductBuilded=Production completed
-ProductsMultiPrice=Products and prices for each price level
-=======
 ProductsMultiPrice=Products and prices for each price segment
->>>>>>> 3f5d67d4
 ProductsOrServiceMultiPrice=Customer prices (of products or services, multi-prices)
 ProductSellByQuarterHT=Products turnover quarterly before tax
 ServiceSellByQuarterHT=Services turnover quarterly before tax
@@ -307,10 +250,6 @@
 ProductVolume=Volume for 1 product
 WeightUnits=Weight unit
 VolumeUnits=Volume unit
-<<<<<<< HEAD
-SizeUnits=Size unit
-=======
 SizeUnits=Size unit
 DeleteProductBuyPrice=Delete buying price
 ConfirmDeleteProductBuyPrice=Are you sure you want to delete this buying price?
->>>>>>> 3f5d67d4
