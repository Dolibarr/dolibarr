# Dolibarr language file - Source file is en_US - holiday
HRM=HRM
Holidays=Leave
CPTitreMenu=Leave
MenuReportMonth=Monthly statement
MenuAddCP=New leave request
NotActiveModCP=You must enable the module Leave to view this page.
AddCP=Make a leave request
DateDebCP=Upphafsdagur
DateFinCP=Lokadagur
DateCreateCP=Creation dagsetning
DraftCP=Drög
ToReviewCP=Awaiting approval
ApprovedCP=Samþykkt
CancelCP=Hætt við
RefuseCP=Neitaði
ValidatorCP=Approbator
ListeCP=List of leave
LeaveId=Leave ID
ReviewedByCP=Will be approved by
UserForApprovalID=User for approval ID
UserForApprovalFirstname=First name of approval user
UserForApprovalLastname=Last name of approval user
UserForApprovalLogin=Login of approval user
DescCP=Lýsing
SendRequestCP=Create leave request
DelayToRequestCP=Leave requests must be made at least <b>%s day(s)</b> before them.
MenuConfCP=Balance of leave
SoldeCPUser=Leave balance is <b>%s</b> days.
ErrorEndDateCP=You must select an end date greater than the start date.
ErrorSQLCreateCP=An SQL error occurred during the creation:
ErrorIDFicheCP=An error has occurred, the leave request does not exist.
ReturnCP=Return to previous page
ErrorUserViewCP=You are not authorized to read this leave request.
InfosWorkflowCP=Information Workflow
RequestByCP=Requested by
TitreRequestCP=Leave request
TypeOfLeaveId=Type of leave ID
TypeOfLeaveCode=Type of leave code
TypeOfLeaveLabel=Type of leave label
NbUseDaysCP=Number of days of vacation consumed
NbUseDaysCPShort=Days consumed
NbUseDaysCPShortInMonth=Days consumed in month
DateStartInMonth=Start date in month
DateEndInMonth=End date in month
EditCP=Breyta
DeleteCP=Eyða
ActionRefuseCP=Refuse
ActionCancelCP=Hætta við
StatutCP=Status
TitleDeleteCP=Delete the leave request
ConfirmDeleteCP=Confirm the deletion of this leave request?
ErrorCantDeleteCP=Error you don't have the right to delete this leave request.
CantCreateCP=You don't have the right to make leave requests.
InvalidValidatorCP=You must choose an approbator to your leave request.
NoDateDebut=You must select a start date.
NoDateFin=You must select an end date.
ErrorDureeCP=Your leave request does not contain working day.
TitleValidCP=Approve the leave request
ConfirmValidCP=Are you sure you want to approve the leave request?
DateValidCP=Date approved
TitleToValidCP=Send leave request
ConfirmToValidCP=Are you sure you want to send the leave request?
TitleRefuseCP=Refuse the leave request
ConfirmRefuseCP=Are you sure you want to refuse the leave request?
NoMotifRefuseCP=You must choose a reason for refusing the request.
TitleCancelCP=Cancel the leave request
ConfirmCancelCP=Are you sure you want to cancel the leave request?
DetailRefusCP=Reason for refusal
DateRefusCP=Date of refusal
DateCancelCP=Date of cancellation
DefineEventUserCP=Assign an exceptional leave for a user
addEventToUserCP=Assign leave
NotTheAssignedApprover=You are not the assigned approver
MotifCP=Ástæða
UserCP=Notandi
ErrorAddEventToUserCP=An error occurred while adding the exceptional leave.
AddEventToUserOkCP=The addition of the exceptional leave has been completed.
MenuLogCP=View change logs
LogCP=Log of updates of available vacation days
ActionByCP=Performed by
UserUpdateCP=For the user
PrevSoldeCP=Previous Balance
NewSoldeCP=New Balance
alreadyCPexist=A leave request has already been done on this period.
FirstDayOfHoliday=First day of vacation
LastDayOfHoliday=Last day of vacation
BoxTitleLastLeaveRequests=Latest %s modified leave requests
HolidaysMonthlyUpdate=Monthly update
ManualUpdate=Manual update
HolidaysCancelation=Leave request cancelation
EmployeeLastname=Employee last name
EmployeeFirstname=Employee first name
TypeWasDisabledOrRemoved=Leave type (id %s) was disabled or removed
LastHolidays=Latest %s leave requests
AllHolidays=All leave requests
<<<<<<< HEAD

=======
HalfDay=Half day
NotTheAssignedApprover=You are not the assigned approver
LEAVE_PAID=Paid vacation
LEAVE_SICK=Sick leave
LEAVE_OTHER=Other leave
LEAVE_PAID_FR=Paid vacation
>>>>>>> d9b8a8c8
## Configuration du Module ##
LastUpdateCP=Latest automatic update of leave allocation
MonthOfLastMonthlyUpdate=Month of latest automatic update of leave allocation
UpdateConfCPOK=Updated successfully.
Module27130Name= Management of leave requests
Module27130Desc= Management of leave requests
ErrorMailNotSend=An error occurred while sending email:
NoticePeriod=Notice period
#Messages
HolidaysToValidate=Validate leave requests
HolidaysToValidateBody=Below is a leave request to validate
HolidaysToValidateDelay=This leave request will take place within a period of less than %s days.
HolidaysToValidateAlertSolde=The user who made this leave request does not have enough available days.
HolidaysValidated=Validated leave requests
HolidaysValidatedBody=Your leave request for %s to %s has been validated.
HolidaysRefused=Request denied
HolidaysRefusedBody=Your leave request for %s to %s has been denied for the following reason :
HolidaysCanceled=Canceled leaved request
HolidaysCanceledBody=Your leave request for %s to %s has been canceled.
FollowedByACounter=1: This type of leave need to be followed by a counter. Counter is incremented manually or automatically and when a leave request is validated, counter is decremented.<br>0: Not followed by a counter.
NoLeaveWithCounterDefined=There is no leave types defined that need to be followed by a counter
GoIntoDictionaryHolidayTypes=Go into <strong>Home - Setup - Dictionaries - Type of leave</strong> to setup the different types of leaves.
HolidaySetup=Setup of module Holiday
HolidaysNumberingModules=Leave requests numbering models
TemplatePDFHolidays=Template for leave requests PDF
FreeLegalTextOnHolidays=Free text on PDF
WatermarkOnDraftHolidayCards=Watermarks on draft leave requests<|MERGE_RESOLUTION|>--- conflicted
+++ resolved
@@ -94,16 +94,12 @@
 TypeWasDisabledOrRemoved=Leave type (id %s) was disabled or removed
 LastHolidays=Latest %s leave requests
 AllHolidays=All leave requests
-<<<<<<< HEAD
-
-=======
 HalfDay=Half day
 NotTheAssignedApprover=You are not the assigned approver
 LEAVE_PAID=Paid vacation
 LEAVE_SICK=Sick leave
 LEAVE_OTHER=Other leave
 LEAVE_PAID_FR=Paid vacation
->>>>>>> d9b8a8c8
 ## Configuration du Module ##
 LastUpdateCP=Latest automatic update of leave allocation
 MonthOfLastMonthlyUpdate=Month of latest automatic update of leave allocation
