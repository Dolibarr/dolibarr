# Dolibarr language file - Source file is en_US - workflow
WorkflowSetup=Танзими модули ҷараёни кор
WorkflowDesc=Ин модул баъзе амалҳои автоматиро таъмин мекунад. Бо нобаёнӣ, ҷараёни кор кушода аст (шумо метавонед чизҳоро бо тартиби дилхоҳатон иҷро кунед), аммо дар ин ҷо шумо метавонед баъзе амалҳои автоматиро фаъол созед.
ThereIsNoWorkflowToModify=Бо модулҳои фаъол ягон тағироти ҷараёни кор мавҷуд нест.
# Autocreate
descWORKFLOW_PROPAL_AUTOCREATE_ORDER=Пас аз имзои пешниҳоди тиҷоратӣ ба таври худкор фармоиши фурӯш эҷод кунед (фармоиши нав ҳамон миқдоре, ки пешниҳод дорад)
descWORKFLOW_PROPAL_AUTOCREATE_INVOICE=Пас аз имзои пешниҳоди тиҷоратӣ ба таври худкор ҳисобнома -фактураи муштарӣ эҷод кунед (фактураи нав ҳамон миқдоре, ки пешниҳод дорад)
descWORKFLOW_CONTRACT_AUTOCREATE_INVOICE=Пас аз тасдиқи шартнома ба таври худкор ҳисобнома -фактураи муштарӣ эҷод кунед
descWORKFLOW_ORDER_AUTOCREATE_INVOICE=Ба таври худкор ҳисобнома -фактураи муштариро пас аз бастани фармоиши фурӯш эҷод кунед (фактураи нав ҳамон миқдорро бо фармоиш хоҳад дошт)
<<<<<<< HEAD
descWORKFLOW_TICKET_CREATE_INTERVENTION=On ticket creation, automatically create an intervention.
# Autoclassify customer proposal or order
descWORKFLOW_ORDER_CLASSIFY_BILLED_PROPAL=Classify linked source proposals as billed when a sales order is set to billed (and if the amount of the order is the same as the total amount of the signed linked proposals)
descWORKFLOW_INVOICE_CLASSIFY_BILLED_PROPAL=Classify linked source proposals as billed when a customer invoice is validated (and if the amount of the invoice is the same as the total amount of the signed linked proposals)
descWORKFLOW_INVOICE_AMOUNT_CLASSIFY_BILLED_ORDER=Classify linked source sales order as billed when a customer invoice is validated (and if the amount of the invoice is the same as the total amount of the linked sales orders). If you have 1 invoice validated for n orders, this may set all orders to billed too.
descWORKFLOW_INVOICE_CLASSIFY_BILLED_ORDER=Classify linked source sales orders as billed when a customer invoice is set to paid (and if the amount of the invoice is the same as the total amount of the linked sales orders). If you have 1 invoice set billed for n orders, this may set all orders to billed too.
descWORKFLOW_ORDER_CLASSIFY_SHIPPED_SHIPPING=Classify linked source sales orders as shipped when a shipment is validated (and if the quantity shipped by all shipments is the same as in the order to update)
descWORKFLOW_ORDER_CLASSIFY_SHIPPED_SHIPPING_CLOSED=Фармоиши фурӯши сарчашмаҳои пайвандшударо ҳамчун бастаи интиқол тасниф кунед (ва агар миқдори фиристодаи ҳамаи интиқолҳо бо фармони навсозӣ якхела бошад)
# Autoclassify purchase proposal
descWORKFLOW_ORDER_CLASSIFY_BILLED_SUPPLIER_PROPOSAL=Classify linked source vendor proposal as billed when vendor invoice is validated (and if the amount of the invoice is the same as the total amount of the linked proposals)
# Autoclassify purchase order
descWORKFLOW_INVOICE_AMOUNT_CLASSIFY_BILLED_SUPPLIER_ORDER=Classify linked source purchase order as billed when vendor invoice is validated (and if the amount of the invoice is the same as the total amount of the linked orders)
descWORKFLOW_ORDER_CLASSIFY_RECEIVED_RECEPTION=Classify linked source purchase order as received when a reception is validated (and if the quantity received by all receptions is the same as in the purchase order to update)
descWORKFLOW_ORDER_CLASSIFY_RECEIVED_RECEPTION_CLOSED=Classify linked source purchase order as received when a reception is closed (and if the quantity received by all rceptions is the same as in the purchase order to update)
# Autoclassify shipment
descWORKFLOW_SHIPPING_CLASSIFY_CLOSED_INVOICE=Classify linked source shipment as closed when a customer invoice is validated (and if the amount of the invoice is the same as the total amount of the linked shipments)
descWORKFLOW_SHIPPING_CLASSIFY_BILLED_INVOICE=Classify linked source shipment as billed when a customer invoice is validated (and if the amount of the invoice is the same as the total amount of the linked shipments)
# Autoclassify receptions
descWORKFLOW_RECEPTION_CLASSIFY_CLOSED_INVOICE=Classify linked source receptions as billed when a purchase invoice is validated (and if the amount of the invoice is the same as the total amount of the linked receptions)
descWORKFLOW_RECEPTION_CLASSIFY_BILLED_INVOICE=Classify linked source receptions as billed when a purchase invoice is validated (and if the amount of the invoice is the same as the total amount of the linked receptions)
# Automatically link ticket to contract
descWORKFLOW_TICKET_LINK_CONTRACT=When creating a ticket, link all available contracts of matching third parties
descWORKFLOW_TICKET_USE_PARENT_COMPANY_CONTRACTS=When linking contracts, search among those of parents companies
=======
descWORKFLOW_TICKET_CREATE_INTERVENTION=Ҳангоми сохтани чипта, ба таври худкор дахолат эҷод кунед.
# Autoclassify customer proposal or order
descWORKFLOW_ORDER_CLASSIFY_BILLED_PROPAL=When a sales order is set to billed, classify linked source proposals as billed (and if the amount of the order is the same as the total amount of the signed linked proposals)
descWORKFLOW_INVOICE_CLASSIFY_BILLED_PROPAL=When a customer invoice is validated, classify linked source proposals as billed (and if the amount of the invoice is the same as the total amount of the signed linked proposals)
descWORKFLOW_INVOICE_CLASSIFY_BILLED_ORDER=When a customer invoice is set to paid, classify linked source sales orders as billed (and if the amount of the invoice is the same as the total amount of the linked sales orders). If you generate 1 invoice for n orders, this may set all orders to billed too.
descWORKFLOW_INVOICE_AMOUNT_CLASSIFY_BILLED_ORDER=When a customer invoice is validated, classify all the linked source sales orders as billed (and if the amount of the invoice is the same as the total amount of the linked source sales orders). If you generate 1 common invoice for n orders, this may set all source orders to billed.
descWORKFLOW_SUM_INVOICES_AMOUNT_CLASSIFY_BILLED_ORDER=When a customer invoice is validated, classify the linked sales order (if there is only one) as billed, if the total amount of the linked sale order is equal to the total amount of all invoices issued from it. If you generate n invoices for 1 order, this allow to set the order to billed as soon as all invoices are validated.
descWORKFLOW_ORDER_CLASSIFY_SHIPPED_SHIPPING=When a shipment is validated, classify linked source sales orders as shipped (and if the quantity shipped by all shipments is the same as in the order to update)
descWORKFLOW_ORDER_CLASSIFY_SHIPPED_SHIPPING_CLOSED=When a shipment is closed, classify linked source sales order as shipped (and if the quantity shipped by all shipments is the same as in the order to update)
# Autoclassify purchase proposal
descWORKFLOW_ORDER_CLASSIFY_BILLED_SUPPLIER_PROPOSAL=When a vendor invoice is validated, classify linked source vendor proposal as billed (and if the amount of the invoice is the same as the total amount of the linked proposals)
# Autoclassify purchase order
descWORKFLOW_INVOICE_AMOUNT_CLASSIFY_BILLED_SUPPLIER_ORDER=When a vendor invoice is validated, classify linked source purchase order as billed (and if the amount of the invoice is the same as the total amount of the linked orders)
descWORKFLOW_ORDER_CLASSIFY_RECEIVED_RECEPTION=When a reception is validated, classify linked source purchase order as received (and if the quantity received by all receptions is the same as in the purchase order to update)
descWORKFLOW_ORDER_CLASSIFY_RECEIVED_RECEPTION_CLOSED=When a reception is closed, classify linked source purchase orders as received (and if the quantity received by all receptions issued from the purchase order is the same as in the purchase order to update)
# Autoclassify shipment
descWORKFLOW_SHIPPING_CLASSIFY_CLOSED_INVOICE=When a customer invoice is validated, classify the linked source shipment as closed (and if the amount of the invoice is the same as the total amount of the linked shipments)
descWORKFLOW_SHIPPING_CLASSIFY_BILLED_INVOICE=When a customer invoice is validated, classify the linked source shipment as billed (and if the amount of the invoice is the same as the total amount of the linked shipments)
# Autoclassify receptions
descWORKFLOW_RECEPTION_CLASSIFY_CLOSED_INVOICE=When a purchase invoice is validated, classify linked source receptions as closed (and if the amount of the invoice is the same as the total amount of the linked receptions)
descWORKFLOW_RECEPTION_CLASSIFY_BILLED_INVOICE=When a purchase invoice is validated, classify linked source receptions as billed (and if the amount of the invoice is the same as the total amount of the linked receptions)
# Automatically link ticket to contract
descWORKFLOW_TICKET_LINK_CONTRACT=When a ticket is created, link it with available contracts, matching the same third party than the ticket
descWORKFLOW_TICKET_USE_PARENT_COMPANY_CONTRACTS=When linking automatically a ticket with contracts, search contracts among those of the parents companies
>>>>>>> cc80841a
# Autoclose intervention
descWORKFLOW_TICKET_CLOSE_INTERVENTION=Ҳангоми пӯшидани чипта ҳама дахолатҳои марбут ба чиптаро пӯшед
AutomaticCreation=Эҷоди автоматӣ
AutomaticClassification=Таснифоти автоматӣ
<<<<<<< HEAD
AutomaticClosing=Automatic closing
AutomaticLinking=Automatic linking
=======
AutomaticClosing=Пӯшидани худкор
AutomaticLinking=Пайвастшавӣ ба таври худкор
>>>>>>> cc80841a
<|MERGE_RESOLUTION|>--- conflicted
+++ resolved
@@ -7,31 +7,6 @@
 descWORKFLOW_PROPAL_AUTOCREATE_INVOICE=Пас аз имзои пешниҳоди тиҷоратӣ ба таври худкор ҳисобнома -фактураи муштарӣ эҷод кунед (фактураи нав ҳамон миқдоре, ки пешниҳод дорад)
 descWORKFLOW_CONTRACT_AUTOCREATE_INVOICE=Пас аз тасдиқи шартнома ба таври худкор ҳисобнома -фактураи муштарӣ эҷод кунед
 descWORKFLOW_ORDER_AUTOCREATE_INVOICE=Ба таври худкор ҳисобнома -фактураи муштариро пас аз бастани фармоиши фурӯш эҷод кунед (фактураи нав ҳамон миқдорро бо фармоиш хоҳад дошт)
-<<<<<<< HEAD
-descWORKFLOW_TICKET_CREATE_INTERVENTION=On ticket creation, automatically create an intervention.
-# Autoclassify customer proposal or order
-descWORKFLOW_ORDER_CLASSIFY_BILLED_PROPAL=Classify linked source proposals as billed when a sales order is set to billed (and if the amount of the order is the same as the total amount of the signed linked proposals)
-descWORKFLOW_INVOICE_CLASSIFY_BILLED_PROPAL=Classify linked source proposals as billed when a customer invoice is validated (and if the amount of the invoice is the same as the total amount of the signed linked proposals)
-descWORKFLOW_INVOICE_AMOUNT_CLASSIFY_BILLED_ORDER=Classify linked source sales order as billed when a customer invoice is validated (and if the amount of the invoice is the same as the total amount of the linked sales orders). If you have 1 invoice validated for n orders, this may set all orders to billed too.
-descWORKFLOW_INVOICE_CLASSIFY_BILLED_ORDER=Classify linked source sales orders as billed when a customer invoice is set to paid (and if the amount of the invoice is the same as the total amount of the linked sales orders). If you have 1 invoice set billed for n orders, this may set all orders to billed too.
-descWORKFLOW_ORDER_CLASSIFY_SHIPPED_SHIPPING=Classify linked source sales orders as shipped when a shipment is validated (and if the quantity shipped by all shipments is the same as in the order to update)
-descWORKFLOW_ORDER_CLASSIFY_SHIPPED_SHIPPING_CLOSED=Фармоиши фурӯши сарчашмаҳои пайвандшударо ҳамчун бастаи интиқол тасниф кунед (ва агар миқдори фиристодаи ҳамаи интиқолҳо бо фармони навсозӣ якхела бошад)
-# Autoclassify purchase proposal
-descWORKFLOW_ORDER_CLASSIFY_BILLED_SUPPLIER_PROPOSAL=Classify linked source vendor proposal as billed when vendor invoice is validated (and if the amount of the invoice is the same as the total amount of the linked proposals)
-# Autoclassify purchase order
-descWORKFLOW_INVOICE_AMOUNT_CLASSIFY_BILLED_SUPPLIER_ORDER=Classify linked source purchase order as billed when vendor invoice is validated (and if the amount of the invoice is the same as the total amount of the linked orders)
-descWORKFLOW_ORDER_CLASSIFY_RECEIVED_RECEPTION=Classify linked source purchase order as received when a reception is validated (and if the quantity received by all receptions is the same as in the purchase order to update)
-descWORKFLOW_ORDER_CLASSIFY_RECEIVED_RECEPTION_CLOSED=Classify linked source purchase order as received when a reception is closed (and if the quantity received by all rceptions is the same as in the purchase order to update)
-# Autoclassify shipment
-descWORKFLOW_SHIPPING_CLASSIFY_CLOSED_INVOICE=Classify linked source shipment as closed when a customer invoice is validated (and if the amount of the invoice is the same as the total amount of the linked shipments)
-descWORKFLOW_SHIPPING_CLASSIFY_BILLED_INVOICE=Classify linked source shipment as billed when a customer invoice is validated (and if the amount of the invoice is the same as the total amount of the linked shipments)
-# Autoclassify receptions
-descWORKFLOW_RECEPTION_CLASSIFY_CLOSED_INVOICE=Classify linked source receptions as billed when a purchase invoice is validated (and if the amount of the invoice is the same as the total amount of the linked receptions)
-descWORKFLOW_RECEPTION_CLASSIFY_BILLED_INVOICE=Classify linked source receptions as billed when a purchase invoice is validated (and if the amount of the invoice is the same as the total amount of the linked receptions)
-# Automatically link ticket to contract
-descWORKFLOW_TICKET_LINK_CONTRACT=When creating a ticket, link all available contracts of matching third parties
-descWORKFLOW_TICKET_USE_PARENT_COMPANY_CONTRACTS=When linking contracts, search among those of parents companies
-=======
 descWORKFLOW_TICKET_CREATE_INTERVENTION=Ҳангоми сохтани чипта, ба таври худкор дахолат эҷод кунед.
 # Autoclassify customer proposal or order
 descWORKFLOW_ORDER_CLASSIFY_BILLED_PROPAL=When a sales order is set to billed, classify linked source proposals as billed (and if the amount of the order is the same as the total amount of the signed linked proposals)
@@ -56,15 +31,9 @@
 # Automatically link ticket to contract
 descWORKFLOW_TICKET_LINK_CONTRACT=When a ticket is created, link it with available contracts, matching the same third party than the ticket
 descWORKFLOW_TICKET_USE_PARENT_COMPANY_CONTRACTS=When linking automatically a ticket with contracts, search contracts among those of the parents companies
->>>>>>> cc80841a
 # Autoclose intervention
 descWORKFLOW_TICKET_CLOSE_INTERVENTION=Ҳангоми пӯшидани чипта ҳама дахолатҳои марбут ба чиптаро пӯшед
 AutomaticCreation=Эҷоди автоматӣ
 AutomaticClassification=Таснифоти автоматӣ
-<<<<<<< HEAD
-AutomaticClosing=Automatic closing
-AutomaticLinking=Automatic linking
-=======
 AutomaticClosing=Пӯшидани худкор
-AutomaticLinking=Пайвастшавӣ ба таври худкор
->>>>>>> cc80841a
+AutomaticLinking=Пайвастшавӣ ба таври худкор