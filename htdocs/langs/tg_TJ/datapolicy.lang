# Copyright (C) 2018 Nicolas ZABOURI    <info@inovea-conseil.com>
#
# This program is free software: you can redistribute it and/or modify
# it under the terms of the GNU General Public License as published by
# the Free Software Foundation, either version 3 of the License, or
# (at your option) any later version.
# This program is distributed in the hope that it will be useful,
# but WITHOUT ANY WARRANTY; without even the implied warranty of
# MERCHANTABILITY or FITNESS FOR A PARTICULAR PURPOSE.  See the
# GNU General Public License for more details.
# You should have received a copy of the GNU General Public License
# along with this program.  If not, see <https://www.gnu.org/licenses/>.

# Module label 'ModuledatapolicyName'
Module4100Name = Сиёсати махфияти маълумот
# Module description 'ModuledatapolicyDesc'
Module4100Desc = Модули идоракунии махфияти маълумот (Мутобиқат бо GDPR)
# Administration page
datapolicySetup = Танзими сиёсати махфияти модули маълумот
Deletion = Нест кардани маълумот
datapolicySetupPage = Вобаста ба қонунҳои кишварҳои шумо (Мисол <a href="http://www.privacy-regulation.eu/en/5.htm" target="_blank" rel="noopener noreferrer external">Моддаи 5</a>-и GDPR), маълумоти шахсӣ бояд барои муддате нигоҳ дошта шавад. на бештар аз мўњлате, ки маълумот барои маќсади љамъоварии он зарур аст, ба истиснои маќсадњои бойгонї.<br>Нест кардан ба таври худкор пас аз як муддати муайян бидуни њодисањо (давомнокї) сурат мегирад. ки шумо дар зер нишон медихед).
NB_MONTHS = %s моҳ
ONE_YEAR = 1 сол
NB_YEARS = %s сол
DATAPOLICY_TIERS_CLIENT = Муштарӣ
DATAPOLICY_TIERS_PROSPECT = дурнамо
DATAPOLICY_TIERS_PROSPECT_CLIENT = Имконият / муштарӣ
DATAPOLICY_TIERS_NIPROSPECT_NICLIENT = На перспектива / на муштарӣ
DATAPOLICY_TIERS_FOURNISSEUR = Таъминкунанда
DATAPOLICY_CONTACT_CLIENT = Муштарӣ
DATAPOLICY_CONTACT_PROSPECT = дурнамо
DATAPOLICY_CONTACT_PROSPECT_CLIENT = Имконият / муштарӣ
DATAPOLICY_CONTACT_NIPROSPECT_NICLIENT = На перспектива / на муштарӣ
DATAPOLICY_CONTACT_FOURNISSEUR = Таъминкунанда
DATAPOLICY_ADHERENT = аъзо
<<<<<<< HEAD
DATAPOLICY_Tooltip_SETUP = Навъи тамос - Интихоби худро барои ҳар як намуд нишон диҳед.
=======
DATAPOLICY_Tooltip_SETUP=Define the delay with no interaction after which you want the record to be automatically purged.
>>>>>>> d7cb4cd8
SendAgreementText = Шумо метавонед почтаи электронии GDPR-ро ба ҳамаи тамосҳои дахлдори худ фиристед (онҳо то ҳол почтаи электронӣ нагирифтаанд ва шумо дар бораи созишномаи GDPR-и онҳо чизе сабт накардаед). Барои ин, тугмаи зеринро истифода баред.
SendAgreement = Ирсоли почтаи электронӣ
AllAgreementSend = Ҳама мактубҳо фиристода шуданд
TXTLINKDATAPOLICYACCEPT = Матн барои истиноди "созишнома"
TXTLINKDATAPOLICYREFUSE = Матн барои истинод "ихтилоф"
# Extrafields
DATAPOLICY_BLOCKCHECKBOX = GDPR: Коркарди маълумоти шахсӣ
DATAPOLICY_consentement = Ризоият барои коркарди маълумоти шахсӣ гирифта шудааст
DATAPOLICY_opposition_traitement = Ба коркарди маълумоти шахсии ӯ мухолиф аст
DATAPOLICY_opposition_prospection = Ба коркарди маълумоти шахсии ӯ бо мақсади ҷустуҷӯ мухолиф аст
# Notes added during an anonymization
DATAPOLICY_date = Санаи созишнома/ихтилоф GDPR
DATAPOLICY_send = Санаи созишномаи почтаи электронӣ фиристода шуд
MailSent = Почтаи электронӣ фиристода шуд
NUMBER_MONTH_BEFORE_DELETION = Шумораи моҳҳо пеш аз нест кардан<|MERGE_RESOLUTION|>--- conflicted
+++ resolved
@@ -33,11 +33,7 @@
 DATAPOLICY_CONTACT_NIPROSPECT_NICLIENT = На перспектива / на муштарӣ
 DATAPOLICY_CONTACT_FOURNISSEUR = Таъминкунанда
 DATAPOLICY_ADHERENT = аъзо
-<<<<<<< HEAD
-DATAPOLICY_Tooltip_SETUP = Навъи тамос - Интихоби худро барои ҳар як намуд нишон диҳед.
-=======
 DATAPOLICY_Tooltip_SETUP=Define the delay with no interaction after which you want the record to be automatically purged.
->>>>>>> d7cb4cd8
 SendAgreementText = Шумо метавонед почтаи электронии GDPR-ро ба ҳамаи тамосҳои дахлдори худ фиристед (онҳо то ҳол почтаи электронӣ нагирифтаанд ва шумо дар бораи созишномаи GDPR-и онҳо чизе сабт накардаед). Барои ин, тугмаи зеринро истифода баред.
 SendAgreement = Ирсоли почтаи электронӣ
 AllAgreementSend = Ҳама мактубҳо фиристода шуданд
