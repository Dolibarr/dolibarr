# Dolibarr language file - Source file is en_US - cron
# Permissions
Permission23101 = Кори банақшагирифтаро хонед
Permission23102 = Эҷод/навсозии кори ба нақша гирифташуда
Permission23103 = Кори банақшагирифтаро нест кунед
Permission23104 = Кори банақшагирифтаро иҷро кунед
# Admin
CronSetup=Танзими идоракунии кор ба нақша гирифта шудааст
URLToLaunchCronJobs=URL барои тафтиш ва оғози ҷойҳои кории тахассусии cron аз браузер
OrToLaunchASpecificJob=Ё барои тафтиш ва оғози кори мушаххас аз браузер
KeyForCronAccess=Калиди амниятӣ барои URL барои оғози ҷойҳои корӣ
FileToLaunchCronJobs=Хати фармон барои тафтиш ва оғози ҷойҳои кории тахассусии cron
CronExplainHowToRunUnix=Дар муҳити Unix шумо бояд вуруди зерини crontab -ро барои иҷрои сатри фармон дар ҳар 5 дақиқа истифода баред
CronExplainHowToRunWin=Дар муҳити Windows (tm) Windows шумо метавонед асбобҳои ба нақша гирифташудаи вазифаро барои ҳар 5 дақиқа иҷро кардани сатри фармон истифода баред
<<<<<<< HEAD
CronMethodDoesNotExists=Class %s does not contain any method %s
CronMethodNotAllowed=Усули %s синфи %s дар рӯйхати сиёҳи усулҳои мамнӯъ аст
=======
CronMethodDoesNotExists=Синфи %s ягон усулро дар бар намегирад %s
CronMethodNotAllowed=Усули %s аз синфи %s дар рӯйхати блокҳои усулҳои мамнӯъ ҷойгир аст
>>>>>>> cc80841a
CronJobDefDesc=Профилҳои кори Cron дар файли тавсифкунандаи модул муайян карда шудаанд. Вақте ки модул фаъол карда мешавад, онҳо бор карда мешаванд ва дастрасанд, то шумо метавонед корҳоро аз менюи асбобҳои администратор %s идора кунед.
CronJobProfiles=Рӯйхати профилҳои пешакии кор cron
# Menu
EnabledAndDisabled=Фаъол ва ғайрифаъол
# Page list
CronLastOutput=Натиҷаи охирини иҷро
CronLastResult=Рамзи натиҷаҳои охирин
CronCommand=Фармон
CronList=Корҳои ба нақша гирифташуда
CronDelete=Корҳои ба нақша гирифташударо нест кунед
CronConfirmDelete=Шумо мутмаин ҳастед, ки мехоҳед ин корҳои ба нақша гирифташударо нест кунед?
<<<<<<< HEAD
CronExecute=Launch now
=======
CronExecute=Ҳоло оғоз кунед
>>>>>>> cc80841a
CronConfirmExecute=Шумо мутмаин ҳастед, ки мехоҳед ин корҳои таъиншударо ҳозир иҷро кунед?
CronInfo=Модули кории ба нақша гирифташуда имкон медиҳад, ки ҷойҳои корӣ ба таври худкор иҷро карда шаванд. Корҳоро инчунин дастӣ оғоз кардан мумкин аст.
CronTask=Айюб
CronNone=Next run of scheduled task
CronNotYetRan=Never executed
CronDtStart=На пеш
CronDtEnd=На пас аз
CronDtNextLaunch=Иҷрои навбатӣ
CronDtLastLaunch=Санаи оғози иҷрои охирин
CronDtLastResult=Санаи анҷоми иҷрои охирин
CronFrequency=Фосила
CronClass=Синф
CronMethod=Усул
CronModule=Модул
CronNoJobs=Ягон ҷои кор ба қайд гирифта нашудааст
CronPriority=Афзалият
CronLabel=Нишон
CronNbRun=Шумораи партовҳо
CronMaxRun=Шумораи ниҳоии партовҳо
CronEach=Ҳар
JobFinished=Айюб оғоз ва анҷом ёфт
Scheduled=Ба нақша гирифта шудааст
#Page card
CronAdd=Иловаи ҷойҳои корӣ
CronEvery=Run job every
CronObject=Мисол/Объект барои сохтан
CronArgs=Параметрҳо
CronSaveSucess=Бо муваффақият захира кунед
CronNote=Шарҳ
CronFieldMandatory=Майдонҳои %s ҳатмӣ мебошанд
CronErrEndDateStartDt=Санаи анҷом наметавонад пеш аз санаи оғоз бошад
StatusAtInstall=Ҳолати насби модул
<<<<<<< HEAD
CronStatusActiveBtn=Enable scheduling
=======
CronStatusActiveBtn=Банақшагириро фаъол созед
>>>>>>> cc80841a
CronStatusInactiveBtn=Хомӯш кардан
CronTaskInactive=Ин кор ғайрифаъол аст (ба нақша гирифта нашудааст)
CronId=Id
CronClassFile=Номи файл бо синф
CronModuleHelp=Номи феҳристи модули Dolibarr (инчунин бо модули беруни Dolibarr кор мекунад). <BR> Масалан, барои даъват кардани усули гирифтани объекти Dolibarr Маҳсулот /htdocs /<u> product </u> /class/product.class.php, арзиши модул a0342fccfda19zz8 a0494b98 аст
CronClassFileHelp=Роҳи нисбӣ ва номи файл барои бор кардан (роҳ нисбат ба феҳристи решаи сервери веб аст). <BR> Масалан, барои даъват кардани усули гирифтани объекти Dolibarr Маҳсулот htdocs/product/class/<u> product.class.php </u>, арзиши файли синф a0342fccfda19bz8011
CronObjectHelp=Номи объект барои бор кардан. <BR> Масалан, барои даъват кардани усули гирифтани объекти Dolibarr Product /htdocs/product/class/product.class.php, арзиши номи файли синф <br> <i> Маҳсулот </i> аст
CronMethodHelp=Усули объекти оғоз. <BR> Масалан, барои даъват кардани усули гирифтани объекти Dolibarr Product /htdocs/product/class/product.class.php, арзиши усул <br> <i> гирифтани </i> аст
CronArgsHelp=Усули далелҳо. <BR> Масалан, барои даъват кардани усули дарёфти объекти Маҳсулоти Dolibarr /htdocs/product/class/product.class.php, арзиши параметрҳо метавонад<br><i>0, ProductRef</i>
CronCommandHelp=Хати фармони система барои иҷро.
CronCreateJob=Эҷоди кори нави ба нақша гирифташуда
CronFrom=Аз
# Info
# Common
CronType=Навъи кор
CronType_method=Усули занги синфи PHP
CronType_command=Фармони Shell
CronCannotLoadClass=Файли синфи %s бор карда намешавад (барои истифодаи синфи %s)
CronCannotLoadObject=Файли синфи %s бор карда шуд, аммо объекти %s дар он ёфт нашуд
UseMenuModuleToolsToAddCronJobs=Ба менюи "<a href="%s"> Home - Воситаҳои маъмурӣ - Ҷойҳои ба нақша гирифташуда </a>" ворид шавед, то ҷойҳои кориро бубинед ва таҳрир кунед.
JobDisabled=Кор хомӯш карда шудааст
MakeLocalDatabaseDumpShort=Захираи пойгоҳи додаҳои маҳаллӣ
MakeLocalDatabaseDump=Як партовгоҳи пойгоҳи додаҳои маҳаллиро эҷод кунед. Параметрҳо инҳоянд: фишурдасозӣ ('gz' ё 'bz' ё 'ҳеҷ'), навъи нусхабардорӣ ('mysql', 'pgsql', 'auto'), 1, 'auto' ё номи файл барои сохтан, шумораи файлҳои захиравӣ барои нигоҳ доштан
<<<<<<< HEAD
MakeSendLocalDatabaseDumpShort=Send local database backup
MakeSendLocalDatabaseDump=Send local database backup by email. Parameters are: to, from, subject, message, filename (Name of file sent), filter ('sql' for backup of database only)
BackupIsTooLargeSend=Sorry, last backup file is too large to be send by email
CleanUnfinishedCronjobShort=Clean unfinished cronjob
CleanUnfinishedCronjob=Clean cronjob stuck in processing when the process is no longer running
WarningCronDelayed=Диққат, бо мақсади иҷроиш, кадом санаи навбатии иҷрои корҳои имконпазир бошад, ҷойҳои кории шумо то ҳадди аксар %s ба таъхир гузошта мешаванд.
DATAPOLICYJob=Тозакунандаи маълумот ва анонимайзер
JobXMustBeEnabled=Job %s бояд фаъол карда шавад
EmailIfError=Email for warning on error
ErrorInBatch=Error when running the job %s
=======
MakeSendLocalDatabaseDumpShort=Нусхаи захиравии пойгоҳи додаҳои маҳаллиро фиристед
MakeSendLocalDatabaseDump=Нусхаи захиравии пойгоҳи додаҳои маҳаллиро тавассути почтаи электронӣ фиристед. Параметрҳо инҳоянд: ба, аз, мавзӯъ, паём, номи файл (Номи файли фиристодашуда), филтр ('sql' танҳо барои нусхабардории пойгоҳи додаҳо)
BackupIsTooLargeSend=Бубахшед, файли охирини эҳтиётӣ хеле калон аст, ки тавассути почтаи электронӣ фиристода шавад
CleanUnfinishedCronjobShort=Cronjob нотамомро тоза кунед
CleanUnfinishedCronjob=Вақте ки ин раванд дигар иҷро намешавад, cronjob тоза дар коркард часпидааст
WarningCronDelayed=Диққат, бо мақсади иҷроиш, кадом санаи навбатии иҷрои корҳои имконпазир бошад, ҷойҳои кории шумо то ҳадди аксар %s ба таъхир гузошта мешаванд.
DATAPOLICYJob=Тозакунандаи маълумот ва анонимайзер
JobXMustBeEnabled=Job %s бояд фаъол карда шавад
EmailIfError=Почтаи электронӣ барои огоҳӣ дар бораи хато
JobNotFound=Кори %s дар рӯйхати ҷойҳои корӣ ёфт нашуд (кӯшиш кунед, ки модулро ғайрифаъол/фаъол кунед)
ErrorInBatch=Хатогӣ ҳангоми иҷро кардани кори %s
>>>>>>> cc80841a

# Cron Boxes
LastExecutedScheduledJob=Охирин кори ба нақша гирифташуда
NextScheduledJobExecute=Кори навбатии ба нақша гирифташуда барои иҷро
NumberScheduledJobError=Шумораи ҷойҳои кории ба нақша гирифташуда
<<<<<<< HEAD
NumberScheduledJobNeverFinished=Number of scheduled jobs never finished
=======
NumberScheduledJobNeverFinished=Миқдори корҳои пешбинишуда ҳеҷ гоҳ ба анҷом нарасидааст
>>>>>>> cc80841a
<|MERGE_RESOLUTION|>--- conflicted
+++ resolved
@@ -12,13 +12,8 @@
 FileToLaunchCronJobs=Хати фармон барои тафтиш ва оғози ҷойҳои кории тахассусии cron
 CronExplainHowToRunUnix=Дар муҳити Unix шумо бояд вуруди зерини crontab -ро барои иҷрои сатри фармон дар ҳар 5 дақиқа истифода баред
 CronExplainHowToRunWin=Дар муҳити Windows (tm) Windows шумо метавонед асбобҳои ба нақша гирифташудаи вазифаро барои ҳар 5 дақиқа иҷро кардани сатри фармон истифода баред
-<<<<<<< HEAD
-CronMethodDoesNotExists=Class %s does not contain any method %s
-CronMethodNotAllowed=Усули %s синфи %s дар рӯйхати сиёҳи усулҳои мамнӯъ аст
-=======
 CronMethodDoesNotExists=Синфи %s ягон усулро дар бар намегирад %s
 CronMethodNotAllowed=Усули %s аз синфи %s дар рӯйхати блокҳои усулҳои мамнӯъ ҷойгир аст
->>>>>>> cc80841a
 CronJobDefDesc=Профилҳои кори Cron дар файли тавсифкунандаи модул муайян карда шудаанд. Вақте ки модул фаъол карда мешавад, онҳо бор карда мешаванд ва дастрасанд, то шумо метавонед корҳоро аз менюи асбобҳои администратор %s идора кунед.
 CronJobProfiles=Рӯйхати профилҳои пешакии кор cron
 # Menu
@@ -30,11 +25,7 @@
 CronList=Корҳои ба нақша гирифташуда
 CronDelete=Корҳои ба нақша гирифташударо нест кунед
 CronConfirmDelete=Шумо мутмаин ҳастед, ки мехоҳед ин корҳои ба нақша гирифташударо нест кунед?
-<<<<<<< HEAD
-CronExecute=Launch now
-=======
 CronExecute=Ҳоло оғоз кунед
->>>>>>> cc80841a
 CronConfirmExecute=Шумо мутмаин ҳастед, ки мехоҳед ин корҳои таъиншударо ҳозир иҷро кунед?
 CronInfo=Модули кории ба нақша гирифташуда имкон медиҳад, ки ҷойҳои корӣ ба таври худкор иҷро карда шаванд. Корҳоро инчунин дастӣ оғоз кардан мумкин аст.
 CronTask=Айюб
@@ -67,11 +58,7 @@
 CronFieldMandatory=Майдонҳои %s ҳатмӣ мебошанд
 CronErrEndDateStartDt=Санаи анҷом наметавонад пеш аз санаи оғоз бошад
 StatusAtInstall=Ҳолати насби модул
-<<<<<<< HEAD
-CronStatusActiveBtn=Enable scheduling
-=======
 CronStatusActiveBtn=Банақшагириро фаъол созед
->>>>>>> cc80841a
 CronStatusInactiveBtn=Хомӯш кардан
 CronTaskInactive=Ин кор ғайрифаъол аст (ба нақша гирифта нашудааст)
 CronId=Id
@@ -95,18 +82,6 @@
 JobDisabled=Кор хомӯш карда шудааст
 MakeLocalDatabaseDumpShort=Захираи пойгоҳи додаҳои маҳаллӣ
 MakeLocalDatabaseDump=Як партовгоҳи пойгоҳи додаҳои маҳаллиро эҷод кунед. Параметрҳо инҳоянд: фишурдасозӣ ('gz' ё 'bz' ё 'ҳеҷ'), навъи нусхабардорӣ ('mysql', 'pgsql', 'auto'), 1, 'auto' ё номи файл барои сохтан, шумораи файлҳои захиравӣ барои нигоҳ доштан
-<<<<<<< HEAD
-MakeSendLocalDatabaseDumpShort=Send local database backup
-MakeSendLocalDatabaseDump=Send local database backup by email. Parameters are: to, from, subject, message, filename (Name of file sent), filter ('sql' for backup of database only)
-BackupIsTooLargeSend=Sorry, last backup file is too large to be send by email
-CleanUnfinishedCronjobShort=Clean unfinished cronjob
-CleanUnfinishedCronjob=Clean cronjob stuck in processing when the process is no longer running
-WarningCronDelayed=Диққат, бо мақсади иҷроиш, кадом санаи навбатии иҷрои корҳои имконпазир бошад, ҷойҳои кории шумо то ҳадди аксар %s ба таъхир гузошта мешаванд.
-DATAPOLICYJob=Тозакунандаи маълумот ва анонимайзер
-JobXMustBeEnabled=Job %s бояд фаъол карда шавад
-EmailIfError=Email for warning on error
-ErrorInBatch=Error when running the job %s
-=======
 MakeSendLocalDatabaseDumpShort=Нусхаи захиравии пойгоҳи додаҳои маҳаллиро фиристед
 MakeSendLocalDatabaseDump=Нусхаи захиравии пойгоҳи додаҳои маҳаллиро тавассути почтаи электронӣ фиристед. Параметрҳо инҳоянд: ба, аз, мавзӯъ, паём, номи файл (Номи файли фиристодашуда), филтр ('sql' танҳо барои нусхабардории пойгоҳи додаҳо)
 BackupIsTooLargeSend=Бубахшед, файли охирини эҳтиётӣ хеле калон аст, ки тавассути почтаи электронӣ фиристода шавад
@@ -118,14 +93,9 @@
 EmailIfError=Почтаи электронӣ барои огоҳӣ дар бораи хато
 JobNotFound=Кори %s дар рӯйхати ҷойҳои корӣ ёфт нашуд (кӯшиш кунед, ки модулро ғайрифаъол/фаъол кунед)
 ErrorInBatch=Хатогӣ ҳангоми иҷро кардани кори %s
->>>>>>> cc80841a
 
 # Cron Boxes
 LastExecutedScheduledJob=Охирин кори ба нақша гирифташуда
 NextScheduledJobExecute=Кори навбатии ба нақша гирифташуда барои иҷро
 NumberScheduledJobError=Шумораи ҷойҳои кории ба нақша гирифташуда
-<<<<<<< HEAD
-NumberScheduledJobNeverFinished=Number of scheduled jobs never finished
-=======
-NumberScheduledJobNeverFinished=Миқдори корҳои пешбинишуда ҳеҷ гоҳ ба анҷом нарасидааст
->>>>>>> cc80841a
+NumberScheduledJobNeverFinished=Миқдори корҳои пешбинишуда ҳеҷ гоҳ ба анҷом нарасидааст