# Dolibarr language file - Source file is en_US - bills
Bill=Račun
Bills=Računi
BillsCustomers=Customers invoices
BillsCustomer=Customers invoice
BillsSuppliers=Suppliers invoices
BillsCustomersUnpaid=Unpaid customers invoices
BillsCustomersUnpaidForCompany=Neplaćeni računi kupca za %s
BillsSuppliersUnpaid=Neplaćeni računi dobavljača
BillsSuppliersUnpaidForCompany=Neplaćeni računi dobavljača za %s
BillsLate=Zakašnjela plaćanja
BillsStatistics=Customers invoices statistics
BillsStatisticsSuppliers=Suppliers invoices statistics
DisabledBecauseNotErasable=Disabled because cannot be erased
InvoiceStandard=Običan račun
InvoiceStandardAsk=Običan račun
InvoiceStandardDesc=Ovo je uobičajeni tip računa.
InvoiceDeposit=Račun za polog
InvoiceDepositAsk=Račun za polog
InvoiceDepositDesc=Ovakav račun ispostavlja se za primljeni polog.
InvoiceProForma=Predračun
InvoiceProFormaAsk=Predračun
InvoiceProFormaDesc=<b> Predračun </ b> je kopija pravog računa, ali nema knjigovodstvene vrijednosti.
InvoiceReplacement=Zamjenski račun
InvoiceReplacementAsk=Zamjenski račun za račun
InvoiceReplacementDesc=<b>Zamjenski račun</b>koristi se za opozivanje i zamjenu postojećeg računa koji još nije plaćen. <br><br>Bilješka: Mogu biti zamijenjeni samo računi uz koje nije vezano nikakvo plaćanje. Ako račun kojeg mijenjate nije još zatvoren, bit će samostalno zatvoren kao "napušten".
InvoiceAvoir=Bonifikacija
InvoiceAvoirAsk=Bonifikacija za ispravan račun
InvoiceAvoirDesc=<b>kredit<b> je negativan račun koji se koristi prilikom riješavanja problema koji nastaje kada je na računu drugačiji iznos od plaćenog (npr. kada je kupac uplatio više greškom ili neće platiti sve jer je jedan dio proizvoda vratio).
invoiceAvoirWithLines=Create Credit Note with lines from the origin invoice
invoiceAvoirWithPaymentRestAmount=Create Credit Note with remaining unpaid of origin invoice
invoiceAvoirLineWithPaymentRestAmount=Credit Note for remaining unpaid amount
ReplaceInvoice=Zamjeni račun %s
ReplacementInvoice=Zamjenski račun
ReplacedByInvoice=Zamijenjen s računom %s
ReplacementByInvoice=Zamijenjen računom
CorrectInvoice=Ispravi račun %s
CorrectionInvoice=Ispravljeni račun
UsedByInvoice=Korišteno za plaćanje računa %s
ConsumedBy=Potrošio
NotConsumed=Nije potrošio
NoReplacableInvoice=Nema zamjenjivih računa
NoInvoiceToCorrect=Nema računa za ispravak
InvoiceHasAvoir=Ispravljen s jednim ili više računa
CardBill=Kartica računa
PredefinedInvoices=Predlošci računa
Invoice=Račun
Invoices=Računi
InvoiceLine=Popis računa
InvoiceCustomer=Račun za kupca
CustomerInvoice=Račun za kupca
CustomersInvoices=Računi za kupce
SupplierInvoice=Račun dobavljača
SuppliersInvoices=Računi dobavljača
SupplierBill=Račun dobavljača
SupplierBills=Računi dobavljača
Payment=Plaćanja
PaymentBack=Povratno plaćanje
CustomerInvoicePaymentBack=Payment back
Payments=Plaćanja
PaymentsBack=Povratna plaćanja
paymentInInvoiceCurrency=in invoices currency
PaidBack=Uplaćeno natrag
DeletePayment=Izbriši plaćanje
ConfirmDeletePayment=Jeste li sigurni da želite izbrisati ovo plaćanje?
ConfirmConvertToReduc=Do you want to convert this credit note or deposit into an absolute discount ?<br>The amount will so be saved among all discounts and could be used as a discount for a current or a future invoice for this customer.
SupplierPayments=Plaćanja dobavljačima
ReceivedPayments=Primljene uplate
ReceivedCustomersPayments=Primljene uplate od kupaca
PayedSuppliersPayments=Uplata uplaćena dobavljačima
ReceivedCustomersPaymentsToValid=Primljene uplate kupaca za ovjeru
PaymentsReportsForYear=Izvještaji plaćanja za %s
PaymentsReports=Izvještaji plaćanja
PaymentsAlreadyDone=Izvršena plaćanja
PaymentsBackAlreadyDone=Izvršeni povrati plaćanja
PaymentRule=Pravilo plaćanja
PaymentMode=Oblik plaćanja
IdPaymentMode=Payment type (id)
LabelPaymentMode=Payment type (label)
PaymentModeShort=Payment type
PaymentTerm=Payment term
PaymentConditions=Payment terms
PaymentConditionsShort=Payment terms
PaymentAmount=Iznos plaćanja
ValidatePayment=Ovjeri plaćanje
PaymentHigherThanReminderToPay=Plaćanje je veće nego podsjetnik za plaćanje
HelpPaymentHigherThanReminderToPay=Attention, the payment amount of one or more bills is higher than the rest to pay. <br> Edit your entry, otherwise confirm and think about creating a credit note of the excess received for each overpaid invoices.
HelpPaymentHigherThanReminderToPaySupplier=Upozorenje! Iznos uplate za jedan ili više računa viši je od iznosa preostalog za plaćanje. <br>izmjenite unos ili potvrdite.
ClassifyPaid=Označi kao plaćeno
ClassifyPaidPartially=Označi kao djelomično plaćeno
ClassifyCanceled=Označi kao napušteno
ClassifyClosed=Označi kao zatvoreno
ClassifyUnBilled=Klasificirati 'nefakturirano'
CreateBill=Izradi račun
CreateCreditNote=Create credit note
AddBill=Create invoice or credit note
AddToDraftInvoices=Dodati u skice računa
DeleteBill=Izbriši račun
SearchACustomerInvoice=Traži račun za kupca
SearchASupplierInvoice=Traži račun dobavljača
CancelBill=Poništi račun
SendRemindByMail=Pošalji podsjetnik putem e-pošte
DoPayment=Izvrši plaćanje
DoPaymentBack=Izvrši povrat plaćanja
ConvertToReduc=Pretvori u budući popust
EnterPaymentReceivedFromCustomer=Upiši zaprimljeno plaćanje kupca
EnterPaymentDueToCustomer=Napravi 
DisabledBecauseRemainderToPayIsZero=Disabled because remaining unpaid is zero
PriceBase=Osnovica
BillStatus=Stanje računa
StatusOfGeneratedInvoices=Status of generated invoices
BillStatusDraft=Skica (potrebno potvrditi)
BillStatusPaid=Plaćeno
BillStatusPaidBackOrConverted=Plaćeno ili pretvoreno u popust
BillStatusConverted=Plaćeno (spremno za konačni račun)
BillStatusCanceled=Napušteno
BillStatusValidated=Ovjereno (potrebno platiti)
BillStatusStarted=Započeto
BillStatusNotPaid=Nije plaćeno
BillStatusClosedUnpaid=Zatvoreno (neplaćeno)
BillStatusClosedPaidPartially=Plaćeno (djelomično)
BillShortStatusDraft=Skica
BillShortStatusPaid=Plaćeno
BillShortStatusPaidBackOrConverted=Obrađeno
BillShortStatusConverted=Obrađeno
BillShortStatusCanceled=Napušteno
BillShortStatusValidated=Ovjereno
BillShortStatusStarted=Započeto
BillShortStatusNotPaid=Nije plaćeno
BillShortStatusClosedUnpaid=Zatvoreno
BillShortStatusClosedPaidPartially=Plaćeno (djelomično)
PaymentStatusToValidShort=Za ovjeru
ErrorVATIntraNotConfigured=OIB nije upisan
ErrorNoPaiementModeConfigured=Osnovni oblik plaćanja nije dodijeljen. Kako biste to ispravili otvorite postavke, mapa računi.
ErrorCreateBankAccount=Izradite bankovni račun i nakon toga podesite oblik plaćanja u postavkama, mapa računi.
ErrorBillNotFound=Račun %s ne postoji
ErrorInvoiceAlreadyReplaced=Greška! Pokušali ste ovjeriti račun koji mijenja račun %s, a taj račun je već zamijenjen računom %s.
ErrorDiscountAlreadyUsed=Greška! Popust je već iskorišten.
ErrorInvoiceAvoirMustBeNegative=Greška! Ispravan račun treba imati negativan iznos.
ErrorInvoiceOfThisTypeMustBePositive=Greška! Ovaj tip računa mora imati pozitivan iznos
ErrorCantCancelIfReplacementInvoiceNotValidated=Greška! Ne može se poništiti račun koji je zamijenjen drugim računom koji je otvoren kao skica.
BillFrom=Od
BillTo=Za
ActionsOnBill=Radnje na računu
RecurringInvoiceTemplate=Recurring invoice
NoQualifiedRecurringInvoiceTemplateFound=No recurring template invoice qualified for generation.
FoundXQualifiedRecurringInvoiceTemplate=Found %s recurring template invoice(s) qualified for generation.
NotARecurringInvoiceTemplate=Not a recurring template invoice
NewBill=Novi račun
LastBills=Zadnjih %s računa
LastCustomersBills=Zadnjih %s računa kupaca
LastSuppliersBills=Zadnjih %s računa dobavljača
AllBills=Svi računi
OtherBills=Ostali računi
DraftBills=Skice računa
CustomersDraftInvoices=Skice računa za kupce
SuppliersDraftInvoices=Skice računa dobavljača
Unpaid=Neplaćeno
ConfirmDeleteBill=Jeste li sigurni da želite obrisati ovo plaćanje?
ConfirmValidateBill=Jeste li sigurni da želite ovjeriti ovaj račun s brojem <b>%s</b>?
ConfirmUnvalidateBill=Jeste li sigurni da želite račun <b>%s</b> promijeniti u skicu?
ConfirmClassifyPaidBill=Jeste li sigurni da želite račun <b>%s</b> označiti kao plaćen?
ConfirmCancelBill=Jeste li sigurni da poništiti račun <b>%s</b>?
ConfirmCancelBillQuestion=Zašto želite ovaj račun označiti kao napušten?
ConfirmClassifyPaidPartially=Jeste li sigurni da želite račun <b>%s</b> označiti kao plaćen?
ConfirmClassifyPaidPartiallyQuestion=Ovaj račun nije plaćen u cijelosti. Iz kojeg razloga ga želite zatvortiti?
ConfirmClassifyPaidPartiallyReasonAvoir=Remaining unpaid <b>(%s %s)</b> is a discount granted because payment was made before term. I regularise the VAT with a credit note.
ConfirmClassifyPaidPartiallyReasonDiscountNoVat=Remaining unpaid <b>(%s %s)</b> is a discount granted because payment was made before term. I accept to lose the VAT on this discount.
ConfirmClassifyPaidPartiallyReasonDiscountVat=Remaining unpaid <b>(%s %s)</b> is a discount granted because payment was made before term. I recover the VAT on this discount without a credit note.
ConfirmClassifyPaidPartiallyReasonBadCustomer=Loš kupac
ConfirmClassifyPaidPartiallyReasonProductReturned=Proizvod djelomično vraćen
ConfirmClassifyPaidPartiallyReasonOther=Iznos otpisan iz drugih razloga
ConfirmClassifyPaidPartiallyReasonDiscountNoVatDesc=This choice is possible if your invoice have been provided with suitable comment. (Example «Only the tax corresponding to the price that have been actually paid gives rights to deduction»)
ConfirmClassifyPaidPartiallyReasonDiscountVatDesc=U nekim zemljama, taj izbor može biti moguć samo ako vaš račun sadrži ispravne bilješke.
ConfirmClassifyPaidPartiallyReasonAvoirDesc=Koristi ovaj izbor ako ni jedan drugi nije odgovarajući
ConfirmClassifyPaidPartiallyReasonBadCustomerDesc=<b>Loš kupac</b> je kupac koji odbija platit svoj dug.
ConfirmClassifyPaidPartiallyReasonProductReturnedDesc=Ovaj izbor se koristi kada plaćanje nije kompletno zato jer je neki od proizvoda vraćen.
ConfirmClassifyPaidPartiallyReasonOtherDesc=Use this choice if all other does not suit, for example in following situation:<br>- payment not complete because some products were shipped back<br>- amount claimed too important because a discount was forgotten<br>In all cases, amount over-claimed must be corrected in accountancy system by creating a credit note.
ConfirmClassifyAbandonReasonOther=Drugo
ConfirmClassifyAbandonReasonOtherDesc=This choice will be used in all other cases. For example because you plan to create a replacing invoice.
ConfirmCustomerPayment=Potvrđujete li ovo plaćanje za <b>%s</b> %s ?
ConfirmSupplierPayment=Imate li potvrdu ove unušene uplata <b>%s</b> %s ?
ConfirmValidatePayment=Are you sure you want to validate this payment ? No change can be made once payment is validated.
ValidateBill=Ovjeri račun
UnvalidateBill=Neovjeren račun
NumberOfBills=Broj računa
NumberOfBillsByMonth=Broj računa po mjesecu
AmountOfBills=Iznos računa
AmountOfBillsByMonthHT=Iznos računa po mjesecu (bez PDV-a)
ShowSocialContribution=Show social/fiscal tax
ShowBill=Prikaži račun
ShowInvoice=Prikaži račun
ShowInvoiceReplace=Prikaži zamjenski računa
ShowInvoiceAvoir=Prikaži bonifikaciju
ShowInvoiceDeposit=Prikaži račun za polog
ShowInvoiceSituation=Show situation invoice
ShowPayment=Prikaži plaćanje
AlreadyPaid=Plaćeno do sada
AlreadyPaidBack=Povrati do sada
AlreadyPaidNoCreditNotesNoDeposits=Već plaćeno(bez bonifikacije i depozita)
Abandoned=Napušteno
RemainderToPay=Preostali neplaćeni iznos
RemainderToTake=Preostali iznos za primiti
RemainderToPayBack=Preostali iznos za vratiti
Rest=U toku
AmountExpected=Utvrđen iznos
ExcessReceived=Previše primljeno
EscompteOffered=Ponuđen je popust (za plaćanje prije dospijeća)
EscompteOfferedShort=Discount
SendBillRef=Podnošenje računa %s
SendReminderBillRef=Podnošenje Računa %s (podsjetnik)
StandingOrders=Otvorene narudžbe
StandingOrder=Otvorene narudžbe
NoDraftBills=Nema skica računa
NoOtherDraftBills=Nema ostalih skica računa
NoDraftInvoices=Nema skica računa
RefBill=Broj računa
ToBill=Za naplatu
RemainderToBill=Podsjetnik za naplatu
SendBillByMail=Pošalji račun e-poštom
SendReminderBillByMail=Pošalji odsjetnik e-poštom
RelatedCommercialProposals=Povezane ponude
RelatedRecurringCustomerInvoices=Related recurring customer invoices
MenuToValid=Za ovjeru
DateMaxPayment=Plaćanje do
DateInvoice=Datum računa
DatePointOfTax=Point of tax
NoInvoice=Nema računa
ClassifyBill=Svrstavanje računa
SupplierBillsToPay=Unpaid supplier invoices
CustomerBillsUnpaid=Unpaid customer invoices
NonPercuRecuperable=Nepovratno
SetConditions=Odredi rok plaćanja
SetMode=Odredi oblik plaćanja
SetRevenuStamp=Set revenue stamp
Billed=Nplaćeno
RecurringInvoices=Recurring invoices
RepeatableInvoice=Predložak računa
RepeatableInvoices=Predlošci računa
Repeatable=Predložak
Repeatables=Predlošci
ChangeIntoRepeatableInvoice=Pretvori u predložak računa
CreateRepeatableInvoice=Izradi predložak računa
CreateFromRepeatableInvoice=Izradi iz predloška računa
CustomersInvoicesAndInvoiceLines=Računi klijenata i redovi računa
CustomersInvoicesAndPayments=Računi i plaćanja kupca
ExportDataset_invoice_1=Računi kupca i popis računa
ExportDataset_invoice_2=Računi i plaćanja kupca
ProformaBill=Predračun:
Reduction=Smanjivanje
ReductionShort=Smanjivanje
Reductions=Smanjivanja
ReductionsShort=Smanjivanje
Discounts=Popusti
AddDiscount=Izradi popust
AddRelativeDiscount=Izradi relativan popust
EditRelativeDiscount=Izmjeni relativan popust
AddGlobalDiscount=Izradi apsolutni popust
EditGlobalDiscounts=Izmjeni apsolutni popust
AddCreditNote=Izradi bonifikaciju
ShowDiscount=Prikaži popust
ShowReduc=Prikaži odbitak
RelativeDiscount=Relativni popust
GlobalDiscount=Opći popust
CreditNote=Bonifikacija
CreditNotes=Bonifikacija
Deposit=Polog
Deposits=Polozi
DiscountFromCreditNote=Popust iz bonifikacije %s
DiscountFromDeposit=Plaćanja s računa za predujam %s
AbsoluteDiscountUse=This kind of credit can be used on invoice before its validation
CreditNoteDepositUse=Invoice must be validated to use this king of credits
NewGlobalDiscount=Novi apsolutni popust
NewRelativeDiscount=Novi relativni popust
NoteReason=Bilješka/Razlog
ReasonDiscount=Razlog
DiscountOfferedBy=Odobrio
DiscountStillRemaining=Preostali popusti
DiscountAlreadyCounted=Uračunati popusti
BillAddress=Adresa za naplatu
HelpEscompte=Ovaj popust zajamčen je jer je kupac izvršio plaćanje prije roka.
HelpAbandonBadCustomer=This amount has been abandoned (customer said to be a bad customer) and is considered as an exceptional loose.
HelpAbandonOther=This amount has been abandoned since it was an error (wrong customer or invoice replaced by an other for example)
IdSocialContribution=Social/fiscal tax payment id
PaymentId=Oznaka plaćanja
PaymentRef=Payment ref.
InvoiceId=Oznaka računa
InvoiceRef=Broj računa
InvoiceDateCreation=Datum izrade računa
InvoiceStatus=Stanje računa
InvoiceNote=Bilješka računa
InvoicePaid=Račun plaćen
PaymentNumber=Broj plaćanja
RemoveDiscount=Ukloni popust
WatermarkOnDraftBill=Vodeni žig na računu (ništa ako se ostavi prazno)
InvoiceNotChecked=Račun nije izabran
CloneInvoice=Kloniraj račun
ConfirmCloneInvoice=Jeste li sigurni da želite klonirati ovaj račun <b>%s</b>?
DisabledBecauseReplacedInvoice=Radnja obustavljena jer je račun zamjenjen.
DescTaxAndDividendsArea=This area presents a summary of all payments made for special expenses. Only records with payment during the fixed year are included here.
NbOfPayments=Broj plaćanja
SplitDiscount=Podijeli popust u dva
ConfirmSplitDiscount=Jeste li sigurni da želite podijeliti ovaj popust od <b>%s</b> %s u 2 manja popusta?
TypeAmountOfEachNewDiscount=Input amount for each of two parts :
TotalOfTwoDiscountMustEqualsOriginal=Total of two new discount must be equal to original discount amount.
ConfirmRemoveDiscount=Jeste li sigurni da želite ukloniti ovaj popust?
RelatedBill=Povezani račun
RelatedBills=Povezani račun
RelatedCustomerInvoices=Related customer invoices
RelatedSupplierInvoices=Related supplier invoices
LatestRelatedBill=Latest related invoice
WarningBillExist=Warning, one or more invoice already exist
MergingPDFTool=Merging PDF tool
AmountPaymentDistributedOnInvoice=Payment amount distributed on invoice
<<<<<<< HEAD
=======
PaymentOnDifferentThirdBills=Allow payments on different thirdparties bills but same parent company
>>>>>>> 3f5d67d4
PaymentNote=Payment note
ListOfPreviousSituationInvoices=List of previous situation invoices
ListOfNextSituationInvoices=List of next situation invoices
FrequencyPer_d=Every %s days
FrequencyPer_m=Every %s months
FrequencyPer_y=Every %s years
toolTipFrequency=Examples:<br /><b>Set 7 / day</b>: give a new invoice every 7 days<br /><b>Set 3 / month</b>: give a new invoice every 3 month
NextDateToExecution=Date for next invoice generation
<<<<<<< HEAD
DateLastGeneration=Date of last generation
MaxPeriodNumber=Max nb of invoice generation
NbOfGenerationDone=Nb of invoice generation already done
InvoiceAutoValidate=Automatically validate invoice
GeneratedFromRecurringInvoice=Generated from template recurring invoice %s
DateIsNotEnough=Date not yet reached
=======
DateLastGeneration=Date of latest generation
MaxPeriodNumber=Max nb of invoice generation
NbOfGenerationDone=Nb of invoice generation already done
MaxGenerationReached=Maximum nb of generations reached
InvoiceAutoValidate=Validate invoices automatically
GeneratedFromRecurringInvoice=Generated from template recurring invoice %s
DateIsNotEnough=Date not reached yet
>>>>>>> 3f5d67d4
InvoiceGeneratedFromTemplate=Invoice %s generated from recurring template invoice %s
# PaymentConditions
PaymentConditionShortRECEP=Odmah
PaymentConditionRECEP=Odmah
PaymentConditionShort30D=30 dana
PaymentCondition30D=30 dana
PaymentConditionShort30DENDMONTH=30 days of month-end
PaymentCondition30DENDMONTH=Within 30 days following the end of the month
PaymentConditionShort60D=60 dana
PaymentCondition60D=60 dana
PaymentConditionShort60DENDMONTH=60 days of month-end
PaymentCondition60DENDMONTH=Within 60 days following the end of the month
PaymentConditionShortPT_DELIVERY=Isporuka
PaymentConditionPT_DELIVERY=Po primitku
PaymentConditionShortPT_ORDER=Order
PaymentConditionPT_ORDER=Po nalogu
PaymentConditionShortPT_5050=50-50
PaymentConditionPT_5050=50%% unaprijed, 50%% nakon isporuke
FixAmount=Utvrđeni iznos
VarAmount=Variable amount (%% tot.)
# PaymentType
PaymentTypeVIR=Bank transfer
PaymentTypeShortVIR=Bank transfer
PaymentTypePRE=Narudžbenica banke
PaymentTypeShortPRE=Narudžbenica banke
PaymentTypeLIQ=Gotovina
PaymentTypeShortLIQ=Gotovina
PaymentTypeCB=Kreditna kartica
PaymentTypeShortCB=Kreditna kartica
PaymentTypeCHQ=Ček
PaymentTypeShortCHQ=Ček
PaymentTypeTIP=TIP (Documents against Payment)
PaymentTypeShortTIP=TIP Payment
PaymentTypeVAD=Internet plaćanje
PaymentTypeShortVAD=Internet plaćanje
PaymentTypeTRA=Bank draft
PaymentTypeShortTRA=Draft
PaymentTypeFAC=Factor
PaymentTypeShortFAC=Factor
BankDetails=Bankovni podaci
BankCode=Oznaka Banke
DeskCode=Desk code
BankAccountNumber=Broj računa
BankAccountNumberKey=Ključ
Residence=Direct debit
IBANNumber=IBAN broj
IBAN=IBAN
BIC=BIC/SWIFT
BICNumber=BIC/SWIFT broj
ExtraInfos=Dodatni podaci
RegulatedOn=Regulirano od
ChequeNumber=Ček broj
ChequeOrTransferNumber=broj čeka/prijenosa
ChequeMaker=Check/Transfer transmitter
ChequeBank=Banka
CheckBank=Check
NetToBePaid=Netto za platiti
PhoneNumber=Tel
FullPhoneNumber=Telefon
TeleFax=Fax
PrettyLittleSentence=Accept the amount of payments due by checks issued in my name as a Member of an accounting association approved by the Fiscal Administration.
IntracommunityVATNumber=Intracommunity number of VAT
PaymentByChequeOrderedTo=Check payment (including tax) are payable to %s send to
PaymentByChequeOrderedToShort=Check payment (including tax) are payable to
SendTo=Pošalji
PaymentByTransferOnThisBankAccount=Bezgotovinsko plaćanje na slijedeći bankovni račun
VATIsNotUsedForInvoice=* Non applicable VAT art-293B of CGI
LawApplicationPart1=By application of the law 80.335 of 12/05/80
LawApplicationPart2=Roba ostaje vlasništvo
LawApplicationPart3=prodavača sve do izvršenja cjelokupnog plaćanja
LawApplicationPart4=njihove cijene.
LimitedLiabilityCompanyCapital=SARL with Capital of
UseLine=Primjeni
UseDiscount=Iskoriti popust
UseCredit=Koristite kredit
UseCreditNoteInInvoicePayment=Reduce amount to pay with this credit
MenuChequeDeposits=Checks deposits
MenuCheques=Čekovi
MenuChequesReceipts=Potvrde čekova
NewChequeDeposit=Novi polog
ChequesReceipts=Potvrde čekova
ChequesArea=Checks deposits area
ChequeDeposits=Checks deposits
Cheques=Čekovi
DepositId=Id deposit
NbCheque=Number of checks
CreditNoteConvertedIntoDiscount=Ova bonifikacija ili račun za predujam su pretvoreni u %s
UsBillingContactAsIncoiveRecipientIfExist=Use customer billing contact address instead of third party address as recipient for invoices
ShowUnpaidAll=Prikaži sve neplaćene račune
ShowUnpaidLateOnly=Prikaži samo račune kojima kasni plaćanje
PaymentInvoiceRef=Plaćanje računa %s
ValidateInvoice=Ovjeri račun
Cash=Gotovina
Reported=Odgođeno
DisabledBecausePayments=Nije moguće obzirom da postoje neka plaćanja
CantRemovePaymentWithOneInvoicePaid=Plaćanje se ne može izbrisati obzirom da postoji barem jedan račun koji je označen kao plaćen
ExpectedToPay=Očekivano plaćanje
CantRemoveConciliatedPayment=Can't remove conciliated payment
PayedByThisPayment=Plaćeno s ovom uplatom
ClosePaidInvoicesAutomatically=Classify "Paid" all standard, situation or replacement invoices entirely paid.
ClosePaidCreditNotesAutomatically=Klasificiraj "plaćene" bonifikacije kao plaćene u cjelosti.
AllCompletelyPayedInvoiceWillBeClosed=All invoice with no remain to pay will be automatically closed to status "Paid".
ToMakePayment=Plati
ToMakePaymentBack=Pay back
ListOfYourUnpaidInvoices=Popis neplaćenih računa
NoteListOfYourUnpaidInvoices=Napomena: Ovaj popis sadrži samo račune za treće osobe kojima ste vi prodajni predstavnik
RevenueStamp=Revenue stamp
YouMustCreateInvoiceFromThird=This option is only available when creating invoice from tab "customer" of thirdparty
YouMustCreateStandardInvoiceFirstDesc=You have to create a standard invoice first and convert it to "template" to create a new template invoice
PDFCrabeDescription="Crabe" predložak PDF računa. Potpuni predložak računa (preporučeni)
<<<<<<< HEAD
PDFCrevetteDescription=Invoice PDF template Crevette. A complete invoice template for invoice situation
=======
PDFCrevetteDescription=Invoice PDF template Crevette. A complete invoice template for situation invoices
>>>>>>> 3f5d67d4
TerreNumRefModelDesc1=Return number with format %syymm-nnnn for standard invoices and %syymm-nnnn for credit notes where yy is year, mm is month and nnnn is a sequence with no break and no return to 0
MarsNumRefModelDesc1=Return number with format %syymm-nnnn for standard invoices, %syymm-nnnn for replacement invoices, %syymm-nnnn for deposit invoices and %syymm-nnnn for credit notes where yy is year, mm is month and nnnn is a sequence with no break and no return to 0
TerreNumRefModelError=A bill starting with $syymm already exists and is not compatible with this model of sequence. Remove it or rename it to activate this module.
##### Types de contacts #####
TypeContact_facture_internal_SALESREPFOLL=Representative following-up customer invoice
TypeContact_facture_external_BILLING=Kontakt osoba za račun
TypeContact_facture_external_SHIPPING=Kontakt osoba za isporuku
TypeContact_facture_external_SERVICE=Kontakt osoba za usluge kupcima
TypeContact_invoice_supplier_internal_SALESREPFOLL=Predstavnik koji prati račun dobavljača
TypeContact_invoice_supplier_external_BILLING=Osoba za račune pri dobavljaču
TypeContact_invoice_supplier_external_SHIPPING=Osoba za pošiljke pri dobavljaču
TypeContact_invoice_supplier_external_SERVICE=Osoba za usluge pri dobavljaču
# Situation invoices
InvoiceFirstSituationAsk=First situation invoice
InvoiceFirstSituationDesc=The <b>situation invoices</b> are tied to situations related to a progression, for example the progression of a construction. Each situation is tied to an invoice.
InvoiceSituation=Situation invoice
InvoiceSituationAsk=Invoice following the situation
InvoiceSituationDesc=Create a new situation following an already existing one
SituationAmount=Situation invoice amount(net)
SituationDeduction=Situation subtraction
ModifyAllLines=Modify all lines
CreateNextSituationInvoice=Create next situation
NotLastInCycle=This invoice is not the latest in cycle and must not be modified.
DisabledBecauseNotLastInCycle=The next situation already exists.
DisabledBecauseFinal=This situation is final.
CantBeLessThanMinPercent=The progress can't be smaller than its value in the previous situation.
NoSituations=No open situations
InvoiceSituationLast=Final and general invoice
PDFCrevetteSituationNumber=Situation N°%s
PDFCrevetteSituationInvoiceLineDecompte=Situation invoice - COUNT
PDFCrevetteSituationInvoiceTitle=Situation invoice
<<<<<<< HEAD
PDFCrevetteDescription=Invoice PDF template Crevette. A complete invoice template for invoice situation
PDFCrevetteSituationInvoiceLine=Situation N°%s : Inv. N°%s on %s
TotalSituationInvoice=Total situation
invoiceLineProgressError=Invoice line progress can't be egal or upper the next invoice line
=======
PDFCrevetteSituationInvoiceLine=Situation N°%s : Inv. N°%s on %s
TotalSituationInvoice=Total situation
invoiceLineProgressError=Invoice line progress can't be greater than or equal to the next invoice line
>>>>>>> 3f5d67d4
updatePriceNextInvoiceErrorUpdateline=Error : update price on invoice line : %s
ToCreateARecurringInvoice=To create a recurring invoice for this contract, first create this draft invoice, then convert it into an invoice template and define the frequency for generation of future invoices.
ToCreateARecurringInvoiceGene=To generate future invoices regularly and manually, just go on menu <strong>%s - %s - %s</strong>.
ToCreateARecurringInvoiceGeneAuto=If you need to have such invoices generated automatically, ask you administrator to enable and setup module <strong>%s</strong>. Note that both method (manual and automatic) can be used together with no risk of duplication.
<|MERGE_RESOLUTION|>--- conflicted
+++ resolved
@@ -312,10 +312,7 @@
 WarningBillExist=Warning, one or more invoice already exist
 MergingPDFTool=Merging PDF tool
 AmountPaymentDistributedOnInvoice=Payment amount distributed on invoice
-<<<<<<< HEAD
-=======
 PaymentOnDifferentThirdBills=Allow payments on different thirdparties bills but same parent company
->>>>>>> 3f5d67d4
 PaymentNote=Payment note
 ListOfPreviousSituationInvoices=List of previous situation invoices
 ListOfNextSituationInvoices=List of next situation invoices
@@ -324,14 +321,6 @@
 FrequencyPer_y=Every %s years
 toolTipFrequency=Examples:<br /><b>Set 7 / day</b>: give a new invoice every 7 days<br /><b>Set 3 / month</b>: give a new invoice every 3 month
 NextDateToExecution=Date for next invoice generation
-<<<<<<< HEAD
-DateLastGeneration=Date of last generation
-MaxPeriodNumber=Max nb of invoice generation
-NbOfGenerationDone=Nb of invoice generation already done
-InvoiceAutoValidate=Automatically validate invoice
-GeneratedFromRecurringInvoice=Generated from template recurring invoice %s
-DateIsNotEnough=Date not yet reached
-=======
 DateLastGeneration=Date of latest generation
 MaxPeriodNumber=Max nb of invoice generation
 NbOfGenerationDone=Nb of invoice generation already done
@@ -339,7 +328,6 @@
 InvoiceAutoValidate=Validate invoices automatically
 GeneratedFromRecurringInvoice=Generated from template recurring invoice %s
 DateIsNotEnough=Date not reached yet
->>>>>>> 3f5d67d4
 InvoiceGeneratedFromTemplate=Invoice %s generated from recurring template invoice %s
 # PaymentConditions
 PaymentConditionShortRECEP=Odmah
@@ -450,11 +438,7 @@
 YouMustCreateInvoiceFromThird=This option is only available when creating invoice from tab "customer" of thirdparty
 YouMustCreateStandardInvoiceFirstDesc=You have to create a standard invoice first and convert it to "template" to create a new template invoice
 PDFCrabeDescription="Crabe" predložak PDF računa. Potpuni predložak računa (preporučeni)
-<<<<<<< HEAD
-PDFCrevetteDescription=Invoice PDF template Crevette. A complete invoice template for invoice situation
-=======
 PDFCrevetteDescription=Invoice PDF template Crevette. A complete invoice template for situation invoices
->>>>>>> 3f5d67d4
 TerreNumRefModelDesc1=Return number with format %syymm-nnnn for standard invoices and %syymm-nnnn for credit notes where yy is year, mm is month and nnnn is a sequence with no break and no return to 0
 MarsNumRefModelDesc1=Return number with format %syymm-nnnn for standard invoices, %syymm-nnnn for replacement invoices, %syymm-nnnn for deposit invoices and %syymm-nnnn for credit notes where yy is year, mm is month and nnnn is a sequence with no break and no return to 0
 TerreNumRefModelError=A bill starting with $syymm already exists and is not compatible with this model of sequence. Remove it or rename it to activate this module.
@@ -486,16 +470,9 @@
 PDFCrevetteSituationNumber=Situation N°%s
 PDFCrevetteSituationInvoiceLineDecompte=Situation invoice - COUNT
 PDFCrevetteSituationInvoiceTitle=Situation invoice
-<<<<<<< HEAD
-PDFCrevetteDescription=Invoice PDF template Crevette. A complete invoice template for invoice situation
-PDFCrevetteSituationInvoiceLine=Situation N°%s : Inv. N°%s on %s
-TotalSituationInvoice=Total situation
-invoiceLineProgressError=Invoice line progress can't be egal or upper the next invoice line
-=======
 PDFCrevetteSituationInvoiceLine=Situation N°%s : Inv. N°%s on %s
 TotalSituationInvoice=Total situation
 invoiceLineProgressError=Invoice line progress can't be greater than or equal to the next invoice line
->>>>>>> 3f5d67d4
 updatePriceNextInvoiceErrorUpdateline=Error : update price on invoice line : %s
 ToCreateARecurringInvoice=To create a recurring invoice for this contract, first create this draft invoice, then convert it into an invoice template and define the frequency for generation of future invoices.
 ToCreateARecurringInvoiceGene=To generate future invoices regularly and manually, just go on menu <strong>%s - %s - %s</strong>.
