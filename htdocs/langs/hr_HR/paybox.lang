--- conflicted
+++ resolved
@@ -1,35 +1,12 @@
 # Dolibarr language file - Source file is en_US - paybox
 PayBoxSetup=Podešavanje PayBox modula
 PayBoxDesc=Ovaj modul nudi stranice koje omogućuju plaćanje na <a href="https://www.paybox.com" target="_blank" rel="noopener noreferrer external"> Paybox </a> od strane kupaca. Ovo se može koristiti za besplatno plaćanje ili za plaćanje na određenom Dolibarr objektu (račun, narudžba, ...)
-<<<<<<< HEAD
-FollowingUrlAreAvailableToMakePayments=Following URLs are available to offer a page to a customer to make a payment on Dolibarr objects
-PaymentForm=Obrazac plaćanja
-WelcomeOnPaymentPage=Dobro došli na naš servis online plaćanja
-ThisScreenAllowsYouToPay=Ova stranica vam dozvoljava da vršite online plaćanje prema %s
-ThisIsInformationOnPayment=Ovo je informacija o plaćanju
-ToComplete=Za završiti
-YourEMail=E-pošta za prijem potvrde uplate
-Creditor=Kreditor
-PaymentCode=Kod plaćanja
-PayBoxDoPayment=Platite Payboxom
-YouWillBeRedirectedOnPayBox=Biti ćete preusmjereni na sigurnu stranicu PayBox servisa gdje možete unijeti podatke o svojoj kreditnoj kartici
-Continue=Sljedeće
-SetupPayBoxToHavePaymentCreatedAutomatically=Postavite svoj Paybox s url-om <b> %s </b> da se plaćanje automatski kreira kada ga Paybox potvrdi.
-YourPaymentHasBeenRecorded=Ova stranica potvrđuje da je vaše plaćanje pohranjeno. Hvala Vam.
-YourPaymentHasNotBeenRecorded=Vaše plaćanje NIJE zabilježeno i transakcija je otkazana. Hvala vam.
-AccountParameter=Parametri računa
-UsageParameter=Parametri korištenja
-InformationToFindParameters=Pomoć za pronalaženje podataka o računu %s
-PAYBOX_CGI_URL_V2=URL PayBox CGI modula za plaćanje
-CSSUrlForPaymentForm=CSS style sheet url for payment form
-=======
 PayBoxDoPayment=Platite Payboxom
 YouWillBeRedirectedOnPayBox=Biti ćete preusmjereni na sigurnu stranicu PayBox servisa gdje možete unijeti podatke o svojoj kreditnoj kartici
 SetupPayBoxToHavePaymentCreatedAutomatically=Postavite svoj Paybox s url-om <b> %s </b> da se plaćanje automatski kreira kada ga Paybox potvrdi.
 YourPaymentHasBeenRecorded=Ova stranica potvrđuje da je vaše plaćanje pohranjeno. Hvala Vam.
 YourPaymentHasNotBeenRecorded=Vaše plaćanje NIJE zabilježeno i transakcija je otkazana. Hvala vam.
 PAYBOX_CGI_URL_V2=URL PayBox CGI modula za plaćanje
->>>>>>> cc80841a
 NewPayboxPaymentReceived=Primljena nova PayBox uplata
 NewPayboxPaymentFailed=PayBox uplata probana ali s greškom
 PAYBOX_PAYONLINE_SENDEMAIL=Obavijest e-poštom nakon pokušaja plaćanja (uspješan ili neuspješan)
