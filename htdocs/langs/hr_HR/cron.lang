--- conflicted
+++ resolved
@@ -12,13 +12,8 @@
 FileToLaunchCronJobs=Naredbeni redak za provjeru i pokretanje kvalificiranih cron poslova
 CronExplainHowToRunUnix=U Unix okolini potrebno je korisititi sljedeći crontab unos za pokretanje komande svakih 5 minuta
 CronExplainHowToRunWin=U Microsoft(tm) Windows okruženju možete koristiti alate za planirani zadatak za pokretanje naredbenog retka svakih 5 minuta
-<<<<<<< HEAD
-CronMethodDoesNotExists=Class %s does not contain any method %s
-CronMethodNotAllowed=Metoda %s klase %s nalazi se na crnoj listi zabranjenih metoda
-=======
 CronMethodDoesNotExists=Klasa %s ne sadrži nijednu metodu %s
 CronMethodNotAllowed=Metoda %s klase %s nalazi se na popisu zabranjenih metoda
->>>>>>> cc80841a
 CronJobDefDesc=Profili Cron poslova definirani su u datoteci deskriptora modula. Kada je modul aktiviran, oni su učitani i dostupni tako da možete administrirati poslove iz izbornika alata administratora %s.
 CronJobProfiles=Popis unaprijed definiranih cron profila poslova
 # Menu
@@ -30,11 +25,7 @@
 CronList=Planirani poslovi
 CronDelete=Obriši planirane zadatke
 CronConfirmDelete=Jeste li sigurni da želite izbrisati ove zakazane poslove?
-<<<<<<< HEAD
-CronExecute=Launch now
-=======
 CronExecute=Pokreni sada
->>>>>>> cc80841a
 CronConfirmExecute=Jeste li sigurni da sada želite izvršiti ove zakazane poslove?
 CronInfo=Modul zakazanih poslova omogućuje zakazivanje poslova za njihovo automatsko izvršavanje. Poslovi se također mogu pokrenuti ručno.
 CronTask=Posao
@@ -67,28 +58,16 @@
 CronFieldMandatory=Polja %s su obavezna
 CronErrEndDateStartDt=Datum kraja ne može biti prije datuma početka
 StatusAtInstall=Status pri instalaciji modula
-<<<<<<< HEAD
-CronStatusActiveBtn=Enable scheduling
-=======
 CronStatusActiveBtn=Omogući zakazivanje
->>>>>>> cc80841a
 CronStatusInactiveBtn=Onemogući
 CronTaskInactive=Ovaj posao je onemogućen (nije zakazan)
 CronId=ID
 CronClassFile=Naziv datoteke s klasom
-<<<<<<< HEAD
-CronModuleHelp=Name of Dolibarr module directory (also work with external Dolibarr module). <BR> For example to call the fetch method of Dolibarr Product object /htdocs/<u>product</u>/class/product.class.php, the value for module is<br><i>product</i>
-CronClassFileHelp=Relativni put i naziv datoteke za učitavanje (put je relativan na korijenski direktorij web poslužitelja). <BR> Na primjer, za pozivanje metode dohvaćanja objekta Dolibarr Product htdocs/product/class/ <u> product.class.php </u> , vrijednost za naziv datoteke klase je s<br><i>product/class/product.class.php 
-CronObjectHelp=The object name to load. <BR> For example to call the fetch method of Dolibarr Product object /htdocs/product/class/product.class.php, the value for class file name is<br><i>Product</i>
-CronMethodHelp=The object method to launch. <BR> For example to call the fetch method of Dolibarr Product object /htdocs/product/class/product.class.php, the value for method is<br><i>fetch</i>
-CronArgsHelp=The method arguments. <BR> For example to call the fetch method of Dolibarr Product object /htdocs/product/class/product.class.php, the value for paramters can be<br><i>0, ProductRef</i>
-=======
 CronModuleHelp=Naziv direktorija Dolibarr modula (radi i s vanjskim Dolibarr modulom). <BR> Na primjer za pozivanje metode dohvaćanja objekta Dolibarr Product /htdocs/<u>product</u> /class/product.class.php, vrijednost za modul je<br><i>product</i>
 CronClassFileHelp=Relativni put i naziv datoteke za učitavanje (put je relativan na korijenski direktorij web poslužitelja). <BR> Na primjer, za pozivanje metode dohvaćanja objekta Dolibarr Product htdocs/product/class/ <u> product.class.php </u> , vrijednost za naziv datoteke klase je s<br><i>product/class/product.class.php 
 CronObjectHelp=Naziv objekta za učitavanje. <BR> Na primjer za pozivanje metode dohvaćanja objekta Dolibarr Product /htdocs/product/class/product.class.php, vrijednost za naziv datoteke klase je<br><i>Proizvod</i>
 CronMethodHelp=Metoda objekta za pokretanje. <BR> Na primjer za pozivanje metode dohvaćanja objekta Dolibarr Product /htdocs/product/class/product.class.php, vrijednost za metodu je <br><i>dohvati</i>
 CronArgsHelp=Argumenti metode. <BR> Na primjer za pozivanje metode dohvaćanja objekta Dolibarr Product /htdocs/product/class/product.class.php, vrijednost za parametre može biti<br><i>0, ProductRef</i>
->>>>>>> cc80841a
 CronCommandHelp=Sistemska komanda za pokretanje
 CronCreateJob=Izradi novi planirani posao
 CronFrom=Od
@@ -98,28 +77,13 @@
 CronType_method=Metoda poziva PHP klase
 CronType_command=Shell command
 CronCannotLoadClass=Nije moguće učitati datoteku klase %s (za korištenje klase %s)
-<<<<<<< HEAD
-CronCannotLoadObject=Class file %s was loaded, but object %s was not found into it
-UseMenuModuleToolsToAddCronJobs=Go into menu "<a href="%s">Home - Admin tools - Scheduled jobs</a>" to see and edit scheduled jobs.
-=======
 CronCannotLoadObject=Datoteka klase %s je učitana, ali objekt %s nije pronađen u njoj
 UseMenuModuleToolsToAddCronJobs=Idite na izbornik "<a href="%s">Početna - Administratorski alati - Planirani poslovi</a>" da vidite i uredite zakazane poslove.
->>>>>>> cc80841a
 JobDisabled=Posao onemogućen
 MakeLocalDatabaseDumpShort=Lokalni backup baze
 MakeLocalDatabaseDump=Izradite lokalni dump baze podataka. Parametri su: kompresija ('gz' ili 'bz' ili 'none'), vrsta sigurnosne kopije ('mysql', 'pgsql', 'auto'), 1, 'auto' ili naziv datoteke za izradu, broj datoteka sigurnosne kopije koje treba zadržati
 MakeSendLocalDatabaseDumpShort=Pošaljite sigurnosnu kopiju lokalne baze podataka
 MakeSendLocalDatabaseDump=Pošaljite sigurnosnu kopiju lokalne baze podataka putem e-pošte. Parametri su: do, od, predmet, poruka, naziv datoteke (naziv poslane datoteke), filter ('sql' samo za sigurnosnu kopiju baze podataka)
-<<<<<<< HEAD
-BackupIsTooLargeSend=Sorry, last backup file is too large to be send by email
-CleanUnfinishedCronjobShort=Clean unfinished cronjob
-CleanUnfinishedCronjob=Clean cronjob stuck in processing when the process is no longer running
-WarningCronDelayed=Pažnja, u svrhu izvedbe, bez obzira na sljedeći datum izvršenja omogućenih poslova, vaši poslovi mogu biti odgođeni na maksimalno %s sati prije pokretanja.
-DATAPOLICYJob=Čistač podataka i anonimizator
-JobXMustBeEnabled=Posao %s mora biti omogućen
-EmailIfError=Email for warning on error
-ErrorInBatch=Error when running the job %s
-=======
 BackupIsTooLargeSend=Žao nam je, posljednja sigurnosna kopija je prevelika da bi je mogao poslati e-pošta
 CleanUnfinishedCronjobShort=Očistite nedovršeni cronjob
 CleanUnfinishedCronjob=Očistite cronjob koji je zapeo u obradi kada se proces više ne izvodi
@@ -129,14 +93,9 @@
 EmailIfError=e-pošta za upozorenje na pogrešku
 JobNotFound=Posao %s nije pronađen na popisu poslova (pokušajte onemogućiti/omogućiti modul)
 ErrorInBatch=Pogreška prilikom pokretanja zadatka %s
->>>>>>> cc80841a
 
 # Cron Boxes
 LastExecutedScheduledJob=Posljednji izvršeni zakazani posao
 NextScheduledJobExecute=Sljedeći zakazani posao za izvršenje
 NumberScheduledJobError=Broj zakazanih poslova u pogreški
-<<<<<<< HEAD
-NumberScheduledJobNeverFinished=Number of scheduled jobs never finished
-=======
-NumberScheduledJobNeverFinished=Broj planiranih poslova koji nikada nisu završeni
->>>>>>> cc80841a
+NumberScheduledJobNeverFinished=Broj planiranih poslova koji nikada nisu završeni