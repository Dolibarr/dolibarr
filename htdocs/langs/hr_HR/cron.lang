--- conflicted
+++ resolved
@@ -41,13 +41,8 @@
 CronModule=Modul
 CronNoJobs=Nema registriranih poslova
 CronPriority=Prioritet
-<<<<<<< HEAD
-CronLabel=Oznaka
-CronNbRun=Br. pokretanja
-=======
 CronLabel=Naziv
 CronNbRun=No. launches
->>>>>>> d9b8a8c8
 CronMaxRun=Max number launch
 CronEach=Svakih
 JobFinished=Posao pokrenut i završen
@@ -66,19 +61,11 @@
 CronTaskInactive=Ovaj posao je onemogućen
 CronId=ID
 CronClassFile=Filename with class
-<<<<<<< HEAD
-CronModuleHelp=Name of Dolibarr module directory (also work with external Dolibarr module). <BR> For exemple to call the fetch method of Dolibarr Product object /htdocs/<u>product</u>/class/product.class.php, the value for module is<br><i>product</i>
-CronClassFileHelp=The relative path and file name to load (path is relative to web server root directory). <BR> For exemple to call the fetch method of Dolibarr Product object htdocs/product/class/<u>product.class.php</u>, the value for class file name is<br><i>product/class/product.class.php</i>
-CronObjectHelp=The object name to load. <BR> For exemple to call the fetch method of Dolibarr Product object /htdocs/product/class/product.class.php, the value for class file name is<br><i>Product</i>
-CronMethodHelp=The object method to launch. <BR> For exemple to call the fetch method of Dolibarr Product object /htdocs/product/class/product.class.php, the value for method is<br><i>fetch</i>
-CronArgsHelp=The method arguments. <BR> For exemple to call the fetch method of Dolibarr Product object /htdocs/product/class/product.class.php, the value for paramters can be<br><i>0, ProductRef</i>
-=======
 CronModuleHelp=Name of Dolibarr module directory (also work with external Dolibarr module). <BR> For example to call the fetch method of Dolibarr Product object /htdocs/<u>product</u>/class/product.class.php, the value for module is<br><i>product</i>
 CronClassFileHelp=The relative path and file name to load (path is relative to web server root directory). <BR> For example to call the fetch method of Dolibarr Product object htdocs/product/class/<u>product.class.php</u>, the value for class file name is<br><i>product/class/product.class.php</i>
 CronObjectHelp=The object name to load. <BR> For example to call the fetch method of Dolibarr Product object /htdocs/product/class/product.class.php, the value for class file name is<br><i>Product</i>
 CronMethodHelp=The object method to launch. <BR> For example to call the fetch method of Dolibarr Product object /htdocs/product/class/product.class.php, the value for method is<br><i>fetch</i>
 CronArgsHelp=The method arguments. <BR> For example to call the fetch method of Dolibarr Product object /htdocs/product/class/product.class.php, the value for paramters can be<br><i>0, ProductRef</i>
->>>>>>> d9b8a8c8
 CronCommandHelp=Sistemska komanda za pokretanje
 CronCreateJob=Kreiraj novi planirani posao
 CronFrom=Od
@@ -92,9 +79,5 @@
 UseMenuModuleToolsToAddCronJobs=Idite na izbornik "Home - Admin tools - Scheduled jobs" za prikaz i uređivanje planiranih poslova.
 JobDisabled=Posao onemogućen
 MakeLocalDatabaseDumpShort=Lakalni backup baze
-<<<<<<< HEAD
-MakeLocalDatabaseDump=Create a local database dump. Parameters are: compression ('gz' or 'bz' or 'none'), backup type ('mysql' or 'pgsql'), 1, 'auto' or filename to build, number of backup files to keep
-=======
 MakeLocalDatabaseDump=Create a local database dump. Parameters are: compression ('gz' or 'bz' or 'none'), backup type ('mysql', 'pgsql', 'auto'), 1, 'auto' or filename to build, number of backup files to keep
->>>>>>> d9b8a8c8
 WarningCronDelayed=Attention, for performance purpose, whatever is next date of execution of enabled jobs, your jobs may be delayed to a maximum of %s hours, before being run.