# Copyright (C) 2021		Florian Henry			<florian.henry@scopen.fr>
# Copyright (C) 2021		Dorian Vabre			<dorian.vabre@gmail.com>
#
# This program is free software: you can redistribute it and/or modify
# it under the terms of the GNU General Public License as published by
# the Free Software Foundation, either version 3 of the License, or
# (at your option) any later version.
#
# This program is distributed in the hope that it will be useful,
# but WITHOUT ANY WARRANTY; without even the implied warranty of
# MERCHANTABILITY or FITNESS FOR A PARTICULAR PURPOSE.  See the
# GNU General Public License for more details.
#
# You should have received a copy of the GNU General Public License
# along with this program.  If not, see <https://www.gnu.org/licenses/>.

#
# Generic
#
ModuleEventOrganizationName = Organizacija događaja
EventOrganizationDescription = Organizacija događaja kroz modulski projekt
EventOrganizationDescriptionLong= Upravljajte organizacijom događaja (emisije, konferencije, sudionici ili govornici, s javnim stranicama za prijedloge, glasovanje ili registraciju)
#
# Menu
#
EventOrganizationMenuLeft = Organizirani događaji
EventOrganizationConferenceOrBoothMenuLeft = Konferencija ili štand

PaymentEvent=Plaćanje događaja

#
# Admin page
#
NewRegistration=Registracija
EventOrganizationSetup=Postavljanje organizacije događaja
EventOrganization=Organizacija događaja
Settings=Postavke
<<<<<<< HEAD
EventOrganizationSetupPage = Event Organization setup page
EVENTORGANIZATION_TASK_LABEL = Label of tasks to create automatically when project is validated
EVENTORGANIZATION_TASK_LABELTooltip = When you validate an organized event, some tasks can be automatically created in the project<br><br>For example: <br>Send Call for Conference<br>Send Call for Booth<br>Receive call for conferences<br>Receive call for Booth<br>Open subscriptions to events for attendees<br>Send remind of event to speakers<br>Send remind of event to Booth hoster<br>Send remind of event to attendees
EVENTORGANIZATION_CATEG_THIRDPARTY_CONF = Category to add to third-parties automatically created when someone suggests a conference
EVENTORGANIZATION_CATEG_THIRDPARTY_BOOTH = Category to add to third-parties automatically created when they suggests a booth
EVENTORGANIZATION_TEMPLATE_EMAIL_ASK_CONF = Template of email to send after receiving a suggestion of a conference.
EVENTORGANIZATION_TEMPLATE_EMAIL_ASK_BOOTH = Template of email to send after receiving a suggestion of a booth.
EVENTORGANIZATION_TEMPLATE_EMAIL_AFT_SUBS_BOOTH = Template of email to send after a registration to a booth has been paid.
EVENTORGANIZATION_TEMPLATE_EMAIL_AFT_SUBS_EVENT = Template of email to send after a registration to an event has been paid.
EVENTORGANIZATION_TEMPLATE_EMAIL_BULK_SPEAKER = Template of email to use when sending emails from the massaction "Send emails" to speakers
EVENTORGANIZATION_TEMPLATE_EMAIL_BULK_ATTENDES = Template of email to use when sending emails from the massaction "Send emails" on attendee list
EVENTORGANIZATION_FILTERATTENDEES_CAT = In the form to create/add an attendee, restricts the list of thirdparties to thirdparties in the category
EVENTORGANIZATION_FILTERATTENDEES_TYPE = In the form to create/add an attendee, restricts the list of thirdparties to thirdparties with the nature
=======
EventOrganizationSetupPage = Stranica za postavljanje organizacije događaja
EVENTORGANIZATION_TASK_LABEL = Oznaka zadataka za automatsko kreiranje kada se projekt potvrdi
EVENTORGANIZATION_TASK_LABELTooltip = Kada potvrdiš događaj za organizaciju, neki zadaci mogu biti automatski kreirani u <br> <br> projekta na primjer: <br> Pošalji Poziv za konferencije <br> Slanje poziva za Kabine <br> ozakoniti sugestijama konferencija <br> provjeru valjanosti zahtjeva za Kabine <br> Otvoreno pretplate na događaj za polaznike <br> Pošalji podsjetnik na događaj govornicima <br> Pošalji podsjetnik na događaj domaćinima štanda <br> Pošalji podsjetnik na događaj sudionicima
EVENTORGANIZATION_TASK_LABELTooltip2=Ostavite prazno ako ne trebate automatski stvarati zadatke.
EVENTORGANIZATION_CATEG_THIRDPARTY_CONF = Kategorija za dodavanje trećim stranama automatski se kreira kada netko predloži konferenciju
EVENTORGANIZATION_CATEG_THIRDPARTY_BOOTH = Kategorija za dodavanje trećim stranama automatski se kreira kada predlože štand
EVENTORGANIZATION_TEMPLATE_EMAIL_ASK_CONF = Predložak e-pošte za slanje nakon primitka prijedloga konferencije.
EVENTORGANIZATION_TEMPLATE_EMAIL_ASK_BOOTH = Predložak e-pošte za slanje nakon primitka prijedloga štanda.
EVENTORGANIZATION_TEMPLATE_EMAIL_AFT_SUBS_BOOTH = Predložak e-pošte za slanje nakon što je prijava na štand plaćena.
EVENTORGANIZATION_TEMPLATE_EMAIL_AFT_SUBS_EVENT = Predložak e-pošte za slanje nakon što je prijava na događaj plaćena.
EVENTORGANIZATION_TEMPLATE_EMAIL_BULK_SPEAKER = Predložak e-pošte za korištenje prilikom slanja e-pošte iz masovne grupe "Pošalji e-poštu" govornicima
EVENTORGANIZATION_TEMPLATE_EMAIL_BULK_ATTENDES = Predložak e-pošte za korištenje pri slanju e-pošte iz masovne grupe "Pošalji e-poštu" na popisu sudionika
EVENTORGANIZATION_FILTERATTENDEES_CAT = U obrascu za stvaranje/dodavanje sudionika, ograničava popis trećih strana na treće strane u kategoriji
EVENTORGANIZATION_FILTERATTENDEES_TYPE = U obrascu za stvaranje/dodavanje sudionika, ograničava popis trećih strana na treće strane s prirodom
>>>>>>> 503d1a04

#
# Object
#
EventOrganizationConfOrBooth= Konferencija ili štand
ManageOrganizeEvent = Upravljajte organizacijom događaja
ConferenceOrBooth = Konferencija ili štand
ConferenceOrBoothTab = Konferencija ili štand
AmountPaid = Uplaćeni iznos
DateOfRegistration = Datum registracije
ConferenceOrBoothAttendee = Sudionik konferencije ili štanda

#
# Template Mail
#
<<<<<<< HEAD
YourOrganizationEventConfRequestWasReceived = Your request for conference was received
YourOrganizationEventBoothRequestWasReceived = Your request for booth was received
EventOrganizationEmailAskConf = Request for conference
EventOrganizationEmailAskBooth = Request for booth
EventOrganizationEmailBoothPayment = Payment of your booth
EventOrganizationEmailRegistrationPayment = Registration for an event
EventOrganizationMassEmailAttendees = Communication to attendees
EventOrganizationMassEmailSpeakers = Communication to speakers
ToSpeakers=To speakers
=======
YourOrganizationEventConfRequestWasReceived = Vaš zahtjev za konferenciju je primljen
YourOrganizationEventBoothRequestWasReceived = Vaš zahtjev za štand je primljen
EventOrganizationEmailAskConf = Zahtjev za konferenciju
EventOrganizationEmailAskBooth = Zahtjev za štand
EventOrganizationEmailBoothPayment = Plaćanje vašeg štanda
EventOrganizationEmailRegistrationPayment = Prijava za događaj
EventOrganizationMassEmailAttendees = Komunikacija sa sudionicima
EventOrganizationMassEmailSpeakers = Komunikacija s govornicima
ToSpeakers=Za govornike
>>>>>>> 503d1a04

#
# Event
#
AllowUnknownPeopleSuggestConf=Allow people to suggest conferences
AllowUnknownPeopleSuggestConfHelp=Allow unknown people to suggest a conference they want to do
AllowUnknownPeopleSuggestBooth=Dopustite ljudima da se prijave za štand
AllowUnknownPeopleSuggestBoothHelp=Allow unknown people to apply for a booth
PriceOfRegistration=Cijena registracije
PriceOfRegistrationHelp=Price to pay to register or participate in the event
PriceOfBooth=Subscription price to stand a booth
PriceOfBoothHelp=Subscription price to stand a booth
EventOrganizationICSLink=Link ICS for conferences
ConferenceOrBoothInformation=Conference Or Booth informations
Attendees=Polaznici
ListOfAttendeesOfEvent=List of attendees of the event project
DownloadICSLink = Download ICS link
EVENTORGANIZATION_SECUREKEY = Seed to secure the key for the public registration page to suggest a conference
SERVICE_BOOTH_LOCATION = Service used for the invoice row about a booth location
SERVICE_CONFERENCE_ATTENDEE_SUBSCRIPTION = Service used for the invoice row about an attendee subscription to an event
<<<<<<< HEAD
NbVotes=Number of votes
=======
NbVotes=Broj glasova
>>>>>>> 503d1a04
#
# Status
#
EvntOrgDraft = Skica
EvntOrgSuggested = Predloženo
EvntOrgConfirmed = Potvrđeno
EvntOrgNotQualified = Nekvalificiran
EvntOrgDone = Učinjeno
EvntOrgCancelled = Otkazano
#
# Public page
#
SuggestForm = Stranica s prijedlozima
SuggestOrVoteForConfOrBooth = Stranica za prijedlog ili glasanje
EvntOrgRegistrationHelpMessage = Here, you can vote for a conference or suggest a new one for the event. You can also apply to have a booth during the event.
EvntOrgRegistrationConfHelpMessage = Here, you can suggest a new conference to animate during the event.
EvntOrgRegistrationBoothHelpMessage = Here, you can apply to have a booth during the event.
ListOfSuggestedConferences = Popis predloženih konferencija
ListOfSuggestedBooths = Popis predloženih štandova
ListOfConferencesOrBooths=List of conferences or booths of event project
SuggestConference = Suggest a new conference
SuggestBooth = Suggest a booth
ViewAndVote = View and vote for suggested events
PublicAttendeeSubscriptionGlobalPage = Public link for registration to the event
PublicAttendeeSubscriptionPage = Public link for registration to this event only
MissingOrBadSecureKey = The security key is invalid or missing
EvntOrgWelcomeMessage = This form allows you to register as a new participant to the event : <b>%s</b>
EvntOrgDuration = This conference starts on %s and ends on %s.
ConferenceAttendeeFee = Conference attendee fee for the event : '%s' occurring from %s to %s.
BoothLocationFee = Booth location for the event : '%s' occurring from %s to %s
EventType = Vrsta događaja
LabelOfBooth=Booth label
LabelOfconference=Conference label
ConferenceIsNotConfirmed=Registration not available, conference is not confirmed yet
DateMustBeBeforeThan=%s must be before %s
DateMustBeAfterThan=%s must be after %s

NewSubscription=Registracija
OrganizationEventConfRequestWasReceived=Your suggestion for a conference has been received
OrganizationEventBoothRequestWasReceived=Your request for a booth has been received
OrganizationEventPaymentOfBoothWasReceived=Your payment for your booth has been recorded
OrganizationEventPaymentOfRegistrationWasReceived=Your payment for your event registration has been recorded
OrganizationEventBulkMailToAttendees=This is a remind about your participation in the event as an attendee
OrganizationEventBulkMailToSpeakers=This is a reminder on your participation in the event as a speaker
OrganizationEventLinkToThirdParty=Veza na treću stranu (kupac, dobavljač ili partner)

NewSuggestionOfBooth=Prijava za štand
NewSuggestionOfConference=Prijava za konferenciju

#
# Vote page
#
EvntOrgRegistrationWelcomeMessage = Dobrodošli na stranicu prijedloga konferencije ili štanda.
EvntOrgRegistrationConfWelcomeMessage = Dobrodošli na stranicu prijedloga konferencije.
EvntOrgRegistrationBoothWelcomeMessage = Dobrodošli na stranicu prijedloga štanda.
EvntOrgVoteHelpMessage = Ovdje možete pogledati i glasati za predložene događaje za projekt
VoteOk = Vaš glas je prihvaćen.
AlreadyVoted = Već ste glasali za ovaj događaj.
VoteError = Došlo je do pogreške tijekom glasanja, pokušajte ponovo.

SubscriptionOk = Vaša registracija je potvrđena
ConfAttendeeSubscriptionConfirmation = Potvrda vaše pretplate na događaj
Attendee = Polaznik
PaymentConferenceAttendee = Plaćanje sudionika konferencije
PaymentBoothLocation = Plaćanje lokacije štanda
DeleteConferenceOrBoothAttendee=Ukloni sudionika
RegistrationAndPaymentWereAlreadyRecorder=Registracija i uplata već su zabilježeni za e-mail <b> %s </b>
EmailAttendee=E-mail sudionika
EmailCompanyForInvoice=E-pošta tvrtke (za fakturu, ako se razlikuje od e-pošte sudionika)
ErrorSeveralCompaniesWithEmailContactUs=Several companies with this email has been found so we can't validate automaticaly your registration. Please contact us at %s for a manual validation
ErrorSeveralCompaniesWithNameContactUs=Several companies with this name has been found so we can't validate automaticaly your registration. Please contact us at %s for a manual validation
NoPublicActionsAllowedForThisEvent=Za ovaj događaj nisu otvorene javne akcije
MaxNbOfAttendees=Max number of attendees<|MERGE_RESOLUTION|>--- conflicted
+++ resolved
@@ -35,21 +35,6 @@
 EventOrganizationSetup=Postavljanje organizacije događaja
 EventOrganization=Organizacija događaja
 Settings=Postavke
-<<<<<<< HEAD
-EventOrganizationSetupPage = Event Organization setup page
-EVENTORGANIZATION_TASK_LABEL = Label of tasks to create automatically when project is validated
-EVENTORGANIZATION_TASK_LABELTooltip = When you validate an organized event, some tasks can be automatically created in the project<br><br>For example: <br>Send Call for Conference<br>Send Call for Booth<br>Receive call for conferences<br>Receive call for Booth<br>Open subscriptions to events for attendees<br>Send remind of event to speakers<br>Send remind of event to Booth hoster<br>Send remind of event to attendees
-EVENTORGANIZATION_CATEG_THIRDPARTY_CONF = Category to add to third-parties automatically created when someone suggests a conference
-EVENTORGANIZATION_CATEG_THIRDPARTY_BOOTH = Category to add to third-parties automatically created when they suggests a booth
-EVENTORGANIZATION_TEMPLATE_EMAIL_ASK_CONF = Template of email to send after receiving a suggestion of a conference.
-EVENTORGANIZATION_TEMPLATE_EMAIL_ASK_BOOTH = Template of email to send after receiving a suggestion of a booth.
-EVENTORGANIZATION_TEMPLATE_EMAIL_AFT_SUBS_BOOTH = Template of email to send after a registration to a booth has been paid.
-EVENTORGANIZATION_TEMPLATE_EMAIL_AFT_SUBS_EVENT = Template of email to send after a registration to an event has been paid.
-EVENTORGANIZATION_TEMPLATE_EMAIL_BULK_SPEAKER = Template of email to use when sending emails from the massaction "Send emails" to speakers
-EVENTORGANIZATION_TEMPLATE_EMAIL_BULK_ATTENDES = Template of email to use when sending emails from the massaction "Send emails" on attendee list
-EVENTORGANIZATION_FILTERATTENDEES_CAT = In the form to create/add an attendee, restricts the list of thirdparties to thirdparties in the category
-EVENTORGANIZATION_FILTERATTENDEES_TYPE = In the form to create/add an attendee, restricts the list of thirdparties to thirdparties with the nature
-=======
 EventOrganizationSetupPage = Stranica za postavljanje organizacije događaja
 EVENTORGANIZATION_TASK_LABEL = Oznaka zadataka za automatsko kreiranje kada se projekt potvrdi
 EVENTORGANIZATION_TASK_LABELTooltip = Kada potvrdiš događaj za organizaciju, neki zadaci mogu biti automatski kreirani u <br> <br> projekta na primjer: <br> Pošalji Poziv za konferencije <br> Slanje poziva za Kabine <br> ozakoniti sugestijama konferencija <br> provjeru valjanosti zahtjeva za Kabine <br> Otvoreno pretplate na događaj za polaznike <br> Pošalji podsjetnik na događaj govornicima <br> Pošalji podsjetnik na događaj domaćinima štanda <br> Pošalji podsjetnik na događaj sudionicima
@@ -64,7 +49,6 @@
 EVENTORGANIZATION_TEMPLATE_EMAIL_BULK_ATTENDES = Predložak e-pošte za korištenje pri slanju e-pošte iz masovne grupe "Pošalji e-poštu" na popisu sudionika
 EVENTORGANIZATION_FILTERATTENDEES_CAT = U obrascu za stvaranje/dodavanje sudionika, ograničava popis trećih strana na treće strane u kategoriji
 EVENTORGANIZATION_FILTERATTENDEES_TYPE = U obrascu za stvaranje/dodavanje sudionika, ograničava popis trećih strana na treće strane s prirodom
->>>>>>> 503d1a04
 
 #
 # Object
@@ -80,17 +64,6 @@
 #
 # Template Mail
 #
-<<<<<<< HEAD
-YourOrganizationEventConfRequestWasReceived = Your request for conference was received
-YourOrganizationEventBoothRequestWasReceived = Your request for booth was received
-EventOrganizationEmailAskConf = Request for conference
-EventOrganizationEmailAskBooth = Request for booth
-EventOrganizationEmailBoothPayment = Payment of your booth
-EventOrganizationEmailRegistrationPayment = Registration for an event
-EventOrganizationMassEmailAttendees = Communication to attendees
-EventOrganizationMassEmailSpeakers = Communication to speakers
-ToSpeakers=To speakers
-=======
 YourOrganizationEventConfRequestWasReceived = Vaš zahtjev za konferenciju je primljen
 YourOrganizationEventBoothRequestWasReceived = Vaš zahtjev za štand je primljen
 EventOrganizationEmailAskConf = Zahtjev za konferenciju
@@ -100,7 +73,6 @@
 EventOrganizationMassEmailAttendees = Komunikacija sa sudionicima
 EventOrganizationMassEmailSpeakers = Komunikacija s govornicima
 ToSpeakers=Za govornike
->>>>>>> 503d1a04
 
 #
 # Event
@@ -121,11 +93,7 @@
 EVENTORGANIZATION_SECUREKEY = Seed to secure the key for the public registration page to suggest a conference
 SERVICE_BOOTH_LOCATION = Service used for the invoice row about a booth location
 SERVICE_CONFERENCE_ATTENDEE_SUBSCRIPTION = Service used for the invoice row about an attendee subscription to an event
-<<<<<<< HEAD
-NbVotes=Number of votes
-=======
 NbVotes=Broj glasova
->>>>>>> 503d1a04
 #
 # Status
 #
