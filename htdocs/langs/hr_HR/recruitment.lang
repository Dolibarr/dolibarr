# Copyright (C) 2020 Laurent Destailleur
#
# This program is free software: you can redistribute it and/or modify
# it under the terms of the GNU General Public License as published by
# the Free Software Foundation, either version 3 of the License, or
# (at your option) any later version.
# This program is distributed in the hope that it will be useful,
# but WITHOUT ANY WARRANTY; without even the implied warranty of
# MERCHANTABILITY or FITNESS FOR A PARTICULAR PURPOSE.  See the
# GNU General Public License for more details.
# You should have received a copy of the GNU General Public License
# along with this program.  If not, see <https://www.gnu.org/licenses/>.

# Generic
# Module label 'ModuleRecruitmentName'
ModuleRecruitmentName = Zapošljavanje
# Module description 'ModuleRecruitmentDesc'
ModuleRecruitmentDesc = Upravljajte i pratite kampanje zapošljavanja za nova radna mjesta
<<<<<<< HEAD

#
# Admin page
#
=======
# Admin page
>>>>>>> cc80841a
RecruitmentSetup = Postavljanje zapošljavanja
RecruitmentSetupPage = Ovdje unesite postavke glavnih opcija za modul za zapošljavanje
RecruitmentArea=Područje za zapošljavanje
PublicInterfaceRecruitmentDesc=Javne stranice poslova su javni URL-ovi za prikaz i odgovaranje na otvorene poslove. Postoji jedna različita poveznica za svaki otvoreni posao, koja se nalazi na svakom zapisu o poslu.
EnablePublicRecruitmentPages=Omogućite javne stranice otvorenih poslova

<<<<<<< HEAD
#
# About page
#
RecruitmentAbout = O zapošljavanju
RecruitmentAboutPage = Zapošljavanje opisna stranica
=======
>>>>>>> cc80841a
NbOfEmployeesExpected=Očekivani broj zaposlenih
JobLabel=Oznaka radnog mjesta
WorkPlace=Radno mjesto
DateExpected=Očekivani datum
FutureManager=Budući menadžer
ResponsibleOfRecruitement=Odgovoran za zapošljavanje
IfJobIsLocatedAtAPartner=Ako se posao nalazi na mjestu partnera
PositionToBeFilled=Mjesto zaposlenja
PositionsToBeFilled=Radna mjesta
ListOfPositionsToBeFilled=Popis radnih mjesta
NewPositionToBeFilled=Nova radna mjesta
<<<<<<< HEAD

=======
>>>>>>> cc80841a
JobOfferToBeFilled=Radno mjesto koje treba popuniti
ThisIsInformationOnJobPosition=Podaci o radnom mjestu koje treba popuniti
ContactForRecruitment=Kontakt za zapošljavanje
EmailRecruiter=E-mail regruter
ToUseAGenericEmail=Za korištenje generičke e-pošte. Ako nije definirano, koristit će se e-mail odgovornog za zapošljavanje
NewCandidature=Nova prijava
ListOfCandidatures=Popis prijava
Remuneration=Plaća
RequestedRemuneration=Tražena plaća
ProposedRemuneration=Predložena plaća
ContractProposed=Predložen ugovor
ContractSigned=Ugovor potpisan
ContractRefused=Ugovor odbijen
RecruitmentCandidature=Prijava
JobPositions=Radna mjesta
RecruitmentCandidatures=Prijave
InterviewToDo=Kontakti koje treba pratiti
AnswerCandidature=Odgovor na prijavu
YourCandidature=Vaša prijava
YourCandidatureAnswerMessage=Hvala vam na vašoj prijavi. <br> ...
JobClosedTextCandidateFound=Oglas za radno mjesto je zatvoren. Mjesto je popunjeno.
JobClosedTextCanceled=Oglas za radno mjesto je zatvoren.
ExtrafieldsJobPosition=Komplementarni atributi (radna mjesta)
ExtrafieldsApplication=Komplementarni atributi (molbe za posao)
MakeOffer=Dati ponudu
WeAreRecruiting=Zapošljavamo. Ovo je popis otvorenih pozicija koje treba popuniti...
NoPositionOpen=Trenutno nema otvorenih pozicija
ConfirmClose=Potvrdite otkazivanje
ConfirmCloseAsk=Jeste li sigurni da želite da poništite ovu kandidaturu za zapošljavanje
Recruitment=Zapošljavanje<|MERGE_RESOLUTION|>--- conflicted
+++ resolved
@@ -16,28 +16,13 @@
 ModuleRecruitmentName = Zapošljavanje
 # Module description 'ModuleRecruitmentDesc'
 ModuleRecruitmentDesc = Upravljajte i pratite kampanje zapošljavanja za nova radna mjesta
-<<<<<<< HEAD
-
-#
 # Admin page
-#
-=======
-# Admin page
->>>>>>> cc80841a
 RecruitmentSetup = Postavljanje zapošljavanja
 RecruitmentSetupPage = Ovdje unesite postavke glavnih opcija za modul za zapošljavanje
 RecruitmentArea=Područje za zapošljavanje
 PublicInterfaceRecruitmentDesc=Javne stranice poslova su javni URL-ovi za prikaz i odgovaranje na otvorene poslove. Postoji jedna različita poveznica za svaki otvoreni posao, koja se nalazi na svakom zapisu o poslu.
 EnablePublicRecruitmentPages=Omogućite javne stranice otvorenih poslova
 
-<<<<<<< HEAD
-#
-# About page
-#
-RecruitmentAbout = O zapošljavanju
-RecruitmentAboutPage = Zapošljavanje opisna stranica
-=======
->>>>>>> cc80841a
 NbOfEmployeesExpected=Očekivani broj zaposlenih
 JobLabel=Oznaka radnog mjesta
 WorkPlace=Radno mjesto
@@ -49,10 +34,6 @@
 PositionsToBeFilled=Radna mjesta
 ListOfPositionsToBeFilled=Popis radnih mjesta
 NewPositionToBeFilled=Nova radna mjesta
-<<<<<<< HEAD
-
-=======
->>>>>>> cc80841a
 JobOfferToBeFilled=Radno mjesto koje treba popuniti
 ThisIsInformationOnJobPosition=Podaci o radnom mjestu koje treba popuniti
 ContactForRecruitment=Kontakt za zapošljavanje
