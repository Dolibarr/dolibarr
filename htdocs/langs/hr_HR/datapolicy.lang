--- conflicted
+++ resolved
@@ -33,11 +33,7 @@
 DATAPOLICY_CONTACT_NIPROSPECT_NICLIENT = Ni potencijalni/ni kupac
 DATAPOLICY_CONTACT_FOURNISSEUR = Dobavljač
 DATAPOLICY_ADHERENT = Član
-<<<<<<< HEAD
-DATAPOLICY_Tooltip_SETUP = Vrsta kontakta - navedite svoje izbore za svaku vrstu.
-=======
 DATAPOLICY_Tooltip_SETUP=Define the delay with no interaction after which you want the record to be automatically purged.
->>>>>>> d7cb4cd8
 SendAgreementText = Možete poslati GDPR e-pošta svim svojim relevantnim kontaktima (koji još nisu primili e-pošta i za koje niste registrirali ništa o njihovom GDPR ugovoru). Da biste to učinili, koristite sljedeći gumb.
 SendAgreement = Pošaljite e-poštu
 AllAgreementSend = Svi e-mailovi su poslani
