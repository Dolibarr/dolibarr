# Dolibarr language file - en_US - Accountancy (Double entries)
Accountancy=Računovodstvo
Accounting=Računovodstvo
ACCOUNTING_EXPORT_SEPARATORCSV=Column separator for export file
ACCOUNTING_EXPORT_DATE=Date format for export file
ACCOUNTING_EXPORT_PIECE=Export the number of piece
ACCOUNTING_EXPORT_GLOBAL_ACCOUNT=Izvezi sa globalnim računom
ACCOUNTING_EXPORT_LABEL=Izvezi oznaku
ACCOUNTING_EXPORT_AMOUNT=Izvezi iznos
ACCOUNTING_EXPORT_DEVISE=Izvezi valutu
Selectformat=Select the format for the file
ACCOUNTING_EXPORT_FORMAT=Select the format for the file
ACCOUNTING_EXPORT_ENDLINE=Select the carriage return type
ACCOUNTING_EXPORT_PREFIX_SPEC=Specify the prefix for the file name
ThisService=Ova usluga
ThisProduct=Ovaj proizvod
DefaultForService=Predefinirano za uslugu
DefaultForProduct=Predefinirano za proizvod
ProductForThisThirdparty=Proizvod za ovu treću stranu
ServiceForThisThirdparty=Usluga za ovu treću stranu
CantSuggest=Ne mogu predložiti
AccountancySetupDoneFromAccountancyMenu=Most setup of the accountancy is done from the menu %s
ConfigAccountingExpert=Konfiguracija modula računovodstva (dvostruki unos)
Journalization=Journalization
Journals=Journals
JournalFinancial=Financial journals
BackToChartofaccounts=Return chart of accounts
Chartofaccounts=Grafikon za račune
ChartOfSubaccounts=Chart of individual accounts
ChartOfIndividualAccountsOfSubsidiaryLedger=Chart of individual accounts of the subsidiary ledger
CurrentDedicatedAccountingAccount=Current dedicated account
AssignDedicatedAccountingAccount=New account to assign
InvoiceLabel=Oznaka računa
OverviewOfAmountOfLinesNotBound=Overview of amount of lines not bound to an accounting account
OverviewOfAmountOfLinesBound=Overview of amount of lines already bound to an accounting account
OtherInfo=Ostali podaci
DeleteCptCategory=Remove accounting account from group
ConfirmDeleteCptCategory=Are you sure you want to remove this accounting account from the accounting account group?
JournalizationInLedgerStatus=Status of journalization
AlreadyInGeneralLedger=Already transferred to accounting journals and ledger
NotYetInGeneralLedger=Not yet transferred to accouting journals and ledger
GroupIsEmptyCheckSetup=Group is empty, check setup of the personalized accounting group
<<<<<<< HEAD
DetailByAccount=Show detail by account
AccountWithNonZeroValues=Accounts with non-zero values
ListOfAccounts=List of accounts
CountriesInEEC=Countries in EEC
CountriesNotInEEC=Countries not in EEC
CountriesInEECExceptMe=Countries in EEC except %s
CountriesExceptMe=All countries except %s
AccountantFiles=Export source documents
ExportAccountingSourceDocHelp=With this tool, you can export the source events (list in CSV and PDFs) that are used to generate your accountancy.
=======
DetailByAccount=Prikaži detalje po računu
AccountWithNonZeroValues=Računi s vrijednostima koje nisu nula
ListOfAccounts=Popis računa
CountriesInEEC=Zemlje u EEC
CountriesNotInEEC=Zomlje koje nisu u EEC
CountriesInEECExceptMe=Zemlje u EEC-u osim %s
CountriesExceptMe=Sve zemlje osim %s
AccountantFiles=Izvoz izvornih dokumenata
ExportAccountingSourceDocHelp=Pomoću ovog alata možete izvesti izvorne događaje (popis u CSV-u i PDF-ovima) koji se koriste za generiranje vašeg računovodstva.
>>>>>>> 503d1a04
ExportAccountingSourceDocHelp2=To export your journals, use the menu entry %s - %s.
VueByAccountAccounting=View by accounting account
VueBySubAccountAccounting=View by accounting subaccount

MainAccountForCustomersNotDefined=Main accounting account for customers not defined in setup
MainAccountForSuppliersNotDefined=Main accounting account for vendors not defined in setup
MainAccountForUsersNotDefined=Main accounting account for users not defined in setup
MainAccountForVatPaymentNotDefined=Main accounting account for VAT payment not defined in setup
MainAccountForSubscriptionPaymentNotDefined=Main accounting account for subscription payment not defined in setup

AccountancyArea=Računovodstveno područje
AccountancyAreaDescIntro=Usage of the accountancy module is done in several step:
AccountancyAreaDescActionOnce=The following actions are usually executed one time only, or once per year...
AccountancyAreaDescActionOnceBis=Next steps should be done to save you time in future by suggesting you automaticaly the correct default accounting account when transferring data in accounting
AccountancyAreaDescActionFreq=The following actions are usually executed every month, week or day for very large companies...

AccountancyAreaDescJournalSetup=STEP %s: Check content of your journal list from menu %s
AccountancyAreaDescChartModel=STEP %s: Check that a model of chart of account exists or create one from menu %s
AccountancyAreaDescChart=STEP %s: Select and|or complete your chart of account from menu %s

AccountancyAreaDescVat=STEP %s: Define accounting accounts for each VAT Rates. For this, use the menu entry %s.
AccountancyAreaDescDefault=STEP %s: Define default accounting accounts. For this, use the menu entry %s.
AccountancyAreaDescExpenseReport=STEP %s: Define default accounting accounts for each type of Expense report. For this, use the menu entry %s.
AccountancyAreaDescSal=STEP %s: Define default accounting accounts for payment of salaries. For this, use the menu entry %s.
AccountancyAreaDescContrib=STEP %s: Define default accounting accounts for Taxes (special expenses). For this, use the menu entry %s.
AccountancyAreaDescDonation=STEP %s: Define default accounting accounts for donation. For this, use the menu entry %s.
AccountancyAreaDescSubscription=STEP %s: Define default accounting accounts for member subscription. For this, use the menu entry %s.
AccountancyAreaDescMisc=STEP %s: Define mandatory default account and default accounting accounts for miscellaneous transactions. For this, use the menu entry %s.
AccountancyAreaDescLoan=STEP %s: Define default accounting accounts for loans. For this, use the menu entry %s.
AccountancyAreaDescBank=STEP %s: Define accounting accounts and journal code for each bank and financial accounts. For this, use the menu entry %s.
AccountancyAreaDescProd=STEP %s: Define accounting accounts on your Products/Services. For this, use the menu entry %s.

AccountancyAreaDescBind=STEP %s: Check the binding between existing %s lines and accounting account is done, so application will be able to journalize transactions in Ledger in one click. Complete missing bindings. For this, use the menu entry %s.
AccountancyAreaDescWriteRecords=STEP %s: Write transactions into the Ledger. For this, go into menu <strong>%s</strong>, and click into button <strong>%s</strong>.
AccountancyAreaDescAnalyze=STEP %s: Add or edit existing transactions and generate reports and exports.

AccountancyAreaDescClosePeriod=STEP %s: Close period so we can't make modification in a future.

TheJournalCodeIsNotDefinedOnSomeBankAccount=A mandatory step in setup has not been completed (accounting code journal not defined for all bank accounts)
Selectchartofaccounts=Odaberite aktivni kontni plan
ChangeAndLoad=Promijenite i učitajte
Addanaccount=Dodaj obračunski račun
AccountAccounting=Obračunski račun
AccountAccountingShort=Račun
SubledgerAccount=Podknjižni račun
SubledgerAccountLabel=Oznaka računa podknjige
ShowAccountingAccount=Prikaži računovodstveni račun
ShowAccountingJournal=Prikaži računovodstveni dnevnik
ShowAccountingAccountInLedger=Prikaži računovodstveni račun u knjizi
ShowAccountingAccountInJournals=Show accounting account in journals
AccountAccountingSuggest=Accounting account suggested
MenuDefaultAccounts=Zadani računi
MenuBankAccounts=Bankovni računi
MenuVatAccounts=PDV računi
MenuTaxAccounts=Porezni računi
MenuExpenseReportAccounts=Računi izvješća o troškovima
MenuLoanAccounts=Računi zajmova
MenuProductsAccounts=Računi proizvoda
MenuClosureAccounts=Zatvaranje računa
MenuAccountancyClosure=Zatvaranje
MenuAccountancyValidationMovements=Validate movements
ProductsBinding=Računi proizvoda
TransferInAccounting=Prijenos u računovodstvu
RegistrationInAccounting=Evidentiranje u računovodstvu
Binding=Binding to accounts
CustomersVentilation=Customer invoice binding
SuppliersVentilation=Vendor invoice binding
ExpenseReportsVentilation=Expense report binding
CreateMvts=Kreirajte novu transakciju
UpdateMvts=Izmjena transakcije
ValidTransaction=Potvrdite transakciju
WriteBookKeeping=Record transactions in accounting
Bookkeeping=Knjiga
BookkeepingSubAccount=Podknjiga
AccountBalance=Stanje računa
ObjectsRef=Source object ref
CAHTF=Total purchase vendor before tax
TotalExpenseReport=Izvješće o ukupnim troškovima
InvoiceLines=Lines of invoices to bind
InvoiceLinesDone=Bound lines of invoices
ExpenseReportLines=Lines of expense reports to bind
ExpenseReportLinesDone=Bound lines of expense reports
IntoAccount=Bind line with the accounting account
TotalForAccount=Total accounting account


Ventilate=Bind
LineId=Id linija
Processing=Processing
EndProcessing=Proces prekinut.
SelectedLines=Selected lines
Lineofinvoice=Line of invoice
LineOfExpenseReport=Linija izvještaja o troškovima
NoAccountSelected=No accounting account selected
VentilatedinAccount=Binded successfully to the accounting account
NotVentilatedinAccount=Not bound to the accounting account
XLineSuccessfullyBinded=%s products/services successfully bound to an accounting account
XLineFailedToBeBinded=%s products/services were not bound to any accounting account

ACCOUNTING_LIMIT_LIST_VENTILATION=Maximum number of lines on list and bind page (recommended: 50)
ACCOUNTING_LIST_SORT_VENTILATION_TODO=Započnite sortiranje stranice "Obvezuje se za obavljanje" prema najnovijim elementima
ACCOUNTING_LIST_SORT_VENTILATION_DONE=Započnite sortiranje stranice "Uvezivanje izvršeno" prema najnovijim elementima

ACCOUNTING_LENGTH_DESCRIPTION=Truncate product & services description in listings after x chars (Best = 50)
ACCOUNTING_LENGTH_DESCRIPTION_ACCOUNT=Truncate product & services account description form in listings after x chars (Best = 50)
ACCOUNTING_LENGTH_GACCOUNT=Length of the general accounting accounts (If you set value to 6 here, the account '706' will appear like '706000' on screen)
ACCOUNTING_LENGTH_AACCOUNT=Length of the third-party accounting accounts (If you set value to 6 here, the account '401' will appear like '401000' on screen)
ACCOUNTING_MANAGE_ZERO=Allow to manage different number of zeros at the end of an accounting account. Needed by some countries (like Switzerland). If set to off (default), you can set the following two parameters to ask the application to add virtual zeros.
BANK_DISABLE_DIRECT_INPUT=Onemogućite izravno bilježenje transakcije na bankovnom računu
ACCOUNTING_ENABLE_EXPORT_DRAFT_JOURNAL=Enable draft export on journal
ACCOUNTANCY_COMBO_FOR_AUX=Enable combo list for subsidiary account (may be slow if you have a lot of third parties, break ability to search on a part of value)
ACCOUNTING_DATE_START_BINDING=Define a date to start binding & transfer in accountancy. Below this date, the transactions will not be transferred to accounting.
ACCOUNTING_DEFAULT_PERIOD_ON_TRANSFER=On accountancy transfer, select period show by default

ACCOUNTING_SELL_JOURNAL=Sell journal
ACCOUNTING_PURCHASE_JOURNAL=Purchase journal
ACCOUNTING_MISCELLANEOUS_JOURNAL=Miscellaneous journal
ACCOUNTING_EXPENSEREPORT_JOURNAL=Expense report journal
ACCOUNTING_SOCIAL_JOURNAL=Social journal
ACCOUNTING_HAS_NEW_JOURNAL=Has new Journal

ACCOUNTING_RESULT_PROFIT=Result accounting account (Profit)
ACCOUNTING_RESULT_LOSS=Result accounting account (Loss)
ACCOUNTING_CLOSURE_DEFAULT_JOURNAL=Journal of closure

ACCOUNTING_ACCOUNT_TRANSFER_CASH=Accounting account of transitional bank transfer
TransitionalAccount=Transitional bank transfer account

ACCOUNTING_ACCOUNT_SUSPENSE=Accounting account of wait
DONATION_ACCOUNTINGACCOUNT=Accounting account to register donations
ADHERENT_SUBSCRIPTION_ACCOUNTINGACCOUNT=Accounting account to register subscriptions

ACCOUNTING_ACCOUNT_CUSTOMER_DEPOSIT=Accounting account by default to register customer deposit
UseAuxiliaryAccountOnCustomerDeposit=Use sub-accounts on customer deposit lines

ACCOUNTING_PRODUCT_BUY_ACCOUNT=Accounting account by default for the bought products (used if not defined in the product sheet)
ACCOUNTING_PRODUCT_BUY_INTRA_ACCOUNT=Accounting account by default for the bought products in EEC (used if not defined in the product sheet)
ACCOUNTING_PRODUCT_BUY_EXPORT_ACCOUNT=Accounting account by default for the bought products and imported out of EEC (used if not defined in the product sheet)
ACCOUNTING_PRODUCT_SOLD_ACCOUNT=Accounting account by default for the sold products (used if not defined in the product sheet)
ACCOUNTING_PRODUCT_SOLD_INTRA_ACCOUNT=Accounting account by default for the products sold in EEC (used if not defined in the product sheet)
ACCOUNTING_PRODUCT_SOLD_EXPORT_ACCOUNT=Accounting account by default for the products sold and exported out of EEC (used if not defined in the product sheet)

ACCOUNTING_SERVICE_BUY_ACCOUNT=Accounting account by default for the bought services (used if not defined in the service sheet)
ACCOUNTING_SERVICE_BUY_INTRA_ACCOUNT=Accounting account by default for the bought services in EEC (used if not defined in the service sheet)
ACCOUNTING_SERVICE_BUY_EXPORT_ACCOUNT=Accounting account by default for the bought services and imported out of EEC (used if not defined in the service sheet)
ACCOUNTING_SERVICE_SOLD_ACCOUNT=Accounting account by default for the sold services (used if not defined in the service sheet)
ACCOUNTING_SERVICE_SOLD_INTRA_ACCOUNT=Accounting account by default for the services sold in EEC (used if not defined in the service sheet)
ACCOUNTING_SERVICE_SOLD_EXPORT_ACCOUNT=Accounting account by default for the services sold and exported out of EEC (used if not defined in the service sheet)

Doctype=Type of document
Docdate=Date
Docref=Reference
LabelAccount=Oznaka računa
LabelOperation=Label operation
Sens=Smjer
AccountingDirectionHelp=For an accounting account of a customer, use Credit to record a payment you have received<br>For an accounting account of a supplier, use Debit to record a payment you made
LetteringCode=Lettering code
Lettering=Lettering
Codejournal=Journal
JournalLabel=Journal label
NumPiece=Broj komada
TransactionNumShort=Broj prijenosa
AccountingCategory=Custom group
GroupByAccountAccounting=Group by general ledger account
GroupBySubAccountAccounting=Group by subledger account
AccountingAccountGroupsDesc=You can define here some groups of accounting account. They will be used for personalized accounting reports.
ByAccounts=Po računima
ByPredefinedAccountGroups=Po unaprijed definiranim grupama
ByPersonalizedAccountGroups=Po personaliziranim grupama
ByYear=Po godini
NotMatch=Nije postavljeno
DeleteMvt=Delete some lines from accounting
DelMonth=Mjesec za obrisati
DelYear=Godina za obrisati
DelJournal=Dnevnik za obrisati
ConfirmDeleteMvt=This will delete all lines in accountancy for the year/month and/or for a specific journal (At least one criterion is required). You will have to reuse the feature '%s' to have the deleted record back in the ledger.
ConfirmDeleteMvtPartial=Time će se transakcija izbrisati iz računovodstva (svi redovi koji se odnose na istu transakciju bit će izbrisani)
FinanceJournal=Finance journal
ExpenseReportsJournal=Expense reports journal
DescFinanceJournal=Financijski izvještaj uključujući sve tipove plaćanja po bankovnom računom
DescJournalOnlyBindedVisible=This is a view of record that are bound to an accounting account and can be recorded into the Journals and Ledger.
VATAccountNotDefined=Konto za PDV nije definiran
ThirdpartyAccountNotDefined=Account for third party not defined
ProductAccountNotDefined=Konto za proizvod nije definiran
FeeAccountNotDefined=Konto za naknadu nije definiran
BankAccountNotDefined=Konto za banku nije definiran
CustomerInvoicePayment=Payment of invoice customer
ThirdPartyAccount=Third-party account
NewAccountingMvt=Nova transakcija
NumMvts=Broj transakcija
ListeMvts=List of movements
ErrorDebitCredit=Debit and Credit cannot have a value at the same time
AddCompteFromBK=Add accounting accounts to the group
ReportThirdParty=List third-party account
DescThirdPartyReport=Consult here the list of third-party customers and vendors and their accounting accounts
ListAccounts=Popis obračunskih računa
UnknownAccountForThirdparty=Unknown third-party account. We will use %s
UnknownAccountForThirdpartyBlocking=Unknown third-party account. Blocking error
ThirdpartyAccountNotDefinedOrThirdPartyUnknown=Subledger account not defined or third party or user unknown. We will use %s
ThirdpartyAccountNotDefinedOrThirdPartyUnknownSubledgerIgnored=Third-party unknown and subledger not defined on the payment. We will keep the subledger account value empty.
ThirdpartyAccountNotDefinedOrThirdPartyUnknownBlocking=Subledger account not defined or third party or user unknown. Blocking error.
UnknownAccountForThirdpartyAndWaitingAccountNotDefinedBlocking=Unknown third-party account and waiting account not defined. Blocking error
PaymentsNotLinkedToProduct=Plaćanje nije povezano s bilo kojim proizvodom/uslugom
OpeningBalance=Početno stanje
ShowOpeningBalance=Prikaži početno stanje
HideOpeningBalance=Sakrij početno stanje
ShowSubtotalByGroup=Prikaži međuzbroj po razini

Pcgtype=Klasa računa
PcgtypeDesc=Group of account are used as predefined 'filter' and 'grouping' criteria for some accounting reports. For example, 'INCOME' or 'EXPENSE' are used as groups for accounting accounts of products to build the expense/income report.

Reconcilable=Za usklađivanje

TotalVente=Total turnover before tax
TotalMarge=Total sales margin

DescVentilCustomer=Consult here the list of customer invoice lines bound (or not) to a product accounting account
DescVentilMore=In most cases, if you use predefined products or services and you set the account number on the product/service card, the application will be able to make all the binding between your invoice lines and the accounting account of your chart of accounts, just in one click with the button <strong>"%s"</strong>. If account was not set on product/service cards or if you still have some lines not bound to an account, you will have to make a manual binding from the menu "<strong>%s</strong>".
DescVentilDoneCustomer=Consult here the list of the lines of invoices customers and their product accounting account
DescVentilTodoCustomer=Bind invoice lines not already bound with a product accounting account
ChangeAccount=Change the product/service accounting account for selected lines with the following accounting account:
Vide=-
DescVentilSupplier=Consult here the list of vendor invoice lines bound or not yet bound to a product accounting account (only record not already transfered in accountancy are visible)
DescVentilDoneSupplier=Consult here the list of the lines of vendor invoices and their accounting account
DescVentilTodoExpenseReport=Bind expense report lines not already bound with a fee accounting account
DescVentilExpenseReport=Consult here the list of expense report lines bound (or not) to a fee accounting account
DescVentilExpenseReportMore=If you setup accounting account on type of expense report lines, the application will be able to make all the binding between your expense report lines and the accounting account of your chart of accounts, just in one click with the button <strong>"%s"</strong>. If account was not set on fees dictionary or if you still have some lines not bound to any account, you will have to make a manual binding from the menu "<strong>%s</strong>".
DescVentilDoneExpenseReport=Consult here the list of the lines of expenses reports and their fees accounting account

Closure=Godišnje zatvaranje
DescClosure=Consult here the number of movements by month who are not yet validated & locked
OverviewOfMovementsNotValidated=Overview of movements not validated and locked
AllMovementsWereRecordedAsValidated=All movements were recorded as validated and locked
NotAllMovementsCouldBeRecordedAsValidated=Not all movements could be recorded as validated and locked
ValidateMovements=Potvrda i zaključavanje zapisa...
DescValidateMovements=Any modification or deletion of writing, lettering and deletes will be prohibited. All entries for an exercise must be validated otherwise closing will not be possible

<<<<<<< HEAD
ValidateHistory=Bind Automatically
=======
ValidateHistory=Vezati automatski
>>>>>>> 503d1a04
AutomaticBindingDone=Automatic bindings done (%s) - Automatic binding not possible for some record (%s)

ErrorAccountancyCodeIsAlreadyUse=Greška, ne možete obrisati obračunski račun jer je u upotrebi
MvtNotCorrectlyBalanced=Movement not correctly balanced. Debit = %s & Credit = %s
Balancing=Balansiranje
FicheVentilation=Binding card
GeneralLedgerIsWritten=Transactions are written in the Ledger
GeneralLedgerSomeRecordWasNotRecorded=Some of the transactions could not be journalized. If there is no other error message, this is probably because they were already journalized.
NoNewRecordSaved=Nema više zapisa za prijenos
ListOfProductsWithoutAccountingAccount=Popis proizvoda koji nisu vezani ni za jedan računovodstveni konto
ChangeBinding=Promijenite povezivanje
Accounted=Accounted in ledger
NotYetAccounted=Not yet transferred to accounting
ShowTutorial=Prikaži vodič
NotReconciled=Nije usklađeno
WarningRecordWithoutSubledgerAreExcluded=Warning, all lines without subledger account defined are filtered and excluded from this view
AccountRemovedFromCurrentChartOfAccount=Accounting account that does not exist in the current chart of accounts

## Admin
BindingOptions=Mogućnosti vezanja
ApplyMassCategories=Primjeni masovne kategorije
AddAccountFromBookKeepingWithNoCategories=Available account not yet in the personalized group
CategoryDeleted=Category for the accounting account has been removed
AccountingJournals=Accounting journals
AccountingJournal=Accounting journal
NewAccountingJournal=New accounting journal
ShowAccountingJournal=Prikaži računovodstveni dnevnik
NatureOfJournal=Nature of Journal
AccountingJournalType1=Razne operacije
AccountingJournalType2=Prodaja
AccountingJournalType3=Nabava
AccountingJournalType4=Banka
AccountingJournalType5=Izvještaj o troškovima
AccountingJournalType8=Zalihe
AccountingJournalType9=Ima-novo
ErrorAccountingJournalIsAlreadyUse=This journal is already use
AccountingAccountForSalesTaxAreDefinedInto=Note: Accounting account for Sales tax are defined into menu <b>%s</b> - <b>%s</b>
NumberOfAccountancyEntries=Broj unosa
NumberOfAccountancyMovements=Number of movements
ACCOUNTING_DISABLE_BINDING_ON_SALES=Disable binding & transfer in accountancy on sales (customer invoices will not be taken into account in accounting)
ACCOUNTING_DISABLE_BINDING_ON_PURCHASES=Disable binding & transfer in accountancy on purchases (vendor invoices will not be taken into account in accounting)
ACCOUNTING_DISABLE_BINDING_ON_EXPENSEREPORTS=Disable binding & transfer in accountancy on expense reports (expense reports will not be taken into account in accounting)

## Export
NotifiedExportDate=Flag exported lines as Exported <span class="warning">(to modify a line, you will need to delete the whole transaction and re-transfert it into accounting)</span>
NotifiedValidationDate=Validate and Lock the exported entries <span class="warning">(same effect than the "Closure" feature, modification and deletion of the lines will DEFINITELY not be possible)</span>
DateValidationAndLock=Potvrda datuma i zaključavanje
ConfirmExportFile=Potvrda generiranja datoteke za izvoz računovodstva?
ExportDraftJournal=Export draft journal
Modelcsv=Model of export
Selectmodelcsv=Select a model of export
Modelcsv_normal=Classic export
Modelcsv_CEGID=Izvoz za CEGID Expert Comptabilité
Modelcsv_COALA=Izvoz za Sage Coalu
Modelcsv_bob50=Izvoz za Sage BOB 50
Modelcsv_ciel=Izvoz za Sage50, Ciel Compta ili Compta Evo. (Format XIMPORT)
Modelcsv_quadratus=Izvoz za Quadratus QuadraCompta
Modelcsv_ebp=Izvoz za EBP
Modelcsv_cogilog=Izvoz za Cogilog
Modelcsv_agiris=Izvoz za Agiris Isacompta
Modelcsv_LDCompta=Izvoz za LD Compta (v9) (Test)
Modelcsv_LDCompta10=Izvoz za LD Compta (v10 i noviji)
Modelcsv_openconcerto=Izvoz za OpenConcerto (test)
Modelcsv_configurable=Izvoz CSV-a koji se može konfigurirati
Modelcsv_FEC=Izvoz FEC
Modelcsv_FEC2=Export FEC (With dates generation writing / document reversed)
Modelcsv_Sage50_Swiss=Izvoz za Sage 50 Švicarska
Modelcsv_winfic=Izvoz za Winfic - eWinfic - WinSis Compta
Modelcsv_Gestinumv3=Izvoz za Gestinum (v3)
Modelcsv_Gestinumv5=Izvoz za Gestinum (v5)
Modelcsv_charlemagne=Export for Aplim Charlemagne
ChartofaccountsId=Chart of accounts Id

## Tools - Init accounting account on product / service
InitAccountancy=Inicijalizacija računovodstva
InitAccountancyDesc=This page can be used to initialize an accounting account on products and services that does not have accounting account defined for sales and purchases.
DefaultBindingDesc=This page can be used to set a default account to use to link transactions record about payment salaries, donation, taxes and vat when no specific accounting account were already set.
DefaultClosureDesc=This page can be used to set parameters used for accounting closures.
Options=Opcije
OptionModeProductSell=Načini prodaje
OptionModeProductSellIntra=Mode sales exported in EEC
OptionModeProductSellExport=Mode sales exported in other countries
OptionModeProductBuy=Načini nabavke
OptionModeProductBuyIntra=Mode purchases imported in EEC
OptionModeProductBuyExport=Mode purchased imported from other countries
OptionModeProductSellDesc=Show all products with accounting account for sales.
OptionModeProductSellIntraDesc=Prikaži sve proizvode s kontom za prodaju u EEC.
OptionModeProductSellExportDesc=Prikaži sve proizvode s kontom za ostale inozemne prodaje.
OptionModeProductBuyDesc=Prikaži sve proizvode s kontom za kupnje.
OptionModeProductBuyIntraDesc=Prikaži sve proizvode s kontom za kupnje u EEC.
OptionModeProductBuyExportDesc=Prikaži sve proizvode skontom za druge strane kupnje.
CleanFixHistory=Remove accounting code from lines that not exists into charts of account
CleanHistory=Poništi sve veze za odabranu godinu
PredefinedGroups=Unaprijed definirane grupe
WithoutValidAccount=Bez valjanog namjenskog računa
WithValidAccount=S važećim namjenskim računom
ValueNotIntoChartOfAccount=This value of accounting account does not exist into chart of account
AccountRemovedFromGroup=Račun je uklonjen iz grupe
SaleLocal=Lokalna prodaja
SaleExport=Izvozna prodaja
SaleEEC=Prodaja u EEC
SaleEECWithVAT=Sale in EEC with a VAT not null, so we suppose this is NOT an intracommunautary sale and the suggested account is the standard product account.
SaleEECWithoutVATNumber=Sale in EEC with no VAT but the VAT ID of thirdparty is not defined. We fallback on the product account for standard sales. You can fix the VAT ID of thirdparty or the product account if needed.
<<<<<<< HEAD
ForbiddenTransactionAlreadyExported=Forbidden: The transaction has been validated and/or exported.
ForbiddenTransactionAlreadyValidated=Forbidden: The transaction has been validated.
=======
ForbiddenTransactionAlreadyExported=Zabranjeno: Transakcija je potvrđena i/ili izvezena.
ForbiddenTransactionAlreadyValidated=Zabranjeno: Transakcija je potvrđena.
>>>>>>> 503d1a04
## Dictionary
Range=Raspon obračunskog računa
Calculated=Izračunato
Formula=Formula

## Reconcile
Unlettering=Unreconcile
AccountancyNoLetteringModified=No reconcile modified
AccountancyOneLetteringModifiedSuccessfully=One reconcile successfully modified
AccountancyLetteringModifiedSuccessfully=%s reconcile successfully modified
AccountancyNoUnletteringModified=No unreconcile modified
AccountancyOneUnletteringModifiedSuccessfully=One unreconcile successfully modified
AccountancyUnletteringModifiedSuccessfully=%s unreconcile successfully modified

## Confirm box
ConfirmMassUnlettering=Bulk Unreconcile confirmation
ConfirmMassUnletteringQuestion=Are you sure you want to Unreconcile the %s selected record(s)?
ConfirmMassDeleteBookkeepingWriting=Potvrda skupnog brisanja
ConfirmMassDeleteBookkeepingWritingQuestion=This will delete the transaction from the accounting (all lines related to the same transaction will be deleted) Are you sure you want to delete the %s selected record(s)?

## Error
SomeMandatoryStepsOfSetupWereNotDone=Neki obvezni koraci postavljanja nisu napravljeni, molimo dovršite ih
ErrorNoAccountingCategoryForThisCountry=Nema dostupne grupe konza za zemlju %s (Pogledajte Početna - Postavljanje - Rječnici)
ErrorInvoiceContainsLinesNotYetBounded=You try to journalize some lines of the invoice <strong>%s</strong>, but some other lines are not yet bounded to accounting account. Journalization of all invoice lines for this invoice are refused.
ErrorInvoiceContainsLinesNotYetBoundedShort=Neki redovi na fakturi nisu vezani za računovodstveni konto.
ExportNotSupported=Podešeni format izvoza nije podržan
BookeppingLineAlreayExists=Redovi koji već postoje u knjigovodstvu
NoJournalDefined=No journal defined
<<<<<<< HEAD
Binded=Lines bound
ToBind=Lines to bind
UseMenuToSetBindindManualy=Lines not yet bound, use menu <a href="%s">%s</a> to make the binding manually
SorryThisModuleIsNotCompatibleWithTheExperimentalFeatureOfSituationInvoices=Sorry this module is not compatible with the experimental feature of situation invoices
=======
Binded=Vezane linije
ToBind=Linije za vezanje
UseMenuToSetBindindManualy=Linije još nisu povezane, upotrijebite izbornik <a href="%s"> %s </a> za ručno povezivanje
SorryThisModuleIsNotCompatibleWithTheExperimentalFeatureOfSituationInvoices=Nažalost, ovaj modul nije kompatibilan s eksperimentalnom značajkom faktura situacije
AccountancyErrorMismatchLetterCode=Mismatch in reconcile code
AccountancyErrorMismatchBalanceAmount=The balance (%s) is not equal to 0
AccountancyErrorLetteringBookkeeping=Errors have occurred concerning the transactions: %s
>>>>>>> 503d1a04

## Import
ImportAccountingEntries=Accounting entries
ImportAccountingEntriesFECFormat=Accounting entries - FEC format
FECFormatJournalCode=Code journal (JournalCode)
FECFormatJournalLabel=Label journal (JournalLib)
FECFormatEntryNum=Piece number (EcritureNum)
FECFormatEntryDate=Piece date (EcritureDate)
FECFormatGeneralAccountNumber=General account number (CompteNum)
FECFormatGeneralAccountLabel=General account label (CompteLib)
FECFormatSubledgerAccountNumber=Subledger account number (CompAuxNum)
FECFormatSubledgerAccountLabel=Subledger account number (CompAuxLib)
FECFormatPieceRef=Piece ref (PieceRef)
FECFormatPieceDate=Piece date creation (PieceDate)
FECFormatLabelOperation=Label operation (EcritureLib)
FECFormatDebit=Debit (Debit)
FECFormatCredit=Credit (Credit)
FECFormatReconcilableCode=Reconcilable code (EcritureLet)
FECFormatReconcilableDate=Reconcilable date (DateLet)
FECFormatValidateDate=Piece date validated (ValidDate)
FECFormatMulticurrencyAmount=Viševalutni iznos (Montantdevise)
FECFormatMulticurrencyCode=Viševalutni kod (Idevise)

DateExport=Datum izvoza
WarningReportNotReliable=Warning, this report is not based on the Ledger, so does not contains transaction modified manually in the Ledger. If your journalization is up to date, the bookkeeping view is more accurate.
ExpenseReportJournal=Dnevnik izvješća o troškovima
InventoryJournal=Dnevnik inventara

NAccounts=%s računi<|MERGE_RESOLUTION|>--- conflicted
+++ resolved
@@ -40,17 +40,6 @@
 AlreadyInGeneralLedger=Already transferred to accounting journals and ledger
 NotYetInGeneralLedger=Not yet transferred to accouting journals and ledger
 GroupIsEmptyCheckSetup=Group is empty, check setup of the personalized accounting group
-<<<<<<< HEAD
-DetailByAccount=Show detail by account
-AccountWithNonZeroValues=Accounts with non-zero values
-ListOfAccounts=List of accounts
-CountriesInEEC=Countries in EEC
-CountriesNotInEEC=Countries not in EEC
-CountriesInEECExceptMe=Countries in EEC except %s
-CountriesExceptMe=All countries except %s
-AccountantFiles=Export source documents
-ExportAccountingSourceDocHelp=With this tool, you can export the source events (list in CSV and PDFs) that are used to generate your accountancy.
-=======
 DetailByAccount=Prikaži detalje po računu
 AccountWithNonZeroValues=Računi s vrijednostima koje nisu nula
 ListOfAccounts=Popis računa
@@ -60,7 +49,6 @@
 CountriesExceptMe=Sve zemlje osim %s
 AccountantFiles=Izvoz izvornih dokumenata
 ExportAccountingSourceDocHelp=Pomoću ovog alata možete izvesti izvorne događaje (popis u CSV-u i PDF-ovima) koji se koriste za generiranje vašeg računovodstva.
->>>>>>> 503d1a04
 ExportAccountingSourceDocHelp2=To export your journals, use the menu entry %s - %s.
 VueByAccountAccounting=View by accounting account
 VueBySubAccountAccounting=View by accounting subaccount
@@ -298,11 +286,7 @@
 ValidateMovements=Potvrda i zaključavanje zapisa...
 DescValidateMovements=Any modification or deletion of writing, lettering and deletes will be prohibited. All entries for an exercise must be validated otherwise closing will not be possible
 
-<<<<<<< HEAD
-ValidateHistory=Bind Automatically
-=======
 ValidateHistory=Vezati automatski
->>>>>>> 503d1a04
 AutomaticBindingDone=Automatic bindings done (%s) - Automatic binding not possible for some record (%s)
 
 ErrorAccountancyCodeIsAlreadyUse=Greška, ne možete obrisati obračunski račun jer je u upotrebi
@@ -406,13 +390,8 @@
 SaleEEC=Prodaja u EEC
 SaleEECWithVAT=Sale in EEC with a VAT not null, so we suppose this is NOT an intracommunautary sale and the suggested account is the standard product account.
 SaleEECWithoutVATNumber=Sale in EEC with no VAT but the VAT ID of thirdparty is not defined. We fallback on the product account for standard sales. You can fix the VAT ID of thirdparty or the product account if needed.
-<<<<<<< HEAD
-ForbiddenTransactionAlreadyExported=Forbidden: The transaction has been validated and/or exported.
-ForbiddenTransactionAlreadyValidated=Forbidden: The transaction has been validated.
-=======
 ForbiddenTransactionAlreadyExported=Zabranjeno: Transakcija je potvrđena i/ili izvezena.
 ForbiddenTransactionAlreadyValidated=Zabranjeno: Transakcija je potvrđena.
->>>>>>> 503d1a04
 ## Dictionary
 Range=Raspon obračunskog računa
 Calculated=Izračunato
@@ -441,12 +420,6 @@
 ExportNotSupported=Podešeni format izvoza nije podržan
 BookeppingLineAlreayExists=Redovi koji već postoje u knjigovodstvu
 NoJournalDefined=No journal defined
-<<<<<<< HEAD
-Binded=Lines bound
-ToBind=Lines to bind
-UseMenuToSetBindindManualy=Lines not yet bound, use menu <a href="%s">%s</a> to make the binding manually
-SorryThisModuleIsNotCompatibleWithTheExperimentalFeatureOfSituationInvoices=Sorry this module is not compatible with the experimental feature of situation invoices
-=======
 Binded=Vezane linije
 ToBind=Linije za vezanje
 UseMenuToSetBindindManualy=Linije još nisu povezane, upotrijebite izbornik <a href="%s"> %s </a> za ručno povezivanje
@@ -454,7 +427,6 @@
 AccountancyErrorMismatchLetterCode=Mismatch in reconcile code
 AccountancyErrorMismatchBalanceAmount=The balance (%s) is not equal to 0
 AccountancyErrorLetteringBookkeeping=Errors have occurred concerning the transactions: %s
->>>>>>> 503d1a04
 
 ## Import
 ImportAccountingEntries=Accounting entries
