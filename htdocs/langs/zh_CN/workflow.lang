--- conflicted
+++ resolved
@@ -9,29 +9,6 @@
 descWORKFLOW_ORDER_AUTOCREATE_INVOICE=当销售订单被关闭后自动创建客户发票（新发票的金额与订单金额相同）
 descWORKFLOW_TICKET_CREATE_INTERVENTION=创建服务工单时，自动创建现场服务单。
 # Autoclassify customer proposal or order
-<<<<<<< HEAD
-descWORKFLOW_ORDER_CLASSIFY_BILLED_PROPAL=Classify linked source proposals as billed when a sales order is set to billed (and if the amount of the order is the same as the total amount of the signed linked proposals)
-descWORKFLOW_INVOICE_CLASSIFY_BILLED_PROPAL=Classify linked source proposals as billed when a customer invoice is validated (and if the amount of the invoice is the same as the total amount of the signed linked proposals)
-descWORKFLOW_INVOICE_AMOUNT_CLASSIFY_BILLED_ORDER=Classify linked source sales order as billed when a customer invoice is validated (and if the amount of the invoice is the same as the total amount of the linked sales orders). If you have 1 invoice validated for n orders, this may set all orders to billed too.
-descWORKFLOW_INVOICE_CLASSIFY_BILLED_ORDER=Classify linked source sales orders as billed when a customer invoice is set to paid (and if the amount of the invoice is the same as the total amount of the linked sales orders). If you have 1 invoice set billed for n orders, this may set all orders to billed too.
-descWORKFLOW_ORDER_CLASSIFY_SHIPPED_SHIPPING=Classify linked source sales orders as shipped when a shipment is validated (and if the quantity shipped by all shipments is the same as in the order to update)
-descWORKFLOW_ORDER_CLASSIFY_SHIPPED_SHIPPING_CLOSED=当发货单被关闭时，自动将其链接的源销售订单归类为已发货（如果所有发货单的发货数量之和与要更新的订单中的数量相同）
-# Autoclassify purchase proposal
-descWORKFLOW_ORDER_CLASSIFY_BILLED_SUPPLIER_PROPOSAL=Classify linked source vendor proposal as billed when vendor invoice is validated (and if the amount of the invoice is the same as the total amount of the linked proposals)
-# Autoclassify purchase order
-descWORKFLOW_INVOICE_AMOUNT_CLASSIFY_BILLED_SUPPLIER_ORDER=Classify linked source purchase order as billed when vendor invoice is validated (and if the amount of the invoice is the same as the total amount of the linked orders)
-descWORKFLOW_ORDER_CLASSIFY_RECEIVED_RECEPTION=当收货单被验证通过时，自动将其链接的源采购订单归类为已收货（如果所有接货单的接收数量之和与要更新的采购订单中的数量相同）
-descWORKFLOW_ORDER_CLASSIFY_RECEIVED_RECEPTION_CLOSED=当收货单被关闭时，自动将其链接的源采购订单归类为已收货（如果所有接货单的接收数量之和与要更新的采购订单中的数量相同）
-# Autoclassify shipment
-descWORKFLOW_SHIPPING_CLASSIFY_CLOSED_INVOICE=Classify linked source shipment as closed when a customer invoice is validated (and if the amount of the invoice is the same as the total amount of the linked shipments)
-descWORKFLOW_SHIPPING_CLASSIFY_BILLED_INVOICE=Classify linked source shipment as billed when a customer invoice is validated (and if the amount of the invoice is the same as the total amount of the linked shipments)
-# Autoclassify receptions
-descWORKFLOW_RECEPTION_CLASSIFY_CLOSED_INVOICE=Classify linked source receptions as billed when a purchase invoice is validated (and if the amount of the invoice is the same as the total amount of the linked receptions)
-descWORKFLOW_RECEPTION_CLASSIFY_BILLED_INVOICE=Classify linked source receptions as billed when a purchase invoice is validated (and if the amount of the invoice is the same as the total amount of the linked receptions)
-# Automatically link ticket to contract
-descWORKFLOW_TICKET_LINK_CONTRACT=When creating a ticket, link all available contracts of matching third parties
-descWORKFLOW_TICKET_USE_PARENT_COMPANY_CONTRACTS=在链接合同时，在母公司的合同中搜索
-=======
 descWORKFLOW_ORDER_CLASSIFY_BILLED_PROPAL=当销售订单设置为已开票时，将链接源报价归类为已开票（且如果订单总额与已签名链接报价的总额相同）
 descWORKFLOW_INVOICE_CLASSIFY_BILLED_PROPAL=When a customer invoice is validated, classify linked source proposals as billed (and if the amount of the invoice is the same as the total amount of the signed linked proposals)
 descWORKFLOW_INVOICE_CLASSIFY_BILLED_ORDER=当客户发票设置为已支付时，将链接的源销售订单归类为已开票（且如果发票 订单的金额与链接的销售订单的总金额相同）。如果您对n个订单设置生成 1 张发票，这也可能将所有订单设置为已开票。
@@ -54,7 +31,6 @@
 # Automatically link ticket to contract
 descWORKFLOW_TICKET_LINK_CONTRACT=When a ticket is created, link it with available contracts, matching the same third party than the ticket
 descWORKFLOW_TICKET_USE_PARENT_COMPANY_CONTRACTS=When linking automatically a ticket with contracts, search contracts among those of the parents companies
->>>>>>> cc80841a
 # Autoclose intervention
 descWORKFLOW_TICKET_CLOSE_INTERVENTION=关闭服务工单后，关闭与服务工单关联的所有现场服务单
 AutomaticCreation=自动创建
