--- conflicted
+++ resolved
@@ -9,15 +9,6 @@
 Selectformat=Select the format for the file
 ACCOUNTING_EXPORT_PREFIX_SPEC=Specify the prefix for the file name
 
-<<<<<<< HEAD
-Accounting=会计
-Globalparameters=全局参数
-Menuaccount=会计账目
-Menuthirdpartyaccount=第三方帐户
-MenuTools=工具
-
-=======
->>>>>>> 3f5d67d4
 ConfigAccountingExpert=配置会计专家模块
 Journaux=日记帐
 JournalFinancial=财政日帐
@@ -34,10 +25,6 @@
 CustomersVentilation=客户明细
 SuppliersVentilation=供应商明细
 Reports=报告
-<<<<<<< HEAD
-ByCustomerInvoice=依据”发票“的客户
-=======
->>>>>>> 3f5d67d4
 NewAccount=”新建“会计账户
 Create=创建
 CreateMvts=创建运动
@@ -45,13 +32,6 @@
 WriteBookKeeping=在”总账“中的”账户记录“
 Bookkeeping=总帐
 AccountBalance=Account balance
-<<<<<<< HEAD
-
-AccountingVentilation=明细核算
-AccountingVentilationSupplier=供应商明细核算
-AccountingVentilationCustomer=客户财务明细
-=======
->>>>>>> 3f5d67d4
 
 CAHTF=Total purchase supplier before tax
 InvoiceLines=发票行进行通风
@@ -100,8 +80,6 @@
 Sens=SENS
 Codejournal=日记帐
 NumPiece=Piece number
-<<<<<<< HEAD
-=======
 AccountingCategory=Accounting category
 
 NotMatch=Not Set
@@ -110,7 +88,6 @@
 DelYear=Year to delete
 DelJournal=Journal to delete
 ConfirmDeleteMvt=This will delete all line of of the general ledger for year and/or from a specifics journal
->>>>>>> 3f5d67d4
 
 DelBookKeeping=删除总帐的记录
 
@@ -154,23 +131,6 @@
 FicheVentilation=击穿卡
 GeneralLedgerIsWritten=Operations are written in the general ledger
 
-<<<<<<< HEAD
-MvtNotCorrectlyBalanced=Mouvement not correctly balanced. Credit = %s. Debit = %s
-
-##Export Journal Feature
-ExportFormat=Format of Export
-Prefixname=Prefix of export File
-Separate=Export separator
-Textframe=Frame of text value
-Headercol=Colname in header of file
-Fieldname=Name of Field
-Headername=Name in header
-Type=Type of fields
-Param=Additionnal parameters
-EnabledProduct=In Product
-EnabledTiers=In third party
-EnabledVat=In VAT
-=======
 ## Admin
 ApplyMassCategories=Apply mass categories
 
@@ -188,18 +148,10 @@
 Modelcsv_quadratus=Export towards Quadratus QuadraCompta
 Modelcsv_ebp=Export towards EBP
 Modelcsv_cogilog=Export towards Cogilog
->>>>>>> 3f5d67d4
 
 ## Tools - Init accounting account on product / service
 InitAccountancy=Init accountancy
 InitAccountancyDesc=This page can be used to initialize an accounting account on products and services that does not have accountancy account defined for sales and purchases. Check before that setup of module accountancy is complete.
-<<<<<<< HEAD
-Options=Options
-OptionModeProductSell=Mode sales
-OptionModeProductBuy=Mode purchases
-OptionModeProductSellDesc=Show all products with no accounting account defined for sales.
-OptionModeProductBuyDesc=Show all products with no accounting account defined for purchases.
-=======
 Options=选项
 OptionModeProductSell=销售模式
 OptionModeProductBuy=Mode purchases
@@ -214,5 +166,4 @@
 ## Error
 ErrorNoAccountingCategoryForThisCountry=No accounting category are available for this country
 ExportNotSupported=The export format setuped is not supported into this page
-BookeppingLineAlreayExists=Lines already existing into bookeeping
->>>>>>> 3f5d67d4
+BookeppingLineAlreayExists=Lines already existing into bookeeping