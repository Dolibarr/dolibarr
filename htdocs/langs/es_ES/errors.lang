# Dolibarr language file - Source file is en_US - errors

# No errors
NoErrorCommitIsDone=Sin errores,  es válido
# Errors
ErrorButCommitIsDone=Errores encontrados, pero es válido a pesar de todo
ErrorBadEMail=E-mail %s incorrecto
ErrorBadUrl=Url %s inválida
ErrorBadValueForParamNotAString=Valor incorrecto para su parámetro. Generalmente aparece cuando no existe traducción.
ErrorLoginAlreadyExists=El login %s ya existe.
ErrorGroupAlreadyExists=El grupo %s ya existe.
ErrorRecordNotFound=Registro no encontrado
ErrorFailToCopyFile=Error al copiar el archivo '<b>%s</b>' en '<b>%s</b>'.
<<<<<<< HEAD
ErrorFailToCopyDir=Failed to copy directory '<b>%s</b>' into '<b>%s</b>'.
=======
ErrorFailToCopyDir=Error al copiar el directorio  '<b>%s</b>' en '<b>%s</b>'.
>>>>>>> d38818ff
ErrorFailToRenameFile=Error al renombrar el archivo '<b>%s</b>' a '<b>%s</b>'.
ErrorFailToDeleteFile=Error al eliminar el archivo '<b>%s</b>'.
ErrorFailToCreateFile=Error al crear el archivo  '<b>%s</b>'
ErrorFailToRenameDir=Error al renombrar el directorio '<b>%s</b>' a '<b>%s</b>'.
ErrorFailToCreateDir=Error al crear el directorio '<b>%s</b>'
ErrorFailToDeleteDir=Error al eliminar el directorio '<b>%s</b>'.
ErrorThisContactIsAlreadyDefinedAsThisType=Este contacto ya está definido como contacto para este tipo.
ErrorCashAccountAcceptsOnlyCashMoney=Esta cuenta bancaria es de tipo caja y sólo acepta pagos en efectivo.
ErrorFromToAccountsMustDiffers=La cuenta origen y destino deben ser diferentes.
ErrorBadThirdPartyName=Nombre de tercero incorrecto
ErrorProdIdIsMandatory=El %s es obligatorio
ErrorBadCustomerCodeSyntax=La sintaxis del código cliente es incorrecta
ErrorBadBarCodeSyntax=Sintaxis errónea para el código de barras. Es posible que haya asignado un tipo de código de barras o definido una máscara de código de barras para numerar que no coincide con el valor escaneado
ErrorCustomerCodeRequired=Código cliente obligatorio
ErrorBarCodeRequired=Código de barras requerido
ErrorCustomerCodeAlreadyUsed=Código de cliente ya utilizado
ErrorBarCodeAlreadyUsed=El código de barras ya está siendo utilizado
ErrorPrefixRequired=Prefijo obligatorio
ErrorBadSupplierCodeSyntax=LA sintaxis del código proveedor es incorrecta
ErrorSupplierCodeRequired=Código proveedor obligatorio
ErrorSupplierCodeAlreadyUsed=Código de proveedor ya utilizado
ErrorBadParameters=Parámetros incorrectos
ErrorBadValueForParameter=valor '%s' incorrecto para el parámetro '%s'
ErrorBadImageFormat=El archivo de imagen es de un formato no soportado (Su PHP no soporta las funciones de conversión de este formato de imagen)
ErrorBadDateFormat=El valor '%s' tiene un formato de fecha no reconocido
ErrorWrongDate=¡La fecha no es correcta!
ErrorFailedToWriteInDir=Imposible escribir en el directorio %s
ErrorFoundBadEmailInFile=Encontrada sintaxis incorrecta en email en %s líneas en archivo (ejemplo linea %s con email=%s)
ErrorUserCannotBeDelete=No puede eliminarse el usuario. Es posible que esté asociado a items de Dolibarr
ErrorFieldsRequired=No se indicaron algunos campos obligatorios
ErrorFailedToCreateDir=Error en la creación de un directorio. Compruebe que el usuario del servidor Web tiene derechos de escritura en los directorios de documentos de Dolibarr. Si el  parámetro <b>safe_mode</b> está activo en este PHP, Compruebe que los archivos php Dolibarr pertenecen al usuario del servidor Web.
ErrorNoMailDefinedForThisUser=E-Mail no definido para este usuario
ErrorFeatureNeedJavascript=Esta funcionalidad precisa de javascript activo para funcionar. Modifique en configuración->entorno.
ErrorTopMenuMustHaveAParentWithId0=Un menú del tipo 'Superior' no puede tener un menú padre. Ponga 0 en el ID padre o busque un menú del tipo 'Izquierdo'
ErrorLeftMenuMustHaveAParentId=Un menú del tipo 'Izquierdo' debe de tener un ID de padre
ErrorFileNotFound=Archivo <b>%s</b> no encontrado (ruta incorrecta, permisos incorrectos o acceso prohibido por el parámetro openbasedir)
ErrorDirNotFound=Directorio<b>%s</b>no encontrado (Ruta incorrecta, permisos inadecuados o acceso prohibido por el parámetro PHP openbasedir o safe_mode)
ErrorFunctionNotAvailableInPHP=La función  <b>%s</b> es requerida por esta funcionalidad, pero no se encuetra disponible en esta versión/instalación de PHP.
ErrorDirAlreadyExists=Ya existe un directorio con ese nombre.
ErrorFileAlreadyExists=Ya existe un archivo con este nombre.
ErrorPartialFile=Archivo no recibido íntegramente por el servidor.
ErrorNoTmpDir=Directorio temporal de recepción %s inexistente
ErrorUploadBlockedByAddon=Subida bloqueada por un plugin PHP/Apache.
ErrorFileSizeTooLarge=El tamaño del fichero es demasiado grande.
ErrorSizeTooLongForIntType=Longitud del campo demasiado largo para el tipo int (máximo %s cifras)
ErrorSizeTooLongForVarcharType=Longitud del campo demasiado largo para el tipo cadena (máximo %s cifras)
ErrorNoValueForSelectType=Los valores de la lista deben ser indicados
ErrorNoValueForCheckBoxType=Los valores de la lista deben ser indicados
ErrorNoValueForRadioType=Los valores de la lista deben ser indicados
ErrorBadFormatValueList=El valor de la lista no puede tener más de una coma: <u>%s</u>, pero es necesaria al menos una: clave,valor
ErrorFieldCanNotContainSpecialCharacters=El campo <b>%s</b> no debe contener carácteres especiales
ErrorFieldCanNotContainSpecialNorUpperCharacters=El campo <b>%s</b> no debe contener carácteres especiales, ni caracteres en mayúsculas y no puede contener sólo números
ErrorNoAccountancyModuleLoaded=Módulo de contabilidad no activado
ErrorExportDuplicateProfil=El nombre de este perfil ya existe para este conjunto de exportación
ErrorLDAPSetupNotComplete=La configuración Dolibarr-LDAP es incompleta.
ErrorLDAPMakeManualTest=Se ha creado unn archivo .ldif en el directorio %s. Trate de cargar manualmente este archivo desde la línea de comandos para obtener más detalles acerca del error.
ErrorCantSaveADoneUserWithZeroPercentage=No se puede cambiar una acción al estado no comenzada si tiene un usuario realizante de  la acción.
ErrorRefAlreadyExists=La referencia utilizada para la creación ya existe
ErrorPleaseTypeBankTransactionReportName=Por favor escriba el nombre del extracto bancario donde se informa del registro (Formato AAAAMM o AAAAMMDD)
ErrorRecordHasChildren=No se puede eliminar el registro porque tiene registros hijos.
ErrorRecordIsUsedCantDelete=No se puede eliminar el registro. Está siendo usado o incluido en otro objeto.
ErrorModuleRequireJavascript=Javascript no debe estar desactivado para que esta opción pueda utilizarse. Para activar/desactivar JavaScript, vaya al menú Inicio->Configuración->Entorno.
ErrorPasswordsMustMatch=Las 2 contraseñas indicadas deben corresponderse
ErrorContactEMail=Se ha producido un error técnico. Contacte con el administrador al e-mail <b>%s</b>, indicando el código de error <b>%s</b> en su mensaje, o puede también adjuntar una copia de pantalla de esta página.
ErrorWrongValueForField=Valor incorrecto para el campo número <b>%s</b> (el valor '<b>%s</b>' no cumple con la regla <b>%s</b>)
ErrorFieldValueNotIn=Valor incorrecto del campo número <b>%s</b> (el valor '<b>%s</b>' no es un valor disponible en el campo <b>%s</b> de la tabla <b>%s</b> )
ErrorFieldRefNotIn=Valor incorrecto para el campo número <b>%s</b> (el valor '<b>%s</b>' no es una referencia existente en <b>%s</b>)
ErrorsOnXLines=Errores en <b>%s</b> líneas fuente
ErrorFileIsInfectedWithAVirus=¡El antivirus no ha podido validar este archivo (es probable que esté infectado por un virus)!
ErrorSpecialCharNotAllowedForField=Los caracteres especiales no son admitidos por el campo "%s"
ErrorNumRefModel=Hay una referencia en la base de datos (%s) y es incompatible con esta numeración. Elimine la línea o renombre la referencia para activar este módulo.
ErrorQtyTooLowForThisSupplier=Cantidad insuficiente para este proveedor
ErrorModuleSetupNotComplete=La configuración del módulo parece incompleta. Vaya a Inicio - Configuración - Módulos para completarla.
ErrorBadMask=Error en la máscara
ErrorBadMaskFailedToLocatePosOfSequence=Error, sin número de secuencia en la máscara
ErrorBadMaskBadRazMonth=Error, valor de vuelta a 0 incorrecto
ErrorMaxNumberReachForThisMask=Número máximo alcanzado para esta máscara
ErrorCounterMustHaveMoreThan3Digits=El contador debe contener más de 3 dígitos
ErrorSelectAtLeastOne=Error. Seleccione al menos una entrada.
ErrorDeleteNotPossibleLineIsConsolidated=Eliminación imposible ya que el registro está enlazado a una transacción bancaria conciliada
ErrorProdIdAlreadyExist=%s se encuentra asignado a otro tercero
ErrorFailedToSendPassword=Error en el envío de la contraseña
ErrorFailedToLoadRSSFile=Error en la recuperación del flujo RSS. Añada la constante MAIN_SIMPLEXMLLOAD_DEBUG si el mensaje de error no es muy explícito.
ErrorForbidden=Acceso denegado.<br>Intenta acceder a una página, área o funcionalidad de un módulo desactivado o sin una sesión autenticada o no permitida a su usuario
ErrorForbidden2=Los permisos para este usuario pueden ser asignados por el administrador Dolibarr mediante el menú %s-> %s.
ErrorForbidden3=Dolibarr no parece funcionar en una sesión autentificada. Consulte la documentación de instalación de Dolibarr para saber cómo administrar las autenticaciones (htaccess, mod_auth u otro...).
ErrorNoImagickReadimage=La classe imagick_readimage no está presente en esta instalación de PHP. La reseña no está pues disponible. Los administradores pueden desactivar esta pestaña en el menú Configuración - Visualización.
ErrorRecordAlreadyExists=Registro ya existente
ErrorCantReadFile=Error de lectura del archivo '%s'
ErrorCantReadDir=Error de lectura del directorio '%s'
ErrorBadLoginPassword=Identificadores de usuario o contraseña incorrectos
ErrorLoginDisabled=Su cuenta está desactivada
ErrorFailedToRunExternalCommand=Error de ejecución del comando externo. Compruebe que está disponible y ejecutable por su servidor PHP. Si el PHP <b>Safe Mode</b> está activo, compruebe que el comando se encuentra en un directorio definido en el parámetro <b>safe_mode_exec_dir</b>.
ErrorFailedToChangePassword=Error en la modificación de la contraseña
ErrorLoginDoesNotExists=La cuenta de usuario de <b>%s</b> no se ha encontrado.
ErrorLoginHasNoEmail=Este usuario no tiene e-mail. Imposible continuar.
ErrorBadValueForCode=Valor incorrecto para el código. Vuelva a intentar con un nuevo valor...
ErrorBothFieldCantBeNegative=Los campos %s y %s no pueden ser negativos
ErrorQtyForCustomerInvoiceCantBeNegative=Las cantidades en las líneas de facturas a clientes no pueden ser negativas
ErrorWebServerUserHasNotPermission=La cuenta de ejecución del servidor web <b>%s</b> no dispone de los permisos para esto
ErrorNoActivatedBarcode=No hay activado ningún tipo de código de barras
ErrUnzipFails=No se ha podido descomprimir el archivo %s con ZipArchive
ErrNoZipEngine=En este PHP no hay motor para descomprimir el archivo %s
ErrorFileMustBeADolibarrPackage=El archivo %s debe ser un paquete Dolibarr en formato zip
<<<<<<< HEAD
ErrorModuleFileRequired=You must select a Dolibarr module package file
=======
ErrorModuleFileRequired=Debe seleccionar un archivo de módulo Dolibarr
>>>>>>> d38818ff
ErrorPhpCurlNotInstalled=La extensión PHP CURL no se encuentra instalada, es indispensable para dialogar con Paypal.
ErrorFailedToAddToMailmanList=Ha ocurrido un error al intentar añadir un registro a la lista Mailman o base de datos SPIP
ErrorFailedToRemoveToMailmanList=Error en la eliminación de %s de la lista Mailmain %s o base SPIP
ErrorNewValueCantMatchOldValue=El nuevo valor no puede ser igual al antiguo
ErrorFailedToValidatePasswordReset=No se ha podido restablecer la contraseña. Es posible que este enlace ya se haya utilizado (este enlace sólo puede usarse una vez). Si no es el caso, trate de reiniciar el proceso de restablecimiento de contraseña desde el principio.
ErrorToConnectToMysqlCheckInstance=Error de conexión con el servidor de la base de datos. Compruebe que MySQL está funcionando (en la mayoría de los casos, puede ejecutarlo desde la línea de comandos utilizando el comando  'etc sudo /etc/init.d/mysql start.
ErrorFailedToAddContact=Error en la adición del contacto
ErrorDateMustBeBeforeToday=La fecha no puede ser posterior a hoy
ErrorPaymentModeDefinedToWithoutSetup=Se ha establecido el modo de pago al tipo %s pero en la configuración del módulo de facturas no se ha indicado la información para mostrar de este modo de pago.
ErrorPHPNeedModule=Error, su PHP debe tener instalado el módulo <b>%s</b> para usar esta funcionalidad.
ErrorOpenIDSetupNotComplete=Ha configurado Dolibarr para aceptar la autentificación OpenID, pero la URL del servicio OpenID no se encuentra definida en la constante %s
ErrorWarehouseMustDiffers=El almacén de origen y destino deben de ser diferentes
ErrorBadFormat=¡El formato es erróneo!
ErrorMemberNotLinkedToAThirpartyLinkOrCreateFirst=Error, este miembro aún no está enlazado a un tercero. Enlace el miembro a un tercero existente o cree un tercero nuevo antes de crear la suscripción con la factura.
ErrorThereIsSomeDeliveries=Error, hay entregas vinculadas a este envío. No se puede eliminar.
ErrorCantDeletePaymentReconciliated=No se puede eliminar un registro bancario que esté conciliado
ErrorCantDeletePaymentSharedWithPayedInvoice=No se puede eliminar un pago de varias factura con alguna factura con estado Pagada
ErrorPriceExpression1=No se puede asignar a la constante '%s'
ErrorPriceExpression2=No se puede redefinir la función incorporada '%s'
ErrorPriceExpression3=Variable '%s' no definida en la definición de la función
ErrorPriceExpression4=Carácter '%s' ilegal
ErrorPriceExpression5=No se esperaba '%s'
ErrorPriceExpression6=Número de argumentos inadecuados (%s dados, %s esperados) 
ErrorPriceExpression8=Operador '%s' no esperado
ErrorPriceExpression9=Ha ocurrido un error no esperado
ErrorPriceExpression10=Operador '%s' carece de operando
ErrorPriceExpression11=Se esperaba '%s'
ErrorPriceExpression14=División por cero
ErrorPriceExpression17=Variable '%s' indefinida
ErrorPriceExpression19=Expresión no encontrada
ErrorPriceExpression20=Expresión vacía
ErrorPriceExpression21=Resultado '%s' vacío
ErrorPriceExpression22=Resultado '%s' negativo
ErrorPriceExpressionInternal=Error interno '%s'
ErrorPriceExpressionUnknown=Error desconocido '%s'
ErrorSrcAndTargetWarehouseMustDiffers=Los almacenes de origen y destino deben de ser diferentes
ErrorTryToMakeMoveOnProductRequiringBatchData=Error, intenta hacer un movimiento de stock sin indicar lote/serie, en un producto que requiere de lote/serie
ErrorCantSetReceptionToTotalDoneWithReceptionToApprove=Todas las recepciones deben verificarse primero (aprobadas o denegadas) antes para poder reallizar esta acción
ErrorCantSetReceptionToTotalDoneWithReceptionDenied=Todas las recepciones deben verificarse primero (aprobadas) antes para poder reallizar esta acción
ErrorGlobalVariableUpdater0=Petición HTTP fallada con error '%s'
ErrorGlobalVariableUpdater1=Formato JSON '%s' inválido
ErrorGlobalVariableUpdater2=Falta el parámetro '%s'
ErrorGlobalVariableUpdater3=No han sido encontrados los datos solicitados
ErrorGlobalVariableUpdater4=El cliente SOAP ha fallado con el error '%s'
ErrorGlobalVariableUpdater5=Sin variable global seleccionada
ErrorFieldMustBeANumeric=El campo <b>%s</b> debe contener un valor numérico
ErrorMandatoryParametersNotProvided=Los parámetro(s) obligatorio(s) no están todavía definidos
ErrorOppStatusRequiredIfAmount=Ha indicado un importe estimado para esta oportunidad/lead. Debe indicar también su estado
ErrorBadDefinitionOfMenuArrayInModuleDescriptor=Definición incorrecta de la matriz de menú en el descriptor del módulo (valor incorrecto para la clave fk_menu)
ErrorSavingChanges=Ha ocurrido un error al guardar los cambios
ErrorWarehouseRequiredIntoShipmentLine=El almacén es obligatorio en la línea a enviar
ErrorFileMustHaveFormat=El archivo debe tener el formato %s
ErrorSupplierCountryIsNotDefined=El país de este proveedor no está definido, corríjalo en su ficha
ErrorsThirdpartyMerge=No se han podido fusionar los dos registros. Petición cancelada. 
ErrorStockIsNotEnoughToAddProductOnOrder=No hay stock suficiente del producto %s para añadirlo a un nuevo pedido.
ErrorStockIsNotEnoughToAddProductOnInvoice=No hay stock suficiente del producto %s para añadirlo a una nueva factura.
ErrorStockIsNotEnoughToAddProductOnShipment=No hay stock suficiente del producto %s para añadirlo a un nuevo envío.
ErrorStockIsNotEnoughToAddProductOnProposal=No hay stock suficiente del producto %s para añadirlo a un nuevo presupuesto.
ErrorFailedToLoadLoginFileForMode=Error al obtener la clave de acceso para el modo '%s'.
ErrorModuleNotFound=No se ha encontrado el archivo del módulo.
ErrorFieldAccountNotDefinedForBankLine=Valor para la cuenta contable no definida para la línea bancaria origen %s
ErrorBankStatementNameMustFollowRegex=Error, el nombre de estado de la cuenta bancaria debe seguir la siguiente regla de sintaxis %s
ErrorPhpMailDelivery=Compruebe que no use un número demasiado alto de destinatarios y que su contenido de correo electrónico no sea similar a un Spam. Pida también a su administrador que verifique el cortafuegos y los archivos  de los registros del servidor para obtener una información más completa.
ErrorUserNotAssignedToTask=El usuario debe ser asignado a la tarea para que pueda ingresar tiempo consumido.
ErrorTaskAlreadyAssigned=Tarea ya asignada al usuario
<<<<<<< HEAD
ErrorModuleFileSeemsToHaveAWrongFormat=The module package seems to have a wrong format.
ErrorFilenameDosNotMatchDolibarrPackageRules=The name of the module package (<strong>%s</strong>) does not match expected name syntax: <strong>%s</strong>
=======
ErrorModuleFileSeemsToHaveAWrongFormat=Parece que el módulo tiene un formato incorrecto.
ErrorFilenameDosNotMatchDolibarrPackageRules=El nombre del archivo del módulo  (<strong>%s</strong>) no coincide coincide con la sintaxis del nombre esperado: <strong>%s</strong>
>>>>>>> d38818ff

# Warnings
WarningPasswordSetWithNoAccount=Se fijó una contraseña para este miembro. Sin embargo, no se ha creado ninguna cuenta de usuario. Así que esta contraseña no se puede utilizar para acceder a Dolibarr. Puede ser utilizada por un módulo/interfaz externo, pero si no necesitar definir accesos de un miembro, puede desactivar la opción "Administrar un inicio de sesión para cada miembro" en la configuración del módulo miembros. Si necesita administrar un inicio de sesión, pero no necesita ninguna contraseña, puede dejar este campo vacío para evitar esta advertencia. Nota: También puede usarse el correo electrónico como inicio de sesión si el miembro está vinculada a un usuario.
WarningMandatorySetupNotComplete=Los parámetros obligatorios de configuración no están todavía definidos
WarningSafeModeOnCheckExecDir=Atención, está activada la opción PHP <b>safe_mode</b>, el comando deberá estar dentro de un directorio declarado dentro del parámetro php <b>safe_mode_exec_dir</b>.
WarningBookmarkAlreadyExists=Ya existe un marcador con este título o esta URL.
WarningPassIsEmpty=Atención: La contraseña de la base de datos está vacía. Esto es un agujero de seguridad. Debe agregar una contraseña a su base de datos y cambiar su archivo conf.php para reflejar esto.
WarningConfFileMustBeReadOnly=Atención, su archivo (<b>htdocs/conf/conf.php</b>) es accesible en escritura al servidor Web. Esto representa un fallo serio de seguridad. Modifique los permisos para ser leído únicamente por la cuenta que ejecuta el servidor Web.<br>Si está ejecutando Windows en un disco con formato FAT, sea consciente que este sistema de archivos no protege los archivos y no ofrece ninguna solución para reducir los riesgos de manipulación de este fichero.
WarningsOnXLines=Alertas en <b>%s</b> líneas fuente
WarningNoDocumentModelActivated=No hay ningún modelo para la generación del documento activado. Se tomará un modelo por defecto hasta que se configure el módulo.
WarningLockFileDoesNotExists=Atención: Una vez terminada la instalación, deben desactivarse las herramientas de instalación/actualización añadiendo el archivo <b>install.lock</b> en el directorio <b>%s</b>. La ausencia de este archivo representa un fallo de seguridad.
WarningUntilDirRemoved=Las alertas de seguridad sólo son visibles a los administradores y permanecen activas hasta que el problema sea resuelto (o si la constante MAIN_REMOVE_INSTALL_WARNING es definida en Configuración->Varios)
WarningCloseAlways=Aviso, el cierre es realizado aunque la cantidad total difiera entre los elementos de origen y destino. Active esta funcionalidad con precaución.
WarningUsingThisBoxSlowDown=Atención, el uso de este panel provoca serias ralentizaciones en las páginas  que muestran este panel.
WarningClickToDialUserSetupNotComplete=La configuración de ClickToDial para su cuenta de usuario no está completa (vea la pestaña ClickToDial en su ficha de usuario)
WarningFeatureDisabledWithDisplayOptimizedForBlindNoJs=Funcionalidad desactivada cuando la configuración de visualización es optimizada para personas ciegas o navegadores de texto.
WarningPaymentDateLowerThanInvoiceDate=La fecha de pago (%s) es anterior a la fecha (%s) de la factura %s.
WarningTooManyDataPleaseUseMoreFilters=Demasiados datos (más de %s líneas). Utilice más filtros o establezca la constante %s a un límite más alto.
WarningSomeLinesWithNullHourlyRate=Algunas veces se realizaron registrod a usuarios, con su precio por hora sin definir. Se utilizó un valor de 0 %s por hora, esto puede dar lugar a la valoración incorrecta del tiempo invertido.
WarningYourLoginWasModifiedPleaseLogin=Su cuenta de acceso ha sido modificada. Por razones de seguridad, tendrá que iniciar sesión con su nuevo acceso antes de la próxima acción.<|MERGE_RESOLUTION|>--- conflicted
+++ resolved
@@ -11,11 +11,7 @@
 ErrorGroupAlreadyExists=El grupo %s ya existe.
 ErrorRecordNotFound=Registro no encontrado
 ErrorFailToCopyFile=Error al copiar el archivo '<b>%s</b>' en '<b>%s</b>'.
-<<<<<<< HEAD
-ErrorFailToCopyDir=Failed to copy directory '<b>%s</b>' into '<b>%s</b>'.
-=======
 ErrorFailToCopyDir=Error al copiar el directorio  '<b>%s</b>' en '<b>%s</b>'.
->>>>>>> d38818ff
 ErrorFailToRenameFile=Error al renombrar el archivo '<b>%s</b>' a '<b>%s</b>'.
 ErrorFailToDeleteFile=Error al eliminar el archivo '<b>%s</b>'.
 ErrorFailToCreateFile=Error al crear el archivo  '<b>%s</b>'
@@ -120,11 +116,7 @@
 ErrUnzipFails=No se ha podido descomprimir el archivo %s con ZipArchive
 ErrNoZipEngine=En este PHP no hay motor para descomprimir el archivo %s
 ErrorFileMustBeADolibarrPackage=El archivo %s debe ser un paquete Dolibarr en formato zip
-<<<<<<< HEAD
-ErrorModuleFileRequired=You must select a Dolibarr module package file
-=======
 ErrorModuleFileRequired=Debe seleccionar un archivo de módulo Dolibarr
->>>>>>> d38818ff
 ErrorPhpCurlNotInstalled=La extensión PHP CURL no se encuentra instalada, es indispensable para dialogar con Paypal.
 ErrorFailedToAddToMailmanList=Ha ocurrido un error al intentar añadir un registro a la lista Mailman o base de datos SPIP
 ErrorFailedToRemoveToMailmanList=Error en la eliminación de %s de la lista Mailmain %s o base SPIP
@@ -190,13 +182,8 @@
 ErrorPhpMailDelivery=Compruebe que no use un número demasiado alto de destinatarios y que su contenido de correo electrónico no sea similar a un Spam. Pida también a su administrador que verifique el cortafuegos y los archivos  de los registros del servidor para obtener una información más completa.
 ErrorUserNotAssignedToTask=El usuario debe ser asignado a la tarea para que pueda ingresar tiempo consumido.
 ErrorTaskAlreadyAssigned=Tarea ya asignada al usuario
-<<<<<<< HEAD
-ErrorModuleFileSeemsToHaveAWrongFormat=The module package seems to have a wrong format.
-ErrorFilenameDosNotMatchDolibarrPackageRules=The name of the module package (<strong>%s</strong>) does not match expected name syntax: <strong>%s</strong>
-=======
 ErrorModuleFileSeemsToHaveAWrongFormat=Parece que el módulo tiene un formato incorrecto.
 ErrorFilenameDosNotMatchDolibarrPackageRules=El nombre del archivo del módulo  (<strong>%s</strong>) no coincide coincide con la sintaxis del nombre esperado: <strong>%s</strong>
->>>>>>> d38818ff
 
 # Warnings
 WarningPasswordSetWithNoAccount=Se fijó una contraseña para este miembro. Sin embargo, no se ha creado ninguna cuenta de usuario. Así que esta contraseña no se puede utilizar para acceder a Dolibarr. Puede ser utilizada por un módulo/interfaz externo, pero si no necesitar definir accesos de un miembro, puede desactivar la opción "Administrar un inicio de sesión para cada miembro" en la configuración del módulo miembros. Si necesita administrar un inicio de sesión, pero no necesita ninguna contraseña, puede dejar este campo vacío para evitar esta advertencia. Nota: También puede usarse el correo electrónico como inicio de sesión si el miembro está vinculada a un usuario.
