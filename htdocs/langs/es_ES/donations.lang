--- conflicted
+++ resolved
@@ -30,8 +30,4 @@
 DonationRecipient=Beneficiario
 ThankYou=Muchas gracias
 IConfirmDonationReception=El beneficiario confirma la recepción, como donación, de la siguiente cantidad
-<<<<<<< HEAD
-MinimumAmount=Minimum amount is  %s
-=======
-MinimumAmount=El importe mínimo es %s
->>>>>>> f1104275
+MinimumAmount=El importe mínimo es %s