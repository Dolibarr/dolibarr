# Dolibarr language file - Source file is en_US - agenda
IdAgenda=ID de evento
Actions=Eventos
Agenda=Agenda
Agendas=Agendas
Calendar=Calendario
LocalAgenda=Calendario interno
ActionsOwnedBy=Acontecimiento asignado a
ActionsOwnedByShort=Propietario
AffectedTo=Asignada a
Event=Acontecimiento
Events=Eventos
EventsNb=Número de eventos
ListOfActions=Listado de eventos
Location=Localización
ToUserOfGroup=A todos los usuarios del grupo
EventOnFullDay=Evento para todo el día
MenuToDoActions=Eventos incompletos
MenuDoneActions=Eventos terminados
MenuToDoMyActions=Mis eventos incompletos
MenuDoneMyActions=Mis eventos terminados
ListOfEvents=Lista de acontecimientos (calendario interno)
ActionsAskedBy=Eventos registrados por
ActionsToDoBy=Eventos asignados a
ActionsDoneBy=Eventos realizados por
ActionAssignedTo=Evento asignado a
ViewCal=Vista mensual
ViewDay=Vista diaria
ViewWeek=Vista semanal
ViewYear=Vista anual
ViewPerUser=Vista por usuario
ViewPerType=Vista por tipo
<<<<<<< HEAD
ViewWithPredefinedFilters= Ver con los filtros predefinidos
=======
>>>>>>> 3f5d67d4
AutoActions= Inclusión automática en la agenda
AgendaAutoActionDesc= Defina aquí los eventos que desea que Dolibarr cree automáticamente como evento en la agenda. Si no selecciona nada solamente serán visibles en la agenda las acciones manuales. No se guardará el seguimiento automático de las acciones comerciales realizadas sobre los objetos (validación, cambio de estado).
AgendaSetupOtherDesc= Esta página le permite configurar algunas opciones que permiten exportar una vista de su agenda Dolibar a un calendario externo (thunderbird, google calendar, ...)
AgendaExtSitesDesc=Esta página le permite configurar calendarios externos para su visualización en la agenda de Dolibarr.
ActionsEvents=Eventos para que Dolibarr cree un evento en la agenda de forma automática
PropalValidatedInDolibarr=Presupuesto %s validado
InvoiceValidatedInDolibarr=Factura %s validada
InvoiceValidatedInDolibarrFromPos=Factura %s validada desde TPV
InvoiceBackToDraftInDolibarr=Factura %s devuelta a borrador
InvoiceDeleteDolibarr=Factura %s eliminada
OrderValidatedInDolibarr=Pedido %s validado
OrderDeliveredInDolibarr=Pedido %s clasificado como enviado
OrderCanceledInDolibarr=Pedido %s anulado
OrderBilledInDolibarr=Pedido %s clasificado como facturado
OrderApprovedInDolibarr=Pedido %s aprobado
OrderRefusedInDolibarr=Pedido %s rechazado
OrderBackToDraftInDolibarr=Pedido %s devuelto a borrador
ProposalSentByEMail=Presupuesto %s enviado por e-mail
OrderSentByEMail=Pedido de cliente %s enviado por e-mail
InvoiceSentByEMail=Factura a cliente %s enviada por e-mail
SupplierOrderSentByEMail=Pedido a proveedor %s enviada por e-mail
SupplierInvoiceSentByEMail=Factura de proveedor %s enviada por e-mail
ShippingSentByEMail=Expedición %s enviada por email
ShippingValidated= Expedición %s validada
InterventionSentByEMail=Intervención %s enviada por e-mail
ProposalDeleted=Presupuesto eliminado
OrderDeleted=Pedido eliminado
InvoiceDeleted=Factura eliminada
NewCompanyToDolibarr= Tercero creado
DateActionStart= Fecha de inicio
DateActionEnd= Fecha finalización
AgendaUrlOptions1=Puede también añadir estos parámetros al filtro de salida:
AgendaUrlOptions2=<b>login=%s</b> para restringir inserciones a acciones creadas o asignadas al usuario <b>%s</b>.
AgendaUrlOptions3=<b>logina=%s</b> para restringir inserciones a acciones creadas por el usuario <b>%s</b>.
AgendaUrlOptions4=<b>logint=%s</b> para restringir inserciones a acciones que afecten al usuario <b>%s</b>.
AgendaUrlOptionsProject=<b>project=PROJECT_ID</b> para restringir inserciones a acciones asociadas al proyecto <b>PROJECT_ID</b>.
AgendaShowBirthdayEvents=Mostrar cumpleaños de los contactos
AgendaHideBirthdayEvents=Ocultar cumpleaños de los contactos
Busy=Ocupado
ExportDataset_event1=Listado de eventos de la agenda
DefaultWorkingDays=Días laborables por defecto (Por ejemplo: 1-5, 1-6)
DefaultWorkingHours=Jornada laboral diaria en horas (Por ejemplo 9-18)
# External Sites ical
ExportCal=Exportar calendario
ExtSites=Calendarios externos
ExtSitesEnableThisTool=Mostrar calendarios externos (definido en la configuración global) en la agenda. No afecta a los calendarios externos definidos por los usuarios
ExtSitesNbOfAgenda=Número de calendarios
AgendaExtNb=Calendario nº %s
ExtSiteUrlAgenda=Url de acceso al archivo .ical
ExtSiteNoLabel=Sin descripción
<<<<<<< HEAD
WorkingTimeRange=Rango temporal
WorkingDaysRange=Rango diario
=======
>>>>>>> 3f5d67d4
VisibleTimeRange=Rango de tiempo visible
VisibleDaysRange=Rango de días visibles
AddEvent=Crear evento
MyAvailability=Mi disponibilidad
ActionType=Tipo de evento
DateActionBegin=Fecha de inicio del evento
CloneAction=Clonar evento
ConfirmCloneEvent=¿Está seguro de querer clonar el evento <b>%s</b> ?
RepeatEvent=Repetir evento
EveryWeek=Cada semana
EveryMonth=Cada mes
DayOfMonth=Día del mes
DayOfWeek=Día de la semana
DateStartPlusOne=Fecha inicio +1 hora<|MERGE_RESOLUTION|>--- conflicted
+++ resolved
@@ -27,13 +27,8 @@
 ViewCal=Vista mensual
 ViewDay=Vista diaria
 ViewWeek=Vista semanal
-ViewYear=Vista anual
 ViewPerUser=Vista por usuario
 ViewPerType=Vista por tipo
-<<<<<<< HEAD
-ViewWithPredefinedFilters= Ver con los filtros predefinidos
-=======
->>>>>>> 3f5d67d4
 AutoActions= Inclusión automática en la agenda
 AgendaAutoActionDesc= Defina aquí los eventos que desea que Dolibarr cree automáticamente como evento en la agenda. Si no selecciona nada solamente serán visibles en la agenda las acciones manuales. No se guardará el seguimiento automático de las acciones comerciales realizadas sobre los objetos (validación, cambio de estado).
 AgendaSetupOtherDesc= Esta página le permite configurar algunas opciones que permiten exportar una vista de su agenda Dolibar a un calendario externo (thunderbird, google calendar, ...)
@@ -84,11 +79,6 @@
 AgendaExtNb=Calendario nº %s
 ExtSiteUrlAgenda=Url de acceso al archivo .ical
 ExtSiteNoLabel=Sin descripción
-<<<<<<< HEAD
-WorkingTimeRange=Rango temporal
-WorkingDaysRange=Rango diario
-=======
->>>>>>> 3f5d67d4
 VisibleTimeRange=Rango de tiempo visible
 VisibleDaysRange=Rango de días visibles
 AddEvent=Crear evento
