# en_US lang file for module ticket
# Copyright (C) 2013  Jean-François FERRY <hello@librethic.io>
#
# This program is free software: you can redistribute it and/or modify
# it under the terms of the GNU General Public License as published by
# the Free Software Foundation, either version 3 of the License, or
# (at your option) any later version.
#
# This program is distributed in the hope that it will be useful,
# but WITHOUT ANY WARRANTY; without even the implied warranty of
# MERCHANTABILITY or FITNESS FOR A PARTICULAR PURPOSE.  See the
# GNU General Public License for more details.
#
# You should have received a copy of the GNU General Public License
# along with this program.  If not, see <https://www.gnu.org/licenses/>.

#
# Generic
#

Module56000Name=Tickets
Module56000Desc=Sistema de tickets para administrar incidencias o solicitudes

Permission56001=Ver tickets
Permission56002=Modificar tickets
Permission56003=Eliminar tickets
Permission56004=Administrar tickets
Permission56005=Ver tickets de todos los terceros (no aplicable para usuarios externos, siempre estará limitada al tercero del que dependen)

TicketDictType=Tipo de tickets
TicketDictCategory=Categorías de tickets
TicketDictSeverity=Gravedad de los tickets
TicketDictResolution=Ticket - Resolución

TicketTypeShortCOM=Pregunta comercial
TicketTypeShortHELP=Solicitud de ayuda funcional
TicketTypeShortISSUE=Problema o error
TicketTypeShortPROBLEM=Problema
TicketTypeShortREQUEST=Solicitud de cambio o mejora
TicketTypeShortPROJET=Proyecto
TicketTypeShortOTHER=Otro

TicketSeverityShortLOW=Bajo
TicketSeverityShortNORMAL=Normal
TicketSeverityShortHIGH=Alto
TicketSeverityShortBLOCKING=Crítico, Bloqueo

TicketCategoryShortOTHER=Otro

ErrorBadEmailAddress=El campo '%s' es incorrecto
MenuTicketMyAssign=Mis tickets
MenuTicketMyAssignNonClosed=Mis tickets abiertos
MenuListNonClosed=Tickets abiertos

TypeContact_ticket_internal_CONTRIBUTOR=Participante
TypeContact_ticket_internal_SUPPORTTEC=Usuario asignado
TypeContact_ticket_external_SUPPORTCLI=Contacto cliente / seguimiento de incidentes
TypeContact_ticket_external_CONTRIBUTOR=Contribuidor externo

OriginEmail=Email del emisor
Notify_TICKET_SENTBYMAIL=Enviar mensaje de ticket por e-mail

# Status
Read=Leido
Assigned=Asignado
InProgress=En progreso
NeedMoreInformation=Esperando comentarios del remitente
NeedMoreInformationShort=Esperando comentarios
Answered=Contestado
Waiting=En espera
<<<<<<< HEAD
SolvedClosed=Solved
=======
SolvedClosed=Resuelto
>>>>>>> 9eb66548
Deleted=Eliminado

# Dict
Type=Tasa
Severity=Gravedad
TicketGroupIsPublic=El grupo es público
TicketGroupIsPublicDesc=Si un grupo de tickets es público, será visible en el formulario al crear un ticket desde la interfaz pública.

# Email templates
MailToSendTicketMessage=Enviar e-mail desde ticket

#
# Admin page
#
TicketSetup=Configuración del módulo de ticket
TicketSettings=Configuraciones
TicketSetupPage=
TicketPublicAccess=Una interfaz pública que no requiere identificación está disponible en la siguiente url
TicketSetupDictionaries=Los tipos de categorías y  los niveles de gravedad se pueden configurar en los diccionarios
TicketParamModule=Configuración de variables del módulo
TicketParamMail=Configuración de E-Mail
TicketEmailNotificationFrom=E-mail de notificación de
TicketEmailNotificationFromHelp=Utilizado en la respuesta del mensaje del ticket por ejemplo
TicketEmailNotificationTo=Notificaciones e-mail a
TicketEmailNotificationToHelp=Envíe notificaciones por e-mail a esta dirección.
TicketNewEmailBodyLabel=Mensaje de texto enviado después de crear un ticket
TicketNewEmailBodyHelp=El texto especificado aquí se insertará en el e-mail de confirmación de creación de un nuevo ticket desde la interfaz pública. La información sobre la consulta del ticket se agrega automáticamente.
TicketParamPublicInterface=Configuración de interfaz pública
TicketsEmailMustExist=Requerir una dirección de e-mail existente para crear un ticket
TicketsEmailMustExistHelp=En la interfaz pública, la dirección de email debe ser rellenada en la base de datos para crear un nuevo ticket.
PublicInterface=Interfaz pública.
TicketUrlPublicInterfaceLabelAdmin=URL alternativa de interfaz pública
TicketUrlPublicInterfaceHelpAdmin=Es posible definir un alias para el servidor web y así poner a disposición la interfaz pública a otra dirección IP.
TicketPublicInterfaceTextHomeLabelAdmin=Texto de bienvenida de la interfaz pública
TicketPublicInterfaceTextHome=Puede crear un ticket de soporte o visualizar existente a partir del id de seguimiento del ticket
TicketPublicInterfaceTextHomeHelpAdmin=El texto definido aquí aparecerá en la página de inicio de la interfaz pública.
TicketPublicInterfaceTopicLabelAdmin=Título de interfaz
TicketPublicInterfaceTopicHelp=Este texto aparecerá como el título de la interfaz pública.
TicketPublicInterfaceTextHelpMessageLabelAdmin=Texto de ayuda a la entrada del mensaje
TicketPublicInterfaceTextHelpMessageHelpAdmin=Este texto aparecerá sobre el área de entrada de mensajes del usuario.
ExtraFieldsTicket=Campos adicionales
TicketCkEditorEmailNotActivated=El editor de HTML no está activado. Ponga la constante FCKEDITOR_ENABLE_MAIL a 1
TicketsDisableEmail=No enviar e-mails de creación de tickets o mensajes
TicketsDisableEmailHelp=Por defecto, los e-mail se envían cuando se crean nuevos tickets o mensajes. Habilite esta opción para deshabilitar *todas* las notificaciones por e-mail
TicketsLogEnableEmail=Activar alerta por e-mail
TicketsLogEnableEmailHelp=En cada cambio, se enviará un e-mail **a cada contacto** asociado con el ticket.
TicketParams=Parámetros
TicketsShowModuleLogo=Mostrar el logotipo del módulo en la interfaz pública
TicketsShowModuleLogoHelp=Active esta opción para ocultar el logotipo en las páginas de la interfaz pública
TicketsShowCompanyLogo=Mostrar el logotipo de la empresa en la interfaz pública
TicketsShowCompanyLogoHelp=Active esta opción para ocultar el logotipo de la empresa principal en las páginas de la interfaz pública
TicketsEmailAlsoSendToMainAddress=También envíe una notificación a la dirección de correo electrónico principal
TicketsEmailAlsoSendToMainAddressHelp=Habilite esta opción para enviar también un correo electrónico a la dirección definida en la configuración "%s" (consulte la pestaña "%s")
TicketsLimitViewAssignedOnly=Restringir la visualización de los tickets asignados al usuario actual (no aplicable para usuarios externos, siempre estará limitada al tercero del que dependen)
TicketsLimitViewAssignedOnlyHelp=Solo los tickets asignados al usuario actual serán visibles. No se aplica a un usuario con derechos de gestión de tickets.
TicketsActivatePublicInterface=Activar interfaz pública.
TicketsActivatePublicInterfaceHelp=La interfaz pública permite a cualquier visitante crear tickets.
TicketsAutoAssignTicket=Asignar automáticamente al usuario que creó el ticket
TicketsAutoAssignTicketHelp=Al crear un ticket, el usuario puede asignarse automáticamente al ticket.
TicketNumberingModules=Módulo de numeración de tickets
TicketsModelModule=Plantillas de documentos para tickets
TicketNotifyTiersAtCreation=Notificar a los terceros en la creación
TicketsDisableCustomerEmail=Desactivar siempre los e-mails al crear tickets desde la interfaz pública
TicketsPublicNotificationNewMessage=Enviar correo electrónico (s) cuando se agrega un nuevo mensaje / comentario a un ticket
TicketsPublicNotificationNewMessageHelp=Enviar e-mail(s) cuando se añade un nuevo mensaje desde la interfaz pública (al usuario asignado o al e-mail de notificaciones (actualización) y o el e-mail de notificaciones a)
TicketPublicNotificationNewMessageDefaultEmail=Notificaciones por e-mail a (actualización)
TicketPublicNotificationNewMessageDefaultEmailHelp=Envíe un correo electrónico a esta dirección para cada notificación de mensaje nuevo si el ticket no tiene un usuario asignado o si el usuario no tiene ningún correo electrónico conocido.
#
# Index & list page
#
TicketsIndex=Área de tickets
TicketList=Listado de tickets
TicketAssignedToMeInfos=Esta página muestra el listado de tickets que están asignados al usuario actual
NoTicketsFound=Ningún ticket encontrado
NoUnreadTicketsFound=Ningún ticket sin leer encontrado
TicketViewAllTickets=Ver todos los tickets
TicketViewNonClosedOnly=Ver solo tickets abiertos
TicketStatByStatus=Tickets por estado
OrderByDateAsc=Ordenar por fecha ascendente
OrderByDateDesc=Ordenar por fecha descendente
ShowAsConversation=Mostrar como lista de conversación
MessageListViewType=Mostrar como lista de tabla

#
# Ticket card
#
Ticket=Ticket
TicketCard=Ficha ticket
CreateTicket=Crear ticket
EditTicket=Editar ticket
TicketsManagement=Gestión de tickets
CreatedBy=Creado por
NewTicket=Nuevo ticket
SubjectAnswerToTicket=Respuesta
TicketTypeRequest=Tipo de solicitud
TicketCategory=Categorización de tickets
SeeTicket=Ver ticket
TicketMarkedAsRead=El ticket ha sido marcado como leído
TicketReadOn=Leído el
TicketCloseOn=Fecha de cierre
MarkAsRead=Marcar ticket como leído
TicketHistory=Historial
AssignUser=Asignar a usuario
TicketAssigned=El Ticket ha sido asignado
TicketChangeType=Cambiar tipo
TicketChangeCategory=Cambiar categoría
TicketChangeSeverity=Cambiar gravedad
TicketAddMessage=Añadir mensaje
AddMessage=Añadir mensaje
MessageSuccessfullyAdded=Ticket añadido
TicketMessageSuccessfullyAdded=Mensaje añadido correctamente
TicketMessagesList=Listado de mensajes
NoMsgForThisTicket=Ningún mensaje para este ticket
TicketProperties=Clasificación
LatestNewTickets=Últimos %s tickets (no leídos)
TicketSeverity=Gravedad
ShowTicket=Ver ticket
RelatedTickets=Tickets relacionados
TicketAddIntervention=Crear intervención
<<<<<<< HEAD
CloseTicket=Close|Solve ticket
AbandonTicket=Abandon ticket
CloseATicket=Close|Solve a ticket
ConfirmCloseAticket=Confirmar el cierre del ticket
ConfirmAbandonTicket=Do you confirm the closing of the ticket to status 'Abandonned'
=======
CloseTicket=Cerrar|Resolver ticket
AbandonTicket=Abandonar ticket
CloseATicket=Cerrar | Resolver un ticket
ConfirmCloseAticket=Confirmar el cierre del ticket
ConfirmAbandonTicket=¿Confirma el cierre del ticket al estado 'Abandonado'?
>>>>>>> 9eb66548
ConfirmDeleteTicket=Confirme la eliminación del ticket
TicketDeletedSuccess=Ticket eliminado con éxito
TicketMarkedAsClosed=Ticket marcado como cerrado
TicketDurationAuto=Duración calculada
TicketDurationAutoInfos=Duración calculada automáticamente a partir de la intervención relacionada
TicketUpdated=Ticket actualizado
SendMessageByEmail=Enviar mensaje por e-mail
TicketNewMessage=Nuevo mensaje
ErrorMailRecipientIsEmptyForSendTicketMessage=El destinatario está vacío. No se ha enviado el email
TicketGoIntoContactTab=Vaya a la pestaña "Contactos" para seleccionarlos
TicketMessageMailIntro=Introducción
TicketMessageMailIntroHelp=Este texto es añadido solo al principio del email y no será salvado.
TicketMessageMailIntroLabelAdmin=Introducción al mensaje cuando se envía un e-mail
TicketMessageMailIntroText=Hola, <br>Se envió una nueva respuesta a un ticket. Aquí está el mensaje: <br>
TicketMessageMailIntroHelpAdmin=Este texto se insertará antes del texto de la respuesta a un ticket.
TicketMessageMailSignature=Firma
TicketMessageMailSignatureHelp=Este texto se agrega solo al final del e-mail y no se guardará.
TicketMessageMailSignatureText=<p>Cordialmente,</p><p>--</p>
TicketMessageMailSignatureLabelAdmin=Firma del e-mail de respuesta
TicketMessageMailSignatureHelpAdmin=Este texto se insertará después del mensaje de respuesta.
TicketMessageHelp=Solo este texto se guardará en la lista de mensajes en la ficha del ticket
TicketMessageSubstitutionReplacedByGenericValues=Las variables de sustitución se reemplazan por valores genéricos.
TimeElapsedSince=Tiempo transcurrido desde
TicketTimeToRead=Tiempo transcurrido antes de leer el ticket
TicketTimeElapsedBeforeSince=Tiempo transcurrido antes / desde
TicketContacts=Contactos del ticket
TicketDocumentsLinked=Documentos relacionados con el ticket
ConfirmReOpenTicket=¿Está seguro de querer reabrir este ticket?
TicketMessageMailIntroAutoNewPublicMessage=Se publicó un nuevo mensaje en el ticket con el asunto %s:
TicketAssignedToYou=Ticket asignado
TicketAssignedEmailBody=Se le ha asignado el ticket #%s por %s
MarkMessageAsPrivate=Marcar mensaje como privado
TicketMessagePrivateHelp=Este mensaje no se mostrará a los usuarios externos
TicketEmailOriginIssuer=Emisor al origen de los tickets
InitialMessage=Mensaje inicial
LinkToAContract=Enlazar a un contrato
TicketPleaseSelectAContract=Seleccione un contrato
UnableToCreateInterIfNoSocid=No se puede crear una intervención si no hay definidos terceros
TicketMailExchanges=Intercambios de e-mails
TicketInitialMessageModified=Mensaje inicial modificado
TicketMessageSuccesfullyUpdated=Mensaje actualizado con éxito
TicketChangeStatus=Cambiar estado
TicketConfirmChangeStatus=¿Confirma el cambio de estado: %s?
TicketLogStatusChanged=Estado cambiado: %s a %s
TicketNotNotifyTiersAtCreate=No notificar a la compañía al crear
Unread=No leído
TicketNotCreatedFromPublicInterface=No disponible. El ticket no se creó desde la interfaz pública.
ErrorTicketRefRequired=La referencia del ticket es obligatoria

#
# Logs
#
TicketLogMesgReadBy=Ticket %s leído por %s
NoLogForThisTicket=Aún no hay registro para este ticket
TicketLogAssignedTo=Ticket %s asignado a %s
TicketLogPropertyChanged=Ticket %s modificado: clasificación: de %s a %s
TicketLogClosedBy=Ticket %s cerrado por %s
TicketLogReopen=Ticket %s reabierto

#
# Public pages
#
TicketSystem=Sistema de tickets
ShowListTicketWithTrackId=Mostrar listado de tickets con track ID
ShowTicketWithTrackId=Mostrar ticket desde id de seguimiento
TicketPublicDesc=Puede crear un ticket de soporte o comprobar un ID existente.
YourTicketSuccessfullySaved=¡Ticket guardado con éxito!
MesgInfosPublicTicketCreatedWithTrackId=Se ha creado un nuevo ticket con ID %s y Ref %s.
PleaseRememberThisId=Por favor, mantenga el número de seguimiento ya que podríamos solicitarlo más adelante.
TicketNewEmailSubject=Confirmación de creación de ticket - Ref. %s (ID de ticket público %s)
TicketNewEmailSubjectCustomer=Nuevo ticket de soporte
TicketNewEmailBody=Este es un e-mail automático para confirmar que ha registrado un nuevo ticket.
TicketNewEmailBodyCustomer=Este es un e-mail automático para confirmar que se acaba de crear un nuevo ticket en su cuenta.
TicketNewEmailBodyInfosTicket=Información para monitorear el ticket
TicketNewEmailBodyInfosTrackId=Número de seguimiento del ticket: %s
TicketNewEmailBodyInfosTrackUrl=Puedes ver la progresión del ticket haciendo click sobre el siguiente enlace.
TicketNewEmailBodyInfosTrackUrlCustomer=Puede ver el progreso del ticket en la interfaz específica haciendo clic en el siguiente enlace
TicketEmailPleaseDoNotReplyToThisEmail=¡Por favor no responda directamente a este correo! Use el enlace para responder.
TicketPublicInfoCreateTicket=Este formulario le permite registrar un ticket de soporte en nuestro sistema.
TicketPublicPleaseBeAccuratelyDescribe=Por favor describa precisamente el problema. Provea la mayor cantidad de información posible para permitirnos identificar su solicitud.
TicketPublicMsgViewLogIn=Ingrese el ID de seguimiento del ticket
TicketTrackId=ID Público de seguimiento
OneOfTicketTrackId=Una de sus ID de seguimiento
ErrorTicketNotFound=¡No se encontró el ticket con id de seguimiento %s!
Subject=Asunto
ViewTicket=Ver ticket
ViewMyTicketList=Ver mi lista de tickets
ErrorEmailMustExistToCreateTicket=Error: dirección de e-mail no encontrada en nuestra base de datos
TicketNewEmailSubjectAdmin=Nuevo ticket creado - Ref. %s (ID de ticket público %s)
TicketNewEmailBodyAdmin=<p> El ticket acaba de crearse con ID # %s, ver información: </p>
SeeThisTicketIntomanagementInterface=Ver Ticket en la interfaz de administración
TicketPublicInterfaceForbidden=La interfaz pública para los tickets no estaba habilitada.
ErrorEmailOrTrackingInvalid=ID de seguimiento o e-mail incorrectos
OldUser=Usuario antiguo
NewUser=Nuevo usuario
NumberOfTicketsByMonth=Número de tickets por mes
NbOfTickets=Número de tickets
# notifications
TicketNotificationEmailSubject=Ticket %s actualizado
TicketNotificationEmailBody=Este es un mensaje automático para notificarle que el ticket %s acaba de ser actualizado
TicketNotificationRecipient=Recipiente de notificación
TicketNotificationLogMessage=Mensaje de registro
TicketNotificationEmailBodyInfosTrackUrlinternal=Ver ticket en la interfaz
TicketNotificationNumberEmailSent=Se envió un e-mail de notificación: %s

ActionsOnTicket=Eventos en el ticket

#
# Boxes
#
BoxLastTicket=Últimos tickets creados
BoxLastTicketDescription=Últimos %s tickets creados
BoxLastTicketContent=
BoxLastTicketNoRecordedTickets=No hay tickets recientes sin leer
BoxLastModifiedTicket=Últimos tickets modificados
BoxLastModifiedTicketDescription=Últimos %s tickets modificados
BoxLastModifiedTicketContent=
BoxLastModifiedTicketNoRecordedTickets=No hay tickets modificados recientemente
BoxTicketType=Distribución de tickets abiertos por tipo
BoxTicketSeverity=Número de tickets abiertos por gravedad
BoxNoTicketSeverity=No hay tickets abiertos
BoxTicketLastXDays=Número de tickets nuevos por días los últimos %s días
BoxTicketLastXDayswidget = Número de tickets nuevos por días los últimos X días
BoxNoTicketLastXDays=No hay entradas nuevas los últimos días %s
BoxNumberOfTicketByDay=Número de tickets nuevos por día
BoxNewTicketVSClose=Número de tickets nuevos de hoy en comparación con los tickets cerrados de hoy
TicketCreatedToday=Ticket creado hoy
TicketClosedToday=Ticket cerrado hoy
KMFoundForTicketGroup=Encontramos temas y preguntas frecuentes que pueden responder a su pregunta, gracias por consultarlos antes de enviar el ticket<|MERGE_RESOLUTION|>--- conflicted
+++ resolved
@@ -68,11 +68,7 @@
 NeedMoreInformationShort=Esperando comentarios
 Answered=Contestado
 Waiting=En espera
-<<<<<<< HEAD
-SolvedClosed=Solved
-=======
 SolvedClosed=Resuelto
->>>>>>> 9eb66548
 Deleted=Eliminado
 
 # Dict
@@ -192,19 +188,11 @@
 ShowTicket=Ver ticket
 RelatedTickets=Tickets relacionados
 TicketAddIntervention=Crear intervención
-<<<<<<< HEAD
-CloseTicket=Close|Solve ticket
-AbandonTicket=Abandon ticket
-CloseATicket=Close|Solve a ticket
-ConfirmCloseAticket=Confirmar el cierre del ticket
-ConfirmAbandonTicket=Do you confirm the closing of the ticket to status 'Abandonned'
-=======
 CloseTicket=Cerrar|Resolver ticket
 AbandonTicket=Abandonar ticket
 CloseATicket=Cerrar | Resolver un ticket
 ConfirmCloseAticket=Confirmar el cierre del ticket
 ConfirmAbandonTicket=¿Confirma el cierre del ticket al estado 'Abandonado'?
->>>>>>> 9eb66548
 ConfirmDeleteTicket=Confirme la eliminación del ticket
 TicketDeletedSuccess=Ticket eliminado con éxito
 TicketMarkedAsClosed=Ticket marcado como cerrado
@@ -330,7 +318,7 @@
 BoxTicketLastXDayswidget = Número de tickets nuevos por días los últimos X días
 BoxNoTicketLastXDays=No hay entradas nuevas los últimos días %s
 BoxNumberOfTicketByDay=Número de tickets nuevos por día
-BoxNewTicketVSClose=Número de tickets nuevos de hoy en comparación con los tickets cerrados de hoy
+BoxNewTicketVSClose=Number of tickets versus closed tickets (today)
 TicketCreatedToday=Ticket creado hoy
 TicketClosedToday=Ticket cerrado hoy
 KMFoundForTicketGroup=Encontramos temas y preguntas frecuentes que pueden responder a su pregunta, gracias por consultarlos antes de enviar el ticket