--- conflicted
+++ resolved
@@ -20,10 +20,6 @@
 KnowledgeManagementSetup = Configuración del Sistema de Gestión del Conocimiento
 KnowledgeManagementSetupPage = Página de configuración del Sistema de Gestión del Conocimiento
 # About page
-<<<<<<< HEAD
-#
-=======
->>>>>>> cc80841a
 KnowledgeManagementAbout = Acerca de la Gestión del Conocimiento
 KnowledgeManagementAboutPage = Gestión del Conocimiento sobre la página
 KnowledgeManagementArea = Gestión del Conocimiento
@@ -37,12 +33,7 @@
 KnowledgeRecordExtraFields = Campos adicionales para el artículo
 GroupOfTicket=Grupo de tickets
 YouCanLinkArticleToATicketCategory=Puede vincular el artículo a un grupo de tickets (para que el artículo se resalte en cualquier ticket de este grupo)
-<<<<<<< HEAD
-SuggestedForTicketsInGroup=Sugerido en la creación del ticket
-
-=======
 SuggestedForTicketsInGroup=Suggested on tickets creation
->>>>>>> cc80841a
 SetObsolete=Marcar como obsoleto
 ConfirmCloseKM=¿Confirma el cierre de este artículo como obsoleto?
 ConfirmReopenKM=¿Quieres reabrir este artículo al estado "Validado"?
