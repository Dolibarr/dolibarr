# Dolibarr language file - Source file is en_US - cron
# About page
# Right
Permission23101 = Consultar Tarea programada
Permission23102 = Crear/actualizar Tarea programada
Permission23103 = Borrar Tarea Programada
Permission23104 = Ejecutar Taraea programada
# Admin
CronSetup= Configuración del módulo Programador
URLToLaunchCronJobs=URL para ejecutar tareas Cron
OrToLaunchASpecificJob=O para ejecutar una tarea en concreto
KeyForCronAccess=Clave para la URL para ejecutar tareas Cron
FileToLaunchCronJobs=Comando para ejecutar tareas Cron
CronExplainHowToRunUnix=En entornos Unix se debe utilizar la siguiente entrada crontab para ejecutar el comando cada 5 minutos
CronExplainHowToRunWin=En entornos Microsoft (tm) Windows, puede utilizar las herramienta  tareas programadas para ejecutar el comando cada 5 minutos
<<<<<<< HEAD
CronMethodDoesNotExists=Class %s does not contains any method %s
# Menu
CronJobs=Tareas programadas
CronListActive=Listado de habilitados/programados
CronListInactive=Tareas Inactivas
=======
CronMethodDoesNotExists=La clase %s no contiene ningún método %s
# Menu
>>>>>>> 3f5d67d4
EnabledAndDisabled=Habilitado y deshabilitado
# Page list
CronLastOutput=Res. ult. ejec.
CronLastResult=Últ. cód. res.
CronCommand=Comando
CronList=Tareas programadas
CronDelete=Borrar tareas programadas
CronConfirmDelete=¿Está seguro de querer eliminar esta tarea programada?
CronExecute=Lanzar tareas programadas
CronConfirmExecute=¿Está seguro de querer ejecutar esta tarea programada ahora?
CronInfo=Tareas programadas le permite ejecutar tareas que han sido programadas
CronTask=Tarea
CronNone=Ninguna
CronDtStart=No antes de
CronDtEnd=No después de
CronDtNextLaunch=Sig. ejec.
<<<<<<< HEAD
CronDtLastLaunch=Fecha inicio última ejec.
CronDtLastResult=Fecha finalización última ejec.
=======
CronDtLastLaunch=Fecha de inicio de la última ejecución
CronDtLastResult=Fecha final de la última ejecución
>>>>>>> 3f5d67d4
CronFrequency=Frecuencia
CronClass=Clase
CronMethod=Metodo
CronModule=Modulo
CronNoJobs=Sin trabajos registrados
CronPriority=Prioridad
CronLabel=Descripcion
CronNbRun=Núm. ejec.
CronMaxRun=Nº máximo ejecuciones
CronEach=Toda(s)
JobFinished=Tareas lanzadas y finalizadas
#Page card
CronAdd= Tarea Nueva
CronEvery=Ejecutar la tarea cada
CronObject=Instancia/Objeto a crear
CronArgs=Parametros
CronSaveSucess=Guardado correctamente
CronNote=Comentario
CronFieldMandatory=campos %s son obligatorios
CronErrEndDateStartDt=La fecha de finalizacion no puede ser anterior a la fecha de inicio
CronStatusActiveBtn=Activo
CronStatusInactiveBtn=Inactivo
CronTaskInactive=Esta tarea esta inactiva
CronId=Id
CronClassFile=Clases (nombre archivo)
CronModuleHelp=Nombre del directorio del módulo Dolibarr (también funciona con módulos externos). <BR> Por ejemplo, para realizar un fetch del objeto Product /htdocs/<u>product</u>/class/product.class.php, el valor del módulo es <i>product</i>
CronClassFileHelp=El nombre del archivo a cargar. <BR> Por ejemplo para realizar un fetch del objeto Product /htdocs/product/class/<u>product.class.php</u>, el valor del nombre del archivo de la clase es <i>product.class.php</i>
CronObjectHelp=El nombre del objeto a cargar. <BR> Por ejemplo para realizar un fetch del objeto Product /htdocs/product/class/product.class.php, el valor del nombre de la clase es <i>Product</i>
CronMethodHelp=El métpdp a lanzar. <BR> Por ejemplo para realizar un fetch del objeto Product /htdocs/product/class/product.class.php, el valor del método es <i>fecth</i>
CronArgsHelp=Los argumentos del método. <BR> Por ejemplo para realizar un fetch del objeto Product /htdocs/product/class/product.class.php, los valores pueden ser <i>0, ProductRef</i>
CronCommandHelp=El comando en línea del sistema a ejecutar.
CronCreateJob=Crear nueva tarea programada
CronFrom=De
# Info
# Common
CronType=Tipo de tarea
CronType_method=Llamar a un método de clase Dolibarr
CronType_command=Comando Shell
CronCannotLoadClass=No se puede cargar la clase %s u objeto %s
<<<<<<< HEAD
UseMenuModuleToolsToAddCronJobs=Ir a "Inicio - Utilidades módulos - Lista de tareas Cron" para ver y editar tareas programadas.
TaskDisabled=Tarea desactivada
MakeLocalDatabaseDumpShort=Local database backup
MakeLocalDatabaseDump=Create a local database dump
=======
UseMenuModuleToolsToAddCronJobs=Vaya al menú "Inicio - Utilidades administración - Tareas programadas" para ver y editar tareas programadas.
JobDisabled=Tarea desactivada
MakeLocalDatabaseDumpShort=Copia local de la base de datos
MakeLocalDatabaseDump=Crear una copia local de la base de datos
>>>>>>> 3f5d67d4
<|MERGE_RESOLUTION|>--- conflicted
+++ resolved
@@ -13,16 +13,8 @@
 FileToLaunchCronJobs=Comando para ejecutar tareas Cron
 CronExplainHowToRunUnix=En entornos Unix se debe utilizar la siguiente entrada crontab para ejecutar el comando cada 5 minutos
 CronExplainHowToRunWin=En entornos Microsoft (tm) Windows, puede utilizar las herramienta  tareas programadas para ejecutar el comando cada 5 minutos
-<<<<<<< HEAD
-CronMethodDoesNotExists=Class %s does not contains any method %s
-# Menu
-CronJobs=Tareas programadas
-CronListActive=Listado de habilitados/programados
-CronListInactive=Tareas Inactivas
-=======
 CronMethodDoesNotExists=La clase %s no contiene ningún método %s
 # Menu
->>>>>>> 3f5d67d4
 EnabledAndDisabled=Habilitado y deshabilitado
 # Page list
 CronLastOutput=Res. ult. ejec.
@@ -39,13 +31,8 @@
 CronDtStart=No antes de
 CronDtEnd=No después de
 CronDtNextLaunch=Sig. ejec.
-<<<<<<< HEAD
-CronDtLastLaunch=Fecha inicio última ejec.
-CronDtLastResult=Fecha finalización última ejec.
-=======
 CronDtLastLaunch=Fecha de inicio de la última ejecución
 CronDtLastResult=Fecha final de la última ejecución
->>>>>>> 3f5d67d4
 CronFrequency=Frecuencia
 CronClass=Clase
 CronMethod=Metodo
@@ -85,14 +72,7 @@
 CronType_method=Llamar a un método de clase Dolibarr
 CronType_command=Comando Shell
 CronCannotLoadClass=No se puede cargar la clase %s u objeto %s
-<<<<<<< HEAD
-UseMenuModuleToolsToAddCronJobs=Ir a "Inicio - Utilidades módulos - Lista de tareas Cron" para ver y editar tareas programadas.
-TaskDisabled=Tarea desactivada
-MakeLocalDatabaseDumpShort=Local database backup
-MakeLocalDatabaseDump=Create a local database dump
-=======
 UseMenuModuleToolsToAddCronJobs=Vaya al menú "Inicio - Utilidades administración - Tareas programadas" para ver y editar tareas programadas.
 JobDisabled=Tarea desactivada
 MakeLocalDatabaseDumpShort=Copia local de la base de datos
-MakeLocalDatabaseDump=Crear una copia local de la base de datos
->>>>>>> 3f5d67d4
+MakeLocalDatabaseDump=Crear una copia local de la base de datos