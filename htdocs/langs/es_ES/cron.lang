# Dolibarr language file - Source file is en_US - cron
# Permissions
Permission23101 = Consultar Tarea programada
Permission23102 = Crear/actualizar Tarea programada
Permission23103 = Borrar Tarea Programada
Permission23104 = Ejecutar Taraea programada
# Admin
CronSetup=Configuración del módulo Programador
URLToLaunchCronJobs=URL para verificar e iniciar tareas cron calificados desde un navegador
OrToLaunchASpecificJob=O para verificar e iniciar una tarea específica desde un navegador
KeyForCronAccess=Clave para la URL para ejecutar tareas Cron
FileToLaunchCronJobs=Comando para ejecutar tareas Cron
CronExplainHowToRunUnix=En entornos Unix se debe utilizar la siguiente entrada crontab para ejecutar el comando cada 5 minutos
CronExplainHowToRunWin=En entornos Microsoft (tm) Windows, puede utilizar las herramienta  tareas programadas para ejecutar el comando cada 5 minutos
CronMethodDoesNotExists=La clase %s no contiene ningún método %s
CronMethodNotAllowed=El método %s de la clase %s está en la lista de bloqueo de métodos prohibidos
CronJobDefDesc=Los perfiles de trabajo de Cron se definen en el archivo descriptor del módulo. Cuando el módulo está activado, se cargan y están disponibles para que pueda administrar los trabajos desde el menú de herramientas de administración %s.
CronJobProfiles=Lista de perfiles de trabajos cron predefinidos
# Menu
EnabledAndDisabled=Habilitado y deshabilitado
# Page list
CronLastOutput=Salida última ejecución
CronLastResult=Resultado último código
CronCommand=Comando
CronList=Tareas programadas
CronDelete=Borrar tareas programadas
CronConfirmDelete=¿Está seguro de querer eliminar esta tarea programada?
CronExecute=Lanzar ahora
CronConfirmExecute=¿Está seguro de querer ejecutar esta tarea programada ahora?
CronInfo=Tareas programadas le permite ejecutar tareas que han sido programadas. Las tareas también pueden iniciarse manualmente.
CronTask=Tarea
CronNone=Next run of scheduled task
CronNotYetRan=Never executed
CronDtStart=No antes de
CronDtEnd=No después de
CronDtNextLaunch=Sig. ejec.
CronDtLastLaunch=Fecha de inicio de la última ejecución
CronDtLastResult=Fecha final de la última ejecución
CronFrequency=Frecuencia
CronClass=Clase
CronMethod=Metodo
CronModule=Modulo
CronNoJobs=Sin trabajos registrados
CronPriority=Prioridad
CronLabel=Etiqueta
CronNbRun=Número de ejecuciones
CronMaxRun=Número máximo ejecuciones
CronEach=Toda(s)
JobFinished=Tareas lanzadas y finalizadas
Scheduled=Programada
#Page card
CronAdd=Tarea Nueva
CronEvery=Run job every
CronObject=Instancia/Objeto a crear
CronArgs=Parametros
CronSaveSucess=Guardado correctamente
CronNote=Comentario
CronFieldMandatory=campos %s son obligatorios
CronErrEndDateStartDt=La fecha de finalizacion no puede ser anterior a la fecha de inicio
StatusAtInstall=Estado en la instalación del módulo
CronStatusActiveBtn=Habilitar programación
CronStatusInactiveBtn=Inactivo
CronTaskInactive=Este trabajo está desactivado (no programado)
CronId=Id
CronClassFile=Nombre de archivo con clase
CronModuleHelp=Nombre del directorio del módulo Dolibarr (también funciona con módulos externos). <BR> Por ejemplo, para realizar un fetch del objeto Product /htdocs/<u>product</u>/class/product.class.php, el valor del módulo es <i>product</i>
CronClassFileHelp=La ruta relativa y el nombre del archivo a cargar (la ruta es relativa al directorio raíz del servidor web). <BR> Por ejemplo, para llamar al método de recuperación del objeto Product Dolidarr htdocs/product/class/ <u>product.class.php</u>, el valor para el nombre del archivo de clase es <br> <i> product/class /product.class.php </i>
CronObjectHelp=El nombre del objeto a cargar. <BR> Por ejemplo para realizar un fetch del objeto Product /htdocs/product/class/product.class.php, el valor del nombre de la clase es <i>Product</i>
CronMethodHelp=El método del objeto a lanzar. <BR> Por ejemplo para realizar un fetch del objeto Product /htdocs/product/class/product.class.php, el valor del método es <i>fecth</i>
CronArgsHelp=Los argumentos del método. <BR> Por ejemplo, para llamar al método de recuperación del objeto Producto Dolibarr /htdocs/product/class/product.class.php, el valor de los parámetros puede ser<br><i>0, ProductRef</i>
CronCommandHelp=El comando en línea del sistema a ejecutar.
CronCreateJob=Crear nueva tarea programada
CronFrom=De
# Info
# Common
CronType=Tipo de tarea
CronType_method=Llamar a un método de clase Dolibarr
CronType_command=Comando Shell
CronCannotLoadClass=No se puede cargar el archivo de la clase %s (para usar la clase %s)
CronCannotLoadObject=El archivo de la clase %s ha sido cargado, pero no se ha encontrado en ella el objeto %s
UseMenuModuleToolsToAddCronJobs=Vaya al menú "<a href="%s">Inicio - Herramientas de administración - Tareas programadas</a>" para ver y editar tareas programadas.
JobDisabled=Tarea desactivada
MakeLocalDatabaseDumpShort=Copia local de la base de datos
MakeLocalDatabaseDump=Crear una copia local de la base de datos. Los parámetros son: compresión ('gz' o 'bz' o 'ninguno'), tipo de copia de seguridad ('mysql' o 'pgsql'), 1, 'auto' o nombre de archivo para construir, nº de archivos de copia de seguridad a mantener
MakeSendLocalDatabaseDumpShort=Enviar copia de seguridad de la base de datos local
MakeSendLocalDatabaseDump=Enviar copia de seguridad de la base de datos local por e-mail. Los parámetros son: para, de, asunto, mensaje, nombre de archivo (Nombre del archivo enviado), filtro ('sql' solo para copia de seguridad de la base de datos)
BackupIsTooLargeSend=Lo sentimos, el último archivo de copia de seguridad es demasiado grande para enviarlo por correo electrónico
CleanUnfinishedCronjobShort=Limpiar cronjob sin terminar
CleanUnfinishedCronjob=Limpie el cronjob atascado en el procesamiento cuando el proceso ya no se está ejecutando
WarningCronDelayed=Atención: para mejorar el rendimiento, cualquiera que sea la próxima fecha de ejecución de las tareas activas, sus tareas pueden retrasarse un máximo de %s horas antes de ejecutarse
DATAPOLICYJob=Limpiador de datos y anonimizador
JobXMustBeEnabled=La tarea %s debe estar habilitada
EmailIfError=Correo electrónico para advertencia de error
<<<<<<< HEAD
=======
JobNotFound=El trabajo %s no se encuentra en la lista de trabajos (intente deshabilitar/habilitar el módulo)
>>>>>>> cc80841a
ErrorInBatch=Error al ejecutar el trabajo %s

# Cron Boxes
LastExecutedScheduledJob=Última tarea programada ejecutada
NextScheduledJobExecute=Siguiente tarea programada para ejecutar
NumberScheduledJobError=Número de tareas programadas con error
NumberScheduledJobNeverFinished=Número de trabajos programados que nunca terminaron<|MERGE_RESOLUTION|>--- conflicted
+++ resolved
@@ -91,10 +91,7 @@
 DATAPOLICYJob=Limpiador de datos y anonimizador
 JobXMustBeEnabled=La tarea %s debe estar habilitada
 EmailIfError=Correo electrónico para advertencia de error
-<<<<<<< HEAD
-=======
 JobNotFound=El trabajo %s no se encuentra en la lista de trabajos (intente deshabilitar/habilitar el módulo)
->>>>>>> cc80841a
 ErrorInBatch=Error al ejecutar el trabajo %s
 
 # Cron Boxes
