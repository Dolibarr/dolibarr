--- conflicted
+++ resolved
@@ -14,12 +14,7 @@
 descWORKFLOW_INVOICE_CLASSIFY_BILLED_ORDER=Clasificar pedido(s) de cliente origen como facturado cuando la factura a cliente sea marcada como pagada (y si el importe de la factura es la misma que la suma de los importes de los pedidos relacionados)
 descWORKFLOW_ORDER_CLASSIFY_SHIPPED_SHIPPING=Clasificar automáticamente el pedido origen como enviado cuando el envío se valide (y si la cantidad enviada por todos los envíos sea la misma que el pedido)
 # Autoclassify supplier order
-<<<<<<< HEAD
-descWORKFLOW_ORDER_CLASSIFY_BILLED_SUPPLIER_PROPOSAL=Classify linked source vendor proposal(s) to billed when vendor invoice is validated (and if amount of the invoice is same than total amount of linked proposals)
-descWORKFLOW_INVOICE_AMOUNT_CLASSIFY_BILLED_SUPPLIER_ORDER=Classify linked source purchase order(s) to billed when vendor invoice is validated (and if amount of the invoice is same than total amount of linked orders)
-=======
 descWORKFLOW_ORDER_CLASSIFY_BILLED_SUPPLIER_PROPOSAL=Clasificar los presupuesto(s) de proveedor origen como facturado(s) cuando la factura de proveedor (y si el importe de la factura es igual a la suma de los importes de los presupuestos relacionados)
 descWORKFLOW_INVOICE_AMOUNT_CLASSIFY_BILLED_SUPPLIER_ORDER=Clasificar pedido(s) a proveedor origen como facturado(s) cuando la factura de proveedor se valide (y si el importe de la factura es igual a la suma de los importes de los pedidos relacionados)
->>>>>>> d9b8a8c8
 AutomaticCreation=Creación automática
 AutomaticClassification=Clasificación automática