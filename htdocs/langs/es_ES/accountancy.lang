--- conflicted
+++ resolved
@@ -66,33 +66,6 @@
 VentilatedinAccount=Contabilizada con éxito en la cuenta contable
 NotVentilatedinAccount=Cuenta sin contabilización en la contabilidad
 
-<<<<<<< HEAD
-ACCOUNTING_SEPARATORCSV=Separator CSV
-
-ACCOUNTING_LIMIT_LIST_VENTILATION=Number of elements to be ventilated shown by page (maximum recommended : 50)
-ACCOUNTING_LIST_SORT_VENTILATION_TODO=Begin the sorting of the pages of ventilation "Has to ventilate" by the most recent elements
-ACCOUNTING_LIST_SORT_VENTILATION_DONE=Begin the sorting of the pages of ventilation "Ventilated" by the most recent elements
-
-AccountLength=Longitud de las cuentas contables mostradas en Dolibarr
-AccountLengthDesc=Función para simular una longitud de cuenta contable sustituyendo los espacios por cero. Esta función sólo afecta a la pantalla, no cambia las cuentas contables registradas en Dolibarr. Esta función es necesaria para la exportación, para ser compatible con algunos programas.
-ACCOUNTING_LENGTH_GACCOUNT=Length of the general accounts
-ACCOUNTING_LENGTH_AACCOUNT=Length of the third party accounts
-
-ACCOUNTING_SELL_JOURNAL=Sell journal
-ACCOUNTING_PURCHASE_JOURNAL=Purchase journal
-ACCOUNTING_BANK_JOURNAL=Bank journal
-ACCOUNTING_CASH_JOURNAL=Cash journal
-ACCOUNTING_MISCELLANEOUS_JOURNAL=Miscellaneous journal
-ACCOUNTING_SOCIAL_JOURNAL=Social journal
-
-ACCOUNTING_ACCOUNT_TRANSFER_CASH=Account of transfer
-ACCOUNTING_ACCOUNT_SUSPENSE=Account of wait
-
-ACCOUNTING_PRODUCT_BUY_ACCOUNT=Accounting account by default for bought products (if not defined in the product sheet)
-ACCOUNTING_PRODUCT_SOLD_ACCOUNT=Accounting account by default for the sold products (if not defined in the product sheet)
-ACCOUNTING_SERVICE_BUY_ACCOUNT=Accounting account by default for the bought services (if not defined in the service sheet)
-ACCOUNTING_SERVICE_SOLD_ACCOUNT=Accounting account by default for the sold services (if not defined in the service sheet)
-=======
 ACCOUNTING_SEPARATORCSV=Separador CSV
 
 ACCOUNTING_LIMIT_LIST_VENTILATION=Número de elementos a contabilizar que se muestran por página (máximo recomendado: 50)
@@ -118,7 +91,6 @@
 ACCOUNTING_PRODUCT_SOLD_ACCOUNT=Cuenta contable predeterminada para los productos vendidos (si no se define en el producto)
 ACCOUNTING_SERVICE_BUY_ACCOUNT=Cuenta contable predeterminada para los servicios comprados (si no se define en el servicio)
 ACCOUNTING_SERVICE_SOLD_ACCOUNT=Cuenta contable predeterminada para los servicios vendidos (si no se define en el servicio)
->>>>>>> f1104275
 
 Doctype=Tipo de documento
 Docdate=Fecha
