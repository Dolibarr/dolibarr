# Dolibarr language file - en_US - Accounting Expert
ACCOUNTING_EXPORT_SEPARATORCSV=Separador de columnas en el archivo de exportación
ACCOUNTING_EXPORT_DATE=Formato de fecha en el archivo de exportación
ACCOUNTING_EXPORT_PIECE=Exportar el número de asiento
ACCOUNTING_EXPORT_GLOBAL_ACCOUNT=Exportar con la cuenta global
ACCOUNTING_EXPORT_LABEL=Exportar etiqueta
ACCOUNTING_EXPORT_AMOUNT=Exportar importe
ACCOUNTING_EXPORT_DEVISE=Exportar divisa
Selectformat=Seleccione el formato del archivo
ACCOUNTING_EXPORT_PREFIX_SPEC=Especifique el prefijo del nombre de archivo
ThisService=Este servicio
ThisProduct=Este producto
DefaultForService=Predeterminado para el servicio
DefaultForProduct=Predeterminado para el producto
CantSuggest=No se puede sugerir
AccountancySetupDoneFromAccountancyMenu=La mayor parte de la configuración de la contabilidad se realiza desde el menú %s
ConfigAccountingExpert=Configuración del módulo contable
Journalization=Procesar diarios
Journaux=Diarios
JournalFinancial=Diarios financieros
BackToChartofaccounts=Volver al plan contable
Chartofaccounts=Plan contable
CurrentDedicatedAccountingAccount=Cuenta contable dedicada
AssignDedicatedAccountingAccount=Nueva cuenta a asignar
InvoiceLabel=Etiqueta factura
OverviewOfAmountOfLinesNotBound=Ver la cantidad de líneas no ligadas a cuentas contables
OverviewOfAmountOfLinesBound=Ver la cantidad de líneas ligadas a cuentas contables
OtherInfo=Otra información

AccountancyArea=Área contabilidad
AccountancyAreaDescIntro=El uso del módulo de contabilidad se realiza en varios pasos:
AccountancyAreaDescActionOnce=Las siguientes acciones se ejecutan normalmente una sola vez, o una vez al año...
AccountancyAreaDescActionOnceBis=Los pasos siguientes deben hacerse para ahorrar tiempo en el futuro, sugiriendo la cuenta contable predeterminada correcta para realizar los diarios (escritura de los registros en los diarios y el Libro Mayor)
AccountancyAreaDescActionFreq=Las siguientes acciones se ejecutan normalmente cada mes, semana o día en empresas muy grandes...
AccountancyAreaDescChartModel=PASO %s: Crear un modelo de plan general contable desde el menú %s
AccountancyAreaDescChart=PASO %s: Crear o comprobar el contenido de su plan general contable desde el menú %s
AccountancyAreaDescBank=PASO %s: Verificar la unión entre cuentas bancarias y sus cuentas contables. Completar las consolidaciones que faltan. Para ello vaya a la ficha de cada cuenta bancaria. Puede empezar desde la página %s.
AccountancyAreaDescVat=PASO %s: Verificar la unión entre las tasas de IVA y sus cuentas contables. Completar las consolidaciones que faltan. Puede indicar las cuentas contables para usar en cada IVA en la página %s.
AccountancyAreaDescExpenseReport=PASO %s: Verificar la unión entre los informes de gastos y sus cuentas contables. Completar las consolidaciones que faltan. Puede indicar las cuentas contables para usar en cada registro en la página %s.
AccountancyAreaDescSal=PASO %s: Compruebe la unión entre los pagos de salarios y sus cuentas contables. Completar las consolidaciones que faltan.<br>Para ello puede utilizar el menú %s.
AccountancyAreaDescContrib=PASO %s: Compruebe la unión entre los gastos especiales y sus cuentas contables. Completar las consolidaciones que faltan.<br>Para ello puede utilizar el menú %s.
AccountancyAreaDescDonation=PASO %s: Compruebe la unión entre las donaciones y sus cuentas contables. Completar las consolidaciones que faltan.<br>Para ello puede utilizar el menú %s.
AccountancyAreaDescMisc=PASO %s: Compruebe la unión entre líneas de registros misceláneos y cuentas contables. Completar las consolidaciones que faltan.<br>Para ello puede utilizar el menú %s.
AccountancyAreaDescProd=PASO %s: Compruebe la unión entre los productos/servicios y sus cuentas contables. Completar las consolidaciones que faltan.<br>Para ello puede utilizar el menú %s.
AccountancyAreaDescLoan=PASO %s: Compruebe la unión entre los pagos y sus cuentas contables. Completar las consolidaciones que faltan.<br>Para ello puede utilizar el menú %s.

AccountancyAreaDescCustomer=PASO %s: Verificar la unión entre líneas de facturas a clientes y sus cuentas contables. Completar las consolidaciones que faltan. Una vez que la unión es completada, la aplicación será capaz de generar las transacciones del diario en el Libro Mayor en un solo clic. <br> Para ello puede utilizar el menú %s.
AccountancyAreaDescSupplier=PASO %s: Verificar la unión entre líneas de facturas a proveedores y sus cuentas contables. Completar las consolidaciones que faltan. Una vez que la unión es completada, la aplicación será capaz de generar las transacciones del diario en el Libro Mayor en un solo clic. <br> Para ello puede utilizar el menú %s.
AccountancyAreaDescWriteRecords=PASO %s: Escribir las transacciones en el Libro Mayor. Para ello, entre en cada diario, y haga clic en el botón de "Generar transacciones en el Libro Mayor".
AccountancyAreaDescAnalyze=PASO %s: Añadir o editar transacciones existentes, generar informes y exportaciones.

AccountancyAreaDescClosePeriod=PASO %s: Cerrar periodo, por lo que no podrá hacer modificaciones en un futuro.

MenuAccountancy=Contabilidad
Selectchartofaccounts=Seleccione un plan contable activo
ChangeAndLoad=Cambiar y cargar
Addanaccount=Añadir una cuenta contable
AccountAccounting=Cuenta contable
AccountAccountingShort=Cuenta
AccountAccountingSuggest=Cuenta contable sugerida
MenuDefaultAccounts=Cuentas contables por defecto
MenuVatAccounts=Cuentas de IVA
MenuTaxAccounts=Cuentas de impuestos
MenuExpenseReportAccounts=Cuentas de informes de pagos
MenuLoanAccounts=Cuentas de préstamos
MenuProductsAccounts=Cuentas contables de productos
ProductsBinding=Cuentas de productos
Ventilation=Contabilizar
CustomersVentilation=Contabilizar facturas a clientes
SuppliersVentilation=Contabilizar facturas de proveedores
ExpenseReportsVentilation=Contabilizar informes de gastos
CreateMvts=Crear nuevo movimiento
UpdateMvts=Modificar transacción
WriteBookKeeping=Registrar movimientos en el Libro Mayor
Bookkeeping=Libro Mayor
AccountBalance=Saldo de la cuenta

CAHTF=Total purchase supplier before tax
TotalExpenseReport=Total informe de gastos
InvoiceLines=Líneas de facturas a contabilizar
InvoiceLinesDone=Líneas de facturas contabilizadas
ExpenseReportLines=Líneas de informes de gastos a contabilizar
ExpenseReportLinesDone=Líneas de informes de gastos contabilizadas
IntoAccount=Contabilizar línea con la cuenta contable


Ventilate=Contabilizar
LineId=Id línea
Processing=Tratamiento
EndProcessing=Proceso terminado.
SelectedLines=Líneas seleccionadas
Lineofinvoice=Línea de la factura
LineOfExpenseReport=Línea de informe de gastos
NoAccountSelected=No se ha seleccionado cuenta contable
VentilatedinAccount=Contabilizada con éxito en la cuenta contable
NotVentilatedinAccount=Cuenta sin contabilización en la contabilidad
XLineSuccessfullyBinded=%s productos/servicios unidos a una cuenta contable.
XLineFailedToBeBinded=%s productos/servicios sin cuenta contable

ACCOUNTING_LIMIT_LIST_VENTILATION=Número de elementos a contabilizar que se muestran por página (máximo recomendado: 50)
ACCOUNTING_LIST_SORT_VENTILATION_TODO=Ordenar las páginas de contabilización "A contabilizar" por los elementos más recientes
ACCOUNTING_LIST_SORT_VENTILATION_DONE=Ordenar las páginas de contabilización "Contabilizadas" por los elementos más recientes

ACCOUNTING_LENGTH_DESCRIPTION=Longitud para la visualización de la descripción de productos y servicios en los listados (Ideal = 50)
ACCOUNTING_LENGTH_DESCRIPTION_ACCOUNT=Longitud para la visualización de la descripción de la cuenta de productos y servicios en los listados (Ideal = 50)
ACCOUNTING_LENGTH_GACCOUNT=Longitud de las cuentas generales
ACCOUNTING_LENGTH_AACCOUNT=Longitud de las subcuentas
ACCOUNTING_MANAGE_ZERO=Gestiona el cero al final de una cuenta contable. Necesario en algunos países. Desactivada por defecto. Si está activada, también debe establecer los siguientes dos parámetros (o será ignorada)
BANK_DISABLE_DIRECT_INPUT=Desactivar transacciones directas en cuenta bancaria

ACCOUNTING_SELL_JOURNAL=Diario de ventas
ACCOUNTING_PURCHASE_JOURNAL=Diario de compras
ACCOUNTING_MISCELLANEOUS_JOURNAL=Diario de operaciones diversas
ACCOUNTING_EXPENSEREPORT_JOURNAL=Informe de gastos diario
ACCOUNTING_SOCIAL_JOURNAL=Diario social

ACCOUNTING_ACCOUNT_TRANSFER_CASH=Cuenta de caja
ACCOUNTING_ACCOUNT_SUSPENSE=Cuenta operaciones pendientes de asignar
DONATION_ACCOUNTINGACCOUNT=Cuenta contable para registrar donaciones

ACCOUNTING_PRODUCT_BUY_ACCOUNT=Cuenta contable predeterminada para los productos comprados (si no se define en el producto)
ACCOUNTING_PRODUCT_SOLD_ACCOUNT=Cuenta contable predeterminada para los productos vendidos (si no se define en el producto)
ACCOUNTING_SERVICE_BUY_ACCOUNT=Cuenta contable predeterminada para los servicios comprados (si no se define en el servicio)
ACCOUNTING_SERVICE_SOLD_ACCOUNT=Cuenta contable predeterminada para los servicios vendidos (si no se define en el servico)

Doctype=Tipo de documento
Docdate=Fecha
Docref=Referencia
Code_tiers=Tercero
Labelcompte=Descripción
Sens=Sentido
Codejournal=Diario
NumPiece=Apunte
TransactionNumShort=Núm. transacción
AccountingCategory=Categoría contable
GroupByAccountAccounting=Agrupar por cuenta contable
NotMatch=No establecido
DeleteMvt=Eliminar líneas del Libro Mayor
DelYear=Año a eliminar
DelJournal=Diario a eliminar
ConfirmDeleteMvt=Esto eliminará todas las lineas del Libro Mayor del año y/o de un diario específico. Se requiere al menos un criterio.
ConfirmDeleteMvtPartial=Esto borrará todas las líneas seleccionadas del libro de mayor
DelBookKeeping=Eliminar los registros del Diario Mayor
FinanceJournal=Diario financiero
ExpenseReportsJournal=Diario informe de gastos
DescFinanceJournal=El diario financiero incluye todos los tipos de pagos por cuenta bancaria
DescJournalOnlyBindedVisible=Esta es una vista de registros que están vinculados a una cuenta contable de productos/servicios y pueden ser registrados en el Libro Mayor.
VATAccountNotDefined=Cuenta contable para IVA no definida
ThirdpartyAccountNotDefined=Cuenta contable de tercero no definida
ProductAccountNotDefined=Cuenta contable de producto no definida
FeeAccountNotDefined=Cuenta de gastos no definida
BankAccountNotDefined=Cuenta contable bancaria no definida
CustomerInvoicePayment=Cobro de factura a cliente
ThirdPartyAccount=Cuenta de tercero
NewAccountingMvt=Nuevo movimiento
NumMvts=Número de movimiento
ListeMvts=Listado de movimientos
ErrorDebitCredit=Debe y Haber no pueden contener un valor al mismo tiempo

ReportThirdParty=Listado de cuentas de terceros
DescThirdPartyReport=Consulte aquí el listado de clientes y proveedores y sus códigos contables
ListAccounts=Listado de cuentas contables

Pcgtype=Tipo del plan
Pcgsubtype=Subcuenta

TotalVente=Total facturación antes de impuestos
TotalMarge=Total margen ventas

DescVentilCustomer=Consulte aquí la lista de líneas de facturas a clientes enlazadas (o no) a una cuenta contable de producto
DescVentilMore=En la mayoría de los casos, si utiliza productos o servicios predefinidos y establece la cuenta contable en la ficha del producto/servicio, la aplicación será capaz de hacer toda la contabilización entre las líneas de la factura y la cuenta contable de su plan general contable, con un clic en el botón <strong>"%s"</strong>, Si no se ha establecido la cuenta contable en la ficha del producto/servicio o si todavía tiene algunas líneas no contabilizadas a alguna cuenta, tendrá que hacer una contabilización manual desde el menú "<strong>%s</strong>".
DescVentilDoneCustomer=Consulte aquí las líneas de facturas a clientes y las cuentas contables de sus productos
DescVentilTodoCustomer=Contabilizar líneas de factura aún no contabilizadas con una cuenta contable de producto
ChangeAccount=Cambie la cuenta del producto/servicio para las líneas seleccionadas a la cuenta:
Vide=-
DescVentilSupplier=Consulte aquí la lista de líneas de facturas de proveedores enlazadas (o no) a una cuenta contable de producto
DescVentilDoneSupplier=Consulte aquí la lista de facturas de proveedores y sus cuentas contables
DescVentilTodoExpenseReport=Contabilizar líneas de informes de gastos aún no contabilizadas con una cuenta contable de gastos
DescVentilExpenseReport=Consulte aquí la lista de líneas de informes de gastos (o no) a una cuenta contable de gastos
DescVentilExpenseReportMore=Si configura la cuentas contables de los tipos de informes de gastos, la aplicación será capaz de hacer el enlace entre sus líneas de informes de gastos y las cuentas contables, simplemente con un clic en el botón <strong>"%s"</strong> , Si no se ha establecido la cuenta contable en el diccionario o si todavía tiene algunas líneas no contabilizadas a alguna cuenta, tendrá que hacer una contabilización manual desde el menú "<strong>%s</strong>".
DescVentilDoneExpenseReport=Consulte aquí las líneas de informes de gastos y sus cuentas contables

ValidateHistory=Vincular automáticamente
AutomaticBindingDone=Vinculación automática finalizada

ErrorAccountancyCodeIsAlreadyUse=Error, no puede eliminar esta cuenta ya que está siendo usada
MvtNotCorrectlyBalanced=Movimiento descuadrado. Debe = %s. Haber = %s
FicheVentilation=Ficha contable
GeneralLedgerIsWritten=Transacciones escritas en el libro mayor
GeneralLedgerSomeRecordWasNotRecorded=Algunas de las operaciones que no podrán registrarse.
NoNewRecordSaved=No se guardaron nuevos registros
ListOfProductsWithoutAccountingAccount=Listado de productos sin cuentas contables
ChangeBinding=Cambiar la unión

## Admin
ApplyMassCategories=Aplicar categorías en masa
<<<<<<< HEAD
AddAccountFromBookKeepingWithNoCategories=Add acccount already used with no categories
CategoryDeleted=Category for the accounting account has been removed
=======
AddAccountFromBookKeepingWithNoCategories=Añadir cuenta ya utilizada sin categorías
CategoryDeleted=La categoría para la cuenta contable ha sido eliminada
>>>>>>> d38818ff

## Export
Exports=Exportaciones
Export=Exportar
Modelcsv=Modelo de exportación
OptionsDeactivatedForThisExportModel=Las opciones están desactivadas para este modelo de exportación
Selectmodelcsv=Seleccione un modelo de exportación
Modelcsv_normal=Exportación clásica
Modelcsv_CEGID=Exportar hacia CEGID Expert Comptabilité
Modelcsv_COALA=Exportar hacia Sage Coala
Modelcsv_bob50=Exportar hacia Sage BOB 50
Modelcsv_ciel=Exportar hacia Sage Ciel Compta o Compta Evolution
Modelcsv_quadratus=Exportar hacia Quadratus QuadraCompta
Modelcsv_ebp=Exportar a EBP
Modelcsv_cogilog=Eportar a Cogilog
<<<<<<< HEAD
ChartofaccountsId=Chart of accounts Id
=======
ChartofaccountsId=Id plan contable
>>>>>>> d38818ff

## Tools - Init accounting account on product / service
InitAccountancy=Iniciar contabilidad
InitAccountancyDesc=Puede usar esta página para inicializar el código contable en productos y servicios que no tienen código contable definido para ventas y compras
DefaultBindingDesc=Esta página puede usarse para establecer una cuenta predeterminada que se utilizará para enlazar registros de salarios, donaciones, impuestos e IVA cuando no tengan establecida una cuenta contable.
Options=Opciones
OptionModeProductSell=Modo ventas
OptionModeProductBuy=Modo compras
OptionModeProductSellDesc=Mostrar todos los productos con cuenta contable de ventas
OptionModeProductBuyDesc=Mostrar todos los productos con cuenta contable de compras
CleanFixHistory=Eliminar código contable de las líneas que no existen en el plan contable
CleanHistory=Resetear todos los vínculos del año seleccionado

WithoutValidAccount=Sin cuenta dedicada válida
WithValidAccount=Con cuenta dedicada válida
ValueNotIntoChartOfAccount=Este valor de cuenta contable no existe en el plan general contable

## Dictionary
Range=Rango de cuenta contable
Calculated=Calculado
Formula=Fórmula

## Error
ErrorNoAccountingCategoryForThisCountry=Sin categorías contables para %s (Vea Inicio - Configuración - Diccionarios)
ExportNotSupported=El formato de exportación configurado no es soportado en esta página
BookeppingLineAlreayExists=Lineas ya existentes en la contabilidad

Binded=Líneas contabilizadas
ToBind=Líneas a contabilizar

WarningReportNotReliable=Advertencia, este informe no se basa en el libro mayor, por lo que no es fiable aún. Se sustituirá por un informe correcto en una próxima versión.<|MERGE_RESOLUTION|>--- conflicted
+++ resolved
@@ -194,13 +194,8 @@
 
 ## Admin
 ApplyMassCategories=Aplicar categorías en masa
-<<<<<<< HEAD
-AddAccountFromBookKeepingWithNoCategories=Add acccount already used with no categories
-CategoryDeleted=Category for the accounting account has been removed
-=======
 AddAccountFromBookKeepingWithNoCategories=Añadir cuenta ya utilizada sin categorías
 CategoryDeleted=La categoría para la cuenta contable ha sido eliminada
->>>>>>> d38818ff
 
 ## Export
 Exports=Exportaciones
@@ -216,11 +211,7 @@
 Modelcsv_quadratus=Exportar hacia Quadratus QuadraCompta
 Modelcsv_ebp=Exportar a EBP
 Modelcsv_cogilog=Eportar a Cogilog
-<<<<<<< HEAD
-ChartofaccountsId=Chart of accounts Id
-=======
 ChartofaccountsId=Id plan contable
->>>>>>> d38818ff
 
 ## Tools - Init accounting account on product / service
 InitAccountancy=Iniciar contabilidad
