# Dolibarr language file - Source file is en_US - oauth
ConfigOAuth=Configuración Oauth
OAuthServices=Servicios OAuth
ManualTokenGeneration=Generación manual de token
<<<<<<< HEAD
=======
TokenManager=Gestor de token
IsTokenGenerated=¿Está el token generado?
>>>>>>> c39fcce9
NoAccessToken=No hay token de acceso guardado en la base de datos local
HasAccessToken=Se ha generado y guardado en la base de datos local un token
NewTokenStored=Token recibido y guardado
ToCheckDeleteTokenOnProvider=Haga clic aquí para comprobar/eliminar la autorización guardada por el proveedor de OAuth %s
TokenDeleted=Token eliminado
RequestAccess=Haga clic aquí para consultar/renovar acceso y recibir un nuevo token a guardar
DeleteAccess=Haga clic aquí para eliminar el token
UseTheFollowingUrlAsRedirectURI=Utilice la siguiente dirección URL como redireccionamiento URI al crear su credencial de su proveedor OAuth:
ListOfSupportedOauthProviders=Indique aquí la credencial proporcionada por su proveedor de OAuth2. Sólo son mostrados los proveedores OAuth2 soportados. Esta configuración puede ser usada por otros módulos que requieren autenticación OAuth2.
<<<<<<< HEAD
=======
OAuthSetupForLogin=Página para generar un token OAuth
SeePreviousTab=Ver la pestaña previa
OAuthIDSecret=ID OAuth y contraseña
>>>>>>> c39fcce9
TOKEN_REFRESH=Refresco del token actual
TOKEN_EXPIRED=Token expirado
TOKEN_EXPIRE_AT=Token expira el 
TOKEN_DELETE=Eliminar token guardado
OAUTH_GOOGLE_NAME=Servicio Oauth Google
OAUTH_GOOGLE_ID=Id Oauth Google
OAUTH_GOOGLE_SECRET=Oauth Google Secret
OAUTH_GOOGLE_DESC=Vaya a <a class="notasortlink" href="https://console.developers.google.com/" target="_blank">esta página</a> y a "Credenciales" para crear credenciales Oauth
OAUTH_GITHUB_NAME=Servicio Oauth GitHub
OAUTH_GITHUB_ID=Id Oauth Github
OAUTH_GITHUB_SECRET=Oauth GitHub Secret
OAUTH_GITHUB_DESC=Vaya a <a class="notasortlink" href="https://github.com/settings/developers" target="_blank">esta página</a> y a  "Register a new application" para crear crecenciales Oauth<|MERGE_RESOLUTION|>--- conflicted
+++ resolved
@@ -2,11 +2,8 @@
 ConfigOAuth=Configuración Oauth
 OAuthServices=Servicios OAuth
 ManualTokenGeneration=Generación manual de token
-<<<<<<< HEAD
-=======
 TokenManager=Gestor de token
 IsTokenGenerated=¿Está el token generado?
->>>>>>> c39fcce9
 NoAccessToken=No hay token de acceso guardado en la base de datos local
 HasAccessToken=Se ha generado y guardado en la base de datos local un token
 NewTokenStored=Token recibido y guardado
@@ -16,12 +13,9 @@
 DeleteAccess=Haga clic aquí para eliminar el token
 UseTheFollowingUrlAsRedirectURI=Utilice la siguiente dirección URL como redireccionamiento URI al crear su credencial de su proveedor OAuth:
 ListOfSupportedOauthProviders=Indique aquí la credencial proporcionada por su proveedor de OAuth2. Sólo son mostrados los proveedores OAuth2 soportados. Esta configuración puede ser usada por otros módulos que requieren autenticación OAuth2.
-<<<<<<< HEAD
-=======
 OAuthSetupForLogin=Página para generar un token OAuth
 SeePreviousTab=Ver la pestaña previa
 OAuthIDSecret=ID OAuth y contraseña
->>>>>>> c39fcce9
 TOKEN_REFRESH=Refresco del token actual
 TOKEN_EXPIRED=Token expirado
 TOKEN_EXPIRE_AT=Token expira el 
