# Copyright (C) 2021		Florian Henry			<florian.henry@scopen.fr>
# Copyright (C) 2021		Dorian Vabre			<dorian.vabre@gmail.com>
#
# This program is free software: you can redistribute it and/or modify
# it under the terms of the GNU General Public License as published by
# the Free Software Foundation, either version 3 of the License, or
# (at your option) any later version.
#
# This program is distributed in the hope that it will be useful,
# but WITHOUT ANY WARRANTY; without even the implied warranty of
# MERCHANTABILITY or FITNESS FOR A PARTICULAR PURPOSE.  See the
# GNU General Public License for more details.
#
# You should have received a copy of the GNU General Public License
# along with this program.  If not, see <https://www.gnu.org/licenses/>.

#
# Generic
#
ModuleEventOrganizationName = Organización de evento
EventOrganizationDescription = Organización de eventos a través del proyecto de módulo
EventOrganizationDescriptionLong= Administre la organización de eventos (conferencias, asistentes, oradores y asistentes, con una página de suscripción pública)
#
# Menu
#
EventOrganizationMenuLeft = Eventos organizados
EventOrganizationConferenceOrBoothMenuLeft = Conferencia o cabina

PaymentEvent=Pago del evento

#
# Admin page
#
NewRegistration=Registro
EventOrganizationSetup=Configuración de organización de eventos
EventOrganization=Organización del evento
Settings=Configuraciones
EventOrganizationSetupPage = Página de configuración de organización de eventos
EVENTORGANIZATION_TASK_LABEL = Etiqueta de tareas para crear automáticamente cuando se valida el proyecto
EVENTORGANIZATION_TASK_LABELTooltip = Cuando valida un evento organizado, algunas tareas se pueden crear automáticamente en el proyecto<br><br> Por ejemplo: <br>Enviar llamada para conferencia<br> Enviar llamada para cabina<br> Recibir llamada para conferencias<br> Recibir llamada para cabina<br> Abrir suscripciones a eventos para asistentes<br> Enviar recordatorio del evento a los oradores<br> Enviar recordatorio del evento al anfitrión del stand<br> Enviar recordatorio del evento a los asistentes
EVENTORGANIZATION_CATEG_THIRDPARTY_CONF = Categoría para agregar a terceros creada automáticamente cuando alguien sugiere una conferencia
EVENTORGANIZATION_CATEG_THIRDPARTY_BOOTH = Categoría para agregar a terceros creada automáticamente cuando sugieren un stand
EVENTORGANIZATION_TEMPLATE_EMAIL_ASK_CONF = Plantilla de correo electrónico para enviar después de recibir una sugerencia de conferencia.
EVENTORGANIZATION_TEMPLATE_EMAIL_ASK_BOOTH = Plantilla de correo electrónico para enviar después de recibir sugerencia de stand.
EVENTORGANIZATION_TEMPLATE_EMAIL_AFT_SUBS_BOOTH = Plantilla de e-mail para enviar después de que se haya pagado una suscripción a un stand.
EVENTORGANIZATION_TEMPLATE_EMAIL_AFT_SUBS_EVENT = Plantilla de e-mail para enviar después de que se haya pagado una suscripción a un evento.
EVENTORGANIZATION_TEMPLATE_EMAIL_BULK_SPEAKER = Plantilla de correo electrónico de acción masiva a asistentes
EVENTORGANIZATION_TEMPLATE_EMAIL_BULK_ATTENDES = Plantilla de correo electrónico de acción masiva a ponentes
EVENTORGANIZATION_FILTERATTENDEES_CAT = Filtrar la lista de selección de terceros en la tarjeta / formulario de creación de asistentes con categoría
EVENTORGANIZATION_FILTERATTENDEES_TYPE = Filtre la lista de selección de terceros en la tarjeta / formulario de creación de asistentes con el tipo de cliente

#
# Object
#
EventOrganizationConfOrBooth= Conferencia o cabina
ManageOrganizeEvent = Gestionar la organización de eventos
ConferenceOrBooth = Conferencia o cabina
ConferenceOrBoothTab = Conferencia o cabina
AmountPaid = Importe pagado
DateOfRegistration = Fecha de registro
ConferenceOrBoothAttendee = Asistente a la conferencia o al stand

#
# Template Mail
#
YourOrganizationEventConfRequestWasReceived = Se recibió su solicitud de conferencia
YourOrganizationEventBoothRequestWasReceived = Se recibió su solicitud de stand
EventOrganizationEmailAskConf = Solicitud de conferencia
EventOrganizationEmailAskBooth = Solicitud de stand
EventOrganizationEmailBoothPayment = Pago de su stand
EventOrganizationEmailRegistrationPayment = Registro para un evento
EventOrganizationMassEmailAttendees = Comunicación a los asistentes
EventOrganizationMassEmailSpeakers = Comunicación a los ponentes

#
# Event
#
AllowUnknownPeopleSuggestConf=Permitir que personas desconocidas sugieran conferencias
AllowUnknownPeopleSuggestConfHelp=Permitir que personas desconocidas sugieran una conferencia que quieran hacer
AllowUnknownPeopleSuggestBooth=Permitir que personas desconocidas sugieran stand
AllowUnknownPeopleSuggestBoothHelp=Permitir que personas desconocidas soliciten un stand
PriceOfRegistration=Precio de inscripción
PriceOfRegistrationHelp=Precio a pagar por registrarse o participar en el evento
PriceOfBooth=Precio de suscripción para hacer stand
PriceOfBoothHelp=Precio de suscripción para hacer stand
EventOrganizationICSLink=Enlace ICS para eventos
ConferenceOrBoothInformation=Información sobre conferencias o stands
Attendees=Asistentes
ListOfAttendeesOfEvent=Lista de asistentes al proyecto del evento
DownloadICSLink = Descargar enlace ICS
EVENTORGANIZATION_SECUREKEY = Secure Key del enlace de registro público a una conferencia
SERVICE_BOOTH_LOCATION = Servicio utilizado para la fila de facturas sobre la ubicación de un stand
SERVICE_CONFERENCE_ATTENDEE_SUBSCRIPTION = Servicio utilizado para la fila de la factura sobre la suscripción de un asistente a una conferencia
NbVotes=Número de votos
#
# Status
#
EvntOrgDraft = Borrador
EvntOrgSuggested = Sugirió
EvntOrgConfirmed = Confirmado
EvntOrgNotQualified = No calificado
EvntOrgDone = Realizadas
EvntOrgCancelled = Cancelado
#
# Public page
#
SuggestForm = Página de sugerencias
SuggestOrVoteForConfOrBooth = Página para sugerencia o voto
EvntOrgRegistrationHelpMessage = Aquí puede votar por una conferencia o sugerir una nueva para el evento. También puede solicitar tener un stand durante el evento.
EvntOrgRegistrationConfHelpMessage = Aquí, puede sugerir una nueva conferencia para animar durante el evento.
EvntOrgRegistrationBoothHelpMessage = Aquí, puede postularse para tener un stand durante el evento.
ListOfSuggestedConferences = Lista de conferencias sugeridas
ListOfSuggestedBooths = Lista de cabinas sugeridas
ListOfConferencesOrBooths=Lista de conferencias o stands del proyecto del evento
SuggestConference = Sugerir una nueva conferencia
SuggestBooth = Sugerir un stand
ViewAndVote = Ver y votar eventos sugeridos
PublicAttendeeSubscriptionGlobalPage = Enlace público para la inscripción al evento
PublicAttendeeSubscriptionPage = Enlace público para registrarse solo en este evento
MissingOrBadSecureKey = La clave de seguridad no es válida o falta
EvntOrgWelcomeMessage = Este formulario le permite registrarse como nuevo participante del evento: <b>%s</b>
EvntOrgDuration = Esta conferencia comienza el %s y termina el %s.
ConferenceAttendeeFee = Cuota de asistente a la conferencia para el evento: '%s' que ocurre desde %s a %s.
BoothLocationFee = Ubicación del stand para el evento: '%s' que ocurre desde %s a %s
EventType = Tipo de evento
LabelOfBooth=Etiqueta de stand
LabelOfconference=Etiqueta de conferencia
<<<<<<< HEAD
ConferenceIsNotConfirmed=La suscripción no está disponible, la conferencia aún no está confirmada.
DateMustBeBeforeThan=%s must be before %s
DateMustBeAfterThan=%s must be after %s
=======
ConferenceIsNotConfirmed=La inscripción no está disponible, la conferencia aún no está confirmada.
DateMustBeBeforeThan=%s debe ser anterior a %s
DateMustBeAfterThan=%s debe ser posterior a %s

NewSubscription=Registro
OrganizationEventConfRequestWasReceived=Se ha recibido su sugerencia para una conferencia
OrganizationEventBoothRequestWasReceived=Se ha recibido su solicitud de stand
OrganizationEventPaymentOfBoothWasReceived=Su pago por su stand ha sido registrado
OrganizationEventPaymentOfRegistrationWasReceived=Se ha registrado el pago de la inscripción al evento.
OrganizationEventBulkMailToAttendees=Este es un recordatorio sobre su participación en el evento como asistente.
OrganizationEventBulkMailToSpeakers=Este es un recordatorio sobre su participación en el evento como ponente.
OrganizationEventLinkToThirdParty=Enlace a un tercero (cliente, proveedor o socio)

NewSuggestionOfBooth=Solicitud de stand
NewSuggestionOfConference=Solicitud de conferencia
>>>>>>> 9eb66548

#
# Vote page
#
EvntOrgRegistrationWelcomeMessage = Bienvenido a la página de sugerencias de la conferencia o stand.
EvntOrgRegistrationConfWelcomeMessage = Bienvenido a la página de sugerencias de la conferencia.
EvntOrgRegistrationBoothWelcomeMessage = Bienvenido a la página de sugerencias del stand.
EvntOrgVoteHelpMessage = Aquí puede ver y votar los eventos sugeridos para el proyecto.
VoteOk = Tu voto ha sido aceptado.
AlreadyVoted = Ya has votado por este evento.
VoteError = Se produjo un error durante la votación, inténtelo de nuevo.

SubscriptionOk = Tu registro ha sido validado
ConfAttendeeSubscriptionConfirmation = Confirmación de su suscripción a un evento
Attendee = Asistente
PaymentConferenceAttendee = Pago de asistentes a la conferencia
PaymentBoothLocation = Pago por ubicación de stand
DeleteConferenceOrBoothAttendee=Eliminar asistente
RegistrationAndPaymentWereAlreadyRecorder=Ya se registró un registro y un pago para el e-mail <b> %s </b>
EmailAttendee=E-mail del asistente
EmailCompanyForInvoice=E-mailde la empresa (para la factura, si es diferente del e-mail del asistente)
ErrorSeveralCompaniesWithEmailContactUs=Se han encontrado varias empresas con este e-mail, por lo que no podemos validar automáticamente su registro. Póngase en contacto con nosotros en %s para una validación manual
ErrorSeveralCompaniesWithNameContactUs=Se han encontrado varias empresas con este nombre por lo que no podemos validar automáticamente su registro. Póngase en contacto con nosotros en %s para una validación manual
NoPublicActionsAllowedForThisEvent=No hay acciones públicas abiertas al público para este evento.<|MERGE_RESOLUTION|>--- conflicted
+++ resolved
@@ -125,11 +125,6 @@
 EventType = Tipo de evento
 LabelOfBooth=Etiqueta de stand
 LabelOfconference=Etiqueta de conferencia
-<<<<<<< HEAD
-ConferenceIsNotConfirmed=La suscripción no está disponible, la conferencia aún no está confirmada.
-DateMustBeBeforeThan=%s must be before %s
-DateMustBeAfterThan=%s must be after %s
-=======
 ConferenceIsNotConfirmed=La inscripción no está disponible, la conferencia aún no está confirmada.
 DateMustBeBeforeThan=%s debe ser anterior a %s
 DateMustBeAfterThan=%s debe ser posterior a %s
@@ -145,7 +140,6 @@
 
 NewSuggestionOfBooth=Solicitud de stand
 NewSuggestionOfConference=Solicitud de conferencia
->>>>>>> 9eb66548
 
 #
 # Vote page
