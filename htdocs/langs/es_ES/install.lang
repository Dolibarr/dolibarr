--- conflicted
+++ resolved
@@ -17,16 +17,6 @@
 PHPMemoryTooLow=Su memoria máxima de sesión PHP está definida en <b>%s</b> bytes. Esto es muy poco. Se recomienda modificar el parámetro <b>memory_limit</b> de su archivo <b>php.ini</b> a por lo menos <b>%s</b> bytes.
 Recheck=Haga click aquí para realizar un test más exhaustivo
 ErrorPHPDoesNotSupportSessions=Su instalación PHP no soporta las sesiones. Esta funcionalidad es necesaria para hacer funcionar a Dolibarr. Compruebe su configuración de PHP y los permisos del directorio de sesiones.
-<<<<<<< HEAD
-ErrorPHPDoesNotSupportGD=Este PHP no soporta las funciones gráficas GD. Ningún gráfico estará disponible.
-ErrorPHPDoesNotSupportCurl=Su PHP no soporta Curl.
-ErrorPHPDoesNotSupportCalendar=Su instalación de PHP no admite extensiones de calendario.
-ErrorPHPDoesNotSupportUTF8=Este PHP no soporta las funciones UTF8. Resuelva el problema antes de instalar Dolibarr ya que no podrá funcionar correctamente.
-ErrorPHPDoesNotSupportIntl=Este PHP no soporta las funciones Intl.
-ErrorPHPDoesNotSupportMbstring=Su instalación de PHP no admite funciones mbstring.
-ErrorPHPDoesNotSupportxDebug=Su instalación de PHP no admite funciones de depuración ampliadas.
-=======
->>>>>>> 503d1a04
 ErrorPHPDoesNotSupport=Su instalación de PHP no soporta las funciones %s.
 ErrorDirDoesNotExists=El directorio <b>%s</b> no existe o no es accesible.
 ErrorGoBackAndCorrectParameters=Vuelva atrás y corrija los parámetros inválidos...
