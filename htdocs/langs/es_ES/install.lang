# Dolibarr language file - Source file is en_US - install
InstallEasy=Hemos procurado que la instalación sea lo más simple posible, usted sólo tiene que seguir los pasos uno a uno.
MiscellaneousChecks=Comprobación de los prerrequisitos
ConfFileExists=El archivo de configuración <b>%s</b> existe.
ConfFileDoesNotExistsAndCouldNotBeCreated=¡El archivo de configuración <b>%s</b> no existe y no se ha creado!
ConfFileCouldBeCreated=El archivo de configuración <b>%s</b> se ha creado.
ConfFileIsNotWritable=El archivo <b>%s</b> no es modificable. Para una primera instalación, modifique sus permisos. El servidor Web debe tener el derecho a escribir en este archivo durante la configuración ("chmod 666" por ejemplo sobre un SO compatible UNIX).
ConfFileIsWritable=El archivo <b>%s</b> es modificable.
ConfFileMustBeAFileNotADir=El archivo de configuración <b>%s</b> tiene que ser un archivo, no un directorio.
ConfFileReload=Recargar toda la información del archivo de configuración.
PHPSupportSessions=Este PHP soporta sesiones
PHPSupportPOSTGETOk=Este PHP soporta bien las variables POST y GET.
PHPSupportPOSTGETKo=Es posible que este PHP no soporte las variables POST y/o GET. Compruebe el parámetro <b>variables_order</b> del php.ini.
PHPSupportGD=Este PHP soporta las funciones gráficas GD.
PHPSupportCurl=Este PHP soporta Curl
PHPSupportUTF8=Este PHP soporta las funciones UTF8.
PHPMemoryOK=Su memoria máxima de sesión PHP esta definida a <b>%s</b>. Esto debería ser suficiente.
PHPMemoryTooLow=Su memoria máxima de sesión PHP está definida en <b>%s</b> bytes. Esto es muy poco. Se recomienda modificar el parámetro <b>memory_limit</b> de su archivo <b>php.ini</b> a por lo menos <b>%s</b> bytes.
Recheck=Haga click aquí para realizar un test más exhaustivo
ErrorPHPDoesNotSupportSessions=Su instalación PHP no soporta las sesiones. Esta funcionalidad es necesaria para hacer funcionar a Dolibarr. Compruebe su configuración de PHP y los permisos del directorio de sesiones.
ErrorPHPDoesNotSupportGD=Este PHP no soporta las funciones gráficas GD. Ningún gráfico estará disponible.
ErrorPHPDoesNotSupportCurl=Su PHP no soporta Curl.
ErrorPHPDoesNotSupportUTF8=Este PHP no soporta las funciones UTF8. Resuelva el problema antes de instalar Dolibarr ya que no podrá funcionar correctamente.
ErrorDirDoesNotExists=El directorio <b>%s</b> no existe o no es accesible.
ErrorGoBackAndCorrectParameters=Vuelva atrás y corrija los parámetros inválidos...
ErrorWrongValueForParameter=Indicó quizá un valor incorrecto para el parámetro '%s'.
ErrorFailedToCreateDatabase=Error al crear la base de datos '%s'.
ErrorFailedToConnectToDatabase=Error de conexión a la base de datos '%s'.
ErrorDatabaseVersionTooLow=Versión de la base de datos (%s) demasiado antigua. Se requiere versión %s o superior.
ErrorPHPVersionTooLow=Versión de PHP demasiado antigua. Se requiere versión %s o superior.
ErrorConnectedButDatabaseNotFound=La conexión al servidor es correcta pero no se encuentra la base de datos '%s'
ErrorDatabaseAlreadyExists=La base de datos '%s' ya existe.
IfDatabaseNotExistsGoBackAndUncheckCreate=Si la base de datos no existe, vuelva atrás y active la opción "Crear base de datos"
IfDatabaseExistsGoBackAndCheckCreate=Si la base de datos ya existe, vuelva atrás y desactive la opción "crear la base de datos".
WarningBrowserTooOld=Su navegador es muy antiguo. Le recomendamos que actualice a una versión reciente de Firefox, Chrome u Opera.
PHPVersion=Versión PHP
License=Licencia de uso
ConfigurationFile=Archivo de configuración
WebPagesDirectory=Directorio que contiene las páginas web
DocumentsDirectory=Directorio que debe contener los documentos generados (PDF, etc.)
URLRoot=URL Raíz
ForceHttps=Forzar conexiones seguras (https)
CheckToForceHttps=Marque esta opción para forzar conexiones seguras (https).<br>Para ello es necesario que el servidor web está configurado con un certificado SSL.
DolibarrDatabase=Base de datos Dolibarr
DatabaseType=Tipo de la base de datos
DriverType=Tipo del driver
Server=Servidor
ServerAddressDescription=Nombre o dirección IP del servidor de base de datos, generalmente 'localhost' cuando el servidor se encuentra en la misma máquina que el servidor web
ServerPortDescription=Puerto del servidor de la base de datos. Dejar en blanco si lo desconoce.
DatabaseServer=Servidor de la base de datos
DatabaseName=Nombre de la base de datos
DatabasePrefix=Prefijo para las tablas
DatabasePrefixDescription=Prefijo de tabla de base de datos. Si está vacío, el valor predeterminado es llx_.
AdminLogin=Usuario del administrador de la base de datos Dolibarr.
PasswordAgain=Verificación de la contraseña
AdminPassword=Contraseña del administrador de la base de datos Dolibarr. Deje vacío si se conecta en anonymous
CreateDatabase=Crear la base de datos
CreateUser=Crear propietario o concederle permiso en la base de datos
DatabaseSuperUserAccess=Base de datos - Acceso super usuario
<<<<<<< HEAD
CheckToCreateDatabase=Seleccione esta opción si la base de datos no existe y debe crearse. En este caso, es necesario indicar usuario/contraseña del superusuario más adelante en esta página.
CheckToCreateUser=Seleccione esta opción si el propietario de la base de datos no existe y debe ser creado, o si existe pero la base de datos no existe y se deben conceder permisos.<br> En este caso, debes elegir el login y contraseña y también rellenar el login/contraseña para la cuenta de superusuario en la parte inferior de esta página. Si esta opción no está seleccionada, el propietario de la base de datos y su contraseña deben existir.
DatabaseRootLoginDescription=Usuario de la base que tiene los derechos de creación de bases de datos o cuenta para la base de datos, inútil si la base de datos y su usuario ya existen (como cuando están en un anfitrión).
KeepEmptyIfNoPassword=Deje vacío si el usuario no tiene contraseña
SaveConfigurationFile=Grabación del archivo de configuración
=======
CheckToCreateDatabase=Seleccione esta opción si la base de datos no existe y debe crearse.<br>En este caso, es necesario indicar usuario/contraseña del superusuario más adelante en esta página.
CheckToCreateUser=Seleccione esta opción si: <br>el usuario de la base de datos aún no existe y, por lo tanto, debe crearse, o<br>si el usuario existe pero la base de datos no existe y se deben otorgar permisos.<br>En este caso, debe ingresar la cuenta de usuario y la contraseña, y <b>también</b> el nombre de la cuenta del superusuario y la contraseña en la parte inferior de esta página. Si esta opción no está marcada, el propietario de la base de datos y la contraseña ya deben existir.
DatabaseRootLoginDescription=Nombre de la cuenta de superusuario (para crear nuevas bases de datos o nuevos usuarios), obligatorio si la base de datos o su propietario aún no existen.
KeepEmptyIfNoPassword=Deje vacío si el usuario no tiene contraseña (NO recomendado)
SaveConfigurationFile=Guardando parámetros para
>>>>>>> d9b8a8c8
ServerConnection=Conexión al servidor
DatabaseCreation=Creación de la base de datos
CreateDatabaseObjects=Creación de los objetos de la base de datos
ReferenceDataLoading=Carga de los datos de referencia
TablesAndPrimaryKeysCreation=Creación de las tablas y los índices
CreateTableAndPrimaryKey=Creación de la tabla %s y su clave primaria
CreateOtherKeysForTable=Creación de las claves e índices de la tabla %s
OtherKeysCreation=Creación de las claves e índices
FunctionsCreation=Creación de funciones
AdminAccountCreation=Creación de la cuenta administrador
PleaseTypePassword=¡Indique una contraseña, no se aceptan las contraseñas vacías!
PleaseTypeALogin=¡Indique un usuario!
PasswordsMismatch=¡Las contraseñas no coinciden, vuelva a intentarlo!
SetupEnd=Fin de la instalación
SystemIsInstalled=Se está instalando su sistema.
SystemIsUpgraded=Se actualizó Dolibarr correctamente.
YouNeedToPersonalizeSetup=Ahora debe configurar Dolibarr según sus necesidades (elección de la apariencia, de las funcionalidades, etc). Para eso, haga click en el siguiente link:
AdminLoginCreatedSuccessfuly=Inicio de sesión del administrador de Dolibarr  '<b>%s</b>' creado correctamente
GoToDolibarr=Acceso a Dolibarr
GoToSetupArea=Acceso a Dolibarr (área de configuración)
MigrationNotFinished=La versión de la base de datos no está completamente actualizada: vuelva a ejecutar el proceso de actualización.
GoToUpgradePage=Acceder a la página de migración de nuevo
WithNoSlashAtTheEnd=Sin el signo "/" al final
DirectoryRecommendation=Se recomienda utilizar un directorio fuera de las páginas web.
LoginAlreadyExists=Ya existe
DolibarrAdminLogin=Login del usuario administrador de Dolibarr
AdminLoginAlreadyExists=La cuenta de administrador Dolibarr '<b>%s</b>' ya existe. Vuelva atrás si desea crear otra.
FailedToCreateAdminLogin=No se pudo crear la cuenta de administrador Dolibarr.
WarningRemoveInstallDir=Atención, por razones de seguridad, con el fin de bloquear un nuevo uso de las herramientas de instalación/actualización, es aconsejable crear en el directorio de documentos de Dolibarr un archivo llamado <b>install.lock</b> en solo lectura para prevenir el uso accidental/malicioso de las herramientas de instalación nuevamente.
FunctionNotAvailableInThisPHP=No disponible en este PHP
ChoosedMigrateScript=Elección del script de migración
DataMigration=Migración de los datos (datos)
DatabaseMigration=Migración de los datos (estructura + datos)
ProcessMigrateScript=Ejecución del script
ChooseYourSetupMode=Elija su método de instalación y haga clic en "Empezar"...
FreshInstall=Primera instalación
FreshInstallDesc=Utilizar este método si es su primera instalación. Si no es el caso, este método puede reparar una instalación anterior incompleta, pero si quiere actualizar una versión anterior, escoja el método "Actualización".
Upgrade=Actualización
UpgradeDesc=Utilice este método después de haber actualizado los archivos de una instalación Dolibarr antigua por los de una versión más reciente. Esta elección permite poner al día la base de datos y sus datos para esta nueva versión.
Start=Empezar
InstallNotAllowed=Instalación no autorizada por los permisos del archivo <b>conf.php</b>
YouMustCreateWithPermission=Debe crear un archivo %s y darle los derechos de escritura al servidor web durante el proceso de instalación.
CorrectProblemAndReloadPage=Por favor, solucione el problema y presione F5 para volver a cargar la página.
AlreadyDone=Ya migrada
DatabaseVersion=Versión de la base de datos
ServerVersion=Versión del servidor de la base de datos
YouMustCreateItAndAllowServerToWrite=Debe crear este directorio y permitir al servidor web escribir en él.
DBSortingCollation=Orden de selección utilizado para la base de datos
YouAskDatabaseCreationSoDolibarrNeedToConnect=Quiso crear la base de datos <b>%s</b>, pero para ello Dolibarr debe conectarse con el servidor <b>%s</b> mediante el superusuario <b>%s</b>.
YouAskLoginCreationSoDolibarrNeedToConnect=Quiso crear la base de datos <b>%s</b>, pero para ello Dolibarr debe conectarse con el servidor <b>%s</b> mediante el superusuario <b>%s</b>.
BecauseConnectionFailedParametersMayBeWrong=La conexión falla, los parámetros del servidor o el superusuario pueden ser incorrectos.
OrphelinsPaymentsDetectedByMethod=Pagos huérfanos detectados por el método %s
RemoveItManuallyAndPressF5ToContinue=Suprimalo manualmente y pulse F5 para continuar.
FieldRenamed=Campo renombrado
IfLoginDoesNotExistsCheckCreateUser=Si el usuario aún no existe, debe seleccionar la opción "Creación del usuario"
ErrorConnection=El servidor "<b>%s</b>", base de datos "<b>%s</b>", login "<b>%s</b>", o la contraseña de la base de datos pueden ser incorrectos o la versión de PHP muy vieja en comparación con la versión de la base de datos.
InstallChoiceRecommanded=Opción recomendada para instalar la versión <b>%s</b> sobre su actual versión <b>%s</b>
InstallChoiceSuggested=<b>Opción sugerida por el instalador</b>.
MigrateIsDoneStepByStep=La versión de destino (%s) tiene una diferencia de varias versiones, una vez concluida esta migración, el instalador volverá a proponer la siguiente.
CheckThatDatabasenameIsCorrect=Compruebe que el nombre de la base de datos "<b>%s</b>" es correcto.
IfAlreadyExistsCheckOption=Si el nombre es correcto y la base de datos no existe, debe seleccionar la opción "Crear la base de datos"
OpenBaseDir=Parámetro php openbasedir
YouAskToCreateDatabaseSoRootRequired=Ha marcado la casilla "Crear la base de datos". Para ello, el usuario/contraseña del superusuario (al final del formulario) son obligatorios.
YouAskToCreateDatabaseUserSoRootRequired=Ha marcado la opción "Crear el usuario propietario" de la base de datos. Para ello, el usuario/contraseña del superusuario (al final del formulario) son obligatorios.
NextStepMightLastALongTime=El siguiente paso puede tardar varios minutos. Después de haber validado, le agradecemos espere a la completa visualización de la página siguiente para continuar.
MigrationCustomerOrderShipping=Actualización de los datos de expediciones de pedidos de clientes
MigrationShippingDelivery=Actualización de los datos de expediciones
MigrationShippingDelivery2=Actualización de los datos de expediciones 2
MigrationFinished=Actualización terminada
LastStepDesc=<strong>Último paso</strong>: Indique aquí el usuario y la contraseña que utilizará para conectarse a la aplicación. <b>No pierda estos identificadores, es la cuenta que permite administrar el resto</b>.
ActivateModule=Activación del módulo %s
ShowEditTechnicalParameters=Pulse aquí para ver/editar los parámetros técnicos (modo experto)
WarningUpgrade=Advertencia: \\\n¿Ha realizado una copia de seguridad de su base de datos antes? \\\nEsto es altamente recomendado: por ejemplo, debido a algunos errores en los sistemas de bases de datos (por ejemplo MySQL versión 5.5.40/41/42/43), algunos datos o tablas pueden perderse durante este proceso, por lo que es altamente recomendado tener un volcado completo de la base de datos antes de iniciar la actualización.\n\nHaga clic en Aceptar para iniciar el proceso de actualización...
ErrorDatabaseVersionForbiddenForMigration=Su versión de base de datos es la %s. Tiene un error crítico que hace que pierda los datos si cambia la estructura de la base de datos, como esto es necesario para el proceso de actualización, este no se va a realizar hasta que actualice su base de datos a una versión mayor con el error subsanado (listado de versiones conocidas con este error: %s)
KeepDefaultValuesWamp=Está utilizando el asistente de instalación DoliWamp, los valores propuestos aquí están optimizados. Cámbielos solamente si está seguro de ello.
KeepDefaultValuesDeb=Está utilizando el asistente de instalación Dolibarr de un paquete Linux (Ubuntu, Debian, Fedora...), los valores propuestos aquí están optimizados. Sólo será necesaria la contraseña del propietario de la base de datos a crear. Cambie la otra información solamente si está seguro de ello.
KeepDefaultValuesMamp=Está utilizando el asistente de instalación DoliMamp, los valores propuestos aquí están optimizados. Cámbielos solamente si está seguro de ello.
KeepDefaultValuesProxmox=Está utilizando el asistente de instalación Dolibarr desde una máquina virtual Proxmox, los valores propuestos aquí están optimizados. Cámbielos solamente si está seguro de ello.
UpgradeExternalModule=Ejecutar proceso dedicado para actualizar módulos externos
SetAtLeastOneOptionAsUrlParameter=Establezca al menos una opción como parámetro en URL. Por ejemplo: '... repair.php?standard=confirmed'
NothingToDelete=Nada para limpiar/eliminar
NothingToDo=Nada que hacer
#########
# upgrade
MigrationFixData=Corrección de datos desnormalizados
MigrationOrder=Migración de datos de los pedidos clientes
MigrationSupplierOrder=Migración de datos de los pedidos a proveedores
MigrationProposal=Migración de datos de presupuestos
MigrationInvoice=Migración de datos de las facturas a clientes
MigrationContract=Migración de datos de los contratos
MigrationSuccessfullUpdate=Actualización finalizada
MigrationUpdateFailed=La actualización ha fallado
MigrationRelationshipTables=Migración de las tablas de relación (%s)
MigrationPaymentsUpdate=Actualización de los pagos (vínculo n-n pagos-facturas)
MigrationPaymentsNumberToUpdate=%s pago(s) a actualizar
MigrationProcessPaymentUpdate=Actualización pago(s) %s
MigrationPaymentsNothingToUpdate=No hay más pagos huérfanos que deban corregirse.
MigrationPaymentsNothingUpdatable=Ningún  pago huérfano corregible.
MigrationContractsUpdate=Actualización de los contratos sin detalles (gestión del contrato + detalle de contrato)
MigrationContractsNumberToUpdate=%s contrato(s) a actualizar
MigrationContractsLineCreation=Creación linea contrato para contrato Ref. %s
MigrationContractsNothingToUpdate=No hay más contratos (vinculados a un producto) sin líneas de detalles que deban corregirse.
MigrationContractsFieldDontExist=Los campos fk_facture no existen ya. No hay operación pendiente.
MigrationContractsEmptyDatesUpdate=Actualización de las fechas de contratos no indicadas
MigrationContractsEmptyDatesUpdateSuccess=Corrección de contratos con fechas vacías realiza con éxito
MigrationContractsEmptyDatesNothingToUpdate=No hay más  próximas fechas de contratos.
MigrationContractsEmptyCreationDatesNothingToUpdate=No hay más próximas fechas de creación.
MigrationContractsInvalidDatesUpdate=Actualización fechas contrato incorrectas (para contratos con detalle en servicio)
MigrationContractsInvalidDateFix=Corregir contrato %s (fecha contrato=%s, Fecha puesta en servicio min=%s)
MigrationContractsInvalidDatesNumber=%s contratos modificados
MigrationContractsInvalidDatesNothingToUpdate=No hay más de contratos que deban corregirse.
MigrationContractsIncoherentCreationDateUpdate=Actualización de las fechas de creación de contrato que tienen un valor incoherente
MigrationContractsIncoherentCreationDateUpdateSuccess=Corrección de valor incorrecto en la fecha de creación de contratos realizada con éxito
MigrationContractsIncoherentCreationDateNothingToUpdate=No hay más fechas de contratos.
MigrationReopeningContracts=Reapertura de los contratos que tienen al menos un servicio activo no cerrado
MigrationReopenThisContract=Reapertura contrato %s
MigrationReopenedContractsNumber=%s contratos modificados
MigrationReopeningContractsNothingToUpdate=No hay más contratos que deban reabrirse.
MigrationBankTransfertsUpdate=Actualizando enlaces entre registros bancarios y transferencias bancarias
MigrationBankTransfertsNothingToUpdate=Ningún vínculo desfasado
MigrationShipmentOrderMatching=Actualizar notas de expedición
MigrationDeliveryOrderMatching=Actualizar recepciones
MigrationDeliveryDetail=Actualizar recepciones
MigrationStockDetail=Actualizar valor en stock de los productos
MigrationMenusDetail=Actualización de la tabla de menús dinámicos
MigrationDeliveryAddress=Actualización de las direcciones de envío en las notas de entrega
MigrationProjectTaskActors=Migración de la tabla llx_projet_task_actors
MigrationProjectUserResp=Migración del campo fk_user_resp de llx_projet a llx_element_contact
MigrationProjectTaskTime=Actualización de tiempo dedicado en segundos
MigrationActioncommElement=Actualización de los datos de acciones sobre elementos
MigrationPaymentMode=Actualización de los modos de pago
MigrationCategorieAssociation=Actualización de las categorías
<<<<<<< HEAD
MigrationEvents=Migración de eventos para agregar propietario de evento en la tabla de asignacion
=======
MigrationEvents=Migración de eventos para agregar propietario de evento en la tabla de asignación
>>>>>>> d9b8a8c8
MigrationEventsContact=Migración de eventos para agregar contacto de evento en la tabla de asignación
MigrationRemiseEntity=Actualizando el campo entity de llx_societe_remise
MigrationRemiseExceptEntity=Actualizando el campo entity de llx_societe_remise_except
MigrationUserRightsEntity=Actualizando el campo entity de llx_user_rights
MigrationUserGroupRightsEntity=Actualizando el campo entity de llx_usergroup_rights
<<<<<<< HEAD
=======
MigrationUserPhotoPath=Migration of photo paths for users
>>>>>>> d9b8a8c8
MigrationReloadModule=Recargar módulo %s
MigrationResetBlockedLog=Restablecer el módulo BlockedLog para el algoritmo v7
ShowNotAvailableOptions=Mostrar opciones no disponibles
HideNotAvailableOptions=Ocultar opciones no disponibles
ErrorFoundDuringMigration=Se ha producido un error durante el proceso de migración, por lo que el siguiente paso no está disponible. Para ignorar errores puede <a href="%s">hacer clic aquí</a>, pero la aplicación a algunas funcionalidades pueden no funcionar correctamente mientras no se arregle el problema.
<<<<<<< HEAD
YouTryInstallDisabledByDirLock=The application try to sefl upgrade, but install/upgrade pages have been disabled for security reason (directory renamed with .lock suffix).<br>
YouTryInstallDisabledByFileLock=The application try to sefl upgrade, but install/upgrade pages pages have been disabled for security reason (by lock file <strong>install.lock</strong> into dolibarr documents directory).<br>
ClickHereToGoToApp=Click here to go to your application
ClickOnLinkOrRemoveManualy=Click on following link and if you always reach this page, you must remove the file install.lock into documents directory manually
=======
YouTryInstallDisabledByDirLock=La aplicación intenta instalar la actualización, pero las páginas de instalación/actualización se han desactivado por razones de seguridad (el nombre del directorio se ha cambiado con el sufijo .lock). <br>
YouTryInstallDisabledByFileLock=La aplicación intenta instalar la actualización, pero las páginas de instalación/actualización se han desactivado por razones de seguridad (mediante el archivo de bloqueo <strong>install.lock</strong> del directorio de documentos de dolibarr). <br>
ClickHereToGoToApp=Haga clic aquí para ir a su aplicación
ClickOnLinkOrRemoveManualy=Haga clic en el siguiente enlace y si siempre llega a esta página, debe eliminar manualmente el archivo install.lock del directorio de documentos
>>>>>>> d9b8a8c8
<|MERGE_RESOLUTION|>--- conflicted
+++ resolved
@@ -57,19 +57,11 @@
 CreateDatabase=Crear la base de datos
 CreateUser=Crear propietario o concederle permiso en la base de datos
 DatabaseSuperUserAccess=Base de datos - Acceso super usuario
-<<<<<<< HEAD
-CheckToCreateDatabase=Seleccione esta opción si la base de datos no existe y debe crearse. En este caso, es necesario indicar usuario/contraseña del superusuario más adelante en esta página.
-CheckToCreateUser=Seleccione esta opción si el propietario de la base de datos no existe y debe ser creado, o si existe pero la base de datos no existe y se deben conceder permisos.<br> En este caso, debes elegir el login y contraseña y también rellenar el login/contraseña para la cuenta de superusuario en la parte inferior de esta página. Si esta opción no está seleccionada, el propietario de la base de datos y su contraseña deben existir.
-DatabaseRootLoginDescription=Usuario de la base que tiene los derechos de creación de bases de datos o cuenta para la base de datos, inútil si la base de datos y su usuario ya existen (como cuando están en un anfitrión).
-KeepEmptyIfNoPassword=Deje vacío si el usuario no tiene contraseña
-SaveConfigurationFile=Grabación del archivo de configuración
-=======
 CheckToCreateDatabase=Seleccione esta opción si la base de datos no existe y debe crearse.<br>En este caso, es necesario indicar usuario/contraseña del superusuario más adelante en esta página.
 CheckToCreateUser=Seleccione esta opción si: <br>el usuario de la base de datos aún no existe y, por lo tanto, debe crearse, o<br>si el usuario existe pero la base de datos no existe y se deben otorgar permisos.<br>En este caso, debe ingresar la cuenta de usuario y la contraseña, y <b>también</b> el nombre de la cuenta del superusuario y la contraseña en la parte inferior de esta página. Si esta opción no está marcada, el propietario de la base de datos y la contraseña ya deben existir.
 DatabaseRootLoginDescription=Nombre de la cuenta de superusuario (para crear nuevas bases de datos o nuevos usuarios), obligatorio si la base de datos o su propietario aún no existen.
 KeepEmptyIfNoPassword=Deje vacío si el usuario no tiene contraseña (NO recomendado)
 SaveConfigurationFile=Guardando parámetros para
->>>>>>> d9b8a8c8
 ServerConnection=Conexión al servidor
 DatabaseCreation=Creación de la base de datos
 CreateDatabaseObjects=Creación de los objetos de la base de datos
@@ -202,33 +194,19 @@
 MigrationActioncommElement=Actualización de los datos de acciones sobre elementos
 MigrationPaymentMode=Actualización de los modos de pago
 MigrationCategorieAssociation=Actualización de las categorías
-<<<<<<< HEAD
-MigrationEvents=Migración de eventos para agregar propietario de evento en la tabla de asignacion
-=======
 MigrationEvents=Migración de eventos para agregar propietario de evento en la tabla de asignación
->>>>>>> d9b8a8c8
 MigrationEventsContact=Migración de eventos para agregar contacto de evento en la tabla de asignación
 MigrationRemiseEntity=Actualizando el campo entity de llx_societe_remise
 MigrationRemiseExceptEntity=Actualizando el campo entity de llx_societe_remise_except
 MigrationUserRightsEntity=Actualizando el campo entity de llx_user_rights
 MigrationUserGroupRightsEntity=Actualizando el campo entity de llx_usergroup_rights
-<<<<<<< HEAD
-=======
 MigrationUserPhotoPath=Migration of photo paths for users
->>>>>>> d9b8a8c8
 MigrationReloadModule=Recargar módulo %s
 MigrationResetBlockedLog=Restablecer el módulo BlockedLog para el algoritmo v7
 ShowNotAvailableOptions=Mostrar opciones no disponibles
 HideNotAvailableOptions=Ocultar opciones no disponibles
 ErrorFoundDuringMigration=Se ha producido un error durante el proceso de migración, por lo que el siguiente paso no está disponible. Para ignorar errores puede <a href="%s">hacer clic aquí</a>, pero la aplicación a algunas funcionalidades pueden no funcionar correctamente mientras no se arregle el problema.
-<<<<<<< HEAD
-YouTryInstallDisabledByDirLock=The application try to sefl upgrade, but install/upgrade pages have been disabled for security reason (directory renamed with .lock suffix).<br>
-YouTryInstallDisabledByFileLock=The application try to sefl upgrade, but install/upgrade pages pages have been disabled for security reason (by lock file <strong>install.lock</strong> into dolibarr documents directory).<br>
-ClickHereToGoToApp=Click here to go to your application
-ClickOnLinkOrRemoveManualy=Click on following link and if you always reach this page, you must remove the file install.lock into documents directory manually
-=======
 YouTryInstallDisabledByDirLock=La aplicación intenta instalar la actualización, pero las páginas de instalación/actualización se han desactivado por razones de seguridad (el nombre del directorio se ha cambiado con el sufijo .lock). <br>
 YouTryInstallDisabledByFileLock=La aplicación intenta instalar la actualización, pero las páginas de instalación/actualización se han desactivado por razones de seguridad (mediante el archivo de bloqueo <strong>install.lock</strong> del directorio de documentos de dolibarr). <br>
 ClickHereToGoToApp=Haga clic aquí para ir a su aplicación
-ClickOnLinkOrRemoveManualy=Haga clic en el siguiente enlace y si siempre llega a esta página, debe eliminar manualmente el archivo install.lock del directorio de documentos
->>>>>>> d9b8a8c8
+ClickOnLinkOrRemoveManualy=Haga clic en el siguiente enlace y si siempre llega a esta página, debe eliminar manualmente el archivo install.lock del directorio de documentos