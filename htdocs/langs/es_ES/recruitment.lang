# Copyright (C) 2020 Laurent Destailleur
#
# This program is free software: you can redistribute it and/or modify
# it under the terms of the GNU General Public License as published by
# the Free Software Foundation, either version 3 of the License, or
# (at your option) any later version.
# This program is distributed in the hope that it will be useful,
# but WITHOUT ANY WARRANTY; without even the implied warranty of
# MERCHANTABILITY or FITNESS FOR A PARTICULAR PURPOSE.  See the
# GNU General Public License for more details.
# You should have received a copy of the GNU General Public License
# along with this program.  If not, see <https://www.gnu.org/licenses/>.

# Generic
# Module label 'ModuleRecruitmentName'
ModuleRecruitmentName = Contratación
# Module description 'ModuleRecruitmentDesc'
ModuleRecruitmentDesc = Gestionar y seguir campañas de contratación para nuevos puestos de trabajo.
# Admin page
RecruitmentSetup = Configuración de contratación
RecruitmentSetupPage = Indique aquí la configuración de las principales opciones para el módulo de contratación
RecruitmentArea=Área de contratación
PublicInterfaceRecruitmentDesc=Las páginas públicas de trabajos son URL públicas para mostrar y responder a trabajos abiertos. Hay un enlace diferente para cada trabajo abierto, que se encuentra en cada registro de trabajo.
EnablePublicRecruitmentPages=Habilitar páginas públicas de trabajos abiertos

<<<<<<< HEAD
#
# About page
#
RecruitmentAbout = Acerca de contratación
RecruitmentAboutPage = Información de contratación
=======
>>>>>>> cc80841a
NbOfEmployeesExpected=Número de empleados esperado
JobLabel=Etiqueta del puesto de trabajo
WorkPlace=Lugar de trabajo
DateExpected=Fecha esperada
FutureManager=Futuro gerente
ResponsibleOfRecruitement=Responsable de la contratación
IfJobIsLocatedAtAPartner=Si el trabajo se encuentra en un partner
PositionToBeFilled=Puesto de trabajo
PositionsToBeFilled=Puestos de trabajo
ListOfPositionsToBeFilled=Listado de puestos de trabajo
NewPositionToBeFilled=Nuevos puestos de trabajo
JobOfferToBeFilled=Puesto de trabajo a rellenar
ThisIsInformationOnJobPosition=Información del puesto de trabajo a cubrir
ContactForRecruitment=Contacto de contratación
EmailRecruiter=E-mail contratador
ToUseAGenericEmail=Utilizar un e-mail genérico. Si no se define, se utilizará el e-mail del responsable de contratación
NewCandidature=Nueva aplicación
ListOfCandidatures=Listado de aplicaciones
Remuneration=Salario
RequestedRemuneration=Salario solicitado
ProposedRemuneration=Salario propuesto
ContractProposed=Contrato propuesto
ContractSigned=Contrato firmado
ContractRefused=Contrato rechazado
RecruitmentCandidature=Aplicacion
JobPositions=Puestos de trabajo
RecruitmentCandidatures=Aplicaciones
InterviewToDo=Contactos a seguir
AnswerCandidature=Respuesta de la aplicación
YourCandidature=Su aplicación
YourCandidatureAnswerMessage=Gracias por su aplicación. <br> ...
JobClosedTextCandidateFound=El puesto de trabajo esta cerrado. El puesto ha sido ocupado.
JobClosedTextCanceled=El puesto de trabajo esta cerrado
ExtrafieldsJobPosition=Campos adicionales (puestos de trabajo)
ExtrafieldsApplication=Campos adicionales (solicitudes de empleo)
MakeOffer=Realizar un presupuesto
WeAreRecruiting=Estamos reclutando. Esta es una lista de vacantes a cubrir...
NoPositionOpen=No hay posiciones abiertas en este momento
ConfirmClose=Confirmar cancelación
ConfirmCloseAsk=¿Está seguro de que desea cancelar esta candidatura de contratación?
Recruitment=Contratación<|MERGE_RESOLUTION|>--- conflicted
+++ resolved
@@ -23,14 +23,6 @@
 PublicInterfaceRecruitmentDesc=Las páginas públicas de trabajos son URL públicas para mostrar y responder a trabajos abiertos. Hay un enlace diferente para cada trabajo abierto, que se encuentra en cada registro de trabajo.
 EnablePublicRecruitmentPages=Habilitar páginas públicas de trabajos abiertos
 
-<<<<<<< HEAD
-#
-# About page
-#
-RecruitmentAbout = Acerca de contratación
-RecruitmentAboutPage = Información de contratación
-=======
->>>>>>> cc80841a
 NbOfEmployeesExpected=Número de empleados esperado
 JobLabel=Etiqueta del puesto de trabajo
 WorkPlace=Lugar de trabajo
