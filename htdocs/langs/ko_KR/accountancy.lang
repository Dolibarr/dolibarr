--- conflicted
+++ resolved
@@ -52,24 +52,6 @@
 ExportAccountingSourceDocHelp=With this tool, you can search and export the source events that are used to generate your accountancy. <br>The exported ZIP file will contain the lists of requested items in CSV, as well as their attached files in their original format (PDF, ODT, DOCX...).
 ExportAccountingSourceDocHelp2=To export your journals, use the menu entry %s - %s.
 ExportAccountingProjectHelp=Specify a project if you need an accounting report only for a specific project. Expense reports and loan payments are not included in project reports.
-<<<<<<< HEAD
-VueByAccountAccounting=View by accounting account
-VueBySubAccountAccounting=View by accounting subaccount
-
-MainAccountForCustomersNotDefined=Main accounting account for customers not defined in setup
-MainAccountForSuppliersNotDefined=Main accounting account for vendors not defined in setup
-MainAccountForUsersNotDefined=Main accounting account for users not defined in setup
-MainAccountForVatPaymentNotDefined=Main accounting account for VAT payment not defined in setup
-MainAccountForSubscriptionPaymentNotDefined=Main accounting account for subscription payment not defined in setup
-UserAccountNotDefined=Accounting account for user not defined in setup
-
-AccountancyArea=Accounting area
-AccountancyAreaDescIntro=Usage of the accountancy module is done in several step:
-AccountancyAreaDescActionOnce=The following actions are usually executed one time only, or once per year...
-AccountancyAreaDescActionOnceBis=Next steps should be done to save you time in future by suggesting you automaticaly the correct default accounting account when transferring data in accounting
-AccountancyAreaDescActionFreq=The following actions are usually executed every month, week or day for very large companies...
-
-=======
 ExportAccountancy=Export accountancy
 WarningDataDisappearsWhenDataIsExported=Warning, this list contains only the accounting entries that have not been already exported (Export date is empty). If you want to include the accounting entries already exported, click on the button above.
 VueByAccountAccounting=View by accounting account
@@ -87,7 +69,6 @@
 AccountancyAreaDescActionOnce=The following actions are usually executed one time only, or once per year...
 AccountancyAreaDescActionOnceBis=Next steps should be done to save you time in future by suggesting you automatically the correct default accounting account when transferring data in accounting
 AccountancyAreaDescActionFreq=The following actions are usually executed every month, week or day for very large companies...
->>>>>>> cc80841a
 AccountancyAreaDescJournalSetup=STEP %s: Check content of your journal list from menu %s
 AccountancyAreaDescChartModel=STEP %s: Check that a model of chart of account exists or create one from menu %s
 AccountancyAreaDescChart=STEP %s: Select and|or complete your chart of account from menu %s
@@ -103,10 +84,6 @@
 AccountancyAreaDescLoan=STEP %s: Define default accounting accounts for loans. For this, use the menu entry %s.
 AccountancyAreaDescBank=STEP %s: Define accounting accounts and journal code for each bank and financial accounts. For this, use the menu entry %s.
 AccountancyAreaDescProd=STEP %s: Define accounting accounts on your Products/Services. For this, use the menu entry %s.
-<<<<<<< HEAD
-
-=======
->>>>>>> cc80841a
 AccountancyAreaDescBind=STEP %s: Check the binding between existing %s lines and accounting account is done, so application will be able to journalize transactions in Ledger in one click. Complete missing bindings. For this, use the menu entry %s.
 AccountancyAreaDescWriteRecords=STEP %s: Write transactions into the Ledger. For this, go into menu <strong>%s</strong>, and click into button <strong>%s</strong>.
 AccountancyAreaDescAnalyze=STEP %s: Read reportings or generate export files for other bookkeepers.
@@ -187,39 +164,16 @@
 ACCOUNTANCY_ER_DATE_RECORD=Use the end date of the period of an expense report as the date for the transfer to accounting, instead of the date of the expense
 ACCOUNTING_ENABLE_EXPORT_DRAFT_JOURNAL=Enable draft export on journal
 ACCOUNTANCY_COMBO_FOR_AUX=Enable combo list for subsidiary account (may be slow if you have a lot of third parties, break ability to search on a part of value)
-<<<<<<< HEAD
-ACCOUNTING_DATE_START_BINDING=Define a date to start binding & transfer in accountancy. Below this date, the transactions will not be transferred to accounting.
-ACCOUNTING_DEFAULT_PERIOD_ON_TRANSFER=On accountancy transfer, what is the period selected by default
-
-ACCOUNTING_SELL_JOURNAL=Sales journal (sales and returns)
-ACCOUNTING_PURCHASE_JOURNAL=Purchase journal (purchase and returns)
-ACCOUNTING_BANK_JOURNAL=Cash journal (receipts and disbursements)
-=======
 ACCOUNTING_DATE_START_BINDING=Disable binding & transfer in accountancy when date is below this date (the transactions before this date will be excluded by default)
 ACCOUNTING_DEFAULT_PERIOD_ON_TRANSFER=On the page to transfer data into accountancy, what is the period selected by default
 ACCOUNTING_SELL_JOURNAL=Sales journal - sales and returns
 ACCOUNTING_PURCHASE_JOURNAL=Purchase journal - purchase and returns
 ACCOUNTING_BANK_JOURNAL=Cash journal - receipts and disbursements
->>>>>>> cc80841a
 ACCOUNTING_EXPENSEREPORT_JOURNAL=Expense report journal
 ACCOUNTING_MISCELLANEOUS_JOURNAL=General journal
 ACCOUNTING_HAS_NEW_JOURNAL=Has new Journal
 ACCOUNTING_INVENTORY_JOURNAL=Inventory journal
 ACCOUNTING_SOCIAL_JOURNAL=Social journal
-<<<<<<< HEAD
-
-ACCOUNTING_RESULT_PROFIT=Result accounting account (Profit)
-ACCOUNTING_RESULT_LOSS=Result accounting account (Loss)
-ACCOUNTING_CLOSURE_DEFAULT_JOURNAL=Journal of closure
-
-ACCOUNTING_ACCOUNT_TRANSFER_CASH=Account (from the Chart Of Account) to be used as the account for transitional bank transfers
-TransitionalAccount=Transitional bank transfer account
-
-ACCOUNTING_ACCOUNT_SUSPENSE=Account (from the Chart Of Account) to be used as the account for unallocated funds either received or paid i.e. funds in "wait[ing]"
-DONATION_ACCOUNTINGACCOUNT=Account (from the Chart Of Account) to be used to register donations (Donation module)
-ADHERENT_SUBSCRIPTION_ACCOUNTINGACCOUNT=Account (from the Chart Of Account) to be used to register memberships subscriptions (Membership module - if membership recorded without invoice)
-
-=======
 ACCOUNTING_RESULT_PROFIT=Result accounting account (Profit)
 ACCOUNTING_RESULT_LOSS=Result accounting account (Loss)
 ACCOUNTING_CLOSURE_DEFAULT_JOURNAL=Journal of closure
@@ -230,36 +184,23 @@
 ACCOUNTING_ACCOUNT_SUSPENSE=Account (from the Chart Of Account) to be used as the account for unallocated funds either received or paid i.e. funds in "wait[ing]"
 DONATION_ACCOUNTINGACCOUNT=Account (from the Chart Of Account) to be used to register donations (Donation module)
 ADHERENT_SUBSCRIPTION_ACCOUNTINGACCOUNT=Account (from the Chart Of Account) to be used to register memberships subscriptions (Membership module - if membership recorded without invoice)
->>>>>>> cc80841a
 ACCOUNTING_ACCOUNT_CUSTOMER_DEPOSIT=Account (from the Chart Of Account) to be used as the default account to register customer deposit
 UseAuxiliaryAccountOnCustomerDeposit=Store customer account as individual account in subsidiary ledger for lines of down payments (if disabled, individual account for down payment lines will remain empty)
 ACCOUNTING_ACCOUNT_SUPPLIER_DEPOSIT=Account (from the Chart Of Account) to be used as the default
 UseAuxiliaryAccountOnSupplierDeposit=Store supplier account as individual account in subsidiary ledger for lines of down payments (if disabled, individual account for down payment lines will remain empty)
-<<<<<<< HEAD
-
-=======
 ACCOUNTING_ACCOUNT_CUSTOMER_RETAINED_WARRANTY=Accounting account by default to register customer retained warranty
->>>>>>> cc80841a
 ACCOUNTING_PRODUCT_BUY_ACCOUNT=Account (from the Chart Of Account) to be used as the default account for the products purchased within same country (used if not defined in the product sheet)
 ACCOUNTING_PRODUCT_BUY_INTRA_ACCOUNT=Account (from the Chart Of Account) to be used as the default account for the products purchased from EEC to another EEC country (used if not defined in the product sheet)
 ACCOUNTING_PRODUCT_BUY_EXPORT_ACCOUNT=Account (from the Chart Of Account) to be used as the default account for the products purchased and imported from any other foreign country (used if not defined in the product sheet)
 ACCOUNTING_PRODUCT_SOLD_ACCOUNT=Account (from the Chart Of Account) to be used as the default account for the sold products (used if not defined in the product sheet)
 ACCOUNTING_PRODUCT_SOLD_INTRA_ACCOUNT=Account (from the Chart Of Account) to be used as the default account for the products sold from EEC to another EEC country (used if not defined in the product sheet)
 ACCOUNTING_PRODUCT_SOLD_EXPORT_ACCOUNT=Account (from the Chart Of Account) to be used as the default account for the products sold and exported to any other foreign country (used if not defined in the product sheet)
-<<<<<<< HEAD
-
-=======
->>>>>>> cc80841a
 ACCOUNTING_SERVICE_BUY_ACCOUNT=Account (from the Chart Of Account) to be used as the default account for the services purchased within same country (used if not defined in the service sheet)
 ACCOUNTING_SERVICE_BUY_INTRA_ACCOUNT=Account (from the Chart Of Account) to be used as the default account for the services purchased from EEC to another EEC country (used if not defined in the service sheet)
 ACCOUNTING_SERVICE_BUY_EXPORT_ACCOUNT=Account (from the Chart Of Account) to be used as the default account for the services purchased and imported from other foreign country (used if not defined in the service sheet)
 ACCOUNTING_SERVICE_SOLD_ACCOUNT=Account (from the Chart Of Account) to be used as the default account for the sold services (used if not defined in the service sheet)
 ACCOUNTING_SERVICE_SOLD_INTRA_ACCOUNT=Account (from the Chart Of Account) to be used as the default account for the services sold from EEC to another EEC country (used if not defined in the service sheet)
 ACCOUNTING_SERVICE_SOLD_EXPORT_ACCOUNT=Account (from the Chart Of Account) to be used as the default account for the services sold and exported to any other foreign country (used if not defined in the service sheet)
-<<<<<<< HEAD
-
-=======
->>>>>>> cc80841a
 Doctype=Type of document
 Docdate=날짜
 Docref=Reference
@@ -274,10 +215,7 @@
 NumPiece=Piece number
 TransactionNumShort=Num. transaction
 AccountingCategory=Custom group of accounts
-<<<<<<< HEAD
-=======
 AccountingCategories=Custom groups of accounts
->>>>>>> cc80841a
 GroupByAccountAccounting=Group by general ledger account
 GroupBySubAccountAccounting=Group by subledger account
 AccountingAccountGroupsDesc=You can define here some groups of accounting account. They will be used for personalized accounting reports.
@@ -328,48 +266,28 @@
 Reconcilable=Reconcilable
 TotalVente=Total turnover before tax
 TotalMarge=Total sales margin
-<<<<<<< HEAD
-
-=======
->>>>>>> cc80841a
 DescVentilCustomer=Consult here the list of customer invoice lines bound (or not) to a product account from chart of account
 DescVentilMore=In most cases, if you use predefined products or services and you set the account (from chart of account) on the product/service card, the application will be able to make all the binding between your invoice lines and the accounting account of your chart of accounts, just in one click with the button <strong>"%s"</strong>. If account was not set on product/service cards or if you still have some lines not bound to an account, you will have to make a manual binding from the menu "<strong>%s</strong>".
 DescVentilDoneCustomer=Consult here the list of the lines of invoices customers and their product account from chart of account
 DescVentilTodoCustomer=Bind invoice lines not already bound with a product account from chart of account
 ChangeAccount=Change the product/service account (from chart of account) for the selected lines with the following account:
 Vide=-
-<<<<<<< HEAD
-DescVentilSupplier=Consult here the list of vendor invoice lines bound or not yet bound to a product account from chart of account (only record not already transfered in accountancy are visible)
-=======
 DescVentilSupplier=Consult here the list of vendor invoice lines bound or not yet bound to a product account from chart of account (only record not already transferred in accountancy are visible)
->>>>>>> cc80841a
 DescVentilDoneSupplier=Consult here the list of the lines of vendor invoices and their accounting account
 DescVentilTodoExpenseReport=Bind expense report lines not already bound with a fee accounting account
 DescVentilExpenseReport=Consult here the list of expense report lines bound (or not) to a fee accounting account
 DescVentilExpenseReportMore=If you setup accounting account on type of expense report lines, the application will be able to make all the binding between your expense report lines and the accounting account of your chart of accounts, just in one click with the button <strong>"%s"</strong>. If account was not set on fees dictionary or if you still have some lines not bound to any account, you will have to make a manual binding from the menu "<strong>%s</strong>".
 DescVentilDoneExpenseReport=Consult here the list of the lines of expenses reports and their fees accounting account
 Closure=Annual closure
-<<<<<<< HEAD
-DescClosure=Consult here the number of movements by month not yet validated & locked
-OverviewOfMovementsNotValidated=Overview of movements not validated and locked
-AllMovementsWereRecordedAsValidated=All movements were recorded as validated and locked
-NotAllMovementsCouldBeRecordedAsValidated=Not all movements could be recorded as validated and locked
-ValidateMovements=Validate and lock movements...
-=======
 AccountancyClosureStep1Desc=Consult here the number of movements by month not yet validated & locked
 OverviewOfMovementsNotValidated=Overview of movements not validated and locked
 AllMovementsWereRecordedAsValidated=All movements were recorded as validated and locked
 NotAllMovementsCouldBeRecordedAsValidated=Not all movements could be recorded as validated and locked
 ValidateMovements=Validate and lock movements
->>>>>>> cc80841a
 DescValidateMovements=Any modification or deletion of writing, lettering and deletes will be prohibited. All entries for an exercise must be validated otherwise closing will not be possible
 ValidateHistory=Bind Automatically
 AutomaticBindingDone=Automatic bindings done (%s) - Automatic binding not possible for some record (%s)
-<<<<<<< HEAD
-
-=======
 DoManualBindingForFailedRecord=You have to do a manual link for the %s row(s) not linked automatically.
->>>>>>> cc80841a
 ErrorAccountancyCodeIsAlreadyUse=Error, you cannot remove or disable this account of chart of account because it is used
 MvtNotCorrectlyBalanced=Movement not correctly balanced. Debit = %s & Credit = %s
 Balancing=Balancing
@@ -386,10 +304,6 @@
 NotReconciled=Not reconciled
 WarningRecordWithoutSubledgerAreExcluded=Warning, all lines without subledger account defined are filtered and excluded from this view
 AccountRemovedFromCurrentChartOfAccount=Accounting account that does not exist in the current chart of accounts
-<<<<<<< HEAD
-
-=======
->>>>>>> cc80841a
 ## Admin
 BindingOptions=Options for the transfer in accountancy
 ApplyMassCategories=Apply mass categories
@@ -405,11 +319,7 @@
 AccountingJournalType4=Bank
 AccountingJournalType5=경비 보고서
 AccountingJournalType8=Inventory
-<<<<<<< HEAD
-AccountingJournalType9=Has-new
-=======
 AccountingJournalType9=Retained earnings
->>>>>>> cc80841a
 GenerationOfAccountingEntries=Generation of accounting entries
 ErrorAccountingJournalIsAlreadyUse=This journal is already use
 AccountingAccountForSalesTaxAreDefinedInto=Note: Accounting account for Sales tax are defined into menu <b>%s</b> - <b>%s</b>
@@ -419,13 +329,6 @@
 ACCOUNTING_DISABLE_BINDING_ON_PURCHASES=Disable binding & transfer in accountancy on purchases (vendor invoices will not be taken into account in accounting)
 ACCOUNTING_DISABLE_BINDING_ON_EXPENSEREPORTS=Disable binding & transfer in accountancy on expense reports (expense reports will not be taken into account in accounting)
 ACCOUNTING_ENABLE_LETTERING=Enable the lettering function in the accounting
-<<<<<<< HEAD
-
-## Export
-NotExportLettering=Do not export the lettering when generating the file
-NotifiedExportDate=Flag exported lines as Exported <span class="warning">(to modify a line, you will need to delete the whole transaction and re-transfert it into accounting)</span>
-NotifiedValidationDate=Validate and Lock the exported entries <span class="warning">(same effect than the "%s" feature, modification and deletion of the lines will DEFINITELY not be possible)</span>
-=======
 ACCOUNTING_ENABLE_LETTERING_DESC=When this options is enabled, you can define, on each accounting entry, a code so you can group different accounting movements together. In the past, when different journals was managed independently, this feature was necessary to group movement lines of different journals together. However, with Dolibarr accountancy, such a tracking code, called "<b>%s</b>" is already saved automatically, so an automatic lettering is already done, with no risk of error so this feature has become useless for a common usage. Manual lettering feature is provided for end users that really don't trust the computer engine making the transfer of data in accountancy.
 EnablingThisFeatureIsNotNecessary=Enabling this feature is no more necessary for a rigorous accounting management.
 ACCOUNTING_ENABLE_AUTOLETTERING=Enable the automatic lettering when transferring to accounting
@@ -440,7 +343,6 @@
 NotifiedExportDate=Flag not yet exported lines as Exported <span class="warning">(to modify a line flagged as exported, you will need to delete the whole transaction and re-transfert it into accounting)</span>
 NotifiedValidationDate=Validate and Lock the exported entries not yet already locked <span class="warning">(same effect than the "%s" feature, modification and deletion of the lines will DEFINITELY not be possible)</span>
 NotifiedExportFull=Export documents ?
->>>>>>> cc80841a
 DateValidationAndLock=Date validation and lock
 ConfirmExportFile=Confirmation of the generation of the accounting export file ?
 ExportDraftJournal=Export draft journal
@@ -496,31 +398,18 @@
 SaleExport=Export sale
 SaleEEC=Sale in EEC
 SaleEECWithVAT=Sale in EEC with a VAT not null, so we suppose this is NOT an intracommunautary sale and the suggested account is the standard product account.
-<<<<<<< HEAD
-SaleEECWithoutVATNumber=Sale in EEC with no VAT but the VAT ID of thirdparty is not defined. We fallback on the product account for standard sales. You can fix the VAT ID of thirdparty or the product account if needed.
-ForbiddenTransactionAlreadyExported=Forbidden: The transaction has been validated and/or exported.
-ForbiddenTransactionAlreadyValidated=Forbidden: The transaction has been validated.
-=======
 SaleEECWithoutVATNumber=Sale in EEC with no VAT but the VAT ID of third party is not defined. We fall back on the account for standard sales. You can fix the VAT ID of the third party, or change the product account suggested for binding if needed.
 ForbiddenTransactionAlreadyExported=Forbidden: The transaction has been validated and/or exported.
 ForbiddenTransactionAlreadyValidated=Forbidden: The transaction has been validated.
 DataMustHaveBeenTransferredInAccounting=The transfer of data in accounting must have been done
->>>>>>> cc80841a
 ## Dictionary
 Range=Range of accounting account
 Calculated=Calculated
 Formula=Formula
-<<<<<<< HEAD
-
-## Reconcile
-LetteringAuto=Reconcile auto
-LetteringManual=Reconcile manual
-=======
 ## Reconcile
 LetteringAuto=Reconcile auto
 LetteringManual=Reconcile manual
 LetteringPartial=Reconcile partial
->>>>>>> cc80841a
 Unlettering=Unreconcile
 UnletteringAuto=Unreconcile auto
 UnletteringManual=Unreconcile manual
@@ -530,9 +419,6 @@
 AccountancyNoUnletteringModified=No unreconcile modified
 AccountancyOneUnletteringModifiedSuccessfully=One unreconcile successfully modified
 AccountancyUnletteringModifiedSuccessfully=%s unreconcile successfully modified
-<<<<<<< HEAD
-
-=======
 ## Closure
 AccountancyClosureStep1=Step 1 : Validate and lock the movements
 AccountancyClosureStep2=Step 2 : Close the fiscal period
@@ -544,20 +430,14 @@
 AccountancyClosureSeparateAuxiliaryAccounts=When generating the "Retained earnings" entries, detail the sub-ledger accounts
 AccountancyClosureCloseSuccessfully=Fiscal period has been closed successfully
 AccountancyClosureInsertAccountingReversalSuccessfully=Bookkeeping entries for "Retained earnings" has been inserted successfully
->>>>>>> cc80841a
 ## Confirm box
 ConfirmMassUnletteringAuto=Bulk auto unreconcile confirmation
 ConfirmMassUnletteringManual=Bulk manual unreconcile confirmation
 ConfirmMassUnletteringQuestion=Are you sure you want to unreconcile the %s selected record(s)?
 ConfirmMassDeleteBookkeepingWriting=Bulk Delete confirmation
-<<<<<<< HEAD
-ConfirmMassDeleteBookkeepingWritingQuestion=This will delete the transaction from the accounting (all lines related to the same transaction will be deleted) Are you sure you want to delete the %s selected record(s)?
-
-=======
 ConfirmMassDeleteBookkeepingWritingQuestion=This will delete the transaction from the accounting (all line entries related to the same transaction will be deleted). Are you sure you want to delete the %s selected entries?
 AccountancyClosureConfirmClose=Are you sure you want to close the current fiscal period ? <span class="warning">You understand that closing the fiscal period is an irreversible action and will permanently block any modification or deletion of entries over this period</span>.
 AccountancyClosureConfirmAccountingReversal=Are you sure you want to record entries for the "Retained earnings" ?
->>>>>>> cc80841a
 ## Error
 SomeMandatoryStepsOfSetupWereNotDone=Some mandatory steps of setup was not done, please complete them
 ErrorNoAccountingCategoryForThisCountry=No accounting account group available for country %s (See %s - %s - %s)
@@ -569,23 +449,15 @@
 Binded=Lines bound
 ToBind=Lines to bind
 UseMenuToSetBindindManualy=Lines not yet bound, use menu <a href="%s">%s</a> to make the binding manually
-<<<<<<< HEAD
-SorryThisModuleIsNotCompatibleWithTheExperimentalFeatureOfSituationInvoices=Sorry this module is not compatible with the experimental feature of situation invoices
-=======
 SorryThisModuleIsNotCompatibleWithTheExperimentalFeatureOfSituationInvoices=Note: this module or page is not completely compatible with the experimental feature of situation invoices. Some data may be wrong.
->>>>>>> cc80841a
 AccountancyErrorMismatchLetterCode=Mismatch in reconcile code
 AccountancyErrorMismatchBalanceAmount=The balance (%s) is not equal to 0
 AccountancyErrorLetteringBookkeeping=Errors have occurred concerning the transactions: %s
 ErrorAccountNumberAlreadyExists=The accounting number %s already exists
-<<<<<<< HEAD
-
-=======
 ErrorArchiveAddFile=Can't put "%s" file in archive
 ErrorNoFiscalPeriodActiveFound=No active fiscal period found. You can create one from menu %s - %s - %s.
 ErrorBookkeepingDocDateNotOnActiveFiscalPeriod=The bookkeeping doc date is not inside the active fiscal period
 ErrorBookkeepingDocDateIsOnAClosedFiscalPeriod=The bookkeeping doc date is inside a closed fiscal period
->>>>>>> cc80841a
 ## Import
 ImportAccountingEntries=Accounting entries
 ImportAccountingEntriesFECFormat=Accounting entries - FEC format
@@ -610,10 +482,6 @@
 DateExport=Date export
 WarningReportNotReliable=Warning, this report is not based on the Ledger, so does not contain transactions modified manually in the Ledger. If your journalization is up to date, the bookkeeping view is more accurate.
 ExpenseReportJournal=Expense Report Journal
-<<<<<<< HEAD
-
-=======
 DocsAlreadyExportedAreIncluded=Docs already exported are included
 ClickToShowAlreadyExportedLines=Click to show already exported lines
->>>>>>> cc80841a
 NAccounts=%s accounts