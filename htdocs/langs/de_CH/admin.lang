# Dolibarr language file - Source file is en_US - admin
Foundation=Verein
Publisher=Herausgeber
VersionLastInstall=Erste installierte Version
VersionLastUpgrade=Version der letzten Aktualisierung
FileCheckDolibarr=Überprüfen Sie die Integrität der Anwendungsdateien
AvailableOnlyOnPackagedVersions=Die lokale Datei für die Integritätsprüfung ist nur dann verfügbar, wenn die Anwendung von einem offiziellen Paket installiert wurde
XmlNotFound=Xml Integritätsdatei der Anwendung ​​nicht gefunden
SessionSaveHandler=Handler für Sitzungsspeicherung
ConfirmPurgeSessions=Wollen Sie wirklich alle Sessions beenden ? Dadurch werden alle Benutzer getrennt (ausser Ihnen)
<<<<<<< HEAD
NoSessionListWithThisHandler=Anzeige der aktiven Sitzungen mit Ihrer PHP-Konfiguration nicht möglich.
ConfirmLockNewSessions=Möchten Sie wirklich alle Sitzungen bis auf Ihre eigene blocken? Nur Benutzer <b>%s</b> kann danach noch eine Verbindung aufbauen.
=======
>>>>>>> d9b8a8c8
ClientCharset=Benutzer-Zeichensatz
FormToTestFileUploadForm=Formular für das Testen von Datei-Uplads (je nach Konfiguration)
SecurityFilesDesc=Sicherheitseinstellungen für den Dateiupload definieren.
ErrorModuleRequirePHPVersion=Fehler: Dieses Modul benötigt PHP Version %s oder höher
ErrorModuleRequireDolibarrVersion=Fehler: Dieses Moduls erfordert Dolibarr Version %s oder höher
DictionarySetup=Wörterbuch Einstellungen
Dictionary=Wörterbücher
ErrorCodeCantContainZero=Code darf keinen Wert 0 enthalten
UseSearchToSelectCompanyTooltip=Wenn Sie eine grosse Anzahl von Geschäftspartnern (> 100'000) haben, können Sie die Geschwindigkeit verbessern, indem Sie in Einstellungen -> Andere die Konstante COMPANY_DONOTSEARCH_ANYWHERE auf 1 setzen. Die Suche startet dann am Beginn des Strings.
UseSearchToSelectContactTooltip=Wenn Sie eine grosse Anzahl von Kontakten (> 100.000) haben, können Sie die Geschwindigkeit verbessern, indem Sie in Einstellungen -> Andere die Konstante CONTACT_DONOTSEARCH_ANYWHERE auf 1 setzen. Die Suche startet dann am Beginn des Strings.
<<<<<<< HEAD
DelaiedFullListToSelectCompany=Warte auf Tastendruck, bevor der Inhalt der Partner-Combo-Liste geladen wird (Dies kann die Leistung verbessern, wenn Sie eine grosse Anzahl von Partnern haben).
DelaiedFullListToSelectContact=Warte auf Tastendruck, bevor der Inhalt der Kontakt-Combo-Liste geladen wird (Dies kann die Leistung verbessern, wenn Sie eine grosse Anzahl von Kontakten haben).
=======
>>>>>>> d9b8a8c8
AllowToSelectProjectFromOtherCompany=Erlaube bei den Elementen eines Partners, die Projekte von anderen Partnern zu verlinken
Space=Raum
MustBeLowerThanPHPLimit=Hinweis: Ihre PHP-Einstellungen beschränken die Grösse für Dateiuploads auf <b>%s</b>%s
NoMaxSizeByPHPLimit=Hinweis: In Ihren PHP-Einstellungen sind keine Grössenbeschränkungen hinterlegt
MaxSizeForUploadedFiles=Maximale Grösse für Dateiuploads (0 verbietet jegliche Uploads)
AntiVirusCommandExample=Beispiel für ClamWin: c:\\Program Files (x86)\\ClamWin\\bin\\clamscan.exe <br>Beispiel für ClamAV: /usr/bin/clamscan
AntiVirusParamExample=Beispiel für ClamWin: --database="C:\\Program Files (x86)\\ClamWin\\lib"
MultiCurrencySetup=Mehrfachwährungen konfigurieren
MenuIdParent=Eltern-Menü-ID
DetailPosition=Reihungsnummer für definition der Menüposition
MaxNbOfLinesForBoxes=Maximale Zeilenanzahl für Boxen
MenusDesc=In der Menüverwaltung können Sie den Inhalt der beiden Menüleisten (Horizontal und Vertikal) festlegen
MenusEditorDesc=Mit dem Menü-Editor können Sie benutzerdefinierte Menüeinträge erstellen. Verwenden Sie dies vorsichtig, um Instabilität und dauerhaft unerreichbare Menüeinträge zu vermeiden. <br> Einige Module fügen Menüeinträge hinzu (meistens im Menü <b> Alle </b>). Wenn Sie einen dieser Einträge versehentlich entfernen, können Sie ihn wiederherstellen, indem Sie das Modul deaktivieren und erneut aktivieren.
PurgeAreaDesc=Hier können Sie alle vom System erzeugten und gespeicherten Dateien löschen (temporäre Dateien oder alle Dateien im Verzeichnis <b>%s</b>). Diese Funktion ist richtet sich vorwiegend an Benutzer ohne Zugriff auf das Dateisystem des Webservers (z.B. Hostingpakete)
PurgeDeleteTemporaryFiles=Alle temporären Dateien löschen (kein Datenverlustrisiko)
PurgeDeleteTemporaryFilesShort=Temporärdateien löschen
PurgeDeleteAllFilesInDocumentsDir=Alle Datein im Verzeichnis <b>%s</b> löschen. Dies beinhaltet temporäre Dateien ebenso wie Datenbanksicherungen, Dokumente (Geschäftspartner, Rechnungen, ...) und alle Inhalte des ECM-Moduls.
PurgeNothingToDelete=Keine zu löschenden Verzeichnisse oder Dateien
PurgeNDirectoriesFailed=Löschen von <b>%s</b> Dateien oder Verzeichnisse fehlgeschlagen.
ConfirmPurgeAuditEvents=Möchten Sie wirklich alle Sicherheitsereignisse löschen? Alle Sicherheits-Logs werden gelöscht, aber keine anderen Daten entfernt.
ExportMethod=Export-Methode
ImportMethod=Import-Methode
IgnoreDuplicateRecords=Fehler durch doppelte Zeilen ignorieren (INSERT IGNORE)
<<<<<<< HEAD
BoxesDesc=Boxen sind auf manchen Seiten angezeigte Informationsbereiche. Sie können die Anzeige einer Box einstellen, indem Sie auf die Zielseite klicken und 'Aktivieren' wählen. Zum Ausblenden einer Box klicken Sie einfach auf den Papierkorb.
ModulesDesc=Die Module bestimmen, welche Funktionalität in Dolibarr verfügbar ist. Manche Module erfordern zusätzliche Berechtigungen, welche den Benutzern zugewiesen werden muss, nachdem das Modul aktiviert wurde. \nKlicken Sie auf die Schaltfläche on/off, um ein Modul/Anwendung zu aktivieren.
=======
>>>>>>> d9b8a8c8
ModulesMarketPlaceDesc=Sie finden weitere Module auf externen Websites
ModulesDevelopYourModule=Entwicklen Sie Ihre eigenes Modul/Anwendung
FreeModule=Kostenlose Module
NotCompatible=Dieses Modul scheint nicht mit Ihrer Dolibarr Version %s (Min %s - Max %s) kompatibel zu sein.
CompatibleAfterUpdate=Dieses Modul benötigt eine Update Ihrer Dolibarr Version %s (Min %s - Max %s).
SeeInMarkerPlace=Siehe im Marktplatz
<<<<<<< HEAD
DoliPartnersDesc=Unternehmensliste, die Zusatzmodule oder Funktionen entwicklen können. (Hinweis: Alle Entwickler mit PHP Kentinissen können Dolibarr erweitern)
WebSiteDesc=Webseite für die Suche nach weiteren Modulen
=======
>>>>>>> d9b8a8c8
DevelopYourModuleDesc=Einige Lösungen um Ihr eigenes Modul zu entwickeln...
BoxesActivated=Aktivierte Boxen
OfficialWebSite=Offizielle Website
ReferencedPreferredPartners=Bevorzugte Geschäftspartner
ForAnswersSeeForum=Für alle anderen Fragen / Hilfe, können Sie die Dolibarr Forum: <br> <a href="%s" target="_blank"><b> %s</b></a>
MeasuringUnit=Masseinheit
MAIN_MAIL_FORCE_SENDTO=Sende alle Emails an diese Adresse zum Test (statt an die echten Empfänger)
SubmitTranslationENUS=Sollte die Übersetzung für eine Sprache nicht vollständig sein oder Fehler beinhalten, können Sie die entsprechenden Sprachdateien im Verzeichnis <b>langs/%s</b>  bearbeiten und anschliessend Ihre Änderungen an dolibarr.org/forum oder für Entwickler auf github.com/Dolibarr/dolibarr. übertragen.
ModuleFamilyCrm=Kundenverwaltung (CRM)
<<<<<<< HEAD
=======
InfDirExample=<br>Dann deklariere in <strong>conf.php</strong><br> $dolibarr_main_url_root_alt='/custom'<br>$dolibarr_main_document_root_alt='/path/of/dolibarr/htdocs/custom'<br>\n"#" heisst, die Variablen sind auskommentiert und werden nicht berücksichtigt.\nEntferne einfach "#", um die Variablen scharf zu schalten.
>>>>>>> d9b8a8c8
CallUpdatePage=Zur Aktualisierung der Daten und der Datenbankstruktur gehen Sie zur Seite %s.
GenericMaskCodes=Sie können ein beliebiges Numerierungsschema wählen. Dieses Schema könnte z.B. so aussehen:<br><b>{000000}</b> steht für eine 6-stellige Nummer, die sich bei jedem neuen %s automatisch erhöht. Wählen Sie die Anzahl der Nullen je nach gewünschter Nummernlänge. Der Zähler füllt sich automatisch bis zum linken Ende mit Nullen um das gewünschte Format abzubilden. <br><b>{000000+000}</b> führt zu einem ähnlichen Ergebnis, allerdings mit einem Wertsprung in Höhe des Werts rechts des Pluszeichens, der beim ersten %s angewandt wird. <br><b>{000000@x}</b> wie zuvor, jedoch stellt sich der Zähler bei Erreichen des Monats x (zwischen 1 und 12) automatisch auf 0 zurück. Ist diese Option gewählt und x hat den Wert 2 oder höher, ist die Folge {mm}{yy} or {mm}{yyyy} ebenfalls erfoderlich. <br><b>{dd}</b> Tag (01 bis 31).<br><b>{mm}</b> Monat (01 bis 12).<br><b>{yy}</b>, <b>{yyyy}</b> or <b>{y}</b> Jahreszahl 1-, 2- oder 4-stellig. <br>
GenericMaskCodes2=<b>{cccc}</b> der Kunden-Code mit n Zeichen<br><b>{cccc000}</b> der Kunden-Code mit n Zeichen, gefolgt von der dem Kunden zugeordneten Partner ID. Dieser Zähler wird gleichzeitig mit dem Globalen Zähler zurückgesetzt.<br><b>{tttt}</b> Die Partner ID mit n Zeichen (siehe unter Einstellungen->Stammdaten->Arten von Partnern). Wenn diese Option aktiv ist, wird für jede Partnerart ein separater Zähler geführt.<br>
GenericMaskCodes4b=<u>Beispiel für Dritte erstellt am 2007-03-01:</u> <br>
UMaskExplanation=Über diesen Parameter können Sie die standardmässigen Dateiberechtigungen für vom System erzeugte/verwaltete Inhalte festlegen. <br>Erforderlich ist ein Oktalwert (0666 bedeutet z.B. Lesen und Schreiben für alle). <br>Auf Windows-Umgebungen haben diese Einstellungen keinen Effekt.
<<<<<<< HEAD
ConfirmPurge=Möchten Sie wirklich endgültig löschen?<br> Alle Dateien werden unwiderbringlich gelöscht (Attachments, Angebote, Rechnungen usw.)
DescWeather=Die folgenden Diagramme werden auf der Übersicht Startseite angezeigt, wenn die entsprechenden Toleranzwerte erreicht werden:
HideLocalTaxOnPDF=Unterdrücke %s Satz in der PDF Steuerspalte
=======
SeeWikiForAllTeam=Für die ganze Liste aller Rollen und Ihrer Organisation besuchst du die Wikiseiten.
DescWeather=Die folgenden Diagramme werden auf der Übersicht Startseite angezeigt, wenn die entsprechenden Toleranzwerte erreicht werden:
HideAnyVATInformationOnPDF=Verstecke MWST - Informationen im PDF.
PDFRulesForSalesTax=Regeln für die MWST
>>>>>>> d9b8a8c8
HideDetailsOnPDF=Unterdrücke Produktzeilen in generierten PDF
PlaceCustomerAddressToIsoLocation=ISO Position für die Kundenadresse verwenden
ButtonHideUnauthorized=Buttons für Nicht-Admins ausblenden anstatt ausgrauen?
OldVATRates=Alter MwSt. Satz
NewVATRates=Neuer MwSt. Satz
HtmlText=HTML
Float=Gleitkommazahl
<<<<<<< HEAD
ExtrafieldRadio=Radio Button (Nur eine Auswahl möglich)
=======
ComputedFormulaDesc=Du kannst hier Formeln mit weiteren Objekteigenschaften oder in PHP eingeben, um dynamisch berechnete Werte zu generieren. Alle PHP konformen Formeln sind erlaubt inkl dem Operator "?:" und folgende globale Objekte:<strong>$db, $conf, $langs, $mysoc, $user, $object</strong>.<br><strong>Obacht</strong>: Vielleicht sind nur einige Eigenschaften von $object verfügbar. Wenn dir eine Objekteigenschaft fehlt, packe das gesamte Objekt einfach in deine Formel, wie im Beispiel zwei.<br>"Computed field" heisst, du kannst nicht selber Werte eingeben. Wenn Syntakfehler vorliegen, liefert die Formel ggf. gar nichts retour.<br><br>Ein Formelbeispiel:<br>$object->id < 10 ? round($object->id / 2, 2) : ($object->id + 2 * $user->id) * (int) substr($mysoc->zip, 1, 2)<br><br>Beispiel zum Neuladen eines Objektes<br>(($reloadedobj = new Societe($db)) && ($reloadedobj->fetch($obj->id ? $obj->id : ($obj->rowid ? $obj->rowid : $object->id)) > 0)) ? $reloadedobj->array_options['options_extrafieldkey'] * $reloadedobj->capital / 5 : '-1'<br><br>Eine Weitere Variante zum erzwungenen Neuladen des Objekts und seiner Eltern:<br>(($reloadedobj = new Task($db)) && ($reloadedobj->fetch($object->id) > 0) && ($secondloadedobj = new Project($db)) && ($secondloadedobj->fetch($reloadedobj->fk_project) > 0)) ? $secondloadedobj->ref : 'Übergeordnetes Projekt nicht gefunden...'
>>>>>>> d9b8a8c8
LibraryToBuildPDF=Verwendete Bibliothek zur PDF-Erzeugung
SetAsDefault=Als Standard definieren
ConfirmEraseAllCurrentBarCode=Wirklich alle aktuellen Barcode-Werte löschen?
DisplayCompanyManagers=Anzeige der Namen der Geschäftsführung
Use3StepsApproval=Standardmässig, Einkaufsaufträge müssen durch zwei unterschiedlichen Benutzer erstellt und freigegeben werden (ein Schritt/Benutzer zum Erstellen und ein Schritt/Benutzer für die Freigabe). Beachten Sie, wenn ein Benutzer beide Rechte hat - zum Erstellen und Freigeben, dann reicht ein Benutzer für diesen Vorgang. Optional können Sie einen zusätzlichen Schritt/User für die Freigabe einrichten, wenn der Betrag einen bestimmten dedizierten Wert übersteigt (wenn der Betrag höher wird, werden 3 Stufen notwendig: 1=Validierung, 2=erste Freigabe und 3=Gegenfreigabe.<br>Lassen Sie das Feld leer, wenn eine Freigabe (2 Schritte) ausreicht; tragen Sie einen sehr niedrigen Wert (0.1) ein, wenn eine zweite Freigabe notwendig ist.
UseDoubleApproval=3-fach Verarbeitungsschritte verwenden, wenn der Betrag (ohne Steuer) höher ist als ...
ClickToShowDescription=Klicken um die Beschreibung zu sehen
<<<<<<< HEAD
DependsOn=Dieses Modul benötigt die folgenden Module
PageUrlForDefaultValues=Hier muss die relative URL der Seite eingetragen werden. Wenn Parameter in der URL angegeben werden, dann werden alle Vorgabewerte auf den gleichen Wert gesetzt. Beispiele:
GoIntoTranslationMenuToChangeThis=Eine Übersetzung wurde für diesen Schlüssel gefunden, um die Übersetzung anzupassen, gehen Sie ins Menü "Home->Setup->Überseztungen"
WarningSettingSortOrder=Warnung: Änderungen an der Standardsortierreihenfolge können zu Fehlern führen, falls das betreffende Feld nicht vorhanden ist. Falls dies passiert, entfernen sie das betreffende Feld oder stellen die den Defaultwert wieder her.
AttachMainDocByDefault=Setzen Sie diesen Wert auf 1, wenn Sie das Hauptdokument standardmässig per E-Mail anhängen möchten (falls zutreffend).
Module1Name=Geschäftspartner
=======
WarningSettingSortOrder=Warnung: Änderungen an der Standardsortierreihenfolge können zu Fehlern führen, falls das betreffende Feld nicht vorhanden ist. Falls dies passiert, entfernen sie das betreffende Feld oder stellen die den Defaultwert wieder her.
AttachMainDocByDefault=Setzen Sie diesen Wert auf 1, wenn Sie das Hauptdokument standardmässig per E-Mail anhängen möchten (falls zutreffend).
>>>>>>> d9b8a8c8
Module1Desc=Geschäftspartner- und Kontakteverwaltung (Kunden, Leads, ...)
Module20Desc=Angeboteverwaltung
Module49Desc=Bearbeiterverwaltung
Module70Name=Arbeitseinsätze
Module80Name=Auslieferungen
<<<<<<< HEAD
Module240Desc=Werkzeug zum Datenexport (mit Assistent)
Module250Desc=Werkzeug zum Dateninport (mit Assistent)
Module330Name=Lesezeichen
Module330Desc=Lesezeichenverwaltung
=======
>>>>>>> d9b8a8c8
Module1200Desc=Mantis-Integation
Module3100Desc=Skypebutton bei Kontakten / Drittparteien / Mitgliedern hinzufügen
Module50100Desc=Kassenmodul
Module63000Desc=Resourcen verwalten(Drucker, Autos, Räume,...) diese können dann im Kalender verwendet werden
Permission26=Angebote schliessen
Permission61=Leistungen ansehen
Permission62=Leistungen erstellen/bearbeiten
Permission64=Interventionen löschen
Permission76=Daten exportieren
Permission87=Kundenaufträge abschliessen
Permission121=Mit Benutzer verbundene Geschäftspartner einsehen
Permission122=Mit Benutzer verbundene Geschäftspartner erstellen/bearbeiten
Permission125=Mit Benutzer verbundene Geschäftspartner löschen
Permission126=Geschäftspartner exportieren
Permission144=Löschen Sie alle Projekte und Aufgaben (einschliesslich privater Projekte in denen ich kein Kontakt bin)
Permission172=Reise- und Spesenabrechnung erstellen/ändern
Permission187=Lieferantenbestellungen schliessen
Permission188=Lieferantenbestellungen verwerfen
Permission193=Leitungen abbrechen
Permission203=Bestellungsverbindungen Bestellungen
Permission331=Lesezeichen einsehen
Permission332=Lesezeichen erstellen/bearbeiten
Permission525=Darlehens-rechner
Permission1188=Lieferantenbestellungen schliessen
Permission2414=Aktionen und Aufgaben anderer exportieren
Permission59002=Gewinspanne definieren
DictionaryCivility=Anrede Bezeichnungen
DictionaryActions=Arten von Kalenderereignissen
DictionaryVAT=MwSt.-Sätze
<<<<<<< HEAD
DictionaryEMailTemplates=Textvorlagen für Emails
DictionaryHolidayTypes=Absenzarten
=======
>>>>>>> d9b8a8c8
SetupSaved=Setup gespeichert
LocalTax1IsNotUsedDescES=Standardmässig werden die vorgeschlagenen RE 0 ist. Ende der Regel.
LocalTax2IsNotUsedDescES=Standardmässig werden die vorgeschlagenen IRPF 0 ist. Ende der Regel.
<<<<<<< HEAD
LocalTax2IsNotUsedExampleES=In Spanien sind sie bussines nicht der Steuer unterliegen System von Modulen.
Delays_MAIN_DELAY_ACTIONS_TODO=Verzögerungstoleranz (in Tagen) vor Warnung für nicht erledigte Ereignisse
Delays_MAIN_DELAY_PROJECT_TO_CLOSE=Verzögerungstoleranz (in Tagen) vor Warnung für nicht fristgerecht geschlossene Projekte
Delays_MAIN_DELAY_TASKS_TODO=Verzögerungstoleranz (in Tagen) vor Warnung für nicht erledigte Projektaufgaben
Delays_MAIN_DELAY_ORDERS_TO_PROCESS=Verzögerungstoleranz (in Tagen), vor Warnung für nicht bearbeitete Bestellungen
Delays_MAIN_DELAY_PROPALS_TO_CLOSE=Verzögerungstoleranz (in Tagen) vor  Warnung für abzuschliessende Angebote
SetupDescription1=Der Setupbereich erlaubt das konfigurieren ihrer Dolibarr Installation vor der ersten Verwendung.
=======
MenuCompanySetup=Firma / Organisation
CompanyInfo=Firma / Organisation
>>>>>>> d9b8a8c8
InfoDolibarr=Infos Dolibarr
InfoBrowser=Infos Browser
InfoOS=Infos OS
InfoWebServer=Infos Webserver
InfoDatabase=Infos Datenbank
InfoPHP=Infos PHP
SystemAreaForAdminOnly=Dieser Bereich steht ausschliesslich Administratoren zur Verfügung. Keine der Benutzerberechtigungen kann dies ändern.
TriggerDisabledByName=Trigger in dieser Datei sind durch das <b>-NORUN</b>-Suffix in ihrem Namen deaktviert.
DictionaryDesc=Definieren Sie hier alle Defaultwerte. Sie können die vordefinierten Werte mit ihren eigenen ergänzen.
ConstDesc=Diese Seite erlaubt es alle anderen Parameter einzustellen, die auf den vorherigen Seiten nicht verfügbar sind. Dies sind meist reservierte Parameter für Entwickler oder für die erweiterte Fehlersuche. Für eine Liste von Optionen <a href="https://wiki.dolibarr.org/index.php/Setup_Other#List_of_known_hidden_options" title="externe Seite - öffnet sich in einem neuen Fenster" target="_blank"> hier überprüfen  </a>.
MiscellaneousDesc=Alle anderen sicherheitsrelevanten Parameter werden hier definiert.
MAIN_ROUNDING_RULE_TOT=Rundungseinstellung (Für Länder in denen nicht auf 10er basis Gerundet wird. zB. 0.05 damit in 0.05 Schritten gerundet wirb)
TotalPriceAfterRounding=Gesamtpreis (Netto/MwSt./Brutto) gerundet
NoEventOrNoAuditSetup=Keine sicherheitsrelevanten Protokollereignisse. Überprüfen Sie die Aktivierung dieser Funktionen unter 'Einstellunge-Sicherheit-Protokoll'.
<<<<<<< HEAD
RestoreDesc2=Wiederherstellung von Archive Datei (zip Datei zum Beispiel)\nvom documents Verzeichnis um den documents Datei-Baum im documents verzeichnis in eine neue Dolibarr Installation oder in ein bestehendes Dolibarr Verzeichnis (<b>%s</b>).
PreviousDumpFiles=generierte Databank Backup Dateien
DownloadMoreSkins=Weitere grafische Oberflächen/Themes herunterladen
ShowVATIntaInAddress=Ausblenden MwSt. Nummer in Adressen auf Dokumenten.
MeteoStdMod=Standard Modus
DefineHereComplementaryAttributes=Definieren Sie hier alle Attribute, die nicht standardmässig vorhanden sind, und in %s unterstützt werden sollen.
ExtraFieldsSupplierOrdersLines=Ergänzende Attribute (in Bestellungszeile)
ExtraFieldsThirdParties=Ergänzende Attribute (Geschäftspartner)
SendmailOptionNotComplete=Achtung, auf einigen Linux-Systemen, E-Mails von Ihrem E-Mail zu senden, sendmail Ausführung Setup muss conatins Option-ba (Parameter mail.force_extra_parameters in Ihre php.ini-Datei). Wenn einige Empfänger niemals E-Mails erhalten, versuchen, diese Parameter mit PHP mail.force_extra_parameters =-ba) zu bearbeiten.
AddRefInList=Darstellung Kunden- /Lieferanten- Nr. in Listen (Listbox oder ComboBox) und die meisten von Hyperlinks. Third parties will appears with name "CC12345 - SC45678 - The big company coorp", instead of "The big company coorp".
AskForPreferredShippingMethod=Bevorzugte Kontaktmethode bei Partnern fragen.
PasswordGenerationNone=Keine automatische Passwortvorschläge, das Passwort muss manuell eingegeben werden.
HRMSetup=HRM Modul Einstellungen
CompanyIdProfChecker=Berufs-Identifikation einzigartige
=======
PreviousDumpFiles=generierte Databank Backup Dateien
DownloadMoreSkins=Weitere grafische Oberflächen/Themes herunterladen
MeteoStdMod=Standard Modus
ExtraFieldsSupplierOrdersLines=Ergänzende Attribute (in Bestellungszeile)
ExtraFieldsThirdParties=Ergänzende Attribute (Geschäftspartner)
SendmailOptionNotComplete=Achtung, auf einigen Linux-Systemen, E-Mails von Ihrem E-Mail zu senden, sendmail Ausführung Setup muss conatins Option-ba (Parameter mail.force_extra_parameters in Ihre php.ini-Datei). Wenn einige Empfänger niemals E-Mails erhalten, versuchen, diese Parameter mit PHP mail.force_extra_parameters =-ba) zu bearbeiten.
HRMSetup=HRM Modul Einstellungen
>>>>>>> d9b8a8c8
SuggestPaymentByRIBOnAccount=Zahlung per Lastschrift vorschlagen
SuggestPaymentByChequeToAddress=Zahlung per Scheck vorschlagen
SupplierPaymentSetup=Lieferantenzahlungen einrichten
ProposalsPDFModules=PDF-Anbebotsmodule
FreeLegalTextOnProposal=Freier Rechtstext für Angebote
WatermarkOnDraftOrders=Wasserzeichen auf Bestellungs-Entwurf (keines, wenn leer)
InterventionsSetup=Servicemoduleinstellungen
FreeLegalTextOnInterventions=Freier Rechtstext auf Interventions Dokument
FicheinterNumberingModules=Intervention Nummerierung Module
TemplatePDFInterventions=Intervention Karte Dokumenten Modelle
WatermarkOnDraftInterventionCards=Wasserzeichen auf Interventionskarte Dokumente (keines, wenn leer)
MembersSetup=Mitglieder-Modul Setup
MemberSendInformationByMailByDefault=Das Kontrollkästchen für den automatischen Mail-Bestätigungsversand an Mitglieder (bei Freigabe oder neuem Abonnement) ist standardmässig aktiviert
LDAPMembersTypesSynchro=Mitgliederarten
LDAPServerDnExample=Complete DN (zB: dc=company,dc=com)
LDAPMemberDnExample=Complete DN (ex: ou=members,dc=society,dc=Vollständige DN (zB: ou=users,dc=society,dc=com)
LDAPTestSynchroGroup=Gruppenynchronisation testen
LDAPTestSynchroMember=Mitgliederynchronisation testen
LDAPFieldAddress=Strasse
LDAPFieldAddressExample=Beispiel : Strasse
LDAPFieldTownExample=Beispiel: stadt
LDAPDescValues=Die Beispielwerte für <b>OpenLDAP</b> verfügen über folgende Muster: <b>core.schema, cosine.schema, inetorgperson.schema</b>. Wenn Sie diese Werte für OpenLDAP verwenden möchten, passen Sie bitte die LDAP-Konfigurationsdateu <b>slapd.conf</b> entsprechend an, damit all diese Muster geladen werden.
ApplicativeCache=Applicative Cache
MemcachedNotAvailable=Kein Cache Anwendung gefunden. \nSie können die Leistung durch die Installation des Cache-Server Memcached und die Aktivierung des Anwendungs Cache Modul\n<br>hier mehr Informationen <a href="http://wiki.dolibarr.org/index.php/Module_MemCached_EN">http://wiki.dolibarr.org/index.php/Module_MemCached_EN</a>.<br>\nverbessern.\nBeachten Sie, dass viele Billig-Provider keine solche Cache-Server in ihrer Infrastruktur anbieten.
MemcachedModuleAvailableButNotSetup=Module memcached für applicative Cache gefunden, aber Setup-Modul ist nicht vollständig.
MemcachedAvailableAndSetup=Module memcached dedicated to use memcached server is enabled..
ServiceSetup=Leistungen Modul Setup
<<<<<<< HEAD
ViewProductDescInThirdpartyLanguageAbility=Visualization of products descriptions in the third party language
UseSearchToSelectProductTooltip=Wenn Sie eine grosse Anzahl von Produkten (> 100.000) haben, können Sie die Geschwindigkeit verbessern, indem Sie in Einstellungen -> Andere die Konstante PRODUCT_DONOTSEARCH_ANYWHERE auf 1 setzen. Die Suche startet dann am Beginn des Strings.
=======
>>>>>>> d9b8a8c8
SetDefaultBarcodeTypeThirdParties=Standard-Barcode-Typ für Geschäftspartner
UseUnits=Definieren Sie eine Masseinheit für die Menge während der Auftrags-, Auftragsbestätigungs- oder Rechnungszeilen-Ausgabe
ErrorUnknownSyslogConstant=Konstante %s ist nicht als Protkoll-Konstante definiert
FCKeditorForCompany=WYSIWIG Erstellung/Bearbeitung der Firmennformationen und Notizen (ausser Produkte/Services)
FCKeditorForMail=WYSIWYG Erstellung/Bearbeitung für gesamte Mail (ausser Werkzeuge->Massenmaling)
DetailTitre=Menübezeichner oder Bezeichnungs-Code für Übersetzung
DetailLangs=Sprachdateiname für Bezeichnungsübersetzung
OptionVatMode=MwSt. fällig
<<<<<<< HEAD
SummaryOfVatExigibilityUsedByDefault=Standardmässiger Zeitpunkt der MwSt.-Fälligkeit in Abhängigkeit zur derzeit gewählten Option:
ClickToDialUseTelLinkDesc=Verwenden Sie diese Methode wenn ein Softphone oder eine andere Telefonielösung auf dem Computer ist. Es wird ein "tel:" Link generiert. Wenn Sie eine Serverbasierte Lösung benötigen, setzen Sie dieses Feld auf Nein und geben die notwendigen Daten im nächsten Feld ein.
CashDeskThirdPartyForSell=Standardgeschäftspartner für Kassenverkäufe
StockDecreaseForPointOfSaleDisabled=Lagerrückgang bei Verwendung von Point of Sale deaktivert
BookmarkSetup=Lesezeichenmoduleinstellungen
BookmarkDesc=Dieses Modul ermöglicht die Verwaltung von Lesezeichen. Ausserdem können Sie hiermit Verknüpfungen zu internen und externen Seiten im linken Menü anlegen.
=======
BookmarkSetup=Lesezeichenmoduleinstellungen
>>>>>>> d9b8a8c8
NbOfBoomarkToShow=Maximale Anzeigeanzahl Lesezeichen im linken Menü
ApiSetup=API-Modul-Setup
ChequeReceiptsNumberingModule=Checknumerierungsmodul
MultiCompanySetup=Multi-Company-Moduleinstellungen
TasksNumberingModules=Aufgaben-Nummerierungs-Modul
NbMajMin=Mindestanzahl Grossbuchstaben
TemplatePDFExpenseReports=Dokumentvorlagen zur Spesenabrechnung Dokument erstellen
HighlightLinesColor=Farbe des Highlight Effekt bei Mausbewegung (wählen sie keine für keinen Highlight Effekt)
LinkColor=Linkfarbe
NbAddedAutomatically=Anzahl Tage die den Benutzern jeden Monat automatisch dazuaddiert werden
MailToSendProposal=Angebote Kunde
MailToSendIntervention=Arbeitseinsätze
MailToThirdparty=Geschäftspartner
ModelModulesProduct=Vorlage für Produktdokumente
SeeSubstitutionVars=Siehe * für eine Liste der Verfügbaren Variablen
AddRemoveTabs=Tab hinzufügen oder entfernen
AddBoxes=Box hinzufügen
AddSheduledJobs=Geplante Jobs hinzufügen
AddHooks=Hook hinzufügen
AddTriggers=Trigger hinzufügen
AddMenus=Menü hinzufügen
AddPermissions=Berechtigung hinzufügen
AddExportProfiles=Exportprofil hinzufügen
AddImportProfiles=Importprofil hinzufügen
AddOtherPagesOrServices=Andere Seite oder Dienst hinzufügen
AddModels=Dokument- oder Nummerierungvorlage hinzufügen
AddSubstitutions=Schlüsselersatzwerte hinzufügen
ListOfAvailableAPIs=Liste der verfügbaren API's<|MERGE_RESOLUTION|>--- conflicted
+++ resolved
@@ -8,11 +8,6 @@
 XmlNotFound=Xml Integritätsdatei der Anwendung ​​nicht gefunden
 SessionSaveHandler=Handler für Sitzungsspeicherung
 ConfirmPurgeSessions=Wollen Sie wirklich alle Sessions beenden ? Dadurch werden alle Benutzer getrennt (ausser Ihnen)
-<<<<<<< HEAD
-NoSessionListWithThisHandler=Anzeige der aktiven Sitzungen mit Ihrer PHP-Konfiguration nicht möglich.
-ConfirmLockNewSessions=Möchten Sie wirklich alle Sitzungen bis auf Ihre eigene blocken? Nur Benutzer <b>%s</b> kann danach noch eine Verbindung aufbauen.
-=======
->>>>>>> d9b8a8c8
 ClientCharset=Benutzer-Zeichensatz
 FormToTestFileUploadForm=Formular für das Testen von Datei-Uplads (je nach Konfiguration)
 SecurityFilesDesc=Sicherheitseinstellungen für den Dateiupload definieren.
@@ -23,11 +18,6 @@
 ErrorCodeCantContainZero=Code darf keinen Wert 0 enthalten
 UseSearchToSelectCompanyTooltip=Wenn Sie eine grosse Anzahl von Geschäftspartnern (> 100'000) haben, können Sie die Geschwindigkeit verbessern, indem Sie in Einstellungen -> Andere die Konstante COMPANY_DONOTSEARCH_ANYWHERE auf 1 setzen. Die Suche startet dann am Beginn des Strings.
 UseSearchToSelectContactTooltip=Wenn Sie eine grosse Anzahl von Kontakten (> 100.000) haben, können Sie die Geschwindigkeit verbessern, indem Sie in Einstellungen -> Andere die Konstante CONTACT_DONOTSEARCH_ANYWHERE auf 1 setzen. Die Suche startet dann am Beginn des Strings.
-<<<<<<< HEAD
-DelaiedFullListToSelectCompany=Warte auf Tastendruck, bevor der Inhalt der Partner-Combo-Liste geladen wird (Dies kann die Leistung verbessern, wenn Sie eine grosse Anzahl von Partnern haben).
-DelaiedFullListToSelectContact=Warte auf Tastendruck, bevor der Inhalt der Kontakt-Combo-Liste geladen wird (Dies kann die Leistung verbessern, wenn Sie eine grosse Anzahl von Kontakten haben).
-=======
->>>>>>> d9b8a8c8
 AllowToSelectProjectFromOtherCompany=Erlaube bei den Elementen eines Partners, die Projekte von anderen Partnern zu verlinken
 Space=Raum
 MustBeLowerThanPHPLimit=Hinweis: Ihre PHP-Einstellungen beschränken die Grösse für Dateiuploads auf <b>%s</b>%s
@@ -51,22 +41,12 @@
 ExportMethod=Export-Methode
 ImportMethod=Import-Methode
 IgnoreDuplicateRecords=Fehler durch doppelte Zeilen ignorieren (INSERT IGNORE)
-<<<<<<< HEAD
-BoxesDesc=Boxen sind auf manchen Seiten angezeigte Informationsbereiche. Sie können die Anzeige einer Box einstellen, indem Sie auf die Zielseite klicken und 'Aktivieren' wählen. Zum Ausblenden einer Box klicken Sie einfach auf den Papierkorb.
-ModulesDesc=Die Module bestimmen, welche Funktionalität in Dolibarr verfügbar ist. Manche Module erfordern zusätzliche Berechtigungen, welche den Benutzern zugewiesen werden muss, nachdem das Modul aktiviert wurde. \nKlicken Sie auf die Schaltfläche on/off, um ein Modul/Anwendung zu aktivieren.
-=======
->>>>>>> d9b8a8c8
 ModulesMarketPlaceDesc=Sie finden weitere Module auf externen Websites
 ModulesDevelopYourModule=Entwicklen Sie Ihre eigenes Modul/Anwendung
 FreeModule=Kostenlose Module
 NotCompatible=Dieses Modul scheint nicht mit Ihrer Dolibarr Version %s (Min %s - Max %s) kompatibel zu sein.
 CompatibleAfterUpdate=Dieses Modul benötigt eine Update Ihrer Dolibarr Version %s (Min %s - Max %s).
 SeeInMarkerPlace=Siehe im Marktplatz
-<<<<<<< HEAD
-DoliPartnersDesc=Unternehmensliste, die Zusatzmodule oder Funktionen entwicklen können. (Hinweis: Alle Entwickler mit PHP Kentinissen können Dolibarr erweitern)
-WebSiteDesc=Webseite für die Suche nach weiteren Modulen
-=======
->>>>>>> d9b8a8c8
 DevelopYourModuleDesc=Einige Lösungen um Ihr eigenes Modul zu entwickeln...
 BoxesActivated=Aktivierte Boxen
 OfficialWebSite=Offizielle Website
@@ -76,37 +56,23 @@
 MAIN_MAIL_FORCE_SENDTO=Sende alle Emails an diese Adresse zum Test (statt an die echten Empfänger)
 SubmitTranslationENUS=Sollte die Übersetzung für eine Sprache nicht vollständig sein oder Fehler beinhalten, können Sie die entsprechenden Sprachdateien im Verzeichnis <b>langs/%s</b>  bearbeiten und anschliessend Ihre Änderungen an dolibarr.org/forum oder für Entwickler auf github.com/Dolibarr/dolibarr. übertragen.
 ModuleFamilyCrm=Kundenverwaltung (CRM)
-<<<<<<< HEAD
-=======
 InfDirExample=<br>Dann deklariere in <strong>conf.php</strong><br> $dolibarr_main_url_root_alt='/custom'<br>$dolibarr_main_document_root_alt='/path/of/dolibarr/htdocs/custom'<br>\n"#" heisst, die Variablen sind auskommentiert und werden nicht berücksichtigt.\nEntferne einfach "#", um die Variablen scharf zu schalten.
->>>>>>> d9b8a8c8
 CallUpdatePage=Zur Aktualisierung der Daten und der Datenbankstruktur gehen Sie zur Seite %s.
 GenericMaskCodes=Sie können ein beliebiges Numerierungsschema wählen. Dieses Schema könnte z.B. so aussehen:<br><b>{000000}</b> steht für eine 6-stellige Nummer, die sich bei jedem neuen %s automatisch erhöht. Wählen Sie die Anzahl der Nullen je nach gewünschter Nummernlänge. Der Zähler füllt sich automatisch bis zum linken Ende mit Nullen um das gewünschte Format abzubilden. <br><b>{000000+000}</b> führt zu einem ähnlichen Ergebnis, allerdings mit einem Wertsprung in Höhe des Werts rechts des Pluszeichens, der beim ersten %s angewandt wird. <br><b>{000000@x}</b> wie zuvor, jedoch stellt sich der Zähler bei Erreichen des Monats x (zwischen 1 und 12) automatisch auf 0 zurück. Ist diese Option gewählt und x hat den Wert 2 oder höher, ist die Folge {mm}{yy} or {mm}{yyyy} ebenfalls erfoderlich. <br><b>{dd}</b> Tag (01 bis 31).<br><b>{mm}</b> Monat (01 bis 12).<br><b>{yy}</b>, <b>{yyyy}</b> or <b>{y}</b> Jahreszahl 1-, 2- oder 4-stellig. <br>
 GenericMaskCodes2=<b>{cccc}</b> der Kunden-Code mit n Zeichen<br><b>{cccc000}</b> der Kunden-Code mit n Zeichen, gefolgt von der dem Kunden zugeordneten Partner ID. Dieser Zähler wird gleichzeitig mit dem Globalen Zähler zurückgesetzt.<br><b>{tttt}</b> Die Partner ID mit n Zeichen (siehe unter Einstellungen->Stammdaten->Arten von Partnern). Wenn diese Option aktiv ist, wird für jede Partnerart ein separater Zähler geführt.<br>
 GenericMaskCodes4b=<u>Beispiel für Dritte erstellt am 2007-03-01:</u> <br>
 UMaskExplanation=Über diesen Parameter können Sie die standardmässigen Dateiberechtigungen für vom System erzeugte/verwaltete Inhalte festlegen. <br>Erforderlich ist ein Oktalwert (0666 bedeutet z.B. Lesen und Schreiben für alle). <br>Auf Windows-Umgebungen haben diese Einstellungen keinen Effekt.
-<<<<<<< HEAD
-ConfirmPurge=Möchten Sie wirklich endgültig löschen?<br> Alle Dateien werden unwiderbringlich gelöscht (Attachments, Angebote, Rechnungen usw.)
-DescWeather=Die folgenden Diagramme werden auf der Übersicht Startseite angezeigt, wenn die entsprechenden Toleranzwerte erreicht werden:
-HideLocalTaxOnPDF=Unterdrücke %s Satz in der PDF Steuerspalte
-=======
 SeeWikiForAllTeam=Für die ganze Liste aller Rollen und Ihrer Organisation besuchst du die Wikiseiten.
 DescWeather=Die folgenden Diagramme werden auf der Übersicht Startseite angezeigt, wenn die entsprechenden Toleranzwerte erreicht werden:
 HideAnyVATInformationOnPDF=Verstecke MWST - Informationen im PDF.
 PDFRulesForSalesTax=Regeln für die MWST
->>>>>>> d9b8a8c8
 HideDetailsOnPDF=Unterdrücke Produktzeilen in generierten PDF
 PlaceCustomerAddressToIsoLocation=ISO Position für die Kundenadresse verwenden
-ButtonHideUnauthorized=Buttons für Nicht-Admins ausblenden anstatt ausgrauen?
 OldVATRates=Alter MwSt. Satz
 NewVATRates=Neuer MwSt. Satz
 HtmlText=HTML
 Float=Gleitkommazahl
-<<<<<<< HEAD
-ExtrafieldRadio=Radio Button (Nur eine Auswahl möglich)
-=======
 ComputedFormulaDesc=Du kannst hier Formeln mit weiteren Objekteigenschaften oder in PHP eingeben, um dynamisch berechnete Werte zu generieren. Alle PHP konformen Formeln sind erlaubt inkl dem Operator "?:" und folgende globale Objekte:<strong>$db, $conf, $langs, $mysoc, $user, $object</strong>.<br><strong>Obacht</strong>: Vielleicht sind nur einige Eigenschaften von $object verfügbar. Wenn dir eine Objekteigenschaft fehlt, packe das gesamte Objekt einfach in deine Formel, wie im Beispiel zwei.<br>"Computed field" heisst, du kannst nicht selber Werte eingeben. Wenn Syntakfehler vorliegen, liefert die Formel ggf. gar nichts retour.<br><br>Ein Formelbeispiel:<br>$object->id < 10 ? round($object->id / 2, 2) : ($object->id + 2 * $user->id) * (int) substr($mysoc->zip, 1, 2)<br><br>Beispiel zum Neuladen eines Objektes<br>(($reloadedobj = new Societe($db)) && ($reloadedobj->fetch($obj->id ? $obj->id : ($obj->rowid ? $obj->rowid : $object->id)) > 0)) ? $reloadedobj->array_options['options_extrafieldkey'] * $reloadedobj->capital / 5 : '-1'<br><br>Eine Weitere Variante zum erzwungenen Neuladen des Objekts und seiner Eltern:<br>(($reloadedobj = new Task($db)) && ($reloadedobj->fetch($object->id) > 0) && ($secondloadedobj = new Project($db)) && ($secondloadedobj->fetch($reloadedobj->fk_project) > 0)) ? $secondloadedobj->ref : 'Übergeordnetes Projekt nicht gefunden...'
->>>>>>> d9b8a8c8
 LibraryToBuildPDF=Verwendete Bibliothek zur PDF-Erzeugung
 SetAsDefault=Als Standard definieren
 ConfirmEraseAllCurrentBarCode=Wirklich alle aktuellen Barcode-Werte löschen?
@@ -114,29 +80,13 @@
 Use3StepsApproval=Standardmässig, Einkaufsaufträge müssen durch zwei unterschiedlichen Benutzer erstellt und freigegeben werden (ein Schritt/Benutzer zum Erstellen und ein Schritt/Benutzer für die Freigabe). Beachten Sie, wenn ein Benutzer beide Rechte hat - zum Erstellen und Freigeben, dann reicht ein Benutzer für diesen Vorgang. Optional können Sie einen zusätzlichen Schritt/User für die Freigabe einrichten, wenn der Betrag einen bestimmten dedizierten Wert übersteigt (wenn der Betrag höher wird, werden 3 Stufen notwendig: 1=Validierung, 2=erste Freigabe und 3=Gegenfreigabe.<br>Lassen Sie das Feld leer, wenn eine Freigabe (2 Schritte) ausreicht; tragen Sie einen sehr niedrigen Wert (0.1) ein, wenn eine zweite Freigabe notwendig ist.
 UseDoubleApproval=3-fach Verarbeitungsschritte verwenden, wenn der Betrag (ohne Steuer) höher ist als ...
 ClickToShowDescription=Klicken um die Beschreibung zu sehen
-<<<<<<< HEAD
-DependsOn=Dieses Modul benötigt die folgenden Module
-PageUrlForDefaultValues=Hier muss die relative URL der Seite eingetragen werden. Wenn Parameter in der URL angegeben werden, dann werden alle Vorgabewerte auf den gleichen Wert gesetzt. Beispiele:
-GoIntoTranslationMenuToChangeThis=Eine Übersetzung wurde für diesen Schlüssel gefunden, um die Übersetzung anzupassen, gehen Sie ins Menü "Home->Setup->Überseztungen"
 WarningSettingSortOrder=Warnung: Änderungen an der Standardsortierreihenfolge können zu Fehlern führen, falls das betreffende Feld nicht vorhanden ist. Falls dies passiert, entfernen sie das betreffende Feld oder stellen die den Defaultwert wieder her.
 AttachMainDocByDefault=Setzen Sie diesen Wert auf 1, wenn Sie das Hauptdokument standardmässig per E-Mail anhängen möchten (falls zutreffend).
-Module1Name=Geschäftspartner
-=======
-WarningSettingSortOrder=Warnung: Änderungen an der Standardsortierreihenfolge können zu Fehlern führen, falls das betreffende Feld nicht vorhanden ist. Falls dies passiert, entfernen sie das betreffende Feld oder stellen die den Defaultwert wieder her.
-AttachMainDocByDefault=Setzen Sie diesen Wert auf 1, wenn Sie das Hauptdokument standardmässig per E-Mail anhängen möchten (falls zutreffend).
->>>>>>> d9b8a8c8
 Module1Desc=Geschäftspartner- und Kontakteverwaltung (Kunden, Leads, ...)
 Module20Desc=Angeboteverwaltung
 Module49Desc=Bearbeiterverwaltung
 Module70Name=Arbeitseinsätze
 Module80Name=Auslieferungen
-<<<<<<< HEAD
-Module240Desc=Werkzeug zum Datenexport (mit Assistent)
-Module250Desc=Werkzeug zum Dateninport (mit Assistent)
-Module330Name=Lesezeichen
-Module330Desc=Lesezeichenverwaltung
-=======
->>>>>>> d9b8a8c8
 Module1200Desc=Mantis-Integation
 Module3100Desc=Skypebutton bei Kontakten / Drittparteien / Mitgliedern hinzufügen
 Module50100Desc=Kassenmodul
@@ -166,26 +116,11 @@
 DictionaryCivility=Anrede Bezeichnungen
 DictionaryActions=Arten von Kalenderereignissen
 DictionaryVAT=MwSt.-Sätze
-<<<<<<< HEAD
-DictionaryEMailTemplates=Textvorlagen für Emails
-DictionaryHolidayTypes=Absenzarten
-=======
->>>>>>> d9b8a8c8
 SetupSaved=Setup gespeichert
 LocalTax1IsNotUsedDescES=Standardmässig werden die vorgeschlagenen RE 0 ist. Ende der Regel.
 LocalTax2IsNotUsedDescES=Standardmässig werden die vorgeschlagenen IRPF 0 ist. Ende der Regel.
-<<<<<<< HEAD
-LocalTax2IsNotUsedExampleES=In Spanien sind sie bussines nicht der Steuer unterliegen System von Modulen.
-Delays_MAIN_DELAY_ACTIONS_TODO=Verzögerungstoleranz (in Tagen) vor Warnung für nicht erledigte Ereignisse
-Delays_MAIN_DELAY_PROJECT_TO_CLOSE=Verzögerungstoleranz (in Tagen) vor Warnung für nicht fristgerecht geschlossene Projekte
-Delays_MAIN_DELAY_TASKS_TODO=Verzögerungstoleranz (in Tagen) vor Warnung für nicht erledigte Projektaufgaben
-Delays_MAIN_DELAY_ORDERS_TO_PROCESS=Verzögerungstoleranz (in Tagen), vor Warnung für nicht bearbeitete Bestellungen
-Delays_MAIN_DELAY_PROPALS_TO_CLOSE=Verzögerungstoleranz (in Tagen) vor  Warnung für abzuschliessende Angebote
-SetupDescription1=Der Setupbereich erlaubt das konfigurieren ihrer Dolibarr Installation vor der ersten Verwendung.
-=======
 MenuCompanySetup=Firma / Organisation
 CompanyInfo=Firma / Organisation
->>>>>>> d9b8a8c8
 InfoDolibarr=Infos Dolibarr
 InfoBrowser=Infos Browser
 InfoOS=Infos OS
@@ -200,22 +135,6 @@
 MAIN_ROUNDING_RULE_TOT=Rundungseinstellung (Für Länder in denen nicht auf 10er basis Gerundet wird. zB. 0.05 damit in 0.05 Schritten gerundet wirb)
 TotalPriceAfterRounding=Gesamtpreis (Netto/MwSt./Brutto) gerundet
 NoEventOrNoAuditSetup=Keine sicherheitsrelevanten Protokollereignisse. Überprüfen Sie die Aktivierung dieser Funktionen unter 'Einstellunge-Sicherheit-Protokoll'.
-<<<<<<< HEAD
-RestoreDesc2=Wiederherstellung von Archive Datei (zip Datei zum Beispiel)\nvom documents Verzeichnis um den documents Datei-Baum im documents verzeichnis in eine neue Dolibarr Installation oder in ein bestehendes Dolibarr Verzeichnis (<b>%s</b>).
-PreviousDumpFiles=generierte Databank Backup Dateien
-DownloadMoreSkins=Weitere grafische Oberflächen/Themes herunterladen
-ShowVATIntaInAddress=Ausblenden MwSt. Nummer in Adressen auf Dokumenten.
-MeteoStdMod=Standard Modus
-DefineHereComplementaryAttributes=Definieren Sie hier alle Attribute, die nicht standardmässig vorhanden sind, und in %s unterstützt werden sollen.
-ExtraFieldsSupplierOrdersLines=Ergänzende Attribute (in Bestellungszeile)
-ExtraFieldsThirdParties=Ergänzende Attribute (Geschäftspartner)
-SendmailOptionNotComplete=Achtung, auf einigen Linux-Systemen, E-Mails von Ihrem E-Mail zu senden, sendmail Ausführung Setup muss conatins Option-ba (Parameter mail.force_extra_parameters in Ihre php.ini-Datei). Wenn einige Empfänger niemals E-Mails erhalten, versuchen, diese Parameter mit PHP mail.force_extra_parameters =-ba) zu bearbeiten.
-AddRefInList=Darstellung Kunden- /Lieferanten- Nr. in Listen (Listbox oder ComboBox) und die meisten von Hyperlinks. Third parties will appears with name "CC12345 - SC45678 - The big company coorp", instead of "The big company coorp".
-AskForPreferredShippingMethod=Bevorzugte Kontaktmethode bei Partnern fragen.
-PasswordGenerationNone=Keine automatische Passwortvorschläge, das Passwort muss manuell eingegeben werden.
-HRMSetup=HRM Modul Einstellungen
-CompanyIdProfChecker=Berufs-Identifikation einzigartige
-=======
 PreviousDumpFiles=generierte Databank Backup Dateien
 DownloadMoreSkins=Weitere grafische Oberflächen/Themes herunterladen
 MeteoStdMod=Standard Modus
@@ -223,7 +142,6 @@
 ExtraFieldsThirdParties=Ergänzende Attribute (Geschäftspartner)
 SendmailOptionNotComplete=Achtung, auf einigen Linux-Systemen, E-Mails von Ihrem E-Mail zu senden, sendmail Ausführung Setup muss conatins Option-ba (Parameter mail.force_extra_parameters in Ihre php.ini-Datei). Wenn einige Empfänger niemals E-Mails erhalten, versuchen, diese Parameter mit PHP mail.force_extra_parameters =-ba) zu bearbeiten.
 HRMSetup=HRM Modul Einstellungen
->>>>>>> d9b8a8c8
 SuggestPaymentByRIBOnAccount=Zahlung per Lastschrift vorschlagen
 SuggestPaymentByChequeToAddress=Zahlung per Scheck vorschlagen
 SupplierPaymentSetup=Lieferantenzahlungen einrichten
@@ -251,11 +169,6 @@
 MemcachedModuleAvailableButNotSetup=Module memcached für applicative Cache gefunden, aber Setup-Modul ist nicht vollständig.
 MemcachedAvailableAndSetup=Module memcached dedicated to use memcached server is enabled..
 ServiceSetup=Leistungen Modul Setup
-<<<<<<< HEAD
-ViewProductDescInThirdpartyLanguageAbility=Visualization of products descriptions in the third party language
-UseSearchToSelectProductTooltip=Wenn Sie eine grosse Anzahl von Produkten (> 100.000) haben, können Sie die Geschwindigkeit verbessern, indem Sie in Einstellungen -> Andere die Konstante PRODUCT_DONOTSEARCH_ANYWHERE auf 1 setzen. Die Suche startet dann am Beginn des Strings.
-=======
->>>>>>> d9b8a8c8
 SetDefaultBarcodeTypeThirdParties=Standard-Barcode-Typ für Geschäftspartner
 UseUnits=Definieren Sie eine Masseinheit für die Menge während der Auftrags-, Auftragsbestätigungs- oder Rechnungszeilen-Ausgabe
 ErrorUnknownSyslogConstant=Konstante %s ist nicht als Protkoll-Konstante definiert
@@ -264,16 +177,7 @@
 DetailTitre=Menübezeichner oder Bezeichnungs-Code für Übersetzung
 DetailLangs=Sprachdateiname für Bezeichnungsübersetzung
 OptionVatMode=MwSt. fällig
-<<<<<<< HEAD
-SummaryOfVatExigibilityUsedByDefault=Standardmässiger Zeitpunkt der MwSt.-Fälligkeit in Abhängigkeit zur derzeit gewählten Option:
-ClickToDialUseTelLinkDesc=Verwenden Sie diese Methode wenn ein Softphone oder eine andere Telefonielösung auf dem Computer ist. Es wird ein "tel:" Link generiert. Wenn Sie eine Serverbasierte Lösung benötigen, setzen Sie dieses Feld auf Nein und geben die notwendigen Daten im nächsten Feld ein.
-CashDeskThirdPartyForSell=Standardgeschäftspartner für Kassenverkäufe
-StockDecreaseForPointOfSaleDisabled=Lagerrückgang bei Verwendung von Point of Sale deaktivert
 BookmarkSetup=Lesezeichenmoduleinstellungen
-BookmarkDesc=Dieses Modul ermöglicht die Verwaltung von Lesezeichen. Ausserdem können Sie hiermit Verknüpfungen zu internen und externen Seiten im linken Menü anlegen.
-=======
-BookmarkSetup=Lesezeichenmoduleinstellungen
->>>>>>> d9b8a8c8
 NbOfBoomarkToShow=Maximale Anzeigeanzahl Lesezeichen im linken Menü
 ApiSetup=API-Modul-Setup
 ChequeReceiptsNumberingModule=Checknumerierungsmodul
