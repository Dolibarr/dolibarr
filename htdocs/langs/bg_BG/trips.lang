# Dolibarr language file - Source file is en_US - trips
ExpenseReport=Доклад разходи
ExpenseReports=Expense reports
<<<<<<< HEAD
Trip=Доклад разходи
=======
>>>>>>> 3f5d67d4
Trips=Expense reports
TripsAndExpenses=Доклади разходи
TripsAndExpensesStatistics=Статистики на доклади за разходи
TripCard=Карта на доклад за разходи
AddTrip=Създаване на доклад за разходи
ListOfTrips=Списък на доклади за разходи
ListOfFees=Списък на такси
ShowTrip=Показване на доклад за разходи
NewTrip=Нов доклад за разходи
CompanyVisited=Фирмата/организацията е посетена
FeesKilometersOrAmout=Сума или км
DeleteTrip=Изтриване на доклад за разходи
ConfirmDeleteTrip=Сигурни ли сте, че искате да изтриете този доклад за разходи ?
ListTripsAndExpenses=Списък на доклади за разходи
ListToApprove=Очаква одобрение
ExpensesArea=Зона Доклади за разходи
<<<<<<< HEAD
SearchATripAndExpense=Търсене на доклад за разходи
=======
>>>>>>> 3f5d67d4
ClassifyRefunded=Класифициране като 'Рефинансиран'
ExpenseReportWaitingForApproval=Нов доклад за разходи е бил изпратен за одобрение
ExpenseReportWaitingForApprovalMessage=Нов доклад за разходи е бил изпратен и очаква одобрение.\n- Потребител: %s\n- Период: %s\nКликнете тук за валидиране: %s
TripId=Id на доклад за разходи
AnyOtherInThisListCanValidate=Лице за информиране при валидация.
TripSociete=Информация компания
<<<<<<< HEAD
TripSalarie=Информации потребител
=======
>>>>>>> 3f5d67d4
TripNDF=Информации доклад за разходи
PDFStandardExpenseReports=Стандартен шаблон за генериране на PDF документ за доклад за разходи
ExpenseReportLine=Линия на доклад за разходи
TF_OTHER=Друг
TF_TRIP=Transportation
TF_LUNCH=Обяд
TF_METRO=Метро
TF_TRAIN=Влак
TF_BUS=Автобус
TF_CAR=Кола
TF_PEAGE=Такса
TF_ESSENCE=Гориво
TF_HOTEL=Хотел
TF_TAXI=Такси

ErrorDoubleDeclaration=Създали сте друг доклад за разходи в подобен времеви отрязък.
<<<<<<< HEAD
AucuneNDF=Няма намерени доклади за разходи по този критерии
AucuneLigne=Няма все още деклариран доклад за разходи 
AddLine=Добавяне на линия
AddLineMini=Добави

Date_DEBUT=Дата на начало на период
Date_FIN=Дата на край на период
=======
AucuneLigne=Няма все още деклариран доклад за разходи 

>>>>>>> 3f5d67d4
ModePaiement=Начин на плащане

VALIDATOR=Потребител отговорен за одобрение
VALIDOR=Одобрено от
AUTHOR=Записан от
AUTHORPAIEMENT=Платен от
REFUSEUR=Отхвърлен от
CANCEL_USER=Изтрит от

MOTIF_REFUS=Причина
MOTIF_CANCEL=Причина

DATE_REFUS=Дата на отхвърляне
DATE_SAVE=Дата на валидиране
<<<<<<< HEAD
DATE_VALIDE=Дата на валидиране
DATE_CANCEL=Дата на отказване
DATE_PAIEMENT=Дата на плащане

TO_PAID=Pay
BROUILLONNER=Отваряне отново
SendToValid=Изпратен за одобрение
ModifyInfoGen=Редактиране
ValidateAndSubmit=Валидиране и изпращане за одобрение
ValidatedWaitingApproval=Валидиран (очаква одобрение)

NOT_VALIDATOR=Не вие позволено да одобрите този доклад за разходи
NOT_AUTHOR=Не сте автор на този доклад за разходи. Операцията е отказана.

RefuseTrip=Отхвърляне на доклад за разходи
=======
DATE_CANCEL=Дата на отказване
DATE_PAIEMENT=Дата на плащане

BROUILLONNER=Отваряне отново
ValidateAndSubmit=Валидиране и изпращане за одобрение
ValidatedWaitingApproval=Валидиран (очаква одобрение)

NOT_AUTHOR=Не сте автор на този доклад за разходи. Операцията е отказана.

>>>>>>> 3f5d67d4
ConfirmRefuseTrip=Сигурни ли сте, че искате да отхвърлите този доклад за разходи ?

ValideTrip=Одобрение на доклад за разходи
ConfirmValideTrip=Сигурни ли сте, че искате да одобрите този доклад за разходи ?

PaidTrip=Плащане на доклад за разходи
ConfirmPaidTrip=Сигурни ли сте, че искате да промените статуса на доклад за разходи на "Платен" ?

<<<<<<< HEAD
CancelTrip=Отказване на доклад за разходи
=======
>>>>>>> 3f5d67d4
ConfirmCancelTrip=Сигурни ли сте, че искате да откажете този доклад за разходи ?

BrouillonnerTrip=Преместване обратно на доклад за разходи със статус "Чернова"
ConfirmBrouillonnerTrip=Сигурни ли сте, че искате да преместите този доклад за разходи към статус "Чернова" ?

SaveTrip=Валидиране на доклад за разходи
ConfirmSaveTrip=Сигурни ли сте, че искате да валидирате този доклад за разходи ?

NoTripsToExportCSV=Няма доклад за разходи за експортиране за този период.
ExpenseReportPayment=Плащане на доклад за разходи

ExpenseReportsToApprove=Expense reports to approve
ExpenseReportsToPay=Доклади за разходи за плащане<|MERGE_RESOLUTION|>--- conflicted
+++ resolved
@@ -1,10 +1,6 @@
 # Dolibarr language file - Source file is en_US - trips
 ExpenseReport=Доклад разходи
 ExpenseReports=Expense reports
-<<<<<<< HEAD
-Trip=Доклад разходи
-=======
->>>>>>> 3f5d67d4
 Trips=Expense reports
 TripsAndExpenses=Доклади разходи
 TripsAndExpensesStatistics=Статистики на доклади за разходи
@@ -21,20 +17,12 @@
 ListTripsAndExpenses=Списък на доклади за разходи
 ListToApprove=Очаква одобрение
 ExpensesArea=Зона Доклади за разходи
-<<<<<<< HEAD
-SearchATripAndExpense=Търсене на доклад за разходи
-=======
->>>>>>> 3f5d67d4
 ClassifyRefunded=Класифициране като 'Рефинансиран'
 ExpenseReportWaitingForApproval=Нов доклад за разходи е бил изпратен за одобрение
 ExpenseReportWaitingForApprovalMessage=Нов доклад за разходи е бил изпратен и очаква одобрение.\n- Потребител: %s\n- Период: %s\nКликнете тук за валидиране: %s
 TripId=Id на доклад за разходи
 AnyOtherInThisListCanValidate=Лице за информиране при валидация.
 TripSociete=Информация компания
-<<<<<<< HEAD
-TripSalarie=Информации потребител
-=======
->>>>>>> 3f5d67d4
 TripNDF=Информации доклад за разходи
 PDFStandardExpenseReports=Стандартен шаблон за генериране на PDF документ за доклад за разходи
 ExpenseReportLine=Линия на доклад за разходи
@@ -51,18 +39,8 @@
 TF_TAXI=Такси
 
 ErrorDoubleDeclaration=Създали сте друг доклад за разходи в подобен времеви отрязък.
-<<<<<<< HEAD
-AucuneNDF=Няма намерени доклади за разходи по този критерии
-AucuneLigne=Няма все още деклариран доклад за разходи 
-AddLine=Добавяне на линия
-AddLineMini=Добави
-
-Date_DEBUT=Дата на начало на период
-Date_FIN=Дата на край на период
-=======
 AucuneLigne=Няма все още деклариран доклад за разходи 
 
->>>>>>> 3f5d67d4
 ModePaiement=Начин на плащане
 
 VALIDATOR=Потребител отговорен за одобрение
@@ -77,23 +55,6 @@
 
 DATE_REFUS=Дата на отхвърляне
 DATE_SAVE=Дата на валидиране
-<<<<<<< HEAD
-DATE_VALIDE=Дата на валидиране
-DATE_CANCEL=Дата на отказване
-DATE_PAIEMENT=Дата на плащане
-
-TO_PAID=Pay
-BROUILLONNER=Отваряне отново
-SendToValid=Изпратен за одобрение
-ModifyInfoGen=Редактиране
-ValidateAndSubmit=Валидиране и изпращане за одобрение
-ValidatedWaitingApproval=Валидиран (очаква одобрение)
-
-NOT_VALIDATOR=Не вие позволено да одобрите този доклад за разходи
-NOT_AUTHOR=Не сте автор на този доклад за разходи. Операцията е отказана.
-
-RefuseTrip=Отхвърляне на доклад за разходи
-=======
 DATE_CANCEL=Дата на отказване
 DATE_PAIEMENT=Дата на плащане
 
@@ -103,7 +64,6 @@
 
 NOT_AUTHOR=Не сте автор на този доклад за разходи. Операцията е отказана.
 
->>>>>>> 3f5d67d4
 ConfirmRefuseTrip=Сигурни ли сте, че искате да отхвърлите този доклад за разходи ?
 
 ValideTrip=Одобрение на доклад за разходи
@@ -112,10 +72,6 @@
 PaidTrip=Плащане на доклад за разходи
 ConfirmPaidTrip=Сигурни ли сте, че искате да промените статуса на доклад за разходи на "Платен" ?
 
-<<<<<<< HEAD
-CancelTrip=Отказване на доклад за разходи
-=======
->>>>>>> 3f5d67d4
 ConfirmCancelTrip=Сигурни ли сте, че искате да откажете този доклад за разходи ?
 
 BrouillonnerTrip=Преместване обратно на доклад за разходи със статус "Чернова"
