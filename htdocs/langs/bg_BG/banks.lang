# Dolibarr language file - Source file is en_US - banks
Bank=Банка
<<<<<<< HEAD
MenuBankCash=Bank | Cash
MenuVariousPayment=Miscellaneous payments
MenuNewVariousPayment=New Miscellaneous payment
=======
MenuBankCash=Банка | Каса
MenuVariousPayment=Разнородни плащания
MenuNewVariousPayment=Ново разнородно плащане
>>>>>>> d9b8a8c8
BankName=Име на банката
FinancialAccount=Сметка
BankAccount=Банкова сметка
BankAccounts=Банкови сметки
<<<<<<< HEAD
BankAccountsAndGateways=Bank accounts | Gateways
=======
BankAccountsAndGateways=Bank | Gateways
>>>>>>> d9b8a8c8
ShowAccount=Показване на сметка
AccountRef=Финансова сметка реф.
AccountLabel=Финансова сметка етикет
CashAccount=Сметка в брой
CashAccounts=Парични сметки
CurrentAccounts=Разплащателни сметки
SavingAccounts=Спестовни сметки
ErrorBankLabelAlreadyExists=Етикета на финансовата сметка вече съществува
BankBalance=Баланс
BankBalanceBefore=Баланс преди
BankBalanceAfter=Баланс след
BalanceMinimalAllowed=Минимален разрешен баланс
BalanceMinimalDesired=Минимален желан баланс
InitialBankBalance=Начален баланс
EndBankBalance=Краен баланс
CurrentBalance=Текущо салдо
FutureBalance=Бъдещ баланс
ShowAllTimeBalance=Показване на баланса от началото
AllTime=От начало
Reconciliation=Помирение
RIB=Номер на банкова сметка
IBAN=IBAN номер
BIC=BIC / SWIFT номер
SwiftValid=BIC/SWIFT valid
SwiftVNotalid=BIC/SWIFT not valid
IbanValid=BAN valid
IbanNotValid=BAN not valid
StandingOrders=Direct Debit orders
StandingOrder=Direct debit order
AccountStatement=Отчет по сметка
AccountStatementShort=Отчет
AccountStatements=Извлечения по сметки
LastAccountStatements=Последни извлечения
IOMonthlyReporting=Месечно отчитане
BankAccountDomiciliation=Сметка адрес
BankAccountCountry=Профил страната
BankAccountOwner=Името на собственика на сметката
BankAccountOwnerAddress=Притежател на сметката адрес
RIBControlError=Integrity check of values fails. This means the information for this account number is incomplete or incorrect (check country, numbers and IBAN).
CreateAccount=Създаване на сметка
NewBankAccount=Нова сметка
NewFinancialAccount=Нова финансова сметка
MenuNewFinancialAccount=Нова финансова сметка
EditFinancialAccount=Редактиране на сметка
LabelBankCashAccount=Банка или етикета пари
AccountType=Тип на профила
BankType0=Спестовна сметка
BankType1=Разплащателна или картова сметка
BankType2=Парична сметка
AccountsArea=Сметки
AccountCard=Картова сметка
DeleteAccount=Изтриване на акаунт
ConfirmDeleteAccount=Are you sure you want to delete this account?
Account=Сметка
BankTransactionByCategories=Bank entries by categories
BankTransactionForCategory=Bank entries for category <b>%s</b>
RemoveFromRubrique=Премахване на връзката с категория
RemoveFromRubriqueConfirm=Are you sure you want to remove link between the entry and the category?
ListBankTransactions=Списък на банкови записи
IdTransaction=Transaction ID
BankTransactions=Банкови записи
BankTransaction=Банков запис
ListTransactions=Списък записи
ListTransactionsByCategory=Списък записи/категории
TransactionsToConciliate=Записи за равнение
Conciliable=Може да се примири
Conciliate=Reconcile
Conciliation=Помирение
SaveStatementOnly=Save statement only
ReconciliationLate=Reconciliation late
IncludeClosedAccount=Включват затворени сметки
OnlyOpenedAccount=Само открити сметки
AccountToCredit=Профил на кредитен
AccountToDebit=Сметка за дебитиране
DisableConciliation=Деактивирате функцията помирение за тази сметка
ConciliationDisabled=Помирение функция инвалиди
LinkedToAConciliatedTransaction=Linked to a conciliated entry
StatusAccountOpened=Отворен
StatusAccountClosed=Затворен
AccountIdShort=Номер
LineRecord=Транзакция
AddBankRecord=Добави запис
AddBankRecordLong=Add entry manually
Conciliated=Reconciled
ConciliatedBy=Съгласуват от
DateConciliating=Reconcile дата
BankLineConciliated=Entry reconciled
Reconciled=Reconciled
NotReconciled=Not reconciled
CustomerInvoicePayment=Клиентско плащане
SupplierInvoicePayment=Доставчика на платежни услуги
SubscriptionPayment=Плащане на членски внос
WithdrawalPayment=Оттегляне плащане
SocialContributionPayment=Social/fiscal tax payment
BankTransfer=Банков превод
BankTransfers=Банкови преводи
MenuBankInternalTransfer=Internal transfer
TransferDesc=Transfer from one account to another one, Dolibarr will write two records (a debit in source account and a credit in target account). The same amount (except sign), label and date will be used for this transaction)
TransferFrom=От
TransferTo=За
TransferFromToDone=Прехвърлянето от <b>%s</b> на <b>%s</b> на %s <b>%s</b> беше записано.
CheckTransmitter=Предавател
ValidateCheckReceipt=Validate this check receipt?
ConfirmValidateCheckReceipt=Are you sure you want to validate this check receipt, no change will be possible once this is done?
DeleteCheckReceipt=Delete this check receipt?
ConfirmDeleteCheckReceipt=Are you sure you want to delete this check receipt?
BankChecks=Банката проверява
BankChecksToReceipt=Чекове чакащи депозит
ShowCheckReceipt=Покажи проверете получаване депозит
NumberOfCheques=No. of check
DeleteTransaction=Изтри запис
ConfirmDeleteTransaction=Сигурни ли сте че искате да изтриете този запис ? 
ThisWillAlsoDeleteBankRecord=Това ще изтрие генерирания банков запис
BankMovements=Движения
PlannedTransactions=Планирани записи
Graph=Графики
ExportDataset_banque_1=Bank entries and account statement
ExportDataset_banque_2=Deposit slip
TransactionOnTheOtherAccount=Транзакциите по друга сметка
PaymentNumberUpdateSucceeded=Payment number updated successfully
PaymentNumberUpdateFailed=Плащане брой не може да бъде актуализиран
PaymentDateUpdateSucceeded=Payment date updated successfully
PaymentDateUpdateFailed=Дата на плащане не може да бъде актуализиран
Transactions=Сделки
<<<<<<< HEAD
BankTransactionLine=Bank entry
=======
BankTransactionLine=Банков запис
>>>>>>> d9b8a8c8
AllAccounts=All bank and cash accounts
BackToAccount=Обратно към сметка
ShowAllAccounts=Покажи за всички сметки
FutureTransaction=Transaction in future. No way to reconcile.
SelectChequeTransactionAndGenerate=Select/filter checks to include in the check deposit receipt and click on "Create".
InputReceiptNumber=Choose the bank statement related with the conciliation. Use a sortable numeric value: YYYYMM or YYYYMMDD
EventualyAddCategory=В крайна сметка, да посочите категорията, в която да се класифицират записи
ToConciliate=To reconcile?
ThenCheckLinesAndConciliate=След това проверете линии в отчета на банката и кликнете
DefaultRIB=По подразбиране BAN
AllRIB=Всички BAN
LabelRIB=BAN Label
NoBANRecord=Няма BAN запис
DeleteARib=Изтри BAN запис
ConfirmDeleteRib=Are you sure you want to delete this BAN record?
RejectCheck=Върнат Чек
ConfirmRejectCheck=Are you sure you want to mark this check as rejected?
RejectCheckDate=Дата на която чека е върнат
CheckRejected=Върнат Чек
CheckRejectedAndInvoicesReopened=Върнат Чек и отворена фактура
BankAccountModelModule=Документ шаблон за банков акаунт
DocumentModelSepaMandate=Template of SEPA mandate. Useful for European countries in EEC only.
DocumentModelBan=Шаблон на който да се принтира страница с BAN информация
NewVariousPayment=New miscellaneous payments
<<<<<<< HEAD
VariousPayment=Miscellaneous payments
VariousPayments=Miscellaneous payments
=======
VariousPayment=Разнородни плащания
VariousPayments=Разнородни плащания
>>>>>>> d9b8a8c8
ShowVariousPayment=Show miscellaneous payments
AddVariousPayment=Add miscellaneous payments
SEPAMandate=SEPA mandate
YourSEPAMandate=Your SEPA mandate
<<<<<<< HEAD
FindYourSEPAMandate=This is your SEPA mandate to authorize our company to make direct debit order to your bank. Thanks to return it signed (scan of the signed document) or sent it by mail to
=======
FindYourSEPAMandate=This is your SEPA mandate to authorize our company to make direct debit order to your bank. Return it signed (scan of the signed document) or send it by mail to
BankAccountReleveModule=Module Bank statement
AutoReportLastAccountStatement=Automatic report account stament
>>>>>>> d9b8a8c8
<|MERGE_RESOLUTION|>--- conflicted
+++ resolved
@@ -1,23 +1,13 @@
 # Dolibarr language file - Source file is en_US - banks
 Bank=Банка
-<<<<<<< HEAD
-MenuBankCash=Bank | Cash
-MenuVariousPayment=Miscellaneous payments
-MenuNewVariousPayment=New Miscellaneous payment
-=======
 MenuBankCash=Банка | Каса
 MenuVariousPayment=Разнородни плащания
 MenuNewVariousPayment=Ново разнородно плащане
->>>>>>> d9b8a8c8
 BankName=Име на банката
 FinancialAccount=Сметка
 BankAccount=Банкова сметка
 BankAccounts=Банкови сметки
-<<<<<<< HEAD
-BankAccountsAndGateways=Bank accounts | Gateways
-=======
 BankAccountsAndGateways=Bank | Gateways
->>>>>>> d9b8a8c8
 ShowAccount=Показване на сметка
 AccountRef=Финансова сметка реф.
 AccountLabel=Финансова сметка етикет
@@ -142,11 +132,7 @@
 PaymentDateUpdateSucceeded=Payment date updated successfully
 PaymentDateUpdateFailed=Дата на плащане не може да бъде актуализиран
 Transactions=Сделки
-<<<<<<< HEAD
-BankTransactionLine=Bank entry
-=======
 BankTransactionLine=Банков запис
->>>>>>> d9b8a8c8
 AllAccounts=All bank and cash accounts
 BackToAccount=Обратно към сметка
 ShowAllAccounts=Покажи за всички сметки
@@ -171,21 +157,12 @@
 DocumentModelSepaMandate=Template of SEPA mandate. Useful for European countries in EEC only.
 DocumentModelBan=Шаблон на който да се принтира страница с BAN информация
 NewVariousPayment=New miscellaneous payments
-<<<<<<< HEAD
-VariousPayment=Miscellaneous payments
-VariousPayments=Miscellaneous payments
-=======
 VariousPayment=Разнородни плащания
 VariousPayments=Разнородни плащания
->>>>>>> d9b8a8c8
 ShowVariousPayment=Show miscellaneous payments
 AddVariousPayment=Add miscellaneous payments
 SEPAMandate=SEPA mandate
 YourSEPAMandate=Your SEPA mandate
-<<<<<<< HEAD
-FindYourSEPAMandate=This is your SEPA mandate to authorize our company to make direct debit order to your bank. Thanks to return it signed (scan of the signed document) or sent it by mail to
-=======
 FindYourSEPAMandate=This is your SEPA mandate to authorize our company to make direct debit order to your bank. Return it signed (scan of the signed document) or send it by mail to
 BankAccountReleveModule=Module Bank statement
-AutoReportLastAccountStatement=Automatic report account stament
->>>>>>> d9b8a8c8
+AutoReportLastAccountStatement=Automatic report account stament