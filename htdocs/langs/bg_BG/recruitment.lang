# Copyright (C) 2020 Laurent Destailleur
#
# This program is free software: you can redistribute it and/or modify
# it under the terms of the GNU General Public License as published by
# the Free Software Foundation, either version 3 of the License, or
# (at your option) any later version.
# This program is distributed in the hope that it will be useful,
# but WITHOUT ANY WARRANTY; without even the implied warranty of
# MERCHANTABILITY or FITNESS FOR A PARTICULAR PURPOSE.  See the
# GNU General Public License for more details.
# You should have received a copy of the GNU General Public License
# along with this program.  If not, see <https://www.gnu.org/licenses/>.

# Generic
# Module label 'ModuleRecruitmentName'
ModuleRecruitmentName = подбор на персонал
# Module description 'ModuleRecruitmentDesc'
ModuleRecruitmentDesc = Управлявайте и следвайте кампании за набиране на нови работни места
<<<<<<< HEAD

#
# Admin page
#
=======
# Admin page
>>>>>>> cc80841a
RecruitmentSetup = Настройка за набиране на персонал
RecruitmentSetupPage = Въведете тук настройката на основните опции за модула за набиране на персонал
RecruitmentArea=Зона за набиране на персонал
PublicInterfaceRecruitmentDesc=Публичните страници с работни места са публични URL адреси за показване и отговор на отворени работни места. Има една различна връзка за всяка отворена работа, намираща се във всеки запис на работа.
EnablePublicRecruitmentPages=Активиране на публични страници с отворени работни места

<<<<<<< HEAD
#
# About page
#
RecruitmentAbout = Относно набирането на персонал
RecruitmentAboutPage = Страница за набиране на персонал
=======
>>>>>>> cc80841a
NbOfEmployeesExpected=Очакван брой служители
JobLabel=Етикет на длъжността
WorkPlace=Работно място
DateExpected=Очаква се Дата
FutureManager=Бъдещ мениджър
ResponsibleOfRecruitement=Отговаря за набирането на персонал
IfJobIsLocatedAtAPartner=Ако работата се намира на партньорско място
PositionToBeFilled=Длъжност
PositionsToBeFilled=Работни позиции
ListOfPositionsToBeFilled=Списък на работните позиции
NewPositionToBeFilled=Нови работни позиции
<<<<<<< HEAD

=======
>>>>>>> cc80841a
JobOfferToBeFilled=Работна позиция за заемане
ThisIsInformationOnJobPosition=Информация за длъжността, която трябва да бъде заета
ContactForRecruitment=Контакт за набиране на персонал
EmailRecruiter=Служба за наемане на имейли
ToUseAGenericEmail=За да използвате общ имейл. Ако не е определен, ще се използва имейлът на отговорния за набирането на персонал
NewCandidature=Ново приложение
ListOfCandidatures=Списък с приложения
Remuneration=Заплата
RequestedRemuneration=Искана заплата
ProposedRemuneration=Предложена заплата
ContractProposed=Договор предложен
ContractSigned=Договор подписано
ContractRefused=Договор отказа
RecruitmentCandidature=Приложение
JobPositions=Работни позиции
RecruitmentCandidatures=Приложения
InterviewToDo=Контакти, които да следвате
AnswerCandidature=Отговор на приложението
YourCandidature=Вашето приложение
YourCandidatureAnswerMessage=Благодарим ви за вашата кандидатура.<br>...
JobClosedTextCandidateFound=Работната позиция е затворена. Позицията е заета.
JobClosedTextCanceled=Работната позиция е затворена.
ExtrafieldsJobPosition=Допълнителни атрибути (работни позиции)
ExtrafieldsApplication=Допълнителни атрибути (приложения за работа)
MakeOffer=Направете оферта
WeAreRecruiting=Ние набираме персонал. Това е списък с отворени позиции за заемане...
NoPositionOpen=В момента няма отворени позиции
ConfirmClose=Потвърдете анулирането
ConfirmCloseAsk=Сигурни ли сте, че искате, за да отмените тази кандидатура за набиране на персонал
Recruitment=подбор на персонал<|MERGE_RESOLUTION|>--- conflicted
+++ resolved
@@ -16,28 +16,13 @@
 ModuleRecruitmentName = подбор на персонал
 # Module description 'ModuleRecruitmentDesc'
 ModuleRecruitmentDesc = Управлявайте и следвайте кампании за набиране на нови работни места
-<<<<<<< HEAD
-
-#
 # Admin page
-#
-=======
-# Admin page
->>>>>>> cc80841a
 RecruitmentSetup = Настройка за набиране на персонал
 RecruitmentSetupPage = Въведете тук настройката на основните опции за модула за набиране на персонал
 RecruitmentArea=Зона за набиране на персонал
 PublicInterfaceRecruitmentDesc=Публичните страници с работни места са публични URL адреси за показване и отговор на отворени работни места. Има една различна връзка за всяка отворена работа, намираща се във всеки запис на работа.
 EnablePublicRecruitmentPages=Активиране на публични страници с отворени работни места
 
-<<<<<<< HEAD
-#
-# About page
-#
-RecruitmentAbout = Относно набирането на персонал
-RecruitmentAboutPage = Страница за набиране на персонал
-=======
->>>>>>> cc80841a
 NbOfEmployeesExpected=Очакван брой служители
 JobLabel=Етикет на длъжността
 WorkPlace=Работно място
@@ -49,10 +34,6 @@
 PositionsToBeFilled=Работни позиции
 ListOfPositionsToBeFilled=Списък на работните позиции
 NewPositionToBeFilled=Нови работни позиции
-<<<<<<< HEAD
-
-=======
->>>>>>> cc80841a
 JobOfferToBeFilled=Работна позиция за заемане
 ThisIsInformationOnJobPosition=Информация за длъжността, която трябва да бъде заета
 ContactForRecruitment=Контакт за набиране на персонал
