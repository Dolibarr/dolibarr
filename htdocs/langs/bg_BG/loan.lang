--- conflicted
+++ resolved
@@ -5,41 +5,23 @@
 ShowLoan=Показване на Заем
 PaymentLoan=Плащане на Заем
 ShowLoanPayment=Показване на плащането на Заем
-<<<<<<< HEAD
-Capital=Капитал
-=======
 LoanCapital=Capital
->>>>>>> 3f5d67d4
 Insurance=Застраховка
 Interest=Лихва
 Nbterms=Number of terms
 LoanAccountancyCapitalCode=Accountancy code capital
 LoanAccountancyInsuranceCode=Accountancy code insurance
 LoanAccountancyInterestCode=Accountancy code interest
-<<<<<<< HEAD
-LoanPayment=Плащане на заем
-=======
->>>>>>> 3f5d67d4
 ConfirmDeleteLoan=Потвърдете изтриването на този заем
 LoanDeleted=Заемът е изтрит успешно
 ConfirmPayLoan=Confirm classify paid this loan
 LoanPaid=Заем Платен
-<<<<<<< HEAD
-ErrorLoanCapital=Сумата на заема трябва да бъде цифрена и по-голяма от нула.
-ErrorLoanLength=Продължителността на заема трябва да бъде цифрена или по-голяма от нула.
-ErrorLoanInterest=Годишната лихва трябва да бъде цифрена или по-голяма от нула.
-=======
->>>>>>> 3f5d67d4
 # Calc
 LoanCalc=Калкулатор Банкови Заеми
 PurchaseFinanceInfo=Покупна и Финансова Информация
 SalePriceOfAsset=Продажна цена на Актив
 PercentageDown=Процетна Вноска
-<<<<<<< HEAD
-LengthOfMortgage=Продъжителност на Ипотека
-=======
 LengthOfMortgage=Duration of loan
->>>>>>> 3f5d67d4
 AnnualInterestRate=Годишна Лихвена Тарифа
 ExplainCalculations=Обясняване на изчисленията
 ShowMeCalculationsAndAmortization=Покажате ми изчисленията и сумата за погашение
@@ -56,17 +38,10 @@
 AmortizationMonthlyPaymentOverYears=Сума за погасяване при Месечно Плащане: <b>%s</b> за %s години
 Totalsforyear=Totals for year
 MonthlyPayment=Месечно Плащане
-<<<<<<< HEAD
-LoanCalcDesc=This <b>mortgage calculator</b> can be used to figure out monthly payments of a home mortgage loan, based on the home's sale price, the term of the loan desired, buyer's down payment percentage, and the loan's interest rate.<br> This calculator factors in PMI (Private Mortgage Insurance) for loans where less than 20% is put as a down payment. Also taken into consideration are the town property taxes, and their effect on the total monthly mortgage payment.<br>
-GoToInterest=%s ще върви към ЛИХВАТА
-GoToPrincipal=%s ще върви към ГЛАВНИЦАТА
-YouWillSpend=Ще спестите %s за Вашата къща за %s години
-=======
 LoanCalcDesc=This <b>mortgage calculator</b> can be used to figure out monthly payments of a loaning, based on the amount borrowed, the term of the loan desired and the interest rate.<br> This calculator includes also PMI (Private Mortgage Insurance) for loans where less than 20%% is put as a down payment. Also taken into consideration are the town property taxes, and their effect on the total monthly mortgage payment.<br>
 GoToInterest=%s ще върви към ЛИХВАТА
 GoToPrincipal=%s ще върви към ГЛАВНИЦАТА
 YouWillSpend=You will spend %s in year %s
->>>>>>> 3f5d67d4
 # Admin
 ConfigLoan=Конфигурация на модула заем
 LOAN_ACCOUNTING_ACCOUNT_CAPITAL=Accountancy code capital by default
