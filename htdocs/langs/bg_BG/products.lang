--- conflicted
+++ resolved
@@ -142,27 +142,14 @@
 PriceQtyMin=Минимална цена за количество
 PriceQtyMinCurrency=Цена (валута) за това кол.
 WithoutDiscount=Без отстъпка
-<<<<<<< HEAD
-VATRateForSupplierProduct=Ставка на ДДС (за този доставчик / продукт)
-=======
 VATRateForSupplierProduct=Tax Rate (for this vendor/product)
->>>>>>> cc80841a
 DiscountQtyMin=Отстъпка за това количество
 NoPriceDefinedForThisSupplier=Няма дефинирана цена / количество за този доставчик / продукт
 NoSupplierPriceDefinedForThisProduct=Няма дефинирана цена / количество за този продукт
 PredefinedItem=Предварително дефиниран елемент
-<<<<<<< HEAD
-PredefinedProductsToSell=Предварително определен продукт
-PredefinedServicesToSell=Предварително определена услуга
-PredefinedProductsAndServicesToSell=Предварително определени продукти / услуги за продажба
-PredefinedProductsToPurchase=Предварително определен продукт за покупка
-PredefinedServicesToPurchase=Предварително определена услуга за покупка
-PredefinedProductsAndServicesToPurchase=Предварително определени продукти / услуги за покупка
-=======
 PredefinedProducts=Predefined Product
 PredefinedServices=Предварително определена услуга
 PredefinedProductsAndServices=Predefined products/services
->>>>>>> cc80841a
 NotPredefinedProducts=Не предварително определени продукти / услуги
 GenerateThumb=Генериране на миниатюра
 ServiceNb=Услуга #%s
@@ -420,11 +407,7 @@
 DefaultBOM=Спецификация по подразбиране
 DefaultBOMDesc=Спецификацията по подразбиране, която се препоръчва да се използва за производството на този продукт. Това поле може да се зададе само ако естеството на продукта е „%s“.
 Rank=Ранг
-<<<<<<< HEAD
-MergeOriginProduct=Дублиращ се продукт (продукт, който искате да изтриете)
-=======
 MergeOriginProduct=Duplicated product (the product you want to delete)
->>>>>>> cc80841a
 MergeProducts=Обединяване на продукти
 ConfirmMergeProducts=Сигурни ли сте, че искате да обедините избрания продукт с текущия? Всички свързани обекти (фактури, поръчки, ...) ще бъдат преместени към текущия продукт, след което избраният продукт ще бъде изтрит.
 ProductsMergeSuccess=Продуктите са обединени
@@ -447,12 +430,8 @@
 OrProductsWithCategories=Или продукти с тагове/Категории
 WarningTransferBatchStockMouvToGlobal = Ако искате да десериализирате този продукт, всички негови сериализирани наличност ще бъдат трансформирани в глобални наличност
 WarningConvertFromBatchToSerial=Ако в момента имате количество, по-голямо или равно на 2 за продукта, преминаването към този избор означава, че все още ще имате продукт с различни обекти от една и съща партида (докато искате уникален сериен номер). Дубликатът ще остане, докато не бъде направена инвентаризация или ръчно наличност движение за коригиране на това.
-<<<<<<< HEAD
-ConfirmSetToDraftInventory=Сигурни ли сте, че искате, за да се върнете към състояние на чернова?<br>Количествата, зададени в момента в инвентара, ще бъдат нулирани.
-=======
 AllowStockMovementVariantParent=Also records stock movements on parent products of variant products
 AllowStockMovementVariantParentHelp=By default, a parent of a variant is a virtual product, so no stock is managed for it. By enabling this option, a stock will be managed for parent products and each time a stock quantity is modified for a variant product, the same quantity will be modified for the parent product. You should not need this option, except if you are using variant to manage the same product than parent (but with different descriptions, prices...)
 ConfirmSetToDraftInventory=Сигурни ли сте, че искате, за да се върнете към състояние на чернова?<br>Количествата, зададени в момента в инвентара, ще бъдат нулирани.
 WarningLineProductNotToSell=Product or service "%s" is not to sell and was cloned
-PriceLabel=Price label
->>>>>>> cc80841a
+PriceLabel=Price label