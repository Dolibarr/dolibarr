# Copyright (C) 2021 SuperAdmin
#
# This program is free software: you can redistribute it and/or modify
# it under the terms of the GNU General Public License as published by
# the Free Software Foundation, either version 3 of the License, or
# (at your option) any later version.
# This program is distributed in the hope that it will be useful,
# but WITHOUT ANY WARRANTY; without even the implied warranty of
# MERCHANTABILITY or FITNESS FOR A PARTICULAR PURPOSE.  See the
# GNU General Public License for more details.
# You should have received a copy of the GNU General Public License
# along with this program.  If not, see .

# Generic
# Module label 'ModuleKnowledgeManagementName'
ModuleKnowledgeManagementName = Sistemi i menaxhimit të njohurive
# Module description 'ModuleKnowledgeManagementDesc'
ModuleKnowledgeManagementDesc=Menaxhoni një bazë të menaxhimit të njohurive (KM) ose Help-Desk
<<<<<<< HEAD

#
# Admin page
#
KnowledgeManagementSetup = Konfigurimi i sistemit të menaxhimit të njohurive
KnowledgeManagementSetupPage = Faqja e konfigurimit të sistemit të menaxhimit të njohurive


#
# About page
#
KnowledgeManagementAbout = Rreth Menaxhimit të Dijes
KnowledgeManagementAboutPage = Menaxhimi i njohurive rreth faqes

=======
# Admin page
KnowledgeManagementSetup = Konfigurimi i sistemit të menaxhimit të njohurive
KnowledgeManagementSetupPage = Faqja e konfigurimit të sistemit të menaxhimit të njohurive
# About page
KnowledgeManagementAbout = Rreth Menaxhimit të Dijes
KnowledgeManagementAboutPage = Menaxhimi i njohurive rreth faqes
>>>>>>> cc80841a
KnowledgeManagementArea = Menaxhimi i njohurive
MenuKnowledgeRecord = Njohuri baze
MenuKnowledgeRecordShort = Njohuri baze
ListKnowledgeRecord = Lista e artikujve
NewKnowledgeRecord = Artikull i ri
ValidateReply = Vërtetoni zgjidhjen
KnowledgeRecords = Artikuj
KnowledgeRecord = Artikull
KnowledgeRecordExtraFields = Fusha shtesë për artikullin
GroupOfTicket=Grupi i biletave
YouCanLinkArticleToATicketCategory=Mund ta lidhni artikullin me një grup biletash (kështu që artikulli do të theksohet në çdo biletë në këtë grup)
<<<<<<< HEAD
SuggestedForTicketsInGroup=Sugjerohet për krijimin e biletave

=======
SuggestedForTicketsInGroup=Suggested on tickets creation
>>>>>>> cc80841a
SetObsolete=Cakto si të vjetëruara
ConfirmCloseKM=A e konfirmoni mbylljen e këtij artikulli si të vjetëruar?
ConfirmReopenKM=Dëshironi ta rivendosni këtë artikull në statusin "Vleftësuar"?
BoxLastKnowledgerecordDescription=Artikujt e fundit %s
BoxLastKnowledgerecord=Artikujt e fundit
BoxLastKnowledgerecordContent=Artikujt e fundit
BoxLastKnowledgerecordModifiedContent=Artikujt e modifikuar së fundi
BoxLastModifiedKnowledgerecordDescription=Artikujt e fundit të modifikuar %s
BoxLastModifiedKnowledgerecord=Artikujt e modifikuar së fundi<|MERGE_RESOLUTION|>--- conflicted
+++ resolved
@@ -16,29 +16,12 @@
 ModuleKnowledgeManagementName = Sistemi i menaxhimit të njohurive
 # Module description 'ModuleKnowledgeManagementDesc'
 ModuleKnowledgeManagementDesc=Menaxhoni një bazë të menaxhimit të njohurive (KM) ose Help-Desk
-<<<<<<< HEAD
-
-#
-# Admin page
-#
-KnowledgeManagementSetup = Konfigurimi i sistemit të menaxhimit të njohurive
-KnowledgeManagementSetupPage = Faqja e konfigurimit të sistemit të menaxhimit të njohurive
-
-
-#
-# About page
-#
-KnowledgeManagementAbout = Rreth Menaxhimit të Dijes
-KnowledgeManagementAboutPage = Menaxhimi i njohurive rreth faqes
-
-=======
 # Admin page
 KnowledgeManagementSetup = Konfigurimi i sistemit të menaxhimit të njohurive
 KnowledgeManagementSetupPage = Faqja e konfigurimit të sistemit të menaxhimit të njohurive
 # About page
 KnowledgeManagementAbout = Rreth Menaxhimit të Dijes
 KnowledgeManagementAboutPage = Menaxhimi i njohurive rreth faqes
->>>>>>> cc80841a
 KnowledgeManagementArea = Menaxhimi i njohurive
 MenuKnowledgeRecord = Njohuri baze
 MenuKnowledgeRecordShort = Njohuri baze
@@ -50,12 +33,7 @@
 KnowledgeRecordExtraFields = Fusha shtesë për artikullin
 GroupOfTicket=Grupi i biletave
 YouCanLinkArticleToATicketCategory=Mund ta lidhni artikullin me një grup biletash (kështu që artikulli do të theksohet në çdo biletë në këtë grup)
-<<<<<<< HEAD
-SuggestedForTicketsInGroup=Sugjerohet për krijimin e biletave
-
-=======
 SuggestedForTicketsInGroup=Suggested on tickets creation
->>>>>>> cc80841a
 SetObsolete=Cakto si të vjetëruara
 ConfirmCloseKM=A e konfirmoni mbylljen e këtij artikulli si të vjetëruar?
 ConfirmReopenKM=Dëshironi ta rivendosni këtë artikull në statusin "Vleftësuar"?
