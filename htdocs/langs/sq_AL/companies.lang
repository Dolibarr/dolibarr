# Dolibarr language file - Source file is en_US - companies
ErrorCompanyNameAlreadyExists=Company name %s already exists. Choose another one.
ErrorSetACountryFirst=Set the country first
SelectThirdParty=Select a third party
ConfirmDeleteCompany=Are you sure you want to delete this company and all inherited information ?
DeleteContact=Delete a contact/address
ConfirmDeleteContact=Are you sure you want to delete this contact and all inherited information ?
MenuNewThirdParty=New third party
MenuNewCustomer=New customer
MenuNewProspect=New prospect
MenuNewSupplier=New supplier
MenuNewPrivateIndividual=New private individual
NewCompany=New company (prospect, customer, supplier)
NewThirdParty=New third party (prospect, customer, supplier)
CreateDolibarrThirdPartySupplier=Create a third party (supplier)
ProspectionArea=Prospection area
IdThirdParty=Id third party
IdCompany=Company Id
IdContact=Contact Id
Contacts=Contacts/Addresses
ThirdPartyContacts=Third party contacts
ThirdPartyContact=Third party contact/address
Company=Company
CompanyName=Company name
AliasNames=Alias name (commercial, trademark, ...)
AliasNameShort=Alias name
Companies=Companies
CountryIsInEEC=Country is inside European Economic Community
ThirdPartyName=Third party name
ThirdParty=Third party
ThirdParties=Third parties
ThirdPartyProspects=Prospects
ThirdPartyProspectsStats=Prospects
ThirdPartyCustomers=Customers
ThirdPartyCustomersStats=Customers
ThirdPartyCustomersWithIdProf12=Customers with %s or %s
ThirdPartySuppliers=Suppliers
ThirdPartyType=Third party type
Company/Fundation=Company/Foundation
Individual=Private individual
ToCreateContactWithSameName=Will create automatically a physical contact with same informations
ParentCompany=Parent company
Subsidiaries=Subsidiaries
ReportByCustomers=Report by customers
ReportByQuarter=Report by rate
CivilityCode=Civility code
RegisteredOffice=Registered office
Lastname=Last name
Firstname=First name
PostOrFunction=Post/Function
UserTitle=Title
Address=Address
State=State/Province
StateShort=State
Region=Region
Country=Country
CountryCode=Country code
CountryId=Country id
Phone=Phone
PhoneShort=Phone
Skype=Skype
Call=Call
Chat=Chat
PhonePro=Prof. phone
PhonePerso=Pers. phone
PhoneMobile=Mobile
No_Email=Don't send mass e-mailings
Fax=Fax
Zip=Zip Code
Town=City
Web=Web
Poste= Position
DefaultLang=Language by default
VATIsUsed=VAT is used
VATIsNotUsed=VAT is not used
CopyAddressFromSoc=Fill address with thirdparty address
ThirdpartyNotCustomerNotSupplierSoNoRef=Thirdparty neither customer nor supplier, no available refering objects
##### Local Taxes #####
LocalTax1IsUsed=Use second tax
LocalTax1IsUsedES= RE is used
LocalTax1IsNotUsedES= RE is not used
LocalTax2IsUsed=Use third tax
LocalTax2IsUsedES= IRPF is used
LocalTax2IsNotUsedES= IRPF is not used
LocalTax1ES=RE
LocalTax2ES=IRPF
TypeLocaltax1ES=RE Type
TypeLocaltax2ES=IRPF Type
WrongCustomerCode=Customer code invalid
WrongSupplierCode=Supplier code invalid
CustomerCodeModel=Customer code model
SupplierCodeModel=Supplier code model
Gencod=Bar code
##### Professional ID #####
ProfId1Short=Prof. id 1
ProfId2Short=Prof. id 2
ProfId3Short=Prof. id 3
ProfId4Short=Prof. id 4
ProfId5Short=Prof. id 5
ProfId6Short=Prof. id 6
ProfId1=Professional ID 1
ProfId2=Professional ID 2
ProfId3=Professional ID 3
ProfId4=Professional ID 4
ProfId5=Professional ID 5
ProfId6=Professional ID 6
ProfId1AR=Prof Id 1 (CUIT/CUIL)
ProfId2AR=Prof Id 2 (Revenu brutes)
ProfId3AR=-
ProfId4AR=-
ProfId5AR=-
ProfId6AR=-
ProfId1AT=Prof Id 1 (USt.-IdNr)
ProfId2AT=Prof Id 2 (USt.-Nr)
ProfId3AT=Prof Id 3 (Handelsregister-Nr.)
ProfId4AT=-
ProfId5AT=-
ProfId6AT=-
ProfId1AU=Prof Id 1 (ABN)
ProfId2AU=-
ProfId3AU=-
ProfId4AU=-
ProfId5AU=-
ProfId6AU=-
ProfId1BE=Prof Id 1 (Professional number)
ProfId2BE=-
ProfId3BE=-
ProfId4BE=-
ProfId5BE=-
ProfId6BE=-
ProfId1BR=-
ProfId2BR=IE (Inscricao Estadual)
ProfId3BR=IM (Inscricao Municipal)
ProfId4BR=CPF
#ProfId5BR=CNAE
#ProfId6BR=INSS
ProfId1CH=-
ProfId2CH=-
ProfId3CH=Prof Id 1 (Federal number)
ProfId4CH=Prof Id 2 (Commercial Record number)
ProfId5CH=-
ProfId6CH=-
ProfId1CL=Prof Id 1 (R.U.T.)
ProfId2CL=-
ProfId3CL=-
ProfId4CL=-
ProfId5CL=-
ProfId6CL=-
ProfId1CO=Prof Id 1 (R.U.T.)
ProfId2CO=-
ProfId3CO=-
ProfId4CO=-
ProfId5CO=-
ProfId6CO=-
ProfId1DE=Prof Id 1 (USt.-IdNr)
ProfId2DE=Prof Id 2 (USt.-Nr)
ProfId3DE=Prof Id 3 (Handelsregister-Nr.)
ProfId4DE=-
ProfId5DE=-
ProfId6DE=-
ProfId1ES=Prof Id 1 (CIF/NIF)
ProfId2ES=Prof Id 2 (Social security number)
ProfId3ES=Prof Id 3 (CNAE)
ProfId4ES=Prof Id 4 (Collegiate number)
ProfId5ES=-
ProfId6ES=-
ProfId1FR=Prof Id 1 (SIREN)
ProfId2FR=Prof Id 2 (SIRET)
ProfId3FR=Prof Id 3 (NAF, old APE)
ProfId4FR=Prof Id 4 (RCS/RM)
ProfId5FR=-
ProfId6FR=-
ProfId1GB=Registration Number
ProfId2GB=-
ProfId3GB=SIC
ProfId4GB=-
ProfId5GB=-
ProfId6GB=-
ProfId1HN=Id prof. 1 (RTN)
ProfId2HN=-
ProfId3HN=-
ProfId4HN=-
ProfId5HN=-
ProfId6HN=-
ProfId1IN=Prof Id 1 (TIN)
ProfId2IN=Prof Id 2 (PAN)
ProfId3IN=Prof Id 3 (SRVC TAX)
ProfId4IN=Prof Id 4
ProfId5IN=Prof Id 5
ProfId6IN=-
ProfId1LU=Id. prof. 1 (R.C.S. Luxembourg)
ProfId2LU=Id. prof. 2 (Business permit)
ProfId3LU=-
ProfId4LU=-
ProfId5LU=-
ProfId6LU=-
ProfId1MA=Id prof. 1 (R.C.)
ProfId2MA=Id prof. 2 (Patente)
ProfId3MA=Id prof. 3 (I.F.)
ProfId4MA=Id prof. 4 (C.N.S.S.)
ProfId5MA=Id prof. 5 (C.I.C.E.)
ProfId6MA=-
ProfId1MX=Prof Id 1 (R.F.C).
ProfId2MX=Prof Id 2 (R..P. IMSS)
ProfId3MX=Prof Id 3 (Profesional Charter)
ProfId4MX=-
ProfId5MX=-
ProfId6MX=-
ProfId1NL=KVK nummer
ProfId2NL=-
ProfId3NL=-
ProfId4NL=Burgerservicenummer (BSN)
ProfId5NL=-
ProfId6NL=-
ProfId1PT=Prof Id 1 (NIPC)
ProfId2PT=Prof Id 2 (Social security number)
ProfId3PT=Prof Id 3 (Commercial Record number)
ProfId4PT=Prof Id 4 (Conservatory)
ProfId5PT=-
ProfId6PT=-
ProfId1SN=RC
ProfId2SN=NINEA
ProfId3SN=-
ProfId4SN=-
ProfId5SN=-
ProfId6SN=-
ProfId1TN=Prof Id 1 (RC)
ProfId2TN=Prof Id 2 (Fiscal matricule)
ProfId3TN=Prof Id 3 (Douane code)
ProfId4TN=Prof Id 4 (BAN)
ProfId5TN=-
ProfId6TN=-
ProfId1RU=Prof Id 1 (OGRN)
ProfId2RU=Prof Id 2 (INN)
ProfId3RU=Prof Id 3 (KPP)
ProfId4RU=Prof Id 4 (OKPO)
ProfId5RU=-
ProfId6RU=-
VATIntra=VAT number
VATIntraShort=VAT number
VATIntraSyntaxIsValid=Syntax is valid
VATIntraValueIsValid=Value is valid
ProspectCustomer=Prospect / Customer
Prospect=Prospect
CustomerCard=Customer Card
Customer=Customer
CustomerRelativeDiscount=Relative customer discount
CustomerRelativeDiscountShort=Relative discount
CustomerAbsoluteDiscountShort=Absolute discount
CompanyHasRelativeDiscount=This customer has a default discount of <b>%s%%</b>
CompanyHasNoRelativeDiscount=This customer has no relative discount by default
CompanyHasAbsoluteDiscount=This customer still has discount credits or deposits for <b>%s</b> %s
CompanyHasCreditNote=This customer still has credit notes for <b>%s</b> %s
CompanyHasNoAbsoluteDiscount=This customer has no discount credit available
CustomerAbsoluteDiscountAllUsers=Absolute discounts (granted by all users)
CustomerAbsoluteDiscountMy=Absolute discounts (granted by yourself)
DiscountNone=None
Supplier=Supplier
AddContact=Create contact
AddContactAddress=Create contact/address
EditContact=Edit contact
EditContactAddress=Edit contact/address
Contact=Contact
ContactsAddresses=Contacts/Addresses
NoContactDefinedForThirdParty=No contact defined for this third party
NoContactDefined=No contact defined
DefaultContact=Default contact/address
AddThirdParty=Create third party
DeleteACompany=Delete a company
PersonalInformations=Personal data
AccountancyCode=Accountancy code
CustomerCode=Customer code
SupplierCode=Supplier code
CustomerCodeShort=Customer code
SupplierCodeShort=Supplier code
<<<<<<< HEAD
CustomerAccount=Customer account
SupplierAccount=Supplier account
=======
>>>>>>> 3f5d67d4
CustomerCodeDesc=Customer code, unique for all customers
SupplierCodeDesc=Supplier code, unique for all suppliers
RequiredIfCustomer=Required if third party is a customer or prospect
RequiredIfSupplier=Required if third party is a supplier
ValidityControledByModule=Validity controled by module
ThisIsModuleRules=This is rules for this module
ProspectToContact=Prospect to contact
CompanyDeleted=Company "%s" deleted from database.
ListOfContacts=List of contacts/addresses
ListOfContactsAddresses=List of contacts/adresses
ListOfThirdParties=List of third parties
ShowCompany=Show thirdparty
ShowContact=Show contact
ContactsAllShort=All (No filter)
ContactType=Contact type
ContactForOrders=Order's contact
ContactForOrdersOrShipments=Order's or shipment's contact
ContactForProposals=Proposal's contact
ContactForContracts=Contract's contact
ContactForInvoices=Invoice's contact
NoContactForAnyOrder=This contact is not a contact for any order
NoContactForAnyOrderOrShipment=This contact is not a contact for any order or shipment
NoContactForAnyProposal=This contact is not a contact for any commercial proposal
NoContactForAnyContract=This contact is not a contact for any contract
NoContactForAnyInvoice=This contact is not a contact for any invoice
NewContact=New contact
NewContactAddress=New contact/address
MyContacts=My contacts
Capital=Capital
CapitalOf=Capital of %s
EditCompany=Edit company
ThisUserIsNot=This user is not a prospect, customer nor supplier
VATIntraCheck=Check
VATIntraCheckDesc=The link <b>%s</b> allows to ask the european VAT checker service. An external internet access from server is required for this service to work.
VATIntraCheckURL=http://ec.europa.eu/taxation_customs/vies/vieshome.do
VATIntraCheckableOnEUSite=Check Intracomunnautary VAT on European commision site
VATIntraManualCheck=You can also check manually from european web site <a href="%s" target="_blank">%s</a>
ErrorVATCheckMS_UNAVAILABLE=Check not possible. Check service is not provided by the member state (%s).
NorProspectNorCustomer=Nor prospect, nor customer
JuridicalStatus=Legal form
Staff=Staff
ProspectLevelShort=Potential
ProspectLevel=Prospect potential
ContactPrivate=Private
ContactPublic=Shared
ContactVisibility=Visibility
ContactOthers=Other
OthersNotLinkedToThirdParty=Others, not linked to a third party
ProspectStatus=Prospect status
PL_NONE=None
PL_UNKNOWN=Unknown
PL_LOW=Low
PL_MEDIUM=Medium
PL_HIGH=High
TE_UNKNOWN=-
TE_STARTUP=Startup
TE_GROUP=Large company
TE_MEDIUM=Medium company
TE_ADMIN=Governmental
TE_SMALL=Small company
TE_RETAIL=Retailer
TE_WHOLE=Wholetailer
TE_PRIVATE=Private individual
TE_OTHER=Other
StatusProspect-1=Do not contact
StatusProspect0=Never contacted
StatusProspect1=To be contacted
StatusProspect2=Contact in process
StatusProspect3=Contact done
ChangeDoNotContact=Change status to 'Do not contact'
ChangeNeverContacted=Change status to 'Never contacted'
ChangeToContact=Change status to 'To be contacted'
ChangeContactInProcess=Change status to 'Contact in process'
ChangeContactDone=Change status to 'Contact done'
ProspectsByStatus=Prospects by status
NoParentCompany=None
ExportCardToFormat=Export card to format
ContactNotLinkedToCompany=Contact not linked to any third party
DolibarrLogin=Dolibarr login
NoDolibarrAccess=No Dolibarr access
ExportDataset_company_1=Third parties (Companies/foundations/physical people) and properties
ExportDataset_company_2=Contacts and properties
ImportDataset_company_1=Third parties (Companies/foundations/physical people) and properties
ImportDataset_company_2=Contacts/Addresses (of thirdparties or not) and attributes
ImportDataset_company_3=Bank details
ImportDataset_company_4=Third parties/Sales representatives (Affect sales representatives users to companies)
PriceLevel=Price level
DeliveryAddress=Delivery address
AddAddress=Add address
SupplierCategory=Supplier category
JuridicalStatus200=Independent
DeleteFile=Delete file
ConfirmDeleteFile=Are you sure you want to delete this file?
AllocateCommercial=Assigned to sales representative
Organization=Organization
FiscalYearInformation=Information on the fiscal year
FiscalMonthStart=Starting month of the fiscal year
YouMustAssignUserMailFirst=You must create email for this user first to be able to add emails notifications for him.
YouMustCreateContactFirst=To be able to add email notifications, you must first define contacts with valid emails for the third party
ListSuppliersShort=List of suppliers
ListProspectsShort=List of prospects
ListCustomersShort=List of customers
ThirdPartiesArea=Third parties and contact area
LastModifiedThirdParties=Latest %s modified third parties
UniqueThirdParties=Total of unique third parties
InActivity=Open
ActivityCeased=Closed
<<<<<<< HEAD
ActivityStateFilter=Activity status
=======
>>>>>>> 3f5d67d4
ProductsIntoElements=List of products/services into %s
CurrentOutstandingBill=Current outstanding bill
OutstandingBill=Max. for outstanding bill
OutstandingBillReached=Max. for outstanding bill reached
MonkeyNumRefModelDesc=Return numero with format %syymm-nnnn for customer code and %syymm-nnnn for supplier code where yy is year, mm is month and nnnn is a sequence with no break and no return to 0.
LeopardNumRefModelDesc=The code is free. This code can be modified at any time.
ManagingDirectors=Manager(s) name (CEO, director, president...)
MergeOriginThirdparty=Duplicate third party (third party you want to delete)
MergeThirdparties=Merge third parties
ConfirmMergeThirdparties=Are you sure you want to merge this third party into the current one ? All linked objects (invoices, orders, ...) will be moved to current third party so you will be able to delete the duplicate one.
ThirdpartiesMergeSuccess=Thirdparties have been merged
<<<<<<< HEAD
ErrorThirdpartiesMerge=There was an error when deleting the thirdparties. Please check the log. Changes have been reverted.
SaleRepresentativeLogin=Login of sale representative
SaleRepresentativeFirstname=Firstname of sale representative
SaleRepresentativeLastname=Lastname of sale representative
=======
SaleRepresentativeLogin=Login of sales representative
SaleRepresentativeFirstname=Firstname of sales representative
SaleRepresentativeLastname=Lastname of sales representative
>>>>>>> 3f5d67d4
<|MERGE_RESOLUTION|>--- conflicted
+++ resolved
@@ -273,11 +273,6 @@
 SupplierCode=Supplier code
 CustomerCodeShort=Customer code
 SupplierCodeShort=Supplier code
-<<<<<<< HEAD
-CustomerAccount=Customer account
-SupplierAccount=Supplier account
-=======
->>>>>>> 3f5d67d4
 CustomerCodeDesc=Customer code, unique for all customers
 SupplierCodeDesc=Supplier code, unique for all suppliers
 RequiredIfCustomer=Required if third party is a customer or prospect
@@ -299,7 +294,6 @@
 ContactForContracts=Contract's contact
 ContactForInvoices=Invoice's contact
 NoContactForAnyOrder=This contact is not a contact for any order
-NoContactForAnyOrderOrShipment=This contact is not a contact for any order or shipment
 NoContactForAnyProposal=This contact is not a contact for any commercial proposal
 NoContactForAnyContract=This contact is not a contact for any contract
 NoContactForAnyInvoice=This contact is not a contact for any invoice
@@ -385,10 +379,6 @@
 UniqueThirdParties=Total of unique third parties
 InActivity=Open
 ActivityCeased=Closed
-<<<<<<< HEAD
-ActivityStateFilter=Activity status
-=======
->>>>>>> 3f5d67d4
 ProductsIntoElements=List of products/services into %s
 CurrentOutstandingBill=Current outstanding bill
 OutstandingBill=Max. for outstanding bill
@@ -400,13 +390,6 @@
 MergeThirdparties=Merge third parties
 ConfirmMergeThirdparties=Are you sure you want to merge this third party into the current one ? All linked objects (invoices, orders, ...) will be moved to current third party so you will be able to delete the duplicate one.
 ThirdpartiesMergeSuccess=Thirdparties have been merged
-<<<<<<< HEAD
-ErrorThirdpartiesMerge=There was an error when deleting the thirdparties. Please check the log. Changes have been reverted.
-SaleRepresentativeLogin=Login of sale representative
-SaleRepresentativeFirstname=Firstname of sale representative
-SaleRepresentativeLastname=Lastname of sale representative
-=======
 SaleRepresentativeLogin=Login of sales representative
 SaleRepresentativeFirstname=Firstname of sales representative
-SaleRepresentativeLastname=Lastname of sales representative
->>>>>>> 3f5d67d4
+SaleRepresentativeLastname=Lastname of sales representative