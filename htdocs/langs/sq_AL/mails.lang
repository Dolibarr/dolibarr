# Dolibarr language file - Source file is en_US - mails
Mailing=Dërgimi me email
EMailing=Dërgimi me email
EMailings=Emailet
SMSings=SMS
AllEMailings=Të gjitha emailet
MailCard=Karta e postës elektronike
MailRecipients=Marrësit
MailRecipient=Marrësi
MailTitle=Etiketa
MailFrom=Nga
ForceEmailFrom=Emaili i parazgjedhur nga
PhoneFrom=Nga
MailErrorsTo=Gabimet në
MailReply=Ti përgjigjeni
MailTo=për të
MailToUsers=Për përdoruesit
MailCC=Kopjo në
MailToCCUsers=Kopjo te përdoruesit
MailCCC=Kopja e ruajtur në memorien e fshehtë në
MailTopic=Subjekti i emailit
MailDate=Email date
MailReferences=Message IDs in References
MailText=Mesazh
MailFile=Skedarët e bashkangjitur
MailMessage=Trupi i emailit
SubjectNotIn=Jo në Subjekt
BodyNotIn=Jo në trup
ShowEMailing=Shfaq dërgimin me email
ListOfEMailings=Lista e postimeve elektronike
NewMailing=E-mail i ri
NewSMSing=SMS i ri
EditMailing=Redakto dërgimin me email
ResetMailing=Ridërgo email
DeleteMailing=Fshi email-in
PreviewMailing=Shiko paraprakisht dërgimin me email
CreateMailing=Krijo email
TestMailing=Test
ValidMailing=Dërgimi i vlefshëm me email
MailingStatusDraft=Draft
MailingStatusValidated=E vërtetuar
MailingStatusSent=Dërguar
MailingStatusSentPartialy=Dërguar pjesërisht
MailingStatusSentCompletely=Dërguar plotësisht
MailingStatusError=Gabim
MailingStatusNotSent=Nuk është dërguar
MailSuccessfulySent=Email (nga %s në %s) u pranua me sukses për dorëzim
MailingSuccessfullyValidated=Dërgimi me email u vërtetua me sukses
MailUnsubcribe=Çregjistrohu
MailingStatusNotContact=Mos kontakto më
MailingStatusReadAndUnsubscribe=Lexoni dhe çregjistrohuni
ErrorMailRecipientIsEmpty=Marrësi i emailit është bosh
WarningNoEMailsAdded=Nuk ka email të ri për t'u shtuar në listën e marrësve.
ConfirmValidMailing=Jeni i sigurt që dëshironi ta vërtetoni këtë dërgim me email?
ConfirmResetMailing=Warning, by re-initializing emailing <b>%s</b>, you will allow the re-sending this email in a bulk mailing. Are you sure you want to do this?
ConfirmDeleteMailing=Jeni i sigurt që dëshironi ta fshini këtë email?
NbOfUniqueEMails=Numri i emaileve unike
NbOfUniquePhones=Numri i telefonave unikë
NbOfEMails=Nr. i Email-eve
TotalNbOfDistinctRecipients=Numri i marrësve të veçantë
NoTargetYet=Nuk është përcaktuar ende asnjë marrës (Kalo në skedën "Marrësit")
NoRecipientEmail=Nuk ka email marrës për %s
RemoveRecipient=Hiq marrësin
YouCanAddYourOwnPredefindedListHere=Për të krijuar modulin tuaj të përzgjedhësit të postës elektronike, shihni htdocs/core/modules/mailings/README.
EMailTestSubstitutionReplacedByGenericValues=Kur përdorni modalitetin e testimit, variablat e zëvendësimeve zëvendësohen me vlera gjenerike
MailingAddFile=Bashkangjit këtë skedar
NoAttachedFiles=Nuk ka skedarë të bashkangjitur
BadEMail=Vlera e keqe për Email
EMailNotDefined=Email nuk është përcaktuar
ConfirmCloneEMailing=Jeni i sigurt që dëshironi ta klononi këtë email?
CloneContent=Mesazhi i klonimit
CloneReceivers=Marrësit klonues
DateLastSend=Data e dërgimit të fundit
DateSending=Data e dërgimit
SentTo=Dërguar te <b>%s</b>
MailingStatusRead=Lexoni
YourMailUnsubcribeOK=Email-i <b>%s</b> është duke hequr saktë listën e postës.
ActivateCheckReadKey=Çelësi i përdorur për të enkriptuar URL-në e përdorur për funksionin "Read Face" dhe "Çabonim".
EMailSentToNRecipients=Email i dërguar te marrësit %s.
EMailSentForNElements=Email i dërguar për elementët %s.
XTargetsAdded=<b>%s</b> janë shtuar në listën e synimeve
OnlyPDFattachmentSupported=Nëse dokumentet PDF janë krijuar tashmë për objektet për t'u dërguar, ato do t'i bashkëngjiten emailit. Nëse jo, nuk do të dërgohet asnjë email (gjithashtu, kini parasysh se vetëm dokumentet pdf mbështeten si bashkëngjitje në dërgimin masiv në këtë version).
AllRecipientSelected=Marrësit e regjistrimit %s të zgjedhur (nëse emaili i tyre dihet).
GroupEmails=Email-et në grup
OneEmailPerRecipient=Një email për marrës (si parazgjedhje, një email për çdo regjistrim të zgjedhur)
WarningIfYouCheckOneRecipientPerEmail=Paralajmërim, nëse zgjidhni këtë kuti, do të thotë se vetëm një email do të dërgohet për disa regjistrime të ndryshme të zgjedhura, kështu që, nëse mesazhi juaj përmban variabla zëvendësues që i referohen të dhënave të një rekord, bëhet e pamundur zëvendësimi i tyre.
ResultOfMailSending=Rezultati i dërgimit masiv të Email-it
NbSelected=Numri i zgjedhur
NbIgnored=Numri u shpërfill
NbSent=Numri i dërguar
SentXXXmessages=%s mesazh(et) u dërguan.
ConfirmUnvalidateEmailing=Jeni i sigurt që dëshironi të ndryshoni emailin <b>%s</b> në draft statusin ?
MailingModuleDescContactsWithThirdpartyFilter=Kontaktoni me filtrat e klientit
MailingModuleDescContactsByCompanyCategory=Kontaktet sipas kategorisë së palëve të treta
MailingModuleDescContactsByCategory=Kontaktet sipas kategorive
MailingModuleDescContactsByFunction=Kontaktet sipas pozicionit
MailingModuleDescEmailsFromFile=Email nga skedari
MailingModuleDescEmailsFromUser=Futja e emaileve nga përdoruesi
MailingModuleDescDolibarrUsers=Përdoruesit me email
MailingModuleDescThirdPartiesByCategories=Palëve të treta
SendingFromWebInterfaceIsNotAllowed=Dërgimi nga ndërfaqja e uebit nuk lejohet.
EmailCollectorFilterDesc=Të gjithë filtrat duhet të përputhen që të mblidhet një email.<br>Mund të përdorni karakterin "!" përpara vlerës së vargut të kërkimit nëse keni nevojë për një test negativ

# Libelle des modules de liste de destinataires mailing
LineInFile=Rreshti %s në skedar
RecipientSelectionModules=Kërkesat e përcaktuara për zgjedhjen e marrësit
MailSelectedRecipients=Marrësit e zgjedhur
MailingArea=Zona e postimeve elektronike
LastMailings=Dërgesat më të fundit të emailit %s
TargetsStatistics=Synon statistikat
NbOfCompaniesContacts=Kontaktet/adresat unike
MailNoChangePossible=Marrësit për email-et e vërtetuara nuk mund të ndryshohen
SearchAMailing=Kërko postime
SendMailing=Dërgo email
SentBy=Dërguar nga
AdvancedAlternative=Advanced alternative
MailingNeedCommand=Dërgimi i një emaili mund të kryhet nga linja e komandës. Kërkojini administratorit të serverit tuaj të nisë komandën e mëposhtme për të dërguar email tek të gjithë marrësit:
MailingNeedCommand2=Sidoqoftë, mund t'i dërgoni ato në internet duke shtuar parametrin MAILING_LIMIT_SENDBYWEB me vlerën e numrit maksimal të emaileve që dëshironi të dërgoni me sesion. Për këtë, shkoni në Home - Setup - Tjetër.
ConfirmSendingEmailing=Nëse dëshironi të dërgoni email direkt nga ky ekran, ju lutemi konfirmoni se jeni të sigurt që dëshironi të dërgoni email tani nga shfletuesi juaj?
LimitSendingEmailing=Shënim: Dërgimi i emaileve nga ndërfaqja e uebit bëhet disa herë për arsye sigurie dhe skadimi, <b>%s</b> marrësit në një kohë për çdo seancë dërgimi.
TargetsReset=Liste e qarte
ToClearAllRecipientsClickHere=Klikoni këtu për të pastruar listën e marrësve për këtë email
ToAddRecipientsChooseHere=Shtoni marrësit duke zgjedhur nga listat
NbOfEMailingsReceived=Marrë emaile masive
NbOfEMailingsSend=U dërguan emaile masive
IdRecord=Regjistrimi i identitetit
DeliveryReceipt=Dorëzimi Ack.
YouCanUseCommaSeparatorForSeveralRecipients=Ju mund të përdorni ndarësin <b>presje</b> për të specifikuar disa marrës.
TagCheckMail=Gjurmo hapjen e postës
TagUnsubscribe=Lidhja e çabonimit
TagSignature=Nënshkrimi i përdoruesit dërgues
EMailRecipient=Email i marrësit
TagMailtoEmail=Email-i i marrësit (përfshirë lidhjen html "mailto:")
NoEmailSentBadSenderOrRecipientEmail=Asnjë email nuk u dërgua. Email dërguesi ose marrësi i keq. Verifiko profilin e përdoruesit.
# Module Notifications
Notifications=Njoftimet
NotificationsAuto=Njoftimet automatike.
NoNotificationsWillBeSent=Asnjë njoftim automatik me email nuk është planifikuar për këtë lloj ngjarjeje dhe kompani
ANotificationsWillBeSent=1 njoftim automatik do të dërgohet me email
SomeNotificationsWillBeSent=%s njoftimet automatike do të dërgohen me email
AddNewNotification=Abonohu në një njoftim të ri automatik me email (objektiv/ngjarje)
ListOfActiveNotifications=Abonimet aktive (objektivat/ngjarjet) për njoftimin automatik me email
ListOfNotificationsDone=U dërguan njoftime automatike me email
MailSendSetupIs=Konfigurimi i dërgimit të emailit është konfiguruar në '%s'. Ky modalitet nuk mund të përdoret për të dërguar emaile masive.
MailSendSetupIs2=Së pari duhet të shkoni, me një llogari administratori, në menynë %sHome - Konfigurimi - Emails%s për të ndryshuar parametrin <strong>'%s'</strong> për të përdorur modalitetin 'nof2ec87' </span>'. Me këtë modalitet, mund të futni konfigurimin e serverit SMTP të ofruar nga Ofruesi juaj i Shërbimit të Internetit dhe të përdorni veçorinë e dërgimit të emailit masiv.
MailSendSetupIs3=Nëse keni ndonjë pyetje se si të konfiguroni serverin tuaj SMTP, mund t'i kërkoni %s.
YouCanAlsoUseSupervisorKeyword=Ju gjithashtu mund të shtoni fjalën kyçe <strong>__SUPERVISOREMAIL__</strong> që t'i dërgohet email mbikëqyrësit të përdoruesit (funksionon vetëm nëse një email të përcaktuara për këtë mbikëqyrës)
NbOfTargetedContacts=Numri aktual i email-eve të kontaktit të synuar
UseFormatFileEmailToTarget=Skedari i importuar duhet të ketë format <strong>email;name;firstname;tjetër</strong>
UseFormatInputEmailToTarget=Fut një varg me format <strong>email;name;firstname;tjetër</strong>
MailAdvTargetRecipients=Marrësit (përzgjedhja e avancuar)
AdvTgtTitle=Plotësoni fushat e hyrjes për të zgjedhur paraprakisht palët e treta ose kontaktet/adresat për të synuar
AdvTgtSearchTextHelp=Use %% as wildcards. For example to find all item like <b>jean, joe, jim</b>, you can input <b>j%%</b>, you can also use ; as separator for value, and use ! for except this value. For example  <b>jean;joe;jim%%;!jimo;!jima%%</b> will target all jean, joe, start with jim but not jimo and not everything that starts with jima
AdvTgtSearchIntHelp=Përdorni intervalin për të zgjedhur vlerën int ose float
AdvTgtMinVal=Vlera minimale
AdvTgtMaxVal=Vlera maksimale
AdvTgtSearchDtHelp=Përdorni intervalin për të zgjedhur vlerën e datës
AdvTgtStartDt=Fillimi dt.
AdvTgtEndDt=Fundi dt.
AdvTgtTypeOfIncudeHelp=Synoni emailin e palës së tretë dhe emailin e kontaktit të palës së tretë, ose thjesht emailin e palës së tretë ose thjesht emailin e kontaktit
AdvTgtTypeOfIncude=Lloji i emailit të synuar
AdvTgtContactHelp=Përdoreni vetëm nëse synoni kontaktin në "Lloji i emailit të synuar"
AddAll=Shtoni të gjitha
RemoveAll=Hiq të gjitha
ItemsCount=Artikujt
AdvTgtNameTemplate=Emri i filtrit
AdvTgtAddContact=Shtoni emailet sipas kritereve
AdvTgtLoadFilter=Ngarko filtrin
AdvTgtDeleteFilter=Fshi filtrin
AdvTgtSaveFilter=Ruaj filtrin
AdvTgtCreateFilter=Krijo filtër
AdvTgtOrCreateNewFilter=Emri i filtrit të ri
NoContactWithCategoryFound=Nuk u gjet asnjë kategori e lidhur me disa kontakte/adresa
NoContactLinkedToThirdpartieWithCategoryFound=Nuk u gjet asnjë kategori e lidhur me disa palë të treta
OutGoingEmailSetup=Email-et dalëse
InGoingEmailSetup=Email-et hyrëse
OutGoingEmailSetupForEmailing=Outgoing emails (%s)
DefaultOutgoingEmailSetup=I njëjti konfigurim se konfigurimi global i postës elektronike dalëse
Information=Informacion
ContactsWithThirdpartyFilter=Kontaktet me filtër të palëve të treta
Unanswered=Pa përgjigje
Answered=U përgjigj
IsNotAnAnswer=Nuk përgjigjet (email fillestar)
IsAnAnswer=Është një përgjigje e një emaili fillestar
RecordCreatedByEmailCollector=Record created by the Email Collector %s
DefaultBlacklistMailingStatus=Vlera e parazgjedhur për fushën '%s' kur krijoni një kontakt të ri
DefaultStatusEmptyMandatory=Bosh por i detyrueshëm
WarningLimitSendByDay=PARALAJMËRIM: Konfigurimi ose kontrata e shembullit tuaj kufizon numrin tuaj të emaileve në ditë në <b>%s</b>. Përpjekja për të dërguar më shumë mund të rezultojë në ngadalësimin ose pezullimin e shembullit tuaj. Ju lutemi kontaktoni mbështetjen tuaj nëse keni nevojë për një kuotë më të lartë.
NoMoreRecipientToSendTo=Nuk ka më marrës për të dërguar email
EmailOptedOut=Pronari i email-it ka kërkuar që të mos e kontaktojë më me këtë email
EvenUnsubscribe=Përfshi email-et e tërheqjes
EvenUnsubscribeDesc=Përfshini emailet e tërheqjes kur zgjidhni emailet si objektiva. E dobishme për emailet e shërbimit të detyrueshëm për shembull.
XEmailsDoneYActionsDone=%s emails pre-qualified, %s emails successfully processed (for %s record/actions done)
YouCanMakeSomeInstructionForEmail=Ju mund të bëni disa udhëzime për emailin tuaj (Shembull: gjeneroni imazh në shabllonin e emailit...)
ModelTemplate=Modeli i postës elektronike
YouCanChooseAModelForYouMailContent= Ju mund të zgjidhni një nga modelet shabllone ose të krijoni një me AI
TitleOfMailHolder=Titulli i e-mail-it shkon këtu
<<<<<<< HEAD
ContentOfMailHolder=Përmbajtja e emailit shkon këtu...
=======
ContentOfMailHolder=Përmbajtja e emailit shkon këtu...
LastNews=Last News
PasswordReset=Password reset
>>>>>>> e55be169
<|MERGE_RESOLUTION|>--- conflicted
+++ resolved
@@ -195,10 +195,6 @@
 ModelTemplate=Modeli i postës elektronike
 YouCanChooseAModelForYouMailContent= Ju mund të zgjidhni një nga modelet shabllone ose të krijoni një me AI
 TitleOfMailHolder=Titulli i e-mail-it shkon këtu
-<<<<<<< HEAD
-ContentOfMailHolder=Përmbajtja e emailit shkon këtu...
-=======
 ContentOfMailHolder=Përmbajtja e emailit shkon këtu...
 LastNews=Last News
-PasswordReset=Password reset
->>>>>>> e55be169
+PasswordReset=Password reset