--- conflicted
+++ resolved
@@ -1,35 +1,12 @@
 # Dolibarr language file - Source file is en_US - paybox
 PayBoxSetup=Konfigurimi i modulit PayBox
 PayBoxDesc=Ky modul ofron faqe për të lejuar pagesën në <a href="https://www.paybox.com" target="_blank" rel="noopener noreferrer external">Paybox</a> nga klientët. Kjo mund të përdoret për një pagesë falas ose për një pagesë në një objekt të caktuar Dolibarr (faturë, porosi, ...)
-<<<<<<< HEAD
-FollowingUrlAreAvailableToMakePayments=URL-të e mëposhtme janë të disponueshme për t'i ofruar një faqe një klienti për të bërë një pagesë në objektet Dolibarr
-PaymentForm=Mёnyra e pagesёs
-WelcomeOnPaymentPage=Mirë se vini në shërbimin tonë të pagesave në internet
-ThisScreenAllowsYouToPay=Ky ekran ju lejon të bëni një pagesë në internet për %s.
-ThisIsInformationOnPayment=Ky është informacion mbi pagesën që duhet bërë
-ToComplete=Pёr tu plotёsuar
-YourEMail=Email për të marrë konfirmimin e pagesës
-Creditor=Kreditori
-PaymentCode=Kodi i pagesës
-PayBoxDoPayment=Paguani me Paybox
-YouWillBeRedirectedOnPayBox=Do të ridrejtoheni në faqen e sigurt të Paybox për të futur informacionin e kartës së kreditit
-Continue=Tjetri
-SetupPayBoxToHavePaymentCreatedAutomatically=Setup your Paybox with url <b>%s</b> to have payment created automatically when validated by Paybox.
-YourPaymentHasBeenRecorded=Kjo faqe konfirmon që pagesa juaj është regjistruar. Faleminderit.
-YourPaymentHasNotBeenRecorded=Pagesa juaj NUK është regjistruar dhe transaksioni është anuluar. Faleminderit.
-AccountParameter=Parametrat e llogarisё
-UsageParameter=Parametrat e përdorimit
-InformationToFindParameters=Ndihmoni për të gjetur informacionin e llogarisë tuaj %s
-PAYBOX_CGI_URL_V2=Url i modulit Paybox CGI për pagesë
-CSSUrlForPaymentForm=URL-ja e fletës së stilit CSS për formularin e pagesës
-=======
 PayBoxDoPayment=Paguani me Paybox
 YouWillBeRedirectedOnPayBox=Do të ridrejtoheni në faqen e sigurt të Paybox për të futur informacionin e kartës së kreditit
 SetupPayBoxToHavePaymentCreatedAutomatically=Setup your Paybox with url <b>%s</b> to have payment created automatically when validated by Paybox.
 YourPaymentHasBeenRecorded=Kjo faqe konfirmon që pagesa juaj është regjistruar. Faleminderit.
 YourPaymentHasNotBeenRecorded=Pagesa juaj NUK është regjistruar dhe transaksioni është anuluar. Faleminderit.
 PAYBOX_CGI_URL_V2=Url i modulit Paybox CGI për pagesë
->>>>>>> cc80841a
 NewPayboxPaymentReceived=U mor pagesa e re e Paybox
 NewPayboxPaymentFailed=U përpoq pagesa e re e Paybox, por dështoi
 PAYBOX_PAYONLINE_SENDEMAIL=Njoftimi me email pas përpjekjes për pagesë (sukses ose dështim)
