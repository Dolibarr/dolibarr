--- conflicted
+++ resolved
@@ -29,12 +29,8 @@
 CronConfirmExecute=Je i sigurt që dëshiron t'i ekzekutosh këto punë të planifikuara tani?
 CronInfo=Moduli i punës së planifikuar ju lejon të planifikoni punë për t'i ekzekutuar ato automatikisht. Punët mund të fillojnë edhe me dorë.
 CronTask=Punë
-<<<<<<< HEAD
-CronNone=Asnje
-=======
 CronNone=Next run of scheduled task
 CronNotYetRan=Never executed
->>>>>>> cc80841a
 CronDtStart=Jo më parë
 CronDtEnd=Jo pas
 CronDtNextLaunch=Ekzekutimi i radhës
@@ -53,13 +49,8 @@
 JobFinished=Puna filloi dhe mbaroi
 Scheduled=I planifikuar
 #Page card
-<<<<<<< HEAD
-CronAdd= Shto vende pune
-CronEvery=Kryeni punë secilin
-=======
 CronAdd=Shto vende pune
 CronEvery=Run job every
->>>>>>> cc80841a
 CronObject=Shembull/Objekt për të krijuar
 CronArgs=Parametrat
 CronSaveSucess=Ruaje me sukses
