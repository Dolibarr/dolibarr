--- conflicted
+++ resolved
@@ -9,29 +9,6 @@
 descWORKFLOW_ORDER_AUTOCREATE_INVOICE=Krijo automatikisht një faturë klienti pas mbylljes së një porosie shitjeje (fatura e re do të ketë të njëjtën shumë si porosia)
 descWORKFLOW_TICKET_CREATE_INTERVENTION=Në krijimin e biletave, krijoni automatikisht një ndërhyrje.
 # Autoclassify customer proposal or order
-<<<<<<< HEAD
-descWORKFLOW_ORDER_CLASSIFY_BILLED_PROPAL=Klasifikoni propozimet e burimeve të lidhura si të faturuara kur një porosi shitjeje është caktuar të faturohet (dhe nëse shuma e porosisë është e njëjtë me shumën totale të propozimeve të lidhura të nënshkruara)
-descWORKFLOW_INVOICE_CLASSIFY_BILLED_PROPAL=Klasifikoni propozimet e burimeve të lidhura si të faturuara kur një faturë klienti vërtetohet (dhe nëse shuma e faturës është e njëjtë me shumën totale të propozimeve të lidhura të nënshkruara)
-descWORKFLOW_INVOICE_AMOUNT_CLASSIFY_BILLED_ORDER=Klasifikoni porosinë e shitjeve me burim të lidhur si të faturuar kur një faturë e klientit vërtetohet (dhe nëse shuma e faturës është e njëjtë me shumën totale të porosive të lidhura të shitjeve). Nëse keni 1 faturë të vërtetuar për n porosi, kjo mund t'i vendosë gjithashtu të gjitha porositë të faturuara.
-descWORKFLOW_INVOICE_CLASSIFY_BILLED_ORDER=Klasifikoni porositë e shitjeve me burime të lidhura si të faturuara kur një faturë klienti është caktuar të paguhet (dhe nëse shuma e faturës është e njëjtë me shumën totale të porosive të shitjeve të lidhura). Nëse keni 1 grup faturë të faturuar për n porosi, kjo mund t'i vendosë gjithashtu të gjitha porositë të faturohen.
-descWORKFLOW_ORDER_CLASSIFY_SHIPPED_SHIPPING=Klasifikoni porositë e shitjeve me burim të lidhur si të dërguara kur një dërgesë vërtetohet (dhe nëse sasia e dërguar nga të gjitha dërgesat është e njëjtë si në porosinë për përditësim)
-descWORKFLOW_ORDER_CLASSIFY_SHIPPED_SHIPPING_CLOSED=Klasifiko porosinë e shitjes me burim të lidhur si të dërguar kur një dërgesë mbyllet (dhe nëse sasia e dërguar nga të gjitha dërgesat është e njëjtë si në porosinë për përditësim)
-# Autoclassify purchase proposal
-descWORKFLOW_ORDER_CLASSIFY_BILLED_SUPPLIER_PROPOSAL=Klasifiko propozimin e shitësit me burim të lidhur si të faturuar kur fatura e shitësit vërtetohet (dhe nëse shuma e faturës është e njëjtë me shumën totale të propozimeve të lidhura)
-# Autoclassify purchase order
-descWORKFLOW_INVOICE_AMOUNT_CLASSIFY_BILLED_SUPPLIER_ORDER=Klasifiko porosinë e blerjes me burim të lidhur si të faturuar kur fatura e shitësit vërtetohet (dhe nëse shuma e faturës është e njëjtë me shumën totale të porosive të lidhura)
-descWORKFLOW_ORDER_CLASSIFY_RECEIVED_RECEPTION=Klasifiko porosinë e blerjes me burim të lidhur siç është marrë kur një pritje vërtetohet (dhe nëse sasia e marrë nga të gjitha pritjet është e njëjtë si në porosinë e blerjes për përditësim)
-descWORKFLOW_ORDER_CLASSIFY_RECEIVED_RECEPTION_CLOSED=Klasifiko porosinë e blerjes me burim të lidhur siç është marrë kur një pritje mbyllet (dhe nëse sasia e marrë nga të gjitha pritjet është e njëjtë si në porosinë e blerjes për përditësim)
-# Autoclassify shipment
-descWORKFLOW_SHIPPING_CLASSIFY_CLOSED_INVOICE=Klasifikoni dërgesën me burim të lidhur si të mbyllur kur një faturë klienti vërtetohet (dhe nëse shuma e faturës është e njëjtë me shumën totale të dërgesave të lidhura)
-descWORKFLOW_SHIPPING_CLASSIFY_BILLED_INVOICE=Klasifikoni dërgesën me burim të lidhur si të faturuar kur një faturë klienti vërtetohet (dhe nëse shuma e faturës është e njëjtë me shumën totale të dërgesave të lidhura)
-# Autoclassify receptions
-descWORKFLOW_RECEPTION_CLASSIFY_CLOSED_INVOICE=Klasifikoni pritjet me burim të lidhur si të faturuara kur një faturë blerjeje vërtetohet (dhe nëse shuma e faturës është e njëjtë me shumën totale të pritjeve të lidhura)
-descWORKFLOW_RECEPTION_CLASSIFY_BILLED_INVOICE=Klasifikoni pritjet me burim të lidhur si të faturuara kur një faturë blerjeje vërtetohet (dhe nëse shuma e faturës është e njëjtë me shumën totale të pritjeve të lidhura)
-# Automatically link ticket to contract
-descWORKFLOW_TICKET_LINK_CONTRACT=Kur krijoni një biletë, lidhni të gjitha kontratat e disponueshme të palëve të treta që përputhen
-descWORKFLOW_TICKET_USE_PARENT_COMPANY_CONTRACTS=Kur lidhni kontrata, kërkoni midis atyre të kompanive prindërore
-=======
 descWORKFLOW_ORDER_CLASSIFY_BILLED_PROPAL=Kur një porosi shitjeje është caktuar si e faturuar, klasifikoni propozimet e burimit të lidhur si të faturuara (dhe nëse shuma e porosisë është e njëjtë me shumën totale të propozimeve të lidhura të nënshkruara)
 descWORKFLOW_INVOICE_CLASSIFY_BILLED_PROPAL=Kur një faturë klienti vërtetohet, klasifikoni propozimet e burimit të lidhur si të faturuara (dhe nëse shuma e faturës është e njëjtë me shumën totale të propozimeve të lidhura të nënshkruara)
 descWORKFLOW_INVOICE_CLASSIFY_BILLED_ORDER=Kur një faturë klienti është caktuar të paguhet, klasifikoni porositë e shitjeve me burim të lidhur si të faturuara (dhe nëse shuma e faturës është e njëjtë me shumën totale të porosive të shitjeve të lidhura). Nëse gjeneroni 1 faturë për n porosi, kjo mund t'i vendosë gjithashtu të gjitha porositë si të faturuara.
@@ -54,7 +31,6 @@
 # Automatically link ticket to contract
 descWORKFLOW_TICKET_LINK_CONTRACT=Kur krijohet një biletë, lidheni atë me kontratat e disponueshme, që përputhen me të njëjtën palë të tretë se bileta
 descWORKFLOW_TICKET_USE_PARENT_COMPANY_CONTRACTS=Kur lidhni automatikisht një biletë me kontratat, kërkoni kontrata midis atyre të kompanive mëmë
->>>>>>> cc80841a
 # Autoclose intervention
 descWORKFLOW_TICKET_CLOSE_INTERVENTION=Mbyllni të gjitha ndërhyrjet e lidhura me biletën kur një biletë është e mbyllur
 AutomaticCreation=Krijimi automatik
