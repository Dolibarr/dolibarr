<<<<<<< HEAD
# Dolibarr language file - Source file is en_US - trips
=======
# Dolibarr language file - Source file is en_US - trips.lang
>>>>>>> cc80841a
AUTHOR=Regjistruar nga
AUTHORPAIEMENT=E paguar nga
AddTrip=Krijoni raportin e shpenzimeve
AllExpenseReport=Të gjitha llojet e raportit të shpenzimeve
AllExpenseReports=Të gjitha raportet e shpenzimeve
AnyOtherInThisListCanValidate=Personi që duhet të informohet për vërtetimin e kërkesës.
AttachTheNewLineToTheDocument=Bashkangjitni rreshtin në një dokument të ngarkuar
AucuneLigne=Ende nuk është deklaruar raporti i shpenzimeve
BrouillonnerTrip=Zhvendos raportin e shpenzimeve në statusin "Draft"
byEX_DAY=sipas ditës (kufizim në %s)
byEX_EXP=sipas rreshtit (kufizim në %s)
byEX_MON=sipas muajit (kufizim në %s)
byEX_YEA=sipas vitit (kufizim në %s)
CANCEL_USER=Fshirë nga
<<<<<<< HEAD
=======
ACCOUNTING_ACCOUNT_EXPENSEREPORT=Account (from the Chart of Account) used by default for "users" on expense reports
ACCOUNTING_ACCOUNT_EXPENSEREPORT_Desc=Llogaria e dedikuar e përcaktuar në kartën e përdoruesit do të përdoret vetëm për kontabilitetin Subledger. Kjo do të përdoret për Librin Kryesor, dhe gjithashtu si vlera e paracaktuar e kontabilitetit të Subledger nëse përdoruesi nuk është përcaktuar asnjë llogari kontabël e dedikuar.
>>>>>>> cc80841a
CarCategory=Kategoria e automjetit
ClassifyRefunded=Klasifiko 'të rimbursuara'
CompanyVisited=Kompania/organizata e vizituar
ConfirmBrouillonnerTrip=Jeni i sigurt që dëshironi ta zhvendosni këtë raport shpenzimesh në statusin "Draft"?
ConfirmCancelTrip=Je i sigurt që dëshiron ta anulosh këtë raport shpenzimesh?
ConfirmCloneExpenseReport=Jeni i sigurt që dëshironi të klononi këtë raport shpenzimesh?
ConfirmDeleteTrip=Je i sigurt që dëshiron ta fshish këtë raport shpenzimesh?
ConfirmPaidTrip=Jeni i sigurt që dëshironi të ndryshoni statusin e këtij raporti shpenzimesh në "të paguar"?
ConfirmRefuseTrip=Je i sigurt që dëshiron ta refuzosh këtë raport shpenzimesh?
ConfirmSaveTrip=Jeni i sigurt që dëshironi të vërtetoni këtë raport shpenzimesh?
ConfirmValideTrip=Jeni i sigurt që dëshironi të miratoni këtë raport shpenzimesh?
DATE_CANCEL=Data e anulimit
DATE_PAIEMENT=Data e pagesës
DATE_REFUS=Refuzo datën
DATE_SAVE=Data e verifikimit
DefaultCategoryCar=Mënyra e parazgjedhur e transportit
DefaultRangeNumber=Numri i diapazonit të parazgjedhur
DeleteTrip=Fshi raportin e shpenzimeve
ErrorDoubleDeclaration=Ju keni deklaruar një raport tjetër shpenzimi në një interval të ngjashëm datash.
Error_EXPENSEREPORT_ADDON_NotDefined=Gabim, rregulli për referencën e numërimit të raportit të shpenzimeve nuk ishte përcaktuar në konfigurimin e modulit "Raporti i shpenzimeve"
ExpenseRangeOffset=Shuma e kompensimit: %s
expenseReportCatDisabled=Kategoria e paaftë - shikoni fjalorin c_exp_tax_cat
expenseReportCoef=Koeficient
expenseReportCoefUndefined=(vlera nuk është përcaktuar)
expenseReportOffset=Kompensimi
expenseReportPrintExample=kompensimi + (d x koefi) = %s
expenseReportRangeDisabled=Gama e çaktivizuar - shikoni fjalorin c_exp_tax_range
expenseReportRangeFromTo=nga %d në %d
expenseReportRangeMoreThan=më shumë se %d
expenseReportTotalForFive=Shembull me <u>d</u> = 5
ExpenseReportApplyTo=Aplikoni në
ExpenseReportApproved=U miratua një raport shpenzimesh
ExpenseReportApprovedMessage=The expense report %s was approved.<br> - User: %s<br> - Approved by: %s<br>Click here to show the expense report: %s
ExpenseReportCanceled=Një raport shpenzimesh u anulua
ExpenseReportCanceledMessage=The expense report %s was canceled.<br> - User: %s<br> - Canceled by: %s<br> - Motive for cancellation: %s<br>Click here to show the expense report: %s
ExpenseReportConstraintViolationError=Max amount exceeded (rule %s): %s is higher than %s (Exceeding forbidden)
ExpenseReportConstraintViolationWarning=Max amount exceeded (rule %s): %s is higher than %s (Exceeding authorized)
ExpenseReportDateEnd=Data e fundit
ExpenseReportDateStart=Data e fillimit
ExpenseReportDomain=Domain për të aplikuar
ExpenseReportIkDesc=Ju mund të modifikoni llogaritjen e shpenzimeve të kilometrave sipas kategorisë dhe diapazonit që ato janë përcaktuar më parë. <b>d</b> është distanca në kilometra
ExpenseReportLimitAmount=Shuma maksimale
ExpenseReportLimitOn=Kufizojeni
ExpenseReportLine=Linja e raportit të shpenzimeve
ExpenseReportPaid=U pagua një raport shpenzimesh
ExpenseReportPaidMessage=The expense report %s was paid.<br> - User: %s<br> - Paid by: %s<br>Click here to show the expense report: %s
ExpenseReportPayment=Pagesa e raportit të shpenzimeve
ExpenseReportRef=Ref. raporti i shpenzimeve
ExpenseReportRefused=Një raport shpenzimesh u refuzua
ExpenseReportRefusedMessage=The expense report %s was refused.<br> - User: %s<br> - Refused by: %s<br> - Motive for refusal: %s<br>Click here to show the expense report: %s
ExpenseReportRestrictive=Tejkalimi i ndaluar
ExpenseReportRuleErrorOnSave=Gabim: %s
ExpenseReportRuleSave=Rregulli i raportit të shpenzimeve u ruajt
ExpenseReportRulesDesc=Ju mund të përcaktoni rregullat e shumës maksimale për raportet e shpenzimeve. Këto rregulla do të zbatohen kur një shpenzim i ri shtohet në një raport shpenzimesh
ExpenseReportWaitingForApproval=Një raport i ri i shpenzimeve është dorëzuar për miratim
ExpenseReportWaitingForApprovalMessage=A new expense report has been submitted and is waiting for approval.<br> - User: %s<br> - Period: %s<br>Click here to validate: %s
ExpenseReportWaitingForReApproval=Një raport shpenzimesh është dorëzuar për ri-miratim
ExpenseReportWaitingForReApprovalMessage=An expense report has been submitted and is waiting for re-approval.<br>The %s, you refused to approve the expense report for this reason: %s.<br>A new version has been proposed and waiting for your approval.<br> - User: %s<br> - Period: %s<br>Click here to validate: %s
ExpenseReportsIk=Konfigurimi i tarifave për kilometrazhin
ExpenseReportsRules=Rregullat e raportit të shpenzimeve
ExpenseReportsToApprove=Raportet e shpenzimeve për të miratuar
ExpenseReportsToPay=Raportet e shpenzimeve për të paguar
ExpensesArea=Zona e raporteve të shpenzimeve
FeesKilometersOrAmout=Shuma ose kilometra
LastExpenseReports=Raportet më të fundit të shpenzimeve %s
ListOfFees=Lista e tarifave
ListOfTrips=Lista e raporteve të shpenzimeve
ListToApprove=Duke pritur për miratim
ListTripsAndExpenses=Lista e raporteve të shpenzimeve
MOTIF_CANCEL=Arsyeja
MOTIF_REFUS=Arsyeja
ModePaiement=Mënyra e pagesës
NewTrip=Raporti i ri i shpenzimeve
nolimitbyEX_DAY=me ditë (pa kufizim)
nolimitbyEX_EXP=sipas rreshtit (pa kufizim)
nolimitbyEX_MON=sipas muajit (pa kufizim)
nolimitbyEX_YEA=sipas vitit (pa kufizim)
NoTripsToExportCSV=Nuk ka raport shpenzimesh për eksport për këtë periudhë.
NOT_AUTHOR=Ju nuk jeni autori i këtij raporti të shpenzimeve. Operacioni u anulua.
OnExpense=Linja e shpenzimeve
<<<<<<< HEAD
PDFStandardExpenseReports=Model standard për të gjeneruar një dokument PDF për raportin e shpenzimeve
=======
PDFStandardExpenseReports=Standard template to generate a PDF document for an expense report
>>>>>>> cc80841a
PaidTrip=Paguani një raport shpenzimesh
REFUSEUR=Mohuar nga
RangeIk=Gama e kilometrazhit
RangeNum=Gama %d
SaveTrip=Vërtetoni raportin e shpenzimeve
ShowExpenseReport=Trego raportin e shpenzimeve
ShowTrip=Trego raportin e shpenzimeve
TripCard=Karta e raportit të shpenzimeve
TripId=Raporti i shpenzimeve ID
TripNDF=Raporti i shpenzimeve të informacionit
TripSociete=Kompani informacioni
Trips=Raportet e shpenzimeve
TripsAndExpenses=Raportet e shpenzimeve
TripsAndExpensesStatistics=Statistikat e raporteve të shpenzimeve
TypeFees=Llojet e tarifave
UploadANewFileNow=Ngarko një dokument të ri tani
VALIDATOR=Përdoruesi përgjegjës për miratimin
VALIDOR=E miratuar nga
ValidateAndSubmit=Vërtetoni dhe dorëzoni për miratim
ValidatedWaitingApproval=Vleruar (në pritje të miratimit)
ValideTrip=Mirato raportin e shpenzimeve
<<<<<<< HEAD
=======
ExpenseReportPayments=Pagesat e raportit të shpenzimeve
TaxUndefinedForThisCategory = Tax is undefined for this category
errorComputeTtcOnMileageExpense=Gabim në llogaritjen e shpenzimeve të kilometrazhit
ErrorOnlyDraftStatusCanBeDeletedInMassAction=Only elements in draft status can be deleted in mass action
>>>>>>> cc80841a

## Dictionary
EX_BRE=Mëngjesi
EX_CAM=Mirëmbajtja dhe riparimi i CV-ve
EX_CAM_VP=Mirëmbajtja dhe riparimi i PV
EX_CAR=Makina me qira
EX_CUR=Konsumatorët që marrin
EX_DOC=Dokumentacioni
EX_EMM=Ushqimi i punonjësve
EX_FUE=CV e karburantit
EX_FUE_VP=Karburanti PV
EX_GUM=Ushqimi i mysafirëve
EX_HOT=Hotel
EX_IND=Abonimi i transportit për dëmshpërblim
EX_KME=Kostot e kilometrazhit
EX_OTR=Marrje të tjera
EX_PAR=CV parkimi
EX_PAR_VP=PV parkimi
EX_POS=Tarifa postare
EX_SUM=Furnizimi i mirëmbajtjes
EX_SUO=Furnizime zyre
EX_TAX=Taksa të ndryshme
EX_TOL=CV me pagesë
EX_TOL_VP=PV me pagesë
TF_BUS=Autobus
TF_CAR=Makinë
TF_ESSENCE=Karburant
TF_HOTEL=Hotel
TF_LUNCH=Dreka
TF_METRO=Metro
TF_OTHER=Tjetër
TF_PEAGE=Toll
TF_TAXI=Taksi
TF_TRAIN=Treni
TF_TRIP=Transport<|MERGE_RESOLUTION|>--- conflicted
+++ resolved
@@ -1,8 +1,4 @@
-<<<<<<< HEAD
-# Dolibarr language file - Source file is en_US - trips
-=======
 # Dolibarr language file - Source file is en_US - trips.lang
->>>>>>> cc80841a
 AUTHOR=Regjistruar nga
 AUTHORPAIEMENT=E paguar nga
 AddTrip=Krijoni raportin e shpenzimeve
@@ -17,11 +13,8 @@
 byEX_MON=sipas muajit (kufizim në %s)
 byEX_YEA=sipas vitit (kufizim në %s)
 CANCEL_USER=Fshirë nga
-<<<<<<< HEAD
-=======
 ACCOUNTING_ACCOUNT_EXPENSEREPORT=Account (from the Chart of Account) used by default for "users" on expense reports
 ACCOUNTING_ACCOUNT_EXPENSEREPORT_Desc=Llogaria e dedikuar e përcaktuar në kartën e përdoruesit do të përdoret vetëm për kontabilitetin Subledger. Kjo do të përdoret për Librin Kryesor, dhe gjithashtu si vlera e paracaktuar e kontabilitetit të Subledger nëse përdoruesi nuk është përcaktuar asnjë llogari kontabël e dedikuar.
->>>>>>> cc80841a
 CarCategory=Kategoria e automjetit
 ClassifyRefunded=Klasifiko 'të rimbursuara'
 CompanyVisited=Kompania/organizata e vizituar
@@ -102,11 +95,7 @@
 NoTripsToExportCSV=Nuk ka raport shpenzimesh për eksport për këtë periudhë.
 NOT_AUTHOR=Ju nuk jeni autori i këtij raporti të shpenzimeve. Operacioni u anulua.
 OnExpense=Linja e shpenzimeve
-<<<<<<< HEAD
-PDFStandardExpenseReports=Model standard për të gjeneruar një dokument PDF për raportin e shpenzimeve
-=======
 PDFStandardExpenseReports=Standard template to generate a PDF document for an expense report
->>>>>>> cc80841a
 PaidTrip=Paguani një raport shpenzimesh
 REFUSEUR=Mohuar nga
 RangeIk=Gama e kilometrazhit
@@ -128,13 +117,10 @@
 ValidateAndSubmit=Vërtetoni dhe dorëzoni për miratim
 ValidatedWaitingApproval=Vleruar (në pritje të miratimit)
 ValideTrip=Mirato raportin e shpenzimeve
-<<<<<<< HEAD
-=======
 ExpenseReportPayments=Pagesat e raportit të shpenzimeve
 TaxUndefinedForThisCategory = Tax is undefined for this category
 errorComputeTtcOnMileageExpense=Gabim në llogaritjen e shpenzimeve të kilometrazhit
 ErrorOnlyDraftStatusCanBeDeletedInMassAction=Only elements in draft status can be deleted in mass action
->>>>>>> cc80841a
 
 ## Dictionary
 EX_BRE=Mëngjesi
