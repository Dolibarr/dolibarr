--- conflicted
+++ resolved
@@ -33,11 +33,7 @@
 DATAPOLICY_CONTACT_NIPROSPECT_NICLIENT = As perspektivë/As klient
 DATAPOLICY_CONTACT_FOURNISSEUR = Furnizuesi
 DATAPOLICY_ADHERENT = Anëtar
-<<<<<<< HEAD
-DATAPOLICY_Tooltip_SETUP = Lloji i kontaktit - Tregoni zgjedhjet tuaja për secilin lloj.
-=======
 DATAPOLICY_Tooltip_SETUP=Define the delay with no interaction after which you want the record to be automatically purged.
->>>>>>> d7cb4cd8
 SendAgreementText = Ju mund t'u dërgoni një email GDPR të gjithë kontakteve tuaja përkatëse (të cilët nuk kanë marrë ende një email dhe për të cilët nuk keni regjistruar asgjë në lidhje me marrëveshjen e tyre GDPR). Për ta bërë këtë, përdorni butonin e mëposhtëm.
 SendAgreement = Dërgo email
 AllAgreementSend = Të gjitha emailet janë dërguar
