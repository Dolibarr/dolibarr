# Copyright (C) 2020 Laurent Destailleur
#
# This program is free software: you can redistribute it and/or modify
# it under the terms of the GNU General Public License as published by
# the Free Software Foundation, either version 3 of the License, or
# (at your option) any later version.
# This program is distributed in the hope that it will be useful,
# but WITHOUT ANY WARRANTY; without even the implied warranty of
# MERCHANTABILITY or FITNESS FOR A PARTICULAR PURPOSE.  See the
# GNU General Public License for more details.
# You should have received a copy of the GNU General Public License
# along with this program.  If not, see <https://www.gnu.org/licenses/>.

# Generic
# Module label 'ModuleRecruitmentName'
ModuleRecruitmentName = Rekrutimi
# Module description 'ModuleRecruitmentDesc'
ModuleRecruitmentDesc = Menaxhoni dhe ndiqni fushatat e rekrutimit për pozicione të reja pune
<<<<<<< HEAD

#
# Admin page
#
=======
# Admin page
>>>>>>> cc80841a
RecruitmentSetup = Konfigurimi i rekrutimit
RecruitmentSetupPage = Vendosni këtu konfigurimin e opsioneve kryesore për modulin e rekrutimit
RecruitmentArea=Zona e rekrutimit
PublicInterfaceRecruitmentDesc=Faqet publike të punëve janë URL publike për t'u shfaqur dhe për t'iu përgjigjur punëve të hapura. Ekziston një lidhje e ndryshme për çdo punë të hapur, që gjendet në çdo regjistrim pune.
EnablePublicRecruitmentPages=Aktivizo faqet publike të punëve të hapura
<<<<<<< HEAD

#
# About page
#
RecruitmentAbout = Rreth Rekrutimit
RecruitmentAboutPage = Rekrutimi rreth faqes
NbOfEmployeesExpected=Nb e pritur e punonjësve
JobLabel=Etiketa e pozicionit të punës
WorkPlace=Vendi i punës
DateExpected=Data e pritshme
FutureManager=Menaxher i ardhshëm
ResponsibleOfRecruitement=Përgjegjës i rekrutimit
IfJobIsLocatedAtAPartner=Nëse puna ndodhet në një vend partneri
PositionToBeFilled=Pozicioni i punës
PositionsToBeFilled=Pozicionet e punës
ListOfPositionsToBeFilled=Lista e pozicioneve të punës
NewPositionToBeFilled=Pozicione të reja pune

=======

NbOfEmployeesExpected=Nb e pritur e punonjësve
JobLabel=Etiketa e pozicionit të punës
WorkPlace=Vendi i punës
DateExpected=Data e pritshme
FutureManager=Menaxher i ardhshëm
ResponsibleOfRecruitement=Përgjegjës i rekrutimit
IfJobIsLocatedAtAPartner=Nëse puna ndodhet në një vend partneri
PositionToBeFilled=Pozicioni i punës
PositionsToBeFilled=Pozicionet e punës
ListOfPositionsToBeFilled=Lista e pozicioneve të punës
NewPositionToBeFilled=Pozicione të reja pune
>>>>>>> cc80841a
JobOfferToBeFilled=Vendi i punës që duhet plotësuar
ThisIsInformationOnJobPosition=Informacion për pozicionin e punës që do të plotësohet
ContactForRecruitment=Kontaktoni për rekrutim
EmailRecruiter=Rekrutuesi i postës elektronike
ToUseAGenericEmail=Për të përdorur një email gjenerik. Nëse nuk përcaktohet, do të përdoret emaili i përgjegjësit të rekrutimit
NewCandidature=Aplikim i ri
ListOfCandidatures=Lista e aplikacioneve
Remuneration=Rrogë
RequestedRemuneration=Paga e kërkuar
ProposedRemuneration=Paga e propozuar
ContractProposed=Kontrata e propozuar
ContractSigned=Kontrata e nënshkruar
ContractRefused=Kontrata u refuzua
RecruitmentCandidature=Aplikacion
JobPositions=Pozicionet e punës
RecruitmentCandidatures=Aplikacionet
InterviewToDo=Kontaktet për t'u ndjekur
AnswerCandidature=Përgjigja e aplikacionit
YourCandidature=Aplikimi juaj
YourCandidatureAnswerMessage=Faleminderit për aplikimin tuaj.<br>...
JobClosedTextCandidateFound=Vendi i punës është i mbyllur. Pozicioni është plotësuar.
JobClosedTextCanceled=Vendi i punës është i mbyllur.
ExtrafieldsJobPosition=Atributet plotësuese (pozicionet e punës)
ExtrafieldsApplication=Atributet plotësuese (aplikimet për punë)
MakeOffer=Bëni një ofertë
WeAreRecruiting=Ne jemi duke rekrutuar. Kjo është lista e pozicioneve të hapura për t'u plotësuar...
NoPositionOpen=Asnjë pozicion i hapur për momentin
ConfirmClose=Konfirmo anulimin
ConfirmCloseAsk=Jeni i sigurt që dëshironi ta anuloni këtë kandidaturë rekrutimi
Recruitment=Rekrutimi<|MERGE_RESOLUTION|>--- conflicted
+++ resolved
@@ -16,39 +16,12 @@
 ModuleRecruitmentName = Rekrutimi
 # Module description 'ModuleRecruitmentDesc'
 ModuleRecruitmentDesc = Menaxhoni dhe ndiqni fushatat e rekrutimit për pozicione të reja pune
-<<<<<<< HEAD
-
-#
 # Admin page
-#
-=======
-# Admin page
->>>>>>> cc80841a
 RecruitmentSetup = Konfigurimi i rekrutimit
 RecruitmentSetupPage = Vendosni këtu konfigurimin e opsioneve kryesore për modulin e rekrutimit
 RecruitmentArea=Zona e rekrutimit
 PublicInterfaceRecruitmentDesc=Faqet publike të punëve janë URL publike për t'u shfaqur dhe për t'iu përgjigjur punëve të hapura. Ekziston një lidhje e ndryshme për çdo punë të hapur, që gjendet në çdo regjistrim pune.
 EnablePublicRecruitmentPages=Aktivizo faqet publike të punëve të hapura
-<<<<<<< HEAD
-
-#
-# About page
-#
-RecruitmentAbout = Rreth Rekrutimit
-RecruitmentAboutPage = Rekrutimi rreth faqes
-NbOfEmployeesExpected=Nb e pritur e punonjësve
-JobLabel=Etiketa e pozicionit të punës
-WorkPlace=Vendi i punës
-DateExpected=Data e pritshme
-FutureManager=Menaxher i ardhshëm
-ResponsibleOfRecruitement=Përgjegjës i rekrutimit
-IfJobIsLocatedAtAPartner=Nëse puna ndodhet në një vend partneri
-PositionToBeFilled=Pozicioni i punës
-PositionsToBeFilled=Pozicionet e punës
-ListOfPositionsToBeFilled=Lista e pozicioneve të punës
-NewPositionToBeFilled=Pozicione të reja pune
-
-=======
 
 NbOfEmployeesExpected=Nb e pritur e punonjësve
 JobLabel=Etiketa e pozicionit të punës
@@ -61,7 +34,6 @@
 PositionsToBeFilled=Pozicionet e punës
 ListOfPositionsToBeFilled=Lista e pozicioneve të punës
 NewPositionToBeFilled=Pozicione të reja pune
->>>>>>> cc80841a
 JobOfferToBeFilled=Vendi i punës që duhet plotësuar
 ThisIsInformationOnJobPosition=Informacion për pozicionin e punës që do të plotësohet
 ContactForRecruitment=Kontaktoni për rekrutim
