--- conflicted
+++ resolved
@@ -33,11 +33,7 @@
 DATAPOLICY_CONTACT_NIPROSPECT_NICLIENT = না সম্ভাবনা/না গ্রাহক
 DATAPOLICY_CONTACT_FOURNISSEUR = সরবরাহকারী
 DATAPOLICY_ADHERENT = সদস্য
-<<<<<<< HEAD
-DATAPOLICY_Tooltip_SETUP = যোগাযোগের ধরন - প্রতিটি প্রকারের জন্য আপনার পছন্দগুলি নির্দেশ করুন৷
-=======
 DATAPOLICY_Tooltip_SETUP=Define the delay with no interaction after which you want the record to be automatically purged.
->>>>>>> d7cb4cd8
 SendAgreementText = আপনি আপনার সমস্ত প্রাসঙ্গিক পরিচিতিদের একটি GDPR ইমেল পাঠাতে পারেন (যারা এখনও একটি ইমেল পাননি এবং যার জন্য আপনি তাদের GDPR চুক্তি সম্পর্কে কিছু নিবন্ধন করেননি)। এটি করতে, নিম্নলিখিত বোতামটি ব্যবহার করুন।
 SendAgreement = ইমেইল পাঠান
 AllAgreementSend = সব ইমেইল পাঠানো হয়েছে
