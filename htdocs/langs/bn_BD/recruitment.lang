--- conflicted
+++ resolved
@@ -16,39 +16,12 @@
 ModuleRecruitmentName = নিয়োগ
 # Module description 'ModuleRecruitmentDesc'
 ModuleRecruitmentDesc = নতুন চাকরির পদের জন্য নিয়োগ প্রচারাভিযান পরিচালনা এবং অনুসরণ করুন
-<<<<<<< HEAD
-
-#
 # Admin page
-#
-=======
-# Admin page
->>>>>>> cc80841a
 RecruitmentSetup = নিয়োগ সেটআপ
 RecruitmentSetupPage = এখানে নিয়োগ মডিউলের জন্য প্রধান বিকল্পগুলির সেটআপ লিখুন
 RecruitmentArea=নিয়োগের এলাকা
 PublicInterfaceRecruitmentDesc=চাকরির সর্বজনীন পৃষ্ঠাগুলি হল সর্বজনীন ইউআরএল যা দেখাতে এবং চাকরি খোলার জন্য উত্তর দেয়। প্রতিটি কাজের রেকর্ডে পাওয়া প্রতিটি খোলা কাজের জন্য একটি আলাদা লিঙ্ক রয়েছে।
 EnablePublicRecruitmentPages=খোলা চাকরির পাবলিক পৃষ্ঠাগুলি সক্ষম করুন
-<<<<<<< HEAD
-
-#
-# About page
-#
-RecruitmentAbout = নিয়োগ সম্পর্কে
-RecruitmentAboutPage = পেজ সম্পর্কে নিয়োগ
-NbOfEmployeesExpected=কর্মীদের প্রত্যাশিত nb
-JobLabel=কাজের অবস্থানের লেবেল
-WorkPlace=কাজের জায়গা
-DateExpected=প্রত্যাশিত তারিখ
-FutureManager=ভবিষ্যৎ ম্যানেজার
-ResponsibleOfRecruitement=নিয়োগের দায়িত্ব
-IfJobIsLocatedAtAPartner=যদি চাকরি অংশীদারের জায়গায় থাকে
-PositionToBeFilled=চাকুরী পদমর্যাদা
-PositionsToBeFilled=চাকরির পদ
-ListOfPositionsToBeFilled=চাকরির পদের তালিকা
-NewPositionToBeFilled=নতুন চাকরির পদ
-
-=======
 
 NbOfEmployeesExpected=কর্মীদের প্রত্যাশিত nb
 JobLabel=কাজের অবস্থানের লেবেল
@@ -61,7 +34,6 @@
 PositionsToBeFilled=চাকরির পদ
 ListOfPositionsToBeFilled=চাকরির পদের তালিকা
 NewPositionToBeFilled=নতুন চাকরির পদ
->>>>>>> cc80841a
 JobOfferToBeFilled=চাকরির পদ পূরণ করতে হবে
 ThisIsInformationOnJobPosition=চাকরির পদের তথ্য পূরণ করতে হবে
 ContactForRecruitment=নিয়োগের জন্য যোগাযোগ করুন
