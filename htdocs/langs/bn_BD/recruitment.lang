--- conflicted
+++ resolved
@@ -63,8 +63,4 @@
 NoPositionOpen=এই মুহূর্তে কোনো পজিশন খোলা নেই
 ConfirmClose=বাতিল নিশ্চিত করুন
 ConfirmCloseAsk=আপনি কি নিশ্চিত যে আপনি এই নিয়োগের প্রার্থীতা বাতিল করতে চান?
-<<<<<<< HEAD
-Recruitment=Recruitment
-=======
-Recruitment=নিয়োগ
->>>>>>> e5e1f385
+Recruitment=নিয়োগ