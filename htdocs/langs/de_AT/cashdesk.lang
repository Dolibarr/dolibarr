# Dolibarr language file - Source file is en_US - cashdesk
CashDeskProducts=Produkte und Services
<<<<<<< HEAD
NotAvailableWithBrowserPrinter=Not available when printer for receipt is set to browser:
=======
NotAvailableWithBrowserPrinter=Not available when printer for receipt is set to browser
>>>>>>> 9eb66548
<|MERGE_RESOLUTION|>--- conflicted
+++ resolved
@@ -1,7 +1,2 @@
 # Dolibarr language file - Source file is en_US - cashdesk
-CashDeskProducts=Produkte und Services
-<<<<<<< HEAD
-NotAvailableWithBrowserPrinter=Not available when printer for receipt is set to browser:
-=======
-NotAvailableWithBrowserPrinter=Not available when printer for receipt is set to browser
->>>>>>> 9eb66548
+CashDeskProducts=Produkte und Services