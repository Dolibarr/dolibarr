# Dolibarr language file - Source file is en_US - resource
MenuResourceIndex=Tài nguyên
MenuResourceAdd=Tạo tài nguyên
DeleteResource=Xóa tài nguyên
ConfirmDeleteResourceElement=Xác nhận xóa tài nguyên này
NoResourceInDatabase=Chưa có tài nguyên trong cơ sở dữ liệu
NoResourceLinked=Chưa có tài nguyên được liên kết

ResourcePageIndex=Danh sách tài nguyên
ResourceSingular=Tài nguyên
ResourceCard=Thẻ tài nguyên
AddResource=Tạo tài nguyên
ResourceFormLabel_ref=Tên tài nguyên
ResourceType=Loại tài nguyên
ResourceFormLabel_description=Mô tả tài nguyên

ResourcesLinkedToElement=Tài nguyên được liên kết tới các thành phần

ShowResource=Show resource
<<<<<<< HEAD
ShowResourcePlanning=Hiển thị tài nguyên đang kế hoạch
GotoDate=Đến ngày
=======
>>>>>>> 3f5d67d4

ResourceElementPage=Các tài nguyên thành tố
ResourceCreatedWithSuccess=Đã tạo tài nguyên thành công
RessourceLineSuccessfullyDeleted=Đầu mối tài nguyên đã được xóa thành công
RessourceLineSuccessfullyUpdated=Đầu mối tài nguyên đã được cập nhật thành công
ResourceLinkedWithSuccess=Liên kết tài nguyên thành công

ConfirmDeleteResource=Xác nhận xóa tài nguyên này
RessourceSuccessfullyDeleted=Đã xóa tài nguyên thành công
DictionaryResourceType=Loại tài nguyên

SelectResource=Chọn tài nguyên<|MERGE_RESOLUTION|>--- conflicted
+++ resolved
@@ -17,11 +17,6 @@
 ResourcesLinkedToElement=Tài nguyên được liên kết tới các thành phần
 
 ShowResource=Show resource
-<<<<<<< HEAD
-ShowResourcePlanning=Hiển thị tài nguyên đang kế hoạch
-GotoDate=Đến ngày
-=======
->>>>>>> 3f5d67d4
 
 ResourceElementPage=Các tài nguyên thành tố
 ResourceCreatedWithSuccess=Đã tạo tài nguyên thành công
