# Copyright (C) 2018 Nicolas ZABOURI    <info@inovea-conseil.com>
#
# This program is free software: you can redistribute it and/or modify
# it under the terms of the GNU General Public License as published by
# the Free Software Foundation, either version 3 of the License, or
# (at your option) any later version.
# This program is distributed in the hope that it will be useful,
# but WITHOUT ANY WARRANTY; without even the implied warranty of
# MERCHANTABILITY or FITNESS FOR A PARTICULAR PURPOSE.  See the
# GNU General Public License for more details.
# You should have received a copy of the GNU General Public License
# along with this program.  If not, see <https://www.gnu.org/licenses/>.

# Module label 'ModuledatapolicyName'
Module4100Name = Chính sách bảo mật dữ liệu
# Module description 'ModuledatapolicyDesc'
Module4100Desc = Mô-đun quản lý quyền riêng tư dữ liệu (Tuân thủ GDPR)
# Administration page
datapolicySetup = Thiết lập chính sách bảo mật dữ liệu mô-đun
Deletion = Xóa dữ liệu
datapolicySetupPage = Tùy thuộc vào luật pháp của quốc gia bạn (Ví dụ <a href="http://www.privacy-regulation.eu/en/5.htm" target="_blank" rel="noopener noreferrer external">Điều 5</a> của GDPR), dữ liệu cá nhân phải được lưu giữ trong một khoảng thời gian không vượt quá khoảng thời gian dữ liệu cần thiết cho mục đích thu thập dữ liệu, ngoại trừ mục đích lưu trữ.<br>Việc xóa sẽ được thực hiện tự động sau một khoảng thời gian nhất định mà không có sự kiện (khoảng thời gian mà bạn sẽ chỉ ra dưới đây).
NB_MONTHS = %s tháng
ONE_YEAR = 1 năm
NB_YEARS = %s năm
DATAPOLICY_TIERS_CLIENT = Khách hàng
DATAPOLICY_TIERS_PROSPECT = KH tiềm năng
DATAPOLICY_TIERS_PROSPECT_CLIENT = Khách hàng tiềm năng
DATAPOLICY_TIERS_NIPROSPECT_NICLIENT = Cũng không phải khách hàng tiềm năng/Cũng không phải khách hàng
DATAPOLICY_TIERS_FOURNISSEUR = Nhà cung cấp
DATAPOLICY_CONTACT_CLIENT = Khách hàng
DATAPOLICY_CONTACT_PROSPECT = KH tiềm năng
DATAPOLICY_CONTACT_PROSPECT_CLIENT = Khách hàng tiềm năng
DATAPOLICY_CONTACT_NIPROSPECT_NICLIENT = Cũng không phải khách hàng tiềm năng/Cũng không phải khách hàng
DATAPOLICY_CONTACT_FOURNISSEUR = Nhà cung cấp
DATAPOLICY_ADHERENT = Thành viên
<<<<<<< HEAD
DATAPOLICY_Tooltip_SETUP = Loại liên hệ - Cho biết các lựa chọn của bạn cho từng loại.
=======
DATAPOLICY_Tooltip_SETUP=Define the delay with no interaction after which you want the record to be automatically purged.
>>>>>>> d7cb4cd8
SendAgreementText = Bạn có thể gửi email GDPR đến tất cả các địa chỉ liên hệ có liên quan của mình (những người chưa nhận được email và bạn chưa đăng ký bất kỳ điều gì về thỏa thuận GDPR của họ). Để thực hiện việc này, hãy sử dụng nút sau.
SendAgreement = Gửi email
AllAgreementSend = Tất cả các email đã được gửi
TXTLINKDATAPOLICYACCEPT = Văn bản cho liên kết "thỏa thuận"
TXTLINKDATAPOLICYREFUSE = Văn bản cho liên kết "bất đồng"
# Extrafields
DATAPOLICY_BLOCKCHECKBOX = GDPR: Xử lý dữ liệu cá nhân
DATAPOLICY_consentement = Đã có sự đồng ý cho việc xử lý dữ liệu cá nhân
DATAPOLICY_opposition_traitement = Phản đối việc xử lý dữ liệu cá nhân của anh ấy
DATAPOLICY_opposition_prospection = Phản đối việc xử lý dữ liệu cá nhân của anh ấy cho mục đích tìm kiếm
# Notes added during an anonymization
DATAPOLICY_date = Ngày đồng ý/không đồng ý GDPR
DATAPOLICY_send = Ngày gửi email thỏa thuận
MailSent = Email đã được gửi
NUMBER_MONTH_BEFORE_DELETION = Số tháng trước khi xóa<|MERGE_RESOLUTION|>--- conflicted
+++ resolved
@@ -33,11 +33,7 @@
 DATAPOLICY_CONTACT_NIPROSPECT_NICLIENT = Cũng không phải khách hàng tiềm năng/Cũng không phải khách hàng
 DATAPOLICY_CONTACT_FOURNISSEUR = Nhà cung cấp
 DATAPOLICY_ADHERENT = Thành viên
-<<<<<<< HEAD
-DATAPOLICY_Tooltip_SETUP = Loại liên hệ - Cho biết các lựa chọn của bạn cho từng loại.
-=======
 DATAPOLICY_Tooltip_SETUP=Define the delay with no interaction after which you want the record to be automatically purged.
->>>>>>> d7cb4cd8
 SendAgreementText = Bạn có thể gửi email GDPR đến tất cả các địa chỉ liên hệ có liên quan của mình (những người chưa nhận được email và bạn chưa đăng ký bất kỳ điều gì về thỏa thuận GDPR của họ). Để thực hiện việc này, hãy sử dụng nút sau.
 SendAgreement = Gửi email
 AllAgreementSend = Tất cả các email đã được gửi
