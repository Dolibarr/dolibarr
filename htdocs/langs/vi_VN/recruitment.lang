# Copyright (C) 2020 Laurent Destailleur
#
# This program is free software: you can redistribute it and/or modify
# it under the terms of the GNU General Public License as published by
# the Free Software Foundation, either version 3 of the License, or
# (at your option) any later version.
# This program is distributed in the hope that it will be useful,
# but WITHOUT ANY WARRANTY; without even the implied warranty of
# MERCHANTABILITY or FITNESS FOR A PARTICULAR PURPOSE.  See the
# GNU General Public License for more details.
# You should have received a copy of the GNU General Public License
# along with this program.  If not, see <https://www.gnu.org/licenses/>.

# Generic
# Module label 'ModuleRecruitmentName'
ModuleRecruitmentName = Tuyển dụng
# Module description 'ModuleRecruitmentDesc'
ModuleRecruitmentDesc = Quản lý và theo dõi các chiến dịch tuyển dụng cho các vị trí công việc mới
<<<<<<< HEAD

#
# Admin page
#
=======
# Admin page
>>>>>>> cc80841a
RecruitmentSetup = Cài đặt tuyển dụng
RecruitmentSetupPage = Nhấn vào đây để thiết lập các tùy chọn chính cho module tuyển dụng
RecruitmentArea=Khu vực tuyển dụng
PublicInterfaceRecruitmentDesc=Các trang công khai về việc làm là các URL công khai để hiển thị và trả lời các công việc đang mở. Có một liên kết khác nhau cho mỗi công việc đang mở, được tìm thấy trên mỗi bản ghi công việc.
EnablePublicRecruitmentPages=Kích hoạt các trang công khai của việc làm đang mở

<<<<<<< HEAD
#
# About page
#
RecruitmentAbout = Giới thiệu tuyển dụng
RecruitmentAboutPage = Tuyển dụng về trang
=======
>>>>>>> cc80841a
NbOfEmployeesExpected=Số lượng nhân viên dự kiến
JobLabel=Nhãn vị trí công việc
WorkPlace=Nơi làm việc
DateExpected=Ngày dự kiến
FutureManager=Người quản lý tương lai
ResponsibleOfRecruitement=Phụ trách tuyển dụng
IfJobIsLocatedAtAPartner=Nếu công việc được đặt tại địa điểm đối tác
PositionToBeFilled=Vị trí công việc
PositionsToBeFilled=Vị trí công việc
ListOfPositionsToBeFilled=Danh sách vị trí công việc
NewPositionToBeFilled=Vị trí công việc mới
<<<<<<< HEAD

=======
>>>>>>> cc80841a
JobOfferToBeFilled=Vị trí công việc cần tuyển
ThisIsInformationOnJobPosition=Thông tin vị trí công việc cần điền
ContactForRecruitment=Liên hệ tuyển dụng
EmailRecruiter=Nhà tuyển dụng email
ToUseAGenericEmail=Để sử dụng một email chung. Nếu không được xác định, email của người chịu trách nhiệm tuyển dụng sẽ được sử dụng
NewCandidature=Ứng dụng mới
ListOfCandidatures=Danh sách ứng dụng
Remuneration=Mức lương
RequestedRemuneration=Mức lương yêu cầu
ProposedRemuneration=Mức lương đề xuất
ContractProposed=Hợp đồng đề xuất
ContractSigned=Hợp đồng đã ký
ContractRefused=Hợp đồng bị từ chối
RecruitmentCandidature=Ứng dụng
JobPositions=Vị trí công việc
RecruitmentCandidatures=Các ứng dụng
InterviewToDo=Liên hệ để theo dõi
AnswerCandidature=Câu trả lời ứng dụng
YourCandidature=Ứng dụng của bạn
YourCandidatureAnswerMessage=Cảm ơn bạn đã đăng ký.<br>...
JobClosedTextCandidateFound=Vị trí công việc đã được đóng lại. Vị trí đã được lấp đầy.
JobClosedTextCanceled=Vị trí công việc đã được đóng lại.
ExtrafieldsJobPosition=Thuộc tính bổ sung (vị trí công việc)
ExtrafieldsApplication=Thuộc tính bổ sung (đơn xin việc)
MakeOffer=Thực hiện một đề nghị
WeAreRecruiting=Chúng tôi đang tuyển dụng. Đây là danh sách các vị trí đang trống cần tuyển...
NoPositionOpen=Không có vị trí nào mở vào lúc này
ConfirmClose=Xác nhận hủy
ConfirmCloseAsk=Bạn có chắc chắn muốn hủy ứng tuyển tuyển dụng này không
Recruitment=Tuyển dụng<|MERGE_RESOLUTION|>--- conflicted
+++ resolved
@@ -16,28 +16,13 @@
 ModuleRecruitmentName = Tuyển dụng
 # Module description 'ModuleRecruitmentDesc'
 ModuleRecruitmentDesc = Quản lý và theo dõi các chiến dịch tuyển dụng cho các vị trí công việc mới
-<<<<<<< HEAD
-
-#
 # Admin page
-#
-=======
-# Admin page
->>>>>>> cc80841a
 RecruitmentSetup = Cài đặt tuyển dụng
 RecruitmentSetupPage = Nhấn vào đây để thiết lập các tùy chọn chính cho module tuyển dụng
 RecruitmentArea=Khu vực tuyển dụng
 PublicInterfaceRecruitmentDesc=Các trang công khai về việc làm là các URL công khai để hiển thị và trả lời các công việc đang mở. Có một liên kết khác nhau cho mỗi công việc đang mở, được tìm thấy trên mỗi bản ghi công việc.
 EnablePublicRecruitmentPages=Kích hoạt các trang công khai của việc làm đang mở
 
-<<<<<<< HEAD
-#
-# About page
-#
-RecruitmentAbout = Giới thiệu tuyển dụng
-RecruitmentAboutPage = Tuyển dụng về trang
-=======
->>>>>>> cc80841a
 NbOfEmployeesExpected=Số lượng nhân viên dự kiến
 JobLabel=Nhãn vị trí công việc
 WorkPlace=Nơi làm việc
@@ -49,10 +34,6 @@
 PositionsToBeFilled=Vị trí công việc
 ListOfPositionsToBeFilled=Danh sách vị trí công việc
 NewPositionToBeFilled=Vị trí công việc mới
-<<<<<<< HEAD
-
-=======
->>>>>>> cc80841a
 JobOfferToBeFilled=Vị trí công việc cần tuyển
 ThisIsInformationOnJobPosition=Thông tin vị trí công việc cần điền
 ContactForRecruitment=Liên hệ tuyển dụng
