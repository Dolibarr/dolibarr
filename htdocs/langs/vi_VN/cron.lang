# Dolibarr language file - Source file is en_US - cron
# About page
# Right
Permission23101 = Read Scheduled job
Permission23102 = Create/update Scheduled job
Permission23103 = Delete Scheduled job
Permission23104 = Execute Scheduled job
# Admin
CronSetup= Theo lịch trình thiết lập quản lý công việc
URLToLaunchCronJobs=URL để kiểm tra và khởi động công việc cron nếu được yêu cầu
OrToLaunchASpecificJob=Hoặc để kiểm tra và khởi động một công việc cụ thể
KeyForCronAccess=Khóa bảo mật cho URL để khởi động công việc cron
FileToLaunchCronJobs=Dòng lệnh để khởi động công việc cron
CronExplainHowToRunUnix=On Unix environment you should use the following crontab entry to run the command line each 5 minutes
CronExplainHowToRunWin=On Microsoft(tm) Windows environement you can use Scheduled task tools to run the command line each 5 minutes
CronMethodDoesNotExists=Class %s does not contains any method %s
# Menu
<<<<<<< HEAD
CronJobs=Việc theo lịch trình
CronListActive=List of enabled/scheduled jobs
CronListInactive=Danh sách việc làm người khuyết tật
=======
>>>>>>> 3f5d67d4
EnabledAndDisabled=Enabled and disabled
# Page list
CronLastOutput=Bài đầu ra chạy
CronLastResult=Cuối mã kết quả
CronCommand=Lệnh
CronList=Scheduled jobs
CronDelete=Delete scheduled jobs
CronConfirmDelete=Are you sure you want to delete these scheduled jobs ?
CronExecute=Launch scheduled jobs
CronConfirmExecute=Are you sure you want to execute these scheduled jobs now ?
CronInfo=Scheduled job module allow to execute job that have been planned
CronTask=Công việc
CronNone=Không
CronDtStart=Not before
CronDtEnd=Not after
CronDtNextLaunch=Thực hiện tiếp theo
<<<<<<< HEAD
CronDtLastLaunch=Start date of last execution
CronDtLastResult=End date of last execution
=======
CronDtLastLaunch=Start date of latest execution
CronDtLastResult=End date of latest execution
>>>>>>> 3f5d67d4
CronFrequency=Frequency
CronClass=Class
CronMethod=Phương pháp
CronModule=Mô-đun
CronNoJobs=Không có công ăn việc làm đăng ký
CronPriority=Ưu tiên
CronLabel=Mô tả
CronNbRun=Nb. ra mắt
CronMaxRun=Max nb. launch
CronEach=Mỗi
JobFinished=Việc đưa ra và hoàn thành
#Page card
CronAdd= Thêm công việc
CronEvery=Execute job each
CronObject=Ví dụ / đối tượng để tạo ra
CronArgs=Các thông số
CronSaveSucess=Save successfully
CronNote=Nhận xét
CronFieldMandatory=Fields% s là bắt buộc
CronErrEndDateStartDt=Ngày kết thúc không thể trước ngày bắt đầu
CronStatusActiveBtn=Kích hoạt
CronStatusInactiveBtn=Vô hiệu hoá
CronTaskInactive=Công việc này bị vô hiệu hóa
CronId=Id
CronClassFile=Lớp học (filename.class.php)
CronModuleHelp=Tên của thư mục module Dolibarr (cũng làm việc với mô-đun Dolibarr bên ngoài). <BR> Đối với exemple phương pháp của Dolibarr đối tượng sản phẩm / htdocs / <u>sản phẩm</u> /class/product.class.php lấy, giá trị của mô-đun là <i>sản phẩm</i>
CronClassFileHelp=Tên tập tin để tải. <BR> Đối với exemple phương pháp của Dolibarr đối tượng sản phẩm / htdocs / sản phẩm / lớp / <u>product.class.php</u> lấy, giá trị của tên tập tin lớp học là <i>product.class.php</i>
CronObjectHelp=Tên đối tượng để tải. <BR> Đối với exemple phương pháp của Dolibarr đối tượng sản phẩm /htdocs/product/class/product.class.php lấy, giá trị của tên tập tin lớp học là <i>sản phẩm</i>
CronMethodHelp=Phương pháp đối tượng để khởi động. <BR> Đối với exemple phương pháp của Dolibarr đối tượng sản phẩm /htdocs/product/class/product.class.php lấy, giá trị của phương pháp là <i>fecth</i>
CronArgsHelp=Các đối số phương pháp. <BR> Đối với exemple phương pháp của Dolibarr đối tượng sản phẩm /htdocs/product/class/product.class.php lấy, giá trị của paramters có thể là <i>0, ProductRef</i>
CronCommandHelp=Các dòng lệnh hệ thống để thực thi.
CronCreateJob=Create new Scheduled Job
CronFrom=From
# Info
# Common
CronType=Job type
CronType_method=Gọi phương thức của một lớp Dolibarr
CronType_command=Shell lệnh
CronCannotLoadClass=Không thể tải lớp% s hoặc đối tượng% s
<<<<<<< HEAD
UseMenuModuleToolsToAddCronJobs=Đi vào menu "Trang chủ - module công cụ - danh sách công việc" để xem và chỉnh sửa các công việc theo lịch trình.
TaskDisabled=Job disabled
=======
UseMenuModuleToolsToAddCronJobs=Go into menu "Home - Admin tools - Scheduled jobs" to see and edit scheduled jobs.
JobDisabled=Job disabled
>>>>>>> 3f5d67d4
MakeLocalDatabaseDumpShort=Local database backup
MakeLocalDatabaseDump=Create a local database dump<|MERGE_RESOLUTION|>--- conflicted
+++ resolved
@@ -15,12 +15,6 @@
 CronExplainHowToRunWin=On Microsoft(tm) Windows environement you can use Scheduled task tools to run the command line each 5 minutes
 CronMethodDoesNotExists=Class %s does not contains any method %s
 # Menu
-<<<<<<< HEAD
-CronJobs=Việc theo lịch trình
-CronListActive=List of enabled/scheduled jobs
-CronListInactive=Danh sách việc làm người khuyết tật
-=======
->>>>>>> 3f5d67d4
 EnabledAndDisabled=Enabled and disabled
 # Page list
 CronLastOutput=Bài đầu ra chạy
@@ -37,13 +31,8 @@
 CronDtStart=Not before
 CronDtEnd=Not after
 CronDtNextLaunch=Thực hiện tiếp theo
-<<<<<<< HEAD
-CronDtLastLaunch=Start date of last execution
-CronDtLastResult=End date of last execution
-=======
 CronDtLastLaunch=Start date of latest execution
 CronDtLastResult=End date of latest execution
->>>>>>> 3f5d67d4
 CronFrequency=Frequency
 CronClass=Class
 CronMethod=Phương pháp
@@ -83,12 +72,7 @@
 CronType_method=Gọi phương thức của một lớp Dolibarr
 CronType_command=Shell lệnh
 CronCannotLoadClass=Không thể tải lớp% s hoặc đối tượng% s
-<<<<<<< HEAD
-UseMenuModuleToolsToAddCronJobs=Đi vào menu "Trang chủ - module công cụ - danh sách công việc" để xem và chỉnh sửa các công việc theo lịch trình.
-TaskDisabled=Job disabled
-=======
 UseMenuModuleToolsToAddCronJobs=Go into menu "Home - Admin tools - Scheduled jobs" to see and edit scheduled jobs.
 JobDisabled=Job disabled
->>>>>>> 3f5d67d4
 MakeLocalDatabaseDumpShort=Local database backup
 MakeLocalDatabaseDump=Create a local database dump