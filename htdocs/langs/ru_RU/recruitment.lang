--- conflicted
+++ resolved
@@ -23,14 +23,6 @@
 PublicInterfaceRecruitmentDesc=Публичные страницы вакансий - это общедоступные URL-адреса для отображения открытых вакансий и ответа на них. Для каждой открытой вакансии есть одна отдельная ссылка, которая находится в каждой записи о вакансии.
 EnablePublicRecruitmentPages=Включить публичные страницы открытых вакансий
 
-<<<<<<< HEAD
-#
-# About page
-#
-RecruitmentAbout = О найме
-RecruitmentAboutPage = Рекрутинг о странице
-=======
->>>>>>> cc80841a
 NbOfEmployeesExpected=Ожидаемое количество сотрудников
 JobLabel=Ярлык должности
 WorkPlace=Рабочее место
