--- conflicted
+++ resolved
@@ -43,21 +43,12 @@
 EVENTORGANIZATION_CATEG_THIRDPARTY_BOOTH = Категория для добавления к третьим сторонам автоматически создается, когда они предлагают выставку
 EVENTORGANIZATION_TEMPLATE_EMAIL_ASK_CONF = Шаблон электронного письма для отправки после получения предложения о конференции.
 EVENTORGANIZATION_TEMPLATE_EMAIL_ASK_BOOTH = Шаблон электронного письма для отправки после получения предложения о выставке.
-<<<<<<< HEAD
-EVENTORGANIZATION_TEMPLATE_EMAIL_AFT_SUBS_BOOTH = Template of email to send after a registration to a booth has been paid.
-EVENTORGANIZATION_TEMPLATE_EMAIL_AFT_SUBS_EVENT = Шаблон электронного письма для отправки после оплаты регистрации на мероприятие.
-EVENTORGANIZATION_TEMPLATE_EMAIL_BULK_SPEAKER = Template of email to use when sending emails from the massaction "Send emails" to speakers
-EVENTORGANIZATION_TEMPLATE_EMAIL_BULK_ATTENDES = Template of email to use when sending emails from the massaction "Send emails" on attendee list
-EVENTORGANIZATION_FILTERATTENDEES_CAT = In the form to create/add an attendee, restricts the list of thirdparties to thirdparties in the category
-EVENTORGANIZATION_FILTERATTENDEES_TYPE = In the form to create/add an attendee, restricts the list of thirdparties to thirdparties with the nature
-=======
 EVENTORGANIZATION_TEMPLATE_EMAIL_AFT_SUBS_BOOTH = Шаблон электронного письма для отправки после оплаты регистрации на стенде.
 EVENTORGANIZATION_TEMPLATE_EMAIL_AFT_SUBS_EVENT = Шаблон электронного письма для отправки после оплаты регистрации на мероприятие.
 EVENTORGANIZATION_TEMPLATE_EMAIL_BULK_SPEAKER = Шаблон электронного письма для отправки писем из массовой акции «Отправить электронные письма» спикерам
 EVENTORGANIZATION_TEMPLATE_EMAIL_BULK_ATTENDES = Шаблон электронного письма для использования при отправке электронных писем из массовой акции «Отправить электронные письма» в списке участников
 EVENTORGANIZATION_FILTERATTENDEES_CAT = В форме создания/добавления участника ограничивает список третьих лиц третьими лицами в категории
 EVENTORGANIZATION_FILTERATTENDEES_TYPE = В форме создания/добавления участника ограничивает список третьих лиц третьими лицами с характером
->>>>>>> 503d1a04
 
 #
 # Object
@@ -81,11 +72,7 @@
 EventOrganizationEmailRegistrationPayment = Регистрация на мероприятие
 EventOrganizationMassEmailAttendees = Общение с участниками
 EventOrganizationMassEmailSpeakers = Общение со спикерами
-<<<<<<< HEAD
-ToSpeakers=To speakers
-=======
 ToSpeakers=Спикерам
->>>>>>> 503d1a04
 
 #
 # Event
@@ -98,24 +85,14 @@
 PriceOfRegistrationHelp=Стоимость регистрации или участия в мероприятии
 PriceOfBooth=Стоимость подписки на выставку
 PriceOfBoothHelp=Стоимость подписки на выставку
-<<<<<<< HEAD
-EventOrganizationICSLink=Link ICS for conferences
-=======
 EventOrganizationICSLink=Link ICS для конференций
->>>>>>> 503d1a04
 ConferenceOrBoothInformation=Информация о конференции или выставке
 Attendees=Участники
 ListOfAttendeesOfEvent=Список участников событийного проекта
 DownloadICSLink = Ссылка для скачивания ICS
-<<<<<<< HEAD
-EVENTORGANIZATION_SECUREKEY = Seed to secure the key for the public registration page to suggest a conference
-SERVICE_BOOTH_LOCATION = Услуга, используемая для строки счета-фактуры о местонахождении выставки
-SERVICE_CONFERENCE_ATTENDEE_SUBSCRIPTION = Service used for the invoice row about an attendee subscription to an event
-=======
 EVENTORGANIZATION_SECUREKEY = Seed для защиты ключа для страницы публичной регистрации, чтобы предложить конференцию
 SERVICE_BOOTH_LOCATION = Услуга, используемая для строки счета-фактуры о местонахождении выставки
 SERVICE_CONFERENCE_ATTENDEE_SUBSCRIPTION = Служба, используемая для строки счета о подписке участника на мероприятие
->>>>>>> 503d1a04
 NbVotes=Количество голосов
 #
 # Status
