--- conflicted
+++ resolved
@@ -33,11 +33,7 @@
 DATAPOLICY_CONTACT_NIPROSPECT_NICLIENT = Ani potenciálny zákazník/ani zákazník
 DATAPOLICY_CONTACT_FOURNISSEUR = Dodávateľ
 DATAPOLICY_ADHERENT = Člen
-<<<<<<< HEAD
-DATAPOLICY_Tooltip_SETUP = Typ kontaktu – uveďte svoje možnosti pre každý typ.
-=======
 DATAPOLICY_Tooltip_SETUP=Define the delay with no interaction after which you want the record to be automatically purged.
->>>>>>> d7cb4cd8
 SendAgreementText = Všetkým svojim relevantným kontaktom (ktorým ešte e-mail neprišiel a u ktorých ste nezaregistrovali nič o ich dohode s GDPR) môžete poslať GDPR email. Ak to chcete urobiť, použite nasledujúce tlačidlo.
 SendAgreement = Pošli e-maily
 AllAgreementSend = Všetky e-maily boli odoslané
