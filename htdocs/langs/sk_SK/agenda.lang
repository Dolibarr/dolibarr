--- conflicted
+++ resolved
@@ -27,13 +27,8 @@
 ViewCal=Mesačný pohľad
 ViewDay=Denné zobrazenie
 ViewWeek=Zobraziť týždeň
-ViewYear=Year view
 ViewPerUser=Per user view
 ViewPerType=Per type view
-<<<<<<< HEAD
-ViewWithPredefinedFilters= Zobraziť s preddefinovanými filtrami
-=======
->>>>>>> 3f5d67d4
 AutoActions= Automatické plnenie
 AgendaAutoActionDesc= Define here events for which you want Dolibarr to create automatically an event in agenda. If nothing is checked, only manual actions will be included in logged and visible into agenda. Automatic tracking of business actions done on objects (validation, status change) will not be saved.
 AgendaSetupOtherDesc= Táto stránka poskytuje možnosti, ako dať export vašich akcií Dolibarr do externého kalendára (thunderbird, Google kalendár, ...)
