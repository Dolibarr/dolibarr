# Dolibarr language file - Source file is en_US - admin
Chartofaccounts=Gráfico de cuentas
AntiVirusCommandExample=Example for ClamWin: c:\\Progra~1\\ClamWin\\bin\\clamscan.exe<br>Example for ClamAv: /usr/bin/clamscan
AntiVirusParamExample=Example for ClamWin: --database="C:\\Program Files (x86)\\ClamWin\\lib"
ExampleOfDirectoriesForModelGen=Examples of syntax:<br>c:\\mydir<br>/home/mydir<br>DOL_DATA_ROOT/ecm/ecmdir
Module20Name=Cotizaciones
Module20Desc=Gestión de cotizaciones/propuestas comerciales
<<<<<<< HEAD
=======
Module600Desc=Send EMail notifications (triggered by some business events) to users (setup defined on each user), third-party contacts (setup defined on each thirdparty) or fixed emails
>>>>>>> 3f5d67d4
Module1400Name=Contabilidad
Permission21=Consultar cotizaciones
Permission22=Crear/modificar cotizaciones
Permission24=Validar cotizaciones
Permission25=Enviar las cotizaciones
Permission26=Cerrar cotizaciones
Permission27=Eliminar cotizaciones
Permission28=Exportar las cotizaciones
<<<<<<< HEAD
DictionaryAccountancyplan=Gráfico de cuentas
VATIsUsedDesc=El tipo de IVA propuesto por defecto en las creaciones de cotizaciones, facturas, pedidos, etc. Responde a la siguiente regla:<br>Si el vendedor no está sujeto a IVA, IVA por defecto=0. Final de regla.<br>Si el país del vendedor= país del comprador entonces IVA por defecto=IVA del producto vendido. Final de regla.<br>Si vendedor y comprador residen en la Comunidad Europea y el bien vendido= nuevo medio de transportes (auto, barco, avión), IVA por defecto=0 (el IVA debe ser pagado por comprador a la hacienda pública de su país y no al vendedor). Final de regla<br>Si vendedor y comprador residen en la Comunidad Europea y comprador= particular o empresa sin NIF intracomunitario entonces IVA por defecto=IVA del producto vendido. Final de regla.<br>Si vendedor y comprador residen en la Comunidad Europea y comprador= empresa con NIF intracomunitario entonces IVA por defecto=0. Final de regla.<br>Si no, IVA propuesto por defecto=0. Final de regla.<br>
Delays_MAIN_DELAY_PROPALS_TO_CLOSE=Tolerancia de retraso antes de la alerta (en días) sobre cotizaciones a cerrar
Delays_MAIN_DELAY_PROPALS_TO_BILL=Tolerancia de retraso antes de la alerta (en días) sobre cotizaciones no facturadas
TotalNumberOfActivatedModules=Total number of activated feature modules: <b>%s</b> / <b>%s</b>
WebCalAddEventOnStatusPropal=Añadir evento en el calendario en el cambio de estado de las cotizaciones
=======
Delays_MAIN_DELAY_PROPALS_TO_CLOSE=Tolerancia de retraso antes de la alerta (en días) sobre cotizaciones a cerrar
Delays_MAIN_DELAY_PROPALS_TO_BILL=Tolerancia de retraso antes de la alerta (en días) sobre cotizaciones no facturadas
CompanyFundationDesc=Edit on this page all known information of the company or foundation you need to manage (For this, click on "Modify" button at bottom of page)
NotificationsDesc=EMails notifications feature allows you to silently send automatic mail, for some Dolibarr events. Targets of notifications can be defined:
>>>>>>> 3f5d67d4
PropalSetup=Configuración del módulo Cotizaciones
ProposalsNumberingModules=Módulos de numeración de cotizaciones
ProposalsPDFModules=Modelos de documentos de cotizaciones
FreeLegalTextOnProposal=Texto libre en cotizaciones
WatermarkOnDraftProposal=Marca de agua en cotizaciones borrador (en caso de estar vacío)
FCKeditorForProductDetails=Creación/edición WYSIWIG de las líneas de detalle de los productos (en pedidos, cotizaciones, facturas, etc.)
GoOntoContactCardToAddMore=Go on the tab "Notifications" of a thirdparty contact to add or remove notifications for contacts/addresses<|MERGE_RESOLUTION|>--- conflicted
+++ resolved
@@ -5,10 +5,7 @@
 ExampleOfDirectoriesForModelGen=Examples of syntax:<br>c:\\mydir<br>/home/mydir<br>DOL_DATA_ROOT/ecm/ecmdir
 Module20Name=Cotizaciones
 Module20Desc=Gestión de cotizaciones/propuestas comerciales
-<<<<<<< HEAD
-=======
 Module600Desc=Send EMail notifications (triggered by some business events) to users (setup defined on each user), third-party contacts (setup defined on each thirdparty) or fixed emails
->>>>>>> 3f5d67d4
 Module1400Name=Contabilidad
 Permission21=Consultar cotizaciones
 Permission22=Crear/modificar cotizaciones
@@ -17,19 +14,10 @@
 Permission26=Cerrar cotizaciones
 Permission27=Eliminar cotizaciones
 Permission28=Exportar las cotizaciones
-<<<<<<< HEAD
-DictionaryAccountancyplan=Gráfico de cuentas
-VATIsUsedDesc=El tipo de IVA propuesto por defecto en las creaciones de cotizaciones, facturas, pedidos, etc. Responde a la siguiente regla:<br>Si el vendedor no está sujeto a IVA, IVA por defecto=0. Final de regla.<br>Si el país del vendedor= país del comprador entonces IVA por defecto=IVA del producto vendido. Final de regla.<br>Si vendedor y comprador residen en la Comunidad Europea y el bien vendido= nuevo medio de transportes (auto, barco, avión), IVA por defecto=0 (el IVA debe ser pagado por comprador a la hacienda pública de su país y no al vendedor). Final de regla<br>Si vendedor y comprador residen en la Comunidad Europea y comprador= particular o empresa sin NIF intracomunitario entonces IVA por defecto=IVA del producto vendido. Final de regla.<br>Si vendedor y comprador residen en la Comunidad Europea y comprador= empresa con NIF intracomunitario entonces IVA por defecto=0. Final de regla.<br>Si no, IVA propuesto por defecto=0. Final de regla.<br>
-Delays_MAIN_DELAY_PROPALS_TO_CLOSE=Tolerancia de retraso antes de la alerta (en días) sobre cotizaciones a cerrar
-Delays_MAIN_DELAY_PROPALS_TO_BILL=Tolerancia de retraso antes de la alerta (en días) sobre cotizaciones no facturadas
-TotalNumberOfActivatedModules=Total number of activated feature modules: <b>%s</b> / <b>%s</b>
-WebCalAddEventOnStatusPropal=Añadir evento en el calendario en el cambio de estado de las cotizaciones
-=======
 Delays_MAIN_DELAY_PROPALS_TO_CLOSE=Tolerancia de retraso antes de la alerta (en días) sobre cotizaciones a cerrar
 Delays_MAIN_DELAY_PROPALS_TO_BILL=Tolerancia de retraso antes de la alerta (en días) sobre cotizaciones no facturadas
 CompanyFundationDesc=Edit on this page all known information of the company or foundation you need to manage (For this, click on "Modify" button at bottom of page)
 NotificationsDesc=EMails notifications feature allows you to silently send automatic mail, for some Dolibarr events. Targets of notifications can be defined:
->>>>>>> 3f5d67d4
 PropalSetup=Configuración del módulo Cotizaciones
 ProposalsNumberingModules=Módulos de numeración de cotizaciones
 ProposalsPDFModules=Modelos de documentos de cotizaciones
