--- conflicted
+++ resolved
@@ -19,9 +19,5 @@
 ProposalsPDFModules=Modelos de documentos de cotizaciones
 FreeLegalTextOnProposal=Texto libre en cotizaciones
 WatermarkOnDraftProposal=Marca de agua en cotizaciones borrador (en caso de estar vacío)
-<<<<<<< HEAD
 FCKeditorForProductDetails=Creación/edición WYSIWIG de las líneas de detalle de los productos (en pedidos, cotizaciones, facturas, etc.)
-=======
-FCKeditorForProductDetails=Creación/edición WYSIWIG de las líneas de detalle de los productos (en pedidos, cotizaciones, facturas, etc.)
-ApiProductionMode=Enable production mode (this will activate use of a caches for services management)
->>>>>>> c39fcce9
+ApiProductionMode=Enable production mode (this will activate use of a caches for services management)