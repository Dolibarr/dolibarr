--- conflicted
+++ resolved
@@ -1,7 +1,3 @@
 # Dolibarr language file - Source file is en_US - orders
 StatusOrderDraft=Borrador (debe ser validado)
-<<<<<<< HEAD
-ClassifyBilled=Clasificar pago
-=======
->>>>>>> 3f5d67d4
 OrderSource0=Cotización