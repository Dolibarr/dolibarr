# Dolibarr language file - Source file is en_US - admin
<<<<<<< HEAD
AntiVirusCommandExample=Example for ClamWin: c:\\Progra~1\\ClamWin\\bin\\clamscan.exe<br>Example for ClamAv: /usr/bin/clamscan
AntiVirusParamExample=Example for ClamWin: --database="C:\\Program Files (x86)\\ClamWin\\lib"
ExampleOfDirectoriesForModelGen=Examples of syntax:<br>c:\\mydir<br>/home/mydir<br>DOL_DATA_ROOT/ecm/ecmdir
=======
>>>>>>> d9b8a8c8
OldVATRates=Tasa de ITBIS antigua
NewVATRates=Tasa de ITBIS nueva
Permission91=Consultar impuestos e ITBIS
Permission92=Crear/modificar impuestos e ITBIS
Permission93=Eliminar impuestos e ITBIS
DictionaryVAT=Tasa de ITBIS (Impuesto sobre ventas en EEUU)
<<<<<<< HEAD
VATManagement=Gestión ITBIS
VATIsNotUsedDesc=El tipo de ITBIS propuesto por defecto es 0. Este es el caso de asociaciones, particulares o algunas pequeñas sociedades.
LocalTax1IsUsedDesc=Uso de un 2º tipo de impuesto (Distinto del ITBIS)
LocalTax1IsNotUsedDesc=No usar un 2º tipo de impuesto (Distinto del ITBIS)
LocalTax2IsNotUsedDesc=No usar un 2º tipo de impuesto (Distinto del ITBIS)
UnitPriceOfProduct=Precio unitario sin ITBIS de un producto
ShowVATIntaInAddress=Ocultar el identificador ITBIS en las direcciones de los documentos
ViewProductDescInThirdpartyLanguageAbility=Visualization of products descriptions in the third party language
=======
UnitPriceOfProduct=Precio unitario sin ITBIS de un producto
>>>>>>> d9b8a8c8
OptionVatMode=Opción de carga de ITBIS
OptionVatDefaultDesc=La carga del ITBIS es: <br>-en el envío de los bienes (en la práctica se usa la fecha de la factura)<br>-sobre el pago por los servicios
OptionVatDebitOptionDesc=La carga del ITBIS es: <br>-en el envío de los bienes (en la práctica se usa la fecha de la factura)<br>-sobre la facturación de los servicios<|MERGE_RESOLUTION|>--- conflicted
+++ resolved
@@ -1,28 +1,11 @@
 # Dolibarr language file - Source file is en_US - admin
-<<<<<<< HEAD
-AntiVirusCommandExample=Example for ClamWin: c:\\Progra~1\\ClamWin\\bin\\clamscan.exe<br>Example for ClamAv: /usr/bin/clamscan
-AntiVirusParamExample=Example for ClamWin: --database="C:\\Program Files (x86)\\ClamWin\\lib"
-ExampleOfDirectoriesForModelGen=Examples of syntax:<br>c:\\mydir<br>/home/mydir<br>DOL_DATA_ROOT/ecm/ecmdir
-=======
->>>>>>> d9b8a8c8
 OldVATRates=Tasa de ITBIS antigua
 NewVATRates=Tasa de ITBIS nueva
 Permission91=Consultar impuestos e ITBIS
 Permission92=Crear/modificar impuestos e ITBIS
 Permission93=Eliminar impuestos e ITBIS
 DictionaryVAT=Tasa de ITBIS (Impuesto sobre ventas en EEUU)
-<<<<<<< HEAD
-VATManagement=Gestión ITBIS
-VATIsNotUsedDesc=El tipo de ITBIS propuesto por defecto es 0. Este es el caso de asociaciones, particulares o algunas pequeñas sociedades.
-LocalTax1IsUsedDesc=Uso de un 2º tipo de impuesto (Distinto del ITBIS)
-LocalTax1IsNotUsedDesc=No usar un 2º tipo de impuesto (Distinto del ITBIS)
-LocalTax2IsNotUsedDesc=No usar un 2º tipo de impuesto (Distinto del ITBIS)
 UnitPriceOfProduct=Precio unitario sin ITBIS de un producto
-ShowVATIntaInAddress=Ocultar el identificador ITBIS en las direcciones de los documentos
-ViewProductDescInThirdpartyLanguageAbility=Visualization of products descriptions in the third party language
-=======
-UnitPriceOfProduct=Precio unitario sin ITBIS de un producto
->>>>>>> d9b8a8c8
 OptionVatMode=Opción de carga de ITBIS
 OptionVatDefaultDesc=La carga del ITBIS es: <br>-en el envío de los bienes (en la práctica se usa la fecha de la factura)<br>-sobre el pago por los servicios
 OptionVatDebitOptionDesc=La carga del ITBIS es: <br>-en el envío de los bienes (en la práctica se usa la fecha de la factura)<br>-sobre la facturación de los servicios