# Dolibarr language file - Source file is en_US - admin
AntiVirusCommandExample=Example for ClamWin: c:\\Progra~1\\ClamWin\\bin\\clamscan.exe<br>Example for ClamAv: /usr/bin/clamscan
AntiVirusParamExample=Example for ClamWin: --database="C:\\Program Files (x86)\\ClamWin\\lib"
ExampleOfDirectoriesForModelGen=Examples of syntax:<br>c:\\mydir<br>/home/mydir<br>DOL_DATA_ROOT/ecm/ecmdir
HideAnyVATInformationOnPDF=Ocultar toda la información relacionada con el ITBIS en la generación de los PDF
OldVATRates=Tasa de ITBIS antigua
NewVATRates=Tasa de ITBIS nueva
Module600Desc=Send EMail notifications (triggered by some business events) to users (setup defined on each user), third-party contacts (setup defined on each thirdparty) or fixed emails
Permission91=Consultar impuestos e ITBIS
Permission92=Crear/modificar impuestos e ITBIS
Permission93=Eliminar impuestos e ITBIS
DictionaryVAT=Tasa de ITBIS (Impuesto sobre ventas en EEUU)
VATManagement=Gestión ITBIS
VATIsNotUsedDesc=El tipo de ITBIS propuesto por defecto es 0. Este es el caso de asociaciones, particulares o algunas pequeñas sociedades.
VATIsUsedExampleFR=En Francia, se trata de las sociedades u organismos que eligen un régimen fiscal general (General simplificado o General normal), régimen en el cual se declara el ITBIS.
VATIsNotUsedExampleFR=En Francia, se trata de asociaciones exentas de ITBIS o sociedades, organismos o profesiones liberales que han elegido el régimen fiscal de módulos (ITBIS en franquicia), pagando un ITBIS en franquicia sin hacer declaración de IVA. Esta elección hace aparecer la anotación  "IVA no aplicable - art-293B del CGI" en las facturas.
LocalTax1IsUsedDesc=Uso de un 2º tipo de impuesto (Distinto del ITBIS)
LocalTax1IsNotUsedDesc=No usar un 2º tipo de impuesto (Distinto del ITBIS)
CompanyFundationDesc=Edit on this page all known information of the company or foundation you need to manage (For this, click on "Modify" button at bottom of page)
UnitPriceOfProduct=Precio unitario sin ITBIS de un producto
ShowVATIntaInAddress=Ocultar el identificador ITBIS en las direcciones de los documentos
<<<<<<< HEAD
TotalNumberOfActivatedModules=Total number of activated feature modules: <b>%s</b> / <b>%s</b>
=======
NotificationsDesc=EMails notifications feature allows you to silently send automatic mail, for some Dolibarr events. Targets of notifications can be defined:
>>>>>>> 3f5d67d4
OptionVatMode=Opción de carga de ITBIS
OptionVatDefaultDesc=La carga del ITBIS es: <br>-en el envío de los bienes (en la práctica se usa la fecha de la factura)<br>-sobre el pago por los servicios
OptionVatDebitOptionDesc=La carga del ITBIS es: <br>-en el envío de los bienes (en la práctica se usa la fecha de la factura)<br>-sobre la facturación de los servicios
SummaryOfVatExigibilityUsedByDefault=Tiempo de exigibilidad de ITBIS por defecto según la opción eligida
YourCompanyDoesNotUseVAT=Su empresa está configurada como no sujeta al ITBIS (Inicio - Configuración - Empresa/Institución), por lo que no hay opción para la paremetrización del ITBIS.
GoOntoContactCardToAddMore=Go on the tab "Notifications" of a thirdparty contact to add or remove notifications for contacts/addresses<|MERGE_RESOLUTION|>--- conflicted
+++ resolved
@@ -19,11 +19,7 @@
 CompanyFundationDesc=Edit on this page all known information of the company or foundation you need to manage (For this, click on "Modify" button at bottom of page)
 UnitPriceOfProduct=Precio unitario sin ITBIS de un producto
 ShowVATIntaInAddress=Ocultar el identificador ITBIS en las direcciones de los documentos
-<<<<<<< HEAD
-TotalNumberOfActivatedModules=Total number of activated feature modules: <b>%s</b> / <b>%s</b>
-=======
 NotificationsDesc=EMails notifications feature allows you to silently send automatic mail, for some Dolibarr events. Targets of notifications can be defined:
->>>>>>> 3f5d67d4
 OptionVatMode=Opción de carga de ITBIS
 OptionVatDefaultDesc=La carga del ITBIS es: <br>-en el envío de los bienes (en la práctica se usa la fecha de la factura)<br>-sobre el pago por los servicios
 OptionVatDebitOptionDesc=La carga del ITBIS es: <br>-en el envío de los bienes (en la práctica se usa la fecha de la factura)<br>-sobre la facturación de los servicios
