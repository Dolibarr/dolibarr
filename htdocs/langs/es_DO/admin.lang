# Dolibarr language file - Source file is en_US - admin
AntiVirusCommandExample=Example for ClamWin: c:\\Progra~1\\ClamWin\\bin\\clamscan.exe<br>Example for ClamAv: /usr/bin/clamscan
AntiVirusParamExample=Example for ClamWin: --database="C:\\Program Files (x86)\\ClamWin\\lib"
ExampleOfDirectoriesForModelGen=Examples of syntax:<br>c:\\mydir<br>/home/mydir<br>DOL_DATA_ROOT/ecm/ecmdir
HideAnyVATInformationOnPDF=Ocultar toda la información relacionada con el ITBIS en la generación de los PDF
OldVATRates=Tasa de ITBIS antigua
NewVATRates=Tasa de ITBIS nueva
Permission91=Consultar impuestos e ITBIS
Permission92=Crear/modificar impuestos e ITBIS
Permission93=Eliminar impuestos e ITBIS
DictionaryVAT=Tasa de ITBIS (Impuesto sobre ventas en EEUU)
VATManagement=Gestión ITBIS
VATIsNotUsedDesc=El tipo de ITBIS propuesto por defecto es 0. Este es el caso de asociaciones, particulares o algunas pequeñas sociedades.
VATIsUsedExampleFR=En Francia, se trata de las sociedades u organismos que eligen un régimen fiscal general (General simplificado o General normal), régimen en el cual se declara el ITBIS.
VATIsNotUsedExampleFR=En Francia, se trata de asociaciones exentas de ITBIS o sociedades, organismos o profesiones liberales que han elegido el régimen fiscal de módulos (ITBIS en franquicia), pagando un ITBIS en franquicia sin hacer declaración de IVA. Esta elección hace aparecer la anotación  "IVA no aplicable - art-293B del CGI" en las facturas.
LocalTax1IsUsedDesc=Uso de un 2º tipo de impuesto (Distinto del ITBIS)
LocalTax1IsNotUsedDesc=No usar un 2º tipo de impuesto (Distinto del ITBIS)
<<<<<<< HEAD
=======
LocalTax2IsNotUsedDesc=No usar un 2º tipo de impuesto (Distinto del ITBIS)
>>>>>>> c39fcce9
UnitPriceOfProduct=Precio unitario sin ITBIS de un producto
ShowVATIntaInAddress=Ocultar el identificador ITBIS en las direcciones de los documentos
OptionVatMode=Opción de carga de ITBIS
OptionVatDefaultDesc=La carga del ITBIS es: <br>-en el envío de los bienes (en la práctica se usa la fecha de la factura)<br>-sobre el pago por los servicios
OptionVatDebitOptionDesc=La carga del ITBIS es: <br>-en el envío de los bienes (en la práctica se usa la fecha de la factura)<br>-sobre la facturación de los servicios
SummaryOfVatExigibilityUsedByDefault=Tiempo de exigibilidad de ITBIS por defecto según la opción eligida
<<<<<<< HEAD
YourCompanyDoesNotUseVAT=Su empresa está configurada como no sujeta al ITBIS (Inicio - Configuración - Empresa/Institución), por lo que no hay opción para la paremetrización del ITBIS.
=======
YourCompanyDoesNotUseVAT=Su empresa está configurada como no sujeta al ITBIS (Inicio - Configuración - Empresa/Institución), por lo que no hay opción para la paremetrización del ITBIS.
ApiProductionMode=Enable production mode (this will activate use of a caches for services management)
>>>>>>> c39fcce9
<|MERGE_RESOLUTION|>--- conflicted
+++ resolved
@@ -15,19 +15,12 @@
 VATIsNotUsedExampleFR=En Francia, se trata de asociaciones exentas de ITBIS o sociedades, organismos o profesiones liberales que han elegido el régimen fiscal de módulos (ITBIS en franquicia), pagando un ITBIS en franquicia sin hacer declaración de IVA. Esta elección hace aparecer la anotación  "IVA no aplicable - art-293B del CGI" en las facturas.
 LocalTax1IsUsedDesc=Uso de un 2º tipo de impuesto (Distinto del ITBIS)
 LocalTax1IsNotUsedDesc=No usar un 2º tipo de impuesto (Distinto del ITBIS)
-<<<<<<< HEAD
-=======
 LocalTax2IsNotUsedDesc=No usar un 2º tipo de impuesto (Distinto del ITBIS)
->>>>>>> c39fcce9
 UnitPriceOfProduct=Precio unitario sin ITBIS de un producto
 ShowVATIntaInAddress=Ocultar el identificador ITBIS en las direcciones de los documentos
 OptionVatMode=Opción de carga de ITBIS
 OptionVatDefaultDesc=La carga del ITBIS es: <br>-en el envío de los bienes (en la práctica se usa la fecha de la factura)<br>-sobre el pago por los servicios
 OptionVatDebitOptionDesc=La carga del ITBIS es: <br>-en el envío de los bienes (en la práctica se usa la fecha de la factura)<br>-sobre la facturación de los servicios
 SummaryOfVatExigibilityUsedByDefault=Tiempo de exigibilidad de ITBIS por defecto según la opción eligida
-<<<<<<< HEAD
 YourCompanyDoesNotUseVAT=Su empresa está configurada como no sujeta al ITBIS (Inicio - Configuración - Empresa/Institución), por lo que no hay opción para la paremetrización del ITBIS.
-=======
-YourCompanyDoesNotUseVAT=Su empresa está configurada como no sujeta al ITBIS (Inicio - Configuración - Empresa/Institución), por lo que no hay opción para la paremetrización del ITBIS.
-ApiProductionMode=Enable production mode (this will activate use of a caches for services management)
->>>>>>> c39fcce9
+ApiProductionMode=Enable production mode (this will activate use of a caches for services management)