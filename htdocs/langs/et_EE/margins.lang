# Dolibarr language file - Source file is en_US - marges

Margin=Marginaal
Margins=Marginaalid
TotalMargin=Kogukasum
MarginOnProducts=Marginaal / Tooted
MarginOnServices=Marginaal / Teenused
MarginRate=Marginaali määr
MarkRate=Juurdehindluse määr
DisplayMarginRates=Kuva marginaalide määrad
DisplayMarkRates=Kuva juurdehindluse määrad
InputPrice=Sisendhind

margin=Kasumimarginaalide haldamine
margesSetup=Kasumimarginaalide haldamise seadistamine

MarginDetails=Marginaalide info

ProductMargins=Toodete marginaalid
CustomerMargins=Klientide marginaalid
AgentMargins=Agendi marginaal

ProductService=Toode või teenus
AllProducts=Kõik tooted ja teenused
ChooseProduct/Service=Vali toode või teenus
CommercialAgent=Müügiagent

StartDate=Alguskuupäev
EndDate=Lõppkuupäev
Launch=Algus

<<<<<<< HEAD
# ForceBuyingPriceIfNull=Force buying price if null
# ForceBuyingPriceIfNullDetails=if "ON", margin will be zero on line (buying price = selling price), otherwise ("OFF"), marge will be equal to selling price (buying price = 0)
# MARGIN_METHODE_FOR_DISCOUNT=Margin method for global discounts
# UseDiscountAsProduct=As a product
# UseDiscountAsService=As a service
# UseDiscountOnTotal=On subtotal
# MARGIN_METHODE_FOR_DISCOUNT_DETAILS=Defines if a global discount is treated as a product, a service, or only on subtotal for margin calculation.

# MARGIN_TYPE=Margin type
# MargeBrute=Raw margin
# MargeNette=Net margin
# MARGIN_TYPE_DETAILS=Raw margin : Selling price - Buying price<br/>Net margin : Selling price - Cost price

# CostPrice=Cost price
# BuyingCost=Cost price
# UnitCharges=Unit charges
# Charges=Charges

# AgentContactType=Commercial agent contact type
# AgentContactTypeDetails=Défine what contact type (linked on invoices) will be used for margin report by commercial agents
=======
ForceBuyingPriceIfNull=Sunni ostuhind, kui tühi
ForceBuyingPriceIfNullDetails=Kui "SEES", siis on rea marginaal null (ostuhind = müügihind), vastasel juhul ("OFF") on marginaal võrdne müügihinnaga (ostuhind = 0).
MARGIN_METHODE_FOR_DISCOUNT=Üldiste allahindluste marginaali meetod
UseDiscountAsProduct=Tootena
UseDiscountAsService=Teenusena
UseDiscountOnTotal=Vahesumma peal
MARGIN_METHODE_FOR_DISCOUNT_DETAILS=Määratleb, kas üldist allahindlust käsitletakse tootena, teenusena või ainult vahesummana marginaali arvutamisel.

MARGIN_TYPE=Marginaali lii
MargeBrute=Toores marginaal
MargeNette=Netomarginaal
MARGIN_TYPE_DETAILS=Toores marginaal: müügihind - ostuhind<br/>Netomarginaal: müügihind - tootmishind

CostPrice=Tootmishind
BuyingCost=Tootmishind
UnitCharges=Ühiku kulud
Charges=Kulud

AgentContactType=Müügiagendi kontakti liik
AgentContactTypeDetails=Määratle, millist kontakti tüüpi (arvetel lingitud) kasutatakse müügiagentide marginaalide aruande tarbeks
>>>>>>> f44a45fe
<|MERGE_RESOLUTION|>--- conflicted
+++ resolved
@@ -29,28 +29,6 @@
 EndDate=Lõppkuupäev
 Launch=Algus
 
-<<<<<<< HEAD
-# ForceBuyingPriceIfNull=Force buying price if null
-# ForceBuyingPriceIfNullDetails=if "ON", margin will be zero on line (buying price = selling price), otherwise ("OFF"), marge will be equal to selling price (buying price = 0)
-# MARGIN_METHODE_FOR_DISCOUNT=Margin method for global discounts
-# UseDiscountAsProduct=As a product
-# UseDiscountAsService=As a service
-# UseDiscountOnTotal=On subtotal
-# MARGIN_METHODE_FOR_DISCOUNT_DETAILS=Defines if a global discount is treated as a product, a service, or only on subtotal for margin calculation.
-
-# MARGIN_TYPE=Margin type
-# MargeBrute=Raw margin
-# MargeNette=Net margin
-# MARGIN_TYPE_DETAILS=Raw margin : Selling price - Buying price<br/>Net margin : Selling price - Cost price
-
-# CostPrice=Cost price
-# BuyingCost=Cost price
-# UnitCharges=Unit charges
-# Charges=Charges
-
-# AgentContactType=Commercial agent contact type
-# AgentContactTypeDetails=Défine what contact type (linked on invoices) will be used for margin report by commercial agents
-=======
 ForceBuyingPriceIfNull=Sunni ostuhind, kui tühi
 ForceBuyingPriceIfNullDetails=Kui "SEES", siis on rea marginaal null (ostuhind = müügihind), vastasel juhul ("OFF") on marginaal võrdne müügihinnaga (ostuhind = 0).
 MARGIN_METHODE_FOR_DISCOUNT=Üldiste allahindluste marginaali meetod
@@ -70,5 +48,4 @@
 Charges=Kulud
 
 AgentContactType=Müügiagendi kontakti liik
-AgentContactTypeDetails=Määratle, millist kontakti tüüpi (arvetel lingitud) kasutatakse müügiagentide marginaalide aruande tarbeks
->>>>>>> f44a45fe
+AgentContactTypeDetails=Määratle, millist kontakti tüüpi (arvetel lingitud) kasutatakse müügiagentide marginaalide aruande tarbeks