# Dolibarr language file - Source file is en_US - cron
# Permissions
Permission23101 = Read Scheduled job
Permission23102 = Create/update Scheduled job
Permission23103 = Delete Scheduled job
Permission23104 = Execute Scheduled job
# Admin
CronSetup=Plaanitavata programmide haldamise seadistamine
URLToLaunchCronJobs=URL kvalifitseeritud cron-tööde kontrollimiseks ja käivitamiseks brauserist
OrToLaunchASpecificJob=Or to check and launch a specific job from a browser
KeyForCronAccess=Croni käivitatavate programmide URLile ligipääsu turvavõti
FileToLaunchCronJobs=Command line to check and launch qualified cron jobs
CronExplainHowToRunUnix=On Unix environment you should use the following crontab entry to run the command line each 5 minutes
CronExplainHowToRunWin=On Microsoft(tm) Windows environment you can use Scheduled Task tools to run the command line each 5 minutes
CronMethodDoesNotExists=Class %s does not contain any method %s
<<<<<<< HEAD
CronMethodNotAllowed=Method %s of class %s is in blacklist of forbidden methods
=======
CronMethodNotAllowed=Method %s of class %s is in blocklist of forbidden methods
>>>>>>> cc80841a
CronJobDefDesc=Cron job profiles are defined into the module descriptor file. When module is activated, they are loaded and available so you can administer the jobs from the admin tools menu %s.
CronJobProfiles=List of predefined cron job profiles
# Menu
EnabledAndDisabled=Enabled and disabled
# Page list
CronLastOutput=Viimase käitamise väljund
CronLastResult=Viimane tulemuse kood
CronCommand=Käsk
CronList=Plaanitud käivitused
CronDelete=Delete scheduled jobs
CronConfirmDelete=Are you sure you want to delete these scheduled jobs?
CronExecute=Launch now
CronConfirmExecute=Are you sure you want to execute these scheduled jobs now?
CronInfo=Scheduled job module allows to schedule jobs to execute them automatically. Jobs can also be started manually.
CronTask=Tegevus
CronNone=Next run of scheduled task
CronNotYetRan=Never executed
CronDtStart=Not before
CronDtEnd=Not after
CronDtNextLaunch=Järgmine käivitus
CronDtLastLaunch=Viimase täitmise alguskuupäev
CronDtLastResult=Viimase täitmise lõppkuupäev
CronFrequency=Sagedus
CronClass=Class
CronMethod=Meetod
CronModule=Moodul
CronNoJobs=Pole ühtki registreeritud programm
CronPriority=Prioriteet
CronLabel=Nimi
CronNbRun=Number of launches
CronMaxRun=Maximum number of launches
CronEach=Iga
JobFinished=Tegevus käivitatud ja lõpetatud
Scheduled=Scheduled
#Page card
CronAdd=Lisa programme
CronEvery=Run job every
CronObject=Instants/objekt, mis luuakse
CronArgs=Parameetrid
CronSaveSucess=Save successfully
CronNote=Kommentaar
CronFieldMandatory=Välja %s täitmine on nõutud
CronErrEndDateStartDt=Lõppkuupäev ei saa olla alguskuupäevast varasem
StatusAtInstall=Status at module installation
CronStatusActiveBtn=Enable scheduling
CronStatusInactiveBtn=Lülita välja
CronTaskInactive=This job is disabled (not scheduled)
CronId=ID
CronClassFile=Filename with class
CronModuleHelp=Name of Dolibarr module directory (also work with external Dolibarr module). <BR> For example to call the fetch method of Dolibarr Product object /htdocs/<u>product</u>/class/product.class.php, the value for module is<br><i>product</i>
CronClassFileHelp=The relative path and file name to load (path is relative to web server root directory). <BR> For example to call the fetch method of Dolibarr Product object htdocs/product/class/<u>product.class.php</u>, the value for class file name is<br><i>product/class/product.class.php</i>
CronObjectHelp=The object name to load. <BR> For example to call the fetch method of Dolibarr Product object /htdocs/product/class/product.class.php, the value for class file name is<br><i>Product</i>
CronMethodHelp=The object method to launch. <BR> For example to call the fetch method of Dolibarr Product object /htdocs/product/class/product.class.php, the value for method is<br><i>fetch</i>
CronArgsHelp=The method arguments. <BR> For example to call the fetch method of Dolibarr Product object /htdocs/product/class/product.class.php, the value for parameters can be<br><i>0, ProductRef</i>
CronCommandHelp=Käivitatav süsteemi käsk.
CronCreateJob=Create new Scheduled Job
CronFrom=Kellelt
# Info
# Common
CronType=Job type
CronType_method=Call method of a PHP Class
CronType_command=Käsurea käsk
CronCannotLoadClass=Cannot load class file %s (to use class %s)
CronCannotLoadObject=Class file %s was loaded, but object %s was not found into it
UseMenuModuleToolsToAddCronJobs=Go into menu "<a href="%s">Home - Admin tools - Scheduled jobs</a>" to see and edit scheduled jobs.
JobDisabled=Job disabled
MakeLocalDatabaseDumpShort=Local database backup
MakeLocalDatabaseDump=Create a local database dump. Parameters are: compression ('gz' or 'bz' or 'none'), backup type ('mysql', 'pgsql', 'auto'), 1, 'auto' or filename to build, number of backup files to keep
MakeSendLocalDatabaseDumpShort=Send local database backup
MakeSendLocalDatabaseDump=Send local database backup by email. Parameters are: to, from, subject, message, filename (Name of file sent), filter ('sql' for backup of database only)
BackupIsTooLargeSend=Sorry, last backup file is too large to be send by email
CleanUnfinishedCronjobShort=Clean unfinished cronjob
CleanUnfinishedCronjob=Clean cronjob stuck in processing when the process is no longer running
WarningCronDelayed=Attention, for performance purpose, whatever is next date of execution of enabled jobs, your jobs may be delayed to a maximum of %s hours, before being run.
DATAPOLICYJob=Data cleaner and anonymizer
JobXMustBeEnabled=Job %s must be enabled
EmailIfError=Email for warning on error
<<<<<<< HEAD
=======
JobNotFound=Job %s not found in list of jobs (try to disable/enabled module)
>>>>>>> cc80841a
ErrorInBatch=Error when running the job %s

# Cron Boxes
LastExecutedScheduledJob=Last executed scheduled job
NextScheduledJobExecute=Next scheduled job to execute
NumberScheduledJobError=Number of scheduled jobs in error
NumberScheduledJobNeverFinished=Number of scheduled jobs never finished<|MERGE_RESOLUTION|>--- conflicted
+++ resolved
@@ -13,11 +13,7 @@
 CronExplainHowToRunUnix=On Unix environment you should use the following crontab entry to run the command line each 5 minutes
 CronExplainHowToRunWin=On Microsoft(tm) Windows environment you can use Scheduled Task tools to run the command line each 5 minutes
 CronMethodDoesNotExists=Class %s does not contain any method %s
-<<<<<<< HEAD
-CronMethodNotAllowed=Method %s of class %s is in blacklist of forbidden methods
-=======
 CronMethodNotAllowed=Method %s of class %s is in blocklist of forbidden methods
->>>>>>> cc80841a
 CronJobDefDesc=Cron job profiles are defined into the module descriptor file. When module is activated, they are loaded and available so you can administer the jobs from the admin tools menu %s.
 CronJobProfiles=List of predefined cron job profiles
 # Menu
@@ -95,10 +91,7 @@
 DATAPOLICYJob=Data cleaner and anonymizer
 JobXMustBeEnabled=Job %s must be enabled
 EmailIfError=Email for warning on error
-<<<<<<< HEAD
-=======
 JobNotFound=Job %s not found in list of jobs (try to disable/enabled module)
->>>>>>> cc80841a
 ErrorInBatch=Error when running the job %s
 
 # Cron Boxes
