# Dolibarr language file - Source file is en_US - agenda
IdAgenda=Sündmuse ID
Actions=Tegevused
Agenda=Päevakava
Agendas=Päevakavad
Calendar=Kalender
LocalAgenda=Sisemine kalender
ActionsOwnedBy=Event owned by
ActionsOwnedByShort=Owner
AffectedTo=Mõjutatud isik
Event=Sündmus
Events=Tegevused
EventsNb=Tegevuste arv
ListOfActions=Tegevuste nimekiri
Location=Asukoht
ToUserOfGroup=To any user in group
EventOnFullDay=Tegevus kestab kogu/kõik päeva(d)
MenuToDoActions=Kõik lõpetamata tegevused
MenuDoneActions=Kõik lõpetatud tegevused
MenuToDoMyActions=Minu lõpetamata tegevused
MenuDoneMyActions=Minu lõpetatud tegevused
ListOfEvents=Sündmuste loend (sisemine kalender)
ActionsAskedBy=Tegevused, mille sisestas
ActionsToDoBy=Tegevused, mis on seotud
ActionsDoneBy=Tegevused, mille tegi
ActionAssignedTo=Event assigned to
ViewCal=Kuu vaade
ViewDay=Päeva vaade
ViewWeek=Nädala vaade
ViewYear=Year view
ViewPerUser=Per user view
ViewPerType=Per type view
<<<<<<< HEAD
ViewWithPredefinedFilters= Näita määratletud filtritega
=======
>>>>>>> 3f5d67d4
AutoActions= Automaatne täitmine
AgendaAutoActionDesc= Define here events for which you want Dolibarr to create automatically an event in agenda. If nothing is checked, only manual actions will be included in logged and visible into agenda. Automatic tracking of business actions done on objects (validation, status change) will not be saved.
AgendaSetupOtherDesc= Selle lehe abil saab seadistada tegevuste eksportimise Dolibarrist mõnda välisesse kalendrisse (Thunderbird, Google Calendar jne)
AgendaExtSitesDesc=See leht võimaldab määratleda väliseid kalendreid, mis saavad oma tegevusi lisada Dolibarri päevakavasse.
ActionsEvents=Tegevused, mille kohta lisab Dolibarr automaatselt päevakavasse sündmuse.
PropalValidatedInDolibarr=Pakkumine %s on kinnitatud
InvoiceValidatedInDolibarr=Arve %s on kinnitatud
InvoiceValidatedInDolibarrFromPos=Invoice %s validated from POS
InvoiceBackToDraftInDolibarr=Arve %s on tagasi mustandi staatuses
InvoiceDeleteDolibarr=Arve %s on kustutatud
OrderValidatedInDolibarr=Tellimus %s on kinnitatud
OrderDeliveredInDolibarr=Order %s classified delivered
OrderCanceledInDolibarr=Tellimus %s on tühistatud
OrderBilledInDolibarr=Order %s classified billed
OrderApprovedInDolibarr=Tellimus %s on heaks kiidetud
OrderRefusedInDolibarr=Tellimus %s on tagasi lükatud
OrderBackToDraftInDolibarr=Tellimus %s on muudetud mustandiks
ProposalSentByEMail=Pakkumine %s on saadetud e-postiga
OrderSentByEMail=Tellimus %s on saadetud e-postiga
InvoiceSentByEMail=Arve %s on saadetud e-postiga
SupplierOrderSentByEMail=Ostutellimus %s on saadetud e-postiga
SupplierInvoiceSentByEMail=Ostuarve %s on saadetud e-postiga
ShippingSentByEMail=Shipment %s sent by EMail
ShippingValidated= Shipment %s validated
InterventionSentByEMail=Intervention %s sent by EMail
ProposalDeleted=Proposal deleted
OrderDeleted=Order deleted
InvoiceDeleted=Invoice deleted
NewCompanyToDolibarr= Kolmas isik loodud
DateActionStart= Alguskuupäev
DateActionEnd= Lõppkuupäev
AgendaUrlOptions1=Otsingutulemuste piiramiseks võib kasutada ka järgmisi parameetreid:
AgendaUrlOptions2=<b>login=%s</b> to restrict output to actions created by or assigned to user <b>%s</b>.
AgendaUrlOptions3=<b>logina=%s</b> to restrict output to actions owned by a user <b>%s</b>.
AgendaUrlOptions4=<b>logint=%s</b> tagastab vastusena ainult kasutajale määratud tegevused <b>%s</b>.
AgendaUrlOptionsProject=<b>project=PROJECT_ID</b> to restrict output to actions associated to project <b>PROJECT_ID</b>.
AgendaShowBirthdayEvents=Show birthdays of contacts
AgendaHideBirthdayEvents=Hide birthdays of contacts
Busy=Hõivatud
ExportDataset_event1=Päevakavas olevate tegevuste nimekiri
DefaultWorkingDays=Default working days range in week (Example: 1-5, 1-6)
DefaultWorkingHours=Default working hours in day (Example: 9-18)
# External Sites ical
ExportCal=Ekspordi kalender
ExtSites=Impordi väline kalender
ExtSitesEnableThisTool=Show external calendars (defined into global setup) into agenda. Does not affect external calendars defined by users.
ExtSitesNbOfAgenda=Kalendrite arv
AgendaExtNb=Kalendreid: %s
ExtSiteUrlAgenda=URL .ical failile ligi pääsemiseks
ExtSiteNoLabel=Kirjeldus puudub
VisibleTimeRange=Nähtav ajavahemik
VisibleDaysRange=Nähtav päevade vahemik
AddEvent=Loo sündmus
MyAvailability=Minu saadavus
ActionType=Sündmuse tüüp
DateActionBegin=Sündmuse alguse kuupäev
CloneAction=Clone event
ConfirmCloneEvent=Kas oled kindel, et soovid kloonida sündmust <b>%s</b>?
RepeatEvent=Korda sündmust
EveryWeek=Igal nädalal
EveryMonth=Igal kuul
DayOfMonth=Kuu päeval
DayOfWeek=Nädala päeval
DateStartPlusOne=Date start + 1 hour<|MERGE_RESOLUTION|>--- conflicted
+++ resolved
@@ -27,13 +27,8 @@
 ViewCal=Kuu vaade
 ViewDay=Päeva vaade
 ViewWeek=Nädala vaade
-ViewYear=Year view
 ViewPerUser=Per user view
 ViewPerType=Per type view
-<<<<<<< HEAD
-ViewWithPredefinedFilters= Näita määratletud filtritega
-=======
->>>>>>> 3f5d67d4
 AutoActions= Automaatne täitmine
 AgendaAutoActionDesc= Define here events for which you want Dolibarr to create automatically an event in agenda. If nothing is checked, only manual actions will be included in logged and visible into agenda. Automatic tracking of business actions done on objects (validation, status change) will not be saved.
 AgendaSetupOtherDesc= Selle lehe abil saab seadistada tegevuste eksportimise Dolibarrist mõnda välisesse kalendrisse (Thunderbird, Google Calendar jne)
