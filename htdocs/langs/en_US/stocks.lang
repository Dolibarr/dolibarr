# Dolibarr language file - Source file is en_US - stocks
WarehouseCard=Warehouse card
Warehouse=Warehouse
Warehouses=Warehouses
ParentWarehouse=Parent warehouse
NewWarehouse=New warehouse / Stock Location
WarehouseEdit=Modify warehouse
MenuNewWarehouse=New warehouse
WarehouseSource=Source warehouse
WarehouseSourceNotDefined=No warehouse defined,
AddWarehouse=Create warehouse
AddOne=Add one
DefaultWarehouse=Default warehouse
WarehouseTarget=Target warehouse
ValidateSending=Delete sending
CancelSending=Cancel sending
DeleteSending=Delete sending
Stock=Stock
Stocks=Stocks
MissingStocks=Missing stocks
StockAtDate=Stocks at date
StockAtDateInPast=Date in past
StockAtDateInFuture=Date in future
StocksByLotSerial=Stocks by lot/serial
LotSerial=Lots/Serials
LotSerialList=List of lot/serials
Movements=Movements
ErrorWarehouseRefRequired=Warehouse reference name is required
ListOfWarehouses=List of warehouses
ListOfStockMovements=List of stock movements
ListOfInventories=List of inventories
MovementId=Movement ID
StockMovementForId=Movement ID %d
ListMouvementStockProject=List of stock movements associated to project
StocksArea=Warehouses area
AllWarehouses=All warehouses
IncludeEmptyDesiredStock=Include also negative stock with undefined desired stock
IncludeAlsoDraftOrders=Include also draft orders
Location=Location
LocationSummary=Short name location
NumberOfDifferentProducts=Number of different products
NumberOfProducts=Total number of products
LastMovement=Latest movement
LastMovements=Latest movements
Units=Units
Unit=Unit
StockCorrection=Stock correction
CorrectStock=Correct stock
StockTransfer=Stock transfer
TransferStock=Transfer stock
MassStockTransferShort=Mass stock transfer
StockMovement=Stock movement
StockMovements=Stock movements
NumberOfUnit=Number of units
UnitPurchaseValue=Unit purchase price
StockTooLow=Stock too low
StockLowerThanLimit=Stock lower than alert limit (%s)
EnhancedValue=Value
PMPValue=Weighted average price
PMPValueShort=WAP
EnhancedValueOfWarehouses=Warehouses value
UserWarehouseAutoCreate=Create a user warehouse automatically when creating a user
AllowAddLimitStockByWarehouse=Manage also value for minimum and desired stock per pairing (product-warehouse) in addition to the value for minimum and desired stock per product
RuleForWarehouse=Rule for warehouses
WarehouseAskWarehouseOnThirparty=Set a warehouse on thirparty
WarehouseAskWarehouseDuringPropal=Set a warehouse on Commercial proposals
WarehouseAskWarehouseDuringOrder=Set a warehouse on Sale orders
UserDefaultWarehouse=Set a warehouse on Users
MainDefaultWarehouse=Default warehouse
MainDefaultWarehouseUser=Use a default warehouse for each user
MainDefaultWarehouseUserDesc=By activating this option, during creation of a product, the warehouse assigned to the product will be defined on this one. If no warehouse is defined on the user, the default warehouse is defined.
IndependantSubProductStock=Product stock and subproduct stock are independent
QtyDispatched=Quantity dispatched
QtyDispatchedShort=Qty dispatched
QtyToDispatchShort=Qty to dispatch
OrderDispatch=Item receipts
RuleForStockManagementDecrease=Choose Rule for automatic stock decrease (manual decrease is always possible, even if an automatic decrease rule is activated)
RuleForStockManagementIncrease=Choose Rule for automatic stock increase (manual increase is always possible, even if an automatic increase rule is activated)
DeStockOnBill=Decrease real stocks on validation of customer invoice/credit note
DeStockOnValidateOrder=Decrease real stocks on validation of sales order
DeStockOnShipment=Decrease real stocks on shipping validation
DeStockOnShipmentOnClosing=Decrease real stocks when shipping is set to closed
ReStockOnBill=Increase real stocks on validation of vendor invoice/credit note
ReStockOnValidateOrder=Increase real stocks on purchase order approval
ReStockOnDispatchOrder=Increase real stocks on manual dispatching into warehouse, after purchase order receipt of goods
StockOnReception=Increase real stocks on validation of reception
StockOnReceptionOnClosing=Increase real stocks when reception is set to closed
OrderStatusNotReadyToDispatch=Order has not yet or no more a status that allows dispatching of products in stock warehouses.
StockDiffPhysicTeoric=Explanation for difference between physical and virtual stock
NoPredefinedProductToDispatch=No predefined products for this object. So no dispatching in stock is required.
DispatchVerb=Dispatch
StockLimitShort=Limit for alert
StockLimit=Stock limit for alert
StockLimitDesc=(empty) means no warning.<br>0 can be used for a warning as soon as stock is empty.
PhysicalStock=Physical Stock
RealStock=Real Stock
RealStockDesc=Physical/real stock is the stock currently in the warehouses.
RealStockWillAutomaticallyWhen=The real stock will be modified according to this rule (as defined in the Stock module):
VirtualStock=Virtual stock
VirtualStockAtDate=Virtual stock at date
VirtualStockAtDateDesc=Virtual stock once all pending orders that are planned to be done before the date will be finished
VirtualStockDesc=Virtual stock is the calculated stock available once all open/pending actions (that affect stocks) are closed (purchase orders received, sales orders shipped, manufacturing orders produced, etc)
AtDate=At date
IdWarehouse=Id warehouse
DescWareHouse=Description warehouse
LieuWareHouse=Localisation warehouse
WarehousesAndProducts=Warehouses and products
WarehousesAndProductsBatchDetail=Warehouses and products (with detail per lot/serial)
AverageUnitPricePMPShort=Weighted average price
AverageUnitPricePMPDesc=The input average unit price we had to expense to get 1 unit of product into our stock.
SellPriceMin=Selling Unit Price
EstimatedStockValueSellShort=Value for sell
EstimatedStockValueSell=Value for sell
EstimatedStockValueShort=Input stock value
EstimatedStockValue=Input stock value
DeleteAWarehouse=Delete a warehouse
ConfirmDeleteWarehouse=Are you sure you want to delete the warehouse <b>%s</b>?
PersonalStock=Personal stock %s
ThisWarehouseIsPersonalStock=This warehouse represents personal stock of %s %s
SelectWarehouseForStockDecrease=Choose warehouse to use for stock decrease
SelectWarehouseForStockIncrease=Choose warehouse to use for stock increase
NoStockAction=No stock action
DesiredStock=Desired Stock
DesiredStockDesc=This stock amount will be the value used to fill the stock by replenishment feature.
StockToBuy=To order
Replenishment=Replenishment
ReplenishmentOrders=Replenishment orders
VirtualDiffersFromPhysical=According to increase/decrease stock options, physical stock and virtual stock (physical stock + open orders) may differ
UseRealStockByDefault=Use real stock, instead of virtual stock, for replenishment feature
ReplenishmentCalculation=Amount to order will be (desired quantity - real stock) instead of (desired quantity - virtual stock) 
UseVirtualStock=Use virtual stock
UsePhysicalStock=Use physical stock
CurentSelectionMode=Current selection mode
CurentlyUsingVirtualStock=Virtual stock
CurentlyUsingPhysicalStock=Physical stock
RuleForStockReplenishment=Rule for stocks replenishment
SelectProductWithNotNullQty=Select at least one product with a qty not null and a vendor
AlertOnly= Alerts only
IncludeProductWithUndefinedAlerts = Include also negative stock for products with no desired quantity defined, to restore them to 0
WarehouseForStockDecrease=The warehouse <b>%s</b> will be used for stock decrease
WarehouseForStockIncrease=The warehouse <b>%s</b> will be used for stock increase
ForThisWarehouse=For this warehouse
ReplenishmentStatusDesc=This is a list of all products with a stock lower than desired stock (or lower than alert value if checkbox "alert only" is checked). Using the checkbox, you can create purchase orders to fill the difference.
ReplenishmentStatusDescPerWarehouse=If you want a replenishment based on desired quantity defined per warehouse, you must add a filter on the warehouse.
ReplenishmentOrdersDesc=This is a list of all open purchase orders including predefined products. Only open orders with predefined products, so orders that may affect stocks, are visible here.
Replenishments=Replenishments
NbOfProductBeforePeriod=Quantity of product %s in stock before selected period (< %s)
NbOfProductAfterPeriod=Quantity of product %s in stock after selected period (> %s)
MassMovement=Mass movement
SelectProductInAndOutWareHouse=Select a source warehouse and a target warehouse, a product and a quantity then click "%s". Once this is done for all required movements, click onto "%s".
RecordMovement=Record transfer
ReceivingForSameOrder=Receipts for this order
StockMovementRecorded=Stock movements recorded
RuleForStockAvailability=Rules on stock requirements
StockMustBeEnoughForInvoice=Stock level must be enough to add product/service to invoice (check is done on current real stock when adding a line into invoice whatever the rule for automatic stock change)
StockMustBeEnoughForOrder=Stock level must be enough to add product/service to order (check is done on current real stock when adding a line into order whatever the rule for automatic stock change)
StockMustBeEnoughForShipment= Stock level must be enough to add product/service to shipment (check is done on current real stock when adding a line into shipment whatever the rule for automatic stock change)
MovementLabel=Label of movement
TypeMovement=Direction of movement
DateMovement=Date of movement
InventoryCode=Movement or inventory code
IsInPackage=Contained into package
WarehouseAllowNegativeTransfer=Stock can be negative
qtyToTranferIsNotEnough=You don't have enough stock from your source warehouse and your setup does not allow negative stocks.
qtyToTranferLotIsNotEnough=You don't have enough stock, for this lot number, from your source warehouse and your setup does not allow negative stocks (Qty for product '%s' with lot '%s' is %s in warehouse '%s').
ShowWarehouse=Show warehouse
MovementCorrectStock=Stock correction for product %s
MovementTransferStock=Stock transfer of product %s into another warehouse
InventoryCodeShort=Inv./Mov. code
NoPendingReceptionOnSupplierOrder=No pending reception due to open purchase order
ThisSerialAlreadyExistWithDifferentDate=This lot/serial number (<strong>%s</strong>) already exists but with different eatby or sellby date (found <strong>%s</strong> but you enter <strong>%s</strong>).
OpenAll=Open for all actions
OpenInternal=Open only for internal actions
UseDispatchStatus=Use a dispatch status (approve/refuse) for product lines on purchase order reception
OptionMULTIPRICESIsOn=Option "several prices per segment" is on. It means a product has several selling price so value for sell can't be calculated
ProductStockWarehouseCreated=Stock limit for alert and desired optimal stock correctly created
ProductStockWarehouseUpdated=Stock limit for alert and desired optimal stock correctly updated
ProductStockWarehouseDeleted=Stock limit for alert and desired optimal stock correctly deleted
AddNewProductStockWarehouse=Set new limit for alert and desired optimal stock
AddStockLocationLine=Decrease quantity then click to add another warehouse for this product
InventoryDate=Inventory date
NewInventory=New inventory
inventorySetup = Inventory Setup
inventoryCreatePermission=Create new inventory
inventoryReadPermission=View inventories
inventoryWritePermission=Update inventories
inventoryValidatePermission=Validate inventory
inventoryDeletePermission=Delete inventory
inventoryTitle=Inventory
inventoryListTitle=Inventories
inventoryListEmpty=No inventory in progress
inventoryCreateDelete=Create/Delete inventory
inventoryCreate=Create new
inventoryEdit=Edit
inventoryValidate=Validated
inventoryDraft=Running
inventorySelectWarehouse=Warehouse choice
inventoryConfirmCreate=Create
inventoryOfWarehouse=Inventory for warehouse: %s
inventoryErrorQtyAdd=Error: one quantity is less than zero
inventoryMvtStock=By inventory
inventoryWarningProductAlreadyExists=This product is already into list
SelectCategory=Category filter
SelectFournisseur=Vendor filter
inventoryOnDate=Inventory
INVENTORY_USE_INVENTORY_DATE_FOR_DATE_OF_MVT=Stock movements will have the date of inventory (instead of the date of inventory validation)
inventoryChangePMPPermission=Allow to change PMP value for a product
ColumnNewPMP=New unit PMP
OnlyProdsInStock=Do not add product without stock
TheoricalQty=Theorique qty
TheoricalValue=Theorique qty
LastPA=Last BP
CurrentPA=Curent BP
RecordedQty=Recorded Qty
RealQty=Real Qty
RealValue=Real Value
RegulatedQty=Regulated Qty
AddInventoryProduct=Add product to inventory
AddProduct=Add
ApplyPMP=Apply PMP
FlushInventory=Flush inventory
ConfirmFlushInventory=Do you confirm this action?
InventoryFlushed=Inventory flushed
ExitEditMode=Exit edition
inventoryDeleteLine=Delete line
RegulateStock=Regulate Stock
ListInventory=List
StockSupportServices=Stock management supports Services
StockSupportServicesDesc=By default, you can stock only products of type "product". You may also stock a product of type "service" if both module Services and this option are enabled.
ReceiveProducts=Receive items
StockIncreaseAfterCorrectTransfer=Increase by correction/transfer
StockDecreaseAfterCorrectTransfer=Decrease by correction/transfer
StockIncrease=Stock increase
StockDecrease=Stock decrease
InventoryForASpecificWarehouse=Inventory for a specific warehouse
InventoryForASpecificProduct=Inventory for a specific product
StockIsRequiredToChooseWhichLotToUse=Stock is required to choose which lot to use
ForceTo=Force to
AlwaysShowFullArbo=Display full tree of warehouse on popup of warehouse links (Warning: This may decrease dramatically performances)
StockAtDatePastDesc=You can view here the stock (real stock) at a given date in the past
StockAtDateFutureDesc=You can view here the stock (virtual stock) at a given date in future
CurrentStock=Current stock
InventoryRealQtyHelp=Set value to 0 to reset qty<br>Keep field empty, or remove line, to keep unchanged
UpdateByScaning=Update by scaning
UpdateByScaningProductBarcode=Update by scan (product barcode)
UpdateByScaningLot=Update by scan (lot|serial barcode)
DisableStockChangeOfSubProduct=Deactivate the stock change for all the subproducts of this Kit during this movement.
<<<<<<< HEAD
ImportFromCSV=Import CSV list of movement
ChooseFileToImport=Upload file then click on the %s icon to select file as source import file...
InfoTemplateImport=Uploaded file needs to have this format (* are mandatory fields) : Product_id* | Source_Warehouse_id* | Target_Warehouse_id* | Quantity* |  Batch_id
=======
LabelOfInventoryMovemement=Inventory %s
ReOpen=Reopen
ConfirmFinish=Confirm closing
>>>>>>> 06e92bb2
<|MERGE_RESOLUTION|>--- conflicted
+++ resolved
@@ -245,12 +245,9 @@
 UpdateByScaningProductBarcode=Update by scan (product barcode)
 UpdateByScaningLot=Update by scan (lot|serial barcode)
 DisableStockChangeOfSubProduct=Deactivate the stock change for all the subproducts of this Kit during this movement.
-<<<<<<< HEAD
 ImportFromCSV=Import CSV list of movement
 ChooseFileToImport=Upload file then click on the %s icon to select file as source import file...
 InfoTemplateImport=Uploaded file needs to have this format (* are mandatory fields) : Product_id* | Source_Warehouse_id* | Target_Warehouse_id* | Quantity* |  Batch_id
-=======
 LabelOfInventoryMovemement=Inventory %s
 ReOpen=Reopen
 ConfirmFinish=Confirm closing
->>>>>>> 06e92bb2
