# Dolibarr language file - Source file is en_US - stocks
WarehouseCard=Warehouse card
Warehouse=Warehouse
Warehouses=Warehouses
ParentWarehouse=Parent warehouse
NewWarehouse=New warehouse / Stock Location
WarehouseEdit=Modify warehouse
MenuNewWarehouse=New warehouse
WarehouseSource=Source warehouse
WarehouseSourceNotDefined=No warehouse defined,
AddWarehouse=Create warehouse
AddOne=Add one
DefaultWarehouse=Default warehouse
WarehouseTarget=Target warehouse
ValidateSending=Confirm shipment
CancelSending=Cancel shipment
DeleteSending=Delete shipment
Stock=Stock
Stocks=Stocks
MissingStocks=Missing stocks
StockAtDate=Stocks at date
StockAtDateInPast=Date in the past
StockAtDateInFuture=Date in the future
StocksByLotSerial=Stocks by lot/serial
LotSerial=Lots/Serials
LotSerialList=List of lot/serials
SubjectToLotSerialOnly=Products subject to lot/serial only
Movements=Movements
ErrorWarehouseRefRequired=Warehouse reference name is required
ListOfWarehouses=List of warehouses
ListOfStockMovements=List of stock movements
ListOfInventories=List of inventories
MovementId=Movement ID
StockMovementForId=Movement ID %d
ListMouvementStockProject=List of stock movements associated to project
StocksArea=Warehouses area
AllWarehouses=All warehouses
IncludeEmptyDesiredStock=Include also negative stock with undefined desired stock
IncludeAlsoDraftOrders=Include also draft orders
Location=Location
LocationSummary=Short name of location
NumberOfDifferentProducts=Number of unique products
NumberOfProducts=Total number of products
LastMovement=Latest movement
LastMovements=Latest movements
Units=Units
Unit=Unit
StockCorrection=Stock correction
CorrectStock=Correct stock
StockTransfer=Stock transfer
TransferStock=Transfer stock
MassStockTransferShort=Bulk stock change
StockMovement=Stock movement
StockMovements=Stock movements
NumberOfUnit=Number of units
UnitPurchaseValue=Unit purchase price
StockTooLow=Stock too low
StockLowerThanLimit=Stock lower than alert limit (%s)
EnhancedValue=Value
EnhancedValueOfWarehouses=Warehouses value
UserWarehouseAutoCreate=Create a user warehouse automatically when creating a user
AllowAddLimitStockByWarehouse=Manage also value for minimum and desired stock per pairing (product-warehouse) in addition to the value for minimum and desired stock per product
RuleForWarehouse=Rule for warehouses
WarehouseAskWarehouseOnThirparty=Set a warehouse on Third-parties
WarehouseAskWarehouseDuringPropal=Set a warehouse on Commercial proposals
WarehouseAskWarehouseDuringOrder=Set a warehouse on Sales Orders
WarehouseAskWarehouseDuringProject=Set a warehouse on Projects
UserDefaultWarehouse=Set a warehouse on Users
MainDefaultWarehouse=Default warehouse
MainDefaultWarehouseUser=Use a default warehouse for each user
MainDefaultWarehouseUserDesc=By activating this option, during creation of a product, the warehouse assigned to the product will be defined on this one. If no warehouse is defined on the user, the default warehouse is defined.
IndependantSubProductStock=Product stock and subproduct stock are independent
QtyDispatched=Quantity dispatched
QtyDispatchedShort=Qty dispatched
QtyToDispatchShort=Qty to dispatch
OrderDispatch=Item receipts
RuleForStockManagementDecrease=Choose Rule for automatic stock decrease (manual decrease is always possible, even if an automatic decrease rule is activated)
RuleForStockManagementIncrease=Choose Rule for automatic stock increase (manual increase is always possible, even if an automatic increase rule is activated)
DeStockOnBill=Decrease real stocks on validation of customer invoice/credit note
DeStockOnValidateOrder=Decrease real stocks on validation of sales order
DeStockOnShipment=Decrease real stocks on shipping validation
DeStockOnShipmentOnClosing=Decrease real stocks when shipping is set to closed
ReStockOnBill=Increase real stocks on validation of vendor invoice/credit note
ReStockOnValidateOrder=Increase real stocks on purchase order approval
ReStockOnDispatchOrder=Increase real stocks on manual dispatching into warehouse, after purchase order receipt of goods
StockOnReception=Increase real stocks on validation of reception
StockOnReceptionOnClosing=Increase real stocks when reception is set to closed
OrderStatusNotReadyToDispatch=Order has not yet or no more a status that allows dispatching of products in stock warehouses.
StockDiffPhysicTeoric=Explanation for difference between physical and virtual stock
NoPredefinedProductToDispatch=No predefined products for this object. So no dispatching in stock is required.
DispatchVerb=Dispatch
StockLimitShort=Limit for alert
StockLimit=Stock limit for alert
StockLimitDesc=(empty) means no warning.<br>0 can be used to trigger a warning as soon as the stock is empty.
PhysicalStock=Physical Stock
RealStock=Real Stock
RealStockDesc=Physical/real stock is the stock currently in the warehouses.
RealStockWillAutomaticallyWhen=The real stock will be modified according to this rule (as defined in the Stock module):
VirtualStock=Virtual stock
VirtualStockAtDate=Virtual stock at a future date
VirtualStockAtDateDesc=Virtual stock once all the pending orders that are planned to be processed before the chosen date will be finished
VirtualStockDesc=Virtual stock is the stock that will remain after all open/pending actions (that affect stocks) have been performed (purchase orders received, sales orders shipped, manufacturing orders produced, etc)
QtyAtDate=Quantity in stock at date
MovementsSinceDate=Movements since the date
IdWarehouse=Id warehouse
DescWareHouse=Description warehouse
LieuWareHouse=Localisation warehouse
WarehousesAndProducts=Warehouses and products
WarehousesAndProductsBatchDetail=Warehouses and products (with detail per lot/serial)
AverageUnitPricePMPShort=Weighted average price
AverageUnitPricePMPDesc=The input average unit price we had to expense to get 1 unit of product into our stock.
SellPriceMin=Selling Unit Price
EstimatedStockValueSellShort=Value for sell
EstimatedStockValueSell=Value for sell
EstimatedStockValueShort=Input stock value
EstimatedStockValue=Input stock value
DeleteAWarehouse=Delete a warehouse
ConfirmDeleteWarehouse=Are you sure you want to delete the warehouse <b>%s</b>?
PersonalStock=Personal stock %s
ThisWarehouseIsPersonalStock=This warehouse represents personal stock of %s %s
SelectWarehouseForStockDecrease=Choose warehouse to use for stock decrease
SelectWarehouseForStockIncrease=Choose warehouse to use for stock increase
RevertProductsToStock=Revert products to stock ?
NoStockAction=No stock action
DesiredStock=Desired Stock
DesiredStockDesc=This stock amount will be the value used to fill the stock by replenishment feature.
StockToBuy=To order
Replenishment=Replenishment
ReplenishmentOrders=Replenishment orders
VirtualDiffersFromPhysical=According to increase/decrease stock options, physical stock and virtual stock (physical stock + open orders) may differ
UseRealStockByDefault=Use real stock, instead of virtual stock, for replenishment feature
ReplenishmentCalculation=Amount to order will be (desired quantity - real stock) instead of (desired quantity - virtual stock)
UseVirtualStock=Use virtual stock
UsePhysicalStock=Use physical stock
CurentSelectionMode=Current selection mode
CurentlyUsingVirtualStock=Virtual stock
CurentlyUsingPhysicalStock=Physical stock
RuleForStockReplenishment=Rule for stocks replenishment
SelectProductWithNotNullQty=Select at least one product with a qty not null and a vendor
AlertOnly= Alerts only
IncludeProductWithUndefinedAlerts = Include also negative stock for products with no desired quantity defined, to restore them to 0
WarehouseForStockDecrease=The warehouse <b>%s</b> will be used for stock decrease
WarehouseForStockIncrease=The warehouse <b>%s</b> will be used for stock increase
ForThisWarehouse=For this warehouse
ReplenishmentStatusDesc=This is a list of all products with a stock lower than desired stock (or lower than alert value if checkbox "alert only" is checked). Using the checkbox, you can create purchase orders to fill the difference.
ReplenishmentStatusDescPerWarehouse=If you want a replenishment based on desired quantity defined per warehouse, you must add a filter on the warehouse.
ReplenishmentOrdersDesc=This is a list of all open purchase orders including predefined products. Only open orders with predefined products, so orders that may affect stocks, are visible here.
Replenishments=Replenishments
NbOfProductBeforePeriod=Quantity of product %s in stock before selected period (< %s)
NbOfProductAfterPeriod=Quantity of product %s in stock after selected period (> %s)
MassMovement=Mass movement
SelectProductInAndOutWareHouse=Select a source warehouse (optional), a target warehouse, a product and a quantity then click "%s". Once this is done for all required movements, click on "%s".
RecordMovement=Record transfer
RecordMovements=Record stock movements
ReceivingForSameOrder=Receipts for this order
StockMovementRecorded=Stock movements recorded
RuleForStockAvailability=Rules on stock requirements
StockMustBeEnoughForInvoice=Stock level must be enough to add product/service to invoice (check is done on current real stock when adding a line into invoice whatever the rule for automatic stock change)
StockMustBeEnoughForOrder=Stock level must be enough to add product/service to order (check is done on current real stock when adding a line into order whatever the rule for automatic stock change)
StockMustBeEnoughForShipment= Stock level must be enough to add product/service to shipment (check is done on current real stock when adding a line into shipment whatever the rule for automatic stock change)
MovementLabel=Label of movement
TypeMovement=Direction of movement
DateMovement=Date of movement
InventoryCode=Movement or inventory code
IsInPackage=Contained into package
WarehouseAllowNegativeTransfer=Stock can be negative
qtyToTranferIsNotEnough=You don't have enough stock from your source warehouse and your setup does not allow negative stocks.
qtyToTranferLotIsNotEnough=You don't have enough stock, for this lot number, from your source warehouse and your setup does not allow negative stocks (Qty for product '%s' with lot '%s' is %s in warehouse '%s').
ShowWarehouse=Show warehouse
MovementCorrectStock=Stock correction for product %s
MovementTransferStock=Stock transfer of product %s into another warehouse
BatchStockMouvementAddInGlobal=Batch stock move into global stock (product doesn't use batch anymore)
InventoryCodeShort=Inv./Mov. code
NoPendingReceptionOnSupplierOrder=No pending reception due to open purchase order
ThisSerialAlreadyExistWithDifferentDate=This lot/serial number (<strong>%s</strong>) already exists but with different eatby or sellby date (found <strong>%s</strong> but you enter <strong>%s</strong>).
OpenAnyMovement=Open (all movement)
OpenInternal=Open (only internal movement)
UseDispatchStatus=Use a dispatch status (approve/refuse) for product lines on purchase order reception
OptionMULTIPRICESIsOn=Option "several prices per segment" is on. It means a product has several selling price so value for sell can't be calculated
ProductStockWarehouseCreated=Stock limit for alert and desired optimal stock correctly created
ProductStockWarehouseUpdated=Stock limit for alert and desired optimal stock correctly updated
ProductStockWarehouseDeleted=Stock limit for alert and desired optimal stock correctly deleted
ProductStockWarehouse=Stock limit for alert and desired optimal stock by product and warehouse
AddNewProductStockWarehouse=Set new limit for alert and desired optimal stock
AddStockLocationLine=Decrease quantity then click to split the line
InventoryDate=Inventory date
Inventories=Inventories
NewInventory=New inventory
inventorySetup = Inventory Setup
inventoryCreatePermission=Create new inventory
inventoryReadPermission=View inventories
inventoryWritePermission=Update inventories
inventoryValidatePermission=Validate inventory
inventoryDeletePermission=Delete inventory
inventoryTitle=Inventory
inventoryListTitle=Inventories
inventoryListEmpty=No inventory in progress
inventoryCreateDelete=Create/Delete inventory
inventoryCreate=Create new
inventoryEdit=Edit
inventoryValidate=Validated
inventoryDraft=Running
inventorySelectWarehouse=Warehouse choice
inventoryConfirmCreate=Create
inventoryOfWarehouse=Inventory for warehouse: %s
inventoryErrorQtyAdd=Error: one quantity is less than zero
inventoryMvtStock=By inventory
inventoryWarningProductAlreadyExists=This product is already into list
SelectCategory=Category filter
SelectFournisseur=Vendor filter
inventoryOnDate=Inventory
INVENTORY_USE_INVENTORY_DATE_FOR_DATE_OF_MVT=Stock movements will have the date of inventory (instead of the date of inventory validation)
inventoryChangePMPPermission=Allow to change PMP value for a product
ColumnNewPMP=New unit PMP
OnlyProdsInStock=Do not add product without stock
TheoricalQty=Theoretical qty
TheoricalValue=Theoretical qty
LastPA=Last BP
CurrentPA=Current BP
RecordedQty=Recorded Qty
RealQty=Real Qty
RealValue=Real Value
RegulatedQty=Regulated Qty
AddInventoryProduct=Add product to inventory
AddProduct=Add
ApplyPMP=Apply PMP
FlushInventory=Flush inventory
ConfirmFlushInventory=Do you confirm this action?
InventoryFlushed=Inventory flushed
ExitEditMode=Exit edition
inventoryDeleteLine=Delete line
RegulateStock=Regulate Stock
ListInventory=List
StockSupportServices=Stock management supports Services
StockSupportServicesDesc=By default, you can stock only products of type "product". You may also stock a product of type "service" if both module Services and this option are enabled.
ReceiveProducts=Receive items
StockIncreaseAfterCorrectTransfer=Increase by correction/transfer
StockDecreaseAfterCorrectTransfer=Decrease by correction/transfer
StockIncrease=Stock increase
StockDecrease=Stock decrease
InventoryForASpecificWarehouse=Inventory for a specific warehouse
InventoryForASpecificProduct=Inventory for a specific product
StockIsRequiredToChooseWhichLotToUse=An existing stock is required to be able to choose which lot to use
ForceTo=Force to
AlwaysShowFullArbo=Display the full path of a warehouse (parent warehouses) on the popup of warehouse links (Warning: This may decrease dramatically performances)
StockAtDatePastDesc=You can view here the stock (real stock) at a given date in the past
StockAtDateFutureDesc=You can view here the stock (virtual stock) at a given date in the future
CurrentStock=Current stock
InventoryRealQtyHelp=The quantity you found in stock when making the inventory. Set value to 0 to reset qty<br>Keep field empty, or remove line, to keep unchanged
UpdateByScaning=Complete real qty by scanning
UpdateByScaningProductBarcode=Update by scan (product barcode)
UpdateByScaningLot=Update by scan (lot|serial barcode)
DisableStockChangeOfSubProduct=Deactivate the stock change for all the subproducts of this Kit during this movement.
ImportFromCSV=Import CSV list of movement
ChooseFileToImport=Upload file then click on the %s icon to select file as source import file...
SelectAStockMovementFileToImport=select a stock movement file to import
InfoTemplateImport=Uploaded file needs to have this format (* are mandatory fields):<br>Source Warehouse* | Target Warehouse* | Product* | Quantity* | Lot/serial number<br>CSV character separator must be "<b>%s</b>"
LabelOfInventoryMovemement=Inventory %s
ConfirmFinish=Do you confirm the closing of the inventory ? This will generate all stock movements to update your stock to the real qty you entered into the inventory.
ObjectNotFound=%s not found
MakeMovementsAndClose=Generate movements and close
AutofillWithExpected=Fill real quantity with expected quantity
ShowAllBatchByDefault=By default, show batch details on product "stock" tab
CollapseBatchDetailHelp=You can set batch detail default display in stocks module configuration
ErrorWrongBarcodemode=Unknown Barcode mode
ProductDoesNotExist=Product does not exist
ErrorSameBatchNumber=Several record for the batch number were found in the inventory sheet. No way to know which one to increase.
ProductBatchDoesNotExist=Product with batch/serial does not exist
ProductBarcodeDoesNotExist=Product with barcode does not exist
WarehouseId=Warehouse ID
WarehouseRef=Warehouse Ref
SaveQtyFirst=Save the real inventoried quantities first, before asking creation of the stock movement.
ToStart=Start
InventoryStartedShort=Started
ErrorOnElementsInventory=Operation canceled for the following reason:
ErrorCantFindCodeInInventory=Can't find the following code in inventory
QtyWasAddedToTheScannedBarcode=Success !! The quantity was added to all the requested barcode. You can close the Scanner tool.
StockChangeDisabled=Stock change disabled
NoWarehouseDefinedForTerminal=No warehouse defined for terminal
ClearQtys=Clear all quantities
<<<<<<< HEAD
ProductValuesUsedBecauseNoValuesForThisWarehouse=This value comes from the product general stock information, because no value has been defined for this warehouse.
=======
ModuleStockTransferName=Advanced Stock Transfer
ModuleStockTransferDesc=Advanced management of Stock Transfer, with generation of transfer sheet
StockTransferNew=New stock transfer
StockTransferList=Stock transfers list
ConfirmValidateStockTransfer=Are you sure you want to validate this stocks transfer with the reference <b>%s</b> ?
ConfirmDestock=Decrease of stocks with transfer %s
ConfirmDestockCancel=Cancel decrease of stocks with transfer %s
DestockAllProduct=Decrease of stocks
DestockAllProductCancel=Cancel decrease of stocks
ConfirmAddStock=Increase stocks with transfer %s
ConfirmAddStockCancel=Cancel increase of stocks with transfer %s
AddStockAllProduct=Increase of stocks
AddStockAllProductCancel=Cancel increase of stocks
DatePrevueDepart=Intended date of departure
DateReelleDepart=Real date of departure
DatePrevueArrivee=Intended date of arrival
DateReelleArrivee=Real date of arrival
HelpWarehouseStockTransferSource=If this warehouse is set, only itself and its children will be available as source warehouse
HelpWarehouseStockTransferDestination=If this warehouse is set, only itself and its children will be available as destination warehouse
LeadTimeForWarning=Lead time before alert (in days)
TypeContact_stocktransfer_internal_STFROM=Sender of stocks transfer
TypeContact_stocktransfer_internal_STDEST=Recipient of stocks transfer
TypeContact_stocktransfer_internal_STRESP=Responsible of stocks transfer
StockTransferSheet=Stocks transfer sheet
StockTransferSheetProforma=Proforma stocks transfer sheet
StockTransferDecrementation=Decrease source warehouses
StockTransferIncrementation=Increase destination warehouses
StockTransferDecrementationCancel=Cancel decrease of source warehouses
StockTransferIncrementationCancel=Cancel increase of destination warehouses
StockStransferDecremented=Source warehouses decreased
StockStransferDecrementedCancel=Decrease of source warehouses canceled
StockStransferIncremented=Closed - Stocks transferred
StockStransferIncrementedShort=Stocks transferred
StockStransferIncrementedShortCancel=Increase of destination warehouses canceled
StockTransferNoBatchForProduct=Product %s doesn't use batch, clear batch on line and retry
StockTransferSetup = Stocks Transfer module configuration
StockTransferSetupPage = Configuration page for stocks transfer module
StockTransferRightRead=Read stocks transfers
StockTransferRightCreateUpdate=Create/Update stocks transfers
StockTransferRightDelete=Delete stocks transfers
BatchNotFound=Lot / serial not found for this product
StockEntryDate=Date of <br>entry in stock
StockMovementWillBeRecorded=Stock movement will be recorded
StockMovementNotYetRecorded=Stock movement will not be affected by this step
ReverseConfirmed=Stock movement has been reversed successfully
WarningThisWIllAlsoDeleteStock=Warning, this will also destroy all quantities in stock in the warehouse
ValidateInventory=Inventory validation
IncludeSubWarehouse=Include sub-warehouse ?
IncludeSubWarehouseExplanation=Check this box if you want to include all sub-warehouses of the associated warehouse in the inventory
DeleteBatch=Delete lot/serial
ConfirmDeleteBatch=Are you sure you want to delete lot/serial ?
WarehouseUsage=Warehouse usage
InternalWarehouse=Internal warehouse
ExternalWarehouse=External warehouse
LatestModifiedWarehouses=Latest %s modified warehouses
LatestStockMovements=Latest %s stock movements
QtyCurrentlyKnownInStock=System estimated quantity you have in stock. As long as the inventory is not closed, this is a realtime value and it may change if you continue to make stock movement during the inventory (not recommended).
QtyInStockWhenInventoryWasValidated=System estimated quantity you had in stock when the inventory was validated (before the stock correction)
>>>>>>> c83f11c8
<|MERGE_RESOLUTION|>--- conflicted
+++ resolved
@@ -278,9 +278,7 @@
 StockChangeDisabled=Stock change disabled
 NoWarehouseDefinedForTerminal=No warehouse defined for terminal
 ClearQtys=Clear all quantities
-<<<<<<< HEAD
 ProductValuesUsedBecauseNoValuesForThisWarehouse=This value comes from the product general stock information, because no value has been defined for this warehouse.
-=======
 ModuleStockTransferName=Advanced Stock Transfer
 ModuleStockTransferDesc=Advanced management of Stock Transfer, with generation of transfer sheet
 StockTransferNew=New stock transfer
@@ -338,5 +336,4 @@
 LatestModifiedWarehouses=Latest %s modified warehouses
 LatestStockMovements=Latest %s stock movements
 QtyCurrentlyKnownInStock=System estimated quantity you have in stock. As long as the inventory is not closed, this is a realtime value and it may change if you continue to make stock movement during the inventory (not recommended).
-QtyInStockWhenInventoryWasValidated=System estimated quantity you had in stock when the inventory was validated (before the stock correction)
->>>>>>> c83f11c8
+QtyInStockWhenInventoryWasValidated=System estimated quantity you had in stock when the inventory was validated (before the stock correction)