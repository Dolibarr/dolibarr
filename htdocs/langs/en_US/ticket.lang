--- conflicted
+++ resolved
@@ -126,15 +126,9 @@
 TicketsShowModuleLogo=Display the logo of the module in the public interface
 TicketsShowModuleLogoHelp=Enable this option to hide the logo module in the pages of the public interface
 TicketsShowCompanyLogo=Display the logo of the company in the public interface
-<<<<<<< HEAD
-TicketsShowCompanyLogoHelp=Enable this option to hide the logo of the main company in the pages of the public interface
-TicketsShowCompanyFooter=Display the footer of the company in the public interface
-TicketsShowCompanyFooterHelp=Enable this option to hide the footer of the main company in the pages of the public interface
-=======
 TicketsShowCompanyLogoHelp=Enable this option to show the logo of the main company in the pages of the public interface
 TicketsShowCompanyFooter=Display the footer of the company in the public interface
 TicketsShowCompanyFooterHelp=Enable this option to show the footer of the main company in the pages of the public interface
->>>>>>> 723c731a
 TicketsEmailAlsoSendToMainAddress=Also send a notification to the main email address
 TicketsEmailAlsoSendToMainAddressHelp=Enable this option to also send an email to the address defined into setup "%s" (see tab "%s")
 TicketsLimitViewAssignedOnly=Restrict the display to tickets assigned to the current user (not effective for external users, always be limited to the third party they depend on)
