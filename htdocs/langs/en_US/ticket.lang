# en_US lang file for module ticket
# Copyright (C) 2013  Jean-François FERRY <hello@librethic.io>
#
# This program is free software: you can redistribute it and/or modify
# it under the terms of the GNU General Public License as published by
# the Free Software Foundation, either version 3 of the License, or
# (at your option) any later version.
#
# This program is distributed in the hope that it will be useful,
# but WITHOUT ANY WARRANTY; without even the implied warranty of
# MERCHANTABILITY or FITNESS FOR A PARTICULAR PURPOSE.  See the
# GNU General Public License for more details.
#
# You should have received a copy of the GNU General Public License
# along with this program.  If not, see <https://www.gnu.org/licenses/>.

#
# Generic
#

Module56000Name=Tickets
Module56000Desc=Ticket system for issue or request management

Permission56001=See tickets
Permission56002=Modify tickets
Permission56003=Delete tickets
Permission56004=Manage tickets
Permission56005=See tickets of all third parties (not effective for external users, always be limited to the third party they depend on)

TicketDictType=Ticket - Types
TicketDictCategory=Ticket - Groupes
TicketDictSeverity=Ticket - Severities
TicketDictResolution=Ticket - Resolution

TicketTypeShortCOM=Commercial question
TicketTypeShortHELP=Request for functionnal help
TicketTypeShortISSUE=Issue or bug
TicketTypeShortPROBLEM=Problem
TicketTypeShortREQUEST=Change or enhancement request
TicketTypeShortPROJET=Project
TicketTypeShortOTHER=Other

TicketSeverityShortLOW=Low
TicketSeverityShortNORMAL=Normal
TicketSeverityShortHIGH=High
TicketSeverityShortBLOCKING=Critical, Blocking

TicketCategoryShortOTHER=Other

ErrorBadEmailAddress=Field '%s' incorrect
MenuTicketMyAssign=My tickets
MenuTicketMyAssignNonClosed=My open tickets
MenuListNonClosed=Open tickets

TypeContact_ticket_internal_CONTRIBUTOR=Contributor
TypeContact_ticket_internal_SUPPORTTEC=Assigned user
TypeContact_ticket_external_SUPPORTCLI=Customer contact / incident tracking
TypeContact_ticket_external_CONTRIBUTOR=External contributor

OriginEmail=Reporter Email
Notify_TICKET_SENTBYMAIL=Send ticket message by email

# Status
Read=Read
Assigned=Assigned
InProgress=In progress
NeedMoreInformation=Waiting for reporter feedback
NeedMoreInformationShort=Waiting for feedback
Answered=Answered
Waiting=Waiting
SolvedClosed=Solved
Deleted=Deleted

# Dict
Type=Type
Severity=Severity
TicketGroupIsPublic=Group is public
TicketGroupIsPublicDesc=If a ticket group is public, it will be visible in the form when creating a ticket from the public interface

# Email templates
MailToSendTicketMessage=To send email from ticket message

#
# Admin page
#
TicketSetup=Ticket module setup
TicketSettings=Settings
TicketSetupPage=
TicketPublicAccess=A public interface requiring no identification is available at the following url
TicketSetupDictionaries=The type of ticket, severity and analytic codes are configurable from dictionaries
TicketParamModule=Module variable setup
TicketParamMail=Email setup
TicketEmailNotificationFrom=Notification email from
TicketEmailNotificationFromHelp=Used into ticket message answer by example
TicketEmailNotificationTo=Notifications email to
TicketEmailNotificationToHelp=Send email notifications to this address.
TicketNewEmailBodyLabel=Text message sent after creating a ticket
TicketNewEmailBodyHelp=The text specified here will be inserted into the email confirming the creation of a new ticket from the public interface. Information on the consultation of the ticket are automatically added.
TicketParamPublicInterface=Public interface setup
TicketsEmailMustExist=Require an existing email address to create a ticket
TicketsEmailMustExistHelp=In the public interface, the email address should already be filled in the database to create a new ticket.
PublicInterface=Public interface
TicketUrlPublicInterfaceLabelAdmin=Alternative URL for public interface
TicketUrlPublicInterfaceHelpAdmin=It is possible to define an alias to the web server and thus make available the public interface with another URL (the server must act as a proxy on this new URL)
TicketPublicInterfaceTextHomeLabelAdmin=Welcome text of the public interface
TicketPublicInterfaceTextHome=You can create a support ticket or view existing from its identifier tracking ticket.
TicketPublicInterfaceTextHomeHelpAdmin=The text defined here will appear on the home page of the public interface.
TicketPublicInterfaceTopicLabelAdmin=Interface title
TicketPublicInterfaceTopicHelp=This text will appear as the title of the public interface.
TicketPublicInterfaceTextHelpMessageLabelAdmin=Help text to the message entry
TicketPublicInterfaceTextHelpMessageHelpAdmin=This text will appear above the message input area of the user.
ExtraFieldsTicket=Extra attributes
TicketCkEditorEmailNotActivated=HTML editor is not activated. Please put FCKEDITOR_ENABLE_MAIL content to 1 to get it.
TicketsDisableEmail=Do not send emails for ticket creation or message recording
TicketsDisableEmailHelp=By default, emails are sent when new tickets or messages created. Enable this option to disable *all* email notifications
TicketsLogEnableEmail=Enable log by email
TicketsLogEnableEmailHelp=At each change, an email will be sent **to each contact** associated with the ticket.
TicketParams=Params
TicketsShowModuleLogo=Display the logo of the module in the public interface
TicketsShowModuleLogoHelp=Enable this option to hide the logo module in the pages of the public interface
TicketsShowCompanyLogo=Display the logo of the company in the public interface
TicketsShowCompanyLogoHelp=Enable this option to hide the logo of the main company in the pages of the public interface
TicketsEmailAlsoSendToMainAddress=Also send a notification to the main email address
TicketsEmailAlsoSendToMainAddressHelp=Enable this option to also send an email to the address defined into setup "%s" (see tab "%s")
TicketsLimitViewAssignedOnly=Restrict the display to tickets assigned to the current user (not effective for external users, always be limited to the third party they depend on)
TicketsLimitViewAssignedOnlyHelp=Only tickets assigned to the current user will be visible. Does not apply to a user with tickets management rights.
TicketsActivatePublicInterface=Activate public interface
TicketsActivatePublicInterfaceHelp=Public interface allow any visitors to create tickets.
TicketsAutoAssignTicket=Automatically assign the user who created the ticket
TicketsAutoAssignTicketHelp=When creating a ticket, the user can be automatically assigned to the ticket.
TicketNumberingModules=Tickets numbering module
TicketsModelModule=Document templates for tickets 
TicketNotifyTiersAtCreation=Notify third party at creation
TicketsDisableCustomerEmail=Always disable emails when a ticket is created from public interface
TicketsPublicNotificationNewMessage=Send email(s) when a new message/comment is added to a ticket
TicketsPublicNotificationNewMessageHelp=Send email(s) when a new message is added from public interface (to assigned user or the notifications email to (update) and/or the notifications email to)
TicketPublicNotificationNewMessageDefaultEmail=Notifications email to (update)
TicketPublicNotificationNewMessageDefaultEmailHelp=Send an email to this address for each new message notifications if the ticket doesn't have a user assigned to it or if the user doesn't have any known email.
<<<<<<< HEAD
=======
TicketsAutoReadTicket=Automatically mark the ticket as read (when created from backoffice)
TicketsAutoReadTicketHelp=Automatically mark the ticket as read when created from backoffice. When ticket is create from the public interface, ticket remains with the status "Not Read".
TicketsDelayBeforeFirstAnswer=A new ticket should receive a first answer before (hours):
TicketsDelayBeforeFirstAnswerHelp=If a new ticket has not received an answer after this time period (in hours), an important warning icon will be displayed in the list view.
TicketsDelayBetweenAnswers=An unresolved ticket should not be unactive during (hours):
TicketsDelayBetweenAnswersHelp=If an unresolved ticket that has already received an answer has not had further interaction after this time period (in hours), a warning icon will be displayed in the list view.
TicketsAutoNotifyClose=Automatically notify thirdparty when closing a ticket
TicketsAutoNotifyCloseHelp=When closing a ticket, you will be proposed to send a message to one of thirdparty's contacts. On mass closing, a message will be sent to one contact of the thirdparty linked to the ticket.
TicketWrongContact=Provided contact is not part of current ticket contacts. Email not sent.

>>>>>>> 95dc2558
#
# Index & list page
#
TicketsIndex=Tickets area
TicketList=List of tickets
TicketAssignedToMeInfos=This page display ticket list created by or assigned to current user
NoTicketsFound=No ticket found
NoUnreadTicketsFound=No unread ticket found
TicketViewAllTickets=View all tickets
TicketViewNonClosedOnly=View only open tickets
TicketStatByStatus=Tickets by status
OrderByDateAsc=Sort by ascending date
OrderByDateDesc=Sort by descending date
ShowAsConversation=Show as conversation list
MessageListViewType=Show as table list
ConfirmMassTicketClosingSendEmail=Automatically send emails when closing tickets
ConfirmMassTicketClosingSendEmailQuestion=Do you want to notify thirdparties when closing these tickets ?

#
# Ticket card
#
Ticket=Ticket
TicketCard=Ticket card
CreateTicket=Create ticket
EditTicket=Edit ticket
TicketsManagement=Tickets Management
CreatedBy=Created by
NewTicket=New Ticket
SubjectAnswerToTicket=Ticket answer
TicketTypeRequest=Request type
TicketCategory=Ticket categorization
SeeTicket=See ticket
TicketMarkedAsRead=Ticket has been marked as read
TicketReadOn=Read on
TicketCloseOn=Closing date
MarkAsRead=Mark ticket as read
TicketHistory=Ticket history
AssignUser=Assign to user
TicketAssigned=Ticket is now assigned
TicketChangeType=Change type
TicketChangeCategory=Change analytic code
TicketChangeSeverity=Change severity
TicketAddMessage=Add a message
AddMessage=Add a message
MessageSuccessfullyAdded=Ticket added
TicketMessageSuccessfullyAdded=Message successfully added
TicketMessagesList=Message list
NoMsgForThisTicket=No message for this ticket
TicketProperties=Classification
LatestNewTickets=Latest %s newest tickets (not read)
TicketSeverity=Severity
ShowTicket=See ticket
RelatedTickets=Related tickets
TicketAddIntervention=Create intervention
CloseTicket=Close|Solve ticket
AbandonTicket=Abandon ticket
CloseATicket=Close|Solve a ticket
ConfirmCloseAticket=Confirm ticket closing
ConfirmAbandonTicket=Do you confirm the closing of the ticket to status 'Abandonned'
ConfirmDeleteTicket=Please confirm ticket deleting
TicketDeletedSuccess=Ticket deleted with success
TicketMarkedAsClosed=Ticket marked as closed
TicketDurationAuto=Calculated duration
TicketDurationAutoInfos=Duration calculated automatically from intervention related
TicketUpdated=Ticket updated
SendMessageByEmail=Send message by email
TicketNewMessage=New message
ErrorMailRecipientIsEmptyForSendTicketMessage=Recipient is empty. No email send
TicketGoIntoContactTab=Please go into "Contacts" tab to select them
TicketMessageMailIntro=Introduction
TicketMessageMailIntroHelp=This text is added only at the beginning of the email and will not be saved.
TicketMessageMailIntroLabelAdmin=Introduction to the message when sending email
TicketMessageMailIntroText=Hello,<br>A new response was sent on a ticket that you contact. Here is the message:<br>
TicketMessageMailIntroHelpAdmin=This text will be inserted before the text of the response to a ticket.
TicketMessageMailSignature=Signature
TicketMessageMailSignatureHelp=This text is added only at the end of the email and will not be saved.
TicketMessageMailSignatureText=<p>Sincerely,</p><p>--</p>
TicketMessageMailSignatureLabelAdmin=Signature of response email
TicketMessageMailSignatureHelpAdmin=This text will be inserted after the response message.
TicketMessageHelp=Only this text will be saved in the message list on ticket card.
TicketMessageSubstitutionReplacedByGenericValues=Substitutions variables are replaced by generic values.
TimeElapsedSince=Time elapsed since
TicketTimeToRead=Time elapsed before read
TicketTimeElapsedBeforeSince=Time elapsed before / since
TicketContacts=Contacts ticket
TicketDocumentsLinked=Documents linked to ticket
ConfirmReOpenTicket=Confirm reopen this ticket ?
TicketMessageMailIntroAutoNewPublicMessage=A new message was posted on the ticket with the subject %s:
TicketAssignedToYou=Ticket assigned
TicketAssignedEmailBody=You have been assigned the ticket #%s by %s
MarkMessageAsPrivate=Mark message as private
TicketMessagePrivateHelp=This message will not display to external users
TicketEmailOriginIssuer=Issuer at origin of the tickets
InitialMessage=Initial Message
LinkToAContract=Link to a contract
TicketPleaseSelectAContract=Select a contract
UnableToCreateInterIfNoSocid=Can not create an intervention when no third party is defined
TicketMailExchanges=Mail exchanges
TicketInitialMessageModified=Initial message modified
TicketMessageSuccesfullyUpdated=Message successfully updated
TicketChangeStatus=Change status
TicketConfirmChangeStatus=Confirm the status change: %s ?
TicketLogStatusChanged=Status changed: %s to %s
TicketNotNotifyTiersAtCreate=Not notify company at create
NotifyThirdpartyOnTicketClosing=Contacts to notify while closing the ticket
TicketNotifyAllTiersAtClose=All related contacts
TicketNotNotifyTiersAtClose=No related contact
Unread=Unread
TicketNotCreatedFromPublicInterface=Not available. Ticket was not created from public interface.
ErrorTicketRefRequired=Ticket reference name is required
TicketsDelayForFirstResponseTooLong=Too much time elapsed since ticket opening without any answer.
TicketsDelayFromLastResponseTooLong=Too much time elapsed since last answer on this ticket.

#
# Logs
#
TicketLogMesgReadBy=Ticket %s read by %s
NoLogForThisTicket=No log for this ticket yet
TicketLogAssignedTo=Ticket %s assigned to %s
TicketLogPropertyChanged=Ticket %s modified: classification from %s to %s
TicketLogClosedBy=Ticket %s closed by %s
TicketLogReopen=Ticket %s re-open

#
# Public pages
#
TicketSystem=Ticket system
ShowListTicketWithTrackId=Display ticket list from track ID
ShowTicketWithTrackId=Display ticket from track ID
TicketPublicDesc=You can create a support ticket or check from an existing ID.
YourTicketSuccessfullySaved=Ticket has been successfully saved!
MesgInfosPublicTicketCreatedWithTrackId=A new ticket has been created with ID %s and Ref %s.
PleaseRememberThisId=Please keep the tracking number that we might ask you later.
TicketNewEmailSubject=Ticket creation confirmation - Ref %s (public ticket ID %s)
TicketNewEmailSubjectCustomer=New support ticket
TicketNewEmailBody=This is an automatic email to confirm you have registered a new ticket.
TicketNewEmailBodyCustomer=This is an automatic email to confirm a new ticket has just been created into your account.
TicketNewEmailBodyInfosTicket=Information for monitoring the ticket
TicketNewEmailBodyInfosTrackId=Ticket tracking number: %s
TicketNewEmailBodyInfosTrackUrl=You can view the progress of the ticket by clicking the link above.
TicketNewEmailBodyInfosTrackUrlCustomer=You can view the progress of the ticket in the specific interface by clicking the following link
TicketCloseEmailBodyInfosTrackUrlCustomer=You can consult the history of this ticket by clicking the following link
TicketEmailPleaseDoNotReplyToThisEmail=Please do not reply directly to this email! Use the link to reply into the interface.
TicketPublicInfoCreateTicket=This form allows you to record a support ticket in our management system.
TicketPublicPleaseBeAccuratelyDescribe=Please accurately describe the problem. Provide the most information possible to allow us to correctly identify your request.
TicketPublicMsgViewLogIn=Please enter ticket tracking ID
TicketTrackId=Public Tracking ID
OneOfTicketTrackId=One of your tracking ID
ErrorTicketNotFound=Ticket with tracking ID %s not found!
Subject=Subject
ViewTicket=View ticket
ViewMyTicketList=View my ticket list
ErrorEmailMustExistToCreateTicket=Error: email address not found in our database
TicketNewEmailSubjectAdmin=New ticket created - Ref %s (public ticket ID %s)
TicketNewEmailBodyAdmin=<p>Ticket has just been created with ID #%s, see information:</p>
SeeThisTicketIntomanagementInterface=See ticket in management interface
TicketPublicInterfaceForbidden=The public interface for the tickets was not enabled
ErrorEmailOrTrackingInvalid=Bad value for tracking ID or email
OldUser=Old user
NewUser=New user
NumberOfTicketsByMonth=Number of tickets per month
NbOfTickets=Number of tickets
# notifications
TicketCloseEmailSubjectCustomer=Ticket closed
TicketCloseEmailBodyCustomer=This is an automatic message to notify you that ticket %s has just been closed.
TicketCloseEmailSubjectAdmin=Ticket closed - Réf %s (public ticket ID %s)
TicketCloseEmailBodyAdmin=A ticket with ID #%s has just been closed, see information:
TicketNotificationEmailSubject=Ticket %s updated
TicketNotificationEmailBody=This is an automatic message to notify you that ticket %s has just been updated
TicketNotificationRecipient=Notification recipient
TicketNotificationLogMessage=Log message
TicketNotificationEmailBodyInfosTrackUrlinternal=View ticket into interface
TicketNotificationNumberEmailSent=Notification email sent: %s

ActionsOnTicket=Events on ticket

#
# Boxes
#
BoxLastTicket=Latest created tickets
BoxLastTicketDescription=Latest %s created tickets
BoxLastTicketContent=
BoxLastTicketNoRecordedTickets=No recent unread tickets
BoxLastModifiedTicket=Latest modified tickets
BoxLastModifiedTicketDescription=Latest %s modified tickets
BoxLastModifiedTicketContent=
BoxLastModifiedTicketNoRecordedTickets=No recent modified tickets
<<<<<<< HEAD
BoxTicketType=Number of open tickets by type
=======
BoxTicketType=Distribution of open tickets by type
>>>>>>> 95dc2558
BoxTicketSeverity=Number of open tickets by severity
BoxNoTicketSeverity=No tickets opened
BoxTicketLastXDays=Number of new tickets by days the last %s days
BoxTicketLastXDayswidget = Number of new tickets by days the last X days
BoxNoTicketLastXDays=No new tickets the last %s days
BoxNumberOfTicketByDay=Number of new tickets by day
<<<<<<< HEAD
BoxNewTicketVSClose=Number of today's new tickets versus today's closed tickets
TicketCreatedToday=Ticket created today
TicketClosedToday=Ticket closed today
=======
BoxNewTicketVSClose=Number of tickets versus closed tickets (today)
TicketCreatedToday=Ticket created today
TicketClosedToday=Ticket closed today
KMFoundForTicketGroup=We found topics and FAQs that may answers your question, thanks to check them before submitting the ticket
>>>>>>> 95dc2558
<|MERGE_RESOLUTION|>--- conflicted
+++ resolved
@@ -136,8 +136,6 @@
 TicketsPublicNotificationNewMessageHelp=Send email(s) when a new message is added from public interface (to assigned user or the notifications email to (update) and/or the notifications email to)
 TicketPublicNotificationNewMessageDefaultEmail=Notifications email to (update)
 TicketPublicNotificationNewMessageDefaultEmailHelp=Send an email to this address for each new message notifications if the ticket doesn't have a user assigned to it or if the user doesn't have any known email.
-<<<<<<< HEAD
-=======
 TicketsAutoReadTicket=Automatically mark the ticket as read (when created from backoffice)
 TicketsAutoReadTicketHelp=Automatically mark the ticket as read when created from backoffice. When ticket is create from the public interface, ticket remains with the status "Not Read".
 TicketsDelayBeforeFirstAnswer=A new ticket should receive a first answer before (hours):
@@ -148,7 +146,6 @@
 TicketsAutoNotifyCloseHelp=When closing a ticket, you will be proposed to send a message to one of thirdparty's contacts. On mass closing, a message will be sent to one contact of the thirdparty linked to the ticket.
 TicketWrongContact=Provided contact is not part of current ticket contacts. Email not sent.
 
->>>>>>> 95dc2558
 #
 # Index & list page
 #
@@ -336,24 +333,14 @@
 BoxLastModifiedTicketDescription=Latest %s modified tickets
 BoxLastModifiedTicketContent=
 BoxLastModifiedTicketNoRecordedTickets=No recent modified tickets
-<<<<<<< HEAD
-BoxTicketType=Number of open tickets by type
-=======
 BoxTicketType=Distribution of open tickets by type
->>>>>>> 95dc2558
 BoxTicketSeverity=Number of open tickets by severity
 BoxNoTicketSeverity=No tickets opened
 BoxTicketLastXDays=Number of new tickets by days the last %s days
 BoxTicketLastXDayswidget = Number of new tickets by days the last X days
 BoxNoTicketLastXDays=No new tickets the last %s days
 BoxNumberOfTicketByDay=Number of new tickets by day
-<<<<<<< HEAD
-BoxNewTicketVSClose=Number of today's new tickets versus today's closed tickets
-TicketCreatedToday=Ticket created today
-TicketClosedToday=Ticket closed today
-=======
 BoxNewTicketVSClose=Number of tickets versus closed tickets (today)
 TicketCreatedToday=Ticket created today
 TicketClosedToday=Ticket closed today
-KMFoundForTicketGroup=We found topics and FAQs that may answers your question, thanks to check them before submitting the ticket
->>>>>>> 95dc2558
+KMFoundForTicketGroup=We found topics and FAQs that may answers your question, thanks to check them before submitting the ticket