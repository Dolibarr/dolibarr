# en_US lang file for module ticket
# Copyright (C) 2013  Jean-François FERRY <hello@librethic.io>
#
# This program is free software: you can redistribute it and/or modify
# it under the terms of the GNU General Public License as published by
# the Free Software Foundation, either version 3 of the License, or
# (at your option) any later version.
#
# This program is distributed in the hope that it will be useful,
# but WITHOUT ANY WARRANTY; without even the implied warranty of
# MERCHANTABILITY or FITNESS FOR A PARTICULAR PURPOSE.  See the
# GNU General Public License for more details.
#
# You should have received a copy of the GNU General Public License
# along with this program.  If not, see <https://www.gnu.org/licenses/>.

#
# Generic
#

Module56000Name=Tickets
Module56000Desc=Ticket system for issue or request management

Permission56001=See tickets
Permission56002=Modify tickets
Permission56003=Delete tickets
Permission56004=Manage tickets
Permission56005=See tickets of all third parties (not effective for external users, always be limited to the third party they depend on)

Tickets=Tickets
TicketDictType=Ticket - Types
TicketDictCategory=Ticket - Groupes
TicketDictSeverity=Ticket - Severities
TicketDictResolution=Ticket - Resolution

TicketTypeShortCOM=Commercial question
TicketTypeShortHELP=Request for functionnal help
TicketTypeShortISSUE=Issue or bug
TicketTypeShortPROBLEM=Problem
TicketTypeShortREQUEST=Change or enhancement request
TicketTypeShortPROJET=Project
TicketTypeShortOTHER=Other

TicketSeverityShortLOW=Low
TicketSeverityShortNORMAL=Normal
TicketSeverityShortHIGH=High
TicketSeverityShortBLOCKING=Critical, Blocking

ErrorBadEmailAddress=Field '%s' incorrect
MenuTicketMyAssign=My tickets
MenuTicketMyAssignNonClosed=My open tickets
MenuListNonClosed=Open tickets

TypeContact_ticket_internal_CONTRIBUTOR=Contributor
TypeContact_ticket_internal_SUPPORTTEC=Assigned user
TypeContact_ticket_external_SUPPORTCLI=Customer contact / incident tracking
TypeContact_ticket_external_CONTRIBUTOR=External contributor

OriginEmail=Reporter Email
Notify_TICKET_SENTBYMAIL=Send ticket message by email

# Status
Read=Read
Assigned=Assigned
InProgress=In progress
NeedMoreInformation=Waiting for reporter feedback
NeedMoreInformationShort=Waiting for feedback
Answered=Answered
Waiting=Waiting
SolvedClosed=Solved
Deleted=Deleted

# Dict
Type=Type
Severity=Severity
TicketGroupIsPublic=Group is public
TicketGroupIsPublicDesc=If a ticket group is public, it will be visible in the form when creating a ticket from the public interface

# Email templates
MailToSendTicketMessage=To send email from ticket message

#
# Admin page
#
TicketSetup=Ticket module setup
TicketSettings=Settings
TicketSetupPage=
TicketPublicAccess=A public interface requiring no identification is available at the following url
TicketSetupDictionaries=The type of ticket, severity and analytic codes are configurable from dictionaries
TicketParamModule=Module variable setup
TicketParamMail=Email setup
TicketEmailNotificationFrom=Notification email from
TicketEmailNotificationFromHelp=Used into ticket message answer by example
TicketEmailNotificationTo=Notifications email to
TicketEmailNotificationToHelp=Send email notifications to this address.
TicketNewEmailBodyLabel=Text message sent after creating a ticket
TicketNewEmailBodyHelp=The text specified here will be inserted into the email confirming the creation of a new ticket from the public interface. Information on the consultation of the ticket are automatically added.
TicketParamPublicInterface=Public interface setup
TicketsEmailMustExist=Require an existing email address to create a ticket
TicketsEmailMustExistHelp=In the public interface, the email address should already be filled in the database to create a new ticket.
TicketCreateThirdPartyWithContactIfNotExist=Create a third party with contact if it does not exist with the given email
TicketCreateThirdPartyWithContactIfNotExistHelp=Create a third party with contact if it does not exist with the given email
PublicInterface=Public interface
TicketUrlPublicInterfaceLabelAdmin=Alternative URL for public interface
TicketUrlPublicInterfaceHelpAdmin=It is possible to define an alias to the web server and thus make available the public interface with another URL (the server must act as a proxy on this new URL)
TicketPublicInterfaceTextHomeLabelAdmin=Welcome text of the public interface
TicketPublicInterfaceTextHome=You can create a support ticket or view existing from its identifier tracking ticket.
TicketPublicInterfaceTextHomeHelpAdmin=The text defined here will appear on the home page of the public interface.
TicketPublicInterfaceTopicLabelAdmin=Interface title
TicketPublicInterfaceTopicHelp=This text will appear as the title of the public interface.
TicketPublicInterfaceTextHelpMessageLabelAdmin=Help text to the message entry
TicketPublicInterfaceTextHelpMessageHelpAdmin=This text will appear above the message input area of the user.
ExtraFieldsTicket=Extra attributes
TicketCkEditorEmailNotActivated=HTML editor is not activated. Please put FCKEDITOR_ENABLE_MAIL content to 1 to get it.
TicketsDisableEmail=Do not send emails for ticket creation or message recording
TicketsDisableEmailHelp=By default, emails are sent when new tickets or messages created. Enable this option to disable *all* email notifications
TicketsLogEnableEmail=Enable log by email
TicketsLogEnableEmailHelp=At each change, an email will be sent **to each contact** associated with the ticket.
TicketParams=Params
TicketsShowModuleLogo=Display the logo of the module in the public interface
TicketsShowModuleLogoHelp=Enable this option to hide the logo module in the pages of the public interface
TicketsShowCompanyLogo=Display the logo of the company in the public interface
TicketsShowCompanyLogoHelp=Enable this option to hide the logo of the main company in the pages of the public interface
TicketsEmailAlsoSendToMainAddress=Also send a notification to the main email address
TicketsEmailAlsoSendToMainAddressHelp=Enable this option to also send an email to the address defined into setup "%s" (see tab "%s")
TicketsLimitViewAssignedOnly=Restrict the display to tickets assigned to the current user (not effective for external users, always be limited to the third party they depend on)
TicketsLimitViewAssignedOnlyHelp=Only tickets assigned to the current user will be visible. Does not apply to a user with tickets management rights.
TicketsActivatePublicInterface=Activate public interface
TicketsActivatePublicInterfaceHelp=Public interface allow any visitors to create tickets.
TicketsAutoAssignTicket=Automatically assign the user who created the ticket
TicketsAutoAssignTicketHelp=When creating a ticket, the user can be automatically assigned to the ticket.
TicketNumberingModules=Tickets numbering module
TicketsModelModule=Document templates for tickets 
TicketNotifyTiersAtCreation=Notify third party at creation
TicketsDisableCustomerEmail=Always disable emails when a ticket is created from public interface
TicketsPublicNotificationNewMessage=Send email(s) when a new message/comment is added to a ticket
TicketsPublicNotificationNewMessageHelp=Send email(s) when a new message is added from public interface (to assigned user or the notifications email to (update) and/or the notifications email to)
TicketPublicNotificationNewMessageDefaultEmail=Notifications email to (update)
TicketPublicNotificationNewMessageDefaultEmailHelp=Send an email to this address for each new message notifications if the ticket doesn't have a user assigned to it or if the user doesn't have any known email.
<<<<<<< HEAD
TicketsAutoNotifyClose=Automatically notify thirdparty when closing a ticket
TicketsAutoNotifyCloseHelp=When closing a ticket, you will be proposed to send a message to one of thirdparty's contacts. On mass closing, a message will be sent to one contact of the thirdparty linked to the ticket.
TicketWrongContact=Provided contact is not part of current ticket contacts. Email not sent.
TicketsDelayBeforeFirstAnswer=A new ticket should receive a first answer before (hours):
TicketsDelayBeforeFirstAnswerHelp=If a new ticket has not received an answer after this time period (in hours), an important warning icon will be displayed in the list view.
TicketsDelayBetweenAnswers=An unresolved ticket should not be unactive during (hours):
TicketsDelayBetweenAnswersHelp=If an unresolved ticket that has already received an answer has not had further interaction after this time period (in hours), a warning icon will be displayed in the list view.
TicketChooseProductCategory=Product category for ticket support
TicketChooseProductCategoryHelp=Select the product category of ticket support. This will be used to automatically link a contract to a ticket.
=======
TicketMessageMailSignatureText = Ticket signature on mail
>>>>>>> 39f8932b

#
# Index & list page
#
TicketsIndex=Tickets area
TicketList=List of tickets
TicketAssignedToMeInfos=This page display ticket list created by or assigned to current user
NoTicketsFound=No ticket found
NoUnreadTicketsFound=No unread ticket found
TicketViewAllTickets=View all tickets
TicketViewNonClosedOnly=View only open tickets
TicketStatByStatus=Tickets by status
OrderByDateAsc=Sort by ascending date
OrderByDateDesc=Sort by descending date
ShowAsConversation=Show as conversation list
MessageListViewType=Show as table list
ConfirmMassTicketClosingSendEmail=Automatically send emails when closing tickets
ConfirmMassTicketClosingSendEmailQuestion=Do you want to notify thirdparties when closing these tickets ?

#
# Ticket card
#
Ticket=Ticket
TicketCard=Ticket card
CreateTicket=Create ticket
EditTicket=Edit ticket
TicketsManagement=Tickets Management
CreatedBy=Created by
NewTicket=New Ticket
SubjectAnswerToTicket=Ticket answer
TicketTypeRequest=Request type
TicketCategory=Ticket categorization
SeeTicket=See ticket
TicketMarkedAsRead=Ticket has been marked as read
TicketReadOn=Read on
TicketCloseOn=Closing date
MarkAsRead=Mark ticket as read
TicketHistory=Ticket history
AssignUser=Assign to user
TicketAssigned=Ticket is now assigned
TicketChangeType=Change type
TicketChangeCategory=Change analytic code
TicketChangeSeverity=Change severity
TicketAddMessage=Add a message
AddMessage=Add a message
MessageSuccessfullyAdded=Ticket added
TicketMessageSuccessfullyAdded=Message successfully added
TicketMessagesList=Message list
NoMsgForThisTicket=No message for this ticket
Properties=Classification
LatestNewTickets=Latest %s newest tickets (not read)
TicketSeverity=Severity
ShowTicket=See ticket
RelatedTickets=Related tickets
TicketAddIntervention=Create intervention
CloseTicket=Close|Solve ticket
AbandonTicket=Abandon ticket
CloseATicket=Close|Solve a ticket
ConfirmCloseAticket=Confirm ticket closing
ConfirmAbandonTicket=Do you confirm the closing of the ticket to status 'Abandonned'
ConfirmDeleteTicket=Please confirm ticket deleting
TicketDeletedSuccess=Ticket deleted with success
TicketMarkedAsClosed=Ticket marked as closed
TicketDurationAuto=Calculated duration
TicketDurationAutoInfos=Duration calculated automatically from intervention related
TicketUpdated=Ticket updated
SendMessageByEmail=Send message by email
TicketNewMessage=New message
ErrorMailRecipientIsEmptyForSendTicketMessage=Recipient is empty. No email send
TicketGoIntoContactTab=Please go into "Contacts" tab to select them
TicketMessageMailIntro=Introduction
TicketMessageMailIntroHelp=This text is added only at the beginning of the email and will not be saved.
TicketMessageMailIntroLabelAdmin=Introduction to the message when sending email
TicketMessageMailIntroText=Hello,<br>A new response was sent on a ticket that you contact. Here is the message:<br>
TicketMessageMailIntroHelpAdmin=This text will be inserted before the text of the response to a ticket.
TicketMessageMailSignature=Signature
TicketMessageMailSignatureHelp=This text is added only at the end of the email and will not be saved.
TicketMessageMailSignatureText=<p>Sincerely,</p><p>--</p>
TicketMessageMailSignatureLabelAdmin=Signature of response email
TicketMessageMailSignatureHelpAdmin=This text will be inserted after the response message.
TicketMessageHelp=Only this text will be saved in the message list on ticket card.
TicketMessageSubstitutionReplacedByGenericValues=Substitutions variables are replaced by generic values.
TimeElapsedSince=Time elapsed since
TicketTimeToRead=Time elapsed before read
TicketTimeElapsedBeforeSince=Time elapsed before / since
TicketContacts=Contacts ticket
TicketDocumentsLinked=Documents linked to ticket
ConfirmReOpenTicket=Confirm reopen this ticket ?
TicketMessageMailIntroAutoNewPublicMessage=A new message was posted on the ticket with the subject %s:
TicketAssignedToYou=Ticket assigned
TicketAssignedEmailBody=You have been assigned the ticket #%s by %s
MarkMessageAsPrivate=Mark message as private
TicketMessagePrivateHelp=This message will not display to external users
TicketMessageRecipientsHelp=Recipient field completed with active contacts linked to the ticket
TicketEmailOriginIssuer=Issuer at origin of the tickets
InitialMessage=Initial Message
LinkToAContract=Link to a contract
TicketPleaseSelectAContract=Select a contract
UnableToCreateInterIfNoSocid=Can not create an intervention when no third party is defined
TicketMailExchanges=Mail exchanges
TicketInitialMessageModified=Initial message modified
TicketMessageSuccesfullyUpdated=Message successfully updated
TicketChangeStatus=Change status
TicketConfirmChangeStatus=Confirm the status change: %s ?
TicketLogStatusChanged=Status changed: %s to %s
TicketNotNotifyTiersAtCreate=Not notify company at create
NotifyThirdpartyOnTicketClosing=Contacts to notify while closing the ticket
TicketNotifyAllTiersAtClose=All related contacts
TicketNotNotifyTiersAtClose=No related contact
Unread=Unread
TicketNotCreatedFromPublicInterface=Not available. Ticket was not created from public interface.
ErrorTicketRefRequired=Ticket reference name is required
TicketsDelayForFirstResponseTooLong=Too much time elapsed since ticket opening without any answer.
TicketsDelayFromLastResponseTooLong=Too much time elapsed since last answer on this ticket.
TicketNoContractFoundToLink=No contract was found to be automatically linked to this ticket. Please link a contract manually.
TicketManyContractsLinked=Many contracts have been automatically linked to this ticket. Make sure to verify which should be chosen.

#
# Logs
#
TicketLogMesgReadBy=Ticket %s read by %s
NoLogForThisTicket=No log for this ticket yet
TicketLogAssignedTo=Ticket %s assigned to %s
TicketLogPropertyChanged=Ticket %s modified: classification from %s to %s
TicketLogClosedBy=Ticket %s closed by %s
TicketLogReopen=Ticket %s re-open

#
# Public pages
#
TicketSystem=Ticket system
ShowListTicketWithTrackId=Display ticket list from track ID
ShowTicketWithTrackId=Display ticket from track ID
TicketPublicDesc=You can create a support ticket or check from an existing ID.
YourTicketSuccessfullySaved=Ticket has been successfully saved!
MesgInfosPublicTicketCreatedWithTrackId=A new ticket has been created with ID %s and Ref %s.
PleaseRememberThisId=Please keep the tracking number that we might ask you later.
TicketNewEmailSubject=Ticket creation confirmation - Ref %s (public ticket ID %s)
TicketNewEmailSubjectCustomer=New support ticket
TicketNewEmailBody=This is an automatic email to confirm you have registered a new ticket.
TicketNewEmailBodyCustomer=This is an automatic email to confirm a new ticket has just been created into your account.
TicketNewEmailBodyInfosTicket=Information for monitoring the ticket
TicketNewEmailBodyInfosTrackId=Ticket tracking number: %s
TicketNewEmailBodyInfosTrackUrl=You can view the progress of the ticket by clicking the link above.
TicketNewEmailBodyInfosTrackUrlCustomer=You can view the progress of the ticket in the specific interface by clicking the following link
TicketCloseEmailBodyInfosTrackUrlCustomer=You can consult the history of this ticket by clicking the following link
TicketEmailPleaseDoNotReplyToThisEmail=Please do not reply directly to this email! Use the link to reply into the interface.
TicketPublicInfoCreateTicket=This form allows you to record a support ticket in our management system.
TicketPublicPleaseBeAccuratelyDescribe=Please accurately describe the problem. Provide the most information possible to allow us to correctly identify your request.
TicketPublicMsgViewLogIn=Please enter ticket tracking ID
TicketTrackId=Public Tracking ID
OneOfTicketTrackId=One of your tracking ID
ErrorTicketNotFound=Ticket with tracking ID %s not found!
Subject=Subject
ViewTicket=View ticket
ViewMyTicketList=View my ticket list
ErrorEmailMustExistToCreateTicket=Error: email address not found in our database
TicketNewEmailSubjectAdmin=New ticket created - Ref %s (public ticket ID %s)
TicketNewEmailBodyAdmin=<p>Ticket has just been created with ID #%s, see information:</p>
SeeThisTicketIntomanagementInterface=See ticket in management interface
TicketPublicInterfaceForbidden=The public interface for the tickets was not enabled
ErrorEmailOrTrackingInvalid=Bad value for tracking ID or email
OldUser=Old user
NewUser=New user
NumberOfTicketsByMonth=Number of tickets per month
NbOfTickets=Number of tickets
# notifications
TicketCloseEmailSubjectCustomer=Ticket closed
TicketCloseEmailBodyCustomer=This is an automatic message to notify you that ticket %s has just been closed.
TicketCloseEmailSubjectAdmin=Ticket closed - Réf %s (public ticket ID %s)
TicketCloseEmailBodyAdmin=A ticket with ID #%s has just been closed, see information:
TicketNotificationEmailSubject=Ticket %s updated
TicketNotificationEmailBody=This is an automatic message to notify you that ticket %s has just been updated
TicketNotificationRecipient=Notification recipient
TicketNotificationLogMessage=Log message
TicketNotificationEmailBodyInfosTrackUrlinternal=View ticket into interface
TicketNotificationNumberEmailSent=Notification email sent: %s

ActionsOnTicket=Events on ticket

#
# Boxes
#
BoxLastTicket=Latest created tickets
BoxLastTicketDescription=Latest %s created tickets
BoxLastTicketContent=
BoxLastTicketNoRecordedTickets=No recent unread tickets
BoxLastModifiedTicket=Latest modified tickets
BoxLastModifiedTicketDescription=Latest %s modified tickets
BoxLastModifiedTicketContent=
BoxLastModifiedTicketNoRecordedTickets=No recent modified tickets
BoxTicketType=Distribution of open tickets by type
BoxTicketSeverity=Number of open tickets by severity
BoxNoTicketSeverity=No tickets opened
BoxTicketLastXDays=Number of new tickets by days the last %s days
BoxTicketLastXDayswidget = Number of new tickets by days the last X days
BoxNoTicketLastXDays=No new tickets the last %s days
BoxNumberOfTicketByDay=Number of new tickets by day
BoxNewTicketVSClose=Number of today's new tickets versus today's closed tickets
TicketCreatedToday=Ticket created today
TicketClosedToday=Ticket closed today<|MERGE_RESOLUTION|>--- conflicted
+++ resolved
@@ -137,7 +137,7 @@
 TicketsPublicNotificationNewMessageHelp=Send email(s) when a new message is added from public interface (to assigned user or the notifications email to (update) and/or the notifications email to)
 TicketPublicNotificationNewMessageDefaultEmail=Notifications email to (update)
 TicketPublicNotificationNewMessageDefaultEmailHelp=Send an email to this address for each new message notifications if the ticket doesn't have a user assigned to it or if the user doesn't have any known email.
-<<<<<<< HEAD
+TicketMessageMailSignatureText = Ticket signature on mail
 TicketsAutoNotifyClose=Automatically notify thirdparty when closing a ticket
 TicketsAutoNotifyCloseHelp=When closing a ticket, you will be proposed to send a message to one of thirdparty's contacts. On mass closing, a message will be sent to one contact of the thirdparty linked to the ticket.
 TicketWrongContact=Provided contact is not part of current ticket contacts. Email not sent.
@@ -147,9 +147,6 @@
 TicketsDelayBetweenAnswersHelp=If an unresolved ticket that has already received an answer has not had further interaction after this time period (in hours), a warning icon will be displayed in the list view.
 TicketChooseProductCategory=Product category for ticket support
 TicketChooseProductCategoryHelp=Select the product category of ticket support. This will be used to automatically link a contract to a ticket.
-=======
-TicketMessageMailSignatureText = Ticket signature on mail
->>>>>>> 39f8932b
 
 #
 # Index & list page
