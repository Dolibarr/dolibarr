# Dolibarr language file - Source file is en_US - cron
# About page
# Right
Permission23101 = Read Scheduled job
Permission23102 = Create/update Scheduled job
Permission23103 = Delete Scheduled job
Permission23104 = Execute Scheduled job
# Admin
CronSetup=Scheduled job management setup
URLToLaunchCronJobs=URL to check and launch qualified cron jobs
OrToLaunchASpecificJob=Or to check and launch a specific job
KeyForCronAccess=Security key for URL to launch cron jobs
FileToLaunchCronJobs=Command line to check and launch qualified cron jobs
CronExplainHowToRunUnix=On Unix environment you should use the following crontab entry to run the command line each 5 minutes
CronExplainHowToRunWin=On Microsoft(tm) Windows environment you can use Scheduled Task tools to run the command line each 5 minutes
CronMethodDoesNotExists=Class %s does not contains any method %s
CronJobDefDesc=Cron job profiles are defined into the module descriptor file. When module is activated, they are loaded and available so you can administer the jobs from the admin tools menu %s.
<<<<<<< HEAD
CronJobProfiles=List of predefined cron job profiles 
=======
CronJobProfiles=List of predefined cron job profiles
>>>>>>> d9b8a8c8
# Menu
EnabledAndDisabled=Enabled and disabled
# Page list
CronLastOutput=Latest run output
CronLastResult=Latest result code
CronCommand=Command
CronList=Scheduled jobs
CronDelete=Delete scheduled jobs
CronConfirmDelete=Are you sure you want to delete these scheduled jobs?
CronExecute=Launch scheduled job
CronConfirmExecute=Are you sure you want to execute these scheduled jobs now?
CronInfo=Scheduled job module allows to schedule jobs to execute them automatically. Jobs can also be started manually.
CronTask=Job
CronNone=None
CronDtStart=Not before
CronDtEnd=Not after
CronDtNextLaunch=Next execution
CronDtLastLaunch=Start date of latest execution
CronDtLastResult=End date of latest execution
CronFrequency=Frequency
CronClass=Class
CronMethod=Method
CronModule=Module
CronNoJobs=No jobs registered
CronPriority=Priority
CronLabel=Label
CronNbRun=No. launches
CronMaxRun=Max number launch
CronEach=Every
JobFinished=Job launched and finished
#Page card
CronAdd= Add jobs
CronEvery=Execute job each
CronObject=Instance/Object to create
CronArgs=Parameters
CronSaveSucess=Save successfully
CronNote=Comment
CronFieldMandatory=Fields %s is mandatory
CronErrEndDateStartDt=End date cannot be before start date
StatusAtInstall=Status at module installation
CronStatusActiveBtn=Enable
CronStatusInactiveBtn=Disable
CronTaskInactive=This job is disabled
CronId=Id
CronClassFile=Filename with class
<<<<<<< HEAD
CronModuleHelp=Name of Dolibarr module directory (also work with external Dolibarr module). <BR> For exemple to call the fetch method of Dolibarr Product object /htdocs/<u>product</u>/class/product.class.php, the value for module is<br><i>product</i>
CronClassFileHelp=The relative path and file name to load (path is relative to web server root directory). <BR> For exemple to call the fetch method of Dolibarr Product object htdocs/product/class/<u>product.class.php</u>, the value for class file name is<br><i>product/class/product.class.php</i>
CronObjectHelp=The object name to load. <BR> For exemple to call the fetch method of Dolibarr Product object /htdocs/product/class/product.class.php, the value for class file name is<br><i>Product</i>
CronMethodHelp=The object method to launch. <BR> For exemple to call the fetch method of Dolibarr Product object /htdocs/product/class/product.class.php, the value for method is<br><i>fetch</i>
CronArgsHelp=The method arguments. <BR> For exemple to call the fetch method of Dolibarr Product object /htdocs/product/class/product.class.php, the value for paramters can be<br><i>0, ProductRef</i>
=======
CronModuleHelp=Name of Dolibarr module directory (also work with external Dolibarr module). <BR> For example to call the fetch method of Dolibarr Product object /htdocs/<u>product</u>/class/product.class.php, the value for module is<br><i>product</i>
CronClassFileHelp=The relative path and file name to load (path is relative to web server root directory). <BR> For example to call the fetch method of Dolibarr Product object htdocs/product/class/<u>product.class.php</u>, the value for class file name is<br><i>product/class/product.class.php</i>
CronObjectHelp=The object name to load. <BR> For example to call the fetch method of Dolibarr Product object /htdocs/product/class/product.class.php, the value for class file name is<br><i>Product</i>
CronMethodHelp=The object method to launch. <BR> For example to call the fetch method of Dolibarr Product object /htdocs/product/class/product.class.php, the value for method is<br><i>fetch</i>
CronArgsHelp=The method arguments. <BR> For example to call the fetch method of Dolibarr Product object /htdocs/product/class/product.class.php, the value for paramters can be<br><i>0, ProductRef</i>
>>>>>>> d9b8a8c8
CronCommandHelp=The system command line to execute.
CronCreateJob=Create new Scheduled Job
CronFrom=From
# Info
# Common
CronType=Job type
CronType_method=Call method of a PHP Class
CronType_command=Shell command
CronCannotLoadClass=Cannot load class file %s (to use class %s)
CronCannotLoadObject=Class file %s was loaded, but object %s was not found into it
UseMenuModuleToolsToAddCronJobs=Go into menu "Home - Admin tools - Scheduled jobs" to see and edit scheduled jobs.
JobDisabled=Job disabled
MakeLocalDatabaseDumpShort=Local database backup
<<<<<<< HEAD
MakeLocalDatabaseDump=Create a local database dump. Parameters are: compression ('gz' or 'bz' or 'none'), backup type ('mysql' or 'pgsql'), 1, 'auto' or filename to build, number of backup files to keep
=======
MakeLocalDatabaseDump=Create a local database dump. Parameters are: compression ('gz' or 'bz' or 'none'), backup type ('mysql', 'pgsql', 'auto'), 1, 'auto' or filename to build, number of backup files to keep
>>>>>>> d9b8a8c8
WarningCronDelayed=Attention, for performance purpose, whatever is next date of execution of enabled jobs, your jobs may be delayed to a maximum of %s hours, before being run.<|MERGE_RESOLUTION|>--- conflicted
+++ resolved
@@ -15,11 +15,7 @@
 CronExplainHowToRunWin=On Microsoft(tm) Windows environment you can use Scheduled Task tools to run the command line each 5 minutes
 CronMethodDoesNotExists=Class %s does not contains any method %s
 CronJobDefDesc=Cron job profiles are defined into the module descriptor file. When module is activated, they are loaded and available so you can administer the jobs from the admin tools menu %s.
-<<<<<<< HEAD
-CronJobProfiles=List of predefined cron job profiles 
-=======
 CronJobProfiles=List of predefined cron job profiles
->>>>>>> d9b8a8c8
 # Menu
 EnabledAndDisabled=Enabled and disabled
 # Page list
@@ -65,19 +61,11 @@
 CronTaskInactive=This job is disabled
 CronId=Id
 CronClassFile=Filename with class
-<<<<<<< HEAD
-CronModuleHelp=Name of Dolibarr module directory (also work with external Dolibarr module). <BR> For exemple to call the fetch method of Dolibarr Product object /htdocs/<u>product</u>/class/product.class.php, the value for module is<br><i>product</i>
-CronClassFileHelp=The relative path and file name to load (path is relative to web server root directory). <BR> For exemple to call the fetch method of Dolibarr Product object htdocs/product/class/<u>product.class.php</u>, the value for class file name is<br><i>product/class/product.class.php</i>
-CronObjectHelp=The object name to load. <BR> For exemple to call the fetch method of Dolibarr Product object /htdocs/product/class/product.class.php, the value for class file name is<br><i>Product</i>
-CronMethodHelp=The object method to launch. <BR> For exemple to call the fetch method of Dolibarr Product object /htdocs/product/class/product.class.php, the value for method is<br><i>fetch</i>
-CronArgsHelp=The method arguments. <BR> For exemple to call the fetch method of Dolibarr Product object /htdocs/product/class/product.class.php, the value for paramters can be<br><i>0, ProductRef</i>
-=======
 CronModuleHelp=Name of Dolibarr module directory (also work with external Dolibarr module). <BR> For example to call the fetch method of Dolibarr Product object /htdocs/<u>product</u>/class/product.class.php, the value for module is<br><i>product</i>
 CronClassFileHelp=The relative path and file name to load (path is relative to web server root directory). <BR> For example to call the fetch method of Dolibarr Product object htdocs/product/class/<u>product.class.php</u>, the value for class file name is<br><i>product/class/product.class.php</i>
 CronObjectHelp=The object name to load. <BR> For example to call the fetch method of Dolibarr Product object /htdocs/product/class/product.class.php, the value for class file name is<br><i>Product</i>
 CronMethodHelp=The object method to launch. <BR> For example to call the fetch method of Dolibarr Product object /htdocs/product/class/product.class.php, the value for method is<br><i>fetch</i>
 CronArgsHelp=The method arguments. <BR> For example to call the fetch method of Dolibarr Product object /htdocs/product/class/product.class.php, the value for paramters can be<br><i>0, ProductRef</i>
->>>>>>> d9b8a8c8
 CronCommandHelp=The system command line to execute.
 CronCreateJob=Create new Scheduled Job
 CronFrom=From
@@ -91,9 +79,5 @@
 UseMenuModuleToolsToAddCronJobs=Go into menu "Home - Admin tools - Scheduled jobs" to see and edit scheduled jobs.
 JobDisabled=Job disabled
 MakeLocalDatabaseDumpShort=Local database backup
-<<<<<<< HEAD
-MakeLocalDatabaseDump=Create a local database dump. Parameters are: compression ('gz' or 'bz' or 'none'), backup type ('mysql' or 'pgsql'), 1, 'auto' or filename to build, number of backup files to keep
-=======
 MakeLocalDatabaseDump=Create a local database dump. Parameters are: compression ('gz' or 'bz' or 'none'), backup type ('mysql', 'pgsql', 'auto'), 1, 'auto' or filename to build, number of backup files to keep
->>>>>>> d9b8a8c8
 WarningCronDelayed=Attention, for performance purpose, whatever is next date of execution of enabled jobs, your jobs may be delayed to a maximum of %s hours, before being run.