# Dolibarr language file - Source file is en_US - cron
# About page
# Right
Permission23101 = Read Scheduled job
Permission23102 = Create/update Scheduled job
Permission23103 = Delete Scheduled job
Permission23104 = Execute Scheduled job
# Admin
CronSetup=Scheduled job management setup
URLToLaunchCronJobs=URL to check and launch qualified cron jobs from a browser
OrToLaunchASpecificJob=Or to check and launch a specific job from a browser
KeyForCronAccess=Security key for URL to launch cron jobs
FileToLaunchCronJobs=Command line to check and launch qualified cron jobs
CronExplainHowToRunUnix=On Unix environment you should use the following crontab entry to run the command line each 5 minutes
CronExplainHowToRunWin=On Microsoft(tm) Windows environment you can use Scheduled Task tools to run the command line each 5 minutes
CronMethodDoesNotExists=Class %s does not contains any method %s
CronMethodNotAllowed=Method %s of class %s is in blacklist of forbidden methods
CronJobDefDesc=Cron job profiles are defined into the module descriptor file. When module is activated, they are loaded and available so you can administer the jobs from the admin tools menu %s.
CronJobProfiles=List of predefined cron job profiles
# Menu
EnabledAndDisabled=Enabled and disabled
# Page list
CronLastOutput=Latest run output
CronLastResult=Latest result code
CronCommand=Command
CronList=Scheduled jobs
CronDelete=Delete scheduled jobs
CronConfirmDelete=Are you sure you want to delete these scheduled jobs?
CronExecute=Launch scheduled job
CronConfirmExecute=Are you sure you want to execute these scheduled jobs now?
CronInfo=Scheduled job module allows to schedule jobs to execute them automatically. Jobs can also be started manually.
CronTask=Job
CronNone=None
CronDtStart=Not before
CronDtEnd=Not after
CronDtNextLaunch=Next execution
CronDtLastLaunch=Start date of latest execution
CronDtLastResult=End date of latest execution
CronFrequency=Frequency
CronClass=Class
CronMethod=Method
CronModule=Module
CronNoJobs=No jobs registered
CronPriority=Priority
CronLabel=Label
CronNbRun=Number of launches
CronMaxRun=Maximum number of launches
CronEach=Every
JobFinished=Job launched and finished
Scheduled=Scheduled
#Page card
CronAdd= Add jobs
CronEvery=Execute job each
CronObject=Instance/Object to create
CronArgs=Parameters
CronSaveSucess=Save successfully
CronNote=Comment
CronFieldMandatory=Fields %s is mandatory
CronErrEndDateStartDt=End date cannot be before start date
StatusAtInstall=Status at module installation
CronStatusActiveBtn=Schedule
CronStatusInactiveBtn=Disable
CronTaskInactive=This job is disabled (not scheduled)
CronId=Id
CronClassFile=Filename with class
CronModuleHelp=Name of Dolibarr module directory (also work with external Dolibarr module). <BR> For example to call the fetch method of Dolibarr Product object /htdocs/<u>product</u>/class/product.class.php, the value for module is<br><i>product</i>
CronClassFileHelp=The relative path and file name to load (path is relative to web server root directory). <BR> For example to call the fetch method of Dolibarr Product object htdocs/product/class/<u>product.class.php</u>, the value for class file name is<br><i>product/class/product.class.php</i>
CronObjectHelp=The object name to load. <BR> For example to call the fetch method of Dolibarr Product object /htdocs/product/class/product.class.php, the value for class file name is<br><i>Product</i>
CronMethodHelp=The object method to launch. <BR> For example to call the fetch method of Dolibarr Product object /htdocs/product/class/product.class.php, the value for method is<br><i>fetch</i>
CronArgsHelp=The method arguments. <BR> For example to call the fetch method of Dolibarr Product object /htdocs/product/class/product.class.php, the value for paramters can be<br><i>0, ProductRef</i>
CronCommandHelp=The system command line to execute.
CronCreateJob=Create new Scheduled Job
CronFrom=From
# Info
# Common
CronType=Job type
CronType_method=Call method of a PHP Class
CronType_command=Shell command
CronCannotLoadClass=Cannot load class file %s (to use class %s)
CronCannotLoadObject=Class file %s was loaded, but object %s was not found into it
UseMenuModuleToolsToAddCronJobs=Go into menu "<a href="%s">Home - Admin tools - Scheduled jobs</a>" to see and edit scheduled jobs.
JobDisabled=Job disabled
MakeLocalDatabaseDumpShort=Local database backup
MakeLocalDatabaseDump=Create a local database dump. Parameters are: compression ('gz' or 'bz' or 'none'), backup type ('mysql', 'pgsql', 'auto'), 1, 'auto' or filename to build, number of backup files to keep
MakeSendLocalDatabaseDumpShort=Send local database backup
MakeSendLocalDatabaseDump=Send local database backup by email. Parameters are: to, from, subject, message, filename (Name of file sent), filter ('sql' for backup of database only)
<<<<<<< HEAD
BackupIsTooLargeSend=Sorry, last backup file is too large to be send by email
=======
CleanUnfinishedCronjobShort=Clean unfinished cronjob
CleanUnfinishedCronjob=Clean cronjob stuck in processing when the process is no longer running
>>>>>>> ba04a18d
WarningCronDelayed=Attention, for performance purpose, whatever is next date of execution of enabled jobs, your jobs may be delayed to a maximum of %s hours, before being run.
DATAPOLICYJob=Data cleaner and anonymizer
JobXMustBeEnabled=Job %s must be enabled
EmailIfError=Email for warning on error
ErrorInBatch=Error when running the job %s

# Cron Boxes
LastExecutedScheduledJob=Last executed scheduled job
NextScheduledJobExecute=Next scheduled job to execute
NumberScheduledJobError=Number of scheduled jobs in error
NumberScheduledJobNeverFinished=Number of scheduled jobs never finished<|MERGE_RESOLUTION|>--- conflicted
+++ resolved
@@ -84,12 +84,9 @@
 MakeLocalDatabaseDump=Create a local database dump. Parameters are: compression ('gz' or 'bz' or 'none'), backup type ('mysql', 'pgsql', 'auto'), 1, 'auto' or filename to build, number of backup files to keep
 MakeSendLocalDatabaseDumpShort=Send local database backup
 MakeSendLocalDatabaseDump=Send local database backup by email. Parameters are: to, from, subject, message, filename (Name of file sent), filter ('sql' for backup of database only)
-<<<<<<< HEAD
 BackupIsTooLargeSend=Sorry, last backup file is too large to be send by email
-=======
 CleanUnfinishedCronjobShort=Clean unfinished cronjob
 CleanUnfinishedCronjob=Clean cronjob stuck in processing when the process is no longer running
->>>>>>> ba04a18d
 WarningCronDelayed=Attention, for performance purpose, whatever is next date of execution of enabled jobs, your jobs may be delayed to a maximum of %s hours, before being run.
 DATAPOLICYJob=Data cleaner and anonymizer
 JobXMustBeEnabled=Job %s must be enabled
