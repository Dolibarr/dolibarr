--- conflicted
+++ resolved
@@ -267,8 +267,6 @@
 ErrorAnAmountWithoutTaxIsRequired=Error, amount is mandatory
 ErrorAPercentIsRequired=Error, please fill in the percentage correctly
 ErrorYouMustFirstSetupYourChartOfAccount=You must first setup your chart of account
-<<<<<<< HEAD
-=======
 ErrorFailedToFindEmailTemplate=Failed to find template with code name %s
 ErrorDurationForServiceNotDefinedCantCalculateHourlyPrice=Duration not defined on service. No way to calculate the hourly price.
 ErrorActionCommPropertyUserowneridNotDefined=User's owner is required
@@ -283,7 +281,6 @@
 ErrorNotApproverForHoliday=You are not the approver for leave %s 
 ErrorAttributeIsUsedIntoProduct=This attribute is used in one or more product variants
 ErrorAttributeValueIsUsedIntoProduct=This attribute value is used in one or more product variants
->>>>>>> 95dc2558
 
 # Warnings
 WarningParamUploadMaxFileSizeHigherThanPostMaxSize=Your PHP parameter upload_max_filesize (%s) is higher than PHP parameter post_max_size (%s). This is not a consistent setup.
@@ -317,10 +314,6 @@
 WarningCreateSubAccounts=Warning, you can't create directly a sub account, you must create a third party or an user and assign them an accounting code to find them in this list
 WarningAvailableOnlyForHTTPSServers=Available only if using HTTPS secured connection.
 WarningModuleXDisabledSoYouMayMissEventHere=Module %s has not been enabled. So you may miss a lot of event here.
-<<<<<<< HEAD
-ErrorActionCommPropertyUserowneridNotDefined=User's owner is required
-ErrorActionCommBadType=Selected event type (id: %n, code: %s) do not exist in Event Type dictionary
-=======
 WarningPaypalPaymentNotCompatibleWithStrict=The value 'Strict' makes the online payment features not working correctly. Use 'Lax' instead.
 
 # Validate
@@ -342,5 +335,4 @@
 BadSetupOfField = Error bad setup of field
 BadSetupOfFieldClassNotFoundForValidation = Error bad setup of field : Class not found for validation
 BadSetupOfFieldFileNotFound = Error bad setup of field : File not found for inclusion
-BadSetupOfFieldFetchNotCallable = Error bad setup of field : Fetch not callable on class
->>>>>>> 95dc2558
+BadSetupOfFieldFetchNotCallable = Error bad setup of field : Fetch not callable on class