--- conflicted
+++ resolved
@@ -73,11 +73,7 @@
 ErrorLDAPMakeManualTest=A .ldif file has been generated in directory %s. Try to load it manually from command line to have more information on errors.
 ErrorCantSaveADoneUserWithZeroPercentage=Can't save an action with "statut not started" if field "done by" is also filled.
 ErrorRefAlreadyExists=Ref used for creation already exists.
-<<<<<<< HEAD
-ErrorPleaseTypeBankTransactionReportName=Please ennter the bank statement name where the entry has to be reported (Format YYYYMM or YYYYMMDD) 
-=======
 ErrorPleaseTypeBankTransactionReportName=Please enter the bank statement name where the entry has to be reported (Format YYYYMM or YYYYMMDD) 
->>>>>>> d10d9f0f
 ErrorRecordHasChildren=Failed to delete record since it has some childs.
 ErrorRecordHasAtLeastOneChildOfType=Object has at least one child of type %s
 ErrorRecordIsUsedCantDelete=Can't delete record. It is already used or included into other object.
