--- conflicted
+++ resolved
@@ -170,18 +170,11 @@
 ErrorFileMustHaveFormat=File must have format %s
 ErrorSupplierCountryIsNotDefined=Country for this supplier is not defined. Correct this first.
 ErrorsThirdpartyMerge=Failed to merge the two records. Request canceled.
-<<<<<<< HEAD
-ErrorStockIsNotEnoughToAddProductOnOrder=Stock is not enougth for product %s to add it into a new order.
-ErrorStockIsNotEnoughToAddProductOnInvoice=Stock is not enougth for product %s to add it into a new invoice.
-ErrorStockIsNotEnoughToAddProductOnShipment=Stock is not enougth for product %s to add it into a new shipment.
-ErrorStockIsNotEnoughToAddProductOnProposal=Stock is not enougth for product %s to add it into a new proposal.
-ErrorFailedToLoadLoginFileForMode=Failed to get the login key for mode '%s'.
-=======
 ErrorStockIsNotEnoughToAddProductOnOrder=Stock is not enough for product %s to add it into a new order.
 ErrorStockIsNotEnoughToAddProductOnInvoice=Stock is not enough for product %s to add it into a new invoice.
 ErrorStockIsNotEnoughToAddProductOnShipment=Stock is not enough for product %s to add it into a new shipment.
 ErrorStockIsNotEnoughToAddProductOnProposal=Stock is not enough for product %s to add it into a new proposal.
->>>>>>> c953ae2a
+ErrorFailedToLoadLoginFileForMode=Failed to get the login key for mode '%s'.
 ErrorPhpMailDelivery=Check that you don't use a too high number of recipients and that your email content is not similar to a Spam. Ask also your administrator to check firewall and server logs files for a more complete information.
 
 # Warnings
