--- conflicted
+++ resolved
@@ -56,7 +56,7 @@
 Note=Note
 Project=Project
 
-VALIDATOR=User responsible for validation
+VALIDATOR=User responsible for approval
 VALIDOR=Approved by
 AUTHOR=Recorded by
 AUTHORPAIEMENT=Paid by
@@ -99,29 +99,4 @@
 SaveTrip=Validate expense report
 ConfirmSaveTrip=Are you sure you want to validate this expense report ?
 
-<<<<<<< HEAD
-=======
-Synchro_Compta=NDF <-> Compte
-
-TripSynch=Synchronisation : Notes de frais <-> Compte courant
-TripToSynch=Notes de frais à intégrer dans la compta
-AucuneTripToSynch=Aucune note de frais n'est en statut "Payée".
-ViewAccountSynch=View account
-
-ConfirmNdfToAccount=Êtes-vous sûr de vouloir intégrer cette note de frais dans le compte courant?
-ndfToAccount=Note de frais - Intégration 
-
-ConfirmAccountToNdf=Êtes-vous sûr de vouloir retirer cette note de frais du compte courant?
-AccountToNdf=Note de frais - Retrait 
-
-LINE_NOT_ADDED=Line not added :
-NO_PROJECT=No project selected.
-NO_DATE=No date selected.
-NO_PRICE=No price defined.
-
-TripForValid=To be validated
-TripForPaid=To be paid
-TripPaid=Paid
-
->>>>>>> c21961c4
 NoTripsToExportCSV=No expense report to export for this period.