# Dolibarr language file - Source file is en_US - mails
Mailing=EMailing
EMailing=EMailing
EMailings=EMailings
SMSings=SMSings
AllEMailings=All eMailings
MailCard=EMailing card
MailRecipients=Recipients
MailRecipient=Recipient
MailTitle=Label
MailFrom=From
ForceEmailFrom=Default email From
PhoneFrom=From
MailErrorsTo=Errors to
MailReply=Reply to
MailTo=To
MailToUsers=To user(s)
MailCC=Copy to
MailToCCUsers=Copy to users(s)
MailCCC=Cached copy to
MailTopic=Email subject
MailDate=Email date
MailReferences=Message IDs in References
MailText=Message
MailFile=Attached files
MailMessage=Email body
SubjectNotIn=Not in Subject
BodyNotIn=Not in Body
ShowEMailing=Show emailing
ListOfEMailings=List of emailings
NewMailing=New emailing
NewSMSing=New smsing
EditMailing=Edit emailing
ResetMailing=Resend emailing
ConfirmResetMailingTargetMassaction=Confirmation of the reset of targets status
ResetMailingTargetMassaction=Reset targets status
DeleteMailing=Delete emailing
PreviewMailing=Preview emailing
CreateMailing=Create emailing
TestMailing=Test
ValidMailing=Valid emailing
MailingStatusDraft=Draft
MailingStatusValidated=Validated
MailingStatusSent=Sent
MailingStatusSentPartialy=Sent partially
MailingStatusSentCompletely=Sent completely
MailingStatusError=Error
MailingStatusNotSent=Not sent
MailSuccessfulySent=Email (from %s to %s) successfully accepted for delivery
MailingSuccessfullyValidated=EMailing successfully validated
MailUnsubcribe=Unsubscribe
MailingStatusNotContact=Don't contact anymore
MailingStatusReadAndUnsubscribe=Read and unsubscribe
ErrorMailRecipientIsEmpty=Email recipient is empty
WarningNoEMailsAdded=No new Email to add to recipient's list.
ConfirmValidMailing=Are you sure you want to validate this emailing?
ConfirmResetMailing=Warning, by re-initializing emailing <b>%s</b>, you will allow the re-sending this email in a bulk mailing. Are you sure you want to do this?
ConfirmResetMailingTargetMassactionQuestion=Are you sure you want to reset the status of the selected recipients (this may means that email will be resent if you use the Send email feature of the emailing) ?
ConfirmDeleteMailing=Are you sure you want to delete this emailing?
NbOfUniqueEMails=No. of unique emails
NbOfUniquePhones=No. of unique phones
NbOfEMails=No. of EMails
TotalNbOfDistinctRecipients=Number of distinct recipients
NoTargetYet=No recipients defined yet (Go on tab 'Recipients')
NoRecipientEmail=No recipient email for %s
RemoveRecipient=Remove recipient
YouCanAddYourOwnPredefindedListHere=To create your email selector module, see htdocs/core/modules/mailings/README.
EMailTestSubstitutionReplacedByGenericValues=When using test mode, substitutions variables are replaced by generic values
MailingAddFile=Attach this file
NoAttachedFiles=No attached files
BadEMail=Bad value for Email
EMailNotDefined=Email not defined
ConfirmCloneEMailing=Are you sure you want to clone this emailing?
CloneContent=Clone message
CloneReceivers=Cloner recipients
DateLastSend=Date of latest sending
DateSending=Date sending
SentTo=Sent to <b>%s</b>
MailingStatusRead=Read
YourMailUnsubcribeOK=The email <b>%s</b>  is correctly unsubscribe from mailing list
ActivateCheckReadKey=Key used to encrypt URL used for "Read Receipt" and "Unsubscribe" feature
EMailSentToNRecipients=Email sent to %s recipients.
EMailSentForNElements=Email sent for %s elements.
XTargetsAdded=<b>%s</b> recipients added into target list
OnlyPDFattachmentSupported=If the PDF documents were already generated for the objects to send, they will be attached to email. If not, no email will be sent (also, note that only pdf documents are supported as attachments in mass sending in this version).
AllRecipientSelected=The recipients of the %s record selected (if their email is known).
GroupEmails=Group emails
OneEmailPerRecipient=One email per recipient (by default, one email per record selected)
WarningIfYouCheckOneRecipientPerEmail=Warning, if you check this box, it means only one email will be sent for several different record selected, so, if your message contains substitution variables that refers to data of a record, it becomes not possible to replace them.
ResultOfMailSending=Result of mass Email sending
NbSelected=Number selected
NbIgnored=Number ignored
NbSent=Number sent
SentXXXmessages=%s message(s) sent.
ConfirmUnvalidateEmailing=Are you sure you want to change email <b>%s</b> to draft status?
MailingModuleDescContactsWithThirdpartyFilter=Contact with customer filters
MailingModuleDescContactsByCompanyCategory=Contacts by third-party category
MailingModuleDescContactsByCategory=Contacts by categories
MailingModuleDescContactsByFunction=Contacts by position
MailingModuleDescEmailsFromFile=Emails from file
MailingModuleDescEmailsFromUser=Emails input by user
MailingModuleDescDolibarrUsers=Users with Emails
MailingModuleDescThirdPartiesByCategories=Third parties
SendingFromWebInterfaceIsNotAllowed=Sending from web interface is not allowed.
EmailCollectorFilterDesc=All filters must match to have an email being collected.<br>You can use the character "!" before the search string value if you need a negative test

# Libelle des modules de liste de destinataires mailing
LineInFile=Line %s in file
RecipientSelectionModules=Defined requests for recipient's selection
MailSelectedRecipients=Selected recipients
MailingArea=EMailings area
LastMailings=Latest %s emailings
TargetsStatistics=Targets statistics
NbOfCompaniesContacts=Unique contacts/addresses
MailNoChangePossible=Recipients for validated emailing can't be changed
SearchAMailing=Search mailing
SendMailing=Send emailing
SentBy=Sent by
AdvancedAlternative=Advanced alternative
MailingNeedCommand=Sending an emailing can be performed from command line. Ask your server administrator to launch the following command to send the emailing to all recipients:
MailingNeedCommand2=You can however send them online by adding parameter MAILING_LIMIT_SENDBYWEB with value of max number of emails you want to send by session. For this, go on Home - Setup - Other.
ConfirmSendingEmailing=If you want to send emailing directly from this screen, please confirm you are sure you want to send emailing now from your browser ?
LimitSendingEmailing=Note: Sending of emailings from web interface is done in several times for security and timeout reasons, <b>%s</b> recipients at a time for each sending session.
TargetsReset=Clear list
ToClearAllRecipientsClickHere=Click here to clear the recipient list for this emailing
ToAddRecipientsChooseHere=Add recipients by choosing from the lists
NbOfEMailingsReceived=Mass emailings received
NbOfEMailingsSend=Mass emailings sent
IdRecord=ID record
DeliveryReceipt=Delivery Ack.
YouCanUseCommaSeparatorForSeveralRecipients=You can use the <b>comma</b> separator to specify several recipients.
TagCheckMail=Track mail opening
TagUnsubscribe=Unsubscribe link
TagSignature=Signature of sending user
EMailRecipient=Recipient Email
TagMailtoEmail=Recipient Email (including html "mailto:" link)
NoEmailSentBadSenderOrRecipientEmail=No email sent. Bad sender or recipient email. Verify user profile.
# Module Notifications
Notifications=Notifications
NotificationsAuto=Notifications Auto.
NoNotificationsWillBeSent=No automatic email notifications are planned for this event type and company
ANotificationsWillBeSent=1 automatic notification will be sent by email
SomeNotificationsWillBeSent=%s automatic notifications will be sent by email
AddNewNotification=Subscribe to a new automatic email notification (target/event)
ListOfActiveNotifications=Active subscriptions (targets/events) for automatic email notification
ListOfNotificationsDone=Automatic email notifications sent
MailSendSetupIs=Configuration of email sending has been setup to '%s'. This mode can't be used to send mass emailing.
MailSendSetupIs2=You must first go, with an admin account, into menu %sHome - Setup - EMails%s to change parameter <strong>'%s'</strong> to use mode '%s'. With this mode, you can enter setup of the SMTP server provided by your Internet Service Provider and use Mass emailing feature.
MailSendSetupIs3=If you have any questions on how to setup your SMTP server, you can ask to %s.
YouCanAlsoUseSupervisorKeyword=You can also add the keyword <strong>__SUPERVISOREMAIL__</strong> to have email being sent to the supervisor of user (works only if an email is defined for this supervisor)
NbOfTargetedContacts=Current number of targeted contact emails
UseFormatFileEmailToTarget=Imported file must have format <strong>email;name;firstname;other</strong>
UseFormatInputEmailToTarget=Enter a string with format <strong>email;name;firstname;other</strong>
MailAdvTargetRecipients=Recipients (advanced selection)
AdvTgtTitle=Fill input fields to preselect the third parties or contacts/addresses to target
AdvTgtSearchTextHelp=Use %% as wildcards. For example to find all item like <b>jean, joe, jim</b>, you can input <b>j%%</b>, you can also use ; as separator for value, and use ! for except this value. For example  <b>jean;joe;jim%%;!jimo;!jima%%</b> will target all jean, joe, start with jim but not jimo and not everything that starts with jima
AdvTgtSearchIntHelp=Use interval to select int or float value
AdvTgtMinVal=Minimum value
AdvTgtMaxVal=Maximum value
AdvTgtSearchDtHelp=Use interval to select date value
AdvTgtStartDt=Start dt.
AdvTgtEndDt=End dt.
AdvTgtTypeOfIncudeHelp=Target Email of third party and email of contact of the third party, or just third-party email or just contact email
AdvTgtTypeOfIncude=Type of targeted email
AdvTgtContactHelp=Use only if you target contact into "Type of targeted email"
AddAll=Add all
RemoveAll=Remove all
ItemsCount=Item(s)
AdvTgtNameTemplate=Filter name
AdvTgtAddContact=Add emails according to criteria
AdvTgtLoadFilter=Load filter
AdvTgtDeleteFilter=Delete filter
AdvTgtSaveFilter=Save filter
AdvTgtCreateFilter=Create filter
AdvTgtOrCreateNewFilter=Name of new filter
NoContactWithCategoryFound=No category found linked to some contacts/addresses
NoContactLinkedToThirdpartieWithCategoryFound=No category found linked to some thirdparties
OutGoingEmailSetup=Outgoing emails
InGoingEmailSetup=Incoming emails
OutGoingEmailSetupForEmailing=Outgoing emails (%s)
DefaultOutgoingEmailSetup=Same configuration than the global Outgoing email setup
Information=Information
ContactsWithThirdpartyFilter=Contacts with third-party filter
Unanswered=Unanswered
Answered=Answered
IsNotAnAnswer=Is not answer (Is an initial email)
IsAnAnswer=Is an answer of an initial email
RecordCreatedByEmailCollector=Record created by the Email Collector %s
DefaultBlacklistMailingStatus=Default value for field '%s' when creating a new contact
DefaultStatusEmptyMandatory=Empty but mandatory
WarningLimitSendByDay=WARNING: The setup or contract of your instance limits your number of emails per day to <b>%s</b>. Trying to send more may result in having your instance slow down or suspended. Please contact your support if you need a higher quota.
NoMoreRecipientToSendTo=No more recipient to send the email to
EmailOptedOut=Email owner has requested to not contact him with this email anymore
EvenUnsubscribe=Include opt-out emails
EvenUnsubscribeDesc=Include opt-out emails when you select emails as targets. Useful for mandatory service emails for example.
XEmailsDoneYActionsDone=%s emails pre-qualified, %s emails successfully processed (for %s operations done)
YouCanMakeSomeInstructionForEmail=You can make some instructions for your Email (Example: generate image in email template...)
ModelTemplate=Email template
YouCanChooseAModelForYouMailContent= You can choose one of template models or generate one with AI
TitleOfMailHolder=Title of the e-mail goes here
ContentOfMailHolder=Content of email goes here...
LastNews=Last News
<<<<<<< HEAD
PasswordReset=Password reset
=======
ListProducts= List of products
PasswordReset=Password reset
>>>>>>> c15e2f88
<|MERGE_RESOLUTION|>--- conflicted
+++ resolved
@@ -200,9 +200,5 @@
 TitleOfMailHolder=Title of the e-mail goes here
 ContentOfMailHolder=Content of email goes here...
 LastNews=Last News
-<<<<<<< HEAD
-PasswordReset=Password reset
-=======
 ListProducts= List of products
 PasswordReset=Password reset
->>>>>>> c15e2f88
