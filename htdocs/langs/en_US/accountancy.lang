# Dolibarr language file - en_US - Accountancy (Double entries)
Accountancy=Accountancy
Accounting=Accounting
ACCOUNTING_EXPORT_SEPARATORCSV=Column separator for export file
ACCOUNTING_EXPORT_DATE=Date format for export file
ACCOUNTING_EXPORT_PIECE=Export the number of piece
ACCOUNTING_EXPORT_GLOBAL_ACCOUNT=Export with global account
ACCOUNTING_EXPORT_LABEL=Export label
ACCOUNTING_EXPORT_AMOUNT=Export amount
ACCOUNTING_EXPORT_DEVISE=Export currency
Selectformat=Select the format for the file
ACCOUNTING_EXPORT_FORMAT=Select the format for the file
ACCOUNTING_EXPORT_ENDLINE=Select the carriage return type
ACCOUNTING_EXPORT_PREFIX_SPEC=Specify the prefix for the file name
ThisService=This service
ThisProduct=This product
DefaultForService=Default for services
DefaultForProduct=Default for products
ProductForThisThirdparty=Product for this third party
ServiceForThisThirdparty=Service for this third party
CantSuggest=Can't suggest
AccountancySetupDoneFromAccountancyMenu=Most setup of the accountancy is done from the menu %s
ConfigAccountingExpert=Configuration of the module accounting (double entry)
Journalization=Journalization
Journals=Journals
JournalFinancial=Financial journals
BackToChartofaccounts=Return chart of accounts
Chartofaccounts=Chart of accounts
ChartOfSubaccounts=Chart of individual accounts
ChartOfIndividualAccountsOfSubsidiaryLedger=Chart of individual accounts of the subsidiary ledger
CurrentDedicatedAccountingAccount=Current dedicated account
AssignDedicatedAccountingAccount=New account to assign
InvoiceLabel=Invoice label
OverviewOfAmountOfLinesNotBound=Overview of amount of lines not bound to an accounting account
OverviewOfAmountOfLinesBound=Overview of amount of lines already bound to an accounting account
OtherInfo=Other information
DeleteCptCategory=Remove accounting account from group
ConfirmDeleteCptCategory=Are you sure you want to remove this accounting account from the accounting account group?
JournalizationInLedgerStatus=Status of journalization
AlreadyInGeneralLedger=Already transferred to accounting journals and ledger
NotYetInGeneralLedger=Not yet transferred to accouting journals and ledger
GroupIsEmptyCheckSetup=Group is empty, check setup of the personalized accounting group
DetailByAccount=Show detail by account
DetailBy=Detail by
AccountWithNonZeroValues=Accounts with non-zero values
ListOfAccounts=List of accounts
CountriesInEEC=Countries in EEC
CountriesNotInEEC=Countries not in EEC
CountriesInEECExceptMe=Countries in EEC except %s
CountriesExceptMe=All countries except %s
AccountantFiles=Export source documents
ExportAccountingSourceDocHelp=With this tool, you can search and export the source events that are used to generate your accountancy. <br>The exported ZIP file will contain the lists of requested items in CSV, as well as their attached files in their original format (PDF, ODT, DOCX...).
ExportAccountingSourceDocHelp2=To export your journals, use the menu entry %s - %s.
ExportAccountingProjectHelp=Specify a project if you need an accounting report only for a specific project. Expense reports and loan payments are not included in project reports.
ExportAccountancy=Export accountancy
WarningDataDisappearsWhenDataIsExported=Warning, this list contains only the accounting entries that have not been already exported (Export date is empty). If you want to include the accounting entries already exported, click on the button above.
VueByAccountAccounting=View by accounting account
VueBySubAccountAccounting=View by accounting subaccount

MainAccountForCustomersNotDefined=Main account (from the Chart of Account) for customers not defined in setup
MainAccountForSuppliersNotDefined=Main account (from the Chart of Account) for vendors not defined in setup
MainAccountForUsersNotDefined=Main account (from the Chart of Account) for users not defined in setup
MainAccountForVatPaymentNotDefined=Account (from the Chart of Account) for VAT payment not defined in setup
MainAccountForSubscriptionPaymentNotDefined=Account (from the Chart of Account) for membership payment not defined in setup
MainAccountForRetainedWarrantyNotDefined=Account (from the Chart of Account) for the retained warranty not defined in setup
UserAccountNotDefined=Accounting account for user not defined in setup

AccountancyArea=Accounting area
AccountancyAreaDescIntro=Usage of the accountancy module is done in several step:
AccountancyAreaDescActionOnce=The following actions are usually executed one time only, or once per year...
AccountancyAreaDescActionOnceBis=Next steps should be done to save you time in future by suggesting you automaticaly the correct default accounting account when transferring data in accounting
AccountancyAreaDescActionFreq=The following actions are usually executed every month, week or day for very large companies...

AccountancyAreaDescJournalSetup=STEP %s: Check content of your journal list from menu %s
AccountancyAreaDescChartModel=STEP %s: Check that a model of chart of account exists or create one from menu %s
AccountancyAreaDescChart=STEP %s: Select and|or complete your chart of account from menu %s

AccountancyAreaDescVat=STEP %s: Define accounting accounts for each VAT Rates. For this, use the menu entry %s.
AccountancyAreaDescDefault=STEP %s: Define default accounting accounts. For this, use the menu entry %s.
AccountancyAreaDescExpenseReport=STEP %s: Define default accounting accounts for each type of Expense report. For this, use the menu entry %s.
AccountancyAreaDescSal=STEP %s: Define default accounting accounts for payment of salaries. For this, use the menu entry %s.
AccountancyAreaDescContrib=STEP %s: Define default accounting accounts for Taxes (special expenses). For this, use the menu entry %s.
AccountancyAreaDescDonation=STEP %s: Define default accounting accounts for donation. For this, use the menu entry %s.
AccountancyAreaDescSubscription=STEP %s: Define default accounting accounts for member subscription. For this, use the menu entry %s.
AccountancyAreaDescMisc=STEP %s: Define mandatory default account and default accounting accounts for miscellaneous transactions. For this, use the menu entry %s.
AccountancyAreaDescLoan=STEP %s: Define default accounting accounts for loans. For this, use the menu entry %s.
AccountancyAreaDescBank=STEP %s: Define accounting accounts and journal code for each bank and financial accounts. For this, use the menu entry %s.
AccountancyAreaDescProd=STEP %s: Define accounting accounts on your Products/Services. For this, use the menu entry %s.

AccountancyAreaDescBind=STEP %s: Check the binding between existing %s lines and accounting account is done, so application will be able to journalize transactions in Ledger in one click. Complete missing bindings. For this, use the menu entry %s.
AccountancyAreaDescWriteRecords=STEP %s: Write transactions into the Ledger. For this, go into menu <strong>%s</strong>, and click into button <strong>%s</strong>.
AccountancyAreaDescAnalyze=STEP %s: Add or edit existing transactions and generate reports and exports.

AccountancyAreaDescClosePeriod=STEP %s: Close period so we can't make modification in a future.

TheJournalCodeIsNotDefinedOnSomeBankAccount=A mandatory step in setup has not been completed (accounting code journal not defined for all bank accounts)
Selectchartofaccounts=Select active chart of accounts
ChangeAndLoad=Change and load
Addanaccount=Add an accounting account
AccountAccounting=Accounting account
AccountAccountingShort=Account
SubledgerAccount=Subledger account
SubledgerAccountLabel=Subledger account label
ShowAccountingAccount=Show accounting account
ShowAccountingJournal=Show accounting journal
ShowAccountingAccountInLedger=Show accounting account in ledger
ShowAccountingAccountInJournals=Show accounting account in journals
DataUsedToSuggestAccount=Data used to suggest account
AccountAccountingSuggest=Account suggested
MenuDefaultAccounts=Default accounts
MenuBankAccounts=Bank accounts
MenuVatAccounts=Vat accounts
MenuTaxAccounts=Tax accounts
MenuExpenseReportAccounts=Expense report accounts
MenuLoanAccounts=Loan accounts
MenuProductsAccounts=Product accounts
MenuClosureAccounts=Closure accounts
MenuAccountancyClosure=Closure
MenuExportAccountancy=Export accountancy
MenuAccountancyValidationMovements=Validate movements
ProductsBinding=Products accounts
TransferInAccounting=Transfer in accounting
RegistrationInAccounting=Recording in accounting
Binding=Binding to accounts
CustomersVentilation=Customer invoice binding
SuppliersVentilation=Vendor invoice binding
ExpenseReportsVentilation=Expense report binding
CreateMvts=Create new transaction
UpdateMvts=Modification of a transaction
ValidTransaction=Validate transaction
WriteBookKeeping=Record transactions in accounting
Bookkeeping=Ledger
BookkeepingSubAccount=Subledger
AccountBalance=Account balance
AccountBalanceSubAccount=Sub-accounts balance
ObjectsRef=Source object ref
CAHTF=Total purchase vendor before tax
TotalExpenseReport=Total expense report
InvoiceLines=Lines of invoices to bind
InvoiceLinesDone=Bound lines of invoices
ExpenseReportLines=Lines of expense reports to bind
ExpenseReportLinesDone=Bound lines of expense reports
IntoAccount=Bind line with the accounting account
TotalForAccount=Total accounting account


Ventilate=Bind
LineId=Id line
Processing=Processing
EndProcessing=Process terminated.
SelectedLines=Selected lines
Lineofinvoice=Line of invoice
LineOfExpenseReport=Line of expense report
NoAccountSelected=No accounting account selected
VentilatedinAccount=Binded successfully to the accounting account
NotVentilatedinAccount=Not bound to the accounting account
XLineSuccessfullyBinded=%s products/services successfully bound to an accounting account
XLineFailedToBeBinded=%s products/services were not bound to any accounting account

ACCOUNTING_LIMIT_LIST_VENTILATION=Maximum number of lines on list and bind page (recommended: 50)
ACCOUNTING_LIST_SORT_VENTILATION_TODO=Begin the sorting of the page "Binding to do" by the most recent elements
ACCOUNTING_LIST_SORT_VENTILATION_DONE=Begin the sorting of the page "Binding done" by the most recent elements

ACCOUNTING_LENGTH_DESCRIPTION=Truncate product & services description in listings after x chars (Best = 50)
ACCOUNTING_LENGTH_DESCRIPTION_ACCOUNT=Truncate product & services account description form in listings after x chars (Best = 50)
ACCOUNTING_LENGTH_GACCOUNT=Length of the general accounting accounts (If you set value to 6 here, the account '706' will appear like '706000' on screen)
ACCOUNTING_LENGTH_AACCOUNT=Length of the third-party accounting accounts (If you set value to 6 here, the account '401' will appear like '401000' on screen)
ACCOUNTING_MANAGE_ZERO=Allow to manage different number of zeros at the end of an accounting account. Needed by some countries (like Switzerland). If set to off (default), you can set the following two parameters to ask the application to add virtual zeros.
BANK_DISABLE_DIRECT_INPUT=Disable direct recording of transaction in bank account
ACCOUNTING_ENABLE_EXPORT_DRAFT_JOURNAL=Enable draft export on journal
ACCOUNTANCY_COMBO_FOR_AUX=Enable combo list for subsidiary account (may be slow if you have a lot of third parties, break ability to search on a part of value)
ACCOUNTING_DATE_START_BINDING=Define a date to start binding & transfer in accountancy. Below this date, the transactions will not be transferred to accounting.
ACCOUNTING_DEFAULT_PERIOD_ON_TRANSFER=On accountancy transfer, what is the period selected by default

ACCOUNTING_SELL_JOURNAL=Sales journal - sales and returns
ACCOUNTING_PURCHASE_JOURNAL=Purchase journal - purchase and returns
ACCOUNTING_BANK_JOURNAL=Cash journal - receipts and disbursements
ACCOUNTING_EXPENSEREPORT_JOURNAL=Expense report journal
ACCOUNTING_MISCELLANEOUS_JOURNAL=General journal
ACCOUNTING_HAS_NEW_JOURNAL=Has new Journal
ACCOUNTING_INVENTORY_JOURNAL=Inventory journal
ACCOUNTING_SOCIAL_JOURNAL=Social journal

ACCOUNTING_RESULT_PROFIT=Result accounting account (Profit)
ACCOUNTING_RESULT_LOSS=Result accounting account (Loss)
ACCOUNTING_CLOSURE_DEFAULT_JOURNAL=Journal of closure
ACCOUNTING_CLOSURE_ACCOUNTING_GROUPS_USED_FOR_BALANCE_SHEET_ACCOUNT=Accounting groups used for the balance sheet account (separate by comma)
ACCOUNTING_CLOSURE_ACCOUNTING_GROUPS_USED_FOR_INCOME_STATEMENT=Accounting groups used for the income statement (separate by comma)

ACCOUNTING_ACCOUNT_TRANSFER_CASH=Account (from the Chart Of Account) to be used as the account for transitional bank transfers
TransitionalAccount=Transitional bank transfer account

ACCOUNTING_ACCOUNT_SUSPENSE=Account (from the Chart Of Account) to be used as the account for unallocated funds either received or paid i.e. funds in "wait[ing]"
DONATION_ACCOUNTINGACCOUNT=Account (from the Chart Of Account) to be used to register donations (Donation module)
ADHERENT_SUBSCRIPTION_ACCOUNTINGACCOUNT=Account (from the Chart Of Account) to be used to register memberships subscriptions (Membership module - if membership recorded without invoice)

ACCOUNTING_ACCOUNT_CUSTOMER_DEPOSIT=Account (from the Chart Of Account) to be used as the default account to register customer deposit
UseAuxiliaryAccountOnCustomerDeposit=Store customer account as individual account in subsidiary ledger for lines of down payments (if disabled, individual account for down payment lines will remain empty)
ACCOUNTING_ACCOUNT_SUPPLIER_DEPOSIT=Account (from the Chart Of Account) to be used as the default 
UseAuxiliaryAccountOnSupplierDeposit=Store supplier account as individual account in subsidiary ledger for lines of down payments (if disabled, individual account for down payment lines will remain empty)
ACCOUNTING_ACCOUNT_CUSTOMER_RETAINED_WARRANTY=Accounting account by default to register customer retained warranty

ACCOUNTING_PRODUCT_BUY_ACCOUNT=Account (from the Chart Of Account) to be used as the default account for the products purchased within same country (used if not defined in the product sheet)
ACCOUNTING_PRODUCT_BUY_INTRA_ACCOUNT=Account (from the Chart Of Account) to be used as the default account for the products purchased from EEC to another EEC country (used if not defined in the product sheet)
ACCOUNTING_PRODUCT_BUY_EXPORT_ACCOUNT=Account (from the Chart Of Account) to be used as the default account for the products purchased and imported from any other foreign country (used if not defined in the product sheet)
ACCOUNTING_PRODUCT_SOLD_ACCOUNT=Account (from the Chart Of Account) to be used as the default account for the sold products (used if not defined in the product sheet)
ACCOUNTING_PRODUCT_SOLD_INTRA_ACCOUNT=Account (from the Chart Of Account) to be used as the default account for the products sold from EEC to another EEC country (used if not defined in the product sheet)
ACCOUNTING_PRODUCT_SOLD_EXPORT_ACCOUNT=Account (from the Chart Of Account) to be used as the default account for the products sold and exported to any other foreign country (used if not defined in the product sheet)

ACCOUNTING_SERVICE_BUY_ACCOUNT=Account (from the Chart Of Account) to be used as the default account for the services purchased within same country (used if not defined in the service sheet)
ACCOUNTING_SERVICE_BUY_INTRA_ACCOUNT=Account (from the Chart Of Account) to be used as the default account for the services purchased from EEC to another EEC country (used if not defined in the service sheet)
ACCOUNTING_SERVICE_BUY_EXPORT_ACCOUNT=Account (from the Chart Of Account) to be used as the default account for the services purchased and imported from other foreign country (used if not defined in the service sheet)
ACCOUNTING_SERVICE_SOLD_ACCOUNT=Account (from the Chart Of Account) to be used as the default account for the sold services (used if not defined in the service sheet)
ACCOUNTING_SERVICE_SOLD_INTRA_ACCOUNT=Account (from the Chart Of Account) to be used as the default account for the services sold from EEC to another EEC country (used if not defined in the service sheet)
ACCOUNTING_SERVICE_SOLD_EXPORT_ACCOUNT=Account (from the Chart Of Account) to be used as the default account for the services sold and exported to any other foreign country (used if not defined in the service sheet)

Doctype=Type of document
Docdate=Date
Docref=Reference
LabelAccount=Label account
LabelOperation=Label operation
Sens=Direction
AccountingDirectionHelp=For an accounting account of a customer, use Credit to record a payment you have received<br>For an accounting account of a supplier, use Debit to record a payment you made
LetteringCode=Lettering code
Lettering=Lettering
Codejournal=Journal
JournalLabel=Journal label
NumPiece=Piece number
TransactionNumShort=Num. transaction
AccountingCategory=Custom group of accounts
AccountingCategories=Custom groups of accounts
GroupByAccountAccounting=Group by general ledger account
GroupBySubAccountAccounting=Group by subledger account
AccountingAccountGroupsDesc=You can define here some groups of accounting account. They will be used for personalized accounting reports.
ByAccounts=By accounts
ByPredefinedAccountGroups=By predefined groups
ByPersonalizedAccountGroups=By personalized groups
ByYear=By year
NotMatch=Not Set
DeleteMvt=Delete some lines from accounting
DelMonth=Month to delete
DelYear=Year to delete
DelJournal=Journal to delete
ConfirmDeleteMvt=This will delete all lines in accountancy for the year/month and/or for a specific journal (At least one criterion is required). You will have to reuse the feature '%s' to have the deleted record back in the ledger.
ConfirmDeleteMvtPartial=This will delete the transaction from the accounting (all lines related to the same transaction will be deleted)
FinanceJournal=Finance journal
ExpenseReportsJournal=Expense reports journal
InventoryJournal=Inventory journal
DescFinanceJournal=Finance journal including all the types of payments by bank account
DescJournalOnlyBindedVisible=This is a view of record that are bound to an accounting account and can be recorded into the Journals and Ledger.
VATAccountNotDefined=Account for VAT not defined
ThirdpartyAccountNotDefined=Account for third party not defined
ProductAccountNotDefined=Account for product not defined
FeeAccountNotDefined=Account for fee not defined
BankAccountNotDefined=Account for bank not defined
CustomerInvoicePayment=Payment of invoice customer
ThirdPartyAccount=Third-party account
NewAccountingMvt=New transaction
NumMvts=Numero of transaction
ListeMvts=List of movements
ErrorDebitCredit=Debit and Credit cannot have a value at the same time
AddCompteFromBK=Add accounting accounts to the group
ReportThirdParty=List third-party account
DescThirdPartyReport=Consult here the list of third-party customers and vendors and their accounting accounts
ListAccounts=List of the accounting accounts
UnknownAccountForThirdparty=Unknown third-party account. We will use %s
UnknownAccountForThirdpartyBlocking=Unknown third-party account. Blocking error
ThirdpartyAccountNotDefinedOrThirdPartyUnknown=Subledger account not defined or third party or user unknown. We will use %s
ThirdpartyAccountNotDefinedOrThirdPartyUnknownSubledgerIgnored=Third-party unknown and subledger not defined on the payment. We will keep the subledger account value empty.
ThirdpartyAccountNotDefinedOrThirdPartyUnknownBlocking=Subledger account not defined or third party or user unknown. Blocking error.
UnknownAccountForThirdpartyAndWaitingAccountNotDefinedBlocking=Unknown third-party account and waiting account not defined. Blocking error
PaymentsNotLinkedToProduct=Payment not linked to any product / service
OpeningBalance=Opening balance
ShowOpeningBalance=Show opening balance
HideOpeningBalance=Hide opening balance
ShowSubtotalByGroup=Show subtotal by level

Pcgtype=Group of account
PcgtypeDesc=Group of account are used as predefined 'filter' and 'grouping' criteria for some accounting reports. For example, 'INCOME' or 'EXPENSE' are used as groups for accounting accounts of products to build the expense/income report.
AccountingCategoriesDesc=Custom group of accounts can be used to group accounting accounts into one name to ease filter use or building of custom reports.

Reconcilable=Reconcilable

TotalVente=Total turnover before tax
TotalMarge=Total sales margin

DescVentilCustomer=Consult here the list of customer invoice lines bound (or not) to a product account from chart of account
DescVentilMore=In most cases, if you use predefined products or services and you set the account (from chart of account) on the product/service card, the application will be able to make all the binding between your invoice lines and the accounting account of your chart of accounts, just in one click with the button <strong>"%s"</strong>. If account was not set on product/service cards or if you still have some lines not bound to an account, you will have to make a manual binding from the menu "<strong>%s</strong>".
DescVentilDoneCustomer=Consult here the list of the lines of invoices customers and their product account from chart of account
DescVentilTodoCustomer=Bind invoice lines not already bound with a product account from chart of account
ChangeAccount=Change the product/service account (from chart of account) for the selected lines with the following account:
Vide=-
DescVentilSupplier=Consult here the list of vendor invoice lines bound or not yet bound to a product account from chart of account (only record not already transfered in accountancy are visible)
DescVentilDoneSupplier=Consult here the list of the lines of vendor invoices and their accounting account
DescVentilTodoExpenseReport=Bind expense report lines not already bound with a fee accounting account
DescVentilExpenseReport=Consult here the list of expense report lines bound (or not) to a fee accounting account
DescVentilExpenseReportMore=If you setup accounting account on type of expense report lines, the application will be able to make all the binding between your expense report lines and the accounting account of your chart of accounts, just in one click with the button <strong>"%s"</strong>. If account was not set on fees dictionary or if you still have some lines not bound to any account, you will have to make a manual binding from the menu "<strong>%s</strong>".
DescVentilDoneExpenseReport=Consult here the list of the lines of expenses reports and their fees accounting account

Closure=Annual closure
<<<<<<< HEAD
AccountancyClosureStep1Desc=Consult here the number of movements by month not yet validated & locked
OverviewOfMovementsNotValidated=Overview of movements not validated and locked
=======
DescClosure=Consult here the number of movements by month not yet validated & locked
OverviewOfMovementsNotValidated=Number of movements not validated and locked
>>>>>>> 4ece4e58
AllMovementsWereRecordedAsValidated=All movements were recorded as validated and locked
NotAllMovementsCouldBeRecordedAsValidated=Not all movements could be recorded as validated and locked
ValidateMovements=Validate and lock movements
DescValidateMovements=Any modification or deletion of writing, lettering and deletes will be prohibited. All entries for an exercise must be validated otherwise closing will not be possible

ValidateHistory=Bind Automatically
AutomaticBindingDone=Automatic bindings done (%s) - Automatic binding not possible for some record (%s)
DoManualBindingForFailedRecord=You have to do a manual link for the %s row(s) not linked automatically.

ErrorAccountancyCodeIsAlreadyUse=Error, you cannot remove or disable this account of chart of account because it is used
MvtNotCorrectlyBalanced=Movement not correctly balanced. Debit = %s & Credit = %s
Balancing=Balancing
FicheVentilation=Binding card
GeneralLedgerIsWritten=Transactions are written in the Ledger
GeneralLedgerSomeRecordWasNotRecorded=Some of the transactions could not be journalized. If there is no other error message, this is probably because they were already journalized.
NoNewRecordSaved=No more record to transfer
ListOfProductsWithoutAccountingAccount=List of products not bound to any account of chart of account
ChangeBinding=Change the binding
Accounted=Accounted in ledger
NotYetAccounted=Not yet transferred to accounting
ShowTutorial=Show Tutorial
NotReconciled=Not reconciled
WarningRecordWithoutSubledgerAreExcluded=Warning, all lines without subledger account defined are filtered and excluded from this view
AccountRemovedFromCurrentChartOfAccount=Accounting account that does not exist in the current chart of accounts

## Admin
BindingOptions=Binding options
ApplyMassCategories=Apply mass categories
AddAccountFromBookKeepingWithNoCategories=Available account not yet in the personalized group
CategoryDeleted=Category for the accounting account has been removed
AccountingJournals=Accounting journals
AccountingJournal=Accounting journal
NewAccountingJournal=New accounting journal
ShowAccountingJournal=Show accounting journal
NatureOfJournal=Nature of Journal
AccountingJournalType1=Miscellaneous operations
AccountingJournalType2=Sales
AccountingJournalType3=Purchases
AccountingJournalType4=Bank
AccountingJournalType5=Expense reports
AccountingJournalType8=Inventory
AccountingJournalType9=Has-new
GenerationOfAccountingEntries=Generation of accounting entries
ErrorAccountingJournalIsAlreadyUse=This journal is already use
AccountingAccountForSalesTaxAreDefinedInto=Note: Accounting account for Sales tax are defined into menu <b>%s</b> - <b>%s</b>
NumberOfAccountancyEntries=Number of entries
NumberOfAccountancyMovements=Number of movements
ACCOUNTING_DISABLE_BINDING_ON_SALES=Disable binding & transfer in accountancy on sales (customer invoices will not be taken into account in accounting)
ACCOUNTING_DISABLE_BINDING_ON_PURCHASES=Disable binding & transfer in accountancy on purchases (vendor invoices will not be taken into account in accounting)
ACCOUNTING_DISABLE_BINDING_ON_EXPENSEREPORTS=Disable binding & transfer in accountancy on expense reports (expense reports will not be taken into account in accounting)
ACCOUNTING_ENABLE_LETTERING=Enable the lettering function in the accounting
ACCOUNTING_ENABLE_LETTERING_DESC=When this options is enabled, you can define, on each accounting entry, a code so you can group different accounting movements together. In the past, when different journals was managed independently, this feature was necessary to group movement lines of different journals together. However, with Dolibarr accountancy, such a tracking code, called "<b>%s</b>" is already saved automatically, so an automatic lettering is already done, with no risk of error so this feature has become useless for a common usage. Manual lettering feature is provided for end users that really don't trust the computer engine making the transfer of data in accountancy.
EnablingThisFeatureIsNotNecessary=Enabling this feature is no more necessary for a rigourous accounting management.   
ACCOUNTING_ENABLE_AUTOLETTERING=Enable the automatic lettering when transferring to accounting
ACCOUNTING_ENABLE_AUTOLETTERING_DESC=The code for the lettering is automatically generated and incremented and not choosed by the end user
ACCOUNTING_LETTERING_NBLETTERS=Number of letters when generating lettering code (default 3)
ACCOUNTING_LETTERING_NBLETTERS_DESC=Some accounting software only accepts a two-letter code. This parameter allows you to set this aspect. The default number of letters is three.
OptionsAdvanced=Advanced options
ACCOUNTING_FORCE_ENABLE_VAT_REVERSE_CHARGE=Activate the management of VAT reverse charge on supplier purchases
ACCOUNTING_FORCE_ENABLE_VAT_REVERSE_CHARGE_DESC=When this option is enabled, you can define that a supplier or a given vendor invoice must be transfered into accountancy differently: A additionnal debit and a credit line will generated into the accounting on 2 given accounts from the chart of account defined into the "%s" setup page. 

## Export
NotExportLettering=Do not export the lettering when generating the file
NotifiedExportDate=Flag not yet exported lines as Exported <span class="warning">(to modify a line flagged as exported, you will need to delete the whole transaction and re-transfert it into accounting)</span>
NotifiedValidationDate=Validate and Lock the exported entries not yet already locked <span class="warning">(same effect than the "%s" feature, modification and deletion of the lines will DEFINITELY not be possible)</span>
NotifiedExportFull=Export documents ?
DateValidationAndLock=Date validation and lock
ConfirmExportFile=Confirmation of the generation of the accounting export file ?
ExportDraftJournal=Export draft journal
Modelcsv=Model of export
Selectmodelcsv=Select a model of export
Modelcsv_normal=Classic export
Modelcsv_CEGID=Export for CEGID Expert Comptabilité
Modelcsv_COALA=Export for Sage Coala
Modelcsv_bob50=Export for Sage BOB 50
Modelcsv_ciel=Export for Sage50, Ciel Compta or Compta Evo. (Format XIMPORT)
Modelcsv_quadratus=Export for Quadratus QuadraCompta
Modelcsv_ebp=Export for EBP
Modelcsv_cogilog=Export for Cogilog
Modelcsv_agiris=Export for Agiris Isacompta
Modelcsv_LDCompta=Export for LD Compta (v9) (Test)
Modelcsv_LDCompta10=Export for LD Compta (v10 & higher)
Modelcsv_openconcerto=Export for OpenConcerto (Test)
Modelcsv_configurable=Export CSV Configurable
Modelcsv_FEC=Export FEC
Modelcsv_FEC2=Export FEC (With dates generation writing / document reversed)
Modelcsv_Sage50_Swiss=Export for Sage 50 Switzerland
Modelcsv_winfic=Export for Winfic - eWinfic - WinSis Compta
Modelcsv_Gestinumv3=Export for Gestinum (v3)
Modelcsv_Gestinumv5=Export for Gestinum (v5)
Modelcsv_charlemagne=Export for Aplim Charlemagne
ChartofaccountsId=Chart of accounts Id

## Tools - Init accounting account on product / service
InitAccountancy=Init accountancy
InitAccountancyDesc=This page can be used to initialize an accounting account on products and services that does not have accounting account defined for sales and purchases.
DefaultBindingDesc=This page can be used to set the default accounts (from the chart of account) to use to link business objects with an account, like payment salaries, donation, taxes and VAT, when no specific account were already set.
DefaultClosureDesc=This page can be used to set parameters used for accounting closures.
Options=Options
OptionModeProductSell=Mode sales
OptionModeProductSellIntra=Mode sales exported in EEC
OptionModeProductSellExport=Mode sales exported in other countries
OptionModeProductBuy=Mode purchases
OptionModeProductBuyIntra=Mode purchases imported in EEC
OptionModeProductBuyExport=Mode purchased imported from other countries
OptionModeProductSellDesc=Show all products with accounting account for sales.
OptionModeProductSellIntraDesc=Show all products with accounting account for sales in EEC.
OptionModeProductSellExportDesc=Show all products with accounting account for other foreign sales.
OptionModeProductBuyDesc=Show all products with accounting account for purchases.
OptionModeProductBuyIntraDesc=Show all products with accounting account for purchases in EEC.
OptionModeProductBuyExportDesc=Show all products with accounting account for other foreign purchases.
CleanFixHistory=Remove accounting code from lines that not exists into charts of account
CleanHistory=Reset all bindings for selected year
PredefinedGroups=Predefined groups
WithoutValidAccount=Without valid dedicated account
WithValidAccount=With valid dedicated account
ValueNotIntoChartOfAccount=This value of accounting account does not exist into chart of account
AccountRemovedFromGroup=Account removed from group
SaleLocal=Local sale
SaleExport=Export sale
SaleEEC=Sale in EEC
SaleEECWithVAT=Sale in EEC with a VAT not null, so we suppose this is NOT an intracommunautary sale and the suggested account is the standard product account.
SaleEECWithoutVATNumber=Sale in EEC with no VAT but the VAT ID of third party is not defined. We fall back on the account for standard sales. You can fix the VAT ID of the third party, or change the product account suggested for binding if needed.
ForbiddenTransactionAlreadyExported=Forbidden: The transaction has been validated and/or exported.
ForbiddenTransactionAlreadyValidated=Forbidden: The transaction has been validated.
## Dictionary
Range=Range of accounting account
Calculated=Calculated
Formula=Formula

## Reconcile
LetteringAuto=Reconcile auto
LetteringManual=Reconcile manual
Unlettering=Unreconcile
UnletteringAuto=Unreconcile auto
UnletteringManual=Unreconcile manual
AccountancyNoLetteringModified=No reconcile modified
AccountancyOneLetteringModifiedSuccessfully=One reconcile successfully modified
AccountancyLetteringModifiedSuccessfully=%s reconcile successfully modified
AccountancyNoUnletteringModified=No unreconcile modified
AccountancyOneUnletteringModifiedSuccessfully=One unreconcile successfully modified
AccountancyUnletteringModifiedSuccessfully=%s unreconcile successfully modified

## Closure
AccountancyClosureStep1=Step 1 : Validate and lock movements
AccountancyClosureStep2=Step 2 : Close fiscal period
AccountancyClosureStep3=Step 3 : Extract entries (Optional)
AccountancyClosureClose=Close fiscal period
AccountancyClosureAccountingReversal=Extract entries
AccountancyClosureStep3NewFiscalPeriod=Next fiscal period
AccountancyClosureGenerateClosureBookkeepingRecords=Generate "has-new" entry on the next fiscal period
AccountancyClosureSeparateAuxiliaryAccounts=When generating the "has-new" entry, detail the sub-ledger accounts
AccountancyClosureCloseSuccessfully=Fiscal period has been closed successfully
AccountancyClosureInsertAccountingReversalSuccessfully=Bookkeeping records has been inserted successfully

## Confirm box
ConfirmMassUnletteringAuto=Bulk auto unreconcile confirmation
ConfirmMassUnletteringManual=Bulk manual unreconcile confirmation
ConfirmMassUnletteringQuestion=Are you sure you want to unreconcile the %s selected record(s)?
ConfirmMassDeleteBookkeepingWriting=Bulk Delete confirmation
ConfirmMassDeleteBookkeepingWritingQuestion=This will delete the transaction from the accounting (all line entries related to the same transaction will be deleted). Are you sure you want to delete the %s selected entries?
AccountancyClosureConfirmClose=Are you sure you want to close the current fiscal period ? <span class="warning">You understand that closing the fiscal period is an irreversible action and will permanently block any modification or deletion of entries over this period</span>.
AccountancyClosureConfirmAccountingReversal=Are you sure you want to accounting reversal ?

## Error
SomeMandatoryStepsOfSetupWereNotDone=Some mandatory steps of setup was not done, please complete them
ErrorNoAccountingCategoryForThisCountry=No accounting account group available for country %s (See %s - %s - %s)
ErrorInvoiceContainsLinesNotYetBounded=You try to journalize some lines of the invoice <strong>%s</strong>, but some other lines are not yet bounded to accounting account. Journalization of all invoice lines for this invoice are refused.
ErrorInvoiceContainsLinesNotYetBoundedShort=Some lines on invoice are not bound to accounting account.
ExportNotSupported=The export format setuped is not supported into this page
BookeppingLineAlreayExists=Lines already existing into bookkeeping
NoJournalDefined=No journal defined
Binded=Lines bound
ToBind=Lines to bind
UseMenuToSetBindindManualy=Lines not yet bound, use menu <a href="%s">%s</a> to make the binding manually
SorryThisModuleIsNotCompatibleWithTheExperimentalFeatureOfSituationInvoices=Note: this module or page is not completely compatible with the experimental feature of situation invoices. Some data may be wrong.
AccountancyErrorMismatchLetterCode=Mismatch in reconcile code
AccountancyErrorMismatchBalanceAmount=The balance (%s) is not equal to 0
AccountancyErrorLetteringBookkeeping=Errors have occurred concerning the transactions: %s
ErrorAccountNumberAlreadyExists=The accounting number %s already exists
ErrorArchiveAddFile=Can't put "%s" file in archive
ErrorNoFiscalPeriodActiveFound=No fiscal period active found
ErrorBookkeepingDocDateNotOnActiveFiscalPeriod=The bookkeeping doc date is not on active fiscal period

## Import
ImportAccountingEntries=Accounting entries
ImportAccountingEntriesFECFormat=Accounting entries - FEC format
FECFormatJournalCode=Code journal (JournalCode)
FECFormatJournalLabel=Label journal (JournalLib)
FECFormatEntryNum=Piece number (EcritureNum)
FECFormatEntryDate=Piece date (EcritureDate)
FECFormatGeneralAccountNumber=General account number (CompteNum)
FECFormatGeneralAccountLabel=General account label (CompteLib)
FECFormatSubledgerAccountNumber=Subledger account number (CompAuxNum)
FECFormatSubledgerAccountLabel=Subledger account number (CompAuxLib)
FECFormatPieceRef=Piece ref (PieceRef)
FECFormatPieceDate=Piece date creation (PieceDate)
FECFormatLabelOperation=Label operation (EcritureLib)
FECFormatDebit=Debit (Debit)
FECFormatCredit=Credit (Credit)
FECFormatReconcilableCode=Reconcilable code (EcritureLet)
FECFormatReconcilableDate=Reconcilable date (DateLet)
FECFormatValidateDate=Piece date validated (ValidDate)
FECFormatMulticurrencyAmount=Multicurrency amount (Montantdevise)
FECFormatMulticurrencyCode=Multicurrency code (Idevise)

DateExport=Date export
WarningReportNotReliable=Warning, this report is not based on the Ledger, so does not contain transactions modified manually in the Ledger. If your journalization is up to date, the bookkeeping view is more accurate.
ExpenseReportJournal=Expense Report Journal
DocsAlreadyExportedAreIncluded=Docs already exported are included
ClickToShowAlreadyExportedLines=Click to show already exported lines

NAccounts=%s accounts<|MERGE_RESOLUTION|>--- conflicted
+++ resolved
@@ -298,13 +298,8 @@
 DescVentilDoneExpenseReport=Consult here the list of the lines of expenses reports and their fees accounting account
 
 Closure=Annual closure
-<<<<<<< HEAD
 AccountancyClosureStep1Desc=Consult here the number of movements by month not yet validated & locked
 OverviewOfMovementsNotValidated=Overview of movements not validated and locked
-=======
-DescClosure=Consult here the number of movements by month not yet validated & locked
-OverviewOfMovementsNotValidated=Number of movements not validated and locked
->>>>>>> 4ece4e58
 AllMovementsWereRecordedAsValidated=All movements were recorded as validated and locked
 NotAllMovementsCouldBeRecordedAsValidated=Not all movements could be recorded as validated and locked
 ValidateMovements=Validate and lock movements
