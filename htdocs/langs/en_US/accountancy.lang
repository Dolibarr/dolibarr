# Dolibarr language file - en_US - Accounting Expert
CHARSET=UTF-8
ACCOUNTING_EXPORT_SEPARATORCSV=Column separator for export file
ACCOUNTING_EXPORT_DATE=Date format for export file
ACCOUNTING_EXPORT_PIECE=Export the number of piece ?
ACCOUNTING_EXPORT_GLOBAL_ACCOUNT=Export with global account ?
ACCOUNTING_EXPORT_LABEL=Export the label ?
ACCOUNTING_EXPORT_AMOUNT=Export the amount ?
ACCOUNTING_EXPORT_DEVISE=Export the devise ?
 
Accounting=Accounting
Globalparameters=Global parameters
Chartofaccounts=Chart of accounts
Fiscalyear=Fiscal years
Menuaccount=Accounting accounts
Menuthirdpartyaccount=Thirdparty accounts
MenuTools=Tools

ConfigAccountingExpert=Configuration of the module accounting expert
Journaux=Journals
JournalFinancial=Financial journals
Exports=Exports
Export=Export
Modelcsv=Model of export
OptionsDeactivatedForThisExportModel=For this export model, options are deactivated
Selectmodelcsv=Select a model of export
Modelcsv_normal=Classic export
Modelcsv_CEGID=Export towards CEGID Expert
BackToChartofaccounts=Return chart of accounts
Back=Return

Definechartofaccounts=Define a chart of accounts
Selectchartofaccounts=Select a chart of accounts
Validate=Validate
Addanaccount=Add an accounting account
AccountAccounting=Accounting account
Ventilation=Breakdown
ToDispatch=To dispatch
Dispatched=Dispatched

CustomersVentilation=Breakdown customers
SuppliersVentilation=Breakdown suppliers
TradeMargin=Trade margin
Reports=Reports
ByCustomerInvoice=By invoices customers
ByMonth=By Month
NewAccount=New accounting account
Update=Update
List=List
Create=Create
CreateMvts=Create movement
UpdateAccount=Modification of an accounting account
UpdateMvts=Modification of a movement
WriteBookKeeping=Record accounts in general ledger
Bookkeeping=General ledger
AccountBalanceByMonth=Account balance by month

AccountingVentilation=Breakdown accounting
AccountingVentilationSupplier=Breakdown accounting supplier
AccountingVentilationCustomer=Breakdown accounting customer
Line=Line

CAHTF=Total purchase supplier HT
InvoiceLines=Lines of invoice to be ventilated
InvoiceLinesDone=Ventilated lines of invoice
IntoAccount=In the accounting account

Ventilate=Ventilate
VentilationAuto=Automatic breakdown

Processing=Processing
EndProcessing=The end of processing
AnyLineVentilate=Any lines to ventilate
SelectedLines=Selected lines
Lineofinvoice=Line of invoice
VentilatedinAccount=Ventilated successfully in the accounting account
NotVentilatedinAccount=Not ventilated in the accounting account

ACCOUNTING_SEPARATORCSV=Column separator in export file

ACCOUNTING_LIMIT_LIST_VENTILATION=Number of elements to be breakdown shown by page (maximum recommended : 50)
ACCOUNTING_LIST_SORT_VENTILATION_TODO=Begin the sorting of the breakdown pages "Has to breakdown" by the most recent elements
ACCOUNTING_LIST_SORT_VENTILATION_DONE=Begin the sorting of the breakdown pages "Breakdown" by the most recent elements

AccountLength=Length of the accounting accounts shown in Dolibarr
AccountLengthDesc=Function allowing to feign a length of accounting account by replacing spaces by the zero figure. This function touches only the display, it does not modify the accounting accounts registered in Dolibarr. For the export, this function is necessary to be compatible with certain software.  
ACCOUNTING_LENGTH_DESCRIPTION=Length for displaying product & services description in listings (Best = 50)
ACCOUNTING_LENGTH_DESCRIPTION_ACCOUNT=Length for displaying product & services account description form in listings (Best = 50)
ACCOUNTING_LENGTH_GACCOUNT=Length of the general accounts
ACCOUNTING_LENGTH_AACCOUNT=Length of the third party accounts

ACCOUNTING_SELL_JOURNAL=Sell journal
ACCOUNTING_PURCHASE_JOURNAL=Purchase journal
ACCOUNTING_MISCELLANEOUS_JOURNAL=Miscellaneous journal
ACCOUNTING_EXPENSEREPORT_JOURNAL=Expense report journal
ACCOUNTING_SOCIAL_JOURNAL=Social journal

ACCOUNTING_ACCOUNT_TRANSFER_CASH=Account of transfer
ACCOUNTING_ACCOUNT_SUSPENSE=Account of wait

ACCOUNTING_PRODUCT_BUY_ACCOUNT=Accounting account by default for bought products (if not defined in the product sheet)
ACCOUNTING_PRODUCT_SOLD_ACCOUNT=Accounting account by default for the sold products (if not defined in the product sheet)
ACCOUNTING_SERVICE_BUY_ACCOUNT=Accounting account by default for the bought services (if not defined in the service sheet)
ACCOUNTING_SERVICE_SOLD_ACCOUNT=Accounting account by default for the sold services (if not defined in the service sheet)

Doctype=Type of document
Docdate=Date
Docref=Reference
Numerocompte=Account
Code_tiers=Thirdparty
Labelcompte=Label account
Debit=Debit
Credit=Credit
Amount=Amount
Sens=Sens
Codejournal=Journal

DelBookKeeping=Delete the records of the general ledger

SellsJournal=Sells journal
PurchasesJournal=Purchases journal
DescSellsJournal=Sells journal
DescPurchasesJournal=Purchases journal
FinanceJournal=Finance journal
DescFinanceJournal=Finance journal including all the types of payments by bank account

CashPayment=Cash Payment

SupplierInvoicePayment=Payment of invoice supplier
CustomerInvoicePayment=Payment of invoice customer

ThirdPartyAccount=Thirdparty account

NewAccountingMvt=New movement
NumMvts=Number of movement
ListeMvts=List of the movement
ErrorDebitCredit=Debit and Credit cannot have a value at the same time

ReportThirdParty=List thirdparty account
DescThirdPartyReport=Consult here the list of the thirdparty customers and the suppliers and their accounting accounts

ListAccounts=List of the accounting accounts

Pcgversion=Version of the plan
Pcgtype=Class of account
Pcgsubtype=Under class of account
Accountparent=Root of the account
Active=Statement

NewFiscalYear=New fiscal year

DescVentilCustomer=Consult here the annual breakdown accounting of your invoices customers
TotalVente=Total turnover HT
TotalMarge=Total sales margin
DescVentilDoneCustomer=Consult here the list of the lines of invoices customers and their accounting account
DescVentilTodoCustomer=Ventilate your lines of customer invoice with an accounting account
ChangeAccount=Change the accounting account for lines selected by the account:
Vide=-
DescVentilSupplier=Consult here the annual breakdown accounting of your invoices suppliers
DescVentilTodoSupplier=Ventilate your lines of invoice supplier with an accounting account
DescVentilDoneSupplier=Consult here the list of the lines of invoices supplier and their accounting account

ValidateHistory=Validate Automatically

ErrorAccountancyCodeIsAlreadyUse=Error, you cannot delete this accounting account because it is used

FicheVentilation=Breakdown card
GeneralLedgerIsWritten=Operations are written in the general ledger

<<<<<<< HEAD
MvtNotCorrectlyBalanced=Mouvement not correctly balanced. Credit = %s, debit = %s
=======
##Export Journal Feature
ExportFormat=Format of Export
Prefixname=Prefix of export File
Separate=Export separator
Textframe=Frame of text value
Headercol=Colname in header of file
Fieldname=Name of Field
Headername=Name in header
Type=Type of fields
Param=Additionnal parameters
EnabledProduct=In Product
EnabledTiers=In Tiers
EnabledVat=In Vat
>>>>>>> cfd01b60
<|MERGE_RESOLUTION|>--- conflicted
+++ resolved
@@ -167,9 +167,6 @@
 FicheVentilation=Breakdown card
 GeneralLedgerIsWritten=Operations are written in the general ledger
 
-<<<<<<< HEAD
-MvtNotCorrectlyBalanced=Mouvement not correctly balanced. Credit = %s, debit = %s
-=======
 ##Export Journal Feature
 ExportFormat=Format of Export
 Prefixname=Prefix of export File
@@ -183,4 +180,5 @@
 EnabledProduct=In Product
 EnabledTiers=In Tiers
 EnabledVat=In Vat
->>>>>>> cfd01b60
+
+MvtNotCorrectlyBalanced=Mouvement not correctly balanced. Credit = %s, debit = %s