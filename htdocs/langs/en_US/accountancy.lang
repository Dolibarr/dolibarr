# Dolibarr language file - en_US - Accountancy (Double entries)
Accountancy=Accountancy
Accounting=Accounting
ACCOUNTING_EXPORT_SEPARATORCSV=Column separator for export file
ACCOUNTING_EXPORT_DATE=Date format for export file
ACCOUNTING_EXPORT_PIECE=Export the number of piece
ACCOUNTING_EXPORT_GLOBAL_ACCOUNT=Export with global account
ACCOUNTING_EXPORT_LABEL=Export label
ACCOUNTING_EXPORT_AMOUNT=Export amount
ACCOUNTING_EXPORT_DEVISE=Export currency
Selectformat=Select the format for the file
ACCOUNTING_EXPORT_FORMAT=Select the format for the file
ACCOUNTING_EXPORT_ENDLINE=Select the carriage return type
ACCOUNTING_EXPORT_PREFIX_SPEC=Specify the prefix for the file name
ThisService=This service
ThisProduct=This product
DefaultForService=Default for service
DefaultForProduct=Default for product
ProductForThisThirdparty=Product for this thirdparty
ServiceForThisThirdparty=Service for this thirdparty
CantSuggest=Can't suggest
AccountancySetupDoneFromAccountancyMenu=Most setup of the accountancy is done from the menu %s
ConfigAccountingExpert=Configuration of the module accounting (double entry)
Journalization=Journalization
Journals=Journals
JournalFinancial=Financial journals
BackToChartofaccounts=Return chart of accounts
Chartofaccounts=Chart of accounts
ChartOfSubaccounts=Chart of individual accounts
ChartOfIndividualAccountsOfSubsidiaryLedger=Chart of individual accounts of the subsidiary ledger
CurrentDedicatedAccountingAccount=Current dedicated account
AssignDedicatedAccountingAccount=New account to assign
InvoiceLabel=Invoice label
OverviewOfAmountOfLinesNotBound=Overview of amount of lines not bound to an accounting account
OverviewOfAmountOfLinesBound=Overview of amount of lines already bound to an accounting account
OtherInfo=Other information
DeleteCptCategory=Remove accounting account from group
ConfirmDeleteCptCategory=Are you sure you want to remove this accounting account from the accounting account group?
JournalizationInLedgerStatus=Status of journalization
AlreadyInGeneralLedger=Already transferred to accounting journals and ledger
NotYetInGeneralLedger=Not yet transferred to accouting journals and ledger
GroupIsEmptyCheckSetup=Group is empty, check setup of the personalized accounting group
DetailByAccount=Show detail by account
AccountWithNonZeroValues=Accounts with non-zero values
ListOfAccounts=List of accounts
CountriesInEEC=Countries in EEC
CountriesNotInEEC=Countries not in EEC
CountriesInEECExceptMe=Countries in EEC except %s
CountriesExceptMe=All countries except %s
AccountantFiles=Export source documents
ExportAccountingSourceDocHelp=With this tool, you can export the source events (list in CSV and PDFs) that are used to generate your accountancy.
ExportAccountingSourceDocHelp2=To export your journals, use the menu entry %s - %s.
VueByAccountAccounting=View by accounting account
VueBySubAccountAccounting=View by accounting subaccount

MainAccountForCustomersNotDefined=Main accounting account for customers not defined in setup
MainAccountForSuppliersNotDefined=Main accounting account for vendors not defined in setup
MainAccountForUsersNotDefined=Main accounting account for users not defined in setup
MainAccountForVatPaymentNotDefined=Main accounting account for VAT payment not defined in setup
MainAccountForSubscriptionPaymentNotDefined=Main accounting account for subscription payment not defined in setup

AccountancyArea=Accounting area
AccountancyAreaDescIntro=Usage of the accountancy module is done in several step:
AccountancyAreaDescActionOnce=The following actions are usually executed one time only, or once per year...
AccountancyAreaDescActionOnceBis=Next steps should be done to save you time in future by suggesting you automaticaly the correct default accounting account when transferring data in accounting
AccountancyAreaDescActionFreq=The following actions are usually executed every month, week or day for very large companies...

AccountancyAreaDescJournalSetup=STEP %s: Check content of your journal list from menu %s
AccountancyAreaDescChartModel=STEP %s: Check that a model of chart of account exists or create one from menu %s
AccountancyAreaDescChart=STEP %s: Select and|or complete your chart of account from menu %s

AccountancyAreaDescVat=STEP %s: Define accounting accounts for each VAT Rates. For this, use the menu entry %s.
AccountancyAreaDescDefault=STEP %s: Define default accounting accounts. For this, use the menu entry %s.
AccountancyAreaDescExpenseReport=STEP %s: Define default accounting accounts for each type of Expense report. For this, use the menu entry %s.
AccountancyAreaDescSal=STEP %s: Define default accounting accounts for payment of salaries. For this, use the menu entry %s.
AccountancyAreaDescContrib=STEP %s: Define default accounting accounts for Taxes (special expenses). For this, use the menu entry %s.
AccountancyAreaDescDonation=STEP %s: Define default accounting accounts for donation. For this, use the menu entry %s.
AccountancyAreaDescSubscription=STEP %s: Define default accounting accounts for member subscription. For this, use the menu entry %s.
AccountancyAreaDescMisc=STEP %s: Define mandatory default account and default accounting accounts for miscellaneous transactions. For this, use the menu entry %s.
AccountancyAreaDescLoan=STEP %s: Define default accounting accounts for loans. For this, use the menu entry %s.
AccountancyAreaDescBank=STEP %s: Define accounting accounts and journal code for each bank and financial accounts. For this, use the menu entry %s.
AccountancyAreaDescProd=STEP %s: Define accounting accounts on your Products/Services. For this, use the menu entry %s.

AccountancyAreaDescBind=STEP %s: Check the binding between existing %s lines and accounting account is done, so application will be able to journalize transactions in Ledger in one click. Complete missing bindings. For this, use the menu entry %s.
AccountancyAreaDescWriteRecords=STEP %s: Write transactions into the Ledger. For this, go into menu <strong>%s</strong>, and click into button <strong>%s</strong>.
AccountancyAreaDescAnalyze=STEP %s: Add or edit existing transactions and generate reports and exports.

AccountancyAreaDescClosePeriod=STEP %s: Close period so we can't make modification in a future.

TheJournalCodeIsNotDefinedOnSomeBankAccount=A mandatory step in setup has not been completed (accounting code journal not defined for all bank accounts)
Selectchartofaccounts=Select active chart of accounts
ChangeAndLoad=Change and load
Addanaccount=Add an accounting account
AccountAccounting=Accounting account
AccountAccountingShort=Account
SubledgerAccount=Subledger account
SubledgerAccountLabel=Subledger account label
ShowAccountingAccount=Show accounting account
ShowAccountingJournal=Show accounting journal
ShowAccountingAccountInLedger=Show accounting account in ledger
ShowAccountingAccountInJournals=Show accounting account in journals
AccountAccountingSuggest=Accounting account suggested
MenuDefaultAccounts=Default accounts
MenuBankAccounts=Bank accounts
MenuVatAccounts=Vat accounts
MenuTaxAccounts=Tax accounts
MenuExpenseReportAccounts=Expense report accounts
MenuLoanAccounts=Loan accounts
MenuProductsAccounts=Product accounts
MenuClosureAccounts=Closure accounts
MenuAccountancyClosure=Closure
MenuAccountancyValidationMovements=Validate movements
ProductsBinding=Products accounts
TransferInAccounting=Transfer in accounting
RegistrationInAccounting=Recording in accounting
Binding=Binding to accounts
CustomersVentilation=Customer invoice binding
SuppliersVentilation=Vendor invoice binding
ExpenseReportsVentilation=Expense report binding
CreateMvts=Create new transaction
UpdateMvts=Modification of a transaction
ValidTransaction=Validate transaction
WriteBookKeeping=Record transactions in accounting
Bookkeeping=Ledger
BookkeepingSubAccount=Subledger
AccountBalance=Account balance
ObjectsRef=Source object ref
CAHTF=Total purchase vendor before tax
TotalExpenseReport=Total expense report
InvoiceLines=Lines of invoices to bind
InvoiceLinesDone=Bound lines of invoices
ExpenseReportLines=Lines of expense reports to bind
ExpenseReportLinesDone=Bound lines of expense reports
IntoAccount=Bind line with the accounting account
TotalForAccount=Total accounting account


Ventilate=Bind
LineId=Id line
Processing=Processing
EndProcessing=Process terminated.
SelectedLines=Selected lines
Lineofinvoice=Line of invoice
LineOfExpenseReport=Line of expense report
NoAccountSelected=No accounting account selected
VentilatedinAccount=Binded successfully to the accounting account
NotVentilatedinAccount=Not bound to the accounting account
XLineSuccessfullyBinded=%s products/services successfully bound to an accounting account
XLineFailedToBeBinded=%s products/services were not bound to any accounting account

ACCOUNTING_LIMIT_LIST_VENTILATION=Maximum number of lines on list and bind page (recommended: 50)
ACCOUNTING_LIST_SORT_VENTILATION_TODO=Begin the sorting of the page "Binding to do" by the most recent elements
ACCOUNTING_LIST_SORT_VENTILATION_DONE=Begin the sorting of the page "Binding done" by the most recent elements

ACCOUNTING_LENGTH_DESCRIPTION=Truncate product & services description in listings after x chars (Best = 50)
ACCOUNTING_LENGTH_DESCRIPTION_ACCOUNT=Truncate product & services account description form in listings after x chars (Best = 50)
ACCOUNTING_LENGTH_GACCOUNT=Length of the general accounting accounts (If you set value to 6 here, the account '706' will appear like '706000' on screen)
ACCOUNTING_LENGTH_AACCOUNT=Length of the third-party accounting accounts (If you set value to 6 here, the account '401' will appear like '401000' on screen)
ACCOUNTING_MANAGE_ZERO=Allow to manage different number of zeros at the end of an accounting account. Needed by some countries (like Switzerland). If set to off (default), you can set the following two parameters to ask the application to add virtual zeros.
BANK_DISABLE_DIRECT_INPUT=Disable direct recording of transaction in bank account
ACCOUNTING_ENABLE_EXPORT_DRAFT_JOURNAL=Enable draft export on journal
ACCOUNTANCY_COMBO_FOR_AUX=Enable combo list for subsidiary account (may be slow if you have a lot of third parties, break ability to search on a part of value)
ACCOUNTING_DATE_START_BINDING=Define a date to start binding & transfer in accountancy. Below this date, the transactions will not be transferred to accounting.
ACCOUNTING_DEFAULT_PERIOD_ON_TRANSFER=On accountancy transfer, what is the period selected by default

ACCOUNTING_SELL_JOURNAL=Sell journal
ACCOUNTING_PURCHASE_JOURNAL=Purchase journal
ACCOUNTING_MISCELLANEOUS_JOURNAL=Miscellaneous journal
ACCOUNTING_EXPENSEREPORT_JOURNAL=Expense report journal
ACCOUNTING_SOCIAL_JOURNAL=Social journal
ACCOUNTING_HAS_NEW_JOURNAL=Has new Journal

ACCOUNTING_RESULT_PROFIT=Result accounting account (Profit)
ACCOUNTING_RESULT_LOSS=Result accounting account (Loss)
ACCOUNTING_CLOSURE_DEFAULT_JOURNAL=Journal of closure

ACCOUNTING_ACCOUNT_TRANSFER_CASH=Accounting account of transitional bank transfer
TransitionalAccount=Transitional bank transfer account

ACCOUNTING_ACCOUNT_SUSPENSE=Accounting account of wait
DONATION_ACCOUNTINGACCOUNT=Accounting account to register donations
ADHERENT_SUBSCRIPTION_ACCOUNTINGACCOUNT=Accounting account to register subscriptions

ACCOUNTING_ACCOUNT_CUSTOMER_DEPOSIT=Accounting account by default to register customer deposit
<<<<<<< HEAD
UseAuxiliaryAccountOnCustomerDeposit=Use sub-accounts on customer deposit lines
ACCOUNTING_ACCOUNT_CUSTOMER_RETAINED_WARRANTY=Accounting account by default to register customer retained warranty
=======
UseAuxiliaryAccountOnCustomerDeposit=Store customer account as individual account in subsidiary ledger for lines of down payments (if disabled, individual account for down payment lines will remain empty)
>>>>>>> 1b5eb2de

ACCOUNTING_PRODUCT_BUY_ACCOUNT=Accounting account by default for the bought products (used if not defined in the product sheet)
ACCOUNTING_PRODUCT_BUY_INTRA_ACCOUNT=Accounting account by default for the bought products in EEC (used if not defined in the product sheet)
ACCOUNTING_PRODUCT_BUY_EXPORT_ACCOUNT=Accounting account by default for the bought products and imported out of EEC (used if not defined in the product sheet)
ACCOUNTING_PRODUCT_SOLD_ACCOUNT=Accounting account by default for the sold products (used if not defined in the product sheet)
ACCOUNTING_PRODUCT_SOLD_INTRA_ACCOUNT=Accounting account by default for the products sold in EEC (used if not defined in the product sheet)
ACCOUNTING_PRODUCT_SOLD_EXPORT_ACCOUNT=Accounting account by default for the products sold and exported out of EEC (used if not defined in the product sheet)

ACCOUNTING_SERVICE_BUY_ACCOUNT=Accounting account by default for the bought services (used if not defined in the service sheet)
ACCOUNTING_SERVICE_BUY_INTRA_ACCOUNT=Accounting account by default for the bought services in EEC (used if not defined in the service sheet)
ACCOUNTING_SERVICE_BUY_EXPORT_ACCOUNT=Accounting account by default for the bought services and imported out of EEC (used if not defined in the service sheet)
ACCOUNTING_SERVICE_SOLD_ACCOUNT=Accounting account by default for the sold services (used if not defined in the service sheet)
ACCOUNTING_SERVICE_SOLD_INTRA_ACCOUNT=Accounting account by default for the services sold in EEC (used if not defined in the service sheet)
ACCOUNTING_SERVICE_SOLD_EXPORT_ACCOUNT=Accounting account by default for the services sold and exported out of EEC (used if not defined in the service sheet)

Doctype=Type of document
Docdate=Date
Docref=Reference
LabelAccount=Label account
LabelOperation=Label operation
Sens=Direction
AccountingDirectionHelp=For an accounting account of a customer, use Credit to record a payment you have received<br>For an accounting account of a supplier, use Debit to record a payment you made
LetteringCode=Lettering code
Lettering=Lettering
Codejournal=Journal
JournalLabel=Journal label
NumPiece=Piece number
TransactionNumShort=Num. transaction
AccountingCategory=Custom group
GroupByAccountAccounting=Group by general ledger account
GroupBySubAccountAccounting=Group by subledger account
AccountingAccountGroupsDesc=You can define here some groups of accounting account. They will be used for personalized accounting reports.
ByAccounts=By accounts
ByPredefinedAccountGroups=By predefined groups
ByPersonalizedAccountGroups=By personalized groups
ByYear=By year
NotMatch=Not Set
DeleteMvt=Delete some lines from accounting
DelMonth=Month to delete
DelYear=Year to delete
DelJournal=Journal to delete
ConfirmDeleteMvt=This will delete all lines in accountancy for the year/month and/or for a specific journal (At least one criterion is required). You will have to reuse the feature '%s' to have the deleted record back in the ledger.
ConfirmDeleteMvtPartial=This will delete the transaction from the accounting (all lines related to the same transaction will be deleted)
FinanceJournal=Finance journal
ExpenseReportsJournal=Expense reports journal
DescFinanceJournal=Finance journal including all the types of payments by bank account
DescJournalOnlyBindedVisible=This is a view of record that are bound to an accounting account and can be recorded into the Journals and Ledger.
VATAccountNotDefined=Account for VAT not defined
ThirdpartyAccountNotDefined=Account for third party not defined
ProductAccountNotDefined=Account for product not defined
FeeAccountNotDefined=Account for fee not defined
BankAccountNotDefined=Account for bank not defined
CustomerInvoicePayment=Payment of invoice customer
ThirdPartyAccount=Third-party account
NewAccountingMvt=New transaction
NumMvts=Numero of transaction
ListeMvts=List of movements
ErrorDebitCredit=Debit and Credit cannot have a value at the same time
AddCompteFromBK=Add accounting accounts to the group
ReportThirdParty=List third-party account
DescThirdPartyReport=Consult here the list of third-party customers and vendors and their accounting accounts
ListAccounts=List of the accounting accounts
UnknownAccountForThirdparty=Unknown third-party account. We will use %s
UnknownAccountForThirdpartyBlocking=Unknown third-party account. Blocking error
ThirdpartyAccountNotDefinedOrThirdPartyUnknown=Subledger account not defined or third party or user unknown. We will use %s
ThirdpartyAccountNotDefinedOrThirdPartyUnknownSubledgerIgnored=Third-party unknown and subledger not defined on the payment. We will keep the subledger account value empty.
ThirdpartyAccountNotDefinedOrThirdPartyUnknownBlocking=Subledger account not defined or third party or user unknown. Blocking error.
UnknownAccountForThirdpartyAndWaitingAccountNotDefinedBlocking=Unknown third-party account and waiting account not defined. Blocking error
PaymentsNotLinkedToProduct=Payment not linked to any product / service
OpeningBalance=Opening balance
ShowOpeningBalance=Show opening balance
HideOpeningBalance=Hide opening balance
ShowSubtotalByGroup=Show subtotal by level

Pcgtype=Group of account
PcgtypeDesc=Group of account are used as predefined 'filter' and 'grouping' criteria for some accounting reports. For example, 'INCOME' or 'EXPENSE' are used as groups for accounting accounts of products to build the expense/income report.

Reconcilable=Reconcilable

TotalVente=Total turnover before tax
TotalMarge=Total sales margin

DescVentilCustomer=Consult here the list of customer invoice lines bound (or not) to a product accounting account
DescVentilMore=In most cases, if you use predefined products or services and you set the account number on the product/service card, the application will be able to make all the binding between your invoice lines and the accounting account of your chart of accounts, just in one click with the button <strong>"%s"</strong>. If account was not set on product/service cards or if you still have some lines not bound to an account, you will have to make a manual binding from the menu "<strong>%s</strong>".
DescVentilDoneCustomer=Consult here the list of the lines of invoices customers and their product accounting account
DescVentilTodoCustomer=Bind invoice lines not already bound with a product accounting account
ChangeAccount=Change the product/service accounting account for selected lines with the following accounting account:
Vide=-
DescVentilSupplier=Consult here the list of vendor invoice lines bound or not yet bound to a product accounting account (only record not already transfered in accountancy are visible)
DescVentilDoneSupplier=Consult here the list of the lines of vendor invoices and their accounting account
DescVentilTodoExpenseReport=Bind expense report lines not already bound with a fee accounting account
DescVentilExpenseReport=Consult here the list of expense report lines bound (or not) to a fee accounting account
DescVentilExpenseReportMore=If you setup accounting account on type of expense report lines, the application will be able to make all the binding between your expense report lines and the accounting account of your chart of accounts, just in one click with the button <strong>"%s"</strong>. If account was not set on fees dictionary or if you still have some lines not bound to any account, you will have to make a manual binding from the menu "<strong>%s</strong>".
DescVentilDoneExpenseReport=Consult here the list of the lines of expenses reports and their fees accounting account

Closure=Annual closure
DescClosure=Consult here the number of movements by month who are not yet validated & locked
OverviewOfMovementsNotValidated=Overview of movements not validated and locked
AllMovementsWereRecordedAsValidated=All movements were recorded as validated and locked
NotAllMovementsCouldBeRecordedAsValidated=Not all movements could be recorded as validated and locked
ValidateMovements=Validate and lock record...
DescValidateMovements=Any modification or deletion of writing, lettering and deletes will be prohibited. All entries for an exercise must be validated otherwise closing will not be possible

ValidateHistory=Bind Automatically
AutomaticBindingDone=Automatic bindings done (%s) - Automatic binding not possible for some record (%s)

ErrorAccountancyCodeIsAlreadyUse=Error, you cannot delete this accounting account because it is used
MvtNotCorrectlyBalanced=Movement not correctly balanced. Debit = %s & Credit = %s
Balancing=Balancing
FicheVentilation=Binding card
GeneralLedgerIsWritten=Transactions are written in the Ledger
GeneralLedgerSomeRecordWasNotRecorded=Some of the transactions could not be journalized. If there is no other error message, this is probably because they were already journalized.
NoNewRecordSaved=No more record to transfer
ListOfProductsWithoutAccountingAccount=List of products not bound to any accounting account
ChangeBinding=Change the binding
Accounted=Accounted in ledger
NotYetAccounted=Not yet transferred to accounting
ShowTutorial=Show Tutorial
NotReconciled=Not reconciled
WarningRecordWithoutSubledgerAreExcluded=Warning, all lines without subledger account defined are filtered and excluded from this view
AccountRemovedFromCurrentChartOfAccount=Accounting account that does not exist in the current chart of accounts

## Admin
BindingOptions=Binding options
ApplyMassCategories=Apply mass categories
AddAccountFromBookKeepingWithNoCategories=Available account not yet in the personalized group
CategoryDeleted=Category for the accounting account has been removed
AccountingJournals=Accounting journals
AccountingJournal=Accounting journal
NewAccountingJournal=New accounting journal
ShowAccountingJournal=Show accounting journal
NatureOfJournal=Nature of Journal
AccountingJournalType1=Miscellaneous operations
AccountingJournalType2=Sales
AccountingJournalType3=Purchases
AccountingJournalType4=Bank
AccountingJournalType5=Expenses report
AccountingJournalType8=Inventory
AccountingJournalType9=Has-new
ErrorAccountingJournalIsAlreadyUse=This journal is already use
AccountingAccountForSalesTaxAreDefinedInto=Note: Accounting account for Sales tax are defined into menu <b>%s</b> - <b>%s</b>
NumberOfAccountancyEntries=Number of entries
NumberOfAccountancyMovements=Number of movements
ACCOUNTING_DISABLE_BINDING_ON_SALES=Disable binding & transfer in accountancy on sales (customer invoices will not be taken into account in accounting)
ACCOUNTING_DISABLE_BINDING_ON_PURCHASES=Disable binding & transfer in accountancy on purchases (vendor invoices will not be taken into account in accounting)
ACCOUNTING_DISABLE_BINDING_ON_EXPENSEREPORTS=Disable binding & transfer in accountancy on expense reports (expense reports will not be taken into account in accounting)

## Export
NotifiedExportDate=Flag exported lines as Exported <span class="warning">(to modify a line, you will need to delete the whole transaction and re-transfert it into accounting)</span>
NotifiedValidationDate=Validate and Lock the exported entries <span class="warning">(same effect than the "Closure" feature, modification and deletion of the lines will DEFINITELY not be possible)</span>
DateValidationAndLock=Date validation and lock
ConfirmExportFile=Confirmation of the generation of the accounting export file ?
ExportDraftJournal=Export draft journal
Modelcsv=Model of export
Selectmodelcsv=Select a model of export
Modelcsv_normal=Classic export
Modelcsv_CEGID=Export for CEGID Expert Comptabilité
Modelcsv_COALA=Export for Sage Coala
Modelcsv_bob50=Export for Sage BOB 50
Modelcsv_ciel=Export for Sage50, Ciel Compta or Compta Evo. (Format XIMPORT)
Modelcsv_quadratus=Export for Quadratus QuadraCompta
Modelcsv_ebp=Export for EBP
Modelcsv_cogilog=Export for Cogilog
Modelcsv_agiris=Export for Agiris Isacompta
Modelcsv_LDCompta=Export for LD Compta (v9) (Test)
Modelcsv_LDCompta10=Export for LD Compta (v10 & higher)
Modelcsv_openconcerto=Export for OpenConcerto (Test)
Modelcsv_configurable=Export CSV Configurable
Modelcsv_FEC=Export FEC
Modelcsv_FEC2=Export FEC (With dates generation writing / document reversed)
Modelcsv_Sage50_Swiss=Export for Sage 50 Switzerland
Modelcsv_winfic=Export for Winfic - eWinfic - WinSis Compta
Modelcsv_Gestinumv3=Export for Gestinum (v3)
Modelcsv_Gestinumv5=Export for Gestinum (v5)
Modelcsv_charlemagne=Export for Aplim Charlemagne
ChartofaccountsId=Chart of accounts Id

## Tools - Init accounting account on product / service
InitAccountancy=Init accountancy
InitAccountancyDesc=This page can be used to initialize an accounting account on products and services that does not have accounting account defined for sales and purchases.
DefaultBindingDesc=This page can be used to set a default account to use to link transactions record about payment salaries, donation, taxes and vat when no specific accounting account were already set.
DefaultClosureDesc=This page can be used to set parameters used for accounting closures.
Options=Options
OptionModeProductSell=Mode sales
OptionModeProductSellIntra=Mode sales exported in EEC
OptionModeProductSellExport=Mode sales exported in other countries
OptionModeProductBuy=Mode purchases
OptionModeProductBuyIntra=Mode purchases imported in EEC
OptionModeProductBuyExport=Mode purchased imported from other countries
OptionModeProductSellDesc=Show all products with accounting account for sales.
OptionModeProductSellIntraDesc=Show all products with accounting account for sales in EEC.
OptionModeProductSellExportDesc=Show all products with accounting account for other foreign sales.
OptionModeProductBuyDesc=Show all products with accounting account for purchases.
OptionModeProductBuyIntraDesc=Show all products with accounting account for purchases in EEC.
OptionModeProductBuyExportDesc=Show all products with accounting account for other foreign purchases.
CleanFixHistory=Remove accounting code from lines that not exists into charts of account
CleanHistory=Reset all bindings for selected year
PredefinedGroups=Predefined groups
WithoutValidAccount=Without valid dedicated account
WithValidAccount=With valid dedicated account
ValueNotIntoChartOfAccount=This value of accounting account does not exist into chart of account
AccountRemovedFromGroup=Account removed from group
SaleLocal=Local sale
SaleExport=Export sale
SaleEEC=Sale in EEC
SaleEECWithVAT=Sale in EEC with a VAT not null, so we suppose this is NOT an intracommunautary sale and the suggested account is the standard product account.
SaleEECWithoutVATNumber=Sale in EEC with no VAT but the VAT ID of thirdparty is not defined. We fallback on the product account for standard sales. You can fix the VAT ID of thirdparty or the product account if needed.
ForbiddenTransactionAlreadyExported=Forbidden: The transaction has been validated and/or exported.
ForbiddenTransactionAlreadyValidated=Forbidden: The transaction has been validated.
## Dictionary
Range=Range of accounting account
Calculated=Calculated
Formula=Formula

## Reconcile
Unlettering=Unreconcile
AccountancyNoLetteringModified=No reconcile modified
AccountancyOneLetteringModifiedSuccessfully=One reconcile successfully modified
AccountancyLetteringModifiedSuccessfully=%s reconcile successfully modified
AccountancyNoUnletteringModified=No unreconcile modified
AccountancyOneUnletteringModifiedSuccessfully=One unreconcile successfully modified
AccountancyUnletteringModifiedSuccessfully=%s unreconcile successfully modified

## Confirm box
ConfirmMassUnlettering=Bulk Unreconcile confirmation
ConfirmMassUnletteringQuestion=Are you sure you want to Unreconcile the %s selected record(s)?
ConfirmMassDeleteBookkeepingWriting=Bulk Delete confirmation
ConfirmMassDeleteBookkeepingWritingQuestion=This will delete the transaction from the accounting (all lines related to the same transaction will be deleted) Are you sure you want to delete the %s selected record(s)?

## Error
SomeMandatoryStepsOfSetupWereNotDone=Some mandatory steps of setup was not done, please complete them
ErrorNoAccountingCategoryForThisCountry=No accounting account group available for country %s (See Home - Setup - Dictionaries)
ErrorInvoiceContainsLinesNotYetBounded=You try to journalize some lines of the invoice <strong>%s</strong>, but some other lines are not yet bounded to accounting account. Journalization of all invoice lines for this invoice are refused.
ErrorInvoiceContainsLinesNotYetBoundedShort=Some lines on invoice are not bound to accounting account.
ExportNotSupported=The export format setuped is not supported into this page
BookeppingLineAlreayExists=Lines already existing into bookkeeping
NoJournalDefined=No journal defined
Binded=Lines bound
ToBind=Lines to bind
UseMenuToSetBindindManualy=Lines not yet bound, use menu <a href="%s">%s</a> to make the binding manually
SorryThisModuleIsNotCompatibleWithTheExperimentalFeatureOfSituationInvoices=Sorry this module is not compatible with the experimental feature of situation invoices
AccountancyErrorMismatchLetterCode=Mismatch in reconcile code
AccountancyErrorMismatchBalanceAmount=The balance (%s) is not equal to 0
AccountancyErrorLetteringBookkeeping=Errors have occurred concerning the transactions: %s
ErrorAccountNumberAlreadyExists=The accounting number %s already exists

## Import
ImportAccountingEntries=Accounting entries
ImportAccountingEntriesFECFormat=Accounting entries - FEC format
FECFormatJournalCode=Code journal (JournalCode)
FECFormatJournalLabel=Label journal (JournalLib)
FECFormatEntryNum=Piece number (EcritureNum)
FECFormatEntryDate=Piece date (EcritureDate)
FECFormatGeneralAccountNumber=General account number (CompteNum)
FECFormatGeneralAccountLabel=General account label (CompteLib)
FECFormatSubledgerAccountNumber=Subledger account number (CompAuxNum)
FECFormatSubledgerAccountLabel=Subledger account number (CompAuxLib)
FECFormatPieceRef=Piece ref (PieceRef)
FECFormatPieceDate=Piece date creation (PieceDate)
FECFormatLabelOperation=Label operation (EcritureLib)
FECFormatDebit=Debit (Debit)
FECFormatCredit=Credit (Credit)
FECFormatReconcilableCode=Reconcilable code (EcritureLet)
FECFormatReconcilableDate=Reconcilable date (DateLet)
FECFormatValidateDate=Piece date validated (ValidDate)
FECFormatMulticurrencyAmount=Multicurrency amount (Montantdevise)
FECFormatMulticurrencyCode=Multicurrency code (Idevise)

DateExport=Date export
WarningReportNotReliable=Warning, this report is not based on the Ledger, so does not contains transaction modified manually in the Ledger. If your journalization is up to date, the bookkeeping view is more accurate.
ExpenseReportJournal=Expense Report Journal
InventoryJournal=Inventory Journal

NAccounts=%s accounts<|MERGE_RESOLUTION|>--- conflicted
+++ resolved
@@ -182,12 +182,8 @@
 ADHERENT_SUBSCRIPTION_ACCOUNTINGACCOUNT=Accounting account to register subscriptions
 
 ACCOUNTING_ACCOUNT_CUSTOMER_DEPOSIT=Accounting account by default to register customer deposit
-<<<<<<< HEAD
-UseAuxiliaryAccountOnCustomerDeposit=Use sub-accounts on customer deposit lines
+UseAuxiliaryAccountOnCustomerDeposit=Store customer account as individual account in subsidiary ledger for lines of down payments (if disabled, individual account for down payment lines will remain empty)
 ACCOUNTING_ACCOUNT_CUSTOMER_RETAINED_WARRANTY=Accounting account by default to register customer retained warranty
-=======
-UseAuxiliaryAccountOnCustomerDeposit=Store customer account as individual account in subsidiary ledger for lines of down payments (if disabled, individual account for down payment lines will remain empty)
->>>>>>> 1b5eb2de
 
 ACCOUNTING_PRODUCT_BUY_ACCOUNT=Accounting account by default for the bought products (used if not defined in the product sheet)
 ACCOUNTING_PRODUCT_BUY_INTRA_ACCOUNT=Accounting account by default for the bought products in EEC (used if not defined in the product sheet)
