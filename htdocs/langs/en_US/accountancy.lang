# Dolibarr language file - en_US - Accountancy (Double entries)
Accountancy=Accountancy
Accounting=Accounting
ACCOUNTING_EXPORT_SEPARATORCSV=Column separator for export file
ACCOUNTING_EXPORT_DATE=Date format for export file
ACCOUNTING_EXPORT_PIECE=Export the number of piece
ACCOUNTING_EXPORT_GLOBAL_ACCOUNT=Export with global account
ACCOUNTING_EXPORT_LABEL=Export label
ACCOUNTING_EXPORT_AMOUNT=Export amount
ACCOUNTING_EXPORT_DEVISE=Export currency
Selectformat=Select the format for the file
ACCOUNTING_EXPORT_FORMAT=Select the format for the file
ACCOUNTING_EXPORT_ENDLINE=Select the carriage return type
ACCOUNTING_EXPORT_PREFIX_SPEC=Specify the prefix for the file name
ThisService=This service
ThisProduct=This product
DefaultForService=Default for service
DefaultForProduct=Default for product
ProductForThisThirdparty=Product for this thirdparty
ServiceForThisThirdparty=Service for this thirdparty
CantSuggest=Can't suggest
AccountancySetupDoneFromAccountancyMenu=Most setup of the accountancy is done from the menu %s
ConfigAccountingExpert=Configuration of the module accounting (double entry)
Journalization=Journalization
Journals=Journals
JournalFinancial=Financial journals
BackToChartofaccounts=Return chart of accounts
Chartofaccounts=Chart of accounts
ChartOfSubaccounts=Chart of individual accounts
ChartOfIndividualAccountsOfSubsidiaryLedger=Chart of individual accounts of the subsidiary ledger
CurrentDedicatedAccountingAccount=Current dedicated account
AssignDedicatedAccountingAccount=New account to assign
InvoiceLabel=Invoice label
OverviewOfAmountOfLinesNotBound=Overview of amount of lines not bound to an accounting account
OverviewOfAmountOfLinesBound=Overview of amount of lines already bound to an accounting account
OtherInfo=Other information
DeleteCptCategory=Remove accounting account from group
ConfirmDeleteCptCategory=Are you sure you want to remove this accounting account from the accounting account group?
JournalizationInLedgerStatus=Status of journalization
AlreadyInGeneralLedger=Already transferred to accounting journals and ledger
NotYetInGeneralLedger=Not yet transferred to accouting journals and ledger
GroupIsEmptyCheckSetup=Group is empty, check setup of the personalized accounting group
DetailByAccount=Show detail by account
AccountWithNonZeroValues=Accounts with non-zero values
ListOfAccounts=List of accounts
CountriesInEEC=Countries in EEC
CountriesNotInEEC=Countries not in EEC
CountriesInEECExceptMe=Countries in EEC except %s
CountriesExceptMe=All countries except %s
AccountantFiles=Export source documents
ExportAccountingSourceDocHelp=With this tool, you can export the source events (list in CSV and PDFs) that were used to generate your accountancy.
ExportAccountingSourceDocHelp2=To export your journals, use the menu entry %s - %s.
VueByAccountAccounting=View by accounting account
VueBySubAccountAccounting=View by accounting subaccount

MainAccountForCustomersNotDefined=Main accounting account for customers not defined in setup
MainAccountForSuppliersNotDefined=Main accounting account for vendors not defined in setup
MainAccountForUsersNotDefined=Main accounting account for users not defined in setup
MainAccountForVatPaymentNotDefined=Main accounting account for VAT payment not defined in setup
MainAccountForSubscriptionPaymentNotDefined=Main accounting account for subscription payment not defined in setup

AccountancyArea=Accounting area
AccountancyAreaDescIntro=Usage of the accountancy module is done in several step:
AccountancyAreaDescActionOnce=The following actions are usually executed one time only, or once per year...
AccountancyAreaDescActionOnceBis=Next steps should be done to save you time in future by suggesting you the correct default accounting account when making the journalization (writing record in Journals and General ledger)
AccountancyAreaDescActionFreq=The following actions are usually executed every month, week or day for very large companies...

AccountancyAreaDescJournalSetup=STEP %s: Create or check content of your journal list from menu %s
AccountancyAreaDescChartModel=STEP %s: Check that a model of chart of account exists or create one from menu %s
AccountancyAreaDescChart=STEP %s: Select and|or complete your chart of account from menu %s

AccountancyAreaDescVat=STEP %s: Define accounting accounts for each VAT Rates. For this, use the menu entry %s.
AccountancyAreaDescDefault=STEP %s: Define default accounting accounts. For this, use the menu entry %s.
AccountancyAreaDescExpenseReport=STEP %s: Define default accounting accounts for each type of expense report. For this, use the menu entry %s.
AccountancyAreaDescSal=STEP %s: Define default accounting accounts for payment of salaries. For this, use the menu entry %s.
AccountancyAreaDescContrib=STEP %s: Define default accounting accounts for special expenses (miscellaneous taxes). For this, use the menu entry %s.
AccountancyAreaDescDonation=STEP %s: Define default accounting accounts for donation. For this, use the menu entry %s.
AccountancyAreaDescSubscription=STEP %s: Define default accounting accounts for member subscription. For this, use the menu entry %s.
AccountancyAreaDescMisc=STEP %s: Define mandatory default account and default accounting accounts for miscellaneous transactions. For this, use the menu entry %s.
AccountancyAreaDescLoan=STEP %s: Define default accounting accounts for loans. For this, use the menu entry %s.
AccountancyAreaDescBank=STEP %s: Define accounting accounts and journal code for each bank and financial accounts. For this, use the menu entry %s.
AccountancyAreaDescProd=STEP %s: Define accounting accounts on your products/services. For this, use the menu entry %s.

AccountancyAreaDescBind=STEP %s: Check the binding between existing %s lines and accounting account is done, so application will be able to journalize transactions in Ledger in one click. Complete missing bindings. For this, use the menu entry %s.
AccountancyAreaDescWriteRecords=STEP %s: Write transactions into the Ledger. For this, go into menu <strong>%s</strong>, and click into button <strong>%s</strong>.
AccountancyAreaDescAnalyze=STEP %s: Add or edit existing transactions and generate reports and exports.

AccountancyAreaDescClosePeriod=STEP %s: Close period so we can't make modification in a future.

TheJournalCodeIsNotDefinedOnSomeBankAccount=A mandatory step in setup has not been completed (accounting code journal not defined for all bank accounts)
Selectchartofaccounts=Select active chart of accounts
ChangeAndLoad=Change and load
Addanaccount=Add an accounting account
AccountAccounting=Accounting account
AccountAccountingShort=Account
SubledgerAccount=Subledger account
SubledgerAccountLabel=Subledger account label
ShowAccountingAccount=Show accounting account
ShowAccountingJournal=Show accounting journal
ShowAccountingAccountInLedger=Show accounting account in ledger
ShowAccountingAccountInJournals=Show accounting account in journals
AccountAccountingSuggest=Accounting account suggested
MenuDefaultAccounts=Default accounts
MenuBankAccounts=Bank accounts
MenuVatAccounts=Vat accounts
MenuTaxAccounts=Tax accounts
MenuExpenseReportAccounts=Expense report accounts
MenuLoanAccounts=Loan accounts
MenuProductsAccounts=Product accounts
MenuClosureAccounts=Closure accounts
MenuAccountancyClosure=Closure
MenuAccountancyValidationMovements=Validate movements
ProductsBinding=Products accounts
TransferInAccounting=Transfer in accounting
RegistrationInAccounting=Registration in accounting
Binding=Binding to accounts
CustomersVentilation=Customer invoice binding
SuppliersVentilation=Vendor invoice binding
ExpenseReportsVentilation=Expense report binding
CreateMvts=Create new transaction
UpdateMvts=Modification of a transaction
ValidTransaction=Validate transaction
WriteBookKeeping=Register transactions in accounting
Bookkeeping=Ledger
BookkeepingSubAccount=Subledger
AccountBalance=Account balance
ObjectsRef=Source object ref
CAHTF=Total purchase vendor before tax
TotalExpenseReport=Total expense report
InvoiceLines=Lines of invoices to bind
InvoiceLinesDone=Bound lines of invoices
ExpenseReportLines=Lines of expense reports to bind
ExpenseReportLinesDone=Bound lines of expense reports
IntoAccount=Bind line with the accounting account
TotalForAccount=Total accounting account


Ventilate=Bind
LineId=Id line
Processing=Processing
EndProcessing=Process terminated.
SelectedLines=Selected lines
Lineofinvoice=Line of invoice
LineOfExpenseReport=Line of expense report
NoAccountSelected=No accounting account selected
VentilatedinAccount=Binded successfully to the accounting account
NotVentilatedinAccount=Not bound to the accounting account
XLineSuccessfullyBinded=%s products/services successfully bound to an accounting account
XLineFailedToBeBinded=%s products/services were not bound to any accounting account

ACCOUNTING_LIMIT_LIST_VENTILATION=Maximum number of lines on list and bind page (recommended: 50)
ACCOUNTING_LIST_SORT_VENTILATION_TODO=Begin the sorting of the page "Binding to do" by the most recent elements
ACCOUNTING_LIST_SORT_VENTILATION_DONE=Begin the sorting of the page "Binding done" by the most recent elements

ACCOUNTING_LENGTH_DESCRIPTION=Truncate product & services description in listings after x chars (Best = 50)
ACCOUNTING_LENGTH_DESCRIPTION_ACCOUNT=Truncate product & services account description form in listings after x chars (Best = 50)
ACCOUNTING_LENGTH_GACCOUNT=Length of the general accounting accounts (If you set value to 6 here, the account '706' will appear like '706000' on screen)
ACCOUNTING_LENGTH_AACCOUNT=Length of the third-party accounting accounts (If you set value to 6 here, the account '401' will appear like '401000' on screen)
ACCOUNTING_MANAGE_ZERO=Allow to manage different number of zeros at the end of an accounting account. Needed by some countries (like Switzerland). If set to off (default), you can set the following two parameters to ask the application to add virtual zeros.
BANK_DISABLE_DIRECT_INPUT=Disable direct recording of transaction in bank account
ACCOUNTING_ENABLE_EXPORT_DRAFT_JOURNAL=Enable draft export on journal
ACCOUNTANCY_COMBO_FOR_AUX=Enable combo list for subsidiary account (may be slow if you have a lot of third parties, break ability to search on a part of value)
ACCOUNTING_DATE_START_BINDING=Define a date to start binding & transfer in accountancy. Below this date, the transactions will not be transferred to accounting.
ACCOUNTING_DEFAULT_PERIOD_ON_TRANSFER=On accountancy transfer, select period show by default

ACCOUNTING_SELL_JOURNAL=Sell journal
ACCOUNTING_PURCHASE_JOURNAL=Purchase journal
ACCOUNTING_MISCELLANEOUS_JOURNAL=Miscellaneous journal
ACCOUNTING_EXPENSEREPORT_JOURNAL=Expense report journal
ACCOUNTING_SOCIAL_JOURNAL=Social journal
ACCOUNTING_HAS_NEW_JOURNAL=Has new Journal

ACCOUNTING_RESULT_PROFIT=Result accounting account (Profit)
ACCOUNTING_RESULT_LOSS=Result accounting account (Loss)
ACCOUNTING_CLOSURE_DEFAULT_JOURNAL=Journal of closure

ACCOUNTING_ACCOUNT_TRANSFER_CASH=Accounting account of transitional bank transfer
TransitionalAccount=Transitional bank transfer account

ACCOUNTING_ACCOUNT_SUSPENSE=Accounting account of wait
DONATION_ACCOUNTINGACCOUNT=Accounting account to register donations
ADHERENT_SUBSCRIPTION_ACCOUNTINGACCOUNT=Accounting account to register subscriptions

ACCOUNTING_ACCOUNT_CUSTOMER_DEPOSIT=Accounting account by default to register customer deposit

ACCOUNTING_PRODUCT_BUY_ACCOUNT=Accounting account by default for the bought products (used if not defined in the product sheet)
ACCOUNTING_PRODUCT_BUY_INTRA_ACCOUNT=Accounting account by default for the bought products in EEC (used if not defined in the product sheet)
ACCOUNTING_PRODUCT_BUY_EXPORT_ACCOUNT=Accounting account by default for the bought products and imported out of EEC (used if not defined in the product sheet)
ACCOUNTING_PRODUCT_SOLD_ACCOUNT=Accounting account by default for the sold products (used if not defined in the product sheet)
ACCOUNTING_PRODUCT_SOLD_INTRA_ACCOUNT=Accounting account by default for the products sold in EEC (used if not defined in the product sheet)
ACCOUNTING_PRODUCT_SOLD_EXPORT_ACCOUNT=Accounting account by default for the products sold and exported out of EEC (used if not defined in the product sheet)

ACCOUNTING_SERVICE_BUY_ACCOUNT=Accounting account by default for the bought services (used if not defined in the service sheet)
ACCOUNTING_SERVICE_BUY_INTRA_ACCOUNT=Accounting account by default for the bought services in EEC (used if not defined in the service sheet)
ACCOUNTING_SERVICE_BUY_EXPORT_ACCOUNT=Accounting account by default for the bought services and imported out of EEC (used if not defined in the service sheet)
ACCOUNTING_SERVICE_SOLD_ACCOUNT=Accounting account by default for the sold services (used if not defined in the service sheet)
ACCOUNTING_SERVICE_SOLD_INTRA_ACCOUNT=Accounting account by default for the services sold in EEC (used if not defined in the service sheet)
ACCOUNTING_SERVICE_SOLD_EXPORT_ACCOUNT=Accounting account by default for the services sold and exported out of EEC (used if not defined in the service sheet)

Doctype=Type of document
Docdate=Date
Docref=Reference
LabelAccount=Label account
LabelOperation=Label operation
Sens=Direction
AccountingDirectionHelp=For an accounting account of a customer, use Credit to record a payment you have received<br>For an accounting account of a supplier, use Debit to record a payment you made
LetteringCode=Lettering code
Lettering=Lettering
Codejournal=Journal
JournalLabel=Journal label
NumPiece=Piece number
TransactionNumShort=Num. transaction
AccountingCategory=Custom group
GroupByAccountAccounting=Group by general ledger account
GroupBySubAccountAccounting=Group by subledger account
AccountingAccountGroupsDesc=You can define here some groups of accounting account. They will be used for personalized accounting reports.
ByAccounts=By accounts
ByPredefinedAccountGroups=By predefined groups
ByPersonalizedAccountGroups=By personalized groups
ByYear=By year
NotMatch=Not Set
DeleteMvt=Delete some operation lines from accounting
DelMonth=Month to delete
DelYear=Year to delete
DelJournal=Journal to delete
ConfirmDeleteMvt=This will delete all operation lines of the accounting for the year/month and/or for a specific journal (At least one criterion is required). You will have to reuse the feature '%s' to have the deleted record back in the ledger.
ConfirmDeleteMvtPartial=This will delete the transaction from the accounting (all operation lines related to the same transaction will be deleted)
FinanceJournal=Finance journal
ExpenseReportsJournal=Expense reports journal
DescFinanceJournal=Finance journal including all the types of payments by bank account
DescJournalOnlyBindedVisible=This is a view of record that are bound to an accounting account and can be recorded into the Journals and Ledger.
VATAccountNotDefined=Account for VAT not defined
ThirdpartyAccountNotDefined=Account for third party not defined
ProductAccountNotDefined=Account for product not defined
FeeAccountNotDefined=Account for fee not defined
BankAccountNotDefined=Account for bank not defined
CustomerInvoicePayment=Payment of invoice customer
ThirdPartyAccount=Third-party account
NewAccountingMvt=New transaction
NumMvts=Numero of transaction
ListeMvts=List of movements
ErrorDebitCredit=Debit and Credit cannot have a value at the same time
AddCompteFromBK=Add accounting accounts to the group
ReportThirdParty=List third-party account
DescThirdPartyReport=Consult here the list of third-party customers and vendors and their accounting accounts
ListAccounts=List of the accounting accounts
UnknownAccountForThirdparty=Unknown third-party account. We will use %s
UnknownAccountForThirdpartyBlocking=Unknown third-party account. Blocking error
ThirdpartyAccountNotDefinedOrThirdPartyUnknown=Subledger account not defined or third party or user unknown. We will use %s
ThirdpartyAccountNotDefinedOrThirdPartyUnknownSubledgerIgnored=Third-party unknown and subledger not defined on the payment. We will keep the subledger account value empty.
ThirdpartyAccountNotDefinedOrThirdPartyUnknownBlocking=Subledger account not defined or third party or user unknown. Blocking error.
UnknownAccountForThirdpartyAndWaitingAccountNotDefinedBlocking=Unknown third-party account and waiting account not defined. Blocking error
PaymentsNotLinkedToProduct=Payment not linked to any product / service
OpeningBalance=Opening balance
ShowOpeningBalance=Show opening balance
HideOpeningBalance=Hide opening balance
ShowSubtotalByGroup=Show subtotal by level

Pcgtype=Group of account
PcgtypeDesc=Group of account are used as predefined 'filter' and 'grouping' criteria for some accounting reports. For example, 'INCOME' or 'EXPENSE' are used as groups for accounting accounts of products to build the expense/income report.

Reconcilable=Reconcilable

TotalVente=Total turnover before tax
TotalMarge=Total sales margin

DescVentilCustomer=Consult here the list of customer invoice lines bound (or not) to a product accounting account
DescVentilMore=In most cases, if you use predefined products or services and you set the account number on the product/service card, the application will be able to make all the binding between your invoice lines and the accounting account of your chart of accounts, just in one click with the button <strong>"%s"</strong>. If account was not set on product/service cards or if you still have some lines not bound to an account, you will have to make a manual binding from the menu "<strong>%s</strong>".
DescVentilDoneCustomer=Consult here the list of the lines of invoices customers and their product accounting account
DescVentilTodoCustomer=Bind invoice lines not already bound with a product accounting account
ChangeAccount=Change the product/service accounting account for selected lines with the following accounting account:
Vide=-
DescVentilSupplier=Consult here the list of vendor invoice lines bound or not yet bound to a product accounting account (only record not already transfered in accountancy are visible)
DescVentilDoneSupplier=Consult here the list of the lines of vendor invoices and their accounting account
DescVentilTodoExpenseReport=Bind expense report lines not already bound with a fee accounting account
DescVentilExpenseReport=Consult here the list of expense report lines bound (or not) to a fee accounting account
DescVentilExpenseReportMore=If you setup accounting account on type of expense report lines, the application will be able to make all the binding between your expense report lines and the accounting account of your chart of accounts, just in one click with the button <strong>"%s"</strong>. If account was not set on fees dictionary or if you still have some lines not bound to any account, you will have to make a manual binding from the menu "<strong>%s</strong>".
DescVentilDoneExpenseReport=Consult here the list of the lines of expenses reports and their fees accounting account

Closure=Annual closure
DescClosure=Consult here the number of movements by month who are not validated & fiscal years already open
OverviewOfMovementsNotValidated=Step 1/ Overview of movements not validated. (Necessary to close a fiscal year)
AllMovementsWereRecordedAsValidated=All movements were recorded as validated
NotAllMovementsCouldBeRecordedAsValidated=Not all movements could be recorded as validated
ValidateMovements=Validate movements
DescValidateMovements=Any modification or deletion of writing, lettering and deletes will be prohibited. All entries for an exercise must be validated otherwise closing will not be possible

ValidateHistory=Bind Automatically
AutomaticBindingDone=Automatic binding done

ErrorAccountancyCodeIsAlreadyUse=Error, you cannot delete this accounting account because it is used
MvtNotCorrectlyBalanced=Movement not correctly balanced. Debit = %s | Credit = %s
Balancing=Balancing
FicheVentilation=Binding card
GeneralLedgerIsWritten=Transactions are written in the Ledger
GeneralLedgerSomeRecordWasNotRecorded=Some of the transactions could not be journalized. If there is no other error message, this is probably because they were already journalized.
NoNewRecordSaved=No more record to journalize
ListOfProductsWithoutAccountingAccount=List of products not bound to any accounting account
ChangeBinding=Change the binding
Accounted=Accounted in ledger
NotYetAccounted=Not yet transferred to accounting
ShowTutorial=Show Tutorial
NotReconciled=Not reconciled
WarningRecordWithoutSubledgerAreExcluded=Warning, all operations without subledger account defined are filtered and excluded from this view

## Admin
BindingOptions=Binding options
ApplyMassCategories=Apply mass categories
AddAccountFromBookKeepingWithNoCategories=Available account not yet in the personalized group
CategoryDeleted=Category for the accounting account has been removed
AccountingJournals=Accounting journals
AccountingJournal=Accounting journal
NewAccountingJournal=New accounting journal
ShowAccountingJournal=Show accounting journal
NatureOfJournal=Nature of Journal
AccountingJournalType1=Miscellaneous operations
AccountingJournalType2=Sales
AccountingJournalType3=Purchases
AccountingJournalType4=Bank
AccountingJournalType5=Expenses report
AccountingJournalType8=Inventory
AccountingJournalType9=Has-new
ErrorAccountingJournalIsAlreadyUse=This journal is already use
AccountingAccountForSalesTaxAreDefinedInto=Note: Accounting account for Sales tax are defined into menu <b>%s</b> - <b>%s</b>
NumberOfAccountancyEntries=Number of entries
NumberOfAccountancyMovements=Number of movements
ACCOUNTING_DISABLE_BINDING_ON_SALES=Disable binding & transfer in accountancy on sales (customer invoices will not be taken into account in accounting)
ACCOUNTING_DISABLE_BINDING_ON_PURCHASES=Disable binding & transfer in accountancy on purchases (vendor invoices will not be taken into account in accounting)
ACCOUNTING_DISABLE_BINDING_ON_EXPENSEREPORTS=Disable binding & transfer in accountancy on expense reports (expense reports will not be taken into account in accounting)

## Export
NotifiedExportDate=Flag exported lines as exported (modification of the lines will not be possible)
NotifiedValidationDate=Validate the exported entries (modification or deletion of the lines will not be possible)
ConfirmExportFile=Confirmation of the generation of the accounting export file ?
ExportDraftJournal=Export draft journal
Modelcsv=Model of export
Selectmodelcsv=Select a model of export
Modelcsv_normal=Classic export
Modelcsv_CEGID=Export for CEGID Expert Comptabilité
Modelcsv_COALA=Export for Sage Coala
Modelcsv_bob50=Export for Sage BOB 50
Modelcsv_ciel=Export for Sage50, Ciel Compta or Compta Evo. (Format XIMPORT)
Modelcsv_quadratus=Export for Quadratus QuadraCompta
Modelcsv_ebp=Export for EBP
Modelcsv_cogilog=Export for Cogilog
Modelcsv_agiris=Export for Agiris Isacompta
Modelcsv_LDCompta=Export for LD Compta (v9) (Test)
Modelcsv_LDCompta10=Export for LD Compta (v10 & higher)
Modelcsv_openconcerto=Export for OpenConcerto (Test)
Modelcsv_configurable=Export CSV Configurable
Modelcsv_FEC=Export FEC
Modelcsv_FEC2=Export FEC (With dates generation writing / document reversed)
Modelcsv_Sage50_Swiss=Export for Sage 50 Switzerland
Modelcsv_winfic=Export for Winfic - eWinfic - WinSis Compta
Modelcsv_Gestinumv3=Export for Gestinum (v3)
Modelcsv_Gestinumv5=Export for Gestinum (v5)
<<<<<<< HEAD
=======
Modelcsv_charlemagne=Export for Aplim Charlemagne
>>>>>>> 1595b384
ChartofaccountsId=Chart of accounts Id

## Tools - Init accounting account on product / service
InitAccountancy=Init accountancy
InitAccountancyDesc=This page can be used to initialize an accounting account on products and services that does not have accounting account defined for sales and purchases.
DefaultBindingDesc=This page can be used to set a default account to use to link transactions record about payment salaries, donation, taxes and vat when no specific accounting account were already set.
DefaultClosureDesc=This page can be used to set parameters used for accounting closures.
Options=Options
OptionModeProductSell=Mode sales
OptionModeProductSellIntra=Mode sales exported in EEC
OptionModeProductSellExport=Mode sales exported in other countries
OptionModeProductBuy=Mode purchases
OptionModeProductBuyIntra=Mode purchases imported in EEC
OptionModeProductBuyExport=Mode purchases imported from other countries
OptionModeProductSellDesc=Show all products with accounting account for sales.
OptionModeProductSellIntraDesc=Show all products with accounting account for sales in EEC.
OptionModeProductSellExportDesc=Show all products with accounting account for other foreign sales.
OptionModeProductBuyDesc=Show all products with accounting account for purchases.
OptionModeProductBuyIntraDesc=Show all products with accounting account for purchases in EEC.
OptionModeProductBuyExportDesc=Show all products with accounting account for other foreign purchases.
CleanFixHistory=Remove accounting code from lines that not exists into charts of account
CleanHistory=Reset all bindings for selected year
PredefinedGroups=Predefined groups
WithoutValidAccount=Without valid dedicated account
WithValidAccount=With valid dedicated account
ValueNotIntoChartOfAccount=This value of accounting account does not exist into chart of account
AccountRemovedFromGroup=Account removed from group
SaleLocal=Local sale
SaleExport=Export sale
SaleEEC=Sale in EEC
SaleEECWithVAT=Sale in EEC with a VAT not null, so we suppose this is NOT an intracommunautary sale and the suggested account is the standard product account.
SaleEECWithoutVATNumber=Sale in EEC with no VAT but the VAT ID of thirdparty is not defined. We fallback on the product account for standard sales. You can fix the VAT ID of thirdparty or the product account if needed.

## Dictionary
Range=Range of accounting account
Calculated=Calculated
Formula=Formula

## Error
SomeMandatoryStepsOfSetupWereNotDone=Some mandatory steps of setup was not done, please complete them
ErrorNoAccountingCategoryForThisCountry=No accounting account group available for country %s (See Home - Setup - Dictionaries)
ErrorInvoiceContainsLinesNotYetBounded=You try to journalize some lines of the invoice <strong>%s</strong>, but some other lines are not yet bounded to accounting account. Journalization of all invoice lines for this invoice are refused.
ErrorInvoiceContainsLinesNotYetBoundedShort=Some lines on invoice are not bound to accounting account.
ExportNotSupported=The export format setup is not supported into this page
BookeppingLineAlreayExists=Lines already existing into bookkeeping
NoJournalDefined=No journal defined
Binded=Lines bound
ToBind=Lines to bind
UseMenuToSetBindindManualy=Lines not yet bound, use menu <a href="%s">%s</a> to make the binding manually

## Import
ImportAccountingEntries=Accounting entries
ImportAccountingEntriesFECFormat=Accounting entries - FEC format
FECFormatJournalCode=Code journal (JournalCode)
FECFormatJournalLabel=Label journal (JournalLib)
FECFormatEntryNum=Piece number (EcritureNum)
FECFormatEntryDate=Piece date (EcritureDate)
FECFormatGeneralAccountNumber=General account number (CompteNum)
FECFormatGeneralAccountLabel=General account label (CompteLib)
FECFormatSubledgerAccountNumber=Subledger account number (CompAuxNum)
FECFormatSubledgerAccountLabel=Subledger account number (CompAuxLib)
FECFormatPieceRef=Piece ref (PieceRef)
FECFormatPieceDate=Piece date creation (PieceDate)
FECFormatLabelOperation=Label operation (EcritureLib)
FECFormatDebit=Debit (Debit)
FECFormatCredit=Credit (Credit)
FECFormatReconcilableCode=Reconcilable code (EcritureLet)
FECFormatReconcilableDate=Reconcilable date (DateLet)
FECFormatValidateDate=Piece date validated (ValidDate)
FECFormatMulticurrencyAmount=Multicurrency amount (Montantdevise)
FECFormatMulticurrencyCode=Multicurrency code (Idevise)

DateExport=Date export
WarningReportNotReliable=Warning, this report is not based on the Ledger, so does not contains transaction modified manually in the Ledger. If your journalization is up to date, the bookkeeping view is more accurate.
ExpenseReportJournal=Expense Report Journal
InventoryJournal=Inventory Journal

NAccounts=%s accounts<|MERGE_RESOLUTION|>--- conflicted
+++ resolved
@@ -354,10 +354,7 @@
 Modelcsv_winfic=Export for Winfic - eWinfic - WinSis Compta
 Modelcsv_Gestinumv3=Export for Gestinum (v3)
 Modelcsv_Gestinumv5=Export for Gestinum (v5)
-<<<<<<< HEAD
-=======
 Modelcsv_charlemagne=Export for Aplim Charlemagne
->>>>>>> 1595b384
 ChartofaccountsId=Chart of accounts Id
 
 ## Tools - Init accounting account on product / service
