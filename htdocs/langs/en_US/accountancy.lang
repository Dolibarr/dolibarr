--- conflicted
+++ resolved
@@ -147,7 +147,7 @@
 ValidateHistory=Validate Automatically
 
 ErrorAccountancyCodeIsAlreadyUse=Error, you cannot delete this accounting account because it is used
-
+MvtNotCorrectlyBalanced=Mouvement not correctly balanced. Credit = %s. Debit = %s
 FicheVentilation=Breakdown card
 GeneralLedgerIsWritten=Operations are written in the general ledger
 
@@ -162,7 +162,6 @@
 Type=Type of fields
 Param=Additionnal parameters
 EnabledProduct=In Product
-<<<<<<< HEAD
 EnabledTiers=In third party
 EnabledVat=In Vat
 ## Tools - Init accounting account on product / service
@@ -172,10 +171,4 @@
 OptionModeProductSell=Mode sales
 OptionModeProductBuy=Mode purchases
 OptionModeProductSellDesc=Show all products with no accounting account defined for sales.
-OptionModeProductBuyDesc=Show all products with no accounting account defined for purchases.
-=======
-EnabledTiers=In Tiers
-EnabledVat=In Vat
-
-MvtNotCorrectlyBalanced=Mouvement not correctly balanced. Credit = %s. Debit = %s
->>>>>>> d07cb62c
+OptionModeProductBuyDesc=Show all products with no accounting account defined for purchases.