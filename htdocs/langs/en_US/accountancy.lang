--- conflicted
+++ resolved
@@ -204,11 +204,7 @@
 TotalMarge=Total sales margin
 
 DescVentilCustomer=Consult here the list of customer invoice lines bound (or not) to a product accounting account
-<<<<<<< HEAD
-DescVentilMore=In most cases, if you use predefined products or services and you set the account number on the product/service card, the application will be able to make all the binding between your invoice lines and the accounting account of your chart of accounts, just in one click with the button <strong>"%s"</strong>. If account was not set on product/service cards or if you still has some lines not bound to an account, you will have to make a manual binding from the menu "<strong>%s</strong>".  
-=======
 DescVentilMore=In most cases, if you use predefined products or services and you set the account number on the product/service card, the application will be able to make all the binding between your invoice lines and the accounting account of your chart of accounts, just in one click with the button <strong>"%s"</strong>. If account was not set on product/service cards or if you still have some lines not bound to an account, you will have to make a manual binding from the menu "<strong>%s</strong>".
->>>>>>> e8f85084
 DescVentilDoneCustomer=Consult here the list of the lines of invoices customers and their product accounting account
 DescVentilTodoCustomer=Bind invoice lines not already bound with a product accounting account
 ChangeAccount=Change the product/service accounting account for selected lines with the following accounting account:
@@ -305,10 +301,6 @@
 ## Import
 ImportAccountingEntries=Accounting entries
 
-<<<<<<< HEAD
-WarningReportNotReliable=Warning, this report is not based on the Ledger, so does not contains transaction modified manualy in the Ledger. If your journalization is up to date, the bookkeeping view is more accurate.
-=======
 WarningReportNotReliable=Warning, this report is not based on the Ledger, so does not contains transaction modified manually in the Ledger. If your journalization is up to date, the bookkeeping view is more accurate.
->>>>>>> e8f85084
 ExpenseReportJournal=Expense Report Journal
 InventoryJournal=Inventory Journal