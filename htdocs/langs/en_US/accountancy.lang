--- conflicted
+++ resolved
@@ -286,11 +286,7 @@
 DescValidateMovements=Any modification or deletion of writing, lettering and deletes will be prohibited. All entries for an exercise must be validated otherwise closing will not be possible
 
 ValidateHistory=Bind Automatically
-<<<<<<< HEAD
-AutomaticBindingDone=Automatic binding done
-=======
 AutomaticBindingDone=Automatic bindings done (%s) - Automatic binding not possible for some record (%s)
->>>>>>> fdf7749a
 
 ErrorAccountancyCodeIsAlreadyUse=Error, you cannot delete this accounting account because it is used
 MvtNotCorrectlyBalanced=Movement not correctly balanced. Debit = %s | Credit = %s
