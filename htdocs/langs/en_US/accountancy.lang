# Dolibarr language file - en_US - Accountancy (Double entries)
Accountancy=Accountancy
Accounting=Accounting
ACCOUNTING_EXPORT_SEPARATORCSV=Column separator for export file
ACCOUNTING_EXPORT_DATE=Date format for export file
ACCOUNTING_EXPORT_PIECE=Export the number of piece
ACCOUNTING_EXPORT_GLOBAL_ACCOUNT=Export with global account
ACCOUNTING_EXPORT_LABEL=Export label
ACCOUNTING_EXPORT_AMOUNT=Export amount
ACCOUNTING_EXPORT_DEVISE=Export currency
Selectformat=Select the format for the file
ACCOUNTING_EXPORT_FORMAT=Select the format for the file
ACCOUNTING_EXPORT_ENDLINE=Select the carriage return type
ACCOUNTING_EXPORT_PREFIX_SPEC=Specify the prefix for the file name
ThisService=This service
ThisProduct=This product
DefaultForService=Default for service
DefaultForProduct=Default for product
ProductForThisThirdparty=Product for this thirdparty
ServiceForThisThirdparty=Service for this thirdparty
CantSuggest=Can't suggest
AccountancySetupDoneFromAccountancyMenu=Most setup of the accountancy is done from the menu %s
ConfigAccountingExpert=Configuration of the module accounting (double entry)
Journalization=Journalization
Journals=Journals
JournalFinancial=Financial journals
BackToChartofaccounts=Return chart of accounts
Chartofaccounts=Chart of accounts
ChartOfSubaccounts=Chart of individual accounts
ChartOfIndividualAccountsOfSubsidiaryLedger=Chart of individual accounts of the subsidiary ledger
CurrentDedicatedAccountingAccount=Current dedicated account
AssignDedicatedAccountingAccount=New account to assign
InvoiceLabel=Invoice label
OverviewOfAmountOfLinesNotBound=Overview of amount of lines not bound to an accounting account
OverviewOfAmountOfLinesBound=Overview of amount of lines already bound to an accounting account
OtherInfo=Other information
DeleteCptCategory=Remove accounting account from group
ConfirmDeleteCptCategory=Are you sure you want to remove this accounting account from the accounting account group?
JournalizationInLedgerStatus=Status of journalization
AlreadyInGeneralLedger=Already transferred to accounting journals and ledger
NotYetInGeneralLedger=Not yet transferred to accouting journals and ledger
GroupIsEmptyCheckSetup=Group is empty, check setup of the personalized accounting group
DetailByAccount=Show detail by account
AccountWithNonZeroValues=Accounts with non-zero values
ListOfAccounts=List of accounts
CountriesInEEC=Countries in EEC
CountriesNotInEEC=Countries not in EEC
CountriesInEECExceptMe=Countries in EEC except %s
CountriesExceptMe=All countries except %s
AccountantFiles=Export source documents
ExportAccountingSourceDocHelp=With this tool, you can export the source events (list in CSV and PDFs) that are used to generate your accountancy.
ExportAccountingSourceDocHelp2=To export your journals, use the menu entry %s - %s.
VueByAccountAccounting=View by accounting account
VueBySubAccountAccounting=View by accounting subaccount

MainAccountForCustomersNotDefined=Main accounting account for customers not defined in setup
MainAccountForSuppliersNotDefined=Main accounting account for vendors not defined in setup
MainAccountForUsersNotDefined=Main accounting account for users not defined in setup
MainAccountForVatPaymentNotDefined=Main accounting account for VAT payment not defined in setup
MainAccountForSubscriptionPaymentNotDefined=Main accounting account for subscription payment not defined in setup

AccountancyArea=Accounting area
AccountancyAreaDescIntro=Usage of the accountancy module is done in several step:
AccountancyAreaDescActionOnce=The following actions are usually executed one time only, or once per year...
AccountancyAreaDescActionOnceBis=Next steps should be done to save you time in future by suggesting you automaticaly the correct default accounting account when transferring data in accounting
AccountancyAreaDescActionFreq=The following actions are usually executed every month, week or day for very large companies...

AccountancyAreaDescJournalSetup=STEP %s: Check content of your journal list from menu %s
AccountancyAreaDescChartModel=STEP %s: Check that a model of chart of account exists or create one from menu %s
AccountancyAreaDescChart=STEP %s: Select and|or complete your chart of account from menu %s

AccountancyAreaDescVat=STEP %s: Define accounting accounts for each VAT Rates. For this, use the menu entry %s.
AccountancyAreaDescDefault=STEP %s: Define default accounting accounts. For this, use the menu entry %s.
AccountancyAreaDescExpenseReport=STEP %s: Define default accounting accounts for each type of Expense report. For this, use the menu entry %s.
AccountancyAreaDescSal=STEP %s: Define default accounting accounts for payment of salaries. For this, use the menu entry %s.
AccountancyAreaDescContrib=STEP %s: Define default accounting accounts for Taxes (special expenses). For this, use the menu entry %s.
AccountancyAreaDescDonation=STEP %s: Define default accounting accounts for donation. For this, use the menu entry %s.
AccountancyAreaDescSubscription=STEP %s: Define default accounting accounts for member subscription. For this, use the menu entry %s.
AccountancyAreaDescMisc=STEP %s: Define mandatory default account and default accounting accounts for miscellaneous transactions. For this, use the menu entry %s.
AccountancyAreaDescLoan=STEP %s: Define default accounting accounts for loans. For this, use the menu entry %s.
AccountancyAreaDescBank=STEP %s: Define accounting accounts and journal code for each bank and financial accounts. For this, use the menu entry %s.
AccountancyAreaDescProd=STEP %s: Define accounting accounts on your Products/Services. For this, use the menu entry %s.

AccountancyAreaDescBind=STEP %s: Check the binding between existing %s lines and accounting account is done, so application will be able to journalize transactions in Ledger in one click. Complete missing bindings. For this, use the menu entry %s.
AccountancyAreaDescWriteRecords=STEP %s: Write transactions into the Ledger. For this, go into menu <strong>%s</strong>, and click into button <strong>%s</strong>.
AccountancyAreaDescAnalyze=STEP %s: Add or edit existing transactions and generate reports and exports.

AccountancyAreaDescClosePeriod=STEP %s: Close period so we can't make modification in a future.

TheJournalCodeIsNotDefinedOnSomeBankAccount=A mandatory step in setup has not been completed (accounting code journal not defined for all bank accounts)
Selectchartofaccounts=Select active chart of accounts
ChangeAndLoad=Change and load
Addanaccount=Add an accounting account
AccountAccounting=Accounting account
AccountAccountingShort=Account
SubledgerAccount=Subledger account
SubledgerAccountLabel=Subledger account label
ShowAccountingAccount=Show accounting account
ShowAccountingJournal=Show accounting journal
ShowAccountingAccountInLedger=Show accounting account in ledger
ShowAccountingAccountInJournals=Show accounting account in journals
AccountAccountingSuggest=Accounting account suggested
MenuDefaultAccounts=Default accounts
MenuBankAccounts=Bank accounts
MenuVatAccounts=Vat accounts
MenuTaxAccounts=Tax accounts
MenuExpenseReportAccounts=Expense report accounts
MenuLoanAccounts=Loan accounts
MenuProductsAccounts=Product accounts
MenuClosureAccounts=Closure accounts
MenuAccountancyClosure=Closure
MenuAccountancyValidationMovements=Validate movements
ProductsBinding=Products accounts
TransferInAccounting=Transfer in accounting
RegistrationInAccounting=Recording in accounting
Binding=Binding to accounts
CustomersVentilation=Customer invoice binding
SuppliersVentilation=Vendor invoice binding
ExpenseReportsVentilation=Expense report binding
CreateMvts=Create new transaction
UpdateMvts=Modification of a transaction
ValidTransaction=Validate transaction
WriteBookKeeping=Record transactions in accounting
Bookkeeping=Ledger
BookkeepingSubAccount=Subledger
AccountBalance=Account balance
ObjectsRef=Source object ref
CAHTF=Total purchase vendor before tax
TotalExpenseReport=Total expense report
InvoiceLines=Lines of invoices to bind
InvoiceLinesDone=Bound lines of invoices
ExpenseReportLines=Lines of expense reports to bind
ExpenseReportLinesDone=Bound lines of expense reports
IntoAccount=Bind line with the accounting account
TotalForAccount=Total accounting account


Ventilate=Bind
LineId=Id line
Processing=Processing
EndProcessing=Process terminated.
SelectedLines=Selected lines
Lineofinvoice=Line of invoice
LineOfExpenseReport=Line of expense report
NoAccountSelected=No accounting account selected
VentilatedinAccount=Binded successfully to the accounting account
NotVentilatedinAccount=Not bound to the accounting account
XLineSuccessfullyBinded=%s products/services successfully bound to an accounting account
XLineFailedToBeBinded=%s products/services were not bound to any accounting account

ACCOUNTING_LIMIT_LIST_VENTILATION=Maximum number of lines on list and bind page (recommended: 50)
ACCOUNTING_LIST_SORT_VENTILATION_TODO=Begin the sorting of the page "Binding to do" by the most recent elements
ACCOUNTING_LIST_SORT_VENTILATION_DONE=Begin the sorting of the page "Binding done" by the most recent elements

ACCOUNTING_LENGTH_DESCRIPTION=Truncate product & services description in listings after x chars (Best = 50)
ACCOUNTING_LENGTH_DESCRIPTION_ACCOUNT=Truncate product & services account description form in listings after x chars (Best = 50)
ACCOUNTING_LENGTH_GACCOUNT=Length of the general accounting accounts (If you set value to 6 here, the account '706' will appear like '706000' on screen)
ACCOUNTING_LENGTH_AACCOUNT=Length of the third-party accounting accounts (If you set value to 6 here, the account '401' will appear like '401000' on screen)
ACCOUNTING_MANAGE_ZERO=Allow to manage different number of zeros at the end of an accounting account. Needed by some countries (like Switzerland). If set to off (default), you can set the following two parameters to ask the application to add virtual zeros.
BANK_DISABLE_DIRECT_INPUT=Disable direct recording of transaction in bank account
ACCOUNTING_ENABLE_EXPORT_DRAFT_JOURNAL=Enable draft export on journal
ACCOUNTANCY_COMBO_FOR_AUX=Enable combo list for subsidiary account (may be slow if you have a lot of third parties, break ability to search on a part of value)
ACCOUNTING_DATE_START_BINDING=Define a date to start binding & transfer in accountancy. Below this date, the transactions will not be transferred to accounting.
ACCOUNTING_DEFAULT_PERIOD_ON_TRANSFER=On accountancy transfer, select period show by default

ACCOUNTING_SELL_JOURNAL=Sell journal
ACCOUNTING_PURCHASE_JOURNAL=Purchase journal
ACCOUNTING_MISCELLANEOUS_JOURNAL=Miscellaneous journal
ACCOUNTING_EXPENSEREPORT_JOURNAL=Expense report journal
ACCOUNTING_SOCIAL_JOURNAL=Social journal
ACCOUNTING_HAS_NEW_JOURNAL=Has new Journal

ACCOUNTING_RESULT_PROFIT=Result accounting account (Profit)
ACCOUNTING_RESULT_LOSS=Result accounting account (Loss)
ACCOUNTING_CLOSURE_DEFAULT_JOURNAL=Journal of closure

ACCOUNTING_ACCOUNT_TRANSFER_CASH=Accounting account of transitional bank transfer
TransitionalAccount=Transitional bank transfer account

ACCOUNTING_ACCOUNT_SUSPENSE=Accounting account of wait
DONATION_ACCOUNTINGACCOUNT=Accounting account to register donations
ADHERENT_SUBSCRIPTION_ACCOUNTINGACCOUNT=Accounting account to register subscriptions

ACCOUNTING_ACCOUNT_CUSTOMER_DEPOSIT=Accounting account by default to register customer deposit
UseAuxiliaryAccountOnCustomerDeposit=Use sub-accounts on customer deposit lines

ACCOUNTING_PRODUCT_BUY_ACCOUNT=Accounting account by default for the bought products (used if not defined in the product sheet)
ACCOUNTING_PRODUCT_BUY_INTRA_ACCOUNT=Accounting account by default for the bought products in EEC (used if not defined in the product sheet)
ACCOUNTING_PRODUCT_BUY_EXPORT_ACCOUNT=Accounting account by default for the bought products and imported out of EEC (used if not defined in the product sheet)
ACCOUNTING_PRODUCT_SOLD_ACCOUNT=Accounting account by default for the sold products (used if not defined in the product sheet)
ACCOUNTING_PRODUCT_SOLD_INTRA_ACCOUNT=Accounting account by default for the products sold in EEC (used if not defined in the product sheet)
ACCOUNTING_PRODUCT_SOLD_EXPORT_ACCOUNT=Accounting account by default for the products sold and exported out of EEC (used if not defined in the product sheet)

ACCOUNTING_SERVICE_BUY_ACCOUNT=Accounting account by default for the bought services (used if not defined in the service sheet)
ACCOUNTING_SERVICE_BUY_INTRA_ACCOUNT=Accounting account by default for the bought services in EEC (used if not defined in the service sheet)
ACCOUNTING_SERVICE_BUY_EXPORT_ACCOUNT=Accounting account by default for the bought services and imported out of EEC (used if not defined in the service sheet)
ACCOUNTING_SERVICE_SOLD_ACCOUNT=Accounting account by default for the sold services (used if not defined in the service sheet)
ACCOUNTING_SERVICE_SOLD_INTRA_ACCOUNT=Accounting account by default for the services sold in EEC (used if not defined in the service sheet)
ACCOUNTING_SERVICE_SOLD_EXPORT_ACCOUNT=Accounting account by default for the services sold and exported out of EEC (used if not defined in the service sheet)

Doctype=Type of document
Docdate=Date
Docref=Reference
LabelAccount=Label account
LabelOperation=Label operation
Sens=Direction
AccountingDirectionHelp=For an accounting account of a customer, use Credit to record a payment you have received<br>For an accounting account of a supplier, use Debit to record a payment you made
LetteringCode=Lettering code
Lettering=Lettering
Codejournal=Journal
JournalLabel=Journal label
NumPiece=Piece number
TransactionNumShort=Num. transaction
AccountingCategory=Custom group
GroupByAccountAccounting=Group by general ledger account
GroupBySubAccountAccounting=Group by subledger account
AccountingAccountGroupsDesc=You can define here some groups of accounting account. They will be used for personalized accounting reports.
ByAccounts=By accounts
ByPredefinedAccountGroups=By predefined groups
ByPersonalizedAccountGroups=By personalized groups
ByYear=By year
NotMatch=Not Set
DeleteMvt=Delete some lines from accounting
DelMonth=Month to delete
DelYear=Year to delete
DelJournal=Journal to delete
ConfirmDeleteMvt=This will delete all lines in accountancy for the year/month and/or for a specific journal (At least one criterion is required). You will have to reuse the feature '%s' to have the deleted record back in the ledger.
ConfirmDeleteMvtPartial=This will delete the transaction from the accounting (all lines related to the same transaction will be deleted)
FinanceJournal=Finance journal
ExpenseReportsJournal=Expense reports journal
DescFinanceJournal=Finance journal including all the types of payments by bank account
DescJournalOnlyBindedVisible=This is a view of record that are bound to an accounting account and can be recorded into the Journals and Ledger.
VATAccountNotDefined=Account for VAT not defined
ThirdpartyAccountNotDefined=Account for third party not defined
ProductAccountNotDefined=Account for product not defined
FeeAccountNotDefined=Account for fee not defined
BankAccountNotDefined=Account for bank not defined
CustomerInvoicePayment=Payment of invoice customer
ThirdPartyAccount=Third-party account
NewAccountingMvt=New transaction
NumMvts=Numero of transaction
ListeMvts=List of movements
ErrorDebitCredit=Debit and Credit cannot have a value at the same time
AddCompteFromBK=Add accounting accounts to the group
ReportThirdParty=List third-party account
DescThirdPartyReport=Consult here the list of third-party customers and vendors and their accounting accounts
ListAccounts=List of the accounting accounts
UnknownAccountForThirdparty=Unknown third-party account. We will use %s
UnknownAccountForThirdpartyBlocking=Unknown third-party account. Blocking error
ThirdpartyAccountNotDefinedOrThirdPartyUnknown=Subledger account not defined or third party or user unknown. We will use %s
ThirdpartyAccountNotDefinedOrThirdPartyUnknownSubledgerIgnored=Third-party unknown and subledger not defined on the payment. We will keep the subledger account value empty.
ThirdpartyAccountNotDefinedOrThirdPartyUnknownBlocking=Subledger account not defined or third party or user unknown. Blocking error.
UnknownAccountForThirdpartyAndWaitingAccountNotDefinedBlocking=Unknown third-party account and waiting account not defined. Blocking error
PaymentsNotLinkedToProduct=Payment not linked to any product / service
OpeningBalance=Opening balance
ShowOpeningBalance=Show opening balance
HideOpeningBalance=Hide opening balance
ShowSubtotalByGroup=Show subtotal by level

Pcgtype=Group of account
PcgtypeDesc=Group of account are used as predefined 'filter' and 'grouping' criteria for some accounting reports. For example, 'INCOME' or 'EXPENSE' are used as groups for accounting accounts of products to build the expense/income report.

Reconcilable=Reconcilable

TotalVente=Total turnover before tax
TotalMarge=Total sales margin

DescVentilCustomer=Consult here the list of customer invoice lines bound (or not) to a product accounting account
DescVentilMore=In most cases, if you use predefined products or services and you set the account number on the product/service card, the application will be able to make all the binding between your invoice lines and the accounting account of your chart of accounts, just in one click with the button <strong>"%s"</strong>. If account was not set on product/service cards or if you still have some lines not bound to an account, you will have to make a manual binding from the menu "<strong>%s</strong>".
DescVentilDoneCustomer=Consult here the list of the lines of invoices customers and their product accounting account
DescVentilTodoCustomer=Bind invoice lines not already bound with a product accounting account
ChangeAccount=Change the product/service accounting account for selected lines with the following accounting account:
Vide=-
DescVentilSupplier=Consult here the list of vendor invoice lines bound or not yet bound to a product accounting account (only record not already transfered in accountancy are visible)
DescVentilDoneSupplier=Consult here the list of the lines of vendor invoices and their accounting account
DescVentilTodoExpenseReport=Bind expense report lines not already bound with a fee accounting account
DescVentilExpenseReport=Consult here the list of expense report lines bound (or not) to a fee accounting account
DescVentilExpenseReportMore=If you setup accounting account on type of expense report lines, the application will be able to make all the binding between your expense report lines and the accounting account of your chart of accounts, just in one click with the button <strong>"%s"</strong>. If account was not set on fees dictionary or if you still have some lines not bound to any account, you will have to make a manual binding from the menu "<strong>%s</strong>".
DescVentilDoneExpenseReport=Consult here the list of the lines of expenses reports and their fees accounting account

Closure=Annual closure
<<<<<<< HEAD
DescClosure=Consult here the number of movements by month who are not validated & fiscal years already open
OverviewOfMovementsNotValidated=Step 1/ Overview of movements not validated. (Necessary to close a fiscal year)
AllMovementsWereRecordedAsValidated=All movements were recorded as validated
NotAllMovementsCouldBeRecordedAsValidated=Not all movements could be recorded as validated
=======
DescClosure=Consult here the number of movements by month who are not yet validated & locked
OverviewOfMovementsNotValidated=Overview of movements not validated and locked
AllMovementsWereRecordedAsValidated=All movements were recorded as validated and locked
NotAllMovementsCouldBeRecordedAsValidated=Not all movements could be recorded as validated and locked
>>>>>>> 503d1a04
ValidateMovements=Validate and lock record...
DescValidateMovements=Any modification or deletion of writing, lettering and deletes will be prohibited. All entries for an exercise must be validated otherwise closing will not be possible

ValidateHistory=Bind Automatically
AutomaticBindingDone=Automatic bindings done (%s) - Automatic binding not possible for some record (%s)

ErrorAccountancyCodeIsAlreadyUse=Error, you cannot delete this accounting account because it is used
MvtNotCorrectlyBalanced=Movement not correctly balanced. Debit = %s & Credit = %s
Balancing=Balancing
FicheVentilation=Binding card
GeneralLedgerIsWritten=Transactions are written in the Ledger
GeneralLedgerSomeRecordWasNotRecorded=Some of the transactions could not be journalized. If there is no other error message, this is probably because they were already journalized.
NoNewRecordSaved=No more record to transfer
ListOfProductsWithoutAccountingAccount=List of products not bound to any accounting account
ChangeBinding=Change the binding
Accounted=Accounted in ledger
NotYetAccounted=Not yet transferred to accounting
ShowTutorial=Show Tutorial
NotReconciled=Not reconciled
WarningRecordWithoutSubledgerAreExcluded=Warning, all lines without subledger account defined are filtered and excluded from this view
<<<<<<< HEAD
=======
AccountRemovedFromCurrentChartOfAccount=Accounting account that does not exist in the current chart of accounts
>>>>>>> 503d1a04

## Admin
BindingOptions=Binding options
ApplyMassCategories=Apply mass categories
AddAccountFromBookKeepingWithNoCategories=Available account not yet in the personalized group
CategoryDeleted=Category for the accounting account has been removed
AccountingJournals=Accounting journals
AccountingJournal=Accounting journal
NewAccountingJournal=New accounting journal
ShowAccountingJournal=Show accounting journal
NatureOfJournal=Nature of Journal
AccountingJournalType1=Miscellaneous operations
AccountingJournalType2=Sales
AccountingJournalType3=Purchases
AccountingJournalType4=Bank
AccountingJournalType5=Expenses report
AccountingJournalType8=Inventory
AccountingJournalType9=Has-new
ErrorAccountingJournalIsAlreadyUse=This journal is already use
AccountingAccountForSalesTaxAreDefinedInto=Note: Accounting account for Sales tax are defined into menu <b>%s</b> - <b>%s</b>
NumberOfAccountancyEntries=Number of entries
NumberOfAccountancyMovements=Number of movements
ACCOUNTING_DISABLE_BINDING_ON_SALES=Disable binding & transfer in accountancy on sales (customer invoices will not be taken into account in accounting)
ACCOUNTING_DISABLE_BINDING_ON_PURCHASES=Disable binding & transfer in accountancy on purchases (vendor invoices will not be taken into account in accounting)
ACCOUNTING_DISABLE_BINDING_ON_EXPENSEREPORTS=Disable binding & transfer in accountancy on expense reports (expense reports will not be taken into account in accounting)

## Export
NotifiedExportDate=Flag exported lines as Exported <span class="warning">(to modify a line, you will need to delete the whole transaction and re-transfert it into accounting)</span>
NotifiedValidationDate=Validate and Lock the exported entries <span class="warning">(same effect than the "Closure" feature, modification and deletion of the lines will DEFINITELY not be possible)</span>
DateValidationAndLock=Date validation and lock
ConfirmExportFile=Confirmation of the generation of the accounting export file ?
ExportDraftJournal=Export draft journal
Modelcsv=Model of export
Selectmodelcsv=Select a model of export
Modelcsv_normal=Classic export
Modelcsv_CEGID=Export for CEGID Expert Comptabilité
Modelcsv_COALA=Export for Sage Coala
Modelcsv_bob50=Export for Sage BOB 50
Modelcsv_ciel=Export for Sage50, Ciel Compta or Compta Evo. (Format XIMPORT)
Modelcsv_quadratus=Export for Quadratus QuadraCompta
Modelcsv_ebp=Export for EBP
Modelcsv_cogilog=Export for Cogilog
Modelcsv_agiris=Export for Agiris Isacompta
Modelcsv_LDCompta=Export for LD Compta (v9) (Test)
Modelcsv_LDCompta10=Export for LD Compta (v10 & higher)
Modelcsv_openconcerto=Export for OpenConcerto (Test)
Modelcsv_configurable=Export CSV Configurable
Modelcsv_FEC=Export FEC
Modelcsv_FEC2=Export FEC (With dates generation writing / document reversed)
Modelcsv_Sage50_Swiss=Export for Sage 50 Switzerland
Modelcsv_winfic=Export for Winfic - eWinfic - WinSis Compta
Modelcsv_Gestinumv3=Export for Gestinum (v3)
Modelcsv_Gestinumv5=Export for Gestinum (v5)
Modelcsv_charlemagne=Export for Aplim Charlemagne
ChartofaccountsId=Chart of accounts Id

## Tools - Init accounting account on product / service
InitAccountancy=Init accountancy
InitAccountancyDesc=This page can be used to initialize an accounting account on products and services that does not have accounting account defined for sales and purchases.
DefaultBindingDesc=This page can be used to set a default account to use to link transactions record about payment salaries, donation, taxes and vat when no specific accounting account were already set.
DefaultClosureDesc=This page can be used to set parameters used for accounting closures.
Options=Options
OptionModeProductSell=Mode sales
OptionModeProductSellIntra=Mode sales exported in EEC
OptionModeProductSellExport=Mode sales exported in other countries
OptionModeProductBuy=Mode purchases
OptionModeProductBuyIntra=Mode purchases imported in EEC
OptionModeProductBuyExport=Mode purchased imported from other countries
OptionModeProductSellDesc=Show all products with accounting account for sales.
OptionModeProductSellIntraDesc=Show all products with accounting account for sales in EEC.
OptionModeProductSellExportDesc=Show all products with accounting account for other foreign sales.
OptionModeProductBuyDesc=Show all products with accounting account for purchases.
OptionModeProductBuyIntraDesc=Show all products with accounting account for purchases in EEC.
OptionModeProductBuyExportDesc=Show all products with accounting account for other foreign purchases.
CleanFixHistory=Remove accounting code from lines that not exists into charts of account
CleanHistory=Reset all bindings for selected year
PredefinedGroups=Predefined groups
WithoutValidAccount=Without valid dedicated account
WithValidAccount=With valid dedicated account
ValueNotIntoChartOfAccount=This value of accounting account does not exist into chart of account
AccountRemovedFromGroup=Account removed from group
SaleLocal=Local sale
SaleExport=Export sale
SaleEEC=Sale in EEC
SaleEECWithVAT=Sale in EEC with a VAT not null, so we suppose this is NOT an intracommunautary sale and the suggested account is the standard product account.
SaleEECWithoutVATNumber=Sale in EEC with no VAT but the VAT ID of thirdparty is not defined. We fallback on the product account for standard sales. You can fix the VAT ID of thirdparty or the product account if needed.
ForbiddenTransactionAlreadyExported=Forbidden: The transaction has been validated and/or exported.
ForbiddenTransactionAlreadyValidated=Forbidden: The transaction has been validated.
## Dictionary
Range=Range of accounting account
Calculated=Calculated
Formula=Formula

## Reconcile
Unlettering=Unreconcile
AccountancyNoLetteringModified=No reconcile modified
AccountancyOneLetteringModifiedSuccessfully=One reconcile successfully modified
AccountancyLetteringModifiedSuccessfully=%s reconcile successfully modified
AccountancyNoUnletteringModified=No unreconcile modified
AccountancyOneUnletteringModifiedSuccessfully=One unreconcile successfully modified
AccountancyUnletteringModifiedSuccessfully=%s unreconcile successfully modified

## Confirm box
ConfirmMassUnlettering=Bulk Unreconcile confirmation
ConfirmMassUnletteringQuestion=Are you sure you want to Unreconcile the %s selected record(s)?
ConfirmMassDeleteBookkeepingWriting=Bulk Delete confirmation
ConfirmMassDeleteBookkeepingWritingQuestion=This will delete the transaction from the accounting (all lines related to the same transaction will be deleted) Are you sure you want to delete the %s selected record(s)?

## Error
SomeMandatoryStepsOfSetupWereNotDone=Some mandatory steps of setup was not done, please complete them
ErrorNoAccountingCategoryForThisCountry=No accounting account group available for country %s (See Home - Setup - Dictionaries)
ErrorInvoiceContainsLinesNotYetBounded=You try to journalize some lines of the invoice <strong>%s</strong>, but some other lines are not yet bounded to accounting account. Journalization of all invoice lines for this invoice are refused.
ErrorInvoiceContainsLinesNotYetBoundedShort=Some lines on invoice are not bound to accounting account.
ExportNotSupported=The export format setuped is not supported into this page
BookeppingLineAlreayExists=Lines already existing into bookkeeping
NoJournalDefined=No journal defined
Binded=Lines bound
ToBind=Lines to bind
UseMenuToSetBindindManualy=Lines not yet bound, use menu <a href="%s">%s</a> to make the binding manually
SorryThisModuleIsNotCompatibleWithTheExperimentalFeatureOfSituationInvoices=Sorry this module is not compatible with the experimental feature of situation invoices
<<<<<<< HEAD
=======
AccountancyErrorMismatchLetterCode=Mismatch in reconcile code
AccountancyErrorMismatchBalanceAmount=The balance (%s) is not equal to 0
AccountancyErrorLetteringBookkeeping=Errors have occurred concerning the transactions: %s
>>>>>>> 503d1a04

## Import
ImportAccountingEntries=Accounting entries
ImportAccountingEntriesFECFormat=Accounting entries - FEC format
FECFormatJournalCode=Code journal (JournalCode)
FECFormatJournalLabel=Label journal (JournalLib)
FECFormatEntryNum=Piece number (EcritureNum)
FECFormatEntryDate=Piece date (EcritureDate)
FECFormatGeneralAccountNumber=General account number (CompteNum)
FECFormatGeneralAccountLabel=General account label (CompteLib)
FECFormatSubledgerAccountNumber=Subledger account number (CompAuxNum)
FECFormatSubledgerAccountLabel=Subledger account number (CompAuxLib)
FECFormatPieceRef=Piece ref (PieceRef)
FECFormatPieceDate=Piece date creation (PieceDate)
FECFormatLabelOperation=Label operation (EcritureLib)
FECFormatDebit=Debit (Debit)
FECFormatCredit=Credit (Credit)
FECFormatReconcilableCode=Reconcilable code (EcritureLet)
FECFormatReconcilableDate=Reconcilable date (DateLet)
FECFormatValidateDate=Piece date validated (ValidDate)
FECFormatMulticurrencyAmount=Multicurrency amount (Montantdevise)
FECFormatMulticurrencyCode=Multicurrency code (Idevise)

DateExport=Date export
WarningReportNotReliable=Warning, this report is not based on the Ledger, so does not contains transaction modified manually in the Ledger. If your journalization is up to date, the bookkeeping view is more accurate.
ExpenseReportJournal=Expense Report Journal
InventoryJournal=Inventory Journal

NAccounts=%s accounts<|MERGE_RESOLUTION|>--- conflicted
+++ resolved
@@ -279,17 +279,10 @@
 DescVentilDoneExpenseReport=Consult here the list of the lines of expenses reports and their fees accounting account
 
 Closure=Annual closure
-<<<<<<< HEAD
-DescClosure=Consult here the number of movements by month who are not validated & fiscal years already open
-OverviewOfMovementsNotValidated=Step 1/ Overview of movements not validated. (Necessary to close a fiscal year)
-AllMovementsWereRecordedAsValidated=All movements were recorded as validated
-NotAllMovementsCouldBeRecordedAsValidated=Not all movements could be recorded as validated
-=======
 DescClosure=Consult here the number of movements by month who are not yet validated & locked
 OverviewOfMovementsNotValidated=Overview of movements not validated and locked
 AllMovementsWereRecordedAsValidated=All movements were recorded as validated and locked
 NotAllMovementsCouldBeRecordedAsValidated=Not all movements could be recorded as validated and locked
->>>>>>> 503d1a04
 ValidateMovements=Validate and lock record...
 DescValidateMovements=Any modification or deletion of writing, lettering and deletes will be prohibited. All entries for an exercise must be validated otherwise closing will not be possible
 
@@ -310,10 +303,7 @@
 ShowTutorial=Show Tutorial
 NotReconciled=Not reconciled
 WarningRecordWithoutSubledgerAreExcluded=Warning, all lines without subledger account defined are filtered and excluded from this view
-<<<<<<< HEAD
-=======
 AccountRemovedFromCurrentChartOfAccount=Accounting account that does not exist in the current chart of accounts
->>>>>>> 503d1a04
 
 ## Admin
 BindingOptions=Binding options
@@ -434,12 +424,9 @@
 ToBind=Lines to bind
 UseMenuToSetBindindManualy=Lines not yet bound, use menu <a href="%s">%s</a> to make the binding manually
 SorryThisModuleIsNotCompatibleWithTheExperimentalFeatureOfSituationInvoices=Sorry this module is not compatible with the experimental feature of situation invoices
-<<<<<<< HEAD
-=======
 AccountancyErrorMismatchLetterCode=Mismatch in reconcile code
 AccountancyErrorMismatchBalanceAmount=The balance (%s) is not equal to 0
 AccountancyErrorLetteringBookkeeping=Errors have occurred concerning the transactions: %s
->>>>>>> 503d1a04
 
 ## Import
 ImportAccountingEntries=Accounting entries
