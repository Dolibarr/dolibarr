# Dolibarr language file - en_US - Accountancy (Double entries)
Accountancy=Accountancy
Accounting=Accounting
ACCOUNTING_EXPORT_SEPARATORCSV=Column separator for export file
ACCOUNTING_EXPORT_DATE=Date format for export file
ACCOUNTING_EXPORT_PIECE=Export the number of piece
ACCOUNTING_EXPORT_GLOBAL_ACCOUNT=Export with global account
ACCOUNTING_EXPORT_LABEL=Export label
ACCOUNTING_EXPORT_AMOUNT=Export amount
ACCOUNTING_EXPORT_DEVISE=Export currency
Selectformat=Select the format for the file
ACCOUNTING_EXPORT_FORMAT=Select the format for the file
ACCOUNTING_EXPORT_ENDLINE=Select the carriage return type
ACCOUNTING_EXPORT_PREFIX_SPEC=Specify the prefix for the file name
ThisService=This service
ThisProduct=This product
DefaultForService=Default for service
DefaultForProduct=Default for product
ProductForThisThirdparty=Product for this thirdparty
ServiceForThisThirdparty=Service for this thirdparty
CantSuggest=Can't suggest
AccountancySetupDoneFromAccountancyMenu=Most setup of the accountancy is done from the menu %s
ConfigAccountingExpert=Configuration of the module accounting (double entry)
Journalization=Journalization
Journals=Journals
JournalFinancial=Financial journals
BackToChartofaccounts=Return chart of accounts
Chartofaccounts=Chart of accounts
ChartOfSubaccounts=Chart of individual accounts
ChartOfIndividualAccountsOfSubsidiaryLedger=Chart of individual accounts of the subsidiary ledger
CurrentDedicatedAccountingAccount=Current dedicated account
AssignDedicatedAccountingAccount=New account to assign
InvoiceLabel=Invoice label
OverviewOfAmountOfLinesNotBound=Overview of amount of lines not bound to an accounting account
OverviewOfAmountOfLinesBound=Overview of amount of lines already bound to an accounting account
OtherInfo=Other information
DeleteCptCategory=Remove accounting account from group
ConfirmDeleteCptCategory=Are you sure you want to remove this accounting account from the accounting account group?
JournalizationInLedgerStatus=Status of journalization
AlreadyInGeneralLedger=Already transferred to accounting journals and ledger
NotYetInGeneralLedger=Not yet transferred to accouting journals and ledger
GroupIsEmptyCheckSetup=Group is empty, check setup of the personalized accounting group
DetailByAccount=Show detail by account
AccountWithNonZeroValues=Accounts with non-zero values
ListOfAccounts=List of accounts
CountriesInEEC=Countries in EEC
CountriesNotInEEC=Countries not in EEC
CountriesInEECExceptMe=Countries in EEC except %s
CountriesExceptMe=All countries except %s
AccountantFiles=Export source documents
ExportAccountingSourceDocHelp=With this tool, you can search and export the source events that are used to generate your accountancy. <br>The exported ZIP file will contain the lists of requested items in CSV, as well as their attached files in their original format (PDF, ODT, DOCX...).
ExportAccountingSourceDocHelp2=To export your journals, use the menu entry %s - %s.
ExportAccountingProjectHelp=Specify a project if you need an accounting report only for a specific project. Expense reports and loan payments are not included in project reports.
VueByAccountAccounting=View by accounting account
VueBySubAccountAccounting=View by accounting subaccount

MainAccountForCustomersNotDefined=Main accounting account for customers not defined in setup
MainAccountForSuppliersNotDefined=Main accounting account for vendors not defined in setup
MainAccountForUsersNotDefined=Main accounting account for users not defined in setup
MainAccountForVatPaymentNotDefined=Main accounting account for VAT payment not defined in setup
MainAccountForSubscriptionPaymentNotDefined=Main accounting account for subscription payment not defined in setup
UserAccountNotDefined=Accounting account for user not defined in setup

AccountancyArea=Accounting area
AccountancyAreaDescIntro=Usage of the accountancy module is done in several step:
AccountancyAreaDescActionOnce=The following actions are usually executed one time only, or once per year...
AccountancyAreaDescActionOnceBis=Next steps should be done to save you time in future by suggesting you automaticaly the correct default accounting account when transferring data in accounting
AccountancyAreaDescActionFreq=The following actions are usually executed every month, week or day for very large companies...

AccountancyAreaDescJournalSetup=STEP %s: Check content of your journal list from menu %s
AccountancyAreaDescChartModel=STEP %s: Check that a model of chart of account exists or create one from menu %s
AccountancyAreaDescChart=STEP %s: Select and|or complete your chart of account from menu %s

AccountancyAreaDescVat=STEP %s: Define accounting accounts for each VAT Rates. For this, use the menu entry %s.
AccountancyAreaDescDefault=STEP %s: Define default accounting accounts. For this, use the menu entry %s.
AccountancyAreaDescExpenseReport=STEP %s: Define default accounting accounts for each type of Expense report. For this, use the menu entry %s.
AccountancyAreaDescSal=STEP %s: Define default accounting accounts for payment of salaries. For this, use the menu entry %s.
AccountancyAreaDescContrib=STEP %s: Define default accounting accounts for Taxes (special expenses). For this, use the menu entry %s.
AccountancyAreaDescDonation=STEP %s: Define default accounting accounts for donation. For this, use the menu entry %s.
AccountancyAreaDescSubscription=STEP %s: Define default accounting accounts for member subscription. For this, use the menu entry %s.
AccountancyAreaDescMisc=STEP %s: Define mandatory default account and default accounting accounts for miscellaneous transactions. For this, use the menu entry %s.
AccountancyAreaDescLoan=STEP %s: Define default accounting accounts for loans. For this, use the menu entry %s.
AccountancyAreaDescBank=STEP %s: Define accounting accounts and journal code for each bank and financial accounts. For this, use the menu entry %s.
AccountancyAreaDescProd=STEP %s: Define accounting accounts on your Products/Services. For this, use the menu entry %s.

AccountancyAreaDescBind=STEP %s: Check the binding between existing %s lines and accounting account is done, so application will be able to journalize transactions in Ledger in one click. Complete missing bindings. For this, use the menu entry %s.
AccountancyAreaDescWriteRecords=STEP %s: Write transactions into the Ledger. For this, go into menu <strong>%s</strong>, and click into button <strong>%s</strong>.
AccountancyAreaDescAnalyze=STEP %s: Add or edit existing transactions and generate reports and exports.

AccountancyAreaDescClosePeriod=STEP %s: Close period so we can't make modification in a future.

TheJournalCodeIsNotDefinedOnSomeBankAccount=A mandatory step in setup has not been completed (accounting code journal not defined for all bank accounts)
Selectchartofaccounts=Select active chart of accounts
ChangeAndLoad=Change and load
Addanaccount=Add an accounting account
AccountAccounting=Accounting account
AccountAccountingShort=Account
SubledgerAccount=Subledger account
SubledgerAccountLabel=Subledger account label
ShowAccountingAccount=Show accounting account
ShowAccountingJournal=Show accounting journal
ShowAccountingAccountInLedger=Show accounting account in ledger
ShowAccountingAccountInJournals=Show accounting account in journals
AccountAccountingSuggest=Accounting account suggested
MenuDefaultAccounts=Default accounts
MenuBankAccounts=Bank accounts
MenuVatAccounts=Vat accounts
MenuTaxAccounts=Tax accounts
MenuExpenseReportAccounts=Expense report accounts
MenuLoanAccounts=Loan accounts
MenuProductsAccounts=Product accounts
MenuClosureAccounts=Closure accounts
MenuAccountancyClosure=Closure
MenuAccountancyValidationMovements=Validate movements
ProductsBinding=Products accounts
TransferInAccounting=Transfer in accounting
RegistrationInAccounting=Recording in accounting
Binding=Binding to accounts
CustomersVentilation=Customer invoice binding
SuppliersVentilation=Vendor invoice binding
ExpenseReportsVentilation=Expense report binding
CreateMvts=Create new transaction
UpdateMvts=Modification of a transaction
ValidTransaction=Validate transaction
WriteBookKeeping=Record transactions in accounting
Bookkeeping=Ledger
BookkeepingSubAccount=Subledger
AccountBalance=Account balance
ObjectsRef=Source object ref
CAHTF=Total purchase vendor before tax
TotalExpenseReport=Total expense report
InvoiceLines=Lines of invoices to bind
InvoiceLinesDone=Bound lines of invoices
ExpenseReportLines=Lines of expense reports to bind
ExpenseReportLinesDone=Bound lines of expense reports
IntoAccount=Bind line with the accounting account
TotalForAccount=Total accounting account


Ventilate=Bind
LineId=Id line
Processing=Processing
EndProcessing=Process terminated.
SelectedLines=Selected lines
Lineofinvoice=Line of invoice
LineOfExpenseReport=Line of expense report
NoAccountSelected=No accounting account selected
VentilatedinAccount=Binded successfully to the accounting account
NotVentilatedinAccount=Not bound to the accounting account
XLineSuccessfullyBinded=%s products/services successfully bound to an accounting account
XLineFailedToBeBinded=%s products/services were not bound to any accounting account

ACCOUNTING_LIMIT_LIST_VENTILATION=Maximum number of lines on list and bind page (recommended: 50)
ACCOUNTING_LIST_SORT_VENTILATION_TODO=Begin the sorting of the page "Binding to do" by the most recent elements
ACCOUNTING_LIST_SORT_VENTILATION_DONE=Begin the sorting of the page "Binding done" by the most recent elements

ACCOUNTING_LENGTH_DESCRIPTION=Truncate product & services description in listings after x chars (Best = 50)
ACCOUNTING_LENGTH_DESCRIPTION_ACCOUNT=Truncate product & services account description form in listings after x chars (Best = 50)
ACCOUNTING_LENGTH_GACCOUNT=Length of the general accounting accounts (If you set value to 6 here, the account '706' will appear like '706000' on screen)
ACCOUNTING_LENGTH_AACCOUNT=Length of the third-party accounting accounts (If you set value to 6 here, the account '401' will appear like '401000' on screen)
ACCOUNTING_MANAGE_ZERO=Allow to manage different number of zeros at the end of an accounting account. Needed by some countries (like Switzerland). If set to off (default), you can set the following two parameters to ask the application to add virtual zeros.
BANK_DISABLE_DIRECT_INPUT=Disable direct recording of transaction in bank account
ACCOUNTING_ENABLE_EXPORT_DRAFT_JOURNAL=Enable draft export on journal
ACCOUNTANCY_COMBO_FOR_AUX=Enable combo list for subsidiary account (may be slow if you have a lot of third parties, break ability to search on a part of value)
ACCOUNTING_DATE_START_BINDING=Define a date to start binding & transfer in accountancy. Below this date, the transactions will not be transferred to accounting.
ACCOUNTING_DEFAULT_PERIOD_ON_TRANSFER=On accountancy transfer, what is the period selected by default

ACCOUNTING_SELL_JOURNAL=Sales journal (sales and returns)
ACCOUNTING_PURCHASE_JOURNAL=Purchase journal (purchase and returns)
ACCOUNTING_BANK_JOURNAL=Cash journal (receipts and disbursements)
ACCOUNTING_EXPENSEREPORT_JOURNAL=Expense report journal
ACCOUNTING_MISCELLANEOUS_JOURNAL=General journal
ACCOUNTING_HAS_NEW_JOURNAL=Has new Journal
ACCOUNTING_INVENTORY_JOURNAL=Inventory journal
ACCOUNTING_SOCIAL_JOURNAL=Social journal

ACCOUNTING_RESULT_PROFIT=Result accounting account (Profit)
ACCOUNTING_RESULT_LOSS=Result accounting account (Loss)
ACCOUNTING_CLOSURE_DEFAULT_JOURNAL=Journal of closure

ACCOUNTING_ACCOUNT_TRANSFER_CASH=Accounting account of transitional bank transfer
TransitionalAccount=Transitional bank transfer account

ACCOUNTING_ACCOUNT_SUSPENSE=Accounting account of wait
DONATION_ACCOUNTINGACCOUNT=Accounting account to register donations
ADHERENT_SUBSCRIPTION_ACCOUNTINGACCOUNT=Accounting account to register subscriptions

ACCOUNTING_ACCOUNT_CUSTOMER_DEPOSIT=Accounting account by default to register customer deposit
UseAuxiliaryAccountOnCustomerDeposit=Store customer account as individual account in subsidiary ledger for lines of down payments (if disabled, individual account for down payment lines will remain empty)
<<<<<<< HEAD
ACCOUNTING_ACCOUNT_CUSTOMER_RETAINED_WARRANTY=Accounting account by default to register customer retained warranty
=======
ACCOUNTING_ACCOUNT_SUPPLIER_DEPOSIT=Accounting account by default to register supplier deposit
UseAuxiliaryAccountOnSupplierDeposit=Store supplier account as individual account in subsidiary ledger for lines of down payments (if disabled, individual account for down payment lines will remain empty)
>>>>>>> 125af086

ACCOUNTING_PRODUCT_BUY_ACCOUNT=Accounting account by default for the bought products (used if not defined in the product sheet)
ACCOUNTING_PRODUCT_BUY_INTRA_ACCOUNT=Accounting account by default for the bought products in EEC (used if not defined in the product sheet)
ACCOUNTING_PRODUCT_BUY_EXPORT_ACCOUNT=Accounting account by default for the bought products and imported out of EEC (used if not defined in the product sheet)
ACCOUNTING_PRODUCT_SOLD_ACCOUNT=Accounting account by default for the sold products (used if not defined in the product sheet)
ACCOUNTING_PRODUCT_SOLD_INTRA_ACCOUNT=Accounting account by default for the products sold in EEC (used if not defined in the product sheet)
ACCOUNTING_PRODUCT_SOLD_EXPORT_ACCOUNT=Accounting account by default for the products sold and exported out of EEC (used if not defined in the product sheet)

ACCOUNTING_SERVICE_BUY_ACCOUNT=Accounting account by default for the bought services (used if not defined in the service sheet)
ACCOUNTING_SERVICE_BUY_INTRA_ACCOUNT=Accounting account by default for the bought services in EEC (used if not defined in the service sheet)
ACCOUNTING_SERVICE_BUY_EXPORT_ACCOUNT=Accounting account by default for the bought services and imported out of EEC (used if not defined in the service sheet)
ACCOUNTING_SERVICE_SOLD_ACCOUNT=Accounting account by default for the sold services (used if not defined in the service sheet)
ACCOUNTING_SERVICE_SOLD_INTRA_ACCOUNT=Accounting account by default for the services sold in EEC (used if not defined in the service sheet)
ACCOUNTING_SERVICE_SOLD_EXPORT_ACCOUNT=Accounting account by default for the services sold and exported out of EEC (used if not defined in the service sheet)

Doctype=Type of document
Docdate=Date
Docref=Reference
LabelAccount=Label account
LabelOperation=Label operation
Sens=Direction
AccountingDirectionHelp=For an accounting account of a customer, use Credit to record a payment you have received<br>For an accounting account of a supplier, use Debit to record a payment you made
LetteringCode=Lettering code
Lettering=Lettering
Codejournal=Journal
JournalLabel=Journal label
NumPiece=Piece number
TransactionNumShort=Num. transaction
AccountingCategory=Custom group
GroupByAccountAccounting=Group by general ledger account
GroupBySubAccountAccounting=Group by subledger account
AccountingAccountGroupsDesc=You can define here some groups of accounting account. They will be used for personalized accounting reports.
ByAccounts=By accounts
ByPredefinedAccountGroups=By predefined groups
ByPersonalizedAccountGroups=By personalized groups
ByYear=By year
NotMatch=Not Set
DeleteMvt=Delete some lines from accounting
DelMonth=Month to delete
DelYear=Year to delete
DelJournal=Journal to delete
ConfirmDeleteMvt=This will delete all lines in accountancy for the year/month and/or for a specific journal (At least one criterion is required). You will have to reuse the feature '%s' to have the deleted record back in the ledger.
ConfirmDeleteMvtPartial=This will delete the transaction from the accounting (all lines related to the same transaction will be deleted)
FinanceJournal=Finance journal
ExpenseReportsJournal=Expense reports journal
DescFinanceJournal=Finance journal including all the types of payments by bank account
DescJournalOnlyBindedVisible=This is a view of record that are bound to an accounting account and can be recorded into the Journals and Ledger.
VATAccountNotDefined=Account for VAT not defined
ThirdpartyAccountNotDefined=Account for third party not defined
ProductAccountNotDefined=Account for product not defined
FeeAccountNotDefined=Account for fee not defined
BankAccountNotDefined=Account for bank not defined
CustomerInvoicePayment=Payment of invoice customer
ThirdPartyAccount=Third-party account
NewAccountingMvt=New transaction
NumMvts=Numero of transaction
ListeMvts=List of movements
ErrorDebitCredit=Debit and Credit cannot have a value at the same time
AddCompteFromBK=Add accounting accounts to the group
ReportThirdParty=List third-party account
DescThirdPartyReport=Consult here the list of third-party customers and vendors and their accounting accounts
ListAccounts=List of the accounting accounts
UnknownAccountForThirdparty=Unknown third-party account. We will use %s
UnknownAccountForThirdpartyBlocking=Unknown third-party account. Blocking error
ThirdpartyAccountNotDefinedOrThirdPartyUnknown=Subledger account not defined or third party or user unknown. We will use %s
ThirdpartyAccountNotDefinedOrThirdPartyUnknownSubledgerIgnored=Third-party unknown and subledger not defined on the payment. We will keep the subledger account value empty.
ThirdpartyAccountNotDefinedOrThirdPartyUnknownBlocking=Subledger account not defined or third party or user unknown. Blocking error.
UnknownAccountForThirdpartyAndWaitingAccountNotDefinedBlocking=Unknown third-party account and waiting account not defined. Blocking error
PaymentsNotLinkedToProduct=Payment not linked to any product / service
OpeningBalance=Opening balance
ShowOpeningBalance=Show opening balance
HideOpeningBalance=Hide opening balance
ShowSubtotalByGroup=Show subtotal by level

Pcgtype=Group of account
PcgtypeDesc=Group of account are used as predefined 'filter' and 'grouping' criteria for some accounting reports. For example, 'INCOME' or 'EXPENSE' are used as groups for accounting accounts of products to build the expense/income report.

Reconcilable=Reconcilable

TotalVente=Total turnover before tax
TotalMarge=Total sales margin

DescVentilCustomer=Consult here the list of customer invoice lines bound (or not) to a product accounting account
DescVentilMore=In most cases, if you use predefined products or services and you set the account number on the product/service card, the application will be able to make all the binding between your invoice lines and the accounting account of your chart of accounts, just in one click with the button <strong>"%s"</strong>. If account was not set on product/service cards or if you still have some lines not bound to an account, you will have to make a manual binding from the menu "<strong>%s</strong>".
DescVentilDoneCustomer=Consult here the list of the lines of invoices customers and their product accounting account
DescVentilTodoCustomer=Bind invoice lines not already bound with a product accounting account
ChangeAccount=Change the product/service accounting account for selected lines with the following accounting account:
Vide=-
DescVentilSupplier=Consult here the list of vendor invoice lines bound or not yet bound to a product accounting account (only record not already transfered in accountancy are visible)
DescVentilDoneSupplier=Consult here the list of the lines of vendor invoices and their accounting account
DescVentilTodoExpenseReport=Bind expense report lines not already bound with a fee accounting account
DescVentilExpenseReport=Consult here the list of expense report lines bound (or not) to a fee accounting account
DescVentilExpenseReportMore=If you setup accounting account on type of expense report lines, the application will be able to make all the binding between your expense report lines and the accounting account of your chart of accounts, just in one click with the button <strong>"%s"</strong>. If account was not set on fees dictionary or if you still have some lines not bound to any account, you will have to make a manual binding from the menu "<strong>%s</strong>".
DescVentilDoneExpenseReport=Consult here the list of the lines of expenses reports and their fees accounting account

Closure=Annual closure
DescClosure=Consult here the number of movements by month not yet validated & locked
OverviewOfMovementsNotValidated=Overview of movements not validated and locked
AllMovementsWereRecordedAsValidated=All movements were recorded as validated and locked
NotAllMovementsCouldBeRecordedAsValidated=Not all movements could be recorded as validated and locked
ValidateMovements=Validate and lock movements...
DescValidateMovements=Any modification or deletion of writing, lettering and deletes will be prohibited. All entries for an exercise must be validated otherwise closing will not be possible

ValidateHistory=Bind Automatically
AutomaticBindingDone=Automatic bindings done (%s) - Automatic binding not possible for some record (%s)

ErrorAccountancyCodeIsAlreadyUse=Error, you cannot delete this accounting account because it is used
MvtNotCorrectlyBalanced=Movement not correctly balanced. Debit = %s & Credit = %s
Balancing=Balancing
FicheVentilation=Binding card
GeneralLedgerIsWritten=Transactions are written in the Ledger
GeneralLedgerSomeRecordWasNotRecorded=Some of the transactions could not be journalized. If there is no other error message, this is probably because they were already journalized.
NoNewRecordSaved=No more record to transfer
ListOfProductsWithoutAccountingAccount=List of products not bound to any accounting account
ChangeBinding=Change the binding
Accounted=Accounted in ledger
NotYetAccounted=Not yet transferred to accounting
ShowTutorial=Show Tutorial
NotReconciled=Not reconciled
WarningRecordWithoutSubledgerAreExcluded=Warning, all lines without subledger account defined are filtered and excluded from this view
AccountRemovedFromCurrentChartOfAccount=Accounting account that does not exist in the current chart of accounts

## Admin
BindingOptions=Binding options
ApplyMassCategories=Apply mass categories
AddAccountFromBookKeepingWithNoCategories=Available account not yet in the personalized group
CategoryDeleted=Category for the accounting account has been removed
AccountingJournals=Accounting journals
AccountingJournal=Accounting journal
NewAccountingJournal=New accounting journal
ShowAccountingJournal=Show accounting journal
NatureOfJournal=Nature of Journal
AccountingJournalType1=Miscellaneous operations
AccountingJournalType2=Sales
AccountingJournalType3=Purchases
AccountingJournalType4=Bank
AccountingJournalType5=Expense reports
AccountingJournalType8=Inventory
AccountingJournalType9=Has-new
GenerationOfAccountingEntries=Generation of accounting entries
ErrorAccountingJournalIsAlreadyUse=This journal is already use
AccountingAccountForSalesTaxAreDefinedInto=Note: Accounting account for Sales tax are defined into menu <b>%s</b> - <b>%s</b>
NumberOfAccountancyEntries=Number of entries
NumberOfAccountancyMovements=Number of movements
ACCOUNTING_DISABLE_BINDING_ON_SALES=Disable binding & transfer in accountancy on sales (customer invoices will not be taken into account in accounting)
ACCOUNTING_DISABLE_BINDING_ON_PURCHASES=Disable binding & transfer in accountancy on purchases (vendor invoices will not be taken into account in accounting)
ACCOUNTING_DISABLE_BINDING_ON_EXPENSEREPORTS=Disable binding & transfer in accountancy on expense reports (expense reports will not be taken into account in accounting)
ACCOUNTING_ENABLE_LETTERING=Enable the lettering function in the accounting

## Export
NotExportLettering=Do not export the lettering when generating the file
NotifiedExportDate=Flag exported lines as Exported <span class="warning">(to modify a line, you will need to delete the whole transaction and re-transfert it into accounting)</span>
NotifiedValidationDate=Validate and Lock the exported entries <span class="warning">(same effect than the "%s" feature, modification and deletion of the lines will DEFINITELY not be possible)</span>
DateValidationAndLock=Date validation and lock
ConfirmExportFile=Confirmation of the generation of the accounting export file ?
ExportDraftJournal=Export draft journal
Modelcsv=Model of export
Selectmodelcsv=Select a model of export
Modelcsv_normal=Classic export
Modelcsv_CEGID=Export for CEGID Expert Comptabilité
Modelcsv_COALA=Export for Sage Coala
Modelcsv_bob50=Export for Sage BOB 50
Modelcsv_ciel=Export for Sage50, Ciel Compta or Compta Evo. (Format XIMPORT)
Modelcsv_quadratus=Export for Quadratus QuadraCompta
Modelcsv_ebp=Export for EBP
Modelcsv_cogilog=Export for Cogilog
Modelcsv_agiris=Export for Agiris Isacompta
Modelcsv_LDCompta=Export for LD Compta (v9) (Test)
Modelcsv_LDCompta10=Export for LD Compta (v10 & higher)
Modelcsv_openconcerto=Export for OpenConcerto (Test)
Modelcsv_configurable=Export CSV Configurable
Modelcsv_FEC=Export FEC
Modelcsv_FEC2=Export FEC (With dates generation writing / document reversed)
Modelcsv_Sage50_Swiss=Export for Sage 50 Switzerland
Modelcsv_winfic=Export for Winfic - eWinfic - WinSis Compta
Modelcsv_Gestinumv3=Export for Gestinum (v3)
Modelcsv_Gestinumv5=Export for Gestinum (v5)
Modelcsv_charlemagne=Export for Aplim Charlemagne
ChartofaccountsId=Chart of accounts Id

## Tools - Init accounting account on product / service
InitAccountancy=Init accountancy
InitAccountancyDesc=This page can be used to initialize an accounting account on products and services that does not have accounting account defined for sales and purchases.
DefaultBindingDesc=This page can be used to set a default account to use to link transactions record about payment salaries, donation, taxes and vat when no specific accounting account were already set.
DefaultClosureDesc=This page can be used to set parameters used for accounting closures.
Options=Options
OptionModeProductSell=Mode sales
OptionModeProductSellIntra=Mode sales exported in EEC
OptionModeProductSellExport=Mode sales exported in other countries
OptionModeProductBuy=Mode purchases
OptionModeProductBuyIntra=Mode purchases imported in EEC
OptionModeProductBuyExport=Mode purchased imported from other countries
OptionModeProductSellDesc=Show all products with accounting account for sales.
OptionModeProductSellIntraDesc=Show all products with accounting account for sales in EEC.
OptionModeProductSellExportDesc=Show all products with accounting account for other foreign sales.
OptionModeProductBuyDesc=Show all products with accounting account for purchases.
OptionModeProductBuyIntraDesc=Show all products with accounting account for purchases in EEC.
OptionModeProductBuyExportDesc=Show all products with accounting account for other foreign purchases.
CleanFixHistory=Remove accounting code from lines that not exists into charts of account
CleanHistory=Reset all bindings for selected year
PredefinedGroups=Predefined groups
WithoutValidAccount=Without valid dedicated account
WithValidAccount=With valid dedicated account
ValueNotIntoChartOfAccount=This value of accounting account does not exist into chart of account
AccountRemovedFromGroup=Account removed from group
SaleLocal=Local sale
SaleExport=Export sale
SaleEEC=Sale in EEC
SaleEECWithVAT=Sale in EEC with a VAT not null, so we suppose this is NOT an intracommunautary sale and the suggested account is the standard product account.
SaleEECWithoutVATNumber=Sale in EEC with no VAT but the VAT ID of thirdparty is not defined. We fallback on the product account for standard sales. You can fix the VAT ID of thirdparty or the product account if needed.
ForbiddenTransactionAlreadyExported=Forbidden: The transaction has been validated and/or exported.
ForbiddenTransactionAlreadyValidated=Forbidden: The transaction has been validated.
## Dictionary
Range=Range of accounting account
Calculated=Calculated
Formula=Formula

## Reconcile
LetteringAuto=Reconcile auto
LetteringManual=Reconcile manual
Unlettering=Unreconcile
UnletteringAuto=Unreconcile auto
UnletteringManual=Unreconcile manual
AccountancyNoLetteringModified=No reconcile modified
AccountancyOneLetteringModifiedSuccessfully=One reconcile successfully modified
AccountancyLetteringModifiedSuccessfully=%s reconcile successfully modified
AccountancyNoUnletteringModified=No unreconcile modified
AccountancyOneUnletteringModifiedSuccessfully=One unreconcile successfully modified
AccountancyUnletteringModifiedSuccessfully=%s unreconcile successfully modified

## Confirm box
ConfirmMassUnletteringAuto=Bulk auto unreconcile confirmation
ConfirmMassUnletteringManual=Bulk manual unreconcile confirmation
ConfirmMassUnletteringQuestion=Are you sure you want to unreconcile the %s selected record(s)?
ConfirmMassDeleteBookkeepingWriting=Bulk Delete confirmation
ConfirmMassDeleteBookkeepingWritingQuestion=This will delete the transaction from the accounting (all lines related to the same transaction will be deleted) Are you sure you want to delete the %s selected record(s)?

## Error
SomeMandatoryStepsOfSetupWereNotDone=Some mandatory steps of setup was not done, please complete them
ErrorNoAccountingCategoryForThisCountry=No accounting account group available for country %s (See Home - Setup - Dictionaries)
ErrorInvoiceContainsLinesNotYetBounded=You try to journalize some lines of the invoice <strong>%s</strong>, but some other lines are not yet bounded to accounting account. Journalization of all invoice lines for this invoice are refused.
ErrorInvoiceContainsLinesNotYetBoundedShort=Some lines on invoice are not bound to accounting account.
ExportNotSupported=The export format setuped is not supported into this page
BookeppingLineAlreayExists=Lines already existing into bookkeeping
NoJournalDefined=No journal defined
Binded=Lines bound
ToBind=Lines to bind
UseMenuToSetBindindManualy=Lines not yet bound, use menu <a href="%s">%s</a> to make the binding manually
SorryThisModuleIsNotCompatibleWithTheExperimentalFeatureOfSituationInvoices=Sorry this module is not compatible with the experimental feature of situation invoices
AccountancyErrorMismatchLetterCode=Mismatch in reconcile code
AccountancyErrorMismatchBalanceAmount=The balance (%s) is not equal to 0
AccountancyErrorLetteringBookkeeping=Errors have occurred concerning the transactions: %s
ErrorAccountNumberAlreadyExists=The accounting number %s already exists

## Import
ImportAccountingEntries=Accounting entries
ImportAccountingEntriesFECFormat=Accounting entries - FEC format
FECFormatJournalCode=Code journal (JournalCode)
FECFormatJournalLabel=Label journal (JournalLib)
FECFormatEntryNum=Piece number (EcritureNum)
FECFormatEntryDate=Piece date (EcritureDate)
FECFormatGeneralAccountNumber=General account number (CompteNum)
FECFormatGeneralAccountLabel=General account label (CompteLib)
FECFormatSubledgerAccountNumber=Subledger account number (CompAuxNum)
FECFormatSubledgerAccountLabel=Subledger account number (CompAuxLib)
FECFormatPieceRef=Piece ref (PieceRef)
FECFormatPieceDate=Piece date creation (PieceDate)
FECFormatLabelOperation=Label operation (EcritureLib)
FECFormatDebit=Debit (Debit)
FECFormatCredit=Credit (Credit)
FECFormatReconcilableCode=Reconcilable code (EcritureLet)
FECFormatReconcilableDate=Reconcilable date (DateLet)
FECFormatValidateDate=Piece date validated (ValidDate)
FECFormatMulticurrencyAmount=Multicurrency amount (Montantdevise)
FECFormatMulticurrencyCode=Multicurrency code (Idevise)

DateExport=Date export
WarningReportNotReliable=Warning, this report is not based on the Ledger, so does not contains transaction modified manually in the Ledger. If your journalization is up to date, the bookkeeping view is more accurate.
ExpenseReportJournal=Expense Report Journal

NAccounts=%s accounts<|MERGE_RESOLUTION|>--- conflicted
+++ resolved
@@ -187,12 +187,9 @@
 
 ACCOUNTING_ACCOUNT_CUSTOMER_DEPOSIT=Accounting account by default to register customer deposit
 UseAuxiliaryAccountOnCustomerDeposit=Store customer account as individual account in subsidiary ledger for lines of down payments (if disabled, individual account for down payment lines will remain empty)
-<<<<<<< HEAD
-ACCOUNTING_ACCOUNT_CUSTOMER_RETAINED_WARRANTY=Accounting account by default to register customer retained warranty
-=======
 ACCOUNTING_ACCOUNT_SUPPLIER_DEPOSIT=Accounting account by default to register supplier deposit
 UseAuxiliaryAccountOnSupplierDeposit=Store supplier account as individual account in subsidiary ledger for lines of down payments (if disabled, individual account for down payment lines will remain empty)
->>>>>>> 125af086
+ACCOUNTING_ACCOUNT_CUSTOMER_RETAINED_WARRANTY=Accounting account by default to register customer retained warranty
 
 ACCOUNTING_PRODUCT_BUY_ACCOUNT=Accounting account by default for the bought products (used if not defined in the product sheet)
 ACCOUNTING_PRODUCT_BUY_INTRA_ACCOUNT=Accounting account by default for the bought products in EEC (used if not defined in the product sheet)
