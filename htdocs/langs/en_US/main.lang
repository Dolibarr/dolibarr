# Dolibarr language file - Source file is en_US - main
DIRECTION=ltr
# Default for FONTFORPDF=helvetica
# Note for Chinese:
# msungstdlight or cid0ct are for traditional Chinese zh_TW (traditional does not render with Ubuntu pdf reader)
# stsongstdlight or cid0cs are for simplified Chinese zh_CN
# To read Chinese pdf with Linux: sudo apt-get install poppler-data
# cid0jp is for Japanish
# cid0kr is for Korean
# DejaVuSans is for some Eastern languages, some Asian languages and some Arabic languages
# freemono is for ru_RU or uk_UA, uz_UZ
# freeserif is for Tamil
FONTFORPDF=helvetica
FONTSIZEFORPDF=10
SeparatorDecimal=.
SeparatorThousand=,
FormatDateShort=%m/%d/%Y
FormatDateShortInput=%m/%d/%Y
FormatDateShortJava=MM/dd/yyyy
FormatDateShortJavaInput=MM/dd/yyyy
FormatDateShortJQuery=mm/dd/yy
FormatDateShortJQueryInput=mm/dd/yy
FormatHourShortJQuery=HH:MI
FormatHourShort=%I:%M %p
FormatHourShortDuration=%H:%M
FormatDateTextShort=%b %d, %Y
FormatDateText=%B %d, %Y
FormatDateHourShort=%m/%d/%Y %I:%M %p
FormatDateHourSecShort=%m/%d/%Y %I:%M:%S %p
FormatDateHourTextShort=%b %d, %Y, %I:%M %p
FormatDateHourText=%B %d, %Y, %I:%M %p
DatabaseConnection=Database connection
NoTemplateDefined=No template available for this email type
AvailableVariables=Available substitution variables
NoTranslation=No translation
Translation=Translation
Translations=Translations
CurrentTimeZone=TimeZone PHP (server)
EmptySearchString=Enter non empty search criterias
EnterADateCriteria=Enter a date criteria
NoRecordFound=No record found
NoRecordDeleted=No record deleted
NotEnoughDataYet=Not enough data
NoError=No error
Error=Error
Errors=Errors
ErrorFieldRequired=Field '%s' is required
ErrorFieldFormat=Field '%s' has a bad value
ErrorFileDoesNotExists=File %s does not exist
ErrorFailedToOpenFile=Failed to open file %s
ErrorCanNotCreateDir=Cannot create dir %s
ErrorCanNotReadDir=Cannot read dir %s
ErrorConstantNotDefined=Parameter %s not defined
ErrorUnknown=Unknown error
ErrorSQL=SQL Error
ErrorLogoFileNotFound=Logo file '%s' was not found
ErrorGoToGlobalSetup=Go to 'Company/Organization' setup to fix this
ErrorGoToModuleSetup=Go to Module setup to fix this
ErrorFailedToSendMail=Failed to send mail (sender=%s, receiver=%s)
ErrorFileNotUploaded=File was not uploaded. Check that size does not exceed maximum allowed, that free space is available on disk and that there is not already a file with same name in this directory.
ErrorInternalErrorDetected=Error detected
ErrorWrongHostParameter=Wrong host parameter
ErrorYourCountryIsNotDefined=Your country is not defined. Go to Home-Setup-Company/Foundation and post the form again.
ErrorRecordIsUsedByChild=Failed to delete this record. This record is used by at least one child record.
ErrorWrongValue=Wrong value
ErrorWrongValueForParameterX=Wrong value for parameter %s
ErrorNoRequestInError=No request in error
ErrorServiceUnavailableTryLater=Service not available at the moment. Try again later.
ErrorDuplicateField=Duplicate value in a unique field
ErrorSomeErrorWereFoundRollbackIsDone=Some errors were found. Changes have been rolled back.
ErrorConfigParameterNotDefined=Parameter <b>%s</b> is not defined in the Dolibarr config file <b>conf.php</b>.
ErrorCantLoadUserFromDolibarrDatabase=Failed to find user <b>%s</b> in Dolibarr database.
ErrorNoVATRateDefinedForSellerCountry=Error, no vat rates defined for country '%s'.
ErrorNoSocialContributionForSellerCountry=Error, no social/fiscal taxes type defined for country '%s'.
ErrorFailedToSaveFile=Error, failed to save file.
ErrorCannotAddThisParentWarehouse=You are trying to add a parent warehouse which is already a child of a existing warehouse
FieldCannotBeNegative=Field "%s" cannot be negative
MaxNbOfRecordPerPage=Max. number of records per page
NotAuthorized=You are not authorized to do that.
SetDate=Set date
SelectDate=Select a date
SeeAlso=See also %s
SeeHere=See here
ClickHere=Click here
Here=Here
Apply=Apply
BackgroundColorByDefault=Default background color
FileRenamed=The file was successfully renamed
FileGenerated=The file was successfully generated
FileSaved=The file was successfully saved
FileUploaded=The file was successfully uploaded
FileTransferComplete=File(s) uploaded successfully
FilesDeleted=File(s) successfully deleted
FileWasNotUploaded=A file is selected for attachment but was not yet uploaded. Click on "Attach file" for this.
NbOfEntries=No. of entries
GoToWikiHelpPage=Read online help (Internet access needed)
GoToHelpPage=Read help
DedicatedPageAvailable=Dedicated help page related to your current screen
HomePage=Home Page
RecordSaved=Record saved
RecordDeleted=Record deleted
RecordGenerated=Record generated
LevelOfFeature=Level of features
NotDefined=Not defined
DolibarrInHttpAuthenticationSoPasswordUseless=Dolibarr authentication mode is set to <b>%s</b> in configuration file <b>conf.php</b>.<br>This means that the password database is external to Dolibarr, so changing this field may have no effect.
Administrator=System administrator
AdministratorDesc=System administrator (can administer user, permissions but also system setup and modules configuration)
Undefined=Undefined
PasswordForgotten=Password forgotten?
NoAccount=No account?
SeeAbove=See above
HomeArea=Home
LastConnexion=Last login
PreviousConnexion=Previous login
PreviousValue=Previous value
ConnectedOnMultiCompany=Connected on environment
ConnectedSince=Connected since
AuthenticationMode=Authentication mode
RequestedUrl=Requested URL
DatabaseTypeManager=Database type manager
RequestLastAccessInError=Latest database access request error
ReturnCodeLastAccessInError=Return code for latest database access request error
InformationLastAccessInError=Information for latest database access request error
DolibarrHasDetectedError=Dolibarr has detected a technical error
YouCanSetOptionDolibarrMainProdToZero=You can read log file or set option $dolibarr_main_prod to '0' in your config file to get more information.
InformationToHelpDiagnose=This information can be useful for diagnostic purposes (you can set option $dolibarr_main_prod to '1' to hide sensitive information)
MoreInformation=More information
TechnicalInformation=Technical information
TechnicalID=Technical ID
LineID=Line ID
NotePublic=Note (public)
NotePrivate=Note (private)
PrecisionUnitIsLimitedToXDecimals=Dolibarr was setup to limit precision of unit prices to <b>%s</b> decimals.
DoTest=Test
ToFilter=Filter
NoFilter=No filter
WarningYouHaveAtLeastOneTaskLate=Warning, you have at least one element that has exceeded the tolerance time.
yes=yes
Yes=Yes
no=no
No=No
All=All
Home=Home
Help=Help
OnlineHelp=Online help
PageWiki=Wiki page
MediaBrowser=Media browser
Always=Always
Never=Never
Under=under
Period=Period
PeriodEndDate=End date for period
SelectedPeriod=Selected period
PreviousPeriod=Previous period
Activate=Activate
Activated=Activated
Closed=Closed
Closed2=Closed
NotClosed=Not closed
Enabled=Enabled
Enable=Enable
Deprecated=Deprecated
Disable=Disable
Disabled=Disabled
Add=Add
AddLink=Add link
RemoveLink=Remove link
AddToDraft=Add to draft
Update=Update
Close=Close
CloseAs=Set status to
CloseBox=Remove widget from your dashboard
Confirm=Confirm
ConfirmSendCardByMail=Do you really want to send the content of this card by mail to <b>%s</b>?
Delete=Delete
Remove=Remove
Resiliate=Terminate
Cancel=Cancel
Modify=Modify
Edit=Edit
Validate=Validate
ValidateAndApprove=Validate and Approve
ToValidate=To validate
NotValidated=Not validated
Save=Save
SaveAs=Save As
SaveAndStay=Save and stay
SaveAndNew=Save and new
TestConnection=Test connection
ToClone=Clone
ConfirmCloneAsk=Are you sure you want to clone the object <b>%s</b>?
ConfirmClone=Choose the data you want to clone:
NoCloneOptionsSpecified=No data to clone defined.
Of=of
Go=Go
Run=Run
CopyOf=Copy of
Show=Show
Hide=Hide
ShowCardHere=Show card
Search=Search
SearchOf=Search
QuickAdd=Quick add
Valid=Valid
Approve=Approve
Disapprove=Disapprove
ReOpen=Re-Open
OpenVerb=Open
Upload=Upload
ToLink=Link
Select=Select
SelectAll=Select all
Choose=Choose
Resize=Resize
Crop=Crop
ResizeOrCrop=Resize or Crop
Author=Author
User=User
Users=Users
Group=Group
Groups=Groups
UserGroup=User group
UserGroups=User groups
NoUserGroupDefined=No user group defined
Password=Password
PasswordRetype=Repeat your password
NoteSomeFeaturesAreDisabled=Note that a lot of features/modules are disabled in this demonstration.
YourUserFile=Your user file
Name=Name
NameSlashCompany=Name / Company
Person=Person
Parameter=Parameter
Parameters=Parameters
Value=Value
PersonalValue=Personal value
NewObject=New %s
NewValue=New value
OldValue=Old value %s
FieldXModified=Field %s modified
FieldXModifiedFromYToZ=Field %s modified from %s to %s
CurrentValue=Current value
Code=Code
Type=Type
Language=Language
MultiLanguage=Multi-language
Note=Note
Title=Title
Label=Label
RefOrLabel=Ref. or label
Info=Log
Family=Family
Description=Description
Designation=Description
DescriptionOfLine=Description of line
DateOfLine=Date of line
DurationOfLine=Duration of line
ParentLine=Parent line ID
Model=Doc template
DefaultModel=Default doc template
Action=Event
About=About
Number=Number
NumberByMonth=Total reports by month
AmountByMonth=Amount by month
Numero=Number
Limit=Limit
Limits=Limits
Logout=Logout
NoLogoutProcessWithAuthMode=No applicative disconnect feature with authentication mode <b>%s</b>
Connection=Login
Setup=Setup
Alert=Alert
MenuWarnings=Alerts
Previous=Previous
Next=Next
Cards=Cards
Card=Card
Now=Now
HourStart=Start hour
Deadline=Deadline
Date=Date
DateAndHour=Date and hour
DateToday=Today's date
DateReference=Reference date
DateStart=Start date
DateEnd=End date
DateCreation=Creation date
DateCreationShort=Creat. date
IPCreation=Creation IP
DateModification=Modification date
DateModificationShort=Modif. date
IPModification=Modification IP
DateLastModification=Latest modification date
DateValidation=Validation date
DateSigning=Signing date
DateClosing=Closing date
DateDue=Due date
DateValue=Value date
DateValueShort=Value date
DateOperation=Operation date
DateOperationShort=Oper. Date
DateLimit=Limit date
DateRequest=Request date
DateProcess=Process date
DateBuild=Report build date
DatePayment=Date of payment
DateApprove=Approving date
DateApprove2=Approving date (second approval)
RegistrationDate=Registration date
UserCreation=Creation user
UserModification=Modification user
UserValidation=Validation user
UserCreationShort=Creat. user
UserModificationShort=Modif. user
UserValidationShort=Valid. user
UserClosing=Closing user
UserClosingShort=Closing user
DurationYear=year
DurationMonth=month
DurationWeek=week
DurationDay=day
DurationYears=years
DurationMonths=months
DurationWeeks=weeks
DurationDays=days
Year=Year
Month=Month
Week=Week
WeekShort=Week
Day=Day
Hour=Hour
Minute=Minute
Second=Second
Years=Years
Months=Months
Days=Days
days=days
Hours=Hours
Minutes=Minutes
Seconds=Seconds
Weeks=Weeks
Today=Today
Yesterday=Yesterday
Tomorrow=Tomorrow
Morning=Morning
Afternoon=Afternoon
Quadri=Quadri
MonthOfDay=Month of the day
DaysOfWeek=Days of week
HourShort=H
MinuteShort=mn
SecondShort=sec
Rate=Rate
CurrencyRate=Currency conversion rate
UseLocalTax=Include tax
Bytes=Bytes
KiloBytes=Kilobytes
MegaBytes=Megabytes
GigaBytes=Gigabytes
TeraBytes=Terabytes
UserAuthor=Created by
UserModif=Updated by
b=b.
Kb=Kb
Mb=Mb
Gb=Gb
Tb=Tb
Cut=Cut
Copy=Copy
Paste=Paste
Default=Default
DefaultValue=Default value
DefaultValues=Default values/filters/sorting
Price=Price
PriceCurrency=Price (currency)
UnitPrice=Unit price
UnitPriceHT=Unit price (excl.)
UnitPriceHTCurrency=Unit price (excl.) (currency)
UnitPriceTTC=Unit price
PriceU=U.P.
PriceUHT=U.P. (net)
PriceUHTCurrency=U.P (net) (currency)
PriceUTTC=U.P. (inc. tax)
Amount=Amount
AmountInvoice=Invoice amount
AmountInvoiced=Amount invoiced
AmountInvoicedHT=Amount invoiced (excl. tax)
AmountInvoicedTTC=Amount invoiced (inc. tax)
AmountPayment=Payment amount
AmountHTShort=Amount (excl.)
AmountTTCShort=Amount (inc. tax)
AmountHT=Amount (excl. tax)
AmountTTC=Amount (inc. tax)
AmountVAT=Amount tax
MulticurrencyAlreadyPaid=Already paid, original currency
MulticurrencyRemainderToPay=Remain to pay, original currency
MulticurrencyPaymentAmount=Payment amount, original currency
MulticurrencyAmountHT=Amount (excl. tax), original currency
MulticurrencyAmountTTC=Amount (inc. of tax), original currency
MulticurrencyAmountVAT=Amount tax, original currency
MulticurrencySubPrice=Amount sub price multi currency
AmountLT1=Amount tax 2
AmountLT2=Amount tax 3
AmountLT1ES=Amount RE
AmountLT2ES=Amount IRPF
AmountTotal=Total amount
AmountAverage=Average amount
PriceQtyMinHT=Price quantity min. (excl. tax)
PriceQtyMinHTCurrency=Price quantity min. (excl. tax) (currency)
PercentOfOriginalObject=Percent of original object
AmountOrPercent=Amount or percent
Percentage=Percentage
Total=Total
SubTotal=Subtotal
TotalHTShort=Total (excl.)
TotalHT100Short=Total 100%% (excl.)
TotalHTShortCurrency=Total (excl. in currency)
TotalTTCShort=Total (inc. tax)
TotalHT=Total (excl. tax)
TotalHTforthispage=Total (excl. tax) for this page
Totalforthispage=Total for this page
TotalTTC=Total (inc. tax)
TotalTTCToYourCredit=Total (inc. tax) to your credit
TotalVAT=Total tax
TotalVATIN=Total IGST
TotalLT1=Total tax 2
TotalLT2=Total tax 3
TotalLT1ES=Total RE
TotalLT2ES=Total IRPF
TotalLT1IN=Total CGST
TotalLT2IN=Total SGST
HT=Excl. tax
TTC=Inc. tax
INCVATONLY=Inc. VAT
INCT=Inc. all taxes
VAT=Sales tax
VATIN=IGST
VATs=Sales taxes
VATINs=IGST taxes
LT1=Sales tax 2
LT1Type=Sales tax 2 type
LT2=Sales tax 3
LT2Type=Sales tax 3 type
LT1ES=RE
LT2ES=IRPF
LT1IN=CGST
LT2IN=SGST
LT1GC=Additionnal cents
VATRate=Tax Rate
RateOfTaxN=Rate of tax %s
VATCode=Tax Rate code
VATNPR=Tax Rate NPR
DefaultTaxRate=Default tax rate
Average=Average
Sum=Sum
Delta=Delta
StatusToPay=To pay
RemainToPay=Remain to pay
Module=Module/Application
Modules=Modules/Applications
Option=Option
Filters=Filters
List=List
FullList=Full list
FullConversation=Full conversation
Statistics=Statistics
OtherStatistics=Other statistics
Status=Status
Favorite=Favorite
ShortInfo=Info.
Ref=Ref.
ExternalRef=Ref. extern
RefSupplier=Ref. vendor
RefPayment=Ref. payment
CommercialProposalsShort=Commercial proposals
Comment=Comment
Comments=Comments
ActionsToDo=Events to do
ActionsToDoShort=To do
ActionsDoneShort=Done
ActionNotApplicable=Not applicable
ActionRunningNotStarted=To start
ActionRunningShort=In progress
ActionDoneShort=Finished
ActionUncomplete=Incomplete
LatestLinkedEvents=Latest %s linked events
CompanyFoundation=Company/Organization
Accountant=Accountant
ContactsForCompany=Contacts for this third party
ContactsAddressesForCompany=Contacts/addresses for this third party
AddressesForCompany=Addresses for this third party
ActionsOnCompany=Events for this third party
ActionsOnContact=Events for this contact/address
ActionsOnContract=Events for this contract
ActionsOnMember=Events about this member
ActionsOnProduct=Events about this product
ActionsOnAsset=Events for this fixed asset
NActionsLate=%s late
ToDo=To do
Completed=Completed
Running=In progress
RequestAlreadyDone=Request already recorded
Filter=Filter
FilterOnInto=Search criteria '<strong>%s</strong>' into fields %s
RemoveFilter=Remove filter
ChartGenerated=Chart generated
ChartNotGenerated=Chart not generated
GeneratedOn=Build on %s
Generate=Generate
Duration=Duration
TotalDuration=Total duration
Summary=Summary
DolibarrStateBoard=Database Statistics
DolibarrWorkBoard=Open Items
NoOpenedElementToProcess=No open element to process
Available=Available
NotYetAvailable=Not yet available
NotAvailable=Not available
Categories=Tags/categories
Category=Tag/category
SelectTheTagsToAssign=Select the tags/categories to assign
By=By
From=From
FromDate=From
FromLocation=From
to=to
To=to
ToDate=to
ToLocation=to
at=at
and=and
or=or
Other=Other
Others=Others
OtherInformations=Other information
Workflow=Workflow
Quantity=Quantity
Qty=Qty
ChangedBy=Changed by
ApprovedBy=Approved by
ApprovedBy2=Approved by (second approval)
Approved=Approved
Refused=Refused
ReCalculate=Recalculate
ResultKo=Failure
Reporting=Reporting
Reportings=Reporting
Draft=Draft
Drafts=Drafts
StatusInterInvoiced=Invoiced
Validated=Validated
ValidatedToProduce=Validated (To produce)
Opened=Open
OpenAll=Open (All)
ClosedAll=Closed (All)
New=New
Discount=Discount
Unknown=Unknown
General=General
Size=Size
OriginalSize=Original size
RotateImage=Rotate 90°
Received=Received
Paid=Paid
Topic=Subject
ByCompanies=By third parties
ByUsers=By user
Links=Links
Link=Link
Rejects=Rejects
Preview=Preview
NextStep=Next step
Datas=Data
None=None
NoneF=None
NoneOrSeveral=None or several
Late=Late
LateDesc=An item is defined as Delayed as per the system configuration in menu Home - Setup - Alerts.
NoItemLate=No late item
Photo=Picture
Photos=Pictures
AddPhoto=Add picture
DeletePicture=Picture delete
ConfirmDeletePicture=Confirm picture deletion?
Login=Login
LoginEmail=Login (email)
LoginOrEmail=Login or Email
CurrentLogin=Current login
EnterLoginDetail=Enter login details
January=January
February=February
March=March
April=April
May=May
June=June
July=July
August=August
September=September
October=October
November=November
December=December
Month01=January
Month02=February
Month03=March
Month04=April
Month05=May
Month06=June
Month07=July
Month08=August
Month09=September
Month10=October
Month11=November
Month12=December
MonthShort01=Jan
MonthShort02=Feb
MonthShort03=Mar
MonthShort04=Apr
MonthShort05=May
MonthShort06=Jun
MonthShort07=Jul
MonthShort08=Aug
MonthShort09=Sep
MonthShort10=Oct
MonthShort11=Nov
MonthShort12=Dec
MonthVeryShort01=J
MonthVeryShort02=F
MonthVeryShort03=M
MonthVeryShort04=A
MonthVeryShort05=M
MonthVeryShort06=J
MonthVeryShort07=J
MonthVeryShort08=A
MonthVeryShort09=S
MonthVeryShort10=O
MonthVeryShort11=N
MonthVeryShort12=D
AttachedFiles=Attached files and documents
JoinMainDoc=Join main document
JoinMainDocOrLastGenerated=Send the main document or the last generated one if not found
DateFormatYYYYMM=YYYY-MM
DateFormatYYYYMMDD=YYYY-MM-DD
DateFormatYYYYMMDDHHMM=YYYY-MM-DD HH:SS
ReportName=Report name
ReportPeriod=Report period
ReportDescription=Description
Report=Report
Keyword=Keyword
Origin=Origin
Legend=Legend
Fill=Fill
Reset=Reset
File=File
Files=Files
NotAllowed=Not allowed
ReadPermissionNotAllowed=Read permission not allowed
AmountInCurrency=Amount in %s currency
Example=Example
Examples=Examples
NoExample=No example
FindBug=Report a bug
NbOfThirdParties=Number of third parties
NbOfLines=Number of lines
NbOfObjects=Number of objects
NbOfObjectReferers=Number of related items
Referers=Related items
TotalQuantity=Total quantity
DateFromTo=From %s to %s
DateFrom=From %s
DateUntil=Until %s
Check=Check
Uncheck=Uncheck
Internal=Internal
External=External
Internals=Internal
Externals=External
Warning=Warning
Warnings=Warnings
BuildDoc=Build Doc
Entity=Environment
Entities=Entities
CustomerPreview=Customer preview
SupplierPreview=Vendor preview
ShowCustomerPreview=Show customer preview
ShowSupplierPreview=Show vendor preview
RefCustomer=Ref. customer
InternalRef=Internal ref.
Currency=Currency
InfoAdmin=Information for administrators
Undo=Undo
Redo=Redo
ExpandAll=Expand all
UndoExpandAll=Undo expand
SeeAll=See all
Reason=Reason
FeatureNotYetSupported=Feature not yet supported
CloseWindow=Close window
Response=Response
Priority=Priority
SendByMail=Send by email
MailSentBy=Email sent by
NotSent=Not sent
TextUsedInTheMessageBody=Email body
SendAcknowledgementByMail=Send confirmation email
SendMail=Send email
Email=Email
NoEMail=No email
AlreadyRead=Already read
NotRead=Unread
NoMobilePhone=No mobile phone
Owner=Owner
FollowingConstantsWillBeSubstituted=The following constants will be replaced with the corresponding value.
Refresh=Refresh
BackToList=Back to list
BackToTree=Back to tree
GoBack=Go back
CanBeModifiedIfOk=Can be modified if valid
CanBeModifiedIfKo=Can be modified if not valid
ValueIsValid=Value is valid
ValueIsNotValid=Value is not valid
RecordCreatedSuccessfully=Record created successfully
RecordModifiedSuccessfully=Record modified successfully
RecordsModified=%s record(s) modified
RecordsDeleted=%s record(s) deleted
RecordsGenerated=%s record(s) generated
AutomaticCode=Automatic code
FeatureDisabled=Feature disabled
MoveBox=Move widget
Offered=Offered
NotEnoughPermissions=You don't have permission for this action
UserNotInHierachy=This action is reserved to the supervisors of this user
SessionName=Session name
Method=Method
Receive=Receive
CompleteOrNoMoreReceptionExpected=Complete or nothing more expected
ExpectedValue=Expected Value
ExpectedQty=Expected Qty
PartialWoman=Partial
TotalWoman=Total
NeverReceived=Never received
Canceled=Canceled
YouCanChangeValuesForThisListFromDictionarySetup=You can change values for this list from menu Setup - Dictionaries
YouCanChangeValuesForThisListFrom=You can change values for this list from menu %s
YouCanSetDefaultValueInModuleSetup=You can set the default value used when creating a new record in module setup
Color=Color
Documents=Linked files
Documents2=Documents
UploadDisabled=Upload disabled
MenuAccountancy=Accounting
MenuECM=Documents
MenuAWStats=AWStats
MenuMembers=Members
MenuAgendaGoogle=Google agenda
MenuTaxesAndSpecialExpenses=Taxes | Special expenses
ThisLimitIsDefinedInSetup=Dolibarr limit (Menu home-setup-security): %s Kb, PHP limit: %s Kb
ThisLimitIsDefinedInSetupAt=Dolibarr limit (Menu %s): %s Kb, PHP limit (Param %s): %s Kb
NoFileFound=No documents uploaded
CurrentUserLanguage=Current language
CurrentTheme=Current theme
CurrentMenuManager=Current menu manager
Browser=Browser
Layout=Layout
Screen=Screen
DisabledModules=Disabled modules
For=For
ForCustomer=For customer
Signature=Signature
DateOfSignature=Date of signature
HidePassword=Show command with password hidden
UnHidePassword=Show real command with clear password
Root=Root
RootOfMedias=Root of public medias (/medias)
Informations=Information
Page=Page
Notes=Notes
AddNewLine=Add new line
AddFile=Add file
FreeZone=Free-text product
FreeLineOfType=Free-text item, type:
CloneMainAttributes=Clone object with its main attributes
ReGeneratePDF=Re-generate PDF
PDFMerge=PDF Merge
Merge=Merge
DocumentModelStandardPDF=Standard PDF template
PrintContentArea=Show page to print main content area
MenuManager=Menu manager
WarningYouAreInMaintenanceMode=Warning, you are in maintenance mode: only login <b>%s</b> is allowed to use the application in this mode.
CoreErrorTitle=System error
CoreErrorMessage=Sorry, an error occurred. Contact your system administrator to check the logs or disable $dolibarr_main_prod=1 to get more information.
CreditCard=Credit card
ValidatePayment=Validate payment
CreditOrDebitCard=Credit or debit card
FieldsWithAreMandatory=Fields with <b>%s</b> are mandatory
FieldsWithIsForPublic=Fields with <b>%s</b> are shown in public list of members. If you don't want this, uncheck the "public" box.
AccordingToGeoIPDatabase=(according to GeoIP conversion)
Line=Line
NotSupported=Not supported
RequiredField=Required field
Result=Result
ToTest=Test
ValidateBefore=Item must be validated before using this feature
Visibility=Visibility
Totalizable=Totalizable
TotalizableDesc=This field is totalizable in list
Private=Private
Hidden=Hidden
Resources=Resources
Source=Source
Prefix=Prefix
Before=Before
After=After
IPAddress=IP address
Frequency=Frequency
IM=Instant messaging
NewAttribute=New attribute
AttributeCode=Attribute code
URLPhoto=URL of photo/logo
SetLinkToAnotherThirdParty=Link to another third party
LinkTo=Link to
LinkToProposal=Link to proposal
LinkToExpedition= Link to expedition
LinkToOrder=Link to order
LinkToInvoice=Link to invoice
LinkToTemplateInvoice=Link to template invoice
LinkToSupplierOrder=Link to purchase order
LinkToSupplierProposal=Link to vendor proposal
LinkToSupplierInvoice=Link to vendor invoice
LinkToContract=Link to contract
LinkToIntervention=Link to intervention
LinkToTicket=Link to ticket
LinkToMo=Link to Mo
CreateDraft=Create draft
SetToDraft=Back to draft
ClickToEdit=Click to edit
ClickToRefresh=Click to refresh
EditWithEditor=Edit with CKEditor
EditWithTextEditor=Edit with Text editor
EditHTMLSource=Edit HTML Source
ObjectDeleted=Object %s deleted
ByCountry=By country
ByTown=By town
ByDate=By date
ByMonthYear=By month/year
ByYear=By year
ByMonth=By month
ByDay=By day
BySalesRepresentative=By sales representative
LinkedToSpecificUsers=Linked to a particular user contact
NoResults=No results
AdminTools=Admin Tools
SystemTools=System tools
ModulesSystemTools=Modules tools
Test=Test
Element=Element
NoPhotoYet=No pictures available yet
Dashboard=Dashboard
MyDashboard=My Dashboard
Deductible=Deductible
from=from
toward=toward
Access=Access
SelectAction=Select action
SelectTargetUser=Select target user/employee
HelpCopyToClipboard=Use Ctrl+C to copy to clipboard
SaveUploadedFileWithMask=Save file on server with name "<strong>%s</strong>" (otherwise "%s")
OriginFileName=Original filename
SetDemandReason=Set source
SetBankAccount=Define Bank Account
AccountCurrency=Account currency
ViewPrivateNote=View notes
XMoreLines=%s line(s) hidden
ShowMoreLines=Show more/less lines
PublicUrl=Public URL
AddBox=Add box
SelectElementAndClick=Select an element and click on %s
PrintFile=Print File %s
ShowTransaction=Show entry on bank account
ShowIntervention=Show intervention
ShowContract=Show contract
GoIntoSetupToChangeLogo=Go to Home - Setup - Company to change logo or go to Home - Setup - Display to hide.
Deny=Deny
Denied=Denied
ListOf=List of %s
ListOfTemplates=List of templates
Gender=Gender
Genderman=Male
Genderwoman=Female
Genderother=Other
ViewList=List view
ViewGantt=Gantt view
ViewKanban=Kanban view
Mandatory=Mandatory
Hello=Hello
GoodBye=GoodBye
Sincerely=Sincerely
ConfirmDeleteObject=Are you sure you want to delete this object?
DeleteLine=Delete line
ConfirmDeleteLine=Are you sure you want to delete this line?
ErrorPDFTkOutputFileNotFound=Error: the file was not generated. Please check that the 'pdftk' command is installed in a directory included in the $PATH environment variable (linux/unix only) or contact your system administrator.
NoPDFAvailableForDocGenAmongChecked=No PDF were available for the document generation among checked record
TooManyRecordForMassAction=Too many records selected for mass action. The action is restricted to a list of %s records.
NoRecordSelected=No record selected
MassFilesArea=Area for files built by mass actions
ShowTempMassFilesArea=Show area of files built by mass actions
ConfirmMassDeletion=Bulk Delete confirmation
ConfirmMassDeletionQuestion=Are you sure you want to delete the %s selected record(s)?
ConfirmMassClone=Bulk clone confirmation
ConfirmMassCloneQuestion=Select project to clone to
ConfirmMassCloneToOneProject=Clone to project %s
RelatedObjects=Related Objects
ClassifyBilled=Classify Billed
ClassifyUnbilled=Classify Unbilled
Progress=Progress
ProgressShort=Progr.
FrontOffice=Front office
BackOffice=Back office
Submit=Submit
View=View
Export=Export
Import=Import
Exports=Exports
ExportFilteredList=Export filtered list
ExportList=Export list
ExportOptions=Export Options
IncludeDocsAlreadyExported=Include docs already exported
ExportOfPiecesAlreadyExportedIsEnable=Documents already exported are visible and will be exported
ExportOfPiecesAlreadyExportedIsDisable=Documents already exported are hidden and won't be exported
AllExportedMovementsWereRecordedAsExported=All exported movements were recorded as exported
NotAllExportedMovementsCouldBeRecordedAsExported=Not all exported movements could be recorded as exported
Miscellaneous=Miscellaneous
Calendar=Calendar
GroupBy=Group by...
GroupByX=Group by %s
ViewFlatList=View flat list
ViewAccountList=View ledger
ViewSubAccountList=View subaccount ledger
RemoveString=Remove string '%s'
SomeTranslationAreUncomplete=Some of the languages offered may be only partially translated or may contain errors. Please help to correct your language by registering at <a href="https://transifex.com/projects/p/dolibarr/" target="_blank" rel="noopener noreferrer external">https://transifex.com/projects/p/dolibarr/</a> to add your improvements.
DirectDownloadLink=Public download link
PublicDownloadLinkDesc=Only the link is required to download the file
DirectDownloadInternalLink=Private download link
PrivateDownloadLinkDesc=You need to be logged and you need permissions to view or download the file
Download=Download
DownloadDocument=Download document
DownloadSignedDocument=Download signed document
ActualizeCurrency=Update currency rate
Fiscalyear=Fiscal year
ModuleBuilder=Module and Application Builder
SetMultiCurrencyCode=Set currency
BulkActions=Bulk actions
ClickToShowHelp=Click to show tooltip help
WebSite=Website
WebSites=Websites
WebSiteAccounts=Web access accounts
ExpenseReport=Expense report
ExpenseReports=Expense reports
HR=HR
HRAndBank=HR and Bank
AutomaticallyCalculated=Automatically calculated
TitleSetToDraft=Go back to draft
ConfirmSetToDraft=Are you sure you want to go back to Draft status?
ImportId=Import id
Events=Events
EMailTemplates=Email templates
FileNotShared=File not shared to external public
Project=Project
Projects=Projects
LeadOrProject=Lead | Project
LeadsOrProjects=Leads | Projects
Lead=Lead
Leads=Leads
ListOpenLeads=List open leads
ListOpenProjects=List open projects
NewLeadOrProject=New lead or project
Rights=Permissions
LineNb=Line no.
IncotermLabel=Incoterms
TabLetteringCustomer=Customer lettering
TabLetteringSupplier=Vendor lettering
Monday=Monday
Tuesday=Tuesday
Wednesday=Wednesday
Thursday=Thursday
Friday=Friday
Saturday=Saturday
Sunday=Sunday
MondayMin=Mo
TuesdayMin=Tu
WednesdayMin=We
ThursdayMin=Th
FridayMin=Fr
SaturdayMin=Sa
SundayMin=Su
Day1=Monday
Day2=Tuesday
Day3=Wednesday
Day4=Thursday
Day5=Friday
Day6=Saturday
Day0=Sunday
ShortMonday=M
ShortTuesday=T
ShortWednesday=W
ShortThursday=T
ShortFriday=F
ShortSaturday=S
ShortSunday=S
one=one
two=two
three=three
four=four
five=five
six=six
seven=seven
eight=eight
nine=nine
ten=ten
eleven=eleven
twelve=twelve
thirteen=thirdteen
fourteen=fourteen
fifteen=fifteen
sixteen=sixteen
seventeen=seventeen
eighteen=eighteen
nineteen=nineteen
twenty=twenty
thirty=thirty
forty=forty
fifty=fifty
sixty=sixty
seventy=seventy
eighty=eighty
ninety=ninety
hundred=hundred
thousand=thousand
million=million
billion=billion
trillion=trillion
quadrillion=quadrillion
SelectMailModel=Select an email template
SetRef=Set ref
Select2ResultFoundUseArrows=Some results found. Use arrows to select.
Select2NotFound=No result found
Select2Enter=Enter
Select2MoreCharacter=or more character
Select2MoreCharacters=or more characters
Select2MoreCharactersMore=<strong>Search syntax:</strong><br><kbd><strong> |</strong></kbd><kbd> OR</kbd> (a|b)<br><kbd><strong>*</strong></kbd><kbd> Any character</kbd> (a*b)<br><kbd><strong>^</strong></kbd><kbd> Start with</kbd> (^ab)<br><kbd><strong>$</strong></kbd><kbd> End with</kbd> (ab$)<br>
Select2LoadingMoreResults=Loading more results...
Select2SearchInProgress=Search in progress...
SearchIntoThirdparties=Third parties
SearchIntoContacts=Contacts
SearchIntoMembers=Members
SearchIntoUsers=Users
SearchIntoProductsOrServices=Products or services
SearchIntoBatch=Lots / Serials
SearchIntoProjects=Projects
SearchIntoMO=Manufacturing Orders
SearchIntoTasks=Tasks
SearchIntoCustomerInvoices=Customer invoices
SearchIntoSupplierInvoices=Vendor invoices
SearchIntoCustomerOrders=Sales orders
SearchIntoSupplierOrders=Purchase orders
SearchIntoCustomerProposals=Commercial proposals
SearchIntoSupplierProposals=Vendor proposals
SearchIntoInterventions=Interventions
SearchIntoContracts=Contracts
SearchIntoCustomerShipments=Customer shipments
SearchIntoExpenseReports=Expense reports
SearchIntoLeaves=Leave
SearchIntoKM=Knowledge base
SearchIntoTickets=Tickets
SearchIntoCustomerPayments=Customer payments
SearchIntoVendorPayments=Vendor payments
SearchIntoMiscPayments=Miscellaneous payments
CommentLink=Comments
NbComments=Number of comments
CommentPage=Comments space
CommentAdded=Comment added
CommentDeleted=Comment deleted
Everybody=Everybody
PayedBy=Paid by
PayedTo=Paid to
Monthly=Monthly
Quarterly=Quarterly
Annual=Annual
Local=Local
Remote=Remote
LocalAndRemote=Local and Remote
KeyboardShortcut=Keyboard shortcut
AssignedTo=Assigned to
Deletedraft=Delete draft
ConfirmMassDraftDeletion=Draft mass delete confirmation
FileSharedViaALink=File shared with a public link
SelectAThirdPartyFirst=Select a third party first...
YouAreCurrentlyInSandboxMode=You are currently in the %s "sandbox" mode
Inventory=Inventory
AnalyticCode=Analytic code
TMenuMRP=MRP
ShowCompanyInfos=Show company infos
ShowMoreInfos=Show More Infos
NoFilesUploadedYet=Please upload a document first
SeePrivateNote=See private note
PaymentInformation=Payment information
ValidFrom=Valid from
ValidUntil=Valid until
NoRecordedUsers=No users
ToClose=To close
ToRefuse=To refuse
ToProcess=To process
ToApprove=To approve
GlobalOpenedElemView=Global view
NoArticlesFoundForTheKeyword=No article found for the keyword '<strong>%s</strong>'
NoArticlesFoundForTheCategory=No article found for the category
ToAcceptRefuse=To accept | refuse
ContactDefault_agenda=Event
ContactDefault_commande=Order
ContactDefault_contrat=Contract
ContactDefault_facture=Invoice
ContactDefault_fichinter=Intervention
ContactDefault_invoice_supplier=Supplier Invoice
ContactDefault_order_supplier=Purchase Order
ContactDefault_project=Project
ContactDefault_project_task=Task
ContactDefault_propal=Proposal
ContactDefault_supplier_proposal=Supplier Proposal
ContactDefault_ticket=Ticket
ContactAddedAutomatically=Contact added from contact third-party roles
More=More
ShowDetails=Show details
CustomReports=Custom reports
StatisticsOn=Statistics on
SelectYourGraphOptionsFirst=Select your graph options to build a graph
Measures=Measures
XAxis=X-Axis
YAxis=Y-Axis
StatusOfRefMustBe=Status of %s must be %s
DeleteFileHeader=Confirm file delete
DeleteFileText=Do you really want delete this file?
ShowOtherLanguages=Show other languages
SwitchInEditModeToAddTranslation=Switch in edit mode to add translations for this language
NotUsedForThisCustomer=Not used for this customer
NotUsedForThisVendor=Not used for this vendor
AmountMustBePositive=Amount must be positive
ByStatus=By status
InformationMessage=Information
Used=Used
ASAP=As Soon As Possible
CREATEInDolibarr=Record %s created
MODIFYInDolibarr=Record %s modified
DELETEInDolibarr=Record %s deleted
VALIDATEInDolibarr=Record %s validated
APPROVEDInDolibarr=Record %s approved
DefaultMailModel=Default Mail Model
PublicVendorName=Public name of vendor
DateOfBirth=Date of birth
SecurityTokenHasExpiredSoActionHasBeenCanceledPleaseRetry=Security token has expired, so action has been canceled. Please try again.
UpToDate=Up-to-date
OutOfDate=Out-of-date
EventReminder=Event Reminder
UpdateForAllLines=Update for all lines
OnHold=On hold
Civility=Civility
<<<<<<< HEAD
AffectTag=Assign Tag
AffectUser=Assign User
SetSupervisor=Set Supervisor
CreateExternalUser=Create external user
ConfirmAffectTag=Bulk Tag Assignement
ConfirmAffectUser=Bulk User Assignement
ProjectRole=Role assigned on each project
TasksRole=Role assigned on each task of each project
=======
AffectTag=Assign a Tag
AffectUser=Assign a User
SetSupervisor=Set the supervisor
CreateExternalUser=Create external user
ConfirmAffectTag=Bulk Tag Assignement
ConfirmAffectUser=Bulk User Assignement
ProjectRole=Role assigned on each project/opportunity
TasksRole=Role assigned on each task (if used)
>>>>>>> 6295c9a9
ConfirmSetSupervisor=Bulk Supervisor Set
ConfirmUpdatePrice=Choose a increase/decrease price rate
ConfirmAffectTagQuestion=Are you sure you want to assign tags to the %s selected record(s)?
ConfirmAffectUserQuestion=Are you sure you want to assign users to the %s selected record(s)?
ConfirmSetSupervisorQuestion=Are you sure you want to set supervisor to the %s selected record(s)?
ConfirmUpdatePriceQuestion=Are you sure you want to update the price of the %s selected record(s)?
CategTypeNotFound=No tag type found for type of records
Rate=Rate
SupervisorNotFound=Supervisor not found
CopiedToClipboard=Copied to clipboard
InformationOnLinkToContract=This amount is only the total of all the lines of the contract. No notion of time is taken into consideration.
ConfirmCancel=Are you sure you want to cancel
EmailMsgID=Email MsgID
EmailDate=Email date
SetToStatus=Set to status %s
SetToEnabled=Set to enabled
SetToDisabled=Set to disabled
ConfirmMassEnabling=mass enabling confirmation
ConfirmMassEnablingQuestion=Are you sure you want to enable the %s selected record(s)?
ConfirmMassDisabling=mass disabling confirmation
ConfirmMassDisablingQuestion=Are you sure you want to disable the %s selected record(s)?
RecordsEnabled=%s record(s) enabled
RecordsDisabled=%s record(s) disabled
RecordEnabled=Record enabled
RecordDisabled=Record disabled
Forthcoming=Forthcoming
Currently=Currently
ConfirmMassLeaveApprovalQuestion=Are you sure you want to approve the %s selected record(s)?
ConfirmMassLeaveApproval=Mass leave approval confirmation
RecordAproved=Record approved
RecordsApproved=%s Record(s) approved
Properties=Properties
hasBeenValidated=%s has been validated
ClientTZ=Client Time Zone (user)
NotClosedYet=Not yet closed
ClearSignature=Reset signature
CanceledHidden=Canceled hidden
CanceledShown=Canceled shown
Terminate=Terminate
Terminated=Terminated
AddLineOnPosition=Add line on position (at the end if empty)
ConfirmAllocateCommercial=Assign sales representative confirmation
ConfirmAllocateCommercialQuestion=Are you sure you want to assign the %s selected record(s)?
CommercialsAffected=Sales representatives assigned
CommercialAffected=Sales representative assigned
YourMessage=Your message
YourMessageHasBeenReceived=Your message has been received. We will answer or contact you as soon as possible.
UrlToCheck=Url to check
Automation=Automation
CreatedByEmailCollector=Created by Email collector
CreatedByPublicPortal=Created from Public portal
UserAgent=User Agent
InternalUser=Internal user
ExternalUser=External user
NoSpecificContactAddress=No specific contact or address
NoSpecificContactAddressBis=This tab is dedicated to force specific contacts or addresses for the current object. Use it only if you want to define one or several specific contacts or addresses for the object when the information on the third party is not enough or not accurate.
HideOnVCard=Hide %s
AddToContacts=Add address to my contacts
LastAccess=Last access
UploadAnImageToSeeAPhotoHere=Upload an image from the tab %s to see a photo here
LastPasswordChangeDate=Last password change date
PublicVirtualCardUrl=Virtual business card page URL
PublicVirtualCard=Virtual business card
TreeView=Tree view
DropFileToAddItToObject=Drop a file to add it to this object
UploadFileDragDropSuccess=The file(s) have been uploaded successfully
SearchSyntaxTooltipForStringOrNum=For searching inside text fields, you can use the characters ^ or $ to make a 'start or end with' search or use the ! to make a 'does not contain' test. You can use the | between two strings instead of a space for a 'OR' condition instead of 'AND'. For numeric values, you can use the operator <, >, <=, >= or != before the value, to filter using a mathematical comparison
InProgress=In progress
DateOfPrinting=Date of printing
ClickFullScreenEscapeToLeave=Click here to switch in Full screen mode. Press ESCAPE to leave Full screen mode.
UserNotYetValid=Not yet valid
UserExpired=Expired
LinkANewFile=Link a new file/document
LinkedFiles=Linked files and documents
NoLinkFound=No registered links
LinkComplete=The file has been linked successfully
ErrorFileNotLinked=The file could not be linked
LinkRemoved=The link %s has been removed
ErrorFailedToDeleteLink= Failed to remove link '<b>%s</b>'
ErrorFailedToUpdateLink= Failed to update link '<b>%s</b>'
URLToLink=URL to link
OverwriteIfExists=Overwrite if file exists<|MERGE_RESOLUTION|>--- conflicted
+++ resolved
@@ -1161,16 +1161,6 @@
 UpdateForAllLines=Update for all lines
 OnHold=On hold
 Civility=Civility
-<<<<<<< HEAD
-AffectTag=Assign Tag
-AffectUser=Assign User
-SetSupervisor=Set Supervisor
-CreateExternalUser=Create external user
-ConfirmAffectTag=Bulk Tag Assignement
-ConfirmAffectUser=Bulk User Assignement
-ProjectRole=Role assigned on each project
-TasksRole=Role assigned on each task of each project
-=======
 AffectTag=Assign a Tag
 AffectUser=Assign a User
 SetSupervisor=Set the supervisor
@@ -1179,7 +1169,6 @@
 ConfirmAffectUser=Bulk User Assignement
 ProjectRole=Role assigned on each project/opportunity
 TasksRole=Role assigned on each task (if used)
->>>>>>> 6295c9a9
 ConfirmSetSupervisor=Bulk Supervisor Set
 ConfirmUpdatePrice=Choose a increase/decrease price rate
 ConfirmAffectTagQuestion=Are you sure you want to assign tags to the %s selected record(s)?
