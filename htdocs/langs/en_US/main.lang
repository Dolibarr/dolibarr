# Dolibarr language file - Source file is en_US - main
DIRECTION=ltr
# Note for Chinese:
# msungstdlight or cid0ct are for traditional Chinese (traditional does not render with Ubuntu pdf reader)
# stsongstdlight or cid0cs are for simplified Chinese
# To read Chinese pdf with Linux: sudo apt-get install poppler-data
FONTFORPDF=helvetica
FONTSIZEFORPDF=10
SeparatorDecimal=.
SeparatorThousand=,
FormatDateShort=%m/%d/%Y
FormatDateShortInput=%m/%d/%Y
FormatDateShortJava=MM/dd/yyyy
FormatDateShortJavaInput=MM/dd/yyyy
FormatDateShortJQuery=mm/dd/yy
FormatDateShortJQueryInput=mm/dd/yy
FormatHourShortJQuery=HH:MI
FormatHourShort=%I:%M %p
FormatHourShortDuration=%H:%M
FormatDateTextShort=%b %d, %Y
FormatDateText=%B %d, %Y
FormatDateHourShort=%m/%d/%Y %I:%M %p
FormatDateHourSecShort=%m/%d/%Y %I:%M:%S %p
FormatDateHourTextShort=%b %d, %Y, %I:%M %p
FormatDateHourText=%B %d, %Y, %I:%M %p
DatabaseConnection=Database connection
NoTemplateDefined=No template available for this email type
AvailableVariables=Available substitution variables
NoTranslation=No translation
Translation=Translation
CurrentTimeZone=TimeZone PHP (server)
EmptySearchString=Enter non empty search criterias
EnterADateCriteria=Enter a date criteria
NoRecordFound=No record found
NoRecordDeleted=No record deleted
NotEnoughDataYet=Not enough data
NoError=No error
Error=Error
Errors=Errors
ErrorFieldRequired=Field '%s' is required
ErrorFieldFormat=Field '%s' has a bad value
ErrorFileDoesNotExists=File %s does not exist
ErrorFailedToOpenFile=Failed to open file %s
ErrorCanNotCreateDir=Cannot create dir %s
ErrorCanNotReadDir=Cannot read dir %s
ErrorConstantNotDefined=Parameter %s not defined
ErrorUnknown=Unknown error
ErrorSQL=SQL Error
ErrorLogoFileNotFound=Logo file '%s' was not found
ErrorGoToGlobalSetup=Go to 'Company/Organization' setup to fix this
ErrorGoToModuleSetup=Go to Module setup to fix this
ErrorFailedToSendMail=Failed to send mail (sender=%s, receiver=%s)
ErrorFileNotUploaded=File was not uploaded. Check that size does not exceed maximum allowed, that free space is available on disk and that there is not already a file with same name in this directory.
ErrorInternalErrorDetected=Error detected
ErrorWrongHostParameter=Wrong host parameter
ErrorYourCountryIsNotDefined=Your country is not defined. Go to Home-Setup-Edit and post the form again.
ErrorRecordIsUsedByChild=Failed to delete this record. This record is used by at least one child record.
ErrorWrongValue=Wrong value
ErrorWrongValueForParameterX=Wrong value for parameter %s
ErrorNoRequestInError=No request in error
ErrorServiceUnavailableTryLater=Service not available at the moment. Try again later.
ErrorDuplicateField=Duplicate value in a unique field
ErrorSomeErrorWereFoundRollbackIsDone=Some errors were found. Changes have been rolled back.
ErrorConfigParameterNotDefined=Parameter <b>%s</b> is not defined in the Dolibarr config file <b>conf.php</b>.
ErrorCantLoadUserFromDolibarrDatabase=Failed to find user <b>%s</b> in Dolibarr database.
ErrorNoVATRateDefinedForSellerCountry=Error, no vat rates defined for country '%s'.
ErrorNoSocialContributionForSellerCountry=Error, no social/fiscal taxes type defined for country '%s'.
ErrorFailedToSaveFile=Error, failed to save file.
ErrorCannotAddThisParentWarehouse=You are trying to add a parent warehouse which is already a child of a existing warehouse
MaxNbOfRecordPerPage=Max. number of records per page
NotAuthorized=You are not authorized to do that.
SetDate=Set date
SelectDate=Select a date
SeeAlso=See also %s
SeeHere=See here
ClickHere=Click here
Here=Here
Apply=Apply
BackgroundColorByDefault=Default background color
FileRenamed=The file was successfully renamed
FileGenerated=The file was successfully generated
FileSaved=The file was successfully saved
FileUploaded=The file was successfully uploaded
FileTransferComplete=File(s) uploaded successfully
FilesDeleted=File(s) successfully deleted
FileWasNotUploaded=A file is selected for attachment but was not yet uploaded. Click on "Attach file" for this.
NbOfEntries=No. of entries
GoToWikiHelpPage=Read online help (Internet access needed)
GoToHelpPage=Read help
DedicatedPageAvailable=There is a dedicated help page related to your current screen
HomePage=Home Page
RecordSaved=Record saved
RecordDeleted=Record deleted
RecordGenerated=Record generated
LevelOfFeature=Level of features
NotDefined=Not defined
DolibarrInHttpAuthenticationSoPasswordUseless=Dolibarr authentication mode is set to <b>%s</b> in configuration file <b>conf.php</b>.<br>This means that the password database is external to Dolibarr, so changing this field may have no effect.
Administrator=Administrator
Undefined=Undefined
PasswordForgotten=Password forgotten?
NoAccount=No account?
SeeAbove=See above
HomeArea=Home
LastConnexion=Last login
PreviousConnexion=Previous login
PreviousValue=Previous value
ConnectedOnMultiCompany=Connected on environment
ConnectedSince=Connected since
AuthenticationMode=Authentication mode
RequestedUrl=Requested URL
DatabaseTypeManager=Database type manager
RequestLastAccessInError=Latest database access request error
ReturnCodeLastAccessInError=Return code for latest database access request error
InformationLastAccessInError=Information for latest database access request error
DolibarrHasDetectedError=Dolibarr has detected a technical error
YouCanSetOptionDolibarrMainProdToZero=You can read log file or set option $dolibarr_main_prod to '0' in your config file to get more information.
InformationToHelpDiagnose=This information can be useful for diagnostic purposes (you can set option $dolibarr_main_prod to '1' to remove such notices)
MoreInformation=More information
TechnicalInformation=Technical information
TechnicalID=Technical ID
LineID=Line ID
NotePublic=Note (public)
NotePrivate=Note (private)
PrecisionUnitIsLimitedToXDecimals=Dolibarr was setup to limit precision of unit prices to <b>%s</b> decimals.
DoTest=Test
ToFilter=Filter
NoFilter=No filter
WarningYouHaveAtLeastOneTaskLate=Warning, you have at least one element that has exceeded the tolerance time.
yes=yes
Yes=Yes
no=no
No=No
All=All
Home=Home
Help=Help
OnlineHelp=Online help
PageWiki=Wiki page
MediaBrowser=Media browser
Always=Always
Never=Never
Under=under
Period=Period
PeriodEndDate=End date for period
SelectedPeriod=Selected period
PreviousPeriod=Previous period
Activate=Activate
Activated=Activated
Closed=Closed
Closed2=Closed
NotClosed=Not closed
Enabled=Enabled
Enable=Enable
Deprecated=Deprecated
Disable=Disable
Disabled=Disabled
Add=Add
AddLink=Add link
RemoveLink=Remove link
AddToDraft=Add to draft
Update=Update
Close=Close
CloseAs=Set status to
CloseBox=Remove widget from your dashboard
Confirm=Confirm
ConfirmSendCardByMail=Do you really want to send the content of this card by mail to <b>%s</b>?
Delete=Delete
Remove=Remove
Resiliate=Terminate
Cancel=Cancel
Modify=Modify
Edit=Edit
Validate=Validate
ValidateAndApprove=Validate and Approve
ToValidate=To validate
NotValidated=Not validated
Save=Save
SaveAs=Save As
SaveAndStay=Save and stay
SaveAndNew=Save and new
TestConnection=Test connection
ToClone=Clone
ConfirmCloneAsk=Are you sure you want to clone the object <b>%s</b>?
ConfirmClone=Choose the data you want to clone:
NoCloneOptionsSpecified=No data to clone defined.
Of=of
Go=Go
Run=Run
CopyOf=Copy of
Show=Show
Hide=Hide
ShowCardHere=Show card
Search=Search
SearchOf=Search
SearchMenuShortCut=Ctrl + shift + f
QuickAdd=Quick add
QuickAddMenuShortCut=Ctrl + shift + l
Valid=Valid
Approve=Approve
Disapprove=Disapprove
ReOpen=Re-Open
Upload=Upload
ToLink=Link
Select=Select
SelectAll=Select all
Choose=Choose
Resize=Resize
ResizeOrCrop=Resize or Crop
Recenter=Recenter
Author=Author
User=User
Users=Users
Group=Group
Groups=Groups
NoUserGroupDefined=No user group defined
Password=Password
PasswordRetype=Retype your password
NoteSomeFeaturesAreDisabled=Note that a lot of features/modules are disabled in this demonstration.
Name=Name
NameSlashCompany=Name / Company
Person=Person
Parameter=Parameter
Parameters=Parameters
Value=Value
PersonalValue=Personal value
NewObject=New %s
NewValue=New value
OldValue=Old value %s
CurrentValue=Current value
Code=Code
Type=Type
Language=Language
MultiLanguage=Multi-language
Note=Note
Title=Title
Label=Label
RefOrLabel=Ref. or label
Info=Log
Family=Family
Description=Description
Designation=Description
DescriptionOfLine=Description of line
DateOfLine=Date of line
DurationOfLine=Duration of line
Model=Doc template
DefaultModel=Default doc template
Action=Event
About=About
Number=Number
NumberByMonth=Total reports by month
AmountByMonth=Amount by month
Numero=Number
Limit=Limit
Limits=Limits
Logout=Logout
NoLogoutProcessWithAuthMode=No applicative disconnect feature with authentication mode <b>%s</b>
Connection=Login
Setup=Setup
Alert=Alert
MenuWarnings=Alerts
Previous=Previous
Next=Next
Cards=Cards
Card=Card
Now=Now
HourStart=Start hour
Deadline=Deadline
Date=Date
DateAndHour=Date and hour
DateToday=Today's date
DateReference=Reference date
DateStart=Start date
DateEnd=End date
DateCreation=Creation date
DateCreationShort=Creat. date
IPCreation=Creation IP
DateModification=Modification date
DateModificationShort=Modif. date
IPModification=Modification IP
DateLastModification=Latest modification date
DateValidation=Validation date
DateSigning=Signing date
DateClosing=Closing date
DateDue=Due date
DateValue=Value date
DateValueShort=Value date
DateOperation=Operation date
DateOperationShort=Oper. Date
DateLimit=Limit date
DateRequest=Request date
DateProcess=Process date
DateBuild=Report build date
DatePayment=Date of payment
DateApprove=Approving date
DateApprove2=Approving date (second approval)
RegistrationDate=Registration date
UserCreation=Creation user
UserModification=Modification user
UserValidation=Validation user
UserCreationShort=Creat. user
UserModificationShort=Modif. user
UserValidationShort=Valid. user
DurationYear=year
DurationMonth=month
DurationWeek=week
DurationDay=day
DurationYears=years
DurationMonths=months
DurationWeeks=weeks
DurationDays=days
Year=Year
Month=Month
Week=Week
WeekShort=Week
Day=Day
Hour=Hour
Minute=Minute
Second=Second
Years=Years
Months=Months
Days=Days
days=days
Hours=Hours
Minutes=Minutes
Seconds=Seconds
Weeks=Weeks
Today=Today
Yesterday=Yesterday
Tomorrow=Tomorrow
Morning=Morning
Afternoon=Afternoon
Quadri=Quadri
MonthOfDay=Month of the day
DaysOfWeek=Days of week
HourShort=H
MinuteShort=mn
Rate=Rate
CurrencyRate=Currency conversion rate
UseLocalTax=Include tax
Bytes=Bytes
KiloBytes=Kilobytes
MegaBytes=Megabytes
GigaBytes=Gigabytes
TeraBytes=Terabytes
UserAuthor=Ceated by
UserModif=Updated by
b=b.
Kb=Kb
Mb=Mb
Gb=Gb
Tb=Tb
Cut=Cut
Copy=Copy
Paste=Paste
Default=Default
DefaultValue=Default value
DefaultValues=Default values/filters/sorting
Price=Price
PriceCurrency=Price (currency)
UnitPrice=Unit price
UnitPriceHT=Unit price (excl.)
UnitPriceHTCurrency=Unit price (excl.) (currency)
UnitPriceTTC=Unit price
PriceU=U.P.
PriceUHT=U.P. (net)
PriceUHTCurrency=U.P (net) (currency)
PriceUTTC=U.P. (inc. tax)
Amount=Amount
AmountInvoice=Invoice amount
AmountInvoiced=Amount invoiced
AmountInvoicedHT=Amount invoiced (excl. tax)
AmountInvoicedTTC=Amount invoiced (inc. tax)
AmountPayment=Payment amount
AmountHTShort=Amount (excl.)
AmountTTCShort=Amount (inc. tax)
AmountHT=Amount (excl. tax)
AmountTTC=Amount (inc. tax)
AmountVAT=Amount tax
MulticurrencyAlreadyPaid=Already paid, original currency
MulticurrencyRemainderToPay=Remain to pay, original currency
MulticurrencyPaymentAmount=Payment amount, original currency
MulticurrencyAmountHT=Amount (excl. tax), original currency
MulticurrencyAmountTTC=Amount (inc. of tax), original currency
MulticurrencyAmountVAT=Amount tax, original currency
MulticurrencySubPrice=Amount sub price multi currency
AmountLT1=Amount tax 2
AmountLT2=Amount tax 3
AmountLT1ES=Amount RE
AmountLT2ES=Amount IRPF
AmountTotal=Total amount
AmountAverage=Average amount
PriceQtyMinHT=Price quantity min. (excl. tax)
PriceQtyMinHTCurrency=Price quantity min. (excl. tax) (currency)
PercentOfOriginalObject=Percent of original object
AmountOrPercent=Amount or percent
Percentage=Percentage
Total=Total
SubTotal=Subtotal
TotalHTShort=Total (excl.)
TotalHT100Short=Total 100%% (excl.)
TotalHTShortCurrency=Total (excl. in currency)
TotalTTCShort=Total (inc. tax)
TotalHT=Total (excl. tax)
TotalHTforthispage=Total (excl. tax) for this page
Totalforthispage=Total for this page
TotalTTC=Total (inc. tax)
TotalTTCToYourCredit=Total (inc. tax) to your credit
TotalVAT=Total tax
TotalVATIN=Total IGST
TotalLT1=Total tax 2
TotalLT2=Total tax 3
TotalLT1ES=Total RE
TotalLT2ES=Total IRPF
TotalLT1IN=Total CGST
TotalLT2IN=Total SGST
HT=Excl. tax
TTC=Inc. tax
INCVATONLY=Inc. VAT
INCT=Inc. all taxes
VAT=Sales tax
VATIN=IGST
VATs=Sales taxes
VATINs=IGST taxes
LT1=Sales tax 2
LT1Type=Sales tax 2 type
LT2=Sales tax 3
LT2Type=Sales tax 3 type
LT1ES=RE
LT2ES=IRPF
LT1IN=CGST
LT2IN=SGST
LT1GC=Additionnal cents
VATRate=Tax Rate
RateOfTaxN=Rate of tax %s
VATCode=Tax Rate code
VATNPR=Tax Rate NPR
DefaultTaxRate=Default tax rate
Average=Average
Sum=Sum
Delta=Delta
StatusToPay=To pay
RemainToPay=Remain to pay
Module=Module/Application
Modules=Modules/Applications
Option=Option
Filters=Filters
List=List
FullList=Full list
FullConversation=Full conversation
Statistics=Statistics
OtherStatistics=Other statistics
Status=Status
Favorite=Favorite
ShortInfo=Info.
Ref=Ref.
ExternalRef=Ref. extern
RefSupplier=Ref. vendor
RefPayment=Ref. payment
CommercialProposalsShort=Commercial proposals
Comment=Comment
Comments=Comments
ActionsToDo=Events to do
ActionsToDoShort=To do
ActionsDoneShort=Done
ActionNotApplicable=Not applicable
ActionRunningNotStarted=To start
ActionRunningShort=In progress
ActionDoneShort=Finished
ActionUncomplete=Incomplete
LatestLinkedEvents=Latest %s linked events
CompanyFoundation=Company/Organization
Accountant=Accountant
ContactsForCompany=Contacts for this third party
ContactsAddressesForCompany=Contacts/addresses for this third party
AddressesForCompany=Addresses for this third party
ActionsOnCompany=Events for this third party
ActionsOnContact=Events for this contact/address
ActionsOnContract=Events for this contract
ActionsOnMember=Events about this member
ActionsOnProduct=Events about this product
NActionsLate=%s late
ToDo=To do
Completed=Completed
Running=In progress
RequestAlreadyDone=Request already recorded
Filter=Filter
FilterOnInto=Search criteria '<strong>%s</strong>' into fields %s
RemoveFilter=Remove filter
ChartGenerated=Chart generated
ChartNotGenerated=Chart not generated
GeneratedOn=Build on %s
Generate=Generate
Duration=Duration
TotalDuration=Total duration
Summary=Summary
DolibarrStateBoard=Database Statistics
DolibarrWorkBoard=Open Items
NoOpenedElementToProcess=No open element to process
Available=Available
NotYetAvailable=Not yet available
NotAvailable=Not available
Categories=Tags/categories
Category=Tag/category
By=By
From=From
FromDate=From
FromLocation=From
to=to
To=to
ToDate=to
ToLocation=to
at=at
and=and
or=or
Other=Other
Others=Others
OtherInformations=Other information
Quantity=Quantity
Qty=Qty
ChangedBy=Changed by
ApprovedBy=Approved by
ApprovedBy2=Approved by (second approval)
Approved=Approved
Refused=Refused
ReCalculate=Recalculate
ResultKo=Failure
Reporting=Reporting
Reportings=Reporting
Draft=Draft
Drafts=Drafts
StatusInterInvoiced=Invoiced
Validated=Validated
ValidatedToProduce=Validated (To produce)
Opened=Open
OpenAll=Open (All)
ClosedAll=Closed (All)
New=New
Discount=Discount
Unknown=Unknown
General=General
Size=Size
OriginalSize=Original size
Received=Received
Paid=Paid
Topic=Subject
ByCompanies=By third parties
ByUsers=By user
Links=Links
Link=Link
Rejects=Rejects
Preview=Preview
NextStep=Next step
Datas=Data
None=None
NoneF=None
NoneOrSeveral=None or several
Late=Late
LateDesc=An item is defined as Delayed as per the system configuration in menu Home - Setup - Alerts.
NoItemLate=No late item
Photo=Picture
Photos=Pictures
AddPhoto=Add picture
DeletePicture=Picture delete
ConfirmDeletePicture=Confirm picture deletion?
Login=Login
LoginEmail=Login (email)
LoginOrEmail=Login or Email
CurrentLogin=Current login
EnterLoginDetail=Enter login details
January=January
February=February
March=March
April=April
May=May
June=June
July=July
August=August
September=September
October=October
November=November
December=December
Month01=January
Month02=February
Month03=March
Month04=April
Month05=May
Month06=June
Month07=July
Month08=August
Month09=September
Month10=October
Month11=November
Month12=December
MonthShort01=Jan
MonthShort02=Feb
MonthShort03=Mar
MonthShort04=Apr
MonthShort05=May
MonthShort06=Jun
MonthShort07=Jul
MonthShort08=Aug
MonthShort09=Sep
MonthShort10=Oct
MonthShort11=Nov
MonthShort12=Dec
MonthVeryShort01=J
MonthVeryShort02=F
MonthVeryShort03=M
MonthVeryShort04=A
MonthVeryShort05=M
MonthVeryShort06=J
MonthVeryShort07=J
MonthVeryShort08=A
MonthVeryShort09=S
MonthVeryShort10=O
MonthVeryShort11=N
MonthVeryShort12=D
AttachedFiles=Attached files and documents
JoinMainDoc=Join main document
DateFormatYYYYMM=YYYY-MM
DateFormatYYYYMMDD=YYYY-MM-DD
DateFormatYYYYMMDDHHMM=YYYY-MM-DD HH:SS
ReportName=Report name
ReportPeriod=Report period
ReportDescription=Description
Report=Report
Keyword=Keyword
Origin=Origin
Legend=Legend
Fill=Fill
Reset=Reset
File=File
Files=Files
NotAllowed=Not allowed
ReadPermissionNotAllowed=Read permission not allowed
AmountInCurrency=Amount in %s currency
Example=Example
Examples=Examples
NoExample=No example
FindBug=Report a bug
NbOfThirdParties=Number of third parties
NbOfLines=Number of lines
NbOfObjects=Number of objects
NbOfObjectReferers=Number of related items
Referers=Related items
TotalQuantity=Total quantity
DateFromTo=From %s to %s
DateFrom=From %s
DateUntil=Until %s
Check=Check
Uncheck=Uncheck
Internal=Internal
External=External
Internals=Internal
Externals=External
Warning=Warning
Warnings=Warnings
BuildDoc=Build Doc
Entity=Environment
Entities=Entities
CustomerPreview=Customer preview
SupplierPreview=Vendor preview
ShowCustomerPreview=Show customer preview
ShowSupplierPreview=Show vendor preview
RefCustomer=Ref. customer
InternalRef=Internal ref.
Currency=Currency
InfoAdmin=Information for administrators
Undo=Undo
Redo=Redo
ExpandAll=Expand all
UndoExpandAll=Undo expand
SeeAll=See all
Reason=Reason
FeatureNotYetSupported=Feature not yet supported
CloseWindow=Close window
Response=Response
Priority=Priority
SendByMail=Send by email
MailSentBy=Email sent by
NotSent=Not sent
TextUsedInTheMessageBody=Email body
SendAcknowledgementByMail=Send confirmation email
SendMail=Send email
Email=Email
NoEMail=No email
AlreadyRead=Already read
NotRead=Unread
NoMobilePhone=No mobile phone
Owner=Owner
FollowingConstantsWillBeSubstituted=The following constants will be replaced with the corresponding value.
Refresh=Refresh
BackToList=Back to list
BackToTree=Back to tree
GoBack=Go back
CanBeModifiedIfOk=Can be modified if valid
CanBeModifiedIfKo=Can be modified if not valid
ValueIsValid=Value is valid
ValueIsNotValid=Value is not valid
RecordCreatedSuccessfully=Record created successfully
RecordModifiedSuccessfully=Record modified successfully
RecordsModified=%s record(s) modified
RecordsDeleted=%s record(s) deleted
RecordsGenerated=%s record(s) generated
AutomaticCode=Automatic code
FeatureDisabled=Feature disabled
MoveBox=Move widget
Offered=Offered
NotEnoughPermissions=You don't have permission for this action
SessionName=Session name
Method=Method
Receive=Receive
CompleteOrNoMoreReceptionExpected=Complete or nothing more expected
ExpectedValue=Expected Value
ExpectedQty=Expected Qty
PartialWoman=Partial
TotalWoman=Total
NeverReceived=Never received
Canceled=Canceled
YouCanChangeValuesForThisListFromDictionarySetup=You can change values for this list from menu Setup - Dictionaries
YouCanChangeValuesForThisListFrom=You can change values for this list from menu %s
YouCanSetDefaultValueInModuleSetup=You can set the default value used when creating a new record in module setup
Color=Color
Documents=Linked files
Documents2=Documents
UploadDisabled=Upload disabled
MenuAccountancy=Accounting
MenuECM=Documents
MenuAWStats=AWStats
MenuMembers=Members
MenuAgendaGoogle=Google agenda
MenuTaxesAndSpecialExpenses=Taxes | Special expenses
ThisLimitIsDefinedInSetup=Dolibarr limit (Menu home-setup-security): %s Kb, PHP limit: %s Kb
NoFileFound=No documents uploaded
CurrentUserLanguage=Current language
CurrentTheme=Current theme
CurrentMenuManager=Current menu manager
Browser=Browser
Layout=Layout
Screen=Screen
DisabledModules=Disabled modules
For=For
ForCustomer=For customer
Signature=Signature
DateOfSignature=Date of signature
HidePassword=Show command with password hidden
UnHidePassword=Show real command with clear password
Root=Root
RootOfMedias=Root of public medias (/medias)
Informations=Information
Page=Page
Notes=Notes
AddNewLine=Add new line
AddFile=Add file
FreeZone=Free-text product
FreeLineOfType=Free-text item, type:
CloneMainAttributes=Clone object with its main attributes
ReGeneratePDF=Re-generate PDF
PDFMerge=PDF Merge
Merge=Merge
DocumentModelStandardPDF=Standard PDF template
PrintContentArea=Show page to print main content area
MenuManager=Menu manager
WarningYouAreInMaintenanceMode=Warning, you are in maintenance mode: only login <b>%s</b> is allowed to use the application in this mode.
CoreErrorTitle=System error
CoreErrorMessage=Sorry, an error occurred. Contact your system administrator to check the logs or disable $dolibarr_main_prod=1 to get more information.
CreditCard=Credit card
ValidatePayment=Validate payment
CreditOrDebitCard=Credit or debit card
FieldsWithAreMandatory=Fields with <b>%s</b> are mandatory
FieldsWithIsForPublic=Fields with <b>%s</b> are shown in public list of members. If you don't want this, uncheck the "public" box.
AccordingToGeoIPDatabase=(according to GeoIP conversion)
Line=Line
NotSupported=Not supported
RequiredField=Required field
Result=Result
ToTest=Test
ValidateBefore=Item must be validated before using this feature
Visibility=Visibility
Totalizable=Totalizable
TotalizableDesc=This field is totalizable in list
Private=Private
Hidden=Hidden
Resources=Resources
Source=Source
Prefix=Prefix
Before=Before
After=After
IPAddress=IP address
Frequency=Frequency
IM=Instant messaging
NewAttribute=New attribute
AttributeCode=Attribute code
URLPhoto=URL of photo/logo
SetLinkToAnotherThirdParty=Link to another third party
LinkTo=Link to
LinkToProposal=Link to proposal
LinkToOrder=Link to order
LinkToInvoice=Link to invoice
LinkToTemplateInvoice=Link to template invoice
LinkToSupplierOrder=Link to purchase order
LinkToSupplierProposal=Link to vendor proposal
LinkToSupplierInvoice=Link to vendor invoice
LinkToContract=Link to contract
LinkToIntervention=Link to intervention
LinkToTicket=Link to ticket
CreateDraft=Create draft
SetToDraft=Back to draft
ClickToEdit=Click to edit
ClickToRefresh=Click to refresh
EditWithEditor=Edit with CKEditor
EditWithTextEditor=Edit with Text editor
EditHTMLSource=Edit HTML Source
ObjectDeleted=Object %s deleted
ByCountry=By country
ByTown=By town
ByDate=By date
ByMonthYear=By month/year
ByYear=By year
ByMonth=By month
ByDay=By day
BySalesRepresentative=By sales representative
LinkedToSpecificUsers=Linked to a particular user contact
NoResults=No results
AdminTools=Admin Tools
SystemTools=System tools
ModulesSystemTools=Modules tools
Test=Test
Element=Element
NoPhotoYet=No pictures available yet
Dashboard=Dashboard
MyDashboard=My Dashboard
Deductible=Deductible
from=from
toward=toward
Access=Access
SelectAction=Select action
SelectTargetUser=Select target user/employee
HelpCopyToClipboard=Use Ctrl+C to copy to clipboard
SaveUploadedFileWithMask=Save file on server with name "<strong>%s</strong>" (otherwise "%s")
OriginFileName=Original filename
SetDemandReason=Set source
SetBankAccount=Define Bank Account
AccountCurrency=Account currency
ViewPrivateNote=View notes
XMoreLines=%s line(s) hidden
ShowMoreLines=Show more/less lines
PublicUrl=Public URL
AddBox=Add box
SelectElementAndClick=Select an element and click on %s
PrintFile=Print File %s
ShowTransaction=Show entry on bank account
ShowIntervention=Show intervention
ShowContract=Show contract
GoIntoSetupToChangeLogo=Go to Home - Setup - Company to change logo or go to Home - Setup - Display to hide.
Deny=Deny
Denied=Denied
ListOf=List of %s
ListOfTemplates=List of templates
Gender=Gender
Genderman=Male
Genderwoman=Female
Genderother=Other
ViewList=List view
ViewGantt=Gantt view
ViewKanban=Kanban view
Mandatory=Mandatory
Hello=Hello
GoodBye=GoodBye
Sincerely=Sincerely
ConfirmDeleteObject=Are you sure you want to delete this object?
DeleteLine=Delete line
ConfirmDeleteLine=Are you sure you want to delete this line?
ErrorPDFTkOutputFileNotFound=Error: the file was not generated. Please check that the 'pdftk' command is installed in a directory included in the $PATH environment variable (linux/unix only) or contact your system administrator.
NoPDFAvailableForDocGenAmongChecked=No PDF were available for the document generation among checked record
TooManyRecordForMassAction=Too many records selected for mass action. The action is restricted to a list of %s records.
NoRecordSelected=No record selected
MassFilesArea=Area for files built by mass actions
ShowTempMassFilesArea=Show area of files built by mass actions
ConfirmMassDeletion=Bulk Delete confirmation
ConfirmMassDeletionQuestion=Are you sure you want to delete the %s selected record(s)?
RelatedObjects=Related Objects
ClassifyBilled=Classify billed
ClassifyUnbilled=Classify unbilled
Progress=Progress
ProgressShort=Progr.
FrontOffice=Front office
BackOffice=Back office
Submit=Submit
View=View
Export=Export
Exports=Exports
ExportFilteredList=Export filtered list
ExportList=Export list
ExportOptions=Export Options
IncludeDocsAlreadyExported=Include docs already exported
ExportOfPiecesAlreadyExportedIsEnable=Export of pieces already exported is enable
ExportOfPiecesAlreadyExportedIsDisable=Export of pieces already exported is disable
AllExportedMovementsWereRecordedAsExported=All exported movements were recorded as exported
NotAllExportedMovementsCouldBeRecordedAsExported=Not all exported movements could be recorded as exported
Miscellaneous=Miscellaneous
Calendar=Calendar
GroupBy=Group by...
ViewFlatList=View flat list
ViewAccountList=View ledger
ViewSubAccountList=View subaccount ledger
RemoveString=Remove string '%s'
SomeTranslationAreUncomplete=Some of the languages offered may be only partially translated or may contain errors. Please help to correct your language by registering at <a href="https://transifex.com/projects/p/dolibarr/" target="_blank">https://transifex.com/projects/p/dolibarr/</a> to add your improvements.
DirectDownloadLink=Public download link
PublicDownloadLinkDesc=Only the link is required to download the file
DirectDownloadInternalLink=Private download link
PrivateDownloadLinkDesc=You need to be logged and you need permissions to view or download the file
Download=Download
DownloadDocument=Download document
ActualizeCurrency=Update currency rate
Fiscalyear=Fiscal year
ModuleBuilder=Module and Application Builder
SetMultiCurrencyCode=Set currency
BulkActions=Bulk actions
ClickToShowHelp=Click to show tooltip help
WebSite=Website
WebSites=Websites
WebSiteAccounts=Website accounts
ExpenseReport=Expense report
ExpenseReports=Expense reports
HR=HR
HRAndBank=HR and Bank
AutomaticallyCalculated=Automatically calculated
TitleSetToDraft=Go back to draft
ConfirmSetToDraft=Are you sure you want to go back to Draft status?
ImportId=Import id
Events=Events
EMailTemplates=Email templates
FileNotShared=File not shared to external public
Project=Project
Projects=Projects
LeadOrProject=Lead | Project
LeadsOrProjects=Leads | Projects
Lead=Lead
Leads=Leads
ListOpenLeads=List open leads
ListOpenProjects=List open projects
NewLeadOrProject=New lead or project
Rights=Permissions
LineNb=Line no.
IncotermLabel=Incoterms
TabLetteringCustomer=Customer lettering
TabLetteringSupplier=Vendor lettering
Monday=Monday
Tuesday=Tuesday
Wednesday=Wednesday
Thursday=Thursday
Friday=Friday
Saturday=Saturday
Sunday=Sunday
MondayMin=Mo
TuesdayMin=Tu
WednesdayMin=We
ThursdayMin=Th
FridayMin=Fr
SaturdayMin=Sa
SundayMin=Su
Day1=Monday
Day2=Tuesday
Day3=Wednesday
Day4=Thursday
Day5=Friday
Day6=Saturday
Day0=Sunday
ShortMonday=M
ShortTuesday=T
ShortWednesday=W
ShortThursday=T
ShortFriday=F
ShortSaturday=S
ShortSunday=S
one=one
two=two
three=three
four=four
five=five
six=six
seven=seven
eight=eight
nine=nine
ten=ten
eleven=eleven
twelve=twelve
thirteen=thirdteen
fourteen=fourteen
fifteen=fifteen
sixteen=sixteen
seventeen=seventeen
eighteen=eighteen
nineteen=nineteen
twenty=twenty
thirty=thirty
forty=forty
fifty=fifty
sixty=sixty
seventy=seventy
eighty=eighty
ninety=ninety
hundred=hundred
thousand=thousand
million=million
billion=billion
trillion=trillion
quadrillion=quadrillion
SelectMailModel=Select an email template
SetRef=Set ref
Select2ResultFoundUseArrows=Some results found. Use arrows to select.
Select2NotFound=No result found
Select2Enter=Enter
Select2MoreCharacter=or more character
Select2MoreCharacters=or more characters
Select2MoreCharactersMore=<strong>Search syntax:</strong><br><kbd><strong> |</strong></kbd><kbd> OR</kbd> (a|b)<br><kbd><strong>*</strong></kbd><kbd> Any character</kbd> (a*b)<br><kbd><strong>^</strong></kbd><kbd> Start with</kbd> (^ab)<br><kbd><strong>$</strong></kbd><kbd> End with</kbd> (ab$)<br>
Select2LoadingMoreResults=Loading more results...
Select2SearchInProgress=Search in progress...
SearchIntoThirdparties=Third parties
SearchIntoContacts=Contacts
SearchIntoMembers=Members
SearchIntoUsers=Users
SearchIntoProductsOrServices=Products or services
SearchIntoBatch=Lots / Serials
SearchIntoProjects=Projects
SearchIntoMO=Manufacturing Orders
SearchIntoTasks=Tasks
SearchIntoCustomerInvoices=Customer invoices
SearchIntoSupplierInvoices=Vendor invoices
SearchIntoCustomerOrders=Sales orders
SearchIntoSupplierOrders=Purchase orders
SearchIntoCustomerProposals=Commercial proposals
SearchIntoSupplierProposals=Vendor proposals
SearchIntoInterventions=Interventions
SearchIntoContracts=Contracts
SearchIntoCustomerShipments=Customer shipments
SearchIntoExpenseReports=Expense reports
SearchIntoLeaves=Leave
SearchIntoTickets=Tickets
SearchIntoCustomerPayments=Customer payments
SearchIntoVendorPayments=Vendor payments
SearchIntoMiscPayments=Miscellaneous payments
CommentLink=Comments
NbComments=Number of comments
CommentPage=Comments space
CommentAdded=Comment added
CommentDeleted=Comment deleted
Everybody=Everybody
PayedBy=Paid by
PayedTo=Paid to
Monthly=Monthly
Quarterly=Quarterly
Annual=Annual
Local=Local
Remote=Remote
LocalAndRemote=Local and Remote
KeyboardShortcut=Keyboard shortcut
AssignedTo=Assigned to
Deletedraft=Delete draft
ConfirmMassDraftDeletion=Draft mass delete confirmation
FileSharedViaALink=File shared with a public link
SelectAThirdPartyFirst=Select a third party first...
YouAreCurrentlyInSandboxMode=You are currently in the %s "sandbox" mode
Inventory=Inventory
AnalyticCode=Analytic code
TMenuMRP=MRP
ShowCompanyInfos=Show company infos
ShowMoreInfos=Show More Infos
NoFilesUploadedYet=Please upload a document first
SeePrivateNote=See private note
PaymentInformation=Payment information
ValidFrom=Valid from
ValidUntil=Valid until
NoRecordedUsers=No users
ToClose=To close
ToRefuse=To refuse
ToProcess=To process
ToApprove=To approve
GlobalOpenedElemView=Global view
NoArticlesFoundForTheKeyword=No article found for the keyword '<strong>%s</strong>'
NoArticlesFoundForTheCategory=No article found for the category
ToAcceptRefuse=To accept | refuse
ContactDefault_agenda=Event
ContactDefault_commande=Order
ContactDefault_contrat=Contract
ContactDefault_facture=Invoice
ContactDefault_fichinter=Intervention
ContactDefault_invoice_supplier=Supplier Invoice
ContactDefault_order_supplier=Purchase Order
ContactDefault_project=Project
ContactDefault_project_task=Task
ContactDefault_propal=Proposal
ContactDefault_supplier_proposal=Supplier Proposal
ContactDefault_ticket=Ticket
ContactAddedAutomatically=Contact added from contact thirdparty roles
More=More
ShowDetails=Show details
CustomReports=Custom reports
StatisticsOn=Statistics on
SelectYourGraphOptionsFirst=Select your graph options to build a graph
Measures=Measures
XAxis=X-Axis
YAxis=Y-Axis
StatusOfRefMustBe=Status of %s must be %s
DeleteFileHeader=Confirm file delete
DeleteFileText=Do you really want delete this file?
ShowOtherLanguages=Show other languages
SwitchInEditModeToAddTranslation=Switch in edit mode to add translations for this language
NotUsedForThisCustomer=Not used for this customer
AmountMustBePositive=Amount must be positive
ByStatus=By status
InformationMessage=Information
Used=Used
ASAP=As Soon As Possible
CREATEInDolibarr=Record %s created
MODIFYInDolibarr=Record %s modified
DELETEInDolibarr=Record %s deleted
VALIDATEInDolibarr=Record %s validated
APPROVEDInDolibarr=Record %s approved
DefaultMailModel=Default Mail Model
PublicVendorName=Public name of vendor
DateOfBirth=Date of birth
SecurityTokenHasExpiredSoActionHasBeenCanceledPleaseRetry=Security token has expired, so action has been canceled. Please try again.
UpToDate=Up-to-date
OutOfDate=Out-of-date
EventReminder=Event Reminder
UpdateForAllLines=Update for all lines
OnHold=On hold
Civility=Civility
<<<<<<< HEAD
AffectTag=Affect Tag
CreateExternalUser=Create external user
ConfirmAffectTag=Bulk Tag Affect
ConfirmAffectTagQuestion=Are you sure you want to affect tags to the %s selected record(s)?
CategTypeNotFound=No tag type found for type of records
CopiedToClipboard=Copied to clipboard
InformationOnLinkToContract=This amount is only the total of all the lines of the contract. No notion of time is taken into consideration.
ConfirmCancel=Are you sure you want to cancel
=======
InformationOnLinkToContract=This amount is only the total of all the lines of the contract. No notion of time is taken into consideration.
EmailMsgID=Email MsgID
>>>>>>> d154ec23
<|MERGE_RESOLUTION|>--- conflicted
+++ resolved
@@ -1127,7 +1127,6 @@
 UpdateForAllLines=Update for all lines
 OnHold=On hold
 Civility=Civility
-<<<<<<< HEAD
 AffectTag=Affect Tag
 CreateExternalUser=Create external user
 ConfirmAffectTag=Bulk Tag Affect
@@ -1136,7 +1135,4 @@
 CopiedToClipboard=Copied to clipboard
 InformationOnLinkToContract=This amount is only the total of all the lines of the contract. No notion of time is taken into consideration.
 ConfirmCancel=Are you sure you want to cancel
-=======
-InformationOnLinkToContract=This amount is only the total of all the lines of the contract. No notion of time is taken into consideration.
-EmailMsgID=Email MsgID
->>>>>>> d154ec23
+EmailMsgID=Email MsgID