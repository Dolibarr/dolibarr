# Copyright (C) 2021		Florian Henry			<florian.henry@scopen.fr>
# Copyright (C) 2021		Dorian Vabre			<dorian.vabre@gmail.com>
#
# This program is free software: you can redistribute it and/or modify
# it under the terms of the GNU General Public License as published by
# the Free Software Foundation, either version 3 of the License, or
# (at your option) any later version.
#
# This program is distributed in the hope that it will be useful,
# but WITHOUT ANY WARRANTY; without even the implied warranty of
# MERCHANTABILITY or FITNESS FOR A PARTICULAR PURPOSE.  See the
# GNU General Public License for more details.
#
# You should have received a copy of the GNU General Public License
# along with this program.  If not, see <https://www.gnu.org/licenses/>.

#
# Generic
#
ModuleEventOrganizationName = Event Organization
EventOrganizationDescription = Event Organization through Module Project
EventOrganizationDescriptionLong= Manage the organization of an event (conferences, attendees, speakers, with public suggestion, vote or registration pages)
#
# Menu
#
EventOrganizationMenuLeft = Organized events
EventOrganizationConferenceOrBoothMenuLeft = Conference Or Booth

PaymentEvent=Payment of event

#
# Admin page
#
NewRegistration=Registration
<<<<<<< HEAD
EventOrganizationSetup = Event Organization setup
Settings = Settings
=======
EventOrganizationSetup=Event Organization setup
EventOrganization=Event organization
Settings=Settings
>>>>>>> branch '14.0' of git@github.com:Dolibarr/dolibarr.git
EventOrganizationSetupPage = Event Organization setup page
EVENTORGANIZATION_TASK_LABEL = Label of tasks to create automatically when project is validated
EVENTORGANIZATION_TASK_LABELTooltip = When you validate an organized event, some tasks can be automatically created in the project<br><br>For example: <br>Send Call for Conference<br>Send Call for Booth<br>Receive call for conferences<br>Receive call for Booth<br>Open subscriptions to events for attendees<br>Send remind of event to speakers<br>Send remind of event to Booth hoster<br>Send remind of event to attendees
EVENTORGANIZATION_CATEG_THIRDPARTY_CONF = Category to add to third-parties automatically created when someone suggests a conference
EVENTORGANIZATION_CATEG_THIRDPARTY_BOOTH = Category to add to third-parties automatically created when they suggests a booth
EVENTORGANIZATION_TEMPLATE_EMAIL_ASK_CONF = Template of email to send after receiving a suggestion of a conference.
EVENTORGANIZATION_TEMPLATE_EMAIL_ASK_BOOTH = Template of email to send after receiving a suggestion of a booth.
EVENTORGANIZATION_TEMPLATE_EMAIL_AFT_SUBS_BOOTH = Template of email to send  after a registration to a booth has been paid.
EVENTORGANIZATION_TEMPLATE_EMAIL_AFT_SUBS_EVENT = Template of email to send after a registration to an event has been paid.
EVENTORGANIZATION_TEMPLATE_EMAIL_BULK_SPEAKER = Template of email of massaction to attendes
EVENTORGANIZATION_TEMPLATE_EMAIL_BULK_ATTENDES = Template of email of massaction to speakers
EVENTORGANIZATION_FILTERATTENDEES_CAT = Filter thirdpartie's select list in attendees creation card/form with category
EVENTORGANIZATION_FILTERATTENDEES_TYPE = Filter thirdpartie's select list in attendees creation card/form with customer type

#
# Object
#
EventOrganizationConfOrBooth= Conference Or Booth
ManageOrganizeEvent = Manage the organization of an event
ConferenceOrBooth = Conference Or Booth
ConferenceOrBoothTab = Conference Or Booth
AmountPaid = Amount paid
DateOfRegistration = Date of registration
ConferenceOrBoothAttendee = Conference Or Booth Attendee

#
# Template Mail
#
YourOrganizationEventConfRequestWasReceived = Your request for conference was received
YourOrganizationEventBoothRequestWasReceived = Your request for booth was received
EventOrganizationEmailAskConf = Request for conference
EventOrganizationEmailAskBooth = Request for booth
EventOrganizationEmailBoothPayment = Payment of your booth
EventOrganizationEmailRegistrationPayment = Registration for an event
EventOrganizationMassEmailAttendees = Communication to attendees
EventOrganizationMassEmailSpeakers = Communication to speakers

#
# Event
#
AllowUnknownPeopleSuggestConf=Allow unknown people to suggest conferences
AllowUnknownPeopleSuggestConfHelp=Allow unknown people to suggest conferences
AllowUnknownPeopleSuggestBooth=Allow unknown people to suggest booth
AllowUnknownPeopleSuggestBoothHelp=Allow unknown people to suggest booth
PriceOfRegistration=Price of registration
PriceOfRegistrationHelp=Price to pay to register or participate in the event
PriceOfBooth=Subscription price to stand a booth
PriceOfBoothHelp=Subscription price to stand a booth
EventOrganizationICSLink=Link ICS for events
ConferenceOrBoothInformation=Conference Or Booth informations
Attendees=Attendees
ListOfAttendeesOfEvent=List of attendees of the event project
DownloadICSLink = Download ICS link
EVENTORGANIZATION_SECUREKEY = Secure Key of the public registration link to a conference
SERVICE_BOOTH_LOCATION = Service used for the invoice row about a booth location
SERVICE_CONFERENCE_ATTENDEE_SUBSCRIPTION = Service used for the invoice row about an attendee subscription to a conference
NbVotes=Number of votes
#
# Status
#
EvntOrgDraft = Draft
EvntOrgSuggested = Suggested
EvntOrgConfirmed = Confirmed
EvntOrgNotQualified = Not Qualified
EvntOrgDone = Done
EvntOrgCancelled = Cancelled
#
# Public page
#
SuggestForm = Suggestion page
SuggestOrVoteForConfOrBooth = Page for suggestion or vote
EvntOrgRegistrationHelpMessage = Here, you can vote for a conference or booth or suggest a new one for the event
EvntOrgRegistrationConfHelpMessage = Here, you can suggest a new conference for the project
EvntOrgRegistrationBoothHelpMessage = Here, you can suggest a new booth for the project
ListOfSuggestedConferences = List of suggested conferences
ListOfSuggestedBooths = List of suggested booths
ListOfConferencesOrBooths=List of conferences or booths of event project
SuggestConference = Suggest a new conference
SuggestBooth = Suggest a booth
ViewAndVote = View and vote for suggested events
PublicAttendeeSubscriptionGlobalPage = Public link for registration to the event
PublicAttendeeSubscriptionPage = Public link for registration to this event only
MissingOrBadSecureKey = The security key is invalid or missing
EvntOrgWelcomeMessage = This form allows you to register as a new participant to the event : <b>%s</b>
EvntOrgDuration = This conference starts on %s and ends on %s.
ConferenceAttendeeFee = Conference attendee fee for the event : '%s' occurring from %s to %s.
BoothLocationFee = Booth location for the event : '%s' occurring from %s to %s
EventType = Event type
LabelOfBooth=Booth label
LabelOfconference=Conference label
ConferenceIsNotConfirmed=Registration not available, conference is not confirmed yet
DateMustBeBeforeThan=%s must be before %s
DateMustBeAfterThan=%s must be after %s

<<<<<<< HEAD
=======
NewSubscription=Registration
OrganizationEventConfRequestWasReceived=Your suggestion for a conference has been received
OrganizationEventBoothRequestWasReceived=Your request for a booth has been received
OrganizationEventPaymentOfBoothWasReceived=Your payment for your booth has been recorded
OrganizationEventPaymentOfRegistrationWasReceived=Your payment for your event registration has been recorded
OrganizationEventBulkMailToAttendees=This is a remind about your participation in the event as an attendee
OrganizationEventBulkMailToSpeakers=This is a reminder on your participation in the event as a speaker

>>>>>>> 5b07be01
#
# Vote page
#
EvntOrgRegistrationWelcomeMessage = Welcome on the conference or booth suggestion page.
EvntOrgRegistrationConfWelcomeMessage = Welcome on the conference suggestion page.
EvntOrgRegistrationBoothWelcomeMessage = Welcome on the booth suggestion page.
EvntOrgVoteHelpMessage = Here, you can view and vote for the suggested events for the project
VoteOk = Your vote has been accepted.
AlreadyVoted = You have already voted for this event.
VoteError = An error has occurred during the vote, please try again.

SubscriptionOk = Your registration has been validated
ConfAttendeeSubscriptionConfirmation = Confirmation of your subscription to an event
Attendee = Attendee
PaymentConferenceAttendee = Conference attendee payment
PaymentBoothLocation = Booth location payment

RegistrationAndPaymentWereAlreadyRecorder=A registration and a payment were already recorded for the email <b>%s</b><|MERGE_RESOLUTION|>--- conflicted
+++ resolved
@@ -32,14 +32,9 @@
 # Admin page
 #
 NewRegistration=Registration
-<<<<<<< HEAD
-EventOrganizationSetup = Event Organization setup
-Settings = Settings
-=======
 EventOrganizationSetup=Event Organization setup
 EventOrganization=Event organization
 Settings=Settings
->>>>>>> branch '14.0' of git@github.com:Dolibarr/dolibarr.git
 EventOrganizationSetupPage = Event Organization setup page
 EVENTORGANIZATION_TASK_LABEL = Label of tasks to create automatically when project is validated
 EVENTORGANIZATION_TASK_LABELTooltip = When you validate an organized event, some tasks can be automatically created in the project<br><br>For example: <br>Send Call for Conference<br>Send Call for Booth<br>Receive call for conferences<br>Receive call for Booth<br>Open subscriptions to events for attendees<br>Send remind of event to speakers<br>Send remind of event to Booth hoster<br>Send remind of event to attendees
@@ -134,8 +129,6 @@
 DateMustBeBeforeThan=%s must be before %s
 DateMustBeAfterThan=%s must be after %s
 
-<<<<<<< HEAD
-=======
 NewSubscription=Registration
 OrganizationEventConfRequestWasReceived=Your suggestion for a conference has been received
 OrganizationEventBoothRequestWasReceived=Your request for a booth has been received
@@ -144,7 +137,6 @@
 OrganizationEventBulkMailToAttendees=This is a remind about your participation in the event as an attendee
 OrganizationEventBulkMailToSpeakers=This is a reminder on your participation in the event as a speaker
 
->>>>>>> 5b07be01
 #
 # Vote page
 #
