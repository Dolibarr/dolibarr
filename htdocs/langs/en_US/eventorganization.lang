# Copyright (C) 2021		Florian Henry			<florian.henry@scopen.fr>
# Copyright (C) 2021		Dorian Vabre			<dorian.vabre@gmail.com>
#
# This program is free software: you can redistribute it and/or modify
# it under the terms of the GNU General Public License as published by
# the Free Software Foundation, either version 3 of the License, or
# (at your option) any later version.
#
# This program is distributed in the hope that it will be useful,
# but WITHOUT ANY WARRANTY; without even the implied warranty of
# MERCHANTABILITY or FITNESS FOR A PARTICULAR PURPOSE.  See the
# GNU General Public License for more details.
#
# You should have received a copy of the GNU General Public License
# along with this program.  If not, see <https://www.gnu.org/licenses/>.

#
# Generic
#
ModuleEventOrganizationName = Event Organization
EventOrganizationDescription = Event Organization through Module Project
EventOrganizationDescriptionLong= Manage the organization of an event (show, conferences, attendees or speakers, with public pages for suggestion, vote or registration)
#
# Menu
#
EventOrganizationMenuLeft = Organized events
EventOrganizationConferenceOrBoothMenuLeft = Conference Or Booth

PaymentEvent=Payment of event

#
# Admin page
#
NewRegistration=Registration
EventOrganizationSetup=Event Organization setup
EventOrganization=Event organization
Settings=Settings
EventOrganizationSetupPage = Event Organization setup page
EVENTORGANIZATION_TASK_LABEL = Label of tasks to create automatically when project is validated
EVENTORGANIZATION_TASK_LABELTooltip = When you validate an event to organize, some tasks can be automatically created in the project<br><br>For example: <br>Send Call for Conferences<br>Send Call for Booths<br>Validate suggestions of Conferences<br>Validate application for Booths<br>Open subscriptions to the event for attendees<br>Send a remind of the event to speakers<br>Send a remind of the event to Booth hosters<br>Send a remind of the event to attendees
EVENTORGANIZATION_TASK_LABELTooltip2=Keep empty if you don't need to create tasks automatically.
EVENTORGANIZATION_CATEG_THIRDPARTY_CONF = Category to add to third-parties automatically created when someone suggests a conference
EVENTORGANIZATION_CATEG_THIRDPARTY_BOOTH = Category to add to third-parties automatically created when they suggests a booth
EVENTORGANIZATION_TEMPLATE_EMAIL_ASK_CONF = Template of email to send after receiving a suggestion of a conference.
EVENTORGANIZATION_TEMPLATE_EMAIL_ASK_BOOTH = Template of email to send after receiving a suggestion of a booth.
EVENTORGANIZATION_TEMPLATE_EMAIL_AFT_SUBS_BOOTH = Template of email to send after a registration to a booth has been paid.
EVENTORGANIZATION_TEMPLATE_EMAIL_AFT_SUBS_EVENT = Template of email to send after a registration to an event has been paid.
EVENTORGANIZATION_TEMPLATE_EMAIL_BULK_SPEAKER = Template of email to use when sending emails from the massaction "Send emails" to speakers
EVENTORGANIZATION_TEMPLATE_EMAIL_BULK_ATTENDES = Template of email to use when sending emails from the massaction "Send emails" on attendee list
EVENTORGANIZATION_FILTERATTENDEES_CAT = In the form to create/add an attendee, restricts the list of thirdparties to thirdparties in the category
EVENTORGANIZATION_FILTERATTENDEES_TYPE = In the form to create/add an attendee, restricts the list of thirdparties to thirdparties with the nature

#
# Object
#
EventOrganizationConfOrBooth= Conference Or Booth
ManageOrganizeEvent = Manage the organization of an event
ConferenceOrBooth = Conference Or Booth
ConferenceOrBoothTab = Conference Or Booth
AmountPaid = Amount paid
DateOfRegistration = Date of registration
ConferenceOrBoothAttendee = Conference Or Booth Attendee

#
# Template Mail
#
YourOrganizationEventConfRequestWasReceived = Your request for conference was received
YourOrganizationEventBoothRequestWasReceived = Your request for booth was received
EventOrganizationEmailAskConf = Request for conference
EventOrganizationEmailAskBooth = Request for booth
EventOrganizationEmailBoothPayment = Payment of your booth
EventOrganizationEmailRegistrationPayment = Registration for an event
EventOrganizationMassEmailAttendees = Communication to attendees
EventOrganizationMassEmailSpeakers = Communication to speakers
ToSpeakers=To speakers

#
# Event
#
AllowUnknownPeopleSuggestConf=Allow people to suggest conferences
AllowUnknownPeopleSuggestConfHelp=Allow unknown people to suggest a conference they want to do
AllowUnknownPeopleSuggestBooth=Allow people to apply for a booth
AllowUnknownPeopleSuggestBoothHelp=Allow unknown people to apply for a booth
PriceOfRegistration=Price of registration
PriceOfRegistrationHelp=Price to pay to register or participate in the event
PriceOfBooth=Subscription price to stand a booth
PriceOfBoothHelp=Subscription price to stand a booth
EventOrganizationICSLink=Link ICS for conferences
ConferenceOrBoothInformation=Conference Or Booth informations
Attendees=Attendees
ListOfAttendeesOfEvent=List of attendees of the event project
DownloadICSLink = Download ICS link
EVENTORGANIZATION_SECUREKEY = Seed to secure the key for the public registration page to suggest a conference
SERVICE_BOOTH_LOCATION = Service used for the invoice row about a booth location
SERVICE_CONFERENCE_ATTENDEE_SUBSCRIPTION = Service used for the invoice row about an attendee subscription to an event
NbVotes=Number of votes
#
# Status
#
EvntOrgDraft = Draft
EvntOrgSuggested = Suggested
EvntOrgConfirmed = Confirmed
EvntOrgNotQualified = Not Qualified
EvntOrgDone = Done
EvntOrgCancelled = Cancelled
#
# Public page
#
SuggestForm = Suggestion page
SuggestOrVoteForConfOrBooth = Page for suggestion or vote
EvntOrgRegistrationHelpMessage = Here, you can vote for a conference or suggest a new one for the event. You can also apply to have a booth during the event.
EvntOrgRegistrationConfHelpMessage = Here, you can suggest a new conference to animate during the event.
EvntOrgRegistrationBoothHelpMessage = Here, you can apply to have a booth during the event.
ListOfSuggestedConferences = List of suggested conferences
ListOfSuggestedBooths = List of suggested booths
ListOfConferencesOrBooths=List of conferences or booths of event project
SuggestConference = Suggest a new conference
SuggestBooth = Suggest a booth
ViewAndVote = View and vote for suggested events
PublicAttendeeSubscriptionGlobalPage = Public link for registration to the event
PublicAttendeeSubscriptionPage = Public link for registration to this event only
MissingOrBadSecureKey = The security key is invalid or missing
EvntOrgWelcomeMessage = This form allows you to register as a new participant to the event : <b>%s</b>
EvntOrgDuration = This conference starts on %s and ends on %s.
ConferenceAttendeeFee = Conference attendee fee for the event : '%s' occurring from %s to %s.
BoothLocationFee = Booth location for the event : '%s' occurring from %s to %s
EventType = Event type
LabelOfBooth=Booth label
LabelOfconference=Conference label
ConferenceIsNotConfirmed=Registration not available, conference is not confirmed yet
DateMustBeBeforeThan=%s must be before %s
DateMustBeAfterThan=%s must be after %s

NewSubscription=Registration
OrganizationEventConfRequestWasReceived=Your suggestion for a conference has been received
OrganizationEventBoothRequestWasReceived=Your request for a booth has been received
OrganizationEventPaymentOfBoothWasReceived=Your payment for your booth has been recorded
OrganizationEventPaymentOfRegistrationWasReceived=Your payment for your event registration has been recorded
OrganizationEventBulkMailToAttendees=This is a remind about your participation in the event as an attendee
OrganizationEventBulkMailToSpeakers=This is a reminder on your participation in the event as a speaker
OrganizationEventLinkToThirdParty=Link to third party (customer, supplier or partner)

NewSuggestionOfBooth=Application for a booth
NewSuggestionOfConference=Application for a conference

#
# Vote page
#
EvntOrgRegistrationWelcomeMessage = Welcome on the conference or booth suggestion page.
EvntOrgRegistrationConfWelcomeMessage = Welcome on the conference suggestion page.
EvntOrgRegistrationBoothWelcomeMessage = Welcome on the booth suggestion page.
EvntOrgVoteHelpMessage = Here, you can view and vote for the suggested events for the project
VoteOk = Your vote has been accepted.
AlreadyVoted = You have already voted for this event.
VoteError = An error has occurred during the vote, please try again.

SubscriptionOk = Your registration has been validated
ConfAttendeeSubscriptionConfirmation = Confirmation of your subscription to an event
Attendee = Attendee
PaymentConferenceAttendee = Conference attendee payment
PaymentBoothLocation = Booth location payment
DeleteConferenceOrBoothAttendee=Remove attendee
RegistrationAndPaymentWereAlreadyRecorder=A registration and a payment were already recorded for the email <b>%s</b>
EmailAttendee=Attendee email
EmailCompanyForInvoice=Company email (for invoice, if different of attendee email)
ErrorSeveralCompaniesWithEmailContactUs=Several companies with this email has been found so we can't validate automaticaly your registration. Please contact us at %s for a manual validation
ErrorSeveralCompaniesWithNameContactUs=Several companies with this name has been found so we can't validate automaticaly your registration. Please contact us at %s for a manual validation
<<<<<<< HEAD
NoPublicActionsAllowedForThisEvent=No public actions are open to public for this event
=======
NoPublicActionsAllowedForThisEvent=No public actions are open to public for this event
MaxNbOfAttendees=Max number of attendees
>>>>>>> 503d1a04
<|MERGE_RESOLUTION|>--- conflicted
+++ resolved
@@ -165,9 +165,5 @@
 EmailCompanyForInvoice=Company email (for invoice, if different of attendee email)
 ErrorSeveralCompaniesWithEmailContactUs=Several companies with this email has been found so we can't validate automaticaly your registration. Please contact us at %s for a manual validation
 ErrorSeveralCompaniesWithNameContactUs=Several companies with this name has been found so we can't validate automaticaly your registration. Please contact us at %s for a manual validation
-<<<<<<< HEAD
 NoPublicActionsAllowedForThisEvent=No public actions are open to public for this event
-=======
-NoPublicActionsAllowedForThisEvent=No public actions are open to public for this event
-MaxNbOfAttendees=Max number of attendees
->>>>>>> 503d1a04
+MaxNbOfAttendees=Max number of attendees