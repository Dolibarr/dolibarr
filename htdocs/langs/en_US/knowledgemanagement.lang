--- conflicted
+++ resolved
@@ -47,12 +47,8 @@
 KnowledgeRecordExtraFields = Extrafields for Article
 GroupOfTicket=Group of tickets
 YouCanLinkArticleToATicketCategory=You can link an article to a ticket group (so the article will be suggested during qualification of new tickets)
-<<<<<<< HEAD
-SuggestedForTicketsInGroup=Suggested for tickets when group is
-=======
 SuggestedForTicketsInGroup=Suggested for tickets when group is
 
 SetObsolete=Set as obsolete
 ConfirmCloseKM=Do you confirm the closing of this article as obsolete ?
-ConfirmReopenKM=Do you want to restore this article to status "Validated" ?
->>>>>>> 503d1a04
+ConfirmReopenKM=Do you want to restore this article to status "Validated" ?