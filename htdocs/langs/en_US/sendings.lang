# Dolibarr language file - Source file is en_US - sendings
RefSending=Ref. shipment
Sending=Shipment
Sendings=Shipments
AllSendings=All Shipments
Shipment=Shipment
Shipments=Shipments
ShowSending=Show Shipments
Receivings=Delivery Receipts
SendingsArea=Shipments area
ListOfSendings=List of shipments
SendingMethod=Shipping method
LastSendings=Latest %s shipments
StatisticsOfSendings=Statistics for shipments
NbOfSendings=Number of shipments
NumberOfShipmentsByMonth=Number of shipments by month
SendingCard=Shipment card
NewSending=New shipment
CreateASending=Create a shipment
QtyShipped=Qty shipped
QtyToShip=Qty to ship
QtyReceived=Qty received
KeepToShip=Remain to ship
OtherSendingsForSameOrder=Other shipments for this order
SendingsAndReceivingForSameOrder=Shipments and receivings for this order
SendingsToValidate=Shipments to validate
StatusSendingCanceled=Canceled
StatusSendingDraft=Draft
StatusSendingValidated=Validated (products to ship or already shipped)
StatusSendingProcessed=Processed
StatusSendingDraftShort=Draft
StatusSendingValidatedShort=Validated
StatusSendingProcessedShort=Processed
SendingSheet=Shipment sheet
ConfirmDeleteSending=Are you sure you want to delete this shipment ?
ConfirmValidateSending=Are you sure you want to validate this shipment with reference <b>%s</b> ?
ConfirmCancelSending=Are you sure you want to cancel this shipment ?
DocumentModelSimple=Simple document model
DocumentModelMerou=Merou A5 model
WarningNoQtyLeftToSend=Warning, no products waiting to be shipped.
StatsOnShipmentsOnlyValidated=Statistics conducted on shipments only validated. Date used is date of validation of shipment (planed delivery date is not always known).
DateDeliveryPlanned=Planned date of delivery
DateReceived=Date delivery received
SendShippingByEMail=Send shipment by EMail
SendShippingRef=Submission of shipment %s
ActionsOnShipping=Events on shipment
LinkToTrackYourPackage=Link to track your package
ShipmentCreationIsDoneFromOrder=For the moment, creation of a new shipment is done from the order card.
ShipmentLine=Shipment line
ProductQtyInCustomersOrdersRunning=Product quantity into opened customers orders
ProductQtyInSuppliersOrdersRunning=Product quantity into opened suppliers orders
ProductQtyInShipmentAlreadySent=Product quantity from opened customer order already sent
ProductQtyInSuppliersShipmentAlreadyRecevied=Product quantity from opened supplier order already received
NoProductToShipFoundIntoStock=No product to ship found into warehouse <b>%s</b>. Correct stock or go back to choose another warehouse. 
<<<<<<< HEAD
=======
WeightVolShort=Weight/Vol.
ValidateOrderFirstBeforeShipment=You must first validate the order before being able to make shipments.
>>>>>>> 3f5d67d4

# Sending methods
# ModelDocument
DocumentModelTyphon=More complete document model for delivery receipts (logo...)
Error_EXPEDITION_ADDON_NUMBER_NotDefined=Constant EXPEDITION_ADDON_NUMBER not defined
SumOfProductVolumes=Sum of product volumes
SumOfProductWeights=Sum of product weights

# warehouse details
DetailWarehouseNumber= Warehouse details
DetailWarehouseFormat= W:%s (Qty : %d)<|MERGE_RESOLUTION|>--- conflicted
+++ resolved
@@ -52,11 +52,8 @@
 ProductQtyInShipmentAlreadySent=Product quantity from opened customer order already sent
 ProductQtyInSuppliersShipmentAlreadyRecevied=Product quantity from opened supplier order already received
 NoProductToShipFoundIntoStock=No product to ship found into warehouse <b>%s</b>. Correct stock or go back to choose another warehouse. 
-<<<<<<< HEAD
-=======
 WeightVolShort=Weight/Vol.
 ValidateOrderFirstBeforeShipment=You must first validate the order before being able to make shipments.
->>>>>>> 3f5d67d4
 
 # Sending methods
 # ModelDocument
