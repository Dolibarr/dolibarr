--- conflicted
+++ resolved
@@ -41,8 +41,4 @@
 markRateShouldBeLesserThan100=Mark rate should be lower than 100
 ShowMarginInfos=Show margin infos
 CheckMargins=Margins detail
-<<<<<<< HEAD
-MarginPerSaleRepresentativeWarning=The report of margin per user use the link between third parties and sale representatives to calculate the margin of each sale representative. Because some thirdparties may not have any ddiated sale representative and some thirdparties may be linked to several, some amounts may not be included into this report (if there is no sale representative) and some may appear on different lines (for each sale representative).
-=======
-MarginPerSaleRepresentativeWarning=The report of margin per user use the link between third parties and sale representatives to calculate the margin of each sale representative. Because some thirdparties may not have any dedicated sale representative and some third parties may be linked to several, some amounts may not be included into this report (if there is no sale representative) and some may appear on different lines (for each sale representative).
->>>>>>> e8f85084
+MarginPerSaleRepresentativeWarning=The report of margin per user use the link between third parties and sale representatives to calculate the margin of each sale representative. Because some thirdparties may not have any dedicated sale representative and some third parties may be linked to several, some amounts may not be included into this report (if there is no sale representative) and some may appear on different lines (for each sale representative).