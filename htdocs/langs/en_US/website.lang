--- conflicted
+++ resolved
@@ -75,11 +75,7 @@
 WEBSITE_USE_WEBSITE_ACCOUNTS=Enable the web site account table
 WEBSITE_USE_WEBSITE_ACCOUNTSTooltip=Enable the table to store web site accounts (login/pass) for each website / thirdparty
 YouMustDefineTheHomePage=You must first define the default Home page
-<<<<<<< HEAD
-OnlyEditionOfSourceForGrabbedContentFuture=Note: only edition of HTML source will be possible when a page content is initiliazed by grabbing it from an external page (WYSIWYG editor will not be available)
-=======
 OnlyEditionOfSourceForGrabbedContentFuture=Note: only edition of HTML source will be possible when a page content is initialized by grabbing it from an external page (WYSIWYG editor will not be available)
->>>>>>> e8f85084
 OnlyEditionOfSourceForGrabbedContent=Only edition of HTML source is possible when content was grabbed from an external site
 GrabImagesInto=Grab also images found into css and page.
 ImagesShouldBeSavedInto=Images should be saved into directory
