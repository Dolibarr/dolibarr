# Dolibarr language file - Source file is en_US - workflow 
WorkflowSetup=Workflow module setup
WorkflowDesc=This module provides some automatic actions. By default, the workflow is open (you can do things in the order you want) but here you can activate some automatic actions.
ThereIsNoWorkflowToModify=There is no workflow modifications available with the activated modules.
# Autocreate
descWORKFLOW_PROPAL_AUTOCREATE_ORDER=Automatically create a customer order after a commercial proposal is signed (the new order will have same amount as the proposal)
descWORKFLOW_PROPAL_AUTOCREATE_INVOICE=Automatically create a customer invoice after a commercial proposal is signed (the new invoice will have same amount as the proposal)
descWORKFLOW_CONTRACT_AUTOCREATE_INVOICE=Automatically create a customer invoice after a contract is validated
descWORKFLOW_ORDER_AUTOCREATE_INVOICE=Automatically create a customer invoice after a customer order is closed (the new invoice will have same amount as the order)
# Autoclassify customer proposal or order
descWORKFLOW_ORDER_CLASSIFY_BILLED_PROPAL=Classify linked source proposal as billed when customer order is set to billed (and if the amount of the order is the same as the total amount of the signed linked proposal)
descWORKFLOW_INVOICE_CLASSIFY_BILLED_PROPAL=Classify linked source proposal as billed when customer invoice is validated (and if the amount of the invoice is the same as the total amount of the signed linked proposal)
descWORKFLOW_INVOICE_AMOUNT_CLASSIFY_BILLED_ORDER=Classify linked source customer order as billed when customer invoice is validated (and if the amount of the invoice is the same as the total amount of the linked order)
descWORKFLOW_INVOICE_CLASSIFY_BILLED_ORDER=Classify linked source customer order as billed when customer invoice is set to paid (and if the amount of the invoice is the same as the total amount of the linked order)
descWORKFLOW_ORDER_CLASSIFY_SHIPPED_SHIPPING=Classify linked source customer order as shipped when a shipment is validated (and if the quantity shipped by all shipments is the same as in the order to update)
# Autoclassify supplier order
<<<<<<< HEAD
descWORKFLOW_ORDER_CLASSIFY_BILLED_SUPPLIER_PROPOSAL=Classify linked source vendor proposal(s) to billed when vendor invoice is validated (and if amount of the invoice is same than total amount of linked proposals)
descWORKFLOW_INVOICE_AMOUNT_CLASSIFY_BILLED_SUPPLIER_ORDER=Classify linked source purchase order(s) to billed when vendor invoice is validated (and if amount of the invoice is same than total amount of linked orders)
=======
descWORKFLOW_ORDER_CLASSIFY_BILLED_SUPPLIER_PROPOSAL=Classify linked source vendor proposal as billed when vendor invoice is validated (and if the amount of the invoice is the same as the total amount of the linked proposal)
descWORKFLOW_INVOICE_AMOUNT_CLASSIFY_BILLED_SUPPLIER_ORDER=Classify linked source purchase order as billed when vendor invoice is validated (and if the amount of the invoice is the same as the total amount of the linked order)
>>>>>>> e8f85084
AutomaticCreation=Automatic creation
AutomaticClassification=Automatic classification<|MERGE_RESOLUTION|>--- conflicted
+++ resolved
@@ -14,12 +14,7 @@
 descWORKFLOW_INVOICE_CLASSIFY_BILLED_ORDER=Classify linked source customer order as billed when customer invoice is set to paid (and if the amount of the invoice is the same as the total amount of the linked order)
 descWORKFLOW_ORDER_CLASSIFY_SHIPPED_SHIPPING=Classify linked source customer order as shipped when a shipment is validated (and if the quantity shipped by all shipments is the same as in the order to update)
 # Autoclassify supplier order
-<<<<<<< HEAD
-descWORKFLOW_ORDER_CLASSIFY_BILLED_SUPPLIER_PROPOSAL=Classify linked source vendor proposal(s) to billed when vendor invoice is validated (and if amount of the invoice is same than total amount of linked proposals)
-descWORKFLOW_INVOICE_AMOUNT_CLASSIFY_BILLED_SUPPLIER_ORDER=Classify linked source purchase order(s) to billed when vendor invoice is validated (and if amount of the invoice is same than total amount of linked orders)
-=======
 descWORKFLOW_ORDER_CLASSIFY_BILLED_SUPPLIER_PROPOSAL=Classify linked source vendor proposal as billed when vendor invoice is validated (and if the amount of the invoice is the same as the total amount of the linked proposal)
 descWORKFLOW_INVOICE_AMOUNT_CLASSIFY_BILLED_SUPPLIER_ORDER=Classify linked source purchase order as billed when vendor invoice is validated (and if the amount of the invoice is the same as the total amount of the linked order)
->>>>>>> e8f85084
 AutomaticCreation=Automatic creation
 AutomaticClassification=Automatic classification