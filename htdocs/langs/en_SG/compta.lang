--- conflicted
+++ resolved
@@ -1,10 +1,4 @@
 # Dolibarr language file - Source file is en_US - compta
-<<<<<<< HEAD
-PaymentVat=GST payment
-VATPayment=GST payment
-VATPayments=GST payments
-ShowVatPayment=Show GST payment
-=======
 VATCollected=GST collected
 PaymentVat=GST payment
 VATPayment=GST payment
@@ -36,5 +30,4 @@
 ConfirmCloneVAT=Confirm the clone of a GST declaration
 BasedOnTwoFirstLettersOfVATNumberBeingDifferentFromYourCompanyCountry=Based on the two first letters of the GST number being different from your own company's country code
 BasedOnTwoFirstLettersOfVATNumberBeingTheSameAsYourCompanyCountry=Based on the two first letters of the GST number being the same as your own company's country code
-PaidDuringThisPeriodDesc=This is the sum of all payments linked to GST declarations which have an end-of-period date in the selected date range
->>>>>>> cc80841a
+PaidDuringThisPeriodDesc=This is the sum of all payments linked to GST declarations which have an end-of-period date in the selected date range