--- conflicted
+++ resolved
@@ -1,7 +1,3 @@
 # Dolibarr language file - Source file is en_US - products
-<<<<<<< HEAD
-BarCodePrintsheet=Print barcode
-=======
 ProductVatMassChange=Global GST Update
-ProductVatMassChangeDesc=This tool updates the GST rate defined on <b><u>ALL</u></b> products and services!
->>>>>>> cc80841a
+ProductVatMassChangeDesc=This tool updates the GST rate defined on <b><u>ALL</u></b> products and services!