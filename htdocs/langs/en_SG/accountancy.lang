# Dolibarr language file - Source file is en_US - accountancy
<<<<<<< HEAD
MvtNotCorrectlyBalanced=Movement not correctly balanced. Debit = %s | Credit = %s
=======
MainAccountForVatPaymentNotDefined=Account (from the Chart of Account) for GST payment not defined in setup
AccountancyAreaDescVat=STEP %s: Define accounting accounts for each GST Rates. For this, use the menu entry %s.
VATAccountNotDefined=Account for GST not defined
ACCOUNTING_FORCE_ENABLE_VAT_REVERSE_CHARGE=Activate the management of GST reverse charge on supplier purchases
DefaultBindingDesc=This page can be used to set the default accounts (from the chart of account) to use to link business objects with an account, like payment salaries, donation, taxes and GST, when no specific account were already set.
>>>>>>> cc80841a
<|MERGE_RESOLUTION|>--- conflicted
+++ resolved
@@ -1,10 +1,6 @@
 # Dolibarr language file - Source file is en_US - accountancy
-<<<<<<< HEAD
-MvtNotCorrectlyBalanced=Movement not correctly balanced. Debit = %s | Credit = %s
-=======
 MainAccountForVatPaymentNotDefined=Account (from the Chart of Account) for GST payment not defined in setup
 AccountancyAreaDescVat=STEP %s: Define accounting accounts for each GST Rates. For this, use the menu entry %s.
 VATAccountNotDefined=Account for GST not defined
 ACCOUNTING_FORCE_ENABLE_VAT_REVERSE_CHARGE=Activate the management of GST reverse charge on supplier purchases
-DefaultBindingDesc=This page can be used to set the default accounts (from the chart of account) to use to link business objects with an account, like payment salaries, donation, taxes and GST, when no specific account were already set.
->>>>>>> cc80841a
+DefaultBindingDesc=This page can be used to set the default accounts (from the chart of account) to use to link business objects with an account, like payment salaries, donation, taxes and GST, when no specific account were already set.