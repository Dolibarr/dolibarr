--- conflicted
+++ resolved
@@ -15,12 +15,6 @@
 CronExplainHowToRunWin=On Microsoft(tm) Windows environement you can use Scheduled task tools to run the command line each 5 minutes
 CronMethodDoesNotExists=Class %s does not contains any method %s
 # Menu
-<<<<<<< HEAD
-CronJobs=Scheduled jobs
-CronListActive=List of enabled/scheduled jobs
-CronListInactive=List of disabled jobs
-=======
->>>>>>> 3f5d67d4
 EnabledAndDisabled=Enabled and disabled
 # Page list
 CronLastOutput=Last run output
@@ -37,13 +31,8 @@
 CronDtStart=Not before
 CronDtEnd=Not after
 CronDtNextLaunch=Next execution
-<<<<<<< HEAD
-CronDtLastLaunch=Start date of last execution
-CronDtLastResult=End date of last execution
-=======
 CronDtLastLaunch=Start date of latest execution
 CronDtLastResult=End date of latest execution
->>>>>>> 3f5d67d4
 CronFrequency=Frequency
 CronClass=Class
 CronMethod=方法
@@ -83,12 +72,7 @@
 CronType_method=Call method of a Dolibarr Class
 CronType_command=Shell command
 CronCannotLoadClass=Cannot load class %s or object %s
-<<<<<<< HEAD
-UseMenuModuleToolsToAddCronJobs=Go into menu "Home - Modules tools - Job list" to see and edit scheduled jobs.
-TaskDisabled=Job disabled
-=======
 UseMenuModuleToolsToAddCronJobs=Go into menu "Home - Admin tools - Scheduled jobs" to see and edit scheduled jobs.
 JobDisabled=Job disabled
->>>>>>> 3f5d67d4
 MakeLocalDatabaseDumpShort=Local database backup
 MakeLocalDatabaseDump=Create a local database dump