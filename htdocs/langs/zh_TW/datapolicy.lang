--- conflicted
+++ resolved
@@ -33,11 +33,7 @@
 DATAPOLICY_CONTACT_NIPROSPECT_NICLIENT = 非潛在方或客戶
 DATAPOLICY_CONTACT_FOURNISSEUR = 供應商
 DATAPOLICY_ADHERENT = 會員
-<<<<<<< HEAD
-DATAPOLICY_Tooltip_SETUP = 聯絡方式 - 說明您對每種類型的選擇。
-=======
 DATAPOLICY_Tooltip_SETUP=Define the delay with no interaction after which you want the record to be automatically purged.
->>>>>>> d7cb4cd8
 SendAgreementText = 您可以向所有相關的聯絡人發送 GDPR 電子郵件（尚未收到過電子郵件且您尚未記錄有關其 GDPR 協議的任何信息）。要執行此操作，請使用以下按鈕。
 SendAgreement = 發送電子郵件
 AllAgreementSend = 所有電子郵件已發送
