# Copyright (C) 2020 Laurent Destailleur
#
# This program is free software: you can redistribute it and/or modify
# it under the terms of the GNU General Public License as published by
# the Free Software Foundation, either version 3 of the License, or
# (at your option) any later version.
# This program is distributed in the hope that it will be useful,
# but WITHOUT ANY WARRANTY; without even the implied warranty of
# MERCHANTABILITY or FITNESS FOR A PARTICULAR PURPOSE.  See the
# GNU General Public License for more details.
# You should have received a copy of the GNU General Public License
# along with this program.  If not, see <https://www.gnu.org/licenses/>.

# Generic
# Module label 'ModuleRecruitmentName'
ModuleRecruitmentName = Rekrytering
# Module description 'ModuleRecruitmentDesc'
ModuleRecruitmentDesc = Hantera och följ rekryteringar för utannonserade tjänster
<<<<<<< HEAD

#
# Admin page
#
=======
# Admin page
>>>>>>> cc80841a
RecruitmentSetup = Inställningar för rekrytering
RecruitmentSetupPage = Ange huvudalternativ för rekryteringsmodulen
RecruitmentArea=Rekryteringsområde
PublicInterfaceRecruitmentDesc=Publika sidor med tjänster är offentliga webbadresser för att visa upp lediga tjänster. Det finns en annan länk för varje ledig position som finns i varje tjänst.
EnablePublicRecruitmentPages=Aktivera publika sidor med lediga tjänster

<<<<<<< HEAD
#
# About page
#
RecruitmentAbout = Om rekryteringen
RecruitmentAboutPage = Rekryteringens om-sida
=======
>>>>>>> cc80841a
NbOfEmployeesExpected=Förväntat antal anställda
JobLabel=Etikett för tjänsten
WorkPlace=Arbetsplats
DateExpected=Förväntat datum
FutureManager=Framtida chef
ResponsibleOfRecruitement=Ansvarig för rekrytering
IfJobIsLocatedAtAPartner=Finns tjänsten på en partnerplats
PositionToBeFilled=Befattning
PositionsToBeFilled=Befattningar
ListOfPositionsToBeFilled=Lista över befattningar
NewPositionToBeFilled=Nya befattningar
<<<<<<< HEAD

=======
>>>>>>> cc80841a
JobOfferToBeFilled=Befattning att tillsätta
ThisIsInformationOnJobPosition=Information om den befattning som ska tillsättas
ContactForRecruitment=Kontakt för rekrytering
EmailRecruiter=E-post till rekryterare
ToUseAGenericEmail=Att använda ett generiskt e-postmeddelande. Om det inte definieras kommer e-postmeddelandet till den ansvariga för rekryteringen att användas
NewCandidature=Ny ansökan
ListOfCandidatures=Lista ansökningar
Remuneration=Lön
RequestedRemuneration=Önskad lön
ProposedRemuneration=Föreslagen lön
ContractProposed=Avtals föreslag
ContractSigned=Avtal signerat
ContractRefused=Avtal nekat
RecruitmentCandidature=Ansökan
JobPositions=Befattningar
RecruitmentCandidatures=Applikationer
InterviewToDo=Kontakter att följa
AnswerCandidature=Svar på ansökan
YourCandidature=Din ansökan
YourCandidatureAnswerMessage=Tack för din ansökan. <br> ...
JobClosedTextCandidateFound=Ansökan har avslutats och positionen är tillsatt.
JobClosedTextCanceled=Befattningen är tillsatt.
ExtrafieldsJobPosition=Kompletterande attribut (befattningar)
ExtrafieldsApplication=Kompletterande attribut (ansökningar)
MakeOffer=Ge ett erbjudande
WeAreRecruiting=Vi rekryterar! Detta är en lista över lediga tjänster som ska tillsättas...
NoPositionOpen=Inga lediga tjänster för tillfället
ConfirmClose=Bekräfta avbokningen
ConfirmCloseAsk=Är du säker på att du vill avbryta denna rekryteringskandidatur
Recruitment=Rekrytering<|MERGE_RESOLUTION|>--- conflicted
+++ resolved
@@ -16,28 +16,13 @@
 ModuleRecruitmentName = Rekrytering
 # Module description 'ModuleRecruitmentDesc'
 ModuleRecruitmentDesc = Hantera och följ rekryteringar för utannonserade tjänster
-<<<<<<< HEAD
-
-#
 # Admin page
-#
-=======
-# Admin page
->>>>>>> cc80841a
 RecruitmentSetup = Inställningar för rekrytering
 RecruitmentSetupPage = Ange huvudalternativ för rekryteringsmodulen
 RecruitmentArea=Rekryteringsområde
 PublicInterfaceRecruitmentDesc=Publika sidor med tjänster är offentliga webbadresser för att visa upp lediga tjänster. Det finns en annan länk för varje ledig position som finns i varje tjänst.
 EnablePublicRecruitmentPages=Aktivera publika sidor med lediga tjänster
 
-<<<<<<< HEAD
-#
-# About page
-#
-RecruitmentAbout = Om rekryteringen
-RecruitmentAboutPage = Rekryteringens om-sida
-=======
->>>>>>> cc80841a
 NbOfEmployeesExpected=Förväntat antal anställda
 JobLabel=Etikett för tjänsten
 WorkPlace=Arbetsplats
@@ -49,10 +34,6 @@
 PositionsToBeFilled=Befattningar
 ListOfPositionsToBeFilled=Lista över befattningar
 NewPositionToBeFilled=Nya befattningar
-<<<<<<< HEAD
-
-=======
->>>>>>> cc80841a
 JobOfferToBeFilled=Befattning att tillsätta
 ThisIsInformationOnJobPosition=Information om den befattning som ska tillsättas
 ContactForRecruitment=Kontakt för rekrytering
