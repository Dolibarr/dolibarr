--- conflicted
+++ resolved
@@ -329,13 +329,8 @@
 ACCOUNTING_DISABLE_BINDING_ON_EXPENSEREPORTS=Inaktivera bindning och överföring i bokföring på kostnadsrapporter (kostnadsrapporter kommer inte att beaktas vid redovisning)
 
 ## Export
-<<<<<<< HEAD
-NotifiedExportDate=Exporteringsdatum (ändringar kan ej göras)
-NotifiedValidationDate=Validering av posterna (modifiering eller radering av posterna är inte möjlig)
-=======
 NotifiedExportDate=Flag exported lines as exported (modification of the lines will not be possible)
 NotifiedValidationDate=Validate the exported entries (modification or deletion of the lines will not be possible)
->>>>>>> 9eb66548
 ConfirmExportFile=Bekräftelse på generering av bokföringsexportfilen?
 ExportDraftJournal=Exportera utkast till loggbok
 Modelcsv=Modell av export
