--- conflicted
+++ resolved
@@ -34,11 +34,8 @@
 ECMDocsByUsers=Dokument länkade till användare
 ECMDocsByInterventions=Dokument länkade till ärenden
 ECMDocsByExpenseReports=Dokument länkade till utgiftsrapporter
-<<<<<<< HEAD
-=======
 ECMDocsByHolidays=Documents linked to holidays
 ECMDocsBySupplierProposals=Documents linked to supplier proposals
->>>>>>> d9b8a8c8
 ECMNoDirectoryYet=Ingen katalog skapas
 ShowECMSection=Visa katalog
 DeleteSection=Ta bort katalog
@@ -51,11 +48,5 @@
 DirNotSynchronizedSyncFirst=This directory seems to be created or modified outside ECM module. You must click on "Resync" button first to synchronize disk and database to get content of this directory.
 ReSyncListOfDir=Uppdatera lista med mappar
 HashOfFileContent=Hash av filinnehåll
-<<<<<<< HEAD
-FileNotYetIndexedInDatabase=Filen är inte indexerad i databasen (försök ladda upp igen)
-FileSharedViaALink=Fil delad via länk
 NoDirectoriesFound=Inga mappar funna
-=======
-NoDirectoriesFound=Inga mappar funna
-FileNotYetIndexedInDatabase=Filen är inte indexerad i databasen (försök ladda upp igen)
->>>>>>> d9b8a8c8
+FileNotYetIndexedInDatabase=Filen är inte indexerad i databasen (försök ladda upp igen)