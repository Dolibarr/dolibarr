--- conflicted
+++ resolved
@@ -33,11 +33,7 @@
 EVENTORGANIZATION_TEMPLATE_EMAIL_ASK_CONF = Vorlage einer E-Mail, die nach Erhalt eines Vorschlags für einen Konferenzbeitrag gesendet werden soll.
 EVENTORGANIZATION_TEMPLATE_EMAIL_ASK_BOOTH = Vorlage einer E-Mail, die nach Erhalt eines Standvorschlags gesendet werden soll.
 EVENTORGANIZATION_TEMPLATE_EMAIL_AFT_SUBS_BOOTH = E-Mail-Vorlage, die nach der Bezahlung eines registrierten Standes gesendet wird.
-<<<<<<< HEAD
-EVENTORGANIZATION_TEMPLATE_EMAIL_AFT_SUBS_EVENT = E-Mail-Vorlage, die nach der Bezahlung der Anmeldung zu einer Veranstaltung gesendet wird.
-=======
 EVENTORGANIZATION_TEMPLATE_EMAIL_AFT_SUBS_EVENT = E-Mail-Vorlage, die nach der Bezahlung der Anmeldung zu einer Veranstaltung gesendet wird. 
->>>>>>> cc80841a
 EVENTORGANIZATION_TEMPLATE_EMAIL_BULK_SPEAKER = E-Mail-Vorlage, die verwendet werden soll, wenn E-Mails durch Massenaktion "E-Mails senden" an Redner gesendet werden
 EVENTORGANIZATION_TEMPLATE_EMAIL_BULK_ATTENDES = E-Mail-Vorlage, die verwendet werden soll, wenn E-Mails durch Massenaktion „E-Mails senden“ an Teilnehmer gesendet werden
 EVENTORGANIZATION_FILTERATTENDEES_CAT = Schränkt im Formular zum Erstellen/Hinzufügen eines Teilnehmers die Liste der Geschäftspartner auf diejenigen aus der Kategorie ein
