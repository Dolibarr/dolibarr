--- conflicted
+++ resolved
@@ -122,11 +122,7 @@
 TicketsShowCompanyLogoHelp=Aktiviere diese Option um das Firmenlogo nicht im öffentlichen Interface anzuzeigen
 TicketsEmailAlsoSendToMainAddress=Sende Benachrichtungen auch an die Hauptemailadresse
 TicketsEmailAlsoSendToMainAddressHelp=Aktivieren Sie diese Option, um auch eine E-Mail an die im Setup definierte Adresse "%s" zu senden (siehe Reiter "%s")
-<<<<<<< HEAD
-TicketsLimitViewAssignedOnly=Zeige nur dem Benutzer zugewiesene Tickets an (nicht gültig für externe Benutzer, diese sehen nur die Tickets des eigenen Partners)
-=======
 TicketsLimitViewAssignedOnly=Zeige nur dem Benutzer zugewiesene Tickets an (nicht gültig für externe Benutzer, diese sehen nur die Tickets des eigenen Geschäftspartners)
->>>>>>> 9eb66548
 TicketsLimitViewAssignedOnlyHelp=Nur dem aktuellen Benutzer zugewiesene Tickets werden angezeigt. Trifft nicht auf Benutzer zu, die das Recht haben Tickets zu verwalten.
 TicketsActivatePublicInterface=Öffentliches Interface aktivieren
 TicketsActivatePublicInterfaceHelp=Mit dem öffentlichen Interface können alle Besucher Tickets eröffnen.
@@ -322,7 +318,7 @@
 BoxTicketLastXDayswidget = Anzahl der neuen Tickets nach Tagen innerhalb der letzten X Tage
 BoxNoTicketLastXDays=Keine neuen Tickets innerhalb der letzten %s Tage
 BoxNumberOfTicketByDay=Anzahl neuer Tickets pro Tag
-BoxNewTicketVSClose=Zahl der heutigen neuen Tickets zu heute geschlossenen Tickets
+BoxNewTicketVSClose=Anzahl Tickets gegenüber geschlossenen Tickets (heute)
 TicketCreatedToday=Ticket heute erstellt
 TicketClosedToday=Ticket heute geschlossen
 KMFoundForTicketGroup=Wir haben Themen und FAQs gefunden, die Ihre Frage beantworten könnten. Wir bitte vor dem Absenden des Tickets darum, dort nachzusehen.