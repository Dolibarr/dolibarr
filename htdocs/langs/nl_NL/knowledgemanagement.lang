# Copyright (C) 2021 SuperAdmin
#
# This program is free software: you can redistribute it and/or modify
# it under the terms of the GNU General Public License as published by
# the Free Software Foundation, either version 3 of the License, or
# (at your option) any later version.
#
# This program is distributed in the hope that it will be useful,
# but WITHOUT ANY WARRANTY; without even the implied warranty of
# MERCHANTABILITY or FITNESS FOR A PARTICULAR PURPOSE.  See the
# GNU General Public License for more details.
#
# You should have received a copy of the GNU General Public License
# along with this program.  If not, see .

#
# Generic
#

# Module label 'ModuleKnowledgeManagementName'
ModuleKnowledgeManagementName = Kennisbeheersysteem
# Module description 'ModuleKnowledgeManagementDesc'
ModuleKnowledgeManagementDesc=Beheer een Knowledge Management (KM) of helpdeskbasis

#
# Admin page
#
KnowledgeManagementSetup = Kennisbeheersysteem instellen
Settings = Instellingen
KnowledgeManagementSetupPage = Kennisbeheersysteem opstartpagina


#
# About page
#
About = Over
KnowledgeManagementAbout = Over Kennis Management
KnowledgeManagementAboutPage = Over Kennis Management pagina

KnowledgeManagementArea = Kennis Management
MenuKnowledgeRecord = Kennis basis
ListKnowledgeRecord = Lijst met artikelen
NewKnowledgeRecord = Nieuw artikel
ValidateReply = Valideer oplossing
KnowledgeRecords = Lidwoord
KnowledgeRecord = Artikel
KnowledgeRecordExtraFields = Extravelden voor Artikel
GroupOfTicket=Groep van tickets
<<<<<<< HEAD
YouCanLinkArticleToATicketCategory=Je kunt een artikel linken naar een ticket groep (dan wordt dit artikel als suggestie gegeven bij een nieuwe ticket)
=======
YouCanLinkArticleToATicketCategory=Je kunt een artikel linken naar een ticket groep (dan wordt dit artikel als suggestie gegeven bij een nieuwe ticket)
SuggestedForTicketsInGroup=Suggested for tickets when group is
>>>>>>> 9eb66548
<|MERGE_RESOLUTION|>--- conflicted
+++ resolved
@@ -46,9 +46,5 @@
 KnowledgeRecord = Artikel
 KnowledgeRecordExtraFields = Extravelden voor Artikel
 GroupOfTicket=Groep van tickets
-<<<<<<< HEAD
 YouCanLinkArticleToATicketCategory=Je kunt een artikel linken naar een ticket groep (dan wordt dit artikel als suggestie gegeven bij een nieuwe ticket)
-=======
-YouCanLinkArticleToATicketCategory=Je kunt een artikel linken naar een ticket groep (dan wordt dit artikel als suggestie gegeven bij een nieuwe ticket)
-SuggestedForTicketsInGroup=Suggested for tickets when group is
->>>>>>> 9eb66548
+SuggestedForTicketsInGroup=Suggested for tickets when group is