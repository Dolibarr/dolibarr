--- conflicted
+++ resolved
@@ -1,4 +1,4 @@
-# Dolibarr language file - nl_NL - projects = 
+# Dolibarr language file - nl_NL - projects
 CHARSET = UTF-8
 Project = Project
 Projects = Projecten
@@ -93,15 +93,11 @@
 TypeContact_project_task_external_CONTRIBUTOR = Bijdrager
 # Documents models = 
 DocumentModelBaleine = Een compleet projectrapportagemodel (logo, etc)
-
-
-// START - Lines generated via autotranslator.php tool (2011-10-10 02:25:14).
-// Reference language: en_US -> nl_NL
-TimesSpent=Bestede tijd
-<<<<<<< HEAD
-ThisWillAlsoRemoveTasks=Deze actie zal ook alle taken van het project <b>(%s</b> taken op het moment) en alle ingangen van de tijd doorgebracht.
-=======
-ThisWillAlsoRemoveTasks=Deze actie zal ook alle taken van het project <b>(sssss</b> taken op het moment) en alle ingangen van de tijd doorgebracht.
->>>>>>> a4c3e26a
-IfNeedToUseOhterObjectKeepEmpty=Als sommige objecten (factuur, order, ...), die behoren tot een andere derde, moet worden gekoppeld aan het project te maken, houden deze leeg naar het project dat met meerdere derden.
-// STOP - Lines generated via autotranslator.php tool (2011-10-10 02:38:06).
+
+
+// START - Lines generated via autotranslator.php tool (2011-10-10 02:25:14).
+// Reference language: en_US -> nl_NL
+TimesSpent=Bestede tijd
+ThisWillAlsoRemoveTasks=Deze actie zal ook alle taken van het project <b>(%s</b> taken op het moment) en alle ingangen van de tijd doorgebracht.
+IfNeedToUseOhterObjectKeepEmpty=Als sommige objecten (factuur, order, ...), die behoren tot een andere derde, moet worden gekoppeld aan het project te maken, houden deze leeg naar het project dat met meerdere derden.
+// STOP - Lines generated via autotranslator.php tool (2011-10-10 02:38:06).