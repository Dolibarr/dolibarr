--- conflicted
+++ resolved
@@ -21,28 +21,17 @@
 AllProducts=Alle Trainingen en Diensten
 ChooseProduct/Service=Kies Training of Dienst
 ForceBuyingPriceIfNull=Forceren inkoop/kostprijs naar verkoopprijs als dit niet is gedefinieerd
-<<<<<<< HEAD
-ForceBuyingPriceIfNullDetails=If buying/cost price not defined, and this option "ON", margin will be zero on line (buying/cost price = selling price), otherwise ("OFF"), marge will be equal to suggested default.
-=======
 ForceBuyingPriceIfNullDetails=Als inkoop / kostprijs niet is gedefinieerd en deze optie staat op "AAN", zal de marge nul zijn (inkoop / kostprijs = verkoopprijs). Indien ("UIT"), zal marge gelijk zijn aan de voorgestelde standaard.
->>>>>>> d9b8a8c8
 MARGIN_METHODE_FOR_DISCOUNT=Marge methode voor globale discounts
 UseDiscountAsProduct=Als een training
 UseDiscountAsService=Als een dienst
 UseDiscountOnTotal=Op subtotaal
 MARGIN_METHODE_FOR_DISCOUNT_DETAILS=Definieert als een globale discount wordt behandelt als een training, een dienst, of alleen een subtotaal voor marge berekening.
 MARGIN_TYPE=Inkoop/kostprijs voorgesteld al standaard bij margeberekening
-<<<<<<< HEAD
-MargeType1=Margin on Best vendor price
-MargeType2=Marge op gewogen inkoopprijs (GIP)
-MargeType3=Marge inkoopprijs
-MarginTypeDesc=* Margin on best buying price = Selling price - Best vendor price defined on product card<br>* Margin on Weighted Average Price (WAP) = Selling price - Product Weighted Average Price (WAP) or best supplier price if WAP not yet defined<br>* Margin on Cost price = Selling price - Cost price defined on product card or WAP if cost price not defined, or best supplier price if WAP not yet defined
-=======
 MargeType1=Marge op de beste verkoopprijs
 MargeType2=Marge op gewogen inkoopprijs (GIP)
 MargeType3=Marge inkoopprijs
 MarginTypeDesc=* Marge op beste aankoopprijs = verkoopprijs - beste leveranciersprijs gedefinieerd op productkaart <br> * Marge op gewogen gemiddelde prijs (GGP) = verkoopprijs - product gewogen gemiddelde prijs (GGP) of beste leverancier prijs als GGP nog niet is gedefinieerd <br> * Marge op kostprijs = Verkoopprijs - Kostprijs gedefinieerd op productkaart of GGP als kostprijs niet is gedefinieerd, of beste leverancier prijs als GGP nog niet is gedefinieerd
->>>>>>> d9b8a8c8
 CostPrice=Kostprijs
 UnitCharges=Unit toeslag
 Charges=Toeslag
@@ -52,8 +41,4 @@
 markRateShouldBeLesserThan100=Markeer tarief moet lager zijn dan 100 zijn
 ShowMarginInfos=Toon marge info
 CheckMargins=Marge details
-<<<<<<< HEAD
-MarginPerSaleRepresentativeWarning=The report of margin per user use the link between third parties and sale representatives to calculate the margin of each sale representative. Because some thirdparties may not have any ddiated sale representative and some thirdparties may be linked to several, some amounts may not be included into this report (if there is no sale representative) and some may appear on different lines (for each sale representative).
-=======
-MarginPerSaleRepresentativeWarning=Het rapport van marge per gebruiker gebruikt de koppeling tussen derden en verkoopvertegenwoordigers om de marge van elke verkoopvertegenwoordiger te berekenen. Omdat sommige derde partijen mogelijk geen speciale verkoopvertegenwoordiger hebben en sommige derde partijen mogelijk aan meerdere zijn gekoppeld, zijn sommige bedragen mogelijk niet opgenomen in dit rapport (als er geen verkoopvertegenwoordiger is) en sommige kunnen op verschillende regels worden weergegeven (voor elke verkoopvertegenwoordiger) .
->>>>>>> d9b8a8c8
+MarginPerSaleRepresentativeWarning=Het rapport van marge per gebruiker gebruikt de koppeling tussen derden en verkoopvertegenwoordigers om de marge van elke verkoopvertegenwoordiger te berekenen. Omdat sommige derde partijen mogelijk geen speciale verkoopvertegenwoordiger hebben en sommige derde partijen mogelijk aan meerdere zijn gekoppeld, zijn sommige bedragen mogelijk niet opgenomen in dit rapport (als er geen verkoopvertegenwoordiger is) en sommige kunnen op verschillende regels worden weergegeven (voor elke verkoopvertegenwoordiger) .