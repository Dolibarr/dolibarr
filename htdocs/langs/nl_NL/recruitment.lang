# Copyright (C) 2020 Laurent Destailleur
#
# This program is free software: you can redistribute it and/or modify
# it under the terms of the GNU General Public License as published by
# the Free Software Foundation, either version 3 of the License, or
# (at your option) any later version.
# This program is distributed in the hope that it will be useful,
# but WITHOUT ANY WARRANTY; without even the implied warranty of
# MERCHANTABILITY or FITNESS FOR A PARTICULAR PURPOSE.  See the
# GNU General Public License for more details.
# You should have received a copy of the GNU General Public License
# along with this program.  If not, see <https://www.gnu.org/licenses/>.

# Generic
# Module label 'ModuleRecruitmentName'
ModuleRecruitmentName = Werving
# Module description 'ModuleRecruitmentDesc'
ModuleRecruitmentDesc = Beheer en volg wervingscampagnes voor nieuwe vacatures
# Admin page
RecruitmentSetup = Werving instellingen
RecruitmentSetupPage = Stel hier de hoofdopties voor de recruitment module in
RecruitmentArea=Werving gebied
PublicInterfaceRecruitmentDesc=Openbare pagina's met vacatures zijn openbare URL's om openstaande vacatures weer te geven en te beantwoorden. Er is een verschillende link voor elke openstaande vacature, te vinden op elk vacatureblad.
EnablePublicRecruitmentPages=Schakel openbare pagina's van open vacatures in

<<<<<<< HEAD
#
# About page
#
RecruitmentAbout = Over werving
RecruitmentAboutPage = Over Werving pagina
=======
>>>>>>> cc80841a
NbOfEmployeesExpected=Verwacht aantal werknemers
JobLabel=Label van de vacature
WorkPlace=Werkplek
DateExpected=Verwachte datum
FutureManager=Toekomstige manager
ResponsibleOfRecruitement=Verantwoordelijk voor werving
IfJobIsLocatedAtAPartner=Als baan zich op een partnerlocatie bevindt
PositionToBeFilled=Functie
PositionsToBeFilled=Vacature
ListOfPositionsToBeFilled=Lijst met vacatures
NewPositionToBeFilled=Nieuwe vacatures
JobOfferToBeFilled=Functie die moet worden vervuld
ThisIsInformationOnJobPosition=Informatie over de te vervullen vacature
ContactForRecruitment=Contactpersoon voor werving
EmailRecruiter=E-mail de recruiter
ToUseAGenericEmail=Om een generiek e-mailadres te gebruiken. Indien niet gedefinieerd, wordt het e-mailadres van de rekruteringsverantwoordelijke gebruikt
NewCandidature=Nieuwe applicatie
ListOfCandidatures=Lijst met applicaties
Remuneration=Salaris
RequestedRemuneration=Gevraagd salaris
ProposedRemuneration=Voorgesteld salaris
ContractProposed=Contractvoorstel gedaan
ContractSigned=Contract getekend
ContractRefused=Contract geweigerd
RecruitmentCandidature=Toepassing
JobPositions=Vacature
RecruitmentCandidatures=Toepassingen
InterviewToDo=Contacten volgen
AnswerCandidature=Toepassing antwoord
YourCandidature=Jouw toepassing
YourCandidatureAnswerMessage=Bedankt voor je aanmelding. <br> ...
JobClosedTextCandidateFound=De vacature is gesloten. De functie is vervuld.
JobClosedTextCanceled=De vacature is gesloten.
ExtrafieldsJobPosition=Complementaire attributen (functieposities)
ExtrafieldsApplication=Aanvullende attributen (sollicitaties)
MakeOffer=Doe een aanbod
WeAreRecruiting=We zijn aan het rekruteren. Dit is een lijst met openstaande vacatures die ingevuld moeten worden...
NoPositionOpen=Op dit moment geen vacatures
ConfirmClose=Bevestig de annulering
ConfirmCloseAsk=Weet u zeker dat u deze sollicitatiekandidatuur wilt annuleren?
Recruitment=Werving<|MERGE_RESOLUTION|>--- conflicted
+++ resolved
@@ -23,14 +23,6 @@
 PublicInterfaceRecruitmentDesc=Openbare pagina's met vacatures zijn openbare URL's om openstaande vacatures weer te geven en te beantwoorden. Er is een verschillende link voor elke openstaande vacature, te vinden op elk vacatureblad.
 EnablePublicRecruitmentPages=Schakel openbare pagina's van open vacatures in
 
-<<<<<<< HEAD
-#
-# About page
-#
-RecruitmentAbout = Over werving
-RecruitmentAboutPage = Over Werving pagina
-=======
->>>>>>> cc80841a
 NbOfEmployeesExpected=Verwacht aantal werknemers
 JobLabel=Label van de vacature
 WorkPlace=Werkplek
