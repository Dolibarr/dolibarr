--- conflicted
+++ resolved
@@ -47,15 +47,6 @@
 # Modele numérotation
 PrintProductsOnFichinter=Print ook regels van het type "product" (niet alleen diensten) op de interventiekaart
 PrintProductsOnFichinterDetails=Interventies gegenereerd op basis van bestellingen
-<<<<<<< HEAD
-UseServicesDurationOnFichinter=Use services duration for interventions generated from orders
-UseDurationOnFichinter=Hides the duration field for intervention records
-UseDateWithoutHourOnFichinter=Hides hours and minutes off the date field for intervention records
-InterventionStatistics=Statistics of interventions
-NbOfinterventions=Nb of intervention cards
-NumberOfInterventionsByMonth=Nb of intervention cards by month (date of validation)
-AmountOfInteventionNotIncludedByDefault=Amount of intervention is not included by default into profit (in most cases, timesheets are used to count time spent). Add option PROJECT_INCLUDE_INTERVENTION_AMOUNT_IN_PROFIT to 1 into home-setup-other to include them.
-=======
 UseServicesDurationOnFichinter=Gebruik de duur van de services voor interventies die zijn gegenereerd op basis van bestellingen
 UseDurationOnFichinter=Verbergt het duurveld voor interventierecords
 UseDateWithoutHourOnFichinter=Verbergt uren en minuten uit het datumveld voor interventierecords
@@ -63,7 +54,6 @@
 NbOfinterventions=Aantal interventiekaarten
 NumberOfInterventionsByMonth=Aantal interventiekaarten per maand (datum van validatie)
 AmountOfInteventionNotIncludedByDefault=Het bedrag voor interventie is niet standaard opgenomen in de winst (in de meeste gevallen worden de urenstaten gebruikt om de bestede tijd te tellen). Voeg optie PROJECT_INCLUDE_INTERVENTION_AMOUNT_IN_PROFIT toe aan 1 in home-setup-diversen om ze op te nemen.
->>>>>>> d9b8a8c8
 ##### Exports #####
 InterId=Interventie-ID
 InterRef=Interventie ref.
